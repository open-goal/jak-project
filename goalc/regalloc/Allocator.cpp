/*!
 * @file Allocator.cpp
 * Implementation of register allocation algorithms
 */

#include "Allocator.h"

#include <stdexcept>

#include "goalc/regalloc/allocator_interface.h"
<<<<<<< HEAD
#include "common/log/log.h"
=======

#include "third-party/fmt/core.h"

>>>>>>> 2d595c1a
std::string LiveInfo::print_assignment() {
  std::string result = "Assignment for var " + std::to_string(var) + "\n";
  for (uint32_t i = 0; i < assignment.size(); i++) {
    result += fmt::format("i[{:3d}] {}\n", i + min, assignment.at(i).to_string());
  }
  return result;
}

namespace {

/*!
 * Setup live_ranges. Must have found where iregs are live first.
 */
void compute_live_ranges(RegAllocCache* cache, const AllocationInput& in) {
  // then resize live ranges to the correct size
  cache->live_ranges.resize(cache->max_var, LiveInfo(in.instructions.size(), 0));

  // now compute the ranges
  for (auto& block : cache->control_flow.basic_blocks) {
    // from var use
    for (auto instr_id : block.instr_idx) {
      auto& inst = in.instructions.at(instr_id);

      for (auto& lst : {inst.read, inst.write}) {
        for (auto& x : lst) {
          cache->live_ranges.at(x.id).add_live_instruction(instr_id);
        }
      }
    }

    // and liveliness analysis
    ASSERT(block.live.size() == block.instr_idx.size());
    for (uint32_t i = 0; i < block.live.size(); i++) {
      for (int j = 0; j < block.live[i].size(); j++) {
        if (block.live[i][j]) {
          cache->live_ranges.at(j).add_live_instruction(block.instr_idx.at(i));
        }
      }
    }
  }

  // make us alive at any constrained instruction. todo, if this happens is this a sign of an issue
  for (auto& con : in.constraints) {
    if (!con.contrain_everywhere) {
      cache->live_ranges.at(con.ireg.id).add_live_instruction(con.instr_idx);
    }
  }
}
}  // namespace

/*!
 * Analysis pass to find out where registers are live. Must have found basic blocks first.
 */
void analyze_liveliness(RegAllocCache* cache, const AllocationInput& in) {
  cache->max_var = in.max_vars;
  cache->was_colored.resize(cache->max_var, false);
  cache->iregs.resize(cache->max_var);

  for (auto& instr : in.instructions) {
    for (auto& wr : instr.write) {
      cache->iregs.at(wr.id) = wr;
    }

    for (auto& rd : instr.read) {
      cache->iregs.at(rd.id) = rd;
    }
  }

  // phase 1
  for (auto& block : cache->control_flow.basic_blocks) {
    block.live.resize(block.instr_idx.size());
    block.dead.resize(block.instr_idx.size());
    block.analyze_liveliness_phase1(in.instructions);
  }

  // phase 2
  bool changed = false;
  do {
    changed = false;
    for (auto& block : cache->control_flow.basic_blocks) {
      if (block.analyze_liveliness_phase2(cache->control_flow.basic_blocks, in.instructions)) {
        changed = true;
      }
    }
  } while (changed);

  // phase 3
  for (auto& block : cache->control_flow.basic_blocks) {
    block.analyze_liveliness_phase3(cache->control_flow.basic_blocks, in.instructions);
  }

  // phase 4
  compute_live_ranges(cache, in);

  // final setup!
  for (size_t i = 0; i < cache->live_ranges.size(); i++) {
    cache->live_ranges.at(i).prepare_for_allocation(i);
  }
  cache->stack_ops.resize(in.instructions.size());

  // cache a list of live ranges which are live at each instruction.
  // filters out unseen lr's as well.
  // this makes instr * lr1 * lr2 loop much faster!
  cache->live_ranges_by_instr.resize(in.instructions.size());
  for (u32 lr_idx = 0; lr_idx < cache->live_ranges.size(); lr_idx++) {
    auto& lr = cache->live_ranges.at(lr_idx);
    if (lr.seen) {
      for (int i = lr.min; i <= lr.max; i++) {
        if (lr.is_live_at_instr(i)) {
          cache->live_ranges_by_instr.at(i).push_back(lr_idx);
        }
      }
    }
  }
}

/*!
 * Assign registers which are constrained. If constraints are inconsistent, won't succeed in
 * satisfying them (of course), and won't error either. Use check_constrained_alloc to confirm
 * that all constraints are then satisfied.
 */
void do_constrained_alloc(RegAllocCache* cache, const AllocationInput& in, bool trace_debug) {
  for (auto& constr : in.constraints) {
    auto var_id = constr.ireg.id;
    if (trace_debug) {
      fmt::print("[RA] Apply constraint {}\n", constr.to_string());
    }
    if (constr.contrain_everywhere) {
      cache->live_ranges.at(var_id).constrain_everywhere(constr.desired_register);
    } else {
      cache->live_ranges.at(var_id).constrain_at_one(constr.instr_idx, constr.desired_register);
    }
  }
}

/*!
 * Check to run after do_constrained_alloc to see if the constraints could actually be satisfied.
 */
bool check_constrained_alloc(RegAllocCache* cache, const AllocationInput& in) {
  bool ok = true;
  for (auto& constr : in.constraints) {
    if (constr.contrain_everywhere) {
      auto& lr = cache->live_ranges.at(constr.ireg.id);
      for (int i = lr.min; i <= lr.max; i++) {
        if (!lr.conflicts_at(i, constr.desired_register)) {
          fmt::print("[RegAlloc Error] There are conflicting constraints on {}: {} and {}\n",
                     constr.ireg.to_string(), constr.desired_register.print(),
                     cache->live_ranges.at(constr.ireg.id).get(i).to_string());
          ok = false;
        }
      }
    } else {
      if (!cache->live_ranges.at(constr.ireg.id)
               .conflicts_at(constr.instr_idx, constr.desired_register)) {
        fmt::print("[RegAlloc Error] There are conflicting constraints on {}: {} and {}\n",
                   constr.ireg.to_string(), constr.desired_register.print(),
                   cache->live_ranges.at(constr.ireg.id).get(constr.instr_idx).to_string());
        ok = false;
      }
    }
  }

  for (uint32_t i = 0; i < in.instructions.size(); i++) {
    for (auto idx1 : cache->live_ranges_by_instr.at(i)) {
      auto& lr1 = cache->live_ranges.at(idx1);
      for (auto idx2 : cache->live_ranges_by_instr.at(i)) {
        if (idx1 == idx2) {
          continue;
        }
        auto& lr2 = cache->live_ranges.at(idx2);
        // if lr1 is assigned...
        auto& ass1 = lr1.get(i);
        if (ass1.kind != Assignment::Kind::UNASSIGNED) {
          auto& ass2 = lr2.get(i);
          if (ass1.occupies_same_reg(ass2)) {
            // todo, this error won't be helpful
            fmt::print(
                "[RegAlloc Error] Cannot satisfy constraints at instruction {} due to constraints "
                "on {} and {}\n",
                i, lr1.var, lr2.var);
            ok = false;
          }
        }
      }
    }
  }
  return ok;
}

namespace {

/*!
 * Assign variable to register. Don't check if its safe. If it's already assigned, and this would
 * change that assignment, throw.
 */
void assign_var_no_check(int var, Assignment ass, RegAllocCache* cache) {
  cache->live_ranges.at(var).assign_no_overwrite(ass);
}

/*!
 * Can var be assigned to ass?
 */
bool can_var_be_assigned(int var,
                         Assignment ass,
                         RegAllocCache* cache,
                         const AllocationInput& in,
                         int debug_trace) {
  // our live range:
  auto& lr = cache->live_ranges.at(var);
  // check against all other live ranges:
  for (int instr = lr.min; instr <= lr.max; instr++) {
    for (int other_idx : cache->live_ranges_by_instr.at(instr)) {
      auto& other_lr = cache->live_ranges.at(other_idx);
      if (other_lr.var == var) {
        continue;
      }
      // LR's overlap
      if (/*(instr != other_lr.max) && */ other_lr.conflicts_at(instr, ass)) {
        bool allowed_by_move_eliminator = false;
        if (move_eliminator) {
          if (enable_fancy_coloring) {
            if (lr.dies_next_at_instr(instr) && other_lr.becomes_live_at_instr(instr) &&
                (allow_read_write_same_reg || in.instructions.at(instr).is_move)) {
              allowed_by_move_eliminator = true;
            }

            if (lr.becomes_live_at_instr(instr) && other_lr.dies_next_at_instr(instr) &&
                (allow_read_write_same_reg || in.instructions.at(instr).is_move)) {
              allowed_by_move_eliminator = true;
            }
          } else {
            // case to allow rename (from us to them)
            if (instr == lr.max && instr == other_lr.min && in.instructions.at(instr).is_move) {
              allowed_by_move_eliminator = true;
            }

            if (instr == lr.min && instr == other_lr.min && in.instructions.at(instr).is_move) {
              allowed_by_move_eliminator = true;
            }
          }
        }

        if (!allowed_by_move_eliminator) {
          if (debug_trace >= 1) {
            printf("at idx %d, %s conflicts\n", instr, other_lr.print_assignment().c_str());
          }

          return false;
        }
      }
    }
  }

  // can clobber on the last one or first one - check that we don't interfere with a clobber
  for (int instr = lr.min + 1; instr <= lr.max - 1; instr++) {
    for (auto clobber : in.instructions.at(instr).clobber) {
      if (ass.occupies_reg(clobber)) {
        if (debug_trace >= 1) {
          printf("at idx %d clobber\n", instr);
        }

        return false;
      }
    }
  }

  for (int instr = lr.min; instr <= lr.max; instr++) {
    for (auto exclusive : in.instructions.at(instr).exclude) {
      if (ass.occupies_reg(exclusive)) {
        if (debug_trace >= 1) {
          printf("at idx %d exclusive conflict\n", instr);
        }

        return false;
      }
    }
  }

  // check we don't violate any others.
  for (int instr = lr.min; instr <= lr.max; instr++) {
    if (lr.has_constraint && lr.assignment.at(instr - lr.min).is_assigned()) {
      if (!(ass.occupies_same_reg(lr.assignment.at(instr - lr.min)))) {
        if (debug_trace >= 1) {
          printf("at idx %d self bad (%s) (%s)\n", instr,
                 lr.assignment.at(instr - lr.min).to_string().c_str(), ass.to_string().c_str());
        }

        return false;
      }
    }
  }

  return true;
}

bool assignment_ok_at(int var,
                      int idx,
                      Assignment ass,
                      RegAllocCache* cache,
                      const AllocationInput& in,
                      int debug_trace) {
  auto& lr = cache->live_ranges.at(var);
  for (auto other_idx : cache->live_ranges_by_instr.at(idx)) {
    auto& other_lr = cache->live_ranges.at(other_idx);
    if (other_lr.var == var) {
      continue;
    }

    if (/*(idx != other_lr.max) &&*/ other_lr.conflicts_at(idx, ass)) {
      bool allowed_by_move_eliminator = false;
      if (move_eliminator) {
        if (enable_fancy_coloring) {
          if (lr.dies_next_at_instr(idx) && other_lr.becomes_live_at_instr(idx) &&
              (allow_read_write_same_reg || in.instructions.at(idx).is_move)) {
            allowed_by_move_eliminator = true;
          }

          if (lr.becomes_live_at_instr(idx) && other_lr.dies_next_at_instr(idx) &&
              (allow_read_write_same_reg || in.instructions.at(idx).is_move)) {
            allowed_by_move_eliminator = true;
          }
        } else {
          // case to allow rename (from us to them)
          if (idx == lr.max && idx == other_lr.min && in.instructions.at(idx).is_move) {
            allowed_by_move_eliminator = true;
          }

          if (idx == lr.min && idx == other_lr.min && in.instructions.at(idx).is_move) {
            allowed_by_move_eliminator = true;
          }
        }
      }

      if (!allowed_by_move_eliminator) {
        if (debug_trace >= 2) {
          printf("at idx %d, %s conflicts\n", idx, other_lr.print_assignment().c_str());
        }
        return false;
      }
    }
  }

  // check we aren't violating a clobber
  if (idx != lr.min && idx != lr.max) {
    for (auto clobber : in.instructions.at(idx).clobber) {
      if (ass.occupies_reg(clobber)) {
        if (debug_trace >= 2) {
          printf("at idx %d clobber\n", idx);
        }

        return false;
      }
    }
  }

  for (auto exclusive : in.instructions.at(idx).exclude) {
    if (ass.occupies_reg(exclusive)) {
      if (debug_trace >= 2) {
        printf("at idx %d exclusive conflict\n", idx);
      }

      return false;
    }
  }

  // check we aren't violating ourselves
  if (lr.assignment.at(idx - lr.min).is_assigned()) {
    if (!(ass.occupies_same_reg(lr.assignment.at(idx - lr.min)))) {
      if (debug_trace >= 2) {
        printf("at idx %d self bad\n", idx);
      }

      return false;
    }
  }

  return true;
}

bool try_assignment_for_var(int var,
                            Assignment ass,
                            RegAllocCache* cache,
                            const AllocationInput& in,
                            int debug_trace) {
  if (can_var_be_assigned(var, ass, cache, in, debug_trace)) {
    assign_var_no_check(var, ass, cache);
    return true;
  }
  return false;
}

int get_stack_slot_for_var(int var, RegAllocCache* cache) {
  int slot_size;
  auto& info = cache->iregs.at(var);
  switch (info.reg_class) {
    case RegClass::INT_128:
      slot_size = 2;
      break;
    case RegClass::VECTOR_FLOAT:
      slot_size = 2;
      break;
    case RegClass::FLOAT:
      slot_size = 1;  // todo - this wastes some space
      break;
    case RegClass::GPR_64:
      slot_size = 1;
      break;
    default:
      ASSERT(false);
  }
  auto kv = cache->var_to_stack_slot.find(var);
  if (kv == cache->var_to_stack_slot.end()) {
    if (slot_size == 2 && (cache->current_stack_slot & 1)) {
      cache->current_stack_slot++;
    }
    auto slot = cache->current_stack_slot;
    cache->current_stack_slot += slot_size;
    cache->var_to_stack_slot[var] = slot;
    return slot;
  } else {
    return kv->second;
  }
}

const std::vector<emitter::Register>& get_default_alloc_order_for_var_spill(int v,
                                                                            RegAllocCache* cache) {
  auto& info = cache->iregs.at(v);
  ASSERT(info.reg_class != RegClass::INVALID);
  auto hw_kind = emitter::reg_class_to_hw(info.reg_class);
  if (hw_kind == emitter::HWRegKind::GPR) {
    return emitter::gRegInfo.get_gpr_spill_alloc_order();
  } else if (hw_kind == emitter::HWRegKind::XMM) {
    return emitter::gRegInfo.get_xmm_spill_alloc_order();
  } else {
    throw std::runtime_error("Unsupported HWRegKind");
  }
}

const std::vector<emitter::Register>& get_default_alloc_order_for_var(int v,
                                                                      RegAllocCache* cache,
                                                                      bool get_all) {
  auto& info = cache->iregs.at(v);
  ASSERT(info.reg_class != RegClass::INVALID);
  auto hw_kind = emitter::reg_class_to_hw(info.reg_class);
  if (hw_kind == emitter::HWRegKind::GPR || hw_kind == emitter::HWRegKind::INVALID) {
    if (!get_all && cache->is_asm_func) {
      return emitter::gRegInfo.get_gpr_temp_alloc_order();
    } else {
      return emitter::gRegInfo.get_gpr_alloc_order();
    }
  } else if (hw_kind == emitter::HWRegKind::XMM) {
    if (!get_all && cache->is_asm_func) {
      return emitter::gRegInfo.get_xmm_temp_alloc_order();
    } else {
      return emitter::gRegInfo.get_xmm_alloc_order();
    }
  } else {
    throw std::runtime_error("Unsupported HWRegKind");
  }
}

bool try_spill_coloring(int var, RegAllocCache* cache, const AllocationInput& in, int debug_trace) {
  // todo, reject flagged "unspillables"
  if (debug_trace >= 1) {
    printf("---- SPILL VAR %d ----\n", var);
  }

  auto& lr = cache->live_ranges.at(var);

  // possibly get a hint assignment
  Assignment hint_assignment;
  hint_assignment.kind = Assignment::Kind::UNASSIGNED;

  // loop over live range
  for (int instr = lr.min; instr <= lr.max; instr++) {
    //    bonus_instructions.at(instr).clear();
    StackOp::Op bonus;
    bonus.reg_class = cache->iregs.at(var).reg_class;

    // we may have a constraint in here
    auto& current_assignment = lr.assignment.at(instr - lr.min);

    auto& op = in.instructions.at(instr);
    bool is_read = op.reads(var);
    bool is_written = op.writes(var);

    // we have a constraint!
    if (current_assignment.is_assigned()) {
      if (debug_trace >= 2) {
        printf("  [%02d] already assigned %s\n", instr, current_assignment.to_string().c_str());
      }

      // remember this assignment as a hint for later
      hint_assignment = current_assignment;
      // check that this assignment is ok
      if (!assignment_ok_at(var, instr, current_assignment, cache, in, debug_trace)) {
        // this shouldn't be possible with feasible constraints
        printf("-- SPILL FAILED -- IMPOSSIBLE CONSTRAINT @ %d %s. This is likely a RegAlloc bug!\n",
               instr, current_assignment.to_string().c_str());
        ASSERT(false);
        return false;
      }

      // flag it as spilled, but currently in a GPR.
      current_assignment.spilled = true;
      current_assignment.stack_slot = get_stack_slot_for_var(var, cache);
      bonus.reg = current_assignment.reg;
    } else {
      // not assigned.
      if (debug_trace >= 1) {
        printf("  [%02d] nya rd? %d wr? %d\n", instr, is_read, is_written);
      }

      // We'd like to keep it on the stack if possible
      Assignment spill_assignment;
      spill_assignment.spilled = true;
      spill_assignment.kind = Assignment::Kind::STACK;
      spill_assignment.reg = -1;  // for now

      // needs a temp register
      if (is_read || is_written) {
        // we need to put it in a register here!
        // first check if the hint works?
        // todo floats?
        if (hint_assignment.kind == Assignment::Kind::REGISTER) {
          if (debug_trace >= 2) {
            printf("   try hint %s\n", hint_assignment.to_string().c_str());
          }

          if (assignment_ok_at(var, instr, hint_assignment, cache, in, debug_trace)) {
            // it's ok!
            if (debug_trace >= 2) {
              printf("   it worked!\n");
            }
            spill_assignment.reg = hint_assignment.reg;
          }
        }

        // hint didn't work
        // auto reg_order = get_default_reg_alloc_order();
        auto reg_order = get_default_alloc_order_for_var_spill(var, cache);
        if (spill_assignment.reg == -1) {
          for (auto reg : reg_order) {
            Assignment ass;
            ass.kind = Assignment::Kind::REGISTER;
            ass.reg = reg;
            if (debug_trace >= 2) {
              printf("  try %s\n", ass.to_string().c_str());
            }

            if (assignment_ok_at(var, instr, ass, cache, in, debug_trace)) {
              if (debug_trace >= 2) {
                printf("  it worked!\n");
              }
              spill_assignment.reg = ass.reg;
              break;
            }
          }
        }

        if (spill_assignment.reg == -1) {
          ASSERT_MSG(false, "SPILLING FAILED BECAUSE WE COULDN'T FIND A TEMP REGISTER!");
          return false;
        }

        // mark that it's in a GPR!
        spill_assignment.kind = Assignment::Kind::REGISTER;
      }  // end need temp reg
      spill_assignment.stack_slot = get_stack_slot_for_var(var, cache);
      lr.assignment.at(instr - lr.min) = spill_assignment;
      bonus.reg = spill_assignment.reg;
      bonus.slot = spill_assignment.stack_slot;
    }  // end not constrained

    bonus.slot = get_stack_slot_for_var(var, cache);
    bonus.load = is_read;
    bonus.store = is_written;

    if (bonus.load || bonus.store) {
      cache->stack_ops.at(instr).ops.push_back(bonus);
      if (bonus.load) {
        cache->stats.num_spill_ops++;
      }
      if (bonus.store) {
        cache->stats.num_spill_ops++;
      }
    }
  }
  return true;
}

template <typename T>
bool in_vec(const std::vector<T>& vec, const T& obj) {
  for (const auto& x : vec) {
    if (x == obj)
      return true;
  }
  return false;
}

bool do_allocation_for_var(int var,
                           RegAllocCache* cache,
                           const AllocationInput& in,
                           int debug_trace) {
  bool can_be_in_register = in.force_on_stack_regs.find(var) == in.force_on_stack_regs.end();
  bool colored = false;

  if (can_be_in_register) {
    // first, let's see if there's a hint...
    auto& lr = cache->live_ranges.at(var);
    if (lr.best_hint.is_assigned()) {
      colored = try_assignment_for_var(var, lr.best_hint, cache, in, debug_trace);
      if (debug_trace >= 2) {
        printf("var %d reg %s ? %d\n", var, lr.best_hint.to_string().c_str(), colored);
      }
    }

    auto reg_order = get_default_alloc_order_for_var(var, cache, false);
    auto& all_reg_order = get_default_alloc_order_for_var(var, cache, true);

    // todo, try other regs..
    if (!colored && move_eliminator) {
      auto& first_instr = in.instructions.at(lr.min);
      auto& last_instr = in.instructions.at(lr.max);

      if (!colored && last_instr.is_move) {
        auto& possible_coloring = cache->live_ranges.at(last_instr.write.front().id).get(lr.max);
        if (possible_coloring.is_assigned() && in_vec(all_reg_order, possible_coloring.reg)) {
          colored = try_assignment_for_var(var, possible_coloring, cache, in, debug_trace);
        }
      }

      if (!colored && first_instr.is_move) {
        auto& possible_coloring = cache->live_ranges.at(first_instr.read.front().id).get(lr.min);
        if (possible_coloring.is_assigned() && in_vec(all_reg_order, possible_coloring.reg)) {
          colored = try_assignment_for_var(var, possible_coloring, cache, in, debug_trace);
        }
      }
    }

    // auto reg_order = get_default_reg_alloc_order();

    for (auto reg : reg_order) {
      if (colored)
        break;
      Assignment ass;
      ass.kind = Assignment::Kind::REGISTER;
      ass.reg = reg;
      colored = try_assignment_for_var(var, ass, cache, in, debug_trace);
      if (debug_trace >= 1) {
        printf("var %d reg %s ? %d\n", var, ass.to_string().c_str(), colored);
      }
    }
  }

  if (!colored) {
    colored = try_spill_coloring(var, cache, in, debug_trace);
    if (colored) {
      cache->used_stack = true;
    }
  }

  // todo, try spilling
  if (!colored) {
    printf("[ERROR] var %d could not be colored:\n%s\n", var,
           cache->live_ranges.at(var).print_assignment().c_str());

    return false;
  } else {
    if (debug_trace >= 2) {
      printf("Colored var %d\n", var);
    }

    cache->was_colored.at(var) = true;
    return true;
  }
}

}  // namespace

bool run_allocator(RegAllocCache* cache, const AllocationInput& in, int debug_trace) {
  // here we allocate
  std::vector<int> allocation_order;
  for (uint32_t i = 0; i < cache->live_ranges.size(); i++) {
    if (cache->live_ranges.at(i).seen && cache->live_ranges.at(i).has_constraint) {
      allocation_order.push_back(i);
    }
  }

  for (uint32_t i = 0; i < cache->live_ranges.size(); i++) {
    if (cache->live_ranges.at(i).seen && !cache->live_ranges.at(i).has_constraint) {
      allocation_order.push_back(i);
    }
  }

  for (int var : allocation_order) {
    if (!do_allocation_for_var(var, cache, in, debug_trace)) {
      return false;
    }
  }
  return true;
}

namespace {
/*!
 * Print out the state of the RegAllocCache after doing analysis.
 */
void print_analysis(const AllocationInput& in, RegAllocCache* cache) {
  fmt::print("[RegAlloc] Basic Blocks\n");
  fmt::print("-----------------------------------------------------------------\n");
  for (auto& b : cache->control_flow.basic_blocks) {
    fmt::print("{}\n", b.print(in.instructions));
  }

  printf("[RegAlloc] Alive Info\n");
  printf("-----------------------------------------------------------------\n");
  // align to where we start putting live stuff
  printf("      %30s    ", "");
  for (int i = 0; i < cache->max_var; i++) {
    printf("%2d ", i);
  }
  printf("\n");
  printf("_________________________________________________________________\n");
  for (uint32_t i = 0; i < in.instructions.size(); i++) {
    std::vector<bool> ids_live;
    std::string lives;

    ids_live.resize(cache->max_var, false);

    for (int j = 0; j < cache->max_var; j++) {
      if (cache->live_ranges.at(j).is_live_at_instr(i)) {
        ids_live.at(j) = true;
      }
    }

    for (uint32_t j = 0; j < ids_live.size(); j++) {
      if (ids_live[j]) {
        char buff[256];
        sprintf(buff, "%2d ", (int)j);
        lives.append(buff);
      } else {
        lives.append(".. ");
      }
    }

    if (in.debug_instruction_names.size() == in.instructions.size()) {
      std::string code_str = in.debug_instruction_names.at(i);
      if (code_str.length() >= 50) {
        code_str = code_str.substr(0, 48);
        code_str.push_back('~');
      }
      printf("[%03d] %30s -> %s\n", (int)i, code_str.c_str(), lives.c_str());
    } else {
      printf("[%03d] %30s -> %s\n", (int)i, "???", lives.c_str());
    }
  }
}
}  // namespace

/*!
 * The top-level register allocation algorithm!
 */
AllocationResult allocate_registers(const AllocationInput& input) {
  AllocationResult result;
  RegAllocCache cache;
  cache.is_asm_func = input.is_asm_function;

  // if desired, print input for debugging.
  if (input.debug_settings.print_input) {
    print_allocate_input(input);
  }

  // first step is analysis
  find_basic_blocks(&cache.control_flow, input);
  analyze_liveliness(&cache, input);
  if (input.debug_settings.print_analysis) {
    print_analysis(input, &cache);
  }

  // do constraints first, to get them out of the way
  do_constrained_alloc(&cache, input, input.debug_settings.trace_debug_constraints);
  // the user may have specified invalid constraints, so we should attempt to find conflicts now
  // rather than having the register allocation mysteriously fail later on or silently ignore a
  // constraint.
  if (!check_constrained_alloc(&cache, input)) {
    result.ok = false;
    fmt::print("[RegAlloc Error] Register allocation has failed due to bad constraints.\n");
    return result;
  }

  // do the allocations!
  if (!run_allocator(&cache, input, input.debug_settings.allocate_log_level)) {
    result.ok = false;
    fmt::print("[RegAlloc Error] Register allocation has failed.\n");
    return result;
  }

  // prepare the result
  result.ok = true;
  result.needs_aligned_stack_for_spills = cache.used_stack;
  result.stack_slots_for_spills = cache.current_stack_slot;
  result.stack_slots_for_vars = input.stack_slots_for_stack_vars;

  // check for use of saved registers
  for (auto sr : emitter::gRegInfo.get_all_saved()) {
    bool uses_sr = false;
    for (auto& lr : cache.live_ranges) {
      for (int instr_idx = lr.min; instr_idx <= lr.max; instr_idx++) {
        if (lr.get(instr_idx).reg == sr) {
          uses_sr = true;
          break;
        }
      }
      if (uses_sr) {
        break;
      }
    }
    if (uses_sr) {
      result.used_saved_regs.push_back(sr);
    }
  }
  // result.ass_as_ranges = std::move(cache.live_ranges);
  for (auto& lr : cache.live_ranges) {
    result.ass_as_ranges.push_back(AssignmentRange(lr.min, lr.is_alive, lr.assignment));
  }
  result.stack_ops = std::move(cache.stack_ops);

  // final result print
  if (input.debug_settings.print_result) {
    print_result(input, result);
  }

  result.num_spills = cache.stats.num_spill_ops;

  return result;
}<|MERGE_RESOLUTION|>--- conflicted
+++ resolved
@@ -7,14 +7,12 @@
 
 #include <stdexcept>
 
+#include "common/log/log.h"
+
 #include "goalc/regalloc/allocator_interface.h"
-<<<<<<< HEAD
-#include "common/log/log.h"
-=======
 
 #include "third-party/fmt/core.h"
 
->>>>>>> 2d595c1a
 std::string LiveInfo::print_assignment() {
   std::string result = "Assignment for var " + std::to_string(var) + "\n";
   for (uint32_t i = 0; i < assignment.size(); i++) {
