/*!
 * @file Register.h
 * Representation of an x86-64 Register.
 */

#ifndef JAK_REGISTER_H
#define JAK_REGISTER_H

#include <cassert>
#include <functional>
#include <array>
<<<<<<< HEAD
#include <vector>
=======
#include <string>

>>>>>>> 660eeda6
#include "common/common_types.h"

namespace emitter {

enum class RegKind : u8 { GPR, XMM, INVALID };

std::string to_string(RegKind kind);

// registers by name
enum X86_REG : s8 {
  RAX,  // return, temp
  RCX,  // arg 3, temp
  RDX,  // arg 2, temp
  RBX,  // saved

  RSP,  // stack pointer (special)
  RBP,  // saved
  RSI,  // arg 1, temp
  RDI,  // arg 0, temp

  R8,   // arg 4, temp
  R9,   // arg 5, temp
  R10,  // arg 6, saved (arg in GOAL only)
  R11,  // arg 7, saved (arg in GOAL only)
  R12,  // saved
  R13,  // pp (special!)
  R14,  // st (special!)
  R15,  // offset (special!)
  XMM0,
  XMM1,
  XMM2,
  XMM3,
  XMM4,
  XMM5,
  XMM6,
  XMM7,
  XMM8,
  XMM9,
  XMM10,
  XMM11,
  XMM12,
  XMM13,
  XMM14,
  XMM15,
};

class Register {
 public:
  Register() = default;

  // intentionally not explicit so we can use X86_REGs in place of Registers
  Register(int id) : m_id(id) {}

  bool is_xmm() const { return m_id >= XMM0 && m_id <= XMM15; }

  bool is_gpr() const { return m_id >= RAX && m_id <= R15; }

  int hw_id() const {
    if (is_xmm()) {
      return m_id - XMM0;
    } else if (is_gpr()) {
      return m_id - RAX;
    } else {
      assert(false);
    }
    return 0xff;
  }

  int id() const { return m_id; }

  struct hash {
    auto operator()(const Register& x) const { return std::hash<u8>()(x.m_id); }
  };

  bool operator==(const Register& x) const { return m_id == x.m_id; }

  bool operator!=(const Register& x) const { return m_id != x.m_id; }

  std::string print() const;

 private:
  s8 m_id = -1;
};

class RegisterInfo {
 public:
  static constexpr int N_ARGS = 8;
  static constexpr int N_REGS = 32;
  static constexpr int N_SAVED_GPRS = 5;
  static constexpr int N_SAVED_XMMS = 8;

  static_assert(N_REGS - 1 == XMM15, "bad register count");

  static RegisterInfo make_register_info();

  struct Info {
    int argument_id = -1;  // -1 if not argument
    bool saved = false;    // does the callee save it?
    bool special = false;  // is it a special GOAL register?
    std::string name;
  };

  const Info& get_info(Register r) const { return m_info.at(r.id()); }

  Register get_arg_reg(int id) const { return m_arg_regs.at(id); }

  Register get_saved_gpr(int id) const { return m_saved_gprs.at(id); }

  Register get_saved_xmm(int id) const { return m_saved_xmms.at(id); }

  Register get_process_reg() const { return R13; }

  Register get_st_reg() const { return R14; }

  Register get_offset_reg() const { return R15; }

  Register get_ret_reg() const { return RAX; }

  const std::vector<Register>& get_gpr_alloc_order() { return m_gpr_alloc_order; }

  const std::vector<Register>& get_xmm_alloc_order() { return m_xmm_alloc_order; }

  const std::vector<Register>& get_gpr_spill_alloc_order() { return m_gpr_spill_temp_alloc_order; }

  const std::vector<Register>& get_xmm_spill_alloc_order() { return m_xmm_spill_temp_alloc_order; }

  const std::array<Register, N_SAVED_XMMS + N_SAVED_GPRS>& get_all_saved() { return m_saved_all; }

 private:
  RegisterInfo() = default;
  std::array<Info, N_REGS> m_info;
  std::array<Register, N_ARGS> m_arg_regs;
  std::array<Register, N_SAVED_GPRS> m_saved_gprs;
  std::array<Register, N_SAVED_XMMS> m_saved_xmms;
  std::array<Register, N_SAVED_XMMS + N_SAVED_GPRS> m_saved_all;
  std::vector<Register> m_gpr_alloc_order;
  std::vector<Register> m_xmm_alloc_order;
  std::vector<Register> m_gpr_spill_temp_alloc_order;
  std::vector<Register> m_xmm_spill_temp_alloc_order;
};

extern RegisterInfo gRegInfo;

}  // namespace emitter

#endif  // JAK_REGISTER_H<|MERGE_RESOLUTION|>--- conflicted
+++ resolved
@@ -9,12 +9,8 @@
 #include <cassert>
 #include <functional>
 #include <array>
-<<<<<<< HEAD
 #include <vector>
-=======
 #include <string>
-
->>>>>>> 660eeda6
 #include "common/common_types.h"
 
 namespace emitter {
