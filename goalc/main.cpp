--- conflicted
+++ resolved
@@ -22,8 +22,6 @@
   lg::set_flush_level(lg::level::info);
   lg::initialize();
 }
-
-#include "common/util/StringUtil.h"
 
 int main(int argc, char** argv) {
   bool auto_listen = false;
@@ -81,66 +79,12 @@
     return 1;
   }
 
-<<<<<<< HEAD
-  std::vector<std::string> user_startup_commands = {};
-  std::vector<std::string> run_on_listen_lines = {};
-  std::optional<std::string> repl_config = {};
-=======
   setup_logging();
   lg::info("OpenGOAL Compiler {}.{}", versions::GOAL_VERSION_MAJOR, versions::GOAL_VERSION_MINOR);
->>>>>>> bdee9832
 
   // Figure out the username
   if (auto_find_user) {
-<<<<<<< HEAD
-    username = "#f";
-    std::regex allowed_chars("[0-9a-zA-Z\\-\\.\\!\\?<>]");
-    try {
-      auto text = std::make_shared<goos::FileText>(
-          file_util::get_file_path({"goal_src", "user", "user.txt"}), "goal_src/user/user.txt");
-      goos::TextStream ts(text);
-      ts.seek_past_whitespace_and_comments();
-      std::string found_username;
-      while (ts.text_remains()) {
-        auto character = ts.read();
-        if (!std::regex_match(std::string(1, character), allowed_chars)) {
-          break;
-        }
-        found_username.push_back(character);
-      }
-      if (!found_username.empty()) {
-        username = found_username;
-        // Check for a `startup.gc` file, each line will be executed on the REPL on startup
-        auto startup_file_path =
-            file_util::get_file_path({"goal_src", "user", username, "startup.gc"});
-        if (file_util::file_exists(startup_file_path)) {
-          auto data = file_util::read_text_file(startup_file_path);
-          auto startup_cmds = split_string(data);
-          bool found_run_on_listen_line = false;
-          for (const auto& cmd : startup_cmds) {
-            if (found_run_on_listen_line) {
-              run_on_listen_lines.push_back(cmd);
-            } else {
-              user_startup_commands.push_back(cmd);
-            }
-            if (str_util::contains(cmd, "og:run-below-on-listen")) {
-              found_run_on_listen_line = true;
-            }
-          }
-        }
-        // Check for a `repl-config.json` file, so things can be configured without tons of flags
-        auto repl_config_path =
-            file_util::get_file_path({"goal_src", "user", username, "repl-config.json"});
-        if (file_util::file_exists(repl_config_path)) {
-          repl_config = file_util::read_text_file(repl_config_path);
-        }
-      }
-    } catch (std::exception& e) {
-      printf("error opening user desc file: %s\n", e.what());
-    }
-=======
     username = REPL::find_repl_username();
->>>>>>> bdee9832
   }
   // Load the user's startup file
   auto startup_file = REPL::load_user_startup_file(username);
@@ -185,29 +129,10 @@
   std::thread nrepl_thread;
   // the compiler may throw an exception if it fails to load its standard library.
   try {
-<<<<<<< HEAD
-    std::unique_ptr<Compiler> compiler;
-    std::mutex compiler_mutex;
-    // if a command is provided on the command line, no REPL just run the compiler on it
-    if (!cmd.empty()) {
-      compiler = std::make_unique<Compiler>(game_version);
-      compiler->run_front_end_on_string(cmd);
-      return 0;
-    }
-    compiler = std::make_unique<Compiler>(game_version, username, std::make_unique<ReplWrapper>());
-    if (repl_config) {
-      compiler->update_via_config_file(repl_config.value(), game);
-    }
-    if (!run_on_listen_lines.empty()) {
-      compiler->set_run_on_listen_lines(run_on_listen_lines);
-    }
-    // Start nREPL Server
-=======
     compiler = std::make_unique<Compiler>(
         game_version, username,
         std::make_unique<REPL::Wrapper>(username, repl_config, startup_file));
     // Start nREPL Server if it spun up successfully
->>>>>>> bdee9832
     if (repl_server_ok) {
       nrepl_thread = std::thread([&]() {
         while (!shutdown_callback()) {
@@ -232,25 +157,9 @@
         if (compiler) {
           compiler->save_repl_history();
         }
-<<<<<<< HEAD
-        compiler =
-            std::make_unique<Compiler>(game_version, username, std::make_unique<ReplWrapper>());
-        if (repl_config) {
-          compiler->update_via_config_file(repl_config.value(), game);
-        }
-        if (!run_on_listen_lines.empty()) {
-          compiler->set_run_on_listen_lines(run_on_listen_lines);
-        }
-        if (!startup_cmd.empty()) {
-          compiler->handle_repl_string(startup_cmd);
-          // reset to prevent re-executing on manual reload
-          startup_cmd = "";
-        }
-=======
         compiler = std::make_unique<Compiler>(
             game_version, username,
             std::make_unique<REPL::Wrapper>(username, repl_config, startup_file));
->>>>>>> bdee9832
         status = ReplStatus::OK;
         repl_startup_func();
       }
