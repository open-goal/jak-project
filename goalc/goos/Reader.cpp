<<<<<<< HEAD
/*!
 * @file Reader.cpp
 *
 * The Reader converts text into GOOS object, for interpreting or compiling.
 * The Reader also stores the GOOS symbol table, and is able to figure out where forms
 * came from, for printing error messages about forms.
 *
 * The reader also know where the source folder is, through an environment variable set when
 * launching the compiler or the compiler test.
 */

#include "Reader.h"
#include "third-party/linenoise.h"
#include "goalc/compiler_util/file_io.h"
#include "goalc/compiler_util/text_util.h"

namespace goos {

/*!
 * Advance a TextStream through any comments or whitespace.
 * This will leave the stream at the next non-whitespace character (or at the end)
 */
void TextStream::seek_past_whitespace_and_comments() {
  while (text_remains()) {
    char c = peek();
    switch (c) {
      case ' ':
      case '\t':
      case '\n':
        // just a whitespace, eat it!
        read();
        break;

      case ';':
        // line comment.
        while (text_remains() && read() != '\n') {
        }
        break;

      case '#':
        if (text_remains(1) && peek(1) == '|') {
          assert(read() == '#');  // #
          assert(read() == '|');  // |

          bool found_end = false;
          // find |#
          while (text_remains() && !found_end) {
            // find |
            while (text_remains() && read() != '|') {
            }
            if (text_remains() && read() == '#') {
              found_end = true;
            }
          }
          continue;

        } else {
          // not a line comment
          return;
        }
        break;

      default:
        return;
    }
  }
}

Reader::Reader() {
  // third-party library used for a fancy line in
  linenoise::SetHistoryMaxLen(400);

  // add default macros
  add_reader_macro("'", "quote");
  add_reader_macro("`", "quasiquote");
  add_reader_macro(",", "unquote");
  add_reader_macro(",@", "unquote-splicing");

  // setup table of which characters are valid for starting a symbol
  for (auto& x : valid_symbols_chars) {
    x = false;
  }

  for (char x = 'a'; x <= 'z'; x++) {
    valid_symbols_chars[(int)x] = true;
  }

  for (char x = 'A'; x <= 'Z'; x++) {
    valid_symbols_chars[(int)x] = true;
  }

  for (char x = '0'; x <= '9'; x++) {
    valid_symbols_chars[(int)x] = true;
  }

  const char bonus[] = "!$%&*+-/\\.,@^_-;:<>?~=#";

  for (const char* c = bonus; *c; c++) {
    valid_symbols_chars[(int)*c] = true;
  }

  // find the source directory
  auto result = std::getenv("NEXT_DIR");
  if (!result) {
    throw std::runtime_error(
        "Environment variable NEXT_DIR is not set.  Please set this to point to next/");
  }

  source_dir = result;
}

/*!
 * Prompt the user and read the result.
 */
Object Reader::read_from_stdin(const std::string& prompt_name) {
  std::string line;
  // escape code will make sure that we remove any color
  std::string prompt_full = "\033[0m" + prompt_name + "> ";
  linenoise::Readline(prompt_full.c_str(), line);
  linenoise::AddHistory(line.c_str());
  // todo, decide if we should keep reading or not.

  // create text fragment and add to the DB
  auto textFrag = std::make_shared<ReplText>(line);
  db.insert(textFrag);

  // perform read
  auto result = internal_read(textFrag);
  db.link(result, textFrag, 0);
  return result;
}

/*!
 * Read a string.
 */
Object Reader::read_from_string(const std::string& str) {
  // create text fragment and add to the DB
  auto textFrag = std::make_shared<ProgramString>(str);
  db.insert(textFrag);

  // perform read
  auto result = internal_read(textFrag);
  db.link(result, textFrag, 0);
  return result;
}

/*!
 * Read a file
 */
Object Reader::read_from_file(const std::string& filename) {
  auto textFrag = std::make_shared<FileText>(util::combine_path(get_source_dir(), filename));
  db.insert(textFrag);

  auto result = internal_read(textFrag);
  db.link(result, textFrag, 0);
  return result;
}

/*!
 * Common read for a SourceText
 */
Object Reader::internal_read(std::shared_ptr<SourceText> text) {
  // first create stream
  TextStream ts(text);

  // clean up first whitespace
  ts.seek_past_whitespace_and_comments();

  // read list!
  auto objs = read_list(ts, false);
  return PairObject::make_new(SymbolObject::make_new(symbolTable, "top-level"), objs);
}

/*!
 * Given a stream starting at the first character of a token, get the token. Doesn't consume
 * whitespace at the end and leaves the stream on the first character after the token.
 */
Token Reader::get_next_token(TextStream& stream) {
  assert(stream.text_remains());
  Token t;
  t.source_line = stream.line_count;
  t.source_offset = stream.seek;
  t.source_text = stream.text;

  char first = stream.read();
  t.text.push_back(first);

  // First - look for special tokens which end early:

  // parens, double quotes, quotes, and backticks are tokens.
  if (first == '(' || first == ')' || first == '"' || first == '\'' || first == '`')
    return t;

  // ",@" is its own token
  if (first == ',' && stream.text_remains() && stream.peek() == '@') {
    t.text.push_back(stream.read());
    return t;
  } else if (first == ',') {
    // "," is its own token.
    return t;
  } else if (first == '#' && stream.text_remains() && stream.peek() == '(') {
    t.text.push_back(stream.read());
    return t;
  }

  // Second - not a special token, so we read until we get a character that ends the token.
  while (stream.text_remains()) {
    char next = stream.peek();
    if (next == ' ' || next == '\n' || next == '\t' || next == ')' || next == ';' || next == '#' ||
        next == '(') {
      return t;
    } else {
      // not the end, so add to token.
      t.text.push_back(stream.read());
    }
  }

  return t;
}

/*!
 * Add a macro that replaces the sequence of [shortcut, other_token] with
 * (replacement other_token) <- a list with two objects, replacement is a symbol.
 * These are used to make 'x turn into (quote x) and similar.
 */
void Reader::add_reader_macro(const std::string& shortcut, std::string replacement) {
  reader_macros[shortcut] = std::move(replacement);
}

/*!
 * Try to read an object.
 */
bool Reader::read_object(Token& tok, TextStream& ts, Object& obj) {
  try {
    // try as integer
    if (try_token_as_integer(tok, obj)) {
      return true;
    }

    // try as hex
    if (try_token_as_hex(tok, obj)) {
      return true;
    }

    // try as binary
    if (try_token_as_binary(tok, obj)) {
      return true;
    }

    // try as float
    if (try_token_as_float(tok, obj)) {
      return true;
    }

    // try as string
    if (tok.text[0] == '"') {
      // it's a string.
      assert(tok.text.length() == 1);
      if (read_string(ts, obj)) {
        return true;
      } else {
        throw_reader_error(ts, "failed to read string, close quote not found", -1);
        return false;
      }
    }

    if (tok.text[0] == '#' && tok.text.size() >= 2 && tok.text[1] == '(') {
      if (read_array(ts, obj)) {
        return true;
      }
    }

    if (try_token_as_char(tok, obj)) {
      return true;
    }

    // try as symbol
    if (try_token_as_symbol(tok, obj)) {
      return true;
    }
  } catch (std::exception& e) {
    throw_reader_error(ts, "parsing token " + tok.text + " failed: " + e.what(), -1);
  }

  return false;
}

bool Reader::read_array(TextStream& stream, Object& o) {
  //  assert(stream.read() == '(');
  stream.seek_past_whitespace_and_comments();
  std::vector<Object> objects;

  bool got_close_paren = false;
  while (stream.text_remains()) {
    auto tok = get_next_token(stream);
    assert(!tok.text.empty());

    if (tok.text[0] == '(') {
      assert(tok.text.length() == 1);
      objects.push_back(read_list(stream, true));
      stream.seek_past_whitespace_and_comments();
      continue;
    } else if (tok.text[0] == ')') {
      assert(tok.text.length() == 1);
      got_close_paren = true;
      break;
    } else {
      Object next_obj;
      if (read_object(tok, stream, next_obj)) {
        stream.seek_past_whitespace_and_comments();
        objects.push_back(next_obj);
      } else {
        throw_reader_error(stream, "invalid token encountered in array reader: " + tok.text,
                           -int(tok.text.size()));
      }
    }
  }

  if (!got_close_paren) {
    throw_reader_error(stream, "An array must end in a close parenthesis", -1);
    return false;
  }

  o = ArrayObject::make_new(objects);
  return true;
}

/*!
 * Call this on the character after the open paren.
 */
Object Reader::read_list(TextStream& ts, bool expect_close_paren) {
  ts.seek_past_whitespace_and_comments();
  std::vector<Object> objects;

  bool got_close_paren = false;      // does this list end?
  bool got_dot = false;              // did we get a . ?
  bool got_thing_after_dot = false;  // did we get an object after the . ?
  int start_offset = ts.seek;

  // loop over tokens
  while (ts.text_remains()) {
    auto tok = get_next_token(ts);

    // reader macro thing:
    bool got_reader_macro = false;

    std::string reader_macro_string;
    auto kv = reader_macros.find(tok.text);
    if (kv != reader_macros.end()) {
      // we found a reader macro! Remember this, and get the next token.
      got_reader_macro = true;
      reader_macro_string = kv->second;
      tok = get_next_token(ts);
    } else {
      // no reader macro
      if (tok.text == ".") {
        // list dot notation (ex, (1 . 2))
        if (got_dot) {
          throw_reader_error(ts, "A list cannot have multiple dots.", -1);
        }
        ts.seek_past_whitespace_and_comments();
        if (!ts.text_remains()) {
          throw_reader_error(ts, "A list cannot end in a dot", -1);
        }
        tok = get_next_token(ts);
        got_dot = true;
      }
    }

    // inserter function, used to properly insert a next object
    auto insert_object = [&](Object o) {
      if (got_thing_after_dot) {
        throw_reader_error(ts, "A list cannot have multiple entries after the dot", -1);
      }

      // create child list if we got a reader macro (ex 'x -> (quote x))
      if (got_reader_macro) {
        objects.push_back(
            build_list({SymbolObject::make_new(symbolTable, reader_macro_string), o}));
      } else {
        objects.push_back(o);
      }

      // remember if we got an object after the dot
      if (got_dot) {
        got_thing_after_dot = true;
      }
    };

    if (tok.text.empty()) {
      assert(false);
      // empty list
      break;
    } else if (tok.text[0] == '(') {
      // nested list
      assert(tok.text.length() == 1);
      insert_object(read_list(ts, true));
      ts.seek_past_whitespace_and_comments();
      continue;
    } else if (tok.text[0] == ')') {
      // end of this list
      got_close_paren = true;
      assert(tok.text.length() == 1);
      break;
    } else {
      // try to get an object
      Object obj;

      if (read_object(tok, ts, obj)) {
        ts.seek_past_whitespace_and_comments();
        insert_object(obj);
      } else {
        throw_reader_error(ts, "invalid token encountered in reader: " + tok.text,
                           -int(tok.text.size()));
      }
    }
  }

  // done getting objects.  Check close paren and dot
  if (expect_close_paren && !got_close_paren) {
    throw_reader_error(ts, "failed to find close paren", -1);
  }

  if (got_close_paren && !expect_close_paren) {
    throw_reader_error(ts, "found an unexpected close paren", -1);
  }

  if (got_dot && !got_thing_after_dot) {
    throw_reader_error(ts, "A list must have an entry after the dot", -1);
  }

  // build up list or improper list, link it, and return!
  if (got_thing_after_dot) {
    if (objects.size() < 2) {
      throw_reader_error(ts, "A list with a dot must have at least one thing before the dot", -1);
    }
    auto back = objects.back();
    objects.pop_back();
    auto rv = build_list(objects);

    auto lst = rv;
    while (true) {
      if (lst.as_pair()->cdr.is_empty_list()) {
        lst.as_pair()->cdr = back;
        break;
      } else {
        lst = lst.as_pair()->cdr;
      }
    }
    db.link(rv, ts.text, start_offset);
    return rv;
  } else {
    auto rv = build_list(objects);
    db.link(rv, ts.text, start_offset);
    return rv;
  }
}

/*!
 * Try decoding as symbol. Returns success.
 */
bool Reader::try_token_as_symbol(const Token& tok, Object& obj) {
  // check start character is valid:
  assert(!tok.text.empty());
  char start = tok.text[0];
  if (valid_symbols_chars[(int)start]) {
    obj = SymbolObject::make_new(symbolTable, tok.text);
    return true;
  } else {
    return false;
  }
}

/*!
 * Read a string and escape. Start on the first char after the first double quote.
 * Supported escapes are \n, \t, \\ and work like they do in C.
 */
bool Reader::read_string(TextStream& stream, Object& obj) {
  bool got_close_quote = false;
  std::string str;

  while (stream.text_remains()) {
    char c = stream.read();
    if (c == '"') {
      obj = StringObject::make_new(str);
      got_close_quote = true;
      break;
    }

    if (c == '\\') {
      if (!stream.text_remains()) {
        throw_reader_error(stream, "incomplete string escape code", -1);
      }
      if (stream.peek() == 'n') {
        stream.read();
        str.push_back('\n');
      } else if (stream.peek() == 't') {
        stream.read();
        str.push_back('\t');
      } else if (stream.peek() == '\\') {
        stream.read();
        str.push_back('\\');
      } else if (stream.peek() == '"') {
        stream.read();
        str.push_back('"');
      } else {
        throw_reader_error(stream, "unknown string escape code", -1);
      }
    } else {
      str.push_back(c);
    }
  }

  return got_close_quote;
}

namespace {
/*!
 * Is this a valid character to start a decimal integer number?
 */
bool decimal_start(char c) {
  return (c >= '0' && c <= '9') || c == '-';
}

/*!
 * Is this a valid character to start a floating point number?
 */
bool float_start(char c) {
  return (c >= '0' && c <= '9') || c == '-' || c == '.';
}

/*!
 * Does the given string contain c?
 */
bool str_contains(const std::string& str, char c) {
  for (auto& x : str) {
    if (x == c) {
      return true;
    }
  }
  return false;
}
}  // namespace

/*!
 * Try decoding as a float.  Must have a "." in it.
 * Otherwise all combinations of leading zeros, "."'s, negative signs, etc are ok.
 * Trailing zeros not required.
 */
bool Reader::try_token_as_float(const Token& tok, Object& obj) {
  if (float_start(tok.text[0]) && str_contains(tok.text, '.')) {
    size_t offset = tok.text[0] == '-' ? 1 : 0;
    for (; offset < tok.text.size(); offset++) {
      char c = tok.text.at(offset);
      if ((c < '0' || c > '9') && (c != '.')) {
        return false;
      }
    }

    try {
      std::size_t end = 0;
      double v = std::stod(tok.text, &end);
      if (end != tok.text.size())
        return false;
      obj = Object::make_float(v);
      return true;
    } catch (std::exception& e) {
      return false;
    }
  }
  return false;
}

/*!
 * Try decoding as binary. Looks like #b101010 ...
 * 64-bit unsigned
 */
bool Reader::try_token_as_binary(const Token& tok, Object& obj) {
  if (tok.text.size() >= 3 && tok.text[0] == '#' && tok.text[1] == 'b') {
    for (size_t offset = 2; offset < tok.text.size(); offset++) {
      char c = tok.text.at(offset);
      if (c != '0' && c != '1') {
        return false;
      }
    }

    uint64_t value = 0;

    for (uint32_t i = 2; i < tok.text.size(); i++) {
      if (value & (0x8000000000000000)) {
        throw std::runtime_error("overflow in binary constant: " + tok.text);
      }

      value <<= 1u;
      if (tok.text[i] == '1') {
        value++;
      } else if (tok.text[i] != '0') {
        return false;
      }
    }
    obj = Object::make_integer((int64_t)value);
    return true;
  }
  return false;
}

/*!
 * Try decoding as hex. Looks like #xdeadBEEF . Don't care about case.
 * 64-bit unsigned
 */
bool Reader::try_token_as_hex(const Token& tok, Object& obj) {
  if (tok.text.size() >= 3 && tok.text[0] == '#' && tok.text[1] == 'x') {
    // determine if we look like a number or not. If we look like a number, but stoll fails,
    // it means that the number is too big or too small, and we should error
    for (size_t offset = 2; offset < tok.text.size(); offset++) {
      char c = tok.text.at(offset);
      if ((c < '0' || c > '9') && (c < 'a' || c > 'f') && (c < 'A' || c > 'F')) {
        return false;
      }
    }

    uint64_t v = 0;
    try {
      std::size_t end = 0;
      v = std::stoull(tok.text.substr(2), &end, 16);
      if (end + 2 != tok.text.size())
        return false;
      obj = Object::make_integer(v);
      return true;
    } catch (std::exception& e) {
      throw std::runtime_error("The number " + tok.text + " cannot be a hexadecimal constant");
    }
  }
  return false;
}

/*!
 * Try decoding as integer. No decimals points allowed.
 * 64-bit signed. Won't accept values between INT64_MAX and UINT64_MAX.
 */
bool Reader::try_token_as_integer(const Token& tok, Object& obj) {
  if (decimal_start(tok.text[0]) && !str_contains(tok.text, '.')) {
    // determine if we look like a number or not. If we look like a number, but stoll fails,
    // it means that the number is too big or too small, and we should error
    size_t offset = tok.text[0] == '-' ? 1 : 0;
    if (offset == 1 && tok.text.size() == 1) {
      return false;  // - by itself is not a number!
    }
    for (; offset < tok.text.size(); offset++) {
      char c = tok.text.at(offset);
      if (c < '0' || c > '9') {
        return false;
      }
    }
    uint64_t v = 0;
    try {
      std::size_t end = 0;
      v = std::stoll(tok.text, &end);
      if (end != tok.text.size()) {
        return false;
      }
      obj = Object::make_integer(v);
      return true;
    } catch (std::exception& e) {
      throw std::runtime_error("The number " + tok.text + " cannot be an integer constant");
    }
  }
  return false;
}

bool Reader::try_token_as_char(const Token& tok, Object& obj) {
  if (tok.text.size() >= 3 && tok.text[0] == '#' && tok.text[1] == '\\') {
    if (tok.text.size() == 3 && util::is_printable_char(tok.text[2]) && tok.text[2] != ' ') {
      obj = Object::make_char(tok.text[2]);
      return true;
    }

    if (tok.text.size() == 4 && tok.text[2] == '\\') {
      switch (tok.text[3]) {
        case 'n':
          obj = Object::make_char('\n');
          return true;
        case 's':
          obj = Object::make_char(' ');
          return true;
        case 't':
          obj = Object::make_char('\t');
          return true;
      }
    }
  }
  return false;
}

/*!
 * Throw an exception with useful information because of an error in the text stream.
 * Used for reader errors, like "missing close paren" or similar.
 */
void Reader::throw_reader_error(TextStream& here, const std::string& err, int seek_offset) {
  throw std::runtime_error("Reader error:\n" + err + "\nat " +
                           db.get_info_for(here.text, here.seek + seek_offset));
}

/*!
 * Get the source directory of the current project.
 */
std::string Reader::get_source_dir() {
  return source_dir;
}
}  // namespace goos
=======
/*!
 * @file Reader.cpp
 *
 * The Reader converts text into GOOS object, for interpreting or compiling.
 * The Reader also stores the GOOS symbol table, and is able to figure out where forms
 * came from, for printing error messages about forms.
 *
 * The reader also know where the source folder is, through an environment variable set when
 * launching the compiler or the compiler test.
 */

#include "Reader.h"
#include "third-party/linenoise.h"
#include "common/util/FileUtil.h"

namespace goos {

/*!
 * Advance a TextStream through any comments or whitespace.
 * This will leave the stream at the next non-whitespace character (or at the end)
 */
void TextStream::seek_past_whitespace_and_comments() {
  while (text_remains()) {
    char c = peek();
    switch (c) {
      case ' ':
      case '\t':
      case '\n':
        // just a whitespace, eat it!
        read();
        break;

      case ';':
        // line comment.
        while (text_remains() && read() != '\n') {
        }
        break;

      case '#':
        if (text_remains(1) && peek(1) == '|') {
          assert(read() == '#');  // #
          assert(read() == '|');  // |

          bool found_end = false;
          // find |#
          while (text_remains() && !found_end) {
            // find |
            while (text_remains() && read() != '|') {
            }
            if (text_remains() && read() == '#') {
              found_end = true;
            }
          }
          continue;

        } else {
          // not a line comment
          return;
        }
        break;

      default:
        return;
    }
  }
}

Reader::Reader() {
  // third-party library used for a fancy line in
  linenoise::SetHistoryMaxLen(400);

  // add default macros
  add_reader_macro("'", "quote");
  add_reader_macro("`", "quasiquote");
  add_reader_macro(",", "unquote");
  add_reader_macro(",@", "unquote-splicing");

  // setup table of which characters are valid for starting a symbol
  for (auto& x : valid_symbols_chars) {
    x = false;
  }

  for (char x = 'a'; x <= 'z'; x++) {
    valid_symbols_chars[(int)x] = true;
  }

  for (char x = 'A'; x <= 'Z'; x++) {
    valid_symbols_chars[(int)x] = true;
  }

  for (char x = '0'; x <= '9'; x++) {
    valid_symbols_chars[(int)x] = true;
  }

  const char bonus[] = "!$%&*+-/\\.,@^_-;:<>?~=#";

  for (const char* c = bonus; *c; c++) {
    valid_symbols_chars[(int)*c] = true;
  }
}

/*!
 * Prompt the user and read the result.
 */
Object Reader::read_from_stdin(const std::string& prompt_name) {
  std::string line;
  // escape code will make sure that we remove any color
  std::string prompt_full = "\033[0m" + prompt_name + "> ";
  linenoise::Readline(prompt_full.c_str(), line);
  linenoise::AddHistory(line.c_str());
  // todo, decide if we should keep reading or not.

  // create text fragment and add to the DB
  auto textFrag = std::make_shared<ReplText>(line);
  db.insert(textFrag);

  // perform read
  auto result = internal_read(textFrag);
  db.link(result, textFrag, 0);
  return result;
}

/*!
 * Read a string.
 */
Object Reader::read_from_string(const std::string& str) {
  // create text fragment and add to the DB
  auto textFrag = std::make_shared<ProgramString>(str);
  db.insert(textFrag);

  // perform read
  auto result = internal_read(textFrag);
  db.link(result, textFrag, 0);
  return result;
}

/*!
 * Read a file
 */
Object Reader::read_from_file(const std::vector<std::string>& file_path) {
  auto textFrag = std::make_shared<FileText>(file_util::get_file_path(file_path));
  db.insert(textFrag);

  auto result = internal_read(textFrag);
  db.link(result, textFrag, 0);
  return result;
}

/*!
 * Common read for a SourceText
 */
Object Reader::internal_read(std::shared_ptr<SourceText> text) {
  // first create stream
  TextStream ts(text);

  // clean up first whitespace
  ts.seek_past_whitespace_and_comments();

  // read list!
  auto objs = read_list(ts, false);
  return PairObject::make_new(SymbolObject::make_new(symbolTable, "top-level"), objs);
}

/*!
 * Given a stream starting at the first character of a token, get the token. Doesn't consume
 * whitespace at the end and leaves the stream on the first character after the token.
 */
Token Reader::get_next_token(TextStream& stream) {
  assert(stream.text_remains());
  Token t;
  t.source_line = stream.line_count;
  t.source_offset = stream.seek;
  t.source_text = stream.text;

  char first = stream.read();
  t.text.push_back(first);

  // First - look for special tokens which end early:

  // parens, double quotes, quotes, and backticks are tokens.
  if (first == '(' || first == ')' || first == '"' || first == '\'' || first == '`')
    return t;

  // ",@" is its own token
  if (first == ',' && stream.text_remains() && stream.peek() == '@') {
    t.text.push_back(stream.read());
    return t;
  } else if (first == ',') {
    // "," is its own token.
    return t;
  } else if (first == '#' && stream.text_remains() && stream.peek() == '(') {
    t.text.push_back(stream.read());
    return t;
  }

  // Second - not a special token, so we read until we get a character that ends the token.
  while (stream.text_remains()) {
    char next = stream.peek();
    if (next == ' ' || next == '\n' || next == '\t' || next == ')' || next == ';' || next == '#' ||
        next == '(') {
      return t;
    } else {
      // not the end, so add to token.
      t.text.push_back(stream.read());
    }
  }

  return t;
}

/*!
 * Add a macro that replaces the sequence of [shortcut, other_token] with
 * (replacement other_token) <- a list with two objects, replacement is a symbol.
 * These are used to make 'x turn into (quote x) and similar.
 */
void Reader::add_reader_macro(const std::string& shortcut, std::string replacement) {
  reader_macros[shortcut] = std::move(replacement);
}

/*!
 * Try to read an object.
 */
bool Reader::read_object(Token& tok, TextStream& ts, Object& obj) {
  try {
    // try as integer
    if (try_token_as_integer(tok, obj)) {
      return true;
    }

    // try as hex
    if (try_token_as_hex(tok, obj)) {
      return true;
    }

    // try as binary
    if (try_token_as_binary(tok, obj)) {
      return true;
    }

    // try as float
    if (try_token_as_float(tok, obj)) {
      return true;
    }

    // try as string
    if (tok.text[0] == '"') {
      // it's a string.
      assert(tok.text.length() == 1);
      if (read_string(ts, obj)) {
        return true;
      } else {
        throw_reader_error(ts, "failed to read string, close quote not found", -1);
        return false;
      }
    }

    if (tok.text[0] == '#' && tok.text.size() >= 2 && tok.text[1] == '(') {
      if (read_array(ts, obj)) {
        return true;
      }
    }

    if (try_token_as_char(tok, obj)) {
      return true;
    }

    // try as symbol
    if (try_token_as_symbol(tok, obj)) {
      return true;
    }
  } catch (std::exception& e) {
    throw_reader_error(ts, "parsing token " + tok.text + " failed: " + e.what(), -1);
  }

  return false;
}

bool Reader::read_array(TextStream& stream, Object& o) {
  //  assert(stream.read() == '(');
  stream.seek_past_whitespace_and_comments();
  std::vector<Object> objects;

  bool got_close_paren = false;
  while (stream.text_remains()) {
    auto tok = get_next_token(stream);
    assert(!tok.text.empty());

    if (tok.text[0] == '(') {
      assert(tok.text.length() == 1);
      objects.push_back(read_list(stream, true));
      stream.seek_past_whitespace_and_comments();
      continue;
    } else if (tok.text[0] == ')') {
      assert(tok.text.length() == 1);
      got_close_paren = true;
      break;
    } else {
      Object next_obj;
      if (read_object(tok, stream, next_obj)) {
        stream.seek_past_whitespace_and_comments();
        objects.push_back(next_obj);
      } else {
        throw_reader_error(stream, "invalid token encountered in array reader: " + tok.text,
                           -int(tok.text.size()));
      }
    }
  }

  if (!got_close_paren) {
    throw_reader_error(stream, "An array must end in a close parenthesis", -1);
    return false;
  }

  o = ArrayObject::make_new(objects);
  return true;
}

/*!
 * Call this on the character after the open paren.
 */
Object Reader::read_list(TextStream& ts, bool expect_close_paren) {
  ts.seek_past_whitespace_and_comments();
  std::vector<Object> objects;

  bool got_close_paren = false;      // does this list end?
  bool got_dot = false;              // did we get a . ?
  bool got_thing_after_dot = false;  // did we get an object after the . ?
  int start_offset = ts.seek;

  // loop over tokens
  while (ts.text_remains()) {
    auto tok = get_next_token(ts);

    // reader macro thing:
    bool got_reader_macro = false;

    std::string reader_macro_string;
    auto kv = reader_macros.find(tok.text);
    if (kv != reader_macros.end()) {
      // we found a reader macro! Remember this, and get the next token.
      got_reader_macro = true;
      reader_macro_string = kv->second;
      tok = get_next_token(ts);
    } else {
      // no reader macro
      if (tok.text == ".") {
        // list dot notation (ex, (1 . 2))
        if (got_dot) {
          throw_reader_error(ts, "A list cannot have multiple dots.", -1);
        }
        ts.seek_past_whitespace_and_comments();
        if (!ts.text_remains()) {
          throw_reader_error(ts, "A list cannot end in a dot", -1);
        }
        tok = get_next_token(ts);
        got_dot = true;
      }
    }

    // inserter function, used to properly insert a next object
    auto insert_object = [&](Object o) {
      if (got_thing_after_dot) {
        throw_reader_error(ts, "A list cannot have multiple entries after the dot", -1);
      }

      // create child list if we got a reader macro (ex 'x -> (quote x))
      if (got_reader_macro) {
        objects.push_back(
            build_list({SymbolObject::make_new(symbolTable, reader_macro_string), o}));
      } else {
        objects.push_back(o);
      }

      // remember if we got an object after the dot
      if (got_dot) {
        got_thing_after_dot = true;
      }
    };

    if (tok.text.empty()) {
      assert(false);
      // empty list
      break;
    } else if (tok.text[0] == '(') {
      // nested list
      assert(tok.text.length() == 1);
      insert_object(read_list(ts, true));
      ts.seek_past_whitespace_and_comments();
      continue;
    } else if (tok.text[0] == ')') {
      // end of this list
      got_close_paren = true;
      assert(tok.text.length() == 1);
      break;
    } else {
      // try to get an object
      Object obj;

      if (read_object(tok, ts, obj)) {
        ts.seek_past_whitespace_and_comments();
        insert_object(obj);
      } else {
        throw_reader_error(ts, "invalid token encountered in reader: " + tok.text,
                           -int(tok.text.size()));
      }
    }
  }

  // done getting objects.  Check close paren and dot
  if (expect_close_paren && !got_close_paren) {
    throw_reader_error(ts, "failed to find close paren", -1);
  }

  if (got_close_paren && !expect_close_paren) {
    throw_reader_error(ts, "found an unexpected close paren", -1);
  }

  if (got_dot && !got_thing_after_dot) {
    throw_reader_error(ts, "A list must have an entry after the dot", -1);
  }

  // build up list or improper list, link it, and return!
  if (got_thing_after_dot) {
    if (objects.size() < 2) {
      throw_reader_error(ts, "A list with a dot must have at least one thing before the dot", -1);
    }
    auto back = objects.back();
    objects.pop_back();
    auto rv = build_list(objects);

    auto lst = rv;
    while (true) {
      if (lst.as_pair()->cdr.is_empty_list()) {
        lst.as_pair()->cdr = back;
        break;
      } else {
        lst = lst.as_pair()->cdr;
      }
    }
    db.link(rv, ts.text, start_offset);
    return rv;
  } else {
    auto rv = build_list(objects);
    db.link(rv, ts.text, start_offset);
    return rv;
  }
}

/*!
 * Try decoding as symbol. Returns success.
 */
bool Reader::try_token_as_symbol(const Token& tok, Object& obj) {
  // check start character is valid:
  assert(!tok.text.empty());
  char start = tok.text[0];
  if (valid_symbols_chars[(int)start]) {
    obj = SymbolObject::make_new(symbolTable, tok.text);
    return true;
  } else {
    return false;
  }
}

/*!
 * Read a string and escape. Start on the first char after the first double quote.
 * Supported escapes are \n, \t, \\ and work like they do in C.
 */
bool Reader::read_string(TextStream& stream, Object& obj) {
  bool got_close_quote = false;
  std::string str;

  while (stream.text_remains()) {
    char c = stream.read();
    if (c == '"') {
      obj = StringObject::make_new(str);
      got_close_quote = true;
      break;
    }

    if (c == '\\') {
      if (!stream.text_remains()) {
        throw_reader_error(stream, "incomplete string escape code", -1);
      }
      if (stream.peek() == 'n') {
        stream.read();
        str.push_back('\n');
      } else if (stream.peek() == 't') {
        stream.read();
        str.push_back('\t');
      } else if (stream.peek() == '\\') {
        stream.read();
        str.push_back('\\');
      } else if (stream.peek() == '"') {
        stream.read();
        str.push_back('"');
      } else {
        throw_reader_error(stream, "unknown string escape code", -1);
      }
    } else {
      str.push_back(c);
    }
  }

  return got_close_quote;
}

namespace {
/*!
 * Is this a valid character to start a decimal integer number?
 */
bool decimal_start(char c) {
  return (c >= '0' && c <= '9') || c == '-';
}

/*!
 * Is this a valid character to start a floating point number?
 */
bool float_start(char c) {
  return (c >= '0' && c <= '9') || c == '-' || c == '.';
}

/*!
 * Does the given string contain c?
 */
bool str_contains(const std::string& str, char c) {
  for (auto& x : str) {
    if (x == c) {
      return true;
    }
  }
  return false;
}
}  // namespace

/*!
 * Try decoding as a float.  Must have a "." in it.
 * Otherwise all combinations of leading zeros, "."'s, negative signs, etc are ok.
 * Trailing zeros not required.
 */
bool Reader::try_token_as_float(const Token& tok, Object& obj) {
  if (float_start(tok.text[0]) && str_contains(tok.text, '.')) {
    size_t offset = tok.text[0] == '-' ? 1 : 0;
    for (; offset < tok.text.size(); offset++) {
      char c = tok.text.at(offset);
      if ((c < '0' || c > '9') && (c != '.')) {
        return false;
      }
    }

    try {
      std::size_t end = 0;
      double v = std::stod(tok.text, &end);
      if (end != tok.text.size())
        return false;
      obj = Object::make_float(v);
      return true;
    } catch (std::exception& e) {
      return false;
    }
  }
  return false;
}

/*!
 * Try decoding as binary. Looks like #b101010 ...
 * 64-bit unsigned
 */
bool Reader::try_token_as_binary(const Token& tok, Object& obj) {
  if (tok.text.size() >= 3 && tok.text[0] == '#' && tok.text[1] == 'b') {
    for (size_t offset = 2; offset < tok.text.size(); offset++) {
      char c = tok.text.at(offset);
      if (c != '0' && c != '1') {
        return false;
      }
    }

    uint64_t value = 0;

    for (uint32_t i = 2; i < tok.text.size(); i++) {
      if (value & (0x8000000000000000)) {
        throw std::runtime_error("overflow in binary constant: " + tok.text);
      }

      value <<= 1u;
      if (tok.text[i] == '1') {
        value++;
      } else if (tok.text[i] != '0') {
        return false;
      }
    }
    obj = Object::make_integer((int64_t)value);
    return true;
  }
  return false;
}

/*!
 * Try decoding as hex. Looks like #xdeadBEEF . Don't care about case.
 * 64-bit unsigned
 */
bool Reader::try_token_as_hex(const Token& tok, Object& obj) {
  if (tok.text.size() >= 3 && tok.text[0] == '#' && tok.text[1] == 'x') {
    // determine if we look like a number or not. If we look like a number, but stoll fails,
    // it means that the number is too big or too small, and we should error
    for (size_t offset = 2; offset < tok.text.size(); offset++) {
      char c = tok.text.at(offset);
      if ((c < '0' || c > '9') && (c < 'a' || c > 'f') && (c < 'A' || c > 'F')) {
        return false;
      }
    }

    uint64_t v = 0;
    try {
      std::size_t end = 0;
      v = std::stoull(tok.text.substr(2), &end, 16);
      if (end + 2 != tok.text.size())
        return false;
      obj = Object::make_integer(v);
      return true;
    } catch (std::exception& e) {
      throw std::runtime_error("The number " + tok.text + " cannot be a hexadecimal constant");
    }
  }
  return false;
}

/*!
 * Try decoding as integer. No decimals points allowed.
 * 64-bit signed. Won't accept values between INT64_MAX and UINT64_MAX.
 */
bool Reader::try_token_as_integer(const Token& tok, Object& obj) {
  if (decimal_start(tok.text[0]) && !str_contains(tok.text, '.')) {
    // determine if we look like a number or not. If we look like a number, but stoll fails,
    // it means that the number is too big or too small, and we should error
    size_t offset = tok.text[0] == '-' ? 1 : 0;
    if (offset == 1 && tok.text.size() == 1) {
      return false;  // - by itself is not a number!
    }
    for (; offset < tok.text.size(); offset++) {
      char c = tok.text.at(offset);
      if (c < '0' || c > '9') {
        return false;
      }
    }
    uint64_t v = 0;
    try {
      std::size_t end = 0;
      v = std::stoll(tok.text, &end);
      if (end != tok.text.size()) {
        return false;
      }
      obj = Object::make_integer(v);
      return true;
    } catch (std::exception& e) {
      throw std::runtime_error("The number " + tok.text + " cannot be an integer constant");
    }
  }
  return false;
}

bool Reader::try_token_as_char(const Token& tok, Object& obj) {
  if (tok.text.size() >= 3 && tok.text[0] == '#' && tok.text[1] == '\\') {
    if (tok.text.size() == 3 && file_util::is_printable_char(tok.text[2]) && tok.text[2] != ' ') {
      obj = Object::make_char(tok.text[2]);
      return true;
    }

    if (tok.text.size() == 4 && tok.text[2] == '\\') {
      switch (tok.text[3]) {
        case 'n':
          obj = Object::make_char('\n');
          return true;
        case 's':
          obj = Object::make_char(' ');
          return true;
        case 't':
          obj = Object::make_char('\t');
          return true;
      }
    }
  }
  return false;
}

/*!
 * Throw an exception with useful information because of an error in the text stream.
 * Used for reader errors, like "missing close paren" or similar.
 */
void Reader::throw_reader_error(TextStream& here, const std::string& err, int seek_offset) {
  throw std::runtime_error("Reader error:\n" + err + "\nat " +
                           db.get_info_for(here.text, here.seek + seek_offset));
}

/*!
 * Get the source directory of the current project.
 */
std::string Reader::get_source_dir() {
  return file_util::get_project_path();
}
}  // namespace goos
>>>>>>> de5aa7e5
<|MERGE_RESOLUTION|>--- conflicted
+++ resolved
@@ -1,4 +1,3 @@
-<<<<<<< HEAD
 /*!
  * @file Reader.cpp
  *
@@ -12,8 +11,7 @@
 
 #include "Reader.h"
 #include "third-party/linenoise.h"
-#include "goalc/compiler_util/file_io.h"
-#include "goalc/compiler_util/text_util.h"
+#include "common/util/FileUtil.h"
 
 namespace goos {
 
@@ -99,15 +97,6 @@
   for (const char* c = bonus; *c; c++) {
     valid_symbols_chars[(int)*c] = true;
   }
-
-  // find the source directory
-  auto result = std::getenv("NEXT_DIR");
-  if (!result) {
-    throw std::runtime_error(
-        "Environment variable NEXT_DIR is not set.  Please set this to point to next/");
-  }
-
-  source_dir = result;
 }
 
 /*!
@@ -148,8 +137,8 @@
 /*!
  * Read a file
  */
-Object Reader::read_from_file(const std::string& filename) {
-  auto textFrag = std::make_shared<FileText>(util::combine_path(get_source_dir(), filename));
+Object Reader::read_from_file(const std::vector<std::string>& file_path) {
+  auto textFrag = std::make_shared<FileText>(file_util::get_file_path(file_path));
   db.insert(textFrag);
 
   auto result = internal_read(textFrag);
@@ -671,7 +660,7 @@
 
 bool Reader::try_token_as_char(const Token& tok, Object& obj) {
   if (tok.text.size() >= 3 && tok.text[0] == '#' && tok.text[1] == '\\') {
-    if (tok.text.size() == 3 && util::is_printable_char(tok.text[2]) && tok.text[2] != ' ') {
+    if (tok.text.size() == 3 && file_util::is_printable_char(tok.text[2]) && tok.text[2] != ' ') {
       obj = Object::make_char(tok.text[2]);
       return true;
     }
@@ -706,708 +695,6 @@
  * Get the source directory of the current project.
  */
 std::string Reader::get_source_dir() {
-  return source_dir;
-}
-}  // namespace goos
-=======
-/*!
- * @file Reader.cpp
- *
- * The Reader converts text into GOOS object, for interpreting or compiling.
- * The Reader also stores the GOOS symbol table, and is able to figure out where forms
- * came from, for printing error messages about forms.
- *
- * The reader also know where the source folder is, through an environment variable set when
- * launching the compiler or the compiler test.
- */
-
-#include "Reader.h"
-#include "third-party/linenoise.h"
-#include "common/util/FileUtil.h"
-
-namespace goos {
-
-/*!
- * Advance a TextStream through any comments or whitespace.
- * This will leave the stream at the next non-whitespace character (or at the end)
- */
-void TextStream::seek_past_whitespace_and_comments() {
-  while (text_remains()) {
-    char c = peek();
-    switch (c) {
-      case ' ':
-      case '\t':
-      case '\n':
-        // just a whitespace, eat it!
-        read();
-        break;
-
-      case ';':
-        // line comment.
-        while (text_remains() && read() != '\n') {
-        }
-        break;
-
-      case '#':
-        if (text_remains(1) && peek(1) == '|') {
-          assert(read() == '#');  // #
-          assert(read() == '|');  // |
-
-          bool found_end = false;
-          // find |#
-          while (text_remains() && !found_end) {
-            // find |
-            while (text_remains() && read() != '|') {
-            }
-            if (text_remains() && read() == '#') {
-              found_end = true;
-            }
-          }
-          continue;
-
-        } else {
-          // not a line comment
-          return;
-        }
-        break;
-
-      default:
-        return;
-    }
-  }
-}
-
-Reader::Reader() {
-  // third-party library used for a fancy line in
-  linenoise::SetHistoryMaxLen(400);
-
-  // add default macros
-  add_reader_macro("'", "quote");
-  add_reader_macro("`", "quasiquote");
-  add_reader_macro(",", "unquote");
-  add_reader_macro(",@", "unquote-splicing");
-
-  // setup table of which characters are valid for starting a symbol
-  for (auto& x : valid_symbols_chars) {
-    x = false;
-  }
-
-  for (char x = 'a'; x <= 'z'; x++) {
-    valid_symbols_chars[(int)x] = true;
-  }
-
-  for (char x = 'A'; x <= 'Z'; x++) {
-    valid_symbols_chars[(int)x] = true;
-  }
-
-  for (char x = '0'; x <= '9'; x++) {
-    valid_symbols_chars[(int)x] = true;
-  }
-
-  const char bonus[] = "!$%&*+-/\\.,@^_-;:<>?~=#";
-
-  for (const char* c = bonus; *c; c++) {
-    valid_symbols_chars[(int)*c] = true;
-  }
-}
-
-/*!
- * Prompt the user and read the result.
- */
-Object Reader::read_from_stdin(const std::string& prompt_name) {
-  std::string line;
-  // escape code will make sure that we remove any color
-  std::string prompt_full = "\033[0m" + prompt_name + "> ";
-  linenoise::Readline(prompt_full.c_str(), line);
-  linenoise::AddHistory(line.c_str());
-  // todo, decide if we should keep reading or not.
-
-  // create text fragment and add to the DB
-  auto textFrag = std::make_shared<ReplText>(line);
-  db.insert(textFrag);
-
-  // perform read
-  auto result = internal_read(textFrag);
-  db.link(result, textFrag, 0);
-  return result;
-}
-
-/*!
- * Read a string.
- */
-Object Reader::read_from_string(const std::string& str) {
-  // create text fragment and add to the DB
-  auto textFrag = std::make_shared<ProgramString>(str);
-  db.insert(textFrag);
-
-  // perform read
-  auto result = internal_read(textFrag);
-  db.link(result, textFrag, 0);
-  return result;
-}
-
-/*!
- * Read a file
- */
-Object Reader::read_from_file(const std::vector<std::string>& file_path) {
-  auto textFrag = std::make_shared<FileText>(file_util::get_file_path(file_path));
-  db.insert(textFrag);
-
-  auto result = internal_read(textFrag);
-  db.link(result, textFrag, 0);
-  return result;
-}
-
-/*!
- * Common read for a SourceText
- */
-Object Reader::internal_read(std::shared_ptr<SourceText> text) {
-  // first create stream
-  TextStream ts(text);
-
-  // clean up first whitespace
-  ts.seek_past_whitespace_and_comments();
-
-  // read list!
-  auto objs = read_list(ts, false);
-  return PairObject::make_new(SymbolObject::make_new(symbolTable, "top-level"), objs);
-}
-
-/*!
- * Given a stream starting at the first character of a token, get the token. Doesn't consume
- * whitespace at the end and leaves the stream on the first character after the token.
- */
-Token Reader::get_next_token(TextStream& stream) {
-  assert(stream.text_remains());
-  Token t;
-  t.source_line = stream.line_count;
-  t.source_offset = stream.seek;
-  t.source_text = stream.text;
-
-  char first = stream.read();
-  t.text.push_back(first);
-
-  // First - look for special tokens which end early:
-
-  // parens, double quotes, quotes, and backticks are tokens.
-  if (first == '(' || first == ')' || first == '"' || first == '\'' || first == '`')
-    return t;
-
-  // ",@" is its own token
-  if (first == ',' && stream.text_remains() && stream.peek() == '@') {
-    t.text.push_back(stream.read());
-    return t;
-  } else if (first == ',') {
-    // "," is its own token.
-    return t;
-  } else if (first == '#' && stream.text_remains() && stream.peek() == '(') {
-    t.text.push_back(stream.read());
-    return t;
-  }
-
-  // Second - not a special token, so we read until we get a character that ends the token.
-  while (stream.text_remains()) {
-    char next = stream.peek();
-    if (next == ' ' || next == '\n' || next == '\t' || next == ')' || next == ';' || next == '#' ||
-        next == '(') {
-      return t;
-    } else {
-      // not the end, so add to token.
-      t.text.push_back(stream.read());
-    }
-  }
-
-  return t;
-}
-
-/*!
- * Add a macro that replaces the sequence of [shortcut, other_token] with
- * (replacement other_token) <- a list with two objects, replacement is a symbol.
- * These are used to make 'x turn into (quote x) and similar.
- */
-void Reader::add_reader_macro(const std::string& shortcut, std::string replacement) {
-  reader_macros[shortcut] = std::move(replacement);
-}
-
-/*!
- * Try to read an object.
- */
-bool Reader::read_object(Token& tok, TextStream& ts, Object& obj) {
-  try {
-    // try as integer
-    if (try_token_as_integer(tok, obj)) {
-      return true;
-    }
-
-    // try as hex
-    if (try_token_as_hex(tok, obj)) {
-      return true;
-    }
-
-    // try as binary
-    if (try_token_as_binary(tok, obj)) {
-      return true;
-    }
-
-    // try as float
-    if (try_token_as_float(tok, obj)) {
-      return true;
-    }
-
-    // try as string
-    if (tok.text[0] == '"') {
-      // it's a string.
-      assert(tok.text.length() == 1);
-      if (read_string(ts, obj)) {
-        return true;
-      } else {
-        throw_reader_error(ts, "failed to read string, close quote not found", -1);
-        return false;
-      }
-    }
-
-    if (tok.text[0] == '#' && tok.text.size() >= 2 && tok.text[1] == '(') {
-      if (read_array(ts, obj)) {
-        return true;
-      }
-    }
-
-    if (try_token_as_char(tok, obj)) {
-      return true;
-    }
-
-    // try as symbol
-    if (try_token_as_symbol(tok, obj)) {
-      return true;
-    }
-  } catch (std::exception& e) {
-    throw_reader_error(ts, "parsing token " + tok.text + " failed: " + e.what(), -1);
-  }
-
-  return false;
-}
-
-bool Reader::read_array(TextStream& stream, Object& o) {
-  //  assert(stream.read() == '(');
-  stream.seek_past_whitespace_and_comments();
-  std::vector<Object> objects;
-
-  bool got_close_paren = false;
-  while (stream.text_remains()) {
-    auto tok = get_next_token(stream);
-    assert(!tok.text.empty());
-
-    if (tok.text[0] == '(') {
-      assert(tok.text.length() == 1);
-      objects.push_back(read_list(stream, true));
-      stream.seek_past_whitespace_and_comments();
-      continue;
-    } else if (tok.text[0] == ')') {
-      assert(tok.text.length() == 1);
-      got_close_paren = true;
-      break;
-    } else {
-      Object next_obj;
-      if (read_object(tok, stream, next_obj)) {
-        stream.seek_past_whitespace_and_comments();
-        objects.push_back(next_obj);
-      } else {
-        throw_reader_error(stream, "invalid token encountered in array reader: " + tok.text,
-                           -int(tok.text.size()));
-      }
-    }
-  }
-
-  if (!got_close_paren) {
-    throw_reader_error(stream, "An array must end in a close parenthesis", -1);
-    return false;
-  }
-
-  o = ArrayObject::make_new(objects);
-  return true;
-}
-
-/*!
- * Call this on the character after the open paren.
- */
-Object Reader::read_list(TextStream& ts, bool expect_close_paren) {
-  ts.seek_past_whitespace_and_comments();
-  std::vector<Object> objects;
-
-  bool got_close_paren = false;      // does this list end?
-  bool got_dot = false;              // did we get a . ?
-  bool got_thing_after_dot = false;  // did we get an object after the . ?
-  int start_offset = ts.seek;
-
-  // loop over tokens
-  while (ts.text_remains()) {
-    auto tok = get_next_token(ts);
-
-    // reader macro thing:
-    bool got_reader_macro = false;
-
-    std::string reader_macro_string;
-    auto kv = reader_macros.find(tok.text);
-    if (kv != reader_macros.end()) {
-      // we found a reader macro! Remember this, and get the next token.
-      got_reader_macro = true;
-      reader_macro_string = kv->second;
-      tok = get_next_token(ts);
-    } else {
-      // no reader macro
-      if (tok.text == ".") {
-        // list dot notation (ex, (1 . 2))
-        if (got_dot) {
-          throw_reader_error(ts, "A list cannot have multiple dots.", -1);
-        }
-        ts.seek_past_whitespace_and_comments();
-        if (!ts.text_remains()) {
-          throw_reader_error(ts, "A list cannot end in a dot", -1);
-        }
-        tok = get_next_token(ts);
-        got_dot = true;
-      }
-    }
-
-    // inserter function, used to properly insert a next object
-    auto insert_object = [&](Object o) {
-      if (got_thing_after_dot) {
-        throw_reader_error(ts, "A list cannot have multiple entries after the dot", -1);
-      }
-
-      // create child list if we got a reader macro (ex 'x -> (quote x))
-      if (got_reader_macro) {
-        objects.push_back(
-            build_list({SymbolObject::make_new(symbolTable, reader_macro_string), o}));
-      } else {
-        objects.push_back(o);
-      }
-
-      // remember if we got an object after the dot
-      if (got_dot) {
-        got_thing_after_dot = true;
-      }
-    };
-
-    if (tok.text.empty()) {
-      assert(false);
-      // empty list
-      break;
-    } else if (tok.text[0] == '(') {
-      // nested list
-      assert(tok.text.length() == 1);
-      insert_object(read_list(ts, true));
-      ts.seek_past_whitespace_and_comments();
-      continue;
-    } else if (tok.text[0] == ')') {
-      // end of this list
-      got_close_paren = true;
-      assert(tok.text.length() == 1);
-      break;
-    } else {
-      // try to get an object
-      Object obj;
-
-      if (read_object(tok, ts, obj)) {
-        ts.seek_past_whitespace_and_comments();
-        insert_object(obj);
-      } else {
-        throw_reader_error(ts, "invalid token encountered in reader: " + tok.text,
-                           -int(tok.text.size()));
-      }
-    }
-  }
-
-  // done getting objects.  Check close paren and dot
-  if (expect_close_paren && !got_close_paren) {
-    throw_reader_error(ts, "failed to find close paren", -1);
-  }
-
-  if (got_close_paren && !expect_close_paren) {
-    throw_reader_error(ts, "found an unexpected close paren", -1);
-  }
-
-  if (got_dot && !got_thing_after_dot) {
-    throw_reader_error(ts, "A list must have an entry after the dot", -1);
-  }
-
-  // build up list or improper list, link it, and return!
-  if (got_thing_after_dot) {
-    if (objects.size() < 2) {
-      throw_reader_error(ts, "A list with a dot must have at least one thing before the dot", -1);
-    }
-    auto back = objects.back();
-    objects.pop_back();
-    auto rv = build_list(objects);
-
-    auto lst = rv;
-    while (true) {
-      if (lst.as_pair()->cdr.is_empty_list()) {
-        lst.as_pair()->cdr = back;
-        break;
-      } else {
-        lst = lst.as_pair()->cdr;
-      }
-    }
-    db.link(rv, ts.text, start_offset);
-    return rv;
-  } else {
-    auto rv = build_list(objects);
-    db.link(rv, ts.text, start_offset);
-    return rv;
-  }
-}
-
-/*!
- * Try decoding as symbol. Returns success.
- */
-bool Reader::try_token_as_symbol(const Token& tok, Object& obj) {
-  // check start character is valid:
-  assert(!tok.text.empty());
-  char start = tok.text[0];
-  if (valid_symbols_chars[(int)start]) {
-    obj = SymbolObject::make_new(symbolTable, tok.text);
-    return true;
-  } else {
-    return false;
-  }
-}
-
-/*!
- * Read a string and escape. Start on the first char after the first double quote.
- * Supported escapes are \n, \t, \\ and work like they do in C.
- */
-bool Reader::read_string(TextStream& stream, Object& obj) {
-  bool got_close_quote = false;
-  std::string str;
-
-  while (stream.text_remains()) {
-    char c = stream.read();
-    if (c == '"') {
-      obj = StringObject::make_new(str);
-      got_close_quote = true;
-      break;
-    }
-
-    if (c == '\\') {
-      if (!stream.text_remains()) {
-        throw_reader_error(stream, "incomplete string escape code", -1);
-      }
-      if (stream.peek() == 'n') {
-        stream.read();
-        str.push_back('\n');
-      } else if (stream.peek() == 't') {
-        stream.read();
-        str.push_back('\t');
-      } else if (stream.peek() == '\\') {
-        stream.read();
-        str.push_back('\\');
-      } else if (stream.peek() == '"') {
-        stream.read();
-        str.push_back('"');
-      } else {
-        throw_reader_error(stream, "unknown string escape code", -1);
-      }
-    } else {
-      str.push_back(c);
-    }
-  }
-
-  return got_close_quote;
-}
-
-namespace {
-/*!
- * Is this a valid character to start a decimal integer number?
- */
-bool decimal_start(char c) {
-  return (c >= '0' && c <= '9') || c == '-';
-}
-
-/*!
- * Is this a valid character to start a floating point number?
- */
-bool float_start(char c) {
-  return (c >= '0' && c <= '9') || c == '-' || c == '.';
-}
-
-/*!
- * Does the given string contain c?
- */
-bool str_contains(const std::string& str, char c) {
-  for (auto& x : str) {
-    if (x == c) {
-      return true;
-    }
-  }
-  return false;
-}
-}  // namespace
-
-/*!
- * Try decoding as a float.  Must have a "." in it.
- * Otherwise all combinations of leading zeros, "."'s, negative signs, etc are ok.
- * Trailing zeros not required.
- */
-bool Reader::try_token_as_float(const Token& tok, Object& obj) {
-  if (float_start(tok.text[0]) && str_contains(tok.text, '.')) {
-    size_t offset = tok.text[0] == '-' ? 1 : 0;
-    for (; offset < tok.text.size(); offset++) {
-      char c = tok.text.at(offset);
-      if ((c < '0' || c > '9') && (c != '.')) {
-        return false;
-      }
-    }
-
-    try {
-      std::size_t end = 0;
-      double v = std::stod(tok.text, &end);
-      if (end != tok.text.size())
-        return false;
-      obj = Object::make_float(v);
-      return true;
-    } catch (std::exception& e) {
-      return false;
-    }
-  }
-  return false;
-}
-
-/*!
- * Try decoding as binary. Looks like #b101010 ...
- * 64-bit unsigned
- */
-bool Reader::try_token_as_binary(const Token& tok, Object& obj) {
-  if (tok.text.size() >= 3 && tok.text[0] == '#' && tok.text[1] == 'b') {
-    for (size_t offset = 2; offset < tok.text.size(); offset++) {
-      char c = tok.text.at(offset);
-      if (c != '0' && c != '1') {
-        return false;
-      }
-    }
-
-    uint64_t value = 0;
-
-    for (uint32_t i = 2; i < tok.text.size(); i++) {
-      if (value & (0x8000000000000000)) {
-        throw std::runtime_error("overflow in binary constant: " + tok.text);
-      }
-
-      value <<= 1u;
-      if (tok.text[i] == '1') {
-        value++;
-      } else if (tok.text[i] != '0') {
-        return false;
-      }
-    }
-    obj = Object::make_integer((int64_t)value);
-    return true;
-  }
-  return false;
-}
-
-/*!
- * Try decoding as hex. Looks like #xdeadBEEF . Don't care about case.
- * 64-bit unsigned
- */
-bool Reader::try_token_as_hex(const Token& tok, Object& obj) {
-  if (tok.text.size() >= 3 && tok.text[0] == '#' && tok.text[1] == 'x') {
-    // determine if we look like a number or not. If we look like a number, but stoll fails,
-    // it means that the number is too big or too small, and we should error
-    for (size_t offset = 2; offset < tok.text.size(); offset++) {
-      char c = tok.text.at(offset);
-      if ((c < '0' || c > '9') && (c < 'a' || c > 'f') && (c < 'A' || c > 'F')) {
-        return false;
-      }
-    }
-
-    uint64_t v = 0;
-    try {
-      std::size_t end = 0;
-      v = std::stoull(tok.text.substr(2), &end, 16);
-      if (end + 2 != tok.text.size())
-        return false;
-      obj = Object::make_integer(v);
-      return true;
-    } catch (std::exception& e) {
-      throw std::runtime_error("The number " + tok.text + " cannot be a hexadecimal constant");
-    }
-  }
-  return false;
-}
-
-/*!
- * Try decoding as integer. No decimals points allowed.
- * 64-bit signed. Won't accept values between INT64_MAX and UINT64_MAX.
- */
-bool Reader::try_token_as_integer(const Token& tok, Object& obj) {
-  if (decimal_start(tok.text[0]) && !str_contains(tok.text, '.')) {
-    // determine if we look like a number or not. If we look like a number, but stoll fails,
-    // it means that the number is too big or too small, and we should error
-    size_t offset = tok.text[0] == '-' ? 1 : 0;
-    if (offset == 1 && tok.text.size() == 1) {
-      return false;  // - by itself is not a number!
-    }
-    for (; offset < tok.text.size(); offset++) {
-      char c = tok.text.at(offset);
-      if (c < '0' || c > '9') {
-        return false;
-      }
-    }
-    uint64_t v = 0;
-    try {
-      std::size_t end = 0;
-      v = std::stoll(tok.text, &end);
-      if (end != tok.text.size()) {
-        return false;
-      }
-      obj = Object::make_integer(v);
-      return true;
-    } catch (std::exception& e) {
-      throw std::runtime_error("The number " + tok.text + " cannot be an integer constant");
-    }
-  }
-  return false;
-}
-
-bool Reader::try_token_as_char(const Token& tok, Object& obj) {
-  if (tok.text.size() >= 3 && tok.text[0] == '#' && tok.text[1] == '\\') {
-    if (tok.text.size() == 3 && file_util::is_printable_char(tok.text[2]) && tok.text[2] != ' ') {
-      obj = Object::make_char(tok.text[2]);
-      return true;
-    }
-
-    if (tok.text.size() == 4 && tok.text[2] == '\\') {
-      switch (tok.text[3]) {
-        case 'n':
-          obj = Object::make_char('\n');
-          return true;
-        case 's':
-          obj = Object::make_char(' ');
-          return true;
-        case 't':
-          obj = Object::make_char('\t');
-          return true;
-      }
-    }
-  }
-  return false;
-}
-
-/*!
- * Throw an exception with useful information because of an error in the text stream.
- * Used for reader errors, like "missing close paren" or similar.
- */
-void Reader::throw_reader_error(TextStream& here, const std::string& err, int seek_offset) {
-  throw std::runtime_error("Reader error:\n" + err + "\nat " +
-                           db.get_info_for(here.text, here.seek + seek_offset));
-}
-
-/*!
- * Get the source directory of the current project.
- */
-std::string Reader::get_source_dir() {
   return file_util::get_project_path();
 }
-}  // namespace goos
->>>>>>> de5aa7e5
+}  // namespace goos