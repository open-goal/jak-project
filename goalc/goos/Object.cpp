<<<<<<< HEAD
#include "Object.h"
#include "goalc/compiler_util/text_util.h"

namespace goos {

std::shared_ptr<EmptyListObject> gEmptyList = nullptr;

/*!
 * Convert type to string (name in brackets)
 */
std::string object_type_to_string(ObjectType type) {
  switch (type) {
    case ObjectType::EMPTY_LIST:
      return "[empty list]";
    case ObjectType::INTEGER:
      return "[integer]";
    case ObjectType::FLOAT:
      return "[float]";
    case ObjectType::CHAR:
      return "[char]";
    case ObjectType::SYMBOL:
      return "[symbol]";
    case ObjectType::STRING:
      return "[string]";
    case ObjectType::PAIR:
      return "[pair]";
    case ObjectType::ARRAY:
      return "[array]";
    case ObjectType::LAMBDA:
      return "[lambda]";
    case ObjectType::MACRO:
      return "[macro]";
    case ObjectType::ENVIRONMENT:
      return "[environment]";
    default:
      throw std::runtime_error("unknown object type in object_type_to_string");
  }
}

/*!
 * Special case to print a float with the %g format specifier
 */
template <>
std::string fixed_to_string(FloatType x) {
  char buff[256];
  sprintf(buff, "%.6f", x);
  return {buff};
}

/*!
 * Special case to print a character and escape the weird ones.
 */
template <>
std::string fixed_to_string(char x) {
  char buff[256];
  if (util::is_printable_char(x) && x != ' ') {
    // can print directly
    sprintf(buff, "#\\%c", x);
    return {buff};
  }

  // not printable, special case
  switch (x) {
    case '\n':
      sprintf(buff, "#\\\\n");
      break;
    case ' ':
      sprintf(buff, "#\\\\s");
      break;
    case '\t':
      sprintf(buff, "#\\\\t");
      break;

    default:
      sprintf(buff, "#\\{%d}", u8(x));
  }

  return {buff};
}

/*!
 * Create a new symbol object by interning
 */
Object SymbolObject::make_new(SymbolTable& st, const std::string& name) {
  Object obj;
  obj.type = ObjectType::SYMBOL;
  obj.heap_obj = st.intern(name);
  return obj;
}

/*!
 * Build a list of objects from a vector of objects.
 */
Object build_list(const std::vector<Object>& objects) {
  if (objects.empty()) {
    return EmptyListObject::make_new();
  }

  Object empty = EmptyListObject::make_new();
  Object head = PairObject::make_new(objects[0], empty);
  Object last = head;

  for (std::size_t i = 1; i < objects.size(); i++) {
    last.as_pair()->cdr = PairObject::make_new(objects[i], empty);
    last = last.as_pair()->cdr;
  }

  return head;
}

/*!
 * Compare two objects for equality.
 * Does "expensive" checking.
 */
bool Object::operator==(const Object& other) const {
  if (type != other.type)
    return false;

  switch (type) {
    case ObjectType::STRING:
      return as_string()->data == other.as_string()->data;
    case ObjectType::INTEGER:
      return integer_obj == other.integer_obj;
    case ObjectType::FLOAT:
      return float_obj == other.float_obj;
    case ObjectType::CHAR:
      return char_obj == other.char_obj;

    case ObjectType::SYMBOL:
    case ObjectType::ENVIRONMENT:
    case ObjectType::LAMBDA:
    case ObjectType::MACRO:
      return heap_obj == other.heap_obj;

    case ObjectType::EMPTY_LIST:
      return true;
    case ObjectType::PAIR:
      return as_pair()->car == other.as_pair()->car && as_pair()->cdr == other.as_pair()->cdr;
    case ObjectType::ARRAY: {
      auto a = as_array();
      auto b = other.as_array();
      if (a->size() != b->size()) {
        return false;
      }
      for (size_t i = 0; i < a->data.size(); i++) {
        if ((*a)[i] != (*b)[i]) {
          return false;
        }
      }
      return true;
    }

    default:
      throw std::runtime_error("equality not implemented for " + print());
  }
}

template <>
Object Object::make_number(FloatType value) {
  return Object::make_float(value);
}

template <>
Object Object::make_number(IntType value) {
  return Object::make_integer(value);
}

/*!
 * Debug print argument specification.
 */
std::string ArgumentSpec::print() const {
  std::string result = "  unnamed args:\n";
  for (auto& arg : unnamed) {
    result += "    " + arg + "\n";
  }
  result += "  named args:\n";
  for (auto& arg : named) {
    result += "     " + arg.first;
    if (arg.second.has_default) {
      result += " (default " + arg.second.default_value.print() + ")";
    }
    result += "\n";
  }
  if (!rest.empty()) {
    result += "  rest: " + rest + "\n";
  }

  return result;
}

std::string Arguments::print() const {
  std::string result = "  unnamed args:\n";
  for (auto& arg : unnamed) {
    result += "    " + arg.print() + "\n";
  }
  result += "  named args:\n";
  for (auto& arg : named) {
    result += "     " + arg.first + " " + arg.second.print() + "\n";
  }
  if (!rest.empty()) {
    result += "  rest: \n";
    for (auto& x : rest) {
      result += "    " + x.print() + "\n";
    }
  }

  return result;
}

Object Arguments::get_named(const std::string& name, const Object& default_value) {
  Object result = default_value;
  auto kv = named.find(name);
  if (kv != named.end()) {
    result = kv->second;
  }
  return result;
}

Object Arguments::get_named(const std::string& name) {
  return named.at(name);
}

bool Arguments::has_named(const std::string& name) {
  return named.find(name) != named.end();
}

/*!
 * Make an argument specification which accepts any arguments
 */
ArgumentSpec make_varargs() {
  ArgumentSpec as;
  as.varargs = true;
  return as;
}

}  // namespace goos
=======
#include "Object.h"
#include "common/util/FileUtil.h"

namespace goos {

std::shared_ptr<EmptyListObject> gEmptyList = nullptr;

/*!
 * Convert type to string (name in brackets)
 */
std::string object_type_to_string(ObjectType type) {
  switch (type) {
    case ObjectType::EMPTY_LIST:
      return "[empty list]";
    case ObjectType::INTEGER:
      return "[integer]";
    case ObjectType::FLOAT:
      return "[float]";
    case ObjectType::CHAR:
      return "[char]";
    case ObjectType::SYMBOL:
      return "[symbol]";
    case ObjectType::STRING:
      return "[string]";
    case ObjectType::PAIR:
      return "[pair]";
    case ObjectType::ARRAY:
      return "[array]";
    case ObjectType::LAMBDA:
      return "[lambda]";
    case ObjectType::MACRO:
      return "[macro]";
    case ObjectType::ENVIRONMENT:
      return "[environment]";
    default:
      throw std::runtime_error("unknown object type in object_type_to_string");
  }
}

/*!
 * Special case to print a float with the %g format specifier
 */
template <>
std::string fixed_to_string(FloatType x) {
  char buff[256];
  sprintf(buff, "%.6f", x);
  return {buff};
}

/*!
 * Special case to print a character and escape the weird ones.
 */
template <>
std::string fixed_to_string(char x) {
  char buff[256];
  if (file_util::is_printable_char(x) && x != ' ') {
    // can print directly
    sprintf(buff, "#\\%c", x);
    return {buff};
  }

  // not printable, special case
  switch (x) {
    case '\n':
      sprintf(buff, "#\\\\n");
      break;
    case ' ':
      sprintf(buff, "#\\\\s");
      break;
    case '\t':
      sprintf(buff, "#\\\\t");
      break;

    default:
      sprintf(buff, "#\\{%d}", u8(x));
  }

  return {buff};
}

/*!
 * Create a new symbol object by interning
 */
Object SymbolObject::make_new(SymbolTable& st, const std::string& name) {
  Object obj;
  obj.type = ObjectType::SYMBOL;
  obj.heap_obj = st.intern(name);
  return obj;
}

/*!
 * Build a list of objects from a vector of objects.
 */
Object build_list(const std::vector<Object>& objects) {
  if (objects.empty()) {
    return EmptyListObject::make_new();
  }

  Object empty = EmptyListObject::make_new();
  Object head = PairObject::make_new(objects[0], empty);
  Object last = head;

  for (std::size_t i = 1; i < objects.size(); i++) {
    last.as_pair()->cdr = PairObject::make_new(objects[i], empty);
    last = last.as_pair()->cdr;
  }

  return head;
}

/*!
 * Compare two objects for equality.
 * Does "expensive" checking.
 */
bool Object::operator==(const Object& other) const {
  if (type != other.type)
    return false;

  switch (type) {
    case ObjectType::STRING:
      return as_string()->data == other.as_string()->data;
    case ObjectType::INTEGER:
      return integer_obj == other.integer_obj;
    case ObjectType::FLOAT:
      return float_obj == other.float_obj;
    case ObjectType::CHAR:
      return char_obj == other.char_obj;

    case ObjectType::SYMBOL:
    case ObjectType::ENVIRONMENT:
    case ObjectType::LAMBDA:
    case ObjectType::MACRO:
      return heap_obj == other.heap_obj;

    case ObjectType::EMPTY_LIST:
      return true;
    case ObjectType::PAIR:
      return as_pair()->car == other.as_pair()->car && as_pair()->cdr == other.as_pair()->cdr;
    case ObjectType::ARRAY: {
      auto a = as_array();
      auto b = other.as_array();
      if (a->size() != b->size()) {
        return false;
      }
      for (size_t i = 0; i < a->data.size(); i++) {
        if ((*a)[i] != (*b)[i]) {
          return false;
        }
      }
      return true;
    }

    default:
      throw std::runtime_error("equality not implemented for " + print());
  }
}

template <>
Object Object::make_number(FloatType value) {
  return Object::make_float(value);
}

template <>
Object Object::make_number(IntType value) {
  return Object::make_integer(value);
}

/*!
 * Debug print argument specification.
 */
std::string ArgumentSpec::print() const {
  std::string result = "  unnamed args:\n";
  for (auto& arg : unnamed) {
    result += "    " + arg + "\n";
  }
  result += "  named args:\n";
  for (auto& arg : named) {
    result += "     " + arg.first;
    if (arg.second.has_default) {
      result += " (default " + arg.second.default_value.print() + ")";
    }
    result += "\n";
  }
  if (!rest.empty()) {
    result += "  rest: " + rest + "\n";
  }

  return result;
}

std::string Arguments::print() const {
  std::string result = "  unnamed args:\n";
  for (auto& arg : unnamed) {
    result += "    " + arg.print() + "\n";
  }
  result += "  named args:\n";
  for (auto& arg : named) {
    result += "     " + arg.first + " " + arg.second.print() + "\n";
  }
  if (!rest.empty()) {
    result += "  rest: \n";
    for (auto& x : rest) {
      result += "    " + x.print() + "\n";
    }
  }

  return result;
}

Object Arguments::get_named(const std::string& name, const Object& default_value) {
  Object result = default_value;
  auto kv = named.find(name);
  if (kv != named.end()) {
    result = kv->second;
  }
  return result;
}

Object Arguments::get_named(const std::string& name) {
  return named.at(name);
}

bool Arguments::has_named(const std::string& name) {
  return named.find(name) != named.end();
}

/*!
 * Make an argument specification which accepts any arguments
 */
ArgumentSpec make_varargs() {
  ArgumentSpec as;
  as.varargs = true;
  return as;
}

}  // namespace goos
>>>>>>> de5aa7e5
<|MERGE_RESOLUTION|>--- conflicted
+++ resolved
@@ -1,6 +1,5 @@
-<<<<<<< HEAD
 #include "Object.h"
-#include "goalc/compiler_util/text_util.h"
+#include "common/util/FileUtil.h"
 
 namespace goos {
 
@@ -54,7 +53,7 @@
 template <>
 std::string fixed_to_string(char x) {
   char buff[256];
-  if (util::is_printable_char(x) && x != ' ') {
+  if (file_util::is_printable_char(x) && x != ' ') {
     // can print directly
     sprintf(buff, "#\\%c", x);
     return {buff};
@@ -234,242 +233,4 @@
   return as;
 }
 
-}  // namespace goos
-=======
-#include "Object.h"
-#include "common/util/FileUtil.h"
-
-namespace goos {
-
-std::shared_ptr<EmptyListObject> gEmptyList = nullptr;
-
-/*!
- * Convert type to string (name in brackets)
- */
-std::string object_type_to_string(ObjectType type) {
-  switch (type) {
-    case ObjectType::EMPTY_LIST:
-      return "[empty list]";
-    case ObjectType::INTEGER:
-      return "[integer]";
-    case ObjectType::FLOAT:
-      return "[float]";
-    case ObjectType::CHAR:
-      return "[char]";
-    case ObjectType::SYMBOL:
-      return "[symbol]";
-    case ObjectType::STRING:
-      return "[string]";
-    case ObjectType::PAIR:
-      return "[pair]";
-    case ObjectType::ARRAY:
-      return "[array]";
-    case ObjectType::LAMBDA:
-      return "[lambda]";
-    case ObjectType::MACRO:
-      return "[macro]";
-    case ObjectType::ENVIRONMENT:
-      return "[environment]";
-    default:
-      throw std::runtime_error("unknown object type in object_type_to_string");
-  }
-}
-
-/*!
- * Special case to print a float with the %g format specifier
- */
-template <>
-std::string fixed_to_string(FloatType x) {
-  char buff[256];
-  sprintf(buff, "%.6f", x);
-  return {buff};
-}
-
-/*!
- * Special case to print a character and escape the weird ones.
- */
-template <>
-std::string fixed_to_string(char x) {
-  char buff[256];
-  if (file_util::is_printable_char(x) && x != ' ') {
-    // can print directly
-    sprintf(buff, "#\\%c", x);
-    return {buff};
-  }
-
-  // not printable, special case
-  switch (x) {
-    case '\n':
-      sprintf(buff, "#\\\\n");
-      break;
-    case ' ':
-      sprintf(buff, "#\\\\s");
-      break;
-    case '\t':
-      sprintf(buff, "#\\\\t");
-      break;
-
-    default:
-      sprintf(buff, "#\\{%d}", u8(x));
-  }
-
-  return {buff};
-}
-
-/*!
- * Create a new symbol object by interning
- */
-Object SymbolObject::make_new(SymbolTable& st, const std::string& name) {
-  Object obj;
-  obj.type = ObjectType::SYMBOL;
-  obj.heap_obj = st.intern(name);
-  return obj;
-}
-
-/*!
- * Build a list of objects from a vector of objects.
- */
-Object build_list(const std::vector<Object>& objects) {
-  if (objects.empty()) {
-    return EmptyListObject::make_new();
-  }
-
-  Object empty = EmptyListObject::make_new();
-  Object head = PairObject::make_new(objects[0], empty);
-  Object last = head;
-
-  for (std::size_t i = 1; i < objects.size(); i++) {
-    last.as_pair()->cdr = PairObject::make_new(objects[i], empty);
-    last = last.as_pair()->cdr;
-  }
-
-  return head;
-}
-
-/*!
- * Compare two objects for equality.
- * Does "expensive" checking.
- */
-bool Object::operator==(const Object& other) const {
-  if (type != other.type)
-    return false;
-
-  switch (type) {
-    case ObjectType::STRING:
-      return as_string()->data == other.as_string()->data;
-    case ObjectType::INTEGER:
-      return integer_obj == other.integer_obj;
-    case ObjectType::FLOAT:
-      return float_obj == other.float_obj;
-    case ObjectType::CHAR:
-      return char_obj == other.char_obj;
-
-    case ObjectType::SYMBOL:
-    case ObjectType::ENVIRONMENT:
-    case ObjectType::LAMBDA:
-    case ObjectType::MACRO:
-      return heap_obj == other.heap_obj;
-
-    case ObjectType::EMPTY_LIST:
-      return true;
-    case ObjectType::PAIR:
-      return as_pair()->car == other.as_pair()->car && as_pair()->cdr == other.as_pair()->cdr;
-    case ObjectType::ARRAY: {
-      auto a = as_array();
-      auto b = other.as_array();
-      if (a->size() != b->size()) {
-        return false;
-      }
-      for (size_t i = 0; i < a->data.size(); i++) {
-        if ((*a)[i] != (*b)[i]) {
-          return false;
-        }
-      }
-      return true;
-    }
-
-    default:
-      throw std::runtime_error("equality not implemented for " + print());
-  }
-}
-
-template <>
-Object Object::make_number(FloatType value) {
-  return Object::make_float(value);
-}
-
-template <>
-Object Object::make_number(IntType value) {
-  return Object::make_integer(value);
-}
-
-/*!
- * Debug print argument specification.
- */
-std::string ArgumentSpec::print() const {
-  std::string result = "  unnamed args:\n";
-  for (auto& arg : unnamed) {
-    result += "    " + arg + "\n";
-  }
-  result += "  named args:\n";
-  for (auto& arg : named) {
-    result += "     " + arg.first;
-    if (arg.second.has_default) {
-      result += " (default " + arg.second.default_value.print() + ")";
-    }
-    result += "\n";
-  }
-  if (!rest.empty()) {
-    result += "  rest: " + rest + "\n";
-  }
-
-  return result;
-}
-
-std::string Arguments::print() const {
-  std::string result = "  unnamed args:\n";
-  for (auto& arg : unnamed) {
-    result += "    " + arg.print() + "\n";
-  }
-  result += "  named args:\n";
-  for (auto& arg : named) {
-    result += "     " + arg.first + " " + arg.second.print() + "\n";
-  }
-  if (!rest.empty()) {
-    result += "  rest: \n";
-    for (auto& x : rest) {
-      result += "    " + x.print() + "\n";
-    }
-  }
-
-  return result;
-}
-
-Object Arguments::get_named(const std::string& name, const Object& default_value) {
-  Object result = default_value;
-  auto kv = named.find(name);
-  if (kv != named.end()) {
-    result = kv->second;
-  }
-  return result;
-}
-
-Object Arguments::get_named(const std::string& name) {
-  return named.at(name);
-}
-
-bool Arguments::has_named(const std::string& name) {
-  return named.find(name) != named.end();
-}
-
-/*!
- * Make an argument specification which accepts any arguments
- */
-ArgumentSpec make_varargs() {
-  ArgumentSpec as;
-  as.varargs = true;
-  return as;
-}
-
-}  // namespace goos
->>>>>>> de5aa7e5
+}  // namespace goos