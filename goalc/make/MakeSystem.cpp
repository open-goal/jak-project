#include "MakeSystem.h"

#include "common/goos/ParseHelpers.h"
#include "common/log/log.h"
#include "common/util/FileUtil.h"
#include "common/util/Timer.h"

#include "goalc/make/Tools.h"

#include "third-party/fmt/color.h"
#include "third-party/fmt/core.h"

std::string MakeStep::print() const {
  std::string result = fmt::format("Tool {} with inputs", tool);
  int i = 0;
  for (auto& in : input) {
    if (i++ > 0) {
      result += ", ";
    }
    result += fmt::format("\"{}\"", in);
  }
  result += " and deps:\n ";
  for (auto& dep : deps) {
    result += dep;
    result += '\n';
    result += ' ';
  }
  result.pop_back();

  result += fmt::format("will produce outputs:\n ");
  for (auto& o : outputs) {
    result += o;
    result += '\n';
    result += ' ';
  }
  result.pop_back();
  return result;
}

MakeSystem::MakeSystem(const std::string& username) : m_goos(username) {
  m_goos.register_form("defstep", [=](const goos::Object& obj, goos::Arguments& args,
                                      const std::shared_ptr<goos::EnvironmentObject>& env) {
    return handle_defstep(obj, args, env);
  });

  m_goos.register_form("basename", [=](const goos::Object& obj, goos::Arguments& args,
                                       const std::shared_ptr<goos::EnvironmentObject>& env) {
    return handle_basename(obj, args, env);
  });

  m_goos.register_form("stem", [=](const goos::Object& obj, goos::Arguments& args,
                                   const std::shared_ptr<goos::EnvironmentObject>& env) {
    return handle_stem(obj, args, env);
  });

  m_goos.register_form("map-path!", [=](const goos::Object& obj, goos::Arguments& args,
                                        const std::shared_ptr<goos::EnvironmentObject>& env) {
    return handle_map_path(obj, args, env);
  });

  m_goos.register_form("set-output-prefix",
                       [=](const goos::Object& obj, goos::Arguments& args,
                           const std::shared_ptr<goos::EnvironmentObject>& env) {
                         return handle_set_output_prefix(obj, args, env);
                       });

  m_goos.set_global_variable_to_symbol("ASSETS", "#t");

  set_constant("*iso-data*", file_util::get_file_path({"iso_data"}));
  set_constant("*use-iso-data-path*", false);

  add_tool<DgoTool>();
  add_tool<TpageDirTool>();
  add_tool<CopyTool>();
  add_tool<GameCntTool>();
  add_tool<GroupTool>();
  add_tool<TextTool>();
  add_tool<SubtitleTool>();
  add_tool<BuildLevelTool>();
}

/*!
 * Load a project file, clearing any project info previously loaded.
 */
void MakeSystem::load_project_file(const std::string& file_path) {
  Timer timer;
  // clear the previous project
  clear_project();
  // read the file
  auto data = m_goos.reader.read_from_file({file_path});
  // interpret it, which will call various handlers.
  m_goos.eval(data, m_goos.global_environment.as_env_ptr());
  lg::print("Loaded project {} with {} steps in {} ms\n", file_path, m_output_to_step.size(),
            (int)timer.getMs());
}

goos::Object MakeSystem::handle_defstep(const goos::Object& form,
                                        goos::Arguments& args,
                                        const std::shared_ptr<goos::EnvironmentObject>& env) {
  m_goos.eval_args(&args, env);
  va_check(form, args, {},
           {{"out", {true, {goos::ObjectType::PAIR}}},
            {"tool", {true, {goos::ObjectType::SYMBOL}}},
            {"in", {false, {}}},
            {"dep", {false, {}}},
            {"arg", {false, {}}}});

  auto step = std::make_shared<MakeStep>();

  goos::for_each_in_list(args.get_named("out"), [&](const goos::Object& obj) {
    step->outputs.push_back(m_path_map.apply_remaps(obj.as_string()->data));
  });

  step->tool = args.get_named("tool").as_symbol()->name;

  if (m_tools.find(step->tool) == m_tools.end()) {
    throw std::runtime_error(fmt::format("The tool {} is unknown.", step->tool));
  }

  if (args.has_named("in")) {
    const auto& in = args.get_named("in");
    if (in.is_pair()) {
      step->input.clear();
      goos::for_each_in_list(in, [&](const goos::Object& o) {
        step->input.push_back(m_path_map.apply_remaps(o.as_string()->data));
      });
    } else {
      step->input = {m_path_map.apply_remaps(in.as_string()->data)};
    }
  }

  if (args.has_named("dep")) {
    goos::for_each_in_list(args.get_named("dep"), [&](const goos::Object& obj) {
      step->deps.push_back(m_path_map.apply_remaps(obj.as_string()->data));
    });
  }

  if (args.has_named("arg")) {
    step->arg = args.get_named("arg");
  } else {
    step->arg = goos::Object::make_empty_list();
  }

  for (auto& output : step->outputs) {
    auto existing = m_output_to_step.find(output);
    if (existing != m_output_to_step.end()) {
      throw std::runtime_error(fmt::format("There are multiple ways to make output {}:\n{}\n{}\n",
                                           output, step->print(), existing->second->print()));
    }
    m_output_to_step.insert({output, step});
  }

  return goos::Object::make_empty_list();
}

/*!
 * Fully clear the state of the project.
 *
 */
void MakeSystem::clear_project() {
  m_output_to_step.clear();
}

void MakeSystem::va_check(
    const goos::Object& form,
    const goos::Arguments& args,
    const std::vector<std::optional<goos::ObjectType>>& unnamed,
    const std::unordered_map<std::string, std::pair<bool, std::optional<goos::ObjectType>>>&
        named) {
  std::string err;
  if (!goos::va_check(args, unnamed, named, &err)) {
    m_goos.throw_eval_error(form, err);
  }
}

goos::Object MakeSystem::handle_basename(const goos::Object& form,
                                         goos::Arguments& args,
                                         const std::shared_ptr<goos::EnvironmentObject>& env) {
  m_goos.eval_args(&args, env);
  va_check(form, args, {goos::ObjectType::STRING}, {});
  fs::path input(args.unnamed.at(0).as_string()->data);

  return goos::StringObject::make_new(input.filename().u8string());
}

goos::Object MakeSystem::handle_stem(const goos::Object& form,
                                     goos::Arguments& args,
                                     const std::shared_ptr<goos::EnvironmentObject>& env) {
  m_goos.eval_args(&args, env);
  va_check(form, args, {goos::ObjectType::STRING}, {});
  fs::path input(args.unnamed.at(0).as_string()->data);

  return goos::StringObject::make_new(input.stem().u8string());
}

goos::Object MakeSystem::handle_map_path(const goos::Object& form,
                                         goos::Arguments& args,
                                         const std::shared_ptr<goos::EnvironmentObject>& env) {
  m_goos.eval_args(&args, env);
  va_check(form, args, {goos::ObjectType::STRING, goos::ObjectType::STRING}, {});
  auto old_path = args.unnamed.at(0).as_string()->data;
  if (old_path.empty() || old_path[0] != '$') {
    throw std::runtime_error(fmt::format("Invalid path remap {}, must start with $", old_path));
  }
  auto new_path = args.unnamed.at(1).as_string()->data;
  m_path_map.path_remap[old_path] = new_path;
  return goos::Object::make_empty_list();
}

goos::Object MakeSystem::handle_set_output_prefix(
    const goos::Object& form,
    goos::Arguments& args,
    const std::shared_ptr<goos::EnvironmentObject>& env) {
  m_goos.eval_args(&args, env);
  va_check(form, args, {goos::ObjectType::STRING}, {});
  m_path_map.output_prefix = args.unnamed.at(0).as_string()->data;
  return goos::Object::make_empty_list();
}

void MakeSystem::get_dependencies(const std::string& master_target,
                                  const std::string& output,
                                  std::vector<std::string>* result,
                                  std::unordered_set<std::string>* result_set) const {
  if (result_set->find(output) != result_set->end()) {
    return;
  }

  const auto& rule_it = m_output_to_step.find(output);
  if (rule_it == m_output_to_step.end()) {
    throw std::runtime_error(
        fmt::format("No rule to make {}, required for {}\n", output, master_target));
  }

  // what deps do we need?
  for (auto& dep : rule_it->second->deps) {
    get_dependencies(master_target, dep, result, result_set);
  }

  const auto& rule = rule_it->second;
  for (auto& dep : m_tools.at(rule->tool)
                       ->get_additional_dependencies(
                           {rule->input, rule->deps, rule->outputs, rule->arg}, m_path_map)) {
    get_dependencies(master_target, dep, result, result_set);
  }

  result->push_back(output);
  for (auto& op : rule->outputs) {
    result_set->insert(op);
  }
}

std::vector<std::string> MakeSystem::get_dependencies(const std::string& target) const {
  Timer timer;

  std::vector<std::string> result;
  std::unordered_set<std::string> added_deps;

  get_dependencies(target, target, &result, &added_deps);

  lg::print("Successfully found all {} dependencies for target in {:.3f}s\n", result.size(),
            timer.getSeconds());
  return result;
}

void MakeSystem::add_tool(std::shared_ptr<Tool> tool) {
  auto& name = tool->name();
  ASSERT(m_tools.find(name) == m_tools.end());
  m_tools[name] = tool;
}

std::vector<std::string> MakeSystem::filter_dependencies(const std::vector<std::string>& all_deps) {
  Timer timer;
  std::vector<std::string> result;
  std::unordered_set<std::string> stale_deps;

  std::unordered_set<std::string> compiler_sym_needed;

  for (auto& to_make : all_deps) {
    auto& rule = m_output_to_step.at(to_make);
    auto& tool = m_tools.at(rule->tool);
    const ToolInput task = {rule->input, rule->deps, rule->outputs, rule->arg};

    bool added = false;

    if (tool->needs_run(task, m_path_map)) {
      result.push_back(to_make);
      stale_deps.insert(to_make);
      added = true;
    }

    if (!added) {
      // check transitive dependencies
      for (auto& dep : rule->deps) {
        if (stale_deps.find(dep) != stale_deps.end()) {
          result.push_back(to_make);
          stale_deps.insert(to_make);
          added = true;
          break;
        }
      }
    }

    if (!added) {
      // check transitive dependencies
      for (auto& dep : tool->get_additional_dependencies(task, m_path_map)) {
        if (stale_deps.find(dep) != stale_deps.end()) {
          result.push_back(to_make);
          stale_deps.insert(to_make);
          added = true;
          break;
        }
      }
    }
  }

  lg::print("Found that {} of {} targets do need rebuilding in {:.3f}s\n", result.size(),
            all_deps.size(), timer.getSeconds());
  return result;
}

namespace {
void print_input(const std::vector<std::string>& in, char end) {
  int i = 0;
  std::string all_names;
  for (auto& name : in) {
    if (i++ > 0) {
      all_names += ", ";
    }
    all_names += name;
  }
  if (all_names.length() > 70) {
    lg::print("{}...{}", all_names.substr(0, 70 - 3), end);
  } else {
    lg::print("{}{}{}", all_names, std::string(70 - all_names.length(), ' '), end);
  }
}
}  // namespace

bool MakeSystem::make(const std::string& target_in, bool force, bool verbose) {
  std::string target = m_path_map.apply_remaps(target_in);
  auto deps = get_dependencies(target);
  //  lg::print("All deps:\n");
  //  for (auto& dep : deps) {
  //    lg::print("{}\n", dep);
  //  }
  if (!force) {
    deps = filter_dependencies(deps);
  }

  //  lg::print("Filt deps:\n");
  //  for (auto& dep : filtered_deps) {
  //    lg::print("{}\n", dep);
  //  }

  Timer make_timer;
  lg::print("Building {} targets...\n", deps.size());
  int i = 0;
  for (auto& to_make : deps) {
    Timer step_timer;
    auto& rule = m_output_to_step.at(to_make);
    auto& tool = m_tools.at(rule->tool);
    int percent = (100.0 * (1 + (i++)) / (deps.size())) + 0.5;
    if (verbose) {
      lg::print("[{:3d}%] [{:8s}] {}{}\n", percent, tool->name(), rule->input.at(0),
                rule->input.size() > 1 ? ", ..." : "");
    } else {
      lg::print("[{:3d}%] [{:8s}]       ", percent, tool->name());
      print_input(rule->input, '\r');
    }

    bool success = false;
    try {
      success = tool->run({rule->input, rule->deps, rule->outputs, rule->arg}, m_path_map);
    } catch (std::exception& e) {
      lg::print("\n");
      lg::print("Error: {}\n", e.what());
    }
    if (!success) {
<<<<<<< HEAD
      fmt::print("Build failed on {}{}\n", rule->input.at(0),
                 rule->input.size() > 1 ? ", ..." : "");
=======
      lg::print("Build failed on {}{}.\n", rule->input.at(0),
                rule->input.size() > 1 ? ", ..." : "");
>>>>>>> f1682867
      throw std::runtime_error("Build failed.");
      return false;
    }

    if (verbose) {
      if (step_timer.getSeconds() > 0.05) {
        lg::print(fg(fmt::color::yellow), " {:.3f}\n", step_timer.getSeconds());
      } else {
        lg::print(" {:.3f}\n", step_timer.getSeconds());
      }
    } else {
      if (step_timer.getSeconds() > 0.05) {
        lg::print("[{:3d}%] [{:8s}] ", percent, tool->name());
        lg::print(fg(fmt::color::yellow), "{:.3f} ", step_timer.getSeconds());
        print_input(rule->input, '\n');
      } else {
        lg::print("[{:3d}%] [{:8s}] {:.3f} ", percent, tool->name(), step_timer.getSeconds());
        print_input(rule->input, '\n');
      }
    }
  }
  lg::print("\nSuccessfully built all {} targets in {:.3f}s\n", deps.size(),
            make_timer.getSeconds());
  return true;
}

void MakeSystem::set_constant(const std::string& name, const std::string& value) {
  m_goos.set_global_variable_by_name(name, goos::StringObject::make_new(value));
}

void MakeSystem::set_constant(const std::string& name, bool value) {
  m_goos.set_global_variable_to_symbol(name, value ? "#t" : "#f");
}<|MERGE_RESOLUTION|>--- conflicted
+++ resolved
@@ -376,13 +376,7 @@
       lg::print("Error: {}\n", e.what());
     }
     if (!success) {
-<<<<<<< HEAD
-      fmt::print("Build failed on {}{}\n", rule->input.at(0),
-                 rule->input.size() > 1 ? ", ..." : "");
-=======
-      lg::print("Build failed on {}{}.\n", rule->input.at(0),
-                rule->input.size() > 1 ? ", ..." : "");
->>>>>>> f1682867
+      lg::print("Build failed on {}{}\n", rule->input.at(0), rule->input.size() > 1 ? ", ..." : "");
       throw std::runtime_error("Build failed.");
       return false;
     }
