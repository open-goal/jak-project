#pragma once

#include <set>
#include <string>
#include <vector>

#include "common/goos/Object.h"
#include "common/util/Assert.h"
#include "common/util/trie_with_duplicates.h"

#include "goalc/compiler/Val.h"

namespace symbol_info {

// TODO - states
// TODO - enums
enum class Kind {
  GLOBAL_VAR,
  FWD_DECLARED_SYM,
  FUNCTION,
  TYPE,
  CONSTANT,
  MACRO,
  LANGUAGE_BUILTIN,
  METHOD,
  INVALID
};

struct DefinitionLocation {
  std::string file_path;
  uint32_t line_idx;
  uint32_t char_idx;
  // TODO - store the extent of the symbol definition as well
};

struct ArgumentInfo {
  std::string name;
  // TODO - anything use this?
  TypeSpec type_spec;
  std::string type;
  std::string description = "";
  // !var
  bool is_mutated = false;
  // ?var
  bool is_optional = false;
  // _var
  bool is_unused = false;
};

struct FieldInfo {
  std::string name;
  // TODO - DefinitionLocation def_location;
  std::string description = "";
  std::string type;
  // ?? TODO
  bool is_array = false;
  // :dynamic
  bool is_dynamic = false;
  // :inline
  bool is_inline = false;
};

struct TypeMethodInfo {
  int id;  // TODO - is this even relevant anymore?
  std::string name;
  // TODO - DefinitionLocation def_location;
  bool is_override = false;
};

struct TypeStateInfo {
  std::string name;
  // TODO - DefinitionLocation def_location;
  bool is_virtual = false;
  std::optional<int> id;  // TODO - is this even relevant anymore?
};

/*!
 * Info about a single symbol, representing one of:
 *  - Global variable
 *  - Global function
 *  - Type
 *  - Constant
 *  - Macro
 *  - Builtin keyword of the OpenGOAL language
 */
struct SymbolInfo {
  Kind m_kind = Kind::INVALID;
  std::string m_name;
  goos::Object m_def_form;
  std::optional<DefinitionLocation> m_def_location;
  std::string m_docstring = "";
  std::string m_type = "";
  // Method or Function Related
  std::vector<ArgumentInfo> m_args = {};
  std::string m_return_type = "";
  // Method Related
  MethodInfo m_method_info;
  bool m_method_builtin = false;
  // Type Related
  std::string m_parent_type = "";
  int m_type_size = -1;
  // NOTE - removed method count...seems unnecessary?
  std::vector<FieldInfo> m_type_fields = {};
  std::vector<TypeMethodInfo> m_type_methods = {};
  std::vector<TypeStateInfo> m_type_states = {};
  // Macro Related
  std::vector<std::string> m_macro_args = {};
  std::vector<std::pair<std::string, std::optional<std::string>>> m_macro_kwargs = {};
  std::optional<std::string> m_variadic_arg = {};
  // TODO: need to track references for this, this is a TODO for LSP work
  // bool is_unused = false;

  void update_args_from_docstring();
  void set_definition_location(const goos::TextDb* textdb);
};

/*!
 * A map of symbol info. It internally stores the info in a prefix tree so you can quickly get
 * a list of all symbols starting with a given prefix.
 */
class SymbolInfoMap {
  goos::TextDb* m_textdb;
  TrieWithDuplicates<SymbolInfo> m_symbol_map;
  // Indexes references to symbols by the file they are defined within
  // This allows us to not only efficiently retrieve symbols by file, but also allows us to
  // cleanup symbols when files are re-compiled.
  std::unordered_map<std::string, std::vector<SymbolInfo*>> m_file_symbol_index;

  void add_symbol_to_file_index(const std::string& file_path, SymbolInfo* symbol);

 public:
  SymbolInfoMap(goos::TextDb* textdb) : m_textdb(textdb) {}
  void add_global(const std::string& name,
                  const std::string& type,
                  const goos::Object& defining_form,
                  const std::string& docstring = "");
  void add_fwd_dec(const std::string& name, const goos::Object& defining_form);
  void add_function(const std::string& name,
                    const std::string& return_type,
                    const std::vector<GoalArg>& args,
                    const goos::Object& defining_form,
                    const std::string& docstring = "");
  void add_type(const std::string& name,
                Type* type_info,
                const goos::Object& defining_form,
                const std::string& docstring = "");
  void add_constant(const std::string& name,
                    const goos::Object& defining_form,
                    const std::string& docstring = "");
  void add_macro(const std::string& name,
                 const goos::ArgumentSpec arg_spec,
                 const goos::Object& defining_form,
                 const std::string& docstring = "");
  void add_builtin(const std::string& name, const std::string& docstring = "");
  void add_method(const std::string& method_name,
                  const std::vector<GoalArg>& args,
                  const MethodInfo& method_info,
                  const goos::Object& defining_form);
<<<<<<< HEAD
  std::vector<std::shared_ptr<SymbolInfo>> lookup_symbols_by_file(
      const std::string& file_path) const;
  std::vector<std::shared_ptr<SymbolInfo>> lookup_exact_name(const std::string& name) const;
  std::vector<std::shared_ptr<SymbolInfo>> lookup_symbols_starting_with(const std::string& prefix,
                                                                        int max_count = -1) const;
  std::set<std::string> lookup_names_starting_with(const std::string& prefix,
                                                   int max_count = -1) const;
=======
  std::vector<SymbolInfo*> lookup_symbols_by_file(const std::string& file_path) const;
  std::vector<SymbolInfo*> lookup_exact_name(const std::string& name) const;
  std::vector<SymbolInfo*> lookup_symbols_starting_with(const std::string& prefix) const;
  std::set<std::string> lookup_names_starting_with(const std::string& prefix) const;
  std::vector<SymbolInfo*> get_all_symbols() const;
>>>>>>> 55f18dd3
  int symbol_count() const;
  // Uses the per-file index to find and evict symbols globally
  // This should be done before re-compiling a file, symbols will be re-added to the DB if they are
  // found again
  void evict_symbols_using_file_index(const std::string& file_path);
};

}  // namespace symbol_info<|MERGE_RESOLUTION|>--- conflicted
+++ resolved
@@ -156,21 +156,11 @@
                   const std::vector<GoalArg>& args,
                   const MethodInfo& method_info,
                   const goos::Object& defining_form);
-<<<<<<< HEAD
-  std::vector<std::shared_ptr<SymbolInfo>> lookup_symbols_by_file(
-      const std::string& file_path) const;
-  std::vector<std::shared_ptr<SymbolInfo>> lookup_exact_name(const std::string& name) const;
-  std::vector<std::shared_ptr<SymbolInfo>> lookup_symbols_starting_with(const std::string& prefix,
-                                                                        int max_count = -1) const;
-  std::set<std::string> lookup_names_starting_with(const std::string& prefix,
-                                                   int max_count = -1) const;
-=======
   std::vector<SymbolInfo*> lookup_symbols_by_file(const std::string& file_path) const;
   std::vector<SymbolInfo*> lookup_exact_name(const std::string& name) const;
   std::vector<SymbolInfo*> lookup_symbols_starting_with(const std::string& prefix) const;
   std::set<std::string> lookup_names_starting_with(const std::string& prefix) const;
   std::vector<SymbolInfo*> get_all_symbols() const;
->>>>>>> 55f18dd3
   int symbol_count() const;
   // Uses the per-file index to find and evict symbols globally
   // This should be done before re-compiling a file, symbols will be re-added to the DB if they are
