#pragma once

#include <functional>
#include <optional>

#include "third-party/fmt/color.h"
#include "third-party/fmt/core.h"

#include "common/goos/Interpreter.h"
#include "common/goos/ReplUtils.h"
#include "common/type_system/TypeSystem.h"
#include "goalc/compiler/CompilerException.h"
#include "goalc/compiler/CompilerSettings.h"
#include "goalc/compiler/Env.h"
#include "goalc/compiler/IR.h"
#include "goalc/compiler/SymbolInfo.h"
#include "goalc/debugger/Debugger.h"
#include "goalc/emitter/Register.h"
#include "goalc/listener/Listener.h"
#include "goalc/make/MakeSystem.h"

enum MathMode { MATH_INT, MATH_BINT, MATH_FLOAT, MATH_INVALID };

enum class ReplStatus { OK, WANT_EXIT, WANT_RELOAD };

class Compiler {
 public:
  Compiler(std::unique_ptr<ReplWrapper> repl = nullptr);
  ReplStatus execute_repl(bool auto_listen = false);
  goos::Interpreter& get_goos() { return m_goos; }
  FileEnv* compile_object_file(const std::string& name, goos::Object code, bool allow_emit);
  std::unique_ptr<FunctionEnv> compile_top_level_function(const std::string& name,
                                                          const goos::Object& code,
                                                          Env* env);
  Val* compile(const goos::Object& code, Env* env);
  Val* compile_error_guard(const goos::Object& code, Env* env);
  None* get_none() { return m_none.get(); }
  std::vector<std::string> run_test_from_file(const std::string& source_code);
  std::vector<std::string> run_test_from_string(const std::string& src,
                                                const std::string& obj_name = "*listener*");
  std::vector<std::string> run_test_no_load(const std::string& source_code);
  void compile_and_send_from_string(const std::string& source_code);
  void run_front_end_on_string(const std::string& src);
  void run_front_end_on_file(const std::vector<std::string>& path);
  void run_full_compiler_on_string_no_save(const std::string& src);
  void shutdown_target();
  void enable_throw_on_redefines() { m_throw_on_define_extern_redefinition = true; }
  Debugger& get_debugger() { return m_debugger; }
  listener::Listener& listener() { return m_listener; }
  void poke_target() { m_listener.send_poke(); }
  bool connect_to_target();
  Replxx::completions_t find_symbols_by_prefix(std::string const& context,
                                               int& contextLen,
                                               std::vector<std::string> const& user_data);
  Replxx::hints_t find_hints_by_prefix(std::string const& context,
                                       int& contextLen,
                                       Replxx::Color& color,
                                       std::vector<std::string> const& user_data);
  void repl_coloring(std::string const& str,
                     Replxx::colors_t& colors,
                     std::vector<std::pair<std::string, Replxx::Color>> const& user_data);
  bool knows_object_file(const std::string& name);

 private:
  TypeSystem m_ts;
  std::unique_ptr<GlobalEnv> m_global_env = nullptr;
  std::unique_ptr<None> m_none = nullptr;
  bool m_want_exit = false;
  bool m_want_reload = false;
  listener::Listener m_listener;
  Debugger m_debugger;
  goos::Interpreter m_goos;
  std::unordered_map<std::string, TypeSpec> m_symbol_types;
  std::unordered_map<std::shared_ptr<goos::SymbolObject>, goos::Object> m_global_constants;
  std::unordered_map<std::shared_ptr<goos::SymbolObject>, LambdaVal*> m_inlineable_functions;
  CompilerSettings m_settings;
  bool m_throw_on_define_extern_redefinition = false;
  SymbolInfoMap m_symbol_info;
  std::unique_ptr<ReplWrapper> m_repl;
  MakeSystem m_make;

  std::set<std::string> lookup_symbol_infos_starting_with(const std::string& prefix) const;
  std::vector<SymbolInfo>* lookup_exact_name_info(const std::string& name) const;
  bool get_true_or_false(const goos::Object& form, const goos::Object& boolean);
  bool try_getting_macro_from_goos(const goos::Object& macro_name, goos::Object* dest);
  bool expand_macro_once(const goos::Object& src, goos::Object* out, Env* env);
  goos::Object expand_macro_completely(const goos::Object& src, Env* env);

  void set_bitfield(const goos::Object& form, BitFieldVal* dst, RegVal* src, Env* env);
  void set_bitfield_128(const goos::Object& form, BitFieldVal* dst, RegVal* src, Env* env);

  void set_bits_in_bitfield(int size,
                            int offset,
                            RegVal* dst,
                            RegVal* src,
                            FunctionEnv* fe,
                            Env* env);

  Val* do_set(const goos::Object& form, Val* dst, RegVal* src_in_reg, Val* src, Env* env);
  Val* compile_goos_macro(const goos::Object& o,
                          const goos::Object& macro_obj,
                          const goos::Object& rest,
                          Env* env);
  Val* compile_pair(const goos::Object& code, Env* env);
  Val* compile_integer(const goos::Object& code, Env* env);
  Val* compile_integer(const U128& value, Env* env);
  Val* compile_integer(s64 value, Env* env);
  Val* compile_char(const goos::Object& code, Env* env);
  Val* compile_float(const goos::Object& code, Env* env);
  Val* compile_float(float value, Env* env, int seg);
  Val* compile_symbol(const goos::Object& form, Env* env);
  Val* compile_string(const goos::Object& form, Env* env);
  Val* compile_string(const std::string& str, Env* env, int seg = MAIN_SEGMENT);
  Val* compile_get_symbol_value(const goos::Object& form, const std::string& name, Env* env);
  Val* compile_function_or_method_call(const goos::Object& form, Env* env);

  Val* compile_asm_vf_math3(const goos::Object& form,
                            const goos::Object& rest,
                            IR_VFMath3Asm::Kind kind,
                            emitter::Register::VF_ELEMENT broadcastElement,
                            Env* env);

  Val* compile_asm_int128_math3(const goos::Object& form,
                                const goos::Object& rest,
                                IR_Int128Math3Asm::Kind kind,
                                Env* env);

  Val* compile_asm_vf_math2(const goos::Object& form,
                            const goos::Object& rest,
                            IR_VFMath2Asm::Kind kind,
                            Env* env);

  Val* compile_asm_int128_math2_imm_u8(const goos::Object& form,
                                       const goos::Object& rest,
                                       IR_Int128Math2Asm::Kind kind,
                                       Env* env);

  Val* compile_asm_vf_math4_two_operation(const goos::Object& form,
                                          const goos::Object& rest,
                                          IR_VFMath3Asm::Kind first_op_kind,
                                          IR_VFMath3Asm::Kind second_op_kind,
                                          emitter::Register::VF_ELEMENT broadcastElement,
                                          Env* env);

  Val* get_field_of_structure(const StructureType* type,
                              Val* object,
                              const std::string& field_name,
                              Env* env);

  Val* get_field_of_bitfield(const BitFieldType* type,
                             Val* object,
                             const std::string& field_name,
                             Env* env);

  SymbolVal* compile_get_sym_obj(const std::string& name, Env* env);
  void color_object_file(FileEnv* env);
  std::vector<u8> codegen_object_file(FileEnv* env);
  bool codegen_and_disassemble_object_file(FileEnv* env,
                                           std::vector<u8>* data_out,
                                           std::string* asm_out);

  void for_each_in_list(const goos::Object& list,
                        const std::function<void(const goos::Object&)>& f);

  goos::Arguments get_va(const goos::Object& form, const goos::Object& rest);
  void va_check(const goos::Object& form,
                const goos::Arguments& args,
                const std::vector<std::optional<goos::ObjectType>>& unnamed,
                const std::unordered_map<std::string,
                                         std::pair<bool, std::optional<goos::ObjectType>>>& named);
  std::string as_string(const goos::Object& o);
  std::string symbol_string(const goos::Object& o);
  std::string quoted_sym_as_string(const goos::Object& o);
  goos::Object unquote(const goos::Object& o);
  bool is_quoted_sym(const goos::Object& o);
  bool is_basic(const TypeSpec& ts);
  bool is_structure(const TypeSpec& ts);
  bool is_bitfield(const TypeSpec& ts);
  bool is_pair(const TypeSpec& ts);
  std::vector<goos::Object> get_list_as_vector(const goos::Object& o,
                                               goos::Object* rest_out = nullptr,
                                               int max_length = -1);
  const goos::Object& pair_car(const goos::Object& o);
  const goos::Object& pair_cdr(const goos::Object& o);
  void expect_empty_list(const goos::Object& o);
  void typecheck(const goos::Object& form,
                 const TypeSpec& expected,
                 const TypeSpec& actual,
                 const std::string& error_message = "");
  void typecheck_reg_type_allow_false(const goos::Object& form,
                                      const TypeSpec& expected,
                                      const Val* actual,
                                      const std::string& error_message = "");

  TypeSpec parse_typespec(const goos::Object& src);
  bool is_local_symbol(const goos::Object& obj, Env* env);
  emitter::HWRegKind get_preferred_reg_kind(const TypeSpec& ts);
  Val* compile_real_function_call(const goos::Object& form,
                                  RegVal* function,
                                  const std::vector<RegVal*>& args,
                                  Env* env,
                                  const std::string& method_type_name = "");

  bool try_getting_constant_integer(const goos::Object& in, int64_t* out, Env* env);
  bool try_getting_constant_float(const goos::Object& in, float* out, Env* env);
  Val* compile_heap_new(const goos::Object& form,
                        const std::string& allocation,
                        const goos::Object& type,
                        const goos::Object* rest,
                        Env* env);
  Val* compile_static_new(const goos::Object& form,
                          const goos::Object& type,
                          const goos::Object* rest,
                          Env* env);
  Val* compile_stack_new(const goos::Object& form,
                         const goos::Object& type,
                         const goos::Object* rest,
                         Env* env,
                         bool call_constructor);

  StaticResult fill_static_array(const goos::Object& form, const goos::Object& rest, Env* env);

  StaticResult fill_static_boxed_array(const goos::Object& form,
                                       const goos::Object& rest,
                                       Env* env);

  StaticResult fill_static_inline_array(const goos::Object& form,
                                        const goos::Object& rest,
                                        Env* env);

  void fill_static_inline_array_inline(const goos::Object& form,
                                       const TypeSpec& content_type,
                                       const std::vector<goos::Object>& args,
                                       StaticStructure* structure,
                                       int offset,
                                       Env* env);
  void fill_static_array_inline(const goos::Object& form,
                                const TypeSpec& content_type,
                                goos::Object* args_array,
                                int args_array_length,
                                StaticStructure* structure,
                                int offset,
                                Env* env);

  std::string make_symbol_info_description(const SymbolInfo& info);

  MathMode get_math_mode(const TypeSpec& ts);
  bool is_number(const TypeSpec& ts);
  bool is_float(const TypeSpec& ts);
  bool is_integer(const TypeSpec& ts);
  bool is_binteger(const TypeSpec& ts);
  bool is_singed_integer_or_binteger(const TypeSpec& ts);
  Val* number_to_integer(const goos::Object& form, Val* in, Env* env);
  Val* number_to_float(const goos::Object& form, Val* in, Env* env);
  Val* number_to_binteger(const goos::Object& form, Val* in, Env* env);
  Val* to_math_type(const goos::Object& form, Val* in, MathMode mode, Env* env);
  bool is_none(Val* in);
  emitter::Register parse_register(const goos::Object& code);
  u64 enum_lookup(const goos::Object& form,
                  const EnumType* e,
                  const goos::Object& rest,
                  bool throw_on_error,
                  bool* success);
  Val* compile_enum_lookup(const goos::Object& form,
                           const EnumType* e,
                           const goos::Object& rest,
                           Env* env);

  Val* compile_variable_shift(const goos::Object& form,
                              const RegVal* in,
                              const RegVal* sa,
                              Env* env,
                              IntegerMathKind kind);
  Val* compile_fixed_shift(const goos::Object& form,
                           const RegVal* in,
                           u8 sa,
                           Env* env,
                           IntegerMathKind kind);

  Val* compile_format_string(const goos::Object& form,
                             Env* env,
                             const std::string& fmt_template,
                             std::vector<RegVal*> args,
                             const std::string& out_stream = "#t");
  void generate_field_description(const goos::Object& form,
                                  StructureType* type,
                                  Env* env,
                                  RegVal* reg,
                                  const Field& f,
                                  int tab_count);
  Val* generate_inspector_for_structure_type(const goos::Object& form,
                                             Env* env,
                                             StructureType* structure_type);
  Val* generate_inspector_for_bitfield_type(const goos::Object& form, Env* env, BitFieldType* type);
  RegVal* compile_get_method_of_type(const goos::Object& form,
                                     const TypeSpec& compile_time_type,
                                     RegVal* type_object,
                                     const std::string& method_name,
                                     Env* env);
  RegVal* compile_get_method_of_type(const goos::Object& form,
                                     const TypeSpec& compile_time_type,
                                     const std::string& method_name,
                                     Env* env);
  RegVal* compile_get_method_of_object(const goos::Object& form,
                                       RegVal* object,
                                       const std::string& method_name,
                                       Env* env,
                                       bool error_message_function_or_method = false);
  Val* compile_define_constant(const goos::Object& form,
                               const goos::Object& rest,
                               Env* env,
                               bool goos,
                               bool goal);

  Val* compile_new_static_structure_or_basic(const goos::Object& form,
                                             const TypeSpec& type,
                                             const goos::Object& field_defs,
                                             Env* env);
  Val* compile_static_pair(const goos::Object& form, Env* env);
  StaticResult compile_static(const goos::Object& form, Env* env);
  StaticResult compile_static_no_eval_for_pairs(const goos::Object& form, Env* env);

  Val* compile_bitfield_definition(const goos::Object& form,
                                   const TypeSpec& type,
                                   const goos::Object& _field_defs,
                                   bool allow_dynamic_construction,
                                   Env* env);
  StaticResult compile_new_static_structure(const goos::Object& form,
                                            const TypeSpec& type,
                                            const goos::Object& _field_defs,
                                            Env* env);

  void compile_static_structure_inline(const goos::Object& form,
                                       const TypeSpec& type,
                                       const goos::Object& _field_defs,
                                       StaticStructure* structure,
                                       int offset,
                                       Env* env);
  void compile_constant_product(RegVal* dest, RegVal* src, int stride, Env* env);
  void check_vector_float_regs(const goos::Object& form,
                               Env* env,
                               std::vector<std::pair<std::string, RegVal*>> args);
  u8 ftf_fsf_to_blend_mask(u8 val);
  emitter::Register::VF_ELEMENT ftf_fsf_to_vector_element(u8 val);
  int get_size_for_size_of(const goos::Object& form, const goos::Object& rest);

  template <typename... Args>
  void throw_compiler_error(const goos::Object& code, const std::string& str, Args&&... args) {
    fmt::print(fg(fmt::color::crimson) | fmt::emphasis::bold, "-- Compilation Error! --\n");
    if (!str.empty() && str.back() == '\n') {
      fmt::print(str, std::forward<Args>(args)...);
    } else {
      fmt::print(str + '\n', std::forward<Args>(args)...);
    }

    fmt::print(fg(fmt::color::yellow) | fmt::emphasis::bold, "Form:\n");
    fmt::print("{}\n", code.print());
    throw CompilerException("Compilation Error");
  }

  template <typename... Args>
  void throw_compiler_error_no_code(const std::string& str, Args&&... args) {
    fmt::print(fg(fmt::color::crimson) | fmt::emphasis::bold, "-- Compilation Error! --\n");
    if (!str.empty() && str.back() == '\n') {
      fmt::print(str, std::forward<Args>(args)...);
    } else {
      fmt::print(str + '\n', std::forward<Args>(args)...);
    }

    fmt::print(fg(fmt::color::yellow) | fmt::emphasis::bold, "Form:\n");
    throw CompilerException("Compilation Error");
  }

  template <typename... Args>
  void print_compiler_warning(const std::string& str, Args&&... args) {
    fmt::print(fg(fmt::color::yellow) | fmt::emphasis::bold, "[Warning] ");
    if (!str.empty() && str.back() == '\n') {
      fmt::print(str, std::forward<Args>(args)...);
    } else {
      fmt::print(str + '\n', std::forward<Args>(args)...);
    }
  }

 public:
  // Asm
  Val* compile_rlet(const goos::Object& form, const goos::Object& rest, Env* env);
  Val* compile_asm_ret(const goos::Object& form, const goos::Object& rest, Env* env);
  Val* compile_asm_push(const goos::Object& form, const goos::Object& rest, Env* env);
  Val* compile_asm_pop(const goos::Object& form, const goos::Object& rest, Env* env);
  Val* compile_asm_sub(const goos::Object& form, const goos::Object& rest, Env* env);
  Val* compile_asm_add(const goos::Object& form, const goos::Object& rest, Env* env);
  Val* compile_asm_load_sym(const goos::Object& form, const goos::Object& rest, Env* env);
  Val* compile_asm_jr(const goos::Object& form, const goos::Object& rest, Env* env);
  Val* compile_asm_mov(const goos::Object& form, const goos::Object& rest, Env* env);

  // Vector Float Operations
  Val* compile_asm_lvf(const goos::Object& form, const goos::Object& rest, Env* env);
  Val* compile_asm_svf(const goos::Object& form, const goos::Object& rest, Env* env);
  Val* compile_asm_mov_vf(const goos::Object& form, const goos::Object& rest, Env* env);
  Val* compile_asm_blend_vf(const goos::Object& form, const goos::Object& rest, Env* env);

  Val* compile_asm_wait_vf(const goos::Object& form, const goos::Object& rest, Env* env);
  Val* compile_asm_nop_vf(const goos::Object& form, const goos::Object& rest, Env* env);

  Val* compile_asm_xor_vf(const goos::Object& form, const goos::Object& rest, Env* env);

  Val* compile_asm_max_vf(const goos::Object& form, const goos::Object& rest, Env* env);
  Val* compile_asm_max_x_vf(const goos::Object& form, const goos::Object& rest, Env* env);
  Val* compile_asm_max_y_vf(const goos::Object& form, const goos::Object& rest, Env* env);
  Val* compile_asm_max_z_vf(const goos::Object& form, const goos::Object& rest, Env* env);
  Val* compile_asm_max_w_vf(const goos::Object& form, const goos::Object& rest, Env* env);

  Val* compile_asm_min_vf(const goos::Object& form, const goos::Object& rest, Env* env);
  Val* compile_asm_min_x_vf(const goos::Object& form, const goos::Object& rest, Env* env);
  Val* compile_asm_min_y_vf(const goos::Object& form, const goos::Object& rest, Env* env);
  Val* compile_asm_min_z_vf(const goos::Object& form, const goos::Object& rest, Env* env);
  Val* compile_asm_min_w_vf(const goos::Object& form, const goos::Object& rest, Env* env);

  Val* compile_asm_sub_vf(const goos::Object& form, const goos::Object& rest, Env* env);
  Val* compile_asm_sub_x_vf(const goos::Object& form, const goos::Object& rest, Env* env);
  Val* compile_asm_sub_y_vf(const goos::Object& form, const goos::Object& rest, Env* env);
  Val* compile_asm_sub_z_vf(const goos::Object& form, const goos::Object& rest, Env* env);
  Val* compile_asm_sub_w_vf(const goos::Object& form, const goos::Object& rest, Env* env);

  Val* compile_asm_add_vf(const goos::Object& form, const goos::Object& rest, Env* env);
  Val* compile_asm_add_x_vf(const goos::Object& form, const goos::Object& rest, Env* env);
  Val* compile_asm_add_y_vf(const goos::Object& form, const goos::Object& rest, Env* env);
  Val* compile_asm_add_z_vf(const goos::Object& form, const goos::Object& rest, Env* env);
  Val* compile_asm_add_w_vf(const goos::Object& form, const goos::Object& rest, Env* env);

  Val* compile_asm_mul_vf(const goos::Object& form, const goos::Object& rest, Env* env);
  Val* compile_asm_mul_x_vf(const goos::Object& form, const goos::Object& rest, Env* env);
  Val* compile_asm_mul_y_vf(const goos::Object& form, const goos::Object& rest, Env* env);
  Val* compile_asm_mul_z_vf(const goos::Object& form, const goos::Object& rest, Env* env);
  Val* compile_asm_mul_w_vf(const goos::Object& form, const goos::Object& rest, Env* env);

  Val* compile_asm_mul_add_vf(const goos::Object& form, const goos::Object& rest, Env* env);
  Val* compile_asm_mul_add_x_vf(const goos::Object& form, const goos::Object& rest, Env* env);
  Val* compile_asm_mul_add_y_vf(const goos::Object& form, const goos::Object& rest, Env* env);
  Val* compile_asm_mul_add_z_vf(const goos::Object& form, const goos::Object& rest, Env* env);
  Val* compile_asm_mul_add_w_vf(const goos::Object& form, const goos::Object& rest, Env* env);

  Val* compile_asm_mul_sub_vf(const goos::Object& form, const goos::Object& rest, Env* env);
  Val* compile_asm_mul_sub_x_vf(const goos::Object& form, const goos::Object& rest, Env* env);
  Val* compile_asm_mul_sub_y_vf(const goos::Object& form, const goos::Object& rest, Env* env);
  Val* compile_asm_mul_sub_z_vf(const goos::Object& form, const goos::Object& rest, Env* env);
  Val* compile_asm_mul_sub_w_vf(const goos::Object& form, const goos::Object& rest, Env* env);

  Val* compile_asm_abs_vf(const goos::Object& form, const goos::Object& rest, Env* env);
  Val* compile_asm_outer_product_vf(const goos::Object& form, const goos::Object& rest, Env* env);

  Val* compile_asm_div_vf(const goos::Object& form, const goos::Object& rest, Env* env);
  Val* compile_asm_sqrt_vf(const goos::Object& form, const goos::Object& rest, Env* env);
  Val* compile_asm_inv_sqrt_vf(const goos::Object& form, const goos::Object& rest, Env* env);
  Val* compile_asm_itof_vf(const goos::Object& form, const goos::Object& rest, Env* env);
  Val* compile_asm_ftoi_vf(const goos::Object& form, const goos::Object& rest, Env* env);
  Val* compile_asm_pw_sll(const goos::Object& form, const goos::Object& rest, Env* env);
  Val* compile_asm_pw_srl(const goos::Object& form, const goos::Object& rest, Env* env);
  Val* compile_asm_pw_sra(const goos::Object& form, const goos::Object& rest, Env* env);
<<<<<<< HEAD
  Val* compile_asm_pextub(const goos::Object& form, const goos::Object& rest, Env* env);
  Val* compile_asm_pextuh(const goos::Object& form, const goos::Object& rest, Env* env);
  Val* compile_asm_pextuw(const goos::Object& form, const goos::Object& rest, Env* env);
  Val* compile_asm_pextlb(const goos::Object& form, const goos::Object& rest, Env* env);
  Val* compile_asm_pextlh(const goos::Object& form, const goos::Object& rest, Env* env);
  Val* compile_asm_pextlw(const goos::Object& form, const goos::Object& rest, Env* env);
=======

  Val* compile_asm_por(const goos::Object& form, const goos::Object& rest, Env* env);
  Val* compile_asm_pnor(const goos::Object& form, const goos::Object& rest, Env* env);
  Val* compile_asm_pand(const goos::Object& form, const goos::Object& rest, Env* env);

  Val* compile_asm_pceqb(const goos::Object& form, const goos::Object& rest, Env* env);
  Val* compile_asm_pceqh(const goos::Object& form, const goos::Object& rest, Env* env);
  Val* compile_asm_pceqw(const goos::Object& form, const goos::Object& rest, Env* env);

  Val* compile_asm_pcgtb(const goos::Object& form, const goos::Object& rest, Env* env);
  Val* compile_asm_pcgth(const goos::Object& form, const goos::Object& rest, Env* env);
  Val* compile_asm_pcgtw(const goos::Object& form, const goos::Object& rest, Env* env);

  Val* compile_asm_pextub(const goos::Object& form, const goos::Object& rest, Env* env);
  Val* compile_asm_pextuh(const goos::Object& form, const goos::Object& rest, Env* env);
  Val* compile_asm_pextuw(const goos::Object& form, const goos::Object& rest, Env* env);

  Val* compile_asm_pextlb(const goos::Object& form, const goos::Object& rest, Env* env);
  Val* compile_asm_pextlh(const goos::Object& form, const goos::Object& rest, Env* env);
  Val* compile_asm_pextlw(const goos::Object& form, const goos::Object& rest, Env* env);

>>>>>>> 84bd9b0e
  Val* compile_asm_pcpyud(const goos::Object& form, const goos::Object& rest, Env* env);
  Val* compile_asm_pcpyld(const goos::Object& form, const goos::Object& rest, Env* env);
  Val* compile_asm_ppach(const goos::Object& form, const goos::Object& rest, Env* env);
  Val* compile_asm_psubw(const goos::Object& form, const goos::Object& rest, Env* env);
  Val* compile_asm_xorp(const goos::Object& form, const goos::Object& rest, Env* env);

  // Atoms

  // Block
  Val* compile_begin(const goos::Object& form, const goos::Object& rest, Env* env);
  Val* compile_top_level(const goos::Object& form, const goos::Object& rest, Env* env);
  Val* compile_block(const goos::Object& form, const goos::Object& rest, Env* env);
  Val* compile_return_from(const goos::Object& form, const goos::Object& rest, Env* env);
  Val* compile_label(const goos::Object& form, const goos::Object& rest, Env* env);
  Val* compile_goto(const goos::Object& form, const goos::Object& rest, Env* env);
  Val* compile_nop(const goos::Object& form, const goos::Object& rest, Env* env);

  // CompilerControl
  Val* compile_seval(const goos::Object& form, const goos::Object& rest, Env* env);
  Val* compile_exit(const goos::Object& form, const goos::Object& rest, Env* env);
  Val* compile_asm_file(const goos::Object& form, const goos::Object& rest, Env* env);
  Val* compile_repl_clear_screen(const goos::Object& form, const goos::Object& rest, Env* env);
  Val* compile_asm_data_file(const goos::Object& form, const goos::Object& rest, Env* env);
  Val* compile_repl_help(const goos::Object& form, const goos::Object& rest, Env* env);
  Val* compile_listen_to_target(const goos::Object& form, const goos::Object& rest, Env* env);
  Val* compile_reset_target(const goos::Object& form, const goos::Object& rest, Env* env);
  Val* compile_poke(const goos::Object& form, const goos::Object& rest, Env* env);
  Val* compile_gs(const goos::Object& form, const goos::Object& rest, Env* env);
  Val* compile_set_config(const goos::Object& form, const goos::Object& rest, Env* env);
  Val* compile_in_package(const goos::Object& form, const goos::Object& rest, Env* env);
  Val* compile_build_dgo(const goos::Object& form, const goos::Object& rest, Env* env);
  Val* compile_reload(const goos::Object& form, const goos::Object& rest, Env* env);
  Val* compile_get_info(const goos::Object& form, const goos::Object& rest, Env* env);
  Val* compile_autocomplete(const goos::Object& form, const goos::Object& rest, Env* env);
  Val* compile_add_macro_to_autocomplete(const goos::Object& form,
                                         const goos::Object& rest,
                                         Env* env);
  Val* compile_load_project(const goos::Object& form, const goos::Object& rest, Env* env);
  Val* compile_make(const goos::Object& form, const goos::Object& rest, Env* env);

  // ControlFlow
  Condition compile_condition(const goos::Object& condition, Env* env, bool invert);
  Val* compile_condition_as_bool(const goos::Object& form, const goos::Object& rest, Env* env);
  Val* compile_when_goto(const goos::Object& form, const goos::Object& rest, Env* env);
  Val* compile_cond(const goos::Object& form, const goos::Object& rest, Env* env);
  Val* compile_and_or(const goos::Object& form, const goos::Object& rest, Env* env);

  // Define
  Val* compile_define(const goos::Object& form, const goos::Object& rest, Env* env);
  Val* compile_define_extern(const goos::Object& form, const goos::Object& rest, Env* env);
  Val* compile_set(const goos::Object& form, const goos::Object& rest, Env* env);

  // Debug
  Val* compile_dbg(const goos::Object& form, const goos::Object& rest, Env* env);
  Val* compile_dbs(const goos::Object& form, const goos::Object& rest, Env* env);
  Val* compile_break(const goos::Object& form, const goos::Object& rest, Env* env);
  Val* compile_cont(const goos::Object& form, const goos::Object& rest, Env* env);
  Val* compile_dump_all(const goos::Object& form, const goos::Object& rest, Env* env);
  Val* compile_pm(const goos::Object& form, const goos::Object& rest, Env* env);
  Val* compile_di(const goos::Object& form, const goos::Object& rest, Env* env);
  Val* compile_disasm(const goos::Object& form, const goos::Object& rest, Env* env);
  Val* compile_bp(const goos::Object& form, const goos::Object& rest, Env* env);
  Val* compile_ubp(const goos::Object& form, const goos::Object& rest, Env* env);
  u32 parse_address_spec(const goos::Object& form);

  // Macro
  Val* compile_gscond(const goos::Object& form, const goos::Object& rest, Env* env);
  Val* compile_quote(const goos::Object& form, const goos::Object& rest, Env* env);
  Val* compile_defglobalconstant(const goos::Object& form, const goos::Object& rest, Env* env);
  Val* compile_defconstant(const goos::Object& form, const goos::Object& rest, Env* env);
  Val* compile_mlet(const goos::Object& form, const goos::Object& rest, Env* env);

  // Math
  Val* compile_add(const goos::Object& form, const goos::Object& rest, Env* env);
  Val* compile_sub(const goos::Object& form, const goos::Object& rest, Env* env);
  Val* compile_mul(const goos::Object& form, const goos::Object& rest, Env* env);
  Val* compile_imul64(const goos::Object& form, const goos::Object& rest, Env* env);
  Val* compile_div(const goos::Object& form, const goos::Object& rest, Env* env);
  Val* compile_shl(const goos::Object& form, const goos::Object& rest, Env* env);
  Val* compile_sar(const goos::Object& form, const goos::Object& rest, Env* env);
  Val* compile_shr(const goos::Object& form, const goos::Object& rest, Env* env);
  Val* compile_mod(const goos::Object& form, const goos::Object& rest, Env* env);
  Val* compile_logxor(const goos::Object& form, const goos::Object& rest, Env* env);
  Val* compile_lognot(const goos::Object& form, const goos::Object& rest, Env* env);
  Val* compile_logand(const goos::Object& form, const goos::Object& rest, Env* env);
  Val* compile_logior(const goos::Object& form, const goos::Object& rest, Env* env);
  Val* compile_pointer_add(const goos::Object& form, const goos::Object& rest, Env* env);
  Val* compile_fmin(const goos::Object& form, const goos::Object& rest, Env* env);
  Val* compile_fmax(const goos::Object& form, const goos::Object& rest, Env* env);
  Val* compile_sqrtf(const goos::Object& form, const goos::Object& rest, Env* env);

  // Function
  Val* compile_lambda(const goos::Object& form, const goos::Object& rest, Env* env);
  Val* compile_inline(const goos::Object& form, const goos::Object& rest, Env* env);
  Val* compile_declare(const goos::Object& form, const goos::Object& rest, Env* env);
  Val* compile_local_vars(const goos::Object& form, const goos::Object& rest, Env* env);

  // Type
  Val* compile_deftype(const goos::Object& form, const goos::Object& rest, Env* env);
  Val* compile_defmethod(const goos::Object& form, const goos::Object& rest, Env* env);
  Val* compile_deref(const goos::Object& form, const goos::Object& rest, Env* env);
  Val* compile_the_as(const goos::Object& form, const goos::Object& rest, Env* env);
  Val* compile_the(const goos::Object& form, const goos::Object& rest, Env* env);
  Val* compile_print_type(const goos::Object& form, const goos::Object& rest, Env* env);
  Val* compile_new(const goos::Object& form, const goos::Object& rest, Env* env);
  Val* compile_car(const goos::Object& form, const goos::Object& rest, Env* env);
  Val* compile_cdr(const goos::Object& form, const goos::Object& rest, Env* env);
  Val* compile_method_of_type(const goos::Object& form, const goos::Object& rest, Env* env);
  Val* compile_method_of_object(const goos::Object& form, const goos::Object& rest, Env* env);
  Val* compile_addr_of(const goos::Object& form, const goos::Object& rest, Env* env);
  Val* compile_declare_type(const goos::Object& form, const goos::Object& rest, Env* env);
  Val* compile_none(const goos::Object& form, const goos::Object& rest, Env* env);
  Val* compile_defenum(const goos::Object& form, const goos::Object& rest, Env* env);
  Val* compile_size_of(const goos::Object& form, const goos::Object& rest, Env* env);
  Val* compile_psize_of(const goos::Object& form, const goos::Object& rest, Env* env);
};

extern const std::unordered_map<
    std::string,
    Val* (Compiler::*)(const goos::Object& form, const goos::Object& rest, Env* env)>
    g_goal_forms;<|MERGE_RESOLUTION|>--- conflicted
+++ resolved
@@ -457,36 +457,27 @@
   Val* compile_asm_pw_sll(const goos::Object& form, const goos::Object& rest, Env* env);
   Val* compile_asm_pw_srl(const goos::Object& form, const goos::Object& rest, Env* env);
   Val* compile_asm_pw_sra(const goos::Object& form, const goos::Object& rest, Env* env);
-<<<<<<< HEAD
+
+  Val* compile_asm_por(const goos::Object& form, const goos::Object& rest, Env* env);
+  Val* compile_asm_pnor(const goos::Object& form, const goos::Object& rest, Env* env);
+  Val* compile_asm_pand(const goos::Object& form, const goos::Object& rest, Env* env);
+
+  Val* compile_asm_pceqb(const goos::Object& form, const goos::Object& rest, Env* env);
+  Val* compile_asm_pceqh(const goos::Object& form, const goos::Object& rest, Env* env);
+  Val* compile_asm_pceqw(const goos::Object& form, const goos::Object& rest, Env* env);
+
+  Val* compile_asm_pcgtb(const goos::Object& form, const goos::Object& rest, Env* env);
+  Val* compile_asm_pcgth(const goos::Object& form, const goos::Object& rest, Env* env);
+  Val* compile_asm_pcgtw(const goos::Object& form, const goos::Object& rest, Env* env);
+
   Val* compile_asm_pextub(const goos::Object& form, const goos::Object& rest, Env* env);
   Val* compile_asm_pextuh(const goos::Object& form, const goos::Object& rest, Env* env);
   Val* compile_asm_pextuw(const goos::Object& form, const goos::Object& rest, Env* env);
+
   Val* compile_asm_pextlb(const goos::Object& form, const goos::Object& rest, Env* env);
   Val* compile_asm_pextlh(const goos::Object& form, const goos::Object& rest, Env* env);
   Val* compile_asm_pextlw(const goos::Object& form, const goos::Object& rest, Env* env);
-=======
-
-  Val* compile_asm_por(const goos::Object& form, const goos::Object& rest, Env* env);
-  Val* compile_asm_pnor(const goos::Object& form, const goos::Object& rest, Env* env);
-  Val* compile_asm_pand(const goos::Object& form, const goos::Object& rest, Env* env);
-
-  Val* compile_asm_pceqb(const goos::Object& form, const goos::Object& rest, Env* env);
-  Val* compile_asm_pceqh(const goos::Object& form, const goos::Object& rest, Env* env);
-  Val* compile_asm_pceqw(const goos::Object& form, const goos::Object& rest, Env* env);
-
-  Val* compile_asm_pcgtb(const goos::Object& form, const goos::Object& rest, Env* env);
-  Val* compile_asm_pcgth(const goos::Object& form, const goos::Object& rest, Env* env);
-  Val* compile_asm_pcgtw(const goos::Object& form, const goos::Object& rest, Env* env);
-
-  Val* compile_asm_pextub(const goos::Object& form, const goos::Object& rest, Env* env);
-  Val* compile_asm_pextuh(const goos::Object& form, const goos::Object& rest, Env* env);
-  Val* compile_asm_pextuw(const goos::Object& form, const goos::Object& rest, Env* env);
-
-  Val* compile_asm_pextlb(const goos::Object& form, const goos::Object& rest, Env* env);
-  Val* compile_asm_pextlh(const goos::Object& form, const goos::Object& rest, Env* env);
-  Val* compile_asm_pextlw(const goos::Object& form, const goos::Object& rest, Env* env);
-
->>>>>>> 84bd9b0e
+
   Val* compile_asm_pcpyud(const goos::Object& form, const goos::Object& rest, Env* env);
   Val* compile_asm_pcpyld(const goos::Object& form, const goos::Object& rest, Env* env);
   Val* compile_asm_ppach(const goos::Object& form, const goos::Object& rest, Env* env);
