#include "goalc/compiler/Compiler.h"

namespace {
const char* reg_names[] = {
    "rax",  "rcx",  "rdx",  "rbx",  "rsp",   "rbp",   "rsi",   "rdi",   "r8",    "r9",    "r10",
    "r11",  "r12",  "r13",  "r14",  "r15",   "xmm0",  "xmm1",  "xmm2",  "xmm3",  "xmm4",  "xmm5",
    "xmm6", "xmm7", "xmm8", "xmm9", "xmm10", "xmm11", "xmm12", "xmm13", "xmm14", "xmm15",
};

}

emitter::Register Compiler::parse_register(const goos::Object& code) {
  if (!code.is_symbol()) {
    throw_compiler_error(code, "Could not parse {} as a register name", code.print());
  }

  auto nas = code.as_symbol();
  for (int i = 0; i < 32; i++) {
    if (nas->name == reg_names[i]) {
      return emitter::Register(i);
    }
  }

  throw_compiler_error(code, "Could not parse {} as a register name", code.print());
  return {};
}

Val* Compiler::compile_rlet(const goos::Object& form, const goos::Object& rest, Env* env) {
  auto args = get_va(form, rest);
  if (args.unnamed.size() < 1 || !args.named.empty()) {
    throw_compiler_error(form, "Must have an rlet body.");
  }

  auto defs = args.unnamed.front();

  auto fenv = get_parent_env_of_type<FunctionEnv>(env);
  auto lenv = fenv->alloc_env<LexicalEnv>(env);

  std::vector<IRegConstraint> constraints;
  std::vector<RegVal*> reset_regs;

  for_each_in_list(defs, [&](const goos::Object& o) {
    // (new-place [:reg old-place] [:type type-spec] [:class reg-type] [:bind #f|lexical|lambda])
    auto def_args = get_va(o, o);
    va_check(o, def_args, {goos::ObjectType::SYMBOL},
             {{"reg", {false, goos::ObjectType::SYMBOL}},
              {"type", {false, {}}},
              {"reset-here", {false, {}}},
              {"class", {false, goos::ObjectType::SYMBOL}}});

    // get the name of the new place
    auto new_place_name = def_args.unnamed.at(0);

    // get the type of the new place
    TypeSpec ts = m_ts.make_typespec("object");
    if (def_args.has_named("type")) {
      ts = parse_typespec(def_args.named.at("type"));
    }

    // figure out the class
    RegClass register_class = RegClass::GPR_64;
    if (def_args.has_named("class")) {
      auto& class_name = def_args.named.at("class").as_symbol()->name;
      if (class_name == "gpr") {
        register_class = RegClass::GPR_64;
      } else if (class_name == "fpr") {
        register_class = RegClass::FLOAT;
      } else if (class_name == "vf") {
        register_class = RegClass::VECTOR_FLOAT;
      } else if (class_name == "i128") {
        register_class = RegClass::INT_128;
      } else {
        throw_compiler_error(o, "Register class {} is unknown.", class_name);
      }
    }

    // alloc a register:
    RegVal* new_place_reg = nullptr;
    if (def_args.has_named("reg")) {
      auto desired_register = parse_register(def_args.named.at("reg"));
      // we want to see if we already created a variable for this register, and reuse it.
      for (auto& constr : fenv->constraints()) {
        if (constr.desired_register == desired_register && constr.contrain_everywhere) {
          auto reg_val_ptr = std::make_unique<RegVal>(constr.ireg, ts);
          new_place_reg = fenv->push_reg_val(std::move(reg_val_ptr));
          new_place_reg->mark_as_settable();
          break;
        }
      }

      if (!new_place_reg) {
        for (auto& constr : constraints) {
          if (constr.desired_register == desired_register && constr.contrain_everywhere) {
            auto reg_val_ptr = std::make_unique<RegVal>(constr.ireg, ts);
            new_place_reg = fenv->push_reg_val(std::move(reg_val_ptr));
            new_place_reg->mark_as_settable();
            break;
          }
        }
      }
    }

    if (!new_place_reg) {
      new_place_reg = env->make_ireg(ts, register_class);
      new_place_reg->mark_as_settable();

      if (def_args.has_named("reg")) {
        IRegConstraint constraint;
        constraint.ireg = new_place_reg->ireg();
        constraint.contrain_everywhere = true;
        constraint.desired_register = parse_register(def_args.named.at("reg"));
        if (def_args.has_named("reset-here") &&
            get_true_or_false(form, def_args.get_named("reset-here"))) {
          reset_regs.push_back(new_place_reg);
        }

        new_place_reg->set_rlet_constraint(constraint.desired_register);
        constraints.push_back(constraint);
      }
    }

    lenv->vars[new_place_name.as_symbol()->name] = new_place_reg;
  });

  if (!reset_regs.empty()) {
    lenv->emit_ir<IR_ValueReset>(reset_regs);
  }

  Val* result = get_none();
  for (u64 i = 1; i < args.unnamed.size(); i++) {
    auto& o = args.unnamed.at(i);
    result = compile_error_guard(o, lenv);
    if (!dynamic_cast<None*>(result)) {
      result = result->to_reg(lenv);
    }
  }

  for (auto c : constraints) {
    fenv->constrain(c);
  }

  return result;
}

Val* Compiler::compile_asm_ret(const goos::Object& form, const goos::Object& rest, Env* env) {
  auto args = get_va(form, rest);
  va_check(form, args, {}, {{"color", {false, goos::ObjectType::SYMBOL}}});
  bool color = true;
  if (args.has_named("color")) {
    color = get_true_or_false(form, args.named.at("color"));
  }

  env->emit_ir<IR_AsmRet>(color);
  return get_none();
}

Val* Compiler::compile_asm_pop(const goos::Object& form, const goos::Object& rest, Env* env) {
  auto args = get_va(form, rest);
  va_check(form, args, {{}}, {{"color", {false, goos::ObjectType::SYMBOL}}});
  bool color = true;
  if (args.has_named("color")) {
    color = get_true_or_false(form, args.named.at("color"));
  }
  auto pop_dest = compile_error_guard(args.unnamed.at(0), env)->to_gpr(env);
  if (!pop_dest->settable()) {
    throw_compiler_error(form, "Cannot pop into this destination. Got a {}.", pop_dest->print());
  }
  env->emit_ir<IR_AsmPop>(color, pop_dest);
  return get_none();
}

Val* Compiler::compile_asm_push(const goos::Object& form, const goos::Object& rest, Env* env) {
  auto args = get_va(form, rest);
  va_check(form, args, {{}}, {{"color", {false, goos::ObjectType::SYMBOL}}});
  bool color = true;
  if (args.has_named("color")) {
    color = get_true_or_false(form, args.named.at("color"));
  }
  env->emit_ir<IR_AsmPush>(color, compile_error_guard(args.unnamed.at(0), env)->to_gpr(env));
  return get_none();
}

Val* Compiler::compile_asm_sub(const goos::Object& form, const goos::Object& rest, Env* env) {
  auto args = get_va(form, rest);
  va_check(form, args, {{}, {}}, {{"color", {false, goos::ObjectType::SYMBOL}}});
  bool color = true;
  if (args.has_named("color")) {
    color = get_true_or_false(form, args.named.at("color"));
  }
  auto dest = compile_error_guard(args.unnamed.at(0), env)->to_gpr(env);
  if (!dest->settable()) {
    throw_compiler_error(form, "Cannot .sub this. Got a {}.", dest->print());
  }
  auto src = compile_error_guard(args.unnamed.at(1), env)->to_gpr(env);
  env->emit_ir<IR_AsmSub>(color, dest, src);
  return get_none();
}

Val* Compiler::compile_asm_add(const goos::Object& form, const goos::Object& rest, Env* env) {
  auto args = get_va(form, rest);
  va_check(form, args, {{}, {}}, {{"color", {false, goos::ObjectType::SYMBOL}}});
  bool color = true;
  if (args.has_named("color")) {
    color = get_true_or_false(form, args.named.at("color"));
  }
  auto dest = compile_error_guard(args.unnamed.at(0), env)->to_gpr(env);
  if (!dest->settable()) {
    throw_compiler_error(form, "Cannot .add this. Got a {}.", dest->print());
  }
  auto src = compile_error_guard(args.unnamed.at(1), env)->to_gpr(env);
  env->emit_ir<IR_AsmAdd>(color, dest, src);
  return get_none();
}

Val* Compiler::compile_asm_load_sym(const goos::Object& form, const goos::Object& rest, Env* env) {
  auto args = get_va(form, rest);
  va_check(
      form, args, {{}, {goos::ObjectType::SYMBOL}},
      {{"sext", {false, goos::ObjectType::SYMBOL}}, {"color", {false, goos::ObjectType::SYMBOL}}});
  auto& sym_name = args.unnamed.at(1).as_symbol()->name;
  auto sym_kv = m_symbol_types.find(sym_name);
  if (sym_kv == m_symbol_types.end()) {
    throw_compiler_error(form, "Cannot find a symbol named {}.", sym_name);
  }
  auto ts = sym_kv->second;
  bool sext = m_ts.lookup_type(ts)->get_load_signed();
  if (args.has_named("sext")) {
    sext = get_true_or_false(form, args.named.at("sext"));
  }

  bool color = true;
  if (args.has_named("color")) {
    color = get_true_or_false(form, args.named.at("color"));
  }

  auto dest = compile_error_guard(args.unnamed.at(0), env)->to_gpr(env);
  if (!dest->settable()) {
    throw_compiler_error(form, "Cannot .load-sym this. Got a {}.", dest->print());
  }

  env->emit_ir<IR_GetSymbolValueAsm>(color, dest, sym_name, sext);
  return get_none();
}

Val* Compiler::compile_asm_jr(const goos::Object& form, const goos::Object& rest, Env* env) {
  auto args = get_va(form, rest);
  va_check(form, args, {{}}, {{"color", {false, goos::ObjectType::SYMBOL}}});
  bool color = true;
  if (args.has_named("color")) {
    color = get_true_or_false(form, args.named.at("color"));
  }

  auto src = compile_error_guard(args.unnamed.at(0), env)->to_gpr(env);
  env->emit_ir<IR_JumpReg>(color, src);
  return get_none();
}

Val* Compiler::compile_asm_mov(const goos::Object& form, const goos::Object& rest, Env* env) {
  auto args = get_va(form, rest);
  va_check(form, args, {{}, {}}, {{"color", {false, goos::ObjectType::SYMBOL}}});
  bool color = true;
  if (args.has_named("color")) {
    color = get_true_or_false(form, args.named.at("color"));
  }
  auto dest = compile_error_guard(args.unnamed.at(0), env)->to_reg(env);
  if (!dest->settable()) {
    throw_compiler_error(form, "Cannot .mov this. Got a {}.", dest->print());
  }
  auto src = compile_error_guard(args.unnamed.at(1), env)->to_reg(env);
  env->emit_ir<IR_RegSetAsm>(color, dest, src);
  return get_none();
}

Val* Compiler::compile_asm_nop_vf(const goos::Object& form, const goos::Object& rest, Env* env) {
  auto args = get_va(form, rest);
  va_check(form, args, {}, {});

  env->emit_ir<IR_AsmFNop>();
  return get_none();
}

Val* Compiler::compile_asm_wait_vf(const goos::Object& form, const goos::Object& rest, Env* env) {
  auto args = get_va(form, rest);
  va_check(form, args, {}, {});

  env->emit_ir<IR_AsmFWait>();
  return get_none();
}

/*!
 * Load a vector float from memory. Does an aligned load.
 */
Val* Compiler::compile_asm_lvf(const goos::Object& form, const goos::Object& rest, Env* env) {
  auto args = get_va(form, rest);
  va_check(form, args, {{}, {}},
           {{"color", {false, goos::ObjectType::SYMBOL}},
            {"offset", {false, goos::ObjectType::INTEGER}}});
  bool color = true;
  if (args.has_named("color")) {
    color = get_true_or_false(form, args.named.at("color"));
  }

  auto dest = compile_error_guard(args.unnamed.at(0), env)->to_reg(env);
  if (!dest->settable() || dest->ireg().reg_class != RegClass::VECTOR_FLOAT) {
    throw_compiler_error(form, "Cannot .lvf into this. Got a {}.", dest->print());
  }
  auto src = compile_error_guard(args.unnamed.at(1), env);

  auto as_sv = dynamic_cast<StaticVal*>(src);
  // Loading directly from a static value is not supported!
  if (as_sv && args.has_named("offset")) {
    throw_compiler_error(form, "Cannot .lvf from a static value");
  } else if (as_sv && !args.has_named("offset")) {
    env->emit_ir<IR_StaticVarLoad>(dest, as_sv->obj);
    return get_none();
  }

  auto as_co = dynamic_cast<MemoryOffsetConstantVal*>(src);
  RegVal* baseReg = as_co ? as_co->base->to_gpr(env) : src->to_gpr(env);
  int offset = 0;

  if (as_co) {
    if (!args.has_named("offset")) {
      offset = as_co->offset;
    } else {
      offset = as_co->offset + args.named.at("offset").as_int();
    }
  } else if (args.has_named("offset")) {
    offset = args.named.at("offset").as_int();
  }

  MemLoadInfo info;
  info.sign_extend = false;
  info.size = 16;
  info.reg = RegClass::VECTOR_FLOAT;
  env->emit_ir<IR_LoadConstOffset>(dest, offset, baseReg, info, color);

  return get_none();
}

/*!
 * Store a vector float into memory. Does an aligned load.
 */
Val* Compiler::compile_asm_svf(const goos::Object& form, const goos::Object& rest, Env* env) {
  auto args = get_va(form, rest);
  va_check(form, args, {{}, {}},
           {{"color", {false, goos::ObjectType::SYMBOL}},
            {"offset", {false, goos::ObjectType::INTEGER}}});
  bool color = true;
  if (args.has_named("color")) {
    color = get_true_or_false(form, args.named.at("color"));
  }

  auto dest = compile_error_guard(args.unnamed.at(0), env);
  auto src = compile_error_guard(args.unnamed.at(1), env)->to_reg(env);

  if (!src->settable() || src->ireg().reg_class != RegClass::VECTOR_FLOAT) {
    throw_compiler_error(form, "Cannot .svf from this. Got a {}.", dest->print());
  }

  auto as_co = dynamic_cast<MemoryOffsetConstantVal*>(dest);
  RegVal* baseReg = as_co ? as_co->base->to_gpr(env) : dest->to_gpr(env);
  int offset = 0;

  if (as_co) {
    if (!args.has_named("offset")) {
      offset = as_co->offset;
    } else {
      offset = as_co->offset + args.named.at("offset").as_int();
    }
  } else if (args.has_named("offset")) {
    offset = args.named.at("offset").as_int();
  }

  MemLoadInfo info;
  info.sign_extend = false;
  info.size = 16;
  info.reg = RegClass::VECTOR_FLOAT;
  env->emit_ir<IR_StoreConstOffset>(src, offset, baseReg, info.size, color);
  return get_none();
}

void Compiler::check_vector_float_regs(const goos::Object& form,
                                       Env*,
                                       std::vector<std::pair<std::string, RegVal*>> args) {
  for (std::pair<std::string, RegVal*> arg : args) {
    if (!arg.second->settable() || arg.second->ireg().reg_class != RegClass::VECTOR_FLOAT) {
      throw_compiler_error(form, "Invalid {} register for a vector float operation form. Got a {}.",
                           arg.first, arg.second->print());
    }
  }
}

Val* Compiler::compile_asm_mov_vf(const goos::Object& form, const goos::Object& rest, Env* env) {
  auto args = get_va(form, rest);
  va_check(
      form, args, {{}, {}},
      {{"color", {false, goos::ObjectType::SYMBOL}}, {"mask", {false, goos::ObjectType::INTEGER}}});
  bool color = true;
  if (args.has_named("color")) {
    color = get_true_or_false(form, args.named.at("color"));
  }

  auto dest = compile_error_guard(args.unnamed.at(0), env)->to_reg(env);
  auto src = compile_error_guard(args.unnamed.at(1), env)->to_reg(env);
  check_vector_float_regs(form, env, {{"destination", dest}, {"source", src}});

  u8 mask = 0b1111;
  if (args.has_named("mask")) {
    mask = args.named.at("mask").as_int();
    if (mask > 15) {
      throw_compiler_error(form, "The value {} is out of range for a blend mask (0-15 inclusive).",
                           mask);
    }
  }

  env->emit_ir<IR_BlendVF>(color, dest, dest, src, mask);
  return get_none();
}

Val* Compiler::compile_asm_blend_vf(const goos::Object& form, const goos::Object& rest, Env* env) {
  auto args = get_va(form, rest);
  va_check(
      form, args, {{}, {}, {}},
      {{"color", {false, goos::ObjectType::SYMBOL}}, {"mask", {false, goos::ObjectType::INTEGER}}});
  bool color = true;
  if (args.has_named("color")) {
    color = get_true_or_false(form, args.named.at("color"));
  }

  auto dest = compile_error_guard(args.unnamed.at(0), env)->to_reg(env);
  auto src1 = compile_error_guard(args.unnamed.at(1), env)->to_reg(env);
  auto src2 = compile_error_guard(args.unnamed.at(2), env)->to_reg(env);
  check_vector_float_regs(form, env,
                          {{"destination", dest}, {"first source", src1}, {"second source", src2}});

  u8 mask = 0b1111;
  if (args.has_named("mask")) {
    mask = args.named.at("mask").as_int();
    if (mask > 15) {
      throw_compiler_error(form, "The value {} is out of range for a blend mask (0-15 inclusive).",
                           mask);
    }
  }

  env->emit_ir<IR_BlendVF>(color, dest, src1, src2, mask);
  return get_none();
}

Val* Compiler::compile_asm_vf_math3(const goos::Object& form,
                                    const goos::Object& rest,
                                    IR_VFMath3Asm::Kind kind,
                                    emitter::Register::VF_ELEMENT broadcastElement,
                                    Env* env) {
  auto args = get_va(form, rest);
  va_check(
      form, args, {{}, {}, {}},
      {{"color", {false, goos::ObjectType::SYMBOL}}, {"mask", {false, goos::ObjectType::INTEGER}}});
  bool color = true;
  if (args.has_named("color")) {
    color = get_true_or_false(form, args.named.at("color"));
  }

  auto dest = compile_error_guard(args.unnamed.at(0), env)->to_reg(env);
  auto src1 = compile_error_guard(args.unnamed.at(1), env)->to_reg(env);
  auto src2 = compile_error_guard(args.unnamed.at(2), env)->to_reg(env);
  check_vector_float_regs(form, env,
                          {{"destination", dest}, {"first source", src1}, {"second source", src2}});

  u8 mask = 0b1111;
  if (args.has_named("mask")) {
    mask = args.named.at("mask").as_int();
    if (mask > 15) {
      throw_compiler_error(form, "The value {} is out of range for a blend mask (0-15 inclusive).",
                           mask);
    }
  }

  // If there is a broadcast register, splat that float across the entire src2 register before
  // performing the operation For example vaddx.xyzw vf10, vf20, vf30
  // vf10[x] = vf20[x] + vf30[x]
  // vf10[y] = vf20[y] + vf30[x]
  // vf10[z] = vf20[z] + vf30[x]
  // vf10[w] = vf20[w] + vf30[x]
  if (broadcastElement != emitter::Register::VF_ELEMENT::NONE) {
    auto temp_reg = env->make_vfr(dest->type());
    env->emit_ir<IR_SplatVF>(color, temp_reg, src2, broadcastElement);

    // If the entire destination is to be copied, we can optimize out the blend
    if (mask == 0b1111) {
      env->emit_ir<IR_VFMath3Asm>(color, dest, src1, temp_reg, kind);
    } else {
      // Perform the arithmetic operation on the two vectors into a temporary register
      env->emit_ir<IR_VFMath3Asm>(color, temp_reg, src1, temp_reg, kind);
      // Blend the result back into the destination register using the mask
      env->emit_ir<IR_BlendVF>(color, dest, dest, temp_reg, mask);
    }
  } else {
    // If the entire destination is to be copied, we can optimize out the blend
    if (mask == 0b1111) {
      env->emit_ir<IR_VFMath3Asm>(color, dest, src1, src2, kind);
    } else {
      auto temp_reg = env->make_vfr(dest->type());
      // Perform the arithmetic operation on the two vectors into a temporary register
      env->emit_ir<IR_VFMath3Asm>(color, temp_reg, src1, src2, kind);
      // Blend the result back into the destination register using the mask
      env->emit_ir<IR_BlendVF>(color, dest, dest, temp_reg, mask);
    }
  }

  return get_none();
}

Val* Compiler::compile_asm_int128_math3(const goos::Object& form,
                                        const goos::Object& rest,
                                        IR_Int128Math3Asm::Kind kind,
                                        Env* env) {
  auto args = get_va(form, rest);
  va_check(form, args, {{}, {}, {}}, {{"color", {false, goos::ObjectType::SYMBOL}}});
  bool color = true;
  if (args.has_named("color")) {
    color = get_true_or_false(form, args.named.at("color"));
  }

  auto dest = compile_error_guard(args.unnamed.at(0), env)->to_reg(env);
  auto src1 = compile_error_guard(args.unnamed.at(1), env)->to_reg(env);
  auto src2 = compile_error_guard(args.unnamed.at(2), env)->to_reg(env);

  if (!dest->settable()) {
    throw_compiler_error(form, "Cannot set destination");
  }
  env->emit_ir<IR_Int128Math3Asm>(color, dest, src1, src2, kind);
  return get_none();
}

Val* Compiler::compile_asm_vf_math2(const goos::Object& form,
                                    const goos::Object& rest,
                                    IR_VFMath2Asm::Kind kind,
                                    Env* env) {
  auto args = get_va(form, rest);
  va_check(
      form, args, {{}, {}},
      {{"color", {false, goos::ObjectType::SYMBOL}}, {"mask", {false, goos::ObjectType::INTEGER}}});
  bool color = true;
  if (args.has_named("color")) {
    color = get_true_or_false(form, args.named.at("color"));
  }

  auto dest = compile_error_guard(args.unnamed.at(0), env)->to_reg(env);
  auto src = compile_error_guard(args.unnamed.at(1), env)->to_reg(env);
  check_vector_float_regs(form, env, {{"destination", dest}, {"source", src}});

  u8 mask = 0b1111;
  if (args.has_named("mask")) {
    mask = args.named.at("mask").as_int();
    if (mask > 15) {
      throw_compiler_error(form, "The value {} is out of range for a blend mask (0-15 inclusive).",
                           mask);
    }
  }

  // If the entire destination is to be copied, we can optimize out the blend
  if (mask == 0b1111) {
    env->emit_ir<IR_VFMath2Asm>(color, dest, src, kind);
  } else {
    auto temp_reg = env->make_vfr(dest->type());
    // Perform the arithmetic operation on the two vectors into a temporary register
    env->emit_ir<IR_VFMath2Asm>(color, temp_reg, src, kind);
    // Blend the result back into the destination register using the mask
    env->emit_ir<IR_BlendVF>(color, dest, dest, temp_reg, mask);
  }

  return get_none();
}

Val* Compiler::compile_asm_int128_math2_imm_u8(const goos::Object& form,
                                               const goos::Object& rest,
                                               IR_Int128Math2Asm::Kind kind,
                                               Env* env) {
  auto args = get_va(form, rest);
  va_check(
      form, args, {{}, {}, {}},
      {{"color", {false, goos::ObjectType::SYMBOL}}, {"mask", {false, goos::ObjectType::INTEGER}}});
  bool color = true;
  if (args.has_named("color")) {
    color = get_true_or_false(form, args.named.at("color"));
  }

  auto dest = compile_error_guard(args.unnamed.at(0), env)->to_reg(env);
  auto src = compile_error_guard(args.unnamed.at(1), env)->to_reg(env);
  s64 imm;
  if (!try_getting_constant_integer(args.unnamed.at(2), &imm, env)) {
    throw_compiler_error(form, "Could not evaluate {} as a compile-time integer.",
                         args.unnamed.at(2).print());
  }

  if (imm < 0 || imm > 255) {
    throw_compiler_error(form, "Immediate {} is invalid. The value {} is out of range for a uint8.",
                         args.unnamed.at(2).print(), imm);
  }

  u8 mask = 0b1111;
  if (args.has_named("mask")) {
    mask = args.named.at("mask").as_int();
    if (mask > 15) {
      throw_compiler_error(form, "The value {} is out of range for a blend mask (0-15 inclusive).",
                           mask);
    }
  }

  // If the entire destination is to be copied, we can optimize out the blend
  if (mask == 0b1111) {
    env->emit_ir<IR_Int128Math2Asm>(color, dest, src, kind, imm);
  } else {
    auto temp_reg = env->make_vfr(dest->type());
    // Perform the arithmetic operation on the two vectors into a temporary register
    env->emit_ir<IR_Int128Math2Asm>(color, temp_reg, src, kind, imm);
    // Blend the result back into the destination register using the mask
    env->emit_ir<IR_BlendVF>(color, dest, dest, temp_reg, mask);
  }

  return get_none();
}

Val* Compiler::compile_asm_pw_sll(const goos::Object& form, const goos::Object& rest, Env* env) {
  return compile_asm_int128_math2_imm_u8(form, rest, IR_Int128Math2Asm::Kind::PW_SLL, env);
}

Val* Compiler::compile_asm_pw_srl(const goos::Object& form, const goos::Object& rest, Env* env) {
  return compile_asm_int128_math2_imm_u8(form, rest, IR_Int128Math2Asm::Kind::PW_SRL, env);
}

Val* Compiler::compile_asm_pw_sra(const goos::Object& form, const goos::Object& rest, Env* env) {
  return compile_asm_int128_math2_imm_u8(form, rest, IR_Int128Math2Asm::Kind::PW_SRA, env);
}

Val* Compiler::compile_asm_por(const goos::Object& form, const goos::Object& rest, Env* env) {
  return compile_asm_int128_math3(form, rest, IR_Int128Math3Asm::Kind::POR, env);
}

<<<<<<< HEAD
=======
bool ireg_is_128_ok(const IRegister& ireg) {
  return ireg.reg_class == RegClass::VECTOR_FLOAT || ireg.reg_class == RegClass::INT_128;
}

>>>>>>> eee8390e
Val* Compiler::compile_asm_pnor(const goos::Object& form, const goos::Object& rest, Env* env) {
  auto args = get_va(form, rest);
  va_check(form, args, {{}, {}, {}}, {});

  auto dest = compile_error_guard(args.unnamed.at(0), env)->to_reg(env);
  auto src1 = compile_error_guard(args.unnamed.at(1), env)->to_reg(env);  // rs
  auto src2 = compile_error_guard(args.unnamed.at(2), env)->to_reg(env);  // rt
  auto temp = env->make_ireg(TypeSpec("uint128"), RegClass::INT_128);

<<<<<<< HEAD
=======
  if (!ireg_is_128_ok(dest->ireg())) {
    throw_compiler_error(args.unnamed.at(0), "bad destination register kind");
  }
  if (!ireg_is_128_ok(src1->ireg())) {
    throw_compiler_error(args.unnamed.at(1), "bad src1 register kind");
  }
  if (!ireg_is_128_ok(src2->ireg())) {
    throw_compiler_error(args.unnamed.at(2), "bad src2 register kind");
  }

>>>>>>> eee8390e
  if (!dest->settable()) {
    throw_compiler_error(form, "Cannot set destination");
  }

  // A NOR is equivalent to an inverted input AND
  // Use the destination register and a temp register.
  // There is also no PNOT instruction, so the easiest way to is to XOR with an all-ones register
  // Remember - we do not want to mutate the source registers!

  // How do we create an all-ones-register? Compare it with itself
  env->emit_ir<IR_Int128Math3Asm>(true, temp, temp, temp, IR_Int128Math3Asm::Kind::PCEQW);
  // Then NOT the first input, store in destination
  env->emit_ir<IR_Int128Math3Asm>(true, dest, temp, src1, IR_Int128Math3Asm::Kind::PXOR);
  // NOT the second input, we not longer require the all-ones-register
  env->emit_ir<IR_Int128Math3Asm>(true, temp, temp, src2, IR_Int128Math3Asm::Kind::PXOR);
  // Preform the AND aka NOR
  env->emit_ir<IR_Int128Math3Asm>(true, dest, dest, temp, IR_Int128Math3Asm::Kind::PAND);

  return get_none();
}

Val* Compiler::compile_asm_pand(const goos::Object& form, const goos::Object& rest, Env* env) {
  return compile_asm_int128_math3(form, rest, IR_Int128Math3Asm::Kind::PAND, env);
}

<<<<<<< HEAD
Val* Compiler::compile_asm_pceqb(const goos::Object& form, const goos::Object& rest, Env* env) {
  return compile_asm_int128_math3(form, rest, IR_Int128Math3Asm::Kind::PCEQB, env);
}

Val* Compiler::compile_asm_pceqh(const goos::Object& form, const goos::Object& rest, Env* env) {
  return compile_asm_int128_math3(form, rest, IR_Int128Math3Asm::Kind::PCEQH, env);
}

Val* Compiler::compile_asm_pceqw(const goos::Object& form, const goos::Object& rest, Env* env) {
  return compile_asm_int128_math3(form, rest, IR_Int128Math3Asm::Kind::PCEQW, env);
}

Val* Compiler::compile_asm_pcgtb(const goos::Object& form, const goos::Object& rest, Env* env) {
  return compile_asm_int128_math3(form, rest, IR_Int128Math3Asm::Kind::PCGTB, env);
}

Val* Compiler::compile_asm_pcgth(const goos::Object& form, const goos::Object& rest, Env* env) {
  return compile_asm_int128_math3(form, rest, IR_Int128Math3Asm::Kind::PCGTH, env);
}

Val* Compiler::compile_asm_pcgtw(const goos::Object& form, const goos::Object& rest, Env* env) {
  return compile_asm_int128_math3(form, rest, IR_Int128Math3Asm::Kind::PCGTW, env);
}

Val* Compiler::compile_asm_pextub(const goos::Object& form, const goos::Object& rest, Env* env) {
  return compile_asm_int128_math3(form, rest, IR_Int128Math3Asm::Kind::PEXTUB, env);
}

Val* Compiler::compile_asm_pextuh(const goos::Object& form, const goos::Object& rest, Env* env) {
  return compile_asm_int128_math3(form, rest, IR_Int128Math3Asm::Kind::PEXTUH, env);
=======
Val* Compiler::compile_asm_pextlw(const goos::Object& form, const goos::Object& rest, Env* env) {
  return compile_asm_int128_math3(form, rest, IR_Int128Math3Asm::Kind::PEXTLW, env);
>>>>>>> eee8390e
}

Val* Compiler::compile_asm_pextuw(const goos::Object& form, const goos::Object& rest, Env* env) {
  return compile_asm_int128_math3(form, rest, IR_Int128Math3Asm::Kind::PEXTUW, env);
}

Val* Compiler::compile_asm_pextlb(const goos::Object& form, const goos::Object& rest, Env* env) {
  return compile_asm_int128_math3(form, rest, IR_Int128Math3Asm::Kind::PEXTLB, env);
}

Val* Compiler::compile_asm_pextlh(const goos::Object& form, const goos::Object& rest, Env* env) {
  return compile_asm_int128_math3(form, rest, IR_Int128Math3Asm::Kind::PEXTLH, env);
}

Val* Compiler::compile_asm_pextlw(const goos::Object& form, const goos::Object& rest, Env* env) {
  return compile_asm_int128_math3(form, rest, IR_Int128Math3Asm::Kind::PEXTLW, env);
}

Val* Compiler::compile_asm_pcpyud(const goos::Object& form, const goos::Object& rest, Env* env) {
  return compile_asm_int128_math3(form, rest, IR_Int128Math3Asm::Kind::PCPYUD, env);
}

Val* Compiler::compile_asm_pcpyld(const goos::Object& form, const goos::Object& rest, Env* env) {
  return compile_asm_int128_math3(form, rest, IR_Int128Math3Asm::Kind::PCPYLD, env);
}

Val* Compiler::compile_asm_psubw(const goos::Object& form, const goos::Object& rest, Env* env) {
  return compile_asm_int128_math3(form, rest, IR_Int128Math3Asm::Kind::PSUBW, env);
}

Val* Compiler::compile_asm_ppach(const goos::Object& form, const goos::Object& rest, Env* env) {
  auto args = get_va(form, rest);
  va_check(form, args, {{}, {}, {}}, {});

  auto dest = compile_error_guard(args.unnamed.at(0), env)->to_reg(env);
  auto src1 = compile_error_guard(args.unnamed.at(1), env)->to_reg(env);  // rs
  auto src2 = compile_error_guard(args.unnamed.at(2), env)->to_reg(env);  // rt
  auto temp = env->make_ireg(TypeSpec("uint128"), RegClass::INT_128);

  if (!dest->settable()) {
    throw_compiler_error(form, "Cannot set destination");
  }

  env->emit_ir<IR_Int128Math2Asm>(true, temp, src1, IR_Int128Math2Asm::Kind::VPSHUFLW, 0x88);
  env->emit_ir<IR_Int128Math2Asm>(true, dest, src2, IR_Int128Math2Asm::Kind::VPSHUFLW, 0x88);
  env->emit_ir<IR_Int128Math2Asm>(true, temp, temp, IR_Int128Math2Asm::Kind::VPSHUFHW, 0x88);
  env->emit_ir<IR_Int128Math2Asm>(true, dest, dest, IR_Int128Math2Asm::Kind::VPSHUFHW, 0x88);
  env->emit_ir<IR_Int128Math2Asm>(true, temp, temp, IR_Int128Math2Asm::Kind::VPSRLDQ, 4);
  env->emit_ir<IR_Int128Math2Asm>(true, dest, dest, IR_Int128Math2Asm::Kind::VPSRLDQ, 4);
  // is actually a VPUNPCKLQDQ with srcs swapped.
  env->emit_ir<IR_Int128Math3Asm>(true, dest, temp, dest, IR_Int128Math3Asm::Kind::PCPYLD);

  return get_none();
}

Val* Compiler::compile_asm_xorp(const goos::Object& form, const goos::Object& rest, Env* env) {
  auto args = get_va(form, rest);
  va_check(form, args, {{}, {}, {}}, {});

  auto dest = compile_error_guard(args.unnamed.at(0), env)->to_reg(env);
  auto src1 = compile_error_guard(args.unnamed.at(1), env)->to_reg(env);  // rs
  auto src2 = compile_error_guard(args.unnamed.at(2), env)->to_reg(env);  // rt

  if (!dest->settable()) {
    throw_compiler_error(form, "Cannot set destination");
  }

  env->emit_ir<IR_VFMath3Asm>(true, dest, src1, src2, IR_VFMath3Asm::Kind::XOR);
  return get_none();
}

Val* Compiler::compile_asm_itof_vf(const goos::Object& form, const goos::Object& rest, Env* env) {
  return compile_asm_vf_math2(form, rest, IR_VFMath2Asm::Kind::ITOF, env);
}

Val* Compiler::compile_asm_ftoi_vf(const goos::Object& form, const goos::Object& rest, Env* env) {
  return compile_asm_vf_math2(form, rest, IR_VFMath2Asm::Kind::FTOI, env);
}

Val* Compiler::compile_asm_xor_vf(const goos::Object& form, const goos::Object& rest, Env* env) {
  return compile_asm_vf_math3(form, rest, IR_VFMath3Asm::Kind::XOR,
                              emitter::Register::VF_ELEMENT::NONE, env);
}

Val* Compiler::compile_asm_max_vf(const goos::Object& form, const goos::Object& rest, Env* env) {
  return compile_asm_vf_math3(form, rest, IR_VFMath3Asm::Kind::MAX,
                              emitter::Register::VF_ELEMENT::NONE, env);
}

Val* Compiler::compile_asm_max_x_vf(const goos::Object& form, const goos::Object& rest, Env* env) {
  return compile_asm_vf_math3(form, rest, IR_VFMath3Asm::Kind::MAX,
                              emitter::Register::VF_ELEMENT::X, env);
}

Val* Compiler::compile_asm_max_y_vf(const goos::Object& form, const goos::Object& rest, Env* env) {
  return compile_asm_vf_math3(form, rest, IR_VFMath3Asm::Kind::MAX,
                              emitter::Register::VF_ELEMENT::Y, env);
}

Val* Compiler::compile_asm_max_z_vf(const goos::Object& form, const goos::Object& rest, Env* env) {
  return compile_asm_vf_math3(form, rest, IR_VFMath3Asm::Kind::MAX,
                              emitter::Register::VF_ELEMENT::Z, env);
}

Val* Compiler::compile_asm_max_w_vf(const goos::Object& form, const goos::Object& rest, Env* env) {
  return compile_asm_vf_math3(form, rest, IR_VFMath3Asm::Kind::MAX,
                              emitter::Register::VF_ELEMENT::W, env);
}

Val* Compiler::compile_asm_min_vf(const goos::Object& form, const goos::Object& rest, Env* env) {
  return compile_asm_vf_math3(form, rest, IR_VFMath3Asm::Kind::MIN,
                              emitter::Register::VF_ELEMENT::NONE, env);
}

Val* Compiler::compile_asm_min_x_vf(const goos::Object& form, const goos::Object& rest, Env* env) {
  return compile_asm_vf_math3(form, rest, IR_VFMath3Asm::Kind::MIN,
                              emitter::Register::VF_ELEMENT::X, env);
}

Val* Compiler::compile_asm_min_y_vf(const goos::Object& form, const goos::Object& rest, Env* env) {
  return compile_asm_vf_math3(form, rest, IR_VFMath3Asm::Kind::MIN,
                              emitter::Register::VF_ELEMENT::Y, env);
}

Val* Compiler::compile_asm_min_z_vf(const goos::Object& form, const goos::Object& rest, Env* env) {
  return compile_asm_vf_math3(form, rest, IR_VFMath3Asm::Kind::MIN,
                              emitter::Register::VF_ELEMENT::Z, env);
}

Val* Compiler::compile_asm_min_w_vf(const goos::Object& form, const goos::Object& rest, Env* env) {
  return compile_asm_vf_math3(form, rest, IR_VFMath3Asm::Kind::MIN,
                              emitter::Register::VF_ELEMENT::W, env);
}

Val* Compiler::compile_asm_sub_vf(const goos::Object& form, const goos::Object& rest, Env* env) {
  return compile_asm_vf_math3(form, rest, IR_VFMath3Asm::Kind::SUB,
                              emitter::Register::VF_ELEMENT::NONE, env);
}

Val* Compiler::compile_asm_sub_x_vf(const goos::Object& form, const goos::Object& rest, Env* env) {
  return compile_asm_vf_math3(form, rest, IR_VFMath3Asm::Kind::SUB,
                              emitter::Register::VF_ELEMENT::X, env);
}

Val* Compiler::compile_asm_sub_y_vf(const goos::Object& form, const goos::Object& rest, Env* env) {
  return compile_asm_vf_math3(form, rest, IR_VFMath3Asm::Kind::SUB,
                              emitter::Register::VF_ELEMENT::Y, env);
}

Val* Compiler::compile_asm_sub_z_vf(const goos::Object& form, const goos::Object& rest, Env* env) {
  return compile_asm_vf_math3(form, rest, IR_VFMath3Asm::Kind::SUB,
                              emitter::Register::VF_ELEMENT::Z, env);
}

Val* Compiler::compile_asm_sub_w_vf(const goos::Object& form, const goos::Object& rest, Env* env) {
  return compile_asm_vf_math3(form, rest, IR_VFMath3Asm::Kind::SUB,
                              emitter::Register::VF_ELEMENT::W, env);
}

Val* Compiler::compile_asm_add_vf(const goos::Object& form, const goos::Object& rest, Env* env) {
  return compile_asm_vf_math3(form, rest, IR_VFMath3Asm::Kind::ADD,
                              emitter::Register::VF_ELEMENT::NONE, env);
}

Val* Compiler::compile_asm_add_x_vf(const goos::Object& form, const goos::Object& rest, Env* env) {
  return compile_asm_vf_math3(form, rest, IR_VFMath3Asm::Kind::ADD,
                              emitter::Register::VF_ELEMENT::X, env);
}

Val* Compiler::compile_asm_add_y_vf(const goos::Object& form, const goos::Object& rest, Env* env) {
  return compile_asm_vf_math3(form, rest, IR_VFMath3Asm::Kind::ADD,
                              emitter::Register::VF_ELEMENT::Y, env);
}

Val* Compiler::compile_asm_add_z_vf(const goos::Object& form, const goos::Object& rest, Env* env) {
  return compile_asm_vf_math3(form, rest, IR_VFMath3Asm::Kind::ADD,
                              emitter::Register::VF_ELEMENT::Z, env);
}

Val* Compiler::compile_asm_add_w_vf(const goos::Object& form, const goos::Object& rest, Env* env) {
  return compile_asm_vf_math3(form, rest, IR_VFMath3Asm::Kind::ADD,
                              emitter::Register::VF_ELEMENT::W, env);
}

Val* Compiler::compile_asm_mul_vf(const goos::Object& form, const goos::Object& rest, Env* env) {
  return compile_asm_vf_math3(form, rest, IR_VFMath3Asm::Kind::MUL,
                              emitter::Register::VF_ELEMENT::NONE, env);
}

Val* Compiler::compile_asm_mul_x_vf(const goos::Object& form, const goos::Object& rest, Env* env) {
  return compile_asm_vf_math3(form, rest, IR_VFMath3Asm::Kind::MUL,
                              emitter::Register::VF_ELEMENT::X, env);
}

Val* Compiler::compile_asm_mul_y_vf(const goos::Object& form, const goos::Object& rest, Env* env) {
  return compile_asm_vf_math3(form, rest, IR_VFMath3Asm::Kind::MUL,
                              emitter::Register::VF_ELEMENT::Y, env);
}

Val* Compiler::compile_asm_mul_z_vf(const goos::Object& form, const goos::Object& rest, Env* env) {
  return compile_asm_vf_math3(form, rest, IR_VFMath3Asm::Kind::MUL,
                              emitter::Register::VF_ELEMENT::Z, env);
}

Val* Compiler::compile_asm_mul_w_vf(const goos::Object& form, const goos::Object& rest, Env* env) {
  return compile_asm_vf_math3(form, rest, IR_VFMath3Asm::Kind::MUL,
                              emitter::Register::VF_ELEMENT::W, env);
}

Val* Compiler::compile_asm_vf_math4_two_operation(const goos::Object& form,
                                                  const goos::Object& rest,
                                                  IR_VFMath3Asm::Kind first_op_kind,
                                                  IR_VFMath3Asm::Kind second_op_kind,
                                                  emitter::Register::VF_ELEMENT broadcastElement,
                                                  Env* env) {
  auto args = get_va(form, rest);
  va_check(
      form, args, {{}, {}, {}, {}},
      {{"color", {false, goos::ObjectType::SYMBOL}}, {"mask", {false, goos::ObjectType::INTEGER}}});
  bool color = true;
  if (args.has_named("color")) {
    color = get_true_or_false(form, args.named.at("color"));
  }

  auto dest = compile_error_guard(args.unnamed.at(0), env)->to_reg(env);
  auto src1 = compile_error_guard(args.unnamed.at(1), env)->to_reg(env);
  auto src2 = compile_error_guard(args.unnamed.at(2), env)->to_reg(env);
  // This third register is intended for the ACC/Q/ETC, and is used to temporarily store the value
  // that eventually goes into the destination
  //
  // For example VMADDA:
  // > ACC += src1 * src2
  // > DEST = ACC
  auto src3 = compile_error_guard(args.unnamed.at(3), env)->to_reg(env);
  check_vector_float_regs(form, env,
                          {{"destination", dest},
                           {"first source", src1},
                           {"second source", src2},
                           {"third source", src3}});

  u8 mask = 0b1111;
  if (args.has_named("mask")) {
    mask = args.named.at("mask").as_int();
    if (mask > 15) {
      throw_compiler_error(form, "The value {} is out of range for a blend mask (0-15 inclusive).",
                           mask);
    }
  }

  // First we clear a temporary register
  auto temp_reg = env->make_vfr(dest->type());

  // If there is a broadcast register, splat that float across the entire src2 register before
  // performing the operation For example vaddx.xyzw vf10, vf20, vf30
  // vf10[x] = vf20[x] + vf30[x]
  // vf10[y] = vf20[y] + vf30[x]
  // vf10[z] = vf20[z] + vf30[x]
  // vf10[w] = vf20[w] + vf30[x]
  if (broadcastElement != emitter::Register::VF_ELEMENT::NONE) {
    env->emit_ir<IR_SplatVF>(color, temp_reg, src2, broadcastElement);

    // Perform the first operation
    env->emit_ir<IR_VFMath3Asm>(color, temp_reg, src1, temp_reg, first_op_kind);

    // If the entire destination is to be copied, we can optimize out the blend
    if (mask == 0b1111) {
      env->emit_ir<IR_VFMath3Asm>(color, dest, src3, temp_reg, second_op_kind);
    } else {
      // Perform the second operation on the two vectors into the temporary register
      env->emit_ir<IR_VFMath3Asm>(color, temp_reg, src3, temp_reg, second_op_kind);
      // Blend the result back into the destination register using the mask
      env->emit_ir<IR_BlendVF>(color, dest, dest, temp_reg, mask);
    }
  } else {
    // Perform the first operation
    env->emit_ir<IR_VFMath3Asm>(color, temp_reg, src1, src2, first_op_kind);

    // If the entire destination is to be copied, we can optimize out the blend
    if (mask == 0b1111) {
      env->emit_ir<IR_VFMath3Asm>(color, dest, src3, temp_reg, second_op_kind);
    } else {
      // Perform the second operation on the two vectors into the temporary register
      env->emit_ir<IR_VFMath3Asm>(color, temp_reg, src3, temp_reg, second_op_kind);
      // Blend the result back into the destination register using the mask
      env->emit_ir<IR_BlendVF>(color, dest, dest, temp_reg, mask);
    }
  }

  return get_none();
}

Val* Compiler::compile_asm_mul_add_vf(const goos::Object& form,
                                      const goos::Object& rest,
                                      Env* env) {
  return compile_asm_vf_math4_two_operation(form, rest, IR_VFMath3Asm::Kind::MUL,
                                            IR_VFMath3Asm::Kind::ADD,
                                            emitter::Register::VF_ELEMENT::NONE, env);
}

Val* Compiler::compile_asm_mul_add_x_vf(const goos::Object& form,
                                        const goos::Object& rest,
                                        Env* env) {
  return compile_asm_vf_math4_two_operation(form, rest, IR_VFMath3Asm::Kind::MUL,
                                            IR_VFMath3Asm::Kind::ADD,
                                            emitter::Register::VF_ELEMENT::X, env);
}

Val* Compiler::compile_asm_mul_add_y_vf(const goos::Object& form,
                                        const goos::Object& rest,
                                        Env* env) {
  return compile_asm_vf_math4_two_operation(form, rest, IR_VFMath3Asm::Kind::MUL,
                                            IR_VFMath3Asm::Kind::ADD,
                                            emitter::Register::VF_ELEMENT::Y, env);
}

Val* Compiler::compile_asm_mul_add_z_vf(const goos::Object& form,
                                        const goos::Object& rest,
                                        Env* env) {
  return compile_asm_vf_math4_two_operation(form, rest, IR_VFMath3Asm::Kind::MUL,
                                            IR_VFMath3Asm::Kind::ADD,
                                            emitter::Register::VF_ELEMENT::Z, env);
}

Val* Compiler::compile_asm_mul_add_w_vf(const goos::Object& form,
                                        const goos::Object& rest,
                                        Env* env) {
  return compile_asm_vf_math4_two_operation(form, rest, IR_VFMath3Asm::Kind::MUL,
                                            IR_VFMath3Asm::Kind::ADD,
                                            emitter::Register::VF_ELEMENT::W, env);
}

Val* Compiler::compile_asm_mul_sub_vf(const goos::Object& form,
                                      const goos::Object& rest,
                                      Env* env) {
  return compile_asm_vf_math4_two_operation(form, rest, IR_VFMath3Asm::Kind::MUL,
                                            IR_VFMath3Asm::Kind::SUB,
                                            emitter::Register::VF_ELEMENT::NONE, env);
}

Val* Compiler::compile_asm_mul_sub_x_vf(const goos::Object& form,
                                        const goos::Object& rest,
                                        Env* env) {
  return compile_asm_vf_math4_two_operation(form, rest, IR_VFMath3Asm::Kind::MUL,
                                            IR_VFMath3Asm::Kind::SUB,
                                            emitter::Register::VF_ELEMENT::X, env);
}

Val* Compiler::compile_asm_mul_sub_y_vf(const goos::Object& form,
                                        const goos::Object& rest,
                                        Env* env) {
  return compile_asm_vf_math4_two_operation(form, rest, IR_VFMath3Asm::Kind::MUL,
                                            IR_VFMath3Asm::Kind::SUB,
                                            emitter::Register::VF_ELEMENT::Y, env);
}

Val* Compiler::compile_asm_mul_sub_z_vf(const goos::Object& form,
                                        const goos::Object& rest,
                                        Env* env) {
  return compile_asm_vf_math4_two_operation(form, rest, IR_VFMath3Asm::Kind::MUL,
                                            IR_VFMath3Asm::Kind::SUB,
                                            emitter::Register::VF_ELEMENT::Z, env);
}

Val* Compiler::compile_asm_mul_sub_w_vf(const goos::Object& form,
                                        const goos::Object& rest,
                                        Env* env) {
  return compile_asm_vf_math4_two_operation(form, rest, IR_VFMath3Asm::Kind::MUL,
                                            IR_VFMath3Asm::Kind::SUB,
                                            emitter::Register::VF_ELEMENT::W, env);
}

Val* Compiler::compile_asm_abs_vf(const goos::Object& form, const goos::Object& rest, Env* env) {
  auto args = get_va(form, rest);
  va_check(
      form, args, {{}, {}},
      {{"color", {false, goos::ObjectType::SYMBOL}}, {"mask", {false, goos::ObjectType::INTEGER}}});
  bool color = true;
  if (args.has_named("color")) {
    color = get_true_or_false(form, args.named.at("color"));
  }

  auto dest = compile_error_guard(args.unnamed.at(0), env)->to_reg(env);
  auto src = compile_error_guard(args.unnamed.at(1), env)->to_reg(env);
  check_vector_float_regs(form, env, {{"destination", dest}, {"source", src}});

  u8 mask = 0b1111;
  if (args.has_named("mask")) {
    mask = args.named.at("mask").as_int();
    if (mask > 15) {
      throw_compiler_error(
          form, "The value {} is out of range for a destination mask (0-15 inclusive).", mask);
    }
  }

  // There is no single instruction ABS on AVX, so there are a number of ways to do it manually,
  // this is one of them. For example, assume the original vec = <1, -2, -3, 4>

  // First we clear a temporary register, XOR'ing itself
  auto temp_reg = env->make_vfr(dest->type());
  env->emit_ir<IR_VFMath3Asm>(color, temp_reg, temp_reg, temp_reg, IR_VFMath3Asm::Kind::XOR);

  // Next, find the difference between our source operand and 0, use the same temp register, no need
  // to use another <0, 0, 0, 0> - <1, -2, -3, 4> = <-1, 2, 3, 4>
  env->emit_ir<IR_VFMath3Asm>(color, temp_reg, temp_reg, src, IR_VFMath3Asm::Kind::SUB);

  // Finally, find the maximum between our difference, and the original value
  // MAX_OF(<-1, 2, 3, 4>, <1, -2, -3, 4>) = <1, 2, 3, 4>
  if (mask == 0b1111) {  // If the entire destination is to be copied, we can optimize out the blend
    env->emit_ir<IR_VFMath3Asm>(color, dest, src, temp_reg, IR_VFMath3Asm::Kind::MAX);
  } else {
    env->emit_ir<IR_VFMath3Asm>(color, temp_reg, src, temp_reg, IR_VFMath3Asm::Kind::MAX);

    // Blend the result back into the destination register using the mask
    env->emit_ir<IR_BlendVF>(color, dest, dest, temp_reg, mask);
  }

  return get_none();
}

u8 Compiler::ftf_fsf_to_blend_mask(u8 val) {
  // 00 -> x
  // ...
  // 11 -> w
  return 0b0001 << val;
}

emitter::Register::VF_ELEMENT Compiler::ftf_fsf_to_vector_element(u8 val) {
  // 00 -> x
  // ...
  // 11 -> w
  switch (val) {
    case 0b00:
      return emitter::Register::VF_ELEMENT::X;
    case 0b01:
      return emitter::Register::VF_ELEMENT::Y;
    case 0b10:
      return emitter::Register::VF_ELEMENT::Z;
    case 0b11:
      return emitter::Register::VF_ELEMENT::W;
    default:
      throw_compiler_error_no_code("Invalid vector element {}", (int)val);
      return emitter::Register::VF_ELEMENT::NONE;
  }
}

Val* Compiler::compile_asm_div_vf(const goos::Object& form, const goos::Object& rest, Env* env) {
  auto args = get_va(form, rest);
  va_check(form, args, {{}, {}, {}},
           {
               {"color", {false, goos::ObjectType::SYMBOL}},
               {"fsf", {true, goos::ObjectType::INTEGER}},
               {"ftf", {true, goos::ObjectType::INTEGER}},
           });
  bool color = true;
  if (args.has_named("color")) {
    color = get_true_or_false(form, args.named.at("color"));
  }

  auto dest = compile_error_guard(args.unnamed.at(0), env)->to_reg(env);
  auto src1 = compile_error_guard(args.unnamed.at(1), env)->to_reg(env);
  auto src2 = compile_error_guard(args.unnamed.at(2), env)->to_reg(env);
  check_vector_float_regs(form, env,
                          {{"destination", dest}, {"first source", src1}, {"second source", src2}});

  u8 fsf = args.named.at("fsf").as_int();
  if (fsf > 3) {
    throw_compiler_error(form, "The value {} is out of range for fsf (0-3 inclusive).", fsf);
  }
  u8 ftf = args.named.at("ftf").as_int();
  if (ftf > 3) {
    throw_compiler_error(form, "The value {} is out of range for ftf (0-3 inclusive).", ftf);
  }

  // VDIV in the VU stores its result in a single 32bit `Q` Register, it does not compute the packed
  // division result
  //
  // Further more, you can mix and match the vector elements (ex. src1's X component divided by
  // src2's Y) Because of this, we need to blend the two components into corresponding locations,
  // perform the divide then place into the cleared dest. register.
  //
  // Why do we even bother using VDIVPS instead of FDIV? Because otherwise in x86, you have to use
  // the FPU stack Registers are nicer.

  // Save one temp reg, use the destination as one
  auto temp_reg = env->make_vfr(dest->type());

  // Splat src1's value into the dest reg, keep it simple, this way no matter which vector component
  // is accessed from the final result will be the correct answer
  env->emit_ir<IR_SplatVF>(color, dest, src1, ftf_fsf_to_vector_element(fsf));
  // Splat src1's value into the the temp reg
  env->emit_ir<IR_SplatVF>(color, temp_reg, src2, ftf_fsf_to_vector_element(ftf));

  // Perform the Division
  env->emit_ir<IR_VFMath3Asm>(color, dest, dest, temp_reg, IR_VFMath3Asm::Kind::DIV);
  return get_none();
}

Val* Compiler::compile_asm_sqrt_vf(const goos::Object& form, const goos::Object& rest, Env* env) {
  auto args = get_va(form, rest);
  va_check(
      form, args, {{}, {}},
      {{"color", {false, goos::ObjectType::SYMBOL}}, {"ftf", {true, goos::ObjectType::INTEGER}}});
  bool color = true;
  if (args.has_named("color")) {
    color = get_true_or_false(form, args.named.at("color"));
  }

  auto dest = compile_error_guard(args.unnamed.at(0), env)->to_reg(env);
  auto src = compile_error_guard(args.unnamed.at(1), env)->to_reg(env);
  check_vector_float_regs(form, env, {{"destination", dest}, {"source", src}});

  u8 ftf = args.named.at("ftf").as_int();
  if (ftf > 3) {
    throw_compiler_error(form, "The value {} is out of range for ftf (0-3 inclusive).", ftf);
  }

  // VSQRT in the VU stores its result in a single 32bit `Q` Register, it does not compute the
  // packed division result
  //
  // Because of this, we need to blend the relevent component into a cleared register and then
  // perform the SQRT
  //
  // Why do we even bother using VSQRTPS instead of FSQRT? Because otherwise in x86, you have to use
  // the FPU stack Registers are nicer.

  // Splat src's value into the dest reg, keep it simple, this way no matter which vector component
  // is accessed from the final result will be the correct answer
  env->emit_ir<IR_SplatVF>(color, dest, src, ftf_fsf_to_vector_element(ftf));

  env->emit_ir<IR_SqrtVF>(color, dest, dest);
  return get_none();
}

Val* Compiler::compile_asm_inv_sqrt_vf(const goos::Object& form,
                                       const goos::Object& rest,
                                       Env* env) {
  auto args = get_va(form, rest);
  va_check(form, args, {{}, {}, {}},
           {
               {"color", {false, goos::ObjectType::SYMBOL}},
               {"fsf", {true, goos::ObjectType::INTEGER}},
               {"ftf", {true, goos::ObjectType::INTEGER}},
           });
  bool color = true;
  if (args.has_named("color")) {
    color = get_true_or_false(form, args.named.at("color"));
  }

  auto dest = compile_error_guard(args.unnamed.at(0), env)->to_reg(env);
  auto src1 = compile_error_guard(args.unnamed.at(1), env)->to_reg(env);
  auto src2 = compile_error_guard(args.unnamed.at(2), env)->to_reg(env);
  check_vector_float_regs(form, env,
                          {{"destination", dest}, {"first source", src1}, {"second source", src2}});

  u8 fsf = args.named.at("fsf").as_int();
  if (fsf > 3) {
    throw_compiler_error(form, "The value {} is out of range for fsf (0-3 inclusive).", fsf);
  }
  u8 ftf = args.named.at("ftf").as_int();
  if (ftf > 3) {
    throw_compiler_error(form, "The value {} is out of range for ftf (0-3 inclusive).", ftf);
  }

  // Save one temp reg, use the destination as one
  auto temp_reg = env->make_vfr(dest->type());

  // Splat src1's value into the dest reg, keep it simple, this way no matter which vector component
  // is accessed from the final result will be the correct answer
  env->emit_ir<IR_SplatVF>(color, dest, src1, ftf_fsf_to_vector_element(fsf));
  // Splat src1's value into the the temp reg
  env->emit_ir<IR_SplatVF>(color, temp_reg, src2, ftf_fsf_to_vector_element(ftf));
  // Square Root the temp reg
  env->emit_ir<IR_SqrtVF>(color, temp_reg, temp_reg);

  // Perform the Division
  env->emit_ir<IR_VFMath3Asm>(color, dest, dest, temp_reg, IR_VFMath3Asm::Kind::DIV);
  return get_none();
}

Val* Compiler::compile_asm_outer_product_vf(const goos::Object& form,
                                            const goos::Object& rest,
                                            Env* env) {
  auto args = get_va(form, rest);
  va_check(form, args, {{}, {}, {}}, {{"color", {false, goos::ObjectType::SYMBOL}}});
  bool color = true;
  if (args.has_named("color")) {
    color = get_true_or_false(form, args.named.at("color"));
  }

  auto dest = compile_error_guard(args.unnamed.at(0), env)->to_reg(env);
  auto src1 = compile_error_guard(args.unnamed.at(1), env)->to_reg(env);
  auto src2 = compile_error_guard(args.unnamed.at(2), env)->to_reg(env);
  check_vector_float_regs(form, env,
                          {{"destination", dest}, {"first source", src1}, {"second source", src2}});

  // Given 2 vectors V1 = <1,2,3,4> and V2 = <5,6,7,8> and assume VDEST = <0, 0, 0, 999>
  // The outer product is computed like so (only x,y,z components are operated on):
  // x = (V1y * V2z) - (V2y * V1z) => (2 * 7) - (6 * 3) => -4
  // y = (V1z * V2x) - (V2z * V1x) => (3 * 5) - (7 * 1) =>  8
  // z = (V1x * V2y) - (V2x * V1y) => (1 * 6) - (5 * 2) => -4
  // w = N/A, left alone                                => 999
  //
  // There is probably a more optimized alg for this, but we can just do this in two stages
  // First swizzle the first two vectors accordingly, and store in `dest`
  // Then follow up with the second half.
  //
  // Some temporary regs are required AND its important to not modify dest's `w` or the source
  // registers at all

  // Init two temp registers
  auto temp1 = env->make_vfr(dest->type());
  auto temp2 = env->make_vfr(dest->type());
  auto temp_dst = env->make_vfr(dest->type());

  // First Portion
  // - Swizzle src1 appropriately
  env->emit_ir<IR_SwizzleVF>(color, temp1, src1, 0b00001001);
  // - Move it into 'dest' safely (avoid mutating `w`)
  env->emit_ir<IR_BlendVF>(color, temp_dst, temp_dst, temp1, 0b0111);
  // - Swizzle src2 appropriately
  env->emit_ir<IR_SwizzleVF>(color, temp1, src2, 0b00010010);
  // - Multiply - Result in `dest`
  env->emit_ir<IR_VFMath3Asm>(color, temp1, temp_dst, temp1, IR_VFMath3Asm::Kind::MUL);
  // - Move it into 'dest' safely (avoid mutating `w`)
  env->emit_ir<IR_BlendVF>(color, temp_dst, temp_dst, temp1, 0b0111);

  // Second Portion
  // - Swizzle src2 appropriately
  env->emit_ir<IR_SwizzleVF>(color, temp1, src2, 0b00001001);
  // - Swizzle src1 appropriately
  env->emit_ir<IR_SwizzleVF>(color, temp2, src1, 0b00010010);
  // - Multiply - Result in `temp1`
  env->emit_ir<IR_VFMath3Asm>(color, temp1, temp1, temp2, IR_VFMath3Asm::Kind::MUL);

  // Finalize
  // - Subtract
  env->emit_ir<IR_VFMath3Asm>(color, temp2, temp_dst, temp1, IR_VFMath3Asm::Kind::SUB);
  // - Blend result, as to avoid not modifying dest's `w` component
  env->emit_ir<IR_BlendVF>(color, dest, dest, temp2, 0b0111);
  return get_none();
}<|MERGE_RESOLUTION|>--- conflicted
+++ resolved
@@ -638,13 +638,10 @@
   return compile_asm_int128_math3(form, rest, IR_Int128Math3Asm::Kind::POR, env);
 }
 
-<<<<<<< HEAD
-=======
 bool ireg_is_128_ok(const IRegister& ireg) {
   return ireg.reg_class == RegClass::VECTOR_FLOAT || ireg.reg_class == RegClass::INT_128;
 }
 
->>>>>>> eee8390e
 Val* Compiler::compile_asm_pnor(const goos::Object& form, const goos::Object& rest, Env* env) {
   auto args = get_va(form, rest);
   va_check(form, args, {{}, {}, {}}, {});
@@ -654,8 +651,6 @@
   auto src2 = compile_error_guard(args.unnamed.at(2), env)->to_reg(env);  // rt
   auto temp = env->make_ireg(TypeSpec("uint128"), RegClass::INT_128);
 
-<<<<<<< HEAD
-=======
   if (!ireg_is_128_ok(dest->ireg())) {
     throw_compiler_error(args.unnamed.at(0), "bad destination register kind");
   }
@@ -666,7 +661,6 @@
     throw_compiler_error(args.unnamed.at(2), "bad src2 register kind");
   }
 
->>>>>>> eee8390e
   if (!dest->settable()) {
     throw_compiler_error(form, "Cannot set destination");
   }
@@ -692,7 +686,10 @@
   return compile_asm_int128_math3(form, rest, IR_Int128Math3Asm::Kind::PAND, env);
 }
 
-<<<<<<< HEAD
+Val* Compiler::compile_asm_pand(const goos::Object& form, const goos::Object& rest, Env* env) {
+  return compile_asm_int128_math3(form, rest, IR_Int128Math3Asm::Kind::PAND, env);
+}
+
 Val* Compiler::compile_asm_pceqb(const goos::Object& form, const goos::Object& rest, Env* env) {
   return compile_asm_int128_math3(form, rest, IR_Int128Math3Asm::Kind::PCEQB, env);
 }
@@ -723,10 +720,6 @@
 
 Val* Compiler::compile_asm_pextuh(const goos::Object& form, const goos::Object& rest, Env* env) {
   return compile_asm_int128_math3(form, rest, IR_Int128Math3Asm::Kind::PEXTUH, env);
-=======
-Val* Compiler::compile_asm_pextlw(const goos::Object& form, const goos::Object& rest, Env* env) {
-  return compile_asm_int128_math3(form, rest, IR_Int128Math3Asm::Kind::PEXTLW, env);
->>>>>>> eee8390e
 }
 
 Val* Compiler::compile_asm_pextuw(const goos::Object& form, const goos::Object& rest, Env* env) {
