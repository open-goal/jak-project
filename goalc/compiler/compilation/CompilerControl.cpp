/*!
 * @file CompilerControl.cpp
 * Compiler implementation for forms which actually control the compiler.
 */

#include <regex>
#include <stack>

#include "common/repl/util.h"
#include "common/util/DgoWriter.h"
#include "common/util/FileUtil.h"
#include "common/util/Timer.h"
#include "common/util/string_util.h"

#include "goalc/compiler/Compiler.h"
#include "goalc/compiler/IR.h"
#include "goalc/data_compiler/dir_tpages.h"
#include "goalc/data_compiler/game_count.h"
#include "goalc/data_compiler/game_text_common.h"
/*!
 * Exit the compiler. Disconnects the listener and tells the target to reset itself.
 * Will actually exit the next time the REPL runs.
 */
Val* Compiler::compile_exit(const goos::Object& form, const goos::Object& rest, Env* env) {
  (void)env;
  auto args = get_va(form, rest);
  va_check(form, args, {}, {});

  if (m_debugger.is_attached()) {
    m_debugger.detach();
  }

  if (m_listener.is_connected()) {
    m_listener.send_reset(false);
  }
  // flag for the REPL.
  m_want_exit = true;
  if (m_repl) {
    m_repl->save_history();
  }
  return get_none();
}

/*!
 * Evaluate GOOS code. It's not possible to get the result, so this is really only useful to get
 * a side effect. Used to bootstrap the GOAL/GOOS macro system.
 */
Val* Compiler::compile_seval(const goos::Object& form, const goos::Object& rest, Env* env) {
  (void)env;
  try {
    for_each_in_list(rest, [&](const goos::Object& o) {
      m_goos.eval_with_rewind(o, m_goos.global_environment.as_env_ptr());
    });
  } catch (std::runtime_error& e) {
    throw_compiler_error(form, "Error while evaluating GOOS: {}", e.what());
  }
  return get_none();
}

/*!
 * Compile a "data file"
 */
Val* Compiler::compile_asm_data_file(const goos::Object& form, const goos::Object& rest, Env* env) {
  (void)env;
  auto args = get_va(form, rest);
  va_check(form, args, {goos::ObjectType::SYMBOL, goos::ObjectType::STRING}, {});
  auto kind = symbol_string(args.unnamed.at(0));
  if (kind == "game-count") {
    compile_game_count(as_string(args.unnamed.at(1)), m_make.compiler_output_prefix());
  } else if (kind == "dir-tpages") {
    compile_dir_tpages(as_string(args.unnamed.at(1)), m_make.compiler_output_prefix());
  } else {
    throw_compiler_error(form, "The option {} was not recognized for asm-data-file.", kind);
  }
  return get_none();
}

/*!
 * Compile a "text data file"
 */
Val* Compiler::compile_asm_text_file(const goos::Object& form, const goos::Object& rest, Env* env) {
  (void)env;
  auto args = get_va(form, rest);
  va_check(form, args, {goos::ObjectType::SYMBOL}, {{"files", {true, goos::ObjectType::PAIR}}});

  // list of files per text version.
  std::vector<std::string> inputs;

  // what kind of text file?
  const auto kind = symbol_string(args.unnamed.at(0));

  // open all project files specified (usually one).
  for_each_in_list(args.named.at("files"), [this, &inputs, &form, &kind](const goos::Object& o) {
    if (o.is_string()) {
      open_text_project(kind, o.as_string()->data, inputs);
    } else {
      throw_compiler_error(form, "Invalid object {} in asm-text-file files list.", o.print());
    }
  });

  // compile files.
  if (kind == "subtitle") {
    GameSubtitleDB db;
    db.m_subtitle_groups = std::make_unique<GameSubtitleGroups>();
    db.m_subtitle_groups->hydrate_from_asset_file();
    compile_game_subtitle(inputs, db, m_make.compiler_output_prefix());
  } else if (kind == "text") {
    GameTextDB db;
    compile_game_text(inputs, db, m_make.compiler_output_prefix());
  } else {
    throw_compiler_error(form, "The option {} was not recognized for asm-text-file.", kind);
  }
  return get_none();
}

/*!
 * Compile a file, and optionally color, save, or load.
 * This should only be used for v3 "code object" files.
 */
Val* Compiler::compile_asm_file(const goos::Object& form, const goos::Object& rest, Env* env) {
  (void)env;
  int i = 0;
  CompilationOptions options;
  bool no_throw = false;

  // parse arguments
  bool last_was_disasm = false;
  for_each_in_list(rest, [&](const goos::Object& o) {
    if (last_was_disasm) {
      last_was_disasm = false;
      if (o.type == goos::ObjectType::STRING) {
        options.disassembly_output_file = as_string(o);
        i++;
        return;
      }
    }
    if (i == 0) {
      options.filename = as_string(o);
    } else {
      auto setting = symbol_string(o);
      if (setting == ":load") {
        options.load = true;
      } else if (setting == ":color") {
        options.color = true;
      } else if (setting == ":write") {
        options.write = true;
      } else if (setting == ":no-code") {
        options.no_code = true;
      } else if (setting == ":no-throw") {
        no_throw = true;
      } else if (setting == ":disassemble") {
        options.disassemble = true;
        last_was_disasm = true;
      } else {
        throw_compiler_error(form, "The option {} was not recognized for asm-file.", setting);
      }
    }
    i++;
  });

  try {
    asm_file(options);
  } catch (std::runtime_error& e) {
    if (!no_throw) {
      throw_compiler_error(form, "Error while compiling file: {}", e.what());
    }
  }

  return get_none();
}

/*!
 * Simple help / documentation command
 */
Val* Compiler::compile_repl_help(const goos::Object&, const goos::Object&, Env*) {
  m_repl.get()->print_help_message();
  return get_none();
}

/*!
 * Print out all set keybinds for the REPL (by our tooling)
 */
Val* Compiler::compile_repl_keybinds(const goos::Object&, const goos::Object&, Env*) {
  m_repl.get()->print_keybind_help();
  return get_none();
}

/*!
 * Connect the compiler to a target. Takes an optional IP address / port, defaults to
 * 127.0.0.1 and 8112, which is the local computer and the default port for the DECI2 over IP
 * implementation.
 */
Val* Compiler::compile_listen_to_target(const goos::Object& form,
                                        const goos::Object& rest,
                                        Env* env) {
  (void)env;
  std::string ip = "127.0.0.1";
  int port = DECI2_PORT;
  bool got_port = false, got_ip = false;

  for_each_in_list(rest, [&](const goos::Object& o) {
    if (o.is_string()) {
      if (got_ip) {
        throw_compiler_error(form, "listen-to-target can only use 1 IP address");
      }
      got_ip = true;
      ip = o.as_string()->data;
    } else if (o.is_int()) {
      if (got_port) {
        throw_compiler_error(form, "listen-to-target can only use 1 port number");
      }
      got_port = true;
      port = o.integer_obj.value;
    } else {
      throw_compiler_error(form, "invalid argument to listen-to-target: \"{}\"", o.print());
    }
  });

<<<<<<< HEAD
  auto connected = m_listener.connect_to_target(m_target_connect_attempts, ip, port);
  // TODO - reload startup.gc incase it's changed
  if (connected && !m_run_on_listen_lines.empty()) {
    for (const auto& line : m_run_on_listen_lines) {
=======
  int retries = 30;
  if (m_repl) {
    retries = m_repl->repl_config.target_connect_attempts;
  }
  auto connected = m_listener.connect_to_target(retries, ip, port);
  if (connected && m_repl) {
    m_repl->reload_startup_file();
    for (const auto& line : m_repl->startup_file.run_after_listen) {
>>>>>>> bdee9832
      handle_repl_string(line);
    }
  }
  return get_none();
}

Val* Compiler::compile_repl_clear_screen(const goos::Object&, const goos::Object&, Env*) {
  m_repl.get()->clear_screen();
  return get_none();
}

/*!
 * Send the target a command to reset, which totally resets the state of the target.
 * Optionally takes a :shutdown command which causes the exec_runtime function of the target
 * to return after MachineShutdown.
 */
Val* Compiler::compile_reset_target(const goos::Object& form, const goos::Object& rest, Env* env) {
  (void)env;
  bool shutdown = false;
  for_each_in_list(rest, [&](const goos::Object& o) {
    if (o.is_symbol() && symbol_string(o) == ":shutdown") {
      shutdown = true;
    } else {
      throw_compiler_error(form, "invalid argument to reset-target: \"{}\"", o.print());
    }
  });
  m_listener.send_reset(shutdown);
  return get_none();
}

/*!
 * Send a "poke" message to the target. This can be used to check if the target is still alive and
 * acknowledges commands, and also tells that target that somebody is connected so it will flush
 * its outgoing buffers that have been storing data from startup.
 */
Val* Compiler::compile_poke(const goos::Object& form, const goos::Object& rest, Env* env) {
  (void)env;
  auto args = get_va(form, rest);
  va_check(form, args, {}, {});
  m_listener.send_poke();
  return get_none();
}

/*!
 * Enter a goos REPL.
 */
Val* Compiler::compile_gs(const goos::Object& form, const goos::Object& rest, Env* env) {
  (void)env;
  auto args = get_va(form, rest);
  va_check(form, args, {}, {});
  m_goos.execute_repl(*m_repl.get());
  return get_none();
}

/*!
 * Set a compiler setting by name.
 */
Val* Compiler::compile_set_config(const goos::Object& form, const goos::Object& rest, Env* env) {
  (void)env;
  auto args = get_va(form, rest);
  va_check(form, args, {goos::ObjectType::SYMBOL, {}}, {});
  m_settings.set(symbol_string(args.unnamed.at(0)), args.unnamed.at(1));
  return get_none();
}

/*!
 * Ignore the "in-package" statement and anything it contains at the top of GOAL files.
 */
Val* Compiler::compile_in_package(const goos::Object& form, const goos::Object& rest, Env* env) {
  (void)form;
  (void)rest;
  (void)env;
  return get_none();
}

/*!
 * Build dgo files. Takes a string argument pointing to the DGO description file, which is read
 * and parsed here.
 */
Val* Compiler::compile_build_dgo(const goos::Object& form, const goos::Object& rest, Env* env) {
  (void)env;
  auto args = get_va(form, rest);
  va_check(form, args, {goos::ObjectType::STRING}, {});
  auto dgo_desc = pair_cdr(m_goos.reader.read_from_file({args.unnamed.at(0).as_string()->data}));

  for_each_in_list(dgo_desc, [&](const goos::Object& dgo) {
    DgoDescription desc;
    auto first = pair_car(dgo);
    desc.dgo_name = as_string(first);
    auto dgo_rest = pair_cdr(dgo);

    for_each_in_list(dgo_rest, [&](const goos::Object& entry) {
      auto e_arg = get_va(dgo, entry);
      va_check(dgo, e_arg, {goos::ObjectType::STRING, goos::ObjectType::STRING}, {});
      DgoDescription::DgoEntry o;
      o.file_name = as_string(e_arg.unnamed.at(0));
      o.name_in_dgo = as_string(e_arg.unnamed.at(1));
      if (o.file_name.substr(o.file_name.length() - 3) != ".go") {
        desc.entries.push_back(o);
      } else {
        // allow data objects to be missing.
        if (fs::exists(file_util::get_file_path(
                {"out", m_make.compiler_output_prefix(), "obj", o.file_name}))) {
          desc.entries.push_back(o);
        }
      }
    });

    build_dgo(desc, m_make.compiler_output_prefix());
  });

  return get_none();
}

Val* Compiler::compile_reload(const goos::Object& form, const goos::Object& rest, Env* env) {
  (void)env;
  auto args = get_va(form, rest);
  va_check(form, args, {}, {});
  m_want_reload = true;
  return get_none();
}

std::string Compiler::make_symbol_info_description(const SymbolInfo& info) {
  switch (info.kind()) {
    case SymbolInfo::Kind::GLOBAL_VAR:
      return fmt::format("[Global Variable] Type: {} Defined: {}",
                         m_symbol_types.at(info.name()).print(),
                         m_goos.reader.db.get_info_for(info.src_form()));
    case SymbolInfo::Kind::LANGUAGE_BUILTIN:
      return fmt::format("[Built-in Form] {}\n", info.name());
    case SymbolInfo::Kind::METHOD:
      return fmt::format("[Method] Type: {} Method Name: {} Defined: {}", info.type(), info.name(),
                         m_goos.reader.db.get_info_for(info.src_form()));
    case SymbolInfo::Kind::TYPE:
      return fmt::format("[Type] Name: {} Defined: {}", info.name(),
                         m_goos.reader.db.get_info_for(info.src_form()));
    case SymbolInfo::Kind::MACRO:
      return fmt::format("[Macro] Name: {} Defined: {}", info.name(),
                         m_goos.reader.db.get_info_for(info.src_form()));
    case SymbolInfo::Kind::CONSTANT:
      return fmt::format(
          "[Constant] Name: {} Value: {} Defined: {}", info.name(),
          m_global_constants.at(m_goos.reader.symbolTable.intern_ptr(info.name())).print(),
          m_goos.reader.db.get_info_for(info.src_form()));
    case SymbolInfo::Kind::FUNCTION:
      return fmt::format("[Function] Name: {} Defined: {}", info.name(),
                         m_goos.reader.db.get_info_for(info.src_form()));
    case SymbolInfo::Kind::FWD_DECLARED_SYM:
      return fmt::format("[Forward-Declared] Name: {} Defined: {}", info.name(),
                         m_goos.reader.db.get_info_for(info.src_form()));
    default:
      ASSERT(false);
      return {};
  }
}

Val* Compiler::compile_get_info(const goos::Object& form, const goos::Object& rest, Env* env) {
  (void)env;
  auto args = get_va(form, rest);
  va_check(form, args, {goos::ObjectType::SYMBOL}, {});

  auto result = m_symbol_info.lookup_exact_name(args.unnamed.at(0).as_symbol()->name);
  if (!result) {
    lg::print("No results found.\n");
  } else {
    for (auto& info : *result) {
      lg::print("{}", make_symbol_info_description(info));
    }
  }

  return get_none();
}

replxx::Replxx::completions_t Compiler::find_symbols_or_object_file_by_prefix(
    std::string const& context,
    int& contextLen,
    std::vector<std::string> const& user_data) {
  (void)contextLen;
  (void)user_data;
  replxx::Replxx::completions_t completions;

  // If we are trying to execute a `(ml ...)` we can automatically get the object file
  // insert quotes if needed as well.
  if (str_util::starts_with(context, "(ml ")) {
    std::string file_name_prefix = context.substr(4);
    // Trim string just incase, extra whitespace is valid LISP
    file_name_prefix = str_util::trim(file_name_prefix);
    // Remove quotes
    file_name_prefix.erase(remove(file_name_prefix.begin(), file_name_prefix.end(), '"'),
                           file_name_prefix.end());
    if (file_name_prefix.empty()) {
      return completions;
    }

    // Get all the potential object file names
    const auto& matches = m_global_env->list_files_with_prefix(file_name_prefix);
    for (const auto& match : matches) {
      completions.push_back(fmt::format("\"{}\")", match));
    }
  } else {
    const auto [token, stripped_leading_paren] = m_repl->get_current_repl_token(context);
    // Otherwise, look for symbols
    auto possible_forms = lookup_symbol_infos_starting_with(token);

    for (auto& x : possible_forms) {
      completions.push_back(stripped_leading_paren ? "(" + x : x);
    }
  }

  return completions;
}

replxx::Replxx::hints_t Compiler::find_hints_by_prefix(std::string const& context,
                                                       int& contextLen,
                                                       replxx::Replxx::Color& color,
                                                       std::vector<std::string> const& user_data) {
  (void)contextLen;
  (void)user_data;
  auto token = m_repl->get_current_repl_token(context);
  auto possible_forms = lookup_symbol_infos_starting_with(token.first);

  replxx::Replxx::hints_t hints;

  // TODO - hints for `(ml ...` as well

  // Only show hints if there are <= 3 possibilities
  if (possible_forms.size() <= 3) {
    for (auto& x : possible_forms) {
      hints.push_back(token.second ? "(" + x : x);
    }
  }

  // set hint color to green if single match found
  if (hints.size() == 1) {
    color = replxx::Replxx::Color::GREEN;
  }

  return hints;
}

void Compiler::repl_coloring(
    std::string const& context,
    replxx::Replxx::colors_t& colors,
    std::vector<std::pair<std::string, replxx::Replxx::Color>> const& regex_color) {
  (void)regex_color;
  using cl = replxx::Replxx::Color;
  // TODO - a proper circular queue would be cleaner to use
  std::deque<cl> paren_colors = {cl::GREEN, cl::CYAN, cl::MAGENTA};
  std::stack<std::pair<char, cl>> expression_stack;

  std::pair<int, std::string> curr_symbol = {-1, ""};
  for (std::string::size_type i = 0; i < context.size(); i++) {
    char curr = context.at(i);
    // We lookup every potential symbol and color it based on it's type
    if (std::isspace(curr) || curr == ')') {
      // Lookup the symbol, if its legit, color it
      if (!curr_symbol.second.empty() && curr_symbol.second.at(0) == '(') {
        curr_symbol.second.erase(0, 1);
        curr_symbol.first++;
      }
      std::vector<SymbolInfo>* sym_match = lookup_exact_name_info(curr_symbol.second);
      if (sym_match != nullptr && sym_match->size() == 1) {
        SymbolInfo sym_info = sym_match->at(0);
        for (int pos = curr_symbol.first; pos <= int(i); pos++) {
          // TODO - currently just coloring all types brown/gold
          // - would be nice to have a different color for globals, functions, etc
          colors.at(pos) = cl::BROWN;
        }
      }
      curr_symbol = {-1, ""};
    } else {
      if (curr_symbol.first == -1) {
        curr_symbol.first = i;
      }
      curr_symbol.second += curr;
    }
    // Rainbow paren coloring and known-form coloring
    if (curr == '(') {
      cl color = paren_colors.front();
      expression_stack.push({curr, color});
      colors.at(i) = color;
      paren_colors.pop_front();
      paren_colors.push_back(color);
    } else if (curr == ')') {
      if (expression_stack.empty()) {
        colors.at(i) = cl::RED;
      } else {
        auto& matching_paren = expression_stack.top();
        expression_stack.pop();
        if (matching_paren.first == '(') {
          if (i == context.size() - 1 && !expression_stack.empty()) {
            colors.at(i) = cl::RED;
          } else {
            colors.at(i) = matching_paren.second;
          }
        }
      }
    }
    // Reset the color order
    if (expression_stack.empty()) {
      paren_colors = {cl::GREEN, cl::CYAN, cl::MAGENTA};
    }
  }

  // TODO - general syntax highlighting with regexes (quotes, symbols, etc)
}

Val* Compiler::compile_autocomplete(const goos::Object& form, const goos::Object& rest, Env* env) {
  (void)env;
  auto args = get_va(form, rest);
  va_check(form, args, {goos::ObjectType::SYMBOL}, {});

  Timer timer;
  auto result = m_symbol_info.lookup_symbols_starting_with(args.unnamed.at(0).as_symbol()->name);
  auto time = timer.getMs();

  for (auto& x : result) {
    lg::print(" {}\n", x);
  }

  lg::print("Autocomplete: {}/{} symbols matched, took {:.2f} ms\n", result.size(),
            m_symbol_info.symbol_count(), time);

  return get_none();
}

Val* Compiler::compile_add_macro_to_autocomplete(const goos::Object& form,
                                                 const goos::Object& rest,
                                                 Env* env) {
  (void)env;
  auto args = get_va(form, rest);
  va_check(form, args, {goos::ObjectType::SYMBOL}, {});
  m_symbol_info.add_macro(args.unnamed.at(0).as_symbol()->name, form);
  return get_none();
}

std::set<std::string> Compiler::lookup_symbol_infos_starting_with(const std::string& prefix) const {
  if (m_goos.reader.check_string_is_valid(prefix)) {
    return m_symbol_info.lookup_symbols_starting_with(prefix);
  }
  return {};
}

std::vector<SymbolInfo>* Compiler::lookup_exact_name_info(const std::string& name) const {
  if (m_goos.reader.check_string_is_valid(name)) {
    return m_symbol_info.lookup_exact_name(name);
  } else {
    return nullptr;
  }
}

Val* Compiler::compile_load_project(const goos::Object& form, const goos::Object& rest, Env*) {
  auto args = get_va(form, rest);
  va_check(form, args, {goos::ObjectType::STRING}, {});
  m_make.load_project_file(args.unnamed.at(0).as_string()->data);
  return get_none();
}

Val* Compiler::compile_make(const goos::Object& form, const goos::Object& rest, Env*) {
  auto args = get_va(form, rest);
  va_check(form, args, {goos::ObjectType::STRING},
           {{"force", {false, {goos::ObjectType::SYMBOL}}},
            {"verbose", {false, {goos::ObjectType::SYMBOL}}}});
  bool force = false;
  if (args.has_named("force")) {
    force = get_true_or_false(form, args.get_named("force"));
  }

  bool verbose = false;
  if (args.has_named("verbose")) {
    verbose = get_true_or_false(form, args.get_named("verbose"));
  }

  m_make.make(args.unnamed.at(0).as_string()->data, force, verbose);
  return get_none();
}

Val* Compiler::compile_print_debug_compiler_stats(const goos::Object& form,
                                                  const goos::Object& rest,
                                                  Env*) {
  auto args = get_va(form, rest);
  va_check(form, args, {}, {});

  lg::print("Spill operations (total): {}\n", m_debug_stats.num_spills);
  lg::print("Spill operations (v1 only): {}\n", m_debug_stats.num_spills_v1);
  lg::print("Eliminated moves: {}\n", m_debug_stats.num_moves_eliminated);
  lg::print("Total functions: {}\n", m_debug_stats.total_funcs);
  lg::print("Functions requiring v1: {}\n", m_debug_stats.funcs_requiring_v1_allocator);
  lg::print("Size of autocomplete prefix tree: {}\n", m_symbol_info.symbol_count());

  return get_none();
}<|MERGE_RESOLUTION|>--- conflicted
+++ resolved
@@ -216,12 +216,6 @@
     }
   });
 
-<<<<<<< HEAD
-  auto connected = m_listener.connect_to_target(m_target_connect_attempts, ip, port);
-  // TODO - reload startup.gc incase it's changed
-  if (connected && !m_run_on_listen_lines.empty()) {
-    for (const auto& line : m_run_on_listen_lines) {
-=======
   int retries = 30;
   if (m_repl) {
     retries = m_repl->repl_config.target_connect_attempts;
@@ -230,7 +224,6 @@
   if (connected && m_repl) {
     m_repl->reload_startup_file();
     for (const auto& line : m_repl->startup_file.run_after_listen) {
->>>>>>> bdee9832
       handle_repl_string(line);
     }
   }
