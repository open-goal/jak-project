--- conflicted
+++ resolved
@@ -731,13 +731,8 @@
 
           // special case (-> <state> enter) should return the appropriate function type.
           if (in_type.arg_count() > 0 && in_type.base_type() == "state") {
-<<<<<<< HEAD
             if (field_name == "enter" || field_name == "code") {
-              result->set_type(state_to_go_function(in_type));
-=======
-            if (field_name == "enter") {
               result->set_type(state_to_go_function(in_type, TypeSpec("none")));
->>>>>>> f6841009
             }
           }
 
