--- conflicted
+++ resolved
@@ -562,9 +562,6 @@
 class IR_Int128Math3Asm : public IR_Asm {
  public:
   // these are MIPS names, not x86 names.
-<<<<<<< HEAD
-  enum class Kind { PEXTUB, PEXTUH, PEXTUW, PEXTLB, PEXTLH, PEXTLW, PCPYUD, PCPYLD, PCEQW, PSUBW };
-=======
   enum class Kind {
     PEXTUB,
     PEXTUH,
@@ -585,7 +582,6 @@
     PXOR,
     PAND
   };
->>>>>>> 84bd9b0e
   IR_Int128Math3Asm(bool use_color,
                     const RegVal* dst,
                     const RegVal* src1,
