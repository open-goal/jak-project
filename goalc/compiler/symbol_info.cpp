#include "symbol_info.h"

#include "common/log/log.h"
#include "common/util/FileUtil.h"
#include "common/util/string_util.h"

namespace symbol_info {
void SymbolInfo::update_args_from_docstring() {
  if (m_docstring.empty()) {
    return;
  }
  auto lines = str_util::split(m_docstring);
  for (const auto& line : lines) {
    const auto trimmed_line = str_util::ltrim(line);
    if (str_util::starts_with(trimmed_line, "@param")) {
      // Get the info from the @param line
      const auto& tokens =
          str_util::regex_get_capture_groups(trimmed_line, "(@param.)\\s?([^\\s]*)\\s(.*)");
      if (tokens.size() != 3) {
        lg::warn("invalid docstring line - {}, skipping", trimmed_line);
        continue;
      }
      const auto& param_type = str_util::trim(tokens[0]);
      const auto& param_name = str_util::trim(tokens[1]);
      const auto& param_description = str_util::trim(tokens[2]);
      // Locate the appropriate arg based on the name
      for (auto& arg : m_args) {
        if (arg.name == param_name) {
          arg.description = param_description;
          if (param_type == "@param") {
            // a normal arg, nothing fancy
          } else if (param_type == "@param_") {
            // it's unused
            arg.is_unused = true;
          } else if (param_type == "@param!") {
            // the params value is mutated within the function body
            arg.is_mutated = true;
          } else if (param_type == "@param?") {
            // the param is optional -- there are checks to see if it was provided or not so its
            // safe to pass "nothing"
            arg.is_optional = true;
          }
        }
      }
    }
  }
}

void SymbolInfo::set_definition_location(const goos::TextDb* textdb) {
  const auto& goos_info = textdb->get_short_info_for(m_def_form);
  if (goos_info) {
    DefinitionLocation def_loc;
    def_loc.line_idx = goos_info->line_idx_to_display;
    def_loc.char_idx = goos_info->pos_in_line;
    def_loc.file_path = file_util::convert_to_unix_path_separators(goos_info->filename);
    m_def_location = def_loc;
  }
}

void SymbolInfoMap::add_symbol_to_file_index(const std::string& file_path, SymbolInfo* symbol) {
  if (m_file_symbol_index.find(file_path) == m_file_symbol_index.end()) {
    m_file_symbol_index[file_path] = {};
  }
  m_file_symbol_index[file_path].push_back(symbol);
}

void SymbolInfoMap::add_global(const std::string& name,
                               const std::string& type,
                               const goos::Object& defining_form,
                               const std::string& docstring) {
  SymbolInfo info = {
      .m_kind = Kind::GLOBAL_VAR,
      .m_name = name,
      .m_def_form = defining_form,
      .m_docstring = docstring,
      .m_type = type,
  };
  info.set_definition_location(m_textdb);
  const auto inserted_symbol = m_symbol_map.insert(name, info);
  if (info.m_def_location) {
    add_symbol_to_file_index(info.m_def_location->file_path, inserted_symbol);
  }
}

void SymbolInfoMap::add_fwd_dec(const std::string& name, const goos::Object& defining_form) {
  SymbolInfo info = {.m_kind = Kind::FWD_DECLARED_SYM, .m_name = name, .m_def_form = defining_form};
  info.set_definition_location(m_textdb);
  const auto inserted_symbol = m_symbol_map.insert(name, info);
  if (info.m_def_location) {
    add_symbol_to_file_index(info.m_def_location->file_path, inserted_symbol);
  }
}

void SymbolInfoMap::add_function(const std::string& name,
                                 const std::string& return_type,
                                 const std::vector<GoalArg>& args,
                                 const goos::Object& defining_form,
                                 const std::string& docstring) {
  SymbolInfo info = {
      .m_kind = Kind::FUNCTION,
      .m_name = name,
      .m_def_form = defining_form,
      .m_docstring = docstring,
      .m_return_type = return_type,
  };
  for (const auto& goal_arg : args) {
    ArgumentInfo arg_info;
    arg_info.name = goal_arg.name;
    arg_info.type_spec = goal_arg.type;
    // TODO - is this reliable?
    arg_info.type = goal_arg.type.base_type();
    info.m_args.push_back(arg_info);
  }
  info.update_args_from_docstring();
  info.set_definition_location(m_textdb);
  const auto inserted_symbol = m_symbol_map.insert(name, info);
  if (info.m_def_location) {
    add_symbol_to_file_index(info.m_def_location->file_path, inserted_symbol);
  }
}

void SymbolInfoMap::add_type(const std::string& name,
                             Type* type_info,
                             const goos::Object& defining_form,
                             const std::string& docstring) {
  SymbolInfo info = {
      .m_kind = Kind::TYPE,
      .m_name = name,
      .m_def_form = defining_form,
      .m_docstring = docstring,
      .m_parent_type = type_info->get_parent(),
      .m_type_size = type_info->get_size_in_memory(),
  };
  // Only structure types have fields
  auto as_structure_type = dynamic_cast<StructureType*>(type_info);
  if (as_structure_type) {  // generate the inspect method
    for (const auto& field : as_structure_type->fields()) {
      // TODO - field docstrings arent a thing, yet!
      FieldInfo field_info = {
          .name = field.name(),
          .description = "",
          .type = field.type().base_type(),
          .is_array = field.is_array(),
          .is_dynamic = field.is_dynamic(),
          .is_inline = field.is_inline(),
      };
      info.m_type_fields.push_back(field_info);
    }
  }
  for (const auto& method : type_info->get_methods_defined_for_type()) {
    if (method.type.base_type() == "state") {
      TypeStateInfo state_info = {
          .name = method.name,
          .is_virtual = true,
          .id = method.id,
      };
      info.m_type_states.push_back(state_info);
    } else {
      TypeMethodInfo method_info = {
          .id = method.id,
          .name = method.name,
          .is_override = method.overrides_parent,
      };
      info.m_type_methods.push_back(method_info);
    }
  }
  for (const auto& [state_name, state_info] : type_info->get_states_declared_for_type()) {
    TypeStateInfo type_state_info = {
        .name = state_name,
        .is_virtual = false,
    };
    info.m_type_states.push_back(type_state_info);
  }
  info.set_definition_location(m_textdb);
  const auto inserted_symbol = m_symbol_map.insert(name, info);
  if (info.m_def_location) {
    add_symbol_to_file_index(info.m_def_location->file_path, inserted_symbol);
  }
}

void SymbolInfoMap::add_constant(const std::string& name,
                                 const goos::Object& defining_form,
                                 const std::string& docstring) {
  SymbolInfo info = {
      .m_kind = Kind::CONSTANT,
      .m_name = name,
      .m_def_form = defining_form,
      .m_docstring = docstring,
      // TODO - unfortunately, constants are not properly typed
      .m_type = "unknown",
  };
  info.set_definition_location(m_textdb);
  const auto inserted_symbol = m_symbol_map.insert(name, info);
  if (info.m_def_location) {
    add_symbol_to_file_index(info.m_def_location->file_path, inserted_symbol);
  }
}

void SymbolInfoMap::add_macro(const std::string& name,
                              const goos::ArgumentSpec arg_spec,
                              const goos::Object& defining_form,
                              const std::string& docstring) {
  SymbolInfo info = {
      .m_kind = Kind::MACRO,
      .m_name = name,
      .m_def_form = defining_form,
      .m_docstring = docstring,
  };
  for (const auto& arg : arg_spec.unnamed) {
    info.m_macro_args.push_back(arg);
  }
  for (const auto& arg : arg_spec.named) {
    std::optional<std::string> def_value;
    if (arg.second.has_default) {
      def_value = arg.second.default_value.print();
    }
    info.m_macro_kwargs.push_back({arg.first, def_value});
  }
  if (!arg_spec.rest.empty()) {
    info.m_variadic_arg = arg_spec.rest;
  }
  info.set_definition_location(m_textdb);
  const auto inserted_symbol = m_symbol_map.insert(name, info);
  if (info.m_def_location) {
    add_symbol_to_file_index(info.m_def_location->file_path, inserted_symbol);
  }
}

void SymbolInfoMap::add_builtin(const std::string& name, const std::string& docstring) {
  SymbolInfo info = {
      .m_kind = Kind::LANGUAGE_BUILTIN,
      .m_name = name,
      .m_docstring = docstring,
  };
  info.set_definition_location(m_textdb);
  m_symbol_map.insert(name, info);
}

void SymbolInfoMap::add_method(const std::string& method_name,
                               const std::vector<GoalArg>& args,
                               const MethodInfo& method_info,
                               const goos::Object& defining_form) {
  SymbolInfo info = {
      .m_kind = Kind::METHOD,
      .m_name = method_name,
      .m_method_info = method_info,
      .m_method_builtin = method_info.id <= 9,
  };
  if (method_info.docstring) {
    info.m_docstring = method_info.docstring.value();
  }
  for (const auto& goal_arg : args) {
    ArgumentInfo arg_info;
    arg_info.name = goal_arg.name;
    arg_info.type_spec = goal_arg.type;
    // TODO - is this reliable?
    arg_info.type = goal_arg.type.base_type();
    info.m_args.push_back(arg_info);
  }
  info.update_args_from_docstring();
  info.set_definition_location(m_textdb);
  const auto inserted_symbol = m_symbol_map.insert(method_name, info);
  if (info.m_def_location) {
    add_symbol_to_file_index(info.m_def_location->file_path, inserted_symbol);
  }
}

std::vector<SymbolInfo*> SymbolInfoMap::lookup_symbols_by_file(const std::string& file_path) const {
  if (m_file_symbol_index.find(file_path) != m_file_symbol_index.end()) {
    return m_file_symbol_index.at(file_path);
  }
  return {};
}

std::vector<SymbolInfo*> SymbolInfoMap::lookup_exact_name(const std::string& name) const {
  return m_symbol_map.retrieve_with_exact(name);
}

<<<<<<< HEAD
std::vector<std::shared_ptr<SymbolInfo>> SymbolInfoMap::lookup_symbols_starting_with(
    const std::string& prefix,
    int max_count) const {
  std::vector<std::shared_ptr<SymbolInfo>> symbols;
  const auto lookup = m_symbol_map.retrieve_with_prefix(prefix, max_count);
=======
std::vector<SymbolInfo*> SymbolInfoMap::lookup_symbols_starting_with(
    const std::string& prefix) const {
  std::vector<SymbolInfo*> symbols;
  const auto lookup = m_symbol_map.retrieve_with_prefix(prefix);
>>>>>>> 55f18dd3
  for (const auto& result : lookup) {
    symbols.push_back(result);
  }
  return symbols;
}

<<<<<<< HEAD
std::set<std::string> SymbolInfoMap::lookup_names_starting_with(const std::string& prefix,
                                                                int max_count) const {
=======
std::vector<SymbolInfo*> SymbolInfoMap::get_all_symbols() const {
  return m_symbol_map.get_all_elements();
}

std::set<std::string> SymbolInfoMap::lookup_names_starting_with(const std::string& prefix) const {
>>>>>>> 55f18dd3
  std::set<std::string> names;
  const auto lookup = m_symbol_map.retrieve_with_prefix(prefix, max_count);
  for (const auto& result : lookup) {
    names.insert(result->m_name);
  }
  return names;
}

int SymbolInfoMap::symbol_count() const {
  return m_symbol_map.size();
}

void SymbolInfoMap::evict_symbols_using_file_index(const std::string& file_path) {
  const auto standardized_path = file_util::convert_to_unix_path_separators(file_path);
  if (m_file_symbol_index.find(standardized_path) != m_file_symbol_index.end()) {
    std::unordered_set<SymbolInfo*> sym_infos;
    for (const auto& symbol : m_file_symbol_index.at(standardized_path)) {
<<<<<<< HEAD
      sym_infos.insert(symbol.get());
=======
      m_symbol_map.remove(symbol->m_name, symbol);
>>>>>>> 55f18dd3
    }

    m_symbol_map.remove_matching([&](SymbolInfo* info) { return sym_infos.count(info) != 0; });

    m_file_symbol_index.erase(standardized_path);
  }
}
}  // namespace symbol_info<|MERGE_RESOLUTION|>--- conflicted
+++ resolved
@@ -276,34 +276,21 @@
   return m_symbol_map.retrieve_with_exact(name);
 }
 
-<<<<<<< HEAD
-std::vector<std::shared_ptr<SymbolInfo>> SymbolInfoMap::lookup_symbols_starting_with(
-    const std::string& prefix,
-    int max_count) const {
-  std::vector<std::shared_ptr<SymbolInfo>> symbols;
-  const auto lookup = m_symbol_map.retrieve_with_prefix(prefix, max_count);
-=======
 std::vector<SymbolInfo*> SymbolInfoMap::lookup_symbols_starting_with(
     const std::string& prefix) const {
   std::vector<SymbolInfo*> symbols;
   const auto lookup = m_symbol_map.retrieve_with_prefix(prefix);
->>>>>>> 55f18dd3
   for (const auto& result : lookup) {
     symbols.push_back(result);
   }
   return symbols;
 }
 
-<<<<<<< HEAD
-std::set<std::string> SymbolInfoMap::lookup_names_starting_with(const std::string& prefix,
-                                                                int max_count) const {
-=======
 std::vector<SymbolInfo*> SymbolInfoMap::get_all_symbols() const {
   return m_symbol_map.get_all_elements();
 }
 
 std::set<std::string> SymbolInfoMap::lookup_names_starting_with(const std::string& prefix) const {
->>>>>>> 55f18dd3
   std::set<std::string> names;
   const auto lookup = m_symbol_map.retrieve_with_prefix(prefix, max_count);
   for (const auto& result : lookup) {
@@ -321,11 +308,7 @@
   if (m_file_symbol_index.find(standardized_path) != m_file_symbol_index.end()) {
     std::unordered_set<SymbolInfo*> sym_infos;
     for (const auto& symbol : m_file_symbol_index.at(standardized_path)) {
-<<<<<<< HEAD
-      sym_infos.insert(symbol.get());
-=======
       m_symbol_map.remove(symbol->m_name, symbol);
->>>>>>> 55f18dd3
     }
 
     m_symbol_map.remove_matching([&](SymbolInfo* info) { return sym_infos.count(info) != 0; });
