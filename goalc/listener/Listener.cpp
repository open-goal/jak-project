/*!
 * @file Listener.cpp
 * The Listener can connect to a Deci2Server for debugging.
 *
 * TODO - msg ID?
 */

#ifdef __linux__
#include <stdexcept>
#include <netinet/tcp.h>
#include <arpa/inet.h>
#include <unistd.h>
#elif _WIN32
#define WIN32_LEAN_AND_MEAN
#include <WinSock2.h>
#include <WS2tcpip.h>

// remove the evil windows min/max macros!
#undef min
#undef max
#endif

// TODO - i think im not including the dependency right..?
#include "common/cross_sockets/xsocket.h"

#include <stdexcept>
#include <cassert>
#include <cstring>
#include <chrono>
#include <thread>
#include "Listener.h"
#include "common/versions.h"

using namespace versions;
constexpr bool debug_listener = false;

namespace listener {
Listener::Listener() {
  m_buffer = new char[BUFFER_SIZE];
}

Listener::~Listener() {
  // shut down the receive thread if needed
  disconnect();

  delete[] m_buffer;
  if (listen_socket >= 0) {
    close_socket(listen_socket);
  }
}

void Listener::disconnect() {
  m_connected = false;
  if (receive_thread_running) {
    rcv_thread.join();
    receive_thread_running = false;
  }
}

bool Listener::is_connected() const {
  return m_connected;
}

/*!
 * Attempt to connect to the target. If the target isn't running, this should fail quickly.
 * Returns true if successfully connected.
 */
bool Listener::connect_to_target(int n_tries, const std::string& ip, int port) {
  if (m_connected) {
    printf("already connected!\n");
    return true;
  }

  if (listen_socket >= 0) {
    close_socket(listen_socket);
  }

  // construct socket
  listen_socket = open_socket(AF_INET, SOCK_STREAM, 0);
  if (listen_socket < 0) {
    printf("[Listener] Failed to create socket.\n");
    listen_socket = -1;
    return false;
  }

  if (set_socket_timeout(listen_socket, 500000) < 0) {
    close_socket(listen_socket);
    listen_socket = -1;
    return false;
  }

  // set nodelay, which makes small rapid messages faster, but large messages slower
  int one = 1;
  if (set_socket_option(listen_socket, TCP_SOCKET_LEVEL, TCP_NODELAY, &one, sizeof(one))) {
    close_socket(listen_socket);
    listen_socket = -1;
    return false;
  }

  // setup address
  sockaddr_in server_address = {};
  server_address.sin_family = AF_INET;
  server_address.sin_port = htons(port);
  if (inet_pton(AF_INET, ip.c_str(), &server_address.sin_addr) <= 0) {
    printf("[Listener] Invalid IP address.\n");
    close_socket(listen_socket);
    listen_socket = -1;
    return false;
  }

  // connect!
  int rv, i;
  for (i = 0; i < n_tries; i++) {
    rv = connect(listen_socket, (sockaddr*)&server_address, sizeof(server_address));
    if (rv >= 0) {
      break;
    }
    std::this_thread::sleep_for(std::chrono::microseconds(100000));
  }
  if (rv < 0) {
    printf("[Listener] Failed to connect\n");
    close_socket(listen_socket);
    listen_socket = -1;
    return false;
  } else {
<<<<<<< HEAD
    printf("[Listener] Socket connected established! (took %d tries)\n", i);
=======
    printf("[Listener] Socket connected established! (took %d tries). Waiting for version...\n", i);
>>>>>>> 01883da4
  }

  // get the GOAL version number, to make sure we connected to the right thing
  int32_t version_buffer[2] = {-1, -1};
  int read_tries = 0;
  int prog = 0;
  bool ok = true;
  while (prog < 8) {
    auto r = read_from_socket(listen_socket, (char*)version_buffer + prog, 8 - prog);
    std::this_thread::sleep_for(std::chrono::microseconds(100000));
    prog += r > 0 ? r : 0;
    read_tries++;
    if (read_tries > 50) {
      ok = false;
      break;
    }
  }
  if (!ok) {
    printf("[Listener] Failed to get version number\n");
    close_socket(listen_socket);
    listen_socket = -1;
    return false;
  }

  printf("Got version %d.%d", version_buffer[0], version_buffer[1]);
  if (version_buffer[0] == GOAL_VERSION_MAJOR && version_buffer[1] == GOAL_VERSION_MINOR) {
    printf(" OK!\n");
    rcv_thread = std::thread(&Listener::receive_func, this);
    m_connected = true;
    receive_thread_running = true;
    return true;
  } else {
    printf(", expected %d.%d. Cannot connect.\n", GOAL_VERSION_MAJOR, GOAL_VERSION_MINOR);
    close_socket(listen_socket);
    listen_socket = -1;
    return false;
  }
}

/*!
 * Runs in a separate thread to receive messages.
 * Will print messages to stdout, or optionally save them.
 */
void Listener::receive_func() {
  while (m_connected) {
    // attempt to receive a ListenerMessageHeader
    int rcvd = 0;
    int rcvd_desired = sizeof(ListenerMessageHeader);
    char buff[sizeof(ListenerMessageHeader)];
    while (rcvd < rcvd_desired) {
      auto got = read_from_socket(listen_socket, buff + rcvd, rcvd_desired - rcvd);
      rcvd += got > 0 ? got : 0;

      // kick us out if we got a bogus read result
      if (got == 0 || (got == -1 && !socket_timed_out())) {
        m_connected = false;
      }

      // exit this loop if we don't want to be running any more
      if (!m_connected) {
        return;
      }
    }

    ListenerMessageHeader* hdr = (ListenerMessageHeader*)buff;
    //    if(debug_listener) {
    //      printf("[T -> L] received %d bytes, kind %d\n",
    //             hdr->deci2_hdr.len, hdr->msg_kind);
    //    }

    switch (hdr->msg_kind) {
      case ListenerMessageKind::MSG_ACK:
        // an "ack" message, sent by the target to indicate it got something.
        if (!waiting_for_ack) {
          printf("[Listener] Got an ack message when we weren't expecting one.");
        }

        if (hdr->deci2_header.len < 512) {
          // ack's should be < 512 bytes (they are just "ack").
          int ack_recv_prog = 0;
          while (rcvd < hdr->deci2_header.len) {
            if (!m_connected)
              return;
            int got = read_from_socket(listen_socket, ack_recv_buff + ack_recv_prog,
                                       hdr->deci2_header.len - rcvd);
            got = got > 0 ? got : 0;
            rcvd += got;
            ack_recv_prog += got;
          }
          ack_recv_buff[ack_recv_prog] = '\0';
          assert(ack_recv_prog < 512);
          got_ack = true;
        } else {
          printf("[Listener] got invalid ack!\n");
        }
        break;

      case ListenerMessageKind::MSG_OUTPUT:
      case ListenerMessageKind::MSG_PRINT: {
        auto* str_buff = new char[hdr->msg_size + 1];  // plus one for the null terminator
        int msg_prog = 0;
        while (rcvd < hdr->deci2_header.len) {
          if (!m_connected) {
            return;
          }

          int got =
              read_from_socket(listen_socket, str_buff + msg_prog, hdr->deci2_header.len - rcvd);
          got = got > 0 ? got : 0;
          rcvd += got;
          msg_prog += got;
          if (got == 0 || (got == -1 && !socket_timed_out())) {
            m_connected = false;
          }
        }
        str_buff[hdr->msg_size] = '\0';

        if (hdr->msg_kind == ListenerMessageKind::MSG_PRINT) {
          printf("%s\n", str_buff);
        } else {
          printf("[OUTPUT] %s\n", str_buff);
        }

        rcv_mtx.lock();
        if (hdr->msg_kind == filter) {
          message_record.emplace_back(str_buff);
        }
        rcv_mtx.unlock();

      } break;

      default:
        printf("unhandled message type %d from target\n", int(hdr->msg_kind));
        break;
    }
  }
}

void Listener::record_messages(ListenerMessageKind kind) {
  if (filter != ListenerMessageKind::MSG_INVALID) {
    printf("[Listener] Already recording!\n");
  }
  filter = kind;
}

std::vector<std::string> Listener::stop_recording_messages() {
  filter = ListenerMessageKind::MSG_INVALID;
  auto result = message_record;
  message_record.clear();
  return result;
}

void Listener::send_code(std::vector<uint8_t>& code) {
  got_ack = false;
  int total_size = code.size() + sizeof(ListenerMessageHeader);
  if (total_size > BUFFER_SIZE) {
    printf("[ERROR] Listener send_code got too big of a message\n");
    return;
  }

  auto* header = (ListenerMessageHeader*)m_buffer;
  auto* buffer_data = (char*)(header + 1);
  header->deci2_header.rsvd = 0;
  header->deci2_header.len = total_size;
  header->deci2_header.proto = 0xe042;  // todo don't hardcode
  header->deci2_header.src = 'H';
  header->deci2_header.dst = 'E';
  header->msg_size = code.size();
  header->ltt_msg_kind = LTT_MSG_CODE;
  header->u6 = 0;
  header->u8 = 0;
  memcpy(buffer_data, code.data(), code.size());
  send_buffer(total_size);
}

void Listener::send_reset(bool shutdown) {
  if (!m_connected) {
    printf("Not connected, so cannot reset target.\n");
    return;
  }
  auto* header = (ListenerMessageHeader*)m_buffer;
  header->deci2_header.rsvd = 0;
  header->deci2_header.len = sizeof(ListenerMessageHeader);
  header->deci2_header.proto = 0xe042;  // todo don't hardcode
  header->deci2_header.src = 'H';
  header->deci2_header.dst = 'E';
  header->msg_size = 0;
  header->ltt_msg_kind = LTT_MSG_RESET;
  header->u6 = 0;
  header->u8 = shutdown ? UINT64_MAX : 0;
  send_buffer(sizeof(ListenerMessageHeader));
  disconnect();
  close_socket(listen_socket);
  printf("closed connection to target\n");
}

void Listener::send_poke() {
  if (!m_connected) {
    printf("Not connected, so cannot poke target.\n");
    return;
  }
  auto* header = (ListenerMessageHeader*)m_buffer;
  header->deci2_header.rsvd = 0;
  header->deci2_header.len = sizeof(ListenerMessageHeader);
  header->deci2_header.proto = 0xe042;  // todo don't hardcode
  header->deci2_header.src = 'H';
  header->deci2_header.dst = 'E';
  header->msg_size = 0;
  header->ltt_msg_kind = LTT_MSG_POKE;
  header->u6 = 0;
  header->u8 = 0;
  send_buffer(sizeof(ListenerMessageHeader));
}

void Listener::send_buffer(int sz) {
  int wrote = 0;

  if (debug_listener) {
    printf("[L -> T] sending %d bytes...\n", sz);
  }

  got_ack = false;
  waiting_for_ack = true;
  while (wrote < sz) {
    auto to_send = std::min(512, sz - wrote);
    auto x = write_to_socket(listen_socket, m_buffer + wrote, to_send);
    wrote += x;
  }

  if (debug_listener) {
    printf("  waiting for ack...\n");
  }

  if (wait_for_ack()) {
    if (debug_listener) {
      printf("ack buff:\n");
      printf("%s\n", ack_recv_buff);
      printf("  OK\n");
    }
  } else {
    printf("  NG - target has timed out.  If it has died, disconnect with (disconnect-target)\n");
  }
}

bool Listener::wait_for_ack() {
  if (!m_connected) {
    printf("wait_for_ack called when not connected!\n");
    return false;
  }

  for (int i = 0; i < 2000; i++) {
    if (got_ack)
      return true;
    std::this_thread::sleep_for(std::chrono::microseconds(1000));
  }

  waiting_for_ack = false;
  return false;
}

}  // namespace listener<|MERGE_RESOLUTION|>--- conflicted
+++ resolved
@@ -123,11 +123,7 @@
     listen_socket = -1;
     return false;
   } else {
-<<<<<<< HEAD
-    printf("[Listener] Socket connected established! (took %d tries)\n", i);
-=======
     printf("[Listener] Socket connected established! (took %d tries). Waiting for version...\n", i);
->>>>>>> 01883da4
   }
 
   // get the GOAL version number, to make sure we connected to the right thing
