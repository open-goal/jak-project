add_library(compiler
        SHARED
        emitter/CodeTester.cpp
        emitter/ObjectFileData.cpp
        emitter/ObjectGenerator.cpp
        emitter/Register.cpp
        emitter/disassemble.cpp
        compiler/Compiler.cpp
        compiler/Env.cpp
        compiler/Val.cpp
        compiler/IR.cpp
        compiler/CompilerSettings.cpp
        compiler/CodeGenerator.cpp
        compiler/StaticObject.cpp
        compiler/compilation/Atoms.cpp
        compiler/compilation/CompilerControl.cpp
        compiler/compilation/Block.cpp
        compiler/compilation/Macro.cpp
        compiler/compilation/Math.cpp
        compiler/compilation/Define.cpp
        compiler/compilation/Debug.cpp
        compiler/compilation/Function.cpp
        compiler/compilation/ControlFlow.cpp
        compiler/compilation/Type.cpp
        compiler/compilation/Static.cpp
        compiler/Util.cpp
        debugger/Debugger.cpp
        logger/Logger.cpp
        listener/Listener.cpp
        regalloc/IRegister.cpp
        regalloc/Allocator.cpp
        regalloc/allocate.cpp
        regalloc/allocate_common.cpp
        compiler/Compiler.cpp)

add_executable(goalc main.cpp)

IF (WIN32)
<<<<<<< HEAD
    target_link_libraries(compiler goos type_system listener mman common_util spdlog)

ELSE ()
    target_link_libraries(compiler goos type_system listener common_util spdlog)
=======
    target_link_libraries(compiler goos type_system mman common_util spdlog cross_os_debug cross_sockets Zydis)

ELSE ()
    target_link_libraries(compiler goos type_system common_util spdlog cross_os_debug cross_sockets Zydis)
>>>>>>> 71a894c3
ENDIF ()

target_link_libraries(goalc goos compiler type_system)<|MERGE_RESOLUTION|>--- conflicted
+++ resolved
@@ -36,17 +36,10 @@
 add_executable(goalc main.cpp)
 
 IF (WIN32)
-<<<<<<< HEAD
-    target_link_libraries(compiler goos type_system listener mman common_util spdlog)
-
-ELSE ()
-    target_link_libraries(compiler goos type_system listener common_util spdlog)
-=======
     target_link_libraries(compiler goos type_system mman common_util spdlog cross_os_debug cross_sockets Zydis)
 
 ELSE ()
     target_link_libraries(compiler goos type_system common_util spdlog cross_os_debug cross_sockets Zydis)
->>>>>>> 71a894c3
 ENDIF ()
 
 target_link_libraries(goalc goos compiler type_system)