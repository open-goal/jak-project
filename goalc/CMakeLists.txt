add_subdirectory(util)
add_subdirectory(goos)
<<<<<<< HEAD

IF (WIN32)
    # TODO - implement windows listener
    message("Windows Listener Not Implemented!")
ELSE ()
    add_subdirectory(listener)
ENDIF ()
=======
add_subdirectory(listener)
>>>>>>> 64832410

add_library(compiler
        SHARED
        emitter/CodeTester.cpp
        emitter/ObjectFileData.cpp
        emitter/ObjectGenerator.cpp
        emitter/Register.cpp
        compiler/Compiler.cpp
        compiler/Env.cpp
        compiler/Val.cpp
        compiler/IR.cpp
        compiler/CodeGenerator.cpp
        compiler/compilation/Atoms.cpp
        compiler/compilation/CompilerControl.cpp
        compiler/compilation/Block.cpp
        compiler/compilation/Macro.cpp
        compiler/compilation/Define.cpp
        compiler/Util.cpp
        logger/Logger.cpp
        regalloc/IRegister.cpp
        regalloc/Allocator.cpp
        regalloc/allocate.cpp
        compiler/Compiler.cpp)

add_executable(goalc main.cpp)

IF (WIN32)
<<<<<<< HEAD
    set(CMAKE_WINDOWS_EXPORT_ALL_SYMBOLS ON)
    target_link_libraries(compiler util goos type_system mman)

ELSE ()
    target_link_libraries(compiler util goos type_system listener)
ENDIF ()
=======
	target_link_libraries(compiler fmt mman type_system)
ELSE ()
	target_link_libraries(compiler fmt type_system)
ENDIF()
>>>>>>> 64832410

target_link_libraries(goalc util goos compiler)<|MERGE_RESOLUTION|>--- conflicted
+++ resolved
@@ -1,16 +1,6 @@
 add_subdirectory(util)
 add_subdirectory(goos)
-<<<<<<< HEAD
-
-IF (WIN32)
-    # TODO - implement windows listener
-    message("Windows Listener Not Implemented!")
-ELSE ()
-    add_subdirectory(listener)
-ENDIF ()
-=======
 add_subdirectory(listener)
->>>>>>> 64832410
 
 add_library(compiler
         SHARED
@@ -38,18 +28,10 @@
 add_executable(goalc main.cpp)
 
 IF (WIN32)
-<<<<<<< HEAD
-    set(CMAKE_WINDOWS_EXPORT_ALL_SYMBOLS ON)
-    target_link_libraries(compiler util goos type_system mman)
+    target_link_libraries(compiler util goos type_system listener mman)
 
 ELSE ()
     target_link_libraries(compiler util goos type_system listener)
 ENDIF ()
-=======
-	target_link_libraries(compiler fmt mman type_system)
-ELSE ()
-	target_link_libraries(compiler fmt type_system)
-ENDIF()
->>>>>>> 64832410
 
-target_link_libraries(goalc util goos compiler)+target_link_libraries(goalc util goos compiler type_system)