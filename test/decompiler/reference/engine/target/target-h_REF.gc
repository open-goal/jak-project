;;-*-Lisp-*-
(in-package goal)

;; definition of type target
(deftype target (process-drawable)
  ((control             control-info         :offset        112)
   (skel2               basic                :offset-assert 176)
   (racer               basic                :offset-assert 180)
   (game                game-info            :offset-assert 184)
<<<<<<< HEAD
   (neck                basic                :offset-assert 188)
   (state-hook-time     uint64               :offset-assert 192)
   (state-hook          basic                :offset-assert 200)
   (cam-user-mode       basic                :offset-assert 204)
=======
   (neck                joint-mod            :offset-assert 188)
   (state-hook-time     uint64               :offset-assert 192)
   (state-hook          function             :offset-assert 200)
   (cam-user-mode       symbol               :offset-assert 204)
>>>>>>> 17deaceb
   (sidekick            uint32               :offset-assert 208)
   (manipy              uint32               :offset-assert 212)
   (attack-info         attack-info  :inline :offset-assert 224)
   (attack-info-rec     attack-info  :inline :offset-assert 336)
   (anim-seed           uint64               :offset-assert 440)
   (alt-cam-pos         vector       :inline :offset-assert 448)
   (snowball            basic                :offset-assert 464)
   (tube                basic                :offset-assert 468)
   (flut                basic                :offset-assert 472)
<<<<<<< HEAD
   (current-level       basic                :offset-assert 476)
=======
   (current-level       level                :offset-assert 476)
>>>>>>> 17deaceb
   (saved-pos           transformq   :inline :offset-assert 480)
   (saved-owner         uint64               :offset-assert 528)
   (alt-neck-pos        vector       :inline :offset-assert 544)
   (fp-hud              uint64               :offset-assert 560)
   (no-load-wait        uint64               :offset-assert 568)
   (no-look-around-wait uint64               :offset-assert 576)
   )
  :heap-base #x1e0
  :method-count-assert 21
  :size-assert         #x248
  :flag-assert         #x1501e00248
  (:methods
    (dummy-20 () none 20)
    )
  )

;; definition for method 3 of type target
(defmethod inspect target ((obj target))
  (let ((t9-0 (method-of-type process-drawable inspect)))
   (t9-0 obj)
   )
  (format #t "~T~Tcontrol: ~A~%" (-> obj control))
  (format #t "~T~Tskel2: ~A~%" (-> obj skel2))
  (format #t "~T~Tracer: ~A~%" (-> obj racer))
  (format #t "~T~Tgame: ~A~%" (-> obj game))
  (format #t "~T~Tneck: ~A~%" (-> obj neck))
  (format #t "~T~Tstate-hook-time: ~D~%" (-> obj state-hook-time))
  (format #t "~T~Tstate-hook: ~A~%" (-> obj state-hook))
  (format #t "~T~Tcam-user-mode: ~A~%" (-> obj cam-user-mode))
  (format #t "~T~Tsidekick: #x~X~%" (-> obj sidekick))
  (format #t "~T~Tmanipy: #x~X~%" (-> obj manipy))
  (format #t "~T~Tattack-info: #<attack-info @ #x~X>~%" (-> obj attack-info))
  (format
   #t
   "~T~Tattack-info-rec: #<attack-info @ #x~X>~%"
   (-> obj attack-info-rec)
   )
  (format #t "~T~Tanim-seed: ~D~%" (-> obj anim-seed))
  (format #t "~T~Talt-cam-pos: ~`vector`P~%" (-> obj alt-cam-pos))
  (format #t "~T~Tsnowball: ~A~%" (-> obj snowball))
  (format #t "~T~Ttube: ~A~%" (-> obj tube))
  (format #t "~T~Tflut: ~A~%" (-> obj flut))
  (format #t "~T~Tcurrent-level: ~A~%" (-> obj current-level))
  (format #t "~T~Tsaved-pos: #<transformq @ #x~X>~%" (-> obj saved-pos))
  (format #t "~T~Tsaved-owner: ~D~%" (-> obj saved-owner))
  (format #t "~T~Talt-neck-pos: ~`vector`P~%" (-> obj alt-neck-pos))
  (format #t "~T~Tfp-hud: ~D~%" (-> obj fp-hud))
  (format #t "~T~Tno-load-wait: ~D~%" (-> obj no-load-wait))
  (format #t "~T~Tno-look-around-wait: ~D~%" (-> obj no-look-around-wait))
  obj
  )

;; definition (perm) for symbol *target*, type target
(define-perm *target* target #f)

;; definition of type sidekick
(deftype sidekick (process-drawable)
  ((control          control-info  :offset        112)
   (anim-seed        uint64        :offset        192)
   (shadow-in-movie? basic         :offset-assert 200)
   )
  :heap-base #x60
  :method-count-assert 20
  :size-assert         #xcc
  :flag-assert         #x14006000cc
  )

;; definition for method 3 of type sidekick
(defmethod inspect sidekick ((obj sidekick))
  (let ((t9-0 (method-of-type process-drawable inspect)))
   (t9-0 obj)
   )
  (format #t "~T~Tcontrol: ~A~%" (-> obj root))
  (format #t "~T~Tstate-time: ~D~%" (-> obj state-time))
  (format #t "~T~Tstate-flags: ~D~%" (-> obj state-flags))
  (format #t "~T~Tanim-seed: ~D~%" (-> obj anim-seed))
  (format #t "~T~Tshadow-in-movie?: ~A~%" (-> obj shadow-in-movie?))
  obj
  )

;; definition (perm) for symbol *sidekick*, type sidekick
(define-perm *sidekick* sidekick #f)

;; failed to figure out what this is:
0<|MERGE_RESOLUTION|>--- conflicted
+++ resolved
@@ -7,17 +7,10 @@
    (skel2               basic                :offset-assert 176)
    (racer               basic                :offset-assert 180)
    (game                game-info            :offset-assert 184)
-<<<<<<< HEAD
-   (neck                basic                :offset-assert 188)
-   (state-hook-time     uint64               :offset-assert 192)
-   (state-hook          basic                :offset-assert 200)
-   (cam-user-mode       basic                :offset-assert 204)
-=======
    (neck                joint-mod            :offset-assert 188)
    (state-hook-time     uint64               :offset-assert 192)
    (state-hook          function             :offset-assert 200)
    (cam-user-mode       symbol               :offset-assert 204)
->>>>>>> 17deaceb
    (sidekick            uint32               :offset-assert 208)
    (manipy              uint32               :offset-assert 212)
    (attack-info         attack-info  :inline :offset-assert 224)
@@ -27,11 +20,7 @@
    (snowball            basic                :offset-assert 464)
    (tube                basic                :offset-assert 468)
    (flut                basic                :offset-assert 472)
-<<<<<<< HEAD
-   (current-level       basic                :offset-assert 476)
-=======
    (current-level       level                :offset-assert 476)
->>>>>>> 17deaceb
    (saved-pos           transformq   :inline :offset-assert 480)
    (saved-owner         uint64               :offset-assert 528)
    (alt-neck-pos        vector       :inline :offset-assert 544)
