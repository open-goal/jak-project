;;-*-Lisp-*-
(in-package goal)

;; failed to figure out what this is:
(let
  ((v1-0
    (new 'static 'skeleton-group
     :art-group-name "eichar"
     :bounds
     (new 'static 'vector :y 8192.0 :w 12288.0)
     :longest-edge (meters 1.0)
     :texture-level 2
     :version #x6
     :shadow 2
     :sort 1
     )
    )
   )
  (set! (-> v1-0 jgeo) 0)
  (set! (-> v1-0 janim) -1)
  (set! (-> v1-0 mgeo 0) (the-as uint 1))
  (set! (-> v1-0 lod-dist 0) 4095996000.0)
  (set! *jchar-sg* v1-0)
  )

;; definition for symbol *target-shadow-control*, type shadow-control
(define
  *target-shadow-control*
  (new 'static 'shadow-control
   :settings
   (new 'static 'shadow-settings
    :center
    (new 'static 'vector :w (the-as float #x2))
    :shadow-dir
    (new 'static 'vector :x -0.4226 :y -0.9063 :w 409600.0)
    :bot-plane (new 'static 'plane :y 1.0 :w 37683.2)
    :top-plane (new 'static 'plane :y 1.0 :w 4096.0)
    )
   )
  )

;; definition of type target-bank
(deftype target-bank (basic)
  ((jump-collide-offset          meters          :offset-assert   4)
   (jump-height-min              meters          :offset-assert   8)
   (jump-height-max              meters          :offset-assert  12)
   (double-jump-height-min       meters          :offset-assert  16)
   (double-jump-height-max       meters          :offset-assert  20)
   (flip-jump-height-min         meters          :offset-assert  24)
   (flip-jump-height-max         meters          :offset-assert  28)
   (duck-jump-height-min         meters          :offset-assert  32)
   (duck-jump-height-max         meters          :offset-assert  36)
   (flop-jump-height-min         meters          :offset-assert  40)
   (flop-jump-height-max         meters          :offset-assert  44)
   (attack-jump-height-min       meters          :offset-assert  48)
   (attack-jump-height-max       meters          :offset-assert  52)
   (edge-grab-jump-height-min    meters          :offset-assert  56)
   (edge-grab-jump-height-max    meters          :offset-assert  60)
   (swim-jump-height-min         meters          :offset-assert  64)
   (swim-jump-height-max         meters          :offset-assert  68)
   (tube-jump-height-min         meters          :offset-assert  72)
   (tube-jump-height-max         meters          :offset-assert  76)
   (wheel-duration               seconds         :offset-assert  80)
   (wheel-jump-pre-window        seconds         :offset-assert  88)
   (wheel-jump-post-window       seconds         :offset-assert  96)
   (wheel-timeout                seconds         :offset-assert 104)
   (wheel-speed-min              meters          :offset-assert 112)
   (wheel-speed-inc              meters          :offset-assert 116)
   (wheel-flip-duration          seconds         :offset-assert 120)
   (wheel-flip-height            meters          :offset-assert 128)
   (wheel-flip-dist              meters          :offset-assert 132)
   (wheel-flip-art-height        meters          :offset-assert 136)
   (wheel-flip-art-dist          meters          :offset-assert 140)
   (duck-slide-distance          meters          :offset-assert 144)
   (fall-far                     meters          :offset-assert 148)
   (fall-far-inc                 meters          :offset-assert 152)
   (attack-timeout               seconds         :offset-assert 160)
   (ground-timeout               seconds         :offset-assert 168)
   (slide-down-timeout           seconds         :offset-assert 176)
   (fall-timeout                 seconds         :offset-assert 184)
   (fall-stumble-threshold       meters          :offset-assert 192)
   (yellow-projectile-speed      meters          :offset-assert 196)
   (hit-invulnerable-timeout     seconds         :offset-assert 200)
   (run-cycle-length             float           :offset-assert 208)
   (walk-cycle-dist              meters          :offset-assert 212)
   (walk-up-cycle-dist           meters          :offset-assert 216)
   (walk-down-cycle-dist         meters          :offset-assert 220)
   (walk-side-cycle-dist         meters          :offset-assert 224)
   (run-cycle-dist               meters          :offset-assert 228)
   (run-up-cycle-dist            meters          :offset-assert 232)
   (run-down-cycle-dist          meters          :offset-assert 236)
   (run-side-cycle-dist          meters          :offset-assert 240)
   (run-wall-cycle-dist          meters          :offset-assert 244)
   (duck-walk-cycle-dist         meters          :offset-assert 248)
   (wade-shallow-walk-cycle-dist meters          :offset-assert 252)
   (wade-deep-walk-cycle-dist    meters          :offset-assert 256)
   (smack-surface-dist           meters          :offset-assert 260)
   (smack-surface-height         meters          :offset-assert 264)
   (min-dive-depth               meters          :offset-assert 268)
   (root-radius                  meters          :offset-assert 272)
   (root-offset                  vector  :inline :offset-assert 288)
   (body-radius                  meters          :offset-assert 304)
   (edge-radius                  meters          :offset-assert 308)
   (edge-offset                  vector  :inline :offset-assert 320)
   (head-radius                  meters          :offset-assert 336)
   (head-height                  meters          :offset-assert 340)
   (head-offset                  vector  :inline :offset-assert 352)
   (spin-radius                  meters          :offset-assert 368)
   (spin-offset                  vector  :inline :offset-assert 384)
   (duck-spin-radius             meters          :offset-assert 400)
   (duck-spin-offset             vector  :inline :offset-assert 416)
   (punch-radius                 meters          :offset-assert 432)
   (punch-offset                 vector  :inline :offset-assert 448)
   (uppercut-radius              meters          :offset-assert 464)
   (uppercut0-offset             vector  :inline :offset-assert 480)
   (uppercut1-offset             vector  :inline :offset-assert 496)
   (flop-radius                  meters          :offset-assert 512)
   (flop0-offset                 vector  :inline :offset-assert 528)
   (flop1-offset                 vector  :inline :offset-assert 544)
   (stuck-time                   seconds         :offset-assert 560)
   (stuck-timeout                seconds         :offset-assert 568)
   (stuck-distance               meters          :offset-assert 576)
   (tongue-pull-speed-min        float           :offset-assert 580)
   (tongue-pull-speed-max        float           :offset-assert 584)
   (yellow-attack-timeout        seconds         :offset-assert 592)
   )
  :method-count-assert 9
  :size-assert         #x258
  :flag-assert         #x900000258
  )

;; definition for method 3 of type target-bank
(defmethod inspect target-bank ((obj target-bank))
  (format #t "[~8x] ~A~%" obj (-> obj type))
  (format
   #t
   "~Tjump-collide-offset: (meters ~m)~%"
   (-> obj jump-collide-offset)
   )
  (format #t "~Tjump-height-min: (meters ~m)~%" (-> obj jump-height-min))
  (format #t "~Tjump-height-max: (meters ~m)~%" (-> obj jump-height-max))
  (format
   #t
   "~Tdouble-jump-height-min: (meters ~m)~%"
   (-> obj double-jump-height-min)
   )
  (format
   #t
   "~Tdouble-jump-height-max: (meters ~m)~%"
   (-> obj double-jump-height-max)
   )
  (format
   #t
   "~Tflip-jump-height-min: (meters ~m)~%"
   (-> obj flip-jump-height-min)
   )
  (format
   #t
   "~Tflip-jump-height-max: (meters ~m)~%"
   (-> obj flip-jump-height-max)
   )
  (format
   #t
   "~Tduck-jump-height-min: (meters ~m)~%"
   (-> obj duck-jump-height-min)
   )
  (format
   #t
   "~Tduck-jump-height-max: (meters ~m)~%"
   (-> obj duck-jump-height-max)
   )
  (format
   #t
   "~Tflop-jump-height-min: (meters ~m)~%"
   (-> obj flop-jump-height-min)
   )
  (format
   #t
   "~Tflop-jump-height-max: (meters ~m)~%"
   (-> obj flop-jump-height-max)
   )
  (format
   #t
   "~Tattack-jump-height-min: (meters ~m)~%"
   (-> obj attack-jump-height-min)
   )
  (format
   #t
   "~Tattack-jump-height-max: (meters ~m)~%"
   (-> obj attack-jump-height-max)
   )
  (format
   #t
   "~Tedge-grab-jump-height-min: (meters ~m)~%"
   (-> obj edge-grab-jump-height-min)
   )
  (format
   #t
   "~Tedge-grab-jump-height-max: (meters ~m)~%"
   (-> obj edge-grab-jump-height-max)
   )
  (format
   #t
   "~Tswim-jump-height-min: (meters ~m)~%"
   (-> obj swim-jump-height-min)
   )
  (format
   #t
   "~Tswim-jump-height-max: (meters ~m)~%"
   (-> obj swim-jump-height-max)
   )
  (format
   #t
   "~Ttube-jump-height-min: (meters ~m)~%"
   (-> obj tube-jump-height-min)
   )
  (format
   #t
   "~Ttube-jump-height-max: (meters ~m)~%"
   (-> obj tube-jump-height-max)
   )
  (format #t "~Twheel-duration: ~D~%" (-> obj wheel-duration))
  (format #t "~Twheel-jump-pre-window: ~D~%" (-> obj wheel-jump-pre-window))
  (format #t "~Twheel-jump-post-window: ~D~%" (-> obj wheel-jump-post-window))
  (format #t "~Twheel-timeout: ~D~%" (-> obj wheel-timeout))
  (format #t "~Twheel-speed-min: (meters ~m)~%" (-> obj wheel-speed-min))
  (format #t "~Twheel-speed-inc: (meters ~m)~%" (-> obj wheel-speed-inc))
  (format #t "~Twheel-flip-duration: ~D~%" (-> obj wheel-flip-duration))
  (format #t "~Twheel-flip-height: (meters ~m)~%" (-> obj wheel-flip-height))
  (format #t "~Twheel-flip-dist: (meters ~m)~%" (-> obj wheel-flip-dist))
  (format
   #t
   "~Twheel-flip-art-height: (meters ~m)~%"
   (-> obj wheel-flip-art-height)
   )
  (format
   #t
   "~Twheel-flip-art-dist: (meters ~m)~%"
   (-> obj wheel-flip-art-dist)
   )
  (format
   #t
   "~Tduck-slide-distance: (meters ~m)~%"
   (-> obj duck-slide-distance)
   )
  (format #t "~Tfall-far: (meters ~m)~%" (-> obj fall-far))
  (format #t "~Tfall-far-inc: (meters ~m)~%" (-> obj fall-far-inc))
  (format #t "~Tattack-timeout: ~D~%" (-> obj attack-timeout))
  (format #t "~Tground-timeout: ~D~%" (-> obj ground-timeout))
  (format #t "~Tslide-down-timeout: ~D~%" (-> obj slide-down-timeout))
  (format #t "~Tfall-timeout: ~D~%" (-> obj fall-timeout))
  (format
   #t
   "~Tfall-stumble-threshold: (meters ~m)~%"
   (-> obj fall-stumble-threshold)
   )
  (format
   #t
   "~Tyellow-projectile-speed: (meters ~m)~%"
   (-> obj yellow-projectile-speed)
   )
  (format
   #t
   "~Thit-invulnerable-timeout: ~D~%"
   (-> obj hit-invulnerable-timeout)
   )
  (format #t "~Trun-cycle-length: ~f~%" (-> obj run-cycle-length))
  (format #t "~Twalk-cycle-dist: (meters ~m)~%" (-> obj walk-cycle-dist))
  (format #t "~Twalk-up-cycle-dist: (meters ~m)~%" (-> obj walk-up-cycle-dist))
  (format
   #t
   "~Twalk-down-cycle-dist: (meters ~m)~%"
   (-> obj walk-down-cycle-dist)
   )
  (format
   #t
   "~Twalk-side-cycle-dist: (meters ~m)~%"
   (-> obj walk-side-cycle-dist)
   )
  (format #t "~Trun-cycle-dist: (meters ~m)~%" (-> obj run-cycle-dist))
  (format #t "~Trun-up-cycle-dist: (meters ~m)~%" (-> obj run-up-cycle-dist))
  (format
   #t
   "~Trun-down-cycle-dist: (meters ~m)~%"
   (-> obj run-down-cycle-dist)
   )
  (format
   #t
   "~Trun-side-cycle-dist: (meters ~m)~%"
   (-> obj run-side-cycle-dist)
   )
  (format
   #t
   "~Trun-wall-cycle-dist: (meters ~m)~%"
   (-> obj run-wall-cycle-dist)
   )
  (format
   #t
   "~Tduck-walk-cycle-dist: (meters ~m)~%"
   (-> obj duck-walk-cycle-dist)
   )
  (format
   #t
   "~Twade-shallow-walk-cycle-dist: (meters ~m)~%"
   (-> obj wade-shallow-walk-cycle-dist)
   )
  (format
   #t
   "~Twade-deep-walk-cycle-dist: (meters ~m)~%"
   (-> obj wade-deep-walk-cycle-dist)
   )
  (format #t "~Tsmack-surface-dist: (meters ~m)~%" (-> obj smack-surface-dist))
  (format
   #t
   "~Tsmack-surface-height: (meters ~m)~%"
   (-> obj smack-surface-height)
   )
  (format #t "~Tmin-dive-depth: (meters ~m)~%" (-> obj min-dive-depth))
  (format #t "~Troot-radius: (meters ~m)~%" (-> obj root-radius))
  (format #t "~Troot-offset: ~`vector`P~%" (-> obj root-offset))
  (format #t "~Tbody-radius: (meters ~m)~%" (-> obj body-radius))
  (format #t "~Tedge-radius: (meters ~m)~%" (-> obj edge-radius))
  (format #t "~Tedge-offset: ~`vector`P~%" (-> obj edge-offset))
  (format #t "~Thead-radius: (meters ~m)~%" (-> obj head-radius))
  (format #t "~Thead-height: (meters ~m)~%" (-> obj head-height))
  (format #t "~Thead-offset: ~`vector`P~%" (-> obj head-offset))
  (format #t "~Tspin-radius: (meters ~m)~%" (-> obj spin-radius))
  (format #t "~Tspin-offset: ~`vector`P~%" (-> obj spin-offset))
  (format #t "~Tduck-spin-radius: (meters ~m)~%" (-> obj duck-spin-radius))
  (format #t "~Tduck-spin-offset: ~`vector`P~%" (-> obj duck-spin-offset))
  (format #t "~Tpunch-radius: (meters ~m)~%" (-> obj punch-radius))
  (format #t "~Tpunch-offset: ~`vector`P~%" (-> obj punch-offset))
  (format #t "~Tuppercut-radius: (meters ~m)~%" (-> obj uppercut-radius))
  (format #t "~Tuppercut0-offset: ~`vector`P~%" (-> obj uppercut0-offset))
  (format #t "~Tuppercut1-offset: ~`vector`P~%" (-> obj uppercut1-offset))
  (format #t "~Tflop-radius: (meters ~m)~%" (-> obj flop-radius))
  (format #t "~Tflop0-offset: ~`vector`P~%" (-> obj flop0-offset))
  (format #t "~Tflop1-offset: ~`vector`P~%" (-> obj flop1-offset))
  (format #t "~Tstuck-time: (seconds ~e)~%" (-> obj stuck-time))
  (format #t "~Tstuck-timeout: (seconds ~e)~%" (-> obj stuck-timeout))
  (format #t "~Tstuck-distance: (meters ~m)~%" (-> obj stuck-distance))
  (format #t "~Ttongue-pull-speed-min: ~f~%" (-> obj tongue-pull-speed-min))
  (format #t "~Ttongue-pull-speed-max: ~f~%" (-> obj tongue-pull-speed-max))
  (format #t "~Tyellow-attack-timeout: ~D~%" (-> obj yellow-attack-timeout))
  obj
  )

;; definition for symbol *TARGET-bank*, type target-bank
(define
  *TARGET-bank*
  (new 'static 'target-bank
   :jump-collide-offset (meters 0.7)
   :jump-height-min (meters 1.01)
   :jump-height-max (meters 3.5)
   :double-jump-height-min (meters 1.0)
   :double-jump-height-max (meters 2.5)
   :flip-jump-height-min (meters 5.0)
   :flip-jump-height-max (meters 7.0)
   :duck-jump-height-min (meters 5.0)
   :duck-jump-height-max (meters 7.0)
   :flop-jump-height-min (meters 5.0)
   :flop-jump-height-max (meters 7.0)
   :attack-jump-height-min (meters 4.0)
   :attack-jump-height-max (meters 5.5)
   :edge-grab-jump-height-min (meters 1.7)
   :edge-grab-jump-height-max (meters 1.7)
   :swim-jump-height-min (meters 5.0)
   :swim-jump-height-max (meters 5.0)
   :tube-jump-height-min (meters 1.75)
   :tube-jump-height-max (meters 2.5)
   :wheel-duration (seconds 0.5)
   :wheel-jump-pre-window (seconds 1)
   :wheel-jump-post-window (seconds 0.1)
   :wheel-speed-min (meters 11.5)
   :wheel-speed-inc (meters 1.5)
   :wheel-flip-duration (seconds 0.7)
   :wheel-flip-height (meters 3.52)
   :wheel-flip-dist (meters 17.3)
   :wheel-flip-art-height (meters 3.2969)
   :wheel-flip-art-dist (meters 12.5)
   :duck-slide-distance (meters 5.75)
   :fall-far (meters 30.0)
   :fall-far-inc (meters 20.0)
   :attack-timeout (seconds 0.3)
   :ground-timeout (seconds 0.2)
   :slide-down-timeout (seconds 0.2)
   :fall-timeout (seconds 1)
   :fall-stumble-threshold (meters 39.9)
   :yellow-projectile-speed (meters 60.0)
   :hit-invulnerable-timeout (seconds 3)
   :run-cycle-length 60.0
   :walk-cycle-dist (meters 2.8)
   :walk-up-cycle-dist (meters 2.8)
   :walk-down-cycle-dist (meters 2.8)
   :walk-side-cycle-dist (meters 2.8)
   :run-cycle-dist (meters 6.25)
   :run-up-cycle-dist (meters 5.0)
   :run-down-cycle-dist (meters 5.0)
   :run-side-cycle-dist (meters 6.25)
   :run-wall-cycle-dist (meters 2.8)
   :duck-walk-cycle-dist (meters 3.25)
   :wade-shallow-walk-cycle-dist (meters 6.0)
   :wade-deep-walk-cycle-dist (meters 6.0)
   :smack-surface-dist (meters 1.25)
   :min-dive-depth (meters 2.0)
   :root-radius (meters 2.2)
   :root-offset (new 'static 'vector :y 4915.2 :w 1.0)
   :body-radius (meters 0.7)
   :edge-radius (meters 0.35)
   :edge-offset
   (new 'static 'vector :y 4915.2 :z 4096.0 :w 1.0)
   :head-radius (meters 0.7)
   :head-height (meters 1.4)
   :head-offset (new 'static 'vector :y 4915.2 :w 1.0)
   :spin-radius (meters 2.2)
   :spin-offset (new 'static 'vector :y 6553.6 :w 1.0)
   :duck-spin-radius (meters 1.2)
   :duck-spin-offset (new 'static 'vector :y 4096.0 :w 1.0)
   :punch-radius (meters 1.3)
   :punch-offset (new 'static 'vector :y 5324.8 :w 1.0)
   :uppercut-radius (meters 1.0)
   :uppercut0-offset (new 'static 'vector :y 3276.8 :w 1.0)
   :uppercut1-offset (new 'static 'vector :y 9011.2 :w 1.0)
   :flop-radius (meters 1.4)
   :flop0-offset (new 'static 'vector :y 3276.8 :w 1.0)
   :flop1-offset (new 'static 'vector :y 9011.2 :w 1.0)
   :stuck-time (seconds 0.3)
   :stuck-timeout (seconds 2)
   :stuck-distance (meters 0.05)
   :tongue-pull-speed-min 0.15
   :tongue-pull-speed-max 0.22
   :yellow-attack-timeout (seconds 0.2)
   )
  )

;; definition for function target-start-attack
;; INFO: Return type mismatch int vs none.
(defbehavior target-start-attack target ()
  (+! (-> self control unknown-dword50) 1)
  (set! (-> self control unknown-dword51) 0)
  0
  (none)
  )

;; definition for function target-danger-set!
(defbehavior target-danger-set! target ((arg0 symbol) (arg1 symbol))
  (let ((s4-0 (-> self control unknown-sphere00))
        (s5-0 (-> self control unknown-sphere01))
        (gp-0 (-> self control unknown-sphere02))
        (f30-0 (if arg1
                2.0
                1.0
                )
         )
        )
   (dotimes (v1-4 3)
    (set! (-> self control unknown-sphere-array00 v1-4 prim-core offense) 2)
    )
   (sphere<-vector+r!
    (the-as sphere (-> self control root-prim local-sphere))
    (-> *TARGET-bank* root-offset)
    (-> *TARGET-bank* root-radius)
    )
   (set! (-> self control unknown-int30) (the-as int arg0))
   (set! (-> self state-flags) (logand -3 (-> self state-flags)))
   (set! (-> s4-0 transform-index) -2)
   (set! (-> s4-0 prim-core collide-as) (the-as uint 0))
   (set! (-> s4-0 collide-with) (the-as uint 0))
   (set! (-> s4-0 local-sphere w) 0.0)
   (set! (-> s4-0 prim-core offense) 0)
   (set! (-> s5-0 transform-index) -2)
   (set! (-> s5-0 prim-core collide-as) (the-as uint 0))
   (set! (-> s5-0 collide-with) (the-as uint 0))
   (set! (-> s5-0 local-sphere w) 0.0)
   (set! (-> s5-0 prim-core offense) 0)
   (set! (-> gp-0 transform-index) -2)
   (set! (-> gp-0 prim-core collide-as) (the-as uint 0))
   (set! (-> gp-0 collide-with) (the-as uint 0))
   (set! (-> gp-0 local-sphere w) 0.0)
   (set! (-> gp-0 prim-core offense) 0)
   (case arg0 
    (('harmless #f)
      (set! (-> self control unknown-int30) (the-as int #f))
      (target-collide-set!
       (-> self control unknown-symbol00)
       (-> self control unknown-float90)
       )
      )
    (('spin 'spin-air)
     (sphere<-vector+r!
      (the-as sphere (-> self control root-prim local-sphere))
      (new 'static 'vector :y 6553.6 :w 1.0)
      9830.4
      )
     (logior! (-> self state-flags) 2)
     (set! (-> s4-0 prim-core collide-as) (the-as uint 4112))
     (set! (-> s4-0 collide-with) (the-as uint #x2bce))
     (sphere<-vector+r!
      (the-as sphere (-> s4-0 local-sphere))
      (-> *TARGET-bank* spin-offset)
      (-> *TARGET-bank* spin-radius)
      )
     )
    (('duck-spin)
     (sphere<-vector+r!
      (the-as sphere (-> self control root-prim local-sphere))
      (new 'static 'vector :y 6553.6 :w 1.0)
      10649.6
      )
     (logior! (-> self state-flags) 2)
     (set! (-> s4-0 prim-core collide-as) (the-as uint 4112))
     (set! (-> s4-0 collide-with) (the-as uint #x2bce))
     (sphere<-vector+r!
      (the-as sphere (-> s4-0 local-sphere))
      (-> *TARGET-bank* duck-spin-offset)
      (-> *TARGET-bank* duck-spin-radius)
      )
     (set! (-> s5-0 prim-core collide-as) (the-as uint 4112))
     (set! (-> s5-0 collide-with) (the-as uint #x2bce))
     (sphere<-vector+r!
      (the-as sphere (-> s5-0 local-sphere))
      *null-vector*
      (-> *TARGET-bank* duck-spin-radius)
      )
     (set! (-> s5-0 transform-index) 32)
     )
    (('duck-slide)
     (logior! (-> self state-flags) 2)
     (set! (-> s4-0 prim-core collide-as) (the-as uint 4112))
     (set! (-> s4-0 collide-with) (the-as uint #x2bce))
     (sphere<-vector+r!
      (the-as sphere (-> s4-0 local-sphere))
      (-> *TARGET-bank* duck-spin-offset)
      (-> *TARGET-bank* duck-spin-radius)
      )
     (set! (-> s5-0 prim-core collide-as) (the-as uint 4112))
     (set! (-> s5-0 collide-with) (the-as uint #x2bce))
     (sphere<-vector+r!
      (the-as sphere (-> s5-0 local-sphere))
      *null-vector*
      (-> *TARGET-bank* duck-spin-radius)
      )
     (set! (-> s5-0 transform-index) 28)
     )
    (('wheel-solid)
     (logior! (-> self state-flags) 2)
     (set! (-> s4-0 prim-core collide-as) (the-as uint 4112))
     (set! (-> s4-0 collide-with) (the-as uint #x2bce))
     (dotimes (v1-57 3)
      (set! (-> self control unknown-sphere-array00 v1-57 prim-core offense) 1)
      )
     (sphere<-vector+r!
      (the-as sphere (-> s4-0 local-sphere))
      (-> *TARGET-bank* duck-spin-offset)
      (+ 819.2 (-> *TARGET-bank* duck-spin-radius))
      )
     (set! (-> s5-0 prim-core collide-as) (the-as uint 4112))
     (set! (-> s5-0 collide-with) (the-as uint #x2bce))
     (sphere<-vector+r!
      (the-as sphere (-> s5-0 local-sphere))
      *null-vector*
      (-> *TARGET-bank* duck-spin-radius)
      )
     (set! (-> s5-0 transform-index) 7)
     (set! (-> self control unknown-int30) (the-as int 'roll))
     )
    (('flip)
     (logior! (-> self state-flags) 2)
     (set! (-> s4-0 prim-core collide-as) (the-as uint 4112))
     (set! (-> s4-0 collide-with) (the-as uint #x2bce))
     (dotimes (v1-71 3)
      (set! (-> self control unknown-sphere-array00 v1-71 prim-core offense) 1)
      )
     (sphere<-vector+r!
      (the-as sphere (-> s4-0 local-sphere))
      (-> *TARGET-bank* duck-spin-offset)
      (+ 819.2 (-> *TARGET-bank* duck-spin-radius))
      )
     (set! (-> s5-0 prim-core collide-as) (the-as uint 4112))
     (set! (-> s5-0 collide-with) (the-as uint #x2bce))
     (sphere<-vector+r!
      (the-as sphere (-> s5-0 local-sphere))
      *null-vector*
      (-> *TARGET-bank* duck-spin-radius)
      )
     (set! (-> s5-0 transform-index) 7)
     (set! (-> self control unknown-int30) (the-as int 'flip))
     )
    (('punch)
     (sphere<-vector+r!
      (the-as sphere (-> self control root-prim local-sphere))
      (new 'static 'vector :y 6553.6 :w 1.0)
      11878.4
      )
     (logior! (-> self state-flags) 2)
     (set! (-> s4-0 prim-core collide-as) (the-as uint 4112))
     (set! (-> s4-0 collide-with) (the-as uint #x2bce))
     (sphere<-vector+r!
      (the-as sphere (-> s4-0 local-sphere))
      (-> *TARGET-bank* punch-offset)
      (-> *TARGET-bank* punch-radius)
      )
     (set! (-> s5-0 prim-core collide-as) (the-as uint 4112))
     (set! (-> s5-0 collide-with) (the-as uint #x2bce))
     (sphere<-vector+r!
      (the-as sphere (-> s5-0 local-sphere))
      *null-vector*
      (-> *TARGET-bank* punch-radius)
      )
     (set! (-> s5-0 transform-index) 22)
     )
    (('uppercut)
     (sphere<-vector+r!
      (the-as sphere (-> self control root-prim local-sphere))
      (new 'static 'vector :y 6553.6 :w 1.0)
      11878.4
      )
     (logior! (-> self state-flags) 2)
     (set! (-> s4-0 prim-core collide-as) (the-as uint 4112))
     (set! (-> s4-0 collide-with) (the-as uint #x2bce))
     (sphere<-vector+r!
      (the-as sphere (-> s4-0 local-sphere))
      (-> *TARGET-bank* uppercut0-offset)
      (-> *TARGET-bank* uppercut-radius)
      )
     (set! (-> s5-0 prim-core collide-as) (the-as uint 4112))
     (set! (-> s5-0 collide-with) (the-as uint #x2bce))
     (sphere<-vector+r!
      (the-as sphere (-> s5-0 local-sphere))
      *null-vector*
      (-> *TARGET-bank* uppercut-radius)
      )
     (set! (-> s5-0 transform-index) 22)
     (set! (-> gp-0 prim-core collide-as) (the-as uint 4112))
     (set! (-> gp-0 collide-with) (the-as uint #x2bce))
     (sphere<-vector+r!
      (the-as sphere (-> gp-0 local-sphere))
      (-> *TARGET-bank* uppercut1-offset)
      (-> *TARGET-bank* uppercut-radius)
      )
     )
    (('flop)
     (logior! (-> self state-flags) 2)
     (set! (-> s4-0 prim-core collide-as) (the-as uint 4112))
     (set! (-> s4-0 collide-with) (the-as uint #x2bce))
     (dotimes (v1-114 3)
      (set! (-> self control unknown-sphere-array00 v1-114 prim-core offense) 3)
      )
     (sphere<-vector+r!
      (the-as sphere (-> s4-0 local-sphere))
      (-> *TARGET-bank* flop0-offset)
      (-> *TARGET-bank* flop-radius)
      )
     (set! f30-0 1.0)
     (set! (-> self control unknown-int30) (the-as int 'flop))
     )
    (('flop-down)
     (logior! (-> self state-flags) 2)
     (set! (-> s4-0 prim-core collide-as) (the-as uint 4112))
     (set! (-> s4-0 collide-with) (the-as uint #x2bce))
     (dotimes (v1-124 3)
      (set! (-> self control unknown-sphere-array00 v1-124 prim-core offense) 3)
      )
     (sphere<-vector+r!
      (the-as sphere (-> s4-0 local-sphere))
      (-> *TARGET-bank* flop0-offset)
      (-> *TARGET-bank* flop-radius)
      )
     (set! (-> s5-0 prim-core collide-as) (the-as uint 4112))
     (set! (-> s5-0 collide-with) (the-as uint #x2bce))
     (sphere<-vector+r!
      (the-as sphere (-> s5-0 local-sphere))
      (-> *TARGET-bank* flop1-offset)
      (-> *TARGET-bank* flop-radius)
      )
     (if (!= f30-0 1.0)
      (set! f30-0 2.1)
      )
     (set! (-> self control unknown-int30) (the-as int 'flop))
     )
    (('flut-attack)
     (sphere<-vector+r!
      (the-as sphere (-> self control root-prim local-sphere))
      (new 'static 'vector :y 6553.6 :w 1.0)
      12288.0
      )
     (logior! (-> self state-flags) 2)
     (set! (-> s4-0 prim-core collide-as) (the-as uint 4112))
     (set! (-> s4-0 collide-with) (the-as uint #x2bce))
     (sphere<-vector+r!
      (the-as sphere (-> s4-0 local-sphere))
      (-> *TARGET-bank* spin-offset)
      (+ 2048.0 (-> *TARGET-bank* punch-radius))
      )
     (set! (-> s5-0 prim-core collide-as) (the-as uint 4112))
     (set! (-> s5-0 collide-with) (the-as uint #x2bce))
     (sphere<-vector+r!
      (the-as sphere (-> s5-0 local-sphere))
      *null-vector*
      (+ 1228.8 (-> *TARGET-bank* punch-radius))
      )
     (set! (-> s5-0 transform-index) 37)
     (dotimes (v1-148 3)
      (set! (-> self control unknown-sphere-array00 v1-148 prim-core offense) 3)
      )
     )
    (else
     (format 0 "ERROR: ~A unknown danger mode ~A" self arg0)
     )
    )
   (when (and (!= f30-0 1.0) (not (or (= arg0 'harmless) (= arg0 #f))))
    (set!
     (-> self control root-prim local-sphere w)
     (* (-> self control root-prim local-sphere w) f30-0)
     )
    (set! (-> s4-0 local-sphere w) (* (-> s4-0 local-sphere w) f30-0))
    (set! (-> s5-0 local-sphere w) (* (-> s5-0 local-sphere w) f30-0))
    (let ((f0-37 (* (-> gp-0 local-sphere w) f30-0)))
     (set! (-> gp-0 local-sphere w) f0-37)
     f0-37
     )
    )
   )
  )

;; definition for function target-collide-set!
(defbehavior target-collide-set! target ((arg0 symbol) (arg1 float))
  (let ((gp-0 (-> self control)))
   (set! (-> self control unknown-symbol00) arg0)
   (set! (-> self control unknown-float90) arg1)
   (dotimes (v1-2 3)
    (set! (-> gp-0 unknown-sphere-array00 v1-2 prim-core offense) 1)
    (set! (-> gp-0 unknown-sphere-array00 v1-2 transform-index) -2)
    )
   (case arg0 
    (('pole)
      (set-vector!
       (-> gp-0 unknown-sphere-array00 0 local-sphere)
       0.0
       0.0
       0.0
       (-> *TARGET-bank* body-radius)
       )
      (set-vector!
       (-> gp-0 unknown-sphere-array00 1 local-sphere)
       0.0
       0.0
       0.0
       (-> *TARGET-bank* body-radius)
       )
      (set-vector!
       (-> gp-0 unknown-sphere-array00 2 local-sphere)
       0.0
       0.0
       0.0
       (-> *TARGET-bank* body-radius)
       )
      (set! (-> gp-0 unknown-sphere-array00 0 transform-index) 28)
      (set! (-> gp-0 unknown-sphere-array00 1 transform-index) 26)
      (set! (-> gp-0 unknown-sphere-array00 2 transform-index) 7)
      )
    (('racer)
     (set! (-> gp-0 unknown-vector11 y) 4096.0)
     (sphere<-vector+r!
      (the-as sphere (-> gp-0 root-prim local-sphere))
      (new 'static 'vector :y 8192.0 :w 1.0)
      16384.0
      )
     (set-vector!
      (-> gp-0 unknown-sphere-array00 0 local-sphere)
      0.0
      6553.6
      0.0
      6553.6
      )
     (set-vector!
      (-> gp-0 unknown-sphere-array00 1 local-sphere)
      0.0
      9420.8
      0.0
      6553.6
      )
     (set-vector!
      (-> gp-0 unknown-sphere-array00 2 local-sphere)
      0.0
      12288.0
      0.0
      6553.6
      )
     (dotimes (v1-22 3)
      (set! (-> gp-0 unknown-sphere-array00 v1-22 prim-core offense) 3)
      )
     )
    (('flut)
     (sphere<-vector+r!
      (the-as sphere (-> gp-0 root-prim local-sphere))
      (new 'static 'vector :y 8192.0 :w 1.0)
      12288.0
      )
     (set-vector!
      (-> gp-0 unknown-sphere-array00 0 local-sphere)
      0.0
      4915.2
      0.0
      4915.2
      )
     (set-vector!
      (-> gp-0 unknown-sphere-array00 1 local-sphere)
      0.0
      7782.4004
      0.0
      4915.2
      )
     (set-vector!
      (-> gp-0 unknown-sphere-array00 2 local-sphere)
      0.0
      10649.6
      0.0
      4915.2
      )
     )
    (('duck)
     (set! (-> self control unknown-float91) arg1)
     (let ((f30-0 (- 1.0 arg1)))
      (set! (-> gp-0 unknown-vector11 y) 0.0)
      (sphere<-vector+r!
       (the-as sphere (-> gp-0 root-prim local-sphere))
       (-> *TARGET-bank* root-offset)
       (-> *TARGET-bank* root-radius)
       )
      (set-vector!
       (-> gp-0 unknown-sphere-array00 0 local-sphere)
       0.0
       (-> *TARGET-bank* body-radius)
       (* 0.0 f30-0)
       (-> *TARGET-bank* body-radius)
       )
      (set-vector!
       (-> gp-0 unknown-sphere-array00 1 local-sphere)
       0.0
       (+ (-> *TARGET-bank* body-radius) (* 2867.2 f30-0))
       0.0
       (-> *TARGET-bank* body-radius)
       )
      (set-vector!
       (-> gp-0 unknown-sphere-array00 2 local-sphere)
       0.0
       (+ (-> *TARGET-bank* body-radius) (* 5734.4 f30-0))
       0.0
       (-> *TARGET-bank* body-radius)
       )
      )
     )
    (('tube)
     (set! (-> self control unknown-float91) arg1)
     (let ((f30-1 (- 1.0 arg1)))
      (set! (-> gp-0 unknown-vector11 y) 0.0)
      (sphere<-vector+r!
       (the-as sphere (-> gp-0 root-prim local-sphere))
       (-> *TARGET-bank* root-offset)
       (-> *TARGET-bank* root-radius)
       )
      (set-vector!
       (-> gp-0 unknown-sphere-array00 0 local-sphere)
       0.0
       (-> *TARGET-bank* body-radius)
       (* 0.0 f30-1)
       (-> *TARGET-bank* body-radius)
       )
      (set-vector!
       (-> gp-0 unknown-sphere-array00 1 local-sphere)
       0.0
       (+ (-> *TARGET-bank* body-radius) (* 2867.2 f30-1))
       0.0
       (-> *TARGET-bank* body-radius)
       )
      (set-vector!
       (-> gp-0 unknown-sphere-array00 2 local-sphere)
       0.0
       (+ (-> *TARGET-bank* body-radius) (* 5734.4 f30-1))
       0.0
       (-> *TARGET-bank* body-radius)
       )
      )
     (dotimes (v1-52 3)
      (set! (-> gp-0 unknown-sphere-array00 v1-52 prim-core offense) 3)
      )
     )
    (else
     (set! (-> self control unknown-float91) 0.0)
     (set! (-> gp-0 unknown-vector11 y) 0.0)
     (sphere<-vector+r!
      (the-as sphere (-> gp-0 root-prim local-sphere))
      (-> *TARGET-bank* root-offset)
      (-> *TARGET-bank* root-radius)
      )
     (set-vector!
      (-> gp-0 unknown-sphere-array00 0 local-sphere)
      0.0
      (-> *TARGET-bank* body-radius)
      0.0
      (-> *TARGET-bank* body-radius)
      )
     (set-vector!
      (-> gp-0 unknown-sphere-array00 1 local-sphere)
      0.0
      (+ 2867.2 (-> *TARGET-bank* body-radius))
      0.0
      (-> *TARGET-bank* body-radius)
      )
     (set-vector!
      (-> gp-0 unknown-sphere-array00 2 local-sphere)
      0.0
      (+ 5734.4 (-> *TARGET-bank* body-radius))
      0.0
      (-> *TARGET-bank* body-radius)
      )
     )
    )
   )
  0
  )

;; definition for method 27 of type control-info
(defmethod get-quaternion control-info ((obj control-info))
  (-> obj unknown-quaternion00)
  )

;; definition for function target-align-vel-z-adjust
(defbehavior target-align-vel-z-adjust target ((arg0 float))
  (let ((f1-0 (-> self control unknown-float61)))
   (* arg0 (if (< 0.0 f1-0)
            (* (- 1.0 f1-0) (-> self control unknown-surface01 alignv))
            (-> self control unknown-surface01 alignv)
            )
    )
   )
  )

;; definition for method 16 of type target
;; INFO: Return type mismatch control-info vs collide-shape.
;; Used lq/sq
(defmethod
  dummy-16
  target
  ((obj target) (arg0 int) (arg1 (inline-array vector)) (arg2 vector))
  (let ((s2-0 (new 'stack-no-clear 'vector)))
   (set! (-> s2-0 quad) (-> arg2 quad))
   (set! (-> s2-0 z) (target-align-vel-z-adjust (-> s2-0 z)))
   (when (logtest? arg0 7)
    (let* ((s3-0 (-> obj control unknown-matrix01))
           (s0-0 (-> obj control unknown-matrix00))
           (s1-0
            (vector-matrix*!
             (new 'stack-no-clear 'vector)
             (-> obj control dynam gravity)
             s0-0
             )
            )
           (a1-3
            (vector-matrix*!
             (new 'stack-no-clear 'vector)
             (-> obj control transv)
             s0-0
             )
            )
           )
     (if (logtest? arg0 2048)
      (set-vector! s1-0 0.0 0.0 0.0 1.0)
      )
     (when (logtest? arg0 1)
      (set!
       (-> a1-3 x)
       (+
        (* (-> arg1 0 x) (-> s2-0 x) (-> *display* frames-per-second))
        (* (-> s1-0 x) (-> *display* seconds-per-frame))
        )
       )
      (if (zero? (logand arg0 12))
       (set! (-> a1-3 z) 0.0)
       )
      )
     (if
      (and
       (logtest? arg0 2)
       (not (and (logtest? arg0 4096) (= (-> arg1 0 y) 0.0)))
       )
      (set!
       (-> a1-3 y)
       (+
        (* (-> arg1 0 y) (-> s2-0 y) (-> *display* frames-per-second))
        (* (-> s1-0 y) (-> *display* seconds-per-frame))
        )
       )
      )
     (when (logtest? arg0 4)
      (set!
       (-> a1-3 z)
       (+
        (* (-> arg1 0 z) (-> s2-0 z) (-> *display* frames-per-second))
        (* (-> s1-0 z) (-> *display* seconds-per-frame))
        )
       )
      (if (zero? (logand arg0 9))
       (set! (-> a1-3 x) 0.0)
       )
      )
     (vector-matrix*! (-> obj control transv) a1-3 s3-0)
     )
    )
   )
  (if (logtest? arg0 16)
   (quaternion-normalize!
    (quaternion*!
     (-> obj control unknown-quaternion00)
     (-> obj control unknown-quaternion00)
     (the-as quaternion (-> arg1 1))
     )
    )
   )
  (the-as collide-shape (-> obj control))
  )

;; definition for function average-turn-angle
(defun average-turn-angle ((arg0 target))
  (let ((f30-0 0.0))
   (dotimes (s5-0 8)
    (+!
     f30-0
     (fabs
      (deg-diff
       (atan
        (-> arg0 control unknown-vector-array00 s5-0 x)
        (-> arg0 control unknown-vector-array00 s5-0 z)
        )
       0.0
       )
      )
     )
    )
   (* 0.125 f30-0)
   )
  )

;; definition for function can-play-stance-amibent?
(defbehavior can-play-stance-amibent? target ()
  (and
   (>= (- (-> *display* base-frame-counter) (-> self state-time)) 9000)
   (not (-> *setting-control* current talking))
   (not (-> *setting-control* current spooling))
   (not (-> *setting-control* current movie))
   (not (-> *setting-control* current hint))
   (zero? (logand (-> self control status) 32))
   (zero? (logand (-> self water flags) 512))
   )
  )

;; definition for function can-jump?
(defbehavior can-jump? target ((arg0 symbol))
  (and
   (or
    (logtest? (-> self control status) 1)
    (<
     (- (-> *display* base-frame-counter) (-> self control unknown-dword10))
     (the-as int (-> *TARGET-bank* ground-timeout))
     )
    (and
     (logtest? (-> self control status) 1)
     (< 0.866 (-> self control surface-angle))
     )
    )
   (and
    (zero? (logand (-> self control unknown-surface01 flags) 64))
    (zero? (logand (-> self state-flags) 2048))
    (case arg0 
     (('target-wheel-flip)
       (>= 0.5 (-> self control unknown-float61))
       )
     (else
      #t
      )
     )
    )
   )
  )

;; definition for function move-legs?
(defbehavior move-legs? target ()
  (!=
   (->
    *cpad-list*
    cpads
    (-> self control unknown-cpad-info00 number)
    stick0-speed
    )
   0.0
   )
  )

;; definition for function target-height-above-ground
(defbehavior target-height-above-ground target ()
  (- (-> self control trans y) (-> self control shadow-pos y))
  )

;; definition for function fall-test
<<<<<<< HEAD
(defbehavior fall-test target ()
=======
(defbehavior fall-test target ((arg0 symbol) (arg1 symbol))
>>>>>>> f6841009
  (when
   (and
    (zero? (logand (-> self control status) 1))
    (>=
     (- (-> *display* base-frame-counter) (-> self control unknown-dword10))
     (the-as int (-> *TARGET-bank* ground-timeout))
     )
    (>=
     0.0
     (vector-dot
      (-> self control dynam gravity-normal)
      (-> self control transv)
      )
     )
    (let ((v1-15 (if (> (-> self skel active-channels) 0)
                  (-> self skel root-channel 0 frame-group)
                  )
           )
          )
     (or
      (not
       (or
        (= v1-15 (-> self draw art-group data 59))
        (= v1-15 (-> self draw art-group data 60))
        (= v1-15 (-> self draw art-group data 61))
        )
       )
      (< 4096.0 (target-height-above-ground))
      )
     )
    )
   (when
    (and
     (<
      (-
       (-> *display* base-frame-counter)
       (the-as int (-> self control rider-time))
       )
      (the-as int (-> *TARGET-bank* ground-timeout))
      )
     (logtest? (-> self control unknown-surface01 flags) #x4000)
     )
    (+! (-> self control transv x) (-> self control rider-last-move x))
    (+! (-> self control transv z) (-> self control rider-last-move z))
    )
   (go target-falling #f)
   )
  (none)
  )

;; definition for function slide-down-test
<<<<<<< HEAD
(defbehavior slide-down-test target ()
=======
(defbehavior slide-down-test target ((arg0 symbol) (arg1 symbol))
>>>>>>> f6841009
  (if
   (and
    (zero? (logand (-> self control status) 129))
    (>=
     (- (-> *display* base-frame-counter) (-> self control unknown-dword10))
     (the-as int (-> *TARGET-bank* ground-timeout))
     )
    (logtest? (-> self control status) 4)
    (< 0.5 (-> self control surface-angle))
    )
   (go target-slide-down)
   )
  (none)
  )

;; definition for function smack-surface?
(defbehavior smack-surface? target ((arg0 symbol))
  (and
   (< 0.7 (-> self control touch-angle))
   (and
    (< (-> self control surface-angle) 0.3)
    (logtest? (-> self control status) 8)
    (or arg0 (zero? (logand (-> self control status) 32)))
    )
   )
  )

;; definition for function can-wheel?
(defbehavior can-wheel? target ()
  (and
   (logtest? (-> self control status) 1)
   (or
    (zero? (logand (-> self control status) 8))
    (>= 0.7 (-> self control touch-angle))
    )
   (and
    (< (-> self control unknown-float61) 0.7)
    (zero? (logand (-> self state-flags) 8192))
    )
   )
  )

;; definition for function can-duck?
(defbehavior can-duck? target ()
  (and
   (logtest? (-> self control status) 1)
   (>= (-> self control unknown-float60) 0.7)
   (zero? (logand (-> self water flags) 6144))
   (zero? (logand (-> self state-flags) 8192))
   (or
    (zero? (logand (-> self water flags) 1024))
    (<
     (-
      (-
       (-> self control trans y)
       (- (-> self water base-height) (-> self water wade-height))
       )
      )
     2457.6
     )
    )
   )
  )

;; definition for function can-exit-duck?
;; Used lq/sq
(defbehavior can-exit-duck? target ()
  (let ((gp-0 (new 'stack-no-clear 'collide-using-spheres-params)))
   (let ((s5-0 (new 'stack-no-clear 'inline-array 'sphere 2)))
    (dotimes (s4-0 2)
     ((method-of-type sphere new) (the-as symbol (-> s5-0 s4-0)) sphere)
     )
    (set! (-> s5-0 0 quad) (-> self control trans quad))
    (set! (-> s5-0 0 y) (+ 5734.4 (-> *TARGET-bank* body-radius) (-> s5-0 0 y)))
    (set! (-> s5-0 0 w) (-> *TARGET-bank* body-radius))
    (set! (-> s5-0 1 quad) (-> self control trans quad))
    (set! (-> s5-0 1 y) (+ 2867.2 (-> *TARGET-bank* body-radius) (-> s5-0 1 y)))
    (set! (-> s5-0 1 w) (-> *TARGET-bank* body-radius))
    (set! (-> gp-0 spheres) (the-as uint s5-0))
    )
   (set! (-> gp-0 num-spheres) (the-as uint 2))
   (set! (-> gp-0 collide-with) (-> self control root-prim collide-with))
   (set! (-> gp-0 proc) #f)
   (set! (-> gp-0 ignore-pat) (the-as uint 1))
   (set! (-> gp-0 solid-only) #t)
   (if (dummy-11 *collide-cache* gp-0)
    #f
    #t
    )
   )
  )

;; definition for function can-hands?
(defbehavior can-hands? target ((arg0 symbol))
  (cond
   ((or
     (zero?
      (logand
       (->
        *cpad-list*
        cpads
        (-> self control unknown-cpad-info00 number)
        button0-rel
        0
        )
       (pad-buttons square)
       )
      )
     (or
      (and
       (logtest? (-> self state-flags) 4096)
       (or
        (zero? (logand (-> self state-flags) #x4000))
        (not
         (and
          (= (-> self fact-info-target eco-type) 1)
          (>= (-> self fact-info-target eco-level) 1.0)
          )
         )
        )
       )
      (logtest? (-> self control unknown-surface01 flags) 384)
      )
     )
    #f
    )
   ((and
     (or
      (not arg0)
      (and
       (<
        (- (-> *display* base-frame-counter) (-> self control unknown-dword10))
        (the-as int (-> *TARGET-bank* ground-timeout))
        )
       (< (-> self control unknown-float61) 0.7)
       )
      )
     (>=
      (-
       (-> *display* base-frame-counter)
       (the-as
        int
        (if
         (and
          (= (-> self fact-info-target eco-type) 1)
          (>= (-> self fact-info-target eco-level) 1.0)
          )
         (-> *TARGET-bank* yellow-attack-timeout)
         (-> *TARGET-bank* attack-timeout)
         )
        )
       )
      (-> self control unknown-dword31)
      )
     )
    #t
    )
   (else
    (set! (-> self control unknown-dword32) (-> *display* base-frame-counter))
    #f
    )
   )
  )

;; definition for function can-feet?
(defbehavior can-feet? target ()
  (cond
   ((or
     (logtest? (-> self state-flags) 4096)
     (logtest? (-> self control unknown-surface01 flags) 640)
     )
    #f
    )
   ((>=
     (-
      (-> *display* base-frame-counter)
      (the-as int (-> *TARGET-bank* attack-timeout))
      )
     (-> self control unknown-dword33)
     )
    #t
    )
   (else
    (set! (-> self control unknown-dword34) (-> *display* base-frame-counter))
    #f
    )
   )
  )

;; definition for function vector-local+!
;; Used lq/sq
(defbehavior vector-local+! target ((arg0 vector) (arg1 vector))
  (let ((s5-0 (new-stack-vector0)))
   (vector-matrix*! s5-0 arg1 (-> self control unknown-matrix01))
   (vector+! arg0 arg0 s5-0)
   )
  )

;; definition for function move-forward
;; Used lq/sq
(defbehavior move-forward target ((arg0 float))
  (let ((a1-0 (new-stack-vector0))
        (gp-0 (new-stack-vector0))
        )
   (set-vector! a1-0 0.0 0.0 arg0 1.0)
   (vector-matrix*! gp-0 a1-0 (-> self control unknown-matrix01))
   (vector+! (-> self control transv) (-> self control transv) gp-0)
   )
  )

;; definition for function set-forward-vel
;; Used lq/sq
(defbehavior set-forward-vel target ((arg0 float))
  (let ((gp-0 (new-stack-vector0)))
   (vector-matrix*!
    gp-0
    (-> self control transv)
    (-> self control unknown-matrix00)
    )
   (set! (-> gp-0 z) arg0)
   (set! (-> gp-0 x) 0.0)
   (vector-matrix*!
    (-> self control transv)
    gp-0
    (-> self control unknown-matrix01)
    )
   )
  )

;; definition for function delete-back-vel
;; INFO: Return type mismatch int vs none.
;; Used lq/sq
(defbehavior delete-back-vel target ()
  (let ((s5-0 (new-stack-vector0)))
   (vector-z-quaternion! s5-0 (-> self control dir-targ))
   (let ((gp-0 (new-stack-vector0))
         (f30-0 (vector-dot s5-0 (-> self control transv)))
         )
    0.0
    (vector-! gp-0 (-> self control transv) (vector-float*! gp-0 s5-0 f30-0))
    (let* ((f0-3 (vector-length gp-0))
           (f1-0 f0-3)
           )
     (if (< f30-0 0.0)
      (set! f30-0 0.0)
      )
     (vector+!
      (-> self control transv)
      (vector-float*! (-> self control transv) s5-0 f30-0)
      (vector-float*! gp-0 gp-0 (/ f0-3 f1-0))
      )
     )
    )
   )
  0
  (none)
  )

;; definition for function set-side-vel
;; Used lq/sq
(defbehavior set-side-vel target ((arg0 float))
  (let ((gp-0 (new-stack-vector0)))
   (vector-matrix*!
    gp-0
    (-> self control transv)
    (-> self control unknown-matrix00)
    )
   (set! (-> gp-0 x) arg0)
   (set! (-> gp-0 z) 0.0)
   (vector-matrix*!
    (-> self control transv)
    gp-0
    (-> self control unknown-matrix01)
    )
   )
  )

;; definition for function target-timed-invulnerable
;; INFO: Return type mismatch int vs none.
(defun target-timed-invulnerable ((arg0 seconds) (arg1 target))
  (logior! (-> arg1 state-flags) 32)
  (set! (-> arg1 control unknown-dword80) (-> *display* base-frame-counter))
  (set! (-> arg1 control unknown-dword81) (the-as int arg0))
  (dummy-53 (-> arg1 control) 2 4096 0)
  0
  (none)
  )

;; definition for function target-timed-invulnerable-off
;; INFO: Return type mismatch int vs none.
(defun target-timed-invulnerable-off ((arg0 target))
  (set! (-> arg0 draw status) (logand -3 (-> arg0 draw status)))
  (set! (-> arg0 state-flags) (logand -33 (-> arg0 state-flags)))
  (dummy-53 (-> arg0 control) 2 0 4096)
  0
  (none)
  )

;; definition for method 9 of type attack-info
;; INFO: Return type mismatch attack-info vs none.
;; Used lq/sq
(defmethod dummy-9 attack-info ((obj attack-info) (arg0 attack-info))
  (with-pp
   (let ((s4-0 (-> arg0 mask)))
    (set! (-> obj mask) (-> arg0 mask))
    (if (logtest? s4-0 8)
     (set! (-> obj attacker) (-> arg0 attacker))
     )
    (if (logtest? s4-0 32)
     (set! (-> obj mode) (-> arg0 mode))
     )
    (if (logtest? s4-0 2048)
     (set! (-> obj angle) (-> arg0 angle))
     )
    (if (logtest? s4-0 512)
     (set! (-> obj dist) (-> arg0 dist))
     )
    (if (logtest? s4-0 1024)
     (set! (-> obj control) (-> arg0 control))
     )
    (if (logtest? s4-0 256)
     (set! (-> obj speed) (-> arg0 speed))
     )
    (if (logtest? s4-0 64)
     (set! (-> obj shove-back) (-> arg0 shove-back))
     )
    (if (logtest? s4-0 128)
     (set! (-> obj shove-up) (-> arg0 shove-up))
     )
    (if (logtest? s4-0 16)
     (set! (-> obj invinc-time) (-> arg0 invinc-time))
     )
    (if (logtest? s4-0 4096)
     (set! (-> obj rotate-to) (-> arg0 rotate-to))
     )
    (if (logtest? s4-0 4)
     (set! (-> obj intersection quad) (-> arg0 intersection quad))
     )
    (cond
     ((zero? (logand s4-0 2))
      (let* ((s3-0 pp)
             (s2-0 (handle->process (-> obj attacker)))
             (v1-39
              (if
               (and
                (nonzero? s2-0)
                (type-type? (-> s2-0 type) process-drawable)
                )
               s2-0
               )
              )
             )
       (when v1-39
        (set!
         (-> obj trans quad)
         (-> (the-as process-drawable v1-39) root trans quad)
         )
        (vector-!
         (-> obj vector)
         (-> (the-as process-drawable s3-0) root trans)
         (-> (the-as process-drawable v1-39) root trans)
         )
        (logior! (-> obj mask) 2)
        )
       )
      )
     (else
      (let* ((s3-1 (handle->process (-> obj attacker)))
             (a0-16
              (if
               (and
                (nonzero? s3-1)
                (type-type? (-> s3-1 type) process-drawable)
                )
               s3-1
               )
              )
             )
       (if a0-16
        (set!
         (-> obj trans quad)
         (-> (the-as process-drawable a0-16) root trans quad)
         )
        )
       )
      (set! (-> obj vector quad) (-> arg0 vector quad))
      (if (zero? (logand s4-0 64))
       (set! (-> obj shove-back) (vector-xz-length (-> obj vector)))
       )
      (if (zero? (logand s4-0 128))
       (set! (-> obj shove-up) (-> obj vector y))
       )
      )
     )
    (if (zero? (logand (-> obj mask) 512))
     (set! (-> obj dist) (fabs (-> obj shove-back)))
     )
    (if (logtest? s4-0 1)
     (set! (-> obj trans quad) (-> arg0 trans quad))
     )
    )
   (none)
   )
  )

;; definition for function ground-tween-initialize
(defbehavior
  ground-tween-initialize target
  ((arg0 ground-tween-info)
   (arg1 uint)
   (arg2 uint)
   (arg3 uint)
   (arg4 uint)
   (arg5 uint)
   (arg6 uint)
   )
  (set! (-> arg0 group 0) arg2)
  (set! (-> arg0 group 1) arg3)
  (set! (-> arg0 group 2) arg4)
  (set! (-> arg0 group 3) arg5)
  (set! (-> arg0 group 4) arg6)
  (dotimes (s3-0 3)
   (set! (-> arg0 chan s3-0) (+ arg1 s3-0))
   (let ((s2-0 (-> self skel root-channel (-> arg0 chan s3-0))))
    (set! (-> s2-0 frame-interp) (fabs (-> arg0 blend s3-0)))
    (joint-control-channel-group-eval!
     s2-0
     (the-as art-joint-anim arg2)
     num-func-identity
     )
    (set! (-> s2-0 frame-num) 0.0)
    )
   )
  arg0
  )

;; definition for function ground-tween-update
;; INFO: Return type mismatch int vs none.
(defbehavior
  ground-tween-update target
  ((arg0 ground-tween-info) (arg1 float) (arg2 float))
  (let ((f0-1 (fmax -1.0 (fmin 1.0 (* 2.0 arg1))))
        (f30-0 (fmax -1.0 (fmin 1.0 (* 1.6 arg2))))
        )
   (let ((f1-5 (fabs (- f0-1 (the-as float (-> arg0 blend 1))))))
    (set!
     (-> arg0 blend 1)
     (seek
      (the-as float (-> arg0 blend 1))
      f0-1
      (fmax 0.05 (fmin 0.2 (* 0.25 f1-5)))
      )
     )
    )
   (let ((f0-7 (fabs (- f30-0 (the-as float (-> arg0 blend 2))))))
    (set!
     (-> arg0 blend 2)
     (seek
      (the-as float (-> arg0 blend 2))
      f30-0
      (fmax 0.05 (fmin 0.2 (* 0.25 f0-7)))
      )
     )
    )
   )
  (cond
   ((>= (-> arg0 blend 1) 0.0)
    (let ((v1-4 (-> self skel root-channel (-> arg0 chan 1))))
     (set! (-> v1-4 frame-interp) (fabs (-> arg0 blend 1)))
     (set! (-> v1-4 frame-group) (the-as art-joint-anim (-> arg0 group 1)))
     )
    )
   (else
    (let ((v1-7 (-> self skel root-channel (-> arg0 chan 1))))
     (set! (-> v1-7 frame-interp) (fabs (-> arg0 blend 1)))
     (set! (-> v1-7 frame-group) (the-as art-joint-anim (-> arg0 group 2)))
     )
    )
   )
  (cond
   ((>= (-> arg0 blend 2) 0.0)
    (let ((v1-10 (-> self skel root-channel (-> arg0 chan 2))))
     (set! (-> v1-10 frame-interp) (fabs (-> arg0 blend 2)))
     (set! (-> v1-10 frame-group) (the-as art-joint-anim (-> arg0 group 4)))
     )
    )
   (else
    (let ((v1-13 (-> self skel root-channel (-> arg0 chan 2))))
     (set! (-> v1-13 frame-interp) (fabs (-> arg0 blend 2)))
     (set! (-> v1-13 frame-group) (the-as art-joint-anim (-> arg0 group 3)))
     )
    )
   )
  0
  (none)
  )

;; definition for function target-pos
(defun target-pos ((arg0 int))
  (let ((a1-0 *target*))
   (cond
    (a1-0
     (if (zero? arg0)
      (-> a1-0 control trans)
      (vector<-cspace! (new 'static 'vector) (-> a1-0 node-list data arg0))
      )
     )
    (else
     (camera-pos)
     )
    )
   )
  )

;; definition for function target-cam-pos
;; INFO: Return type mismatch object vs vector.
;; Used lq/sq
(defun target-cam-pos ()
  (let ((gp-0 *target*))
   (the-as vector (cond
                   ((not gp-0)
                    (camera-pos)
                    )
                   ((logtest? (-> gp-0 state-flags) 1024)
                    (add-debug-sphere
                     *display-camera-marks*
                     (bucket-id debug-draw1)
                     (-> gp-0 alt-cam-pos)
                     819.2
                     (new 'static 'rgba :r #xff :a #x80)
                     )
                    (-> gp-0 alt-cam-pos)
                    )
                   ((logtest? #x20000 (-> gp-0 state-flags))
                    (add-debug-sphere
                     *display-camera-marks*
                     (bucket-id debug-draw1)
                     (-> gp-0 alt-cam-pos)
                     819.2
                     (new 'static 'rgba :r #xff :a #x80)
                     )
                    (-> gp-0 alt-cam-pos)
                    )
                   ((logtest? #x80000 (-> gp-0 state-flags))
                    (let ((s5-0 (the-as object (new 'static 'vector))))
                     (set!
                      (-> (the-as vector s5-0) quad)
                      (-> (&-> (-> gp-0 control) unknown-qword00) 0)
                      )
                     (set!
                      (-> (the-as vector s5-0) y)
                      (fmax (-> (the-as vector s5-0) y) (-> gp-0 alt-cam-pos y))
                      )
                     (add-debug-sphere
                      *display-camera-marks*
                      (bucket-id debug-draw1)
                      (the-as vector s5-0)
                      819.2
                      (new 'static 'rgba :r #xff :a #x80)
                      )
                     s5-0
                     )
                    )
                   (else
                    (add-debug-sphere
                     *display-camera-marks*
                     (bucket-id debug-draw1)
                     (the-as vector (&-> (-> gp-0 control) unknown-qword00))
                     819.2
                     (new 'static 'rgba :r #xff :a #x80)
                     )
                    (&-> (-> gp-0 control) unknown-qword00)
                    )
                   )
    )
   )
  )

;; definition for function target-joint-pos
(defun target-joint-pos ()
  (let ((v1-0 *target*))
   (if v1-0
    (vector<-cspace!
     (new 'static 'vector)
     (-> v1-0 node-list data (-> v1-0 draw origin-joint-index))
     )
    (camera-pos)
    )
   )
  )

;; definition for function target-rot
(defun target-rot ()
  (let ((v1-0 *target*))
   (if v1-0
    (-> v1-0 control unknown-quaternion00)
    *unity-quaternion*
    )
   )
  )<|MERGE_RESOLUTION|>--- conflicted
+++ resolved
@@ -1103,11 +1103,8 @@
   )
 
 ;; definition for function fall-test
-<<<<<<< HEAD
+;; INFO: Return type mismatch object vs none.
 (defbehavior fall-test target ()
-=======
-(defbehavior fall-test target ((arg0 symbol) (arg1 symbol))
->>>>>>> f6841009
   (when
    (and
     (zero? (logand (-> self control status) 1))
@@ -1159,11 +1156,8 @@
   )
 
 ;; definition for function slide-down-test
-<<<<<<< HEAD
+;; INFO: Return type mismatch object vs none.
 (defbehavior slide-down-test target ()
-=======
-(defbehavior slide-down-test target ((arg0 symbol) (arg1 symbol))
->>>>>>> f6841009
   (if
    (and
     (zero? (logand (-> self control status) 129))
