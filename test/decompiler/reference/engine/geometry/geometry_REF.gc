;;-*-Lisp-*-
(in-package goal)

;; definition for function vector-flatten!
(defun vector-flatten! ((dst vector) (src vector) (plane-normal vector))
  (rlet ((acc :class vf)
         (vf0 :class vf)
         (vf1 :class vf)
         (vf2 :class vf)
         (vf3 :class vf)
         )
   (init-vf0-vector)
   (.lvf vf1 (&-> src quad))
   (.lvf vf2 (&-> plane-normal quad))
   (.mov.vf vf3 vf0 :mask #b1000)
   (.outer.product.vf vf3 vf1 vf2)
   (.outer.product.vf vf3 vf2 vf3)
   (.svf (&-> dst quad) vf3)
   dst
   )
  )

;; definition for function vector-reflect!
(defun vector-reflect! ((dst vector) (src vector) (plane-normal vector))
  (rlet ((acc :class vf)
         (vf0 :class vf)
         (vf1 :class vf)
         (vf2 :class vf)
         (vf3 :class vf)
         )
   (init-vf0-vector)
   (.lvf vf1 (&-> src quad))
   (.lvf vf2 (&-> plane-normal quad))
   (.mov.vf vf3 vf0 :mask #b1000)
   (.outer.product.vf vf3 vf1 vf2)
   (.outer.product.vf vf3 vf2 vf3)
   (.add.vf acc vf3 vf3 :mask #b111)
   (.sub.mul.w.vf vf3 vf1 vf0 acc :mask #b111)
   (.svf (&-> dst quad) vf3)
   dst
   )
  )

;; definition for function vector-reflect-flat!
(defun vector-reflect-flat! ((dst vector) (src vector) (plane-normal vector))
  (rlet ((acc :class vf)
         (vf0 :class vf)
         (vf1 :class vf)
         (vf2 :class vf)
         (vf3 :class vf)
         )
   (init-vf0-vector)
   (.lvf vf1 (&-> src quad))
   (.lvf vf2 (&-> plane-normal quad))
   (.mov.vf vf3 vf0 :mask #b1000)
   (.outer.product.vf vf3 vf1 vf2)
   (.outer.product.vf vf3 vf2 vf3)
   (.add.vf vf3 vf3 vf2 :mask #b111)
   (.svf (&-> dst quad) vf3)
   dst
   )
  )

;; definition for function vector-reflect-true-flat!
(defun
  vector-reflect-true-flat!
  ((dst vector) (src vector) (plane-normal vector))
  (rlet ((acc :class vf)
         (vf0 :class vf)
         (vf1 :class vf)
         (vf2 :class vf)
         (vf3 :class vf)
         )
   (init-vf0-vector)
   (.lvf vf1 (&-> src quad))
   (.lvf vf2 (&-> plane-normal quad))
   (.mov.vf vf3 vf0 :mask #b1000)
   (.outer.product.vf vf3 vf1 vf2)
   (.outer.product.vf vf3 vf2 vf3)
   (.svf (&-> dst quad) vf3)
   dst
   )
  )

;; definition for function vector-reflect-flat-above!
(defun
  vector-reflect-flat-above!
  ((dst vector) (src vector) (plane-normal vector))
  (rlet ((acc :class vf)
         (vf0 :class vf)
         (vf1 :class vf)
         (vf2 :class vf)
         (vf3 :class vf)
         )
   (init-vf0-vector)
   (.lvf vf1 (&-> src quad))
   (.lvf vf2 (&-> plane-normal quad))
   (.mov.vf vf3 vf0 :mask #b1000)
   (.outer.product.vf vf3 vf1 vf2)
   (.outer.product.vf vf3 vf2 vf3)
   (.svf (&-> dst quad) vf3)
   (let* ((f0-0 (vector-length dst))
          (f1-1 (vector-dot dst plane-normal))
          (f1-2 (- (* 0.02 f0-0) f1-1))
          )
    (vector+float*! dst dst plane-normal (fmin 16384.0 (* 16.0 f1-2)))
    )
   )
  )

;; definition for function vector-segment-distance-point!
(defun
  vector-segment-distance-point!
  ((arg0 vector) (arg1 vector) (arg2 vector) (arg3 vector))
  (local-vars (v0-0 float) (v1-0 float) (v1-1 float))
  (rlet ((acc :class vf)
         (Q :class vf)
         (vf0 :class vf)
         (vf1 :class vf)
         (vf2 :class vf)
         (vf3 :class vf)
         (vf4 :class vf)
         (vf5 :class vf)
         (vf6 :class vf)
         (vf7 :class vf)
         (vf8 :class vf)
         )
   (init-vf0-vector)
   (nop!)
   (.lvf vf3 (&-> arg1 quad))
   (.lvf vf4 (&-> arg2 quad))
   (.lvf vf5 (&-> arg0 quad))
   (.sub.vf vf1 vf4 vf3)
   (.sub.vf vf6 vf5 vf3)
   (.mul.vf vf2 vf1 vf1)
   (.mul.x.vf acc vf0 vf2 :mask #b1000)
   (.add.mul.y.vf acc vf0 vf2 acc :mask #b1000)
   (.add.mul.z.vf vf2 vf0 vf2 acc :mask #b1000)
   (.sqrt.vf Q vf2 :ftf #b11)
   (.wait.vf)
   (.add.vf vf2 vf0 Q :mask #b1)
   (.nop.vf)
   (.nop.vf)
   (.div.vf Q vf0 vf2 :fsf #b11 :ftf #b0)
   (.mov v1-0 vf2)
   (let ((f2-0 v1-0))
    (.wait.vf)
    (.mul.vf vf1 vf1 Q)
    (.mul.vf vf7 vf1 vf6)
    (let ((f1-0 0.0))
     (.add.y.vf vf7 vf7 vf7 :mask #b1)
     (.add.z.vf vf7 vf7 vf7 :mask #b1)
     (.mov v1-1 vf7)
     (let ((f0-0 v1-1))
      (b! (< f0-0 f1-0) cfg-4 :likely-delay (set! f0-0 f1-0))
      (b! (< f2-0 f0-0) cfg-4 :likely-delay (set! f0-0 f2-0))
      (label cfg-4)
      (let ((v1-2 f0-0))
       (.mov vf7 v1-2)
       )
      )
     )
    )
   (.mul.x.vf vf1 vf1 vf7)
   (b! (= arg3 #f) cfg-6 :delay (.mov.vf vf8 vf0 :mask #b1000))
   (.add.vf vf8 vf3 vf1 :mask #b111)
   (.svf (&-> arg3 quad) vf8)
   (label cfg-6)
   (.sub.vf vf2 vf6 vf1)
   (.mul.vf vf2 vf2 vf2)
   (.mul.x.vf acc vf0 vf2 :mask #b1000)
   (.add.mul.y.vf acc vf0 vf2 acc :mask #b1000)
   (.add.mul.z.vf vf2 vf0 vf2 acc :mask #b1000)
   (.sqrt.vf Q vf2 :ftf #b11)
   (.wait.vf)
   (.add.vf vf2 vf0 Q :mask #b1)
   (.nop.vf)
   (.mov v0-0 vf2)
   v0-0
   )
  )

;; definition for function vector-line-distance
;; Used lq/sq
(defun vector-line-distance ((arg0 vector) (arg1 vector) (arg2 vector))
  (let* ((a1-3 (vector-normalize! (vector-! (new-stack-vector0) arg2 arg1) 1.0))
         (gp-1 (vector-! (new-stack-vector0) arg0 arg1))
         (f0-1 (vector-dot a1-3 gp-1))
         (v1-3 (vector-float*! (new-stack-vector0) a1-3 f0-1))
         )
   (vector-length (vector-! (new-stack-vector0) gp-1 v1-3))
   )
  )

;; definition for function vector-line-distance-point!
;; Used lq/sq
(defun
  vector-line-distance-point!
  ((arg0 vector) (arg1 vector) (arg2 vector) (arg3 vector))
  (let* ((a1-3 (vector-normalize! (vector-! (new-stack-vector0) arg2 arg1) 1.0))
         (s4-1 (vector-! (new-stack-vector0) arg0 arg1))
         (f0-1 (vector-dot a1-3 s4-1))
         (v1-4 (vector-float*! (new-stack-vector0) a1-3 f0-1))
         )
   (if arg3
    (vector+! arg3 arg1 v1-4)
    )
   (vector-length (vector-! (new-stack-vector0) s4-1 v1-4))
   )
  )

;; definition for function vector-orient-by-quat!
(defun vector-orient-by-quat! ((arg0 vector) (arg1 vector) (arg2 quaternion))
  (rlet ((acc :class vf)
         (vf0 :class vf)
         (vf1 :class vf)
         (vf2 :class vf)
         (vf3 :class vf)
         (vf4 :class vf)
         (vf5 :class vf)
         (vf6 :class vf)
         )
   (init-vf0-vector)
   (.lvf vf1 (&-> arg2 vec quad))
   (.lvf vf6 (&-> arg1 quad))
   (.add.vf vf5 vf1 vf1)
   (.add.w.vf vf2 vf0 vf1 :mask #b1)
   (.add.z.vf vf2 vf0 vf1 :mask #b10)
   (.sub.y.vf vf2 vf0 vf1 :mask #b100)
   (.sub.w.vf vf2 vf0 vf0 :mask #b1000)
   (.sub.z.vf vf3 vf0 vf1 :mask #b1)
   (.add.w.vf vf3 vf0 vf1 :mask #b10)
   (.add.x.vf vf3 vf0 vf1 :mask #b100)
   (.sub.w.vf vf3 vf0 vf0 :mask #b1000)
   (.add.y.vf vf4 vf0 vf1 :mask #b1)
   (.sub.x.vf vf4 vf0 vf1 :mask #b10)
   (.add.w.vf vf4 vf0 vf1 :mask #b100)
   (.sub.w.vf vf4 vf0 vf0 :mask #b1000)
   (.outer.product.vf vf2 vf5 vf2)
   (.outer.product.vf vf3 vf5 vf3)
   (.outer.product.vf vf4 vf5 vf4)
   (.add.w.vf vf2 vf2 vf0 :mask #b1)
   (.add.w.vf vf3 vf3 vf0 :mask #b10)
   (.add.w.vf vf4 vf4 vf0 :mask #b100)
   (.mul.w.vf acc vf0 vf6)
   (.add.mul.x.vf acc vf2 vf6 acc)
   (.add.mul.y.vf acc vf3 vf6 acc)
   (.add.mul.z.vf vf6 vf4 vf6 acc)
   (.svf (&-> arg0 quad) vf6)
   arg0
   )
  )

;; definition for function forward-down->inv-matrix
;; Used lq/sq
(defun forward-down->inv-matrix ((arg0 matrix) (arg1 vector) (arg2 vector))
  (vector-normalize-copy! (-> arg0 vector 2) arg1 1.0)
  (vector-cross! (the-as vector (-> arg0 vector)) (-> arg0 vector 2) arg2)
  (vector-normalize! (the-as vector (-> arg0 vector)) 1.0)
  (vector-cross! (-> arg0 vector 1) arg1 (the-as vector (-> arg0 vector)))
  (vector-normalize! (-> arg0 vector 1) 1.0)
  (set! (-> arg0 vector 3 quad) (the-as uint128 0))
  (set! (-> arg0 vector 0 w) 0.0)
  (set! (-> arg0 vector 1 w) 0.0)
  (set! (-> arg0 vector 2 w) 0.0)
  (set! (-> arg0 vector 3 w) 1.0)
  arg0
  )

;; definition for function forward-down-nopitch->inv-matrix
;; Used lq/sq
(defun
  forward-down-nopitch->inv-matrix
  ((arg0 matrix) (arg1 vector) (arg2 vector))
  (vector-normalize-copy! (-> arg0 vector 1) arg2 1.0)
  (vector-negate! (-> arg0 vector 1) (-> arg0 vector 1))
  (vector-cross! (the-as vector (-> arg0 vector)) (-> arg0 vector 1) arg1)
  (vector-normalize! (the-as vector (-> arg0 vector)) 1.0)
  (vector-cross!
   (-> arg0 vector 2)
   (the-as vector (-> arg0 vector))
   (-> arg0 vector 1)
   )
  (vector-normalize! (-> arg0 vector 2) 1.0)
  (set! (-> arg0 vector 3 quad) (the-as uint128 0))
  (set! (-> arg0 vector 0 w) 0.0)
  (set! (-> arg0 vector 1 w) 0.0)
  (set! (-> arg0 vector 2 w) 0.0)
  (set! (-> arg0 vector 3 w) 1.0)
  arg0
  )

;; definition for function forward-up-nopitch->inv-matrix
;; Used lq/sq
(defun forward-up-nopitch->inv-matrix ((arg0 matrix) (arg1 vector) (arg2 vector))
  (forward-down-nopitch->inv-matrix
   arg0
   arg1
   (vector-negate! (new-stack-vector0) arg2)
   )
  )

;; definition for function forward-up-nopitch->quaternion
;; Used lq/sq
(defun
  forward-up-nopitch->quaternion
  ((arg0 quaternion) (arg1 vector) (arg2 vector))
  (matrix->quaternion
   arg0
   (forward-up-nopitch->inv-matrix (new-stack-matrix0) arg1 arg2)
   )
  )

;; definition for function forward-up->quaternion
;; Used lq/sq
(defun forward-up->quaternion ((arg0 quaternion) (arg1 vector) (arg2 vector))
  (matrix->quaternion
   arg0
   (forward-down->inv-matrix
    (new-stack-matrix0)
    arg1
    (vector-negate! (new 'stack-no-clear 'vector) arg2)
    )
   )
  )

;; definition for function quaternion-from-two-vectors!
;; Used lq/sq
(defun
  quaternion-from-two-vectors!
  ((arg0 quaternion) (arg1 vector) (arg2 vector))
  (let* ((s5-0 (vector-cross! (new-stack-vector0) arg1 arg2))
         (f0-0 (vector-length s5-0))
         (f1-1 (vector-dot arg1 arg2))
         )
   (let ((f0-1 (/ (sqrtf (* 0.5 (- 1.0 f1-1))) f0-0)))
    (set! (-> arg0 x) (* (-> s5-0 x) f0-1))
    (set! (-> arg0 y) (* (-> s5-0 y) f0-1))
    (set! (-> arg0 z) (* (-> s5-0 z) f0-1))
    )
   (set! (-> arg0 w) (sqrtf (* 0.5 (+ 1.0 f1-1))))
   )
  arg0
  )

;; definition for function quaternion-from-two-vectors-max-angle!
;; Used lq/sq
(defun
  quaternion-from-two-vectors-max-angle!
  ((arg0 quaternion) (arg1 vector) (arg2 vector) (arg3 float))
  (let* ((s5-0 (vector-cross! (new-stack-vector0) arg1 arg2))
         (f30-0 (vector-length s5-0))
         (f26-0 (vector-dot arg1 arg2))
         (f28-0 (sqrtf (* 0.5 (- 1.0 f26-0))))
         )
   (let ((f0-5 (sin (* 0.5 arg3))))
    (cond
     ((< f0-5 f28-0)
      (set! f28-0 f0-5)
      (set! (-> arg0 w) (cos (* 0.5 arg3)))
      )
     (else
      (set! (-> arg0 w) (sqrtf (* 0.5 (+ 1.0 f26-0))))
      )
     )
    )
   (let ((f0-12 (/ f28-0 f30-0)))
    (set! (-> arg0 x) (* (-> s5-0 x) f0-12))
    (set! (-> arg0 y) (* (-> s5-0 y) f0-12))
    (set! (-> arg0 z) (* (-> s5-0 z) f0-12))
    )
   )
  arg0
  )

;; definition for function matrix-from-two-vectors!
;; Used lq/sq
(defun matrix-from-two-vectors! ((arg0 matrix) (arg1 vector) (arg2 vector))
  (let*
   ((a1-3 (vector-normalize! (vector-cross! (new-stack-vector0) arg2 arg1) 1.0))
    (f0-1 (vector-dot arg1 arg2))
    (f1-0 1.0)
    (f2-0 f0-1)
    (f1-2 (sqrtf (- f1-0 (* f2-0 f2-0))))
    )
   (matrix-axis-sin-cos! arg0 a1-3 f1-2 f0-1)
   )
  )

;; definition for function matrix-from-two-vectors-max-angle!
;; Used lq/sq
(defun
  matrix-from-two-vectors-max-angle!
  ((arg0 matrix) (arg1 vector) (arg2 vector) (arg3 float))
  (let
   ((s4-1 (vector-normalize! (vector-cross! (new-stack-vector0) arg2 arg1) 1.0))
    (f30-0 (vector-dot arg1 arg2))
    (f28-0 (cos arg3))
    )
   (cond
    ((< f30-0 f28-0)
     (matrix-axis-sin-cos! arg0 s4-1 (sin arg3) f28-0)
     )
    (else
     (let ((t9-5 matrix-axis-sin-cos!)
           (a0-6 arg0)
           (a1-4 s4-1)
           (f0-1 1.0)
           (f1-0 f30-0)
           )
      (t9-5 a0-6 a1-4 (sqrtf (- f0-1 (* f1-0 f1-0))) f30-0)
      )
     )
    )
   )
  )

;; definition for function matrix-from-two-vectors-max-angle-partial!
;; Used lq/sq
(defun
  matrix-from-two-vectors-max-angle-partial!
  ((arg0 matrix) (arg1 vector) (arg2 vector) (arg3 float) (arg4 float))
  (let*
   ((s4-1 (vector-normalize! (vector-cross! (new-stack-vector0) arg2 arg1) 1.0))
    (f28-0 (vector-dot arg1 arg2))
    (f30-0 (cos arg3))
    (f0-2 (+ 1.0 (* (+ -1.0 f28-0) arg4)))
    )
   (cond
    ((< f0-2 f30-0)
     (matrix-axis-sin-cos! arg0 s4-1 (sin arg3) f30-0)
     )
    (else
     (let ((t9-5 matrix-axis-sin-cos!)
           (a0-6 arg0)
           (a1-4 s4-1)
           (f1-3 1.0)
           (f2-1 f0-2)
           )
      (t9-5 a0-6 a1-4 (sqrtf (- f1-3 (* f2-1 f2-1))) f0-2)
      )
     )
    )
   )
  )

;; definition for function matrix-from-two-vectors-partial-linear!
;; Used lq/sq
(defun
  matrix-from-two-vectors-partial-linear!
  ((arg0 matrix) (arg1 vector) (arg2 vector) (arg3 float))
  (let
   ((gp-1 (vector-normalize! (vector-cross! (new-stack-vector0) arg2 arg1) 1.0))
    (f0-1 (vector-dot arg1 arg2))
    )
   (cond
    ((< 0.9999 (fabs f0-1))
     (matrix-identity! arg0)
     )
    (else
     (let* ((f0-4 (cos (* arg3 (acos f0-1))))
            (t9-5 matrix-axis-sin-cos!)
            (a0-6 arg0)
            (f1-1 1.0)
            (f2-1 f0-4)
            )
      (t9-5 a0-6 gp-1 (sqrtf (- f1-1 (* f2-1 f2-1))) f0-4)
      )
     )
    )
   )
  )

;; definition for function matrix-remove-z-rot
;; Used lq/sq
(defun matrix-remove-z-rot ((arg0 matrix) (arg1 matrix))
  (let ((s4-0 (new-stack-vector0)))
   0.0
   0.0
   (let ((s5-0 (new-stack-matrix0)))
    (vector-negate! s4-0 (the-as vector arg1))
    (vector-flatten! s4-0 s4-0 (-> arg0 vector 2))
    (vector-normalize! s4-0 1.0)
    (let ((f30-0 (vector-dot (-> arg0 vector 1) s4-0)))
     (when (< f30-0 0.99999)
      (vector-cross! s4-0 (-> arg0 vector 1) s4-0)
      (let ((f0-4 (vector-length s4-0)))
       (if (< 0.0 (vector-dot s4-0 (-> arg0 vector 2)))
        (set! f0-4 (- f0-4))
        )
       (matrix-axis-sin-cos! s5-0 (-> arg0 vector 2) f0-4 f30-0)
       )
      (matrix*! arg0 arg0 s5-0)
      )
     )
    )
   )
  arg0
  )

;; definition for function matrix-rot-diff!
;; Used lq/sq
(defun matrix-rot-diff! ((arg0 vector) (arg1 matrix) (arg2 matrix))
  (let ((s3-0 (new-stack-quaternion0))
        (s2-0 (new-stack-quaternion0))
        (s5-0 (new-stack-quaternion0))
        )
   0.0
   (matrix->quaternion s3-0 arg1)
   (matrix->quaternion s2-0 arg2)
   (quaternion-conjugate! s5-0 s3-0)
   (quaternion*! s5-0 s2-0 s5-0)
   (quaternion-normalize! s5-0)
   (if (< (-> s5-0 w) 0.0)
    (quaternion-negate! s5-0 s5-0)
    )
   (let ((f30-1 (* 2.0 (acos (-> s5-0 w)))))
    (set! (-> arg0 quad) (-> s5-0 vec quad))
    (vector-negate! arg0 arg0)
    (if (= (vector-normalize-ret-len! arg0 1.0) 0.0)
     (set! (-> arg0 y) 1.0)
     )
    f30-1
    )
   )
  )

;; definition for function quaternion-seek
;; Used lq/sq
(defun
  quaternion-seek
  ((arg0 quaternion)
   (arg1 quaternion)
   (arg2 quaternion)
   (arg3 float)
   (arg4 float)
   )
  (let ((s5-0 (new-stack-matrix0))
        (s4-0 (new-stack-matrix0))
        )
   (quaternion->matrix s5-0 arg1)
   (quaternion->matrix s4-0 arg2)
   (let ((s2-1 (new-stack-quaternion0)))
    (quaternion-from-two-vectors-max-angle!
     s2-1
     (-> s5-0 vector 2)
     (-> s4-0 vector 2)
     arg4
     )
    (quaternion-normalize! (quaternion*! arg0 arg0 s2-1))
    )
   )
  )

;; definition for function vector-deg-seek
;; Used lq/sq
(defun vector-deg-seek ((arg0 vector) (arg1 vector) (arg2 vector) (arg3 float))
  (let ((s4-0 (new-stack-matrix0)))
   (matrix-from-two-vectors-max-angle! s4-0 arg1 arg2 arg3)
   (vector-matrix*! arg0 arg1 s4-0)
   )
  )

;; definition for function vector-deg-slerp
;; Used lq/sq
(defun vector-deg-slerp ((arg0 vector) (arg1 vector) (arg2 vector) (arg3 float))
  (cond
   ((>= 0.0 arg3)
    (set! (-> arg0 quad) (-> arg1 quad))
    arg0
    )
   ((>= arg3 1.0)
    (set! (-> arg0 quad) (-> arg2 quad))
    arg0
    )
   (else
    (let ((s1-0 (new-stack-matrix0)))
     (let
      ((s2-0 (vector-normalize-copy! (new 'stack-no-clear 'vector) arg1 1.0))
       (a2-3 (vector-normalize-copy! (new 'stack-no-clear 'vector) arg2 1.0))
       )
      (matrix-from-two-vectors-partial-linear! s1-0 s2-0 a2-3 arg3)
      )
     (vector-matrix*! arg0 arg1 s1-0)
     )
    )
   )
  )

;; definition for function vector-vector-deg-slerp!
;; Used lq/sq
(defun
  vector-vector-deg-slerp!
  ((arg0 vector) (arg1 vector) (arg2 vector) (arg3 float) (arg4 vector))
  (local-vars (sv-112 (function float float float float)))
  (cond
   ((>= 0.0 arg3)
    (set! (-> arg0 quad) (-> arg1 quad))
    )
   ((>= arg3 1.0)
    (set! (-> arg0 quad) (-> arg2 quad))
    )
   (else
    (let*
     ((s0-0 (vector-normalize-copy! (new 'stack-no-clear 'vector) arg1 1.0))
      (s1-0 (vector-normalize-copy! (new 'stack-no-clear 'vector) arg2 1.0))
      (s0-1
       (forward-up->quaternion (new 'stack-no-clear 'quaternion) s0-0 arg4)
       )
      (a2-5
       (forward-up->quaternion (new 'stack-no-clear 'quaternion) s1-0 arg4)
       )
      (a1-6
       (quaternion-slerp! (new 'stack-no-clear 'quaternion) s0-1 a2-5 arg3)
       )
      (s2-1 vector-normalize-copy!)
      (s1-1 arg0)
      (s0-2 (vector-z-quaternion! (new 'stack-no-clear 'vector) a1-6))
      )
     (set! sv-112 lerp)
     (let ((s3-1 (vector-length arg1))
           (a1-7 (vector-length arg2))
           )
      (s2-1 s1-1 s0-2 (sv-112 s3-1 a1-7 arg3))
      )
     )
    )
   )
  arg0
  )

;; definition for function normal-of-plane
(defun normal-of-plane ((arg0 vector) (arg1 vector) (arg2 vector) (arg3 vector))
  (rlet ((acc :class vf)
         (Q :class vf)
         (vf0 :class vf)
         (vf1 :class vf)
         (vf2 :class vf)
         (vf3 :class vf)
         (vf4 :class vf)
         (vf5 :class vf)
         )
   (init-vf0-vector)
   (.lvf vf3 (&-> arg2 quad))
   (.lvf vf1 (&-> arg1 quad))
   (.lvf vf2 (&-> arg3 quad))
   (.sub.vf vf1 vf3 vf1)
   (.sub.vf vf2 vf3 vf2)
   (.outer.product.vf vf4 vf2 vf1)
   (.mul.vf vf5 vf4 vf4)
   (.add.y.vf vf5 vf5 vf5 :mask #b1)
   (.add.z.vf vf5 vf5 vf5 :mask #b1)
   (.isqrt.vf Q vf0 vf5 :fsf #b11 :ftf #b0)
   (.mov.vf vf4 vf0 :mask #b1000)
   (.wait.vf)
   (.mul.vf vf4 vf4 Q :mask #b111)
   (.nop.vf)
   (.nop.vf)
   (.svf (&-> arg0 quad) vf4)
   arg0
   )
  )

;; definition for function vector-3pt-cross!
(defun
  vector-3pt-cross!
  ((arg0 vector) (arg1 vector) (arg2 vector) (arg3 vector))
  (rlet ((acc :class vf)
         (vf0 :class vf)
         (vf1 :class vf)
         (vf2 :class vf)
         (vf3 :class vf)
         (vf4 :class vf)
         )
   (init-vf0-vector)
   (.lvf vf1 (&-> arg1 quad))
   (.lvf vf2 (&-> arg2 quad))
   (.lvf vf3 (&-> arg3 quad))
   (.add.x.vf vf4 vf0 vf0 :mask #b1000)
   (.sub.vf vf2 vf2 vf1)
   (.sub.vf vf3 vf3 vf1)
   (.outer.product.vf vf4 vf2 vf3)
   (.svf (&-> arg0 quad) vf4)
   arg0
   )
  )

;; definition for function closest-pt-in-triangle
;; INFO: Return type mismatch int vs none.
;; Used lq/sq
(defun
  closest-pt-in-triangle
  ((arg0 vector) (arg1 vector) (arg2 matrix) (arg3 vector))
  (local-vars
   (v1-0 float)
   (v1-4 int)
   (v1-5 int)
   (v1-6 int)
   (v1-7 int)
   (v1-10 int)
   (a0-1 float)
   (a1-1 float)
   )
  (rlet ((acc :class vf)
         (vf0 :class vf)
         (vf1 :class vf)
         (vf10 :class vf)
         (vf11 :class vf)
         (vf12 :class vf)
         (vf13 :class vf)
         (vf14 :class vf)
         (vf15 :class vf)
         (vf16 :class vf)
         (vf17 :class vf)
         (vf18 :class vf)
         (vf2 :class vf)
         (vf3 :class vf)
         (vf4 :class vf)
         (vf5 :class vf)
         (vf6 :class vf)
         (vf7 :class vf)
         (vf8 :class vf)
         (vf9 :class vf)
         )
   (init-vf0-vector)
   (nop!)
   (nop!)
   (.lvf vf3 (&-> arg2 vector 1 quad))
   (nop!)
   (.lvf vf4 (&-> arg2 vector 2 quad))
   (nop!)
   (.lvf vf5 (&-> arg1 quad))
   (.sub.vf vf6 vf3 vf4)
   (.lvf vf2 (&-> arg2 vector 0 quad))
   (.sub.vf vf7 vf3 vf5)
   (.lvf vf1 (&-> arg3 quad))
   (.sub.vf vf8 vf3 vf2)
   (.sub.vf vf9 vf5 vf4)
   (.sub.vf vf10 vf5 vf2)
   (.outer.product.vf vf14 vf7 vf8)
   (.outer.product.vf vf15 vf6 vf7)
   (.mul.vf vf11 vf14 vf1)
   (.outer.product.vf vf16 vf9 vf10)
   (.mul.vf vf12 vf15 vf1)
   (.add.x.vf vf11 vf11 vf11 :mask #b10)
   (.mul.vf vf13 vf16 vf1)
   (.add.x.vf vf12 vf12 vf12 :mask #b10)
   (.add.x.vf vf13 vf13 vf13 :mask #b10)
   (.add.z.vf vf11 vf11 vf11 :mask #b10)
   (.add.z.vf vf12 vf12 vf12 :mask #b10)
   (.add.z.vf vf13 vf13 vf13 :mask #b10)
   (.mov v1-0 vf11)
   (.mov a1-1 vf12)
   (.mov a0-1 vf13)
   (let* ((v1-1 (shr (the-as int v1-0) 63))
          (a1-2 (shr (the-as int a1-1) 63))
          (a0-2 (shr (the-as int a0-1) 63))
          (a1-3 (* a1-2 2))
          (a0-3 (* a0-2 4))
          (v1-3 (logior (logior v1-1 a1-3) a0-3))
          )
    (b! (nonzero? v1-3) cfg-3 :delay (set! v1-4 (+ v1-3 -1)))
    )
   (.sub.vf vf17 vf5 vf2)
   (.mov.vf vf18 vf0 :mask #b1000)
   (.outer.product.vf vf18 vf17 vf1)
   (.outer.product.vf vf18 vf1 vf18)
   (.add.vf vf18 vf18 vf2 :mask #b111)
   (b! #t cfg-24 :delay (.svf (&-> arg0 quad) vf18))
   (nop!)
   (label cfg-3)
   (b! (nonzero? v1-4) cfg-6 :delay (set! v1-5 (+ v1-4 -1)))
   (vector-segment-distance-point!
    arg1
    (the-as vector (-> arg2 vector))
    (-> arg2 vector 1)
    arg0
    )
   (goto cfg-24)
   (label cfg-6)
   (b! (nonzero? v1-5) cfg-9 :delay (set! v1-6 (+ v1-5 -1)))
   (vector-segment-distance-point!
    arg1
    (-> arg2 vector 1)
    (-> arg2 vector 2)
    arg0
    )
   (goto cfg-24)
   (label cfg-9)
   (b! (nonzero? v1-6) cfg-14 :delay (set! v1-7 (+ v1-6 -1)))
   (let
    ((f30-0
      (vector-segment-distance-point!
       arg1
       (-> arg2 vector 1)
       (the-as vector (-> arg2 vector))
       arg0
       )
      )
     (s3-0 (new 'stack-no-clear 'vector))
     )
    (if
     (<
      (vector-segment-distance-point!
       arg1
       (-> arg2 vector 1)
       (-> arg2 vector 2)
       s3-0
       )
      f30-0
      )
     (set! (-> arg0 quad) (-> s3-0 quad))
     )
    )
   (goto cfg-24)
   (label cfg-14)
   (b! (nonzero? v1-7) cfg-17 :delay (set! v1-10 (+ v1-7 -1)))
   (vector-segment-distance-point!
    arg1
    (-> arg2 vector 2)
    (the-as vector (-> arg2 vector))
    arg0
    )
   (goto cfg-24)
   (label cfg-17)
   (b! (nonzero? v1-10) cfg-22)
   (let
    ((f30-1
      (vector-segment-distance-point!
       arg1
       (the-as vector (-> arg2 vector))
       (-> arg2 vector 1)
       arg0
       )
      )
     (s3-1 (new 'stack-no-clear 'vector))
     )
    (if
     (<
      (vector-segment-distance-point!
       arg1
       (the-as vector (-> arg2 vector))
       (-> arg2 vector 2)
       s3-1
       )
      f30-1
      )
     (set! (-> arg0 quad) (-> s3-1 quad))
     )
    )
   (goto cfg-24)
   (label cfg-22)
   (let
    ((f30-2
      (vector-segment-distance-point!
       arg1
       (-> arg2 vector 2)
       (the-as vector (-> arg2 vector))
       arg0
       )
      )
     (s3-2 (new 'stack-no-clear 'vector))
     )
    (if
     (<
      (vector-segment-distance-point!
       arg1
       (-> arg2 vector 2)
       (-> arg2 vector 1)
       s3-2
       )
      f30-2
      )
     (set! (-> arg0 quad) (-> s3-2 quad))
     )
    )
   (label cfg-24)
   0
   (none)
   )
  )

;; definition for function point-in-triangle-cross
;; WARN: Using logior on floats
;; WARN: Using logior on floats
(defun
  point-in-triangle-cross
  ((arg0 vector) (arg1 vector) (arg2 vector) (arg3 vector) (arg4 vector))
  (local-vars (v1-0 float) (a0-1 float) (a1-1 float))
  (rlet ((acc :class vf)
         (vf1 :class vf)
         (vf10 :class vf)
         (vf2 :class vf)
         (vf3 :class vf)
         (vf4 :class vf)
         (vf5 :class vf)
         (vf6 :class vf)
         (vf7 :class vf)
         (vf8 :class vf)
         (vf9 :class vf)
         )
   (.lvf vf3 (&-> arg3 quad))
   (.lvf vf4 (&-> arg4 quad))
   (.lvf vf5 (&-> arg0 quad))
   (.lvf vf2 (&-> arg2 quad))
   (.lvf vf1 (&-> arg1 quad))
   (.sub.vf vf6 vf3 vf4)
   (.sub.vf vf7 vf3 vf5)
   (.sub.vf vf8 vf3 vf2)
   (.sub.vf vf9 vf5 vf4)
   (.sub.vf vf10 vf5 vf2)
   (.outer.product.vf vf2 vf6 vf7)
   (.outer.product.vf vf3 vf7 vf8)
   (.outer.product.vf vf4 vf9 vf10)
   (.mul.vf vf2 vf2 vf1)
   (.mul.vf vf3 vf3 vf1)
   (.nop.vf)
   (.mul.vf vf4 vf4 vf1)
   (.add.x.vf vf2 vf2 vf2 :mask #b10)
   (.add.x.vf vf3 vf3 vf3 :mask #b10)
   (.add.x.vf vf4 vf4 vf4 :mask #b10)
   (.nop.vf)
   (.add.z.vf vf2 vf2 vf2 :mask #b10)
   (.add.z.vf vf3 vf3 vf3 :mask #b10)
   (.add.z.vf vf4 vf4 vf4 :mask #b10)
   (.nop.vf)
   (.mov a0-1 vf2)
   (.mov a1-1 vf3)
   (.mov v1-0 vf4)
   (>=
    (the-as int (logior (logior a0-1 (the-as uint a1-1)) (the-as uint v1-0)))
    0
    )
   )
  )

;; definition for function point-in-plane-<-point+normal!
(defun point-in-plane-<-point+normal! ((arg0 vector) (arg1 vector) (arg2 vector))
  (let
   ((f0-3
     (+
      (+ (* (-> arg2 x) (-> arg1 x)) (* (-> arg2 y) (-> arg1 y)))
      (* (-> arg2 z) (-> arg1 z))
      )
     )
    )
   (set! (-> arg0 w) 1.0)
   (let ((f1-7 (fabs (-> arg2 x)))
         (f2-3 (fabs (-> arg2 y)))
         (f3-1 (fabs (-> arg2 z)))
         )
    (cond
     ((and (< f2-3 f1-7) (< f3-1 f1-7))
      (set! (-> arg0 y) (+ 4096.0 (-> arg1 y)))
      (set! (-> arg0 z) (+ 4096.0 (-> arg1 z)))
      (set!
       (-> arg0 x)
       (/
        (+ (- (- (* (-> arg2 y) (-> arg0 y))) (* (-> arg2 z) (-> arg0 z))) f0-3)
        (-> arg2 x)
        )
       )
      )
     ((and (< f1-7 f2-3) (< f3-1 f2-3))
      (set! (-> arg0 x) (+ 4096.0 (-> arg1 x)))
      (set! (-> arg0 z) (+ 4096.0 (-> arg1 z)))
      (set!
       (-> arg0 y)
       (/
        (- (- f0-3 (* (-> arg2 x) (-> arg0 x))) (* (-> arg2 z) (-> arg0 z)))
        (-> arg2 y)
        )
       )
      )
     (else
      (set! (-> arg0 x) (+ 4096.0 (-> arg1 x)))
      (set! (-> arg0 y) (+ 4096.0 (-> arg1 y)))
      (set!
       (-> arg0 z)
       (/
        (+ (- (- (* (-> arg2 x) (-> arg0 x))) (* (-> arg2 y) (-> arg0 y))) f0-3)
        (-> arg2 z)
        )
       )
      )
     )
    )
   )
  arg0
  )

;; definition for function circle-circle-xz-intersect
;; ERROR: function was not converted to expressions. Cannot decompile.

;; definition for function circle-test
;; INFO: Return type mismatch object vs none.
;; Used lq/sq
(defun circle-test ()
  (let ((s4-0 (new 'stack 'sphere))
        (a1-2 (new 'stack 'sphere))
        (s5-0 (new-stack-vector0))
        (gp-0 (new-stack-vector0))
        )
   (set-vector! s4-0 0.0 0.0 0.0 1.0)
   (set-vector! a1-2 100.0 0.0 0.0 10000.0)
   (let ((a2-1 (circle-circle-xz-intersect s4-0 a1-2 s5-0 gp-0)))
    (format #t "res = ~d~%" a2-1)
    )
   (format #t "(~f, ~f)~%" (-> s5-0 x) (-> s5-0 z))
   (format #t "(~f, ~f)~%" (-> gp-0 x) (-> gp-0 z))
   )
  (none)
  )

;; definition for function vector-circle-tangent-new
;; INFO: Return type mismatch int vs none.
;; Used lq/sq
(defun
  vector-circle-tangent-new
  ((arg0 vector) (arg1 vector) (arg2 vector) (arg3 vector))
  (rlet ((Q :class vf)
         (vf0 :class vf)
         (vf1 :class vf)
         (vf2 :class vf)
         (vf3 :class vf)
         (vf4 :class vf)
         (vf5 :class vf)
         )
   (init-vf0-vector)
   (let ((a1-2 (new 'stack 'sphere)))
    (set! (-> (new 'stack-no-clear 'vector) quad) (the-as uint128 0))
    (set! (-> (new 'stack-no-clear 'vector) quad) (the-as uint128 0))
    (let ((v1-3 0.5))
     (.lvf vf3 (&-> arg1 quad))
     (.mov vf2 v1-3)
     )
    (.lvf vf4 (&-> arg0 quad))
    (.add.vf vf1 vf3 vf4)
    (.sub.vf vf5 vf4 vf3)
    (.mul.x.vf vf1 vf1 vf2)
    (.mul.x.vf vf5 vf5 vf2)
    (.mul.vf vf5 vf5 vf5 :mask #b101)
    (.add.z.vf vf5 vf5 vf5 :mask #b1)
    (.sqrt.vf Q vf5 :ftf #b0)
    (.wait.vf)
    (.mul.vf vf1 vf0 Q :mask #b1000)
    (.nop.vf)
    (.nop.vf)
    (.svf (&-> a1-2 quad) vf1)
    (circle-circle-xz-intersect (the-as sphere arg1) a1-2 arg2 arg3)
    )
   0
   (none)
   )
  )

;; definition for function vector-circle-tangent
;; INFO: Return type mismatch int vs none.
(defun
  vector-circle-tangent
  ((arg0 vector) (arg1 vector) (arg2 vector) (arg3 vector))
  (let*
   ((s3-1 (vector-! (the-as vector (new 'stack-no-clear 'sphere)) arg1 arg0))
    (f0-0 (vector-xz-length s3-1))
    (f28-0 (acos (/ (-> arg1 w) f0-0)))
    )
   (cond
    ((>= 546.13336 f28-0)
     (set! (-> arg2 x) (- (-> arg0 x) (-> s3-1 z)))
     (set! (-> arg2 y) 0.0)
     (set! (-> arg2 z) (+ (-> arg0 z) (-> s3-1 x)))
     (set! (-> arg3 x) (+ (-> arg0 x) (-> s3-1 z)))
     (set! (-> arg3 y) 0.0)
     (set! (-> arg3 z) (- (-> arg0 z) (-> s3-1 x)))
     )
    (else
     (let ((f0-15 (atan (-> s3-1 z) (-> s3-1 x)))
           (f30-0 (- (-> arg1 w)))
           (s3-2 (new 'stack-no-clear 'vector))
           )
      (let ((s2-1 (new 'stack-no-clear 'vector)))
       (let ((a2-1 (new 'stack-no-clear 'vector)))
        (set! (-> a2-1 x) (- f0-15 f28-0))
        (set! (-> a2-1 y) (+ f0-15 f28-0))
        (vector-sincos! s3-2 s2-1 a2-1)
        )
       (set! (-> arg2 x) (+ (-> arg1 x) (* f30-0 (-> s2-1 x))))
       (set! (-> arg2 z) (+ (-> arg1 z) (* f30-0 (-> s3-2 x))))
       (set! (-> arg3 x) (+ (-> arg1 x) (* f30-0 (-> s2-1 y))))
       )
      (set! (-> arg3 z) (+ (-> arg1 z) (* f30-0 (-> s3-2 y))))
      )
     )
    )
   )
  0
  (none)
  )

;; definition for function find-knot-span
(defun
  find-knot-span
  ((arg0 int) (arg1 int) (arg2 float) (arg3 (inline-array vector)))
  (local-vars (v0-0 int))
  (b!
   (= arg2 (-> (&-> arg3 0 data (+ arg0 1)) 0))
   cfg-11
   :delay
   (set! v0-0 arg0)
   )
  (let ((v1-3 (the int arg2)))
   (let* ((a2-1 (+ v1-3 3))
          (t0-1 (&-> arg3 0 data a2-1))
          (f1-2 (-> t0-1 0))
          (f2-0 (-> t0-1 1))
          )
    (b! (> f1-2 arg2) cfg-4)
    (b! (>= arg2 f2-0) cfg-4 :delay (set! v0-0 a2-1))
    )
   (b! #t cfg-11)
   (label cfg-4)
   (let ((a1-1 arg1)
         (a0-1 (+ arg0 1))
         )
    (label cfg-5)
    (let ((a2-3 (/ (+ a1-1 a0-1) 2)))
     (let ((t0-3 (&-> arg3 0 data a2-3)))
      (b! (>= arg2 (-> t0-3 0)) cfg-7)
      (b! #t cfg-5 :delay (set! a0-1 a2-3))
      (label cfg-7)
      (b! (< arg2 (-> t0-3 1)) cfg-9)
      )
     (b! #t cfg-5 :delay (set! a1-1 a2-3))
     (label cfg-9)
     (set! v0-0 a2-3)
     )
    )
   (b! (= v0-0 v1-3) cfg-11)
   )
  (nop!)
  (nop!)
  (label cfg-11)
  v0-0
  )

;; definition for function calculate-basis-functions-vector!
;; WARN: Unsupported inline assembly instruction kind - [sll v1, a1, 2]
;; WARN: Unsupported inline assembly instruction kind - [addu v1, a3, v1]
(defun
  calculate-basis-functions-vector!
  ((arg0 (pointer float)) (arg1 int) (arg2 float) (arg3 (pointer float)))
  (local-vars (v1-0 int) (v1-1 object))
  (.sll v1-0 arg1 2)
  (let ((a1-1 #x3f800000)
        (f3-0 arg2)
        )
   (.addu v1-1 arg3 v1-0)
   (let* ((f1-0 (the-as float (gpr->fpr a1-1)))
          (f5-0 f1-0)
          )
    0.0
    0.0
    (let* ((f0-2 (-> (the-as (pointer float) v1-1) 0))
           (f2-0 (-> (the-as (pointer float) v1-1) 1))
           (f0-3 (- f3-0 f0-2))
           (f4-0 (- f2-0 f3-0))
           (f10-0 (/ f1-0 (+ f4-0 f0-3)))
           (f2-2 (-> (the-as (pointer float) v1-1) -1))
           (f8-0 (-> (the-as (pointer float) v1-1) 2))
           (f2-3 (- f3-0 f2-2))
           (f9-0 (+ f4-0 f2-3))
           (f6-0 (-> (the-as (pointer float) v1-1) -2))
           (f7-0 (-> (the-as (pointer float) v1-1) 3))
           (f9-1 (/ f1-0 f9-0))
           (f5-1 (* f5-0 f10-0))
           (f11-0 (* f4-0 f5-1))
           (f10-1 (* f0-3 f5-1))
           (f5-2 (- f8-0 f3-0))
           (f8-1 (* f11-0 f9-1))
           (f11-1 (/ f1-0 (+ f5-2 f0-3)))
           (f9-3 (* f4-0 f8-1))
           (f8-2 (* f2-3 f8-1))
           (f11-2 (* f10-1 f11-1))
           (f10-3 (+ (* f5-2 f11-2) f8-2))
           (f8-3 (* f0-3 f11-2))
           (f6-1 (- f3-0 f6-0))
           (f3-1 (- f7-0 f3-0))
           (f7-3 (* f9-3 (/ f1-0 (+ f4-0 f6-1))))
           (f4-1 (* f4-0 f7-3))
           (f6-2 (* f6-1 f7-3))
           (f7-6 (* f10-3 (/ f1-0 (+ f5-2 f2-3))))
           (f5-4 (+ (* f5-2 f7-6) f6-2))
           (f2-4 (* f2-3 f7-6))
           (f1-2 (* f8-3 (the-as float (/ f1-0 (+ f3-1 f0-3)))))
           (f2-5 (+ (* f3-1 f1-2) f2-4))
           (f0-4 (* f0-3 f1-2))
           )
     (set! (-> arg0 0) f4-1)
     (set! (-> arg0 1) f5-4)
     (set! (-> arg0 2) f2-5)
     (set! (-> arg0 3) f0-4)
     )
    )
   )
  arg0
  )

;; definition for function curve-evaluate!
;; WARN: Unsupported inline assembly instruction kind - [addiu v1, s3, -3]
;; WARN: Unsupported inline assembly instruction kind - [sll v1, v1, 4]
(defun
  curve-evaluate!
  ((arg0 vector)
   (arg1 float)
   (arg2 pointer)
   (arg3 int)
   (arg4 (inline-array vector))
   (arg5 int)
   )
  (local-vars (v1-7 int) (v1-8 int) (v1-10 float) (s3-0 int))
  (rlet ((acc :class vf)
         (vf0 :class vf)
         (vf1 :class vf)
         (vf2 :class vf)
         (vf3 :class vf)
         (vf4 :class vf)
         (vf5 :class vf)
         (vf6 :class vf)
         )
   (init-vf0-vector)
   (let ((s4-0 (new 'static 'array float 4 0.0 0.0 0.0 0.0)))
    0
    (let* ((f0-0 (-> arg4 0 x))
           (f1-0 (-> (&-> arg4 0 data (+ arg5 -1)) 0))
           (a2-1 (fmax (fmin (* arg1 f1-0) f1-0) f0-0))
           )
     (let* ((a1-1 (+ arg5 -5))
            (a3-1 3)
            (f0-2 a2-1)
            (v1-5 arg4)
            (f0-3 f0-2)
            )
      (b!
       (= f0-3 (-> (&-> v1-5 0 data (+ a1-1 1)) 0))
       cfg-11
       :delay
       (set! s3-0 a1-1)
       )
      (let ((a0-4 (the int f0-3)))
       (let* ((t1-1 (+ a0-4 3))
              (t2-1 (&-> v1-5 0 data t1-1))
              (f1-4 (-> t2-1 0))
              (f2-3 (-> t2-1 1))
              )
        (b! (> f1-4 f0-3) cfg-4)
        (b! (>= f0-3 f2-3) cfg-4 :delay (set! s3-0 t1-1))
        )
       (b! #t cfg-11)
       (label cfg-4)
       (let ((a3-2 a3-1)
             (a1-2 (+ a1-1 1))
             )
        (label cfg-5)
        (let ((t1-3 (/ (+ a3-2 a1-2) 2)))
         (let ((t2-3 (&-> v1-5 0 data t1-3)))
          (b! (>= f0-3 (-> t2-3 0)) cfg-7)
          (b! #t cfg-5 :delay (set! a1-2 t1-3))
          (label cfg-7)
          (b! (< f0-3 (-> t2-3 1)) cfg-9)
          )
         (b! #t cfg-5 :delay (set! a3-2 t1-3))
         (label cfg-9)
         (set! s3-0 t1-3)
         )
        )
       (b! (= s3-0 a0-4) cfg-11)
       )
      )
     (nop!)
     (nop!)
     (label cfg-11)
     (calculate-basis-functions-vector!
      s4-0
      s3-0
      a2-1
      (the-as (pointer float) arg4)
      )
     )
    (.addiu v1-7 s3-0 -3)
    (.lvf vf6 s4-0)
    )
   (.sll v1-8 v1-7 4)
   (.add.x.vf vf1 vf0 vf0 :mask #b1000)
   (let ((v1-9 (+ v1-8 (the-as int arg2))))
    (nop!)
    (nop!)
    (.lvf vf2 (&-> (the-as (pointer int128) v1-9)))
    (nop!)
    (.lvf vf3 (+ v1-9 16))
    (nop!)
    (.lvf vf4 (+ v1-9 32))
    (nop!)
    (.lvf vf5 (+ v1-9 48))
    )
   (.mul.x.vf acc vf2 vf6)
   (nop!)
   (.add.mul.y.vf acc vf3 vf6 acc :mask #b111)
   (nop!)
   (.add.mul.z.vf acc vf4 vf6 acc :mask #b111)
   (nop!)
   (.add.mul.w.vf vf1 vf5 vf6 acc :mask #b111)
   (nop!)
   (nop!)
   (nop!)
   (nop!)
   (nop!)
   (nop!)
   (nop!)
   (nop!)
   (.svf (&-> arg0 quad) vf1)
   (.mov v1-10 vf1)
   arg0
   )
  )

;; definition for function curve-get-pos!
(defun curve-get-pos! ((arg0 vector) (arg1 float) (arg2 curve))
  (curve-evaluate!
   arg0
   arg1
   (-> arg2 cverts)
   (-> arg2 num-cverts)
   (-> arg2 knots)
   (-> arg2 num-knots)
   )
  )

;; definition for function curve-length
;; Used lq/sq
(defun curve-length ((arg0 curve))
  (let ((s5-0 (new-stack-vector0))
        (s4-0 (new-stack-vector0))
        (s3-0 (* 3 (-> arg0 num-cverts)))
        (f30-0 0.0)
        )
   (curve-evaluate!
    s4-0
    (-> arg0 knots 0 x)
    (-> arg0 cverts)
    (-> arg0 num-cverts)
    (-> arg0 knots)
    (-> arg0 num-knots)
    )
   (dotimes (s2-0 s3-0)
    (set! (-> s5-0 quad) (-> s4-0 quad))
    (curve-evaluate!
     s4-0
     (/ (the float (+ s2-0 1)) (the float s3-0))
     (-> arg0 cverts)
     (-> arg0 num-cverts)
     (-> arg0 knots)
     (-> arg0 num-knots)
     )
    (+! f30-0 (vector-vector-distance s5-0 s4-0))
    )
   f30-0
   )
  )

;; definition for function curve-copy!
(defun curve-copy! ((arg0 curve) (arg1 curve))
  (set! (-> arg0 cverts) (-> arg1 cverts))
  (set! (-> arg0 num-cverts) (-> arg1 num-cverts))
  (set! (-> arg0 knots) (-> arg1 knots))
  (set! (-> arg0 num-knots) (-> arg1 num-knots))
  (set! (-> arg0 length) (-> arg1 length))
  arg0
  )

;; definition for function curve-closest-point
;; WARN: Stack slot offset 48 signed mismatch
;; WARN: Stack slot offset 48 signed mismatch
<<<<<<< HEAD
;; WARN: Stack slot offset 48 signed mismatch
;; WARN: Stack slot offset 48 signed mismatch
;; WARN: Stack slot offset 48 signed mismatch
;; WARN: Stack slot offset 48 signed mismatch
=======
>>>>>>> 84bd9b0e
(defun
  curve-closest-point
  ((arg0 curve) (arg1 vector) (arg2 float) (arg3 float) (arg4 int) (arg5 float))
  (local-vars (sv-48 float))
  (set! sv-48 arg3)
  (let ((s3-0 arg4)
        (gp-0 arg5)
        (f30-0 (curve-length arg0))
        (s2-0 (new 'stack-no-clear 'vector))
        (s1-0 (new 'stack-no-clear 'vector))
        )
   0.0
   0.0
   0.0
   0.0
   (let ((f28-0 0.5))
    0.0
    (if (< 0.0 sv-48)
     (set! f28-0 (/ sv-48 f30-0))
     )
    (let* ((s0-1 (- arg2 (/ gp-0 f30-0)))
           (f26-0 (- s0-1 f28-0))
           (f24-0 (+ s0-1 f28-0))
           )
     (curve-get-pos! s2-0 f26-0 arg0)
     (curve-get-pos! s1-0 f24-0 arg0)
     (let ((f22-0 (vector-vector-distance-squared s2-0 arg1))
           (f20-0 (vector-vector-distance-squared s1-0 arg1))
           )
      (while (> s3-0 0)
       (+! s3-0 -1)
       (set! f28-0 (* 0.5 f28-0))
       (let ((v1-4 (cond
                    ((< f22-0 f20-0)
                     (curve-get-pos! s1-0 s0-1 arg0)
                     (set! f20-0 (vector-vector-distance-squared s1-0 arg1))
                     (set! f24-0 s0-1)
                     (- s0-1 f28-0)
                     )
                    (else
                     (curve-get-pos! s2-0 s0-1 arg0)
                     (set! f22-0 (vector-vector-distance-squared s2-0 arg1))
                     (set! f26-0 s0-1)
                     (+ s0-1 f28-0)
                     )
                    )
              )
             )
        (set! s0-1 (fmin 1.0 (fmax 0.0 v1-4)))
        )
       )
      (+ (if (< f22-0 f20-0)
          f26-0
          f24-0
          )
       (/ gp-0 f30-0)
       )
      )
     )
    )
   )
  )

;; definition for function vector-plane-distance
(defun vector-plane-distance ((arg0 vector) (arg1 plane) (arg2 vector))
  (vector-dot
   (vector-! (new 'stack-no-clear 'vector) arg0 (the-as vector (&-> arg1 x)))
   arg2
   )
  )<|MERGE_RESOLUTION|>--- conflicted
+++ resolved
@@ -1380,13 +1380,6 @@
 ;; definition for function curve-closest-point
 ;; WARN: Stack slot offset 48 signed mismatch
 ;; WARN: Stack slot offset 48 signed mismatch
-<<<<<<< HEAD
-;; WARN: Stack slot offset 48 signed mismatch
-;; WARN: Stack slot offset 48 signed mismatch
-;; WARN: Stack slot offset 48 signed mismatch
-;; WARN: Stack slot offset 48 signed mismatch
-=======
->>>>>>> 84bd9b0e
 (defun
   curve-closest-point
   ((arg0 curve) (arg1 vector) (arg2 float) (arg3 float) (arg4 int) (arg5 float))
