--- conflicted
+++ resolved
@@ -37,11 +37,7 @@
     (get-touched-prim (_type_ trsqv touching-prims-entry) collide-shape-prim 9)
     (dummy-10 () none 10)
     (dummy-11 (_type_ vector) vector 11)
-<<<<<<< HEAD
-    (dummy-12 (_type_ control-info process) collide-tri-result 12)
-=======
     (get-touched-tri (_type_ touching-prims-entry touching-prims-entry) collide-tri-result 12)
->>>>>>> cc93986a
     )
   )
 
