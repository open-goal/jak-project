;;-*-Lisp-*-
(in-package goal)

;; definition of type collide-sticky-rider
(deftype collide-sticky-rider (structure)
  ((rider-handle    handle         :offset-assert   0)
   (sticky-prim     basic          :offset-assert   8)
   (prim-ry         float          :offset-assert  12)
   (rider-local-pos vector :inline :offset-assert  16)
   )
  :method-count-assert 10
  :size-assert         #x20
  :flag-assert         #xa00000020
  (:methods
    (set-rider! (_type_ handle) symbol 9)
    )
  )

;; definition for method 3 of type collide-sticky-rider
(defmethod inspect collide-sticky-rider ((obj collide-sticky-rider))
  (format #t "[~8x] ~A~%" obj 'collide-sticky-rider)
  (format #t "~Trider-handle: ~D~%" (-> obj rider-handle))
  (format #t "~Tsticky-prim: ~A~%" (-> obj sticky-prim))
  (format #t "~Tprim-ry: ~f~%" (-> obj prim-ry))
  (format #t "~Trider-local-pos: #<vector @ #x~X>~%" (-> obj rider-local-pos))
  obj
  )

;; definition for method 9 of type collide-sticky-rider
(defmethod
  set-rider!
  collide-sticky-rider
  ((obj collide-sticky-rider) (arg0 handle))
  (set! (-> obj rider-handle) arg0)
  (set! (-> obj sticky-prim) #f)
  #f
  )

;; definition of type collide-sticky-rider-group
(deftype collide-sticky-rider-group (basic)
  ((num-riders       int32                          :offset-assert   4)
   (allocated-riders int32                          :offset-assert   8)
   (rider            collide-sticky-rider 1 :inline :offset-assert  16)
   )
  :method-count-assert 11
  :size-assert         #x30
  :flag-assert         #xb00000030
  (:methods
    (new (symbol type int) _type_ 0)
    (dummy-9 () none 9)
    (reset! (_type_) int 10)
    )
  )

;; definition for method 3 of type collide-sticky-rider-group
(defmethod inspect collide-sticky-rider-group ((obj collide-sticky-rider-group))
  (format #t "[~8x] ~A~%" obj (-> obj type))
  (format #t "~Tnum-riders: ~D~%" (-> obj num-riders))
  (format #t "~Tallocated-riders: ~D~%" (-> obj allocated-riders))
  (format #t "~Trider[1] @ #x~X~%" (-> obj rider))
  obj
  )

;; definition for method 10 of type collide-sticky-rider-group
(defmethod reset! collide-sticky-rider-group ((obj collide-sticky-rider-group))
  (set! (-> obj num-riders) 0)
  0
  )

;; definition of type pull-rider-info
(deftype pull-rider-info (structure)
  ((rider          collide-sticky-rider         :offset-assert   0)
   (rider-cshape   basic                        :offset-assert   4)
   (rider-delta-ry float                        :offset-assert   8)
   (rider-dest     vector               :inline :offset-assert  16)
   )
  :method-count-assert 9
  :size-assert         #x20
  :flag-assert         #x900000020
  )

;; definition for method 3 of type pull-rider-info
(defmethod inspect pull-rider-info ((obj pull-rider-info))
  (format #t "[~8x] ~A~%" obj 'pull-rider-info)
  (format #t "~Trider: #<collide-sticky-rider @ #x~X>~%" (-> obj rider))
  (format #t "~Trider-cshape: ~A~%" (-> obj rider-cshape))
  (format #t "~Trider-delta-ry: ~f~%" (-> obj rider-delta-ry))
  (format #t "~Trider-dest: #<vector @ #x~X>~%" (-> obj rider-dest))
  obj
  )

;; definition of type collide-shape-intersect
(deftype collide-shape-intersect (basic)
  ((move-vec       vector             :inline :offset-assert  16)
   (best-u         float                      :offset-assert  32)
   (best-tri       collide-tri-result :inline :offset-assert  48)
   (best-from-prim collide-shape-prim         :offset-assert 132)
   (best-to-prim   collide-shape-prim         :offset-assert 136)
   )
  :method-count-assert 10
  :size-assert         #x8c
  :flag-assert         #xa0000008c
  (:methods
    (dummy-9 () none 9)
    )
  )

;; definition for method 3 of type collide-shape-intersect
(defmethod inspect collide-shape-intersect ((obj collide-shape-intersect))
  (format #t "[~8x] ~A~%" obj (-> obj type))
  (format #t "~Tmove-vec: ~`vector`P~%" (-> obj move-vec))
  (format #t "~Tbest-u: ~f~%" (-> obj best-u))
  (format #t "~Tbest-tri: #<collide-tri-result @ #x~X>~%" (-> obj best-tri))
  (format #t "~Tbest-from-prim: ~A~%" (-> obj best-from-prim))
  (format #t "~Tbest-to-prim: ~A~%" (-> obj best-to-prim))
  obj
  )

;; definition of type collide-overlap-result
(deftype collide-overlap-result (structure)
  ((best-dist      float                      :offset-assert   0)
   (best-from-prim collide-shape-prim         :offset-assert   4)
   (best-to-prim   collide-shape-prim         :offset-assert   8)
   (best-from-tri  collide-tri-result :inline :offset-assert  16)
   )
  :method-count-assert 10
  :size-assert         #x64
  :flag-assert         #xa00000064
  (:methods
    (reset! (_type_) none 9)
    )
  )

;; definition for method 3 of type collide-overlap-result
(defmethod inspect collide-overlap-result ((obj collide-overlap-result))
  (format #t "[~8x] ~A~%" obj 'collide-overlap-result)
  (format #t "~Tbest-dist: ~f~%" (-> obj best-dist))
  (format #t "~Tbest-from-prim: ~A~%" (-> obj best-from-prim))
  (format #t "~Tbest-to-prim: ~A~%" (-> obj best-to-prim))
  (format
   #t
   "~Tbest-from-tri: #<collide-tri-result @ #x~X>~%"
   (-> obj best-from-tri)
   )
  obj
  )

;; definition for method 9 of type collide-overlap-result
;; INFO: Return type mismatch symbol vs none.
(defmethod reset! collide-overlap-result ((obj collide-overlap-result))
  (set! (-> obj best-dist) 0.0)
  (set! (-> obj best-from-prim) #f)
  (set! (-> obj best-to-prim) #f)
  (none)
  )

;; definition of type overlaps-others-params
(deftype overlaps-others-params (structure)
  ((options uint32         :offset-assert   0)
   (tlist   touching-list  :offset-assert   4)
   )
  :method-count-assert 9
  :size-assert         #x8
  :flag-assert         #x900000008
  )

;; definition for method 3 of type overlaps-others-params
(defmethod inspect overlaps-others-params ((obj overlaps-others-params))
  (format #t "[~8x] ~A~%" obj 'overlaps-others-params)
  (format #t "~Toptions: ~D~%" (-> obj options))
  (format #t "~Ttlist: ~A~%" (-> obj tlist))
  obj
  )

;; definition for symbol *collide-hit-by-player-list*, type engine
(define
  *collide-hit-by-player-list*
  (new 'global 'engine 'collide-hit-by-player-list 768)
  )

;; definition for symbol *collide-usually-hit-by-player-list*, type engine
(define
  *collide-usually-hit-by-player-list*
  (new 'global 'engine 'collide-usually-hit-by-player-list 256)
  )

;; definition for symbol *collide-hit-by-others-list*, type engine
(define
  *collide-hit-by-others-list*
  (new 'global 'engine 'collide-hit-by-others-list 96)
  )

;; definition for symbol *collide-player-list*, type engine
(define *collide-player-list* (new 'global 'engine 'collide-player-list 32))

;; definition of type collide-prim-core
(deftype collide-prim-core (structure)
  ((world-sphere vector  :inline :offset-assert   0)
   (collide-as   uint64          :offset-assert  16)
   (action       uint32          :offset-assert  24)
   (offense      int8            :offset-assert  28)
   (prim-type    int8            :offset-assert  29)
   (extra        uint8   2       :offset-assert  30)
   (quad         uint128 2       :offset          0)
   )
  :method-count-assert 9
  :size-assert         #x20
  :flag-assert         #x900000020
  )

;; definition for method 3 of type collide-prim-core
(defmethod inspect collide-prim-core ((obj collide-prim-core))
  (format #t "[~8x] ~A~%" obj 'collide-prim-core)
  (format #t "~Tworld-sphere: ~`vector`P~%" (-> obj world-sphere))
  (format #t "~Tcollide-as: ~D~%" (-> obj collide-as))
  (format #t "~Taction: ~D~%" (-> obj action))
  (format #t "~Toffense: ~D~%" (-> obj offense))
  (format #t "~Tprim-type: ~D~%" (-> obj prim-type))
  (format #t "~Textra[2] @ #x~X~%" (-> obj extra))
  (format #t "~Tquad[2] @ #x~X~%" (-> obj world-sphere))
  obj
  )

;; definition of type collide-shape-prim
(deftype collide-shape-prim (basic)
  ((cshape          basic                     :offset-assert   4)
   (prim-id         uint32                    :offset-assert   8)
   (transform-index int8                      :offset-assert  12)
   (prim-core       collide-prim-core :inline :offset-assert  16)
   (local-sphere    vector            :inline :offset-assert  48)
   (collide-with    uint64                    :offset-assert  64)
   (world-sphere    vector            :inline :offset         16)
   (collide-as      uint64                    :offset         32)
   (action          uint32                    :offset         40)
   (offense         int8                      :offset         44)
   (prim-type       int8                      :offset         45)
   (radius          meters                    :offset         60)
   )
  :method-count-assert 28
  :size-assert         #x48
  :flag-assert         #x1c00000048
  (:methods
    (new (symbol type basic uint int) _type_ 0)
    (dummy-9 () none 9)
    (dummy-10 (_type_ uint) collide-shape-prim 10)
    (dummy-11 () none 11)
    (add-fg-prim-using-box (_type_) none 12)
    (add-fg-prim-using-line-sphere (_type_) none 13)
    (add-fg-prim-using-y-probe (_type_) none 14)
    (dummy-15 () none 15)
    (dummy-16 () none 16)
    (dummy-17 () none 17)
    (dummy-18 () none 18)
    (dummy-19 () none 19)
    (dummy-20 () none 20)
    (dummy-21 () none 21)
    (dummy-22 () none 22)
    (dummy-23 () none 23)
    (dummy-24 () none 24)
    (dummy-25 () none 25)
    (dummy-26 () none 26)
    (dummy-27 () none 27)
    )
  )

;; definition for method 3 of type collide-shape-prim
(defmethod inspect collide-shape-prim ((obj collide-shape-prim))
  (format #t "[~8x] ~A~%" obj (-> obj type))
  (format #t "~Tcshape: ~A~%" (-> obj cshape))
  (format #t "~Tprim-id: #x~X~%" (-> obj prim-id))
  (format #t "~Ttransform-index: ~D~%" (-> obj transform-index))
  (format #t "~Tprim-core: #<collide-prim-core @ #x~X>~%" (-> obj prim-core))
  (format #t "~Tlocal-sphere: ~`vector`P~%" (-> obj local-sphere))
  (format #t "~Tcollide-with: ~D~%" (-> obj collide-with))
  (format #t "~Tworld-sphere: ~`vector`P~%" (-> obj prim-core))
  (format #t "~Tcollide-as: ~D~%" (-> obj prim-core collide-as))
  (format #t "~Taction: ~D~%" (-> obj prim-core action))
  (format #t "~Toffense: ~D~%" (-> obj prim-core offense))
  (format #t "~Tprim-type: ~D~%" (-> obj prim-core prim-type))
  (format #t "~Tradius: (meters ~m)~%" (-> obj local-sphere w))
  obj
  )

;; definition of type collide-shape-prim-sphere
(deftype collide-shape-prim-sphere (collide-shape-prim)
  ((pat pat-surface  :offset-assert  72)
   )
  :method-count-assert 28
  :size-assert         #x4c
  :flag-assert         #x1c0000004c
  (:methods
    (new (symbol type basic uint) _type_ 0)
    )
  )

;; definition for method 3 of type collide-shape-prim-sphere
(defmethod inspect collide-shape-prim-sphere ((obj collide-shape-prim-sphere))
  (format #t "[~8x] ~A~%" obj (-> obj type))
  (format #t "~Tcshape: ~A~%" (-> obj cshape))
  (format #t "~Tprim-id: #x~X~%" (-> obj prim-id))
  (format #t "~Ttransform-index: ~D~%" (-> obj transform-index))
  (format #t "~Tprim-core: #<collide-prim-core @ #x~X>~%" (-> obj prim-core))
  (format #t "~Tlocal-sphere: ~`vector`P~%" (-> obj local-sphere))
  (format #t "~Tcollide-with: ~D~%" (-> obj collide-with))
  (format #t "~Tworld-sphere: ~`vector`P~%" (-> obj prim-core))
  (format #t "~Tcollide-as: ~D~%" (-> obj prim-core collide-as))
  (format #t "~Taction: ~D~%" (-> obj prim-core action))
  (format #t "~Toffense: ~D~%" (-> obj prim-core offense))
  (format #t "~Tprim-type: ~D~%" (-> obj prim-core prim-type))
  (format #t "~Tradius: (meters ~m)~%" (-> obj local-sphere w))
  (format #t "~Tpat: ~D~%" (-> obj pat))
  obj
  )

;; definition of type collide-shape-prim-mesh
(deftype collide-shape-prim-mesh (collide-shape-prim)
  ((mesh            collide-mesh  :offset-assert  72)
   (mesh-id         int32         :offset-assert  76)
   (mesh-cache-id   uint64        :offset-assert  80)
   (mesh-cache-tris uint32        :offset-assert  88)
   )
  :method-count-assert 29
  :size-assert         #x5c
  :flag-assert         #x1d0000005c
  (:methods
    (new (symbol type basic uint uint) _type_ 0)
    (dummy-28 () none 28)
    )
  )

;; definition for method 3 of type collide-shape-prim-mesh
(defmethod inspect collide-shape-prim-mesh ((obj collide-shape-prim-mesh))
  (format #t "[~8x] ~A~%" obj (-> obj type))
  (format #t "~Tcshape: ~A~%" (-> obj cshape))
  (format #t "~Tprim-id: #x~X~%" (-> obj prim-id))
  (format #t "~Ttransform-index: ~D~%" (-> obj transform-index))
  (format #t "~Tprim-core: #<collide-prim-core @ #x~X>~%" (-> obj prim-core))
  (format #t "~Tlocal-sphere: ~`vector`P~%" (-> obj local-sphere))
  (format #t "~Tcollide-with: ~D~%" (-> obj collide-with))
  (format #t "~Tworld-sphere: ~`vector`P~%" (-> obj prim-core))
  (format #t "~Tcollide-as: ~D~%" (-> obj prim-core collide-as))
  (format #t "~Taction: ~D~%" (-> obj prim-core action))
  (format #t "~Toffense: ~D~%" (-> obj prim-core offense))
  (format #t "~Tprim-type: ~D~%" (-> obj prim-core prim-type))
  (format #t "~Tradius: (meters ~m)~%" (-> obj local-sphere w))
  (format #t "~Tmesh: ~A~%" (-> obj mesh))
  (format #t "~Tmesh-id: ~D~%" (-> obj mesh-id))
  (format #t "~Tmesh-cache-id: ~D~%" (-> obj mesh-cache-id))
  (format #t "~Tmesh-cache-tris: #x~X~%" (-> obj mesh-cache-tris))
  obj
  )

;; definition of type collide-shape-prim-group
(deftype collide-shape-prim-group (collide-shape-prim)
<<<<<<< HEAD
  ((num-prims       int32                :offset-assert  72)
   (allocated-prims int32                :offset-assert  76)
   (prim            collide-shape-prim 1 :offset-assert  80)
=======
  ((num-prims       int32                       :offset-assert  72)
   (allocated-prims int32                       :offset-assert  76)
   (prim            collide-shape-prim 1        :offset-assert  80)
   (prims           collide-shape-prim :dynamic :offset         80)
>>>>>>> f6841009
   )
  :method-count-assert 30
  :size-assert         #x54
  :flag-assert         #x1e00000054
  (:methods
    (new (symbol type basic uint int) _type_ 0)
    (dummy-28 (_type_) none 28)
    (dummy-29 () none 29)
    )
  )

;; definition for method 3 of type collide-shape-prim-group
(defmethod inspect collide-shape-prim-group ((obj collide-shape-prim-group))
  (format #t "[~8x] ~A~%" obj (-> obj type))
  (format #t "~Tcshape: ~A~%" (-> obj cshape))
  (format #t "~Tprim-id: #x~X~%" (-> obj prim-id))
  (format #t "~Ttransform-index: ~D~%" (-> obj transform-index))
  (format #t "~Tprim-core: #<collide-prim-core @ #x~X>~%" (-> obj prim-core))
  (format #t "~Tlocal-sphere: ~`vector`P~%" (-> obj local-sphere))
  (format #t "~Tcollide-with: ~D~%" (-> obj collide-with))
  (format #t "~Tworld-sphere: ~`vector`P~%" (-> obj prim-core))
  (format #t "~Tcollide-as: ~D~%" (-> obj prim-core collide-as))
  (format #t "~Taction: ~D~%" (-> obj prim-core action))
  (format #t "~Toffense: ~D~%" (-> obj prim-core offense))
  (format #t "~Tprim-type: ~D~%" (-> obj prim-core prim-type))
  (format #t "~Tradius: (meters ~m)~%" (-> obj local-sphere w))
  (format #t "~Tnum-prims: ~D~%" (-> obj num-prims))
  (format #t "~Tallocated-prims: ~D~%" (-> obj allocated-prims))
  (format #t "~Tprim[1] @ #x~X~%" (-> obj prims))
  obj
  )

;; definition of type collide-shape
(deftype collide-shape (trsqv)
  ((process             process                      :offset-assert 140)
   (max-iteration-count uint8                        :offset-assert 144)
   (nav-flags           uint8                        :offset-assert 145)
   (pad-byte            uint8                      2 :offset-assert 146)
   (pat-ignore-mask     pat-surface                  :offset-assert 148)
   (event-self          basic                        :offset-assert 152)
   (event-other         basic                        :offset-assert 156)
   (root-prim           collide-shape-prim           :offset-assert 160)
   (riders              collide-sticky-rider-group   :offset-assert 164)
   (backup-collide-as   uint64                       :offset-assert 168)
   (backup-collide-with uint64                       :offset-assert 176)
   )
  :method-count-assert 56
  :size-assert         #xb8
  :flag-assert         #x38000000b8
  (:methods
    (new (symbol type process collide-list-enum) _type_ 0)
    (TODO-RENAME-28 (_type_) none 28)
    (dummy-29 (_type_ int) none 29)
    (TODO-RENAME-30 (_type_ vector) none 30)
    (dummy-31 () none 31)
    (dummy-32 () none 32)
    (dummy-33 (_type_ vector uint) none 33)
    (dummy-34 (_type_ uint) collide-shape-prim 34)
    (dummy-35 (_type_) none 35)
    (dummy-36 () none 36)
    (dummy-37 () none 37)
    (dummy-38 () none 38)
    (dummy-39 () none 39)
    (dummy-40 (_type_ structure) none 40)
    (dummy-41 () none 41)
    (dummy-42 () none 42)
    (dummy-43 () none 43)
    (dummy-44 (_type_) none 44)
    (dummy-45 (_type_) none 45)
    (dummy-46 (_type_) none 46)
    (dummy-47 (_type_) none 47)
    (dummy-48 (_type_) none 48)
    (dummy-49 (_type_) none 49)
    (dummy-50 (_type_) none 50)
    (dummy-51 () none 51)
    (dummy-52 () none 52)
    (dummy-53 (_type_ int int int) none 53)
    (dummy-54 (_type_ int int) none 54)
    (dummy-55 (_type_ process uint float float float) none 55)
    )
  )

;; definition for method 3 of type collide-shape
(defmethod inspect collide-shape ((obj collide-shape))
  (format #t "[~8x] ~A~%" obj (-> obj type))
  (format #t "~Ttrans: ~`vector`P~%" (-> obj trans))
  (format #t "~Trot: ~`vector`P~%" (-> obj quat))
  (format #t "~Tscale: ~`vector`P~%" (-> obj scale))
  (format #t "~Tquat: #<quaternion @ #x~X>~%" (-> obj quat))
  (format
   #t
   "~Tpause-adjust-distance: (meters ~m)~%"
   (-> obj pause-adjust-distance)
   )
  (format #t "~Tnav-radius: (meters ~m)~%" (-> obj nav-radius))
  (format #t "~Ttransv: ~`vector`P~%" (-> obj transv))
  (format #t "~Trotv: ~`vector`P~%" (-> obj rotv))
  (format #t "~Tscalev: ~`vector`P~%" (-> obj scalev))
  (format #t "~Tdir-targ: #<quaternion @ #x~X>~%" (-> obj dir-targ))
  (format #t "~Tangle-change-time: ~D~%" (-> obj angle-change-time))
  (format #t "~Told-y-angle-diff: ~f~%" (-> obj old-y-angle-diff))
  (format #t "~Tprocess: ~A~%" (-> obj process))
  (format #t "~Tmax-iteration-count: ~D~%" (-> obj max-iteration-count))
  (format #t "~Tnav-flags: ~D~%" (-> obj nav-flags))
  (format #t "~Tpad-byte[2] @ #x~X~%" (-> obj pad-byte))
  (format #t "~Tpat-ignore-mask: ~D~%" (-> obj pat-ignore-mask))
  (format #t "~Tevent-self: ~A~%" (-> obj event-self))
  (format #t "~Tevent-other: ~A~%" (-> obj event-other))
  (format #t "~Troot-prim: ~A~%" (-> obj root-prim))
  (format #t "~Triders: ~A~%" (-> obj riders))
  (format #t "~Tbackup-collide-as: ~D~%" (-> obj backup-collide-as))
  (format #t "~Tbackup-collide-with: ~D~%" (-> obj backup-collide-with))
  obj
  )

;; definition of type collide-shape-moving
(deftype collide-shape-moving (collide-shape)
  ((rider-time         uint64                :offset-assert 184)
   (rider-last-move    vector      :inline   :offset-assert 192)
   (trans-old          vector      3 :inline :offset-assert 208)
   (poly-pat           pat-surface           :offset-assert 256)
   (cur-pat            pat-surface           :offset-assert 260)
   (ground-pat         pat-surface           :offset-assert 264)
   (status             uint64                :offset-assert 272)
   (old-status         uint64                :offset-assert 280)
   (prev-status        uint64                :offset-assert 288)
   (reaction-flag      uint32                :offset-assert 296)
   (reaction           function              :offset-assert 300)
   (no-reaction        function              :offset-assert 304)
   (local-normal       vector      :inline   :offset-assert 320)
   (surface-normal     vector      :inline   :offset-assert 336)
   (poly-normal        vector      :inline   :offset-assert 352)
   (ground-poly-normal vector      :inline   :offset-assert 368)
   (ground-touch-point vector      :inline   :offset-assert 384)
   (shadow-pos         vector      :inline   :offset-assert 400)
   (ground-impact-vel  meters                :offset-assert 416)
   (surface-angle      float                 :offset-assert 420)
   (poly-angle         float                 :offset-assert 424)
   (touch-angle        float                 :offset-assert 428)
   (coverage           float                 :offset-assert 432)
   (dynam              dynamics              :offset-assert 436)
   (surf               surface               :offset-assert 440)
   )
  :method-count-assert 65
  :size-assert         #x1bc
  :flag-assert         #x41000001bc
  (:methods
    (dummy-56 (_type_ pat-surface) none 56)
    (dummy-57 (_type_ vector) none 57)
    (dummy-58 (_type_ vector) none 58)
    (dummy-59 (_type_ vector uint float symbol symbol symbol) none 59)
    (dummy-60 (_type_ float float symbol uint) none 60)
    (TODO-RENAME-61 (_type_ vector vector vector) none 61)
    (dummy-62 (_type_ vector float) vector 62)
    (dummy-63 () none 63)
    (dummy-64 () none 64)
    )
  )

;; definition for method 3 of type collide-shape-moving
(defmethod inspect collide-shape-moving ((obj collide-shape-moving))
  (format #t "[~8x] ~A~%" obj (-> obj type))
  (format #t "~Ttrans: ~`vector`P~%" (-> obj trans))
  (format #t "~Trot: ~`vector`P~%" (-> obj quat))
  (format #t "~Tscale: ~`vector`P~%" (-> obj scale))
  (format #t "~Tquat: #<quaternion @ #x~X>~%" (-> obj quat))
  (format
   #t
   "~Tpause-adjust-distance: (meters ~m)~%"
   (-> obj pause-adjust-distance)
   )
  (format #t "~Tnav-radius: (meters ~m)~%" (-> obj nav-radius))
  (format #t "~Ttransv: ~`vector`P~%" (-> obj transv))
  (format #t "~Trotv: ~`vector`P~%" (-> obj rotv))
  (format #t "~Tscalev: ~`vector`P~%" (-> obj scalev))
  (format #t "~Tdir-targ: #<quaternion @ #x~X>~%" (-> obj dir-targ))
  (format #t "~Tangle-change-time: ~D~%" (-> obj angle-change-time))
  (format #t "~Told-y-angle-diff: ~f~%" (-> obj old-y-angle-diff))
  (format #t "~Tprocess: ~A~%" (-> obj process))
  (format #t "~Tmax-iteration-count: ~D~%" (-> obj max-iteration-count))
  (format #t "~Tnav-flags: ~D~%" (-> obj nav-flags))
  (format #t "~Tpad-byte[2] @ #x~X~%" (-> obj pad-byte))
  (format #t "~Tpat-ignore-mask: ~D~%" (-> obj pat-ignore-mask))
  (format #t "~Tevent-self: ~A~%" (-> obj event-self))
  (format #t "~Tevent-other: ~A~%" (-> obj event-other))
  (format #t "~Troot-prim: ~A~%" (-> obj root-prim))
  (format #t "~Triders: ~A~%" (-> obj riders))
  (format #t "~Tbackup-collide-as: ~D~%" (-> obj backup-collide-as))
  (format #t "~Tbackup-collide-with: ~D~%" (-> obj backup-collide-with))
  (format #t "~Trider-time: ~D~%" (-> obj rider-time))
  (format #t "~Trider-last-move: ~`vector`P~%" (-> obj rider-last-move))
  (format #t "~Ttrans-old[3] @ #x~X~%" (-> obj trans-old))
  (format #t "~Tpoly-pat: #x~X~%" (-> obj poly-pat))
  (format #t "~Tcur-pat: #x~X~%" (-> obj cur-pat))
  (format #t "~Tground-pat: #x~X~%" (-> obj ground-pat))
  (format #t "~Tstatus: ~D~%" (-> obj status))
  (format #t "~Told-status: ~D~%" (-> obj old-status))
  (format #t "~Tprev-status: ~D~%" (-> obj prev-status))
  (format #t "~Treaction-flag: ~D~%" (-> obj reaction-flag))
  (format #t "~Treaction: ~A~%" (-> obj reaction))
  (format #t "~Tno-reaction: ~A~%" (-> obj no-reaction))
  (format #t "~Tlocal-normal: ~`vector`P~%" (-> obj local-normal))
  (format #t "~Tsurface-normal: ~`vector`P~%" (-> obj surface-normal))
  (format #t "~Tpoly-normal: ~`vector`P~%" (-> obj poly-normal))
  (format #t "~Tground-poly-normal: ~`vector`P~%" (-> obj ground-poly-normal))
  (format #t "~Tground-touch-point: ~`vector`P~%" (-> obj ground-touch-point))
  (format #t "~Tshadow-pos: ~`vector`P~%" (-> obj shadow-pos))
  (format #t "~Tground-impact-vel: (meters ~m)~%" (-> obj ground-impact-vel))
  (format #t "~Tsurface-angle: ~f~%" (-> obj surface-angle))
  (format #t "~Tpoly-angle: ~f~%" (-> obj poly-angle))
  (format #t "~Ttouch-angle: ~f~%" (-> obj touch-angle))
  (format #t "~Tcoverage: ~f~%" (-> obj coverage))
  (format #t "~Tdynam: ~A~%" (-> obj dynam))
  (format #t "~Tsurf: ~A~%" (-> obj surf))
  obj
  )

;; definition for method 0 of type collide-shape-prim
(defmethod
  new
  collide-shape-prim
  ((allocation symbol)
   (type-to-make type)
   (cshape basic)
   (prim-id uint)
   (size-bytes int)
   )
  (let ((v0-0 (object-new allocation type-to-make size-bytes)))
   (set! (-> v0-0 cshape) cshape)
   (set! (-> v0-0 prim-id) prim-id)
   (set! (-> v0-0 prim-core action) (the-as uint 0))
   (set! (-> v0-0 prim-core collide-as) (the-as uint 0))
   (set! (-> v0-0 collide-with) (the-as uint 0))
   (set! (-> v0-0 transform-index) -2)
   (set! (-> v0-0 prim-core offense) 0)
   (set! (-> v0-0 prim-core prim-type) -2)
   v0-0
   )
  )

;; definition for method 0 of type collide-shape-prim-sphere
;; INFO: Return type mismatch collide-shape-prim vs collide-shape-prim-sphere.
(defmethod
  new
  collide-shape-prim-sphere
  ((allocation symbol) (type-to-make type) (cshape basic) (prim-id uint))
  (let
   ((obj
     (the-as
      collide-shape-prim-sphere
      ((method-of-type collide-shape-prim new)
       allocation
       type-to-make
       cshape
       prim-id
       76
       )
      )
     )
    )
   (set! (-> obj pat) (new 'static 'pat-surface :mode (pat-mode obstacle)))
   (set! (-> obj prim-core prim-type) -1)
   (the-as collide-shape-prim-sphere obj)
   )
  )

;; definition for method 0 of type collide-shape-prim-mesh
;; INFO: Return type mismatch collide-shape-prim vs collide-shape-prim-mesh.
(defmethod
  new
  collide-shape-prim-mesh
  ((allocation symbol)
   (type-to-make type)
   (cshape basic)
   (mesh-id uint)
   (prim-id uint)
   )
  (let
   ((obj
     (the-as
      collide-shape-prim-mesh
      ((method-of-type collide-shape-prim new)
       allocation
       type-to-make
       cshape
       prim-id
       92
       )
      )
     )
    )
   (set! (-> obj mesh) #f)
   (set! (-> obj mesh-id) (the-as int mesh-id))
   (set! (-> obj mesh-cache-id) (the-as uint 0))
   (set! (-> obj prim-core prim-type) 1)
   (the-as collide-shape-prim-mesh obj)
   )
  )

;; definition for method 0 of type collide-shape-prim-group
;; INFO: Return type mismatch collide-shape-prim vs collide-shape-prim-group.
(defmethod
  new
  collide-shape-prim-group
  ((allocation symbol)
   (type-to-make type)
   (cshape basic)
   (elt-count uint)
   (prim-id int)
   )
  (let
   ((obj
     (the-as
      collide-shape-prim-group
      ((method-of-type collide-shape-prim new)
       allocation
       type-to-make
       cshape
       (the-as uint prim-id)
       (the-as int (+ (-> type-to-make size) (* (+ elt-count -1) 4)))
       )
      )
     )
    )
   (set! (-> obj allocated-prims) (the-as int elt-count))
   (set! (-> obj num-prims) 0)
   (set! (-> obj prim-core prim-type) 0)
   (while (nonzero? elt-count)
    (+! elt-count -1)
<<<<<<< HEAD
    (set! (-> obj prim elt-count) #f)
=======
    (set! (-> obj prims elt-count) #f)
>>>>>>> f6841009
    (nop!)
    )
   (the-as collide-shape-prim-group obj)
   )
  )

;; definition for method 4 of type collide-shape-prim-group
(defmethod length collide-shape-prim-group ((obj collide-shape-prim-group))
  (-> obj num-prims)
  )

;; definition for method 5 of type collide-shape-prim-group
;; INFO: Return type mismatch uint vs int.
(defmethod asize-of collide-shape-prim-group ((obj collide-shape-prim-group))
  (the-as int (+ (-> obj type size) (* (+ (-> obj allocated-prims) -1) 4)))
  )

;; definition for method 0 of type collide-shape
(defmethod
  new
  collide-shape
  ((allocation symbol)
   (type-to-make type)
   (proc process)
   (collide-list-kind collide-list-enum)
   )
  (let
   ((obj
     (object-new allocation type-to-make (the-as int (-> type-to-make size)))
     )
    )
   (set! (-> obj process) proc)
   (set! (-> obj max-iteration-count) (the-as uint 1))
   (set! (-> obj nav-flags) (the-as uint 1))
   (set! (-> obj event-self) #f)
   (set! (-> obj event-other) #f)
   (set! (-> obj riders) #f)
   (set! (-> obj root-prim) #f)
   (case (-> proc type symbol) 
    (('camera)
      (set!
       (-> obj pat-ignore-mask)
       (new 'static 'pat-surface :skip #x2 :nocamera #x1)
       )
      )
    (else
     (set!
      (-> obj pat-ignore-mask)
      (new 'static 'pat-surface :skip #x1 :noentity #x1)
      )
     )
    )
   (set! (-> obj trans w) 1.0)
   (quaternion-identity! (-> obj quat))
   (vector-identity! (-> obj scale))
   (cond
    ((= collide-list-kind (collide-list-enum hit-by-player))
     (add-connection *collide-hit-by-player-list* proc #f obj #f #f)
     )
    ((= collide-list-kind (collide-list-enum usually-hit-by-player))
     (add-connection *collide-usually-hit-by-player-list* proc #f obj #f #f)
     )
    ((= collide-list-kind (collide-list-enum hit-by-others))
     (add-connection *collide-hit-by-others-list* proc #f obj #f #f)
     )
    ((= collide-list-kind (collide-list-enum player))
     (add-connection *collide-player-list* proc #f obj #f #f)
     )
    (else
     (format 0 "Unsupported collide-list-enum in collide-shape constructor!~%")
     )
    )
   obj
   )
  )

;; definition for method 0 of type collide-sticky-rider-group
(defmethod
  new
  collide-sticky-rider-group
  ((allocation symbol) (type-to-make type) (arg0 int))
  (let
   ((obj
     (object-new
      allocation
      type-to-make
      (the-as int (+ (-> type-to-make size) (* (+ arg0 -1) 32)))
      )
     )
    )
   (set! (-> obj allocated-riders) arg0)
   (set! (-> obj num-riders) 0)
   obj
   )
  )

;; definition for method 4 of type collide-sticky-rider-group
(defmethod length collide-sticky-rider-group ((obj collide-sticky-rider-group))
  (-> obj num-riders)
  )

;; definition for method 5 of type collide-sticky-rider-group
;; INFO: Return type mismatch uint vs int.
(defmethod asize-of collide-sticky-rider-group ((obj collide-sticky-rider-group))
  (the-as int (+ (-> obj type size) (* (+ (-> obj allocated-riders) -1) 32)))
  )

;; definition for symbol *collide-shape-prim-backgnd*, type collide-shape-prim-mesh
(define
  *collide-shape-prim-backgnd*
  (new 'static 'collide-shape-prim-mesh
   :cshape #f
   :prim-core
   (new 'static 'collide-prim-core
    :world-sphere (new 'static 'vector :w 204800000.0)
    :collide-as #x1
    :action #x1
    :offense 4
    :prim-type 2
    )
   :local-sphere (new 'static 'vector :w 204800000.0)
   :mesh #f
   )
  )

;; definition for symbol *collide-shape-prim-water*, type collide-shape-prim-mesh
(define
  *collide-shape-prim-water*
  (new 'static 'collide-shape-prim-mesh
   :cshape #f
   :prim-core
   (new 'static 'collide-prim-core
    :world-sphere (new 'static 'vector :w 204800000.0)
    :collide-as #x20
    :action #x1
    :offense 4
    :prim-type 2
    )
   :local-sphere (new 'static 'vector :w 204800000.0)
   :mesh #f
   )
  )<|MERGE_RESOLUTION|>--- conflicted
+++ resolved
@@ -352,16 +352,10 @@
 
 ;; definition of type collide-shape-prim-group
 (deftype collide-shape-prim-group (collide-shape-prim)
-<<<<<<< HEAD
-  ((num-prims       int32                :offset-assert  72)
-   (allocated-prims int32                :offset-assert  76)
-   (prim            collide-shape-prim 1 :offset-assert  80)
-=======
   ((num-prims       int32                       :offset-assert  72)
    (allocated-prims int32                       :offset-assert  76)
    (prim            collide-shape-prim 1        :offset-assert  80)
    (prims           collide-shape-prim :dynamic :offset         80)
->>>>>>> f6841009
    )
   :method-count-assert 30
   :size-assert         #x54
@@ -691,11 +685,7 @@
    (set! (-> obj prim-core prim-type) 0)
    (while (nonzero? elt-count)
     (+! elt-count -1)
-<<<<<<< HEAD
-    (set! (-> obj prim elt-count) #f)
-=======
     (set! (-> obj prims elt-count) #f)
->>>>>>> f6841009
     (nop!)
     )
    (the-as collide-shape-prim-group obj)
