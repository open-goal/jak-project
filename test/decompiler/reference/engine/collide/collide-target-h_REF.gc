--- conflicted
+++ resolved
@@ -40,13 +40,8 @@
 
 ;; definition of type control-info
 (deftype control-info (collide-shape-moving)
-<<<<<<< HEAD
-  ((some-quaternion quaternion                  :offset        496)
-   (array-size      int16                       :offset        2490)
-   (history-array   collide-history 128 :inline :offset-assert 2496)
-   (pad             uint32          27          :offset-assert 18880)
-=======
-  ((unknown-vector00 vector          :inline     :offset        576)
+  ((some-quaternion  quaternion                  :offset        496)
+   (unknown-vector00 vector          :inline     :offset        576)
    (unknown-surface  surface                     :offset        660)
    (unknown-symbol   symbol                      :offset        664)
    (unknown-qword    uint128                     :offset        1136)
@@ -57,7 +52,6 @@
    (history-length   int16                       :offset        2490)
    (history-data     collide-history 128 :inline :offset-assert 2496)
    (pad              uint32          27          :offset-assert 18880)
->>>>>>> a6eb5199
    )
   :method-count-assert 65
   :size-assert         #x4a2c
