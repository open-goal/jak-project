;;-*-Lisp-*-
(in-package goal)

;; definition for function position-in-front-of-camera!
(defun position-in-front-of-camera! ((arg0 vector) (arg1 float) (arg2 float))
<<<<<<< HEAD
  (rlet ((vf0 :class vf)
         (vf1 :class vf)
         (vf2 :class vf)
         )
   (init-vf0-vector)
   (let ((v1-0 arg0))
    (let ((a0-2 (-> *math-camera* inv-camera-rot vector 2))
          (f0-0 arg1)
          )
     (.lvf vf1 (&-> a0-2 quad))
     (let ((a0-3 f0-0))
      (.mov vf2 a0-3)
      )
     )
    (.add.x.vf vf1 vf0 vf0 :mask #b1000)
    (.mul.x.vf vf1 vf1 vf2 :mask #b111)
    (.svf (&-> v1-0 quad) vf1)
    )
   (vector+float*! arg0 arg0 (-> *math-camera* inv-camera-rot vector 1) arg2)
   (vector+! arg0 arg0 (-> *math-camera* trans))
   arg0
   )
=======
  (vector-float*! arg0 (-> *math-camera* inv-camera-rot vector 2) arg1)
  (vector+float*! arg0 arg0 (-> *math-camera* inv-camera-rot vector 1) arg2)
  (vector+! arg0 arg0 (-> *math-camera* trans))
  arg0
>>>>>>> 2506325f
  )

;; definition for function matrix-local->world
(defun matrix-local->world ((arg0 symbol))
  (if arg0
   (-> *math-camera* inv-camera-rot-smooth)
   (-> *math-camera* inv-camera-rot)
   )
  )

;; definition for function matrix-world->local
(defun matrix-world->local ()
  (-> *math-camera* camera-rot)
  )

;; definition (perm) for symbol *camera-dummy-vector*, type vector
(define-perm *camera-dummy-vector* vector (vector-reset! (new 'global 'vector)))

;; definition for function camera-pos
;; INFO: Return type mismatch object vs vector.
(defun camera-pos ()
  (the-as vector (cond
                  (*camera-combiner*
                   (-> *camera-combiner* stack)
                   )
                  (*math-camera*
                   (-> *math-camera* trans)
                   )
                  (else
                   *camera-dummy-vector*
                   )
                  )
   )
  )

;; definition for function math-camera-pos
(defun math-camera-pos ()
  (-> *math-camera* trans)
  )

;; definition for function camera-angle
(defun camera-angle ()
  (let ((f0-0 (-> *math-camera* camera-rot vector 0 x))
        (f1-0 (-> *math-camera* camera-rot vector 0 z))
        )
   (atan f1-0 f0-0)
   )
  )

;; definition for function camera-teleport-to-entity
;; INFO: Return type mismatch int vs none.
;; Used lq/sq
(defun camera-teleport-to-entity ((arg0 entity-actor))
  (with-pp (let ((gp-0 (new 'stack 'transformq)))
            (set!
             (-> gp-0 trans quad)
             (-> (the-as transform (-> arg0 extra)) scale quad)
             )
            (quaternion-copy! (-> gp-0 quat) (-> arg0 quat))
            (vector-identity! (-> gp-0 scale))
            (let ((a1-2 (new 'stack-no-clear 'event-message-block)))
             (set! (-> a1-2 from) pp)
             (set! (-> a1-2 num-params) 1)
             (set! (-> a1-2 message) 'teleport-to-transformq)
             (set! (-> a1-2 param 0) (the-as uint gp-0))
             (send-event-function *camera* a1-2)
             )
            )
   0
   (none)
   )
  )<|MERGE_RESOLUTION|>--- conflicted
+++ resolved
@@ -3,35 +3,10 @@
 
 ;; definition for function position-in-front-of-camera!
 (defun position-in-front-of-camera! ((arg0 vector) (arg1 float) (arg2 float))
-<<<<<<< HEAD
-  (rlet ((vf0 :class vf)
-         (vf1 :class vf)
-         (vf2 :class vf)
-         )
-   (init-vf0-vector)
-   (let ((v1-0 arg0))
-    (let ((a0-2 (-> *math-camera* inv-camera-rot vector 2))
-          (f0-0 arg1)
-          )
-     (.lvf vf1 (&-> a0-2 quad))
-     (let ((a0-3 f0-0))
-      (.mov vf2 a0-3)
-      )
-     )
-    (.add.x.vf vf1 vf0 vf0 :mask #b1000)
-    (.mul.x.vf vf1 vf1 vf2 :mask #b111)
-    (.svf (&-> v1-0 quad) vf1)
-    )
-   (vector+float*! arg0 arg0 (-> *math-camera* inv-camera-rot vector 1) arg2)
-   (vector+! arg0 arg0 (-> *math-camera* trans))
-   arg0
-   )
-=======
   (vector-float*! arg0 (-> *math-camera* inv-camera-rot vector 2) arg1)
   (vector+float*! arg0 arg0 (-> *math-camera* inv-camera-rot vector 1) arg2)
   (vector+! arg0 arg0 (-> *math-camera* trans))
   arg0
->>>>>>> 2506325f
   )
 
 ;; definition for function matrix-local->world
