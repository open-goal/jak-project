;;-*-Lisp-*-
(in-package goal)

;; definition for symbol *cam-res-string*, type string
(define *cam-res-string* (new 'global 'string 64 (the-as string #f)))

;; definition for function cam-slave-get-vector-with-offset
;; Used lq/sq
(defun cam-slave-get-vector-with-offset ((arg0 entity-actor) (arg1 vector) (arg2 symbol))
  (local-vars (s3-0 structure))
  (cond
    ((= arg2 'trans)
     (set! s3-0 (-> arg0 trans))
     )
    ((= arg2 'rot)
     (set! s3-0 (-> arg0 quat))
     )
    (else
      (set! s3-0 (res-lump-struct arg0 arg2 structure))
      )
    )
  (let ((s2-0 (method-of-type res-lump get-property-struct)))
    (format (clear *res-key-string*) "~S~S" arg2 '-offset)
    (let ((a0-6 (s2-0
                  arg0
                  (string->symbol *res-key-string*)
                  'interp
                  -1000000000.0
                  #f
                  (the-as (pointer res-tag) #f)
                  *res-static-buf*
                  )
                )
          )
      (cond
        ((and s3-0 a0-6)
         (vector+! arg1 (the-as vector s3-0) (the-as vector a0-6))
         #t
         )
        ((the-as vector s3-0)
         (set! (-> arg1 quad) (-> (the-as vector s3-0) quad))
         #t
         )
        (else
          #f
          )
        )
      )
    )
  )

;; definition for function cam-slave-get-flags
(defun cam-slave-get-flags ((arg0 entity) (arg1 symbol))
  (let ((gp-0 (res-lump-value arg0 arg1 uint128))
        (s3-0 (method-of-type res-lump get-property-value))
        (s2-0 arg0)
        )
    (format (clear *res-key-string*) "~S~S" arg1 '-on)
    (let ((s3-1 (s3-0
                  s2-0
                  (string->symbol *res-key-string*)
                  'interp
                  -1000000000.0
                  (the-as uint128 0)
                  (the-as (pointer res-tag) #f)
                  *res-static-buf*
                  )
                )
          (s2-1 (method-of-type res-lump get-property-value))
          )
      (format (clear *res-key-string*) "~S~S" arg1 '-off)
      (let ((v1-3 (s2-1
                    arg0
                    (string->symbol *res-key-string*)
                    'interp
                    -1000000000.0
                    (the-as uint128 0)
                    (the-as (pointer res-tag) #f)
                    *res-static-buf*
                    )
                  )
            )
        (logclear (logior gp-0 s3-1) v1-3)
        )
      )
    )
  )

;; definition for function cam-slave-get-float
(defun cam-slave-get-float ((arg0 entity) (arg1 symbol) (arg2 float))
  (let ((f30-0 (res-lump-float arg0 arg1 :default arg2))
        (s4-0 (method-of-type res-lump get-property-value-float))
        )
    (format (clear *res-key-string*) "~S~S" arg1 '-offset)
    (+ f30-0 (s4-0
               arg0
               (string->symbol *res-key-string*)
               'interp
               -1000000000.0
               0.0
               (the-as (pointer res-tag) #f)
               *res-static-buf*
               )
       )
    )
  )

;; definition for function cam-slave-get-fov
(defun cam-slave-get-fov ((arg0 entity))
  (let ((f30-0 (res-lump-float arg0 'fov))
        (s5-0 (method-of-type res-lump get-property-value-float))
        )
    (format (clear *res-key-string*) "~S~S" 'fov '-offset)
    (let ((f0-0 (s5-0
                  arg0
                  (string->symbol *res-key-string*)
                  'interp
                  -1000000000.0
                  0.0
                  (the-as (pointer res-tag) #f)
                  *res-static-buf*
                  )
                )
          )
      (if (= f30-0 0.0)
          (+ 11650.845 f0-0)
          (+ f30-0 f0-0)
          )
      )
    )
  )

;; definition for function cam-slave-get-intro-step
(defun cam-slave-get-intro-step ((arg0 entity))
  (let ((f30-0 (res-lump-float arg0 'intro-time))
        (s5-0 (method-of-type res-lump get-property-value-float))
        )
    (format (clear *res-key-string*) "~S~S" 'intro-time '-offset)
    (let ((f0-1 (+ f30-0 (s5-0
                           arg0
                           (string->symbol *res-key-string*)
                           'interp
                           -1000000000.0
                           0.0
                           (the-as (pointer res-tag) #f)
                           *res-static-buf*
                           )
                   )
                )
          )
      (if (>= 0.0 f0-1)
          0.004166667
          (/ 0.016666668 f0-1)
          )
      )
    )
  )

;; definition for function cam-slave-get-interp-time
(defun cam-slave-get-interp-time ((arg0 entity))
  (let ((f30-0 (res-lump-float arg0 'interpTime))
        (s5-0 (method-of-type res-lump get-property-value-float))
        )
    (format (clear *res-key-string*) "~S~S" 'interpTime '-offset)
    (let ((f0-1 (+ f30-0 (s5-0
                           arg0
                           (string->symbol *res-key-string*)
                           'interp
                           -1000000000.0
                           0.0
                           (the-as (pointer res-tag) #f)
                           *res-static-buf*
                           )
                   )
                )
          )
      (if (>= 0.001 f0-1)
          (set! f0-1 0.0)
          )
      f0-1
      )
    )
  )

;; definition for function cam-slave-get-rot
(defun cam-slave-get-rot ((arg0 entity-actor) (arg1 matrix))
  (let ((s4-0 (method-of-type res-lump get-property-struct))
        (s3-0 arg0)
        )
    (format (clear *res-key-string*) "~S~S" 'rot '-offset)
    (let ((a1-3 (s4-0
                  s3-0
                  (string->symbol *res-key-string*)
                  'interp
                  -1000000000.0
                  #f
                  (the-as (pointer res-tag) #f)
                  *res-static-buf*
                  )
                )
          )
      (cond
        (a1-3
          (let ((s4-1 (new 'stack-no-clear 'quaternion)))
            (quaternion*! s4-1 (the-as quaternion a1-3) (-> arg0 quat))
            (quaternion-normalize! s4-1)
            (quaternion->matrix arg1 s4-1)
            )
          )
        (else
          (quaternion->matrix arg1 (-> arg0 quat))
          )
        )
      )
    )
  arg1
  )

;; definition for function cam-state-from-entity
;; INFO: Return type mismatch (state camera-slave) vs state.
(defun cam-state-from-entity ((arg0 entity))
  (let ((s5-0 (new 'stack 'curve)))
    (the-as state (cond
                    ((not arg0)
                     (the-as (state camera-slave) #f)
                     )
                    ((res-lump-struct arg0 'pivot structure)
                     cam-circular
                     )
                    ((res-lump-struct arg0 'align structure)
                     cam-standoff-read-entity
                     )
                    ((get-curve-data! arg0 s5-0 'campath 'campath-k -1000000000.0)
                     cam-spline
                     )
                    ((< 0.0 (cam-slave-get-float arg0 'stringMaxLength 0.0))
                     *camera-base-mode*
                     )
                    (else
                      cam-fixed-read-entity
                      )
                    )
            )
    )
  )

;; definition for function parameter-ease-none
(defun parameter-ease-none ((arg0 object))
  arg0
  )

;; definition for function parameter-ease-clamp
(defun parameter-ease-clamp ((arg0 float))
  (cond
    ((>= arg0 1.0)
     (set! arg0 1.0)
     )
    ((>= 0.0 arg0)
     (set! arg0 0.0)
     )
    )
  arg0
  )

;; definition for function parameter-ease-lerp-clamp
(defun parameter-ease-lerp-clamp ((arg0 float))
  (cond
    ((>= arg0 1.0)
     1.0
     )
    ((>= 0.0 arg0)
     0.0
     )
    ((>= 0.25 arg0)
     (* 0.5 arg0)
     )
    ((>= arg0 0.75)
     (- 1.0 (* 0.5 (- 1.0 arg0)))
     )
    (else
      (+ 0.125 (* 1.5 (+ -0.25 arg0)))
      )
    )
  )

;; definition for function parameter-ease-sqrt-clamp
(defun parameter-ease-sqrt-clamp ((arg0 float))
  (cond
    ((>= arg0 1.0)
     1.0
     )
    ((>= 0.0 arg0)
     0.0
     )
    ((>= 0.5 arg0)
     (* 0.5 (- 1.0 (sqrtf (- 1.0 (* 2.0 arg0)))))
     )
    (else
      (* 0.5 (+ 1.0 (sqrtf (+ -1.0 (* 2.0 arg0)))))
      )
    )
  )

;; definition for function fourth-power
(defun fourth-power ((arg0 float))
  (let ((f0-2 (* arg0 arg0)))
    (* f0-2 f0-2)
    )
  )

;; definition for function third-power
(defun third-power ((arg0 float))
  (* arg0 arg0 arg0)
  )

;; definition for function parameter-ease-sqr-clamp
(defun parameter-ease-sqr-clamp ((arg0 float))
  (cond
    ((>= arg0 1.0)
     1.0
     )
    ((>= 0.0 arg0)
     0.0
     )
    ((>= 0.5 arg0)
     (let ((f0-3 0.5)
           (f1-4 (* 2.0 arg0))
           )
       (* f0-3 (* f1-4 f1-4))
       )
     )
    (else
      (let ((f0-5 1.0)
            (f1-7 0.5)
            (f2-2 (* 2.0 (- 1.0 arg0)))
            )
        (- f0-5 (* f1-7 (* f2-2 f2-2)))
        )
      )
    )
  )

;; definition for function parameter-ease-sin-clamp
(defun parameter-ease-sin-clamp ((arg0 float))
  (cond
    ((>= arg0 1.0)
     1.0
     )
    ((>= 0.0 arg0)
     0.0
     )
    (else
      (+ 0.5 (* 0.5 (sin (* 182.04445 (+ -90.0 (* 180.0 arg0))))))
      )
    )
  )

;; definition for method 9 of type cam-index
;; Used lq/sq
(defmethod dummy-9 cam-index ((obj cam-index) (arg0 symbol) (arg1 entity) (arg2 vector) (arg3 curve))
  (local-vars (sv-32 (function _varargs_ object)))
  (format (clear *cam-res-string*) "~S-flags" arg0)
  (set! (-> obj flags) (the-as cam-index-options (cam-slave-get-flags arg1 (string->symbol *res-key-string*))))
  (let ((s3-2 (res-lump-data arg1 arg0 pointer))
        (s0-1 (method-of-type res-lump get-property-struct))
        )
    (set! sv-32 format)
    (let ((a0-7 (clear *res-key-string*))
          (a1-4 "~S~S")
          (a3-2 '-offset)
          )
      (sv-32 a0-7 a1-4 arg0 a3-2)
      )
    (let ((v0-8 (s0-1
                  arg1
                  (string->symbol *res-key-string*)
                  'interp
                  -1000000000.0
                  #f
                  (the-as (pointer res-tag) #f)
                  *res-static-buf*
                  )
                )
          )
      (cond
        (s3-2
          (cond
            (v0-8
              (vector+! (the-as vector (-> obj vec)) (the-as vector (&+ s3-2 0)) (the-as vector v0-8))
              (vector+! (-> obj vec 1) (the-as vector (&+ s3-2 16)) (the-as vector v0-8))
              )
            (else
              (set! (-> obj vec 0 quad) (-> (the-as (pointer uint128) (&+ s3-2 0))))
              (set! (-> obj vec 1 quad) (-> (the-as (pointer uint128) (&+ s3-2 16))))
              )
            )
          )
        (arg3
          (set! (-> obj vec 0 quad) (-> (the-as (pointer uint128) (&+ (-> arg3 cverts) 0))))
          (set! (-> obj vec 1 quad)
                (-> (the-as (pointer uint128) (&+ (-> arg3 cverts) (* (+ (-> arg3 num-cverts) -1) 16))))
                )
          )
        (else
          (return #f)
          )
        )
      )
    )
  (let ((s4-1 (new-stack-vector0)))
    0.0
    (cond
      ((logtest? (-> obj flags) (cam-index-options SPHERICAL))
       (vector-! s4-1 (-> obj vec 1) arg2)
       (set! (-> obj vec 1 w) (vector-length s4-1))
       (vector-! s4-1 (the-as vector (-> obj vec)) arg2)
       (set! (-> obj vec 1 x) (vector-length s4-1))
       (set! (-> obj vec 1 w) (- (-> obj vec 1 w) (-> obj vec 1 x)))
       (set! (-> obj vec 0 quad) (-> arg2 quad))
       )
      ((logtest? (-> obj flags) (cam-index-options RADIAL))
       (vector-! s4-1 (-> obj vec 1) arg2)
       (set! (-> obj vec 1 w) (vector-length s4-1))
       (vector-! s4-1 (the-as vector (-> obj vec)) arg2)
       (set! (-> obj vec 1 x) (vector-length s4-1))
       (set! (-> obj vec 1 w) (- (-> obj vec 1 w) (-> obj vec 1 x)))
       (set! (-> obj vec 0 quad) (-> arg2 quad))
       )
      (else
        (vector-! (-> obj vec 1) (-> obj vec 1) (the-as vector (-> obj vec)))
        (set! (-> obj vec 1 w) (vector-normalize-ret-len! (-> obj vec 1) 1.0))
        )
      )
    )
  #t
  )

;; definition for method 10 of type cam-index
;; Used lq/sq
(defmethod dummy-10 cam-index ((obj cam-index) (arg0 vector))
  (let ((s5-0 (new-stack-vector0)))
    0.0
    (vector-! s5-0 arg0 (the-as vector (-> obj vec)))
    (cond
      ((logtest? (-> obj flags) (cam-index-options SPHERICAL))
       (vector-flatten! s5-0 s5-0 (-> *camera* local-down))
       (/ (- (vector-length s5-0) (-> obj vec 1 x)) (-> obj vec 1 w))
       )
      ((logtest? (-> obj flags) (cam-index-options RADIAL))
       (/ (- (vector-length s5-0) (-> obj vec 1 x)) (-> obj vec 1 w))
       )
      (else
        (/ (vector-dot s5-0 (-> obj vec 1)) (-> obj vec 1 w))
        )
      )
    )
  )

;; definition for method 10 of type tracking-spline
;; INFO: Return type mismatch int vs none.
;; Used lq/sq
(defmethod TODO-RENAME-10 tracking-spline ((obj tracking-spline) (arg0 vector))
  (set! (-> obj point 0 position quad) (-> arg0 quad))
  (set! (-> obj point 0 next) -134250495)
  (set! (-> obj summed-len) 0.0)
  (set! (-> obj free-point) 1)
  (set! (-> obj used-point) 0)
  (set! (-> obj partial-point) 0.0)
  (set! (-> obj end-point) 0)
  (set! (-> obj next-to-last-point) -134250495)
  (set! (-> obj max-move) 0.0)
  (set! (-> obj sample-len) 0.0)
  (set! (-> obj used-count) 1)
  (set! (-> obj old-position quad) (-> arg0 quad))
  (let ((v1-6 1))
    (while (!= v1-6 31)
      (set! (-> obj point v1-6 next) (+ v1-6 1))
      (+! v1-6 1)
      )
    (set! (-> obj point v1-6 next) -134250495)
    )
  0
  (none)
  )

;; definition for method 13 of type tracking-spline
;; INFO: Return type mismatch int vs none.
(defmethod TODO-RENAME-13 tracking-spline ((obj tracking-spline) (arg0 int))
  (let ((v1-3 (-> obj point arg0 next)))
    (cond
      ((= v1-3 -134250495)
       )
      ((= (-> obj point v1-3 next) -134250495)
       )
      (else
        (set! (-> obj point arg0 next) (-> obj point v1-3 next))
        (set! (-> obj summed-len) (- (-> obj summed-len) (-> obj point v1-3 tp-length)))
        (set! (-> obj point v1-3 next) (-> obj free-point))
        (set! (-> obj free-point) v1-3)
        (+! (-> obj point v1-3 incarnation) 1)
        (let ((v1-11 (-> obj point arg0 next)))
          (set! (-> obj summed-len) (- (-> obj summed-len) (-> obj point arg0 tp-length)))
          (vector-!
            (the-as vector (+ (the-as uint (-> obj point 0 direction)) (* 48 arg0)))
            (the-as vector (-> obj point v1-11))
            (the-as vector (-> obj point arg0))
            )
          )
        (set! (-> obj point arg0 tp-length)
              (vector-normalize-ret-len! (the-as vector (+ (the-as uint (-> obj point 0 direction)) (* 48 arg0))) 1.0)
              )
        (+! (-> obj summed-len) (-> obj point arg0 tp-length))
        (+! (-> obj used-count) -1)
        )
      )
    )
  0
  (none)
  )

;; definition for method 14 of type tracking-spline
;; INFO: Return type mismatch int vs none.
(defmethod TODO-RENAME-14 tracking-spline ((obj tracking-spline) (arg0 vector))
  (let ((v1-0 (-> obj used-point)))
    (set! (-> obj partial-point) (-> arg0 y))
    (when (= (-> obj next-to-last-point) v1-0)
      (set! (-> obj summed-len) (-> obj point v1-0 tp-length))
      (if (= (-> arg0 x) (-> obj end-point))
          (set! (-> obj partial-point) 0.99999)
          )
      )
    (when (!= (-> arg0 x) v1-0)
      (while (and (!= (-> obj point v1-0 next) (-> arg0 x)) (!= (-> obj point v1-0 next) (-> obj next-to-last-point)))
        (set! (-> obj summed-len) (- (-> obj summed-len) (-> obj point v1-0 tp-length)))
        (+! (-> obj point v1-0 incarnation) 1)
        (+! (-> obj used-count) -1)
        (set! v1-0 (-> obj point v1-0 next))
        )
      (set! (-> obj summed-len) (- (-> obj summed-len) (-> obj point v1-0 tp-length)))
      (+! (-> obj point v1-0 incarnation) 1)
      (+! (-> obj used-count) -1)
      (set! (-> obj point v1-0 next) (-> obj free-point))
      (set! (-> obj free-point) (-> obj used-point))
      (set! (-> obj used-point) (the-as int (-> arg0 x)))
      (cond
        ((= (-> arg0 x) (-> obj end-point))
         (set! (-> obj partial-point) 0.0)
         (set! (-> obj summed-len) 0.0)
         )
        ((= (-> arg0 x) (-> obj next-to-last-point))
         (set! (-> obj summed-len) (-> obj point (-> obj next-to-last-point) tp-length))
         )
        )
      )
    )
  0
  (none)
  )

;; definition for method 15 of type tracking-spline
;; INFO: Return type mismatch int vs none.
(defmethod TODO-RENAME-15 tracking-spline ((obj tracking-spline))
  (let ((s5-0 (new 'stack-no-clear 'tracking-spline-sampler)))
    (let ((a2-0 (new 'stack-no-clear 'tracking-point)))
      (set! (-> s5-0 cur-pt) (-> obj used-point))
      (set! (-> s5-0 partial-pt) (-> obj partial-point))
      (TODO-RENAME-19 obj (-> obj sample-len) (the-as vector a2-0) s5-0)
      )
    (if (or
            (= (-> s5-0 cur-pt) (-> obj end-point))
            (= (-> s5-0 cur-pt) (-> obj next-to-last-point))
            (= (-> obj point (-> s5-0 cur-pt) next) (-> obj next-to-last-point))
            )
        (set! (-> s5-0 cur-pt) (-> obj used-point))
        )
    (let ((v1-15 (-> obj point (-> s5-0 cur-pt) next)))
      (when (!= v1-15 -134250495)
        (let ((a0-14 (-> obj point v1-15 next))
              (a1-1 v1-15)
              (f0-2 -2.0)
              )
          0.0
          (while (not (or (= a0-14 -134250495) (= a0-14 (-> obj end-point))))
            (let ((f1-2 (vector-dot
                          (the-as vector (+ (the-as uint (-> obj point 0 direction)) (* 48 v1-15)))
                          (the-as vector (+ (the-as uint (the-as vector (-> obj point 0 direction))) (* 48 a0-14)))
                          )
                        )
                  )
              (when (>= f1-2 f0-2)
                (set! f0-2 f1-2)
                (set! a1-1 v1-15)
                )
              )
            (set! v1-15 a0-14)
            (set! a0-14 (-> obj point v1-15 next))
            )
          (if (< -2.0 f0-2)
              (TODO-RENAME-13 obj a1-1)
              )
          )
        )
      )
    )
  0
  (none)
  )

;; definition for method 16 of type tracking-spline
;; INFO: Return type mismatch int vs none.
(defmethod TODO-RENAME-16 tracking-spline ((obj tracking-spline) (arg0 float))
  (let ((s4-0 (new 'stack-no-clear 'tracking-spline-sampler)))
    (let ((a2-0 (new 'stack-no-clear 'vector)))
      (set! (-> s4-0 cur-pt) (-> obj used-point))
      (set! (-> s4-0 partial-pt) (-> obj partial-point))
      (TODO-RENAME-19 obj (-> obj sample-len) a2-0 s4-0)
      )
    (let ((s4-1 (-> obj point (-> s4-0 cur-pt) next)))
      (when (!= s4-1 -134250495)
        (let ((v1-11 (-> obj point s4-1 next)))
          (while (not (or
                        (= v1-11 -134250495)
                        (= (-> obj point v1-11 next) -134250495)
                        (= (-> obj point v1-11 next) (-> obj end-point))
                        (= (-> obj point v1-11 next) (-> obj next-to-last-point))
                        )
                      )
            (if (< (* (-> obj point s4-1 tp-length)
                         (+ 1.0 (vector-dot
                                  (the-as vector (+ (the-as uint (-> obj point 0 direction)) (* 48 s4-1)))
                                  (the-as vector (+ (the-as uint (the-as vector (-> obj point 0 direction))) (* 48 v1-11)))
                                  )
                            )
                         )
                     arg0
                     )
                (TODO-RENAME-13 obj s4-1)
                (set! s4-1 v1-11)
                )
            (set! v1-11 (-> obj point s4-1 next))
            )
          )
        )
      )
    )
  0
  (none)
  )

;; definition for method 17 of type tracking-spline
;; Used lq/sq
(defmethod TODO-RENAME-17 tracking-spline ((obj tracking-spline) (arg0 vector) (arg1 float) (arg2 float) (arg3 symbol))
  (let ((s3-0 (-> obj free-point))
        (s2-0 (-> obj end-point))
        )
    (vector-!
      (the-as vector (+ (the-as uint (-> obj point 0 direction)) (* 48 s2-0)))
      arg0
      (the-as vector (-> obj point s2-0))
      )
    (set! (-> obj point s2-0 tp-length)
          (vector-normalize-ret-len! (the-as vector (+ (the-as uint (-> obj point 0 direction)) (* 48 s2-0))) 1.0)
          )
    (if (< (-> obj point s2-0 tp-length) arg1)
        (return 0)
        )
    (when (and arg3 (= s3-0 -134250495))
      (TODO-RENAME-15 obj)
      (set! s3-0 (-> obj free-point))
      )
    (cond
      ((= s3-0 -134250495)
       (format 0 "ERROR <GMJ>: pos spline overflow~%")
       )
      (else
        (+! (-> obj summed-len) (-> obj point s2-0 tp-length))
        (set! (-> obj free-point) (-> obj point s3-0 next))
        (set! (-> obj point s2-0 next) s3-0)
        (set! (-> obj end-point) s3-0)
        (set! (-> obj next-to-last-point) s2-0)
        (set! (-> obj point s3-0 next) -134250495)
        (set! (-> obj point s3-0 position quad) (-> arg0 quad))
        (+! (-> obj used-count) 1)
        (if (< 0.0 arg2)
            (TODO-RENAME-16 obj arg2)
            )
        )
      )
    )
  0
  )

;; definition for method 18 of type tracking-spline
(defmethod TODO-RENAME-18 tracking-spline ((obj tracking-spline) (arg0 float) (arg1 vector) (arg2 tracking-spline-sampler))
  (local-vars (f0-4 float))
  (when (not arg2)
    (set! arg2 (new 'stack-no-clear 'tracking-spline-sampler))
    (set! (-> arg2 cur-pt) (-> obj used-point))
    (set! (-> arg2 partial-pt) (-> obj partial-point))
    )
  0.0
  (while #t
    (cond
      ((= (-> arg2 cur-pt) (-> obj end-point))
       (set! (-> arg2 partial-pt) 0.0)
       (vector+! arg1 arg1 (the-as vector (-> obj point (-> arg2 cur-pt))))
       (return arg1)
       )
      ((begin (set! f0-4 (+ (-> arg2 partial-pt) (/ arg0 (-> obj point (-> arg2 cur-pt) tp-length)))) (< f0-4 1.0))
       (set! (-> arg2 partial-pt) f0-4)
       (let ((s5-0 (new 'stack-no-clear 'tracking-spline-sampler)))
         (let ((a2-5 (-> obj point (-> arg2 cur-pt) next)))
           (vector-lerp!
             (the-as vector s5-0)
             (the-as vector (-> obj point (-> arg2 cur-pt)))
             (the-as vector (-> obj point a2-5))
             f0-4
             )
           )
         (vector+! arg1 arg1 (the-as vector s5-0))
         )
       (return arg1)
       )
      (else
        (let ((f0-7 (* (- 1.0 (-> arg2 partial-pt)) (-> obj point (-> arg2 cur-pt) tp-length))))
          (set! arg0 (- arg0 f0-7))
          )
        (set! (-> arg2 partial-pt) 0.0)
        (set! (-> arg2 cur-pt) (-> obj point (-> arg2 cur-pt) next))
        )
      )
    )
  (the-as vector #f)
  )

;; definition for method 19 of type tracking-spline
(defmethod TODO-RENAME-19 tracking-spline ((obj tracking-spline) (arg0 float) (arg1 vector) (arg2 tracking-spline-sampler))
  (vector-reset! arg1)
  (TODO-RENAME-18 obj arg0 arg1 arg2)
  arg1
  )

;; definition for method 20 of type tracking-spline
;; INFO: Return type mismatch int vs none.
(defmethod TODO-RENAME-20 tracking-spline ((obj tracking-spline) (arg0 vector) (arg1 int))
  (let ((s3-0 (new 'stack-no-clear 'vector)))
    (vector-!
      s3-0
      (the-as vector (-> obj point (-> obj used-point)))
      (the-as vector (-> obj point (-> obj end-point)))
      )
    (let* ((f0-0 (vector-length s3-0))
           (f1-1 (* 0.33333334 (- 1.5 (* 0.00024414062 f0-0))))
           )
      0.0
      (let* ((f1-2 (fmax 0.0 f1-1))
             (f30-0 (+ 0.3 f1-2))
             (f0-1 (cond
                     ((< (-> *CAMERA-bank* min-detectable-velocity) (-> obj summed-len))
                      (vector-float*! s3-0 s3-0 (/ 1.0 f0-0))
                      (/ f0-0 (-> obj summed-len))
                      )
                     (else
                       (vector-reset! s3-0)
                       0.0
                       )
                     )
                   )
             (f0-2 (+ -0.2 f0-1))
             (f1-9 (* 2.0 f0-2))
             (f28-0 (fmin 1.0 (fmax 0.05 f1-9)))
             (v1-8 (-> obj used-point))
             (s2-0 (new 'stack-no-clear 'vector))
             )
        (while (and (!= v1-8 (-> obj end-point)) (!= v1-8 (-> obj next-to-last-point)) (!= v1-8 arg1))
          (let ((s1-0 (-> obj point v1-8 next)))
            (vector-!
              s2-0
              (the-as vector (+ (the-as uint (-> obj point 0 direction)) (* 48 s1-0)))
              (the-as vector (+ (the-as uint (-> obj point 0 direction)) (* 48 v1-8)))
              )
            (let* ((f0-4 (vector-normalize-ret-len! s2-0 1.0))
                   (f0-5 (* 0.5 f0-4))
                   (f26-0 (* (fmin 1.0 f0-5) f30-0 (vector-dot arg0 s2-0)))
                   )
              (let ((f2-7 (vector-dot s2-0 s3-0)))
                (cond
                  ((>= 0.0 f2-7)
                   )
                  (else
                    (set! f26-0 (* f26-0 (fmax 0.0 (- 0.75 (fabs (* f28-0 f2-7))))))
                    )
                  )
                )
              (cond
                ((< f26-0 0.0)
                 (if (and *debug-segment* *display-camera-marks*)
                     (camera-line-rel-len
                       (the-as vector (-> obj point s1-0))
                       s2-0
                       (* -40.96 f26-0)
                       (the-as vector4w (new 'static 'inline-array qword 1
                                          (new 'static 'qword :data (new 'static 'array uint32 4 #xff #xff #x0 #x80))
                                          )
                               )
                       )
                     )
                 (vector--float*! arg0 arg0 s2-0 f26-0)
                 )
                ((and *debug-segment* *display-camera-marks*)
                 (camera-line-rel-len
                   (the-as vector (-> obj point s1-0))
                   s2-0
                   (* 40.96 f26-0)
                   (the-as vector4w (new 'static 'inline-array qword 1
                                      (new 'static 'qword :data (new 'static 'array uint32 4 #x80 #x80 #x0 #x80))
                                      )
                           )
                   )
                 )
                )
              )
            (set! v1-8 s1-0)
            )
          )
        )
      )
    )
  0
  (none)
  )

;; definition for method 21 of type tracking-spline
;; Used lq/sq
(defmethod TODO-RENAME-21 tracking-spline ((obj tracking-spline) (arg0 vector) (arg1 float) (arg2 float))
  (let ((v1-0 (-> obj used-point))
        (f0-0 (-> obj partial-point))
        )
    (let ((f1-0 (-> obj summed-len)))
      0.0
      0.0
      (let* ((f1-1 (- f1-0 (* f0-0 (-> obj point v1-0 tp-length))))
             (f2-5 (* 0.1 f1-1))
             (f2-8 (* (fmin arg1 (- f2-5 (-> obj max-move))) (-> *display* time-adjust-ratio)))
             )
        (set! (-> obj max-move) (fmin arg2 (+ (-> obj max-move) f2-8)))
        )
      )
    (set! (-> obj max-move) (fmax 0.4096 (-> obj max-move)))
    (let ((f1-8 (-> obj summed-len)))
      0.0
      (let* ((f2-14 (- f1-8 (* f0-0 (-> obj point v1-0 tp-length))))
             (f2-16 (fmin 204.8 (- f2-14 (-> obj sample-len))))
             )
        (set! (-> obj sample-len) (fmin 16384.0 (+ (-> obj sample-len) f2-16)))
        )
      )
    (let ((s4-0 (new 'stack-no-clear 'tracking-spline-sampler)))
      (set! (-> s4-0 cur-pt) v1-0)
      (set! (-> s4-0 partial-pt) f0-0)
      (TODO-RENAME-19 obj (* (-> obj max-move) (-> *display* time-adjust-ratio)) arg0 s4-0)
      (TODO-RENAME-14 obj (the-as vector s4-0))
      (dotimes (s3-0 63)
        (TODO-RENAME-18 obj (* 0.015625 (-> obj sample-len)) arg0 s4-0)
        )
      (vector-float*! arg0 arg0 0.015625)
      (let ((a2-3 (-> s4-0 cur-pt)))
        (set! (-> obj debug-last-point) a2-3)
        (let ((s4-1 (new 'stack-no-clear 'vector)))
          (set! (-> obj debug-old-position quad) (-> obj old-position quad))
          (set! (-> obj debug-out-position quad) (-> arg0 quad))
          (vector-! s4-1 arg0 (-> obj old-position))
          (TODO-RENAME-20 obj s4-1 a2-3)
          (vector+! arg0 (-> obj old-position) s4-1)
          )
        )
      )
    )
  (set! (-> obj old-position quad) (-> arg0 quad))
  arg0
  )

;; definition for method 22 of type tracking-spline
;; INFO: Return type mismatch int vs none.
(defmethod TODO-RENAME-22 tracking-spline ((obj tracking-spline) (arg0 float))
  (when (< arg0 (-> obj summed-len))
    (let ((s5-0 (new 'stack-no-clear 'tracking-spline-sampler)))
      (let ((a2-0 (new 'stack-no-clear 'vector)))
        (set! (-> s5-0 cur-pt) (-> obj used-point))
        (set! (-> s5-0 partial-pt) 0.0)
        (TODO-RENAME-19 obj (- (-> obj summed-len) arg0) a2-0 s5-0)
        )
      (TODO-RENAME-14 obj (the-as vector s5-0))
      )
    )
  0
  (none)
  )

;; definition for method 9 of type tracking-spline
;; INFO: Return type mismatch int vs none.
(defmethod TODO-RENAME-9 tracking-spline ((obj tracking-spline))
  (let ((v1-0 (-> obj used-point))
        (s4-0 0)
        (s5-0 0)
        )
    (while (!= v1-0 -134250495)
      (set! s5-0 (logior s5-0 (ash 1 v1-0)))
      (+! s4-0 1)
      (set! v1-0 (-> obj point v1-0 next))
      )
    (when (!= s4-0 (-> obj used-count))
      (if *debug-segment*
          (format 0 "ERROR<GMJ>: tracking spline used count ~D actual ~D~%" (-> obj used-count) s4-0)
          )
      (set! (-> obj used-count) s4-0)
      )
    (let ((v1-9 (-> obj free-point))
          (a3-1 0)
          )
      (while (!= v1-9 -134250495)
        (+! a3-1 1)
        (set! v1-9 (-> obj point v1-9 next))
        )
      (when (!= a3-1 (- 32 (-> obj used-count)))
        (if *debug-segment*
            (format 0 "ERROR<GMJ>: tracking spline free count ~D actual ~D~%" (- 32 (-> obj used-count)) a3-1)
            )
        (set! (-> obj free-point) -134250495)
        (dotimes (v1-21 32)
          (when (zero? (logand s5-0 1))
            (set! (-> obj point v1-21 next) (-> obj free-point))
            (set! (-> obj free-point) v1-21)
            )
          (set! s5-0 (shr s5-0 1))
          )
        )
      )
    )
  0
  (none)
  )

;; definition for function cam-slave-init-vars
;; Used lq/sq
(defbehavior cam-slave-init-vars camera-slave ()
  (cond
<<<<<<< HEAD
   (*camera*
    (set! (-> self options) (-> *camera* slave-options))
    (set!
     (-> self change-event-from)
     (the-as (pointer process-drawable) (-> *camera* changer))
     )
    )
   (else
    (set! (-> self options) (the-as uint 0))
    (set! (-> self change-event-from) (the-as (pointer process-drawable) #f))
=======
    (*camera*
      (set! (-> self options) (-> *camera* slave-options))
      (set! (-> self change-event-from) (-> *camera* changer))
      )
    (else
      (set! (-> self options) (the-as uint 0))
      (set! (-> self change-event-from) (the-as uint #f))
      )
>>>>>>> dbc266c0
    )
  (cond
    (*camera-combiner*
      (set! (-> self trans quad) (-> *camera-combiner* trans quad))
      (let* ((v1-9 (-> self tracking))
             (a3-0 (-> *camera-combiner* inv-camera-rot))
             (a0-1 (-> a3-0 vector 0 quad))
             (a1-0 (-> a3-0 vector 1 quad))
             (a2-0 (-> a3-0 vector 2 quad))
             (a3-1 (-> a3-0 vector 3 quad))
             )
        (set! (-> v1-9 inv-mat vector 0 quad) a0-1)
        (set! (-> v1-9 inv-mat vector 1 quad) a1-0)
        (set! (-> v1-9 inv-mat vector 2 quad) a2-0)
        (set! (-> v1-9 inv-mat vector 3 quad) a3-1)
        )
      (when *camera-init-mat*
        (let* ((a2-1 (-> self tracking))
               (a3-2 *camera-init-mat*)
               (v1-12 (-> a3-2 vector 0 quad))
               (a0-2 (-> a3-2 vector 1 quad))
               (a1-1 (-> a3-2 vector 2 quad))
               (a3-3 (-> a3-2 vector 3 quad))
               )
          (set! (-> a2-1 inv-mat vector 0 quad) v1-12)
          (set! (-> a2-1 inv-mat vector 1 quad) a0-2)
          (set! (-> a2-1 inv-mat vector 2 quad) a1-1)
          (set! (-> a2-1 inv-mat vector 3 quad) a3-3)
          )
        )
      (set! (-> self fov) (-> *camera-combiner* fov))
      (set! (-> self velocity quad) (-> *camera-combiner* velocity quad))
      )
    (else
      (vector-reset! (-> self trans))
      (matrix-identity! (the-as matrix (-> self tracking)))
      (set! (-> self fov) 11650.845)
      (vector-reset! (-> self velocity))
      )
    )
  (set! (-> self time-dist-too-far) (the-as uint 0))
  (set! (-> self intro-t) 1.0)
  (set! (-> self intro-t-step) 0.0)
  (set! (-> self spline-exists) #f)
  (set! (-> self los-state) (slave-los-state none))
  (set! (-> self enter-has-run) #f)
  (set! (-> self cam-entity) #f)
  (set! (-> self tracking no-follow) #f)
  (init-cam-float-seeker
    (-> self tracking tilt-adjust)
    (-> *CAMERA-bank* default-tilt-adjust)
    9.102222
    91.022224
    0.25
    )
  (set! (-> self tracking follow-blend) 1.0)
  (set! (-> self have-phony-joystick) #f)
  (set! (-> self string-val-locked) #f)
  (init-cam-float-seeker (-> self tracking point-of-interest-blend) 0.0 0.005 0.02 0.125)
  (init-cam-float-seeker (-> self tracking underwater-blend) 0.0 0.007 0.03 0.125)
  (set! (-> self tracking use-point-of-interest) #f)
  (TODO-RENAME-10 (-> self position-spline) (-> self trans))
  (none)
  )

;; definition for function cam-slave-go
;; INFO: Return type mismatch int vs none.
(defun cam-slave-go ((arg0 state))
  (with-pp
    (cam-slave-init-vars)
    (let ((t9-1 (the-as (function object) enter-state)))
      (set! (-> pp next-state) arg0)
      (t9-1)
      )
    0
    (none)
    )
  )

;; definition for function cam-slave-init
;; INFO: Return type mismatch int vs none.
(defbehavior cam-slave-init camera-slave ((arg0 state) (arg1 entity))
  (stack-size-set! (-> self main-thread) 512)
  (change-to-last-brother self)
  (if (and (nonzero? camera-slave-debug) *debug-segment*)
      (add-connection *debug-engine* self camera-slave-debug self #f #f)
      )
  (cam-slave-init-vars)
  (let ((v1-7 'cam-voicebox)
        (a0-4 (the-as basic (-> arg0 name)))
        )
    (cond
      ((= (the-as symbol a0-4) v1-7)
       )
      (arg1
        (set! (-> self cam-entity) arg1)
        )
      (else
        (let ((a1-3 (new 'stack-no-clear 'event-message-block)))
          (set! (-> a1-3 from) self)
          (set! (-> a1-3 num-params) 1)
          (set! (-> a1-3 message) 'slave-activated)
          (set! (-> a1-3 param 0) (the-as uint self))
          (let ((t9-4 send-event-function))
            (set! a0-4 *camera*)
            (t9-4 (the-as camera-master a0-4) a1-3)
            )
          )
        )
      )
    (let ((t9-5 (the-as (function object object) (-> arg0 enter))))
      (if t9-5
          (t9-5 (the-as symbol a0-4))
          )
      )
    (set! (-> self enter-has-run) #t)
    (set! (-> self event-hook) (-> arg0 event))
    (let ((t9-6 (the-as (function object object) enter-state)))
      (set! (-> self next-state) arg0)
      (t9-6 (the-as symbol a0-4))
      )
    )
  0
  (none)
  )

;; definition for function cam-standard-event-handler
;; INFO: Return type mismatch none vs object.
;; WARN: rewrite_to_get_var got a none typed variable. Is there unreachable code? [OP: 7]
;; WARN: rewrite_to_get_var got a none typed variable. Is there unreachable code? [OP: 31]
;; WARN: rewrite_to_get_var got a none typed variable. Is there unreachable code? [OP: 45]
;; WARN: rewrite_to_get_var got a none typed variable. Is there unreachable code? [OP: 50]
;; Used lq/sq
(defbehavior cam-standard-event-handler camera-slave ((arg0 process) (arg1 int) (arg2 symbol) (arg3 event-message-block))
  (let ((v1-0 arg2))
    (the-as
      object
      (cond
        ((= v1-0 'go)
         (let ((v1-1 (-> arg3 param 0))
               (t9-0 (the-as (function object) enter-state))
               )
           (set! (-> self next-state) (the-as state v1-1))
           (t9-0)
           )
         )
        ((or (= v1-0 'change-state) (= v1-0 'change-state-no-go))
         (let ((s5-0 (the-as object (-> arg3 param 0))))
           (cam-slave-init-vars)
           (let ((t9-2 (the-as (function object) (-> (the-as state s5-0) enter))))
             (if t9-2
                 (t9-2)
                 )
             )
           (set! (-> self enter-has-run) #t)
           (set! (-> self event-hook) (-> (the-as state s5-0) event))
           (when (= arg2 'change-state)
             (let ((t9-3 (the-as (function object) enter-state)))
               (set! (-> self next-state) (the-as state s5-0))
               (t9-3)
               )
             )
           )
         )
        ((= v1-0 'point-of-interest)
         (cond
           ((-> arg3 param 0)
            (set! (-> self tracking use-point-of-interest) #t)
            (set! (-> self tracking point-of-interest quad) (-> (the-as vector (-> arg3 param 0)) quad))
            (let ((f0-0 1.0))
              (set! (-> self tracking point-of-interest-blend target) f0-0)
              f0-0
              )
            )
           (else
             (set! (-> self tracking use-point-of-interest) #f)
             (let ((f0-1 0.0))
               (set! (-> self tracking point-of-interest-blend target) f0-1)
               f0-1
               )
             )
           )
         )
        ((= v1-0 'teleport)
         (cam-calc-follow! (-> self tracking) (-> self trans) #f)
         (slave-set-rotation! (-> self tracking) (-> self trans) (the-as float (-> self options)) (-> self fov) #f)
         )
        )
      )
    )
  )

;; definition for function cam-curve-pos
;; Used lq/sq
(defbehavior cam-curve-pos camera-slave ((arg0 vector) (arg1 vector) (arg2 curve) (arg3 symbol))
  (let ((s5-0 (new-stack-vector0)))
    0.0
    (let ((s2-0 (new-stack-vector0)))
      (if arg1
          (set! (-> arg1 w) 0.0)
          )
      (when (< (-> self intro-t) 1.0)
        (+! (-> self intro-t) (* (-> self intro-t-step) (-> *display* time-adjust-ratio)))
        (if (< 1.0 (-> self intro-t))
            (set! (-> self intro-t) 1.0)
            )
        (curve-get-pos! s5-0 (parameter-ease-sin-clamp (-> self intro-t)) (-> self intro-curve))
        (vector+! s5-0 s5-0 (-> self intro-offset))
        (vector+! arg0 arg0 s5-0)
        (cond
          ((not arg1)
           )
          ((< (-> self intro-t) 0.5)
           (curve-get-pos! s2-0 (+ 0.0001 (parameter-ease-sin-clamp (-> self intro-t))) (-> self intro-curve))
           (vector+! s2-0 s2-0 (-> self intro-offset))
           (vector-! arg1 s2-0 s5-0)
           (set! (-> arg1 w) 1.0)
           )
          (else
            (curve-get-pos! s2-0 (+ -0.0001 (parameter-ease-sin-clamp (-> self intro-t))) (-> self intro-curve))
            (vector+! s2-0 s2-0 (-> self intro-offset))
            (vector-! arg1 s5-0 s2-0)
            (set! (-> arg1 w) 1.0)
            )
          )
        )
      )
    (cond
      ((not (-> self spline-exists))
       )
      ((= (-> self spline-follow-dist) 0.0)
       (let ((f0-18 (if arg3
                        (dummy-10 (-> self index) (-> self tracking follow-pt))
                        (dummy-10 (-> self index) (-> *camera* tpos-curr-adj))
                        )
                    )
             )
         (curve-get-pos! s5-0 f0-18 (-> self spline-curve))
         )
       (vector+! s5-0 s5-0 (-> self spline-offset))
       (vector+! arg0 arg0 s5-0)
       )
      (else
        (let ((s3-1 (new 'stack-no-clear 'vector)))
          (curve-length (-> self spline-curve))
          (if arg3
              (set! (-> s3-1 quad) (-> self tracking follow-pt quad))
              (set! (-> s3-1 quad) (-> *camera* tpos-curr-adj quad))
              )
          (set! (-> self spline-tt)
                (curve-closest-point (-> self spline-curve) s3-1 (-> self spline-tt) 1024.0 10 (-> self spline-follow-dist))
                )
          )
        (curve-get-pos! s5-0 (-> self spline-tt) (-> self spline-curve))
        (vector+! s5-0 s5-0 (-> self spline-offset))
        (vector+! arg0 arg0 s5-0)
        )
      )
    )
  arg0
  )

;; definition for function cam-curve-setup
;; INFO: Return type mismatch int vs none.
(defbehavior cam-curve-setup camera-slave ((arg0 vector))
  (when (get-curve-data! (-> self cam-entity) (-> self spline-curve) 'campath 'campath-k -1000000000.0)
    (curve-get-pos! (-> self spline-offset) 0.0 (-> self spline-curve))
    (vector-negate! (-> self spline-offset) (-> self spline-offset))
    (dummy-9 (-> self index) 'campoints (-> self cam-entity) arg0 (-> self spline-curve))
    (set! (-> self spline-exists) #t)
    )
  (cond
    ((get-curve-data! (-> self cam-entity) (-> self intro-curve) 'intro 'intro-k -1000000000.0)
     (curve-get-pos! (-> self intro-offset) 1.0 (-> self intro-curve))
     (vector-negate! (-> self intro-offset) (-> self intro-offset))
     (set! (-> self intro-t) 0.0)
     (set! (-> self intro-t-step) (cam-slave-get-intro-step (-> self cam-entity)))
     (set! (-> self outro-exit-value) (cam-slave-get-float (-> self cam-entity) 'intro-exitValue 0.0))
     (if (= (-> self outro-exit-value) 0.0)
         (set! (-> self outro-exit-value) 0.5)
         )
     )
    (else
      (set! (-> self intro-t) 1.0)
      (set! (-> self intro-t-step) 0.0)
      )
    )
  (if (nonzero? (-> *camera* no-intro))
      (set! (-> self intro-t) 1.0)
      )
  0
  (none)
  )

;; definition for function cam-calc-follow!
;; Used lq/sq
(defun cam-calc-follow! ((arg0 cam-rotation-tracker) (arg1 vector) (arg2 symbol))
  (with-pp
    (cond
      (arg2
        (update! (-> arg0 tilt-adjust) 0.0)
        (update! (-> arg0 point-of-interest-blend) 0.0)
        (update! (-> arg0 underwater-blend) 0.0)
        )
      (else
        (jump-to-target! (-> arg0 tilt-adjust) 0.0)
        (jump-to-target! (-> arg0 point-of-interest-blend) 0.0)
        (jump-to-target! (-> arg0 underwater-blend) 0.0)
        )
      )
    (let ((a1-7 (new 'stack-no-clear 'event-message-block)))
      (set! (-> a1-7 from) pp)
      (set! (-> a1-7 num-params) 1)
      (set! (-> a1-7 message) 'slave-option?)
      (set! (-> a1-7 param 0) (the-as uint #x4000))
      (cond
        ((send-event-function *camera* a1-7)
         (let ((s3-0 (new 'stack-no-clear 'vector))
               (s2-0 (new 'stack-no-clear 'vector))
               (f30-0 (vector-vector-distance (-> *camera* tpos-curr-adj) (-> *camera* tpos-old-adj)))
               (s5-1 (new 'stack-no-clear 'vector))
               )
           (vector-flatten! s3-0 (-> *camera* tgt-face-mat vector 2) (-> *camera* local-down))
           (vector-normalize! s3-0 1.0)
           (vector-! s2-0 (-> *camera* tpos-curr-adj) arg1)
           (vector-flatten! s2-0 s2-0 (-> *camera* local-down))
           (vector-normalize! s2-0 1.0)
           (vector-float*! s5-1 (-> *camera* tgt-face-mat vector 2) 32768.0)
           (let* ((f30-1 (lerp-clamp 0.7 0.4 (parameter-ease-sin-clamp (* 0.00081380206 (+ -409.6 f30-0)))))
                  (f0-4 (acos (vector-dot s2-0 s3-0)))
                  (f28-0 (fmax 1820.4445 f0-4))
                  )
             (if (< f28-0 8192.0)
                 (vector-float*!
                   s5-1
                   s5-1
                   (+ f30-1
                      (* (/ (- 1.0 f30-1) (- 1.0 (cos 32768.0))) (+ (- (cos 32768.0)) (cos (* 5.142857 (- 8192.0 f28-0)))))
                      )
                   )
                 )
             )
           (cond
             ((< (-> *camera* ease-t) 1.0)
              )
             ((< (-> arg0 follow-blend) 1.0)
              (let* ((f0-18 (-> arg0 follow-blend))
                     (f0-19 (* f0-18 f0-18))
                     (f0-20 (* f0-19 f0-19))
                     )
                (vector-! s5-1 s5-1 (-> arg0 follow-off))
                (vector-float*! s5-1 s5-1 f0-20)
                )
              (+! (-> arg0 follow-blend) (* 0.016666668 (-> *display* time-adjust-ratio)))
              (vector+! (-> arg0 follow-off) (-> arg0 follow-off) s5-1)
              )
             (else
               (set! (-> arg0 follow-off quad) (-> s5-1 quad))
               )
             )
           )
         (vector+! (-> arg0 follow-pt) (-> *camera* tpos-curr-adj) (-> arg0 follow-off))
         (vector--float*!
           (-> arg0 follow-pt)
           (-> arg0 follow-pt)
           (-> *camera* local-down)
           (+ 12288.0 (-> *camera* target-height))
           )
         )
        (else
          0.0
          (let ((s3-2 (new-stack-vector0)))
            (set! (-> arg0 follow-blend) 0.0)
            (cond
              ((-> arg0 no-follow)
               (vector-reset! s3-2)
               )
              (else
                (vector-! s3-2 (-> *camera* tpos-curr-adj) arg1)
                (vector-normalize! s3-2 1.0)
                (let* ((f0-28 (vector-dot (-> *camera* tgt-rot-mat vector 2) s3-2))
                       (f30-2 (cond
                                ((< f0-28 0.0)
                                 1.0
                                 )
                                (else
                                  (let* ((f0-29 (* f0-28 f0-28)) (f0-30 (- 1.0 f0-29))) (* f0-30 (* f0-30 f0-30)))
                                  )
                                )
                              )
                       )
                  (vector-! s3-2 arg1 (-> *camera* tpos-curr-adj))
                  (vector-flatten! s3-2 s3-2 (-> *camera* local-down))
                  (let* ((f0-33 (* 0.000022194603 (+ -20480.0 (vector-length s3-2))))
                         (f0-34 (fmin 1.0 f0-33))
                         (f0-35 (fmax 0.0 f0-34))
                         )
                    (vector-float*! s3-2 (-> *camera* tgt-rot-mat vector 2) (* (lerp 2048.0 8192.0 f0-35) f30-2))
                    )
                  )
                )
              )
            (if arg2
                (vector-seek-3d-smooth! (-> arg0 follow-off) s3-2 (* 20480.0 (-> *display* seconds-per-frame)) 0.05)
                (set! (-> arg0 follow-off quad) (-> s3-2 quad))
                )
            )
          (vector+! (-> arg0 follow-pt) (-> *camera* tpos-curr-adj) (-> arg0 follow-off))
          (vector--float*! (-> arg0 follow-pt) (-> arg0 follow-pt) (-> *camera* local-down) (-> *camera* target-height))
          )
        )
      )
    (-> arg0 follow-pt)
    )
  )

;; definition for function mat-remove-z-rot
;; Used lq/sq
(defun mat-remove-z-rot ((arg0 matrix) (arg1 vector))
  (let ((s4-0 (new-stack-vector0)))
    0.0
    0.0
    (let ((s5-0 (new-stack-matrix0)))
      (vector-negate! s4-0 arg1)
      (vector-flatten! s4-0 s4-0 (-> arg0 vector 2))
      (vector-normalize! s4-0 1.0)
      (let ((f30-0 (vector-dot (-> arg0 vector 1) s4-0)))
        (when (< f30-0 0.99999)
          (vector-cross! s4-0 (-> arg0 vector 1) s4-0)
          (let ((f0-4 (vector-length s4-0)))
            (if (< 0.0 (vector-dot s4-0 (-> arg0 vector 2)))
                (set! f0-4 (- f0-4))
                )
            (matrix-axis-sin-cos! s5-0 (-> arg0 vector 2) f0-4 f30-0)
            )
          (matrix*! arg0 arg0 s5-0)
          )
        )
      )
    )
  arg0
  )

;; definition for function slave-matrix-blend-2
;; Used lq/sq
(defun slave-matrix-blend-2 ((arg0 matrix) (arg1 float) (arg2 vector) (arg3 matrix))
  (let ((s1-0 (new-stack-vector0))
        (s4-0 (new-stack-quaternion0))
        )
    (let ((s2-0 (new-stack-quaternion0))
          (gp-0 (new-stack-quaternion0))
          )
      0.0
      (let* ((f0-1 (cond
                     ((logtest? (the-as int arg1) 4)
                      (vector-length arg2)
                      )
                     (else
                       (vector-flatten! s1-0 arg2 (-> *camera* local-down))
                       (vector-length s1-0)
                       )
                     )
                   )
             (f0-3 (* 0.00048828125 (+ -1024.0 f0-1)))
             )
        (cond
          ((< f0-3 0.0)
           (set! f0-3 0.0)
           )
          ((< 1.0 f0-3)
           (set! f0-3 1.0)
           )
          )
        (let ((f30-0 (* 364.0889 (-> *display* time-adjust-ratio) f0-3)))
          (matrix->quaternion s4-0 arg0)
          (matrix->quaternion s2-0 arg3)
          (quaternion-conjugate! gp-0 s4-0)
          (quaternion*! gp-0 gp-0 s2-0)
          (quaternion-normalize! gp-0)
          (if (< (-> gp-0 w) 0.0)
              (quaternion-negate! gp-0 gp-0)
              )
          (let ((f28-0 (acos (-> gp-0 w))))
            (if (< (* 0.25 (-> *display* time-adjust-ratio) f28-0) f30-0)
                (set! f30-0 (* 0.25 (-> *display* time-adjust-ratio) f28-0))
                )
            (cond
              ((< (-> gp-0 w) 0.9999999)
               (quaternion-float*! gp-0 gp-0 (/ (sin f30-0) (sin f28-0)))
               (set! (-> gp-0 w) (cos f30-0))
               )
              (else
                (quaternion-identity! gp-0)
                )
              )
            )
          )
        )
      (quaternion*! s4-0 s4-0 gp-0)
      )
    (quaternion-normalize! s4-0)
    (quaternion->matrix arg0 s4-0)
    )
  )

;; definition for function vector-into-frustum-nosmooth!
;; Used lq/sq
(defun vector-into-frustum-nosmooth! ((arg0 matrix) (arg1 vector) (arg2 float))
  (local-vars (sv-112 (inline-array vector)) (sv-128 vector) (sv-144 vector) (sv-160 vector) (sv-176 vector))
  (rlet ((vf0 :class vf)
         (vf1 :class vf)
         (vf2 :class vf)
         )
    (init-vf0-vector)
    (let ((s5-0 (new-stack-matrix0)))
      (let ((s3-0 (new-stack-vector0))
            (s2-0 (new-stack-vector0))
            )
        0.0
        0.0
        (let ((f30-0 1.0)
              (s4-0 #t)
              )
          (vector-! s3-0 (-> *camera* tpos-curr) arg1)
          (vector-flatten! s3-0 s3-0 (-> arg0 vector 1))
          (vector-normalize! s3-0 1.0)
          (let ((f28-0 (vector-dot s3-0 (the-as vector (-> arg0 vector)))))
            (set! sv-128 s2-0)
            (set! sv-112 (-> arg0 vector))
            (let ((f0-6 (* 0.8 (tan (* 0.5 arg2)))))
              (.lvf vf1 (&-> sv-112 0 quad))
              (let ((v1-6 f0-6))
                (.mov vf2 v1-6)
                )
              )
            (.add.x.vf vf1 vf0 vf0 :mask #b1000)
            (.mul.x.vf vf1 vf1 vf2 :mask #b111)
            (.svf (&-> sv-128 quad) vf1)
            (vector+! s2-0 s2-0 (-> arg0 vector 2))
            (vector-normalize! s2-0 1.0)
            (let ((f0-8 (vector-dot s2-0 (the-as vector (-> arg0 vector)))))
              (when (< f0-8 (fabs f28-0))
                (if (< f28-0 0.0)
                    (vector--float*! s2-0 s2-0 (the-as vector (-> arg0 vector)) (* 2.0 f0-8))
                    )
                (matrix-from-two-vectors! s5-0 s2-0 s3-0)
                (vector-matrix*! (-> arg0 vector 2) (-> arg0 vector 2) s5-0)
                (vector-cross! (the-as vector (-> arg0 vector)) (-> arg0 vector 1) (-> arg0 vector 2))
                )
              )
            )
          (vector-! s3-0 (-> *camera* tpos-curr) (-> *camera* pitch-off))
          (vector-! s3-0 s3-0 arg1)
          (vector--float*! s3-0 s3-0 (-> *camera* local-down) (-> *camera* foot-offset))
          (vector-flatten! s3-0 s3-0 (the-as vector (-> arg0 vector)))
          (vector-normalize! s3-0 1.0)
          (let ((f28-1 (vector-dot s3-0 (-> arg0 vector 1))))
            (set! sv-160 s2-0)
            (set! sv-144 (-> arg0 vector 1))
            (let ((f0-15 (* 0.525 (tan (* 0.5 arg2)))))
              (.lvf vf1 (&-> sv-144 quad))
              (let ((v1-23 f0-15))
                (.mov vf2 v1-23)
                )
              )
            (.add.x.vf vf1 vf0 vf0 :mask #b1000)
            (.mul.x.vf vf1 vf1 vf2 :mask #b111)
            (.svf (&-> sv-160 quad) vf1)
            (vector+! s2-0 s2-0 (-> arg0 vector 2))
            (vector-normalize! s2-0 1.0)
            (let ((f0-17 (vector-dot s2-0 (-> arg0 vector 1))))
              (when (and (< f28-1 0.0) (< f0-17 (- f28-1)))
                (vector--float*! s2-0 s2-0 (-> arg0 vector 1) (* 2.0 f0-17))
                (set! f30-0 (vector-dot s2-0 s3-0))
                )
              )
            )
          (vector-! s3-0 (-> *camera* tpos-curr) (-> *camera* pitch-off))
          (vector-! s3-0 s3-0 arg1)
          (vector--float*! s3-0 s3-0 (-> *camera* local-down) (-> *camera* head-offset))
          (vector-flatten! s3-0 s3-0 (the-as vector (-> arg0 vector)))
          (vector-normalize! s3-0 1.0)
          (let ((f28-2 (vector-dot s3-0 (-> arg0 vector 1))))
            (let ((s0-1 s2-0))
              (set! sv-176 (-> arg0 vector 1))
              (let ((f0-25 (* 0.525 (tan (* 0.5 arg2)))))
                (vector-float*! s0-1 sv-176 f0-25)
                )
              )
            (vector+! s2-0 s2-0 (-> arg0 vector 2))
            (vector-normalize! s2-0 1.0)
            (let ((f0-27 (vector-dot s2-0 (-> arg0 vector 1))))
              (cond
                ((and (< 0.0 f28-2) (< f0-27 f28-2))
                 (set! f30-0 (vector-dot s2-0 s3-0))
                 (set! s4-0 #f)
                 )
                ((< f30-0 0.0)
                 (let ((f0-32 (- (vector-dot s2-0 s3-0))))
                   (if (< f0-32 f30-0)
                       (set! f30-0 f0-32)
                       )
                   )
                 )
                )
              )
            )
          (let ((f0-34 (if s4-0
                           (- (acos f30-0))
                           (acos f30-0)
                           )
                       )
                )
            (matrix-axis-angle! s5-0 (the-as vector (-> arg0 vector)) f0-34)
            )
          )
        )
      (vector-matrix*! (-> arg0 vector 2) (-> arg0 vector 2) s5-0)
      )
    (vector-cross! (-> arg0 vector 1) (-> arg0 vector 2) (the-as vector (-> arg0 vector)))
    )
  )

;; definition for function slave-set-rotation!
;; INFO: Return type mismatch int vs none.
;; WARN: Unsupported inline assembly instruction kind - [mula.s f0, f3]
;; WARN: Unsupported inline assembly instruction kind - [madda.s f1, f4]
;; WARN: Unsupported inline assembly instruction kind - [madd.s f0, f2, f5]
;; Used lq/sq
(defun slave-set-rotation! ((arg0 cam-rotation-tracker) (arg1 vector) (arg2 float) (arg3 float) (arg4 symbol))
  (local-vars
    (f0-8 float)
    (sv-192 vector)
    (sv-208 vector)
    (sv-224 matrix)
    (sv-240 (function matrix vector float vector))
    (sv-256 matrix)
    )
  (rlet ((vf0 :class vf)
         (vf4 :class vf)
         (vf5 :class vf)
         (vf6 :class vf)
         )
    (init-vf0-vector)
    (let ((s1-0 (new-stack-vector0))
          (s5-0 (new-stack-matrix0))
          )
      (let ((f30-0 (-> arg0 tilt-adjust value)))
        (cond
          ((< 0.0001 (-> arg0 point-of-interest-blend value))
           (set! sv-192 (new 'stack-no-clear 'vector))
           0.0
           (vector-! s1-0 (-> arg0 follow-pt) arg1)
           (let ((f28-0 (vector-length s1-0)))
             (vector-! sv-192 (-> arg0 point-of-interest) arg1)
             (vector-normalize! sv-192 (* f28-0 (-> arg0 point-of-interest-blend value)))
             (let ((v1-3 s1-0))
               (let ((a0-5 s1-0))
                 (.mov.vf vf6 vf0 :mask #b1000)
                 (.lvf vf4 (&-> a0-5 quad))
                 )
               (.lvf vf5 (&-> sv-192 quad))
               (.add.vf vf6 vf4 vf5 :mask #b111)
               (.svf (&-> v1-3 quad) vf6)
               )
             (vector-normalize! s1-0 f28-0)
             )
           )
          (else
            (vector-! s1-0 (-> arg0 follow-pt) arg1)
            )
          )
        (forward-down->inv-matrix s5-0 s1-0 (-> *camera* local-down))
        (when (!= f30-0 0.0)
          0.0
          0.0
          (set! sv-224 (new 'stack-no-clear 'matrix))
          (set! sv-208 (new 'stack-no-clear 'vector))
          (vector-normalize-copy! sv-208 s1-0 1.0)
          (let* ((v1-11 (-> *camera* local-down))
                 (f0-7 (-> sv-208 x))
                 (f1-1 (-> sv-208 y))
                 (f2-0 (-> sv-208 z))
                 (f3-0 (-> v1-11 x))
                 (f4-0 (-> v1-11 y))
                 (f5-0 (-> v1-11 z))
                 )
            (.mula.s f0-7 f3-0)
            (.madda.s f1-1 f4-0)
            (.madd.s f0-8 f2-0 f5-0)
            )
          (let* ((f28-1 f0-8)
                 (f0-10 (acos (fabs f28-1)))
                 )
            (cond
              ((< 0.0 f30-0)
               (set! f30-0 (if (< 0.0 f28-1)
                               (fmin f30-0 (fmax 0.0 (+ -2730.6667 f0-10)))
                               (fmin f30-0 (fmax 0.0 (- 32768.0 (+ 2730.6667 f0-10))))
                               )
                     )
               )
              ((< f30-0 0.0)
               (set! f30-0 (if (< 0.0 f28-1)
                               (fmax f30-0 (- (fmax 0.0 (- 32768.0 (+ 2730.6667 f0-10)))))
                               (fmax f30-0 (- (fmax 0.0 (+ -2730.6667 f0-10))))
                               )
                     )
               )
              )
            )
          (matrix-rotate-x! sv-224 f30-0)
          (let ((t9-7 matrix*!)
                (a0-16 s5-0)
                (a2-3 s5-0)
                )
            (t9-7 a0-16 sv-224 a2-3)
            )
          )
        )
      (if (and (= (-> *camera* under-water) 2) *target* (!= (-> *target* next-state name) 'target-swim-up))
          (set! (-> arg0 underwater-blend target) 1.0)
          (set! (-> arg0 underwater-blend target) 0.0)
          )
      (set! sv-240 vector-into-frustum-nosmooth!)
      (set! sv-256 s5-0)
      (let ((a2-5 (lerp-clamp arg3 (* 0.25 arg3) (-> arg0 underwater-blend value))))
        (sv-240 sv-256 arg1 a2-5)
        )
      (cond
        (arg4
          (slave-matrix-blend-2 (-> arg0 inv-mat) arg2 s1-0 s5-0)
          )
        (else
          (let* ((v1-31 (-> arg0 inv-mat))
                 (a3-2 s5-0)
                 (a0-22 (-> a3-2 vector 0 quad))
                 (a1-16 (-> a3-2 vector 1 quad))
                 (a2-7 (-> a3-2 vector 2 quad))
                 (a3-3 (-> a3-2 vector 3 quad))
                 )
            (set! (-> v1-31 vector 0 quad) a0-22)
            (set! (-> v1-31 vector 1 quad) a1-16)
            (set! (-> v1-31 vector 2 quad) a2-7)
            (set! (-> v1-31 vector 3 quad) a3-3)
            )
          )
        )
      )
    (mat-remove-z-rot (-> arg0 inv-mat) (-> *camera* local-down))
    0
    (none)
    )
  )

;; definition for function v-slrp2!
;; WARN: Stack slot offset 144 signed mismatch
;; WARN: Stack slot offset 144 signed mismatch
;; WARN: Unsupported inline assembly instruction kind - [mula.s f0, f3]
;; WARN: Unsupported inline assembly instruction kind - [madda.s f1, f4]
;; WARN: Unsupported inline assembly instruction kind - [madd.s f0, f2, f5]
;; Used lq/sq
(defun v-slrp2! ((arg0 vector) (arg1 vector) (arg2 vector) (arg3 float) (arg4 vector) (arg5 float))
  (local-vars
    (f0-10 float)
    (f28-0 float)
    (f30-0 float)
    (sv-144 float)
    (sv-160 vector)
    (sv-176 matrix)
    (sv-192 vector)
    )
  (set! sv-144 arg5)
  (let ((s0-0 (new-stack-vector0)))
    (set! sv-160 (new 'stack-no-clear 'vector))
    (set! (-> sv-160 quad) (the-as uint128 0))
    1.0
    1.0
    (let ((s3-0 (new-stack-vector0)))
      0.0
      1.0
      (set! sv-176 (new 'stack-no-clear 'matrix))
      (set! (-> sv-176 vector 0 quad) (the-as uint128 0))
      (set! (-> sv-176 vector 1 quad) (the-as uint128 0))
      (set! (-> sv-176 vector 2 quad) (the-as uint128 0))
      (set! (-> sv-176 vector 3 quad) (the-as uint128 0))
      (cond
        ((< 1.0 arg3)
         (set! arg3 1.0)
         )
        ((< arg3 0.0)
         (set! arg3 0.0)
         )
        )
      (cond
        (arg4
          (vector-flatten! s0-0 arg1 arg4)
          (vector-flatten! sv-160 arg2 arg4)
          (set! f30-0 (vector-normalize-ret-len! s0-0 1.0))
          (set! f28-0 (vector-normalize-ret-len! sv-160 1.0))
          (vector-normalize! (vector-cross! s3-0 sv-160 s0-0) 1.0)
          (let ((f26-0 (vector-dot arg4 s3-0)))
            (vector-normalize-copy! s3-0 arg4 1.0)
            (if (< f26-0 0.0)
                (vector-negate! s3-0 s3-0)
                )
            )
          )
        (else
          (set! (-> s0-0 quad) (-> arg1 quad))
          (set! (-> sv-160 quad) (-> arg2 quad))
          (set! f30-0 (vector-normalize-ret-len! s0-0 1.0))
          (set! f28-0 (vector-normalize-ret-len! sv-160 1.0))
          (vector-normalize! (vector-cross! s3-0 arg2 arg1) 1.0)
          )
        )
      (let ((t9-10 acos))
        (let* ((v1-18 s0-0)
               (f0-9 (-> v1-18 x))
               (f1-2 (-> v1-18 y))
               (f2-0 (-> v1-18 z))
               (f3-0 (-> sv-160 x))
               (f4-0 (-> sv-160 y))
               (f5-0 (-> sv-160 z))
               )
          (.mula.s f0-9 f3-0)
          (.madda.s f1-2 f4-0)
          (.madd.s f0-10 f2-0 f5-0)
          )
        (let* ((f1-3 (t9-10 f0-10))
               (f0-12 (* arg3 f1-3))
               )
          (when (< sv-144 f0-12)
            (set! f0-12 sv-144)
            (set! arg3 (/ sv-144 f1-3))
            )
          (let* ((f0-13 (cos f0-12))
                 (t9-12 matrix-axis-sin-cos!)
                 (a0-20 sv-176)
                 (a1-13 s3-0)
                 (f1-5 1.0)
                 (f2-3 f0-13)
                 )
            (t9-12 a0-20 a1-13 (sqrtf (- f1-5 (* f2-3 f2-3))) f0-13)
            )
          )
        )
      (vector-matrix*! arg0 s0-0 sv-176)
      (let ((s0-1 vector-normalize!))
        (set! sv-192 arg0)
        (let ((a1-16 (lerp f30-0 f28-0 arg3)))
          (s0-1 sv-192 a1-16)
          )
        )
      (when arg4
        (vector+float*! arg0 arg0 s3-0 (vector-dot arg1 s3-0))
        (vector+float*! arg0 arg0 s3-0 (* arg3 (vector-dot (vector-! (new-stack-vector0) arg2 arg1) s3-0)))
        )
      )
    )
  arg0
  )

;; definition for function v-slrp3!
;; WARN: Stack slot offset 144 signed mismatch
;; WARN: Stack slot offset 144 signed mismatch
;; WARN: Unsupported inline assembly instruction kind - [mula.s f0, f3]
;; WARN: Unsupported inline assembly instruction kind - [madda.s f1, f4]
;; WARN: Unsupported inline assembly instruction kind - [madd.s f0, f2, f5]
;; Used lq/sq
(defun v-slrp3! ((arg0 vector) (arg1 vector) (arg2 vector) (arg3 vector) (arg4 float))
  (local-vars (f0-7 float) (f26-0 float) (f28-0 float) (sv-144 float) (sv-160 vector))
  (set! sv-144 arg4)
  (let ((s1-0 (new-stack-vector0)))
    (set! sv-160 (new 'stack-no-clear 'vector))
    (set! (-> sv-160 quad) (the-as uint128 0))
    0.0
    0.0
    (let ((s3-0 (new-stack-vector0))
          (f30-0 1.0)
          )
      0.0
      (let ((s0-0 (new-stack-matrix0)))
        (cond
          (arg3
            (vector-flatten! s1-0 arg1 arg3)
            (vector-flatten! sv-160 arg2 arg3)
            (set! f28-0 (vector-normalize-ret-len! s1-0 1.0))
            (set! f26-0 (vector-normalize-ret-len! sv-160 1.0))
            (vector-normalize! (vector-cross! s3-0 sv-160 s1-0) 1.0)
            (let ((f24-0 (vector-dot arg3 s3-0)))
              (vector-normalize-copy! s3-0 arg3 1.0)
              (if (< f24-0 0.0)
                  (vector-negate! s3-0 s3-0)
                  )
              )
            )
          (else
            (set! (-> s1-0 quad) (-> arg1 quad))
            (set! (-> sv-160 quad) (-> arg2 quad))
            (set! f28-0 (vector-normalize-ret-len! s1-0 1.0))
            (set! f26-0 (vector-normalize-ret-len! sv-160 1.0))
            (vector-normalize! (vector-cross! s3-0 arg2 arg1) 1.0)
            )
          )
        (let ((t9-10 acos))
          (let* ((v1-9 s1-0)
                 (f0-6 (-> v1-9 x))
                 (f1-0 (-> v1-9 y))
                 (f2-0 (-> v1-9 z))
                 (f3-0 (-> sv-160 x))
                 (f4-0 (-> sv-160 y))
                 (f5-0 (-> sv-160 z))
                 )
            (.mula.s f0-6 f3-0)
            (.madda.s f1-0 f4-0)
            (.madd.s f0-7 f2-0 f5-0)
            )
          (let ((f0-8 (t9-10 f0-7)))
            (when (< sv-144 f0-8)
              (set! f30-0 (/ sv-144 f0-8))
              (set! f0-8 sv-144)
              )
            (let* ((f0-9 (cos f0-8))
                   (t9-12 matrix-axis-sin-cos!)
                   (a0-20 s0-0)
                   (a1-13 s3-0)
                   (f1-3 1.0)
                   (f2-1 f0-9)
                   )
              (t9-12 a0-20 a1-13 (sqrtf (- f1-3 (* f2-1 f2-1))) f0-9)
              )
            )
          )
        (vector-matrix*! arg0 s1-0 s0-0)
        )
      (vector-normalize! arg0 (lerp f28-0 f26-0 f30-0))
      (when arg3
        (vector+float*! arg0 arg0 s3-0 (vector-dot arg1 s3-0))
        (vector+float*! arg0 arg0 s3-0 (* f30-0 (vector-dot (vector-! (new-stack-vector0) arg2 arg1) s3-0)))
        )
      )
    )
  arg0
  )<|MERGE_RESOLUTION|>--- conflicted
+++ resolved
@@ -945,27 +945,14 @@
 ;; Used lq/sq
 (defbehavior cam-slave-init-vars camera-slave ()
   (cond
-<<<<<<< HEAD
-   (*camera*
-    (set! (-> self options) (-> *camera* slave-options))
-    (set!
-     (-> self change-event-from)
-     (the-as (pointer process-drawable) (-> *camera* changer))
-     )
-    )
-   (else
-    (set! (-> self options) (the-as uint 0))
-    (set! (-> self change-event-from) (the-as (pointer process-drawable) #f))
-=======
     (*camera*
       (set! (-> self options) (-> *camera* slave-options))
-      (set! (-> self change-event-from) (-> *camera* changer))
+      (set! (-> self change-event-from) (the-as (pointer process-drawable) (-> *camera* changer)))
       )
     (else
       (set! (-> self options) (the-as uint 0))
-      (set! (-> self change-event-from) (the-as uint #f))
-      )
->>>>>>> dbc266c0
+      (set! (-> self change-event-from) (the-as (pointer process-drawable) #f))
+      )
     )
   (cond
     (*camera-combiner*
