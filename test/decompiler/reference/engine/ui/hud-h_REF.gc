;;-*-Lisp-*-
(in-package goal)

;; definition of type hud-icon
(deftype hud-icon (basic)
  ((icon    (pointer manipy)  :offset-assert   4)
   (icon-y  int32             :offset-assert   8)
   (icon-x  int32             :offset-assert  12)
   (icon-z  int32             :offset-assert  16)
   (scale-x float             :offset-assert  20)
   (scale-y float             :offset-assert  24)
   )
  :method-count-assert 9
  :size-assert         #x1c
  :flag-assert         #x90000001c
  )

;; definition for method 3 of type hud-icon
(defmethod inspect hud-icon ((obj hud-icon))
  (format #t "[~8x] ~A~%" obj (-> obj type))
  (format #t "~Ticon: #x~X~%" (-> obj icon))
  (format #t "~Ticon-y: ~D~%" (-> obj icon-y))
  (format #t "~Ticon-x: ~D~%" (-> obj icon-x))
  (format #t "~Ticon-z: ~D~%" (-> obj icon-z))
  (format #t "~Tscale-x: ~f~%" (-> obj scale-x))
  (format #t "~Tscale-y: ~f~%" (-> obj scale-y))
  obj
  )

;; definition of type hud-particle
(deftype hud-particle (basic)
  ((part     sparticle-launch-control         :offset-assert   4)
   (init-pos vector                   :inline :offset-assert  16)
   (pos      vector                   :inline :offset-assert  32)
   (prev-pos vector                   :inline :offset-assert  48)
   )
  :method-count-assert 9
  :size-assert         #x40
  :flag-assert         #x900000040
  )

;; definition for method 3 of type hud-particle
(defmethod inspect hud-particle ((obj hud-particle))
  (format #t "[~8x] ~A~%" obj (-> obj type))
  (format #t "~Tpart: ~A~%" (-> obj part))
  (format #t "~Tinit-pos: #<vector @ #x~X>~%" (-> obj init-pos))
  (format #t "~Tpos: #<vector @ #x~X>~%" (-> obj pos))
  (format #t "~Tprev-pos: #<vector @ #x~X>~%" (-> obj prev-pos))
  obj
  )

;; definition of type hud
(deftype hud (process)
  ((value                  int32          :offset-assert 112)
   (value2                 int32          :offset-assert 116)
   (target-value           int32          :offset-assert 120)
   (last-increment-time    uint64         :offset-assert 128)
   (last-target-equal-time uint64         :offset-assert 136)
   (offset                 int32          :offset-assert 144)
   (y-offset               int32          :offset-assert 148)
   (next-y-offset          int32          :offset-assert 152)
   (x-sgn                  int32          :offset-assert 156)
   (y-sgn                  int32          :offset-assert 160)
   (text-x                 int32          :offset-assert 164)
   (text-y                 int32          :offset-assert 168)
   (friend                 int32          :offset-assert 172)
   (first-init             symbol         :offset-assert 176)
   (increment-on-event     symbol         :offset-assert 180)
   (skip-particle          int32          :offset-assert 184)
   (disable                symbol         :offset-assert 188)
   (force-on-screen        symbol         :offset-assert 192)
   (deactivate-when-hidden symbol         :offset-assert 196)
   (trigger-time           uint64         :offset-assert 200)
   (last-hide-time         uint64         :offset-assert 208)
   (nb-of-icons            int32          :offset-assert 216)
   (icons                  hud-icon     6 :offset-assert 220)
   (max-nb-of-particles    int32          :offset-assert 244)
   (nb-of-particles        int32          :offset-assert 248)
   (particles              hud-particle 7 :offset-assert 252)
   )
  :heap-base #xb0
  :method-count-assert 27
  :size-assert         #x118
  :flag-assert         #x1b00b00118
  (:methods
<<<<<<< HEAD
    (dummy-14 (_type_) none 14)
    (dummy-15 (_type_) none 15)
    (TODO-RENAME-16 (_type_ int int) none 16)
    (dummy-17 (_type_) none 17)
    (dummy-18 (_type_) none 18)
    (dummy-19 (_type_) none 19)
    (TOOD-RENAME-20 (_type_ int) none 20)
    (first-icon-x (_type_) int 21)
    (first-icon-y (_type_) int 22)
    (dummy-23 (_type_) none 23)
    (animate! (_type_ symbol symbol) none 24)
    (inc-value (_type_) float 25)
    (dec-value (_type_) float 26)
=======
    (dummy-14 () none 14)
    (dummy-15 () none 15)
    (dummy-16 (_type_ int int) none 16)
    (dummy-17 () none 17)
    (dummy-18 () none 18)
    (TODO-RENAME-19 (_type_) none 19)
    (init-particles! (_type_) none 20)
    (dummy-21 () none 21)
    (dummy-22 () none 22)
    (dummy-23 () none 23)
    (dummy-24 () none 24)
    (dummy-25 () none 25)
    (dummy-26 () none 26)
>>>>>>> 023ce13f
    )
  )

;; definition for method 3 of type hud
(defmethod inspect hud ((obj hud))
  (let ((t9-0 (method-of-type process inspect)))
   (t9-0 obj)
   )
  (format #t "~T~Tvalue: ~D~%" (-> obj value))
  (format #t "~T~Tvalue2: ~D~%" (-> obj value2))
  (format #t "~T~Ttarget-value: ~D~%" (-> obj target-value))
  (format #t "~T~Tlast-increment-time: ~D~%" (-> obj last-increment-time))
  (format #t "~T~Tlast-target-equal-time: ~D~%" (-> obj last-target-equal-time))
  (format #t "~T~Toffset: ~D~%" (-> obj offset))
  (format #t "~T~Ty-offset: ~D~%" (-> obj y-offset))
  (format #t "~T~Tnext-y-offset: ~D~%" (-> obj next-y-offset))
  (format #t "~T~Tx-sgn: ~D~%" (-> obj x-sgn))
  (format #t "~T~Ty-sgn: ~D~%" (-> obj y-sgn))
  (format #t "~T~Ttext-x: ~D~%" (-> obj text-x))
  (format #t "~T~Ttext-y: ~D~%" (-> obj text-y))
  (format #t "~T~Tfriend: ~D~%" (-> obj friend))
  (format #t "~T~Tfirst-init: ~A~%" (-> obj first-init))
  (format #t "~T~Tincrement-on-event: ~A~%" (-> obj increment-on-event))
  (format #t "~T~Tskip-particle: ~D~%" (-> obj skip-particle))
  (format #t "~T~Tdisable: ~A~%" (-> obj disable))
  (format #t "~T~Tforce-on-screen: ~A~%" (-> obj force-on-screen))
  (format #t "~T~Tdeactivate-when-hidden: ~A~%" (-> obj deactivate-when-hidden))
  (format #t "~T~Ttrigger-time: ~D~%" (-> obj trigger-time))
  (format #t "~T~Tlast-hide-time: ~D~%" (-> obj last-hide-time))
  (format #t "~T~Tnb-of-icons: ~D~%" (-> obj nb-of-icons))
  (format #t "~T~Ticons[6] @ #x~X~%" (-> obj icons))
  (format #t "~T~Tmax-nb-of-particles: ~D~%" (-> obj max-nb-of-particles))
  (format #t "~T~Tnb-of-particles: ~D~%" (-> obj nb-of-particles))
  (format #t "~T~Tparticles[7] @ #x~X~%" (-> obj particles))
  obj
  )

;; definition of type hud-parts
(deftype hud-parts (structure)
<<<<<<< HEAD
  ((pickups    (pointer hud-pickups)      :offset-assert   0)
   (money      (pointer hud-money)        :offset-assert   4)
   (fuel-cell  (pointer hud-fuel-cell)    :offset-assert   8)
   (health     (pointer hud-health)       :offset-assert  12)
   (buzzers    (pointer hud-buzzers)      :offset-assert  16)
   (power      (pointer hud-power)        :offset-assert  20)
   (bike-speed (pointer hud-bike-speed)   :offset-assert  24)
   (bike-heat  (pointer hud-bike-heat)    :offset-assert  28)
   (money-all  (pointer hud-money-all)    :offset-assert  32)
   (parts      (pointer process)        9 :offset          0)
=======
  ((pickups    (pointer hud-pickups)     :offset-assert   0)
   (money      (pointer hud-money)       :offset-assert   4)
   (fuel-cell  (pointer hud-fuel-cell)   :offset-assert   8)
   (health     (pointer hud-health)      :offset-assert  12)
   (buzzers    (pointer hud-buzzers)     :offset-assert  16)
   (power      (pointer hud-power)       :offset-assert  20)
   (bike-speed (pointer hud-bike-speed)  :offset-assert  24)
   (bike-heat  (pointer hud-bike-heat)   :offset-assert  28)
   (money-all  (pointer hud-money-all)   :offset-assert  32)
>>>>>>> 023ce13f
   )
  :method-count-assert 9
  :size-assert         #x24
  :flag-assert         #x900000024
  )

;; definition for method 3 of type hud-parts
(defmethod inspect hud-parts ((obj hud-parts))
  (format #t "[~8x] ~A~%" obj 'hud-parts)
  (format #t "~Tdata[9] @ #x~X~%" (&-> obj pickups))
  (format #t "~Tpickups: #x~X~%" (-> obj pickups))
  (format #t "~Tmoney: #x~X~%" (-> obj money))
  (format #t "~Tfuel-cell: #x~X~%" (-> obj fuel-cell))
  (format #t "~Thealth: #x~X~%" (-> obj health))
  (format #t "~Tbuzzers: #x~X~%" (-> obj buzzers))
  (format #t "~Tpower: #x~X~%" (-> obj power))
  (format #t "~Tbike-speed: #x~X~%" (-> obj bike-speed))
  (format #t "~Tbike-heat: #x~X~%" (-> obj bike-heat))
  (format #t "~Tmoney-all: #x~X~%" (-> obj money-all))
  obj
  )

;; definition for symbol *hud-parts*, type hud-parts
(define
  *hud-parts*
  (new 'static 'hud-parts
   :pickups #f
   :money #f
   :fuel-cell #f
   :health #f
   :buzzers #f
   :power #f
   :bike-speed #f
   :bike-heat #f
   :money-all #f
   )
  )

;; failed to figure out what this is:
0<|MERGE_RESOLUTION|>--- conflicted
+++ resolved
@@ -83,35 +83,19 @@
   :size-assert         #x118
   :flag-assert         #x1b00b00118
   (:methods
-<<<<<<< HEAD
     (dummy-14 (_type_) none 14)
     (dummy-15 (_type_) none 15)
     (TODO-RENAME-16 (_type_ int int) none 16)
     (dummy-17 (_type_) none 17)
     (dummy-18 (_type_) none 18)
-    (dummy-19 (_type_) none 19)
-    (TOOD-RENAME-20 (_type_ int) none 20)
+    (TODO-RENAME-19 (_type_) none 19)
+    (init-particles! (_type_) none 20)
     (first-icon-x (_type_) int 21)
     (first-icon-y (_type_) int 22)
     (dummy-23 (_type_) none 23)
     (animate! (_type_ symbol symbol) none 24)
     (inc-value (_type_) float 25)
     (dec-value (_type_) float 26)
-=======
-    (dummy-14 () none 14)
-    (dummy-15 () none 15)
-    (dummy-16 (_type_ int int) none 16)
-    (dummy-17 () none 17)
-    (dummy-18 () none 18)
-    (TODO-RENAME-19 (_type_) none 19)
-    (init-particles! (_type_) none 20)
-    (dummy-21 () none 21)
-    (dummy-22 () none 22)
-    (dummy-23 () none 23)
-    (dummy-24 () none 24)
-    (dummy-25 () none 25)
-    (dummy-26 () none 26)
->>>>>>> 023ce13f
     )
   )
 
@@ -151,7 +135,6 @@
 
 ;; definition of type hud-parts
 (deftype hud-parts (structure)
-<<<<<<< HEAD
   ((pickups    (pointer hud-pickups)      :offset-assert   0)
    (money      (pointer hud-money)        :offset-assert   4)
    (fuel-cell  (pointer hud-fuel-cell)    :offset-assert   8)
@@ -162,17 +145,6 @@
    (bike-heat  (pointer hud-bike-heat)    :offset-assert  28)
    (money-all  (pointer hud-money-all)    :offset-assert  32)
    (parts      (pointer process)        9 :offset          0)
-=======
-  ((pickups    (pointer hud-pickups)     :offset-assert   0)
-   (money      (pointer hud-money)       :offset-assert   4)
-   (fuel-cell  (pointer hud-fuel-cell)   :offset-assert   8)
-   (health     (pointer hud-health)      :offset-assert  12)
-   (buzzers    (pointer hud-buzzers)     :offset-assert  16)
-   (power      (pointer hud-power)       :offset-assert  20)
-   (bike-speed (pointer hud-bike-speed)  :offset-assert  24)
-   (bike-heat  (pointer hud-bike-heat)   :offset-assert  28)
-   (money-all  (pointer hud-money-all)   :offset-assert  32)
->>>>>>> 023ce13f
    )
   :method-count-assert 9
   :size-assert         #x24
