;;-*-Lisp-*-
(in-package goal)

;; definition of type level-vis-info
(deftype level-vis-info (basic)
  ((level              symbol              :offset-assert   4)
   (from-level         symbol              :offset-assert   8)
   (from-bsp           bsp-header          :offset-assert  12)
   (flags              uint32              :offset-assert  16)
   (length             uint32              :offset-assert  20)
   (allocated-length   uint32              :offset-assert  24)
   (dictionary-length  uint32              :offset-assert  28)
   (dictionary         uint32              :offset-assert  32)
   (string-block       uint32              :offset-assert  36)
   (ramdisk            uint32              :offset-assert  40)
   (vis-bits           pointer             :offset-assert  44)
   (current-vis-string uint32              :offset-assert  48)
   (vis-string         uint8      :dynamic :offset-assert  52)
   )
  :method-count-assert 9
  :size-assert         #x34
  :flag-assert         #x900000034
  )

;; definition for method 3 of type level-vis-info
(defmethod inspect level-vis-info ((obj level-vis-info))
  (format #t "[~8x] ~A~%" obj (-> obj type))
  (format #t "~Tlevel: ~A~%" (-> obj level))
  (format #t "~Tfrom-level: ~A~%" (-> obj from-level))
  (format #t "~Tfrom-bsp: ~A~%" (-> obj from-bsp))
  (format #t "~Tflags: #x~X~%" (-> obj flags))
  (format #t "~Tlength: ~D~%" (-> obj length))
  (format #t "~Tallocated-length: ~D~%" (-> obj allocated-length))
  (format #t "~Tdictionary-length: ~D~%" (-> obj dictionary-length))
  (format #t "~Tdictionary: #x~X~%" (-> obj dictionary))
  (format #t "~Tstring-block: #x~X~%" (-> obj string-block))
  (format #t "~Tramdisk: ~D~%" (-> obj ramdisk))
  (format #t "~Tvis-bits: #x~X~%" (-> obj vis-bits))
  (format #t "~Tcurrent-vis-string: ~D~%" (-> obj current-vis-string))
  (format #t "~Tvis-string[0] @ #x~X~%" (-> obj vis-string))
  obj
  )

;; definition for method 5 of type level-vis-info
;; INFO: Return type mismatch uint vs int.
(defmethod asize-of level-vis-info ((obj level-vis-info))
  (the-as int (+ (-> level-vis-info size) (-> obj dictionary-length)))
  )

;; definition of type level-load-info
(deftype level-load-info (basic)
  ((name-list         symbol 3 :offset-assert   4)
   (index             int32    :offset-assert  16)
   (name              symbol   :offset          4)
   (visname           symbol   :offset          8)
   (nickname          symbol   :offset         12)
   (packages          pair     :offset-assert  20)
   (sound-banks       pair     :offset-assert  24)
   (music-bank        symbol   :offset-assert  28)
   (ambient-sounds    pair     :offset-assert  32)
   (mood              symbol   :offset-assert  36)
   (mood-func         symbol   :offset-assert  40)
   (ocean             symbol   :offset-assert  44)
   (sky               symbol   :offset-assert  48)
   (sun-fade          float    :offset-assert  52)
   (continues         pair     :offset-assert  56)
   (tasks             pair     :offset-assert  60)
   (priority          int32    :offset-assert  64)
   (load-commands     pair     :offset-assert  68)
   (alt-load-commands pair     :offset-assert  72)
   (bsp-mask          uint64   :offset-assert  80)
   (bsphere           sphere   :offset-assert  88)
   (buzzer            int32    :offset-assert  92)
   (bottom-height     float    :offset-assert  96)
   (run-packages      pair     :offset-assert 100)
   (prev-level        basic    :offset-assert 104)
   (next-level        basic    :offset-assert 108)
   (wait-for-load     symbol   :offset-assert 112)
   )
  :method-count-assert 9
  :size-assert         #x74
  :flag-assert         #x900000074
  )

;; definition for method 3 of type level-load-info
(defmethod inspect level-load-info ((obj level-load-info))
  (format #t "[~8x] ~A~%" obj (-> obj type))
  (format #t "~Tname-list[3] @ #x~X~%" (&-> obj name))
  (format #t "~Tindex: ~D~%" (-> obj index))
  (format #t "~Tname: ~A~%" (-> obj name))
  (format #t "~Tvisname: ~A~%" (-> obj visname))
  (format #t "~Tnickname: ~A~%" (-> obj nickname))
  (format #t "~Tpackages: ~A~%" (-> obj packages))
  (format #t "~Tsound-banks: ~A~%" (-> obj sound-banks))
  (format #t "~Tmusic-bank: ~A~%" (-> obj music-bank))
  (format #t "~Tambient-sounds: ~A~%" (-> obj ambient-sounds))
  (format #t "~Tmood: ~A~%" (-> obj mood))
  (format #t "~Tmood-func: ~A~%" (-> obj mood-func))
  (format #t "~Tocean: ~A~%" (-> obj ocean))
  (format #t "~Tsky: ~A~%" (-> obj sky))
  (format #t "~Tsun-fade: ~f~%" (-> obj sun-fade))
  (format #t "~Tcontinues: ~A~%" (-> obj continues))
  (format #t "~Ttasks: ~A~%" (-> obj tasks))
  (format #t "~Tpriority: ~D~%" (-> obj priority))
  (format #t "~Tload-commands: ~A~%" (-> obj load-commands))
  (format #t "~Talt-load-commands: ~A~%" (-> obj alt-load-commands))
  (format #t "~Tbsp-mask: ~D~%" (-> obj bsp-mask))
  (format #t "~Tbsphere: #<sphere @ #x~X>~%" (-> obj bsphere))
  (format #t "~Tbuzzer: ~D~%" (-> obj buzzer))
  (format #t "~Tbottom-height: (meters ~m)~%" (-> obj bottom-height))
  (format #t "~Trun-packages: ~A~%" (-> obj run-packages))
  (format #t "~Tprev-level: ~A~%" (-> obj prev-level))
  (format #t "~Tnext-level: ~A~%" (-> obj next-level))
  (format #t "~Twait-for-load: ~A~%" (-> obj wait-for-load))
  obj
  )

;; definition of type login-state
(deftype login-state (basic)
  ((state int32       :offset-assert   4)
   (pos   uint32      :offset-assert   8)
   (elts  uint32      :offset-assert  12)
   (elt   drawable 16 :offset-assert  16)
   )
  :method-count-assert 9
  :size-assert         #x50
  :flag-assert         #x900000050
  )

;; definition for method 3 of type login-state
(defmethod inspect login-state ((obj login-state))
  (format #t "[~8x] ~A~%" obj (-> obj type))
  (format #t "~Tstate: ~D~%" (-> obj state))
  (format #t "~Tpos: ~D~%" (-> obj pos))
  (format #t "~Telts: ~D~%" (-> obj elts))
  (format #t "~Telt[16] @ #x~X~%" (-> obj elt))
  obj
  )

;; definition of type level
(deftype level (basic)
  ((name                      symbol                              :offset-assert   4)
   (load-name                 symbol                              :offset-assert   8)
   (nickname                  symbol                              :offset-assert  12)
   (index                     int32                               :offset-assert  16)
   (status                    symbol                              :offset-assert  20)
   (other                     level                               :offset-assert  24)
   (heap                      kheap                     :inline   :offset-assert  32)
   (bsp                       bsp-header                          :offset-assert  48)
   (art-group                 load-dir-art-group                  :offset-assert  52)
   (info                      level-load-info                     :offset-assert  56)
   (texture-page              texture-page              9         :offset-assert  60)
   (loaded-texture-page       texture-page              16        :offset-assert  96)
   (loaded-texture-page-count int32                               :offset-assert 160)
   (foreground-sink-group     dma-foreground-sink-group 3 :inline :offset-assert 176)
   (foreground-draw-engine    engine                    3         :offset-assert 272)
   (entity                    entity-links-array                  :offset-assert 284)
   (ambient                   entity-ambient-data-array           :offset-assert 288)
   (closest-object            float                     9         :offset-assert 292)
   (upload-size               int32                     9         :offset-assert 328)
   (level-distance            float                               :offset-assert 364)
   (inside-sphere?            symbol                              :offset-assert 368)
   (inside-boxes?             symbol                              :offset-assert 372)
   (display?                  symbol                              :offset-assert 376)
   (meta-inside?              symbol                              :offset-assert 380)
   (mood                      mood-context                        :offset-assert 384)
   (mood-func                 function                            :offset-assert 388)
   (vis-bits                  pointer                             :offset-assert 392)
   (all-visible?              symbol                              :offset-assert 396)
   (force-all-visible?        symbol                              :offset-assert 400)
   (linking                   basic                               :offset-assert 404)
   (vis-info                  level-vis-info            8         :offset-assert 408)
   (vis-self-index            int32                               :offset-assert 440)
   (vis-adj-index             int32                               :offset-assert 444)
   (vis-buffer                uint8                     2048      :offset-assert 448)
   (mem-usage-block           basic                               :offset-assert 2496)
   (mem-usage                 int32                               :offset-assert 2500)
<<<<<<< HEAD
   (code-memory-start         uint32                              :offset-assert 2504)
   (code-memory-end           texture-page                        :offset-assert 2508)
=======
   (code-memory-start         pointer                             :offset-assert 2504)
   (code-memory-end           pointer                             :offset-assert 2508)
>>>>>>> a6eb5199
   (texture-mask              uint32                    9         :offset-assert 2512)
   (force-inside?             symbol                              :offset-assert 2548)
   (pad                       uint8                     56        :offset-assert 2552)
   )
  :method-count-assert 29
  :size-assert         #xa30
  :flag-assert         #x1d00000a30
  (:methods
    (deactivate (_type_) _type_ 9)
    (dummy-10 (_type_ int) symbol 10)
    (dummy-11 (_type_) none 11)
    (unload! (_type_) _type_ 12)
    (bsp-name (_type_) symbol 13)
    (dummy-14 (_type_) none 14)
    (dummy-15 (_type_ vector) symbol 15)
    (dummy-16 (_type_) none 16)
    (load-continue (_type_) _type_ 17)
    (load-begin (_type_) _type_ 18)
    (login (_type_) _type_ 19)
    (vis-load (_type_) uint 20)
    (dummy-21 (_type_) none 21)
    (activate (_type_) _type_ 22)
    (level-status-set! (_type_ symbol) _type_ 23)
    (dummy-24 (_type_) _type_ 24)
    (dummy-25 (_type_) int 25)
    (vis-clear (_type_) int 26)
    (dummy-27 (_type_ vector string) none 27)
    (art-group-get-by-name (_type_ string) art-group 28)
    )
  )

;; definition for method 3 of type level
(defmethod inspect level ((obj level))
  (format #t "[~8x] ~A~%" obj (-> obj type))
  (format #t "~Tname: ~A~%" (-> obj name))
  (format #t "~Tload-name: ~A~%" (-> obj load-name))
  (format #t "~Tnickname: ~A~%" (-> obj nickname))
  (format #t "~Tindex: ~D~%" (-> obj index))
  (format #t "~Tstatus: ~A~%" (-> obj status))
  (format #t "~Tother: ~A~%" (-> obj other))
  (format #t "~Theap: #<kheap @ #x~X>~%" (-> obj heap))
  (format #t "~Tbsp: ~A~%" (-> obj bsp))
  (format #t "~Tart-group: ~A~%" (-> obj art-group))
  (format #t "~Tinfo: ~A~%" (-> obj info))
  (format #t "~Ttexture-page[9] @ #x~X~%" (-> obj texture-page))
  (format #t "~Tloaded-texture-page[16] @ #x~X~%" (-> obj loaded-texture-page))
  (format
   #t
   "~Tloaded-texture-page-count: ~D~%"
   (-> obj loaded-texture-page-count)
   )
  (format
   #t
   "~Tforeground-sink-group[3] @ #x~X~%"
   (-> obj foreground-sink-group)
   )
  (format
   #t
   "~Tforeground-draw-engine[3] @ #x~X~%"
   (-> obj foreground-draw-engine)
   )
  (format #t "~Tentity: ~A~%" (-> obj entity))
  (format #t "~Tambient: ~A~%" (-> obj ambient))
  (format #t "~Tclosest-object[9] @ #x~X~%" (-> obj closest-object))
  (format #t "~Tupload-size[9] @ #x~X~%" (-> obj upload-size))
  (format #t "~Tlevel-distance: (meters ~m)~%" (-> obj level-distance))
  (format #t "~Tinside-sphere?: ~A~%" (-> obj inside-sphere?))
  (format #t "~Tinside-boxes?: ~A~%" (-> obj inside-boxes?))
  (format #t "~Tdisplay?: ~A~%" (-> obj display?))
  (format #t "~Tmeta-inside?: ~A~%" (-> obj meta-inside?))
  (format #t "~Tmood: ~A~%" (-> obj mood))
  (format #t "~Tmood-func: ~A~%" (-> obj mood-func))
  (format #t "~Tvis-bits: #x~X~%" (-> obj vis-bits))
  (format #t "~Tall-visible?: ~A~%" (-> obj all-visible?))
  (format #t "~Tforce-all-visible?: ~A~%" (-> obj force-all-visible?))
  (format #t "~Tlinking: ~A~%" (-> obj linking))
  (format #t "~Tvis-info[8] @ #x~X~%" (-> obj vis-info))
  (format #t "~Tvis-self-index: ~D~%" (-> obj vis-self-index))
  (format #t "~Tvis-adj-index: ~D~%" (-> obj vis-adj-index))
  (format #t "~Tvis-buffer[2048] @ #x~X~%" (-> obj vis-buffer))
  (format #t "~Tmem-usage-block: ~A~%" (-> obj mem-usage-block))
  (format #t "~Tmem-usage: ~D~%" (-> obj mem-usage))
  (format #t "~Tcode-memory-start: #x~X~%" (-> obj code-memory-start))
  (format #t "~Tcode-memory-end: #x~X~%" (-> obj code-memory-end))
  (format #t "~Ttexture-mask[9] @ #x~X~%" (-> obj texture-mask))
  (format #t "~Tforce-inside?: ~A~%" (-> obj force-inside?))
  obj
  )

;; definition of type level-group
(deftype level-group (basic)
  ((length          int32                  :offset-assert   4)
   (unknown-level-1 level                  :offset-assert   8)
   (unknown-level-2 level                  :offset-assert  12)
<<<<<<< HEAD
   (entity-link     entity-links           :offset         16)
   (border?         symbol                 :offset-assert  20)
   (vis?            symbol                 :offset-assert  24)
=======
   (entity-link     entity-links           :offset-assert  16)
   (border?         basic                  :offset-assert  20)
   (vis?            basic                  :offset-assert  24)
>>>>>>> a6eb5199
   (want-level      basic                  :offset-assert  28)
   (receiving-level basic                  :offset-assert  32)
   (load-commands   pair                   :offset-assert  36)
   (play?           symbol                 :offset-assert  40)
<<<<<<< HEAD
   (hack-pad        uint8                  :offset         90)
=======
   (_hack-pad       uint8                  :offset         90)
>>>>>>> a6eb5199
   (level0          level        :inline   :offset-assert  96)
   (level1          level        :inline   :offset-assert 2704)
   (level-default   level        :inline   :offset-assert 5312)
   (level           level        3 :inline :offset         96)
   (data            level        3 :inline :offset         96)
   (pad             uint32                 :offset-assert 7920)
   )
  :method-count-assert 27
  :size-assert         #x1ef4
  :flag-assert         #x1b00001ef4
  (:methods
    (level-get (_type_ symbol) level 9)
    (level-get-with-status (_type_ symbol) level 10)
    (level-get-for-use (_type_ symbol symbol) level 11)
    (activate-levels! (_type_) int 12)
    (dummy-13 () none 13)
    (dummy-14 () none 14)
    (dummy-15 () none 15)
    (dummy-16 (_type_) int 16)
    (level-get-target-inside (_type_) level 17)
    (alloc-levels! (_type_ symbol) int 18)
    (load-commands-set! (_type_ pair) pair 19)
    (art-group-get-by-name (_type_ string) art-group 20)
    (load-command-get-index (_type_ symbol int) pair 21)
    (dummy-22 () none 22)
    (dummy-23 () none 23)
    (dummy-24 () none 24)
    (level-status (_type_ symbol) symbol 25)
    (level-get-most-disposable (_type_) level 26)
    )
  )

;; definition for method 3 of type level-group
(defmethod inspect level-group ((obj level-group))
  (format #t "[~8x] ~A~%" obj (-> obj type))
  (format #t "~Tlength: ~D~%" (-> obj length))
  (format #t "~Tentity-link: ~`entity-links`P~%" (-> obj entity-link))
  (format #t "~Tborder?: ~A~%" (-> obj border?))
  (format #t "~Tvis?: ~A~%" (-> obj vis?))
  (format #t "~Twant-level: ~A~%" (-> obj want-level))
  (format #t "~Treceiving-level: ~A~%" (-> obj receiving-level))
  (format #t "~Tload-commands: ~A~%" (-> obj load-commands))
  (format #t "~Tplay?: ~A~%" (-> obj play?))
  (format #t "~Tlevel[3] @ #x~X~%" (-> obj level0))
  (format #t "~Tdata[3] @ #x~X~%" (-> obj level0))
  (format #t "~Tlevel0: ~`level`P~%" (-> obj level0))
  (format #t "~Tlevel1: ~`level`P~%" (-> obj level1))
  (format #t "~Tlevel-default: ~`level`P~%" (-> obj level-default))
  obj
  )

;; failed to figure out what this is:
(if (zero? *level*)
  (set!
   *level*
   (new 'static 'level-group
    :length 2
    :unknown-level-1 #f
    :unknown-level-2 #f
    :entity-link #f
    :border? #f
    :want-level #f
    :load-commands '()
    :play? #f
    :level0
    (new 'static 'level
     :name #f
     :status 'inactive
     :foreground-sink-group
     (new 'static 'inline-array dma-foreground-sink-group 3
      (new 'static 'dma-foreground-sink-group
       :sink
       (new 'static 'array dma-foreground-sink 3
        (new 'static 'dma-foreground-sink :bucket 10)
        (new 'static 'generic-dma-foreground-sink
         :bucket 11
         :foreground-output-bucket 1
         )
        )
       )
      (new 'static 'dma-foreground-sink-group
       :sink
       (new 'static 'array dma-foreground-sink 3
        (new 'static 'dma-foreground-sink :bucket 49 :foreground-texture-page 1)
        (new 'static 'generic-dma-foreground-sink
         :bucket 50
         :foreground-texture-page 1
         :foreground-output-bucket 1
         )
        )
       )
      (new 'static 'dma-foreground-sink-group
       :sink
       (new 'static 'array dma-foreground-sink 3
        (new 'static 'dma-foreground-sink :bucket 58 :foreground-texture-page 2)
        (new 'static 'generic-dma-foreground-sink
         :bucket 59
         :foreground-texture-page 2
         :foreground-output-bucket 1
         )
        )
       )
      )
     :inside-sphere? #f
     :inside-boxes? #f
     :force-inside? #f
     )
    :level1
    (new 'static 'level
     :name #f
     :index 1
     :status 'inactive
     :foreground-sink-group
     (new 'static 'inline-array dma-foreground-sink-group 3
      (new 'static 'dma-foreground-sink-group
       :sink
       (new 'static 'array dma-foreground-sink 3
        (new 'static 'dma-foreground-sink
         :bucket 17
         :foreground-texture-level 1
         )
        (new 'static 'generic-dma-foreground-sink
         :bucket 18
         :foreground-texture-level 1
         :foreground-output-bucket 1
         )
        )
       )
      (new 'static 'dma-foreground-sink-group
       :sink
       (new 'static 'array dma-foreground-sink 3
        (new 'static 'dma-foreground-sink
         :bucket 52
         :foreground-texture-page 1
         :foreground-texture-level 1
         )
        (new 'static 'generic-dma-foreground-sink
         :bucket 53
         :foreground-texture-page 1
         :foreground-texture-level 1
         :foreground-output-bucket 1
         )
        )
       )
      (new 'static 'dma-foreground-sink-group
       :sink
       (new 'static 'array dma-foreground-sink 3
        (new 'static 'dma-foreground-sink
         :bucket 61
         :foreground-texture-page 2
         :foreground-texture-level 1
         )
        (new 'static 'generic-dma-foreground-sink
         :bucket 62
         :foreground-texture-page 2
         :foreground-texture-level 1
         :foreground-output-bucket 1
         )
        )
       )
      )
     :inside-sphere? #f
     :inside-boxes? #f
     :force-inside? #f
     )
    :level-default
    (new 'static 'level
     :name 'default
     :index 2
     :status 'reserved
     :foreground-sink-group
     (new 'static 'inline-array dma-foreground-sink-group 3
      (new 'static 'dma-foreground-sink-group
       :sink
       (new 'static 'array dma-foreground-sink 3
        (new 'static 'dma-foreground-sink
         :bucket 45
         :foreground-texture-level 2
         )
        (new 'static 'generic-dma-foreground-sink
         :bucket 46
         :foreground-texture-level 2
         :foreground-output-bucket 1
         )
        )
       )
      (new 'static 'dma-foreground-sink-group
       :sink
       (new 'static 'array dma-foreground-sink 3
        (new 'static 'dma-foreground-sink
         :bucket 55
         :foreground-texture-page 1
         :foreground-texture-level 2
         )
        (new 'static 'generic-dma-foreground-sink
         :bucket 56
         :foreground-texture-page 1
         :foreground-texture-level 2
         :foreground-output-bucket 1
         )
        )
       )
      (new 'static 'dma-foreground-sink-group
       :sink
       (new 'static 'array dma-foreground-sink 3
        (new 'static 'dma-foreground-sink
         :bucket 58
         :foreground-texture-page 2
         :foreground-texture-level 2
         )
        (new 'static 'generic-dma-foreground-sink
         :bucket 59
         :foreground-texture-page 2
         :foreground-texture-level 2
         :foreground-output-bucket 1
         )
        )
       )
      )
     :inside-sphere? #f
     :inside-boxes? #f
     :force-inside? #f
     )
    )
   )
  )<|MERGE_RESOLUTION|>--- conflicted
+++ resolved
@@ -175,13 +175,8 @@
    (vis-buffer                uint8                     2048      :offset-assert 448)
    (mem-usage-block           basic                               :offset-assert 2496)
    (mem-usage                 int32                               :offset-assert 2500)
-<<<<<<< HEAD
    (code-memory-start         uint32                              :offset-assert 2504)
    (code-memory-end           texture-page                        :offset-assert 2508)
-=======
-   (code-memory-start         pointer                             :offset-assert 2504)
-   (code-memory-end           pointer                             :offset-assert 2508)
->>>>>>> a6eb5199
    (texture-mask              uint32                    9         :offset-assert 2512)
    (force-inside?             symbol                              :offset-assert 2548)
    (pad                       uint8                     56        :offset-assert 2552)
@@ -276,24 +271,14 @@
   ((length          int32                  :offset-assert   4)
    (unknown-level-1 level                  :offset-assert   8)
    (unknown-level-2 level                  :offset-assert  12)
-<<<<<<< HEAD
-   (entity-link     entity-links           :offset         16)
-   (border?         symbol                 :offset-assert  20)
-   (vis?            symbol                 :offset-assert  24)
-=======
    (entity-link     entity-links           :offset-assert  16)
    (border?         basic                  :offset-assert  20)
    (vis?            basic                  :offset-assert  24)
->>>>>>> a6eb5199
    (want-level      basic                  :offset-assert  28)
    (receiving-level basic                  :offset-assert  32)
    (load-commands   pair                   :offset-assert  36)
    (play?           symbol                 :offset-assert  40)
-<<<<<<< HEAD
-   (hack-pad        uint8                  :offset         90)
-=======
    (_hack-pad       uint8                  :offset         90)
->>>>>>> a6eb5199
    (level0          level        :inline   :offset-assert  96)
    (level1          level        :inline   :offset-assert 2704)
    (level-default   level        :inline   :offset-assert 5312)
