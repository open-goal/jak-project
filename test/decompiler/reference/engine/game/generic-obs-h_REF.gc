--- conflicted
+++ resolved
@@ -78,21 +78,6 @@
 
 ;; definition of type part-tracker
 (deftype part-tracker (process)
-<<<<<<< HEAD
-  ((root            trsqv                                    :offset-assert 112)
-   (part            sparticle-launch-control                 :offset-assert 116)
-   (target          uint64                                   :offset-assert 120)
-   (callback        (function part-tracker vector)           :offset-assert 128)
-   (linger-callback (function part-tracker vector)           :offset-assert 132)
-   (duration        uint64                                   :offset-assert 136)
-   (linger-duration uint64                                   :offset-assert 144)
-   (start-time      uint64                                   :offset-assert 152)
-   (offset          vector                         :inline   :offset-assert 160)
-   (userdata        uint64                                   :offset-assert 176)
-   (user-time       int64                          2         :offset-assert 184)
-   (user-vector     vector                         2 :inline :offset-assert 208)
-   (user-handle     uint32                         2         :offset-assert 240)
-=======
   ((root            trsqv                                  :offset-assert 112)
    (part            sparticle-launch-control               :offset-assert 116)
    (target          handle                                 :offset-assert 120)
@@ -106,7 +91,6 @@
    (user-time       int64                        2         :offset-assert 184)
    (user-vector     vector                       2 :inline :offset-assert 208)
    (user-handle     uint32                       2         :offset-assert 240)
->>>>>>> 97636135
    )
   :heap-base #x90
   :method-count-assert 14
