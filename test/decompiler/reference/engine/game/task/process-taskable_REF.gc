;;-*-Lisp-*-
(in-package goal)

;; definition for method 52 of type process-taskable
;; INFO: Return type mismatch int vs none.
(defmethod dummy-52 process-taskable ((obj process-taskable))
  (let ((v1-1 (-> obj draw shadow-ctrl)))
   (when v1-1
    (let ((a0-1 v1-1))
     (set! (-> a0-1 settings bot-plane w) (- -12288.0))
     )
    0
    (set! (-> v1-1 settings top-plane w) (- 4096.0))
    0
    )
   )
  (none)
  )

;; definition for method 9 of type gui-query
;; INFO: Return type mismatch int vs none.
(defmethod
  init!
  gui-query
  ((obj gui-query)
   (arg0 string)
   (arg1 int)
   (arg2 int)
   (arg3 int)
   (arg4 symbol)
   (arg5 string)
   )
  (set! (-> obj x-position) arg1)
  (set! (-> obj y-position) arg2)
  (set! (-> obj message-space) arg3)
  (set! (-> obj only-allow-cancel) arg4)
  (set! (-> obj message) arg0)
  (set! (-> obj decision) 'undecided)
  (set! (-> obj no-msg) arg5)
  0
  (none)
  )

;; definition for method 10 of type gui-query
(defmethod get-response gui-query ((obj gui-query))
  (kill-current-level-hint '() '(sidekick voicebox stinger) 'exit)
  (level-hint-surpress!)
  (hide-hud)
  (when (hud-hidden?)
   (when (-> obj message)
    (let
     ((a1-2
       (new
        'stack
        'font-context
        *font-default-matrix*
        (-> obj x-position)
        (-> obj y-position)
        0.0
        (font-color default)
        (font-flags shadow kerning)
        )
       )
      )
     (let ((v1-4 a1-2))
      (set! (-> v1-4 width) (the float (- 512 (-> obj x-position))))
      )
     (let ((v1-5 a1-2))
      (set! (-> v1-5 height) (the float 40))
      )
     (let ((v1-6 a1-2))
      (set! (-> v1-6 scale) 0.9)
      )
     (set! (-> a1-2 flags) (font-flags shadow kerning left large))
     (print-game-text (-> obj message) a1-2 #f 128 22)
     )
    )
   (cond
    ((-> obj only-allow-cancel)
     (when (-> obj no-msg)
      (clear *temp-string*)
      (format *temp-string* "; = ~S" (-> obj no-msg))
      (let*
       ((s4-0 (-> *display* frames (-> *display* on-screen) frame global-buf))
        (s5-0 (-> s4-0 base))
        )
       (draw-string-xy
        *temp-string*
        s4-0
        (-> obj x-position)
        (+ (-> obj y-position) 5 (-> obj message-space))
        (font-color default)
        (font-flags shadow kerning large)
        )
       (let ((a3-4 (-> s4-0 base)))
        (let ((v1-17 (the-as object (-> s4-0 base))))
         (set!
          (-> (the-as dma-packet v1-17) dma)
          (new 'static 'dma-tag :id (dma-tag-id next))
          )
         (set! (-> (the-as dma-packet v1-17) vif0) (new 'static 'vif-tag))
         (set! (-> (the-as dma-packet v1-17) vif1) (new 'static 'vif-tag))
         (set! (-> s4-0 base) (&+ (the-as pointer v1-17) 16))
         )
        (dma-bucket-insert-tag
         (-> *display* frames (-> *display* on-screen) frame bucket-group)
         (bucket-id debug-draw0)
         s5-0
         (the-as (pointer dma-tag) a3-4)
         )
        )
       )
      )
     )
    (else
     (let*
      ((s4-1 (-> *display* frames (-> *display* on-screen) frame global-buf))
       (s5-1 (-> s4-1 base))
       )
      (draw-string-xy
       (lookup-text! *common-text* (game-text-id confirm) #f)
       s4-1
       (-> obj x-position)
       (+ (-> obj y-position) 5 (-> obj message-space))
       (font-color default)
       (font-flags shadow kerning large)
       )
      (let ((a3-7 (-> s4-1 base)))
       (let ((v1-29 (the-as object (-> s4-1 base))))
        (set!
         (-> (the-as dma-packet v1-29) dma)
         (new 'static 'dma-tag :id (dma-tag-id next))
         )
        (set! (-> (the-as dma-packet v1-29) vif0) (new 'static 'vif-tag))
        (set! (-> (the-as dma-packet v1-29) vif1) (new 'static 'vif-tag))
        (set! (-> s4-1 base) (&+ (the-as pointer v1-29) 16))
        )
       (dma-bucket-insert-tag
        (-> *display* frames (-> *display* on-screen) frame bucket-group)
        (bucket-id debug-draw0)
        s5-1
        (the-as (pointer dma-tag) a3-7)
        )
       )
      )
     )
    )
   (cond
    ((!= (-> obj decision) 'undecided)
     )
    ((and
      (logtest? (-> *cpad-list* cpads 0 button0-rel 0) (pad-buttons x))
      (not (-> obj only-allow-cancel))
      )
     (logclear! (-> *cpad-list* cpads 0 button0-abs 0) (pad-buttons x))
     (logclear! (-> *cpad-list* cpads 0 button0-rel 0) (pad-buttons x))
     (set! (-> obj decision) 'yes)
     )
    ((logtest? (-> *cpad-list* cpads 0 button0-rel 0) (pad-buttons triangle))
     (logclear! (-> *cpad-list* cpads 0 button0-abs 0) (pad-buttons triangle))
     (logclear! (-> *cpad-list* cpads 0 button0-rel 0) (pad-buttons triangle))
     (set! (-> obj decision) 'no)
     )
    )
   )
  (-> obj decision)
  )

;; definition for method 7 of type process-taskable
;; INFO: Return type mismatch process-drawable vs process-taskable.
(defmethod relocate process-taskable ((obj process-taskable) (arg0 int))
  (the-as
   process-taskable
   ((method-of-type process-drawable relocate) obj arg0)
   )
  )

;; definition for method 46 of type process-taskable
;; INFO: Return type mismatch int vs none.
(defmethod dummy-46 process-taskable ((obj process-taskable))
  (with-pp
   (when (nonzero? (-> obj sound-flava))
    (let
     ((s5-1
       (vector-!
        (new 'stack-no-clear 'vector)
        (target-pos 0)
        (the-as vector (-> obj root-override root-prim prim-core))
        )
       )
      )
     (set! (-> s5-1 y) (* 4.0 (-> s5-1 y)))
     (cond
      ((< (vector-length s5-1) 102400.0)
       (when (not (-> obj have-flava))
        (set! (-> obj have-flava) #t)
        (set-setting!
         *setting-control*
         pp
         'sound-flava
         #f
         20.0
         (the-as int (-> obj sound-flava))
         )
        )
       )
      ((-> obj have-flava)
       (clear-pending-settings-from-process *setting-control* pp 'sound-flava)
       (set! (-> obj have-flava) #f)
       )
      )
     )
    )
   (when (-> obj music)
    (let
     ((s5-3
       (vector-!
        (new 'stack-no-clear 'vector)
        (target-pos 0)
        (the-as vector (-> obj root-override root-prim prim-core))
        )
       )
      )
     (set! (-> s5-3 y) (* 4.0 (-> s5-3 y)))
     (cond
      ((< (vector-length s5-3) 102400.0)
       (when (not (-> obj have-music))
        (set! (-> obj have-music) #t)
        (set-setting!
         *setting-control*
         pp
         'music
         (the-as symbol (-> obj music))
         0.0
         0
         )
        )
       )
      ((-> obj have-music)
       (clear-pending-settings-from-process *setting-control* pp 'music)
       (set! (-> obj have-music) #f)
       )
      )
     )
    )
   0
   (none)
   )
  )

;; definition for method 31 of type process-taskable
;; INFO: Return type mismatch art-joint-anim vs art-element.
(defmethod get-art-elem process-taskable ((obj process-taskable))
  (the-as art-element (if (> (-> obj skel active-channels) 0)
                       (-> obj skel root-channel 0 frame-group)
                       )
   )
  )

;; definition for method 32 of type process-taskable
;; INFO: Return type mismatch symbol vs basic.
(defmethod play-anim! process-taskable ((obj process-taskable) (arg0 symbol))
  (the-as basic #f)
  )

;; definition for method 33 of type process-taskable
;; INFO: Return type mismatch int vs none.
(defmethod dummy-33 process-taskable ((obj process-taskable))
  (let ((s5-0 (play-anim! obj #f)))
   (if (type-type? (-> s5-0 type) spool-anim)
    (spool-push *art-control* (-> (the-as spool-anim s5-0) name) 0 obj -99.0)
    )
   )
  0
  (none)
  )

;; definition for method 51 of type process-taskable
(defmethod close-anim-file! process-taskable ((obj process-taskable))
  (let* ((gp-0 (play-anim! obj #f))
         (v1-2 (if (and (nonzero? gp-0) (type-type? (-> gp-0 type) spool-anim))
                gp-0
                )
          )
         )
   (if v1-2
    (file-status *art-control* (-> (the-as spool-anim v1-2) name) 0)
    )
   )
  )

;; definition for method 34 of type process-taskable
;; INFO: Return type mismatch symbol vs spool-anim.
(defmethod
  get-accept-anim
  process-taskable
  ((obj process-taskable) (arg0 symbol))
  (the-as spool-anim #f)
  )

;; definition for method 35 of type process-taskable
;; INFO: Return type mismatch int vs none.
(defmethod push-accept-anim process-taskable ((obj process-taskable))
  (let ((s5-0 (get-accept-anim obj #f)))
   (if (type-type? (-> s5-0 type) spool-anim)
    (spool-push *art-control* (-> s5-0 name) 0 obj -99.0)
    )
   )
  0
  (none)
  )

;; definition for method 36 of type process-taskable
;; INFO: Return type mismatch symbol vs spool-anim.
(defmethod
  get-reject-anim
  process-taskable
  ((obj process-taskable) (arg0 symbol))
  (the-as spool-anim #f)
  )

;; definition for method 37 of type process-taskable
;; INFO: Return type mismatch int vs none.
(defmethod push-reject-anim process-taskable ((obj process-taskable))
  (let ((s5-0 (get-reject-anim obj #f)))
   (if (type-type? (-> s5-0 type) spool-anim)
    (spool-push *art-control* (-> s5-0 name) 0 obj -99.0)
    )
   )
  0
  (none)
  )

;; definition for method 38 of type process-taskable
;; INFO: Return type mismatch object vs none.
(defmethod dummy-38 process-taskable ((obj process-taskable))
  (if (nonzero? (-> obj cell-for-task))
   (go (method-of-object obj give-cell))
   )
  (go (method-of-object obj release))
  (none)
  )

;; definition for function process-taskable-anim-loop
(defbehavior process-taskable-anim-loop process-taskable ()
  (when (!= (if (> (-> self skel active-channels) 0)
             (-> self skel root-channel 0 frame-group)
             )
         (get-art-elem self)
         )
   (ja-channel-push! 1 60)
   (let ((gp-0 (-> self skel root-channel 0)))
    (set! (-> gp-0 frame-group) (the-as art-joint-anim (get-art-elem self)))
    )
   )
  (while #t
   (suspend)
   (let ((a0-8 (-> self skel root-channel 0)))
    (set! (-> a0-8 param 0) 1.0)
    (joint-control-channel-group-eval!
     a0-8
     (the-as art-joint-anim #f)
     num-func-loop!
     )
    )
   (if (= (-> self next-state name) 'idle)
    (TODO-RENAME-43 self)
    )
   )
  (the-as none 0)
  (none)
  )

;; failed to figure out what this is:
(defstate release (process-taskable)
  :virtual #t
  :trans
  (behavior ()
   (when (process-release? *target*)
    (send-event *target* 'trans 'restore (-> self old-target-pos))
    (if (should-display? self)
     (go-virtual idle)
     (go-virtual hidden)
     )
    )
   (dummy-33 self)
   ((-> self cur-trans-hook))
   (none)
   )
  :code
  process-taskable-anim-loop
  :post
  (the-as (function none :behavior process-taskable) ja-post)
  )

;; failed to figure out what this is:
(defstate give-cell (process-taskable)
  :virtual #t
  :trans
  (behavior ()
   (cond
    ((nonzero? (-> self cell-for-task))
     (let ((gp-0 (handle->process (-> self cell-x))))
      (when gp-0
       (send-event *target* 'trans 'reset)
       (send-event gp-0 'pickup (target-pos 0))
       (go-virtual idle)
       )
      )
     (format #t "ERROR<GMJ>: ~S no cell spawned~%" (-> self name))
     (send-event *target* 'get-pickup 6 (the float (-> self cell-for-task)))
     )
    (else
     (format
      #t
      "ERROR<GMJ>: ~S got into give-cell with give-cell == #f task = ~S~%"
      (-> self name)
      (game-task->string (current-task (-> self tasks)))
      )
     )
    )
   (go-virtual release)
   (dummy-33 self)
   ((-> self cur-trans-hook))
   (none)
   )
  :code
  process-taskable-anim-loop
  :post
  (the-as (function none :behavior process-taskable) ja-post)
  )

;; failed to figure out what this is:
(defstate lose (process-taskable)
  :virtual #t
  :enter
  (behavior ()
   (set! (-> self state-time) (-> *display* base-frame-counter))
   (none)
   )
  :trans
  (behavior ()
   (if
    (and
     (>= (- (-> *display* base-frame-counter) (-> self state-time)) 1500)
     (or
      (not *target*)
      (<
       20480.0
       (vector-vector-distance
        (-> self root-override trans)
        (-> *target* control trans)
        )
       )
      )
     )
    (go-virtual idle)
    )
   ((-> self cur-trans-hook))
   (none)
   )
  :code
  process-taskable-anim-loop
  :post
  (the-as (function none :behavior process-taskable) ja-post)
  )

;; failed to figure out what this is:
(defstate enter-playing (process-taskable)
  :virtual #t
  :code
  process-taskable-anim-loop
  :post
  (the-as (function none :behavior process-taskable) ja-post)
  )

;; definition for function process-taskable-play-anim-enter
(defbehavior process-taskable-play-anim-enter process-taskable ()
  (init! (-> self query) (the-as string #f) 40 150 25 #t (the-as string #f))
  (logior! (-> self skel status) 8)
  (let ((gp-0 (get-process *default-dead-pool* othercam #x4000)))
   (set! (-> self camera) (ppointer->handle (when gp-0
                                             (let
                                              ((t9-2
                                                (method-of-type
                                                 othercam
                                                 activate
                                                 )
                                                )
                                               )
                                              (t9-2
                                               (the-as othercam gp-0)
                                               self
                                               'othercam
                                               (the-as pointer #x70004000)
                                               )
                                              )
                                             (run-now-in-process
                                              gp-0
                                              othercam-init-by-other
                                              self
                                              (-> self cam-joint-index)
                                              #f
                                              #t
                                              )
                                             (-> gp-0 ppointer)
                                             )
                           )
    )
   )
  (set! (-> self cell-for-task) (game-task none))
  (set! (-> self skippable) #f)
  (set! (-> self blend-on-exit) #f)
  (set! (-> self will-talk) #f)
  #f
  )

;; definition for function process-taskable-play-anim-exit
(defbehavior process-taskable-play-anim-exit process-taskable ()
  (set! (-> self skel status) (logand -9 (-> self skel status)))
  (let ((a0-4 (handle->process (-> self camera))))
   (if a0-4
    (deactivate a0-4)
    )
   )
  (set! (-> self last-talk) (the-as uint (-> *display* game-frame-counter)))
  (dummy-52 self)
  (none)
  )

;; definition for function process-taskable-play-anim-trans
(defbehavior process-taskable-play-anim-trans process-taskable ()
  (if (nonzero? *camera-look-through-other*)
   (set! *camera-look-through-other* 2)
   )
  (set-letterbox-frames 5)
  (draw-npc-shadow self)
  (none)
  )

;; definition for function process-taskable-play-anim-code
(defbehavior
  process-taskable-play-anim-code process-taskable
  ((arg0 art-joint-anim) (arg1 basic))
  (when (nonzero? (-> self cell-for-task))
   (cond
    ((name= (-> self state name) "play-anim")
     (let ((s4-0 (get-process *default-dead-pool* fuel-cell #x4000)))
      (set! (-> self cell-x) (ppointer->handle (when s4-0
                                                (let
                                                 ((t9-2
                                                   (method-of-type
                                                    fuel-cell
                                                    activate
                                                    )
                                                   )
                                                  )
                                                 (t9-2
                                                  (the-as fuel-cell s4-0)
                                                  self
                                                  'fuel-cell
                                                  (the-as pointer #x70004000)
                                                  )
                                                 )
                                                (run-now-in-process
                                                 s4-0
                                                 fuel-cell-init-as-clone
                                                 (process->handle self)
                                                 (-> self cell-for-task)
                                                 )
                                                (-> s4-0 ppointer)
                                                )
                              )
       )
      )
     )
    (else
     (format
      #t
      "ERROR<GMJ>: ~S ~S trying to give cell on release~%"
      (-> self name)
      (-> self state name)
      )
     )
    )
   )
  (cond
   ((and arg1 (type-type? (-> arg1 type) spool-anim))
    (when *target*
     (while (let ((a1-9 (new 'stack-no-clear 'event-message-block)))
             (set! (-> a1-9 from) self)
             (set! (-> a1-9 num-params) 1)
             (set! (-> a1-9 message) 'clone-anim)
             (set! (-> a1-9 param 0) (the-as uint self))
             (not (send-event-function *target* a1-9))
             )
      (spool-push *art-control* (-> (the-as spool-anim arg1) name) 0 self -99.0)
      (format #t "WARNING: ~A stall on not cloning.~%" (-> self name))
      (suspend)
      )
     (send-event (ppointer->process (-> *target* sidekick)) 'matrix 'play-anim)
     (send-event *target* 'blend-shape #t)
     )
    (push-setting!
     *setting-control*
     self
     'music-volume
     'rel
     (-> *setting-control* current music-volume-movie)
     0
     )
    (push-setting!
     *setting-control*
     self
     'sfx-volume
     'rel
     (-> *setting-control* current sfx-volume-movie)
     0
     )
    (push-setting!
     *setting-control*
     self
     'ambient-volume
     'rel
     (-> *setting-control* current ambient-volume-movie)
     0
     )
    (if (-> self blend-on-exit)
     (set! (-> self blend-on-exit) arg0)
     )
    (if (and *debug-segment* *cheat-mode*)
     (ja-play-spooled-anim
      (the-as spool-anim arg1)
      arg0
      (the-as art-joint-anim (-> self blend-on-exit))
      (lambda ((arg0 process-taskable))
       (= (get-response (-> arg0 query)) 'no)
       )
      )
     (ja-play-spooled-anim
      (the-as spool-anim arg1)
      arg0
      (the-as art-joint-anim (-> self blend-on-exit))
      (the-as (function process-drawable symbol) false-func)
      )
     )
    (clear-pending-settings-from-process *setting-control* self 'music-volume)
    (clear-pending-settings-from-process *setting-control* self 'sfx-volume)
    (clear-pending-settings-from-process *setting-control* self 'ambient-volume)
    (send-event *target* 'blend-shape #f)
    )
   (else
    (when (not arg1)
     (format
      #t
      "ERROR<GMJ>: ~S ~S got #f from anim picker~%"
      (-> self name)
      (-> self state name)
      )
     (set! arg1 (if (> (-> self skel active-channels) 0)
                 (-> self skel root-channel 0 frame-group)
                 )
      )
     )
    (when (not (type-type? (-> arg1 type) art-joint-anim))
     (format
      0
      "ERROR<GMJ>: ~S ~S anim picker didn't return spool-anim or joint-art-anim (probably need to override it)~%"
      (-> self name)
      (-> self state name)
      )
     (set! arg1 (if (> (-> self skel active-channels) 0)
                 (-> self skel root-channel 0 frame-group)
                 )
      )
     )
    (format
     #t
     "~S ~S anim ~S~%"
     (-> self name)
     (-> self state name)
     (-> (the-as art-joint-anim arg1) name)
     )
    (ja-channel-push! 1 60)
    (set!
     (-> self skel root-channel 0 frame-group)
     (the-as art-joint-anim arg1)
     )
    (when (< (ja-num-frames 0) 3)
     (suspend)
     (suspend)
     0
     )
    (let ((a0-30 (-> self skel root-channel 0)))
     (set! (-> a0-30 frame-group) (if (> (-> self skel active-channels) 0)
                                   (-> self skel root-channel 0 frame-group)
                                   )
      )
     (set!
      (-> a0-30 param 0)
      (the float (+ (-> (if (> (-> self skel active-channels) 0)
                         (-> self skel root-channel 0 frame-group)
                         )
                     data
                     0
                     length
                     )
                  -1
                  )
       )
      )
     (set! (-> a0-30 param 1) 1.0)
     (set! (-> a0-30 frame-num) 0.0)
     (joint-control-channel-group!
      a0-30
      (if (> (-> self skel active-channels) 0)
       (-> self skel root-channel 0 frame-group)
       )
      num-func-seek!
      )
     )
    (until (ja-done? 0)
     (when (and *debug-segment* (= (get-response (-> self query)) 'no))
      (let ((v1-106 (-> self skel root-channel 0)))
       (set! (-> v1-106 num-func) num-func-identity)
       (set!
        (-> v1-106 frame-num)
        (the float (+ (-> v1-106 frame-group data 0 length) -1))
        )
       )
      )
     (suspend)
     (let ((a0-38 (-> self skel root-channel 0)))
      (set!
       (-> a0-38 param 0)
       (the float (+ (-> a0-38 frame-group data 0 length) -1))
       )
      (set! (-> a0-38 param 1) 1.0)
      (joint-control-channel-group-eval!
       a0-38
       (the-as art-joint-anim #f)
       num-func-seek!
       )
      )
     )
    #f
    )
   )
  )

;; failed to figure out what this is:
(defstate play-accept (process-taskable)
  :virtual #t
  :enter
  (the-as
   (function none :behavior process-taskable)
   process-taskable-play-anim-enter
   )
  :exit
  process-taskable-play-anim-exit
  :trans
  (behavior ()
   (process-taskable-play-anim-trans)
   ((-> self cur-trans-hook))
   (none)
   )
  :code
  (behavior ()
   (process-taskable-play-anim-code
    (the-as art-joint-anim (get-art-elem self))
    (get-accept-anim self #t)
    )
   (while (not (process-release? *target*))
    (suspend)
    )
   (go-virtual enter-playing)
   (none)
   )
  :post
  (the-as (function none :behavior process-taskable) ja-post)
  )

;; failed to figure out what this is:
(defstate play-reject (process-taskable)
  :virtual #t
  :enter
  (the-as
   (function none :behavior process-taskable)
   process-taskable-play-anim-enter
   )
  :exit
  process-taskable-play-anim-exit
  :trans
  (behavior ()
   (process-taskable-play-anim-trans)
   ((-> self cur-trans-hook))
   (none)
   )
  :code
  (behavior ()
   (process-taskable-play-anim-code
    (the-as art-joint-anim (get-art-elem self))
    (get-reject-anim self #t)
    )
   (go-virtual release)
   (none)
   )
  :post
  (the-as (function none :behavior process-taskable) ja-post)
  )

;; failed to figure out what this is:
(defstate query (process-taskable)
  :virtual #t
  :enter
  (behavior ()
   (init!
    (-> self query)
    (lookup-text! *common-text* (game-text-id confirm-play) #f)
    40
    150
    25
    #f
    (lookup-text! *common-text* (game-text-id quit) #f)
    )
   (none)
   )
  :exit
  process-taskable-play-anim-exit
  :trans
  (behavior ()
   (case (current-status (-> self tasks)) 
    (((task-status need-reminder-a))
      (case (get-response (-> self query)) 
       (('yes)
         (go-virtual play-accept)
         )
       (('no)
        (go-virtual play-reject)
        )
       )
      (push-accept-anim self)
      )
    (else
     (let ((gp-0 (get-response (-> self query))))
      (cond
       ((and (= gp-0 'yes) (process-release? *target*))
        (go-virtual enter-playing)
        )
       ((= gp-0 'no)
        (go-virtual play-reject)
        )
       )
      )
     )
    )
   (push-reject-anim self)
   (set! *camera-look-through-other* 2)
   ((-> self cur-trans-hook))
   (none)
   )
  :code
  process-taskable-anim-loop
  :post
  (the-as (function none :behavior process-taskable) ja-post)
  )

;; failed to figure out what this is:
(defstate play-anim (process-taskable)
  :virtual #t
  :event
  (behavior ((arg0 process) (arg1 int) (arg2 symbol) (arg3 event-message-block))
   (case arg2 
    (('shadow)
      (cond
       ((-> arg3 param 0)
        (let ((v0-0 (the-as object (-> self shadow-backup))))
         (set! (-> self draw shadow) (the-as shadow-geo v0-0))
         v0-0
         )
        )
       (else
        (set! (-> self draw shadow) #f)
        #f
        )
       )
      )
    (('shadow-min-max)
     (let ((v1-5 (-> self draw shadow-ctrl)))
      (let ((a0-4 v1-5))
       (set!
        (-> a0-4 settings bot-plane w)
        (- (the-as float (-> arg3 param 0)))
        )
       )
      0
      (set! (-> v1-5 settings top-plane w) (- (the-as float (-> arg3 param 1))))
      )
     0
     )
    )
   )
  :enter
  (the-as
   (function none :behavior process-taskable)
   process-taskable-play-anim-enter
   )
  :exit
  process-taskable-play-anim-exit
  :trans
  (behavior ()
   (process-taskable-play-anim-trans)
   (let ((a3-0 (handle->process (-> self cell-x))))
    (if a3-0
     (spool-push *art-control* (-> self fuel-cell-anim name) 0 a3-0 -99.0)
     )
    )
   ((-> self cur-trans-hook))
   (none)
   )
  :code
  (behavior ()
   (process-taskable-play-anim-code
    (the-as art-joint-anim (get-art-elem self))
    (play-anim! self #t)
    )
   (dummy-38 self)
   (none)
   )
  :post
  (the-as (function none :behavior process-taskable) ja-post)
  )

;; definition for function process-taskable-clean-up-after-talking
(defbehavior process-taskable-clean-up-after-talking process-taskable ()
  (set! (-> self draw status) (logand -3 (-> self draw status)))
  (set! (-> self skel status) (logand -2 (-> self skel status)))
  (clear-pending-settings-from-process *setting-control* self 'border-mode)
  (clear-pending-settings-from-process *setting-control* self 'talking)
  (none)
  )

;; definition for method 39 of type process-taskable
(defmethod should-display? process-taskable ((obj process-taskable))
  #t
  )

;; definition for function process-taskable-hide-handler
;; INFO: Return type mismatch object vs none.
(defbehavior
  process-taskable-hide-handler process-taskable
  ((arg0 process) (arg1 int) (arg2 symbol) (arg3 event-message-block))
  (case arg2 
   (('clone)
     (go-virtual be-clone (the-as handle (-> arg3 param 0)))
     )
   (('play-anim)
    (logclear! (-> self mask) (process-mask actor-pause))
    (set! (-> self been-kicked) #t)
    (go-virtual idle)
    )
   (('hidden-other)
    (go-virtual hidden-other)
    )
   )
  (none)
  )

;; definition for function process-taskable-hide-enter
;; INFO: Return type mismatch none vs int.
(defbehavior process-taskable-hide-enter process-taskable ()
  (set! (-> self state-time) (-> *display* base-frame-counter))
  (let ((v1-3 (-> self draw shadow-ctrl)))
   (logior! (-> v1-3 settings flags) 32)
   )
  0
  (process-taskable-clean-up-after-talking)
  (clear-collide-with-as (-> self root-override))
  (ja-channel-set! 0)
  (the-as int (ja-post))
  )

;; definition for function process-taskable-hide-exit
;; INFO: Return type mismatch int vs none.
(defbehavior process-taskable-hide-exit process-taskable ((arg0 symbol))
  (cond
   (arg0
    (process-entity-status! self (entity-perm-status bit-3) #f)
    )
   (else
    (ja-channel-set! 1)
    (let ((gp-0 (-> self skel root-channel 0)))
     (set! (-> gp-0 frame-group) (the-as art-joint-anim (get-art-elem self)))
     )
    (restore-collide-with-as (-> self root-override))
    (process-entity-status! self (entity-perm-status bit-3) #t)
    (let ((v1-7 (-> self draw shadow-ctrl)))
     (set! (-> v1-7 settings flags) (logand -33 (-> v1-7 settings flags)))
     )
    0
    )
   )
  (none)
  )

;; failed to figure out what this is:
(defstate hidden (process-taskable)
  :virtual #t
  :event
  (the-as
   (function process int symbol event-message-block object :behavior process-taskable)
   process-taskable-hide-handler
   )
  :enter
  (the-as
   (function none :behavior process-taskable)
   process-taskable-hide-enter
   )
  :exit
  (behavior ()
   (process-taskable-hide-exit (= (-> self next-state name) 'hidden))
   (none)
   )
  :trans
  (behavior ()
   (if (>= (- (-> *display* base-frame-counter) (-> self state-time)) 300)
    (process-entity-status! self (entity-perm-status bit-3) #f)
    )
   (if (or (-> self been-kicked) (should-display? self))
    (go-virtual idle)
    )
   (none)
   )
  :code
  (the-as (function none :behavior process-taskable) anim-loop)
  )

;; definition for method 50 of type process-taskable
;; WARN: disable def twice: 4. This may happen when a cond (no else) is nested inside of another conditional, but it should be rare.
(defmethod TODO-RENAME-50 process-taskable ((obj process-taskable))
  (if *target*
   (or
    (not *target*)
    (<
     245760.0
     (vector-vector-distance
      (-> obj root-override trans)
      (-> *target* control trans)
      )
     )
    )
   (<
    60397978000.0
    (vector-vector-distance-squared
     (the-as vector (-> obj root-override root-prim prim-core))
     (camera-pos)
     )
    )
   )
  )

;; failed to figure out what this is:
(defstate hidden-other (process-taskable)
  :virtual #t
  :event
  (the-as
   (function process int symbol event-message-block object :behavior process-taskable)
   process-taskable-hide-handler
   )
  :enter
  (the-as
   (function none :behavior process-taskable)
   process-taskable-hide-enter
   )
  :exit
  (behavior ()
   (process-taskable-hide-exit (= (-> self next-state name) 'hidden-other))
   (none)
   )
  :trans
  (behavior ()
   (if (>= (- (-> *display* base-frame-counter) (-> self state-time)) 300)
    (process-entity-status! self (entity-perm-status bit-3) #f)
    )
   (cond
    ((-> self been-kicked)
     (go-virtual idle)
     )
    ((TODO-RENAME-50 self)
     (if (should-display? self)
      (go-virtual idle)
      (go-virtual hidden)
      )
     )
    )
   (none)
   )
  :code
  (the-as (function none :behavior process-taskable) anim-loop)
  )

;; failed to figure out what this is:
(defstate be-clone (process-taskable)
  :virtual #t
  :event
  (behavior ((arg0 process) (arg1 int) (arg2 symbol) (arg3 event-message-block))
   (let ((v1-0 arg2))
    (the-as shadow-geo (cond
                        ((= v1-0 'shadow)
                         (the-as shadow-geo (cond
                                             ((-> arg3 param 0)
                                              (let
                                               ((v0-0 (-> self shadow-backup)))
                                               (set! (-> self draw shadow) v0-0)
                                               v0-0
                                               )
                                              )
                                             (else
                                              (set! (-> self draw shadow) #f)
                                              (the-as shadow-geo #f)
                                              )
                                             )
                          )
                         )
                        ((= v1-0 'shadow-min-max)
                         (let ((v1-5 (-> self draw shadow-ctrl)))
                          (let ((a0-5 v1-5))
                           (set!
                            (-> a0-5 settings bot-plane w)
                            (- (the-as float (-> arg3 param 0)))
                            )
                           )
                          0
                          (set!
                           (-> v1-5 settings top-plane w)
                           (- (the-as float (-> arg3 param 1)))
                           )
                          )
                         (the-as shadow-geo 0)
                         )
                        ((= v1-0 'end-mode)
                         (the-as shadow-geo (if (should-display? self)
                                             (the-as
                                              shadow-geo
                                              (go-virtual idle)
                                              )
                                             (the-as
                                              shadow-geo
                                              (go-virtual hidden)
                                              )
                                             )
                          )
                         )
                        )
     )
    )
   )
  :enter
  (behavior ((arg0 handle))
   (logior! (-> self skel status) 8)
   (logclear! (-> self mask) (process-mask actor-pause))
   (set-vector!
    (-> self draw bounds)
    0.0
    (-> self draw-bounds-y-offset)
    0.0
    (-> self draw bounds w)
    )
   (none)
   )
  :exit
  (behavior ()
   (set! (-> self skel status) (logand -41 (-> self skel status)))
   (logior! (-> self mask) (process-mask actor-pause))
   (let ((v1-6 (-> self entity extra trans)))
    (if v1-6
     (set! (-> self root-override trans quad) (-> v1-6 quad))
     )
    )
   (ja-channel-set! 0)
   (none)
   )
  :trans
  (behavior ()
   (draw-npc-shadow self)
   ((-> self cur-trans-hook))
   (none)
   )
  :code
  (behavior ((arg0 handle))
   (clone-anim arg0 (-> self center-joint-index) #t "")
   (format #t "ERROR<GMJ>: handle invalid while ~S is cloning~%" (-> self name))
   (go-virtual hidden)
   (none)
   )
  )

;; definition for method 47 of type process-taskable
(defmethod target-above-threshold? process-taskable ((obj process-taskable))
  #t
  )

;; failed to figure out what this is:
(defstate idle (process-taskable)
  :virtual #t
  :event
  (behavior ((arg0 process) (arg1 int) (arg2 symbol) (arg3 event-message-block))
   (let ((v1-0 arg2))
    (the-as object (cond
                    ((= v1-0 'attack)
                     (the-as symbol (when (-> self bounce-away)
                                     (let
                                      ((a1-3
                                        (new 'stack-no-clear 'event-message-block
                                         )
                                        )
                                       )
                                      (set! (-> a1-3 from) self)
                                      (set! (-> a1-3 num-params) 2)
                                      (set! (-> a1-3 message) 'shove)
                                      (set! (-> a1-3 param 0) (the-as uint #f))
                                      (let
                                       ((v1-4
                                         (new 'static 'attack-info :mask #xc0)
                                         )
                                        )
                                       (set! (-> v1-4 shove-back) 12288.0)
                                       (set! (-> v1-4 shove-up) 4096.0)
                                       (set!
                                        (-> a1-3 param 1)
                                        (the-as uint v1-4)
                                        )
                                       )
                                      (the-as
                                       symbol
                                       (send-event-function arg0 a1-3)
                                       )
                                      )
                                     )
                      )
                     )
                    ((= v1-0 'touch)
                     (the-as
                      symbol
                      (dummy-55
                       (-> self root-override)
                       arg0
                       (the-as touching-shapes-entry (-> arg3 param 0))
                       0.7
                       6144.0
                       16384.0
                       )
                      )
                     )
                    ((= v1-0 'clone)
                     (the-as
                      symbol
                      (go-virtual be-clone (the-as handle (-> arg3 param 0)))
                      )
                     )
                    ((= v1-0 'play-anim)
                     (logclear! (-> self mask) (process-mask actor-pause))
                     (let ((v0-0 #t))
                      (set! (-> self been-kicked) v0-0)
                      v0-0
                      )
                     )
                    ((= v1-0 'hidden-other)
                     (the-as symbol (go-virtual hidden-other))
                     )
                    )
     )
    )
   )
  :enter
  (behavior ()
   (set! (-> self state-time) (-> *display* base-frame-counter))
   (process-taskable-clean-up-after-talking)
   (none)
   )
  :exit
  (behavior ()
   (cond
    ((or
      (= (-> self next-state name) 'dead-state)
      (= (-> self next-state name) 'idle)
      )
     (process-entity-status! self (entity-perm-status bit-3) #f)
     )
    (else
     (kill-current-level-hint '() '() 'exit)
     (logior! (-> self skel status) 1)
     (logclear! (-> self mask) (process-mask actor-pause))
     (process-entity-status! self (entity-perm-status bit-3) #t)
     (set-setting! *setting-control* self 'border-mode #f 0.0 0)
     (set-setting!
      *setting-control*
      self
      'talking
      (the-as symbol (process->ppointer self))
      0.0
      0
      )
     (copy-settings-from-target! *setting-control*)
     )
    )
   (none)
   )
  :trans
  (behavior ()
   (when (>= (- (-> *display* base-frame-counter) (-> self state-time)) 60)
    (logior! (-> self mask) (process-mask actor-pause))
    (process-entity-status! self (entity-perm-status bit-3) #f)
    )
   (cond
    ((not *target*)
     )
    ((not (-> self will-talk))
     (if
      (>=
       (- (-> *display* game-frame-counter) (the-as int (-> self last-talk)))
       3000
       )
      (set! (-> self will-talk) #t)
      )
     )
    ((begin
      (dummy-46 self)
      (and
       (not
        (and
         (logtest? (-> *target* control unknown-surface00 flags) 2048)
         (zero? (logand (-> *target* control status) 1))
         )
        )
       (<
        (-> (target-pos 0) y)
        (+ 8192.0 (-> self root-override root-prim prim-core world-sphere y))
        )
       (<
        (vector-vector-distance
         (target-pos 0)
         (the-as vector (-> self root-override root-prim prim-core))
         )
        32768.0
        )
       (= (-> *level* loading-level) (-> *level* level-default))
       (not (movie?))
       (not (level-hint-displayed?))
       (none-reserved? *art-control*)
       (not *progress-process*)
       (and
        (not (handle->process (-> *game-info* other-camera-handle)))
        (close-anim-file! self)
        )
       )
      )
     (first-any (-> self tasks) #t)
     (when (target-above-threshold? self)
      (case (current-status (-> self tasks)) 
       (((task-status need-hint)
        (task-status need-introduction)
        (task-status need-reminder)
        (task-status need-reminder-a)
        (task-status need-reward-speech)
        )
         (kill-current-level-hint '() '(sidekick voicebox ambient) 'exit)
         (level-hint-surpress!)
         (hide-hud)
         (when (and (hud-hidden?) (can-grab-display? self))
          (let
           ((gp-1
             (new
              'stack
              'font-context
              *font-default-matrix*
              32
              140
              0.0
              (font-color default)
              (font-flags shadow kerning)
              )
             )
            )
           (let ((v1-57 gp-1))
            (set! (-> v1-57 width) (the float 440))
            )
           (let ((v1-58 gp-1))
            (set! (-> v1-58 height) (the float 60))
            )
           (let ((v1-59 gp-1))
            (set! (-> v1-59 scale) 0.9)
            )
           (set! (-> gp-1 flags) (font-flags shadow kerning left large))
           (print-game-text
            (lookup-text!
             *common-text*
             (the-as game-text-id (-> self talk-message))
             #f
             )
            gp-1
            #f
            128
            22
            )
           )
          (when
           (and
            (logtest?
             (-> *cpad-list* cpads 0 button0-rel 0)
             (pad-buttons circle)
             )
            (process-grab? *target*)
            )
           (logclear!
            (-> *cpad-list* cpads 0 button0-abs 0)
            (pad-buttons circle)
            )
           (logclear!
            (-> *cpad-list* cpads 0 button0-rel 0)
            (pad-buttons circle)
            )
           (send-event *target* 'trans 'save (-> self old-target-pos))
           (go-virtual play-anim)
           )
          )
         )
       )
      )
     )
    )
   (if (= (-> *level* loading-level) (-> *level* level-default))
    (dummy-33 self)
    )
   (draw-npc-shadow self)
   (when
    (and
     (-> self been-kicked)
     (and
      (not *progress-process*)
      (process-grab? *target*)
      (not (handle->process (-> *game-info* other-camera-handle)))
      )
     )
    (set! (-> self been-kicked) #f)
    (send-event *target* 'trans 'save (-> self old-target-pos))
    (go-virtual play-anim)
    )
   ((-> self cur-trans-hook))
   (none)
   )
  :code
  process-taskable-anim-loop
  :post
  (behavior ()
   (when *target*
    (when (!= (-> self neck-joint-index) -1)
     (let ((gp-0 (new 'stack-no-clear 'vector)))
      (vector<-cspace! gp-0 (-> self node-list data (-> self neck-joint-index)))
      (if *target*
       (look-at-enemy! (-> *target* neck) gp-0 'nothing self)
       )
      )
     )
    )
   (transform-post)
   (none)
   )
  )

;; definition for method 41 of type process-taskable
;; INFO: Return type mismatch int vs none.
(defmethod
  initialize-collision
  process-taskable
  ((obj process-taskable) (arg0 int) (arg1 vector))
  (let
   ((s5-0 (new 'process 'collide-shape obj (collide-list-enum hit-by-player))))
   (let ((s4-0 (new 'process 'collide-shape-prim-sphere s5-0 (the-as uint 0))))
    (set! (-> s4-0 prim-core collide-as) (the-as uint 256))
    (set! (-> s4-0 collide-with) (the-as uint 16))
    (set! (-> s4-0 prim-core action) (the-as uint 1))
    (set! (-> s4-0 prim-core offense) 4)
    (set! (-> s4-0 transform-index) arg0)
    (set-vector!
     (-> s4-0 local-sphere)
     (-> arg1 x)
     (-> arg1 y)
     (-> arg1 z)
     (-> arg1 w)
     )
<<<<<<< HEAD
    (dummy-46 s5-0 s4-0)
=======
    (set-root-prim! s5-0 s4-0)
>>>>>>> cc93986a
    )
   (set! (-> s5-0 nav-radius) (* 0.75 (-> s5-0 root-prim local-sphere w)))
   (backup-collide-with-as s5-0)
   (set! (-> obj root-override) s5-0)
   )
  0
  (none)
  )

;; definition for method 40 of type process-taskable
;; INFO: Return type mismatch int vs none.
(defmethod
  dummy-40
  process-taskable
  ((obj process-taskable)
   (arg0 object)
   (arg1 skeleton-group)
   (arg2 int)
   (arg3 int)
   (arg4 vector)
   (arg5 int)
   )
  (let ((s3-0 arg2)
        (s4-0 arg3)
        (s0-0 arg4)
        (s5-0 arg5)
        )
   (stack-size-set! (-> obj main-thread) 512)
   (initialize-collision obj s3-0 s0-0)
   (process-drawable-from-entity! obj (the-as entity-actor arg0))
   (let* ((a0-4 obj)
          (t9-3 (method-of-object a0-4 initialize-skeleton))
          (a2-2 '())
          (a1-4 arg1)
          )
    (t9-3 a0-4 a1-4 a2-2)
    (set! (-> obj shadow-backup) (-> obj draw shadow))
    (logior! (-> obj skel status) 256)
    (set! (-> obj root-override pause-adjust-distance) -122880.0)
    (set! (-> obj fuel-cell-anim) (fuel-cell-pick-anim obj))
    (set! (-> obj draw origin-joint-index) (the-as uint s3-0))
    (set! (-> obj draw shadow-joint-index) (the-as uint s3-0))
    (set! (-> obj center-joint-index) s3-0)
    (set! (-> obj draw-bounds-y-offset) (-> obj draw bounds y))
    (set! (-> obj have-flava) #f)
    (set! (-> obj music) #f)
    (set! (-> obj have-music) #f)
    (set! (-> obj cam-joint-index) s4-0)
    (set! (-> obj cell-x) (the-as handle #f))
    (set! (-> obj cell-for-task) (game-task none))
    (set! (-> obj camera) (the-as handle #f))
    (set! (-> obj will-talk) #t)
    (set! (-> obj talk-message) (the-as uint 260))
    (set! (-> obj last-talk) (the-as uint 0))
    (set! (-> obj bounce-away) #t)
    (set! (-> obj been-kicked) #f)
    (set! (-> obj neck-joint-index) s5-0)
    (set! (-> obj cur-trans-hook) nothing)
    (dummy-9
     (-> obj ambient)
     (the-as vector a1-4)
     (the-as int a2-2)
     (the-as float arg2)
     (the-as process-drawable arg3)
     )
    )
   )
  (set! (-> obj event-hook) (-> (method-of-object obj idle) event))
  (set!
   (-> obj draw shadow-ctrl)
   (new 'process 'shadow-control 0.0 0.0 614400.0 (the-as float 60) 245760.0)
   )
  (dummy-52 obj)
  0
  (none)
  )

;; definition for method 42 of type process-taskable
;; INFO: Return type mismatch object vs none.
(defmethod dummy-42 process-taskable ((obj process-taskable))
  (cond
   ((not (should-display? obj))
    (go (method-of-object obj hidden))
    )
   ((= (current-status (-> obj tasks)) (task-status need-resolution))
    (go (method-of-object obj give-cell))
    )
   (else
    (go (method-of-object obj idle))
    )
   )
  (none)
  )

;; definition for method 43 of type process-taskable
;; INFO: Return type mismatch int vs symbol.
(defmethod TODO-RENAME-43 process-taskable ((obj process-taskable))
  (the-as symbol 0)
  )

;; definition for method 9 of type ambient-control
;; INFO: Return type mismatch int vs none.
(defmethod
  dummy-9
  ambient-control
  ((obj ambient-control)
   (arg0 vector)
   (arg1 int)
   (arg2 float)
   (arg3 process-drawable)
   )
  (set! (-> obj last-ambient-time) (-> *display* game-frame-counter))
  0
  (none)
  )

;; definition for method 10 of type ambient-control
(defmethod
  TODO-RENAME-10
  ambient-control
  ((obj ambient-control)
   (arg0 vector)
   (arg1 int)
   (arg2 float)
   (arg3 process-drawable)
   )
  (when
   (< (- (-> *display* game-frame-counter) (-> obj last-ambient-time)) arg1)
   (set! arg0 (the-as vector #f))
   (goto cfg-6)
   )
  (vector-for-ambient arg3 arg0)
  (when (< arg2 (vector-length arg0))
   (set! arg0 (the-as vector #f))
   (goto cfg-6)
   )
  (label cfg-6)
  arg0
  )

;; definition for method 11 of type ambient-control
(defmethod
  play-ambient
  ambient-control
  ((obj ambient-control) (arg0 string) (arg1 symbol) (arg2 vector))
  (when
   (and
    (not (string= arg0 (-> obj last-ambient)))
    (or
     arg1
     (can-hint-be-played?
      (game-text-id one)
      (the-as entity #f)
      (the-as string #f)
      )
     )
    (= (-> *level* loading-level) (-> *level* level-default))
    (ambient-hint-spawn arg0 arg2 *entity-pool* 'ambient)
    )
   (set! (-> obj last-ambient-time) (-> *display* game-frame-counter))
   (set! (-> obj last-ambient) arg0)
   (return #t)
   )
  #f
  )

;; definition for function vector-for-ambient
(defun vector-for-ambient ((arg0 process-drawable) (arg1 vector))
  (if *target*
   (vector-! arg1 (target-pos 0) (-> arg0 root trans))
   (vector-! arg1 (camera-pos) (-> arg0 root trans))
   )
  arg1
  )

;; definition for function othercam-calc
(defun othercam-calc ((arg0 float))
  (let ((f0-3 (* 2.0 (atan (/ 14.941477 (* 20.3 arg0)) 1.0))))
   (set! (-> *camera-other-fov* data) f0-3)
   f0-3
   )
  )

;; failed to figure out what this is:
(defstate othercam-running (othercam)
  :event
  (behavior ((arg0 process) (arg1 int) (arg2 symbol) (arg3 event-message-block))
   (local-vars (v0-0 object))
   (case arg2 
    (('die)
      (set! v0-0 #t)
      (set! (-> self die?) (the-as symbol v0-0))
      v0-0
      )
    (('joint)
     (let ((t9-0 type-type?)
           (v1-1 (-> arg3 param 0))
           )
      (cond
       ((t9-0 (rtype-of v1-1) string)
        (let
         ((v1-8
           (dummy-10
            (-> (the-as process-taskable (-> self hand process 0)) draw jgeo)
            (the-as string (-> arg3 param 0))
            (the-as type #f)
            )
           )
          )
         (when v1-8
          (set! v0-0 (+ (-> v1-8 number) 1))
          (set! (-> self cam-joint-index) (the-as int v0-0))
          v0-0
          )
         )
        )
       ((zero? (logand (-> arg3 param 0) 7))
        (set! v0-0 (-> arg3 param 0))
        (set! (-> self cam-joint-index) (the-as int v0-0))
        v0-0
        )
       )
      )
     )
    (('mask)
     (set! v0-0 (-> arg3 param 0))
     (set! (-> self mask-to-clear) (the-as uint v0-0))
     v0-0
     )
    )
   )
  :enter
  (behavior ()
   (hide-hud-quick)
   (case (-> self spooling?) 
    (('logo)
      )
    (else
     (push-setting!
      *setting-control*
      self
      'process-mask
      'set
      0.0
      (-> self mask-to-clear)
      )
     (push-setting!
      *setting-control*
      self
      'movie
      (process->ppointer self)
      0.0
      0
      )
     (if (not (-> self border-value))
      (push-setting!
       *setting-control*
       self
       'border-mode
       (-> self border-value)
       0.0
       0
       )
      )
     )
    )
   (set! (-> self had-valid-frame) #f)
   (let ((gp-0 (-> self hand process 0)))
    (vector<-cspace!
     (-> self old-pos)
     (->
      (the-as process-taskable gp-0)
      node-list
      data
      (-> self cam-joint-index)
      )
     )
    (let
     ((v1-19
       (->
        (the-as process-taskable gp-0)
        node-list
        data
        (-> self cam-joint-index)
        bone
        transform
        )
       )
      )
     (vector-normalize-copy! (-> self old-mat-z) (-> v1-19 vector 2) -1.0)
     )
    )
   (copy-settings-from-target! *setting-control*)
   (none)
   )
  :exit
  (behavior ()
   (clear-pending-settings-from-process *setting-control* self 'process-mask)
   (copy-settings-from-target! *setting-control*)
   (none)
   )
  :code
  (behavior ()
   (while #t
    (let ((s2-0 (-> self hand process 0)))
     (when (not s2-0)
      (format #t "ERROR<GMJ>: othercam parent invalid~%")
      (deactivate self)
      )
     (set!
      (-> *camera-other-root* quad)
      (-> (the-as process-taskable s2-0) root-override trans quad)
      )
     (let
      ((s4-0
        (->
         (the-as process-taskable s2-0)
         node-list
         data
         (-> self cam-joint-index)
         bone
         transform
         )
        )
       (s3-0
        (->
         (the-as process-taskable s2-0)
         node-list
         data
         (-> self cam-joint-index)
         bone
         scale
         )
        )
       (gp-0 (new 'stack-no-clear 'vector))
       (s5-0 (new 'stack-no-clear 'vector))
       (s1-0
        (or
         (!= (-> self spooling?) #t)
         (logtest? (-> (the-as process-taskable s2-0) skel status) 32)
         )
        )
       )
      (vector<-cspace!
       s5-0
       (->
        (the-as process-taskable s2-0)
        node-list
        data
        (-> self cam-joint-index)
        )
       )
      (vector-normalize-copy! gp-0 (-> s4-0 vector 2) -1.0)
      (when s1-0
       (when (not (-> self had-valid-frame))
        (set! (-> self had-valid-frame) #t)
        (set! (-> self old-pos quad) (-> s5-0 quad))
        (set! (-> self old-mat-z quad) (-> gp-0 quad))
        )
       (when #t
        (set! (-> *camera-other-trans* quad) (-> s5-0 quad))
        (vector-normalize-copy!
         (the-as vector (-> *camera-other-matrix* vector))
         (the-as vector (-> s4-0 vector))
         -1.0
         )
        (set! (-> *camera-other-matrix* vector 0 w) 0.0)
        (vector-normalize-copy!
         (-> *camera-other-matrix* vector 1)
         (-> s4-0 vector 1)
         1.0
         )
        (set! (-> *camera-other-matrix* vector 1 w) 0.0)
        (vector-normalize-copy!
         (-> *camera-other-matrix* vector 2)
         (-> s4-0 vector 2)
         -1.0
         )
        (set! (-> *camera-other-matrix* vector 2 w) 0.0)
        (vector-reset! (-> *camera-other-matrix* vector 3))
        (othercam-calc (-> s3-0 x))
        )
       (set! *camera-look-through-other* 2)
       (set! (-> self old-pos quad) (-> s5-0 quad))
       (set! (-> self old-mat-z quad) (-> gp-0 quad))
       )
      )
     )
    (suspend)
    (let ((a0-25 (-> self hand process 0)))
     (when
      (or
       (-> self die?)
       (and (not (-> self survive-anim-end?)) (ja-anim-done? a0-25))
       )
      (let ((gp-1 (-> *display* base-frame-counter)))
       (while
        (and
         (< (- (-> *display* base-frame-counter) gp-1) #x4650)
         (or
          (and
           (-> self entity)
           (not
            (is-object-visible?
             (-> self entity extra level)
             (-> self entity extra vis-id)
             )
            )
           )
          (<
           81920.0
           (vector-vector-distance (camera-pos) (-> *math-camera* trans))
           )
          )
         )
        (suspend)
        )
       )
      (deactivate self)
      )
     )
    )
   (none)
   )
  )

;; definition for function othercam-init-by-other
;; INFO: Return type mismatch int vs none.
(defbehavior
  othercam-init-by-other othercam
  ((arg0 process-taskable) (arg1 symbol) (arg2 symbol) (arg3 symbol))
  (set! (-> self spooling?) arg3)
  (case (-> self spooling?) 
   (('logo)
     )
   (else
    (set! (-> *game-info* other-camera-handle) (process->handle self))
    )
   )
  (set! (-> self hand) (process->handle arg0))
  (set! (-> self cam-joint-index) (the-as int arg1))
  (logclear! (-> self mask) (process-mask pause menu actor-pause))
  (set! (-> self border-value) #f)
  (set! (-> self die?) #f)
  (set! (-> self survive-anim-end?) arg2)
  (set! (-> self mask-to-clear) (the-as uint #x4a0800))
  (set! (-> self event-hook) (-> othercam-running event))
  (go othercam-running)
  0
  (none)
  )

;; definition for method 48 of type process-taskable
(defmethod draw-npc-shadow process-taskable ((obj process-taskable))
  (let ((gp-0 (-> obj draw shadow-ctrl)))
   (cond
    ((and
      (-> obj draw shadow)
      (zero? (-> obj draw cur-lod))
      (logtest? (-> obj draw status) 8)
      )
     (dummy-15 gp-0 (-> obj draw origin) -4096.0 4096.0 32768.0)
     (dummy-14 gp-0)
     )
    (else
     (let ((v1-10 gp-0))
      (logior! (-> v1-10 settings flags) 32)
      )
     0
     )
    )
   )
  (none)
  )<|MERGE_RESOLUTION|>--- conflicted
+++ resolved
@@ -1489,11 +1489,7 @@
      (-> arg1 z)
      (-> arg1 w)
      )
-<<<<<<< HEAD
-    (dummy-46 s5-0 s4-0)
-=======
     (set-root-prim! s5-0 s4-0)
->>>>>>> cc93986a
     )
    (set! (-> s5-0 nav-radius) (* 0.75 (-> s5-0 root-prim local-sphere w)))
    (backup-collide-with-as s5-0)
