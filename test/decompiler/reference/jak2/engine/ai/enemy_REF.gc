--- conflicted
+++ resolved
@@ -1226,14 +1226,8 @@
 
 ;; definition for function enemy-init-by-other
 ;; INFO: Used lq/sq
-<<<<<<< HEAD
-;; WARN: Return type mismatch object vs none.
-(defbehavior enemy-init-by-other enemy ((arg0 process-drawable) (arg1 transformq))
-  (let ((a1-1 (-> arg1 scale x)))
-=======
 (defbehavior enemy-init-by-other enemy ((arg0 process-drawable) (arg1 enemy-init-by-other-params))
   (let ((a1-1 (-> arg1 entity)))
->>>>>>> 697b07ab
     (if a1-1
         (process-entity-set! self a1-1)
         )
