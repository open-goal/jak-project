--- conflicted
+++ resolved
@@ -13,9 +13,5 @@
 (define ocean-vu0-block (new 'static 'vu-function :length 64 :qlength 32))
 
 ;; definition for method 16 of type ocean
-<<<<<<< HEAD
-;; ERROR: function was not converted to expressions. Cannot decompile.
-=======
 ;; INFO: function output is handled by mips2c
-(defmethod-mips2c "(method 16 ocean)" 16 ocean)
->>>>>>> 15a8a9c8
+(defmethod-mips2c "(method 16 ocean)" 16 ocean)