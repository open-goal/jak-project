;;-*-Lisp-*-
(in-package goal)

;; definition for function progress-selected
;; WARN: Return type mismatch int vs font-color.
(defbehavior progress-selected progress ((arg0 int))
  (let ((color (font-color progress-selected)))
    (cond
      ((< 4 (the-as int (logand (-> self clock integral-frame-counter) 7)))
       (set! (-> *progress-state* color-flash-counter) 1)
       )
      ((< (the-as int (logand (-> self clock integral-frame-counter) 7)) 4)
       (set! (-> *progress-state* color-flash-counter) 0)
       0
       )
      )
    (cond
      ((zero? (-> *progress-state* color-flash-counter))
       (set-font-color
         (the-as font-color color)
         0
         (new 'static 'rgba :r #x40)
         (new 'static 'rgba :r #x80)
         (new 'static 'rgba :r #x80)
         )
       (set-font-color
         (the-as font-color color)
         1
         (new 'static 'rgba :r #x40)
         (new 'static 'rgba :r #x80)
         (new 'static 'rgba :r #x80)
         )
       )
      (else
        (set-font-color
          (the-as font-color color)
          0
          (new 'static 'rgba :r #xff)
          (new 'static 'rgba :r #xff)
          (new 'static 'rgba :r #xff)
          )
        (set-font-color
          (the-as font-color color)
          1
          (new 'static 'rgba :r #xff)
          (new 'static 'rgba :r #xff)
          (new 'static 'rgba :r #xff)
          )
        )
      )
    (the-as font-color color)
    )
  )

;; definition for function draw-percent-bar
;; WARN: Return type mismatch int vs none.
(defun draw-percent-bar ((arg0 int) (arg1 int) (arg2 float) (arg3 rgba))
  (with-dma-buffer-add-bucket ((s2-0 (-> *display* frames (-> *display* on-screen) global-buf))
                               (bucket-id particles)
                               )
    (draw-sprite2d-xy s2-0 arg0 arg1 255 14 (new 'static 'rgba :a (-> arg3 a)))
    (draw-sprite2d-xy s2-0 arg0 (+ arg1 2) (the int (* 255.0 arg2)) 10 arg3)
    )
  0
  (none)
  )

;; definition for function draw-highlight
(defun draw-highlight ((y-pos int) (height int) (alpha float))
  (let ((x-pos (if (= (get-aspect-ratio) 'aspect4x3)
                   70
                   79
                   )
               )
        (width (if (= (get-aspect-ratio) 'aspect4x3)
                   374
                   355
                   )
               )
        )
    (with-dma-buffer-add-bucket ((buffer (-> *display* frames (-> *display* on-screen) global-buf))
                                 (bucket-id progress)
                                 )
      (draw-sprite2d-xy
        buffer
        x-pos
        y-pos
        width
        height
        (new 'static 'rgba :r #x40 :g #x80 :b #x80 :a (the int (* 64.0 alpha)))
        )
      )
    )
  )

;; definition for function draw-busy-loading
(defbehavior draw-busy-loading progress ((arg0 font-context))
  (case (get-aspect-ratio)
    (('aspect4x3)
     (set! (-> arg0 origin x) 82.0)
     (set! (-> arg0 origin y) 180.0)
     (set! (-> arg0 width) 359.0)
     (set! (-> arg0 height) 40.0)
     )
    (('aspect16x9)
     (set! (-> arg0 origin x) 82.0)
     (set! (-> arg0 origin y) 180.0)
     (set! (-> arg0 width) 355.0)
     (set! (-> arg0 height) 40.0)
     )
    )
  (let ((v1-12 arg0))
    (set! (-> v1-12 scale) 0.6)
    )
  (let ((a0-5 arg0))
    (set! (-> a0-5 flags) (font-flags kerning middle large))
    )
  (if (< (mod (current-time) 300) 210)
      (print-game-text
        (lookup-text! *common-text* (text-id progress-memcard-loading-data) #f)
        arg0
        #f
        44
        (bucket-id progress)
        )
      )
  )

;; definition for function draw-previous-next
;; INFO: Used lq/sq
;; WARN: Return type mismatch int vs none.
(defun draw-previous-next ((arg0 menu-highscores-option) (arg1 font-context) (arg2 symbol))
  (local-vars (sv-16 string) (sv-32 int))
  (let ((s3-0 370))
    (case (get-aspect-ratio)
      (('aspect4x3)
       (set! (-> arg1 origin x) 73.0)
       (set! (-> arg1 origin y) 308.0)
       (set! (-> arg1 width) 359.0)
       (set! (-> arg1 height) 185.0)
       )
      (('aspect16x9)
       (set! (-> arg1 origin x) 82.0)
       (set! (-> arg1 origin y) 328.0)
       (set! (-> arg1 width) 355.0)
       (set! (-> arg1 height) 185.0)
       (set! s3-0 350)
       )
      )
    (let ((a0-1 arg1))
      (set! (-> a0-1 flags) (font-flags kerning large))
      )
    (let ((s2-0 arg1))
      (set! (-> s2-0 color) (progress-selected 200))
      )
    (let ((v1-15 arg1))
      (set! (-> v1-15 scale) 0.6)
      )
    (when (or (> (-> arg0 page-index) 0) arg2)
      (let ((s2-1 print-game-text))
        (let ((s1-0 format)
              (s0-0 (clear *temp-string*))
              )
          (set! sv-16 "~C~S")
          (set! sv-32 163)
          (let ((a3-0 (lookup-text! *common-text* (text-id progress-next) #f)))
            (s1-0 s0-0 sv-16 sv-32 a3-0)
            )
          )
        (s2-1 *temp-string* arg1 #f 44 (bucket-id progress))
        )
      )
    (set! arg2 (or (!= (-> arg0 page-index) (+ (-> arg0 num-pages) -1)) arg2))
    (when arg2
      (let ((a0-12 arg1))
        (set! (-> a0-12 flags) (font-flags kerning right large))
        )
      (+! (-> arg1 origin x) (the float s3-0))
      (let ((s5-1 print-game-text))
        (format (clear *temp-string*) "~S~C" (lookup-text! *common-text* (text-id progress-next) #f) 161)
        (s5-1 *temp-string* arg1 #f 44 (bucket-id progress))
        )
      )
    )
  0
  (none)
  )

;; definition for function draw-up-down
;; WARN: Return type mismatch float vs none.
(defun draw-up-down ((arg0 font-context))
  (let ((s3-0 250)
        (s5-0 155)
        (s4-0 155)
        (f30-0 (-> arg0 origin x))
        (f28-0 (-> arg0 origin y))
        )
    (case (get-aspect-ratio)
      (('aspect16x9)
       (set! s5-0 170)
       )
      )
    (set! (-> arg0 origin x) (the float s3-0))
    (set! (-> arg0 origin y) (the float s5-0))
    (let ((s2-0 print-game-text))
      (format (clear *temp-string*) "~33L~C" 160)
      (s2-0 *temp-string* arg0 #f 44 (bucket-id progress))
      )
    (set! (-> arg0 origin x) (the float s3-0))
    (set! (-> arg0 origin y) (the float (+ s5-0 s4-0)))
    (let ((s5-1 print-game-text))
      (format (clear *temp-string*) "~33L~C" 162)
      (s5-1 *temp-string* arg0 #f 44 (bucket-id progress))
      )
    (set! (-> arg0 origin x) f30-0)
    (set! (-> arg0 origin y) f28-0)
    )
  (none)
  )

;; definition for function draw-missions-up-down
;; WARN: Return type mismatch float vs none.
(defun draw-missions-up-down ((font-ctx font-context))
  (let ((new-x-pos 250)
        (new-y-pos-up 116)
        (new-y-pos-down 191)
        (old-x-pos (-> font-ctx origin x))
        (old-y-pos (-> font-ctx origin y))
        )
    (set! (-> font-ctx origin x) (the float new-x-pos))
    (set! (-> font-ctx origin y) (the float new-y-pos-up))
    (let ((print-text-fn print-game-text))
      (format (clear *temp-string*) "~33L~C" 160)
      (print-text-fn *temp-string* font-ctx #f 44 (bucket-id progress))
      )
    (set! (-> font-ctx origin x) (the float new-x-pos))
    (set! (-> font-ctx origin y) (the float (+ new-y-pos-up new-y-pos-down)))
    (let ((print-text-fn-1 print-game-text))
      (format (clear *temp-string*) "~33L~C" 162)
      (print-text-fn-1 *temp-string* font-ctx #f 44 (bucket-id progress))
      )
    (set! (-> font-ctx origin x) old-x-pos)
    (set! (-> font-ctx origin y) old-y-pos)
    )
  (none)
  )

;; definition for function draw-scene-up-down
;; WARN: Return type mismatch float vs none.
(defun draw-scene-up-down ((arg0 font-context))
  (let ((s3-0 250)
        (s5-0 102)
        (s4-0 194)
        (f30-0 (-> arg0 origin x))
        (f28-0 (-> arg0 origin y))
        )
    (case (get-aspect-ratio)
      (('aspect16x9)
       (set! s5-0 92)
       (set! s4-0 204)
       )
      )
    (set! (-> arg0 origin x) (the float s3-0))
    (set! (-> arg0 origin y) (the float s5-0))
    (let ((s2-0 print-game-text))
      (format (clear *temp-string*) "~33L~C" 160)
      (s2-0 *temp-string* arg0 #f 44 (bucket-id progress))
      )
    (set! (-> arg0 origin x) (the float s3-0))
    (set! (-> arg0 origin y) (the float (+ s5-0 s4-0)))
    (let ((s5-1 print-game-text))
      (format (clear *temp-string*) "~33L~C" 162)
      (s5-1 *temp-string* arg0 #f 44 (bucket-id progress))
      )
    (set! (-> arg0 origin x) f30-0)
    (set! (-> arg0 origin y) f28-0)
    )
  (none)
  )

;; definition for function begin-scissor
(defun begin-scissor ((arg0 hud-box) (arg1 progress))
  (cond
    ((or (= (-> arg1 current) 'bigmap) (= (-> arg1 next) 'bigmap))
     (set! (-> arg0 min x) 0.0)
     (set! (-> arg0 min y) 0.0)
     (set! (-> arg0 max x) 512.0)
     (set! (-> arg0 max y) 416.0)
     )
    ((= (get-aspect-ratio) 'aspect16x9)
     (set! (-> arg0 min x) 79.0)
     (set! (-> arg0 min y) 38.0)
     (set! (-> arg0 max x) 434.0)
     (set! (-> arg0 max y) 362.0)
     )
    (else
      (set! (-> arg0 min x) 70.0)
      (set! (-> arg0 min y) 70.0)
      (set! (-> arg0 max x) 444.0)
      (set! (-> arg0 max y) 329.0)
      )
    )
  (with-dma-buffer-add-bucket ((s4-0 (-> *display* frames (-> *display* on-screen) global-buf))
                               (bucket-id progress)
                               )
    (setup-scissor arg0 s4-0)
    )
  0
  )

;; definition for function end-scissor
(defun end-scissor ((arg0 hud-box) (arg1 float))
  (with-dma-buffer-add-bucket ((s5-0 (-> *display* frames (-> *display* on-screen) global-buf))
                               (bucket-id progress)
                               )
    (restore-scissor arg0 s5-0)
    )
  0
  )

;; definition for function begin-scissor-secret
(defun begin-scissor-secret ((arg0 hud-box) (arg1 progress))
  (cond
    ((= (get-aspect-ratio) 'aspect16x9)
     (set! (-> arg0 min x) 79.0)
     (set! (-> arg0 min y) 190.0)
     (set! (-> arg0 max x) 434.0)
     (set! (-> arg0 max y) 315.0)
     )
    (else
      (set! (-> arg0 min x) 70.0)
      (set! (-> arg0 min y) 173.0)
      (set! (-> arg0 max x) 444.0)
      (set! (-> arg0 max y) 304.0)
      )
    )
  (with-dma-buffer-add-bucket ((s4-0 (-> *display* frames (-> *display* on-screen) global-buf))
                               (bucket-id progress)
                               )
    (setup-scissor arg0 s4-0)
    )
  0
  )

;; definition for function end-scissor-secret
(defun end-scissor-secret ((arg0 hud-box) (arg1 float))
  (with-dma-buffer-add-bucket ((s5-0 (-> *display* frames (-> *display* on-screen) global-buf))
                               (bucket-id progress)
                               )
    (restore-scissor arg0 s5-0)
    )
  0
  )

;; definition for function begin-scissor-missions
(defun begin-scissor-missions ((hud-bounds hud-box))
  (cond
    ((= (get-aspect-ratio) 'aspect16x9)
     (set! (-> hud-bounds min x) 79.0)
     (set! (-> hud-bounds min y) 130.0)
     (set! (-> hud-bounds max x) 434.0)
     (set! (-> hud-bounds max y) 305.0)
     )
    (else
      (set! (-> hud-bounds min x) 70.0)
      (set! (-> hud-bounds min y) 130.0)
      (set! (-> hud-bounds max x) 444.0)
      (set! (-> hud-bounds max y) 305.0)
      )
    )
  (with-dma-buffer-add-bucket ((buffer (-> *display* frames (-> *display* on-screen) global-buf))
                               (bucket-id progress)
                               )
    (setup-scissor hud-bounds buffer)
    )
  0
  )

;; definition for function end-scissor-missions
(defun end-scissor-missions ((hud-bounds hud-box) (arg1 float))
  (with-dma-buffer-add-bucket ((buffer (-> *display* frames (-> *display* on-screen) global-buf))
                               (bucket-id progress)
                               )
    (restore-scissor hud-bounds buffer)
    )
  0
  )

;; definition for function begin-scissor-scene
(defun begin-scissor-scene ((arg0 hud-box))
  (cond
    ((= (get-aspect-ratio) 'aspect16x9)
     (set! (-> arg0 min x) 79.0)
     (set! (-> arg0 min y) 118.0)
     (set! (-> arg0 max x) 434.0)
     (set! (-> arg0 max y) 294.0)
     )
    (else
      (set! (-> arg0 min x) 70.0)
      (set! (-> arg0 min y) 116.0)
      (set! (-> arg0 max x) 444.0)
      (set! (-> arg0 max y) 295.0)
      )
    )
  (with-dma-buffer-add-bucket ((s4-0 (-> *display* frames (-> *display* on-screen) global-buf))
                               (bucket-id progress)
                               )
    (setup-scissor arg0 s4-0)
    )
  0
  )

;; definition for function end-scissor-scene
(defun end-scissor-scene ((arg0 hud-box) (arg1 float))
  (with-dma-buffer-add-bucket ((s5-0 (-> *display* frames (-> *display* on-screen) global-buf))
                               (bucket-id progress)
                               )
    (restore-scissor arg0 s5-0)
    )
  0
  )

;; definition for function begin-scissor-level
(defun begin-scissor-level ((arg0 hud-box))
  (cond
    ((= (get-aspect-ratio) 'aspect16x9)
     (set! (-> arg0 min x) 79.0)
     (set! (-> arg0 min y) 118.0)
     (set! (-> arg0 max x) 434.0)
     (set! (-> arg0 max y) 294.0)
     )
    (else
      (set! (-> arg0 min x) 70.0)
      (set! (-> arg0 min y) 116.0)
      (set! (-> arg0 max x) 444.0)
      (set! (-> arg0 max y) 295.0)
      )
    )
  (with-dma-buffer-add-bucket ((s4-0 (-> *display* frames (-> *display* on-screen) global-buf))
                               (bucket-id progress)
                               )
    (setup-scissor arg0 s4-0)
    )
  0
  )

;; definition for function end-scissor-level
(defun end-scissor-level ((arg0 hud-box) (arg1 float))
  (with-dma-buffer-add-bucket ((s5-0 (-> *display* frames (-> *display* on-screen) global-buf))
                               (bucket-id progress)
                               )
    (restore-scissor arg0 s5-0)
    )
  0
  )

;; definition for function print-language-name
;; WARN: Return type mismatch int vs none.
(defun print-language-name ((arg0 text-id) (arg1 font-context) (arg2 int) (arg3 symbol))
  (let ((s5-0 (if arg3
                  arg2
                  (- arg2)
                  )
              )
        )
    (+! (-> arg1 origin x) (the float s5-0))
    (let ((f30-0 (- 1.0 (* 0.0033333334 (the float arg2)))))
      (set! (-> arg1 alpha) f30-0)
      (print-game-text-scaled
        (lookup-text! *common-text* (-> *language-name-remap* arg0) #f)
        f30-0
        arg1
        (bucket-id progress)
        )
      )
    (set! (-> arg1 origin x) (- (-> arg1 origin x) (the float s5-0)))
    )
  (set! (-> arg1 color) (font-color progress))
  0
  (none)
  )

;; definition for function unlocked-secret-menu?
(defun unlocked-secret-menu? ((arg0 game-secrets))
  (or (logtest? arg0 (game-secrets scene-player-1))
      (logtest? arg0 (game-secrets scene-player-2))
      (logtest? arg0 (game-secrets scene-player-3))
      (logtest? arg0 (game-secrets level-select))
      (logtest? arg0 (game-secrets scrap-book-1))
      (logtest? arg0 (game-secrets scrap-book-2))
      (logtest? arg0 (game-secrets scrap-book-3))
      (logtest? arg0 (game-secrets hero-mode))
      )
  )

;; definition for function memcard-unlocked-secrets?
;; WARN: Return type mismatch int vs game-secrets.
(defun memcard-unlocked-secrets? ((arg0 symbol))
  (let ((v1-0 *progress-save-info*)
        (s5-0 0)
        )
    (let ((a0-1 4))
      (when (and v1-0 (= (-> v1-0 formatted) 1) (= (-> v1-0 inited) 1))
        (dotimes (a1-5 a0-1)
          (set! s5-0 (logior s5-0 (-> v1-0 file a1-5 secrets)))
          )
        )
      )
    (if (unlocked-secret-menu? (the-as game-secrets s5-0))
        (set! (-> *progress-state* secrets-unlocked) #t)
        (set! (-> *progress-state* secrets-unlocked) #f)
        )
    (when *cheat-mode*
      (set! (-> *progress-state* secrets-unlocked) #t)
      (set! s5-0 (logior s5-0 #x8fe0))
      )
    (the-as game-secrets (cond
                           (arg0
                             (empty)
                             s5-0
                             )
                           (else
                             (the-as int (unlocked-secret-menu? (the-as game-secrets s5-0)))
                             )
                           )
            )
    )
  )

;; definition for function num-unlocked-secret?
(defun num-unlocked-secret? ((arg0 game-secrets))
  "@returns The number of secrets currently unlocked"
  (let ((v0-0 0))
    (if (logtest? arg0 (game-secrets scene-player-1))
        (+! v0-0 1)
        )
    (if (logtest? arg0 (game-secrets scene-player-2))
        (+! v0-0 1)
        )
    (if (logtest? arg0 (game-secrets scene-player-3))
        (+! v0-0 1)
        )
    (if (logtest? arg0 (game-secrets level-select))
        (+! v0-0 1)
        )
    (if (logtest? arg0 (game-secrets scrap-book-1))
        (+! v0-0 1)
        )
    (if (logtest? arg0 (game-secrets scrap-book-2))
        (+! v0-0 1)
        )
    (if (logtest? arg0 (game-secrets scrap-book-3))
        (+! v0-0 1)
        )
    (if (logtest? arg0 (game-secrets hero-mode))
        (+! v0-0 1)
        )
    v0-0
    )
  )

;; definition for function print-menu-text
;; WARN: Return type mismatch int vs none.
(defun print-menu-text ((arg0 string) (arg1 symbol) (arg2 font-context) (arg3 progress))
  (let ((f0-1 (- 1.0 (-> arg3 menu-transition))))
    (let ((v1-1 arg2))
      (set! (-> v1-1 scale) 0.5)
      )
    (set! (-> arg2 alpha) f0-1)
    )
  (print-game-text arg0 arg2 #f 44 (bucket-id progress))
  0
  (none)
  )

;; definition for function draw-yes-no
;; WARN: Return type mismatch int vs pointer.
(defun draw-yes-no ((arg0 progress) (arg1 font-context))
  (local-vars (a0-5 string))
  (- 1.0 (-> arg0 menu-transition))
  (cond
    ((-> *progress-state* yes-no-choice)
     (format
       (clear *temp-string*)
       "~33L~S~32L ~S"
       (lookup-text! *common-text* (text-id progress-yes) #f)
       (lookup-text! *common-text* (text-id progress-no) #f)
       )
     (set! a0-5 *temp-string*)
     )
    (else
      (format
        (clear *temp-string*)
        "~32L~S ~33L~S~1L"
        (lookup-text! *common-text* (text-id progress-yes) #f)
        (lookup-text! *common-text* (text-id progress-no) #f)
        )
      (set! a0-5 *temp-string*)
      )
    )
  (print-game-text a0-5 arg1 #f 44 (bucket-id progress))
  (the-as pointer 0)
  )

;; definition for function draw-continue-retry
;; WARN: Return type mismatch int vs pointer.
(defun draw-continue-retry ((arg0 progress) (arg1 font-context))
  (local-vars (a0-5 string))
  (- 1.0 (-> arg0 menu-transition))
  (cond
    ((-> *progress-state* yes-no-choice)
     (format
       (clear *temp-string*)
       "~33L~S~32L ~S"
       (lookup-text! *common-text* (text-id progress-memcard-continue?) #f)
       (lookup-text! *common-text* (text-id progress-unknown-retry?) #f)
       )
     (set! a0-5 *temp-string*)
     )
    (else
      (format
        (clear *temp-string*)
        "~32L~S ~33L~S~1L"
        (lookup-text! *common-text* (text-id progress-memcard-continue?) #f)
        (lookup-text! *common-text* (text-id progress-unknown-retry?) #f)
        )
      (set! a0-5 *temp-string*)
      )
    )
  (print-game-text a0-5 arg1 #f 44 (bucket-id progress))
  (the-as pointer 0)
  )

;; definition for method 10 of type menu-option
;; WARN: Return type mismatch int vs none.
(defmethod draw-option ((this menu-option) (arg0 progress) (arg1 font-context) (arg2 int) (arg3 symbol))
  0
  (none)
  )

;; definition for method 10 of type menu-on-off-option
;; INFO: Used lq/sq
;; WARN: Return type mismatch int vs none.
(defmethod draw-option ((this menu-on-off-option) (arg0 progress) (arg1 font-context) (arg2 int) (arg3 symbol))
  (local-vars (a0-8 string) (sv-16 string))
  (let ((s3-0 (if arg3
                  (&-> *progress-state* on-off-choice)
                  (-> this value-to-modify)
                  )
              )
        )
    (set! a0-8
          (cond
            (arg3
              (+! (-> arg1 origin y) -8.0)
              (let ((a0-1 arg1))
                (set! (-> a0-1 color) (font-color progress-force-selected))
                )
              (print-game-text (lookup-text! *common-text* (-> this name) #f) arg1 #f 44 (bucket-id progress))
              (+! (-> arg1 origin y) 18.0)
              (cond
                ((-> s3-0 0)
                 (format
                   (clear *temp-string*)
                   "~33L~S~32L ~S"
                   (lookup-text! *common-text* (text-id progress-on) #f)
                   (lookup-text! *common-text* (text-id progress-off) #f)
                   )
                 (set! a0-8 *temp-string*)
                 )
                (else
                  (format
                    (clear *temp-string*)
                    "~32L~S ~33L~S~1L"
                    (lookup-text! *common-text* (text-id progress-on) #f)
                    (lookup-text! *common-text* (text-id progress-off) #f)
                    )
                  (set! a0-8 *temp-string*)
                  )
                )
              a0-8
              )
            (else
              (let ((s2-3 format)
                    (s1-2 (clear *temp-string*))
                    (s0-2 "~S: ~S")
                    )
                (set! sv-16 (lookup-text! *common-text* (-> this name) #f))
                (let ((a3-4 (if (-> s3-0 0)
                                (lookup-text! *common-text* (text-id progress-on) #f)
                                (lookup-text! *common-text* (text-id progress-off) #f)
                                )
                            )
                      )
                  (s2-3 s1-2 s0-2 sv-16 a3-4)
                  )
                )
              *temp-string*
              )
            )
          )
    )
  (print-menu-text a0-8 (-> this scale) arg1 arg0)
  0
  (none)
  )

;; definition for method 10 of type menu-yes-no-option
;; WARN: Return type mismatch int vs none.
(defmethod draw-option ((this menu-yes-no-option) (arg0 progress) (arg1 font-context) (arg2 int) (arg3 symbol))
  (local-vars (a0-8 string))
  (let ((s3-0 (&-> *progress-state* yes-no-choice)))
    (set! a0-8
          (cond
            (arg3
              (+! (-> arg1 origin y) -8.0)
              (let ((a0-1 arg1))
                (set! (-> a0-1 color) (font-color progress-force-selected))
                )
              (print-game-text (lookup-text! *common-text* (-> this name) #f) arg1 #f 44 (bucket-id progress))
              (+! (-> arg1 origin y) 18.0)
              (cond
                ((-> s3-0 0)
                 (format
                   (clear *temp-string*)
                   "~33L~S~32L ~S"
                   (lookup-text! *common-text* (text-id progress-yes) #f)
                   (lookup-text! *common-text* (text-id progress-no) #f)
                   )
                 (set! a0-8 *temp-string*)
                 )
                (else
                  (format
                    (clear *temp-string*)
                    "~32L~S ~33L~S~1L"
                    (lookup-text! *common-text* (text-id progress-yes) #f)
                    (lookup-text! *common-text* (text-id progress-no) #f)
                    )
                  (set! a0-8 *temp-string*)
                  )
                )
              a0-8
              )
            (else
              (format (clear *temp-string*) "~S" (lookup-text! *common-text* (-> this name) #f))
              *temp-string*
              )
            )
          )
    )
  (print-menu-text a0-8 (-> this scale) arg1 arg0)
  0
  (none)
  )

;; definition for method 10 of type menu-video-mode-option
;; WARN: Return type mismatch int vs none.
(defmethod draw-option ((this menu-video-mode-option) (arg0 progress) (arg1 font-context) (arg2 int) (arg3 symbol))
  (let ((s3-0 (&-> *progress-state* video-mode-choice))
        (f28-0 (* 2.0 (- 0.5 (-> arg0 menu-transition))))
        (f30-0 (-> arg1 origin y))
        )
    (let ((s2-0 (the-as string #f)))
      (if (< f28-0 0.0)
          (set! f28-0 0.0)
          )
      (set! (-> arg1 alpha) f28-0)
      (let ((v1-5 arg1))
        (set! (-> v1-5 scale) 0.7)
        )
      (case (get-aspect-ratio)
        (('aspect4x3)
         (+! (-> arg1 origin y) 43.0)
         )
        (('aspect16x9)
         (+! (-> arg1 origin y) 52.0)
         )
        )
      (cond
        ((and (= (-> *progress-state* graphic-options-item-selected) 3)
              (-> *progress-state* graphic-options-item-picked)
              )
         (+! (-> arg1 origin y) -8.0)
         (let ((a0-6 arg1))
           (set! (-> a0-6 color) (font-color progress-force-selected))
           )
         (draw-highlight (the int (+ -2.0 (-> arg1 origin y))) 44 f28-0)
         (print-game-text (lookup-text! *common-text* (-> this name) #f) arg1 #f 44 (bucket-id progress))
         (+! (-> arg1 origin y) 20.0)
         (cond
           ((= (-> s3-0 0) 'pal)
            (format
              (clear *temp-string*)
              "~33L~S ~35L~S~1L"
              (lookup-text! *common-text* (text-id progress-refresh-50hz) #f)
              (lookup-text! *common-text* (text-id progress-refresh-60hz) #f)
              )
            (set! s2-0 *temp-string*)
            )
           (else
             (format
               (clear *temp-string*)
               "~35L~S~33L ~S"
               (lookup-text! *common-text* (text-id progress-refresh-50hz) #f)
               (lookup-text! *common-text* (text-id progress-refresh-60hz) #f)
               )
             (set! s2-0 *temp-string*)
             )
           )
         )
        (else
          (when (not (and (zero? (-> *progress-state* graphic-options-item-selected))
                          (-> *progress-state* graphic-options-item-picked)
                          )
                     )
            (cond
              ((= (-> *progress-state* graphic-options-item-selected) 3)
               (let ((s2-4 arg1))
                 (set! (-> s2-4 color) (progress-selected 0))
                 )
               (draw-highlight (the int (+ -9.0 (-> arg1 origin y))) 22 f28-0)
               )
              (else
                (let ((a0-23 arg1))
                  (set! (-> a0-23 color) (font-color progress))
                  )
                )
              )
            (+! (-> arg1 origin y) -8.0)
            (print-game-text (lookup-text! *common-text* (-> this name) #f) arg1 #f 44 (bucket-id progress))
            (+! (-> arg1 origin y) 20.0)
            (cond
              ((= (-> s3-0 0) 'pal)
               (format
                 (clear *temp-string*)
                 "~1L~S~35L ~S"
                 (lookup-text! *common-text* (text-id progress-refresh-50hz) #f)
                 (lookup-text! *common-text* (text-id progress-refresh-60hz) #f)
                 )
               (set! s2-0 *temp-string*)
               )
              (else
                (format
                  (clear *temp-string*)
                  "~35L~S ~1L~S~1L"
                  (lookup-text! *common-text* (text-id progress-refresh-50hz) #f)
                  (lookup-text! *common-text* (text-id progress-refresh-60hz) #f)
                  )
                (set! s2-0 *temp-string*)
                )
              )
            )
          )
        )
      (if (not (and (zero? (-> *progress-state* graphic-options-item-selected))
                    (-> *progress-state* graphic-options-item-picked)
                    )
               )
          (print-menu-text s2-0 (-> this scale) arg1 arg0)
          )
      )
    (set! (-> arg1 origin y) f30-0)
    )
  0
  (none)
  )

;; definition for method 10 of type menu-unlocked-menu-option
;; WARN: Return type mismatch int vs none.
(defmethod draw-option ((this menu-unlocked-menu-option) (arg0 progress) (arg1 font-context) (arg2 int) (arg3 symbol))
  (let ((s5-0 (memcard-unlocked-secrets? #t))
        (f30-0 (* 2.0 (- 0.5 (-> arg0 menu-transition))))
        )
    (if (< f30-0 0.0)
        (set! f30-0 0.0)
        )
    (let ((v1-4 arg1))
      (set! (-> v1-4 scale) 0.6)
      )
    (when (nonzero? (-> this name))
      (cond
        ((= arg2 (-> arg0 option-index))
         (progress-selected 0)
         (draw-highlight (the int (+ 8.0 (-> arg1 origin y))) 24 f30-0)
         )
        (else
          32
          )
        )
      (+! (-> arg1 origin y) 8.0)
      (cond
        ((= (-> this name) (text-id progress-main-secrets-scrapbook))
         (cond
           ((logtest? s5-0 (game-secrets scrap-book-1))
            (print-game-text
              (lookup-text! *common-text* (text-id progress-main-secrets-scrapbook) #f)
              arg1
              #f
              44
              (bucket-id progress)
              )
            )
           (else
             (let ((s5-2 print-game-text))
               (format (clear *temp-string*) "?????????")
               (s5-2 *temp-string* arg1 #f 44 (bucket-id progress))
               )
             )
           )
         )
        ((= (-> this name) (text-id progress-main-secrets-mega-scrapbook))
         (cond
           ((logtest? s5-0 (game-secrets scrap-book-2))
            (print-game-text
              (lookup-text! *common-text* (text-id progress-main-secrets-mega-scrapbook) #f)
              arg1
              #f
              44
              (bucket-id progress)
              )
            )
           (else
             (let ((s5-4 print-game-text))
               (format (clear *temp-string*) "?????????")
               (s5-4 *temp-string* arg1 #f 44 (bucket-id progress))
               )
             )
           )
         )
        ((= (-> this name) (text-id progress-main-secrets-scrapbook-3))
         (cond
           ((logtest? s5-0 (game-secrets scrap-book-3))
            (print-game-text
              (lookup-text! *common-text* (text-id progress-main-secrets-scrapbook-3) #f)
              arg1
              #f
              44
              (bucket-id progress)
              )
            )
           (else
             (let ((s5-6 print-game-text))
               (format (clear *temp-string*) "?????????")
               (s5-6 *temp-string* arg1 #f 44 (bucket-id progress))
               )
             )
           )
         )
        ((= (-> this name) (text-id progress-main-secrets-sceneplayer-1))
         (cond
           ((logtest? s5-0 (game-secrets scene-player-1))
            (print-game-text
              (lookup-text! *common-text* (text-id progress-main-secrets-sceneplayer-1) #f)
              arg1
              #f
              44
              (bucket-id progress)
              )
            )
           (else
             (let ((s5-8 print-game-text))
               (format (clear *temp-string*) "?????????")
               (s5-8 *temp-string* arg1 #f 44 (bucket-id progress))
               )
             )
           )
         )
        ((= (-> this name) (text-id progress-main-secrets-sceneplayer-2))
         (cond
           ((logtest? s5-0 (game-secrets scene-player-2))
            (print-game-text
              (lookup-text! *common-text* (text-id progress-main-secrets-sceneplayer-2) #f)
              arg1
              #f
              44
              (bucket-id progress)
              )
            )
           (else
             (let ((s5-10 print-game-text))
               (format (clear *temp-string*) "?????????")
               (s5-10 *temp-string* arg1 #f 44 (bucket-id progress))
               )
             )
           )
         )
        ((= (-> this name) (text-id progress-main-secrets-sceneplayer-3))
         (cond
           ((logtest? s5-0 (game-secrets scene-player-3))
            (print-game-text
              (lookup-text! *common-text* (text-id progress-main-secrets-sceneplayer-3) #f)
              arg1
              #f
              44
              (bucket-id progress)
              )
            )
           (else
             (let ((s5-12 print-game-text))
               (format (clear *temp-string*) "?????????")
               (s5-12 *temp-string* arg1 #f 44 (bucket-id progress))
               )
             )
           )
         )
        ((= (-> this name) (text-id progress-main-secrets-hero-mode))
         (cond
           ((logtest? s5-0 (game-secrets hero-mode))
            (print-game-text
              (lookup-text! *common-text* (text-id progress-main-secrets-hero-mode) #f)
              arg1
              #f
              44
              (bucket-id progress)
              )
            )
           (else
             (let ((s5-14 print-game-text))
               (format (clear *temp-string*) "?????????")
               (s5-14 *temp-string* arg1 #f 44 (bucket-id progress))
               )
             )
           )
         )
        ((= (-> this name) (text-id progress-main-secrets-levelselect))
         (cond
           ((logtest? s5-0 (game-secrets level-select))
            (print-game-text
              (lookup-text! *common-text* (text-id progress-main-secrets-levelselect) #f)
              arg1
              #f
              44
              (bucket-id progress)
              )
            )
           (else
             (let ((s5-16 print-game-text))
               (format (clear *temp-string*) "?????????")
               (s5-16 *temp-string* arg1 #f 44 (bucket-id progress))
               )
             )
           )
         )
        )
      )
    )
  0
  (none)
  )

;; definition for method 10 of type menu-main-menu-option
;; WARN: Return type mismatch int vs none.
(defmethod draw-option ((this menu-main-menu-option) (arg0 progress) (arg1 font-context) (arg2 int) (arg3 symbol))
  (-> arg1 flags)
  (when (and (= (-> arg0 menu-transition) 0.0) (and (= (-> arg0 ring-angle) (-> arg0 ring-want-angle))
                                                    (nonzero? (-> this name))
                                                    (= arg2 (-> arg0 option-index))
                                                    )
             )
    (let ((v1-7 arg1))
      (set! (-> v1-7 scale) 0.75)
      )
    (let ((a0-2 arg1))
      (set! (-> a0-2 color) (font-color progress))
      )
    (set! (-> arg1 alpha) (- 1.0 (-> arg0 menu-transition)))
    (let ((a0-3 arg1))
      (set! (-> a0-3 flags) (font-flags kerning middle large))
      )
    (set! (-> arg1 width) (the float (if (= (get-aspect-ratio) 'aspect4x3)
                                         235
                                         175
                                         )
                               )
          )
    (set! (-> arg1 height) (the float (if (= (get-aspect-ratio) 'aspect4x3)
                                          80
                                          80
                                          )
                                )
          )
    (set! (-> arg1 origin x) (the float (if (= (get-aspect-ratio) 'aspect4x3)
                                            140
                                            170
                                            )
                                  )
          )
    (set! (-> arg1 origin y) (the float (if (= (get-aspect-ratio) 'aspect4x3)
                                            180
                                            175
                                            )
                                  )
          )
    (cond
      ((= (-> this name) (text-id progress-root-show-map))
       (when (= (-> *setting-control* user-default language) (language-enum french))
         (let ((v1-18 arg1))
           (set! (-> v1-18 scale) 0.7)
           )
         )
       (print-game-text (lookup-text! *common-text* (-> this name) #f) arg1 #f 44 (bucket-id progress))
       (set! (-> arg1 origin y) (the float (if (= (get-aspect-ratio) 'aspect4x3)
                                               210
                                               200
                                               )
                                     )
             )
       (let ((v1-21 arg1))
         (set! (-> v1-21 scale) 0.6)
         )
       (let ((v1-23 (-> *bigmap* bigmap-index)))
         (cond
           ((zero? v1-23)
            (print-game-text
              (lookup-text! *common-text* (text-id progress-locations-pumping-station) #f)
              arg1
              #f
              44
              (bucket-id progress)
              )
            )
           ((= v1-23 1)
            (print-game-text
              (lookup-text! *common-text* (text-id progress-locations-landing-pad) #f)
              arg1
              #f
              44
              (bucket-id progress)
              )
            )
           ((= v1-23 2)
            (print-game-text
              (lookup-text! *common-text* (text-id progress-locations-weapons-factory) #f)
              arg1
              #f
              44
              (bucket-id progress)
              )
            )
           ((= v1-23 3)
            (print-game-text
              (lookup-text! *common-text* (text-id progress-locations-dig) #f)
              arg1
              #f
              44
              (bucket-id progress)
              )
            )
           ((= v1-23 4)
            (print-game-text
              (lookup-text! *common-text* (text-id progress-locations-dig) #f)
              arg1
              #f
              44
              (bucket-id progress)
              )
            )
           ((= v1-23 5)
            (print-game-text
              (lookup-text! *common-text* (text-id progress-locations-drill-platform) #f)
              arg1
              #f
              44
              (bucket-id progress)
              )
            )
           ((= v1-23 6)
            (print-game-text
              (lookup-text! *common-text* (text-id progress-locations-haven-forest) #f)
              arg1
              #f
              44
              (bucket-id progress)
              )
            )
           ((= v1-23 7)
            (print-game-text
              (lookup-text! *common-text* (text-id progress-locations-fortress) #f)
              arg1
              #f
              44
              (bucket-id progress)
              )
            )
           ((= v1-23 8)
            (print-game-text
              (lookup-text! *common-text* (text-id progress-locations-mountain-temple) #f)
              arg1
              #f
              44
              (bucket-id progress)
              )
            )
           ((= v1-23 9)
            (print-game-text
              (lookup-text! *common-text* (text-id progress-locations-nest) #f)
              arg1
              #f
              44
              (bucket-id progress)
              )
            )
           ((= v1-23 11)
            (print-game-text
              (lookup-text! *common-text* (text-id progress-locations-palace-roof) #f)
              arg1
              #f
              44
              (bucket-id progress)
              )
            )
           ((= v1-23 12)
            (print-game-text
              (lookup-text! *common-text* (text-id progress-locations-palace) #f)
              arg1
              #f
              44
              (bucket-id progress)
              )
            )
           ((= v1-23 13)
            (print-game-text
              (lookup-text! *common-text* (text-id progress-locations-dead-town) #f)
              arg1
              #f
              44
              (bucket-id progress)
              )
            )
           ((= v1-23 14)
            (print-game-text
              (lookup-text! *common-text* (text-id progress-locations-sewer) #f)
              arg1
              #f
              44
              (bucket-id progress)
              )
            )
           ((= v1-23 15)
            (print-game-text
              (lookup-text! *common-text* (text-id progress-locations-sewer) #f)
              arg1
              #f
              44
              (bucket-id progress)
              )
            )
           ((= v1-23 16)
            (print-game-text
              (lookup-text! *common-text* (text-id progress-locations-sewer) #f)
              arg1
              #f
              44
              (bucket-id progress)
              )
            )
           ((= v1-23 17)
            (print-game-text
              (lookup-text! *common-text* (text-id progress-locations-strip-mine) #f)
              arg1
              #f
              44
              (bucket-id progress)
              )
            )
           ((= v1-23 18)
            (print-game-text
              (lookup-text! *common-text* (text-id progress-locations-mars-tomb) #f)
              arg1
              #f
              44
              (bucket-id progress)
              )
            )
           ((= v1-23 19)
            (print-game-text
              (lookup-text! *common-text* (text-id progress-locations-underport) #f)
              arg1
              #f
              44
              (bucket-id progress)
              )
            )
           ((= v1-23 20)
            (print-game-text
              (lookup-text! *common-text* (text-id progress-locations-haven-city) #f)
              arg1
              #f
              44
              (bucket-id progress)
              )
            )
           )
         )
       )
      (else
        (print-game-text (lookup-text! *common-text* (-> this name) #f) arg1 #f 44 (bucket-id progress))
        )
      )
    )
  0
  (none)
  )

;; definition for function draw-savegame-box
(defun draw-savegame-box ((arg0 menu-option) (arg1 float) (arg2 float) (arg3 float) (arg4 float))
  (set! (-> arg0 box 0 min x) arg1)
  (set! (-> arg0 box 0 max x) arg2)
  (set! (-> arg0 box 0 min y) arg3)
  (set! (-> arg0 box 0 max y) arg4)
  (with-dma-buffer-add-bucket ((s5-0 (-> *display* frames (-> *display* on-screen) global-buf))
                               (bucket-id progress)
                               )
    ((method-of-type hud-box draw-box-prim-only) (the-as hud-box (-> arg0 box)) s5-0)
    )
  )

;; definition for function get-level-icon-id-01
;; WARN: Return type mismatch uint vs texture-id.
(defun get-level-icon-id-01 ((arg0 int))
  "TODO - Icon id enum perhaps?"
  (let ((tex (new 'static 'texture-id :index #x36 :page #xc93)))
    (cond
      ((zero? arg0)
       (set! tex (new 'static 'texture-id :index #x48 :page #xc93))
       )
      ((= arg0 1)
       (set! tex (new 'static 'texture-id :index #x40 :page #xc93))
       )
      ((= arg0 2)
       (set! tex (new 'static 'texture-id :index #x70 :page #xc93))
       )
      ((= arg0 3)
       (set! tex (new 'static 'texture-id :index #x58 :page #xc93))
       )
      ((= arg0 4)
       (set! tex (new 'static 'texture-id :index #x68 :page #xc93))
       )
      ((= arg0 5)
       (set! tex (new 'static 'texture-id :index #x74 :page #xc93))
       )
      ((= arg0 6)
       (set! tex (new 'static 'texture-id :index #x36 :page #xc93))
       )
      ((= arg0 7)
       (set! tex (new 'static 'texture-id :index #x6c :page #xc93))
       )
      ((= arg0 8)
       (set! tex (new 'static 'texture-id :index #x5c :page #xc93))
       )
      ((= arg0 9)
       (set! tex (new 'static 'texture-id :index #x54 :page #xc93))
       )
      ((= arg0 10)
       (set! tex (new 'static 'texture-id :index #x50 :page #xc93))
       )
      ((= arg0 11)
       (set! tex (new 'static 'texture-id :index #x64 :page #xc93))
       )
      ((= arg0 12)
       (set! tex (new 'static 'texture-id :index #x78 :page #xc93))
       )
      ((= arg0 13)
       (set! tex (new 'static 'texture-id :index #x4c :page #xc93))
       )
      ((= arg0 14)
       (set! tex (new 'static 'texture-id :index #x3a :page #xc93))
       )
      ((= arg0 15)
       (set! tex (new 'static 'texture-id :index #x7c :page #xc93))
       )
      ((= arg0 16)
       (set! tex (new 'static 'texture-id :index #x44 :page #xc93))
       )
      ((= arg0 17)
       (set! tex (new 'static 'texture-id :index #x60 :page #xc93))
       )
      )
    (the-as texture-id tex)
    )
  )

;; definition for function get-level-icon-id-02
;; WARN: Return type mismatch uint vs texture-id.
(defun get-level-icon-id-02 ((arg0 int))
  "TODO - Icon id enum perhaps?"
  (let ((tex (new 'static 'texture-id :index #x37 :page #xc93)))
    (cond
      ((zero? arg0)
       (set! tex (new 'static 'texture-id :index #x49 :page #xc93))
       )
      ((= arg0 1)
       (set! tex (new 'static 'texture-id :index #x41 :page #xc93))
       )
      ((= arg0 2)
       (set! tex (new 'static 'texture-id :index #x71 :page #xc93))
       )
      ((= arg0 3)
       (set! tex (new 'static 'texture-id :index #x59 :page #xc93))
       )
      ((= arg0 4)
       (set! tex (new 'static 'texture-id :index #x69 :page #xc93))
       )
      ((= arg0 5)
       (set! tex (new 'static 'texture-id :index #x75 :page #xc93))
       )
      ((= arg0 6)
       (set! tex (new 'static 'texture-id :index #x37 :page #xc93))
       )
      ((= arg0 7)
       (set! tex (new 'static 'texture-id :index #x6d :page #xc93))
       )
      ((= arg0 8)
       (set! tex (new 'static 'texture-id :index #x5d :page #xc93))
       )
      ((= arg0 9)
       (set! tex (new 'static 'texture-id :index #x55 :page #xc93))
       )
      ((= arg0 10)
       (set! tex (new 'static 'texture-id :index #x51 :page #xc93))
       )
      ((= arg0 11)
       (set! tex (new 'static 'texture-id :index #x65 :page #xc93))
       )
      ((= arg0 12)
       (set! tex (new 'static 'texture-id :index #x79 :page #xc93))
       )
      ((= arg0 13)
       (set! tex (new 'static 'texture-id :index #x4d :page #xc93))
       )
      ((= arg0 14)
       (set! tex (new 'static 'texture-id :index #x3b :page #xc93))
       )
      ((= arg0 15)
       (set! tex (new 'static 'texture-id :index #x7d :page #xc93))
       )
      ((= arg0 16)
       (set! tex (new 'static 'texture-id :index #x45 :page #xc93))
       )
      ((= arg0 17)
       (set! tex (new 'static 'texture-id :index #x61 :page #xc93))
       )
      )
    (the-as texture-id tex)
    )
  )

;; definition for function get-level-icon-id-03
;; WARN: Return type mismatch uint vs texture-id.
(defun get-level-icon-id-03 ((arg0 int))
  "TODO - Icon id enum perhaps?"
  (let ((tex (new 'static 'texture-id :index #x38 :page #xc93)))
    (cond
      ((zero? arg0)
       (set! tex (new 'static 'texture-id :index #x4a :page #xc93))
       )
      ((= arg0 1)
       (set! tex (new 'static 'texture-id :index #x42 :page #xc93))
       )
      ((= arg0 2)
       (set! tex (new 'static 'texture-id :index #x72 :page #xc93))
       )
      ((= arg0 3)
       (set! tex (new 'static 'texture-id :index #x5a :page #xc93))
       )
      ((= arg0 4)
       (set! tex (new 'static 'texture-id :index #x6a :page #xc93))
       )
      ((= arg0 5)
       (set! tex (new 'static 'texture-id :index #x76 :page #xc93))
       )
      ((= arg0 6)
       (set! tex (new 'static 'texture-id :index #x38 :page #xc93))
       )
      ((= arg0 7)
       (set! tex (new 'static 'texture-id :index #x6e :page #xc93))
       )
      ((= arg0 8)
       (set! tex (new 'static 'texture-id :index #x5e :page #xc93))
       )
      ((= arg0 9)
       (set! tex (new 'static 'texture-id :index #x56 :page #xc93))
       )
      ((= arg0 10)
       (set! tex (new 'static 'texture-id :index #x52 :page #xc93))
       )
      ((= arg0 11)
       (set! tex (new 'static 'texture-id :index #x66 :page #xc93))
       )
      ((= arg0 12)
       (set! tex (new 'static 'texture-id :index #x7a :page #xc93))
       )
      ((= arg0 13)
       (set! tex (new 'static 'texture-id :index #x4e :page #xc93))
       )
      ((= arg0 14)
       (set! tex (new 'static 'texture-id :index #x3c :page #xc93))
       )
      ((= arg0 15)
       (set! tex (new 'static 'texture-id :index #x7e :page #xc93))
       )
      ((= arg0 16)
       (set! tex (new 'static 'texture-id :index #x46 :page #xc93))
       )
      ((= arg0 17)
       (set! tex (new 'static 'texture-id :index #x62 :page #xc93))
       )
      )
    (the-as texture-id tex)
    )
  )

;; definition for function get-level-icon-id-04
;; WARN: Return type mismatch uint vs texture-id.
(defun get-level-icon-id-04 ((arg0 int))
  "TODO - Icon id enum perhaps?"
  (let ((tex (new 'static 'texture-id :index #x39 :page #xc93)))
    (cond
      ((zero? arg0)
       (set! tex (new 'static 'texture-id :index #x4b :page #xc93))
       )
      ((= arg0 1)
       (set! tex (new 'static 'texture-id :index #x43 :page #xc93))
       )
      ((= arg0 2)
       (set! tex (new 'static 'texture-id :index #x73 :page #xc93))
       )
      ((= arg0 3)
       (set! tex (new 'static 'texture-id :index #x5b :page #xc93))
       )
      ((= arg0 4)
       (set! tex (new 'static 'texture-id :index #x6b :page #xc93))
       )
      ((= arg0 5)
       (set! tex (new 'static 'texture-id :index #x77 :page #xc93))
       )
      ((= arg0 6)
       (set! tex (new 'static 'texture-id :index #x39 :page #xc93))
       )
      ((= arg0 7)
       (set! tex (new 'static 'texture-id :index #x6f :page #xc93))
       )
      ((= arg0 8)
       (set! tex (new 'static 'texture-id :index #x5f :page #xc93))
       )
      ((= arg0 9)
       (set! tex (new 'static 'texture-id :index #x57 :page #xc93))
       )
      ((= arg0 10)
       (set! tex (new 'static 'texture-id :index #x53 :page #xc93))
       )
      ((= arg0 11)
       (set! tex (new 'static 'texture-id :index #x67 :page #xc93))
       )
      ((= arg0 12)
       (set! tex (new 'static 'texture-id :index #x7b :page #xc93))
       )
      ((= arg0 13)
       (set! tex (new 'static 'texture-id :index #x4f :page #xc93))
       )
      ((= arg0 14)
       (set! tex (new 'static 'texture-id :index #x3d :page #xc93))
       )
      ((= arg0 15)
       (set! tex (new 'static 'texture-id :index #x7f :page #xc93))
       )
      ((= arg0 16)
       (set! tex (new 'static 'texture-id :index #x47 :page #xc93))
       )
      ((= arg0 17)
       (set! tex (new 'static 'texture-id :index #x63 :page #xc93))
       )
      )
    (the-as texture-id tex)
    )
  )

;; definition for function draw-decoration
;; INFO: Used lq/sq
(defun draw-decoration ((arg0 menu-option) (arg1 font-context) (arg2 float) (arg3 text-id) (arg4 symbol) (arg5 float))
  (local-vars
    (sv-16 symbol)
    (sv-32 float)
    (sv-48 int)
    (sv-64 int)
    (sv-80 (function string font-context symbol int bucket-id float))
    (sv-96 text-id)
    )
  (set! sv-96 arg3)
  (set! sv-16 arg4)
  (set! sv-32 arg5)
  (let ((gp-0 70)
        (s5-0 120)
        )
    (set! sv-48 87)
    (let ((s3-0 375)
          (s2-0 210)
          )
      (set! sv-64 0)
      (cond
        ((not sv-16)
         (case (get-aspect-ratio)
           (('aspect4x3)
            (set! gp-0 69)
            (set! s5-0 118)
            (set! sv-48 80)
            (set! s3-0 375)
            (set! s2-0 210)
            )
           (('aspect16x9)
            (set! gp-0 79)
            (set! s5-0 118)
            (set! sv-48 68)
            (set! s3-0 356)
            (set! s2-0 244)
            )
           )
         )
        (else
          (case (get-aspect-ratio)
            (('aspect4x3)
             (set! gp-0 70)
             (set! s5-0 116)
             (set! sv-48 78)
             (set! s3-0 375)
             (set! s2-0 179)
             )
            (('aspect16x9)
             (set! gp-0 79)
             (set! s5-0 108)
             (set! sv-48 58)
             (set! s3-0 356)
             (set! s2-0 185)
             (set! sv-64 20)
             sv-64
             )
            )
          )
        )
      (let ((v1-20 arg1))
        (set! (-> v1-20 scale) sv-32)
        )
      (set! (-> arg1 origin y) (the float sv-48))
      (set! (-> arg1 height) 50.0)
      (let ((a0-1 arg1))
        (set! (-> a0-1 color) (font-color progress))
        )
      (let ((a0-2 arg1))
        (set! (-> a0-2 flags) (font-flags kerning middle large))
        )
      (set! sv-80 print-game-text)
      (let* ((a0-3 *common-text*)
             (t9-2 (method-of-object a0-3 lookup-text!))
             (a2-1 #f)
             (a0-4 (t9-2 a0-3 sv-96 a2-1))
             (a1-2 arg1)
             (a2-2 #f)
             (a3-1 44)
             (t0-1 320)
             )
        (sv-80 a0-4 a1-2 a2-2 a3-1 (the-as bucket-id t0-1))
        )
      (set-vector! (-> arg0 box 0 color) 64 128 128 (the int (* 128.0 arg2)))
      (draw-savegame-box arg0 (the float gp-0) (the float (+ gp-0 s3-0)) (the float s5-0) (the float s5-0))
      (when sv-16
        (+! (-> arg1 origin y) (the float sv-64))
        (draw-savegame-box
          arg0
          (the float gp-0)
          (the float (+ gp-0 s3-0))
          (the float (+ s5-0 s2-0))
          (the float (+ s5-0 s2-0))
          )
        )
      (with-dma-buffer-add-bucket ((s0-1 (-> *display* frames (-> *display* on-screen) global-buf))
                                   (bucket-id particles)
                                   )
        (draw-sprite2d-xy
          s0-1
          gp-0
          s5-0
          s3-0
          s2-0
          (new 'static 'rgba :r #x40 :g #x40 :b #x40 :a (the int (* 64.0 arg2)))
          )
        )
      )
    )
  )

;; definition for function draw-missions-decoration
;; INFO: Used lq/sq
(defun draw-missions-decoration ((arg0 menu-missions-option) (arg1 font-context) (arg2 float) (arg3 text-id))
  (local-vars
    (sv-16 int)
    (sv-32 (function string font-context symbol int bucket-id float))
    (sv-48 font-context)
    )
  (set! sv-48 arg1)
  (let ((s2-0 arg2)
        (s0-0 arg3)
        (gp-0 70)
        (s5-0 120)
        )
    (set! sv-16 87)
    (let ((s4-0 375)
          (s3-0 210)
          )
      (case (get-aspect-ratio)
        (('aspect4x3)
         (set! gp-0 70)
         (set! s5-0 130)
         (set! sv-16 85)
         (set! s4-0 375)
         (set! s3-0 175)
         )
        (('aspect16x9)
         (set! gp-0 79)
         (set! s5-0 130)
         (set! sv-16 68)
         (set! s4-0 356)
         (set! s3-0 175)
         )
        )
      (let ((v1-9 sv-48))
        (set! (-> v1-9 scale) 0.95)
        )
      (set! (-> sv-48 height) 50.0)
      (set! (-> sv-48 origin y) (the float sv-16))
      (let ((a0-2 sv-48))
        (set! (-> a0-2 color) (font-color progress))
        )
      (set! sv-32 print-game-text)
      (let ((a0-4 (lookup-text! *common-text* s0-0 #f))
            (a2-2 #f)
            (a3-1 44)
            (t0-0 320)
            )
        (sv-32 a0-4 sv-48 a2-2 a3-1 (the-as bucket-id t0-0))
        )
      (set-vector! (-> arg0 box 0 color) 64 128 128 (the int (* 128.0 s2-0)))
      (draw-savegame-box arg0 (the float gp-0) (the float (+ gp-0 s4-0)) (the float s5-0) (the float s5-0))
      (draw-savegame-box
        arg0
        (the float gp-0)
        (the float (+ gp-0 s4-0))
        (the float (+ s5-0 s3-0))
        (the float (+ s5-0 s3-0))
        )
      (with-dma-buffer-add-bucket ((s0-1 (-> *display* frames (-> *display* on-screen) global-buf))
                                   (bucket-id particles)
                                   )
        (draw-sprite2d-xy
          s0-1
          gp-0
          s5-0
          s4-0
          s3-0
          (new 'static 'rgba :r #x40 :g #x40 :b #x40 :a (the int (* 64.0 s2-0)))
          )
        )
      )
    )
  )

;; definition for function draw-sound-options-decoration
;; INFO: Used lq/sq
(defun draw-sound-options-decoration ((arg0 menu-slider-option) (arg1 font-context) (arg2 float) (arg3 text-id) (arg4 symbol))
  (local-vars
    (sv-16 font-context)
    (sv-32 int)
    (sv-48 (function string font-context symbol int bucket-id float))
    (sv-64 text-id)
    )
  (set! sv-16 arg1)
  (let ((s2-0 arg2))
    (set! sv-64 arg3)
    (let ((s0-0 arg4)
          (gp-0 70)
          (s5-0 120)
          )
      (set! sv-32 87)
      (let ((s4-0 375)
            (s3-0 210)
            )
        (case (get-aspect-ratio)
          (('aspect4x3)
           (set! gp-0 70)
           (set! s5-0 120)
           (set! sv-32 83)
           (set! s4-0 375)
           (set! s3-0 208)
           )
          (('aspect16x9)
           (set! gp-0 79)
           (set! s5-0 118)
           (set! sv-32 68)
           (set! s4-0 356)
           (set! s3-0 244)
           )
          )
        (let ((v1-9 sv-16))
          (set! (-> v1-9 scale) 0.95)
          )
        (set! (-> sv-16 origin y) (the float sv-32))
        (set! (-> sv-16 height) 50.0)
        (let ((a0-2 sv-16))
          (set! (-> a0-2 color) (font-color progress))
          )
        (set! (-> sv-16 origin x) 80.0)
        (let ((a0-3 sv-16))
          (set! (-> a0-3 flags) (font-flags kerning middle large))
          )
        (set! sv-48 print-game-text)
        (let* ((a0-4 *common-text*)
               (t9-1 (method-of-object a0-4 lookup-text!))
               (a2-1 #f)
               (a0-5 (t9-1 a0-4 sv-64 a2-1))
               (a1-2 sv-16)
               (a2-2 #f)
               (a3-1 44)
               (t0-1 320)
               )
          (sv-48 a0-5 a1-2 a2-2 a3-1 (the-as bucket-id t0-1))
          )
        (set! (-> sv-16 origin x) (the float (+ gp-0 65)))
        (set-vector! (-> arg0 box 0 color) 64 128 128 (the int (* 128.0 s2-0)))
        (draw-savegame-box arg0 (the float gp-0) (the float (+ gp-0 s4-0)) (the float s5-0) (the float s5-0))
        (if s0-0
            (draw-savegame-box
              arg0
              (the float gp-0)
              (the float (+ gp-0 s4-0))
              (the float (+ s5-0 s3-0))
              (the float (+ s5-0 s3-0))
              )
            )
        (with-dma-buffer-add-bucket ((s0-1 (-> *display* frames (-> *display* on-screen) global-buf))
                                     (bucket-id particles)
                                     )
          (draw-sprite2d-xy
            s0-1
            gp-0
            s5-0
            s4-0
            s3-0
            (new 'static 'rgba :r #x40 :g #x40 :b #x40 :a (the int (* 64.0 s2-0)))
            )
          )
        )
      )
    )
  )

;; definition for function draw-decoration-secrets
;; INFO: Used lq/sq
(defun draw-decoration-secrets ((arg0 menu-option) (arg1 font-context) (arg2 float) (arg3 text-id))
  (local-vars
    (sv-16 int)
    (sv-32 (function string font-context symbol int bucket-id float))
    (sv-48 font-context)
    )
  (set! sv-48 arg1)
  (let ((s2-0 arg2)
        (s0-0 arg3)
        (gp-0 70)
        (s5-0 110)
        )
    120
    (set! sv-16 87)
    (let ((s4-0 375)
          (s3-0 210)
          )
      (case (get-aspect-ratio)
        (('aspect4x3)
         (set! gp-0 69)
         (set! s5-0 172)
         (set! sv-16 87)
         (set! s4-0 375)
         (set! s3-0 132)
         )
        (('aspect16x9)
         (set! gp-0 79)
         (set! s5-0 188)
         188
         (set! sv-16 68)
         (set! s4-0 356)
         (set! s3-0 128)
         )
        )
      (let ((v1-11 sv-48))
        (set! (-> v1-11 scale) 0.95)
        )
      (set! (-> sv-48 origin y) (the float sv-16))
      (set! (-> sv-48 height) 50.0)
      (let ((a0-2 sv-48))
        (set! (-> a0-2 color) (font-color progress))
        )
      (set! sv-32 print-game-text)
      (let ((a0-4 (lookup-text! *common-text* s0-0 #f))
            (a2-2 #f)
            (a3-1 44)
            (t0-0 320)
            )
        (sv-32 a0-4 sv-48 a2-2 a3-1 (the-as bucket-id t0-0))
        )
      (set-vector! (-> arg0 box 0 color) 64 128 128 (the int (* 128.0 s2-0)))
      (draw-savegame-box arg0 (the float gp-0) (the float (+ gp-0 s4-0)) (the float s5-0) (the float s5-0))
      (draw-savegame-box
        arg0
        (the float gp-0)
        (the float (+ gp-0 s4-0))
        (the float (+ s5-0 s3-0))
        (the float (+ s5-0 s3-0))
        )
      (with-dma-buffer-add-bucket ((s0-1 (-> *display* frames (-> *display* on-screen) global-buf))
                                   (bucket-id particles)
                                   )
        (draw-sprite2d-xy
          s0-1
          gp-0
          s5-0
          s4-0
          s3-0
          (new 'static 'rgba :r #x40 :g #x40 :b #x40 :a (the int (* 64.0 s2-0)))
          )
        )
      )
    )
  )

;; definition for function draw-decoration-load-save
;; INFO: Used lq/sq
(defun draw-decoration-load-save ((arg0 menu-option) (arg1 font-context) (arg2 float) (arg3 text-id))
  (local-vars
    (sv-16 int)
    (sv-32 int)
    (sv-48 (function string font-context symbol int bucket-id float))
    (sv-64 text-id)
    (sv-80 font-context)
    )
  (set! sv-80 arg1)
  (let ((s4-0 arg2))
    (set! sv-64 arg3)
    (let ((s0-0 70)
          (gp-0 120)
          (s5-0 120)
          )
      120
      (set! sv-16 87)
      (set! sv-32 375)
      (let ((s3-0 200)
            (s2-0 210)
            )
        (case (get-aspect-ratio)
          (('aspect4x3)
           (set! s0-0 69)
           (set! gp-0 245)
           (set! s5-0 110)
           (set! sv-16 80)
           (set! sv-32 375)
           (set! s3-0 200)
           (set! s2-0 218)
           )
          (('aspect16x9)
           (set! s0-0 79)
           (set! gp-0 245)
           (set! s5-0 110)
           (set! sv-16 80)
           (set! sv-32 355)
           (set! s3-0 190)
           (set! s2-0 248)
           )
          )
        (let ((v1-13 sv-80))
          (set! (-> v1-13 scale) 0.65)
          )
        (when (or (= (-> *setting-control* user-default language) (language-enum french))
                  (= (-> *setting-control* user-default language) (language-enum spanish))
                  (= (-> *setting-control* user-default language) (language-enum italian))
                  )
          (let ((v1-24 sv-80))
            (set! (-> v1-24 scale) 0.5)
            )
          )
        (set! (-> sv-80 origin y) (the float sv-16))
        (set! (-> sv-80 origin x) (the float s0-0))
        (let ((a0-6 sv-80))
          (set! (-> a0-6 flags) (font-flags kerning middle large))
          )
        (let ((a0-7 sv-80))
          (set! (-> a0-7 color) (font-color progress))
          )
        (set! sv-48 print-game-text)
        (let* ((a0-8 *common-text*)
               (t9-1 (method-of-object a0-8 lookup-text!))
               (a2-1 #f)
               (a0-9 (t9-1 a0-8 sv-64 a2-1))
               (a2-2 #f)
               (a3-1 44)
               (t0-0 320)
               )
          (sv-48 a0-9 sv-80 a2-2 a3-1 (the-as bucket-id t0-0))
          )
        (set-vector! (-> arg0 box 0 color) 64 128 128 (the int (* 128.0 s4-0)))
        (draw-savegame-box arg0 (the float s0-0) (the float (+ s0-0 sv-32)) (the float s5-0) (the float s5-0))
        (draw-savegame-box
          arg0
          (the float (+ s0-0 sv-32))
          (the float (+ s0-0 sv-32))
          (the float s5-0)
          (the float s5-0)
          )
        (with-dma-buffer-add-bucket ((s0-1 (-> *display* frames (-> *display* on-screen) global-buf))
                                     (bucket-id particles)
                                     )
          (draw-sprite2d-xy
            s0-1
            gp-0
            s5-0
            s3-0
            s2-0
            (new 'static 'rgba :r #x40 :g #x40 :b #x40 :a (the int (* 64.0 s4-0)))
            )
          )
        )
      )
    )
  )

;; definition for method 10 of type menu-memcard-slot-option
;; INFO: Used lq/sq
;; WARN: Stack slot offset 16 signed mismatch
;; WARN: Stack slot offset 16 signed mismatch
;; WARN: Stack slot offset 20 signed mismatch
;; WARN: Stack slot offset 16 signed mismatch
;; WARN: Stack slot offset 20 signed mismatch
;; WARN: Stack slot offset 16 signed mismatch
;; WARN: Stack slot offset 16 signed mismatch
;; WARN: Stack slot offset 20 signed mismatch
;; WARN: Stack slot offset 20 signed mismatch
;; WARN: Stack slot offset 16 signed mismatch
;; WARN: Stack slot offset 16 signed mismatch
;; WARN: Stack slot offset 16 signed mismatch
;; WARN: Stack slot offset 16 signed mismatch
;; WARN: Stack slot offset 16 signed mismatch
;; WARN: Stack slot offset 24 signed mismatch
;; WARN: Stack slot offset 28 signed mismatch
;; WARN: Stack slot offset 32 signed mismatch
;; WARN: Stack slot offset 36 signed mismatch
;; WARN: Stack slot offset 16 signed mismatch
;; WARN: Stack slot offset 20 signed mismatch
;; WARN: Stack slot offset 16 signed mismatch
;; WARN: Stack slot offset 16 signed mismatch
;; WARN: Stack slot offset 20 signed mismatch
;; WARN: Stack slot offset 16 signed mismatch
;; WARN: Stack slot offset 20 signed mismatch
;; WARN: Stack slot offset 16 signed mismatch
;; WARN: Stack slot offset 16 signed mismatch
;; WARN: Stack slot offset 20 signed mismatch
;; WARN: Stack slot offset 20 signed mismatch
;; WARN: Stack slot offset 16 signed mismatch
;; WARN: Stack slot offset 16 signed mismatch
;; WARN: Stack slot offset 16 signed mismatch
;; WARN: Stack slot offset 16 signed mismatch
;; WARN: Stack slot offset 16 signed mismatch
;; WARN: Stack slot offset 24 signed mismatch
;; WARN: Stack slot offset 28 signed mismatch
;; WARN: Stack slot offset 32 signed mismatch
;; WARN: Stack slot offset 36 signed mismatch
;; WARN: Stack slot offset 16 signed mismatch
;; WARN: Stack slot offset 20 signed mismatch
;; WARN: Stack slot offset 24 signed mismatch
;; WARN: Stack slot offset 28 signed mismatch
;; WARN: Stack slot offset 32 signed mismatch
;; WARN: Stack slot offset 36 signed mismatch
;; WARN: Stack slot offset 16 signed mismatch
;; WARN: Stack slot offset 16 signed mismatch
;; WARN: Stack slot offset 16 signed mismatch
;; WARN: Stack slot offset 20 signed mismatch
;; WARN: Stack slot offset 16 signed mismatch
;; WARN: Stack slot offset 20 signed mismatch
;; WARN: Stack slot offset 16 signed mismatch
;; WARN: Stack slot offset 16 signed mismatch
;; WARN: Stack slot offset 20 signed mismatch
;; WARN: Stack slot offset 20 signed mismatch
;; WARN: Stack slot offset 16 signed mismatch
;; WARN: Stack slot offset 16 signed mismatch
;; WARN: Stack slot offset 16 signed mismatch
;; WARN: Stack slot offset 16 signed mismatch
;; WARN: Stack slot offset 16 signed mismatch
;; WARN: Stack slot offset 24 signed mismatch
;; WARN: Stack slot offset 28 signed mismatch
;; WARN: Stack slot offset 32 signed mismatch
;; WARN: Stack slot offset 36 signed mismatch
;; WARN: Stack slot offset 16 signed mismatch
;; WARN: Stack slot offset 20 signed mismatch
;; WARN: Stack slot offset 16 signed mismatch
;; WARN: Stack slot offset 16 signed mismatch
;; WARN: Stack slot offset 20 signed mismatch
;; WARN: Stack slot offset 16 signed mismatch
;; WARN: Stack slot offset 20 signed mismatch
;; WARN: Stack slot offset 16 signed mismatch
;; WARN: Stack slot offset 16 signed mismatch
;; WARN: Stack slot offset 20 signed mismatch
;; WARN: Stack slot offset 20 signed mismatch
;; WARN: Stack slot offset 16 signed mismatch
;; WARN: Stack slot offset 16 signed mismatch
;; WARN: Stack slot offset 16 signed mismatch
;; WARN: Stack slot offset 16 signed mismatch
;; WARN: Stack slot offset 16 signed mismatch
;; WARN: Stack slot offset 24 signed mismatch
;; WARN: Stack slot offset 28 signed mismatch
;; WARN: Stack slot offset 32 signed mismatch
;; WARN: Stack slot offset 36 signed mismatch
;; WARN: Stack slot offset 16 signed mismatch
;; WARN: Stack slot offset 20 signed mismatch
;; WARN: Stack slot offset 24 signed mismatch
;; WARN: Stack slot offset 28 signed mismatch
;; WARN: Stack slot offset 32 signed mismatch
;; WARN: Stack slot offset 36 signed mismatch
;; WARN: Stack slot offset 16 signed mismatch
;; WARN: Return type mismatch int vs none.
(defmethod draw-option ((this menu-memcard-slot-option) (arg0 progress) (arg1 font-context) (arg2 int) (arg3 symbol))
  (local-vars
    (v0-74 pointer)
    (sv-16 float)
    (sv-20 int)
    (sv-24 float)
    (sv-28 float)
    (sv-32 float)
    (sv-36 float)
    (sv-40 int)
    (sv-48 int)
    (sv-56 int)
    (sv-64 int)
    (sv-72 int)
    (sv-80 int)
    (sv-88 int)
    (sv-96 string)
    (sv-112 int)
    )
  (set! sv-16 (* 2.0 (- 0.5 (-> arg0 menu-transition))))
  (set! sv-20 (-> arg0 option-index))
  (set! sv-24 (-> arg1 origin x))
  (set! sv-28 (-> arg1 origin y))
  (set! sv-32 (-> arg1 width))
  (set! sv-36 (-> arg1 height))
  (set! sv-40 (if (= (get-aspect-ratio) 'aspect4x3)
                  300
                  305
                  )
        )
  (set! sv-48 (if (= (get-aspect-ratio) 'aspect4x3)
                  140
                  140
                  )
        )
  (set! sv-56 (if (= (get-aspect-ratio) 'aspect4x3)
                  64
                  48
                  )
        )
  (set! sv-64 69)
  (set! sv-72 110)
  (set! sv-80 176)
  (set! sv-88 54)
  (if (< sv-16 0.0)
      (set! sv-16 (the-as float 0.0))
      )
  (set! (-> arg1 alpha) sv-16)
  (set! v0-74
        (cond
          ((not (-> *bigmap* progress-minimap))
           (draw-busy-loading arg1)
           v0-74
           )
          (else
            (let ((s2-3 arg1))
              (set! (-> s2-3 color) (if (= arg2 sv-20)
                                        (the-as font-color (the-as int (progress-selected 0)))
                                        (font-color progress)
                                        )
                    )
              )
            (cond
              ((= *save-options-title* (-> arg0 current-options))
               (set! (-> arg1 origin y) 80.0)
               (set! (-> arg1 height) 52.0)
               (+! (-> arg1 origin y) (the float (* 42 (+ arg2 1))))
               (+! (-> arg1 origin x) -100.0)
               )
              (else
                (case (get-aspect-ratio)
                  (('aspect16x9)
                   (set! (-> arg1 origin y) 74.0)
                   (set! (-> arg1 height) 42.0)
                   (+! (-> arg1 origin y) (the float (* 60 (+ arg2 1))))
                   (+! (-> arg1 origin x) -90.0)
                   )
                  (('aspect4x3)
                   (set! (-> arg1 origin y) 74.0)
                   (set! (-> arg1 height) 42.0)
                   (+! (-> arg1 origin y) (the float (* 54 (+ arg2 1))))
                   (+! (-> arg1 origin x) -90.0)
                   )
                  )
                )
              )
            (set-vector! (-> this box 0 color) 64 128 128 (the int (* 128.0 sv-16)))
            (when (= arg2 sv-20)
              (cond
                ((!= *save-options-title* (-> arg0 current-options))
                 (case (get-aspect-ratio)
                   (('aspect16x9)
                    (set! sv-64 79)
                    (set! sv-72 110)
                    (set! sv-80 166)
                    (set! sv-88 62)
                    )
                   )
                 (draw-savegame-box
                   this
                   (the float sv-64)
                   (the float (+ sv-64 sv-80))
                   (the float (+ sv-72 (* sv-88 arg2)))
                   (the float (+ sv-72 (* sv-88 arg2)))
                   )
                 (when (!= arg2 3)
                   (draw-savegame-box
                     this
                     (the float sv-64)
                     (the float (+ sv-64 sv-80))
                     (the float (+ sv-72 sv-88 (* sv-88 arg2)))
                     (the float (+ sv-72 sv-88 (* sv-88 arg2)))
                     )
                   (draw-savegame-box
                     this
                     (the float (+ sv-64 sv-80))
                     (the float (+ sv-64 sv-80))
                     (the float (+ sv-72 sv-88 (* sv-88 arg2)))
                     (the float (+ (* sv-88 4) 2 sv-72))
                     )
                   )
                 (draw-savegame-box
                   this
                   (the float (+ sv-64 sv-80))
                   (the float (+ sv-64 sv-80))
                   (the float sv-72)
                   (the float (+ sv-72 (* sv-88 arg2)))
                   )
                 (with-dma-buffer-add-bucket ((s1-0 (-> *display* frames (-> *display* on-screen) global-buf))
                                              (bucket-id particles)
                                              )
                   (draw-sprite2d-xy
                     s1-0
                     sv-64
                     (+ sv-72 (* sv-88 arg2))
                     sv-80
                     sv-88
                     (new 'static 'rgba :r #x40 :g #x40 :b #x40 :a (the int (* 64.0 sv-16)))
                     )
                   )
                 )
                ((= *save-options-title* (-> arg0 current-options))
                 (set! sv-88 42)
                 (let ((v0-13 (get-aspect-ratio)))
                   (when (= v0-13 'aspect16x9)
                     (set! sv-64 79)
                     (set! sv-72 110)
                     (set! sv-80 166)
                     (set! sv-88 42)
                     (draw-savegame-box
                       this
                       (the float (+ sv-64 sv-80))
                       (the float (+ sv-64 sv-80))
                       (the float (+ sv-72 sv-88 (* sv-88 arg2)))
                       (the float (+ sv-72 (* 6 sv-88)))
                       )
                     )
                   )
                 (draw-savegame-box
                   this
                   (the float sv-64)
                   (the float (+ sv-64 sv-80))
                   (the float (+ sv-72 (* sv-88 arg2)))
                   (the float (+ sv-72 (* sv-88 arg2)))
                   )
                 (when (!= arg2 4)
                   (draw-savegame-box
                     this
                     (the float sv-64)
                     (the float (+ sv-64 sv-80))
                     (the float (+ sv-72 sv-88 (* sv-88 arg2)))
                     (the float (+ sv-72 sv-88 (* sv-88 arg2)))
                     )
                   (draw-savegame-box
                     this
                     (the float (+ sv-64 sv-80))
                     (the float (+ sv-64 sv-80))
                     (the float (+ sv-72 sv-88 (* sv-88 arg2)))
                     (the float (+ (* 5 sv-88) 2 sv-72))
                     )
                   )
                 (draw-savegame-box
                   this
                   (the float (+ sv-64 sv-80))
                   (the float (+ sv-64 sv-80))
                   (the float sv-72)
                   (the float (+ sv-72 (* sv-88 arg2)))
                   )
                 (with-dma-buffer-add-bucket ((s1-1 (-> *display* frames (-> *display* on-screen) global-buf))
                                              (bucket-id particles)
                                              )
                   (draw-sprite2d-xy
                     s1-1
                     sv-64
                     (+ sv-72 (* sv-88 arg2))
                     sv-80
                     sv-88
                     (new 'static 'rgba :r #x40 :g #x40 :b #x40 :a (the int (* 64.0 sv-16)))
                     )
                   )
                 )
                )
              )
            (cond
              ((and *progress-save-info*
                    (= (-> *progress-save-info* formatted) 1)
                    (= (-> *progress-save-info* inited) 1)
                    (= (-> *progress-save-info* file arg2 present) 1)
                    )
               (cond
                 ((= arg2 sv-20)
                  (let ((v1-185 arg1))
                    (set! (-> v1-185 scale) 0.8)
                    )
                  )
                 (else
                   (let ((v1-186 arg1))
                     (set! (-> v1-186 scale) 0.6)
                     )
                   )
                 )
               (let ((a0-40 arg1))
                 (set! (-> a0-40 flags) (font-flags kerning large))
                 )
               (+! (-> arg1 origin x) (the float (if (= (get-aspect-ratio) 'aspect4x3)
                                                     100
                                                     105
                                                     )
                                           )
                   )
               (let ((s2-7 print-game-text))
                 (let ((s1-2 format)
                       (s0-0 (clear *temp-string*))
                       )
                   (set! sv-96 "~S ~D")
                   (let ((a2-28 (lookup-text! *common-text* (text-id progress-unknown-game) #f))
                         (a3-33 (+ arg2 1))
                         )
                     (s1-2 s0-0 sv-96 a2-28 a3-33)
                     )
                   )
                 (s2-7 *temp-string* arg1 #f 44 (bucket-id progress))
                 )
               (let ((a0-45 arg1))
                 (set! (-> a0-45 color) (font-color progress))
                 )
               (set! (-> arg1 origin x) 250.0)
               (set! (-> arg1 origin y) 110.0)
               (set! (-> arg1 width) 170.0)
               (set! (-> arg1 height) 190.0)
               (let ((s2-8 (-> *progress-save-info* file arg2 level-index)))
                 (when (= arg2 sv-20)
                   (let ((v1-199 (-> this sprites 0 color2)))
                     (set! (-> v1-199 0) 128)
                     (set! (-> v1-199 1) 128)
                     (set! (-> v1-199 2) 128)
                     (set! (-> v1-199 3) (the int (* 128.0 sv-16)))
                     )
                   (let ((v1-200 (-> this sprites 1 color2)))
                     (set! (-> v1-200 0) 128)
                     (set! (-> v1-200 1) 128)
                     (set! (-> v1-200 2) 128)
                     (set! (-> v1-200 3) (the int (* 128.0 sv-16)))
                     )
                   (set! (-> this sprites 1 pos z) #xffffff)
                   (set! (-> this sprites 1 pos w) 1)
                   (set! (-> this sprites 1 tex) (lookup-texture-by-id (get-level-icon-id-01 s2-8)))
                   (set! (-> this sprites 1 scale-x) 1.0)
                   (set! (-> this sprites 1 scale-y) 1.0)
                   (set-hud-piece-position! (-> this sprites 1) sv-40 sv-48)
                   (let ((v1-205 (-> this sprites 2 color2)))
                     (set! (-> v1-205 0) 128)
                     (set! (-> v1-205 1) 128)
                     (set! (-> v1-205 2) 128)
                     (set! (-> v1-205 3) (the int (* 128.0 sv-16)))
                     )
                   (set! (-> this sprites 2 pos z) #xffffff)
                   (set! (-> this sprites 2 pos w) 1)
                   (set! (-> this sprites 2 tex) (lookup-texture-by-id (get-level-icon-id-02 s2-8)))
                   (set! (-> this sprites 2 scale-x) 1.0)
                   (set! (-> this sprites 2 scale-y) 1.0)
                   (set-hud-piece-position! (-> this sprites 2) (+ sv-40 sv-56) sv-48)
                   (let ((v1-211 (-> this sprites 3 color2)))
                     (set! (-> v1-211 0) 128)
                     (set! (-> v1-211 1) 128)
                     (set! (-> v1-211 2) 128)
                     (set! (-> v1-211 3) (the int (* 128.0 sv-16)))
                     )
                   (set! (-> this sprites 3 pos z) #xffffff)
                   (set! (-> this sprites 3 pos w) 1)
                   (set! (-> this sprites 3 tex) (lookup-texture-by-id (get-level-icon-id-03 s2-8)))
                   (set! (-> this sprites 3 scale-x) 1.0)
                   (set! (-> this sprites 3 scale-y) 1.0)
                   (set-hud-piece-position! (-> this sprites 3) sv-40 (+ sv-48 64))
                   (let ((v1-217 (-> this sprites 4 color2)))
                     (set! (-> v1-217 0) 128)
                     (set! (-> v1-217 1) 128)
                     (set! (-> v1-217 2) 128)
                     (set! (-> v1-217 3) (the int (* 128.0 sv-16)))
                     )
                   (set! (-> this sprites 4 pos z) #xffffff)
                   (set! (-> this sprites 4 pos w) 1)
                   (set! (-> this sprites 4 tex) (lookup-texture-by-id (get-level-icon-id-04 s2-8)))
                   (set! (-> this sprites 4 scale-x) 1.0)
                   (set! (-> this sprites 4 scale-y) 1.0)
                   (set-hud-piece-position! (-> this sprites 4) (+ sv-40 sv-56) (+ sv-48 64))
                   (with-dma-buffer-add-bucket ((s1-7 (-> *display* frames (-> *display* on-screen) global-buf))
                                                (bucket-id progress)
                                                )
                     (draw (-> this sprites 1) s1-7 (-> *level* default-level))
                     (draw (-> this sprites 2) s1-7 (-> *level* default-level))
                     (draw (-> this sprites 3) s1-7 (-> *level* default-level))
                     (draw (-> this sprites 4) s1-7 (-> *level* default-level))
                     )
                   (let ((v1-245 arg1))
                     (set! (-> v1-245 scale) 0.6)
                     )
                   (set! (-> arg1 origin x) 265.0)
                   (set! (-> arg1 origin y) 263.0)
                   (set! (-> arg1 width) 170.0)
                   (set! (-> arg1 height) 52.0)
                   (set! (-> this sprites 0 scale-x) 0.7)
                   (set! (-> this sprites 0 scale-y) 0.7)
                   (set! (-> this sprites 0 tex) (lookup-texture-by-id (new 'static 'texture-id :index #x4 :page #xc93)))
                   (set-hud-piece-position! (the-as hud-sprite (-> this sprites)) 265 263)
                   (with-dma-buffer-add-bucket ((s1-8 (-> *display* frames (-> *display* on-screen) global-buf))
                                                (bucket-id progress)
                                                )
                     ((method-of-type hud-sprite draw) (the-as hud-sprite (-> this sprites)) s1-8 (-> *level* default-level))
                     )
                   (+! (-> arg1 origin y) 1.0)
                   (+! (-> arg1 origin x) 28.0)
                   (let* ((v1-272 (-> *progress-save-info* file arg2 game-time0))
                          (v1-273 (logior (shl (-> *progress-save-info* file arg2 game-time1) 32) v1-272))
                          (s2-11 (/ (the-as int v1-273) #x107ac0))
                          )
                     (set! sv-112 (/ (mod (the-as int v1-273) #x107ac0) #x4650))
                     (let ((s1-9 print-game-text))
                       (format (clear *temp-string*) "~2,'0D:~2,'0D" s2-11 sv-112)
                       (s1-9 *temp-string* arg1 #f 44 (bucket-id progress))
                       )
                     )
                   (set! (-> this sprites 0 tex) (lookup-texture-by-id (new 'static 'texture-id :index #x6 :page #xc93)))
                   (set-hud-piece-position! (the-as hud-sprite (-> this sprites)) 368 263)
                   (with-dma-buffer-add-bucket ((s1-10 (-> *display* frames (-> *display* on-screen) global-buf))
                                                (bucket-id progress)
                                                )
                     ((method-of-type hud-sprite draw) (the-as hud-sprite (-> this sprites)) s1-10 (-> *level* default-level))
                     )
                   (+! (-> arg1 origin x) 100.0)
                   (let ((s2-13 print-game-text))
                     (format (clear *temp-string*) "~D%" (the int (-> *progress-save-info* file arg2 completion-percentage)))
                     (s2-13 *temp-string* arg1 #f 44 (bucket-id progress))
                     )
                   (set! (-> this sprites 0 tex) (lookup-texture-by-id (new 'static 'texture-id :index #x5 :page #xc93)))
                   (set-hud-piece-position! (the-as hud-sprite (-> this sprites)) 368 289)
                   (with-dma-buffer-add-bucket ((s1-12 (-> *display* frames (-> *display* on-screen) global-buf))
                                                (bucket-id progress)
                                                )
                     ((method-of-type hud-sprite draw) (the-as hud-sprite (-> this sprites)) s1-12 (-> *level* default-level))
                     )
                   (+! (-> arg1 origin y) 28.0)
                   (let ((s2-15 print-game-text))
                     (format (clear *temp-string*) "~D" (the int (-> *progress-save-info* file arg2 skill-count)))
                     (s2-15 *temp-string* arg1 #f 44 (bucket-id progress))
                     )
                   (set! (-> this sprites 0 scale-x) 0.6)
                   (set! (-> this sprites 0 scale-y) 0.6)
                   (set! (-> this sprites 0 tex) (lookup-texture-by-id (new 'static 'texture-id :index #x82 :page #xc93)))
                   (set-hud-piece-position! (the-as hud-sprite (-> this sprites)) 253 290)
                   (with-dma-buffer-add-bucket ((s1-14 (-> *display* frames (-> *display* on-screen) global-buf))
                                                (bucket-id progress)
                                                )
                     ((method-of-type hud-sprite draw) (the-as hud-sprite (-> this sprites)) s1-14 (-> *level* default-level))
                     )
                   (+! (-> arg1 origin x) -100.0)
                   (let ((s2-17 print-game-text))
                     (format (clear *temp-string*) "~D" (the int (-> *progress-save-info* file arg2 gem-count)))
                     (s2-17 *temp-string* arg1 #f 44 (bucket-id progress))
                     )
                   )
                 )
               )
              ((and *progress-save-info*
                    (= (-> *progress-save-info* formatted) 1)
                    (= (-> *progress-save-info* inited) 1)
                    (zero? (-> *progress-save-info* file arg2 present))
                    )
               (cond
                 ((= arg2 sv-20)
                  (let ((v1-348 arg1))
                    (set! (-> v1-348 scale) 0.8)
                    )
                  )
                 (else
                   (let ((v1-349 arg1))
                     (set! (-> v1-349 scale) 0.6)
                     )
                   )
                 )
               (let ((a0-150 arg1))
                 (set! (-> a0-150 flags) (font-flags kerning large))
                 )
               (+! (-> arg1 origin x) (the float (if (= (get-aspect-ratio) 'aspect4x3)
                                                     100
                                                     105
                                                     )
                                           )
                   )
               (print-game-text
                 (lookup-text! *common-text* (text-id progress-slot-empty) #f)
                 arg1
                 #f
                 44
                 (bucket-id progress)
                 )
               )
              )
            (set! (-> arg1 origin x) sv-24)
            (set! (-> arg1 origin y) sv-28)
            (set! (-> arg1 width) sv-32)
            (set! (-> arg1 height) sv-36)
            (if (zero? arg2)
                (draw-decoration-load-save this arg1 sv-16 (if (= (-> arg0 current) 'select-load)
                                                               (text-id progress-select-file-to-load)
                                                               (text-id progress-select-file-to-save)
                                                               )
                                           )
                )
            )
          )
        )
  0
  (none)
  )

;; definition for method 10 of type menu-loading-option
;; WARN: Return type mismatch int vs none.
(defmethod draw-option ((this menu-loading-option) (arg0 progress) (arg1 font-context) (arg2 int) (arg3 symbol))
  (let ((f30-0 (* 2.0 (- 0.5 (-> arg0 menu-transition)))))
    (set! (-> arg1 alpha) (- 1.0 (-> arg0 menu-transition)))
    (let ((v1-3 arg1))
      (set! (-> v1-3 scale) 0.55)
      )
    (let ((s4-0 arg1))
      (set! (-> s4-0 color) (progress-selected 0))
      )
    (let ((a0-3 arg1))
      (set! (-> a0-3 flags) (font-flags kerning middle middle-vert large))
      )
    (set! (-> arg1 origin x) 120.0)
    (set! (-> arg1 origin y) 110.0)
    (let ((v1-8 arg1))
      (set! (-> v1-8 width) (the float 270))
      )
    (let ((v1-9 arg1))
      (set! (-> v1-9 height) (the float 35))
      )
    (if (< f30-0 0.0)
        0.0
        )
    )
  (when (or (< (mod (current-time) 300) 150) (!= (-> arg0 menu-transition) 0.0))
    (let ((a1-1 416))
      (case (-> arg0 current)
        (('saving)
         (set! a1-1 415)
         )
        (('formatting)
         (set! a1-1 417)
         )
        (('creating)
         (set! a1-1 418)
         )
        )
      (print-game-text (lookup-text! *common-text* (the-as text-id a1-1) #f) arg1 #f 44 (bucket-id progress))
      )
    )
  (+! (-> arg1 origin y) 45.0)
  (let ((v1-25 arg1))
    (set! (-> v1-25 height) (the float 160))
    )
  (let ((a0-16 arg1))
    (set! (-> a0-16 color) (font-color progress))
    )
  (let ((s5-2 print-game-text))
    (format (clear *temp-string*) (lookup-text! *common-text* (text-id progress-memcard-dont-remove) #f) 1)
    (s5-2 *temp-string* arg1 #f 44 (bucket-id progress))
    )
  0
  (none)
  )

;; definition for method 10 of type menu-insufficient-space-option
;; WARN: Return type mismatch int vs none.
(defmethod draw-option ((this menu-insufficient-space-option) (arg0 progress) (arg1 font-context) (arg2 int) (arg3 symbol))
  (set! (-> arg1 alpha) (- 1.0 (-> arg0 menu-transition)))
  (when (!= (-> arg0 current) 'none)
    (let ((v1-3 arg1))
      (set! (-> v1-3 scale) 0.5)
      )
    (let ((a0-3 arg1))
      (set! (-> a0-3 color) (font-color progress))
      )
    (let ((a0-4 arg1))
      (set! (-> a0-4 flags) (font-flags kerning middle middle-vert large))
      )
    (set! (-> arg1 origin x) 75.0)
    (set! (-> arg1 origin y) 80.0)
    (let ((v1-8 arg1))
      (set! (-> v1-8 width) (the float 360))
      )
    (let ((v1-9 arg1))
      (set! (-> v1-9 height) (the float 80))
      )
    (let ((s4-0 410))
      (case (-> arg0 current)
        (('insufficient-space)
         (set! s4-0 408)
         )
        (('no-memory-card)
         (set! s4-0 409)
         )
        )
      (let ((s3-0 print-game-text))
        (format (clear *temp-string*) (lookup-text! *common-text* (the-as text-id s4-0) #f) 1)
        (s3-0 *temp-string* arg1 #f 44 (bucket-id progress))
        )
      )
    (+! (-> arg1 origin y) 80.0)
    (let ((v1-17 arg1))
      (set! (-> v1-17 height) (the float 50))
      )
    (let ((s4-1 print-game-text))
      (format
        (clear *temp-string*)
        (lookup-text! *common-text* (text-id progress-memcard-space-requirement) #f)
        (if *progress-save-info*
            (-> *progress-save-info* mem-required)
            0
            )
        )
      (s4-1 *temp-string* arg1 #f 44 (bucket-id progress))
      )
    (+! (-> arg1 origin y) 55.0)
    (let ((v1-22 arg1))
      (set! (-> v1-22 height) (the float 90))
      )
    (cond
      ((and (!= (-> *progress-state* starting-state) 'insufficient-space)
            (!= (-> *progress-state* starting-state) 'no-memory-card)
            )
       (print-game-text
         (lookup-text! *common-text* (text-id progress-memcard-insert-card-with-space-to-save) #f)
         arg1
         #f
         44
         (bucket-id progress)
         )
       (+! (-> arg1 origin y) 60.0)
       (let ((s5-2 arg1))
         (set! (-> s5-2 color) (progress-selected 0))
         )
       (draw-highlight (the int (+ 30.0 (-> arg1 origin y))) 24 (-> arg1 alpha))
       (print-game-text
         (lookup-text! *common-text* (text-id progress-unknown-continue) #f)
         arg1
         #f
         44
         (bucket-id progress)
         )
       )
      (else
        (let ((s4-2 arg1))
          (set! (-> s4-2 color) (progress-selected 0))
          )
        (+! (-> arg1 origin y) 20.0)
        (draw-highlight (the int (+ 30.0 (-> arg1 origin y))) 24 (-> arg1 alpha))
        (draw-continue-retry arg0 arg1)
        )
      )
    )
  0
  (none)
  )

;; definition for method 10 of type menu-secrets-insufficient-space-option
;; WARN: Return type mismatch int vs none.
(defmethod draw-option ((this menu-secrets-insufficient-space-option) (arg0 progress) (arg1 font-context) (arg2 int) (arg3 symbol))
  (set! (-> arg1 alpha) (- 1.0 (-> arg0 menu-transition)))
  (let ((v1-1 arg1))
    (set! (-> v1-1 scale) 0.5)
    )
  (let ((a0-2 arg1))
    (set! (-> a0-2 color) (font-color progress))
    )
  (let ((a0-3 arg1))
    (set! (-> a0-3 flags) (font-flags kerning middle middle-vert large))
    )
  (set! (-> arg1 origin x) 90.0)
  (set! (-> arg1 origin y) 130.0)
  (let ((v1-6 arg1))
    (set! (-> v1-6 width) (the float 330))
    )
  (let ((v1-7 arg1))
    (set! (-> v1-7 height) (the float 60))
    )
  (let ((s5-0 409))
    (get-state-check-card arg0 'select-save)
    (let ((s4-0 print-game-text))
      (format (clear *temp-string*) (lookup-text! *common-text* (the-as text-id s5-0) #f) 1)
      (s4-0 *temp-string* arg1 #f 44 (bucket-id progress))
      )
    )
  (+! (-> arg1 origin y) 140.0)
  (let ((v1-13 arg1))
    (set! (-> v1-13 height) (the float 30))
    )
  (let ((s5-1 arg1))
    (set! (-> s5-1 color) (progress-selected 0))
    )
  (draw-highlight (the int (-> arg1 origin y)) 24 (-> arg1 alpha))
  (print-game-text
    (lookup-text! *common-text* (text-id progress-unknown-continue) #f)
    arg1
    #f
    44
    (bucket-id progress)
    )
  0
  (none)
  )

;; definition for method 10 of type menu-insert-card-option
;; WARN: Return type mismatch int vs none.
(defmethod draw-option ((this menu-insert-card-option) (arg0 progress) (arg1 font-context) (arg2 int) (arg3 symbol))
  (set! (-> arg1 alpha) (- 1.0 (-> arg0 menu-transition)))
  (let ((v1-1 arg1))
    (set! (-> v1-1 scale) 0.5)
    )
  (let ((a0-2 arg1))
    (set! (-> a0-2 color) (font-color progress))
    )
  (let ((a0-3 arg1))
    (set! (-> a0-3 flags) (font-flags kerning middle middle-vert large))
    )
  (set! (-> arg1 origin x) 90.0)
  (set! (-> arg1 origin y) 130.0)
  (let ((v1-6 arg1))
    (set! (-> v1-6 width) (the float 330))
    )
  (let ((v1-7 arg1))
    (set! (-> v1-7 height) (the float 95))
    )
  (let ((s5-0 print-game-text))
    (format
      (clear *temp-string*)
      (lookup-text! *common-text* (text-id progress-memcard-insert-card-with-jak2) #f)
      1
      )
    (s5-0 *temp-string* arg1 #f 44 (bucket-id progress))
    )
  (+! (-> arg1 origin y) 115.0)
  (let ((v1-10 arg1))
    (set! (-> v1-10 height) (the float 60))
    )
  (let ((s5-1 arg1))
    (set! (-> s5-1 color) (progress-selected 0))
    )
  (draw-highlight (the int (+ 17.0 (-> arg1 origin y))) 24 (-> arg1 alpha))
  (print-game-text
    (lookup-text! *common-text* (text-id progress-memcard-go-back?) #f)
    arg1
    #f
    44
    (bucket-id progress)
    )
  0
  (none)
  )

;; definition for method 10 of type menu-error-loading-option
;; WARN: Return type mismatch int vs none.
(defmethod draw-option ((this menu-error-loading-option) (arg0 progress) (arg1 font-context) (arg2 int) (arg3 symbol))
  (set! (-> arg1 alpha) (- 1.0 (-> arg0 menu-transition)))
  (let ((v1-1 arg1))
    (set! (-> v1-1 scale) 0.5)
    )
  (let ((a0-2 arg1))
    (set! (-> a0-2 color) (font-color progress))
    )
  (let ((a0-3 arg1))
    (set! (-> a0-3 flags) (font-flags kerning middle middle-vert large))
    )
  (set! (-> arg1 origin x) 90.0)
  (set! (-> arg1 origin y) 100.0)
  (let ((v1-6 arg1))
    (set! (-> v1-6 width) (the float 330))
    )
  (let ((v1-7 arg1))
    (set! (-> v1-7 height) (the float 45))
    )
  (let ((s5-0 425))
    (case (-> arg0 current)
      (('error-saving)
       (set! s5-0 426)
       )
      (('error-formatting)
       (set! s5-0 427)
       )
      (('error-creating)
       (set! s5-0 428)
       )
      )
    (let ((s4-0 print-game-text))
      (format (clear *temp-string*) (lookup-text! *common-text* (the-as text-id s5-0) #f) 1)
      (s4-0 *temp-string* arg1 #f 44 (bucket-id progress))
      )
    )
  (+! (-> arg1 origin y) 50.0)
  (let ((v1-16 arg1))
    (set! (-> v1-16 height) (the float 105))
    )
  (let ((s5-1 print-game-text))
    (format
      (clear *temp-string*)
      (lookup-text! *common-text* (text-id progress-memcard-check-and-try-again) #f)
      1
      )
    (s5-1 *temp-string* arg1 #f 44 (bucket-id progress))
    )
  (+! (-> arg1 origin y) 115.0)
  (let ((v1-19 arg1))
    (set! (-> v1-19 height) (the float 45))
    )
  (let ((s5-2 arg1))
    (set! (-> s5-2 color) (progress-selected 0))
    )
  (draw-highlight (the int (+ 9.0 (-> arg1 origin y))) 24 (-> arg1 alpha))
  (print-game-text
    (lookup-text! *common-text* (text-id progress-unknown-continue) #f)
    arg1
    #f
    44
    (bucket-id progress)
    )
  0
  (none)
  )

;; definition for method 10 of type menu-error-auto-saving-option
;; WARN: Return type mismatch int vs none.
(defmethod draw-option ((this menu-error-auto-saving-option) (arg0 progress) (arg1 font-context) (arg2 int) (arg3 symbol))
  (set! (-> arg1 alpha) (- 1.0 (-> arg0 menu-transition)))
  (let ((v1-1 arg1))
    (set! (-> v1-1 scale) 0.5)
    )
  (let ((a0-2 arg1))
    (set! (-> a0-2 color) (font-color progress))
    )
  (let ((a0-3 arg1))
    (set! (-> a0-3 flags) (font-flags kerning middle middle-vert large))
    )
  (set! (-> arg1 origin x) 77.0)
  (set! (-> arg1 origin y) 85.0)
  (let ((v1-6 arg1))
    (set! (-> v1-6 width) (the float 360))
    )
  (let ((v1-7 arg1))
    (set! (-> v1-7 height) (the float 25))
    )
  (print-game-text
    (lookup-text! *common-text* (text-id progress-memcard-error-while-saving) #f)
    arg1
    #f
    44
    (bucket-id progress)
    )
  (+! (-> arg1 origin y) 25.0)
  (let ((v1-10 arg1))
    (set! (-> v1-10 height) (the float 60))
    )
  (let ((s5-1 print-game-text))
    (format (clear *temp-string*) (lookup-text! *common-text* (text-id progress-memcard-check) #f) 1)
    (s5-1 *temp-string* arg1 #f 44 (bucket-id progress))
    )
  (+! (-> arg1 origin y) 60.0)
  (let ((v1-13 arg1))
    (set! (-> v1-13 height) (the float 45))
    )
  (print-game-text
    (lookup-text! *common-text* (text-id progress-autosave-disabled) #f)
    arg1
    #f
    44
    (bucket-id progress)
    )
  (+! (-> arg1 origin y) 45.0)
  (let ((v1-16 arg1))
    (set! (-> v1-16 height) (the float 95))
    )
  (print-game-text
    (lookup-text! *common-text* (text-id progress-autosave-reenabling-info) #f)
    arg1
    #f
    44
    (bucket-id progress)
    )
  (+! (-> arg1 origin y) 90.0)
  (let ((v1-19 arg1))
    (set! (-> v1-19 height) (the float 25))
    )
  (let ((s5-4 arg1))
    (set! (-> s5-4 color) (progress-selected 0))
    )
  (draw-highlight (the int (-> arg1 origin y)) 22 (-> arg1 alpha))
  (print-game-text
    (lookup-text! *common-text* (text-id progress-unknown-continue) #f)
    arg1
    #f
    44
    (bucket-id progress)
    )
  0
  (none)
  )

;; definition for method 10 of type menu-card-removed-option
;; WARN: Return type mismatch int vs none.
(defmethod draw-option ((this menu-card-removed-option) (arg0 progress) (arg1 font-context) (arg2 int) (arg3 symbol))
  (set! (-> arg1 alpha) (- 1.0 (-> arg0 menu-transition)))
  (let ((v1-1 arg1))
    (set! (-> v1-1 scale) 0.5)
    )
  (let ((a0-2 arg1))
    (set! (-> a0-2 color) (font-color progress))
    )
  (let ((a0-3 arg1))
    (set! (-> a0-3 flags) (font-flags kerning middle middle-vert large))
    )
  (set! (-> arg1 origin x) 80.0)
  (set! (-> arg1 origin y) 80.0)
  (let ((v1-6 arg1))
    (set! (-> v1-6 width) (the float 360))
    )
  (let ((v1-7 arg1))
    (set! (-> v1-7 height) (the float 70))
    )
  (let ((s5-0 print-game-text))
    (format (clear *temp-string*) (lookup-text! *common-text* (text-id progress-memcard-was-removed) #f) 1)
    (s5-0 *temp-string* arg1 #f 44 (bucket-id progress))
    )
  (+! (-> arg1 origin y) 65.0)
  (print-game-text
    (lookup-text! *common-text* (text-id progress-autosave-disabled) #f)
    arg1
    #f
    44
    (bucket-id progress)
    )
  (+! (-> arg1 origin y) 65.0)
  (let ((v1-12 arg1))
    (set! (-> v1-12 height) (the float 90))
    )
  (print-game-text
    (lookup-text! *common-text* (text-id progress-autosave-reenabling-info) #f)
    arg1
    #f
    44
    (bucket-id progress)
    )
  (+! (-> arg1 origin y) 85.0)
  (let ((v1-15 arg1))
    (set! (-> v1-15 height) (the float 35))
    )
  (let ((s5-3 arg1))
    (set! (-> s5-3 color) (progress-selected 0))
    )
  (draw-highlight (the int (+ 5.0 (-> arg1 origin y))) 24 (-> arg1 alpha))
  (print-game-text
    (lookup-text! *common-text* (text-id progress-unknown-continue) #f)
    arg1
    #f
    44
    (bucket-id progress)
    )
  0
  (none)
  )

;; definition for method 10 of type menu-error-disc-removed-option
;; WARN: Return type mismatch int vs none.
(defmethod draw-option ((this menu-error-disc-removed-option) (arg0 progress) (arg1 font-context) (arg2 int) (arg3 symbol))
  (set! (-> arg1 alpha) (- 1.0 (-> arg0 menu-transition)))
  (let ((a0-1 arg1))
    (set! (-> a0-1 color) (font-color progress))
    )
  (let ((v1-2 arg1))
    (set! (-> v1-2 scale) 0.5)
    )
  (let ((a0-3 arg1))
    (set! (-> a0-3 flags) (font-flags kerning middle middle-vert large))
    )
  (set! (-> arg1 origin x) 80.0)
  (set! (-> arg1 origin y) 120.0)
  (let ((v1-6 arg1))
    (set! (-> v1-6 width) (the float 360))
    )
  (let ((v1-7 arg1))
    (set! (-> v1-7 height) (the float 35))
    )
  (print-game-text
    (lookup-text! *common-text* (text-id progress-disc-removed-notice) #f)
    arg1
    #f
    44
    (bucket-id progress)
    )
  (+! (-> arg1 origin y) 45.0)
  (let ((v1-10 arg1))
    (set! (-> v1-10 height) (the float 85))
    )
  (print-game-text
    (lookup-text! *common-text* (text-id progress-disc-removed-prompt) #f)
    arg1
    #f
    44
    (bucket-id progress)
    )
  (when (is-cd-in?)
    (+! (-> arg1 origin y) 95.0)
    (let ((v1-14 arg1))
      (set! (-> v1-14 height) (the float 50))
      )
    (let ((s5-2 arg1))
      (set! (-> s5-2 color) (progress-selected 0))
      )
    (draw-highlight (the int (+ 12.0 (-> arg1 origin y))) 24 (-> arg1 alpha))
    (print-game-text
      (lookup-text! *common-text* (text-id progress-unknown-continue) #f)
      arg1
      #f
      44
      (bucket-id progress)
      )
    )
  0
  (none)
  )

;; definition for method 10 of type menu-error-reading-option
;; WARN: Return type mismatch int vs none.
(defmethod draw-option ((this menu-error-reading-option) (arg0 progress) (arg1 font-context) (arg2 int) (arg3 symbol))
  (set! (-> arg1 alpha) (- 1.0 (-> arg0 menu-transition)))
  (let ((a0-1 arg1))
    (set! (-> a0-1 color) (font-color progress))
    )
  (let ((v1-2 arg1))
    (set! (-> v1-2 scale) 0.5)
    )
  (let ((a0-3 arg1))
    (set! (-> a0-3 flags) (font-flags kerning middle middle-vert large))
    )
  (set! (-> arg1 origin x) 90.0)
  (set! (-> arg1 origin y) 120.0)
  (let ((v1-6 arg1))
    (set! (-> v1-6 width) (the float 330))
    )
  (let ((v1-7 arg1))
    (set! (-> v1-7 height) (the float 35))
    )
  (print-game-text
    (lookup-text! *common-text* (text-id progress-disc-read-error) #f)
    arg1
    #f
    44
    (bucket-id progress)
    )
  (+! (-> arg1 origin y) 55.0)
  (let ((v1-10 arg1))
    (set! (-> v1-10 height) (the float 85))
    )
  (print-game-text
    (lookup-text! *common-text* (text-id progress-disc-read-error-prompt) #f)
    arg1
    #f
    44
    (bucket-id progress)
    )
  (+! (-> arg1 origin y) 105.0)
  (let ((v1-13 arg1))
    (set! (-> v1-13 height) (the float 50))
    )
  (let ((s5-2 arg1))
    (set! (-> s5-2 color) (progress-selected 0))
    )
  (draw-highlight (the int (+ 12.0 (-> arg1 origin y))) 24 (-> arg1 alpha))
  (print-game-text
    (lookup-text! *common-text* (text-id progress-unknown-continue) #f)
    arg1
    #f
    44
    (bucket-id progress)
    )
  0
  (none)
  )

;; definition for method 10 of type menu-icon-info-option
;; WARN: Return type mismatch int vs none.
(defmethod draw-option ((this menu-icon-info-option) (arg0 progress) (arg1 font-context) (arg2 int) (arg3 symbol))
  (set! (-> arg1 alpha) (- 1.0 (-> arg0 menu-transition)))
  (let ((a0-1 arg1))
    (set! (-> a0-1 color) (font-color progress))
    )
  (let ((v1-2 arg1))
    (set! (-> v1-2 scale) 0.5)
    )
  (set! (-> *bigmap* auto-save-icon-flag) #t)
  (set! (-> this sprites 0 tex) (lookup-texture-by-id (new 'static 'texture-id :index #x48 :page #x67a)))
  (set! (-> this sprites 0 scale-x) 1.0)
  (set! (-> this sprites 0 scale-y) 1.0)
  (let ((v1-6 (-> this sprites 0 color2)))
    (set! (-> v1-6 0) 128)
    (set! (-> v1-6 1) 128)
    (set! (-> v1-6 2) 128)
    (set! (-> v1-6 3) (the int (* 128.0 (- 1.0 (-> arg0 menu-transition)))))
    )
  (set! (-> this sprites 0 pos z) #xffffff)
  (set! (-> this sprites 0 pos w) 0)
  (set-hud-piece-position! (the-as hud-sprite (-> this sprites)) 240 160)
  (with-dma-buffer-add-bucket ((s3-0 (-> *display* frames (-> *display* on-screen) global-buf))
                               (bucket-id progress)
                               )
    ((method-of-type hud-sprite draw) (the-as hud-sprite (-> this sprites)) s3-0 (-> *level* default-level))
    )
  (let ((a0-16 arg1))
    (set! (-> a0-16 flags) (font-flags kerning middle middle-vert large))
    )
  (set! (-> arg1 origin x) 90.0)
  (set! (-> arg1 origin y) 80.0)
  (let ((v1-27 arg1))
    (set! (-> v1-27 width) (the float 330))
    )
  (let ((v1-28 arg1))
    (set! (-> v1-28 height) (the float 85))
    )
  (print-game-text
    (lookup-text! *common-text* (text-id progress-autosave-explanation) #f)
    arg1
    #f
    44
    (bucket-id progress)
    )
  (+! (-> arg1 origin y) 115.0)
  (let ((v1-31 arg1))
    (set! (-> v1-31 height) (the float 95))
    )
  (print-game-text
    (lookup-text! *common-text* (text-id progress-autosave-dont-remove) #f)
    arg1
    #f
    44
    (bucket-id progress)
    )
  (+! (-> arg1 origin y) 90.0)
  (let ((v1-34 arg1))
    (set! (-> v1-34 height) (the float 50))
    )
  (let ((s5-3 arg1))
    (set! (-> s5-3 color) (progress-selected 0))
    )
  (draw-highlight (the int (+ 12.0 (-> arg1 origin y))) 24 (-> arg1 alpha))
  (print-game-text
    (lookup-text! *common-text* (text-id progress-unknown-continue) #f)
    arg1
    #f
    44
    (bucket-id progress)
    )
  0
  (none)
  )

;; definition for method 10 of type menu-format-card-option
;; WARN: Return type mismatch int vs none.
(defmethod draw-option ((this menu-format-card-option) (arg0 progress) (arg1 font-context) (arg2 int) (arg3 symbol))
  (set! (-> arg1 alpha) (- 1.0 (-> arg0 menu-transition)))
  (let ((a0-1 arg1))
    (set! (-> a0-1 color) (font-color progress))
    )
  (let ((v1-2 arg1))
    (set! (-> v1-2 scale) 0.5)
    )
  (let ((a0-3 arg1))
    (set! (-> a0-3 flags) (font-flags kerning middle middle-vert large))
    )
  (set! (-> arg1 origin x) 80.0)
  (set! (-> arg1 origin y) 80.0)
  (let ((v1-6 arg1))
    (set! (-> v1-6 width) (the float 360))
    )
  (let ((v1-7 arg1))
    (set! (-> v1-7 height) (the float 85))
    )
  (let ((s4-0 print-game-text))
    (format (clear *temp-string*) (lookup-text! *common-text* (text-id progress-memcard-unformatted) #f) 1)
    (s4-0 *temp-string* arg1 #f 44 (bucket-id progress))
    )
  (+! (-> arg1 origin y) 95.0)
  (let ((v1-10 arg1))
    (set! (-> v1-10 height) (the float 85))
    )
  (print-game-text
    (lookup-text! *common-text* (text-id progress-memcard-formatting-required-notice) #f)
    arg1
    #f
    44
    (bucket-id progress)
    )
  (+! (-> arg1 origin y) 95.0)
  (let ((v1-13 arg1))
    (set! (-> v1-13 height) (the float 25))
    )
  (draw-highlight (the int (-> arg1 origin y)) 44 (-> arg1 alpha))
  (print-game-text
    (lookup-text! *common-text* (text-id progress-memcard-format-prompt) #f)
    arg1
    #f
    44
    (bucket-id progress)
    )
  (+! (-> arg1 origin y) 25.0)
  (draw-yes-no arg0 arg1)
  0
  (none)
  )

;; definition for method 10 of type menu-already-exists-option
;; WARN: Return type mismatch int vs none.
(defmethod draw-option ((this menu-already-exists-option) (arg0 progress) (arg1 font-context) (arg2 int) (arg3 symbol))
  (set! (-> arg1 alpha) (- 1.0 (-> arg0 menu-transition)))
  (let ((a0-1 arg1))
    (set! (-> a0-1 color) (font-color progress))
    )
  (let ((v1-2 arg1))
    (set! (-> v1-2 scale) 0.5)
    )
  (let ((a0-3 arg1))
    (set! (-> a0-3 flags) (font-flags kerning middle middle-vert large))
    )
  (set! (-> arg1 origin x) 80.0)
  (set! (-> arg1 origin y) 120.0)
  (let ((v1-6 arg1))
    (set! (-> v1-6 width) (the float 360))
    )
  (let ((v1-7 arg1))
    (set! (-> v1-7 height) (the float 85))
    )
  (print-game-text
    (lookup-text! *common-text* (text-id progress-memcard-overwrite-warning) #f)
    arg1
    #f
    44
    (bucket-id progress)
    )
  (+! (-> arg1 origin y) 105.0)
  (let ((v1-10 arg1))
    (set! (-> v1-10 height) (the float 45))
    )
  (print-game-text
    (lookup-text! *common-text* (text-id progress-memcard-overwrite-confirm) #f)
    arg1
    #f
    44
    (bucket-id progress)
    )
  (+! (-> arg1 origin y) 45.0)
  (draw-highlight (the int (+ 8.0 (-> arg1 origin y))) 24 (-> arg1 alpha))
  (draw-yes-no arg0 arg1)
  0
  (none)
  )

;; definition for method 10 of type menu-create-game-option
;; WARN: Return type mismatch int vs none.
(defmethod draw-option ((this menu-create-game-option) (arg0 progress) (arg1 font-context) (arg2 int) (arg3 symbol))
  (set! (-> arg1 alpha) (- 1.0 (-> arg0 menu-transition)))
  (let ((a0-1 arg1))
    (set! (-> a0-1 color) (font-color progress))
    )
  (let ((v1-2 arg1))
    (set! (-> v1-2 scale) 0.5)
    )
  (let ((a0-3 arg1))
    (set! (-> a0-3 flags) (font-flags kerning middle middle-vert large))
    )
  (set! (-> arg1 origin x) 80.0)
  (set! (-> arg1 origin y) 110.0)
  (let ((v1-6 arg1))
    (set! (-> v1-6 width) (the float 360))
    )
  (let ((v1-7 arg1))
    (set! (-> v1-7 height) (the float 90))
    )
  (let ((s4-0 print-game-text))
    (format (clear *temp-string*) (lookup-text! *common-text* (text-id progress-memcard-no-jak2-found) #f) 1)
    (s4-0 *temp-string* arg1 #f 44 (bucket-id progress))
    )
  (+! (-> arg1 origin y) 95.0)
  (let ((v1-10 arg1))
    (set! (-> v1-10 height) (the float 60))
    )
  (print-game-text
    (lookup-text! *common-text* (text-id progress-memcard-create-jak2-file?) #f)
    arg1
    #f
    44
    (bucket-id progress)
    )
  (+! (-> arg1 origin y) 70.0)
  (draw-highlight (the int (+ 18.0 (-> arg1 origin y))) 22 (-> arg1 alpha))
  (draw-yes-no arg0 arg1)
  0
  (none)
  )

;; definition for method 10 of type menu-video-mode-warning-option
;; WARN: Return type mismatch int vs none.
(defmethod draw-option ((this menu-video-mode-warning-option) (arg0 progress) (arg1 font-context) (arg2 int) (arg3 symbol))
  (set! (-> arg1 alpha) (- 1.0 (-> arg0 menu-transition)))
  (let ((a0-1 arg1))
    (set! (-> a0-1 color) (font-color progress))
    )
  (let ((v1-2 arg1))
    (set! (-> v1-2 scale) 0.5)
    )
  (let ((a0-3 arg1))
    (set! (-> a0-3 flags) (font-flags kerning middle middle-vert large))
    )
  (set! (-> arg1 origin x) 80.0)
  (set! (-> arg1 origin y) 85.0)
  (let ((v1-6 arg1))
    (set! (-> v1-6 width) (the float 360))
    )
  (let ((v1-7 arg1))
    (set! (-> v1-7 height) (the float 45))
    )
  (print-game-text
    (lookup-text! *common-text* (text-id progress-graphics-60hz-change-notice) #f)
    arg1
    #f
    44
    (bucket-id progress)
    )
  (+! (-> arg1 origin y) 50.0)
  (let ((v1-10 arg1))
    (set! (-> v1-10 height) (the float 95))
    )
  (print-game-text
    (lookup-text! *common-text* (text-id progress-graphics-progressivescan-warning-1) #f)
    arg1
    #f
    44
    (bucket-id progress)
    )
  (+! (-> arg1 origin y) 85.0)
  (let ((v1-13 arg1))
    (set! (-> v1-13 height) (the float 55))
    )
  (print-game-text
    (lookup-text! *common-text* (text-id progress-graphics-progressivescan-warning-2) #f)
    arg1
    #f
    44
    (bucket-id progress)
    )
  (+! (-> arg1 origin y) 60.0)
  (let ((v1-16 arg1))
    (set! (-> v1-16 height) (the float 30))
    )
  (print-game-text
    (lookup-text! *common-text* (text-id progress-memcard-continue?) #f)
    arg1
    #f
    44
    (bucket-id progress)
    )
  (+! (-> arg1 origin y) 20.0)
  (draw-highlight (the int (-> arg1 origin y)) 24 (-> arg1 alpha))
  (draw-yes-no arg0 arg1)
  0
  (none)
  )

;; definition for method 10 of type menu-video-mode-ok-option
;; WARN: Return type mismatch int vs none.
(defmethod draw-option ((this menu-video-mode-ok-option) (arg0 progress) (arg1 font-context) (arg2 int) (arg3 symbol))
  (set! (-> arg1 alpha) (- 1.0 (-> arg0 menu-transition)))
  (let ((a0-1 arg1))
    (set! (-> a0-1 color) (font-color progress))
    )
  (let ((v1-2 arg1))
    (set! (-> v1-2 scale) 0.5)
    )
  (let ((a0-3 arg1))
    (set! (-> a0-3 flags) (font-flags kerning middle middle-vert large))
    )
  (set! (-> arg1 origin x) 80.0)
  (set! (-> arg1 origin y) 130.0)
  (let ((v1-6 arg1))
    (set! (-> v1-6 width) (the float 360))
    )
  (let ((v1-7 arg1))
    (set! (-> v1-7 height) (the float 50))
    )
  (print-game-text
    (lookup-text! *common-text* (text-id progress-graphics-60hz-change-complete) #f)
    arg1
    #f
    44
    (bucket-id progress)
    )
  (+! (-> arg1 origin y) 70.0)
  (let ((v1-10 arg1))
    (set! (-> v1-10 height) (the float 50))
    )
  (print-game-text
    (lookup-text! *common-text* (text-id progress-graphics-mode-revert?) #f)
    arg1
    #f
    44
    (bucket-id progress)
    )
  (+! (-> arg1 origin y) 50.0)
  (draw-highlight (the int (+ 12.0 (-> arg1 origin y))) 24 (-> arg1 alpha))
  (draw-yes-no arg0 arg1)
  0
  (none)
  )

;; definition for method 10 of type menu-progressive-mode-warning-option
;; WARN: Return type mismatch int vs none.
(defmethod draw-option ((this menu-progressive-mode-warning-option) (arg0 progress) (arg1 font-context) (arg2 int) (arg3 symbol))
  (set! (-> arg1 alpha) (- 1.0 (-> arg0 menu-transition)))
  (let ((a0-1 arg1))
    (set! (-> a0-1 color) (font-color progress))
    )
  (let ((v1-2 arg1))
    (set! (-> v1-2 scale) 0.5)
    )
  (let ((a0-3 arg1))
    (set! (-> a0-3 flags) (font-flags kerning middle middle-vert large))
    )
  (set! (-> arg1 origin x) 80.0)
  (set! (-> arg1 origin y) 75.0)
  (let ((v1-6 arg1))
    (set! (-> v1-6 width) (the float 360))
    )
  (let ((v1-7 arg1))
    (set! (-> v1-7 height) (the float 50))
    )
  (print-game-text
    (lookup-text! *common-text* (text-id progress-graphics-progressivescan-change-notice) #f)
    arg1
    #f
    44
    (bucket-id progress)
    )
  (+! (-> arg1 origin y) 50.0)
  (let ((v1-10 arg1))
    (set! (-> v1-10 height) (the float 90))
    )
  (print-game-text
    (lookup-text! *common-text* (text-id progress-graphics-progressivescan-warning-1) #f)
    arg1
    #f
    44
    (bucket-id progress)
    )
  (+! (-> arg1 origin y) 85.0)
  (let ((v1-13 arg1))
    (set! (-> v1-13 height) (the float 75))
    )
  (print-game-text
    (lookup-text! *common-text* (text-id progress-graphics-progressivescan-warning-2) #f)
    arg1
    #f
    44
    (bucket-id progress)
    )
  (+! (-> arg1 origin y) 70.0)
  (let ((v1-16 arg1))
    (set! (-> v1-16 height) (the float 30))
    )
  (print-game-text
    (lookup-text! *common-text* (text-id progress-memcard-continue?) #f)
    arg1
    #f
    44
    (bucket-id progress)
    )
  (+! (-> arg1 origin y) 25.0)
  (draw-highlight (the int (-> arg1 origin y)) 24 (-> arg1 alpha))
  (draw-yes-no arg0 arg1)
  0
  (none)
  )

;; definition for method 10 of type menu-progressive-mode-ok-option
;; WARN: Return type mismatch int vs none.
(defmethod draw-option ((this menu-progressive-mode-ok-option) (arg0 progress) (arg1 font-context) (arg2 int) (arg3 symbol))
  (set! (-> arg1 alpha) (- 1.0 (-> arg0 menu-transition)))
  (let ((a0-1 arg1))
    (set! (-> a0-1 color) (font-color progress))
    )
  (let ((v1-2 arg1))
    (set! (-> v1-2 scale) 0.55)
    )
  (let ((a0-3 arg1))
    (set! (-> a0-3 flags) (font-flags kerning middle middle-vert large))
    )
  (set! (-> arg1 origin x) 80.0)
  (set! (-> arg1 origin y) 90.0)
  (let ((v1-6 arg1))
    (set! (-> v1-6 width) (the float 360))
    )
  (let ((v1-7 arg1))
    (set! (-> v1-7 height) (the float 80))
    )
  (print-game-text
    (lookup-text! *common-text* (text-id progress-graphics-progressivescan-change-complete) #f)
    arg1
    #f
    44
    (bucket-id progress)
    )
  (+! (-> arg1 origin y) 100.0)
  (let ((v1-10 arg1))
    (set! (-> v1-10 height) (the float 75))
    )
  (print-game-text
    (lookup-text! *common-text* (text-id progress-graphics-mode-revert?) #f)
    arg1
    #f
    44
    (bucket-id progress)
    )
  (+! (-> arg1 origin y) 70.0)
  (draw-highlight (the int (+ 20.0 (-> arg1 origin y))) 24 (-> arg1 alpha))
  (draw-yes-no arg0 arg1)
  0
  (none)
  )

;; definition for method 10 of type menu-quit-option
;; WARN: Return type mismatch int vs none.
(defmethod draw-option ((this menu-quit-option) (arg0 progress) (arg1 font-context) (arg2 int) (arg3 symbol))
  (set! (-> arg1 alpha) (- 1.0 (-> arg0 menu-transition)))
  (let ((a0-1 arg1))
    (set! (-> a0-1 color) (font-color progress))
    )
  (let ((v1-2 arg1))
    (set! (-> v1-2 scale) 0.55)
    )
  (let ((a0-3 arg1))
    (set! (-> a0-3 flags) (font-flags kerning middle middle-vert large))
    )
  (set! (-> arg1 origin x) 90.0)
  (set! (-> arg1 origin y) 160.0)
  (let ((v1-6 arg1))
    (set! (-> v1-6 width) (the float 330))
    )
  (let ((v1-7 arg1))
    (set! (-> v1-7 height) (the float 70))
    )
  (print-game-text
    (lookup-text! *common-text* (text-id progress-quit-game-confirm) #f)
    arg1
    #f
    44
    (bucket-id progress)
    )
  (+! (-> arg1 origin y) 60.0)
  (draw-highlight (the int (+ 17.0 (-> arg1 origin y))) 24 (-> arg1 alpha))
  (draw-yes-no arg0 arg1)
  0
  (none)
  )

;; definition for method 10 of type menu-select-start-option
;; INFO: Used lq/sq
;; WARN: Return type mismatch int vs none.
;; WARN: disable def twice: 147. This may happen when a cond (no else) is nested inside of another conditional, but it should be rare.
(defmethod draw-option ((this menu-select-start-option) (arg0 progress) (arg1 font-context) (arg2 int) (arg3 symbol))
  (local-vars
    (sv-48 int)
    (sv-64 int)
    (sv-80 game-task-info)
    (sv-96 font-context)
    (sv-112 (function string font-context symbol int bucket-id float))
    (sv-128 hud-box)
    )
  (let* ((f30-0 (* 2.0 (- 0.5 (-> arg0 menu-transition))))
         (s3-0 (-> this task-index))
         (s2-0 0)
         (s1-0 50)
         (f28-0 (* (-> arg0 sliding-height) (the float s1-0)))
         (s0-0 97)
         )
    (set! sv-128 (new 'stack 'hud-box))
    (if (< f30-0 0.0)
        (set! f30-0 0.0)
        )
    (set! (-> arg1 alpha) f30-0)
    (let ((v1-5 arg1))
      (set! (-> v1-5 scale) 0.45)
      )
    (let ((a0-3 arg1))
      (set! (-> a0-3 flags) (font-flags kerning middle large))
      )
    (let ((a0-4 arg1))
      (set! (-> a0-4 color) (font-color progress))
      )
    (set! (-> arg1 origin y) 100.0)
    (let ((v1-9 arg1))
      (set! (-> v1-9 width) (the float 345))
      )
    (let ((v1-10 arg1))
      (set! (-> v1-10 height) (the float 210))
      )
    (let* ((v1-11 (-> arg0 current))
           (a3-1 (cond
                   ((= v1-11 'select-pre-start)
                    362
                    )
                   ((= v1-11 'select-kiosk-start)
                    363
                    )
                   (else
                     352
                     )
                   )
                 )
           )
      (if (or (= (-> *setting-control* user-default language) (language-enum french))
              (= (-> *setting-control* user-default language) (language-enum spanish))
              )
          (draw-decoration this arg1 f30-0 (the-as text-id a3-1) #t 0.7)
          (draw-decoration this arg1 f30-0 (the-as text-id a3-1) #t 0.95)
          )
      )
    (begin-scissor-level sv-128)
    (set! (-> arg1 origin x) 80.0)
    (let ((v1-20 arg1))
      (set! (-> v1-20 scale) 0.5)
      )
    (when (or (= (-> *setting-control* user-default language) (language-enum japanese))
              (= (-> *setting-control* user-default language) (language-enum korean))
              )
      (let ((v1-28 arg1))
        (set! (-> v1-28 scale) 0.6)
        )
      )
    (let ((a0-18 arg1))
      (set! (-> a0-18 flags) (font-flags kerning large))
      )
    (when (>= (+ s3-0 -1) 0)
      (+! s3-0 -1)
      (set! s2-0 -1)
      (draw-highlight (+ s0-0 47) 50 f30-0)
      (set! s0-0 (- s0-0 s1-0))
      )
    (while (< s2-0 8)
      (when (>= s3-0 0)
        (set! sv-48 -1)
        (set! sv-64 0)
        (while (and (< sv-64 (-> *game-info* play-list length)) (!= sv-48 s3-0))
          (let* ((v1-39 (-> *game-info* play-list sv-64))
                 (a0-22 (-> arg0 current))
                 (a0-24 (cond
                          ((= a0-22 'select-pre-start)
                           (or (-> v1-39 play-continue) (-> v1-39 pre-play-continue))
                           )
                          ((= a0-22 'select-kiosk-start)
                           (-> v1-39 kiosk-play-continue)
                           )
                          (else
                            (-> v1-39 play-continue)
                            )
                          )
                        )
                 )
            (when (and a0-24 (lookup-text! *common-text* (-> v1-39 text-name) #t))
              (set! sv-48 (+ sv-48 1))
              sv-48
              )
            )
          (when (!= sv-48 s3-0)
            (set! sv-64 (+ sv-64 1))
            sv-64
            )
          )
        (when (!= sv-64 (-> *game-info* play-list length))
          (set! sv-80 (-> *game-info* play-list sv-64))
          (cond
            ((zero? s2-0)
             (set! (-> this real-task-index) sv-64)
             (set! sv-96 arg1)
             (set! (-> sv-96 color) (progress-selected 0))
             (draw-highlight (+ s0-0 47) 50 f30-0)
             )
            (else
              (let ((a0-35 arg1))
                (set! (-> a0-35 color) (font-color progress))
                )
              )
            )
          (cond
            ((and (= (-> *setting-control* user-default language) (language-enum german))
                  (= (text-id progress-missions-stadium-board1) (-> sv-80 text-name))
                  )
             (let ((v1-71 arg1))
               (set! (-> v1-71 scale) 0.45)
               )
             )
            ((and (= (-> *setting-control* user-default language) (language-enum german)) (!= 454 (-> sv-80 text-name)))
             (let ((v1-78 arg1))
               (set! (-> v1-78 scale) 0.5)
               )
             )
            )
          (let ((v1-79 arg1))
            (set! (-> v1-79 height) (the float s1-0))
            )
          (+! s0-0 s1-0)
          (set! (-> arg1 origin y) (the float (+ s0-0 (the int f28-0))))
          (set! sv-112 print-game-text)
          (let ((a0-46 (lookup-text! *common-text* (-> sv-80 text-name) #f))
                (a1-12 arg1)
                (a2-7 #f)
                (a3-2 44)
                (t0-3 320)
                )
            (sv-112 a0-46 a1-12 a2-7 a3-2 (the-as bucket-id t0-3))
            )
          )
        )
      (+! s3-0 1)
      (+! s2-0 1)
      )
    )
  (let ((t9-10 end-scissor-level)
        (a1-13 1.0)
        )
    (t9-10 sv-128 a1-13)
    )
  (draw-scene-up-down arg1)
  0
  (none)
  )

;; definition for method 10 of type menu-select-scene-option
;; INFO: Used lq/sq
;; WARN: Return type mismatch int vs none.
(defmethod draw-option ((this menu-select-scene-option) (arg0 progress) (arg1 font-context) (arg2 int) (arg3 symbol))
  (local-vars
    (sv-48 int)
    (sv-64 (function string font-context symbol int bucket-id float))
    (sv-80 (function string font-context symbol int bucket-id float))
    (sv-96 (function _varargs_ object))
    (sv-112 string)
    (sv-128 (function string font-context symbol int bucket-id float))
    (sv-144 (function _varargs_ object))
    (sv-160 string)
    (sv-176 (function string font-context symbol int bucket-id float))
    (sv-192 font-context)
    (sv-208 font-context)
    (sv-224 (function string font-context symbol int bucket-id float))
    )
  (let ((f30-0 (* 2.0 (- 0.5 (-> arg0 menu-transition))))
        (s4-0 (-> this task-index))
        (s3-0 0)
        (s2-0 *hud-select-scene-act1*)
        )
    (let ((v1-2 44))
      (* (-> arg0 sliding-height) (the float v1-2))
      )
    (let ((s0-0 120)
          (s1-0 (new 'stack-no-clear 'hud-box))
          )
      (let ((f28-0 0.0))
        0.0
        (if (< f30-0 0.0)
            (set! f30-0 0.0)
            )
        (case (-> *progress-state* scene-player-act)
          ((1)
           (set! s2-0 *hud-select-scene-act1*)
           )
          ((2)
           (set! s2-0 *hud-select-scene-act2*)
           )
          ((3)
           (set! s2-0 *hud-select-scene-act3*)
           )
          )
        (set! (-> arg1 alpha) f30-0)
        (let ((a1-6 arg1))
          (set! (-> a1-6 flags) (font-flags kerning middle large))
          )
        (set! (-> arg1 origin x) 90.0)
        (set! (-> arg1 origin y) 100.0)
        (let ((v1-14 arg1))
          (set! (-> v1-14 width) (the float 335))
          )
        (let ((v1-15 arg1))
          (set! (-> v1-15 height) (the float 210))
          )
        (let ((a1-9 arg1))
          (set! (-> a1-9 color) (font-color progress))
          )
        (if (or (= (-> *setting-control* user-default language) (language-enum french))
                (= (-> *setting-control* user-default language) (language-enum spanish))
                )
            (draw-decoration this arg1 f30-0 (text-id progress-select-scene) #t 0.7)
            (draw-decoration this arg1 f30-0 (text-id progress-select-scene) #t 0.95)
            )
        (begin-scissor-scene s1-0)
        (let ((v1-23 arg1))
          (set! (-> v1-23 scale) 0.5)
          )
        (set! sv-48 0)
        (while (< sv-48 s4-0)
          (set! sv-64 print-game-text)
          (let ((a0-4 (lookup-text! *common-text* (-> s2-0 sv-48 text) #f))
                (a1-16 arg1)
                (a2-4 #t)
                (a3-3 44)
                (t0-3 320)
                )
            (+! f28-0 (sv-64 a0-4 a1-16 a2-4 a3-3 (the-as bucket-id t0-3)))
            )
          (set! sv-48 (+ sv-48 1))
          )
        (let ((s0-1 (- s0-0 (the int f28-0)))
              (f28-1 (cond
                       ((< (-> arg0 sliding-height) 0.0)
                        (set! sv-112 (lookup-text! *common-text* (-> s2-0 s4-0 text) #f))
                        0.0
                        (set! sv-80 print-game-text)
                        (set! sv-96 format)
                        (let ((a0-7 (clear *temp-string*))
                              (a1-18 "~S")
                              )
                          (sv-96 a0-7 a1-18 sv-112)
                          )
                        (let* ((a0-8 *temp-string*)
                               (a1-19 arg1)
                               (a2-7 #t)
                               (a3-4 44)
                               (t0-4 320)
                               (f0-16 (sv-80 a0-8 a1-19 a2-7 a3-4 (the-as bucket-id t0-4)))
                               )
                          (* (-> arg0 sliding-height) f0-16)
                          )
                        )
                       (else
                         (set! sv-160 (lookup-text! *common-text* (-> s2-0 (+ s4-0 -1) text) #f))
                         0.0
                         (set! sv-128 print-game-text)
                         (set! sv-144 format)
                         (let ((a0-11 (clear *temp-string*))
                               (a1-21 "~S")
                               )
                           (sv-144 a0-11 a1-21 sv-160)
                           )
                         (let* ((a0-12 *temp-string*)
                                (a1-22 arg1)
                                (a2-10 #t)
                                (a3-5 44)
                                (t0-5 320)
                                (f0-18 (sv-128 a0-12 a1-22 a2-10 a3-5 (the-as bucket-id t0-5)))
                                )
                           (* (-> arg0 sliding-height) f0-18)
                           )
                         )
                       )
                     )
              )
          (set! (-> arg1 origin y) (the float (+ s0-1 (the int f28-1))))
          (while (< s3-0 (length s2-0))
            (set! sv-176 print-game-text)
            (let* ((a0-14 (lookup-text! *common-text* (-> s2-0 s3-0 text) #f))
                   (a1-24 arg1)
                   (a2-12 #t)
                   (a3-6 44)
                   (t0-6 320)
                   (f26-0 (sv-176 a0-14 a1-24 a2-12 a3-6 (the-as bucket-id t0-6)))
                   )
              (set! (-> arg1 flags) (font-flags kerning large))
              (cond
                ((and (< s3-0 s4-0) (!= (-> arg0 sliding-height) 0.0))
                 (set! sv-192 arg1)
                 (set! (-> sv-192 color) (progress-selected 0))
                 (draw-highlight (+ (the int f26-0) -2 s0-1) (the int f26-0) f30-0)
                 )
                ((or (and (= s3-0 s4-0) (= (fabs (-> arg0 sliding-height)) 0.0)) (zero? s3-0))
                 (set! sv-208 arg1)
                 (set! (-> sv-208 color) (progress-selected 0))
                 (draw-highlight (+ s0-1 -2) (the int f26-0) f30-0)
                 )
                (else
                  (let ((a0-21 arg1))
                    (set! (-> a0-21 color) (font-color progress))
                    )
                  )
                )
              )
            (set! sv-224 print-game-text)
            (let ((a0-23 (lookup-text! *common-text* (-> s2-0 s3-0 text) #f))
                  (a1-28 arg1)
                  (a2-16 #f)
                  (a3-7 44)
                  (t0-7 320)
                  )
              (+! s0-1 (the int (sv-224 a0-23 a1-28 a2-16 a3-7 (the-as bucket-id t0-7))))
              )
            (set! (-> arg1 origin y) (the float (+ s0-1 (the int f28-1))))
            (+! s3-0 1)
            )
          )
        )
      (end-scissor-scene s1-0 1.0)
      )
    )
  (draw-scene-up-down arg1)
  0
  (none)
  )

;; definition for method 10 of type menu-bigmap-option
;; WARN: Return type mismatch int vs none.
(defmethod draw-option ((this menu-bigmap-option) (arg0 progress) (arg1 font-context) (arg2 int) (arg3 symbol))
  0
  (none)
  )

;; definition for function sort-task-node-result
;; WARN: Return type mismatch symbol vs none.
(defun sort-task-node-result ((arg0 int))
  "Sorts the [[*game-info*]]'s `mission-list` by if they are closed and their `closed-time`. Just bubble-sort and therefore O(n^2)"
  (let ((game-task-info-array (-> *game-info* mission-list))
        (i (max 0 (+ arg0 -1)))
        )
    (let ((j 0))
      (while (> i 0)
        (while (< j i)
          (when (and (logtest? (-> game-task-info-array j flags) (game-task-node-flag closed))
                     (logtest? (-> game-task-info-array (+ j 1) flags) (game-task-node-flag closed))
                     (< (-> game-task-info-array j close-time) (-> game-task-info-array (+ j 1) close-time))
                     )
            (let ((task-info (-> game-task-info-array j)))
              (set! (-> game-task-info-array j) (-> game-task-info-array (+ j 1)))
              (set! (-> game-task-info-array (+ j 1)) task-info)
              )
            )
          (+! j 1)
          )
        (+! i -1)
        (set! j 0)
        )
      )
    )
  (none)
  )

;; definition for function find-mission-text-at-index
(defun find-mission-text-at-index ((arg0 int))
  (local-vars (v1-99 symbol))
  (when (< arg0 (-> *progress-state* current-line-index))
    (set! (-> *progress-state* current-task-index) (length (-> *game-info* sub-task-list)))
    (set! (-> *progress-state* current-line-index) -1)
    (set! (-> *progress-state* current-task) (the-as uint -1))
    (set! (-> *progress-state* first-closed-line-index) -1)
    (set! (-> *progress-state* extra-text-state) -1)
    (set! (-> *progress-state* num-open-tasks-found) 0)
    (set! (-> *progress-state* num-closed-tasks-found) 0)
    0
    )
  (let ((s5-0 (-> *game-info* sub-task-list)))
    0
    (let ((s4-0 (the-as game-task-node-info #f)))
      (while (and (> (-> *progress-state* current-task-index) 0) (!= (-> *progress-state* current-line-index) arg0))
        (cond
          ((or (= (-> *progress-state* extra-text-state) -1) (= (-> *progress-state* extra-text-state) 3))
           (+! (-> *progress-state* current-task-index) -1)
           (let ((s3-0 (-> s5-0 (-> *progress-state* current-task-index))))
             (when (and (!= (-> s3-0 task) (-> *progress-state* current-task)) (nonzero? (-> s3-0 description)))
               (cond
                 ((and (>= (-> *progress-state* first-closed-line-index) 0) (open? s3-0))
                  (set! (-> *progress-state* current-task) (the-as uint (-> s3-0 task)))
                  )
                 ((or (and (>= (-> *progress-state* first-closed-line-index) 0)
                           (logtest? (-> s3-0 flags) (game-task-node-flag closed))
                           )
                      (and (< (-> *progress-state* first-closed-line-index) 0) (open? s3-0))
                      )
                  (set! (-> *progress-state* current-task) (the-as uint (-> s3-0 task)))
                  (set! s4-0 (-> s5-0 (-> *progress-state* current-task-index)))
                  (-> s5-0 (-> *progress-state* current-task-index) description)
                  (if (< (-> *progress-state* first-closed-line-index) 0)
                      (+! (-> *progress-state* num-open-tasks-found) 1)
                      (set! (-> *progress-state* num-closed-tasks-found) 1)
                      )
                  (+! (-> *progress-state* current-line-index) 1)
                  )
                 )
               )
             )
           (when (and (zero? (-> *progress-state* current-task-index)) (!= (-> *progress-state* current-line-index) arg0))
             (set! (-> *progress-state* current-task-index) (length (-> *game-info* sub-task-list)))
             (cond
               ((< (-> *progress-state* first-closed-line-index) 0)
                (set! (-> *progress-state* first-closed-line-index) arg0)
                (+! (-> *progress-state* extra-text-state) (if (nonzero? (-> *progress-state* num-open-tasks-found))
                                                               2
                                                               1
                                                               )
                    )
                )
               (else
                 (+! (-> *progress-state* extra-text-state) (if (nonzero? (-> *progress-state* num-closed-tasks-found))
                                                                2
                                                                1
                                                                )
                     )
                 )
               )
             )
           )
          ((zero? (-> *progress-state* extra-text-state))
           369
           (+! (-> *progress-state* extra-text-state) 1)
           (+! (-> *progress-state* current-line-index) 1)
           )
          ((= (-> *progress-state* extra-text-state) 1)
           367
           #t
           (let ((v1-98 (the-as symbol (-> *progress-state* num-open-tasks-found))))
             (set! v1-98 v1-98)
             (cmove-#f-zero v1-99 v1-98 v1-98)
             )
           (+! (-> *progress-state* extra-text-state) 1)
           (+! (-> *progress-state* current-line-index) 1)
           )
          ((= (-> *progress-state* extra-text-state) 4)
           369
           (+! (-> *progress-state* extra-text-state) 1)
           (+! (-> *progress-state* current-line-index) 1)
           )
          ((= (-> *progress-state* extra-text-state) 5)
           368
           (+! (-> *progress-state* extra-text-state) 2)
           (+! (-> *progress-state* current-line-index) 1)
           )
          (else
            0
            (+! (-> *progress-state* extra-text-state) 1)
            (+! (-> *progress-state* current-line-index) 1)
            )
          )
        )
      (cond
        ((= (-> *progress-state* current-line-index) arg0)
         (empty)
         s4-0
         )
        (else
          (the-as game-task-node-info #f)
          )
        )
      )
    )
  )

;; definition for method 10 of type menu-missions-option
;; WARN: Stack slot offset 16 signed mismatch
;; WARN: Stack slot offset 16 signed mismatch
;; WARN: Stack slot offset 20 signed mismatch
;; WARN: Stack slot offset 20 signed mismatch
;; WARN: Stack slot offset 16 signed mismatch
;; WARN: Stack slot offset 260 signed mismatch
;; WARN: Stack slot offset 260 signed mismatch
;; WARN: Stack slot offset 260 signed mismatch
;; WARN: Stack slot offset 20 signed mismatch
;; WARN: Stack slot offset 20 signed mismatch
;; WARN: Stack slot offset 20 signed mismatch
;; WARN: Stack slot offset 20 signed mismatch
;; WARN: Stack slot offset 260 signed mismatch
;; WARN: Stack slot offset 20 signed mismatch
;; WARN: Stack slot offset 16 signed mismatch
;; WARN: Stack slot offset 20 signed mismatch
;; WARN: Stack slot offset 20 signed mismatch
;; WARN: Stack slot offset 20 signed mismatch
;; WARN: Stack slot offset 20 signed mismatch
;; WARN: Stack slot offset 16 signed mismatch
;; WARN: Stack slot offset 20 signed mismatch
;; WARN: Stack slot offset 20 signed mismatch
;; WARN: Stack slot offset 16 signed mismatch
;; WARN: Stack slot offset 260 signed mismatch
;; WARN: Stack slot offset 260 signed mismatch
;; WARN: Stack slot offset 260 signed mismatch
;; WARN: Stack slot offset 20 signed mismatch
;; WARN: Stack slot offset 20 signed mismatch
;; WARN: Stack slot offset 20 signed mismatch
;; WARN: Stack slot offset 20 signed mismatch
;; WARN: Stack slot offset 260 signed mismatch
;; WARN: Stack slot offset 20 signed mismatch
;; WARN: Stack slot offset 16 signed mismatch
;; WARN: Stack slot offset 20 signed mismatch
;; WARN: Stack slot offset 20 signed mismatch
;; WARN: Stack slot offset 20 signed mismatch
;; WARN: Stack slot offset 20 signed mismatch
;; WARN: Stack slot offset 20 signed mismatch
;; WARN: Stack slot offset 16 signed mismatch
;; WARN: Stack slot offset 16 signed mismatch
;; WARN: Stack slot offset 20 signed mismatch
;; WARN: Stack slot offset 20 signed mismatch
;; WARN: Stack slot offset 16 signed mismatch
;; WARN: Stack slot offset 260 signed mismatch
;; WARN: Stack slot offset 260 signed mismatch
;; WARN: Stack slot offset 260 signed mismatch
;; WARN: Stack slot offset 20 signed mismatch
;; WARN: Stack slot offset 20 signed mismatch
;; WARN: Stack slot offset 20 signed mismatch
;; WARN: Stack slot offset 20 signed mismatch
;; WARN: Stack slot offset 260 signed mismatch
;; WARN: Stack slot offset 20 signed mismatch
;; WARN: Stack slot offset 16 signed mismatch
;; WARN: Stack slot offset 20 signed mismatch
;; WARN: Stack slot offset 20 signed mismatch
;; WARN: Stack slot offset 20 signed mismatch
;; WARN: Stack slot offset 20 signed mismatch
;; WARN: Stack slot offset 20 signed mismatch
;; WARN: Stack slot offset 20 signed mismatch
;; WARN: Stack slot offset 16 signed mismatch
;; WARN: Stack slot offset 260 signed mismatch
;; WARN: Stack slot offset 260 signed mismatch
;; WARN: Stack slot offset 260 signed mismatch
;; WARN: Stack slot offset 20 signed mismatch
;; WARN: Stack slot offset 20 signed mismatch
;; WARN: Stack slot offset 20 signed mismatch
;; WARN: Stack slot offset 20 signed mismatch
;; WARN: Stack slot offset 260 signed mismatch
;; WARN: Stack slot offset 20 signed mismatch
;; WARN: Stack slot offset 16 signed mismatch
;; WARN: Stack slot offset 20 signed mismatch
;; WARN: Stack slot offset 20 signed mismatch
;; WARN: Stack slot offset 20 signed mismatch
;; WARN: Stack slot offset 20 signed mismatch
;; WARN: Stack slot offset 20 signed mismatch
;; WARN: Return type mismatch int vs none.
(defmethod draw-option ((this menu-missions-option) (progress progress) (font-ctx font-context) (arg3 int) (arg4 symbol))
  (local-vars
    (f0-50 float)
    (font-alpha float)
    (task-info-idx int)
    (game-task-idx int)
    (sv-32 int)
    (sv-40 int)
    (num-task-info int)
    (default-y-origin-4x3 int)
    (sv-256 float)
    (line-height float)
    (inprogress-task-info game-task-node-info)
    (completed-task-info game-task-node-info)
    (found-closed-task? symbol)
    (hud-bounds hud-box)
    (font-y-pos float)
    (font-scale float)
    )
  (set! font-alpha (* 2.0 (- 0.5 (-> progress menu-transition))))
  (set! task-info-idx 1)
  (set! game-task-idx 0)
  (set! sv-32 0)
  (set! sv-40 0)
  (set! num-task-info 0)
  (set! default-y-origin-4x3 95)
  (set! sv-256 (* 395.0 (-> progress sliding)))
  (set! line-height (* 44.0 (-> progress sliding-height)))
  (set! inprogress-task-info (new 'stack 'game-task-node-info))
  (set! completed-task-info (new 'stack 'game-task-node-info))
  (set! found-closed-task? #t)
  (set! hud-bounds (new 'stack-no-clear 'hud-box))
  (set! font-y-pos (-> font-ctx origin y))
  (set! font-scale (-> font-ctx scale))
  (set! (-> *progress-state* current-task-index) (length (-> *game-info* sub-task-list)))
  (set! (-> *progress-state* current-line-index) -1)
  (set! (-> *progress-state* current-task) (the-as uint -1))
  (set! (-> *progress-state* first-closed-line-index) -1)
  (set! (-> *progress-state* extra-text-state) -1)
  (set! (-> *progress-state* num-open-tasks-found) 0)
  (set! (-> *progress-state* num-closed-tasks-found) 0)
  (if (< font-alpha 0.0)
      (set! font-alpha (the-as float 0.0))
      )
  (set! (-> font-ctx alpha) font-alpha)
  (set! (-> *game-info* mission-list 0) inprogress-task-info)
  (set! (-> inprogress-task-info description) (text-id progress-missions-in-progress))
  (set! (-> completed-task-info description) (text-id progress-missions-completed))
  (while (< game-task-idx (length (-> *game-info* sub-task-list)))
    (let ((task-info (find-mission-text-at-index game-task-idx))
          (game-task-info-array (-> *game-info* mission-list))
          )
      (when (!= task-info #f)
        (when (and (logtest? (-> task-info flags) (game-task-node-flag closed)) found-closed-task?)
          (set! found-closed-task? (the-as symbol #f))
          (set! (-> game-task-info-array task-info-idx) completed-task-info)
          (set! task-info-idx (+ task-info-idx 1))
          )
        (set! (-> game-task-info-array task-info-idx) task-info)
        (set! task-info-idx (+ task-info-idx 1))
        )
      )
    (set! game-task-idx (+ game-task-idx 1))
    )
  (set! num-task-info task-info-idx)
  (set! (-> *progress-state* total-num-tasks) task-info-idx)
  (sort-task-node-result num-task-info)
  (let ((font-ctx-1 font-ctx))
    (set! (-> font-ctx-1 width) 395.0)
    )
  (set! (-> font-ctx origin x) 60.0)
  (set! (-> font-ctx origin y) 80.0)
  (let ((font-ctx-2 font-ctx))
    (set! (-> font-ctx-2 color) (font-color progress))
    )
  (let ((page-idx (-> this page-index)))
    (cond
      ((zero? page-idx)
       (draw-missions-decoration this font-ctx font-alpha (text-id progress-root-missions))
       )
      ((= page-idx 1)
       (draw-missions-decoration this font-ctx font-alpha (text-id progress-root-missions))
       )
      )
    )
  (begin-scissor-missions hud-bounds)
  (let ((font-ctx-3 font-ctx))
    (set! (-> font-ctx-3 flags) (font-flags kerning large))
    )
  (+! (-> font-ctx origin x) 20.0)
  (case (get-aspect-ratio)
    (('aspect16x9)
     (set! (-> font-ctx origin y) 80.0)
     )
    (('aspect4x3)
     (set! (-> font-ctx origin y) (the float default-y-origin-4x3))
     )
    )
  (let ((font-ctx-4 font-ctx))
    (set! (-> font-ctx-4 scale) font-scale)
    )
  (when (zero? (-> this page-index))
    (set! game-task-idx (-> this task-line-index))
    (set! task-info-idx 0)
    (let ((y-offset (+ default-y-origin-4x3 44)))
      (set! default-y-origin-4x3 y-offset)
      (set! (-> font-ctx origin y) (the float (+ y-offset (the int line-height))))
      )
    (set! (-> font-ctx width) 340.0)
    (set! (-> font-ctx height) 44.0)
    (when (!= line-height 0.0)
      (set! (-> *progress-state* missions-total-spacing) 0.0)
      (dotimes (game-task-idx-2 game-task-idx)
        (let* ((game-task-info-2 (-> *game-info* mission-list game-task-idx-2))
               (task-text-id
                 (if (and (logtest? (-> game-task-info-2 flags) (game-task-node-flag closed))
                          (task-complete? *game-info* (-> game-task-info-2 task))
                          )
                     (-> *game-info* play-list (-> game-task-info-2 task) text-name)
                     (-> game-task-info-2 description)
                     )
                 )
               (line-text (lookup-text! *common-text* task-text-id #f))
               (line-padding 3.0)
               (print-game-text-fn print-game-text)
               )
          (format (clear *temp-string*) "~S" line-text)
          (set! (-> *progress-state* missions-total-spacing)
                (+ line-padding
                   (print-game-text-fn *temp-string* font-ctx #t 44 (bucket-id progress))
                   (-> *progress-state* missions-total-spacing)
                   )
                )
          )
        )
      )
    (set! default-y-origin-4x3 (- default-y-origin-4x3 (the int (-> *progress-state* missions-total-spacing))))
    (cond
      ((< (-> progress sliding-height) 0.0)
       (let* ((game-task-info-3 (-> *game-info* mission-list game-task-idx))
              (task-text-id-2 (if (and (logtest? (-> game-task-info-3 flags) (game-task-node-flag closed))
                                       (task-complete? *game-info* (-> game-task-info-3 task))
                                       )
                                  (-> *game-info* play-list (-> game-task-info-3 task) text-name)
                                  (-> game-task-info-3 description)
                                  )
                              )
              (line-text-2 (lookup-text! *common-text* task-text-id-2 #f))
              )
         0.0
         (let ((line-padding-2 3.0)
               (print-game-text-fn-2 print-game-text)
               )
           (format (clear *temp-string*) "~S" line-text-2)
           (let ((f0-36 (+ line-padding-2 (print-game-text-fn-2 *temp-string* font-ctx #t 44 (bucket-id progress)))))
             (set! line-height (* (-> progress sliding-height) f0-36))
             )
           )
         )
       )
      (else
        (let* ((s4-4 (-> *game-info* mission-list (+ game-task-idx -1)))
               (a1-27
                 (if (and (logtest? (-> s4-4 flags) (game-task-node-flag closed)) (task-complete? *game-info* (-> s4-4 task)))
                     (-> *game-info* play-list (-> s4-4 task) text-name)
                     (-> s4-4 description)
                     )
                 )
               (s4-5 (lookup-text! *common-text* a1-27 #f))
               )
          0.0
          (let ((f30-2 3.0)
                (s3-4 print-game-text)
                )
            (format (clear *temp-string*) "~S" s4-5)
            (let ((f0-40 (+ f30-2 (s3-4 *temp-string* font-ctx #t 44 (bucket-id progress)))))
              (set! line-height (* (-> progress sliding-height) f0-40))
              )
            )
          )
        )
      )
    (set! (-> font-ctx origin y) (the float (+ default-y-origin-4x3 (the int line-height))))
    (while (and (< task-info-idx num-task-info) (< task-info-idx (+ game-task-idx 10)))
      (let* ((s4-6 (-> *game-info* mission-list task-info-idx))
             (s3-5
               (if (and (logtest? (-> s4-6 flags) (game-task-node-flag closed)) (task-complete? *game-info* (-> s4-6 task)))
                   (-> *game-info* play-list (-> s4-6 task) text-name)
                   (-> s4-6 description)
                   )
               )
             (s5-1 (lookup-text! *common-text* s3-5 #f))
             )
        0.0
        (set! f0-50
              (cond
                ((>= task-info-idx (+ game-task-idx -1))
                 (when (and (!= s3-5 381) (!= s3-5 380))
                   (let ((s3-6 print-game-text))
                     (format (clear *temp-string*) "~S" (lookup-text!
                                                          *common-text*
                                                          (if (logtest? (-> s4-6 flags) (game-task-node-flag closed))
                                                              (text-id progress-missions-icon-completed)
                                                              (text-id progress-missions-icon-todo)
                                                              )
                                                          #f
                                                          )
                             )
                     (s3-6 *temp-string* font-ctx #f 44 (bucket-id progress))
                     )
                   )
                 (+! (-> font-ctx origin x) 20.0)
                 (let ((f30-3 3.0)
                       (s4-7 print-game-text)
                       )
                   (format (clear *temp-string*) "~S" s5-1)
                   (set! f0-50 (+ f30-3 (s4-7 *temp-string* font-ctx #f 44 (bucket-id progress))))
                   )
                 (+! (-> font-ctx origin x) -20.0)
                 f0-50
                 )
                (else
                  (let ((f30-4 3.0)
                        (s4-8 print-game-text)
                        )
                    (format (clear *temp-string*) "~S" s5-1)
                    (+ f30-4 (s4-8 *temp-string* font-ctx #t 44 (bucket-id progress)))
                    )
                  )
                )
              )
        )
      (let ((v1-142 (+ default-y-origin-4x3 (the int f0-50))))
        (set! default-y-origin-4x3 v1-142)
        (set! (-> font-ctx origin y) (the float (+ v1-142 (the int line-height))))
        )
      (set! task-info-idx (+ task-info-idx 1))
      )
    (if (zero? (-> *progress-state* total-num-tasks))
        (print-game-text
          (lookup-text! *common-text* (text-id progress-missions-none) #f)
          font-ctx
          #f
          44
          (bucket-id progress)
          )
        )
    )
  (end-scissor-missions hud-bounds 1.0)
  (draw-missions-up-down font-ctx)
  0
  (none)
  )

;; definition for function draw-secret-list
;; WARN: Return type mismatch object vs none.
(defun draw-secret-list ((arg0 secret-item-option) (arg1 progress) (arg2 font-context) (arg3 int) (arg4 symbol) (arg5 float))
  (let ((s4-0 (and arg4 (= arg3 1))))
    380.0
    270.0
    (set! (-> arg2 origin x) 100.0)
    (cond
      ((= s4-0 #t)
       (cond
         ((= (-> arg0 can-toggle) 'auto)
          )
         ((not (-> arg0 can-toggle))
          (case (get-aspect-ratio)
            (('aspect4x3)
             (+! (-> arg2 origin x) -25.0)
             )
            (('aspect16x9)
             (+! (-> arg2 origin x) -10.0)
             )
            )
          (when (= (-> *setting-control* user-default language) (language-enum german))
            (let ((v1-19 arg2))
              (set! (-> v1-19 scale) 0.43)
              )
            )
          (print-game-text
            (lookup-text! *common-text* (text-id progress-secrets-go-to-title-screen) #f)
            arg2
            #f
            44
            (bucket-id progress)
            )
          )
         ((and (= (-> arg0 can-toggle) #t) (logtest? (-> *game-info* secrets) (-> arg0 flag)))
          (set! (-> arg1 selected-option) #f)
          (logclear! (-> *game-info* secrets) (-> arg0 flag))
          )
         ((and (= (-> arg0 can-toggle) #t) (not (logtest? (-> *game-info* secrets) (-> arg0 flag))))
          (logior! (-> *game-info* secrets) (-> arg0 flag))
          (set! (-> arg1 selected-option) #f)
          )
         )
       )
      (else
        (let ((s3-1 arg2))
          (set! (-> s3-1 color) (if (= arg3 1)
                                    (the-as font-color (the-as int (progress-selected 0)))
                                    (font-color progress)
                                    )
                )
          )
        (set! (-> arg2 origin x) (the float (if (= (get-aspect-ratio) 'aspect4x3)
                                                75
                                                90
                                                )
                                      )
              )
        (cond
          ((logtest? (-> *game-info* sub-task-list (-> arg0 avail-after) flags) (game-task-node-flag closed))
           (let ((s3-3 print-game-text))
             (format (clear *temp-string*) "~S" (lookup-text! *common-text* (-> arg0 name) #f))
             (s3-3 *temp-string* arg2 #f 44 (bucket-id progress))
             )
           )
          (else
            (let ((s3-4 print-game-text))
              (format (clear *temp-string*) "????????")
              (s3-4 *temp-string* arg2 #f 44 (bucket-id progress))
              )
            )
          )
        (set! (-> arg2 origin x) 360.0)
        (let ((a0-35 arg2))
          (set! (-> a0-35 color) (font-color progress))
          )
        )
      )
    (cond
      ((and (not s4-0) (not (logtest? (-> *game-info* purchase-secrets) (-> arg0 flag))))
       (+! (-> arg2 origin x) (the float (if (= (get-aspect-ratio) 'aspect4x3)
                                             50
                                             45
                                             )
                                   )
           )
       (let ((s4-2 print-game-text))
         (format (clear *temp-string*) "~D" (-> arg0 cost))
         (s4-2 *temp-string* arg2 #f 44 (bucket-id progress))
         )
       )
      ((and (not s4-0) (= (-> arg0 can-toggle) #t) (logtest? (-> *game-info* secrets) (-> arg0 flag)))
       (+! (-> arg2 origin x) (the float (if (= (get-aspect-ratio) 'aspect4x3)
                                             50
                                             45
                                             )
                                   )
           )
       (let ((s5-2 print-game-text))
         (format (clear *temp-string*) "~S" (lookup-text! *common-text* (text-id progress-on) #f))
         (s5-2 *temp-string* arg2 #f 44 (bucket-id progress))
         )
       )
      ((and (not s4-0) (= (-> arg0 can-toggle) #t) (not (logtest? (-> *game-info* secrets) (-> arg0 flag))))
       (+! (-> arg2 origin x) (the float (if (= (get-aspect-ratio) 'aspect4x3)
                                             50
                                             45
                                             )
                                   )
           )
       (let ((s5-4 print-game-text))
         (format (clear *temp-string*) "~S" (lookup-text! *common-text* (text-id progress-off) #f))
         (s5-4 *temp-string* arg2 #f 44 (bucket-id progress))
         )
       )
      ((and (not s4-0) (!= (-> arg0 can-toggle) #t))
       (let ((s3-8 80)
             (s5-5 70)
             (f30-3 (-> arg2 origin x))
             )
         (set! s3-8 (cond
                      ((= (get-aspect-ratio) 'aspect4x3)
                       (empty)
                       s3-8
                       )
                      (else
                        s5-5
                        )
                      )
               )
         (set! (-> arg2 origin x) (+ f30-3 (the float s3-8)))
         )
       (let ((a0-61 arg2))
         (set! (-> a0-61 flags) (font-flags kerning right large))
         )
       (let ((s5-6 print-game-text))
         (format (clear *temp-string*) "~S" (lookup-text! *common-text* (text-id progress-secrets-unlocked) #f))
         (s5-6 *temp-string* arg2 #f 44 (bucket-id progress))
         )
       (let ((v0-32 arg2))
         (set! (-> v0-32 flags) (font-flags kerning large))
         )
       )
      )
    )
  (none)
  )

;; definition for method 10 of type menu-secret-option
;; WARN: Stack slot offset 36 signed mismatch
;; WARN: Stack slot offset 16 signed mismatch
;; WARN: Stack slot offset 104 signed mismatch
;; WARN: Stack slot offset 16 signed mismatch
;; WARN: Stack slot offset 16 signed mismatch
;; WARN: Stack slot offset 16 signed mismatch
;; WARN: Stack slot offset 108 signed mismatch
;; WARN: Stack slot offset 112 signed mismatch
;; WARN: Stack slot offset 108 signed mismatch
;; WARN: Stack slot offset 112 signed mismatch
;; WARN: Stack slot offset 116 signed mismatch
;; WARN: Stack slot offset 112 signed mismatch
;; WARN: Stack slot offset 108 signed mismatch
;; WARN: Stack slot offset 112 signed mismatch
;; WARN: Stack slot offset 108 signed mismatch
;; WARN: Stack slot offset 112 signed mismatch
;; WARN: Stack slot offset 108 signed mismatch
;; WARN: Stack slot offset 112 signed mismatch
;; WARN: Stack slot offset 108 signed mismatch
;; WARN: Stack slot offset 108 signed mismatch
;; WARN: Stack slot offset 112 signed mismatch
;; WARN: Stack slot offset 16 signed mismatch
;; WARN: Stack slot offset 112 signed mismatch
;; WARN: Stack slot offset 108 signed mismatch
;; WARN: Stack slot offset 108 signed mismatch
;; WARN: Stack slot offset 16 signed mismatch
;; WARN: Stack slot offset 112 signed mismatch
;; WARN: Stack slot offset 108 signed mismatch
;; WARN: Stack slot offset 112 signed mismatch
;; WARN: Stack slot offset 104 signed mismatch
;; WARN: Stack slot offset 108 signed mismatch
;; WARN: Stack slot offset 112 signed mismatch
;; WARN: Stack slot offset 108 signed mismatch
;; WARN: Stack slot offset 112 signed mismatch
;; WARN: Stack slot offset 104 signed mismatch
;; WARN: Stack slot offset 108 signed mismatch
;; WARN: Stack slot offset 112 signed mismatch
;; WARN: Stack slot offset 108 signed mismatch
;; WARN: Stack slot offset 112 signed mismatch
;; WARN: Stack slot offset 104 signed mismatch
;; WARN: Stack slot offset 108 signed mismatch
;; WARN: Stack slot offset 112 signed mismatch
;; WARN: Stack slot offset 108 signed mismatch
;; WARN: Stack slot offset 112 signed mismatch
;; WARN: Stack slot offset 108 signed mismatch
;; WARN: Stack slot offset 112 signed mismatch
;; WARN: Stack slot offset 108 signed mismatch
;; WARN: Stack slot offset 108 signed mismatch
;; WARN: Stack slot offset 112 signed mismatch
;; WARN: Stack slot offset 112 signed mismatch
;; WARN: Stack slot offset 108 signed mismatch
;; WARN: Stack slot offset 108 signed mismatch
;; WARN: Stack slot offset 16 signed mismatch
;; WARN: Stack slot offset 112 signed mismatch
;; WARN: Stack slot offset 108 signed mismatch
;; WARN: Stack slot offset 112 signed mismatch
;; WARN: Stack slot offset 104 signed mismatch
;; WARN: Stack slot offset 108 signed mismatch
;; WARN: Stack slot offset 112 signed mismatch
;; WARN: Stack slot offset 108 signed mismatch
;; WARN: Stack slot offset 112 signed mismatch
;; WARN: Stack slot offset 104 signed mismatch
;; WARN: Stack slot offset 108 signed mismatch
;; WARN: Stack slot offset 112 signed mismatch
;; WARN: Stack slot offset 108 signed mismatch
;; WARN: Stack slot offset 112 signed mismatch
;; WARN: Stack slot offset 104 signed mismatch
;; WARN: Stack slot offset 108 signed mismatch
;; WARN: Stack slot offset 112 signed mismatch
;; WARN: Stack slot offset 108 signed mismatch
;; WARN: Stack slot offset 112 signed mismatch
;; WARN: Stack slot offset 104 signed mismatch
;; WARN: Stack slot offset 108 signed mismatch
;; WARN: Stack slot offset 112 signed mismatch
;; WARN: Stack slot offset 108 signed mismatch
;; WARN: Stack slot offset 36 signed mismatch
;; WARN: Stack slot offset 16 signed mismatch
;; WARN: Stack slot offset 104 signed mismatch
;; WARN: Stack slot offset 16 signed mismatch
;; WARN: Stack slot offset 16 signed mismatch
;; WARN: Stack slot offset 16 signed mismatch
;; WARN: Stack slot offset 108 signed mismatch
;; WARN: Stack slot offset 112 signed mismatch
;; WARN: Stack slot offset 108 signed mismatch
;; WARN: Stack slot offset 112 signed mismatch
;; WARN: Stack slot offset 116 signed mismatch
;; WARN: Stack slot offset 112 signed mismatch
;; WARN: Stack slot offset 108 signed mismatch
;; WARN: Stack slot offset 112 signed mismatch
;; WARN: Stack slot offset 108 signed mismatch
;; WARN: Stack slot offset 112 signed mismatch
;; WARN: Stack slot offset 108 signed mismatch
;; WARN: Stack slot offset 112 signed mismatch
;; WARN: Stack slot offset 108 signed mismatch
;; WARN: Stack slot offset 108 signed mismatch
;; WARN: Stack slot offset 112 signed mismatch
;; WARN: Stack slot offset 16 signed mismatch
;; WARN: Stack slot offset 112 signed mismatch
;; WARN: Stack slot offset 108 signed mismatch
;; WARN: Stack slot offset 108 signed mismatch
;; WARN: Stack slot offset 16 signed mismatch
;; WARN: Stack slot offset 112 signed mismatch
;; WARN: Stack slot offset 108 signed mismatch
;; WARN: Stack slot offset 112 signed mismatch
;; WARN: Stack slot offset 104 signed mismatch
;; WARN: Stack slot offset 108 signed mismatch
;; WARN: Stack slot offset 112 signed mismatch
;; WARN: Stack slot offset 108 signed mismatch
;; WARN: Stack slot offset 112 signed mismatch
;; WARN: Stack slot offset 104 signed mismatch
;; WARN: Stack slot offset 108 signed mismatch
;; WARN: Stack slot offset 112 signed mismatch
;; WARN: Stack slot offset 108 signed mismatch
;; WARN: Stack slot offset 112 signed mismatch
;; WARN: Stack slot offset 104 signed mismatch
;; WARN: Stack slot offset 108 signed mismatch
;; WARN: Stack slot offset 112 signed mismatch
;; WARN: Stack slot offset 108 signed mismatch
;; WARN: Stack slot offset 112 signed mismatch
;; WARN: Stack slot offset 108 signed mismatch
;; WARN: Stack slot offset 112 signed mismatch
;; WARN: Stack slot offset 108 signed mismatch
;; WARN: Stack slot offset 108 signed mismatch
;; WARN: Stack slot offset 112 signed mismatch
;; WARN: Stack slot offset 112 signed mismatch
;; WARN: Stack slot offset 108 signed mismatch
;; WARN: Stack slot offset 108 signed mismatch
;; WARN: Stack slot offset 16 signed mismatch
;; WARN: Stack slot offset 112 signed mismatch
;; WARN: Stack slot offset 108 signed mismatch
;; WARN: Stack slot offset 112 signed mismatch
;; WARN: Stack slot offset 104 signed mismatch
;; WARN: Stack slot offset 108 signed mismatch
;; WARN: Stack slot offset 112 signed mismatch
;; WARN: Stack slot offset 108 signed mismatch
;; WARN: Stack slot offset 112 signed mismatch
;; WARN: Stack slot offset 104 signed mismatch
;; WARN: Stack slot offset 108 signed mismatch
;; WARN: Stack slot offset 112 signed mismatch
;; WARN: Stack slot offset 108 signed mismatch
;; WARN: Stack slot offset 112 signed mismatch
;; WARN: Stack slot offset 104 signed mismatch
;; WARN: Stack slot offset 108 signed mismatch
;; WARN: Stack slot offset 112 signed mismatch
;; WARN: Stack slot offset 108 signed mismatch
;; WARN: Stack slot offset 112 signed mismatch
;; WARN: Stack slot offset 104 signed mismatch
;; WARN: Stack slot offset 108 signed mismatch
;; WARN: Stack slot offset 112 signed mismatch
;; WARN: Stack slot offset 108 signed mismatch
;; WARN: Stack slot offset 36 signed mismatch
;; WARN: Stack slot offset 16 signed mismatch
;; WARN: Stack slot offset 104 signed mismatch
;; WARN: Stack slot offset 16 signed mismatch
;; WARN: Stack slot offset 16 signed mismatch
;; WARN: Stack slot offset 16 signed mismatch
;; WARN: Stack slot offset 108 signed mismatch
;; WARN: Stack slot offset 112 signed mismatch
;; WARN: Stack slot offset 108 signed mismatch
;; WARN: Stack slot offset 112 signed mismatch
;; WARN: Stack slot offset 116 signed mismatch
;; WARN: Stack slot offset 112 signed mismatch
;; WARN: Stack slot offset 108 signed mismatch
;; WARN: Stack slot offset 112 signed mismatch
;; WARN: Stack slot offset 108 signed mismatch
;; WARN: Stack slot offset 112 signed mismatch
;; WARN: Stack slot offset 108 signed mismatch
;; WARN: Stack slot offset 112 signed mismatch
;; WARN: Stack slot offset 108 signed mismatch
;; WARN: Stack slot offset 108 signed mismatch
;; WARN: Stack slot offset 112 signed mismatch
;; WARN: Stack slot offset 16 signed mismatch
;; WARN: Stack slot offset 112 signed mismatch
;; WARN: Stack slot offset 108 signed mismatch
;; WARN: Stack slot offset 108 signed mismatch
;; WARN: Stack slot offset 16 signed mismatch
;; WARN: Stack slot offset 112 signed mismatch
;; WARN: Stack slot offset 108 signed mismatch
;; WARN: Stack slot offset 112 signed mismatch
;; WARN: Stack slot offset 104 signed mismatch
;; WARN: Stack slot offset 108 signed mismatch
;; WARN: Stack slot offset 112 signed mismatch
;; WARN: Stack slot offset 108 signed mismatch
;; WARN: Stack slot offset 112 signed mismatch
;; WARN: Stack slot offset 104 signed mismatch
;; WARN: Stack slot offset 108 signed mismatch
;; WARN: Stack slot offset 112 signed mismatch
;; WARN: Stack slot offset 108 signed mismatch
;; WARN: Stack slot offset 112 signed mismatch
;; WARN: Stack slot offset 104 signed mismatch
;; WARN: Stack slot offset 108 signed mismatch
;; WARN: Stack slot offset 112 signed mismatch
;; WARN: Stack slot offset 108 signed mismatch
;; WARN: Stack slot offset 112 signed mismatch
;; WARN: Stack slot offset 108 signed mismatch
;; WARN: Stack slot offset 112 signed mismatch
;; WARN: Stack slot offset 108 signed mismatch
;; WARN: Stack slot offset 108 signed mismatch
;; WARN: Stack slot offset 112 signed mismatch
;; WARN: Stack slot offset 112 signed mismatch
;; WARN: Stack slot offset 108 signed mismatch
;; WARN: Stack slot offset 108 signed mismatch
;; WARN: Stack slot offset 16 signed mismatch
;; WARN: Stack slot offset 112 signed mismatch
;; WARN: Stack slot offset 108 signed mismatch
;; WARN: Stack slot offset 112 signed mismatch
;; WARN: Stack slot offset 104 signed mismatch
;; WARN: Stack slot offset 108 signed mismatch
;; WARN: Stack slot offset 112 signed mismatch
;; WARN: Stack slot offset 108 signed mismatch
;; WARN: Stack slot offset 112 signed mismatch
;; WARN: Stack slot offset 104 signed mismatch
;; WARN: Stack slot offset 108 signed mismatch
;; WARN: Stack slot offset 112 signed mismatch
;; WARN: Stack slot offset 108 signed mismatch
;; WARN: Stack slot offset 112 signed mismatch
;; WARN: Stack slot offset 104 signed mismatch
;; WARN: Stack slot offset 108 signed mismatch
;; WARN: Stack slot offset 112 signed mismatch
;; WARN: Stack slot offset 108 signed mismatch
;; WARN: Stack slot offset 112 signed mismatch
;; WARN: Stack slot offset 104 signed mismatch
;; WARN: Stack slot offset 108 signed mismatch
;; WARN: Stack slot offset 112 signed mismatch
;; WARN: Stack slot offset 108 signed mismatch
;; WARN: Stack slot offset 36 signed mismatch
;; WARN: Stack slot offset 16 signed mismatch
;; WARN: Stack slot offset 104 signed mismatch
;; WARN: Stack slot offset 16 signed mismatch
;; WARN: Stack slot offset 16 signed mismatch
;; WARN: Stack slot offset 16 signed mismatch
;; WARN: Stack slot offset 108 signed mismatch
;; WARN: Stack slot offset 112 signed mismatch
;; WARN: Stack slot offset 108 signed mismatch
;; WARN: Stack slot offset 112 signed mismatch
;; WARN: Stack slot offset 116 signed mismatch
;; WARN: Stack slot offset 112 signed mismatch
;; WARN: Stack slot offset 108 signed mismatch
;; WARN: Stack slot offset 112 signed mismatch
;; WARN: Stack slot offset 108 signed mismatch
;; WARN: Stack slot offset 112 signed mismatch
;; WARN: Stack slot offset 108 signed mismatch
;; WARN: Stack slot offset 112 signed mismatch
;; WARN: Stack slot offset 108 signed mismatch
;; WARN: Stack slot offset 108 signed mismatch
;; WARN: Stack slot offset 112 signed mismatch
;; WARN: Stack slot offset 16 signed mismatch
;; WARN: Stack slot offset 112 signed mismatch
;; WARN: Stack slot offset 108 signed mismatch
;; WARN: Stack slot offset 108 signed mismatch
;; WARN: Stack slot offset 16 signed mismatch
;; WARN: Stack slot offset 112 signed mismatch
;; WARN: Stack slot offset 108 signed mismatch
;; WARN: Stack slot offset 112 signed mismatch
;; WARN: Stack slot offset 104 signed mismatch
;; WARN: Stack slot offset 108 signed mismatch
;; WARN: Stack slot offset 112 signed mismatch
;; WARN: Stack slot offset 108 signed mismatch
;; WARN: Stack slot offset 112 signed mismatch
;; WARN: Stack slot offset 104 signed mismatch
;; WARN: Stack slot offset 108 signed mismatch
;; WARN: Stack slot offset 112 signed mismatch
;; WARN: Stack slot offset 108 signed mismatch
;; WARN: Stack slot offset 112 signed mismatch
;; WARN: Stack slot offset 104 signed mismatch
;; WARN: Stack slot offset 108 signed mismatch
;; WARN: Stack slot offset 112 signed mismatch
;; WARN: Stack slot offset 108 signed mismatch
;; WARN: Stack slot offset 112 signed mismatch
;; WARN: Stack slot offset 108 signed mismatch
;; WARN: Stack slot offset 112 signed mismatch
;; WARN: Stack slot offset 108 signed mismatch
;; WARN: Stack slot offset 108 signed mismatch
;; WARN: Stack slot offset 112 signed mismatch
;; WARN: Stack slot offset 112 signed mismatch
;; WARN: Stack slot offset 108 signed mismatch
;; WARN: Stack slot offset 108 signed mismatch
;; WARN: Stack slot offset 16 signed mismatch
;; WARN: Stack slot offset 112 signed mismatch
;; WARN: Stack slot offset 108 signed mismatch
;; WARN: Stack slot offset 112 signed mismatch
;; WARN: Stack slot offset 104 signed mismatch
;; WARN: Stack slot offset 108 signed mismatch
;; WARN: Stack slot offset 112 signed mismatch
;; WARN: Stack slot offset 108 signed mismatch
;; WARN: Stack slot offset 112 signed mismatch
;; WARN: Stack slot offset 104 signed mismatch
;; WARN: Stack slot offset 108 signed mismatch
;; WARN: Stack slot offset 112 signed mismatch
;; WARN: Stack slot offset 108 signed mismatch
;; WARN: Stack slot offset 112 signed mismatch
;; WARN: Stack slot offset 104 signed mismatch
;; WARN: Stack slot offset 108 signed mismatch
;; WARN: Stack slot offset 112 signed mismatch
;; WARN: Stack slot offset 108 signed mismatch
;; WARN: Stack slot offset 112 signed mismatch
;; WARN: Stack slot offset 104 signed mismatch
;; WARN: Stack slot offset 108 signed mismatch
;; WARN: Stack slot offset 112 signed mismatch
;; WARN: Stack slot offset 108 signed mismatch
;; WARN: Return type mismatch int vs none.
(defmethod draw-option ((this menu-secret-option) (arg0 progress) (arg1 font-context) (arg2 int) (arg3 symbol))
  (local-vars
    (sv-16 float)
    (sv-20 symbol)
    (sv-24 int)
    (sv-32 float)
    (sv-36 float)
    (sv-40 symbol)
    (sv-44 int)
    (sv-48 progress)
    (sv-96 int)
    (sv-104 int)
    (sv-108 float)
    (sv-112 int)
    (sv-116 int)
    (sv-120 hud-box)
    (sv-128 int)
    )
  (set! sv-16 (* 2.0 (- 0.5 (-> arg0 menu-transition))))
  (set! sv-20 (logtest? (-> *game-info* secrets) (game-secrets hero-mode)))
  (set! sv-24 (the int (-> *game-info* skill-total)))
  (set! sv-32 395.0)
  (set! sv-36 25.0)
  (set! sv-40 arg3)
  (set! sv-44 arg2)
  (set! sv-48 arg0)
  (set! sv-96 (if (not sv-20)
                  0
                  (-> this num-items)
                  )
        )
  (set! sv-104 (if (not sv-20)
                   (-> this num-items)
                   (+ (-> this num-items) (-> this num-hero-items))
                   )
        )
  (set! sv-108 (* (-> sv-48 sliding) sv-36))
  (set! sv-112 (-> this item-index))
  (set! sv-116 (-> this prev-item-index))
  (set! sv-120 (new 'stack-no-clear 'hud-box))
  (set! sv-128 205)
  (if (< sv-16 0.0)
      (set! sv-16 (the-as float 0.0))
      )
  (cond
    ((or (not (-> *bigmap* progress-minimap)) (< (-> this item-index) sv-96) (< sv-104 (-> this item-index)))
     (draw-busy-loading arg1)
     )
    (else
      (set! (-> this sprites 0 tex) (lookup-texture-by-id (new 'static 'texture-id :index #x5 :page #xc93)))
      (set! (-> this sprites 0 flags) (the-as uint 4))
      (set! (-> this sprites 0 scale-x) 0.64)
      (set! (-> this sprites 0 scale-y) 0.64)
      (let ((v1-32 (-> this sprites 0 color2)))
        (set! (-> v1-32 0) 128)
        (set! (-> v1-32 1) 128)
        (set! (-> v1-32 2) 128)
        (set! (-> v1-32 3) (the int (* 128.0 sv-16)))
        )
      (set! (-> this sprites 0 pos z) #xffffff)
      (set! (-> this sprites 0 pos w) 0)
      (set-hud-piece-position! (the-as hud-sprite (-> this sprites)) 100 128)
      (with-dma-buffer-add-bucket ((s3-0 (-> *display* frames (-> *display* on-screen) global-buf))
                                   (bucket-id progress)
                                   )
        ((method-of-type hud-sprite draw) (the-as hud-sprite (-> this sprites)) s3-0 (-> *level* default-level))
        )
      (set! (-> arg1 alpha) sv-16)
      (let ((a0-21 arg1))
        (set! (-> a0-21 flags) (font-flags kerning middle large))
        )
      (let ((a0-22 arg1))
        (set! (-> a0-22 color) (font-color progress))
        )
      (set! (-> arg1 origin x) 59.0)
      (let ((v1-54 arg1))
        (set! (-> v1-54 width) sv-32)
        )
      (let ((v1-55 arg1))
        (set! (-> v1-55 height) sv-36)
        )
      (let ((v1-56 arg1))
        (set! (-> v1-56 scale) 1.0)
        )
      (set! (-> arg1 origin y) 82.0)
      (let ((t9-5 draw-decoration-secrets)
            (a0-24 this)
            (a1-4 arg1)
            (a2-4 sv-16)
            (a3-2 339)
            )
        (t9-5 a0-24 a1-4 a2-4 (the-as text-id a3-2))
        )
      (let ((v1-58 arg1))
        (set! (-> v1-58 scale) 0.45)
        )
      (when (or (= (-> *setting-control* user-default language) (language-enum japanese))
                (= (-> *setting-control* user-default language) (language-enum korean))
                )
        (let ((v1-66 arg1))
          (set! (-> v1-66 scale) 0.53)
          )
        )
      (case (get-aspect-ratio)
        (('aspect4x3)
         (let ((v1-68 arg1))
           (set! (-> v1-68 height) (the float 185))
           )
         (set! (-> arg1 origin y) 133.0)
         )
        (('aspect16x9)
         (let ((v1-72 arg1))
           (set! (-> v1-72 height) (the float 185))
           )
         (set! (-> arg1 origin y) 133.0)
         )
        )
      (let ((a0-34 arg1))
        (set! (-> a0-34 flags) (font-flags kerning large))
        )
      (set! (-> arg1 origin x) 100.0)
      (let ((s4-1 print-game-text))
        (format
          (clear *temp-string*)
          "x~D ~S"
          sv-24
          (lookup-text! *common-text* (text-id progress-secrets-orb-label) #f)
          )
        (s4-1 *temp-string* arg1 #f 44 (bucket-id progress))
        )
      (set! (-> arg1 origin x) 100.0)
      (begin-scissor-secret sv-120 sv-48)
      (case (get-aspect-ratio)
        (('aspect16x9)
         (set! sv-128 195)
         )
        )
      (cond
        (sv-40
          (set! (-> arg1 origin y) (the float (+ (the int sv-108) 25 sv-128)))
          (draw-secret-list (-> this secret-items sv-112) sv-48 arg1 1 sv-40 sv-108)
          )
        ((>= (- sv-112 sv-116) 0)
         (when (>= (+ sv-112 -3) sv-96)
           (set! (-> arg1 origin y) (the float (+ (the int sv-108) -50 sv-128)))
           (draw-secret-list (-> this secret-items (+ sv-112 -3)) sv-48 arg1 0 sv-40 sv-108)
           )
         (when (>= (+ sv-112 -2) sv-96)
           (set! (-> arg1 origin y) (the float (+ (the int sv-108) -25 sv-128)))
           (draw-secret-list (-> this secret-items (+ sv-112 -2)) sv-48 arg1 0 sv-40 sv-108)
           )
         (set! (-> arg1 origin y) (the float (+ sv-128 (the int sv-108))))
         (when (>= (+ sv-112 -1) sv-96)
           (draw-highlight (+ sv-128 22) 22 sv-16)
           (draw-secret-list (-> this secret-items (+ sv-112 -1)) sv-48 arg1 0 sv-40 sv-108)
           )
         (set! (-> arg1 origin y) (the float (+ (the int sv-108) 25 sv-128)))
         (draw-highlight (+ sv-128 22) 22 sv-16)
         (draw-secret-list (-> this secret-items sv-112) sv-48 arg1 1 sv-40 sv-108)
         (when (< (+ sv-112 1) sv-104)
           (set! (-> arg1 origin y) (the float (+ (the int sv-108) 50 sv-128)))
           (draw-secret-list (-> this secret-items (+ sv-112 1)) sv-48 arg1 0 sv-40 sv-108)
           )
         (when (< (+ sv-112 2) sv-104)
           (set! (-> arg1 origin y) (the float (+ (the int sv-108) 75 sv-128)))
           (draw-secret-list (-> this secret-items (+ sv-112 2)) sv-48 arg1 0 sv-40 sv-108)
           )
         (when (< (+ sv-112 3) sv-104)
           (set! (-> arg1 origin y) (the float (+ (the int sv-108) 100 sv-128)))
           (draw-secret-list (-> this secret-items (+ sv-112 3)) sv-48 arg1 0 sv-40 sv-108)
           )
         )
        (else
          (when (>= (+ sv-112 -2) sv-96)
            (set! (-> arg1 origin y) (the float (+ (the int sv-108) -25 sv-128)))
            (draw-secret-list (-> this secret-items (+ sv-112 -2)) sv-48 arg1 0 sv-40 sv-108)
            )
          (set! (-> arg1 origin y) (the float (+ sv-128 (the int sv-108))))
          (if (>= (+ sv-112 -1) sv-96)
              (draw-secret-list (-> this secret-items (+ sv-112 -1)) sv-48 arg1 0 sv-40 sv-108)
              )
          (set! (-> arg1 origin y) (the float (+ (the int sv-108) 25 sv-128)))
          (draw-highlight (+ sv-128 22) 22 sv-16)
          (draw-secret-list (-> this secret-items sv-112) sv-48 arg1 1 sv-40 sv-108)
          (when (< (+ sv-112 1) sv-104)
            (set! (-> arg1 origin y) (the float (+ (the int sv-108) 50 sv-128)))
            (draw-secret-list (-> this secret-items (+ sv-112 1)) sv-48 arg1 0 sv-40 sv-108)
            )
          (when (< (+ sv-112 2) sv-104)
            (set! (-> arg1 origin y) (the float (+ (the int sv-108) 75 sv-128)))
            (draw-secret-list (-> this secret-items (+ sv-112 2)) sv-48 arg1 0 sv-40 sv-108)
            )
          (when (< (+ sv-112 3) sv-104)
            (set! (-> arg1 origin y) (the float (+ (the int sv-108) 100 sv-128)))
            (draw-secret-list (-> this secret-items (+ sv-112 3)) sv-48 arg1 0 sv-40 sv-108)
            )
          (when (< (+ sv-112 4) sv-104)
            (set! (-> arg1 origin y) (the float (+ (the int sv-108) 125 sv-128)))
            (draw-secret-list (-> this secret-items (+ sv-112 4)) sv-48 arg1 0 sv-40 sv-108)
            )
          )
        )
      (end-scissor-secret sv-120 1.0)
      (draw-up-down arg1)
      )
    )
  0
  (none)
  )

;; definition of type print-highscore-obj
(deftype print-highscore-obj (basic)
  ((self         menu-highscores-option)
   (index        int32)
   (previous     symbol)
   (place        int32)
   (score        float)
   (game-score   symbol)
   (context      font-context)
   (local-scale  float)
   (interp       float)
   )
  )

;; definition for method 3 of type print-highscore-obj
(defmethod inspect ((this print-highscore-obj))
  (when (not this)
    (set! this this)
    (goto cfg-4)
    )
  (format #t "[~8x] ~A~%" this (-> this type))
  (format #t "~1Tself: ~A~%" (-> this self))
  (format #t "~1Tindex: ~D~%" (-> this index))
  (format #t "~1Tprevious: ~A~%" (-> this previous))
  (format #t "~1Tplace: ~D~%" (-> this place))
  (format #t "~1Tscore: ~f~%" (-> this score))
  (format #t "~1Tgame-score: ~A~%" (-> this game-score))
  (format #t "~1Tcontext: ~A~%" (-> this context))
  (format #t "~1Tlocal-scale: ~f~%" (-> this local-scale))
  (format #t "~1Tinterp: ~f~%" (-> this interp))
  (label cfg-4)
  this
  )

;; definition for function draw-highscore-icon
(defun draw-highscore-icon ((arg0 menu-highscores-option) (arg1 texture-id) (arg2 int) (arg3 int) (arg4 float))
  (set! (-> arg0 sprites 0 tex) (lookup-texture-by-id arg1))
  (set! (-> arg0 sprites 0 scale-x) arg4)
  (set! (-> arg0 sprites 0 scale-y) arg4)
  (set-hud-piece-position! (the-as hud-sprite (-> arg0 sprites)) arg2 arg3)
  (with-dma-buffer-add-bucket ((s4-1 (-> *display* frames (-> *display* on-screen) global-buf))
                               (bucket-id progress)
                               )
    ((method-of-type hud-sprite draw) (the-as hud-sprite (-> arg0 sprites)) s4-1 (-> *level* default-level))
    )
  )

;; definition for function draw-highscore-cup
(defun draw-highscore-cup ((highscore-option menu-highscores-option) (arg1 int) (arg2 int) (arg3 int) (arg4 float) (arg5 float))
  "First int is an enum"
  (let ((a0-1 (the-as uint #xc9300300)))
    (case arg1
      ((3)
       (set! a0-1 (the-as uint #xc9300300))
       )
      ((2)
       (set! a0-1 (the-as uint #xc9300a00))
       )
      ((1)
       (set! a0-1 (the-as uint #xc9300d00))
       )
      )
    (when (nonzero? arg1)
      (set! (-> highscore-option sprites 0 flags) (the-as uint 4))
      (let ((v1-10 (-> highscore-option sprites 0 color2)))
        (set! (-> v1-10 0) 128)
        (set! (-> v1-10 1) 128)
        (set! (-> v1-10 2) 128)
        (set! (-> v1-10 3) (the int (* 128.0 arg5)))
        )
      (set! (-> highscore-option sprites 0 pos z) #xffffff)
      (set! (-> highscore-option sprites 0 pos w) 0)
      (set! (-> highscore-option sprites 0 tex) (lookup-texture-by-id (the-as texture-id a0-1)))
      (set! (-> highscore-option sprites 0 scale-x) arg4)
      (set! (-> highscore-option sprites 0 scale-y) arg4)
      (set-hud-piece-position! (the-as hud-sprite (-> highscore-option sprites)) arg2 arg3)
      (with-dma-buffer-add-bucket ((s4-1 (-> *display* frames (-> *display* on-screen) global-buf))
                                   (bucket-id progress)
                                   )
        ((method-of-type hud-sprite draw)
         (the-as hud-sprite (-> highscore-option sprites))
         s4-1
         (-> *level* default-level)
         )
        )
      )
    )
  )

;; definition for function get-highscore-score
(defun get-highscore-score ((highscore-index int))
  (let ((score-array-index 11))
    (let ((index highscore-index))
      (cond
        ((zero? index)
         (set! score-array-index 4)
         )
        ((= index 1)
         (set! score-array-index 5)
         )
        ((= index 2)
         (set! score-array-index 6)
         )
        ((= index 3)
         (set! score-array-index 7)
         )
        ((= index 4)
         (set! score-array-index 10)
         )
        ((= index 5)
         (set! score-array-index 13)
         )
        ((= index 6)
         (set! score-array-index 12)
         )
        ((= index 7)
         (set! score-array-index 11)
         )
        ((= index 8)
         (set! score-array-index 14)
         )
        ((= index 9)
         (set! score-array-index 15)
         )
        ((= index 10)
         (set! score-array-index 18)
         )
        ((= index 11)
         (set! score-array-index 17)
         )
        ((= index 12)
         (set! score-array-index 16)
         )
        ((= index 13)
         (set! score-array-index 8)
         )
        ((= index 14)
         (set! score-array-index 9)
         )
        )
      )
    score-array-index
    )
  )

;; definition for function eval-highscore
(defun eval-highscore ((print-highscore-info print-highscore-obj))
  (get-rank
    (-> *highscore-info-array* (get-highscore-score (-> print-highscore-info index)))
    (-> print-highscore-info score)
    )
  )

;; definition for function str-print-time
(defun str-print-time ((time float))
  0
  0
  0
  (let* ((minutes (the int (* 0.016666668 time)))
         (remainder-minutes (- time (* 60.0 (the float minutes))))
         (seconds (the int remainder-minutes))
         (remainder-seconds (- remainder-minutes (the float seconds)))
         (milliseconds (the int (* 1000.0 remainder-seconds)))
         )
    (format (clear *temp-string*) "~d:~2,'0,d:~3,'0,d" minutes seconds milliseconds)
    )
  *temp-string*
  )

;; definition for function print-highscore
;; WARN: Stack slot offset 20 signed mismatch
;; WARN: Stack slot offset 20 signed mismatch
;; WARN: Stack slot offset 20 signed mismatch
;; WARN: Stack slot offset 20 signed mismatch
;; WARN: Stack slot offset 20 signed mismatch
;; WARN: Stack slot offset 20 signed mismatch
;; WARN: Stack slot offset 20 signed mismatch
;; WARN: Stack slot offset 20 signed mismatch
;; WARN: Stack slot offset 20 signed mismatch
;; WARN: Stack slot offset 20 signed mismatch
;; WARN: Stack slot offset 20 signed mismatch
;; WARN: Stack slot offset 20 signed mismatch
;; WARN: Stack slot offset 20 signed mismatch
;; WARN: Stack slot offset 20 signed mismatch
;; WARN: Stack slot offset 20 signed mismatch
;; WARN: Stack slot offset 20 signed mismatch
;; WARN: Stack slot offset 20 signed mismatch
;; WARN: Stack slot offset 20 signed mismatch
;; WARN: Stack slot offset 20 signed mismatch
;; WARN: Stack slot offset 20 signed mismatch
;; WARN: Stack slot offset 20 signed mismatch
;; WARN: Stack slot offset 20 signed mismatch
;; WARN: Stack slot offset 20 signed mismatch
;; WARN: Stack slot offset 20 signed mismatch
;; WARN: Stack slot offset 20 signed mismatch
;; WARN: Stack slot offset 20 signed mismatch
;; WARN: Stack slot offset 20 signed mismatch
;; WARN: Stack slot offset 20 signed mismatch
;; WARN: Stack slot offset 20 signed mismatch
;; WARN: Stack slot offset 20 signed mismatch
;; WARN: Stack slot offset 20 signed mismatch
;; WARN: Stack slot offset 20 signed mismatch
(defun print-highscore ((arg0 print-highscore-obj))
  (local-vars (sv-16 font-context) (sv-20 float) (sv-24 int) (sv-32 int) (sv-40 print-highscore-obj))
  (set! sv-16 (-> arg0 context))
  (set! sv-20 (-> arg0 interp))
  (set! sv-24 50)
  (set! sv-32 (if (= (get-aspect-ratio) 'aspect4x3)
                  320
                  300
                  )
        )
  (set! sv-40 arg0)
  (let ((a0-1 sv-16))
    (set! (-> a0-1 flags) (font-flags kerning large))
    )
  (+! (-> sv-16 origin x) (the float sv-24))
  (let ((v1-8 (-> sv-40 place)))
    (cond
      ((zero? v1-8)
       (let ((gp-1 print-game-text))
         (format (clear *temp-string*) "~S" (lookup-text! *common-text* (text-id progress-highscores-1st) #f))
         (gp-1 *temp-string* sv-16 #f 44 (bucket-id progress))
         )
       (if (not (-> sv-40 previous))
           (draw-highscore-cup
             (-> sv-40 self)
             (eval-highscore sv-40)
             (+ (the int sv-20) 112)
             174
             0.25
             (-> sv-40 local-scale)
             )
           )
       )
      ((= v1-8 1)
       (let ((v1-18 sv-16))
         (set! (-> v1-18 scale) 0.5)
         )
       (+! (-> sv-16 origin y) 23.0)
       (let ((gp-3 print-game-text))
         (format (clear *temp-string*) "~S" (lookup-text! *common-text* (text-id progress-highscores-2nd) #f))
         (gp-3 *temp-string* sv-16 #f 44 (bucket-id progress))
         )
       (if (not (-> sv-40 previous))
           (draw-highscore-cup
             (-> sv-40 self)
             (eval-highscore sv-40)
             (+ (the int sv-20) 111)
             197
             0.22
             (-> sv-40 local-scale)
             )
           )
       )
      ((= v1-8 2)
       (let ((v1-31 sv-16))
         (set! (-> v1-31 scale) 0.4)
         )
       (+! (-> sv-16 origin y) 20.0)
       (let ((gp-5 print-game-text))
         (format (clear *temp-string*) "~S" (lookup-text! *common-text* (text-id progress-highscores-3rd) #f))
         (gp-5 *temp-string* sv-16 #f 44 (bucket-id progress))
         )
       (if (not (-> sv-40 previous))
           (draw-highscore-cup
             (-> sv-40 self)
             (eval-highscore sv-40)
             (+ (the int sv-20) 110)
             217
             0.2
             (-> sv-40 local-scale)
             )
           )
       )
      ((= v1-8 3)
       (let ((v1-44 sv-16))
         (set! (-> v1-44 scale) 0.3)
         )
       (+! (-> sv-16 origin y) 15.0)
       (let ((gp-7 print-game-text))
         (format (clear *temp-string*) "~S" (lookup-text! *common-text* (text-id progress-highscores-4th) #f))
         (gp-7 *temp-string* sv-16 #f 44 (bucket-id progress))
         )
       (if (not (-> sv-40 previous))
           (draw-highscore-cup
             (-> sv-40 self)
             (eval-highscore sv-40)
             (+ (the int sv-20) 109)
             232
             0.15
             (-> sv-40 local-scale)
             )
           )
       )
      ((= v1-8 4)
       (+! (-> sv-16 origin y) 12.0)
       (let ((gp-9 print-game-text))
         (format (clear *temp-string*) "~S" (lookup-text! *common-text* (text-id progress-highscores-5th) #f))
         (gp-9 *temp-string* sv-16 #f 44 (bucket-id progress))
         )
       (if (not (-> sv-40 previous))
           (draw-highscore-cup
             (-> sv-40 self)
             (eval-highscore sv-40)
             (+ (the int sv-20) 109)
             244
             0.15
             (-> sv-40 local-scale)
             )
           )
       )
      ((= v1-8 5)
       (+! (-> sv-16 origin y) 12.0)
       (let ((gp-11 print-game-text))
         (format (clear *temp-string*) "~S" (lookup-text! *common-text* (text-id progress-highscores-6th) #f))
         (gp-11 *temp-string* sv-16 #f 44 (bucket-id progress))
         )
       (if (not (-> sv-40 previous))
           (draw-highscore-cup
             (-> sv-40 self)
             (eval-highscore sv-40)
             (+ (the int sv-20) 109)
             256
             0.15
             (-> sv-40 local-scale)
             )
           )
       )
      ((= v1-8 6)
       (+! (-> sv-16 origin y) 12.0)
       (let ((gp-13 print-game-text))
         (format (clear *temp-string*) "~S" (lookup-text! *common-text* (text-id progress-highscores-7th) #f))
         (gp-13 *temp-string* sv-16 #f 44 (bucket-id progress))
         )
       (if (not (-> sv-40 previous))
           (draw-highscore-cup
             (-> sv-40 self)
             (eval-highscore sv-40)
             (+ (the int sv-20) 109)
             268
             0.15
             (-> sv-40 local-scale)
             )
           )
       )
      ((= v1-8 7)
       (+! (-> sv-16 origin y) 12.0)
       (let ((gp-15 print-game-text))
         (format (clear *temp-string*) "~S" (lookup-text! *common-text* (text-id progress-highscores-8th) #f))
         (gp-15 *temp-string* sv-16 #f 44 (bucket-id progress))
         )
       (if (not (-> sv-40 previous))
           (draw-highscore-cup
             (-> sv-40 self)
             (eval-highscore sv-40)
             (+ (the int sv-20) 109)
             280
             0.15
             (-> sv-40 local-scale)
             )
           )
       )
      )
    )
  (+! (-> sv-16 origin x) (the float sv-32))
  (let ((a0-67 sv-16))
    (set! (-> a0-67 flags) (font-flags kerning right large))
    )
  (cond
    ((-> sv-40 game-score)
     (let ((gp-17 print-game-text))
       (format (clear *temp-string*) "~D" (the int (-> sv-40 score)))
       (gp-17 *temp-string* sv-16 #f 44 (bucket-id progress))
       )
     )
    (else
      (print-game-text (str-print-time (-> sv-40 score)) sv-16 #f 44 (bucket-id progress))
      )
    )
  (let ((a0-73 sv-16))
    (set! (-> a0-73 flags) (font-flags kerning large))
    )
  (set! (-> sv-16 origin x) (- (-> sv-16 origin x) (the float (+ sv-24 sv-32))))
  )

;; definition for function get-highscore-text
;; WARN: Return type mismatch int vs text-id.
(defun get-highscore-text ((highscore-index int))
  (let ((text-id 319))
    (let ((index highscore-index))
      (cond
        ((zero? index)
         (set! text-id 323)
         )
        ((= index 1)
         (set! text-id 323)
         )
        ((= index 2)
         (set! text-id 323)
         )
        ((= index 3)
         (set! text-id 323)
         )
        ((= index 4)
         (set! text-id 330)
         )
        ((= index 5)
         (set! text-id 319)
         )
        ((= index 6)
         (set! text-id 319)
         )
        ((= index 7)
         (set! text-id 319)
         )
        ((= index 8)
         (set! text-id 319)
         )
        ((= index 9)
         (set! text-id 319)
         )
        ((= index 10)
         (set! text-id 319)
         )
        ((= index 11)
         (set! text-id 319)
         )
        ((= index 12)
         (set! text-id 319)
         )
        ((= index 13)
         (set! text-id 328)
         )
        ((= index 14)
         (set! text-id 329)
         )
        )
      )
    (the-as text-id text-id)
    )
  )

;; definition for function get-highscore-text-sub
;; WARN: Return type mismatch int vs text-id.
(defun get-highscore-text-sub ((highscore-index int))
  (let ((id 320))
    (let ((index highscore-index))
      (cond
        ((zero? index)
         (set! id 324)
         )
        ((= index 1)
         (set! id 325)
         )
        ((= index 2)
         (set! id 326)
         )
        ((= index 3)
         (set! id 327)
         )
        ((= index 4)
         (set! id 333)
         )
        ((= index 5)
         (set! id 322)
         )
        ((= index 6)
         (set! id 321)
         )
        ((= index 7)
         (set! id 320)
         )
        ((= index 8)
         (set! id 337)
         )
        ((= index 9)
         (set! id 338)
         )
        ((= index 10)
         (set! id 336)
         )
        ((= index 11)
         (set! id 335)
         )
        ((= index 12)
         (set! id 334)
         )
        ((= index 13)
         (set! id 331)
         )
        ((= index 14)
         (set! id 332)
         )
        )
      )
    (the-as text-id id)
    )
  )

;; definition for function get-highscore-icon
;; WARN: Return type mismatch uint vs texture-id.
(defun get-highscore-icon ((highscore-index-arg int))
  (let ((texture (new 'static 'texture-id :index #x10 :page #xc93)))
    (let ((highscore-index highscore-index-arg))
      (cond
        ((zero? highscore-index)
         (set! texture (new 'static 'texture-id :index #x10 :page #xc93))
         )
        ((= highscore-index 1)
         (set! texture (new 'static 'texture-id :index #x12 :page #xc93))
         )
        ((= highscore-index 2)
         (set! texture (new 'static 'texture-id :index #x13 :page #xc93))
         )
        ((= highscore-index 3)
         (set! texture (new 'static 'texture-id :index #x11 :page #xc93))
         )
        ((= highscore-index 4)
         (set! texture (new 'static 'texture-id :index #xe :page #xc93))
         )
        ((= highscore-index 5)
         (set! texture (new 'static 'texture-id :index #x1 :page #xc93))
         )
        ((= highscore-index 6)
         (set! texture (new 'static 'texture-id :index #x1 :page #xc93))
         )
        ((= highscore-index 7)
         (set! texture (new 'static 'texture-id :index #x1 :page #xc93))
         )
        ((= highscore-index 8)
         (set! texture (new 'static 'texture-id :index #x1 :page #xc93))
         )
        ((= highscore-index 9)
         (set! texture (new 'static 'texture-id :index #x1 :page #xc93))
         )
        ((= highscore-index 10)
         (set! texture (new 'static 'texture-id :index #x1 :page #xc93))
         )
        ((= highscore-index 11)
         (set! texture (new 'static 'texture-id :index #x1 :page #xc93))
         )
        ((= highscore-index 12)
         (set! texture (new 'static 'texture-id :index #x1 :page #xc93))
         )
        ((= highscore-index 13)
         (set! texture (new 'static 'texture-id :index #x16 :page #xc93))
         )
        ((= highscore-index 14)
         (set! texture (new 'static 'texture-id :index #x17 :page #xc93))
         )
        )
      )
    (the-as texture-id texture)
    )
  )

;; definition for function get-highscore-type
(defun get-highscore-type ((highscore-index-arg int))
  "Given a highscore index, return it's type as a symbol
@param highscore-index-arg something
@returns The type, as as symbol.  Either `'game` or `'race`"
  (let ((highscore-type 'game))
    (let ((highscore-index highscore-index-arg))
      (cond
        ((zero? highscore-index)
         (set! highscore-type 'game)
         )
        ((= highscore-index 5)
         (set! highscore-type 'race)
         )
        ((= highscore-index 6)
         (set! highscore-type 'race)
         )
        ((= highscore-index 7)
         (set! highscore-type 'race)
         )
        ((= highscore-index 8)
         (set! highscore-type 'race)
         )
        ((= highscore-index 9)
         (set! highscore-type 'race)
         )
        ((= highscore-index 10)
         (set! highscore-type 'race)
         )
        ((= highscore-index 11)
         (set! highscore-type 'race)
         )
        ((= highscore-index 12)
         (set! highscore-type 'race)
         )
        ((= highscore-index 13)
         (set! highscore-type 'game)
         )
        )
      )
    highscore-type
    )
  )

;; definition for function highscore-available?
(defun highscore-available? ((highscore-index int))
  (let ((available? #f))
    (let ((index highscore-index))
      (cond
        ((zero? index)
         (set! available? #t)
         )
        ((= index 1)
         (set! available?
               (logtest? (-> *game-info* sub-task-list (game-task-node city-yellow-gun-training-introduction) flags)
                         (game-task-node-flag closed)
                         )
               )
         )
        ((= index 2)
         (set! available? (logtest? (-> *game-info* secrets) (game-secrets gungame-blue)))
         )
        ((= index 3)
         (set! available? (logtest? (-> *game-info* secrets) (game-secrets gungame-dark)))
         )
        ((= index 4)
         (set! available? (logtest? (-> *game-info* sub-task-list (game-task-node stadium-board1-introduction) flags)
                                    (game-task-node-flag closed)
                                    )
               )
         )
        ((= index 5)
         (set! available?
               (logtest? (-> *game-info* sub-task-list (game-task-node stadium-race-class3-introduction) flags)
                         (game-task-node-flag closed)
                         )
               )
         )
        ((= index 6)
         (set! available?
               (logtest? (-> *game-info* sub-task-list (game-task-node stadium-race-class2-introduction) flags)
                         (game-task-node-flag closed)
                         )
               )
         )
        ((= index 7)
         (set! available?
               (logtest? (-> *game-info* sub-task-list (game-task-node stadium-race-class1-introduction) flags)
                         (game-task-node-flag closed)
                         )
               )
         )
        ((= index 8)
         (set! available?
               (or (logtest? (-> *game-info* sub-task-list (game-task-node city-burning-bush-race-port-introduction) flags)
                             (game-task-node-flag closed)
                             )
                   (open? (-> *game-info* sub-task-list (game-task-node city-burning-bush-race-port-introduction)))
                   )
               )
         )
        ((= index 9)
         (set! available?
               (or (logtest? (-> *game-info* sub-task-list (game-task-node city-burning-bush-race-errol-introduction) flags)
                             (game-task-node-flag closed)
                             )
                   (open? (-> *game-info* sub-task-list (game-task-node city-burning-bush-race-errol-introduction)))
                   )
               )
         )
        ((= index 10)
         (set! available? (logtest? (-> *game-info* secrets) (game-secrets reverse-races)))
         )
        ((= index 11)
         (set! available? (logtest? (-> *game-info* secrets) (game-secrets reverse-races)))
         )
        ((= index 12)
         (set! available? (logtest? (-> *game-info* secrets) (game-secrets reverse-races)))
         )
        ((= index 13)
         (set! available?
               (logtest? (-> *game-info* sub-task-list (game-task-node city-play-onin-game-introduction) flags)
                         (game-task-node-flag closed)
                         )
               )
         )
        ((= index 14)
         (set! available? (logtest? (-> *game-info* sub-task-list (game-task-node city-whack-introduction) flags)
                                    (game-task-node-flag closed)
                                    )
               )
         )
        )
      )
    available?
    )
  )

;; definition for function get-num-highscores
(defun get-num-highscores ()
  (let ((count 0))
    (dotimes (max-highscores 15)
      (if (highscore-available? max-highscores)
          (+! count 1)
          )
      )
    count
    )
  )

;; definition for function get-next-highscore
(defun get-next-highscore ((current-highscore-index int))
  (let ((max-highscores 15)
        (index-change 1)
        (selected-index -1)
        )
    (+ current-highscore-index index-change)
    (while (and (= selected-index -1) (< index-change max-highscores))
      (let ((curr-index (+ current-highscore-index index-change)))
        (+! index-change 1)
        (if (highscore-available? (mod curr-index max-highscores))
            (set! selected-index (mod curr-index max-highscores))
            )
        )
      )
    (if (= selected-index -1)
        (set! selected-index current-highscore-index)
        )
    selected-index
    )
  )

;; definition for function get-prev-highscore
(defun get-prev-highscore ((arg0 int))
  (let ((max-highscores 15)
        (index-change 1)
        (selected-index -1)
        )
    (+ arg0 index-change)
    (while (and (= selected-index -1) (< index-change max-highscores))
      (let ((curr-index (- arg0 index-change)))
        (+! index-change 1)
        (if (< curr-index 0)
            (set! curr-index (+ max-highscores curr-index))
            )
        (let ((highscore-available-fn highscore-available?)
              (normalized-index (abs curr-index))
              )
          (if (highscore-available-fn normalized-index)
              (set! selected-index (abs curr-index))
              )
          )
        )
      )
    (if (= selected-index -1)
        (set! selected-index arg0)
        )
    selected-index
    )
  )

;; definition for function get-highscore-icon-scale
(defun get-highscore-icon-scale ((highscore-index int))
  (let ((scale (if (= (get-aspect-ratio) 'aspect4x3)
                   1.0
                   1.0
                   )
               )
        )
    (let ((guncourse-scale 0.6)
          (race-scale 0.8)
          )
      (cond
        ((zero? highscore-index)
         (set! scale guncourse-scale)
         )
        ((= highscore-index 1)
         (set! scale guncourse-scale)
         )
        ((= highscore-index 2)
         (set! scale guncourse-scale)
         )
        ((= highscore-index 3)
         (set! scale guncourse-scale)
         )
        ((= highscore-index 4)
         (set! scale 0.5)
         )
        ((= highscore-index 5)
         (set! scale race-scale)
         )
        ((= highscore-index 6)
         (set! scale race-scale)
         )
        ((= highscore-index 7)
         (set! scale race-scale)
         )
        ((= highscore-index 8)
         (set! scale race-scale)
         )
        ((= highscore-index 9)
         (set! scale race-scale)
         )
        ((= highscore-index 10)
         (set! scale race-scale)
         )
        ((= highscore-index 11)
         (set! scale race-scale)
         )
        ((= highscore-index 12)
         (set! scale race-scale)
         )
        ((= highscore-index 13)
         (set! scale 0.7)
         )
        ((= highscore-index 14)
         (set! scale 0.7)
         )
        )
      )
    scale
    )
  )

;; definition for function get-highscore-icon-xoffset
(defun get-highscore-icon-xoffset ((highscore-index int))
  (if (= (get-aspect-ratio) 'aspect4x3)
      435
      410
      )
  )

;; definition for function get-highscore-icon-yoffset
(defun get-highscore-icon-yoffset ((highscore-index int))
  (let ((offset (if (= (get-aspect-ratio) 'aspect4x3)
                    130
                    120
                    )
                )
        )
    (let ((guncourse-offset 130)
          (race-offset 120)
          )
      (cond
        ((zero? highscore-index)
         (set! offset guncourse-offset)
         )
        ((= highscore-index 1)
         (set! offset guncourse-offset)
         )
        ((= highscore-index 2)
         (set! offset guncourse-offset)
         )
        ((= highscore-index 3)
         (set! offset guncourse-offset)
         )
        ((= highscore-index 5)
         (set! offset race-offset)
         )
        ((= highscore-index 6)
         (set! offset race-offset)
         )
        ((= highscore-index 7)
         (set! offset race-offset)
         )
        ((= highscore-index 8)
         (set! offset race-offset)
         )
        ((= highscore-index 9)
         (set! offset race-offset)
         )
        ((= highscore-index 10)
         (set! offset race-offset)
         )
        ((= highscore-index 11)
         (set! offset race-offset)
         )
        ((= highscore-index 12)
         (set! offset race-offset)
         )
        ((= highscore-index 13)
         (set! offset 125)
         )
        ((= highscore-index 14)
         (set! offset 125)
         )
        )
      )
    offset
    )
  )

;; definition for method 10 of type menu-highscores-option
;; WARN: Stack slot offset 104 signed mismatch
;; WARN: Stack slot offset 104 signed mismatch
;; WARN: Stack slot offset 96 signed mismatch
;; WARN: Stack slot offset 96 signed mismatch
;; WARN: Stack slot offset 100 signed mismatch
;; WARN: Stack slot offset 100 signed mismatch
;; WARN: Stack slot offset 96 signed mismatch
;; WARN: Stack slot offset 96 signed mismatch
;; WARN: Stack slot offset 120 signed mismatch
;; WARN: Stack slot offset 120 signed mismatch
;; WARN: Stack slot offset 120 signed mismatch
;; WARN: Stack slot offset 120 signed mismatch
;; WARN: Stack slot offset 96 signed mismatch
;; WARN: Stack slot offset 120 signed mismatch
;; WARN: Stack slot offset 108 signed mismatch
;; WARN: Stack slot offset 124 signed mismatch
;; WARN: Stack slot offset 124 signed mismatch
;; WARN: Stack slot offset 124 signed mismatch
;; WARN: Stack slot offset 124 signed mismatch
;; WARN: Stack slot offset 96 signed mismatch
;; WARN: Stack slot offset 120 signed mismatch
;; WARN: Stack slot offset 108 signed mismatch
;; WARN: Stack slot offset 96 signed mismatch
;; WARN: Stack slot offset 104 signed mismatch
;; WARN: Stack slot offset 104 signed mismatch
;; WARN: Stack slot offset 96 signed mismatch
;; WARN: Stack slot offset 96 signed mismatch
;; WARN: Stack slot offset 100 signed mismatch
;; WARN: Stack slot offset 100 signed mismatch
;; WARN: Stack slot offset 96 signed mismatch
;; WARN: Stack slot offset 120 signed mismatch
;; WARN: Stack slot offset 120 signed mismatch
;; WARN: Stack slot offset 120 signed mismatch
;; WARN: Stack slot offset 120 signed mismatch
;; WARN: Stack slot offset 96 signed mismatch
;; WARN: Stack slot offset 120 signed mismatch
;; WARN: Stack slot offset 108 signed mismatch
;; WARN: Stack slot offset 124 signed mismatch
;; WARN: Stack slot offset 124 signed mismatch
;; WARN: Stack slot offset 124 signed mismatch
;; WARN: Stack slot offset 124 signed mismatch
;; WARN: Stack slot offset 96 signed mismatch
;; WARN: Stack slot offset 120 signed mismatch
;; WARN: Stack slot offset 108 signed mismatch
;; WARN: Stack slot offset 104 signed mismatch
;; WARN: Stack slot offset 104 signed mismatch
;; WARN: Stack slot offset 96 signed mismatch
;; WARN: Stack slot offset 96 signed mismatch
;; WARN: Stack slot offset 100 signed mismatch
;; WARN: Stack slot offset 100 signed mismatch
;; WARN: Stack slot offset 96 signed mismatch
;; WARN: Stack slot offset 96 signed mismatch
;; WARN: Stack slot offset 120 signed mismatch
;; WARN: Stack slot offset 120 signed mismatch
;; WARN: Stack slot offset 120 signed mismatch
;; WARN: Stack slot offset 120 signed mismatch
;; WARN: Stack slot offset 96 signed mismatch
;; WARN: Stack slot offset 120 signed mismatch
;; WARN: Stack slot offset 108 signed mismatch
;; WARN: Stack slot offset 124 signed mismatch
;; WARN: Stack slot offset 124 signed mismatch
;; WARN: Stack slot offset 124 signed mismatch
;; WARN: Stack slot offset 124 signed mismatch
;; WARN: Stack slot offset 96 signed mismatch
;; WARN: Stack slot offset 120 signed mismatch
;; WARN: Stack slot offset 108 signed mismatch
;; WARN: Stack slot offset 96 signed mismatch
;; WARN: Stack slot offset 120 signed mismatch
;; WARN: Stack slot offset 120 signed mismatch
;; WARN: Stack slot offset 120 signed mismatch
;; WARN: Stack slot offset 96 signed mismatch
;; WARN: Stack slot offset 120 signed mismatch
;; WARN: Stack slot offset 108 signed mismatch
;; WARN: Stack slot offset 124 signed mismatch
;; WARN: Stack slot offset 124 signed mismatch
;; WARN: Stack slot offset 124 signed mismatch
;; WARN: Stack slot offset 124 signed mismatch
;; WARN: Stack slot offset 96 signed mismatch
;; WARN: Stack slot offset 120 signed mismatch
;; WARN: Stack slot offset 108 signed mismatch
;; WARN: Return type mismatch int vs none.
<<<<<<< HEAD
(defmethod draw-option ((this menu-highscores-option) (arg0 progress) (arg1 font-context) (arg2 int) (arg3 symbol))
=======
(defmethod draw-option menu-highscores-option ((this menu-highscores-option)
                                             (progress progress)
                                             (font-ctx font-context)
                                             (option-index int)
                                             (selected? symbol)
                                             )
>>>>>>> 2ce7b365
  (local-vars
    (sv-96 float)
    (sv-100 float)
    (sv-104 float)
    (sv-108 float)
    (sv-112 hud-box)
    (sv-116 print-highscore-obj)
    (sv-120 float)
    (sv-124 float)
    (sv-128 symbol)
    (sv-132 int)
    (sv-136 progress)
    (sv-140 font-context)
    (sv-144 menu-highscores-option)
    )
  (set! sv-96 (* 2.0 (- 0.5 (-> progress menu-transition))))
  (set! sv-100 0.22)
  (set! sv-104 395.0)
  (set! sv-108 (-> font-ctx origin x))
  (set! sv-112 (new 'stack-no-clear 'hud-box))
  (set! sv-116 (new 'stack 'print-highscore-obj))
  (set! sv-120 (* (-> progress sliding) sv-104))
  (set! sv-124 (* (-> progress sliding-off) (-> this slide-dir) sv-104))
  (set! sv-128 selected?)
  (set! sv-132 option-index)
  (set! sv-136 progress)
  (set! sv-140 font-ctx)
  (set! sv-144 this)
  (if (< sv-96 0.0)
      (set! sv-96 (the-as float 0.0))
      )
  (cond
    ((not (-> *bigmap* progress-minimap))
     (draw-busy-loading sv-140)
     )
    (else
      (set! (-> sv-140 alpha) sv-96)
      (let ((v1-16 sv-140))
        (set! (-> v1-16 scale) 1.0)
        )
      (let ((a0-4 sv-140))
        (set! (-> a0-4 flags) (font-flags kerning middle large))
        )
      (let ((a0-5 sv-140))
        (set! (-> a0-5 color) (font-color progress))
        )
      (set! (-> sv-140 origin x) 59.0)
      (set! (-> sv-140 origin y) 78.0)
      (let ((v1-23 sv-140))
        (set! (-> v1-23 width) sv-104)
        )
      (let ((v1-24 sv-140))
        (set! (-> v1-24 height) 215.0)
        )
      (begin-scissor sv-112 sv-136)
      (set! (-> sv-144 sprites 0 tex) (lookup-texture-by-id (new 'static 'texture-id :index #x3 :page #xc93)))
      (set! (-> sv-144 sprites 0 flags) (the-as uint 4))
      (set! (-> sv-144 sprites 0 scale-x) sv-100)
      (set! (-> sv-144 sprites 0 scale-y) sv-100)
      (let ((v1-33 (-> sv-144 sprites 0 color2)))
        (set! (-> v1-33 0) 128)
        (set! (-> v1-33 1) 128)
        (set! (-> v1-33 2) 128)
        (set! (-> v1-33 3) (the int (* 128.0 sv-96)))
        )
      (set! (-> sv-144 sprites 0 pos z) #xfffff0)
      (set! (-> sv-144 sprites 0 pos w) 0)
      (if (= (-> *setting-control* user-default language) (language-enum spanish))
          (draw-decoration sv-144 sv-140 sv-96 (text-id progress-root-highscores) #t 0.8)
          (draw-decoration sv-144 sv-140 sv-96 (text-id progress-root-highscores) #t 0.95)
          )
      (let ((v1-39 sv-140))
        (set! (-> v1-39 scale) 0.6)
        )
      (let ((v1-40 sv-140))
        (set! (-> v1-40 height) 185.0)
        )
      (+! (-> sv-140 origin y) 46.0)
      (set! (-> sv-140 origin x) 65.0)
      (let ((v1-46 sv-140))
        (set! (-> v1-46 width) (the float 367))
        )
      (let ((a0-23 sv-140))
        (set! (-> a0-23 flags) (font-flags kerning large))
        )
      (let ((a0-24 sv-140))
        (set! (-> a0-24 color) (font-color progress-force-selected))
        )
      (set! (-> sv-140 origin x) (+ 20.0 sv-120 (-> sv-140 origin x)))
      (let ((v1-53 sv-140))
        (set! (-> v1-53 scale) 0.75)
        )
      (when (= (-> *setting-control* user-default language) (language-enum german))
        (let ((v1-56 sv-140))
          (set! (-> v1-56 scale) 0.69)
          )
        )
      (when (= (-> *setting-control* user-default language) (language-enum french))
        (let ((v1-59 sv-140))
          (set! (-> v1-59 scale) 0.72)
          )
        )
      (when (= (-> *setting-control* user-default language) (language-enum spanish))
        (let ((v1-62 sv-140))
          (set! (-> v1-62 scale) 0.65)
          )
        )
      (let ((gp-1 print-game-text))
        (format
          (clear *temp-string*)
          "~S"
          (lookup-text! *common-text* (get-highscore-text (-> sv-144 page-index)) #f)
          )
        (gp-1 *temp-string* sv-140 #f 44 (bucket-id progress))
        )
      (+! (-> sv-140 origin y) 25.0)
      (let ((v1-68 sv-140))
        (set! (-> v1-68 scale) 0.6)
        )
      (when (or (= (-> *setting-control* user-default language) (language-enum french))
                (= (-> *setting-control* user-default language) (language-enum spanish))
                )
        (let ((v1-76 sv-140))
          (set! (-> v1-76 scale) 0.58)
          )
        )
      (let ((gp-2 print-game-text))
        (format
          (clear *temp-string*)
          "~S"
          (lookup-text! *common-text* (get-highscore-text-sub (-> sv-144 page-index)) #f)
          )
        (gp-2 *temp-string* sv-140 #f 44 (bucket-id progress))
        )
      (set! (-> sv-140 origin x) (- (-> sv-140 origin x) (+ 20.0 sv-120)))
      (+! (-> sv-140 origin y) 25.0)
      (draw-highscore-icon
        sv-144
        (get-highscore-icon (-> sv-144 page-index))
        (the int (+ (the float (get-highscore-icon-xoffset (-> sv-144 page-index))) sv-120))
        (get-highscore-icon-yoffset (-> sv-144 page-index))
        (get-highscore-icon-scale (-> sv-144 page-index))
        )
      (set! sv-108 (-> sv-140 origin x))
      (let ((a0-54 sv-140))
        (set! (-> a0-54 color) (font-color progress))
        )
      (+! (-> sv-140 origin x) sv-120)
      (let ((v1-96 sv-140))
        (set! (-> v1-96 scale) 0.6)
        )
      (let ((gp-5 (get-game-score-ref *game-info* (get-highscore-score (-> sv-144 page-index)))))
        (set! (-> sv-116 index) (-> sv-144 page-index))
        (set! (-> sv-116 previous) #f)
        (set! (-> sv-116 self) sv-144)
        (case (get-highscore-type (-> sv-144 page-index))
          (('game)
           (set! (-> sv-116 game-score) #t)
           )
          (('race)
           (set! (-> sv-116 game-score) #f)
           )
          )
        (set! (-> sv-116 context) sv-140)
        (set! (-> sv-116 local-scale) sv-96)
        (set! (-> sv-116 interp) sv-120)
        (dotimes (s5-5 8)
          (set! (-> sv-116 place) s5-5)
          (set! (-> sv-116 score) (-> gp-5 s5-5))
          (print-highscore sv-116)
          )
        )
      (set! (-> sv-140 origin x) sv-108)
      (let ((v1-120 sv-140))
        (set! (-> v1-120 scale) 0.6)
        )
      (set! (-> sv-140 origin x) 59.0)
      (set! (-> sv-140 origin y) 78.0)
      (let ((v1-125 sv-140))
        (set! (-> v1-125 width) sv-104)
        )
      (let ((v1-126 sv-140))
        (set! (-> v1-126 height) 215.0)
        )
      (let ((v1-127 sv-140))
        (set! (-> v1-127 scale) 0.5)
        )
      (let ((v1-128 sv-140))
        (set! (-> v1-128 height) 185.0)
        )
      (+! (-> sv-140 origin y) 46.0)
      (set! (-> sv-140 origin x) 80.0)
      (set! (-> sv-144 sprites 0 pos z) #xffffff)
      (let ((v1-135 sv-140))
        (set! (-> v1-135 width) sv-104)
        )
      (let ((a0-74 sv-140))
        (set! (-> a0-74 flags) (font-flags kerning large))
        )
      (let ((a0-75 sv-140))
        (set! (-> a0-75 color) (font-color progress-force-selected))
        )
      (set! (-> sv-140 origin x) (+ 20.0 sv-124 (-> sv-140 origin x)))
      (let ((v1-142 sv-140))
        (set! (-> v1-142 scale) 0.75)
        )
      (when (= (-> *setting-control* user-default language) (language-enum german))
        (let ((v1-145 sv-140))
          (set! (-> v1-145 scale) 0.69)
          )
        )
      (when (= (-> *setting-control* user-default language) (language-enum french))
        (let ((v1-148 sv-140))
          (set! (-> v1-148 scale) 0.72)
          )
        )
      (when (= (-> *setting-control* user-default language) (language-enum spanish))
        (let ((v1-151 sv-140))
          (set! (-> v1-151 scale) 0.65)
          )
        )
      (let ((gp-6 print-game-text))
        (format
          (clear *temp-string*)
          "~S"
          (lookup-text! *common-text* (get-highscore-text (-> sv-144 prev-page-index)) #f)
          )
        (gp-6 *temp-string* sv-140 #f 44 (bucket-id progress))
        )
      (+! (-> sv-140 origin y) 25.0)
      (let ((v1-157 sv-140))
        (set! (-> v1-157 scale) 0.6)
        )
      (when (or (= (-> *setting-control* user-default language) (language-enum french))
                (= (-> *setting-control* user-default language) (language-enum spanish))
                )
        (let ((v1-165 sv-140))
          (set! (-> v1-165 scale) 0.58)
          )
        )
      (let ((gp-7 print-game-text))
        (format
          (clear *temp-string*)
          "~S"
          (lookup-text! *common-text* (get-highscore-text-sub (-> sv-144 prev-page-index)) #f)
          )
        (gp-7 *temp-string* sv-140 #f 44 (bucket-id progress))
        )
      (set! (-> sv-140 origin x) (- (-> sv-140 origin x) (+ 20.0 sv-124)))
      (+! (-> sv-140 origin y) 25.0)
      (draw-highscore-icon
        sv-144
        (get-highscore-icon (-> sv-144 prev-page-index))
        (the int (+ (the float (get-highscore-icon-xoffset (-> sv-144 page-index))) sv-124))
        (get-highscore-icon-yoffset (-> sv-144 page-index))
        (get-highscore-icon-scale (-> sv-144 page-index))
        )
      (set! sv-108 (-> sv-140 origin x))
      (let ((a0-105 sv-140))
        (set! (-> a0-105 color) (font-color progress))
        )
      (+! (-> sv-140 origin x) sv-124)
      (let ((v1-185 sv-140))
        (set! (-> v1-185 scale) 0.6)
        )
      (when (< 1 (get-num-highscores))
        (let ((gp-11 (get-game-score-ref *game-info* (get-highscore-score (-> sv-144 prev-page-index)))))
          (set! (-> sv-116 index) (-> sv-144 prev-page-index))
          (set! (-> sv-116 previous) #t)
          (set! (-> sv-116 self) sv-144)
          (case (get-highscore-type (-> sv-144 prev-page-index))
            (('game)
             (set! (-> sv-116 game-score) #t)
             )
            (('race)
             (set! (-> sv-116 game-score) #f)
             )
            )
          (set! (-> sv-116 context) sv-140)
          (set! (-> sv-116 local-scale) sv-96)
          (set! (-> sv-116 interp) sv-120)
          (dotimes (s5-10 8)
            (set! (-> sv-116 place) s5-10)
            (set! (-> sv-116 score) (-> gp-11 s5-10))
            (print-highscore sv-116)
            )
          )
        (set! (-> sv-140 origin x) sv-108)
        (let ((v1-210 sv-140))
          (set! (-> v1-210 scale) 0.6)
          )
        )
      (if (< 1 (get-num-highscores))
          (draw-previous-next sv-144 sv-140 #t)
          )
      (end-scissor sv-112 1.0)
      )
    )
  0
  (none)
  )

;; definition for method 10 of type menu-on-off-game-vibrations-option
;; WARN: Return type mismatch int vs none.
(defmethod draw-option ((this menu-on-off-game-vibrations-option) (arg0 progress) (arg1 font-context) (arg2 int) (arg3 symbol))
  (local-vars (a0-10 string))
  (let ((f30-0 (* 2.0 (- 0.5 (-> arg0 menu-transition)))))
    (if (< f30-0 0.0)
        (set! f30-0 0.0)
        )
    (set! (-> arg1 alpha) f30-0)
    (let ((v1-4 arg1))
      (set! (-> v1-4 scale) 0.65)
      )
    (+! (-> arg1 origin y) 15.0)
    (let ((s3-0 (-> *progress-state* game-options-vibrations)))
      (cond
        ((and (zero? (-> *progress-state* game-options-item-selected)) (-> *progress-state* game-options-item-picked))
         (+! (-> arg1 origin y) -8.0)
         (let ((a0-2 arg1))
           (set! (-> a0-2 color) (font-color progress-force-selected))
           )
         (draw-highlight (the int (+ -1.0 (-> arg1 origin y))) 41 f30-0)
         (print-game-text (lookup-text! *common-text* (-> this name) #f) arg1 #f 44 (bucket-id progress))
         (+! (-> arg1 origin y) 18.0)
         (cond
           (s3-0
             (format
               (clear *temp-string*)
               "~33L~S~35L ~S"
               (lookup-text! *common-text* (text-id progress-on) #f)
               (lookup-text! *common-text* (text-id progress-off) #f)
               )
             (set! a0-10 *temp-string*)
             )
           (else
             (format
               (clear *temp-string*)
               "~35L~S ~33L~S~1L"
               (lookup-text! *common-text* (text-id progress-on) #f)
               (lookup-text! *common-text* (text-id progress-off) #f)
               )
             (set! a0-10 *temp-string*)
             )
           )
         )
        (else
          (+! (-> arg1 origin y) -8.0)
          (cond
            ((zero? (-> *progress-state* game-options-item-selected))
             (let ((s2-3 arg1))
               (set! (-> s2-3 color) (progress-selected 0))
               )
             (draw-highlight (the int (+ -1.0 (-> arg1 origin y))) 22 f30-0)
             )
            (else
              (let ((a0-17 arg1))
                (set! (-> a0-17 color) (font-color progress))
                )
              )
            )
          (print-game-text (lookup-text! *common-text* (-> this name) #f) arg1 #f 44 (bucket-id progress))
          (+! (-> arg1 origin y) 18.0)
          (cond
            (s3-0
              (format
                (clear *temp-string*)
                "~1L~S~35L ~S"
                (lookup-text! *common-text* (text-id progress-on) #f)
                (lookup-text! *common-text* (text-id progress-off) #f)
                )
              (set! a0-10 *temp-string*)
              )
            (else
              (format
                (clear *temp-string*)
                "~35L~S ~1L~S~1L"
                (lookup-text! *common-text* (text-id progress-on) #f)
                (lookup-text! *common-text* (text-id progress-off) #f)
                )
              (set! a0-10 *temp-string*)
              )
            )
          )
        )
      )
    )
  (print-menu-text a0-10 (-> this scale) arg1 arg0)
  0
  (none)
  )

;; definition for method 10 of type menu-on-off-game-subtitles-option
;; WARN: Return type mismatch int vs none.
(defmethod draw-option ((this menu-on-off-game-subtitles-option) (arg0 progress) (arg1 font-context) (arg2 int) (arg3 symbol))
  (local-vars (a0-11 string))
  (let ((f30-0 (* 2.0 (- 0.5 (-> arg0 menu-transition)))))
    (if (< f30-0 0.0)
        (set! f30-0 0.0)
        )
    (set! (-> arg1 alpha) f30-0)
    (let ((v1-4 arg1))
      (set! (-> v1-4 scale) 0.65)
      )
    (+! (-> arg1 origin y) 22.0)
    (let ((s3-0 (-> *progress-state* game-options-subtitles)))
      (cond
        ((and (= (-> *progress-state* game-options-item-selected) 1) (-> *progress-state* game-options-item-picked))
         (+! (-> arg1 origin y) -8.0)
         (let ((a0-3 arg1))
           (set! (-> a0-3 color) (font-color progress-force-selected))
           )
         (draw-highlight (the int (+ -1.0 (-> arg1 origin y))) 41 f30-0)
         (print-game-text (lookup-text! *common-text* (-> this name) #f) arg1 #f 44 (bucket-id progress))
         (+! (-> arg1 origin y) 18.0)
         (cond
           (s3-0
             (format
               (clear *temp-string*)
               "~33L~S~35L ~S"
               (lookup-text! *common-text* (text-id progress-on) #f)
               (lookup-text! *common-text* (text-id progress-off) #f)
               )
             (set! a0-11 *temp-string*)
             )
           (else
             (format
               (clear *temp-string*)
               "~35L~S ~33L~S~1L"
               (lookup-text! *common-text* (text-id progress-on) #f)
               (lookup-text! *common-text* (text-id progress-off) #f)
               )
             (set! a0-11 *temp-string*)
             )
           )
         )
        (else
          (+! (-> arg1 origin y) -8.0)
          (cond
            ((= (-> *progress-state* game-options-item-selected) 1)
             (let ((s2-3 arg1))
               (set! (-> s2-3 color) (progress-selected 0))
               )
             (draw-highlight (the int (+ -1.0 (-> arg1 origin y))) 22 f30-0)
             )
            (else
              (let ((a0-20 arg1))
                (set! (-> a0-20 color) (font-color progress))
                )
              )
            )
          (print-game-text (lookup-text! *common-text* (-> this name) #f) arg1 #f 44 (bucket-id progress))
          (+! (-> arg1 origin y) 18.0)
          (cond
            (s3-0
              (format
                (clear *temp-string*)
                "~1L~S~35L ~S"
                (lookup-text! *common-text* (text-id progress-on) #f)
                (lookup-text! *common-text* (text-id progress-off) #f)
                )
              (set! a0-11 *temp-string*)
              )
            (else
              (format
                (clear *temp-string*)
                "~35L~S ~1L~S~1L"
                (lookup-text! *common-text* (text-id progress-on) #f)
                (lookup-text! *common-text* (text-id progress-off) #f)
                )
              (set! a0-11 *temp-string*)
              )
            )
          )
        )
      )
    )
  (print-menu-text a0-11 (-> this scale) arg1 arg0)
  0
  (none)
  )

;; definition for method 10 of type menu-subtitle-language-game-option
;; WARN: Return type mismatch int vs none.
(defmethod draw-option ((this menu-subtitle-language-game-option) (arg0 progress) (arg1 font-context) (arg2 int) (arg3 symbol))
  (with-pp
    (let ((f30-0 (* 2.0 (- 0.5 (-> arg0 menu-transition)))))
      (let ((v1-2 arg1))
        (set! (-> v1-2 scale) 0.65)
        )
      (case arg2
        ((2)
         (+! (-> arg1 origin y) 20.0)
         )
        ((3)
         (+! (-> arg1 origin y) 32.0)
         )
        )
      (if (< f30-0 0.0)
          (set! f30-0 0.0)
          )
      (set! (-> arg1 alpha) f30-0)
      (let ((a0-5 arg1))
        (set! (-> a0-5 flags) (font-flags kerning middle large))
        )
      (let ((s4-0 (&-> *setting-control* user-default subtitle-language)))
        (cond
          ((and (= (-> *progress-state* game-options-item-selected) 2) (-> *progress-state* game-options-item-picked))
           (let ((a0-7 arg1))
             (set! (-> a0-7 color) (font-color progress-force-selected))
             )
           (draw-highlight (the int (-> arg1 origin y)) 44 f30-0)
           (print-game-text (lookup-text! *common-text* (-> this name) #f) arg1 #f 44 (bucket-id progress))
           (+! (-> arg1 origin y) 24.0)
           (-> this language-selection)
           (let ((s4-1 (-> s4-0 0)))
             7
             (if (-> this language-transition)
                 (seekl! (-> this language-x-offset) 150 (the int (* 10.0 (-> pp clock time-adjust-ratio))))
                 )
             (when (>= (-> this language-x-offset) 75)
               (set! (-> this language-selection) (the-as uint s4-1))
               (set! (-> this language-transition) #f)
               (set! (-> this language-x-offset) 0)
               0
               )
             )
           (let ((a0-12 arg1))
             (set! (-> a0-12 color) (font-color progress))
             )
           (let ((v1-33 arg1))
             (set! (-> v1-33 scale) 0.5)
             )
           (let ((a0-14 arg1))
             (set! (-> a0-14 color) (font-color progress))
             )
           (+! (-> arg1 origin x) -70.0)
           (let ((s5-1 print-game-text))
             (format (clear *temp-string*) "~33L~C" 163)
             (s5-1 *temp-string* arg1 #f 44 (bucket-id progress))
             )
           (+! (-> arg1 origin x) 70.0)
           (+! (-> arg1 origin x) 70.0)
           (let ((s5-2 print-game-text))
             (format (clear *temp-string*) "~33L~C" 161)
             (s5-2 *temp-string* arg1 #f 44 (bucket-id progress))
             )
           (+! (-> arg1 origin x) -70.0)
           (let ((s5-3 arg1))
             (set! (-> s5-3 color) (progress-selected 0))
             )
           (let ((v1-43 (if (and (= (scf-get-territory) 1) (zero? (-> *progress-state* game-options-subtitle-language-index)))
                            7
                            (-> *progress-state* game-options-subtitle-language-index)
                            )
                        )
                 )
             (print-game-text
               (lookup-text! *common-text* (-> *language-name-remap* v1-43) #f)
               arg1
               #f
               44
               (bucket-id progress)
               )
             )
           )
          (else
            (cond
              ((= (-> *progress-state* game-options-item-selected) 2)
               (let ((s4-4 arg1))
                 (set! (-> s4-4 color) (progress-selected 0))
                 )
               (draw-highlight (the int (-> arg1 origin y)) 24 f30-0)
               )
              (else
                (let ((a0-31 arg1))
                  (set! (-> a0-31 color) (font-color progress))
                  )
                )
              )
            (let ((v1-52 arg1))
              (set! (-> v1-52 scale) 0.65)
              )
            (print-game-text (lookup-text! *common-text* (-> this name) #f) arg1 #f 44 (bucket-id progress))
            (let ((v1-54 arg1))
              (set! (-> v1-54 scale) 0.5)
              )
            (let ((a0-36 arg1))
              (set! (-> a0-36 color) (font-color progress))
              )
            (+! (-> arg1 origin y) 24.0)
            (let ((a0-37 arg1))
              (set! (-> a0-37 flags) (font-flags kerning middle large))
              )
            (let ((v1-61 (if (and (= (scf-get-territory) 1) (zero? (-> *progress-state* game-options-subtitle-language-index)))
                             7
                             (-> *progress-state* game-options-subtitle-language-index)
                             )
                         )
                  )
              (print-game-text
                (lookup-text! *common-text* (-> *language-name-remap* v1-61) #f)
                arg1
                #f
                44
                (bucket-id progress)
                )
              )
            )
          )
        )
      )
    0
    (none)
    )
  )

;; definition for method 10 of type menu-language-game-option
;; WARN: Return type mismatch int vs none.
(defmethod draw-option ((this menu-language-game-option)
                       (progress progress)
                       (font-ctx font-context)
                       (option-index int)
                       (selected symbol)
                       )
  (with-pp
    (let ((alpha (* 2.0 (- 0.5 (-> progress menu-transition)))))
      (let ((font-ctx-1 font-ctx))
        (set! (-> font-ctx-1 scale) 0.65)
        )
      (case option-index
        ((2)
         (+! (-> font-ctx origin y) 20.0)
         )
        ((3)
         (+! (-> font-ctx origin y) 32.0)
         )
        )
      (if (< alpha 0.0)
          (set! alpha 0.0)
          )
      (set! (-> font-ctx alpha) alpha)
      (let ((font-ctx-2 font-ctx))
        (set! (-> font-ctx-2 flags) (font-flags kerning middle large))
        )
      (let ((curr-language-ptr (&-> *setting-control* user-default language)))
        (cond
          ((and (= (-> *progress-state* game-options-item-selected) 3) (-> *progress-state* game-options-item-picked))
           (let ((font-ctx-3 font-ctx))
             (set! (-> font-ctx-3 color) (font-color progress-force-selected))
             )
           (draw-highlight (the int (-> font-ctx origin y)) 44 alpha)
           (let ((print-game-text-fn-1 print-game-text))
             (format (clear *temp-string*) "~S" (lookup-text! *common-text* (-> this name) #f))
             (print-game-text-fn-1 *temp-string* font-ctx #f 44 (bucket-id progress))
             )
           (+! (-> font-ctx origin y) 24.0)
           (-> this language-selection)
           (let ((curr-language (-> curr-language-ptr 0)))
             7
             (if (-> this language-transition)
                 (seekl! (-> this language-x-offset) 150 (the int (* 10.0 (-> pp clock time-adjust-ratio))))
                 )
             (when (>= (-> this language-x-offset) 75)
               (set! (-> this language-selection) (the-as uint curr-language))
               (set! (-> this language-transition) #f)
               (set! (-> this language-x-offset) 0)
               0
               )
             )
           (let ((font-ctx-4 font-ctx))
             (set! (-> font-ctx-4 color) (font-color progress))
             )
           (let ((font-ctx-5 font-ctx))
             (set! (-> font-ctx-5 scale) 0.5)
             )
           (let ((font-ctx-6 font-ctx))
             (set! (-> font-ctx-6 color) (font-color progress))
             )
           (+! (-> font-ctx origin x) -70.0)
           (let ((print-game-text-fn-2 print-game-text))
             (format (clear *temp-string*) "~33L~C" 163)
             (print-game-text-fn-2 *temp-string* font-ctx #f 44 (bucket-id progress))
             )
           (+! (-> font-ctx origin x) 70.0)
           (+! (-> font-ctx origin x) 70.0)
           (let ((print-game-text-fn-3 print-game-text))
             (format (clear *temp-string*) "~33L~C" 161)
             (print-game-text-fn-3 *temp-string* font-ctx #f 44 (bucket-id progress))
             )
           (+! (-> font-ctx origin x) -70.0)
           (let ((font-ctx-7 font-ctx))
             (set! (-> font-ctx-7 color) (progress-selected 0))
             )
           (let ((language-name-idx
                   (if (and (= (scf-get-territory) 1) (zero? (-> *progress-state* game-options-language-index)))
                       7
                       (-> *progress-state* game-options-language-index)
                       )
                   )
                 )
             (print-game-text
               (lookup-text! *common-text* (-> *language-name-remap* language-name-idx) #f)
               font-ctx
               #f
               44
               (bucket-id progress)
               )
             )
           )
          (else
            (cond
              ((= (-> *progress-state* game-options-item-selected) 3)
               (let ((font-ctx-8 font-ctx))
                 (set! (-> font-ctx-8 color) (progress-selected 0))
                 )
               (draw-highlight (the int (-> font-ctx origin y)) 24 alpha)
               )
              (else
                (let ((font-ctx-9 font-ctx))
                  (set! (-> font-ctx-9 color) (font-color progress))
                  )
                )
              )
            (let ((font-ctx-10 font-ctx))
              (set! (-> font-ctx-10 scale) 0.65)
              )
            (let ((print-game-text-fn-4 print-game-text))
              (format (clear *temp-string*) "~S" (lookup-text! *common-text* (-> this name) #f))
              (print-game-text-fn-4 *temp-string* font-ctx #f 44 (bucket-id progress))
              )
            (let ((font-ctx-11 font-ctx))
              (set! (-> font-ctx-11 scale) 0.5)
              )
            (let ((font-ctx-12 font-ctx))
              (set! (-> font-ctx-12 color) (font-color progress))
              )
            (format
              (clear *temp-string*)
              "~S"
              (lookup-text! *common-text* (-> *language-name-remap* (-> curr-language-ptr 0)) #f)
              )
            *temp-string*
            (+! (-> font-ctx origin y) 24.0)
            (let ((font-ctx-13 font-ctx))
              (set! (-> font-ctx-13 flags) (font-flags kerning middle large))
              )
            (let ((language-name-idx-2
                    (if (and (= (scf-get-territory) 1) (zero? (-> *progress-state* game-options-language-index)))
                        7
                        (-> *progress-state* game-options-language-index)
                        )
                    )
                  )
              (print-game-text
                (lookup-text! *common-text* (-> *language-name-remap* language-name-idx-2) #f)
                font-ctx
                #f
                44
                (bucket-id progress)
                )
              )
            )
          )
        )
      )
    0
    (none)
    )
  )

;; definition for method 10 of type menu-sub-menu-game-option
;; WARN: Return type mismatch int vs none.
(defmethod draw-option ((this menu-sub-menu-game-option) (arg0 progress) (arg1 font-context) (arg2 int) (arg3 symbol))
  (let ((f0-1 (* 2.0 (- 0.5 (-> arg0 menu-transition)))))
    395.0
    (-> arg1 origin y)
    (-> arg1 scale)
    (if (< f0-1 0.0)
        (set! f0-1 0.0)
        )
    (set! (-> arg1 alpha) f0-1)
    (let ((a1-1 arg1))
      (set! (-> a1-1 flags) (font-flags kerning middle large))
      )
    (if (= (-> *setting-control* user-default language) (language-enum spanish))
        (draw-decoration this arg1 f0-1 (text-id progress-root-game-options) #f 0.85)
        (draw-decoration this arg1 f0-1 (text-id progress-root-game-options) #f 0.95)
        )
    )
  0
  (none)
  )

;; definition for method 10 of type menu-aspect-ratio-option
;; WARN: Return type mismatch int vs none.
(defmethod draw-option ((this menu-aspect-ratio-option) (arg0 progress) (arg1 font-context) (arg2 int) (arg3 symbol))
  (local-vars (a0-12 string))
  (let ((f30-0 (* 2.0 (- 0.5 (-> arg0 menu-transition)))))
    (if (< f30-0 0.0)
        (set! f30-0 0.0)
        )
    (set! (-> arg1 alpha) f30-0)
    (let ((a0-1 arg1))
      (set! (-> a0-1 flags) (font-flags kerning middle large))
      )
    (let ((v1-5 arg1))
      (set! (-> v1-5 scale) 0.75)
      )
    (set! (-> arg1 height) 35.0)
    (+! (-> arg1 origin y) 20.0)
    (let ((s3-0 (-> *progress-state* graphic-options-aspect-ratio)))
      (cond
        ((and (= (-> *progress-state* graphic-options-item-selected) 1)
              (-> *progress-state* graphic-options-item-picked)
              )
         (+! (-> arg1 origin y) -8.0)
         (let ((a0-4 arg1))
           (set! (-> a0-4 color) (font-color progress-force-selected))
           )
         (draw-highlight (the int (+ -2.0 (-> arg1 origin y))) 42 f30-0)
         (print-game-text (lookup-text! *common-text* (-> this name) #f) arg1 #f 44 (bucket-id progress))
         (+! (-> arg1 origin y) 23.0)
         (cond
           ((= s3-0 'aspect4x3)
            (format
              (clear *temp-string*)
              "~33L~S~35L ~S"
              (lookup-text! *common-text* (text-id progress-aspect-4x3) #f)
              (lookup-text! *common-text* (text-id progress-aspect-16x9) #f)
              )
            (set! a0-12 *temp-string*)
            )
           (else
             (format
               (clear *temp-string*)
               "~35L~S ~33L~S~1L"
               (lookup-text! *common-text* (text-id progress-aspect-4x3) #f)
               (lookup-text! *common-text* (text-id progress-aspect-16x9) #f)
               )
             (set! a0-12 *temp-string*)
             )
           )
         )
        (else
          (+! (-> arg1 origin y) -8.0)
          (when (not (and (zero? (-> *progress-state* graphic-options-item-selected))
                          (-> *progress-state* graphic-options-item-picked)
                          )
                     )
            (cond
              ((= (-> *progress-state* graphic-options-item-selected) 1)
               (let ((s2-3 arg1))
                 (set! (-> s2-3 color) (progress-selected 0))
                 )
               (draw-highlight (the int (+ -2.0 (-> arg1 origin y))) 25 f30-0)
               )
              (else
                (let ((a0-21 arg1))
                  (set! (-> a0-21 color) (font-color progress))
                  )
                )
              )
            (print-game-text (lookup-text! *common-text* (-> this name) #f) arg1 #f 44 (bucket-id progress))
            )
          (+! (-> arg1 origin y) 23.0)
          (cond
            ((= s3-0 'aspect4x3)
             (format
               (clear *temp-string*)
               "~1L~S~35L ~S"
               (lookup-text! *common-text* (text-id progress-aspect-4x3) #f)
               (lookup-text! *common-text* (text-id progress-aspect-16x9) #f)
               )
             (set! a0-12 *temp-string*)
             )
            (else
              (format
                (clear *temp-string*)
                "~35L~S ~1L~S~1L"
                (lookup-text! *common-text* (text-id progress-aspect-4x3) #f)
                (lookup-text! *common-text* (text-id progress-aspect-16x9) #f)
                )
              (set! a0-12 *temp-string*)
              )
            )
          )
        )
      )
    (if (not (and (zero? (-> *progress-state* graphic-options-item-selected))
                  (-> *progress-state* graphic-options-item-picked)
                  )
             )
        (print-menu-text a0-12 (-> this scale) arg1 arg0)
        )
    (draw-decoration this arg1 f30-0 (text-id progress-root-graphic-options) #f 0.95)
    )
  0
  (none)
  )

;; definition for method 10 of type menu-on-off-progressive-scan-graphic-option
;; WARN: Return type mismatch int vs none.
(defmethod draw-option ((this menu-on-off-progressive-scan-graphic-option)
                       (arg0 progress)
                       (arg1 font-context)
                       (arg2 int)
                       (arg3 symbol)
                       )
  (local-vars (a0-11 string))
  (let ((f30-0 (* 2.0 (- 0.5 (-> arg0 menu-transition)))))
    (if (< f30-0 0.0)
        (set! f30-0 0.0)
        )
    (set! (-> arg1 alpha) f30-0)
    (let ((v1-4 arg1))
      (set! (-> v1-4 scale) 0.75)
      )
    (set! (-> arg1 height) 35.0)
    (+! (-> arg1 origin y) 35.0)
    (let ((s3-0 (-> *progress-state* graphic-options-progressive-scan)))
      (cond
        ((and (= (-> *progress-state* graphic-options-item-selected) 2)
              (-> *progress-state* graphic-options-item-picked)
              )
         (+! (-> arg1 origin y) -8.0)
         (let ((a0-3 arg1))
           (set! (-> a0-3 color) (font-color progress-force-selected))
           )
         (draw-highlight (the int (+ -2.0 (-> arg1 origin y))) 42 f30-0)
         (print-game-text (lookup-text! *common-text* (-> this name) #f) arg1 #f 44 (bucket-id progress))
         (+! (-> arg1 origin y) 18.0)
         (cond
           (s3-0
             (format
               (clear *temp-string*)
               "~33L~S~35L ~S"
               (lookup-text! *common-text* (text-id progress-on) #f)
               (lookup-text! *common-text* (text-id progress-off) #f)
               )
             (set! a0-11 *temp-string*)
             )
           (else
             (format
               (clear *temp-string*)
               "~35L~S ~33L~S~1L"
               (lookup-text! *common-text* (text-id progress-on) #f)
               (lookup-text! *common-text* (text-id progress-off) #f)
               )
             (set! a0-11 *temp-string*)
             )
           )
         )
        (else
          (+! (-> arg1 origin y) -8.0)
          (when (not (and (zero? (-> *progress-state* graphic-options-item-selected))
                          (-> *progress-state* graphic-options-item-picked)
                          )
                     )
            (cond
              ((= (-> *progress-state* graphic-options-item-selected) 2)
               (let ((s2-3 arg1))
                 (set! (-> s2-3 color) (progress-selected 0))
                 )
               (draw-highlight (the int (+ -2.0 (-> arg1 origin y))) 24 f30-0)
               )
              (else
                (let ((a0-20 arg1))
                  (set! (-> a0-20 color) (font-color progress))
                  )
                )
              )
            (print-game-text (lookup-text! *common-text* (-> this name) #f) arg1 #f 44 (bucket-id progress))
            )
          (+! (-> arg1 origin y) 18.0)
          (cond
            (s3-0
              (format
                (clear *temp-string*)
                "~1L~S~35L ~S"
                (lookup-text! *common-text* (text-id progress-on) #f)
                (lookup-text! *common-text* (text-id progress-off) #f)
                )
              (set! a0-11 *temp-string*)
              )
            (else
              (format
                (clear *temp-string*)
                "~35L~S ~1L~S~1L"
                (lookup-text! *common-text* (text-id progress-on) #f)
                (lookup-text! *common-text* (text-id progress-off) #f)
                )
              (set! a0-11 *temp-string*)
              )
            )
          )
        )
      )
    )
  (if (not (and (zero? (-> *progress-state* graphic-options-item-selected))
                (-> *progress-state* graphic-options-item-picked)
                )
           )
      (print-menu-text a0-11 (-> this scale) arg1 arg0)
      )
  0
  (none)
  )

;; definition for method 10 of type menu-center-screen-graphic-option
;; WARN: Return type mismatch int vs none.
(defmethod draw-option ((this menu-center-screen-graphic-option) (arg0 progress) (arg1 font-context) (arg2 int) (arg3 symbol))
  (let ((f30-0 (* 2.0 (- 0.5 (-> arg0 menu-transition)))))
    (if (< f30-0 0.0)
        (set! f30-0 0.0)
        )
    (set! (-> arg1 alpha) f30-0)
    (set! (-> arg1 height) 35.0)
    (let ((v1-5 arg1))
      (set! (-> v1-5 scale) 0.75)
      )
    (cond
      ((and (zero? (-> *progress-state* graphic-options-item-selected))
            (-> *progress-state* graphic-options-item-picked)
            )
       (let ((v1-10 arg1))
         (set! (-> v1-10 scale) 0.6)
         )
       (let ((a0-3 arg1))
         (set! (-> a0-3 color) (font-color progress-force-selected))
         )
       (set! (-> arg1 width) 350.0)
       (set! (-> arg1 height) 60.0)
       (set! (-> arg1 origin x) 80.0)
       (case (get-aspect-ratio)
         (('aspect4x3)
          (+! (-> arg1 origin y) 5.0)
          )
         (('aspect16x9)
          (+! (-> arg1 origin y) 30.0)
          )
         )
       (when (= (-> *setting-control* user-default language) (language-enum french))
         (let ((v1-23 arg1))
           (set! (-> v1-23 scale) 0.55)
           )
         )
       (let ((s5-1 print-game-text))
         (format (clear *temp-string*) "~33L~C" 160)
         (s5-1 *temp-string* arg1 #f 44 (bucket-id progress))
         )
       (+! (-> arg1 origin y) 21.0)
       (let ((s5-2 print-game-text))
         (format
           (clear *temp-string*)
           "~33L~C~34L~S~33L~C"
           163
           (lookup-text! *common-text* (text-id progress-move-dpad) #f)
           161
           )
         (s5-2 *temp-string* arg1 #f 44 (bucket-id progress))
         )
       (+! (-> arg1 origin y) 21.0)
       (let ((s5-3 print-game-text))
         (format (clear *temp-string*) "~33L~C" 162)
         (s5-3 *temp-string* arg1 #f 44 (bucket-id progress))
         )
       (+! (-> arg1 origin y)
           (the float (if (and (= (-> *progress-state* starting-state) 'title) (= (scf-get-territory) 1))
                          100
                          80
                          )
                )
           )
       (case (get-aspect-ratio)
         (('aspect4x3)
          (+! (-> arg1 origin y) -3.0)
          )
         (('aspect16x9)
          (+! (-> arg1 origin y) 10.0)
          )
         )
       (let ((v1-37 arg1))
         (set! (-> v1-37 scale) 0.5)
         )
       (print-game-text
         (lookup-text! *common-text* (text-id progress-unknown-square-to-reset) #f)
         arg1
         #f
         44
         (bucket-id progress)
         )
       )
      (else
        (+! (-> arg1 origin y) 5.0)
        (cond
          ((zero? (-> *progress-state* graphic-options-item-selected))
           (let ((s4-3 arg1))
             (set! (-> s4-3 color) (progress-selected 0))
             )
           (draw-highlight (the int (+ -2.0 (-> arg1 origin y))) 25 f30-0)
           )
          (else
            (let ((a0-31 arg1))
              (set! (-> a0-31 color) (font-color progress))
              )
            )
          )
        (print-game-text (lookup-text! *common-text* (-> this name) #f) arg1 #f 44 (bucket-id progress))
        )
      )
    )
  0
  (none)
  )

;; definition for method 10 of type menu-restart-mission-qr-option
;; WARN: Return type mismatch int vs none.
(defmethod draw-option ((this menu-restart-mission-qr-option) (arg0 progress) (arg1 font-context) (arg2 int) (arg3 symbol))
  (local-vars (a0-11 string))
  (let ((f0-1 (* 2.0 (- 0.5 (-> arg0 menu-transition)))))
    (if (< f0-1 0.0)
        (set! f0-1 0.0)
        )
    (set! (-> arg1 alpha) f0-1)
    (let ((v1-4 arg1))
      (set! (-> v1-4 scale) 0.75)
      )
    (set! (-> arg1 height) 35.0)
    (+! (-> arg1 origin y) 5.0)
    (let ((s4-0 (&-> *progress-state* yes-no-choice)))
      (set! a0-11
            (cond
              ((and (zero? (-> *progress-state* qr-options-item-selected)) (-> *progress-state* qr-options-item-picked))
               (let ((a0-2 arg1))
                 (set! (-> a0-2 color) (font-color progress-force-selected))
                 )
               (draw-highlight (the int (+ -2.0 (-> arg1 origin y))) 50 f0-1)
               (print-game-text (lookup-text! *common-text* (-> this name) #f) arg1 #f 44 (bucket-id progress))
               (+! (-> arg1 origin y) 25.0)
               (let ((v1-17 arg1))
                 (set! (-> v1-17 scale) 0.6)
                 )
               (cond
                 ((-> s4-0 0)
                  (format
                    (clear *temp-string*)
                    "~33L~S~32L ~S"
                    (lookup-text! *common-text* (text-id progress-yes) #f)
                    (lookup-text! *common-text* (text-id progress-no) #f)
                    )
                  (set! a0-11 *temp-string*)
                  )
                 (else
                   (format
                     (clear *temp-string*)
                     "~32L~S ~33L~S~1L"
                     (lookup-text! *common-text* (text-id progress-yes) #f)
                     (lookup-text! *common-text* (text-id progress-no) #f)
                     )
                   (set! a0-11 *temp-string*)
                   )
                 )
               a0-11
               )
              (else
                (if (and (= (-> arg0 option-index) arg2) (zero? (-> *progress-state* qr-options-item-selected)))
                    (draw-highlight (the int (+ -2.0 (-> arg1 origin y))) 26 f0-1)
                    )
                (format (clear *temp-string*) "~S" (lookup-text! *common-text* (-> this name) #f))
                *temp-string*
                )
              )
            )
      )
    )
  (print-game-text a0-11 arg1 #f 44 (bucket-id progress))
  0
  (none)
  )

;; definition for method 10 of type menu-quit-qr-option
;; WARN: Return type mismatch int vs none.
(defmethod draw-option ((this menu-quit-qr-option) (arg0 progress) (arg1 font-context) (arg2 int) (arg3 symbol))
  (local-vars (a0-12 string))
  (let ((f30-0 (* 2.0 (- 0.5 (-> arg0 menu-transition)))))
    (if (< f30-0 0.0)
        (set! f30-0 0.0)
        )
    (set! (-> arg1 alpha) f30-0)
    (let ((v1-4 arg1))
      (set! (-> v1-4 scale) 0.75)
      )
    (+! (-> arg1 origin y) 45.0)
    (set! (-> arg1 height) 35.0)
    (let ((s4-0 (&-> *progress-state* yes-no-choice)))
      (set! a0-12
            (cond
              ((and (= (-> *progress-state* qr-options-item-selected) 1) (-> *progress-state* qr-options-item-picked))
               (let ((a0-3 arg1))
                 (set! (-> a0-3 color) (font-color progress-force-selected))
                 )
               (draw-highlight (the int (+ -2.0 (-> arg1 origin y))) 50 f30-0)
               (print-game-text (lookup-text! *common-text* (-> this name) #f) arg1 #f 44 (bucket-id progress))
               (+! (-> arg1 origin y) 25.0)
               (let ((v1-18 arg1))
                 (set! (-> v1-18 scale) 0.6)
                 )
               (cond
                 ((-> s4-0 0)
                  (format
                    (clear *temp-string*)
                    "~33L~S~32L ~S"
                    (lookup-text! *common-text* (text-id progress-yes) #f)
                    (lookup-text! *common-text* (text-id progress-no) #f)
                    )
                  (set! a0-12 *temp-string*)
                  )
                 (else
                   (format
                     (clear *temp-string*)
                     "~32L~S ~33L~S~1L"
                     (lookup-text! *common-text* (text-id progress-yes) #f)
                     (lookup-text! *common-text* (text-id progress-no) #f)
                     )
                   (set! a0-12 *temp-string*)
                   )
                 )
               a0-12
               )
              (else
                (if (and (= (-> arg0 option-index) arg2) (= (-> *progress-state* qr-options-item-selected) 1))
                    (draw-highlight (the int (+ -2.0 (-> arg1 origin y))) 26 f30-0)
                    )
                (format (clear *temp-string*) "~S" (lookup-text! *common-text* (-> this name) #f))
                *temp-string*
                )
              )
            )
      )
    (print-game-text a0-12 arg1 #f 44 (bucket-id progress))
    (cond
      ((= (-> *setting-control* user-default language) (language-enum french))
       (draw-decoration this arg1 f30-0 (text-id progress-restart-quit) #f 0.8)
       )
      ((= (-> *setting-control* user-default language) (language-enum german))
       (draw-decoration this arg1 f30-0 (text-id progress-restart-quit) #f 0.7)
       )
      (else
        (draw-decoration this arg1 f30-0 (text-id progress-restart-quit) #f 0.95)
        )
      )
    )
  0
  (none)
  )

;; definition for method 10 of type menu-slider-option
;; INFO: Used lq/sq
;; WARN: Return type mismatch int vs none.
(defmethod draw-option ((this menu-slider-option) (arg0 progress) (arg1 font-context) (arg2 int) (arg3 symbol))
  (local-vars
    (v0-42 pointer)
    (sv-16 progress)
    (sv-32 symbol)
    (sv-48 int)
    (sv-64 int)
    (sv-80 int)
    (sv-96 int)
    (sv-112 int)
    (sv-128 pointer)
    (sv-144 (function string font-context symbol int bucket-id float))
    (sv-160 uint)
    (sv-176 dma-buffer)
    (sv-192 pointer)
    (sv-208 pointer)
    (sv-224 (function string font-context symbol int bucket-id float))
    (sv-240 uint)
    (sv-256 dma-buffer)
    (sv-272 pointer)
    )
  (set! sv-16 arg0)
  (let ((s5-0 arg1)
        (gp-0 arg2)
        )
    (set! sv-32 arg3)
    (let ((f30-0 (* 2.0 (- 0.5 (-> sv-16 menu-transition)))))
      (set! sv-48 128)
      (let ((s1-0 sv-48)
            (s0-0 9)
            (s2-0 157)
            (f28-0 2.0)
            (s3-0 252)
            )
        (set! sv-64 20)
        (set! sv-80 0)
        (set! sv-96 112)
        (set! sv-112 127)
        (if (< f30-0 0.0)
            (set! f30-0 0.0)
            )
        (set! (-> s5-0 alpha) f30-0)
        (set! v0-42
              (cond
                ((not (-> *bigmap* progress-minimap))
                 (draw-busy-loading s5-0)
                 v0-42
                 )
                (else
                  (let ((v1-13 s5-0))
                    (set! (-> v1-13 scale) 0.6)
                    )
                  (+! (-> s5-0 origin y) 20.0)
                  (case (get-aspect-ratio)
                    (('aspect4x3)
                     (set! s2-0 157)
                     (let ((v1-17 gp-0))
                       (cond
                         ((zero? v1-17)
                          (+! (-> s5-0 origin y) -24.0)
                          (+! s2-0 -9)
                          )
                         ((= v1-17 1)
                          (+! (-> s5-0 origin y) -9.0)
                          (+! s2-0 43)
                          )
                         ((= v1-17 2)
                          (+! (-> s5-0 origin y) 6.0)
                          (+! s2-0 96)
                          )
                         )
                       )
                     )
                    (('aspect16x9)
                     (set! s2-0 172)
                     (set! f28-0 2.62)
                     (set! s0-0 5)
                     (set! s3-0 250)
                     (let ((v1-28 gp-0))
                       (cond
                         ((zero? v1-28)
                          (+! (-> s5-0 origin y) -20.0)
                          (+! s2-0 -20)
                          )
                         ((= v1-28 1)
                          (+! (-> s5-0 origin y) 2.0)
                          (+! s2-0 40)
                          )
                         ((= v1-28 2)
                          (+! (-> s5-0 origin y) 30.0)
                          (+! s2-0 105)
                          )
                         )
                       )
                     )
                    )
                  (let ((a0-11 s5-0))
                    (set! (-> a0-11 flags) (font-flags kerning large))
                    )
                  (set! (-> s5-0 origin x) (the float sv-48))
                  (cond
                    (sv-32
                      (set! sv-128 (-> this value-to-modify))
                      (+! (-> s5-0 origin y) -8.0)
                      (let ((a0-12 s5-0))
                        (set! (-> a0-12 color) (font-color progress-force-selected))
                        )
                      (draw-highlight (the int (+ -2.0 (-> s5-0 origin y))) 52 f30-0)
                      (set! sv-144 print-game-text)
                      (let ((a0-15 (lookup-text! *common-text* (-> this name) #f))
                            (a1-3 s5-0)
                            (a2-3 #f)
                            (a3-1 44)
                            (t0-1 320)
                            )
                        (sv-144 a0-15 a1-3 a2-3 a3-1 (the-as bucket-id t0-1))
                        )
                      (set! sv-160
                            (logior (logand (logior (logand (logior (logand (logior (logand (the-as uint #x8000ffff) -256)
                                                                                    (shr (shl (the int (* 0.0 f30-0 (-> (the-as (pointer float) sv-128)))) 56) 56)
                                                                                    )
                                                                            -65281
                                                                            )
                                                                    (shr (shl (the int (* 0.0 f30-0 (-> (the-as (pointer float) sv-128)))) 56) 48)
                                                                    )
                                                            -16711681
                                                            )
                                                    (shr (shl (the int (* 0.0 f30-0 (-> (the-as (pointer float) sv-128)))) 56) 40)
                                                    )
                                            (the-as uint #xffffffff00ffffff)
                                            )
                                    (shr (shl (the int (* 128.0 f30-0)) 56) 32)
                                    )
                            )
                      (set! (-> this sprites 0 tex) (lookup-texture-by-id (new 'static 'texture-id :index #xb :page #xc93)))
                      (set! (-> this sprites 0 scale-x) f28-0)
                      (set! (-> this sprites 0 scale-y) 0.7)
                      (let ((v1-57 (-> this sprites 0 color2)))
                        (set! (-> v1-57 0) 128)
                        (set! (-> v1-57 1) 128)
                        (set! (-> v1-57 2) 128)
                        (set! (-> v1-57 3) (the int (* 128.0 f30-0)))
                        )
                      (set! (-> this sprites 0 pos z) #x3fffff)
                      (set! (-> this sprites 0 pos w) 0)
                      (set! (-> this sprites 1 tex) (lookup-texture-by-id (new 'static 'texture-id :index #xc :page #xc93)))
                      (set! (-> this sprites 1 scale-x) 0.2)
                      (set! (-> this sprites 1 scale-y) 1.33)
                      (let ((v1-62 (-> this sprites 1 color2)))
                        (set! (-> v1-62 0) 128)
                        (set! (-> v1-62 1) 128)
                        (set! (-> v1-62 2) 128)
                        (set! (-> v1-62 3) (the int (* 128.0 f30-0)))
                        )
                      (set! (-> this sprites 1 pos z) #x3fffff)
                      (set! (-> this sprites 1 pos w) 0)
                      (set! (-> this sprites 2 tex) (lookup-texture-by-id (new 'static 'texture-id :index #x3e :page #xc93)))
                      (set! (-> this sprites 2 scale-x) 1.0)
                      (set! (-> this sprites 2 scale-y) 1.0)
                      (let ((v1-67 (-> this sprites 2 color2)))
                        (set! (-> v1-67 0) sv-80)
                        (set! (-> v1-67 1) sv-96)
                        (set! (-> v1-67 2) sv-112)
                        (set! (-> v1-67 3) (the int (* 128.0 f30-0)))
                        )
                      (set! (-> this sprites 2 pos z) #xffffff)
                      (set! (-> this sprites 2 pos w) 0)
                      (set! (-> this sprites 3 tex) (lookup-texture-by-id (new 'static 'texture-id :index #x3f :page #xc93)))
                      (set! (-> this sprites 3 scale-x) 1.0)
                      (set! (-> this sprites 3 scale-y) 1.0)
                      (let ((v1-72 (-> this sprites 3 color2)))
                        (set! (-> v1-72 0) sv-80)
                        (set! (-> v1-72 1) sv-96)
                        (set! (-> v1-72 2) sv-112)
                        (set! (-> v1-72 3) (the int (* 128.0 f30-0)))
                        )
                      (set! (-> this sprites 3 pos z) #xffffff)
                      (set! (-> this sprites 3 pos w) 0)
                      (set-hud-piece-position! (the-as hud-sprite (-> this sprites)) s1-0 s2-0)
                      (set-hud-piece-position!
                        (-> this sprites 1)
                        (+ s1-0 (the int (* 230.0 (-> (the-as (pointer float) sv-128)))))
                        (+ s2-0 -4)
                        )
                      (set-hud-piece-position! (-> this sprites 2) (- s1-0 sv-64) (+ s2-0 -4))
                      (set-hud-piece-position! (-> this sprites 3) (+ sv-64 242 s1-0) (+ s2-0 -4))
                      (set! sv-176 (-> *display* frames (-> *display* on-screen) global-buf))
                      (set! sv-192 (-> sv-176 base))
                      ((method-of-type hud-sprite draw) (the-as hud-sprite (-> this sprites)) sv-176 (-> *level* default-level))
                      (draw-sprite2d-xy
                        sv-176
                        (+ s1-0 s0-0 (the int (* 230.0 (-> (the-as (pointer float) sv-128)))))
                        (+ s2-0 7)
                        (- 240 (the int (* 230.0 (-> (the-as (pointer float) sv-128)))))
                        9
                        (the-as rgba sv-160)
                        )
                      (draw (-> this sprites 1) sv-176 (-> *level* default-level))
                      (draw (-> this sprites 2) sv-176 (-> *level* default-level))
                      (draw (-> this sprites 3) sv-176 (-> *level* default-level))
                      (let ((a3-6 (-> sv-176 base)))
                        (let ((v1-100 (the-as object (-> sv-176 base))))
                          (set! (-> (the-as dma-packet v1-100) dma) (new 'static 'dma-tag :id (dma-tag-id next)))
                          (set! (-> (the-as dma-packet v1-100) vif0) (new 'static 'vif-tag))
                          (set! (-> (the-as dma-packet v1-100) vif1) (new 'static 'vif-tag))
                          (set! (-> sv-176 base) (&+ (the-as pointer v1-100) 16))
                          )
                        (dma-bucket-insert-tag
                          (-> *display* frames (-> *display* on-screen) bucket-group)
                          (bucket-id progress)
                          sv-192
                          (the-as (pointer dma-tag) a3-6)
                          )
                        )
                      (+! (-> s5-0 origin x) (the float s3-0))
                      (let ((a0-71 s5-0))
                        (set! (-> a0-71 flags) (font-flags kerning right large))
                        )
                      (let ((s3-1 print-game-text))
                        (format (clear *temp-string*) "~D%" (the int (* 100.0 (-> (the-as (pointer float) sv-128)))))
                        (s3-1 *temp-string* s5-0 #f 44 (bucket-id progress))
                        )
                      (let ((a0-75 s5-0))
                        (set! (-> a0-75 flags) (font-flags kerning large))
                        )
                      )
                    (else
                      (set! sv-208 (-> this value-to-modify))
                      (+! (-> s5-0 origin y) -8.0)
                      (when (or (= (-> *setting-control* user-default language) (language-enum german))
                                (= (-> *setting-control* user-default language) (language-enum french))
                                )
                        (let ((v1-121 s5-0))
                          (set! (-> v1-121 scale) 0.56)
                          )
                        )
                      (if (= (-> sv-16 option-index) gp-0)
                          (draw-highlight (the int (+ -2.0 (-> s5-0 origin y))) 24 f30-0)
                          )
                      (set! sv-224 print-game-text)
                      (let ((a0-81 (lookup-text! *common-text* (-> this name) #f))
                            (a1-21 s5-0)
                            (a2-18 #f)
                            (a3-8 44)
                            (t0-4 320)
                            )
                        (sv-224 a0-81 a1-21 a2-18 a3-8 (the-as bucket-id t0-4))
                        )
                      (set! sv-240
                            (logior (logand (logior (logand (logior (logand (logior (logand (the-as uint #x8000ffff) -256)
                                                                                    (shr (shl (the int (* 0.0 f30-0 (-> (the-as (pointer float) sv-208)))) 56) 56)
                                                                                    )
                                                                            -65281
                                                                            )
                                                                    (shr (shl (the int (* 0.0 f30-0 (-> (the-as (pointer float) sv-208)))) 56) 48)
                                                                    )
                                                            -16711681
                                                            )
                                                    (shr (shl (the int (* 0.0 f30-0 (-> (the-as (pointer float) sv-208)))) 56) 40)
                                                    )
                                            (the-as uint #xffffffff00ffffff)
                                            )
                                    (shr (shl (the int (* 128.0 f30-0)) 56) 32)
                                    )
                            )
                      (set! (-> this sprites 0 tex) (lookup-texture-by-id (new 'static 'texture-id :index #xb :page #xc93)))
                      (set! (-> this sprites 0 scale-x) f28-0)
                      (set! (-> this sprites 0 scale-y) 0.7)
                      (let ((v1-140 (-> this sprites 0 color2)))
                        (set! (-> v1-140 0) 128)
                        (set! (-> v1-140 1) 128)
                        (set! (-> v1-140 2) 128)
                        (set! (-> v1-140 3) (the int (* 128.0 f30-0)))
                        )
                      (set! (-> this sprites 0 pos z) #x3fffff)
                      (set! (-> this sprites 0 pos w) 0)
                      (set! (-> this sprites 1 tex) (lookup-texture-by-id (new 'static 'texture-id :index #xc :page #xc93)))
                      (set! (-> this sprites 1 scale-x) 0.2)
                      (set! (-> this sprites 1 scale-y) 1.33)
                      (let ((v1-145 (-> this sprites 1 color2)))
                        (set! (-> v1-145 0) 128)
                        (set! (-> v1-145 1) 128)
                        (set! (-> v1-145 2) 128)
                        (set! (-> v1-145 3) (the int (* 128.0 f30-0)))
                        )
                      (set! (-> this sprites 1 pos z) #x3fffff)
                      (set! (-> this sprites 1 pos w) 0)
                      (set! (-> this sprites 2 tex) (lookup-texture-by-id (new 'static 'texture-id :index #x3e :page #xc93)))
                      (set! (-> this sprites 2 scale-x) 1.0)
                      (set! (-> this sprites 2 scale-y) 1.0)
                      (let ((v1-150 (-> this sprites 2 color2)))
                        (set! (-> v1-150 0) sv-80)
                        (set! (-> v1-150 1) sv-96)
                        (set! (-> v1-150 2) sv-112)
                        (set! (-> v1-150 3) (the int (* 128.0 f30-0)))
                        )
                      (set! (-> this sprites 2 pos z) #xffffff)
                      (set! (-> this sprites 2 pos w) 0)
                      (set! (-> this sprites 3 tex) (lookup-texture-by-id (new 'static 'texture-id :index #x3f :page #xc93)))
                      (set! (-> this sprites 3 scale-x) 1.0)
                      (set! (-> this sprites 3 scale-y) 1.0)
                      (let ((v1-155 (-> this sprites 3 color2)))
                        (set! (-> v1-155 0) sv-80)
                        (set! (-> v1-155 1) sv-96)
                        (set! (-> v1-155 2) sv-112)
                        (set! (-> v1-155 3) (the int (* 128.0 f30-0)))
                        )
                      (set! (-> this sprites 3 pos z) #xffffff)
                      (set! (-> this sprites 3 pos w) 0)
                      (set-hud-piece-position! (the-as hud-sprite (-> this sprites)) s1-0 s2-0)
                      (set-hud-piece-position!
                        (-> this sprites 1)
                        (+ s1-0 (the int (* 230.0 (-> (the-as (pointer float) sv-208)))))
                        (+ s2-0 -4)
                        )
                      (set-hud-piece-position! (-> this sprites 2) (- s1-0 sv-64) (+ s2-0 -4))
                      (set-hud-piece-position! (-> this sprites 3) (+ sv-64 242 s1-0) (+ s2-0 -4))
                      (set! sv-256 (-> *display* frames (-> *display* on-screen) global-buf))
                      (set! sv-272 (-> sv-256 base))
                      ((method-of-type hud-sprite draw) (the-as hud-sprite (-> this sprites)) sv-256 (-> *level* default-level))
                      (draw-sprite2d-xy
                        sv-256
                        (+ s1-0 s0-0 (the int (* 230.0 (-> (the-as (pointer float) sv-208)))))
                        (+ s2-0 7)
                        (- 240 (the int (* 230.0 (-> (the-as (pointer float) sv-208)))))
                        9
                        (the-as rgba sv-240)
                        )
                      (draw (-> this sprites 1) sv-256 (-> *level* default-level))
                      (draw (-> this sprites 2) sv-256 (-> *level* default-level))
                      (draw (-> this sprites 3) sv-256 (-> *level* default-level))
                      (let ((a3-13 (-> sv-256 base)))
                        (let ((v1-183 (the-as object (-> sv-256 base))))
                          (set! (-> (the-as dma-packet v1-183) dma) (new 'static 'dma-tag :id (dma-tag-id next)))
                          (set! (-> (the-as dma-packet v1-183) vif0) (new 'static 'vif-tag))
                          (set! (-> (the-as dma-packet v1-183) vif1) (new 'static 'vif-tag))
                          (set! (-> sv-256 base) (&+ (the-as pointer v1-183) 16))
                          )
                        (dma-bucket-insert-tag
                          (-> *display* frames (-> *display* on-screen) bucket-group)
                          (bucket-id progress)
                          sv-272
                          (the-as (pointer dma-tag) a3-13)
                          )
                        )
                      (+! (-> s5-0 origin x) (the float s3-0))
                      (let ((a0-137 s5-0))
                        (set! (-> a0-137 flags) (font-flags kerning right large))
                        )
                      (let ((s3-2 print-game-text))
                        (format (clear *temp-string*) "~D%" (the int (* 100.0 (-> (the-as (pointer float) sv-208)))))
                        (s3-2 *temp-string* s5-0 #f 44 (bucket-id progress))
                        )
                      (let ((a0-141 s5-0))
                        (set! (-> a0-141 flags) (font-flags kerning large))
                        )
                      )
                    )
                  (if (zero? gp-0)
                      (draw-sound-options-decoration this s5-0 f30-0 (text-id progress-root-sound-options) #f)
                      )
                  )
                )
              )
        )
      )
    )
  0
  (none)
  )

;; definition for method 10 of type menu-stereo-mode-sound-option
;; WARN: Return type mismatch int vs none.
(defmethod draw-option ((this menu-stereo-mode-sound-option) (arg0 progress) (arg1 font-context) (arg2 int) (arg3 symbol))
  (local-vars (s5-0 int))
  (let ((f30-0 (* 2.0 (- 0.5 (-> arg0 menu-transition)))))
    (let ((v1-2 arg1))
      (set! (-> v1-2 scale) 0.65)
      )
    (if (< f30-0 0.0)
        (set! f30-0 0.0)
        )
    (set! (-> arg1 alpha) f30-0)
    (let ((a0-2 arg1))
      (set! (-> a0-2 flags) (font-flags kerning middle large))
      )
    (cond
      ((not (-> *bigmap* progress-minimap))
       (draw-busy-loading arg1)
       )
      ((begin
         (case (get-aspect-ratio)
           (('aspect4x3)
            (+! (-> arg1 origin y) 32.0)
            )
           (('aspect16x9)
            (+! (-> arg1 origin y) 60.0)
            )
           )
         (set! s5-0 (-> *setting-control* user-default stereo-mode))
         arg3
         )
       (let ((a0-7 arg1))
         (set! (-> a0-7 color) (font-color progress-force-selected))
         )
       (draw-highlight (the int (+ -1.0 (-> arg1 origin y))) 42 f30-0)
       (let ((s3-1 print-game-text))
         (format (clear *temp-string*) "~S" (lookup-text! *common-text* (-> this name) #f))
         (s3-1 *temp-string* arg1 #f 44 (bucket-id progress))
         )
       (+! (-> arg1 origin y) 22.0)
       (let ((a0-13 arg1))
         (set! (-> a0-13 color) (font-color progress))
         )
       (let ((v1-22 arg1))
         (set! (-> v1-22 scale) 0.5)
         )
       (let ((a0-15 arg1))
         (set! (-> a0-15 color) (font-color progress))
         )
       (+! (-> arg1 origin x) -70.0)
       (let ((s4-1 print-game-text))
         (format (clear *temp-string*) "~33L~C" 163)
         (s4-1 *temp-string* arg1 #f 44 (bucket-id progress))
         )
       (+! (-> arg1 origin x) 70.0)
       (+! (-> arg1 origin x) 70.0)
       (let ((s4-2 print-game-text))
         (format (clear *temp-string*) "~33L~C" 161)
         (s4-2 *temp-string* arg1 #f 44 (bucket-id progress))
         )
       (+! (-> arg1 origin x) -70.0)
       (let ((s4-3 arg1))
         (set! (-> s4-3 color) (progress-selected 0))
         )
       (let ((a0-23 arg1))
         (set! (-> a0-23 flags) (font-flags kerning middle large))
         )
       (print-game-text
         (lookup-text! *common-text* (-> *stereo-mode-name-remap* s5-0) #f)
         arg1
         #f
         44
         (bucket-id progress)
         )
       )
      (else
        (if (= (-> arg0 option-index) arg2)
            (draw-highlight (the int (-> arg1 origin y)) 21 f30-0)
            )
        (let ((v1-37 arg1))
          (set! (-> v1-37 scale) 0.65)
          )
        (let ((s3-4 print-game-text))
          (format (clear *temp-string*) "~S" (lookup-text! *common-text* (-> this name) #f))
          (s3-4 *temp-string* arg1 #f 44 (bucket-id progress))
          )
        (let ((v1-39 arg1))
          (set! (-> v1-39 scale) 0.5)
          )
        (let ((a0-33 arg1))
          (set! (-> a0-33 color) (font-color progress))
          )
        (format (clear *temp-string*) "~S" (lookup-text! *common-text* (-> *stereo-mode-name-remap* s5-0) #f))
        (let ((a0-37 *temp-string*))
          (+! (-> arg1 origin y) 22.0)
          (let ((a1-19 arg1))
            (set! (-> a1-19 flags) (font-flags kerning middle large))
            )
          (print-game-text a0-37 arg1 #f 44 (bucket-id progress))
          )
        )
      )
    )
  0
  (none)
  )

;; definition for method 10 of type menu-sub-menu-option
;; INFO: Used lq/sq
;; WARN: Return type mismatch int vs none.
(defmethod draw-option ((this menu-sub-menu-option) (arg0 progress) (arg1 font-context) (arg2 int) (arg3 symbol))
  (local-vars (sv-16 dma-buffer))
  (let ((f30-0 (* 2.0 (- 0.5 (-> arg0 menu-transition))))
        (s2-0 (the int (+ -1.0 (-> arg1 origin y))))
        (s1-0 22)
        )
    (if (< f30-0 0.0)
        (set! f30-0 0.0)
        )
    (set! (-> arg1 alpha) f30-0)
    (let ((v1-5 arg1))
      (set! (-> v1-5 scale) 0.6)
      )
    (cond
      ((= *title* (-> arg0 current-options))
       (let ((v1-8 arg1))
         (set! (-> v1-8 scale) 0.85)
         )
       (set! (-> arg1 height) 40.0)
       (set! s1-0 36)
       (+! s2-0 -8)
       (when (memcard-unlocked-secrets? #f)
         (+! (-> arg1 origin y) -35.0)
         (set! s1-0 36)
         (+! s2-0 -34)
         )
       )
      ((= *options* (-> arg0 current-options))
       (+! (-> arg1 origin y) -20.0)
       (let ((v1-16 arg1))
         (set! (-> v1-16 scale) 0.85)
         )
       (set! (-> arg1 height) 40.0)
       (set! s1-0 37)
       (+! s2-0 -28)
       )
      )
    (when (nonzero? (-> this name))
      (let ((s0-0 arg1))
        (set! (-> s0-0 color) (if (= arg2 (-> arg0 option-index))
                                  (the-as font-color (the-as int (progress-selected 0)))
                                  (font-color progress)
                                  )
              )
        )
      (cond
        ((= arg2 (-> arg0 option-index))
         (let ((s0-1 arg1))
           (set! (-> s0-1 color) (progress-selected 0))
           )
         )
        (else
          (let ((a0-9 arg1))
            (set! (-> a0-9 color) (font-color progress))
            )
          )
        )
      (if (and (and (= arg2 (-> arg0 option-index)) (!= 298 (-> this name)))
               (not (and (= (-> this name) (text-id progress-root-secrets))
                         (= *title* (-> arg0 current-options))
                         (not (memcard-unlocked-secrets? #f))
                         (= (-> arg0 option-index) 3)
                         )
                    )
               )
          (draw-highlight s2-0 s1-0 f30-0)
          )
      (cond
        ((= *save-options-title* (-> arg0 current-options))
         (cond
           ((= (-> this name) (text-id progress-continue-without-saving))
            (cond
              ((= arg2 (-> arg0 option-index))
               (let ((v1-39 arg1))
                 (set! (-> v1-39 scale) 0.5)
                 )
               )
              (else
                (let ((v1-40 arg1))
                  (set! (-> v1-40 scale) 0.45)
                  )
                )
              )
            (+! (-> arg1 origin y) -120.0)
            (set! (-> arg1 origin x) (- (-> arg1 origin x) (the float (if (= (get-aspect-ratio) 'aspect4x3)
                                                                          10
                                                                          5
                                                                          )
                                                                )
                                        )
                  )
            (set! (-> arg1 width) (the float (if (= (get-aspect-ratio) 'aspect4x3)
                                                 180
                                                 170
                                                 )
                                       )
                  )
            (set! (-> arg1 height) 260.0)
            (print-game-text (lookup-text! *common-text* (-> this name) #f) arg1 #f 44 (bucket-id progress))
            (when (= arg2 (-> arg0 option-index))
              (let ((s4-1 69)
                    (s2-4 110)
                    (s3-1 176)
                    (s1-1 42)
                    )
                (case (get-aspect-ratio)
                  (('aspect16x9)
                   (set! s4-1 79)
                   (set! s2-4 110)
                   (set! s3-1 166)
                   (set! s1-1 42)
                   (set! sv-16 (-> *display* frames (-> *display* on-screen) global-buf))
                   (let ((s0-2 (-> sv-16 base)))
                     (draw-sprite2d-xy
                       sv-16
                       s4-1
                       (+ (* s1-1 arg2) 8 s1-1 s2-4)
                       s3-1
                       (+ s1-1 -8)
                       (new 'static 'rgba :r #x40 :g #x40 :b #x40 :a (the int (* 64.0 f30-0)))
                       )
                     (let ((a3-3 (-> sv-16 base)))
                       (let ((v1-62 (the-as object (-> sv-16 base))))
                         (set! (-> (the-as dma-packet v1-62) dma) (new 'static 'dma-tag :id (dma-tag-id next)))
                         (set! (-> (the-as dma-packet v1-62) vif0) (new 'static 'vif-tag))
                         (set! (-> (the-as dma-packet v1-62) vif1) (new 'static 'vif-tag))
                         (set! (-> sv-16 base) (&+ (the-as pointer v1-62) 16))
                         )
                       (dma-bucket-insert-tag
                         (-> *display* frames (-> *display* on-screen) bucket-group)
                         (bucket-id particles)
                         s0-2
                         (the-as (pointer dma-tag) a3-3)
                         )
                       )
                     )
                   )
                  )
                (set-vector! (-> this box 0 color) 64 128 128 (the int (* 128.0 f30-0)))
                (draw-savegame-box
                  this
                  (the float s4-1)
                  (the float (+ s4-1 s3-1))
                  (the float (+ s2-4 (* s1-1 arg2)))
                  (the float (+ s2-4 (* s1-1 arg2)))
                  )
                (draw-savegame-box
                  this
                  (the float (+ s4-1 s3-1))
                  (the float (+ s4-1 s3-1))
                  (the float s2-4)
                  (the float (+ s2-4 (* s1-1 arg2)))
                  )
                (with-dma-buffer-add-bucket ((s0-3 (-> *display* frames (-> *display* on-screen) global-buf))
                                             (bucket-id particles)
                                             )
                  (draw-sprite2d-xy
                    s0-3
                    s4-1
                    (+ s2-4 (* s1-1 arg2))
                    s3-1
                    (+ s1-1 8)
                    (new 'static 'rgba :r #x40 :g #x40 :b #x40 :a (the int (* 64.0 f30-0)))
                    )
                  )
                )
              )
            )
           (else
             (+! (-> arg1 origin x) -100.0)
             (set! (-> arg1 origin y) (+ -35.0 (-> arg1 origin y)))
             )
           )
         )
        ((= *load-save-options* (-> arg0 current-options))
         (+! (-> arg1 origin x) -100.0)
         (+! (-> arg1 origin y) -25.0)
         (print-menu-text (lookup-text! *common-text* (-> this name) #f) (-> this scale) arg1 arg0)
         )
        ((and (= *title* (-> arg0 current-options))
              (= (text-id progress-root-secrets) (-> this name))
              (memcard-unlocked-secrets? #f)
              )
         (print-game-text (lookup-text! *common-text* (-> this name) #f) arg1 #f 44 (bucket-id progress))
         )
        ((!= (-> this name) (text-id progress-root-secrets))
         (print-game-text (lookup-text! *common-text* (-> this name) #f) arg1 #f 44 (bucket-id progress))
         )
        )
      )
    )
  0
  (none)
  )<|MERGE_RESOLUTION|>--- conflicted
+++ resolved
@@ -633,7 +633,7 @@
 
 ;; definition for method 10 of type menu-option
 ;; WARN: Return type mismatch int vs none.
-(defmethod draw-option ((this menu-option) (arg0 progress) (arg1 font-context) (arg2 int) (arg3 symbol))
+(defmethod draw-option menu-option ((this menu-option) (arg0 progress) (arg1 font-context) (arg2 int) (arg3 symbol))
   0
   (none)
   )
@@ -641,7 +641,7 @@
 ;; definition for method 10 of type menu-on-off-option
 ;; INFO: Used lq/sq
 ;; WARN: Return type mismatch int vs none.
-(defmethod draw-option ((this menu-on-off-option) (arg0 progress) (arg1 font-context) (arg2 int) (arg3 symbol))
+(defmethod draw-option menu-on-off-option ((this menu-on-off-option) (arg0 progress) (arg1 font-context) (arg2 int) (arg3 symbol))
   (local-vars (a0-8 string) (sv-16 string))
   (let ((s3-0 (if arg3
                   (&-> *progress-state* on-off-choice)
@@ -707,7 +707,7 @@
 
 ;; definition for method 10 of type menu-yes-no-option
 ;; WARN: Return type mismatch int vs none.
-(defmethod draw-option ((this menu-yes-no-option) (arg0 progress) (arg1 font-context) (arg2 int) (arg3 symbol))
+(defmethod draw-option menu-yes-no-option ((this menu-yes-no-option) (arg0 progress) (arg1 font-context) (arg2 int) (arg3 symbol))
   (local-vars (a0-8 string))
   (let ((s3-0 (&-> *progress-state* yes-no-choice)))
     (set! a0-8
@@ -755,7 +755,7 @@
 
 ;; definition for method 10 of type menu-video-mode-option
 ;; WARN: Return type mismatch int vs none.
-(defmethod draw-option ((this menu-video-mode-option) (arg0 progress) (arg1 font-context) (arg2 int) (arg3 symbol))
+(defmethod draw-option menu-video-mode-option ((this menu-video-mode-option) (arg0 progress) (arg1 font-context) (arg2 int) (arg3 symbol))
   (let ((s3-0 (&-> *progress-state* video-mode-choice))
         (f28-0 (* 2.0 (- 0.5 (-> arg0 menu-transition))))
         (f30-0 (-> arg1 origin y))
@@ -867,7 +867,7 @@
 
 ;; definition for method 10 of type menu-unlocked-menu-option
 ;; WARN: Return type mismatch int vs none.
-(defmethod draw-option ((this menu-unlocked-menu-option) (arg0 progress) (arg1 font-context) (arg2 int) (arg3 symbol))
+(defmethod draw-option menu-unlocked-menu-option ((this menu-unlocked-menu-option) (arg0 progress) (arg1 font-context) (arg2 int) (arg3 symbol))
   (let ((s5-0 (memcard-unlocked-secrets? #t))
         (f30-0 (* 2.0 (- 0.5 (-> arg0 menu-transition))))
         )
@@ -1050,7 +1050,7 @@
 
 ;; definition for method 10 of type menu-main-menu-option
 ;; WARN: Return type mismatch int vs none.
-(defmethod draw-option ((this menu-main-menu-option) (arg0 progress) (arg1 font-context) (arg2 int) (arg3 symbol))
+(defmethod draw-option menu-main-menu-option ((this menu-main-menu-option) (arg0 progress) (arg1 font-context) (arg2 int) (arg3 symbol))
   (-> arg1 flags)
   (when (and (= (-> arg0 menu-transition) 0.0) (and (= (-> arg0 ring-angle) (-> arg0 ring-want-angle))
                                                     (nonzero? (-> this name))
@@ -2121,7 +2121,7 @@
 ;; WARN: Stack slot offset 36 signed mismatch
 ;; WARN: Stack slot offset 16 signed mismatch
 ;; WARN: Return type mismatch int vs none.
-(defmethod draw-option ((this menu-memcard-slot-option) (arg0 progress) (arg1 font-context) (arg2 int) (arg3 symbol))
+(defmethod draw-option menu-memcard-slot-option ((this menu-memcard-slot-option) (arg0 progress) (arg1 font-context) (arg2 int) (arg3 symbol))
   (local-vars
     (v0-74 pointer)
     (sv-16 float)
@@ -2559,7 +2559,7 @@
 
 ;; definition for method 10 of type menu-loading-option
 ;; WARN: Return type mismatch int vs none.
-(defmethod draw-option ((this menu-loading-option) (arg0 progress) (arg1 font-context) (arg2 int) (arg3 symbol))
+(defmethod draw-option menu-loading-option ((this menu-loading-option) (arg0 progress) (arg1 font-context) (arg2 int) (arg3 symbol))
   (let ((f30-0 (* 2.0 (- 0.5 (-> arg0 menu-transition)))))
     (set! (-> arg1 alpha) (- 1.0 (-> arg0 menu-transition)))
     (let ((v1-3 arg1))
@@ -2616,7 +2616,7 @@
 
 ;; definition for method 10 of type menu-insufficient-space-option
 ;; WARN: Return type mismatch int vs none.
-(defmethod draw-option ((this menu-insufficient-space-option) (arg0 progress) (arg1 font-context) (arg2 int) (arg3 symbol))
+(defmethod draw-option menu-insufficient-space-option ((this menu-insufficient-space-option) (arg0 progress) (arg1 font-context) (arg2 int) (arg3 symbol))
   (set! (-> arg1 alpha) (- 1.0 (-> arg0 menu-transition)))
   (when (!= (-> arg0 current) 'none)
     (let ((v1-3 arg1))
@@ -2709,7 +2709,7 @@
 
 ;; definition for method 10 of type menu-secrets-insufficient-space-option
 ;; WARN: Return type mismatch int vs none.
-(defmethod draw-option ((this menu-secrets-insufficient-space-option) (arg0 progress) (arg1 font-context) (arg2 int) (arg3 symbol))
+(defmethod draw-option menu-secrets-insufficient-space-option ((this menu-secrets-insufficient-space-option) (arg0 progress) (arg1 font-context) (arg2 int) (arg3 symbol))
   (set! (-> arg1 alpha) (- 1.0 (-> arg0 menu-transition)))
   (let ((v1-1 arg1))
     (set! (-> v1-1 scale) 0.5)
@@ -2756,7 +2756,7 @@
 
 ;; definition for method 10 of type menu-insert-card-option
 ;; WARN: Return type mismatch int vs none.
-(defmethod draw-option ((this menu-insert-card-option) (arg0 progress) (arg1 font-context) (arg2 int) (arg3 symbol))
+(defmethod draw-option menu-insert-card-option ((this menu-insert-card-option) (arg0 progress) (arg1 font-context) (arg2 int) (arg3 symbol))
   (set! (-> arg1 alpha) (- 1.0 (-> arg0 menu-transition)))
   (let ((v1-1 arg1))
     (set! (-> v1-1 scale) 0.5)
@@ -2804,7 +2804,7 @@
 
 ;; definition for method 10 of type menu-error-loading-option
 ;; WARN: Return type mismatch int vs none.
-(defmethod draw-option ((this menu-error-loading-option) (arg0 progress) (arg1 font-context) (arg2 int) (arg3 symbol))
+(defmethod draw-option menu-error-loading-option ((this menu-error-loading-option) (arg0 progress) (arg1 font-context) (arg2 int) (arg3 symbol))
   (set! (-> arg1 alpha) (- 1.0 (-> arg0 menu-transition)))
   (let ((v1-1 arg1))
     (set! (-> v1-1 scale) 0.5)
@@ -2873,7 +2873,7 @@
 
 ;; definition for method 10 of type menu-error-auto-saving-option
 ;; WARN: Return type mismatch int vs none.
-(defmethod draw-option ((this menu-error-auto-saving-option) (arg0 progress) (arg1 font-context) (arg2 int) (arg3 symbol))
+(defmethod draw-option menu-error-auto-saving-option ((this menu-error-auto-saving-option) (arg0 progress) (arg1 font-context) (arg2 int) (arg3 symbol))
   (set! (-> arg1 alpha) (- 1.0 (-> arg0 menu-transition)))
   (let ((v1-1 arg1))
     (set! (-> v1-1 scale) 0.5)
@@ -2950,7 +2950,7 @@
 
 ;; definition for method 10 of type menu-card-removed-option
 ;; WARN: Return type mismatch int vs none.
-(defmethod draw-option ((this menu-card-removed-option) (arg0 progress) (arg1 font-context) (arg2 int) (arg3 symbol))
+(defmethod draw-option menu-card-removed-option ((this menu-card-removed-option) (arg0 progress) (arg1 font-context) (arg2 int) (arg3 symbol))
   (set! (-> arg1 alpha) (- 1.0 (-> arg0 menu-transition)))
   (let ((v1-1 arg1))
     (set! (-> v1-1 scale) 0.5)
@@ -3013,7 +3013,7 @@
 
 ;; definition for method 10 of type menu-error-disc-removed-option
 ;; WARN: Return type mismatch int vs none.
-(defmethod draw-option ((this menu-error-disc-removed-option) (arg0 progress) (arg1 font-context) (arg2 int) (arg3 symbol))
+(defmethod draw-option menu-error-disc-removed-option ((this menu-error-disc-removed-option) (arg0 progress) (arg1 font-context) (arg2 int) (arg3 symbol))
   (set! (-> arg1 alpha) (- 1.0 (-> arg0 menu-transition)))
   (let ((a0-1 arg1))
     (set! (-> a0-1 color) (font-color progress))
@@ -3073,7 +3073,7 @@
 
 ;; definition for method 10 of type menu-error-reading-option
 ;; WARN: Return type mismatch int vs none.
-(defmethod draw-option ((this menu-error-reading-option) (arg0 progress) (arg1 font-context) (arg2 int) (arg3 symbol))
+(defmethod draw-option menu-error-reading-option ((this menu-error-reading-option) (arg0 progress) (arg1 font-context) (arg2 int) (arg3 symbol))
   (set! (-> arg1 alpha) (- 1.0 (-> arg0 menu-transition)))
   (let ((a0-1 arg1))
     (set! (-> a0-1 color) (font-color progress))
@@ -3131,7 +3131,7 @@
 
 ;; definition for method 10 of type menu-icon-info-option
 ;; WARN: Return type mismatch int vs none.
-(defmethod draw-option ((this menu-icon-info-option) (arg0 progress) (arg1 font-context) (arg2 int) (arg3 symbol))
+(defmethod draw-option menu-icon-info-option ((this menu-icon-info-option) (arg0 progress) (arg1 font-context) (arg2 int) (arg3 symbol))
   (set! (-> arg1 alpha) (- 1.0 (-> arg0 menu-transition)))
   (let ((a0-1 arg1))
     (set! (-> a0-1 color) (font-color progress))
@@ -3207,7 +3207,7 @@
 
 ;; definition for method 10 of type menu-format-card-option
 ;; WARN: Return type mismatch int vs none.
-(defmethod draw-option ((this menu-format-card-option) (arg0 progress) (arg1 font-context) (arg2 int) (arg3 symbol))
+(defmethod draw-option menu-format-card-option ((this menu-format-card-option) (arg0 progress) (arg1 font-context) (arg2 int) (arg3 symbol))
   (set! (-> arg1 alpha) (- 1.0 (-> arg0 menu-transition)))
   (let ((a0-1 arg1))
     (set! (-> a0-1 color) (font-color progress))
@@ -3261,7 +3261,7 @@
 
 ;; definition for method 10 of type menu-already-exists-option
 ;; WARN: Return type mismatch int vs none.
-(defmethod draw-option ((this menu-already-exists-option) (arg0 progress) (arg1 font-context) (arg2 int) (arg3 symbol))
+(defmethod draw-option menu-already-exists-option ((this menu-already-exists-option) (arg0 progress) (arg1 font-context) (arg2 int) (arg3 symbol))
   (set! (-> arg1 alpha) (- 1.0 (-> arg0 menu-transition)))
   (let ((a0-1 arg1))
     (set! (-> a0-1 color) (font-color progress))
@@ -3307,7 +3307,7 @@
 
 ;; definition for method 10 of type menu-create-game-option
 ;; WARN: Return type mismatch int vs none.
-(defmethod draw-option ((this menu-create-game-option) (arg0 progress) (arg1 font-context) (arg2 int) (arg3 symbol))
+(defmethod draw-option menu-create-game-option ((this menu-create-game-option) (arg0 progress) (arg1 font-context) (arg2 int) (arg3 symbol))
   (set! (-> arg1 alpha) (- 1.0 (-> arg0 menu-transition)))
   (let ((a0-1 arg1))
     (set! (-> a0-1 color) (font-color progress))
@@ -3350,7 +3350,7 @@
 
 ;; definition for method 10 of type menu-video-mode-warning-option
 ;; WARN: Return type mismatch int vs none.
-(defmethod draw-option ((this menu-video-mode-warning-option) (arg0 progress) (arg1 font-context) (arg2 int) (arg3 symbol))
+(defmethod draw-option menu-video-mode-warning-option ((this menu-video-mode-warning-option) (arg0 progress) (arg1 font-context) (arg2 int) (arg3 symbol))
   (set! (-> arg1 alpha) (- 1.0 (-> arg0 menu-transition)))
   (let ((a0-1 arg1))
     (set! (-> a0-1 color) (font-color progress))
@@ -3418,7 +3418,7 @@
 
 ;; definition for method 10 of type menu-video-mode-ok-option
 ;; WARN: Return type mismatch int vs none.
-(defmethod draw-option ((this menu-video-mode-ok-option) (arg0 progress) (arg1 font-context) (arg2 int) (arg3 symbol))
+(defmethod draw-option menu-video-mode-ok-option ((this menu-video-mode-ok-option) (arg0 progress) (arg1 font-context) (arg2 int) (arg3 symbol))
   (set! (-> arg1 alpha) (- 1.0 (-> arg0 menu-transition)))
   (let ((a0-1 arg1))
     (set! (-> a0-1 color) (font-color progress))
@@ -3464,7 +3464,7 @@
 
 ;; definition for method 10 of type menu-progressive-mode-warning-option
 ;; WARN: Return type mismatch int vs none.
-(defmethod draw-option ((this menu-progressive-mode-warning-option) (arg0 progress) (arg1 font-context) (arg2 int) (arg3 symbol))
+(defmethod draw-option menu-progressive-mode-warning-option ((this menu-progressive-mode-warning-option) (arg0 progress) (arg1 font-context) (arg2 int) (arg3 symbol))
   (set! (-> arg1 alpha) (- 1.0 (-> arg0 menu-transition)))
   (let ((a0-1 arg1))
     (set! (-> a0-1 color) (font-color progress))
@@ -3532,7 +3532,7 @@
 
 ;; definition for method 10 of type menu-progressive-mode-ok-option
 ;; WARN: Return type mismatch int vs none.
-(defmethod draw-option ((this menu-progressive-mode-ok-option) (arg0 progress) (arg1 font-context) (arg2 int) (arg3 symbol))
+(defmethod draw-option menu-progressive-mode-ok-option ((this menu-progressive-mode-ok-option) (arg0 progress) (arg1 font-context) (arg2 int) (arg3 symbol))
   (set! (-> arg1 alpha) (- 1.0 (-> arg0 menu-transition)))
   (let ((a0-1 arg1))
     (set! (-> a0-1 color) (font-color progress))
@@ -3578,7 +3578,7 @@
 
 ;; definition for method 10 of type menu-quit-option
 ;; WARN: Return type mismatch int vs none.
-(defmethod draw-option ((this menu-quit-option) (arg0 progress) (arg1 font-context) (arg2 int) (arg3 symbol))
+(defmethod draw-option menu-quit-option ((this menu-quit-option) (arg0 progress) (arg1 font-context) (arg2 int) (arg3 symbol))
   (set! (-> arg1 alpha) (- 1.0 (-> arg0 menu-transition)))
   (let ((a0-1 arg1))
     (set! (-> a0-1 color) (font-color progress))
@@ -3615,7 +3615,7 @@
 ;; INFO: Used lq/sq
 ;; WARN: Return type mismatch int vs none.
 ;; WARN: disable def twice: 147. This may happen when a cond (no else) is nested inside of another conditional, but it should be rare.
-(defmethod draw-option ((this menu-select-start-option) (arg0 progress) (arg1 font-context) (arg2 int) (arg3 symbol))
+(defmethod draw-option menu-select-start-option ((this menu-select-start-option) (arg0 progress) (arg1 font-context) (arg2 int) (arg3 symbol))
   (local-vars
     (sv-48 int)
     (sv-64 int)
@@ -3786,7 +3786,7 @@
 ;; definition for method 10 of type menu-select-scene-option
 ;; INFO: Used lq/sq
 ;; WARN: Return type mismatch int vs none.
-(defmethod draw-option ((this menu-select-scene-option) (arg0 progress) (arg1 font-context) (arg2 int) (arg3 symbol))
+(defmethod draw-option menu-select-scene-option ((this menu-select-scene-option) (arg0 progress) (arg1 font-context) (arg2 int) (arg3 symbol))
   (local-vars
     (sv-48 int)
     (sv-64 (function string font-context symbol int bucket-id float))
@@ -3964,7 +3964,7 @@
 
 ;; definition for method 10 of type menu-bigmap-option
 ;; WARN: Return type mismatch int vs none.
-(defmethod draw-option ((this menu-bigmap-option) (arg0 progress) (arg1 font-context) (arg2 int) (arg3 symbol))
+(defmethod draw-option menu-bigmap-option ((this menu-bigmap-option) (arg0 progress) (arg1 font-context) (arg2 int) (arg3 symbol))
   0
   (none)
   )
@@ -4184,7 +4184,7 @@
 ;; WARN: Stack slot offset 20 signed mismatch
 ;; WARN: Stack slot offset 20 signed mismatch
 ;; WARN: Return type mismatch int vs none.
-(defmethod draw-option ((this menu-missions-option) (progress progress) (font-ctx font-context) (arg3 int) (arg4 symbol))
+(defmethod draw-option menu-missions-option ((this menu-missions-option) (progress progress) (font-ctx font-context) (arg3 int) (arg4 symbol))
   (local-vars
     (f0-50 float)
     (font-alpha float)
@@ -4888,7 +4888,7 @@
 ;; WARN: Stack slot offset 112 signed mismatch
 ;; WARN: Stack slot offset 108 signed mismatch
 ;; WARN: Return type mismatch int vs none.
-(defmethod draw-option ((this menu-secret-option) (arg0 progress) (arg1 font-context) (arg2 int) (arg3 symbol))
+(defmethod draw-option menu-secret-option ((this menu-secret-option) (arg0 progress) (arg1 font-context) (arg2 int) (arg3 symbol))
   (local-vars
     (sv-16 float)
     (sv-20 symbol)
@@ -5100,20 +5100,23 @@
 
 ;; definition of type print-highscore-obj
 (deftype print-highscore-obj (basic)
-  ((self         menu-highscores-option)
-   (index        int32)
-   (previous     symbol)
-   (place        int32)
-   (score        float)
-   (game-score   symbol)
-   (context      font-context)
-   (local-scale  float)
-   (interp       float)
+  ((self        menu-highscores-option  :offset-assert   4)
+   (index       int32                   :offset-assert   8)
+   (previous    symbol                  :offset-assert  12)
+   (place       int32                   :offset-assert  16)
+   (score       float                   :offset-assert  20)
+   (game-score  symbol                  :offset-assert  24)
+   (context     font-context            :offset-assert  28)
+   (local-scale float                   :offset-assert  32)
+   (interp      float                   :offset-assert  36)
    )
+  :method-count-assert 9
+  :size-assert         #x28
+  :flag-assert         #x900000028
   )
 
 ;; definition for method 3 of type print-highscore-obj
-(defmethod inspect ((this print-highscore-obj))
+(defmethod inspect print-highscore-obj ((this print-highscore-obj))
   (when (not this)
     (set! this this)
     (goto cfg-4)
@@ -6069,16 +6072,12 @@
 ;; WARN: Stack slot offset 120 signed mismatch
 ;; WARN: Stack slot offset 108 signed mismatch
 ;; WARN: Return type mismatch int vs none.
-<<<<<<< HEAD
-(defmethod draw-option ((this menu-highscores-option) (arg0 progress) (arg1 font-context) (arg2 int) (arg3 symbol))
-=======
 (defmethod draw-option menu-highscores-option ((this menu-highscores-option)
                                              (progress progress)
                                              (font-ctx font-context)
                                              (option-index int)
                                              (selected? symbol)
                                              )
->>>>>>> 2ce7b365
   (local-vars
     (sv-96 float)
     (sv-100 float)
@@ -6383,7 +6382,7 @@
 
 ;; definition for method 10 of type menu-on-off-game-vibrations-option
 ;; WARN: Return type mismatch int vs none.
-(defmethod draw-option ((this menu-on-off-game-vibrations-option) (arg0 progress) (arg1 font-context) (arg2 int) (arg3 symbol))
+(defmethod draw-option menu-on-off-game-vibrations-option ((this menu-on-off-game-vibrations-option) (arg0 progress) (arg1 font-context) (arg2 int) (arg3 symbol))
   (local-vars (a0-10 string))
   (let ((f30-0 (* 2.0 (- 0.5 (-> arg0 menu-transition)))))
     (if (< f30-0 0.0)
@@ -6473,7 +6472,7 @@
 
 ;; definition for method 10 of type menu-on-off-game-subtitles-option
 ;; WARN: Return type mismatch int vs none.
-(defmethod draw-option ((this menu-on-off-game-subtitles-option) (arg0 progress) (arg1 font-context) (arg2 int) (arg3 symbol))
+(defmethod draw-option menu-on-off-game-subtitles-option ((this menu-on-off-game-subtitles-option) (arg0 progress) (arg1 font-context) (arg2 int) (arg3 symbol))
   (local-vars (a0-11 string))
   (let ((f30-0 (* 2.0 (- 0.5 (-> arg0 menu-transition)))))
     (if (< f30-0 0.0)
@@ -6563,7 +6562,7 @@
 
 ;; definition for method 10 of type menu-subtitle-language-game-option
 ;; WARN: Return type mismatch int vs none.
-(defmethod draw-option ((this menu-subtitle-language-game-option) (arg0 progress) (arg1 font-context) (arg2 int) (arg3 symbol))
+(defmethod draw-option menu-subtitle-language-game-option ((this menu-subtitle-language-game-option) (arg0 progress) (arg1 font-context) (arg2 int) (arg3 symbol))
   (with-pp
     (let ((f30-0 (* 2.0 (- 0.5 (-> arg0 menu-transition)))))
       (let ((v1-2 arg1))
@@ -6698,12 +6697,12 @@
 
 ;; definition for method 10 of type menu-language-game-option
 ;; WARN: Return type mismatch int vs none.
-(defmethod draw-option ((this menu-language-game-option)
-                       (progress progress)
-                       (font-ctx font-context)
-                       (option-index int)
-                       (selected symbol)
-                       )
+(defmethod draw-option menu-language-game-option ((this menu-language-game-option)
+                                                (progress progress)
+                                                (font-ctx font-context)
+                                                (option-index int)
+                                                (selected symbol)
+                                                )
   (with-pp
     (let ((alpha (* 2.0 (- 0.5 (-> progress menu-transition)))))
       (let ((font-ctx-1 font-ctx))
@@ -6852,7 +6851,7 @@
 
 ;; definition for method 10 of type menu-sub-menu-game-option
 ;; WARN: Return type mismatch int vs none.
-(defmethod draw-option ((this menu-sub-menu-game-option) (arg0 progress) (arg1 font-context) (arg2 int) (arg3 symbol))
+(defmethod draw-option menu-sub-menu-game-option ((this menu-sub-menu-game-option) (arg0 progress) (arg1 font-context) (arg2 int) (arg3 symbol))
   (let ((f0-1 (* 2.0 (- 0.5 (-> arg0 menu-transition)))))
     395.0
     (-> arg1 origin y)
@@ -6875,7 +6874,7 @@
 
 ;; definition for method 10 of type menu-aspect-ratio-option
 ;; WARN: Return type mismatch int vs none.
-(defmethod draw-option ((this menu-aspect-ratio-option) (arg0 progress) (arg1 font-context) (arg2 int) (arg3 symbol))
+(defmethod draw-option menu-aspect-ratio-option ((this menu-aspect-ratio-option) (arg0 progress) (arg1 font-context) (arg2 int) (arg3 symbol))
   (local-vars (a0-12 string))
   (let ((f30-0 (* 2.0 (- 0.5 (-> arg0 menu-transition)))))
     (if (< f30-0 0.0)
@@ -6982,12 +6981,12 @@
 
 ;; definition for method 10 of type menu-on-off-progressive-scan-graphic-option
 ;; WARN: Return type mismatch int vs none.
-(defmethod draw-option ((this menu-on-off-progressive-scan-graphic-option)
-                       (arg0 progress)
-                       (arg1 font-context)
-                       (arg2 int)
-                       (arg3 symbol)
-                       )
+(defmethod draw-option menu-on-off-progressive-scan-graphic-option ((this menu-on-off-progressive-scan-graphic-option)
+                                                                  (arg0 progress)
+                                                                  (arg1 font-context)
+                                                                  (arg2 int)
+                                                                  (arg3 symbol)
+                                                                  )
   (local-vars (a0-11 string))
   (let ((f30-0 (* 2.0 (- 0.5 (-> arg0 menu-transition)))))
     (if (< f30-0 0.0)
@@ -7090,7 +7089,7 @@
 
 ;; definition for method 10 of type menu-center-screen-graphic-option
 ;; WARN: Return type mismatch int vs none.
-(defmethod draw-option ((this menu-center-screen-graphic-option) (arg0 progress) (arg1 font-context) (arg2 int) (arg3 symbol))
+(defmethod draw-option menu-center-screen-graphic-option ((this menu-center-screen-graphic-option) (arg0 progress) (arg1 font-context) (arg2 int) (arg3 symbol))
   (let ((f30-0 (* 2.0 (- 0.5 (-> arg0 menu-transition)))))
     (if (< f30-0 0.0)
         (set! f30-0 0.0)
@@ -7197,7 +7196,7 @@
 
 ;; definition for method 10 of type menu-restart-mission-qr-option
 ;; WARN: Return type mismatch int vs none.
-(defmethod draw-option ((this menu-restart-mission-qr-option) (arg0 progress) (arg1 font-context) (arg2 int) (arg3 symbol))
+(defmethod draw-option menu-restart-mission-qr-option ((this menu-restart-mission-qr-option) (arg0 progress) (arg1 font-context) (arg2 int) (arg3 symbol))
   (local-vars (a0-11 string))
   (let ((f0-1 (* 2.0 (- 0.5 (-> arg0 menu-transition)))))
     (if (< f0-1 0.0)
@@ -7262,7 +7261,7 @@
 
 ;; definition for method 10 of type menu-quit-qr-option
 ;; WARN: Return type mismatch int vs none.
-(defmethod draw-option ((this menu-quit-qr-option) (arg0 progress) (arg1 font-context) (arg2 int) (arg3 symbol))
+(defmethod draw-option menu-quit-qr-option ((this menu-quit-qr-option) (arg0 progress) (arg1 font-context) (arg2 int) (arg3 symbol))
   (local-vars (a0-12 string))
   (let ((f30-0 (* 2.0 (- 0.5 (-> arg0 menu-transition)))))
     (if (< f30-0 0.0)
@@ -7339,7 +7338,7 @@
 ;; definition for method 10 of type menu-slider-option
 ;; INFO: Used lq/sq
 ;; WARN: Return type mismatch int vs none.
-(defmethod draw-option ((this menu-slider-option) (arg0 progress) (arg1 font-context) (arg2 int) (arg3 symbol))
+(defmethod draw-option menu-slider-option ((this menu-slider-option) (arg0 progress) (arg1 font-context) (arg2 int) (arg3 symbol))
   (local-vars
     (v0-42 pointer)
     (sv-16 progress)
@@ -7712,7 +7711,7 @@
 
 ;; definition for method 10 of type menu-stereo-mode-sound-option
 ;; WARN: Return type mismatch int vs none.
-(defmethod draw-option ((this menu-stereo-mode-sound-option) (arg0 progress) (arg1 font-context) (arg2 int) (arg3 symbol))
+(defmethod draw-option menu-stereo-mode-sound-option ((this menu-stereo-mode-sound-option) (arg0 progress) (arg1 font-context) (arg2 int) (arg3 symbol))
   (local-vars (s5-0 int))
   (let ((f30-0 (* 2.0 (- 0.5 (-> arg0 menu-transition)))))
     (let ((v1-2 arg1))
@@ -7820,7 +7819,7 @@
 ;; definition for method 10 of type menu-sub-menu-option
 ;; INFO: Used lq/sq
 ;; WARN: Return type mismatch int vs none.
-(defmethod draw-option ((this menu-sub-menu-option) (arg0 progress) (arg1 font-context) (arg2 int) (arg3 symbol))
+(defmethod draw-option menu-sub-menu-option ((this menu-sub-menu-option) (arg0 progress) (arg1 font-context) (arg2 int) (arg3 symbol))
   (local-vars (sv-16 dma-buffer))
   (let ((f30-0 (* 2.0 (- 0.5 (-> arg0 menu-transition))))
         (s2-0 (the int (+ -1.0 (-> arg1 origin y))))
