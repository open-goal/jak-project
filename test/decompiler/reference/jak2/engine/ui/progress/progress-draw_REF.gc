--- conflicted
+++ resolved
@@ -279,10 +279,6 @@
   )
 
 ;; definition for function begin-scissor
-<<<<<<< HEAD
-;; WARN: Return type mismatch int vs none.
-=======
->>>>>>> 0dccd048
 (defun begin-scissor ((arg0 hud-box) (arg1 progress))
   (cond
     ((or (= (-> arg1 current) 'bigmap) (= (-> arg1 next) 'bigmap))
@@ -313,10 +309,6 @@
   )
 
 ;; definition for function end-scissor
-<<<<<<< HEAD
-;; WARN: Return type mismatch int vs none.
-=======
->>>>>>> 0dccd048
 (defun end-scissor ((arg0 hud-box) (arg1 float))
   (with-dma-buffer-add-bucket ((s5-0 (-> *display* frames (-> *display* on-screen) global-buf))
                                (bucket-id progress)
@@ -327,10 +319,6 @@
   )
 
 ;; definition for function begin-scissor-secret
-<<<<<<< HEAD
-;; WARN: Return type mismatch int vs none.
-=======
->>>>>>> 0dccd048
 (defun begin-scissor-secret ((arg0 hud-box) (arg1 progress))
   (cond
     ((= (get-aspect-ratio) 'aspect16x9)
@@ -355,10 +343,6 @@
   )
 
 ;; definition for function end-scissor-secret
-<<<<<<< HEAD
-;; WARN: Return type mismatch int vs none.
-=======
->>>>>>> 0dccd048
 (defun end-scissor-secret ((arg0 hud-box) (arg1 float))
   (with-dma-buffer-add-bucket ((s5-0 (-> *display* frames (-> *display* on-screen) global-buf))
                                (bucket-id progress)
@@ -369,12 +353,7 @@
   )
 
 ;; definition for function begin-scissor-missions
-<<<<<<< HEAD
-;; WARN: Return type mismatch int vs none.
-(defun begin-scissor-missions ((arg0 hud-box) (arg1 float))
-=======
 (defun begin-scissor-missions ((arg0 hud-box))
->>>>>>> 0dccd048
   (cond
     ((= (get-aspect-ratio) 'aspect16x9)
      (set! (-> arg0 min x) 79.0)
@@ -398,10 +377,6 @@
   )
 
 ;; definition for function end-scissor-missions
-<<<<<<< HEAD
-;; WARN: Return type mismatch int vs none.
-=======
->>>>>>> 0dccd048
 (defun end-scissor-missions ((arg0 hud-box) (arg1 float))
   (with-dma-buffer-add-bucket ((s5-0 (-> *display* frames (-> *display* on-screen) global-buf))
                                (bucket-id progress)
@@ -412,10 +387,6 @@
   )
 
 ;; definition for function begin-scissor-scene
-<<<<<<< HEAD
-;; WARN: Return type mismatch int vs none.
-=======
->>>>>>> 0dccd048
 (defun begin-scissor-scene ((arg0 hud-box))
   (cond
     ((= (get-aspect-ratio) 'aspect16x9)
@@ -440,10 +411,6 @@
   )
 
 ;; definition for function end-scissor-scene
-<<<<<<< HEAD
-;; WARN: Return type mismatch int vs none.
-=======
->>>>>>> 0dccd048
 (defun end-scissor-scene ((arg0 hud-box) (arg1 float))
   (with-dma-buffer-add-bucket ((s5-0 (-> *display* frames (-> *display* on-screen) global-buf))
                                (bucket-id progress)
@@ -454,10 +421,6 @@
   )
 
 ;; definition for function begin-scissor-level
-<<<<<<< HEAD
-;; WARN: Return type mismatch int vs none.
-=======
->>>>>>> 0dccd048
 (defun begin-scissor-level ((arg0 hud-box))
   (cond
     ((= (get-aspect-ratio) 'aspect16x9)
@@ -482,10 +445,6 @@
   )
 
 ;; definition for function end-scissor-level
-<<<<<<< HEAD
-;; WARN: Return type mismatch int vs none.
-=======
->>>>>>> 0dccd048
 (defun end-scissor-level ((arg0 hud-box) (arg1 float))
   (with-dma-buffer-add-bucket ((s5-0 (-> *display* frames (-> *display* on-screen) global-buf))
                                (bucket-id progress)
@@ -2162,11 +2121,7 @@
 ;; WARN: Stack slot offset 36 signed mismatch
 ;; WARN: Stack slot offset 16 signed mismatch
 ;; WARN: Return type mismatch int vs none.
-<<<<<<< HEAD
-(defmethod menu-option-method-10 menu-memcard-slot-option ((obj menu-memcard-slot-option) (arg0 progress) (arg1 font-context) (arg2 int) (arg3 symbol))
-=======
 (defmethod draw-option menu-memcard-slot-option ((obj menu-memcard-slot-option) (arg0 progress) (arg1 font-context) (arg2 int) (arg3 symbol))
->>>>>>> 0dccd048
   (local-vars
     (v0-74 pointer)
     (sv-16 float)
@@ -3178,11 +3133,7 @@
 
 ;; definition for method 10 of type menu-icon-info-option
 ;; WARN: Return type mismatch int vs none.
-<<<<<<< HEAD
-(defmethod menu-option-method-10 menu-icon-info-option ((obj menu-icon-info-option) (arg0 progress) (arg1 font-context) (arg2 int) (arg3 symbol))
-=======
 (defmethod draw-option menu-icon-info-option ((obj menu-icon-info-option) (arg0 progress) (arg1 font-context) (arg2 int) (arg3 symbol))
->>>>>>> 0dccd048
   (set! (-> arg1 alpha) (- 1.0 (-> arg0 menu-transition)))
   (let ((a0-1 arg1))
     (set! (-> a0-1 color) (font-color #7efbfb))
@@ -4930,11 +4881,7 @@
 ;; WARN: Stack slot offset 112 signed mismatch
 ;; WARN: Stack slot offset 108 signed mismatch
 ;; WARN: Return type mismatch int vs none.
-<<<<<<< HEAD
-(defmethod menu-option-method-10 menu-secret-option ((obj menu-secret-option) (arg0 progress) (arg1 font-context) (arg2 int) (arg3 symbol))
-=======
 (defmethod draw-option menu-secret-option ((obj menu-secret-option) (arg0 progress) (arg1 font-context) (arg2 int) (arg3 symbol))
->>>>>>> 0dccd048
   (local-vars
     (sv-16 float)
     (sv-20 symbol)
