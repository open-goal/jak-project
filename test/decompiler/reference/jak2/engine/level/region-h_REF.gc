;;-*-Lisp-*-
(in-package goal)

;; definition of type region
(deftype region (structure)
  ((id        uint32  :offset-assert   0)
   (on-enter  basic   :offset-assert   4)
   (on-inside basic   :offset-assert   8)
   (on-exit   basic   :offset-assert  12)
   )
  :method-count-assert 10
  :size-assert         #x10
  :flag-assert         #xa00000010
  (:methods
    (region-method-9 (_type_ vector) symbol 9)
    )
  )

;; definition for method 3 of type region
(defmethod inspect region ((obj region))
  (when (not obj)
    (set! obj obj)
    (goto cfg-4)
    )
  (format #t "[~8x] ~A~%" obj 'region)
  (format #t "~1Tid: ~D~%" (-> obj id))
  (format #t "~1Ton-enter: ~A~%" (-> obj on-enter))
  (format #t "~1Ton-inside: ~A~%" (-> obj on-inside))
  (format #t "~1Ton-exit: ~A~%" (-> obj on-exit))
  (label cfg-4)
  obj
  )

;; definition of type region-array
(deftype region-array (inline-array-class)
  ((data region :inline :dynamic :offset-assert  16)
   )
  :method-count-assert 9
  :size-assert         #x10
  :flag-assert         #x900000010
  )

;; definition for method 3 of type region-array
(defmethod inspect region-array ((obj region-array))
  (when (not obj)
    (set! obj obj)
    (goto cfg-4)
    )
  (format #t "[~8x] ~A~%" obj (-> obj type))
  (format #t "~1Tlength: ~D~%" (-> obj length))
  (format #t "~1Tallocated-length: ~D~%" (-> obj allocated-length))
  (format #t "~1Tdata[0] @ #x~X~%" (-> obj data))
  (label cfg-4)
  obj
  )

;; failed to figure out what this is:
(set! (-> region-array heap-base) (the-as uint 16))

;; definition of type drawable-region-prim
(deftype drawable-region-prim (drawable)
  ((region region  :offset   8)
   )
  :method-count-assert 20
  :size-assert         #x20
  :flag-assert         #x1400000020
  (:methods
    (debug-draw-region (_type_ int) none 17)
<<<<<<< HEAD
    (drawable-region-prim-method-18 (_type_ region-prim-area) symbol 18)
    (drawable-region-prim-method-19 (_type_ region-prim-area) symbol 19)
=======
    (track-region (_type_ region-prim-area) symbol 18)
    (within-area? (_type_ region-prim-area) symbol 19)
>>>>>>> 9a04c7e3
    )
  )

;; definition for method 3 of type drawable-region-prim
(defmethod inspect drawable-region-prim ((obj drawable-region-prim))
  (when (not obj)
    (set! obj obj)
    (goto cfg-4)
    )
  (format #t "[~8x] ~A~%" obj (-> obj type))
  (format #t "~1Tid: ~D~%" (-> obj id))
  (format #t "~1Tbsphere: ~`vector`P~%" (-> obj bsphere))
  (format #t "~1Tregion: #<region @ #x~X>~%" (-> obj region))
  (label cfg-4)
  obj
  )

;; definition of type drawable-tree-region-prim
(deftype drawable-tree-region-prim (drawable-tree)
  ((name  basic                          :offset   8)
   (data2 drawable-inline-array :dynamic :offset  32)
   )
  :method-count-assert 19
  :size-assert         #x20
  :flag-assert         #x1300000020
  (:methods
<<<<<<< HEAD
    (drawable-tree-region-prim-method-17 (_type_) none 17)
=======
    (drawable-tree-region-prim-method-17 (_type_ vector) symbol 17)
>>>>>>> 9a04c7e3
    (debug-print (_type_ vector object) none 18)
    )
  )

;; definition for method 3 of type drawable-tree-region-prim
(defmethod inspect drawable-tree-region-prim ((obj drawable-tree-region-prim))
  (when (not obj)
    (set! obj obj)
    (goto cfg-7)
    )
  (format #t "[~8x] ~A~%" obj (-> obj type))
  (format #t "~1Tid: ~D~%" (-> obj id))
  (format #t "~1Tbsphere: ~`vector`P~%" (-> obj bsphere))
  (format #t "~1Tlength: ~D~%" (-> obj length))
  (format #t "~1Tdata[0] @ #x~X~%" (-> obj data2))
  (dotimes (s5-0 (-> obj length))
    (format #t "~T  [~D]~1Tdata: ~A~%" s5-0 (-> obj data2 s5-0))
    )
  (format #t "~1Tname: ~A~%" (-> obj name))
  (label cfg-7)
  obj
  )

;; definition of type drawable-inline-array-region-prim
(deftype drawable-inline-array-region-prim (drawable-inline-array)
  ((data drawable-region-prim 1 :inline :offset-assert  32)
   (pad  uint8                4         :offset-assert  64)
   )
  :method-count-assert 17
  :size-assert         #x44
  :flag-assert         #x1100000044
  )

;; definition of type drawable-region-sphere
(deftype drawable-region-sphere (drawable-region-prim)
  ()
  :method-count-assert 20
  :size-assert         #x20
  :flag-assert         #x1400000020
  )

;; definition for method 3 of type drawable-region-sphere
(defmethod inspect drawable-region-sphere ((obj drawable-region-sphere))
  (when (not obj)
    (set! obj obj)
    (goto cfg-4)
    )
  (format #t "[~8x] ~A~%" obj (-> obj type))
  (format #t "~1Tid: ~D~%" (-> obj id))
  (format #t "~1Tbsphere: ~`vector`P~%" (-> obj bsphere))
  (format #t "~1Tregion: #<region @ #x~X>~%" (-> obj region))
  (label cfg-4)
  obj
  )

;; definition of type region-face-data
(deftype region-face-data (structure)
  ((normal        vector :inline          :offset-assert   0)
   (normal-offset float                   :offset         12)
   (num-points    uint32                  :offset-assert  16)
   (points        vector :inline :dynamic :offset-assert  32)
   )
  :method-count-assert 9
  :size-assert         #x20
  :flag-assert         #x900000020
  )

;; definition for method 3 of type region-face-data
(defmethod inspect region-face-data ((obj region-face-data))
  (when (not obj)
    (set! obj obj)
    (goto cfg-4)
    )
  (format #t "[~8x] ~A~%" obj 'region-face-data)
  (format #t "~1Tnormal: #<vector @ #x~X>~%" (-> obj normal))
  (format #t "~1Tnormal-offset: ~f~%" (-> obj normal w))
  (format #t "~1Tnum-points: ~D~%" (-> obj num-points))
  (format #t "~1Tpoints[0] @ #x~X~%" (-> obj points))
  (label cfg-4)
  obj
  )

;; definition of type drawable-region-face
(deftype drawable-region-face (drawable-region-prim)
  ((data region-face-data  :offset  12)
   )
  :method-count-assert 20
  :size-assert         #x20
  :flag-assert         #x1400000020
  )

;; definition for method 3 of type drawable-region-face
(defmethod inspect drawable-region-face ((obj drawable-region-face))
  (when (not obj)
    (set! obj obj)
    (goto cfg-4)
    )
  (format #t "[~8x] ~A~%" obj (-> obj type))
  (format #t "~1Tid: ~D~%" (-> obj id))
  (format #t "~1Tbsphere: ~`vector`P~%" (-> obj bsphere))
  (format #t "~1Tregion: #<region @ #x~X>~%" (-> obj region))
  (format #t "~1Tdata: #<region-face-data @ #x~X>~%" (-> obj data))
  (label cfg-4)
  obj
  )

;; definition of type region-face-array
(deftype region-face-array (inline-array-class)
  ((data region-face-data :dynamic :offset  20)
   )
  :method-count-assert 9
  :size-assert         #x14
  :flag-assert         #x900000014
  )

;; definition for method 3 of type region-face-array
(defmethod inspect region-face-array ((obj region-face-array))
  (when (not obj)
    (set! obj obj)
    (goto cfg-4)
    )
  (format #t "[~8x] ~A~%" obj (-> obj type))
  (format #t "~1Tlength: ~D~%" (-> obj length))
  (format #t "~1Tallocated-length: ~D~%" (-> obj allocated-length))
  (format #t "~1Tdata[0] @ #x~X~%" (-> obj data))
  (label cfg-4)
  obj
  )

;; failed to figure out what this is:
(set! (-> region-face-array heap-base) (the-as uint 32))

;; definition of type drawable-region-volume
(deftype drawable-region-volume (drawable-region-prim)
  ((faces region-face-array  :offset  12)
   )
  :method-count-assert 20
  :size-assert         #x20
  :flag-assert         #x1400000020
  )

;; definition for method 3 of type drawable-region-volume
(defmethod inspect drawable-region-volume ((obj drawable-region-volume))
  (when (not obj)
    (set! obj obj)
    (goto cfg-4)
    )
  (format #t "[~8x] ~A~%" obj (-> obj type))
  (format #t "~1Tid: ~D~%" (-> obj id))
  (format #t "~1Tbsphere: ~`vector`P~%" (-> obj bsphere))
  (format #t "~1Tregion: #<region @ #x~X>~%" (-> obj region))
  (format #t "~1Tfaces: ~A~%" (-> obj faces))
  (label cfg-4)
  obj
  )

;; definition of type region-prim-list
(deftype region-prim-list (structure)
  ((num-items int32                    :offset-assert   0)
   (items     drawable-region-prim 320 :offset-assert   4)
   )
  :method-count-assert 9
  :size-assert         #x504
  :flag-assert         #x900000504
  )

;; definition for method 3 of type region-prim-list
(defmethod inspect region-prim-list ((obj region-prim-list))
  (when (not obj)
    (set! obj obj)
    (goto cfg-4)
    )
  (format #t "[~8x] ~A~%" obj 'region-prim-list)
  (format #t "~1Tnum-items: ~D~%" (-> obj num-items))
  (format #t "~1Titems[320] @ #x~X~%" (-> obj items))
  (label cfg-4)
  obj
  )

;; failed to figure out what this is:
0<|MERGE_RESOLUTION|>--- conflicted
+++ resolved
@@ -66,13 +66,8 @@
   :flag-assert         #x1400000020
   (:methods
     (debug-draw-region (_type_ int) none 17)
-<<<<<<< HEAD
-    (drawable-region-prim-method-18 (_type_ region-prim-area) symbol 18)
-    (drawable-region-prim-method-19 (_type_ region-prim-area) symbol 19)
-=======
     (track-region (_type_ region-prim-area) symbol 18)
     (within-area? (_type_ region-prim-area) symbol 19)
->>>>>>> 9a04c7e3
     )
   )
 
@@ -99,11 +94,7 @@
   :size-assert         #x20
   :flag-assert         #x1300000020
   (:methods
-<<<<<<< HEAD
-    (drawable-tree-region-prim-method-17 (_type_) none 17)
-=======
     (drawable-tree-region-prim-method-17 (_type_ vector) symbol 17)
->>>>>>> 9a04c7e3
     (debug-print (_type_ vector object) none 18)
     )
   )
