;;-*-Lisp-*-
(in-package goal)

;; definition for symbol *spawn-actors*, type symbol
(define *spawn-actors* #t)

;; definition for symbol *compact-actors*, type symbol
(define *compact-actors* #t)

;; definition for symbol *vis-actors*, type symbol
(define *vis-actors* #t)

;; definition for method 8 of type drawable-actor
;; WARN: Return type mismatch int vs drawable-actor.
(defmethod mem-usage drawable-actor ((obj drawable-actor) (arg0 memory-usage-block) (arg1 int))
  (set! (-> arg0 length) (max 44 (-> arg0 length)))
  (set! (-> arg0 data 43 name) "entity")
  (+! (-> arg0 data 43 count) 1)
  (let ((v1-6 (asize-of obj)))
    (+! (-> arg0 data 43 used) v1-6)
    (+! (-> arg0 data 43 total) (logand -16 (+ v1-6 15)))
    )
  (mem-usage (-> obj actor) arg0 (logior arg1 64))
  (the-as drawable-actor 0)
  )

;; definition for method 8 of type drawable-inline-array-actor
;; WARN: Return type mismatch int vs drawable-inline-array-actor.
(defmethod mem-usage drawable-inline-array-actor ((obj drawable-inline-array-actor) (arg0 memory-usage-block) (arg1 int))
  (set! (-> arg0 length) (max 1 (-> arg0 length)))
  (set! (-> arg0 data 0 name) (symbol->string 'drawable-group))
  (+! (-> arg0 data 0 count) 1)
  (let ((v1-7 32))
    (+! (-> arg0 data 0 used) v1-7)
    (+! (-> arg0 data 0 total) (logand -16 (+ v1-7 15)))
    )
  (dotimes (s3-0 (-> obj length))
    (mem-usage (-> obj data s3-0) arg0 arg1)
    )
  (the-as drawable-inline-array-actor 0)
  )

;; definition for method 2 of type entity-links
(defmethod print entity-links ((obj entity-links))
  (format #t "#<entity-links :process ~A @ #x~X>" (-> obj process) obj)
  obj
  )

;; definition for method 2 of type entity-perm
(defmethod print entity-perm ((obj entity-perm))
  (format
    #t
    "#<entity-perm :aid ~D :task ~D :status #x~X :data #x~X @ #x~X>"
    (-> obj aid)
    (-> obj task)
    (-> obj status)
    (-> obj user-uint64)
    obj
    )
  obj
  )

;; definition for method 2 of type actor-group
(defmethod print actor-group ((obj actor-group))
  (format #t "#<actor-group")
  (dotimes (s5-0 (-> obj length))
    (format #t " ~A" (-> obj data s5-0 actor))
    )
  (format #t " @ #x~X>" obj)
  obj
  )

;; definition for method 3 of type actor-group
;; INFO: this function exists in multiple non-identical object files
(defmethod inspect actor-group ((obj actor-group))
  (format #t "[~8x] ~A~%" obj (-> obj type))
  (format #t "~Tlength: ~D~%" (-> obj length))
  (format #t "~Tallocated-length: ~D~%" (-> obj allocated-length))
  (format #t "~Tdata[~D]: @ #x~X~%" (-> obj length) (-> obj data))
  (dotimes (s5-0 (-> obj length))
    (format #t "~T  [~D] ~A / ~D~%" s5-0 (-> obj data s5-0 actor) (-> obj data s5-0 id))
    )
  obj
  )

;; definition for method 22 of type entity
(defmethod birth! entity ((obj entity))
  (format #t "birth ~A~%" obj)
  obj
  )

;; definition for method 23 of type entity
(defmethod kill! entity ((obj entity))
  (format #t "kill ~A~%" obj)
  obj
  )

;; definition for method 2 of type entity
(defmethod print entity ((obj entity))
  (format #t "#<~A :name ~S @ #x~X>" (-> obj type) (res-lump-struct obj 'name structure) obj)
  obj
  )

;; definition for method 26 of type entity
(defmethod get-level entity ((obj entity))
  (dotimes (v1-0 (-> *level* length))
    (let ((a1-3 (-> *level* level v1-0)))
      (when (= (-> a1-3 status) 'active)
        (if (and (>= (the-as int obj) (the-as int (-> a1-3 heap base)))
                 (< (the-as int obj) (the-as int (-> a1-3 heap top-base)))
                 )
            (return a1-3)
            )
        )
      )
    )
  (-> *level* default-level)
  )

;; definition for function entity-by-name
(defun entity-by-name ((arg0 string))
  (dotimes (s5-0 (-> *level* length))
    (let ((s4-0 (-> *level* level s5-0)))
      (when (= (-> s4-0 status) 'active)
        (let ((s3-0 (-> s4-0 bsp actors)))
          (when (nonzero? s3-0)
            (dotimes (s2-0 (-> s3-0 length))
              (let ((s1-0 (-> s3-0 data s2-0 actor)))
                (if (string= (res-lump-struct s1-0 'name string) arg0)
                    (return s1-0)
                    )
                )
              )
            )
          )
        (let ((s3-1 (-> s4-0 bsp nav-meshes)))
          (when (nonzero? s3-1)
            (dotimes (s2-1 (-> s3-1 length))
              (let ((s1-1 (-> s3-1 s2-1)))
                (if (string= (res-lump-struct s1-1 'name string) arg0)
                    (return s1-1)
                    )
                )
              )
            )
          )
        (let ((s3-2 (-> s4-0 bsp race-meshes)))
          (when (nonzero? s3-2)
            (dotimes (s2-2 (-> s3-2 length))
              (let ((s1-2 (-> s3-2 s2-2)))
                (if (string= (res-lump-struct s1-2 'name string) arg0)
                    (return s1-2)
                    )
                )
              )
            )
          )
        (let ((s4-1 (-> s4-0 bsp cameras)))
          (when (nonzero? s4-1)
            (dotimes (s3-3 (-> s4-1 length))
              (let ((s2-3 (-> s4-1 s3-3)))
                (if (string= (res-lump-struct s2-3 'name string) arg0)
                    (return s2-3)
                    )
                )
              )
            )
          )
        )
      )
    )
  (the-as entity #f)
  )

;; definition for function entity-by-type
(defun entity-by-type ((arg0 type))
  (dotimes (s5-0 (-> *level* length))
    (let ((v1-3 (-> *level* level s5-0)))
      (when (= (-> v1-3 status) 'active)
        (let ((s4-0 (-> v1-3 bsp actors)))
          (when (nonzero? s4-0)
            (dotimes (s3-0 (-> s4-0 length))
              (let ((s2-0 (-> s4-0 data s3-0 actor)))
                (if (and (type? s2-0 entity-actor) (= (-> s2-0 etype) arg0))
                    (return s2-0)
                    )
                )
              )
            )
          )
        )
      )
    )
  (the-as entity-actor #f)
  )

;; definition for function entity-by-aid
(defun entity-by-aid ((arg0 uint))
  (dotimes (v1-0 (-> *level* length))
    (let ((a1-3 (-> *level* level v1-0)))
      (when (= (-> a1-3 status) 'active)
        (let ((a1-4 (-> a1-3 entity)))
          (when (nonzero? a1-4)
            (let ((a2-4 0)
                  (a3-2 (+ (-> a1-4 length) -1))
                  )
              0
              (while (>= a3-2 a2-4)
                (let* ((t0-3 (+ a2-4 (/ (- a3-2 a2-4) 2)))
                       (t1-2 (-> a1-4 data t0-3))
                       (t2-0 (-> t1-2 perm aid))
                       )
                  (cond
                    ((= t2-0 arg0)
                     (return (-> t1-2 entity))
                     )
                    ((< (the-as uint t2-0) arg0)
                     (set! a2-4 (+ t0-3 1))
                     )
                    (else
                      (set! a3-2 (+ t0-3 -1))
                      )
                    )
                  )
                )
              )
            )
          )
        )
      )
    )
  (the-as entity #f)
  )

;; definition for function entity-actor-from-level-name
;; WARN: Return type mismatch entity vs entity-actor.
(defun entity-actor-from-level-name ((arg0 level))
  (let ((v0-0 (the-as entity #f)))
    (dotimes (s5-0 (-> *level* length))
      (let ((s4-0 (-> *level* level s5-0)))
        (when (= (-> s4-0 status) 'active)
          (when (= (-> s4-0 name) arg0)
            (when (zero? (-> s4-0 entity length))
              (format 0 "ERROR: level ~s has no entities!!" (-> s4-0 name))
              (when *debug-segment*
                (break!)
                0
                )
              )
            (set! v0-0 (-> s4-0 entity data 0 entity))
            )
          )
        )
      )
    (the-as entity-actor v0-0)
    )
  )

;; definition for method 18 of type level-group
;; WARN: Return type mismatch int vs none.
(defmethod level-group-method-18 level-group ((obj level-group))
  (when (not (paused?))
    (dotimes (s5-0 (-> obj length))
      (let ((v1-4 (-> obj level s5-0)))
        (when (= (-> v1-4 status) 'active)
          (let ((s4-0 (-> v1-4 bsp nav-meshes)))
            (when (nonzero? s4-0)
              (dotimes (s3-0 (-> s4-0 length))
                (nav-mesh-method-26 (-> s4-0 s3-0 nav-mesh))
                )
              )
            )
          )
        )
      )
    )
  0
  (none)
  )

;; definition for function entity-nav-mesh-by-aid
(defun entity-nav-mesh-by-aid ((arg0 actor-id))
  (dotimes (v1-0 (-> *level* length))
    (let ((a1-3 (-> *level* level v1-0)))
      (when (= (-> a1-3 status) 'active)
        (let ((a1-5 (-> a1-3 bsp nav-meshes)))
          (when (nonzero? a1-5)
            (let ((a2-4 0)
                  (a3-2 (+ (-> a1-5 length) -1))
                  )
              0
              (while (>= a3-2 a2-4)
                (let* ((t0-3 (+ a2-4 (/ (- a3-2 a2-4) 2)))
                       (t1-2 (-> a1-5 t0-3))
                       (t2-0 (-> t1-2 aid))
                       )
                  (cond
                    ((= t2-0 arg0)
                     (return t1-2)
                     )
                    ((< t2-0 (the-as uint arg0))
                     (set! a2-4 (+ t0-3 1))
                     )
                    (else
                      (set! a3-2 (+ t0-3 -1))
                      )
                    )
                  )
                )
              )
            )
          )
        )
      )
    )
  (the-as entity-nav-mesh #f)
  )

;; definition for function nav-mesh-from-res-tag
(defun nav-mesh-from-res-tag ((arg0 entity) (arg1 symbol) (arg2 int))
  (let ((v1-1 (res-lump-data arg0 arg1 pointer))
        (gp-0 (the-as nav-mesh #f))
        )
    (when v1-1
      (let* ((s5-1 (entity-nav-mesh-by-aid (the-as actor-id (-> (the-as (pointer uint32) (&+ v1-1 (* arg2 4)))))))
             (v1-3 (if (type? s5-1 entity-nav-mesh)
                       s5-1
                       )
                   )
             )
        (if v1-3
            (set! gp-0 (-> v1-3 nav-mesh))
            )
        )
      )
    gp-0
    )
  )

;; definition for function entity-by-meters
(defun entity-by-meters ((arg0 float) (arg1 float) (arg2 float))
  (dotimes (v1-0 (-> *level* length))
    (let ((a3-3 (-> *level* level v1-0)))
      (when (= (-> a3-3 status) 'active)
        (let ((a3-5 (-> a3-3 bsp actors)))
          (when (nonzero? a3-5)
            (dotimes (t0-4 (-> a3-5 length))
              (let* ((t1-3 (-> a3-5 data t0-4 actor))
                     (t2-1 (-> t1-3 extra trans))
                     )
                (if (and (= (the float (the int (-> t2-1 x))) arg0)
                         (= (the float (the int (-> t2-1 y))) arg1)
                         (= (the float (the int (-> t2-1 z))) arg2)
                         )
                    (return t1-3)
                    )
                )
              )
            )
          )
        )
      )
    )
  (the-as entity-actor #f)
  )

;; definition for function process-by-ename
(defun process-by-ename ((arg0 string))
  (let ((v1-0 (entity-by-name arg0)))
    (if v1-0
        (-> v1-0 extra process)
        )
    )
  )

;; definition for function entity-process-count
(defun entity-process-count ((arg0 symbol))
  (let ((gp-0 0))
    (dotimes (s4-0 (-> *level* length))
      (let ((s3-0 (-> *level* level s4-0)))
        (when (= (-> s3-0 status) 'active)
          (let ((s2-0 (-> s3-0 bsp level entity)))
            (dotimes (s1-0 (-> s2-0 length))
              (let ((v1-9 (-> s2-0 data s1-0 entity)))
                (case arg0
                  (('vis)
                   (if (is-object-visible? s3-0 (-> v1-9 extra vis-id))
                       (+! gp-0 1)
                       )
                   )
                  (else
                    (if (-> v1-9 extra process)
                        (+! gp-0 1)
                        )
                    )
                  )
                )
              )
            )
          )
        )
      )
    gp-0
    )
  )

;; definition for function entity-count
(defun entity-count ()
  (let ((v0-0 0))
    (dotimes (v1-0 (-> *level* length))
      (let ((a0-3 (-> *level* level v1-0)))
        (when (= (-> a0-3 status) 'active)
          (let ((a0-6 (-> a0-3 bsp level entity)))
            (dotimes (a1-3 (-> a0-6 length))
              (-> a0-6 data a1-3 entity)
              (+! v0-0 1)
              )
            )
          )
        )
      )
    v0-0
    )
  )

;; definition for function entity-remap-names
;; WARN: Return type mismatch int vs none.
(defun entity-remap-names ((arg0 pair))
  (let ((s5-0 (car arg0)))
    (while (not (null? arg0))
      (let ((a0-2 (entity-by-meters
                    (the float (/ (the-as int (car (cdr s5-0))) 8))
                    (the float (/ (the-as int (car (cdr (cdr s5-0)))) 8))
                    (the float (/ (the-as int (car (cdr (cdr (cdr s5-0))))) 8))
                    )
                  )
            )
        (if a0-2
            (add-data!
              a0-2
              (new 'static 'res-tag :name 'name :key-frame -1000000000.0 :elt-count #x1 :elt-type string)
              (the-as pointer (car s5-0))
              )
            )
        )
      (set! arg0 (cdr arg0))
      (set! s5-0 (car arg0))
      )
    )
  0
  (none)
  )

;; definition (debug) for function process-status-bits
;; WARN: Return type mismatch int vs none.
(defun-debug process-status-bits ((arg0 process) (arg1 symbol))
  (let* ((s5-0 arg0)
         (s3-0 (if (type? s5-0 process-drawable)
                   s5-0
                   )
               )
         )
    (if (and s3-0 (zero? (-> (the-as process-drawable s3-0) draw)))
        (set! s3-0 (the-as process #f))
        )
    (let ((s5-1 format)
          (s4-0 "~C~C~C")
          (a2-0 (if (and arg0 (not (logtest? (-> *kernel-context* prevent-from-run) (-> arg0 mask))) (run-logic? arg0))
                    114
                    32
                    )
                )
          (a3-0 (if (and (the-as process-drawable s3-0)
                         (logtest? (-> (the-as process-drawable s3-0) draw status) (draw-control-status on-screen))
                         )
                    100
                    32
                    )
                )
          (t0-0 (cond
                  ((and (the-as process-drawable s3-0)
                        (logtest? (-> (the-as process-drawable s3-0) draw status) (draw-control-status on-screen))
                        )
                   (let ((v1-14 (-> (the-as process-drawable s3-0) draw cur-lod)))
                     (cond
                       ((zero? v1-14)
                        48
                        )
                       ((= v1-14 1)
                        49
                        )
                       ((= v1-14 2)
                        50
                        )
                       ((= v1-14 3)
                        51
                        )
                       ((= v1-14 4)
                        52
                        )
                       )
                     )
                   )
                  (else
                    32
                    )
                  )
                )
          )
      (s5-1 arg1 s4-0 a2-0 a3-0 t0-0)
      )
    )
  0
  (none)
  )

;; definition for function process-entity-set!
(defun process-entity-set! ((arg0 process) (arg1 entity-actor))
  (set! (-> arg0 entity) arg1)
  (if arg1
      (set! (-> arg0 level) (-> arg1 extra level))
      (set! (-> arg0 level) (-> *level* default-level))
      )
  arg1
  )

;; definition for function process-task-mask
(defun process-task-mask ((arg0 process))
  (-> arg0 level task-mask)
  )

;; definition for method 2 of type process
;; INFO: this function exists in multiple non-identical object files
(defmethod print process ((obj process))
  (cond
    ((and (-> obj top-thread) (!= (-> obj status) 'dead))
     (format #t "#<~A ~S ~A :state ~S :flags " (-> obj type) (-> obj name) (-> obj status) (if (-> obj state)
                                                                                               (-> obj state name)
                                                                                               )
             )
     (process-status-bits obj #t)
     (format
       #t
       " :stack ~D/~D :heap ~D/~D @ #x~X>"
       (&- (-> obj top-thread stack-top) (the-as uint (-> obj top-thread sp)))
       (-> obj main-thread stack-size)
       (- (-> obj allocated-length) (&- (-> obj heap-top) (the-as uint (-> obj heap-cur))))
       (-> obj allocated-length)
       obj
       )
     )
    (else
      (format
        #t
        "#<~A ~S ~A :state ~S @ #x~X"
        (-> obj type)
        (-> obj name)
        (-> obj status)
        (if (-> obj state)
            (-> obj state name)
            )
        obj
        )
      )
    )
  obj
  )

;; definition for method 3 of type entity
(defmethod inspect entity ((obj entity))
  ((the-as (function entity entity) (find-parent-method entity 3)) obj)
  (format #t "~Ttrans: ~`vector`P~%" (-> obj trans))
  (format #t "~Taid:   ~D~%" (-> obj aid))
  obj
  )

;; definition for method 3 of type entity-nav-mesh
(defmethod inspect entity-nav-mesh ((obj entity-nav-mesh))
  ((the-as (function object object) (find-parent-method entity-nav-mesh 3)) obj)
  (format #t "~Tnav-mesh ~A~%" (-> obj nav-mesh))
  (if (and (-> obj nav-mesh) (nonzero? (-> obj nav-mesh)))
      (inspect (-> obj nav-mesh))
      )
  obj
  )

;; definition for method 3 of type entity-actor
(defmethod inspect entity-actor ((obj entity-actor))
  ((the-as (function entity entity) (find-parent-method entity-actor 3)) obj)
  (format #t "~Tetype:    ~A~%" (-> obj etype))
  (format #t "~Ttask:     ~d~%" (-> obj task))
  (format #t "~Tkill-mask: #x~X : (" (-> obj kill-mask))
  (let ((s5-0 (-> obj kill-mask)))
    (if (= (logand s5-0 (task-mask task0)) (task-mask task0))
        (format #t "task0 ")
        )
    (if (= (logand s5-0 (task-mask task2)) (task-mask task2))
        (format #t "task2 ")
        )
    (if (= (logand s5-0 (task-mask task4)) (task-mask task4))
        (format #t "task4 ")
        )
    (if (= (logand s5-0 (task-mask task6)) (task-mask task6))
        (format #t "task6 ")
        )
    (if (= (logand s5-0 (task-mask ctywide)) (task-mask ctywide))
        (format #t "ctywide ")
        )
    (if (= (logand s5-0 (task-mask never)) (task-mask never))
        (format #t "never ")
        )
    (if (= (logand (task-mask movie1) s5-0) (task-mask movie1))
        (format #t "movie1 ")
        )
    (if (= (logand s5-0 (task-mask dummy1)) (task-mask dummy1))
        (format #t "dummy1 ")
        )
    (if (= (logand s5-0 (task-mask primary0)) (task-mask primary0))
        (format #t "primary0 ")
        )
    (if (= (logand s5-0 (task-mask task1)) (task-mask task1))
        (format #t "task1 ")
        )
    (if (= (logand s5-0 (task-mask task3)) (task-mask task3))
        (format #t "task3 ")
        )
    (if (= (logand s5-0 (task-mask task5)) (task-mask task5))
        (format #t "task5 ")
        )
    (if (= (logand s5-0 (task-mask task7)) (task-mask task7))
        (format #t "task7 ")
        )
    (if (= (logand (task-mask movie2) s5-0) (task-mask movie2))
        (format #t "movie2 ")
        )
    (if (= (logand s5-0 (task-mask dummy2)) (task-mask dummy2))
        (format #t "dummy2 ")
        )
    (if (= (logand s5-0 (task-mask done)) (task-mask done))
        (format #t "done ")
        )
    (if (= (logand s5-0 (task-mask special)) (task-mask special))
        (format #t "special ")
        )
    (if (= (logand (task-mask movie0) s5-0) (task-mask movie0))
        (format #t "movie0 ")
        )
    (if (= (logand s5-0 (task-mask dummy0)) (task-mask dummy0))
        (format #t "dummy0 ")
        )
    )
  (format #t ")~%")
  (format #t "~Tvis-id:   ~d~%" (-> obj vis-id))
  (format #t "~Tquat:     ~`vector`P~%" (-> obj quat))
  obj
  )

;; definition for method 29 of type entity-actor
;; WARN: Return type mismatch entity-actor vs none.
(defmethod debug-print entity-actor ((obj entity-actor) (arg0 symbol) (arg1 type))
  (let ((s4-0 (-> obj etype)))
    (when (or (not arg1) (and s4-0 (valid? s4-0 type #f #f 0) (type-type? s4-0 arg1)))
      (format #t "~5D  #x~8X  ~-26S" (-> obj extra vis-id) obj (res-lump-struct obj 'name structure))
      (let ((t9-4 format)
            (a0-5 #t)
            (a1-5 "~8D ~3D ~-8S #x~4X")
            (a2-4 (-> obj extra perm aid))
            (a3-3 (-> obj extra perm task))
            (t0-3 (the-as object (-> obj extra level nickname)))
            )
        (set! t0-3 (cond
                     ((the-as string t0-3)
                      (empty)
                      t0-3
                      )
                     (else
                       (-> obj extra level name)
                       )
                     )
              )
        (t9-4 a0-5 a1-5 a2-4 a3-3 t0-3 (-> obj extra perm status))
        )
      (if (= arg0 'entity-meters)
          (format #t " :trans ~14m ~14m ~14m  " (-> obj extra trans x) (-> obj extra trans y) (-> obj extra trans z))
          (format #t " :trans ~14f ~14f ~14f  " (-> obj extra trans x) (-> obj extra trans y) (-> obj extra trans z))
          )
      (let* ((s3-2 (-> obj extra process))
             (s4-2 (if (type? s3-2 process-drawable)
                       s3-2
                       )
                   )
             )
        (format
          #t
          ":pr #x~8X ~-12S ~-21S ~-5S/~-5S "
          (if (-> obj extra process)
              (-> obj extra process)
              0
              )
          (if (-> obj extra process)
              (-> obj extra process name)
              ""
              )
          (if (and (-> obj extra process) (-> obj extra process state))
              (-> obj extra process state name)
              ""
              )
          (if (-> obj extra process)
              (* (- (-> obj extra process allocated-length)
                    (&- (-> obj extra process heap-top) (the-as uint (-> obj extra process heap-cur)))
                    )
                 8
                 )
              ""
              )
          (if (-> obj extra process)
              (* (-> obj extra process allocated-length) 8)
              ""
              )
          )
        (process-status-bits s4-2 #t)
        )
      (format #t "~%")
      (if (= arg0 'entity-perm)
          (format #t "     ~`entity-perm`P~%" (-> obj extra perm))
          )
      )
    )
  (none)
  )

;; definition for method 14 of type level-group
;; WARN: Return type mismatch int vs none.
(defmethod debug-print-entities level-group ((obj level-group) (arg0 symbol) (arg1 type))
  (let ((t9-0 format)
        (a0-1 #t)
        (a1-1
          "   id     address  name                           aid tsk lev      status              x              y              z             address    name         state                 heap         flags~%"
          )
        )
    0
    0
    0
    (t9-0 a0-1 a1-1)
    )
  (dotimes (s3-0 (-> obj length))
    (let ((s2-0 (-> obj level s3-0)))
      (when (= (-> s2-0 status) 'active)
        (case arg0
          (('art-group)
           (format #t "level ~A~%" (-> s2-0 name))
           (dotimes (s1-0 (-> s2-0 art-group art-group-array length))
             (format #t "~T~2D ~S~%" s1-0 (-> s2-0 art-group art-group-array s1-0 name))
             )
           )
          (else
            (let ((s2-1 (-> s2-0 bsp level entity)))
              (dotimes (s1-1 (-> s2-1 length))
                (debug-print (the-as entity-actor (-> s2-1 data s1-1 entity)) arg0 arg1)
                )
              )
            )
          )
        )
      )
    )
  0
  (none)
  )

;; definition for method 24 of type entity-actor
;; INFO: Used lq/sq
;; WARN: Return type mismatch entity-actor vs none.
(defmethod add-to-level! entity-actor ((obj entity-actor) (arg0 level-group) (arg1 level) (arg2 actor-id))
  (let ((v1-4 (-> arg1 entity data (-> arg1 entity length))))
    (+! (-> arg1 entity length) 1)
    (set! (-> v1-4 process) #f)
    (set! (-> v1-4 entity) obj)
    (set! (-> obj extra) v1-4)
    (cond
      ((-> arg0 entity-link)
       (let* ((a0-6 (-> arg0 entity-link))
              (t0-1 (-> a0-6 next-link))
              )
         (set! (-> a0-6 next-link) v1-4)
         (set! (-> v1-4 prev-link) a0-6)
         (set! (-> v1-4 next-link) t0-1)
         (set! (-> t0-1 prev-link) v1-4)
         )
       )
      (else
        (set! (-> v1-4 prev-link) v1-4)
        (set! (-> v1-4 next-link) v1-4)
        )
      )
    (set! (-> arg0 entity-link) v1-4)
    (set! (-> v1-4 trans quad) (-> obj trans quad))
    )
  (set! (-> obj extra perm aid) arg2)
  (set! (-> obj extra level) arg1)
  (set! (-> obj extra kill-mask)
        (logior (logand (-> obj kill-mask)
                        (task-mask
                          task0
                          task1
                          task2
                          task3
                          task4
                          task5
                          task6
                          task7
                          done
                          dummy0
                          dummy1
                          dummy2
                          special
                          primary0
                          ctywide
                          never
                          )
                        )
                (logclear
                  (task-mask movie0 movie1 movie2 tm19 tm20 tm21 tm22 tm23 tm24 tm25 tm26 tm27 tm28 tm29 tm30 tm31)
                  (-> obj kill-mask)
                  )
                )
        )
  (if (not (-> arg1 vis-info 0))
      (set! (-> obj extra vis-dist) (res-lump-float obj 'vis-dist :default 40960000.0))
      )
  (cond
    ((= (-> obj type) entity-actor)
     (set! (-> obj extra perm task) (the-as uint (-> obj task)))
     (set! (-> obj extra vis-id) (-> obj vis-id))
     )
    (else
      (set! (-> obj extra perm task) (the-as uint 0))
      (set! (-> obj extra vis-id) 0)
      0
      )
    )
  (none)
  )

;; definition for method 25 of type entity
(defmethod remove-from-level! entity ((obj entity) (arg0 level-group))
  (let ((v1-0 (-> obj extra)))
    (cond
      ((= (-> v1-0 next-link) v1-0)
       (set! (-> arg0 entity-link) #f)
       )
      (else
        (set! (-> v1-0 next-link prev-link) (-> v1-0 prev-link))
        (set! (-> v1-0 prev-link next-link) (-> v1-0 next-link))
        (if (= (-> arg0 entity-link) v1-0)
            (set! (-> arg0 entity-link) (-> v1-0 prev-link))
            )
        )
      )
    )
  obj
  )

;; definition for function update-actor-vis-box
;; WARN: Return type mismatch int vs none.
(defun update-actor-vis-box ((arg0 process-drawable) (arg1 vector) (arg2 vector))
  (when (and arg0 (nonzero? (-> arg0 draw)) (zero? (logand (-> arg0 draw status) (draw-control-status no-draw))))
    (let ((v1-5 (-> arg0 draw origin))
          (f0-0 (-> arg0 draw bounds w))
          )
      (set! (-> arg1 x) (fmin (-> arg1 x) (- (-> v1-5 x) f0-0)))
      (set! (-> arg1 y) (fmin (-> arg1 y) (- (-> v1-5 y) f0-0)))
      (set! (-> arg1 z) (fmin (-> arg1 z) (- (-> v1-5 z) f0-0)))
      (set! (-> arg2 x) (fmax (-> arg2 x) (+ (-> v1-5 x) f0-0)))
      (set! (-> arg2 y) (fmax (-> arg2 y) (+ (-> v1-5 y) f0-0)))
      (set! (-> arg2 z) (fmax (-> arg2 z) (+ (-> v1-5 z) f0-0)))
      )
    )
  0
  (none)
  )

;; definition for method 25 of type level-group
;; WARN: Return type mismatch int vs none.
(defmethod update-vis-volumes level-group ((obj level-group))
  (local-vars (sv-16 pointer) (sv-20 pointer) (sv-24 pointer) (sv-28 process))
  (dotimes (s5-0 (-> obj length))
    (let ((v1-3 (-> obj level s5-0)))
      (when (= (-> v1-3 status) 'active)
        (let ((s4-0 (-> v1-3 bsp level entity)))
          (dotimes (s3-0 (-> s4-0 length))
            (let ((s2-0 (-> s4-0 data s3-0 entity)))
              (set! sv-16 (res-lump-data s2-0 'visvol pointer))
              (set! sv-20 (&+ sv-16 0))
              (set! sv-24 (&+ sv-16 16))
              (let ((s2-1 (-> s2-0 extra process)))
                (set! sv-28 (if (type? s2-1 process-drawable)
                                s2-1
                                )
                      )
                )
              )
            (when sv-28
              (update-actor-vis-box (the-as process-drawable sv-28) (the-as vector sv-20) (the-as vector sv-24))
              (let ((s2-2 (-> sv-28 child)))
                (while s2-2
                  (let ((s1-0 update-actor-vis-box)
                        (s0-0 (-> s2-2 0))
                        )
                    (s1-0
                      (the-as process-drawable (if (type? s0-0 process-drawable)
                                                   s0-0
                                                   )
                              )
                      (the-as vector sv-20)
                      (the-as vector sv-24)
                      )
                    )
                  (set! s2-2 (-> s2-2 0 brother))
                  )
                )
              )
            )
          )
        )
      )
    )
  0
  (none)
  )

;; definition for function expand-bounding-box
;; WARN: Return type mismatch int vs none.
(defun expand-bounding-box ((arg0 vector) (arg1 vector) (arg2 vector) (arg3 vector))
  (set! (-> arg0 x) (fmin (-> arg0 x) (-> arg2 x)))
  (set! (-> arg0 y) (fmin (-> arg0 y) (-> arg2 y)))
  (set! (-> arg0 z) (fmin (-> arg0 z) (-> arg2 z)))
  (set! (-> arg1 x) (fmax (-> arg1 x) (-> arg3 x)))
  (set! (-> arg1 y) (fmax (-> arg1 y) (-> arg3 y)))
  (set! (-> arg1 z) (fmax (-> arg1 z) (-> arg3 z)))
  0
  (none)
  )

;; definition for method 26 of type level-group
;; INFO: Used lq/sq
;; WARN: Stack slot offset 28 signed mismatch
;; WARN: Stack slot offset 28 signed mismatch
;; WARN: Stack slot offset 28 signed mismatch
;; WARN: Stack slot offset 32 signed mismatch
;; WARN: Stack slot offset 32 signed mismatch
;; WARN: Stack slot offset 32 signed mismatch
;; WARN: Stack slot offset 28 signed mismatch
;; WARN: Stack slot offset 28 signed mismatch
;; WARN: Stack slot offset 28 signed mismatch
;; WARN: Stack slot offset 32 signed mismatch
;; WARN: Stack slot offset 32 signed mismatch
;; WARN: Stack slot offset 32 signed mismatch
;; WARN: Stack slot offset 28 signed mismatch
;; WARN: Stack slot offset 28 signed mismatch
;; WARN: Stack slot offset 28 signed mismatch
;; WARN: Stack slot offset 32 signed mismatch
;; WARN: Stack slot offset 32 signed mismatch
;; WARN: Stack slot offset 32 signed mismatch
;; WARN: Stack slot offset 28 signed mismatch
;; WARN: Stack slot offset 28 signed mismatch
;; WARN: Stack slot offset 28 signed mismatch
;; WARN: Stack slot offset 32 signed mismatch
;; WARN: Stack slot offset 32 signed mismatch
;; WARN: Stack slot offset 32 signed mismatch
;; WARN: Stack slot offset 28 signed mismatch
;; WARN: Stack slot offset 28 signed mismatch
;; WARN: Stack slot offset 28 signed mismatch
;; WARN: Stack slot offset 32 signed mismatch
;; WARN: Stack slot offset 32 signed mismatch
;; WARN: Stack slot offset 32 signed mismatch
;; WARN: Stack slot offset 28 signed mismatch
;; WARN: Stack slot offset 28 signed mismatch
;; WARN: Stack slot offset 28 signed mismatch
;; WARN: Stack slot offset 32 signed mismatch
;; WARN: Stack slot offset 32 signed mismatch
;; WARN: Stack slot offset 32 signed mismatch
;; WARN: Return type mismatch int vs none.
(defmethod update-vis-volumes-from-nav-mesh level-group ((obj level-group))
  (local-vars
    (sv-16 pointer)
    (sv-20 vector)
    (sv-24 vector)
    (sv-28 float)
    (sv-32 float)
    (sv-36 vector)
    (sv-40 entity)
    (sv-48 res-tag)
    (sv-96 vector)
    (sv-112 vector)
    )
  (dotimes (s5-0 (-> obj length))
    (let ((v1-3 (-> obj level s5-0)))
      (when (= (-> v1-3 status) 'active)
        (let ((s4-0 (-> v1-3 bsp level entity)))
          (dotimes (s3-0 (-> s4-0 length))
            (let ((s2-0 (-> s4-0 data s3-0 entity)))
              (set! sv-16 (res-lump-data s2-0 'visvol pointer))
              (set! sv-20 (the-as vector (&+ sv-16 0)))
              (set! sv-24 (the-as vector (&+ sv-16 16)))
              (set! sv-28 (the-as float -12288.0))
              (set! sv-32 (the-as float 12288.0))
              (set! sv-36 (-> s2-0 extra trans))
              (set! sv-40 s2-0)
              (let ((v0-1 (entity-actor-lookup s2-0 'nav-mesh-actor 0)))
                (if v0-1
                    (set! sv-40 v0-1)
                    )
                )
              )
            (cond
              ((type? sv-40 entity-actor)
               (let ((v0-3 (res-lump-value sv-40 'enemy-options uint128 :time -1000000000.0)))
                 (cond
                   ((logtest? #x80000 v0-3)
                    (set! (-> sv-20 quad) (-> sv-36 quad))
                    (set! (-> sv-24 quad) (-> sv-36 quad))
                    (set! sv-28 (the-as float 409.6))
                    (set! sv-32 (the-as float 409.6))
                    )
                   ((string-prefix= "battle" (res-lump-struct sv-40 'name string))
                    (set! (-> sv-20 quad) (-> sv-36 quad))
                    (set! (-> sv-24 quad) (-> sv-36 quad))
                    (set! sv-48 (new 'static 'res-tag))
                    (let ((v0-6 (res-lump-data sv-40 'actor-groups pointer :tag-ptr (& sv-48))))
                      (when (and v0-6 (nonzero? (-> sv-48 elt-count)))
                        (let* ((s2-2 (-> (the-as (pointer actor-group) v0-6) 0))
                               (s1-1 (-> s2-2 length))
                               )
                          (dotimes (s0-0 s1-1)
                            (let* ((a0-24 (-> s2-2 data s0-0 actor))
                                   (a0-25 (nav-mesh-from-res-tag a0-24 'nav-mesh-actor 0))
                                   )
                              (when a0-25
                                (set! sv-96 (new 'stack-no-clear 'vector))
                                (set! sv-112 (new 'stack-no-clear 'vector))
                                (nav-mesh-method-22 a0-25 sv-96 sv-112)
                                (expand-bounding-box sv-20 sv-24 sv-96 sv-112)
                                )
                              )
                            )
                          )
                        )
                      )
                    )
                   (else
                     (let ((a0-28 (nav-mesh-from-res-tag sv-40 'nav-mesh-actor 0)))
                       (if a0-28
                           (nav-mesh-method-22 a0-28 sv-20 sv-24)
                           )
                       )
                     )
                   )
                 )
               )
              (else
                (set! (-> sv-20 quad) (-> sv-36 quad))
                (set! (-> sv-24 quad) (-> sv-36 quad))
                )
              )
            (+! (-> sv-20 x) sv-28)
            (+! (-> sv-20 y) sv-28)
            (+! (-> sv-20 z) sv-28)
            (+! (-> sv-24 x) sv-32)
            (+! (-> sv-24 y) sv-32)
            (+! (-> sv-24 z) sv-32)
            )
          )
        )
      )
    )
  0
  (none)
  )

;; definition for method 27 of type level-group
;; INFO: Used lq/sq
;; WARN: Stack slot offset 20 signed mismatch
;; WARN: Stack slot offset 20 signed mismatch
;; WARN: Stack slot offset 20 signed mismatch
;; WARN: Stack slot offset 20 signed mismatch
;; WARN: Stack slot offset 20 signed mismatch
;; WARN: Stack slot offset 20 signed mismatch
;; WARN: Return type mismatch int vs none.
(defmethod print-volume-sizes level-group ((obj level-group))
  (local-vars
    (sv-16 pointer)
    (sv-20 float)
    (sv-24 vector)
    (sv-28 type)
    (sv-32 vector)
    (sv-36 vector)
    (sv-48 int)
    (sv-64 entity)
    (sv-80 structure)
    )
  (let ((s5-0 0))
    (dotimes (v1-0 (-> obj length))
      (let ((a0-4 (-> obj level v1-0)))
        (if (= (-> a0-4 status) 'active)
            (+! s5-0 (-> a0-4 entity length))
            )
        )
      )
    (let ((s4-0 (the-as structure #f)))
      (while (nonzero? s5-0)
        0
        (let ((s2-0 (the-as structure #f))
              (s3-0 (the-as entity #f))
              )
          (dotimes (s1-0 (-> obj length))
            (let ((v1-7 (-> obj level s1-0)))
              (when (= (-> v1-7 status) 'active)
                (let ((s0-0 (-> v1-7 entity)))
                  (set! sv-48 (-> s0-0 length))
                  (while (nonzero? sv-48)
                    (set! sv-48 (+ sv-48 -1))
                    (set! sv-64 (-> s0-0 data sv-48 entity))
                    (set! sv-80 (res-lump-struct sv-64 'name structure))
                    (when (and (or (not s4-0) (string>? (the-as string sv-80) (the-as string s4-0)))
                               (or (not s2-0) (string<? (the-as string sv-80) (the-as string s2-0)))
                               )
                      sv-48
                      (set! s2-0 sv-80)
                      (set! s3-0 sv-64)
                      )
                    )
                  )
                )
              )
            )
          (set! s4-0 s2-0)
          (+! s5-0 -1)
          (when s3-0
            (set! sv-16 (res-lump-data s3-0 'visvol pointer))
            (set! sv-20 (res-lump-float s3-0 'vis-dist :default 409600.0))
            (set! sv-24 (-> (the-as entity-actor s3-0) extra trans))
            (set! sv-28 (if (type? (the-as entity-actor s3-0) entity-actor)
                            (-> (the-as entity-actor s3-0) etype)
                            (the-as type #f)
                            )
                  )
            (set! sv-32 (the-as vector (&+ sv-16 0)))
            (set! sv-36 (the-as vector (&+ sv-16 16)))
            (format #t "actor-vis ~S ~6,,1M " (res-lump-struct s3-0 'name structure) sv-20)
            (format
              #t
              "~6,,1M ~6,,1M ~6,,1M  ~6,,1M ~6,,1M ~6,,1M~%"
              (- (-> sv-32 x) (-> sv-24 x))
              (- (-> sv-32 y) (-> sv-24 y))
              (- (-> sv-32 z) (-> sv-24 z))
              (- (-> sv-36 x) (-> sv-24 x))
              (- (-> sv-36 y) (-> sv-24 y))
              (- (-> sv-36 z) (-> sv-24 z))
              )
            )
          )
        )
      )
    )
  0
  (none)
  )

;; definition for function expand-vis-box-with-point
;; WARN: Return type mismatch int vs none.
(defun expand-vis-box-with-point ((arg0 entity) (arg1 vector))
  (let ((v1-1 (res-lump-data arg0 'visvol (inline-array vector))))
    (when v1-1
      (let ((a0-2 (-> v1-1 0))
            (v1-2 (the-as (inline-array vector) (-> v1-1 1)))
            )
        (set! (-> a0-2 x) (fmin (-> a0-2 x) (-> arg1 x)))
        (set! (-> a0-2 y) (fmin (-> a0-2 y) (-> arg1 y)))
        (set! (-> a0-2 z) (fmin (-> a0-2 z) (-> arg1 z)))
        (set! (-> v1-2 0 x) (fmax (-> v1-2 0 x) (-> arg1 x)))
        (set! (-> v1-2 0 y) (fmax (-> v1-2 0 y) (-> arg1 y)))
        (set! (-> v1-2 0 z) (fmax (-> v1-2 0 z) (-> arg1 z)))
        )
      )
    )
  0
  (none)
  )

;; definition of type debug-actor-info
(deftype debug-actor-info (basic)
  ((name    basic   :offset-assert   4)
   (handle  handle  :offset-assert   8)
   (process basic   :offset-assert  16)
   (pid     int32   :offset-assert  20)
   )
  :method-count-assert 9
  :size-assert         #x18
  :flag-assert         #x900000018
  )

;; definition for method 3 of type debug-actor-info
(defmethod inspect debug-actor-info ((obj debug-actor-info))
  (when (not obj)
    (set! obj obj)
    (goto cfg-4)
    )
  (format #t "[~8x] ~A~%" obj (-> obj type))
  (format #t "~1Tname: ~A~%" (-> obj name))
  (format #t "~1Thandle: ~D~%" (-> obj handle))
  (format #t "~1Tprocess: ~A~%" (-> obj process))
  (format #t "~1Tpid: ~D~%" (-> obj pid))
  (label cfg-4)
  obj
  )

;; definition for symbol *debug-actor-info*, type debug-actor-info
(define *debug-actor-info* (new 'static 'debug-actor-info :name #f))

;; definition for symbol *pid-string*, type string
(define *pid-string* (new 'global 'string 128 (the-as string #f)))

;; definition (debug) for function debug-actor
;; WARN: Return type mismatch int vs none.
(defun-debug debug-actor ((arg0 string))
  (let ((gp-0 *debug-actor-info*))
    (set! (-> gp-0 name) #f)
    (set! (-> gp-0 handle) (the-as handle #f))
    (cond
      ((string-prefix= "pid " arg0)
       (let ((s4-0 (length arg0)))
         (when (< 4 s4-0)
           (clear *pid-string*)
           (catn-string<-charp *pid-string* (&-> arg0 data 4) (+ s4-0 -4))
           (set! (-> gp-0 pid) (string->int *pid-string*))
           )
         )
       (let ((gp-1 (lambda ((arg0 process))
                     (let ((v1-0 *debug-actor-info*))
                       (if (= (-> arg0 pid) (-> v1-0 pid))
                           (set! (-> v1-0 handle) (process->handle arg0))
                           )
                       )
                     (none)
                     )
                   )
             )
         (iterate-process-tree *pusher-pool* (the-as (function object object) gp-1) *null-kernel-context*)
         (iterate-process-tree *entity-pool* (the-as (function object object) gp-1) *null-kernel-context*)
         )
       )
      (else
        (set! (-> gp-0 name) arg0)
        )
      )
    )
  0
  (none)
  )

;; definition (debug) for function draw-actor-marks
;; WARN: Return type mismatch int vs none.
(defun-debug draw-actor-marks ((arg0 process))
  (local-vars (sv-16 entity-actor) (sv-20 (pointer int32)))
  (b!
    (not (and (or (type? arg0 process-drawable) (= (-> arg0 type) part-tracker) (type? arg0 part-spawner))
              (nonzero? (-> (the-as part-spawner arg0) root))
              )
         )
    cfg-51
    :delay (nop!)
    )
  (when (type? arg0 process-drawable)
    (when (and (-> (the-as process-drawable arg0) nav) (nonzero? (-> (the-as process-drawable arg0) nav)))
      (if (= (the-as process-drawable arg0) *debug-actor*)
          (debug-draw (-> (the-as process-drawable arg0) nav))
          )
      )
    (if (nonzero? (-> (the-as process-drawable arg0) path))
        (debug-draw (-> (the-as process-drawable arg0) path))
        )
    (if (nonzero? (-> (the-as process-drawable arg0) vol))
        (debug-draw (-> (the-as process-drawable arg0) vol))
        )
    (if (and (nonzero? (-> (the-as process-drawable arg0) draw)) *display-actor-vis*)
        (add-debug-sphere
          #t
          (bucket-id debug2)
          (-> (the-as process-drawable arg0) draw origin)
          (-> (the-as process-drawable arg0) draw bounds w)
          (new 'static 'rgba :r #x80 :a #x80)
          )
        )
    )
  (add-debug-x
    #t
    (bucket-id debug-no-zbuf1)
    (-> (the-as process-drawable arg0) root trans)
    (new 'static 'rgba :r #x80 :g #xff :b #x80 :a #x80)
    )
  (set! sv-16 (-> (the-as process-drawable arg0) entity))
  (cond
    ((and sv-16 (= (-> sv-16 extra process) (the-as process-drawable arg0)))
     (add-debug-text-3d
       #t
       (bucket-id debug-no-zbuf1)
       (res-lump-struct sv-16 'name string)
       (-> (the-as process-drawable arg0) root trans)
       (if (logtest? (-> sv-16 extra perm status) (entity-perm-status bit-0 bit-1))
           (font-color precursor-#ec3b00)
           (font-color #dadada)
           )
       (new 'static 'vector2h :data (new 'static 'array int16 2 0 8))
       )
     (set! sv-20 (res-lump-data sv-16 'eco-info (pointer int32) :time 0.0))
     (when sv-20
       (let ((s5-1 add-debug-text-3d)
             (s4-1 #t)
             (s3-1 318)
             )
         (format (clear *temp-string*) "~S ~D~%" (pickup-type->string (the-as pickup-type (-> sv-20 0))) (-> sv-20 1))
         (s5-1
           s4-1
           (the-as bucket-id s3-1)
           *temp-string*
           (-> (the-as process-drawable arg0) root trans)
           (font-color #dadada)
           (new 'static 'vector2h :data (new 'static 'array int16 2 0 24))
           )
         )
       )
     (let ((v1-49 (res-lump-struct sv-16 'art-name structure)))
       (if (and v1-49 (logtest? (the-as int v1-49) 1))
           (add-debug-text-3d
             #t
             (bucket-id debug-no-zbuf1)
             (symbol->string v1-49)
             (-> (the-as process-drawable arg0) root trans)
             (font-color #dadada)
             (new 'static 'vector2h :data (new 'static 'array int16 2 0 24))
             )
           )
       )
     (when *display-actor-vis*
       (let ((v1-54 (res-lump-data sv-16 'visvol pointer))
             (a1-14 (-> sv-16 extra vis-id))
             )
         (if v1-54
             (add-debug-box
               #t
               (bucket-id debug-no-zbuf1)
               (the-as vector (&+ v1-54 0))
               (the-as vector (&+ v1-54 16))
               (if (is-object-visible? (-> sv-16 extra level) a1-14)
                   (new 'static 'rgba :g #x80 :b #x80 :a #x80)
                   (new 'static 'rgba :r #x80 :b #x80 :a #x80)
                   )
               )
             )
         )
       )
     )
    (else
      (let ((s5-3 add-debug-text-3d)
            (s4-3 #t)
            (s3-3 318)
            )
        (format (clear *temp-string*) "pid ~d" (-> (the-as process-drawable arg0) pid))
        (s5-3
          s4-3
          (the-as bucket-id s3-3)
          *temp-string*
          (-> (the-as process-drawable arg0) root trans)
          (font-color green-#3df23d)
          (new 'static 'vector2h :data (new 'static 'array int16 2 0 8))
          )
        )
      )
    )
  (add-debug-text-3d
    #t
    (bucket-id debug-no-zbuf1)
    (if (-> (the-as process-drawable arg0) state)
        (symbol->string (-> (the-as process-drawable arg0) state name))
        "#f"
        )
    (-> (the-as process-drawable arg0) root trans)
    (font-color #dadada)
    (new 'static 'vector2h :data (new 'static 'array int16 2 0 16))
    )
  (label cfg-51)
  0
  (none)
  )

;; definition for method 15 of type level-group
;; INFO: Used lq/sq
;; WARN: Return type mismatch int vs none.
(defmethod debug-draw-actors level-group ((obj level-group) (arg0 symbol))
  (local-vars
    (sv-16 symbol)
    (sv-20 vector)
    (sv-32 int)
    (sv-48 (function symbol bucket-id vector vector rgba symbol))
    (sv-64 symbol)
    (sv-80 int)
    (sv-96 pointer)
    (sv-112 pointer)
    (sv-128 int)
    )
  (with-pp
    (let ((s4-0 *debug-actor-info*))
      (set! (-> s4-0 process) #f)
      (if (zero? (-> s4-0 handle pid))
          (set! (-> s4-0 handle)
                (logior (logand (-> s4-0 handle) (shl (the-as uint #xffffffff) 32)) (shr (shl (the-as int #f) 32) 32))
                )
          )
      (let ((v0-0 (handle->process (-> s4-0 handle))))
        (when (not v0-0)
          (if (-> s4-0 name)
              (set! v0-0 (process-by-name (the-as string (-> s4-0 name)) *active-pool*))
              )
          )
        (set! (-> s4-0 process) v0-0)
        )
      (set! *debug-actor* (-> s4-0 process))
      )
    (set! sv-16 arg0)
    (when (and sv-16 (not (or (= *master-mode* 'menu) (= *master-mode* 'progress))))
      (cond
        ((= sv-16 'process)
         (let ((s5-1 draw-actor-marks))
           (iterate-process-tree *pusher-pool* (the-as (function object object) s5-1) *null-kernel-context*)
           (iterate-process-tree *entity-pool* (the-as (function object object) s5-1) *null-kernel-context*)
           )
         )
        (else
          (dotimes (s5-2 (-> obj length))
            (let ((v1-25 (-> obj level s5-2)))
              (when (= (-> v1-25 status) 'active)
                (let ((s4-1 (-> v1-25 bsp level entity)))
                  (dotimes (s3-0 (-> s4-1 length))
                    (let ((s2-0 (-> s4-1 data s3-0 entity)))
                      (set! sv-20 (-> s2-0 extra trans))
                      (when (or (= sv-16 'full) (-> s2-0 extra process))
                        (add-debug-x #t (bucket-id debug-no-zbuf1) sv-20 (if (-> s2-0 extra process)
                                                                             (new 'static 'rgba :r #x80 :g #xff :b #x80 :a #x80)
                                                                             (new 'static 'rgba :r #xff :a #x80)
                                                                             )
                                     )
                        (let ((s1-0 add-debug-text-3d)
                              (s0-0 #t)
                              )
                          (set! sv-32 318)
                          (let ((a2-4 (res-lump-struct s2-0 'name structure))
                                (a3-2 sv-20)
                                (t0-1 (if (logtest? (-> s2-0 extra perm status) (entity-perm-status bit-0 bit-1))
                                          1
                                          5
                                          )
                                      )
                                (t1-1 (new 'static 'vector2h :data (new 'static 'array int16 2 0 8)))
                                )
                            (s1-0 s0-0 (the-as bucket-id sv-32) (the-as string a2-4) a3-2 (the-as font-color t0-1) t1-1)
                            )
                          )
                        )
                      )
                    )
                  )
                )
              )
            )
          )
        )
      )
    (when (and *display-actor-vis* (not *debug-actor*))
      (let ((s5-3 *display-actor-vis*))
        (dotimes (s4-2 (-> obj length))
          (let ((s3-1 (-> obj level s4-2)))
            (when (= (-> s3-1 status) 'active)
              (let ((s2-1 (-> s3-1 bsp level entity)))
                (dotimes (s1-1 (-> s2-1 length))
                  (let ((s0-1 (-> s2-1 data s1-1 entity)))
                    (let ((v0-6 (res-lump-data s0-1 'visvol pointer))
                          (a1-10 (-> s0-1 extra vis-id))
                          )
                      (when (and v0-6 (or (= s5-3 #t) (= s5-3 'box)))
                        (set! sv-48 add-debug-box)
                        (set! sv-64 #t)
                        (set! sv-80 318)
                        (set! sv-96 (&+ v0-6 0))
                        (set! sv-112 (&+ v0-6 16))
                        (let ((t0-3 (if (is-object-visible? s3-1 a1-10)
                                        (the-as uint #x80808000)
                                        (the-as uint #x80800080)
                                        )
                                    )
                              )
                          (sv-48 sv-64 (the-as bucket-id sv-80) (the-as vector sv-96) (the-as vector sv-112) (the-as rgba t0-3))
                          )
                        )
                      )
                    (when (or (= s5-3 #t) (= s5-3 'sphere))
                      (let ((s0-2 (-> s0-1 extra process)))
                        (when s0-2
                          (when (and (type? s0-2 process-drawable) (nonzero? (-> (the-as process-drawable s0-2) draw)))
                            (add-debug-x
                              #t
                              (bucket-id debug-no-zbuf1)
                              (-> (the-as process-drawable s0-2) root trans)
                              (new 'static 'rgba :r #xff :g #xff :b #xff :a #x80)
                              )
                            (add-debug-sphere
                              #t
                              (bucket-id debug2)
                              (-> (the-as process-drawable s0-2) draw origin)
                              (-> (the-as process-drawable s0-2) draw bounds w)
                              (new 'static 'rgba :r #x80 :a #x80)
                              )
                            )
                          )
                        )
                      )
                    )
                  )
                )
              )
            )
          )
        )
      )
    (if *generate-actor-vis*
        (update-vis-volumes obj)
        )
    (cond
      (*debug-actor*
        (let* ((s4-3 *debug-actor*)
               (s5-4 (if (type? s4-3 process-drawable)
                         s4-3
                         )
                     )
               )
          (when s5-4
            (if (nonzero? (-> (the-as process-drawable s5-4) skel))
                (debug-print-channels (-> (the-as process-drawable s5-4) skel) (the-as symbol *stdcon*))
                )
            (when (and (nonzero? (-> (the-as process-drawable s5-4) nav))
                       (-> (the-as process-drawable s5-4) nav)
                       *display-nav-marks*
                       )
              (let ((s4-4 (-> (the-as process-drawable s5-4) nav state flags)))
                (if (= (logand s4-4 (nav-state-flag in-target-poly)) (nav-state-flag in-target-poly))
                    (format *stdcon* "in-target-poly ")
                    )
                (if (= (logand s4-4 (nav-state-flag directional-mode)) (nav-state-flag directional-mode))
                    (format *stdcon* "directional-mode ")
                    )
                (if (= (logand s4-4 (nav-state-flag initialized)) (nav-state-flag initialized))
                    (format *stdcon* "initialized ")
                    )
                (if (= (logand s4-4 (nav-state-flag display-marks)) (nav-state-flag display-marks))
                    (format *stdcon* "display-marks ")
                    )
                (if (= (logand s4-4 (nav-state-flag recovery-mode)) (nav-state-flag recovery-mode))
                    (format *stdcon* "recovery-mode ")
                    )
                (if (= (logand s4-4 (nav-state-flag touching-sphere)) (nav-state-flag touching-sphere))
                    (format *stdcon* "touching-sphere ")
                    )
                (if (= (logand s4-4 (nav-state-flag trapped-by-sphere)) (nav-state-flag trapped-by-sphere))
                    (format *stdcon* "trapped-by-sphere ")
                    )
                (if (= (logand s4-4 (nav-state-flag blocked)) (nav-state-flag blocked))
                    (format *stdcon* "blocked ")
                    )
                (if (= (logand s4-4 (nav-state-flag avoiding-sphere)) (nav-state-flag avoiding-sphere))
                    (format *stdcon* "avoiding-sphere ")
                    )
                (if (= (logand s4-4 (nav-state-flag target-inside)) (nav-state-flag target-inside))
                    (format *stdcon* "target-inside ")
                    )
                (if (= (logand s4-4 (nav-state-flag debug)) (nav-state-flag debug))
                    (format *stdcon* "debug ")
                    )
                (if (= (logand s4-4 (nav-state-flag at-gap)) (nav-state-flag at-gap))
                    (format *stdcon* "at-gap ")
                    )
                (if (= (logand s4-4 (nav-state-flag in-mesh)) (nav-state-flag in-mesh))
                    (format *stdcon* "in-mesh ")
                    )
                (if (= (logand s4-4 (nav-state-flag at-target)) (nav-state-flag at-target))
                    (format *stdcon* "at-target ")
                    )
                (if (= (logand s4-4 (nav-state-flag target-poly-dirty)) (nav-state-flag target-poly-dirty))
                    (format *stdcon* "target-poly-dirty ")
                    )
                )
              (format *stdcon* "~%")
              )
            (when *display-joint-axes*
              (if (and (type? (the-as process-drawable s5-4) process-drawable)
                       (nonzero? (-> (the-as process-drawable s5-4) draw))
                       )
                  (draw-joint-axes (the-as process-drawable s5-4))
                  )
              )
            (draw-actor-marks (the-as process-drawable s5-4))
            )
          )
        )
      (*display-nav-mesh*
        (dotimes (s5-5 (-> obj length))
          (let ((v1-145 (-> obj level s5-5)))
            (when (= (-> v1-145 status) 'active)
              (let ((s4-5 (-> v1-145 bsp nav-meshes)))
                (when (nonzero? s4-5)
                  (dotimes (s3-2 (-> s4-5 length))
                    (let ((s2-2 (-> s4-5 s3-2)))
                      (if (name= *display-nav-mesh* (res-lump-struct s2-2 'name structure))
                          (debug-draw s2-2)
                          )
                      )
                    )
                  )
                )
              )
            )
          )
        )
      (else
        (when *display-nav-marks*
          (dotimes (s5-6 (-> obj length))
            (let ((v1-163 (-> obj level s5-6)))
              (when (= (-> v1-163 status) 'active)
                (let ((s4-6 (-> v1-163 bsp nav-meshes)))
                  (when (nonzero? s4-6)
                    (dotimes (s3-3 (-> s4-6 length))
                      (debug-draw (-> s4-6 s3-3))
                      )
                    )
                  )
                )
              )
            )
          )
        (if (or *display-path-marks* *display-vol-marks*)
            (iterate-process-tree
              *active-pool*
              (the-as (function object object) (lambda ((arg0 process-drawable))
                                                 (when (type? arg0 process-drawable)
                                                   (if (nonzero? (-> arg0 path))
                                                       (debug-draw (-> arg0 path))
                                                       )
                                                   (if (nonzero? (-> arg0 vol))
                                                       (debug-draw (-> arg0 vol))
                                                       )
                                                   )
                                                 (none)
                                                 )
                      )
              *null-kernel-context*
              )
            )
        )
      )
    (when (and *display-actor-graph* (not (or (= *master-mode* 'menu) (= *master-mode* 'progress))))
      (if (not (paused?))
          (float-save-timeplot (if (< (the int (the float (mod (-> pp clock frame-counter) 600))) 300)
                                   1.0
                                   0.0
                                   )
                               )
          )
      (camera-plot-float-func
        0.0
        399.0
        -81920.0
        81920.0
        float-lookup-redline
        (new 'static 'vector4w :x #xff :w #x80)
        )
      (camera-plot-float-func
        0.0
        399.0
        -81920.0
        81920.0
        float-lookup-blueline
        (new 'static 'vector4w :z #xff :w #x80)
        )
      (camera-plot-float-func
        0.0
        399.0
        -81920.0
        81920.0
        float-lookup-greenline
        (new 'static 'vector4w :y #xff :w #x80)
        )
      (camera-plot-float-func
        0.0
        399.0
        0.0
        409600.0
        float-lookup-yellowline
        (new 'static 'vector4w :x #xff :y #xff :w #x80)
        )
      (camera-plot-float-func
        0.0
        399.0
        0.0
        1.0
        float-lookup-timeplot
        (new 'static 'vector4w :x #x80 :y #x80 :z #x80 :w #x80)
        )
      )
    (when *display-split-boxes*
      (dotimes (s5-7 (-> obj length))
        (let ((v1-193 (-> obj level s5-7)))
          (when (= (-> v1-193 status) 'active)
            (let ((s4-7 (-> v1-193 bsp region-tree)))
              (when (nonzero? s4-7)
                (let* ((s3-4 (-> s4-7 data2 (+ (-> s4-7 length) -1) length))
                       (s2-3 0)
                       (a0-102 (-> (the-as drawable-inline-array-region-prim (-> s4-7 data2 (+ (-> s4-7 length) -1))) data s2-3))
                       )
                  (while (< s2-3 s3-4)
                    (debug-draw-region a0-102 0)
                    (+! s2-3 1)
                    (set! a0-102
                          (-> (the-as drawable-inline-array-region-prim (-> s4-7 data2 (+ (-> s4-7 length) -1))) data s2-3)
                          )
                    )
                  )
                )
              )
            )
          )
        )
      )
    (when *display-region-marks*
      (dotimes (s5-8 (-> obj length))
        (let ((s4-8 (-> obj level s5-8)))
          (when (= (-> s4-8 status) 'active)
            (when (nonzero? (-> s4-8 bsp region-trees))
              (let* ((s3-5 (-> s4-8 bsp region-trees length))
                     (s2-4 0)
                     (s1-3 (-> s4-8 bsp region-trees s2-4))
                     )
                (while (< s2-4 s3-5)
                  (let ((s0-4 (-> s1-3 data2 (+ (-> s1-3 length) -1) length)))
                    (set! sv-128 0)
                    (let ((a0-117 (-> (the-as drawable-inline-array-region-prim (-> s1-3 data2 (+ (-> s1-3 length) -1))) data sv-128)))
                      (while (< sv-128 s0-4)
                        (debug-draw-region a0-117 0)
                        (set! sv-128 (+ sv-128 1))
                        (set! a0-117
                              (-> (the-as drawable-inline-array-region-prim (-> s1-3 data2 (+ (-> s1-3 length) -1))) data sv-128)
                              )
                        )
                      )
                    )
                  (+! s2-4 1)
                  (set! s1-3 (-> s4-8 bsp region-trees s2-4))
                  )
                )
              )
            )
          )
        )
      )
    0
    (none)
    )
  )

;; definition for method 22 of type entity-camera
(defmethod birth! entity-camera ((obj entity-camera))
  (add-connection *camera-engine* *camera* nothing obj #f #f)
  obj
  )

;; definition for method 23 of type entity-camera
(defmethod kill! entity-camera ((obj entity-camera))
  (remove-by-param1 *camera-engine* (the-as int obj))
  obj
  )

;; definition for function init-entity
;; WARN: Return type mismatch process vs none.
(defun init-entity ((arg0 process) (arg1 entity-actor))
  (activate arg0 *entity-pool* (res-lump-struct arg1 'name basic) (the-as pointer #x70004000))
  (set! (-> arg0 entity) arg1)
  (set! (-> arg0 level) (-> arg1 extra level))
  (set! (-> arg1 extra process) arg0)
  (run-now-in-process arg0 (method-of-object arg0 init-from-entity!) arg0 arg1)
  (none)
  )

;; definition for method 22 of type entity-actor
(defmethod birth! entity-actor ((obj entity-actor))
  (let* ((s5-0 (-> obj etype))
         (v1-0 (entity-info-lookup s5-0))
         (s4-0 (get-process *default-dead-pool* s5-0 (if v1-0
                                                         (-> v1-0 heap-size)
                                                         #x4000
                                                         )
                            )
               )
         )
    (cond
      ((not s4-0)
       )
      ((begin
         (set! (-> s4-0 type) s5-0)
         (and s5-0 (valid? s5-0 type #f #f 0) (valid? (method-of-object s4-0 init-from-entity!) function #f #f 0))
         )
       (init-entity s4-0 obj)
       )
      (else
        (when (not (birth-viewer s4-0 obj))
          (format 0 "ERROR: no proper process type named ~A exists in the code, could not start ~A~%" s5-0 obj)
          (logior! (-> obj extra perm status) (entity-perm-status bit-0))
          )
        )
      )
    )
  obj
  )

;; definition for function entity-deactivate-handler
;; WARN: Return type mismatch symbol vs none.
(defun entity-deactivate-handler ((arg0 process) (arg1 entity-actor))
  (when (= arg0 (-> arg1 extra process))
    (logclear! (-> arg1 extra perm status) (entity-perm-status bit-1 no-kill))
    (set! (-> arg1 extra process) #f)
    )
  (none)
  )

;; definition for method 23 of type entity-actor
(defmethod kill! entity-actor ((obj entity-actor))
  (let ((a0-1 (-> obj extra process)))
    (if a0-1
        (deactivate a0-1)
        (entity-deactivate-handler a0-1 obj)
        )
    )
  obj
  )

;; definition for method 17 of type bsp-header
;; INFO: Used lq/sq
;; WARN: Return type mismatch bsp-header vs none.
;; ERROR: Unsupported inline assembly instruction kind - [mfc0 s5, Count]
;; ERROR: Unsupported inline assembly instruction kind - [mfc0 v1, Count]
(defmethod birth bsp-header ((obj bsp-header))
  (local-vars (v1-74 int) (s5-0 int) (sv-16 int))
  (.mfc0 s5-0 Count)
  (let ((a2-0 (if (nonzero? (-> obj actors))
                  (-> obj actors length)
                  0
                  )
              )
        )
    (cond
      ((not (-> obj level entity))
       (set! (-> obj level entity) (new 'loading-level 'entity-links-array a2-0))
       )
      ((< (-> obj level entity allocated-length) a2-0)
       (format
         0
         "ERROR: Attempting to rebirth level ~A with incorrect entity table size ~D/~D~%"
         (-> obj level)
         a2-0
         (-> obj level entity allocated-length)
         )
       )
      )
    )
  (set! (-> obj level entity length) 0)
  0
  (when (nonzero? (-> obj actors))
    (dotimes (s4-0 (-> obj actors length))
      (let* ((a0-4 (-> obj actor-birth-order s4-0))
             (v1-23 (-> obj actors data (logand a0-4 #xffff) actor))
             )
        (add-to-level! v1-23 *level* (-> obj level) (the-as actor-id (-> v1-23 aid)))
        )
      )
    )
  (let ((s4-1 (-> obj cameras)))
    (when (nonzero? s4-1)
      (dotimes (s3-0 (-> s4-1 length))
        (birth! (-> s4-1 s3-0))
        )
      )
    )
  (let ((s4-2 (-> obj level status)))
    (set! (-> obj level status) 'active)
    (dotimes (s3-1 (-> *level* length))
      (let ((s2-0 (-> *level* level s3-1)))
        (when (= (-> s2-0 status) 'active)
          (when (nonzero? (-> s2-0 bsp actor-groups))
            (countdown (s1-0 (-> s2-0 bsp actor-groups length))
              (let ((s0-0 (-> s2-0 bsp actor-groups s1-0)))
                (set! sv-16 0)
                (while (< sv-16 (-> s0-0 length))
                  (if (not (-> s0-0 data sv-16 actor))
                      (set! (-> s0-0 data sv-16 actor) (entity-by-aid (-> s0-0 data sv-16 id)))
                      )
                  (set! sv-16 (+ sv-16 1))
                  )
                )
              )
            )
          )
        )
      )
    (set! (-> obj level status) s4-2)
    )
  (.mfc0 v1-74 Count)
  (let ((a3-2 (- v1-74 s5-0)))
    (format 0 "Done ~S in ~D~%" "birth" a3-2)
    )
  (none)
  )

;; definition for function check-for-rougue-process
;; WARN: Return type mismatch int vs none.
(defun check-for-rougue-process ((arg0 process) (arg1 int) (arg2 int) (arg3 level))
  (cond
    ((-> arg0 entity)
     (cond
       ((or (= (-> arg0 level) arg3) (= (-> arg0 entity extra level) arg3))
        (format #t "NOTICE: rogue level entity <entity> ~A still alive~%" arg0)
        (deactivate arg0)
        )
       ((let ((v1-9 (-> arg0 name)))
          (and (>= (the-as int v1-9) arg1) (< (the-as int v1-9) arg2))
          )
        (format #t "NOTICE: rogue level entity <name> ~A still alive~%" arg0)
        (deactivate arg0)
        )
       ((and (logtest? (-> arg0 entity extra kill-mask) (task-mask ctywide)) (= (-> arg3 name) 'ctywide))
        (format #t "NOTICE: rogue level entity <task-mask ctywide> ~A still alive~%" arg0)
        (deactivate arg0)
        )
       ((and (logtest? (-> arg0 entity extra kill-mask) (task-mask primary0))
             (logtest? (-> arg3 info base-task-mask) (task-mask primary0))
             )
        (format #t "NOTICE: rogue level entity <task-mask primary0> ~A still alive~%" arg0)
        (deactivate arg0)
        )
       )
     )
    ((= (-> arg0 level) arg3)
     (format #t "NOTICE: rogue level entity <level> ~A still alive~%" arg0)
     (deactivate arg0)
     )
    ((= (-> arg0 type) part-tracker)
     (let ((v1-34 (the-as part-tracker arg0)))
       (if (the-as
             part-tracker
             (and (nonzero? (-> v1-34 part))
                  (>= (the-as int (-> v1-34 part group)) arg1)
                  (the-as
                    part-tracker
                    (< (the-as int (the-as part-tracker (-> (the-as part-tracker (-> v1-34 part)) parent))) arg2)
                    )
                  )
             )
           (deactivate arg0)
           )
       )
     )
    ((type? arg0 part-spawner)
     (let ((v1-39 (the-as part-spawner arg0)))
       (if (the-as
             part-spawner
             (and (nonzero? (-> v1-39 part))
                  (>= (the-as int (-> v1-39 part group)) arg1)
                  (the-as
                    part-spawner
                    (< (the-as int (the-as part-spawner (-> (the-as part-spawner (-> v1-39 part)) parent))) arg2)
                    )
                  )
             )
           (deactivate arg0)
           )
       )
     )
    (else
      (let* ((s3-0 arg0)
             (v1-44 (if (type? s3-0 process-drawable)
                        s3-0
                        )
                    )
             )
        (when v1-44
          (cond
            ((and (nonzero? (-> (the-as process-drawable v1-44) part))
                  (>= (the-as int (-> (the-as process-drawable v1-44) part group)) arg1)
                  (< (the-as int (-> (the-as process-drawable v1-44) part group)) arg2)
                  )
             (format
               #t
               "NOTICE: rogue null level entity (using part ~A) ~A still alive~%"
               (-> (the-as process-drawable v1-44) part group)
               arg0
               )
             (deactivate arg0)
             )
            ((and (nonzero? (-> (the-as process-drawable v1-44) draw))
                  (>= (the-as int (-> (the-as process-drawable v1-44) draw art-group)) arg1)
                  (< (the-as int (-> (the-as process-drawable v1-44) draw art-group)) arg2)
                  )
             (format
               #t
               "NOTICE: rogue null level entity (using art ~A) ~A still alive~%"
               (-> (the-as process-drawable v1-44) draw art-group)
               arg0
               )
             (deactivate arg0)
             )
            )
          )
        )
      )
    )
  0
  (none)
  )

;; definition for method 18 of type bsp-header
;; WARN: Return type mismatch bsp-header vs none.
(defmethod deactivate-entities bsp-header ((obj bsp-header))
  (let ((v1-1 (-> obj level heap base))
        (a0-2 (-> obj level heap top-base))
        )
    (when (nonzero? (-> obj actor-groups))
      (dotimes (a1-2 (-> obj actor-groups length))
        (let ((a2-2 (-> obj actor-groups a1-2)))
          (dotimes (a3-1 (-> a2-2 length))
            (let ((t0-2 (-> a2-2 data a3-1 actor)))
              (if (and t0-2 (not (and (>= (the-as int t0-2) (the-as int v1-1)) (< (the-as int t0-2) (the-as int a0-2)))))
                  (set! (-> a2-2 data a3-1 actor) #f)
                  )
              )
            )
          )
        )
      )
    (dotimes (a1-5 (-> *level* length))
      (let ((a2-10 (-> *level* level a1-5)))
        (when (= (-> a2-10 status) 'active)
          (when (!= a2-10 (-> obj level))
            (when (nonzero? (-> a2-10 bsp actor-groups))
              (dotimes (a3-10 (-> a2-10 bsp actor-groups length))
                (let ((t0-13 (-> a2-10 bsp actor-groups a3-10)))
                  (dotimes (t1-2 (-> t0-13 length))
                    (let ((t2-3 (-> t0-13 data t1-2 actor)))
                      (if (and t2-3 (>= (the-as int t2-3) (the-as int v1-1)) (< (the-as int t2-3) (the-as int a0-2)))
                          (set! (-> t0-13 data t1-2 actor) #f)
                          )
                      )
                    )
                  )
                )
              )
            )
          )
        )
      )
    )
  (let ((s5-0 (-> obj actors)))
    (when (nonzero? s5-0)
      (dotimes (s4-0 (-> s5-0 length))
        (let ((s3-0 (-> s5-0 data s4-0 actor)))
          (kill! s3-0)
          (remove-from-level! s3-0 *level*)
          )
        )
      )
    )
  (let ((s5-1 (-> obj cameras)))
    (when (nonzero? s5-1)
      (dotimes (s4-1 (-> s5-1 length))
        (kill! (-> s5-1 s4-1))
        )
      )
    )
  (let ((v1-23 (-> obj level heap base))
        (a0-7 (-> obj level heap top-base))
        (s5-2 (lambda ((arg0 process))
                (check-for-rougue-process
                  arg0
                  (-> *kernel-context* relocating-min)
                  (-> *kernel-context* relocating-max)
                  (-> *kernel-context* relocating-level)
                  )
                (none)
                )
              )
        )
    (set! (-> *kernel-context* relocating-min) (the-as int v1-23))
    (set! (-> *kernel-context* relocating-max) (the-as int a0-7))
    (set! (-> *kernel-context* relocating-level) (-> obj level))
    (iterate-process-tree *pusher-pool* (the-as (function object object) s5-2) *null-kernel-context*)
    (iterate-process-tree *entity-pool* (the-as (function object object) s5-2) *null-kernel-context*)
    (iterate-process-tree *default-pool* (the-as (function object object) s5-2) *null-kernel-context*)
    )
  (let ((s5-3 (-> obj nav-meshes)))
    (when (nonzero? s5-3)
      (dotimes (s4-2 (-> s5-3 length))
        (kill! (-> s5-3 s4-2))
        )
      )
    )
  (none)
  )

;; definition for function process-drawable-scale-from-entity!
;; INFO: Used lq/sq
;; WARN: Return type mismatch int vs none.
(defun process-drawable-scale-from-entity! ((arg0 process-drawable) (arg1 entity))
  (let ((v1-1 (res-lump-struct arg1 'scale structure)))
    (if v1-1
        (set! (-> arg0 root scale quad) (-> (the-as vector v1-1) quad))
        (vector-identity! (-> arg0 root scale))
        )
    )
  0
  (none)
  )

;; definition for function process-drawable-from-entity!
;; INFO: Used lq/sq
;; WARN: Return type mismatch process-drawable vs none.
(defun process-drawable-from-entity! ((arg0 process-drawable) (arg1 entity-actor))
  (logior! (-> arg0 mask) (process-mask actor-pause))
  (set! (-> arg0 root trans quad) (-> arg1 extra trans quad))
  (quaternion-copy! (-> arg0 root quat) (-> arg1 quat))
  (vector-identity! (-> arg0 root scale))
  (none)
  )

;; definition for method 9 of type entity-perm
(defmethod update entity-perm ((obj entity-perm) (arg0 symbol) (arg1 entity-perm-status))
  (cond
    ((= arg0 'game)
     (logclear! (-> obj status) arg1)
     )
    ((task-complete? *game-info* (the-as game-task (-> obj task)))
     (logclear! (-> obj status) (logior (if (logtest? (-> obj status) (entity-perm-status bit-4))
                                            524
                                            0
                                            )
                                        515
                                        )
                )
     )
    (else
      (logclear! (-> obj status) (logior arg1 (if (logtest? (-> obj status) (entity-perm-status bit-4))
                                                  524
                                                  0
                                                  )
                                         )
                 )
      )
    )
  (when (not (logtest? (-> obj status) (entity-perm-status bit-5)))
    (set! (-> obj user-uint64) (the-as uint 0))
    0
    )
  obj
  )

;; definition for function reset-actors
;; WARN: Return type mismatch int vs none.
(defun reset-actors ((arg0 symbol))
  (let* ((v1-0 arg0)
         (s5-0 (cond
                 ((or (= v1-0 'life) (= v1-0 'debug))
                  4719
                  )
                 ((= v1-0 'try)
                  4719
                  )
                 ((= v1-0 'game)
                  8063
                  )
                 (else
                   5759
                   )
                 )
               )
         (s4-0 *game-info*)
         )
    (dotimes (s3-0 (-> *level* length))
      (let ((v1-4 (-> *level* level s3-0)))
        (when (= (-> v1-4 status) 'active)
          (when (-> v1-4 part-engine)
            (set! (-> v1-4 part-engine length) 0)
            0
            )
          (let ((s2-0 (-> v1-4 bsp level entity)))
            (dotimes (s1-0 (-> s2-0 length))
              (let ((s0-0 (-> s2-0 data s1-0 entity)))
                (if (not (and (-> s0-0 extra process) (logtest? (-> s0-0 extra process mask) (process-mask no-kill))))
                    (kill! s0-0)
                    )
                (update (-> s0-0 extra perm) arg0 (the-as entity-perm-status s5-0))
                )
              )
            )
          )
        )
      )
    (let ((s3-1 (-> s4-0 task-perm-list)))
      (dotimes (s2-1 (-> s3-1 length))
        (update (-> s3-1 data s2-1) arg0 (the-as entity-perm-status s5-0))
        )
      (logior! (-> s3-1 data 1 status) (entity-perm-status complete))
      )
    (let ((s4-1 (-> s4-0 perm-list)))
      (dotimes (s3-2 (-> s4-1 length))
        (update (-> s4-1 data s3-2) arg0 (the-as entity-perm-status s5-0))
        )
      )
    )
  (let ((s5-1 (lambda ((arg0 process))
                (if (not (logtest? (-> arg0 mask) (process-mask no-kill)))
                    (deactivate arg0)
                    )
                (none)
                )
              )
        )
    (iterate-process-tree *pusher-pool* (the-as (function object object) s5-1) *null-kernel-context*)
    (iterate-process-tree *entity-pool* (the-as (function object object) s5-1) *null-kernel-context*)
    )
  (if #t
      (task-node-reset arg0)
      )
  (dotimes (s5-2 (-> *level* length))
    (let ((s4-2 (-> *level* level s5-2)))
      (when (= (-> s4-2 status) 'active)
        (when (-> s4-2 info activate-func)
          (let ((s3-3 (-> s4-2 info activate-func value)))
            (if (and s3-3 (nonzero? s3-3) (type? s3-3 function))
                ((the-as (function level symbol none) s3-3) s4-2 arg0)
                )
            )
          )
        )
      )
    )
  (set! (-> *ACTOR-bank* birth-max) 1000)
  (update-task-masks arg0)
  0
  (none)
  )

;; definition for function reset-cameras
;; WARN: Return type mismatch int vs none.
(defun reset-cameras ()
  (remove-all *camera-engine*)
  (dotimes (gp-0 (-> *level* length))
    (let ((v1-5 (-> *level* level gp-0)))
      (when (= (-> v1-5 status) 'active)
        (let ((s5-0 (-> v1-5 bsp cameras)))
          (when (nonzero? s5-0)
            (dotimes (s4-0 (-> s5-0 length))
              (birth! (-> s5-0 s4-0))
              )
            )
          )
        )
      )
    )
  0
  (none)
  )

;; definition for method 12 of type process-drawable
(defmethod run-logic? process-drawable ((obj process-drawable))
  (or (not (logtest? (-> obj mask) (process-mask actor-pause)))
      (or (>= (+ (-> *ACTOR-bank* pause-dist) (-> obj root pause-adjust-distance))
              (vector-vector-distance (-> obj root trans) (math-camera-pos))
              )
          (and (nonzero? (-> obj skel)) (!= (-> obj skel root-channel 0) (-> obj skel channel)))
          (and (nonzero? (-> obj draw)) (logtest? (-> obj draw status) (draw-control-status uninited)))
          )
      )
  )

;; definition for method 9 of type entity-links
(defmethod birth? entity-links ((obj entity-links) (arg0 vector))
  (and (not (logtest? (-> obj perm status) (entity-perm-status bit-0 dead)))
       (< (vector-vector-distance (-> obj trans) arg0) (-> *ACTOR-bank* birth-dist))
       )
  )

;; definition for method 17 of type level-group
;; INFO: Used lq/sq
;; ERROR: Stack slot load at 96 mismatch: defined as size 4, got size 16
;; ERROR: Stack slot load at 96 mismatch: defined as size 4, got size 16
;; ERROR: Stack slot load at 96 mismatch: defined as size 4, got size 16
;; ERROR: Stack slot load at 96 mismatch: defined as size 4, got size 16
;; WARN: Return type mismatch int vs none.
;; WARN: Function (method 17 level-group) has a return type of none, but the expression builder found a return statement.
(defmethod actors-update level-group ((obj level-group))
  (local-vars
    (sv-16 vector)
    (sv-24 int)
    (sv-32 task-mask)
    (sv-48 entity-links)
    (sv-64 string)
    (sv-80 string)
    (sv-96 float)
    )
  (with-pp
    (when *compact-actors*
      (if (and (= *compact-actors* 'debug) (= (-> *nk-dead-pool* alive-list prev) (-> *nk-dead-pool* first-gap)))
          (churn *nk-dead-pool* 1)
          )
      (let ((s5-0
              (the int
                   (lerp-scale 8.0 1.0 (the float (-> *display* frames (-> *display* last-screen) run-time)) 2000.0 8000.0)
                   )
              )
            )
        (if (nonzero? *debug-dead-pool*)
            (compact *debug-dead-pool* 10)
            )
        (compact *nk-dead-pool* s5-0)
        (compact *city-dead-pool* s5-0)
        )
      )
    (update-actor-hash)
    (when (not (paused?))
      (let ((s5-1 (-> *display* frames (-> *display* last-screen) run-time)))
        (let ((f0-5 (fmax
                      327680.0
                      (fmin (+ 327680.0 (* 204.8 (the float (- (seconds 23.335) s5-1)))) (-> *ACTOR-bank* birth-dist))
                      )
                    )
              )
          (seek! (-> *ACTOR-bank* pause-dist) f0-5 (* 81920.0 (-> pp clock seconds-per-frame)))
          )
        (seekl! (-> *ACTOR-bank* birth-max) (the int (lerp-scale 25.0 2.0 (the float s5-1) 2000.0 7000.0)) 10)
        )
      (if (movie?)
          (set! (-> *ACTOR-bank* birth-max) 1000)
          )
      )
    (when *spawn-actors*
      (set! sv-16 (if (movie?)
                      (math-camera-pos)
                      (camera-pos)
                      )
            )
      (set! sv-24 0)
      (dotimes (s5-2 (-> obj length))
        (let ((s4-1 (-> obj level s5-2)))
          (when (= (-> s4-1 status) 'active)
            (set! sv-32 (-> s4-1 task-mask))
            (cond
              ((= (-> s4-1 display?) 'special)
               (let* ((s4-2 (-> s4-1 entity))
                      (s3-1 (-> s4-2 length))
                      )
                 (dotimes (s2-0 s3-1)
                   (let ((v1-54 (-> s4-2 data s2-0)))
                     (cond
                       ((and (logtest? (-> v1-54 kill-mask) (task-mask special)) (zero? (logand (-> v1-54 kill-mask) sv-32)))
                        (when (not (or (-> v1-54 process) (logtest? (-> v1-54 perm status) (entity-perm-status bit-0 dead))))
                          (birth! (-> v1-54 entity))
                          (set! sv-24 (+ sv-24 1))
                          (if (>= sv-24 (-> *ACTOR-bank* birth-max))
                              (return #f)
                              )
                          )
                        )
                       (else
                         (if (and (-> v1-54 process)
                                  (not (logtest? (-> v1-54 perm status) (entity-perm-status no-kill)))
                                  (zero? (logand (-> v1-54 process mask) (process-mask no-kill)))
                                  )
                             (kill! (-> v1-54 entity))
                             )
                         )
                       )
                     )
                   )
                 )
               )
              ((= (-> s4-1 display?) 'actor)
               (let* ((s4-3 (-> s4-1 entity))
                      (s3-2 (-> s4-3 length))
                      )
                 (dotimes (s2-1 s3-2)
                   (let ((v1-67 (-> s4-3 data s2-1)))
                     (cond
                       ((not (logtest? (-> v1-67 kill-mask) sv-32))
                        (when (not (or (-> v1-67 process) (logtest? (-> v1-67 perm status) (entity-perm-status bit-0 dead))))
                          (birth! (-> v1-67 entity))
                          (set! sv-24 (+ sv-24 1))
                          (if (>= sv-24 (-> *ACTOR-bank* birth-max))
                              (return #f)
                              )
                          )
                        )
                       (else
                         (if (and (-> v1-67 process)
                                  (not (logtest? (-> v1-67 perm status) (entity-perm-status no-kill)))
                                  (zero? (logand (-> v1-67 process mask) (process-mask no-kill)))
                                  )
                             (kill! (-> v1-67 entity))
                             )
                         )
                       )
                     )
                   )
                 )
               )
              ((not *vis-actors*)
               (let* ((s4-4 (-> s4-1 entity))
                      (s3-3 (-> s4-4 length))
                      )
                 (dotimes (s2-2 s3-3)
                   (let ((s1-0 (-> s4-4 data s2-2)))
                     (cond
                       ((and (< (vector-vector-distance (-> s1-0 trans) sv-16) (-> *ACTOR-bank* birth-dist))
                             (not (logtest? (-> s1-0 perm status) (entity-perm-status bit-9 bit-10)))
                             (zero? (logand (-> s1-0 kill-mask) sv-32))
                             )
                        (when (not (or (-> s1-0 process) (logtest? (-> s1-0 perm status) (entity-perm-status bit-0 dead))))
                          (birth! (-> s1-0 entity))
                          (set! sv-24 (+ sv-24 1))
                          (if (>= sv-24 (-> *ACTOR-bank* birth-max))
                              (return #f)
                              )
                          )
                        )
                       (else
                         (if (and (-> s1-0 process)
                                  (not (logtest? (-> s1-0 perm status) (entity-perm-status no-kill)))
                                  (zero? (logand (-> s1-0 process mask) (process-mask no-kill)))
                                  )
                             (kill! (-> s1-0 entity))
                             )
                         )
                       )
                     )
                   )
                 )
               )
              (*vis-actors*
                (when (not (and (-> s4-1 vis-info 0) (-> s4-1 all-visible?)))
                  (let* ((s3-4 (-> s4-1 entity))
                         (s2-3 (-> s3-4 length))
                         (s0-0 #f)
                         )
                    (dotimes (s1-1 s2-3)
                      (set! sv-48 (-> s3-4 data s1-1))
                      (cond
                        ((and (is-object-visible? s4-1 (-> sv-48 vis-id))
                              (not (logtest? (-> sv-48 perm status) (entity-perm-status bit-9 bit-10)))
                              (not (logtest? (-> sv-48 kill-mask) sv-32))
                              (or (-> s4-1 vis-info 0) (< (vector-vector-distance (-> sv-48 trans) sv-16) (-> sv-48 vis-dist)))
                              )
                         (when (not (or (-> sv-48 process) (logtest? (-> sv-48 perm status) (entity-perm-status bit-0 dead)) s0-0))
                           (birth! (-> sv-48 entity))
                           (set! sv-24 (+ sv-24 1))
                           (when (< (/ (the float (memory-free *nk-dead-pool*)) (the float (memory-total *nk-dead-pool*))) 0.1)
                             (when *debug-segment*
                               (let ((s0-1 format))
                                 (set! sv-64 *stdcon*)
                                 (set! sv-80 "low actor memory, no birth triggered!!! ~,,0fK/~,,0fK~%")
                                 (set! sv-96 (* 0.0009765625 (the float (memory-free *nk-dead-pool*))))
                                 (let ((a3-2 (* 0.0009765625 (the float (memory-total *nk-dead-pool*)))))
                                   (s0-1 sv-64 sv-80 sv-96 a3-2)
                                   )
                                 )
                               )
                             (set! s0-0 #t)
                             )
                           )
                         )
                        (else
                          (when (and (-> sv-48 process)
                                     (not (logtest? (-> sv-48 perm status) (entity-perm-status no-kill)))
                                     (zero? (logand (-> sv-48 process mask) (process-mask no-kill)))
                                     )
                            (kill! (-> sv-48 entity))
                            (set! sv-24 (+ sv-24 1))
                            )
                          )
                        )
                      (if (>= sv-24 (-> *ACTOR-bank* birth-max))
                          (return #f)
                          )
                      )
                    )
                  )
                )
              )
            )
          )
        )
      )
    0
    (none)
    )
  )

;; definition for function entity-birth-no-kill
(defun entity-birth-no-kill ((arg0 entity))
  (let ((gp-0 (-> arg0 extra)))
    (logior! (-> gp-0 perm status) (entity-perm-status no-kill))
    (if (not (or (-> gp-0 process) (logtest? (-> gp-0 perm status) (entity-perm-status bit-0 dead))))
        (birth! (-> gp-0 entity))
        )
    (-> gp-0 process)
    )
  )

;; definition for function entity-task-complete-on
;; WARN: Return type mismatch int vs none.
(defun entity-task-complete-on ((arg0 entity))
  (let ((v1-0 (-> arg0 extra)))
    (if (nonzero? (-> v1-0 perm task))
        (logior! (-> *game-info* task-perm-list data (-> v1-0 perm task) status) (entity-perm-status complete))
        )
    )
  0
  (none)
  )

;; definition for function entity-task-complete-off
;; WARN: Return type mismatch int vs none.
(defun entity-task-complete-off ((arg0 entity))
  (let ((v1-0 (-> arg0 extra)))
    (if (!= (-> v1-0 perm task) 1)
        (logclear! (-> *game-info* task-perm-list data (-> v1-0 perm task) status) (entity-perm-status complete))
        )
    )
  0
  (none)
  )

;; definition for method 30 of type entity-actor
;; WARN: Return type mismatch entity-perm-status vs none.
(defmethod toggle-status entity-actor ((obj entity-actor) (arg0 entity-perm-status) (arg1 symbol))
  (let ((v1-0 (-> obj extra)))
    (if arg1
        (logior! (-> v1-0 perm status) arg0)
        (logclear! (-> v1-0 perm status) arg0)
        )
    (-> v1-0 perm status)
    )
  (none)
  )

;; definition for function process-entity-status!
;; WARN: Return type mismatch int vs entity-perm-status.
(defun process-entity-status! ((arg0 process) (arg1 entity-perm-status) (arg2 symbol))
  (the-as entity-perm-status (cond
                               ((and (-> arg0 entity) arg0 (= arg0 (-> arg0 entity extra process)))
                                (let ((v1-6 (-> arg0 entity extra)))
                                  (if arg2
                                      (logior! (-> v1-6 perm status) arg1)
                                      (logclear! (-> v1-6 perm status) arg1)
                                      )
                                  (the-as int (-> v1-6 perm status))
                                  )
                                )
                               (else
                                 0
                                 )
                               )
          )
  )

;; definition for function find-nearest-entity
;; WARN: Return type mismatch entity-actor vs entity.
(defun find-nearest-entity ((arg0 vector) (arg1 type))
  (local-vars (v1-9 object))
  (let ((gp-0 (the-as entity-actor #f)))
    (let ((f30-0 0.0)
          (f0-0 0.0)
          )
      (dotimes (s3-0 (-> *level* length))
        (let ((v1-3 (-> *level* level s3-0)))
          (when (= (-> v1-3 status) 'active)
            (let ((s2-0 (-> v1-3 bsp actors)))
              (when (nonzero? s2-0)
                (dotimes (s1-0 (-> s2-0 length))
                  (let ((s0-0 (-> s2-0 data s1-0 actor)))
                    (let ((v1-7 (or (not arg1) (= (-> s0-0 etype) arg1))))
                      (b! (not v1-7) cfg-15 :likely-delay (set! v1-9 v1-7))
                      )
                    (set! f0-0 (vector-vector-distance arg0 (-> s0-0 extra trans)))
                    (set! v1-9 f0-0)
                    (b! (not (the int v1-9)) cfg-15 :likely-delay (nop!))
                    (b! (not gp-0) cfg-15 :likely-delay (set! v1-9 #t))
                    (b! (< f0-0 f30-0) cfg-15 :delay (set! v1-9 #t))
                    (set! v1-9 #f)
                    (label cfg-15)
                    (when v1-9
                      (set! gp-0 s0-0)
                      (set! f30-0 f0-0)
                      )
                    )
                  )
                )
              )
            )
          )
        )
      )
    (the-as entity gp-0)
    )
  )

;; definition (debug) for function entity-speed-test
<<<<<<< HEAD
;; WARN: Return type mismatch entity vs none.
=======
;; ERROR: Unsupported inline assembly instruction kind - [mtc0 Count, r0]
;; ERROR: Unsupported inline assembly instruction kind - [sync.p]
>>>>>>> 405a1448
;; ERROR: Unsupported inline assembly instruction kind - [mfc0 s4, Count]
(defun-debug entity-speed-test ((arg0 string))
  (local-vars (s4-0 int))
  (let ((gp-0 (entity-by-name arg0)))
    (when gp-0
      (set! *spawn-actors* #f)
      (reset-actors 'debug)
      0
      (disable-irq)
      (.mtc0 Count 0)
      (.sync.p)
      (birth! gp-0)
      (.mfc0 s4-0 Count)
      (enable-irq)
      (format #t "~D spawn ~A ~A ~%" s4-0 arg0 (-> gp-0 extra process))
      (kill! gp-0)
      )
    )
  )

;; definition (debug) for function dump-entity-remap
;; INFO: Used lq/sq
;; WARN: Return type mismatch int vs none.
(defun-debug dump-entity-remap ((arg0 object) (arg1 object))
  (local-vars
    (sv-16 symbol)
    (sv-32 string)
    (sv-48 symbol)
    (sv-64 string)
    (sv-80 symbol)
    (sv-96 string)
    (sv-112 string)
    )
  (format #t "~%(:eval (remap-entity-list '(")
  (dotimes (s4-0 (-> *level* length))
    (let ((s3-0 (-> *level* level s4-0)))
      (when (= (-> s3-0 status) 'active)
        (when (= (-> s3-0 name) arg0)
          (let ((s2-0 (-> s3-0 bsp actors)))
            (when (nonzero? s2-0)
              (dotimes (s1-0 (-> s2-0 length))
                (let ((a0-4 (-> s2-0 data s1-0 actor))
                      (s0-0 format)
                      )
                  (set! sv-16 #t)
                  (set! sv-32 "~A ")
                  (let ((a2-1 (res-lump-struct a0-4 'name structure)))
                    (s0-0 sv-16 sv-32 a2-1)
                    )
                  )
                )
              )
            )
          (let ((s2-1 (-> s3-0 bsp nav-meshes)))
            (when (nonzero? s2-1)
              (dotimes (s1-1 (-> s2-1 length))
                (let ((a0-6 (-> s2-1 s1-1))
                      (s0-1 format)
                      )
                  (set! sv-48 #t)
                  (set! sv-64 "~A ")
                  (let ((a2-3 (res-lump-struct a0-6 'name structure)))
                    (s0-1 sv-48 sv-64 a2-3)
                    )
                  )
                )
              )
            )
          (let ((s2-2 (-> s3-0 bsp race-meshes)))
            (when (nonzero? s2-2)
              (dotimes (s1-2 (-> s2-2 length))
                (let ((a0-8 (-> s2-2 s1-2))
                      (s0-2 format)
                      )
                  (set! sv-80 #t)
                  (set! sv-96 "~A ")
                  (let ((a2-5 (res-lump-struct a0-8 'name structure)))
                    (s0-2 sv-80 sv-96 a2-5)
                    )
                  )
                )
              )
            )
          (let ((s3-1 (-> s3-0 bsp cameras)))
            (when (nonzero? s3-1)
              (dotimes (s2-3 (-> s3-1 length))
                (let ((a0-10 (-> s3-1 s2-3))
                      (s1-3 format)
                      (s0-3 #t)
                      )
                  (set! sv-112 "~A ")
                  (let ((a2-7 (res-lump-struct a0-10 'name structure)))
                    (s1-3 s0-3 sv-112 a2-7)
                    )
                  )
                )
              )
            )
          )
        )
      )
    )
  (format #t ") '~A '~A))~%~%" arg0 arg1)
  0
  (none)
  )<|MERGE_RESOLUTION|>--- conflicted
+++ resolved
@@ -2627,12 +2627,6 @@
   )
 
 ;; definition (debug) for function entity-speed-test
-<<<<<<< HEAD
-;; WARN: Return type mismatch entity vs none.
-=======
-;; ERROR: Unsupported inline assembly instruction kind - [mtc0 Count, r0]
-;; ERROR: Unsupported inline assembly instruction kind - [sync.p]
->>>>>>> 405a1448
 ;; ERROR: Unsupported inline assembly instruction kind - [mfc0 s4, Count]
 (defun-debug entity-speed-test ((arg0 string))
   (local-vars (s4-0 int))
