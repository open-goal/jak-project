--- conflicted
+++ resolved
@@ -1113,14 +1113,10 @@
   )
 
 ;; definition for method 27 of type editable-face
-<<<<<<< HEAD
-;; WARN: Return type mismatch editable-face vs editable.
-=======
 ;; WARN: Failed load: (set! a0-3 (l.wu (+ v1-1 60))) at op 15
 ;; WARN: Failed store: (s.w! (+ a0-5 60) v1-3) at op 23
 ;; WARN: Failed load: (set! v1-10 (l.wu (+ v1-9 60))) at op 36
 ;; WARN: Failed store: (s.w! (+ v1-10 16) v0-3) at op 37
->>>>>>> 21ad7904
 (defmethod editable-method-27 editable-face ((obj editable-face) (arg0 editable-array))
   (let ((gp-1
           (the-as
@@ -1362,13 +1358,9 @@
   )
 
 ;; definition for method 27 of type editable-plane
-<<<<<<< HEAD
-;; WARN: Return type mismatch editable-plane vs editable.
-=======
 ;; WARN: Failed store: (s.w! (+ a0-5 28) v1-3) at op 23
 ;; WARN: Failed load: (set! v1-10 (l.wu (+ v1-9 28))) at op 36
 ;; WARN: Failed store: (s.w! (+ v1-10 16) v0-3) at op 37
->>>>>>> 21ad7904
 (defmethod editable-method-27 editable-plane ((obj editable-plane) (arg0 editable-array))
   (let ((gp-1
           (the-as
