;;-*-Lisp-*-
(in-package goal)

;; this file is debug only
(declare-file (debug))
(when *debug-segment*
;; definition for symbol *debug-menu-context*, type debug-menu-context
(define *debug-menu-context* (new 'debug 'debug-menu-context))

;; definition for symbol *dm-cam-mode-interpolation*, type int
(define *dm-cam-mode-interpolation* 0)

;; definition for function dm-cam-mode-func
(defun dm-cam-mode-func ((arg0 (state camera-slave)) (arg1 debug-menu-msg))
  (if (and (= arg1 (debug-menu-msg press)) arg0)
      (set-setting-by-param *setting-control* 'mode-name (-> arg0 name) 0 0)
      )
  (if *camera*
      (send-event *camera* 'query-state arg0)
      (not arg0)
      )
  )

;; definition for function dm-cam-mode-default
(defun dm-cam-mode-default ((arg0 object) (arg1 debug-menu-msg))
  (if (= arg1 (debug-menu-msg press))
      (remove-setting-by-arg0 *setting-control* 'mode-name)
      )
  (not (setting-control-method-14 *setting-control* 'mode-name))
  )

;; definition for function dm-cam-settings-default
(defun dm-cam-settings-default ((arg0 object) (arg1 debug-menu-msg))
  (when (= arg1 (debug-menu-msg press))
    (remove-setting-by-arg0 *setting-control* 'fov)
    (remove-setting-by-arg0 *setting-control* 'slave-options)
    )
  (and (not (setting-control-method-14 *setting-control* 'fov))
       (not (setting-control-method-14 *setting-control* 'slave-options))
       )
  )

;; definition for function dm-cam-settings-func
(defun dm-cam-settings-func ((arg0 cam-slave-options) (arg1 debug-menu-msg))
  (when (and (= arg1 (debug-menu-msg press)) *camera*)
    (cond
      ((zero? arg0)
       (send-event *camera* 'toggle-slave-option 1)
       )
      ((= arg0 (cam-slave-options BUTT_CAM))
       (send-event *camera* 'toggle-slave-option 2)
       )
      ((= arg0 (cam-slave-options SAME_SIDE))
       (send-event *camera* 'toggle-slave-option 4)
       )
      ((= arg0 (cam-slave-options BUTT_CAM SAME_SIDE))
       (send-event *camera* 'toggle-slave-option 128)
       )
      ((= arg0 (cam-slave-options MOVE_SPHERICAL))
       (send-event *camera* 'toggle-slave-option 8)
       )
      ((= arg0 (cam-slave-options SAME_SIDE MOVE_SPHERICAL))
       (set-setting-by-param *setting-control* 'slave-options 'clear 0 16)
       )
      ((= arg0 (cam-slave-options BUTT_CAM SAME_SIDE MOVE_SPHERICAL))
       (send-event *camera* 'toggle-slave-option 64)
       )
      ((= arg0 (cam-slave-options ALLOW_Z_ROT))
       (send-event *camera* 'toggle-slave-option 32)
       )
      ((= arg0 (cam-slave-options BUTT_CAM ALLOW_Z_ROT))
       (send-event *camera* 'toggle-slave-option 512)
       )
      ((= arg0 (cam-slave-options SAME_SIDE ALLOW_Z_ROT))
       (send-event *camera* 'toggle-slave-option #x4000)
       )
      ((= arg0 (cam-slave-options BUTT_CAM SAME_SIDE ALLOW_Z_ROT))
       (send-event *camera* 'toggle-slave-option #x8000)
       )
      )
    )
  (cond
    (*camera*
      (cond
        ((zero? arg0)
         (logtest? (-> *camera* slave-options) 1)
         )
        ((= arg0 (cam-slave-options BUTT_CAM))
         (logtest? (-> *camera* slave-options) 2)
         )
        ((= arg0 (cam-slave-options SAME_SIDE))
         (logtest? (-> *camera* slave-options) 4)
         )
        ((= arg0 (cam-slave-options BUTT_CAM SAME_SIDE))
         (logtest? (-> *camera* slave-options) 128)
         )
        ((= arg0 (cam-slave-options MOVE_SPHERICAL))
         (logtest? (-> *camera* slave-options) 8)
         )
        ((= arg0 (cam-slave-options SAME_SIDE MOVE_SPHERICAL))
         (not (setting-control-method-14 *setting-control* 'slave-options))
         )
        ((= arg0 (cam-slave-options BUTT_CAM SAME_SIDE MOVE_SPHERICAL))
         (logtest? (-> *camera* slave-options) 64)
         )
        ((= arg0 (cam-slave-options ALLOW_Z_ROT))
         (logtest? (-> *camera* slave-options) 32)
         )
        ((= arg0 (cam-slave-options BUTT_CAM ALLOW_Z_ROT))
         (logtest? (-> *camera* slave-options) 512)
         )
        ((= arg0 (cam-slave-options SAME_SIDE ALLOW_Z_ROT))
         (logtest? (-> *camera* slave-options) #x4000)
         )
        ((= arg0 (cam-slave-options BUTT_CAM SAME_SIDE ALLOW_Z_ROT))
         (logtest? (-> *camera* slave-options) #x8000)
         )
        (else
          #f
          )
        )
      )
    (else
      #f
      )
    )
  )

;; definition for function dm-cam-settings-func-int
(defun dm-cam-settings-func-int ((arg0 int) (arg1 debug-menu-msg) (arg2 int) (arg3 int))
  (when (and (= arg1 (debug-menu-msg press)) *camera*)
    (if (= (/ arg0 8) 5)
        (set! *dm-cam-mode-interpolation* arg2)
        )
    )
  (cond
    (*camera*
      (if (= (/ arg0 8) 5)
          *dm-cam-mode-interpolation*
          arg3
          )
      )
    (else
      arg3
      )
    )
  )

;; definition for function dm-cam-externalize
(defun dm-cam-externalize ((arg0 symbol) (arg1 debug-menu-msg))
  (when (= arg1 (debug-menu-msg press))
    (cond
      ((= arg0 'reset)
       (if (!= *external-cam-mode* 'locked)
           (external-cam-reset!)
           )
       )
      ((= arg0 'allow-z)
       (set! *external-cam-options* (logxor *external-cam-options* (external-cam-option allow-z)))
       )
      ((= *external-cam-mode* arg0)
       (set! *external-cam-mode* #f)
       )
      (else
        (if (not *external-cam-mode*)
            (external-cam-reset!)
            )
        (set! *external-cam-mode* arg0)
        )
      )
    )
  (if (= arg0 'allow-z)
      (logtest? *external-cam-options* (external-cam-option allow-z))
      (= *external-cam-mode* arg0)
      )
  )

;; definition for function dm-cam-setting-float
(defun dm-cam-setting-float ((arg0 float) (arg1 debug-menu-msg) (arg2 float) (arg3 float))
  (when (= arg1 (debug-menu-msg press))
    (case arg0
      (('fov)
       (if (not (setting-control-method-14 *setting-control* 'fov))
           (set! arg2 64.0)
           )
       (set-setting-by-param *setting-control* 'fov #f (* 182.04445 arg2) 0)
       (if *camera-combiner*
           (set! (-> *camera-combiner* fov) (* 182.04445 arg2))
           )
       (if (and *camera* (-> *camera* slave))
           (set! (-> *camera* slave 0 fov) (* 182.04445 arg2))
           )
       )
      )
    )
  (cond
    ((= arg0 'fov)
     (cond
       ((setting-control-method-14 *setting-control* 'fov)
        (empty)
        arg2
        )
       (*math-camera*
         (* 0.005493164 (-> *math-camera* fov))
         )
       (else
         arg3
         )
       )
     )
    (else
      arg3
      )
    )
  )

;; definition for function dm-cam-render-float
(defun dm-cam-render-float ((arg0 int) (arg1 debug-menu-msg) (arg2 float) (arg3 float))
  (when (= arg1 (debug-menu-msg press))
    (when (zero? (/ arg0 8))
      (when *math-camera*
        (set! (-> *math-camera* fov) (* 182.04445 arg2))
        (update-math-camera
          *math-camera*
          (-> *setting-control* user-current video-mode)
          (-> *setting-control* user-current aspect-ratio)
          (-> *math-camera* fov)
          )
        )
      )
    )
  (cond
    ((zero? (/ arg0 8))
     (cond
       (*math-camera*
         (* 0.005493164 (-> *math-camera* fov))
         )
       (else
         (empty)
         arg3
         )
       )
     )
    (else
      (empty)
      arg3
      )
    )
  )

;; definition for function dm-subdiv-float
(defun dm-subdiv-float ((arg0 symbol) (arg1 debug-menu-msg) (arg2 float) (arg3 float))
  (when (= arg1 (debug-menu-msg press))
    (case arg0
      (('close)
       (if (and *math-camera* *subdivide-settings*)
           (set! (-> *subdivide-settings* close 7) (* 4096.0 arg2))
           )
       )
      (('far)
       (if (and *math-camera* *subdivide-settings*)
           (set! (-> *subdivide-settings* far 7) (* 4096.0 arg2))
           )
       )
      )
    )
  (case arg0
    (('close)
     (if (and *math-camera* *subdivide-settings*)
         (* 0.00024414062 (-> *subdivide-settings* close 7))
         arg3
         )
     )
    (('far)
     (if (and *math-camera* *subdivide-settings*)
         (* 0.00024414062 (-> *subdivide-settings* far 7))
         arg3
         )
     )
    (else
      arg3
      )
    )
  )

;; definition for function dm-subdiv-int
(defun dm-subdiv-int ((arg0 symbol) (arg1 debug-menu-msg) (arg2 int) (arg3 int))
  (when (= arg1 (debug-menu-msg press))
    (case arg0
      (('anim-speed)
       (if *anim-tester*
           (set! (-> *anim-tester* 0 speed) arg2)
           )
       )
      )
    )
  (case arg0
    (('anim-speed)
     (if *anim-tester*
         (-> *anim-tester* 0 speed)
         arg3
         )
     )
    (else
      arg3
      )
    )
  )

;; definition for function dm-select-race-path
(defun dm-select-race-path ((arg0 object) (arg1 debug-menu-msg) (arg2 int))
  (if (= arg1 (debug-menu-msg press))
      (set! *select-race-path* arg2)
      )
  *select-race-path*
  )

;; definition for function dm-setting-language
(defun dm-setting-language ((arg0 int) (arg1 debug-menu-msg))
  (if (= arg1 (debug-menu-msg press))
      (set! (-> *setting-control* user-default language) (the-as language-enum (/ arg0 8)))
      )
  (= (-> *setting-control* user-default language) (/ arg0 8))
  )

;; definition for function dm-setting-subtitle-language
(defun dm-setting-subtitle-language ((arg0 int) (arg1 debug-menu-msg))
  (if (= arg1 (debug-menu-msg press))
      (set! (-> *setting-control* user-default subtitle-language) (the-as language-enum (/ arg0 8)))
      )
  (= (-> *setting-control* user-default subtitle-language) (/ arg0 8))
  )

;; definition for function dm-setting-stereo-mode
(defun dm-setting-stereo-mode ((arg0 object) (arg1 debug-menu-msg))
  (if (= arg1 (debug-menu-msg press))
      (set! (-> *setting-control* user-default stereo-mode) (the-as int (/ (the-as int arg0) 8)))
      )
  (= (-> *setting-control* user-default stereo-mode) (/ (the-as int arg0) 8))
  )

;; definition for function dm-current-continue
(defun dm-current-continue ((arg0 string) (arg1 debug-menu-msg))
  (if (= arg1 (debug-menu-msg press))
      (start 'play (get-continue-by-name *game-info* arg0))
      )
  (string= (-> (get-current-continue-point *game-info*) name) arg0)
  )

;; definition for function dm-subdiv-draw-func
(defun dm-subdiv-draw-func ((arg0 int) (arg1 debug-menu-msg))
  (if (= arg1 (debug-menu-msg press))
      (set! *subdivide-draw-mode* (the-as subdivide-setting (/ arg0 8)))
      )
  (= (/ arg0 8) *subdivide-draw-mode*)
  )

;; definition for function dm-scissor-subdiv-draw-func
(defun dm-scissor-subdiv-draw-func ((arg0 int) (arg1 debug-menu-msg))
  (if (= arg1 (debug-menu-msg press))
      (set! *subdivide-scissor-draw-mode* (the-as subdivide-setting (/ arg0 8)))
      )
  (= (/ arg0 8) *subdivide-scissor-draw-mode*)
  )

;; definition for function dm-foreground-subdiv-draw-func
(defun dm-foreground-subdiv-draw-func ((arg0 int) (arg1 debug-menu-msg))
  (when (= arg1 (debug-menu-msg press))
    (set! *subdivide-foreground-draw-mode* (the-as subdivide-setting (/ arg0 8)))
    (let ((v1-3 *generic-consts*)
          (a1-1 (/ arg0 8))
          )
      (cond
        ((zero? a1-1)
         (set! (-> v1-3 base-strgif qword vector4w y) #x303e4000)
         (set! (-> v1-3 base-strgif qword vector4w x) #x303ec000)
         )
        ((= a1-1 1)
         (set! (-> v1-3 base-strgif qword vector4w y) #x303d4000)
         (set! (-> v1-3 base-strgif qword vector4w x) #x303d4000)
         )
        ((= a1-1 2)
         (set! (-> v1-3 base-strgif qword vector4w y) #x30364000)
         (set! (-> v1-3 base-strgif qword vector4w x) #x3036c000)
         )
        ((= a1-1 3)
         (set! (-> v1-3 base-strgif qword vector4w y) #x30354000)
         (set! (-> v1-3 base-strgif qword vector4w x) #x3036c000)
         )
        )
      )
    )
  (= (/ arg0 8) *subdivide-foreground-draw-mode*)
  )

;; definition for function dm-col-rend-on-func
(defun dm-col-rend-on-func ((arg0 object) (arg1 debug-menu-msg))
  (let ((v1-0 *col-rend*))
    (if (= arg1 (debug-menu-msg press))
        (set! (-> v1-0 draw?) (not (-> v1-0 draw?)))
        )
    (-> v1-0 draw?)
    )
  )

;; definition for function dm-col-rend-outline-func
(defun dm-col-rend-outline-func ((arg0 object) (arg1 debug-menu-msg))
  (let ((v1-0 *col-rend*))
    (if (= arg1 (debug-menu-msg press))
        (set! (-> v1-0 outline?) (not (-> v1-0 outline?)))
        )
    (-> v1-0 outline?)
    )
  )

;; definition for function dm-col-rend-back-face-func
(defun dm-col-rend-back-face-func ((arg0 object) (arg1 debug-menu-msg))
  (let ((v1-0 *col-rend*))
    (if (= arg1 (debug-menu-msg press))
        (set! (-> v1-0 show-back-faces?) (not (-> v1-0 show-back-faces?)))
        )
    (-> v1-0 show-back-faces?)
    )
  )

;; definition for function dm-col-rend-normals-func
(defun dm-col-rend-normals-func ((arg0 object) (arg1 debug-menu-msg))
  (let ((v1-0 *col-rend*))
    (if (= arg1 (debug-menu-msg press))
        (set! (-> v1-0 show-normals?) (not (-> v1-0 show-normals?)))
        )
    (-> v1-0 show-normals?)
    )
  )

;; definition for function dm-col-rend-ghost-hidden-func
(defun dm-col-rend-ghost-hidden-func ((arg0 object) (arg1 debug-menu-msg))
  (let ((v1-0 *col-rend*))
    (if (= arg1 (debug-menu-msg press))
        (set! (-> v1-0 ghost-hidden?) (not (-> v1-0 ghost-hidden?)))
        )
    (-> v1-0 ghost-hidden?)
    )
  )

;; definition for function dm-col-rend-track-func
(defun dm-col-rend-track-func ((arg0 int) (arg1 debug-menu-msg))
  (let ((v1-0 *col-rend*))
    (if (= arg1 (debug-menu-msg press))
        (set! (-> v1-0 track) (the-as uint (/ arg0 8)))
        )
    (= (/ arg0 8) (-> v1-0 track))
    )
  )

;; definition for function dm-col-rend-show-only-toggle-func
(defun dm-col-rend-show-only-toggle-func ((arg0 uint) (arg1 debug-menu-msg))
  (let ((v1-0 *col-rend*))
    (when (= arg1 (debug-menu-msg press))
      (logxor! (-> v1-0 show-only) arg0)
      (set! (-> v1-0 show-only) (logand -57 (-> v1-0 show-only)))
      )
    (logtest? (-> v1-0 show-only) arg0)
    )
  )

;; definition for function dm-col-rend-show-only-set-func
(defun dm-col-rend-show-only-set-func ((arg0 uint) (arg1 debug-menu-msg))
  (let ((v1-0 *col-rend*))
    (if (= arg1 (debug-menu-msg press))
        (set! (-> v1-0 show-only) arg0)
        )
    (= (-> v1-0 show-only) arg0)
    )
  )

;; definition for function dm-col-rend-cspec-toggle
(defun dm-col-rend-cspec-toggle ((arg0 uint) (arg1 debug-menu-msg))
  (let ((v1-0 *col-rend*))
    (if (= arg1 (debug-menu-msg press))
        (logxor! (-> v1-0 cspec) arg0)
        )
    (logtest? (-> v1-0 cspec) arg0)
    )
  )

;; definition for function dm-col-rend-size
(defun dm-col-rend-size ((arg0 object) (arg1 debug-menu-msg) (arg2 float))
  (let ((v1-0 *col-rend*))
    (if (= arg1 (debug-menu-msg press))
        (set! (-> v1-0 bbox-radius) (* 2048.0 arg2))
        )
    (* 0.00024414062 (* 2.0 (-> v1-0 bbox-radius)))
    )
  )

;; definition for function dm-col-rend-cam-dist
(defun dm-col-rend-cam-dist ((arg0 object) (arg1 debug-menu-msg) (arg2 float))
  (let ((v1-0 *col-rend*))
    (if (= arg1 (debug-menu-msg press))
        (set! (-> v1-0 camera-to-bbox-dist) (* 4096.0 arg2))
        )
    (* 0.00024414062 (-> v1-0 camera-to-bbox-dist))
    )
  )

;; definition for function dm-ocean-height-func
(defun dm-ocean-height-func ((arg0 ocean-height-hack) (arg1 debug-menu-msg))
  (when (= arg1 (debug-menu-msg press))
    (set! *ocean-height-hack* (the-as ocean-height-hack (/ (the-as int arg0) 8)))
    (let* ((v1-3 (/ (the-as int arg0) 8))
           (f0-0 (cond
                   ((= v1-3 2)
                    -16384000.0
                    )
                   ((= v1-3 3)
                    -216498.17
                    )
                   ((= v1-3 4)
                    -265650.2
                    )
                   ((= v1-3 5)
                    -314802.2
                    )
                   ((= v1-3 6)
                    -368050.2
                    )
                   (else
                     0.0
                     )
                   )
                 )
           )
      (set-height! *ocean-map-sewer* f0-0)
      )
    )
  (= (/ (the-as int arg0) 8) *ocean-height-hack*)
  )

;; definition for function dm-ocean-subdiv-draw-func
(defun dm-ocean-subdiv-draw-func ((arg0 object) (arg1 debug-menu-msg))
  (if (= arg1 (debug-menu-msg press))
      (set! *subdivide-ocean-draw-mode* (the-as subdivide-setting (/ (the-as int arg0) 8)))
      )
  (= (/ (the-as int arg0) 8) *subdivide-ocean-draw-mode*)
  )

;; definition for function dm-time-of-day-func
(defun dm-time-of-day-func ((arg0 dm-time-of-day-setting) (arg1 debug-menu-msg))
  (when (= arg1 (debug-menu-msg press))
    (cond
      ((zero? (/ (the-as int arg0) 8))
       (send-event (ppointer->process *time-of-day*) 'change 'ratio 0)
       (send-event (ppointer->process *time-of-day*) 'change 'hour 7)
       (set! (-> *time-of-day-context* mode) (the-as time-of-day-palette-id (/ (the-as int arg0) 8)))
       )
      ((= (/ (the-as int arg0) 8) 1)
       (send-event (ppointer->process *time-of-day*) 'change 'ratio 0)
       (send-event (ppointer->process *time-of-day*) 'change 'hour 10)
       (set! (-> *time-of-day-context* mode) (the-as time-of-day-palette-id (/ (the-as int arg0) 8)))
       )
      ((= (/ (the-as int arg0) 8) 2)
       (send-event (ppointer->process *time-of-day*) 'change 'ratio 0)
       (send-event (ppointer->process *time-of-day*) 'change 'hour 12)
       (set! (-> *time-of-day-context* mode) (the-as time-of-day-palette-id (/ (the-as int arg0) 8)))
       )
      ((= (/ (the-as int arg0) 8) 3)
       (send-event (ppointer->process *time-of-day*) 'change 'ratio 0)
       (send-event (ppointer->process *time-of-day*) 'change 'hour 14)
       (set! (-> *time-of-day-context* mode) (the-as time-of-day-palette-id (/ (the-as int arg0) 8)))
       )
      ((= (/ (the-as int arg0) 8) 4)
       (send-event (ppointer->process *time-of-day*) 'change 'ratio 0)
       (send-event (ppointer->process *time-of-day*) 'change 'hour 18)
       (set! (-> *time-of-day-context* mode) (the-as time-of-day-palette-id (/ (the-as int arg0) 8)))
       )
      ((= (/ (the-as int arg0) 8) 5)
       (send-event (ppointer->process *time-of-day*) 'change 'ratio 0)
       (send-event (ppointer->process *time-of-day*) 'change 'hour 19)
       (set! (-> *time-of-day-context* mode) (the-as time-of-day-palette-id (/ (the-as int arg0) 8)))
       )
      ((= (/ (the-as int arg0) 8) 6)
       (send-event (ppointer->process *time-of-day*) 'change 'ratio 0)
       (send-event (ppointer->process *time-of-day*) 'change 'hour 23)
       (set! (-> *time-of-day-context* mode) (the-as time-of-day-palette-id (/ (the-as int arg0) 8)))
       )
      ((= (/ (the-as int arg0) 8) 7)
       (send-event (ppointer->process *time-of-day*) 'change 'ratio 0)
       (send-event (ppointer->process *time-of-day*) 'change 'hour 4)
       (set! (-> *time-of-day-context* mode) (the-as time-of-day-palette-id (/ (the-as int arg0) 8)))
       )
      ((= (/ (the-as int arg0) 8) 8)
       (send-event
         (ppointer->process *time-of-day*)
         'dest-clock-ratio-set
         (if *time-of-day-fast*
             #x42700000
             #x3f800000
             )
         600
         )
       )
      (else
        (send-event (ppointer->process *time-of-day*) 'change 'ratio 0)
        (set! (-> *time-of-day-context* mode)
              (logand (logxor (-> *time-of-day-context* mode) (the-as uint (/ (the-as int arg0) 8)))
                      (time-of-day-palette-id palette-0 palette-1 palette-2 palette-3 palette-4 palette-5 palette-6 palette-7)
                      )
              )
        )
      )
    (send-event (ppointer->process *time-of-day*) 'change 'minutes 0)
    (send-event (ppointer->process *time-of-day*) 'change 'seconds 0)
    (send-event (ppointer->process *time-of-day*) 'change 'frames 0)
    (set! *teleport-count* 1)
    )
  (cond
    ((< (the-as int (/ (the-as int arg0) 8)) 9)
     (= (/ (the-as int arg0) 8) (-> *time-of-day-context* mode))
     )
    ((< (the-as int (/ (the-as int arg0) 8)) 8)
     #f
     )
    (else
      (logtest? (-> *time-of-day-context* mode) (/ (the-as int arg0) 8))
      )
    )
  )

;; definition for function dm-time-of-day-func2
(defun dm-time-of-day-func2 ((arg0 symbol) (arg1 debug-menu-msg))
  (when (= arg1 (debug-menu-msg press))
    (set! (-> arg0 value) (not (-> arg0 value)))
    (if (nonzero? (send-event (ppointer->process *time-of-day*) 'ratio))
        (send-event
          (ppointer->process *time-of-day*)
          'dest-clock-ratio-set
          (if *time-of-day-fast*
              #x42700000
              #x3f800000
              )
          600
          )
        )
    )
  (-> arg0 value)
  )

;; definition for function dm-time-of-day-palette-func
(defun dm-time-of-day-palette-func ((arg0 dm-time-of-day-palette-settings) (arg1 debug-menu-msg))
  (when (= arg1 (debug-menu-msg press))
    (set! (-> *time-of-day-context* overide-palette) (the-as time-of-day-palette-id (/ (the-as int arg0) 8)))
    (cond
      ((zero? (/ (the-as int arg0) 8))
       (set! (-> *time-of-day-context* mode) (time-of-day-palette-id palette-0))
       )
      ((= (/ (the-as int arg0) 8) 1)
       (set! (-> *time-of-day-context* mode) (time-of-day-palette-id palette-1))
       )
      ((= (/ (the-as int arg0) 8) 2)
       (set! (-> *time-of-day-context* mode) (time-of-day-palette-id palette-2))
       )
      ((= (/ (the-as int arg0) 8) 3)
       (set! (-> *time-of-day-context* mode) (time-of-day-palette-id palette-3))
       )
      ((= (/ (the-as int arg0) 8) 4)
       (set! (-> *time-of-day-context* mode) (time-of-day-palette-id palette-4))
       )
      ((= (/ (the-as int arg0) 8) 5)
       (set! (-> *time-of-day-context* mode) (time-of-day-palette-id palette-5))
       )
      ((= (/ (the-as int arg0) 8) 6)
       (set! (-> *time-of-day-context* mode) (time-of-day-palette-id palette-6))
       )
      ((= (/ (the-as int arg0) 8) 7)
       (set! (-> *time-of-day-context* mode) (time-of-day-palette-id palette-7))
       )
      )
    (send-event (ppointer->process *time-of-day*) 'change 'ratio 0)
    )
  (cond
    ((zero? (/ (the-as int arg0) 8))
     (= (-> *time-of-day-context* mode) 16)
     )
    ((= (/ (the-as int arg0) 8) 1)
     (= (-> *time-of-day-context* mode) 32)
     )
    ((= (/ (the-as int arg0) 8) 2)
     (= (-> *time-of-day-context* mode) 64)
     )
    ((= (/ (the-as int arg0) 8) 3)
     (= (-> *time-of-day-context* mode) 128)
     )
    ((= (/ (the-as int arg0) 8) 4)
     (= (-> *time-of-day-context* mode) 256)
     )
    ((= (/ (the-as int arg0) 8) 5)
     (= (-> *time-of-day-context* mode) 512)
     )
    ((= (/ (the-as int arg0) 8) 6)
     (= (-> *time-of-day-context* mode) 1024)
     )
    ((= (/ (the-as int arg0) 8) 7)
     (= (-> *time-of-day-context* mode) 2048)
     )
    )
  )

;; definition for function dm-boolean-toggle-pick-func
(defun dm-boolean-toggle-pick-func ((arg0 symbol) (arg1 debug-menu-msg))
  (if (= arg1 (debug-menu-msg press))
      (set! (-> arg0 value) (not (-> arg0 value)))
      )
  (-> arg0 value)
  )

;; definition for function dm-time-of-day-pick-func
(defun dm-time-of-day-pick-func ((arg0 symbol) (arg1 debug-menu-msg))
  (time-of-day-setup (= arg1 (debug-menu-msg press)))
  )

;; definition for function dm-stats-memory-func
(defun dm-stats-memory-func ((arg0 int) (arg1 debug-menu-msg))
  (let ((v1-0 (/ arg0 8)))
    (if (= arg1 (debug-menu-msg press))
        (set! *stats-memory-level-index* v1-0)
        )
    (= *stats-memory-level-index* v1-0)
    )
  )

;; definition for function dm-actor-marks-pick-func
(defun dm-actor-marks-pick-func ((arg0 symbol) (arg1 debug-menu-msg))
  (if (= arg1 (debug-menu-msg press))
      (set! *display-actor-marks* arg0)
      )
  (= *display-actor-marks* arg0)
  )

;; definition for function dm-select-race-pick-func
(defun dm-select-race-pick-func ((arg0 int) (arg1 debug-menu-msg))
  (if (= arg1 (debug-menu-msg press))
      (set! *select-race* (the-as race-selection (/ arg0 8)))
      )
  (= (/ arg0 8) *select-race*)
  )

;; definition for function dm-compact-actor-pick-func
(defun dm-compact-actor-pick-func ((arg0 symbol) (arg1 debug-menu-msg))
  (if (= arg1 (debug-menu-msg press))
      (set! *compact-actors* arg0)
      )
  (= *compact-actors* arg0)
  )

;; definition for function dm-actor-vis-pick-func
(defun dm-actor-vis-pick-func ((arg0 symbol) (arg1 debug-menu-msg))
  (if (= arg1 (debug-menu-msg press))
      (set! *display-actor-vis* arg0)
      )
  (= *display-actor-vis* arg0)
  )

;; definition for function dm-game-mode-pick-func
(defun dm-game-mode-pick-func ((arg0 symbol) (arg1 debug-menu-msg))
  (if (= arg1 (debug-menu-msg press))
      (set! (-> *game-info* mode) arg0)
      )
  (= (-> *game-info* mode) arg0)
  )

;; definition for function dm-game-feature-toggle-pick-func
(defun dm-game-feature-toggle-pick-func ((arg0 int) (arg1 debug-menu-msg))
  (when (= arg1 (debug-menu-msg press))
    (logxor! (-> *game-info* features) (the-as uint (/ arg0 8)))
    (set! (-> *game-info* debug-features)
          (logior (logclear (-> *game-info* debug-features) (/ arg0 8)) (logand (-> *game-info* features) (/ arg0 8)))
          )
    (if (logtest? (-> *game-info* features) (game-feature gun-yellow gun-red gun-blue gun-dark))
        (logior! (-> *game-info* features) (game-feature unk-game-feature-06))
        (logclear! (-> *game-info* features) (game-feature unk-game-feature-06))
        )
    (if (logtest? (-> *game-info* debug-features) (game-feature gun-yellow gun-red gun-blue gun-dark))
        (logior! (-> *game-info* debug-features) (game-feature unk-game-feature-06))
        (logclear! (-> *game-info* debug-features) (game-feature unk-game-feature-06))
        )
    )
  (logtest? (-> *game-info* features) (/ arg0 8))
  )

;; definition for function dm-game-secret-toggle-pick-func
(defun dm-game-secret-toggle-pick-func ((arg0 int) (arg1 debug-menu-msg))
  (if (= arg1 (debug-menu-msg press))
      (logxor! (-> *game-info* secrets) (the-as uint (/ arg0 8)))
      )
  (logtest? (-> *game-info* secrets) (/ arg0 8))
  )

;; definition for function display-scene-control-toggle-pick-func
(defun display-scene-control-toggle-pick-func ((arg0 int) (arg1 debug-menu-msg))
  (if (= arg1 (debug-menu-msg press))
      (set! *display-scene-control* (logxor *display-scene-control* (the-as uint arg0)))
      )
  (logtest? *display-scene-control* arg0)
  )

;; definition for function display-scene-control-set-pick-func
(defun display-scene-control-set-pick-func ((arg0 scene-controls) (arg1 debug-menu-msg))
  (if (= arg1 (debug-menu-msg press))
      (set! *display-scene-control* arg0)
      )
  (= *display-scene-control* arg0)
  )

;; definition for function display-bot-marks-toggle-pick-func
(defun display-bot-marks-toggle-pick-func ((arg0 int) (arg1 debug-menu-msg))
  (if (= arg1 (debug-menu-msg press))
      (set! *display-bot-marks* (logxor *display-bot-marks* (the-as uint arg0)))
      )
  (logtest? *display-bot-marks* arg0)
  )

;; definition for function display-bot-marks-set-pick-func
(defun display-bot-marks-set-pick-func ((arg0 bot-marks-controls) (arg1 debug-menu-msg))
  (if (= arg1 (debug-menu-msg press))
      (set! *display-bot-marks* arg0)
      )
  (= *display-bot-marks* arg0)
  )

;; definition for function display-race-marks-toggle-pick-func
(defun display-race-marks-toggle-pick-func ((arg0 int) (arg1 debug-menu-msg))
  (if (= arg1 (debug-menu-msg press))
      (set! *display-race-marks* (logxor *display-race-marks* (the-as uint arg0)))
      )
  (logtest? *display-race-marks* arg0)
  )

;; definition for function display-race-marks-set-pick-func
(defun display-race-marks-set-pick-func ((arg0 race-marks-controls) (arg1 debug-menu-msg))
  (if (= arg1 (debug-menu-msg press))
      (set! *display-race-marks* arg0)
      )
  (= *display-race-marks* arg0)
  )

;; definition for function dm-vu1-user-toggle-pick-func
(defun dm-vu1-user-toggle-pick-func ((arg0 vu1-renderer-mask) (arg1 debug-menu-msg))
  (let ((v1-1 (ash 1 (/ (the-as int arg0) 8))))
    (if (= arg1 (debug-menu-msg press))
        (logxor! (-> *display* vu1-enable-user-menu) (the-as uint v1-1))
        )
    (logtest? (-> *display* vu1-enable-user-menu) v1-1)
    )
  )

;; definition for function dm-vu1-user-all-pick-func
(defun dm-vu1-user-all-pick-func ((arg0 symbol) (arg1 debug-menu-msg))
  (let ((v1-1 (-> (new 'static 'array uint64 1 #x5fffffff8) 0)))
    (if (= arg1 (debug-menu-msg press))
        (set! (-> *display* vu1-enable-user-menu) (the-as vu1-renderer-mask v1-1))
        )
    (= (-> *display* vu1-enable-user-menu) v1-1)
    )
  )

;; definition for function dm-vu1-user-none-pick-func
(defun dm-vu1-user-none-pick-func ((arg0 symbol) (arg1 debug-menu-msg))
  (let ((v1-0 0))
    (if (= arg1 (debug-menu-msg press))
        (set! (-> *display* vu1-enable-user-menu) (the-as vu1-renderer-mask v1-0))
        )
    (= (-> *display* vu1-enable-user-menu) v1-0)
    )
  )

;; definition for function dm-texture-user-toggle-pick-func
(defun dm-texture-user-toggle-pick-func ((arg0 int) (arg1 debug-menu-msg))
  (if (= arg1 (debug-menu-msg press))
      (logxor! (-> *texture-pool* texture-enable-user-menu) (the-as uint arg0))
      )
  (logtest? (-> *texture-pool* texture-enable-user-menu) arg0)
  )

;; definition for function dm-texture-user-set-pick-func
(defun dm-texture-user-set-pick-func ((arg0 int) (arg1 debug-menu-msg))
  (if (= arg1 (debug-menu-msg press))
      (set! (-> *texture-pool* texture-enable-user-menu) (the-as texture-enable-mask arg0))
      )
  (= (-> *texture-pool* texture-enable-user-menu) arg0)
  )

;; definition for function dm-strip-lines-toggle-pick-func
(defun dm-strip-lines-toggle-pick-func ((arg0 int) (arg1 debug-menu-msg))
  (if (= arg1 (debug-menu-msg press))
      (set! *display-strip-lines* (logxor *display-strip-lines* (the-as uint (/ arg0 8))))
      )
  (logtest? *display-strip-lines* (/ arg0 8))
  )

;; definition for function dm-strip-lines-set-pick-func
(defun dm-strip-lines-set-pick-func ((arg0 strip-lines-controls) (arg1 debug-menu-msg))
  (if (= arg1 (debug-menu-msg press))
      (set! *display-strip-lines* (the-as strip-lines-controls (/ (the-as int arg0) 8)))
      )
  (= *display-strip-lines* (/ (the-as int arg0) 8))
  )

;; definition for function dm-edit-instance-toggle-pick-func
(defun dm-edit-instance-toggle-pick-func ((arg0 int) (arg1 debug-menu-msg))
  (let ((v1-0 (find-instance-by-name *edit-instance*)))
    (when v1-0
      (if (= arg1 (debug-menu-msg press))
          (logxor! (-> v1-0 flags) (the-as uint arg0))
          )
      (logtest? (-> v1-0 flags) arg0)
      )
    )
  )

;; definition for function all-texture-tweak-adjust
;; WARN: Return type mismatch int vs none.
(defun all-texture-tweak-adjust ((arg0 texture-page-dir) (arg1 float))
  (dotimes (s4-0 (-> arg0 length))
    (let ((s3-0 (-> arg0 entries s4-0 page)))
      (dotimes (s2-0 (min (-> s3-0 length) (-> arg0 entries s4-0 length)))
        (when (-> arg0 entries s4-0 link)
          (let ((v1-12 (+ (the-as uint (-> arg0 entries s4-0 link)) (* s2-0 4)))
                (s1-0 (-> arg0 entries s4-0 page data s2-0))
                )
            (+! (-> s1-0 uv-dist) arg1)
            (+ v1-12 0)
            (let ((s0-0 (the-as object (* (-> (dynamic-array-field-access v1-12 next PLACEHOLDER) shader) 16))))
              (while (nonzero? (the-as uint s0-0))
                (adgif-shader-update! (the-as adgif-shader s0-0) s1-0)
                (&-> (the-as adgif-shader s0-0) next)
                (set! s0-0 (* (-> (the-as adgif-shader s0-0) next shader) 16))
                )
              )
            )
          )
        )
      )
    )
  0
  (none)
  )

;; definition for function dm-float-field-tie-rvanish-func
(defun dm-float-field-tie-rvanish-func ((arg0 symbol) (arg1 debug-menu-msg) (arg2 float) (arg3 float))
  "NOTE - Weird cast, it's not an instance-tie...but it is?"
  (let ((gp-0 (find-instance-by-name (the-as string (-> arg0 value)))))
    (cond
      (gp-0
        (case (prototype-bucket-type gp-0)
          ((instance-tie)
           (let* ((f0-0 (-> (the-as prototype-bucket-tie gp-0) tie-vanish-far))
                  (f1-2 (- f0-0 (/ 128.0 (-> (the-as prototype-bucket-tie gp-0) tie-rvanish))))
                  )
             (let ((f2-1 (-> (the-as prototype-bucket-tie gp-0) dists w)))
               (when (= arg1 (debug-menu-msg press))
                 (logior! (-> (the-as prototype-bucket-tie gp-0) flags) 8)
                 (set! f1-2 (fmax (fmin (* 4096.0 arg2) f0-0) (+ 4096.0 f2-1)))
                 (let ((f0-1 (fmax f0-0 (+ 4096.0 f1-2))))
                   (set! (-> (the-as prototype-bucket-tie gp-0) tie-rvanish) (/ 128.0 (- f0-1 f1-2)))
                   (set! (-> (the-as prototype-bucket-tie gp-0) tie-vanish-far) f0-1)
                   )
                 )
               )
             (* 0.00024414062 f1-2)
             )
           )
          (else
            (empty)
            arg3
            )
          )
        )
      (else
        (empty)
        arg3
        )
      )
    )
  )

;; definition for function dm-float-field-tie-vanish-far-func
(defun dm-float-field-tie-vanish-far-func ((arg0 symbol) (arg1 debug-menu-msg) (arg2 float) (arg3 float))
  "NOTE - Weird cast, it's not an instance-tie...but it is?"
  (let ((gp-0 (find-instance-by-name (the-as string (-> arg0 value)))))
    (cond
      (gp-0
        (case (prototype-bucket-type gp-0)
          ((instance-tie)
           (let ((f0-0 (-> (the-as prototype-bucket-tie gp-0) tie-vanish-far)))
             (let ((f2-1 (- f0-0 (/ 128.0 (-> (the-as prototype-bucket-tie gp-0) tie-rvanish))))
                   (f1-2 (-> (the-as prototype-bucket-tie gp-0) dists w))
                   )
               (when (= arg1 (debug-menu-msg press))
                 (logior! (-> (the-as prototype-bucket-tie gp-0) flags) 8)
                 (set! f0-0 (fmax (* 4096.0 arg2) (+ 4096.0 f2-1)))
                 (let ((f1-4 (fmax (fmin f2-1 f0-0) (+ 4096.0 f1-2))))
                   (set! (-> (the-as prototype-bucket-tie gp-0) tie-rvanish) (/ 128.0 (- f0-0 f1-4)))
                   )
                 (set! (-> (the-as prototype-bucket-tie gp-0) tie-vanish-far) f0-0)
                 )
               )
             (* 0.00024414062 f0-0)
             )
           )
          (else
            (empty)
            arg3
            )
          )
        )
      (else
        (empty)
        arg3
        )
      )
    )
  )

;; definition for function dm-bug-report-output-pick-func
(defun dm-bug-report-output-pick-func ((arg0 symbol) (arg1 debug-menu-msg))
  (if (= arg1 (debug-menu-msg press))
      (set! *bug-report-output-mode* arg0)
      )
  (= *bug-report-output-mode* arg0)
  )

;; definition for function dm-bug-report-report-pick-func
;; WARN: Return type mismatch int vs none.
(defun dm-bug-report-report-pick-func ((arg0 symbol) (arg1 debug-menu-msg))
  (if (= arg1 (debug-menu-msg press))
      (bug-report-display)
      )
  0
  (none)
  )

;; definition for function debug-menu-node<?
(defun debug-menu-node<? ((arg0 debug-menu-node) (arg1 debug-menu-node))
  (string<=? (-> arg0 name) (-> arg1 name))
  )

;; definition for function dm-shader-pick-func
(defun dm-shader-pick-func ((arg0 texture-id) (arg1 debug-menu-msg))
  (if (and (= arg1 (debug-menu-msg press))
           *texture-page-dir*
           (-> *texture-page-dir* entries (-> arg0 page) page)
           (-> *texture-page-dir* entries (-> arg0 page) link)
           (nonzero? (-> *texture-page-dir* entries (-> arg0 page) link next (-> arg0 index)))
           )
      (set! *edit-shader* arg0)
      )
  (and (nonzero? *edit-shader*) (= arg0 *edit-shader*))
  )

;; definition for symbol *shader-pick-menu*, type debug-menu
(define *shader-pick-menu* (the-as debug-menu #f))

;; definition for function build-shader-list
;; WARN: Return type mismatch pair vs none.
(defun build-shader-list ()
  (debug-menu-remove-all-items *shader-pick-menu*)
  (when *texture-page-dir*
    (dotimes (gp-0 (-> *texture-page-dir* length))
      (let ((s5-0 (-> *texture-page-dir* entries gp-0 page))
            (s4-0 (-> *texture-page-dir* entries gp-0 link))
            )
        (when (and s5-0 s4-0)
          (dotimes (s3-0 (-> s5-0 length))
            (when (and (-> s5-0 data s3-0) (nonzero? (-> s4-0 next s3-0)))
              (let ((a1-1 (new
                            'debug
                            'debug-menu-item-flag
                            (-> s5-0 data s3-0 name)
                            (logior (shr (shl s3-0 52) 44) (shr (shl gp-0 52) 32))
                            dm-shader-pick-func
                            )
                          )
                    )
                (debug-menu-append-item *shader-pick-menu* a1-1)
                )
              )
            )
          )
        )
      )
    )
  (set! (-> *shader-pick-menu* items) (sort (-> *shader-pick-menu* items) debug-menu-node<?))
  (none)
  )

;; definition for function dm-instance-pick-func
;; WARN: Return type mismatch object vs basic.
(defun dm-instance-pick-func ((arg0 string) (arg1 debug-menu-msg))
  (when (= arg1 (debug-menu-msg press))
    (if (find-instance-by-name arg0)
        (set! *edit-instance* arg0)
        (set! *edit-instance* #f)
        )
    )
  (the-as basic (and *edit-instance* (string= arg0 *edit-instance*)))
  )

;; definition for function dm-enable-instance-func
(defun dm-enable-instance-func ((arg0 string) (arg1 debug-menu-msg))
  (let ((v1-0 (find-instance-by-name arg0)))
    (cond
      (v1-0
        (if (= arg1 (debug-menu-msg press))
            (logxor! (-> v1-0 flags) 1)
            )
        (zero? (logand (-> v1-0 flags) 1))
        )
      (else
        #f
        )
      )
    )
  )

;; definition for symbol *instance-shrub-menu*, type debug-menu
(define *instance-shrub-menu* (the-as debug-menu #f))

;; definition for symbol *instance-tie-menu*, type debug-menu
(define *instance-tie-menu* (the-as debug-menu #f))

;; definition for symbol *enable-instance-shrub-menu*, type debug-menu
(define *enable-instance-shrub-menu* (the-as debug-menu #f))

;; definition for symbol *enable-instance-tie-menu*, type debug-menu
(define *enable-instance-tie-menu* (the-as debug-menu #f))

;; definition for function build-instance-list
;; WARN: Return type mismatch int vs none.
(defun build-instance-list ((arg0 object))
  (debug-menu-remove-all-items *instance-shrub-menu*)
  (debug-menu-remove-all-items *instance-tie-menu*)
  (debug-menu-remove-all-items *enable-instance-shrub-menu*)
  (debug-menu-remove-all-items *enable-instance-tie-menu*)
  (set! *display-instance-info* #f)
  (dotimes (gp-0 (-> *level* length))
    (let ((v1-3 (-> *level* level gp-0)))
      (when (= (-> v1-3 status) 'active)
        (let ((s5-0 (-> v1-3 bsp drawable-trees)))
          (dotimes (s4-0 (-> s5-0 length))
            (let ((v1-7 (-> s5-0 trees s4-0)))
              (case (-> v1-7 type)
                ((drawable-tree-instance-shrub)
                 (let ((s3-0 (-> (the-as drawable-tree-instance-shrub v1-7) info prototype-inline-array-shrub)))
                   (dotimes (s2-0 (-> s3-0 length))
                     (let ((a1-4
                             (new 'global 'debug-menu-item-flag (-> s3-0 data s2-0 name) (-> s3-0 data s2-0 name) dm-instance-pick-func)
                             )
                           )
                       (debug-menu-append-item *instance-shrub-menu* a1-4)
                       )
                     (let ((a1-6
                             (new 'debug 'debug-menu-item-flag (-> s3-0 data s2-0 name) (-> s3-0 data s2-0 name) dm-enable-instance-func)
                             )
                           )
                       (set! (-> a1-6 is-on) #t)
                       (debug-menu-append-item *enable-instance-shrub-menu* a1-6)
                       )
                     )
                   )
                 )
                ((drawable-tree-instance-tie)
                 (let ((s3-1 (-> (the-as drawable-tree-instance-tie v1-7) prototypes prototype-array-tie)))
                   (dotimes (s2-1 (-> s3-1 length))
                     (let ((a1-9
                             (new
                               'debug
                               'debug-menu-item-flag
                               (-> s3-1 array-data s2-1 name)
                               (-> s3-1 array-data s2-1 name)
                               dm-instance-pick-func
                               )
                             )
                           )
                       (debug-menu-append-item *instance-tie-menu* a1-9)
                       )
                     (let ((a1-11
                             (new
                               'debug
                               'debug-menu-item-flag
                               (-> s3-1 array-data s2-1 name)
                               (-> s3-1 array-data s2-1 name)
                               dm-enable-instance-func
                               )
                             )
                           )
                       (set! (-> a1-11 is-on) #t)
                       (debug-menu-append-item *enable-instance-tie-menu* a1-11)
                       )
                     )
                   )
                 )
                )
              )
            )
          )
        )
      )
    )
  (set! (-> *instance-shrub-menu* items)
        (sort
          (-> *instance-shrub-menu* items)
          (lambda ((arg0 debug-menu) (arg1 debug-menu)) (string<=? (-> arg0 name) (-> arg1 name)))
          )
        )
  (set! (-> *instance-tie-menu* items)
        (sort
          (-> *instance-tie-menu* items)
          (lambda ((arg0 debug-menu) (arg1 debug-menu)) (string<=? (-> arg0 name) (-> arg1 name)))
          )
        )
  (set! (-> *enable-instance-shrub-menu* items)
        (sort
          (-> *enable-instance-shrub-menu* items)
          (lambda ((arg0 debug-menu) (arg1 debug-menu)) (string<=? (-> arg0 name) (-> arg1 name)))
          )
        )
  (set! (-> *enable-instance-tie-menu* items)
        (sort
          (-> *enable-instance-tie-menu* items)
          (lambda ((arg0 debug-menu) (arg1 debug-menu)) (string<=? (-> arg0 name) (-> arg1 name)))
          )
        )
  0
  (none)
  )

;; definition for function dm-scene-load-pick-func
(defun dm-scene-load-pick-func ((arg0 pair) (arg1 debug-menu-msg))
  (when (= arg1 (debug-menu-msg press))
    (let ((s5-0 *display-profile*))
      (play-clean #f)
      (set! *display-profile* s5-0)
      )
    (let ((s5-1 (car (cdr arg0))))
      (when (and (type? s5-1 string) (or (string= (the-as string s5-1) "outro-palace")
                                         (string= (the-as string s5-1) "outro-hiphog")
                                         (string= (the-as string s5-1) "outro-port")
                                         (string= (the-as string s5-1) "outro-nest")
                                         )
                 )
        (set! (-> palout memory-mode) (the-as uint 4))
        (set! (-> hiphog memory-mode) (the-as uint 1))
        )
      (process-spawn scene-player :init scene-player-init s5-1 #t (car arg0))
      )
    (debug-menu-context-send-msg *debug-menu-context* (debug-menu-msg deactivate) (debug-menu-dest activation))
    (set-master-mode 'game)
    )
  #f
  )

;; definition for function debug-create-cam-restore
;; WARN: Return type mismatch object vs none.
(defun debug-create-cam-restore ()
  (cond
    (*math-camera*
      (format #t "(defun-debug cam-restore ()~%")
      (format #t " ;;this function is a hack, don't use it as an example~%")
      (format #t " (let ((pos (new 'stack 'vector))~%")
      (format #t "       (rot (new 'stack 'matrix)))~%")
      (format #t "  (set! (-> pos x) ~12F)~%" (-> *math-camera* trans x))
      (format #t "  (set! (-> pos y) ~12F)~%" (-> *math-camera* trans y))
      (format #t "  (set! (-> pos z) ~12F)~%" (-> *math-camera* trans z))
      (format #t "  (set! (-> pos w) 1.0)~%")
      (format #t "  (set! (-> rot data  0) ~12F)~%" (-> *math-camera* inv-camera-rot vector 0 x))
      (format #t "  (set! (-> rot data  1) ~12F)~%" (-> *math-camera* inv-camera-rot vector 0 y))
      (format #t "  (set! (-> rot data  2) ~12F)~%" (-> *math-camera* inv-camera-rot vector 0 z))
      (format #t "  (set! (-> rot data  3) ~12F)~%" (-> *math-camera* inv-camera-rot vector 0 w))
      (format #t "  (set! (-> rot data  4) ~12F)~%" (-> *math-camera* inv-camera-rot vector 1 x))
      (format #t "  (set! (-> rot data  5) ~12F)~%" (-> *math-camera* inv-camera-rot vector 1 y))
      (format #t "  (set! (-> rot data  6) ~12F)~%" (-> *math-camera* inv-camera-rot vector 1 z))
      (format #t "  (set! (-> rot data  7) ~12F)~%" (-> *math-camera* inv-camera-rot vector 1 w))
      (format #t "  (set! (-> rot data  8) ~12F)~%" (-> *math-camera* inv-camera-rot vector 2 x))
      (format #t "  (set! (-> rot data  9) ~12F)~%" (-> *math-camera* inv-camera-rot vector 2 y))
      (format #t "  (set! (-> rot data 10) ~12F)~%" (-> *math-camera* inv-camera-rot vector 2 z))
      (format #t "  (set! (-> rot data 11) ~12F)~%" (-> *math-camera* inv-camera-rot vector 2 w))
      (format #t "  (set! (-> rot data 12) ~12F)~%" 0)
      (format #t "  (set! (-> rot data 13) ~12F)~%" 0)
      (format #t "  (set! (-> rot data 14) ~12F)~%" 0)
      (format #t "  (set! (-> rot data 15) ~12F)~%" #x3f800000)
      (let ((gp-0 (new 'stack-no-clear 'euler-angles)))
        (matrix->eul gp-0 (-> *math-camera* inv-camera-rot) 21)
        (format #t "  ;; euler angles (xyz order degrees) x ~R y ~R z ~R~%" (-> gp-0 x) (-> gp-0 y) (-> gp-0 z))
        (format
          #t
          "  ;; MAYA euler angles (xyz order degrees) x ~R y ~R z ~R~%"
          (-> gp-0 x)
          (- 32768.0 (-> gp-0 y))
          (-> gp-0 z)
          )
        )
      (format #t "  (debug-set-camera-pos-rot! pos rot)~%")
      (format #t "  (send-event *camera* 'set-fov (deg ~f))~%" (* 0.005493164 (-> *math-camera* fov)))
      (format #t "  (clear *camera-old-level*)~%")
      (format #t "  (format *camera-old-level* \"~A\")~%" (-> *level* level0 name))
      (let ((t9-31 format)
            (a0-31 #t)
            (a1-31 "  (set! *camera-old-cpu* ~D)~%")
            (a2-25 (-> *display* frames (-> *display* last-screen) profile-array data 0))
            )
        (t9-31 a0-31 a1-31 (- (-> a2-25 data 0 end-time) (-> a2-25 data 0 start-time)))
        )
      (let ((t9-32 format)
            (a0-32 #t)
            (a1-32 "  (set! *camera-old-vu*  ~D)~%")
            (a2-29 (-> *display* frames (-> *display* on-screen) profile-array data 1))
            )
        (t9-32 a0-32 a1-32 (- (-> a2-29 data 0 end-time) (-> a2-29 data 0 start-time)))
        )
      (compute-memory-usage (-> *level* level0) #f)
      (format #t "   (set! *camera-old-tfrag-bytes* ~D)~%" (+ (-> *level* level0 mem-usage-block data 1 total)
                                                              (-> *level* level0 mem-usage-block data 2 total)
                                                              (-> *level* level0 mem-usage-block data 3 total)
                                                              (-> *level* level0 mem-usage-block data 4 total)
                                                              (-> *level* level0 mem-usage-block data 5 total)
                                                              (-> *level* level0 mem-usage-block data 6 total)
                                                              (-> *level* level0 mem-usage-block data 7 total)
                                                              (-> *level* level0 mem-usage-block data 8 total)
                                                              )
              )
      (format #t "   (clear *camera-old-stat-string-tfrag*)~%")
      (format #t "   (clear *camera-old-stat-string-tfrag-near*)~%")
      (format #t "   (clear *camera-old-stat-string-total*)~%")
      (when *stats-poly*
        (format #t "   (format *camera-old-stat-string-tfrag*      \"~S\")~%" *stat-string-tfrag*)
        (format #t "   (format *camera-old-stat-string-tfrag-near* \"~S\")~%" *stat-string-tfrag-scissor*)
        (format #t "   (format *camera-old-stat-string-total*      \"~S\")~%" *stat-string-total*)
        )
      (format #t "   (set! *display-camera-old-stats* #t)~%")
      (format #t "  )~%")
      (format #t " )~%")
      )
    (else
      (format #t "camera save failed~%")
      )
    )
  (none)
  )

;; definition for function debug-menu-make-camera-mode-menu
(defun debug-menu-make-camera-mode-menu ((arg0 debug-menu) (arg1 debug-menu))
  (new 'debug 'debug-menu-item-submenu "Camera" arg0)
  (let ((a1-3 (new 'debug 'debug-menu-item-submenu "Mode" arg1)))
    (debug-menu-append-item arg0 a1-3)
    )
  (let ((a1-5 (new 'debug 'debug-menu-item-flag "Default" #f dm-cam-mode-default)))
    (debug-menu-append-item arg1 a1-5)
    )
  (let ((a1-7 (new 'debug 'debug-menu-item-flag "Free-floating" cam-free-floating dm-cam-mode-func)))
    (debug-menu-append-item arg1 a1-7)
    )
  (let ((a1-9 (new 'debug 'debug-menu-item-flag "Fixed" cam-fixed dm-cam-mode-func)))
    (debug-menu-append-item arg1 a1-9)
    )
  (let ((a1-11 (new 'debug 'debug-menu-item-flag "Pov" cam-pov dm-cam-mode-func)))
    (debug-menu-append-item arg1 a1-11)
    )
  (let ((a1-13 (new 'debug 'debug-menu-item-flag "Pov180" cam-pov180 dm-cam-mode-func)))
    (debug-menu-append-item arg1 a1-13)
    )
  (let ((a1-15 (new 'debug 'debug-menu-item-flag "Pov-track" cam-pov-track dm-cam-mode-func)))
    (debug-menu-append-item arg1 a1-15)
    )
  (let ((a1-17 (new 'debug 'debug-menu-item-flag "Decel" cam-decel dm-cam-mode-func)))
    (debug-menu-append-item arg1 a1-17)
    )
  (let ((a1-19 (new 'debug 'debug-menu-item-flag "Endless fall" cam-endlessfall dm-cam-mode-func)))
    (debug-menu-append-item arg1 a1-19)
    )
  (let ((a1-21 (new 'debug 'debug-menu-item-flag "Eye" cam-eye dm-cam-mode-func)))
    (debug-menu-append-item arg1 a1-21)
    )
  (let ((a1-23 (new 'debug 'debug-menu-item-flag "Stick" cam-stick dm-cam-mode-func)))
    (debug-menu-append-item arg1 a1-23)
    )
  (let ((a1-25 (new 'debug 'debug-menu-item-flag "String" cam-string dm-cam-mode-func)))
    (debug-menu-append-item arg1 a1-25)
    )
  (let ((a1-27 (new 'debug 'debug-menu-item-flag "Standoff" cam-standoff dm-cam-mode-func)))
    (debug-menu-append-item arg1 a1-27)
    )
  (let ((a1-29 (new 'debug 'debug-menu-item-flag "Circular" cam-circular dm-cam-mode-func)))
    (debug-menu-append-item arg1 a1-29)
    )
  (let ((a1-31 (new 'debug 'debug-menu-item-flag "Look At" cam-lookat dm-cam-mode-func)))
    (debug-menu-append-item arg1 a1-31)
    )
  (let ((a1-33 (new 'debug 'debug-menu-item-flag "Center of world" cam-point-watch dm-cam-mode-func)))
    (debug-menu-append-item arg1 a1-33)
    )
  (let ((a1-35 (new 'debug 'debug-menu-item-flag "Spline" cam-spline dm-cam-mode-func)))
    (debug-menu-append-item arg1 a1-35)
    )
  (let ((a1-37 (new 'debug 'debug-menu-item-flag "Bike" cam-bike dm-cam-mode-func)))
    (debug-menu-append-item arg1 a1-37)
    )
  (let ((a1-39 (new 'debug 'debug-menu-item-flag "Robotboss" cam-robotboss dm-cam-mode-func)))
    (debug-menu-append-item arg1 a1-39)
    )
  )

;; definition for function debug-menu-make-camera-menu
(defun debug-menu-make-camera-menu ((arg0 debug-menu-context))
  (let* ((gp-0 (new 'debug 'debug-menu arg0 "Camera menu"))
         (s5-0 (new 'debug 'debug-menu-item-submenu "Camera" gp-0))
         )
    (let ((a1-3 (new 'debug 'debug-menu arg0 "Camera mode menu")))
      (debug-menu-make-camera-mode-menu gp-0 a1-3)
      )
    (let ((s3-0 (new 'debug 'debug-menu arg0 "Camera externalize menu")))
      (let ((a1-6 (new 'debug 'debug-menu-item-submenu "External" s3-0)))
        (debug-menu-append-item gp-0 a1-6)
        )
      (let ((a1-8 (new 'debug 'debug-menu-item-flag "CPad 0" 'pad-0 dm-cam-externalize)))
        (debug-menu-append-item s3-0 a1-8)
        )
      (let ((a1-10 (new 'debug 'debug-menu-item-flag "CPad 1" 'pad-1 dm-cam-externalize)))
        (debug-menu-append-item s3-0 a1-10)
        )
      (let ((a1-12 (new 'debug 'debug-menu-item-flag "Lock" 'locked dm-cam-externalize)))
        (debug-menu-append-item s3-0 a1-12)
        )
      (let ((a1-14 (new 'debug 'debug-menu-item-flag "Reset" 'reset dm-cam-externalize)))
        (debug-menu-append-item s3-0 a1-14)
        )
      (let ((a1-16 (new 'debug 'debug-menu-item-flag "Allow z rot" 'allow-z dm-cam-externalize)))
        (debug-menu-append-item s3-0 a1-16)
        )
      (let ((s2-0 (new 'debug 'debug-menu-item-var "Fov" 0 80)))
        (debug-menu-item-var-make-float s2-0 dm-cam-render-float 1.0 #t 15.0 180.0 1)
        (debug-menu-append-item s3-0 s2-0)
        )
      )
    (let ((s3-1 (new 'debug 'debug-menu arg0 "Camera collision menu")))
      (let ((a1-22 (new 'debug 'debug-menu-item-submenu "Collision" s3-1)))
        (debug-menu-append-item gp-0 a1-22)
        )
      (let ((a1-24 (new 'debug 'debug-menu-item-flag "Record" '*record-cam-collide-history* dm-boolean-toggle-pick-func))
            )
        (debug-menu-append-item s3-1 a1-24)
        )
      (let ((a1-26
              (new 'debug 'debug-menu-item-flag "Display" '*display-cam-collide-history* dm-boolean-toggle-pick-func)
              )
            )
        (debug-menu-append-item s3-1 a1-26)
        )
      )
    (let ((s4-1 (new 'debug 'debug-menu arg0 "Camera settings menu")))
      (let ((a1-29 (new 'debug 'debug-menu-item-submenu "Settings" s4-1)))
        (debug-menu-append-item gp-0 a1-29)
        )
      (let ((a1-31 (new 'debug 'debug-menu-item-flag "Default" #f dm-cam-settings-default)))
        (debug-menu-append-item s4-1 a1-31)
        )
      (let ((s3-2 (new 'debug 'debug-menu-item-var "Fov" (the-as int 'fov) 80)))
        (debug-menu-item-var-make-float
          s3-2
          (the-as (function int debug-menu-msg float float float) dm-cam-setting-float)
          1.0
          #t
          15.0
          180.0
          1
          )
        (debug-menu-append-item s4-1 s3-2)
        )
      (let ((a1-36 (new 'debug 'debug-menu-item-flag "Butt cam" 0 dm-cam-settings-func)))
        (debug-menu-append-item s4-1 a1-36)
        )
      (let ((a1-38 (new 'debug 'debug-menu-item-flag "Same side" 1 dm-cam-settings-func)))
        (debug-menu-append-item s4-1 a1-38)
        )
      (let ((a1-40 (new 'debug 'debug-menu-item-flag "Move spherical" 2 dm-cam-settings-func)))
        (debug-menu-append-item s4-1 a1-40)
        )
      (let ((a1-42 (new 'debug 'debug-menu-item-flag "Drag" 3 dm-cam-settings-func)))
        (debug-menu-append-item s4-1 a1-42)
        )
      (let ((a1-44 (new 'debug 'debug-menu-item-flag "Allow Z rot" 4 dm-cam-settings-func)))
        (debug-menu-append-item s4-1 a1-44)
        )
      (let ((a1-46 (new 'debug 'debug-menu-item-flag "Pitch for jump" 6 dm-cam-settings-func)))
        (debug-menu-append-item s4-1 a1-46)
        )
      (let ((a1-48 (new 'debug 'debug-menu-item-flag "Find hidden target" 7 dm-cam-settings-func)))
        (debug-menu-append-item s4-1 a1-48)
        )
      (let ((a1-50 (new 'debug 'debug-menu-item-flag "Collide" 8 dm-cam-settings-func)))
        (debug-menu-append-item s4-1 a1-50)
        )
      (let ((a1-52 (new 'debug 'debug-menu-item-flag "Line of Sight" 9 dm-cam-settings-func)))
        (debug-menu-append-item s4-1 a1-52)
        )
      (let ((a1-54 (new 'debug 'debug-menu-item-flag "No Rotate" 10 dm-cam-settings-func)))
        (debug-menu-append-item s4-1 a1-54)
        )
      (let ((a1-56 (new 'debug 'debug-menu-item-flag "Sticky Angle" 11 dm-cam-settings-func)))
        (debug-menu-append-item s4-1 a1-56)
        )
      (let ((s3-3 (new 'debug 'debug-menu-item-var "Interp Frms" 40 80)))
        (debug-menu-item-var-make-int s3-3 dm-cam-settings-func-int 1 #f 0 0 #f)
        (debug-menu-append-item s4-1 s3-3)
        )
      (let ((a1-61 (new
                     'debug
                     'debug-menu-item-flag
                     "no mip/lod correction"
                     '*camera-no-mip-correction*
                     dm-boolean-toggle-pick-func
                     )
                   )
            )
        (debug-menu-append-item s4-1 a1-61)
        )
      (let ((a1-63
              (new 'debug 'debug-menu-item-flag "last attacker" '*display-camera-last-attacker* dm-boolean-toggle-pick-func)
              )
            )
        (debug-menu-append-item s4-1 a1-63)
        )
      (let ((a1-65 (new 'debug 'debug-menu-item-flag "old stats" '*display-camera-old-stats* dm-boolean-toggle-pick-func))
            )
        (debug-menu-append-item s4-1 a1-65)
        )
      (let ((a1-67 (new 'debug 'debug-menu-item-flag "xyz axes" '*display-xyz-axes* dm-boolean-toggle-pick-func)))
        (debug-menu-append-item s4-1 a1-67)
        )
      (let ((a1-69
              (new 'debug 'debug-menu-item-flag "Master Marks" '*display-cam-master-marks* dm-boolean-toggle-pick-func)
              )
            )
        (debug-menu-append-item s4-1 a1-69)
        )
      (let ((a1-71 (new 'debug 'debug-menu-item-flag "Other Marks" '*display-cam-other* dm-boolean-toggle-pick-func)))
        (debug-menu-append-item s4-1 a1-71)
        )
      (let ((a1-73 (new 'debug 'debug-menu-item-flag "los debug" '*display-cam-los-debug* dm-boolean-toggle-pick-func)))
        (debug-menu-append-item s4-1 a1-73)
        )
      (let ((a1-75 (new 'debug 'debug-menu-item-flag "los info" '*display-cam-los-info* dm-boolean-toggle-pick-func)))
        (debug-menu-append-item s4-1 a1-75)
        )
      (let ((a1-77 (new 'debug 'debug-menu-item-flag "los Marks" '*display-cam-los-marks* dm-boolean-toggle-pick-func)))
        (debug-menu-append-item s4-1 a1-77)
        )
      (let ((a1-79 (new 'debug 'debug-menu-item-flag "coll Marks" '*display-cam-coll-marks* dm-boolean-toggle-pick-func))
            )
        (debug-menu-append-item s4-1 a1-79)
        )
      (let ((a1-81 (new 'debug 'debug-menu-item-flag "Camera Marks" '*display-camera-marks* dm-boolean-toggle-pick-func))
            )
        (debug-menu-append-item s4-1 a1-81)
        )
      )
    (let ((a1-83 (new 'debug 'debug-menu-item-flag "Edit" '*cam-layout* (lambda ((arg0 symbol) (arg1 debug-menu-msg))
                                                                          (when (= arg1 (debug-menu-msg press))
                                                                            (if (-> arg0 value)
                                                                                (cam-layout-stop)
                                                                                (cam-layout-start)
                                                                                )
                                                                            )
                                                                          (-> arg0 value)
                                                                          )
                      )
                 )
          )
      (debug-menu-append-item gp-0 a1-83)
      )
    (let ((a1-85 (new
                   'debug
                   'debug-menu-item-function
                   "Save Pos"
                   #f
                   (the-as (function object object) debug-create-cam-restore)
                   )
                 )
          )
      (debug-menu-append-item gp-0 a1-85)
      )
    s5-0
    )
  )

;; definition for function debug-menu-make-shader-menu
(defun debug-menu-make-shader-menu ((arg0 debug-menu-context))
  (let* ((gp-0 (new 'debug 'debug-menu arg0 "Shader menu"))
         (s5-0 (new 'debug 'debug-menu-item-submenu "Shader" gp-0))
         )
    (let ((a3-3 (new 'debug 'debug-menu arg0 "Shader pick menu")))
      (set! *shader-pick-menu* a3-3)
      (let ((a1-4 (new 'debug 'debug-menu-item-submenu "Pick Shader" a3-3)))
        (debug-menu-append-item gp-0 a1-4)
        )
      )
    (let ((a1-6 (new 'debug 'debug-menu-item-function "Refresh" #f (the-as (function object object) build-shader-list)))
          )
      (debug-menu-append-item gp-0 a1-6)
      )
    (let ((s4-1 (new 'debug 'debug-menu-item-var "tweak" (the-as int '*edit-shader*) 80)))
      (debug-menu-item-var-make-float
        s4-1
        (the-as
          (function int debug-menu-msg float float float)
          (lambda ((arg0 symbol) (arg1 debug-menu-msg) (arg2 float) (arg3 float))
            (cond
              (*texture-page-dir*
                (let* ((s4-0 (the-as texture-id (-> arg0 value)))
                       (gp-0 (lookup-texture-by-id s4-0))
                       (v1-3 (-> *texture-page-dir* entries (-> s4-0 page) link))
                       )
                  (cond
                    ((and gp-0 v1-3)
                     (when (= arg1 (debug-menu-msg press))
                       (set! (-> gp-0 uv-dist) arg2)
                       (let ((s5-1 (the-as object (* (-> v1-3 next (-> s4-0 index) shader) 16))))
                         (while (nonzero? (the-as uint s5-1))
                           (adgif-shader-update! (the-as adgif-shader s5-1) gp-0)
                           (set! s5-1 (* (-> (the-as adgif-shader s5-1) next shader) 16))
                           )
                         )
                       )
                     (-> gp-0 uv-dist)
                     )
                    (else
                      (empty)
                      arg3
                      )
                    )
                  )
                )
              (else
                (empty)
                arg3
                )
              )
            )
          )
        0.1
        #t
        0.1
        30.0
        1
        )
      (debug-menu-append-item gp-0 s4-1)
      )
    (let ((a1-11
            (new
              'debug
              'debug-menu-item-function
              "all tweak+"
              #f
              (the-as (function object object) (lambda () (all-texture-tweak-adjust *texture-page-dir* 0.1) (none)))
              )
            )
          )
      (debug-menu-append-item gp-0 a1-11)
      )
    (let ((a1-13
            (new
              'debug
              'debug-menu-item-function
              "all tweak-"
              #f
              (the-as (function object object) (lambda () (all-texture-tweak-adjust *texture-page-dir* -0.1) (none)))
              )
            )
          )
      (debug-menu-append-item gp-0 a1-13)
      )
    (let ((s4-2 (new 'debug 'debug-menu-item-var "l" (the-as int '*edit-shader*) 80)))
      (debug-menu-item-var-make-int
        s4-2
        (the-as
          (function int debug-menu-msg int int int)
          (lambda ((arg0 symbol) (arg1 debug-menu-msg) (arg2 float) (arg3 float))
            (the-as float (cond
                            (*texture-page-dir*
                              (let* ((v1-1 (the-as texture-id (-> arg0 value)))
                                     (a0-3 (-> *texture-page-dir* entries (-> v1-1 page) link))
                                     )
                                (cond
                                  (a0-3
                                    (when (= arg1 (debug-menu-msg press))
                                      (let ((a1-8 (the-as object (* (-> a0-3 next (-> v1-1 index) shader) 16))))
                                        (while (nonzero? (the-as uint a1-8))
                                          (set! (-> (the-as adgif-shader a1-8) tex1 l) (the-as int arg2))
                                          (set! a1-8 (* (-> (the-as adgif-shader a1-8) next shader) 16))
                                          )
                                        )
                                      )
                                    (let ((v1-8 (the-as object (* (-> a0-3 next (-> v1-1 index) shader) 16))))
                                      (if (nonzero? (the-as uint v1-8))
                                          (-> (the-as adgif-shader v1-8) tex1 l)
                                          arg3
                                          )
                                      )
                                    )
                                  (else
                                    arg3
                                    )
                                  )
                                )
                              )
                            (else
                              arg3
                              )
                            )
                    )
            )
          )
        1
        #t
        0
        3
        #f
        )
      (debug-menu-append-item gp-0 s4-2)
      )
    (let ((s4-3 (new 'debug 'debug-menu-item-var "k" (the-as int '*edit-shader*) 80)))
      (debug-menu-item-var-make-int
        s4-3
        (the-as
          (function int debug-menu-msg int int int)
          (lambda ((arg0 symbol) (arg1 debug-menu-msg) (arg2 float) (arg3 float))
            (the-as
              float
              (cond
                (*texture-page-dir*
                  (let* ((v1-1 (the-as texture-id (-> arg0 value)))
                         (a0-3 (-> *texture-page-dir* entries (-> v1-1 page) link))
                         )
                    (cond
                      (a0-3
                        (when (= arg1 (debug-menu-msg press))
                          (let ((a1-8 (the-as object (* (the-as adgif-shader (-> a0-3 next (-> v1-1 index) shader)) 16))))
                            (while (nonzero? (the-as int a1-8))
                              (set! (-> (the-as adgif-shader a1-8) tex1)
                                    (logior (logand (-> (the-as adgif-shader a1-8) tex1) (-> (new 'static 'array uint64 1 #xfffff000ffffffff) 0))
                                            (shr (shl (the-as int arg2) 52) 20)
                                            )
                                    )
                              (set! a1-8 (* (-> (the-as adgif-shader a1-8) next shader) 16))
                              )
                            )
                          )
                        (let ((v1-8 (the-as object (* (-> a0-3 next (-> v1-1 index) shader) 16))))
                          (if (nonzero? (the-as uint v1-8))
                              (sar (shl (the-as int (the-as adgif-shader (-> (the-as adgif-shader v1-8) tex1))) 20) 52)
                              arg3
                              )
                          )
                        )
                      (else
                        arg3
                        )
                      )
                    )
                  )
                (else
                  arg3
                  )
                )
              )
            )
          )
        1
        #t
        -2048
        2047
        #f
        )
      (debug-menu-append-item gp-0 s4-3)
      )
    (let ((s4-4 (new 'debug 'debug-menu-item-var "mmin" (the-as int '*edit-shader*) 80)))
      (debug-menu-item-var-make-int
        s4-4
        (the-as
          (function int debug-menu-msg int int int)
          (lambda ((arg0 symbol) (arg1 debug-menu-msg) (arg2 float) (arg3 float))
            (the-as float (cond
                            (*texture-page-dir*
                              (let* ((v1-1 (the-as texture-id (-> arg0 value)))
                                     (a0-3 (-> *texture-page-dir* entries (-> v1-1 page) link))
                                     )
                                (cond
                                  (a0-3
                                    (when (= arg1 (debug-menu-msg press))
                                      (let ((a1-8 (the-as object (* (-> a0-3 next (-> v1-1 index) shader) 16))))
                                        (while (nonzero? (the-as uint a1-8))
                                          (set! (-> (the-as adgif-shader a1-8) tex1 mmin) (the-as int arg2))
                                          (set! a1-8 (* (-> (the-as adgif-shader a1-8) next shader) 16))
                                          )
                                        )
                                      )
                                    (let ((v1-8 (the-as object (* (-> a0-3 next (-> v1-1 index) shader) 16))))
                                      (if (nonzero? (the-as uint v1-8))
                                          (-> (the-as adgif-shader v1-8) tex1 mmin)
                                          arg3
                                          )
                                      )
                                    )
                                  (else
                                    arg3
                                    )
                                  )
                                )
                              )
                            (else
                              arg3
                              )
                            )
                    )
            )
          )
        1
        #t
        0
        5
        #t
        )
      (debug-menu-append-item gp-0 s4-4)
      )
    (let ((s4-5 (new 'debug 'debug-menu-item-var "mmag" (the-as int '*edit-shader*) 80)))
      (debug-menu-item-var-make-int
        s4-5
        (the-as
          (function int debug-menu-msg int int int)
          (lambda ((arg0 symbol) (arg1 debug-menu-msg) (arg2 float) (arg3 float))
            (the-as float (cond
                            (*texture-page-dir*
                              (let* ((v1-1 (the-as texture-id (-> arg0 value)))
                                     (a0-3 (-> *texture-page-dir* entries (-> v1-1 page) link))
                                     )
                                (cond
                                  (a0-3
                                    (when (= arg1 (debug-menu-msg press))
                                      (let ((a1-8 (the-as object (* (-> a0-3 next (-> v1-1 index) shader) 16))))
                                        (while (nonzero? (the-as uint a1-8))
                                          (set! (-> (the-as adgif-shader a1-8) tex1 mmag) (the-as int arg2))
                                          (set! a1-8 (* (-> (the-as adgif-shader a1-8) next shader) 16))
                                          )
                                        )
                                      )
                                    (let ((v1-8 (the-as object (* (-> a0-3 next (-> v1-1 index) shader) 16))))
                                      (if (nonzero? (the-as uint v1-8))
                                          (-> (the-as adgif-shader v1-8) tex1 mmag)
                                          arg3
                                          )
                                      )
                                    )
                                  (else
                                    arg3
                                    )
                                  )
                                )
                              )
                            (else
                              arg3
                              )
                            )
                    )
            )
          )
        1
        #t
        0
        1
        #t
        )
      (debug-menu-append-item gp-0 s4-5)
      )
    (let ((s4-6 (new 'debug 'debug-menu-item-var "lcm" (the-as int '*edit-shader*) 80)))
      (debug-menu-item-var-make-int
        s4-6
        (the-as
          (function int debug-menu-msg int int int)
          (lambda ((arg0 symbol) (arg1 debug-menu-msg) (arg2 float) (arg3 float))
            (the-as float (cond
                            (*texture-page-dir*
                              (let* ((v1-1 (the-as texture-id (-> arg0 value)))
                                     (a0-3 (-> *texture-page-dir* entries (-> v1-1 page) link))
                                     )
                                (cond
                                  (a0-3
                                    (when (= arg1 (debug-menu-msg press))
                                      (let ((a1-8 (the-as object (* (-> a0-3 next (-> v1-1 index) shader) 16))))
                                        (while (nonzero? (the-as uint a1-8))
                                          (set! (-> (the-as adgif-shader a1-8) tex1 lcm) (the-as int arg2))
                                          (set! a1-8 (* (-> (the-as adgif-shader a1-8) next shader) 16))
                                          )
                                        )
                                      )
                                    (let ((v1-8 (the-as object (* (-> a0-3 next (-> v1-1 index) shader) 16))))
                                      (if (nonzero? (the-as uint v1-8))
                                          (-> (the-as adgif-shader v1-8) tex1 lcm)
                                          arg3
                                          )
                                      )
                                    )
                                  (else
                                    arg3
                                    )
                                  )
                                )
                              )
                            (else
                              arg3
                              )
                            )
                    )
            )
          )
        1
        #t
        0
        1
        #t
        )
      (debug-menu-append-item gp-0 s4-6)
      )
    (let ((s4-7 (new 'debug 'debug-menu-item-var "tfx" (the-as int '*edit-shader*) 80)))
      (debug-menu-item-var-make-int
        s4-7
        (the-as
          (function int debug-menu-msg int int int)
          (lambda ((arg0 symbol) (arg1 debug-menu-msg) (arg2 float) (arg3 float))
            (the-as
              float
              (cond
                (*texture-page-dir*
                  (let* ((v1-1 (the-as texture-id (-> arg0 value)))
                         (a0-3 (-> *texture-page-dir* entries (-> v1-1 page) link))
                         )
                    (cond
                      (a0-3
                        (when (= arg1 (debug-menu-msg press))
                          (let ((a1-8 (the-as object (* (the-as adgif-shader (-> a0-3 next (-> v1-1 index) shader)) 16))))
                            (while (nonzero? (the-as int a1-8))
                              (set! (-> (the-as adgif-shader a1-8) tex0)
                                    (logior (logand (-> (the-as adgif-shader a1-8) tex0) (-> (new 'static 'array uint64 1 #xffffffe7ffffffff) 0))
                                            (shr (shl (the-as int arg2) 62) 27)
                                            )
                                    )
                              (set! a1-8 (* (-> (the-as adgif-shader a1-8) next shader) 16))
                              )
                            )
                          )
                        (let ((v1-8 (the-as object (* (-> a0-3 next (-> v1-1 index) shader) 16))))
                          (if (nonzero? (the-as uint v1-8))
                              (shr (shl (the-as int (the-as adgif-shader (-> (the-as adgif-shader v1-8) tex0))) 27) 62)
                              arg3
                              )
                          )
                        )
                      (else
                        arg3
                        )
                      )
                    )
                  )
                (else
                  arg3
                  )
                )
              )
            )
          )
        1
        #t
        0
        3
        #t
        )
      (debug-menu-append-item gp-0 s4-7)
      )
    (let ((s4-8 (new 'debug 'debug-menu-item-var "tbp" (the-as int '*edit-shader*) 80)))
      (debug-menu-item-var-make-int
        s4-8
        (the-as
          (function int debug-menu-msg int int int)
          (lambda ((arg0 symbol) (arg1 debug-menu-msg) (arg2 float) (arg3 float))
            (the-as float (cond
                            (*texture-page-dir*
                              (let* ((v1-1 (the-as texture-id (-> arg0 value)))
                                     (a0-3 (-> *texture-page-dir* entries (-> v1-1 page) link))
                                     )
                                (cond
                                  (a0-3
                                    (when (= arg1 (debug-menu-msg press))
                                      (let ((a1-8 (the-as object (* (-> a0-3 next (-> v1-1 index) shader) 16))))
                                        (while (nonzero? (the-as uint a1-8))
                                          (set! (-> (the-as adgif-shader a1-8) tex0 tbp0) (the-as int arg2))
                                          (set! a1-8 (* (-> (the-as adgif-shader a1-8) next shader) 16))
                                          )
                                        )
                                      )
                                    (let ((v1-8 (the-as object (* (-> a0-3 next (-> v1-1 index) shader) 16))))
                                      (if (nonzero? (the-as uint v1-8))
                                          (-> (the-as adgif-shader v1-8) tex0 tbp0)
                                          arg3
                                          )
                                      )
                                    )
                                  (else
                                    arg3
                                    )
                                  )
                                )
                              )
                            (else
                              arg3
                              )
                            )
                    )
            )
          )
        1
        #t
        0
        #x4000
        #t
        )
      (debug-menu-append-item gp-0 s4-8)
      )
    (let ((s4-9 (new 'debug 'debug-menu-item-var "tbw" (the-as int '*edit-shader*) 80)))
      (debug-menu-item-var-make-int
        s4-9
        (the-as
          (function int debug-menu-msg int int int)
          (lambda ((arg0 symbol) (arg1 debug-menu-msg) (arg2 float) (arg3 float))
            (the-as float (cond
                            (*texture-page-dir*
                              (let* ((v1-1 (the-as texture-id (-> arg0 value)))
                                     (a0-3 (-> *texture-page-dir* entries (-> v1-1 page) link))
                                     )
                                (cond
                                  (a0-3
                                    (when (= arg1 (debug-menu-msg press))
                                      (let ((a1-8 (the-as object (* (-> a0-3 next (-> v1-1 index) shader) 16))))
                                        (while (nonzero? (the-as uint a1-8))
                                          (set! (-> (the-as adgif-shader a1-8) tex0 tbw) (the-as int arg2))
                                          (set! a1-8 (* (-> (the-as adgif-shader a1-8) next shader) 16))
                                          )
                                        )
                                      )
                                    (let ((v1-8 (the-as object (* (-> a0-3 next (-> v1-1 index) shader) 16))))
                                      (if (nonzero? (the-as uint v1-8))
                                          (-> (the-as adgif-shader v1-8) tex0 tbw)
                                          arg3
                                          )
                                      )
                                    )
                                  (else
                                    arg3
                                    )
                                  )
                                )
                              )
                            (else
                              arg3
                              )
                            )
                    )
            )
          )
        1
        #t
        0
        15
        #t
        )
      (debug-menu-append-item gp-0 s4-9)
      )
    (let ((s4-10 (new 'debug 'debug-menu-item-var "tw" (the-as int '*edit-shader*) 80)))
      (debug-menu-item-var-make-int
        s4-10
        (the-as
          (function int debug-menu-msg int int int)
          (lambda ((arg0 symbol) (arg1 debug-menu-msg) (arg2 float) (arg3 float))
            (the-as float (cond
                            (*texture-page-dir*
                              (let* ((v1-1 (the-as texture-id (-> arg0 value)))
                                     (a0-3 (-> *texture-page-dir* entries (-> v1-1 page) link))
                                     )
                                (cond
                                  (a0-3
                                    (when (= arg1 (debug-menu-msg press))
                                      (let ((a1-8 (the-as object (* (-> a0-3 next (-> v1-1 index) shader) 16))))
                                        (while (nonzero? (the-as uint a1-8))
                                          (set! (-> (the-as adgif-shader a1-8) tex0 tw) (the-as int arg2))
                                          (set! a1-8 (* (-> (the-as adgif-shader a1-8) next shader) 16))
                                          )
                                        )
                                      )
                                    (let ((v1-8 (the-as object (* (-> a0-3 next (-> v1-1 index) shader) 16))))
                                      (if (nonzero? (the-as uint v1-8))
                                          (-> (the-as adgif-shader v1-8) tex0 tw)
                                          arg3
                                          )
                                      )
                                    )
                                  (else
                                    arg3
                                    )
                                  )
                                )
                              )
                            (else
                              arg3
                              )
                            )
                    )
            )
          )
        1
        #t
        0
        10
        #t
        )
      (debug-menu-append-item gp-0 s4-10)
      )
    (let ((s4-11 (new 'debug 'debug-menu-item-var "th" (the-as int '*edit-shader*) 80)))
      (debug-menu-item-var-make-int
        s4-11
        (the-as
          (function int debug-menu-msg int int int)
          (lambda ((arg0 symbol) (arg1 debug-menu-msg) (arg2 float) (arg3 float))
            (the-as
              float
              (cond
                (*texture-page-dir*
                  (let* ((v1-1 (the-as texture-id (-> arg0 value)))
                         (a0-3 (-> *texture-page-dir* entries (-> v1-1 page) link))
                         )
                    (cond
                      (a0-3
                        (when (= arg1 (debug-menu-msg press))
                          (let ((a1-8 (the-as object (* (the-as adgif-shader (-> a0-3 next (-> v1-1 index) shader)) 16))))
                            (while (nonzero? (the-as int a1-8))
                              (set! (-> (the-as adgif-shader a1-8) tex0)
                                    (logior (logand (-> (the-as adgif-shader a1-8) tex0) (-> (new 'static 'array uint64 1 #xfffffffc3fffffff) 0))
                                            (shr (shl (the-as int arg2) 60) 30)
                                            )
                                    )
                              (set! a1-8 (* (-> (the-as adgif-shader a1-8) next shader) 16))
                              )
                            )
                          )
                        (let ((v1-8 (the-as object (* (-> a0-3 next (-> v1-1 index) shader) 16))))
                          (if (nonzero? (the-as uint v1-8))
                              (shr (shl (the-as int (the-as adgif-shader (-> (the-as adgif-shader v1-8) tex0))) 30) 60)
                              arg3
                              )
                          )
                        )
                      (else
                        arg3
                        )
                      )
                    )
                  )
                (else
                  arg3
                  )
                )
              )
            )
          )
        1
        #t
        0
        10
        #t
        )
      (debug-menu-append-item gp-0 s4-11)
      )
    (let ((s4-12 (new 'debug 'debug-menu-item-var "mxl" (the-as int '*edit-shader*) 80)))
      (debug-menu-item-var-make-int
        s4-12
        (the-as
          (function int debug-menu-msg int int int)
          (lambda ((arg0 symbol) (arg1 debug-menu-msg) (arg2 float) (arg3 float))
            (the-as float (cond
                            (*texture-page-dir*
                              (let* ((v1-1 (the-as texture-id (-> arg0 value)))
                                     (a0-3 (-> *texture-page-dir* entries (-> v1-1 page) link))
                                     )
                                (cond
                                  (a0-3
                                    (when (= arg1 (debug-menu-msg press))
                                      (let ((a1-8 (the-as object (* (-> a0-3 next (-> v1-1 index) shader) 16))))
                                        (while (nonzero? (the-as uint a1-8))
                                          (set! (-> (the-as adgif-shader a1-8) tex1 mxl) (the-as int arg2))
                                          (set! a1-8 (* (-> (the-as adgif-shader a1-8) next shader) 16))
                                          )
                                        )
                                      )
                                    (let ((v1-8 (the-as object (* (-> a0-3 next (-> v1-1 index) shader) 16))))
                                      (if (nonzero? (the-as uint v1-8))
                                          (-> (the-as adgif-shader v1-8) tex1 mxl)
                                          arg3
                                          )
                                      )
                                    )
                                  (else
                                    arg3
                                    )
                                  )
                                )
                              )
                            (else
                              arg3
                              )
                            )
                    )
            )
          )
        1
        #t
        0
        6
        #t
        )
      (debug-menu-append-item gp-0 s4-12)
      )
    (let ((s4-13 (new 'debug 'debug-menu-item-var "wms" (the-as int '*edit-shader*) 80)))
      (debug-menu-item-var-make-int
        s4-13
        (the-as
          (function int debug-menu-msg int int int)
          (lambda ((arg0 symbol) (arg1 debug-menu-msg) (arg2 float) (arg3 float))
            (the-as float (cond
                            (*texture-page-dir*
                              (let* ((v1-1 (the-as texture-id (-> arg0 value)))
                                     (a0-3 (-> *texture-page-dir* entries (-> v1-1 page) link))
                                     )
                                (cond
                                  (a0-3
                                    (when (= arg1 (debug-menu-msg press))
                                      (let ((a1-8 (the-as object (* (-> a0-3 next (-> v1-1 index) shader) 16))))
                                        (while (nonzero? (the-as uint a1-8))
                                          (set! (-> (the-as adgif-shader a1-8) clamp wms) (the-as int arg2))
                                          (set! a1-8 (* (-> (the-as adgif-shader a1-8) next shader) 16))
                                          )
                                        )
                                      )
                                    (let ((v1-8 (the-as object (* (-> a0-3 next (-> v1-1 index) shader) 16))))
                                      (if (nonzero? (the-as uint v1-8))
                                          (-> (the-as adgif-shader v1-8) clamp wms)
                                          arg3
                                          )
                                      )
                                    )
                                  (else
                                    arg3
                                    )
                                  )
                                )
                              )
                            (else
                              arg3
                              )
                            )
                    )
            )
          )
        1
        #t
        0
        3
        #t
        )
      (debug-menu-append-item gp-0 s4-13)
      )
    (let ((s4-14 (new 'debug 'debug-menu-item-var "wmt" (the-as int '*edit-shader*) 80)))
      (debug-menu-item-var-make-int
        s4-14
        (the-as
          (function int debug-menu-msg int int int)
          (lambda ((arg0 symbol) (arg1 debug-menu-msg) (arg2 float) (arg3 float))
            (the-as float (cond
                            (*texture-page-dir*
                              (let* ((v1-1 (the-as texture-id (-> arg0 value)))
                                     (a0-3 (-> *texture-page-dir* entries (-> v1-1 page) link))
                                     )
                                (cond
                                  (a0-3
                                    (when (= arg1 (debug-menu-msg press))
                                      (let ((a1-8 (the-as object (* (-> a0-3 next (-> v1-1 index) shader) 16))))
                                        (while (nonzero? (the-as uint a1-8))
                                          (set! (-> (the-as adgif-shader a1-8) clamp wmt) (the-as int arg2))
                                          (set! a1-8 (* (-> (the-as adgif-shader a1-8) next shader) 16))
                                          )
                                        )
                                      )
                                    (let ((v1-8 (the-as object (* (-> a0-3 next (-> v1-1 index) shader) 16))))
                                      (if (nonzero? (the-as uint v1-8))
                                          (-> (the-as adgif-shader v1-8) clamp wmt)
                                          arg3
                                          )
                                      )
                                    )
                                  (else
                                    arg3
                                    )
                                  )
                                )
                              )
                            (else
                              arg3
                              )
                            )
                    )
            )
          )
        1
        #t
        0
        3
        #t
        )
      (debug-menu-append-item gp-0 s4-14)
      )
    (let ((s4-15 (new 'debug 'debug-menu-item-var "minu" (the-as int '*edit-shader*) 80)))
      (debug-menu-item-var-make-int
        s4-15
        (the-as
          (function int debug-menu-msg int int int)
          (lambda ((arg0 symbol) (arg1 debug-menu-msg) (arg2 float) (arg3 float))
            (the-as float (cond
                            (*texture-page-dir*
                              (let* ((v1-1 (the-as texture-id (-> arg0 value)))
                                     (a0-3 (-> *texture-page-dir* entries (-> v1-1 page) link))
                                     )
                                (cond
                                  (a0-3
                                    (when (= arg1 (debug-menu-msg press))
                                      (let ((a1-8 (the-as object (* (-> a0-3 next (-> v1-1 index) shader) 16))))
                                        (while (nonzero? (the-as uint a1-8))
                                          (set! (-> (the-as adgif-shader a1-8) clamp minu) (the-as int arg2))
                                          (set! a1-8 (* (-> (the-as adgif-shader a1-8) next shader) 16))
                                          )
                                        )
                                      )
                                    (let ((v1-8 (the-as object (* (-> a0-3 next (-> v1-1 index) shader) 16))))
                                      (if (nonzero? (the-as uint v1-8))
                                          (-> (the-as adgif-shader v1-8) clamp minu)
                                          arg3
                                          )
                                      )
                                    )
                                  (else
                                    arg3
                                    )
                                  )
                                )
                              )
                            (else
                              arg3
                              )
                            )
                    )
            )
          )
        1
        #t
        0
        511
        #t
        )
      (debug-menu-append-item gp-0 s4-15)
      )
    (let ((s4-16 (new 'debug 'debug-menu-item-var "maxu" (the-as int '*edit-shader*) 80)))
      (debug-menu-item-var-make-int
        s4-16
        (the-as
          (function int debug-menu-msg int int int)
          (lambda ((arg0 symbol) (arg1 debug-menu-msg) (arg2 float) (arg3 float))
            (the-as float (cond
                            (*texture-page-dir*
                              (let* ((v1-1 (the-as texture-id (-> arg0 value)))
                                     (a0-3 (-> *texture-page-dir* entries (-> v1-1 page) link))
                                     )
                                (cond
                                  (a0-3
                                    (when (= arg1 (debug-menu-msg press))
                                      (let ((a1-8 (the-as object (* (-> a0-3 next (-> v1-1 index) shader) 16))))
                                        (while (nonzero? (the-as uint a1-8))
                                          (set! (-> (the-as adgif-shader a1-8) clamp maxu) (the-as int arg2))
                                          (set! a1-8 (* (-> (the-as adgif-shader a1-8) next shader) 16))
                                          )
                                        )
                                      )
                                    (let ((v1-8 (the-as object (* (-> a0-3 next (-> v1-1 index) shader) 16))))
                                      (if (nonzero? (the-as uint v1-8))
                                          (-> (the-as adgif-shader v1-8) clamp maxu)
                                          arg3
                                          )
                                      )
                                    )
                                  (else
                                    arg3
                                    )
                                  )
                                )
                              )
                            (else
                              arg3
                              )
                            )
                    )
            )
          )
        1
        #t
        0
        511
        #t
        )
      (debug-menu-append-item gp-0 s4-16)
      )
    (let ((s4-17 (new 'debug 'debug-menu-item-var "minv" (the-as int '*edit-shader*) 80)))
      (debug-menu-item-var-make-int
        s4-17
        (the-as
          (function int debug-menu-msg int int int)
          (lambda ((arg0 symbol) (arg1 debug-menu-msg) (arg2 float) (arg3 float))
            (the-as
              float
              (cond
                (*texture-page-dir*
                  (let* ((v1-1 (the-as texture-id (-> arg0 value)))
                         (a0-3 (-> *texture-page-dir* entries (-> v1-1 page) link))
                         )
                    (cond
                      (a0-3
                        (when (= arg1 (debug-menu-msg press))
                          (let ((a1-8 (the-as object (* (the-as adgif-shader (-> a0-3 next (-> v1-1 index) shader)) 16))))
                            (while (nonzero? (the-as int a1-8))
                              (set! (-> (the-as adgif-shader a1-8) clamp)
                                    (logior (logand (-> (the-as adgif-shader a1-8) clamp) (-> (new 'static 'array uint64 1 #xfffffffc00ffffff) 0))
                                            (shr (shl (the-as int arg2) 54) 30)
                                            )
                                    )
                              (set! a1-8 (* (-> (the-as adgif-shader a1-8) next shader) 16))
                              )
                            )
                          )
                        (let ((v1-8 (the-as object (* (-> a0-3 next (-> v1-1 index) shader) 16))))
                          (if (nonzero? (the-as uint v1-8))
                              (shr (shl (the-as int (the-as adgif-shader (-> (the-as adgif-shader v1-8) clamp))) 30) 54)
                              arg3
                              )
                          )
                        )
                      (else
                        arg3
                        )
                      )
                    )
                  )
                (else
                  arg3
                  )
                )
              )
            )
          )
        1
        #t
        0
        511
        #t
        )
      (debug-menu-append-item gp-0 s4-17)
      )
    (let ((s4-18 (new 'debug 'debug-menu-item-var "maxv" (the-as int '*edit-shader*) 80)))
      (debug-menu-item-var-make-int
        s4-18
        (the-as
          (function int debug-menu-msg int int int)
          (lambda ((arg0 symbol) (arg1 debug-menu-msg) (arg2 float) (arg3 float))
            (the-as
              float
              (cond
                (*texture-page-dir*
                  (let* ((v1-1 (the-as texture-id (-> arg0 value)))
                         (a0-3 (-> *texture-page-dir* entries (-> v1-1 page) link))
                         )
                    (cond
                      (a0-3
                        (when (= arg1 (debug-menu-msg press))
                          (let ((a1-8 (the-as object (* (the-as adgif-shader (-> a0-3 next (-> v1-1 index) shader)) 16))))
                            (while (nonzero? (the-as int a1-8))
                              (set! (-> (the-as adgif-shader a1-8) clamp)
                                    (logior (logand (-> (the-as adgif-shader a1-8) clamp) (-> (new 'static 'array uint64 1 #xfffff003ffffffff) 0))
                                            (shr (shl (the-as int arg2) 54) 20)
                                            )
                                    )
                              (set! a1-8 (* (-> (the-as adgif-shader a1-8) next shader) 16))
                              )
                            )
                          )
                        (let ((v1-8 (the-as object (* (-> a0-3 next (-> v1-1 index) shader) 16))))
                          (if (nonzero? (the-as uint v1-8))
                              (shr (shl (the-as int (the-as adgif-shader (-> (the-as adgif-shader v1-8) clamp))) 20) 54)
                              arg3
                              )
                          )
                        )
                      (else
                        arg3
                        )
                      )
                    )
                  )
                (else
                  arg3
                  )
                )
              )
            )
          )
        1
        #t
        0
        511
        #t
        )
      (debug-menu-append-item gp-0 s4-18)
      )
    s5-0
    )
  )

;; definition for function debug-menu-make-instance-menu
(defun debug-menu-make-instance-menu ((arg0 debug-menu-context))
  (let* ((gp-0 (new 'debug 'debug-menu arg0 "Instance menu"))
         (s5-0 (new 'debug 'debug-menu-item-submenu "Instance" gp-0))
         )
    (let ((a3-3 (new 'debug 'debug-menu arg0 "Instance shrub menu")))
      (set! *instance-shrub-menu* a3-3)
      (let ((a1-4 (new 'debug 'debug-menu-item-submenu "Pick Shrub" a3-3)))
        (debug-menu-append-item gp-0 a1-4)
        )
      )
    (let ((a3-5 (new 'debug 'debug-menu arg0 "Instance tie menu")))
      (set! *instance-tie-menu* a3-5)
      (let ((a1-7 (new 'debug 'debug-menu-item-submenu "Pick Tie" a3-5)))
        (debug-menu-append-item gp-0 a1-7)
        )
      )
    (let ((a1-9
            (new 'debug 'debug-menu-item-function "Refresh" #f (the-as (function object object) build-instance-list))
            )
          )
      (debug-menu-append-item gp-0 a1-9)
      )
    (let ((a1-11
            (new 'debug 'debug-menu-item-function "Print Info" #f (the-as (function object object) print-prototype-list))
            )
          )
      (debug-menu-append-item gp-0 a1-11)
      )
    (let ((s3-0 (new 'debug 'debug-menu-item-var "near" (the-as int '*edit-instance*) 80)))
      (debug-menu-item-var-make-float
        s3-0
        (the-as
          (function int debug-menu-msg float float float)
          (lambda ((arg0 symbol) (arg1 debug-menu-msg) (arg2 float) (arg3 float))
            (let ((gp-0 (find-instance-by-name (the-as string (-> arg0 value)))))
              (cond
                (gp-0
                  (when (= arg1 (debug-menu-msg press))
                    (set! (-> gp-0 dists x) (* 4096.0 arg2))
                    (prototype-bucket-recalc-fields gp-0)
                    )
                  (* 0.00024414062 (-> gp-0 dists x))
                  )
                (else
                  (empty)
                  arg3
                  )
                )
              )
            )
          )
        1.0
        #t
        10.0
        250.0
        1
        )
      (debug-menu-append-item gp-0 s3-0)
      )
    (let ((s3-1 (new 'debug 'debug-menu-item-var "far" (the-as int '*edit-instance*) 80)))
      (debug-menu-item-var-make-float
        s3-1
        (the-as
          (function int debug-menu-msg float float float)
          (lambda ((arg0 symbol) (arg1 debug-menu-msg) (arg2 float) (arg3 float))
            (let ((gp-0 (find-instance-by-name (the-as string (-> arg0 value)))))
              (cond
                (gp-0
                  (when (= arg1 (debug-menu-msg press))
                    (set! (-> gp-0 dists w) (* 4096.0 arg2))
                    (prototype-bucket-recalc-fields gp-0)
                    )
                  (* 0.00024414062 (-> gp-0 dists w))
                  )
                (else
                  (empty)
                  arg3
                  )
                )
              )
            )
          )
        1.0
        #t
        10.0
        250.0
        1
        )
      (debug-menu-append-item gp-0 s3-1)
      )
    (let ((s3-2 (new 'debug 'debug-menu-item-var "tie vanish near" (the-as int '*edit-instance*) 80)))
      (debug-menu-item-var-make-float
        s3-2
        (the-as (function int debug-menu-msg float float float) dm-float-field-tie-rvanish-func)
        1.0
        #t
        10.0
        250.0
        1
        )
      (debug-menu-append-item gp-0 s3-2)
      )
    (let ((s3-3 (new 'debug 'debug-menu-item-var "tie vanish far" (the-as int '*edit-instance*) 80)))
      (debug-menu-item-var-make-float
        s3-3
        (the-as (function int debug-menu-msg float float float) dm-float-field-tie-vanish-far-func)
        1.0
        #t
        10.0
        250.0
        1
        )
      (debug-menu-append-item gp-0 s3-3)
      )
    (let ((a1-25 (new 'debug 'debug-menu-item-flag "invisible" 1 dm-edit-instance-toggle-pick-func)))
      (debug-menu-append-item gp-0 a1-25)
      )
    (let ((a3-18 (new 'debug 'debug-menu arg0 "Enable Instance Shrub Menu")))
      (set! *enable-instance-shrub-menu* a3-18)
      (let ((a1-28 (new 'debug 'debug-menu-item-submenu "Enable Shrub" a3-18)))
        (debug-menu-append-item gp-0 a1-28)
        )
      )
    (let ((a3-20 (new 'debug 'debug-menu arg0 "Enable Instance Tie Menu")))
      (set! *enable-instance-tie-menu* a3-20)
      (let ((a1-31 (new 'debug 'debug-menu-item-submenu "Enable Tie" a3-20)))
        (debug-menu-append-item gp-0 a1-31)
        )
      )
    (let ((a1-33
            (new 'debug 'debug-menu-item-flag "Instance Info" '*display-instance-info* dm-boolean-toggle-pick-func)
            )
          )
      (debug-menu-append-item gp-0 a1-33)
      )
    s5-0
    )
  )

;; definition for function dm-task-menu-pick-func
(defun dm-task-menu-pick-func ((arg0 game-task) (arg1 debug-menu-msg))
  (let ((gp-0 (/ (the-as int arg0) 8)))
    (when (= arg1 (debug-menu-msg press))
      (if (cpad-hold? 0 l1)
          (task-node-open! (the-as game-task gp-0))
          (task-node-close! (the-as game-task gp-0))
          )
      )
    (if (and (not (task-node-closed? (the-as game-task-node gp-0))) (not (task-node-open? (the-as game-task gp-0))))
        (return 'invalid)
        )
    (task-node-closed? (the-as game-task-node gp-0))
    )
  )

;; definition for function debug-menu-make-continue-sub-menu
;; INFO: Used lq/sq
(defun debug-menu-make-continue-sub-menu ((arg0 debug-menu-context) (arg1 symbol))
  (local-vars
    (sv-16 (function symbol type object object pair))
    (sv-32 symbol)
    (sv-48 type)
    (sv-64 symbol)
    (sv-80 (function symbol type object object pair))
    (sv-96 symbol)
    (sv-112 type)
    (sv-128 string)
    (sv-144 (function symbol type object object pair))
    (sv-160 symbol)
    (sv-176 type)
    (sv-192 string)
    )
  (let ((s4-0 *level-load-list*)
        (s5-0 '())
        )
    (while (not (null? s4-0))
      (let ((v1-1 (-> (the-as symbol (car s4-0)) value)))
        (when (or (= arg1 'test) (= (-> (the-as level-load-info v1-1) taskname) arg1))
          (let ((s3-0 (-> (the-as level-load-info v1-1) continues)))
            (while (not (null? s3-0))
              (let ((v1-2 (car s3-0))
                    (a0-5 arg1)
                    )
                (when (if (= a0-5 'test)
                          (logtest? (continue-flags cf17) (-> (the-as continue-point v1-2) flags))
                          #t
                          )
                  (let ((s2-0 (method-of-type pair new))
                        (s1-0 'global)
                        (s0-0 pair)
                        )
                    (set! sv-16 (method-of-type pair new))
                    (set! sv-32 'global)
                    (set! sv-48 pair)
                    (set! sv-64 'flag)
                    (set! sv-80 (method-of-type pair new))
                    (set! sv-96 'global)
                    (set! sv-112 pair)
                    (set! sv-128 (-> (the-as continue-point v1-2) name))
                    (set! sv-144 (method-of-type pair new))
                    (set! sv-160 'global)
                    (set! sv-176 pair)
                    (set! sv-192 (-> (the-as continue-point v1-2) name))
                    (let* ((a3-1 (cons 'dm-current-continue '()))
                           (a3-2 (sv-144 sv-160 sv-176 sv-192 a3-1))
                           (a3-3 (sv-80 sv-96 sv-112 sv-128 a3-2))
                           )
                      (set! s5-0 (s2-0 s1-0 s0-0 (sv-16 sv-32 sv-48 sv-64 a3-3) s5-0))
                      )
                    )
                  )
                )
              (set! s3-0 (cdr s3-0))
              )
            )
          )
        )
      (set! s4-0 (cdr s4-0))
      )
    (let ((a3-5 '()))
      (let ((a2-6 (car s5-0)))
        (while (not (null? s5-0))
          (set! a3-5 (cons a2-6 a3-5))
          (set! s5-0 (cdr s5-0))
          (set! a2-6 (car s5-0))
          )
        )
      (cons 'menu (cons (symbol->string arg1) a3-5))
      )
    )
  )

;; definition for function debug-menu-make-task-sub-menu
;; INFO: Used lq/sq
<<<<<<< HEAD
;; ERROR: failed type prop at 11: Could not figure out load: (set! a0 (l.wu v1))
;; WARN: Return type mismatch pair vs debug-menu-node.
(defun debug-menu-make-task-sub-menu ((a0-0 debug-menu-context))
  "TODO - need to know more about game-info"
=======
(defun debug-menu-make-task-sub-menu ((arg0 symbol))
>>>>>>> 4eea31c3
  (local-vars
    (sv-16 (function symbol type object object pair))
    (sv-32 symbol)
    (sv-48 type)
    (sv-64 symbol)
    (sv-80 (function symbol type object object pair))
    (sv-96 symbol)
    (sv-112 type)
    (sv-128 string)
    (sv-144 (function symbol type object object pair))
    (sv-160 symbol)
    (sv-176 type)
    (sv-192 int)
    )
<<<<<<< HEAD
  (set! gp-0 '())
  (set! v1-0 *game-info*)
  (set! s4-0 (-> v1-0 unknown-pad4))
  (set! s3-0 (-> s4-0 length))
  (while (nonzero? s3-0)
    (when (begin (set! s3-0 (+ s3-0 -1)) (nonzero? s3-0))
      (when (begin
              (set! v1-2 (sll s3-0 2))
              (set! v1-3 (+ v1-2 s4-0))
              (set! v1-4 (l.wu (+ v1-3 12)))
              (set! a0-1 (the-as none (l.wu v1-4)))
              (= a0-1 a0-0)
=======
  "TODO - need to know more about game-info"
  (let ((gp-0 '()))
    (let ((s4-0 (-> *game-info* sub-task-list)))
      (countdown (s3-0 (-> s4-0 length))
        (when (nonzero? s3-0)
          (let ((v1-4 (-> s4-0 s3-0)))
            (when (= (-> v1-4 level) arg0)
              (let ((s2-0 (method-of-type pair new))
                    (s1-0 'global)
                    (s0-0 pair)
                    )
                (set! sv-16 (method-of-type pair new))
                (set! sv-32 'global)
                (set! sv-48 pair)
                (set! sv-64 'flag)
                (set! sv-80 (method-of-type pair new))
                (set! sv-96 'global)
                (set! sv-112 pair)
                (set! sv-128 (-> v1-4 name))
                (set! sv-144 (method-of-type pair new))
                (set! sv-160 'global)
                (set! sv-176 pair)
                (set! sv-192 (* s3-0 8))
                (let* ((a3-1 (cons 'dm-task-menu-pick-func '()))
                       (a3-2 (sv-144 sv-160 sv-176 sv-192 a3-1))
                       (a3-3 (sv-80 sv-96 sv-112 sv-128 a3-2))
                       )
                  (set! gp-0 (s2-0 s1-0 s0-0 (sv-16 sv-32 sv-48 sv-64 a3-3) gp-0))
                  )
                )
>>>>>>> 4eea31c3
              )
            )
          )
        )
      )
    (cons 'menu (cons (symbol->string arg0) gp-0))
    )
  )

;; definition for function debug-menu-make-task-menu
;; INFO: Used lq/sq
(defun debug-menu-make-task-menu ((arg0 debug-menu-context))
  (local-vars (sv-16 debug-menu-context))
  (let* ((s5-0 (new 'debug 'debug-menu arg0 "Task menu"))
         (s4-0 (new 'debug 'debug-menu-item-submenu "Task" s5-0))
         )
    (let* ((s3-0 '(city
                    fortress
                    stadium
                    palace
                    castle
                    ruins
                    atoll
                    sewer
                    strip
                    mountain
                    forest
                    drill
                    tomb
                    dig
                    canyon
                    consite
                    under
                    nest
                    default
                    test
                    )
                 )
           (a0-3 (car s3-0))
           )
      (while (not (null? s3-0))
        (let ((s2-0 debug-menu-append-item)
              (s1-0 s5-0)
              (s0-0 debug-menu-make-from-template)
              )
          (set! sv-16 arg0)
          (let ((a1-2 (debug-menu-make-task-sub-menu (the-as symbol a0-3))))
            (s2-0 s1-0 (s0-0 sv-16 a1-2))
            )
          )
        (set! s3-0 (cdr s3-0))
        (set! a0-3 (car s3-0))
        )
      )
    s4-0
    )
  )

;; definition for function dm-play-task-with-continue
;; WARN: Return type mismatch int vs none.
(defun dm-play-task-with-continue ((arg0 game-task) (arg1 string))
  (let* ((t9-0 play-task)
         (a1-1 'debug)
         (a2-0 (cond
                 ((cpad-hold? 0 l1)
                  'pre-play
                  )
                 ((cpad-hold? 0 r1)
                  'kiosk
                  )
                 )
               )
         (a1-2 (t9-0 arg0 a1-1 a2-0))
         )
    (if arg1
        (set! a1-2 arg1)
        )
    (start 'play (get-continue-by-name *game-info* a1-2))
    )
  (set-master-mode 'game)
  0
  (none)
  )

;; definition for function dm-play-task
(defun dm-play-task ((arg0 game-task))
  (dm-play-task-with-continue (the-as game-task (/ (the-as int arg0) 8)) (the-as string #f))
  (none)
  )

;; definition for function dm-play-race
(defun dm-play-race ((arg0 race-selection) (arg1 symbol))
  (let ((s5-0 (the-as string #f))
        (gp-0 0)
        )
    (case arg0
      (((race-selection kiera-class3))
       (set! gp-0 43)
       (set! s5-0 "stadiumb-record-path")
       )
      (((race-selection kiera-class2))
       (set! gp-0 55)
       (set! s5-0 "stadiumc-record-path")
       )
      (((race-selection kiera-class1))
       (set! gp-0 63)
       (set! s5-0 "stadiumd-record-path")
       )
      (((race-selection errol))
       (set! gp-0 57)
       (set! s5-0 "ctyport-errol-record-path")
       )
      (((race-selection bush-class3))
       (set! gp-0 104)
       (set! s5-0 "stadiumb-record-path")
       )
      (((race-selection bush-class2))
       (set! gp-0 105)
       (set! s5-0 "stadiumc-record-path")
       )
      (((race-selection bush-class1))
       (set! gp-0 106)
       (set! s5-0 "stadiumd-record-path")
       )
      (((race-selection bush-errol))
       (set! gp-0 101)
       (set! s5-0 "ctyport-errol-record-path")
       )
      (((race-selection bush-port))
       (set! gp-0 102)
       (set! s5-0 "ctyport-race-record-path")
       )
      (((race-selection bush-class3-reverse))
       (set! gp-0 107)
       (set! s5-0 "stadiumb-record-path")
       )
      (((race-selection bush-class2-reverse))
       (set! gp-0 108)
       (set! s5-0 "stadiumc-record-path")
       )
      (((race-selection bush-class1-reverse))
       (set! gp-0 109)
       (set! s5-0 "stadiumd-record-path")
       )
      )
    (if (not arg1)
        (set! s5-0 (the-as string #f))
        )
    (format #t "dm-play-race starting task ~d continue ~s~%" gp-0 s5-0)
    (if (nonzero? gp-0)
        (dm-play-task-with-continue (the-as game-task gp-0) s5-0)
        )
    )
  (none)
  )

;; definition for function debug-menu-make-play-menu
;; INFO: Used lq/sq
;; WARN: Return type mismatch debug-menu-node vs none.
(defun debug-menu-make-play-menu ((arg0 symbol))
  (local-vars
    (sv-16 symbol)
    (sv-32 type)
    (sv-48 symbol)
    (sv-64 (function symbol type object object pair))
    (sv-80 symbol)
    (sv-96 type)
    (sv-112 string)
    (sv-128 (function symbol type object object pair))
    (sv-144 symbol)
    (sv-160 type)
    (sv-176 int)
    )
  (let ((gp-0 '()))
    (countdown (s4-0 (-> *game-info* play-list length))
      (let ((v1-4 (-> *game-info* play-list s4-0)))
        (when (-> v1-4 play-continue)
          (let ((s3-0 (method-of-type pair new))
                (s2-0 'global)
                (s1-0 pair)
                (s0-0 (method-of-type pair new))
                )
            (set! sv-16 'global)
            (set! sv-32 pair)
            (set! sv-48 'function)
            (set! sv-64 (method-of-type pair new))
            (set! sv-80 'global)
            (set! sv-96 pair)
            (set! sv-112 (-> v1-4 name))
            (set! sv-128 (method-of-type pair new))
            (set! sv-144 'global)
            (set! sv-160 pair)
            (set! sv-176 (* s4-0 8))
            (let* ((a3-1 (cons 'dm-play-task '()))
                   (a3-2 (sv-128 sv-144 sv-160 sv-176 a3-1))
                   (a3-3 (sv-64 sv-80 sv-96 sv-112 a3-2))
                   )
              (set! gp-0 (s3-0 s2-0 s1-0 (s0-0 sv-16 sv-32 sv-48 a3-3) gp-0))
              )
            )
          )
        )
      )
    (debug-menu-make-from-template (the-as debug-menu-context arg0) (cons 'menu (cons "Play" gp-0)))
    )
  (none)
  )

;; definition for function dm-anim-tester-flag-func
(defun dm-anim-tester-flag-func ((arg0 int) (arg1 debug-menu-msg))
  (when *anim-tester*
    (case arg0
      (('at-apply-align)
       (if (= arg1 (debug-menu-msg press))
           (logxor! (-> *anim-tester* 0 debug-flags) (anim-tester-debug-flags at-apply-align))
           )
       (return (logtest? (-> *anim-tester* 0 debug-flags) (anim-tester-debug-flags at-apply-align)))
       )
      (('at-show-joint-info)
       (if (= arg1 (debug-menu-msg press))
           (logxor! (-> *anim-tester* 0 debug-flags) (anim-tester-debug-flags at-show-joint-info))
           )
       (return (logtest? (-> *anim-tester* 0 debug-flags) (anim-tester-debug-flags at-show-joint-info)))
       )
      )
    )
  #f
  )

;; definition for function dm-anim-tester-func
(defun dm-anim-tester-func ((arg0 int) (arg1 debug-menu-msg))
  (local-vars (v0-1 symbol))
  (if (not *anim-tester*)
      (anim-tester-start)
      )
  (when *anim-tester*
    (cond
      ((= arg0 'at-pick-object)
       (send-event (ppointer->process *anim-tester*) 'pick-object)
       (set! v0-1 #t)
       (set! (-> *debug-menu-context* is-hidden) v0-1)
       v0-1
       )
      ((= arg0 'at-pick-joint-anim)
       (send-event (ppointer->process *anim-tester*) 'pick-joint-anim)
       (set! v0-1 #t)
       (set! (-> *debug-menu-context* is-hidden) v0-1)
       v0-1
       )
      )
    )
  )

;; definition for function dm-pilot-mode
;; WARN: Return type mismatch object vs none.
(defun dm-pilot-mode ((arg0 object))
  "TODO - what is the third arg to target's change-mode?"
  (if (not *target*)
      (start 'debug (get-current-continue-point *game-info*))
      )
  (send-event *target* 'change-mode 'pilot #f arg0 #t)
  (none)
  )

;; definition for function dm-pilot-race-mode
;; WARN: Return type mismatch object vs none.
(defun dm-pilot-race-mode ((arg0 object))
  "TODO - what is the third arg to target's change-mode?"
  (if (not *target*)
      (start 'debug (get-current-continue-point *game-info*))
      )
  (send-event *target* 'change-mode 'pilot-race #f arg0 #t)
  (none)
  )

;; definition for function stop-watch-display
(defun stop-watch-display ((arg0 object) (arg1 object))
  (let ((v1-3 (- (-> *display* base-clock frame-counter) (the-as int (-> *game-info* stop-watch-start)))))
    (format arg1 "Stop watch ~D:~D:~D~%" (/ v1-3 #x4650) (/ (mod v1-3 #x4650) 300) (/ (* 100 (mod v1-3 300)) 300))
    )
  #f
  )

;; definition for function debug-menu-context-make-default-menus
;; INFO: Used lq/sq
(defun debug-menu-context-make-default-menus ((arg0 debug-menu-context))
  (local-vars (sv-16 debug-menu-context))
  (let ((s5-0 (new 'debug 'debug-menu arg0 "Main menu")))
    (debug-menu-context-set-root-menu arg0 s5-0)
    (debug-menu-append-item
      s5-0
      (debug-menu-make-from-template
        arg0
        '(menu
           "Artist"
           (flag "Poly Stats" *stats-poly* dm-boolean-toggle-pick-func)
           (menu
             "Memory Stats"
             (flag "Enable" *stats-memory* dm-boolean-toggle-pick-func)
             (flag "Short" *stats-memory-short* dm-boolean-toggle-pick-func)
             (flag "Level 0" 0 dm-stats-memory-func)
             (flag "Level 1" 1 dm-stats-memory-func)
             (flag "Level 2" 2 dm-stats-memory-func)
             (flag "Level 3" 3 dm-stats-memory-func)
             (flag "Level 4" 4 dm-stats-memory-func)
             (flag "Level 5" 5 dm-stats-memory-func)
             )
           (flag "All Visible" *artist-all-visible* dm-boolean-toggle-pick-func)
           (flag "Flip Visible" *artist-flip-visible* dm-boolean-toggle-pick-func)
           (flag "Fix Visible" *artist-fix-visible* dm-boolean-toggle-pick-func)
           (flag "Fix Frustum" *artist-fix-frustum* dm-boolean-toggle-pick-func)
           (flag "Manual Sample Point" *manual-sample-point* dm-boolean-toggle-pick-func)
           (flag "Error Spheres" *artist-error-spheres* dm-boolean-toggle-pick-func)
           (flag "Use menu subdiv" *artist-use-menu-subdiv* dm-boolean-toggle-pick-func)
           (float-var "Subdiv Close" close dm-subdiv-float 10 1 #t 1 200 1)
           (float-var "Subdiv Far" far dm-subdiv-float 10 1 #t 1 200 1)
           (function "Target Start" #f (lambda () (start 'debug (get-current-continue-point *game-info*))))
           (function "Target Stop" #f (lambda () (stop 'debug)))
           (menu
             "Anim Tester"
             (int-var "Speed" anim-speed dm-subdiv-int 10 10 #t -300 1000)
             (flag "Apply Align" at-apply-align dm-anim-tester-flag-func)
             (flag "Show Joint Inf" at-show-joint-info dm-anim-tester-flag-func)
             (function "Pick Object" at-pick-object dm-anim-tester-func)
             (function "Pick Joint Anim" at-pick-joint-anim dm-anim-tester-func)
             (function "Pick Sequence" at-pick-sequence dm-anim-tester-func)
             (function "Save Sequences" at-save-sequences dm-anim-tester-func)
             )
           (flag "Show Entity Errors" *display-entity-errors* dm-boolean-toggle-pick-func)
           (flag "Sprite Info" *display-sprite-info* dm-boolean-toggle-pick-func)
           (flag "Sprite Marks" *display-sprite-marks* dm-boolean-toggle-pick-func)
           (flag "Sprite Spheres" *display-sprite-spheres* dm-boolean-toggle-pick-func)
           (flag "Time of Day" #f dm-time-of-day-pick-func)
           (flag "Preload Anims" *preload-spool-anims* dm-boolean-toggle-pick-func)
           (function
             "Mike F"
             #f
             (lambda () (debug-actor "drill-crane-14") (send-event (the-as process-tree *debug-actor*) 'die))
             )
           (function
             "Editor"
             #f
             (lambda ()
               (kill-by-type editable-player *active-pool*)
               (process-spawn editable-player :init editable-player-init #f :to *entity-pool*)
               (set-master-mode 'game)
               (none)
               )
             )
           (flag
             "Screen shot highres enable"
             #f
             (lambda ((arg0 object) (arg1 debug-menu-msg))
               (if (= arg1 (debug-menu-msg press))
                   (set! (-> *screen-shot-work* highres-enable) (not (-> *screen-shot-work* highres-enable)))
                   )
               (-> *screen-shot-work* highres-enable)
               )
             )
           (flag
             "Screen shot hud enable"
             #f
             (lambda ((arg0 object) (arg1 debug-menu-msg))
               (if (= arg1 (debug-menu-msg press))
                   (set! (-> *screen-shot-work* hud-enable) (not (-> *screen-shot-work* hud-enable)))
                   )
               (-> *screen-shot-work* hud-enable)
               )
             )
           )
        )
      )
    (debug-menu-append-item
      s5-0
      (debug-menu-make-from-template
        arg0
        '(menu
           "Game"
           (function "New Game" #f (lambda () (initialize! *game-info* 'game (the-as game-save #f) (the-as string #f))))
           (function "New Life" #f (lambda () (initialize! *game-info* 'dead (the-as game-save #f) (the-as string #f))))
           (function
             "Reset Game"
             #f
             (lambda ()
               (set! (-> *game-info* mode) 'debug)
               (initialize! *game-info* 'game (the-as game-save #f) (the-as string #f))
               )
             )
           (function "Reset Actors" #f (lambda () (reset-actors 'debug) (none)))
           (function "Save Game" #f (lambda () (auto-save-command 'save 0 0 *default-pool* #f) (none)))
           (function "Load Game" #f (lambda () (auto-save-command 'restore 0 0 *default-pool* #f) (none)))
           (flag "Target" #f (lambda ((arg0 object) (arg1 debug-menu-msg))
                               (when (= arg1 (debug-menu-msg press))
                                 (if *target*
                                     (stop 'debug)
                                     (start 'debug (get-current-continue-point *game-info*))
                                     )
                                 )
                               *target*
                               )
                 )
           (flag "Game Mode" play dm-game-mode-pick-func)
           (flag "Debug Mode" debug dm-game-mode-pick-func)
           (function
             "Stop Watch Start"
             #f
             (lambda ()
               (remove-by-param0 *debug-engine* stop-watch-display)
               (add-connection *debug-engine* *dproc* stop-watch-display *dproc* *stdcon0* #f)
               (set! (-> *game-info* stop-watch-start) (the-as uint (-> *display* base-clock frame-counter)))
               (set! (-> *game-info* stop-watch-stop) (the-as uint 0))
               (format #t "Stop watch started!~%")
               (none)
               )
             )
           (function
             "Stop Watch Stop"
             #f
             (lambda ()
               (remove-by-param0 *debug-engine* stop-watch-display)
               (set! (-> *game-info* stop-watch-stop) (the-as uint (-> *display* base-clock frame-counter)))
               (let ((v1-7 (- (-> *game-info* stop-watch-stop) (-> *game-info* stop-watch-start))))
                 (format
                   #t
                   "Stop watch elasped time was ~D:~D:~D~%"
                   (/ (the-as int v1-7) #x4650)
                   (/ (mod (the-as int v1-7) #x4650) 300)
                   (/ (* 100 (mod (the-as int v1-7) 300)) 300)
                   )
                 )
               (none)
               )
             )
           (function "Continue Start" #f (lambda () (start 'play (-> *game-info* current-continue))))
           (function "Kiosk Reset" #f (lambda () (auto-save-command 'restore 0 0 *default-pool* #f) (none)))
           (menu
             "Secrets"
             (flag "toggle-beard" 1 dm-game-secret-toggle-pick-func)
             (flag "hflip-screen" 2 dm-game-secret-toggle-pick-func)
             (flag "endless-ammo" 4 dm-game-secret-toggle-pick-func)
             (flag "invulnerable" 8 dm-game-secret-toggle-pick-func)
             (flag "endless-dark" 16 dm-game-secret-toggle-pick-func)
             (flag "scene-player-1" 32 dm-game-secret-toggle-pick-func)
             (flag "scene-player-2" 64 dm-game-secret-toggle-pick-func)
             (flag "scene-player-3" 128 dm-game-secret-toggle-pick-func)
             (flag "level-select" 256 dm-game-secret-toggle-pick-func)
             (flag "scrap-book-1" 512 dm-game-secret-toggle-pick-func)
             (flag "scrap-book-2" 1024 dm-game-secret-toggle-pick-func)
             (flag "gungame-blue" 4096 dm-game-secret-toggle-pick-func)
             (flag "gungame-dark" 8192 dm-game-secret-toggle-pick-func)
             (flag "reverse-races" 16384 dm-game-secret-toggle-pick-func)
             (flag "hero-mode" 32768 dm-game-secret-toggle-pick-func)
             (flag "big-head" 65536 dm-game-secret-toggle-pick-func)
             (flag "little-head" 131072 dm-game-secret-toggle-pick-func)
             )
           (menu "Continue")
           (menu
             "Settings"
             (float-var
               "sfx-volume"
               #f
               (lambda ((arg0 object) (arg1 debug-menu-msg) (arg2 float))
                 (cond
                   ((= arg1 (debug-menu-msg press))
                    (if (and *setting-control* (nonzero? *setting-control*))
                        (set! (-> *setting-control* user-default sfx-volume) arg2)
                        )
                    )
                   ((or (not *setting-control*) (zero? *setting-control*))
                    0.0
                    )
                   (else
                     (-> *setting-control* user-default sfx-volume)
                     )
                   )
                 )
               2
               (new 'static 'bfloat :data 0.01)
               #t
               0
               1
               0
               )
             (float-var
               "ambient-volume"
               #f
               (lambda ((arg0 object) (arg1 debug-menu-msg) (arg2 float))
                 (cond
                   ((= arg1 (debug-menu-msg press))
                    (if (and *setting-control* (nonzero? *setting-control*))
                        (set! (-> *setting-control* user-default ambient-volume) arg2)
                        )
                    )
                   ((or (not *setting-control*) (zero? *setting-control*))
                    0.0
                    )
                   (else
                     (-> *setting-control* user-default ambient-volume)
                     )
                   )
                 )
               2
               (new 'static 'bfloat :data 0.01)
               #t
               0
               1
               0
               )
             (float-var
               "music-volume"
               #f
               (lambda ((arg0 object) (arg1 debug-menu-msg) (arg2 float))
                 (cond
                   ((= arg1 (debug-menu-msg press))
                    (if (and *setting-control* (nonzero? *setting-control*))
                        (set! (-> *setting-control* user-default music-volume) arg2)
                        )
                    )
                   ((or (not *setting-control*) (zero? *setting-control*))
                    0.0
                    )
                   (else
                     (-> *setting-control* user-default music-volume)
                     )
                   )
                 )
               2
               (new 'static 'bfloat :data 0.01)
               #t
               0
               1
               0
               )
             (float-var
               "dialog-volume"
               #f
               (lambda ((arg0 object) (arg1 debug-menu-msg) (arg2 float))
                 (cond
                   ((= arg1 (debug-menu-msg press))
                    (if (and *setting-control* (nonzero? *setting-control*))
                        (set! (-> *setting-control* user-default dialog-volume) arg2)
                        )
                    )
                   ((or (not *setting-control*) (zero? *setting-control*))
                    0.0
                    )
                   (else
                     (-> *setting-control* user-default dialog-volume)
                     )
                   )
                 )
               2
               (new 'static 'bfloat :data 0.01)
               #t
               0
               1
               0
               )
             (menu
               "Language"
               (flag "english" 0 dm-setting-language)
               (flag "french" 1 dm-setting-language)
               (flag "german" 2 dm-setting-language)
               (flag "spanish" 3 dm-setting-language)
               (flag "italian" 4 dm-setting-language)
               (flag "japanese" 5 dm-setting-language)
               (flag "korean" 6 dm-setting-language)
               (flag "uk-english" 7 dm-setting-language)
               )
             (menu
               "Subtitle Language"
               (flag "english" 0 dm-setting-subtitle-language)
               (flag "french" 1 dm-setting-subtitle-language)
               (flag "german" 2 dm-setting-subtitle-language)
               (flag "spanish" 3 dm-setting-subtitle-language)
               (flag "italian" 4 dm-setting-subtitle-language)
               (flag "japanese" 5 dm-setting-subtitle-language)
               (flag "korean" 6 dm-setting-subtitle-language)
               (flag "uk-english" 7 dm-setting-subtitle-language)
               )
             (flag
               "play-hints "
               #f
               (lambda ((arg0 object) (arg1 debug-menu-msg))
                 (if (= arg1 (debug-menu-msg press))
                     (set! (-> *setting-control* user-default play-hints) (not (-> *setting-control* user-default play-hints)))
                     )
                 (the-as uint (-> *setting-control* user-default play-hints))
                 )
               )
             (flag
               "subtitle "
               #f
               (lambda ((arg0 object) (arg1 debug-menu-msg))
                 (if (= arg1 (debug-menu-msg press))
                     (set! (-> *setting-control* user-default subtitle) (not (-> *setting-control* user-default subtitle)))
                     )
                 (-> *setting-control* user-default subtitle)
                 )
               )
             (flag
               "vibration"
               #f
               (lambda ((arg0 object) (arg1 debug-menu-msg))
                 (if (= arg1 (debug-menu-msg press))
                     (set! (-> *setting-control* user-default vibration) (not (-> *setting-control* user-default vibration)))
                     )
                 (the-as uint (-> *setting-control* user-default vibration))
                 )
               )
             (menu
               "Stereo Mode"
               (flag "mono" 0 dm-setting-stereo-mode)
               (flag "stereo" 1 dm-setting-stereo-mode)
               (flag "surround" 2 dm-setting-stereo-mode)
               )
             (flag
               "camera-stick-dir"
               #f
               (lambda ((arg0 object) (arg1 debug-menu-msg))
                 (if (= arg1 (debug-menu-msg press))
                     (set! (-> *setting-control* user-default unknowng-symbol-00)
                           (not (-> *setting-control* user-default unknowng-symbol-00))
                           )
                     )
                 (the-as uint (-> *setting-control* user-default unknowng-symbol-00))
                 )
               )
             (flag
               "progressive-scan"
               #f
               (lambda ((arg0 object) (arg1 debug-menu-msg))
                 (if (= arg1 (debug-menu-msg press))
                     (set! (-> *setting-control* user-default unknown-uint32-00)
                           (the-as uint (not (-> *setting-control* user-default unknown-uint32-00)))
                           )
                     )
                 (-> *setting-control* user-default unknown-uint32-00)
                 )
               )
             (flag
               "border-mode"
               #f
               (lambda ((arg0 object) (arg1 debug-menu-msg))
                 (when (= arg1 (debug-menu-msg press))
                   (set! (-> *setting-control* user-default border-mode) (not (-> *setting-control* user-default border-mode)))
                   (set! (-> *level* play?) (-> *setting-control* user-default border-mode))
                   )
                 (-> *setting-control* user-default border-mode)
                 )
               )
             )
           (menu
             "Features"
             (flag "board" 1024 dm-game-feature-toggle-pick-func)
             (flag "board-training" 67108864 dm-game-feature-toggle-pick-func)
             (flag "carry" 2048 dm-game-feature-toggle-pick-func)
             (flag "sidekick" 4096 dm-game-feature-toggle-pick-func)
             (flag "darkjak" 8192 dm-game-feature-toggle-pick-func)
             (flag "darkjak-bomb0" 4194304 dm-game-feature-toggle-pick-func)
             (flag "darkjak-bomb1" 8388608 dm-game-feature-toggle-pick-func)
             (flag "darkjak-invinc" 16777216 dm-game-feature-toggle-pick-func)
             (flag "darkjak-giant" 33554432 dm-game-feature-toggle-pick-func)
             (flag "gun-yellow" 64 dm-game-feature-toggle-pick-func)
             (flag "gun-red" 128 dm-game-feature-toggle-pick-func)
             (flag "gun-blue" 256 dm-game-feature-toggle-pick-func)
             (flag "gun-dark" 512 dm-game-feature-toggle-pick-func)
             (flag "gun-upgrade-speed" 16384 dm-game-feature-toggle-pick-func)
             (flag "gun-upgrade-ammo" 32768 dm-game-feature-toggle-pick-func)
             (flag "gun-upgrade-damage" 65536 dm-game-feature-toggle-pick-func)
             (flag "pass-red" 262144 dm-game-feature-toggle-pick-func)
             (flag "pass-green" 524288 dm-game-feature-toggle-pick-func)
             (flag "pass-yellow" 1048576 dm-game-feature-toggle-pick-func)
             )
           )
        )
      )
    (let* ((s4-2 (debug-menu-find-from-template arg0 '("Game" "Continue")))
           (s3-2
             '(city
                fortress
                stadium
                palace
                castle
                ruins
                atoll
                sewer
                strip
                mountain
                forest
                drill
                tomb
                dig
                canyon
                consite
                under
                nest
                default
                test
                )
             )
           (a1-7 (car s3-2))
           )
      (while (not (null? s3-2))
        (let ((s2-0 debug-menu-append-item)
              (s1-0 s4-2)
              (s0-0 debug-menu-make-from-template)
              )
          (set! sv-16 arg0)
          (let ((a1-8 (debug-menu-make-continue-sub-menu (the-as debug-menu-context *game-info*) (the-as symbol a1-7))))
            (s2-0 s1-0 (s0-0 sv-16 a1-8))
            )
          )
        (set! s3-2 (cdr s3-2))
        (set! a1-7 (car s3-2))
        )
      )
    (debug-menu-append-item
      s5-0
      (debug-menu-make-from-template
        arg0
        '(menu
           "Stats"
           (flag "Poly" *stats-poly* dm-boolean-toggle-pick-func)
           (flag "Collide" *stats-collide* dm-boolean-toggle-pick-func)
           (flag "Bsp" *stats-bsp* dm-boolean-toggle-pick-func)
           (flag "Buffer" *stats-buffer* dm-boolean-toggle-pick-func)
           (flag "Target" *stats-target* dm-boolean-toggle-pick-func)
           (flag "Blerc" *stats-blerc* dm-boolean-toggle-pick-func)
           (flag "Profile bars" *stats-profile-bars* dm-boolean-toggle-pick-func)
           (flag "Perf" *stats-perf* dm-boolean-toggle-pick-func)
           (menu
             "Memory Stats"
             (flag "Enable" *stats-memory* dm-boolean-toggle-pick-func)
             (flag "Short" *stats-memory-short* dm-boolean-toggle-pick-func)
             (flag "Level 0" 0 dm-stats-memory-func)
             (flag "Level 1" 1 dm-stats-memory-func)
             (flag "Level 2" 2 dm-stats-memory-func)
             (flag "Level 3" 3 dm-stats-memory-func)
             (flag "Level 4" 4 dm-stats-memory-func)
             (flag "Level 5" 5 dm-stats-memory-func)
             )
           (function
             "Print Entity Memory"
             #f
             (lambda ()
               (format #t "~%~%========================= Entity Memory =========================~%~%")
               (let ((gp-0 (-> *level* level0)))
                 (inspect (-> gp-0 art-group))
                 (dotimes (s5-0 (-> gp-0 art-group art-group-array length))
                   (inspect (-> gp-0 art-group art-group-array s5-0))
                   )
                 )
               #f
               )
             )
           (function
             "Print Texture Info"
             #f
             (lambda ()
               (format #t "~%~%========================= Texture Info =========================~%~%")
               (inspect *texture-page-dir*)
               )
             )
           (function
             "Print Texture Verbose"
             #f
             (lambda ()
               (format #t "~%~%========================= Texture Info =========================~%~%")
               (texture-page-dir-inspect *texture-page-dir* #t)
               (none)
               )
             )
           (function
             "Print Merc Stats"
             #f
             (lambda ()
               (format #t "~%~%========================== Merc Stats ==========================~%~%")
               (merc-stats)
               (none)
               )
             )
           )
        )
      )
    (debug-menu-append-item
      s5-0
      (debug-menu-make-from-template
        arg0
        '(menu
           "Render"
           (menu
             "Background"
             (flag "Textured" 0 dm-subdiv-draw-func)
             (flag "Outline" 1 dm-subdiv-draw-func)
             (flag "Gouraud" 2 dm-subdiv-draw-func)
             (flag "Hack" 3 dm-subdiv-draw-func)
             )
           (menu
             "Background Scissor"
             (flag "Textured" 0 dm-scissor-subdiv-draw-func)
             (flag "Outline" 1 dm-scissor-subdiv-draw-func)
             (flag "Gouraud" 2 dm-scissor-subdiv-draw-func)
             (flag "Hack" 3 dm-scissor-subdiv-draw-func)
             )
           (menu
             "Foreground"
             (flag "Textured" 0 dm-foreground-subdiv-draw-func)
             (flag "Outline" 1 dm-foreground-subdiv-draw-func)
             (flag "Gouraud" 2 dm-foreground-subdiv-draw-func)
             (flag "Hack" 3 dm-foreground-subdiv-draw-func)
             )
           (menu
             "Ocean"
             (flag "Textured" 0 dm-ocean-subdiv-draw-func)
             (flag "Outline" 1 dm-ocean-subdiv-draw-func)
             (flag "Gouraud" 2 dm-ocean-subdiv-draw-func)
             (flag "Hack" 3 dm-ocean-subdiv-draw-func)
             )
           (flag "SKY TEXTURES" 32 dm-texture-user-toggle-pick-func)
           (flag "sky" 3 dm-vu1-user-toggle-pick-func)
           (flag "ocean" 4 dm-vu1-user-toggle-pick-func)
           (flag "ocean-wave" 5 dm-vu1-user-toggle-pick-func)
           (flag "TFRAG TIE TEXTURES" #x1 dm-texture-user-toggle-pick-func)
           (flag "tfrag" 6 dm-vu1-user-toggle-pick-func)
           (flag "tie" 8 dm-vu1-user-toggle-pick-func)
           (flag "tie-envmap" 9 dm-vu1-user-toggle-pick-func)
           (flag "tie-scissor" 7 dm-vu1-user-toggle-pick-func)
           (flag "tie-envmap-scissor" 10 dm-vu1-user-toggle-pick-func)
           (flag "tie-vanish" 11 dm-vu1-user-toggle-pick-func)
           (flag "SHRUB TEXTURES" #x4 dm-texture-user-toggle-pick-func)
           (flag "shrub-near" 16 dm-vu1-user-toggle-pick-func)
           (flag "shrubbery" 15 dm-vu1-user-toggle-pick-func)
           (flag "shrubbery-vanish" 18 dm-vu1-user-toggle-pick-func)
           (flag "billboard" 17 dm-vu1-user-toggle-pick-func)
           (flag "ALPHA TEXTURES" 1 dm-texture-user-toggle-pick-func)
           (flag "tfrag-trans" 19 dm-vu1-user-toggle-pick-func)
           (flag "tie-trans" 21 dm-vu1-user-toggle-pick-func)
           (flag "tie-envmap-trans" 22 dm-vu1-user-toggle-pick-func)
           (flag "tie-scissor-trans" 20 dm-vu1-user-toggle-pick-func)
           (flag "tie-envmap-scissor-trans" 23 dm-vu1-user-toggle-pick-func)
           (flag "PRIS TEXTURES" #x2 dm-texture-user-toggle-pick-func)
           (flag "merc" 13 dm-vu1-user-toggle-pick-func)
           (flag "emerc" 14 dm-vu1-user-toggle-pick-func)
           (flag "generic" 12 dm-vu1-user-toggle-pick-func)
           (flag "WATER TEXTURES" 2 dm-texture-user-toggle-pick-func)
           (flag "tfrag-water" 24 dm-vu1-user-toggle-pick-func)
           (flag "tie-water" 26 dm-vu1-user-toggle-pick-func)
           (flag "tie-envmap-water" 27 dm-vu1-user-toggle-pick-func)
           (flag "tie-scissor-water" 25 dm-vu1-user-toggle-pick-func)
           (flag "tie-envmap-scissor-water" 28 dm-vu1-user-toggle-pick-func)
           (flag "SPRITE TEXTURES" 8 dm-texture-user-toggle-pick-func)
           (flag "sprite" 29 dm-vu1-user-toggle-pick-func)
           (flag "shadow" 30 dm-vu1-user-toggle-pick-func)
           (flag "shadow-debug" *shadow-debug* dm-boolean-toggle-pick-func)
           (flag "depth-cue" 34 dm-vu1-user-toggle-pick-func)
           (flag "WARP TEXTURES" 4 dm-texture-user-toggle-pick-func)
           (flag "HUD TEXTURES" 16 dm-texture-user-toggle-pick-func)
           (flag "all on" #f dm-vu1-user-all-pick-func)
           (flag "all off" #f dm-vu1-user-none-pick-func)
           (flag "all textures on" #x1ff dm-texture-user-set-pick-func)
           (flag "all textures off" 0 dm-texture-user-set-pick-func)
           )
        )
      )
    (debug-menu-append-item
      s5-0
      (debug-menu-make-from-template
        arg0
        '(menu
           "Collision"
           (menu
             "Collision Renderer"
             (flag "On" 0 dm-col-rend-on-func)
             (flag "Track Player" 0 dm-col-rend-track-func)
             (flag "Track Camera" 1 dm-col-rend-track-func)
             (float-var "  Dist" #f dm-col-rend-cam-dist 10 1 #t 0 80 1)
             (flag "Fixed Pos" 2 dm-col-rend-track-func)
             (float-var "Size" #f dm-col-rend-size 10 1 #t 1 20 1)
             (flag "Outline" 0 dm-col-rend-outline-func)
             (flag "Show Back-faces" 0 dm-col-rend-back-face-func)
             (flag "Show Normals" 0 dm-col-rend-normals-func)
             (flag "Ghost Hidden" 0 dm-col-rend-ghost-hidden-func)
             (menu
               "Show Only"
               (flag "(board)" 1 dm-col-rend-show-only-set-func)
               (flag "(grind)" 2 dm-col-rend-show-only-set-func)
               (flag "(grindonly)" 4 dm-col-rend-show-only-set-func)
               (flag "melt" 16384 dm-col-rend-show-only-toggle-func)
               (flag "noboard" 8 dm-col-rend-show-only-toggle-func)
               (flag "nocamera" 16 dm-col-rend-show-only-toggle-func)
               (flag "noedge" 32 dm-col-rend-show-only-toggle-func)
               (flag "noendlessfall" 64 dm-col-rend-show-only-toggle-func)
               (flag "noentity" 128 dm-col-rend-show-only-toggle-func)
               (flag "nogrind" 256 dm-col-rend-show-only-toggle-func)
               (flag "nojak" 512 dm-col-rend-show-only-toggle-func)
               (flag "nolineofsight" 1024 dm-col-rend-show-only-toggle-func)
               (flag "nomech" 2048 dm-col-rend-show-only-toggle-func)
               (flag "nopilot" 4096 dm-col-rend-show-only-toggle-func)
               (flag "noproj" 8192 dm-col-rend-show-only-toggle-func)
               (flag "probe" 32768 dm-col-rend-show-only-toggle-func)
               (flag "Select All" 49144 dm-col-rend-show-only-set-func)
               (flag "Unselect All" 0 dm-col-rend-show-only-set-func)
               )
             (menu
               "Find"
               (flag "background" 1 dm-col-rend-cspec-toggle)
               (flag "obstacles" 2 dm-col-rend-cspec-toggle)
               (flag "pushers" 4 dm-col-rend-cspec-toggle)
               (flag "Jak" 8 dm-col-rend-cspec-toggle)
               (flag "other" 16 dm-col-rend-cspec-toggle)
               )
             )
           (flag "Collision Cache" *display-collide-cache* dm-boolean-toggle-pick-func)
           (flag "Collision Marks" *display-collision-marks* dm-boolean-toggle-pick-func)
           (flag "Ground Stats" *display-ground-stats* dm-boolean-toggle-pick-func)
           (flag "Hipri Collision Marks" *display-hipri-collision-marks* dm-boolean-toggle-pick-func)
           (flag "Edge Collision Marks" *display-edge-collision-marks* dm-boolean-toggle-pick-func)
           (flag "Collide Stats" *stats-collide* dm-boolean-toggle-pick-func)
           (flag "Render Collision" *display-render-collision* dm-boolean-toggle-pick-func)
           (flag "Collide List Boxes" *collide-list-boxes* dm-boolean-toggle-pick-func)
           )
        )
      )
    (debug-menu-append-item
      s5-0
      (debug-menu-make-from-template
        arg0
        '(menu
           "Display"
           (flag "Profile" *display-profile* dm-boolean-toggle-pick-func)
           (flag "Ticks" *profile-ticks* dm-boolean-toggle-pick-func)
           (flag "File Info" *display-file-info* dm-boolean-toggle-pick-func)
           (flag "Level Spheres" *display-level-spheres* dm-boolean-toggle-pick-func)
           (flag "Camera Marks" *display-camera-marks* dm-boolean-toggle-pick-func)
           (flag "Camera Info" *display-camera-info* dm-boolean-toggle-pick-func)
           (flag "Geometry Marks" *display-geo-marks* dm-boolean-toggle-pick-func)
           (flag "Art Control" *display-art-control* dm-boolean-toggle-pick-func)
           (flag "Gui Control" *display-gui-control* dm-boolean-toggle-pick-func)
           (flag "Instance Info" *display-instance-info* dm-boolean-toggle-pick-func)
           (menu
             "strip lines"
             (flag "strippable" 1 dm-strip-lines-toggle-pick-func)
             (flag "convertible" 2 dm-strip-lines-toggle-pick-func)
             (flag "edgeable" 4 dm-strip-lines-toggle-pick-func)
             (flag "ordinary" 8 dm-strip-lines-toggle-pick-func)
             (flag "color mismatch" 16 dm-strip-lines-toggle-pick-func)
             (flag "shader mismatch" 32 dm-strip-lines-toggle-pick-func)
             (flag "uv mismatch" 64 dm-strip-lines-toggle-pick-func)
             (flag "too big" 128 dm-strip-lines-toggle-pick-func)
             (flag "good" 3 dm-strip-lines-set-pick-func)
             (flag "bad" 240 dm-strip-lines-set-pick-func)
             (flag "all edges" 255 dm-strip-lines-set-pick-func)
             (flag "strips" 256 dm-strip-lines-set-pick-func)
             (flag "frags" 512 dm-strip-lines-set-pick-func)
             (flag "none" 0 dm-strip-lines-set-pick-func)
             )
           (menu
             "collision mesh"
             (flag "wall" 1024 dm-strip-lines-toggle-pick-func)
             (flag "ground" 2048 dm-strip-lines-toggle-pick-func)
             (flag "all" 3072 dm-strip-lines-set-pick-func)
             (flag "none" 0 dm-strip-lines-set-pick-func)
             )
           (flag "Texture Distances" *display-texture-distances* dm-boolean-toggle-pick-func)
           (flag "Texture Download" *display-texture-download* dm-boolean-toggle-pick-func)
           (flag "Level Border" *display-level-border* dm-boolean-toggle-pick-func)
           (flag "Split Boxes" *display-split-boxes* dm-boolean-toggle-pick-func)
           (flag "Split Box Info" *display-split-box-info* dm-boolean-toggle-pick-func)
           (flag "Memcard Info" *display-memcard-info* dm-boolean-toggle-pick-func)
           (flag "Trail Graph" *display-trail-graph* dm-boolean-toggle-pick-func)
           (flag "Color Bars" *display-color-bars* dm-boolean-toggle-pick-func)
           )
        )
      )
    (debug-menu-append-item
      s5-0
      (debug-menu-make-from-template
        arg0
        '(menu
           "Actor"
           (flag "Spawn Actors" *spawn-actors* dm-boolean-toggle-pick-func)
           (function "Reset Actors" #f (lambda () (reset-actors 'debug) (none)))
           (function "Traffic Start" #f (lambda ()
                                          (let ((gp-0 traffic-start))
                                            (if (valid? gp-0 function (the-as symbol "") #t 0)
                                                (gp-0)
                                                )
                                            )
                                          (none)
                                          )
                     )
           (function "Traffic Kill" #f (lambda ()
                                         (let ((gp-0 traffic-kill))
                                           (if (valid? gp-0 function (the-as symbol "") #t 0)
                                               (gp-0)
                                               )
                                           )
                                         (none)
                                         )
                     )
           (menu
             "Bot"
             (function
               "Bot Next"
               #f
               (lambda ()
                 (send-event (process-by-name "sig-atoll-1" *active-pool*) 'skip)
                 (send-event (process-by-name "hal-sewer-1" *active-pool*) 'skip)
                 (send-event (process-by-name "hal-escort-1" *active-pool*) 'skip)
                 (send-event (process-by-name "squid-2" *active-pool*) 'skip)
                 (send-event (process-by-name "metalkor-1" *active-pool*) 'skip)
                 (send-event (process-by-name "sig-under-1" *active-pool*) 'skip)
                 )
               )
             (menu
               "Bot Marks"
               (flag "course spots" 1 display-bot-marks-toggle-pick-func)
               (flag "task spots" 2 display-bot-marks-toggle-pick-func)
               (flag "all on" 3 display-bot-marks-set-pick-func)
               (flag "all off" 0 display-bot-marks-set-pick-func)
               )
             (function
               "Record sig5-cent1-path0"
               #f
               (lambda ()
                 (set! *bot-record-path* 0)
                 (dm-play-task-with-continue (game-task under-sig) "cent1-path0-record-path")
                 (none)
                 )
               )
             (function
               "Record sig5-cent2-path0"
               #f
               (lambda ()
                 (set! *bot-record-path* 1)
                 (dm-play-task-with-continue (game-task under-sig) "cent2-path0-record-path")
                 (none)
                 )
               )
             )
           (menu
             "Actor Compaction"
             (flag "off" #f dm-compact-actor-pick-func)
             (flag "on" #t dm-compact-actor-pick-func)
             (flag "debug" debug dm-compact-actor-pick-func)
             )
           (flag "Traffic height map" *display-traffic-height-map* dm-boolean-toggle-pick-func)
           (flag "View Anims" *debug-view-anims* dm-boolean-toggle-pick-func)
           (flag "Unkillable" *debug-unkillable* dm-boolean-toggle-pick-func)
           (flag "Regions" *execute-regions* dm-boolean-toggle-pick-func)
           (flag "Region Marks" *display-region-marks* dm-boolean-toggle-pick-func)
           (flag "Actor Vis" *vis-actors* dm-boolean-toggle-pick-func)
           (flag "Battle Marks" *display-battle-marks* dm-boolean-toggle-pick-func)
           (menu
             "Hover Marks"
             (flag "Nav Network" *display-nav-network* dm-boolean-toggle-pick-func)
             (flag "Debug Hover" *debug-hover* dm-boolean-toggle-pick-func)
             )
           (flag "Joint Axes" *display-joint-axes* dm-boolean-toggle-pick-func)
           (flag "Path Marks" *display-path-marks* dm-boolean-toggle-pick-func)
           (flag "Nav Marks" *display-nav-marks* dm-boolean-toggle-pick-func)
           (flag "Vol Marks" *display-vol-marks* dm-boolean-toggle-pick-func)
           (flag "Collision Marks" *display-collision-marks* dm-boolean-toggle-pick-func)
           (menu
             "Actor Vis"
             (flag "off" #f dm-actor-vis-pick-func)
             (flag "box" box dm-actor-vis-pick-func)
             (flag "sphere" sphere dm-actor-vis-pick-func)
             (flag "all" #t dm-actor-vis-pick-func)
             )
           (menu
             "Actor Marks"
             (flag "off" #f dm-actor-marks-pick-func)
             (flag "alive entities" #t dm-actor-marks-pick-func)
             (flag "all entities" full dm-actor-marks-pick-func)
             (flag "processes" process dm-actor-marks-pick-func)
             )
           )
        )
      )
    (debug-menu-append-item
      s5-0
      (debug-menu-make-from-template
        arg0
        '(menu
           "Target"
           (menu
             "Mode"
             (function "normal" #f (lambda () (send-event *target* 'end-mode)))
             (function "racer" #f (lambda ()
                                    (if (not *target*)
                                        (start 'debug (get-current-continue-point *game-info*))
                                        )
                                    (send-event *target* 'change-mode 'racer #f)
                                    )
                       )
             (function "flut" #f (lambda ()
                                   (if (not *target*)
                                       (start 'debug (get-current-continue-point *game-info*))
                                       )
                                   (send-event *target* 'change-mode 'flut #f)
                                   )
                       )
             (function "board" #f (lambda ()
                                    (if (not *target*)
                                        (start 'debug (get-current-continue-point *game-info*))
                                        )
                                    (logior! (-> *game-info* features) (game-feature board))
                                    (logior! (-> *game-info* debug-features) (game-feature board))
                                    (send-event *target* 'change-mode 'board #f)
                                    )
                       )
             (function "mech" #f (lambda ()
                                   (if (not *target*)
                                       (start 'debug (get-current-continue-point *game-info*))
                                       )
                                   (send-event *target* 'change-mode 'mech #f)
                                   )
                       )
             (function "gun" #f (lambda ()
                                  (if (not *target*)
                                      (start 'debug (get-current-continue-point *game-info*))
                                      )
                                  (logior! (-> *game-info* features) (game-feature unk-game-feature-06))
                                  (logior! (-> *game-info* debug-features) (game-feature unk-game-feature-06))
                                  (send-event *target* 'change-mode 'gun #f 0)
                                  )
                       )
             (function "darkjak" #f (lambda ()
                                      (if (not *target*)
                                          (start 'debug (get-current-continue-point *game-info*))
                                          )
                                      (logior! (-> *game-info* features) (game-feature darkjak))
                                      (logior! (-> *game-info* debug-features) (game-feature darkjak))
                                      (send-event *target* 'change-mode 'darkjak #f 3)
                                      )
                       )
             (function "indax" #f (lambda ()
                                    (if (not *target*)
                                        (start 'debug (get-current-continue-point *game-info*))
                                        )
                                    (send-event *target* 'change-mode 'indax #f)
                                    )
                       )
             )
           (menu
             "Pilot Mode"
             (function "bikea" #f (lambda () (dm-pilot-mode 0) (none)))
             (function "bikeb" #f (lambda () (dm-pilot-mode 1) (none)))
             (function "bikec" #f (lambda () (dm-pilot-mode 2) (none)))
             (function "crimson-bike" #f (lambda () (dm-pilot-mode 6) (none)))
             (function "cara" #f (lambda () (dm-pilot-mode 3) (none)))
             (function "carb" #f (lambda () (dm-pilot-mode 4) (none)))
             (function "carc" #f (lambda () (dm-pilot-mode 5) (none)))
             (function "hellcat" #f (lambda () (dm-pilot-mode 7) (none)))
             (function "race-bike-a" #f (lambda () (dm-pilot-race-mode 0) (none)))
             (function "race-bike-b" #f (lambda () (dm-pilot-race-mode 1) (none)))
             (function "race-bike-c" #f (lambda () (dm-pilot-race-mode 2) (none)))
             (function "evantestbike" #f (lambda () (dm-pilot-mode 8) (none)))
             (function "test-bike" #f (lambda () (dm-pilot-mode 9) (none)))
             (function "test-car" #f (lambda () (dm-pilot-mode 10) (none)))
             )
           (flag "Target" #f (lambda ((arg0 object) (arg1 debug-menu-msg))
                               (when (= arg1 (debug-menu-msg press))
                                 (if *target*
                                     (stop 'debug)
                                     (start 'debug (get-current-continue-point *game-info*))
                                     )
                                 )
                               *target*
                               )
                 )
           (menu
             "Darkjak"
             (function
               "get all"
               #f
               (lambda ((arg0 object) (arg1 debug-menu-msg))
                 (set! (-> *game-info* features)
                       (logior (game-feature darkjak darkjak-bomb0 darkjak-bomb1 darkjak-invinc darkjak-giant)
                               (-> *game-info* features)
                               )
                       )
                 (set! (-> *game-info* debug-features)
                       (logior (game-feature darkjak darkjak-bomb0 darkjak-bomb1 darkjak-invinc darkjak-giant)
                               (-> *game-info* debug-features)
                               )
                       )
                 (send-event *target* 'get-pickup 7 #x42c80000)
                 )
               )
             (function "manual" #f (lambda ((arg0 object) (arg1 debug-menu-msg))
                                     (if (not *target*)
                                         (start 'debug (get-current-continue-point *game-info*))
                                         )
                                     (logior! (-> *game-info* features) (game-feature darkjak))
                                     (logior! (-> *game-info* debug-features) (game-feature darkjak))
                                     (send-event *target* 'change-mode 'darkjak #f 3)
                                     )
                       )
             (function "rapid" #f (lambda ((arg0 object) (arg1 debug-menu-msg))
                                    (if (not *target*)
                                        (start 'debug (get-current-continue-point *game-info*))
                                        )
                                    (logior! (-> *game-info* features) (game-feature darkjak))
                                    (logior! (-> *game-info* debug-features) (game-feature darkjak))
                                    (send-event *target* 'change-mode 'darkjak #f 2)
                                    )
                       )
             (function "bomb0" #f (lambda ((arg0 object) (arg1 debug-menu-msg))
                                    (if (not *target*)
                                        (start 'debug (get-current-continue-point *game-info*))
                                        )
                                    (send-event *target* 'change-mode 'darkjak #f 7)
                                    )
                       )
             (function "bomb1" #f (lambda ((arg0 object) (arg1 debug-menu-msg))
                                    (if (not *target*)
                                        (start 'debug (get-current-continue-point *game-info*))
                                        )
                                    (send-event *target* 'change-mode 'darkjak #f 15)
                                    )
                       )
             (function "invinc" #f (lambda ((arg0 object) (arg1 debug-menu-msg))
                                     (if (not *target*)
                                         (start 'debug (get-current-continue-point *game-info*))
                                         )
                                     (send-event *target* 'change-mode 'darkjak #f 31)
                                     )
                       )
             (function "giant" #f (lambda ((arg0 object) (arg1 debug-menu-msg))
                                    (if (not *target*)
                                        (start 'debug (get-current-continue-point *game-info*))
                                        )
                                    (send-event *target* 'change-mode 'darkjak #f 63)
                                    )
                       )
             )
           (menu
             "Gun"
             (flag "yellow" 2 dm-game-inventory-toggle-pick-func)
             (flag "red" 4 dm-game-inventory-toggle-pick-func)
             (flag "blue" 8 dm-game-inventory-toggle-pick-func)
             (flag "dark" 16 dm-game-inventory-toggle-pick-func)
             (flag "gun-upgrade-speed" 16384 dm-game-feature-toggle-pick-func)
             (flag "gun-upgrade-ammo" 32768 dm-game-feature-toggle-pick-func)
             (flag "gun-upgrade-damage" 65536 dm-game-feature-toggle-pick-func)
             )
           (flag "Target Marks" *display-target-marks* dm-boolean-toggle-pick-func)
           (flag "Gun Marks" *gun-marks* dm-boolean-toggle-pick-func)
           (flag "Target Stats" *stats-target* dm-boolean-toggle-pick-func)
           (flag "Sidekick Stats" *display-sidekick-stats* dm-boolean-toggle-pick-func)
           (flag "Invulnerable" #f (lambda ((arg0 object) (arg1 debug-menu-msg))
                                     (when (= arg1 (debug-menu-msg press))
                                       (if *target*
                                           (logxor! (-> *target* state-flags) (state-flags sf2))
                                           )
                                       )
                                     (and *target* (logtest? (-> *target* state-flags) (state-flags sf2)))
                                     )
                 )
           (flag
             "Endless Ammo"
             #f
             (lambda ((arg0 object) (arg1 debug-menu-msg))
               (when (= arg1 (debug-menu-msg press))
                 (if *target*
                     (set! (-> *target* state-flags) (the-as state-flags (logxor #x10000 (the-as int (-> *target* state-flags)))))
                     )
                 )
               (and *target* (logtest? (state-flags sf16) (-> *target* state-flags)))
               )
             )
           (function
             "Full Stuff"
             #f
             (lambda ()
               (send-event *target* 'get-pickup 18 #x447a0000)
               (send-event *target* 'get-pickup 17 #x447a0000)
               (send-event *target* 'get-pickup 13 #x447a0000)
               (send-event *target* 'get-pickup 14 #x447a0000)
               (send-event *target* 'get-pickup 15 #x447a0000)
               (send-event *target* 'get-pickup 16 #x447a0000)
               (send-event *target* 'get-pickup 7 #x42c80000)
               (logior!
                 (-> *game-info* features)
                 (game-feature unk-game-feature-06 gun-yellow gun-red gun-blue gun-dark board darkjak)
                 )
               (let ((v0-7
                       (logior (-> *game-info* debug-features)
                               (game-feature unk-game-feature-06 gun-yellow gun-red gun-blue gun-dark board darkjak)
                               )
                       )
                     )
                 (set! (-> *game-info* debug-features) v0-7)
                 v0-7
                 )
               )
             )
           (function
             "Dump Stuff"
             #f
             (lambda ()
               (send-event *target* 'get-pickup 17 -998637568)
               (send-event *target* 'get-pickup 13 -998637568)
               (send-event *target* 'get-pickup 14 -998637568)
               (send-event *target* 'get-pickup 15 -998637568)
               (send-event *target* 'get-pickup 16 -998637568)
               )
             )
           (function "Trick Mode" #f (lambda () (send-event *target* 'get-pickup 20 #x468ca000)))
           (function "Reset Trans" #f (lambda () (when *target*
                                                   (position-in-front-of-camera! (target-pos 0) 40960.0 4096.0)
                                                   (set! (-> *target* control transv quad) (the-as uint128 0))
                                                   (quaternion-identity! (-> *target* control quat))
                                                   (quaternion-identity! (-> *target* control unknown-quaternion00))
                                                   (quaternion-identity! (-> *target* control dir-targ))
                                                   )
                                              )
                     )
           (function "Zero Trans" #f (lambda () (when *target*
                                                  (set-vector! (-> *target* control trans) 0.0 163840.0 0.0 1.0)
                                                  (set! (-> *target* control transv quad) (the-as uint128 0))
                                                  (quaternion-identity! (-> *target* control quat))
                                                  (quaternion-identity! (-> *target* control unknown-quaternion00))
                                                  (quaternion-identity! (-> *target* control dir-targ))
                                                  )
                                             )
                     )
           (flag "Slow Frame Rate" *slow-frame-rate* dm-boolean-toggle-pick-func)
           (function "Print Pos" #f (lambda ()
                                      (let ((v1-0 (target-pos 0)))
                                        (format #t "~6,,2m ~6,,2m ~6,,2m~%" (-> v1-0 x) (-> v1-0 y) (-> v1-0 z))
                                        )
                                      0
                                      )
                     )
           (function "Save Continue" #f (lambda () (the-as symbol (if *target*
                                                                      (trsq->continue-point (-> *target* control))
                                                                      )
                                                           )
                                                )
                     )
           (flag "RC Board Controls" *target-rc-board-controls* dm-boolean-toggle-pick-func)
           )
        )
      )
    (debug-menu-append-item s5-0 (debug-menu-make-camera-menu arg0))
    (debug-menu-append-item
      s5-0
      (debug-menu-make-from-template
        arg0
        '(menu
           "Racing"
           (flag "Kiera Class 3 (kierac)" 0 dm-select-race-pick-func)
           (flag "Kiera Class 2 (kierab)" 1 dm-select-race-pick-func)
           (flag "Kiera Class 1 (kieraa)" 2 dm-select-race-pick-func)
           (flag "Errol (errol)" 3 dm-select-race-pick-func)
           (flag "Bush Class 3" 4 dm-select-race-pick-func)
           (flag "Bush Class 2" 5 dm-select-race-pick-func)
           (flag "Bush Class 1" 6 dm-select-race-pick-func)
           (flag "Bush Class 3R" 9 dm-select-race-pick-func)
           (flag "Bush Class 2R" 10 dm-select-race-pick-func)
           (flag "Bush Class 1R" 11 dm-select-race-pick-func)
           (flag "Bush Errol" 7 dm-select-race-pick-func)
           (flag "Bush Port" 8 dm-select-race-pick-func)
           (int-var "Select Path" 0 dm-select-race-path 10 1 #t 0 7)
           (menu
             "Race Marks"
             (flag "Path 0 (Red)" 1 display-race-marks-toggle-pick-func)
             (flag "Path 1 (Green)" 2 display-race-marks-toggle-pick-func)
             (flag "Path 2 (Blue)" 4 display-race-marks-toggle-pick-func)
             (flag "Path 3 (Yellow)" 8 display-race-marks-toggle-pick-func)
             (flag "Path 4 (Cyan)" 16 display-race-marks-toggle-pick-func)
             (flag "Path 5 (Violet)" 32 display-race-marks-toggle-pick-func)
             (flag "Path 6 (Orange)" 64 display-race-marks-toggle-pick-func)
             (flag "Path 7 (Black)" 128 display-race-marks-toggle-pick-func)
             (flag "All Paths On" 255 display-race-marks-set-pick-func)
             (flag "All Off" 0 display-race-marks-set-pick-func)
             )
           (function
             "Record Selected Path"
             #f
             (lambda () (set! *race-record-path* #t) (dm-play-race *select-race* #t) (none))
             )
           (function "Play Race" #f (lambda () (set! *race-record-path* #f) (dm-play-race *select-race* #f) (none)))
           )
        )
      )
    (debug-menu-append-item
      s5-0
      (debug-menu-make-from-template
        arg0
        '(menu
           "Nav Graph"
           (function "Start Editor" #f (lambda ()
                                         (if (not (get-nav-graph-editor))
                                             (run-nav-graph-editor 'test)
                                             )
                                         (none)
                                         )
                     )
           (function "Exit Editor" #f (lambda ()
                                        (if (get-nav-graph-editor)
                                            (exit-nav-graph-editor)
                                            )
                                        (none)
                                        )
                     )
           (function "Toggle Plane Mode" #f (lambda ()
                                              (let ((a0-0 (get-nav-graph-editor)))
                                                (if a0-0
                                                    ((method-of-object a0-0 nav-graph-editor-method-60))
                                                    )
                                                )
                                              (none)
                                              )
                     )
           (function "Toggle Hover Mode" #f (lambda ()
                                              (let ((a0-0 (get-nav-graph-editor)))
                                                (if a0-0
                                                    ((method-of-object a0-0 nav-graph-editor-method-61))
                                                    )
                                                )
                                              (none)
                                              )
                     )
           (menu
             "Load"
             (function "Hover Drillmid" #f (lambda ()
                                             (let ((a0-0 (get-nav-graph-editor)))
                                               (when a0-0
                                                 (let ((t9-1 (method-of-object a0-0 nav-graph-editor-method-62)))
                                                   'hover
                                                   'drillmid
                                                   (t9-1)
                                                   )
                                                 )
                                               )
                                             (none)
                                             )
                       )
             (function "Hover Forresca" #f (lambda ()
                                             (let ((a0-0 (get-nav-graph-editor)))
                                               (when a0-0
                                                 (let ((t9-1 (method-of-object a0-0 nav-graph-editor-method-62)))
                                                   'hover
                                                   'forresca
                                                   (t9-1)
                                                   )
                                                 )
                                               )
                                             (none)
                                             )
                       )
             (function "Hover Forest" #f (lambda ()
                                           (let ((a0-0 (get-nav-graph-editor)))
                                             (when a0-0
                                               (let ((t9-1 (method-of-object a0-0 nav-graph-editor-method-62)))
                                                 'hover
                                                 'forest
                                                 (t9-1)
                                                 )
                                               )
                                             )
                                           (none)
                                           )
                       )
             (function "Hover Under" #f (lambda ()
                                          (let ((a0-0 (get-nav-graph-editor)))
                                            (when a0-0
                                              (let ((t9-1 (method-of-object a0-0 nav-graph-editor-method-62)))
                                                'hover
                                                'under
                                                (t9-1)
                                                )
                                              )
                                            )
                                          (none)
                                          )
                       )
             (function "Traffic" #f (lambda ()
                                      (let ((a0-0 (get-nav-graph-editor)))
                                        (when a0-0
                                          (let ((t9-1 (method-of-object a0-0 nav-graph-editor-method-62)))
                                            'traffic
                                            (t9-1)
                                            )
                                          )
                                        )
                                      (none)
                                      )
                       )
             (function "Minimap" #f (lambda ()
                                      (let ((a0-0 (get-nav-graph-editor)))
                                        (when a0-0
                                          (let ((t9-1 (method-of-object a0-0 nav-graph-editor-method-62)))
                                            'minimap
                                            (t9-1)
                                            )
                                          )
                                        )
                                      (none)
                                      )
                       )
             )
           (function "Save" #f (lambda ()
                                 (let ((a0-0 (get-nav-graph-editor)))
                                   (if a0-0
                                       ((method-of-object a0-0 nav-graph-editor-method-63))
                                       )
                                   )
                                 (none)
                                 )
                     )
           )
        )
      )
    (debug-menu-append-item
      s5-0
      (debug-menu-make-from-template
        arg0
        '(menu
           "Map"
           (flag "Record Mode" #f (lambda ((arg0 object) (arg1 debug-menu-msg))
                                    (if (= arg1 (debug-menu-msg press))
                                        (set! (-> *bigmap* recording-flag) (not (-> *bigmap* recording-flag)))
                                        )
                                    (-> *bigmap* recording-flag)
                                    )
                 )
           (function
             "Clear map"
             #f
             (lambda ()
               (let ((v1-1
                       (process-spawn-function
                         process
                         (lambda () (with-pp
                                      (set-master-mode 'game)
                                      (let ((gp-0 (-> pp clock frame-counter)))
                                        (until (>= (- (-> pp clock frame-counter) gp-0) (seconds 0.3))
                                          (suspend)
                                          )
                                        )
                                      (until #f
                                        (format *stdcon* "press x clear map, press circle cancel~%")
                                        (cond
                                          ((cpad-pressed? 0 x)
                                           (initialize *bigmap*)
                                           (return #f)
                                           )
                                          ((cpad-pressed? 0 circle)
                                           (return #f)
                                           )
                                          )
                                        (suspend)
                                        )
                                      #f
                                      )
                                 )
                         )
                       )
                     )
                 (when v1-1
                   (let ((v0-3 (logclear (-> v1-1 0 mask) (process-mask menu))))
                     (set! (-> v1-1 0 mask) v0-3)
                     v0-3
                     )
                   )
                 )
               )
             )
           (flag "Fill in" #f (lambda ((arg0 object) (arg1 debug-menu-msg))
                                (if (= arg1 (debug-menu-msg press))
                                    (set! (-> *bigmap* fill-flag) (not (-> *bigmap* fill-flag)))
                                    )
                                (-> *bigmap* fill-flag)
                                )
                 )
           (function
             "Save"
             #f
             (lambda ((arg0 object) (arg1 debug-menu-msg)) ((method-of-object *bigmap* bigmap-method-16)) (none))
             )
           )
        )
      )
    (debug-menu-append-item
      s5-0
      (debug-menu-make-from-template
        arg0
        '(menu
           "Ocean"
           (menu
             "Ocean Height"
             (flag "zero" 1 dm-ocean-height-func)
             (flag "far-below" 2 dm-ocean-height-func)
             (flag "sewer-start" 3 dm-ocean-height-func)
             (flag "sewer-hi" 4 dm-ocean-height-func)
             (flag "sewer-med" 5 dm-ocean-height-func)
             (flag "sewer-lo" 6 dm-ocean-height-func)
             )
           (menu
             "Ocean Subdiv"
             (flag "Textured" 0 dm-ocean-subdiv-draw-func)
             (flag "Outline" 1 dm-ocean-subdiv-draw-func)
             (flag "Gouraud" 2 dm-ocean-subdiv-draw-func)
             )
           )
        )
      )
    (debug-menu-append-item
      s5-0
      (debug-menu-make-from-template
        arg0
        '(menu
           "Time of day"
           (flag "7am  sunrise" 0 dm-time-of-day-func)
           (flag "10am  morning" 1 dm-time-of-day-func)
           (flag "12pm noon" 2 dm-time-of-day-func)
           (flag "2pm  afternoon" 3 dm-time-of-day-func)
           (flag "6pm  sunset" 4 dm-time-of-day-func)
           (flag "7pm  twilight" 5 dm-time-of-day-func)
           (flag "11pm evening" 6 dm-time-of-day-func)
           (flag "4am  green sun" 7 dm-time-of-day-func)
           (flag "palette 0" 16 dm-time-of-day-func)
           (flag "palette 1" 32 dm-time-of-day-func)
           (flag "palette 2" 64 dm-time-of-day-func)
           (flag "palette 3" 128 dm-time-of-day-func)
           (flag "palette 4" 256 dm-time-of-day-func)
           (flag "palette 5" 512 dm-time-of-day-func)
           (flag "palette 6" 1024 dm-time-of-day-func)
           (flag "palette 7" 2048 dm-time-of-day-func)
           (flag "on" #f dm-time-of-day-pick-func)
           (flag "Fast" *time-of-day-fast* dm-time-of-day-func2)
           )
        )
      )
    (debug-menu-append-item
      s5-0
      (debug-menu-make-from-template
        arg0
        '(menu
           "Mood"
           (flag
             "Overide Enable"
             #f
             (lambda ((arg0 object) (arg1 debug-menu-msg))
               (if (= arg1 (debug-menu-msg press))
                   (set! (-> *time-of-day-context* overide-enable) (not (-> *time-of-day-context* overide-enable)))
                   )
               (-> *time-of-day-context* overide-enable)
               )
             )
           (menu
             "Weather"
             (flag
               "Overide Weather Enable"
               #f
               (lambda ((arg0 object) (arg1 debug-menu-msg))
                 (if (= arg1 (debug-menu-msg press))
                     (set! (-> *mood-control* overide-weather-flag) (not (-> *mood-control* overide-weather-flag)))
                     )
                 (-> *mood-control* overide-weather-flag)
                 )
               )
             (flag
               "Display Values"
               #f
               (lambda ((arg0 object) (arg1 debug-menu-msg))
                 (if (= arg1 (debug-menu-msg press))
                     (set! (-> *mood-control* display-flag) (not (-> *mood-control* display-flag)))
                     )
                 (-> *mood-control* display-flag)
                 )
               )
             (float-var
               "Clouds"
               #f
               (lambda ((arg0 object) (arg1 debug-menu-msg) (arg2 float))
                 (cond
                   ((= arg1 (debug-menu-msg press))
                    (if (and *mood-control* (nonzero? *mood-control*))
                        (set! (-> *mood-control* overide cloud) arg2)
                        )
                    )
                   ((or (not *mood-control*) (zero? *mood-control*))
                    0.0
                    )
                   (else
                     (-> *mood-control* overide cloud)
                     )
                   )
                 )
               1
               (new 'static 'bfloat :data 0.00390625)
               #t
               0
               (new 'static 'bfloat :data 1.0)
               0
               )
             (float-var
               "Fog"
               #f
               (lambda ((arg0 object) (arg1 debug-menu-msg) (arg2 float))
                 (cond
                   ((= arg1 (debug-menu-msg press))
                    (if (and *mood-control* (nonzero? *mood-control*))
                        (set! (-> *mood-control* overide fog) arg2)
                        )
                    )
                   ((or (not *mood-control*) (zero? *mood-control*))
                    0.0
                    )
                   (else
                     (-> *mood-control* overide fog)
                     )
                   )
                 )
               1
               (new 'static 'bfloat :data 0.00390625)
               #t
               0
               (new 'static 'bfloat :data 1.0)
               0
               )
             )
           (menu
             "Colors"
             (flag "7am  sunrise" 0 dm-time-of-day-func)
             (flag "10am  morning" 1 dm-time-of-day-func)
             (flag "12pm noon" 2 dm-time-of-day-func)
             (flag "2pm  afternoon" 3 dm-time-of-day-func)
             (flag "6pm  sunset" 4 dm-time-of-day-func)
             (flag "7pm  twilight" 5 dm-time-of-day-func)
             (flag "11pm evening" 6 dm-time-of-day-func)
             (flag "4am  green sun" 7 dm-time-of-day-func)
             (flag "time of day on" #f dm-time-of-day-pick-func)
             (float-var
               "Ambient Red"
               #f
               (lambda ((arg0 object) (arg1 debug-menu-msg) (arg2 float))
                 (cond
                   ((= arg1 (debug-menu-msg press))
                    (if (and *overide-mood-color-table* (nonzero? *overide-mood-color-table*))
                        (set! (-> *overide-mood-color-table*
                                  data
                                  (logand (-> *time-of-day-context* mode) (time-of-day-palette-id unk0 unk1 unk2))
                                  amb-color
                                  x
                                  )
                              arg2
                              )
                        )
                    )
                   ((or (not *overide-mood-color-table*) (zero? *overide-mood-color-table*))
                    0.0
                    )
                   (else
                     (-> *overide-mood-color-table*
                         data
                         (logand (-> *time-of-day-context* mode) (time-of-day-palette-id unk0 unk1 unk2))
                         amb-color
                         x
                         )
                     )
                   )
                 )
               2
               (new 'static 'bfloat :data 0.00390625)
               #t
               0
               (new 'static 'bfloat :data 1.9921875)
               0
               )
             (float-var
               "Ambient Green"
               #f
               (lambda ((arg0 object) (arg1 debug-menu-msg) (arg2 float))
                 (cond
                   ((= arg1 (debug-menu-msg press))
                    (if (and *overide-mood-color-table* (nonzero? *overide-mood-color-table*))
                        (set! (-> *overide-mood-color-table*
                                  data
                                  (logand (-> *time-of-day-context* mode) (time-of-day-palette-id unk0 unk1 unk2))
                                  amb-color
                                  y
                                  )
                              arg2
                              )
                        )
                    )
                   ((or (not *overide-mood-color-table*) (zero? *overide-mood-color-table*))
                    0.0
                    )
                   (else
                     (-> *overide-mood-color-table*
                         data
                         (logand (-> *time-of-day-context* mode) (time-of-day-palette-id unk0 unk1 unk2))
                         amb-color
                         y
                         )
                     )
                   )
                 )
               2
               (new 'static 'bfloat :data 0.00390625)
               #t
               0
               (new 'static 'bfloat :data 1.9921875)
               0
               )
             (float-var
               "Ambient Blue"
               #f
               (lambda ((arg0 object) (arg1 debug-menu-msg) (arg2 float))
                 (cond
                   ((= arg1 (debug-menu-msg press))
                    (if (and *overide-mood-color-table* (nonzero? *overide-mood-color-table*))
                        (set! (-> *overide-mood-color-table*
                                  data
                                  (logand (-> *time-of-day-context* mode) (time-of-day-palette-id unk0 unk1 unk2))
                                  amb-color
                                  z
                                  )
                              arg2
                              )
                        )
                    )
                   ((or (not *overide-mood-color-table*) (zero? *overide-mood-color-table*))
                    0.0
                    )
                   (else
                     (-> *overide-mood-color-table*
                         data
                         (logand (-> *time-of-day-context* mode) (time-of-day-palette-id unk0 unk1 unk2))
                         amb-color
                         z
                         )
                     )
                   )
                 )
               2
               (new 'static 'bfloat :data 0.00390625)
               #t
               0
               (new 'static 'bfloat :data 1.9921875)
               0
               )
             (float-var
               "Ambient Mult"
               #f
               (lambda ((arg0 object) (arg1 debug-menu-msg) (arg2 float))
                 (cond
                   ((= arg1 (debug-menu-msg press))
                    (if (and *overide-mood-color-table* (nonzero? *overide-mood-color-table*))
                        (set! (-> *overide-mood-color-table*
                                  data
                                  (logand (-> *time-of-day-context* mode) (time-of-day-palette-id unk0 unk1 unk2))
                                  amb-color
                                  w
                                  )
                              arg2
                              )
                        )
                    )
                   ((or (not *overide-mood-color-table*) (zero? *overide-mood-color-table*))
                    0.0
                    )
                   (else
                     (-> *overide-mood-color-table*
                         data
                         (logand (-> *time-of-day-context* mode) (time-of-day-palette-id unk0 unk1 unk2))
                         amb-color
                         w
                         )
                     )
                   )
                 )
               2
               (new 'static 'bfloat :data 0.00390625)
               #t
               0
               2
               0
               )
             (float-var
               "Light Red"
               #f
               (lambda ((arg0 object) (arg1 debug-menu-msg) (arg2 float))
                 (cond
                   ((= arg1 (debug-menu-msg press))
                    (if (and *overide-mood-color-table* (nonzero? *overide-mood-color-table*))
                        (set! (-> *overide-mood-color-table*
                                  data
                                  (logand (-> *time-of-day-context* mode) (time-of-day-palette-id unk0 unk1 unk2))
                                  lgt-color
                                  x
                                  )
                              arg2
                              )
                        )
                    )
                   ((or (not *overide-mood-color-table*) (zero? *overide-mood-color-table*))
                    0.0
                    )
                   (else
                     (-> *overide-mood-color-table*
                         data
                         (logand (-> *time-of-day-context* mode) (time-of-day-palette-id unk0 unk1 unk2))
                         lgt-color
                         x
                         )
                     )
                   )
                 )
               2
               (new 'static 'bfloat :data 0.00390625)
               #t
               0
               (new 'static 'bfloat :data 1.9921875)
               0
               )
             (float-var
               "Light Green"
               #f
               (lambda ((arg0 object) (arg1 debug-menu-msg) (arg2 float))
                 (cond
                   ((= arg1 (debug-menu-msg press))
                    (if (and *overide-mood-color-table* (nonzero? *overide-mood-color-table*))
                        (set! (-> *overide-mood-color-table*
                                  data
                                  (logand (-> *time-of-day-context* mode) (time-of-day-palette-id unk0 unk1 unk2))
                                  lgt-color
                                  y
                                  )
                              arg2
                              )
                        )
                    )
                   ((or (not *overide-mood-color-table*) (zero? *overide-mood-color-table*))
                    0.0
                    )
                   (else
                     (-> *overide-mood-color-table*
                         data
                         (logand (-> *time-of-day-context* mode) (time-of-day-palette-id unk0 unk1 unk2))
                         lgt-color
                         y
                         )
                     )
                   )
                 )
               2
               (new 'static 'bfloat :data 0.00390625)
               #t
               0
               (new 'static 'bfloat :data 1.9921875)
               0
               )
             (float-var
               "Light Blue"
               #f
               (lambda ((arg0 object) (arg1 debug-menu-msg) (arg2 float))
                 (cond
                   ((= arg1 (debug-menu-msg press))
                    (if (and *overide-mood-color-table* (nonzero? *overide-mood-color-table*))
                        (set! (-> *overide-mood-color-table*
                                  data
                                  (logand (-> *time-of-day-context* mode) (time-of-day-palette-id unk0 unk1 unk2))
                                  lgt-color
                                  z
                                  )
                              arg2
                              )
                        )
                    )
                   ((or (not *overide-mood-color-table*) (zero? *overide-mood-color-table*))
                    0.0
                    )
                   (else
                     (-> *overide-mood-color-table*
                         data
                         (logand (-> *time-of-day-context* mode) (time-of-day-palette-id unk0 unk1 unk2))
                         lgt-color
                         z
                         )
                     )
                   )
                 )
               2
               (new 'static 'bfloat :data 0.00390625)
               #t
               0
               (new 'static 'bfloat :data 1.9921875)
               0
               )
             (float-var
               "Light Mult"
               #f
               (lambda ((arg0 object) (arg1 debug-menu-msg) (arg2 float))
                 (cond
                   ((= arg1 (debug-menu-msg press))
                    (if (and *overide-mood-color-table* (nonzero? *overide-mood-color-table*))
                        (set! (-> *overide-mood-color-table*
                                  data
                                  (logand (-> *time-of-day-context* mode) (time-of-day-palette-id unk0 unk1 unk2))
                                  lgt-color
                                  w
                                  )
                              arg2
                              )
                        )
                    )
                   ((or (not *overide-mood-color-table*) (zero? *overide-mood-color-table*))
                    0.0
                    )
                   (else
                     (-> *overide-mood-color-table*
                         data
                         (logand (-> *time-of-day-context* mode) (time-of-day-palette-id unk0 unk1 unk2))
                         lgt-color
                         w
                         )
                     )
                   )
                 )
               2
               (new 'static 'bfloat :data 0.00390625)
               #t
               0
               2
               0
               )
             (function
               "reset selected time"
               #f
               (lambda ((arg0 object) (arg1 debug-menu-msg) (arg2 float))
                 (mem-copy!
                   (the-as
                     pointer
                     (-> *overide-mood-color-table*
                         data
                         (logand (-> *time-of-day-context* mode) (time-of-day-palette-id unk0 unk1 unk2))
                         )
                     )
                   (the-as
                     pointer
                     (-> *mood-control*
                         mood-color-table
                         data
                         (logand (-> *time-of-day-context* mode) (time-of-day-palette-id unk0 unk1 unk2))
                         )
                     )
                   32
                   )
                 (set! (-> *overide-mood-color-table*
                           data
                           (logand (-> *time-of-day-context* mode) (time-of-day-palette-id unk0 unk1 unk2))
                           lgt-color
                           w
                           )
                       1.0
                       )
                 (set! (-> *overide-mood-color-table*
                           data
                           (logand (-> *time-of-day-context* mode) (time-of-day-palette-id unk0 unk1 unk2))
                           amb-color
                           w
                           )
                       1.0
                       )
                 )
               )
             (function
               "reset all times"
               #f
               (lambda ((arg0 object) (arg1 debug-menu-msg) (arg2 float))
                 (mem-copy!
                   (the-as pointer *overide-mood-color-table*)
                   (the-as pointer (-> *mood-control* mood-color-table))
                   256
                   )
                 (dotimes (v1-1 8)
                   (set! (-> *overide-mood-color-table* data v1-1 lgt-color w) 1.0)
                   (set! (-> *overide-mood-color-table* data v1-1 amb-color w) 1.0)
                   )
                 (the-as float #f)
                 )
               )
             )
           (menu
             "Fog"
             (flag "7am  sunrise" 0 dm-time-of-day-func)
             (flag "10am  morning" 1 dm-time-of-day-func)
             (flag "12pm noon" 2 dm-time-of-day-func)
             (flag "2pm  afternoon" 3 dm-time-of-day-func)
             (flag "6pm  sunset" 4 dm-time-of-day-func)
             (flag "7pm  twilight" 5 dm-time-of-day-func)
             (flag "11pm evening" 6 dm-time-of-day-func)
             (flag "4am  green sun" 7 dm-time-of-day-func)
             (flag "time of day on" #f dm-time-of-day-pick-func)
             (float-var
               "Red"
               #f
               (lambda ((arg0 object) (arg1 debug-menu-msg) (arg2 float))
                 (cond
                   ((= arg1 (debug-menu-msg press))
                    (if (and *overide-mood-fog-table* (nonzero? *overide-mood-fog-table*))
                        (set! (-> *overide-mood-fog-table*
                                  data
                                  (the-as uint (logand (-> *time-of-day-context* mode) (time-of-day-palette-id unk0 unk1 unk2)))
                                  fog-color
                                  x
                                  )
                              arg2
                              )
                        )
                    )
                   ((or (not *overide-mood-fog-table*) (zero? *overide-mood-fog-table*))
                    0.0
                    )
                   (else
                     (-> *overide-mood-fog-table*
                         data
                         (the-as uint (logand (-> *time-of-day-context* mode) (time-of-day-palette-id unk0 unk1 unk2)))
                         fog-color
                         x
                         )
                     )
                   )
                 )
               2
               (new 'static 'bfloat :data 1.0)
               #t
               0
               255
               0
               )
             (float-var
               "Green"
               #f
               (lambda ((arg0 object) (arg1 debug-menu-msg) (arg2 float))
                 (cond
                   ((= arg1 (debug-menu-msg press))
                    (if (and *overide-mood-fog-table* (nonzero? *overide-mood-fog-table*))
                        (set! (-> *overide-mood-fog-table*
                                  data
                                  (the-as uint (logand (-> *time-of-day-context* mode) (time-of-day-palette-id unk0 unk1 unk2)))
                                  fog-color
                                  y
                                  )
                              arg2
                              )
                        )
                    )
                   ((or (not *overide-mood-fog-table*) (zero? *overide-mood-fog-table*))
                    0.0
                    )
                   (else
                     (-> *overide-mood-fog-table*
                         data
                         (the-as uint (logand (-> *time-of-day-context* mode) (time-of-day-palette-id unk0 unk1 unk2)))
                         fog-color
                         y
                         )
                     )
                   )
                 )
               2
               (new 'static 'bfloat :data 1.0)
               #t
               0
               255
               0
               )
             (float-var
               "Blue"
               #f
               (lambda ((arg0 object) (arg1 debug-menu-msg) (arg2 float))
                 (cond
                   ((= arg1 (debug-menu-msg press))
                    (if (and *overide-mood-fog-table* (nonzero? *overide-mood-fog-table*))
                        (set! (-> *overide-mood-fog-table*
                                  data
                                  (the-as uint (logand (-> *time-of-day-context* mode) (time-of-day-palette-id unk0 unk1 unk2)))
                                  fog-color
                                  z
                                  )
                              arg2
                              )
                        )
                    )
                   ((or (not *overide-mood-fog-table*) (zero? *overide-mood-fog-table*))
                    0.0
                    )
                   (else
                     (-> *overide-mood-fog-table*
                         data
                         (the-as uint (logand (-> *time-of-day-context* mode) (time-of-day-palette-id unk0 unk1 unk2)))
                         fog-color
                         z
                         )
                     )
                   )
                 )
               2
               (new 'static 'bfloat :data 1.0)
               #t
               0
               255
               0
               )
             (float-var
               "Mult"
               #f
               (lambda ((arg0 object) (arg1 debug-menu-msg) (arg2 float))
                 (cond
                   ((= arg1 (debug-menu-msg press))
                    (if (and *overide-mood-fog-table* (nonzero? *overide-mood-fog-table*))
                        (set! (-> *overide-mood-fog-table*
                                  data
                                  (the-as uint (logand (-> *time-of-day-context* mode) (time-of-day-palette-id unk0 unk1 unk2)))
                                  fog-color
                                  w
                                  )
                              arg2
                              )
                        )
                    )
                   ((or (not *overide-mood-fog-table*) (zero? *overide-mood-fog-table*))
                    0.0
                    )
                   (else
                     (-> *overide-mood-fog-table*
                         data
                         (the-as uint (logand (-> *time-of-day-context* mode) (time-of-day-palette-id unk0 unk1 unk2)))
                         fog-color
                         w
                         )
                     )
                   )
                 )
               2
               (new 'static 'bfloat :data 0.00390625)
               #t
               0
               1
               0
               )
             (float-var
               "Start"
               #f
               (lambda ((arg0 object) (arg1 debug-menu-msg) (arg2 float))
                 (cond
                   ((= arg1 (debug-menu-msg press))
                    (if (and *overide-mood-fog-table* (nonzero? *overide-mood-fog-table*))
                        (set! (-> *overide-mood-fog-table*
                                  data
                                  (the-as uint (logand (-> *time-of-day-context* mode) (time-of-day-palette-id unk0 unk1 unk2)))
                                  fog-dists
                                  x
                                  )
                              arg2
                              )
                        )
                    )
                   ((or (not *overide-mood-fog-table*) (zero? *overide-mood-fog-table*))
                    0.0
                    )
                   (else
                     (-> *overide-mood-fog-table*
                         data
                         (the-as uint (logand (-> *time-of-day-context* mode) (time-of-day-palette-id unk0 unk1 unk2)))
                         fog-dists
                         x
                         )
                     )
                   )
                 )
               2
               (new 'static 'bfloat :data 1.0)
               #t
               -1000
               10000
               0
               )
             (float-var
               "End"
               #f
               (lambda ((arg0 object) (arg1 debug-menu-msg) (arg2 float))
                 (cond
                   ((= arg1 (debug-menu-msg press))
                    (if (and *overide-mood-fog-table* (nonzero? *overide-mood-fog-table*))
                        (set! (-> *overide-mood-fog-table*
                                  data
                                  (the-as uint (logand (-> *time-of-day-context* mode) (time-of-day-palette-id unk0 unk1 unk2)))
                                  fog-dists
                                  y
                                  )
                              arg2
                              )
                        )
                    )
                   ((or (not *overide-mood-fog-table*) (zero? *overide-mood-fog-table*))
                    0.0
                    )
                   (else
                     (-> *overide-mood-fog-table*
                         data
                         (the-as uint (logand (-> *time-of-day-context* mode) (time-of-day-palette-id unk0 unk1 unk2)))
                         fog-dists
                         y
                         )
                     )
                   )
                 )
               2
               (new 'static 'bfloat :data 1.0)
               #t
               0
               10000
               0
               )
             (float-var
               "Max"
               #f
               (lambda ((arg0 object) (arg1 debug-menu-msg) (arg2 float))
                 (cond
                   ((= arg1 (debug-menu-msg press))
                    (if (and *overide-mood-fog-table* (nonzero? *overide-mood-fog-table*))
                        (set! (-> *overide-mood-fog-table*
                                  data
                                  (the-as uint (logand (-> *time-of-day-context* mode) (time-of-day-palette-id unk0 unk1 unk2)))
                                  fog-dists
                                  w
                                  )
                              arg2
                              )
                        )
                    )
                   ((or (not *overide-mood-fog-table*) (zero? *overide-mood-fog-table*))
                    0.0
                    )
                   (else
                     (-> *overide-mood-fog-table*
                         data
                         (the-as uint (logand (-> *time-of-day-context* mode) (time-of-day-palette-id unk0 unk1 unk2)))
                         fog-dists
                         w
                         )
                     )
                   )
                 )
               2
               (new 'static 'bfloat :data 0.5)
               #t
               0
               255
               0
               )
             (float-var
               "Min"
               #f
               (lambda ((arg0 object) (arg1 debug-menu-msg) (arg2 float))
                 (cond
                   ((= arg1 (debug-menu-msg press))
                    (if (and *overide-mood-fog-table* (nonzero? *overide-mood-fog-table*))
                        (set! (-> *overide-mood-fog-table*
                                  data
                                  (the-as uint (logand (-> *time-of-day-context* mode) (time-of-day-palette-id unk0 unk1 unk2)))
                                  fog-dists
                                  z
                                  )
                              arg2
                              )
                        )
                    )
                   ((or (not *overide-mood-fog-table*) (zero? *overide-mood-fog-table*))
                    0.0
                    )
                   (else
                     (-> *overide-mood-fog-table*
                         data
                         (the-as uint (logand (-> *time-of-day-context* mode) (time-of-day-palette-id unk0 unk1 unk2)))
                         fog-dists
                         z
                         )
                     )
                   )
                 )
               2
               (new 'static 'bfloat :data 0.5)
               #t
               0
               255
               0
               )
             (function
               "reset selected time"
               #f
               (lambda ((arg0 object) (arg1 debug-menu-msg) (arg2 float))
                 (mem-copy!
                   (the-as
                     pointer
                     (-> *overide-mood-fog-table*
                         data
                         (the-as uint (logand (-> *time-of-day-context* mode) (time-of-day-palette-id unk0 unk1 unk2)))
                         )
                     )
                   (the-as
                     pointer
                     (-> *mood-control*
                         mood-fog-table
                         data
                         (the-as uint (logand (-> *time-of-day-context* mode) (time-of-day-palette-id unk0 unk1 unk2)))
                         )
                     )
                   48
                   )
                 (set! (-> *overide-mood-fog-table*
                           data
                           (the-as uint (logand (-> *time-of-day-context* mode) (time-of-day-palette-id unk0 unk1 unk2)))
                           fog-color
                           w
                           )
                       1.0
                       )
                 (set! (-> *overide-mood-fog-table*
                           data
                           (the-as uint (logand (-> *time-of-day-context* mode) (time-of-day-palette-id unk0 unk1 unk2)))
                           fog-dists
                           x
                           )
                       (* 0.00024414062
                          (-> *overide-mood-fog-table*
                              data
                              (the-as uint (logand (-> *time-of-day-context* mode) (time-of-day-palette-id unk0 unk1 unk2)))
                              fog-dists
                              x
                              )
                          )
                       )
                 (set! (-> *overide-mood-fog-table*
                           data
                           (the-as uint (logand (-> *time-of-day-context* mode) (time-of-day-palette-id unk0 unk1 unk2)))
                           fog-dists
                           y
                           )
                       (* 0.00024414062
                          (-> *overide-mood-fog-table*
                              data
                              (the-as uint (logand (-> *time-of-day-context* mode) (time-of-day-palette-id unk0 unk1 unk2)))
                              fog-dists
                              y
                              )
                          )
                       )
                 )
               )
             (function
               "reset all times"
               #f
               (lambda ()
                 (mem-copy! (the-as pointer *overide-mood-fog-table*) (the-as pointer (-> *mood-control* mood-fog-table)) 384)
                 (dotimes (v1-1 8)
                   (set! (-> *overide-mood-fog-table* data v1-1 fog-color w) 1.0)
                   (set! (-> *overide-mood-fog-table* data v1-1 fog-dists x)
                         (* 0.00024414062 (-> *overide-mood-fog-table* data v1-1 fog-dists x))
                         )
                   (set! (-> *overide-mood-fog-table* data v1-1 fog-dists y)
                         (* 0.00024414062 (-> *overide-mood-fog-table* data v1-1 fog-dists y))
                         )
                   )
                 #f
                 )
               )
             )
           (menu
             "Palette"
             (flag "palette 0" 0 dm-time-of-day-palette-func)
             (flag "palette 1" 1 dm-time-of-day-palette-func)
             (flag "palette 2" 2 dm-time-of-day-palette-func)
             (flag "palette 3" 3 dm-time-of-day-palette-func)
             (flag "palette 4" 4 dm-time-of-day-palette-func)
             (flag "palette 5" 5 dm-time-of-day-palette-func)
             (flag "palette 6" 6 dm-time-of-day-palette-func)
             (flag "palette 7" 7 dm-time-of-day-palette-func)
             (flag "time of day on" #f dm-time-of-day-pick-func)
             (float-var
               "Red"
               #f
               (lambda ((arg0 object) (arg1 debug-menu-msg) (arg2 float))
                 (cond
                   ((= arg1 (debug-menu-msg press))
                    (if (and *time-of-day-context* (nonzero? *time-of-day-context*))
                        (set! (-> *time-of-day-context* times (-> *time-of-day-context* overide-palette) x) arg2)
                        )
                    )
                   ((or (not *time-of-day-context*) (zero? *time-of-day-context*))
                    0.0
                    )
                   (else
                     (-> *time-of-day-context* times (-> *time-of-day-context* overide-palette) x)
                     )
                   )
                 )
               2
               (new 'static 'bfloat :data 0.00390625)
               #t
               0
               (new 'static 'bfloat :data 1.9921875)
               0
               )
             (float-var
               "Green"
               #f
               (lambda ((arg0 object) (arg1 debug-menu-msg) (arg2 float))
                 (cond
                   ((= arg1 (debug-menu-msg press))
                    (if (and *time-of-day-context* (nonzero? *time-of-day-context*))
                        (set! (-> *time-of-day-context* times (-> *time-of-day-context* overide-palette) y) arg2)
                        )
                    )
                   ((or (not *time-of-day-context*) (zero? *time-of-day-context*))
                    0.0
                    )
                   (else
                     (-> *time-of-day-context* times (-> *time-of-day-context* overide-palette) y)
                     )
                   )
                 )
               2
               (new 'static 'bfloat :data 0.00390625)
               #t
               0
               (new 'static 'bfloat :data 1.9921875)
               0
               )
             (float-var
               "Blue"
               #f
               (lambda ((arg0 object) (arg1 debug-menu-msg) (arg2 float))
                 (cond
                   ((= arg1 (debug-menu-msg press))
                    (if (and *time-of-day-context* (nonzero? *time-of-day-context*))
                        (set! (-> *time-of-day-context* times (-> *time-of-day-context* overide-palette) z) arg2)
                        )
                    )
                   ((or (not *time-of-day-context*) (zero? *time-of-day-context*))
                    0.0
                    )
                   (else
                     (-> *time-of-day-context* times (-> *time-of-day-context* overide-palette) z)
                     )
                   )
                 )
               2
               (new 'static 'bfloat :data 0.00390625)
               #t
               0
               (new 'static 'bfloat :data 1.9921875)
               0
               )
             (float-var
               "Mult"
               #f
               (lambda ((arg0 object) (arg1 debug-menu-msg) (arg2 float))
                 (cond
                   ((= arg1 (debug-menu-msg press))
                    (if (and *time-of-day-context* (nonzero? *time-of-day-context*))
                        (set! (-> *time-of-day-context* times (-> *time-of-day-context* overide-palette) w) arg2)
                        )
                    )
                   ((or (not *time-of-day-context*) (zero? *time-of-day-context*))
                    0.0
                    )
                   (else
                     (-> *time-of-day-context* times (-> *time-of-day-context* overide-palette) w)
                     )
                   )
                 )
               2
               (new 'static 'bfloat :data 0.00390625)
               #t
               0
               2
               0
               )
             (function
               "reset selected time"
               #f
               (lambda () (let ((v0-0 (-> *time-of-day-context* times (-> *time-of-day-context* overide-palette))))
                            (set! (-> v0-0 x) 1.0)
                            (set! (-> v0-0 y) 1.0)
                            (set! (-> v0-0 z) 1.0)
                            (set! (-> v0-0 w) 1.0)
                            v0-0
                            )
                       )
               )
             (function "reset all times" #f (lambda ()
                                              (dotimes (v1-0 8)
                                                (set-vector! (-> *time-of-day-context* times v1-0) 1.0 1.0 1.0 1.0)
                                                )
                                              #f
                                              )
                       )
             )
           (menu
             "Filter"
             (float-var
               "Red"
               #f
               (lambda ((arg0 object) (arg1 debug-menu-msg) (arg2 float))
                 (cond
                   ((= arg1 (debug-menu-msg press))
                    (if (and *time-of-day-context* (nonzero? *time-of-day-context*))
                        (set! (-> *time-of-day-context* filter-color x) arg2)
                        )
                    )
                   ((or (not *time-of-day-context*) (zero? *time-of-day-context*))
                    0.0
                    )
                   (else
                     (-> *time-of-day-context* filter-color x)
                     )
                   )
                 )
               2
               (new 'static 'bfloat :data 0.00390625)
               #t
               0
               (new 'static 'bfloat :data 1.9921875)
               0
               )
             (float-var
               "Green"
               #f
               (lambda ((arg0 object) (arg1 debug-menu-msg) (arg2 float))
                 (cond
                   ((= arg1 (debug-menu-msg press))
                    (if (and *time-of-day-context* (nonzero? *time-of-day-context*))
                        (set! (-> *time-of-day-context* filter-color y) arg2)
                        )
                    )
                   ((or (not *time-of-day-context*) (zero? *time-of-day-context*))
                    0.0
                    )
                   (else
                     (-> *time-of-day-context* filter-color y)
                     )
                   )
                 )
               2
               (new 'static 'bfloat :data 0.00390625)
               #t
               0
               (new 'static 'bfloat :data 1.9921875)
               0
               )
             (float-var
               "Blue"
               #f
               (lambda ((arg0 object) (arg1 debug-menu-msg) (arg2 float))
                 (cond
                   ((= arg1 (debug-menu-msg press))
                    (if (and *time-of-day-context* (nonzero? *time-of-day-context*))
                        (set! (-> *time-of-day-context* filter-color z) arg2)
                        )
                    )
                   ((or (not *time-of-day-context*) (zero? *time-of-day-context*))
                    0.0
                    )
                   (else
                     (-> *time-of-day-context* filter-color z)
                     )
                   )
                 )
               2
               (new 'static 'bfloat :data 0.00390625)
               #t
               0
               (new 'static 'bfloat :data 1.9921875)
               0
               )
             (float-var
               "Mult"
               #f
               (lambda ((arg0 object) (arg1 debug-menu-msg) (arg2 float))
                 (cond
                   ((= arg1 (debug-menu-msg press))
                    (if (and *time-of-day-context* (nonzero? *time-of-day-context*))
                        (set! (-> *time-of-day-context* filter-color w) arg2)
                        )
                    )
                   ((or (not *time-of-day-context*) (zero? *time-of-day-context*))
                    0.0
                    )
                   (else
                     (-> *time-of-day-context* filter-color w)
                     )
                   )
                 )
               2
               (new 'static 'bfloat :data 0.00390625)
               #t
               0
               2
               0
               )
             (function "reset filter" #f (lambda () (let ((v0-0 (-> *time-of-day-context* filter-color)))
                                                      (set! (-> v0-0 x) 1.0)
                                                      (set! (-> v0-0 y) 1.0)
                                                      (set! (-> v0-0 z) 1.0)
                                                      (set! (-> v0-0 w) 1.0)
                                                      (the-as symbol v0-0)
                                                      )
                                                 )
                       )
             )
           (menu
             "Sky"
             (float-var
               "Cloud Min"
               #f
               (lambda ((arg0 object) (arg1 debug-menu-msg) (arg2 float))
                 (cond
                   ((= arg1 (debug-menu-msg press))
                    (if (and *time-of-day-context* (nonzero? *time-of-day-context*))
                        (set! (-> *time-of-day-context* current-clouds cloud-min) arg2)
                        )
                    )
                   ((or (not *time-of-day-context*) (zero? *time-of-day-context*))
                    0.0
                    )
                   (else
                     (-> *time-of-day-context* current-clouds cloud-min)
                     )
                   )
                 )
               1
               (new 'static 'bfloat :data 0.00390625)
               #t
               0
               1
               0
               )
             (float-var
               "Cloud Max"
               #f
               (lambda ((arg0 object) (arg1 debug-menu-msg) (arg2 float))
                 (cond
                   ((= arg1 (debug-menu-msg press))
                    (if (and *time-of-day-context* (nonzero? *time-of-day-context*))
                        (set! (-> *time-of-day-context* current-clouds cloud-max) arg2)
                        )
                    )
                   ((or (not *time-of-day-context*) (zero? *time-of-day-context*))
                    0.0
                    )
                   (else
                     (-> *time-of-day-context* current-clouds cloud-max)
                     )
                   )
                 )
               1
               (new 'static 'bfloat :data 0.00390625)
               #t
               0
               1
               0
               )
             (function
               "reset sky"
               #f
               (lambda ()
                 (set! (-> *time-of-day-context* current-clouds cloud-min) (-> *mood-control* mood-clouds cloud-min))
                 (set! (-> *time-of-day-context* current-clouds cloud-max) (-> *mood-control* mood-clouds cloud-max))
                 )
               )
             )
           (function "Print mood tables" #f (lambda () (print-mood-tables) (none)))
           (function
             "reset everything"
             #f
             (lambda ()
               (mem-copy!
                 (the-as pointer *overide-mood-color-table*)
                 (the-as pointer (-> *mood-control* mood-color-table))
                 256
                 )
               (mem-copy! (the-as pointer *overide-mood-fog-table*) (the-as pointer (-> *mood-control* mood-fog-table)) 384)
               (dotimes (v1-2 8)
                 (set! (-> *overide-mood-color-table* data v1-2 lgt-color w) 1.0)
                 (set! (-> *overide-mood-color-table* data v1-2 amb-color w) 1.0)
                 (set! (-> *overide-mood-fog-table* data v1-2 fog-color w) 1.0)
                 (set! (-> *overide-mood-fog-table* data v1-2 fog-dists x)
                       (* 0.00024414062 (-> *overide-mood-fog-table* data v1-2 fog-dists x))
                       )
                 (set! (-> *overide-mood-fog-table* data v1-2 fog-dists y)
                       (* 0.00024414062 (-> *overide-mood-fog-table* data v1-2 fog-dists y))
                       )
                 (set-vector! (-> *time-of-day-context* times v1-2) 1.0 1.0 1.0 1.0)
                 )
               (set-vector! (-> *time-of-day-context* filter-color) 1.0 1.0 1.0 1.0)
               (set! (-> *time-of-day-context* current-clouds cloud-min) (-> *mood-control* mood-clouds cloud-min))
               (set! (-> *time-of-day-context* current-clouds cloud-max) (-> *mood-control* mood-clouds cloud-max))
               )
             )
           )
        )
      )
    (debug-menu-append-item
      s5-0
      (debug-menu-make-from-template
        arg0
        '(menu
           "Sound"
           (flag "Effect Debug" *debug-effect-control* dm-boolean-toggle-pick-func)
           (flag "Regions" *execute-regions* dm-boolean-toggle-pick-func)
           (flag "Region Marks" *display-region-marks* dm-boolean-toggle-pick-func)
           (flag "Sound channels" *display-iop-info* dm-boolean-toggle-pick-func)
           (function "Reload Banks" #f sound-bank-reload)
           (function "List Sounds" #f (lambda () (list-sounds) (none)))
           (function "IOP Info" #f (lambda () (loader-test-command (sound-command iop-mem) (the-as uint 0)) (none)))
           )
        )
      )
    (debug-menu-append-item s5-0 (debug-menu-make-shader-menu arg0))
    (debug-menu-append-item s5-0 (debug-menu-make-instance-menu arg0))
    (debug-menu-append-item
      s5-0
      (debug-menu-make-from-template
        arg0
        '(menu
           "Bug Report"
           (flag "display" *display-bug-report* dm-boolean-toggle-pick-func)
           (flag "screen" *stdcon* dm-bug-report-output-pick-func)
           (flag "listener" listener dm-bug-report-output-pick-func)
           (flag "file" file-stream dm-bug-report-output-pick-func)
           (function "visgood" "visgood" dm-bug-report-report-pick-func)
           (function "visbad" "visbad" dm-bug-report-report-pick-func)
           (function "collision" "collision" dm-bug-report-report-pick-func)
           )
        )
      )
    (debug-menu-append-item
      s5-0
      (debug-menu-make-from-template
        arg0
        '(menu
           "Scene"
           (menu
             "Scene Info"
             (flag "channel" 1 display-scene-control-toggle-pick-func)
             (flag "anim name" 2 display-scene-control-toggle-pick-func)
             (flag "dma size" 4 display-scene-control-toggle-pick-func)
             (flag "bounds spheres" 8 display-scene-control-toggle-pick-func)
             (flag "actors" 16 display-scene-control-toggle-pick-func)
             (flag "actor-marks" 32 display-scene-control-toggle-pick-func)
             (flag "special fma spheres" 64 display-scene-control-toggle-pick-func)
             (flag "all on" 95 display-scene-control-set-pick-func)
             (flag "all off" 0 display-scene-control-set-pick-func)
             )
           (menu
             "city"
             (function "city-help-kid-intro" ("ctyslumb-fort" "city-help-kid-intro") dm-scene-load-pick-func)
             (function "city-help-kid-resolution" ("ctyslumb-fort" "city-help-kid-resolution") dm-scene-load-pick-func)
             (function
               "city-intercept-tanker-intro"
               ("ctymarkb-tanker" "city-intercept-tanker-intro")
               dm-scene-load-pick-func
               )
             (function "city-intercept-tanker-res" ("ctymarkb-tanker" "city-intercept-tanker-res") dm-scene-load-pick-func)
             (function "city-get-yellow-gun" ("gungame-movie" "city-get-yellow-gun") dm-scene-load-pick-func)
             (function "city-get-hoverboard" ("ctyfarma-airlock-movie" "city-get-hoverboard") dm-scene-load-pick-func)
             (function "city-get-dark-gun" ("gungame-movie" "city-get-dark-gun") dm-scene-load-pick-func)
             (function "city-meet-brutter-res" ("kiosk-start" "city-meet-brutter-res") dm-scene-load-pick-func)
             (function "city-save-lurkers-intro" ("kiosk-start" "city-save-lurkers-intro") dm-scene-load-pick-func)
             (function
               "city-errol-challenge-res"
               ("garage-start-class3" "city-errol-challenge-res")
               dm-scene-load-pick-func
               )
             (function "city-air-train-in-caspad" ("ctyport-air-train" "city-air-train-in-caspad") dm-scene-load-pick-func)
             (function "city-air-train-in-nest" ("ctyport-air-train" "city-air-train-in-nest") dm-scene-load-pick-func)
             (function "city-air-train-out" ("ctyport-air-train" "city-air-train-out") dm-scene-load-pick-func)
             (function
               "city-ashelin-drop-off"
               ("ctyport-air-train-ashelin" "city-ashelin-drop-off")
               dm-scene-load-pick-func
               )
             (function
               "city-protect-slums-intro"
               ("ctyslumc-seal-movie" "city-protect-slums-intro")
               dm-scene-load-pick-func
               )
             )
           (menu
             "atoll"
             (function "atoll-1-res" ("atoll-movie" "atoll-1-res") dm-scene-load-pick-func)
             (function "atoll-save-ashelin-res-a" ("atoll-movie" "atoll-save-ashelin-res-a") dm-scene-load-pick-func)
             (function "atoll-save-ashelin-res-b" ("atoll-movie" "atoll-save-ashelin-res-b") dm-scene-load-pick-func)
             (function "atoll-sig-intro" ("atoll-movie" "atoll-sig-intro") dm-scene-load-pick-func)
             (function "atoll-sig-tank" ("atoll-movie" "atoll-sig-tank") dm-scene-load-pick-func)
             (function "atoll-sniper-a" ("atoll-movie" "atoll-sniper-a") dm-scene-load-pick-func)
             (function "atoll-sniper-b" ("atoll-movie" "atoll-sniper-b") dm-scene-load-pick-func)
             (function "atoll-sniper-c" ("atoll-movie" "atoll-sniper-c") dm-scene-load-pick-func)
             (function "atoll-sniper-d" ("atoll-movie" "atoll-sniper-d") dm-scene-load-pick-func)
             (function "atoll-sniper-e" ("atoll-movie" "atoll-sniper-e") dm-scene-load-pick-func)
             )
           (menu
             "canyon"
             (function "canyon-insert-items-intro" ("mountain-movie" "canyon-insert-items-intro") dm-scene-load-pick-func)
             (function "canyon-insert-items-res" ("mincan-city" "canyon-insert-items-res") dm-scene-load-pick-func)
             )
           (menu
             "caspad"
             (function "caspad-air-train-in" ("caspad-warp" "caspad-air-train-in") dm-scene-load-pick-func)
             (function "caspad-air-train-out" ("caspad-warp" "caspad-air-train-out") dm-scene-load-pick-func)
             )
           (menu
             "castle"
             (function
               "castle-krew-boss-fight-intro"
               ("casboss-start" "castle-krew-boss-fight-intro")
               dm-scene-load-pick-func
               )
             (function "castle-krew-boss-fight-res" ("casboss-start" "castle-krew-boss-fight-res") dm-scene-load-pick-func)
             )
           (menu
             "consite"
             (function "consite-find-baron-res" ("consite-start" "consite-find-baron-res") dm-scene-load-pick-func)
             )
           (menu
             "dig"
             (function "dig-find-totem-res" ("dig-totem" "dig-find-totem-res") dm-scene-load-pick-func)
             (function "dig-digger-explode" ("dig1-start" "dig-digger-explode") dm-scene-load-pick-func)
             )
           (menu
             "drill"
             (function "drill-top-explode" ("drillmid-checkpoint" "drill-top-explode") dm-scene-load-pick-func)
             )
           (menu
             "forest"
             (function
               "forest-protect-samos-intro-b"
               ("forest-tree" "forest-protect-samos-intro-b")
               dm-scene-load-pick-func
               )
             (function "forest-protect-samos-res" ("forest-tree" "forest-protect-samos-res") dm-scene-load-pick-func)
             )
           (menu
             "fortress"
             (function
               "fortress-blow-up-ammo-res-a"
               ("fordumpc-start" "fortress-blow-up-ammo-res-a")
               dm-scene-load-pick-func
               )
             (function
               "fortress-blow-up-ammo-res-b"
               ("fordumpc-explode-movie" "fortress-blow-up-ammo-res-b")
               dm-scene-load-pick-func
               )
             (function "fortress-save-friends-res" ("prison-start" "fortress-save-friends-res") dm-scene-load-pick-func)
             (function
               "test-fortress-blow-up-ammo-res-b-a"
               ("fordumpc-explode-movie" "test-fortress-blow-up-ammo-res-b-a")
               dm-scene-load-pick-func
               )
             (function "test-fortress-blast" ("fordumpc-explode-movie" "test-fortress-blast") dm-scene-load-pick-func)
             )
           (menu
             "hideout"
             (function "city-krew-delivery-intro" ("hideout-start" "city-krew-delivery-intro") dm-scene-load-pick-func)
             (function
               "city-destroy-guard-vehicles-intro"
               ("hideout-start" "city-destroy-guard-vehicles-intro")
               dm-scene-load-pick-func
               )
             (function "ruins-sacred-intro" ("hideout-start" "ruins-sacred-intro") dm-scene-load-pick-func)
             (function "ruins-tower-intro" ("ctysluma-tower-intro" "ruins-tower-intro") dm-scene-load-pick-func)
             (function "vin-rescue-intro" ("hideout-start" "vin-rescue-intro") dm-scene-load-pick-func)
             (function "fortress-2-intro" ("hideout-start" "fortress-2-intro") dm-scene-load-pick-func)
             (function "atoll-1-int" ("hideout-start" "atoll-1-int") dm-scene-load-pick-func)
             (function "atoll-3-intro" ("hideout-start" "atoll-3-intro") dm-scene-load-pick-func)
             (function
               "city-shuttle-underground-intro"
               ("hideout-start" "city-shuttle-underground-intro")
               dm-scene-load-pick-func
               )
             (function "city-escort-kid-intro" ("escort-kid-intro" "city-escort-kid-intro") dm-scene-load-pick-func)
             (function "city-stop-bomb-bots-intro" ("hideout-start" "city-stop-bomb-bots-intro") dm-scene-load-pick-func)
             (function
               "forest-catch-metal-heads-intro"
               ("hideout-start" "forest-catch-metal-heads-intro")
               dm-scene-load-pick-func
               )
             (function
               "fortress-save-friends-intro-a"
               ("hideout-start" "fortress-save-friends-intro-a")
               dm-scene-load-pick-func
               )
             )
           (menu
             "hiphog"
             (function "atoll-2-intro" ("hiphog-start" "atoll-2-intro") dm-scene-load-pick-func)
             (function "sewer-1-intro" ("hiphog-start" "sewer-1-intro") dm-scene-load-pick-func)
             (function "sewer-1-res" ("hiphog-start" "sewer-1-res") dm-scene-load-pick-func)
             (function "sewer-2-intro" ("hiphog-start" "sewer-2-intro") dm-scene-load-pick-func)
             (function "krew-delivery-res" ("hiphog-start" "krew-delivery-res") dm-scene-load-pick-func)
             (function "city-meet-brutter-intro" ("hiphog-start" "city-meet-brutter-intro") dm-scene-load-pick-func)
             (function "city-keira-delivery-intro" ("hiphog-start" "city-keira-delivery-intro") dm-scene-load-pick-func)
             (function "city-krew-collection-intro" ("hiphog-start" "city-krew-collection-intro") dm-scene-load-pick-func)
             (function "city-krew-collection-res" ("hiphog-start" "city-krew-collection-res") dm-scene-load-pick-func)
             (function
               "forest-hunt-camo-metal-heads-intro"
               ("hiphog-start" "forest-hunt-camo-metal-heads-intro")
               dm-scene-load-pick-func
               )
             (function "sewer-blow-up-statue-intro" ("hiphog-start" "sewer-blow-up-statue-intro") dm-scene-load-pick-func)
             (function "city-errol-challenge-intro" ("hiphog-start" "city-errol-challenge-intro") dm-scene-load-pick-func)
             (function "city-whack-a-metal-intro" ("hiphog-start" "city-whack-a-metal-intro") dm-scene-load-pick-func)
             (function "city-whack-a-metal-res" ("hiphog-start" "city-whack-a-metal-res") dm-scene-load-pick-func)
             )
           (menu
             "intro/outro"
             (function
               "intro"
               ("village1-start" ("intro-samos-hut" "intro-vortex" "intro-city-square" "intro-prison"))
               dm-scene-load-pick-func
               )
             (function "intro-samos-hut" ("village1-start" "intro-samos-hut") dm-scene-load-pick-func)
             (function "intro-vortex" ("village1-start" "intro-vortex") dm-scene-load-pick-func)
             (function "intro-city-square" ("ctyindb-intro-start" "intro-city-square") dm-scene-load-pick-func)
             (function "intro-prison" ("prison-intro-start" "intro-prison") dm-scene-load-pick-func)
             (function
               "outro"
               ("nestb-outro" ("outro-nest" "outro-palace" "outro-hiphog" "outro-port"))
               dm-scene-load-pick-func
               )
             (function "outro-nest" ("nestb-outro" "outro-nest") dm-scene-load-pick-func)
             (function "outro-palace" ("throne-outro" "outro-palace") dm-scene-load-pick-func)
             (function "outro-hiphog" ("hiphog-outro" "outro-hiphog") dm-scene-load-pick-func)
             (function "outro-port" ("ctyport-outro" "outro-port") dm-scene-load-pick-func)
             )
           (menu
             "mountain"
             (function "mtn-step-plat-rocks-a" ("mountain-start" "mtn-step-plat-rocks-a") dm-scene-load-pick-func)
             (function "mtn-step-plat-rocks-b" ("mountain-start" "mtn-step-plat-rocks-b") dm-scene-load-pick-func)
             (function "mtn-step-plat-rocks-c" ("mountain-start" "mtn-step-plat-rocks-c") dm-scene-load-pick-func)
             (function "mtn-plat-buried-rocks-a" ("mountain-start" "mtn-plat-buried-rocks-a") dm-scene-load-pick-func)
             (function "mountain-lens-res" ("mountain-start" "mountain-lens-res") dm-scene-load-pick-func)
             (function "mountain-shard-res" ("mountain-start" "mountain-shard-res") dm-scene-load-pick-func)
             (function "mountain-gear-res" ("mountain-start" "mountain-gear-res") dm-scene-load-pick-func)
             )
           (menu
             "nest"
             (function "nest-break-barrier-res" ("nest-gun" "nest-break-barrier-res") dm-scene-load-pick-func)
             (function "nest-air-train-in" ("nest-warp" "nest-air-train-in") dm-scene-load-pick-func)
             (function "nest-air-train-out" ("nest-warp" "nest-air-train-out") dm-scene-load-pick-func)
             (function "nest-kor-boss-fight-intro-b" ("nestb-boss" "nest-kor-boss-fight-intro-b") dm-scene-load-pick-func)
             (function "nest-kor-boss-fight-mid" ("nestb-boss" "nest-kor-boss-fight-mid") dm-scene-load-pick-func)
             )
           (menu
             "onintent"
             (function "mountain-finditems-intro" ("onintent-start" "mountain-finditems-intro") dm-scene-load-pick-func)
             (function "dig-find-totem-intro" ("onintent-start" "dig-find-totem-intro") dm-scene-load-pick-func)
             (function
               "forest-protect-samos-intro-a"
               ("onintent-start" "forest-protect-samos-intro-a")
               dm-scene-load-pick-func
               )
             (function "city-play-onin-game-intro" ("onintent-start" "city-play-onin-game-intro") dm-scene-load-pick-func)
             (function "city-play-onin-game-res" ("onintent-start" "city-play-onin-game-res") dm-scene-load-pick-func)
             (function
               "test-mountain-finditems-intro"
               ("onintent-start" "test-mountain-finditems-intro")
               dm-scene-load-pick-func
               )
             )
           (menu
             "oracle"
             (function "city-oracle-intro" ("oracle-start" "city-oracle-intro") dm-scene-load-pick-func)
             (function "city-oracle-level-0" ("oracle-start" "city-oracle-level-0") dm-scene-load-pick-func)
             (function "city-oracle-level-1" ("oracle-start" "city-oracle-level-1") dm-scene-load-pick-func)
             (function "city-oracle-level-2" ("oracle-start" "city-oracle-level-2") dm-scene-load-pick-func)
             (function "city-oracle-level-3" ("oracle-start" "city-oracle-level-3") dm-scene-load-pick-func)
             )
           (menu
             "palace"
             (function "palace-outside-window-res" ("palroof-throne" "palace-outside-window-res") dm-scene-load-pick-func)
             (function
               "palace-outside-window-res-b"
               ("palroof-boss" "palace-outside-window-res-b")
               dm-scene-load-pick-func
               )
             (function "palace-boss-res" ("palroof-boss" "palace-boss-res") dm-scene-load-pick-func)
             (function "palace-sneak-in-res" ("palroof-throne" "palace-sneak-in-res") dm-scene-load-pick-func)
             )
           (menu
             "ruins"
             (function "ruins-tower-victory" ("ruins-hut" "ruins-tower-victory") dm-scene-load-pick-func)
             (function "ruins-sacred-victory" ("ruins-hut" "ruins-sacred-victory") dm-scene-load-pick-func)
             (function "ruins-get-to-hut-res" ("ruins-hut" "ruins-get-to-hut-res") dm-scene-load-pick-func)
             (function "test-scene" ("ruins-hut" "test-scene") dm-scene-load-pick-func)
             )
           (menu
             "sewer"
             (function "sewer-drain-res" ("sewer-start" "sewer-drain-res") dm-scene-load-pick-func)
             (function "sewer-blow-up-statue-res" ("sewesc-start" "sewer-blow-up-statue-res") dm-scene-load-pick-func)
             (function "sewer-hosehead" ("sewesc-start" "sewer-hosehead") dm-scene-load-pick-func)
             )
           (menu
             "stadium"
             (function
               "city-keira-hover-challenge-intro"
               ("garage-start-skate" "city-keira-hover-challenge-intro")
               dm-scene-load-pick-func
               )
             (function
               "city-keira-hover-challenge-res"
               ("garage-start-skate" "city-keira-hover-challenge-res")
               dm-scene-load-pick-func
               )
             (function
               "city-class-1-race-intro-a"
               ("garage-class3-movie" "city-class-1-race-intro-a")
               dm-scene-load-pick-func
               )
             (function "city-class-1-race-intro-b" ("stadiumd-start" "city-class-1-race-intro-b") dm-scene-load-pick-func)
             (function "city-class-1-race-res" ("stadiumd-start" "city-class-1-race-res") dm-scene-load-pick-func)
             (function "city-class-3-race-intro" ("garage-class3-movie" "city-class-3-race-intro") dm-scene-load-pick-func)
             (function "city-class-3-race-res" ("garage-class3-movie" "city-class-3-race-res") dm-scene-load-pick-func)
             (function "city-put-hoverboard" ("skatea-start" "city-put-hoverboard") dm-scene-load-pick-func)
             (function "city-class-2-race-intro" ("garage-class3-movie" "city-class-2-race-intro") dm-scene-load-pick-func)
             (function "city-class-2-race-res" ("garage-class3-movie" "city-class-2-race-res") dm-scene-load-pick-func)
             (function "city-defend-stadium-intro" ("stadium-blimp" "city-defend-stadium-intro") dm-scene-load-pick-func)
             (function "city-defend-stadium-res" ("stadium-blimp" "city-defend-stadium-res") dm-scene-load-pick-func)
             )
           (menu
             "strip"
             (function "crane-victory" ("strip-start" "crane-victory") dm-scene-load-pick-func)
             (function "ecowells-victory" ("strip-start" "ecowells-victory") dm-scene-load-pick-func)
             (function "vin-rescue" ("strip-start" "vin-rescue") dm-scene-load-pick-func)
             (function "test-crane-victory" ("strip-start" "test-crane-victory") dm-scene-load-pick-func)
             )
           (menu
             "tomb"
             (function "tomb-face-tests-intro" ("tombd-start" "tomb-face-tests-intro") dm-scene-load-pick-func)
             (function "tomb-boulder-start" ("tomb-boulder" "tomb-boulder-start") dm-scene-load-pick-func)
             (function "tomb-spider-scare" ("tomb-boulder-explode" "tomb-spider-scare") dm-scene-load-pick-func)
             (function "tomb-unlock-start" ("tomb-water-switch" "tomb-unlock-start") dm-scene-load-pick-func)
             (function "tomb-unlock-water" ("tomb-water-switch" "tomb-unlock-water") dm-scene-load-pick-func)
             (function "tomb-unlock-poles" ("tomb-poles-switch" "tomb-unlock-poles") dm-scene-load-pick-func)
             (function "tomb-boss-open" ("tombboss-start" "tomb-boss-open") dm-scene-load-pick-func)
             (function "tomb-boss-intro" ("tombboss-start" "tomb-boss-intro") dm-scene-load-pick-func)
             (function "tomb-boss-res" ("tombboss-start" "tomb-boss-res") dm-scene-load-pick-func)
             )
           (menu
             "under"
             (function "under-find-sig-res" ("under-start" "under-find-sig-res") dm-scene-load-pick-func)
             (function "under-centipede-one" ("under-start" "under-centipede-one") dm-scene-load-pick-func)
             (function "under-centipede-two" ("under-start" "under-centipede-two") dm-scene-load-pick-func)
             (function "under-centipede-three" ("under-start" "under-centipede-three") dm-scene-load-pick-func)
             (function "under-get-sig-out-res" ("under-start" "under-get-sig-out-res") dm-scene-load-pick-func)
             )
           (menu
             "vinroom"
             (function "crane-intro" ("vinroom-start" "crane-intro") dm-scene-load-pick-func)
             (function
               "drill-kill-metal-heads-intro"
               ("vinroom-start" "drill-kill-metal-heads-intro")
               dm-scene-load-pick-func
               )
             (function "ecowells-intro" ("vinroom-start" "ecowells-intro") dm-scene-load-pick-func)
             (function "city-switch-on-power-intro" ("vinroom-start" "city-switch-on-power-intro") dm-scene-load-pick-func)
             (function
               "dig-knock-down-scaffolding-intro"
               ("vinroom-start" "dig-knock-down-scaffolding-intro")
               dm-scene-load-pick-func
               )
             (function "drill-destroy-ship-intro" ("vinroom-start" "drill-destroy-ship-intro") dm-scene-load-pick-func)
             (function
               "drill-destroy-control-tower-intro"
               ("vinroom-start" "drill-destroy-control-tower-intro")
               dm-scene-load-pick-func
               )
             )
           (menu "demo" (function "demo-disk-intro" ("demo-movie" "demo-disk-intro") dm-scene-load-pick-func))
           (menu
             "cover-test"
             (function "cover-test-1" ("chartest-1" "cover-test-1") dm-scene-load-pick-func)
             (function "cover-test-2" ("chartest-1" "cover-test-2") dm-scene-load-pick-func)
             )
           )
        )
      )
    (debug-menu-append-item s5-0 (debug-menu-make-task-menu arg0))
    (debug-menu-append-item s5-0 (the-as debug-menu-node (debug-menu-make-play-menu (the-as symbol arg0))))
    )
  arg0
  )

;; definition for symbol *popup-menu-context*, type debug-menu-context
(define *popup-menu-context* (new 'debug 'debug-menu-context))

;; definition for function popup-menu-context-make-default-menus
(defun popup-menu-context-make-default-menus ((arg0 debug-menu-context))
  (debug-menu-make-from-template
    arg0
    '(main-menu
       "Popup"
       (flag "Cam 1" pad-1 dm-cam-externalize)
       (flag "Target" #f (lambda ((arg0 object) (arg1 debug-menu-msg))
                           (when (= arg1 (debug-menu-msg press))
                             (if *target*
                                 (stop 'debug)
                                 (start 'debug (get-current-continue-point *game-info*))
                                 )
                             )
                           *target*
                           )
             )
       (menu
         "Mode"
         (function "normal" #f (lambda () (send-event *target* 'end-mode)))
         (function "racer" #f (lambda ()
                                (if (not *target*)
                                    (start 'debug (get-current-continue-point *game-info*))
                                    )
                                (send-event *target* 'change-mode 'racer #f)
                                )
                   )
         (function "flut" #f (lambda ()
                               (if (not *target*)
                                   (start 'debug (get-current-continue-point *game-info*))
                                   )
                               (send-event *target* 'change-mode 'flut #f)
                               )
                   )
         (function "board" #f (lambda ()
                                (if (not *target*)
                                    (start 'debug (get-current-continue-point *game-info*))
                                    )
                                (logior! (-> *game-info* features) (game-feature board))
                                (logior! (-> *game-info* debug-features) (game-feature board))
                                (send-event *target* 'change-mode 'board #f)
                                )
                   )
         (function "mech" #f (lambda ()
                               (if (not *target*)
                                   (start 'debug (get-current-continue-point *game-info*))
                                   )
                               (send-event *target* 'change-mode 'mech #f)
                               )
                   )
         (function "gun" #f (lambda ()
                              (if (not *target*)
                                  (start 'debug (get-current-continue-point *game-info*))
                                  )
                              (logior! (-> *game-info* features) (game-feature unk-game-feature-06))
                              (logior! (-> *game-info* debug-features) (game-feature unk-game-feature-06))
                              (send-event *target* 'change-mode 'gun #f 0)
                              )
                   )
         (function "darkjak" #f (lambda ()
                                  (if (not *target*)
                                      (start 'debug (get-current-continue-point *game-info*))
                                      )
                                  (logior! (-> *game-info* features) (game-feature darkjak))
                                  (logior! (-> *game-info* debug-features) (game-feature darkjak))
                                  (send-event *target* 'change-mode 'darkjak #f 3)
                                  )
                   )
         (function "indax" #f (lambda ()
                                (if (not *target*)
                                    (start 'debug (get-current-continue-point *game-info*))
                                    )
                                (send-event *target* 'change-mode 'indax #f)
                                )
                   )
         )
       (flag "Game" #f (lambda ((arg0 object) (arg1 debug-menu-msg))
                         (when (= arg1 (debug-menu-msg press))
                           (let ((v1-3 (-> *game-info* mode)))
                             (set! (-> *game-info* mode) (cond
                                                           ((= v1-3 'play)
                                                            'debug
                                                            )
                                                           ((= v1-3 'debug)
                                                            'play
                                                            )
                                                           (else
                                                             (-> *game-info* mode)
                                                             )
                                                           )
                                   )
                             )
                           )
                         (= (-> *game-info* mode) 'play)
                         )
             )
       (function "Clean" #f (lambda ()
                              (if (time-of-day-setup #f)
                                  (time-of-day-setup #t)
                                  )
                              (play-clean #f)
                              (none)
                              )
                 )
       (flag "Stats" *stats-target* dm-boolean-toggle-pick-func)
       (function "Reset" #f (lambda () (reset-actors 'debug) (none)))
       (function "Start" #f (lambda () (start 'play (-> *game-info* current-continue)) (none)))
       (function "Editor" #f (lambda ()
                               (kill-by-type editable-player *active-pool*)
                               (process-spawn editable-player :init editable-player-init #f :to *entity-pool*)
                               (set-master-mode 'game)
                               (none)
                               )
                 )
       )
    )
  arg0
  )

;; failed to figure out what this is:
(debug-menu-context-make-default-menus *debug-menu-context*)

;; failed to figure out what this is:
(popup-menu-context-make-default-menus *popup-menu-context*)

;; definition for function menu-respond-to-pause
(defun menu-respond-to-pause ()
  (case *master-mode*
    (('menu)
     (cond
       ((and (cpad-hold? 0 l3) (cpad-hold? 0 select))
        (debug-menu-context-send-msg *popup-menu-context* (debug-menu-msg activate) (debug-menu-dest activation))
        (debug-menu-context-send-msg *debug-menu-context* (debug-menu-msg deactivate) (debug-menu-dest activation))
        (debug-menu-context-send-msg *editable-menu-context* (debug-menu-msg deactivate) (debug-menu-dest activation))
        )
       ((and (cpad-hold? 1 start) *editable*)
        (debug-menu-context-send-msg *editable-menu-context* (debug-menu-msg activate) (debug-menu-dest activation))
        (debug-menu-context-send-msg *debug-menu-context* (debug-menu-msg deactivate) (debug-menu-dest activation))
        (debug-menu-context-send-msg *popup-menu-context* (debug-menu-msg deactivate) (debug-menu-dest activation))
        )
       ((and (cpad-hold? 0 l3) (cpad-hold? 0 start))
        (debug-menu-context-send-msg *debug-menu-context* (debug-menu-msg activate) (debug-menu-dest activation))
        (debug-menu-context-send-msg *popup-menu-context* (debug-menu-msg deactivate) (debug-menu-dest activation))
        (debug-menu-context-send-msg *editable-menu-context* (debug-menu-msg deactivate) (debug-menu-dest activation))
        )
       )
     )
    (else
      (debug-menu-context-send-msg *debug-menu-context* (debug-menu-msg deactivate) (debug-menu-dest activation))
      (debug-menu-context-send-msg *popup-menu-context* (debug-menu-msg deactivate) (debug-menu-dest activation))
      (debug-menu-context-send-msg *editable-menu-context* (debug-menu-msg deactivate) (debug-menu-dest activation))
      )
    )
  #f
  )

;; definition for function *menu-hook*
(defun *menu-hook* ()
  (debug-menus-handler *debug-menu-context*)
  (debug-menus-handler *popup-menu-context*)
  )

)<|MERGE_RESOLUTION|>--- conflicted
+++ resolved
@@ -2781,14 +2781,8 @@
 
 ;; definition for function debug-menu-make-task-sub-menu
 ;; INFO: Used lq/sq
-<<<<<<< HEAD
-;; ERROR: failed type prop at 11: Could not figure out load: (set! a0 (l.wu v1))
-;; WARN: Return type mismatch pair vs debug-menu-node.
-(defun debug-menu-make-task-sub-menu ((a0-0 debug-menu-context))
+(defun debug-menu-make-task-sub-menu ((arg0 symbol))
   "TODO - need to know more about game-info"
-=======
-(defun debug-menu-make-task-sub-menu ((arg0 symbol))
->>>>>>> 4eea31c3
   (local-vars
     (sv-16 (function symbol type object object pair))
     (sv-32 symbol)
@@ -2803,21 +2797,6 @@
     (sv-176 type)
     (sv-192 int)
     )
-<<<<<<< HEAD
-  (set! gp-0 '())
-  (set! v1-0 *game-info*)
-  (set! s4-0 (-> v1-0 unknown-pad4))
-  (set! s3-0 (-> s4-0 length))
-  (while (nonzero? s3-0)
-    (when (begin (set! s3-0 (+ s3-0 -1)) (nonzero? s3-0))
-      (when (begin
-              (set! v1-2 (sll s3-0 2))
-              (set! v1-3 (+ v1-2 s4-0))
-              (set! v1-4 (l.wu (+ v1-3 12)))
-              (set! a0-1 (the-as none (l.wu v1-4)))
-              (= a0-1 a0-0)
-=======
-  "TODO - need to know more about game-info"
   (let ((gp-0 '()))
     (let ((s4-0 (-> *game-info* sub-task-list)))
       (countdown (s3-0 (-> s4-0 length))
@@ -2847,7 +2826,6 @@
                   (set! gp-0 (s2-0 s1-0 s0-0 (sv-16 sv-32 sv-48 sv-64 a3-3) gp-0))
                   )
                 )
->>>>>>> 4eea31c3
               )
             )
           )
@@ -4281,10 +4259,11 @@
              (function "Hover Drillmid" #f (lambda ()
                                              (let ((a0-0 (get-nav-graph-editor)))
                                                (when a0-0
-                                                 (let ((t9-1 (method-of-object a0-0 nav-graph-editor-method-62)))
-                                                   'hover
+                                                 (let ((t9-1 (method-of-object a0-0 nav-graph-editor-method-62))
+                                                       (a1-0 'hover)
+                                                       )
                                                    'drillmid
-                                                   (t9-1)
+                                                   (t9-1 a0-0 a1-0)
                                                    )
                                                  )
                                                )
@@ -4294,10 +4273,11 @@
              (function "Hover Forresca" #f (lambda ()
                                              (let ((a0-0 (get-nav-graph-editor)))
                                                (when a0-0
-                                                 (let ((t9-1 (method-of-object a0-0 nav-graph-editor-method-62)))
-                                                   'hover
+                                                 (let ((t9-1 (method-of-object a0-0 nav-graph-editor-method-62))
+                                                       (a1-0 'hover)
+                                                       )
                                                    'forresca
-                                                   (t9-1)
+                                                   (t9-1 a0-0 a1-0)
                                                    )
                                                  )
                                                )
@@ -4307,10 +4287,11 @@
              (function "Hover Forest" #f (lambda ()
                                            (let ((a0-0 (get-nav-graph-editor)))
                                              (when a0-0
-                                               (let ((t9-1 (method-of-object a0-0 nav-graph-editor-method-62)))
-                                                 'hover
+                                               (let ((t9-1 (method-of-object a0-0 nav-graph-editor-method-62))
+                                                     (a1-0 'hover)
+                                                     )
                                                  'forest
-                                                 (t9-1)
+                                                 (t9-1 a0-0 a1-0)
                                                  )
                                                )
                                              )
@@ -4320,10 +4301,11 @@
              (function "Hover Under" #f (lambda ()
                                           (let ((a0-0 (get-nav-graph-editor)))
                                             (when a0-0
-                                              (let ((t9-1 (method-of-object a0-0 nav-graph-editor-method-62)))
-                                                'hover
+                                              (let ((t9-1 (method-of-object a0-0 nav-graph-editor-method-62))
+                                                    (a1-0 'hover)
+                                                    )
                                                 'under
-                                                (t9-1)
+                                                (t9-1 a0-0 a1-0)
                                                 )
                                               )
                                             )
@@ -4333,9 +4315,10 @@
              (function "Traffic" #f (lambda ()
                                       (let ((a0-0 (get-nav-graph-editor)))
                                         (when a0-0
-                                          (let ((t9-1 (method-of-object a0-0 nav-graph-editor-method-62)))
-                                            'traffic
-                                            (t9-1)
+                                          (let ((t9-1 (method-of-object a0-0 nav-graph-editor-method-62))
+                                                (a1-0 'traffic)
+                                                )
+                                            (t9-1 a0-0 a1-0)
                                             )
                                           )
                                         )
@@ -4345,9 +4328,10 @@
              (function "Minimap" #f (lambda ()
                                       (let ((a0-0 (get-nav-graph-editor)))
                                         (when a0-0
-                                          (let ((t9-1 (method-of-object a0-0 nav-graph-editor-method-62)))
-                                            'minimap
-                                            (t9-1)
+                                          (let ((t9-1 (method-of-object a0-0 nav-graph-editor-method-62))
+                                                (a1-0 'minimap)
+                                                )
+                                            (t9-1 a0-0 a1-0)
                                             )
                                           )
                                         )
