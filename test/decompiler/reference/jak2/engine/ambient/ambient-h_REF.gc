;;-*-Lisp-*-
(in-package goal)

;; definition of type talker-speech-class
(deftype talker-speech-class (structure)
  ((name          string       :offset-assert   0)
   (channel       gui-channel  :offset-assert   4)
   (flags         uint8        :offset-assert   5)
   (speech        uint16       :offset-assert   6)
   (text-message  uint32       :offset-assert   8)
   (text-duration uint16       :offset-assert  12)
   (delay         uint16       :offset-assert  14)
   (pos           uint16       :offset-assert  16)
   (neg           uint16       :offset-assert  18)
   (on-close      basic        :offset-assert  20)
   )
  :pack-me
  :method-count-assert 14
  :size-assert         #x18
  :flag-assert         #xe00000018
  (:methods
    (talker-speech-class-method-9 (_type_) symbol 9)
    (talker-speech-class-method-10 (_type_) none 10)
    (talker-speech-class-method-11 (_type_) none 11)
    (talker-speech-class-method-12 (_type_ int) none 12)
    (talker-speech-class-method-13 (_type_ int) none 13)
    )
  )

;; definition for method 3 of type talker-speech-class
(defmethod inspect talker-speech-class ((obj talker-speech-class))
  (when (not obj)
    (set! obj obj)
    (goto cfg-4)
    )
  (format #t "[~8x] ~A~%" obj 'talker-speech-class)
  (format #t "~1Tname: ~A~%" (-> obj name))
  (format #t "~1Tchannel: ~D~%" (-> obj channel))
  (format #t "~1Tflags: ~D~%" (-> obj flags))
  (format #t "~1Tspeech: ~D~%" (-> obj speech))
  (format #t "~1Ttext-message: ~D~%" (-> obj text-message))
  (format #t "~1Ttext-duration: ~D~%" (-> obj text-duration))
  (format #t "~1Tdelay: ~D~%" (-> obj delay))
  (format #t "~1Tpos: ~D~%" (-> obj pos))
  (format #t "~1Tneg: ~D~%" (-> obj neg))
  (format #t "~1Ton-close: ~A~%" (-> obj on-close))
  (label cfg-4)
  obj
  )

;; definition of type talker
(deftype talker (process)
  ((trans          vector              :inline :offset-assert 128)
   (message        talker-speech-class         :offset-assert 144)
   (total-time     time-frame                  :offset-assert 152)
   (total-off-time time-frame                  :offset-assert 160)
   (start-time     time-frame                  :offset-assert 168)
   (state-time     time-frame                  :offset-assert 176)
   (voicebox       handle                      :offset-assert 184)
   (voice-id       sound-id                    :offset-assert 192)
   (message-id     sound-id                    :offset-assert 196)
   (region         region                      :offset-assert 200)
   (interp         float                       :offset-assert 204)
   (save?          symbol                      :offset-assert 208)
   )
  :heap-base #x60
  :method-count-assert 18
  :size-assert         #xd4
  :flag-assert         #x12006000d4
  (:methods
<<<<<<< HEAD
    (idle () _type_ :state 14)
    (active () _type_ :state 15)
    (exit () _type_ :state 16)
    (talker-method-17 (_type_) none 17)
=======
    (talker-method-14 () _type_ :state 14)
    (talker-method-15 () none 15)
    (talker-method-16 () none 16)
    (talker-method-17 () none 17)
>>>>>>> 11ec9d5d
    )
  )

;; definition for method 3 of type talker
(defmethod inspect talker ((obj talker))
  (when (not obj)
    (set! obj obj)
    (goto cfg-4)
    )
  (let ((t9-0 (method-of-type process inspect)))
    (t9-0 obj)
    )
  (format #t "~2Ttrans: ~`vector`P~%" (-> obj stack))
  (format #t "~2Tmessage: #<talker-speech-class @ #x~X>~%" (-> obj message))
  (format #t "~2Ttotal-time: ~D~%" (-> obj total-time))
  (format #t "~2Ttotal-off-time: ~D~%" (-> obj total-off-time))
  (format #t "~2Tstart-time: ~D~%" (-> obj start-time))
  (format #t "~2Tstate-time: ~D~%" (-> obj state-time))
  (format #t "~2Tvoicebox: ~D~%" (-> obj voicebox))
  (format #t "~2Tvoice-id: ~D~%" (-> obj voice-id))
  (format #t "~2Tmessage-id: ~D~%" (-> obj message-id))
  (format #t "~2Tregion: #<region @ #x~X>~%" (-> obj region))
  (format #t "~2Tinterp: ~f~%" (-> obj interp))
  (format #t "~2Tsave?: ~A~%" (-> obj save?))
  (label cfg-4)
  obj
  )

;; definition for symbol *talker-speech*, type (inline-array talker-speech-class)
<<<<<<< HEAD
(define *talker-speech*
  (new 'static 'inline-array talker-speech-class 188
    (new 'static 'talker-speech-class :name "none")
    (new 'static 'talker-speech-class :name "hal001" :channel #x1d :flags #x3 :speech #x1 :neg #x1 :on-close #f)
    (new 'static 'talker-speech-class :name "hal002" :channel #x1d :flags #x3 :speech #x2 :neg #x1 :on-close #f)
    (new 'static 'talker-speech-class
      :name "DSbop002"
      :channel #x14
      :flags #x3
      :speech #x3
      :text-message #x224
      :text-duration #x5dc
      :neg #x1
      :on-close #f
      )
    (new 'static 'talker-speech-class
      :name "DSbop004"
      :channel #x14
      :flags #x3
      :speech #x4
      :text-message #x226
      :text-duration #x5dc
      :neg #x1
      :on-close #f
      )
    (new 'static 'talker-speech-class
      :name "DSbop008"
      :channel #x14
      :flags #x3
      :speech #x5
      :text-message #x227
      :text-duration #x5dc
      :neg #x1
      :on-close #f
      )
    (new 'static 'talker-speech-class :name "DSbop009" :channel #x14 :flags #x3 :speech #x6 :neg #x1 :on-close #f)
    (new 'static 'talker-speech-class
      :name "DSbop010"
      :channel #x14
      :flags #x3
      :speech #x7
      :text-message #x227
      :text-duration #x5dc
      :neg #x1
      :on-close #f
      )
    (new 'static 'talker-speech-class :name "DSbop011" :channel #x14 :flags #x3 :speech #x8 :neg #x1 :on-close #f)
    (new 'static 'talker-speech-class
      :name "DSbop016"
      :channel #x14
      :flags #x3
      :speech #x9
      :text-message #x229
      :text-duration #x5dc
      :neg #x1
      :on-close #f
      )
    (new 'static 'talker-speech-class :name "DSbop017" :channel #x14 :flags #x3 :speech #xa :neg #x1 :on-close #f)
    (new 'static 'talker-speech-class
      :name "ds020"
      :channel #x14
      :flags #x3
      :speech #xb
      :text-message #x225
      :text-duration #x5dc
      :neg #x1
      :on-close #f
      )
    (new 'static 'talker-speech-class
      :name "ds043"
      :channel #x14
      :flags #x11
      :speech #xc
      :text-message #x228
      :text-duration #x12c
      :neg #x1
      :on-close #f
      )
    (new 'static 'talker-speech-class
      :name "ds043m"
      :channel #x43
      :flags #x10
      :speech #xd
      :text-message #x228
      :text-duration #x12c
      :neg #x1
      :on-close #f
      )
    (new 'static 'talker-speech-class
      :name "ds046"
      :channel #x14
      :flags #x11
      :speech #xe
      :text-message #x22a
      :text-duration #x12c
      :neg #x1
      :on-close #f
      )
    (new 'static 'talker-speech-class
      :name "ds046m"
      :channel #x43
      :flags #x10
      :speech #xf
      :text-message #x22a
      :text-duration #x12c
      :neg #x1
      :on-close #f
      )
    (new 'static 'talker-speech-class :name "ds162" :channel #x14 :flags #x3 :speech #x10 :neg #x1 :on-close #f)
    (new 'static 'talker-speech-class :name "ds165" :channel #x14 :flags #x3 :speech #x11 :neg #x1 :on-close #f)
    (new 'static 'talker-speech-class
      :name "cityv039"
      :channel #x20
      :flags #x3
      :speech #x12
      :neg #x1
      :on-close #f
      )
    (new 'static 'talker-speech-class
      :name "cityv037"
      :channel #x20
      :flags #x3
      :speech #x13
      :neg #x1
      :on-close #f
      )
    (new 'static 'talker-speech-class
      :name "cityv056"
      :channel #x20
      :flags #x3
      :speech #x14
      :neg #x1
      :on-close #f
      )
    (new 'static 'talker-speech-class
      :name "cityv054"
      :channel #x20
      :flags #x3
      :speech #x15
      :neg #x1
      :on-close #f
      )
    (new 'static 'talker-speech-class
      :name "cityv055"
      :channel #x20
      :flags #x3
      :speech #x16
      :neg #x1
      :on-close #f
      )
    (new 'static 'talker-speech-class
      :name "cityv107"
      :channel #x20
      :flags #x3
      :speech #x17
      :neg #x1
      :on-close #f
      )
    (new 'static 'talker-speech-class :name "kg100a" :channel #x20 :flags #x3 :speech #x18 :neg #x1 :on-close #f)
    (new 'static 'talker-speech-class :name "kg104a" :channel #x20 :flags #x3 :speech #x19 :neg #x1 :on-close #f)
    (new 'static 'talker-speech-class :name "kg102a" :channel #x20 :flags #x3 :speech #x1a :neg #x1 :on-close #f)
    (new 'static 'talker-speech-class :name "kg071a" :channel #x20 :flags #x3 :speech #x1b :neg #x1 :on-close #f)
    (new 'static 'talker-speech-class :name "kg107a" :channel #x20 :flags #x3 :speech #x1c :neg #x1 :on-close #f)
    (new 'static 'talker-speech-class :name "kg097a" :channel #x20 :flags #x3 :speech #x1d :neg #x1 :on-close #f)
    (new 'static 'talker-speech-class :name "kg098a" :channel #x20 :flags #x3 :speech #x1e :neg #x1 :on-close #f)
    (new 'static 'talker-speech-class :name "cityv063" :channel #x20 :speech #x1f :neg #x1 :on-close #f)
    (new 'static 'talker-speech-class :name "cityv064" :channel #x20 :speech #x20 :neg #x1 :on-close #f)
    (new 'static 'talker-speech-class :name "cityv065" :channel #x20 :speech #x21 :neg #x1 :on-close #f)
    (new 'static 'talker-speech-class :name "cityv067" :channel #x20 :speech #x22 :neg #x1 :on-close #f)
    (new 'static 'talker-speech-class :name "cityv068" :channel #x20 :speech #x23 :neg #x1 :on-close #f)
    (new 'static 'talker-speech-class
      :name "cityv069"
      :channel #x20
      :speech #x24
      :text-message #x246
      :text-duration #x5dc
      :neg #x1
      :on-close #f
      )
    (new 'static 'talker-speech-class :name "cityv070" :channel #x20 :speech #x25 :neg #x1 :on-close #f)
    (new 'static 'talker-speech-class
      :name "cityv130"
      :channel #x1d
      :flags #x3
      :speech #x26
      :neg #x1
      :on-close #f
      )
    (new 'static 'talker-speech-class
      :name "cityv132"
      :channel #x1d
      :flags #x3
      :speech #x27
      :neg #x1
      :on-close #f
      )
    (new 'static 'talker-speech-class :name "cityv071" :channel #x20 :speech #x28 :neg #x1 :on-close #f)
    (new 'static 'talker-speech-class :name "cityv072" :channel #x20 :speech #x29 :neg #x1 :on-close #f)
    (new 'static 'talker-speech-class :name "cityv073" :channel #x20 :speech #x2a :neg #x1 :on-close #f)
    (new 'static 'talker-speech-class :name "cityv074" :channel #x20 :speech #x2b :neg #x1 :on-close #f)
    (new 'static 'talker-speech-class :name "cityv075" :channel #x20 :speech #x2c :neg #x1 :on-close #f)
    (new 'static 'talker-speech-class :name "cityv076" :channel #x20 :speech #x2d :neg #x1 :on-close #f)
    (new 'static 'talker-speech-class :name "cityv077" :channel #x20 :speech #x2e :neg #x1 :on-close #f)
    (new 'static 'talker-speech-class :name "cityv078" :channel #x20 :speech #x2f :neg #x1 :on-close #f)
    (new 'static 'talker-speech-class :name "cityv036" :channel #x20 :speech #x30 :neg #x1 :on-close #f)
    (new 'static 'talker-speech-class :name "tor007" :channel #x1d :flags #x3 :speech #x31 :neg #x1 :on-close #f)
    (new 'static 'talker-speech-class :name "tor008" :channel #x1d :flags #x3 :speech #x32 :neg #x1 :on-close #f)
    (new 'static 'talker-speech-class
      :name "mess004"
      :channel #x43
      :flags #x7
      :speech #x33
      :text-message #x245
      :text-duration #x5dc
      :neg #x1
      :on-close #f
      )
    (new 'static 'talker-speech-class
      :name "krew010"
      :channel #x1d
      :flags #x7
      :speech #x34
      :delay #x258
      :neg #x1
      :on-close #f
      )
    (new 'static 'talker-speech-class :name "ds129" :channel #x14 :flags #x2 :speech #x35 :neg #x1 :on-close #f)
    (new 'static 'talker-speech-class
      :name "mess005"
      :channel #x43
      :flags #x3
      :speech #x36
      :text-message #x247
      :text-duration #x5dc
      :neg #x1
      :on-close #f
      )
    (new 'static 'talker-speech-class
      :name "mess006"
      :channel #x43
      :speech #x37
      :text-message #x226
      :text-duration #x5dc
      :pos #x8
      :neg #x1
      :on-close #f
      )
    (new 'static 'talker-speech-class :name "ds116" :channel #x14 :flags #x2 :speech #x38 :neg #x1 :on-close #f)
    (new 'static 'talker-speech-class :name "ds117" :channel #x14 :flags #x3 :speech #x39 :neg #x1 :on-close #f)
    (new 'static 'talker-speech-class :name "ds118" :channel #x14 :flags #x3 :speech #x3a :neg #x1 :on-close #f)
    (new 'static 'talker-speech-class :name "ds119" :channel #x14 :flags #x3 :speech #x3b :neg #x1 :on-close #f)
    (new 'static 'talker-speech-class :name "ds120" :channel #x14 :flags #x3 :speech #x3c :neg #x1 :on-close #f)
    (new 'static 'talker-speech-class :name "ds121" :channel #x14 :flags #x3 :speech #x3d :neg #x1 :on-close #f)
    (new 'static 'talker-speech-class :name "daxm007" :channel #x14 :flags #x3 :speech #x3e :neg #x1 :on-close #f)
    (new 'static 'talker-speech-class :name "daxm008" :channel #x14 :flags #x3 :speech #x3f :neg #x1 :on-close #f)
    (new 'static 'talker-speech-class :name "daxm009" :channel #x14 :flags #x3 :speech #x40 :neg #x1 :on-close #f)
    (new 'static 'talker-speech-class :name "daxm010" :channel #x14 :flags #x3 :speech #x41 :neg #x1 :on-close #f)
    (new 'static 'talker-speech-class
      :name "pek001"
      :channel #x1d
      :flags #x3
      :speech #x42
      :delay #x4b0
      :neg #x1
      :on-close #f
      )
    (new 'static 'talker-speech-class
      :name "ds006"
      :channel #x14
      :flags #x3
      :speech #x43
      :delay #xbb8
      :neg #x1
      :on-close #f
      )
    (new 'static 'talker-speech-class :name "ds029" :channel #x14 :flags #x2 :speech #x44 :neg #x1 :on-close #f)
    (new 'static 'talker-speech-class :name "ds030" :channel #x14 :flags #x2 :speech #x45 :neg #x1 :on-close #f)
    (new 'static 'talker-speech-class :name "ds031" :channel #x14 :flags #x2 :speech #x46 :neg #x1 :on-close #f)
    (new 'static 'talker-speech-class :name "ds032" :channel #x14 :flags #x2 :speech #x47 :neg #x1 :on-close #f)
    (new 'static 'talker-speech-class
      :name "ds007"
      :channel #x14
      :flags #x3
      :speech #x48
      :delay #x384
      :neg #x1
      :on-close #f
      )
    (new 'static 'talker-speech-class :name "ds372" :channel #x14 :flags #x3 :speech #x49 :neg #x1 :on-close #f)
    (new 'static 'talker-speech-class
      :name "vin011"
      :channel #x1d
      :flags #x3
      :speech #x4a
      :delay #x258
      :neg #x1
      :on-close #f
      )
    (new 'static 'talker-speech-class :name "ds009" :channel #x14 :flags #x3 :speech #x4b :neg #x1 :on-close #f)
    (new 'static 'talker-speech-class
      :name "demo001"
      :channel #x43
      :flags #x3
      :speech #x4c
      :text-message #x23d
      :text-duration #xbb8
      :neg #x1
      :on-close #f
      )
    (new 'static 'talker-speech-class
      :name "demo002"
      :channel #x43
      :flags #x3
      :speech #x4d
      :text-message #x22b
      :text-duration #x5dc
      :neg #x1
      :on-close #f
      )
    (new 'static 'talker-speech-class
      :name "demo003"
      :channel #x43
      :flags #x3
      :speech #x4e
      :text-message #x252
      :text-duration #x960
      :neg #x1
      :on-close #f
      )
    (new 'static 'talker-speech-class
      :name "demo004"
      :channel #x43
      :flags #x3
      :speech #x4f
      :text-message #x253
      :text-duration #x960
      :neg #x1
      :on-close #f
      )
    (new 'static 'talker-speech-class
      :name "demo005"
      :channel #x43
      :flags #x3
      :speech #x50
      :text-message #x226
      :text-duration #x960
      :neg #x1
      :on-close #f
      )
    (new 'static 'talker-speech-class
      :name "kei026"
      :channel #x1d
      :flags #x3
      :speech #x51
      :delay #x1770
      :neg #x1
      :on-close #f
      )
    (new 'static 'talker-speech-class
      :name "kei018"
      :channel #x1d
      :flags #x3
      :speech #x52
      :text-message #x241
      :text-duration #x5dc
      :neg #x1
      :on-close #f
      )
    (new 'static 'talker-speech-class
      :name "DSfor001"
      :channel #x14
      :flags #x3
      :speech #x53
      :neg #x1
      :on-close #f
      )
    (new 'static 'talker-speech-class :name "ds017" :channel #x14 :flags #x3 :speech #x54 :neg #x1 :on-close #f)
    (new 'static 'talker-speech-class :name "ds018" :channel #x14 :flags #x3 :speech #x55 :neg #x1 :on-close #f)
    (new 'static 'talker-speech-class :name "ds019" :channel #x14 :flags #x3 :speech #x56 :neg #x1 :on-close #f)
    (new 'static 'talker-speech-class :name "ds350" :channel #x14 :flags #x2 :speech #x57 :neg #x1 :on-close #f)
    (new 'static 'talker-speech-class :name "ds016" :channel #x14 :flags #x3 :speech #x58 :neg #x1 :on-close #f)
    (new 'static 'talker-speech-class :name "sigf001" :channel #x1d :flags #x7 :speech #x59 :neg #x1 :on-close #f)
    (new 'static 'talker-speech-class
      :name "ys001"
      :channel #x1d
      :flags #x7
      :speech #x5a
      :delay #x708
      :neg #x1
      :on-close #f
      )
    (new 'static 'talker-speech-class
      :name "ds151"
      :channel #x14
      :flags #x7
      :speech #x5b
      :text-message #x239
      :text-duration #x5dc
      :neg #x1
      :on-close #f
      )
    (new 'static 'talker-speech-class :name "vin002" :channel #x1d :flags #x7 :speech #x5c :neg #x1 :on-close #f)
    (new 'static 'talker-speech-class :name "krew001" :channel #x1d :flags #x3 :speech #x5d :neg #x1 :on-close #f)
    (new 'static 'talker-speech-class
      :name "krew002"
      :channel #x1d
      :flags #x7
      :speech #x5e
      :delay #x258
      :neg #x1
      :on-close #f
      )
    (new 'static 'talker-speech-class :name "ds005" :channel #x14 :flags #x3 :speech #x5f :neg #x1 :on-close #f)
    (new 'static 'talker-speech-class :name "bru001" :channel #x1d :flags #x3 :speech #x60 :neg #x1 :on-close #f)
    (new 'static 'talker-speech-class
      :name "tor001"
      :channel #x1d
      :flags #x7
      :speech #x61
      :delay #x708
      :neg #x1
      :on-close #f
      )
    (new 'static 'talker-speech-class
      :name "tor002"
      :channel #x1d
      :flags #x7
      :speech #x62
      :delay #x708
      :neg #x1
      :on-close #f
      )
    (new 'static 'talker-speech-class
      :name "vin003"
      :channel #x1d
      :flags #x7
      :speech #x63
      :delay #x708
      :neg #x1
      :on-close #f
      )
    (new 'static 'talker-speech-class
      :name "vin004"
      :channel #x1d
      :flags #x3
      :speech #x64
      :delay #x708
      :neg #x1
      :on-close #f
      )
    (new 'static 'talker-speech-class
      :name "kor001"
      :channel #x1d
      :flags #x7
      :speech #x65
      :delay #x708
      :neg #x1
      :on-close #f
      )
    (new 'static 'talker-speech-class
      :name "kor002"
      :channel #x1d
      :flags #x7
      :speech #x66
      :delay #x708
      :neg #x1
      :on-close #f
      )
    (new 'static 'talker-speech-class :name "tess001" :channel #x1d :flags #x7 :speech #x67 :neg #x1 :on-close #f)
    (new 'static 'talker-speech-class
      :name "whack01"
      :channel #x43
      :speech #x68
      :text-message #x24e
      :text-duration #xbb8
      :neg #x1
      :on-close #f
      )
    (new 'static 'talker-speech-class
      :name "vin015"
      :channel #x1d
      :flags #x7
      :speech #x69
      :delay #x5dc
      :neg #x1
      :on-close #f
      )
    (new 'static 'talker-speech-class :name "kei029" :channel #x1d :flags #x7 :speech #x6a :neg #x1 :on-close #f)
    (new 'static 'talker-speech-class :name "tor005" :channel #x1d :flags #x7 :speech #x6b :neg #x1 :on-close #f)
    (new 'static 'talker-speech-class :name "vin013" :channel #x1d :flags #x7 :speech #x6c :neg #x1 :on-close #f)
    (new 'static 'talker-speech-class :name "asht006" :channel #x1d :flags #x7 :speech #x6d :neg #x1 :on-close #f)
    (new 'static 'talker-speech-class
      :name "pek002"
      :channel #x1d
      :flags #x3
      :speech #x6e
      :delay #x5dc
      :neg #x1
      :on-close #f
      )
    (new 'static 'talker-speech-class
      :name "test001"
      :channel #x43
      :speech #x6f
      :text-message #x23d
      :text-duration #x2328
      :neg #x1
      :on-close #f
      )
    (new 'static 'talker-speech-class :name "sam001" :channel #x1d :flags #x3 :speech #x70 :neg #x1 :on-close #f)
    (new 'static 'talker-speech-class
      :name "asht001"
      :channel #x1d
      :flags #x3
      :speech #x71
      :delay #x708
      :neg #x1
      :on-close #f
      )
    (new 'static 'talker-speech-class
      :name "str001"
      :channel #x43
      :flags #x3
      :speech #x72
      :text-message #x239
      :text-duration #x960
      :neg #x1
      :on-close #f
      )
    (new 'static 'talker-speech-class
      :name "str002"
      :channel #x43
      :speech #x73
      :text-message #x239
      :text-duration #x960
      :neg #x1
      :on-close #f
      )
    (new 'static 'talker-speech-class
      :name "note001"
      :channel #x44
      :speech #x74
      :text-message #x239
      :text-duration #x960
      :neg #x1
      :on-close #f
      )
    (new 'static 'talker-speech-class :name "ys002" :channel #x1d :flags #x3 :speech #x75 :neg #x1 :on-close #f)
    (new 'static 'talker-speech-class
      :name "intro01"
      :channel #x44
      :flags #x20
      :speech #x76
      :text-message #x254
      :text-duration #x384
      :neg #x1
      :on-close #f
      )
    (new 'static 'talker-speech-class
      :name "intro01e"
      :channel #x44
      :flags #x20
      :speech #x77
      :text-message #x255
      :text-duration #x384
      :neg #x1
      :on-close #f
      )
    (new 'static 'talker-speech-class
      :name "intro01j"
      :channel #x44
      :flags #x20
      :speech #x78
      :text-message #x257
      :text-duration #x384
      :neg #x1
      :on-close #f
      )
    (new 'static 'talker-speech-class
      :name "intro01k"
      :channel #x44
      :flags #x20
      :speech #x79
      :text-message #x256
      :text-duration #x384
      :neg #x1
      :on-close #f
      )
    (new 'static 'talker-speech-class
      :name "intro02"
      :channel #x44
      :flags #xa0
      :speech #x7a
      :text-message #x258
      :text-duration #x384
      :neg #x1
      :on-close #f
      )
    (new 'static 'talker-speech-class
      :name "intro03"
      :channel #x47
      :speech #x7b
      :text-message #x30c
      :text-duration #x5dc
      :neg #x1
      :on-close #f
      )
    (new 'static 'talker-speech-class
      :name "intro04"
      :channel #x44
      :flags #x20
      :speech #x7c
      :text-message #x25a
      :text-duration #x384
      :neg #x1
      :on-close #f
      )
    (new 'static 'talker-speech-class
      :name "miss001"
      :channel #x20
      :flags #x40
      :speech #x7d
      :text-message #x25c
      :text-duration #x5dc
      :delay #x384
      :neg #x1
      :on-close #f
      )
    (new 'static 'talker-speech-class
      :name "miss002"
      :channel #x20
      :flags #x40
      :speech #x7e
      :text-message #x261
      :delay #x384
      :neg #x1
      :on-close #f
      )
    (new 'static 'talker-speech-class
      :name "miss003"
      :channel #x20
      :flags #x40
      :speech #x7f
      :text-message #x262
      :text-duration #x5dc
      :delay #x384
      :neg #x1
      :on-close #f
      )
    (new 'static 'talker-speech-class
      :name "miss004"
      :channel #x20
      :flags #x40
      :speech #x80
      :text-message #x263
      :text-duration #x5dc
      :delay #x384
      :neg #x1
      :on-close #f
      )
    (new 'static 'talker-speech-class
      :name "miss005"
      :channel #x20
      :flags #x40
      :speech #x81
      :text-message #x264
      :text-duration #x5dc
      :delay #x384
      :neg #x1
      :on-close #f
      )
    (new 'static 'talker-speech-class
      :name "miss006"
      :channel #x20
      :flags #x40
      :speech #x82
      :text-message #x265
      :delay #x384
      :neg #x1
      :on-close #f
      )
    (new 'static 'talker-speech-class
      :name "miss007"
      :channel #x20
      :flags #x40
      :speech #x83
      :text-message #x266
      :text-duration #x5dc
      :delay #x384
      :neg #x1
      :on-close #f
      )
    (new 'static 'talker-speech-class
      :name "miss008"
      :channel #x20
      :flags #x40
      :speech #x84
      :text-message #x267
      :text-duration #x5dc
      :delay #x384
      :neg #x1
      :on-close #f
      )
    (new 'static 'talker-speech-class
      :name "miss009"
      :channel #x20
      :flags #x40
      :speech #x85
      :text-message #x268
      :text-duration #x5dc
      :delay #xbb8
      :neg #x1
      :on-close #f
      )
    (new 'static 'talker-speech-class
      :name "miss010"
      :channel #x20
      :flags #x40
      :speech #x86
      :text-message #x269
      :text-duration #x5dc
      :delay #x384
      :neg #x1
      :on-close #f
      )
    (new 'static 'talker-speech-class
      :name "miss011"
      :channel #x20
      :flags #x40
      :speech #x87
      :text-message #x25d
      :text-duration #x5dc
      :delay #x384
      :neg #x1
      :on-close #f
      )
    (new 'static 'talker-speech-class
      :name "miss012"
      :channel #x20
      :flags #x40
      :speech #x88
      :text-message #x25e
      :text-duration #x5dc
      :delay #x384
      :neg #x1
      :on-close #f
      )
    (new 'static 'talker-speech-class
      :name "miss013"
      :channel #x20
      :flags #x40
      :speech #x89
      :text-message #x25f
      :text-duration #x5dc
      :delay #x384
      :neg #x1
      :on-close #f
      )
    (new 'static 'talker-speech-class
      :name "miss014"
      :channel #x20
      :flags #x40
      :speech #x8a
      :text-message #x260
      :text-duration #x5dc
      :delay #x384
      :neg #x1
      :on-close #f
      )
    (new 'static 'talker-speech-class
      :name "krew003"
      :channel #x1d
      :flags #x3
      :speech #x8b
      :delay #x708
      :neg #x1
      :on-close #f
      )
    (new 'static 'talker-speech-class :name "pek010" :channel #x14 :flags #x1 :speech #x8c :neg #x1 :on-close #f)
    (new 'static 'talker-speech-class :name "pek011" :channel #x14 :flags #x1 :speech #x8d :neg #x1 :on-close #f)
    (new 'static 'talker-speech-class :name "pek012" :channel #x14 :flags #x1 :speech #x8e :neg #x1 :on-close #f)
    (new 'static 'talker-speech-class :name "pek013" :channel #x14 :flags #x1 :speech #x8f :neg #x1 :on-close #f)
    (new 'static 'talker-speech-class :name "pek014" :channel #x14 :flags #x1 :speech #x90 :neg #x1 :on-close #f)
    (new 'static 'talker-speech-class :name "pek015" :channel #x14 :speech #x91 :neg #x1 :on-close #f)
    (new 'static 'talker-speech-class :name "pek016" :channel #x14 :flags #x1 :speech #x92 :neg #x1 :on-close #f)
    (new 'static 'talker-speech-class :name "pek017" :channel #x14 :flags #x1 :speech #x93 :neg #x1 :on-close #f)
    (new 'static 'talker-speech-class :name "pek018" :channel #x14 :flags #x1 :speech #x94 :neg #x1 :on-close #f)
    (new 'static 'talker-speech-class :name "pek019" :channel #x14 :flags #x1 :speech #x95 :neg #x1 :on-close #f)
    (new 'static 'talker-speech-class :name "pek020" :channel #x14 :flags #x1 :speech #x96 :neg #x1 :on-close #f)
    (new 'static 'talker-speech-class :name "pek021" :channel #x14 :flags #x1 :speech #x97 :neg #x1 :on-close #f)
    (new 'static 'talker-speech-class :name "pek022" :channel #x14 :flags #x1 :speech #x98 :neg #x1 :on-close #f)
    (new 'static 'talker-speech-class :name "pek023" :channel #x14 :flags #x1 :speech #x99 :neg #x1 :on-close #f)
    (new 'static 'talker-speech-class :name "pek024" :channel #x14 :flags #x1 :speech #x9a :neg #x1 :on-close #f)
    (new 'static 'talker-speech-class :name "pek026" :channel #x14 :flags #x1 :speech #x9b :neg #x1 :on-close #f)
    (new 'static 'talker-speech-class :name "pek027" :channel #x14 :flags #x1 :speech #x9c :neg #x1 :on-close #f)
    (new 'static 'talker-speech-class :name "pek028" :channel #x14 :flags #x1 :speech #x9d :neg #x1 :on-close #f)
    (new 'static 'talker-speech-class :name "pek029" :channel #x14 :flags #x1 :speech #x9e :neg #x1 :on-close #f)
    (new 'static 'talker-speech-class :name "pek030" :channel #x14 :flags #x1 :speech #x9f :neg #x1 :on-close #f)
    (new 'static 'talker-speech-class :name "pek031" :channel #x14 :flags #x1 :speech #xa0 :neg #x1 :on-close #f)
    (new 'static 'talker-speech-class :name "pek033" :channel #x14 :speech #xa1 :neg #x1 :on-close #f)
    (new 'static 'talker-speech-class :name "pek034" :channel #x14 :speech #xa2 :neg #x1 :on-close #f)
    (new 'static 'talker-speech-class :name "pek035" :channel #x14 :speech #xa3 :neg #x1 :on-close #f)
    (new 'static 'talker-speech-class :name "pek036" :channel #x14 :speech #xa4 :neg #x1 :on-close #f)
    (new 'static 'talker-speech-class :name "pek037" :channel #x14 :speech #xa5 :neg #x1 :on-close #f)
    (new 'static 'talker-speech-class :name "pek038" :channel #x14 :speech #xa6 :neg #x1 :on-close #f)
    (new 'static 'talker-speech-class :name "pek039" :channel #x14 :speech #xa7 :neg #x1 :on-close #f)
    (new 'static 'talker-speech-class :name "pek040" :channel #x14 :speech #xa8 :neg #x1 :on-close #f)
    (new 'static 'talker-speech-class :name "pek041" :channel #x14 :speech #xa9 :neg #x1 :on-close #f)
    (new 'static 'talker-speech-class
      :name "ora006"
      :channel #x20
      :speech #xaa
      :text-message #x26e
      :text-duration #x5dc
      :delay #x258
      :neg #x1
      :on-close #f
      )
    (new 'static 'talker-speech-class
      :name "ora007"
      :channel #x20
      :speech #xab
      :text-message #x26e
      :text-duration #x5dc
      :delay #x258
      :neg #x1
      :on-close #f
      )
    (new 'static 'talker-speech-class
      :name "ora008"
      :channel #x20
      :speech #xac
      :text-message #x26e
      :text-duration #x5dc
      :delay #x258
      :neg #x1
      :on-close #f
      )
    (new 'static 'talker-speech-class
      :name "ora009"
      :channel #x20
      :speech #xad
      :text-message #x26f
      :text-duration #x5dc
      :neg #x1
      :on-close #f
      )
    (new 'static 'talker-speech-class
      :name "ora010"
      :channel #x20
      :speech #xae
      :text-message #x270
      :text-duration #x5dc
      :neg #x1
      :on-close #f
      )
    (new 'static 'talker-speech-class
      :name "ora015"
      :channel #x20
      :speech #xaf
      :text-message #x271
      :text-duration #x5dc
      :neg #x1
      :on-close #f
      )
    (new 'static 'talker-speech-class
      :name "ora016"
      :channel #x20
      :speech #xb0
      :text-message #x272
      :text-duration #x5dc
      :neg #x1
      :on-close #f
      )
    (new 'static 'talker-speech-class
      :name "notice01"
      :channel #x47
      :speech #xb1
      :text-duration #x5dc
      :neg #x1
      :on-close #f
      )
    (new 'static 'talker-speech-class
      :name "notice02"
      :channel #x47
      :speech #xb2
      :text-duration #x5dc
      :neg #x1
      :on-close #f
      )
    (new 'static 'talker-speech-class
      :name "notice03"
      :channel #x47
      :speech #xb3
      :text-duration #x5dc
      :neg #x1
      :on-close #f
      )
    (new 'static 'talker-speech-class
      :name "notice04"
      :channel #x47
      :speech #xb4
      :text-duration #x5dc
      :neg #x1
      :on-close #f
      )
    (new 'static 'talker-speech-class :name "kor004" :channel #x1d :flags #x3 :speech #xb5 :neg #x1 :on-close #f)
    (new 'static 'talker-speech-class
      :name "cityv080"
      :channel #x20
      :flags #x2
      :speech #xb6
      :neg #x1
      :on-close #f
      )
    (new 'static 'talker-speech-class :name "ds395" :channel #x20 :flags #x2 :speech #xb7 :neg #x1 :on-close #f)
    (new 'static 'talker-speech-class :name "bru002" :channel #x1d :flags #x3 :speech #xb8 :neg #x1 :on-close #f)
    (new 'static 'talker-speech-class :name "bru004" :channel #x1d :flags #x7 :speech #xb9 :neg #x1 :on-close #f)
    (new 'static 'talker-speech-class :name "bb01int" :channel #x22 :flags #x2 :speech #xba :neg #x1 :on-close #f)
    (new 'static 'talker-speech-class
      :name "bb01fail"
      :channel #x1d
      :flags #x2
      :speech #xbb
      :neg #x1
      :on-close #f
      )
    )
  )
=======
(define *talker-speech* (new 'static 'inline-array talker-speech-class 188
                          (new 'static 'talker-speech-class :name "none")
                          (new 'static 'talker-speech-class
                            :name "hal001"
                            :channel (gui-channel voicebox)
                            :flags #x3
                            :speech #x1
                            :neg #x1
                            :on-close #f
                            )
                          (new 'static 'talker-speech-class
                            :name "hal002"
                            :channel (gui-channel voicebox)
                            :flags #x3
                            :speech #x2
                            :neg #x1
                            :on-close #f
                            )
                          (new 'static 'talker-speech-class
                            :name "DSbop002"
                            :channel (gui-channel daxter)
                            :flags #x3
                            :speech #x3
                            :text-message #x224
                            :text-duration #x5dc
                            :neg #x1
                            :on-close #f
                            )
                          (new 'static 'talker-speech-class
                            :name "DSbop004"
                            :channel (gui-channel daxter)
                            :flags #x3
                            :speech #x4
                            :text-message #x226
                            :text-duration #x5dc
                            :neg #x1
                            :on-close #f
                            )
                          (new 'static 'talker-speech-class
                            :name "DSbop008"
                            :channel (gui-channel daxter)
                            :flags #x3
                            :speech #x5
                            :text-message #x227
                            :text-duration #x5dc
                            :neg #x1
                            :on-close #f
                            )
                          (new 'static 'talker-speech-class
                            :name "DSbop009"
                            :channel (gui-channel daxter)
                            :flags #x3
                            :speech #x6
                            :neg #x1
                            :on-close #f
                            )
                          (new 'static 'talker-speech-class
                            :name "DSbop010"
                            :channel (gui-channel daxter)
                            :flags #x3
                            :speech #x7
                            :text-message #x227
                            :text-duration #x5dc
                            :neg #x1
                            :on-close #f
                            )
                          (new 'static 'talker-speech-class
                            :name "DSbop011"
                            :channel (gui-channel daxter)
                            :flags #x3
                            :speech #x8
                            :neg #x1
                            :on-close #f
                            )
                          (new 'static 'talker-speech-class
                            :name "DSbop016"
                            :channel (gui-channel daxter)
                            :flags #x3
                            :speech #x9
                            :text-message #x229
                            :text-duration #x5dc
                            :neg #x1
                            :on-close #f
                            )
                          (new 'static 'talker-speech-class
                            :name "DSbop017"
                            :channel (gui-channel daxter)
                            :flags #x3
                            :speech #xa
                            :neg #x1
                            :on-close #f
                            )
                          (new 'static 'talker-speech-class
                            :name "ds020"
                            :channel (gui-channel daxter)
                            :flags #x3
                            :speech #xb
                            :text-message #x225
                            :text-duration #x5dc
                            :neg #x1
                            :on-close #f
                            )
                          (new 'static 'talker-speech-class
                            :name "ds043"
                            :channel (gui-channel daxter)
                            :flags #x11
                            :speech #xc
                            :text-message #x228
                            :text-duration #x12c
                            :neg #x1
                            :on-close #f
                            )
                          (new 'static 'talker-speech-class
                            :name "ds043m"
                            :channel (gui-channel message)
                            :flags #x10
                            :speech #xd
                            :text-message #x228
                            :text-duration #x12c
                            :neg #x1
                            :on-close #f
                            )
                          (new 'static 'talker-speech-class
                            :name "ds046"
                            :channel (gui-channel daxter)
                            :flags #x11
                            :speech #xe
                            :text-message #x22a
                            :text-duration #x12c
                            :neg #x1
                            :on-close #f
                            )
                          (new 'static 'talker-speech-class
                            :name "ds046m"
                            :channel (gui-channel message)
                            :flags #x10
                            :speech #xf
                            :text-message #x22a
                            :text-duration #x12c
                            :neg #x1
                            :on-close #f
                            )
                          (new 'static 'talker-speech-class
                            :name "ds162"
                            :channel (gui-channel daxter)
                            :flags #x3
                            :speech #x10
                            :neg #x1
                            :on-close #f
                            )
                          (new 'static 'talker-speech-class
                            :name "ds165"
                            :channel (gui-channel daxter)
                            :flags #x3
                            :speech #x11
                            :neg #x1
                            :on-close #f
                            )
                          (new 'static 'talker-speech-class
                            :name "cityv039"
                            :channel (gui-channel alert)
                            :flags #x3
                            :speech #x12
                            :neg #x1
                            :on-close #f
                            )
                          (new 'static 'talker-speech-class
                            :name "cityv037"
                            :channel (gui-channel alert)
                            :flags #x3
                            :speech #x13
                            :neg #x1
                            :on-close #f
                            )
                          (new 'static 'talker-speech-class
                            :name "cityv056"
                            :channel (gui-channel alert)
                            :flags #x3
                            :speech #x14
                            :neg #x1
                            :on-close #f
                            )
                          (new 'static 'talker-speech-class
                            :name "cityv054"
                            :channel (gui-channel alert)
                            :flags #x3
                            :speech #x15
                            :neg #x1
                            :on-close #f
                            )
                          (new 'static 'talker-speech-class
                            :name "cityv055"
                            :channel (gui-channel alert)
                            :flags #x3
                            :speech #x16
                            :neg #x1
                            :on-close #f
                            )
                          (new 'static 'talker-speech-class
                            :name "cityv107"
                            :channel (gui-channel alert)
                            :flags #x3
                            :speech #x17
                            :neg #x1
                            :on-close #f
                            )
                          (new 'static 'talker-speech-class
                            :name "kg100a"
                            :channel (gui-channel alert)
                            :flags #x3
                            :speech #x18
                            :neg #x1
                            :on-close #f
                            )
                          (new 'static 'talker-speech-class
                            :name "kg104a"
                            :channel (gui-channel alert)
                            :flags #x3
                            :speech #x19
                            :neg #x1
                            :on-close #f
                            )
                          (new 'static 'talker-speech-class
                            :name "kg102a"
                            :channel (gui-channel alert)
                            :flags #x3
                            :speech #x1a
                            :neg #x1
                            :on-close #f
                            )
                          (new 'static 'talker-speech-class
                            :name "kg071a"
                            :channel (gui-channel alert)
                            :flags #x3
                            :speech #x1b
                            :neg #x1
                            :on-close #f
                            )
                          (new 'static 'talker-speech-class
                            :name "kg107a"
                            :channel (gui-channel alert)
                            :flags #x3
                            :speech #x1c
                            :neg #x1
                            :on-close #f
                            )
                          (new 'static 'talker-speech-class
                            :name "kg097a"
                            :channel (gui-channel alert)
                            :flags #x3
                            :speech #x1d
                            :neg #x1
                            :on-close #f
                            )
                          (new 'static 'talker-speech-class
                            :name "kg098a"
                            :channel (gui-channel alert)
                            :flags #x3
                            :speech #x1e
                            :neg #x1
                            :on-close #f
                            )
                          (new 'static 'talker-speech-class
                            :name "cityv063"
                            :channel (gui-channel alert)
                            :speech #x1f
                            :neg #x1
                            :on-close #f
                            )
                          (new 'static 'talker-speech-class
                            :name "cityv064"
                            :channel (gui-channel alert)
                            :speech #x20
                            :neg #x1
                            :on-close #f
                            )
                          (new 'static 'talker-speech-class
                            :name "cityv065"
                            :channel (gui-channel alert)
                            :speech #x21
                            :neg #x1
                            :on-close #f
                            )
                          (new 'static 'talker-speech-class
                            :name "cityv067"
                            :channel (gui-channel alert)
                            :speech #x22
                            :neg #x1
                            :on-close #f
                            )
                          (new 'static 'talker-speech-class
                            :name "cityv068"
                            :channel (gui-channel alert)
                            :speech #x23
                            :neg #x1
                            :on-close #f
                            )
                          (new 'static 'talker-speech-class
                            :name "cityv069"
                            :channel (gui-channel alert)
                            :speech #x24
                            :text-message #x246
                            :text-duration #x5dc
                            :neg #x1
                            :on-close #f
                            )
                          (new 'static 'talker-speech-class
                            :name "cityv070"
                            :channel (gui-channel alert)
                            :speech #x25
                            :neg #x1
                            :on-close #f
                            )
                          (new 'static 'talker-speech-class
                            :name "cityv130"
                            :channel (gui-channel voicebox)
                            :flags #x3
                            :speech #x26
                            :neg #x1
                            :on-close #f
                            )
                          (new 'static 'talker-speech-class
                            :name "cityv132"
                            :channel (gui-channel voicebox)
                            :flags #x3
                            :speech #x27
                            :neg #x1
                            :on-close #f
                            )
                          (new 'static 'talker-speech-class
                            :name "cityv071"
                            :channel (gui-channel alert)
                            :speech #x28
                            :neg #x1
                            :on-close #f
                            )
                          (new 'static 'talker-speech-class
                            :name "cityv072"
                            :channel (gui-channel alert)
                            :speech #x29
                            :neg #x1
                            :on-close #f
                            )
                          (new 'static 'talker-speech-class
                            :name "cityv073"
                            :channel (gui-channel alert)
                            :speech #x2a
                            :neg #x1
                            :on-close #f
                            )
                          (new 'static 'talker-speech-class
                            :name "cityv074"
                            :channel (gui-channel alert)
                            :speech #x2b
                            :neg #x1
                            :on-close #f
                            )
                          (new 'static 'talker-speech-class
                            :name "cityv075"
                            :channel (gui-channel alert)
                            :speech #x2c
                            :neg #x1
                            :on-close #f
                            )
                          (new 'static 'talker-speech-class
                            :name "cityv076"
                            :channel (gui-channel alert)
                            :speech #x2d
                            :neg #x1
                            :on-close #f
                            )
                          (new 'static 'talker-speech-class
                            :name "cityv077"
                            :channel (gui-channel alert)
                            :speech #x2e
                            :neg #x1
                            :on-close #f
                            )
                          (new 'static 'talker-speech-class
                            :name "cityv078"
                            :channel (gui-channel alert)
                            :speech #x2f
                            :neg #x1
                            :on-close #f
                            )
                          (new 'static 'talker-speech-class
                            :name "cityv036"
                            :channel (gui-channel alert)
                            :speech #x30
                            :neg #x1
                            :on-close #f
                            )
                          (new 'static 'talker-speech-class
                            :name "tor007"
                            :channel (gui-channel voicebox)
                            :flags #x3
                            :speech #x31
                            :neg #x1
                            :on-close #f
                            )
                          (new 'static 'talker-speech-class
                            :name "tor008"
                            :channel (gui-channel voicebox)
                            :flags #x3
                            :speech #x32
                            :neg #x1
                            :on-close #f
                            )
                          (new 'static 'talker-speech-class
                            :name "mess004"
                            :channel (gui-channel message)
                            :flags #x7
                            :speech #x33
                            :text-message #x245
                            :text-duration #x5dc
                            :neg #x1
                            :on-close #f
                            )
                          (new 'static 'talker-speech-class
                            :name "krew010"
                            :channel (gui-channel voicebox)
                            :flags #x7
                            :speech #x34
                            :delay #x258
                            :neg #x1
                            :on-close #f
                            )
                          (new 'static 'talker-speech-class
                            :name "ds129"
                            :channel (gui-channel daxter)
                            :flags #x2
                            :speech #x35
                            :neg #x1
                            :on-close #f
                            )
                          (new 'static 'talker-speech-class
                            :name "mess005"
                            :channel (gui-channel message)
                            :flags #x3
                            :speech #x36
                            :text-message #x247
                            :text-duration #x5dc
                            :neg #x1
                            :on-close #f
                            )
                          (new 'static 'talker-speech-class
                            :name "mess006"
                            :channel (gui-channel message)
                            :speech #x37
                            :text-message #x226
                            :text-duration #x5dc
                            :pos #x8
                            :neg #x1
                            :on-close #f
                            )
                          (new 'static 'talker-speech-class
                            :name "ds116"
                            :channel (gui-channel daxter)
                            :flags #x2
                            :speech #x38
                            :neg #x1
                            :on-close #f
                            )
                          (new 'static 'talker-speech-class
                            :name "ds117"
                            :channel (gui-channel daxter)
                            :flags #x3
                            :speech #x39
                            :neg #x1
                            :on-close #f
                            )
                          (new 'static 'talker-speech-class
                            :name "ds118"
                            :channel (gui-channel daxter)
                            :flags #x3
                            :speech #x3a
                            :neg #x1
                            :on-close #f
                            )
                          (new 'static 'talker-speech-class
                            :name "ds119"
                            :channel (gui-channel daxter)
                            :flags #x3
                            :speech #x3b
                            :neg #x1
                            :on-close #f
                            )
                          (new 'static 'talker-speech-class
                            :name "ds120"
                            :channel (gui-channel daxter)
                            :flags #x3
                            :speech #x3c
                            :neg #x1
                            :on-close #f
                            )
                          (new 'static 'talker-speech-class
                            :name "ds121"
                            :channel (gui-channel daxter)
                            :flags #x3
                            :speech #x3d
                            :neg #x1
                            :on-close #f
                            )
                          (new 'static 'talker-speech-class
                            :name "daxm007"
                            :channel (gui-channel daxter)
                            :flags #x3
                            :speech #x3e
                            :neg #x1
                            :on-close #f
                            )
                          (new 'static 'talker-speech-class
                            :name "daxm008"
                            :channel (gui-channel daxter)
                            :flags #x3
                            :speech #x3f
                            :neg #x1
                            :on-close #f
                            )
                          (new 'static 'talker-speech-class
                            :name "daxm009"
                            :channel (gui-channel daxter)
                            :flags #x3
                            :speech #x40
                            :neg #x1
                            :on-close #f
                            )
                          (new 'static 'talker-speech-class
                            :name "daxm010"
                            :channel (gui-channel daxter)
                            :flags #x3
                            :speech #x41
                            :neg #x1
                            :on-close #f
                            )
                          (new 'static 'talker-speech-class
                            :name "pek001"
                            :channel (gui-channel voicebox)
                            :flags #x3
                            :speech #x42
                            :delay #x4b0
                            :neg #x1
                            :on-close #f
                            )
                          (new 'static 'talker-speech-class
                            :name "ds006"
                            :channel (gui-channel daxter)
                            :flags #x3
                            :speech #x43
                            :delay #xbb8
                            :neg #x1
                            :on-close #f
                            )
                          (new 'static 'talker-speech-class
                            :name "ds029"
                            :channel (gui-channel daxter)
                            :flags #x2
                            :speech #x44
                            :neg #x1
                            :on-close #f
                            )
                          (new 'static 'talker-speech-class
                            :name "ds030"
                            :channel (gui-channel daxter)
                            :flags #x2
                            :speech #x45
                            :neg #x1
                            :on-close #f
                            )
                          (new 'static 'talker-speech-class
                            :name "ds031"
                            :channel (gui-channel daxter)
                            :flags #x2
                            :speech #x46
                            :neg #x1
                            :on-close #f
                            )
                          (new 'static 'talker-speech-class
                            :name "ds032"
                            :channel (gui-channel daxter)
                            :flags #x2
                            :speech #x47
                            :neg #x1
                            :on-close #f
                            )
                          (new 'static 'talker-speech-class
                            :name "ds007"
                            :channel (gui-channel daxter)
                            :flags #x3
                            :speech #x48
                            :delay #x384
                            :neg #x1
                            :on-close #f
                            )
                          (new 'static 'talker-speech-class
                            :name "ds372"
                            :channel (gui-channel daxter)
                            :flags #x3
                            :speech #x49
                            :neg #x1
                            :on-close #f
                            )
                          (new 'static 'talker-speech-class
                            :name "vin011"
                            :channel (gui-channel voicebox)
                            :flags #x3
                            :speech #x4a
                            :delay #x258
                            :neg #x1
                            :on-close #f
                            )
                          (new 'static 'talker-speech-class
                            :name "ds009"
                            :channel (gui-channel daxter)
                            :flags #x3
                            :speech #x4b
                            :neg #x1
                            :on-close #f
                            )
                          (new 'static 'talker-speech-class
                            :name "demo001"
                            :channel (gui-channel message)
                            :flags #x3
                            :speech #x4c
                            :text-message #x23d
                            :text-duration #xbb8
                            :neg #x1
                            :on-close #f
                            )
                          (new 'static 'talker-speech-class
                            :name "demo002"
                            :channel (gui-channel message)
                            :flags #x3
                            :speech #x4d
                            :text-message #x22b
                            :text-duration #x5dc
                            :neg #x1
                            :on-close #f
                            )
                          (new 'static 'talker-speech-class
                            :name "demo003"
                            :channel (gui-channel message)
                            :flags #x3
                            :speech #x4e
                            :text-message #x252
                            :text-duration #x960
                            :neg #x1
                            :on-close #f
                            )
                          (new 'static 'talker-speech-class
                            :name "demo004"
                            :channel (gui-channel message)
                            :flags #x3
                            :speech #x4f
                            :text-message #x253
                            :text-duration #x960
                            :neg #x1
                            :on-close #f
                            )
                          (new 'static 'talker-speech-class
                            :name "demo005"
                            :channel (gui-channel message)
                            :flags #x3
                            :speech #x50
                            :text-message #x226
                            :text-duration #x960
                            :neg #x1
                            :on-close #f
                            )
                          (new 'static 'talker-speech-class
                            :name "kei026"
                            :channel (gui-channel voicebox)
                            :flags #x3
                            :speech #x51
                            :delay #x1770
                            :neg #x1
                            :on-close #f
                            )
                          (new 'static 'talker-speech-class
                            :name "kei018"
                            :channel (gui-channel voicebox)
                            :flags #x3
                            :speech #x52
                            :text-message #x241
                            :text-duration #x5dc
                            :neg #x1
                            :on-close #f
                            )
                          (new 'static 'talker-speech-class
                            :name "DSfor001"
                            :channel (gui-channel daxter)
                            :flags #x3
                            :speech #x53
                            :neg #x1
                            :on-close #f
                            )
                          (new 'static 'talker-speech-class
                            :name "ds017"
                            :channel (gui-channel daxter)
                            :flags #x3
                            :speech #x54
                            :neg #x1
                            :on-close #f
                            )
                          (new 'static 'talker-speech-class
                            :name "ds018"
                            :channel (gui-channel daxter)
                            :flags #x3
                            :speech #x55
                            :neg #x1
                            :on-close #f
                            )
                          (new 'static 'talker-speech-class
                            :name "ds019"
                            :channel (gui-channel daxter)
                            :flags #x3
                            :speech #x56
                            :neg #x1
                            :on-close #f
                            )
                          (new 'static 'talker-speech-class
                            :name "ds350"
                            :channel (gui-channel daxter)
                            :flags #x2
                            :speech #x57
                            :neg #x1
                            :on-close #f
                            )
                          (new 'static 'talker-speech-class
                            :name "ds016"
                            :channel (gui-channel daxter)
                            :flags #x3
                            :speech #x58
                            :neg #x1
                            :on-close #f
                            )
                          (new 'static 'talker-speech-class
                            :name "sigf001"
                            :channel (gui-channel voicebox)
                            :flags #x7
                            :speech #x59
                            :neg #x1
                            :on-close #f
                            )
                          (new 'static 'talker-speech-class
                            :name "ys001"
                            :channel (gui-channel voicebox)
                            :flags #x7
                            :speech #x5a
                            :delay #x708
                            :neg #x1
                            :on-close #f
                            )
                          (new 'static 'talker-speech-class
                            :name "ds151"
                            :channel (gui-channel daxter)
                            :flags #x7
                            :speech #x5b
                            :text-message #x239
                            :text-duration #x5dc
                            :neg #x1
                            :on-close #f
                            )
                          (new 'static 'talker-speech-class
                            :name "vin002"
                            :channel (gui-channel voicebox)
                            :flags #x7
                            :speech #x5c
                            :neg #x1
                            :on-close #f
                            )
                          (new 'static 'talker-speech-class
                            :name "krew001"
                            :channel (gui-channel voicebox)
                            :flags #x3
                            :speech #x5d
                            :neg #x1
                            :on-close #f
                            )
                          (new 'static 'talker-speech-class
                            :name "krew002"
                            :channel (gui-channel voicebox)
                            :flags #x7
                            :speech #x5e
                            :delay #x258
                            :neg #x1
                            :on-close #f
                            )
                          (new 'static 'talker-speech-class
                            :name "ds005"
                            :channel (gui-channel daxter)
                            :flags #x3
                            :speech #x5f
                            :neg #x1
                            :on-close #f
                            )
                          (new 'static 'talker-speech-class
                            :name "bru001"
                            :channel (gui-channel voicebox)
                            :flags #x3
                            :speech #x60
                            :neg #x1
                            :on-close #f
                            )
                          (new 'static 'talker-speech-class
                            :name "tor001"
                            :channel (gui-channel voicebox)
                            :flags #x7
                            :speech #x61
                            :delay #x708
                            :neg #x1
                            :on-close #f
                            )
                          (new 'static 'talker-speech-class
                            :name "tor002"
                            :channel (gui-channel voicebox)
                            :flags #x7
                            :speech #x62
                            :delay #x708
                            :neg #x1
                            :on-close #f
                            )
                          (new 'static 'talker-speech-class
                            :name "vin003"
                            :channel (gui-channel voicebox)
                            :flags #x7
                            :speech #x63
                            :delay #x708
                            :neg #x1
                            :on-close #f
                            )
                          (new 'static 'talker-speech-class
                            :name "vin004"
                            :channel (gui-channel voicebox)
                            :flags #x3
                            :speech #x64
                            :delay #x708
                            :neg #x1
                            :on-close #f
                            )
                          (new 'static 'talker-speech-class
                            :name "kor001"
                            :channel (gui-channel voicebox)
                            :flags #x7
                            :speech #x65
                            :delay #x708
                            :neg #x1
                            :on-close #f
                            )
                          (new 'static 'talker-speech-class
                            :name "kor002"
                            :channel (gui-channel voicebox)
                            :flags #x7
                            :speech #x66
                            :delay #x708
                            :neg #x1
                            :on-close #f
                            )
                          (new 'static 'talker-speech-class
                            :name "tess001"
                            :channel (gui-channel voicebox)
                            :flags #x7
                            :speech #x67
                            :neg #x1
                            :on-close #f
                            )
                          (new 'static 'talker-speech-class
                            :name "whack01"
                            :channel (gui-channel message)
                            :speech #x68
                            :text-message #x24e
                            :text-duration #xbb8
                            :neg #x1
                            :on-close #f
                            )
                          (new 'static 'talker-speech-class
                            :name "vin015"
                            :channel (gui-channel voicebox)
                            :flags #x7
                            :speech #x69
                            :delay #x5dc
                            :neg #x1
                            :on-close #f
                            )
                          (new 'static 'talker-speech-class
                            :name "kei029"
                            :channel (gui-channel voicebox)
                            :flags #x7
                            :speech #x6a
                            :neg #x1
                            :on-close #f
                            )
                          (new 'static 'talker-speech-class
                            :name "tor005"
                            :channel (gui-channel voicebox)
                            :flags #x7
                            :speech #x6b
                            :neg #x1
                            :on-close #f
                            )
                          (new 'static 'talker-speech-class
                            :name "vin013"
                            :channel (gui-channel voicebox)
                            :flags #x7
                            :speech #x6c
                            :neg #x1
                            :on-close #f
                            )
                          (new 'static 'talker-speech-class
                            :name "asht006"
                            :channel (gui-channel voicebox)
                            :flags #x7
                            :speech #x6d
                            :neg #x1
                            :on-close #f
                            )
                          (new 'static 'talker-speech-class
                            :name "pek002"
                            :channel (gui-channel voicebox)
                            :flags #x3
                            :speech #x6e
                            :delay #x5dc
                            :neg #x1
                            :on-close #f
                            )
                          (new 'static 'talker-speech-class
                            :name "test001"
                            :channel (gui-channel message)
                            :speech #x6f
                            :text-message #x23d
                            :text-duration #x2328
                            :neg #x1
                            :on-close #f
                            )
                          (new 'static 'talker-speech-class
                            :name "sam001"
                            :channel (gui-channel voicebox)
                            :flags #x3
                            :speech #x70
                            :neg #x1
                            :on-close #f
                            )
                          (new 'static 'talker-speech-class
                            :name "asht001"
                            :channel (gui-channel voicebox)
                            :flags #x3
                            :speech #x71
                            :delay #x708
                            :neg #x1
                            :on-close #f
                            )
                          (new 'static 'talker-speech-class
                            :name "str001"
                            :channel (gui-channel message)
                            :flags #x3
                            :speech #x72
                            :text-message #x239
                            :text-duration #x960
                            :neg #x1
                            :on-close #f
                            )
                          (new 'static 'talker-speech-class
                            :name "str002"
                            :channel (gui-channel message)
                            :speech #x73
                            :text-message #x239
                            :text-duration #x960
                            :neg #x1
                            :on-close #f
                            )
                          (new 'static 'talker-speech-class
                            :name "note001"
                            :channel (gui-channel notice)
                            :speech #x74
                            :text-message #x239
                            :text-duration #x960
                            :neg #x1
                            :on-close #f
                            )
                          (new 'static 'talker-speech-class
                            :name "ys002"
                            :channel (gui-channel voicebox)
                            :flags #x3
                            :speech #x75
                            :neg #x1
                            :on-close #f
                            )
                          (new 'static 'talker-speech-class
                            :name "intro01"
                            :channel (gui-channel notice)
                            :flags #x20
                            :speech #x76
                            :text-message #x254
                            :text-duration #x384
                            :neg #x1
                            :on-close #f
                            )
                          (new 'static 'talker-speech-class
                            :name "intro01e"
                            :channel (gui-channel notice)
                            :flags #x20
                            :speech #x77
                            :text-message #x255
                            :text-duration #x384
                            :neg #x1
                            :on-close #f
                            )
                          (new 'static 'talker-speech-class
                            :name "intro01j"
                            :channel (gui-channel notice)
                            :flags #x20
                            :speech #x78
                            :text-message #x257
                            :text-duration #x384
                            :neg #x1
                            :on-close #f
                            )
                          (new 'static 'talker-speech-class
                            :name "intro01k"
                            :channel (gui-channel notice)
                            :flags #x20
                            :speech #x79
                            :text-message #x256
                            :text-duration #x384
                            :neg #x1
                            :on-close #f
                            )
                          (new 'static 'talker-speech-class
                            :name "intro02"
                            :channel (gui-channel notice)
                            :flags #xa0
                            :speech #x7a
                            :text-message #x258
                            :text-duration #x384
                            :neg #x1
                            :on-close #f
                            )
                          (new 'static 'talker-speech-class
                            :name "intro03"
                            :channel (gui-channel notice-low)
                            :speech #x7b
                            :text-message #x30c
                            :text-duration #x5dc
                            :neg #x1
                            :on-close #f
                            )
                          (new 'static 'talker-speech-class
                            :name "intro04"
                            :channel (gui-channel notice)
                            :flags #x20
                            :speech #x7c
                            :text-message #x25a
                            :text-duration #x384
                            :neg #x1
                            :on-close #f
                            )
                          (new 'static 'talker-speech-class
                            :name "miss001"
                            :channel (gui-channel alert)
                            :flags #x40
                            :speech #x7d
                            :text-message #x25c
                            :text-duration #x5dc
                            :delay #x384
                            :neg #x1
                            :on-close #f
                            )
                          (new 'static 'talker-speech-class
                            :name "miss002"
                            :channel (gui-channel alert)
                            :flags #x40
                            :speech #x7e
                            :text-message #x261
                            :delay #x384
                            :neg #x1
                            :on-close #f
                            )
                          (new 'static 'talker-speech-class
                            :name "miss003"
                            :channel (gui-channel alert)
                            :flags #x40
                            :speech #x7f
                            :text-message #x262
                            :text-duration #x5dc
                            :delay #x384
                            :neg #x1
                            :on-close #f
                            )
                          (new 'static 'talker-speech-class
                            :name "miss004"
                            :channel (gui-channel alert)
                            :flags #x40
                            :speech #x80
                            :text-message #x263
                            :text-duration #x5dc
                            :delay #x384
                            :neg #x1
                            :on-close #f
                            )
                          (new 'static 'talker-speech-class
                            :name "miss005"
                            :channel (gui-channel alert)
                            :flags #x40
                            :speech #x81
                            :text-message #x264
                            :text-duration #x5dc
                            :delay #x384
                            :neg #x1
                            :on-close #f
                            )
                          (new 'static 'talker-speech-class
                            :name "miss006"
                            :channel (gui-channel alert)
                            :flags #x40
                            :speech #x82
                            :text-message #x265
                            :delay #x384
                            :neg #x1
                            :on-close #f
                            )
                          (new 'static 'talker-speech-class
                            :name "miss007"
                            :channel (gui-channel alert)
                            :flags #x40
                            :speech #x83
                            :text-message #x266
                            :text-duration #x5dc
                            :delay #x384
                            :neg #x1
                            :on-close #f
                            )
                          (new 'static 'talker-speech-class
                            :name "miss008"
                            :channel (gui-channel alert)
                            :flags #x40
                            :speech #x84
                            :text-message #x267
                            :text-duration #x5dc
                            :delay #x384
                            :neg #x1
                            :on-close #f
                            )
                          (new 'static 'talker-speech-class
                            :name "miss009"
                            :channel (gui-channel alert)
                            :flags #x40
                            :speech #x85
                            :text-message #x268
                            :text-duration #x5dc
                            :delay #xbb8
                            :neg #x1
                            :on-close #f
                            )
                          (new 'static 'talker-speech-class
                            :name "miss010"
                            :channel (gui-channel alert)
                            :flags #x40
                            :speech #x86
                            :text-message #x269
                            :text-duration #x5dc
                            :delay #x384
                            :neg #x1
                            :on-close #f
                            )
                          (new 'static 'talker-speech-class
                            :name "miss011"
                            :channel (gui-channel alert)
                            :flags #x40
                            :speech #x87
                            :text-message #x25d
                            :text-duration #x5dc
                            :delay #x384
                            :neg #x1
                            :on-close #f
                            )
                          (new 'static 'talker-speech-class
                            :name "miss012"
                            :channel (gui-channel alert)
                            :flags #x40
                            :speech #x88
                            :text-message #x25e
                            :text-duration #x5dc
                            :delay #x384
                            :neg #x1
                            :on-close #f
                            )
                          (new 'static 'talker-speech-class
                            :name "miss013"
                            :channel (gui-channel alert)
                            :flags #x40
                            :speech #x89
                            :text-message #x25f
                            :text-duration #x5dc
                            :delay #x384
                            :neg #x1
                            :on-close #f
                            )
                          (new 'static 'talker-speech-class
                            :name "miss014"
                            :channel (gui-channel alert)
                            :flags #x40
                            :speech #x8a
                            :text-message #x260
                            :text-duration #x5dc
                            :delay #x384
                            :neg #x1
                            :on-close #f
                            )
                          (new 'static 'talker-speech-class
                            :name "krew003"
                            :channel (gui-channel voicebox)
                            :flags #x3
                            :speech #x8b
                            :delay #x708
                            :neg #x1
                            :on-close #f
                            )
                          (new 'static 'talker-speech-class
                            :name "pek010"
                            :channel (gui-channel daxter)
                            :flags #x1
                            :speech #x8c
                            :neg #x1
                            :on-close #f
                            )
                          (new 'static 'talker-speech-class
                            :name "pek011"
                            :channel (gui-channel daxter)
                            :flags #x1
                            :speech #x8d
                            :neg #x1
                            :on-close #f
                            )
                          (new 'static 'talker-speech-class
                            :name "pek012"
                            :channel (gui-channel daxter)
                            :flags #x1
                            :speech #x8e
                            :neg #x1
                            :on-close #f
                            )
                          (new 'static 'talker-speech-class
                            :name "pek013"
                            :channel (gui-channel daxter)
                            :flags #x1
                            :speech #x8f
                            :neg #x1
                            :on-close #f
                            )
                          (new 'static 'talker-speech-class
                            :name "pek014"
                            :channel (gui-channel daxter)
                            :flags #x1
                            :speech #x90
                            :neg #x1
                            :on-close #f
                            )
                          (new 'static 'talker-speech-class
                            :name "pek015"
                            :channel (gui-channel daxter)
                            :speech #x91
                            :neg #x1
                            :on-close #f
                            )
                          (new 'static 'talker-speech-class
                            :name "pek016"
                            :channel (gui-channel daxter)
                            :flags #x1
                            :speech #x92
                            :neg #x1
                            :on-close #f
                            )
                          (new 'static 'talker-speech-class
                            :name "pek017"
                            :channel (gui-channel daxter)
                            :flags #x1
                            :speech #x93
                            :neg #x1
                            :on-close #f
                            )
                          (new 'static 'talker-speech-class
                            :name "pek018"
                            :channel (gui-channel daxter)
                            :flags #x1
                            :speech #x94
                            :neg #x1
                            :on-close #f
                            )
                          (new 'static 'talker-speech-class
                            :name "pek019"
                            :channel (gui-channel daxter)
                            :flags #x1
                            :speech #x95
                            :neg #x1
                            :on-close #f
                            )
                          (new 'static 'talker-speech-class
                            :name "pek020"
                            :channel (gui-channel daxter)
                            :flags #x1
                            :speech #x96
                            :neg #x1
                            :on-close #f
                            )
                          (new 'static 'talker-speech-class
                            :name "pek021"
                            :channel (gui-channel daxter)
                            :flags #x1
                            :speech #x97
                            :neg #x1
                            :on-close #f
                            )
                          (new 'static 'talker-speech-class
                            :name "pek022"
                            :channel (gui-channel daxter)
                            :flags #x1
                            :speech #x98
                            :neg #x1
                            :on-close #f
                            )
                          (new 'static 'talker-speech-class
                            :name "pek023"
                            :channel (gui-channel daxter)
                            :flags #x1
                            :speech #x99
                            :neg #x1
                            :on-close #f
                            )
                          (new 'static 'talker-speech-class
                            :name "pek024"
                            :channel (gui-channel daxter)
                            :flags #x1
                            :speech #x9a
                            :neg #x1
                            :on-close #f
                            )
                          (new 'static 'talker-speech-class
                            :name "pek026"
                            :channel (gui-channel daxter)
                            :flags #x1
                            :speech #x9b
                            :neg #x1
                            :on-close #f
                            )
                          (new 'static 'talker-speech-class
                            :name "pek027"
                            :channel (gui-channel daxter)
                            :flags #x1
                            :speech #x9c
                            :neg #x1
                            :on-close #f
                            )
                          (new 'static 'talker-speech-class
                            :name "pek028"
                            :channel (gui-channel daxter)
                            :flags #x1
                            :speech #x9d
                            :neg #x1
                            :on-close #f
                            )
                          (new 'static 'talker-speech-class
                            :name "pek029"
                            :channel (gui-channel daxter)
                            :flags #x1
                            :speech #x9e
                            :neg #x1
                            :on-close #f
                            )
                          (new 'static 'talker-speech-class
                            :name "pek030"
                            :channel (gui-channel daxter)
                            :flags #x1
                            :speech #x9f
                            :neg #x1
                            :on-close #f
                            )
                          (new 'static 'talker-speech-class
                            :name "pek031"
                            :channel (gui-channel daxter)
                            :flags #x1
                            :speech #xa0
                            :neg #x1
                            :on-close #f
                            )
                          (new 'static 'talker-speech-class
                            :name "pek033"
                            :channel (gui-channel daxter)
                            :speech #xa1
                            :neg #x1
                            :on-close #f
                            )
                          (new 'static 'talker-speech-class
                            :name "pek034"
                            :channel (gui-channel daxter)
                            :speech #xa2
                            :neg #x1
                            :on-close #f
                            )
                          (new 'static 'talker-speech-class
                            :name "pek035"
                            :channel (gui-channel daxter)
                            :speech #xa3
                            :neg #x1
                            :on-close #f
                            )
                          (new 'static 'talker-speech-class
                            :name "pek036"
                            :channel (gui-channel daxter)
                            :speech #xa4
                            :neg #x1
                            :on-close #f
                            )
                          (new 'static 'talker-speech-class
                            :name "pek037"
                            :channel (gui-channel daxter)
                            :speech #xa5
                            :neg #x1
                            :on-close #f
                            )
                          (new 'static 'talker-speech-class
                            :name "pek038"
                            :channel (gui-channel daxter)
                            :speech #xa6
                            :neg #x1
                            :on-close #f
                            )
                          (new 'static 'talker-speech-class
                            :name "pek039"
                            :channel (gui-channel daxter)
                            :speech #xa7
                            :neg #x1
                            :on-close #f
                            )
                          (new 'static 'talker-speech-class
                            :name "pek040"
                            :channel (gui-channel daxter)
                            :speech #xa8
                            :neg #x1
                            :on-close #f
                            )
                          (new 'static 'talker-speech-class
                            :name "pek041"
                            :channel (gui-channel daxter)
                            :speech #xa9
                            :neg #x1
                            :on-close #f
                            )
                          (new 'static 'talker-speech-class
                            :name "ora006"
                            :channel (gui-channel alert)
                            :speech #xaa
                            :text-message #x26e
                            :text-duration #x5dc
                            :delay #x258
                            :neg #x1
                            :on-close #f
                            )
                          (new 'static 'talker-speech-class
                            :name "ora007"
                            :channel (gui-channel alert)
                            :speech #xab
                            :text-message #x26e
                            :text-duration #x5dc
                            :delay #x258
                            :neg #x1
                            :on-close #f
                            )
                          (new 'static 'talker-speech-class
                            :name "ora008"
                            :channel (gui-channel alert)
                            :speech #xac
                            :text-message #x26e
                            :text-duration #x5dc
                            :delay #x258
                            :neg #x1
                            :on-close #f
                            )
                          (new 'static 'talker-speech-class
                            :name "ora009"
                            :channel (gui-channel alert)
                            :speech #xad
                            :text-message #x26f
                            :text-duration #x5dc
                            :neg #x1
                            :on-close #f
                            )
                          (new 'static 'talker-speech-class
                            :name "ora010"
                            :channel (gui-channel alert)
                            :speech #xae
                            :text-message #x270
                            :text-duration #x5dc
                            :neg #x1
                            :on-close #f
                            )
                          (new 'static 'talker-speech-class
                            :name "ora015"
                            :channel (gui-channel alert)
                            :speech #xaf
                            :text-message #x271
                            :text-duration #x5dc
                            :neg #x1
                            :on-close #f
                            )
                          (new 'static 'talker-speech-class
                            :name "ora016"
                            :channel (gui-channel alert)
                            :speech #xb0
                            :text-message #x272
                            :text-duration #x5dc
                            :neg #x1
                            :on-close #f
                            )
                          (new 'static 'talker-speech-class
                            :name "notice01"
                            :channel (gui-channel notice-low)
                            :speech #xb1
                            :text-duration #x5dc
                            :neg #x1
                            :on-close #f
                            )
                          (new 'static 'talker-speech-class
                            :name "notice02"
                            :channel (gui-channel notice-low)
                            :speech #xb2
                            :text-duration #x5dc
                            :neg #x1
                            :on-close #f
                            )
                          (new 'static 'talker-speech-class
                            :name "notice03"
                            :channel (gui-channel notice-low)
                            :speech #xb3
                            :text-duration #x5dc
                            :neg #x1
                            :on-close #f
                            )
                          (new 'static 'talker-speech-class
                            :name "notice04"
                            :channel (gui-channel notice-low)
                            :speech #xb4
                            :text-duration #x5dc
                            :neg #x1
                            :on-close #f
                            )
                          (new 'static 'talker-speech-class
                            :name "kor004"
                            :channel (gui-channel voicebox)
                            :flags #x3
                            :speech #xb5
                            :neg #x1
                            :on-close #f
                            )
                          (new 'static 'talker-speech-class
                            :name "cityv080"
                            :channel (gui-channel alert)
                            :flags #x2
                            :speech #xb6
                            :neg #x1
                            :on-close #f
                            )
                          (new 'static 'talker-speech-class
                            :name "ds395"
                            :channel (gui-channel alert)
                            :flags #x2
                            :speech #xb7
                            :neg #x1
                            :on-close #f
                            )
                          (new 'static 'talker-speech-class
                            :name "bru002"
                            :channel (gui-channel voicebox)
                            :flags #x3
                            :speech #xb8
                            :neg #x1
                            :on-close #f
                            )
                          (new 'static 'talker-speech-class
                            :name "bru004"
                            :channel (gui-channel voicebox)
                            :flags #x7
                            :speech #xb9
                            :neg #x1
                            :on-close #f
                            )
                          (new 'static 'talker-speech-class
                            :name "bb01int"
                            :channel (gui-channel bbush)
                            :flags #x2
                            :speech #xba
                            :neg #x1
                            :on-close #f
                            )
                          (new 'static 'talker-speech-class
                            :name "bb01fail"
                            :channel (gui-channel voicebox)
                            :flags #x2
                            :speech #xbb
                            :neg #x1
                            :on-close #f
                            )
                          )
        )
>>>>>>> 11ec9d5d
<|MERGE_RESOLUTION|>--- conflicted
+++ resolved
@@ -68,17 +68,10 @@
   :size-assert         #xd4
   :flag-assert         #x12006000d4
   (:methods
-<<<<<<< HEAD
     (idle () _type_ :state 14)
     (active () _type_ :state 15)
     (exit () _type_ :state 16)
     (talker-method-17 (_type_) none 17)
-=======
-    (talker-method-14 () _type_ :state 14)
-    (talker-method-15 () none 15)
-    (talker-method-16 () none 16)
-    (talker-method-17 () none 17)
->>>>>>> 11ec9d5d
     )
   )
 
@@ -108,937 +101,6 @@
   )
 
 ;; definition for symbol *talker-speech*, type (inline-array talker-speech-class)
-<<<<<<< HEAD
-(define *talker-speech*
-  (new 'static 'inline-array talker-speech-class 188
-    (new 'static 'talker-speech-class :name "none")
-    (new 'static 'talker-speech-class :name "hal001" :channel #x1d :flags #x3 :speech #x1 :neg #x1 :on-close #f)
-    (new 'static 'talker-speech-class :name "hal002" :channel #x1d :flags #x3 :speech #x2 :neg #x1 :on-close #f)
-    (new 'static 'talker-speech-class
-      :name "DSbop002"
-      :channel #x14
-      :flags #x3
-      :speech #x3
-      :text-message #x224
-      :text-duration #x5dc
-      :neg #x1
-      :on-close #f
-      )
-    (new 'static 'talker-speech-class
-      :name "DSbop004"
-      :channel #x14
-      :flags #x3
-      :speech #x4
-      :text-message #x226
-      :text-duration #x5dc
-      :neg #x1
-      :on-close #f
-      )
-    (new 'static 'talker-speech-class
-      :name "DSbop008"
-      :channel #x14
-      :flags #x3
-      :speech #x5
-      :text-message #x227
-      :text-duration #x5dc
-      :neg #x1
-      :on-close #f
-      )
-    (new 'static 'talker-speech-class :name "DSbop009" :channel #x14 :flags #x3 :speech #x6 :neg #x1 :on-close #f)
-    (new 'static 'talker-speech-class
-      :name "DSbop010"
-      :channel #x14
-      :flags #x3
-      :speech #x7
-      :text-message #x227
-      :text-duration #x5dc
-      :neg #x1
-      :on-close #f
-      )
-    (new 'static 'talker-speech-class :name "DSbop011" :channel #x14 :flags #x3 :speech #x8 :neg #x1 :on-close #f)
-    (new 'static 'talker-speech-class
-      :name "DSbop016"
-      :channel #x14
-      :flags #x3
-      :speech #x9
-      :text-message #x229
-      :text-duration #x5dc
-      :neg #x1
-      :on-close #f
-      )
-    (new 'static 'talker-speech-class :name "DSbop017" :channel #x14 :flags #x3 :speech #xa :neg #x1 :on-close #f)
-    (new 'static 'talker-speech-class
-      :name "ds020"
-      :channel #x14
-      :flags #x3
-      :speech #xb
-      :text-message #x225
-      :text-duration #x5dc
-      :neg #x1
-      :on-close #f
-      )
-    (new 'static 'talker-speech-class
-      :name "ds043"
-      :channel #x14
-      :flags #x11
-      :speech #xc
-      :text-message #x228
-      :text-duration #x12c
-      :neg #x1
-      :on-close #f
-      )
-    (new 'static 'talker-speech-class
-      :name "ds043m"
-      :channel #x43
-      :flags #x10
-      :speech #xd
-      :text-message #x228
-      :text-duration #x12c
-      :neg #x1
-      :on-close #f
-      )
-    (new 'static 'talker-speech-class
-      :name "ds046"
-      :channel #x14
-      :flags #x11
-      :speech #xe
-      :text-message #x22a
-      :text-duration #x12c
-      :neg #x1
-      :on-close #f
-      )
-    (new 'static 'talker-speech-class
-      :name "ds046m"
-      :channel #x43
-      :flags #x10
-      :speech #xf
-      :text-message #x22a
-      :text-duration #x12c
-      :neg #x1
-      :on-close #f
-      )
-    (new 'static 'talker-speech-class :name "ds162" :channel #x14 :flags #x3 :speech #x10 :neg #x1 :on-close #f)
-    (new 'static 'talker-speech-class :name "ds165" :channel #x14 :flags #x3 :speech #x11 :neg #x1 :on-close #f)
-    (new 'static 'talker-speech-class
-      :name "cityv039"
-      :channel #x20
-      :flags #x3
-      :speech #x12
-      :neg #x1
-      :on-close #f
-      )
-    (new 'static 'talker-speech-class
-      :name "cityv037"
-      :channel #x20
-      :flags #x3
-      :speech #x13
-      :neg #x1
-      :on-close #f
-      )
-    (new 'static 'talker-speech-class
-      :name "cityv056"
-      :channel #x20
-      :flags #x3
-      :speech #x14
-      :neg #x1
-      :on-close #f
-      )
-    (new 'static 'talker-speech-class
-      :name "cityv054"
-      :channel #x20
-      :flags #x3
-      :speech #x15
-      :neg #x1
-      :on-close #f
-      )
-    (new 'static 'talker-speech-class
-      :name "cityv055"
-      :channel #x20
-      :flags #x3
-      :speech #x16
-      :neg #x1
-      :on-close #f
-      )
-    (new 'static 'talker-speech-class
-      :name "cityv107"
-      :channel #x20
-      :flags #x3
-      :speech #x17
-      :neg #x1
-      :on-close #f
-      )
-    (new 'static 'talker-speech-class :name "kg100a" :channel #x20 :flags #x3 :speech #x18 :neg #x1 :on-close #f)
-    (new 'static 'talker-speech-class :name "kg104a" :channel #x20 :flags #x3 :speech #x19 :neg #x1 :on-close #f)
-    (new 'static 'talker-speech-class :name "kg102a" :channel #x20 :flags #x3 :speech #x1a :neg #x1 :on-close #f)
-    (new 'static 'talker-speech-class :name "kg071a" :channel #x20 :flags #x3 :speech #x1b :neg #x1 :on-close #f)
-    (new 'static 'talker-speech-class :name "kg107a" :channel #x20 :flags #x3 :speech #x1c :neg #x1 :on-close #f)
-    (new 'static 'talker-speech-class :name "kg097a" :channel #x20 :flags #x3 :speech #x1d :neg #x1 :on-close #f)
-    (new 'static 'talker-speech-class :name "kg098a" :channel #x20 :flags #x3 :speech #x1e :neg #x1 :on-close #f)
-    (new 'static 'talker-speech-class :name "cityv063" :channel #x20 :speech #x1f :neg #x1 :on-close #f)
-    (new 'static 'talker-speech-class :name "cityv064" :channel #x20 :speech #x20 :neg #x1 :on-close #f)
-    (new 'static 'talker-speech-class :name "cityv065" :channel #x20 :speech #x21 :neg #x1 :on-close #f)
-    (new 'static 'talker-speech-class :name "cityv067" :channel #x20 :speech #x22 :neg #x1 :on-close #f)
-    (new 'static 'talker-speech-class :name "cityv068" :channel #x20 :speech #x23 :neg #x1 :on-close #f)
-    (new 'static 'talker-speech-class
-      :name "cityv069"
-      :channel #x20
-      :speech #x24
-      :text-message #x246
-      :text-duration #x5dc
-      :neg #x1
-      :on-close #f
-      )
-    (new 'static 'talker-speech-class :name "cityv070" :channel #x20 :speech #x25 :neg #x1 :on-close #f)
-    (new 'static 'talker-speech-class
-      :name "cityv130"
-      :channel #x1d
-      :flags #x3
-      :speech #x26
-      :neg #x1
-      :on-close #f
-      )
-    (new 'static 'talker-speech-class
-      :name "cityv132"
-      :channel #x1d
-      :flags #x3
-      :speech #x27
-      :neg #x1
-      :on-close #f
-      )
-    (new 'static 'talker-speech-class :name "cityv071" :channel #x20 :speech #x28 :neg #x1 :on-close #f)
-    (new 'static 'talker-speech-class :name "cityv072" :channel #x20 :speech #x29 :neg #x1 :on-close #f)
-    (new 'static 'talker-speech-class :name "cityv073" :channel #x20 :speech #x2a :neg #x1 :on-close #f)
-    (new 'static 'talker-speech-class :name "cityv074" :channel #x20 :speech #x2b :neg #x1 :on-close #f)
-    (new 'static 'talker-speech-class :name "cityv075" :channel #x20 :speech #x2c :neg #x1 :on-close #f)
-    (new 'static 'talker-speech-class :name "cityv076" :channel #x20 :speech #x2d :neg #x1 :on-close #f)
-    (new 'static 'talker-speech-class :name "cityv077" :channel #x20 :speech #x2e :neg #x1 :on-close #f)
-    (new 'static 'talker-speech-class :name "cityv078" :channel #x20 :speech #x2f :neg #x1 :on-close #f)
-    (new 'static 'talker-speech-class :name "cityv036" :channel #x20 :speech #x30 :neg #x1 :on-close #f)
-    (new 'static 'talker-speech-class :name "tor007" :channel #x1d :flags #x3 :speech #x31 :neg #x1 :on-close #f)
-    (new 'static 'talker-speech-class :name "tor008" :channel #x1d :flags #x3 :speech #x32 :neg #x1 :on-close #f)
-    (new 'static 'talker-speech-class
-      :name "mess004"
-      :channel #x43
-      :flags #x7
-      :speech #x33
-      :text-message #x245
-      :text-duration #x5dc
-      :neg #x1
-      :on-close #f
-      )
-    (new 'static 'talker-speech-class
-      :name "krew010"
-      :channel #x1d
-      :flags #x7
-      :speech #x34
-      :delay #x258
-      :neg #x1
-      :on-close #f
-      )
-    (new 'static 'talker-speech-class :name "ds129" :channel #x14 :flags #x2 :speech #x35 :neg #x1 :on-close #f)
-    (new 'static 'talker-speech-class
-      :name "mess005"
-      :channel #x43
-      :flags #x3
-      :speech #x36
-      :text-message #x247
-      :text-duration #x5dc
-      :neg #x1
-      :on-close #f
-      )
-    (new 'static 'talker-speech-class
-      :name "mess006"
-      :channel #x43
-      :speech #x37
-      :text-message #x226
-      :text-duration #x5dc
-      :pos #x8
-      :neg #x1
-      :on-close #f
-      )
-    (new 'static 'talker-speech-class :name "ds116" :channel #x14 :flags #x2 :speech #x38 :neg #x1 :on-close #f)
-    (new 'static 'talker-speech-class :name "ds117" :channel #x14 :flags #x3 :speech #x39 :neg #x1 :on-close #f)
-    (new 'static 'talker-speech-class :name "ds118" :channel #x14 :flags #x3 :speech #x3a :neg #x1 :on-close #f)
-    (new 'static 'talker-speech-class :name "ds119" :channel #x14 :flags #x3 :speech #x3b :neg #x1 :on-close #f)
-    (new 'static 'talker-speech-class :name "ds120" :channel #x14 :flags #x3 :speech #x3c :neg #x1 :on-close #f)
-    (new 'static 'talker-speech-class :name "ds121" :channel #x14 :flags #x3 :speech #x3d :neg #x1 :on-close #f)
-    (new 'static 'talker-speech-class :name "daxm007" :channel #x14 :flags #x3 :speech #x3e :neg #x1 :on-close #f)
-    (new 'static 'talker-speech-class :name "daxm008" :channel #x14 :flags #x3 :speech #x3f :neg #x1 :on-close #f)
-    (new 'static 'talker-speech-class :name "daxm009" :channel #x14 :flags #x3 :speech #x40 :neg #x1 :on-close #f)
-    (new 'static 'talker-speech-class :name "daxm010" :channel #x14 :flags #x3 :speech #x41 :neg #x1 :on-close #f)
-    (new 'static 'talker-speech-class
-      :name "pek001"
-      :channel #x1d
-      :flags #x3
-      :speech #x42
-      :delay #x4b0
-      :neg #x1
-      :on-close #f
-      )
-    (new 'static 'talker-speech-class
-      :name "ds006"
-      :channel #x14
-      :flags #x3
-      :speech #x43
-      :delay #xbb8
-      :neg #x1
-      :on-close #f
-      )
-    (new 'static 'talker-speech-class :name "ds029" :channel #x14 :flags #x2 :speech #x44 :neg #x1 :on-close #f)
-    (new 'static 'talker-speech-class :name "ds030" :channel #x14 :flags #x2 :speech #x45 :neg #x1 :on-close #f)
-    (new 'static 'talker-speech-class :name "ds031" :channel #x14 :flags #x2 :speech #x46 :neg #x1 :on-close #f)
-    (new 'static 'talker-speech-class :name "ds032" :channel #x14 :flags #x2 :speech #x47 :neg #x1 :on-close #f)
-    (new 'static 'talker-speech-class
-      :name "ds007"
-      :channel #x14
-      :flags #x3
-      :speech #x48
-      :delay #x384
-      :neg #x1
-      :on-close #f
-      )
-    (new 'static 'talker-speech-class :name "ds372" :channel #x14 :flags #x3 :speech #x49 :neg #x1 :on-close #f)
-    (new 'static 'talker-speech-class
-      :name "vin011"
-      :channel #x1d
-      :flags #x3
-      :speech #x4a
-      :delay #x258
-      :neg #x1
-      :on-close #f
-      )
-    (new 'static 'talker-speech-class :name "ds009" :channel #x14 :flags #x3 :speech #x4b :neg #x1 :on-close #f)
-    (new 'static 'talker-speech-class
-      :name "demo001"
-      :channel #x43
-      :flags #x3
-      :speech #x4c
-      :text-message #x23d
-      :text-duration #xbb8
-      :neg #x1
-      :on-close #f
-      )
-    (new 'static 'talker-speech-class
-      :name "demo002"
-      :channel #x43
-      :flags #x3
-      :speech #x4d
-      :text-message #x22b
-      :text-duration #x5dc
-      :neg #x1
-      :on-close #f
-      )
-    (new 'static 'talker-speech-class
-      :name "demo003"
-      :channel #x43
-      :flags #x3
-      :speech #x4e
-      :text-message #x252
-      :text-duration #x960
-      :neg #x1
-      :on-close #f
-      )
-    (new 'static 'talker-speech-class
-      :name "demo004"
-      :channel #x43
-      :flags #x3
-      :speech #x4f
-      :text-message #x253
-      :text-duration #x960
-      :neg #x1
-      :on-close #f
-      )
-    (new 'static 'talker-speech-class
-      :name "demo005"
-      :channel #x43
-      :flags #x3
-      :speech #x50
-      :text-message #x226
-      :text-duration #x960
-      :neg #x1
-      :on-close #f
-      )
-    (new 'static 'talker-speech-class
-      :name "kei026"
-      :channel #x1d
-      :flags #x3
-      :speech #x51
-      :delay #x1770
-      :neg #x1
-      :on-close #f
-      )
-    (new 'static 'talker-speech-class
-      :name "kei018"
-      :channel #x1d
-      :flags #x3
-      :speech #x52
-      :text-message #x241
-      :text-duration #x5dc
-      :neg #x1
-      :on-close #f
-      )
-    (new 'static 'talker-speech-class
-      :name "DSfor001"
-      :channel #x14
-      :flags #x3
-      :speech #x53
-      :neg #x1
-      :on-close #f
-      )
-    (new 'static 'talker-speech-class :name "ds017" :channel #x14 :flags #x3 :speech #x54 :neg #x1 :on-close #f)
-    (new 'static 'talker-speech-class :name "ds018" :channel #x14 :flags #x3 :speech #x55 :neg #x1 :on-close #f)
-    (new 'static 'talker-speech-class :name "ds019" :channel #x14 :flags #x3 :speech #x56 :neg #x1 :on-close #f)
-    (new 'static 'talker-speech-class :name "ds350" :channel #x14 :flags #x2 :speech #x57 :neg #x1 :on-close #f)
-    (new 'static 'talker-speech-class :name "ds016" :channel #x14 :flags #x3 :speech #x58 :neg #x1 :on-close #f)
-    (new 'static 'talker-speech-class :name "sigf001" :channel #x1d :flags #x7 :speech #x59 :neg #x1 :on-close #f)
-    (new 'static 'talker-speech-class
-      :name "ys001"
-      :channel #x1d
-      :flags #x7
-      :speech #x5a
-      :delay #x708
-      :neg #x1
-      :on-close #f
-      )
-    (new 'static 'talker-speech-class
-      :name "ds151"
-      :channel #x14
-      :flags #x7
-      :speech #x5b
-      :text-message #x239
-      :text-duration #x5dc
-      :neg #x1
-      :on-close #f
-      )
-    (new 'static 'talker-speech-class :name "vin002" :channel #x1d :flags #x7 :speech #x5c :neg #x1 :on-close #f)
-    (new 'static 'talker-speech-class :name "krew001" :channel #x1d :flags #x3 :speech #x5d :neg #x1 :on-close #f)
-    (new 'static 'talker-speech-class
-      :name "krew002"
-      :channel #x1d
-      :flags #x7
-      :speech #x5e
-      :delay #x258
-      :neg #x1
-      :on-close #f
-      )
-    (new 'static 'talker-speech-class :name "ds005" :channel #x14 :flags #x3 :speech #x5f :neg #x1 :on-close #f)
-    (new 'static 'talker-speech-class :name "bru001" :channel #x1d :flags #x3 :speech #x60 :neg #x1 :on-close #f)
-    (new 'static 'talker-speech-class
-      :name "tor001"
-      :channel #x1d
-      :flags #x7
-      :speech #x61
-      :delay #x708
-      :neg #x1
-      :on-close #f
-      )
-    (new 'static 'talker-speech-class
-      :name "tor002"
-      :channel #x1d
-      :flags #x7
-      :speech #x62
-      :delay #x708
-      :neg #x1
-      :on-close #f
-      )
-    (new 'static 'talker-speech-class
-      :name "vin003"
-      :channel #x1d
-      :flags #x7
-      :speech #x63
-      :delay #x708
-      :neg #x1
-      :on-close #f
-      )
-    (new 'static 'talker-speech-class
-      :name "vin004"
-      :channel #x1d
-      :flags #x3
-      :speech #x64
-      :delay #x708
-      :neg #x1
-      :on-close #f
-      )
-    (new 'static 'talker-speech-class
-      :name "kor001"
-      :channel #x1d
-      :flags #x7
-      :speech #x65
-      :delay #x708
-      :neg #x1
-      :on-close #f
-      )
-    (new 'static 'talker-speech-class
-      :name "kor002"
-      :channel #x1d
-      :flags #x7
-      :speech #x66
-      :delay #x708
-      :neg #x1
-      :on-close #f
-      )
-    (new 'static 'talker-speech-class :name "tess001" :channel #x1d :flags #x7 :speech #x67 :neg #x1 :on-close #f)
-    (new 'static 'talker-speech-class
-      :name "whack01"
-      :channel #x43
-      :speech #x68
-      :text-message #x24e
-      :text-duration #xbb8
-      :neg #x1
-      :on-close #f
-      )
-    (new 'static 'talker-speech-class
-      :name "vin015"
-      :channel #x1d
-      :flags #x7
-      :speech #x69
-      :delay #x5dc
-      :neg #x1
-      :on-close #f
-      )
-    (new 'static 'talker-speech-class :name "kei029" :channel #x1d :flags #x7 :speech #x6a :neg #x1 :on-close #f)
-    (new 'static 'talker-speech-class :name "tor005" :channel #x1d :flags #x7 :speech #x6b :neg #x1 :on-close #f)
-    (new 'static 'talker-speech-class :name "vin013" :channel #x1d :flags #x7 :speech #x6c :neg #x1 :on-close #f)
-    (new 'static 'talker-speech-class :name "asht006" :channel #x1d :flags #x7 :speech #x6d :neg #x1 :on-close #f)
-    (new 'static 'talker-speech-class
-      :name "pek002"
-      :channel #x1d
-      :flags #x3
-      :speech #x6e
-      :delay #x5dc
-      :neg #x1
-      :on-close #f
-      )
-    (new 'static 'talker-speech-class
-      :name "test001"
-      :channel #x43
-      :speech #x6f
-      :text-message #x23d
-      :text-duration #x2328
-      :neg #x1
-      :on-close #f
-      )
-    (new 'static 'talker-speech-class :name "sam001" :channel #x1d :flags #x3 :speech #x70 :neg #x1 :on-close #f)
-    (new 'static 'talker-speech-class
-      :name "asht001"
-      :channel #x1d
-      :flags #x3
-      :speech #x71
-      :delay #x708
-      :neg #x1
-      :on-close #f
-      )
-    (new 'static 'talker-speech-class
-      :name "str001"
-      :channel #x43
-      :flags #x3
-      :speech #x72
-      :text-message #x239
-      :text-duration #x960
-      :neg #x1
-      :on-close #f
-      )
-    (new 'static 'talker-speech-class
-      :name "str002"
-      :channel #x43
-      :speech #x73
-      :text-message #x239
-      :text-duration #x960
-      :neg #x1
-      :on-close #f
-      )
-    (new 'static 'talker-speech-class
-      :name "note001"
-      :channel #x44
-      :speech #x74
-      :text-message #x239
-      :text-duration #x960
-      :neg #x1
-      :on-close #f
-      )
-    (new 'static 'talker-speech-class :name "ys002" :channel #x1d :flags #x3 :speech #x75 :neg #x1 :on-close #f)
-    (new 'static 'talker-speech-class
-      :name "intro01"
-      :channel #x44
-      :flags #x20
-      :speech #x76
-      :text-message #x254
-      :text-duration #x384
-      :neg #x1
-      :on-close #f
-      )
-    (new 'static 'talker-speech-class
-      :name "intro01e"
-      :channel #x44
-      :flags #x20
-      :speech #x77
-      :text-message #x255
-      :text-duration #x384
-      :neg #x1
-      :on-close #f
-      )
-    (new 'static 'talker-speech-class
-      :name "intro01j"
-      :channel #x44
-      :flags #x20
-      :speech #x78
-      :text-message #x257
-      :text-duration #x384
-      :neg #x1
-      :on-close #f
-      )
-    (new 'static 'talker-speech-class
-      :name "intro01k"
-      :channel #x44
-      :flags #x20
-      :speech #x79
-      :text-message #x256
-      :text-duration #x384
-      :neg #x1
-      :on-close #f
-      )
-    (new 'static 'talker-speech-class
-      :name "intro02"
-      :channel #x44
-      :flags #xa0
-      :speech #x7a
-      :text-message #x258
-      :text-duration #x384
-      :neg #x1
-      :on-close #f
-      )
-    (new 'static 'talker-speech-class
-      :name "intro03"
-      :channel #x47
-      :speech #x7b
-      :text-message #x30c
-      :text-duration #x5dc
-      :neg #x1
-      :on-close #f
-      )
-    (new 'static 'talker-speech-class
-      :name "intro04"
-      :channel #x44
-      :flags #x20
-      :speech #x7c
-      :text-message #x25a
-      :text-duration #x384
-      :neg #x1
-      :on-close #f
-      )
-    (new 'static 'talker-speech-class
-      :name "miss001"
-      :channel #x20
-      :flags #x40
-      :speech #x7d
-      :text-message #x25c
-      :text-duration #x5dc
-      :delay #x384
-      :neg #x1
-      :on-close #f
-      )
-    (new 'static 'talker-speech-class
-      :name "miss002"
-      :channel #x20
-      :flags #x40
-      :speech #x7e
-      :text-message #x261
-      :delay #x384
-      :neg #x1
-      :on-close #f
-      )
-    (new 'static 'talker-speech-class
-      :name "miss003"
-      :channel #x20
-      :flags #x40
-      :speech #x7f
-      :text-message #x262
-      :text-duration #x5dc
-      :delay #x384
-      :neg #x1
-      :on-close #f
-      )
-    (new 'static 'talker-speech-class
-      :name "miss004"
-      :channel #x20
-      :flags #x40
-      :speech #x80
-      :text-message #x263
-      :text-duration #x5dc
-      :delay #x384
-      :neg #x1
-      :on-close #f
-      )
-    (new 'static 'talker-speech-class
-      :name "miss005"
-      :channel #x20
-      :flags #x40
-      :speech #x81
-      :text-message #x264
-      :text-duration #x5dc
-      :delay #x384
-      :neg #x1
-      :on-close #f
-      )
-    (new 'static 'talker-speech-class
-      :name "miss006"
-      :channel #x20
-      :flags #x40
-      :speech #x82
-      :text-message #x265
-      :delay #x384
-      :neg #x1
-      :on-close #f
-      )
-    (new 'static 'talker-speech-class
-      :name "miss007"
-      :channel #x20
-      :flags #x40
-      :speech #x83
-      :text-message #x266
-      :text-duration #x5dc
-      :delay #x384
-      :neg #x1
-      :on-close #f
-      )
-    (new 'static 'talker-speech-class
-      :name "miss008"
-      :channel #x20
-      :flags #x40
-      :speech #x84
-      :text-message #x267
-      :text-duration #x5dc
-      :delay #x384
-      :neg #x1
-      :on-close #f
-      )
-    (new 'static 'talker-speech-class
-      :name "miss009"
-      :channel #x20
-      :flags #x40
-      :speech #x85
-      :text-message #x268
-      :text-duration #x5dc
-      :delay #xbb8
-      :neg #x1
-      :on-close #f
-      )
-    (new 'static 'talker-speech-class
-      :name "miss010"
-      :channel #x20
-      :flags #x40
-      :speech #x86
-      :text-message #x269
-      :text-duration #x5dc
-      :delay #x384
-      :neg #x1
-      :on-close #f
-      )
-    (new 'static 'talker-speech-class
-      :name "miss011"
-      :channel #x20
-      :flags #x40
-      :speech #x87
-      :text-message #x25d
-      :text-duration #x5dc
-      :delay #x384
-      :neg #x1
-      :on-close #f
-      )
-    (new 'static 'talker-speech-class
-      :name "miss012"
-      :channel #x20
-      :flags #x40
-      :speech #x88
-      :text-message #x25e
-      :text-duration #x5dc
-      :delay #x384
-      :neg #x1
-      :on-close #f
-      )
-    (new 'static 'talker-speech-class
-      :name "miss013"
-      :channel #x20
-      :flags #x40
-      :speech #x89
-      :text-message #x25f
-      :text-duration #x5dc
-      :delay #x384
-      :neg #x1
-      :on-close #f
-      )
-    (new 'static 'talker-speech-class
-      :name "miss014"
-      :channel #x20
-      :flags #x40
-      :speech #x8a
-      :text-message #x260
-      :text-duration #x5dc
-      :delay #x384
-      :neg #x1
-      :on-close #f
-      )
-    (new 'static 'talker-speech-class
-      :name "krew003"
-      :channel #x1d
-      :flags #x3
-      :speech #x8b
-      :delay #x708
-      :neg #x1
-      :on-close #f
-      )
-    (new 'static 'talker-speech-class :name "pek010" :channel #x14 :flags #x1 :speech #x8c :neg #x1 :on-close #f)
-    (new 'static 'talker-speech-class :name "pek011" :channel #x14 :flags #x1 :speech #x8d :neg #x1 :on-close #f)
-    (new 'static 'talker-speech-class :name "pek012" :channel #x14 :flags #x1 :speech #x8e :neg #x1 :on-close #f)
-    (new 'static 'talker-speech-class :name "pek013" :channel #x14 :flags #x1 :speech #x8f :neg #x1 :on-close #f)
-    (new 'static 'talker-speech-class :name "pek014" :channel #x14 :flags #x1 :speech #x90 :neg #x1 :on-close #f)
-    (new 'static 'talker-speech-class :name "pek015" :channel #x14 :speech #x91 :neg #x1 :on-close #f)
-    (new 'static 'talker-speech-class :name "pek016" :channel #x14 :flags #x1 :speech #x92 :neg #x1 :on-close #f)
-    (new 'static 'talker-speech-class :name "pek017" :channel #x14 :flags #x1 :speech #x93 :neg #x1 :on-close #f)
-    (new 'static 'talker-speech-class :name "pek018" :channel #x14 :flags #x1 :speech #x94 :neg #x1 :on-close #f)
-    (new 'static 'talker-speech-class :name "pek019" :channel #x14 :flags #x1 :speech #x95 :neg #x1 :on-close #f)
-    (new 'static 'talker-speech-class :name "pek020" :channel #x14 :flags #x1 :speech #x96 :neg #x1 :on-close #f)
-    (new 'static 'talker-speech-class :name "pek021" :channel #x14 :flags #x1 :speech #x97 :neg #x1 :on-close #f)
-    (new 'static 'talker-speech-class :name "pek022" :channel #x14 :flags #x1 :speech #x98 :neg #x1 :on-close #f)
-    (new 'static 'talker-speech-class :name "pek023" :channel #x14 :flags #x1 :speech #x99 :neg #x1 :on-close #f)
-    (new 'static 'talker-speech-class :name "pek024" :channel #x14 :flags #x1 :speech #x9a :neg #x1 :on-close #f)
-    (new 'static 'talker-speech-class :name "pek026" :channel #x14 :flags #x1 :speech #x9b :neg #x1 :on-close #f)
-    (new 'static 'talker-speech-class :name "pek027" :channel #x14 :flags #x1 :speech #x9c :neg #x1 :on-close #f)
-    (new 'static 'talker-speech-class :name "pek028" :channel #x14 :flags #x1 :speech #x9d :neg #x1 :on-close #f)
-    (new 'static 'talker-speech-class :name "pek029" :channel #x14 :flags #x1 :speech #x9e :neg #x1 :on-close #f)
-    (new 'static 'talker-speech-class :name "pek030" :channel #x14 :flags #x1 :speech #x9f :neg #x1 :on-close #f)
-    (new 'static 'talker-speech-class :name "pek031" :channel #x14 :flags #x1 :speech #xa0 :neg #x1 :on-close #f)
-    (new 'static 'talker-speech-class :name "pek033" :channel #x14 :speech #xa1 :neg #x1 :on-close #f)
-    (new 'static 'talker-speech-class :name "pek034" :channel #x14 :speech #xa2 :neg #x1 :on-close #f)
-    (new 'static 'talker-speech-class :name "pek035" :channel #x14 :speech #xa3 :neg #x1 :on-close #f)
-    (new 'static 'talker-speech-class :name "pek036" :channel #x14 :speech #xa4 :neg #x1 :on-close #f)
-    (new 'static 'talker-speech-class :name "pek037" :channel #x14 :speech #xa5 :neg #x1 :on-close #f)
-    (new 'static 'talker-speech-class :name "pek038" :channel #x14 :speech #xa6 :neg #x1 :on-close #f)
-    (new 'static 'talker-speech-class :name "pek039" :channel #x14 :speech #xa7 :neg #x1 :on-close #f)
-    (new 'static 'talker-speech-class :name "pek040" :channel #x14 :speech #xa8 :neg #x1 :on-close #f)
-    (new 'static 'talker-speech-class :name "pek041" :channel #x14 :speech #xa9 :neg #x1 :on-close #f)
-    (new 'static 'talker-speech-class
-      :name "ora006"
-      :channel #x20
-      :speech #xaa
-      :text-message #x26e
-      :text-duration #x5dc
-      :delay #x258
-      :neg #x1
-      :on-close #f
-      )
-    (new 'static 'talker-speech-class
-      :name "ora007"
-      :channel #x20
-      :speech #xab
-      :text-message #x26e
-      :text-duration #x5dc
-      :delay #x258
-      :neg #x1
-      :on-close #f
-      )
-    (new 'static 'talker-speech-class
-      :name "ora008"
-      :channel #x20
-      :speech #xac
-      :text-message #x26e
-      :text-duration #x5dc
-      :delay #x258
-      :neg #x1
-      :on-close #f
-      )
-    (new 'static 'talker-speech-class
-      :name "ora009"
-      :channel #x20
-      :speech #xad
-      :text-message #x26f
-      :text-duration #x5dc
-      :neg #x1
-      :on-close #f
-      )
-    (new 'static 'talker-speech-class
-      :name "ora010"
-      :channel #x20
-      :speech #xae
-      :text-message #x270
-      :text-duration #x5dc
-      :neg #x1
-      :on-close #f
-      )
-    (new 'static 'talker-speech-class
-      :name "ora015"
-      :channel #x20
-      :speech #xaf
-      :text-message #x271
-      :text-duration #x5dc
-      :neg #x1
-      :on-close #f
-      )
-    (new 'static 'talker-speech-class
-      :name "ora016"
-      :channel #x20
-      :speech #xb0
-      :text-message #x272
-      :text-duration #x5dc
-      :neg #x1
-      :on-close #f
-      )
-    (new 'static 'talker-speech-class
-      :name "notice01"
-      :channel #x47
-      :speech #xb1
-      :text-duration #x5dc
-      :neg #x1
-      :on-close #f
-      )
-    (new 'static 'talker-speech-class
-      :name "notice02"
-      :channel #x47
-      :speech #xb2
-      :text-duration #x5dc
-      :neg #x1
-      :on-close #f
-      )
-    (new 'static 'talker-speech-class
-      :name "notice03"
-      :channel #x47
-      :speech #xb3
-      :text-duration #x5dc
-      :neg #x1
-      :on-close #f
-      )
-    (new 'static 'talker-speech-class
-      :name "notice04"
-      :channel #x47
-      :speech #xb4
-      :text-duration #x5dc
-      :neg #x1
-      :on-close #f
-      )
-    (new 'static 'talker-speech-class :name "kor004" :channel #x1d :flags #x3 :speech #xb5 :neg #x1 :on-close #f)
-    (new 'static 'talker-speech-class
-      :name "cityv080"
-      :channel #x20
-      :flags #x2
-      :speech #xb6
-      :neg #x1
-      :on-close #f
-      )
-    (new 'static 'talker-speech-class :name "ds395" :channel #x20 :flags #x2 :speech #xb7 :neg #x1 :on-close #f)
-    (new 'static 'talker-speech-class :name "bru002" :channel #x1d :flags #x3 :speech #xb8 :neg #x1 :on-close #f)
-    (new 'static 'talker-speech-class :name "bru004" :channel #x1d :flags #x7 :speech #xb9 :neg #x1 :on-close #f)
-    (new 'static 'talker-speech-class :name "bb01int" :channel #x22 :flags #x2 :speech #xba :neg #x1 :on-close #f)
-    (new 'static 'talker-speech-class
-      :name "bb01fail"
-      :channel #x1d
-      :flags #x2
-      :speech #xbb
-      :neg #x1
-      :on-close #f
-      )
-    )
-  )
-=======
 (define *talker-speech* (new 'static 'inline-array talker-speech-class 188
                           (new 'static 'talker-speech-class :name "none")
                           (new 'static 'talker-speech-class
@@ -2641,5 +1703,4 @@
                             :on-close #f
                             )
                           )
-        )
->>>>>>> 11ec9d5d
+        )