--- conflicted
+++ resolved
@@ -1761,15 +1761,7 @@
 
 ;; definition for function cam-collision-record-draw
 ;; INFO: Used lq/sq
-<<<<<<< HEAD
-;; INFO: Return type mismatch int vs none.
-=======
 ;; WARN: Return type mismatch int vs none.
-;; WARN: Function may read a register that is not set: t0
-;; WARN: Function may read a register that is not set: t1
-;; WARN: Function may read a register that is not set: t2
-;; WARN: Function may read a register that is not set: t3
->>>>>>> 44d59e6b
 (defun cam-collision-record-draw ()
   (cond
     ((cpad-pressed? 0 down)
