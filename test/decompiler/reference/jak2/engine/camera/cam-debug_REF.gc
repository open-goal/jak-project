--- conflicted
+++ resolved
@@ -1800,11 +1800,7 @@
         (set! (-> v1-47 ignore-process0) #f)
         (set! (-> v1-47 ignore-process1) #f)
         (set! (-> v1-47 ignore-pat) (new 'static 'pat-surface :nocamera #x1 :probe #x1 :noendlessfall #x1))
-<<<<<<< HEAD
-        (set! (-> v1-47 action-mask) (the-as uint 1))
-=======
         (set! (-> v1-47 action-mask) (collide-action solid))
->>>>>>> ef22563d
         )
       (let ((f30-0 (fill-and-probe-using-line-sphere *collide-cache* s3-0))
             (s2-0 (new 'stack-no-clear 'vector))
