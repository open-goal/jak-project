--- conflicted
+++ resolved
@@ -145,23 +145,6 @@
 
 ;; definition of type joint-control
 (deftype joint-control (basic)
-<<<<<<< HEAD
-  ((status                  joint-control-status                                  :offset-assert   4)
-   (allocated-length        uint8                                                 :offset-assert   6)
-   (active-channels         uint8                                                 :offset-assert   7)
-   (root-channel            (inline-array joint-control-channel)                  :offset         16)
-   (blend-index             uint8                                                 :offset-assert  20)
-   (active-frame-interp     uint8                                                 :offset-assert  21)
-   (float-channels          uint8                                                 :offset-assert  22)
-   (generate-frame-function function                                              :offset-assert  24)
-   (prebind-function        function                                              :offset-assert  28)
-   (postbind-function       function                                              :offset-assert  32)
-   (effect                  basic                                                 :offset-assert  36)
-   (interp-select           int64                                2                :offset-assert  40)
-   (top-anim                top-anim-joint-control                                :offset-assert  56)
-   (override                basic                                                 :offset-assert  60)
-   (channel                 joint-control-channel                :inline :dynamic :offset-assert  64)
-=======
   ((status                  joint-control-status                          :offset-assert   4)
    (allocated-length        uint8                                         :offset-assert   6)
    (active-channels         uint8                                         :offset-assert   7)
@@ -177,7 +160,6 @@
    (top-anim                top-anim-joint-control                        :offset-assert  56)
    (override                basic                                         :offset-assert  60)
    (channel                 joint-control-channel        :inline :dynamic :offset-assert  64)
->>>>>>> 937ae0cb
    )
   :method-count-assert 12
   :size-assert         #x40
@@ -357,4 +339,7 @@
   )
 
 ;; failed to figure out what this is:
-0+0
+
+
+
