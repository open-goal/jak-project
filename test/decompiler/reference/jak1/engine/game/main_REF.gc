;;-*-Lisp-*-
(in-package goal)

;; definition for function set-letterbox-frames
;; INFO: Return type mismatch time-frame vs none.
(defun set-letterbox-frames ((arg0 time-frame))
  (set! (-> *game-info* letterbox-time) (+ (-> *display* base-frame-counter) arg0))
  (none)
  )

;; definition for function letterbox
;; INFO: Return type mismatch pointer vs none.
(defun letterbox ()
  (let* ((dma-buf (-> *display* frames (-> *display* on-screen) frame global-buf))
         (gp-0 (-> dma-buf base))
         )
    (draw-sprite2d-xy dma-buf 0 0 512 25 (new 'static 'rgba :a #x80))
    (draw-sprite2d-xy dma-buf 0 199 512 26 (new 'static 'rgba :a #x80))
    (let ((a3-2 (-> dma-buf base)))
      (let ((pkt (the-as dma-packet (-> dma-buf base))))
        (set! (-> pkt dma) (new 'static 'dma-tag :id (dma-tag-id next)))
        (set! (-> pkt vif0) (new 'static 'vif-tag))
        (set! (-> pkt vif1) (new 'static 'vif-tag))
        (set! (-> dma-buf base) (the-as pointer (&+ pkt 16)))
        )
      (dma-bucket-insert-tag
        (-> *display* frames (-> *display* on-screen) frame bucket-group)
        (bucket-id debug-no-zbuf)
        gp-0
        (the-as (pointer dma-tag) a3-2)
        )
      )
    )
  (none)
  )

;; definition for function set-blackout-frames
;; INFO: Return type mismatch time-frame vs none.
(defun set-blackout-frames ((arg0 time-frame))
  (if (zero? arg0)
      (set! (-> *game-info* blackout-time) (-> *display* base-frame-counter))
      (set! (-> *game-info* blackout-time)
            (max (-> *game-info* blackout-time) (+ (-> *display* base-frame-counter) arg0))
            )
      )
  (none)
  )

;; definition for function blackout
;; INFO: Return type mismatch pointer vs none.
(defun blackout ()
  (let* ((dma-buf (-> *display* frames (-> *display* on-screen) frame global-buf))
         (sprite-dma-data (-> dma-buf base))
         )
    (draw-sprite2d-xy dma-buf 0 0 512 224 (new 'static 'rgba :a #x80))
    (let ((a3-1 (-> dma-buf base)))
      (let ((pkt (the-as dma-packet (-> dma-buf base))))
        (set! (-> pkt dma) (new 'static 'dma-tag :id (dma-tag-id next)))
        (set! (-> pkt vif0) (new 'static 'vif-tag))
        (set! (-> pkt vif1) (new 'static 'vif-tag))
        (set! (-> dma-buf base) (the-as pointer (&+ pkt 16)))
        )
      (dma-bucket-insert-tag
        (-> *display* frames (-> *display* on-screen) frame bucket-group)
        (bucket-id debug-no-zbuf)
        sprite-dma-data
        (the-as (pointer dma-tag) a3-1)
        )
      )
    )
  (none)
  )

;; definition for function paused?
;; INFO: Return type mismatch object vs symbol.
(defun paused? ()
  (the-as
    symbol
    (or (= *master-mode* 'pause)
        (or (and *progress-process* (not (hidden? (-> *progress-process* 0)))) (= *master-mode* 'menu))
        )
    )
  )

;; definition for function movie?
(defun movie? ()
  (logtest? (-> *kernel-context* prevent-from-run) (process-mask movie))
  )

;; definition for function set-master-mode
;; INFO: Return type mismatch int vs none.
(defun set-master-mode ((new-mode symbol))
  (set! *master-mode* new-mode)
  (if *debug-segment*
      (menu-respond-to-pause)
      )
  (case *master-mode*
    (('pause)
     (if (not *debug-pause*)
         (logior! (-> *setting-control* default process-mask) (process-mask pause))
         )
     (logclear! (-> *setting-control* default process-mask) (process-mask menu))
     (set! *pause-lock* #f)
     (sound-group-pause (sound-group sfx music dialog sog3 ambient sog5 sog6 sog7))
     (hide-progress-screen)
     )
    (('menu)
     (logior! (-> *setting-control* default process-mask) (process-mask menu))
     (logclear! (-> *setting-control* default process-mask) (process-mask pause progress))
     (set! *pause-lock* #f)
     (hide-progress-screen)
     )
    (('progress)
     (logclear! (-> *setting-control* default process-mask) (process-mask menu))
     (when (not *progress-process*)
       (activate-progress *dproc* (progress-screen fuel-cell))
       (if (not *progress-process*)
           (set-master-mode 'game)
           )
       )
     )
    (('game)
     (logclear! (-> *setting-control* default process-mask) (process-mask pause menu))
     (sound-group-continue (sound-group sfx music dialog sog3 ambient sog5 sog6 sog7))
     (hide-progress-screen)
     )
    )
  (apply-settings *setting-control*)
  0
  (none)
  )

;; definition for symbol *last-master-mode*, type symbol
(define *last-master-mode* 'game)

;; definition for function toggle-pause
(defun toggle-pause ()
  (case *master-mode*
    (('game)
     (set! *last-master-mode* *master-mode*)
     (set-master-mode
       (cond
         ((and (logtest? (-> *cpad-list* cpads 0 valid) 128) *target*)
          (if (or *progress-process* (not (-> *setting-control* current allow-pause)))
              *master-mode*
              'pause
              )
          )
         ((cpad-hold? 0 r3)
          (if *debug-segment*
              'menu
              *master-mode*
              )
          )
         ((and (or (cpad-hold? 0 select) (cpad-hold? 0 r2)) *debug-segment*)
          'pause
          )
         ((and (not *debug-segment*) (zero? (logand (-> *cpad-list* cpads 0 button0-abs 0) (pad-buttons start))))
          *master-mode*
          )
         ((not (progress-allowed?))
          (if (pause-allowed?)
              'pause
              *master-mode*
              )
          )
         ((cpad-hold? 0 start)
          (if *progress-process*
              'game
              'progress
              )
          )
         (else
           *master-mode*
           )
         )
       )
     )
    (('menu)
     (set-master-mode (cond
                        ((cpad-hold? 0 r3)
                         *last-master-mode*
                         )
                        ((cpad-hold? 0 select r2)
                         (if *debug-segment*
                             'pause
                             *master-mode*
                             )
                         )
                        ((and (not (movie?)) (not *progress-process*))
                         (if (not *target*)
                             'pause
                             'progress
                             )
                         )
                        (else
                          'game
                          )
                        )
                      )
     (set! *pause-lock* (and *cheat-mode* (cpad-hold? 0 r2)))
     )
    (('pause)
     (set! *last-master-mode* *master-mode*)
     (set-master-mode (cond
                        ((cpad-hold? 0 r3)
                         (if *debug-segment*
                             'menu
                             *master-mode*
                             )
                         )
                        ((and *cheat-mode* (cpad-hold? 0 select r2))
                         'game
                         )
                        ((cpad-hold? 0 start)
                         'game
                         )
                        (else
                          *master-mode*
                          )
                        )
                      )
     (set! *pause-lock* (and *cheat-mode* (cpad-hold? 0 r2)))
     )
    (('progress)
     (set-master-mode (cond
                        ((cpad-hold? 0 r3)
                         (if *debug-segment*
                             'menu
                             *master-mode*
                             )
                         )
                        ((cpad-hold? 0 start)
                         *last-master-mode*
                         )
                        (else
                          *master-mode*
                          )
                        )
                      )
     (set! *pause-lock* (and *cheat-mode* (cpad-hold? 0 r2)))
     )
    )
  0
  )

;; definition for symbol *screen-filter*, type screen-filter
(define *screen-filter*
  (new 'static 'screen-filter :draw? #f :color (new 'static 'rgba :g #x20 :b #x40 :a #x50))
  )

;; definition for method 9 of type screen-filter
;; INFO: Return type mismatch pointer vs none.
(defmethod draw screen-filter ((obj screen-filter))
  (let* ((buf (-> *display* frames (-> *display* on-screen) frame global-buf))
         (gp-0 (-> buf base))
         )
    (draw-sprite2d-xy buf -256 (- (-> *video-parms* screen-hy)) 512 (-> *video-parms* screen-sy) (-> obj color))
    (let ((a3-1 (-> buf base)))
      (let ((v1-4 (the-as dma-packet (-> buf base))))
        (set! (-> v1-4 dma) (new 'static 'dma-tag :id (dma-tag-id next)))
        (set! (-> v1-4 vif0) (new 'static 'vif-tag))
        (set! (-> v1-4 vif1) (new 'static 'vif-tag))
        (set! (-> buf base) (&+ (the-as pointer v1-4) 16))
        )
      (dma-bucket-insert-tag
        (-> *display* frames (-> *display* on-screen) frame bucket-group)
        (bucket-id debug-no-zbuf)
        gp-0
        (the-as (pointer dma-tag) a3-1)
        )
      )
    )
  (none)
  )

;; definition for symbol *cheat-temp*, type (pointer int32)
(define *cheat-temp* (the-as (pointer int32) (malloc 'global 16)))

;; definition for symbol *master-exit*, type symbol
(define *master-exit* #f)

;; definition for symbol *progress-cheat*, type symbol
(define *progress-cheat* #f)

;; definition for function main-cheats
(defun main-cheats ()
  (when (and (cpad-hold? 0 l3) (or *cheat-mode* (= *kernel-boot-message* 'play)))
    (when (nonzero? (-> *cpad-list* cpads 0 button0-rel 0))
      (let ((cheatmode-state (-> *cheat-temp* 0)))
        (cond
          ((zero? cheatmode-state)
           (cond
             ((cpad-pressed? 0 up)
              (+! (-> *cheat-temp* 0) 1)
              )
             (else
               (set! (-> *cheat-temp* 0) 0)
               0
               )
             )
           )
          ((= cheatmode-state 1)
           (cond
             ((cpad-pressed? 0 up)
              (+! (-> *cheat-temp* 0) 1)
              )
             (else
               (set! (-> *cheat-temp* 0) 0)
               0
               )
             )
           )
          ((= cheatmode-state 2)
           (cond
             ((cpad-pressed? 0 down)
              (+! (-> *cheat-temp* 0) 1)
              )
             (else
               (set! (-> *cheat-temp* 0) 0)
               0
               )
             )
           )
          ((= cheatmode-state 3)
           (cond
             ((cpad-pressed? 0 down)
              (+! (-> *cheat-temp* 0) 1)
              )
             (else
               (set! (-> *cheat-temp* 0) 0)
               0
               )
             )
           )
          ((= cheatmode-state 4)
           (cond
             ((cpad-pressed? 0 left)
              (+! (-> *cheat-temp* 0) 1)
              )
             (else
               (set! (-> *cheat-temp* 0) 0)
               0
               )
             )
           )
          ((= cheatmode-state 5)
           (cond
             ((cpad-pressed? 0 right)
              (+! (-> *cheat-temp* 0) 1)
              )
             (else
               (set! (-> *cheat-temp* 0) 0)
               0
               )
             )
           )
          ((= cheatmode-state 6)
           (cond
             ((cpad-pressed? 0 left)
              (+! (-> *cheat-temp* 0) 1)
              )
             (else
               (set! (-> *cheat-temp* 0) 0)
               0
               )
             )
           )
          ((= cheatmode-state 7)
           (cond
             ((cpad-pressed? 0 right)
              (+! (-> *cheat-temp* 0) 1)
              )
             (else
               (set! (-> *cheat-temp* 0) 0)
               0
               )
             )
           )
          ((= cheatmode-state 8)
           (cond
             ((cpad-pressed? 0 x)
              (+! (-> *cheat-temp* 0) 1)
              )
             (else
               (set! (-> *cheat-temp* 0) 0)
               0
               )
             )
           )
          ((= cheatmode-state 9)
           (cond
             ((cpad-pressed? 0 x)
              (+! (-> *cheat-temp* 0) 1)
              )
             (else
               (set! (-> *cheat-temp* 0) 0)
               0
               )
             )
           )
          ((= cheatmode-state 10)
           (cond
             ((cpad-pressed? 0 square)
              (+! (-> *cheat-temp* 0) 1)
              )
             (else
               (set! (-> *cheat-temp* 0) 0)
               0
               )
             )
           )
          ((= cheatmode-state 11)
           (cond
             ((cpad-pressed? 0 circle)
              (+! (-> *cheat-temp* 0) 1)
              )
             (else
               (set! (-> *cheat-temp* 0) 0)
               0
               )
             )
           )
          ((= cheatmode-state 12)
           (cond
             ((cpad-pressed? 0 square)
              (+! (-> *cheat-temp* 0) 1)
              )
             (else
               (set! (-> *cheat-temp* 0) 0)
               0
               )
             )
           )
          ((= cheatmode-state 13)
           (cond
             ((cpad-pressed? 0 circle)
              (logclear! (-> *cpad-list* cpads 0 button0-abs 0) (pad-buttons r1))
              (logclear! (-> *cpad-list* cpads 0 button0-rel 0) (pad-buttons r1))
              (set! *cheat-mode* (not *cheat-mode*))
              (if *cheat-mode*
                  (sound-play "select-menu")
                  (sound-play "cursor-options")
                  )
              (set! (-> *cheat-temp* 0) 0)
              0
              )
             (else
               (set! (-> *cheat-temp* 0) 0)
               0
               )
             )
           )
          )
        )
      )
    (when *cheat-mode*
      (when (nonzero? (-> *cpad-list* cpads 0 button0-rel 0))
        (let ((cheatmode-debug-state (-> *cheat-temp* 1)))
          (cond
            ((zero? cheatmode-debug-state)
             (cond
               ((cpad-pressed? 0 circle)
                (+! (-> *cheat-temp* 1) 1)
                )
               (else
                 (set! (-> *cheat-temp* 1) 0)
                 0
                 )
               )
             )
            ((= cheatmode-debug-state 1)
             (cond
               ((cpad-pressed? 0 square)
                (+! (-> *cheat-temp* 1) 1)
                )
               (else
                 (set! (-> *cheat-temp* 1) 0)
                 0
                 )
               )
             )
            ((= cheatmode-debug-state 2)
             (cond
               ((cpad-pressed? 0 circle)
                (+! (-> *cheat-temp* 1) 1)
                )
               (else
                 (set! (-> *cheat-temp* 1) 0)
                 0
                 )
               )
             )
            ((= cheatmode-debug-state 3)
             (cond
               ((cpad-pressed? 0 square)
                (+! (-> *cheat-temp* 1) 1)
                )
               (else
                 (set! (-> *cheat-temp* 1) 0)
                 0
                 )
               )
             )
            ((= cheatmode-debug-state 4)
             (cond
               ((cpad-pressed? 0 x)
                (+! (-> *cheat-temp* 1) 1)
                )
               (else
                 (set! (-> *cheat-temp* 1) 0)
                 0
                 )
               )
             )
            ((= cheatmode-debug-state 5)
             (cond
               ((cpad-pressed? 0 x)
                (+! (-> *cheat-temp* 1) 1)
                )
               (else
                 (set! (-> *cheat-temp* 1) 0)
                 0
                 )
               )
             )
            ((= cheatmode-debug-state 6)
             (cond
               ((cpad-pressed? 0 right)
                (+! (-> *cheat-temp* 1) 1)
                )
               (else
                 (set! (-> *cheat-temp* 1) 0)
                 0
                 )
               )
             )
            ((= cheatmode-debug-state 7)
             (cond
               ((cpad-pressed? 0 left)
                (+! (-> *cheat-temp* 1) 1)
                )
               (else
                 (set! (-> *cheat-temp* 1) 0)
                 0
                 )
               )
             )
            ((= cheatmode-debug-state 8)
             (cond
               ((cpad-pressed? 0 right)
                (+! (-> *cheat-temp* 1) 1)
                )
               (else
                 (set! (-> *cheat-temp* 1) 0)
                 0
                 )
               )
             )
            ((= cheatmode-debug-state 9)
             (cond
               ((cpad-pressed? 0 left)
                (+! (-> *cheat-temp* 1) 1)
                )
               (else
                 (set! (-> *cheat-temp* 1) 0)
                 0
                 )
               )
             )
            ((= cheatmode-debug-state 10)
             (cond
               ((cpad-pressed? 0 down)
                (+! (-> *cheat-temp* 1) 1)
                )
               (else
                 (set! (-> *cheat-temp* 1) 0)
                 0
                 )
               )
             )
            ((= cheatmode-debug-state 11)
             (cond
               ((cpad-pressed? 0 down)
                (+! (-> *cheat-temp* 1) 1)
                )
               (else
                 (set! (-> *cheat-temp* 1) 0)
                 0
                 )
               )
             )
            ((= cheatmode-debug-state 12)
             (cond
               ((cpad-pressed? 0 up)
                (+! (-> *cheat-temp* 1) 1)
                )
               (else
                 (set! (-> *cheat-temp* 1) 0)
                 0
                 )
               )
             )
            ((= cheatmode-debug-state 13)
             (cond
               ((cpad-pressed? 0 up)
                (logclear! (-> *cpad-list* cpads 0 button0-abs 0) (pad-buttons r1))
                (logclear! (-> *cpad-list* cpads 0 button0-rel 0) (pad-buttons r1))
                (set! *cheat-mode* (if (= *cheat-mode* 'debug)
                                       #t
                                       'debug
                                       )
                      )
                (if *cheat-mode*
                    (sound-play "select-menu")
                    (sound-play "cursor-options")
                    )
                (set! (-> *cheat-temp* 1) 0)
                0
                )
               (else
                 (set! (-> *cheat-temp* 1) 0)
                 0
                 )
               )
             )
            )
          )
        )
      )
    (case (scf-get-territory)
      ((2)
       (when (nonzero? (-> *cpad-list* cpads 0 button0-rel 0))
         (let ((cheat-language-state (-> *cheat-temp* 2)))
           (cond
             ((zero? cheat-language-state)
              (cond
                ((cpad-pressed? 0 l1)
                 (+! (-> *cheat-temp* 2) 1)
                 )
                (else
                  (set! (-> *cheat-temp* 2) 0)
                  0
                  )
                )
              )
             ((= cheat-language-state 1)
              (cond
                ((cpad-pressed? 0 r1)
                 (+! (-> *cheat-temp* 2) 1)
                 )
                (else
                  (set! (-> *cheat-temp* 2) 0)
                  0
                  )
                )
              )
             ((= cheat-language-state 2)
              (cond
                ((cpad-pressed? 0 l1)
                 (+! (-> *cheat-temp* 2) 1)
                 )
                (else
                  (set! (-> *cheat-temp* 2) 0)
                  0
                  )
                )
              )
             ((= cheat-language-state 3)
              (cond
                ((cpad-pressed? 0 r1)
                 (+! (-> *cheat-temp* 2) 1)
                 )
                (else
                  (set! (-> *cheat-temp* 2) 0)
                  0
                  )
                )
              )
             ((= cheat-language-state 4)
              (cond
                ((cpad-pressed? 0 triangle)
                 (+! (-> *cheat-temp* 2) 1)
                 )
                (else
                  (set! (-> *cheat-temp* 2) 0)
                  0
                  )
                )
              )
             ((= cheat-language-state 5)
              (cond
                ((cpad-pressed? 0 circle)
                 (+! (-> *cheat-temp* 2) 1)
                 )
                (else
                  (set! (-> *cheat-temp* 2) 0)
                  0
                  )
                )
              )
             ((= cheat-language-state 6)
              (cond
                ((cpad-pressed? 0 x)
                 (+! (-> *cheat-temp* 2) 1)
                 )
                (else
                  (set! (-> *cheat-temp* 2) 0)
                  0
                  )
                )
              )
             ((= cheat-language-state 7)
              (cond
                ((cpad-pressed? 0 square)
                 (logclear! (-> *cpad-list* cpads 0 button0-abs 0) (pad-buttons r1))
                 (logclear! (-> *cpad-list* cpads 0 button0-rel 0) (pad-buttons r1))
                 (set! *progress-cheat* (if *progress-cheat*
                                            #f
                                            'language
                                            )
                       )
                 (if *progress-cheat*
                     (sound-play "select-menu")
                     (sound-play "cursor-options")
                     )
                 (set! (-> *cheat-temp* 2) 0)
                 0
                 )
                (else
                  (set! (-> *cheat-temp* 2) 0)
                  0
                  )
                )
              )
             )
           )
         )
       )
      )
    (when *debug-segment*
      (when (nonzero? (-> *cpad-list* cpads 0 button0-rel 0))
        (let ((cheat-pal-state (-> *cheat-temp* 3)))
          (cond
            ((zero? cheat-pal-state)
             (cond
               ((cpad-pressed? 0 x)
                (+! (-> *cheat-temp* 3) 1)
                )
               (else
                 (set! (-> *cheat-temp* 3) 0)
                 0
                 )
               )
             )
            ((= cheat-pal-state 1)
             (cond
               ((cpad-pressed? 0 square)
                (+! (-> *cheat-temp* 3) 1)
                )
               (else
                 (set! (-> *cheat-temp* 3) 0)
                 0
                 )
               )
             )
            ((= cheat-pal-state 2)
             (cond
               ((cpad-pressed? 0 triangle)
                (+! (-> *cheat-temp* 3) 1)
                )
               (else
                 (set! (-> *cheat-temp* 3) 0)
                 0
                 )
               )
             )
            ((= cheat-pal-state 3)
             (cond
               ((cpad-pressed? 0 circle)
                (+! (-> *cheat-temp* 3) 1)
                )
               (else
                 (set! (-> *cheat-temp* 3) 0)
                 0
                 )
               )
             )
            ((= cheat-pal-state 4)
             (cond
               ((cpad-pressed? 0 x)
                (+! (-> *cheat-temp* 3) 1)
                )
               (else
                 (set! (-> *cheat-temp* 3) 0)
                 0
                 )
               )
             )
            ((= cheat-pal-state 5)
             (cond
               ((cpad-pressed? 0 square)
                (+! (-> *cheat-temp* 3) 1)
                )
               (else
                 (set! (-> *cheat-temp* 3) 0)
                 0
                 )
               )
             )
            ((= cheat-pal-state 6)
             (cond
               ((cpad-pressed? 0 triangle)
                (+! (-> *cheat-temp* 3) 1)
                )
               (else
                 (set! (-> *cheat-temp* 3) 0)
                 0
                 )
               )
             )
            ((= cheat-pal-state 7)
             (cond
               ((cpad-pressed? 0 circle)
                (logclear! (-> *cpad-list* cpads 0 button0-abs 0) (pad-buttons r1))
                (logclear! (-> *cpad-list* cpads 0 button0-rel 0) (pad-buttons r1))
                (set! *progress-cheat* (if *progress-cheat*
                                           #f
                                           'pal
                                           )
                      )
                (if *progress-cheat*
                    (sound-play "select-menu")
                    (sound-play "cursor-options")
                    )
                (set! (-> *cheat-temp* 3) 0)
                0
                )
               (else
                 (set! (-> *cheat-temp* 3) 0)
                 0
                 )
               )
             )
            )
          )
        )
      )
    )
  (when (and (= *cheat-mode* 'debug) (not *debug-segment*))
    (when (and (cpad-hold? 0 l1) (cpad-hold? 0 l2) (cpad-hold? 0 r1) (cpad-pressed? 0 r2))
      (if *target*
          (stop 'debug)
          (start 'play (get-or-create-continue! *game-info*))
          )
      )
    (if (and (cpad-hold? 0 left) (cpad-hold? 0 up) (cpad-pressed? 0 select))
        (initialize! *game-info* 'game (the-as game-save #f) "title-start")
        )
    (if (cpad-pressed? 1 r3)
        (inspect global)
        )
    (when (cpad-hold? 1 r3)
      (let* ((dma-buff (if *debug-segment*
                           (-> *display* frames (-> *display* on-screen) frame debug-buf)
                           (-> *display* frames (-> *display* on-screen) frame global-buf)
                           )
                       )
             (dma-start (-> dma-buff base))
             )
        (show-iop-memory dma-buff)
        (let ((a3-9 (-> dma-buff base)))
          (let ((dma-pkt (the-as dma-packet (-> dma-buff base))))
            (set! (-> dma-pkt dma) (new 'static 'dma-tag :id (dma-tag-id next)))
            (set! (-> dma-pkt vif0) (new 'static 'vif-tag))
            (set! (-> dma-pkt vif1) (new 'static 'vif-tag))
            (set! (-> dma-buff base) (&+ (the-as pointer dma-pkt) 16))
            )
          (dma-bucket-insert-tag
            (-> *display* frames (-> *display* on-screen) frame bucket-group)
            (bucket-id debug)
            dma-start
            (the-as (pointer dma-tag) a3-9)
            )
          )
        )
      )
    (if (cpad-pressed? 1 triangle)
        (set! *display-level-border* (not *display-level-border*))
        )
    )
  (when (!= *kernel-boot-message* 'play)
    (let ((timeout (scf-get-timeout))
          (inactive-timeout (scf-get-inactive-timeout))
          )
      (when (and (or (and (nonzero? timeout)
                          (>= (+ -300000 (-> *display* real-frame-counter)) (the int (* 300.0 (the float timeout))))
                          )
                     (and (nonzero? inactive-timeout)
                          (>= (- (-> *display* base-frame-counter) (-> *cpad-list* cpads 0 change-time))
                              (the int (* 300.0 (the float inactive-timeout)))
                              )
                          )
                     (= *master-exit* 'force)
                     )
                 (progress-allowed?)
                 (!= *master-exit* #t)
                 )
        (if (process-spawn-function process (lambda :behavior process
                                              ()
                                              (set-blackout-frames (seconds 100))
                                              (set! (-> *setting-control* default allow-pause) #f)
                                              (set! (-> *setting-control* default allow-progress) #f)
                                              (apply-settings *setting-control*)
                                              (set! (-> *setting-control* default sfx-volume) 0.0)
                                              (set! (-> *setting-control* default music-volume) 0.0)
                                              (set! (-> *setting-control* default dialog-volume) 0.0)
                                              (set! (-> *setting-control* default ambient-volume) 0.0)
                                              (let ((gp-0 (-> *display* base-frame-counter)))
                                                (until (>= (- (-> *display* base-frame-counter) gp-0) (seconds 0.1))
                                                  (suspend)
                                                  )
                                                )
                                              (kernel-shutdown)
                                              (none)
                                              )
                                    )
            (set! *master-exit* #t)
            )
        )
      )
    )
  0
  )

;; definition for function display-loop
<<<<<<< HEAD
=======
;; WARN: Failed store: (s.w! (+ v1-28 16) 0) at op 124
;; ERROR: Unsupported inline assembly instruction kind - [mtc0 Perf, r0]
;; ERROR: Unsupported inline assembly instruction kind - [sync.l]
;; ERROR: Unsupported inline assembly instruction kind - [sync.p]
;; ERROR: Unsupported inline assembly instruction kind - [mfpc a0, pcr0]
;; ERROR: Unsupported inline assembly instruction kind - [mfpc a0, pcr1]
;; ERROR: Unsupported inline assembly instruction kind - [mtc0 Perf, r0]
;; ERROR: Unsupported inline assembly instruction kind - [sync.l]
;; ERROR: Unsupported inline assembly instruction kind - [sync.p]
;; ERROR: Unsupported inline assembly instruction kind - [mtpc pcr0, r0]
;; ERROR: Unsupported inline assembly instruction kind - [mtpc pcr1, r0]
;; ERROR: Unsupported inline assembly instruction kind - [sync.l]
;; ERROR: Unsupported inline assembly instruction kind - [sync.p]
;; ERROR: Unsupported inline assembly instruction kind - [mtc0 Perf, a0]
;; ERROR: Unsupported inline assembly instruction kind - [sync.l]
;; ERROR: Unsupported inline assembly instruction kind - [sync.p]
;; ERROR: Unsupported inline assembly instruction kind - [mtc0 Perf, r0]
;; ERROR: Unsupported inline assembly instruction kind - [sync.l]
;; ERROR: Unsupported inline assembly instruction kind - [sync.p]
;; ERROR: Unsupported inline assembly instruction kind - [mfpc a0, pcr0]
;; ERROR: Unsupported inline assembly instruction kind - [mfpc a0, pcr1]
;; ERROR: Unsupported inline assembly instruction kind - [mtc0 Perf, r0]
;; ERROR: Unsupported inline assembly instruction kind - [sync.l]
;; ERROR: Unsupported inline assembly instruction kind - [sync.p]
;; ERROR: Unsupported inline assembly instruction kind - [mtpc pcr0, r0]
;; ERROR: Unsupported inline assembly instruction kind - [mtpc pcr1, r0]
;; ERROR: Unsupported inline assembly instruction kind - [sync.l]
;; ERROR: Unsupported inline assembly instruction kind - [sync.p]
;; ERROR: Unsupported inline assembly instruction kind - [mtc0 Perf, a0]
;; ERROR: Unsupported inline assembly instruction kind - [sync.l]
;; ERROR: Unsupported inline assembly instruction kind - [sync.p]
>>>>>>> master
(defbehavior display-loop process ()
  (local-vars (a0-54 int) (a0-56 int) (a0-73 int) (a0-75 int))
  (stack-size-set! (-> self main-thread) 512)
  (let ((disp *display*))
    (dma-send-to-spr (the-as uint #x70000000) (the-as uint *terrain-context*) (the-as uint 0) #t)
    (set! *teleport* #t)
    (update *setting-control*)
    (init-time-of-day-context *time-of-day-context*)
    (display-sync disp)
    (swap-display disp)
    (free-all-prim-nodes *touching-list*)
    (blerc-init)
    (dma-send
      (the-as dma-bank #x10008000)
      (the-as uint (-> *collide-vif0-init* data))
      (the-as uint (/ (-> *collide-vif0-init* length) 4))
      )
    (suspend)
    (while *run*
      (blerc-execute)
      (blerc-init)
      (texscroll-execute)
      (ripple-execute)
      (set! *weather-off* #f)
      (let ((v1-13 (-> *game-info* current-continue level)))
        (dotimes (a0-8 (-> *level* length))
          (let ((a1-6 (-> *level* level a0-8)))
            (when (= (-> a1-6 status) 'active)
              (if (and (= (-> a1-6 name) v1-13) (-> *level* play?))
                  (set! (-> *setting-control* default music) (-> a1-6 info music-bank))
                  )
              )
            )
          )
        )
      (set! (-> *setting-control* default sound-flava) (the-as uint 49))
      (set! (-> *setting-control* default sound-flava-priority) 0.0)
      (when (and *execute-ambients* (not (paused?)))
        (if *target*
            (set! (-> *target* draw secondary-interp) 0.0)
            )
        (let ((s5-1 (sphere<-vector+r! (new 'stack 'sphere) (ear-trans) 0.0)))
          (let ((v1-28 #x70000000))
            (s.w! (+ v1-28 16) 0)
            )
          (dotimes (s4-1 (-> *level* length))
            (let ((v1-32 (-> *level* level s4-1)))
              (if (= (-> v1-32 status) 'active)
                  (collect-ambients (-> v1-32 bsp) s5-1 0 (the-as ambient-list (+ 16 #x70000000)))
                  )
              )
            )
          )
        (countdown (s4-2 (-> (the-as (pointer int32) #x70000000) 4))
          (cleanup-for-death (-> (+ (* s4-2 4) (the-as int (the-as (pointer process-drawable) #x70000000))) 5))
          )
        )
      (if *debug-segment*
          (add-frame
            (-> *display* frames (-> *display* on-screen) frame profile-bar 0)
            'draw
            (new 'static 'rgba :r #x40 :b #x40 :a #x80)
            )
          )
      (execute-math-engine)
      (if *debug-segment*
          (add-frame
            (-> *display* frames (-> *display* on-screen) frame profile-bar 0)
            'draw
            (new 'static 'rgba :r #x80 :a #x80)
            )
          )
      (if *debug-segment*
          (add-frame
            (-> *display* frames (-> *display* on-screen) frame profile-bar 0)
            'draw
            (new 'static 'rgba :r #x40 :b #x40 :a #x80)
            )
          )
      (*debug-hook*)
      (main-cheats)
      (if *debug-segment*
          (add-frame
            (-> *display* frames (-> *display* on-screen) frame profile-bar 0)
            'draw
            (new 'static 'rgba :r #x20 :g #x20 :a #x80)
            )
          )
      (update-camera)
      (if *debug-segment*
          (add-frame
            (-> *display* frames (-> *display* on-screen) frame profile-bar 0)
            'draw
            (new 'static 'rgba :r #x40 :b #x40 :a #x80)
            )
          )
      (*draw-hook*)
      (if *debug-segment*
          (add-frame
            (-> *display* frames (-> *display* on-screen) frame profile-bar 0)
            'draw
            (new 'static 'rgba :g #x80 :a #x80)
            )
          )
      (if *debug-segment*
          (add-frame
            (-> *display* frames (-> *display* on-screen) frame profile-bar 0)
            'draw
            (new 'static 'rgba :r #x40 :b #x40 :a #x80)
            )
          )
      (*menu-hook*)
      (if *debug-segment*
          (add-frame
            (-> *display* frames (-> *display* on-screen) frame profile-bar 0)
            'draw
            (new 'static 'rgba :g #x40 :a #x80)
            )
          )
      (make-current-level-available-to-progress)
      (update-task-hints)
      (load-level-text-files -1)
      (if *debug-segment*
          (add-frame
            (-> disp frames (-> disp on-screen) frame profile-bar 0)
            'unknown-cpu-time
            (new 'static 'rgba :a #x80)
            )
          )
      (let ((v1-112 (-> *perf-stats* data)))
        (b! (zero? (-> v1-112 0 ctrl)) cfg-46 :delay (nop!))
        (.mtc0 Perf 0)
        (.sync.l)
        (.sync.p)
        (.mfpc a0-54 pcr0)
        (+! (-> v1-112 0 accum0) a0-54)
        (.mfpc a0-56 pcr1)
        (+! (-> v1-112 0 accum1) a0-56)
        )
      (label cfg-46)
      0
      (when (nonzero? (sync-path 0 0))
        (*dma-timeout-hook*)
        (reset-vif1-path)
        (if *debug-segment*
            (format
              0
              "profile bar at ~D.~%"
              (-> *display* frames (-> *display* on-screen) frame profile-bar 1 profile-frame-count)
              )
            )
        )
      (let* ((v1-123 (-> *perf-stats* data))
             (a0-60 (-> v1-123 0 ctrl))
             )
        (+! (-> v1-123 0 count) 1)
        (b! (zero? a0-60) cfg-51 :delay (nop!))
        (.mtc0 Perf 0)
        (.sync.l)
        (.sync.p)
        (.mtpc pcr0 0)
        (.mtpc pcr1 0)
        (.sync.l)
        (.sync.p)
        (.mtc0 Perf a0-60)
        )
      (.sync.l)
      (.sync.p)
      (label cfg-51)
      0
      (if (not *progress-process*)
          (depth-cue disp)
          )
      (if (-> *screen-filter* draw?)
          (draw *screen-filter*)
          )
      (when (or (movie?) (< (-> *display* base-frame-counter) (-> *game-info* letterbox-time)))
        (if (< (-> *game-info* letterbox-time) (-> *display* base-frame-counter))
            (set! (-> *game-info* letterbox-time) (-> *display* base-frame-counter))
            )
        (if (= (-> *setting-control* current aspect-ratio) 'aspect4x3)
            (letterbox)
            )
        )
      (if (< (-> *display* base-frame-counter) (-> *game-info* blackout-time))
          (set! (-> *setting-control* default bg-a-force) 1.0)
          (set! (-> *setting-control* default bg-a-force) 0.0)
          )
      (let ((v1-152 (-> *perf-stats* data)))
        (b! (zero? (-> v1-152 0 ctrl)) cfg-68 :delay (nop!))
        (.mtc0 Perf 0)
        (.sync.l)
        (.sync.p)
        (.mfpc a0-73 pcr0)
        (+! (-> v1-152 0 accum0) a0-73)
        (.mfpc a0-75 pcr1)
        (+! (-> v1-152 0 accum1) a0-75)
        )
      (label cfg-68)
      0
      (let ((debug-txt-buf (-> (if *debug-segment*
                                   (-> disp frames (-> disp on-screen) frame debug-buf)
                                   (-> disp frames (-> disp on-screen) frame global-buf)
                                   )
                               base
                               )
                           )
            )
        (when *debug-segment*
          (debug-draw-buffers)
          (let* ((debug-buf (-> disp frames (-> disp on-screen) frame debug-buf))
                 (s4-3 (-> debug-buf base))
                 )
            (when *display-profile*
              (let* ((v1-172 debug-buf)
                     (a0-77 (the-as object (-> v1-172 base)))
                     )
                (set! (-> (the-as dma-packet a0-77) dma) (new 'static 'dma-tag :qwc #xa :id (dma-tag-id cnt)))
                (set! (-> (the-as dma-packet a0-77) vif0) (new 'static 'vif-tag))
                (set! (-> (the-as dma-packet a0-77) vif1) (new 'static 'vif-tag :imm #xa :cmd (vif-cmd direct) :msk #x1))
                (set! (-> v1-172 base) (&+ (the-as pointer a0-77) 16))
                )
              (let* ((v1-173 debug-buf)
                     (a0-79 (the-as object (-> v1-173 base)))
                     )
                (set! (-> (the-as gs-gif-tag a0-79) tag) (new 'static 'gif-tag64 :nloop #x1 :eop #x1 :nreg #x9))
                (set! (-> (the-as gs-gif-tag a0-79) regs) GIF_REGS_ALL_AD)
                (set! (-> v1-173 base) (&+ (the-as pointer a0-79) 16))
                )
              (let* ((v1-174 debug-buf)
                     (a0-81 (-> v1-174 base))
                     )
                (set! (-> (the-as (pointer gs-alpha) a0-81) 0) (new 'static 'gs-alpha :b #x1 :d #x1))
                (set! (-> (the-as (pointer gs-reg64) a0-81) 1) (gs-reg64 alpha-1))
                (set! (-> (the-as (pointer gs-zbuf) a0-81) 2) (new 'static 'gs-zbuf :zbp #x1c0 :psm (gs-psm ct24) :zmsk #x1))
                (set! (-> (the-as (pointer gs-reg64) a0-81) 3) (gs-reg64 zbuf-1))
                (set! (-> (the-as (pointer gs-test) a0-81) 4) (new 'static 'gs-test :zte #x1 :ztst (gs-ztest always)))
                (set! (-> (the-as (pointer gs-reg64) a0-81) 5) (gs-reg64 test-1))
                (set! (-> (the-as (pointer uint64) a0-81) 6) (the-as uint 0))
                (set! (-> (the-as (pointer gs-reg64) a0-81) 7) (gs-reg64 pabe))
                (set! (-> (the-as (pointer gs-clamp) a0-81) 8)
                      (new 'static 'gs-clamp :wms (gs-tex-wrap-mode clamp) :wmt (gs-tex-wrap-mode clamp))
                      )
                (set! (-> (the-as (pointer gs-reg64) a0-81) 9) (gs-reg64 clamp-1))
                (set! (-> (the-as (pointer gs-tex1) a0-81) 10) (new 'static 'gs-tex1 :mmag #x1 :mmin #x1))
                (set! (-> (the-as (pointer gs-reg64) a0-81) 11) (gs-reg64 tex1-1))
                (set! (-> (the-as (pointer gs-texa) a0-81) 12) (new 'static 'gs-texa :ta1 #x80))
                (set! (-> (the-as (pointer gs-reg64) a0-81) 13) (gs-reg64 texa))
                (set! (-> (the-as (pointer gs-texclut) a0-81) 14) (new 'static 'gs-texclut :cbw #x4))
                (set! (-> (the-as (pointer gs-reg64) a0-81) 15) (gs-reg64 texclut))
                (set! (-> (the-as (pointer gs-fogcol) a0-81) 16) (the-as gs-fogcol *fog-color*))
                (set! (-> (the-as (pointer gs-reg64) a0-81) 17) (gs-reg64 fogcol))
                (set! (-> v1-174 base) (&+ a0-81 144))
                )
              (dotimes (s2-0 2)
                (let ((s1-0 (-> disp frames (-> disp on-screen) frame profile-bar s2-0)))
                  (add-end-frame s1-0 'end-draw (new 'static 'rgba :r #x40 :g #x40 :b #x40 :a #x40))
                  (draw s1-0 debug-buf (* 10 s2-0))
                  )
                0
                )
              )
            (when *display-deci-count*
              (let ((s2-1 draw-string-xy))
                (format (clear *temp-string*) "~D" *deci-count*)
                (s2-1 *temp-string* debug-buf 448 210 (font-color default) (font-flags shadow kerning))
                )
              )
            (display-file-info)
            (let ((a3-6 (-> debug-buf base)))
              (let ((v1-188 (the-as object (-> debug-buf base))))
                (set! (-> (the-as dma-packet v1-188) dma) (new 'static 'dma-tag :id (dma-tag-id next)))
                (set! (-> (the-as dma-packet v1-188) vif0) (new 'static 'vif-tag))
                (set! (-> (the-as dma-packet v1-188) vif1) (new 'static 'vif-tag))
                (set! (-> debug-buf base) (&+ (the-as pointer v1-188) 16))
                )
              (dma-bucket-insert-tag
                (-> *display* frames (-> *display* on-screen) frame bucket-group)
                (bucket-id debug-no-zbuf)
                s4-3
                (the-as (pointer dma-tag) a3-6)
                )
              )
            )
          )
        (let* ((s3-1 (if *debug-segment*
                         (-> disp frames (-> disp on-screen) frame debug-buf)
                         (-> disp frames (-> disp on-screen) frame global-buf)
                         )
                     )
               (s4-4 (-> s3-1 base))
               )
          (if (= *master-mode* 'pause)
              (draw-string-xy
                (lookup-text! *common-text* (game-text-id pause) #f)
                s3-1
                256
                160
                (font-color orange-red)
                (font-flags shadow kerning middle large)
                )
              )
          (let ((a3-8 (the int (draw-string *stdcon0* s3-1 *font-context*))))
            (draw-string-xy
              *stdcon1*
              s3-1
              (the int (-> *font-context* origin x))
              a3-8
              (font-color default)
              (font-flags shadow kerning)
              )
            )
          (if *display-iop-info*
              (show-iop-info s3-1)
              )
          (if *display-memcard-info*
              (show-mc-info s3-1)
              )
          (let ((a3-9 (-> s3-1 base)))
            (let ((v1-215 (the-as object (-> s3-1 base))))
              (set! (-> (the-as dma-packet v1-215) dma) (new 'static 'dma-tag :id (dma-tag-id next)))
              (set! (-> (the-as dma-packet v1-215) vif0) (new 'static 'vif-tag))
              (set! (-> (the-as dma-packet v1-215) vif1) (new 'static 'vif-tag))
              (set! (-> s3-1 base) (&+ (the-as pointer v1-215) 16))
              )
            (dma-bucket-insert-tag
              (-> *display* frames (-> *display* on-screen) frame bucket-group)
              (bucket-id debug)
              s4-4
              (the-as (pointer dma-tag) a3-9)
              )
            )
          )
        (let ((v1-220 *dma-mem-usage*))
          (when (nonzero? v1-220)
            (set! (-> v1-220 length) (max 85 (-> v1-220 length)))
            (set! (-> v1-220 data 84 name) "debug")
            (+! (-> v1-220 data 84 count) 1)
            (+! (-> v1-220 data 84 used) (&-
                                           (-> (if *debug-segment*
                                                   (-> disp frames (-> disp on-screen) frame debug-buf)
                                                   (-> disp frames (-> disp on-screen) frame global-buf)
                                                   )
                                               base
                                               )
                                           (the-as uint debug-txt-buf)
                                           )
                )
            (set! (-> v1-220 data 84 total) (-> v1-220 data 84 used))
            )
          )
        )
      (set! *stdcon* (clear *stdcon0*))
      (swap-display disp)
      (set! (-> *time-of-day-context* title-updated) #f)
      (set! *teleport* #f)
      (when (nonzero? *teleport-count*)
        (set! *teleport* #t)
        (set! *teleport-count* (+ *teleport-count* -1))
        )
      (let* ((v1-228 (-> *perf-stats* data))
             (a0-112 (-> v1-228 0 ctrl))
             )
        (+! (-> v1-228 0 count) 1)
        (b! (zero? a0-112) cfg-98 :delay (nop!))
        (.mtc0 Perf 0)
        (.sync.l)
        (.sync.p)
        (.mtpc pcr0 0)
        (.mtpc pcr1 0)
        (.sync.l)
        (.sync.p)
        (.mtc0 Perf a0-112)
        )
      (.sync.l)
      (.sync.p)
      (label cfg-98)
      0
      (process-particles)
      (dma-send
        (the-as dma-bank #x10008000)
        (the-as uint (-> *collide-vif0-init* data))
        (the-as uint (/ (-> *collide-vif0-init* length) 4))
        )
      (swap-sound-buffers (ear-trans) (camera-pos) (camera-angle))
      (str-play-kick)
      (level-update *level*)
      (mc-run)
      (auto-save-check)
      (suspend)
      )
    )
  (set! *dproc* #f)
  (format 0 "display is off #<#x~X>.~%" self)
  0
  )

;; definition for function on
(defun on ((arg0 symbol))
  (when (not *dproc*)
    (when (not arg0)
      (if (= (-> *level* level0 status) 'inactive)
          (bg 'halfpipe)
          )
      )
    (set! *run* #t)
    (let ((s5-0 (get-process *4k-dead-pool* process #x4000)))
      (set! *dproc*
            (ppointer->process
              (when s5-0
                (let ((t9-2 (method-of-type process activate)))
                  (t9-2 s5-0 *display-pool* 'display (&-> *dram-stack* 14336))
                  )
                ((the-as (function cpu-thread function none) set-to-run) (-> s5-0 main-thread) display-loop)
                (-> s5-0 ppointer)
                )
              )
            )
      )
    (cond
      ((or (level-get-with-status *level* 'loaded)
           (level-get-with-status *level* 'alive)
           (level-get-with-status *level* 'active)
           )
       (activate-levels! *level*)
       (when (not arg0)
         (let ((gp-1 (entity-by-type camera-start)))
           (if (and gp-1 (type-type? (-> gp-1 type) entity-actor))
               (camera-teleport-to-entity gp-1)
               )
           )
         )
       )
      (else
        (kill-by-name 'display *active-pool*)
        (set! *dproc* #f)
        )
      )
    *dproc*
    )
  )

;; definition for function off
(defun off ()
  (stop 'debug)
  (dotimes (gp-0 (-> *level* length))
    (let ((a0-2 (-> *level* level gp-0)))
      (if (= (-> a0-2 status) 'active)
          (deactivate a0-2)
          )
      )
    )
  (set! *run* #f)
  0
  )<|MERGE_RESOLUTION|>--- conflicted
+++ resolved
@@ -1,15 +1,10 @@
-;;-*-Lisp-*-
 (in-package goal)
 
-;; definition for function set-letterbox-frames
-;; INFO: Return type mismatch time-frame vs none.
 (defun set-letterbox-frames ((arg0 time-frame))
   (set! (-> *game-info* letterbox-time) (+ (-> *display* base-frame-counter) arg0))
   (none)
   )
 
-;; definition for function letterbox
-;; INFO: Return type mismatch pointer vs none.
 (defun letterbox ()
   (let* ((dma-buf (-> *display* frames (-> *display* on-screen) frame global-buf))
          (gp-0 (-> dma-buf base))
@@ -34,8 +29,6 @@
   (none)
   )
 
-;; definition for function set-blackout-frames
-;; INFO: Return type mismatch time-frame vs none.
 (defun set-blackout-frames ((arg0 time-frame))
   (if (zero? arg0)
       (set! (-> *game-info* blackout-time) (-> *display* base-frame-counter))
@@ -46,8 +39,6 @@
   (none)
   )
 
-;; definition for function blackout
-;; INFO: Return type mismatch pointer vs none.
 (defun blackout ()
   (let* ((dma-buf (-> *display* frames (-> *display* on-screen) frame global-buf))
          (sprite-dma-data (-> dma-buf base))
@@ -71,8 +62,6 @@
   (none)
   )
 
-;; definition for function paused?
-;; INFO: Return type mismatch object vs symbol.
 (defun paused? ()
   (the-as
     symbol
@@ -82,13 +71,10 @@
     )
   )
 
-;; definition for function movie?
 (defun movie? ()
   (logtest? (-> *kernel-context* prevent-from-run) (process-mask movie))
   )
 
-;; definition for function set-master-mode
-;; INFO: Return type mismatch int vs none.
 (defun set-master-mode ((new-mode symbol))
   (set! *master-mode* new-mode)
   (if *debug-segment*
@@ -130,10 +116,8 @@
   (none)
   )
 
-;; definition for symbol *last-master-mode*, type symbol
 (define *last-master-mode* 'game)
 
-;; definition for function toggle-pause
 (defun toggle-pause ()
   (case *master-mode*
     (('game)
@@ -244,13 +228,10 @@
   0
   )
 
-;; definition for symbol *screen-filter*, type screen-filter
 (define *screen-filter*
   (new 'static 'screen-filter :draw? #f :color (new 'static 'rgba :g #x20 :b #x40 :a #x50))
   )
 
-;; definition for method 9 of type screen-filter
-;; INFO: Return type mismatch pointer vs none.
 (defmethod draw screen-filter ((obj screen-filter))
   (let* ((buf (-> *display* frames (-> *display* on-screen) frame global-buf))
          (gp-0 (-> buf base))
@@ -274,16 +255,12 @@
   (none)
   )
 
-;; definition for symbol *cheat-temp*, type (pointer int32)
 (define *cheat-temp* (the-as (pointer int32) (malloc 'global 16)))
 
-;; definition for symbol *master-exit*, type symbol
 (define *master-exit* #f)
 
-;; definition for symbol *progress-cheat*, type symbol
 (define *progress-cheat* #f)
 
-;; definition for function main-cheats
 (defun main-cheats ()
   (when (and (cpad-hold? 0 l3) (or *cheat-mode* (= *kernel-boot-message* 'play)))
     (when (nonzero? (-> *cpad-list* cpads 0 button0-rel 0))
@@ -933,41 +910,6 @@
   0
   )
 
-;; definition for function display-loop
-<<<<<<< HEAD
-=======
-;; WARN: Failed store: (s.w! (+ v1-28 16) 0) at op 124
-;; ERROR: Unsupported inline assembly instruction kind - [mtc0 Perf, r0]
-;; ERROR: Unsupported inline assembly instruction kind - [sync.l]
-;; ERROR: Unsupported inline assembly instruction kind - [sync.p]
-;; ERROR: Unsupported inline assembly instruction kind - [mfpc a0, pcr0]
-;; ERROR: Unsupported inline assembly instruction kind - [mfpc a0, pcr1]
-;; ERROR: Unsupported inline assembly instruction kind - [mtc0 Perf, r0]
-;; ERROR: Unsupported inline assembly instruction kind - [sync.l]
-;; ERROR: Unsupported inline assembly instruction kind - [sync.p]
-;; ERROR: Unsupported inline assembly instruction kind - [mtpc pcr0, r0]
-;; ERROR: Unsupported inline assembly instruction kind - [mtpc pcr1, r0]
-;; ERROR: Unsupported inline assembly instruction kind - [sync.l]
-;; ERROR: Unsupported inline assembly instruction kind - [sync.p]
-;; ERROR: Unsupported inline assembly instruction kind - [mtc0 Perf, a0]
-;; ERROR: Unsupported inline assembly instruction kind - [sync.l]
-;; ERROR: Unsupported inline assembly instruction kind - [sync.p]
-;; ERROR: Unsupported inline assembly instruction kind - [mtc0 Perf, r0]
-;; ERROR: Unsupported inline assembly instruction kind - [sync.l]
-;; ERROR: Unsupported inline assembly instruction kind - [sync.p]
-;; ERROR: Unsupported inline assembly instruction kind - [mfpc a0, pcr0]
-;; ERROR: Unsupported inline assembly instruction kind - [mfpc a0, pcr1]
-;; ERROR: Unsupported inline assembly instruction kind - [mtc0 Perf, r0]
-;; ERROR: Unsupported inline assembly instruction kind - [sync.l]
-;; ERROR: Unsupported inline assembly instruction kind - [sync.p]
-;; ERROR: Unsupported inline assembly instruction kind - [mtpc pcr0, r0]
-;; ERROR: Unsupported inline assembly instruction kind - [mtpc pcr1, r0]
-;; ERROR: Unsupported inline assembly instruction kind - [sync.l]
-;; ERROR: Unsupported inline assembly instruction kind - [sync.p]
-;; ERROR: Unsupported inline assembly instruction kind - [mtc0 Perf, a0]
-;; ERROR: Unsupported inline assembly instruction kind - [sync.l]
-;; ERROR: Unsupported inline assembly instruction kind - [sync.p]
->>>>>>> master
 (defbehavior display-loop process ()
   (local-vars (a0-54 int) (a0-56 int) (a0-73 int) (a0-75 int))
   (stack-size-set! (-> self main-thread) 512)
@@ -1365,7 +1307,6 @@
   0
   )
 
-;; definition for function on
 (defun on ((arg0 symbol))
   (when (not *dproc*)
     (when (not arg0)
@@ -1410,7 +1351,6 @@
     )
   )
 
-;; definition for function off
 (defun off ()
   (stop 'debug)
   (dotimes (gp-0 (-> *level* length))
