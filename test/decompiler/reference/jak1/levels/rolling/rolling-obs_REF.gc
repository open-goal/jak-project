--- conflicted
+++ resolved
@@ -872,13 +872,8 @@
 
 ;; definition for function race-time-save
 ;; ERROR: Type Propagation failed: Failed type prop at op 6 ((set! v1 (l.wu (+ a0 -4)))): Could not get type of load: (set! v1 (l.wu (+ a0 -4))). 
-<<<<<<< HEAD
-;; WARN: Type analysis failed
+;; ERROR: Type analysis failed
 ;; WARN: Function may read a register that is not set: a2
-=======
-;; ERROR: Type analysis failed
-;; ERROR: Function may read a register that is not set: a2
->>>>>>> b5d21be9
 (defun race-time-save ((a0-0 race-time) (a1-0 task-control))
   (local-vars
     (v0-0 none)
