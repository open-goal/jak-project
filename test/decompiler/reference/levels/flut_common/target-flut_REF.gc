--- conflicted
+++ resolved
@@ -1707,16 +1707,7 @@
                    )
                (!= (-> self control unknown-uint31) 1)
                )
-<<<<<<< HEAD
-          (target-shoved
-            (-> (new 'static 'array float 1 8192.0) 0)
-            (-> *TARGET-bank* smack-surface-height)
-            (the-as process #f)
-            (the-as (state target) target-flut-hit)
-            )
-=======
           (target-shoved (meters 2.0) (-> *TARGET-bank* smack-surface-height) (the-as process #f) target-flut-hit)
->>>>>>> 372b6a87
           )
       (if (and (logtest? (-> self water flags) 512)
                (zero? (mod (- (-> *display* base-frame-counter) (-> self state-time)) 21))
