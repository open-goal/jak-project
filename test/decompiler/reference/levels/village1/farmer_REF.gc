--- conflicted
+++ resolved
@@ -160,11 +160,7 @@
     (set! (-> s4-0 prim-core action) (the-as uint 1))
     (set! (-> s4-0 prim-core offense) 4)
     (set-vector! (-> s4-0 local-sphere) 4096.0 8192.0 -4096.0 12288.0)
-<<<<<<< HEAD
-    (dummy-46 s5-0 s4-0)
-=======
     (set-root-prim! s5-0 s4-0)
->>>>>>> cc93986a
     (let ((s3-0 (new 'process 'collide-shape-prim-sphere s5-0 (the-as uint 0))))
      (set! (-> s3-0 prim-core collide-as) (the-as uint 256))
      (set! (-> s3-0 collide-with) (the-as uint 16))
