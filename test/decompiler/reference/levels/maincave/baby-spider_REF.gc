--- conflicted
+++ resolved
@@ -350,11 +350,7 @@
   )
 
 ;; definition for method 51 of type baby-spider
-<<<<<<< HEAD
-;; INFO: Return type mismatch float vs symbol.
-=======
 ;; INFO: Return type mismatch float vs object.
->>>>>>> 4c480e69
 (defmethod dummy-51 baby-spider ((obj baby-spider) (arg0 vector))
   (let* ((f0-0 (rand-vu-float-range 0.0 1.0))
          (f1-1 (+ 1.0 (* 2.0 f0-0)))
@@ -366,17 +362,13 @@
    (set! (-> obj wiggle-factor) (* 1.5 f2-4))
    (let ((f0-3 (* 28672.0 f0-2)))
     (set! (-> obj target-speed) f0-3)
-<<<<<<< HEAD
-    (the-as symbol f0-3)
-=======
     (the-as object f0-3)
->>>>>>> 4c480e69
     )
    )
   )
 
 ;; definition for method 52 of type baby-spider
-;; INFO: Return type mismatch vector vs symbol.
+;; INFO: Return type mismatch vector vs object.
 ;; Used lq/sq
 (defmethod dummy-52 baby-spider ((obj baby-spider) (arg0 vector))
   (+! (-> obj wiggle-angle) (-> obj delta-wiggle-angle))
@@ -399,7 +391,7 @@
          (v0-3 (-> obj nav target-pos))
          )
    (set! (-> v0-3 quad) (-> v1-4 quad))
-   (the-as symbol v0-3)
+   (the-as object v0-3)
    )
   )
 
@@ -769,20 +761,8 @@
     (t9-2 a0-2 (the-as art-joint-anim a1-2) num-func-identity)
     (set! (-> gp-0 frame-num) 0.0)
     (while #t
-<<<<<<< HEAD
-     (when
-      (>=
-       (- (-> *display* base-frame-counter) (the-as int (-> self wiggle-time)))
-       300
-       )
-      (set!
-       (-> self wiggle-time)
-       (the-as uint (-> *display* base-frame-counter))
-       )
-=======
      (when (>= (- (-> *display* base-frame-counter) (-> self wiggle-time)) 300)
       (set! (-> self wiggle-time) (-> *display* base-frame-counter))
->>>>>>> 4c480e69
       (dummy-51 self (the-as vector a1-2))
       )
      (suspend)
