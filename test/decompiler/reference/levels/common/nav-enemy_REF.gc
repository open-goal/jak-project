--- conflicted
+++ resolved
@@ -3132,11 +3132,7 @@
    )
   (logior!
    (-> obj nav flags)
-<<<<<<< HEAD
-   (nav-control-flags display-marks bit0 bit3 bit5 bit6 bit7)
-=======
    (nav-control-flags display-marks bit3 bit5 bit6 bit7)
->>>>>>> 9befd8ed
    )
   (set! (-> obj nav gap-event) 'jump)
   (dummy-26 (-> obj nav))
