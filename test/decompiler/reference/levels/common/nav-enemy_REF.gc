;;-*-Lisp-*-
(in-package goal)

;; definition for function nav-enemy-rnd-float
(defun nav-enemy-rnd-float ()
  (rand-vu)
  )

;; definition for function nav-enemy-rnd-percent?
(defun nav-enemy-rnd-percent? ((arg0 float))
  (>= arg0 (rand-vu))
  )

;; definition for function nav-enemy-rnd-float-range
(defbehavior nav-enemy-rnd-float-range nav-enemy ((arg0 float) (arg1 float))
  (+ arg0 (* (rand-vu) (- arg1 arg0)))
  )

;; definition for function nav-enemy-rnd-int-count
(defun nav-enemy-rnd-int-count ((arg0 int))
  (the int (* (rand-vu) (the float arg0)))
  )

;; definition for function nav-enemy-rnd-int-range
(defun nav-enemy-rnd-int-range ((arg0 int) (arg1 int))
  (+ arg0 (the int (* (rand-vu) (the float (+ (- 1 arg0) arg1)))))
  )

;; definition for function nav-enemy-rnd-go-idle?
(defun nav-enemy-rnd-go-idle? ((arg0 float))
  (let* ((v1-3 (-> *display* frames (-> *display* last-screen) frame run-time))
         (f1-2 (fmax 0.0 (fmin 1.0 (* 0.001 (+ -7000.0 (the float v1-3))))))
         )
   (>= (+ arg0 (* f1-2 (- 1.0 arg0))) (rand-vu))
   )
  )

;; definition for method 9 of type trajectory
;; INFO: this function exists in multiple non-identical object files
(defmethod
  eval-position!
  trajectory
  ((obj trajectory) (time float) (result vector))
  (vector+float*!
   result
   (-> obj initial-position)
   (-> obj initial-velocity)
   time
   )
  (+! (-> result y) (* 0.5 time time (-> obj gravity)))
  result
  )

;; definition for method 7 of type nav-enemy
;; INFO: Return type mismatch none vs nav-enemy.
(defmethod relocate nav-enemy ((obj nav-enemy) (arg0 int))
  (if (nonzero? (-> obj neck))
   (set! (-> obj neck) (the-as joint-mod (+ (the-as int (-> obj neck)) arg0)))
   )
  (if (nonzero? (-> obj rand-gen))
   (set!
    (-> obj rand-gen)
    (the-as random-generator (+ (the-as int (-> obj rand-gen)) arg0))
    )
   )
  (the-as
   nav-enemy
   ((the-as
     (function process-drawable int none)
     (find-parent-method nav-enemy 7)
     )
    obj
    arg0
    )
   )
  )

;; definition for method 42 of type nav-enemy
(defmethod TODO-RENAME-42 nav-enemy ((obj nav-enemy))
  (local-vars (v1-11 symbol))
  (if (<= (-> obj path curve num-cverts) 0)
   (go process-drawable-art-error "no path")
   )
  (let ((s5-0 3))
   0
   (let ((s4-0 (-> obj nav destination-pos)))
    (until (or v1-11 (<= s5-0 0))
     (let ((v1-8 (nav-enemy-rnd-int-count (-> obj path curve num-cverts))))
      (eval-path-curve-div! (-> obj path) s4-0 (the float v1-8) 'interp)
      )
     (+! s5-0 -1)
     (set!
      v1-11
      (< 4096.0 (vector-vector-xz-distance s4-0 (-> obj collide-info trans)))
      )
     )
    )
   )
  0
  )

;; definition for method 39 of type nav-enemy
;; INFO: Return type mismatch int vs none.
(defmethod common-post nav-enemy ((obj nav-enemy))
  (when
   (and
    (logtest? (-> obj nav-enemy-flags) 256)
    (or
     (not *target*)
     (and
      (zero? (logand (-> *target* state-flags) #x80f8))
      (>= (- (-> *display* base-frame-counter) (-> obj touch-time)) 15)
      )
     )
    )
   (dummy-54 (-> obj collide-info) 2 1)
   (set! (-> obj nav-enemy-flags) (logand -257 (-> obj nav-enemy-flags)))
   )
  (dummy-14 (-> obj draw shadow-ctrl))
  (when *target*
   (if *target*
    (look-at-enemy!
     (-> *target* neck)
     (the-as vector (-> obj collide-info root-prim prim-core))
     (if (logtest? (-> obj nav-enemy-flags) 4)
      'attacking
      )
     obj
     )
    )
   (if (and (nonzero? (-> obj neck)) (logtest? (-> obj nav-enemy-flags) #x4000))
    (set-target!
     (-> obj neck)
     (target-pos (-> obj nav-info player-look-at-joint))
     )
    )
   )
  (when (-> obj nav-info debug-draw-neck)
   (if (nonzero? (-> obj neck))
    (joint-mod-debug-draw (-> obj neck))
    )
   )
  (ja-post)
  0
  (none)
  )

;; definition for method 44 of type nav-enemy
(defmethod
  dummy-44
  nav-enemy
  ((obj nav-enemy) (arg0 process) (arg1 event-message-block))
  (if
   (and
    (logtest? (-> obj nav-enemy-flags) 64)
    ((method-of-type touching-shapes-entry prims-touching?)
     (the-as touching-shapes-entry (-> arg1 param 0))
     (-> obj collide-info)
     (the-as uint 1)
     )
    )
   (nav-enemy-send-attack
    arg0
    (the-as touching-shapes-entry (-> arg1 param 0))
    'generic
    )
   )
  )

;; definition for method 72 of type nav-enemy
(defmethod
  nav-enemy-touch-handler
  nav-enemy
  ((obj nav-enemy) (arg0 process) (arg1 event-message-block))
  (if
   (and
    (logtest? (-> obj nav-enemy-flags) 64)
    ((method-of-type touching-shapes-entry prims-touching?)
     (the-as touching-shapes-entry (-> arg1 param 0))
     (-> obj collide-info)
     (the-as uint 1)
     )
    )
   (nav-enemy-send-attack
    arg0
    (the-as touching-shapes-entry (-> arg1 param 0))
    'generic
    )
   )
  )

;; definition for method 73 of type nav-enemy
;; INFO: Return type mismatch symbol vs object.
(defmethod
  nav-enemy-attack-handler
  nav-enemy
  ((obj nav-enemy) (arg0 process) (arg1 event-message-block))
  (send-event arg0 'get-attack-count 1)
  (logclear! (-> obj mask) (process-mask actor-pause attackable))
  (go (method-of-object obj nav-enemy-die))
  (the-as object 'die)
  )

;; definition for method 43 of type nav-enemy
(defmethod
  dummy-43
  nav-enemy
  ((obj nav-enemy) (arg0 process) (arg1 event-message-block))
  (cond
   ((logtest? (-> obj nav-enemy-flags) 32)
    (send-event arg0 'get-attack-count 1)
    (logclear! (-> obj mask) (process-mask actor-pause attackable))
    (go (method-of-object obj nav-enemy-die))
    )
   (else
    (dummy-44 obj arg0 arg1)
    )
   )
  )

;; definition for function nav-enemy-send-attack
;; INFO: Return type mismatch symbol vs object.
(defbehavior
  nav-enemy-send-attack nav-enemy
  ((arg0 process) (arg1 touching-shapes-entry) (arg2 symbol))
  (let ((v1-0 (new 'stack-no-clear 'event-message-block)))
   (set! (-> v1-0 from) self)
   (set! (-> v1-0 num-params) 2)
   (set! (-> v1-0 message) 'attack)
   (set! (-> v1-0 param 0) (the-as uint arg1))
   (let ((a1-1 (new 'static 'attack-info :mask #xe0)))
    (set! (-> a1-1 shove-back) (-> self nav-info attack-shove-back))
    (set! (-> a1-1 shove-up) (-> self nav-info attack-shove-up))
    (set! (-> a1-1 mode) arg2)
    (set! (-> v1-0 param 1) (the-as uint a1-1))
    )
   (the-as object (when (send-event-function arg0 v1-0)
                   (dummy-54 (-> self collide-info) 2 0)
                   (logior! (-> self nav-enemy-flags) 256)
                   #t
                   )
    )
   )
  )

;; definition for function nav-enemy-default-event-handler
;; INFO: Return type mismatch object vs none.
;; Used lq/sq
(defbehavior
  nav-enemy-default-event-handler nav-enemy
  ((arg0 process) (arg1 int) (arg2 symbol) (arg3 event-message-block))
  (case arg2 
   (('touch)
     (set! (-> self touch-time) (-> *display* base-frame-counter))
     (dummy-44 self arg0 arg3)
     )
   (('attack)
    (nav-enemy-set-hit-from-direction arg0)
    (dummy-43 self arg0 arg3)
    )
   (('instant-death)
    (let ((gp-1 (-> self hit-from-dir)))
     (vector-z-quaternion! gp-1 (-> self collide-info quat))
     (vector-float*! gp-1 gp-1 -1.0)
     (vector-normalize! gp-1 1.0)
     )
    (logclear! (-> self mask) (process-mask actor-pause attackable))
    (go-virtual nav-enemy-die)
    )
   (('jump)
    (when (!= (-> self next-state name) 'nav-enemy-jump-land)
     (set!
      (-> self event-param-point quad)
      (-> (the-as vector (-> arg3 param 0)) quad)
      )
     (set! (-> self nav user-poly) (the-as nav-poly (-> arg3 param 1)))
     (set! (-> self jump-return-state) (the-as (state process) (-> self state)))
     (go-virtual nav-enemy-jump)
     )
    )
   (('cue-jump-to-point)
    (when (logtest? (-> self nav-enemy-flags) 2048)
     (set!
      (-> self event-param-point quad)
      (-> (the-as vector (-> arg3 param 0)) quad)
      )
     (set! (-> self nav-enemy-flags) (logand -2049 (-> self nav-enemy-flags)))
     )
    )
   (('cue-chase)
    (go-virtual nav-enemy-chase)
    )
   (('cue-patrol)
    (go-virtual nav-enemy-patrol)
    )
   (('go-wait-for-cue)
    (go-virtual nav-enemy-wait-for-cue)
    )
   )
  (none)
  )

;; definition for function nav-enemy-jump-event-handler
(defbehavior
  nav-enemy-jump-event-handler nav-enemy
  ((arg0 process) (arg1 int) (arg2 symbol) (arg3 event-message-block))
  (case arg2 
   (('touch)
     (set! (-> self touch-time) (-> *display* base-frame-counter))
     (nav-enemy-touch-handler self arg0 arg3)
     )
   (('attack)
    (nav-enemy-set-hit-from-direction arg0)
    (nav-enemy-attack-handler self arg0 arg3)
    )
   )
  )

;; definition for function process-drawable-death-event-handler
(defbehavior
  process-drawable-death-event-handler process-drawable
  ((arg0 process) (arg1 int) (arg2 symbol) (arg3 event-message-block))
  (case arg2 
   (('death-start)
     (TODO-RENAME-9 (-> self fact) #t *entity-pool* (-> self fact) 0)
     )
   (('death-end)
    (let ((v0-0 (logior (-> self draw status) 2)))
     (set! (-> self draw status) v0-0)
     v0-0
     )
    )
   )
  )

;; failed to figure out what this is:
nav-enemy-default-event-handler

;; definition for function nav-enemy-common-post
(defbehavior nav-enemy-common-post nav-enemy ()
  (common-post self)
  (none)
  )

;; definition for function nav-enemy-simple-post
;; INFO: Return type mismatch int vs none.
(defbehavior nav-enemy-simple-post nav-enemy ()
  (TODO-RENAME-9 (-> self align))
  (nav-enemy-common-post)
  (dummy-47 (-> self collide-info))
  0
  (none)
  )

;; definition for method 40 of type nav-enemy
;; INFO: Return type mismatch int vs none.
(defmethod dummy-40 nav-enemy ((obj nav-enemy))
  (dummy-11 (-> obj nav) (-> obj nav target-pos))
  0
  (none)
  )

;; definition for method 41 of type nav-enemy
;; INFO: Return type mismatch int vs none.
;; Used lq/sq
(defmethod dummy-41 nav-enemy ((obj nav-enemy))
  (cond
   ((-> obj nav-info use-align)
    (TODO-RENAME-11
     (-> obj align)
     4
     (-> obj nav travel)
     (the-as int 1.0)
     1.0
     (* (-> obj enemy-info speed) (-> obj speed-scale))
     )
    )
   (else
    (cond
     ((-> obj nav-info use-momentum)
      (let* ((f0-3 (- (-> obj target-speed) (-> obj momentum-speed)))
             (f1-4
              (fmin
               (* (-> obj acceleration) (-> *display* seconds-per-frame))
               (fabs f0-3)
               )
              )
             )
       (if (< f0-3 0.0)
        (set! (-> obj momentum-speed) (- (-> obj momentum-speed) f1-4))
        (+! (-> obj momentum-speed) f1-4)
        )
       )
      )
     (else
      (set! (-> obj momentum-speed) (-> obj target-speed))
      )
     )
    (let*
     ((f0-12
       (fmin
        (* (-> obj speed-scale) (-> obj momentum-speed))
        (* (vector-length (-> obj nav travel)) (-> *display* frames-per-second))
        )
       )
      (v1-15
       (vector-normalize-copy!
        (new 'stack-no-clear 'vector)
        (-> obj nav travel)
        f0-12
        )
       )
      )
     (set! (-> obj collide-info transv x) (-> v1-15 x))
     (set! (-> obj collide-info transv z) (-> v1-15 z))
     )
    )
   )
  (if (-> obj nav-info move-to-ground)
   (vector-v++!
    (-> obj collide-info transv)
    (dummy-62 (-> obj collide-info) (new-stack-vector0) 0.0)
    )
   )
  0
  (none)
  )

;; definition for method 37 of type nav-enemy
;; INFO: Return type mismatch int vs none.
(defmethod TODO-RENAME-37 nav-enemy ((obj nav-enemy))
  (when (logtest? (-> obj nav-enemy-flags) 16)
   (if
    (or
     (logtest? (-> obj nav-enemy-flags) 128)
     (logtest? (nav-control-flags bit19) (-> obj nav flags))
     )
    (seek-to-point-toward-point!
     (-> obj collide-info)
     (-> obj nav target-pos)
     (-> obj rotate-speed)
     (-> obj turn-time)
     )
    (seek-toward-heading-vec!
     (-> obj collide-info)
     (-> obj nav travel)
     (-> obj rotate-speed)
     (-> obj turn-time)
     )
    )
   )
  0
  (none)
  )

;; definition for method 38 of type nav-enemy
;; INFO: Return type mismatch int vs none.
(defmethod TODO-RENAME-38 nav-enemy ((obj nav-enemy))
  (if (-> obj nav-info move-to-ground)
   (dummy-59
    (-> obj collide-info)
    (-> obj collide-info transv)
    (-> obj nav-info gnd-collide-with)
    8192.0
    #f
    (-> obj nav-info hover-if-no-ground)
    (logtest? (-> obj nav-enemy-flags) #x8000)
    )
   (dummy-58 (-> obj collide-info) (-> obj collide-info transv))
   )
  0
  (none)
  )

;; definition for function nav-enemy-travel-post
;; INFO: Return type mismatch int vs none.
(defbehavior nav-enemy-travel-post nav-enemy ()
  (cond
   ((logtest? (-> self nav-enemy-flags) 8)
    (TODO-RENAME-9 (-> self align))
    (dummy-40 self)
    (dummy-41 self)
    (TODO-RENAME-37 self)
    (TODO-RENAME-38 self)
    (nav-enemy-common-post)
    )
   (else
    (if *debug-segment*
     (add-frame
      (-> *display* frames (-> *display* on-screen) frame profile-bar 0)
      'draw
      (new 'static 'rgba :r #x40 :b #x40 :a #x80)
      )
     )
    (nav-enemy-simple-post)
    (if *debug-segment*
     (add-frame
      (-> *display* frames (-> *display* on-screen) frame profile-bar 0)
      'draw
      (new 'static 'rgba :r #xff :b #xff :a #x80)
      )
     )
    )
   )
  0
  (none)
  )

;; definition for function nav-enemy-patrol-post
;; INFO: Return type mismatch int vs none.
(defbehavior nav-enemy-patrol-post nav-enemy ()
  (when
   (or
    (logtest? (nav-control-flags bit19) (-> self nav flags))
    (< 2.0 (-> self nav block-count))
    )
   (set! (-> self nav block-count) 2.0)
   (logior! (-> self nav flags) (nav-control-flags bit10))
   (nav-enemy-get-new-patrol-point)
   )
  (dummy-19
   (-> self nav)
   (-> self nav target-pos)
   (-> self collide-info)
   (-> self nav destination-pos)
   (-> self rotate-speed)
   )
  (if (logtest? (nav-control-flags bit21) (-> self nav flags))
   (logclear! (-> self nav flags) (nav-control-flags bit10))
   )
  (nav-enemy-travel-post)
  0
  (none)
  )

;; definition for function nav-enemy-chase-post
;; INFO: Return type mismatch int vs none.
;; Used lq/sq
(defbehavior nav-enemy-chase-post nav-enemy ()
  (set! (-> self nav target-pos quad) (-> (target-pos 0) quad))
  (nav-enemy-travel-post)
  0
  (none)
  )

;; definition for function nav-enemy-flee-post
;; INFO: Return type mismatch int vs none.
;; Used lq/sq
(defbehavior nav-enemy-flee-post nav-enemy ()
  (let
   ((gp-1
     (vector-!
      (new 'stack-no-clear 'vector)
      (-> self collide-info trans)
      (target-pos 0)
      )
     )
    )
   (vector-z-quaternion!
    (new 'stack-no-clear 'vector)
    (-> self collide-info quat)
    )
   0.0
   0.0
   (set! (-> gp-1 y) 0.0)
   (set! (-> self nav travel quad) (-> gp-1 quad))
   )
  (vector-normalize! (-> self nav travel) 409600.0)
  (dummy-24 (-> self nav) 204.8 #f)
  (vector+!
   (-> self nav target-pos)
   (-> self collide-info trans)
   (-> self nav travel)
   )
  (nav-enemy-travel-post)
  0
  (none)
  )

;; definition for function nav-enemy-face-player-post
;; INFO: Return type mismatch int vs none.
(defbehavior nav-enemy-face-player-post nav-enemy ()
  (if (and *target* (logtest? (-> self nav-enemy-flags) 16))
   (seek-to-point-toward-point!
    (-> self collide-info)
    (target-pos 0)
    (-> self rotate-speed)
    (-> self turn-time)
    )
   )
  (nav-enemy-simple-post)
  0
  (none)
  )

;; definition for function nav-enemy-falling-post
;; INFO: Return type mismatch int vs none.
;; Used lq/sq
(defbehavior nav-enemy-falling-post nav-enemy ()
  (vector-v++!
   (-> self collide-info transv)
   (dummy-62 (-> self collide-info) (new-stack-vector0) 0.0)
   )
  (dummy-33
   (-> self collide-info)
   (-> self collide-info transv)
   (-> self collide-info root-prim collide-with)
   )
  (nav-enemy-common-post)
  0
  (none)
  )

;; definition for function nav-enemy-death-post
;; INFO: Return type mismatch int vs none.
;; Used lq/sq
(defbehavior nav-enemy-death-post nav-enemy ()
  (vector-v++!
   (-> self collide-info transv)
   (dummy-62 (-> self collide-info) (new-stack-vector0) 0.0)
   )
  (dummy-57 (-> self collide-info) (-> self collide-info transv))
  (nav-enemy-common-post)
  0
  (none)
  )

;; definition for function nav-enemy-neck-control-look-at
;; INFO: Return type mismatch int vs none.
(defbehavior nav-enemy-neck-control-look-at nav-enemy ()
  (logior! (-> self nav-enemy-flags) #x4000)
  (if (nonzero? (-> self neck))
   (set-mode! (-> self neck) (joint-mod-handler-mode look-at))
   )
  0
  (none)
  )

;; definition for function nav-enemy-neck-control-inactive
;; INFO: Return type mismatch int vs none.
(defbehavior nav-enemy-neck-control-inactive nav-enemy ()
  (when
   (and (nonzero? (-> self neck)) (logtest? (-> self nav-enemy-flags) #x4000))
   (set! (-> self nav-enemy-flags) (logand -16385 (-> self nav-enemy-flags)))
   (shut-down! (-> self neck))
   )
  0
  (none)
  )

;; definition for function nav-enemy-player-vulnerable?
;; INFO: Return type mismatch basic vs symbol.
(defun nav-enemy-player-vulnerable? ()
  (the-as
   symbol
   (and *target* (zero? (logand (-> *target* state-flags) #x80f8)))
   )
  )

;; definition for method 46 of type nav-enemy
(defmethod TODO-RENAME-46 nav-enemy ((obj nav-enemy) (arg0 float))
  (and
   *target*
   (zero? (logand (-> *target* state-flags) #x80f8))
   (and
    (or
     (zero? (logand (-> obj nav-enemy-flags) 4096))
     (<
      (vector-vector-distance (target-pos 0) (-> obj collide-info trans))
      arg0
      )
     )
    (nav-enemy-test-point-near-nav-mesh? (-> *target* control shadow-pos))
    )
   )
  )

;; definition for function nav-enemy-notice-player?
(defbehavior nav-enemy-notice-player? nav-enemy ()
  (let ((gp-0 #f))
   (cond
    ((logtest? (-> self nav-enemy-flags) 1)
     (when
      (>=
       (- (-> *display* base-frame-counter) (-> self notice-time))
       (-> self reaction-time)
       )
      (set! gp-0 #t)
      (set! (-> self nav-enemy-flags) (logand -2 (-> self nav-enemy-flags)))
      )
     )
    (else
     (when
      (or
       (TODO-RENAME-46 self (-> self nav-info notice-distance))
       (and
        (-> self nav-info use-proximity-notice)
        *target*
        (>=
         (-> self nav-info proximity-notice-distance)
         (vector-vector-distance
          (-> self collide-info trans)
          (-> *target* control trans)
          )
         )
        )
       )
      (logior! (-> self nav-enemy-flags) 1)
      (set! (-> self notice-time) (-> *display* base-frame-counter))
      )
     )
    )
   gp-0
   )
  )

;; definition for function nav-enemy-facing-direction?
;; Used lq/sq
(defbehavior nav-enemy-facing-direction? nav-enemy ((arg0 vector) (arg1 float))
  (let
   ((s4-0
     (vector-z-quaternion!
      (new 'stack-no-clear 'vector)
      (-> self collide-info quat)
      )
     )
    (s5-0 (new 'stack-no-clear 'vector))
    )
   (set! (-> s5-0 quad) (-> arg0 quad))
   (set! (-> s5-0 y) 0.0)
   (vector-normalize! s5-0 1.0)
   (>= (vector-dot s4-0 s5-0) (cos arg1))
   )
  )

;; definition for function nav-enemy-facing-point?
(defbehavior nav-enemy-facing-point? nav-enemy ((arg0 vector) (arg1 float))
  (let
   ((v1-1
     (vector-! (new 'stack-no-clear 'vector) arg0 (-> self collide-info trans))
     )
    )
   (nav-enemy-facing-direction? v1-1 arg1)
   )
  )

;; definition for function nav-enemy-facing-player?
(defun nav-enemy-facing-player? ((arg0 float))
  (nav-enemy-facing-point? (target-pos 0) arg0)
  )

;; definition for function nav-enemy-test-nav-mesh-intersection-xz?
;; INFO: Return type mismatch nav-poly vs symbol.
(defbehavior nav-enemy-test-nav-mesh-intersection-xz? nav-enemy ((arg0 vector))
  (the-as symbol (dummy-16 (-> self nav) arg0))
  )

;; definition for function nav-enemy-test-point-in-nav-mesh?
;; INFO: Return type mismatch structure vs symbol.
(defbehavior nav-enemy-test-point-in-nav-mesh? nav-enemy ((arg0 vector))
  (the-as
   symbol
   (and
    (dummy-16 (-> self nav) arg0)
    (<
     (-> arg0 y)
     (+ (-> self collide-info trans y) (-> self enemy-info notice-top))
     )
    )
   )
  )

;; definition for function nav-enemy-test-point-near-nav-mesh?
(defbehavior nav-enemy-test-point-near-nav-mesh? nav-enemy ((arg0 vector))
  (and
   (dummy-25 (-> self nav) arg0 (-> self nav-info notice-nav-radius))
   (<
    (-> arg0 y)
    (+ (-> self collide-info trans y) (-> self enemy-info notice-top))
    )
   )
  )

;; definition for function nav-enemy-get-new-patrol-point
(defbehavior nav-enemy-get-new-patrol-point nav-enemy ()
  (TODO-RENAME-42 self)
  0
  )

;; definition for function nav-enemy-set-base-collide-sphere-collide-with
;; INFO: Return type mismatch int vs none.
(defbehavior
  nav-enemy-set-base-collide-sphere-collide-with nav-enemy
  ((arg0 uint))
  (let ((s5-0 (-> self collide-info root-prim)))
   (set! (-> s5-0 collide-with) arg0)
   (let
    ((s4-0
      (if
       (and
        (nonzero? s5-0)
        (type-type? (-> s5-0 type) collide-shape-prim-group)
        )
       s5-0
       )
      )
     (s5-1 (the-as collide-shape-prim #f))
     )
    (when s4-0
     (dotimes (s3-0 (-> (the-as collide-shape-prim-group s4-0) num-prims))
      (let*
       ((s2-0
         (->
          (the-as collide-shape-prim-group (+ (* s3-0 4) (the-as int s4-0)))
<<<<<<< HEAD
          prim
=======
          prims
>>>>>>> f6841009
          0
          )
         )
        (v1-6
         (if
          (and
           (nonzero? s2-0)
           (type-type? (-> s2-0 type) collide-shape-prim-sphere)
           )
          s2-0
          )
         )
        )
       (when v1-6
        (if
         (or
          (not s5-1)
          (<
           (-> (the-as collide-shape-prim-sphere v1-6) transform-index)
           (-> (the-as collide-shape-prim-group s5-1) transform-index)
           )
          (and
           (=
            (-> (the-as collide-shape-prim-sphere v1-6) transform-index)
            (-> (the-as collide-shape-prim-group s5-1) transform-index)
            )
           (<
            (-> (the-as collide-shape-prim-sphere v1-6) local-sphere y)
            (-> (the-as collide-shape-prim-group s5-1) local-sphere y)
            )
           )
          )
         (set! s5-1 v1-6)
         )
        )
       )
      )
     (if s5-1
      (set! (-> s5-1 collide-with) arg0)
      )
     )
    )
   )
  0
  (none)
  )

;; definition for function nav-enemy-set-hit-from-direction
;; INFO: Return type mismatch int vs none.
;; Used lq/sq
(defbehavior nav-enemy-set-hit-from-direction nav-enemy ((arg0 process))
  (let* ((gp-0 (-> self hit-from-dir))
         (s5-0 arg0)
         (v1-1
          (if (and (nonzero? s5-0) (type-type? (-> s5-0 type) process-drawable))
           s5-0
           )
          )
         )
   (set! (-> gp-0 quad) (-> *null-vector* quad))
   (when v1-1
    (vector-!
     gp-0
     (-> self collide-info trans)
     (-> (the-as process-drawable v1-1) root trans)
     )
    (set! (-> gp-0 y) 0.0)
    (vector-xz-normalize! gp-0 1.0)
    )
   )
  0
  (none)
  )

;; definition for function nav-enemy-fall-and-play-death-anim
;; INFO: Return type mismatch int vs none.
(defbehavior
  nav-enemy-fall-and-play-death-anim nav-enemy
  ((arg0 art-joint-anim) (arg1 float) (arg2 float) (arg3 float) (arg4 int))
  (nav-enemy-neck-control-inactive)
  (logclear! (-> self mask) (process-mask actor-pause))
  (set! (-> self skel root-channel 0 frame-group) arg0)
  (let ((s4-1 #f)
        (s3-0 (-> self collide-info))
        )
   (when
    (if (and (nonzero? s3-0) (type-type? (-> s3-0 type) collide-shape-moving))
     s3-0
     )
    (when (= (vector-xz-length-squared (-> self hit-from-dir)) 0.0)
     (vector-z-quaternion! (-> self hit-from-dir) (-> self collide-info quat))
     (vector-negate-in-place! (-> self hit-from-dir))
     (set! (-> self hit-from-dir y) 0.0)
     (vector-xz-normalize! (-> self hit-from-dir) 1.0)
     )
    (set! (-> self collide-info transv y) 65502.96)
    (let ((v1-14 (-> self skel root-channel 0)))
     (set! (-> v1-14 num-func) num-func-identity)
     (set! (-> v1-14 frame-num) 0.0)
     )
    (set! (-> self state-time) (-> *display* base-frame-counter))
    (set!
     (-> self collide-info status)
     (logand -8 (-> self collide-info status))
     )
    (until (ja-done? 0)
     (cond
      ((nonzero? (-> self align))
       (when (not s4-1)
        (TODO-RENAME-9 (-> self align))
        (TODO-RENAME-10 (-> self align) 4098 1.0 arg1 1.0)
        (when (zero? (logand (-> self align flags) 1))
         (let
          ((f0-6
            (*
             (- (-> self align delta trans z))
             (-> *display* frames-per-second)
             )
            )
           )
          (set!
           (-> self collide-info transv x)
           (* (-> self hit-from-dir x) f0-6)
           )
          (set!
           (-> self collide-info transv z)
           (* (-> self hit-from-dir z) f0-6)
           )
          )
         )
        )
       )
      (else
       (let ((f0-8 20480.0))
        (set! (-> self collide-info transv x) (* (-> self hit-from-dir x) f0-8))
        (set! (-> self collide-info transv z) (* (-> self hit-from-dir z) f0-8))
        )
       )
      )
     (suspend)
     (let ((a0-13 (-> self skel root-channel 0)))
      (set!
       (-> a0-13 param 0)
       (the float (+ (-> a0-13 frame-group data 0 length) -1))
       )
      (set! (-> a0-13 param 1) arg2)
      (joint-control-channel-group-eval!
       a0-13
       (the-as art-joint-anim #f)
       num-func-seek!
       )
      )
     )
    )
   )
  0
  (none)
  )

;; definition for function nav-enemy-turn-to-face-dir
;; INFO: Return type mismatch int vs none.
(defbehavior nav-enemy-turn-to-face-dir nav-enemy ((arg0 vector) (arg1 float))
  (local-vars (v1-16 symbol))
  (let ((s4-0 (-> *display* base-frame-counter)))
   (let ((v1-3 (-> self skel root-channel 0)))
    (set!
     (-> v1-3 frame-group)
     (the-as
      art-joint-anim
      (-> self draw art-group data (-> self nav-info turn-anim))
      )
     )
    )
   (let ((v1-6 (-> self skel root-channel 0)))
    (set! (-> v1-6 num-func) num-func-identity)
    (set! (-> v1-6 frame-num) 0.0)
    )
   (until v1-16
    (seek-toward-heading-vec!
     (-> self collide-info)
     arg0
     (-> self rotate-speed)
     (-> self turn-time)
     )
    (suspend)
    (let ((a0-8 (-> self skel root-channel 0)))
     (set! (-> a0-8 param 0) 0.75)
     (joint-control-channel-group-eval!
      a0-8
      (the-as art-joint-anim #f)
      num-func-loop!
      )
     )
    (set!
     v1-16
     (or
      (>= (- (-> *display* base-frame-counter) s4-0) 3000)
      (nav-enemy-facing-direction? arg0 arg1)
      )
     )
    )
   )
  (forward-up->quaternion (-> self collide-info quat) arg0 *y-vector*)
  0
  (none)
  )

;; definition for function nav-enemy-turn-to-face-point
;; INFO: Return type mismatch int vs none.
(defbehavior nav-enemy-turn-to-face-point nav-enemy ((arg0 vector) (arg1 float))
  (let
   ((gp-1
     (vector-! (new 'stack-no-clear 'vector) arg0 (-> self collide-info trans))
     )
    )
   (set! (-> gp-1 y) 0.0)
   (when (< 0.0 (vector-length gp-1))
    (vector-normalize! gp-1 1.0)
    (nav-enemy-turn-to-face-dir gp-1 arg1)
    )
   )
  0
  (none)
  )

;; definition for method 12 of type nav-enemy
(defmethod run-logic? nav-enemy ((obj nav-enemy))
  (or
   (zero? (logand (-> obj mask) (process-mask actor-pause)))
   (or
    (and
     (nonzero? (-> obj draw))
     (and
      (>=
       (+
        (-> *ACTOR-bank* pause-dist)
        (-> obj collide-info pause-adjust-distance)
        )
       (vector-vector-distance (-> obj collide-info trans) (camera-pos))
       )
      (or
       (logtest? (-> obj draw status) 8)
       (!= (-> obj next-state name) 'nav-enemy-idle)
       )
      )
     )
    (and
     (nonzero? (-> obj skel))
     (!= (-> obj skel root-channel 0) (-> obj skel channel))
     )
    (and (nonzero? (-> obj draw)) (logtest? (-> obj draw status) 16))
    )
   )
  )

;; failed to figure out what this is:
(defstate nav-enemy-idle (nav-enemy)
  :virtual #t
  :event
  (the-as
   (function process int symbol event-message-block object :behavior nav-enemy)
   nav-enemy-default-event-handler
   )
  :enter
  (behavior ()
   (nav-enemy-neck-control-inactive)
   (set! (-> self state-time) (-> *display* base-frame-counter))
   (if (-> self nav-info move-to-ground)
    (dummy-60
     (-> self collide-info)
     40960.0
     40960.0
     #t
     (-> self nav-info gnd-collide-with)
     )
    )
   (set! (-> self nav-enemy-flags) (logand -7 (-> self nav-enemy-flags)))
   (set! (-> self state-timeout) 300)
   (none)
   )
  :trans
  (behavior ()
   (if
    (and
     (and
      *target*
      (>=
       (-> self enemy-info idle-distance)
       (vector-vector-distance
        (-> self collide-info trans)
        (-> *target* control trans)
        )
       )
      )
     (>=
      (- (-> *display* base-frame-counter) (-> self state-time))
      (-> self state-timeout)
      )
     (nonzero? (-> self draw))
     (logtest? (-> self draw status) 8)
     )
    (go-virtual nav-enemy-patrol)
    )
   (none)
   )
  :code
  (behavior ()
   (ja-channel-push! 1 22)
   (let ((v1-2 (-> self skel root-channel 0)))
    (set!
     (-> v1-2 frame-group)
     (the-as
      art-joint-anim
      (-> self draw art-group data (-> self nav-info idle-anim))
      )
     )
    )
   (let ((v1-5 (-> self skel root-channel 0)))
    (set! (-> v1-5 num-func) num-func-identity)
    (set! (-> v1-5 frame-num) 0.0)
    )
   (let ((f30-0 (nav-enemy-rnd-float-range 0.75 1.25)))
    (while #t
     (suspend)
     (let ((a0-8 (-> self skel root-channel 0)))
      (set! (-> a0-8 param 0) f30-0)
      (joint-control-channel-group-eval!
       a0-8
       (the-as art-joint-anim #f)
       num-func-loop!
       )
      )
     )
    )
   (none)
   )
  :post
  (the-as (function none :behavior nav-enemy) ja-post)
  )

;; failed to figure out what this is:
(defstate nav-enemy-patrol (nav-enemy)
  :virtual #t
  :event
  (the-as
   (function process int symbol event-message-block object :behavior nav-enemy)
   nav-enemy-default-event-handler
   )
  :enter
  (behavior ()
   (set! (-> self state-time) (-> *display* base-frame-counter))
   (set!
    (-> self nav flags)
    (the-as
     nav-control-flags
     (the-as int (logior (nav-control-flags bit19) (-> self nav flags)))
     )
    )
   (set! (-> self nav-enemy-flags) (logand -5 (-> self nav-enemy-flags)))
   (logior! (-> self nav-enemy-flags) 8)
   (set! (-> self state-timeout) 300)
   (set! (-> self target-speed) (-> self nav-info walk-travel-speed))
   (set! (-> self acceleration) (-> self nav-info walk-acceleration))
   (set! (-> self rotate-speed) (-> self nav-info walk-rotate-speed))
   (set! (-> self turn-time) (the-as int (-> self nav-info walk-turn-time)))
   (none)
   )
  :exit
  (behavior ()
   (logior! (-> self nav-enemy-flags) 8)
   (none)
   )
  :trans
  (behavior ()
   (when (>= (- (-> *display* base-frame-counter) (-> self state-time)) 30)
    (when
     (>=
      (- (-> *display* base-frame-counter) (-> self state-time))
      (-> self state-timeout)
      )
     (if (and (nonzero? (-> self draw)) (logtest? (-> self draw status) 8))
      (set! (-> self free-time) (-> *display* base-frame-counter))
      )
     (if
      (or
       (or
        (not *target*)
        (<
         (-> self enemy-info idle-distance)
         (vector-vector-distance
          (-> self collide-info trans)
          (-> *target* control trans)
          )
         )
        )
       (>= (- (-> *display* base-frame-counter) (-> self free-time)) 600)
       )
      (go-virtual nav-enemy-idle)
      )
     )
    (if
     (and
      (-> self nav-info use-flee)
      (and
       (and
        *target*
        (>=
         (-> self nav-info notice-distance)
         (vector-vector-distance
          (-> self collide-info trans)
          (-> *target* control trans)
          )
         )
        )
       (let ((gp-0 'racer)
             (a1-2 (new 'stack-no-clear 'event-message-block))
             )
        (set! (-> a1-2 from) self)
        (set! (-> a1-2 num-params) 1)
        (set! (-> a1-2 message) 'query)
        (set! (-> a1-2 param 0) (the-as uint 'mode))
        (= gp-0 (send-event-function *target* a1-2))
        )
       )
      )
     (go-virtual nav-enemy-flee)
     )
    (if (nav-enemy-notice-player?)
     (go-virtual nav-enemy-notice)
     )
    )
   (none)
   )
  :code
  (behavior ()
   (let ((f30-0 (nav-enemy-rnd-float-range 0.9 1.1)))
    (while #t
     (let ((a0-1 (-> self skel root-channel 0)))
      (set!
       (-> a0-1 frame-group)
       (the-as
        art-joint-anim
        (-> self draw art-group data (-> self nav-info walk-anim))
        )
       )
      (set!
       (-> a0-1 param 0)
       (the
        float
        (+
         (->
          (the-as
           art-joint-anim
           (-> self draw art-group data (-> self nav-info walk-anim))
           )
          data
          0
          length
          )
         -1
         )
        )
       )
      (set! (-> a0-1 param 1) f30-0)
      (set! (-> a0-1 frame-num) 0.0)
      (joint-control-channel-group!
       a0-1
       (the-as
        art-joint-anim
        (-> self draw art-group data (-> self nav-info walk-anim))
        )
       num-func-seek!
       )
      )
     (until (ja-done? 0)
      (suspend)
      (let ((a0-2 (-> self skel root-channel 0)))
       (set!
        (-> a0-2 param 0)
        (the float (+ (-> a0-2 frame-group data 0 length) -1))
        )
       (set! (-> a0-2 param 1) f30-0)
       (joint-control-channel-group-eval!
        a0-2
        (the-as art-joint-anim #f)
        num-func-seek!
        )
       )
      )
     (when (nav-enemy-rnd-go-idle? 0.2)
      (let ((a0-5 (-> self skel root-channel 0)))
       (set! (-> a0-5 param 0) 1.0)
       (joint-control-channel-group!
        a0-5
        (the-as art-joint-anim #f)
        num-func-loop!
        )
       )
      (ja-channel-push! 1 180)
      (set! (-> self nav-enemy-flags) (logand -9 (-> self nav-enemy-flags)))
      (let ((a0-8 (-> self skel root-channel 0)))
       (set!
        (-> a0-8 frame-group)
        (the-as
         art-joint-anim
         (-> self draw art-group data (-> self nav-info idle-anim))
         )
        )
       (set!
        (-> a0-8 param 0)
        (the
         float
         (+
          (->
           (the-as
            art-joint-anim
            (-> self draw art-group data (-> self nav-info idle-anim))
            )
           data
           0
           length
           )
          -1
          )
         )
        )
       (set! (-> a0-8 param 1) f30-0)
       (set! (-> a0-8 frame-num) 0.0)
       (joint-control-channel-group!
        a0-8
        (the-as
         art-joint-anim
         (-> self draw art-group data (-> self nav-info idle-anim))
         )
        num-func-seek!
        )
       )
      (until (ja-done? 0)
       (ja-blend-eval)
       (suspend)
       (let ((a0-9 (-> self skel root-channel 0)))
        (set!
         (-> a0-9 param 0)
         (the float (+ (-> a0-9 frame-group data 0 length) -1))
         )
        (set! (-> a0-9 param 1) f30-0)
        (joint-control-channel-group-eval!
         a0-9
         (the-as art-joint-anim #f)
         num-func-seek!
         )
        )
       )
      (until (not (nav-enemy-rnd-go-idle? 0.2))
       (let ((a0-11 (-> self skel root-channel 0)))
        (set!
         (-> a0-11 frame-group)
         (the-as
          art-joint-anim
          (-> self draw art-group data (-> self nav-info idle-anim))
          )
         )
        (set!
         (-> a0-11 param 0)
         (the
          float
          (+
           (->
            (the-as
             art-joint-anim
             (-> self draw art-group data (-> self nav-info idle-anim))
             )
            data
            0
            length
            )
           -1
           )
          )
         )
        (set! (-> a0-11 param 1) f30-0)
        (set! (-> a0-11 frame-num) 0.0)
        (joint-control-channel-group!
         a0-11
         (the-as
          art-joint-anim
          (-> self draw art-group data (-> self nav-info idle-anim))
          )
         num-func-seek!
         )
        )
       (until (ja-done? 0)
        (suspend)
        (let ((a0-12 (-> self skel root-channel 0)))
         (set!
          (-> a0-12 param 0)
          (the float (+ (-> a0-12 frame-group data 0 length) -1))
          )
         (set! (-> a0-12 param 1) f30-0)
         (joint-control-channel-group-eval!
          a0-12
          (the-as art-joint-anim #f)
          num-func-seek!
          )
         )
        )
       )
      (logior! (-> self nav-enemy-flags) 8)
      (let ((a0-15 (-> self skel root-channel 0)))
       (set! (-> a0-15 param 0) 1.0)
       (joint-control-channel-group!
        a0-15
        (the-as art-joint-anim #f)
        num-func-loop!
        )
       )
      (ja-channel-push! 1 180)
      (let ((a0-17 (-> self skel root-channel 0)))
       (set!
        (-> a0-17 frame-group)
        (the-as
         art-joint-anim
         (-> self draw art-group data (-> self nav-info walk-anim))
         )
        )
       (set!
        (-> a0-17 param 0)
        (the
         float
         (+
          (->
           (the-as
            art-joint-anim
            (-> self draw art-group data (-> self nav-info walk-anim))
            )
           data
           0
           length
           )
          -1
          )
         )
        )
       (set! (-> a0-17 param 1) f30-0)
       (set! (-> a0-17 frame-num) 0.0)
       (joint-control-channel-group!
        a0-17
        (the-as
         art-joint-anim
         (-> self draw art-group data (-> self nav-info walk-anim))
         )
        num-func-seek!
        )
       )
      (until (ja-done? 0)
       (ja-blend-eval)
       (suspend)
       (let ((a0-18 (-> self skel root-channel 0)))
        (set!
         (-> a0-18 param 0)
         (the float (+ (-> a0-18 frame-group data 0 length) -1))
         )
        (set! (-> a0-18 param 1) f30-0)
        (joint-control-channel-group-eval!
         a0-18
         (the-as art-joint-anim #f)
         num-func-seek!
         )
        )
       )
      )
     )
    )
   (none)
   )
  :post
  nav-enemy-patrol-post
  )

;; failed to figure out what this is:
(defstate nav-enemy-notice (nav-enemy)
  :virtual #t
  :event
  (the-as
   (function process int symbol event-message-block object :behavior nav-enemy)
   nav-enemy-default-event-handler
   )
  :enter
  (behavior ()
   (logior! (-> self nav-enemy-flags) 4)
   (nav-enemy-neck-control-look-at)
   (if (logtest? (-> self nav-enemy-flags) 2)
    (go-virtual nav-enemy-chase)
    )
   (logior! (-> self nav-enemy-flags) 2)
   (let ((gp-0 (-> self nav))
         (v1-10 (target-pos 0))
         )
    (set! (-> gp-0 target-pos quad) (-> v1-10 quad))
    )
   (dummy-11 (-> self nav) (-> self nav target-pos))
   (set! (-> self rotate-speed) (-> self nav-info run-rotate-speed))
   (set! (-> self turn-time) (the-as int (-> self nav-info run-turn-time)))
   (none)
   )
  :code
  (behavior ()
   (ja-channel-push! 1 22)
   (let ((f30-0 (nav-enemy-rnd-float-range 0.8 1.2)))
    (let ((a0-2 (-> self skel root-channel 0)))
     (set!
      (-> a0-2 frame-group)
      (the-as
       art-joint-anim
       (-> self draw art-group data (-> self nav-info notice-anim))
       )
      )
     (set!
      (-> a0-2 param 0)
      (the
       float
       (+
        (->
         (the-as
          art-joint-anim
          (-> self draw art-group data (-> self nav-info notice-anim))
          )
         data
         0
         length
         )
        -1
        )
       )
      )
     (set! (-> a0-2 param 1) f30-0)
     (set! (-> a0-2 frame-num) 0.0)
     (joint-control-channel-group!
      a0-2
      (the-as
       art-joint-anim
       (-> self draw art-group data (-> self nav-info notice-anim))
       )
      num-func-seek!
      )
     )
    (until (ja-done? 0)
     (seek-toward-heading-vec!
      (-> self collide-info)
      (-> self nav travel)
      (-> self rotate-speed)
      (-> self turn-time)
      )
     (suspend)
     (let ((a0-4 (-> self skel root-channel 0)))
      (set!
       (-> a0-4 param 0)
       (the float (+ (-> a0-4 frame-group data 0 length) -1))
       )
      (set! (-> a0-4 param 1) f30-0)
      (joint-control-channel-group-eval!
       a0-4
       (the-as art-joint-anim #f)
       num-func-seek!
       )
      )
     )
    )
   (go-virtual nav-enemy-chase)
   (none)
   )
  :post
  nav-enemy-simple-post
  )

;; definition for function ja-group-index?
(defbehavior ja-group-index? nav-enemy ((arg0 int))
  (= (if (> (-> self skel active-channels) 0)
      (-> self skel root-channel 0 frame-group)
      )
   (-> self draw art-group data arg0)
   )
  )

;; failed to figure out what this is:
(defstate nav-enemy-flee (nav-enemy)
  :virtual #t
  :event
  (the-as
   (function process int symbol event-message-block object :behavior nav-enemy)
   nav-enemy-default-event-handler
   )
  :enter
  (behavior ()
   (set! (-> self state-time) (-> *display* base-frame-counter))
   (none)
   )
  :trans
  (behavior ()
   (when
    (>=
     (- (-> *display* base-frame-counter) (-> self state-time))
     (-> self reaction-time)
     )
    (if
     (or
      (or
       (not *target*)
       (<
        (-> self nav-info stop-chase-distance)
        (vector-vector-distance
         (-> self collide-info trans)
         (-> *target* control trans)
         )
        )
       )
      (let ((gp-0 'racer)
            (a1-1 (new 'stack-no-clear 'event-message-block))
            )
       (set! (-> a1-1 from) self)
       (set! (-> a1-1 num-params) 1)
       (set! (-> a1-1 message) 'query)
       (set! (-> a1-1 param 0) (the-as uint 'mode))
       (!= gp-0 (send-event-function *target* a1-1))
       )
      )
     (go-virtual nav-enemy-patrol)
     )
    )
   (none)
   )
  :code
  (behavior ()
   (let ((f30-0 (nav-enemy-rnd-float-range 0.9 1.1)))
    (ja-channel-push! 1 60)
    (let ((a0-2 (-> self skel root-channel 0)))
     (set!
      (-> a0-2 frame-group)
      (the-as
       art-joint-anim
       (-> self draw art-group data (-> self nav-info notice-anim))
       )
      )
     (set!
      (-> a0-2 param 0)
      (the
       float
       (+
        (->
         (the-as
          art-joint-anim
          (-> self draw art-group data (-> self nav-info notice-anim))
          )
         data
         0
         length
         )
        -1
        )
       )
      )
     (set! (-> a0-2 param 1) f30-0)
     (set! (-> a0-2 frame-num) 0.0)
     (joint-control-channel-group!
      a0-2
      (the-as
       art-joint-anim
       (-> self draw art-group data (-> self nav-info notice-anim))
       )
      num-func-seek!
      )
     )
    (until (ja-done? 0)
     (suspend)
     (let ((a0-3 (-> self skel root-channel 0)))
      (set!
       (-> a0-3 param 0)
       (the float (+ (-> a0-3 frame-group data 0 length) -1))
       )
      (set! (-> a0-3 param 1) f30-0)
      (joint-control-channel-group-eval!
       a0-3
       (the-as art-joint-anim #f)
       num-func-seek!
       )
      )
     )
    (ja-channel-push! 1 60)
    (while #t
     (let ((a0-6 (-> self skel root-channel 0)))
      (set!
       (-> a0-6 frame-group)
       (the-as
        art-joint-anim
        (-> self draw art-group data (-> self nav-info idle-anim))
        )
       )
      (set!
       (-> a0-6 param 0)
       (the
        float
        (+
         (->
          (the-as
           art-joint-anim
           (-> self draw art-group data (-> self nav-info idle-anim))
           )
          data
          0
          length
          )
         -1
         )
        )
       )
      (set! (-> a0-6 param 1) f30-0)
      (set! (-> a0-6 frame-num) 0.0)
      (joint-control-channel-group!
       a0-6
       (the-as
        art-joint-anim
        (-> self draw art-group data (-> self nav-info idle-anim))
        )
       num-func-seek!
       )
      )
     (until (ja-done? 0)
      (suspend)
      (let ((a0-7 (-> self skel root-channel 0)))
       (set!
        (-> a0-7 param 0)
        (the float (+ (-> a0-7 frame-group data 0 length) -1))
        )
       (set! (-> a0-7 param 1) f30-0)
       (joint-control-channel-group-eval!
        a0-7
        (the-as art-joint-anim #f)
        num-func-seek!
        )
       )
      )
     )
    )
   (none)
   )
  :post
  nav-enemy-face-player-post
  )

;; definition for function nav-enemy-reset-frustration
;; INFO: Return type mismatch int vs none.
;; Used lq/sq
(defbehavior nav-enemy-reset-frustration nav-enemy ()
  (set! (-> self nav-enemy-flags) (logand -8193 (-> self nav-enemy-flags)))
  (if *target*
   (set! (-> self frustration-point quad) (-> *target* control shadow-pos quad))
   )
  (set! (-> self frustration-time) (-> *display* base-frame-counter))
  0
  (none)
  )

;; definition for function nav-enemy-player-at-frustration-point?
(defbehavior nav-enemy-player-at-frustration-point? nav-enemy ()
  (if *target*
   (<
    (vector-vector-distance
     (-> *target* control shadow-pos)
     (-> self frustration-point)
     )
    6144.0
    )
   )
  )

;; definition for function nav-enemy-frustrated?
(defbehavior nav-enemy-frustrated? nav-enemy ()
  (and
   (logtest? (-> self nav-enemy-flags) 8192)
   (nav-enemy-player-at-frustration-point?)
   )
  )

;; failed to figure out what this is:
(defstate nav-enemy-chase (nav-enemy)
  :virtual #t
  :event
  (the-as
   (function process int symbol event-message-block object :behavior nav-enemy)
   nav-enemy-default-event-handler
   )
  :enter
  (behavior ()
   (nav-enemy-neck-control-look-at)
   (set! (-> self state-time) (-> *display* base-frame-counter))
   (set! (-> self free-time) (-> *display* base-frame-counter))
   (logior! (-> self nav-enemy-flags) 4)
   (set! (-> self target-speed) (-> self nav-info run-travel-speed))
   (set! (-> self acceleration) (-> self nav-info run-acceleration))
   (set! (-> self rotate-speed) (-> self nav-info run-rotate-speed))
   (set! (-> self turn-time) (the-as int (-> self nav-info run-turn-time)))
   (nav-enemy-reset-frustration)
   (none)
   )
  :trans
  (behavior ()
   (if (logtest? (-> *target* state-flags) 128)
    (go-virtual nav-enemy-patrol)
    )
   (if (logtest? (-> self nav-enemy-flags) 256)
    (go-virtual nav-enemy-victory)
    )
   (if
    (or
     (not (nav-enemy-player-at-frustration-point?))
     (<
      (-> self nav-info frustration-distance)
      (vector-vector-xz-distance (target-pos 0) (-> self collide-info trans))
      )
     )
    (nav-enemy-reset-frustration)
    )
   (when
    (>=
     (- (-> *display* base-frame-counter) (-> self state-time))
     (-> self reaction-time)
     )
    (if
     (>=
      (- (-> *display* base-frame-counter) (-> self frustration-time))
      (+ (-> self reaction-time) (-> self nav-info frustration-time))
      )
     (logior! (-> self nav-enemy-flags) 8192)
     )
    (if
     (or
      (not (TODO-RENAME-46 self (-> self nav-info stop-chase-distance)))
      (logtest? (-> self nav-enemy-flags) 8192)
      )
     (go-virtual nav-enemy-stop-chase)
     )
    (cond
     ((logtest? (nav-control-flags bit17) (-> self nav flags))
      (if (>= (- (-> *display* base-frame-counter) (-> self free-time)) 300)
       (go-virtual nav-enemy-patrol)
       )
      )
     (else
      (set! (-> self free-time) (-> *display* base-frame-counter))
      )
     )
    )
   (none)
   )
  :code
  (behavior ()
   (ja-channel-push! 1 60)
   (let ((v1-2 (-> self skel root-channel 0)))
    (set!
     (-> v1-2 frame-group)
     (the-as
      art-joint-anim
      (-> self draw art-group data (-> self nav-info run-anim))
      )
     )
    )
   (let ((v1-5 (-> self skel root-channel 0)))
    (set! (-> v1-5 num-func) num-func-identity)
    (set! (-> v1-5 frame-num) 0.0)
    )
   (let ((f30-0 (nav-enemy-rnd-float-range 0.9 1.1)))
    (while #t
     (suspend)
     (let ((a0-8 (-> self skel root-channel 0)))
      (set! (-> a0-8 param 0) f30-0)
      (joint-control-channel-group-eval!
       a0-8
       (the-as art-joint-anim #f)
       num-func-loop!
       )
      )
     )
    )
   (none)
   )
  :post
  nav-enemy-chase-post
  )

;; failed to figure out what this is:
(defstate nav-enemy-stop-chase (nav-enemy)
  :virtual #t
  :event
  (the-as
   (function process int symbol event-message-block object :behavior nav-enemy)
   nav-enemy-default-event-handler
   )
  :enter
  (behavior ()
   (set! (-> self state-time) (-> *display* base-frame-counter))
   (let*
    ((f30-0
      (vector-vector-distance (-> self collide-info trans) (target-pos 0))
      )
     (gp-1
      (the
       int
       (+
        (lerp-scale 600.0 1800.0 f30-0 32768.0 122880.0)
        (nav-enemy-rnd-float-range 0.0 30.0)
        )
       )
      )
     )
    (if (< f30-0 40960.0)
     (go-virtual nav-enemy-stare)
     )
    (set! (-> self state-timeout) gp-1)
    )
   (set! (-> self target-speed) (-> self nav-info walk-travel-speed))
   (set! (-> self acceleration) (-> self nav-info walk-acceleration))
   (set! (-> self rotate-speed) (-> self nav-info walk-rotate-speed))
   (set! (-> self turn-time) (the-as int (-> self nav-info walk-turn-time)))
   (none)
   )
  :trans
  (behavior ()
   (when (>= (- (-> *display* base-frame-counter) (-> self state-time)) 30)
    (if (logtest? (-> *target* state-flags) 128)
     (go-virtual nav-enemy-patrol)
     )
    (if
     (and
      (TODO-RENAME-46 self (-> self nav-info notice-distance))
      (not (nav-enemy-frustrated?))
      )
     (go-virtual nav-enemy-chase)
     )
    (if
     (or
      (or
       (not *target*)
       (<
        (-> self enemy-info idle-distance)
        (vector-vector-distance
         (-> self collide-info trans)
         (-> *target* control trans)
         )
        )
       )
      (logtest? (nav-control-flags bit17) (-> self nav flags))
      (>=
       (- (-> *display* base-frame-counter) (-> self state-time))
       (-> self state-timeout)
       )
      )
     (go-virtual nav-enemy-stare)
     )
    )
   (none)
   )
  :code
  (behavior ()
   (ja-channel-push! 1 30)
   (let ((v1-2 (-> self skel root-channel 0)))
    (set!
     (-> v1-2 frame-group)
     (the-as
      art-joint-anim
      (-> self draw art-group data (-> self nav-info walk-anim))
      )
     )
    )
   (let ((v1-5 (-> self skel root-channel 0)))
    (set! (-> v1-5 num-func) num-func-identity)
    (set! (-> v1-5 frame-num) 0.0)
    )
   (let ((f30-0 (nav-enemy-rnd-float-range 0.8 1.2)))
    (while #t
     (suspend)
     (let ((a0-8 (-> self skel root-channel 0)))
      (set! (-> a0-8 param 0) f30-0)
      (joint-control-channel-group-eval!
       a0-8
       (the-as art-joint-anim #f)
       num-func-loop!
       )
      )
     )
    )
   (none)
   )
  :post
  nav-enemy-chase-post
  )

;; failed to figure out what this is:
(defstate nav-enemy-stare (nav-enemy)
  :virtual #t
  :event
  (the-as
   (function process int symbol event-message-block object :behavior nav-enemy)
   nav-enemy-default-event-handler
   )
  :enter
  (behavior ()
   (set! (-> self state-time) (-> *display* base-frame-counter))
   (set! (-> self nav-enemy-flags) (logand -17 (-> self nav-enemy-flags)))
   (let
    ((f0-0 (vector-vector-distance (-> self collide-info trans) (target-pos 0)))
     )
    (set!
     (-> self state-timeout)
     (the
      int
      (+
       (lerp-scale 3000.0 0.0 f0-0 12288.0 122880.0)
       (nav-enemy-rnd-float-range 0.0 900.0)
       )
      )
     )
    )
   (set! (-> self rotate-speed) (-> self nav-info run-rotate-speed))
   (set! (-> self turn-time) (the-as int (-> self nav-info run-turn-time)))
   (set! (-> self collide-info transv quad) (-> *null-vector* quad))
   (none)
   )
  :exit
  (behavior ()
   (logior! (-> self nav-enemy-flags) 16)
   (none)
   )
  :trans
  (behavior ()
   (when (>= (- (-> *display* base-frame-counter) (-> self state-time)) 30)
    (if (logtest? (-> *target* state-flags) 128)
     (go-virtual nav-enemy-patrol)
     )
    (cond
     ((TODO-RENAME-46 self (-> self nav-info notice-distance))
      (if
       (and
        (>=
         (- (-> *display* base-frame-counter) (-> self notice-time))
         (-> self reaction-time)
         )
        (not (nav-enemy-frustrated?))
        )
       (go-virtual nav-enemy-chase)
       )
      )
     (else
      (set! (-> self notice-time) (-> *display* base-frame-counter))
      )
     )
    (when
     (not
      (or
       (and
        *target*
        (>=
         40960.0
         (vector-vector-distance
          (-> self collide-info trans)
          (-> *target* control trans)
          )
         )
        )
       (and
        (-> self nav-info use-proximity-notice)
        *target*
        (>=
         (-> self nav-info proximity-notice-distance)
         (vector-vector-distance
          (-> self collide-info trans)
          (-> *target* control trans)
          )
         )
        )
       )
      )
     (set! (-> self nav-enemy-flags) (logand -5 (-> self nav-enemy-flags)))
     (if
      (>=
       (- (-> *display* base-frame-counter) (-> self state-time))
       (-> self state-timeout)
       )
      (go-virtual nav-enemy-give-up)
      )
     )
    (if
     (or
      (or
       (not *target*)
       (<
        (-> self enemy-info idle-distance)
        (vector-vector-distance
         (-> self collide-info trans)
         (-> *target* control trans)
         )
        )
       )
      (logtest? (nav-control-flags bit17) (-> self nav flags))
      )
     (go-virtual nav-enemy-give-up)
     )
    )
   (none)
   )
  :code
  (behavior ()
   (go-virtual nav-enemy-give-up)
   (none)
   )
  :post
  nav-enemy-face-player-post
  )

;; failed to figure out what this is:
(defstate nav-enemy-give-up (nav-enemy)
  :virtual #t
  :event
  (the-as
   (function process int symbol event-message-block object :behavior nav-enemy)
   nav-enemy-default-event-handler
   )
  :enter
  (behavior ()
   (set! (-> self state-time) (-> *display* base-frame-counter))
   (nav-enemy-neck-control-inactive)
   (set! (-> self nav-enemy-flags) (logand -5 (-> self nav-enemy-flags)))
   (none)
   )
  :trans
  (behavior ()
   (when (>= (- (-> *display* base-frame-counter) (-> self state-time)) 30)
    (if (TODO-RENAME-46 self (-> self nav-info notice-distance))
     (go-virtual nav-enemy-chase)
     )
    )
   (none)
   )
  :code
  (behavior ()
   (go-virtual nav-enemy-patrol)
   (none)
   )
  :post
  nav-enemy-simple-post
  )

;; failed to figure out what this is:
(defstate nav-enemy-attack (nav-enemy)
  :virtual #t
  :event
  (the-as
   (function process int symbol event-message-block object :behavior nav-enemy)
   nav-enemy-default-event-handler
   )
  :code
  (behavior ()
   (go-virtual nav-enemy-victory)
   (none)
   )
  :post
  nav-enemy-simple-post
  )

;; failed to figure out what this is:
(defstate nav-enemy-victory (nav-enemy)
  :virtual #t
  :event
  (the-as
   (function process int symbol event-message-block object :behavior nav-enemy)
   nav-enemy-default-event-handler
   )
  :enter
  (behavior ()
   (set! (-> self collide-info transv quad) (-> *null-vector* quad))
   (none)
   )
  :code
  (behavior ()
   (ja-channel-push! 1 22)
   (let ((f30-0 (nav-enemy-rnd-float-range 0.8 1.2)))
    (let ((a0-2 (-> self skel root-channel 0)))
     (set!
      (-> a0-2 frame-group)
      (the-as
       art-joint-anim
       (-> self draw art-group data (-> self nav-info victory-anim))
       )
      )
     (set!
      (-> a0-2 param 0)
      (the
       float
       (+
        (->
         (the-as
          art-joint-anim
          (-> self draw art-group data (-> self nav-info victory-anim))
          )
         data
         0
         length
         )
        -1
        )
       )
      )
     (set! (-> a0-2 param 1) f30-0)
     (set! (-> a0-2 frame-num) 0.0)
     (joint-control-channel-group!
      a0-2
      (the-as
       art-joint-anim
       (-> self draw art-group data (-> self nav-info victory-anim))
       )
      num-func-seek!
      )
     )
    (until (ja-done? 0)
     (suspend)
     (let ((a0-3 (-> self skel root-channel 0)))
      (set!
       (-> a0-3 param 0)
       (the float (+ (-> a0-3 frame-group data 0 length) -1))
       )
      (set! (-> a0-3 param 1) f30-0)
      (joint-control-channel-group-eval!
       a0-3
       (the-as art-joint-anim #f)
       num-func-seek!
       )
      )
     )
    )
   (go-virtual nav-enemy-stare)
   (none)
   )
  :post
  nav-enemy-simple-post
  )

;; failed to figure out what this is:
(defstate nav-enemy-die (nav-enemy)
  :virtual #t
  :event
  (the-as
   (function process int symbol event-message-block object :behavior nav-enemy)
   process-drawable-death-event-handler
   )
  :enter
  (behavior ()
   (send-event (ppointer->process (-> self parent)) 'child-die)
   (none)
   )
  :code
  (behavior ()
   (ja-channel-push! 1 22)
   (dummy-48 (-> self collide-info))
   (nav-enemy-fall-and-play-death-anim
    (the-as
     art-joint-anim
     (-> self draw art-group data (-> self nav-info die-anim))
     )
    1.0
    1.0
    1000000000000000.0
    600
    )
   (send-event self 'death-end)
   (if (logtest? (-> self enemy-info options) 2)
    (go-virtual nav-enemy-fuel-cell)
    )
   (while (-> self child)
    (suspend)
    )
   (dummy-18 self)
   (none)
   )
  :post
  nav-enemy-death-post
  )

;; failed to figure out what this is:
(defstate nav-enemy-fuel-cell (nav-enemy)
  :virtual #t
  :event
  (the-as
   (function process int symbol event-message-block object :behavior nav-enemy)
   process-drawable-fuel-cell-handler
   )
  :code
  (behavior ()
   (ja-channel-set! 0)
   (dummy-48 (-> self collide-info))
   (ja-post)
   (process-entity-status! self (entity-perm-status complete) #t)
   (when (not (task-complete? *game-info* (-> self entity extra perm task)))
    (label cfg-1)
    (birth-pickup-at-point
     (-> self collide-info trans)
     6
     (the float (the-as int (-> self entity extra perm task)))
     #f
     self
     #f
     )
    (when (not (-> self child))
     (suspend)
     (goto cfg-1)
     )
    (while (-> self child)
     (suspend)
     )
    )
   (dummy-18 self)
   (none)
   )
  )

;; definition for function nav-enemy-jump-post
;; INFO: Return type mismatch int vs none.
;; Used lq/sq
(defbehavior nav-enemy-jump-post nav-enemy ()
  (if (logtest? (-> self nav-enemy-flags) 16)
   (seek-to-point-toward-point!
    (-> self collide-info)
    (-> self jump-dest)
    (-> self rotate-speed)
    (-> self turn-time)
    )
   )
  (when (logtest? (-> self nav-enemy-flags) 8)
   (let
    ((f30-0
      (the
       float
       (- (-> *display* base-frame-counter) (the-as int (-> self jump-time)))
       )
      )
     )
    (let
     ((v1-12
       (eval-position!
        (-> self jump-trajectory)
        f30-0
        (new 'stack-no-clear 'vector)
        )
       )
      )
     (set! (-> self collide-info trans quad) (-> v1-12 quad))
     )
    (eval-velocity!
     (-> self jump-trajectory)
     f30-0
     (-> self collide-info transv)
     )
    )
   )
  (nav-enemy-simple-post)
  0
  (none)
  )

;; definition for function nav-enemy-initialize-custom-jump
;; INFO: Return type mismatch int vs none.
;; Used lq/sq
(defbehavior
  nav-enemy-initialize-custom-jump nav-enemy
  ((arg0 vector) (arg1 symbol) (arg2 float) (arg3 float) (arg4 float))
  (set! (-> self jump-dest quad) (-> arg0 quad))
  (let* ((s4-0 (-> self collide-info trans))
         (f28-0 (vector-vector-xz-distance s4-0 arg0))
         (f30-0 (fmax arg2 (* arg3 f28-0)))
         )
   (let ((f26-0 (- (-> arg0 y) (-> s4-0 y))))
    (let ((f24-0 (vector-length (-> self collide-info transv)))
          (s1-1
           (vector-z-quaternion!
            (new 'stack-no-clear 'vector)
            (-> self collide-info quat)
            )
           )
          (s2-2 (vector-! (new 'stack-no-clear 'vector) arg0 s4-0))
          )
     (set! (-> s1-1 y) 0.0)
     (set! (-> s2-2 y) 0.0)
     (vector-xz-normalize! s1-1 1.0)
     (vector-xz-normalize! s2-2 1.0)
     (set! (-> self nav-enemy-flags) (logand -1537 (-> self nav-enemy-flags)))
     (if
      (or
       (>= (* 0.5 (-> self nav-info run-travel-speed)) f24-0)
       (>= (cos 3640.889) (vector-dot s1-1 s2-2))
       )
      (logior! (-> self nav-enemy-flags) 512)
      )
     )
    (if
     (or
      (and (< f26-0 0.0) (< f28-0 (fabs f26-0)))
      (and (< (fabs f26-0) 12288.0) (< f28-0 20480.0))
      )
     (logior! (-> self nav-enemy-flags) 1024)
     )
    )
   (when (and arg1 (logtest? (-> self nav-enemy-flags) 1024))
    (set! (-> self nav-enemy-flags) (logand -513 (-> self nav-enemy-flags)))
    (set! f30-0 2048.0)
    )
   (setup-from-to-height!
    (-> self jump-trajectory)
    s4-0
    arg0
    f30-0
    (* 0.000011111111 arg4)
    )
   )
  (set! (-> self nav extra-nav-sphere quad) (-> arg0 quad))
  (set! (-> self nav extra-nav-sphere w) (-> self collide-info nav-radius))
  (logior! (-> self collide-info nav-flags) 2)
  0
  (none)
  )

;; definition for function nav-enemy-initialize-jump
;; INFO: Return type mismatch int vs none.
(defbehavior nav-enemy-initialize-jump nav-enemy ((arg0 vector))
  (nav-enemy-initialize-custom-jump
   arg0
   #t
   (-> self nav-info jump-height-min)
   (-> self nav-info jump-height-factor)
   -409600.0
   )
  0
  (none)
  )

;; definition for function nav-enemy-execute-custom-jump
;; INFO: Return type mismatch int vs none.
;; Used lq/sq
(defbehavior
  nav-enemy-execute-custom-jump nav-enemy
  ((arg0 int) (arg1 float) (arg2 float))
  (when (logtest? (-> self nav-enemy-flags) 512)
   (let ((a0-1 (-> self skel root-channel 0)))
    (set! (-> a0-1 param 0) 1.0)
    (joint-control-channel-group!
     a0-1
     (the-as art-joint-anim #f)
     num-func-loop!
     )
    )
   (ja-channel-push! 1 30)
   (set! (-> self nav-enemy-flags) (logand -9 (-> self nav-enemy-flags)))
   (let ((s3-0 (-> self skel root-channel 0)))
    (set!
     (-> s3-0 frame-group)
     (the-as art-joint-anim (-> self draw art-group data arg0))
     )
    (set! (-> s3-0 param 0) (ja-aframe arg1 0))
    (set! (-> s3-0 param 1) arg2)
    (set! (-> s3-0 frame-num) 0.0)
    (joint-control-channel-group!
     s3-0
     (the-as art-joint-anim (-> self draw art-group data arg0))
     num-func-seek!
     )
    )
   (until (ja-done? 0)
    (ja-blend-eval)
    (suspend)
    (let ((s3-1 (-> self skel root-channel 0)))
     (set! (-> s3-1 param 0) (ja-aframe arg1 0))
     (set! (-> s3-1 param 1) arg2)
     (joint-control-channel-group-eval!
      s3-1
      (the-as art-joint-anim #f)
      num-func-seek!
      )
     )
    )
   )
  (set! (-> self collide-info status) (logand -8 (-> self collide-info status)))
  (set! (-> self jump-time) (the-as uint (-> *display* base-frame-counter)))
  (logior! (-> self nav-enemy-flags) 8)
  (cond
   ((logtest? (-> self nav-enemy-flags) 1024)
    (cond
     ((= (if (> (-> self skel active-channels) 0)
          (-> self skel root-channel 0 frame-group)
          )
       (-> self draw art-group data (-> self nav-info run-anim))
       )
      )
     (else
      (let ((a0-22 (-> self skel root-channel 0)))
       (set! (-> a0-22 param 0) 1.0)
       (joint-control-channel-group!
        a0-22
        (the-as art-joint-anim #f)
        num-func-loop!
        )
       )
      (ja-channel-push! 1 30)
      (let ((v1-39 (-> self skel root-channel 0)))
       (set!
        (-> v1-39 frame-group)
        (the-as
         art-joint-anim
         (-> self draw art-group data (-> self nav-info run-anim))
         )
        )
       )
      (let ((v1-42 (-> self skel root-channel 0)))
       (set! (-> v1-42 num-func) num-func-identity)
       (set! (-> v1-42 frame-num) 0.0)
       )
      )
     )
    )
   (else
    (let ((a0-30 (-> self skel root-channel 0)))
     (set! (-> a0-30 param 0) 1.0)
     (joint-control-channel-group!
      a0-30
      (the-as art-joint-anim #f)
      num-func-loop!
      )
     )
    (ja-channel-push! 1 30)
    (let ((v1-49 (-> self skel root-channel 0)))
     (set!
      (-> v1-49 frame-group)
      (the-as art-joint-anim (-> self draw art-group data arg0))
      )
     )
    (let ((s5-1 (-> self skel root-channel 0)))
     (set! (-> s5-1 num-func) num-func-identity)
     (set! (-> s5-1 frame-num) (ja-aframe arg1 0))
     )
    )
   )
  (while
   (<
    (the
     float
     (- (-> *display* base-frame-counter) (the-as int (-> self jump-time)))
     )
    (-> self jump-trajectory time)
    )
   (suspend)
   (let ((a0-36 (-> self skel root-channel 0)))
    (set!
     (-> a0-36 param 0)
     (the float (+ (-> a0-36 frame-group data 0 length) -1))
     )
    (set! (-> a0-36 param 1) 1.0)
    (joint-control-channel-group-eval!
     a0-36
     (the-as art-joint-anim #f)
     num-func-seek!
     )
    )
   (ja-blend-eval)
   )
  (set! (-> self collide-info trans quad) (-> self jump-dest quad))
  (set! (-> self collide-info transv y) 0.0)
  (set!
   (-> self collide-info nav-flags)
   (logand -3 (-> self collide-info nav-flags))
   )
  0
  (none)
  )

;; definition for function nav-enemy-execute-jump
;; INFO: Return type mismatch int vs none.
(defbehavior nav-enemy-execute-jump nav-enemy ()
  (nav-enemy-execute-custom-jump
   (-> self nav-info jump-anim)
   (-> self nav-info jump-anim-start-frame)
   (-> self nav-info jump-start-anim-speed)
   )
  0
  (none)
  )

;; definition for function nav-enemy-jump-land-anim
;; INFO: Return type mismatch int vs none.
(defbehavior nav-enemy-jump-land-anim nav-enemy ()
  (let ((a0-0 (-> self skel root-channel 0)))
   (set!
    (-> a0-0 param 0)
    (the float (+ (-> a0-0 frame-group data 0 length) -1))
    )
   (set! (-> a0-0 param 1) 1.0)
   (joint-control-channel-group! a0-0 (the-as art-joint-anim #f) num-func-seek!)
   )
  (ja-channel-push! 1 22)
  (let ((a0-2 (-> self skel root-channel 0)))
   (set!
    (-> a0-2 frame-group)
    (the-as
     art-joint-anim
     (-> self draw art-group data (-> self nav-info jump-land-anim))
     )
    )
   (set!
    (-> a0-2 param 0)
    (the
     float
     (+
      (->
       (the-as
        art-joint-anim
        (-> self draw art-group data (-> self nav-info jump-land-anim))
        )
       data
       0
       length
       )
      -1
      )
     )
    )
   (set! (-> a0-2 param 1) 1.0)
   (set! (-> a0-2 frame-num) 0.0)
   (joint-control-channel-group!
    a0-2
    (the-as
     art-joint-anim
     (-> self draw art-group data (-> self nav-info jump-land-anim))
     )
    num-func-seek!
    )
   )
  (until (ja-done? 0)
   (ja-blend-eval)
   (suspend)
   (let ((a0-3 (-> self skel root-channel 0)))
    (set!
     (-> a0-3 param 0)
     (the float (+ (-> a0-3 frame-group data 0 length) -1))
     )
    (set! (-> a0-3 param 1) 1.0)
    (joint-control-channel-group-eval!
     a0-3
     (the-as art-joint-anim #f)
     num-func-seek!
     )
    )
   )
  0
  (none)
  )

;; failed to figure out what this is:
(defstate nav-enemy-jump (nav-enemy)
  :virtual #t
  :event
  nav-enemy-jump-event-handler
  :enter
  (behavior ()
   (set! (-> self state-time) (-> *display* base-frame-counter))
   (if
    (and
     (-> self nav-info use-jump-blocked)
     (TODO-RENAME-50 self (-> self event-param-point))
     )
    (go-virtual nav-enemy-jump-blocked)
    )
   (nav-enemy-initialize-jump (-> self event-param-point))
   (none)
   )
  :exit
  (behavior ()
   (logior! (-> self nav-enemy-flags) 24)
   (none)
   )
  :code
  (behavior ()
   (nav-enemy-execute-jump)
   (let ((a1-0 (-> self nav user-poly)))
    (if (not a1-0)
     (set! a1-0 (dummy-16 (-> self nav) (-> self jump-dest)))
     )
    (if a1-0
     (set-current-poly! (-> self nav) a1-0)
     )
    )
   (go-virtual nav-enemy-jump-land)
   (none)
   )
  :post
  nav-enemy-jump-post
  )

;; definition for function nav-enemy-jump-land-post
;; Used lq/sq
(defbehavior nav-enemy-jump-land-post nav-enemy ()
  (TODO-RENAME-9 (-> self align))
  (dummy-11 (-> self nav) (-> self nav target-pos))
  (set!
   (-> self target-speed)
   (seek (-> self target-speed) (-> self nav-info run-travel-speed) 2048.0)
   )
  (set! (-> self momentum-speed) (-> self target-speed))
  (let*
   ((f0-7
     (fmin
      (* (-> self speed-scale) (-> self momentum-speed))
      (* (vector-length (-> self nav travel)) (-> *display* frames-per-second))
      )
     )
    (v1-9
     (vector-normalize-copy!
      (new 'stack-no-clear 'vector)
      (-> self nav travel)
      f0-7
      )
     )
    )
   (set! (-> self collide-info transv x) (-> v1-9 x))
   (set! (-> self collide-info transv z) (-> v1-9 z))
   )
  (if
   (or
    (logtest? (-> self nav-enemy-flags) 128)
    (logtest? (nav-control-flags bit19) (-> self nav flags))
    )
   (seek-to-point-toward-point!
    (-> self collide-info)
    (-> self nav target-pos)
    (-> self rotate-speed)
    (-> self turn-time)
    )
   (seek-toward-heading-vec!
    (-> self collide-info)
    (-> self nav travel)
    (-> self rotate-speed)
    (-> self turn-time)
    )
   )
  (vector-v++!
   (-> self collide-info transv)
   (dummy-62 (-> self collide-info) (new-stack-vector0) 0.0)
   )
  (dummy-59
   (-> self collide-info)
   (-> self collide-info transv)
   (-> self nav-info gnd-collide-with)
   8192.0
   #f
   (-> self nav-info hover-if-no-ground)
   #f
   )
  (nav-enemy-common-post)
  (none)
  )

;; failed to figure out what this is:
(defstate nav-enemy-jump-land (nav-enemy)
  :virtual #t
  :event
  (the-as
   (function process int symbol event-message-block object :behavior nav-enemy)
   nav-enemy-default-event-handler
   )
  :enter
  (behavior ()
   (set! (-> self state-time) (-> *display* base-frame-counter))
   (logclear! (-> self nav flags) (nav-control-flags bit19))
   (let ((gp-0 (new 'stack-no-clear 'vector)))
    (set! (-> gp-0 quad) (-> self collide-info transv quad))
    (set! (-> gp-0 y) 0.0)
    (set! (-> self target-speed) (vector-length gp-0))
    (set! (-> self momentum-speed) (-> self target-speed))
    (vector-xz-normalize! gp-0 16384.0)
    (vector+! (-> self nav target-pos) (-> self collide-info trans) gp-0)
    )
   (none)
   )
  :trans
  (behavior ()
   (if
    (or
     (>= (- (-> *display* base-frame-counter) (-> self state-time)) 150)
     (logtest? (nav-control-flags bit19) (-> self nav flags))
     )
    (go-virtual nav-enemy-chase)
    )
   (none)
   )
  :code
  (behavior ()
   (nav-enemy-jump-land-anim)
   (go (-> self jump-return-state))
   (none)
   )
  :post
  nav-enemy-jump-land-post
  )

;; failed to figure out what this is:
(defstate nav-enemy-jump-blocked (nav-enemy)
  :virtual #t
  :event
  (the-as
   (function process int symbol event-message-block object :behavior nav-enemy)
   nav-enemy-default-event-handler
   )
  :enter
  (behavior ()
   (set! (-> self state-time) (-> *display* base-frame-counter))
   (none)
   )
  :trans
  (behavior ()
   (if (>= (- (-> *display* base-frame-counter) (-> self state-time)) 150)
    (go (-> self jump-return-state))
    )
   (none)
   )
  :code
  (behavior ()
   (when (not (= (if (> (-> self skel active-channels) 0)
                  (-> self skel root-channel 0 frame-group)
                  )
               (-> self draw art-group data (-> self nav-info idle-anim))
               )
          )
    (ja-channel-push! 1 60)
    (let ((gp-0 (-> self skel root-channel 0)))
     (joint-control-channel-group-eval!
      gp-0
      (the-as
       art-joint-anim
       (-> self draw art-group data (-> self nav-info idle-anim))
       )
      num-func-identity
      )
     (set!
      (-> gp-0 frame-num)
      (rand-vu-float-range
       0.0
       (the float (+ (-> (if (> (-> self skel active-channels) 0)
                          (-> self skel root-channel 0 frame-group)
                          )
                      data
                      0
                      length
                      )
                   -1
                   )
        )
       )
      )
     )
    )
   (let ((f30-0 (nav-enemy-rnd-float-range 0.75 1.25)))
    (while #t
     (suspend)
     (let ((a0-10 (-> self skel root-channel 0)))
      (set! (-> a0-10 param 0) f30-0)
      (joint-control-channel-group-eval!
       a0-10
       (the-as art-joint-anim #f)
       num-func-loop!
       )
      )
     )
    )
   (none)
   )
  :post
  nav-enemy-simple-post
  )

;; failed to figure out what this is:
(defstate nav-enemy-wait-for-cue (nav-enemy)
  :virtual #t
  :event
  (the-as
   (function process int symbol event-message-block object :behavior nav-enemy)
   nav-enemy-default-event-handler
   )
  :code
  (behavior ()
   (set! (-> self state-time) (-> *display* base-frame-counter))
   (logior! (-> self nav-enemy-flags) 2048)
   (ja-channel-push! 1 30)
   (let ((f30-0 (nav-enemy-rnd-float-range 0.8 1.2)))
    (let ((v1-6 (-> self skel root-channel 0)))
     (set!
      (-> v1-6 frame-group)
      (the-as
       art-joint-anim
       (-> self draw art-group data (-> self nav-info idle-anim))
       )
      )
     )
    (let ((v1-9 (-> self skel root-channel 0)))
     (set! (-> v1-9 num-func) num-func-identity)
     (set! (-> v1-9 frame-num) 0.0)
     )
    (while (logtest? (-> self nav-enemy-flags) 2048)
     (suspend)
     (let ((a0-8 (-> self skel root-channel 0)))
      (set! (-> a0-8 param 0) f30-0)
      (joint-control-channel-group-eval!
       a0-8
       (the-as art-joint-anim #f)
       num-func-loop!
       )
      )
     )
    (ja-channel-push! 1 30)
    (nav-enemy-turn-to-face-point (-> self event-param-point) 910.2222)
    (let ((gp-0 (nav-enemy-rnd-int-range 0 150))
          (s5-0 (-> *display* base-frame-counter))
          )
     (until (>= (- (-> *display* base-frame-counter) s5-0) gp-0)
      (let ((a0-12 (-> self skel root-channel 0)))
       (set! (-> a0-12 param 0) f30-0)
       (joint-control-channel-group-eval!
        a0-12
        (the-as art-joint-anim #f)
        num-func-loop!
        )
       )
      (suspend)
      )
     )
    )
   (go-virtual nav-enemy-jump-to-point)
   (none)
   )
  :post
  nav-enemy-simple-post
  )

;; failed to figure out what this is:
(defstate nav-enemy-jump-to-point (nav-enemy)
  :virtual #t
  :event
  nav-enemy-jump-event-handler
  :exit
  (behavior ()
   (logior! (-> self nav-enemy-flags) 24)
   (none)
   )
  :trans
  (behavior ()
   0
   (none)
   )
  :code
  (behavior ()
   (set! (-> self state-time) (-> *display* base-frame-counter))
   (nav-enemy-initialize-jump (-> self event-param-point))
   (nav-enemy-neck-control-look-at)
   (logior! (-> self nav-enemy-flags) 16)
   (set! (-> self nav-enemy-flags) (logand -9 (-> self nav-enemy-flags)))
   (when (not (nav-enemy-facing-point? (-> self jump-dest) 5461.3335))
    (ja-channel-push! 1 60)
    (nav-enemy-turn-to-face-point (-> self jump-dest) 1820.4445)
    )
   (set! (-> self nav-enemy-flags) (logand -17 (-> self nav-enemy-flags)))
   (nav-enemy-execute-jump)
   (set! (-> self nav-enemy-flags) (logand -9 (-> self nav-enemy-flags)))
   (nav-enemy-jump-land-anim)
   (go-virtual nav-enemy-wait-for-cue)
   (none)
   )
  :post
  nav-enemy-jump-post
  )

;; definition for symbol *nav-enemy-dummy-shadow-control*, type shadow-control
(define
  *nav-enemy-dummy-shadow-control*
  (new 'static 'shadow-control
   :settings
   (new 'static 'shadow-settings
    :center
    (new 'static 'vector :w (the-as float #x28))
    :shadow-dir
    (new 'static 'vector :y -1.0 :w 614400.0)
    :bot-plane (new 'static 'plane :y 1.0 :w 4096.0)
    :top-plane (new 'static 'plane :y 1.0 :w -4096.0)
    )
   )
  )

;; definition for method 45 of type nav-enemy
;; INFO: Return type mismatch int vs none.
(defmethod TODO-RENAME-45 nav-enemy ((obj nav-enemy) (arg0 nav-enemy-info))
  (set! (-> obj rand-gen) (new 'process 'random-generator))
  (set! (-> obj rand-gen seed) (the-as uint #x666edd1e))
  (set!
   (-> obj mask)
   (the-as process-mask (logior (process-mask enemy) (-> obj mask)))
   )
  (TODO-RENAME-49 obj arg0)
  (if (-> obj draw shadow)
   (set!
    (-> obj draw shadow-ctrl)
    (new
     'process
     'shadow-control
     (-> obj nav-info shadow-min-y)
     (-> obj nav-info shadow-max-y)
     (-> obj nav-info shadow-locus-dist)
     (the-as float 17)
     245760.0
     )
    )
   (set! (-> obj draw shadow-ctrl) *nav-enemy-dummy-shadow-control*)
   )
  (set! (-> obj align) (new 'process 'align-control obj))
  (set!
   (-> obj nav)
   (new
    'process
    'nav-control
    (-> obj collide-info)
    16
    (-> arg0 nav-nearest-y-threshold)
    )
   )
  (logior!
   (-> obj nav flags)
   (nav-control-flags display-marks bit3 bit5 bit6 bit7)
   )
  (set! (-> obj nav gap-event) 'jump)
  (dummy-26 (-> obj nav))
  (set! (-> obj path) (new 'process 'path-control obj 'path 0.0))
  (logior!
   (-> obj path flags)
   (path-control-flag display draw-line draw-point draw-text)
   )
  (set!
   (-> obj enemy-info)
   (new
    'process
    'fact-info-enemy
    obj
    (pickup-type eco-pill-random)
    (-> *FACT-bank* default-pill-inc)
    )
   )
  (set! (-> obj reaction-time) (nav-enemy-rnd-int-range 30 240))
  (set! (-> obj speed-scale) 1.0)
  (logior! (-> obj nav-enemy-flags) 4216)
  0
  (none)
  )

;; definition for method 49 of type nav-enemy
(defmethod TODO-RENAME-49 nav-enemy ((obj nav-enemy) (arg0 nav-enemy-info))
  (set! (-> obj nav-info) arg0)
  (set! (-> obj rotate-speed) (-> obj nav-info walk-rotate-speed))
  (set! (-> obj turn-time) (the-as int (-> obj nav-info walk-turn-time)))
  (when (and (!= (-> obj nav-info neck-joint) -1) (zero? (-> obj neck)))
   (set!
    (-> obj neck)
    (new
     'process
     'joint-mod
     (joint-mod-handler-mode flex-blend)
     obj
     (-> obj nav-info neck-joint)
     )
    )
   (set-vector! (-> obj neck twist-max) 8192.0 8192.0 0.0 1.0)
   (set! (-> obj neck up) (the-as uint 1))
   (set! (-> obj neck nose) (the-as uint 2))
   (set! (-> obj neck ear) (the-as uint 0))
   (set! (-> obj neck max-dist) 102400.0)
   (let ((f0-6 16384.0))
    (set! (-> obj neck ignore-angle) f0-6)
    f0-6
    )
   )
  )

;; definition for function nav-enemy-init-by-other
;; INFO: Return type mismatch object vs none.
;; Used lq/sq
(defbehavior
  nav-enemy-init-by-other nav-enemy
  ((arg0 battlecontroller) (arg1 vector) (arg2 vector))
  (initialize-collision self)
  (logior! (-> self mask) (process-mask actor-pause))
  (set! (-> self collide-info trans quad) (-> arg1 quad))
  (set! (-> self event-param-point quad) (-> arg2 quad))
  (let ((s3-1 (vector-! (new 'stack-no-clear 'vector) arg2 arg1)))
   (set! (-> s3-1 y) 0.0)
   (vector-normalize! s3-1 1.0)
   (forward-up->quaternion (-> self collide-info quat) s3-1 *up-vector*)
   )
  (vector-identity! (-> self collide-info scale))
  (set! (-> self entity) (-> arg0 entity))
  (TODO-RENAME-48 self)
  (set! (-> self nav-enemy-flags) (logand -4097 (-> self nav-enemy-flags)))
  (logior! (-> self nav-enemy-flags) 2)
  (go-virtual nav-enemy-wait-for-cue)
  (none)
  )

;; definition for method 47 of type nav-enemy
;; INFO: Return type mismatch int vs none.
(defmethod initialize-collision nav-enemy ((obj nav-enemy))
  0
  (none)
  )

;; definition for method 48 of type nav-enemy
;; INFO: Return type mismatch int vs none.
(defmethod TODO-RENAME-48 nav-enemy ((obj nav-enemy))
  0
  (none)
  )

;; definition for method 59 of type nav-enemy
;; INFO: Return type mismatch int vs none.
(defmethod TODO-RENAME-59 nav-enemy ((obj nav-enemy))
  (go (method-of-object obj nav-enemy-idle))
  0
  (none)
  )

;; definition for method 11 of type nav-enemy
;; INFO: Return type mismatch int vs none.
(defmethod copy-defaults! nav-enemy ((obj nav-enemy) (arg0 res-lump))
  (initialize-collision obj)
  (process-drawable-from-entity! obj arg0)
  (TODO-RENAME-48 obj)
  (TODO-RENAME-59 obj)
  0
  (none)
  )

;; definition for method 50 of type nav-enemy
;; Used lq/sq
(defmethod TODO-RENAME-50 nav-enemy ((obj nav-enemy) (arg0 vector))
  (let ((s4-0 (new 'stack-no-clear 'vector)))
   (set! (-> s4-0 quad) (-> obj collide-info trans quad))
   (set! (-> obj collide-info trans quad) (-> arg0 quad))
   (let ((gp-0 (-> obj nav)))
    (dummy-28 gp-0 -1)
    (set! (-> obj collide-info trans quad) (-> s4-0 quad))
    (let* ((v1-8 (-> gp-0 mesh origin))
           (f0-1 (- (-> arg0 x) (-> v1-8 x)))
           (f1-2 (- (-> arg0 z) (-> v1-8 z)))
           )
     (countdown (v1-9 (-> gp-0 num-spheres))
      (let* ((a0-10 (-> gp-0 sphere v1-9))
             (f2-2 (- (-> a0-10 x) f0-1))
             (f3-1 (- (-> a0-10 z) f1-2))
             (f4-0 (-> a0-10 w))
             )
       (if (>= (* f4-0 f4-0) (+ (* f2-2 f2-2) (* f3-1 f3-1)))
        (return #t)
        )
       )
      )
     )
    )
   )
  #f
  )<|MERGE_RESOLUTION|>--- conflicted
+++ resolved
@@ -812,11 +812,7 @@
        ((s2-0
          (->
           (the-as collide-shape-prim-group (+ (* s3-0 4) (the-as int s4-0)))
-<<<<<<< HEAD
-          prim
-=======
           prims
->>>>>>> f6841009
           0
           )
          )
@@ -2325,7 +2321,7 @@
      (the float (the-as int (-> self entity extra perm task)))
      #f
      self
-     #f
+     (the-as fact-info #f)
      )
     (when (not (-> self child))
      (suspend)
