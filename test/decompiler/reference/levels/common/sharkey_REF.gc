;;-*-Lisp-*-
(in-package goal)

;; failed to figure out what this is:
(set!
  (-> *part-group-id-table* 106)
  (new 'static 'sparticle-launch-group
   :length 16
   :duration #x78
   :linger-duration #x30c
   :flags (sp-group-flag use-local-clock)
   :name "group-sharkey-splash"
   :launcher
   (new 'static 'inline-array sparticle-group-item 16
    (sp-item 124 :flags (is-3d) :period 900 :length 63)
    (sp-item 125 :period 900 :length 15)
    (sp-item 126 :flags (is-3d) :period 900 :length 15)
    (sp-item 127 :flags (is-3d) :period 900 :length 15)
    (sp-item 128 :period 900 :length 10 :binding 129)
    (sp-item 129 :flags (start-dead) :period 900 :length 120)
    (sp-item 129 :flags (start-dead) :period 900 :length 120)
    (sp-item 129 :flags (start-dead) :period 900 :length 120)
    (sp-item 129 :flags (start-dead) :period 900 :length 120)
    (sp-item 129 :flags (start-dead) :period 900 :length 120)
    (sp-item 129 :flags (start-dead) :period 900 :length 120)
    (sp-item 129 :flags (start-dead) :period 900 :length 120)
    (sp-item 129 :flags (start-dead) :period 900 :length 120)
    (sp-item 129 :flags (start-dead) :period 900 :length 120)
    (sp-item 129 :flags (start-dead) :period 900 :length 120)
    (sp-item 129 :flags (start-dead) :period 900 :length 120)
    )
   :bounds
   (new 'static 'sphere :y -49152.0 :w 57344.0)
   )
  )

;; definition of type sharkey
(deftype sharkey (nav-enemy)
  ((dir               vector   :inline :offset-assert 400)
   (spawn-point       vector   :inline :offset-assert 416)
   (scale             float            :offset-assert 432)
   (anim-speed        float            :offset-assert 436)
   (y-max             meters           :offset-assert 440)
   (y-min             meters           :offset-assert 444)
   (attack-time       float            :offset-assert 448)
   (player-water-time uint64           :offset-assert 456)
   (player-in-water   basic            :offset-assert 464)
   (last-y            float            :offset-assert 468)
   (spawn-distance    meters           :offset-assert 472)
   (chase-speed       meters           :offset-assert 476)
   (y-speed           meters           :offset-assert 480)
   (sound-id          sound-id         :offset-assert 484)
   (enable-patrol     basic            :offset-assert 488)
   )
  :heap-base #x180
  :method-count-assert 76
  :size-assert         #x1ec
  :flag-assert         #x4c018001ec
  )

;; definition for method 3 of type sharkey
(defmethod inspect sharkey ((obj sharkey))
  (let ((t9-0 (method-of-type nav-enemy inspect)))
   (t9-0 obj)
   )
  (format #t "~T~Tdir: #<vector @ #x~X>~%" (-> obj dir))
  (format #t "~T~Tspawn-point: #<vector @ #x~X>~%" (-> obj spawn-point))
  (format #t "~T~Tscale: ~f~%" (-> obj scale))
  (format #t "~T~Tanim-speed: ~f~%" (-> obj anim-speed))
  (format #t "~T~Ty-max: (meters ~m)~%" (-> obj y-max))
  (format #t "~T~Ty-min: (meters ~m)~%" (-> obj y-min))
  (format #t "~T~Tattack-time: ~f~%" (-> obj attack-time))
  (format #t "~T~Tplayer-water-time: ~D~%" (-> obj player-water-time))
  (format #t "~T~Tplayer-in-water: ~A~%" (-> obj player-in-water))
  (format #t "~T~Tlast-y: ~f~%" (-> obj last-y))
  (format #t "~T~Tspawn-distance: (meters ~m)~%" (-> obj spawn-distance))
  (format #t "~T~Tchase-speed: (meters ~m)~%" (-> obj chase-speed))
  (format #t "~T~Ty-speed: (meters ~m)~%" (-> obj y-speed))
  (format #t "~T~Tsound-id: ~D~%" (-> obj sound-id))
  (format #t "~T~Tenable-patrol: ~A~%" (-> obj enable-patrol))
  obj
  )

;; failed to figure out what this is:
(defskelgroup *sharkey-sg* sharkey
  0
  2
  ((1 (meters 999999)))
  :bounds (static-spherem 0 0 0 6)
  :longest-edge (meters 0)
  )

;; definition for method 44 of type sharkey
;; INFO: Return type mismatch symbol vs object.
(defmethod
  dummy-44
  sharkey
  ((obj sharkey) (arg0 process) (arg1 event-message-block))
  (the-as object #t)
  )

;; definition for method 43 of type sharkey
;; INFO: Return type mismatch symbol vs object.
(defmethod
  dummy-43
  sharkey
  ((obj sharkey) (arg0 process) (arg1 event-message-block))
  (the-as object #t)
  )

;; failed to figure out what this is:
nav-enemy-default-event-handler

;; definition for method 12 of type sharkey
(defmethod run-logic? sharkey ((obj sharkey))
  (or
   (zero? (logand (-> obj mask) (process-mask actor-pause)))
   (or
    (>=
     (+
      (-> *ACTOR-bank* pause-dist)
      (-> obj collide-info pause-adjust-distance)
      )
     (vector-vector-distance (-> obj collide-info trans) (math-camera-pos))
     )
    (and
     (nonzero? (-> obj skel))
     (!= (-> obj skel root-channel 0) (-> obj skel channel))
     )
    (and (nonzero? (-> obj draw)) (logtest? (-> obj draw status) 16))
    )
   )
  )

;; definition for method 40 of type sharkey
;; INFO: Return type mismatch int vs none.
(defmethod dummy-40 sharkey ((obj sharkey))
  (dummy-11 (-> obj nav) (-> obj nav target-pos))
  (let*
   ((f0-0
     (vector-vector-xz-distance
      (-> obj collide-info trans)
      (-> obj nav target-pos)
      )
     )
    (f30-0
     (/
      (-
       (fmin (-> obj y-max) (-> obj nav target-pos y))
       (-> obj collide-info trans y)
       )
      f0-0
      )
     )
    )
   (set!
    (-> obj nav travel y)
    (* 4.0 (vector-length (-> obj nav travel)) f30-0)
    )
   )
  0
  (none)
  )

;; definition for method 37 of type sharkey
;; INFO: Return type mismatch int vs none.
(defmethod TODO-RENAME-37 sharkey ((obj sharkey))
  (let ((s5-0 (new 'stack-no-clear 'vector)))
   (when (< 8192.0 (vector-length (-> obj nav travel)))
    (vector-normalize-copy! s5-0 (-> obj nav travel) 1.0)
    (vector-deg-seek
     (-> obj dir)
     (-> obj dir)
     s5-0
     (* 65536.0 (-> *display* seconds-per-frame))
     )
    (vector-normalize! (-> obj dir) 1.0)
    (forward-up->quaternion (-> obj collide-info quat) (-> obj dir) *up-vector*)
    )
   )
  0
  (none)
  )

;; definition for method 41 of type sharkey
;; INFO: Return type mismatch int vs none.
(defmethod dummy-41 sharkey ((obj sharkey))
  (let* ((f0-1 (- (-> obj target-speed) (-> obj momentum-speed)))
         (f1-3
          (fmin
           (* (-> obj acceleration) (-> *display* seconds-per-frame))
           (fabs f0-1)
           )
          )
         )
   (if (< f0-1 0.0)
    (set! (-> obj momentum-speed) (- (-> obj momentum-speed) f1-3))
    (+! (-> obj momentum-speed) f1-3)
    )
   )
  (let
   ((f0-9
     (fmin
      (* (-> obj speed-scale) (-> obj momentum-speed))
      (* (vector-length (-> obj nav travel)) (-> *display* frames-per-second))
      )
     )
    )
   (vector-normalize-copy!
    (-> obj collide-info transv)
    (-> obj nav travel)
    f0-9
    )
   )
  0
  (none)
  )

;; definition for method 39 of type sharkey
;; INFO: Return type mismatch int vs none.
;; Used lq/sq
(defmethod common-post sharkey ((obj sharkey))
  (let ((f30-0 (-> obj water height))
        (s5-0 (new 'stack-no-clear 'vector))
        )
   (let* ((f3-0 (- -36864.0 (-> obj collide-info trans y)))
          (f0-2 (fmax 0.0 (fmin 1.0 (- 1.0 (* 0.00008138021 f3-0)))))
          )
    (set-vector! (-> obj draw color-mult) f0-2 f0-2 f0-2 1.0)
    )
   (dummy-10 (-> obj water))
   (let ((f28-0 (-> obj collide-info trans y)))
    (when
     (or
      (and (< f30-0 f28-0) (>= f30-0 (-> obj last-y)))
      (and (>= f30-0 f28-0) (< f30-0 (-> obj last-y)))
      )
     (set! (-> s5-0 quad) (-> obj collide-info trans quad))
     (set! (-> s5-0 y) f30-0)
     (dummy-13 (-> obj water) 1.0 s5-0 1 (-> obj collide-info transv))
     )
    (set! (-> obj last-y) f28-0)
    )
   )
  ((the-as (function nav-enemy none) (find-parent-method sharkey 39)) obj)
  0
  (none)
  )

;; definition for function sharkey-notice-player?
(defbehavior sharkey-notice-player? sharkey ()
  (if *target*
   (and
    (< (- (-> *target* control trans y) (-> self y-max)) 0.0)
    (let ((gp-0 'racer)
          (a1-0 (new 'stack-no-clear 'event-message-block))
          )
     (set! (-> a1-0 from) self)
     (set! (-> a1-0 num-params) 1)
     (set! (-> a1-0 message) 'query)
     (set! (-> a1-0 param 0) (the-as uint 'mode))
     (!= gp-0 (send-event-function *target* a1-0))
     )
    (nav-enemy-test-point-near-nav-mesh? (-> *target* control shadow-pos))
    )
   )
  )

;; definition for function sharkey-get-player-position
;; INFO: Return type mismatch int vs none.
;; Used lq/sq
(defun sharkey-get-player-position ((arg0 vector))
  (set! (-> arg0 quad) (-> (target-pos 5) quad))
  0
  (none)
  )

;; definition for function sharkey-reset-position
;; INFO: Return type mismatch int vs none.
;; Used lq/sq
(defbehavior sharkey-reset-position sharkey ()
  (set! (-> self collide-info trans quad) (-> self entity extra trans quad))
  0
  (none)
  )

;; definition for function sharkey-move-to-attack-position
;; Used lq/sq
(defbehavior sharkey-move-to-attack-position sharkey ()
  (let ((s5-0 (new 'stack-no-clear 'vector))
        (s3-0 (new 'stack-no-clear 'vector))
        (gp-0 (new 'stack-no-clear 'vector))
        )
   (let ((s4-0 (-> *target* control trans)))
    (let ((f30-0 4096000.0))
     (set! (-> s3-0 quad) (-> self entity extra trans quad))
     (set! (-> s5-0 quad) (-> self collide-info trans quad))
     (dotimes (s2-0 (-> self path curve num-cverts))
      (eval-path-curve-div! (-> self path) s3-0 (the float s2-0) 'interp)
      (let ((f0-2 (vector-vector-xz-distance s4-0 s3-0)))
       (when (< f0-2 f30-0)
        (set! f30-0 f0-2)
        (set! (-> s5-0 quad) (-> s3-0 quad))
        )
       )
      )
     )
    (vector-! (-> self dir) s4-0 s5-0)
    (vector-normalize! (-> self dir) 1.0)
    (vector+*! gp-0 s4-0 (-> self dir) (- (-> self spawn-distance)))
    )
   ((method-of-object (-> self nav) dummy-17))
   (set! (-> gp-0 y) (-> self y-min))
   (set! (-> self spawn-point quad) (-> gp-0 quad))
   )
  (set! (-> self collide-info trans quad) (-> self spawn-point quad))
  (forward-up->quaternion (-> self collide-info quat) (-> self dir) *up-vector*)
  (let ((f0-6 0.0))
   (set! (-> self momentum-speed) f0-6)
   f0-6
   )
  )

;; failed to figure out what this is:
(defstate nav-enemy-idle (sharkey)
  :virtual #t
  :event
  (the-as
   (function process int symbol event-message-block object :behavior sharkey)
   nav-enemy-default-event-handler
   )
  :enter
  (behavior ()
   (set! (-> self state-time) (-> *display* base-frame-counter))
   (set! (-> self nav-enemy-flags) (logand -2 (-> self nav-enemy-flags)))
   (none)
   )
  :exit
  (behavior ()
   (set! (-> self draw status) (logand -3 (-> self draw status)))
   (none)
   )
  :trans
  (behavior ()
   (cond
    ((-> self enable-patrol)
     (if
      (and
       (and
        *target*
        (>=
         (-> self enemy-info idle-distance)
         (vector-vector-distance
          (-> self collide-info trans)
          (-> *target* control trans)
          )
         )
        )
       (>=
        (- (-> *display* base-frame-counter) (-> self state-time))
        (-> self state-timeout)
        )
       )
      (go-virtual nav-enemy-patrol)
      )
     )
    ((sharkey-notice-player?)
     (when (zero? (logand (-> self nav-enemy-flags) 1))
      (logior! (-> self nav-enemy-flags) 1)
      (set! (-> self notice-time) (-> *display* base-frame-counter))
      )
     (let ((a0-4 (dummy-16 (-> self nav) (-> *target* control trans))))
      (when
       (or
        (and a0-4 (logtest? (-> a0-4 pat) 2))
        (and
         (logtest? (-> self draw status) 2)
         (>=
          (- (-> *display* base-frame-counter) (-> self notice-time))
          (-> self reaction-time)
          )
         )
        )
       (sharkey-move-to-attack-position)
       (set! (-> self player-in-water) #t)
       (go-virtual nav-enemy-chase)
       )
      )
     )
    (else
     (if (>= (- (-> *display* base-frame-counter) (-> self notice-time)) 3000)
      (set! (-> self nav-enemy-flags) (logand -2 (-> self nav-enemy-flags)))
      )
     )
    )
   (none)
   )
  :code
  (behavior ()
   (ja-channel-push! 1 22)
   (let ((v1-2 (-> self skel root-channel 0)))
    (set!
     (-> v1-2 frame-group)
     (the-as
      art-joint-anim
      (-> self draw art-group data (-> self nav-info idle-anim))
      )
     )
    )
   (let ((v1-5 (-> self skel root-channel 0)))
    (set! (-> v1-5 num-func) num-func-identity)
    (set! (-> v1-5 frame-num) 0.0)
    )
   (until (= (-> self collide-info trans y) (-> self y-min))
    (let ((a0-7 (-> self skel root-channel 0)))
     (set! (-> a0-7 param 0) (-> self anim-speed))
     (joint-control-channel-group-eval!
      a0-7
      (the-as art-joint-anim #f)
      num-func-loop!
      )
     )
    (set! (-> self anim-speed) (seek (-> self anim-speed) 1.0 0.05))
    (set!
     (-> self collide-info trans y)
     (seek
      (-> self collide-info trans y)
      (-> self y-min)
      (* (-> self y-speed) (-> *display* seconds-per-frame))
      )
     )
    (dummy-10 (-> self water))
    (ja-post)
    (suspend)
    )
   (logior! (-> self draw status) 2)
   (anim-loop)
   (none)
   )
  :post
  (the-as (function none :behavior sharkey) #f)
  )

;; failed to figure out what this is:
(defstate nav-enemy-patrol (sharkey)
  :virtual #t
  :event
  (the-as
   (function process int symbol event-message-block object :behavior sharkey)
   nav-enemy-default-event-handler
   )
  :trans
  (behavior ()
   (if (sharkey-notice-player?)
    (go-virtual nav-enemy-chase)
    )
   (none)
   )
  :code
  (behavior ()
   (ja-channel-push! 1 22)
   (set! (-> self nav target-pos quad) (-> self spawn-point quad))
   (while #t
    (let ((a0-3 (-> self skel root-channel 0)))
     (set!
      (-> a0-3 frame-group)
      (the-as
       art-joint-anim
       (-> self draw art-group data (-> self nav-info walk-anim))
       )
      )
     (set!
      (-> a0-3 param 0)
      (the
       float
       (+
        (->
         (the-as
          art-joint-anim
          (-> self draw art-group data (-> self nav-info walk-anim))
          )
         data
         0
         length
         )
        -1
        )
       )
      )
     (set! (-> a0-3 param 1) (-> self anim-speed))
     (set! (-> a0-3 frame-num) 0.0)
     (joint-control-channel-group!
      a0-3
      (the-as
       art-joint-anim
       (-> self draw art-group data (-> self nav-info walk-anim))
       )
      num-func-seek!
      )
     )
    (until (ja-done? 0)
     (set! (-> self anim-speed) (seek (-> self anim-speed) 1.0 0.05))
     (cond
      ((-> self enable-patrol)
       (set!
        (-> self collide-info trans y)
        (seek
         (-> self collide-info trans y)
         (-> self y-max)
         (* (-> self y-speed) (-> *display* seconds-per-frame))
         )
        )
       )
      (else
       (if (< (- (-> self collide-info trans y) (-> self y-min)) 409.6)
        (go-virtual nav-enemy-idle)
        )
       )
      )
     (suspend)
     (let ((a0-6 (-> self skel root-channel 0)))
      (set!
       (-> a0-6 param 0)
       (the float (+ (-> a0-6 frame-group data 0 length) -1))
       )
      (set! (-> a0-6 param 1) (-> self anim-speed))
      (joint-control-channel-group-eval!
       a0-6
       (the-as art-joint-anim #f)
       num-func-seek!
       )
      )
     )
    )
   (none)
   )
  :post
  (behavior ()
   (nav-enemy-travel-post)
   (none)
   )
  )

;; failed to figure out what this is:
(defstate nav-enemy-notice (sharkey)
  :virtual #t
  :event
  (the-as
   (function process int symbol event-message-block object :behavior sharkey)
   nav-enemy-default-event-handler
   )
  :enter
  (behavior ()
   (go-virtual nav-enemy-chase)
   (none)
   )
  :code
  (behavior ()
   (go-virtual nav-enemy-chase)
   (none)
   )
  )

;; definition for function sharkey-follow-trajectory
(defbehavior sharkey-follow-trajectory sharkey ((arg0 float))
  (let ((gp-0 (-> self jump-trajectory)))
   (eval-position! gp-0 arg0 (-> self collide-info trans))
   (eval-velocity! gp-0 arg0 (-> self collide-info transv))
   )
  (vector-normalize-copy! (-> self dir) (-> self collide-info transv) 1.0)
  (forward-up->quaternion (-> self collide-info quat) (-> self dir) *up-vector*)
  )

;; failed to figure out what this is:
(defstate nav-enemy-attack (sharkey)
  :virtual #t
  :event
  (the-as
   (function process int symbol event-message-block object :behavior sharkey)
   nav-enemy-default-event-handler
   )
  :code
  (behavior ()
   (let ((gp-0 (new 'stack-no-clear 'vector))
         (s5-0 (new 'stack-no-clear 'vector))
         )
    (-> *display* base-frame-counter)
    (sound-play-by-name
     (static-sound-name "bigshark-bite")
     (new-sound-id)
     1024
     0
     0
     1
     #t
     )
    (set! (-> self state-time) (-> *display* base-frame-counter))
    (set! (-> gp-0 quad) (-> self collide-info trans quad))
    (ja-channel-push! 1 30)
    (let ((s4-1 (-> self skel root-channel 0)))
     (set!
      (-> s4-1 frame-group)
      (the-as art-joint-anim (-> self draw art-group data 3))
      )
     (set! (-> s4-1 param 0) (ja-aframe 3.0 0))
     (set! (-> s4-1 param 1) 2.0)
     (set! (-> s4-1 frame-num) 0.0)
     (joint-control-channel-group!
      s4-1
      (the-as art-joint-anim (-> self draw art-group data 3))
      num-func-seek!
      )
     )
    (until (ja-done? 0)
     (sharkey-get-player-position s5-0)
     (setup-from-to-duration!
      (-> self jump-trajectory)
      gp-0
      s5-0
      3.0
      -291.27112
      )
     (set! (-> self attack-time) (ja-aframe-num 0))
     (sharkey-follow-trajectory (-> self attack-time))
     (suspend)
     (let ((s4-2 (-> self skel root-channel 0)))
      (set! (-> s4-2 param 0) (ja-aframe 3.0 0))
      (set! (-> s4-2 param 1) 2.0)
      (joint-control-channel-group-eval!
       s4-2
       (the-as art-joint-anim #f)
       num-func-seek!
       )
      )
     )
    )
   (let ((a1-7 (new 'stack-no-clear 'event-message-block)))
    (set! (-> a1-7 from) self)
    (set! (-> a1-7 num-params) 2)
    (set! (-> a1-7 message) 'attack-invinc)
    (set! (-> a1-7 param 0) (the-as uint #f))
    (let ((a0-15 (new 'static 'attack-info :mask #x20)))
     (set! (-> a0-15 mode) 'sharkey)
     (set! (-> a1-7 param 1) (the-as uint a0-15))
     )
    (when (send-event-function *target* a1-7)
     (logclear! (-> self mask) (process-mask enemy))
     (vector-float*!
      (-> self collide-info transv)
      (-> self collide-info transv)
      8.0
      )
     (set! (-> self state-time) (-> *display* base-frame-counter))
     (let ((f30-0 -409600.0)
           (f28-0 (-> self collide-info transv y))
           (f26-0 (-> self collide-info trans y))
           )
      (until (>= (- (-> *display* base-frame-counter) (-> self state-time)) 900)
       (let ((gp-1 (-> self skel root-channel 0)))
        (set!
         (-> gp-1 frame-group)
         (the-as art-joint-anim (-> self draw art-group data 3))
         )
        (set!
         (-> gp-1 param 0)
         (the
          float
          (+
           (->
            (the-as art-joint-anim (-> self draw art-group data 3))
            data
            0
            length
            )
           -1
           )
          )
         )
        (set! (-> gp-1 param 1) 1.0)
        (set! (-> gp-1 frame-num) (ja-aframe 3.0 0))
        (joint-control-channel-group!
         gp-1
         (the-as art-joint-anim (-> self draw art-group data 3))
         num-func-seek!
         )
        )
       (until (ja-done? 0)
        (+! f28-0 (* f30-0 (-> *display* seconds-per-frame)))
        (+! f26-0 (* f28-0 (-> *display* seconds-per-frame)))
        (set! (-> self collide-info transv y) f28-0)
        (when (< (-> self collide-info trans y) (-> self water height))
         (set! f28-0 (* 0.9 f28-0))
         (vector-float*!
          (-> self collide-info transv)
          (-> self collide-info transv)
          0.9
          )
         )
        (vector-normalize-copy! (-> self dir) (-> self collide-info transv) 1.0)
        (forward-up->quaternion
         (-> self collide-info quat)
         (-> self dir)
         *up-vector*
         )
        (dummy-59
         (-> self collide-info)
         (-> self collide-info transv)
         (the-as uint 1)
         8192.0
         #t
         #f
         #f
         )
        (set! (-> self collide-info trans y) f26-0)
        (suspend)
        (let ((a0-27 (-> self skel root-channel 0)))
         (set!
          (-> a0-27 param 0)
          (the float (+ (-> a0-27 frame-group data 0 length) -1))
          )
         (set! (-> a0-27 param 1) 1.0)
         (joint-control-channel-group-eval!
          a0-27
          (the-as art-joint-anim #f)
          num-func-seek!
          )
         )
        )
       )
      )
     (send-event *target* 'end-mode)
     (set! (-> self mask) (logior (process-mask enemy) (-> self mask)))
     )
    )
   (sharkey-reset-position)
   (logior! (-> self draw status) 2)
   (go-virtual nav-enemy-idle)
   (none)
   )
  :post
  (behavior ()
   (nav-enemy-simple-post)
   (none)
   )
  )

;; failed to figure out what this is:
(defstate nav-enemy-chase (sharkey)
  :virtual #t
  :event
  (the-as
   (function process int symbol event-message-block object :behavior sharkey)
   nav-enemy-default-event-handler
   )
  :exit
  (behavior ()
   (sound-stop (-> self sound-id))
   (none)
   )
  :trans
  (behavior ()
   (if (not *target*)
    (go-virtual nav-enemy-patrol)
    )
   (let ((gp-0 (-> *target* control trans)))
    (let
     ((s5-0
       (nav-enemy-test-point-near-nav-mesh? (-> *target* control shadow-pos))
       )
      (s4-0 'racer)
      (a1-0 (new 'stack-no-clear 'event-message-block))
      )
     (set! (-> a1-0 from) self)
     (set! (-> a1-0 num-params) 1)
     (set! (-> a1-0 message) 'query)
     (set! (-> a1-0 param 0) (the-as uint 'mode))
     (if (or (= s4-0 (send-event-function *target* a1-0)) (not s5-0))
      (go-virtual nav-enemy-patrol)
      )
     )
    (when (logtest? (-> *target* control status) 2)
     (set!
      (-> self player-in-water)
      (logtest? (-> *target* control status) 1024)
      )
     (if (-> self player-in-water)
      (set!
       (-> self player-water-time)
       (the-as uint (-> *display* base-frame-counter))
       )
      )
     )
    (if
     (and
      *target*
      (>=
       8192.0
       (vector-vector-distance
        (-> self collide-info trans)
        (-> *target* control trans)
        )
       )
      )
     (go-virtual nav-enemy-attack)
     )
    (cond
     ((-> self player-in-water)
      (set! (-> self free-time) (-> *display* base-frame-counter))
      (if
       (and
        (< (fabs (- (-> gp-0 y) (-> self collide-info trans y))) 40960.0)
        (<
         (vector-vector-xz-distance gp-0 (-> self collide-info trans))
         24576.0
         )
        )
       (go-virtual nav-enemy-attack)
       )
      )
     (else
      (if (>= (- (-> *display* base-frame-counter) (-> self free-time)) 900)
       (go-virtual nav-enemy-patrol)
       )
      )
     )
    )
   (let ((a0-10 (-> self nav target-poly)))
    (if (and a0-10 (logtest? (-> a0-10 pat) 2))
     (set! (-> self target-speed) (* 2.0 (-> self chase-speed)))
     (set! (-> self target-speed) (-> self chase-speed))
     )
    )
   (none)
   )
  :code
  (behavior ()
   (set!
    (-> self player-water-time)
    (the-as uint (-> *display* base-frame-counter))
    )
   (ja-channel-push! 1 51)
   (sound-play-by-name
    (static-sound-name "bigshark-idle")
    (new-sound-id)
    1024
    0
    0
    1
    #t
    )
   (while #t
    (let ((a0-3 (-> self skel root-channel 0)))
     (set!
      (-> a0-3 frame-group)
      (the-as
       art-joint-anim
       (-> self draw art-group data (-> self nav-info run-anim))
       )
      )
     (set!
      (-> a0-3 param 0)
      (the
       float
       (+
        (->
         (the-as
          art-joint-anim
          (-> self draw art-group data (-> self nav-info run-anim))
          )
         data
         0
         length
         )
        -1
        )
       )
      )
     (set! (-> a0-3 param 1) (-> self anim-speed))
     (set! (-> a0-3 frame-num) 0.0)
     (joint-control-channel-group!
      a0-3
      (the-as
       art-joint-anim
       (-> self draw art-group data (-> self nav-info run-anim))
       )
      num-func-seek!
      )
     )
    (until (ja-done? 0)
     (set!
      (-> self anim-speed)
      (seek (-> self anim-speed) 1.0 (* 3.0 (-> *display* seconds-per-frame)))
      )
     (suspend)
     (let ((a0-5 (-> self skel root-channel 0)))
      (set!
       (-> a0-5 param 0)
       (the float (+ (-> a0-5 frame-group data 0 length) -1))
       )
      (set! (-> a0-5 param 1) (-> self anim-speed))
      (joint-control-channel-group-eval!
       a0-5
       (the-as art-joint-anim #f)
       num-func-seek!
       )
      )
     )
    )
   (none)
   )
  :post
  (behavior ()
   (sharkey-get-player-position (-> self nav target-pos))
   (nav-enemy-travel-post)
   (let*
    ((f3-0
      (vector-vector-distance
       (-> self collide-info trans)
       (-> self nav target-pos)
       )
      )
     (f1-2
      (fmax
       0.0
       (fmin
        1.0
        (- 1.0 (/ (+ -24576.0 f3-0) (+ -24576.0 (-> self spawn-distance))))
        )
       )
      )
     (f0-2 (+ 0.5 (* 1.5 f1-2)))
     )
    (sound-play-by-name
     (static-sound-name "bigshark-alert")
     (-> self sound-id)
     1024
     (the int (* 1524.0 f0-2))
     0
     1
     (the-as symbol (-> self collide-info trans))
     )
    )
   (none)
   )
  )

;; failed to figure out what this is:
(defstate nav-enemy-stop-chase (sharkey)
  :virtual #t
  :event
  (the-as
   (function process int symbol event-message-block object :behavior sharkey)
   nav-enemy-default-event-handler
   )
  :code
  (behavior ()
   (ja-channel-push! 1 51)
   (while #t
    (let ((a0-1 (-> self skel root-channel 0)))
     (set!
      (-> a0-1 frame-group)
      (the-as
       art-joint-anim
       (-> self draw art-group data (-> self nav-info walk-anim))
       )
      )
     (set!
      (-> a0-1 param 0)
      (the
       float
       (+
        (->
         (the-as
          art-joint-anim
          (-> self draw art-group data (-> self nav-info walk-anim))
          )
         data
         0
         length
         )
        -1
        )
       )
      )
     (set! (-> a0-1 param 1) (-> self anim-speed))
     (set! (-> a0-1 frame-num) 0.0)
     (joint-control-channel-group!
      a0-1
      (the-as
       art-joint-anim
       (-> self draw art-group data (-> self nav-info walk-anim))
       )
      num-func-seek!
      )
     )
    (until (ja-done? 0)
     (set! (-> self anim-speed) (seek (-> self anim-speed) 1.0 0.05))
     (set!
      (-> self collide-info trans y)
      (seek
       (-> self collide-info trans y)
       (-> self y-max)
       (* (-> self y-speed) (-> *display* seconds-per-frame))
       )
      )
     (suspend)
     (let ((a0-4 (-> self skel root-channel 0)))
      (set!
       (-> a0-4 param 0)
       (the float (+ (-> a0-4 frame-group data 0 length) -1))
       )
      (set! (-> a0-4 param 1) (-> self anim-speed))
      (joint-control-channel-group-eval!
       a0-4
       (the-as art-joint-anim #f)
       num-func-seek!
       )
      )
     )
    )
   (none)
   )
  )

;; failed to figure out what this is:
(defstate nav-enemy-stare (sharkey)
  :virtual #t
  :event
  (the-as
   (function process int symbol event-message-block object :behavior sharkey)
   nav-enemy-default-event-handler
   )
  :trans
  (behavior ()
   (if (TODO-RENAME-46 self (-> self nav-info notice-distance))
    (go-virtual nav-enemy-chase)
    )
   (if
    (>=
     (- (-> *display* base-frame-counter) (-> self state-time))
     (-> self state-timeout)
     )
    (go-virtual nav-enemy-patrol)
    )
   (none)
   )
  :code
  (behavior ()
   (ja-channel-push! 1 51)
   (let ((v1-2 (-> self skel root-channel 0)))
    (set!
     (-> v1-2 frame-group)
     (the-as
      art-joint-anim
      (-> self draw art-group data (-> self nav-info idle-anim))
      )
     )
    )
   (let ((v1-5 (-> self skel root-channel 0)))
    (set! (-> v1-5 num-func) num-func-identity)
    (set! (-> v1-5 frame-num) 0.0)
    )
   (while #t
    (let ((a0-7 (-> self skel root-channel 0)))
     (set! (-> a0-7 param 0) (-> self anim-speed))
     (joint-control-channel-group-eval!
      a0-7
      (the-as art-joint-anim #f)
      num-func-loop!
      )
     )
    (set! (-> self anim-speed) (seek (-> self anim-speed) 1.0 0.05))
    (set!
     (-> self collide-info trans y)
     (seek
      (-> self collide-info trans y)
      (-> self y-max)
      (* (-> self y-speed) (-> *display* seconds-per-frame))
      )
     )
    (suspend)
    )
   (none)
   )
  )

;; failed to figure out what this is:
(defstate nav-enemy-victory (sharkey)
  :virtual #t
  :event
  (the-as
   (function process int symbol event-message-block object :behavior sharkey)
   nav-enemy-default-event-handler
   )
  :code
  (behavior ()
   (ja-channel-push! 1 22)
   (dotimes (gp-0 3)
    (let ((a0-1 (-> self skel root-channel 0)))
     (set!
      (-> a0-1 frame-group)
      (the-as
       art-joint-anim
       (-> self draw art-group data (-> self nav-info victory-anim))
       )
      )
     (set!
      (-> a0-1 param 0)
      (the
       float
       (+
        (->
         (the-as
          art-joint-anim
          (-> self draw art-group data (-> self nav-info victory-anim))
          )
         data
         0
         length
         )
        -1
        )
       )
      )
     (set! (-> a0-1 param 1) (-> self anim-speed))
     (set! (-> a0-1 frame-num) 0.0)
     (joint-control-channel-group!
      a0-1
      (the-as
       art-joint-anim
       (-> self draw art-group data (-> self nav-info victory-anim))
       )
      num-func-seek!
      )
     )
    (until (ja-done? 0)
     (suspend)
     (let ((a0-2 (-> self skel root-channel 0)))
      (set!
       (-> a0-2 param 0)
       (the float (+ (-> a0-2 frame-group data 0 length) -1))
       )
      (set! (-> a0-2 param 1) (-> self anim-speed))
      (joint-control-channel-group-eval!
       a0-2
       (the-as art-joint-anim #f)
       num-func-seek!
       )
      )
     )
    )
   (go-virtual nav-enemy-stare)
   (none)
   )
  )

;; definition for symbol *sharkey-nav-enemy-info*, type nav-enemy-info
(define
  *sharkey-nav-enemy-info*
  (new 'static 'nav-enemy-info
   :idle-anim 2
   :walk-anim 2
   :turn-anim -1
   :notice-anim 2
   :run-anim 2
   :jump-anim -1
   :jump-land-anim -1
   :victory-anim 2
   :taunt-anim 2
   :die-anim 2
   :neck-joint -1
   :player-look-at-joint 5
   :run-travel-speed (meters 12.0)
   :run-rotate-speed (degrees 1999.9999)
   :run-acceleration (meters 6.0)
   :run-turn-time (seconds 0.5)
   :walk-travel-speed (meters 6.0)
   :walk-rotate-speed (degrees 1999.9999)
   :walk-acceleration (meters 6.0)
   :walk-turn-time (seconds 0.5)
   :attack-shove-back (meters 1.0)
   :attack-shove-up (meters 0.5)
   :shadow-size (meters 2.0)
   :notice-nav-radius (meters 3.0)
   :nav-nearest-y-threshold (meters 10.0)
   :notice-distance (meters 500.0)
   :stop-chase-distance (meters 510.0)
   :frustration-distance (meters 8.0)
   :frustration-time #x4b0
   :die-anim-hold-frame 10000000000.0
   :jump-land-anim-end-frame 10000000000.0
   :jump-height-min (meters 1.0)
   :jump-height-factor 0.5
   :jump-start-anim-speed 1.0
   :shadow-max-y (meters 1.0)
   :shadow-min-y (meters -1.0)
   :shadow-locus-dist (meters 150.0)
   :use-align #f
   :draw-shadow #f
   :move-to-ground #f
   :hover-if-no-ground #f
   :use-momentum #t
   :use-flee #f
   :use-proximity-notice #f
   :use-jump-blocked #f
   :use-jump-patrol #f
   :gnd-collide-with #x1
   :debug-draw-neck #f
   :debug-draw-jump #f
   )
  )

;; definition for method 11 of type sharkey
;; INFO: Return type mismatch object vs none.
;; Used lq/sq
(defmethod init-from-entity! sharkey ((obj sharkey) (arg0 entity-actor))
  (set! (-> obj scale) (res-lump-float arg0 'scale :default 1.0))
  (let
   ((s4-0
     (new 'process 'collide-shape-moving obj (collide-list-enum hit-by-player))
     )
    )
   (set! (-> s4-0 dynam) (copy *standard-dynamics* 'process))
   (set! (-> s4-0 reaction) default-collision-reaction)
   (set!
    (-> s4-0 no-reaction)
    (the-as
     (function collide-shape-moving collide-shape-intersect vector vector none)
     nothing
     )
    )
   (let ((s3-0 (new 'process 'collide-shape-prim-sphere s4-0 (the-as uint 1))))
    (set! (-> s3-0 prim-core collide-as) (the-as uint 256))
    (set! (-> s3-0 collide-with) (the-as uint 16))
    (set! (-> s3-0 prim-core offense) 2)
    (set-vector! (-> s3-0 local-sphere) 0.0 0.0 0.0 (* 6144.0 (-> obj scale)))
<<<<<<< HEAD
    (dummy-46 s4-0 s3-0)
=======
    (set-root-prim! s4-0 s3-0)
>>>>>>> cc93986a
    )
   (set! (-> s4-0 nav-radius) (* 0.75 (-> s4-0 root-prim local-sphere w)))
   (backup-collide-with-as s4-0)
   (set! (-> obj collide-info) s4-0)
   )
  (process-drawable-from-entity! obj arg0)
  (initialize-skeleton obj *sharkey-sg* '())
  (TODO-RENAME-45 obj *sharkey-nav-enemy-info*)
  (logclear! (-> obj mask) (process-mask actor-pause))
  (set!
   (-> obj water)
   (new 'process 'water-control obj 3 12288.0 8192.0 2048.0)
   )
  (set! (-> obj water flags) (the-as uint #xc00002))
  (set! (-> obj water height) (res-lump-float (-> obj entity) 'water-height))
  (set! (-> obj water ripple-size) 20480.0)
  (set! (-> obj spawn-point quad) (-> obj collide-info trans quad))
  (set! (-> obj collide-info nav-radius) 8192.0)
  (set! (-> obj nav nearest-y-threshold) 4096000.0)
  (set! (-> obj y-max) (- (-> obj water height) (* 2048.0 (-> obj scale))))
  (set! (-> obj y-min) (+ -49152.0 (-> obj y-max)))
  (set! (-> obj collide-info trans y) (-> obj y-min))
  (set! (-> obj anim-speed) 1.0)
  (set-vector!
   (-> obj collide-info scale)
   (-> obj scale)
   (-> obj scale)
   (-> obj scale)
   1.0
   )
  (set!
   (-> obj reaction-time)
   (the int (* 300.0 (res-lump-float (-> obj entity) 'delay :default 1.0)))
   )
  (set!
   (-> obj spawn-distance)
   (res-lump-float (-> obj entity) 'distance :default 122880.0)
   )
  (set!
   (-> obj chase-speed)
   (res-lump-float (-> obj entity) 'speed :default 49152.0)
   )
  (set! (-> obj y-speed) (-> obj chase-speed))
  (set! (-> obj enable-patrol) #f)
  (set! (-> obj sound-id) (new-sound-id))
  (set! (-> obj enemy-info cam-vert) 49152.0)
  (go (method-of-object obj nav-enemy-idle))
  (none)
  )<|MERGE_RESOLUTION|>--- conflicted
+++ resolved
@@ -1234,11 +1234,7 @@
     (set! (-> s3-0 collide-with) (the-as uint 16))
     (set! (-> s3-0 prim-core offense) 2)
     (set-vector! (-> s3-0 local-sphere) 0.0 0.0 0.0 (* 6144.0 (-> obj scale)))
-<<<<<<< HEAD
-    (dummy-46 s4-0 s3-0)
-=======
     (set-root-prim! s4-0 s3-0)
->>>>>>> cc93986a
     )
    (set! (-> s4-0 nav-radius) (* 0.75 (-> s4-0 root-prim local-sphere w)))
    (backup-collide-with-as s4-0)
