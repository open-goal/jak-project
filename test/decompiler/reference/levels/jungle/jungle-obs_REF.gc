;;-*-Lisp-*-
(in-package goal)

;; failed to figure out what this is:
(defskelgroup *med-res-firecanyon-sg* medres-firecanyon
  0
  2
  ((1 (meters 999999)))
  :bounds (static-spherem -200 0 -440 530)
  :longest-edge (meters 0.01)
  )

;; failed to figure out what this is:
(defskelgroup *jungle-camera-sg* jungle-camera
  0
  2
  ((1 (meters 999999)))
  :bounds (static-spherem 0 0 0 4)
  :longest-edge (meters 0)
  :texture-level 2
  )

;; definition of type logtrap
(deftype logtrap (process-drawable)
  ((root-override collide-shape-moving  :offset 112)
   )
  :heap-base #x40
  :method-count-assert 21
  :size-assert         #xb0
  :flag-assert         #x15004000b0
  (:methods
    (idle () _type_ :state 20)
    )
  )

;; definition for method 3 of type logtrap
(defmethod inspect logtrap ((obj logtrap))
  (let ((t9-0 (method-of-type process-drawable inspect)))
   (t9-0 obj)
   )
  obj
  )

;; failed to figure out what this is:
(defskelgroup *logtrap-sg* logtrap
  0
  4
  ((1 (meters 20)) (2 (meters 999999)))
  :bounds (static-spherem 0 8 0 13)
  :longest-edge (meters 6)
  :shadow 3
  )

;; failed to figure out what this is:
(defstate idle (logtrap)
  :virtual #t
  :event
  (behavior ((arg0 process) (arg1 int) (arg2 symbol) (arg3 event-message-block))
   (if (or (= arg2 'touch) (= arg2 'attack))
    (send-event arg0 'attack (-> arg3 param 0) (new 'static 'attack-info))
    )
   )
  :code
  (behavior ()
   (transform-post)
   (while #t
    (let ((a0-0 (-> self skel root-channel 0)))
     (set!
      (-> a0-0 frame-group)
      (the-as art-joint-anim (-> self draw art-group data 4))
      )
     (set!
      (-> a0-0 param 0)
      (the
       float
       (+
        (->
         (the-as art-joint-anim (-> self draw art-group data 4))
         data
         0
         length
         )
        -1
        )
       )
      )
     (set! (-> a0-0 param 1) 1.0)
     (set! (-> a0-0 frame-num) 0.0)
     (joint-control-channel-group!
      a0-0
      (the-as art-joint-anim (-> self draw art-group data 4))
      num-func-seek!
      )
     )
    (until (ja-done? 0)
     (when (logtest? (-> self draw status) 8)
      (cond
       ((> (-> self draw cur-lod) 0)
        (ja-post)
        )
       (else
        (transform-post)
        (if *target*
         (look-at-enemy!
          (-> *target* neck)
          (the-as vector (-> self root-override root-prim prim-core))
          #f
          self
          )
         )
        )
       )
      )
     (suspend)
     (let ((a0-2 (-> self skel root-channel 0)))
      (set!
       (-> a0-2 param 0)
       (the float (+ (-> a0-2 frame-group data 0 length) -1))
       )
      (set! (-> a0-2 param 1) 1.0)
      (joint-control-channel-group-eval!
       a0-2
       (the-as art-joint-anim #f)
       num-func-seek!
       )
      )
     )
    )
   (none)
   )
  )

;; definition for method 11 of type logtrap
;; INFO: Return type mismatch object vs none.
(defmethod init-from-entity! logtrap ((obj logtrap) (arg0 entity-actor))
  (set! (-> obj mask) (logior (process-mask enemy) (-> obj mask)))
  (let
   ((s4-0
     (new 'process 'collide-shape-moving obj (collide-list-enum hit-by-player))
     )
    )
   (set! (-> s4-0 dynam) (copy *standard-dynamics* 'process))
   (set! (-> s4-0 reaction) default-collision-reaction)
   (set!
    (-> s4-0 no-reaction)
    (the-as
     (function collide-shape-moving collide-shape-intersect vector vector none)
     nothing
     )
    )
   (let
    ((s3-0
      (new
       'process
       'collide-shape-prim-mesh
       s4-0
       (the-as uint 0)
       (the-as uint 0)
       )
      )
     )
    (set! (-> s3-0 prim-core collide-as) (the-as uint 256))
    (set! (-> s3-0 collide-with) (the-as uint 16))
    (set! (-> s3-0 transform-index) 6)
    (set-vector! (-> s3-0 local-sphere) 0.0 0.0 0.0 19251.2)
<<<<<<< HEAD
    (dummy-46 s4-0 s3-0)
=======
    (set-root-prim! s4-0 s3-0)
>>>>>>> cc93986a
    )
   (set! (-> s4-0 nav-radius) (* 0.75 (-> s4-0 root-prim local-sphere w)))
   (backup-collide-with-as s4-0)
   (set! (-> obj root-override) s4-0)
   )
  (process-drawable-from-entity! obj arg0)
  (initialize-skeleton obj *logtrap-sg* '())
  (set!
   (-> obj draw shadow-ctrl)
   (new 'process 'shadow-control -5734.4 0.0 614400.0 (the-as float 1) 163840.0)
   )
  (logclear! (-> obj mask) (process-mask actor-pause))
  (dummy-47 (-> obj root-override))
  (go (method-of-object obj idle))
  (none)
  )

;; definition of type towertop
(deftype towertop (process-drawable)
  ((root-override trsq  :offset 112)
   )
  :heap-base #x40
  :method-count-assert 20
  :size-assert         #xb0
  :flag-assert         #x14004000b0
  )

;; definition for method 3 of type towertop
(defmethod inspect towertop ((obj towertop))
  (let ((t9-0 (method-of-type process-drawable inspect)))
   (t9-0 obj)
   )
  obj
  )

;; failed to figure out what this is:
(defskelgroup *towertop-sg* towertop
  0
  4
  ((1 (meters 20)) (2 (meters 40)) (3 (meters 999999)))
  :bounds (static-spherem 0 0 0 30)
  :longest-edge (meters 0)
  )

;; failed to figure out what this is:
(defstate towertop-idle (towertop)
  :code
  (behavior ()
   (while #t
    (let ((a0-0 (-> self skel root-channel 0)))
     (set!
      (-> a0-0 frame-group)
      (the-as art-joint-anim (-> self draw art-group data 4))
      )
     (set!
      (-> a0-0 param 0)
      (the
       float
       (+
        (->
         (the-as art-joint-anim (-> self draw art-group data 4))
         data
         0
         length
         )
        -1
        )
       )
      )
     (set! (-> a0-0 param 1) 0.4)
     (set! (-> a0-0 frame-num) 0.0)
     (joint-control-channel-group!
      a0-0
      (the-as art-joint-anim (-> self draw art-group data 4))
      num-func-seek!
      )
     )
    (until (ja-done? 0)
     (suspend)
     (let ((a0-1 (-> self skel root-channel 0)))
      (set!
       (-> a0-1 param 0)
       (the float (+ (-> a0-1 frame-group data 0 length) -1))
       )
      (set! (-> a0-1 param 1) 0.4)
      (joint-control-channel-group-eval!
       a0-1
       (the-as art-joint-anim #f)
       num-func-seek!
       )
      )
     )
    )
   (none)
   )
  :post
  (the-as (function none :behavior towertop) ja-post)
  )

;; definition for method 11 of type towertop
;; INFO: Return type mismatch object vs none.
(defmethod init-from-entity! towertop ((obj towertop) (arg0 entity-actor))
  (set! (-> obj mask) (logior (process-mask ambient) (-> obj mask)))
  (set! (-> obj root-override) (new 'process 'trsq))
  (process-drawable-from-entity! obj arg0)
  (logclear! (-> obj mask) (process-mask actor-pause))
  (initialize-skeleton obj *towertop-sg* '())
  (go towertop-idle)
  (none)
  )

;; definition of type lurkerm-tall-sail
(deftype lurkerm-tall-sail (process-drawable)
  ((root-override collide-shape-moving  :offset        112)
   (speed         float                 :offset-assert 176)
   (alt-actor     entity-actor          :offset-assert 180)
   )
  :heap-base #x50
  :method-count-assert 20
  :size-assert         #xb8
  :flag-assert         #x14005000b8
  )

;; definition for method 3 of type lurkerm-tall-sail
(defmethod inspect lurkerm-tall-sail ((obj lurkerm-tall-sail))
  (let ((t9-0 (method-of-type process-drawable inspect)))
   (t9-0 obj)
   )
  (format #t "~T~Tspeed: ~f~%" (-> obj speed))
  (format #t "~T~Talt-actor: ~A~%" (-> obj alt-actor))
  obj
  )

;; failed to figure out what this is:
(defskelgroup *lurkerm-tall-sail-sg* lurkerm-tall-sail
  0
  4
  ((1 (meters 20)) (2 (meters 40)) (3 (meters 999999)))
  :bounds (static-spherem 0 5 0 7)
  :longest-edge (meters 4)
  )

;; failed to figure out what this is:
(defstate lurkerm-tall-sail-idle (lurkerm-tall-sail)
  :event
  (behavior ((arg0 process) (arg1 int) (arg2 symbol) (arg3 event-message-block))
   (let ((v1-0 arg2))
    (the-as object (when (= v1-0 'stop)
                    (process-entity-status!
                     self
                     (entity-perm-status complete)
                     #t
                     )
                    (let ((f0-0 0.0))
                     (set! (-> self speed) f0-0)
                     f0-0
                     )
                    )
     )
    )
   )
  :trans
  (the-as (function none :behavior lurkerm-tall-sail) rider-trans)
  :code
  (behavior ()
   (while #t
    (let ((a0-0 (-> self skel root-channel 0)))
     (set!
      (-> a0-0 frame-group)
      (the-as art-joint-anim (-> self draw art-group data 4))
      )
     (set!
      (-> a0-0 param 0)
      (the
       float
       (+
        (->
         (the-as art-joint-anim (-> self draw art-group data 4))
         data
         0
         length
         )
        -1
        )
       )
      )
     (set! (-> a0-0 param 1) (* 0.5 (-> self speed)))
     (set! (-> a0-0 frame-num) 0.0)
     (joint-control-channel-group!
      a0-0
      (the-as art-joint-anim (-> self draw art-group data 4))
      num-func-seek!
      )
     )
    (until (ja-done? 0)
     (quaternion-rotate-local-y!
      (-> self root-override quat)
      (-> self root-override quat)
      (* 12743.111 (-> *display* seconds-per-frame) (-> self speed))
      )
     (suspend)
     (let ((a0-2 (-> self skel root-channel 0)))
      (set!
       (-> a0-2 param 0)
       (the float (+ (-> a0-2 frame-group data 0 length) -1))
       )
      (set! (-> a0-2 param 1) (* 0.5 (-> self speed)))
      (joint-control-channel-group-eval!
       a0-2
       (the-as art-joint-anim #f)
       num-func-seek!
       )
      )
     )
    )
   (none)
   )
  :post
  (the-as (function none :behavior lurkerm-tall-sail) rider-post)
  )

;; definition for method 11 of type lurkerm-tall-sail
;; INFO: Return type mismatch object vs none.
(defmethod
  init-from-entity!
  lurkerm-tall-sail
  ((obj lurkerm-tall-sail) (arg0 entity-actor))
  (set! (-> obj mask) (logior (process-mask platform) (-> obj mask)))
  (let
   ((s4-0
     (new 'process 'collide-shape-moving obj (collide-list-enum hit-by-player))
     )
    )
   (set! (-> s4-0 dynam) (copy *standard-dynamics* 'process))
   (set! (-> s4-0 reaction) default-collision-reaction)
   (set!
    (-> s4-0 no-reaction)
    (the-as
     (function collide-shape-moving collide-shape-intersect vector vector none)
     nothing
     )
    )
   (dummy-29 s4-0 1)
   (let ((s3-0 (new 'process 'collide-shape-prim-group s4-0 (the-as uint 1) 0)))
    (set! (-> s3-0 prim-core collide-as) (the-as uint 2048))
    (set! (-> s3-0 collide-with) (the-as uint 16))
    (set! (-> s3-0 prim-core action) (the-as uint 3))
    (set! (-> s3-0 transform-index) 0)
    (set-vector! (-> s3-0 local-sphere) 0.0 36044.8 0.0 47104.0)
<<<<<<< HEAD
    (dummy-46 s4-0 s3-0)
=======
    (set-root-prim! s4-0 s3-0)
>>>>>>> cc93986a
    (let
     ((s2-0
       (new
        'process
        'collide-shape-prim-mesh
        s4-0
        (the-as uint 0)
        (the-as uint 0)
        )
       )
      )
     (set! (-> s2-0 prim-core collide-as) (the-as uint 2048))
     (set! (-> s2-0 collide-with) (the-as uint 16))
     (set! (-> s2-0 prim-core action) (the-as uint 3))
     (set! (-> s2-0 prim-core offense) 4)
     (set! (-> s2-0 transform-index) 3)
     (set-vector! (-> s2-0 local-sphere) 39321.6 0.0 0.0 43417.6)
     (append-prim s3-0 s2-0)
     )
    )
   (set! (-> s4-0 nav-radius) (* 0.75 (-> s4-0 root-prim local-sphere w)))
   (backup-collide-with-as s4-0)
   (set! (-> obj root-override) s4-0)
   )
  (process-drawable-from-entity! obj arg0)
  (initialize-skeleton obj *lurkerm-tall-sail-sg* '())
  (logior! (-> obj skel status) 1)
  (dummy-47 (-> obj root-override))
  (set! (-> obj alt-actor) (entity-actor-lookup (-> obj entity) 'alt-actor 0))
  (set! (-> obj speed) 1.0)
  (if
   (and
    (-> obj entity)
    (logtest? (-> obj entity extra perm status) (entity-perm-status complete))
    )
   (set! (-> obj speed) 0.0)
   )
  (go lurkerm-tall-sail-idle)
  (none)
  )

;; definition of type lurkerm-short-sail
(deftype lurkerm-short-sail (process-drawable)
  ((root-override collide-shape-moving  :offset        112)
   (speed         float                 :offset-assert 176)
   (alt-actor     entity-actor          :offset-assert 180)
   )
  :heap-base #x50
  :method-count-assert 20
  :size-assert         #xb8
  :flag-assert         #x14005000b8
  )

;; definition for method 3 of type lurkerm-short-sail
(defmethod inspect lurkerm-short-sail ((obj lurkerm-short-sail))
  (let ((t9-0 (method-of-type process-drawable inspect)))
   (t9-0 obj)
   )
  (format #t "~T~Tspeed: ~f~%" (-> obj speed))
  (format #t "~T~Talt-actor: ~A~%" (-> obj alt-actor))
  obj
  )

;; failed to figure out what this is:
(defskelgroup *lurkerm-short-sail-sg* lurkerm-short-sail
  0
  4
  ((1 (meters 20)) (2 (meters 40)) (3 (meters 999999)))
  :bounds (static-spherem 0 5 0 9)
  :longest-edge (meters 0)
  )

;; failed to figure out what this is:
(defstate lurkerm-short-sail-idle (lurkerm-short-sail)
  :event
  (behavior ((arg0 process) (arg1 int) (arg2 symbol) (arg3 event-message-block))
   (let ((v1-0 arg2))
    (the-as object (when (= v1-0 'stop)
                    (process-entity-status!
                     self
                     (entity-perm-status complete)
                     #t
                     )
                    (let ((f0-0 0.0))
                     (set! (-> self speed) f0-0)
                     f0-0
                     )
                    )
     )
    )
   )
  :trans
  (the-as (function none :behavior lurkerm-short-sail) rider-trans)
  :code
  (behavior ()
   (while #t
    (let ((a0-0 (-> self skel root-channel 0)))
     (set!
      (-> a0-0 frame-group)
      (the-as art-joint-anim (-> self draw art-group data 4))
      )
     (set!
      (-> a0-0 param 0)
      (the
       float
       (+
        (->
         (the-as art-joint-anim (-> self draw art-group data 4))
         data
         0
         length
         )
        -1
        )
       )
      )
     (set! (-> a0-0 param 1) (* 0.5 (-> self speed)))
     (set! (-> a0-0 frame-num) 0.0)
     (joint-control-channel-group!
      a0-0
      (the-as art-joint-anim (-> self draw art-group data 4))
      num-func-seek!
      )
     )
    (until (ja-done? 0)
     (quaternion-rotate-local-y!
      (-> self root-override quat)
      (-> self root-override quat)
      (* -12743.111 (-> *display* seconds-per-frame) (-> self speed))
      )
     (suspend)
     (let ((a0-2 (-> self skel root-channel 0)))
      (set!
       (-> a0-2 param 0)
       (the float (+ (-> a0-2 frame-group data 0 length) -1))
       )
      (set! (-> a0-2 param 1) (* 0.5 (-> self speed)))
      (joint-control-channel-group-eval!
       a0-2
       (the-as art-joint-anim #f)
       num-func-seek!
       )
      )
     )
    )
   (none)
   )
  :post
  (the-as (function none :behavior lurkerm-short-sail) rider-post)
  )

;; definition for method 11 of type lurkerm-short-sail
;; INFO: Return type mismatch object vs none.
(defmethod
  init-from-entity!
  lurkerm-short-sail
  ((obj lurkerm-short-sail) (arg0 entity-actor))
  (set! (-> obj mask) (logior (process-mask platform) (-> obj mask)))
  (let
   ((s4-0
     (new 'process 'collide-shape-moving obj (collide-list-enum hit-by-player))
     )
    )
   (set! (-> s4-0 dynam) (copy *standard-dynamics* 'process))
   (set! (-> s4-0 reaction) default-collision-reaction)
   (set!
    (-> s4-0 no-reaction)
    (the-as
     (function collide-shape-moving collide-shape-intersect vector vector none)
     nothing
     )
    )
   (dummy-29 s4-0 1)
   (let ((s3-0 (new 'process 'collide-shape-prim-group s4-0 (the-as uint 3) 0)))
    (set! (-> s3-0 prim-core collide-as) (the-as uint 2048))
    (set! (-> s3-0 collide-with) (the-as uint 16))
    (set! (-> s3-0 prim-core action) (the-as uint 3))
    (set-vector! (-> s3-0 local-sphere) 0.0 40960.0 0.0 49152.0)
<<<<<<< HEAD
    (dummy-46 s4-0 s3-0)
=======
    (set-root-prim! s4-0 s3-0)
>>>>>>> cc93986a
    (let
     ((s2-0
       (new
        'process
        'collide-shape-prim-mesh
        s4-0
        (the-as uint 0)
        (the-as uint 0)
        )
       )
      )
     (set! (-> s2-0 prim-core collide-as) (the-as uint 2048))
     (set! (-> s2-0 collide-with) (the-as uint 16))
     (set! (-> s2-0 prim-core action) (the-as uint 3))
     (set! (-> s2-0 prim-core offense) 4)
     (set! (-> s2-0 transform-index) 4)
     (set-vector! (-> s2-0 local-sphere) 0.0 0.0 0.0 36864.0)
     (append-prim s3-0 s2-0)
     )
    (let
     ((s2-1
       (new
        'process
        'collide-shape-prim-mesh
        s4-0
        (the-as uint 1)
        (the-as uint 0)
        )
       )
      )
     (set! (-> s2-1 prim-core collide-as) (the-as uint 2048))
     (set! (-> s2-1 collide-with) (the-as uint 16))
     (set! (-> s2-1 prim-core action) (the-as uint 3))
     (set! (-> s2-1 prim-core offense) 4)
     (set! (-> s2-1 transform-index) 3)
     (set-vector! (-> s2-1 local-sphere) 40960.0 0.0 0.0 24576.0)
     (append-prim s3-0 s2-1)
     )
    (let
     ((s2-2
       (new
        'process
        'collide-shape-prim-mesh
        s4-0
        (the-as uint 2)
        (the-as uint 0)
        )
       )
      )
     (set! (-> s2-2 prim-core collide-as) (the-as uint 2048))
     (set! (-> s2-2 collide-with) (the-as uint 16))
     (set! (-> s2-2 prim-core action) (the-as uint 3))
     (set! (-> s2-2 prim-core offense) 4)
     (set! (-> s2-2 transform-index) 3)
     (set-vector! (-> s2-2 local-sphere) 40960.0 0.0 0.0 24576.0)
     (append-prim s3-0 s2-2)
     )
    )
   (set! (-> s4-0 nav-radius) (* 0.75 (-> s4-0 root-prim local-sphere w)))
   (backup-collide-with-as s4-0)
   (set! (-> obj root-override) s4-0)
   )
  (process-drawable-from-entity! obj arg0)
  (initialize-skeleton obj *lurkerm-short-sail-sg* '())
  (logior! (-> obj skel status) 1)
  (dummy-47 (-> obj root-override))
  (set! (-> obj alt-actor) (entity-actor-lookup (-> obj entity) 'alt-actor 0))
  (set! (-> obj speed) 1.0)
  (if
   (and
    (-> obj entity)
    (logtest? (-> obj entity extra perm status) (entity-perm-status complete))
    )
   (set! (-> obj speed) 0.0)
   )
  (go lurkerm-short-sail-idle)
  (none)
  )

;; definition of type lurkerm-piston
(deftype lurkerm-piston (process-drawable)
  ((root-override collide-shape-moving         :offset        112)
   (sync          sync-info            :inline :offset-assert 176)
   (base          vector               :inline :offset-assert 192)
   (height        vector               :inline :offset-assert 208)
   (speed         float                        :offset-assert 224)
   (alt-actor     entity-actor                 :offset-assert 228)
   )
  :heap-base #x80
  :method-count-assert 20
  :size-assert         #xe8
  :flag-assert         #x14008000e8
  )

;; definition for method 3 of type lurkerm-piston
(defmethod inspect lurkerm-piston ((obj lurkerm-piston))
  (let ((t9-0 (method-of-type process-drawable inspect)))
   (t9-0 obj)
   )
  (format #t "~T~Tsync: #<sync-info @ #x~X>~%" (-> obj sync))
  (format #t "~T~Tbase: ~`vector`P~%" (-> obj base))
  (format #t "~T~Theight: ~`vector`P~%" (-> obj height))
  (format #t "~T~Tspeed: ~f~%" (-> obj speed))
  (format #t "~T~Talt-actor: ~A~%" (-> obj alt-actor))
  obj
  )

;; failed to figure out what this is:
(defskelgroup *lurkerm-piston-sg* lurkerm-piston
  0
  2
  ((1 (meters 999999)))
  :bounds (static-spherem 0 0 0 6)
  :longest-edge (meters 0)
  )

;; failed to figure out what this is:
(defstate lurkerm-piston-idle (lurkerm-piston)
  :event
  (behavior ((arg0 process) (arg1 int) (arg2 symbol) (arg3 event-message-block))
   (let ((v1-0 arg2))
    (the-as object (when (= v1-0 'stop)
                    (process-entity-status!
                     self
                     (entity-perm-status complete)
                     #t
                     )
                    (let ((f0-0 0.0))
                     (set! (-> self speed) f0-0)
                     f0-0
                     )
                    )
     )
    )
   )
  :trans
  (the-as (function none :behavior lurkerm-piston) rider-trans)
  :code
  (behavior ()
   (while #t
    (let ((a0-0 (-> self skel root-channel 0)))
     (set!
      (-> a0-0 frame-group)
      (the-as art-joint-anim (-> self draw art-group data 2))
      )
     (set!
      (-> a0-0 param 0)
      (the
       float
       (+
        (->
         (the-as art-joint-anim (-> self draw art-group data 2))
         data
         0
         length
         )
        -1
        )
       )
      )
     (set! (-> a0-0 param 1) (-> self speed))
     (set! (-> a0-0 frame-num) 0.0)
     (joint-control-channel-group!
      a0-0
      (the-as art-joint-anim (-> self draw art-group data 2))
      num-func-seek!
      )
     )
    (until (ja-done? 0)
     (let ((gp-0 (new-stack-vector0)))
      (set! (-> gp-0 quad) (-> self base quad))
      (+!
       (-> gp-0 y)
       (*
        (get-current-value-with-mirror (-> self sync) (-> self height y))
        (-> self speed)
        )
       )
      (TODO-RENAME-30 (-> self root-override) gp-0)
      )
     (suspend)
     (let ((a0-3 (-> self skel root-channel 0)))
      (set!
       (-> a0-3 param 0)
       (the float (+ (-> a0-3 frame-group data 0 length) -1))
       )
      (set! (-> a0-3 param 1) (-> self speed))
      (joint-control-channel-group-eval!
       a0-3
       (the-as art-joint-anim #f)
       num-func-seek!
       )
      )
     )
    )
   (none)
   )
  :post
  (the-as (function none :behavior lurkerm-piston) rider-post)
  )

;; definition for method 11 of type lurkerm-piston
;; INFO: Return type mismatch object vs none.
;; Used lq/sq
(defmethod
  init-from-entity!
  lurkerm-piston
  ((obj lurkerm-piston) (arg0 entity-actor))
  (local-vars (sv-16 res-tag) (sv-32 res-tag))
  (set! (-> obj mask) (logior (process-mask platform) (-> obj mask)))
  (let
   ((s4-0
     (new 'process 'collide-shape-moving obj (collide-list-enum hit-by-player))
     )
    )
   (set! (-> s4-0 dynam) (copy *standard-dynamics* 'process))
   (set! (-> s4-0 reaction) default-collision-reaction)
   (set!
    (-> s4-0 no-reaction)
    (the-as
     (function collide-shape-moving collide-shape-intersect vector vector none)
     nothing
     )
    )
   (dummy-29 s4-0 1)
   (let
    ((s3-0
      (new
       'process
       'collide-shape-prim-mesh
       s4-0
       (the-as uint 0)
       (the-as uint 0)
       )
      )
     )
    (set! (-> s3-0 prim-core collide-as) (the-as uint 2048))
    (set! (-> s3-0 collide-with) (the-as uint 16))
    (set! (-> s3-0 prim-core action) (the-as uint 3))
    (set! (-> s3-0 prim-core offense) 4)
    (set! (-> s3-0 transform-index) 3)
    (set-vector! (-> s3-0 local-sphere) 24576.0 0.0 0.0 20480.0)
<<<<<<< HEAD
    (dummy-46 s4-0 s3-0)
=======
    (set-root-prim! s4-0 s3-0)
>>>>>>> cc93986a
    )
   (set! (-> s4-0 nav-radius) (* 0.75 (-> s4-0 root-prim local-sphere w)))
   (backup-collide-with-as s4-0)
   (set! (-> obj root-override) s4-0)
   )
  (process-drawable-from-entity! obj arg0)
  (logclear! (-> obj mask) (process-mask actor-pause))
  (initialize-skeleton obj *lurkerm-piston-sg* '())
  (logior! (-> obj skel status) 1)
  (dummy-47 (-> obj root-override))
  (set! (-> obj base quad) (-> obj root-override trans quad))
  (let ((f30-0 (-> obj base y)))
   (set! sv-16 (new 'static 'res-tag))
   (let ((v1-32 (res-lump-data arg0 'height-info pointer :tag-ptr (& sv-16))))
    (set!
     (-> obj base y)
     (+ f30-0 (if (and v1-32 (> (the-as int (-> sv-16 elt-count)) 0))
               (-> (the-as (pointer float) v1-32))
               0.0
               )
      )
     )
    )
   )
  (let ((s4-1 (-> obj height)))
   (set! (-> s4-1 x) 0.0)
   (set! sv-32 (new 'static 'res-tag))
   (let
    ((v1-35
      (res-lump-data arg0 'height-info (pointer float) :tag-ptr (& sv-32))
      )
     )
    (set! (-> s4-1 y) (if (and v1-35 (< 1 (the-as int (-> sv-32 elt-count))))
                       (-> v1-35 1)
                       20480.0
                       )
     )
    )
   (set! (-> s4-1 z) 0.0)
   (set! (-> s4-1 w) 1.0)
   )
  (load-params! (-> obj sync) obj (the-as uint 1500) 0.0 0.15 0.15)
  (set! (-> obj alt-actor) (entity-actor-lookup (-> obj entity) 'alt-actor 0))
  (set! (-> obj speed) 1.0)
  (if
   (and
    (-> obj entity)
    (logtest? (-> obj entity extra perm status) (entity-perm-status complete))
    )
   (set! (-> obj speed) 0.0)
   )
  (go lurkerm-piston-idle)
  (none)
  )

;; definition of type accordian
(deftype accordian (process-drawable)
  ((speed     float         :offset-assert 176)
   (alt-actor entity-actor  :offset-assert 180)
   )
  :heap-base #x50
  :method-count-assert 20
  :size-assert         #xb8
  :flag-assert         #x14005000b8
  )

;; definition for method 3 of type accordian
(defmethod inspect accordian ((obj accordian))
  (let ((t9-0 (method-of-type process-drawable inspect)))
   (t9-0 obj)
   )
  (format #t "~T~Tspeed: ~f~%" (-> obj speed))
  (format #t "~T~Talt-actor: ~A~%" (-> obj alt-actor))
  obj
  )

;; failed to figure out what this is:
(defskelgroup *accordian-sg* accordian
  0
  3
  ((1 (meters 20)) (2 (meters 999999)))
  :bounds (static-spherem -7 0 23 25)
  :longest-edge (meters 4)
  )

;; failed to figure out what this is:
(defstate accordian-idle (accordian)
  :event
  (behavior ((arg0 process) (arg1 int) (arg2 symbol) (arg3 event-message-block))
   (let ((v1-0 arg2))
    (the-as object (when (= v1-0 'stop)
                    (process-entity-status!
                     self
                     (entity-perm-status complete)
                     #t
                     )
                    (let ((f0-0 0.0))
                     (set! (-> self speed) f0-0)
                     f0-0
                     )
                    )
     )
    )
   )
  :code
  (behavior ()
   (let ((a0-0 (-> self skel root-channel 0)))
    (set! (-> a0-0 param 0) 1.0)
    (set! (-> a0-0 frame-num) 0.0)
    (joint-control-channel-group!
     a0-0
     (the-as art-joint-anim #f)
     num-func-loop!
     )
    )
   (ja-post)
   (while #t
    (suspend)
    (when (logtest? (-> self draw status) 8)
     (let ((a0-1 (-> self skel root-channel 0)))
      (set! (-> a0-1 param 0) (-> self speed))
      (joint-control-channel-group-eval!
       a0-1
       (the-as art-joint-anim #f)
       num-func-loop!
       )
      )
     (ja-post)
     )
    )
   (none)
   )
  )

;; definition for method 11 of type accordian
;; INFO: Return type mismatch object vs none.
(defmethod init-from-entity! accordian ((obj accordian) (arg0 entity-actor))
  (set! (-> obj root) (new 'process 'trsqv))
  (process-drawable-from-entity! obj arg0)
  (initialize-skeleton obj *accordian-sg* '())
  (set! (-> obj root pause-adjust-distance) 204800.0)
  (set! (-> obj alt-actor) (entity-actor-lookup (-> obj entity) 'alt-actor 0))
  (set! (-> obj speed) 1.0)
  (if
   (and
    (-> obj entity)
    (logtest? (-> obj entity extra perm status) (entity-perm-status complete))
    )
   (set! (-> obj speed) 0.0)
   )
  (go accordian-idle)
  (none)
  )

;; failed to figure out what this is:
(defskelgroup *junglecam-sg* junglecam
  0
  2
  ((1 (meters 999999)))
  :bounds (static-spherem 0 0 0 80)
  :longest-edge (meters 0)
  )

;; definition of type junglecam
(deftype junglecam (process-hidden)
  ()
  :method-count-assert 15
  :size-assert         #x70
  :flag-assert         #xf00000070
  )

;; definition for method 3 of type junglecam
(defmethod inspect junglecam ((obj junglecam))
  (format #t "[~8x] ~A~%" obj (-> obj type))
  (format #t "~Tname: ~A~%" (-> obj name))
  (format #t "~Tmask: ~D~%" (-> obj mask))
  (format #t "~Tparent: #x~X~%" (-> obj parent))
  (format #t "~Tbrother: #x~X~%" (-> obj brother))
  (format #t "~Tchild: #x~X~%" (-> obj child))
  (format #t "~Tppointer: #x~X~%" (-> obj ppointer))
  (format #t "~Tself: ~A~%" (-> obj self))
  (format #t "~Tpool: ~A~%" (-> obj pool))
  (format #t "~Tstatus: ~A~%" (-> obj status))
  (format #t "~Tpid: ~D~%" (-> obj pid))
  (format #t "~Tmain-thread: ~A~%" (-> obj main-thread))
  (format #t "~Ttop-thread: ~A~%" (-> obj top-thread))
  (format #t "~Tentity: ~A~%" (-> obj entity))
  (format #t "~Tstate: ~A~%" (-> obj state))
  (format #t "~Ttrans-hook: ~A~%" (-> obj trans-hook))
  (format #t "~Tpost-hook: ~A~%" (-> obj post-hook))
  (format #t "~Tevent-hook: ~A~%" (-> obj event-hook))
  (format #t "~Tallocated-length: ~D~%" (-> obj allocated-length))
  (format #t "~Tnext-state: ~A~%" (-> obj next-state))
  (format #t "~Theap-base: #x~X~%" (-> obj heap-base))
  (format #t "~Theap-top: #x~X~%" (-> obj heap-top))
  (format #t "~Theap-cur: #x~X~%" (-> obj heap-cur))
  (format #t "~Tstack-frame-top: ~A~%" (-> obj stack-frame-top))
  (format #t "~Theap: #<kheap @ #x~X>~%" (&-> obj heap-base))
  (format #t "~Tconnection-list: ~`'connectable`P~%" (-> obj connection-list))
  (format #t "~Tstack[0] @ #x~X~%" (-> obj stack))
  obj
  )

;; definition of type precurbridgecam
(deftype precurbridgecam (pov-camera)
  ()
  :heap-base #x70
  :method-count-assert 30
  :size-assert         #xdc
  :flag-assert         #x1e007000dc
  )

;; definition for method 3 of type precurbridgecam
(defmethod inspect precurbridgecam ((obj precurbridgecam))
  (let ((t9-0 (method-of-type pov-camera inspect)))
   (t9-0 obj)
   )
  obj
  )

;; failed to figure out what this is:
(defstate pov-camera-playing (precurbridgecam)
  :virtual #t
  :code
  (behavior ()
   (ambient-hint-spawn "gamcam30" (the-as vector #f) *entity-pool* 'camera)
   (let ((v1-2 (-> self skel root-channel 0)))
    (set!
     (-> v1-2 frame-group)
     (the-as art-joint-anim (-> self draw art-group data 8))
     )
    )
   (let ((gp-0 (-> self skel root-channel 0)))
    (set!
     (-> gp-0 frame-group)
     (the-as art-joint-anim (-> self draw art-group data 8))
     )
    (set! (-> gp-0 param 0) (ja-aframe 0.0 0))
    (set! (-> gp-0 param 1) 1.0)
    (set! (-> gp-0 frame-num) 0.0)
    (joint-control-channel-group!
     gp-0
     (the-as art-joint-anim (-> self draw art-group data 8))
     num-func-seek!
     )
    )
   (until (ja-done? 0)
    (suspend)
    (let ((gp-1 (-> self skel root-channel 0)))
     (set! (-> gp-1 param 0) (ja-aframe 0.0 0))
     (set! (-> gp-1 param 1) 1.0)
     (joint-control-channel-group-eval!
      gp-1
      (the-as art-joint-anim #f)
      num-func-seek!
      )
     )
    )
   (send-event (ppointer->process (-> self parent)) 'go)
   (let ((a0-10 (-> self skel root-channel 0)))
    (set!
     (-> a0-10 param 0)
     (the float (+ (-> a0-10 frame-group data 0 length) -1))
     )
    (set! (-> a0-10 param 1) 1.0)
    (joint-control-channel-group!
     a0-10
     (the-as art-joint-anim #f)
     num-func-seek!
     )
    )
   (while (not (ja-done? 0))
    (suspend)
    (ja-eval)
    )
   (go-virtual pov-camera-done-playing)
   (none)
   )
  )

;; definition of type precurbridge-span
(deftype precurbridge-span (structure)
  ()
  :method-count-assert 9
  :size-assert         #x0
  :flag-assert         #x900000000
  )

;; definition for method 3 of type precurbridge-span
(defmethod inspect precurbridge-span ((obj precurbridge-span))
  (format #t "[~8x] ~A~%" obj 'precurbridge-span)
  obj
  )

;; definition of type precurbridge
(deftype precurbridge (process-drawable)
  ((root-override    collide-shape-moving         :offset        112)
   (smush            smush-control        :inline :offset-assert 176)
   (base             vector               :inline :offset-assert 208)
   (activation-point vector               :inline :offset-assert 224)
   (span-array       precurbridge-span    8       :offset-assert 240)
   )
  :heap-base #xa0
  :method-count-assert 20
  :size-assert         #x110
  :flag-assert         #x1400a00110
  )

;; definition for method 3 of type precurbridge
(defmethod inspect precurbridge ((obj precurbridge))
  (let ((t9-0 (method-of-type process-drawable inspect)))
   (t9-0 obj)
   )
  (format #t "~T~Tsmush: #<smush-control @ #x~X>~%" (-> obj smush))
  (format #t "~T~Tbase: ~`vector`P~%" (-> obj base))
  (format
   #t
   "~T~Tactivation-point: #<vector @ #x~X>~%"
   (-> obj activation-point)
   )
  (format #t "~T~Tspan-array[8] @ #x~X~%" (-> obj span-array))
  obj
  )

;; failed to figure out what this is:
(defskelgroup *precurbridge-sg* precurbridge
  0
  3
  ((1 (meters 20)) (2 (meters 999999)))
  :bounds (static-spherem 0 0 0 40)
  :longest-edge (meters 3.6)
  )

;; failed to figure out what this is:
(defstate precurbridge-idle (precurbridge)
  :event
  (behavior ((arg0 process) (arg1 int) (arg2 symbol) (arg3 event-message-block))
   (case arg2 
    (('go)
      (go precurbridge-activate)
      )
    )
   )
  :code
  (behavior ()
   (let ((gp-0 (-> self skel root-channel 0)))
    (joint-control-channel-group-eval!
     gp-0
     (the-as art-joint-anim (-> self draw art-group data 3))
     num-func-identity
     )
    (set! (-> gp-0 frame-num) 0.0)
    )
   (transform-post)
   (while #t
    (when
     (and
      *target*
      (<
       (vector-vector-xz-distance
        (-> self activation-point)
        (-> *target* control trans)
        )
       49152.0
       )
      (< (-> self activation-point y) (-> *target* control trans y))
      (< (-> *target* control trans y) (+ 20480.0 (-> self activation-point y)))
      (not (-> self child))
      )
     (let ((a1-2 (new 'stack-no-clear 'event-message-block)))
      (set! (-> a1-2 from) self)
      (set! (-> a1-2 num-params) 2)
      (set! (-> a1-2 message) 'query)
      (set! (-> a1-2 param 0) (the-as uint 'powerup))
      (set! (-> a1-2 param 1) (the-as uint 3))
      (cond
       ((send-event-function *target* a1-2)
        (logclear! (-> self mask) (process-mask actor-pause))
        (logclear! (-> self mask) (process-mask platform))
        (let ((gp-1 (entity-by-name "junglecam-1")))
         (cond
          (gp-1
           (let
            ((s5-0 (get-process *default-dead-pool* precurbridgecam #x4000)))
            (when s5-0
             (let ((t9-6 (method-of-type precurbridgecam activate)))
              (t9-6
               (the-as precurbridgecam s5-0)
               self
               'precurbridgecam
               (the-as pointer #x70004000)
               )
              )
             (run-now-in-process
              s5-0
              pov-camera-init-by-other
              (-> gp-1 extra trans)
              *junglecam-sg*
              "precurbridgecam"
              0
              #f
              '()
              )
             (-> s5-0 ppointer)
             )
            )
           )
          (else
           (format
            #t
            "ERROR<GMJ>: position for precursor bridge camera not found~%"
            )
           (go precurbridge-activate)
           )
          )
         )
        )
       (else
        (level-hint-spawn
         (game-text-id jungle-precursorbridge-hint)
         "sksp0039"
         (the-as entity #f)
         *entity-pool*
         (game-task none)
         )
        )
       )
      )
     )
    (suspend)
    )
   (none)
   )
  :post
  (the-as (function none :behavior precurbridge) ja-post)
  )

;; failed to figure out what this is:
(defstate precurbridge-activate (precurbridge)
  :exit
  (behavior ()
   (logior! (-> self mask) (process-mask actor-pause))
   (none)
   )
  :trans
  (the-as (function none :behavior precurbridge) rider-trans)
  :code
  (behavior ()
   (process-entity-status! self (entity-perm-status complete) #t)
   (sound-play-by-name
    (static-sound-name "blue-eco-on")
    (new-sound-id)
    1024
    0
    0
    1
    (the-as symbol (-> self root-override trans))
    )
   (let ((a0-3 (-> self skel root-channel 0)))
    (set!
     (-> a0-3 frame-group)
     (the-as art-joint-anim (-> self draw art-group data 3))
     )
    (set!
     (-> a0-3 param 0)
     (the
      float
      (+
       (->
        (the-as art-joint-anim (-> self draw art-group data 3))
        data
        0
        length
        )
       -1
       )
      )
     )
    (set! (-> a0-3 param 1) 0.25)
    (set! (-> a0-3 frame-num) 0.0)
    (joint-control-channel-group!
     a0-3
     (the-as art-joint-anim (-> self draw art-group data 3))
     num-func-seek!
     )
    )
   (until (ja-done? 0)
    (if (rand-vu-percent? 0.1)
     (spawn-projectile-blue *target*)
     )
    (suspend)
    (let ((a0-6 (-> self skel root-channel 0)))
     (set!
      (-> a0-6 param 0)
      (the float (+ (-> a0-6 frame-group data 0 length) -1))
      )
     (set! (-> a0-6 param 1) 0.25)
     (joint-control-channel-group-eval!
      a0-6
      (the-as art-joint-anim #f)
      num-func-seek!
      )
     )
    )
   (go precurbridge-active #f)
   (none)
   )
  :post
  (the-as (function none :behavior precurbridge) rider-post)
  )

;; failed to figure out what this is:
(defstate precurbridge-active (precurbridge)
  :event
  (behavior ((arg0 process) (arg1 int) (arg2 symbol) (arg3 event-message-block))
   (let ((v1-0 arg2))
    (the-as object (when (= v1-0 'bonk)
                    (let* ((gp-0 (the-as object (-> arg3 param 0)))
                           (a0-2 (-> (the-as touching-shapes-entry gp-0) head))
                           (s5-0 (-> self root-override))
                           )
                     (get-touched-prim
                      a0-2
                      s5-0
                      (the-as touching-prims-entry gp-0)
                      )
                     ((method-of-type touching-shapes-entry get-touched-shape)
                      (the-as touching-shapes-entry gp-0)
                      s5-0
                      )
                     )
                    (activate! (-> self smush) -1.0 150 600 1.0 1.0)
                    )
     )
    )
   )
  :trans
  (the-as (function none :behavior precurbridge) rider-trans)
  :code
  (behavior ((arg0 symbol))
   (set! (-> self draw bounds w) 81920.0)
   (when arg0
    (ja-channel-set! 1)
    (let ((gp-0 (-> self skel root-channel 0)))
     (joint-control-channel-group-eval!
      gp-0
      (the-as art-joint-anim (-> self draw art-group data 4))
      num-func-identity
      )
     (set! (-> gp-0 frame-num) 0.0)
     )
    )
   (ja-post)
   (dummy-47 (-> self root-override))
   (logior! (-> self mask) (process-mask actor-pause))
   (while #t
    (if (not (movie?))
     (set! (-> self mask) (logior (process-mask platform) (-> self mask)))
     )
    (cond
     ((and
       *target*
       (>=
        61440.0
        (vector-vector-distance
         (-> self root-override trans)
         (-> *target* control trans)
         )
        )
       )
      (when (not (= (if (> (-> self skel active-channels) 0)
                     (-> self skel root-channel 0 frame-group)
                     )
                  (-> self draw art-group data 5)
                  )
             )
       (ja-channel-push! 1 60)
       (let ((gp-1 (-> self skel root-channel 0)))
        (joint-control-channel-group-eval!
         gp-1
         (the-as art-joint-anim (-> self draw art-group data 5))
         num-func-identity
         )
        (set! (-> gp-1 frame-num) 0.0)
        )
       )
      )
     (else
      (when (not (= (if (> (-> self skel active-channels) 0)
                     (-> self skel root-channel 0 frame-group)
                     )
                  (-> self draw art-group data 4)
                  )
             )
       (ja-channel-push! 1 60)
       (let ((gp-2 (-> self skel root-channel 0)))
        (joint-control-channel-group-eval!
         gp-2
         (the-as art-joint-anim (-> self draw art-group data 4))
         num-func-identity
         )
        (set! (-> gp-2 frame-num) 0.0)
        )
       )
      )
     )
    (update! (-> self sound))
    (let ((a0-19 (-> self skel root-channel 0)))
     (set! (-> a0-19 param 0) 0.4)
     (joint-control-channel-group-eval!
      a0-19
      (the-as art-joint-anim #f)
      num-func-loop!
      )
     )
    (suspend)
    )
   (none)
   )
  :post
  (the-as (function none :behavior precurbridge) rider-post)
  )

;; definition for method 11 of type precurbridge
;; INFO: Return type mismatch object vs none.
;; Used lq/sq
(defmethod
  init-from-entity!
  precurbridge
  ((obj precurbridge) (arg0 entity-actor))
  (stack-size-set! (-> obj main-thread) 512)
  (set! (-> obj mask) (logior (process-mask platform) (-> obj mask)))
  (let
   ((s4-0
     (new 'process 'collide-shape-moving obj (collide-list-enum hit-by-player))
     )
    )
   (set! (-> s4-0 dynam) (copy *standard-dynamics* 'process))
   (set! (-> s4-0 reaction) default-collision-reaction)
   (set!
    (-> s4-0 no-reaction)
    (the-as
     (function collide-shape-moving collide-shape-intersect vector vector none)
     nothing
     )
    )
   (dummy-29 s4-0 1)
   (let
    ((s3-0 (new 'process 'collide-shape-prim-group s4-0 (the-as uint 16) 0)))
    (set! (-> s3-0 prim-core collide-as) (the-as uint 2048))
    (set! (-> s3-0 collide-with) (the-as uint 16))
    (set! (-> s3-0 prim-core action) (the-as uint 3))
    (set! (-> s3-0 transform-index) 0)
    (set-vector! (-> s3-0 local-sphere) 0.0 0.0 0.0 81920.0)
<<<<<<< HEAD
    (dummy-46 s4-0 s3-0)
=======
    (set-root-prim! s4-0 s3-0)
>>>>>>> cc93986a
    (let
     ((s2-0
       (new
        'process
        'collide-shape-prim-mesh
        s4-0
        (the-as uint 3)
        (the-as uint 0)
        )
       )
      )
     (set! (-> s2-0 prim-core collide-as) (the-as uint 2048))
     (set! (-> s2-0 collide-with) (the-as uint 16))
     (set! (-> s2-0 prim-core action) (the-as uint 3))
     (set! (-> s2-0 prim-core offense) 4)
     (set! (-> s2-0 transform-index) 5)
     (set-vector! (-> s2-0 local-sphere) -6144.0 0.0 0.0 17203.2)
     (append-prim s3-0 s2-0)
     )
    (let
     ((s2-1
       (new
        'process
        'collide-shape-prim-mesh
        s4-0
        (the-as uint 1)
        (the-as uint 1)
        )
       )
      )
     (set! (-> s2-1 prim-core collide-as) (the-as uint 2048))
     (set! (-> s2-1 collide-with) (the-as uint 16))
     (set! (-> s2-1 prim-core action) (the-as uint 3))
     (set! (-> s2-1 prim-core offense) 4)
     (set! (-> s2-1 transform-index) 7)
     (set-vector! (-> s2-1 local-sphere) 6144.0 0.0 0.0 17203.2)
     (append-prim s3-0 s2-1)
     )
    (let
     ((s2-2
       (new
        'process
        'collide-shape-prim-mesh
        s4-0
        (the-as uint 3)
        (the-as uint 1)
        )
       )
      )
     (set! (-> s2-2 prim-core collide-as) (the-as uint 2048))
     (set! (-> s2-2 collide-with) (the-as uint 16))
     (set! (-> s2-2 prim-core action) (the-as uint 3))
     (set! (-> s2-2 prim-core offense) 4)
     (set! (-> s2-2 transform-index) 9)
     (set-vector! (-> s2-2 local-sphere) -6144.0 0.0 0.0 17203.2)
     (append-prim s3-0 s2-2)
     )
    (let
     ((s2-3
       (new
        'process
        'collide-shape-prim-mesh
        s4-0
        (the-as uint 1)
        (the-as uint 1)
        )
       )
      )
     (set! (-> s2-3 prim-core collide-as) (the-as uint 2048))
     (set! (-> s2-3 collide-with) (the-as uint 16))
     (set! (-> s2-3 prim-core action) (the-as uint 3))
     (set! (-> s2-3 prim-core offense) 4)
     (set! (-> s2-3 transform-index) 11)
     (set-vector! (-> s2-3 local-sphere) 6144.0 0.0 0.0 17203.2)
     (append-prim s3-0 s2-3)
     )
    (let
     ((s2-4
       (new
        'process
        'collide-shape-prim-mesh
        s4-0
        (the-as uint 3)
        (the-as uint 1)
        )
       )
      )
     (set! (-> s2-4 prim-core collide-as) (the-as uint 2048))
     (set! (-> s2-4 collide-with) (the-as uint 16))
     (set! (-> s2-4 prim-core action) (the-as uint 3))
     (set! (-> s2-4 prim-core offense) 4)
     (set! (-> s2-4 transform-index) 13)
     (set-vector! (-> s2-4 local-sphere) -6144.0 0.0 0.0 17203.2)
     (append-prim s3-0 s2-4)
     )
    (let
     ((s2-5
       (new
        'process
        'collide-shape-prim-mesh
        s4-0
        (the-as uint 1)
        (the-as uint 1)
        )
       )
      )
     (set! (-> s2-5 prim-core collide-as) (the-as uint 2048))
     (set! (-> s2-5 collide-with) (the-as uint 16))
     (set! (-> s2-5 prim-core action) (the-as uint 3))
     (set! (-> s2-5 prim-core offense) 4)
     (set! (-> s2-5 transform-index) 15)
     (set-vector! (-> s2-5 local-sphere) 6144.0 0.0 0.0 17203.2)
     (append-prim s3-0 s2-5)
     )
    (let
     ((s2-6
       (new
        'process
        'collide-shape-prim-mesh
        s4-0
        (the-as uint 3)
        (the-as uint 1)
        )
       )
      )
     (set! (-> s2-6 prim-core collide-as) (the-as uint 2048))
     (set! (-> s2-6 collide-with) (the-as uint 16))
     (set! (-> s2-6 prim-core action) (the-as uint 3))
     (set! (-> s2-6 prim-core offense) 4)
     (set! (-> s2-6 transform-index) 17)
     (set-vector! (-> s2-6 local-sphere) -6144.0 0.0 0.0 17203.2)
     (append-prim s3-0 s2-6)
     )
    (let
     ((s2-7
       (new
        'process
        'collide-shape-prim-mesh
        s4-0
        (the-as uint 1)
        (the-as uint 1)
        )
       )
      )
     (set! (-> s2-7 prim-core collide-as) (the-as uint 2048))
     (set! (-> s2-7 collide-with) (the-as uint 16))
     (set! (-> s2-7 prim-core action) (the-as uint 3))
     (set! (-> s2-7 prim-core offense) 4)
     (set! (-> s2-7 transform-index) 19)
     (set-vector! (-> s2-7 local-sphere) 6144.0 0.0 0.0 17203.2)
     (append-prim s3-0 s2-7)
     )
    (let
     ((s2-8
       (new
        'process
        'collide-shape-prim-mesh
        s4-0
        (the-as uint 2)
        (the-as uint 0)
        )
       )
      )
     (set! (-> s2-8 prim-core collide-as) (the-as uint 2048))
     (set! (-> s2-8 collide-with) (the-as uint 16))
     (set! (-> s2-8 prim-core action) (the-as uint 3))
     (set! (-> s2-8 prim-core offense) 4)
     (set! (-> s2-8 transform-index) 4)
     (set-vector! (-> s2-8 local-sphere) -4096.0 0.0 0.0 9011.2)
     (append-prim s3-0 s2-8)
     )
    (let
     ((s2-9
       (new
        'process
        'collide-shape-prim-mesh
        s4-0
        (the-as uint 0)
        (the-as uint 0)
        )
       )
      )
     (set! (-> s2-9 prim-core collide-as) (the-as uint 2048))
     (set! (-> s2-9 collide-with) (the-as uint 16))
     (set! (-> s2-9 prim-core action) (the-as uint 3))
     (set! (-> s2-9 prim-core offense) 4)
     (set! (-> s2-9 transform-index) 6)
     (set-vector! (-> s2-9 local-sphere) 4096.0 0.0 0.0 9011.2)
     (append-prim s3-0 s2-9)
     )
    (let
     ((s2-10
       (new
        'process
        'collide-shape-prim-mesh
        s4-0
        (the-as uint 2)
        (the-as uint 0)
        )
       )
      )
     (set! (-> s2-10 prim-core collide-as) (the-as uint 2048))
     (set! (-> s2-10 collide-with) (the-as uint 16))
     (set! (-> s2-10 prim-core action) (the-as uint 3))
     (set! (-> s2-10 prim-core offense) 4)
     (set! (-> s2-10 transform-index) 8)
     (set-vector! (-> s2-10 local-sphere) -4096.0 0.0 0.0 9011.2)
     (append-prim s3-0 s2-10)
     )
    (let
     ((s2-11
       (new
        'process
        'collide-shape-prim-mesh
        s4-0
        (the-as uint 0)
        (the-as uint 0)
        )
       )
      )
     (set! (-> s2-11 prim-core collide-as) (the-as uint 2048))
     (set! (-> s2-11 collide-with) (the-as uint 16))
     (set! (-> s2-11 prim-core action) (the-as uint 3))
     (set! (-> s2-11 prim-core offense) 4)
     (set! (-> s2-11 transform-index) 10)
     (set-vector! (-> s2-11 local-sphere) 4096.0 0.0 0.0 9011.2)
     (append-prim s3-0 s2-11)
     )
    (let
     ((s2-12
       (new
        'process
        'collide-shape-prim-mesh
        s4-0
        (the-as uint 2)
        (the-as uint 0)
        )
       )
      )
     (set! (-> s2-12 prim-core collide-as) (the-as uint 2048))
     (set! (-> s2-12 collide-with) (the-as uint 16))
     (set! (-> s2-12 prim-core action) (the-as uint 3))
     (set! (-> s2-12 prim-core offense) 4)
     (set! (-> s2-12 transform-index) 12)
     (set-vector! (-> s2-12 local-sphere) -4096.0 0.0 0.0 9011.2)
     (append-prim s3-0 s2-12)
     )
    (let
     ((s2-13
       (new
        'process
        'collide-shape-prim-mesh
        s4-0
        (the-as uint 0)
        (the-as uint 0)
        )
       )
      )
     (set! (-> s2-13 prim-core collide-as) (the-as uint 2048))
     (set! (-> s2-13 collide-with) (the-as uint 16))
     (set! (-> s2-13 prim-core action) (the-as uint 3))
     (set! (-> s2-13 prim-core offense) 4)
     (set! (-> s2-13 transform-index) 14)
     (set-vector! (-> s2-13 local-sphere) 4096.0 0.0 0.0 9011.2)
     (append-prim s3-0 s2-13)
     )
    (let
     ((s2-14
       (new
        'process
        'collide-shape-prim-mesh
        s4-0
        (the-as uint 2)
        (the-as uint 0)
        )
       )
      )
     (set! (-> s2-14 prim-core collide-as) (the-as uint 2048))
     (set! (-> s2-14 collide-with) (the-as uint 16))
     (set! (-> s2-14 prim-core action) (the-as uint 3))
     (set! (-> s2-14 prim-core offense) 4)
     (set! (-> s2-14 transform-index) 16)
     (set-vector! (-> s2-14 local-sphere) -4096.0 0.0 0.0 9011.2)
     (append-prim s3-0 s2-14)
     )
    (let
     ((s2-15
       (new
        'process
        'collide-shape-prim-mesh
        s4-0
        (the-as uint 0)
        (the-as uint 0)
        )
       )
      )
     (set! (-> s2-15 prim-core collide-as) (the-as uint 2048))
     (set! (-> s2-15 collide-with) (the-as uint 16))
     (set! (-> s2-15 prim-core action) (the-as uint 3))
     (set! (-> s2-15 prim-core offense) 4)
     (set! (-> s2-15 transform-index) 18)
     (set-vector! (-> s2-15 local-sphere) 4096.0 0.0 0.0 9011.2)
     (append-prim s3-0 s2-15)
     )
    )
   (set! (-> s4-0 nav-radius) (* 0.75 (-> s4-0 root-prim local-sphere w)))
   (backup-collide-with-as s4-0)
   (set! (-> obj root-override) s4-0)
   )
  (process-drawable-from-entity! obj arg0)
  (set-vector! (-> obj activation-point) 1765785.6 61440.0 -1279180.8 1.0)
  (initialize-skeleton obj *precurbridge-sg* '())
  (logior! (-> obj skel status) 1)
  (ja-post)
  (dummy-47 (-> obj root-override))
  (set! (-> obj base quad) (-> obj root-override trans quad))
  (set!
   (-> obj sound)
   (new 'process 'ambient-sound arg0 (-> obj root-override trans))
   )
  (cond
   ((and
     (-> obj entity)
     (logtest? (-> obj entity extra perm status) (entity-perm-status complete))
     )
    (logclear! (-> obj mask) (process-mask actor-pause))
    (go precurbridge-active #t)
    )
   (else
    (go precurbridge-idle)
    )
   )
  (none)
  )

;; definition of type maindoor
(deftype maindoor (process-drawable)
  ((root-override collide-shape         :offset        112)
   (thresh        vector        :inline :offset-assert 176)
   )
  :heap-base #x50
  :method-count-assert 20
  :size-assert         #xc0
  :flag-assert         #x14005000c0
  )

;; definition for method 3 of type maindoor
(defmethod inspect maindoor ((obj maindoor))
  (let ((t9-0 (method-of-type process-drawable inspect)))
   (t9-0 obj)
   )
  (format #t "~T~Tthresh: ~`vector`P~%" (-> obj thresh))
  obj
  )

;; failed to figure out what this is:
(defskelgroup *maindoor-sg* maindoor
  0
  3
  ((1 (meters 20)) (2 (meters 999999)))
  :bounds (static-spherem 0 0 0 7)
  :longest-edge (meters 0)
  )

;; failed to figure out what this is:
(defstate maindoor-closed (maindoor)
  :code
  (behavior ((arg0 symbol))
   (set! (-> self draw force-lod) 1)
   (set! (-> self draw status) (logand -3 (-> self draw status)))
   (when arg0
    (let ((v1-6 (-> self skel root-channel 0)))
     (set! (-> v1-6 num-func) num-func-identity)
     (set! (-> v1-6 frame-num) 0.0)
     )
    )
   (suspend)
   (dummy-47 (-> self root-override))
   (while #t
    (when
     (or
      (and
       (-> self entity)
       (logtest?
        (-> self entity extra perm status)
        (entity-perm-status complete)
        )
       )
      (and
       (and
        *target*
        (>=
         (-> self thresh w)
         (vector-vector-distance
          (-> self root-override trans)
          (-> *target* control trans)
          )
         )
        )
       (send-event *target* 'query 'powerup 3)
       )
      )
     (sound-play-by-name
      (static-sound-name "blue-eco-on")
      (new-sound-id)
      1024
      0
      0
      1
      (the-as symbol (-> self root-override trans))
      )
     (go maindoor-open #f)
     )
    (if
     (and
      *target*
      (>=
       (-> self thresh w)
       (vector-vector-distance
        (-> self root-override trans)
        (-> *target* control trans)
        )
       )
      )
     (level-hint-spawn
      (game-text-id jungle-maindoor-hint)
      "sksp0038"
      (the-as entity #f)
      *entity-pool*
      (game-task none)
      )
     )
    (when (ja-min? 0)
     (set! (-> self root-override root-prim prim-core action) (the-as uint 1))
     (set! (-> self root-override root-prim prim-core offense) 4)
     )
    (let ((a0-19 (-> self skel root-channel 0)))
     (set! (-> a0-19 param 0) 0.0)
     (set! (-> a0-19 param 1) 1.0)
     (joint-control-channel-group-eval!
      a0-19
      (the-as art-joint-anim #f)
      num-func-seek!
      )
     )
    (ja-post)
    (suspend)
    )
   (none)
   )
  )

;; failed to figure out what this is:
(defstate maindoor-open (maindoor)
  :code
  (behavior ((arg0 symbol))
   (set! (-> self draw force-lod) 0)
   (set! (-> self draw status) (logand -3 (-> self draw status)))
   (process-entity-status! self (entity-perm-status complete) #t)
   (when arg0
    (let ((v1-6 (-> self skel root-channel 0)))
     (set! (-> v1-6 num-func) num-func-identity)
     (set!
      (-> v1-6 frame-num)
      (the float (+ (-> v1-6 frame-group data 0 length) -1))
      )
     )
    )
   (set! (-> self root-override root-prim prim-core action) (the-as uint 0))
   (set! (-> self root-override root-prim prim-core offense) 0)
   (while (not (ja-max? 0))
    (let ((a0-10 (-> self skel root-channel 0)))
     (set!
      (-> a0-10 param 0)
      (the float (+ (-> a0-10 frame-group data 0 length) -1))
      )
     (set! (-> a0-10 param 1) 2.0)
     (joint-control-channel-group-eval!
      a0-10
      (the-as art-joint-anim #f)
      num-func-seek!
      )
     )
    (if (and (not arg0) (rand-vu-percent? 0.2))
     (spawn-projectile-blue *target*)
     )
    (suspend)
    )
   (logior! (-> self draw status) 2)
   (while #t
    (suspend)
    )
   (none)
   )
  :post
  (the-as (function none :behavior maindoor) ja-post)
  )

;; definition for method 11 of type maindoor
;; INFO: Return type mismatch object vs none.
(defmethod init-from-entity! maindoor ((obj maindoor) (arg0 entity-actor))
  (let
   ((s4-0 (new 'process 'collide-shape obj (collide-list-enum hit-by-others))))
   (let
    ((s3-0
      (new
       'process
       'collide-shape-prim-mesh
       s4-0
       (the-as uint 0)
       (the-as uint 0)
       )
      )
     )
    (set! (-> s3-0 prim-core collide-as) (the-as uint 512))
    (set! (-> s3-0 collide-with) (the-as uint 16))
    (set! (-> s3-0 prim-core action) (the-as uint 1))
    (set! (-> s3-0 prim-core offense) 4)
    (set! (-> s3-0 transform-index) 0)
    (set-vector! (-> s3-0 local-sphere) 0.0 0.0 0.0 24576.0)
<<<<<<< HEAD
    (dummy-46 s4-0 s3-0)
=======
    (set-root-prim! s4-0 s3-0)
>>>>>>> cc93986a
    )
   (set! (-> s4-0 nav-radius) (* 0.75 (-> s4-0 root-prim local-sphere w)))
   (backup-collide-with-as s4-0)
   (set! (-> obj root-override) s4-0)
   )
  (process-drawable-from-entity! obj arg0)
  (initialize-skeleton obj *maindoor-sg* '())
  (dummy-47 (-> obj root-override))
  (set! (-> obj thresh w) 61440.0)
  (if
   (or
    (and
     (-> obj entity)
     (logtest? (-> obj entity extra perm status) (entity-perm-status complete))
     )
    (and
     (and
      *target*
      (>=
       (-> obj thresh w)
       (vector-vector-distance
        (-> obj root-override trans)
        (-> *target* control trans)
        )
       )
      )
     (send-event *target* 'query 'powerup 3)
     )
    )
   (go maindoor-open #t)
   (go maindoor-closed #t)
   )
  (none)
  )

;; definition of type sidedoor
(deftype sidedoor (eco-door)
  ()
  :heap-base #xa0
  :method-count-assert 27
  :size-assert         #x104
  :flag-assert         #x1b00a00104
  )

;; definition for method 3 of type sidedoor
(defmethod inspect sidedoor ((obj sidedoor))
  (let ((t9-0 (method-of-type eco-door inspect)))
   (t9-0 obj)
   )
  obj
  )

;; failed to figure out what this is:
(defskelgroup *sidedoor-sg* sidedoor
  0
  3
  ((1 (meters 20)) (2 (meters 999999)))
  :bounds (static-spherem 0 0 0 8)
  :longest-edge (meters 0)
  )

;; definition for method 24 of type sidedoor
;; INFO: Return type mismatch int vs none.
(defmethod TODO-RENAME-24 sidedoor ((obj sidedoor))
  (let
   ((s5-0 (new 'process 'collide-shape obj (collide-list-enum hit-by-player))))
   (let
    ((s4-0
      (new
       'process
       'collide-shape-prim-mesh
       s5-0
       (the-as uint 0)
       (the-as uint 0)
       )
      )
     )
    (set! (-> s4-0 prim-core collide-as) (the-as uint 512))
    (set! (-> s4-0 collide-with) (the-as uint 16))
    (set! (-> s4-0 prim-core action) (the-as uint 1))
    (set! (-> s4-0 prim-core offense) 4)
    (set! (-> s4-0 transform-index) 2)
    (set-vector! (-> s4-0 local-sphere) 0.0 0.0 0.0 14336.0)
<<<<<<< HEAD
    (dummy-46 s5-0 s4-0)
=======
    (set-root-prim! s5-0 s4-0)
>>>>>>> cc93986a
    )
   (set! (-> s5-0 nav-radius) (* 0.75 (-> s5-0 root-prim local-sphere w)))
   (backup-collide-with-as s5-0)
   (set! (-> obj root-override) s5-0)
   )
  0
  (none)
  )

;; definition for method 25 of type sidedoor
;; INFO: Return type mismatch int vs none.
(defmethod TODO-RENAME-25 sidedoor ((obj sidedoor))
  (initialize-skeleton obj *sidedoor-sg* '())
  (set! (-> obj open-distance) 22528.0)
  (set! (-> obj close-distance) 61440.0)
  (set! (-> obj speed) 6.0)
  (dummy-47 (-> obj root-override))
  0
  (none)
  )

;; definition of type jngpusher
(deftype jngpusher (process-drawable)
  ((root-override trsqv                      :offset        112)
   (sync          sync-info          :inline :offset-assert 176)
   (back-prim     collide-shape-prim         :offset-assert 184)
   )
  :heap-base #x50
  :method-count-assert 20
  :size-assert         #xbc
  :flag-assert         #x14005000bc
  )

;; definition for method 3 of type jngpusher
(defmethod inspect jngpusher ((obj jngpusher))
  (let ((t9-0 (method-of-type process-drawable inspect)))
   (t9-0 obj)
   )
  (format #t "~T~Tsync: #<sync-info @ #x~X>~%" (-> obj sync))
  (format #t "~T~Tback-prim: ~A~%" (-> obj back-prim))
  obj
  )

;; definition for method 7 of type jngpusher
;; INFO: Return type mismatch process-drawable vs jngpusher.
(defmethod relocate jngpusher ((obj jngpusher) (arg0 int))
  (if (nonzero? (-> obj back-prim))
   (&+! (-> obj back-prim) arg0)
   )
  (the-as
   jngpusher
   ((the-as
     (function process-drawable int process-drawable)
     (find-parent-method jngpusher 7)
     )
    obj
    arg0
    )
   )
  )

;; failed to figure out what this is:
(defskelgroup *jngpusher-sg* jngpusher
  0
  2
  ((1 (meters 999999)))
  :bounds (static-spherem 0 0 0 10)
  :longest-edge (meters 0)
  )

;; failed to figure out what this is:
(defstate jngpusher-idle (jngpusher)
  :trans
  (the-as (function none :behavior jngpusher) rider-trans)
  :code
  (behavior ()
   (while #t
    (let ((gp-0 (-> self skel root-channel 0)))
     (set! (-> gp-0 num-func) num-func-identity)
     (set!
      (-> gp-0 frame-num)
      (get-current-value-with-mirror
       (-> self sync)
       (the float (ja-num-frames 0))
       )
      )
     )
    (cond
     ((< (ja-frame-num 0) (the float (/ (ja-num-frames 0) 3)))
      (set! (-> self back-prim prim-core collide-as) (the-as uint 0))
      (set! (-> self back-prim collide-with) (the-as uint 0))
      0
      )
     (else
      (set! (-> self back-prim prim-core collide-as) (the-as uint 2048))
      (set! (-> self back-prim collide-with) (the-as uint 16))
      )
     )
    (suspend)
    )
   (none)
   )
  :post
  (the-as (function none :behavior jngpusher) rider-post)
  )

;; definition for method 11 of type jngpusher
;; INFO: Return type mismatch object vs none.
(defmethod init-from-entity! jngpusher ((obj jngpusher) (arg0 entity-actor))
  (set! (-> obj mask) (logior (process-mask enemy platform) (-> obj mask)))
  (let
   ((s4-0
     (new 'process 'collide-shape-moving obj (collide-list-enum hit-by-player))
     )
    )
   (set! (-> s4-0 dynam) (copy *standard-dynamics* 'process))
   (set! (-> s4-0 reaction) default-collision-reaction)
   (set!
    (-> s4-0 no-reaction)
    (the-as
     (function collide-shape-moving collide-shape-intersect vector vector none)
     nothing
     )
    )
   (let ((s3-0 (new 'process 'collide-shape-prim-group s4-0 (the-as uint 2) 0)))
    (set! (-> s3-0 prim-core collide-as) (the-as uint 2048))
    (set! (-> s3-0 collide-with) (the-as uint 16))
    (set! (-> s3-0 prim-core action) (the-as uint 3))
    (set! (-> s3-0 transform-index) 0)
    (set-vector! (-> s3-0 local-sphere) -32768.0 -8192.0 0.0 32768.0)
<<<<<<< HEAD
    (dummy-46 s4-0 s3-0)
=======
    (set-root-prim! s4-0 s3-0)
>>>>>>> cc93986a
    (let
     ((s2-0
       (new
        'process
        'collide-shape-prim-mesh
        s4-0
        (the-as uint 0)
        (the-as uint 0)
        )
       )
      )
     (set! (-> s2-0 prim-core collide-as) (the-as uint 2048))
     (set! (-> s2-0 collide-with) (the-as uint 16))
     (set! (-> s2-0 prim-core action) (the-as uint 3))
     (set! (-> s2-0 prim-core offense) 4)
     (set! (-> s2-0 transform-index) 4)
     (set-vector! (-> s2-0 local-sphere) 8192.0 0.0 0.0 20480.0)
     (append-prim s3-0 s2-0)
     )
    (let
     ((s2-1
       (new
        'process
        'collide-shape-prim-mesh
        s4-0
        (the-as uint 1)
        (the-as uint 0)
        )
       )
      )
     (set! (-> s2-1 prim-core collide-as) (the-as uint 2048))
     (set! (-> s2-1 collide-with) (the-as uint 16))
     (set! (-> s2-1 prim-core action) (the-as uint 3))
     (set! (-> s2-1 prim-core offense) 4)
     (set! (-> s2-1 transform-index) 4)
     (set-vector! (-> s2-1 local-sphere) 36864.0 0.0 0.0 20480.0)
     (append-prim s3-0 s2-1)
     (set! (-> obj back-prim) s2-1)
     )
    )
   (set! (-> s4-0 nav-radius) (* 0.75 (-> s4-0 root-prim local-sphere w)))
   (backup-collide-with-as s4-0)
   (set! (-> obj root) s4-0)
   )
  (process-drawable-from-entity! obj arg0)
  (initialize-skeleton obj *jngpusher-sg* '())
  (load-params! (-> obj sync) obj (the-as uint 1500) 0.0 0.15 0.15)
  (go jngpusher-idle)
  (none)
  )

;; definition of type jungle-water
(deftype jungle-water (water-anim)
  ()
  :heap-base #x70
  :method-count-assert 30
  :size-assert         #xdc
  :flag-assert         #x1e007000dc
  )

;; definition for method 3 of type jungle-water
(defmethod inspect jungle-water ((obj jungle-water))
  (let ((t9-0 (method-of-type water-anim inspect)))
   (t9-0 obj)
   )
  obj
  )

;; definition for symbol ripple-for-jungle-water, type ripple-wave-set
(define
  ripple-for-jungle-water
  (new 'static 'ripple-wave-set
   :count 3
   :converted #f
   :normal-scale 1.5
   :wave
   (new 'static 'inline-array ripple-wave 4
    (new 'static 'ripple-wave :scale 30.0 :xdiv -2 :speed 4.0)
    (new 'static 'ripple-wave :scale 30.0 :xdiv 1 :zdiv -1 :speed 4.0)
    (new 'static 'ripple-wave :scale 10.0 :xdiv -5 :zdiv -3 :speed 2.0)
    (new 'static 'ripple-wave)
    )
   )
  )

;; definition for method 22 of type jungle-water
(defmethod TODO-RENAME-22 jungle-water ((obj jungle-water))
  (let ((t9-0 (method-of-type water-anim TODO-RENAME-22)))
   (t9-0 obj)
   )
  (let ((v1-2 (new 'process 'ripple-control)))
   (set! (-> obj draw ripple) v1-2)
   (set-vector! (-> obj draw color-mult) 0.01 0.45 0.5 0.75)
   (set! (-> v1-2 global-scale) 3072.0)
   (set! (-> v1-2 close-fade-dist) 163840.0)
   (set! (-> v1-2 far-fade-dist) 245760.0)
   (let ((v0-2 ripple-for-jungle-water))
    (set! (-> v1-2 waveform) v0-2)
    v0-2
    )
   )
  )<|MERGE_RESOLUTION|>--- conflicted
+++ resolved
@@ -163,11 +163,7 @@
     (set! (-> s3-0 collide-with) (the-as uint 16))
     (set! (-> s3-0 transform-index) 6)
     (set-vector! (-> s3-0 local-sphere) 0.0 0.0 0.0 19251.2)
-<<<<<<< HEAD
-    (dummy-46 s4-0 s3-0)
-=======
     (set-root-prim! s4-0 s3-0)
->>>>>>> cc93986a
     )
    (set! (-> s4-0 nav-radius) (* 0.75 (-> s4-0 root-prim local-sphere w)))
    (backup-collide-with-as s4-0)
@@ -417,11 +413,7 @@
     (set! (-> s3-0 prim-core action) (the-as uint 3))
     (set! (-> s3-0 transform-index) 0)
     (set-vector! (-> s3-0 local-sphere) 0.0 36044.8 0.0 47104.0)
-<<<<<<< HEAD
-    (dummy-46 s4-0 s3-0)
-=======
     (set-root-prim! s4-0 s3-0)
->>>>>>> cc93986a
     (let
      ((s2-0
        (new
@@ -600,11 +592,7 @@
     (set! (-> s3-0 collide-with) (the-as uint 16))
     (set! (-> s3-0 prim-core action) (the-as uint 3))
     (set-vector! (-> s3-0 local-sphere) 0.0 40960.0 0.0 49152.0)
-<<<<<<< HEAD
-    (dummy-46 s4-0 s3-0)
-=======
     (set-root-prim! s4-0 s3-0)
->>>>>>> cc93986a
     (let
      ((s2-0
        (new
@@ -847,11 +835,7 @@
     (set! (-> s3-0 prim-core offense) 4)
     (set! (-> s3-0 transform-index) 3)
     (set-vector! (-> s3-0 local-sphere) 24576.0 0.0 0.0 20480.0)
-<<<<<<< HEAD
-    (dummy-46 s4-0 s3-0)
-=======
     (set-root-prim! s4-0 s3-0)
->>>>>>> cc93986a
     )
    (set! (-> s4-0 nav-radius) (* 0.75 (-> s4-0 root-prim local-sphere w)))
    (backup-collide-with-as s4-0)
@@ -1506,11 +1490,7 @@
     (set! (-> s3-0 prim-core action) (the-as uint 3))
     (set! (-> s3-0 transform-index) 0)
     (set-vector! (-> s3-0 local-sphere) 0.0 0.0 0.0 81920.0)
-<<<<<<< HEAD
-    (dummy-46 s4-0 s3-0)
-=======
     (set-root-prim! s4-0 s3-0)
->>>>>>> cc93986a
     (let
      ((s2-0
        (new
@@ -2031,11 +2011,7 @@
     (set! (-> s3-0 prim-core offense) 4)
     (set! (-> s3-0 transform-index) 0)
     (set-vector! (-> s3-0 local-sphere) 0.0 0.0 0.0 24576.0)
-<<<<<<< HEAD
-    (dummy-46 s4-0 s3-0)
-=======
     (set-root-prim! s4-0 s3-0)
->>>>>>> cc93986a
     )
    (set! (-> s4-0 nav-radius) (* 0.75 (-> s4-0 root-prim local-sphere w)))
    (backup-collide-with-as s4-0)
@@ -2119,11 +2095,7 @@
     (set! (-> s4-0 prim-core offense) 4)
     (set! (-> s4-0 transform-index) 2)
     (set-vector! (-> s4-0 local-sphere) 0.0 0.0 0.0 14336.0)
-<<<<<<< HEAD
-    (dummy-46 s5-0 s4-0)
-=======
     (set-root-prim! s5-0 s4-0)
->>>>>>> cc93986a
     )
    (set! (-> s5-0 nav-radius) (* 0.75 (-> s5-0 root-prim local-sphere w)))
    (backup-collide-with-as s5-0)
@@ -2254,11 +2226,7 @@
     (set! (-> s3-0 prim-core action) (the-as uint 3))
     (set! (-> s3-0 transform-index) 0)
     (set-vector! (-> s3-0 local-sphere) -32768.0 -8192.0 0.0 32768.0)
-<<<<<<< HEAD
-    (dummy-46 s4-0 s3-0)
-=======
     (set-root-prim! s4-0 s3-0)
->>>>>>> cc93986a
     (let
      ((s2-0
        (new
