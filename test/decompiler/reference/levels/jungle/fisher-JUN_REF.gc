;;-*-Lisp-*-
(in-package goal)

;; definition of type fisher-bank
(deftype fisher-bank (basic)
  ((width      meters  :offset-assert   4)
   (net-radius meters  :offset-assert   8)
   (max-caught int32   :offset-assert  12)
   (max-missed int32   :offset-assert  16)
   )
  :method-count-assert 9
  :size-assert         #x14
  :flag-assert         #x900000014
  )

;; definition for method 3 of type fisher-bank
(defmethod inspect fisher-bank ((obj fisher-bank))
  (format #t "[~8x] ~A~%" obj (-> obj type))
  (format #t "~Twidth: (meters ~m)~%" (-> obj width))
  (format #t "~Tnet-radius: (meters ~m)~%" (-> obj net-radius))
  (format #t "~Tmax-caught: ~D~%" (-> obj max-caught))
  (format #t "~Tmax-missed: ~D~%" (-> obj max-missed))
  obj
  )

;; definition for symbol *FISHER-bank*, type fisher-bank
(define
  *FISHER-bank*
  (new 'static 'fisher-bank
   :width (meters 3.3)
   :net-radius (meters 0.7)
   :max-caught #xc8
   :max-missed 20
   )
  )

;; failed to figure out what this is:
(set!
  (-> *part-group-id-table* 177)
  (new 'static 'sparticle-launch-group
   :length 2
   :duration #x5
   :linger-duration #x1c2
   :flags (sp-group-flag use-local-clock)
   :name "group-bad-fish"
   :launcher
   (new 'static 'inline-array sparticle-group-item 2
    (sp-item 828)
    (sp-item 2013)
    )
   :bounds (new 'static 'sphere :w 8192.0)
   )
  )

;; failed to figure out what this is:
(set!
  (-> *part-id-table* 828)
  (new 'static 'sparticle-launcher
   :init-specs
   (new 'static 'inline-array sp-field-init-spec 17
    (sp-tex spt-texture (new 'static 'texture-id :page #x2))
    (sp-rnd-flt spt-num 0.5 0.5 1.0)
    (sp-flt spt-y (meters 0.2))
    (sp-rnd-flt spt-scale-x (meters 0.5) (meters 0.5) 1.0)
    (sp-copy-from-other spt-scale-y -4)
    (sp-rnd-flt spt-r 128.0 128.0 1.0)
    (sp-rnd-flt spt-b 128.0 128.0 1.0)
    (sp-flt spt-a 0.0)
    (sp-rnd-flt spt-vel-x (meters -0.0033333334) (meters 0.006666667) 1.0)
    (sp-flt spt-scalevel-x (meters 0.0033333334))
    (sp-copy-from-other spt-scalevel-y -4)
    (sp-flt spt-fade-a 0.53333336)
    (sp-int spt-timer 600)
    (sp-cpuinfo-flags bit2 bit14)
    (sp-int-plain-rnd spt-next-time 10 53 1)
    (sp-launcher-by-id spt-next-launcher 829)
    (sp-end)
    )
   )
  )

;; failed to figure out what this is:
(set!
  (-> *part-id-table* 829)
  (new 'static 'sparticle-launcher
   :init-specs
   (new 'static 'inline-array sp-field-init-spec 2
    (sp-flt spt-fade-a -0.21333334)
    (sp-end)
    )
   )
  )

;; failed to figure out what this is:
(set!
  (-> *part-id-table* 2013)
  (new 'static 'sparticle-launcher
   :init-specs
   (new 'static 'inline-array sp-field-init-spec 15
    (sp-tex spt-texture (new 'static 'texture-id :index #x9 :page #x2))
    (sp-rnd-flt spt-num 0.1 1.0 1.0)
    (sp-rnd-flt spt-x (meters -0.7) (meters 0.5) 1.0)
    (sp-rnd-flt spt-z -409.6 819.2 1.0)
    (sp-rnd-flt spt-scale-x (meters 0.05) (meters 0.1) 1.0)
    (sp-copy-from-other spt-scale-y -4)
    (sp-flt spt-r 255.0)
    (sp-flt spt-g 255.0)
    (sp-flt spt-b 255.0)
    (sp-rnd-flt spt-a 32.0 32.0 1.0)
    (sp-flt spt-fade-a -0.42666668)
    (sp-flt spt-accel-y 1.3653333)
    (sp-int spt-timer 150)
    (sp-cpuinfo-flags bit2 bit3 bit14)
    (sp-end)
    )
   )
  )

;; failed to figure out what this is:
(set!
  (-> *part-group-id-table* 178)
  (new 'static 'sparticle-launch-group
   :length 1
   :duration #x5
   :linger-duration #x1c2
   :flags (sp-group-flag use-local-clock)
   :name "group-normal-fish"
   :launcher
   (new 'static 'inline-array sparticle-group-item 1 (sp-item 2001))
   :bounds (new 'static 'sphere :w 8192.0)
   )
  )

;; failed to figure out what this is:
(set!
  (-> *part-id-table* 2001)
  (new 'static 'sparticle-launcher
   :init-specs
   (new 'static 'inline-array sp-field-init-spec 15
    (sp-tex spt-texture (new 'static 'texture-id :index #x9 :page #x2))
    (sp-rnd-flt spt-num 0.1 1.0 1.0)
    (sp-rnd-flt spt-x (meters -0.4) (meters 0.5) 1.0)
    (sp-rnd-flt spt-z -1024.0 2048.0 1.0)
    (sp-rnd-flt spt-scale-x (meters 0.05) (meters 0.1) 1.0)
    (sp-copy-from-other spt-scale-y -4)
    (sp-flt spt-r 255.0)
    (sp-flt spt-g 255.0)
    (sp-flt spt-b 255.0)
    (sp-rnd-flt spt-a 32.0 32.0 1.0)
    (sp-flt spt-fade-a -0.42666668)
    (sp-flt spt-accel-y 1.3653333)
    (sp-int spt-timer 150)
    (sp-cpuinfo-flags bit2 bit3 bit14)
    (sp-end)
    )
   )
  )

;; failed to figure out what this is:
(set!
  (-> *part-group-id-table* 179)
  (new 'static 'sparticle-launch-group
   :length 2
   :duration #x5
   :linger-duration #x4b0
   :flags (sp-group-flag use-local-clock)
   :name "group-fish-collect"
   :launcher
   (new 'static 'inline-array sparticle-group-item 2
    (sp-item 830)
    (sp-item 831)
    )
   :bounds (new 'static 'sphere :w 32768.0)
   )
  )

;; failed to figure out what this is:
(set!
  (-> *part-id-table* 831)
  (new 'static 'sparticle-launcher
   :init-specs
   (new 'static 'inline-array sp-field-init-spec 11
    (sp-tex spt-texture (new 'static 'texture-id :index #x12 :page #x2))
    (sp-flt spt-num 2.0)
    (sp-rnd-flt spt-scale-x (meters 5.0) (meters 1.0) 1.0)
    (sp-copy-from-other spt-scale-y -4)
    (sp-rnd-flt spt-r 32.0 64.0 1.0)
    (sp-rnd-flt spt-g 128.0 128.0 1.0)
    (sp-flt spt-a 16.0)
    (sp-flt spt-fade-a -1.6)
    (sp-int spt-timer 25)
    (sp-cpuinfo-flags bit2 bit3)
    (sp-end)
    )
   )
  )

;; failed to figure out what this is:
(set!
  (-> *part-id-table* 830)
  (new 'static 'sparticle-launcher
   :init-specs
   (new 'static 'inline-array sp-field-init-spec 20
    (sp-tex spt-texture (new 'static 'texture-id :index #x2 :page #x2))
    (sp-flt spt-num 16.0)
    (sp-rnd-flt spt-scale-x (meters 2.0) (meters 2.0) 1.0)
    (sp-int spt-rot-x 4)
    (sp-rnd-flt spt-rot-z (degrees 0.0) (degrees 360.0) 1.0)
    (sp-rnd-flt spt-scale-y (meters 0.25) (meters 0.5) 1.0)
    (sp-rnd-flt spt-r 32.0 64.0 1.0)
    (sp-rnd-flt spt-g 128.0 128.0 1.0)
    (sp-flt spt-b 0.0)
    (sp-flt spt-a 0.0)
    (sp-flt spt-scalevel-x (meters 0.009765625))
    (sp-rnd-flt spt-rotvel-z (degrees -0.3) (degrees 0.6) 1.0)
    (sp-flt spt-scalevel-y (meters 0.009765625))
    (sp-flt spt-fade-a 1.2)
    (sp-int spt-timer 150)
    (sp-cpuinfo-flags bit2 bit3)
    (sp-func spt-func 'sparticle-track-root)
    (sp-int-plain-rnd spt-next-time 10 9 1)
    (sp-launcher-by-id spt-next-launcher 832)
    (sp-end)
    )
   )
  )

;; failed to figure out what this is:
(set!
  (-> *part-id-table* 832)
  (new 'static 'sparticle-launcher
   :init-specs
   (new 'static 'inline-array sp-field-init-spec 2
    (sp-flt spt-fade-a -0.8)
    (sp-end)
    )
   )
  )

;; definition of type fisher-params
(deftype fisher-params (structure)
  ((timeout         seconds  :offset-assert   0)
   (vel             float    :offset-assert   8)
   (swing-min       seconds  :offset-assert  16)
   (swing-max       seconds  :offset-assert  24)
   (period          seconds  :offset-assert  32)
   (fish-vel        float    :offset-assert  40)
   (bad-percent     float    :offset-assert  44)
   (deadly-percent  float    :offset-assert  48)
   (powerup-percent float    :offset-assert  52)
   )
  :allow-misaligned  :method-count-assert 9
  :size-assert         #x38
  :flag-assert         #x900000038
  )

;; definition for method 3 of type fisher-params
(defmethod inspect fisher-params ((obj fisher-params))
  (format #t "[~8x] ~A~%" obj 'fisher-params)
  (format #t "~Ttimeout: ~D~%" (-> obj timeout))
  (format #t "~Tvel: ~f~%" (-> obj vel))
  (format #t "~Tswing-min: ~D~%" (-> obj swing-min))
  (format #t "~Tswing-max: ~D~%" (-> obj swing-max))
  (format #t "~Tperiod: ~D~%" (-> obj period))
  (format #t "~Tfish-vel: ~f~%" (-> obj fish-vel))
  (format #t "~Tbad-percent: ~f~%" (-> obj bad-percent))
  (format #t "~Tdeadly-percent: ~f~%" (-> obj deadly-percent))
  (format #t "~Tpowerup-percent: ~f~%" (-> obj powerup-percent))
  obj
  )

;; definition for symbol *fisher-params*, type (array (inline-array fisher-params))
(define
  *fisher-params*
  (new
   'static
   'boxed-array
   :type (inline-array fisher-params) :length 6 :allocated-length 6
   (new 'static 'inline-array fisher-params 16
    (new 'static 'fisher-params :timeout (seconds 2))
    (new 'static 'fisher-params
     :timeout (seconds 0.5)
     :vel 0.6
     :swing-max (seconds 0.1)
     :period (seconds 0.5)
     :fish-vel 1.5
     )
    (new 'static 'fisher-params :timeout (seconds 2))
    (new 'static 'fisher-params
     :timeout (seconds 10)
     :vel 0.6
     :swing-min (seconds 0.5)
     :swing-max (seconds 2)
     :period (seconds 0.6)
     :fish-vel 1.5
     :powerup-percent 0.1
     )
    (new 'static 'fisher-params :timeout (seconds 2))
    (new 'static 'fisher-params
     :timeout (seconds 8)
     :vel 3.0
     :swing-min (seconds 0.5)
     :swing-max (seconds 2)
     :period (seconds 0.6)
     :fish-vel 1.6
     :bad-percent 0.5
     :powerup-percent 0.25
     )
    (new 'static 'fisher-params :timeout (seconds 2))
    (new 'static 'fisher-params
     :timeout (seconds 15)
     :vel 0.6
     :swing-min (seconds 0.5)
     :swing-max (seconds 2)
     :period (seconds 0.45)
     :fish-vel 1.7
     :bad-percent 0.1
     :powerup-percent 0.1
     )
    (new 'static 'fisher-params :timeout (seconds 2))
    (new 'static 'fisher-params
     :timeout (seconds 15)
     :vel 3.0
     :swing-min (seconds 0.5)
     :swing-max (seconds 2)
     :period (seconds 0.4)
     :fish-vel 1.8
     :bad-percent 0.1
     :powerup-percent 0.1
     )
    (new 'static 'fisher-params :timeout (seconds 2))
    (new 'static 'fisher-params
     :timeout (seconds 15)
     :vel 3.0
     :swing-min (seconds 0.5)
     :swing-max (seconds 2)
     :period (seconds 0.5)
     :fish-vel 1.9
     :bad-percent 0.9
     :powerup-percent 0.1
     )
    (new 'static 'fisher-params :timeout (seconds 2))
    (new 'static 'fisher-params
     :timeout (seconds 2000)
     :vel 0.8
     :swing-min (seconds 0.5)
     :swing-max (seconds 2)
     :period (seconds 0.35)
     :fish-vel 2.0
     :bad-percent 0.1
     :powerup-percent 0.1
     )
    (new 'static 'fisher-params :timeout (seconds 2))
    (new 'static 'fisher-params)
    )
   (new 'static 'inline-array fisher-params 16
    (new 'static 'fisher-params :timeout (seconds 2))
    (new 'static 'fisher-params
     :timeout (seconds 1)
     :vel 0.6
     :swing-max (seconds 0.1)
     :period (seconds 0.5)
     :fish-vel 1.5
     )
    (new 'static 'fisher-params :timeout (seconds 2))
    (new 'static 'fisher-params
     :timeout (seconds 11)
     :vel 0.6
     :swing-min (seconds 0.5)
     :swing-max (seconds 2)
     :period (seconds 0.7)
     :fish-vel 1.4
     :powerup-percent 0.1
     )
    (new 'static 'fisher-params :timeout (seconds 2))
    (new 'static 'fisher-params
     :timeout (seconds 9)
     :vel 3.0
     :swing-min (seconds 0.5)
     :swing-max (seconds 2)
     :period (seconds 0.7)
     :fish-vel 1.5
     :bad-percent 0.4
     :powerup-percent 0.25
     )
    (new 'static 'fisher-params :timeout (seconds 2))
    (new 'static 'fisher-params
     :timeout (seconds 18)
     :vel 0.6
     :swing-min (seconds 0.5)
     :swing-max (seconds 2)
     :period #x9e
     :fish-vel 1.6
     :bad-percent 0.083
     :powerup-percent 0.1
     )
    (new 'static 'fisher-params :timeout (seconds 2))
    (new 'static 'fisher-params
     :timeout (seconds 18)
     :vel 2.41
     :swing-min (seconds 0.5)
     :swing-max (seconds 2)
     :period (seconds 0.48)
     :fish-vel 1.7
     :bad-percent 0.083
     :powerup-percent 0.1
     )
    (new 'static 'fisher-params :timeout (seconds 2))
    (new 'static 'fisher-params
     :timeout (seconds 14)
     :vel 3.0
     :swing-min (seconds 0.5)
     :swing-max (seconds 2)
     :period (seconds 0.58)
     :fish-vel 1.8
     :bad-percent 0.8
     :powerup-percent 0.1
     )
    (new 'static 'fisher-params :timeout (seconds 2))
    (new 'static 'fisher-params
     :timeout (seconds 2000)
     :vel 0.8
     :swing-min (seconds 0.5)
     :swing-max (seconds 2)
     :period (seconds 0.43)
     :fish-vel 1.8
     :bad-percent 0.083
     :powerup-percent 0.1
     )
    (new 'static 'fisher-params :timeout (seconds 2))
    (new 'static 'fisher-params)
    )
   (new 'static 'inline-array fisher-params 16
    (new 'static 'fisher-params :timeout (seconds 2))
    (new 'static 'fisher-params
     :timeout (seconds 1.5)
     :vel 0.6
     :swing-max (seconds 0.1)
     :period (seconds 0.5)
     :fish-vel 1.5
     )
    (new 'static 'fisher-params :timeout (seconds 2))
    (new 'static 'fisher-params
     :timeout (seconds 12)
     :vel 0.6
     :swing-min (seconds 0.5)
     :swing-max (seconds 2)
     :period (seconds 0.8)
     :fish-vel 1.4
     :powerup-percent 0.1
     )
    (new 'static 'fisher-params :timeout (seconds 2))
    (new 'static 'fisher-params
     :timeout (seconds 10)
     :vel 3.0
     :swing-min (seconds 0.5)
     :swing-max (seconds 2)
     :period (seconds 0.8)
     :fish-vel 1.5
     :bad-percent 0.3
     :powerup-percent 0.25
     )
    (new 'static 'fisher-params :timeout (seconds 2))
    (new 'static 'fisher-params
     :timeout (seconds 21)
     :vel 0.6
     :swing-min (seconds 0.5)
     :swing-max (seconds 2)
     :period (seconds 0.61)
     :fish-vel 1.5
     :bad-percent 0.066
     :powerup-percent 0.1
     )
    (new 'static 'fisher-params :timeout (seconds 2))
    (new 'static 'fisher-params
     :timeout (seconds 21)
     :vel 1.83
     :swing-min (seconds 0.5)
     :swing-max (seconds 2)
     :period #xa8
     :fish-vel 1.6
     :bad-percent 0.066
     :powerup-percent 0.1
     )
    (new 'static 'fisher-params :timeout (seconds 2))
    (new 'static 'fisher-params
     :timeout (seconds 14)
     :vel 3.0
     :swing-min (seconds 0.5)
     :swing-max (seconds 2)
     :period (seconds 0.66)
     :fish-vel 1.6
     :bad-percent 0.6
     :powerup-percent 0.1
     )
    (new 'static 'fisher-params :timeout (seconds 2))
    (new 'static 'fisher-params
     :timeout (seconds 2000)
     :vel 0.8
     :swing-min (seconds 0.5)
     :swing-max (seconds 2)
     :period (seconds 0.5133333)
     :fish-vel 1.7
     :bad-percent 0.066
     :powerup-percent 0.1
     )
    (new 'static 'fisher-params :timeout (seconds 2))
    (new 'static 'fisher-params)
    )
   (new 'static 'inline-array fisher-params 16
    (new 'static 'fisher-params :timeout (seconds 2))
    (new 'static 'fisher-params
     :timeout (seconds 2)
     :vel 0.6
     :swing-max (seconds 0.1)
     :period (seconds 0.5)
     :fish-vel 1.5
     )
    (new 'static 'fisher-params :timeout (seconds 2))
    (new 'static 'fisher-params
     :timeout (seconds 13)
     :vel 0.6
     :swing-min (seconds 0.5)
     :swing-max (seconds 2)
     :period (seconds 0.9)
     :fish-vel 1.3
     :powerup-percent 0.1
     )
    (new 'static 'fisher-params :timeout (seconds 2))
    (new 'static 'fisher-params
     :timeout (seconds 11)
     :vel 3.0
     :swing-min (seconds 0.5)
     :swing-max (seconds 2)
     :period (seconds 0.9)
     :fish-vel 1.4
     :bad-percent 0.2
     :powerup-percent 0.25
     )
    (new 'static 'fisher-params :timeout (seconds 2))
    (new 'static 'fisher-params
     :timeout (seconds 23)
     :vel 0.6
     :swing-min (seconds 0.5)
     :swing-max (seconds 2)
     :period (seconds 0.7)
     :fish-vel 1.4
     :bad-percent 0.05
     :powerup-percent 0.1
     )
    (new 'static 'fisher-params :timeout (seconds 2))
    (new 'static 'fisher-params
     :timeout (seconds 23)
     :vel 1.25
     :swing-min (seconds 0.5)
     :swing-max (seconds 2)
     :period (seconds 0.65)
     :fish-vel 1.5
     :bad-percent 0.05
     :powerup-percent 0.1
     )
    (new 'static 'fisher-params :timeout (seconds 2))
    (new 'static 'fisher-params
     :timeout (seconds 13)
     :vel 3.0
     :swing-min (seconds 0.5)
     :swing-max (seconds 2)
     :period (seconds 0.75)
     :fish-vel 1.5
     :bad-percent 0.5
     :powerup-percent 0.1
     )
    (new 'static 'fisher-params :timeout (seconds 2))
    (new 'static 'fisher-params
     :timeout (seconds 2000)
     :vel 0.8
     :swing-min (seconds 0.5)
     :swing-max (seconds 2)
     :period (seconds 0.6)
     :fish-vel 1.6
     :bad-percent 0.05
     :powerup-percent 0.1
     )
    (new 'static 'fisher-params :timeout (seconds 2))
    (new 'static 'fisher-params)
    )
   (new 'static 'inline-array fisher-params 26
    (new 'static 'fisher-params :timeout (seconds 2))
    (new 'static 'fisher-params
     :timeout (seconds 2.5)
     :vel 0.6
     :swing-max (seconds 0.1)
     :period (seconds 0.5)
     :fish-vel 1.5
     )
    (new 'static 'fisher-params :timeout (seconds 2))
    (new 'static 'fisher-params
     :timeout (seconds 13)
     :vel 0.6
     :swing-min (seconds 0.5)
     :swing-max (seconds 2)
     :period (seconds 0.9)
     :fish-vel 1.3
     :powerup-percent 0.1
     )
    (new 'static 'fisher-params :timeout (seconds 2))
    (new 'static 'fisher-params
     :timeout (seconds 11)
     :vel 3.0
     :swing-min (seconds 0.5)
     :swing-max (seconds 2)
     :period (seconds 0.9)
     :fish-vel 1.3
     :bad-percent 0.2
     :powerup-percent 0.25
     )
    (new 'static 'fisher-params :timeout (seconds 2))
    (new 'static 'fisher-params
     :timeout (seconds 3)
     :vel 0.6
     :swing-min (seconds 333.33)
     :swing-max (seconds 0.33333334)
     :period (seconds 0.5)
     :fish-vel 1.3
     :powerup-percent 0.5
     )
    (new 'static 'fisher-params :timeout (seconds 2))
    (new 'static 'fisher-params
     :timeout (seconds 3)
     :vel 0.6
     :swing-min (seconds 333.33)
     :period (seconds 0.5)
     :fish-vel 1.3
     :powerup-percent 0.5
     )
    (new 'static 'fisher-params :timeout (seconds 2))
    (new 'static 'fisher-params
     :timeout (seconds 3)
     :vel 0.6
     :swing-min (seconds 333.33)
     :swing-max (seconds 0.33333334)
     :period (seconds 0.5)
     :fish-vel 1.3
     :powerup-percent 0.5
     )
    (new 'static 'fisher-params :timeout (seconds 2))
    (new 'static 'fisher-params
     :timeout (seconds 3)
     :vel 0.6
     :swing-min (seconds 333.33)
     :period (seconds 0.5)
     :fish-vel 1.3
     :powerup-percent 0.5
     )
    (new 'static 'fisher-params :timeout (seconds 2))
    (new 'static 'fisher-params
     :timeout (seconds 11)
     :vel 0.6
     :swing-min (seconds 0.5)
     :swing-max (seconds 2)
     :period (seconds 0.9)
     :fish-vel 1.3
     :bad-percent 0.05
     :powerup-percent 0.1
     )
    (new 'static 'fisher-params :timeout (seconds 2))
    (new 'static 'fisher-params
     :timeout (seconds 3)
     :vel 0.6
     :swing-min (seconds 333.33)
     :swing-max (seconds 0.33333334)
     :period (seconds 0.5)
     :fish-vel 1.3
     :powerup-percent 0.5
     )
    (new 'static 'fisher-params :timeout (seconds 2))
    (new 'static 'fisher-params
     :timeout (seconds 3)
     :vel 0.6
     :swing-min (seconds 333.33)
     :period (seconds 0.5)
     :fish-vel 1.3
     :powerup-percent 0.5
     )
    (new 'static 'fisher-params :timeout (seconds 2))
    (new 'static 'fisher-params
     :timeout (seconds 3)
     :vel 0.6
     :swing-min (seconds 333.33)
     :swing-max (seconds 0.33333334)
     :period (seconds 0.5)
     :fish-vel 1.3
     :powerup-percent 0.5
     )
    (new 'static 'fisher-params :timeout (seconds 2))
    (new 'static 'fisher-params
     :timeout (seconds 2000)
     :vel 0.7
     :swing-min (seconds 0.5)
     :swing-max (seconds 2)
     :period (seconds 0.9)
     :fish-vel 1.3
     :bad-percent 0.05
     :powerup-percent 0.1
     )
    (new 'static 'fisher-params :timeout (seconds 2))
    (new 'static 'fisher-params)
    )
   (new 'static 'inline-array fisher-params 22
    (new 'static 'fisher-params :timeout (seconds 2))
    (new 'static 'fisher-params
     :timeout (seconds 3)
     :vel 0.6
     :swing-max (seconds 0.1)
     :period (seconds 0.5)
     :fish-vel 1.5
     )
    (new 'static 'fisher-params :timeout (seconds 2))
    (new 'static 'fisher-params
     :timeout (seconds 10)
     :vel 0.6
     :swing-min (seconds 0.5)
     :swing-max (seconds 2)
     :period (seconds 0.6)
     :fish-vel 2.0
     :powerup-percent 0.1
     )
    (new 'static 'fisher-params :timeout (seconds 2))
    (new 'static 'fisher-params
     :timeout (seconds 5)
     :vel 3.0
     :swing-min (seconds 0.5)
     :swing-max (seconds 2)
     :period (seconds 0.6)
     :fish-vel 2.0
     :bad-percent 0.75
     :powerup-percent 0.25
     )
    (new 'static 'fisher-params :timeout (seconds 2))
    (new 'static 'fisher-params
     :timeout (seconds 15)
     :vel 0.6
     :swing-min (seconds 0.5)
     :swing-max (seconds 2)
     :period (seconds 0.3)
     :fish-vel 2.0
     :bad-percent 0.1
     :powerup-percent 0.1
     )
    (new 'static 'fisher-params :timeout (seconds 2))
    (new 'static 'fisher-params
     :timeout (seconds 15)
     :vel 3.0
     :swing-min (seconds 0.5)
     :swing-max (seconds 2)
     :period (seconds 0.4)
     :fish-vel 2.0
     :bad-percent 0.1
     :powerup-percent 0.1
     )
    (new 'static 'fisher-params :timeout (seconds 2))
    (new 'static 'fisher-params
     :timeout (seconds 15)
     :vel 3.0
     :swing-min (seconds 0.5)
     :swing-max (seconds 2)
     :period (seconds 0.4)
     :fish-vel 2.0
     :bad-percent 0.9
     :powerup-percent 0.1
     )
    (new 'static 'fisher-params :timeout (seconds 2))
    (new 'static 'fisher-params
     :timeout (seconds 30)
     :vel 1.4
     :swing-min (seconds 0.5)
     :swing-max (seconds 2)
     :period (seconds 0.25)
     :fish-vel 2.0
     :bad-percent 0.1
     :powerup-percent 0.1
     )
    (new 'static 'fisher-params :timeout (seconds 2))
    (new 'static 'fisher-params
     :timeout (seconds 30)
     :vel 1.6
     :swing-min (seconds 0.5)
     :swing-max (seconds 2)
     :period (seconds 0.15)
     :fish-vel 2.2
     :powerup-percent 0.1
     )
    (new 'static 'fisher-params :timeout (seconds 2))
    (new 'static 'fisher-params
     :timeout (seconds 30)
     :vel 1.4
     :swing-min (seconds 0.5)
     :swing-max (seconds 2)
     :period (seconds 0.25)
     :fish-vel 2.0
     :bad-percent 0.2
     :powerup-percent 0.1
     )
    (new 'static 'fisher-params :timeout (seconds 2))
    (new 'static 'fisher-params
     :timeout (seconds 31535998.0)
     :vel 1.6
     :swing-min (seconds 0.5)
     :swing-max (seconds 2)
     :period (seconds 0.15)
     :fish-vel 2.2
     :bad-percent 0.1
     :powerup-percent 0.1
     )
    (new 'static 'fisher-params :timeout (seconds 2))
    (new 'static 'fisher-params)
    )
   )
  )

;; definition of type fisher
(deftype fisher (process-taskable)
  ((paddle-end      vector        2 :inline :offset-assert 384)
   (paddle-pos      vector        :inline   :offset-assert 416)
   (paddle          float                   :offset-assert 432)
   (paddle-vel      float                   :offset-assert 436)
   (spawner         float                   :offset-assert 440)
   (spawner-last    float                   :offset-assert 444)
   (spawn-time      int64                   :offset-assert 448)
   (turn-time       int64                   :offset-assert 456)
   (swing-time      int64                   :offset-assert 464)
   (block-time      int64                   :offset-assert 472)
   (block           int32                   :offset-assert 480)
   (caught          int32                   :offset-assert 484)
   (missed          int32                   :offset-assert 488)
   (difficulty      int32                   :offset-assert 492)
   (start-time      int64                   :offset-assert 496)
   (ambient-big-one int64                   :offset-assert 504)
   (ambient-steady  int64                   :offset-assert 512)
   (ambient-sagging int64                   :offset-assert 520)
   (ambient-almost  int64                   :offset-assert 528)
   (cheat-temp      int32                   :offset-assert 536)
   (hard            symbol                  :offset-assert 540)
   (training        symbol                  :offset-assert 544)
   (params          fisher-params :inline   :offset-assert 552)
   )
  :heap-base #x1f0
  :method-count-assert 53
  :size-assert         #x260
  :flag-assert         #x3501f00260
  )

;; definition for method 3 of type fisher
(defmethod inspect fisher ((obj fisher))
  (let ((t9-0 (method-of-type process-taskable inspect)))
   (t9-0 obj)
   )
  (format #t "~T~Tpaddle-end[2] @ #x~X~%" (-> obj paddle-end))
  (format #t "~T~Tpaddle-pos: ~`vector`P~%" (-> obj paddle-pos))
  (format #t "~T~Tpaddle: ~f~%" (-> obj paddle))
  (format #t "~T~Tpaddle-vel: ~f~%" (-> obj paddle-vel))
  (format #t "~T~Tspawner: ~f~%" (-> obj spawner))
  (format #t "~T~Tspawner-last: ~f~%" (-> obj spawner-last))
  (format #t "~T~Tspawn-time: ~D~%" (-> obj spawn-time))
  (format #t "~T~Tturn-time: ~D~%" (-> obj turn-time))
  (format #t "~T~Tswing-time: ~D~%" (-> obj swing-time))
  (format #t "~T~Tblock-time: ~D~%" (-> obj block-time))
  (format #t "~T~Tblock: ~D~%" (-> obj block))
  (format #t "~T~Tcaught: ~D~%" (-> obj caught))
  (format #t "~T~Tmissed: ~D~%" (-> obj missed))
  (format #t "~T~Tdifficulty: ~D~%" (-> obj difficulty))
  (format #t "~T~Tstart-time: ~D~%" (-> obj start-time))
  (format #t "~T~Tambient-big-one: ~D~%" (-> obj ambient-big-one))
  (format #t "~T~Tambient-steady: ~D~%" (-> obj ambient-steady))
  (format #t "~T~Tambient-sagging: ~D~%" (-> obj ambient-sagging))
  (format #t "~T~Tambient-almost: ~D~%" (-> obj ambient-almost))
  (format #t "~T~Tcheat-temp: ~D~%" (-> obj cheat-temp))
  (format #t "~T~Thard: ~A~%" (-> obj hard))
  (format #t "~T~Ttraining: ~A~%" (-> obj training))
  (format #t "~T~Tparams: #<fisher-params @ #x~X>~%" (-> obj params))
  obj
  )

;; definition of type fisher-fish
(deftype fisher-fish (process-drawable)
  ((dir    vector :inline :offset-assert 176)
   (offset float          :offset-assert 192)
   (pos    float          :offset-assert 196)
   (vel    float          :offset-assert 200)
   (mode   basic          :offset-assert 204)
   (size   meters         :offset-assert 208)
   )
  :heap-base #x70
  :method-count-assert 20
  :size-assert         #xd4
  :flag-assert         #x14007000d4
  )

;; definition for method 3 of type fisher-fish
(defmethod inspect fisher-fish ((obj fisher-fish))
  (let ((t9-0 (method-of-type process-drawable inspect)))
   (t9-0 obj)
   )
  (format #t "~T~Tdir: #<vector @ #x~X>~%" (-> obj dir))
  (format #t "~T~Toffset: ~f~%" (-> obj offset))
  (format #t "~T~Tpos: ~f~%" (-> obj pos))
  (format #t "~T~Tvel: ~f~%" (-> obj vel))
  (format #t "~T~Tmode: ~A~%" (-> obj mode))
  (format #t "~T~Tsize: (meters ~m)~%" (-> obj size))
  obj
  )

;; failed to figure out what this is:
(let
  ((v1-16
    (new 'static 'skeleton-group
     :art-group-name "catch-fisha"
     :bounds (new 'static 'vector :w 16384.0)
     :version #x6
     )
    )
   )
  (set! (-> v1-16 jgeo) 0)
  (set! (-> v1-16 janim) 2)
  (set! (-> v1-16 mgeo 0) (the-as uint 1))
  (set! (-> v1-16 lod-dist 0) 4095996000.0)
  (set! *catch-fisha-sg* v1-16)
  )

;; failed to figure out what this is:
(let
  ((v1-17
    (new 'static 'skeleton-group
     :art-group-name "catch-fishb"
     :bounds (new 'static 'vector :w 16384.0)
     :version #x6
     )
    )
   )
  (set! (-> v1-17 jgeo) 0)
  (set! (-> v1-17 janim) 2)
  (set! (-> v1-17 mgeo 0) (the-as uint 1))
  (set! (-> v1-17 lod-dist 0) 4095996000.0)
  (set! *catch-fishb-sg* v1-17)
  )

;; failed to figure out what this is:
(let
  ((v1-18
    (new 'static 'skeleton-group
     :art-group-name "catch-fishc"
     :bounds (new 'static 'vector :w 16384.0)
     :version #x6
     )
    )
   )
  (set! (-> v1-18 jgeo) 0)
  (set! (-> v1-18 janim) 2)
  (set! (-> v1-18 mgeo 0) (the-as uint 1))
  (set! (-> v1-18 lod-dist 0) 4095996000.0)
  (set! *catch-fishc-sg* v1-18)
  )

;; failed to figure out what this is:
(let
  ((v1-19
    (new 'static 'skeleton-group
     :art-group-name "fish-net"
     :bounds (new 'static 'vector :w 16384.0)
     :version #x6
     )
    )
   )
  (set! (-> v1-19 jgeo) 0)
  (set! (-> v1-19 janim) 2)
  (set! (-> v1-19 mgeo 0) (the-as uint 1))
  (set! (-> v1-19 lod-dist 0) 4095996000.0)
  (set! *fish-net-sg* v1-19)
  )

;; failed to figure out what this is:
(let
  ((v1-20
    (new 'static 'skeleton-group
     :art-group-name "fisher"
     :bounds
     (new 'static 'vector :y -24576.0 :w 57344.0)
     :max-lod 2
     :version #x6
     :shadow 4
     )
    )
   )
  (set! (-> v1-20 jgeo) 0)
  (set! (-> v1-20 janim) 6)
  (set! (-> v1-20 mgeo 0) (the-as uint 1))
  (set! (-> v1-20 lod-dist 0) 81920.0)
  (set! (-> v1-20 mgeo 1) (the-as uint 2))
  (set! (-> v1-20 lod-dist 1) 163840.0)
  (set! (-> v1-20 mgeo 2) (the-as uint 3))
  (set! (-> v1-20 lod-dist 2) 4095996000.0)
  (set! *fisher-sg* v1-20)
  )

;; definition for method 52 of type fisher
;; INFO: Return type mismatch int vs none.
(defmethod dummy-52 fisher ((obj fisher))
  (let ((v1-1 (-> obj draw shadow-ctrl)))
   (when v1-1
    (let ((f0-0 (-> obj root-override trans y)))
     (let ((a0-2 v1-1))
      (set! (-> a0-2 settings bot-plane w) (- (+ -1024.0 f0-0)))
      )
     0
     (let ((a0-4 v1-1))
      (set! (-> a0-4 settings top-plane w) (- (+ 4096.0 f0-0)))
      )
     )
    0
    (set! (-> v1-1 settings flags) (logand -9 (-> v1-1 settings flags)))
    )
   )
  (none)
  )

;; definition for method 48 of type fisher
(defmethod draw-npc-shadow fisher ((obj fisher))
  (-> obj draw shadow-ctrl)
  (cond
   ((and
     (-> obj draw shadow)
     (zero? (-> obj draw cur-lod))
     (logtest? (-> obj draw status) 8)
     )
    (let ((v1-9 (-> obj draw shadow-ctrl)))
     (set! (-> v1-9 settings flags) (logand -33 (-> v1-9 settings flags)))
     )
    0
    (dummy-14 (-> obj draw shadow-ctrl))
    )
   (else
    (let ((v1-14 (-> obj draw shadow-ctrl)))
     (logior! (-> v1-14 settings flags) 32)
     )
    0
    )
   )
  (none)
  )

;; definition for function fisher-fish-water
;; INFO: Return type mismatch int vs none.
;; Used lq/sq
(defbehavior fisher-fish-water fisher-fish ((arg0 vector) (arg1 float))
  (let ((gp-0 (new 'stack-no-clear 'vector)))
   (set! (-> gp-0 quad) (-> arg0 quad))
   (set! (-> gp-0 y) (ocean-get-height gp-0))
   (set! (-> *part-id-table* 118 init-specs 4 initial-valuef) (+ 24576.0 arg1))
   (set! (-> *part-id-table* 118 init-specs 19 initial-valuef) (+ 49152.0 arg1))
   (set! (-> *part-id-table* 118 init-specs 1 initial-valuef) 0.05)
   (set! (-> *part-id-table* 118 init-specs 2 initial-valuef) 0.0)
   (set! (-> *part-id-table* 118 init-specs 13 initial-valuef) 0.35555556)
   (sp-launch-particles-var
    *sp-particle-system-3d*
    (-> *part-id-table* 118)
    gp-0
    (the-as sparticle-launch-state #f)
    (the-as sparticle-launch-control #f)
    1.0
    )
   )
  0
  (none)
  )

;; definition for function fisher-fish-move
;; INFO: Return type mismatch int vs none.
;; Used lq/sq
(defbehavior fisher-fish-move fisher-fish ()
  (+! (-> self pos) (* (-> self vel) (-> *display* seconds-per-frame)))
  (eval-path-curve-div!
   (-> (the-as fisher (-> self parent 0)) path)
   (-> self root trans)
   (-> self pos)
   'interp
   )
  (TODO-RENAME-12
   (-> (the-as fisher (-> self parent 0)) path)
   (-> self dir)
   (-> self pos)
   )
  (seek-toward-heading-vec! (-> self root) (-> self dir) 291271.12 60)
  (let ((f30-1 (+ 16384.0 (y-angle (-> self root))))
        (gp-0 (new-stack-vector0))
        )
   (set! (-> gp-0 x) (sin f30-1))
   (set! (-> gp-0 y) 0.0)
   (set! (-> gp-0 z) (cos f30-1))
   (set! (-> gp-0 w) 1.0)
   (vector-normalize!
    gp-0
    (* 2.0 (+ -0.5 (-> self offset)) (-> *FISHER-bank* width))
    )
   (vector+! (-> self root trans) (-> self root trans) gp-0)
   )
  (fisher-fish-water (-> self root trans) (y-angle (-> self root)))
  (if (nonzero? (-> self part))
   (spawn (-> self part) (-> self root trans))
   )
  0
  (none)
  )

;; failed to figure out what this is:
(defstate fisher-fish-fall (fisher-fish)
  :code
  (behavior ()
   (set-heading-vec!
    (-> self root)
    (TODO-RENAME-12
     (-> (the-as fisher (-> self parent 0)) path)
     (-> self dir)
     (-> self pos)
     )
    )
   (while #t
    (let ((a0-2 (-> self skel root-channel 0)))
     (set! (-> a0-2 frame-group) (if (> (-> self skel active-channels) 0)
                                  (-> self skel root-channel 0 frame-group)
                                  )
      )
     (set!
      (-> a0-2 param 0)
      (the float (+ (-> (if (> (-> self skel active-channels) 0)
                         (-> self skel root-channel 0 frame-group)
                         )
                     data
                     0
                     length
                     )
                  -1
                  )
       )
      )
     (set! (-> a0-2 param 1) 1.0)
     (set! (-> a0-2 frame-num) 0.0)
     (joint-control-channel-group! a0-2 (if (> (-> self skel active-channels) 0)
                                         (->
                                          self
                                          skel
                                          root-channel
                                          0
                                          frame-group
                                          )
                                         )
      num-func-seek!
      )
     )
    (until (ja-done? 0)
     (fisher-fish-move)
     (if
      (<
       (vector-vector-xz-distance
        (-> self root trans)
        (-> (the-as fisher (-> self parent 0)) paddle-pos)
        )
       (+
        (-> *FISHER-bank* net-radius)
        (* (-> self size) (-> self root scale x))
        )
       )
      (go fisher-fish-caught)
      )
     (if
      (or
       (>=
        (-> self pos)
        (the
         float
         (+ (-> (the-as fisher (-> self parent 0)) path curve num-cverts) -1)
         )
        )
       (>= (-> self pos) 7.2)
       )
      (go fisher-fish-die)
      )
     (suspend)
     (let ((a0-4 (-> self skel root-channel 0)))
      (set!
       (-> a0-4 param 0)
       (the float (+ (-> a0-4 frame-group data 0 length) -1))
       )
      (set! (-> a0-4 param 1) 1.0)
      (joint-control-channel-group-eval!
       a0-4
       (the-as art-joint-anim #f)
       num-func-seek!
       )
      )
     )
    )
   (none)
   )
  :post
  (the-as (function none :behavior fisher-fish) ja-post)
  )

;; failed to figure out what this is:
(defstate fisher-fish-caught (fisher-fish)
  :code
  (behavior ()
   (case (-> self mode) 
    (('deadly 'bad)
      (sound-play-by-name
       (static-sound-name "caught-eel")
       (new-sound-id)
       1024
       0
       0
       1
       #t
       )
      (ambient-hint-spawn
       "sksp0a42"
       (-> self root trans)
       *entity-pool*
       'ambient
       )
      (send-event (ppointer->process (-> self parent)) 'deadly)
      )
    (('powerup)
     (let ((gp-1 (get-process *default-dead-pool* part-tracker #x4000)))
      (when gp-1
       (let ((t9-5 (method-of-type part-tracker activate)))
        (t9-5
         (the-as part-tracker gp-1)
         *entity-pool*
         'part-tracker
         (the-as pointer #x70004000)
         )
        )
       (run-now-in-process
        gp-1
        part-tracker-init
        (-> *part-group-id-table* 179)
        -1
        #f
        #f
        #f
        (-> self root trans)
        )
       (-> gp-1 ppointer)
       )
      )
     (sound-play-by-name
      (static-sound-name "get-big-fish")
      (new-sound-id)
      1024
      0
      0
      1
      #t
      )
     (send-event (ppointer->process (-> self parent)) 'fisher-fish-caught 5)
     )
    (else
     (let ((gp-3 (get-process *default-dead-pool* part-tracker #x4000)))
      (when gp-3
       (let ((t9-11 (method-of-type part-tracker activate)))
        (t9-11
         (the-as part-tracker gp-3)
         *entity-pool*
         'part-tracker
         (the-as pointer #x70004000)
         )
        )
       (run-now-in-process
        gp-3
        part-tracker-init
        (-> *part-group-id-table* 179)
        -1
        #f
        #f
        #f
        (-> self root trans)
        )
       (-> gp-3 ppointer)
       )
      )
     (sound-play-by-name
      (static-sound-name "get-small-fish")
      (new-sound-id)
      1024
      0
      0
      1
      #t
      )
     (send-event (ppointer->process (-> self parent)) 'fisher-fish-caught 1)
     )
    )
   (set! (-> self vel) (* 0.25 (-> self vel)))
   (while (< 0.1 (-> self root scale x))
    (set! (-> self offset) (-> (the-as fisher (-> self parent 0)) paddle))
    (fisher-fish-move)
    (vector-float*! (-> self root scale) (-> self root scale) 0.93)
    (ja-post)
    (suspend)
    (let ((a0-22 (-> self skel root-channel 0)))
     (set! (-> a0-22 param 0) 1.0)
     (joint-control-channel-group-eval!
      a0-22
      (the-as art-joint-anim #f)
      num-func-loop!
      )
     )
    )
   (none)
   )
  )

;; failed to figure out what this is:
(defstate fisher-fish-die (fisher-fish)
  :code
  (behavior ()
   (case (-> self mode) 
    (('deadly 'bad)
      )
    (('powerup)
     (level-hint-spawn
      (game-text-id sidekick-hint-fish-powerup)
      "sksp0b42"
      (the-as entity #f)
      *entity-pool*
      (game-task none)
      )
     (let* ((v1-2 (/ (the-as int (rand-uint31-gen *random-generator*)) 256))
            (v1-3 (the-as number (logior #x3f800000 v1-2)))
            (f0-2 (+ -1.0 (the-as float v1-3)))
            )
      (if (< 0.5 f0-2)
       (play-ambient
        (-> (the-as fisher (-> self parent 0)) ambient)
        "FIS-TA04"
        #t
        (-> self root trans)
        )
       (play-ambient
        (-> (the-as fisher (-> self parent 0)) ambient)
        "FIS-TA05"
        #t
        (-> self root trans)
        )
       )
      )
     (send-event (ppointer->process (-> self parent)) 'fisher-fish-die 5)
     )
    (else
     (let* ((v1-21 (/ (the-as int (rand-uint31-gen *random-generator*)) 256))
            (v1-22 (the-as number (logior #x3f800000 v1-21)))
            (f0-5 (+ -1.0 (the-as float v1-22)))
            )
      (cond
       ((and
         (< 0.8333 f0-5)
         (<
          (-> (the-as fisher (-> self parent 0)) paddle-pos z)
          (-> self root trans z)
          )
         )
        (play-ambient
         (-> (the-as fisher (-> self parent 0)) ambient)
         "FIS-TA01"
         #t
         (-> self root trans)
         )
        )
       ((< 0.8333 f0-5)
        (play-ambient
         (-> (the-as fisher (-> self parent 0)) ambient)
         "FIS-TA02"
         #t
         (-> self root trans)
         )
        )
       ((and
         (< 0.6666 f0-5)
         (<
          (-> (the-as fisher (-> self parent 0)) paddle-pos z)
          (-> self root trans z)
          )
         )
        (play-ambient
         (-> (the-as fisher (-> self parent 0)) ambient)
         "FIS-TA1A"
         #t
         (-> self root trans)
         )
        )
       ((< 0.6666 f0-5)
        (play-ambient
         (-> (the-as fisher (-> self parent 0)) ambient)
         "FIS-TA2A"
         #t
         (-> self root trans)
         )
        )
       ((< 0.5 f0-5)
        (play-ambient
         (-> (the-as fisher (-> self parent 0)) ambient)
         "FIS-TA06"
         #t
         (-> self root trans)
         )
        )
       ((< 0.3333 f0-5)
        (play-ambient
         (-> (the-as fisher (-> self parent 0)) ambient)
         "FIS-TA08"
         #t
         (-> self root trans)
         )
        )
       ((< 0.1666 f0-5)
        (play-ambient
         (-> (the-as fisher (-> self parent 0)) ambient)
         "FIS-TA09"
         #t
         (-> self root trans)
         )
        )
       ((> (-> (the-as fisher (-> self parent 0)) missed) 0)
        (play-ambient
         (-> (the-as fisher (-> self parent 0)) ambient)
         "FIS-TA10"
         #t
         (-> self root trans)
         )
        )
       )
      )
     (send-event (ppointer->process (-> self parent)) 'fisher-fish-die 1)
     )
    )
   (none)
   )
  )

;; definition for function fisher-fish-init-by-other
;; INFO: Return type mismatch object vs none.
(defbehavior
  fisher-fish-init-by-other fisher-fish
  ((arg0 symbol) (arg1 float) (arg2 float))
  (set! (-> self mode) arg0)
  (logclear! (-> self mask) (process-mask actor-pause))
  (set! (-> self root) (new 'process 'trsqv))
  (set! (-> self size) 3276.8)
  (dummy-14 self (cond
                  ((or (= arg0 'deadly) (= arg0 'bad))
                   (set! (-> self size) 409.6)
                   (set-vector! (-> self root scale) 0.9 0.9 0.7 1.0)
                   (set!
                    (-> self part)
                    (create-launch-control (-> *part-group-id-table* 177) self)
                    )
                   *catch-fishc-sg*
                   )
                  ((= arg0 'powerup)
                   (set-vector! (-> self root scale) 0.4 0.4 0.4 1.0)
                   (set!
                    (-> self part)
                    (create-launch-control (-> *part-group-id-table* 178) self)
                    )
                   *catch-fishb-sg*
                   )
                  (else
                   (set-vector! (-> self root scale) 0.3 0.3 0.3 1.0)
                   (set!
                    (-> self part)
                    (create-launch-control (-> *part-group-id-table* 178) self)
                    )
                   *catch-fisha-sg*
                   )
                  )
   '()
   )
  (set! (-> self pos) 1.0)
  (set! (-> self offset) arg1)
  (set! (-> self vel) arg2)
  (set! (-> self draw force-lod) 0)
  (set! (-> self root transv z) 40960.0)
  (set-vector! (-> self draw color-mult) 0.6 0.6 0.6 1.0)
  (set-vector! (-> self draw color-emissive) 0.6 0.6 0.6 0.0)
  (go fisher-fish-fall)
  (none)
  )

;; definition for function fisher-draw-display
;; INFO: Return type mismatch float vs none.
(defbehavior fisher-draw-display fisher ((arg0 fisher))
  (let
   ((s5-0
     (new
      'stack
      'font-context
      *font-default-matrix*
      435
      10
      0.0
      (font-color orange-red)
      (font-flags shadow kerning)
      )
     )
    )
   (let ((v1-1 s5-0))
    (set! (-> v1-1 width) (the float 200))
    )
   (let ((v1-2 s5-0))
    (set! (-> v1-2 height) (the float 30))
    )
   (let ((v1-3 s5-0))
    (set! (-> v1-3 scale) 0.7)
    )
   (set! (-> s5-0 flags) (font-flags shadow kerning right large))
   (print-game-text
    (lookup-text! *common-text* (game-text-id caught) #f)
    s5-0
    #f
    128
    22
    )
   (set! (-> s5-0 origin x) 488.0)
   (let ((s4-1 print-game-text))
    (format (clear *temp-string*) "~3D" (-> arg0 caught))
    (s4-1 *temp-string* s5-0 #f 128 22)
    )
   (set! (-> s5-0 origin x) 435.0)
   (set! (-> s5-0 origin y) 25.0)
   (print-game-text
    (lookup-text! *common-text* (game-text-id missed) #f)
    s5-0
    #f
    128
    22
    )
   (set! (-> s5-0 origin x) 488.0)
   (let ((s4-3 print-game-text))
    (format (clear *temp-string*) "~3D" (-> arg0 missed))
    (s4-3 *temp-string* s5-0 #f 128 22)
    )
   )
  (none)
  )

;; definition for method 32 of type fisher
(defmethod play-anim! fisher ((obj fisher) (arg0 symbol))
  (if arg0
   (set! (-> obj training) #f)
   )
  (case (current-status (-> obj tasks)) 
   (((task-status need-hint) (task-status need-introduction))
     (when arg0
      (set! (-> obj blend-on-exit) #t)
      (close-status! (-> obj tasks) (task-status need-introduction))
      (set! (-> obj training) #t)
      )
     (new 'static 'spool-anim
      :name "fisher-introduction"
      :index 8
      :parts 9
      :command-list
      '(
        (0
          want-levels
          village1
          jungle
          )
        (0
         alive
         "jungle-part-1"
         )
        ((the binteger 130)
         blackout
         (the binteger 10)
         )
        ((the binteger 130)
         display-level
         village1
         movie
         )
        ((the binteger 130)
         want-force-vis
         village1
         #t
         )
        ((the binteger 134)
         blackout
         0
         )
        ((the binteger 229)
         blackout
         (the binteger 10)
         )
        ((the binteger 232)
         blackout
         0
         )
        ((the binteger 235)
         display-level
         village1
         #f
         )
        ((the binteger 235)
         want-force-vis
         village1
         #f
         )
        ((the binteger 419)
         blackout
         (the binteger 10)
         )
        ((the binteger 422)
         blackout
         0
         )
        ((the binteger 518)
         blackout
         (the binteger 10)
         )
        ((the binteger 521)
         blackout
         0
         )
        ((the binteger 585)
         blackout
         (the binteger 10)
         )
        ((the binteger 588)
         blackout
         0
         )
        ((the binteger 668)
         blackout
         (the binteger 10)
         )
        ((the binteger 671)
         blackout
         0
         )
        ((the binteger 848)
         display-level
         village1
         movie
         )
        ((the binteger 848)
         want-force-vis
         village1
         #t
         )
        ((the binteger 849)
         alive
         "fishermans-boat-2"
         )
        ((the binteger 878)
         blackout
         (the binteger 10)
         )
        ((the binteger 881)
         blackout
         0
         )
        ((the binteger 958)
         blackout
         (the binteger 10)
         )
        ((the binteger 961)
         blackout
         0
         )
        ((the binteger 965)
         dead
         "fishermans-boat-2"
         )
        ((the binteger 965)
         display-level
         village1
         display
         )
        ((the binteger 965) want-force-vis village1 #f)
        )
      )
     )
   (((task-status need-reminder-a) (task-status need-reminder))
    (set! (-> obj skippable) #t)
    (set! (-> obj blend-on-exit) #t)
    (new 'static 'spool-anim
     :name "fisher-reminder-1"
     :index 10
     :parts 1
     :command-list '()
     )
    )
   (((task-status need-reward-speech))
    (when arg0
     (set! (-> obj cell-for-task) (current-task (-> obj tasks)))
     (close-current! (-> obj tasks))
     )
    (new 'static 'spool-anim
     :name "fisher-resolution"
     :index 9
     :parts 4
     :command-list
     '(
       ((the binteger 188)
         blackout
         (the binteger 10)
         )
       ((the binteger 199) blackout 0)
       )
     )
    )
   (else
    (if arg0
     (format
      0
      "ERROR: <GMJ>: ~S playing anim for task status ~S~%"
      (-> obj name)
      (task-status->string (current-status (-> obj tasks)))
      )
     )
    (get-art-elem obj)
    )
   )
  )

;; definition for method 31 of type fisher
(defmethod get-art-elem fisher ((obj fisher))
  (if
   (closed?
    (-> obj tasks)
    (game-task jungle-fishgame)
    (task-status need-reminder)
    )
   (-> obj draw art-group data 7)
   (-> obj draw art-group data 6)
   )
  )

;; definition for method 38 of type fisher
(defmethod dummy-38 fisher ((obj fisher))
  (case (current-status (-> obj tasks)) 
   (((task-status need-reminder-a) (task-status need-reminder))
     (go (method-of-object obj query))
     )
   (((task-status need-reward-speech))
    (go (method-of-object obj play-anim))
    )
   (else
    ((the-as (function fisher none) (find-parent-method fisher 38)) obj)
    )
   )
  (none)
  )

;; definition for method 34 of type fisher
(defmethod get-accept-anim fisher ((obj fisher) (arg0 symbol))
  (when arg0
   (close-current! (-> obj tasks))
   (aybabtu 2)
   )
  (new 'static 'spool-anim
   :name "fisher-accept"
   :index 12
   :parts 6
   :command-list
   '(
     (0
       send-event
       self
       emissive-on
       )
     ((the binteger 700) send-event self emissive-off)
     )
   )
  )

;; definition for method 36 of type fisher
(defmethod get-reject-anim fisher ((obj fisher) (arg0 symbol))
  (new 'static 'spool-anim
   :name "fisher-reject"
   :index 11
   :parts 2
   :command-list '()
   )
  )

;; failed to figure out what this is:
(defstate fisher-done (fisher)
  :enter
  (behavior ()
   (init!
    (-> self query)
    (lookup-text! *common-text* (game-text-id play-again?) #f)
    40
    150
    30
    #f
    (lookup-text! *common-text* (game-text-id quit) #f)
    )
   (ja-channel-set! 1)
   (let ((gp-1 (-> self skel root-channel 0)))
    (set! (-> gp-1 frame-group) (the-as art-joint-anim (get-art-elem self)))
    )
   (set! (-> self state-time) (-> *display* base-frame-counter))
   (while (-> self child)
    (deactivate (-> self child 0))
    )
   (set! *camera-look-through-other* 2)
   (cond
    ((>= (-> self caught) (-> *FISHER-bank* max-caught))
     (send-event *target* 'end-mode)
     (set!
      (-> self trans-hook)
      (lambda :behavior fisher
       ()
       (set! *camera-look-through-other* 2)
       (when (process-grab? *target*)
        (close-current! (-> self tasks))
        (go-virtual play-anim)
        )
       (none)
       )
      )
     )
    ((< (-> self caught) 0)
     (send-event *target* 'end-mode)
     (go-virtual idle)
     )
    (else
     (let ((gp-2 (-> self entity extra perm)))
      (logior! (-> gp-2 status) (entity-perm-status user-set-from-cstage))
      (cond
       ((-> self hard)
        )
       ((and (< (-> self caught) 40) (< (-> self missed) 5))
        )
       ((and (< (-> self caught) 80) (< (-> self missed) 10))
        )
       (else
        (set! (-> gp-2 user-int8 4) (the-as int (+ (-> gp-2 user-uint8 4) 1)))
        (let ((v1-40 (-> self caught)))
         (if (>= v1-40 90)
          (set! v1-40 (+ v1-40 -90 v1-40))
          )
         (set!
          (-> gp-2 user-object 0)
          (+
           (the-as float (-> gp-2 user-object 0))
           (*
            12.903226
            (/ (the float v1-40) (fmax 5.0 (the float (-> self missed))))
            )
           )
          )
         )
        )
       )
      (let ((f0-4 (if (zero? (-> gp-2 user-uint8 4))
                   200.0
                   (/
                    (the-as float (-> gp-2 user-object 0))
                    (the float (-> gp-2 user-uint8 4))
                    )
                   )
             )
            )
       (when (zero? (mod (+ (-> gp-2 user-uint8 5) 1) (the-as uint 5)))
        (cond
         ((-> self hard)
          )
         ((= (-> gp-2 user-uint8 5) 4)
          (if (< f0-4 60.0)
           (set!
            (-> gp-2 user-int8 6)
            (seekl (the-as int (-> gp-2 user-uint8 6)) 4 1)
            )
           )
          (set! (-> gp-2 user-object 0) 0.0)
          (set! (-> gp-2 user-int8 4) 0)
          0
          )
         ((= (-> gp-2 user-uint8 5) 9)
          (if (< f0-4 120.0)
           (set!
            (-> gp-2 user-int8 6)
            (seekl (the-as int (-> gp-2 user-uint8 6)) 4 1)
            )
           )
          )
         (else
          (set!
           (-> gp-2 user-int8 6)
           (seekl (the-as int (-> gp-2 user-uint8 6)) 4 1)
           )
          )
         )
        )
       )
      (set!
       (-> gp-2 user-int8 5)
       (seekl (the-as int (-> gp-2 user-uint8 5)) 255 1)
       )
      (set! (-> self difficulty) (the-as int (-> gp-2 user-uint8 6)))
      (if (-> self hard)
       (set! (-> self difficulty) 5)
       )
      (format
       #t
       "fisher: accum ~f  div ~d  tries ~d  diff ~d~%"
       (the-as float (-> gp-2 user-object 0))
       (-> gp-2 user-uint8 4)
       (-> gp-2 user-uint8 5)
       (-> gp-2 user-uint8 6)
       )
      )
     (let ((gp-3 (get-process *default-dead-pool* process #x4000)))
      (when gp-3
       (let ((t9-15 (method-of-type process activate)))
        (t9-15 gp-3 *default-pool* 'process (the-as pointer #x70004000))
        )
       (run-next-time-in-process
        gp-3
        (lambda :behavior process
         ()
         (let ((gp-0 (-> *display* base-frame-counter)))
          (until (>= (- (-> *display* base-frame-counter) gp-0) 30)
           (suspend)
           )
          )
         (ambient-hint-spawn
          "st-lose"
          (the-as vector #f)
          *entity-pool*
          'stinger
          )
         (none)
         )
        )
       (-> gp-3 ppointer)
       )
      )
     (send-event *target* 'lose)
     )
    )
   (none)
   )
  :exit
  (behavior ()
   (when (and *target* (the-as target #f))
    (send-event *target* 'end-mode)
    (process-grab? *target*)
    )
   (none)
   )
  :trans
  (behavior ()
   (set! *camera-look-through-other* 2)
   (cond
    ((>= (-> self caught) (-> *FISHER-bank* max-caught))
     )
    ((< (-> self caught) 0)
     )
    (else
     (when (< (mod (-> *display* base-frame-counter) 300) 150)
      (let*
       ((s5-0 (-> *display* frames (-> *display* on-screen) frame global-buf))
        (gp-0 (-> s5-0 base))
        )
       (draw-string-xy
        (lookup-text! *common-text* (game-text-id lose!) #f)
        s5-0
        256
        100
        (font-color orange-red)
        (font-flags shadow kerning middle large)
        )
       (let ((a3-1 (-> s5-0 base)))
        (let ((v1-13 (the-as dma-packet (-> s5-0 base))))
         (set! (-> v1-13 dma) (new 'static 'dma-tag :id (dma-tag-id next)))
         (set! (-> v1-13 vif0) (new 'static 'vif-tag))
         (set! (-> v1-13 vif1) (new 'static 'vif-tag))
         (set! (-> s5-0 base) (&+ (the-as pointer v1-13) 16))
         )
        (dma-bucket-insert-tag
         (-> *display* frames (-> *display* on-screen) frame bucket-group)
         (bucket-id debug-draw0)
         gp-0
         (the-as (pointer dma-tag) a3-1)
         )
        )
       )
      )
     (fisher-draw-display self)
     (let ((gp-1 (get-response (-> self query))))
      (cond
       ((and (= gp-1 'yes) (process-release? *target*))
        (go-virtual enter-playing)
        )
       ((= gp-1 'no)
        (go-virtual play-reject)
        )
       )
      )
     )
    )
   (spool-push *art-control* "fisher-reject" 0 self -99.0)
   (none)
   )
  :code
  (the-as (function none :behavior fisher) process-taskable-anim-loop)
  :post
  (the-as (function none :behavior fisher) ja-post)
  )

;; definition for function fisher-spawn-ambient
;; INFO: Return type mismatch int vs none.
(defbehavior fisher-spawn-ambient fisher ()
  (let* ((v1-1 (/ (the-as int (rand-uint31-gen *random-generator*)) 256))
         (v1-2 (the-as number (logior #x3f800000 v1-1)))
         (f0-2 (+ -1.0 (the-as float v1-2)))
         )
   (cond
    ((and
      (< 0.3 f0-2)
      (< (+ (-> *FISHER-bank* max-caught) -30) (-> self caught))
      )
     (if
      (and
       (>= (- (-> *display* base-frame-counter) (-> self ambient-almost)) 3000)
       (play-ambient
        (-> self ambient)
        "FIS-TA11"
        #t
        (-> self root-override trans)
        )
       )
      (set! (-> self ambient-almost) (-> *display* base-frame-counter))
      )
     )
    ((< 0.125 f0-2)
     )
    ((< 0.1 f0-2)
     (if
      (and
       (>= (- (-> *display* base-frame-counter) (-> self ambient-steady)) 3000)
       (play-ambient
        (-> self ambient)
        "FIS-TA06"
        #t
        (-> self root-override trans)
        )
       )
      (set! (-> self ambient-steady) (-> *display* base-frame-counter))
      )
     )
    ((< (+ (-> *FISHER-bank* max-missed) -6) (-> self missed))
     (if
      (and
       (>= (- (-> *display* base-frame-counter) (-> self ambient-sagging)) 3000)
       (play-ambient
        (-> self ambient)
        "FIS-TA07"
        #t
        (-> self root-override trans)
        )
       )
      (set! (-> self ambient-sagging) (-> *display* base-frame-counter))
      )
     )
    )
   )
  (none)
  )

;; definition for function fisher-game-update
;; INFO: Return type mismatch int vs none.
(defbehavior fisher-game-update fisher ()
  (when
   (>=
    (- (-> *display* base-frame-counter) (-> self block-time))
    (the-as int (-> self params timeout))
    )
   (set! (-> self block-time) (-> *display* base-frame-counter))
   (+! (-> self block) 1)
   (mem-copy!
    (the-as pointer (-> self params))
    (the-as pointer (-> *fisher-params* (-> self difficulty) (-> self block)))
    56
    )
   )
  (when
   (>=
    (- (-> *display* base-frame-counter) (-> self turn-time))
    (-> self swing-time)
    )
   (set! (-> self turn-time) (-> *display* base-frame-counter))
   (set!
    (-> self swing-time)
    (rand-vu-int-range
     (the-as int (-> self params swing-min))
     (the-as int (-> self params swing-max))
     )
    )
   (set! (-> self params vel) (- (-> self params vel)))
   )
  (+!
   (-> self spawner)
   (* (-> self params vel) (-> *display* seconds-per-frame))
   )
  (if (= (-> self params swing-min) #x1869f)
   (set! (-> self spawner) (* 0.01 (the float (-> self params swing-max))))
   )
  (cond
   ((and (< 0.0 (-> self params vel)) (>= (-> self spawner) 1.0))
    (set! (-> self params vel) (- (-> self params vel)))
    (set! (-> self spawner) 1.0)
    )
   ((and (< (-> self params vel) 0.0) (>= 0.0 (-> self spawner)))
    (set! (-> self params vel) (- (-> self params vel)))
    (set! (-> self spawner) 0.0)
    )
   )
  (when
   (and
    (nonzero? (-> self params period))
    (>=
     (- (-> *display* base-frame-counter) (-> self spawn-time))
     (the-as int (-> self params period))
     )
    )
   (let ((gp-0 (cond
                ((rand-vu-percent? (-> self params powerup-percent))
                 (if
                  (and
                   (>=
                    (-
                     (-> *display* base-frame-counter)
                     (-> self ambient-big-one)
                     )
                    9000
                    )
                   (play-ambient
                    (-> self ambient)
                    "FIS-TA03"
                    #t
                    (-> self root-override trans)
                    )
                   )
                  (set!
                   (-> self ambient-big-one)
                   (-> *display* base-frame-counter)
                   )
                  )
                 'powerup
                 )
                ((rand-vu-percent? (-> self params bad-percent))
                 'bad
                 )
                ((rand-vu-percent? (-> self params deadly-percent))
                 'deadly
                 )
                (else
                 'normal
                 )
                )
          )
         )
    (if
     (and
      (!= gp-0 'bad)
      (< 0.8 (fabs (- (-> self spawner-last) (-> self spawner))))
      )
     (set!
      (-> self spawner)
      (* 0.5 (+ (-> self spawner-last) (-> self spawner)))
      )
     )
    (set! (-> self spawner-last) (-> self spawner))
    (set! (-> self spawn-time) (-> *display* base-frame-counter))
    (sound-play-by-name
     (static-sound-name "fish-spawn")
     (new-sound-id)
     716
     0
     0
     1
     #t
     )
    (fisher-spawn-ambient)
    (let ((s5-1 (get-process *default-dead-pool* fisher-fish #x4000)))
     (when s5-1
      (let ((t9-10 (method-of-type fisher-fish activate)))
       (t9-10
        (the-as fisher-fish s5-1)
        self
        'fisher-fish
        (the-as pointer #x70004000)
        )
       )
      (run-now-in-process
       s5-1
       fisher-fish-init-by-other
       gp-0
       (-> self spawner)
       (* 1.85 (-> self params fish-vel))
       )
      (-> s5-1 ppointer)
      )
     )
    )
   )
  (let
   ((f1-14
     (analog-input
      (the-as int (-> *cpad-list* cpads 0 leftx))
      128.0
      32.0
      110.0
      28.0
      )
     )
    )
   (+! (-> self paddle-vel) (* f1-14 (-> *display* seconds-per-frame)))
   )
  (set!
   (-> self paddle-vel)
   (seek (-> self paddle-vel) 0.0 (* 15.0 (-> *display* seconds-per-frame)))
   )
  (set! (-> self paddle-vel) (fmax -2.0 (fmin 2.0 (-> self paddle-vel))))
  (+!
   (-> self paddle)
   (* (-> self paddle-vel) (-> *display* seconds-per-frame))
   )
  (set! (-> self paddle) (fmax 0.0 (fmin 1.0 (-> self paddle))))
  (vector-lerp!
   (-> self paddle-pos)
   (the-as vector (-> self paddle-end))
   (the-as vector (&-> self stack 288))
   (-> self paddle)
   )
  0
  (none)
  )

;; failed to figure out what this is:
(defstate fisher-playing (fisher)
  :event
  (behavior ((arg0 process) (arg1 int) (arg2 symbol) (arg3 event-message-block))
<<<<<<< HEAD
   (local-vars (v0-2 none))
   (let ((v1-0 arg2))
    (the-as object (cond
                    ((= v1-0 'fisher-fish-die)
                     (sound-play-by-name
                      (static-sound-name "fish-miss")
                      (new-sound-id)
                      1024
                      0
                      0
                      1
                      #t
                      )
                     (set!
                      v0-2
                      (the-as none (+ (-> self missed) (-> arg3 param 0)))
                      )
                     (set! (-> self missed) (the-as int v0-2))
                     v0-2
                     )
                    ((= v1-0 'fisher-fish-caught)
                     (send-event *target* 'bounce)
                     (set!
                      v0-2
                      (the-as none (+ (-> self caught) (-> arg3 param 0)))
                      )
                     (set! (-> self caught) (the-as int v0-2))
                     v0-2
                     )
                    ((= v1-0 'deadly)
                     (go fisher-done)
                     )
                    ((= v1-0 'bad)
                     (set! v0-2 (the-as none (seekl (-> self caught) 0 10)))
                     (set! (-> self caught) (the-as int v0-2))
                     v0-2
                     )
                    )
=======
   (local-vars (v0-2 object))
   (case arg2 
    (('fisher-fish-die)
      (sound-play-by-name
       (static-sound-name "fish-miss")
       (new-sound-id)
       1024
       0
       0
       (the-as uint 1)
       (the-as vector #t)
       )
      (set! v0-2 (+ (-> self missed) (-> arg3 param 0)))
      (set! (-> self missed) (the-as int v0-2))
      v0-2
      )
    (('fisher-fish-caught)
     (send-event *target* 'bounce)
     (set! v0-2 (+ (-> self caught) (-> arg3 param 0)))
     (set! (-> self caught) (the-as int v0-2))
     v0-2
     )
    (('deadly)
     (go fisher-done)
     )
    (('bad)
     (set! v0-2 (seekl (-> self caught) 0 10))
     (set! (-> self caught) (the-as int v0-2))
     v0-2
>>>>>>> 5649ca51
     )
    )
   )
  :enter
  (behavior ()
   (set-setting! *setting-control* self 'ambient-volume 'rel 50.0 0)
   (send-event *target* 'reset-pickup 'eco)
   (ja-channel-set! 0)
   (dummy-48 (-> self root-override))
   (let ((gp-0 (get-process *default-dead-pool* process #x4000)))
    (when gp-0
     (let ((t9-5 (method-of-type process activate)))
      (t9-5 gp-0 self 'process (the-as pointer #x70004000))
      )
     (run-next-time-in-process
      gp-0
      (lambda :behavior fisher-fish
       ()
       (logclear! (-> self mask) (process-mask pause))
       (while #t
        (fisher-draw-display
         (the-as fisher (ppointer->process (-> self parent)))
         )
        (suspend)
        )
       (none)
       )
      )
     (-> gp-0 ppointer)
     )
    )
   (send-event *camera* 'change-to-entity-by-name "camera-152")
   (init!
    (-> self query)
    (the-as string #f)
    40
    150
    25
    #t
    (lookup-text! *common-text* (game-text-id quit) #f)
    )
   (none)
   )
  :exit
  (behavior ()
   (clear-pending-settings-from-process *setting-control* self 'ambient-volume)
   (let* ((v1-2 *camera-other-matrix*)
          (a3-0 (-> *camera-combiner* inv-camera-rot))
          (a0-2 (-> a3-0 vector 0 quad))
          (a1-1 (-> a3-0 vector 1 quad))
          (a2-1 (-> a3-0 vector 2 quad))
          (a3-1 (-> a3-0 vector 3 quad))
          )
    (set! (-> v1-2 vector 0 quad) a0-2)
    (set! (-> v1-2 vector 1 quad) a1-1)
    (set! (-> v1-2 vector 2 quad) a2-1)
    (set! (-> v1-2 vector 3 quad) a3-1)
    )
   (set! (-> *camera-other-fov* data) (-> *camera-combiner* fov))
   (set! (-> *camera-other-trans* quad) (-> *camera-combiner* trans quad))
   (set! (-> *camera-other-root* quad) (-> self root-override trans quad))
   (dummy-49 (-> self root-override))
   (send-event *camera* 'blend-from-as-fixed)
   (send-event *camera* 'change-state *camera-base-mode* 0)
   (send-event *camera* 'clear-entity)
   0
   (none)
   )
  :trans
  (behavior ()
   (spool-push *art-control* "fisher-resolution" 0 self -99.0)
   (spool-push *art-control* "fisher-reject" 0 self -99.0)
   (none)
   )
  :code
  (behavior ()
   (set! *display-profile* #f)
   (set! (-> self paddle) 0.5)
   (set! (-> self paddle-vel) 0.0)
   (set! (-> self start-time) (-> *display* base-frame-counter))
   (set! (-> self caught) 0)
   (set! (-> self missed) 0)
   (set! (-> self spawner) 0.5)
   (set! (-> self spawner-last) 0.5)
   (set! (-> self swing-time) 0)
   (set! (-> self block) -1)
   (set! (-> self block-time) (-> *display* base-frame-counter))
   (+! (-> self block) 1)
   (mem-copy!
    (the-as pointer (-> self params))
    (the-as pointer (-> *fisher-params* (-> self difficulty) (-> self block)))
    56
    )
   (set! (-> self ambient-big-one) 0)
   (set! (-> self ambient-steady) 0)
   (set! (-> self ambient-sagging) 0)
   (set! (-> self ambient-almost) 0)
   (while #t
    (hide-hud-quick)
    (fisher-game-update)
    (if
     (or
      (zero? (-> self params timeout))
      (>= (-> self missed) (-> *FISHER-bank* max-missed))
      (>= (-> self caught) (-> *FISHER-bank* max-caught))
      )
     (go fisher-done)
     )
    (suspend)
    )
   (none)
   )
  :post
  (behavior ()
   (ja-post)
   (none)
   )
  )

;; failed to figure out what this is:
(defstate enter-playing (fisher)
  :virtual #t
  :trans
  (behavior ()
   (set-blackout-frames 5)
   (let ((a1-0 (new 'stack-no-clear 'event-message-block)))
    (set! (-> a1-0 from) self)
    (set! (-> a1-0 num-params) 2)
    (set! (-> a1-0 message) 'change-mode)
    (set! (-> a1-0 param 0) (the-as uint 'fishing))
    (set! (-> a1-0 param 1) (the-as uint self))
    (if (send-event-function *target* a1-0)
     (go fisher-playing)
     )
    )
   (none)
   )
  )

;; failed to figure out what this is:
(defstate query (fisher)
  :virtual #t
  :enter
  (behavior ()
   (init!
    (-> self query)
    (lookup-text! *common-text* (game-text-id fish?) #f)
    40
    150
    25
    #f
    (lookup-text! *common-text* (game-text-id quit) #f)
    )
   (none)
   )
  )

;; definition for method 43 of type fisher
(defmethod TODO-RENAME-43 fisher ((obj fisher))
  (cond
   ((closed?
     (-> obj tasks)
     (game-task jungle-fishgame)
     (task-status need-reminder)
     )
    (when
     (TODO-RENAME-10
      (-> obj ambient)
      (new 'stack-no-clear 'vector)
      300
      122880.0
      obj
      )
     (let* ((v1-5 (/ (the-as int (rand-uint31-gen *random-generator*)) 256))
            (v1-6 (the-as number (logior #x3f800000 v1-5)))
            (f0-2 (+ -1.0 (the-as float v1-6)))
            )
      (if (< 0.5 f0-2)
       (play-ambient
        (-> obj ambient)
        "FIS-LO03"
        #f
        (-> obj root-override trans)
        )
       (play-ambient
        (-> obj ambient)
        "FIS-LO05"
        #f
        (-> obj root-override trans)
        )
       )
      )
     )
    )
   (else
    (when
     (TODO-RENAME-10
      (-> obj ambient)
      (new 'stack-no-clear 'vector)
      9000
      122880.0
      obj
      )
     (let* ((v1-15 (/ (the-as int (rand-uint31-gen *random-generator*)) 256))
            (v1-16 (the-as number (logior #x3f800000 v1-15)))
            (f0-5 (+ -1.0 (the-as float v1-16)))
            )
      (cond
       ((< 0.875 f0-5)
        (play-ambient
         (-> obj ambient)
         "FIS-LO01"
         #f
         (-> obj root-override trans)
         )
        )
       ((< 0.75 f0-5)
        (play-ambient
         (-> obj ambient)
         "FIS-LO04"
         #f
         (-> obj root-override trans)
         )
        )
       ((< 0.625 f0-5)
        (play-ambient
         (-> obj ambient)
         "FIS-AM01"
         #f
         (-> obj root-override trans)
         )
        )
       ((< 0.5 f0-5)
        (play-ambient
         (-> obj ambient)
         "FIS-AM02"
         #f
         (-> obj root-override trans)
         )
        )
       ((< 0.375 f0-5)
        (play-ambient
         (-> obj ambient)
         "FIS-AM03"
         #f
         (-> obj root-override trans)
         )
        )
       ((< 0.25 f0-5)
        (play-ambient
         (-> obj ambient)
         "FIS-AM04"
         #f
         (-> obj root-override trans)
         )
        )
       ((< 0.125 f0-5)
        (play-ambient
         (-> obj ambient)
         "FIS-AM05"
         #f
         (-> obj root-override trans)
         )
        )
       (else
        (play-ambient
         (-> obj ambient)
         "FIS-AM06"
         #f
         (-> obj root-override trans)
         )
        )
       )
      )
     )
    )
   )
  )

;; failed to figure out what this is:
(defstate play-accept (fisher)
  :virtual #t
  :event
  (behavior ((arg0 process) (arg1 int) (arg2 symbol) (arg3 event-message-block))
   (local-vars (v0-0 rgbaf))
   (let ((v1-0 arg2))
    (the-as object (cond
                    ((= v1-0 'emissive-on)
                     (set-vector! (-> self draw color-mult) 0.6 0.6 0.6 1.0)
                     (set! v0-0 (-> self draw color-emissive))
                     (set! (-> v0-0 x) 0.6)
                     (set! (-> v0-0 y) 0.6)
                     (set! (-> v0-0 z) 0.6)
                     (set! (-> v0-0 w) 0.0)
                     v0-0
                     )
                    ((= v1-0 'emissive-off)
                     (set-vector! (-> self draw color-mult) 1.0 1.0 1.0 1.0)
                     (set! v0-0 (-> self draw color-emissive))
                     (set! (-> v0-0 x) 0.0)
                     (set! (-> v0-0 y) 0.0)
                     (set! (-> v0-0 z) 0.0)
                     (set! (-> v0-0 w) 0.0)
                     v0-0
                     )
                    )
     )
    )
   )
  :trans
  (behavior ()
   (when (-> self training)
    (let ((gp-0 (new-stack-vector0)))
     (vector<-cspace! gp-0 (-> self node-list data 74))
     (sp-launch-particles-var
      *sp-particle-system-2d*
      (-> *part-id-table* 2001)
      gp-0
      (the-as sparticle-launch-state #f)
      (the-as sparticle-launch-control #f)
      1.0
      )
     (fisher-fish-water
      gp-0
      (+
       32768.0
       (vector-y-angle (-> self node-list data 75 bone transform vector 1))
       )
      )
     (vector<-cspace! gp-0 (-> self node-list data 77))
     (sp-launch-particles-var
      *sp-particle-system-2d*
      (-> *part-id-table* 2001)
      gp-0
      (the-as sparticle-launch-state #f)
      (the-as sparticle-launch-control #f)
      1.0
      )
     (fisher-fish-water
      gp-0
      (+
       32768.0
       (vector-y-angle (-> self node-list data 78 bone transform vector 1))
       )
      )
     (vector<-cspace! gp-0 (-> self node-list data 80))
     (sp-launch-particles-var
      *sp-particle-system-2d*
      (-> *part-id-table* 828)
      gp-0
      (the-as sparticle-launch-state #f)
      (the-as sparticle-launch-control #f)
      1.0
      )
     (sp-launch-particles-var
      *sp-particle-system-2d*
      (-> *part-id-table* 2013)
      gp-0
      (the-as sparticle-launch-state #f)
      (the-as sparticle-launch-control #f)
      1.0
      )
     (fisher-fish-water
      gp-0
      (+
       32768.0
       (vector-y-angle (-> self node-list data 80 bone transform vector 1))
       )
      )
     )
    )
   (let ((t9-14 (-> (the-as state (find-parent-method fisher 24)) trans)))
    (if t9-14
     (t9-14)
     )
    )
   (none)
   )
  )

;; failed to figure out what this is:
(defstate idle (fisher)
  :virtual #t
  :trans
  (behavior ()
   (let ((t9-1 (-> (the-as state (find-parent-method fisher 30)) trans)))
    (if t9-1
     (t9-1)
     )
    )
   (when (task-complete? *game-info* (-> self entity extra perm task))
    (when (nonzero? (-> *cpad-list* cpads 0 button0-rel 0))
     (let ((v1-9 (-> self cheat-temp)))
      (cond
       ((zero? v1-9)
        (cond
         ((logtest? (-> *cpad-list* cpads 0 button0-rel 0) (pad-buttons left))
          (+! (-> self cheat-temp) 1)
          )
         (else
          (set! (-> self cheat-temp) 0)
          0
          )
         )
        )
       ((= v1-9 1)
        (cond
         ((logtest? (-> *cpad-list* cpads 0 button0-rel 0) (pad-buttons left))
          (+! (-> self cheat-temp) 1)
          )
         (else
          (set! (-> self cheat-temp) 0)
          0
          )
         )
        )
       ((= v1-9 2)
        (cond
         ((logtest? (-> *cpad-list* cpads 0 button0-rel 0) (pad-buttons right))
          (+! (-> self cheat-temp) 1)
          )
         (else
          (set! (-> self cheat-temp) 0)
          0
          )
         )
        )
       ((= v1-9 3)
        (cond
         ((logtest? (-> *cpad-list* cpads 0 button0-rel 0) (pad-buttons right))
          (+! (-> self cheat-temp) 1)
          )
         (else
          (set! (-> self cheat-temp) 0)
          0
          )
         )
        )
       ((= v1-9 4)
        (cond
         ((logtest? (-> *cpad-list* cpads 0 button0-rel 0) (pad-buttons left))
          (+! (-> self cheat-temp) 1)
          )
         (else
          (set! (-> self cheat-temp) 0)
          0
          )
         )
        )
       ((= v1-9 5)
        (cond
         ((logtest? (-> *cpad-list* cpads 0 button0-rel 0) (pad-buttons left))
          (+! (-> self cheat-temp) 1)
          )
         (else
          (set! (-> self cheat-temp) 0)
          0
          )
         )
        )
       ((= v1-9 6)
        (cond
         ((logtest? (-> *cpad-list* cpads 0 button0-rel 0) (pad-buttons right))
          (+! (-> self cheat-temp) 1)
          )
         (else
          (set! (-> self cheat-temp) 0)
          0
          )
         )
        )
       ((= v1-9 7)
        (cond
         ((logtest? (-> *cpad-list* cpads 0 button0-rel 0) (pad-buttons right))
          (+! (-> self cheat-temp) 1)
          )
         (else
          (set! (-> self cheat-temp) 0)
          0
          )
         )
        )
       ((= v1-9 8)
        (cond
         ((logtest? (-> *cpad-list* cpads 0 button0-rel 0) (pad-buttons x))
          (set! (-> self hard) #t)
          (set! (-> self difficulty) 5)
          (set! (-> *FISHER-bank* max-caught) #x70000000)
          (ambient-hint-spawn
           "FIS-LO03"
           (the-as vector #f)
           *entity-pool*
           'stinger
           )
          (set! (-> self cheat-temp) 0)
          0
          )
         (else
          (set! (-> self cheat-temp) 0)
          0
          )
         )
        )
       )
      )
     )
    )
   (none)
   )
  :code
  (behavior ()
   (if (!= (if (> (-> self skel active-channels) 0)
            (-> self skel root-channel 0 frame-group)
            )
        (get-art-elem self)
        )
    (ja-channel-push! 1 60)
    )
   (while #t
    (let ((gp-0 (-> self skel root-channel 0)))
     (set! (-> gp-0 frame-group) (the-as art-joint-anim (get-art-elem self)))
     )
    (let* ((f30-0 5.0)
           (v1-9 (/ (the-as int (rand-uint31-gen *random-generator*)) 256))
           (v1-10 (the-as number (logior #x3f800000 v1-9)))
           )
     (countdown (gp-1 (+ (the int (* f30-0 (+ -1.0 (the-as float v1-10)))) 5))
      (let ((a0-10 (-> self skel root-channel 0)))
       (set! (-> a0-10 frame-group) (if (> (-> self skel active-channels) 0)
                                     (-> self skel root-channel 0 frame-group)
                                     )
        )
       (set!
        (-> a0-10 param 0)
        (the float (+ (-> (if (> (-> self skel active-channels) 0)
                           (-> self skel root-channel 0 frame-group)
                           )
                       data
                       0
                       length
                       )
                    -1
                    )
         )
        )
       (set! (-> a0-10 param 1) 1.0)
       (set! (-> a0-10 frame-num) 0.0)
       (joint-control-channel-group!
        a0-10
        (if (> (-> self skel active-channels) 0)
         (-> self skel root-channel 0 frame-group)
         )
        num-func-seek!
        )
       )
      (until (ja-done? 0)
       (TODO-RENAME-43 self)
       (suspend)
       (let ((a0-12 (-> self skel root-channel 0)))
        (set!
         (-> a0-12 param 0)
         (the float (+ (-> a0-12 frame-group data 0 length) -1))
         )
        (set! (-> a0-12 param 1) 1.0)
        (joint-control-channel-group-eval!
         a0-12
         (the-as art-joint-anim #f)
         num-func-seek!
         )
        )
       )
      )
     )
    (when (= (if (> (-> self skel active-channels) 0)
              (-> self skel root-channel 0 frame-group)
              )
           (-> self draw art-group data 6)
           )
     (let ((a0-19 (-> self skel root-channel 0)))
      (set!
       (-> a0-19 frame-group)
       (the-as art-joint-anim (-> self draw art-group data 5))
       )
      (set!
       (-> a0-19 param 0)
       (the
        float
        (+
         (->
          (the-as art-joint-anim (-> self draw art-group data 5))
          data
          0
          length
          )
         -1
         )
        )
       )
      (set! (-> a0-19 param 1) 1.0)
      (set! (-> a0-19 frame-num) 0.0)
      (joint-control-channel-group!
       a0-19
       (the-as art-joint-anim (-> self draw art-group data 5))
       num-func-seek!
       )
      )
     (until (ja-done? 0)
      (TODO-RENAME-43 self)
      (suspend)
      (let ((a0-21 (-> self skel root-channel 0)))
       (set!
        (-> a0-21 param 0)
        (the float (+ (-> a0-21 frame-group data 0 length) -1))
        )
       (set! (-> a0-21 param 1) 1.0)
       (joint-control-channel-group-eval!
        a0-21
        (the-as art-joint-anim #f)
        num-func-seek!
        )
       )
      )
     )
    )
   (none)
   )
  )

;; definition for method 41 of type fisher
;; INFO: Return type mismatch int vs none.
(defmethod initialize-collision fisher ((obj fisher) (arg0 int) (arg1 vector))
  (let
   ((s5-0 (new 'process 'collide-shape obj (collide-list-enum hit-by-player))))
   (let ((s4-0 (new 'process 'collide-shape-prim-group s5-0 (the-as uint 2) 0)))
    (set! (-> s4-0 prim-core collide-as) (the-as uint 256))
    (set! (-> s4-0 collide-with) (the-as uint 16))
    (set! (-> s4-0 prim-core action) (the-as uint 1))
    (set! (-> s4-0 prim-core offense) 4)
    (set-vector! (-> s4-0 local-sphere) 6144.0 0.0 4096.0 14336.0)
    (dummy-46 s5-0)
    (let ((s2-0 (new 'process 'collide-shape-prim-sphere s5-0 (the-as uint 0))))
     (set! (-> s2-0 prim-core collide-as) (the-as uint 256))
     (set! (-> s2-0 collide-with) (the-as uint 16))
     (set! (-> s2-0 prim-core action) (the-as uint 1))
     (set! (-> s2-0 prim-core offense) 4)
     (set! (-> s2-0 transform-index) arg0)
     (set-vector! (-> s2-0 local-sphere) 0.0 0.0 0.0 6553.6)
     )
    (dummy-28 s4-0)
    (let ((s3-1 (new 'process 'collide-shape-prim-sphere s5-0 (the-as uint 0))))
     (set! (-> s3-1 prim-core collide-as) (the-as uint 256))
     (set! (-> s3-1 collide-with) (the-as uint 16))
     (set! (-> s3-1 prim-core action) (the-as uint 1))
     (set! (-> s3-1 prim-core offense) 4)
     (set! (-> s3-1 transform-index) 57)
     (set-vector! (-> s3-1 local-sphere) 0.0 4096.0 0.0 4096.0)
     )
    (dummy-28 s4-0)
    )
   (set! (-> s5-0 nav-radius) (* 0.75 (-> s5-0 root-prim local-sphere w)))
   (dummy-50 s5-0)
   (set! (-> obj root-override) s5-0)
   )
  0
  (none)
  )

;; definition for method 47 of type fisher
(defmethod target-above-threshold? fisher ((obj fisher))
  (or
   (= (current-task (-> obj tasks)) (game-task jungle-fishgame))
   (-> obj hard)
   )
  )

;; definition for method 11 of type fisher
;; Used lq/sq
(defmethod copy-defaults! fisher ((obj fisher) (arg0 res-lump))
  (dummy-40 obj arg0 *fisher-sg* 3 49 (new 'static 'vector :w 4096.0) 33)
  (set! (-> obj tasks) (get-task-control (game-task jungle-fishgame)))
  (set! (-> obj path) (new 'process 'curve-control obj 'path -1000000000.0))
  (logior!
   (-> obj path flags)
   (path-control-flag display draw-line draw-point draw-text)
   )
  (let
   ((s5-0 (eval-path-curve-div! (-> obj path) (-> obj paddle-pos) 6.5 'interp))
    (s4-0 (TODO-RENAME-12 (-> obj path) (new-stack-vector0) 6.5))
    )
   (set! (-> s5-0 y) (+ 2457.6 (-> s5-0 y)))
   (vector-normalize!
    (vector-rotate-y! s4-0 s4-0 16384.0)
    (-> *FISHER-bank* width)
    )
   (vector-! (the-as vector (-> obj paddle-end)) s5-0 s4-0)
   (vector+! (the-as vector (&-> obj stack 288)) s5-0 s4-0)
   )
  (set! (-> obj music) 'fishgame)
  (set!
   (-> obj difficulty)
   (the-as int (-> obj entity extra perm user-uint8 6))
   )
  (set! (-> obj hard) #f)
  (set! (-> *FISHER-bank* max-caught) 200)
  (set! (-> obj training) #f)
  (dummy-42 obj)
  (none)
  )

;; failed to figure out what this is:
(defstate target-fishing (target)
  :event
  (behavior ((arg0 process) (arg1 int) (arg2 symbol) (arg3 event-message-block))
   (cond
    ((= arg2 'bounce)
     (set-zero! (-> self control unknown-smush00))
     (activate! (-> self control unknown-smush00) 1.0 120 210 0.3 1.0)
     )
    ((= arg2 'lose)
     (set! (-> self control unknown-symbol20) arg2)
     arg2
     )
    (else
     ((-> target-grab event) arg0 arg1 arg2 arg3)
     )
    )
   )
  :enter
  (behavior ((arg0 handle))
   (set! (-> self control unknown-surface00) *empty-mods*)
   (logior! (-> self state-flags) 16)
   (set-zero! (-> self control unknown-smush00))
   (set! (-> self control unknown-symbol20) #f)
   (none)
   )
  :exit
  (behavior ()
   (set! (-> self state-flags) (logand -17 (-> self state-flags)))
   (let ((v1-2 (-> self manipy)))
    (when v1-2
     (deactivate (-> v1-2 0))
     (set! (-> self manipy) (the-as (pointer manipy) #f))
     )
    )
   (-> target-periscope exit)
   (none)
   )
  :code
  (behavior ((arg0 handle))
   (let ((v1-1 (handle->process arg0)))
    (when (and v1-1 (type-type? (-> v1-1 type) fisher))
     (set-vector! (-> self control trans) 1067827.2 9420.8 -955596.8 1.0)
     (set-yaw-angle-clear-roll-pitch! (-> self control) -20024.889)
     (rot->dir-targ! (-> self control))
     )
    )
   (ja-channel-set! 1)
   (let ((s5-0 (get-process *default-dead-pool* manipy #x4000)))
    (set! (-> self manipy) (the-as (pointer manipy) (when s5-0
                                                     (let
                                                      ((t9-5
                                                        (method-of-type
                                                         manipy
                                                         activate
                                                         )
                                                        )
                                                       )
                                                      (t9-5
                                                       (the-as manipy s5-0)
                                                       self
                                                       'manipy
                                                       (the-as
                                                        pointer
                                                        #x70004000
                                                        )
                                                       )
                                                      )
                                                     (let
                                                      ((t9-6
                                                        run-function-in-process
                                                        )
                                                       (a0-11 s5-0)
                                                       (a1-5 manipy-init)
                                                       (a2-2
                                                        (-> self control trans)
                                                        )
                                                       (v1-16
                                                        (handle->process arg0)
                                                        )
                                                       )
                                                      ((the-as
                                                        (function object object object object object object none)
                                                        t9-6
                                                        )
                                                       a0-11
                                                       a1-5
                                                       a2-2
                                                       (if v1-16
                                                        (-> v1-16 entity)
                                                        (the-as entity #f)
                                                        )
                                                       *fish-net-sg*
                                                       #f
                                                       )
                                                      )
                                                     (-> s5-0 ppointer)
                                                     )
                            )
     )
    )
   (when (-> self manipy)
    (send-event (ppointer->process (-> self manipy)) 'anim-mode 'copy-parent)
    (send-event
     (ppointer->process (-> self manipy))
     'eval
     (lambda :behavior target
      ()
      (set!
       (-> self attack-info vector x)
       (the-as
        float
        (new 'process 'joint-mod (joint-mod-handler-mode joint-set*) self 6)
        )
       )
      (set!
       (-> self attack-info vector y)
       (the-as
        float
        (new 'process 'joint-mod (joint-mod-handler-mode joint-set*) self 5)
        )
       )
      (none)
      )
     )
    (let ((v1-35 (-> self manipy 0 node-list data)))
     (set! (-> v1-35 0 param0) cspace<-cspace+quaternion!)
     (set! (-> v1-35 0 param1) (the-as basic (-> self node-list data 23)))
     (set! (-> v1-35 0 param2) (the-as basic (-> self control quat)))
     )
    )
   (let ((s5-1 (-> self skel root-channel 0)))
    (joint-control-channel-group-eval!
     s5-1
     (the-as art-joint-anim (-> self draw art-group data 99))
     num-func-identity
     )
    (set! (-> s5-1 frame-num) (ja-aframe 15.0 0))
    )
   (let ((s5-2 (new 'stack-no-clear 'vector)))
    (until (-> self control unknown-symbol20)
     (let ((v1-42 (handle->process arg0)))
      (when v1-42
       (let ((a0-28 (-> self skel root-channel 0)))
        (set!
         (-> a0-28 param 0)
         (*
          (fmax 0.0 (- 1.0 (-> (the-as fisher v1-42) paddle)))
          (the float (+ (-> (if (> (-> self skel active-channels) 0)
                             (-> self skel root-channel 0 frame-group)
                             )
                         data
                         0
                         length
                         )
                      -1
                      )
           )
          )
         )
        (set! (-> a0-28 param 1) 1.0)
        (joint-control-channel-group-eval!
         a0-28
         (the-as art-joint-anim #f)
         num-func-seek!
         )
        )
       (when (-> self manipy)
        (let ((s2-0 (new-stack-quaternion0))
              (s4-0 (new-stack-quaternion0))
              (s3-0 (quaternion-identity! (new-stack-quaternion0)))
              (f30-0 (update! (-> self control unknown-smush00)))
              )
         (quaternion-rotate-y! s3-0 s3-0 (* 5461.3335 f30-0))
         (set-vector! s2-0 1.0 1.0 1.0 1.0)
         (set-vector! s4-0 0.0 (* 2048.0 (-> s5-2 y)) (* 819.2 (-> s5-2 y)) 1.0)
         (dummy-14 (-> self manipy 0 joint 0) (the-as skeleton-group s4-0) s3-0)
         (set-vector! s4-0 0.0 (* -614.4 f30-0) 0.0 1.0)
         (let* ((a0-34 (-> self manipy 0 joint 1))
                (t9-16 (method-of-object a0-34 dummy-14))
                (a2-7 #f)
                )
          (t9-16 a0-34 (the-as skeleton-group s4-0) a2-7)
          )
         (set! (-> s5-2 y) (-> s5-2 x))
         (set! (-> s5-2 x) f30-0)
         )
        )
       )
      )
     (suspend)
     )
    )
   (case (-> self control unknown-symbol20) 
    (('lose)
      (ja-channel-push! 1 30)
      (let ((a0-38 (-> self skel root-channel 0)))
       (set!
        (-> a0-38 frame-group)
        (the-as art-joint-anim (-> self draw art-group data 100))
        )
       (set!
        (-> a0-38 param 0)
        (the
         float
         (+
          (->
           (the-as art-joint-anim (-> self draw art-group data 100))
           data
           0
           length
           )
          -1
          )
         )
        )
       (set! (-> a0-38 param 1) 1.0)
       (set! (-> a0-38 frame-num) 0.0)
       (joint-control-channel-group!
        a0-38
        (the-as art-joint-anim (-> self draw art-group data 100))
        num-func-seek!
        )
       )
      (until (ja-done? 0)
       (suspend)
       (let ((a0-39 (-> self skel root-channel 0)))
        (set!
         (-> a0-39 param 0)
         (the float (+ (-> a0-39 frame-group data 0 length) -1))
         )
        (set! (-> a0-39 param 1) 1.0)
        (joint-control-channel-group-eval!
         a0-39
         (the-as art-joint-anim #f)
         num-func-seek!
         )
        )
       )
      (anim-loop)
      )
    )
   (none)
   )
  :post
  (the-as (function none :behavior target) target-post)
  )<|MERGE_RESOLUTION|>--- conflicted
+++ resolved
@@ -2256,46 +2256,6 @@
 (defstate fisher-playing (fisher)
   :event
   (behavior ((arg0 process) (arg1 int) (arg2 symbol) (arg3 event-message-block))
-<<<<<<< HEAD
-   (local-vars (v0-2 none))
-   (let ((v1-0 arg2))
-    (the-as object (cond
-                    ((= v1-0 'fisher-fish-die)
-                     (sound-play-by-name
-                      (static-sound-name "fish-miss")
-                      (new-sound-id)
-                      1024
-                      0
-                      0
-                      1
-                      #t
-                      )
-                     (set!
-                      v0-2
-                      (the-as none (+ (-> self missed) (-> arg3 param 0)))
-                      )
-                     (set! (-> self missed) (the-as int v0-2))
-                     v0-2
-                     )
-                    ((= v1-0 'fisher-fish-caught)
-                     (send-event *target* 'bounce)
-                     (set!
-                      v0-2
-                      (the-as none (+ (-> self caught) (-> arg3 param 0)))
-                      )
-                     (set! (-> self caught) (the-as int v0-2))
-                     v0-2
-                     )
-                    ((= v1-0 'deadly)
-                     (go fisher-done)
-                     )
-                    ((= v1-0 'bad)
-                     (set! v0-2 (the-as none (seekl (-> self caught) 0 10)))
-                     (set! (-> self caught) (the-as int v0-2))
-                     v0-2
-                     )
-                    )
-=======
    (local-vars (v0-2 object))
    (case arg2 
     (('fisher-fish-die)
@@ -2305,8 +2265,8 @@
        1024
        0
        0
-       (the-as uint 1)
-       (the-as vector #t)
+       1
+       #t
        )
       (set! v0-2 (+ (-> self missed) (-> arg3 param 0)))
       (set! (-> self missed) (the-as int v0-2))
@@ -2325,7 +2285,6 @@
      (set! v0-2 (seekl (-> self caught) 0 10))
      (set! (-> self caught) (the-as int v0-2))
      v0-2
->>>>>>> 5649ca51
      )
     )
    )
