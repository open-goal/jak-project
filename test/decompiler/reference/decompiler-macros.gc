--- conflicted
+++ resolved
@@ -511,15 +511,6 @@
   `(set! ,result (sext32 (sar (logand #xffffffff (the-as int ,in)) ,sa)))
   )
 
-<<<<<<< HEAD
-;; There are four common types of lookup:
-;; data. This is something like (pointer int32) or (inline-array vector), it should have a size.
-;; struct. This will get a GOAL struct or basic. Like a string.
-;; value. This will get a value. Possibly even a 128-bit value, though this does not appear to work properly.
-;; float. This will get a float. If the value stored is an int, it will be converted to a float.
-
-=======
->>>>>>> d7773370
 (defmacro res-lump-data (lump name type &key (tag-ptr (the-as (pointer res-tag) #f)) &key (time -1000000000.0))
   "Helper macro to get data from a res-lump without interpolation."
   `(the-as ,type ((method-of-type res-lump get-property-data)
@@ -554,8 +545,6 @@
                   ,name
                   'interp
                   ,time
-<<<<<<< HEAD
-=======
                   (the-as structure #f)
                   ,tag-ptr
                   *res-static-buf*
@@ -563,21 +552,6 @@
            )
   )
 
-(defmacro res-lump-struct-exact (lump name type &key (tag-ptr (the-as (pointer res-tag) #f)) &key (time 0.0))
-  `(the-as ,type ((method-of-type res-lump get-property-struct)
-                  ,lump
-                  ,name
-                  'exact
-                  ,time
->>>>>>> d7773370
-                  (the-as structure #f)
-                  ,tag-ptr
-                  *res-static-buf*
-                  )
-           )
-  )
-
-<<<<<<< HEAD
 (defmacro res-lump-struct-exact (lump name type &key (tag-ptr (the-as (pointer res-tag) #f)) &key (time 0.0))
   `(the-as ,type ((method-of-type res-lump get-property-struct)
                   ,lump
@@ -591,8 +565,6 @@
            )
   )
 
-=======
->>>>>>> d7773370
 (defmacro res-lump-value (lump name type &key (tag-ptr (the-as (pointer res-tag) #f)) &key (default (the-as uint128 0)) &key (time -1000000000.0))
   "Helper macro to get a value from a res-lump with no interpolation."
   `(the-as ,type ((method-of-type res-lump get-property-value)
