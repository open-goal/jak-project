--- conflicted
+++ resolved
@@ -1005,15 +1005,9 @@
        (-> self skel root-channel ,chan frame-group))
   )
 
-<<<<<<< HEAD
-(defmacro ja-group? (group &key (chan 0))
-  "is self in this frame group on this channel? default is channel 0, which is the base channel."
-  `(= (ja-group) ,group)
-  )
-
 (defmacro focus-test? (pfoc &rest status)
   `(logtest? (-> (the process-focusable ,pfoc) focus-status) (focus-status ,@status)))
-=======
+
 (defmacro ja (&key (chan 0)
               &key (group! #f)
               &key (num! #f)
@@ -1135,5 +1129,4 @@
                       &key (dist #f)
                       )
   `(ja :eval? #f :chan ,chan :group! ,group! :num! ,num! :param0 ,param0 :param1 ,param1 :num-func ,num-func :frame-num ,frame-num :frame-interp ,frame-interp :dist ,dist)
-  )
->>>>>>> c99f9a48
+  )