--- conflicted
+++ resolved
@@ -432,8 +432,6 @@
   `(logtest? (mouse-hold) (mouse-buttons ,@buttons))
   )
 
-<<<<<<< HEAD
-=======
 (defmacro gs-reg-list (&rest reg-ids)
   "Generate a giftag register descriptor list from reg-ids."
 
@@ -683,15 +681,12 @@
     )
   )
 
->>>>>>> 22136027
 (defmacro def-mips2c (name type)
   "Define a mips2c object (typically a function)."
   `(begin
      (define-extern ,name ,type)
      (set! ,name (the-as ,type (__pc-get-mips2c ,(symbol->string name))))
      )
-<<<<<<< HEAD
-=======
   )
 
 (defmacro copy-and-set-field (original field-name field-value)
@@ -893,5 +888,4 @@
           )
         )
     )
->>>>>>> 22136027
   )