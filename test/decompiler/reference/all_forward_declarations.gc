--- conflicted
+++ resolved
@@ -647,7 +647,24 @@
   `(.lvf vf0 (new 'static 'vector :x 0.0 :y 0.0 :z 0.0 :w 1.0))
   )
 
-<<<<<<< HEAD
+;; TODO - for trajectory.gc
+(declare-type trajectory structure)
+(deftype rgba (uint32)
+  ((r uint8 :offset 0)
+   (g uint8 :offset 8)
+   (b uint8 :offset 16)
+   (a uint8 :offset 24)
+   )
+  :flag-assert #x900000004
+  )
+(define-extern add-debug-line (function symbol int vector vector rgba symbol int int))
+
+(defconstant SYM_TO_STRING_OFFSET #xff38)
+(defmacro symbol->string (sym)
+  "Convert a symbol to a goal string."
+  `(-> (the-as (pointer string) (+ SYM_TO_STRING_OFFSET (the-as int ,sym))))
+  )
+
 ;; TODO - for entity-h
 (define-extern entity-nav-login function)
 (deftype res-tag (uint128)
@@ -687,22 +704,4 @@
     (dummy-20 (_type_ int int) none 20)
     (dummy-21 (_type_ int int int int int) none 21)
     )
-=======
-;; TODO - for trajectory.gc
-(declare-type trajectory structure)
-(deftype rgba (uint32)
-  ((r uint8 :offset 0)
-   (g uint8 :offset 8)
-   (b uint8 :offset 16)
-   (a uint8 :offset 24)
-   )
-  :flag-assert #x900000004
-  )
-(define-extern add-debug-line (function symbol int vector vector rgba symbol int int))
-
-(defconstant SYM_TO_STRING_OFFSET #xff38)
-(defmacro symbol->string (sym)
-  "Convert a symbol to a goal string."
-  `(-> (the-as (pointer string) (+ SYM_TO_STRING_OFFSET (the-as int ,sym))))
->>>>>>> 3ede8f6b
   )