--- conflicted
+++ resolved
@@ -408,15 +408,6 @@
   :copy-entries gs-reg
   )
 
-<<<<<<< HEAD
-;; GEOMETRY - TODO
-(define-extern vector-deg-slerp (function vector vector vector float vector))
-
-;; bones - TODO
-(declare-type vu-lights structure)
-(declare-type light-group structure)
-(define-extern vu-lights<-light-group! (function vu-lights light-group none))
-=======
 ;; connect
 (declare-type engine basic)
 
@@ -435,4 +426,11 @@
 
 (declare-type texture-page basic)
 (declare-type level basic)
->>>>>>> 0a6602e3
+
+;; GEOMETRY - TODO
+(define-extern vector-deg-slerp (function vector vector vector float vector))
+
+;; bones - TODO
+(declare-type vu-lights structure)
+(declare-type light-group structure)
+(define-extern vu-lights<-light-group! (function vu-lights light-group none))