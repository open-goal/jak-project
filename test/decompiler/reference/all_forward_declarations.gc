;; GCOMMON
(define-extern name= (function basic basic symbol))
(define-extern fact (function int int))
(define-extern max (function int int int))
(define-extern min (function int int int))
(define-extern valid? (function object type basic basic object symbol))

;; KERNEL
(declare-type process basic)
(declare-type stack-frame basic)
(declare-type state basic)
(declare-type cpu-thread basic)
(declare-type dead-pool basic)
(declare-type event-message-block structure)
(declare-type thread basic)

(deftype process (process-tree)
  ((pool dead-pool :offset-assert #x20)
   (status basic :offset-assert #x24)
   (pid int32 :offset-assert #x28)
   (main-thread cpu-thread :offset-assert #x2c)
   (top-thread thread :offset-assert #x30)
   (entity basic :offset-assert #x34)
   (state state :offset-assert #x38)
   (trans-hook function :offset-assert #x3c)
   (post-hook function :offset-assert #x40)
   (event-hook (function basic int basic event-message-block object) :offset-assert #x44)
   (allocated-length int32 :offset-assert #x48)
   (next-state state :offset-assert #x4c)
   (heap-base pointer :offset-assert #x50)
   (heap-top pointer :offset-assert #x54)
   (heap-cur pointer :offset-assert #x58)
   (stack-frame-top stack-frame :offset-assert #x5c)
   (connection-list connectable :inline :offset-assert #x60)
   (stack uint8 :dynamic :offset-assert #x70)
   )

  (:methods
    (new (symbol type basic int) _type_ 0)
    (activate (_type_ process-tree basic pointer) process-tree 9)
    (deactivate  (process) none 10)
    (dummy-method-11 () none 11)
    (run-logic? (process) symbol 12)
    (dummy-method () none 13)
   )

  :size-assert #x70
  :method-count-assert 14
  :no-runtime-type ;; already defined by kscheme. Don't do it again.
  )

(declare-type dead-pool-heap basic)
(define-extern *debug-dead-pool* dead-pool-heap)
(define-extern change-parent (function process-tree process-tree process-tree))
(define-extern *null-process* process)
(define-extern *vis-boot* basic)
(define-extern *stdcon* string)
(declare-type kernel-context basic)
(define-extern iterate-process-tree (function process-tree (function object object) kernel-context object))
(define-extern execute-process-tree (function process-tree (function object object) kernel-context object))
(define-extern search-process-tree (function process-tree (function process-tree object) process-tree))

(define-extern *listener-process* process)
(define-extern *active-pool* process-tree)
(define-extern reset-and-call (function thread function object))
(defun ash ((value int) (shift-amount int))
  "Arithmetic shift value by shift-amount.
  A positive shift-amount will shift to the left and a negative will shift to the right.
  "
  ;; OpenGOAL does not support ash in the compiler, so we implement it here as an inline function.
  (declare (inline))
  (if (> shift-amount 0)
      (shl value shift-amount)
      (sar value (- shift-amount))
      )
  )
(define-extern inspect-process-tree (function process-tree int int symbol process-tree))
(define-extern set-to-run-bootstrap (function none))
(define-extern dead-state state)
(define-extern *display-pool* process-tree)
(define-extern *camera-pool* process-tree)
(define-extern *target-pool* process-tree)
(define-extern *entity-pool* process-tree)
(define-extern *default-pool* process-tree)
(define-extern *stdcon0* string)
(define-extern *stdcon1* string)
(define-extern *debug-draw-pauseable* symbol)

;; gstate
(define-extern enter-state (function object object object object object object object))
(define-extern throw (function symbol object int))
(defmacro suspend()
  '(none)
  )

(defmacro empty-form ()
  '(none)
  )

(define-extern get-current-time (function uint))
(define-extern get-integral-current-time (function uint))

;; math
(define-extern fabs (function float float))
(define-extern abs (function int int))
(define-extern rand-vu-init (function float none))
(define-extern rand-vu (function float))

;; matrix
(declare-type matrix structure)
(declare-type vector structure)
(define-extern matrix-transpose! (function matrix matrix matrix))
(define-extern sin (function float float))
(define-extern cos (function float float))
(define-extern vector-sincos! (function vector vector vector int))
(define-extern matrix-axis-sin-cos! (function matrix vector float float none))
(define-extern atan (function float float float))

;; transform
(define-extern vector-identity! (function vector vector))

;; quaternion
(define-extern acos (function float float))
(define-extern acos-rad (function float float))
(define-extern atan2-rad (function float float float))
(define-extern vector-length (function vector float))
(define-extern sincos-rad! (function (pointer float) float int))
(define-extern atan-series-rad (function float float))
(define-extern vector-sin-rad! (function vector vector vector))
(define-extern vector-rad<-vector-deg/2! (function vector vector int))
(define-extern vector-sincos-rad! (function vector vector vector int))
(define-extern deg-diff (function float float float))
(define-extern vector-xz-normalize! (function vector float vector))
(declare-type quaternion structure)
(define-extern quaternion-from-two-vectors-max-angle! (function quaternion vector vector float quaternion))
(define-extern vector-xz-length (function vector float))

;; trigonometry
(defconstant PI (the-as float #x40490fda))
(defconstant MINUS_PI (the-as float #xc0490fda))
(define-extern sin-rad (function float float))
(define-extern cos-rad (function float float))

(defmacro .sync.l ()
  `(none))

;; timer-h
(defenum timer-clock-selection
  :type uint8
  (busclk 0)
  (busclk/16 1)
  (busclk/256 2)
  (hblank 3)
  )

;; dma
(declare-type dma-buffer basic)

(defenum vif-cmd
    :bitfield #f
    :type uint8
    (nop          0)  ;; no-op, can still have irq set.
    (stcycl       1)  ;; set write recycle register
    (offset       2)  ;; set offset register
    (base         3)  ;; set base register
    (itop         4)  ;; set data pointer register (itops)
    (stmod        5)  ;; set mode register
    (mskpath3     6)  ;; set path 3 mask
    (mark         7)  ;; set mark register
    (flushe       16) ;; wait for end of microprogram
    (flush        17) ;; wait for end of microprogram and transfer (path1/path2)
    (flusha       19) ;; wait for end of microprogram and transfer (path1/path2/path3)
    (mscal        20) ;; activate microprogram (call)
    (mscalf       21) ;; flushe and activate (call)
    (mscnt        23) ;; activate microprogram (continue)
    (stmask       32) ;; set MASK register.
    (strow        48) ;; set filling data
    (stcol        49) ;; set filling data
    (mpg          74) ;; transfer microprogram
    (direct       80) ;; straight to GIF.
    (directhl     81)
    (unpack-s-32  96)
    (unpack-s-16  97)
    (unpack-s-8   98)
    ;; 99 is invllid
    (unpack-v2-32 100)
    (unpack-v2-16 101)
    (unpack-v2-8  102)
    ;; 103 is invalid
    (unpack-v3-32 104)
    (unpack-v3-16 105)
    (unpack-v3-8  106)
    ;; 107 is invalid
    (unpack-v4-32 108)
    (unpack-v4-16 109)
    (unpack-v4-8  110)
    (unpack-v4-5  111)
    (cmd-mask     239)
    )

(defenum vif-cmd-32
    :bitfield #f
    :type uint32
    :copy-entries vif-cmd
    )

(defenum dma-tag-id
    :bitfield #f
    :type uint8
    (refe 0)      ;; addr=ADDR, ends after this transfer
    (cnt 1)       ;; addr=after tag, next-tag=after data
    (next 2)      ;; addr=after tag, next-tag=ADDR
    (ref 3)       ;; addr=ADDR, next-tag=after tag
    (refs 4)      ;; ref, but stall controled
    (call 5)      ;;
    (ret 6)       ;;
    (end 7)       ;; next, but ends.
    )

(defenum gs-psm
    :bitfield #f
    :type uint8
    (ct32 0)
    (ct24 1)
    (ct16 2)
    (ct16s 10)
    (mt8 19)
    (mt4 20)
    (mt8h 27)
    (mt4hl 36)
    (mt4hh 44)
    (mz32 48)
    (mz24 49)
    (mz16 50)
    (mz16s 58)
    )
(defenum gs-prim-type
  :type uint8
  (point 0)
  (line 1)
  (line-strip 2)
  (tri 3)
  (tri-strip 4)
  (tri-fan 5)
  (sprite 6)
  )

(defenum gif-reg-id
  :bitfield #f
  :type uint8
  (prim 0)
  (rgbaq 1)
  (st 2)
  (uv 3)
  (xyzf2 4)
  (xyz2 5)
  (tex0-1 6)
  (tex0-2 7)
  (clamp-1 8)
  (clamp-2 9)
  (fog 10)
  (xyzf3 12)
  (xyz3 13)
  (a+d 14)
  (nop 15)
  )

(deftype gif-tag-regs (uint64)
  ((regs0   gif-reg-id :offset 0  :size 4)
   (regs1   gif-reg-id :offset 4  :size 4)
   (regs2   gif-reg-id :offset 8  :size 4)
   (regs3   gif-reg-id :offset 12  :size 4)
   (regs4   gif-reg-id :offset 16  :size 4)
   (regs5   gif-reg-id :offset 20  :size 4)
   (regs6   gif-reg-id :offset 24  :size 4)
   (regs7   gif-reg-id :offset 28  :size 4)
   (regs8   gif-reg-id :offset 32  :size 4)
   (regs9   gif-reg-id :offset 36 :size 4)
   (regs10  gif-reg-id :offset 40 :size 4)
   (regs11  gif-reg-id :offset 44 :size 4)
   (regs12  gif-reg-id :offset 48 :size 4)
   (regs13  gif-reg-id :offset 52 :size 4)
   (regs14  gif-reg-id :offset 56 :size 4)
   (regs15  gif-reg-id :offset 60 :size 4)
   )
  )


;; display-h
(declare-type display basic)
(define-extern set-display (function display int int int int int display))
(define-extern *display* display)

;; pad
(defenum pad-buttons
    :bitfield #t
    :type uint32
    (select   0)
    (l3       1)
    (r3       2)
    (start    3)
    (up       4)
    (right    5)
    (down     6)
    (left     7)
    (l2       8)
    (r2       9)
    (l1       10)
    (r1       11)
    (triangle 12)
    (circle   13)
    (x        14)
    (square   15)
    )

;; vector
;; only because trig isn't in the reference yet.
(define-extern deg-lerp-clamp (function float float float float))

;; file-io
(defenum file-kind
    :bitfield #f
    (level-bt 0) ;; aka bsp-header.
    (art-group 1)
    (tpage 2)
    (dir-tpage 3)
    (level-vs 4)
    (tx 5)
    (vis 6)
    )

;; loader-h
(declare-type art-group basic)

;; math-camera
(declare-type math-camera basic)
(define-extern *math-camera* math-camera)

;; level-h
(declare-type entity-links structure)
(declare-type level-group basic)
(define-extern *level* level-group)
(define-extern log2 (function int int))

(defenum gs-reg
  :type uint8
  (prim 0)
  (rgbaq 1)
  (st 2)
  (uv 3)
  (xyzf2 4)
  (xyz2 5)
  (tex0-1 6)
  (tex0-2 7)
  (clamp-1 8)
  (clamp-2 9)
  (fog 10)
  (xyzf3 12)
  (xyz3 13)
  (tex1-1 20)
  (tex1-2 21)
  (tex2-1 22)
  (tex2-2 23)
  (xyoffset-1 24)
  (xyoffset-2 25)
  (prmodecont 26)
  (prmode 27)
  (texclut 28)
  (scanmsk 34)
  (miptbp1-1 52)
  (miptbp1-2 53)
  (miptbp2-1 54)
  (miptbp2-2 55)
  (texa 59)
  (fogcol 61)
  (texflush 63)
  (scissor-1 64)
  (scissor-2 65)
  (alpha-1 66)
  (alpha-2 67)
  (dimx 68)
  (dthe 69)
  (colclamp 70)
  (test-1 71)
  (test-2 72)
  (pabe 73)
  (fba-1 74)
  (fba-2 75)
  (frame-1 76)
  (frame-2 77)
  (zbuf-1 78)
  (zbuf-2 79)
  (bitbltbuf 80)
  (trxpos 81)
  (trxreg 82)
  (trxdir 83)
  (hwreg 84)
  (signal 96)
  (finish 97)
  (label 98)
  )

(defenum gs-reg64
  :type uint64
  :copy-entries gs-reg
  )

;; connect
(declare-type engine basic)

(defmacro make-u128 (upper lower)
  `(rlet ((result :class i128)
          (upper-xmm :class i128)
          (lower-xmm :class i128))
     (.mov upper-xmm ,upper)
     (.mov lower-xmm ,lower)
     (.pcpyld result upper-xmm lower-xmm)
     (the uint result)
     )
  )

;; texture

(declare-type texture-page basic)
(declare-type level basic)

;; main-h
(define-extern *dproc* process)

;; GEOMETRY - TODO
(define-extern vector-deg-slerp (function vector vector vector float vector))

;; bones - TODO
(declare-type vu-lights structure)
(declare-type light-group structure)
(define-extern vu-lights<-light-group! (function vu-lights light-group none))

;; game-h - TODO
(declare-type trsqv basic)
(declare-type draw-control basic)

;; game-h - TODO
(deftype vector (structure)
  ((data float 4 :offset-assert 0)
   (x float :offset 0)
   (y float :offset 4)
   (z float :offset 8)
   (w float :offset 12)
   (quad uint128 :offset 0)
   )
  :method-count-assert 9
  :size-assert         #x10
  :flag-assert         #x900000010
  )

(deftype plane (vector)
  ((a float :offset   0)
   (b float :offset   4)
   (c float :offset   8)
   (d float :offset  12)
   )
  :method-count-assert 9
  :size-assert         #x10
  :flag-assert         #x900000010
  )

;; definition of type quaternion
(deftype quaternion (structure)
  ((x    float                       :offset-assert 0)
   (y    float                       :offset-assert 4)
   (z    float                       :offset-assert 8)
   (w    float                       :offset-assert 12)
   (data float   4 :offset   0)
   (vec  vector  :inline :offset   0)
   (quad uint128 :offset   0)
   )
  :method-count-assert 9
  :size-assert         #x10
  :flag-assert         #x900000010
  )

(deftype transform (structure)
  ((trans vector :inline :offset-assert 0)
   (rot   vector :inline :offset-assert 16)
   (scale vector :inline :offset-assert 32)
   )
  :method-count-assert 9
  :size-assert         #x30
  :flag-assert         #x900000030
  )

;; transformq
(deftype transformq (transform)
  ;; this overlays the rot field of transform.
  ((quat  quaternion :inline :offset 16)
   )
  :method-count-assert 9
  :size-assert         #x30
  :flag-assert         #x900000030
  )


(declare-type target basic)
(define-extern *target* target)

(declare-type sidekick basic)
(define-extern *sidekick* sidekick)

;; mood tables
(declare-type ocean-map basic)
(define-extern *ocean-map-village2* ocean-map)

(deftype continue-point (basic)
  ((name          basic           :offset-assert 4)
   (level         basic           :offset-assert 8)
   (flags         uint32          :offset-assert 12)
   (trans         vector  :inline :offset-assert 16)
   (quat          vector  :inline :offset-assert 32)
   (camera-trans  vector  :inline :offset-assert 48)
   (camera-rot    float 9       :offset-assert 64)
   (load-commands pair           :offset-assert 100)
   (vis-nick      basic           :offset-assert 104)
   (lev0          basic           :offset-assert 108)
   (disp0         basic           :offset-assert 112)
   (lev1          basic           :offset-assert 116)
   (disp1         basic           :offset-assert 120)
   )
  :method-count-assert 10
  :size-assert         #x7c
  :flag-assert         #xa0000007c
  (:methods
    (dummy-9 () none 9)
    )
  )

; This was likely originally defined inside `wind-h`
; but the decompiler won't output it, so we have to manually define it
(define-extern wind-work type)
(define-extern *wind-work* wind-work)

(define-extern vector-y-angle (function vector float))
(define-extern atan0 (function float float float))
(define-extern vector-rad<-vector-deg! (function vector vector none))
(define-extern vector-rad<-vector-deg/2! (function vector vector int))

(define-extern sprite-distorter-generate-tables (function none))

(defenum load-msg-result
  :type uint16
  :bitfield #f
  (done 0)
  (error 1)
  (more 2)
  (aborted 3)
  (invalid 666)
  )

(declare-type rpc-buffer-pair basic)
(define-extern string->sound-name (function string uint128))
(define-extern *dgo-name* string)
(define-extern *load-dgo-rpc* rpc-buffer-pair)
(define-extern *load-str-rpc* rpc-buffer-pair)
(define-extern *play-str-rpc* rpc-buffer-pair)
(define-extern *load-str-lock* symbol)
(define-extern *que-str-lock* symbol)

(define-extern get-video-mode (function symbol))
(define-extern draw-string-xy (function string dma-buffer int int int int none))
(declare-type game-info basic)
(define-extern *game-info* game-info)

;; shadow-cpu
(deftype shadow-settings (structure)
  ((center        vector :inline :offset-assert 0)
   (flags         int32          :offset 12)
   (shadow-dir    vector :inline :offset-assert 16)
   (dist-to-locus float          :offset 28)
   (bot-plane     plane  :inline :offset-assert 32)
   (top-plane     plane  :inline :offset-assert 48)
   (fade-dist     float          :offset-assert 64)
   (fade-start    float          :offset-assert 68)
   (dummy-2       int32          :offset-assert 72)
   (dummy-3       int32          :offset-assert 76)
   )
  :method-count-assert 9
  :size-assert         #x50
  :flag-assert         #x900000050
  )

(defmacro init-vf0-vector ()
  "Initializes the VF0 vector which is a constant vector in the VU set to <0,0,0,1>"
  `(.lvf vf0 (new 'static 'vector :x 0.0 :y 0.0 :z 0.0 :w 1.0))
  )

;; TODO - for trajectory.gc
(declare-type trajectory structure)
(deftype rgba (uint32)
  ((r uint8 :offset 0)
   (g uint8 :offset 8)
   (b uint8 :offset 16)
   (a uint8 :offset 24)
   )
  :flag-assert #x900000004
  )
(define-extern add-debug-line (function symbol int vector vector rgba symbol int int))

;; early declarations for draw-control
(declare-type ripple-control basic)
(declare-type shadow-geo basic)
(declare-type shadow-control basic)

;; early declarations for lod-group
(declare-type merc-ctrl basic)

;; TODO - for ripple
(define-extern add-debug-sphere (function symbol int vector float int int))

(defconstant SYM_TO_STRING_OFFSET #xff38)
(defmacro symbol->string (sym)
  "Convert a symbol to a goal string."
  `(-> (the-as (pointer string) (+ SYM_TO_STRING_OFFSET (the-as int ,sym))))
  )


(defmacro new-stack-matrix0 ()
  "Get a new matrix on the stack that's set to zero."
  `(let ((mat (new 'stack-no-clear 'matrix)))
     (set! (-> mat quad 0) (the-as uint128 0))
     (set! (-> mat quad 1) (the-as uint128 0))
     (set! (-> mat quad 2) (the-as uint128 0))
     (set! (-> mat quad 3) (the-as uint128 0))
     mat
     )
  )

(defmacro new-stack-vector0 ()
  "Get a stack vector that's set to 0.
   This is more efficient than (new 'stack 'vector) because
   this doesn't call the constructor."
  `(let ((vec (new 'stack-no-clear 'vector)))
     (set! (-> vec quad) (the-as uint128 0))
     vec
     )
  )

;; TODO - for entity-h
(declare-type nav-mesh basic)
(define-extern entity-nav-login function)

;; NOTE - forward declaration needed for cam-interface
(define-extern *camera-dummy-vector* vector)
(define-extern send-event-function (function process event-message-block object))
(define-extern *debug-engine* engine)
(deftype res-tag-pair (uint64)
  ((lo  uint32 :offset 0)
   (hi  uint32 :offset 32)
   )
   )

(declare-type surface basic)

(define-extern *tread-surface* surface)
(define-extern *ice-surface* surface)
(define-extern *tar-surface* surface)
(define-extern *quicksand-surface* surface)
(define-extern *slope-surface* surface)
(define-extern *wade-surface* surface)
(define-extern *edge-surface* surface)
(define-extern *stone-surface* surface)
(define-extern *flop-land-mods* surface)
(define-extern *uppercut-jump-mods* surface)
(define-extern *duck-mods* surface)
(define-extern *pole-mods* surface)
(define-extern *grab-mods* surface)
(define-extern *edge-grab-mods* surface)
(define-extern *grass-surface* surface)

(defenum pat-material
  :type uint8
  (stone)
  (ice)
  (quicksand)
  (waterbottom)
  (tar)
  (sand)
  (wood)
  (grass)
  (pcmetal)
  (snow)
  (deepsnow)
  (hotcoals)
  (lava)
  (crwood)
  (gravel)
  (dirt)
  (metal)
  (straw)
  (tube)
  (swamp)
  (stopproj)
  (rotate)
  (neutral)
  )

(defenum pat-mode
  :type uint8
  (ground)
  (wall)
  (obstacle)
  )

(defenum pat-event
  :type uint8
  (none)
  (deadly)
  (endlessfall)
  (burn)
  (deadlyup)
  (burnup)
  (melt)
  )

(defenum pickup-type
  (none)
  (eco-yellow)
  (eco-red)
  (eco-blue)
  (eco-green)
  (money)
  (fuel-cell)
  (eco-pill)
  (buzzer)
  (eco-pill-random)
  )

(define-extern process-drawable-art-error state)
(define-extern *res-static-buf* pointer)
(define-extern vector-dot (function vector vector float))

(declare-type cspace structure)

(define-extern joint-mod-look-at-handler (function cspace transformq none))
(define-extern joint-mod-world-look-at-handler (function cspace transformq none))
(define-extern joint-mod-rotate-handler (function cspace transformq none))
(define-extern joint-mod-joint-set-handler (function cspace transformq none))
(define-extern joint-mod-joint-set*-handler (function cspace transformq none))

(defenum joint-mod-handler-mode
    :bitfield #t
    :type uint32
    (flex-blend 0)  ;; 1
    (look-at 1)     ;; 2
    (world-look-at 2) ;; 4
    (rotate 3)        ;; 8
    (joint-set 4)     ;; 16
    (joint-set* 5)    ;; 32
    ;; ??             ;; 64
    (reset 7) ;; 128
    )

(defenum bucket-id
    :type uint32
    :bitfield #f

    (tfrag-tex0 5)
    ;; merc0 10
    ;; generic0 11

    (tfrag-tex1 12)
    ;; merc1 17
    ;; generic1 18

    (shrub-tex0 19)

    (shrub-tex1 25)

    (alpha-tex0 31)

    (alpha-tex1 38)

    (pris-tex0 48)
    ;; merc0 49
    ;; generic0 50

    (pris-tex1 51)
    ;; merc1 52
    ;; generic1 53

    (water-tex0 57)
    ;; merc0 58     (+ default)
    ;; generic0 59  (+ default)

    (water-tex1 60)
    ;; merc1 61
    ;; generic1 62
    ;; debug text 68
    (debug-draw 68)
    )

(define-extern cspace<-parented-transformq-joint! (function cspace transformq none))
(define-extern cspace<-transformq! (function cspace transformq matrix))
(define-extern vector<-cspace! (function vector cspace vector))
(define-extern add-debug-text-sphere (function symbol bucket-id vector float string rgba none))
(define-extern add-debug-matrix (function symbol bucket-id matrix none))

(define-extern vector-flatten! (function vector vector vector vector))


(defenum collide-list-enum
  (hit-by-player)
  (usually-hit-by-player)
  (hit-by-others)
  (player)
  )

<<<<<<< HEAD
;; NOTE - forward declaration needed for cam-interface
(define-extern *camera-dummy-vector* vector)
(define-extern send-event-function (function process event-message-block object))

;; TODO - for credits
(define-extern scf-get-territory (function int))
(declare-type font-context basic)
(define-extern print-game-text (function string font-context symbol int int float)) ; TODO decomp error, this seems correct though
=======

(declare-type collide-cache-tri structure)
(declare-type joint-control basic)
(declare-type process-drawable basic)
(declare-type joint-control-channel structure)
(define-extern cspace-index-by-name (function process-drawable string int))
(define-extern cspace-by-name (function process-drawable string cspace))
(define-extern joint-control-reset! (function joint-control joint-control-channel none))
>>>>>>> fef7fad6
<|MERGE_RESOLUTION|>--- conflicted
+++ resolved
@@ -813,16 +813,6 @@
   (player)
   )
 
-<<<<<<< HEAD
-;; NOTE - forward declaration needed for cam-interface
-(define-extern *camera-dummy-vector* vector)
-(define-extern send-event-function (function process event-message-block object))
-
-;; TODO - for credits
-(define-extern scf-get-territory (function int))
-(declare-type font-context basic)
-(define-extern print-game-text (function string font-context symbol int int float)) ; TODO decomp error, this seems correct though
-=======
 
 (declare-type collide-cache-tri structure)
 (declare-type joint-control basic)
@@ -831,4 +821,8 @@
 (define-extern cspace-index-by-name (function process-drawable string int))
 (define-extern cspace-by-name (function process-drawable string cspace))
 (define-extern joint-control-reset! (function joint-control joint-control-channel none))
->>>>>>> fef7fad6
+
+;; TODO - for credits
+(define-extern scf-get-territory (function int))
+(declare-type font-context basic)
+(define-extern print-game-text (function string font-context symbol int int float)) ; TODO decomp error, this seems correct though