;; GCOMMON
(define-extern name= (function basic basic symbol))
(define-extern fact (function int int))
(define-extern max (function int int int))
(define-extern min (function int int int))
(define-extern valid? (function object type basic basic object symbol))

;; KERNEL
(declare-type process basic)
(declare-type stack-frame basic)
(declare-type state basic)
(declare-type cpu-thread basic)
(declare-type dead-pool basic)
(declare-type event-message-block structure)
(declare-type thread basic)

(deftype process (process-tree)
  ((pool dead-pool :offset-assert #x20)
   (status basic :offset-assert #x24)
   (pid int32 :offset-assert #x28)
   (main-thread cpu-thread :offset-assert #x2c)
   (top-thread thread :offset-assert #x30)
   (entity basic :offset-assert #x34)
   (state state :offset-assert #x38)
   (trans-hook function :offset-assert #x3c)
   (post-hook function :offset-assert #x40)
   (event-hook (function basic int basic event-message-block object) :offset-assert #x44)
   (allocated-length int32 :offset-assert #x48)
   (next-state state :offset-assert #x4c)
   (heap-base pointer :offset-assert #x50)
   (heap-top pointer :offset-assert #x54)
   (heap-cur pointer :offset-assert #x58)
   (stack-frame-top stack-frame :offset-assert #x5c)
   (connection-list connectable :inline :offset-assert #x60)
   (stack uint8 :dynamic :offset-assert #x70)
   )

  (:methods
    (new (symbol type basic int) _type_ 0)
    (activate (_type_ process-tree basic pointer) process-tree 9)
    (deactivate  (process) none 10)
    (dummy-method-11 () none 11)
    (run-logic? (process) symbol 12)
    (dummy-method () none 13)
   )

  :size-assert #x70
  :method-count-assert 14
  :no-runtime-type ;; already defined by kscheme. Don't do it again.
  )

(declare-type dead-pool-heap basic)
(define-extern *debug-dead-pool* dead-pool-heap)
(define-extern change-parent (function process-tree process-tree process-tree))
(define-extern *null-process* process)
(define-extern *vis-boot* basic)
(define-extern *stdcon* string)
(declare-type kernel-context basic)
(define-extern iterate-process-tree (function process-tree (function object object) kernel-context object))
(define-extern execute-process-tree (function process-tree (function object object) kernel-context object))
(define-extern search-process-tree (function process-tree (function process-tree object) process-tree))

(define-extern *listener-process* process)
(define-extern *active-pool* process-tree)
(define-extern reset-and-call (function thread function object))
(defun ash ((value int) (shift-amount int))
  "Arithmetic shift value by shift-amount.
  A positive shift-amount will shift to the left and a negative will shift to the right.
  "
  ;; OpenGOAL does not support ash in the compiler, so we implement it here as an inline function.
  (declare (inline))
  (if (> shift-amount 0)
      (shl value shift-amount)
      (sar value (- shift-amount))
      )
  )
(define-extern inspect-process-tree (function process-tree int int symbol process-tree))
(define-extern set-to-run-bootstrap (function none))
(define-extern dead-state state)
(define-extern *display-pool* process-tree)
(define-extern *camera-pool* process-tree)
(define-extern *target-pool* process-tree)
(define-extern *entity-pool* process-tree)
(define-extern *default-pool* process-tree)
(define-extern *stdcon0* string)
(define-extern *stdcon1* string)
(define-extern *debug-draw-pauseable* symbol)

;; gstate
(define-extern enter-state (function object object object object object object object))
(define-extern throw (function symbol object int))
(defmacro suspend()
  '(none)
  )

(defmacro empty-form ()
  '(none)
  )

(define-extern get-current-time (function uint))
(define-extern get-integral-current-time (function uint))

;; math
(define-extern fabs (function float float))
(define-extern abs (function int int))
(define-extern rand-vu-init (function float none))
(define-extern rand-vu (function float))

;; matrix
(declare-type matrix structure)
(declare-type vector structure)
(define-extern matrix-transpose! (function matrix matrix matrix))
(define-extern sin (function float float))
(define-extern cos (function float float))
(define-extern vector-sincos! (function vector vector vector int))
(define-extern matrix-axis-sin-cos! (function matrix vector float float none))
(define-extern atan (function float float float))

;; transform
(define-extern vector-identity! (function vector vector))

;; quaternion
(define-extern acos (function float float))
(define-extern acos-rad (function float float))
(define-extern atan2-rad (function float float float))
(define-extern vector-length (function vector float))
(define-extern sincos-rad! (function (pointer float) float int))
(define-extern atan-series-rad (function float float))
(define-extern vector-sin-rad! (function vector vector vector))
(define-extern vector-rad<-vector-deg/2! (function vector vector int))
(define-extern vector-sincos-rad! (function vector vector vector int))
(define-extern deg-diff (function float float float))
(define-extern vector-xz-normalize! (function vector float vector))
(declare-type quaternion structure)
(define-extern quaternion-from-two-vectors-max-angle! (function quaternion vector vector float quaternion))
(define-extern vector-xz-length (function vector float))

;; trigonometry
(defconstant PI (the-as float #x40490fda))
(defconstant MINUS_PI (the-as float #xc0490fda))
(define-extern sin-rad (function float float))
(define-extern cos-rad (function float float))

(defmacro .sync.l ()
  `(none))

;; timer-h
(defenum timer-clock-selection
  :type uint8
  (busclk 0)
  (busclk/16 1)
  (busclk/256 2)
  (hblank 3)
  )

;; dma
(declare-type dma-buffer basic)

(defenum vif-cmd
    :bitfield #f
    :type uint8
    (nop          0)  ;; no-op, can still have irq set.
    (stcycl       1)  ;; set write recycle register
    (offset       2)  ;; set offset register
    (base         3)  ;; set base register
    (itop         4)  ;; set data pointer register (itops)
    (stmod        5)  ;; set mode register
    (mskpath3     6)  ;; set path 3 mask
    (mark         7)  ;; set mark register
    (flushe       16) ;; wait for end of microprogram
    (flush        17) ;; wait for end of microprogram and transfer (path1/path2)
    (flusha       19) ;; wait for end of microprogram and transfer (path1/path2/path3)
    (mscal        20) ;; activate microprogram (call)
    (mscalf       21) ;; flushe and activate (call)
    (mscnt        23) ;; activate microprogram (continue)
    (stmask       32) ;; set MASK register.
    (strow        48) ;; set filling data
    (stcol        49) ;; set filling data
    (mpg          74) ;; transfer microprogram
    (direct       80) ;; straight to GIF.
    (directhl     81)
    (unpack-s-32  96)
    (unpack-s-16  97)
    (unpack-s-8   98)
    ;; 99 is invllid
    (unpack-v2-32 100)
    (unpack-v2-16 101)
    (unpack-v2-8  102)
    ;; 103 is invalid
    (unpack-v3-32 104)
    (unpack-v3-16 105)
    (unpack-v3-8  106)
    ;; 107 is invalid
    (unpack-v4-32 108)
    (unpack-v4-16 109)
    (unpack-v4-8  110)
    (unpack-v4-5  111)
    (cmd-mask     239)
    )

(defenum vif-cmd-32
    :bitfield #f
    :type uint32
    :copy-entries vif-cmd
    )

(defenum dma-tag-id
    :bitfield #f
    :type uint8
    (refe 0)      ;; addr=ADDR, ends after this transfer
    (cnt 1)       ;; addr=after tag, next-tag=after data
    (next 2)      ;; addr=after tag, next-tag=ADDR
    (ref 3)       ;; addr=ADDR, next-tag=after tag
    (refs 4)      ;; ref, but stall controled
    (call 5)      ;;
    (ret 6)       ;;
    (end 7)       ;; next, but ends.
    )

(defenum gs-psm
    :bitfield #f
    :type uint8
    (ct32 0)
    (ct24 1)
    (ct16 2)
    (ct16s 10)
    (mt8 19)
    (mt4 20)
    (mt8h 27)
    (mt4hl 36)
    (mt4hh 44)
    (mz32 48)
    (mz24 49)
    (mz16 50)
    (mz16s 58)
    )
(defenum gs-prim-type
  :type uint8
  (point 0)
  (line 1)
  (line-strip 2)
  (tri 3)
  (tri-strip 4)
  (tri-fan 5)
  (sprite 6)
  )

(defenum gif-reg-id
  :bitfield #f
  :type uint8
  (prim 0)
  (rgbaq 1)
  (st 2)
  (uv 3)
  (xyzf2 4)
  (xyz2 5)
  (tex0-1 6)
  (tex0-2 7)
  (clamp-1 8)
  (clamp-2 9)
  (fog 10)
  (xyzf3 12)
  (xyz3 13)
  (a+d 14)
  (nop 15)
  )

(deftype gif-tag-regs (uint64)
  ((regs0   gif-reg-id :offset 0  :size 4)
   (regs1   gif-reg-id :offset 4  :size 4)
   (regs2   gif-reg-id :offset 8  :size 4)
   (regs3   gif-reg-id :offset 12  :size 4)
   (regs4   gif-reg-id :offset 16  :size 4)
   (regs5   gif-reg-id :offset 20  :size 4)
   (regs6   gif-reg-id :offset 24  :size 4)
   (regs7   gif-reg-id :offset 28  :size 4)
   (regs8   gif-reg-id :offset 32  :size 4)
   (regs9   gif-reg-id :offset 36 :size 4)
   (regs10  gif-reg-id :offset 40 :size 4)
   (regs11  gif-reg-id :offset 44 :size 4)
   (regs12  gif-reg-id :offset 48 :size 4)
   (regs13  gif-reg-id :offset 52 :size 4)
   (regs14  gif-reg-id :offset 56 :size 4)
   (regs15  gif-reg-id :offset 60 :size 4)
   )
  )


;; display-h
(declare-type display basic)
(define-extern set-display (function display int int int int int display))
(define-extern *display* display)

;; pad
(defenum pad-buttons
    :bitfield #t
    :type uint32
    (select   0)
    (l3       1)
    (r3       2)
    (start    3)
    (up       4)
    (right    5)
    (down     6)
    (left     7)
    (l2       8)
    (r2       9)
    (l1       10)
    (r1       11)
    (triangle 12)
    (circle   13)
    (x        14)
    (square   15)
    )

;; vector
;; only because trig isn't in the reference yet.
(define-extern deg-lerp-clamp (function float float float float))

;; file-io
(defenum file-kind
    :bitfield #f
    (level-bt 0) ;; aka bsp-header.
    (art-group 1)
    (tpage 2)
    (dir-tpage 3)
    (level-vs 4)
    (tx 5)
    (vis 6)
    )

;; loader-h
(declare-type art-group basic)

;; math-camera
(declare-type math-camera basic)
(define-extern *math-camera* math-camera)

;; level-h
(declare-type entity-links structure)
(declare-type level-group basic)
(define-extern *level* level-group)
(define-extern log2 (function int int))

(defenum gs-reg
  :type uint8
  (prim 0)
  (rgbaq 1)
  (st 2)
  (uv 3)
  (xyzf2 4)
  (xyz2 5)
  (tex0-1 6)
  (tex0-2 7)
  (clamp-1 8)
  (clamp-2 9)
  (fog 10)
  (xyzf3 12)
  (xyz3 13)
  (tex1-1 20)
  (tex1-2 21)
  (tex2-1 22)
  (tex2-2 23)
  (xyoffset-1 24)
  (xyoffset-2 25)
  (prmodecont 26)
  (prmode 27)
  (texclut 28)
  (scanmsk 34)
  (miptbp1-1 52)
  (miptbp1-2 53)
  (miptbp2-1 54)
  (miptbp2-2 55)
  (texa 59)
  (fogcol 61)
  (texflush 63)
  (scissor-1 64)
  (scissor-2 65)
  (alpha-1 66)
  (alpha-2 67)
  (dimx 68)
  (dthe 69)
  (colclamp 70)
  (test-1 71)
  (test-2 72)
  (pabe 73)
  (fba-1 74)
  (fba-2 75)
  (frame-1 76)
  (frame-2 77)
  (zbuf-1 78)
  (zbuf-2 79)
  (bitbltbuf 80)
  (trxpos 81)
  (trxreg 82)
  (trxdir 83)
  (hwreg 84)
  (signal 96)
  (finish 97)
  (label 98)
  )

(defenum gs-reg64
  :type uint64
  :copy-entries gs-reg
  )

;; connect
(declare-type engine basic)

(defmacro make-u128 (upper lower)
  `(rlet ((result :class i128)
          (upper-xmm :class i128)
          (lower-xmm :class i128))
     (.mov upper-xmm ,upper)
     (.mov lower-xmm ,lower)
     (.pcpyld result upper-xmm lower-xmm)
     (the uint result)
     )
  )

;; texture

(declare-type texture-page basic)
(declare-type level basic)

;; main-h
(define-extern *dproc* process)

;; GEOMETRY - TODO
(define-extern vector-deg-slerp (function vector vector vector float vector))

;; bones - TODO
(declare-type vu-lights structure)
(declare-type light-group structure)
(define-extern vu-lights<-light-group! (function vu-lights light-group none))

;; game-h - TODO
(declare-type trsqv basic)
(declare-type draw-control basic)
(deftype process-drawable (process)
  ((root        trsqv   :offset-assert 112)
   (node-list   basic   :offset-assert 116)
   (draw        draw-control   :offset-assert 120)
   (skel        basic   :offset-assert 124)
   (nav         basic   :offset-assert 128)
   (align       basic   :offset-assert 132)
   (path        basic   :offset-assert 136)
   (vol         basic   :offset-assert 140)
   (fact        basic   :offset-assert 144)
   (link        basic   :offset-assert 148)
   (part        basic   :offset-assert 152)
   (water       basic   :offset-assert 156)
   (sound       basic   :offset-assert 160)
   (state-flags uint32  :offset-assert 164)
   (state-time  uint64  :offset-assert 168)
   )
  :heap-base #x40
  :method-count-assert 20
  :size-assert         #xb0
  :flag-assert         #x14004000b0
  ;; inherited inspect of process
  (:methods
    (dummy-14 () none 14)
    (dummy-15 () none 15)
    (dummy-16 () none 16)
    (dummy-17 () none 17)
    (dummy-18 () none 18)
    (dummy-19 () none 19)
    )
  )

;; game-h - TODO
(deftype vector (structure)
  ((data float 4 :offset-assert 0)
   (x float :offset 0)
   (y float :offset 4)
   (z float :offset 8)
   (w float :offset 12)
   (quad uint128 :offset 0)
   )
  :method-count-assert 9
  :size-assert         #x10
  :flag-assert         #x900000010
  )

(deftype plane (vector)
  ((a float :offset   0)
   (b float :offset   4)
   (c float :offset   8)
   (d float :offset  12)
   )
  :method-count-assert 9
  :size-assert         #x10
  :flag-assert         #x900000010
  )

(deftype attack-info (structure)
  ((trans        vector :inline :offset-assert 0)
   (vector       vector :inline :offset-assert 16)
   (intersection vector :inline :offset-assert 32)
   (attacker     uint64         :offset-assert 48) ;; handle
   (invinc-time  uint64         :offset-assert 56)
   (mask         uint32         :offset-assert 64)
   (mode         basic          :offset-assert 68)
   (shove-back   float         :offset-assert 72) ;; meters
   (shove-up     float         :offset-assert 76) ;; meters
   (speed        float         :offset-assert 80) ;; meters
   (dist         float         :offset-assert 84) ;; meters
   (control      float          :offset-assert 88)
   (angle        basic          :offset-assert 92)
   (rotate-to    float            :offset-assert 96) ;; deg
   (prev-state   basic          :offset-assert 100)
   )
  :method-count-assert 10
  :size-assert         #x68
  :flag-assert         #xa00000068
  ;; field handle is likely a value type
  (:methods
    (dummy-9 () none 9)
    )
  )

;; definition of type quaternion
(deftype quaternion (structure)
  ((x    float                       :offset-assert 0)
   (y    float                       :offset-assert 4)
   (z    float                       :offset-assert 8)
   (w    float                       :offset-assert 12)
   (data float   4 :offset   0)
   (vec  vector  :inline :offset   0)
   (quad uint128 :offset   0)
   )
  :method-count-assert 9
  :size-assert         #x10
  :flag-assert         #x900000010
  )

(deftype transform (structure)
  ((trans vector :inline :offset-assert 0)
   (rot   vector :inline :offset-assert 16)
   (scale vector :inline :offset-assert 32)
   )
  :method-count-assert 9
  :size-assert         #x30
  :flag-assert         #x900000030
  )

;; transformq
(deftype transformq (transform)
  ;; this overlays the rot field of transform.
  ((quat  quaternion :inline :offset 16)
   )
  :method-count-assert 9
  :size-assert         #x30
  :flag-assert         #x900000030
  )


(declare-type target basic)
(define-extern *target* target)

(declare-type sidekick basic)
(define-extern *sidekick* sidekick)

;; mood tables
(declare-type ocean-map basic)
(define-extern *ocean-map-village2* ocean-map)

(deftype continue-point (basic)
  ((name          basic           :offset-assert 4)
   (level         basic           :offset-assert 8)
   (flags         uint32          :offset-assert 12)
   (trans         vector  :inline :offset-assert 16)
   (quat          vector  :inline :offset-assert 32)
   (camera-trans  vector  :inline :offset-assert 48)
   (camera-rot    float 9       :offset-assert 64)
   (load-commands pair           :offset-assert 100)
   (vis-nick      basic           :offset-assert 104)
   (lev0          basic           :offset-assert 108)
   (disp0         basic           :offset-assert 112)
   (lev1          basic           :offset-assert 116)
   (disp1         basic           :offset-assert 120)
   )
  :method-count-assert 10
  :size-assert         #x7c
  :flag-assert         #xa0000007c
  (:methods
    (dummy-9 () none 9)
    )
  )

; This was likely originally defined inside `wind-h`
; but the decompiler won't output it, so we have to manually define it
(define-extern wind-work type)
(define-extern *wind-work* wind-work)

(define-extern vector-y-angle (function vector float))
(define-extern atan0 (function float float float))
(define-extern vector-rad<-vector-deg! (function vector vector none))
(define-extern vector-rad<-vector-deg/2! (function vector vector int))

(define-extern sprite-distorter-generate-tables (function none))

(defenum load-msg-result
  :type uint16
  :bitfield #f
  (done 0)
  (error 1)
  (more 2)
  (aborted 3)
  (invalid 666)
  )

(declare-type rpc-buffer-pair basic)
(define-extern string->sound-name (function string uint128))
(define-extern *dgo-name* string)
(define-extern *load-dgo-rpc* rpc-buffer-pair)
(define-extern *load-str-rpc* rpc-buffer-pair)
(define-extern *play-str-rpc* rpc-buffer-pair)
(define-extern *load-str-lock* symbol)
(define-extern *que-str-lock* symbol)

(define-extern get-video-mode (function symbol))
(define-extern draw-string-xy (function string dma-buffer int int int int none))
(declare-type game-info basic)
(define-extern *game-info* game-info)

;; shadow-cpu
(deftype shadow-settings (structure)
  ((center        vector :inline :offset-assert 0)
   (flags         int32          :offset 12)
   (shadow-dir    vector :inline :offset-assert 16)
   (dist-to-locus float          :offset 28)
   (bot-plane     plane  :inline :offset-assert 32)
   (top-plane     plane  :inline :offset-assert 48)
   (fade-dist     float          :offset-assert 64)
   (fade-start    float          :offset-assert 68)
   (dummy-2       int32          :offset-assert 72)
   (dummy-3       int32          :offset-assert 76)
   )
  :method-count-assert 9
  :size-assert         #x50
  :flag-assert         #x900000050
  )

(defmacro init-vf0-vector ()
  "Initializes the VF0 vector which is a constant vector in the VU set to <0,0,0,1>"
  `(.lvf vf0 (new 'static 'vector :x 0.0 :y 0.0 :z 0.0 :w 1.0))
  )

;; TODO - for trajectory.gc
(declare-type trajectory structure)
(deftype rgba (uint32)
  ((r uint8 :offset 0)
   (g uint8 :offset 8)
   (b uint8 :offset 16)
   (a uint8 :offset 24)
   )
  :flag-assert #x900000004
  )
(define-extern add-debug-line (function symbol int vector vector rgba symbol int int))

;; early declarations for draw-control
(declare-type ripple-control basic)
(declare-type shadow-geo basic)
(declare-type shadow-control basic)

;; early declarations for lod-group
(declare-type merc-ctrl basic)

;; TODO - for ripple
(define-extern add-debug-sphere (function symbol int vector float int int))

(defconstant SYM_TO_STRING_OFFSET #xff38)
(defmacro symbol->string (sym)
  "Convert a symbol to a goal string."
  `(-> (the-as (pointer string) (+ SYM_TO_STRING_OFFSET (the-as int ,sym))))
  )

<<<<<<< HEAD
;; TODO - for entity-h
(define-extern entity-nav-login function)
(deftype res-tag (uint128)
  ((unk0  uint32  :offset 0  :size 32)
   (unk1  uint16  :offset 32 :size 16)
   (unk2  uint64  :offset 64 :size 64)
   )
  :flag-assert #x900000010
  )

(deftype res-lump (basic)
  ((length           int32   :offset-assert 4)
   (allocated-length int32   :offset-assert 8)
   (data-base        pointer  :offset-assert 12)
   (data-top         pointer  :offset-assert 16)
   (data-size        int32   :offset-assert 20)
   (extra            basic   :offset-assert 24)
   (tag              (pointer res-tag)  :offset-assert 28)
   )
  :method-count-assert 22
  :size-assert         #x20
  :flag-assert         #x1600000020
  ;; field extra is a basic loaded with a signed load
  (:methods
    (new (symbol type int int) _type_ 0)
    (dummy-9 (_type_ symbol symbol int symbol (pointer res-tag) pointer) symbol 9)
    (dummy-10 (_type_ symbol symbol int symbol symbol pointer) int 10)
    (dummy-11 (_type_ symbol symbol int int symbol pointer) int 11)
    (dummy-12 (_type_ symbol symbol float float symbol pointer) float 12)
    (dummy-13 (_type_ int) pointer 13) ;; advance tag pointer
    (dummy-14 (_type_ uint) pointer 14)
    (dummy-15 (_type_) none 15)
    (dummy-16 (_type_ int int int int) none 16)
    (dummy-17 (_type_ int int) res-lump 17)
    (dummy-18 (_type_ int int) none 18)
    (dummy-19 (_type_ symbol symbol int) int 19)
    (dummy-20 (_type_ int int) none 20)
    (dummy-21 (_type_ int int int int int) none 21)
    )
=======
;; TODO - from generic-obs-h
(deftype gui-query (structure)
  ((x-position        int32  :offset-assert 0)
   (y-position        int32  :offset-assert 4)
   (message           basic  :offset-assert 8)
   (decision          basic  :offset-assert 12)
   (only-allow-cancel basic  :offset-assert 16)
   (no-msg            basic  :offset-assert 20)
   (message-space     int32  :offset-assert 24)
   )
  :pack-me
  :method-count-assert 11
  :size-assert         #x1c
  :flag-assert         #xb0000001c
  (:methods
    (dummy-9 () none 9)
    (dummy-10 () none 10)
    )
  )

(defmacro new-stack-matrix0 ()
  "Get a new matrix on the stack that's set to zero."
  `(let ((mat (new 'stack-no-clear 'matrix)))
     (set! (-> mat quad 0) (the-as uint128 0))
     (set! (-> mat quad 1) (the-as uint128 0))
     (set! (-> mat quad 2) (the-as uint128 0))
     (set! (-> mat quad 3) (the-as uint128 0))
     mat
     )
  )

(defmacro new-stack-vector0 ()
  "Get a stack vector that's set to 0.
   This is more efficient than (new 'stack 'vector) because
   this doesn't call the constructor."
  `(let ((vec (new 'stack-no-clear 'vector)))
     (set! (-> vec quad) (the-as uint128 0))
     vec
     )
>>>>>>> 2b3c4d95
  )<|MERGE_RESOLUTION|>--- conflicted
+++ resolved
@@ -678,7 +678,47 @@
   `(-> (the-as (pointer string) (+ SYM_TO_STRING_OFFSET (the-as int ,sym))))
   )
 
-<<<<<<< HEAD
+;; TODO - from generic-obs-h
+(deftype gui-query (structure)
+  ((x-position        int32  :offset-assert 0)
+   (y-position        int32  :offset-assert 4)
+   (message           basic  :offset-assert 8)
+   (decision          basic  :offset-assert 12)
+   (only-allow-cancel basic  :offset-assert 16)
+   (no-msg            basic  :offset-assert 20)
+   (message-space     int32  :offset-assert 24)
+   )
+  :pack-me
+  :method-count-assert 11
+  :size-assert         #x1c
+  :flag-assert         #xb0000001c
+  (:methods
+    (dummy-9 () none 9)
+    (dummy-10 () none 10)
+    )
+  )
+
+(defmacro new-stack-matrix0 ()
+  "Get a new matrix on the stack that's set to zero."
+  `(let ((mat (new 'stack-no-clear 'matrix)))
+     (set! (-> mat quad 0) (the-as uint128 0))
+     (set! (-> mat quad 1) (the-as uint128 0))
+     (set! (-> mat quad 2) (the-as uint128 0))
+     (set! (-> mat quad 3) (the-as uint128 0))
+     mat
+     )
+  )
+
+(defmacro new-stack-vector0 ()
+  "Get a stack vector that's set to 0.
+   This is more efficient than (new 'stack 'vector) because
+   this doesn't call the constructor."
+  `(let ((vec (new 'stack-no-clear 'vector)))
+     (set! (-> vec quad) (the-as uint128 0))
+     vec
+     )
+  )
+
 ;; TODO - for entity-h
 (define-extern entity-nav-login function)
 (deftype res-tag (uint128)
@@ -718,45 +758,4 @@
     (dummy-20 (_type_ int int) none 20)
     (dummy-21 (_type_ int int int int int) none 21)
     )
-=======
-;; TODO - from generic-obs-h
-(deftype gui-query (structure)
-  ((x-position        int32  :offset-assert 0)
-   (y-position        int32  :offset-assert 4)
-   (message           basic  :offset-assert 8)
-   (decision          basic  :offset-assert 12)
-   (only-allow-cancel basic  :offset-assert 16)
-   (no-msg            basic  :offset-assert 20)
-   (message-space     int32  :offset-assert 24)
-   )
-  :pack-me
-  :method-count-assert 11
-  :size-assert         #x1c
-  :flag-assert         #xb0000001c
-  (:methods
-    (dummy-9 () none 9)
-    (dummy-10 () none 10)
-    )
-  )
-
-(defmacro new-stack-matrix0 ()
-  "Get a new matrix on the stack that's set to zero."
-  `(let ((mat (new 'stack-no-clear 'matrix)))
-     (set! (-> mat quad 0) (the-as uint128 0))
-     (set! (-> mat quad 1) (the-as uint128 0))
-     (set! (-> mat quad 2) (the-as uint128 0))
-     (set! (-> mat quad 3) (the-as uint128 0))
-     mat
-     )
-  )
-
-(defmacro new-stack-vector0 ()
-  "Get a stack vector that's set to 0.
-   This is more efficient than (new 'stack 'vector) because
-   this doesn't call the constructor."
-  `(let ((vec (new 'stack-no-clear 'vector)))
-     (set! (-> vec quad) (the-as uint128 0))
-     vec
-     )
->>>>>>> 2b3c4d95
   )