;; GCOMMON
(define-extern name= (function basic basic symbol))
(define-extern fact (function int int))
(define-extern max (function int int int))
(define-extern min (function int int int))
(define-extern valid? (function object type basic basic object symbol))

;; KERNEL
(declare-type process basic)
(declare-type stack-frame basic)
(declare-type state basic)
(declare-type cpu-thread basic)
(declare-type dead-pool basic)
(declare-type event-message-block structure)
(declare-type thread basic)

(deftype process (process-tree)
  ((pool dead-pool :offset-assert #x20)
   (status basic :offset-assert #x24)
   (pid int32 :offset-assert #x28)
   (main-thread cpu-thread :offset-assert #x2c)
   (top-thread thread :offset-assert #x30)
   (entity basic :offset-assert #x34)
   (state state :offset-assert #x38)
   (trans-hook function :offset-assert #x3c)
   (post-hook function :offset-assert #x40)
   (event-hook (function basic int basic event-message-block object) :offset-assert #x44)
   (allocated-length int32 :offset-assert #x48)
   (next-state state :offset-assert #x4c)
   (heap-base pointer :offset-assert #x50)
   (heap-top pointer :offset-assert #x54)
   (heap-cur pointer :offset-assert #x58)
   (stack-frame-top stack-frame :offset-assert #x5c)
   (connection-list connectable :inline :offset-assert #x60)
   (stack uint8 :dynamic :offset-assert #x70)
   )

  (:methods
    (new (symbol type basic int) _type_ 0)
    (activate (_type_ process-tree basic pointer) process-tree 9)
    (deactivate  (process) none 10)
    (dummy-method-11 () none 11)
    (run-logic? (process) symbol 12)
    (dummy-method () none 13)
   )

  :size-assert #x70
  :method-count-assert 14
  :no-runtime-type ;; already defined by kscheme. Don't do it again.
  )

(declare-type dead-pool-heap basic)
(define-extern *debug-dead-pool* dead-pool-heap)
(define-extern change-parent (function process-tree process-tree process-tree))
(define-extern *null-process* process)
(define-extern *vis-boot* basic)
(define-extern *stdcon* string)
(declare-type kernel-context basic)
(define-extern iterate-process-tree (function process-tree (function object object) kernel-context object))
(define-extern execute-process-tree (function process-tree (function object object) kernel-context object))
(define-extern search-process-tree (function process-tree (function process-tree object) process-tree))

(define-extern *listener-process* process)
(define-extern *active-pool* process-tree)
(define-extern reset-and-call (function thread function object))
(defun ash ((value int) (shift-amount int))
  "Arithmetic shift value by shift-amount.
  A positive shift-amount will shift to the left and a negative will shift to the right.
  "
  ;; OpenGOAL does not support ash in the compiler, so we implement it here as an inline function.
  (declare (inline))
  (if (> shift-amount 0)
      (shl value shift-amount)
      (sar value (- shift-amount))
      )
  )
(define-extern inspect-process-tree (function process-tree int int symbol process-tree))
(define-extern set-to-run-bootstrap (function none))
(define-extern dead-state state)
(define-extern *display-pool* process-tree)
(define-extern *camera-pool* process-tree)
(define-extern *target-pool* process-tree)
(define-extern *entity-pool* process-tree)
(define-extern *default-pool* process-tree)
(define-extern *stdcon0* string)
(define-extern *stdcon1* string)
(define-extern *debug-draw-pauseable* symbol)

;; gstate
(define-extern enter-state (function object object object object object object object))
(define-extern throw (function symbol object int))
(defmacro suspend()
  '(none)
  )

(defmacro empty-form ()
  '(none)
  )

(define-extern get-current-time (function uint))
(define-extern get-integral-current-time (function uint))

;; math
(define-extern fabs (function float float))
(define-extern abs (function int int))
(define-extern rand-vu-init (function float none))
(define-extern rand-vu (function float))

;; matrix
(declare-type matrix structure)
(declare-type vector structure)
(define-extern matrix-transpose! (function matrix matrix matrix))
(define-extern sin (function float float))
(define-extern cos (function float float))
(define-extern vector-sincos! (function vector vector vector int))
(define-extern matrix-axis-sin-cos! (function matrix vector float float none))
(define-extern atan (function float float float))

;; transform
(define-extern vector-identity! (function vector vector))

;; quaternion
(define-extern acos (function float float))
(define-extern acos-rad (function float float))
(define-extern atan2-rad (function float float float))
(define-extern vector-length (function vector float))
(define-extern sincos-rad! (function (pointer float) float int))
(define-extern atan-series-rad (function float float))
(define-extern vector-sin-rad! (function vector vector vector))
(define-extern vector-rad<-vector-deg/2! (function vector vector int))
(define-extern vector-sincos-rad! (function vector vector vector int))
(define-extern deg-diff (function float float float))
(define-extern vector-xz-normalize! (function vector float vector))
(declare-type quaternion structure)
(define-extern quaternion-from-two-vectors-max-angle! (function quaternion vector vector float quaternion))
(define-extern vector-xz-length (function vector float))

;; trigonometry
(defconstant PI (the-as float #x40490fda))
(defconstant MINUS_PI (the-as float #xc0490fda))
(define-extern sin-rad (function float float))
(define-extern cos-rad (function float float))

(defmacro .sync.l ()
  `(none))

;; timer-h
(defenum timer-clock-selection
  :type uint8
  (busclk 0)
  (busclk/16 1)
  (busclk/256 2)
  (hblank 3)
  )

;; dma
(declare-type dma-buffer basic)

(defenum vif-cmd
    :bitfield #f
    :type uint8
    (nop          0)  ;; no-op, can still have irq set.
    (stcycl       1)  ;; set write recycle register
    (offset       2)  ;; set offset register
    (base         3)  ;; set base register
    (itop         4)  ;; set data pointer register (itops)
    (stmod        5)  ;; set mode register
    (mskpath3     6)  ;; set path 3 mask
    (mark         7)  ;; set mark register
    (flushe       16) ;; wait for end of microprogram
    (flush        17) ;; wait for end of microprogram and transfer (path1/path2)
    (flusha       19) ;; wait for end of microprogram and transfer (path1/path2/path3)
    (mscal        20) ;; activate microprogram (call)
    (mscalf       21) ;; flushe and activate (call)
    (mscnt        23) ;; activate microprogram (continue)
    (stmask       32) ;; set MASK register.
    (strow        48) ;; set filling data
    (stcol        49) ;; set filling data
    (mpg          74) ;; transfer microprogram
    (direct       80) ;; straight to GIF.
    (directhl     81)
    (unpack-s-32  96)
    (unpack-s-16  97)
    (unpack-s-8   98)
    ;; 99 is invllid
    (unpack-v2-32 100)
    (unpack-v2-16 101)
    (unpack-v2-8  102)
    ;; 103 is invalid
    (unpack-v3-32 104)
    (unpack-v3-16 105)
    (unpack-v3-8  106)
    ;; 107 is invalid
    (unpack-v4-32 108)
    (unpack-v4-16 109)
    (unpack-v4-8  110)
    (unpack-v4-5  111)
    (cmd-mask     239)
    )

(defenum vif-cmd-32
    :bitfield #f
    :type uint32
    :copy-entries vif-cmd
    )

(defenum dma-tag-id
    :bitfield #f
    :type uint8
    (refe 0)      ;; addr=ADDR, ends after this transfer
    (cnt 1)       ;; addr=after tag, next-tag=after data
    (next 2)      ;; addr=after tag, next-tag=ADDR
    (ref 3)       ;; addr=ADDR, next-tag=after tag
    (refs 4)      ;; ref, but stall controled
    (call 5)      ;;
    (ret 6)       ;;
    (end 7)       ;; next, but ends.
    )

(defenum gs-psm
    :bitfield #f
    :type uint8
    (ct32 0)
    (ct24 1)
    (ct16 2)
    (ct16s 10)
    (mt8 19)
    (mt4 20)
    (mt8h 27)
    (mt4hl 36)
    (mt4hh 44)
    (mz32 48)
    (mz24 49)
    (mz16 50)
    (mz16s 58)
    )
(defenum gs-prim-type
  :type uint8
  (point 0)
  (line 1)
  (line-strip 2)
  (tri 3)
  (tri-strip 4)
  (tri-fan 5)
  (sprite 6)
  )

(defenum gif-reg-id
  :bitfield #f
  :type uint8
  (prim 0)
  (rgbaq 1)
  (st 2)
  (uv 3)
  (xyzf2 4)
  (xyz2 5)
  (tex0-1 6)
  (tex0-2 7)
  (clamp-1 8)
  (clamp-2 9)
  (fog 10)
  (xyzf3 12)
  (xyz3 13)
  (a+d 14)
  (nop 15)
  )

(deftype gif-tag-regs (uint64)
  ((regs0   gif-reg-id :offset 0  :size 4)
   (regs1   gif-reg-id :offset 4  :size 4)
   (regs2   gif-reg-id :offset 8  :size 4)
   (regs3   gif-reg-id :offset 12  :size 4)
   (regs4   gif-reg-id :offset 16  :size 4)
   (regs5   gif-reg-id :offset 20  :size 4)
   (regs6   gif-reg-id :offset 24  :size 4)
   (regs7   gif-reg-id :offset 28  :size 4)
   (regs8   gif-reg-id :offset 32  :size 4)
   (regs9   gif-reg-id :offset 36 :size 4)
   (regs10  gif-reg-id :offset 40 :size 4)
   (regs11  gif-reg-id :offset 44 :size 4)
   (regs12  gif-reg-id :offset 48 :size 4)
   (regs13  gif-reg-id :offset 52 :size 4)
   (regs14  gif-reg-id :offset 56 :size 4)
   (regs15  gif-reg-id :offset 60 :size 4)
   )
  )


;; display-h
(declare-type display basic)
(define-extern set-display (function display int int int int int display))
(define-extern *display* display)

;; pad
(defenum pad-buttons
    :bitfield #t
    :type uint32
    (select   0)
    (l3       1)
    (r3       2)
    (start    3)
    (up       4)
    (right    5)
    (down     6)
    (left     7)
    (l2       8)
    (r2       9)
    (l1       10)
    (r1       11)
    (triangle 12)
    (circle   13)
    (x        14)
    (square   15)
    )

;; vector
;; only because trig isn't in the reference yet.
(define-extern deg-lerp-clamp (function float float float float))

;; file-io
(defenum file-kind
    :bitfield #f
    (level-bt 0) ;; aka bsp-header.
    (art-group 1)
    (tpage 2)
    (dir-tpage 3)
    (level-vs 4)
    (tx 5)
    (vis 6)
    )

;; loader-h
(declare-type art-group basic)

;; math-camera
(declare-type math-camera basic)
(define-extern *math-camera* math-camera)

;; level-h
(declare-type entity-links structure)
(declare-type level-group basic)
(define-extern *level* level-group)
(define-extern log2 (function int int))

(defenum gs-reg
  :type uint8
  (prim 0)
  (rgbaq 1)
  (st 2)
  (uv 3)
  (xyzf2 4)
  (xyz2 5)
  (tex0-1 6)
  (tex0-2 7)
  (clamp-1 8)
  (clamp-2 9)
  (fog 10)
  (xyzf3 12)
  (xyz3 13)
  (tex1-1 20)
  (tex1-2 21)
  (tex2-1 22)
  (tex2-2 23)
  (xyoffset-1 24)
  (xyoffset-2 25)
  (prmodecont 26)
  (prmode 27)
  (texclut 28)
  (scanmsk 34)
  (miptbp1-1 52)
  (miptbp1-2 53)
  (miptbp2-1 54)
  (miptbp2-2 55)
  (texa 59)
  (fogcol 61)
  (texflush 63)
  (scissor-1 64)
  (scissor-2 65)
  (alpha-1 66)
  (alpha-2 67)
  (dimx 68)
  (dthe 69)
  (colclamp 70)
  (test-1 71)
  (test-2 72)
  (pabe 73)
  (fba-1 74)
  (fba-2 75)
  (frame-1 76)
  (frame-2 77)
  (zbuf-1 78)
  (zbuf-2 79)
  (bitbltbuf 80)
  (trxpos 81)
  (trxreg 82)
  (trxdir 83)
  (hwreg 84)
  (signal 96)
  (finish 97)
  (label 98)
  )

(defenum gs-reg64
  :type uint64
  :copy-entries gs-reg
  )

;; connect
(declare-type engine basic)

(defmacro make-u128 (upper lower)
  `(rlet ((result :class i128)
          (upper-xmm :class i128)
          (lower-xmm :class i128))
     (.mov upper-xmm ,upper)
     (.mov lower-xmm ,lower)
     (.pcpyld result upper-xmm lower-xmm)
     (the uint result)
     )
  )

;; texture

(declare-type texture-page basic)
(declare-type level basic)

;; main-h
(define-extern *dproc* process)

;; GEOMETRY - TODO
(define-extern vector-deg-slerp (function vector vector vector float vector))

;; bones - TODO
(declare-type vu-lights structure)
(declare-type light-group structure)
(define-extern vu-lights<-light-group! (function vu-lights light-group none))

;; game-h - TODO
(declare-type trsqv basic)
(declare-type draw-control basic)
(deftype process-drawable (process)
  ((root        trsqv   :offset-assert 112)
   (node-list   basic   :offset-assert 116)
   (draw        draw-control   :offset-assert 120)
   (skel        basic   :offset-assert 124)
   (nav         basic   :offset-assert 128)
   (align       basic   :offset-assert 132)
   (path        basic   :offset-assert 136)
   (vol         basic   :offset-assert 140)
   (fact        basic   :offset-assert 144)
   (link        basic   :offset-assert 148)
   (part        basic   :offset-assert 152)
   (water       basic   :offset-assert 156)
   (sound       basic   :offset-assert 160)
   (state-flags uint32  :offset-assert 164)
   (state-time  uint64  :offset-assert 168)
   )
  :heap-base #x40
  :method-count-assert 20
  :size-assert         #xb0
  :flag-assert         #x14004000b0
  ;; inherited inspect of process
  (:methods
    (dummy-14 () none 14)
    (dummy-15 () none 15)
    (dummy-16 () none 16)
    (dummy-17 () none 17)
    (dummy-18 () none 18)
    (dummy-19 () none 19)
    )
  )

;; game-h - TODO
(deftype vector (structure)
  ((data float 4 :offset-assert 0)
   (x float :offset 0)
   (y float :offset 4)
   (z float :offset 8)
   (w float :offset 12)
   (quad uint128 :offset 0)
   )
  :method-count-assert 9
  :size-assert         #x10
  :flag-assert         #x900000010
  )

(deftype plane (vector)
  ((a float :offset   0)
   (b float :offset   4)
   (c float :offset   8)
   (d float :offset  12)
   )
  :method-count-assert 9
  :size-assert         #x10
  :flag-assert         #x900000010
  )

(deftype attack-info (structure)
  ((trans        vector :inline :offset-assert 0)
   (vector       vector :inline :offset-assert 16)
   (intersection vector :inline :offset-assert 32)
   (attacker     uint64         :offset-assert 48) ;; handle
   (invinc-time  uint64         :offset-assert 56)
   (mask         uint32         :offset-assert 64)
   (mode         basic          :offset-assert 68)
   (shove-back   float         :offset-assert 72) ;; meters
   (shove-up     float         :offset-assert 76) ;; meters
   (speed        float         :offset-assert 80) ;; meters
   (dist         float         :offset-assert 84) ;; meters
   (control      float          :offset-assert 88)
   (angle        basic          :offset-assert 92)
   (rotate-to    float            :offset-assert 96) ;; deg
   (prev-state   basic          :offset-assert 100)
   )
  :method-count-assert 10
  :size-assert         #x68
  :flag-assert         #xa00000068
  ;; field handle is likely a value type
  (:methods
    (dummy-9 () none 9)
    )
  )

;; definition of type quaternion
(deftype quaternion (structure)
  ((x    float                       :offset-assert 0)
   (y    float                       :offset-assert 4)
   (z    float                       :offset-assert 8)
   (w    float                       :offset-assert 12)
   (data float   4 :offset   0)
   (vec  vector  :inline :offset   0)
   (quad uint128 :offset   0)
   )
  :method-count-assert 9
  :size-assert         #x10
  :flag-assert         #x900000010
  )

(deftype transform (structure)
  ((trans vector :inline :offset-assert 0)
   (rot   vector :inline :offset-assert 16)
   (scale vector :inline :offset-assert 32)
   )
  :method-count-assert 9
  :size-assert         #x30
  :flag-assert         #x900000030
  )

;; transformq
(deftype transformq (transform)
  ;; this overlays the rot field of transform.
  ((quat  quaternion :inline :offset 16)
   )
  :method-count-assert 9
  :size-assert         #x30
  :flag-assert         #x900000030
  )


(declare-type target basic)
(define-extern *target* target)

(declare-type sidekick basic)
(define-extern *sidekick* sidekick)

;; mood tables
(declare-type ocean-map basic)
(define-extern *ocean-map-village2* ocean-map)

(deftype continue-point (basic)
  ((name          basic           :offset-assert 4)
   (level         basic           :offset-assert 8)
   (flags         uint32          :offset-assert 12)
   (trans         vector  :inline :offset-assert 16)
   (quat          vector  :inline :offset-assert 32)
   (camera-trans  vector  :inline :offset-assert 48)
   (camera-rot    float 9       :offset-assert 64)
   (load-commands pair           :offset-assert 100)
   (vis-nick      basic           :offset-assert 104)
   (lev0          basic           :offset-assert 108)
   (disp0         basic           :offset-assert 112)
   (lev1          basic           :offset-assert 116)
   (disp1         basic           :offset-assert 120)
   )
  :method-count-assert 10
  :size-assert         #x7c
  :flag-assert         #xa0000007c
  (:methods
    (dummy-9 () none 9)
    )
  )

; This was likely originally defined inside `wind-h`
; but the decompiler won't output it, so we have to manually define it
(define-extern wind-work type)
(define-extern *wind-work* wind-work)

(define-extern vector-y-angle (function vector float))
(define-extern atan0 (function float float float))
(define-extern vector-rad<-vector-deg! (function vector vector none))
(define-extern vector-rad<-vector-deg/2! (function vector vector int))

(define-extern sprite-distorter-generate-tables (function none))

(defenum load-msg-result
  :type uint16
  :bitfield #f
  (done 0)
  (error 1)
  (more 2)
  (aborted 3)
  (invalid 666)
  )

(declare-type rpc-buffer-pair basic)
(define-extern string->sound-name (function string uint128))
(define-extern *dgo-name* string)
(define-extern *load-dgo-rpc* rpc-buffer-pair)
(define-extern *load-str-rpc* rpc-buffer-pair)
(define-extern *play-str-rpc* rpc-buffer-pair)
(define-extern *load-str-lock* symbol)
(define-extern *que-str-lock* symbol)

(define-extern get-video-mode (function symbol))
(define-extern draw-string-xy (function string dma-buffer int int int int none))
(declare-type game-info basic)
(define-extern *game-info* game-info)

;; shadow-cpu
(deftype shadow-settings (structure)
  ((center        vector :inline :offset-assert 0)
   (flags         int32          :offset 12)
   (shadow-dir    vector :inline :offset-assert 16)
   (dist-to-locus float          :offset 28)
   (bot-plane     plane  :inline :offset-assert 32)
   (top-plane     plane  :inline :offset-assert 48)
   (fade-dist     float          :offset-assert 64)
   (fade-start    float          :offset-assert 68)
   (dummy-2       int32          :offset-assert 72)
   (dummy-3       int32          :offset-assert 76)
   )
  :method-count-assert 9
  :size-assert         #x50
  :flag-assert         #x900000050
  )

(defmacro init-vf0-vector ()
  "Initializes the VF0 vector which is a constant vector in the VU set to <0,0,0,1>"
  `(.lvf vf0 (new 'static 'vector :x 0.0 :y 0.0 :z 0.0 :w 1.0))
  )

;; TODO - for trajectory.gc
(declare-type trajectory structure)
(deftype rgba (uint32)
  ((r uint8 :offset 0)
   (g uint8 :offset 8)
   (b uint8 :offset 16)
   (a uint8 :offset 24)
   )
  :flag-assert #x900000004
  )
(define-extern add-debug-line (function symbol int vector vector rgba symbol int int))

;; early declarations for draw-control
(declare-type ripple-control basic)
(declare-type shadow-geo basic)
(declare-type shadow-control basic)

;; early declarations for lod-group
(declare-type merc-ctrl basic)

;; TODO - for ripple
(define-extern add-debug-sphere (function symbol int vector float int int))

(defconstant SYM_TO_STRING_OFFSET #xff38)
(defmacro symbol->string (sym)
  "Convert a symbol to a goal string."
  `(-> (the-as (pointer string) (+ SYM_TO_STRING_OFFSET (the-as int ,sym))))
  )

;; TODO - from generic-obs-h
(deftype gui-query (structure)
  ((x-position        int32  :offset-assert 0)
   (y-position        int32  :offset-assert 4)
   (message           basic  :offset-assert 8)
   (decision          basic  :offset-assert 12)
   (only-allow-cancel basic  :offset-assert 16)
   (no-msg            basic  :offset-assert 20)
   (message-space     int32  :offset-assert 24)
   )
  :pack-me
  :method-count-assert 11
  :size-assert         #x1c
  :flag-assert         #xb0000001c
  (:methods
    (dummy-9 () none 9)
    (dummy-10 () none 10)
    )
  )

(defmacro new-stack-matrix0 ()
  "Get a new matrix on the stack that's set to zero."
  `(let ((mat (new 'stack-no-clear 'matrix)))
     (set! (-> mat quad 0) (the-as uint128 0))
     (set! (-> mat quad 1) (the-as uint128 0))
     (set! (-> mat quad 2) (the-as uint128 0))
     (set! (-> mat quad 3) (the-as uint128 0))
     mat
     )
  )

(defmacro new-stack-vector0 ()
  "Get a stack vector that's set to 0.
   This is more efficient than (new 'stack 'vector) because
   this doesn't call the constructor."
  `(let ((vec (new 'stack-no-clear 'vector)))
     (set! (-> vec quad) (the-as uint128 0))
     vec
     )
  )

<<<<<<< HEAD
;; TODO - for credits
(define-extern scf-get-territory (function int))
(declare-type font-context basic)
(define-extern print-game-text (function string font-context symbol int int float)) ; TODO decomp error, this seems correct though
=======
;; TODO - for entity-h
(declare-type nav-mesh basic)
(define-extern entity-nav-login function)
(deftype res-tag (uint128)
  ((unk0  uint32  :offset 0  :size 32)
   (unk1  uint16  :offset 32 :size 16)
   (unk2  uint64  :offset 64 :size 64)
   )
  :flag-assert #x900000010
  )

(deftype res-lump (basic)
  ((length           int32   :offset-assert 4)
   (allocated-length int32   :offset-assert 8)
   (data-base        pointer  :offset-assert 12)
   (data-top         pointer  :offset-assert 16)
   (data-size        int32   :offset-assert 20)
   (extra            basic   :offset-assert 24)
   (tag              (pointer res-tag)  :offset-assert 28)
   )
  :method-count-assert 22
  :size-assert         #x20
  :flag-assert         #x1600000020
  ;; field extra is a basic loaded with a signed load
  (:methods
    (new (symbol type int int) _type_ 0)
    (dummy-9 (_type_ symbol symbol int symbol (pointer res-tag) pointer) symbol 9)
    (dummy-10 (_type_ symbol symbol int symbol symbol pointer) int 10)
    (dummy-11 (_type_ symbol symbol int int symbol pointer) int 11)
    (dummy-12 (_type_ symbol symbol float float symbol pointer) float 12)
    (dummy-13 (_type_ int) pointer 13) ;; advance tag pointer
    (dummy-14 (_type_ uint) pointer 14)
    (dummy-15 (_type_) none 15)
    (dummy-16 (_type_ int int int int) none 16)
    (dummy-17 (_type_ int int) res-lump 17)
    (dummy-18 (_type_ int int) none 18)
    (dummy-19 (_type_ symbol symbol int) int 19)
    (dummy-20 (_type_ int int) none 20)
    (dummy-21 (_type_ int int int int int) none 21)
    )
  )

;; NOTE - forward declaration needed for cam-interface
(define-extern *camera-dummy-vector* vector)
(define-extern send-event-function (function process event-message-block object))
>>>>>>> 2bfe13d0
<|MERGE_RESOLUTION|>--- conflicted
+++ resolved
@@ -719,12 +719,6 @@
      )
   )
 
-<<<<<<< HEAD
-;; TODO - for credits
-(define-extern scf-get-territory (function int))
-(declare-type font-context basic)
-(define-extern print-game-text (function string font-context symbol int int float)) ; TODO decomp error, this seems correct though
-=======
 ;; TODO - for entity-h
 (declare-type nav-mesh basic)
 (define-extern entity-nav-login function)
@@ -770,4 +764,8 @@
 ;; NOTE - forward declaration needed for cam-interface
 (define-extern *camera-dummy-vector* vector)
 (define-extern send-event-function (function process event-message-block object))
->>>>>>> 2bfe13d0
+
+;; TODO - for credits
+(define-extern scf-get-territory (function int))
+(declare-type font-context basic)
+(define-extern print-game-text (function string font-context symbol int int float)) ; TODO decomp error, this seems correct though