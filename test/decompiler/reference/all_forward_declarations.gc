--- conflicted
+++ resolved
@@ -1061,11 +1061,10 @@
     )
   )
 (define-extern *progress-process* (pointer progress))
-<<<<<<< HEAD
 
 (declare-type art-element basic)
 (declare-type water-control basic)
-=======
+
 (define-extern entity-by-name (function string entity))
 (define-extern entity-by-aid (function uint entity))
 
@@ -1090,5 +1089,4 @@
 (defmacro with-pp (&rest body)
   `(rlet ((pp :reg r13 :reset-here #t :type process))
          ,@body)
-  )
->>>>>>> 0aa474f1
+  )