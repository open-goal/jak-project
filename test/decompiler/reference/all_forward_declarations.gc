--- conflicted
+++ resolved
@@ -903,7 +903,11 @@
   :flag-assert         #x9000025f0
   )
 
-<<<<<<< HEAD
+(defenum entity-perm-status
+  :bitfield #t
+  :type uint16
+  (dead 2)
+  (complete 6))
 ;; TODO - for prototype
 (declare-type adgif-shader basic)
 (define-extern adgif-shader-login-no-remap (function adgif-shader none))
@@ -1027,11 +1031,4 @@
     (dummy-58 () none 58)
     )
   )
-(define-extern *progress-process* (pointer progress))
-=======
-(defenum entity-perm-status
-  :bitfield #t
-  :type uint16
-  (dead 2)
-  (complete 6))
->>>>>>> 504a073f
+(define-extern *progress-process* (pointer progress))