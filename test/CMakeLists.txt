set(CMAKE_CXX_STANDARD 17)

include(${CMAKE_CURRENT_LIST_DIR}/goalc/CMakeLists.txt)

add_executable(goalc-test
<<<<<<< HEAD
        test_main.cpp
        test_reader.cpp
        test_goos.cpp
        test_listener_deci2.cpp
        test_kernel.cpp
        all_jak1_symbols.cpp
        test_type_system.cpp
        test_CodeTester.cpp
        test_emitter.cpp
        test_emitter_avx.cpp
        test_common_util.cpp
        test_pretty_print.cpp
        test_zydis.cpp
        goalc/test_goal_kernel.cpp
        decompiler/FormRegressionTest.cpp
        decompiler/test_AtomicOpBuilder.cpp
        decompiler/test_FormBeforeExpressions.cpp
        decompiler/test_FormExpressionBuild.cpp
        decompiler/test_InstructionParser.cpp
=======
        ${CMAKE_CURRENT_LIST_DIR}/test_main.cpp
        ${CMAKE_CURRENT_LIST_DIR}/test_test.cpp
        ${CMAKE_CURRENT_LIST_DIR}/test_reader.cpp
        ${CMAKE_CURRENT_LIST_DIR}/test_goos.cpp
        ${CMAKE_CURRENT_LIST_DIR}/test_listener_deci2.cpp
        ${CMAKE_CURRENT_LIST_DIR}/test_kernel.cpp
        ${CMAKE_CURRENT_LIST_DIR}/all_jak1_symbols.cpp
        ${CMAKE_CURRENT_LIST_DIR}/test_type_system.cpp
        ${CMAKE_CURRENT_LIST_DIR}/test_CodeTester.cpp
        ${CMAKE_CURRENT_LIST_DIR}/test_emitter.cpp
        ${CMAKE_CURRENT_LIST_DIR}/test_emitter_avx.cpp
        ${CMAKE_CURRENT_LIST_DIR}/test_common_util.cpp
        ${CMAKE_CURRENT_LIST_DIR}/test_pretty_print.cpp
        ${CMAKE_CURRENT_LIST_DIR}/test_zydis.cpp
        ${CMAKE_CURRENT_LIST_DIR}/goalc/test_goal_kernel.cpp
        ${CMAKE_CURRENT_LIST_DIR}/decompiler/FormRegressionTest.cpp
        ${CMAKE_CURRENT_LIST_DIR}/decompiler/test_AtomicOpBuilder.cpp
        ${CMAKE_CURRENT_LIST_DIR}/decompiler/test_FormBeforeExpressions.cpp
        ${CMAKE_CURRENT_LIST_DIR}/decompiler/test_FormExpressionBuild.cpp
        ${CMAKE_CURRENT_LIST_DIR}/decompiler/test_FormExpressionBuildLong.cpp
        ${CMAKE_CURRENT_LIST_DIR}/decompiler/test_InstructionParser.cpp
>>>>>>> 2436a8a5
        ${GOALC_TEST_FRAMEWORK_SOURCES}
        ${GOALC_TEST_CASES}
				)

target_link_libraries(goalc-test common runtime compiler gtest decomp Zydis)

if(WIN32)
  target_link_libraries(goalc-test mman)
endif()

gtest_discover_tests(goalc-test WORKING_DIRECTORY ${CMAKE_CURRENT_SOURCE_DIR})

if(UNIX AND CMAKE_COMPILER_IS_GNUCXX AND CODE_COVERAGE)
  include(CodeCoverage)
  append_coverage_compiler_flags()
  setup_target_for_coverage_lcov(NAME goalc-test_coverage
                                 EXECUTABLE goalc-test --gtest_color=yes
                                 DEPENDENCIES goalc-test
                                 EXCLUDE "third-party/*" "/usr/include/*")
endif()<|MERGE_RESOLUTION|>--- conflicted
+++ resolved
@@ -3,29 +3,7 @@
 include(${CMAKE_CURRENT_LIST_DIR}/goalc/CMakeLists.txt)
 
 add_executable(goalc-test
-<<<<<<< HEAD
-        test_main.cpp
-        test_reader.cpp
-        test_goos.cpp
-        test_listener_deci2.cpp
-        test_kernel.cpp
-        all_jak1_symbols.cpp
-        test_type_system.cpp
-        test_CodeTester.cpp
-        test_emitter.cpp
-        test_emitter_avx.cpp
-        test_common_util.cpp
-        test_pretty_print.cpp
-        test_zydis.cpp
-        goalc/test_goal_kernel.cpp
-        decompiler/FormRegressionTest.cpp
-        decompiler/test_AtomicOpBuilder.cpp
-        decompiler/test_FormBeforeExpressions.cpp
-        decompiler/test_FormExpressionBuild.cpp
-        decompiler/test_InstructionParser.cpp
-=======
         ${CMAKE_CURRENT_LIST_DIR}/test_main.cpp
-        ${CMAKE_CURRENT_LIST_DIR}/test_test.cpp
         ${CMAKE_CURRENT_LIST_DIR}/test_reader.cpp
         ${CMAKE_CURRENT_LIST_DIR}/test_goos.cpp
         ${CMAKE_CURRENT_LIST_DIR}/test_listener_deci2.cpp
@@ -45,10 +23,8 @@
         ${CMAKE_CURRENT_LIST_DIR}/decompiler/test_FormExpressionBuild.cpp
         ${CMAKE_CURRENT_LIST_DIR}/decompiler/test_FormExpressionBuildLong.cpp
         ${CMAKE_CURRENT_LIST_DIR}/decompiler/test_InstructionParser.cpp
->>>>>>> 2436a8a5
         ${GOALC_TEST_FRAMEWORK_SOURCES}
-        ${GOALC_TEST_CASES}
-				)
+        ${GOALC_TEST_CASES})
 
 target_link_libraries(goalc-test common runtime compiler gtest decomp Zydis)
 
