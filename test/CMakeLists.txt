enable_testing()

add_executable(goalc-test
        test_main.cpp
        test_test.cpp
        test_reader.cpp
        test_goos.cpp
        test_listener_deci2.cpp
        test_kernel.cpp
        all_jak1_symbols.cpp
        test_type_system.cpp
        test_CodeTester.cpp
        test_emitter_slow.cpp
        test_emitter_loads_and_store.cpp
        test_emitter_xmm32.cpp
        test_emitter_integer_math.cpp
        )

<<<<<<< HEAD
target_link_libraries(goalc-test goos util listener runtime compiler type_system gtest)
=======
IF (WIN32)
	set(gtest_force_shared_crt ON CACHE BOOL "" FORCE)
  # TODO - implement windows listener
  message("Windows Listener Not Implemented!")
  target_link_libraries(goalc-test mman goos util runtime emitter type_system gtest)
ELSE()
  target_link_libraries(goalc-test goos util listener runtime emitter type_system gtest)
ENDIF()
>>>>>>> 44f0fd05
<|MERGE_RESOLUTION|>--- conflicted
+++ resolved
@@ -16,15 +16,11 @@
         test_emitter_integer_math.cpp
         )
 
-<<<<<<< HEAD
-target_link_libraries(goalc-test goos util listener runtime compiler type_system gtest)
-=======
 IF (WIN32)
 	set(gtest_force_shared_crt ON CACHE BOOL "" FORCE)
   # TODO - implement windows listener
   message("Windows Listener Not Implemented!")
-  target_link_libraries(goalc-test mman goos util runtime emitter type_system gtest)
+  target_link_libraries(goalc-test mman goos util runtime compiler type_system gtest)
 ELSE()
-  target_link_libraries(goalc-test goos util listener runtime emitter type_system gtest)
-ENDIF()
->>>>>>> 44f0fd05
+  target_link_libraries(goalc-test goos util listener runtime compiler type_system gtest)
+ENDIF()