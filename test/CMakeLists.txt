--- conflicted
+++ resolved
@@ -29,15 +29,7 @@
 
 IF (WIN32)
   set(gtest_force_shared_crt ON CACHE BOOL "" FORCE)
-<<<<<<< HEAD
-
-  # TODO - split out these declarations for platform specific includes
-  target_link_libraries(goalc-test cross_sockets goos common_util runtime compiler type_system decomp gtest mman Zydis)
-ELSE()
-  target_link_libraries(goalc-test cross_sockets goos common_util runtime compiler type_system decomp gtest Zydis)
-=======
   target_link_libraries(goalc-test mman)
->>>>>>> 3331e9cd
 ENDIF()
 
 if(UNIX AND CMAKE_COMPILER_IS_GNUCXX AND CODE_COVERAGE)
