set(CMAKE_CXX_STANDARD 17)

include(${CMAKE_CURRENT_LIST_DIR}/goalc/CMakeLists.txt)
include(${CMAKE_CURRENT_LIST_DIR}/offline/CMakeLists.txt)

add_executable(goalc-test
        ${CMAKE_CURRENT_LIST_DIR}/test_main.cpp
        ${CMAKE_CURRENT_LIST_DIR}/test_reader.cpp
        ${CMAKE_CURRENT_LIST_DIR}/test_goos.cpp
        ${CMAKE_CURRENT_LIST_DIR}/test_listener_deci2.cpp
        ${CMAKE_CURRENT_LIST_DIR}/test_kernel_jak1.cpp
        ${CMAKE_CURRENT_LIST_DIR}/all_jak1_symbols.cpp
        ${CMAKE_CURRENT_LIST_DIR}/test_type_system.cpp
        ${CMAKE_CURRENT_LIST_DIR}/test_CodeTester.cpp
        ${CMAKE_CURRENT_LIST_DIR}/test_emitter.cpp
        ${CMAKE_CURRENT_LIST_DIR}/test_emitter_avx.cpp
        ${CMAKE_CURRENT_LIST_DIR}/test_common_util.cpp
        ${CMAKE_CURRENT_LIST_DIR}/test_pretty_print.cpp
        ${CMAKE_CURRENT_LIST_DIR}/test_math.cpp
        ${CMAKE_CURRENT_LIST_DIR}/test_zstd.cpp
        ${CMAKE_CURRENT_LIST_DIR}/test_zydis.cpp
        ${CMAKE_CURRENT_LIST_DIR}/goalc/test_goal_kernel.cpp
        ${CMAKE_CURRENT_LIST_DIR}/decompiler/FormRegressionTest.cpp
        ${CMAKE_CURRENT_LIST_DIR}/decompiler/test_AtomicOpBuilder.cpp
        ${CMAKE_CURRENT_LIST_DIR}/decompiler/test_FormBeforeExpressions.cpp
        ${CMAKE_CURRENT_LIST_DIR}/decompiler/test_FormExpressionBuild.cpp
        ${CMAKE_CURRENT_LIST_DIR}/decompiler/test_FormExpressionBuild2.cpp
        ${CMAKE_CURRENT_LIST_DIR}/decompiler/test_FormExpressionBuild3.cpp
        ${CMAKE_CURRENT_LIST_DIR}/decompiler/test_FormExpressionBuildLong.cpp
        ${CMAKE_CURRENT_LIST_DIR}/decompiler/test_InstructionDecode.cpp
        ${CMAKE_CURRENT_LIST_DIR}/decompiler/test_InstructionParser.cpp
        ${CMAKE_CURRENT_LIST_DIR}/decompiler/test_gkernel_jak1_decomp.cpp
        ${CMAKE_CURRENT_LIST_DIR}/decompiler/test_math_decomp.cpp
        ${CMAKE_CURRENT_LIST_DIR}/decompiler/test_DataParser.cpp
        ${CMAKE_CURRENT_LIST_DIR}/decompiler/test_DisasmVifDecompile.cpp
        ${CMAKE_CURRENT_LIST_DIR}/decompiler/test_VuDisasm.cpp
        ${CMAKE_CURRENT_LIST_DIR}/game/test_newpad.cpp
        ${GOALC_TEST_FRAMEWORK_SOURCES}
        ${GOALC_TEST_CASES})

target_link_libraries(goalc-test common runtime compiler gtest decomp Zydis libzstd_static)

if(WIN32)
  target_link_libraries(goalc-test mman)
endif()

#gtest_discover_tests(goalc-test WORKING_DIRECTORY ${CMAKE_CURRENT_SOURCE_DIR})

if(UNIX AND CMAKE_COMPILER_IS_GNUCXX AND CODE_COVERAGE)
  set(BUILD_ARGS "-w" "dupbuild=warn")
  include(CodeCoverage)
  append_coverage_compiler_flags()
  setup_target_for_coverage_lcov(NAME goalc-test_coverage
<<<<<<< HEAD
                                 EXECUTABLE goalc-test --gtest_color=yes --gtest_brief=0
=======
                                 EXECUTABLE goalc-test --gtest_color=yes --gtest_brief=1 --gtest_filter="-*MANUAL_TEST*"
>>>>>>> 7dd80536
                                 DEPENDENCIES goalc-test
                                 EXCLUDE "third-party/*" "/usr/include/*")
endif()<|MERGE_RESOLUTION|>--- conflicted
+++ resolved
@@ -51,11 +51,7 @@
   include(CodeCoverage)
   append_coverage_compiler_flags()
   setup_target_for_coverage_lcov(NAME goalc-test_coverage
-<<<<<<< HEAD
-                                 EXECUTABLE goalc-test --gtest_color=yes --gtest_brief=0
-=======
-                                 EXECUTABLE goalc-test --gtest_color=yes --gtest_brief=1 --gtest_filter="-*MANUAL_TEST*"
->>>>>>> 7dd80536
+                                 EXECUTABLE goalc-test --gtest_color=yes --gtest_brief=0 --gtest_filter="-*MANUAL_TEST*"
                                  DEPENDENCIES goalc-test
                                  EXCLUDE "third-party/*" "/usr/include/*")
 endif()