--- conflicted
+++ resolved
@@ -186,7 +186,6 @@
     // generic-obs
     "command-get-process", // handle casts
 
-<<<<<<< HEAD
     // collide-edge-grab
     "(method 19 collide-edge-work)", // weird collide-shape-prim vs potential connection usage?
     "(method 15 collide-shape-prim-mesh)",
@@ -202,11 +201,6 @@
     // collide-shape-rider
     "(method 35 collide-shape)", // branch delay
 
-    // sage-finalboss
-    "(method 7 sage-finalboss)", // inline-array stuff
-
-=======
->>>>>>> b84a04a1
     // appears twice
     "(method 9 drawable-tree-instance-tie)",
     "(method 11 drawable-tree-instance-tie)",
