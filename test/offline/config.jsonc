--- conflicted
+++ resolved
@@ -186,7 +186,6 @@
     // generic-obs
     "command-get-process", // handle casts
 
-<<<<<<< HEAD
     // navigate
     "end-collect-nav",
     "start-collect-nav",
@@ -196,11 +195,6 @@
     "(method 29 nav-mesh)", // expressing building bug
     "(method 27 nav-mesh)", // cfg
 
-    // sage-finalboss
-    "(method 7 sage-finalboss)", // inline-array stuff
-
-=======
->>>>>>> b84a04a1
     // appears twice
     "(method 9 drawable-tree-instance-tie)",
     "(method 11 drawable-tree-instance-tie)",
