{
  "dgos": [
    "CGO/KERNEL.CGO",
    "CGO/ENGINE.CGO",
    "CGO/GAME.CGO",
    "DGO/BEA.DGO",
    "DGO/INT.DGO",
    "DGO/VI1.DGO",
    "DGO/VI2.DGO",
    "DGO/VI3.DGO",
    "DGO/CIT.DGO",
    "DGO/MIS.DGO",
    "DGO/JUB.DGO",
    "DGO/SUN.DGO",
    "DGO/DEM.DGO",
    "DGO/FIN.DGO",
    "DGO/JUN.DGO",
    "DGO/FIC.DGO",
    "DGO/SNO.DGO",
    "DGO/SWA.DGO",
    "DGO/MAI.DGO",
    "DGO/ROB.DGO",
    "DGO/LAV.DGO",
    "DGO/OGR.DGO",
    "DGO/TRA.DGO",
    "DGO/ROL.DGO",
    "DGO/DAR.DGO",
    "DGO/TIT.DGO"
  ],

  "skip_compile_files": [
    "timer", // accessing timer regs
    "display", // interrupt handlers
    "target-snowball" // screwed up labels, likely cut content
  ],

  "skip_compile_functions": [
    /// GCOMMON
    // these functions are not implemented by the compiler in OpenGOAL, but are in GOAL.
    "abs",
    "ash",
    "min",
    "max",
    "lognor",
    // weird PS2 specific debug registers:
    "breakpoint-range-set!",
    // inline assembly
    "valid?",

    /// GKERNEL
    // asm
    "(method 10 process)",
    "(method 14 dead-pool)",

    /// GSTATE
    "enter-state", // stack pointer asm

    /// MATH
    "rand-vu-init",
    "rand-vu",
    "rand-vu-nostep", // random hardware

    // trig
    "sin-rad", // fpu acc
    "cos-rad", // fpu acc
    "atan-series-rad", // fpu acc

    /// VECTOR-H
    "(method 3 vector)", // this function appears twice, which confuses the compiler.
    "vector4-dot", // fpu acc

    "(method 3 profile-frame)", // double definition.

    // dma-disasm
    "disasm-dma-list", // missing a single cast :(

    // math camera
    "transform-point-vector!",
    "transform-point-qword!",
    "transform-point-vector-scale!",

    // display-h
    "put-draw-env",

    // geometry
    "calculate-basis-functions-vector!", // asm requiring manual rewrite
    "curve-evaluate!", // asm requiring manual rewrite
    "point-in-triangle-cross", // logior on floats manual fixup

    // texture
    "(method 9 texture-page-dir)", // multiplication on pointers
    "adgif-shader<-texture-with-update!", // misrecognized bitfield stuff.

    // asm
    "invalidate-cache-line",

    // stats-h
    "(method 11 perf-stat)",
    "(method 12 perf-stat)",

    // sprite-distorter
    "sprite-draw-distorters", // uses clipping flag.

    // sync-info
    "(method 15 sync-info)", // needs display stuff first
    "(method 15 sync-info-eased)", // needs display stuff first
    "(method 15 sync-info-paused)", // needs display stuff first

    // sparticle
    "lookup-part-group-pointer-by-name", // address of element in array issue

    // ripple - calls an asm function
    "ripple-execute",

    "get-task-status",

    "print-game-text-scaled", // float/int, looks like a bug in original code?

    // aligner - return-from-thread, currently not supported
    "(method 9 align-control)",

    // stat collection
    "start-perf-stat-collection",
    "end-perf-stat-collection",

    // double definition
    "(method 3 game-save)",

    // new stack boxed array
    "update-time-of-day",

    // weird asm, was rewritten
    "close-sky-buffer",

    // float to int
    "(method 10 bsp-header)",

    // multiply defined.
    "(method 3 sprite-aux-list)",

    // camera
    "slave-set-rotation!",
    "v-slrp2!",
    "v-slrp3!", // vector-dot involving the stack

    // function returning float with a weird cast.
    "debug-menu-item-var-make-float",

    // decompiler BUG
    "level-hint-task-process",
    "(method 26 level)",
    "(method 9 level)",
    "(method 10 level)", // asm

    // cam-states
    "cam-los-collide", // vector-dot involving the stack

    // cam-layout
    "cam-layout-save-cam-trans", // temporary, im sure this can be fixed

    // anim-tester
    "(method 3 anim-tester)",
    "anim-tester-save-object-seqs", // anim-tester -- new basic on the stack

    // default-menu
    "all-texture-tweak-adjust", // dynamic-field access placeholder case TODO
    "debug-menu-make-instance-menu", // also disabled

    // joint
    "(method 9 art-mesh-geo)", // PLACEHOLDER array access
    "flatten-joint-control-to-spr",
    "make-joint-jump-tables",
    "(method 5 art-joint-anim)", // defined identically twice in the same file...probably a bug?

    // process-drawable
    "fill-skeleton-cache", // cache dxwbin
    "execute-math-engine", // handle casts -- was fixed manually

    // ambient
    "ambient-type-music", // IR_StoreConstOffset::do_codegen can't handle this (c {} sz {})

    // main
    "display-loop",
    "on",

    // generic-obs
    "command-get-process", // handle casts

    // appears twice
    "(method 9 drawable-tree-instance-tie)",
    "(method 11 drawable-tree-instance-tie)",
    "(method 12 drawable-tree-instance-tie)",
    "(method 13 drawable-tree-instance-tie)",

    "ray-triangle-intersect", // requires SLL implementation

    // not in use in PC port
    "tie-near-init-engine",
    "tie-near-end-buffer"
  ],

  "skip_compile_states": {
    "cam-master-active": [
      "event"
    ],
    "manipy-idle": [
      "code" // handle casts
    ],
    "plant-boss-intro": [
      "code" // cfg
    ],
    "energydoor-opened": [
      "trans" // cfg
    ],
<<<<<<< HEAD
    "ogreboss-missile-seek": [
      "code" // inserts a bad cfg-1 goto
=======
    "orbit-plat-rotating": [
      "code"
    ],
    "slide-control-ride": [
      "exit" // asm code
>>>>>>> b84a04a1
    ]
  }
}<|MERGE_RESOLUTION|>--- conflicted
+++ resolved
@@ -212,16 +212,14 @@
     "energydoor-opened": [
       "trans" // cfg
     ],
-<<<<<<< HEAD
+    "orbit-plat-rotating": [
+      "code"
+    ],
+    "slide-control-ride": [
+      "exit" // asm code
+    ],
     "ogreboss-missile-seek": [
       "code" // inserts a bad cfg-1 goto
-=======
-    "orbit-plat-rotating": [
-      "code"
-    ],
-    "slide-control-ride": [
-      "exit" // asm code
->>>>>>> b84a04a1
     ]
   }
 }