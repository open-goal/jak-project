#include <common/link_types.h>
#include "common/util/FileUtil.h"
#include "gtest/gtest.h"
#include "common/log/log.h"
#include "decompiler/Disasm/OpcodeInfo.h"
#include "decompiler/config.h"
#include "decompiler/ObjectFile/ObjectFileDB.h"
#include "goalc/compiler/Compiler.h"
#include "common/util/Timer.h"
#include <common/util/json_util.h>

namespace fs = std::filesystem;

namespace {

// list of object files to ignore during reference checks
const std::unordered_set<std::string> g_files_to_skip_compiling = {
    "timer",    // accessing timer regs
    "display",  // interrupt handlers
};

// the functions we expect the decompiler to skip
const std::unordered_set<std::string> g_functions_expected_to_reject = {
    // gcommon
    "quad-copy!",  // asm mempcy
    // gkernel
    "set-to-run-bootstrap",     // kernel context switch
    "throw",                    // manually sets fp/t9.
    "throw-dispatch",           // restore context
    "(method 0 catch-frame)",   // save context
    "(method 11 cpu-thread)",   // kernel -> user context switch
    "(method 10 cpu-thread)",   // user -> kernel context switch
    "reset-and-call",           // kernel -> user
    "return-from-thread-dead",  // kernel -> user
    "return-from-thread",       // kernel -> user
    "return-from-exception",    // ps2 exception -> ps2 user
    "run-function-in-process",  // temp while stack vars aren't supported.
    // pskernel
    "kernel-check-hardwired-addresses",  // ps2 ee kernel debug hook
    "kernel-read-function",              // ps2 ee kernel debug hook
    "kernel-write-function",             // ps2 ee kernel debug hook
    "kernel-copy-function",              // ps2 ee kernel debug hook
    // math
    "rand-uint31-gen",  // weird and terrible random generator
    // bounding-box
    "(method 9 bounding-box)",   // handwritten asm loop
    "(method 14 bounding-box)",  // handwritten asm loop
    // trig
    "exp", "atan0", "sincos!", "sincos-rad!",
    // matrix
    "(method 9 matrix)",  // handwritten asm loop
    "matrix-axis-sin-cos!", "matrix-axis-sin-cos-vu!",
    // geometry
    "circle-circle-xz-intersect",  // unused not bothering
    // dma-h
    "dma-count-until-done",  // dma asm loop
    "dma-sync-with-count", "dma-send-no-scratch", "dma-sync-fast",
    // dma
    "symlink2", "symlink3",
    "dma-sync-hang",  // handwritten asm
    "vector=",        // asm branching
    // display
    "vblank-handler",  // asm
    "vif1-handler", "vif1-handler-debug",
    // sprite. Don't know types yet.
    "add-to-sprite-aux-list",
    // ripple - asm
    "ripple-execute-init", "ripple-create-wave-table", "ripple-apply-wave-table",
    "ripple-matrix-scale",
    // ripple - calls an asm function
    "ripple-execute",

    // sync-info
    "(method 15 sync-info)",         // needs *res-static-buf*
    "(method 15 sync-info-eased)",   // needs *res-static-buf*
    "(method 15 sync-info-paused)",  // needs *res-static-buf*

    // collide-mesh-h
    "(method 11 collide-mesh-cache)",  // asm

    "debug-menu-item-var-render"  // asm
};

const std::unordered_set<std::string> g_functions_to_skip_compiling = {
    /// GCOMMON
    // these functions are not implemented by the compiler in OpenGOAL, but are in GOAL.
    "abs", "ash", "min", "max", "lognor",
    // weird PS2 specific debug registers:
    "breakpoint-range-set!",
    // inline assembly
    "valid?",

    /// GKERNEL
    // asm
    "(method 10 process)",

    /// GSTATE
    "enter-state",  // stack pointer asm

    /// MATH
    "rand-vu-init", "rand-vu",
    "rand-vu-nostep",  // random hardware

    // trig
    "sin-rad",          // fpu acc
    "cos-rad",          // fpu acc
    "atan-series-rad",  // fpu acc

    /// VECTOR-H
    "(method 3 vector)",  // this function appears twice, which confuses the compiler.
    "vector4-dot",        // fpu acc

    "(method 3 profile-frame)",  // double definition.

    // dma-disasm
    "disasm-dma-list",  // missing a single cast :(

    // math camera
    "transform-point-vector!", "transform-point-qword!", "transform-point-vector-scale!",

    // display-h
    "put-draw-env",

<<<<<<< HEAD
    // vector
    // bad decisions on float vs int128
    "vector-degf", "vector-degmod", "vector-deg-diff", "vector-degi",

=======
>>>>>>> 84bd9b0e
    // geometry
    "calculate-basis-functions-vector!",  // asm requiring manual rewrite
    "curve-evaluate!",                    // asm requiring manual rewrite
    "point-in-triangle-cross",            // logior on floats manual fixup

    // texture
    "(method 9 texture-page-dir)",         // multiplication on pointers
    "adgif-shader<-texture-with-update!",  // misrecognized bitfield stuff.

    // asm
    "invalidate-cache-line",

    // stats-h
    "(method 11 perf-stat)", "(method 12 perf-stat)",

    // sync-info
    "(method 15 sync-info)",         // needs display stuff first
    "(method 15 sync-info-eased)",   // needs display stuff first
    "(method 15 sync-info-paused)",  // needs display stuff first

    // ripple - calls an asm function
    "ripple-execute",

    "get-task-status",

<<<<<<< HEAD
    // issue - https://github.com/water111/jak-project/issues/396
    "ocean-trans-add-upload-strip", "ocean-trans-add-upload-table"};
=======
    // aligner - return-from-thread, currently not supported
    "(method 9 align-control)",

    // stat collection
    "start-perf-stat-collection", "end-perf-stat-collection",

    // float to int
    "(method 10 bsp-header)",

    // multiply defined.
    "(method 3 sprite-aux-list)",

    // loader - decompiler bug with detecting handle macros
    "(method 10 external-art-buffer)"};
>>>>>>> 84bd9b0e

// default location for the data. It can be changed with a command line argument.
std::string g_iso_data_path = "";

bool g_dump_mode = false;

std::vector<std::pair<std::string, fs::path>> g_object_files_to_decompile_or_ref_check;

}  // namespace

std::string replaceFirstOccurrence(std::string& s,
                                   const std::string& toReplace,
                                   const std::string& replaceWith) {
  std::size_t pos = s.find(toReplace);
  if (pos == std::string::npos)
    return s;
  return s.replace(pos, toReplace.length(), replaceWith);
}

int main(int argc, char** argv) {
  lg::initialize();

  // Determine the files to decompile and reference check by scanning the reference directory
  // All relevant files are assumed to end with `_REF.g[c|d]`
  // First rough order them
  std::vector<std::pair<std::string, fs::path>> reference_files_rough_order;
  for (auto& p : fs::recursive_directory_iterator(
           file_util::get_file_path({"test", "decompiler", "reference"}))) {
    if (p.is_regular_file()) {
      std::string file_name = fs::path(p.path()).replace_extension().filename().string();
      if (file_name.find("_REF") == std::string::npos) {
        continue;
      }
      std::string object_name = replaceFirstOccurrence(file_name, "_REF", "");
      reference_files_rough_order.push_back({object_name, p.path()});
    }
  }
  // use the all_objs.json file to place them in the correct build order
  auto j = parse_commented_json(
      file_util::read_text_file(file_util::get_file_path({"goal_src", "build", "all_objs.json"})),
      "all_objs.json");
  for (auto& x : j) {
    auto mapped_name = x[0].get<std::string>();
    for (auto& p : reference_files_rough_order) {
      if (p.first == mapped_name) {
        g_object_files_to_decompile_or_ref_check.push_back(p);
        break;
      }
    }
  }

  // look for an argument that's not a gtest option
  bool got_arg = false;
  for (int i = 1; i < argc; i++) {
    auto arg = std::string(argv[i]);
    if (arg == "--dump-mode") {
      g_dump_mode = true;
      continue;
    }
    if (arg.length() > 2 && arg[0] == '-' && arg[1] == '-') {
      continue;
    }
    if (got_arg) {
      printf("You can only specify a single path for ISO data\n");
      return 1;
    }
    g_iso_data_path = arg;
    lg::warn("Using path {} for iso_data", g_iso_data_path);
    got_arg = true;
  }

  ::testing::InitGoogleTest(&argc, argv);
  return RUN_ALL_TESTS();
}

class OfflineDecompilation : public ::testing::Test {
 protected:
  static std::unique_ptr<decompiler::ObjectFileDB> db;
  static std::unique_ptr<decompiler::Config> config;

  static std::unique_ptr<std::unordered_map<std::string, std::string>> final_output_cache;

  static void SetUpTestCase() {
    // global setup
    file_util::init_crc();
    decompiler::init_opcode_info();
    config = std::make_unique<decompiler::Config>(decompiler::read_config_file(
        file_util::get_file_path({"decompiler", "config", "jak1_ntsc_black_label.jsonc"})));

    std::unordered_set<std::string> object_files;
    for (auto& p : g_object_files_to_decompile_or_ref_check) {
      object_files.insert(p.first);
    }
    config->allowed_objects = object_files;
    // don't try to do this because we can't write the file
    config->generate_symbol_definition_map = false;

    std::vector<std::string> dgos = {"CGO/KERNEL.CGO", "CGO/ENGINE.CGO", "CGO/GAME.CGO",
                                     "DGO/BEA.DGO"};
    std::vector<std::string> dgo_paths;
    if (g_iso_data_path.empty()) {
      for (auto& x : dgos) {
        dgo_paths.push_back(file_util::get_file_path({"iso_data", x}));
      }
    } else {
      for (auto& x : dgos) {
        dgo_paths.push_back(file_util::combine_path(g_iso_data_path, x));
      }
    }

    db = std::make_unique<decompiler::ObjectFileDB>(dgo_paths, config->obj_file_name_map_file,
                                                    std::vector<std::string>{},
                                                    std::vector<std::string>{}, *config);

    // basic processing to find functions/data/disassembly
    db->process_link_data(*config);
    db->find_code(*config);
    db->process_labels();

    // fancy decompilation.
    db->analyze_functions_ir2({}, *config, true);

    final_output_cache = std::make_unique<std::unordered_map<std::string, std::string>>();
  }

  static void TearDownTestCase() {
    db.reset();
    config.reset();
    final_output_cache.reset();
  }
};

std::unique_ptr<decompiler::ObjectFileDB> OfflineDecompilation::db;
std::unique_ptr<decompiler::Config> OfflineDecompilation::config;
std::unique_ptr<std::unordered_map<std::string, std::string>>
    OfflineDecompilation::final_output_cache;

/*!
 * Check that the most basic disassembly into files/functions/instructions has succeeded.
 */
TEST_F(OfflineDecompilation, CheckBasicDecode) {
  int obj_count = 0;
  db->for_each_obj([&](decompiler::ObjectFileData& obj) {
    obj_count++;
    auto& stats = obj.linked_data.stats;
    // make sure we decoded all instructions
    EXPECT_EQ(stats.code_bytes / 4, stats.decoded_ops);
    // make sure all FP uses are properly recognized
    EXPECT_EQ(stats.n_fp_reg_use, stats.n_fp_reg_use_resolved);
  });

  EXPECT_EQ(obj_count, config->allowed_objects.size());
}

/*!
 * Not a super great test, but check that we find functions, methods, and logins.
 * This is a test of ir2_top_level_pass, which isn't tested as part of the normal decompiler
 tests.
 */
TEST_F(OfflineDecompilation, FunctionDetect) {
  int function_count = 0;  // global functions
  int method_count = 0;    // methods
  int login_count = 0;     // top-level logins
  int unknown_count = 0;   // unknown functions, like anonymous lambdas

  db->for_each_function(
      [&](decompiler::Function& func, int segment_id, decompiler::ObjectFileData&) {
        if (segment_id == TOP_LEVEL_SEGMENT) {
          EXPECT_EQ(func.guessed_name.kind, decompiler::FunctionName::FunctionKind::TOP_LEVEL_INIT);
        } else {
          EXPECT_NE(func.guessed_name.kind, decompiler::FunctionName::FunctionKind::TOP_LEVEL_INIT);
        }
        switch (func.guessed_name.kind) {
          case decompiler::FunctionName::FunctionKind::GLOBAL:
            function_count++;
            break;
          case decompiler::FunctionName::FunctionKind::METHOD:
            method_count++;
            break;
          case decompiler::FunctionName::FunctionKind::TOP_LEVEL_INIT:
            login_count++;
            break;
          case decompiler::FunctionName::FunctionKind::UNIDENTIFIED:
            unknown_count++;
            break;
          default:
            assert(false);
        }
      });

  // one login per object file
  EXPECT_EQ(config->allowed_objects.size(), login_count);
}

TEST_F(OfflineDecompilation, AsmFunction) {
  int failed_count = 0;
  db->for_each_function([&](decompiler::Function& func, int, decompiler::ObjectFileData&) {
    if (func.suspected_asm) {
      if (g_functions_expected_to_reject.find(func.guessed_name.to_string()) ==
          g_functions_expected_to_reject.end()) {
        lg::error("Function {} was marked as asm, but wasn't expected.",
                  func.guessed_name.to_string());
        failed_count++;
      }
    }
  });
  EXPECT_EQ(failed_count, 0);
}

/*!
 * Test that all functions pass CFG build stage.
 */
TEST_F(OfflineDecompilation, CfgBuild) {
  int failed_count = 0;
  db->for_each_function([&](decompiler::Function& func, int, decompiler::ObjectFileData&) {
    if (!func.suspected_asm) {
      if (!func.cfg || !func.cfg->is_fully_resolved()) {
        lg::error("Function {} failed cfg", func.guessed_name.to_string());
        failed_count++;
      }
    }
  });

  EXPECT_EQ(failed_count, 0);
}

/*!
 * Test that all functions pass the atomic op construction stage
 */
TEST_F(OfflineDecompilation, AtomicOp) {
  int failed_count = 0;
  db->for_each_function([&](decompiler::Function& func, int, decompiler::ObjectFileData&) {
    if (!func.suspected_asm) {
      if (!func.ir2.atomic_ops || !func.ir2.atomic_ops_succeeded) {
        lg::error("Function {} failed atomic ops", func.guessed_name.to_string());
        failed_count++;
      }
    }
  });

  EXPECT_EQ(failed_count, 0);
}

/*!
 * Test that all functions pass the type analysis stage
 */
TEST_F(OfflineDecompilation, TypeAnalysis) {
  int failed_count = 0;
  db->for_each_function([&](decompiler::Function& func, int, decompiler::ObjectFileData&) {
    if (!func.suspected_asm) {
      if (!func.ir2.env.has_type_analysis() || !func.ir2.env.types_succeeded) {
        lg::error("Function {} failed types", func.guessed_name.to_string());
        failed_count++;
      }
    }
  });

  EXPECT_EQ(failed_count, 0);
}

TEST_F(OfflineDecompilation, RegisterUse) {
  int failed_count = 0;
  db->for_each_function([&](decompiler::Function& func, int, decompiler::ObjectFileData&) {
    if (!func.suspected_asm) {
      if (!func.ir2.env.has_reg_use()) {
        lg::error("Function {} failed reg use", func.guessed_name.to_string());
        failed_count++;
      }
    }
  });

  EXPECT_EQ(failed_count, 0);
}

TEST_F(OfflineDecompilation, VariableSSA) {
  int failed_count = 0;
  db->for_each_function([&](decompiler::Function& func, int, decompiler::ObjectFileData&) {
    if (!func.suspected_asm) {
      if (!func.ir2.env.has_local_vars()) {
        lg::error("Function {} failed ssa", func.guessed_name.to_string());
        failed_count++;
      }
    }
  });

  EXPECT_EQ(failed_count, 0);
}

TEST_F(OfflineDecompilation, Structuring) {
  int failed_count = 0;
  db->for_each_function([&](decompiler::Function& func, int, decompiler::ObjectFileData&) {
    if (!func.suspected_asm) {
      if (!func.ir2.top_form) {
        lg::error("Function {} failed structuring", func.guessed_name.to_string());
        failed_count++;
      }
    }
  });

  EXPECT_EQ(failed_count, 0);
}

TEST_F(OfflineDecompilation, Expressions) {
  int failed_count = 0;
  db->for_each_function([&](decompiler::Function& func, int, decompiler::ObjectFileData&) {
    if (!func.suspected_asm) {
      if (!func.ir2.expressions_succeeded) {
        lg::error("Function {} failed expressions", func.guessed_name.to_string());
        failed_count++;
      }
    }
  });

  EXPECT_EQ(failed_count, 0);
}

namespace {
void strip_trailing_newlines(std::string& in) {
  while (!in.empty() && in.back() == '\n') {
    in.pop_back();
  }
}
}  // namespace

TEST_F(OfflineDecompilation, Reference) {
  for (auto& file : g_object_files_to_decompile_or_ref_check) {
    auto& obj_l = db->obj_files_by_name.at(file.first);
    ASSERT_EQ(obj_l.size(), 1);

    std::string src = db->ir2_final_out(obj_l.at(0));

    lg::info("Comparing {}...", file.first);

    // NOTE - currently only handles .gc files!
    auto reference = file_util::read_text_file(file.second.string());

    bool can_cache = true;
    for (auto& func_list : obj_l.at(0).linked_data.functions_by_seg) {
      for (auto& func : func_list) {
        if (g_functions_to_skip_compiling.find(func.guessed_name.to_string()) !=
            g_functions_to_skip_compiling.end()) {
          can_cache = false;
          break;
        }
      }
    }

    if (can_cache) {
      EXPECT_EQ(final_output_cache->count(file.first), 0);
      final_output_cache->insert({file.first, src});
    }

    strip_trailing_newlines(reference);
    strip_trailing_newlines(src);

    if (g_dump_mode) {
      if (reference != src) {
        file_util::create_dir_if_needed("./failures");
        file_util::write_text_file("./failures/" + file.first + "_REF.gc", src);
        EXPECT_TRUE(false);
      }
    } else {
      EXPECT_EQ(reference, src);
    }
  }
}

namespace {
int line_count(const std::string& str) {
  int result = 0;
  for (auto& c : str) {
    if (c == '\n') {
      result++;
    }
  }
  return result;
}
}  // namespace

TEST_F(OfflineDecompilation, Compile) {
  Compiler compiler;

  compiler.run_front_end_on_file({"decompiler", "config", "all-types.gc"});
  compiler.run_front_end_on_file({"test", "decompiler", "reference", "decompiler-macros.gc"});

  Timer timer;
  int total_lines = 0;
  for (auto& file : g_object_files_to_decompile_or_ref_check) {
    if (g_files_to_skip_compiling.find(file.first) != g_files_to_skip_compiling.end()) {
      continue;
    }

    lg::info("Compiling {}...", file.first);

    auto& obj_l = db->obj_files_by_name.at(file.first);
    ASSERT_EQ(obj_l.size(), 1);

    const auto& cache = final_output_cache->find(file.first);
    if (cache != final_output_cache->end()) {
      const auto& src = cache->second;
      total_lines += line_count(src);
      compiler.run_full_compiler_on_string_no_save(src);
    } else {
      auto src = db->ir2_final_out(obj_l.at(0), g_functions_to_skip_compiling);
      total_lines += line_count(src);
      compiler.run_full_compiler_on_string_no_save(src);
    }
  }
  auto time = timer.getSeconds();
  lg::info("Total Lines Compiled: {}. Lines/second: {:.1f}\n", total_lines,
           (float)total_lines / time);
}<|MERGE_RESOLUTION|>--- conflicted
+++ resolved
@@ -121,13 +121,6 @@
     // display-h
     "put-draw-env",
 
-<<<<<<< HEAD
-    // vector
-    // bad decisions on float vs int128
-    "vector-degf", "vector-degmod", "vector-deg-diff", "vector-degi",
-
-=======
->>>>>>> 84bd9b0e
     // geometry
     "calculate-basis-functions-vector!",  // asm requiring manual rewrite
     "curve-evaluate!",                    // asm requiring manual rewrite
@@ -153,10 +146,6 @@
 
     "get-task-status",
 
-<<<<<<< HEAD
-    // issue - https://github.com/water111/jak-project/issues/396
-    "ocean-trans-add-upload-strip", "ocean-trans-add-upload-table"};
-=======
     // aligner - return-from-thread, currently not supported
     "(method 9 align-control)",
 
@@ -171,7 +160,6 @@
 
     // loader - decompiler bug with detecting handle macros
     "(method 10 external-art-buffer)"};
->>>>>>> 84bd9b0e
 
 // default location for the data. It can be changed with a command line argument.
 std::string g_iso_data_path = "";
