#include <common/link_types.h>
#include "common/util/FileUtil.h"
#include "gtest/gtest.h"
#include "common/log/log.h"
#include "decompiler/Disasm/OpcodeInfo.h"
#include "decompiler/config.h"
#include "decompiler/ObjectFile/ObjectFileDB.h"
#include "goalc/compiler/Compiler.h"
#include "common/util/Timer.h"
#include <common/util/json_util.h>

namespace fs = std::filesystem;

namespace {

// list of object files to ignore during reference checks
const std::unordered_set<std::string> g_files_to_skip_compiling = {
    "timer",            // accessing timer regs
    "display",          // interrupt handlers
    "target-snowball",  // screwed up labels, likely cut content
};

// the functions we expect the decompiler to skip
const std::unordered_set<std::string> g_functions_expected_to_reject = {
    // gcommon
    "quad-copy!",  // asm mempcy
    // gkernel
    "set-to-run-bootstrap",     // kernel context switch
    "throw",                    // manually sets fp/t9.
    "throw-dispatch",           // restore context
    "(method 0 catch-frame)",   // save context
    "(method 11 cpu-thread)",   // kernel -> user context switch
    "(method 10 cpu-thread)",   // user -> kernel context switch
    "reset-and-call",           // kernel -> user
    "return-from-thread-dead",  // kernel -> user
    "return-from-thread",       // kernel -> user
    "return-from-exception",    // ps2 exception -> ps2 user
    "run-function-in-process",  // temp while stack vars aren't supported.
    // pskernel
    "kernel-check-hardwired-addresses",  // ps2 ee kernel debug hook
    "kernel-read-function",              // ps2 ee kernel debug hook
    "kernel-write-function",             // ps2 ee kernel debug hook
    "kernel-copy-function",              // ps2 ee kernel debug hook
    // math
    "rand-uint31-gen",  // weird and terrible random generator
    // bounding-box
    "(method 9 bounding-box)",   // handwritten asm loop
    "(method 14 bounding-box)",  // handwritten asm loop
    // trig
    "exp", "atan0", "sincos!", "sincos-rad!",
    // matrix
    "(method 9 matrix)",  // handwritten asm loop
    "matrix-axis-sin-cos!", "matrix-axis-sin-cos-vu!",
    // geometry
    "circle-circle-xz-intersect",  // unused not bothering
    // dma-h
    "dma-count-until-done",  // dma asm loop
    "dma-sync-with-count", "dma-send-no-scratch", "dma-sync-fast",
    // dma
    "symlink2", "symlink3",
    "dma-sync-hang",  // handwritten asm
    "vector=",        // asm branching
    // display
    "vblank-handler",  // asm
    "vif1-handler", "vif1-handler-debug",
    // sprite. Don't know types yet.
    "add-to-sprite-aux-list",
    // ripple - asm
    "ripple-execute-init", "ripple-create-wave-table", "ripple-apply-wave-table",
    "ripple-matrix-scale",

    // collide-mesh-h
    "(method 11 collide-mesh-cache)",  // asm

    // mood
    "update-mood-lava",       // asm
    "update-mood-lightning",  // asm

    // ambient
    "ambient-inspect"  // asm, weird
};

const std::unordered_set<std::string> g_functions_to_skip_compiling = {
    /// GCOMMON
    // these functions are not implemented by the compiler in OpenGOAL, but are in GOAL.
    "abs", "ash", "min", "max", "lognor",
    // weird PS2 specific debug registers:
    "breakpoint-range-set!",
    // inline assembly
    "valid?",

    /// GKERNEL
    // asm
    "(method 10 process)", "(method 14 dead-pool)",

    /// GSTATE
    "enter-state",  // stack pointer asm

    /// MATH
    "rand-vu-init", "rand-vu",
    "rand-vu-nostep",  // random hardware

    // trig
    "sin-rad",          // fpu acc
    "cos-rad",          // fpu acc
    "atan-series-rad",  // fpu acc

    /// VECTOR-H
    "(method 3 vector)",  // this function appears twice, which confuses the compiler.
    "vector4-dot",        // fpu acc

    "(method 3 profile-frame)",  // double definition.

    // dma-disasm
    "disasm-dma-list",  // missing a single cast :(

    // math camera
    "transform-point-vector!", "transform-point-qword!", "transform-point-vector-scale!",

    // display-h
    "put-draw-env",

    // geometry
    "calculate-basis-functions-vector!",  // asm requiring manual rewrite
    "curve-evaluate!",                    // asm requiring manual rewrite
    "point-in-triangle-cross",            // logior on floats manual fixup

    // texture
    "(method 9 texture-page-dir)",         // multiplication on pointers
    "adgif-shader<-texture-with-update!",  // misrecognized bitfield stuff.

    // asm
    "invalidate-cache-line",

    // stats-h
    "(method 11 perf-stat)", "(method 12 perf-stat)",

    // sprite-distorter
    "sprite-draw-distorters",  // uses clipping flag.

    // sync-info
    "(method 15 sync-info)",         // needs display stuff first
    "(method 15 sync-info-eased)",   // needs display stuff first
    "(method 15 sync-info-paused)",  // needs display stuff first

    // ripple - calls an asm function
    "ripple-execute",

    "get-task-status",

    // aligner - return-from-thread, currently not supported
    "(method 9 align-control)",

    // stat collection
    "start-perf-stat-collection", "end-perf-stat-collection",

    // float to int
    "(method 10 bsp-header)",

    // multiply defined.
    "(method 3 sprite-aux-list)",

    // camera
    "slave-set-rotation!", "v-slrp2!", "v-slrp3!",  // vector-dot involving the stack

    // function returning float with a weird cast.
    "debug-menu-item-var-make-float",

    // decompiler BUG
    "level-hint-task-process"};

// default location for the data. It can be changed with a command line argument.
std::string g_iso_data_path = "";

bool g_dump_mode = false;

struct decomp_meta {
  std::string fileName;
  std::string fileNameOverride;
  fs::path filePath;
};

std::vector<decomp_meta> g_object_files_to_decompile_or_ref_check;

std::vector<std::string> dgos = {
    "CGO/KERNEL.CGO", "CGO/ENGINE.CGO", "CGO/GAME.CGO", "DGO/BEA.DGO", "DGO/INT.DGO", "DGO/VI1.DGO",
    "DGO/VI2.DGO",    "DGO/VI3.DGO",    "DGO/CIT.DGO",  "DGO/MIS.DGO", "DGO/JUB.DGO", "DGO/SUN.DGO",
<<<<<<< HEAD
    "DGO/DEM.DGO",    "DGO/FIN.DGO",    "DGO/JUN.DGO",  "DGO/FIC.DGO", "DGO/SNO.DGO", "DGO/SWA.DGO",
    "DGO/MAI.DGO",    "DGO/ROB.DGO",    "DGO/LAV.DGO"};
=======
    "DGO/DEM.DGO",    "DGO/FIN.DGO",    "DGO/JUN.DGO",  "DGO/FIC.DGO", "DGO/OGR.DGO"};
>>>>>>> 56076caa

}  // namespace

std::string replaceFirstOccurrence(std::string& s,
                                   const std::string& toReplace,
                                   const std::string& replaceWith) {
  std::size_t pos = s.find(toReplace);
  if (pos == std::string::npos)
    return s;
  return s.replace(pos, toReplace.length(), replaceWith);
}

int main(int argc, char** argv) {
  lg::initialize();

  // Determine the files to decompile and reference check by scanning the reference directory
  // All relevant files are assumed to end with `_REF.g[c|d]`
  // First rough order them
  std::vector<decomp_meta> reference_files_rough_order;
  for (auto& p : fs::recursive_directory_iterator(
           file_util::get_file_path({"test", "decompiler", "reference"}))) {
    if (p.is_regular_file()) {
      std::string file_name = fs::path(p.path()).replace_extension().filename().string();
      if (file_name.find("_REF") == std::string::npos) {
        continue;
      }
      std::string object_name = replaceFirstOccurrence(file_name, "_REF", "");
      reference_files_rough_order.push_back({object_name, "", p.path()});
    }
  }
  // use the all_objs.json file to place them in the correct build order
  auto j = parse_commented_json(
      file_util::read_text_file(file_util::get_file_path({"goal_src", "build", "all_objs.json"})),
      "all_objs.json");
  for (auto& x : j) {
    auto mapped_name = x[0].get<std::string>();
    std::vector<std::string> dgoList = x[3].get<std::vector<std::string>>();
    for (auto& p : reference_files_rough_order) {
      if (p.fileName == mapped_name) {
        // Check to see if we've included atleast one of the DGO/CGOs in our hardcoded list
        // If not BLOW UP
        bool dgoValidated = false;
        for (int i = 0; i < (int)dgoList.size(); i++) {
          std::string& dgo = dgoList.at(i);
          // can either be in the DGO or CGO folder, and can either end with .CGO or .DGO
          if (std::find(dgos.begin(), dgos.end(), fmt::format("DGO/{}.DGO", dgo)) != dgos.end() ||
              std::find(dgos.begin(), dgos.end(), fmt::format("DGO/{}.CGO", dgo)) != dgos.end() ||
              std::find(dgos.begin(), dgos.end(), fmt::format("CGO/{}.DGO", dgo)) != dgos.end() ||
              std::find(dgos.begin(), dgos.end(), fmt::format("CGO/{}.CGO", dgo)) != dgos.end()) {
            dgoValidated = true;
          }
        }
        if (!dgoValidated) {
          fmt::print(
              "File [{}] is in the following DGOs [{}], and not one of these is in our list! Add "
              "it!\n",
              mapped_name, fmt::join(dgoList, ", "));
          return 1;
        }
        // Hack for working around multi-DGO files
        if (mapped_name != x[1]) {
          p.fileNameOverride = x[1];
        }
        g_object_files_to_decompile_or_ref_check.push_back(p);
        break;
      }
    }
  }

  // look for an argument that's not a gtest option
  bool got_arg = false;
  int max_files = -1;
  for (int i = 1; i < argc; i++) {
    auto arg = std::string(argv[i]);
    if (arg == "--dump-mode") {
      g_dump_mode = true;
      continue;
    }
    if (arg == "--max-files") {
      i++;
      assert(i < argc);
      max_files = atoi(argv[i]);
      printf("Limiting to %d files\n", max_files);
    }
    if (arg.length() > 2 && arg[0] == '-' && arg[1] == '-') {
      continue;
    }
    if (got_arg) {
      printf("You can only specify a single path for ISO data\n");
      return 1;
    }
    g_iso_data_path = arg;
    lg::warn("Using path {} for iso_data", g_iso_data_path);
    got_arg = true;
  }

  if (max_files >= 0) {
    if ((int)g_object_files_to_decompile_or_ref_check.size() > max_files) {
      g_object_files_to_decompile_or_ref_check.erase(
          g_object_files_to_decompile_or_ref_check.begin() + max_files,
          g_object_files_to_decompile_or_ref_check.end());
    }
  }

  ::testing::InitGoogleTest(&argc, argv);
  return RUN_ALL_TESTS();
}

class OfflineDecompilation : public ::testing::Test {
 protected:
  static std::unique_ptr<decompiler::ObjectFileDB> db;
  static std::unique_ptr<decompiler::Config> config;

  static std::unique_ptr<std::unordered_map<std::string, std::string>> final_output_cache;

  static void SetUpTestCase() {
    // global setup
    file_util::init_crc();
    decompiler::init_opcode_info();
    config = std::make_unique<decompiler::Config>(decompiler::read_config_file(
        file_util::get_file_path({"decompiler", "config", "jak1_ntsc_black_label.jsonc"})));

    std::unordered_set<std::string> object_files;
    for (auto& p : g_object_files_to_decompile_or_ref_check) {
      std::string fileName = p.fileNameOverride == "" ? p.fileName : p.fileNameOverride;
      object_files.insert(fileName);
    }
    config->allowed_objects = object_files;
    // don't try to do this because we can't write the file
    config->generate_symbol_definition_map = false;

    std::vector<std::string> dgo_paths;
    if (g_iso_data_path.empty()) {
      for (auto& x : dgos) {
        dgo_paths.push_back(file_util::get_file_path({"iso_data", x}));
      }
    } else {
      for (auto& x : dgos) {
        dgo_paths.push_back(file_util::combine_path(g_iso_data_path, x));
      }
    }

    db = std::make_unique<decompiler::ObjectFileDB>(dgo_paths, config->obj_file_name_map_file,
                                                    std::vector<std::string>{},
                                                    std::vector<std::string>{}, *config);

    // basic processing to find functions/data/disassembly
    db->process_link_data(*config);
    db->find_code(*config);
    db->process_labels();

    // fancy decompilation.
    db->analyze_functions_ir2({}, *config, true);

    final_output_cache = std::make_unique<std::unordered_map<std::string, std::string>>();
  }

  static void TearDownTestCase() {
    db.reset();
    config.reset();
    final_output_cache.reset();
  }
};

std::unique_ptr<decompiler::ObjectFileDB> OfflineDecompilation::db;
std::unique_ptr<decompiler::Config> OfflineDecompilation::config;
std::unique_ptr<std::unordered_map<std::string, std::string>>
    OfflineDecompilation::final_output_cache;

/*!
 * Check that the most basic disassembly into files/functions/instructions has succeeded.
 */
TEST_F(OfflineDecompilation, CheckBasicDecode) {
  int obj_count = 0;
  db->for_each_obj([&](decompiler::ObjectFileData& obj) {
    obj_count++;
    auto& stats = obj.linked_data.stats;
    // make sure we decoded all instructions
    EXPECT_EQ(stats.code_bytes / 4, stats.decoded_ops);
    // make sure all FP uses are properly recognized
    EXPECT_EQ(stats.n_fp_reg_use, stats.n_fp_reg_use_resolved);
  });

  EXPECT_EQ(obj_count, config->allowed_objects.size());
}

TEST_F(OfflineDecompilation, AsmFunction) {
  int failed_count = 0;
  db->for_each_function([&](decompiler::Function& func, int, decompiler::ObjectFileData&) {
    if (func.suspected_asm) {
      if (g_functions_expected_to_reject.find(func.name()) ==
          g_functions_expected_to_reject.end()) {
        lg::error("Function {} was marked as asm, but wasn't expected.", func.name());
        failed_count++;
      }
    }
  });
  EXPECT_EQ(failed_count, 0);
}

/*!
 * Test that all functions pass CFG build stage.
 */
TEST_F(OfflineDecompilation, CfgBuild) {
  int failed_count = 0;
  db->for_each_function([&](decompiler::Function& func, int, decompiler::ObjectFileData&) {
    if (!func.suspected_asm) {
      if (!func.cfg || !func.cfg->is_fully_resolved()) {
        lg::error("Function {} failed cfg", func.name());
        failed_count++;
      }
    }
  });

  EXPECT_EQ(failed_count, 0);
}

/*!
 * Test that all functions pass the atomic op construction stage
 */
TEST_F(OfflineDecompilation, AtomicOp) {
  int failed_count = 0;
  db->for_each_function([&](decompiler::Function& func, int, decompiler::ObjectFileData&) {
    if (!func.suspected_asm) {
      if (!func.ir2.atomic_ops || !func.ir2.atomic_ops_succeeded) {
        lg::error("Function {} failed atomic ops", func.name());
        failed_count++;
      }
    }
  });

  EXPECT_EQ(failed_count, 0);
}

/*!
 * Test that all functions pass the type analysis stage
 */
TEST_F(OfflineDecompilation, TypeAnalysis) {
  int failed_count = 0;
  db->for_each_function([&](decompiler::Function& func, int, decompiler::ObjectFileData&) {
    if (!func.suspected_asm) {
      if (!func.ir2.env.has_type_analysis() || !func.ir2.env.types_succeeded) {
        lg::error("Function {} failed types", func.name());
        failed_count++;
      }
    }
  });

  EXPECT_EQ(failed_count, 0);
}

TEST_F(OfflineDecompilation, RegisterUse) {
  int failed_count = 0;
  db->for_each_function([&](decompiler::Function& func, int, decompiler::ObjectFileData&) {
    if (!func.suspected_asm) {
      if (!func.ir2.env.has_reg_use()) {
        lg::error("Function {} failed reg use", func.name());
        failed_count++;
      }
    }
  });

  EXPECT_EQ(failed_count, 0);
}

TEST_F(OfflineDecompilation, VariableSSA) {
  int failed_count = 0;
  db->for_each_function([&](decompiler::Function& func, int, decompiler::ObjectFileData&) {
    if (!func.suspected_asm) {
      if (!func.ir2.env.has_local_vars()) {
        lg::error("Function {} failed ssa", func.name());
        failed_count++;
      }
    }
  });

  EXPECT_EQ(failed_count, 0);
}

TEST_F(OfflineDecompilation, Structuring) {
  int failed_count = 0;
  db->for_each_function([&](decompiler::Function& func, int, decompiler::ObjectFileData&) {
    if (!func.suspected_asm) {
      if (!func.ir2.top_form) {
        lg::error("Function {} failed structuring", func.name());
        failed_count++;
      }
    }
  });

  EXPECT_EQ(failed_count, 0);
}

TEST_F(OfflineDecompilation, Expressions) {
  int failed_count = 0;
  db->for_each_function([&](decompiler::Function& func, int, decompiler::ObjectFileData&) {
    if (!func.suspected_asm) {
      if (!func.ir2.expressions_succeeded) {
        lg::error("Function {} failed expressions", func.name());
        failed_count++;
      }
    }
  });

  EXPECT_EQ(failed_count, 0);
}

namespace {
void strip_trailing_newlines(std::string& in) {
  while (!in.empty() && in.back() == '\n') {
    in.pop_back();
  }
}
}  // namespace

TEST_F(OfflineDecompilation, Reference) {
  for (decomp_meta& file : g_object_files_to_decompile_or_ref_check) {
    std::string fileName = file.fileNameOverride == "" ? file.fileName : file.fileNameOverride;
    auto& obj_l = db->obj_files_by_name.at(fileName);
    ASSERT_EQ(obj_l.size(), 1);

    std::string src = db->ir2_final_out(obj_l.at(0));

    lg::info("Comparing {}...", fileName);

    // NOTE - currently only handles .gc files!
    auto reference = file_util::read_text_file(file.filePath.string());

    bool can_cache = true;
    for (auto& func_list : obj_l.at(0).linked_data.functions_by_seg) {
      for (auto& func : func_list) {
        if (g_functions_to_skip_compiling.find(func.name()) !=
            g_functions_to_skip_compiling.end()) {
          can_cache = false;
          break;
        }
      }
    }

    if (can_cache) {
      EXPECT_EQ(final_output_cache->count(fileName), 0);
      final_output_cache->insert({file.fileName, src});
    }

    strip_trailing_newlines(reference);
    strip_trailing_newlines(src);

    if (g_dump_mode) {
      if (reference != src) {
        file_util::create_dir_if_needed("./failures");
        file_util::write_text_file("./failures/" + file.fileName + "_REF.gc", src);
        EXPECT_TRUE(false);
      }
    } else {
      EXPECT_EQ(reference, src);
    }
  }
}

namespace {
int line_count(const std::string& str) {
  int result = 0;
  for (auto& c : str) {
    if (c == '\n') {
      result++;
    }
  }
  return result;
}
}  // namespace

TEST_F(OfflineDecompilation, Compile) {
  Compiler compiler;

  compiler.run_front_end_on_file({"decompiler", "config", "all-types.gc"});
  compiler.run_front_end_on_file({"test", "decompiler", "reference", "decompiler-macros.gc"});

  Timer timer;
  int total_lines = 0;
  for (decomp_meta& file : g_object_files_to_decompile_or_ref_check) {
    std::string fileName = file.fileNameOverride == "" ? file.fileName : file.fileNameOverride;
    if (g_files_to_skip_compiling.find(fileName) != g_files_to_skip_compiling.end()) {
      continue;
    }

    lg::info("Compiling {}...", fileName);

    auto& obj_l = db->obj_files_by_name.at(fileName);
    ASSERT_EQ(obj_l.size(), 1);

    const auto& cache = final_output_cache->find(fileName);
    if (cache != final_output_cache->end()) {
      const auto& src = cache->second;
      total_lines += line_count(src);
      compiler.run_full_compiler_on_string_no_save(src);
    } else {
      auto src = db->ir2_final_out(obj_l.at(0), g_functions_to_skip_compiling);
      total_lines += line_count(src);
      compiler.run_full_compiler_on_string_no_save(src);
    }
  }
  auto time = timer.getSeconds();
  lg::info("Total Lines Compiled: {}. Lines/second: {:.1f}\n", total_lines,
           (float)total_lines / time);
}<|MERGE_RESOLUTION|>--- conflicted
+++ resolved
@@ -185,12 +185,8 @@
 std::vector<std::string> dgos = {
     "CGO/KERNEL.CGO", "CGO/ENGINE.CGO", "CGO/GAME.CGO", "DGO/BEA.DGO", "DGO/INT.DGO", "DGO/VI1.DGO",
     "DGO/VI2.DGO",    "DGO/VI3.DGO",    "DGO/CIT.DGO",  "DGO/MIS.DGO", "DGO/JUB.DGO", "DGO/SUN.DGO",
-<<<<<<< HEAD
     "DGO/DEM.DGO",    "DGO/FIN.DGO",    "DGO/JUN.DGO",  "DGO/FIC.DGO", "DGO/SNO.DGO", "DGO/SWA.DGO",
     "DGO/MAI.DGO",    "DGO/ROB.DGO",    "DGO/LAV.DGO"};
-=======
-    "DGO/DEM.DGO",    "DGO/FIN.DGO",    "DGO/JUN.DGO",  "DGO/FIC.DGO", "DGO/OGR.DGO"};
->>>>>>> 56076caa
 
 }  // namespace
 
