#include <common/link_types.h>
#include "common/util/FileUtil.h"
#include "gtest/gtest.h"
#include "common/log/log.h"
#include "decompiler/Disasm/OpcodeInfo.h"
#include "decompiler/config.h"
#include "decompiler/ObjectFile/ObjectFileDB.h"
#include "goalc/compiler/Compiler.h"
#include "common/util/Timer.h"
#include <common/util/json_util.h>

namespace fs = std::filesystem;

namespace {

// list of object files to ignore during reference checks
const std::unordered_set<std::string> g_files_to_skip_compiling = {
    "timer",    // accessing timer regs
    "display",  // interrupt handlers
};

// the functions we expect the decompiler to skip
const std::unordered_set<std::string> g_functions_expected_to_reject = {
    // gcommon
    "quad-copy!",  // asm mempcy
    // gkernel
    "set-to-run-bootstrap",     // kernel context switch
    "throw",                    // manually sets fp/t9.
    "throw-dispatch",           // restore context
    "(method 0 catch-frame)",   // save context
    "(method 11 cpu-thread)",   // kernel -> user context switch
    "(method 10 cpu-thread)",   // user -> kernel context switch
    "reset-and-call",           // kernel -> user
    "return-from-thread-dead",  // kernel -> user
    "return-from-thread",       // kernel -> user
    "return-from-exception",    // ps2 exception -> ps2 user
    "run-function-in-process",  // temp while stack vars aren't supported.
    // pskernel
    "kernel-check-hardwired-addresses",  // ps2 ee kernel debug hook
    "kernel-read-function",              // ps2 ee kernel debug hook
    "kernel-write-function",             // ps2 ee kernel debug hook
    "kernel-copy-function",              // ps2 ee kernel debug hook
    // math
    "rand-uint31-gen",  // weird and terrible random generator
    // bounding-box
    "(method 9 bounding-box)",   // handwritten asm loop
    "(method 14 bounding-box)",  // handwritten asm loop
    // trig
    "exp", "atan0", "sincos!", "sincos-rad!",
    // matrix
    "(method 9 matrix)",  // handwritten asm loop
    "matrix-axis-sin-cos!", "matrix-axis-sin-cos-vu!",
    // geometry
    "circle-circle-xz-intersect",  // unused not bothering
    // dma-h
    "dma-count-until-done",  // dma asm loop
    "dma-sync-with-count", "dma-send-no-scratch", "dma-sync-fast",
    // dma
    "symlink2", "symlink3",
    "dma-sync-hang",  // handwritten asm
    "vector=",        // asm branching
    // display
    "vblank-handler",  // asm
    "vif1-handler", "vif1-handler-debug",
    // sprite. Don't know types yet.
    "add-to-sprite-aux-list",
    // ripple - asm
    "ripple-execute-init", "ripple-create-wave-table", "ripple-apply-wave-table",
    "ripple-matrix-scale",
    // ripple - calls an asm function
    "ripple-execute",

    // sync-info
    "(method 15 sync-info)",         // needs *res-static-buf*
    "(method 15 sync-info-eased)",   // needs *res-static-buf*
    "(method 15 sync-info-paused)",  // needs *res-static-buf*

    // camera
    "slave-set-rotation!", "v-slrp2!", "v-slrp3!",  // vector-dot involving the stack

    // collide-mesh-h
    "(method 11 collide-mesh-cache)",  // asm

    // mood
    "update-mood-lava",       // asm
    "update-mood-lightning",  // asm

    "debug-menu-item-var-render"  // asm
};

const std::unordered_set<std::string> g_functions_to_skip_compiling = {
    /// GCOMMON
    // these functions are not implemented by the compiler in OpenGOAL, but are in GOAL.
    "abs", "ash", "min", "max", "lognor",
    // weird PS2 specific debug registers:
    "breakpoint-range-set!",
    // inline assembly
    "valid?",

    /// GKERNEL
    // asm
    "(method 10 process)", "(method 14 dead-pool)",

    /// GSTATE
    "enter-state",  // stack pointer asm

    /// MATH
    "rand-vu-init", "rand-vu",
    "rand-vu-nostep",  // random hardware

    // trig
    "sin-rad",          // fpu acc
    "cos-rad",          // fpu acc
    "atan-series-rad",  // fpu acc

    /// VECTOR-H
    "(method 3 vector)",  // this function appears twice, which confuses the compiler.
    "vector4-dot",        // fpu acc

    "(method 3 profile-frame)",  // double definition.

    // dma-disasm
    "disasm-dma-list",  // missing a single cast :(

    // math camera
    "transform-point-vector!", "transform-point-qword!", "transform-point-vector-scale!",

    // display-h
    "put-draw-env",

    // geometry
    "calculate-basis-functions-vector!",  // asm requiring manual rewrite
    "curve-evaluate!",                    // asm requiring manual rewrite
    "point-in-triangle-cross",            // logior on floats manual fixup

    // texture
    "(method 9 texture-page-dir)",         // multiplication on pointers
    "adgif-shader<-texture-with-update!",  // misrecognized bitfield stuff.

    // asm
    "invalidate-cache-line",

    // stats-h
    "(method 11 perf-stat)", "(method 12 perf-stat)",

    // sprite-distorter
    "sprite-draw-distorters",  // uses clipping flag.

    // sync-info
    "(method 15 sync-info)",         // needs display stuff first
    "(method 15 sync-info-eased)",   // needs display stuff first
    "(method 15 sync-info-paused)",  // needs display stuff first

    // ripple - calls an asm function
    "ripple-execute",

    "get-task-status",

    // aligner - return-from-thread, currently not supported
    "(method 9 align-control)",

    // stat collection
    "start-perf-stat-collection", "end-perf-stat-collection",

    // float to int
    "(method 10 bsp-header)",

    // multiply defined.
    "(method 3 sprite-aux-list)",

    // camera
    "slave-set-rotation!", "v-slrp2!", "v-slrp3!",  // vector-dot involving the stack

    // loader - decompiler bug with detecting handle macros
    "(method 10 external-art-buffer)",
<<<<<<< HEAD
    "debug-menu-item-var-make-float"
};
=======
    // function returning float with a weird cast.
    "debug-menu-item-var-make-float"};
>>>>>>> 6f7dfea8

// default location for the data. It can be changed with a command line argument.
std::string g_iso_data_path = "";

bool g_dump_mode = false;

std::vector<std::pair<std::string, fs::path>> g_object_files_to_decompile_or_ref_check;

}  // namespace

std::string replaceFirstOccurrence(std::string& s,
                                   const std::string& toReplace,
                                   const std::string& replaceWith) {
  std::size_t pos = s.find(toReplace);
  if (pos == std::string::npos)
    return s;
  return s.replace(pos, toReplace.length(), replaceWith);
}

int main(int argc, char** argv) {
  lg::initialize();

  // Determine the files to decompile and reference check by scanning the reference directory
  // All relevant files are assumed to end with `_REF.g[c|d]`
  // First rough order them
  std::vector<std::pair<std::string, fs::path>> reference_files_rough_order;
  for (auto& p : fs::recursive_directory_iterator(
           file_util::get_file_path({"test", "decompiler", "reference"}))) {
    if (p.is_regular_file()) {
      std::string file_name = fs::path(p.path()).replace_extension().filename().string();
      if (file_name.find("_REF") == std::string::npos) {
        continue;
      }
      std::string object_name = replaceFirstOccurrence(file_name, "_REF", "");
      reference_files_rough_order.push_back({object_name, p.path()});
    }
  }
  // use the all_objs.json file to place them in the correct build order
  auto j = parse_commented_json(
      file_util::read_text_file(file_util::get_file_path({"goal_src", "build", "all_objs.json"})),
      "all_objs.json");
  for (auto& x : j) {
    auto mapped_name = x[0].get<std::string>();
    for (auto& p : reference_files_rough_order) {
      if (p.first == mapped_name) {
        g_object_files_to_decompile_or_ref_check.push_back(p);
        break;
      }
    }
  }

  // look for an argument that's not a gtest option
  bool got_arg = false;
  int max_files = -1;
  for (int i = 1; i < argc; i++) {
    auto arg = std::string(argv[i]);
    if (arg == "--dump-mode") {
      g_dump_mode = true;
      continue;
    }
    if (arg == "--max-files") {
      i++;
      assert(i < argc);
      max_files = atoi(argv[i]);
      printf("Limiting to %d files\n", max_files);
    }
    if (arg.length() > 2 && arg[0] == '-' && arg[1] == '-') {
      continue;
    }
    if (got_arg) {
      printf("You can only specify a single path for ISO data\n");
      return 1;
    }
    g_iso_data_path = arg;
    lg::warn("Using path {} for iso_data", g_iso_data_path);
    got_arg = true;
  }

  if (max_files >= 0) {
    if ((int)g_object_files_to_decompile_or_ref_check.size() > max_files) {
      g_object_files_to_decompile_or_ref_check.erase(
          g_object_files_to_decompile_or_ref_check.begin() + max_files,
          g_object_files_to_decompile_or_ref_check.end());
    }
  }

  ::testing::InitGoogleTest(&argc, argv);
  return RUN_ALL_TESTS();
}

class OfflineDecompilation : public ::testing::Test {
 protected:
  static std::unique_ptr<decompiler::ObjectFileDB> db;
  static std::unique_ptr<decompiler::Config> config;

  static std::unique_ptr<std::unordered_map<std::string, std::string>> final_output_cache;

  static void SetUpTestCase() {
    // global setup
    file_util::init_crc();
    decompiler::init_opcode_info();
    config = std::make_unique<decompiler::Config>(decompiler::read_config_file(
        file_util::get_file_path({"decompiler", "config", "jak1_ntsc_black_label.jsonc"})));

    std::unordered_set<std::string> object_files;
    for (auto& p : g_object_files_to_decompile_or_ref_check) {
      object_files.insert(p.first);
    }
    config->allowed_objects = object_files;
    // don't try to do this because we can't write the file
    config->generate_symbol_definition_map = false;

    std::vector<std::string> dgos = {"CGO/KERNEL.CGO", "CGO/ENGINE.CGO", "CGO/GAME.CGO",
                                     "DGO/BEA.DGO",    "CGO/L1.CGO",     "DGO/INT.DGO"};
    std::vector<std::string> dgo_paths;
    if (g_iso_data_path.empty()) {
      for (auto& x : dgos) {
        dgo_paths.push_back(file_util::get_file_path({"iso_data", x}));
      }
    } else {
      for (auto& x : dgos) {
        dgo_paths.push_back(file_util::combine_path(g_iso_data_path, x));
      }
    }

    db = std::make_unique<decompiler::ObjectFileDB>(dgo_paths, config->obj_file_name_map_file,
                                                    std::vector<std::string>{},
                                                    std::vector<std::string>{}, *config);

    // basic processing to find functions/data/disassembly
    db->process_link_data(*config);
    db->find_code(*config);
    db->process_labels();

    // fancy decompilation.
    db->analyze_functions_ir2({}, *config, true);

    final_output_cache = std::make_unique<std::unordered_map<std::string, std::string>>();
  }

  static void TearDownTestCase() {
    db.reset();
    config.reset();
    final_output_cache.reset();
  }
};

std::unique_ptr<decompiler::ObjectFileDB> OfflineDecompilation::db;
std::unique_ptr<decompiler::Config> OfflineDecompilation::config;
std::unique_ptr<std::unordered_map<std::string, std::string>>
    OfflineDecompilation::final_output_cache;

/*!
 * Check that the most basic disassembly into files/functions/instructions has succeeded.
 */
TEST_F(OfflineDecompilation, CheckBasicDecode) {
  int obj_count = 0;
  db->for_each_obj([&](decompiler::ObjectFileData& obj) {
    obj_count++;
    auto& stats = obj.linked_data.stats;
    // make sure we decoded all instructions
    EXPECT_EQ(stats.code_bytes / 4, stats.decoded_ops);
    // make sure all FP uses are properly recognized
    EXPECT_EQ(stats.n_fp_reg_use, stats.n_fp_reg_use_resolved);
  });

  EXPECT_EQ(obj_count, config->allowed_objects.size());
}

TEST_F(OfflineDecompilation, AsmFunction) {
  int failed_count = 0;
  db->for_each_function([&](decompiler::Function& func, int, decompiler::ObjectFileData&) {
    if (func.suspected_asm) {
      if (g_functions_expected_to_reject.find(func.guessed_name.to_string()) ==
          g_functions_expected_to_reject.end()) {
        lg::error("Function {} was marked as asm, but wasn't expected.",
                  func.guessed_name.to_string());
        failed_count++;
      }
    }
  });
  EXPECT_EQ(failed_count, 0);
}

/*!
 * Test that all functions pass CFG build stage.
 */
TEST_F(OfflineDecompilation, CfgBuild) {
  int failed_count = 0;
  db->for_each_function([&](decompiler::Function& func, int, decompiler::ObjectFileData&) {
    if (!func.suspected_asm) {
      if (!func.cfg || !func.cfg->is_fully_resolved()) {
        lg::error("Function {} failed cfg", func.guessed_name.to_string());
        failed_count++;
      }
    }
  });

  EXPECT_EQ(failed_count, 0);
}

/*!
 * Test that all functions pass the atomic op construction stage
 */
TEST_F(OfflineDecompilation, AtomicOp) {
  int failed_count = 0;
  db->for_each_function([&](decompiler::Function& func, int, decompiler::ObjectFileData&) {
    if (!func.suspected_asm) {
      if (!func.ir2.atomic_ops || !func.ir2.atomic_ops_succeeded) {
        lg::error("Function {} failed atomic ops", func.guessed_name.to_string());
        failed_count++;
      }
    }
  });

  EXPECT_EQ(failed_count, 0);
}

/*!
 * Test that all functions pass the type analysis stage
 */
TEST_F(OfflineDecompilation, TypeAnalysis) {
  int failed_count = 0;
  db->for_each_function([&](decompiler::Function& func, int, decompiler::ObjectFileData&) {
    if (!func.suspected_asm) {
      if (!func.ir2.env.has_type_analysis() || !func.ir2.env.types_succeeded) {
        lg::error("Function {} failed types", func.guessed_name.to_string());
        failed_count++;
      }
    }
  });

  EXPECT_EQ(failed_count, 0);
}

TEST_F(OfflineDecompilation, RegisterUse) {
  int failed_count = 0;
  db->for_each_function([&](decompiler::Function& func, int, decompiler::ObjectFileData&) {
    if (!func.suspected_asm) {
      if (!func.ir2.env.has_reg_use()) {
        lg::error("Function {} failed reg use", func.guessed_name.to_string());
        failed_count++;
      }
    }
  });

  EXPECT_EQ(failed_count, 0);
}

TEST_F(OfflineDecompilation, VariableSSA) {
  int failed_count = 0;
  db->for_each_function([&](decompiler::Function& func, int, decompiler::ObjectFileData&) {
    if (!func.suspected_asm) {
      if (!func.ir2.env.has_local_vars()) {
        lg::error("Function {} failed ssa", func.guessed_name.to_string());
        failed_count++;
      }
    }
  });

  EXPECT_EQ(failed_count, 0);
}

TEST_F(OfflineDecompilation, Structuring) {
  int failed_count = 0;
  db->for_each_function([&](decompiler::Function& func, int, decompiler::ObjectFileData&) {
    if (!func.suspected_asm) {
      if (!func.ir2.top_form) {
        lg::error("Function {} failed structuring", func.guessed_name.to_string());
        failed_count++;
      }
    }
  });

  EXPECT_EQ(failed_count, 0);
}

TEST_F(OfflineDecompilation, Expressions) {
  int failed_count = 0;
  db->for_each_function([&](decompiler::Function& func, int, decompiler::ObjectFileData&) {
    if (!func.suspected_asm) {
      if (!func.ir2.expressions_succeeded) {
        lg::error("Function {} failed expressions", func.guessed_name.to_string());
        failed_count++;
      }
    }
  });

  EXPECT_EQ(failed_count, 0);
}

namespace {
void strip_trailing_newlines(std::string& in) {
  while (!in.empty() && in.back() == '\n') {
    in.pop_back();
  }
}
}  // namespace

TEST_F(OfflineDecompilation, Reference) {
  for (auto& file : g_object_files_to_decompile_or_ref_check) {
    auto& obj_l = db->obj_files_by_name.at(file.first);
    ASSERT_EQ(obj_l.size(), 1);

    std::string src = db->ir2_final_out(obj_l.at(0));

    lg::info("Comparing {}...", file.first);

    // NOTE - currently only handles .gc files!
    auto reference = file_util::read_text_file(file.second.string());

    bool can_cache = true;
    for (auto& func_list : obj_l.at(0).linked_data.functions_by_seg) {
      for (auto& func : func_list) {
        if (g_functions_to_skip_compiling.find(func.guessed_name.to_string()) !=
            g_functions_to_skip_compiling.end()) {
          can_cache = false;
          break;
        }
      }
    }

    if (can_cache) {
      EXPECT_EQ(final_output_cache->count(file.first), 0);
      final_output_cache->insert({file.first, src});
    }

    strip_trailing_newlines(reference);
    strip_trailing_newlines(src);

    if (g_dump_mode) {
      if (reference != src) {
        file_util::create_dir_if_needed("./failures");
        file_util::write_text_file("./failures/" + file.first + "_REF.gc", src);
        EXPECT_TRUE(false);
      }
    } else {
      EXPECT_EQ(reference, src);
    }
  }
}

namespace {
int line_count(const std::string& str) {
  int result = 0;
  for (auto& c : str) {
    if (c == '\n') {
      result++;
    }
  }
  return result;
}
}  // namespace

TEST_F(OfflineDecompilation, Compile) {
  Compiler compiler;

  compiler.run_front_end_on_file({"decompiler", "config", "all-types.gc"});
  compiler.run_front_end_on_file({"test", "decompiler", "reference", "decompiler-macros.gc"});

  Timer timer;
  int total_lines = 0;
  for (auto& file : g_object_files_to_decompile_or_ref_check) {
    if (g_files_to_skip_compiling.find(file.first) != g_files_to_skip_compiling.end()) {
      continue;
    }

    lg::info("Compiling {}...", file.first);

    auto& obj_l = db->obj_files_by_name.at(file.first);
    ASSERT_EQ(obj_l.size(), 1);

    const auto& cache = final_output_cache->find(file.first);
    if (cache != final_output_cache->end()) {
      const auto& src = cache->second;
      total_lines += line_count(src);
      compiler.run_full_compiler_on_string_no_save(src);
    } else {
      auto src = db->ir2_final_out(obj_l.at(0), g_functions_to_skip_compiling);
      total_lines += line_count(src);
      compiler.run_full_compiler_on_string_no_save(src);
    }
  }
  auto time = timer.getSeconds();
  lg::info("Total Lines Compiled: {}. Lines/second: {:.1f}\n", total_lines,
           (float)total_lines / time);
}<|MERGE_RESOLUTION|>--- conflicted
+++ resolved
@@ -173,13 +173,8 @@
 
     // loader - decompiler bug with detecting handle macros
     "(method 10 external-art-buffer)",
-<<<<<<< HEAD
-    "debug-menu-item-var-make-float"
-};
-=======
     // function returning float with a weird cast.
     "debug-menu-item-var-make-float"};
->>>>>>> 6f7dfea8
 
 // default location for the data. It can be changed with a command line argument.
 std::string g_iso_data_path = "";
