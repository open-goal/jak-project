--- conflicted
+++ resolved
@@ -19,21 +19,12 @@
     "gsound-h", "timer-h", "timer", "vif-h", "dma-h", "video-h", "vu1-user-h", "dma", "dma-buffer",
     "dma-bucket", "dma-disasm", "pad", "gs", "display-h", "vector", "file-io", "loader-h",
     "texture-h", "level-h", "math-camera-h", /* math-camera, */ "font-h", "decomp-h", "display",
-<<<<<<< HEAD
-    "connect", "text-h", "settings-h", "capture", "memory-usage-h",
-    /* gap */
-    "mspace-h", "drawable-h", "drawable-group-h",
-    /* gap */
-    "lights-h", "lights",
-    /* gap */
-    "sky-h", "mood-h", /* "time-of-day-h", */
-=======
     "connect", "text-h", "settings-h", "capture", "memory-usage-h", /* "texture", */ "main-h",
     "mspace-h", "drawable-h", "drawable-group-h", "drawable-inline-array-h", "draw-node-h",
     "drawable-tree-h", "drawable-actor-h", "drawable-ambient-h", "game-task-h", "hint-control-h",
-    "generic-h", "lights-h", "ocean-h", "ocean-trans-tables", /* "ocean-tables", "ocean-frames", */
-    "sky-h", "mood-h",                                        /* "time-of-day-h", */
->>>>>>> 21fefa0a
+    "generic-h", "lights-h", "lights", "ocean-h",
+    "ocean-trans-tables", /* "ocean-tables", "ocean-frames", */
+    "sky-h", "mood-h",    /* "time-of-day-h", */
     /* gap */
     "bounding-box",
     /* gap */
@@ -50,20 +41,11 @@
     "dma-buffer", "dma-bucket", "dma-disasm", "pad", "gs", "display-h", "vector", "file-io",
     "loader-h", "texture-h", "level-h", "math-camera-h", /* math-camera, */ "font-h", "decomp-h",
     "display", "connect", "text-h", "settings-h", "capture", "memory-usage-h",
-<<<<<<< HEAD
-    /* gap */
-    "mspace-h", "drawable-h", "drawable-group-h",
-    /* gap */
-    "lights-h", "lights",
-    /* gap */
-    "sky-h", "mood-h", /* "time-of-day-h", */
-=======
     /* "texture", */ "main-h", "mspace-h", "drawable-h", "drawable-group-h",
     "drawable-inline-array-h", "draw-node-h", "drawable-tree-h", "drawable-actor-h",
-    "drawable-ambient-h", "game-task-h", "hint-control-h", "generic-h", "lights-h", "ocean-h",
-    "ocean-trans-tables", /* "ocean-tables", "ocean-frames", */
-    "sky-h", "mood-h",    /* "time-of-day-h", */
->>>>>>> 21fefa0a
+    "drawable-ambient-h", "game-task-h", "hint-control-h", "generic-h", "lights-h", "lights",
+    "ocean-h", "ocean-trans-tables", /* "ocean-tables", "ocean-frames", */
+    "sky-h", "mood-h",               /* "time-of-day-h", */
     /* gap */ "bounding-box",
     /* gap */
     "sync-info-h", "sync-info"};
