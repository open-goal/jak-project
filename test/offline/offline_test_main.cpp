#include <common/link_types.h>
#include "common/util/FileUtil.h"
#include "gtest/gtest.h"
#include "common/log/log.h"
#include "decompiler/Disasm/OpcodeInfo.h"
#include "decompiler/config.h"
#include "decompiler/ObjectFile/ObjectFileDB.h"
#include "goalc/compiler/Compiler.h"
#include "common/util/Timer.h"
#include <common/util/json_util.h>

namespace fs = std::filesystem;

namespace {

// list of object files to ignore during reference checks
const std::unordered_set<std::string> g_files_to_skip_compiling = {
    "timer",    // accessing timer regs
    "display",  // interrupt handlers
};

// the functions we expect the decompiler to skip
const std::unordered_set<std::string> g_functions_expected_to_reject = {
    // gcommon
    "quad-copy!",  // asm mempcy
    // gkernel
    "set-to-run-bootstrap",     // kernel context switch
    "throw",                    // manually sets fp/t9.
    "throw-dispatch",           // restore context
    "(method 0 catch-frame)",   // save context
    "(method 11 cpu-thread)",   // kernel -> user context switch
    "(method 10 cpu-thread)",   // user -> kernel context switch
    "reset-and-call",           // kernel -> user
    "return-from-thread-dead",  // kernel -> user
    "return-from-thread",       // kernel -> user
    "return-from-exception",    // ps2 exception -> ps2 user
    "run-function-in-process",  // temp while stack vars aren't supported.
    // pskernel
    "kernel-check-hardwired-addresses",  // ps2 ee kernel debug hook
    "kernel-read-function",              // ps2 ee kernel debug hook
    "kernel-write-function",             // ps2 ee kernel debug hook
    "kernel-copy-function",              // ps2 ee kernel debug hook
    // math
    "rand-uint31-gen",  // weird and terrible random generator
    // bounding-box
    "(method 9 bounding-box)",   // handwritten asm loop
    "(method 14 bounding-box)",  // handwritten asm loop
    // trig
    "exp", "atan0", "sincos!", "sincos-rad!",
    // matrix
    "(method 9 matrix)",  // handwritten asm loop
    "matrix-axis-sin-cos!", "matrix-axis-sin-cos-vu!",
    // dma-h
    "dma-count-until-done",  // dma asm loop
    "dma-sync-with-count", "dma-send-no-scratch", "dma-sync-fast",
    // dma
    "symlink2", "symlink3",
    "dma-sync-hang",  // handwritten asm
    "vector=",        // asm branching
    // display
    "vblank-handler",  // asm
    "vif1-handler", "vif1-handler-debug",
    // stats-h
    "(method 11 perf-stat)", "(method 12 perf-stat)",
    // ripple - asm
    "ripple-execute-init", "ripple-create-wave-table", "ripple-apply-wave-table",
    "ripple-matrix-scale",
    // ripple - calls an asm function
    "ripple-execute",

    // sync-info
    "(method 15 sync-info)",         // needs *res-static-buf*
    "(method 15 sync-info-eased)",   // needs *res-static-buf*
    "(method 15 sync-info-paused)",  // needs *res-static-buf*

    // collide-mesh-h
    "(method 11 collide-mesh-cache)",  // asm

    // actor-link-h
    "(method 21 actor-link-info)",  // BUG: sc cfg / cfg-ir bug
    "(method 20 actor-link-info)",

    "debug-menu-item-var-render"  // asm
};

const std::unordered_set<std::string> g_functions_to_skip_compiling = {
    /// GCOMMON
    // these functions are not implemented by the compiler in OpenGOAL, but are in GOAL.
    "abs", "ash", "min", "max", "lognor",
    // weird PS2 specific debug registers:
    "breakpoint-range-set!",
    // inline assembly
    "valid?",

    /// GKERNEL
    // asm
    "(method 10 process)",

    /// GSTATE
    "enter-state",  // stack pointer asm

    /// MATH
    "rand-vu-init", "rand-vu",
    "rand-vu-nostep",  // random hardware

    // trig
    "sin-rad",                    // fpu acc
    "cos-rad",                    // fpu acc
    "atan-series-rad",            // fpu acc
    "vector-rad<-vector-deg!",    // bad decisions on float vs int128
    "vector-rad<-vector-deg/2!",  // bad decisions on float vs int128

    /// VECTOR-H
    "(method 3 vector)",  // this function appears twice, which confuses the compiler.
    "vector-dot",         // fpu acc
    "vector4-dot",        // fpu acc

    // quaternion
    "matrix-with-scale->quaternion",  // fpu-acc

    "(method 3 profile-frame)",  // double definition.

    // dma-disasm
    "disasm-dma-list",  // missing a single cast :(

    // math camera
    "transform-point-vector!", "transform-point-qword!", "transform-point-vector-scale!",

    // display-h
    "put-draw-env",

    // vector
    // bad decisions on float vs int128
    "vector-degf", "vector-degmod", "vector-deg-diff", "vector-degi",

    // asm
    "invalidate-cache-line",

    // sync-info
    "(method 15 sync-info)",         // needs display stuff first
    "(method 15 sync-info-eased)",   // needs display stuff first
    "(method 15 sync-info-paused)",  // needs display stuff first

    // ripple - calls an asm function
<<<<<<< HEAD
    "ripple-execute"};
=======
    "ripple-execute",

    "get-task-status",
};
>>>>>>> a6eb5199

// default location for the data. It can be changed with a command line argument.
std::string g_iso_data_path = "";

bool g_dump_mode = false;

std::vector<std::pair<std::string, fs::path>> g_object_files_to_decompile_or_ref_check;

}  // namespace

std::string replaceFirstOccurrence(std::string& s,
                                   const std::string& toReplace,
                                   const std::string& replaceWith) {
  std::size_t pos = s.find(toReplace);
  if (pos == std::string::npos)
    return s;
  return s.replace(pos, toReplace.length(), replaceWith);
}

int main(int argc, char** argv) {
  lg::initialize();

  // Determine the files to decompile and reference check by scanning the reference directory
  // All relevant files are assumed to end with `_REF.g[c|d]`
  // First rough order them
  std::vector<std::pair<std::string, fs::path>> reference_files_rough_order;
  for (auto& p : fs::recursive_directory_iterator(
           file_util::get_file_path({"test", "decompiler", "reference"}))) {
    if (p.is_regular_file()) {
      std::string file_name = fs::path(p.path()).replace_extension().filename().string();
      if (file_name.find("_REF") == std::string::npos) {
        continue;
      }
      std::string object_name = replaceFirstOccurrence(file_name, "_REF", "");
      reference_files_rough_order.push_back({object_name, p.path()});
    }
  }
  // use the all_objs.json file to place them in the correct build order
  auto j = parse_commented_json(
      file_util::read_text_file(file_util::get_file_path({"goal_src", "build", "all_objs.json"})),
      "all_objs.json");
  for (auto& x : j) {
    auto mapped_name = x[0].get<std::string>();
    for (auto& p : reference_files_rough_order) {
      if (p.first == mapped_name) {
        g_object_files_to_decompile_or_ref_check.push_back(p);
        break;
      }
    }
  }

  // look for an argument that's not a gtest option
  bool got_arg = false;
  for (int i = 1; i < argc; i++) {
    auto arg = std::string(argv[i]);
    if (arg == "--dump-mode") {
      g_dump_mode = true;
      continue;
    }
    if (arg.length() > 2 && arg[0] == '-' && arg[1] == '-') {
      continue;
    }
    if (got_arg) {
      printf("You can only specify a single path for ISO data\n");
      return 1;
    }
    g_iso_data_path = arg;
    lg::warn("Using path {} for iso_data", g_iso_data_path);
    got_arg = true;
  }

  ::testing::InitGoogleTest(&argc, argv);
  return RUN_ALL_TESTS();
}

class OfflineDecompilation : public ::testing::Test {
 protected:
  static std::unique_ptr<decompiler::ObjectFileDB> db;
  static std::unique_ptr<decompiler::Config> config;
  static void SetUpTestCase() {
    // global setup
    file_util::init_crc();
    decompiler::init_opcode_info();
    config = std::make_unique<decompiler::Config>(decompiler::read_config_file(
        file_util::get_file_path({"decompiler", "config", "jak1_ntsc_black_label.jsonc"})));

    std::unordered_set<std::string> object_files;
    for (auto& p : g_object_files_to_decompile_or_ref_check) {
      object_files.insert(p.first);
    }
    config->allowed_objects = object_files;
    // don't try to do this because we can't write the file
    config->generate_symbol_definition_map = false;

    std::vector<std::string> dgos = {"CGO/KERNEL.CGO", "CGO/ENGINE.CGO", "CGO/GAME.CGO",
                                     "DGO/BEA.DGO"};
    std::vector<std::string> dgo_paths;
    if (g_iso_data_path.empty()) {
      for (auto& x : dgos) {
        dgo_paths.push_back(file_util::get_file_path({"iso_data", x}));
      }
    } else {
      for (auto& x : dgos) {
        dgo_paths.push_back(file_util::combine_path(g_iso_data_path, x));
      }
    }

    db = std::make_unique<decompiler::ObjectFileDB>(dgo_paths, config->obj_file_name_map_file,
                                                    std::vector<std::string>{},
                                                    std::vector<std::string>{}, *config);

    // basic processing to find functions/data/disassembly
    db->process_link_data(*config);
    db->find_code(*config);
    db->process_labels();

    // fancy decompilation.
    db->analyze_functions_ir2({}, *config);
  }

  static void TearDownTestCase() {
    db.reset();
    config.reset();
  }
};

std::unique_ptr<decompiler::ObjectFileDB> OfflineDecompilation::db;
std::unique_ptr<decompiler::Config> OfflineDecompilation::config;

/*!
 * Check that the most basic disassembly into files/functions/instructions has succeeded.
 */
TEST_F(OfflineDecompilation, CheckBasicDecode) {
  int obj_count = 0;
  db->for_each_obj([&](decompiler::ObjectFileData& obj) {
    obj_count++;
    auto& stats = obj.linked_data.stats;
    // make sure we decoded all instructions
    EXPECT_EQ(stats.code_bytes / 4, stats.decoded_ops);
    // make sure all FP uses are properly recognized
    EXPECT_EQ(stats.n_fp_reg_use, stats.n_fp_reg_use_resolved);
  });

  EXPECT_EQ(obj_count, config->allowed_objects.size());
}

/*!
 * Not a super great test, but check that we find functions, methods, and logins.
 * This is a test of ir2_top_level_pass, which isn't tested as part of the normal decompiler
 tests.
 */
TEST_F(OfflineDecompilation, FunctionDetect) {
  int function_count = 0;  // global functions
  int method_count = 0;    // methods
  int login_count = 0;     // top-level logins
  int unknown_count = 0;   // unknown functions, like anonymous lambdas

  db->for_each_function(
      [&](decompiler::Function& func, int segment_id, decompiler::ObjectFileData&) {
        if (segment_id == TOP_LEVEL_SEGMENT) {
          EXPECT_EQ(func.guessed_name.kind, decompiler::FunctionName::FunctionKind::TOP_LEVEL_INIT);
        } else {
          EXPECT_NE(func.guessed_name.kind, decompiler::FunctionName::FunctionKind::TOP_LEVEL_INIT);
        }
        switch (func.guessed_name.kind) {
          case decompiler::FunctionName::FunctionKind::GLOBAL:
            function_count++;
            break;
          case decompiler::FunctionName::FunctionKind::METHOD:
            method_count++;
            break;
          case decompiler::FunctionName::FunctionKind::TOP_LEVEL_INIT:
            login_count++;
            break;
          case decompiler::FunctionName::FunctionKind::UNIDENTIFIED:
            unknown_count++;
            break;
          default:
            assert(false);
        }
      });

  // one login per object file
  EXPECT_EQ(config->allowed_objects.size(), login_count);
}

TEST_F(OfflineDecompilation, AsmFunction) {
  int failed_count = 0;
  db->for_each_function([&](decompiler::Function& func, int, decompiler::ObjectFileData&) {
    if (func.suspected_asm) {
      if (g_functions_expected_to_reject.find(func.guessed_name.to_string()) ==
          g_functions_expected_to_reject.end()) {
        lg::error("Function {} was marked as asm, but wasn't expected.",
                  func.guessed_name.to_string());
        failed_count++;
      }
    }
  });
  EXPECT_EQ(failed_count, 0);
}

/*!
 * Test that all functions pass CFG build stage.
 */
TEST_F(OfflineDecompilation, CfgBuild) {
  int failed_count = 0;
  db->for_each_function([&](decompiler::Function& func, int, decompiler::ObjectFileData&) {
    if (!func.suspected_asm) {
      if (!func.cfg || !func.cfg->is_fully_resolved()) {
        lg::error("Function {} failed cfg", func.guessed_name.to_string());
        failed_count++;
      }
    }
  });

  EXPECT_EQ(failed_count, 0);
}

/*!
 * Test that all functions pass the atomic op construction stage
 */
TEST_F(OfflineDecompilation, AtomicOp) {
  int failed_count = 0;
  db->for_each_function([&](decompiler::Function& func, int, decompiler::ObjectFileData&) {
    if (!func.suspected_asm) {
      if (!func.ir2.atomic_ops || !func.ir2.atomic_ops_succeeded) {
        lg::error("Function {} failed atomic ops", func.guessed_name.to_string());
        failed_count++;
      }
    }
  });

  EXPECT_EQ(failed_count, 0);
}

/*!
 * Test that all functions pass the type analysis stage
 */
TEST_F(OfflineDecompilation, TypeAnalysis) {
  int failed_count = 0;
  db->for_each_function([&](decompiler::Function& func, int, decompiler::ObjectFileData&) {
    if (!func.suspected_asm) {
      if (!func.ir2.env.has_type_analysis() || !func.ir2.env.types_succeeded) {
        lg::error("Function {} failed types", func.guessed_name.to_string());
        failed_count++;
      }
    }
  });

  EXPECT_EQ(failed_count, 0);
}

TEST_F(OfflineDecompilation, RegisterUse) {
  int failed_count = 0;
  db->for_each_function([&](decompiler::Function& func, int, decompiler::ObjectFileData&) {
    if (!func.suspected_asm) {
      if (!func.ir2.env.has_reg_use()) {
        lg::error("Function {} failed reg use", func.guessed_name.to_string());
        failed_count++;
      }
    }
  });

  EXPECT_EQ(failed_count, 0);
}

TEST_F(OfflineDecompilation, VariableSSA) {
  int failed_count = 0;
  db->for_each_function([&](decompiler::Function& func, int, decompiler::ObjectFileData&) {
    if (!func.suspected_asm) {
      if (!func.ir2.env.has_local_vars()) {
        lg::error("Function {} failed ssa", func.guessed_name.to_string());
        failed_count++;
      }
    }
  });

  EXPECT_EQ(failed_count, 0);
}

TEST_F(OfflineDecompilation, Structuring) {
  int failed_count = 0;
  db->for_each_function([&](decompiler::Function& func, int, decompiler::ObjectFileData&) {
    if (!func.suspected_asm) {
      if (!func.ir2.top_form) {
        lg::error("Function {} failed structuring", func.guessed_name.to_string());
        failed_count++;
      }
    }
  });

  EXPECT_EQ(failed_count, 0);
}

TEST_F(OfflineDecompilation, Expressions) {
  int failed_count = 0;
  db->for_each_function([&](decompiler::Function& func, int, decompiler::ObjectFileData&) {
    if (!func.suspected_asm) {
      if (!func.ir2.expressions_succeeded) {
        lg::error("Function {} failed expressions", func.guessed_name.to_string());
        failed_count++;
      }
    }
  });

  EXPECT_EQ(failed_count, 0);
}

namespace {
void strip_trailing_newlines(std::string& in) {
  while (!in.empty() && in.back() == '\n') {
    in.pop_back();
  }
}
}  // namespace

TEST_F(OfflineDecompilation, Reference) {
  for (auto& file : g_object_files_to_decompile_or_ref_check) {
    auto& obj_l = db->obj_files_by_name.at(file.first);
    ASSERT_EQ(obj_l.size(), 1);

    std::string src = db->ir2_final_out(obj_l.at(0));

    /*     if (file == "gstring") {
           fmt::print("{}\n", src);
         }*/

    lg::info("Comparing {}...", file.first);

    // NOTE - currently only handles .gc files!
    auto reference = file_util::read_text_file(file.second.string());

    strip_trailing_newlines(reference);
    strip_trailing_newlines(src);

    if (g_dump_mode) {
      if (reference != src) {
        file_util::create_dir_if_needed("./failures");
        file_util::write_text_file("./failures/" + file.first + "_REF.gc", src);
        EXPECT_TRUE(false);
      }
    } else {
      EXPECT_EQ(reference, src);
    }
  }
}

namespace {
int line_count(const std::string& str) {
  int result = 0;
  for (auto& c : str) {
    if (c == '\n') {
      result++;
    }
  }
  return result;
}
}  // namespace

TEST_F(OfflineDecompilation, Compile) {
  Compiler compiler;

  compiler.run_front_end_on_file({"decompiler", "config", "all-types.gc"});
  compiler.run_front_end_on_file({"test", "decompiler", "reference", "decompiler-macros.gc"});

  Timer timer;
  int total_lines = 0;
  for (auto& file : g_object_files_to_decompile_or_ref_check) {
    if (g_files_to_skip_compiling.find(file.first) != g_files_to_skip_compiling.end()) {
      continue;
    }

    lg::info("Compiling {}...", file.first);

    auto& obj_l = db->obj_files_by_name.at(file.first);
    ASSERT_EQ(obj_l.size(), 1);

    std::string src = db->ir2_final_out(obj_l.at(0), g_functions_to_skip_compiling);
    total_lines += line_count(src);

    compiler.run_full_compiler_on_string_no_save(src);
  }
  auto time = timer.getSeconds();
  lg::info("Total Lines Compiled: {}. Lines/second: {:.1f}\n", total_lines,
           (float)total_lines / time);
}<|MERGE_RESOLUTION|>--- conflicted
+++ resolved
@@ -142,14 +142,10 @@
     "(method 15 sync-info-paused)",  // needs display stuff first
 
     // ripple - calls an asm function
-<<<<<<< HEAD
-    "ripple-execute"};
-=======
     "ripple-execute",
 
     "get-task-status",
 };
->>>>>>> a6eb5199
 
 // default location for the data. It can be changed with a command line argument.
 std::string g_iso_data_path = "";
