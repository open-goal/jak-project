--- conflicted
+++ resolved
@@ -22,165 +22,11 @@
   s32 max_files = INT32_MAX;
 };
 
-<<<<<<< HEAD
-// the functions we expect the decompiler to skip
-const std::unordered_set<std::string> g_functions_expected_to_reject = {
-    // gcommon
-    "quad-copy!",  // asm mempcy
-    // gkernel
-    "set-to-run-bootstrap",     // kernel context switch
-    "throw",                    // manually sets fp/t9.
-    "throw-dispatch",           // restore context
-    "(method 0 catch-frame)",   // save context
-    "(method 11 cpu-thread)",   // kernel -> user context switch
-    "(method 10 cpu-thread)",   // user -> kernel context switch
-    "reset-and-call",           // kernel -> user
-    "return-from-thread-dead",  // kernel -> user
-    "return-from-thread",       // kernel -> user
-    "return-from-exception",    // ps2 exception -> ps2 user
-    "run-function-in-process",  // temp while stack vars aren't supported.
-    // pskernel
-    "kernel-check-hardwired-addresses",  // ps2 ee kernel debug hook
-    "kernel-read-function",              // ps2 ee kernel debug hook
-    "kernel-write-function",             // ps2 ee kernel debug hook
-    "kernel-copy-function",              // ps2 ee kernel debug hook
-    // math
-    "rand-uint31-gen",  // weird and terrible random generator
-    // bounding-box
-    "(method 9 bounding-box)",   // handwritten asm loop
-    "(method 14 bounding-box)",  // handwritten asm loop
-    // trig
-    "exp", "atan0", "sincos!", "sincos-rad!",
-    // matrix
-    "(method 9 matrix)",  // handwritten asm loop
-    "matrix-axis-sin-cos!", "matrix-axis-sin-cos-vu!",
-    // geometry
-    "circle-circle-xz-intersect",  // unused not bothering
-    // dma-h
-    "dma-count-until-done",  // dma asm loop
-    "dma-sync-with-count", "dma-send-no-scratch", "dma-sync-fast",
-    // dma
-    "symlink2", "symlink3",
-    "dma-sync-hang",  // handwritten asm
-    "vector=",        // asm branching
-    // display
-    "vblank-handler",  // asm
-    "vif1-handler", "vif1-handler-debug",
-    // sparticle
-    "sp-launch-particles-var", "particle-adgif", "sp-init-fields!", "memcpy", "sp-process-block-2d",
-    "sp-process-block-3d",
-    // ripple - asm
-    "ripple-execute-init", "ripple-create-wave-table", "ripple-apply-wave-table",
-    "ripple-matrix-scale",
-
-    // collide-mesh-h
-    "(method 11 collide-mesh-cache)",  // asm
-
-    // mood
-    "update-mood-lava",       // asm
-    "update-mood-lightning",  // asm
-
-    // ambient
-    "ambient-inspect",  // asm, weird
-
-    // target - asm / cfg
-    "target-falling-anim-trans",
-
-    // background
-    "background-upload-vu0", "draw-node-cull"};
-
-const std::unordered_set<std::string> g_functions_to_skip_compiling = {
-    /// GCOMMON
-    // these functions are not implemented by the compiler in OpenGOAL, but are in GOAL.
-    "abs", "ash", "min", "max", "lognor",
-    // weird PS2 specific debug registers:
-    "breakpoint-range-set!",
-    // inline assembly
-    "valid?",
-
-    /// GKERNEL
-    // asm
-    "(method 10 process)", "(method 14 dead-pool)",
-
-    /// GSTATE
-    "enter-state",  // stack pointer asm
-
-    /// MATH
-    "rand-vu-init", "rand-vu",
-    "rand-vu-nostep",  // random hardware
-
-    // trig
-    "sin-rad",          // fpu acc
-    "cos-rad",          // fpu acc
-    "atan-series-rad",  // fpu acc
-
-    /// VECTOR-H
-    "(method 3 vector)",  // this function appears twice, which confuses the compiler.
-    "vector4-dot",        // fpu acc
-
-    "(method 3 profile-frame)",  // double definition.
-
-    // dma-disasm
-    "disasm-dma-list",  // missing a single cast :(
-
-    // math camera
-    "transform-point-vector!", "transform-point-qword!", "transform-point-vector-scale!",
-
-    // display-h
-    "put-draw-env",
-
-    // geometry
-    "calculate-basis-functions-vector!",  // asm requiring manual rewrite
-    "curve-evaluate!",                    // asm requiring manual rewrite
-    "point-in-triangle-cross",            // logior on floats manual fixup
-
-    // texture
-    "(method 9 texture-page-dir)",         // multiplication on pointers
-    "adgif-shader<-texture-with-update!",  // misrecognized bitfield stuff.
-
-    // asm
-    "invalidate-cache-line",
-
-    // stats-h
-    "(method 11 perf-stat)", "(method 12 perf-stat)",
-
-    // sprite-distorter
-    "sprite-draw-distorters",  // uses clipping flag.
-
-    // sync-info
-    "(method 15 sync-info)",         // needs display stuff first
-    "(method 15 sync-info-eased)",   // needs display stuff first
-    "(method 15 sync-info-paused)",  // needs display stuff first
-
-    // sparticle
-    "lookup-part-group-pointer-by-name",  // address of element in array issue
-
-    // ripple - calls an asm function
-    "ripple-execute",
-
-    "get-task-status",
-
-    // aligner - return-from-thread, currently not supported
-    "(method 9 align-control)",
-
-    // stat collection
-    "start-perf-stat-collection", "end-perf-stat-collection",
-
-    // float to int
-    "(method 10 bsp-header)",
-
-    // multiply defined.
-    "(method 3 sprite-aux-list)",
-
-    // camera
-    "slave-set-rotation!", "v-slrp2!", "v-slrp3!",  // vector-dot involving the stack
-=======
 /*!
  * Parse command line arguments.
  */
 OfflineTestArgs parse_args(int argc, char* argv[]) {
   OfflineTestArgs result;
->>>>>>> f6841009
 
   for (int i = 1; i < argc; i++) {
     auto arg = std::string(argv[i]);
@@ -189,13 +35,6 @@
       continue;
     }
 
-<<<<<<< HEAD
-    // target - asm / cfg
-    "target-falling-anim-trans",
-
-    // decompiler BUG
-    "level-hint-task-process"};
-=======
     if (arg == "--max-files") {
       i++;
       if (i >= argc) {
@@ -206,7 +45,6 @@
       fmt::print("Limiting to {} files\n", result.max_files);
       continue;
     }
->>>>>>> f6841009
 
     result.iso_data_path = arg;
     fmt::print("Using {} for ISO data\n", result.iso_data_path);
@@ -223,15 +61,6 @@
   std::unordered_map<std::string, std::unordered_set<std::string>> skip_compile_states;
 };
 
-<<<<<<< HEAD
-std::vector<decomp_meta> g_object_files_to_decompile_or_ref_check;
-
-std::vector<std::string> dgos = {
-    "CGO/KERNEL.CGO", "CGO/ENGINE.CGO", "CGO/GAME.CGO", "DGO/BEA.DGO", "DGO/INT.DGO", "DGO/VI1.DGO",
-    "DGO/VI2.DGO",    "DGO/VI3.DGO",    "DGO/CIT.DGO",  "DGO/MIS.DGO", "DGO/JUB.DGO", "DGO/SUN.DGO",
-    "DGO/DEM.DGO",    "DGO/FIN.DGO",    "DGO/JUN.DGO",  "DGO/FIC.DGO", "DGO/SNO.DGO", "DGO/SWA.DGO",
-    "DGO/MAI.DGO",    "DGO/ROB.DGO",    "DGO/LAV.DGO",  "DGO/OGR.DGO", "DGO/TRA.DGO", "DGO/ROL.DGO"};
-=======
 /*!
  * Read and parse the json config file, config.json, located in test/offline
  */
@@ -248,7 +77,6 @@
           .get<std::unordered_map<std::string, std::unordered_set<std::string>>>();
   return result;
 }
->>>>>>> f6841009
 
 struct DecompilerFile {
   std::filesystem::path path;
