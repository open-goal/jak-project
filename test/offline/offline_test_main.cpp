#include <string>
#include <unordered_set>
#include <vector>
#include <memory>

#include "third-party/fmt/format.h"
#include "common/log/log.h"
#include "common/common_types.h"
#include "common/util/FileUtil.h"
#include "common/util/json_util.h"
#include "decompiler/ObjectFile/ObjectFileDB.h"
#include "common/util/diff.h"
#include "goalc/compiler/Compiler.h"
#include "common/util/Timer.h"

namespace fs = std::filesystem;

<<<<<<< HEAD
namespace {

// list of object files to ignore during reference checks
const std::unordered_set<std::string> g_files_to_skip_compiling = {
    "timer",    // accessing timer regs
    "display",  // interrupt handlers
};

const std::unordered_set<std::string> g_functions_to_skip_decompiling = {
    // gcommon
    "quad-copy!",  // asm mempcy
    // gkernel
    "set-to-run-bootstrap",     // kernel context switch
    "throw",                    // manually sets fp/t9.
    "throw-dispatch",           // restore context
    "(method 0 catch-frame)",   // save context
    "(method 11 cpu-thread)",   // kernel -> user context switch
    "(method 10 cpu-thread)",   // user -> kernel context switch
    "reset-and-call",           // kernel -> user
    "return-from-thread-dead",  // kernel -> user
    "return-from-thread",       // kernel -> user
    "return-from-exception",    // ps2 exception -> ps2 user
    "run-function-in-process",  // temp while stack vars aren't supported.
    // pskernel
    "kernel-check-hardwired-addresses",  // ps2 ee kernel debug hook
    "kernel-read-function",              // ps2 ee kernel debug hook
    "kernel-write-function",             // ps2 ee kernel debug hook
    "kernel-copy-function",              // ps2 ee kernel debug hook
    // math
    "rand-uint31-gen",  // weird and terrible random generator
    // bounding-box
    "(method 9 bounding-box)",   // handwritten asm loop
    "(method 14 bounding-box)",  // handwritten asm loop
    // trig
    "exp", "atan0", "sincos!", "sincos-rad!",
    // matrix
    "(method 9 matrix)",  // handwritten asm loop
    "matrix-axis-sin-cos!", "matrix-axis-sin-cos-vu!",
    // geometry
    "circle-circle-xz-intersect",  // unused not bothering
    // dma-h
    "dma-count-until-done",  // dma asm loop
    "dma-sync-with-count", "dma-send-no-scratch", "dma-sync-fast",
    // dma
    "symlink2", "symlink3",
    "dma-sync-hang",  // handwritten asm
    "vector=",        // asm branching
    // display
    "vblank-handler",  // asm
    "vif1-handler", "vif1-handler-debug",
    // sprite. Don't know types yet.
    "add-to-sprite-aux-list",
    // ripple - asm
    "ripple-execute-init", "ripple-create-wave-table", "ripple-apply-wave-table",
    "ripple-matrix-scale",

    // cam-master
    "(event cam-master-active)",  // skipping for now

    // cam-states
    "cam-los-collide",  // vector-dot involving the stack

    // collide-mesh-h
    "(method 11 collide-mesh-cache)",  // asm

    // mood
    "update-mood-lava",       // asm
    "update-mood-lightning",  // asm

    // ambient
    "ambient-inspect"  // asm, weird
=======
// command line arguments
struct OfflineTestArgs {
  bool dump_current_output = false;
  std::string iso_data_path;
  s32 max_files = INT32_MAX;
>>>>>>> 45318be0
};

/*!
 * Parse command line arguments.
 */
OfflineTestArgs parse_args(int argc, char* argv[]) {
  OfflineTestArgs result;

<<<<<<< HEAD
    // cam-master
    "(event cam-master-active)",  // skipping for now

    // cam-layout
    "cam-layout-save-cam-trans",  // temporary, im sure this can be fixed

    // cam-states
    "cam-los-collide",  // vector-dot involving the stack

    // function returning float with a weird cast.
    "debug-menu-item-var-make-float",
=======
  for (int i = 1; i < argc; i++) {
    auto arg = std::string(argv[i]);
    if (arg == "--dump-mode") {
      result.dump_current_output = true;
      continue;
    }
>>>>>>> 45318be0

    if (arg == "--max-files") {
      i++;
      if (i >= argc) {
        fmt::print("--max-files must be followed by an integer\n");
        exit(1);
      }
      result.max_files = atoi(argv[i]);
      fmt::print("Limiting to {} files\n", result.max_files);
      continue;
    }

<<<<<<< HEAD
const std::unordered_map<std::string, std::unordered_set<std::string>>& g_states_to_skip = {
    {"cam-master-active", {"event"}}};

// default location for the data. It can be changed with a command line argument.
std::string g_iso_data_path = "";
=======
    result.iso_data_path = arg;
    fmt::print("Using {} for ISO data\n", result.iso_data_path);
  }
>>>>>>> 45318be0

  return result;
}

// json config file data (previously was in source of offline_test_main.cpp)
struct OfflineTestConfig {
  std::vector<std::string> dgos;
  std::unordered_set<std::string> skip_compile_files;
  std::unordered_set<std::string> skip_compile_functions;
  std::unordered_map<std::string, std::unordered_set<std::string>> skip_compile_states;
};

<<<<<<< HEAD
std::vector<decomp_meta> g_object_files_to_decompile_or_ref_check;

std::vector<std::string> dgos = {
    "CGO/KERNEL.CGO", "CGO/ENGINE.CGO", "CGO/GAME.CGO", "DGO/BEA.DGO", "DGO/INT.DGO", "DGO/VI1.DGO",
    "DGO/VI2.DGO",    "DGO/VI3.DGO",    "DGO/CIT.DGO",  "DGO/MIS.DGO", "DGO/JUB.DGO", "DGO/SUN.DGO",
    "DGO/DEM.DGO",    "DGO/FIN.DGO",    "DGO/JUN.DGO",  "DGO/FIC.DGO", "DGO/OGR.DGO", "DGO/DAR.DGO",
    "DGO/SWA.DGO",    "DGO/MAI.DGO",    "DGO/SNO.DGO",  "DGO/LAV.DGO", "DGO/TIT.DGO"};
=======
/*!
 * Read and parse the json config file, config.json, located in test/offline
 */
OfflineTestConfig parse_config() {
  auto json_file_path = file_util::get_file_path({"test", "offline", "config.jsonc"});
  auto json = parse_commented_json(file_util::read_text_file(json_file_path), json_file_path);
  OfflineTestConfig result;
  result.dgos = json["dgos"].get<std::vector<std::string>>();
  result.skip_compile_files = json["skip_compile_files"].get<std::unordered_set<std::string>>();
  result.skip_compile_functions =
      json["skip_compile_functions"].get<std::unordered_set<std::string>>();
  result.skip_compile_states =
      json["skip_compile_states"]
          .get<std::unordered_map<std::string, std::unordered_set<std::string>>>();
  return result;
}
>>>>>>> 45318be0

struct DecompilerFile {
  std::filesystem::path path;
  std::string name_in_dgo;
  std::string unique_name;
  std::string reference;
};

std::string replaceFirstOccurrence(std::string& s,
                                   const std::string& toReplace,
                                   const std::string& replaceWith) {
  std::size_t pos = s.find(toReplace);
  if (pos == std::string::npos)
    return s;
  return s.replace(pos, toReplace.length(), replaceWith);
}

std::vector<DecompilerFile> find_files(const std::vector<std::string>& dgos) {
  std::vector<DecompilerFile> result;

  std::unordered_map<std::string, fs::path> files_with_ref;
  for (auto& p : fs::recursive_directory_iterator(
           file_util::get_file_path({"test", "decompiler", "reference"}))) {
    if (p.is_regular_file()) {
      std::string file_name = fs::path(p.path()).replace_extension().filename().string();
      if (file_name.find("_REF") == std::string::npos) {
        continue;
      }
      std::string object_name = replaceFirstOccurrence(file_name, "_REF", "");
      files_with_ref.insert({object_name, p.path()});
    }
  }

  fmt::print("  Found {} reference files\n", files_with_ref.size());

  // use the all_objs.json file to place them in the correct build order
  auto j = parse_commented_json(
      file_util::read_text_file(file_util::get_file_path({"goal_src", "build", "all_objs.json"})),
      "all_objs.json");

  std::unordered_set<std::string> matched_files;
  for (auto& x : j) {
    auto unique_name = x[0].get<std::string>();

    std::vector<std::string> dgoList = x[3].get<std::vector<std::string>>();
    //    for (auto& p : reference_files_rough_order) {
    auto it = files_with_ref.find(unique_name);
    if (it != files_with_ref.end()) {
      // Check to see if we've included atleast one of the DGO/CGOs in our hardcoded list
      // If not BLOW UP
      bool dgoValidated = false;
      for (int i = 0; i < (int)dgoList.size(); i++) {
        std::string& dgo = dgoList.at(i);
        // can either be in the DGO or CGO folder, and can either end with .CGO or .DGO
        if (std::find(dgos.begin(), dgos.end(), fmt::format("DGO/{}.DGO", dgo)) != dgos.end() ||
            std::find(dgos.begin(), dgos.end(), fmt::format("DGO/{}.CGO", dgo)) != dgos.end() ||
            std::find(dgos.begin(), dgos.end(), fmt::format("CGO/{}.DGO", dgo)) != dgos.end() ||
            std::find(dgos.begin(), dgos.end(), fmt::format("CGO/{}.CGO", dgo)) != dgos.end()) {
          dgoValidated = true;
        }
      }
      if (!dgoValidated) {
        fmt::print(
            "File [{}] is in the following DGOs [{}], and not one of these is in our list! Add "
            "it!\n",
            unique_name, fmt::join(dgoList, ", "));
        exit(1);
      }

      DecompilerFile file;
      file.path = it->second;
      file.unique_name = it->first;
      file.name_in_dgo = x[1];
      result.push_back(file);
      matched_files.insert(unique_name);
    }
  }

  if (matched_files.size() != files_with_ref.size()) {
    fmt::print("Error: some REF files were not matched to files in all_objs.json:\n");
    for (auto& f : files_with_ref) {
      if (matched_files.count(f.first) == 0) {
        fmt::print(" {}\n", f.first);
      }
    }
    exit(1);
  }

  return result;
}

struct Decompiler {
  std::unique_ptr<decompiler::ObjectFileDB> db;
  std::unique_ptr<decompiler::Config> config;
};

Decompiler setup_decompiler(const std::vector<DecompilerFile>& files,
                            const OfflineTestArgs& args,
                            const OfflineTestConfig& offline_config) {
  Decompiler dc;
  file_util::init_crc();
  decompiler::init_opcode_info();
  dc.config = std::make_unique<decompiler::Config>(decompiler::read_config_file(
      file_util::get_file_path({"decompiler", "config", "jak1_ntsc_black_label.jsonc"})));

  // modify the config
  std::unordered_set<std::string> object_files;
  for (auto& file : files) {
    object_files.insert(file.name_in_dgo);  // todo, make this work with unique_name
  }

  dc.config->allowed_objects = object_files;
  // don't try to do this because we can't write the file
  dc.config->generate_symbol_definition_map = false;

  std::vector<std::string> dgo_paths;
  if (args.iso_data_path.empty()) {
    for (auto& x : offline_config.dgos) {
      dgo_paths.push_back(file_util::get_file_path({"iso_data", x}));
    }
  } else {
    for (auto& x : offline_config.dgos) {
      dgo_paths.push_back(file_util::combine_path(args.iso_data_path, x));
    }
<<<<<<< HEAD

    db = std::make_unique<decompiler::ObjectFileDB>(dgo_paths, config->obj_file_name_map_file,
                                                    std::vector<std::string>{},
                                                    std::vector<std::string>{}, *config);

    // basic processing to find functions/data/disassembly
    db->process_link_data(*config);
    db->find_code(*config);
    db->process_labels();

    // fancy decompilation.
    db->analyze_functions_ir2({}, *config, true, g_states_to_skip);

    final_output_cache = std::make_unique<std::unordered_map<std::string, std::string>>();
=======
>>>>>>> 45318be0
  }

  dc.db = std::make_unique<decompiler::ObjectFileDB>(dgo_paths, dc.config->obj_file_name_map_file,
                                                     std::vector<std::string>{},
                                                     std::vector<std::string>{}, *dc.config);

<<<<<<< HEAD
TEST_F(OfflineDecompilation, AsmFunction) {
  int failed_count = 0;
  db->for_each_function([&](decompiler::Function& func, int, decompiler::ObjectFileData&) {
    if (func.suspected_asm) {
      if (g_functions_to_skip_decompiling.find(func.name()) ==
          g_functions_to_skip_decompiling.end()) {
        lg::error("Function {} was marked as asm, but wasn't expected.", func.name());
        failed_count++;
      }
=======
  std::unordered_set<std::string> db_files;
  for (auto& files_by_name : dc.db->obj_files_by_name) {
    for (auto& f : files_by_name.second) {
      db_files.insert(f.to_unique_name());
>>>>>>> 45318be0
    }
  }

  if (db_files.size() != files.size()) {
    fmt::print("DB file error.\n");
    for (auto& f : files) {
      if (!db_files.count(f.unique_name)) {
        fmt::print("didn't find {}\n", f.unique_name);
      }
    }
    exit(1);
  }

  return dc;
}

void disassemble(Decompiler& dc) {
  dc.db->process_link_data(*dc.config);
  dc.db->find_code(*dc.config);
  dc.db->process_labels();
}

void decompile(Decompiler& dc, const OfflineTestConfig& config) {
  dc.db->analyze_functions_ir2({}, *dc.config, config.skip_compile_functions,
                               config.skip_compile_states);
}

std::string strip_trailing_newlines(const std::string& in) {
  std::string out = in;
  while (!out.empty() && out.back() == '\n') {
    out.pop_back();
  }
  return out;
}

decompiler::ObjectFileData& get_data(Decompiler& dc,
                                     const std::string& unique_name,
                                     const std::string& name_in_dgo) {
  auto& files = dc.db->obj_files_by_name.at(name_in_dgo);
  auto it = std::find_if(files.begin(), files.end(), [&](const decompiler::ObjectFileData& data) {
    return data.to_unique_name() == unique_name;
  });
  assert(it != files.end());
  return *it;
}

int line_count(const std::string& str) {
  int result = 0;
  for (auto& c : str) {
    if (c == '\n') {
      result++;
    }
  }
  return result;
}

struct CompareResult {
  std::vector<std::string> failing_files;
  int total_files = 0;
  int ok_files = 0;
  int total_lines = 0;

  bool total_pass = true;
};

CompareResult compare(Decompiler& dc, const std::vector<DecompilerFile>& refs, bool dump_mode) {
  CompareResult compare_result;

  for (const auto& file : refs) {
    auto& data = get_data(dc, file.unique_name, file.name_in_dgo);
    std::string result = strip_trailing_newlines(data.full_output);
    std::string ref = strip_trailing_newlines(file_util::read_text_file(file.path.string()));
    compare_result.total_files++;
    compare_result.total_lines += line_count(result);
    if (result != ref) {
      compare_result.failing_files.push_back(file.unique_name);
      compare_result.total_pass = false;
      fmt::print("Reference test failure on {}:\n", file.unique_name);
      fmt::print("{}\n", diff_strings(ref, result));

      if (dump_mode) {
        file_util::create_dir_if_needed("./failures");
        file_util::write_text_file("./failures/" + file.unique_name + "_REF.gc", result);
      }
    } else {
      compare_result.ok_files++;
    }
  }

  return compare_result;
}

bool compile(Decompiler& dc,
             const std::vector<DecompilerFile>& refs,
             const OfflineTestConfig& config) {
  fmt::print("Setting up compiler...\n");
  Compiler compiler;

  compiler.run_front_end_on_file({"decompiler", "config", "all-types.gc"});
  compiler.run_front_end_on_file({"test", "decompiler", "reference", "decompiler-macros.gc"});

  Timer timer;
  int total_lines = 0;
  for (const auto& file : refs) {
    if (config.skip_compile_files.count(file.name_in_dgo)) {
      fmt::print("Skipping {}\n", file.name_in_dgo);
      continue;
    }

    fmt::print("Compiling {}...\n", file.unique_name);

    auto& data = get_data(dc, file.unique_name, file.name_in_dgo);

    try {
      const auto& src = data.output_with_skips;
      total_lines += line_count(src);
      compiler.run_full_compiler_on_string_no_save(src);
    } catch (const std::exception& e) {
      fmt::print("Compiler exception: {}\n", e.what());
      return false;
    }
  }
  auto time = timer.getSeconds();
  fmt::print("Total Lines Compiled: {}. Lines/second: {:.1f}\n", total_lines,
             (float)total_lines / time);

  return true;
}

int main(int argc, char* argv[]) {
  fmt::print("Offline Decompiler Test 2\n");
  lg::initialize();

  fmt::print("Reading config...\n");
  auto args = parse_args(argc, argv);
  auto config = parse_config();

  fmt::print("Finding files...\n");
  auto files = find_files(config.dgos);
  if (args.max_files < (int)files.size()) {
    files.erase(files.begin() + args.max_files, files.end());
  }

  fmt::print("Setting up decompiler and loading files...\n");
  auto decompiler = setup_decompiler(files, args, config);

  fmt::print("Disassembling files...\n");
  disassemble(decompiler);

  fmt::print("Decompiling...\n");
  decompile(decompiler, config);

  fmt::print("Comparing...\n");
  auto compare_result = compare(decompiler, files, args.dump_current_output);
  fmt::print("Compared {} lines. {}/{} files passed.\n", compare_result.total_lines,
             compare_result.ok_files, compare_result.total_files);

  if (!compare_result.failing_files.empty()) {
    fmt::print("Failing files:\n");
    for (auto& f : compare_result.failing_files) {
      fmt::print("  {}\n", f);
    }
  }

  bool compile_result = compile(decompiler, files, config);

  if (compare_result.total_pass && compile_result) {
    fmt::print("Pass!\n");
    return 0;
  } else {
    if (!compile_result) {
      fmt::print("Compilation failed.\n");
    }
    if (!compare_result.total_pass) {
      fmt::print("Comparison failed.\n");
    }
  }
  return 1;
}<|MERGE_RESOLUTION|>--- conflicted
+++ resolved
@@ -15,85 +15,11 @@
 
 namespace fs = std::filesystem;
 
-<<<<<<< HEAD
-namespace {
-
-// list of object files to ignore during reference checks
-const std::unordered_set<std::string> g_files_to_skip_compiling = {
-    "timer",    // accessing timer regs
-    "display",  // interrupt handlers
-};
-
-const std::unordered_set<std::string> g_functions_to_skip_decompiling = {
-    // gcommon
-    "quad-copy!",  // asm mempcy
-    // gkernel
-    "set-to-run-bootstrap",     // kernel context switch
-    "throw",                    // manually sets fp/t9.
-    "throw-dispatch",           // restore context
-    "(method 0 catch-frame)",   // save context
-    "(method 11 cpu-thread)",   // kernel -> user context switch
-    "(method 10 cpu-thread)",   // user -> kernel context switch
-    "reset-and-call",           // kernel -> user
-    "return-from-thread-dead",  // kernel -> user
-    "return-from-thread",       // kernel -> user
-    "return-from-exception",    // ps2 exception -> ps2 user
-    "run-function-in-process",  // temp while stack vars aren't supported.
-    // pskernel
-    "kernel-check-hardwired-addresses",  // ps2 ee kernel debug hook
-    "kernel-read-function",              // ps2 ee kernel debug hook
-    "kernel-write-function",             // ps2 ee kernel debug hook
-    "kernel-copy-function",              // ps2 ee kernel debug hook
-    // math
-    "rand-uint31-gen",  // weird and terrible random generator
-    // bounding-box
-    "(method 9 bounding-box)",   // handwritten asm loop
-    "(method 14 bounding-box)",  // handwritten asm loop
-    // trig
-    "exp", "atan0", "sincos!", "sincos-rad!",
-    // matrix
-    "(method 9 matrix)",  // handwritten asm loop
-    "matrix-axis-sin-cos!", "matrix-axis-sin-cos-vu!",
-    // geometry
-    "circle-circle-xz-intersect",  // unused not bothering
-    // dma-h
-    "dma-count-until-done",  // dma asm loop
-    "dma-sync-with-count", "dma-send-no-scratch", "dma-sync-fast",
-    // dma
-    "symlink2", "symlink3",
-    "dma-sync-hang",  // handwritten asm
-    "vector=",        // asm branching
-    // display
-    "vblank-handler",  // asm
-    "vif1-handler", "vif1-handler-debug",
-    // sprite. Don't know types yet.
-    "add-to-sprite-aux-list",
-    // ripple - asm
-    "ripple-execute-init", "ripple-create-wave-table", "ripple-apply-wave-table",
-    "ripple-matrix-scale",
-
-    // cam-master
-    "(event cam-master-active)",  // skipping for now
-
-    // cam-states
-    "cam-los-collide",  // vector-dot involving the stack
-
-    // collide-mesh-h
-    "(method 11 collide-mesh-cache)",  // asm
-
-    // mood
-    "update-mood-lava",       // asm
-    "update-mood-lightning",  // asm
-
-    // ambient
-    "ambient-inspect"  // asm, weird
-=======
 // command line arguments
 struct OfflineTestArgs {
   bool dump_current_output = false;
   std::string iso_data_path;
   s32 max_files = INT32_MAX;
->>>>>>> 45318be0
 };
 
 /*!
@@ -102,26 +28,12 @@
 OfflineTestArgs parse_args(int argc, char* argv[]) {
   OfflineTestArgs result;
 
-<<<<<<< HEAD
-    // cam-master
-    "(event cam-master-active)",  // skipping for now
-
-    // cam-layout
-    "cam-layout-save-cam-trans",  // temporary, im sure this can be fixed
-
-    // cam-states
-    "cam-los-collide",  // vector-dot involving the stack
-
-    // function returning float with a weird cast.
-    "debug-menu-item-var-make-float",
-=======
   for (int i = 1; i < argc; i++) {
     auto arg = std::string(argv[i]);
     if (arg == "--dump-mode") {
       result.dump_current_output = true;
       continue;
     }
->>>>>>> 45318be0
 
     if (arg == "--max-files") {
       i++;
@@ -134,17 +46,9 @@
       continue;
     }
 
-<<<<<<< HEAD
-const std::unordered_map<std::string, std::unordered_set<std::string>>& g_states_to_skip = {
-    {"cam-master-active", {"event"}}};
-
-// default location for the data. It can be changed with a command line argument.
-std::string g_iso_data_path = "";
-=======
     result.iso_data_path = arg;
     fmt::print("Using {} for ISO data\n", result.iso_data_path);
   }
->>>>>>> 45318be0
 
   return result;
 }
@@ -157,15 +61,6 @@
   std::unordered_map<std::string, std::unordered_set<std::string>> skip_compile_states;
 };
 
-<<<<<<< HEAD
-std::vector<decomp_meta> g_object_files_to_decompile_or_ref_check;
-
-std::vector<std::string> dgos = {
-    "CGO/KERNEL.CGO", "CGO/ENGINE.CGO", "CGO/GAME.CGO", "DGO/BEA.DGO", "DGO/INT.DGO", "DGO/VI1.DGO",
-    "DGO/VI2.DGO",    "DGO/VI3.DGO",    "DGO/CIT.DGO",  "DGO/MIS.DGO", "DGO/JUB.DGO", "DGO/SUN.DGO",
-    "DGO/DEM.DGO",    "DGO/FIN.DGO",    "DGO/JUN.DGO",  "DGO/FIC.DGO", "DGO/OGR.DGO", "DGO/DAR.DGO",
-    "DGO/SWA.DGO",    "DGO/MAI.DGO",    "DGO/SNO.DGO",  "DGO/LAV.DGO", "DGO/TIT.DGO"};
-=======
 /*!
  * Read and parse the json config file, config.json, located in test/offline
  */
@@ -182,7 +77,6 @@
           .get<std::unordered_map<std::string, std::unordered_set<std::string>>>();
   return result;
 }
->>>>>>> 45318be0
 
 struct DecompilerFile {
   std::filesystem::path path;
@@ -307,45 +201,16 @@
     for (auto& x : offline_config.dgos) {
       dgo_paths.push_back(file_util::combine_path(args.iso_data_path, x));
     }
-<<<<<<< HEAD
-
-    db = std::make_unique<decompiler::ObjectFileDB>(dgo_paths, config->obj_file_name_map_file,
-                                                    std::vector<std::string>{},
-                                                    std::vector<std::string>{}, *config);
-
-    // basic processing to find functions/data/disassembly
-    db->process_link_data(*config);
-    db->find_code(*config);
-    db->process_labels();
-
-    // fancy decompilation.
-    db->analyze_functions_ir2({}, *config, true, g_states_to_skip);
-
-    final_output_cache = std::make_unique<std::unordered_map<std::string, std::string>>();
-=======
->>>>>>> 45318be0
   }
 
   dc.db = std::make_unique<decompiler::ObjectFileDB>(dgo_paths, dc.config->obj_file_name_map_file,
                                                      std::vector<std::string>{},
                                                      std::vector<std::string>{}, *dc.config);
 
-<<<<<<< HEAD
-TEST_F(OfflineDecompilation, AsmFunction) {
-  int failed_count = 0;
-  db->for_each_function([&](decompiler::Function& func, int, decompiler::ObjectFileData&) {
-    if (func.suspected_asm) {
-      if (g_functions_to_skip_decompiling.find(func.name()) ==
-          g_functions_to_skip_decompiling.end()) {
-        lg::error("Function {} was marked as asm, but wasn't expected.", func.name());
-        failed_count++;
-      }
-=======
   std::unordered_set<std::string> db_files;
   for (auto& files_by_name : dc.db->obj_files_by_name) {
     for (auto& f : files_by_name.second) {
       db_files.insert(f.to_unique_name());
->>>>>>> 45318be0
     }
   }
 
