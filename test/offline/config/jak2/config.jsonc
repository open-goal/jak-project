--- conflicted
+++ resolved
@@ -173,9 +173,6 @@
     "test-from-spr",
     "test-to-from-spr",
     "(method 18 ocean)",
-<<<<<<< HEAD
-    "check-normals" // ocean-texture
-=======
     "check-normals", // ocean-texture
 
     // collide-shape
@@ -195,7 +192,6 @@
 
     "entity-lookup-part-group",
     "process-drawable-shock-skel-effect" // stack array
->>>>>>> 928b18f0
   ],
 
   "skip_compile_states": {
