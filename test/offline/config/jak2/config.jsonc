{
  "dgos": [
    "CGO/KERNEL.CGO",
    "CGO/ENGINE.CGO",
    "CGO/COMMON.CGO",
    "CGO/GAME.CGO",
    "DGO/CWI.DGO",
    "DGO/STD.DGO",
    "DGO/PALOUT.DGO",
    "DGO/CTA.DGO"
  ],

  "skip_compile_files": [],

  "skip_compile_functions": [
    // GCOMMON
    // inline assembly
    "valid?",
    /// GKERNEL
    // asm
    "(method 10 process)",
    "(method 14 dead-pool)",
    /// GSTATE
    "enter-state", // stack pointer asm
    // MATH
    "logf",
    "log2f",
    "cube-root",
    "lerp-scale",
    "rand-vu-init",
    "rand-vu",
    "rand-vu-nostep",
    // text - TODO - https://github.com/open-goal/jak-project/issues/1939
    "load-game-text-info",
    // MATRIX
    "matrix-axis-sin-cos-vu!",
    "matrix-axis-sin-cos!",
    "matrix-3x3-normalize!",
    // DMA
    "disasm-dma-list",
    // PAD (bug)
    "service-cpads",
    // GEOMETRY asm
    "closest-pt-in-triangle",
    "circle-circle-xz-intersect",
    "calculate-basis-functions-vector!",
    "curve-evaluate!",
    // TIMER asm
    "(method 9 clock)",
    // math camera stupid broken gif crap and CLIP
    "update-math-camera",
    "transform-point-vector!",
    "transform-point-qword!",
    "transform-point-vector-scale!",
    // quad thing
    "(method 3 connection-minimap)",
    "(method 3 sky-vertex)",
    // cache asm
    "invalidate-cache-line",
    // sprite
    // multiple defined
    "(method 3 sprite-aux-list)",
    // sprite-distort
    "sprite-draw-distorters", // uses clipping flag.
    // debug
    "(method 3 debug-vertex-stats)", // multiple defined
    // asm, weird vector dot
    "(method 17 trsqv)",
    // history - rgba issues
    "history-draw",
    // joint asm
    "cspace<-parented-transformq-joint!",
    "(method 11 art-joint-anim-manager)",
    "make-joint-jump-tables",
    "joint-channel-copy!",
    // vector-dot in stack vars
    "joint-mod-ik-callback",
    "joint-mod-look-at-handler",
    // bad stack-no-clear decomp
    "ja-play-spooled-anim",
    // sampler - asm function, has to be manually re-written
    "timer0-handler",

    // default menu
    // - weird array accessing pattern, we never fixed it in jak 1
    "all-texture-tweak-adjust",
    "debug-menu-make-shader-menu", // requires the above, fine on it's own

    // camera
    // - vector-dot issue
    "slave-set-rotation!",
    "v-slrp2!",
    "v-slrp3!",
    // cam-master
    // - incomplete bitfield?
    "(method 16 camera-master)",
    // cam-states
    // - vector-dot issue
    "cam-los-collide",

    // sparticle-launcher
    // - field loaded as signed and unsigned
    "sp-relaunch-particle-3d",
    // - annoying arbitrary data usage functions
    "execute-part-engine",
    "sparticle-respawn-heights",
    "sparticle-respawn-timer",
    "sparticle-mode-animate",
    "sparticle-mode-animate",
    "sparticle-texture-animate",
    "sparticle-texture-day-night",
    "sparticle-motion-blur", // clipping
    "birth-func-texture-group",
    "(method 10 sparticle-launcher)", // very strange handling of ambiguous type

    // editable - remainder
    "(method 27 editable-face)",
    "(method 27 editable-plane)",
    "(method 13 editable-face)",
    "(method 13 editable-plane)",
    "(method 29 editable-face)",
    "(method 12 editable-array)",
    "insert-box",
    "dm-editable-light-float-func",
    "dm-editable-boolean-toggle-pick-func",

    // debug
    "add-debug-bound-internal",
    "add-debug-bound",

    // gun-util
    "draw-beam",
    "(method 9 gun-info)",
    // mood
    "update-mood-direction", // power of two case
    // texture
    "(method 9 texture-page-dir)", // asm

    // game-info
    "(method 9 game-info)", // todo
    "(method 28 game-info)", // todo
    "(method 29 game-info)", // todo

    // rigid-body - CFG Failures
    "(method 48 rigid-body-object)",
    "(method 15 rigid-body)",
    "(method 63 collide-shape-moving)",
    "(method 67 collide-shape-moving)",

    // mysql-nav-graph
    "(method 18 mysql-nav-graph)", // asm / dead-code
    "(method 10 mysql-nav-graph)",

    // aligner - never fixed in jak 1
    "(method 9 align-control)",

    "bsp-camera-asm",
    "build-masks",

    "draw-prototype-inline-array-shrub",

    "(method 9 drawable-tree-instance-tie)", // duplicate

    "(method 21 load-state)",

    // debug-part
    "sparticle-track-root-money", // references a non-existance jak1 symbol "hud-money"

    "(method 16 level)", "unpack-comp-lzo", // asm mods
    "update-time-of-day",

    "close-sky-buffer", // asm
    "(method 29 level)", "(method 9 level)", "level-update-after-load", "(method 25 level)", "(method 9 level)",
    "(method 12 level)", "(method 10 level)",

<<<<<<< HEAD
    // unused test/debug functions in ocean
    "test-seq-read",
    "test-worst-read",
    "test-seq-write",
    "test-worst-write",
    "test-to-spr",
    "test-from-spr",
    "test-to-from-spr",
    "(method 18 ocean)",
    "check-normals", // ocean-texture

    "i-hopefully-will-never-exist-dont-add-anything-after-me-please"
=======
    // collide asm
    "(method 11 collide-mesh)", "(method 9 collide-mesh-cache)", "(method 13 collide-mesh)", "(method 10 collide-mesh)",

    "(method 3 game-save)"
>>>>>>> 811b5de6
  ],

  "skip_compile_states": {
    "(idle process-taskable)": ["event"]
  }
}<|MERGE_RESOLUTION|>--- conflicted
+++ resolved
@@ -173,7 +173,11 @@
     "(method 29 level)", "(method 9 level)", "level-update-after-load", "(method 25 level)", "(method 9 level)",
     "(method 12 level)", "(method 10 level)",
 
-<<<<<<< HEAD
+    // collide asm
+    "(method 11 collide-mesh)", "(method 9 collide-mesh-cache)", "(method 13 collide-mesh)", "(method 10 collide-mesh)",
+
+    "(method 3 game-save)",
+
     // unused test/debug functions in ocean
     "test-seq-read",
     "test-worst-read",
@@ -186,12 +190,6 @@
     "check-normals", // ocean-texture
 
     "i-hopefully-will-never-exist-dont-add-anything-after-me-please"
-=======
-    // collide asm
-    "(method 11 collide-mesh)", "(method 9 collide-mesh-cache)", "(method 13 collide-mesh)", "(method 10 collide-mesh)",
-
-    "(method 3 game-save)"
->>>>>>> 811b5de6
   ],
 
   "skip_compile_states": {
