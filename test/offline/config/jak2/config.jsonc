--- conflicted
+++ resolved
@@ -35,18 +35,16 @@
     "(method 3 sky-vertex)",
     // cache asm
     "invalidate-cache-line",
-<<<<<<< HEAD
+    // asm, weird vector dot
+    "(method 17 trsqv)",
     // history - rgba issues
     "history-draw",
     // text - cfg failure
     "load-game-text-info",
     // - never fixed this one in jak 1, assumed there was an original bug?
-    "print-game-text"
-=======
-    // asm, weird vector dot
-    "(method 17 trsqv)"
+    "print-game-text",
 
->>>>>>> 7443520e
+    "i-hopefully-will-never-exist-dont-add-anything-after-me-please"
   ],
 
   "skip_compile_states": {}
