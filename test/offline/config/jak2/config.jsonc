--- conflicted
+++ resolved
@@ -9,13 +9,9 @@
     "DGO/PALOUT.DGO",
     "DGO/CTA.DGO",
     "DGO/FOR.DGO",
-<<<<<<< HEAD
     "DGO/PRI.DGO",
-    "DGO/FEA.DGO"
-
-=======
+    "DGO/FEA.DGO",
     "DGO/FEB.DGO"
->>>>>>> ceebe3f7
   ],
 
   "skip_compile_files": [],
@@ -200,10 +196,7 @@
     "entity-lookup-part-group",
     "process-drawable-shock-skel-effect", // stack array
 
-    "target-send-attack",
-    "bones-mtx-calc-execute", // asm
-
-    "(method 32 fort-lift-plat)" // multiply defined
+    "target-send-attack"
   ],
 
   "skip_compile_states": {
