--- conflicted
+++ resolved
@@ -269,15 +269,12 @@
     "(method 3 rhino)",
     "(method 202 crimson-guard-level)", // vector-dot
     "(method 10 idle-control)", // re-assigns `self`
-<<<<<<< HEAD
-    "(method 16 sew-light-control)", // skipped for now, looking for a caller
-    "(method 3 rhino)"
-=======
     "(method 18 minimap)",
     "(method 16 minimap)",
     "(method 60 fort-turret)", // they defined the same method twice in the same file, identical impl, just returns #f
-    "(method 23 dig-tether)" // working around annoying decomp array output
->>>>>>> b03e2a8a
+    "(method 23 dig-tether)", // working around annoying decomp array output
+    "(method 16 sew-light-control)", // skipped for now, looking for a caller
+    "(method 3 rhino)"
   ],
 
   "skip_compile_states": {
