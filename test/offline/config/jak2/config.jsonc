--- conflicted
+++ resolved
@@ -38,11 +38,8 @@
     "DGO/HIPHOG.DGO",
     "DGO/INTROCST.DGO",
     "DGO/KIOSK.DGO",
-<<<<<<< HEAD
+    "DGO/LBBUSH.DGO",
     "DGO/LBRNERMK.DGO",
-=======
-    "DGO/LBBUSH.DGO",
->>>>>>> 40867fc0
     "DGO/LBOMBBOT.DGO",
     "DGO/LERLCHAL.DGO",
     "DGO/LKIDDOGE.DGO",
