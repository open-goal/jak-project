{
  "dgos": [
  "CGO/KERNEL.CGO",
  "CGO/ENGINE.CGO",
  "CGO/COMMON.CGO"
  ],

  "skip_compile_files": [],

  "skip_compile_functions": [
    // GCOMMON
    // inline assembly
    "valid?",
    /// GKERNEL
    // asm
    "(method 10 process)",
    "(method 14 dead-pool)",
    /// GSTATE
    "enter-state", // stack pointer asm
    // MATH
    "logf", "log2f", "cube-root", "lerp-scale", "rand-vu-init", "rand-vu", "rand-vu-nostep",
    // MATRIX
    "matrix-axis-sin-cos-vu!", "matrix-axis-sin-cos!", "matrix-3x3-normalize!",
    // DMA
    "disasm-dma-list",
    // PAD (bug)
    "service-cpads",
    // GEOMETRY asm
    "closest-pt-in-triangle", "circle-circle-xz-intersect", "calculate-basis-functions-vector!", "curve-evaluate!",
    // TIMER asm
    "(method 9 clock)",
    // math camera stupid broken gif crap and CLIP
    "update-math-camera", "transform-point-vector!", "transform-point-qword!", "transform-point-vector-scale!",
    // quad thing
    "(method 3 connection-minimap)",
    "(method 3 sky-vertex)",
    // cache asm
    "invalidate-cache-line",
    // sprite
    // multiple defined
    "(method 3 sprite-aux-list)",
    // sprite-distort
    "sprite-draw-distorters", // uses clipping flag.
    // asm, weird vector dot
    "(method 17 trsqv)",
    // history - rgba issues
    "history-draw",
    // text - cfg failure
    "load-game-text-info",
    // - never fixed this one in jak 1, assumed there was an original bug?
    "print-game-text",
    // joint asm
    "cspace<-parented-transformq-joint!", "(method 11 art-joint-anim-manager)", "make-joint-jump-tables", "joint-channel-copy!",
    // vector-dot in stack vars
    "joint-mod-ik-callback",
    "joint-mod-look-at-handler",
    // bad stack-no-clear decomp
    "ja-play-spooled-anim",

    // default menu
    // - causes a decompiler hang
    "dm-cam-setting-float",
    "debug-menu-make-camera-menu", // requires the above, fine on it's own
    // - delayed until game-info is better understood
    "debug-menu-make-play-menu",
    "debug-menu-make-task-sub-menu",
    // - weird array accessing pattern, we never fixed it in jak 1
    "all-texture-tweak-adjust",
    "debug-menu-make-shader-menu", // requires the above, fine on it's own
    // - process-spawn macro issues
    "dm-scene-load-pick-func",
    "popup-menu-context-make-default-menus",
    "debug-menu-context-make-default-menus",
    // camera
    // - vector-dot issue
    "slave-set-rotation!",
    "v-slrp2!",
    "v-slrp3!",
    // cam-master
    // - focus understanding / decomp crashes
    "reset-target-tracking",
    "(method 16 camera-master)",
    "master-track-target",
    // cam-states
    // - mostly decompiler crashes/hangs
    "cam-bike-code",
    "cam-stick-code",
    "cam-string-code",
    "cam-string-line-of-sight",
    "cam-string-joystick", // whats butt-handle!
    "cam-circular-code",
    "cam-circular-position",
    "cam-los-collide", // vector-dot with stack
    // cam-update
    "update-visible", // assertion crash when filling out bsp-header
    // sparticle-launcher
    // - field loaded as signed and unsigned
    "sp-relaunch-particle-3d",
    // - annoying arbitrary data usage functions
    "execute-part-engine",
    "sparticle-respawn-heights",
    "sparticle-respawn-timer",
    "sparticle-mode-animate",
    "sparticle-mode-animate",
    "sparticle-texture-animate",
    "sparticle-texture-day-night",
    "sparticle-motion-blur", // clipping
    "birth-func-texture-group",
    "(method 10 sparticle-launcher)", // very strange handling of ambiguous type
<<<<<<< HEAD

    // editable - remainder
    "(method 27 editable-face)",
    "(method 27 editable-plane)",
    "(method 13 editable-face)",
    "(method 13 editable-plane)",
    "(method 29 editable-face)",
    "(method 12 editable-array)",
    "insert-box",
    "dm-editable-light-float-func",
    "dm-editable-boolean-toggle-pick-func",

=======
>>>>>>> 44d59e6b
    // gun-util
    "draw-beam", "(method 9 gun-info)",
    // mood
    "update-mood-direction", // power of two case

    "i-hopefully-will-never-exist-dont-add-anything-after-me-please"
  ],

  "skip_compile_states": {
    "cam-bike": [
      "code" // hang
    ],
    "cam-stick": [
      "code"
    ],
    "cam-circular": [
      "enter",
      "event"
    ]
  }
}<|MERGE_RESOLUTION|>--- conflicted
+++ resolved
@@ -107,7 +107,6 @@
     "sparticle-motion-blur", // clipping
     "birth-func-texture-group",
     "(method 10 sparticle-launcher)", // very strange handling of ambiguous type
-<<<<<<< HEAD
 
     // editable - remainder
     "(method 27 editable-face)",
@@ -120,8 +119,6 @@
     "dm-editable-light-float-func",
     "dm-editable-boolean-toggle-pick-func",
 
-=======
->>>>>>> 44d59e6b
     // gun-util
     "draw-beam", "(method 9 gun-info)",
     // mood
