--- conflicted
+++ resolved
@@ -53,6 +53,7 @@
     "DGO/PAR.DGO",
     "DGO/PAS.DGO",
     "DGO/PRI.DGO",
+    "DGO/RUI.DGO",
     "DGO/RUI.DGO",
     "DGO/SEB.DGO",
     "DGO/SKA.DGO",
@@ -272,19 +273,13 @@
     "(method 3 rhino)",
     "(method 202 crimson-guard-level)", // vector-dot
     "(method 10 idle-control)", // re-assigns `self`
-<<<<<<< HEAD
-    
-    "(method 3 rhino)",
-
-    "(method 193 grunt-mech)" // .mula.s
-=======
     "(method 18 minimap)",
     "(method 16 minimap)",
     "(method 60 fort-turret)", // they defined the same method twice in the same file, identical impl, just returns #f
     "(method 23 dig-tether)", // working around annoying decomp array output
     "(method 16 sew-light-control)", // skipped for now, looking for a caller
-    "(method 3 rhino)"
->>>>>>> b0721267
+    "(method 3 rhino)",
+  "(method 193 grunt-mech)" // .mula.s
   ],
 
   "skip_compile_states": {
