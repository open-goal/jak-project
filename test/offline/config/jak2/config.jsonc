{
  "dgos": [
    "CGO/COMMON.CGO",
    "CGO/ENGINE.CGO",
    "CGO/GAME.CGO",
    "CGO/KERNEL.CGO",
    "DGO/ATO.DGO",
    "DGO/CAB.DGO",
    "DGO/CAP.DGO",
    "DGO/CFB.DGO",
    "DGO/CGA.DGO",
    "DGO/CGB.DGO",
    "DGO/CGC.DGO",
    "DGO/CIA.DGO",
    "DGO/CIB.DGO",
    "DGO/CMA.DGO",
    "DGO/COA.DGO",
    "DGO/COB.DGO",
    "DGO/CPA.DGO",
    "DGO/CTA.DGO",
    "DGO/CTB.DGO",
    "DGO/CTC.DGO",
    "DGO/CWI.DGO",
    "DGO/DG1.DGO",
    "DGO/DMI.DGO",
    "DGO/FDA.DGO",
    "DGO/FDB.DGO",
    "DGO/FEA.DGO",
    "DGO/FEB.DGO",
    "DGO/FOR.DGO",
    "DGO/FORDUMPC.DGO",
    "DGO/FRA.DGO",
    "DGO/FRB.DGO",
    "DGO/GGA.DGO",
    "DGO/HIDEOUT.DGO",
    "DGO/HIPHOG.DGO",
    "DGO/INTROCST.DGO",
    "DGO/KIOSK.DGO",
<<<<<<< HEAD
    "DGO/DMI.DGO",
    "DGO/RUI.DGO",
    "DGO/NEB.DGO"
=======
    "DGO/LBOMBBOT.DGO",
    "DGO/LERLCHAL.DGO",
    "DGO/LKIDDOGE.DGO",
    "DGO/MCN.DGO",
    "DGO/MTN.DGO",
    "DGO/NEB.DGO",
    "DGO/NES.DGO",
    "DGO/ONINTENT.DGO",
    "DGO/ORACLE.DGO",
    "DGO/PAC.DGO",
    "DGO/PAE.DGO",
    "DGO/PALOUT.DGO",
    "DGO/PAR.DGO",
    "DGO/PAS.DGO",
    "DGO/PRI.DGO",
    "DGO/RUI.DGO",
    "DGO/RUI.DGO",
    "DGO/SEB.DGO",
    "DGO/SKA.DGO",
    "DGO/STA.DGO",
    "DGO/STD.DGO",
    "DGO/STR.DGO",
    "DGO/THR.DGO",
    "DGO/TOA.DGO",
    "DGO/UNB.DGO",
    "DGO/VIN.DGO"
>>>>>>> 2eca6148
  ],

  "skip_compile_files": [],

  "skip_compile_functions": [
    // GCOMMON
    // inline assembly
    "valid?",
    /// GKERNEL
    // asm
    "(method 10 process)",
    "(method 14 dead-pool)",
    /// GSTATE
    "enter-state", // stack pointer asm
    // MATH
    "logf",
    "log2f",
    "cube-root",
    "lerp-scale",
    "rand-vu-init",
    "rand-vu",
    "rand-vu-nostep",
    // text - TODO - https://github.com/open-goal/jak-project/issues/1939
    "load-game-text-info",
    // MATRIX
    "matrix-axis-sin-cos-vu!",
    "matrix-axis-sin-cos!",
    "matrix-3x3-normalize!",
    // DMA
    "disasm-dma-list",
    // PAD (bug)
    "service-cpads",
    // GEOMETRY asm
    "closest-pt-in-triangle",
    "circle-circle-xz-intersect",
    "calculate-basis-functions-vector!",
    "curve-evaluate!",
    // TIMER asm
    "(method 9 clock)",
    // math camera stupid broken gif crap and CLIP
    "update-math-camera",
    "transform-point-vector!",
    "transform-point-qword!",
    "transform-point-vector-scale!",
    // quad thing
    "(method 3 connection-minimap)",
    "(method 3 sky-vertex)",
    // cache asm
    "invalidate-cache-line",
    // sprite
    // multiple defined
    "(method 3 sprite-aux-list)",
    // sprite-distort
    "sprite-draw-distorters", // uses clipping flag.
    // debug
    "(method 3 debug-vertex-stats)", // multiple defined
    // asm, weird vector dot
    "(method 17 trsqv)",
    // history - rgba issues
    "history-draw",
    // joint asm
    "cspace<-parented-transformq-joint!",
    "(method 11 art-joint-anim-manager)",
    "make-joint-jump-tables",
    "joint-channel-copy!",
    // vector-dot in stack vars
    "joint-mod-ik-callback",
    "joint-mod-look-at-handler",
    // bad stack-no-clear decomp
    "ja-play-spooled-anim",
    // sampler - asm function, has to be manually re-written
    "timer0-handler",
    // script
    "command-get-process",

    // default menu
    // - weird array accessing pattern, we never fixed it in jak 1
    "all-texture-tweak-adjust",
    "debug-menu-make-shader-menu", // requires the above, fine on it's own

    // camera
    // - vector-dot issue
    "slave-set-rotation!",
    "v-slrp2!",
    "v-slrp3!",
    // cam-master
    // - incomplete bitfield?
    "(method 16 camera-master)",
    // cam-states
    // - vector-dot issue
    "cam-los-collide",

    // sparticle-launcher
    // - field loaded as signed and unsigned
    "sp-relaunch-particle-3d",
    // - annoying arbitrary data usage functions
    "execute-part-engine",
    "sparticle-respawn-heights",
    "sparticle-respawn-timer",
    "sparticle-mode-animate",
    "sparticle-mode-animate",
    "sparticle-texture-animate",
    "sparticle-texture-day-night",
    "sparticle-motion-blur", // clipping
    "birth-func-texture-group",
    "(method 10 sparticle-launcher)", // very strange handling of ambiguous type

    // debug
    "add-debug-bound-internal",
    "add-debug-bound",

    // gun-util
    "draw-beam",
    "(method 9 gun-info)",
    // mood
    "update-mood-direction", // power of two case
    // texture
    "(method 9 texture-page-dir)", // asm

    // game-info
    "(method 9 game-info)", // todo
    "(method 28 game-info)", // todo
    "(method 29 game-info)", // todo

    // rigid-body - CFG Failures
    "(method 48 rigid-body-object)",
    "(method 15 rigid-body)",
    "(method 63 collide-shape-moving)",
    "(method 67 collide-shape-moving)",

    // mysql-nav-graph
    "(method 18 mysql-nav-graph)", // asm / dead-code

    // aligner - never fixed in jak 1
    "(method 9 align-control)",

    "bsp-camera-asm",
    "build-masks",

    "draw-prototype-inline-array-shrub",

    "(method 9 drawable-tree-instance-tie)", // duplicate

    "(method 21 load-state)",

    "(method 16 level)", "unpack-comp-lzo", // asm mods
    "update-time-of-day",

    "close-sky-buffer", // asm
    "(method 29 level)", "(method 9 level)", "level-update-after-load", "(method 25 level)", "(method 9 level)",
    "(method 12 level)", "(method 10 level)",

    // collide asm
    "(method 11 collide-mesh)", "(method 9 collide-mesh-cache)", "(method 13 collide-mesh)", "(method 10 collide-mesh)",

    "(method 3 game-save)",

    // unused test/debug functions in ocean
    "test-seq-read",
    "test-worst-read",
    "test-seq-write",
    "test-worst-write",
    "test-to-spr",
    "test-from-spr",
    "test-to-from-spr",
    "(method 18 ocean)",
    "check-normals", // ocean-texture

    // collide-shape
    "(method 18 collide-shape-prim-group)",
    "(method 19 collide-shape-prim)",
    "(method 36 collide-shape)",
    "(method 12 collide-shape-prim-group)",
    "(method 13 collide-shape-prim)",
    "collide-shape-draw-debug-marks",

    "(method 11 grid-hash)",
    "(method 15 sphere-hash)",

    // process-drawable - return from thread
    "(method 19 process-drawable)",
    "(method 10 joint-control)",

    "entity-lookup-part-group",
    "process-drawable-shock-skel-effect", // stack array

    // widow-part - VF reg use
    "birth-func-boss-pebble",

    "target-send-attack",
    "bones-mtx-calc-execute", // asm
    "(method 32 fort-lift-plat)" // multiply defined
  ],

  "skip_compile_states": {
    "(idle process-taskable)": ["event"]
  }
}<|MERGE_RESOLUTION|>--- conflicted
+++ resolved
@@ -36,11 +36,6 @@
     "DGO/HIPHOG.DGO",
     "DGO/INTROCST.DGO",
     "DGO/KIOSK.DGO",
-<<<<<<< HEAD
-    "DGO/DMI.DGO",
-    "DGO/RUI.DGO",
-    "DGO/NEB.DGO"
-=======
     "DGO/LBOMBBOT.DGO",
     "DGO/LERLCHAL.DGO",
     "DGO/LKIDDOGE.DGO",
@@ -67,7 +62,6 @@
     "DGO/TOA.DGO",
     "DGO/UNB.DGO",
     "DGO/VIN.DGO"
->>>>>>> 2eca6148
   ],
 
   "skip_compile_files": [],
