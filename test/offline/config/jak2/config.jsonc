{
  "dgos": [
    "CGO/KERNEL.CGO",
    "CGO/ENGINE.CGO",
    "CGO/COMMON.CGO",
    "CGO/GAME.CGO",
    "DGO/CWI.DGO",
    "DGO/STD.DGO",
    "DGO/PALOUT.DGO",
    "DGO/CTA.DGO"
  ],

  "skip_compile_files": [],

  "skip_compile_functions": [
    // GCOMMON
    // inline assembly
    "valid?",
    /// GKERNEL
    // asm
    "(method 10 process)",
    "(method 14 dead-pool)",
    /// GSTATE
    "enter-state", // stack pointer asm
    // MATH
    "logf",
    "log2f",
    "cube-root",
    "lerp-scale",
    "rand-vu-init",
    "rand-vu",
    "rand-vu-nostep",
    // text - TODO - https://github.com/open-goal/jak-project/issues/1939
    "load-game-text-info",
    // MATRIX
    "matrix-axis-sin-cos-vu!",
    "matrix-axis-sin-cos!",
    "matrix-3x3-normalize!",
    // DMA
    "disasm-dma-list",
    // PAD (bug)
    "service-cpads",
    // GEOMETRY asm
    "closest-pt-in-triangle",
    "circle-circle-xz-intersect",
    "calculate-basis-functions-vector!",
    "curve-evaluate!",
    // TIMER asm
    "(method 9 clock)",
    // math camera stupid broken gif crap and CLIP
    "update-math-camera",
    "transform-point-vector!",
    "transform-point-qword!",
    "transform-point-vector-scale!",
    // quad thing
    "(method 3 connection-minimap)",
    "(method 3 sky-vertex)",
    // cache asm
    "invalidate-cache-line",
    // sprite
    // multiple defined
    "(method 3 sprite-aux-list)",
    // sprite-distort
    "sprite-draw-distorters", // uses clipping flag.
    // debug
    "(method 3 debug-vertex-stats)", // multiple defined
    // asm, weird vector dot
    "(method 17 trsqv)",
    // history - rgba issues
    "history-draw",
    // joint asm
    "cspace<-parented-transformq-joint!",
    "(method 11 art-joint-anim-manager)",
    "make-joint-jump-tables",
    "joint-channel-copy!",
    // vector-dot in stack vars
    "joint-mod-ik-callback",
    "joint-mod-look-at-handler",
    // bad stack-no-clear decomp
    "ja-play-spooled-anim",
    // sampler - asm function, has to be manually re-written
    "timer0-handler",

    // default menu
    // - weird array accessing pattern, we never fixed it in jak 1
    "all-texture-tweak-adjust",
    "debug-menu-make-shader-menu", // requires the above, fine on it's own

    // camera
    // - vector-dot issue
    "slave-set-rotation!",
    "v-slrp2!",
    "v-slrp3!",
    // cam-master
    // - incomplete bitfield?
    "(method 16 camera-master)",
    // cam-states
    // - vector-dot issue
    "cam-los-collide",

    // sparticle-launcher
    // - field loaded as signed and unsigned
    "sp-relaunch-particle-3d",
    // - annoying arbitrary data usage functions
    "execute-part-engine",
    "sparticle-respawn-heights",
    "sparticle-respawn-timer",
    "sparticle-mode-animate",
    "sparticle-mode-animate",
    "sparticle-texture-animate",
    "sparticle-texture-day-night",
    "sparticle-motion-blur", // clipping
    "birth-func-texture-group",
    "(method 10 sparticle-launcher)", // very strange handling of ambiguous type

    // debug
    "add-debug-bound-internal",
    "add-debug-bound",

    // gun-util
    "draw-beam",
    "(method 9 gun-info)",
    // mood
    "update-mood-direction", // power of two case
    // texture
    "(method 9 texture-page-dir)", // asm

    // game-info
    "(method 9 game-info)", // todo
    "(method 28 game-info)", // todo
    "(method 29 game-info)", // todo

    // rigid-body - CFG Failures
    "(method 48 rigid-body-object)",
    "(method 15 rigid-body)",
    "(method 63 collide-shape-moving)",
    "(method 67 collide-shape-moving)",

    // mysql-nav-graph
    "(method 18 mysql-nav-graph)", // asm / dead-code

    // aligner - never fixed in jak 1
    "(method 9 align-control)",

    "bsp-camera-asm",
    "build-masks",

    "draw-prototype-inline-array-shrub",

    "(method 9 drawable-tree-instance-tie)", // duplicate

    "(method 21 load-state)",

    // debug-part
    "sparticle-track-root-money", // references a non-existance jak1 symbol "hud-money"

    "(method 16 level)", "unpack-comp-lzo", // asm mods
<<<<<<< HEAD
    "update-time-of-day"
=======
    "update-time-of-day",

    "close-sky-buffer", // asm
    "(method 29 level)", "(method 9 level)", "level-update-after-load", "(method 25 level)", "(method 9 level)",
    "(method 12 level)", "(method 10 level)",

    // collide asm
    "(method 11 collide-mesh)", "(method 9 collide-mesh-cache)", "(method 13 collide-mesh)", "(method 10 collide-mesh)",

    "(method 3 game-save)",

    // unused test/debug functions in ocean
    "test-seq-read",
    "test-worst-read",
    "test-seq-write",
    "test-worst-write",
    "test-to-spr",
    "test-from-spr",
    "test-to-from-spr",
    "(method 18 ocean)",
    "check-normals", // ocean-texture

    "i-hopefully-will-never-exist-dont-add-anything-after-me-please"
>>>>>>> 21ad7904
  ],

  "skip_compile_states": {
    "(idle process-taskable)": ["event"]
  }
}<|MERGE_RESOLUTION|>--- conflicted
+++ resolved
@@ -155,9 +155,6 @@
     "sparticle-track-root-money", // references a non-existance jak1 symbol "hud-money"
 
     "(method 16 level)", "unpack-comp-lzo", // asm mods
-<<<<<<< HEAD
-    "update-time-of-day"
-=======
     "update-time-of-day",
 
     "close-sky-buffer", // asm
@@ -178,10 +175,7 @@
     "test-from-spr",
     "test-to-from-spr",
     "(method 18 ocean)",
-    "check-normals", // ocean-texture
-
-    "i-hopefully-will-never-exist-dont-add-anything-after-me-please"
->>>>>>> 21ad7904
+    "check-normals" // ocean-texture
   ],
 
   "skip_compile_states": {
