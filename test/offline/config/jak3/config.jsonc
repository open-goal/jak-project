{
  "dgos": [
    "CGO/KERNEL.CGO",
    "CGO/GAME.CGO",
    "DGO/HALFPIPE.DGO",
    "DGO/PRECC.DGO",
    "DGO/LMECH.DGO",
    "DGO/WWD.DGO",
    "DGO/MIA.DGO",
    "DGO/MIC.DGO",
    "DGO/WCA.DGO",
    "DGO/FRSTA.DGO",
    "DGO/TEMA.DGO",
    "DGO/MINED.DGO",
    "DGO/SEA.DGO",
    "DGO/WASALL.DGO",
    "DGO/DESRALLY.DGO",
    "DGO/DESHOVER.DGO",
    "DGO/NSA.DGO",
    "DGO/NSB.DGO",
    "DGO/LWASSIG.DGO",
    "DGO/WSD.DGO",
    "DGO/DESG.DGO",
    "DGO/DESD.DGO",
    "DGO/DESF.DGO",
    "DGO/DST.DGO",
    "DGO/DESCHASE.DGO",
    "DGO/DESRACE1.DGO",
    "DGO/TEMD.DGO",
    "DGO/TEMX.DGO",
    "DGO/DESBATTL.DGO",
    "DGO/TOWERA.DGO",
    "DGO/TOWERC.DGO",
    "DGO/TOWB.DGO",
    "DGO/TOWERCST.DGO",
    "DGO/FRSTB.DGO",
    "DGO/FRSTX.DGO",
    "DGO/LFORM.DGO",
    "DGO/LFORP.DGO",
    "DGO/VOCA.DGO",
    "DGO/VOCX.DGO",
    "DGO/CWI.DGO",
    "DGO/WASCHASE.DGO",
    "DGO/STA.DGO",
    "DGO/STAA.DGO",
    "DGO/LFACCAR.DGO",
    "DGO/WASSTADA.DGO",
    "DGO/WASSTADB.DGO",
    "DGO/WASSTADC.DGO",
    "DGO/WCB.DGO",
    "DGO/HGA.DGO",
    "DGO/HGB.DGO",
    "DGO/WASPGAME.DGO",
    "DGO/WASLEAPR.DGO",
    "DGO/DESLIZ.DGO",
    "DGO/WASPALA.DGO",
    "DGO/DESW.DGO",
    "DGO/DESBOSS1.DGO",
    "DGO/DESBOSS2.DGO",
    "DGO/MINEE.DGO",
    "DGO/LBBRING1.DGO",
    "DGO/LBBRING2.DGO",
    "DGO/LBBRING3.DGO",
    "DGO/LBBRING4.DGO",
    "DGO/LBBRING5.DGO",
    "DGO/LBBRING6.DGO",
    "DGO/LBBSDRP1.DGO",
    "DGO/LBBSDRP2.DGO",
    "DGO/LBBSDRP3.DGO",
    "DGO/LBBSPID.DGO",
    "DGO/LBBSPIRT.DGO",
    "DGO/LBBSPRT2.DGO",
    "DGO/LBBSPRT3.DGO",
    "DGO/LBBTCHA1.DGO",
    "DGO/LBBTCHA2.DGO",
    "DGO/LBBTCHA3.DGO",
    "DGO/LWASBBV.DGO",
    "DGO/LNSTOBB.DGO",
    "DGO/FACC.DGO",
    "DGO/FACD.DGO",
    "DGO/FACTORYA.DGO",
    "DGO/LFACRM1.DGO",
    "DGO/LFACRM2.DGO",
    "DGO/DESOASIS.DGO",
    "DGO/LCTYDEST.DGO",
    "DGO/COMBX.DGO",
    "DGO/COMBA.DGO",
    "DGO/LFACTORY.DGO",
    "DGO/RAILX.DGO",
    "DGO/FACB.DGO",
    "DGO/TITLE.DGO",
    "DGO/DESRESC.DGO",
    "DGO/CTYPESB.DGO",
    "DGO/CTYPESC.DGO",
    "DGO/LCTYHIJK.DGO",
    "DGO/CIA.DGO",
    "DGO/CIB.DGO",
    "DGO/LCTYPATK.DGO",
    "DGO/CPO.DGO",
    "DGO/CTA.DGO",
    "DGO/CTB.DGO",
    "DGO/CTC.DGO",
    "DGO/INTROCST.DGO",
    "DGO/IPF.DGO",
    "DGO/CFB.DGO",
    "DGO/FREEHQ.DGO",
    "DGO/LJINX.DGO",
    "DGO/ONINTENT.DGO",
    "DGO/LCTYSNPR.DGO",
    "DGO/LPATK.DGO",
    "DGO/HHG.DGO",
    "DGO/CGB.DGO",
    "DGO/RBCT.DGO",
    "DGO/GGA.DGO",
    "DGO/VIN.DGO",
    "DGO/LCTYBLOW.DGO"
  ],

  "skip_compile_files": [
    "types-h", // weird array of types.
    "hfrag-h", // weird duplicate type
    "joint",
    "subdivide",
    "shadow-cpu-h",
    "foreground",
    "tie-methods",
    "scene-actor" // top level lambda that defines a type
  ],

  "skip_compile_functions": [
    // gcommon
    "qmem-clear!",
    "(method 9 inline-array-class-uint32)",
    "(method 9 inline-array-class-uint64)",
    "breakpoint-range-set!",
    "valid?",
    // gkernel
    "(method 10 process)",
    "(method 14 dead-pool)",
    // gstate
    "enter-state", // stack pointer asm

    // math
    "logf",
    "log2f",
    "cube-root",
    "lerp-scale",
    "rand-vu-init",
    "rand-vu",
    "rand-vu-nostep",
    // matrix
    "matrix-axis-sin-cos-vu!",
    "matrix-axis-sin-cos!",
    "matrix-3x3-normalize!",
    // geometry
    "closest-pt-in-triangle",
    "circle-circle-xz-intersect",
    "calculate-basis-functions-vector!",
    "curve-evaluate!",
    // timer
    "(method 9 clock)",
    // pad
    "service-cpads",
    // connect
    "(method 0 engine)",
    "(method 0 engine-pers)",
    // math-camera
    "update-math-camera",
    "transform-point-vector!",
    "transform-point-qword!",
    "transform-point-vector-scale!",
    // dma
    "dma-buffer-add-vu-function",
    // sky (multiple definition)
    "(method 3 sky-vertex)",
    // texture
    "(method 9 texture-page-dir)", "set-dirty-mask!",
    "(method 3 generic-tie-interp-point)",
    // cache stuff
    "invalidate-cache-line",
    // multiple def
    "(method 3 hfrag-poly4)",
    "(method 3 hfrag-poly9)",
    "(method 3 hfrag-poly25)",
    "(method 3 hfrag-mip-packet)",
    // transformq
    "(method 17 trsqv)",
    // bsp
    "bsp-camera-asm",
    "build-masks",
    // process-drawable
    "(method 19 process-drawable)",
    "(method 10 joint-control)",
    // game-save
    "(method 3 game-save)",
    // target-handler
    "target-send-attack",
    // find-nearest
    "find-nearest-focusable",
    // sprite
    "(method 3 sprite-aux-list)", // appears twice.
    // sprite-distort
    "sprite-draw-distorters", // asm
    // debug
    "bugfix?",
    // camera-states
    "cam-los-collide",
    // camera
    "v-slrp3!",
    "v-slrp2!",
    "slave-set-rotation!",
    // bones
    "bones-mtx-calc-execute",
    // generic
    "upload-vu0-program",
    "generic-upload-vu0",
    "generic-warp-source",
    // font
    "draw-string",
    // decomp
    "(method 16 level)",
    "unpack-comp-lzo",
    // shrubbery
    "init-dma-test",
    "draw-prototype-inline-array-shrub",
    "draw-inline-array-instance-shrub",
    // tfrag
    "tfrag-scissor-end-buffer",
    "tfrag-scissor-init-buffer",
    "tfrag-scissor-vu1-init-buf",
    "(method 9 drawable-tree-instance-tie)",
    // hud
    "(method 10 hud-sprite)",
    // level
    "(method 29 level)",
    "level-update-after-load",
    "(method 9 level)",
    "(method 11 level)",
    // drawable
    "calc-shadow-masks",
    "calc-realtime-lights",
    "real-main-draw-hook",
    "display-sync",
    "dma-add-process-drawable",
    "vis-cull",
    "vis-cull-debug",
    "foreground-engine-execute",
    // idle-control
    "(method 10 idle-control)", // changes pp
    // aligner
    "(method 9 align-control)",
    // gun-red-shot
    "gun-fire-red-3",
    // collide-mesh
    "(method 9 collide-mesh-cache)",
    "(method 10 collide-mesh)",
    "(method 11 collide-mesh)",
    "(method 13 collide-mesh)",
    // collide-shape
    "(method 18 collide-shape-prim-group)",
    "(method 19 collide-shape-prim)",
    "(method 36 collide-shape)",
    "(method 12 collide-shape-prim-group)",
    "(method 13 collide-shape-prim)",
    "collide-shape-draw-debug-marks",
    // spatial-hash
    "(method 11 grid-hash)",
    "(method 15 sphere-hash)",
    // collide-cache
    "test-closest-pt-in-triangle",
    // default-menu
    "all-texture-tweak-adjust",
    "debug-menu-make-shader-menu",
    // sparticle-launcher
    "sp-relaunch-particle-3d",
    "execute-part-engine",
    "sparticle-respawn-heights",
    "sparticle-respawn-timer",
    "sparticle-mode-animate",
    "sparticle-mode-animate",
    "sparticle-texture-animate",
    "sparticle-texture-day-night",
    "sparticle-motion-blur", // clipping
    "birth-func-texture-group",
    // script
    "command-get-process",
    // mood
    "update-mood-direction",
    // eyes
    "debug-eyes",
    // nav-mesh
    "(method 36 nav-mesh)",
    "(method 45 nav-mesh)",
    "(method 46 nav-mesh)",
    // minimap
    "(method 20 minimap)",
    "(method 18 minimap)",
    "(method 16 minimap)",
    // merc-blend-shape
    "setup-blerc-chains",
    // prebot
    "prebot-spawn-shockwave",
    // saberfish
    "(method 238 saberfish)",
    // sew-laser-turret
    "(method 161 sew-laser-turret)",
    // path
    "(method 28 path-control)",
    // squad-control
    "(method 17 squad-control)",
    // pilot-states
    "target-pilot-trans",
    // des-beast
    "(method 167 des-beast)",
    // hover-nav-control
    "(method 30 hover-nav-control)",
    // wasstadc-obs
    "(method 39 wstd-fight-plat-box)",
    "wasstadc-tl", // has a type definition
    // wascity-turret
    "(method 62 wascity-turret)",
    // terraformer-setup
    "launch-mine",
    // ocean
    "test-seq-read",
    "test-worst-read",
    "test-seq-write",
    "test-worst-write",
    "test-to-spr",
    "test-from-spr",
    "test-to-from-spr",
    // ocean-texture
    "check-normals",
    // wasdef-manager
    "(method 30 task-manager-wascity-defend)",
    "maker-init-by-other",
    // des-bush
    "(method 12 desert-chase-ring)",
    // factoryc-obs
    "(method 27 fac-robopod)",
    // sew-laser-turret
    "check-enemy",
    // oasis-defense
    "(method 34 task-manager-desert-oasis-defense)", // register allocator failure
    // fac-robotank-turret
    "draw-2d-hud",
    // fac-robotank
    "(method 7 fac-robotank)",
    // nav-graph
    "(method 14 nav-graph)",
    // wlander-male
    "(method 125 wlander)",
    // neo-satellite
    "neo-sat-init-by-other", // break form
    // desert-passenger
    "(method 25 task-manager-desert-rescue)",
    // guard
    "(method 266 crimson-guard)",
    "(method 282 crimson-guard)",
    // roboguard-city
    "(method 160 roboguard-city)", // register allocator failure
    // desert-chase
    "(method 34 desert-chase-ambush-manager)",
    // bombbot
    "(method 196 bombbot-player)",
    // cty-sniper-turret
    "citysniper-draw-2d-hud",
<<<<<<< HEAD
    // asm
    "close-sky-buffer"
=======
    // gun-dummy
    "(method 35 gun-dummy-rc-one-eye)",
    // blow-tower-obs
    "(method 47 tower-flyer)",
    // blow-tower-obs2
    "grunt-part-callback",
    // cty-blow-tower
    "(method 47 bt-hellcat)",
    "(method 19 bt-gun-manager)"
>>>>>>> 6b3844bf
  ],

  "skip_compile_states": {
    "(target-flut-kanga-catch target)": ["post", "code"], // setting pp
    "(hostile kg-hopper)": ["trans"], // adds b! but the corresponding label is missing
    "(active task-manager-race)": ["code"], // adds b! but the corresponding label is missing
    "(active task-manager-forest-plants)": ["code"], // bad handle->process
    "(open wstd-fight-plat-box)": ["trans"], // bad handle->process
    "(setup wascity-turret)": ["code"], // bad handle->process
    "(hostile spydroid)": ["trans"], // reassigning process to a conditional
    "(explode krimson-wall-break)": ["code"], // art-joint-anim cast
    "(active desert-chase-ambush-manager)": ["code"],
    "(riding-idle-ship bt-grunt)": ["code"] // int->float attempted on a function
  }
}<|MERGE_RESOLUTION|>--- conflicted
+++ resolved
@@ -365,10 +365,6 @@
     "(method 196 bombbot-player)",
     // cty-sniper-turret
     "citysniper-draw-2d-hud",
-<<<<<<< HEAD
-    // asm
-    "close-sky-buffer"
-=======
     // gun-dummy
     "(method 35 gun-dummy-rc-one-eye)",
     // blow-tower-obs
@@ -377,8 +373,9 @@
     "grunt-part-callback",
     // cty-blow-tower
     "(method 47 bt-hellcat)",
-    "(method 19 bt-gun-manager)"
->>>>>>> 6b3844bf
+    "(method 19 bt-gun-manager)",
+    // asm
+    "close-sky-buffer"
   ],
 
   "skip_compile_states": {
