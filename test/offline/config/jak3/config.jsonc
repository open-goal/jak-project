--- conflicted
+++ resolved
@@ -376,13 +376,10 @@
     // cty-blow-tower
     "(method 47 bt-hellcat)",
     "(method 19 bt-gun-manager)",
-<<<<<<< HEAD
+    // asm
+    "close-sky-buffer",
     // protect-gunship
     "find-reposition-pt"
-=======
-    // asm
-    "close-sky-buffer"
->>>>>>> d1ece445
   ],
 
   "skip_compile_states": {
