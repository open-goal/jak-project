--- conflicted
+++ resolved
@@ -771,15 +771,14 @@
                                           {"2\n1\n0\n"});
 }
 
-<<<<<<< HEAD
+TEST_F(WithGameTests, StaticTypeArray) {
+  shared_compiler->runner.run_static_test(testCategory, "test-static-array-of-types.gc",
+                                          {"matched!\n0\n"});
+}
+
 TEST_F(WithGameTests, StaticArraySubtypeDraft) {
   shared_compiler->runner.run_static_test(testCategory, "test-static-array-subtype.gc",
                                           {"length - 2\ntest\n1\n0\n"});
-=======
-TEST_F(WithGameTests, StaticTypeArray) {
-  shared_compiler->runner.run_static_test(testCategory, "test-static-array-of-types.gc",
-                                          {"matched!\n0\n"});
->>>>>>> 40867fc0
 }
 
 TEST_F(WithGameTests, MethodReplace) {
