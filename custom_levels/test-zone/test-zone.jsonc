--- conflicted
+++ resolved
@@ -20,8 +20,6 @@
   // this makes collision 2x slower and bigger, so only use if really needed
   "double_sided_collide": false,
 
-<<<<<<< HEAD
-=======
   // available res-lump tag data types:
   // int32, float, meters, vector, vector4m (meters)
   //
@@ -33,7 +31,6 @@
   // adds a vector tag 'movie-pos':
   // "movie-pos": ["vector", [4096000.0, -176128.0, 1353973.76, 1.0]]
 
->>>>>>> 45ea6bff
   "actors" : [
     {
       "trans": [-21.6238, 20.0496, 17.1191], // translation
