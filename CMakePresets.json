--- conflicted
+++ resolved
@@ -12,13 +12,9 @@
       "cacheVariables": {
         "CMAKE_INSTALL_PREFIX": "${sourceDir}/out/install/${presetName}",
         "INSTALL_GTEST": "True",
-<<<<<<< HEAD
-        "ASAN_BUILD": "OFF"
-=======
         "ASAN_BUILD": "OFF",
         "STATICALLY_LINK": "OFF",
         "ZYDIS_BUILD_SHARED_LIB": "ON"
->>>>>>> ac1e6201
       }
     },
     {
@@ -88,12 +84,8 @@
       "description": "Build with Clang as Release but statically linked",
       "inherits": ["base-release", "base-clang"],
       "cacheVariables": {
-<<<<<<< HEAD
-        "STATICALLY_LINK": "true"
-=======
         "STATICALLY_LINK": "true",
         "ZYDIS_BUILD_SHARED_LIB": "OFF"
->>>>>>> ac1e6201
       }
     },
     {
