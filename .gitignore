--- conflicted
+++ resolved
@@ -7,10 +7,8 @@
 build/*
 decompiler_out/*
 logs/*
-<<<<<<< HEAD
 .vscode/settings.json
-=======
+
 
 # for Nix
-/result*
->>>>>>> 2436a8a5
+/result*