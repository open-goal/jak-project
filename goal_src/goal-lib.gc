--- conflicted
+++ resolved
@@ -5,13 +5,9 @@
 ;; OTHER STUFF
 ;;;;;;;;;;;;;;;;;;;;;;;;;;;;;;;;;;;
 
-<<<<<<< HEAD
-;; get list of all goal files
+;; get list of all goal import files
 (asm-file "goal_src/build/all_imports.gc")
-(asm-file "goal_src/build/all_files.gc")
-
-=======
->>>>>>> 05857c42
+
 ;; tell compiler about stuff defined/implemented in the runtime.
 (asm-file "goal_src/kernel-defs.gc")
 
