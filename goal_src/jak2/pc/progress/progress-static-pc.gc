;;-*-Lisp-*-
(in-package goal)

#|@file
Additional PC port specific file for overriding/expanding the progress menu
This gives us more freedom to write code how we want.
|#

;; in jak 2, the options dont have to be all-caps anymore!
;; encode controller/display names - current bug waiting to happen

(define *title-pc*
  (new 'static 'menu-option-list
    :y-center #xc6
    :y-space 30
    :scale 0.82
    :options (new 'static 'boxed-array :type menu-option
      (new 'static 'menu-sub-menu-option
        :name (text-id progress-title-new-game)
        :scale #t
        :next-state 'select-save-title
        )
      (new 'static 'menu-sub-menu-option :name (text-id progress-load-game) :scale #t :next-state 'select-load)
      (new 'static 'menu-sub-menu-option
        :name (text-id progress-title-options)
        :scale #t
        :next-state 'title-options
        )
      (new 'static 'menu-sub-menu-option
        :name (text-id progress-root-secrets)
        :scale #t
        :next-state 'unlocked-secrets
        )
      (new 'static 'menu-exit-game-option
        :name (text-id progress-quit)
        :scale #f
        )
      )
    )
  )

(define *options-pc* (new 'static 'menu-option-list
                    :y-center #xc6
                    :y-space 30
                    :scale 0.82
                    :options (new 'static 'boxed-array :type menu-option
                      (new 'static 'menu-sub-menu-option
                        :name (text-id progress-root-game-options)
                        :scale #t
                        :next-state 'game-options-title
                        )
                      (new 'static 'menu-sub-menu-option
                        :name (text-id progress-root-graphic-options)
                        :scale #t
                        :next-state 'graphic-options
                        )
                      (new 'static 'menu-sub-menu-option
                        :name (text-id progress-root-sound-options)
                        :scale #t
                        :next-state 'sound-options
                        )
                      )
                    )
        )

(define *unlocked-secrets-pc*
  (new 'static 'menu-option-list
    :y-center 170
    :y-space 23
    :scale 0.82
    :options (new 'static 'boxed-array :type menu-option
      (new 'static 'menu-unlocked-menu-option :name (text-id progress-main-secrets-scrapbook) :scale #f)
      (new 'static 'menu-unlocked-menu-option :name (text-id progress-main-secrets-mega-scrapbook) :scale #f)
      (new 'static 'menu-unlocked-menu-option :name (text-id progress-main-secrets-sceneplayer-1) :scale #f)
      (new 'static 'menu-unlocked-menu-option :name (text-id progress-main-secrets-sceneplayer-2) :scale #f)
      (new 'static 'menu-unlocked-menu-option :name (text-id progress-main-secrets-sceneplayer-3) :scale #f)
      (new 'static 'menu-unlocked-menu-option :name (text-id progress-main-secrets-hero-mode) :scale #f :next-state 'select-save-title)
      (new 'static 'menu-unlocked-menu-option :name (text-id progress-main-secrets-levelselect) :scale #f :next-state 'select-start)
      (new 'static 'menu-unlocked-menu-option :name (text-id progress-music-player) :scale #f)
      )
    )
  )

<<<<<<< HEAD
(defmacro progress-new-generic-keybinds-page-link ()
    `(progress-new-generic-link-to-scrolling-page (text-id progress-menu-reassign-binds)
      (progress-new-generic-link-to-keybind-details-page (text-id progress-reassign-binds-controller)
          :should-disable? (lambda () (<= (pc-get-controller-count) 0))
          :device-type controller
          :entries (select l3 r3 start dpad-up dpad-right dpad-down dpad-left l2 r2 l1 r1 triangle circle cross square)
          :confirm ((text-id progress-restore-defaults) (lambda () (pc-reset-bindings-to-defaults! 0 0))))
      (progress-new-generic-link-to-keybind-details-page (text-id progress-reassign-binds-keyboard)
          :should-disable? (lambda () (not (-> *pc-settings* keyboard-enabled?)))
          :device-type keyboard
          :entries (l-analog-up l-analog-down l-analog-left l-analog-right r-analog-up r-analog-down r-analog-left r-analog-left r-analog-right
                    select l3 r3 start dpad-up dpad-right dpad-down dpad-left l2 r2 l1 r1 triangle circle cross square)
          :confirm ((text-id progress-restore-defaults) (lambda () (pc-reset-bindings-to-defaults! 0 1))))
      (progress-new-generic-link-to-keybind-details-page (text-id progress-reassign-binds-mouse)
          :should-disable? (lambda () (not (-> *pc-settings* mouse-enabled?)))
          :device-type mouse
          :entries (select l3 r3 start dpad-up dpad-right dpad-down dpad-left l2 r2 l1 r1 triangle circle cross square)
          :confirm ((text-id progress-restore-defaults) (lambda () (pc-reset-bindings-to-defaults! 0 2))))))
=======
;; TODO - there is a bug where if you restore default binds and that changes your `X` bind,
;; the next X input is ignored, figure this out eventually / make an issue for it.
>>>>>>> d1a6c60e

;; TODO - this is a gross misuse of macros, instead if we want to hide a very small amount of options in one menu versus another
;; it's a clear indication of a missing feature (add a lambda that determines visibility, or just the use disabled one)
(defmacro game-options-pc-input-options ()
  `(progress-new-generic-link-to-scrolling-page (text-id progress-menu-input-options)
    (progress-new-generic-link-to-scrolling-page (text-id progress-camera-options)
      (new 'static 'menu-generic-boolean-option
        :name (text-id progress-camera-options-first-horz)
        :truthy-text (text-id progress-normal)
        :falsey-text (text-id progress-inverted)
        :get-value-fn (lambda () (-> *pc-settings* first-camera-h-inverted?))
        :on-confirm (lambda ((val symbol))
          (set! (-> *pc-settings* first-camera-h-inverted?) val)
          (pc-settings-save)))
      (new 'static 'menu-generic-boolean-option
        :name (text-id progress-camera-options-first-vert)
        :truthy-text (text-id progress-normal)
        :falsey-text (text-id progress-inverted)
        :get-value-fn (lambda () (-> *pc-settings* first-camera-v-inverted?))
        :on-confirm (lambda ((val symbol))
          (set! (-> *pc-settings* first-camera-v-inverted?) val)
          (pc-settings-save)))
      (new 'static 'menu-generic-boolean-option
        :name (text-id progress-camera-options-third-horz)
        :truthy-text (text-id progress-normal)
        :falsey-text (text-id progress-inverted)
        :get-value-fn (lambda () (-> *pc-settings* third-camera-h-inverted?))
        :on-confirm (lambda ((val symbol))
          (set! (-> *pc-settings* third-camera-h-inverted?) val)
          (pc-settings-save)))
      (new 'static 'menu-generic-boolean-option
        :name (text-id progress-camera-options-third-vert)
        :truthy-text (text-id progress-normal)
        :falsey-text (text-id progress-inverted)
        :get-value-fn (lambda () (-> *pc-settings* third-camera-v-inverted?))
        :on-confirm (lambda ((val symbol))
          (set! (-> *pc-settings* third-camera-v-inverted?) val)
          (pc-settings-save)))
      (new 'static 'menu-generic-confirm-option
        :name (text-id progress-restore-defaults)
        :on-confirm (lambda ((val symbol))
          (reset-camera *pc-settings* #t)
          (pc-settings-save))))
    (progress-new-generic-link-to-scrolling-page (text-id progress-menu-controller-options) :should-disable? (lambda () (<= (pc-get-controller-count) 0))
      (new 'static 'menu-generic-carousel-option
        :name (text-id progress-controller-options-select-controller)
        :get-max-size-fn (lambda () (pc-get-controller-count))
        :get-item-label-fn (lambda ((index int))
          (pc-get-controller-name index *pc-cpp-temp-string*)
          *pc-cpp-temp-string*)
        :get-item-index-fn (lambda () (pc-get-controller-index 0))
        :on-confirm (lambda ((index int) (the-progress progress)) (pc-set-controller! index 0)))
      (new 'static 'menu-generic-boolean-option
        :name (text-id progress-vibration)
        :should-disable? (lambda () (not (pc-current-controller-has-rumble?)))
        :truthy-text (text-id progress-on)
        :falsey-text (text-id progress-off)
        :get-value-fn (lambda () (-> *setting-control* user-default vibration))
        :on-confirm (lambda ((val symbol)) (set! (-> *setting-control* user-default vibration) val)))
      (new 'static 'menu-generic-slider-option
        :name (text-id progress-controller-options-analog-deadzone)
        :min-value 0.0
        :max-value 1.0
        :step 0.01
        :show-decimal? #t
        :get-value-fn (lambda () (-> *pc-settings* stick-deadzone))
        :on-confirm (lambda ((val float))
          (set! (-> *pc-settings* stick-deadzone) val)
          (pc-settings-save)))
      (new 'static 'menu-generic-boolean-option
        :name (text-id progress-controller-options-ignore-if-unfocused)
        :truthy-text (text-id progress-on)
        :falsey-text (text-id progress-off)
        :get-value-fn (lambda () (-> *pc-settings* ignore-controller-win-unfocused?))
        :on-confirm (lambda ((val symbol))
          (set! (-> *pc-settings* ignore-controller-win-unfocused?) val)
          (pc-settings-save)))
      (new 'static 'menu-generic-boolean-option
        :name (text-id progress-controller-options-led-hp)
        :should-disable? (lambda () (not (pc-current-controller-has-led?)))
        :truthy-text (text-id progress-on)
        :falsey-text (text-id progress-off)
        :get-value-fn (lambda () (-> *pc-settings* controller-led-hp?))
        :on-confirm (lambda ((val symbol))
<<<<<<< HEAD
          (set! (-> *pc-settings* speedrunner-mode?) val)
=======
          (set! (-> *pc-settings* controller-led-hp?) val)
>>>>>>> d1a6c60e
          (pc-settings-save)))
      (new 'static 'menu-generic-boolean-option
        :name (text-id progress-controller-options-led-state)
        :should-disable? (lambda () (not (pc-current-controller-has-led?)))
        :truthy-text (text-id progress-on)
        :falsey-text (text-id progress-off)
        :get-value-fn (lambda () (-> *pc-settings* controller-led-eco?))
        :on-confirm (lambda ((val symbol))
          (set! (-> *pc-settings* controller-led-eco?) val)
          (pc-settings-save)))
      (new 'static 'menu-generic-confirm-option
        :name (text-id progress-restore-defaults)
        :on-confirm (lambda ((val symbol))
          (reset-input *pc-settings* 'controller #t)
          (set-ignore-controller-in-bg! *pc-settings* (-> *pc-settings* ignore-controller-win-unfocused?))
          (pc-settings-save))))
    (new 'static 'menu-generic-boolean-option
      :name (text-id progress-input-options-enable-keyboard)
      :truthy-text (text-id progress-on)
      :falsey-text (text-id progress-off)
      :get-value-fn (lambda () (pc-get-keyboard-enabled?))
      :on-confirm (lambda ((val symbol)) (pc-set-keyboard-enabled! val)))
    (new 'static 'menu-generic-boolean-option
      :name (text-id progress-input-options-enable-mouse)
      :truthy-text (text-id progress-on)
      :falsey-text (text-id progress-off)
      :get-value-fn (lambda () (-> *pc-settings* mouse-enabled?))
      :on-confirm (lambda ((val symbol))
        (set! (-> *pc-settings* mouse-enabled?) val)
        (pc-settings-save)))
    (progress-new-generic-link-to-scrolling-page (text-id progress-menu-mouse-options) :should-disable? (lambda () (not (-> *pc-settings* mouse-enabled?)))
      (new 'static 'menu-generic-boolean-option
        :name (text-id progress-mouse-options-track-camera)
        :truthy-text (text-id progress-on)
        :falsey-text (text-id progress-off)
        :get-value-fn (lambda () (-> *pc-settings* mouse-camera?))
        :on-confirm (lambda ((val symbol))
          (set! (-> *pc-settings* mouse-camera?) val)
          (update-mouse-controls! *pc-settings*)
          (pc-settings-save)))
      (new 'static 'menu-generic-slider-option
        :name (text-id progress-mouse-options-horz-sens)
        :should-disable? (lambda () (not (-> *pc-settings* mouse-camera?)))
        :min-value -100.0
        :max-value 100.0
        :step 0.10
        :show-decimal? #t
        :get-value-fn (lambda () (-> *pc-settings* mouse-xsens))
        :on-confirm (lambda ((val float))
          (set! (-> *pc-settings* mouse-xsens) val)
          (update-mouse-controls! *pc-settings*)
          (pc-settings-save)))
      (new 'static 'menu-generic-slider-option
        :name (text-id progress-mouse-options-vert-sens)
        :should-disable? (lambda () (not (-> *pc-settings* mouse-camera?)))
        :min-value -100.0
        :max-value 100.0
        :step 0.10
        :show-decimal? #t
        :get-value-fn (lambda () (-> *pc-settings* mouse-ysens))
        :on-confirm (lambda ((val float))
          (set! (-> *pc-settings* mouse-ysens) val)
          (update-mouse-controls! *pc-settings*)
          (pc-settings-save)))
      (new 'static 'menu-generic-boolean-option
        :name (text-id progress-mouse-options-player-movement)
        :truthy-text (text-id progress-on)
        :falsey-text (text-id progress-off)
        :get-value-fn (lambda () (-> *pc-settings* mouse-movement?))
        :on-confirm (lambda ((val symbol))
          (set! (-> *pc-settings* mouse-movement?) val)
          (update-mouse-controls! *pc-settings*)
          (pc-settings-save)))
      (new 'static 'menu-generic-confirm-option
        :name (text-id progress-restore-defaults)
        :on-confirm (lambda ((val symbol))
          (reset-input *pc-settings* 'mouse #t)
          (update-mouse-controls! *pc-settings*)
          (pc-settings-save))))
    (new 'static 'menu-generic-boolean-option
      :name (text-id progress-input-options-auto-hide-cursor)
      :truthy-text (text-id progress-on)
      :falsey-text (text-id progress-off)
      :get-value-fn (lambda () (-> *pc-settings* auto-hide-cursor?))
      :on-confirm (lambda ((val symbol))
        (set! (-> *pc-settings* auto-hide-cursor?) val)
        (update-mouse-controls! *pc-settings*)
        (pc-settings-save)))
    (progress-new-generic-link-to-scrolling-page (text-id progress-menu-reassign-binds)
      (progress-new-generic-link-to-keybind-details-page (text-id progress-reassign-binds-controller)
          :should-disable? (lambda () (<= (pc-get-controller-count) 0))
          :device-type controller
          :entries (select l3 r3 start dpad-up dpad-right dpad-down dpad-left l2 r2 l1 r1 triangle circle cross square)
          :confirm ((text-id progress-restore-defaults) (lambda () (pc-reset-bindings-to-defaults! 0 0))))
      (progress-new-generic-link-to-keybind-details-page (text-id progress-reassign-binds-keyboard)
          :should-disable? (lambda () (not (pc-get-keyboard-enabled?)))
          :device-type keyboard
          :entries (l-analog-up l-analog-down l-analog-left l-analog-right r-analog-up r-analog-down r-analog-left r-analog-left r-analog-right
                    select l3 r3 start dpad-up dpad-right dpad-down dpad-left l2 r2 l1 r1 triangle circle cross square)
          :confirm ((text-id progress-restore-defaults) (lambda () (pc-reset-bindings-to-defaults! 0 1))))
      (progress-new-generic-link-to-keybind-details-page (text-id progress-reassign-binds-mouse)
          :should-disable? (lambda () (not (-> *pc-settings* mouse-enabled?)))
          :device-type mouse
          :entries (select l3 r3 start dpad-up dpad-right dpad-down dpad-left l2 r2 l1 r1 triangle circle cross square)
          :confirm ((text-id progress-restore-defaults) (lambda () (pc-reset-bindings-to-defaults! 0 2)))))
    (new 'static 'menu-generic-confirm-option
      :name (text-id progress-restore-defaults)
      :on-confirm (lambda ((val symbol))
        (reset-input *pc-settings* 'input #t)
        (pc-set-keyboard-enabled! (-> *pc-settings* keyboard-enabled?))
        (update-mouse-controls! *pc-settings*)
        (pc-settings-save)))))

(defmacro game-options-pc-subtitle-toggle ()
  `(new 'static 'menu-generic-boolean-option
      :name (text-id progress-subtitles)
      :truthy-text (text-id progress-on)
      :falsey-text (text-id progress-off)
      :get-value-fn (lambda () (-> *setting-control* user-default subtitle))
      :on-confirm (lambda ((val symbol)) (set! (-> *setting-control* user-default subtitle) val))))

(defmacro game-options-pc-subtitle-language ()
  `(new 'static 'menu-generic-carousel-option
      :name (text-id progress-sound-subtitle-language)
      :items (new 'static 'boxed-array :type text-id
                  (text-id language-name-english)
                  (text-id language-name-french)
                  (text-id language-name-german)
                  (text-id language-name-spanish)
                  (text-id language-name-italian)
                  (text-id language-name-japanese)
                  (text-id language-name-korean)
                  (text-id language-name-english-uk))
      :get-item-index-fn (lambda () (-> *setting-control* user-default subtitle-language))
      :on-confirm (lambda ((index int) (the-progress progress))
          (set! (-> *setting-control* user-default subtitle-language) (the-as language-enum index)))))

(defmacro game-options-pc-sound-language ()
  `(new 'static 'menu-generic-carousel-option
      :name (text-id progress-sound-language)
      :items (new 'static 'boxed-array :type text-id
                  (text-id language-name-english)
                  (text-id language-name-french)
                  (text-id language-name-german)
                  (text-id language-name-spanish)
                  (text-id language-name-italian)
                  (text-id language-name-japanese)
                  (text-id language-name-korean))
      :get-item-index-fn (lambda () (-> *setting-control* user-default language))
      :on-confirm (lambda ((index int) (the-progress progress))
          (set! (-> *setting-control* user-default language) (the-as language-enum index)))))

(defmacro game-options-pc-text-language ()
  `(new 'static 'menu-generic-carousel-option
      :name (text-id progress-text-language)
      :items (new 'static 'boxed-array :type text-id
                  (text-id language-name-english)
                  (text-id language-name-french)
                  (text-id language-name-german)
                  (text-id language-name-spanish)
                  (text-id language-name-italian)
                  (text-id language-name-japanese)
                  (text-id language-name-korean)
                  (text-id language-name-english-uk))
      :get-item-index-fn (lambda () (-> *pc-settings* text-language))
      :on-confirm (lambda ((index int) (the-progress progress))
          (set! (-> *pc-settings* text-language) (the-as pc-language index))
          ;; NOTE - this doesn't actually work (naughty dog tried it too in their progress code)
          ;; fix it eventually
          (load-level-text-files (the-as int (-> *pc-settings* text-language)))
          (pc-settings-save))))

(defmacro misc-options-pc-discord-rpc ()
  `(new 'static 'menu-generic-boolean-option
        :name (text-id progress-discord-rpc)
        :truthy-text (text-id progress-on)
        :falsey-text (text-id progress-off)
        :get-value-fn (lambda () (-> *pc-settings* discord-rpc?))
        :on-confirm (lambda ((val symbol))
          (set! (-> *pc-settings* discord-rpc?) val)
          (pc-settings-save))))

(defmacro misc-options-pc-speedrunner-mode ()
  `(new 'static 'menu-generic-boolean-option
        :name (text-id progress-speedrunner-mode)
        :truthy-text (text-id progress-on)
        :falsey-text (text-id progress-off)
        :get-value-fn (lambda () (-> *pc-settings* speedrunner-mode?))
        :on-confirm (lambda ((val symbol))
          (set! (-> *pc-settings* speedrunner-mode?) val)
          ;; store and restore pc-settings cheats
          ;; TODO - when cheats menus are actually added, update the backup whenever one is changed
          (if (-> *pc-settings* speedrunner-mode?)
              (set! (-> *pc-settings* cheats-backup) (-> *pc-settings* cheats))
              (set! (-> *pc-settings* cheats) (-> *pc-settings* cheats-backup)))
          (pc-settings-save))))

(defmacro misc-options-pc-fast-progress ()
  `(new 'static 'menu-generic-boolean-option
        :name (text-id progress-fast-progress)
        :truthy-text (text-id progress-on)
        :falsey-text (text-id progress-off)
        :get-value-fn (lambda () (-> *pc-settings* fast-progress?))
        :on-confirm (lambda ((val symbol))
          (set! (-> *pc-settings* fast-progress?) val)
          (pc-settings-save))))

(define *game-options-pc*
  (progress-new-generic-scrolling-page (text-id progress-root-game-options)
    (game-options-pc-input-options)
    (game-options-pc-subtitle-toggle)
    (game-options-pc-subtitle-language)
    (game-options-pc-sound-language)
    (game-options-pc-text-language)
    (progress-new-generic-link-to-scrolling-page (text-id progress-misc-game-options)
      (misc-options-pc-discord-rpc)
      (misc-options-pc-speedrunner-mode)
      (misc-options-pc-fast-progress))))

(define *game-options-title-pc*
  (progress-new-generic-scrolling-page (text-id progress-root-game-options)
    (game-options-pc-input-options)
    (game-options-pc-subtitle-toggle)
    (game-options-pc-subtitle-language)
    (game-options-pc-sound-language)
    (game-options-pc-text-language)
    ;; TODO - is there a reason we only display the territory setting on the title screen?
    (new 'static 'menu-generic-carousel-option
      :name (text-id progress-territory)
      :items (new 'static 'boxed-array :type text-id
                  (text-id progress-territory-auto)
                  (text-id progress-territory-scea)
                  (text-id progress-territory-scee)
                  (text-id progress-territory-scei)
                  (text-id progress-territory-scek))
      :get-item-index-fn (lambda () (1+ (-> *pc-settings* territory)))
      :on-confirm (lambda ((index int) (the-progress progress)) (set! (-> *pc-settings* territory) (1- index)) (pc-settings-save)))
    (progress-new-generic-link-to-scrolling-page (text-id progress-misc-game-options)
      (misc-options-pc-discord-rpc)
      (misc-options-pc-speedrunner-mode)
      ;; TODO - is there a reason we only display the fast airlock and fast-elevator setting on the title screen (worried about people changing it mid game?)
      (new 'static 'menu-generic-boolean-option
        :name (text-id progress-fast-airlock)
        :truthy-text (text-id progress-on)
        :falsey-text (text-id progress-off)
        :get-value-fn (lambda () (-> *pc-settings* fast-airlock?))
        :on-confirm (lambda ((val symbol))
          (set! (-> *pc-settings* fast-airlock?) val)
          (pc-settings-save)))
      (new 'static 'menu-generic-boolean-option
        :name (text-id progress-fast-elevator)
        :truthy-text (text-id progress-on)
        :falsey-text (text-id progress-off)
        :get-value-fn (lambda () (-> *pc-settings* fast-elevator?))
        :on-confirm (lambda ((val symbol))
          (set! (-> *pc-settings* fast-elevator?) val)
          (pc-settings-save)))
      (misc-options-pc-fast-progress))))


(define *msaa-options* (new 'static 'boxed-array :type int16 1 2 4 8 16))
(define *frame-rate-options* (new 'static 'boxed-array :type int16 60 75 90 120 144 165 240))
(define *frame-rate-disclaimer-seen?* #f)

(define *graphic-options-pc*
  (progress-new-generic-scrolling-page (text-id progress-root-graphic-options)
    ;; NOTE/TODO - this doesn't following the established generic menu pattern
    ;; a generic scrolling list menu component should be created (similar to menu-generic-details-page)
    ;; so the code can be localized to functions instead of scattered around in a bunch of switch statements
    (new 'static 'menu-generic-to-resolutions-option
      :name (text-id progress-window-size)
      :on-confirm (lambda ((the-progress progress))
        (push-and-set-state the-progress 'resolutions)))
    (new 'static 'menu-generic-carousel-option
      :name (text-id progress-graphics-display)
      :get-item-index-fn (lambda () (-> *pc-settings* monitor))
      :get-max-size-fn (lambda () (pc-get-display-count))
      :get-item-label-fn (lambda ((index int))
        (let ((name (pc-get-display-name index *pc-cpp-temp-string*)))
          (if name
              (string-format "(~D) ~S" index *pc-cpp-temp-string*)
              (string-format "Display ~D" index))
          ))
      :on-confirm (lambda ((index int) (the-progress progress))
        (set-monitor! *pc-settings* index)
        (pc-settings-save))
      :should-disable? (lambda () (nmember (the basic (-> *pc-settings* display-mode)) '(windowed #f))))
    (new 'static 'menu-generic-carousel-option
      :name (text-id progress-display-mode)
      :items (new 'static 'boxed-array :type text-id
        (text-id progress-windowed)
        (text-id progress-fullscreen)
        (text-id progress-borderless))
      :get-item-index-fn (lambda ()
        (case (-> *pc-settings* display-mode)
          (('windowed #f) 0)
          (('fullscreen) 1)
          (('borderless) 2)) )
      :on-confirm (lambda ((index int) (the-progress progress))
        (case index
          ((0) (set-display-mode! *pc-settings* 'windowed #t))
          ((1) (set-display-mode! *pc-settings* 'fullscreen #t))
          ((2) (set-display-mode! *pc-settings* 'borderless #t)))
        (pc-settings-save)))
    (new 'static 'menu-generic-carousel-option
      :name (text-id progress-aspect-ratio)
      :items (new 'static 'boxed-array :type text-id
        (text-id progress-aspect-ratio-4x3)
        (text-id progress-aspect-ratio-16x9)
        (text-id progress-aspect-ratio-auto)
        (text-id progress-aspect-ratio-custom))
      :get-item-index-fn (lambda ()
        (cond
          ((not (-> *pc-settings* use-vis?))
            (if (-> *pc-settings* aspect-ratio-auto?) 2 3))
          (else
            (case (get-aspect-ratio)
              (('aspect16x9) 1)
              (else 0)))))
      :on-confirm (lambda ((index int) (the-progress progress))
        (case index
          ((0)
            (if (not (-> *pc-settings* use-vis?))
                (false! (-> *setting-control* user-current aspect-ratio)))
            (set! (-> *setting-control* user-default aspect-ratio) 'aspect4x3)
            (true! (-> *pc-settings* use-vis?)))
          ((1)
            (if (not (-> *pc-settings* use-vis?))
              (false! (-> *setting-control* user-current aspect-ratio)))
            (set! (-> *setting-control* user-default aspect-ratio) 'aspect16x9)
            (true! (-> *pc-settings* use-vis?)))
          ((2)
            (set! (-> *setting-control* user-default aspect-ratio) 'aspect4x3)
            (true! (-> *pc-settings* aspect-ratio-auto?))
            (false! (-> *pc-settings* use-vis?)))
          ((3)
            (push-and-set-state the-progress 'aspect-ratio-custom)))
        (pc-settings-save)))
    (new 'static 'menu-generic-carousel-option
      :name (text-id progress-frame-rate)
      :get-item-index-fn (lambda ()
        ;; TODO - use an array
        (case (-> *pc-settings* target-fps)
          ((60) 0)
          ((75) 1)
          ((90) 2)
          ((120) 3)
          ((144) 4)
          ((165) 5)
          ((240) 6)))
      :get-max-size-fn (lambda () (-> *frame-rate-options* length))
      :get-item-label-fn (lambda ((index int)) (string-format "~D" (-> *frame-rate-options* index)))
      :on-confirm (lambda ((index int) (the-progress progress))
        (cond
          ((or (zero? index) (= (-> *frame-rate-options* index) (-> *pc-settings* target-fps)) *frame-rate-disclaimer-seen?*)
            (set-frame-rate! *pc-settings* (-> *frame-rate-options* index) #t)
            (pc-settings-save))
          (else
            (defun-extern set-progress-frame-rate-index int int)
            (set-progress-frame-rate-index index)
            (push-and-set-state the-progress 'fps-disclaimer)))))
    (new 'static 'menu-generic-boolean-option
      :name (text-id progress-vsync)
      :truthy-text (text-id progress-on)
      :falsey-text (text-id progress-off)
      :get-value-fn (lambda () (-> *pc-settings* vsync?))
      :on-confirm (lambda ((val symbol))
        (set! (-> *pc-settings* vsync?) val)
        (pc-settings-save)))
    (new 'static 'menu-generic-carousel-option
      :name (text-id progress-msaa)
      :get-item-index-fn (lambda ()
        ;; TODO - use an array
        (case (-> *pc-settings* gfx-msaa)
          ((1) 0)
          ((2) 1)
          ((4) 2)
          ((8) 3)
          ((16) 4)))
      :get-max-size-fn (lambda () (-> *msaa-options* length))
      :get-item-label-fn (lambda ((index int))
        (if (zero? index)
            (lookup-text! *common-text* (text-id progress-graphics-msaa-off) #f)
            (string-format (lookup-text! *common-text* (text-id progress-msaa-x) #f) (-> *msaa-options* index))))
      :on-confirm (lambda ((index int) (the-progress progress))
        (set! (-> *pc-settings* gfx-msaa) (ash 1 index))
        (pc-settings-save)))
    (progress-new-generic-link-to-scrolling-page (text-id progress-graphics-ps2)
      (new 'static 'menu-generic-boolean-option
        :name (text-id progress-lod-bg)
        :truthy-text (text-id progress-lod-low)
        :falsey-text (text-id progress-lod-high)
        :get-value-fn (lambda () (> (-> *pc-settings* lod-force-tfrag) 0))
        :on-confirm (lambda ((val symbol))
          (cond
            (val
              (set! (-> *pc-settings* lod-force-tfrag) 2)
              (set! (-> *pc-settings* lod-force-tie) 2))
            (else
              (set! (-> *pc-settings* lod-force-tfrag) 0)
              (set! (-> *pc-settings* lod-force-tie) 0)))
          (pc-settings-save)))
      (static-progress-generic-pc-settings-lod-default-high-boolean (text-id progress-lod-fg) (-> *pc-settings* ps2-lod-dist?))
      (static-progress-generic-pc-settings-on-off-boolean (text-id progress-ps2-parts) (-> *pc-settings* ps2-parts?))
      (static-progress-generic-pc-settings-shadows-normal-extended-boolean (text-id progress-shadows) (-> *pc-settings* ps2-shadow?))
      (static-progress-generic-pc-settings-on-off-boolean (text-id progress-hires-sky) (-> *pc-settings* hires-clouds?)))
    ))

(define *frame-rate-disclaimer-options*
  (new 'static 'menu-option-list
    :y-center 198
    :y-space 34
    :scale 0.82
    :options (new 'static 'boxed-array :type menu-option (new 'static 'menu-frame-rate-disclaimer-option))
    )
  )

(define *aspect-ratio-custom-options*
  (new 'static 'menu-option-list
    :y-center 198
    :y-space 34
    :scale 0.82
    :options (new 'static 'boxed-array :type menu-option
      (new 'static 'menu-aspect-ratio-custom-option :name (text-id progress-aspect-ratio-custom-title))
      )
    )
  )


(define *music-player-options*
  (new 'static 'menu-option-list
    :y-center 198
    :y-space 34
    :scale 0.82
    :options (new 'static 'boxed-array :type menu-option
      (new 'static 'menu-music-player-option :name (text-id progress-music-player))
      )
    )
  )


(define *resolutions-options*
  (new 'static 'menu-option-list
    :y-center 198
    :y-space 34
    :scale 0.82
    :options (new 'static 'boxed-array :type menu-option
      (new 'static 'menu-resolution-option :name (text-id progress-window-size))
      )
    )
  )

<|MERGE_RESOLUTION|>--- conflicted
+++ resolved
@@ -81,30 +81,6 @@
     )
   )
 
-<<<<<<< HEAD
-(defmacro progress-new-generic-keybinds-page-link ()
-    `(progress-new-generic-link-to-scrolling-page (text-id progress-menu-reassign-binds)
-      (progress-new-generic-link-to-keybind-details-page (text-id progress-reassign-binds-controller)
-          :should-disable? (lambda () (<= (pc-get-controller-count) 0))
-          :device-type controller
-          :entries (select l3 r3 start dpad-up dpad-right dpad-down dpad-left l2 r2 l1 r1 triangle circle cross square)
-          :confirm ((text-id progress-restore-defaults) (lambda () (pc-reset-bindings-to-defaults! 0 0))))
-      (progress-new-generic-link-to-keybind-details-page (text-id progress-reassign-binds-keyboard)
-          :should-disable? (lambda () (not (-> *pc-settings* keyboard-enabled?)))
-          :device-type keyboard
-          :entries (l-analog-up l-analog-down l-analog-left l-analog-right r-analog-up r-analog-down r-analog-left r-analog-left r-analog-right
-                    select l3 r3 start dpad-up dpad-right dpad-down dpad-left l2 r2 l1 r1 triangle circle cross square)
-          :confirm ((text-id progress-restore-defaults) (lambda () (pc-reset-bindings-to-defaults! 0 1))))
-      (progress-new-generic-link-to-keybind-details-page (text-id progress-reassign-binds-mouse)
-          :should-disable? (lambda () (not (-> *pc-settings* mouse-enabled?)))
-          :device-type mouse
-          :entries (select l3 r3 start dpad-up dpad-right dpad-down dpad-left l2 r2 l1 r1 triangle circle cross square)
-          :confirm ((text-id progress-restore-defaults) (lambda () (pc-reset-bindings-to-defaults! 0 2))))))
-=======
-;; TODO - there is a bug where if you restore default binds and that changes your `X` bind,
-;; the next X input is ignored, figure this out eventually / make an issue for it.
->>>>>>> d1a6c60e
-
 ;; TODO - this is a gross misuse of macros, instead if we want to hide a very small amount of options in one menu versus another
 ;; it's a clear indication of a missing feature (add a lambda that determines visibility, or just the use disabled one)
 (defmacro game-options-pc-input-options ()
@@ -188,11 +164,7 @@
         :falsey-text (text-id progress-off)
         :get-value-fn (lambda () (-> *pc-settings* controller-led-hp?))
         :on-confirm (lambda ((val symbol))
-<<<<<<< HEAD
-          (set! (-> *pc-settings* speedrunner-mode?) val)
-=======
           (set! (-> *pc-settings* controller-led-hp?) val)
->>>>>>> d1a6c60e
           (pc-settings-save)))
       (new 'static 'menu-generic-boolean-option
         :name (text-id progress-controller-options-led-state)
@@ -383,11 +355,6 @@
         :get-value-fn (lambda () (-> *pc-settings* speedrunner-mode?))
         :on-confirm (lambda ((val symbol))
           (set! (-> *pc-settings* speedrunner-mode?) val)
-          ;; store and restore pc-settings cheats
-          ;; TODO - when cheats menus are actually added, update the backup whenever one is changed
-          (if (-> *pc-settings* speedrunner-mode?)
-              (set! (-> *pc-settings* cheats-backup) (-> *pc-settings* cheats))
-              (set! (-> *pc-settings* cheats) (-> *pc-settings* cheats-backup)))
           (pc-settings-save))))
 
 (defmacro misc-options-pc-fast-progress ()
