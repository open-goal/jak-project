--- conflicted
+++ resolved
@@ -35,13 +35,10 @@
   ()
   )
 
-<<<<<<< HEAD
-=======
 (deftype menu-frame-rate-option (menu-option)
   ()
   )
 
->>>>>>> ec058221
 (deftype menu-music-player-option (menu-option)
   ((last-move   time-frame)
 
