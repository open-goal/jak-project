--- conflicted
+++ resolved
@@ -2099,16 +2099,12 @@
 
 (copy-gos
   "youngsamos-forestb+0-ag"
-<<<<<<< HEAD
   ;; "daxter-highres-ag"
   "youngsamos-highres-ag"
   ;; "jak-highres-ag"
   ;; "crimson-guard-hover-ag"
   ;; "transport-ag"
   ;; "life-seed-ag"
-=======
-  "youngsamos-highres-ag"
->>>>>>> 5095b867
   "forestb-vis"
   )
 
