--- conflicted
+++ resolved
@@ -3550,11 +3550,7 @@
   "metalkor-explode-ag"
   "kid-highres-ag"
   "nest-gun-parts-ag"
-<<<<<<< HEAD
-  "wasp-ag"
-=======
   ;; "wasp-ag"
->>>>>>> 2eca6148
   "kid-ag"
   ;; "flitter-ag"
   "nest-break-precipice-ag"
@@ -3566,11 +3562,7 @@
   "metalkor-distort-ag"
   "metalkor-rays-ag"
   "nest-gun-elevator-ag"
-<<<<<<< HEAD
-  "precursor-stone-ag"
-=======
   ;; "precursor-stone-ag"
->>>>>>> 2eca6148
   "palmpilot-ag"
   "metalkor-fma-spinner-ag"
   "nestb-tail-bound-ag"
