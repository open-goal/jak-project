;;-*-Lisp-*-

;;;;;;;;;;;;;;;;;;;;;;;;;;;;;;
;; Jak 2 Project File
;;;;;;;;;;;;;;;;;;;;;;;;;;;;;;

;; see goal_src/jak1/game.gp for more detailed explanation

;;;;;;;;;;;;;;;;;;;;;;;
;; Inputs from ISO
;;;;;;;;;;;;;;;;;;;;;;;

(cond
  ;; extractor can override everything by providing *use-iso-data-path*
  (*use-iso-data-path*
    (map-path! "$ISO" (string-append *iso-data* "/")))
  (#t
    (map-path! "$ISO" "iso_data/jak2/")))

;;;;;;;;;;;;;;;;;;;;;;;;;;
;; Inputs from decompiler
;;;;;;;;;;;;;;;;;;;;;;;;;;

(map-path! "$DECOMP" "decompiler_out/jak2/")

;;;;;;;;;;;;;;;;;;;;;;;
;; Output
;;;;;;;;;;;;;;;;;;;;;;;

;; NOTE: the game itself will load from out/jak2/iso and out/jak2/fr3.
(map-path! "$OUT" "out/jak2/")

;; tell the compiler to put its outputs in out/jak2/
(set-output-prefix "jak2/")

;; use defmacro to define goos macros.
(define defmacro defsmacro)
(define defun desfun)

;;;;;;;;;;;;;;;;;;;;;;;
;; Build Groups
;;;;;;;;;;;;;;;;;;;;;;;

(define *all-cgos* '())
(define *all-str* '())
(define *all-vis* '())
(define *all-mus* '())
(define *all-sbk* '())
(define *all-vag* '())
(define *all-gc* '())

(define *file-entry-map* (make-string-hash-table))

;; Load required macros
(load-file "goal_src/jak2/lib/project-lib.gp")
(set-gsrc-folder! "goal_src/jak2")

;;;;;;;;;;;;;;;;;
;; GOAL Kernel
;;;;;;;;;;;;;;;;;

(cgo-file "kernel.gd" ())

;;;;;;;;;;;;;;;;;;;;;
;; DGOs
;;;;;;;;;;;;;;;;;;;;;

(defstep :in "$DECOMP/textures/tpage-dir.txt"
  :tool 'tpage-dir
  :out '("$OUT/obj/dir-tpages.go")
  )
(hash-table-set! *file-entry-map* "dir-tpages.go" #f)

(cgo-file "engine.gd" ("$OUT/obj/gcommon.o" "$OUT/obj/gstate.o" "$OUT/obj/gstring.o" "$OUT/obj/gkernel.o"))
(cgo-file "game.gd" ("$OUT/obj/gcommon.o" "$OUT/obj/gstate.o" "$OUT/obj/gstring.o" "$OUT/obj/gkernel.o"))

;; TODO - can't use a variable because :deps downstream doesn't take a proper list (can't pass it in quoted)
;; (define common-dep ("$OUT/obj/los-control.o"))

(cgo-file "pri.gd" ("$OUT/obj/los-control.o"))
(cgo-file "cwi.gd" ("$OUT/obj/los-control.o"))
(cgo-file "lwidea.gd" ("$OUT/obj/los-control.o"))
(cgo-file "cta.gd" ("$OUT/obj/los-control.o"))
(cgo-file "vi1.gd" ("$OUT/obj/los-control.o"))
(cgo-file "cascity.gd" ("$OUT/obj/los-control.o"))
(cgo-file "casext.gd" ("$OUT/obj/los-control.o"))
(cgo-file "d3b.gd" ("$OUT/obj/los-control.o"))
(cgo-file "drb.gd" ("$OUT/obj/los-control.o"))
(cgo-file "dri.gd" ("$OUT/obj/los-control.o"))
(cgo-file "fob.gd" ("$OUT/obj/los-control.o"))
(cgo-file "fordumpd.gd" ("$OUT/obj/los-control.o"))
(cgo-file "garage.gd" ("$OUT/obj/los-control.o"))
(cgo-file "halfpipe.gd" ("$OUT/obj/los-control.o"))
;; (cgo-file "lashgrd.gd" ("$OUT/obj/los-control.o"))
;; (cgo-file "lashthrn.gd" ("$OUT/obj/los-control.o"))
(cgo-file "lcguard.gd" ("$OUT/obj/los-control.o"))
(cgo-file "lcitylow.gd" ("$OUT/obj/los-control.o"))
(cgo-file "ldjakbrn.gd" ("$OUT/obj/los-control.o"))
(cgo-file "lerbrngd.gd" ("$OUT/obj/los-control.o"))
(cgo-file "lerltess.gd" ("$OUT/obj/los-control.o"))
;; (cgo-file "lerrol.gd" ("$OUT/obj/los-control.o"))
(cgo-file "lgarcsta.gd" ("$OUT/obj/los-control.o"))
(cgo-file "lguard.gd" ("$OUT/obj/los-control.o"))
(cgo-file "lhipout.gd" ("$OUT/obj/los-control.o"))
(cgo-file "lintcstb.gd" ("$OUT/obj/los-control.o"))
;; (cgo-file "ljakdax.gd" ("$OUT/obj/los-control.o"))
(cgo-file "for.gd" ("$OUT/obj/los-control.o"))
(cgo-file "hideout.gd" ("$OUT/obj/los-control.o"))
(cgo-file "ctb.gd" ("$OUT/obj/los-control.o"))
(cgo-file "kiosk.gd" ("$OUT/obj/los-control.o"))
;; (cgo-file "ljkdxash.gd" ("$OUT/obj/los-control.o"))
;; (cgo-file "lkeirift.gd" ("$OUT/obj/los-control.o"))
(cgo-file "loutcstb.gd" ("$OUT/obj/los-control.o"))
;; (cgo-file "lprsncst.gd" ("$OUT/obj/los-control.o"))
;; (cgo-file "lracebb.gd" ("$OUT/obj/los-control.o"))
;; (cgo-file "lracebf.gd" ("$OUT/obj/los-control.o"))
;; (cgo-file "lracecb.gd" ("$OUT/obj/los-control.o"))
;; (cgo-file "lracecf.gd" ("$OUT/obj/los-control.o"))
;; (cgo-file "lracedb.gd" ("$OUT/obj/los-control.o"))
;; (cgo-file "lracedf.gd" ("$OUT/obj/los-control.o"))
;; (cgo-file "lracelit.gd" ("$OUT/obj/los-control.o"))
(cgo-file "feb.gd" ("$OUT/obj/los-control.o"))
;; (cgo-file "lsamergd.gd" ("$OUT/obj/los-control.o"))
;; (cgo-file "lsmysbrt.gd" ("$OUT/obj/los-control.o"))
(cgo-file "ltentob.gd" ("$OUT/obj/los-control.o"))
;; (cgo-file "ltentout.gd" ("$OUT/obj/los-control.o"))
;; (cgo-file "ltess.gd" ("$OUT/obj/los-control.o"))
;; (cgo-file "lthrnout.gd" ("$OUT/obj/los-control.o"))
;; (cgo-file "ltrnkrkd.gd" ("$OUT/obj/los-control.o"))
;; (cgo-file "ltrntess.gd" ("$OUT/obj/los-control.o"))
(cgo-file "ltrnysam.gd" ("$OUT/obj/los-control.o"))
(cgo-file "lwideb.gd" ("$OUT/obj/los-control.o"))
(cgo-file "lwidec.gd" ("$OUT/obj/los-control.o"))
(cgo-file "lwidesta.gd" ("$OUT/obj/los-control.o"))
(cgo-file "lysamsam.gd" ("$OUT/obj/los-control.o"))
;; (cgo-file "lyskdcd.gd" ("$OUT/obj/los-control.o"))
(cgo-file "mtx.gd" ("$OUT/obj/los-control.o"))
(cgo-file "portwall.gd" ("$OUT/obj/los-control.o"))
(cgo-file "sag.gd" ("$OUT/obj/los-control.o"))
(cgo-file "sew.gd" ("$OUT/obj/los-control.o"))
;; (cgo-file "lbrnermk.gd" ("$OUT/obj/los-control.o"))
(cgo-file "ctc.gd" ("$OUT/obj/los-control.o"))
;; (cgo-file "stadblmp.gd" ("$OUT/obj/los-control.o"))
(cgo-file "swe.gd" ("$OUT/obj/los-control.o"))
(cgo-file "mtn.gd" ("$OUT/obj/los-control.o"))
(cgo-file "introcst.gd" ("$OUT/obj/los-control.o"))
(cgo-file "ate.gd" ("$OUT/obj/los-control.o"))
(cgo-file "cfa.gd" ("$OUT/obj/los-control.o"))
(cgo-file "cab.gd" ("$OUT/obj/los-control.o"))
(cgo-file "tbo.gd" ("$OUT/obj/los-control.o"))
(cgo-file "tob.gd" ("$OUT/obj/los-control.o"))
(cgo-file "toc.gd" ("$OUT/obj/los-control.o"))
(cgo-file "tombext.gd" ("$OUT/obj/los-control.o"))
(cgo-file "und.gd" ("$OUT/obj/los-control.o"))
(cgo-file "ato.gd" ("$OUT/obj/los-control.o"))
(cgo-file "lpower.gd" ("$OUT/obj/los-control.o"))
(cgo-file "cib.gd" ("$OUT/obj/los-control.o"))
(cgo-file "lshuttle.gd" ("$OUT/obj/los-control.o"))
(cgo-file "fordumpc.gd" ("$OUT/obj/los-control.o"))
(cgo-file "thr.gd" ("$OUT/obj/los-control.o"))
(cgo-file "cob.gd" ("$OUT/obj/los-control.o"))
(cgo-file "lbombbot.gd" ("$OUT/obj/los-control.o"))
(cgo-file "demo.gd" ("$OUT/obj/los-control.o"))
(cgo-file "outrocst.gd" ("$OUT/obj/los-control.o"))
(cgo-file "par.gd" ("$OUT/obj/los-control.o"))
(cgo-file "fda.gd" ("$OUT/obj/los-control.o"))
(cgo-file "lwhack.gd" ("$OUT/obj/los-control.o"))
(cgo-file "coa.gd" ("$OUT/obj/los-control.o"))
(cgo-file "toe.gd" ("$OUT/obj/los-control.o"))
(cgo-file "palboss.gd" ("$OUT/obj/los-control.o"))
(cgo-file "frb.gd" ("$OUT/obj/los-control.o"))
(cgo-file "title.gd" ("$OUT/obj/los-control.o"))
(cgo-file "drillmtn.gd" ("$OUT/obj/los-control.o"))
(cgo-file "pac.gd" ("$OUT/obj/los-control.o"))
(cgo-file "onintent.gd" ("$OUT/obj/los-control.o"))
(cgo-file "cgc.gd" ("$OUT/obj/los-control.o"))
(cgo-file "cma.gd" ("$OUT/obj/los-control.o"))
(cgo-file "ska.gd" ("$OUT/obj/los-control.o"))
(cgo-file "cia.gd" ("$OUT/obj/los-control.o"))
(cgo-file "toa.gd" ("$OUT/obj/los-control.o"))
(cgo-file "pas.gd" ("$OUT/obj/los-control.o"))
(cgo-file "lbbush.gd" ("$OUT/obj/los-control.o"))
(cgo-file "lpackage.gd" ("$OUT/obj/los-control.o"))
(cgo-file "lportrun.gd" ("$OUT/obj/los-control.o"))
(cgo-file "cgb.gd" ("$OUT/obj/los-control.o"))
;; (cgo-file "lhelldog.gd" ("$OUT/obj/los-control.o"))
(cgo-file "gga.gd" ("$OUT/obj/los-control.o"))
(cgo-file "mcn.gd" ("$OUT/obj/los-control.o"))
(cgo-file "vin.gd" ("$OUT/obj/los-control.o"))
(cgo-file "cga.gd" ("$OUT/obj/los-control.o"))
(cgo-file "cpa.gd" ("$OUT/obj/los-control.o"))
(cgo-file "cpo.gd" ("$OUT/obj/los-control.o"))
(cgo-file "cap.gd" ("$OUT/obj/los-control.o"))
(cgo-file "lsack.gd" ("$OUT/obj/los-control.o"))
(cgo-file "hiphog.gd" ("$OUT/obj/los-control.o"))

;;;;;;;;;;;;;;;;;;;;;
;; ANIMATIONS
;;;;;;;;;;;;;;;;;;;;;

;; intro cutscenes
(copy-strs "INSHUT" "INVORTEX" "INCSQUAR" "INPRISON")

;; jak ambient
(copy-strs "JAA1" "JAA2" "JAA3" "JAA4" "JAA5" "JAA6" "JAA7")
(copy-strs "AT1RES" "ATSINTRO" "ATSTANK" "ATSA" "ATSB" "ATSC" "ATSD" "ATSE" "ATSARA" "ATSARB")
(copy-strs "DRTEXPLO")
(copy-strs "DRW1")
(copy-strs "OUPORT")
(copy-strs "OUNEST")
(copy-strs "CIWAMINT" "CIWAMRES")
(copy-strs "RHW1" "RHW2")
(copy-strs "PAOWRB" "PABRES")
(copy-strs "RUB1" "RUBW1" "RUBW2" "RUBW3" "RUBW4" "RUBW5" "RUBW6" "RUDPA1" "RUPC1" "RUPC2" "RUPC3" "RUGTHRES" "RUSVICTO" "RUTVICTO")
(copy-strs "ECVICTOR")
(copy-strs "DESCREEN" "TIDINTRO")
(copy-strs "TOBINTRO" "TOBRES")
(copy-strs "UNBD1" "UNBD2" "UNBD3" "UNBD4" "UNFSRES" "UNCONE" "UNCTWO" "UNCTHREE" "UNGSORES")

;;;;;;;;;;;;;;;;;;;;;
;; MUSIC
;;;;;;;;;;;;;;;;;;;;;

(copy-vag-files "ENG")

(copy-sbk-files
  "ASHTAN1" "ASHTAN2" "ATOLL1" "ATOLL2" "ATOLL3" "ATOLL4"
  "BBUSH1" "BOARD" "BOMBBOT1" "CASBOSS1" "CASBOSS2" "CASBOSS3"
  "CASTLE1" "CASTLE2" "CASTLE3" "COMMON" "COMMONJ" "CONSITE1"
  "CONSITE2" "CONSITE3" "CTYFARM1" "CTYWIDE1" "CTYWIDE2" "CTYWIDE3"
  "CTYWIDE4" "CTYWIDE5" "DEMO1" "DIG1" "DIG2" "DIG3" "DIG4" "DIG5"
  "DIG6" "DIG7" "DIG8" "DRILL1" "DRILL2" "DRILL3" "DRILL4" "DRILL5"
  "DRILL6" "DRILL7" "DRILL8" "EMPTY0" "EMPTY1" "EMPTY2" "ERLCHAL1"
  "ESCKID1" "FORDUMP1" "FORDUMP2" "FOREST1" "FOREST2" "FOREST3"
  "FOREST4" "FOREST5" "FOREXIT1" "FOREXIT2" "FORRESC1" "FORRESC2"
  "GUN" "GUNGAME1" "HELLDOG1" "HIDEOUT1" "HIPHOG1" "INTRO1" "INTRO2"
  "INTRO3" "MECH" "MECHWAT" "MEETBRT1" "MENU1" "MOUNT1" "MOUNT2"
  "MOUNT3" "NEST1" "NEST2" "NEST3" "NEST4" "NEST5" "NEST6" "ONIN1"
  "ONIN2" "ORACLE1" "OUTRO1" "PALCAB1" "PALCAB2" "PALCAB3" "PALENT1"
  "PALENT2" "PALENT3" "PALROOF1" "PALROOF2" "PALROOF3" "PORTRUN1"
  "PROTECT1" "RUINS1" "RUINS2" "RUINS3" "SACK1" "SEWER1" "SEWER2"
  "SEWER3" "SEWER4" "SEWER5" "SEWER6" "SKATE1" "STADIUM1" "STRIP1"
  "STRIP2" "STRIP3" "TOMB1" "TOMB2" "TOMB3" "TOMB4" "TOMB5" "TOMB6"
  "TOMB7" "TOMB8" "TOMB9" "UNDER1" "UNDER2" "UNDER3" "UNDER4" "UNDER5" "VINROOM1")

(copy-mus-files
  "ATOLL" "BATTLE" "CITY1" "CREDITS" "DANGER" "DANGER1" "DANGER2"
  "DANGER3" "DANGER4" "DANGER6" "DANGER7" "DANGER9" "DANGER10"
  "DANGER11" "DIG" "FOREST" "FORTRESS" "MOUNTAIN" "PALCAB" "RACE"
  "RUINS" "SEWER" "STRIP" "TOMB" "TWEAKVAL")

;;;;;;;;;;;;;;;;;;;;;
;; Text
;;;;;;;;;;;;;;;;;;;;;

(defstep :in "game/assets/jak2/game_text.gp"
  :tool 'text
  :out '("$OUT/iso/0COMMON.TXT"
         "$OUT/iso/1COMMON.TXT"
         "$OUT/iso/2COMMON.TXT"
         "$OUT/iso/3COMMON.TXT"
         "$OUT/iso/4COMMON.TXT"
         "$OUT/iso/5COMMON.TXT"
         "$OUT/iso/6COMMON.TXT"
         "$OUT/iso/7COMMON.TXT")
  )

;;;;;;;;;;;;;;;;;;;;;
;; ISO Group
;;;;;;;;;;;;;;;;;;;;;
;; the iso group is a group of files built by the "(mi)" command.

<<<<<<< HEAD
(cgo "PRI.DGO" "pri.gd")

(goal-src-sequence
 "levels/"
 :deps ("$OUT/obj/los-control.o")
 "fortress/prison/intro-texture.gc"
 "fortress/prison/prison-part.gc"
 "fortress/prison/prison-obs.gc"
 )

(copy-textures 1578 1950 1579 2647)

(copy-gos
  "prsn-torture-ag"
  "prsn-chair-shackle-ag"
  "prsn-hang-cell-ag"
  "warp-gate-b-ag"
  "prsn-vent-fan-ag"
  "prsn-cell-door-ag"
  "prison-vis"
  )

;;;;;;;;;;;;;;;;;;;;;
;; CITY WIDE
;;;;;;;;;;;;;;;;;;;;;

(cgo "CWI.DGO" "cwi.gd")

(goal-src-sequence
  "levels/"
  :deps ("$OUT/obj/los-control.o")
  "city/common/nav-graph-h.gc"
  "city/common/traffic-engine-h.gc"
  "city/common/vehicle-h.gc"
  "city/common/citizen-h.gc"
  "city/common/height-map-h.gc"
  "city/common/ctywide-obs-h.gc"
  "city/common/height-map.gc"
  "city/common/traffic-height-map.gc"
  "city/common/nav-graph.gc"
  "city/common/vehicle-rider.gc"
  "city/common/vehicle-control.gc"
  "city/common/vehicle-part.gc"
  "city/common/vehicle-effects.gc"
  "city/common/vehicle.gc"
  "city/common/vehicle-util.gc"
  "city/common/vehicle-physics.gc"
  "city/common/vehicle-states.gc"
  "city/common/vehicle-guard.gc"
  "city/common/transport.gc"
  "city/common/bike.gc"
  "city/common/car.gc"
  "city/common/test-bike.gc"
  "city/common/test-car.gc"
  "city/common/citizen.gc"
  "city/common/civilian.gc"
  "city/common/guard.gc"
  "city/common/citizen-norm.gc"
  "city/common/citizen-fat.gc"
  "city/common/citizen-chick.gc"
  "city/common/citizen-enemy.gc"
  "city/common/metalhead-predator.gc"
  "city/common/metalhead-grunt.gc"
  "city/common/metalhead-flitter.gc"
  "city/common/traffic-engine.gc"
  "city/common/trail-graph.gc"
  "city/common/trail.gc"
  "city/common/traffic-manager.gc"
  "city/common/ctywide-texture.gc"
  "city/common/ctywide-part.gc"
  "city/common/ctywide-obs.gc"
  "city/common/ctywide-tasks.gc"
  "city/common/ctywide-scenes.gc"
  "city/common/ctywide-speech.gc"
  "city/common/ctyport-obs.gc"
  "city/common/target-pilot.gc"
  "city/common/pilot-states.gc"
  "city/common/searchlight.gc"
  )

(copy-textures 1264 1266 1265 1674 1118 1657)

(copy-gos
  "jak-pilot+0-ag"
  "baron-statue-ag"
  "cty-guard-turret-ag"
  "vehicle-explosion-ag"
  "barons-ship-lores-ag"
  "propa-ag"
  "vehicle-turret-ag"
  "lurker-pipe-lid-ag"
  "searchlight-ag"
  "burning-bush-ag"
  "stadium-barrier-ag"
  "security-wall-ag"
  "ctywide-vis"
  )

;;;;;;;;;;;;;;;;;;;;;
;; L CITY WIDE A
;;;;;;;;;;;;;;;;;;;;;

(cgo "LWIDEA.DGO" "lwidea.gd")

(copy-textures 2929 2930)

(copy-gos
  "citizen-fat-ag"
  "citizen-norm-ag"
  "citizen-chick-ag"
  "hellcat-ag"
  "carc-ag"
  "cara-ag"
  "carb-ag"
  "citizen-norm-rider-ag"
  "crimson-bike-ag"
  "bikec-ag"
  "bikeb-ag"
  "bikea-ag"
  "lwidea")

;;;;;;;;;;;;;;;;;;;;;
;; CITY SLUM A
;;;;;;;;;;;;;;;;;;;;;

(cgo "CTA.DGO" "cta.gd")

(goal-src-sequence
  "levels/city/slums/"
  :deps ("$OUT/obj/los-control.o")
  "ctysluma-part.gc"
  "neon-baron-part.gc"
  )

(copy-textures 974 973 1680 1021 1646)

(copy-gos
  "cty-fruit-stand-ag"
  "hide-door-a-ag"
  "ctysluma-vis"
)

;;;;;;;;;;;;;;;;;;;;;
;; VILLAGE 1
;;;;;;;;;;;;;;;;;;;;;

(cgo "VI1.DGO" "vi1.gd")
(copy-textures 3034 3037 3035 3038 3036 2761 3516)

(copy-gos
  "darkjak-highres-ag"
  "metalkor-torso-ag"
  "rift-ring-ag"
  "vil-break-support-ag"
  "intro-flamer-ag"
  "rift-rider-donut-ag"
  "vil-windmill-sail-ag"
  "vil-windspinner-ag"
  "vil-sagesail-ag"
  "particleman-ag"
  "village1-vis"
)

;; The below project code was auto-generated via:
;; - python .\scripts\gsrc\skeleton_creation\generate_dgo_project_code.py --game jak2 --dep los-control
;; all dgos already manually created aboved were skipped, look at the script's code to change this behaviour

;; ;;;;;;;;;;;;;;;;;;;;;
;; ;; ART
;; ;;;;;;;;;;;;;;;;;;;;;

;; (cgo "ART.DGO" "art.gd")

;; (goal-src-sequence
;;   ""
;;   :deps ("$OUT/obj/los-control.o")
;;   "engine/gfx/texture/texture-upload.gc"
;;   "engine/gfx/texture/texture-finish.gc"
;;   )

;; (copy-textures tpages 11 31 1804 12 917 918 1106 1141 1658 2841 2932 3076)

;; (copy-gos
;;   "collectables-ag"
;;   "ctywide-arrow-ag"
;;   "crate-ag"
;;   "talk-box-ag"
;;   "scenecamera-ag"
;;   "eco-canister-ag"
;;   "hud-ring-ag"
;;   "jakb-ag"
;;   "daxter-ag"
;;   "board-ag"
;;   "gun-ag"
;;   "jak-gun+0-ag"
;;   "jak-board+0-ag"
;;   "jak-dark+0-ag"
;;   "jak-swim+0-ag"
;;   "blocking-plane-ag"
;;   )

;; ;;;;;;;;;;;;;;;;;;;;;
;; ;; ATE
;; ;;;;;;;;;;;;;;;;;;;;;

(cgo "ATE.DGO" "ate.gd")

(goal-src-sequence
  ""
  :deps ("$OUT/obj/los-control.o")
  "levels/common/ai/ai-task-h.gc"
  "levels/common/ai/bot-h.gc"
  "levels/common/ai/bot.gc"
  "levels/common/ai/bot-states.gc"
  "characters/sig/sig-h.gc"
  "characters/sig/sig-task.gc"
  "characters/sig/sig-shot.gc"
  "characters/sig/sig-plasma.gc"
  "characters/sig/sig.gc"
  "characters/sig/sig-states.gc"
  "characters/ashelin/ash-h.gc"
  "characters/ashelin/ash-task.gc"
  "characters/ashelin/ash-shot.gc"
  "characters/ashelin/ash.gc"
  "characters/ashelin/ash-states.gc"
  "levels/common/enemy/spyder.gc"
  "levels/atoll/sig0-course.gc"
  "levels/atoll/ash1-course.gc"
  "levels/atoll/atoll-tank.gc"
  "levels/atoll/atoll-scenes.gc"
  "levels/atoll/sniper.gc"
  "levels/common/enemy/amphibian/amphibian.gc"
  "levels/atoll/juicer.gc"
  "levels/common/enemy/metalhead_brown/metalmonk.gc"
  )

(copy-textures 1606 1607 2461 3237 3412)

(copy-gos
  "sig-ag"
  "jak-highres-ag"
  "atoll-tank-ag"
  "sig-highres-ag"
  "juicer-ag"
  "ashelin-highres-ag"
  "atoll-hellcat-ag"
  "ashelin-ag"
  "metalmonk-ag"
  "amphibian-ag"
  "spyder-ag"
  "com-airlock-inner-ag"
  "palmpilot-ag"
  "atollext-vis"
  )

;; ;;;;;;;;;;;;;;;;;;;;;
;; ;; ATO
;; ;;;;;;;;;;;;;;;;;;;;;

(cgo "ATO.DGO" "ato.gd")

(goal-src-sequence
  ""
  :deps ("$OUT/obj/los-control.o")
  "levels/common/entities/gun-buoy.gc"
  "levels/atoll/atoll-part.gc"
  "levels/atoll/atoll-obs.gc"
  "levels/common/enemy/fodder/fodder.gc"
  )

(copy-textures 856 858 857 855 1083)

(copy-gos
  "fodder-ag"
  "liftcat-ag"
  "atoll-windmill-ag"
  "turbine-ag"
  "slider-ag"
  "gun-buoy-ag"
  "atoll-hatch-ag"
  "atoll-valve-ag"
  "piston-ag"
  "atollrotpipe-ag"
  "atoll-mar-symbol-ag"
  "atoll-vis"
  )

;; ;;;;;;;;;;;;;;;;;;;;;
;; ;; CAB
;; ;;;;;;;;;;;;;;;;;;;;;

(cgo "CAB.DGO" "cab.gd")

(goal-src-sequence
  ""
  :deps ("$OUT/obj/los-control.o")
  "levels/castle/boss/casboss-texture.gc"
  "levels/castle/boss/castle-baron.gc"
  "levels/castle/boss/castle-scenes.gc"
  "levels/castle/boss/casboss-part.gc"
  )

(copy-textures 2996 2997 3435 3458 3429)

(copy-gos
  "krew-highres-ag"
  "krew-lowres-ag"
  "cboss-tractor-ag"
  "krew-clone-ag"
  "cboss-bomb-ag"
  "cboss-elevator-ag"
  "casboss-vis"
  )

;; ;;;;;;;;;;;;;;;;;;;;;
;; ;; CAP
;; ;;;;;;;;;;;;;;;;;;;;;

(cgo "CAP.DGO" "cap.gd")

(goal-src-sequence
  ""
  :deps ("$OUT/obj/los-control.o")
  "levels/castle/pad/caspad-obs.gc"
  "levels/castle/pad/caspad-part.gc"
  "levels/castle/pad/castle-tasks.gc"
  )

(copy-textures 2537 2539 2538 3498)

(copy-gos
  "air-train-ag"
  "cpad-elevator-ag"
  "caspad-vis"
  )

;; ;;;;;;;;;;;;;;;;;;;;;
;; ;; CAS
;; ;;;;;;;;;;;;;;;;;;;;;

;; (cgo "CAS.DGO" "cas.gd")

;; (goal-src-sequence
;;   ""
;;   :deps ("$OUT/obj/los-control.o")
;;
;;   "levels/landing_pad/roboguard-level.gc"
;;   "levels/landing_pad/castle-texture.gc"
;;   "levels/landing_pad/castle-obs.gc"
;;   "levels/landing_pad/castle-part.gc"
;;   )

;; (copy-textures 2865 2867 2866 3124 2970)

;; (copy-gos
;;   "roboguard-ag"
;;   "crimson-guard-ag"
;;   "cas-rot-bridge-ag"
;;   "cas-electric-fence-ag"
;;   "cas-rot-blade-ag"
;;   "switch-ag"
;;   "cas-conveyor-switch-ag"
;;   "cas-robot-door-ag"
;;   "cas-trapdoor-ag"
;;   "cas-chain-plat-ag"
;;   "cas-elevator-ag"
;;   "cas-button-ag"
;;   "cas-flag-a-ag"
;;   "cas-flag-b-ag"
;;   "castle-vis"
;;   )

;; ;;;;;;;;;;;;;;;;;;;;;
;; ;; CASCITY
;; ;;;;;;;;;;;;;;;;;;;;;

;; (cgo "CASCITY.DGO" "cascity.gd")

;; (copy-textures 3221 3222 3425)

;; (copy-gos
;;   "searchlight-ag"
;;   "pal-windmill-ag"
;;   "cascity"
;;   )

;; ;;;;;;;;;;;;;;;;;;;;;
;; ;; CASEXT
;; ;;;;;;;;;;;;;;;;;;;;;

;; (cgo "CASEXT.DGO" "casext.gd")

;; (copy-textures 2597 3424 3315)

;; (copy-gos
;;   "daxter-highres-ag"
;;   "jak-highres-ag"
;;   "ashelin-highres-ag"
;;   "hellcat-ag"
;;   "heart-of-mar-ag"
;;   "gun-upgrade-a-ag"
;;   "particleman-ag"
;;   "casext"
;;   )

;; ;;;;;;;;;;;;;;;;;;;;;
;; ;; CFA
;; ;;;;;;;;;;;;;;;;;;;;;

(cgo "CFA.DGO" "cfa.gd")

(goal-src-sequence
  ""
  :deps ("$OUT/obj/los-control.o")
  "levels/city/farm/ctyfarm-obs.gc"
  "levels/city/farm/ctyfarma-part.gc"
  ;; "levels/city/farm/ctyfarmb-part.gc"
  ;; "levels/city/farm/yakow.gc"
  )

(copy-textures 2444 2445 2645 2644 2744 2791 2441)

(copy-gos
  "farm-chilirots-ag"
  "farm-cabbage-ag"
  "farm-marrow-ag"
  "farm-beetree-ag"
  "farm-small-cabbage-ag"
  "farm-sprinkler-barrels-ag"
  "ctyfarma-vis"
  )

;; ;;;;;;;;;;;;;;;;;;;;;
;; ;; CFB
;; ;;;;;;;;;;;;;;;;;;;;;

(cgo "CFB.DGO" "cfb.gd")

(goal-src-sequence
  ""
  :deps ("$OUT/obj/los-control.o")
  ;; "levels/city/farm/ctyfarm-obs.gc"
  ;; "levels/city/farm/ctyfarma-part.gc"
  "levels/city/farm/ctyfarmb-part.gc"
  "levels/city/farm/yakow.gc"
  )

(copy-textures 3005 3009 3007 3008 3006 3004 2442)

(copy-gos
  "yakow-ag"
  ;; "farm-chilirots-ag"
  ;; "farm-cabbage-ag"
  ;; "farm-marrow-ag"
  ;; "farm-beetree-ag"
  ;; "farm-small-cabbage-ag"
  ;; "farm-sprinkler-barrels-ag"
  "ctyfarmb-vis"
  )

;; ;;;;;;;;;;;;;;;;;;;;;
;; ;; CGA
;; ;;;;;;;;;;;;;;;;;;;;;

(cgo "CGA.DGO" "cga.gd")

(goal-src-sequence
  ""
  :deps ("$OUT/obj/los-control.o")
  "levels/city/generic/ctygena-part.gc"
  "levels/city/generic/neon-praxis-part.gc"
  )

(copy-textures 1137 1138 1117 1637)

(copy-gos
  "ctyn-lamp-ag"
  "ctygena-vis"
  )

;; ;;;;;;;;;;;;;;;;;;;;;
;; ;; CGB
;; ;;;;;;;;;;;;;;;;;;;;;

(cgo "CGB.DGO" "cgb.gd")

(goal-src-sequence
  ""
  :deps ("$OUT/obj/los-control.o")
  "levels/city/generic/ctygenb-part.gc"
  )

(copy-textures 955 957 956 958 1019 1638)

(copy-gos
  "ctygenb-vis"
  )

;; ;;;;;;;;;;;;;;;;;;;;;
;; ;; CGC
;; ;;;;;;;;;;;;;;;;;;;;;

(cgo "CGC.DGO" "cgc.gd")

(goal-src-sequence
  ""
  :deps ("$OUT/obj/los-control.o")
  "levels/city/generic/ctygenc-part.gc"
  )

(copy-textures 1605 2285 1612 1639)

(copy-gos
  ;; "ctyn-lamp-ag"
  "ctygenc-vis"
  )

;; ;;;;;;;;;;;;;;;;;;;;;
;; ;; CIA
;; ;;;;;;;;;;;;;;;;;;;;;

(cgo "CIA.DGO" "cia.gd")

(goal-src-sequence
  ""
  :deps ("$OUT/obj/los-control.o")
  "levels/city/industrial/ctyinda-part.gc"
  "levels/city/industrial/ctyinda-obs.gc"
  )

(copy-textures 1561 1562 1361 1640)

(copy-gos
  "door-ctyinda-ag"
  "ctyinda-vis"
  )

;; ;;;;;;;;;;;;;;;;;;;;;
;; ;; CITY INDUSTRIAL B
;; ;;;;;;;;;;;;;;;;;;;;;

(cgo "CIB.DGO" "cib.gd")

(goal-src-sequence
  "levels/city/industrial/"
  :deps ("$OUT/obj/los-control.o")
  "ctyindb-part.gc"
  "ctyindb-obs.gc"
  )

(copy-textures 1565 1577 1601 1614 1642)

(copy-gos
  "ctyindb-vis"
)

;; ;;;;;;;;;;;;;;;;;;;;;
;; ;; CMA
;; ;;;;;;;;;;;;;;;;;;;;;

(cgo "CMA.DGO" "cma.gd")

(goal-src-sequence
  ""
  :deps ("$OUT/obj/los-control.o")
  "levels/city/market/ctymark-obs.gc"
  "levels/city/market/ctymarka-part.gc"
  ;; "levels/city/market/ctymarkb-part.gc"
  )

(copy-textures 2739 2743 2740 2741 2742 1615 1643)

(copy-gos
  ;; "market-sack-b-ag"
  "market-sack-a-ag"
  "market-crate-ag"
  ;; "market-basket-b-ag"
  "market-basket-a-ag"
  ;; "cty-fruit-stand-ag"
  "ctymarka-vis"
  )

;; ;;;;;;;;;;;;;;;;;;;;;
;; ;; CMB
;; ;;;;;;;;;;;;;;;;;;;;;

(cgo "CMB.DGO" "cmb.gd")

(goal-src-sequence
  ""
  :deps ("$OUT/obj/los-control.o")
  ;; "levels/city/market/ctymark-obs.gc"
  ;; "levels/city/market/ctymarka-part.gc"
  "levels/city/market/ctymarkb-part.gc"
  )

(copy-textures 2734 2738 2735 2737 2736 1616 1644)

(copy-gos
  "market-sack-b-ag"
  ;; "market-sack-a-ag"
  ;; "market-crate-ag"
  "market-basket-b-ag"
  ;; "market-basket-a-ag"
  ;; "cty-fruit-stand-ag"
  "ctymarkb-vis"
  )

;; ;;;;;;;;;;;;;;;;;;;;;
;; ;; COA
;; ;;;;;;;;;;;;;;;;;;;;;

(cgo "COA.DGO" "coa.gd")

(goal-src-sequence
  ""
  :deps ("$OUT/obj/los-control.o")
  "levels/consite/consite-texture.gc"
  "levels/consite/consite-part.gc"
  "levels/consite/consite-scenes.gc"
  "levels/consite/consite-obs.gc"
  )

(copy-textures 3030 3031 3029 3141)

(copy-gos
  "jak-pole+0-ag"
  "baron-consite+0-ag"
  "consite-break-scaffold-a-ag"
  "consite-break-scaffold-ag"
  "baron-highres-ag"
  "crimson-guard-highres-ag"
  "consite-bomb-elevator-ag"
  "crimson-guard-lowres-ag"
  "consite-silo-doors-ag"
  "precursor-stone-ag"
  "bomb-trigger-ag"
  "consite-vis"
  )

;; ;;;;;;;;;;;;;;;;;;;;;
;; ;; COB
;; ;;;;;;;;;;;;;;;;;;;;;

(cgo "COB.DGO" "cob.gd")

(goal-src-sequence
  ""
  :deps ("$OUT/obj/los-control.o")
  "levels/consite/consiteb-part.gc"
  )

(copy-textures 3032 3033 3142 3180 3239)

(copy-gos
  "kor-transform-ag"
  "kor-break-ag"
  "kor-break-ray-ag"
  "consiteb-vis"
  )

;; ;;;;;;;;;;;;;;;;;;;;;
;; ;; CPA
;; ;;;;;;;;;;;;;;;;;;;;;

(cgo "CPA.DGO" "cpa.gd")

(goal-src-sequence
  ""
  :deps ("$OUT/obj/los-control.o")
  "levels/city/palace/ctypal-part.gc"
  "levels/city/palace/ctypal-obs.gc"
  )

(copy-textures 2526 2527 3423 2528 1636)

(copy-gos
  "ctypal-baron-statue-broken-ag"
  ;; "com-airlock-inner-ag"
  "water-anim-ctypal-ag"
  "palace-door-ag"
  "ctypal-broke-wall-ag"
  "ctypal-vis"
  )

;; ;;;;;;;;;;;;;;;;;;;;;
;; ;; CPO
;; ;;;;;;;;;;;;;;;;;;;;;

;; (cgo "CPO.DGO" "cpo.gd")

;; (goal-src-sequence
;;   ""
;;   :deps ("$OUT/obj/los-control.o")
;;   "levels/city/port/ctyport-part.gc"
;;   )

;; (copy-textures 1557 1560 1558 1325 1645)

;; (copy-gos
;;   "barge-ag"
;;   "mecha-daxter-ag"
;;   "farthy-ag"
;;   "air-train-ag"
;;   "hip-door-a-ag"
;;   "ctyport-vis"
;;   )

;;;;;;;;;;;;;;;;;;;;;
;; CTB
;;;;;;;;;;;;;;;;;;;;;

(cgo "CTB.DGO" "ctb.gd")

(goal-src-sequence
  ""
  :deps ("$OUT/obj/los-control.o")
  "levels/city/slums/ctyslumb-part.gc"
  )

(copy-textures 977 1308 978 1022 1647)

(copy-gos
  ;; "com-airlock-inner-ag"
  "ctyslumb-vis"
  )

;; ;;;;;;;;;;;;;;;;;;;;;
;; ;; CTC
;; ;;;;;;;;;;;;;;;;;;;;;

(cgo "CTC.DGO" "ctc.gd")

(goal-src-sequence
  ""
  :deps ("$OUT/obj/los-control.o")
  "levels/city/slums/ctyslumc-part.gc"
  )

(copy-textures 1268 1303 1269 1023 1648)

(copy-gos
  "door-ag"
  "ctyslumc-vis"
  )

;; ;;;;;;;;;;;;;;;;;;;;;
;; ;; CTYASHA
;; ;;;;;;;;;;;;;;;;;;;;;

;; (cgo "CTYASHA.DGO" "ctyasha.gd")

;; (goal-src-sequence
;;   ""
;;   :deps ("$OUT/obj/los-control.o")
;;   "levels/common/ai/ai-task-h.gc"
;;   "levels/common/ai/bot-h.gc"
;;   "levels/common/ai/bot.gc"
;;   "levels/common/ai/bot-states.gc"
;;   "characters/ashelin/ash-h.gc"
;;   "characters/ashelin/ash-task.gc"
;;   "characters/ashelin/ash-shot.gc"
;;   "characters/ashelin/ash.gc"
;;   "characters/ashelin/ash-states.gc"
;;   "levels/atoll/juicer.gc"
;;   "levels/city/market/east/ashelin/ctyasha-obs.gc"
;;   "levels/city/market/east/ashelin/ash4-course.gc"
;;   )

;; (copy-textures 1496 1409 3240 3416)

;; (copy-gos
;;   "daxter-highres-ag"
;;   "grunt-ag"
;;   "jak-highres-ag"
;;   "juicer-ag"
;;   "ashelin-highres-ag"
;;   "ashelin-ag"
;;   "crimson-guard-highres-ag"
;;   "tanker-ag"
;;   "crimson-guard-lowres-ag"
;;   "tanker-roof-break-ag"
;;   "tanker-crash-ag"
;;   "tanker-barrels-ag"
;;   "tanker-container-ag"
;;   "tanker-one-barrel-ag"
;;   "ctyasha"
;;   )

;; ;;;;;;;;;;;;;;;;;;;;;
;; ;; CTYKORA
;; ;;;;;;;;;;;;;;;;;;;;;

(cgo "CTYKORA.DGO" "ctykora.gd")

(goal-src-sequence
  ""
  :deps ("$OUT/obj/los-control.o")
  ;; "levels/common/ai/ai-task-h.gc"
  ;; "levels/common/ai/bot-h.gc"
  ;; "levels/common/ai/bot.gc"
  ;; "levels/common/ai/bot-states.gc"
  ;; "levels/undefined/hal-h.gc"
  ;; "levels/undefined/hal-task.gc"
  ;; "levels/undefined/hal.gc"
  "levels/city/slums/kor/kid-h.gc"
  "levels/city/slums/kor/kor-h.gc"
  "levels/city/slums/kor/hal3-course.gc"
  "levels/city/slums/kor/kid-task.gc"
  "levels/city/slums/kor/kid.gc"
  "levels/city/slums/kor/kid-states.gc"
  "levels/city/slums/kor/kor-task.gc"
  "levels/city/slums/kor/kor.gc"
  "levels/city/slums/kor/kor-states.gc"
  "levels/city/slums/kor/kid3-course.gc"
  "levels/city/slums/kor/kor3-course.gc"
  )

(copy-textures 1451 2727 3224)

(copy-gos
  "jak-dark-on+0-ag"
  ;; "daxter-highres-ag"
  ;; "jak-highres-ag"
  ;; "kor-highres-ag"
  ;; "atoll-hellcat-ag"
  "kor-ag"
  ;; "kid-highres-ag"
  ;; "crimson-guard-highres-ag"
  ;; "kid-ag"
  ;; "crimson-guard-lowres-ag"
  ;; "transport-ag"
  "ctykora"
  )

;; ;;;;;;;;;;;;;;;;;;;;;
;; ;; D3A
;; ;;;;;;;;;;;;;;;;;;;;;

(cgo "D3A.DGO" "d3a.gd")

(goal-src-sequence
  ""
  :deps ("$OUT/obj/los-control.o")
  "levels/common/enemy/hover/hover-formation-h.gc"
  "levels/common/enemy/hover/hover-nav-control-h.gc"
  "levels/common/enemy/hover/hover-enemy-h.gc"
  "levels/common/enemy/hover/hover-nav-network.gc"
  "levels/common/enemy/hover/hover-nav-control.gc"
  "levels/common/enemy/hover/hover-enemy.gc"
  "levels/common/enemy/hover/hover-enemy-battle.gc"
  "levels/common/enemy/hover/hover-formation.gc"
  "levels/common/enemy/hover/hover-nav-edit.gc"
  "levels/common/enemy/hover/wasp-part.gc"
  "levels/common/enemy/hover/wasp.gc"
  "levels/common/enemy/hover/crimson-guard-hover.gc"
  "levels/common/enemy/hover/flamer.gc"
  "levels/dig/dig-digger.gc"
  "levels/dig/dig-obs.gc"
  "levels/dig/dig2-obs.gc"
  "levels/dig/dig3-obs.gc"
  "levels/common/enemy/baby_spider/tomb-baby-spider.gc"
  "levels/common/enemy/metalhead_slinger/grenadier.gc"
  "levels/dig/dig-texture.gc"
  "levels/dig/dig-scenes.gc"
  "levels/dig/dig-part.gc"
  )

(copy-textures 2290 2292 2291 2782 3361)

(copy-gos
  "grenadier-ag"
  "flitter-ag"
  "dig-balloon-lurker-ag"
  "dig-spikey-sphere-ag"
  "dig-totem-ag"
  "dig-wheel-step-ag"
  "warp-gate-ag"
  "dig-spikey-step-ag"
  "dig-stomp-block-ag"
  "dig-totem-fish-ag"
  "seal-of-mar-base-ag"
  "dig-tipping-rock-ag"
  "dig-sinking-plat-ag"
  "dig-log-ag"
  "dig-spikey-sphere-door-ag"
  "dig-button-ag"
  "dig3a-vis"
  )

;; ;;;;;;;;;;;;;;;;;;;;;
;; ;; D3B
;; ;;;;;;;;;;;;;;;;;;;;;

(cgo "D3B.DGO" "d3b.gd")

(copy-textures 2406 2407 3548)

(copy-gos
  "dig3b-vis"
  )

;; ;;;;;;;;;;;;;;;;;;;;;
;; ;; DEMO
;; ;;;;;;;;;;;;;;;;;;;;;

(cgo "DEMO.DGO" "demo.gd")

(goal-src-sequence
  ""
  :deps ("$OUT/obj/los-control.o")
  "levels/demo/demo-obs.gc"
  )

(copy-textures 1872 1876 1868)

(copy-gos
  "demo"
  )

;; ;;;;;;;;;;;;;;;;;;;;;
;; ;; DG1
;; ;;;;;;;;;;;;;;;;;;;;;

(cgo "DG1.DGO" "dg1.gd")

(goal-src-sequence
  ""
  :deps ("$OUT/obj/los-control.o")
  "levels/dig/dig1-obs.gc"
  )

(copy-textures 2282 2284 2283 2419 2844)

(copy-gos
  "dig-digger-ag"
  "dig-bomb-crate-ag"
  "dig-conveyor-ag"
  "dig-clasp-ag"
  "dig-tether-ag"
  "dig-jump-pad-ag"
  "dig-breakable-door-ag"
  "dig-clasp-b-ag"
  "dig-bomb-crate-cylinder-ag"
  "dig1-vis"
  )

;; ;;;;;;;;;;;;;;;;;;;;;
;; ;; DMI
;; ;;;;;;;;;;;;;;;;;;;;;

(cgo "DMI.DGO" "dmi.gd")

(goal-src-sequence
  ""
  :deps ("$OUT/obj/los-control.o")
  ;; "levels/common/enemy/hover/hover-formation-h.gc"
  ;; "levels/common/enemy/hover/hover-nav-control-h.gc"
  ;; "levels/common/enemy/hover/hover-enemy-h.gc"
  ;; "levels/common/enemy/hover/hover-nav-network.gc"
  ;; "levels/common/enemy/hover/hover-nav-control.gc"
  ;; "levels/common/enemy/hover/hover-enemy.gc"
  ;; "levels/common/enemy/hover/hover-enemy-battle.gc"
  ;; "levels/common/enemy/hover/hover-formation.gc"
  ;; "levels/common/enemy/hover/hover-nav-edit.gc"
  ;; "levels/common/enemy/hover/wasp-part.gc"
  ;; "levels/common/enemy/hover/wasp.gc"
  ;; "levels/common/enemy/hover/crimson-guard-hover.gc"
  ;; "levels/common/enemy/hover/flamer.gc"
  "engine/target/target-turret-shot.gc"
  "engine/target/target-turret.gc"
  "levels/drill_platform/drill-turret.gc"
  "levels/drill_platform/drillmid-obs.gc"
  "levels/drill_platform/drill-part.gc"
  "levels/drill_platform/drill-part2.gc"
  "levels/drill_platform/drill-mech-master.gc"
  "levels/drill_platform/drill-obs.gc"
  "levels/drill_platform/drill-panel.gc"
  "levels/drill_platform/drill-obs2.gc"
  "levels/drill_platform/drill-spool.gc"
  "levels/drill_platform/drill-baron.gc"
  "levels/drill_platform/drill-scenes.gc"
  "levels/common/enemy/metalhead_bearer/centurion.gc"
  "levels/drill_platform/ginsu.gc"
  )

(copy-textures 2300 2302 2301 2493 2303 2565 2846)

(copy-gos
  ;; "jak-pole+0-ag"
  "jak-turret+0-ag"
  "mech-ag"
  ;; "warp-gate-ag"
  "drill-falling-door-ag"
  "drillmid-vis"
  )

;; ;;;;;;;;;;;;;;;;;;;;;
;; ;; DRB
;; ;;;;;;;;;;;;;;;;;;;;;

;; (cgo "DRB.DGO" "drb.gd")

;; (copy-textures 2298 2299 2492)

;; (copy-gos
;;   "drill-elevator-ag"
;;   "drill-flip-step-ag"
;;   "drill-elevator-base-ag"
;;   "drill-falling-door-ag"
;;   "drill-drop-plat-ag"
;;   "drill-switch-ag"
;;   "drillb-vis"
;;   )

;; ;;;;;;;;;;;;;;;;;;;;;
;; ;; DRI
;; ;;;;;;;;;;;;;;;;;;;;;

(cgo "DRI.DGO" "dri.gd")

(copy-textures 1204 1205 1239 1203 1206)

(copy-gos
  "centurion-ag"
  ;; "drill-turret-ext-ag"
  ;; "mech-ag"
  ;; "port-turret-ag"
  "ginsu-ag"
  "drill-elevator-ag"
  "drill-plat-falling-ag"
  "drill-bridge-shot-ag"
  ;; "warp-gate-ag"
  "drill-elevator-base-ag"
  ;; "drill-wall-ag"
  ;; "drill-metalhead-eggs-c-ag"
  ;; "drill-metalhead-eggs-b-ag"
  ;; "drill-metalhead-eggs-a-ag"
  ;; "drill-turret-int-ag"
  "drill-vis"
  )

;; ;;;;;;;;;;;;;;;;;;;;;
;; ;; DRILLMTN
;; ;;;;;;;;;;;;;;;;;;;;;

(cgo "DRILLMTN.DGO" "drillmtn.gd")

(goal-src-sequence
  ""
  :deps ("$OUT/obj/los-control.o")
  "engine/target/mech_suit/mech-part.gc"
  "engine/target/mech_suit/mech.gc"
  "engine/target/mech_suit/target-mech.gc"
  "engine/target/mech_suit/mech-states.gc"
  "engine/target/mech_suit/grunt-mech.gc"
  )

(copy-textures 1877 2535 2624)

(copy-gos
  "jak-mech+0-ag"
  "grunt-mech-anims+0-ag"
  "drill-top-break-ag"
  "drill-barons-ship-ag"
  "grunt-ag"
  "drill-control-panel-ag"
  "drill-crane-ag"
  "crimson-guard-hover-ag"
  "wasp-ag"
  "drill-turret-ext-ag"
  ;; "mech-ag"
  "drill-drill-ag"
  "port-turret-ag"
  "drill-flip-step-ag"
  "drill-lift-ag"
  "drill-elevator-doors-ag"
  "drill-wall-ag"
  "drill-metalhead-eggs-c-ag"
  "drill-metalhead-eggs-b-ag"
  "drill-metalhead-eggs-a-ag"
  "drill-switch-ag"
  "drill-turret-int-ag"
  "drill-moving-staircase-ag"
  "drillmtn"
  )

;; ;;;;;;;;;;;;;;;;;;;;;
;; ;; FDA
;; ;;;;;;;;;;;;;;;;;;;;;

(cgo "FDA.DGO" "fda.gd")

(goal-src-sequence
  ""
  :deps ("$OUT/obj/los-control.o")
  "levels/fortress/ammo_dump/fordumpa-part.gc"
  "levels/fortress/ammo_dump/fordumpa-obs.gc"
  "levels/fortress/ammo_dump/fordumpa-texture.gc"
  "levels/fortress/ammo_dump/fort-robotank-turret.gc"
  "levels/fortress/ammo_dump/fort-robotank.gc"
  "levels/fortress/fort-turret.gc"
  )

(copy-textures 1589 1588 1590 2490 2909)

(copy-gos
  ;; "jak-pole+0-ag"
  "fort-fence-ag"
  "fort-robotank-ag"
  "fort-turret-ag"
  "fort-robotank-top-ag"
  "fort-elec-switch-ag"
  "fort-roboscreen-ag"
  "fort-robotank-sight-ag"
  "fordumpa-vis"
  )

;; ;;;;;;;;;;;;;;;;;;;;;
;; ;; FDB
;; ;;;;;;;;;;;;;;;;;;;;;

(cgo "FDB.DGO" "fdb.gd")

(goal-src-sequence
  ""
  :deps ("$OUT/obj/los-control.o")
  "levels/fortress/ammo_dump/fordumpb-obs.gc"
  "levels/fortress/ammo_dump/fordumpb-part.gc"
  "levels/fortress/fortress-obs.gc"
  "levels/common/entities/fort-floor-spike.gc"
  )

(copy-textures 1592 1621 1593)

(copy-gos
  "fort-plat-orbit-ag"
  ;; "crimson-guard-ag"
  "fort-floor-spike-c-ag"
  "fort-floor-spike-b-ag"
  "fort-trap-door-ag"
  "fort-plat-shuttle-ag"
  "fort-conveyor-ag"
  "fordumpb-vis"
  )

;;;;;;;;;;;;;;;;;;;;;
;; FEA
;;;;;;;;;;;;;;;;;;;;;

(cgo "FEA.DGO" "fea.gd")

(goal-src-sequence
  ""
  :deps ("$OUT/obj/los-control.o")
  "levels/fortress/exit/forexita-part.gc"
  "levels/fortress/exit/forexita-obs.gc"
  )

(copy-textures 1580 1583 1581)

(copy-gos
  ;; "jak-pole+0-ag"
  "fort-lift-plat-ag"
  "forexita-vis"
  )

;; ;;;;;;;;;;;;;;;;;;;;;
;; ;; FEB
;; ;;;;;;;;;;;;;;;;;;;;;

(cgo "FEB.DGO" "feb.gd")

(goal-src-sequence
  ""
  :deps ("$OUT/obj/los-control.o")
  "engine/target/target-tube.gc"
  ;; "levels/fortress/fortress-obs.gc"
  "levels/fortress/exit/forexitb-part.gc"
  )

(copy-textures 1584 1587 1585 1586 1712)

(copy-gos
  "jak-tube+0-ag"
  "water-anim-fortress-ag"
  ;; "fort-trap-door-ag"
  "forexitb-vis"
  )

;; ;;;;;;;;;;;;;;;;;;;;;
;; ;; FOB
;; ;;;;;;;;;;;;;;;;;;;;;

(cgo "FOB.DGO" "fob.gd")

(copy-textures 2280 2574 2281 3262 3417)

(copy-gos
  "youngsamos-forestb+0-ag"
  ;; "daxter-highres-ag"
  "youngsamos-highres-ag"
  ;; "jak-highres-ag"
  ;; "crimson-guard-hover-ag"
  ;; "transport-ag"
  ;; "life-seed-ag"
  "forestb-vis"
  )

;; ;;;;;;;;;;;;;;;;;;;;;
;; ;; FOR
;; ;;;;;;;;;;;;;;;;;;;;;

(cgo "FOR.DGO" "for.gd")

(goal-src-sequence
  ""
  :deps ("$OUT/obj/los-control.o")
  "levels/forest/forest-part.gc"
  "levels/forest/forest-obs.gc"
  "levels/forest/pegasus.gc"
  "levels/forest/wren.gc"
  "levels/forest/fish.gc"
  "levels/forest/predator-h.gc"
  "levels/forest/predator-graph.gc"
  "levels/forest/predator.gc"
  "levels/forest/forest-scenes.gc"
  )

(copy-textures 1414 1416 1415 1413 2335 1411 2845)

(copy-gos
  "jak-pegasus+0-ag"
  "pegasus-ag"
  "predator-ag"
  "wren-ag"
  "minnow-ag"
  "forest-vis"
  )

;; ;;;;;;;;;;;;;;;;;;;;;
;; ;; FORDUMPC
;; ;;;;;;;;;;;;;;;;;;;;;

(cgo "FORDUMPC.DGO" "fordumpc.gd")

(goal-src-sequence
  ""
  :deps ("$OUT/obj/los-control.o")
  "levels/fortress/ammo_dump/fordumpc-part.gc"
  "levels/fortress/ammo_dump/fordumpc-obs.gc"
  "levels/fortress/ammo_dump/fortress-scenes.gc"
  )

(copy-textures 1570 1573 1571 2917 2847)

(copy-gos
  "fort-missile-target-ag"
  "fort-missile-ag"
  "fort-dump-bomb-a-ag"
  "fordumpc"
  )

;; ;;;;;;;;;;;;;;;;;;;;;
;; ;; FORDUMPD
;; ;;;;;;;;;;;;;;;;;;;;;

(cgo "FORDUMPD.DGO" "fordumpd.gd")

(copy-textures 1574)

(copy-gos
  "fordumpd"
  )

;; ;;;;;;;;;;;;;;;;;;;;;
;; ;; FRA
;; ;;;;;;;;;;;;;;;;;;;;;

(cgo "FRA.DGO" "fra.gd")

(goal-src-sequence
  ""
  :deps ("$OUT/obj/los-control.o")
  ;; "levels/common/enemy/hover/hover-formation-h.gc"
  ;; "levels/common/enemy/hover/hover-nav-control-h.gc"
  ;; "levels/common/enemy/hover/hover-enemy-h.gc"
  ;; "levels/common/enemy/hover/hover-nav-network.gc"
  ;; "levels/common/enemy/hover/hover-nav-control.gc"
  ;; "levels/common/enemy/hover/hover-enemy.gc"
  ;; "levels/common/enemy/hover/hover-enemy-battle.gc"
  ;; "levels/common/enemy/hover/hover-formation.gc"
  ;; "levels/common/enemy/hover/hover-nav-edit.gc"
  ;; "levels/common/enemy/hover/wasp-part.gc"
  ;; "levels/common/enemy/hover/wasp.gc"
  ;; "levels/common/enemy/hover/crimson-guard-hover.gc"
  ;; "levels/common/enemy/hover/flamer.gc"
  "levels/fortress/rescue/forresca-part.gc"
  "levels/fortress/rescue/forresca-obs.gc"
  )

(copy-textures 3190 3192 3191)

(copy-gos
  ;; "crimson-guard-hover-ag"
  "cty-guard-turret-button-ag"
  "fort-led-ag"
  "forresca-vis"
  )

;; ;;;;;;;;;;;;;;;;;;;;;
;; ;; FRB
;; ;;;;;;;;;;;;;;;;;;;;;

(cgo "FRB.DGO" "frb.gd")

(goal-src-sequence
  ""
  :deps ("$OUT/obj/los-control.o")
  "levels/fortress/rescue/forrescb-part.gc"
  "levels/fortress/rescue/forrescb-obs.gc"
  "levels/common/entities/spydroid.gc"
  )

(copy-textures 3172 3175 3173 3174)

(copy-gos
  "spydroid-ag"
  "fort-elec-belt-ag"
  "forrescb-vis"
  )

;; ;;;;;;;;;;;;;;;;;;;;;
;; ;; GARAGE
;; ;;;;;;;;;;;;;;;;;;;;;

;; (cgo "GARAGE.DGO" "garage.gd")

;; (copy-textures 1369 1430 1786 1787 3025)

;; (copy-gos
;;   "keira-garage+0-ag"
;;   "keira-highres-ag"
;;   "rift-rider-ag"
;;   "gar-curtain-ag"
;;   "gar-trophy-ca-ag"
;;   "gar-trophy-cb-ag"
;;   "gar-trophy-cc-ag"
;;   "garage-bikec-ag"
;;   "gar-weld-project-ag"
;;   "garage-bikeb-ag"
;;   "particleman-ag"
;;   "spotlight-ag"
;;   "garage"
;;   )

;; ;;;;;;;;;;;;;;;;;;;;;
;; ;; GGA
;; ;;;;;;;;;;;;;;;;;;;;;

(cgo "GGA.DGO" "gga.gd")

(goal-src-sequence
  ""
  :deps ("$OUT/obj/los-control.o")
  "levels/gungame/gun-dummy.gc"
  "levels/gungame/gungame-data.gc"
  "levels/gungame/gungame-obs.gc"
  "levels/gungame/gungame-part.gc"
  )

(copy-textures 1733 1735 1734 2405)

(copy-gos
  "gun-dummy-yellow-gun-ag"
  "gun-cit-d-ag"
  "gun-cit-a-ag"
  "gun-cit-b-ag"
  "gun-dummy-gold-ag"
  "gun-dummy-a-ag"
  "gun-dummy-c-ag"
  "gun-dummy-b-ag"
  "gun-cit-c-ag"
  "gun-dummy-big-ag"
  "hip-door-a-ag"
  "yellow-barrel-ag"
  "dark-barrel-ag"
  "gungame-vis"
  )

;; ;;;;;;;;;;;;;;;;;;;;;
;; ;; HALFPIPE
;; ;;;;;;;;;;;;;;;;;;;;;

;; (cgo "HALFPIPE.DGO" "halfpipe.gd")

;; (copy-textures 43 623 42)

;; (copy-gos
;;   "jak-pole+0-ag"
;;   "grunt-ag"
;;   "halfpipe"
;;   )

;; ;;;;;;;;;;;;;;;;;;;;;
;; ;; HIDEOUT
;; ;;;;;;;;;;;;;;;;;;;;;

(cgo "HIDEOUT.DGO" "hideout.gd")

(goal-src-sequence
  ""
  :deps ("$OUT/obj/los-control.o")
  "levels/hideout/hideout-scenes.gc"
  "levels/hideout/hideout-part.gc"
  "levels/hideout/hideout-obs.gc"
  )

(copy-textures 932 933 2404 999)

(copy-gos
  ;; "daxter-highres-ag"
  ;; "jak-highres-ag"
  "hide-light-ag"
  "hide-bike-ag"
  "hide-door-b-ag"
  "gun-barrel-ag"
  "hide-faucet-ag"
  ;; "particleman-ag"
  "hideout"
  )

;; ;;;;;;;;;;;;;;;;;;;;;
;; ;; HIPHOG
;; ;;;;;;;;;;;;;;;;;;;;;

(cgo "HIPHOG.DGO" "hiphog.gd")

(goal-src-sequence
  ""
  :deps ("$OUT/obj/los-control.o")
  "levels/hiphog/hiphog-obs.gc"
  "levels/hiphog/hiphog-part.gc"
  "levels/hiphog/hiphog-scenes.gc"
  )

(copy-textures 929 930 3042 998)

(copy-gos
  ;; "daxter-highres-ag"
  ;; "jak-highres-ag"
  "hip-whack-a-metal-ag"
  "hip-trophy-g-ag"
  "hip-trophy-d-ag"
  "hip-trophy-c-ag"
  "hip-trophy-a-ag"
  "hip-trophy-f-ag"
  "hip-trophy-i-ag"
  "hip-trophy-m-ag"
  ;; "hip-door-a-ag"
  "hip-trophy-n-ag"
  "hip-trophy-j-ag"
  "hip-mirror-ag"
  "hiphog"
  )

;; ;;;;;;;;;;;;;;;;;;;;;
;; ;; INTROCST
;; ;;;;;;;;;;;;;;;;;;;;;

(cgo "INTROCST.DGO" "introcst.gd")

(goal-src-sequence
  ""
  :deps ("$OUT/obj/los-control.o")
  "levels/intro/intro-ocean.gc"
  "levels/intro/intro-scenes.gc"
  "levels/intro/intro-obs.gc"
  "levels/intro/vortex-data.gc"
  "levels/intro/vortex.gc"
  )

(copy-textures 2568 2570 3264)

(copy-gos
  ;; "daxter-highres-ag"
  "jakone-highres-ag"
  "errol-highres-ag"
  ;; "crimson-guard-lowres-ag"
  "time-map-ag"
  "rift-rider-heart-of-mar-ag"
  "rift-rider-dash-ag"
  "meteor-ag"
  "rift-rider-break-b-ag"
  "vortex-light-ag"
  "rift-rider-chunk-a-ag"
  "rift-rider-break-c-ag"
  ;; "particleman-ag"
  "rift-rider-bar-ag"
  "introcst"
  )

;; ;;;;;;;;;;;;;;;;;;;;;
;; ;; KIOSK
;; ;;;;;;;;;;;;;;;;;;;;;

(cgo "KIOSK.DGO" "kiosk.gd")

(goal-src-sequence
  ""
  :deps ("$OUT/obj/los-control.o")
  "levels/city/market/west/brutter_kiosk/kiosk-part.gc"
  )

(copy-textures 2192 2212 2225 2911 2334)

(copy-gos
  ;; "daxter-highres-ag"
  "brutter-highres-ag"
  ;; "jak-highres-ag"
  "kiosk-fish-sign-ag"
  "kiosk-banner-ag"
  ;; "particleman-ag"
  "kiosk"
  )

;; ;;;;;;;;;;;;;;;;;;;;;
;; ;; LASHGRD
;; ;;;;;;;;;;;;;;;;;;;;;

;; (cgo "LASHGRD.DGO" "lashgrd.gd")

;; (copy-textures 2707 3265)

;; (copy-gos
;;   "ashelin-highres-ag"
;;   "crimson-guard-highres-ag"
;;   "crimson-guard-lowres-ag"
;;   "lashgrd"
;;   )

;; ;;;;;;;;;;;;;;;;;;;;;
;; ;; LASHTHRN
;; ;;;;;;;;;;;;;;;;;;;;;

;; (cgo "LASHTHRN.DGO" "lashthrn.gd")

;; (copy-textures 2953 3266)

;; (copy-gos
;;   "ashelin-highres-ag"
;;   "palmpilot-ag"
;;   "lashthrn"
;;   )

;; ;;;;;;;;;;;;;;;;;;;;;
;; ;; LBBUSH
;; ;;;;;;;;;;;;;;;;;;;;;

(cgo "LBBUSH.DGO" "lbbush.gd")

(goal-src-sequence
  ""
  :deps ("$OUT/obj/los-control.o")
  "levels/city/side_missions/ctywide-bbush.gc"
  )

(copy-textures 3336 3465)

(copy-gos
  "hovering-mine-ag"
  "homing-beacon-ag"
  "lbbush"
  )

;; ;;;;;;;;;;;;;;;;;;;;;
;; ;; LBOMBBOT
;; ;;;;;;;;;;;;;;;;;;;;;

(cgo "LBOMBBOT.DGO" "lbombbot.gd")

(goal-src-sequence
  ""
  :deps ("$OUT/obj/los-control.o")
  "levels/common/enemy/bombots/bombbot-h.gc"
  "levels/common/enemy/bombots/bombbot-path.gc"
  "levels/common/enemy/bombots/bombbot.gc"
  )

(copy-textures 2751)

(copy-gos
  "bombbot-ag"
  "lbombbot"
  )

;; ;;;;;;;;;;;;;;;;;;;;;
;; ;; LBRNERMK
;; ;;;;;;;;;;;;;;;;;;;;;

;; (cgo "LBRNERMK.DGO" "lbrnermk.gd")

;; (goal-src-sequence
;;   ""
;;   :deps ("$OUT/obj/los-control.o")
;;   "characters/baron_errol_metalkor/metalkor-texture.gc"
;;   )

;; (copy-textures 2558 2801 3267)

;; (copy-gos
;;   "errol-highres-ag"
;;   "baron-highres-ag"
;;   "metalkor-head-ag"
;;   "lbrnermk"
;;   )

;;;;;;;;;;;;;;;;;;;;;
;; LCGUARD
;;;;;;;;;;;;;;;;;;;;;

(cgo "LCGUARD.DGO" "lcguard.gd")

(copy-textures 2691)

(copy-gos
  "lcguard"
  )

;;;;;;;;;;;;;;;;;;;;;
;; LCITYLOW
;;;;;;;;;;;;;;;;;;;;;

(cgo "LCITYLOW.DGO" "lcitylow.gd")

(copy-textures 2755 2756 3388)

(copy-gos
  "lcitylow"
  )

;;;;;;;;;;;;;;;;;;;;;
;; LDJAKBRN
;;;;;;;;;;;;;;;;;;;;;

(cgo "LDJAKBRN.DGO" "ldjakbrn.gd")

(copy-textures 2662 2657 3094)

(copy-gos
  "jak-highres-prison-ag"
  ;; "baron-highres-ag"
  "prsn-daxter-plat-ag"
  "jak-clothes-ag"
  "ldjakbrn"
  )

;; ;;;;;;;;;;;;;;;;;;;;;
;; ;; LERBRNGD
;; ;;;;;;;;;;;;;;;;;;;;;

;; (cgo "LERBRNGD.DGO" "lerbrngd.gd")

;; (copy-textures 2703 3268)

;; (copy-gos
;;   "samos-highres-ag"
;;   "baron-highres-ag"
;;   "crimson-guard-highres-ag"
;;   "crimson-guard-lowres-ag"
;;   "lerbrngd"
;;   )

;; ;;;;;;;;;;;;;;;;;;;;;
;; ;; LERLCHAL
;; ;;;;;;;;;;;;;;;;;;;;;

(cgo "LERLCHAL.DGO" "lerlchal.gd")

(goal-src-sequence
  ""
  :deps ("$OUT/obj/los-control.o")
  "levels/common/races/race-h.gc"
  "levels/common/races/race-mesh.gc"
  "levels/common/races/race-part.gc"
  "levels/common/races/race-obs.gc"
  "levels/common/races/vehicle-racer.gc"
  "levels/common/races/race-info.gc"
  "levels/common/races/race-manager.gc"
  "levels/common/races/race-hud.gc"
  "levels/common/races/pilot-recorder.gc"
  "levels/city/port/race/errol-chal-part.gc"
  "levels/city/port/race/errol-chal.gc"
  )

(copy-textures 3159 3337)

(copy-gos
  "errol-racer-ag"
  "lerlchal"
  )

;; ;;;;;;;;;;;;;;;;;;;;;
;; ;; LERLTESS
;; ;;;;;;;;;;;;;;;;;;;;;

;; (cgo "LERLTESS.DGO" "lerltess.gd")

;; (copy-textures 2949 3269)

;; (copy-gos
;;   "tess-lhiphog+0-ag"
;;   "krew-highres-ag"
;;   "errol-highres-ag"
;;   "tess-highres-ag"
;;   "lerltess"
;;   )

;; ;;;;;;;;;;;;;;;;;;;;;
;; ;; LERROL
;; ;;;;;;;;;;;;;;;;;;;;;

;; (cgo "LERROL.DGO" "lerrol.gd")

;; (copy-textures 3270)

;; (copy-gos
;;   "errol-highres-ag"
;;   "lerrol"
;;   )

;; ;;;;;;;;;;;;;;;;;;;;;
;; ;; LGARCSTA
;; ;;;;;;;;;;;;;;;;;;;;;

;; (cgo "LGARCSTA.DGO" "lgarcsta.gd")

;; (copy-textures 2699 3512 3271)

;; (copy-gos
;;   "krew-highres-ag"
;;   "samos-highres-ag"
;;   "tess-highres-ag"
;;   "ashelin-highres-ag"
;;   "gold-key-ag"
;;   "lgarcsta"
;;   )

;; ;;;;;;;;;;;;;;;;;;;;;
;; ;; LGUARD
;; ;;;;;;;;;;;;;;;;;;;;;

;; (cgo "LGUARD.DGO" "lguard.gd")

;; (copy-textures 1753 2883 3272)

;; (copy-gos
;;   "krew-highres-ag"
;;   "sig-highres-ag"
;;   "crimson-guard-highres-ag"
;;   "gun-upgrade-a-ag"
;;   "palmpilot-ag"
;;   "hip-mug-ag"
;;   "computerpaper-ag"
;;   "lguard"
;;   )

;; ;;;;;;;;;;;;;;;;;;;;;
;; ;; LHELLDOG
;; ;;;;;;;;;;;;;;;;;;;;;

;; (cgo "LHELLDOG.DGO" "lhelldog.gd")

;; (goal-src-sequence
;;   ""
;;   :deps ("$OUT/obj/los-control.o")
;;   "levels/common/enemy/hellcat/helldog.gc"
;;   )

;; (copy-textures 2324 3273)

;; (copy-gos
;;   "helldog-ag"
;;   "lhelldog"
;;   )

;; ;;;;;;;;;;;;;;;;;;;;;
;; ;; LHIPOUT
;; ;;;;;;;;;;;;;;;;;;;;;

;; (cgo "LHIPOUT.DGO" "lhipout.gd")

;; (copy-textures 3440 3199 3200 3486 3242 3544)

;; (copy-gos
;;   "pecker-highres-ag"
;;   "crocadog-highres-ag"
;;   "sig-highres-ag"
;;   "metalkor-chopped-ag"
;;   "gold-key-ag"
;;   "kid-medallion-ag"
;;   "hip-bottle-c-ag"
;;   "hip-mug-ag"
;;   "particleman-ag"
;;   "lhipout"
;;   )

;;;;;;;;;;;;;;;;;;;;;
;; LINTCSTB
;;;;;;;;;;;;;;;;;;;;;

(cgo "LINTCSTB.DGO" "lintcstb.gd")

(copy-textures 2752 2754 3243)

(copy-gos
  "rift-rider-break-ag"
  "rift-rider-ag"
  "lintcstb"
  )

;; ;;;;;;;;;;;;;;;;;;;;;
;; ;; LJAKDAX
;; ;;;;;;;;;;;;;;;;;;;;;

;; (cgo "LJAKDAX.DGO" "ljakdax.gd")

;; (copy-textures 1879)

;; (copy-gos
;;   "daxter-highres-ag"
;;   "jak-highres-ag"
;;   "ljakdax"
;;   )

;; ;;;;;;;;;;;;;;;;;;;;;
;; ;; LJKDXASH
;; ;;;;;;;;;;;;;;;;;;;;;

;; (cgo "LJKDXASH.DGO" "ljkdxash.gd")

;; (copy-textures 3188 3244)

;; (copy-gos
;;   "daxter-highres-ag"
;;   "jak-highres-ag"
;;   "ashelin-highres-ag"
;;   "ljkdxash"
;;   )

;; ;;;;;;;;;;;;;;;;;;;;;
;; ;; LKEIRIFT
;; ;;;;;;;;;;;;;;;;;;;;;

;; (cgo "LKEIRIFT.DGO" "lkeirift.gd")

;; (copy-textures 3023 3024)

;; (copy-gos
;;   "keira-anim+0-ag"
;;   "keira-highres-ag"
;;   "rift-rider-ag"
;;   "lkeirift"
;;   )

;; ;;;;;;;;;;;;;;;;;;;;;
;; ;; LKIDDOGE
;; ;;;;;;;;;;;;;;;;;;;;;

(cgo "LKIDDOGE.DGO" "lkiddoge.gd")

(goal-src-sequence
  ""
  :deps ("$OUT/obj/los-control.o")
  "levels/city/kid_escort/kidesc-h.gc"
  "levels/city/kid_escort/crocesc-h.gc"
  "levels/city/kid_escort/hal4-course.gc"
  "levels/city/kid_escort/kidesc-task.gc"
  "levels/city/kid_escort/kidesc.gc"
  "levels/city/kid_escort/kidesc-states.gc"
  "levels/city/kid_escort/crocesc-task.gc"
  "levels/city/kid_escort/crocesc.gc"
  "levels/city/kid_escort/crocesc-states.gc"
  "levels/city/kid_escort/kidesc4-course.gc"
  "levels/city/kid_escort/crocesc4-course.gc"
  )

(copy-textures 2209)

(copy-gos
  "crocadog-escort-ag"
  "kid-escort-ag"
  "lkiddoge"
  )

;; ;;;;;;;;;;;;;;;;;;;;;
;; ;; LMEETBRT
;; ;;;;;;;;;;;;;;;;;;;;;

;; (cgo "LMEETBRT.DGO" "lmeetbrt.gd")

;; (goal-src-sequence
;;   ""
;;   :deps ("$OUT/obj/los-control.o")
;;   "levels/city/market/west/brutter_kiosk/meet-brutter.gc"
;;   )

;; (copy-textures 2438)

;; (copy-gos
;;   "babak-ag"
;;   "paddy-wagon-ag"
;;   "lmeetbrt"
;;   )

;; ;;;;;;;;;;;;;;;;;;;;;
;; ;; LOUTCSTB
;; ;;;;;;;;;;;;;;;;;;;;;

;; (cgo "LOUTCSTB.DGO" "loutcstb.gd")

;; (copy-textures 3186 3185 3187 3245)

;; (copy-gos
;;   "youngsamos-highres-ag"
;;   "brutter-highres-ag"
;;   "kid-highres-ag"
;;   "rift-ring-ag"
;;   "brutter-balloon-norift-ag"
;;   "metalkor-chopped-ag"
;;   "rift-rider-ag"
;;   "precursor-stone-ag"
;;   "particleman-ag"
;;   "loutcstb"
;;   )

;;;;;;;;;;;;;;;;;;;;;
;; LPACKAGE
;;;;;;;;;;;;;;;;;;;;;

(cgo "LPACKAGE.DGO" "lpackage.gd")

(goal-src-sequence
  ""
  :deps ("$OUT/obj/los-control.o")
  "levels/city/misc/delivery/delivery-task.gc"
  )

(copy-textures 2459)

(copy-gos
  "krew-package-ag"
  "lpackage"
  )

;; ;;;;;;;;;;;;;;;;;;;;;
;; ;; LPORTRUN
;; ;;;;;;;;;;;;;;;;;;;;;

;; (cgo "LPORTRUN.DGO" "lportrun.gd")

;; (goal-src-sequence
;;   ""
;;   :deps ("$OUT/obj/los-control.o")
;;   "levels/city/port/mines/portrun.gc"
;;   )

;; (copy-textures 2817 2373)

;; (copy-gos
;;   "ctyport-cargo-ag"
;;   "ctyport-spy-ag"
;;   "mine-b-ag"
;;   "ctyport-mine-ag"
;;   "lportrun"
;;   )

;; ;;;;;;;;;;;;;;;;;;;;;
;; ;; LPOWER
;; ;;;;;;;;;;;;;;;;;;;;;

;; (cgo "LPOWER.DGO" "lpower.gd")

;; (goal-src-sequence
;;   ""
;;   :deps ("$OUT/obj/los-control.o")
;;   "levels/power_station/power_switches/ctypower.gc"
;;   )

;; (copy-textures 3348)

;; (copy-gos
;;   "cty-guard-turret-button-ag"
;;   "lpower"
;;   )

;; ;;;;;;;;;;;;;;;;;;;;;
;; ;; LPROTECT
;; ;;;;;;;;;;;;;;;;;;;;;

;; (cgo "LPROTECT.DGO" "lprotect.gd")

;; (goal-src-sequence
;;   ""
;;   :deps ("$OUT/obj/los-control.o")
;;   "levels/common/entities/gun-buoy.gc"
;;   "levels/forest/lifeseed/protect.gc"
;;   )

;; (copy-textures 2869)

;; (copy-gos
;;   "gun-buoy-ag"
;;   "transport-ag"
;;   "seal-of-mar-ag"
;;   "seal-of-mar-top-ag"
;;   "lprotect"
;;   )

;; ;;;;;;;;;;;;;;;;;;;;;
;; ;; LPRSNCST
;; ;;;;;;;;;;;;;;;;;;;;;

;; (cgo "LPRSNCST.DGO" "lprsncst.gd")

;; (copy-textures 2658 3246)

;; (copy-gos
;;   "youngsamos-highres-ag"
;;   "jak-highres-ag"
;;   "samos-highres-ag"
;;   "tess-highres-ag"
;;   "lprsncst"
;;   )

;; ;;;;;;;;;;;;;;;;;;;;;
;; ;; LPRTRACE
;; ;;;;;;;;;;;;;;;;;;;;;

;; (cgo "LPRTRACE.DGO" "lprtrace.gd")

;; (goal-src-sequence
;;   ""
;;   :deps ("$OUT/obj/los-control.o")
;;   "levels/common/races/race-h.gc"
;;   "levels/common/races/race-mesh.gc"
;;   "levels/common/races/race-part.gc"
;;   "levels/common/races/race-obs.gc"
;;   "levels/common/races/vehicle-racer.gc"
;;   "levels/common/races/race-info.gc"
;;   "levels/common/races/race-manager.gc"
;;   "levels/common/races/race-hud.gc"
;;   "levels/common/races/pilot-recorder.gc"
;;   "levels/city/port/race/errol-chal-part.gc"
;;   "levels/city/port/race/errol-chal.gc"
;;   )

;; (copy-textures 3427)

;; (copy-gos
;;   "lprtrace"
;;   )

;; ;;;;;;;;;;;;;;;;;;;;;
;; ;; LRACEBB
;; ;;;;;;;;;;;;;;;;;;;;;

;; (cgo "LRACEBB.DGO" "lracebb.gd")

;; (copy-gos
;;   "lracebb"
;;   )

;; ;;;;;;;;;;;;;;;;;;;;;
;; ;; LRACEBF
;; ;;;;;;;;;;;;;;;;;;;;;

;; (cgo "LRACEBF.DGO" "lracebf.gd")

;; (copy-gos
;;   "lracebf"
;;   )

;; ;;;;;;;;;;;;;;;;;;;;;
;; ;; LRACECB
;; ;;;;;;;;;;;;;;;;;;;;;

;; (cgo "LRACECB.DGO" "lracecb.gd")

;; (copy-textures 3432)

;; (copy-gos
;;   "lracecb"
;;   )

;; ;;;;;;;;;;;;;;;;;;;;;
;; ;; LRACECF
;; ;;;;;;;;;;;;;;;;;;;;;

;; (cgo "LRACECF.DGO" "lracecf.gd")

;; (copy-textures 3430)

;; (copy-gos
;;   "lracecf"
;;   )

;; ;;;;;;;;;;;;;;;;;;;;;
;; ;; LRACEDB
;; ;;;;;;;;;;;;;;;;;;;;;

;; (cgo "LRACEDB.DGO" "lracedb.gd")

;; (copy-gos
;;   "lracedb"
;;   )

;; ;;;;;;;;;;;;;;;;;;;;;
;; ;; LRACEDF
;; ;;;;;;;;;;;;;;;;;;;;;

;; (cgo "LRACEDF.DGO" "lracedf.gd")

;; (copy-gos
;;   "lracedf"
;;   )

;; ;;;;;;;;;;;;;;;;;;;;;
;; ;; LRACELIT
;; ;;;;;;;;;;;;;;;;;;;;;

;; (cgo "LRACELIT.DGO" "lracelit.gd")

;; (copy-textures 3162 3374)

;; (copy-gos
;;   "stadium-racer-ag"
;;   "race-start-light-ag"
;;   "race-start-light-banner-ag"
;;   "lracelit"
;;   )

;; ;;;;;;;;;;;;;;;;;;;;;
;; ;; LSACK
;; ;;;;;;;;;;;;;;;;;;;;;

(cgo "LSACK.DGO" "lsack.gd")

(goal-src-sequence
  ""
  :deps ("$OUT/obj/los-control.o")
  "levels/city/misc/collection_task/collection-task.gc"
  )

(copy-textures 2605)

(copy-gos
  "krew-moneybag-ag"
  "lsack"
  )

;; ;;;;;;;;;;;;;;;;;;;;;
;; ;; LSAMERGD
;; ;;;;;;;;;;;;;;;;;;;;;

;; (cgo "LSAMERGD.DGO" "lsamergd.gd")

;; (copy-textures 2701 3248)

;; (copy-gos
;;   "samos-lsamergd+0-ag"
;;   "samos-highres-ag"
;;   "errol-highres-ag"
;;   "crimson-guard-highres-ag"
;;   "crimson-guard-lowres-ag"
;;   "lsamergd"
;;   )

;; ;;;;;;;;;;;;;;;;;;;;;
;; ;; LSHUTTLE
;; ;;;;;;;;;;;;;;;;;;;;;

;; (cgo "LSHUTTLE.DGO" "lshuttle.gd")

;; (goal-src-sequence
;;   ""
;;   :deps ("$OUT/obj/los-control.o")
;;   "characters/underground_fighters/shuttle.gc"
;;   )

;; (copy-textures 3214)

;; (copy-gos
;;   "citizen-rebel-ag"
;;   "krew-package-ag"
;;   "lshuttle"
;;   )

;; ;;;;;;;;;;;;;;;;;;;;;
;; ;; LSMYSBRT
;; ;;;;;;;;;;;;;;;;;;;;;

;; (cgo "LSMYSBRT.DGO" "lsmysbrt.gd")

;; (copy-textures 2705 3249)

;; (copy-gos
;;   "youngsamos-highres-ag"
;;   "brutter-highres-ag"
;;   "samos-highres-ag"
;;   "lsmysbrt"
;;   )

;; ;;;;;;;;;;;;;;;;;;;;;
;; ;; LTENTOB
;; ;;;;;;;;;;;;;;;;;;;;;

;; (cgo "LTENTOB.DGO" "ltentob.gd")

;; (copy-textures 3073 3112 3250)

;; (copy-gos
;;   "kor-highres-ag"
;;   "seal-of-mar-ag"
;;   "ltentob"
;;   )

;; ;;;;;;;;;;;;;;;;;;;;;
;; ;; LTENTOUT
;; ;;;;;;;;;;;;;;;;;;;;;

;; (cgo "LTENTOUT.DGO" "ltentout.gd")

;; (copy-textures 2618 3251)

;; (copy-gos
;;   "youngsamos-onintent+0-ag"
;;   "youngsamos-highres-ag"
;;   "ltentout"
;;   )

;; ;;;;;;;;;;;;;;;;;;;;;
;; ;; LTESS
;; ;;;;;;;;;;;;;;;;;;;;;

;; (cgo "LTESS.DGO" "ltess.gd")

;; (copy-textures 1862 1756 2881 3241)

;; (copy-gos
;;   "tess-lhiphog+0-ag"
;;   "krew-highres-ag"
;;   "sig-highres-ag"
;;   "tess-highres-ag"
;;   "hip-bottle-c-ag"
;;   "hip-bottle-b-ag"
;;   "ltess"
;;   )

;; ;;;;;;;;;;;;;;;;;;;;;
;; ;; LTHRNOUT
;; ;;;;;;;;;;;;;;;;;;;;;

;; (cgo "LTHRNOUT.DGO" "lthrnout.gd")

;; (copy-textures 3194 3252)

;; (copy-gos
;;   "torn-highres-ag"
;;   "ashelin-highres-ag"
;;   "palmpilot-ag"
;;   "lthrnout"
;;   )

;; ;;;;;;;;;;;;;;;;;;;;;
;; ;; LTRNKRKD
;; ;;;;;;;;;;;;;;;;;;;;;

;; (cgo "LTRNKRKD.DGO" "ltrnkrkd.gd")

;; (copy-textures 1773 3253)

;; (copy-gos
;;   "kid-ltrnkrkd+0-ag"
;;   "kor-highres-ag"
;;   "torn-highres-ag"
;;   "kid-highres-ag"
;;   "ltrnkrkd"
;;   )

;; ;;;;;;;;;;;;;;;;;;;;;
;; ;; LTRNTESS
;; ;;;;;;;;;;;;;;;;;;;;;

;; (cgo "LTRNTESS.DGO" "ltrntess.gd")

;; (copy-textures 1764 3254)

;; (copy-gos
;;   "tess-ltrntess+0-ag"
;;   "daxter-highres-ag"
;;   "jak-highres-ag"
;;   "torn-highres-ag"
;;   "tess-highres-ag"
;;   "particleman-ag"
;;   "ltrntess"
;;   )

;; ;;;;;;;;;;;;;;;;;;;;;
;; ;; LTRNYSAM
;; ;;;;;;;;;;;;;;;;;;;;;

(cgo "LTRNYSAM.DGO" "ltrnysam.gd")

(copy-textures 1774 3255)

(copy-gos
  "youngsamos-ltrnysam+0-ag"
  ; "youngsamos-highres-ag"
  ; "torn-highres-ag"
  "ltrnysam"
  )

;; ;;;;;;;;;;;;;;;;;;;;;
;; ;; LWHACK
;; ;;;;;;;;;;;;;;;;;;;;;

(cgo "LWHACK.DGO" "lwhack.gd")

(goal-src-sequence
  ""
  :deps ("$OUT/obj/los-control.o")
  "levels/hiphog/whack.gc"
  )

(copy-textures 2889 3256)

(copy-gos
  "daxter-mole+0-ag"
  "tess-lwhack+0-ag"
  "tess-highres-ag"
  ;; "time-map-ag"
  "grunt-fma-ag"
  "hip-mole-ag"
  "big-bopper-ag"
  ;; "particleman-ag"
  "lwhack"
  )

;; ;;;;;;;;;;;;;;;;;;;;;
;; ;; LWIDEB
;; ;;;;;;;;;;;;;;;;;;;;;

;; (cgo "LWIDEB.DGO" "lwideb.gd")

;; (copy-textures 2972)

;; (copy-gos
;;   "grunt-ag"
;;   "citizen-norm-ag"
;;   "predator-ag"
;;   "flitter-ag"
;;   "cara-ag"
;;   "citizen-norm-rider-ag"
;;   "crimson-bike-ag"
;;   "bikea-ag"
;;   "lwideb"
;;   )

;; ;;;;;;;;;;;;;;;;;;;;;
;; ;; LWIDEC
;; ;;;;;;;;;;;;;;;;;;;;;

;; (cgo "LWIDEC.DGO" "lwidec.gd")

;; (copy-textures 3039 3041)

;; (copy-gos
;;   "roboguard-ag"
;;   "citizen-norm-ag"
;;   "citizen-chick-ag"
;;   "hellcat-ag"
;;   "carc-ag"
;;   "cara-ag"
;;   "carb-ag"
;;   "crimson-bike-ag"
;;   "bikec-ag"
;;   "bikeb-ag"
;;   "bikea-ag"
;;   "lwidec"
;;   )

;; ;;;;;;;;;;;;;;;;;;;;;
;; ;; LWIDESTA
;; ;;;;;;;;;;;;;;;;;;;;;

;; (cgo "LWIDESTA.DGO" "lwidesta.gd")

;; (copy-textures 2964 3257)

;; (copy-gos
;;   "errol-highres-ag"
;;   "baron-highres-ag"
;;   "crimson-guard-highres-ag"
;;   "stdm-baron-box-ag"
;;   "crimson-guard-lowres-ag"
;;   "stdm-barrels-ag"
;;   "palmpilot-ag"
;;   "particleman-ag"
;;   "lwidesta"
;;   )

;; ;;;;;;;;;;;;;;;;;;;;;
;; ;; LYSAMSAM
;; ;;;;;;;;;;;;;;;;;;;;;

;; (cgo "LYSAMSAM.DGO" "lysamsam.gd")

;; (copy-textures 3260)

;; (copy-gos
;;   "youngsamos-lysamsam+0-ag"
;;   "youngsamos-highres-ag"
;;   "samos-highres-ag"
;;   "lysamsam"
;;   )

;; ;;;;;;;;;;;;;;;;;;;;;
;; ;; LYSKDCD
;; ;;;;;;;;;;;;;;;;;;;;;

;; (cgo "LYSKDCD.DGO" "lyskdcd.gd")

;; (copy-textures 1772 3261)

;; (copy-gos
;;   "youngsamos-lyskdcd+0-ag"
;;   "kid-lyskdcd+0-ag"
;;   "daxter-highres-ag"
;;   "youngsamos-highres-ag"
;;   "jak-highres-ag"
;;   "crocadog-highres-ag"
;;   "kid-highres-ag"
;;   "particleman-ag"
;;   "lyskdcd"
;;   )

;; ;;;;;;;;;;;;;;;;;;;;;
;; ;; MCN
;; ;;;;;;;;;;;;;;;;;;;;;

(cgo "MCN.DGO" "mcn.gd")

(goal-src-sequence
  ""
  :deps ("$OUT/obj/los-control.o")
  "levels/temple/canyon/mincan-obs.gc"
  "levels/temple/canyon/canyon-scenes.gc"
  )

(copy-textures 3341 3343 3342 3344 3471)

(copy-gos
  "ctypal-baron-statue-break-ag"
  "mincan-cogs-ag"
  "ctypal-break-wall-ag"
  "mincan-lighthouse-ag"
  "water-anim-mincan-ag"
  "mincan-lens-ag"
  "shard-ag"
  "gear-device-gear-ag"
  "mtn-lens-ag"
  "mincan-vis"
  )

;; ;;;;;;;;;;;;;;;;;;;;;
;; ;; MTN
;; ;;;;;;;;;;;;;;;;;;;;;

(cgo "MTN.DGO" "mtn.gd")

(goal-src-sequence
  ""
  :deps ("$OUT/obj/los-control.o")
  "levels/temple/rhino.gc"
  "levels/temple/rhino-wall.gc"
  "levels/temple/mountain-ocean.gc"
  "levels/temple/mountain-obs.gc"
  "levels/temple/mountain-obs2.gc"
  "levels/temple/mountain-scenes.gc"
  "levels/temple/mountain-part.gc"
  "levels/common/enemy/hopper.gc"
  )

(copy-textures 1254 1256 1255 1253 1257 3470 1275)

(copy-gos
  "plat-buried-ag"
  "plat-return-ag"
  "water-anim-mountain-ag"
  "mtn-gate-ag"
  "mtn-lens-base-ag"
  "mtn-plat-long-ag"
  "iris-door-ag"
  "mtn-plat-elevator-ag"
  "mtn-plat-shoot-ag"
  "mtn-lens-floor-ag"
  "mtn-plat-updown-ag"
  "pal-windmill-ag"
  "mountain-vis"
  )

;; ;;;;;;;;;;;;;;;;;;;;;
;; ;; MTX
;; ;;;;;;;;;;;;;;;;;;;;;

(cgo "MTX.DGO" "mtx.gd")

(copy-textures 1719 1721 1720 1722 3506)

(copy-gos
  "mtn-gear-device-ag"
  "mtn-step-plat-rocks-ag"
  "rhino-ag"
  "mtn-plat-buried-rocks-ag"
  "rhino-wall-ag"
  "hopper-ag"
  "water-anim-mountain-dark-eco-ag"
  "mtn-aval-rocks-ag"
  "mtn-dice-ag"
  "seal-of-mar-ag"
  "mtn-dice-button-ag"
  "mtn-plat-eject-ag"
  "mtn-button-ag"
  "mtnext-vis"
  )

(copy-strs "RHW1" "RHW2")

;; ;;;;;;;;;;;;;;;;;;;;;
;; ;; NEB
;; ;;;;;;;;;;;;;;;;;;;;;

(cgo "NEB.DGO" "neb.gd")

(goal-src-sequence
  ""
  :deps ("$OUT/obj/los-control.o")
  "levels/nest/boss/nest-texture.gc"
  "levels/nest/boss/metalkor-part.gc"
  "levels/nest/boss/metalkor-setup.gc"
  "levels/nest/boss/metalkor-states.gc"
  "levels/nest/boss/metalkor-extras.gc"
  "levels/nest/boss/nestb-scenes.gc"
  "levels/nest/boss/nestb-part.gc"
  )

(copy-textures 2985 2986 3122 3121 2987 3092 3378)

(copy-gos
  "kid-nestb+0-ag"
  "metalkor-ag"
  "metalkor-lowtorso-ag"
  "metalkor-highres-ag"
  "metalkor-legs-ag"
  "metalkor-explode-ag"
  "kid-highres-ag"
  "nest-gun-parts-ag"
  "kid-ag"
  "nest-break-precipice-ag"
  "metalkor-bomb-ag"
  "metalkor-wings-ag"
  "metalkor-egg-ag"
  "rift-ring-in-game-ag"
  "nest-unbroken-rocks-ag"
  "metalkor-distort-ag"
  "metalkor-rays-ag"
  "nest-gun-elevator-ag"
  "metalkor-fma-spinner-ag"
  "nestb-tail-bound-ag"
  "rift-occlude-ag"
  "nestb-vis"
  )

;; ;;;;;;;;;;;;;;;;;;;;;
;; ;; NES
;; ;;;;;;;;;;;;;;;;;;;;;

(cgo "NES.DGO" "nes.gd")

(goal-src-sequence
  ""
  :deps ("$OUT/obj/los-control.o")
  ;; "levels/common/entities/gun-buoy.gc"
  "levels/nest/nest-obs.gc"
  "levels/nest/mantis.gc"
  "levels/nest/mammoth.gc"
  "levels/nest/flying-spider.gc"
  "levels/nest/nest-ocean.gc"
  "levels/nest/nest-scenes.gc"
  "levels/nest/nest-part.gc"
  )

(copy-textures 2988 2990 2989 2991 3349)

(copy-gos
  "mammoth-ag"
  "flying-spider-ag"
  "mantis-ag"
  "nest-break-rocks-ag"
  "water-anim-nest-dark-eco-ag"
  ;; "gun-buoy-ag"
  "transport-ag"
  "switch-ag"
  ;; "air-train-ag"
  ;; "piston-ag"
  "nest-vis"
  )

;; ;;;;;;;;;;;;;;;;;;;;;
;; ;; NESTT
;; ;;;;;;;;;;;;;;;;;;;;;

;; (cgo "NESTT.DGO" "nestt.gd")

;; (goal-src-sequence
;;   ""
;;   :deps ("$OUT/obj/los-control.o")
;;   "levels/common/entities/gun-buoy.gc"
;;   "levels/nest/nest-obs.gc"
;;   "levels/nest/mantis.gc"
;;   "levels/nest/mammoth.gc"
;;   "levels/nest/flying-spider.gc"
;;   "levels/nest/nest-ocean.gc"
;;   "levels/nest/nest-scenes.gc"
;;   "levels/nest/nest-part.gc"
;;   )

;; (copy-textures 2988 2990 2989 2991 3349)

;; (copy-gos
;;   "mammoth-ag"
;;   "flying-spider-ag"
;;   "mantis-ag"
;;   "nest-break-rocks-ag"
;;   "water-anim-nest-dark-eco-ag"
;;   "gun-buoy-ag"
;;   "transport-ag"
;;   "switch-ag"
;;   "air-train-ag"
;;   "piston-ag"
;;   "nestt"
;;   )

;; ;;;;;;;;;;;;;;;;;;;;;
;; ;; ONINTENT
;; ;;;;;;;;;;;;;;;;;;;;;

(cgo "ONINTENT.DGO" "onintent.gd")

(goal-src-sequence
  ""
  :deps ("$OUT/obj/los-control.o")
  "levels/city/onin_tent/onintent-part.gc"
  "levels/city/onin_tent/onintent-scenes.gc"
  "levels/city/onin_tent/onin-game.gc"
  )

(copy-textures 1031 1183 2676 1035)

(copy-gos
  "onin-game+0-ag"
  ;; "daxter-highres-ag"
  "pecker-highres-ag"
  ;; "jak-highres-ag"
  "onin-highres-ag"
  "life-seed-ag"
  "onin-brain-ag"
  "son-of-particleman-ag"
  ;; "particleman-ag"
  "onintent"
  )

;; ;;;;;;;;;;;;;;;;;;;;;
;; ;; ORACLE
;; ;;;;;;;;;;;;;;;;;;;;;

(cgo "ORACLE.DGO" "oracle.gd")

(goal-src-sequence
  ""
  :deps ("$OUT/obj/los-control.o")
  "levels/city/oracle/oracle-texture.gc"
  "levels/city/oracle/oracle-part.gc"
  "levels/city/oracle/oracle-scenes.gc"
  "levels/city/oracle/oracle-training.gc"
  )

(copy-textures 2553 2863 2557)

(copy-gos
  ;; "daxter-highres-ag"
  ;; "darkjak-highres-ag"
  "oracle-roof-banner-b-ag"
  "oracle-roof-banner-ag"
  ;; "door-ag"
  "oracle-wall-banner-ag"
  ;; "particleman-ag"
  "oracle"
  )

;; ;;;;;;;;;;;;;;;;;;;;;
;; ;; OUTROCST
;; ;;;;;;;;;;;;;;;;;;;;;

(cgo "OUTROCST.DGO" "outrocst.gd")

(goal-src-sequence
  ""
  :deps ("$OUT/obj/los-control.o")
  "engine/ui/credits.gc"
  "levels/outro/outro-scenes.gc"
  )

(copy-textures 3182 3183 3263 3513)

(copy-gos
  "0credits-tx"
  "1credits-tx"
  "2credits-tx"
  "3credits-tx"
  "4credits-tx"
  "5credits-tx"
  "6credits-tx"
  "7credits-tx"
  "keira-highres-ag"
  "samos-highres-ag"
  ;; "tess-highres-ag"
  ;; "onin-highres-ag"
  "rift-break-ring-ag"
  "precursor-ag"
  "outrocst"
  )

;; ;;;;;;;;;;;;;;;;;;;;;
;; ;; PAC
;; ;;;;;;;;;;;;;;;;;;;;;

(cgo "PAC.DGO" "pac.gd")

(goal-src-sequence
  ""
  :deps ("$OUT/obj/los-control.o")
  "levels/palace/cable/palcab-part.gc"
  "levels/palace/cable/palcab-obs.gc"
  ;; "levels/city/common/searchlight.gc"
  "levels/common/entities/sew-gunturret.gc"
  "levels/palace/pal-obs.gc"
  )

(copy-textures 2354 2357 2355 2356 3371 2619)

(copy-gos
  ;; "jak-pole+0-ag"
  "pal-gun-turret-ag"
  "pal-electric-fan-ag"
  "pal-cable-nut-ag"
  "pal-flip-step-ag"
  "pal-rot-gun-ag"
  "pal-falling-plat-ag"
  ;; "searchlight-ag"
  ;; "pal-windmill-ag"
  "palcab-vis"
  )

;; ;;;;;;;;;;;;;;;;;;;;;
;; ;; PAE
;; ;;;;;;;;;;;;;;;;;;;;;

(cgo "PAE.DGO" "pae.gd")

(goal-src-sequence
  ""
  :deps ("$OUT/obj/los-control.o")
  ;; "levels/common/entities/sew-gunturret.gc"
  "levels/palace/explore/palent-part.gc"
  ;; "levels/palace/pal-obs.gc"
  )

(copy-textures 3169 3171 3170 3168)

(copy-gos
  ;; "jak-pole+0-ag"
  "palent-turret-ag"
  "pal-breakable-window-ag"
  "pal-grind-ring-ag"
  "pal-grind-ring-center-ag"
  "pal-throne-door-ag"
  ;; "pal-falling-plat-ag"
  "pal-ent-door-ag"
  "pal-ent-glass-ag"
  "palent-vis"
  )

;; ;;;;;;;;;;;;;;;;;;;;;
;; ;; PALBOSS
;; ;;;;;;;;;;;;;;;;;;;;;

;; (cgo "PALBOSS.DGO" "palboss.gd")

;; (goal-src-sequence
;;   ""
;;   :deps ("$OUT/obj/los-control.o")
;;   "levels/palace/boss/squid-part.gc"
;;   "levels/palace/boss/squid-setup.gc"
;;   "levels/palace/boss/squid-extras.gc"
;;   "levels/palace/boss/squid-states.gc"
;;   )

;; (copy-textures 2679 2680 2797 3419)

;; (copy-gos
;;   "baron-squid+0-ag"
;;   "daxter-highres-ag"
;;   "jak-highres-ag"
;;   "squid-ag"
;;   "squid-break-ag"
;;   "baron-highres-ag"
;;   "baron-ag"
;;   "squid-collision-ag"
;;   "palboss"
;;   )

;; ;;;;;;;;;;;;;;;;;;;;;
;; ;; PALOUT
;; ;;;;;;;;;;;;;;;;;;;;;

;; (cgo "PALOUT.DGO" "palout.gd")

;; (goal-src-sequence
;;   ""
;;   :deps ("$OUT/obj/los-control.o")
;;   "levels/palace/outside/palace-ocean.gc"
;;   )

;; (copy-textures 2572 2573)

;; (copy-gos
;;   "palout"
;;   )

;; ;;;;;;;;;;;;;;;;;;;;;
;; ;; PAR
;; ;;;;;;;;;;;;;;;;;;;;;

(cgo "PAR.DGO" "par.gd")

(goal-src-sequence
  ""
  :deps ("$OUT/obj/los-control.o")
  "levels/palace/roof/palroof-part.gc"
  "levels/palace/roof/palroof-obs.gc"
  "levels/palace/roof/palboss-texture.gc"
  "levels/palace/roof/palboss-part.gc"
  "levels/palace/roof/palboss-scenes.gc"
  )

(copy-textures 2360 2363 2361 2362 2521 2746)

(copy-gos
  "pal-prong-ag"
  ;; "pal-flip-step-ag"
  "pal-lowrez-throne-ag"
  "palroof-vis"
  )

;; ;;;;;;;;;;;;;;;;;;;;;
;; ;; PAS
;; ;;;;;;;;;;;;;;;;;;;;;

(cgo "PAS.DGO" "pas.gd")

(goal-src-sequence
  ""
  :deps ("$OUT/obj/los-control.o")
  "levels/common/entities/com-elevator.gc"
  "levels/palace/shaft/palshaft-part.gc"
  )

(copy-textures 2371 2372 2692)

(copy-gos
  ;; "com-airlock-inner-ag"
  "com-elevator-ag"
  "palshaft-vis"
  )

;; ;;;;;;;;;;;;;;;;;;;;;
;; ;; PORTWALL
;; ;;;;;;;;;;;;;;;;;;;;;

;; (cgo "PORTWALL.DGO" "portwall.gd")

;; (copy-textures 3181 3323)

;; (copy-gos
;;   "mecha-daxter-ag"
;;   "portwall"
;;   )

;; ;;;;;;;;;;;;;;;;;;;;;
;; ;; RUI
;; ;;;;;;;;;;;;;;;;;;;;;

(cgo "RUI.DGO" "rui.gd")

(goal-src-sequence
  ""
  :deps ("$OUT/obj/los-control.o")
  "levels/ruins/ruins-ocean.gc"
  "levels/ruins/ruins-scenes.gc"
  "levels/ruins/mechtest-obs.gc"
  "levels/ruins/ruins-part.gc"
  "levels/ruins/breakable-wall.gc"
  "levels/ruins/pillar-collapse.gc"
  "levels/ruins/ruins-obs.gc"
  "levels/ruins/rapid-gunner.gc"
  )

(copy-textures 851 853 852 2205 1000)

(copy-gos
  "ruins-breakable-wall-ag"
  "ruins-drop-plat-ag"
  "rapid-gunner-ag"
  "ruins-pillar-collapse-ag"
  "ruins-bridge-ag"
  "shield-gunner-ag"
  "precipice-b-ag"
  "ruins-precipice-ag"
  "precipice-a-ag"
  "pushblock-ag"
  "throwblock-ag"
  "zipline-ag"
  "flag-ag"
  "sinking-plat-ag"
  "awning-ag"
  "beam-ag"
  "ruins-vis"
  )

(copy-strs "RUB1" "RUBW1" "RUBW2" "RUBW3" "RUBW4" "RUBW5" "RUBW6" "RUDPA1" "RUPC1" "RUPC2" "RUTVICTO")

;; ;;;;;;;;;;;;;;;;;;;;;
;; ;; SAG
;; ;;;;;;;;;;;;;;;;;;;;;

(cgo "SAG.DGO" "sag.gd")

(copy-textures 881 1131 882 880)

(copy-gos
  ;; "daxter-highres-ag"
  ;; "jak-highres-ag"
  "torn-highres-ag"
  "ruins-tower-a-ag"
  "ruins-tower-c-ag"
  "ruins-tower-e-ag"
  "ruins-tower-b-ag"
  "ruins-tower-f-ag"
  "ruins-tower-d-ag"
  ;; "life-seed-ag"
  "ruins-tower-rp-ag"
  "sagehut-vis"
  )

;; ;;;;;;;;;;;;;;;;;;;;;
;; ;; SEB
;; ;;;;;;;;;;;;;;;;;;;;;

(cgo "SEB.DGO" "seb.gd")

(goal-src-sequence
  ""
  :deps ("$OUT/obj/los-control.o")
  "levels/undefined/hal-h.gc"
  "levels/undefined/hal-task.gc"
  "levels/undefined/hal.gc"
  "levels/undefined/ruf-h.gc"
  "levels/undefined/ruf-task.gc"
  "levels/undefined/ruf.gc"
  "levels/undefined/ruf-states.gc"
  "levels/sewer/escort/jinx-h.gc"
  "levels/sewer/escort/jinx-shot.gc"
  "levels/sewer/escort/jinx-bomb.gc"
  "levels/sewer/escort/jinx.gc"
  "levels/sewer/escort/jinx-states.gc"
  "levels/sewer/escort/mog-h.gc"
  "levels/sewer/escort/mog.gc"
  "levels/sewer/escort/grim-h.gc"
  "levels/sewer/escort/grim.gc"
  "levels/sewer/sewer-part.gc"
  "levels/sewer/sewer-ocean.gc"
  "levels/sewer/sewer-obs.gc"
  "levels/sewer/sewer-obs2.gc"
  "levels/sewer/hosehead.gc"
  "levels/sewer/hosehead-fake.gc"
  "levels/sewer/gator.gc"
  "levels/sewer/hal2-course.gc"
  "levels/sewer/mog2-course.gc"
  "levels/sewer/jinx2-course.gc"
  "levels/sewer/grim2-course.gc"
  "levels/sewer/sewer-scenes.gc"
  )

(copy-textures 1133 1135 1134 3383)

(copy-gos
  "sew-elevator-ag"
  "sewerb-vis"
  )

;; ;;;;;;;;;;;;;;;;;;;;;
;; ;; SEW
;; ;;;;;;;;;;;;;;;;;;;;;

(cgo "SEW.DGO" "sew.gd")

(copy-textures 1059 1060 1066 2270 3479)

(copy-gos
  "sew-catwalk-ag"
  "sew-multi-blade-ag"
  "sew-gunturret-ag"
  "mar-statue-ag"
  "sew-twist-blade-ag"
  "sew-tri-blade-ag"
  "sew-single-blade-ag"
  "mine-a-ag"
  "sew-valve-ag"
  "mine-b-ag"
  "sew-arm-blade-ag"
  "gold-key-ag"
  "light-switch-ag"
  "grill-ag"
  "sewer-vis"
  )

;; ;;;;;;;;;;;;;;;;;;;;;
;; ;; SKA
;; ;;;;;;;;;;;;;;;;;;;;;

(cgo "SKA.DGO" "ska.gd")

(goal-src-sequence
  ""
  :deps ("$OUT/obj/los-control.o")
  "levels/stadium/jetboard/skatea-part.gc"
  "levels/stadium/jetboard/skatea-obs.gc"
  )

(copy-textures 2992 3131 2995 3573)

(copy-gos
  "skate-training-ramp-ag"
  "skatea-jump-pad-ag"
  "skatea-floating-ring-ag"
  "skate-gate-ag"
  "skatea-vis"
  )

;; ;;;;;;;;;;;;;;;;;;;;;
;; ;; STA
;; ;;;;;;;;;;;;;;;;;;;;;

(cgo "STA.DGO" "sta.gd")

(goal-src-sequence
  ""
  :deps ("$OUT/obj/los-control.o")
  ;; "levels/common/enemy/hopper.gc"
  "levels/stadium/stadiumb-texture.gc"
  "levels/stadium/stadium-part.gc"
  "levels/stadium/stadiumb-part.gc"
  "levels/stadium/stadium-obs.gc"
  "levels/stadium/stadium-scenes.gc"
  )

(copy-textures 2423 2426 2424 2575 1641)

(copy-gos
  ;; "daxter-highres-ag"
  ;; "jak-highres-ag"
  "water-anim-stadium-ag"
  "gar-door-ag"
  "stadium-vis"
  )

;; ;;;;;;;;;;;;;;;;;;;;;
;; ;; STADBLMP
;; ;;;;;;;;;;;;;;;;;;;;;

;; (cgo "STADBLMP.DGO" "stadblmp.gd")

;; (copy-textures 2956 2957 2958 3280 3457 3418)

;; (copy-gos
;;   "youngsamos-highres-ag"
;;   "brutter-highres-ag"
;;   "grunt-ag"
;;   "samos-highres-ag"
;;   "samos-ag"
;;   "keira-ag"
;;   "brutter-balloon-ag"
;;   "babak-ag"
;;   "flitter-ag"
;;   "hopper-ag"
;;   "brutter-low-ag"
;;   "stadblmp"
;;   )

;; ;;;;;;;;;;;;;;;;;;;;;
;; ;; STB
;; ;;;;;;;;;;;;;;;;;;;;;

;; (cgo "STB.DGO" "stb.gd")

;; (goal-src-sequence
;;   ""
;;   :deps ("$OUT/obj/los-control.o")
;;   "levels/common/races/race-h.gc"
;;   "levels/common/races/race-mesh.gc"
;;   "levels/common/races/race-part.gc"
;;   "levels/common/races/race-obs.gc"
;;   "levels/common/races/vehicle-racer.gc"
;;   "levels/common/races/race-info.gc"
;;   "levels/common/races/race-manager.gc"
;;   "levels/common/races/race-hud.gc"
;;   "levels/common/races/pilot-recorder.gc"
;;   "levels/stadium/racebike.gc"
;;   "levels/stadium/stadium-race-obs.gc"
;;   )

;; (copy-textures 3451 3454 3452 3453 3109)

;; (copy-gos
;;   "jak-pidax+0-ag"
;;   "race-bike-c-ag"
;;   "race-bike-b-ag"
;;   "race-bike-a-ag"
;;   "stdmb-race-hatch-ag"
;;   "stad-force-field-ag"
;;   "stadiumb-vis"
;;   )

;; ;;;;;;;;;;;;;;;;;;;;;
;; ;; STC
;; ;;;;;;;;;;;;;;;;;;;;;

;; (cgo "STC.DGO" "stc.gd")

;; (goal-src-sequence
;;   ""
;;   :deps ("$OUT/obj/los-control.o")
;;   "levels/common/races/race-h.gc"
;;   "levels/common/races/race-mesh.gc"
;;   "levels/common/races/race-part.gc"
;;   "levels/common/races/race-obs.gc"
;;   "levels/common/races/vehicle-racer.gc"
;;   "levels/common/races/race-info.gc"
;;   "levels/common/races/race-manager.gc"
;;   "levels/common/races/race-hud.gc"
;;   "levels/common/races/pilot-recorder.gc"
;;   "levels/stadium/racebike.gc"
;;   "levels/stadium/stadium-race-obs.gc"
;;   )

;; (copy-textures 3442 3445 3443 3444 3351)

;; (copy-gos
;;   "jak-pidax+0-ag"
;;   "race-bike-c-ag"
;;   "race-bike-b-ag"
;;   "race-bike-a-ag"
;;   "stdmb-race-hatch-ag"
;;   "stad-c-force-field-ag"
;;   "stadiumc-vis"
;;   )

;; ;;;;;;;;;;;;;;;;;;;;;
;; ;; STD
;; ;;;;;;;;;;;;;;;;;;;;;

;; (cgo "STD.DGO" "std.gd")

;; (goal-src-sequence
;;   ""
;;   :deps ("$OUT/obj/los-control.o")
;;   "levels/common/races/race-h.gc"
;;   "levels/common/races/race-mesh.gc"
;;   "levels/common/races/race-part.gc"
;;   "levels/common/races/race-obs.gc"
;;   "levels/common/races/vehicle-racer.gc"
;;   "levels/common/races/race-info.gc"
;;   "levels/common/races/race-manager.gc"
;;   "levels/common/races/race-hud.gc"
;;   "levels/common/races/pilot-recorder.gc"
;;   "levels/stadium/racebike.gc"
;;   "levels/stadium/stadium-race-obs.gc"
;;   )

;; (copy-textures 3447 3450 3448 3449 3352)

;; (copy-gos
;;   "jak-pidax+0-ag"
;;   "race-bike-c-ag"
;;   "race-bike-b-ag"
;;   "race-bike-a-ag"
;;   "stdmb-race-hatch-ag"
;;   "stad-d-force-field-ag"
;;   "stadiumd-vis"
;;   )

;; ;;;;;;;;;;;;;;;;;;;;;
;; ;; STR
;; ;;;;;;;;;;;;;;;;;;;;;

(cgo "STR.DGO" "str.gd")

(goal-src-sequence
  ""
  :deps ("$OUT/obj/los-control.o")
  "levels/strip/strip-scenes.gc"
  "levels/strip/strip-part.gc"
  "levels/strip/strip-ocean.gc"
  "levels/strip/strip-rescue.gc"
  "levels/strip/strip-drop.gc"
  "levels/strip/strip-obs.gc"
  "levels/strip/chaincrate.gc"
  )

(copy-textures 787 789 788 786 1272 2854)

(copy-gos
  "flamer-ag"
  "water-anim-strip-dark-eco-ag"
  "cranecrate-ag"
  "strip-game-crate-ag"
  "drill-plat-ag"
  "curtainsaw-ag"
  "fencespikes-ag"
  "lgconveyor-ag"
  "pitspikes-ag"
  "grunt-egg-b-ag"
  "grunt-egg-a-ag"
  "grunt-egg-d-ag"
  "crane-ag"
  "strip-chain-crate-ag"
  "grunt-egg-c-ag"
  "cable-ag"
  "cntrlrm-door-ag"
  "plasmitebomb-ag"
  "strip-conveyor-ag"
  "cntrlrm-button-ag"
  "strip-vis"
  )

;; ;;;;;;;;;;;;;;;;;;;;;
;; ;; SWB
;; ;;;;;;;;;;;;;;;;;;;;;

(cgo "SWB.DGO" "swb.gd")

(copy-textures 1372 1373 1458)

(copy-gos
  "sewescb-vis"
  )

;; ;;;;;;;;;;;;;;;;;;;;;
;; ;; SWE
;; ;;;;;;;;;;;;;;;;;;;;;

(cgo "SWE.DGO" "swe.gd")

(copy-textures 1370 1387 1371 2293 3478 3415)

(copy-gos
  "jinx-ag"
  "hosehead-ag"
  "sew-wall-ag"
  "sew-mar-statue-explode-ag"
  "heart-of-mar-ag"
  "jinx-bomb-ag"
  "sewesc-vis"
  )

;; ;;;;;;;;;;;;;;;;;;;;;
;; ;; TBO
;; ;;;;;;;;;;;;;;;;;;;;;

(cgo "TBO.DGO" "tbo.gd")

(copy-textures 1628 1629 2229 2247)

(copy-gos
  "baron-widow+0-ag"
  "tomb-boss-catwalk-ag"
  "tomb-boss-bridge-ag"
  "widow-ag"
  "tomb-boss-pillar-ag"
  ;; "spydroid-ag"
  "baron-pod-ag"
  "tomb-boss-firepot-ag"
  "baron-ag"
  "tomb-boss-debris-ag"
  "heart-mar-ag"
  "widow-bomb-ag"
  ;; "tomb-wing-door-ag"
  ;; "particleman-ag"
  "tombboss-vis"
  )

;; ;;;;;;;;;;;;;;;;;;;;;
;; ;; THR
;; ;;;;;;;;;;;;;;;;;;;;;

(cgo "THR.DGO" "thr.gd")

(goal-src-sequence
  ""
  :deps ("$OUT/obj/los-control.o")
  "levels/palace/throne_room/throne-part.gc"
  "levels/palace/throne_room/palace-scenes.gc"
  )

(copy-textures 2731 2733 3372)

(copy-gos
  ;; "daxter-highres-ag"
  ;; "jak-highres-ag"
  "throne-throne-ag"
  ;; "pal-throne-door-ag"
  ;; "particleman-ag"
  "throne-vis"
  )

;;;;;;;;;;;;;;;;;;;;;
;; TITLE
;;;;;;;;;;;;;;;;;;;;;

(cgo "TITLE.DGO" "title.gd")

(goal-src-sequence
  ""
  :deps ("$OUT/obj/los-control.o")
  "levels/title/title-obs.gc"
  )

(copy-textures 3091 3090)

(copy-gos
  "jak-logo-ag"
  "jak-stand-ag"
  "title"
  )

(copy-strs "DESCREEN" "TIDINTRO")

;; ;;;;;;;;;;;;;;;;;;;;;
;; ;; TOA
;; ;;;;;;;;;;;;;;;;;;;;;

(cgo "TOA.DGO" "toa.gd")

(goal-src-sequence
  ""
  :deps ("$OUT/obj/los-control.o")
  "levels/mars_tomb/tomb-part.gc"
  "levels/mars_tomb/tomb-obs.gc"
  "levels/mars_tomb/tomb-water.gc"
  "levels/mars_tomb/tomb-beetle.gc"
  "levels/mars_tomb/widow-part.gc"
  "levels/mars_tomb/widow-baron.gc"
  "levels/mars_tomb/widow-extras.gc"
  "levels/mars_tomb/widow-more-extras.gc"
  "levels/mars_tomb/widow.gc"
  "levels/mars_tomb/widow2.gc"
  "levels/mars_tomb/monster-frog.gc"
  "levels/mars_tomb/tomb-scenes.gc"
  )

(copy-textures 1594 1595 1831 1467)

(copy-gos
  "water-anim-tomb-ag"
  "monster-frog-ag"
  "tomb-boss-door-ag"
  "tomb-mar-door-ag"
  "tomb-simon-button-ag"
  "tomb-wing-door-ag"
  "tomb-plat-return-ag"
  "tomba-vis"
  )

;; ;;;;;;;;;;;;;;;;;;;;;
;; ;; TOB
;; ;;;;;;;;;;;;;;;;;;;;;

(cgo "TOB.DGO" "tob.gd")

(copy-textures 1596 1597)

(copy-gos
  ;; "jak-pole+0-ag"
  "tomb-stair-block-ag"
  "tomb-baby-spider-ag"
  "water-anim-tomb-dark-eco-ag"
  "tomb-elevator-ag"
  "tomb-plat-wall-ag"
  "tomb-button-ag"
  "tomb-stair-block-spikes-ag"
  "tomb-boulder-door-ag"
  "tomb-move-swing-pole-ag"
  "tombb-vis"
  )

;; ;;;;;;;;;;;;;;;;;;;;;
;; ;; TOC
;; ;;;;;;;;;;;;;;;;;;;;;

(cgo "TOC.DGO" "toc.gd")

(copy-textures 1598 1599 1832)

(copy-gos
  ;; "water-anim-tomb-ag"
  ;; "tomb-baby-spider-ag"
  "tomb-beetle-ag"
  "tomb-door-ag"
  "tomb-vibe-ag"
  ;; "tomb-simon-button-ag"
  "tomb-plat-simon-ag"
  ;; "tomb-wing-door-ag"
  ;; "tomb-button-ag"
  "tomb-beetle-door-ag"
  "tombc-vis"
  )

;; ;;;;;;;;;;;;;;;;;;;;;
;; ;; TOD
;; ;;;;;;;;;;;;;;;;;;;;;

(cgo "TOD.DGO" "tod.gd")

;; (goal-src-sequence
;;   ""
;;   :deps ("$OUT/obj/los-control.o")
;;   "levels/common/entities/com-elevator.gc"
;;   )

(copy-textures 1626 1627 3275)

(copy-gos
  "youngsamos-tombd+0-ag"
  ;; "kid-tombd+0-ag"
  ;; "daxter-highres-ag"
  ;; "youngsamos-highres-ag"
  ;; "jak-highres-ag"
  ;; "crocadog-highres-ag"
  ;; "kor-highres-ag"
  ;; "kid-highres-ag"
  ;; "tomb-mar-door-ag"
  ;; "com-elevator-ag"
  "tombd-vis"
  )

;; ;;;;;;;;;;;;;;;;;;;;;
;; ;; TOE
;; ;;;;;;;;;;;;;;;;;;;;;

(cgo "TOE.DGO" "toe.gd")

(goal-src-sequence
  ""
  :deps ("$OUT/obj/los-control.o")
  "levels/mars_tomb/left/chase/target-indax.gc"
  "levels/mars_tomb/left/chase/tomb-boulder.gc"
  )

(copy-textures 2374 2375 2376)

(copy-gos
  "jak-indax+0-ag"
  "tomb-boulder-ag"
  ;; "tomb-baby-spider-ag"
  "tomb-plat-pillar-ag"
  "spider-eyes-ag"
  "tomb-bounce-web-ag"
  "tombe-vis"
  )

;; ;;;;;;;;;;;;;;;;;;;;;
;; ;; TOMBEXT
;; ;;;;;;;;;;;;;;;;;;;;;

(cgo "TOMBEXT.DGO" "tombext.gd")

(copy-textures 2525)

(copy-gos
  ;; "daxter-highres-ag"
  "tomb-boss-explode-ag"
  ;; "baron-highres-ag"
  "tombext"
  )

;; ;;;;;;;;;;;;;;;;;;;;;
;; ;; UNB
;; ;;;;;;;;;;;;;;;;;;;;;

(cgo "UNB.DGO" "unb.gd")

(goal-src-sequence
  ""
  :deps ("$OUT/obj/los-control.o")
  "levels/underport/under-shoot-block.gc"
  "levels/underport/underb-master.gc"
  "levels/underport/under-obs.gc"
  "levels/underport/under-sig-obs.gc"
  "levels/underport/under-laser.gc"
  "levels/underport/pipe-grunt.gc"
  "levels/underport/jellyfish.gc"
  "levels/underport/under-part.gc"
  "levels/underport/centipede.gc"
  "levels/underport/sig5-cent1-path0.gc"
  "levels/underport/sig5-cent2-path0.gc"
  "levels/underport/sig5-course.gc"
  "levels/underport/under-scenes.gc"
  "levels/underport/sig-recorder.gc"
  )

(copy-textures 3051 3053 3054 3413)

(copy-gos
  "under-mine-ag"
  "jellyfish-ag"
  "under-shoot-block-ag"
  "under-break-floor-ag"
  "centipede-ag"
  "under-int-door-ag"
  "under-break-wall-b-ag"
  "under-break-wall-ag"
  "under-rise-plat-ag"
  "under-lift-ag"
  "under-buoy-base-ag"
  "under-buoy-chain-ag"
  "under-buoy-plat-ag"
  "water-anim-under-ag"
  "under-plat-shoot-ag"
  "under-plat-wall-ag"
  "under-plat-long-ag"
  "under-warp-ag"
  "under-laser-ag"
  "under-laser-shadow-ag"
  "underb-vis"
  )

;; ;;;;;;;;;;;;;;;;;;;;;
;; ;; UND
;; ;;;;;;;;;;;;;;;;;;;;;

;; (cgo "UND.DGO" "und.gd")

;; (copy-textures 3045 3048 3049 3047 3276)

;; (copy-gos
;;   "daxter-highres-ag"
;;   "jak-highres-ag"
;;   "sig-highres-ag"
;;   "centipede-fma-ag"
;;   "under-break-bridge-b-ag"
;;   "under-break-bridge-ag"
;;   "com-airlock-inner-ag"
;;   "under-break-door-ag"
;;   "grunt-fma-ag"
;;   "under-break-ceiling-ag"
;;   "under-seaweed-c-ag"
;;   "under-seaweed-b-ag"
;;   "under-seaweed-d-ag"
;;   "under-seaweed-a-ag"
;;   "particleman-ag"
;;   "under-vis"
;;   )

;; ;;;;;;;;;;;;;;;;;;;;;
;; ;; VIN
;; ;;;;;;;;;;;;;;;;;;;;;

(cgo "VIN.DGO" "vin.gd")

(goal-src-sequence
  ""
  :deps ("$OUT/obj/los-control.o")
  "levels/power_station/vinroom-part.gc"
  "levels/power_station/vinroom-scenes.gc"
  "levels/power_station/vinroom-obs.gc"
  )

(copy-textures 778 779 3278 979)

(copy-gos
  "kid-tombd+0-ag"
  ;; "daxter-highres-ag"
  "vin-ag"
  ;; "jak-highres-ag"
  "crocadog-highres-ag"
  "kor-highres-ag"
  ;; "kid-highres-ag"
  "ecowell-a-ag"
  "ecowell-b-ag"
  "ecowell-c-ag"
  "ecowell-d-ag"
  "plasmitebox-ag"
  ;; "warp-gate-ag"
  "vin-door-ag"
  "vin-turbine-ag"
  "pow-mov-plat-ag"
  ;; "palmpilot-ag"
  ;; "particleman-ag"
  "vinroom-vis"
  )

;;;;;;;;;;;;;;;;;;;;;
;; ISO Group
;;;;;;;;;;;;;;;;;;;;;
;; the iso group is a group of files built by the "(mi)" command.

=======
>>>>>>> 3d097e69
(group-list "iso"
 `("$OUT/iso/0COMMON.TXT"
   ,@(reverse *all-vis*)
   ,@(reverse *all-str*)
   ,@(reverse *all-sbk*)
   ,@(reverse *all-mus*)
   ,@(reverse *all-vag*)
   ,@(reverse *all-cgos*))
 )

(group-list "text"
 `("$OUT/iso/0COMMON.TXT")
 )

;; used for the type consistency test.
(group-list "all-code"
  `(,@(reverse *all-gc*))
  )

(group "engine"
       "$OUT/iso/KERNEL.CGO"
       "$OUT/iso/GAME.CGO"
       )<|MERGE_RESOLUTION|>--- conflicted
+++ resolved
@@ -270,3647 +270,6 @@
 ;;;;;;;;;;;;;;;;;;;;;
 ;; the iso group is a group of files built by the "(mi)" command.
 
-<<<<<<< HEAD
-(cgo "PRI.DGO" "pri.gd")
-
-(goal-src-sequence
- "levels/"
- :deps ("$OUT/obj/los-control.o")
- "fortress/prison/intro-texture.gc"
- "fortress/prison/prison-part.gc"
- "fortress/prison/prison-obs.gc"
- )
-
-(copy-textures 1578 1950 1579 2647)
-
-(copy-gos
-  "prsn-torture-ag"
-  "prsn-chair-shackle-ag"
-  "prsn-hang-cell-ag"
-  "warp-gate-b-ag"
-  "prsn-vent-fan-ag"
-  "prsn-cell-door-ag"
-  "prison-vis"
-  )
-
-;;;;;;;;;;;;;;;;;;;;;
-;; CITY WIDE
-;;;;;;;;;;;;;;;;;;;;;
-
-(cgo "CWI.DGO" "cwi.gd")
-
-(goal-src-sequence
-  "levels/"
-  :deps ("$OUT/obj/los-control.o")
-  "city/common/nav-graph-h.gc"
-  "city/common/traffic-engine-h.gc"
-  "city/common/vehicle-h.gc"
-  "city/common/citizen-h.gc"
-  "city/common/height-map-h.gc"
-  "city/common/ctywide-obs-h.gc"
-  "city/common/height-map.gc"
-  "city/common/traffic-height-map.gc"
-  "city/common/nav-graph.gc"
-  "city/common/vehicle-rider.gc"
-  "city/common/vehicle-control.gc"
-  "city/common/vehicle-part.gc"
-  "city/common/vehicle-effects.gc"
-  "city/common/vehicle.gc"
-  "city/common/vehicle-util.gc"
-  "city/common/vehicle-physics.gc"
-  "city/common/vehicle-states.gc"
-  "city/common/vehicle-guard.gc"
-  "city/common/transport.gc"
-  "city/common/bike.gc"
-  "city/common/car.gc"
-  "city/common/test-bike.gc"
-  "city/common/test-car.gc"
-  "city/common/citizen.gc"
-  "city/common/civilian.gc"
-  "city/common/guard.gc"
-  "city/common/citizen-norm.gc"
-  "city/common/citizen-fat.gc"
-  "city/common/citizen-chick.gc"
-  "city/common/citizen-enemy.gc"
-  "city/common/metalhead-predator.gc"
-  "city/common/metalhead-grunt.gc"
-  "city/common/metalhead-flitter.gc"
-  "city/common/traffic-engine.gc"
-  "city/common/trail-graph.gc"
-  "city/common/trail.gc"
-  "city/common/traffic-manager.gc"
-  "city/common/ctywide-texture.gc"
-  "city/common/ctywide-part.gc"
-  "city/common/ctywide-obs.gc"
-  "city/common/ctywide-tasks.gc"
-  "city/common/ctywide-scenes.gc"
-  "city/common/ctywide-speech.gc"
-  "city/common/ctyport-obs.gc"
-  "city/common/target-pilot.gc"
-  "city/common/pilot-states.gc"
-  "city/common/searchlight.gc"
-  )
-
-(copy-textures 1264 1266 1265 1674 1118 1657)
-
-(copy-gos
-  "jak-pilot+0-ag"
-  "baron-statue-ag"
-  "cty-guard-turret-ag"
-  "vehicle-explosion-ag"
-  "barons-ship-lores-ag"
-  "propa-ag"
-  "vehicle-turret-ag"
-  "lurker-pipe-lid-ag"
-  "searchlight-ag"
-  "burning-bush-ag"
-  "stadium-barrier-ag"
-  "security-wall-ag"
-  "ctywide-vis"
-  )
-
-;;;;;;;;;;;;;;;;;;;;;
-;; L CITY WIDE A
-;;;;;;;;;;;;;;;;;;;;;
-
-(cgo "LWIDEA.DGO" "lwidea.gd")
-
-(copy-textures 2929 2930)
-
-(copy-gos
-  "citizen-fat-ag"
-  "citizen-norm-ag"
-  "citizen-chick-ag"
-  "hellcat-ag"
-  "carc-ag"
-  "cara-ag"
-  "carb-ag"
-  "citizen-norm-rider-ag"
-  "crimson-bike-ag"
-  "bikec-ag"
-  "bikeb-ag"
-  "bikea-ag"
-  "lwidea")
-
-;;;;;;;;;;;;;;;;;;;;;
-;; CITY SLUM A
-;;;;;;;;;;;;;;;;;;;;;
-
-(cgo "CTA.DGO" "cta.gd")
-
-(goal-src-sequence
-  "levels/city/slums/"
-  :deps ("$OUT/obj/los-control.o")
-  "ctysluma-part.gc"
-  "neon-baron-part.gc"
-  )
-
-(copy-textures 974 973 1680 1021 1646)
-
-(copy-gos
-  "cty-fruit-stand-ag"
-  "hide-door-a-ag"
-  "ctysluma-vis"
-)
-
-;;;;;;;;;;;;;;;;;;;;;
-;; VILLAGE 1
-;;;;;;;;;;;;;;;;;;;;;
-
-(cgo "VI1.DGO" "vi1.gd")
-(copy-textures 3034 3037 3035 3038 3036 2761 3516)
-
-(copy-gos
-  "darkjak-highres-ag"
-  "metalkor-torso-ag"
-  "rift-ring-ag"
-  "vil-break-support-ag"
-  "intro-flamer-ag"
-  "rift-rider-donut-ag"
-  "vil-windmill-sail-ag"
-  "vil-windspinner-ag"
-  "vil-sagesail-ag"
-  "particleman-ag"
-  "village1-vis"
-)
-
-;; The below project code was auto-generated via:
-;; - python .\scripts\gsrc\skeleton_creation\generate_dgo_project_code.py --game jak2 --dep los-control
-;; all dgos already manually created aboved were skipped, look at the script's code to change this behaviour
-
-;; ;;;;;;;;;;;;;;;;;;;;;
-;; ;; ART
-;; ;;;;;;;;;;;;;;;;;;;;;
-
-;; (cgo "ART.DGO" "art.gd")
-
-;; (goal-src-sequence
-;;   ""
-;;   :deps ("$OUT/obj/los-control.o")
-;;   "engine/gfx/texture/texture-upload.gc"
-;;   "engine/gfx/texture/texture-finish.gc"
-;;   )
-
-;; (copy-textures tpages 11 31 1804 12 917 918 1106 1141 1658 2841 2932 3076)
-
-;; (copy-gos
-;;   "collectables-ag"
-;;   "ctywide-arrow-ag"
-;;   "crate-ag"
-;;   "talk-box-ag"
-;;   "scenecamera-ag"
-;;   "eco-canister-ag"
-;;   "hud-ring-ag"
-;;   "jakb-ag"
-;;   "daxter-ag"
-;;   "board-ag"
-;;   "gun-ag"
-;;   "jak-gun+0-ag"
-;;   "jak-board+0-ag"
-;;   "jak-dark+0-ag"
-;;   "jak-swim+0-ag"
-;;   "blocking-plane-ag"
-;;   )
-
-;; ;;;;;;;;;;;;;;;;;;;;;
-;; ;; ATE
-;; ;;;;;;;;;;;;;;;;;;;;;
-
-(cgo "ATE.DGO" "ate.gd")
-
-(goal-src-sequence
-  ""
-  :deps ("$OUT/obj/los-control.o")
-  "levels/common/ai/ai-task-h.gc"
-  "levels/common/ai/bot-h.gc"
-  "levels/common/ai/bot.gc"
-  "levels/common/ai/bot-states.gc"
-  "characters/sig/sig-h.gc"
-  "characters/sig/sig-task.gc"
-  "characters/sig/sig-shot.gc"
-  "characters/sig/sig-plasma.gc"
-  "characters/sig/sig.gc"
-  "characters/sig/sig-states.gc"
-  "characters/ashelin/ash-h.gc"
-  "characters/ashelin/ash-task.gc"
-  "characters/ashelin/ash-shot.gc"
-  "characters/ashelin/ash.gc"
-  "characters/ashelin/ash-states.gc"
-  "levels/common/enemy/spyder.gc"
-  "levels/atoll/sig0-course.gc"
-  "levels/atoll/ash1-course.gc"
-  "levels/atoll/atoll-tank.gc"
-  "levels/atoll/atoll-scenes.gc"
-  "levels/atoll/sniper.gc"
-  "levels/common/enemy/amphibian/amphibian.gc"
-  "levels/atoll/juicer.gc"
-  "levels/common/enemy/metalhead_brown/metalmonk.gc"
-  )
-
-(copy-textures 1606 1607 2461 3237 3412)
-
-(copy-gos
-  "sig-ag"
-  "jak-highres-ag"
-  "atoll-tank-ag"
-  "sig-highres-ag"
-  "juicer-ag"
-  "ashelin-highres-ag"
-  "atoll-hellcat-ag"
-  "ashelin-ag"
-  "metalmonk-ag"
-  "amphibian-ag"
-  "spyder-ag"
-  "com-airlock-inner-ag"
-  "palmpilot-ag"
-  "atollext-vis"
-  )
-
-;; ;;;;;;;;;;;;;;;;;;;;;
-;; ;; ATO
-;; ;;;;;;;;;;;;;;;;;;;;;
-
-(cgo "ATO.DGO" "ato.gd")
-
-(goal-src-sequence
-  ""
-  :deps ("$OUT/obj/los-control.o")
-  "levels/common/entities/gun-buoy.gc"
-  "levels/atoll/atoll-part.gc"
-  "levels/atoll/atoll-obs.gc"
-  "levels/common/enemy/fodder/fodder.gc"
-  )
-
-(copy-textures 856 858 857 855 1083)
-
-(copy-gos
-  "fodder-ag"
-  "liftcat-ag"
-  "atoll-windmill-ag"
-  "turbine-ag"
-  "slider-ag"
-  "gun-buoy-ag"
-  "atoll-hatch-ag"
-  "atoll-valve-ag"
-  "piston-ag"
-  "atollrotpipe-ag"
-  "atoll-mar-symbol-ag"
-  "atoll-vis"
-  )
-
-;; ;;;;;;;;;;;;;;;;;;;;;
-;; ;; CAB
-;; ;;;;;;;;;;;;;;;;;;;;;
-
-(cgo "CAB.DGO" "cab.gd")
-
-(goal-src-sequence
-  ""
-  :deps ("$OUT/obj/los-control.o")
-  "levels/castle/boss/casboss-texture.gc"
-  "levels/castle/boss/castle-baron.gc"
-  "levels/castle/boss/castle-scenes.gc"
-  "levels/castle/boss/casboss-part.gc"
-  )
-
-(copy-textures 2996 2997 3435 3458 3429)
-
-(copy-gos
-  "krew-highres-ag"
-  "krew-lowres-ag"
-  "cboss-tractor-ag"
-  "krew-clone-ag"
-  "cboss-bomb-ag"
-  "cboss-elevator-ag"
-  "casboss-vis"
-  )
-
-;; ;;;;;;;;;;;;;;;;;;;;;
-;; ;; CAP
-;; ;;;;;;;;;;;;;;;;;;;;;
-
-(cgo "CAP.DGO" "cap.gd")
-
-(goal-src-sequence
-  ""
-  :deps ("$OUT/obj/los-control.o")
-  "levels/castle/pad/caspad-obs.gc"
-  "levels/castle/pad/caspad-part.gc"
-  "levels/castle/pad/castle-tasks.gc"
-  )
-
-(copy-textures 2537 2539 2538 3498)
-
-(copy-gos
-  "air-train-ag"
-  "cpad-elevator-ag"
-  "caspad-vis"
-  )
-
-;; ;;;;;;;;;;;;;;;;;;;;;
-;; ;; CAS
-;; ;;;;;;;;;;;;;;;;;;;;;
-
-;; (cgo "CAS.DGO" "cas.gd")
-
-;; (goal-src-sequence
-;;   ""
-;;   :deps ("$OUT/obj/los-control.o")
-;;
-;;   "levels/landing_pad/roboguard-level.gc"
-;;   "levels/landing_pad/castle-texture.gc"
-;;   "levels/landing_pad/castle-obs.gc"
-;;   "levels/landing_pad/castle-part.gc"
-;;   )
-
-;; (copy-textures 2865 2867 2866 3124 2970)
-
-;; (copy-gos
-;;   "roboguard-ag"
-;;   "crimson-guard-ag"
-;;   "cas-rot-bridge-ag"
-;;   "cas-electric-fence-ag"
-;;   "cas-rot-blade-ag"
-;;   "switch-ag"
-;;   "cas-conveyor-switch-ag"
-;;   "cas-robot-door-ag"
-;;   "cas-trapdoor-ag"
-;;   "cas-chain-plat-ag"
-;;   "cas-elevator-ag"
-;;   "cas-button-ag"
-;;   "cas-flag-a-ag"
-;;   "cas-flag-b-ag"
-;;   "castle-vis"
-;;   )
-
-;; ;;;;;;;;;;;;;;;;;;;;;
-;; ;; CASCITY
-;; ;;;;;;;;;;;;;;;;;;;;;
-
-;; (cgo "CASCITY.DGO" "cascity.gd")
-
-;; (copy-textures 3221 3222 3425)
-
-;; (copy-gos
-;;   "searchlight-ag"
-;;   "pal-windmill-ag"
-;;   "cascity"
-;;   )
-
-;; ;;;;;;;;;;;;;;;;;;;;;
-;; ;; CASEXT
-;; ;;;;;;;;;;;;;;;;;;;;;
-
-;; (cgo "CASEXT.DGO" "casext.gd")
-
-;; (copy-textures 2597 3424 3315)
-
-;; (copy-gos
-;;   "daxter-highres-ag"
-;;   "jak-highres-ag"
-;;   "ashelin-highres-ag"
-;;   "hellcat-ag"
-;;   "heart-of-mar-ag"
-;;   "gun-upgrade-a-ag"
-;;   "particleman-ag"
-;;   "casext"
-;;   )
-
-;; ;;;;;;;;;;;;;;;;;;;;;
-;; ;; CFA
-;; ;;;;;;;;;;;;;;;;;;;;;
-
-(cgo "CFA.DGO" "cfa.gd")
-
-(goal-src-sequence
-  ""
-  :deps ("$OUT/obj/los-control.o")
-  "levels/city/farm/ctyfarm-obs.gc"
-  "levels/city/farm/ctyfarma-part.gc"
-  ;; "levels/city/farm/ctyfarmb-part.gc"
-  ;; "levels/city/farm/yakow.gc"
-  )
-
-(copy-textures 2444 2445 2645 2644 2744 2791 2441)
-
-(copy-gos
-  "farm-chilirots-ag"
-  "farm-cabbage-ag"
-  "farm-marrow-ag"
-  "farm-beetree-ag"
-  "farm-small-cabbage-ag"
-  "farm-sprinkler-barrels-ag"
-  "ctyfarma-vis"
-  )
-
-;; ;;;;;;;;;;;;;;;;;;;;;
-;; ;; CFB
-;; ;;;;;;;;;;;;;;;;;;;;;
-
-(cgo "CFB.DGO" "cfb.gd")
-
-(goal-src-sequence
-  ""
-  :deps ("$OUT/obj/los-control.o")
-  ;; "levels/city/farm/ctyfarm-obs.gc"
-  ;; "levels/city/farm/ctyfarma-part.gc"
-  "levels/city/farm/ctyfarmb-part.gc"
-  "levels/city/farm/yakow.gc"
-  )
-
-(copy-textures 3005 3009 3007 3008 3006 3004 2442)
-
-(copy-gos
-  "yakow-ag"
-  ;; "farm-chilirots-ag"
-  ;; "farm-cabbage-ag"
-  ;; "farm-marrow-ag"
-  ;; "farm-beetree-ag"
-  ;; "farm-small-cabbage-ag"
-  ;; "farm-sprinkler-barrels-ag"
-  "ctyfarmb-vis"
-  )
-
-;; ;;;;;;;;;;;;;;;;;;;;;
-;; ;; CGA
-;; ;;;;;;;;;;;;;;;;;;;;;
-
-(cgo "CGA.DGO" "cga.gd")
-
-(goal-src-sequence
-  ""
-  :deps ("$OUT/obj/los-control.o")
-  "levels/city/generic/ctygena-part.gc"
-  "levels/city/generic/neon-praxis-part.gc"
-  )
-
-(copy-textures 1137 1138 1117 1637)
-
-(copy-gos
-  "ctyn-lamp-ag"
-  "ctygena-vis"
-  )
-
-;; ;;;;;;;;;;;;;;;;;;;;;
-;; ;; CGB
-;; ;;;;;;;;;;;;;;;;;;;;;
-
-(cgo "CGB.DGO" "cgb.gd")
-
-(goal-src-sequence
-  ""
-  :deps ("$OUT/obj/los-control.o")
-  "levels/city/generic/ctygenb-part.gc"
-  )
-
-(copy-textures 955 957 956 958 1019 1638)
-
-(copy-gos
-  "ctygenb-vis"
-  )
-
-;; ;;;;;;;;;;;;;;;;;;;;;
-;; ;; CGC
-;; ;;;;;;;;;;;;;;;;;;;;;
-
-(cgo "CGC.DGO" "cgc.gd")
-
-(goal-src-sequence
-  ""
-  :deps ("$OUT/obj/los-control.o")
-  "levels/city/generic/ctygenc-part.gc"
-  )
-
-(copy-textures 1605 2285 1612 1639)
-
-(copy-gos
-  ;; "ctyn-lamp-ag"
-  "ctygenc-vis"
-  )
-
-;; ;;;;;;;;;;;;;;;;;;;;;
-;; ;; CIA
-;; ;;;;;;;;;;;;;;;;;;;;;
-
-(cgo "CIA.DGO" "cia.gd")
-
-(goal-src-sequence
-  ""
-  :deps ("$OUT/obj/los-control.o")
-  "levels/city/industrial/ctyinda-part.gc"
-  "levels/city/industrial/ctyinda-obs.gc"
-  )
-
-(copy-textures 1561 1562 1361 1640)
-
-(copy-gos
-  "door-ctyinda-ag"
-  "ctyinda-vis"
-  )
-
-;; ;;;;;;;;;;;;;;;;;;;;;
-;; ;; CITY INDUSTRIAL B
-;; ;;;;;;;;;;;;;;;;;;;;;
-
-(cgo "CIB.DGO" "cib.gd")
-
-(goal-src-sequence
-  "levels/city/industrial/"
-  :deps ("$OUT/obj/los-control.o")
-  "ctyindb-part.gc"
-  "ctyindb-obs.gc"
-  )
-
-(copy-textures 1565 1577 1601 1614 1642)
-
-(copy-gos
-  "ctyindb-vis"
-)
-
-;; ;;;;;;;;;;;;;;;;;;;;;
-;; ;; CMA
-;; ;;;;;;;;;;;;;;;;;;;;;
-
-(cgo "CMA.DGO" "cma.gd")
-
-(goal-src-sequence
-  ""
-  :deps ("$OUT/obj/los-control.o")
-  "levels/city/market/ctymark-obs.gc"
-  "levels/city/market/ctymarka-part.gc"
-  ;; "levels/city/market/ctymarkb-part.gc"
-  )
-
-(copy-textures 2739 2743 2740 2741 2742 1615 1643)
-
-(copy-gos
-  ;; "market-sack-b-ag"
-  "market-sack-a-ag"
-  "market-crate-ag"
-  ;; "market-basket-b-ag"
-  "market-basket-a-ag"
-  ;; "cty-fruit-stand-ag"
-  "ctymarka-vis"
-  )
-
-;; ;;;;;;;;;;;;;;;;;;;;;
-;; ;; CMB
-;; ;;;;;;;;;;;;;;;;;;;;;
-
-(cgo "CMB.DGO" "cmb.gd")
-
-(goal-src-sequence
-  ""
-  :deps ("$OUT/obj/los-control.o")
-  ;; "levels/city/market/ctymark-obs.gc"
-  ;; "levels/city/market/ctymarka-part.gc"
-  "levels/city/market/ctymarkb-part.gc"
-  )
-
-(copy-textures 2734 2738 2735 2737 2736 1616 1644)
-
-(copy-gos
-  "market-sack-b-ag"
-  ;; "market-sack-a-ag"
-  ;; "market-crate-ag"
-  "market-basket-b-ag"
-  ;; "market-basket-a-ag"
-  ;; "cty-fruit-stand-ag"
-  "ctymarkb-vis"
-  )
-
-;; ;;;;;;;;;;;;;;;;;;;;;
-;; ;; COA
-;; ;;;;;;;;;;;;;;;;;;;;;
-
-(cgo "COA.DGO" "coa.gd")
-
-(goal-src-sequence
-  ""
-  :deps ("$OUT/obj/los-control.o")
-  "levels/consite/consite-texture.gc"
-  "levels/consite/consite-part.gc"
-  "levels/consite/consite-scenes.gc"
-  "levels/consite/consite-obs.gc"
-  )
-
-(copy-textures 3030 3031 3029 3141)
-
-(copy-gos
-  "jak-pole+0-ag"
-  "baron-consite+0-ag"
-  "consite-break-scaffold-a-ag"
-  "consite-break-scaffold-ag"
-  "baron-highres-ag"
-  "crimson-guard-highres-ag"
-  "consite-bomb-elevator-ag"
-  "crimson-guard-lowres-ag"
-  "consite-silo-doors-ag"
-  "precursor-stone-ag"
-  "bomb-trigger-ag"
-  "consite-vis"
-  )
-
-;; ;;;;;;;;;;;;;;;;;;;;;
-;; ;; COB
-;; ;;;;;;;;;;;;;;;;;;;;;
-
-(cgo "COB.DGO" "cob.gd")
-
-(goal-src-sequence
-  ""
-  :deps ("$OUT/obj/los-control.o")
-  "levels/consite/consiteb-part.gc"
-  )
-
-(copy-textures 3032 3033 3142 3180 3239)
-
-(copy-gos
-  "kor-transform-ag"
-  "kor-break-ag"
-  "kor-break-ray-ag"
-  "consiteb-vis"
-  )
-
-;; ;;;;;;;;;;;;;;;;;;;;;
-;; ;; CPA
-;; ;;;;;;;;;;;;;;;;;;;;;
-
-(cgo "CPA.DGO" "cpa.gd")
-
-(goal-src-sequence
-  ""
-  :deps ("$OUT/obj/los-control.o")
-  "levels/city/palace/ctypal-part.gc"
-  "levels/city/palace/ctypal-obs.gc"
-  )
-
-(copy-textures 2526 2527 3423 2528 1636)
-
-(copy-gos
-  "ctypal-baron-statue-broken-ag"
-  ;; "com-airlock-inner-ag"
-  "water-anim-ctypal-ag"
-  "palace-door-ag"
-  "ctypal-broke-wall-ag"
-  "ctypal-vis"
-  )
-
-;; ;;;;;;;;;;;;;;;;;;;;;
-;; ;; CPO
-;; ;;;;;;;;;;;;;;;;;;;;;
-
-;; (cgo "CPO.DGO" "cpo.gd")
-
-;; (goal-src-sequence
-;;   ""
-;;   :deps ("$OUT/obj/los-control.o")
-;;   "levels/city/port/ctyport-part.gc"
-;;   )
-
-;; (copy-textures 1557 1560 1558 1325 1645)
-
-;; (copy-gos
-;;   "barge-ag"
-;;   "mecha-daxter-ag"
-;;   "farthy-ag"
-;;   "air-train-ag"
-;;   "hip-door-a-ag"
-;;   "ctyport-vis"
-;;   )
-
-;;;;;;;;;;;;;;;;;;;;;
-;; CTB
-;;;;;;;;;;;;;;;;;;;;;
-
-(cgo "CTB.DGO" "ctb.gd")
-
-(goal-src-sequence
-  ""
-  :deps ("$OUT/obj/los-control.o")
-  "levels/city/slums/ctyslumb-part.gc"
-  )
-
-(copy-textures 977 1308 978 1022 1647)
-
-(copy-gos
-  ;; "com-airlock-inner-ag"
-  "ctyslumb-vis"
-  )
-
-;; ;;;;;;;;;;;;;;;;;;;;;
-;; ;; CTC
-;; ;;;;;;;;;;;;;;;;;;;;;
-
-(cgo "CTC.DGO" "ctc.gd")
-
-(goal-src-sequence
-  ""
-  :deps ("$OUT/obj/los-control.o")
-  "levels/city/slums/ctyslumc-part.gc"
-  )
-
-(copy-textures 1268 1303 1269 1023 1648)
-
-(copy-gos
-  "door-ag"
-  "ctyslumc-vis"
-  )
-
-;; ;;;;;;;;;;;;;;;;;;;;;
-;; ;; CTYASHA
-;; ;;;;;;;;;;;;;;;;;;;;;
-
-;; (cgo "CTYASHA.DGO" "ctyasha.gd")
-
-;; (goal-src-sequence
-;;   ""
-;;   :deps ("$OUT/obj/los-control.o")
-;;   "levels/common/ai/ai-task-h.gc"
-;;   "levels/common/ai/bot-h.gc"
-;;   "levels/common/ai/bot.gc"
-;;   "levels/common/ai/bot-states.gc"
-;;   "characters/ashelin/ash-h.gc"
-;;   "characters/ashelin/ash-task.gc"
-;;   "characters/ashelin/ash-shot.gc"
-;;   "characters/ashelin/ash.gc"
-;;   "characters/ashelin/ash-states.gc"
-;;   "levels/atoll/juicer.gc"
-;;   "levels/city/market/east/ashelin/ctyasha-obs.gc"
-;;   "levels/city/market/east/ashelin/ash4-course.gc"
-;;   )
-
-;; (copy-textures 1496 1409 3240 3416)
-
-;; (copy-gos
-;;   "daxter-highres-ag"
-;;   "grunt-ag"
-;;   "jak-highres-ag"
-;;   "juicer-ag"
-;;   "ashelin-highres-ag"
-;;   "ashelin-ag"
-;;   "crimson-guard-highres-ag"
-;;   "tanker-ag"
-;;   "crimson-guard-lowres-ag"
-;;   "tanker-roof-break-ag"
-;;   "tanker-crash-ag"
-;;   "tanker-barrels-ag"
-;;   "tanker-container-ag"
-;;   "tanker-one-barrel-ag"
-;;   "ctyasha"
-;;   )
-
-;; ;;;;;;;;;;;;;;;;;;;;;
-;; ;; CTYKORA
-;; ;;;;;;;;;;;;;;;;;;;;;
-
-(cgo "CTYKORA.DGO" "ctykora.gd")
-
-(goal-src-sequence
-  ""
-  :deps ("$OUT/obj/los-control.o")
-  ;; "levels/common/ai/ai-task-h.gc"
-  ;; "levels/common/ai/bot-h.gc"
-  ;; "levels/common/ai/bot.gc"
-  ;; "levels/common/ai/bot-states.gc"
-  ;; "levels/undefined/hal-h.gc"
-  ;; "levels/undefined/hal-task.gc"
-  ;; "levels/undefined/hal.gc"
-  "levels/city/slums/kor/kid-h.gc"
-  "levels/city/slums/kor/kor-h.gc"
-  "levels/city/slums/kor/hal3-course.gc"
-  "levels/city/slums/kor/kid-task.gc"
-  "levels/city/slums/kor/kid.gc"
-  "levels/city/slums/kor/kid-states.gc"
-  "levels/city/slums/kor/kor-task.gc"
-  "levels/city/slums/kor/kor.gc"
-  "levels/city/slums/kor/kor-states.gc"
-  "levels/city/slums/kor/kid3-course.gc"
-  "levels/city/slums/kor/kor3-course.gc"
-  )
-
-(copy-textures 1451 2727 3224)
-
-(copy-gos
-  "jak-dark-on+0-ag"
-  ;; "daxter-highres-ag"
-  ;; "jak-highres-ag"
-  ;; "kor-highres-ag"
-  ;; "atoll-hellcat-ag"
-  "kor-ag"
-  ;; "kid-highres-ag"
-  ;; "crimson-guard-highres-ag"
-  ;; "kid-ag"
-  ;; "crimson-guard-lowres-ag"
-  ;; "transport-ag"
-  "ctykora"
-  )
-
-;; ;;;;;;;;;;;;;;;;;;;;;
-;; ;; D3A
-;; ;;;;;;;;;;;;;;;;;;;;;
-
-(cgo "D3A.DGO" "d3a.gd")
-
-(goal-src-sequence
-  ""
-  :deps ("$OUT/obj/los-control.o")
-  "levels/common/enemy/hover/hover-formation-h.gc"
-  "levels/common/enemy/hover/hover-nav-control-h.gc"
-  "levels/common/enemy/hover/hover-enemy-h.gc"
-  "levels/common/enemy/hover/hover-nav-network.gc"
-  "levels/common/enemy/hover/hover-nav-control.gc"
-  "levels/common/enemy/hover/hover-enemy.gc"
-  "levels/common/enemy/hover/hover-enemy-battle.gc"
-  "levels/common/enemy/hover/hover-formation.gc"
-  "levels/common/enemy/hover/hover-nav-edit.gc"
-  "levels/common/enemy/hover/wasp-part.gc"
-  "levels/common/enemy/hover/wasp.gc"
-  "levels/common/enemy/hover/crimson-guard-hover.gc"
-  "levels/common/enemy/hover/flamer.gc"
-  "levels/dig/dig-digger.gc"
-  "levels/dig/dig-obs.gc"
-  "levels/dig/dig2-obs.gc"
-  "levels/dig/dig3-obs.gc"
-  "levels/common/enemy/baby_spider/tomb-baby-spider.gc"
-  "levels/common/enemy/metalhead_slinger/grenadier.gc"
-  "levels/dig/dig-texture.gc"
-  "levels/dig/dig-scenes.gc"
-  "levels/dig/dig-part.gc"
-  )
-
-(copy-textures 2290 2292 2291 2782 3361)
-
-(copy-gos
-  "grenadier-ag"
-  "flitter-ag"
-  "dig-balloon-lurker-ag"
-  "dig-spikey-sphere-ag"
-  "dig-totem-ag"
-  "dig-wheel-step-ag"
-  "warp-gate-ag"
-  "dig-spikey-step-ag"
-  "dig-stomp-block-ag"
-  "dig-totem-fish-ag"
-  "seal-of-mar-base-ag"
-  "dig-tipping-rock-ag"
-  "dig-sinking-plat-ag"
-  "dig-log-ag"
-  "dig-spikey-sphere-door-ag"
-  "dig-button-ag"
-  "dig3a-vis"
-  )
-
-;; ;;;;;;;;;;;;;;;;;;;;;
-;; ;; D3B
-;; ;;;;;;;;;;;;;;;;;;;;;
-
-(cgo "D3B.DGO" "d3b.gd")
-
-(copy-textures 2406 2407 3548)
-
-(copy-gos
-  "dig3b-vis"
-  )
-
-;; ;;;;;;;;;;;;;;;;;;;;;
-;; ;; DEMO
-;; ;;;;;;;;;;;;;;;;;;;;;
-
-(cgo "DEMO.DGO" "demo.gd")
-
-(goal-src-sequence
-  ""
-  :deps ("$OUT/obj/los-control.o")
-  "levels/demo/demo-obs.gc"
-  )
-
-(copy-textures 1872 1876 1868)
-
-(copy-gos
-  "demo"
-  )
-
-;; ;;;;;;;;;;;;;;;;;;;;;
-;; ;; DG1
-;; ;;;;;;;;;;;;;;;;;;;;;
-
-(cgo "DG1.DGO" "dg1.gd")
-
-(goal-src-sequence
-  ""
-  :deps ("$OUT/obj/los-control.o")
-  "levels/dig/dig1-obs.gc"
-  )
-
-(copy-textures 2282 2284 2283 2419 2844)
-
-(copy-gos
-  "dig-digger-ag"
-  "dig-bomb-crate-ag"
-  "dig-conveyor-ag"
-  "dig-clasp-ag"
-  "dig-tether-ag"
-  "dig-jump-pad-ag"
-  "dig-breakable-door-ag"
-  "dig-clasp-b-ag"
-  "dig-bomb-crate-cylinder-ag"
-  "dig1-vis"
-  )
-
-;; ;;;;;;;;;;;;;;;;;;;;;
-;; ;; DMI
-;; ;;;;;;;;;;;;;;;;;;;;;
-
-(cgo "DMI.DGO" "dmi.gd")
-
-(goal-src-sequence
-  ""
-  :deps ("$OUT/obj/los-control.o")
-  ;; "levels/common/enemy/hover/hover-formation-h.gc"
-  ;; "levels/common/enemy/hover/hover-nav-control-h.gc"
-  ;; "levels/common/enemy/hover/hover-enemy-h.gc"
-  ;; "levels/common/enemy/hover/hover-nav-network.gc"
-  ;; "levels/common/enemy/hover/hover-nav-control.gc"
-  ;; "levels/common/enemy/hover/hover-enemy.gc"
-  ;; "levels/common/enemy/hover/hover-enemy-battle.gc"
-  ;; "levels/common/enemy/hover/hover-formation.gc"
-  ;; "levels/common/enemy/hover/hover-nav-edit.gc"
-  ;; "levels/common/enemy/hover/wasp-part.gc"
-  ;; "levels/common/enemy/hover/wasp.gc"
-  ;; "levels/common/enemy/hover/crimson-guard-hover.gc"
-  ;; "levels/common/enemy/hover/flamer.gc"
-  "engine/target/target-turret-shot.gc"
-  "engine/target/target-turret.gc"
-  "levels/drill_platform/drill-turret.gc"
-  "levels/drill_platform/drillmid-obs.gc"
-  "levels/drill_platform/drill-part.gc"
-  "levels/drill_platform/drill-part2.gc"
-  "levels/drill_platform/drill-mech-master.gc"
-  "levels/drill_platform/drill-obs.gc"
-  "levels/drill_platform/drill-panel.gc"
-  "levels/drill_platform/drill-obs2.gc"
-  "levels/drill_platform/drill-spool.gc"
-  "levels/drill_platform/drill-baron.gc"
-  "levels/drill_platform/drill-scenes.gc"
-  "levels/common/enemy/metalhead_bearer/centurion.gc"
-  "levels/drill_platform/ginsu.gc"
-  )
-
-(copy-textures 2300 2302 2301 2493 2303 2565 2846)
-
-(copy-gos
-  ;; "jak-pole+0-ag"
-  "jak-turret+0-ag"
-  "mech-ag"
-  ;; "warp-gate-ag"
-  "drill-falling-door-ag"
-  "drillmid-vis"
-  )
-
-;; ;;;;;;;;;;;;;;;;;;;;;
-;; ;; DRB
-;; ;;;;;;;;;;;;;;;;;;;;;
-
-;; (cgo "DRB.DGO" "drb.gd")
-
-;; (copy-textures 2298 2299 2492)
-
-;; (copy-gos
-;;   "drill-elevator-ag"
-;;   "drill-flip-step-ag"
-;;   "drill-elevator-base-ag"
-;;   "drill-falling-door-ag"
-;;   "drill-drop-plat-ag"
-;;   "drill-switch-ag"
-;;   "drillb-vis"
-;;   )
-
-;; ;;;;;;;;;;;;;;;;;;;;;
-;; ;; DRI
-;; ;;;;;;;;;;;;;;;;;;;;;
-
-(cgo "DRI.DGO" "dri.gd")
-
-(copy-textures 1204 1205 1239 1203 1206)
-
-(copy-gos
-  "centurion-ag"
-  ;; "drill-turret-ext-ag"
-  ;; "mech-ag"
-  ;; "port-turret-ag"
-  "ginsu-ag"
-  "drill-elevator-ag"
-  "drill-plat-falling-ag"
-  "drill-bridge-shot-ag"
-  ;; "warp-gate-ag"
-  "drill-elevator-base-ag"
-  ;; "drill-wall-ag"
-  ;; "drill-metalhead-eggs-c-ag"
-  ;; "drill-metalhead-eggs-b-ag"
-  ;; "drill-metalhead-eggs-a-ag"
-  ;; "drill-turret-int-ag"
-  "drill-vis"
-  )
-
-;; ;;;;;;;;;;;;;;;;;;;;;
-;; ;; DRILLMTN
-;; ;;;;;;;;;;;;;;;;;;;;;
-
-(cgo "DRILLMTN.DGO" "drillmtn.gd")
-
-(goal-src-sequence
-  ""
-  :deps ("$OUT/obj/los-control.o")
-  "engine/target/mech_suit/mech-part.gc"
-  "engine/target/mech_suit/mech.gc"
-  "engine/target/mech_suit/target-mech.gc"
-  "engine/target/mech_suit/mech-states.gc"
-  "engine/target/mech_suit/grunt-mech.gc"
-  )
-
-(copy-textures 1877 2535 2624)
-
-(copy-gos
-  "jak-mech+0-ag"
-  "grunt-mech-anims+0-ag"
-  "drill-top-break-ag"
-  "drill-barons-ship-ag"
-  "grunt-ag"
-  "drill-control-panel-ag"
-  "drill-crane-ag"
-  "crimson-guard-hover-ag"
-  "wasp-ag"
-  "drill-turret-ext-ag"
-  ;; "mech-ag"
-  "drill-drill-ag"
-  "port-turret-ag"
-  "drill-flip-step-ag"
-  "drill-lift-ag"
-  "drill-elevator-doors-ag"
-  "drill-wall-ag"
-  "drill-metalhead-eggs-c-ag"
-  "drill-metalhead-eggs-b-ag"
-  "drill-metalhead-eggs-a-ag"
-  "drill-switch-ag"
-  "drill-turret-int-ag"
-  "drill-moving-staircase-ag"
-  "drillmtn"
-  )
-
-;; ;;;;;;;;;;;;;;;;;;;;;
-;; ;; FDA
-;; ;;;;;;;;;;;;;;;;;;;;;
-
-(cgo "FDA.DGO" "fda.gd")
-
-(goal-src-sequence
-  ""
-  :deps ("$OUT/obj/los-control.o")
-  "levels/fortress/ammo_dump/fordumpa-part.gc"
-  "levels/fortress/ammo_dump/fordumpa-obs.gc"
-  "levels/fortress/ammo_dump/fordumpa-texture.gc"
-  "levels/fortress/ammo_dump/fort-robotank-turret.gc"
-  "levels/fortress/ammo_dump/fort-robotank.gc"
-  "levels/fortress/fort-turret.gc"
-  )
-
-(copy-textures 1589 1588 1590 2490 2909)
-
-(copy-gos
-  ;; "jak-pole+0-ag"
-  "fort-fence-ag"
-  "fort-robotank-ag"
-  "fort-turret-ag"
-  "fort-robotank-top-ag"
-  "fort-elec-switch-ag"
-  "fort-roboscreen-ag"
-  "fort-robotank-sight-ag"
-  "fordumpa-vis"
-  )
-
-;; ;;;;;;;;;;;;;;;;;;;;;
-;; ;; FDB
-;; ;;;;;;;;;;;;;;;;;;;;;
-
-(cgo "FDB.DGO" "fdb.gd")
-
-(goal-src-sequence
-  ""
-  :deps ("$OUT/obj/los-control.o")
-  "levels/fortress/ammo_dump/fordumpb-obs.gc"
-  "levels/fortress/ammo_dump/fordumpb-part.gc"
-  "levels/fortress/fortress-obs.gc"
-  "levels/common/entities/fort-floor-spike.gc"
-  )
-
-(copy-textures 1592 1621 1593)
-
-(copy-gos
-  "fort-plat-orbit-ag"
-  ;; "crimson-guard-ag"
-  "fort-floor-spike-c-ag"
-  "fort-floor-spike-b-ag"
-  "fort-trap-door-ag"
-  "fort-plat-shuttle-ag"
-  "fort-conveyor-ag"
-  "fordumpb-vis"
-  )
-
-;;;;;;;;;;;;;;;;;;;;;
-;; FEA
-;;;;;;;;;;;;;;;;;;;;;
-
-(cgo "FEA.DGO" "fea.gd")
-
-(goal-src-sequence
-  ""
-  :deps ("$OUT/obj/los-control.o")
-  "levels/fortress/exit/forexita-part.gc"
-  "levels/fortress/exit/forexita-obs.gc"
-  )
-
-(copy-textures 1580 1583 1581)
-
-(copy-gos
-  ;; "jak-pole+0-ag"
-  "fort-lift-plat-ag"
-  "forexita-vis"
-  )
-
-;; ;;;;;;;;;;;;;;;;;;;;;
-;; ;; FEB
-;; ;;;;;;;;;;;;;;;;;;;;;
-
-(cgo "FEB.DGO" "feb.gd")
-
-(goal-src-sequence
-  ""
-  :deps ("$OUT/obj/los-control.o")
-  "engine/target/target-tube.gc"
-  ;; "levels/fortress/fortress-obs.gc"
-  "levels/fortress/exit/forexitb-part.gc"
-  )
-
-(copy-textures 1584 1587 1585 1586 1712)
-
-(copy-gos
-  "jak-tube+0-ag"
-  "water-anim-fortress-ag"
-  ;; "fort-trap-door-ag"
-  "forexitb-vis"
-  )
-
-;; ;;;;;;;;;;;;;;;;;;;;;
-;; ;; FOB
-;; ;;;;;;;;;;;;;;;;;;;;;
-
-(cgo "FOB.DGO" "fob.gd")
-
-(copy-textures 2280 2574 2281 3262 3417)
-
-(copy-gos
-  "youngsamos-forestb+0-ag"
-  ;; "daxter-highres-ag"
-  "youngsamos-highres-ag"
-  ;; "jak-highres-ag"
-  ;; "crimson-guard-hover-ag"
-  ;; "transport-ag"
-  ;; "life-seed-ag"
-  "forestb-vis"
-  )
-
-;; ;;;;;;;;;;;;;;;;;;;;;
-;; ;; FOR
-;; ;;;;;;;;;;;;;;;;;;;;;
-
-(cgo "FOR.DGO" "for.gd")
-
-(goal-src-sequence
-  ""
-  :deps ("$OUT/obj/los-control.o")
-  "levels/forest/forest-part.gc"
-  "levels/forest/forest-obs.gc"
-  "levels/forest/pegasus.gc"
-  "levels/forest/wren.gc"
-  "levels/forest/fish.gc"
-  "levels/forest/predator-h.gc"
-  "levels/forest/predator-graph.gc"
-  "levels/forest/predator.gc"
-  "levels/forest/forest-scenes.gc"
-  )
-
-(copy-textures 1414 1416 1415 1413 2335 1411 2845)
-
-(copy-gos
-  "jak-pegasus+0-ag"
-  "pegasus-ag"
-  "predator-ag"
-  "wren-ag"
-  "minnow-ag"
-  "forest-vis"
-  )
-
-;; ;;;;;;;;;;;;;;;;;;;;;
-;; ;; FORDUMPC
-;; ;;;;;;;;;;;;;;;;;;;;;
-
-(cgo "FORDUMPC.DGO" "fordumpc.gd")
-
-(goal-src-sequence
-  ""
-  :deps ("$OUT/obj/los-control.o")
-  "levels/fortress/ammo_dump/fordumpc-part.gc"
-  "levels/fortress/ammo_dump/fordumpc-obs.gc"
-  "levels/fortress/ammo_dump/fortress-scenes.gc"
-  )
-
-(copy-textures 1570 1573 1571 2917 2847)
-
-(copy-gos
-  "fort-missile-target-ag"
-  "fort-missile-ag"
-  "fort-dump-bomb-a-ag"
-  "fordumpc"
-  )
-
-;; ;;;;;;;;;;;;;;;;;;;;;
-;; ;; FORDUMPD
-;; ;;;;;;;;;;;;;;;;;;;;;
-
-(cgo "FORDUMPD.DGO" "fordumpd.gd")
-
-(copy-textures 1574)
-
-(copy-gos
-  "fordumpd"
-  )
-
-;; ;;;;;;;;;;;;;;;;;;;;;
-;; ;; FRA
-;; ;;;;;;;;;;;;;;;;;;;;;
-
-(cgo "FRA.DGO" "fra.gd")
-
-(goal-src-sequence
-  ""
-  :deps ("$OUT/obj/los-control.o")
-  ;; "levels/common/enemy/hover/hover-formation-h.gc"
-  ;; "levels/common/enemy/hover/hover-nav-control-h.gc"
-  ;; "levels/common/enemy/hover/hover-enemy-h.gc"
-  ;; "levels/common/enemy/hover/hover-nav-network.gc"
-  ;; "levels/common/enemy/hover/hover-nav-control.gc"
-  ;; "levels/common/enemy/hover/hover-enemy.gc"
-  ;; "levels/common/enemy/hover/hover-enemy-battle.gc"
-  ;; "levels/common/enemy/hover/hover-formation.gc"
-  ;; "levels/common/enemy/hover/hover-nav-edit.gc"
-  ;; "levels/common/enemy/hover/wasp-part.gc"
-  ;; "levels/common/enemy/hover/wasp.gc"
-  ;; "levels/common/enemy/hover/crimson-guard-hover.gc"
-  ;; "levels/common/enemy/hover/flamer.gc"
-  "levels/fortress/rescue/forresca-part.gc"
-  "levels/fortress/rescue/forresca-obs.gc"
-  )
-
-(copy-textures 3190 3192 3191)
-
-(copy-gos
-  ;; "crimson-guard-hover-ag"
-  "cty-guard-turret-button-ag"
-  "fort-led-ag"
-  "forresca-vis"
-  )
-
-;; ;;;;;;;;;;;;;;;;;;;;;
-;; ;; FRB
-;; ;;;;;;;;;;;;;;;;;;;;;
-
-(cgo "FRB.DGO" "frb.gd")
-
-(goal-src-sequence
-  ""
-  :deps ("$OUT/obj/los-control.o")
-  "levels/fortress/rescue/forrescb-part.gc"
-  "levels/fortress/rescue/forrescb-obs.gc"
-  "levels/common/entities/spydroid.gc"
-  )
-
-(copy-textures 3172 3175 3173 3174)
-
-(copy-gos
-  "spydroid-ag"
-  "fort-elec-belt-ag"
-  "forrescb-vis"
-  )
-
-;; ;;;;;;;;;;;;;;;;;;;;;
-;; ;; GARAGE
-;; ;;;;;;;;;;;;;;;;;;;;;
-
-;; (cgo "GARAGE.DGO" "garage.gd")
-
-;; (copy-textures 1369 1430 1786 1787 3025)
-
-;; (copy-gos
-;;   "keira-garage+0-ag"
-;;   "keira-highres-ag"
-;;   "rift-rider-ag"
-;;   "gar-curtain-ag"
-;;   "gar-trophy-ca-ag"
-;;   "gar-trophy-cb-ag"
-;;   "gar-trophy-cc-ag"
-;;   "garage-bikec-ag"
-;;   "gar-weld-project-ag"
-;;   "garage-bikeb-ag"
-;;   "particleman-ag"
-;;   "spotlight-ag"
-;;   "garage"
-;;   )
-
-;; ;;;;;;;;;;;;;;;;;;;;;
-;; ;; GGA
-;; ;;;;;;;;;;;;;;;;;;;;;
-
-(cgo "GGA.DGO" "gga.gd")
-
-(goal-src-sequence
-  ""
-  :deps ("$OUT/obj/los-control.o")
-  "levels/gungame/gun-dummy.gc"
-  "levels/gungame/gungame-data.gc"
-  "levels/gungame/gungame-obs.gc"
-  "levels/gungame/gungame-part.gc"
-  )
-
-(copy-textures 1733 1735 1734 2405)
-
-(copy-gos
-  "gun-dummy-yellow-gun-ag"
-  "gun-cit-d-ag"
-  "gun-cit-a-ag"
-  "gun-cit-b-ag"
-  "gun-dummy-gold-ag"
-  "gun-dummy-a-ag"
-  "gun-dummy-c-ag"
-  "gun-dummy-b-ag"
-  "gun-cit-c-ag"
-  "gun-dummy-big-ag"
-  "hip-door-a-ag"
-  "yellow-barrel-ag"
-  "dark-barrel-ag"
-  "gungame-vis"
-  )
-
-;; ;;;;;;;;;;;;;;;;;;;;;
-;; ;; HALFPIPE
-;; ;;;;;;;;;;;;;;;;;;;;;
-
-;; (cgo "HALFPIPE.DGO" "halfpipe.gd")
-
-;; (copy-textures 43 623 42)
-
-;; (copy-gos
-;;   "jak-pole+0-ag"
-;;   "grunt-ag"
-;;   "halfpipe"
-;;   )
-
-;; ;;;;;;;;;;;;;;;;;;;;;
-;; ;; HIDEOUT
-;; ;;;;;;;;;;;;;;;;;;;;;
-
-(cgo "HIDEOUT.DGO" "hideout.gd")
-
-(goal-src-sequence
-  ""
-  :deps ("$OUT/obj/los-control.o")
-  "levels/hideout/hideout-scenes.gc"
-  "levels/hideout/hideout-part.gc"
-  "levels/hideout/hideout-obs.gc"
-  )
-
-(copy-textures 932 933 2404 999)
-
-(copy-gos
-  ;; "daxter-highres-ag"
-  ;; "jak-highres-ag"
-  "hide-light-ag"
-  "hide-bike-ag"
-  "hide-door-b-ag"
-  "gun-barrel-ag"
-  "hide-faucet-ag"
-  ;; "particleman-ag"
-  "hideout"
-  )
-
-;; ;;;;;;;;;;;;;;;;;;;;;
-;; ;; HIPHOG
-;; ;;;;;;;;;;;;;;;;;;;;;
-
-(cgo "HIPHOG.DGO" "hiphog.gd")
-
-(goal-src-sequence
-  ""
-  :deps ("$OUT/obj/los-control.o")
-  "levels/hiphog/hiphog-obs.gc"
-  "levels/hiphog/hiphog-part.gc"
-  "levels/hiphog/hiphog-scenes.gc"
-  )
-
-(copy-textures 929 930 3042 998)
-
-(copy-gos
-  ;; "daxter-highres-ag"
-  ;; "jak-highres-ag"
-  "hip-whack-a-metal-ag"
-  "hip-trophy-g-ag"
-  "hip-trophy-d-ag"
-  "hip-trophy-c-ag"
-  "hip-trophy-a-ag"
-  "hip-trophy-f-ag"
-  "hip-trophy-i-ag"
-  "hip-trophy-m-ag"
-  ;; "hip-door-a-ag"
-  "hip-trophy-n-ag"
-  "hip-trophy-j-ag"
-  "hip-mirror-ag"
-  "hiphog"
-  )
-
-;; ;;;;;;;;;;;;;;;;;;;;;
-;; ;; INTROCST
-;; ;;;;;;;;;;;;;;;;;;;;;
-
-(cgo "INTROCST.DGO" "introcst.gd")
-
-(goal-src-sequence
-  ""
-  :deps ("$OUT/obj/los-control.o")
-  "levels/intro/intro-ocean.gc"
-  "levels/intro/intro-scenes.gc"
-  "levels/intro/intro-obs.gc"
-  "levels/intro/vortex-data.gc"
-  "levels/intro/vortex.gc"
-  )
-
-(copy-textures 2568 2570 3264)
-
-(copy-gos
-  ;; "daxter-highres-ag"
-  "jakone-highres-ag"
-  "errol-highres-ag"
-  ;; "crimson-guard-lowres-ag"
-  "time-map-ag"
-  "rift-rider-heart-of-mar-ag"
-  "rift-rider-dash-ag"
-  "meteor-ag"
-  "rift-rider-break-b-ag"
-  "vortex-light-ag"
-  "rift-rider-chunk-a-ag"
-  "rift-rider-break-c-ag"
-  ;; "particleman-ag"
-  "rift-rider-bar-ag"
-  "introcst"
-  )
-
-;; ;;;;;;;;;;;;;;;;;;;;;
-;; ;; KIOSK
-;; ;;;;;;;;;;;;;;;;;;;;;
-
-(cgo "KIOSK.DGO" "kiosk.gd")
-
-(goal-src-sequence
-  ""
-  :deps ("$OUT/obj/los-control.o")
-  "levels/city/market/west/brutter_kiosk/kiosk-part.gc"
-  )
-
-(copy-textures 2192 2212 2225 2911 2334)
-
-(copy-gos
-  ;; "daxter-highres-ag"
-  "brutter-highres-ag"
-  ;; "jak-highres-ag"
-  "kiosk-fish-sign-ag"
-  "kiosk-banner-ag"
-  ;; "particleman-ag"
-  "kiosk"
-  )
-
-;; ;;;;;;;;;;;;;;;;;;;;;
-;; ;; LASHGRD
-;; ;;;;;;;;;;;;;;;;;;;;;
-
-;; (cgo "LASHGRD.DGO" "lashgrd.gd")
-
-;; (copy-textures 2707 3265)
-
-;; (copy-gos
-;;   "ashelin-highres-ag"
-;;   "crimson-guard-highres-ag"
-;;   "crimson-guard-lowres-ag"
-;;   "lashgrd"
-;;   )
-
-;; ;;;;;;;;;;;;;;;;;;;;;
-;; ;; LASHTHRN
-;; ;;;;;;;;;;;;;;;;;;;;;
-
-;; (cgo "LASHTHRN.DGO" "lashthrn.gd")
-
-;; (copy-textures 2953 3266)
-
-;; (copy-gos
-;;   "ashelin-highres-ag"
-;;   "palmpilot-ag"
-;;   "lashthrn"
-;;   )
-
-;; ;;;;;;;;;;;;;;;;;;;;;
-;; ;; LBBUSH
-;; ;;;;;;;;;;;;;;;;;;;;;
-
-(cgo "LBBUSH.DGO" "lbbush.gd")
-
-(goal-src-sequence
-  ""
-  :deps ("$OUT/obj/los-control.o")
-  "levels/city/side_missions/ctywide-bbush.gc"
-  )
-
-(copy-textures 3336 3465)
-
-(copy-gos
-  "hovering-mine-ag"
-  "homing-beacon-ag"
-  "lbbush"
-  )
-
-;; ;;;;;;;;;;;;;;;;;;;;;
-;; ;; LBOMBBOT
-;; ;;;;;;;;;;;;;;;;;;;;;
-
-(cgo "LBOMBBOT.DGO" "lbombbot.gd")
-
-(goal-src-sequence
-  ""
-  :deps ("$OUT/obj/los-control.o")
-  "levels/common/enemy/bombots/bombbot-h.gc"
-  "levels/common/enemy/bombots/bombbot-path.gc"
-  "levels/common/enemy/bombots/bombbot.gc"
-  )
-
-(copy-textures 2751)
-
-(copy-gos
-  "bombbot-ag"
-  "lbombbot"
-  )
-
-;; ;;;;;;;;;;;;;;;;;;;;;
-;; ;; LBRNERMK
-;; ;;;;;;;;;;;;;;;;;;;;;
-
-;; (cgo "LBRNERMK.DGO" "lbrnermk.gd")
-
-;; (goal-src-sequence
-;;   ""
-;;   :deps ("$OUT/obj/los-control.o")
-;;   "characters/baron_errol_metalkor/metalkor-texture.gc"
-;;   )
-
-;; (copy-textures 2558 2801 3267)
-
-;; (copy-gos
-;;   "errol-highres-ag"
-;;   "baron-highres-ag"
-;;   "metalkor-head-ag"
-;;   "lbrnermk"
-;;   )
-
-;;;;;;;;;;;;;;;;;;;;;
-;; LCGUARD
-;;;;;;;;;;;;;;;;;;;;;
-
-(cgo "LCGUARD.DGO" "lcguard.gd")
-
-(copy-textures 2691)
-
-(copy-gos
-  "lcguard"
-  )
-
-;;;;;;;;;;;;;;;;;;;;;
-;; LCITYLOW
-;;;;;;;;;;;;;;;;;;;;;
-
-(cgo "LCITYLOW.DGO" "lcitylow.gd")
-
-(copy-textures 2755 2756 3388)
-
-(copy-gos
-  "lcitylow"
-  )
-
-;;;;;;;;;;;;;;;;;;;;;
-;; LDJAKBRN
-;;;;;;;;;;;;;;;;;;;;;
-
-(cgo "LDJAKBRN.DGO" "ldjakbrn.gd")
-
-(copy-textures 2662 2657 3094)
-
-(copy-gos
-  "jak-highres-prison-ag"
-  ;; "baron-highres-ag"
-  "prsn-daxter-plat-ag"
-  "jak-clothes-ag"
-  "ldjakbrn"
-  )
-
-;; ;;;;;;;;;;;;;;;;;;;;;
-;; ;; LERBRNGD
-;; ;;;;;;;;;;;;;;;;;;;;;
-
-;; (cgo "LERBRNGD.DGO" "lerbrngd.gd")
-
-;; (copy-textures 2703 3268)
-
-;; (copy-gos
-;;   "samos-highres-ag"
-;;   "baron-highres-ag"
-;;   "crimson-guard-highres-ag"
-;;   "crimson-guard-lowres-ag"
-;;   "lerbrngd"
-;;   )
-
-;; ;;;;;;;;;;;;;;;;;;;;;
-;; ;; LERLCHAL
-;; ;;;;;;;;;;;;;;;;;;;;;
-
-(cgo "LERLCHAL.DGO" "lerlchal.gd")
-
-(goal-src-sequence
-  ""
-  :deps ("$OUT/obj/los-control.o")
-  "levels/common/races/race-h.gc"
-  "levels/common/races/race-mesh.gc"
-  "levels/common/races/race-part.gc"
-  "levels/common/races/race-obs.gc"
-  "levels/common/races/vehicle-racer.gc"
-  "levels/common/races/race-info.gc"
-  "levels/common/races/race-manager.gc"
-  "levels/common/races/race-hud.gc"
-  "levels/common/races/pilot-recorder.gc"
-  "levels/city/port/race/errol-chal-part.gc"
-  "levels/city/port/race/errol-chal.gc"
-  )
-
-(copy-textures 3159 3337)
-
-(copy-gos
-  "errol-racer-ag"
-  "lerlchal"
-  )
-
-;; ;;;;;;;;;;;;;;;;;;;;;
-;; ;; LERLTESS
-;; ;;;;;;;;;;;;;;;;;;;;;
-
-;; (cgo "LERLTESS.DGO" "lerltess.gd")
-
-;; (copy-textures 2949 3269)
-
-;; (copy-gos
-;;   "tess-lhiphog+0-ag"
-;;   "krew-highres-ag"
-;;   "errol-highres-ag"
-;;   "tess-highres-ag"
-;;   "lerltess"
-;;   )
-
-;; ;;;;;;;;;;;;;;;;;;;;;
-;; ;; LERROL
-;; ;;;;;;;;;;;;;;;;;;;;;
-
-;; (cgo "LERROL.DGO" "lerrol.gd")
-
-;; (copy-textures 3270)
-
-;; (copy-gos
-;;   "errol-highres-ag"
-;;   "lerrol"
-;;   )
-
-;; ;;;;;;;;;;;;;;;;;;;;;
-;; ;; LGARCSTA
-;; ;;;;;;;;;;;;;;;;;;;;;
-
-;; (cgo "LGARCSTA.DGO" "lgarcsta.gd")
-
-;; (copy-textures 2699 3512 3271)
-
-;; (copy-gos
-;;   "krew-highres-ag"
-;;   "samos-highres-ag"
-;;   "tess-highres-ag"
-;;   "ashelin-highres-ag"
-;;   "gold-key-ag"
-;;   "lgarcsta"
-;;   )
-
-;; ;;;;;;;;;;;;;;;;;;;;;
-;; ;; LGUARD
-;; ;;;;;;;;;;;;;;;;;;;;;
-
-;; (cgo "LGUARD.DGO" "lguard.gd")
-
-;; (copy-textures 1753 2883 3272)
-
-;; (copy-gos
-;;   "krew-highres-ag"
-;;   "sig-highres-ag"
-;;   "crimson-guard-highres-ag"
-;;   "gun-upgrade-a-ag"
-;;   "palmpilot-ag"
-;;   "hip-mug-ag"
-;;   "computerpaper-ag"
-;;   "lguard"
-;;   )
-
-;; ;;;;;;;;;;;;;;;;;;;;;
-;; ;; LHELLDOG
-;; ;;;;;;;;;;;;;;;;;;;;;
-
-;; (cgo "LHELLDOG.DGO" "lhelldog.gd")
-
-;; (goal-src-sequence
-;;   ""
-;;   :deps ("$OUT/obj/los-control.o")
-;;   "levels/common/enemy/hellcat/helldog.gc"
-;;   )
-
-;; (copy-textures 2324 3273)
-
-;; (copy-gos
-;;   "helldog-ag"
-;;   "lhelldog"
-;;   )
-
-;; ;;;;;;;;;;;;;;;;;;;;;
-;; ;; LHIPOUT
-;; ;;;;;;;;;;;;;;;;;;;;;
-
-;; (cgo "LHIPOUT.DGO" "lhipout.gd")
-
-;; (copy-textures 3440 3199 3200 3486 3242 3544)
-
-;; (copy-gos
-;;   "pecker-highres-ag"
-;;   "crocadog-highres-ag"
-;;   "sig-highres-ag"
-;;   "metalkor-chopped-ag"
-;;   "gold-key-ag"
-;;   "kid-medallion-ag"
-;;   "hip-bottle-c-ag"
-;;   "hip-mug-ag"
-;;   "particleman-ag"
-;;   "lhipout"
-;;   )
-
-;;;;;;;;;;;;;;;;;;;;;
-;; LINTCSTB
-;;;;;;;;;;;;;;;;;;;;;
-
-(cgo "LINTCSTB.DGO" "lintcstb.gd")
-
-(copy-textures 2752 2754 3243)
-
-(copy-gos
-  "rift-rider-break-ag"
-  "rift-rider-ag"
-  "lintcstb"
-  )
-
-;; ;;;;;;;;;;;;;;;;;;;;;
-;; ;; LJAKDAX
-;; ;;;;;;;;;;;;;;;;;;;;;
-
-;; (cgo "LJAKDAX.DGO" "ljakdax.gd")
-
-;; (copy-textures 1879)
-
-;; (copy-gos
-;;   "daxter-highres-ag"
-;;   "jak-highres-ag"
-;;   "ljakdax"
-;;   )
-
-;; ;;;;;;;;;;;;;;;;;;;;;
-;; ;; LJKDXASH
-;; ;;;;;;;;;;;;;;;;;;;;;
-
-;; (cgo "LJKDXASH.DGO" "ljkdxash.gd")
-
-;; (copy-textures 3188 3244)
-
-;; (copy-gos
-;;   "daxter-highres-ag"
-;;   "jak-highres-ag"
-;;   "ashelin-highres-ag"
-;;   "ljkdxash"
-;;   )
-
-;; ;;;;;;;;;;;;;;;;;;;;;
-;; ;; LKEIRIFT
-;; ;;;;;;;;;;;;;;;;;;;;;
-
-;; (cgo "LKEIRIFT.DGO" "lkeirift.gd")
-
-;; (copy-textures 3023 3024)
-
-;; (copy-gos
-;;   "keira-anim+0-ag"
-;;   "keira-highres-ag"
-;;   "rift-rider-ag"
-;;   "lkeirift"
-;;   )
-
-;; ;;;;;;;;;;;;;;;;;;;;;
-;; ;; LKIDDOGE
-;; ;;;;;;;;;;;;;;;;;;;;;
-
-(cgo "LKIDDOGE.DGO" "lkiddoge.gd")
-
-(goal-src-sequence
-  ""
-  :deps ("$OUT/obj/los-control.o")
-  "levels/city/kid_escort/kidesc-h.gc"
-  "levels/city/kid_escort/crocesc-h.gc"
-  "levels/city/kid_escort/hal4-course.gc"
-  "levels/city/kid_escort/kidesc-task.gc"
-  "levels/city/kid_escort/kidesc.gc"
-  "levels/city/kid_escort/kidesc-states.gc"
-  "levels/city/kid_escort/crocesc-task.gc"
-  "levels/city/kid_escort/crocesc.gc"
-  "levels/city/kid_escort/crocesc-states.gc"
-  "levels/city/kid_escort/kidesc4-course.gc"
-  "levels/city/kid_escort/crocesc4-course.gc"
-  )
-
-(copy-textures 2209)
-
-(copy-gos
-  "crocadog-escort-ag"
-  "kid-escort-ag"
-  "lkiddoge"
-  )
-
-;; ;;;;;;;;;;;;;;;;;;;;;
-;; ;; LMEETBRT
-;; ;;;;;;;;;;;;;;;;;;;;;
-
-;; (cgo "LMEETBRT.DGO" "lmeetbrt.gd")
-
-;; (goal-src-sequence
-;;   ""
-;;   :deps ("$OUT/obj/los-control.o")
-;;   "levels/city/market/west/brutter_kiosk/meet-brutter.gc"
-;;   )
-
-;; (copy-textures 2438)
-
-;; (copy-gos
-;;   "babak-ag"
-;;   "paddy-wagon-ag"
-;;   "lmeetbrt"
-;;   )
-
-;; ;;;;;;;;;;;;;;;;;;;;;
-;; ;; LOUTCSTB
-;; ;;;;;;;;;;;;;;;;;;;;;
-
-;; (cgo "LOUTCSTB.DGO" "loutcstb.gd")
-
-;; (copy-textures 3186 3185 3187 3245)
-
-;; (copy-gos
-;;   "youngsamos-highres-ag"
-;;   "brutter-highres-ag"
-;;   "kid-highres-ag"
-;;   "rift-ring-ag"
-;;   "brutter-balloon-norift-ag"
-;;   "metalkor-chopped-ag"
-;;   "rift-rider-ag"
-;;   "precursor-stone-ag"
-;;   "particleman-ag"
-;;   "loutcstb"
-;;   )
-
-;;;;;;;;;;;;;;;;;;;;;
-;; LPACKAGE
-;;;;;;;;;;;;;;;;;;;;;
-
-(cgo "LPACKAGE.DGO" "lpackage.gd")
-
-(goal-src-sequence
-  ""
-  :deps ("$OUT/obj/los-control.o")
-  "levels/city/misc/delivery/delivery-task.gc"
-  )
-
-(copy-textures 2459)
-
-(copy-gos
-  "krew-package-ag"
-  "lpackage"
-  )
-
-;; ;;;;;;;;;;;;;;;;;;;;;
-;; ;; LPORTRUN
-;; ;;;;;;;;;;;;;;;;;;;;;
-
-;; (cgo "LPORTRUN.DGO" "lportrun.gd")
-
-;; (goal-src-sequence
-;;   ""
-;;   :deps ("$OUT/obj/los-control.o")
-;;   "levels/city/port/mines/portrun.gc"
-;;   )
-
-;; (copy-textures 2817 2373)
-
-;; (copy-gos
-;;   "ctyport-cargo-ag"
-;;   "ctyport-spy-ag"
-;;   "mine-b-ag"
-;;   "ctyport-mine-ag"
-;;   "lportrun"
-;;   )
-
-;; ;;;;;;;;;;;;;;;;;;;;;
-;; ;; LPOWER
-;; ;;;;;;;;;;;;;;;;;;;;;
-
-;; (cgo "LPOWER.DGO" "lpower.gd")
-
-;; (goal-src-sequence
-;;   ""
-;;   :deps ("$OUT/obj/los-control.o")
-;;   "levels/power_station/power_switches/ctypower.gc"
-;;   )
-
-;; (copy-textures 3348)
-
-;; (copy-gos
-;;   "cty-guard-turret-button-ag"
-;;   "lpower"
-;;   )
-
-;; ;;;;;;;;;;;;;;;;;;;;;
-;; ;; LPROTECT
-;; ;;;;;;;;;;;;;;;;;;;;;
-
-;; (cgo "LPROTECT.DGO" "lprotect.gd")
-
-;; (goal-src-sequence
-;;   ""
-;;   :deps ("$OUT/obj/los-control.o")
-;;   "levels/common/entities/gun-buoy.gc"
-;;   "levels/forest/lifeseed/protect.gc"
-;;   )
-
-;; (copy-textures 2869)
-
-;; (copy-gos
-;;   "gun-buoy-ag"
-;;   "transport-ag"
-;;   "seal-of-mar-ag"
-;;   "seal-of-mar-top-ag"
-;;   "lprotect"
-;;   )
-
-;; ;;;;;;;;;;;;;;;;;;;;;
-;; ;; LPRSNCST
-;; ;;;;;;;;;;;;;;;;;;;;;
-
-;; (cgo "LPRSNCST.DGO" "lprsncst.gd")
-
-;; (copy-textures 2658 3246)
-
-;; (copy-gos
-;;   "youngsamos-highres-ag"
-;;   "jak-highres-ag"
-;;   "samos-highres-ag"
-;;   "tess-highres-ag"
-;;   "lprsncst"
-;;   )
-
-;; ;;;;;;;;;;;;;;;;;;;;;
-;; ;; LPRTRACE
-;; ;;;;;;;;;;;;;;;;;;;;;
-
-;; (cgo "LPRTRACE.DGO" "lprtrace.gd")
-
-;; (goal-src-sequence
-;;   ""
-;;   :deps ("$OUT/obj/los-control.o")
-;;   "levels/common/races/race-h.gc"
-;;   "levels/common/races/race-mesh.gc"
-;;   "levels/common/races/race-part.gc"
-;;   "levels/common/races/race-obs.gc"
-;;   "levels/common/races/vehicle-racer.gc"
-;;   "levels/common/races/race-info.gc"
-;;   "levels/common/races/race-manager.gc"
-;;   "levels/common/races/race-hud.gc"
-;;   "levels/common/races/pilot-recorder.gc"
-;;   "levels/city/port/race/errol-chal-part.gc"
-;;   "levels/city/port/race/errol-chal.gc"
-;;   )
-
-;; (copy-textures 3427)
-
-;; (copy-gos
-;;   "lprtrace"
-;;   )
-
-;; ;;;;;;;;;;;;;;;;;;;;;
-;; ;; LRACEBB
-;; ;;;;;;;;;;;;;;;;;;;;;
-
-;; (cgo "LRACEBB.DGO" "lracebb.gd")
-
-;; (copy-gos
-;;   "lracebb"
-;;   )
-
-;; ;;;;;;;;;;;;;;;;;;;;;
-;; ;; LRACEBF
-;; ;;;;;;;;;;;;;;;;;;;;;
-
-;; (cgo "LRACEBF.DGO" "lracebf.gd")
-
-;; (copy-gos
-;;   "lracebf"
-;;   )
-
-;; ;;;;;;;;;;;;;;;;;;;;;
-;; ;; LRACECB
-;; ;;;;;;;;;;;;;;;;;;;;;
-
-;; (cgo "LRACECB.DGO" "lracecb.gd")
-
-;; (copy-textures 3432)
-
-;; (copy-gos
-;;   "lracecb"
-;;   )
-
-;; ;;;;;;;;;;;;;;;;;;;;;
-;; ;; LRACECF
-;; ;;;;;;;;;;;;;;;;;;;;;
-
-;; (cgo "LRACECF.DGO" "lracecf.gd")
-
-;; (copy-textures 3430)
-
-;; (copy-gos
-;;   "lracecf"
-;;   )
-
-;; ;;;;;;;;;;;;;;;;;;;;;
-;; ;; LRACEDB
-;; ;;;;;;;;;;;;;;;;;;;;;
-
-;; (cgo "LRACEDB.DGO" "lracedb.gd")
-
-;; (copy-gos
-;;   "lracedb"
-;;   )
-
-;; ;;;;;;;;;;;;;;;;;;;;;
-;; ;; LRACEDF
-;; ;;;;;;;;;;;;;;;;;;;;;
-
-;; (cgo "LRACEDF.DGO" "lracedf.gd")
-
-;; (copy-gos
-;;   "lracedf"
-;;   )
-
-;; ;;;;;;;;;;;;;;;;;;;;;
-;; ;; LRACELIT
-;; ;;;;;;;;;;;;;;;;;;;;;
-
-;; (cgo "LRACELIT.DGO" "lracelit.gd")
-
-;; (copy-textures 3162 3374)
-
-;; (copy-gos
-;;   "stadium-racer-ag"
-;;   "race-start-light-ag"
-;;   "race-start-light-banner-ag"
-;;   "lracelit"
-;;   )
-
-;; ;;;;;;;;;;;;;;;;;;;;;
-;; ;; LSACK
-;; ;;;;;;;;;;;;;;;;;;;;;
-
-(cgo "LSACK.DGO" "lsack.gd")
-
-(goal-src-sequence
-  ""
-  :deps ("$OUT/obj/los-control.o")
-  "levels/city/misc/collection_task/collection-task.gc"
-  )
-
-(copy-textures 2605)
-
-(copy-gos
-  "krew-moneybag-ag"
-  "lsack"
-  )
-
-;; ;;;;;;;;;;;;;;;;;;;;;
-;; ;; LSAMERGD
-;; ;;;;;;;;;;;;;;;;;;;;;
-
-;; (cgo "LSAMERGD.DGO" "lsamergd.gd")
-
-;; (copy-textures 2701 3248)
-
-;; (copy-gos
-;;   "samos-lsamergd+0-ag"
-;;   "samos-highres-ag"
-;;   "errol-highres-ag"
-;;   "crimson-guard-highres-ag"
-;;   "crimson-guard-lowres-ag"
-;;   "lsamergd"
-;;   )
-
-;; ;;;;;;;;;;;;;;;;;;;;;
-;; ;; LSHUTTLE
-;; ;;;;;;;;;;;;;;;;;;;;;
-
-;; (cgo "LSHUTTLE.DGO" "lshuttle.gd")
-
-;; (goal-src-sequence
-;;   ""
-;;   :deps ("$OUT/obj/los-control.o")
-;;   "characters/underground_fighters/shuttle.gc"
-;;   )
-
-;; (copy-textures 3214)
-
-;; (copy-gos
-;;   "citizen-rebel-ag"
-;;   "krew-package-ag"
-;;   "lshuttle"
-;;   )
-
-;; ;;;;;;;;;;;;;;;;;;;;;
-;; ;; LSMYSBRT
-;; ;;;;;;;;;;;;;;;;;;;;;
-
-;; (cgo "LSMYSBRT.DGO" "lsmysbrt.gd")
-
-;; (copy-textures 2705 3249)
-
-;; (copy-gos
-;;   "youngsamos-highres-ag"
-;;   "brutter-highres-ag"
-;;   "samos-highres-ag"
-;;   "lsmysbrt"
-;;   )
-
-;; ;;;;;;;;;;;;;;;;;;;;;
-;; ;; LTENTOB
-;; ;;;;;;;;;;;;;;;;;;;;;
-
-;; (cgo "LTENTOB.DGO" "ltentob.gd")
-
-;; (copy-textures 3073 3112 3250)
-
-;; (copy-gos
-;;   "kor-highres-ag"
-;;   "seal-of-mar-ag"
-;;   "ltentob"
-;;   )
-
-;; ;;;;;;;;;;;;;;;;;;;;;
-;; ;; LTENTOUT
-;; ;;;;;;;;;;;;;;;;;;;;;
-
-;; (cgo "LTENTOUT.DGO" "ltentout.gd")
-
-;; (copy-textures 2618 3251)
-
-;; (copy-gos
-;;   "youngsamos-onintent+0-ag"
-;;   "youngsamos-highres-ag"
-;;   "ltentout"
-;;   )
-
-;; ;;;;;;;;;;;;;;;;;;;;;
-;; ;; LTESS
-;; ;;;;;;;;;;;;;;;;;;;;;
-
-;; (cgo "LTESS.DGO" "ltess.gd")
-
-;; (copy-textures 1862 1756 2881 3241)
-
-;; (copy-gos
-;;   "tess-lhiphog+0-ag"
-;;   "krew-highres-ag"
-;;   "sig-highres-ag"
-;;   "tess-highres-ag"
-;;   "hip-bottle-c-ag"
-;;   "hip-bottle-b-ag"
-;;   "ltess"
-;;   )
-
-;; ;;;;;;;;;;;;;;;;;;;;;
-;; ;; LTHRNOUT
-;; ;;;;;;;;;;;;;;;;;;;;;
-
-;; (cgo "LTHRNOUT.DGO" "lthrnout.gd")
-
-;; (copy-textures 3194 3252)
-
-;; (copy-gos
-;;   "torn-highres-ag"
-;;   "ashelin-highres-ag"
-;;   "palmpilot-ag"
-;;   "lthrnout"
-;;   )
-
-;; ;;;;;;;;;;;;;;;;;;;;;
-;; ;; LTRNKRKD
-;; ;;;;;;;;;;;;;;;;;;;;;
-
-;; (cgo "LTRNKRKD.DGO" "ltrnkrkd.gd")
-
-;; (copy-textures 1773 3253)
-
-;; (copy-gos
-;;   "kid-ltrnkrkd+0-ag"
-;;   "kor-highres-ag"
-;;   "torn-highres-ag"
-;;   "kid-highres-ag"
-;;   "ltrnkrkd"
-;;   )
-
-;; ;;;;;;;;;;;;;;;;;;;;;
-;; ;; LTRNTESS
-;; ;;;;;;;;;;;;;;;;;;;;;
-
-;; (cgo "LTRNTESS.DGO" "ltrntess.gd")
-
-;; (copy-textures 1764 3254)
-
-;; (copy-gos
-;;   "tess-ltrntess+0-ag"
-;;   "daxter-highres-ag"
-;;   "jak-highres-ag"
-;;   "torn-highres-ag"
-;;   "tess-highres-ag"
-;;   "particleman-ag"
-;;   "ltrntess"
-;;   )
-
-;; ;;;;;;;;;;;;;;;;;;;;;
-;; ;; LTRNYSAM
-;; ;;;;;;;;;;;;;;;;;;;;;
-
-(cgo "LTRNYSAM.DGO" "ltrnysam.gd")
-
-(copy-textures 1774 3255)
-
-(copy-gos
-  "youngsamos-ltrnysam+0-ag"
-  ; "youngsamos-highres-ag"
-  ; "torn-highres-ag"
-  "ltrnysam"
-  )
-
-;; ;;;;;;;;;;;;;;;;;;;;;
-;; ;; LWHACK
-;; ;;;;;;;;;;;;;;;;;;;;;
-
-(cgo "LWHACK.DGO" "lwhack.gd")
-
-(goal-src-sequence
-  ""
-  :deps ("$OUT/obj/los-control.o")
-  "levels/hiphog/whack.gc"
-  )
-
-(copy-textures 2889 3256)
-
-(copy-gos
-  "daxter-mole+0-ag"
-  "tess-lwhack+0-ag"
-  "tess-highres-ag"
-  ;; "time-map-ag"
-  "grunt-fma-ag"
-  "hip-mole-ag"
-  "big-bopper-ag"
-  ;; "particleman-ag"
-  "lwhack"
-  )
-
-;; ;;;;;;;;;;;;;;;;;;;;;
-;; ;; LWIDEB
-;; ;;;;;;;;;;;;;;;;;;;;;
-
-;; (cgo "LWIDEB.DGO" "lwideb.gd")
-
-;; (copy-textures 2972)
-
-;; (copy-gos
-;;   "grunt-ag"
-;;   "citizen-norm-ag"
-;;   "predator-ag"
-;;   "flitter-ag"
-;;   "cara-ag"
-;;   "citizen-norm-rider-ag"
-;;   "crimson-bike-ag"
-;;   "bikea-ag"
-;;   "lwideb"
-;;   )
-
-;; ;;;;;;;;;;;;;;;;;;;;;
-;; ;; LWIDEC
-;; ;;;;;;;;;;;;;;;;;;;;;
-
-;; (cgo "LWIDEC.DGO" "lwidec.gd")
-
-;; (copy-textures 3039 3041)
-
-;; (copy-gos
-;;   "roboguard-ag"
-;;   "citizen-norm-ag"
-;;   "citizen-chick-ag"
-;;   "hellcat-ag"
-;;   "carc-ag"
-;;   "cara-ag"
-;;   "carb-ag"
-;;   "crimson-bike-ag"
-;;   "bikec-ag"
-;;   "bikeb-ag"
-;;   "bikea-ag"
-;;   "lwidec"
-;;   )
-
-;; ;;;;;;;;;;;;;;;;;;;;;
-;; ;; LWIDESTA
-;; ;;;;;;;;;;;;;;;;;;;;;
-
-;; (cgo "LWIDESTA.DGO" "lwidesta.gd")
-
-;; (copy-textures 2964 3257)
-
-;; (copy-gos
-;;   "errol-highres-ag"
-;;   "baron-highres-ag"
-;;   "crimson-guard-highres-ag"
-;;   "stdm-baron-box-ag"
-;;   "crimson-guard-lowres-ag"
-;;   "stdm-barrels-ag"
-;;   "palmpilot-ag"
-;;   "particleman-ag"
-;;   "lwidesta"
-;;   )
-
-;; ;;;;;;;;;;;;;;;;;;;;;
-;; ;; LYSAMSAM
-;; ;;;;;;;;;;;;;;;;;;;;;
-
-;; (cgo "LYSAMSAM.DGO" "lysamsam.gd")
-
-;; (copy-textures 3260)
-
-;; (copy-gos
-;;   "youngsamos-lysamsam+0-ag"
-;;   "youngsamos-highres-ag"
-;;   "samos-highres-ag"
-;;   "lysamsam"
-;;   )
-
-;; ;;;;;;;;;;;;;;;;;;;;;
-;; ;; LYSKDCD
-;; ;;;;;;;;;;;;;;;;;;;;;
-
-;; (cgo "LYSKDCD.DGO" "lyskdcd.gd")
-
-;; (copy-textures 1772 3261)
-
-;; (copy-gos
-;;   "youngsamos-lyskdcd+0-ag"
-;;   "kid-lyskdcd+0-ag"
-;;   "daxter-highres-ag"
-;;   "youngsamos-highres-ag"
-;;   "jak-highres-ag"
-;;   "crocadog-highres-ag"
-;;   "kid-highres-ag"
-;;   "particleman-ag"
-;;   "lyskdcd"
-;;   )
-
-;; ;;;;;;;;;;;;;;;;;;;;;
-;; ;; MCN
-;; ;;;;;;;;;;;;;;;;;;;;;
-
-(cgo "MCN.DGO" "mcn.gd")
-
-(goal-src-sequence
-  ""
-  :deps ("$OUT/obj/los-control.o")
-  "levels/temple/canyon/mincan-obs.gc"
-  "levels/temple/canyon/canyon-scenes.gc"
-  )
-
-(copy-textures 3341 3343 3342 3344 3471)
-
-(copy-gos
-  "ctypal-baron-statue-break-ag"
-  "mincan-cogs-ag"
-  "ctypal-break-wall-ag"
-  "mincan-lighthouse-ag"
-  "water-anim-mincan-ag"
-  "mincan-lens-ag"
-  "shard-ag"
-  "gear-device-gear-ag"
-  "mtn-lens-ag"
-  "mincan-vis"
-  )
-
-;; ;;;;;;;;;;;;;;;;;;;;;
-;; ;; MTN
-;; ;;;;;;;;;;;;;;;;;;;;;
-
-(cgo "MTN.DGO" "mtn.gd")
-
-(goal-src-sequence
-  ""
-  :deps ("$OUT/obj/los-control.o")
-  "levels/temple/rhino.gc"
-  "levels/temple/rhino-wall.gc"
-  "levels/temple/mountain-ocean.gc"
-  "levels/temple/mountain-obs.gc"
-  "levels/temple/mountain-obs2.gc"
-  "levels/temple/mountain-scenes.gc"
-  "levels/temple/mountain-part.gc"
-  "levels/common/enemy/hopper.gc"
-  )
-
-(copy-textures 1254 1256 1255 1253 1257 3470 1275)
-
-(copy-gos
-  "plat-buried-ag"
-  "plat-return-ag"
-  "water-anim-mountain-ag"
-  "mtn-gate-ag"
-  "mtn-lens-base-ag"
-  "mtn-plat-long-ag"
-  "iris-door-ag"
-  "mtn-plat-elevator-ag"
-  "mtn-plat-shoot-ag"
-  "mtn-lens-floor-ag"
-  "mtn-plat-updown-ag"
-  "pal-windmill-ag"
-  "mountain-vis"
-  )
-
-;; ;;;;;;;;;;;;;;;;;;;;;
-;; ;; MTX
-;; ;;;;;;;;;;;;;;;;;;;;;
-
-(cgo "MTX.DGO" "mtx.gd")
-
-(copy-textures 1719 1721 1720 1722 3506)
-
-(copy-gos
-  "mtn-gear-device-ag"
-  "mtn-step-plat-rocks-ag"
-  "rhino-ag"
-  "mtn-plat-buried-rocks-ag"
-  "rhino-wall-ag"
-  "hopper-ag"
-  "water-anim-mountain-dark-eco-ag"
-  "mtn-aval-rocks-ag"
-  "mtn-dice-ag"
-  "seal-of-mar-ag"
-  "mtn-dice-button-ag"
-  "mtn-plat-eject-ag"
-  "mtn-button-ag"
-  "mtnext-vis"
-  )
-
-(copy-strs "RHW1" "RHW2")
-
-;; ;;;;;;;;;;;;;;;;;;;;;
-;; ;; NEB
-;; ;;;;;;;;;;;;;;;;;;;;;
-
-(cgo "NEB.DGO" "neb.gd")
-
-(goal-src-sequence
-  ""
-  :deps ("$OUT/obj/los-control.o")
-  "levels/nest/boss/nest-texture.gc"
-  "levels/nest/boss/metalkor-part.gc"
-  "levels/nest/boss/metalkor-setup.gc"
-  "levels/nest/boss/metalkor-states.gc"
-  "levels/nest/boss/metalkor-extras.gc"
-  "levels/nest/boss/nestb-scenes.gc"
-  "levels/nest/boss/nestb-part.gc"
-  )
-
-(copy-textures 2985 2986 3122 3121 2987 3092 3378)
-
-(copy-gos
-  "kid-nestb+0-ag"
-  "metalkor-ag"
-  "metalkor-lowtorso-ag"
-  "metalkor-highres-ag"
-  "metalkor-legs-ag"
-  "metalkor-explode-ag"
-  "kid-highres-ag"
-  "nest-gun-parts-ag"
-  "kid-ag"
-  "nest-break-precipice-ag"
-  "metalkor-bomb-ag"
-  "metalkor-wings-ag"
-  "metalkor-egg-ag"
-  "rift-ring-in-game-ag"
-  "nest-unbroken-rocks-ag"
-  "metalkor-distort-ag"
-  "metalkor-rays-ag"
-  "nest-gun-elevator-ag"
-  "metalkor-fma-spinner-ag"
-  "nestb-tail-bound-ag"
-  "rift-occlude-ag"
-  "nestb-vis"
-  )
-
-;; ;;;;;;;;;;;;;;;;;;;;;
-;; ;; NES
-;; ;;;;;;;;;;;;;;;;;;;;;
-
-(cgo "NES.DGO" "nes.gd")
-
-(goal-src-sequence
-  ""
-  :deps ("$OUT/obj/los-control.o")
-  ;; "levels/common/entities/gun-buoy.gc"
-  "levels/nest/nest-obs.gc"
-  "levels/nest/mantis.gc"
-  "levels/nest/mammoth.gc"
-  "levels/nest/flying-spider.gc"
-  "levels/nest/nest-ocean.gc"
-  "levels/nest/nest-scenes.gc"
-  "levels/nest/nest-part.gc"
-  )
-
-(copy-textures 2988 2990 2989 2991 3349)
-
-(copy-gos
-  "mammoth-ag"
-  "flying-spider-ag"
-  "mantis-ag"
-  "nest-break-rocks-ag"
-  "water-anim-nest-dark-eco-ag"
-  ;; "gun-buoy-ag"
-  "transport-ag"
-  "switch-ag"
-  ;; "air-train-ag"
-  ;; "piston-ag"
-  "nest-vis"
-  )
-
-;; ;;;;;;;;;;;;;;;;;;;;;
-;; ;; NESTT
-;; ;;;;;;;;;;;;;;;;;;;;;
-
-;; (cgo "NESTT.DGO" "nestt.gd")
-
-;; (goal-src-sequence
-;;   ""
-;;   :deps ("$OUT/obj/los-control.o")
-;;   "levels/common/entities/gun-buoy.gc"
-;;   "levels/nest/nest-obs.gc"
-;;   "levels/nest/mantis.gc"
-;;   "levels/nest/mammoth.gc"
-;;   "levels/nest/flying-spider.gc"
-;;   "levels/nest/nest-ocean.gc"
-;;   "levels/nest/nest-scenes.gc"
-;;   "levels/nest/nest-part.gc"
-;;   )
-
-;; (copy-textures 2988 2990 2989 2991 3349)
-
-;; (copy-gos
-;;   "mammoth-ag"
-;;   "flying-spider-ag"
-;;   "mantis-ag"
-;;   "nest-break-rocks-ag"
-;;   "water-anim-nest-dark-eco-ag"
-;;   "gun-buoy-ag"
-;;   "transport-ag"
-;;   "switch-ag"
-;;   "air-train-ag"
-;;   "piston-ag"
-;;   "nestt"
-;;   )
-
-;; ;;;;;;;;;;;;;;;;;;;;;
-;; ;; ONINTENT
-;; ;;;;;;;;;;;;;;;;;;;;;
-
-(cgo "ONINTENT.DGO" "onintent.gd")
-
-(goal-src-sequence
-  ""
-  :deps ("$OUT/obj/los-control.o")
-  "levels/city/onin_tent/onintent-part.gc"
-  "levels/city/onin_tent/onintent-scenes.gc"
-  "levels/city/onin_tent/onin-game.gc"
-  )
-
-(copy-textures 1031 1183 2676 1035)
-
-(copy-gos
-  "onin-game+0-ag"
-  ;; "daxter-highres-ag"
-  "pecker-highres-ag"
-  ;; "jak-highres-ag"
-  "onin-highres-ag"
-  "life-seed-ag"
-  "onin-brain-ag"
-  "son-of-particleman-ag"
-  ;; "particleman-ag"
-  "onintent"
-  )
-
-;; ;;;;;;;;;;;;;;;;;;;;;
-;; ;; ORACLE
-;; ;;;;;;;;;;;;;;;;;;;;;
-
-(cgo "ORACLE.DGO" "oracle.gd")
-
-(goal-src-sequence
-  ""
-  :deps ("$OUT/obj/los-control.o")
-  "levels/city/oracle/oracle-texture.gc"
-  "levels/city/oracle/oracle-part.gc"
-  "levels/city/oracle/oracle-scenes.gc"
-  "levels/city/oracle/oracle-training.gc"
-  )
-
-(copy-textures 2553 2863 2557)
-
-(copy-gos
-  ;; "daxter-highres-ag"
-  ;; "darkjak-highres-ag"
-  "oracle-roof-banner-b-ag"
-  "oracle-roof-banner-ag"
-  ;; "door-ag"
-  "oracle-wall-banner-ag"
-  ;; "particleman-ag"
-  "oracle"
-  )
-
-;; ;;;;;;;;;;;;;;;;;;;;;
-;; ;; OUTROCST
-;; ;;;;;;;;;;;;;;;;;;;;;
-
-(cgo "OUTROCST.DGO" "outrocst.gd")
-
-(goal-src-sequence
-  ""
-  :deps ("$OUT/obj/los-control.o")
-  "engine/ui/credits.gc"
-  "levels/outro/outro-scenes.gc"
-  )
-
-(copy-textures 3182 3183 3263 3513)
-
-(copy-gos
-  "0credits-tx"
-  "1credits-tx"
-  "2credits-tx"
-  "3credits-tx"
-  "4credits-tx"
-  "5credits-tx"
-  "6credits-tx"
-  "7credits-tx"
-  "keira-highres-ag"
-  "samos-highres-ag"
-  ;; "tess-highres-ag"
-  ;; "onin-highres-ag"
-  "rift-break-ring-ag"
-  "precursor-ag"
-  "outrocst"
-  )
-
-;; ;;;;;;;;;;;;;;;;;;;;;
-;; ;; PAC
-;; ;;;;;;;;;;;;;;;;;;;;;
-
-(cgo "PAC.DGO" "pac.gd")
-
-(goal-src-sequence
-  ""
-  :deps ("$OUT/obj/los-control.o")
-  "levels/palace/cable/palcab-part.gc"
-  "levels/palace/cable/palcab-obs.gc"
-  ;; "levels/city/common/searchlight.gc"
-  "levels/common/entities/sew-gunturret.gc"
-  "levels/palace/pal-obs.gc"
-  )
-
-(copy-textures 2354 2357 2355 2356 3371 2619)
-
-(copy-gos
-  ;; "jak-pole+0-ag"
-  "pal-gun-turret-ag"
-  "pal-electric-fan-ag"
-  "pal-cable-nut-ag"
-  "pal-flip-step-ag"
-  "pal-rot-gun-ag"
-  "pal-falling-plat-ag"
-  ;; "searchlight-ag"
-  ;; "pal-windmill-ag"
-  "palcab-vis"
-  )
-
-;; ;;;;;;;;;;;;;;;;;;;;;
-;; ;; PAE
-;; ;;;;;;;;;;;;;;;;;;;;;
-
-(cgo "PAE.DGO" "pae.gd")
-
-(goal-src-sequence
-  ""
-  :deps ("$OUT/obj/los-control.o")
-  ;; "levels/common/entities/sew-gunturret.gc"
-  "levels/palace/explore/palent-part.gc"
-  ;; "levels/palace/pal-obs.gc"
-  )
-
-(copy-textures 3169 3171 3170 3168)
-
-(copy-gos
-  ;; "jak-pole+0-ag"
-  "palent-turret-ag"
-  "pal-breakable-window-ag"
-  "pal-grind-ring-ag"
-  "pal-grind-ring-center-ag"
-  "pal-throne-door-ag"
-  ;; "pal-falling-plat-ag"
-  "pal-ent-door-ag"
-  "pal-ent-glass-ag"
-  "palent-vis"
-  )
-
-;; ;;;;;;;;;;;;;;;;;;;;;
-;; ;; PALBOSS
-;; ;;;;;;;;;;;;;;;;;;;;;
-
-;; (cgo "PALBOSS.DGO" "palboss.gd")
-
-;; (goal-src-sequence
-;;   ""
-;;   :deps ("$OUT/obj/los-control.o")
-;;   "levels/palace/boss/squid-part.gc"
-;;   "levels/palace/boss/squid-setup.gc"
-;;   "levels/palace/boss/squid-extras.gc"
-;;   "levels/palace/boss/squid-states.gc"
-;;   )
-
-;; (copy-textures 2679 2680 2797 3419)
-
-;; (copy-gos
-;;   "baron-squid+0-ag"
-;;   "daxter-highres-ag"
-;;   "jak-highres-ag"
-;;   "squid-ag"
-;;   "squid-break-ag"
-;;   "baron-highres-ag"
-;;   "baron-ag"
-;;   "squid-collision-ag"
-;;   "palboss"
-;;   )
-
-;; ;;;;;;;;;;;;;;;;;;;;;
-;; ;; PALOUT
-;; ;;;;;;;;;;;;;;;;;;;;;
-
-;; (cgo "PALOUT.DGO" "palout.gd")
-
-;; (goal-src-sequence
-;;   ""
-;;   :deps ("$OUT/obj/los-control.o")
-;;   "levels/palace/outside/palace-ocean.gc"
-;;   )
-
-;; (copy-textures 2572 2573)
-
-;; (copy-gos
-;;   "palout"
-;;   )
-
-;; ;;;;;;;;;;;;;;;;;;;;;
-;; ;; PAR
-;; ;;;;;;;;;;;;;;;;;;;;;
-
-(cgo "PAR.DGO" "par.gd")
-
-(goal-src-sequence
-  ""
-  :deps ("$OUT/obj/los-control.o")
-  "levels/palace/roof/palroof-part.gc"
-  "levels/palace/roof/palroof-obs.gc"
-  "levels/palace/roof/palboss-texture.gc"
-  "levels/palace/roof/palboss-part.gc"
-  "levels/palace/roof/palboss-scenes.gc"
-  )
-
-(copy-textures 2360 2363 2361 2362 2521 2746)
-
-(copy-gos
-  "pal-prong-ag"
-  ;; "pal-flip-step-ag"
-  "pal-lowrez-throne-ag"
-  "palroof-vis"
-  )
-
-;; ;;;;;;;;;;;;;;;;;;;;;
-;; ;; PAS
-;; ;;;;;;;;;;;;;;;;;;;;;
-
-(cgo "PAS.DGO" "pas.gd")
-
-(goal-src-sequence
-  ""
-  :deps ("$OUT/obj/los-control.o")
-  "levels/common/entities/com-elevator.gc"
-  "levels/palace/shaft/palshaft-part.gc"
-  )
-
-(copy-textures 2371 2372 2692)
-
-(copy-gos
-  ;; "com-airlock-inner-ag"
-  "com-elevator-ag"
-  "palshaft-vis"
-  )
-
-;; ;;;;;;;;;;;;;;;;;;;;;
-;; ;; PORTWALL
-;; ;;;;;;;;;;;;;;;;;;;;;
-
-;; (cgo "PORTWALL.DGO" "portwall.gd")
-
-;; (copy-textures 3181 3323)
-
-;; (copy-gos
-;;   "mecha-daxter-ag"
-;;   "portwall"
-;;   )
-
-;; ;;;;;;;;;;;;;;;;;;;;;
-;; ;; RUI
-;; ;;;;;;;;;;;;;;;;;;;;;
-
-(cgo "RUI.DGO" "rui.gd")
-
-(goal-src-sequence
-  ""
-  :deps ("$OUT/obj/los-control.o")
-  "levels/ruins/ruins-ocean.gc"
-  "levels/ruins/ruins-scenes.gc"
-  "levels/ruins/mechtest-obs.gc"
-  "levels/ruins/ruins-part.gc"
-  "levels/ruins/breakable-wall.gc"
-  "levels/ruins/pillar-collapse.gc"
-  "levels/ruins/ruins-obs.gc"
-  "levels/ruins/rapid-gunner.gc"
-  )
-
-(copy-textures 851 853 852 2205 1000)
-
-(copy-gos
-  "ruins-breakable-wall-ag"
-  "ruins-drop-plat-ag"
-  "rapid-gunner-ag"
-  "ruins-pillar-collapse-ag"
-  "ruins-bridge-ag"
-  "shield-gunner-ag"
-  "precipice-b-ag"
-  "ruins-precipice-ag"
-  "precipice-a-ag"
-  "pushblock-ag"
-  "throwblock-ag"
-  "zipline-ag"
-  "flag-ag"
-  "sinking-plat-ag"
-  "awning-ag"
-  "beam-ag"
-  "ruins-vis"
-  )
-
-(copy-strs "RUB1" "RUBW1" "RUBW2" "RUBW3" "RUBW4" "RUBW5" "RUBW6" "RUDPA1" "RUPC1" "RUPC2" "RUTVICTO")
-
-;; ;;;;;;;;;;;;;;;;;;;;;
-;; ;; SAG
-;; ;;;;;;;;;;;;;;;;;;;;;
-
-(cgo "SAG.DGO" "sag.gd")
-
-(copy-textures 881 1131 882 880)
-
-(copy-gos
-  ;; "daxter-highres-ag"
-  ;; "jak-highres-ag"
-  "torn-highres-ag"
-  "ruins-tower-a-ag"
-  "ruins-tower-c-ag"
-  "ruins-tower-e-ag"
-  "ruins-tower-b-ag"
-  "ruins-tower-f-ag"
-  "ruins-tower-d-ag"
-  ;; "life-seed-ag"
-  "ruins-tower-rp-ag"
-  "sagehut-vis"
-  )
-
-;; ;;;;;;;;;;;;;;;;;;;;;
-;; ;; SEB
-;; ;;;;;;;;;;;;;;;;;;;;;
-
-(cgo "SEB.DGO" "seb.gd")
-
-(goal-src-sequence
-  ""
-  :deps ("$OUT/obj/los-control.o")
-  "levels/undefined/hal-h.gc"
-  "levels/undefined/hal-task.gc"
-  "levels/undefined/hal.gc"
-  "levels/undefined/ruf-h.gc"
-  "levels/undefined/ruf-task.gc"
-  "levels/undefined/ruf.gc"
-  "levels/undefined/ruf-states.gc"
-  "levels/sewer/escort/jinx-h.gc"
-  "levels/sewer/escort/jinx-shot.gc"
-  "levels/sewer/escort/jinx-bomb.gc"
-  "levels/sewer/escort/jinx.gc"
-  "levels/sewer/escort/jinx-states.gc"
-  "levels/sewer/escort/mog-h.gc"
-  "levels/sewer/escort/mog.gc"
-  "levels/sewer/escort/grim-h.gc"
-  "levels/sewer/escort/grim.gc"
-  "levels/sewer/sewer-part.gc"
-  "levels/sewer/sewer-ocean.gc"
-  "levels/sewer/sewer-obs.gc"
-  "levels/sewer/sewer-obs2.gc"
-  "levels/sewer/hosehead.gc"
-  "levels/sewer/hosehead-fake.gc"
-  "levels/sewer/gator.gc"
-  "levels/sewer/hal2-course.gc"
-  "levels/sewer/mog2-course.gc"
-  "levels/sewer/jinx2-course.gc"
-  "levels/sewer/grim2-course.gc"
-  "levels/sewer/sewer-scenes.gc"
-  )
-
-(copy-textures 1133 1135 1134 3383)
-
-(copy-gos
-  "sew-elevator-ag"
-  "sewerb-vis"
-  )
-
-;; ;;;;;;;;;;;;;;;;;;;;;
-;; ;; SEW
-;; ;;;;;;;;;;;;;;;;;;;;;
-
-(cgo "SEW.DGO" "sew.gd")
-
-(copy-textures 1059 1060 1066 2270 3479)
-
-(copy-gos
-  "sew-catwalk-ag"
-  "sew-multi-blade-ag"
-  "sew-gunturret-ag"
-  "mar-statue-ag"
-  "sew-twist-blade-ag"
-  "sew-tri-blade-ag"
-  "sew-single-blade-ag"
-  "mine-a-ag"
-  "sew-valve-ag"
-  "mine-b-ag"
-  "sew-arm-blade-ag"
-  "gold-key-ag"
-  "light-switch-ag"
-  "grill-ag"
-  "sewer-vis"
-  )
-
-;; ;;;;;;;;;;;;;;;;;;;;;
-;; ;; SKA
-;; ;;;;;;;;;;;;;;;;;;;;;
-
-(cgo "SKA.DGO" "ska.gd")
-
-(goal-src-sequence
-  ""
-  :deps ("$OUT/obj/los-control.o")
-  "levels/stadium/jetboard/skatea-part.gc"
-  "levels/stadium/jetboard/skatea-obs.gc"
-  )
-
-(copy-textures 2992 3131 2995 3573)
-
-(copy-gos
-  "skate-training-ramp-ag"
-  "skatea-jump-pad-ag"
-  "skatea-floating-ring-ag"
-  "skate-gate-ag"
-  "skatea-vis"
-  )
-
-;; ;;;;;;;;;;;;;;;;;;;;;
-;; ;; STA
-;; ;;;;;;;;;;;;;;;;;;;;;
-
-(cgo "STA.DGO" "sta.gd")
-
-(goal-src-sequence
-  ""
-  :deps ("$OUT/obj/los-control.o")
-  ;; "levels/common/enemy/hopper.gc"
-  "levels/stadium/stadiumb-texture.gc"
-  "levels/stadium/stadium-part.gc"
-  "levels/stadium/stadiumb-part.gc"
-  "levels/stadium/stadium-obs.gc"
-  "levels/stadium/stadium-scenes.gc"
-  )
-
-(copy-textures 2423 2426 2424 2575 1641)
-
-(copy-gos
-  ;; "daxter-highres-ag"
-  ;; "jak-highres-ag"
-  "water-anim-stadium-ag"
-  "gar-door-ag"
-  "stadium-vis"
-  )
-
-;; ;;;;;;;;;;;;;;;;;;;;;
-;; ;; STADBLMP
-;; ;;;;;;;;;;;;;;;;;;;;;
-
-;; (cgo "STADBLMP.DGO" "stadblmp.gd")
-
-;; (copy-textures 2956 2957 2958 3280 3457 3418)
-
-;; (copy-gos
-;;   "youngsamos-highres-ag"
-;;   "brutter-highres-ag"
-;;   "grunt-ag"
-;;   "samos-highres-ag"
-;;   "samos-ag"
-;;   "keira-ag"
-;;   "brutter-balloon-ag"
-;;   "babak-ag"
-;;   "flitter-ag"
-;;   "hopper-ag"
-;;   "brutter-low-ag"
-;;   "stadblmp"
-;;   )
-
-;; ;;;;;;;;;;;;;;;;;;;;;
-;; ;; STB
-;; ;;;;;;;;;;;;;;;;;;;;;
-
-;; (cgo "STB.DGO" "stb.gd")
-
-;; (goal-src-sequence
-;;   ""
-;;   :deps ("$OUT/obj/los-control.o")
-;;   "levels/common/races/race-h.gc"
-;;   "levels/common/races/race-mesh.gc"
-;;   "levels/common/races/race-part.gc"
-;;   "levels/common/races/race-obs.gc"
-;;   "levels/common/races/vehicle-racer.gc"
-;;   "levels/common/races/race-info.gc"
-;;   "levels/common/races/race-manager.gc"
-;;   "levels/common/races/race-hud.gc"
-;;   "levels/common/races/pilot-recorder.gc"
-;;   "levels/stadium/racebike.gc"
-;;   "levels/stadium/stadium-race-obs.gc"
-;;   )
-
-;; (copy-textures 3451 3454 3452 3453 3109)
-
-;; (copy-gos
-;;   "jak-pidax+0-ag"
-;;   "race-bike-c-ag"
-;;   "race-bike-b-ag"
-;;   "race-bike-a-ag"
-;;   "stdmb-race-hatch-ag"
-;;   "stad-force-field-ag"
-;;   "stadiumb-vis"
-;;   )
-
-;; ;;;;;;;;;;;;;;;;;;;;;
-;; ;; STC
-;; ;;;;;;;;;;;;;;;;;;;;;
-
-;; (cgo "STC.DGO" "stc.gd")
-
-;; (goal-src-sequence
-;;   ""
-;;   :deps ("$OUT/obj/los-control.o")
-;;   "levels/common/races/race-h.gc"
-;;   "levels/common/races/race-mesh.gc"
-;;   "levels/common/races/race-part.gc"
-;;   "levels/common/races/race-obs.gc"
-;;   "levels/common/races/vehicle-racer.gc"
-;;   "levels/common/races/race-info.gc"
-;;   "levels/common/races/race-manager.gc"
-;;   "levels/common/races/race-hud.gc"
-;;   "levels/common/races/pilot-recorder.gc"
-;;   "levels/stadium/racebike.gc"
-;;   "levels/stadium/stadium-race-obs.gc"
-;;   )
-
-;; (copy-textures 3442 3445 3443 3444 3351)
-
-;; (copy-gos
-;;   "jak-pidax+0-ag"
-;;   "race-bike-c-ag"
-;;   "race-bike-b-ag"
-;;   "race-bike-a-ag"
-;;   "stdmb-race-hatch-ag"
-;;   "stad-c-force-field-ag"
-;;   "stadiumc-vis"
-;;   )
-
-;; ;;;;;;;;;;;;;;;;;;;;;
-;; ;; STD
-;; ;;;;;;;;;;;;;;;;;;;;;
-
-;; (cgo "STD.DGO" "std.gd")
-
-;; (goal-src-sequence
-;;   ""
-;;   :deps ("$OUT/obj/los-control.o")
-;;   "levels/common/races/race-h.gc"
-;;   "levels/common/races/race-mesh.gc"
-;;   "levels/common/races/race-part.gc"
-;;   "levels/common/races/race-obs.gc"
-;;   "levels/common/races/vehicle-racer.gc"
-;;   "levels/common/races/race-info.gc"
-;;   "levels/common/races/race-manager.gc"
-;;   "levels/common/races/race-hud.gc"
-;;   "levels/common/races/pilot-recorder.gc"
-;;   "levels/stadium/racebike.gc"
-;;   "levels/stadium/stadium-race-obs.gc"
-;;   )
-
-;; (copy-textures 3447 3450 3448 3449 3352)
-
-;; (copy-gos
-;;   "jak-pidax+0-ag"
-;;   "race-bike-c-ag"
-;;   "race-bike-b-ag"
-;;   "race-bike-a-ag"
-;;   "stdmb-race-hatch-ag"
-;;   "stad-d-force-field-ag"
-;;   "stadiumd-vis"
-;;   )
-
-;; ;;;;;;;;;;;;;;;;;;;;;
-;; ;; STR
-;; ;;;;;;;;;;;;;;;;;;;;;
-
-(cgo "STR.DGO" "str.gd")
-
-(goal-src-sequence
-  ""
-  :deps ("$OUT/obj/los-control.o")
-  "levels/strip/strip-scenes.gc"
-  "levels/strip/strip-part.gc"
-  "levels/strip/strip-ocean.gc"
-  "levels/strip/strip-rescue.gc"
-  "levels/strip/strip-drop.gc"
-  "levels/strip/strip-obs.gc"
-  "levels/strip/chaincrate.gc"
-  )
-
-(copy-textures 787 789 788 786 1272 2854)
-
-(copy-gos
-  "flamer-ag"
-  "water-anim-strip-dark-eco-ag"
-  "cranecrate-ag"
-  "strip-game-crate-ag"
-  "drill-plat-ag"
-  "curtainsaw-ag"
-  "fencespikes-ag"
-  "lgconveyor-ag"
-  "pitspikes-ag"
-  "grunt-egg-b-ag"
-  "grunt-egg-a-ag"
-  "grunt-egg-d-ag"
-  "crane-ag"
-  "strip-chain-crate-ag"
-  "grunt-egg-c-ag"
-  "cable-ag"
-  "cntrlrm-door-ag"
-  "plasmitebomb-ag"
-  "strip-conveyor-ag"
-  "cntrlrm-button-ag"
-  "strip-vis"
-  )
-
-;; ;;;;;;;;;;;;;;;;;;;;;
-;; ;; SWB
-;; ;;;;;;;;;;;;;;;;;;;;;
-
-(cgo "SWB.DGO" "swb.gd")
-
-(copy-textures 1372 1373 1458)
-
-(copy-gos
-  "sewescb-vis"
-  )
-
-;; ;;;;;;;;;;;;;;;;;;;;;
-;; ;; SWE
-;; ;;;;;;;;;;;;;;;;;;;;;
-
-(cgo "SWE.DGO" "swe.gd")
-
-(copy-textures 1370 1387 1371 2293 3478 3415)
-
-(copy-gos
-  "jinx-ag"
-  "hosehead-ag"
-  "sew-wall-ag"
-  "sew-mar-statue-explode-ag"
-  "heart-of-mar-ag"
-  "jinx-bomb-ag"
-  "sewesc-vis"
-  )
-
-;; ;;;;;;;;;;;;;;;;;;;;;
-;; ;; TBO
-;; ;;;;;;;;;;;;;;;;;;;;;
-
-(cgo "TBO.DGO" "tbo.gd")
-
-(copy-textures 1628 1629 2229 2247)
-
-(copy-gos
-  "baron-widow+0-ag"
-  "tomb-boss-catwalk-ag"
-  "tomb-boss-bridge-ag"
-  "widow-ag"
-  "tomb-boss-pillar-ag"
-  ;; "spydroid-ag"
-  "baron-pod-ag"
-  "tomb-boss-firepot-ag"
-  "baron-ag"
-  "tomb-boss-debris-ag"
-  "heart-mar-ag"
-  "widow-bomb-ag"
-  ;; "tomb-wing-door-ag"
-  ;; "particleman-ag"
-  "tombboss-vis"
-  )
-
-;; ;;;;;;;;;;;;;;;;;;;;;
-;; ;; THR
-;; ;;;;;;;;;;;;;;;;;;;;;
-
-(cgo "THR.DGO" "thr.gd")
-
-(goal-src-sequence
-  ""
-  :deps ("$OUT/obj/los-control.o")
-  "levels/palace/throne_room/throne-part.gc"
-  "levels/palace/throne_room/palace-scenes.gc"
-  )
-
-(copy-textures 2731 2733 3372)
-
-(copy-gos
-  ;; "daxter-highres-ag"
-  ;; "jak-highres-ag"
-  "throne-throne-ag"
-  ;; "pal-throne-door-ag"
-  ;; "particleman-ag"
-  "throne-vis"
-  )
-
-;;;;;;;;;;;;;;;;;;;;;
-;; TITLE
-;;;;;;;;;;;;;;;;;;;;;
-
-(cgo "TITLE.DGO" "title.gd")
-
-(goal-src-sequence
-  ""
-  :deps ("$OUT/obj/los-control.o")
-  "levels/title/title-obs.gc"
-  )
-
-(copy-textures 3091 3090)
-
-(copy-gos
-  "jak-logo-ag"
-  "jak-stand-ag"
-  "title"
-  )
-
-(copy-strs "DESCREEN" "TIDINTRO")
-
-;; ;;;;;;;;;;;;;;;;;;;;;
-;; ;; TOA
-;; ;;;;;;;;;;;;;;;;;;;;;
-
-(cgo "TOA.DGO" "toa.gd")
-
-(goal-src-sequence
-  ""
-  :deps ("$OUT/obj/los-control.o")
-  "levels/mars_tomb/tomb-part.gc"
-  "levels/mars_tomb/tomb-obs.gc"
-  "levels/mars_tomb/tomb-water.gc"
-  "levels/mars_tomb/tomb-beetle.gc"
-  "levels/mars_tomb/widow-part.gc"
-  "levels/mars_tomb/widow-baron.gc"
-  "levels/mars_tomb/widow-extras.gc"
-  "levels/mars_tomb/widow-more-extras.gc"
-  "levels/mars_tomb/widow.gc"
-  "levels/mars_tomb/widow2.gc"
-  "levels/mars_tomb/monster-frog.gc"
-  "levels/mars_tomb/tomb-scenes.gc"
-  )
-
-(copy-textures 1594 1595 1831 1467)
-
-(copy-gos
-  "water-anim-tomb-ag"
-  "monster-frog-ag"
-  "tomb-boss-door-ag"
-  "tomb-mar-door-ag"
-  "tomb-simon-button-ag"
-  "tomb-wing-door-ag"
-  "tomb-plat-return-ag"
-  "tomba-vis"
-  )
-
-;; ;;;;;;;;;;;;;;;;;;;;;
-;; ;; TOB
-;; ;;;;;;;;;;;;;;;;;;;;;
-
-(cgo "TOB.DGO" "tob.gd")
-
-(copy-textures 1596 1597)
-
-(copy-gos
-  ;; "jak-pole+0-ag"
-  "tomb-stair-block-ag"
-  "tomb-baby-spider-ag"
-  "water-anim-tomb-dark-eco-ag"
-  "tomb-elevator-ag"
-  "tomb-plat-wall-ag"
-  "tomb-button-ag"
-  "tomb-stair-block-spikes-ag"
-  "tomb-boulder-door-ag"
-  "tomb-move-swing-pole-ag"
-  "tombb-vis"
-  )
-
-;; ;;;;;;;;;;;;;;;;;;;;;
-;; ;; TOC
-;; ;;;;;;;;;;;;;;;;;;;;;
-
-(cgo "TOC.DGO" "toc.gd")
-
-(copy-textures 1598 1599 1832)
-
-(copy-gos
-  ;; "water-anim-tomb-ag"
-  ;; "tomb-baby-spider-ag"
-  "tomb-beetle-ag"
-  "tomb-door-ag"
-  "tomb-vibe-ag"
-  ;; "tomb-simon-button-ag"
-  "tomb-plat-simon-ag"
-  ;; "tomb-wing-door-ag"
-  ;; "tomb-button-ag"
-  "tomb-beetle-door-ag"
-  "tombc-vis"
-  )
-
-;; ;;;;;;;;;;;;;;;;;;;;;
-;; ;; TOD
-;; ;;;;;;;;;;;;;;;;;;;;;
-
-(cgo "TOD.DGO" "tod.gd")
-
-;; (goal-src-sequence
-;;   ""
-;;   :deps ("$OUT/obj/los-control.o")
-;;   "levels/common/entities/com-elevator.gc"
-;;   )
-
-(copy-textures 1626 1627 3275)
-
-(copy-gos
-  "youngsamos-tombd+0-ag"
-  ;; "kid-tombd+0-ag"
-  ;; "daxter-highres-ag"
-  ;; "youngsamos-highres-ag"
-  ;; "jak-highres-ag"
-  ;; "crocadog-highres-ag"
-  ;; "kor-highres-ag"
-  ;; "kid-highres-ag"
-  ;; "tomb-mar-door-ag"
-  ;; "com-elevator-ag"
-  "tombd-vis"
-  )
-
-;; ;;;;;;;;;;;;;;;;;;;;;
-;; ;; TOE
-;; ;;;;;;;;;;;;;;;;;;;;;
-
-(cgo "TOE.DGO" "toe.gd")
-
-(goal-src-sequence
-  ""
-  :deps ("$OUT/obj/los-control.o")
-  "levels/mars_tomb/left/chase/target-indax.gc"
-  "levels/mars_tomb/left/chase/tomb-boulder.gc"
-  )
-
-(copy-textures 2374 2375 2376)
-
-(copy-gos
-  "jak-indax+0-ag"
-  "tomb-boulder-ag"
-  ;; "tomb-baby-spider-ag"
-  "tomb-plat-pillar-ag"
-  "spider-eyes-ag"
-  "tomb-bounce-web-ag"
-  "tombe-vis"
-  )
-
-;; ;;;;;;;;;;;;;;;;;;;;;
-;; ;; TOMBEXT
-;; ;;;;;;;;;;;;;;;;;;;;;
-
-(cgo "TOMBEXT.DGO" "tombext.gd")
-
-(copy-textures 2525)
-
-(copy-gos
-  ;; "daxter-highres-ag"
-  "tomb-boss-explode-ag"
-  ;; "baron-highres-ag"
-  "tombext"
-  )
-
-;; ;;;;;;;;;;;;;;;;;;;;;
-;; ;; UNB
-;; ;;;;;;;;;;;;;;;;;;;;;
-
-(cgo "UNB.DGO" "unb.gd")
-
-(goal-src-sequence
-  ""
-  :deps ("$OUT/obj/los-control.o")
-  "levels/underport/under-shoot-block.gc"
-  "levels/underport/underb-master.gc"
-  "levels/underport/under-obs.gc"
-  "levels/underport/under-sig-obs.gc"
-  "levels/underport/under-laser.gc"
-  "levels/underport/pipe-grunt.gc"
-  "levels/underport/jellyfish.gc"
-  "levels/underport/under-part.gc"
-  "levels/underport/centipede.gc"
-  "levels/underport/sig5-cent1-path0.gc"
-  "levels/underport/sig5-cent2-path0.gc"
-  "levels/underport/sig5-course.gc"
-  "levels/underport/under-scenes.gc"
-  "levels/underport/sig-recorder.gc"
-  )
-
-(copy-textures 3051 3053 3054 3413)
-
-(copy-gos
-  "under-mine-ag"
-  "jellyfish-ag"
-  "under-shoot-block-ag"
-  "under-break-floor-ag"
-  "centipede-ag"
-  "under-int-door-ag"
-  "under-break-wall-b-ag"
-  "under-break-wall-ag"
-  "under-rise-plat-ag"
-  "under-lift-ag"
-  "under-buoy-base-ag"
-  "under-buoy-chain-ag"
-  "under-buoy-plat-ag"
-  "water-anim-under-ag"
-  "under-plat-shoot-ag"
-  "under-plat-wall-ag"
-  "under-plat-long-ag"
-  "under-warp-ag"
-  "under-laser-ag"
-  "under-laser-shadow-ag"
-  "underb-vis"
-  )
-
-;; ;;;;;;;;;;;;;;;;;;;;;
-;; ;; UND
-;; ;;;;;;;;;;;;;;;;;;;;;
-
-;; (cgo "UND.DGO" "und.gd")
-
-;; (copy-textures 3045 3048 3049 3047 3276)
-
-;; (copy-gos
-;;   "daxter-highres-ag"
-;;   "jak-highres-ag"
-;;   "sig-highres-ag"
-;;   "centipede-fma-ag"
-;;   "under-break-bridge-b-ag"
-;;   "under-break-bridge-ag"
-;;   "com-airlock-inner-ag"
-;;   "under-break-door-ag"
-;;   "grunt-fma-ag"
-;;   "under-break-ceiling-ag"
-;;   "under-seaweed-c-ag"
-;;   "under-seaweed-b-ag"
-;;   "under-seaweed-d-ag"
-;;   "under-seaweed-a-ag"
-;;   "particleman-ag"
-;;   "under-vis"
-;;   )
-
-;; ;;;;;;;;;;;;;;;;;;;;;
-;; ;; VIN
-;; ;;;;;;;;;;;;;;;;;;;;;
-
-(cgo "VIN.DGO" "vin.gd")
-
-(goal-src-sequence
-  ""
-  :deps ("$OUT/obj/los-control.o")
-  "levels/power_station/vinroom-part.gc"
-  "levels/power_station/vinroom-scenes.gc"
-  "levels/power_station/vinroom-obs.gc"
-  )
-
-(copy-textures 778 779 3278 979)
-
-(copy-gos
-  "kid-tombd+0-ag"
-  ;; "daxter-highres-ag"
-  "vin-ag"
-  ;; "jak-highres-ag"
-  "crocadog-highres-ag"
-  "kor-highres-ag"
-  ;; "kid-highres-ag"
-  "ecowell-a-ag"
-  "ecowell-b-ag"
-  "ecowell-c-ag"
-  "ecowell-d-ag"
-  "plasmitebox-ag"
-  ;; "warp-gate-ag"
-  "vin-door-ag"
-  "vin-turbine-ag"
-  "pow-mov-plat-ag"
-  ;; "palmpilot-ag"
-  ;; "particleman-ag"
-  "vinroom-vis"
-  )
-
-;;;;;;;;;;;;;;;;;;;;;
-;; ISO Group
-;;;;;;;;;;;;;;;;;;;;;
-;; the iso group is a group of files built by the "(mi)" command.
-
-=======
->>>>>>> 3d097e69
 (group-list "iso"
  `("$OUT/iso/0COMMON.TXT"
    ,@(reverse *all-vis*)
