;;-*-Lisp-*-
(in-package goal)

;; name: main-h.gc
;; name in dgo: main-h
;; dgos: ENGINE, GAME

<<<<<<< HEAD
;; +++strip-lines-controls
(defenum strip-lines-controls
  :type int64
  (none 0)
  (strippable 1)
  (convertible 2)
  (good 3)
  (edgeable 4)
  (ordinary 8)
  (color-mismatch 16)
  (shader-mismatch 32)
  (uv-mismatch 64)
  (too-big 128)
  (bad 240)
  (all-edges 255)
  (strips 256)
  (frags 512))
;; ---strip-lines-controls

;; +++scene-controls
(defenum scene-controls
  :type int64
  (all-off 0)
  (channel 1)
  (anim-name 2)
  (dma-size 4)
  (bounds-spheres 8)
  (actors 16)
  (actor-marks 32)
  (special-fma-spheres 64)
  (all-on 95))
;; ---scene-controls

;; +++bot-marks-controls
(defenum bot-marks-controls
  :type int64
  (all-off 0)
  (course-spots 1)
  (task-spots 2)
  (all-on 3))
;; ---bot-marks-controls

;; +++race-marks-controls
(defenum race-marks-controls
  :type int64
  (all-off 0)
  (path0-red 1)
  (path1-green 2)
  (path2-blue 4)
  (path3-yellow 8)
  (path4-cyan 16)
  (path5-violet 32)
  (path6-orange 64)
  (path7-black 128)
  (all-paths-on 255))
;; ---race-marks-controls

;; +++race-selection
(defenum race-selection
  :type int64
  (kiera-class3 0)
  (kiera-class2 1)
  (kiera-class1 2)
  (errol 3)
  (bush-class3 4)
  (bush-class2 5)
  (bush-class1 6)
  (bush-errol 7)
  (bush-port 8)
  (bush-class3-reverse 9)
  (bush-class2-reverse 10)
  (bush-class1-reverse 11))
;; ---race-selection

;; +++subdivide-setting
(defenum subdivide-setting
  :type int64
  (textured 0)
  (outline 1)
  (gouraud 2)
  (hack 3))
;; ---subdivide-setting

;; +++ocean-height-hack
(defenum ocean-height-hack
  :type int64
  (zero 1)
  (far-below 2)
  (sewer-start 3)
  (sewer-hi 4)
  (sewer-med 5)
  (sewer-lo 6))
;; ---ocean-height-hack
=======
;; NOTE - for settings
(define-extern *master-exit* symbol)
>>>>>>> 2bead6db

;; DECOMP BEGINS

;; engine debug settings
(define *stats-poly* #f)
(define *stats-memory* #f)
(define *stats-memory-short* #f)
(define *stats-memory-level-index* 0)
(define *stats-collide* #f)
(define *stats-bsp* #f)
(define *stats-buffer* #f)
(define *stats-target* #f)
(define *stats-profile-bars* #f)
(define *stats-perf* #f)
(define *artist-all-visible* #f)
(define *artist-flip-visible* #f)
(define *artist-fix-visible* #f)
(define *artist-fix-frustum* #f)
(define *artist-error-spheres* #f)
(define *artist-use-menu-subdiv* #f)
(define *display-profile* #t)
(define *display-sidekick-stats* #f)
(define *display-quad-stats* #f)
(define *display-tri-stats* #f)
(define *display-ground-stats* #f)
(define *display-collision-marks* #f)
(define *display-collide-cache* #f)
(define *display-render-collision* #f)
(define *display-hipri-collision-marks* #f)
(define *display-edge-collision-marks* #f)
(define *display-geo-marks* #f)
(define *display-target-marks* #f)
(define *target-rc-board-controls* #f)
(define *display-collide-history* 0)
(define *display-xyz-axes* #f)
(define *display-cam-collide-history* #f)
(define *record-cam-collide-history* #f)
(define *display-cam-master-marks* #f)
(define *display-cam-other* #f)
(define *display-camera-marks* #f)
(define *camera-no-mip-correction* #f)
(define *display-cam-los-info* #f)
(define *display-cam-los-debug* #f)
(define *display-cam-los-marks* #f)
(define *display-cam-coll-marks* #f)
(define *display-camera-info* #f)
(define *display-camera-old-stats* #f)
(define *display-camera-last-attacker* #f)
(define *display-file-info* #f)
(define *display-actor-marks* #f)
(define *display-sprite-info* #f)
(define *display-sprite-marks* #f)
(define *display-sprite-spheres* #f)
(define *display-entity-errors* #t)
(define *display-instance-info* #f)
(define *display-deci-count* #f)
(define *sync-dma* #f)
(define *display-strip-lines* (the-as strip-lines-controls 0))
(define *display-battle-marks* #f)
(define *display-joint-axes* #f)
(define *display-nav-marks* #f)
(define *display-nav-network* #f)
(define *display-path-marks* #f)
(define *display-vol-marks* #f)
(define *display-water-marks* #f)
(define *display-nav-mesh* #f)
(define *display-actor-pointer* #f)
(define *display-actor-vis* #f)
(define *display-actor-graph* #f)
(define *display-traffic-height-map* #f)
(define *display-trail-graph* #f)
(define *display-color-bars* #f)
(define *display-bug-report* #f)
(define *display-level-border* #f)
(define *display-memcard-info* #f)
(define *display-split-boxes* #f)
(define *display-split-box-info* #f)
(define *display-texture-distances* #f)
(define *display-texture-download* #f)
(define *display-art-control* #f)
(define *display-gui-control* #f)
(define *display-level-spheres* #f)
(define *time-of-day-fast* #f)
(define *display-iop-info* #f)
(define *ambient-sound-class* #t)
(define *slow-frame-rate* #f)
(define *display-region-marks* #f)
(define *execute-regions* #t)
(define *debug-pause* #f)
(define *debug-view-anims* #f)
(define *debug-unkillable* #f)
(define *debug-actor* (the-as object #f))
(define *gun-marks* #f)
(define *bug-report-output-mode*
        (if *debug-segment*
            'file-stream
            '*stdcon*
            )
        )
(define *display-scene-control* (the-as scene-controls 0))
(define *display-bot-marks* (the-as bot-marks-controls 0))
(define *display-race-marks* (the-as race-marks-controls 0))
(define *race-record-path* #f)
(define *select-race* (the-as race-selection 0))
(define *select-race-path* 0)
(define *bot-record-path* -1)
(define *subdivide-draw-mode* (the-as subdivide-setting 0))
(define *subdivide-scissor-draw-mode* (the-as subdivide-setting 0))
(define *subdivide-foreground-draw-mode* (the-as subdivide-setting 0))
(define *subdivide-ocean-draw-mode* (the-as subdivide-setting 0))
(define *ocean-height-hack* (the-as ocean-height-hack 0))

;; Main Loop stuff
(define-perm *dproc* process #f) ;; the main display process
(define *run* #f) ;; should we run the main loop?
(define *teleport* #f) ;; did we just teleport locations?
;; set to a nonzero amount to apply the *teleport* for several frames.
(define *teleport-count* 0)

;; main hooks to call from the main loop

;; hook for rendering system
(define *draw-hook* nothing)

;; hook for various debug functions that should run separately from everything else
(define *debug-hook* '())

;; hook to draw the debug menu
(declare-type debug-menu-context basic)
(define *menu-hook* (the-as (function debug-menu-context) nothing))

;; hook to run the progress menu
(define *progress-hook* nothing)

;; function to call if main DMA times out, to try to recover
(define *dma-timeout-hook* nothing)

;; unused?
(deftype frame-stats (structure)
  ((field-time time-frame 2 :offset-assert   0)
   (field      int32        :offset-assert  16)
   )
  :method-count-assert 9
  :size-assert         #x14
  :flag-assert         #x900000014
  )
(define *frame-stats* (new 'static 'frame-stats))


(deftype screen-filter (basic)
  ((draw?          symbol         :offset-assert 4)
   (bucket         bucket-id      :offset-assert 8)
   (color          vector :inline :offset-assert 16)
   (color-src      vector :inline :offset-assert 32)
   (color-dest     vector :inline :offset-assert 48)
   (extra          vector :inline :offset-assert 64)
   (speed          float          :offset 64)
   (current-interp float          :offset 68)
   )
  :method-count-assert 12
  :size-assert         #x50
  :flag-assert         #xc00000050
  (:methods
    (draw (_type_) none 9)
    (setup (_type_ vector vector float bucket-id) none 10)
    (disable (_type_) none 11)
    )
  )

;; collision renderer settings.
(deftype col-rend (basic)
  ((draw?               symbol         :offset-assert   4)
   (outline?            symbol         :offset-assert   8)
   (show-back-faces?    symbol         :offset-assert  12)
   (show-normals?       symbol         :offset-assert  16)
   (ghost-hidden?       symbol         :offset-assert  20)
   (show-only           uint32         :offset-assert  24)
   (cspec               uint32         :offset-assert  28)
   (track               uint8          :offset-assert  32)
   (bbox-radius         float          :offset-assert  36)
   (bbox-center         vector :inline :offset-assert  48)
   (camera-to-bbox-dist float          :offset-assert  64)
   )
  :method-count-assert 10
  :size-assert         #x44
  :flag-assert         #xa00000044
  (:methods
    (col-rend-method-9 () none 9)
    )
  )

(define *col-rend* (new 'static 'col-rend
                     :draw? #f
                     :outline? #t
                     :show-back-faces? #t
                     :show-normals? #f
                     :ghost-hidden? #t
                     :cspec #x38
                     :track #x1
                     :bbox-radius 24576.0
                     :camera-to-bbox-dist 65536.0
                     )
        )


(defun-debug debug-actor? ((arg0 object))
  (= arg0 *debug-actor*)
  )

(define-extern movie? (function symbol))<|MERGE_RESOLUTION|>--- conflicted
+++ resolved
@@ -5,7 +5,6 @@
 ;; name in dgo: main-h
 ;; dgos: ENGINE, GAME
 
-<<<<<<< HEAD
 ;; +++strip-lines-controls
 (defenum strip-lines-controls
   :type int64
@@ -99,10 +98,9 @@
   (sewer-med 5)
   (sewer-lo 6))
 ;; ---ocean-height-hack
-=======
+
 ;; NOTE - for settings
 (define-extern *master-exit* symbol)
->>>>>>> 2bead6db
 
 ;; DECOMP BEGINS
 
