;;-*-Lisp-*-
(in-package goal)

;; name: main-h.gc
;; name in dgo: main-h
;; dgos: ENGINE, GAME

;; +++strip-lines-controls
(defenum strip-lines-controls
  :type int64
  (none 0)
  (strippable 1)
  (convertible 2)
  (good 3)
  (edgeable 4)
  (ordinary 8)
  (color-mismatch 16)
  (shader-mismatch 32)
  (uv-mismatch 64)
  (too-big 128)
  (bad 240)
  (all-edges 255)
  (strips 256)
  (frags 512))
;; ---strip-lines-controls

;; +++scene-controls
(defenum scene-controls
  :type int64
  (all-off 0)
  (channel 1)
  (anim-name 2)
  (dma-size 4)
  (bounds-spheres 8)
  (actors 16)
  (actor-marks 32)
  (special-fma-spheres 64)
  (all-on 95))
;; ---scene-controls

;; +++bot-marks-controls
(defenum bot-marks-controls
  :type int64
  (all-off 0)
  (course-spots 1)
  (task-spots 2)
  (all-on 3))
;; ---bot-marks-controls

;; +++race-marks-controls
(defenum race-marks-controls
  :type int64
  (all-off 0)
  (path0-red 1)
  (path1-green 2)
  (path2-blue 4)
  (path3-yellow 8)
  (path4-cyan 16)
  (path5-violet 32)
  (path6-orange 64)
  (path7-black 128)
  (all-paths-on 255))
;; ---race-marks-controls

;; +++race-selection
(defenum race-selection
  :type int64
  (kiera-class3 0)
  (kiera-class2 1)
  (kiera-class1 2)
  (errol 3)
  (bush-class3 4)
  (bush-class2 5)
  (bush-class1 6)
  (bush-errol 7)
  (bush-port 8)
  (bush-class3-reverse 9)
  (bush-class2-reverse 10)
  (bush-class1-reverse 11))
;; ---race-selection

;; +++subdivide-setting
(defenum subdivide-setting
  :type int64
  (textured 0)
  (outline 1)
  (gouraud 2)
  (hack 3))
;; ---subdivide-setting

;; +++ocean-height-hack
(defenum ocean-height-hack
  :type int64
  (zero 1)
  (far-below 2)
  (sewer-start 3)
  (sewer-hi 4)
  (sewer-med 5)
  (sewer-lo 6))
;; ---ocean-height-hack

;; NOTE - for settings
(define-extern *master-exit* symbol)

;; DECOMP BEGINS

;; engine debug settings
(define *stats-poly* #f)
(define *stats-memory* #f)
(define *stats-memory-short* #f)
(define *stats-memory-level-index* 0)
(define *stats-collide* #f)
(define *stats-bsp* #f)
(define *stats-buffer* #f)
(define *stats-target* #f)
(define *stats-profile-bars* #f)
(define *stats-perf* #f)
(define *artist-all-visible* #f)
(define *artist-flip-visible* #f)
(define *artist-fix-visible* #f)
(define *artist-fix-frustum* #f)
(define *artist-error-spheres* #f)
(define *artist-use-menu-subdiv* #f)
(define *display-profile* #t)
(define *display-sidekick-stats* #f)
(define *display-quad-stats* #f)
(define *display-tri-stats* #f)
(define *display-ground-stats* #f)
(define *display-collision-marks* #f)
(define *display-collide-cache* #f)
(define *display-render-collision* #f)
(define *display-hipri-collision-marks* #f)
(define *display-edge-collision-marks* #f)
(define *display-geo-marks* #f)
(define *display-target-marks* #f)
(define *target-rc-board-controls* #f)
(define *display-collide-history* 0)
(define *display-xyz-axes* #f)
(define *display-cam-collide-history* #f)
(define *record-cam-collide-history* #f)
(define *display-cam-master-marks* #f)
(define *display-cam-other* #f)
(define *display-camera-marks* #f)
(define *camera-no-mip-correction* #f)
(define *display-cam-los-info* #f)
(define *display-cam-los-debug* #f)
(define *display-cam-los-marks* #f)
(define *display-cam-coll-marks* #f)
(define *display-camera-info* #f)
(define *display-camera-old-stats* #f)
(define *display-camera-last-attacker* #f)
(define *display-file-info* #f)
(define *display-actor-marks* #f)
(define *display-sprite-info* #f)
(define *display-sprite-marks* #f)
(define *display-sprite-spheres* #f)
(define *display-entity-errors* #t)
(define *display-instance-info* #f)
(define *display-deci-count* #f)
(define *sync-dma* #f)
(define *display-strip-lines* (the-as strip-lines-controls 0))
(define *display-battle-marks* #f)
(define *display-joint-axes* #f)
(define *display-nav-marks* #f)
(define *display-nav-network* #f)
(define *display-path-marks* #f)
(define *display-vol-marks* #f)
(define *display-water-marks* #f)
(define *display-nav-mesh* #f)
(define *display-actor-pointer* #f)
(define *display-actor-vis* #f)
(define *display-actor-graph* #f)
(define *display-traffic-height-map* #f)
(define *display-trail-graph* #f)
(define *display-color-bars* #f)
(define *display-bug-report* #f)
(define *display-level-border* #f)
(define *display-memcard-info* #f)
(define *display-split-boxes* #f)
(define *display-split-box-info* #f)
(define *display-texture-distances* #f)
(define *display-texture-download* #f)
(define *display-art-control* #f)
(define *display-gui-control* #f)
(define *display-level-spheres* #f)
(define *time-of-day-fast* #f)
(define *display-iop-info* #f)
(define *ambient-sound-class* #t)
(define *slow-frame-rate* #f)
(define *display-region-marks* #f)
(define *execute-regions* #t)
(define *debug-pause* #f)
(define *debug-view-anims* #f)
(define *debug-unkillable* #f)
(define *debug-actor* (the-as object #f))
(define *gun-marks* #f)
(define *bug-report-output-mode*
        (if *debug-segment*
            'file-stream
            '*stdcon*
            )
        )
(define *display-scene-control* (the-as scene-controls 0))
(define *display-bot-marks* (the-as bot-marks-controls 0))
(define *display-race-marks* (the-as race-marks-controls 0))
(define *race-record-path* #f)
(define *select-race* (the-as race-selection 0))
(define *select-race-path* 0)
(define *bot-record-path* -1)
(define *subdivide-draw-mode* (the-as subdivide-setting 0))
(define *subdivide-scissor-draw-mode* (the-as subdivide-setting 0))
(define *subdivide-foreground-draw-mode* (the-as subdivide-setting 0))
(define *subdivide-ocean-draw-mode* (the-as subdivide-setting 0))
(define *ocean-height-hack* (the-as ocean-height-hack 0))

;; Main Loop stuff
(define-perm *dproc* process #f) ;; the main display process
(define *run* #f) ;; should we run the main loop?
(define *teleport* #f) ;; did we just teleport locations?
;; set to a nonzero amount to apply the *teleport* for several frames.
(define *teleport-count* 0)

;; main hooks to call from the main loop

;; hook for rendering system
(define *draw-hook* nothing)

;; hook for various debug functions that should run separately from everything else
(define *debug-hook* '())

;; hook to draw the debug menu
(declare-type debug-menu-context basic)
(define *menu-hook* (the-as (function debug-menu-context) nothing))

;; hook to run the progress menu
(define *progress-hook* nothing)

;; function to call if main DMA times out, to try to recover
(define *dma-timeout-hook* nothing)

;; unused?
(deftype frame-stats (structure)
  ((field-time time-frame 2 :offset-assert   0)
   (field      int32        :offset-assert  16)
   )
  :method-count-assert 9
  :size-assert         #x14
  :flag-assert         #x900000014
  )
(define *frame-stats* (new 'static 'frame-stats))


(deftype screen-filter (basic)
  ((draw?          symbol         :offset-assert 4)
   (bucket         bucket-id      :offset-assert 8)
   (color          vector :inline :offset-assert 16)
   (color-src      vector :inline :offset-assert 32)
   (color-dest     vector :inline :offset-assert 48)
   (extra          vector :inline :offset-assert 64)
   (speed          float          :offset 64)
   (current-interp float          :offset 68)
   )
  :method-count-assert 12
  :size-assert         #x50
  :flag-assert         #xc00000050
  (:methods
    (draw (_type_) none 9)
    (setup (_type_ vector vector float bucket-id) none 10)
    (disable (_type_) none 11)
    )
  )

;; collision renderer settings.
(deftype col-rend (basic)
  ((draw?               symbol         :offset-assert   4)
   (outline?            symbol         :offset-assert   8)
   (show-back-faces?    symbol         :offset-assert  12)
   (show-normals?       symbol         :offset-assert  16)
   (ghost-hidden?       symbol         :offset-assert  20)
   (show-only           uint32         :offset-assert  24)
   (cspec               uint32         :offset-assert  28)
   (track               uint8          :offset-assert  32)
   (bbox-radius         float          :offset-assert  36)
   (bbox-center         vector :inline :offset-assert  48)
   (camera-to-bbox-dist float          :offset-assert  64)
   )
  :method-count-assert 10
  :size-assert         #x44
  :flag-assert         #xa00000044
  (:methods
    (col-rend-method-9 () none 9)
    )
  )

(define *col-rend* (new 'static 'col-rend
                     :draw? #f
                     :outline? #t
                     :show-back-faces? #t
                     :show-normals? #f
                     :ghost-hidden? #t
                     :cspec #x38
                     :track #x1
                     :bbox-radius 24576.0
                     :camera-to-bbox-dist 65536.0
                     )
        )


(defun-debug debug-actor? ((arg0 object))
  (= arg0 *debug-actor*)
  )

(define-extern movie? (function symbol))
<<<<<<< HEAD
(define-extern on (function symbol process))
=======
(define-extern paused? (function symbol))
>>>>>>> d2647791
<|MERGE_RESOLUTION|>--- conflicted
+++ resolved
@@ -310,9 +310,4 @@
   (= arg0 *debug-actor*)
   )
 
-(define-extern movie? (function symbol))
-<<<<<<< HEAD
-(define-extern on (function symbol process))
-=======
-(define-extern paused? (function symbol))
->>>>>>> d2647791
+(define-extern movie? (function symbol))