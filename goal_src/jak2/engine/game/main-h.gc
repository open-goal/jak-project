--- conflicted
+++ resolved
@@ -36,13 +36,9 @@
   (actor-marks)
   (special-fma-spheres)
   (scene-controls-7)
-<<<<<<< HEAD
   (scene-controls-8)
   (display-controls)
   )
-=======
-  (scene-controls-8))
->>>>>>> 46f11b1b
 ;; ---scene-controls
 
 ;; +++bot-marks-controls
