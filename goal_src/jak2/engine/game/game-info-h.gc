;;-*-Lisp-*-
(in-package goal)

;; name: game-info-h.gc
;; name in dgo: game-info-h
;; dgos: ENGINE, GAME

(declare-type entity-perm-array inline-array-class)
(declare-type continue-point basic)
(declare-type game-save basic)

(defenum continue-flags
  :type uint32
  :bitfield #t
  ;(continue-flag-0 0)
  (scene-wait 1)
  (change-continue 2)
  (no-auto 3)
  (no-blackout 4)
  (game-start 5)
  (demo-end 6)
  (warp-gate 7)
  (demo 8)
  (intro 9)
  (hero-mode 10)
  (demo-movie 11)
  (title 12)
  (title-movie 13)
  (continue-flag-14 14)
  (continue-flag-15 15)
  (continue-flag-16 16)
  (test 17)
  (record-path 18)
  (pilot 19)
  (pilot-dax 20)
  (record-sig 21)
  (indax 22)
  )

;; +++game-secrets
(defenum game-secrets
  :type uint32
  :bitfield #t
  (toggle-beard)
  (hflip-screen)
  (endless-ammo)
  (invulnerable)
  (endless-dark)
  (scene-player-1)
  (scene-player-2)
  (scene-player-3)
  (level-select)
  (scrap-book-1)
  (scrap-book-2)
  (scrap-book-3)
  (gungame-blue)
  (gungame-dark)
  (reverse-races)
  (hero-mode)
  (big-head)
  (little-head)
  (game-secret-unknown))
;; ---game-secrets

(defenum game-score
  (none)
  (race-1)
  (race-2)
  (race-3)
  (gungame-red)
  (gungame-yellow)
  (gungame-blue)
  (gungame-dark)
  (onin-game)
  (whack)
  (judge-skatea)
  (bush-race-1)
  (bush-race-2)
  (bush-race-3)
  (bush-port)
  (bush-errol)
  (reverse-race-1)
  (reverse-race-2)
  (reverse-race-3)
  )

(defenum highscore-flags
  :bitfield #t
  :type uint8
  (time)
  )

(declare-type game-info basic)
(define-extern *game-info* game-info)
(declare-type process-drawable process)
(define-extern process-drawable-art-error (state string process-drawable))
(define-extern part-group-pointer? (function pointer symbol))

;; NOTE - for default-menu
(define-extern bug-report-display (function symbol int))
(define-extern trsq->continue-point (function trsq int))

;; NOTE - for progress
(declare-type highscore-info structure)
(define-extern *highscore-info-array* (array highscore-info))

(declare-type entity-perm structure)
(define-extern *task-level* (array symbol))

;; DECOMP BEGINS

(local-vars (gp-0 game-info))

(deftype game-bank (basic)
  ((life-max-default   float  :offset-assert   4)
   (life-start-default float  :offset-assert   8)
   (life-single-inc    float  :offset-assert  12)
   (money-task-inc     float  :offset-assert  16)
   (money-oracle-inc   float  :offset-assert  20)
   )
  :method-count-assert 9
  :size-assert         #x18
  :flag-assert         #x900000018
  )


(define *GAME-bank* (new 'static 'game-bank
                      :life-max-default 99.0
                      :life-start-default 5.0
                      :life-single-inc 1.0
                      :money-task-inc 90.0
                      :money-oracle-inc 120.0
                      )
        )

(deftype actor-id (uint32)
  ()
  :method-count-assert 9
  :size-assert         #x4
  :flag-assert         #x900000004
  )

(deftype highscore-info (structure)
  ((flags        highscore-flags   :offset-assert   0)
   (award-scores float           3 :offset-assert   4)
   (bronze-score float             :offset          4)
   (silver-score float             :offset          8)
   (gold-score   float             :offset         12)
   )
  :method-count-assert 10
  :size-assert         #x10
  :flag-assert         #xa00000010
  (:methods
    (get-rank (_type_ float) int 9)
    )
  )


(deftype level-buffer-state (structure)
  ((name          symbol  :offset-assert   0)
   (display?      symbol  :offset-assert   4)
   (force-vis?    symbol  :offset-assert   8)
   (force-inside? symbol  :offset-assert  12)
   )
  :pack-me
  :method-count-assert 9
  :size-assert         #x10
  :flag-assert         #x900000010
  )


(deftype load-state (basic)
  ((want          level-buffer-state LEVEL_MAX :inline :offset-assert   4)
<<<<<<< HEAD
   (want-sound    symbol             3         :offset-assert 100)
   (vis-nick      symbol                       :offset-assert 112)
   (command-list  pair                         :offset-assert 116)
   (object-name   string             256       :offset-assert 120)
   (object-status basic              256       :offset-assert 1144)
=======
   (want-sound    symbol             3         );:offset-assert 100)
   (vis-nick      symbol                       );:offset-assert 112)
   (command-list  pair                         );:offset-assert 116)
   (object-name   string             256       );:offset-assert 120)
   (object-status basic              256       );:offset-assert 1144)
>>>>>>> 115587fe
   )
  :method-count-assert 22
  ;:size-assert         #x878
  ;:flag-assert         #x1600000878
  (:methods
    (new (symbol type) _type_ 0)
    (reset! (_type_) _type_ 9)
    (update! (_type_) int 10)
    (want-levels (_type_ (pointer symbol)) int 11)
    (want-sound-banks (_type_ (pointer symbol)) none 12)
    (want-display-level (_type_ symbol symbol) int 13)
    (want-vis-level (_type_ symbol) none 14)
    (want-force-vis (_type_ symbol symbol) int 15)
    (want-force-inside (_type_ symbol symbol) none 16)
    (execute-commands-up-to (_type_ float) none 17)
    (backup-load-state-and-set-cmds (_type_ pair) int 18)
    (restore-load-state-and-cleanup (_type_) int 19)
    (restore-load-state (_type_) int 20)
    (add-borrow-levels (_type_) none 21)
    )
  )


(defmethod new load-state ((allocation symbol) (type-to-make type))
  (reset! (object-new allocation type-to-make (the-as int (-> type-to-make size))))
  )

(deftype continue-point (basic)
  ((name         string                       :offset-assert   4)
   (level        symbol                       :offset-assert   8)
   (flags        continue-flags               :offset-assert  12)
   (trans        vector             :inline   :offset-assert  16)
   (quat         vector             :inline   :offset-assert  32)
   (camera-trans vector             :inline   :offset-assert  48)
   (camera-rot   vector3s           3 :inline :offset-assert  64)
   (on-goto      pair                         :offset-assert 100)
   (vis-nick     symbol                       :offset-assert 104)
   (want         level-buffer-state 6 :inline :offset-assert 108)
   (want-sound   symbol             3         :offset-assert 204)
   )
  :method-count-assert 12
  :size-assert         #xd8
  :flag-assert         #xc000000d8
  (:methods
    (debug-draw (_type_) int 9)
    (continue-point-method-10 (_type_ load-state) continue-point 10)
    (move-camera! (_type_) none 11)
    )
  )


(deftype game-info (basic)
  ((mode                   symbol                         :offset-assert   4)
   (save-name              string                         :offset-assert   8)
   (life                   float                          :offset-assert  12)
   (life-max               float                          :offset-assert  16)
   (money                  float                          :offset-assert  20)
   (money-total            float                          :offset-assert  24)
   (money-per-level        uint8                       32 :offset-assert  28)
   (deaths-per-level       uint8                       32 :offset-assert  60)
   (buzzer-total           float                          :offset-assert  92)
   (fuel                   float                          :offset-assert  96)
   (gem                    float                          :offset-assert 100)
   (gem-total              float                          :offset-assert 104)
   (skill                  float                          :offset-assert 108)
   (skill-total            float                          :offset-assert 112)
   (karma                  float                          :offset-assert 116)
   (eco-pill-dark          float                          :offset-assert 120)
   (eco-pill-dark-total    float                          :offset-assert 124)
   (features               game-feature                   :offset-assert 128)
   (debug-features         game-feature                   :offset-assert 136)
   (secrets                game-secrets                   :offset-assert 144)
   (unknown-pad1           uint32                         :offset-assert 148)
   (purchase-secrets       game-secrets                   :offset-assert 152)
   (unknown-pad2           uint32                         :offset-assert 156)
   (gun-type               int32                          :offset-assert 160)
   (gun-ammo               float                       4  :offset-assert 164)
   (shield                 float                          :offset-assert 180)
   (score                  float                          :offset-assert 184)
   (score-owner            handle                         :offset-assert 192)
   (timer                  time-frame                     :offset-assert 200)
   (timer-owner            handle                         :offset-assert 208)
   (timer-flash            symbol                         :offset-assert 216)
   (counter                float                          :offset-assert 220)
   (counter-flash          basic                          :offset-assert 224)
   (attack-id              uint32                         :offset-assert 228)
   (perm-list              entity-perm-array              :offset-assert 232)
   (task-perm-list         entity-perm-array              :offset-assert 236)
   (current-continue       continue-point                 :offset-assert 240)
   (last-continue          continue-point                 :offset-assert 244)
   (play-list              (array game-task-info)         :offset-assert 248)
   (sub-task-list          (array game-task-node-info)    :offset-assert 252)
   (mission-list           (array game-task-node-info)    :offset-assert 256)
   (task-counter           uint32                         :offset-assert 260)
   (unknown-pad6           (array uint16)                 :offset-assert 264)
   (level-opened           uint8                       32 :offset-assert 268)
   (total-deaths           int32                          :offset-assert 300)
   (continue-deaths        int32                          :offset-assert 304)
   (task-deaths            int32                          :offset-assert 308)
   (total-trys             int32                          :offset-assert 312)
   (game-start-time        time-frame                     :offset-assert 320)
   (continue-time          time-frame                     :offset-assert 328)
   (death-time             time-frame                     :offset-assert 336)
   (hit-time               time-frame                     :offset-assert 344)
   (task-pickup-time       time-frame                     :offset-assert 352)
   (unknown-array1         (array time-frame)             :offset-assert 360)
   (task-enter-times       (array time-frame)             :offset-assert 364)
   (task-in-times          (array time-frame)             :offset-assert 368)
   (death-pos              vector-array                   :offset        372)
   (stop-watch-start       uint64                         :offset-assert 376)
   (stop-watch-stop        uint64                         :offset-assert 384)
   (blackout-time          time-frame                     :offset-assert 392)
   (letterbox-time         time-frame                     :offset-assert 400)
   (hint-play-time         time-frame                     :offset-assert 408)
   (display-text-time      time-frame                     :offset-assert 416)
   (display-text-handle    handle                         :offset-assert 424)
   (death-movie-tick       int32                          :offset-assert 432)
   (want-auto-save         symbol                         :offset-assert 436)
   (auto-save-proc         handle                         :offset-assert 440)
   (auto-save-status       mc-status-code                 :offset-assert 448)
   (auto-save-card         int32                          :offset-assert 452)
   (auto-save-which        int32                          :offset-assert 456)
   (auto-save-count        int32                          :offset-assert 460)
   (pov-camera-handle      handle                         :offset-assert 464)
   (other-camera-handle    handle                         :offset-assert 472)
   (controller             handle                      2  :offset-assert 480)
   (race-timer             uint64                         :offset-assert 496)
   (race-current-lap-count int32                          :offset-assert 504)
   (race-total-lap-count   int32                          :offset-assert 508)
   (race-position          int32                          :offset-assert 512)
   (race-number-turbos     int32                          :offset-assert 516)
   (bot-health             float                       3  :offset-assert 520)
   (demo-state             uint32                         :offset-assert 532)
   (wanted-flash           symbol                         :offset-assert 536)
   (distance               float                          :offset-assert 540)
   (kiosk-timeout          uint64                         :offset-assert 544)
   (pause-start-time       time-frame                     :offset-assert 552)
   (game-score             (array float)                  :offset-assert 560)
   (goal                   float                          :offset-assert 564)
   (miss                   float                          :offset-assert 568)
   (miss-max               float                          :offset-assert 572)
   (task-close-times       (array time-frame)             :offset-assert 576)
   (live-eco-pill-count    int32                          :offset-assert 580)
   (live-gem-count         int32                          :offset-assert 584)
   (air-supply             float                          :offset-assert 588)
   (homing-beacon          int32                          :offset-assert 592)
   (dark-eco-pickup        int32                          :offset-assert 596)
   (green-eco-pickup       int32                          :offset-assert 600)
   )
  :method-count-assert 31
  :size-assert         #x25c
  :flag-assert         #x1f0000025c
  (:methods
    (initialize! (_type_ symbol game-save string) _type_ 9)
    (give (_type_ symbol float handle) float 10)
    (task-complete? (_type_ game-task) symbol 11)
    (subtask-index-by-name (_type_ string) int 12)
    (set-subtask-hook! (_type_ game-task-node int function) function 13)
    (actor-perm (_type_ actor-id) entity-perm 14)
    (task-perm-by-index (_type_ int) entity-perm 15)
    (copy-perms-from-level! (_type_ level) int 16)
    (copy-perms-to-level! (_type_ level) int 17)
    (debug-inspect (_type_ symbol) _type_ 18)
    (get-current-continue-forced (_type_) continue-point 19)
    (get-continue-by-name (_type_ string) continue-point 20)
    (set-continue! (_type_ basic symbol) continue-point 21)
    (game-info-method-22 (_type_) int 22)
    (save-game (_type_ game-save string) game-save 23)
    (load-game (_type_ game-save) game-save 24)
    (you-suck-stage (_type_ symbol) int 25)
    (you-suck-scale (_type_ object) float 26)
    (get-next-attack-id (_type_) uint 27)
    (game-info-method-28 (_type_ game-score float) int 28)
    (get-game-score-ref (_type_ int) (pointer float) 29)
    (calculate-percentage (_type_) float 30)
    )
  )


(defmethod get-next-attack-id game-info ((obj game-info))
  (let ((v0-0 (+ (-> obj attack-id) 1)))
    (set! (-> obj attack-id) v0-0)
    v0-0
    )
  )

(set! gp-0
      (when (or (not *game-info*) (zero? *game-info*))
        (set! gp-0 (new 'static 'game-info :mode 'debug :current-continue #f :last-continue #f))
        (set! (-> gp-0 unknown-array1) (the-as (array time-frame) (new 'global 'boxed-array uint64 110)))
        (set! (-> gp-0 task-close-times) (the-as (array time-frame) (new 'global 'boxed-array uint64 110)))
        (set! (-> gp-0 task-enter-times) (the-as (array time-frame) (new 'global 'boxed-array uint64 32)))
        (set! (-> gp-0 task-in-times) (the-as (array time-frame) (new 'global 'boxed-array uint64 32)))
        (set! *game-info* gp-0)
        gp-0
        )
      )<|MERGE_RESOLUTION|>--- conflicted
+++ resolved
@@ -171,19 +171,11 @@
 
 (deftype load-state (basic)
   ((want          level-buffer-state LEVEL_MAX :inline :offset-assert   4)
-<<<<<<< HEAD
-   (want-sound    symbol             3         :offset-assert 100)
-   (vis-nick      symbol                       :offset-assert 112)
-   (command-list  pair                         :offset-assert 116)
-   (object-name   string             256       :offset-assert 120)
-   (object-status basic              256       :offset-assert 1144)
-=======
    (want-sound    symbol             3         );:offset-assert 100)
    (vis-nick      symbol                       );:offset-assert 112)
    (command-list  pair                         );:offset-assert 116)
    (object-name   string             256       );:offset-assert 120)
    (object-status basic              256       );:offset-assert 1144)
->>>>>>> 115587fe
    )
   :method-count-assert 22
   ;:size-assert         #x878
