;;-*-Lisp-*-
(in-package goal)

;; name: game-info-h.gc
;; name in dgo: game-info-h
;; dgos: ENGINE, GAME

(declare-type entity-perm-array inline-array-class)
(declare-type continue-point basic)
(declare-type game-save basic)

(defenum continue-flags
  :type uint32
  :bitfield #t
  (cf0 0)
  (cf1 1)
  (cf2 2)
  (cf3 3)
  (cf4 4)
  (cf5 5)
  (cf6 6)
  (cf7 7)
  (cf8 8)
  (cf9 9)
  (cf10 10)
  (cf11 11)
  (cf12 12)
  (cf13 13)
  (cf14 14)
  (cf15 15)
  (cf16 16)
  (cf17 17)
  (cf18 18)
  (cf19 19)
  (cf20 20)
  (cf21 21)
  (cf22 22)
  (cf23 23)
  (cf24 24)
  (cf25 25)
  (cf26 26)
  (cf27 27)
  (cf28 28)
  (cf29 29)
  (cf30 30)
  )

(defenum game-secrets
  :type uint32
  :bitfield #t
  (toggle-beard)
  (hflip-screen)
  (endless-ammo)
  (invulnerable)
  (endless-dark)
  (scene-player-1)
  (scene-player-2)
  (scene-player-3)
  (level-select)
  (scrap-book-1)
  (scrap-book-2)
  (scrap-book-3)
  (gungame-blue)
  (gungame-dark)
  (reverse-races)
  (hero-mode)
  (big-head)
  (little-head))

(defenum game-score
  (none)
  (race-1)
  (race-2)
  (race-3)
  (gungame-red)
  (gungame-yellow)
  (gungame-blue)
  (gungame-dark)
  (onin-game)
  (whack)
  (judge-skatea)
  (bush-race-1)
  (bush-race-2)
  (bush-race-3)
  (bush-port)
  (bush-errol)
  (reverse-race-1)
  (reverse-race-2)
  (reverse-race-3)
  )

(defenum highscore-flags
  :bitfield #t
  :type uint8
  (time)
  )

(declare-type game-info basic)
(define-extern *game-info* game-info)
(declare-type process-drawable process)
(define-extern process-drawable-art-error (state string process-drawable))
(define-extern part-group-pointer? (function pointer symbol))

;; NOTE - for default-menu
(define-extern bug-report-display (function symbol int))
(define-extern trsq->continue-point (function trsq int))

(declare-type entity-perm structure)
(define-extern *task-level* (array symbol))

;; NOTE - for progress
(declare-type highscore-info structure)
(define-extern *highscore-info-array* (array highscore-info))

;; DECOMP BEGINS

(local-vars (gp-0 game-info))

(deftype game-bank (basic)
  ((life-max-default   float  :offset-assert   4)
   (life-start-default float  :offset-assert   8)
   (life-single-inc    float  :offset-assert  12)
   (money-task-inc     float  :offset-assert  16)
   (money-oracle-inc   float  :offset-assert  20)
   )
  :method-count-assert 9
  :size-assert         #x18
  :flag-assert         #x900000018
  )


(define *GAME-bank* (new 'static 'game-bank
                      :life-max-default 99.0
                      :life-start-default 5.0
                      :life-single-inc 1.0
                      :money-task-inc 90.0
                      :money-oracle-inc 120.0
                      )
        )

(deftype actor-id (uint32)
  ()
  :method-count-assert 9
  :size-assert         #x4
  :flag-assert         #x900000004
  )

(deftype highscore-info (structure)
  ((flags        highscore-flags   :offset-assert   0)
   (award-scores float           3 :offset-assert   4)
   (bronze-score float             :offset          4)
   (silver-score float             :offset          8)
   (gold-score   float             :offset         12)
   )
  :method-count-assert 10
  :size-assert         #x10
  :flag-assert         #xa00000010
  (:methods
<<<<<<< HEAD
    (highscore-info-method-9 (_type_ float) int 9)
=======
    (get-rank (_type_ float) int 9)
>>>>>>> 9351bf78
    )
  )


(deftype level-buffer-state (structure)
  ((name          symbol  :offset-assert   0)
   (display?      symbol  :offset-assert   4)
   (force-vis?    symbol  :offset-assert   8)
   (force-inside? symbol  :offset-assert  12)
   )
  :pack-me
  :method-count-assert 9
  :size-assert         #x10
  :flag-assert         #x900000010
  )


(deftype load-state (basic)
  ((want          level-buffer-state 6 :inline :offset-assert   4)
   (want-sound    symbol             3         :offset-assert 100)
   (vis-nick      symbol                       :offset-assert 112)
   (command-list  pair                         :offset-assert 116)
   (object-name   string             256       :offset-assert 120)
   (object-status basic              256       :offset-assert 1144)
   )
  :method-count-assert 22
  :size-assert         #x878
  :flag-assert         #x1600000878
  (:methods
    (new (symbol type) _type_ 0)
    (reset! (_type_) _type_ 9)
    (update! (_type_) int 10)
    (want-levels (_type_ (pointer symbol)) int 11)
    (want-sound-banks (_type_ (pointer symbol)) none 12)
    (want-display-level (_type_ symbol symbol) int 13)
    (want-vis-level (_type_ symbol) none 14)
    (want-force-vis (_type_ symbol symbol) int 15)
    (want-force-inside (_type_ symbol symbol) none 16)
    (execute-commands-up-to (_type_ float) none 17)
    (backup-load-state-and-set-cmds (_type_ pair) int 18)
    (restore-load-state-and-cleanup (_type_) int 19)
    (restore-load-state (_type_) int 20)
    (add-borrow-levels (_type_) none 21)
    )
  )


(defmethod new load-state ((allocation symbol) (type-to-make type))
  (reset! (object-new allocation type-to-make (the-as int (-> type-to-make size))))
  )

(deftype continue-point (basic)
  ((name         string                       :offset-assert   4)
   (level        symbol                       :offset-assert   8)
   (flags        continue-flags               :offset-assert  12)
   (trans        vector             :inline   :offset-assert  16)
   (quat         vector             :inline   :offset-assert  32)
   (camera-trans vector             :inline   :offset-assert  48)
   (camera-rot   vector3s           3 :inline :offset-assert  64)
   (on-goto      pair                         :offset-assert 100)
   (vis-nick     symbol                       :offset-assert 104)
   (want         level-buffer-state 6 :inline :offset-assert 108)
   (want-sound   symbol             3         :offset-assert 204)
   )
  :method-count-assert 12
  :size-assert         #xd8
  :flag-assert         #xc000000d8
  (:methods
    (debug-draw (_type_) int 9)
    (continue-point-method-10 (_type_ load-state) continue-point 10)
    (move-camera! (_type_) none 11)
    )
  )


(deftype game-info (basic)
  ((mode                   symbol                         :offset-assert   4)
   (save-name              string                         :offset-assert   8)
   (life                   float                          :offset-assert  12)
   (life-max               float                          :offset-assert  16)
   (money                  float                          :offset-assert  20)
   (money-total            float                          :offset-assert  24)
   (money-per-level        uint8                       32 :offset-assert  28)
   (deaths-per-level       uint8                       32 :offset-assert  60)
   (buzzer-total           float                          :offset-assert  92)
   (fuel                   float                          :offset-assert  96)
   (gem                    float                          :offset-assert 100)
   (gem-total              float                          :offset-assert 104)
   (skill                  float                          :offset-assert 108)
   (skill-total            float                          :offset-assert 112)
   (karma                  float                          :offset-assert 116)
   (eco-pill-dark          float                          :offset-assert 120)
   (eco-pill-dark-total    float                          :offset-assert 124)
   (features               game-feature                   :offset-assert 128)
   (debug-features         game-feature                   :offset-assert 136)
   (secrets                game-secrets                   :offset-assert 144)
   (unknown-pad1           uint32                         :offset-assert 148)
   (purchase-secrets       uint32                         :offset-assert 152)
   (unknown-pad2           uint32                         :offset-assert 156)
   (gun-type               int32                          :offset-assert 160)
   (gun-ammo               float                       4  :offset-assert 164)
   (shield                 float                          :offset-assert 180)
   (score                  float                          :offset-assert 184)
   (score-owner            handle                         :offset-assert 192)
   (timer                  time-frame                     :offset-assert 200)
   (timer-owner            handle                         :offset-assert 208)
   (timer-flash            symbol                         :offset-assert 216)
   (counter                float                          :offset-assert 220)
   (counter-flash          basic                          :offset-assert 224)
   (attack-id              uint32                         :offset-assert 228)
   (perm-list              entity-perm-array              :offset-assert 232)
   (task-perm-list         entity-perm-array              :offset-assert 236)
   (current-continue       continue-point                 :offset-assert 240)
   (last-continue          continue-point                 :offset-assert 244)
   (play-list              (array game-task-info)         :offset-assert 248)
   (sub-task-list          (array game-task-node-info)    :offset-assert 252)
<<<<<<< HEAD
   (mission-list           (array game-task-node-info)    :offset-assert 256)
=======
   (unknown-pad5           (array game-task-node-info)    :offset-assert 256)
>>>>>>> 9351bf78
   (task-counter           uint32                         :offset-assert 260)
   (unknown-pad6           (array uint16)                 :offset-assert 264)
   (level-opened           uint8                       32 :offset-assert 268)
   (total-deaths           int32                          :offset-assert 300)
   (continue-deaths        int32                          :offset-assert 304)
   (task-deaths            int32                          :offset-assert 308)
   (total-trys             int32                          :offset-assert 312)
   (game-start-time        time-frame                     :offset-assert 320)
   (continue-time          time-frame                     :offset-assert 328)
   (death-time             time-frame                     :offset-assert 336)
   (hit-time               time-frame                     :offset-assert 344)
   (task-pickup-time       time-frame                     :offset-assert 352)
   (unknown-array1         (array time-frame)             :offset-assert 360)
   (task-enter-times       (array time-frame)             :offset-assert 364)
   (task-in-times          (array time-frame)             :offset-assert 368)
   (death-pos              vector-array                   :offset        372)
   (stop-watch-start       uint64                         :offset-assert 376)
   (stop-watch-stop        uint64                         :offset-assert 384)
   (blackout-time          time-frame                     :offset-assert 392)
   (letterbox-time         time-frame                     :offset-assert 400)
   (hint-play-time         time-frame                     :offset-assert 408)
   (display-text-time      time-frame                     :offset-assert 416)
   (display-text-handle    handle                         :offset-assert 424)
   (death-movie-tick       int32                          :offset-assert 432)
   (want-auto-save         symbol                         :offset-assert 436)
   (auto-save-proc         handle                         :offset-assert 440)
   (auto-save-status       mc-status-code                 :offset-assert 448)
   (auto-save-card         int32                          :offset-assert 452)
   (auto-save-which        int32                          :offset-assert 456)
   (auto-save-count        int32                          :offset-assert 460)
   (pov-camera-handle      handle                         :offset-assert 464)
   (other-camera-handle    handle                         :offset-assert 472)
   (controller             handle                      2  :offset-assert 480)
   (race-timer             uint64                         :offset-assert 496)
   (race-current-lap-count int32                          :offset-assert 504)
   (race-total-lap-count   int32                          :offset-assert 508)
   (race-position          int32                          :offset-assert 512)
   (race-number-turbos     int32                          :offset-assert 516)
   (bot-health             uint32                      3  :offset-assert 520)
   (demo-state             uint32                         :offset-assert 532)
   (wanted-flash           basic                          :offset-assert 536)
   (distance               float                          :offset-assert 540)
   (kiosk-timeout          uint64                         :offset-assert 544)
   (pause-start-time       time-frame                     :offset-assert 552)
   (game-score             (array float)                  :offset-assert 560)
   (goal                   float                          :offset-assert 564)
   (miss                   float                          :offset-assert 568)
   (miss-max               float                          :offset-assert 572)
   (task-close-times       (array time-frame)             :offset-assert 576)
   (live-eco-pill-count    int32                          :offset-assert 580)
   (live-gem-count         int32                          :offset-assert 584)
   (air-supply             float                          :offset-assert 588)
   (homing-beacon          int32                          :offset-assert 592)
   (dark-eco-pickup        int32                          :offset-assert 596)
   (green-eco-pickup       int32                          :offset-assert 600)
   )
  :method-count-assert 31
  :size-assert         #x25c
  :flag-assert         #x1f0000025c
  (:methods
    (initialize! (_type_ symbol game-save string) _type_ 9)
    (give (_type_ symbol float handle) float 10)
    (task-complete? (_type_ game-task) symbol 11)
    (subtask-index-by-name (_type_ string) int 12)
    (set-subtask-hook! (_type_ int int function) function 13)
    (actor-perm (_type_ actor-id) entity-perm 14)
    (task-perm-by-index (_type_ int) entity-perm 15)
    (copy-perms-from-level! (_type_ level) int 16)
    (copy-perms-to-level! (_type_ level) int 17)
    (game-info-method-18 (_type_ symbol) _type_ 18)
    (get-current-continue-forced (_type_) continue-point 19)
    (get-continue-by-name (_type_ string) continue-point 20)
    (set-continue! (_type_ basic symbol) continue-point 21)
    (game-info-method-22 (_type_) int 22)
    (game-info-method-23 (_type_ game-save string) int 23)
    (game-info-method-24 (_type_ game-save) none 24)
    (you-suck-stage (_type_ symbol) int 25)
    (you-suck-scale (_type_) float 26)
    (get-next-attack-id (_type_) uint 27)
<<<<<<< HEAD
    (game-info-method-28 () none 28)
    (get-game-score-ref (_type_ int) (pointer float) 29)
    (game-info-method-30 () none 30)
=======
    (game-info-method-28 (_type_ game-score float) int 28)
    (get-game-score-ref (_type_ int) (pointer float) 29)
    (calculate-percentage (_type_) float 30)
>>>>>>> 9351bf78
    )
  )


(defmethod get-next-attack-id game-info ((obj game-info))
  (let ((v0-0 (+ (-> obj attack-id) 1)))
    (set! (-> obj attack-id) v0-0)
    v0-0
    )
  )

<<<<<<< HEAD
(set! gp-0 (when (or (not *game-info*) (zero? *game-info*))
             (set! gp-0 (new 'static 'game-info :mode 'debug :current-continue #f :last-continue #f))
             (set! (-> gp-0 unknown-array1) (new 'global 'boxed-array uint64 110))
             (set! (-> gp-0 unknown-array4) (new 'global 'boxed-array uint64 110))
             (set! (-> gp-0 unknown-array2) (new 'global 'boxed-array uint64 32))
             (set! (-> gp-0 unknown-array3) (new 'global 'boxed-array uint64 32))
             (set! *game-info* gp-0)
             gp-0
             )
=======
(set! gp-0
      (when (or (not *game-info*) (zero? *game-info*))
        (set! gp-0 (new 'static 'game-info :mode 'debug :current-continue #f :last-continue #f))
        (set! (-> gp-0 unknown-array1) (the-as (array time-frame) (new 'global 'boxed-array uint64 110)))
        (set! (-> gp-0 task-close-times) (the-as (array time-frame) (new 'global 'boxed-array uint64 110)))
        (set! (-> gp-0 task-enter-times) (the-as (array time-frame) (new 'global 'boxed-array uint64 32)))
        (set! (-> gp-0 task-in-times) (the-as (array time-frame) (new 'global 'boxed-array uint64 32)))
        (set! *game-info* gp-0)
        gp-0
        )
>>>>>>> 9351bf78
      )<|MERGE_RESOLUTION|>--- conflicted
+++ resolved
@@ -105,12 +105,12 @@
 (define-extern bug-report-display (function symbol int))
 (define-extern trsq->continue-point (function trsq int))
 
-(declare-type entity-perm structure)
-(define-extern *task-level* (array symbol))
-
 ;; NOTE - for progress
 (declare-type highscore-info structure)
 (define-extern *highscore-info-array* (array highscore-info))
+
+(declare-type entity-perm structure)
+(define-extern *task-level* (array symbol))
 
 ;; DECOMP BEGINS
 
@@ -156,11 +156,7 @@
   :size-assert         #x10
   :flag-assert         #xa00000010
   (:methods
-<<<<<<< HEAD
-    (highscore-info-method-9 (_type_ float) int 9)
-=======
     (get-rank (_type_ float) int 9)
->>>>>>> 9351bf78
     )
   )
 
@@ -277,11 +273,7 @@
    (last-continue          continue-point                 :offset-assert 244)
    (play-list              (array game-task-info)         :offset-assert 248)
    (sub-task-list          (array game-task-node-info)    :offset-assert 252)
-<<<<<<< HEAD
    (mission-list           (array game-task-node-info)    :offset-assert 256)
-=======
-   (unknown-pad5           (array game-task-node-info)    :offset-assert 256)
->>>>>>> 9351bf78
    (task-counter           uint32                         :offset-assert 260)
    (unknown-pad6           (array uint16)                 :offset-assert 264)
    (level-opened           uint8                       32 :offset-assert 268)
@@ -361,15 +353,9 @@
     (you-suck-stage (_type_ symbol) int 25)
     (you-suck-scale (_type_) float 26)
     (get-next-attack-id (_type_) uint 27)
-<<<<<<< HEAD
-    (game-info-method-28 () none 28)
-    (get-game-score-ref (_type_ int) (pointer float) 29)
-    (game-info-method-30 () none 30)
-=======
     (game-info-method-28 (_type_ game-score float) int 28)
     (get-game-score-ref (_type_ int) (pointer float) 29)
     (calculate-percentage (_type_) float 30)
->>>>>>> 9351bf78
     )
   )
 
@@ -381,17 +367,6 @@
     )
   )
 
-<<<<<<< HEAD
-(set! gp-0 (when (or (not *game-info*) (zero? *game-info*))
-             (set! gp-0 (new 'static 'game-info :mode 'debug :current-continue #f :last-continue #f))
-             (set! (-> gp-0 unknown-array1) (new 'global 'boxed-array uint64 110))
-             (set! (-> gp-0 unknown-array4) (new 'global 'boxed-array uint64 110))
-             (set! (-> gp-0 unknown-array2) (new 'global 'boxed-array uint64 32))
-             (set! (-> gp-0 unknown-array3) (new 'global 'boxed-array uint64 32))
-             (set! *game-info* gp-0)
-             gp-0
-             )
-=======
 (set! gp-0
       (when (or (not *game-info*) (zero? *game-info*))
         (set! gp-0 (new 'static 'game-info :mode 'debug :current-continue #f :last-continue #f))
@@ -402,5 +377,4 @@
         (set! *game-info* gp-0)
         gp-0
         )
->>>>>>> 9351bf78
       )