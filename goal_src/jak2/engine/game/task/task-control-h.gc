;;-*-Lisp-*-
(in-package goal)

;; name: task-control-h.gc
;; name in dgo: task-control-h
;; dgos: ENGINE, GAME

(define-extern task-node-reset (function symbol int))

(defenum game-task-actor
  :bitfield #f
  :type uint8
  (none 0)
  (minimap 1)
  (torn-hideout 2)
  (torn-alley 3)
  (kor-alley 4)
  (kor-vinroom 5)
  (kor-tomb 6)
  (krew-hiphog 7)
  (sig-hiphog 8)
  (sig-atoll 9)
  (keira-garage 10)
  (vin-vinroom 11)
  (ashelin-atoll 12)
  (ashelin-market 13)
  (onin-onintent 14)
  (pecker-onintent 15)
  (baron-palace 16)
  (baron-tomb 17)
  (youngsamos-hideout 18)
  (youngsamos-tomb 19)
  (brutter-kiosk 20)
  (kid-tomb 21)
  (youngsamos-alley 22)
  (kid-alley 23)
  (crocadog-alley 24)
  (crocadog-tomb 25)
  (youngsamos-forest 26)
  (ashelin-throne 27)
  (baron-castle 28)
  (tess-alley 29)
  (youngsamos-onintent 30)
  (samos-hideout 31)
  (burning-bush-slumb 32)
  (burning-bush-gena 33)
  (burning-bush-genc 34)
  (tess-hiphog 35)
  (keira-stadium 36)
  (kor-consite 37)
  (kor-onintent 38)
  (oracle-oracle 39)
  (daxter-tomb 40)
  (burning-bush-marka 41)
  (burning-bush-sluma 42)
  (burning-bush-slumb-2 43)
  (burning-bush-slumc 44)
  (burning-bush-farma 45)
  (burning-bush-farmb 46)
  (burning-bush-markb 47)
  (burning-bush-markb-2 48)
  (burning-bush-gena-2 49)
  (burning-bush-genb 50)
  (burning-bush-genc-2 51)
  (burning-bush-inda 52)
  (burning-bush-indb 53)
  (burning-bush-port 54)
  (burning-bush-port-2 55)
  (burning-bush-port-3 56)
  (burning-bush-pal 57)
  (burning-bush-stadium 58)
  (burning-bush-pal-2 59)
  (burning-bush-genb-2 60)
  (kor-hideout 61)
  (kid-hideout 62)
  (kid-vinroom 63)
  (crocadog-vinroom 64)
  (samos-garage 65)
  (baron-consite 66)
  (whack-a-metal-hiphog 67)
  )

(defenum game-task-action
  :bitfield #f
  :type uint8
  (hide 0)
  (idle 1)
  (say  2)
  (talk 3)
  (show 4)
  (shade 5)
  (play 6)
  (menu 7)
  )

(defenum game-task-flags
  :bitfield #t
  :type uint8
  (gatflag-00)
  (gatflag-01)
  (gatflag-02)
  )

(defenum game-task-icon
  :type uint8
  (gaticon-00)
  (gaticon-01)
  (gaticon-02)
  (gaticon-03)
  (gaticon-04)
  (gaticon-05)
  (gaticon-06)
  (gaticon-07)
  (gaticon-08)
  (gaticon-09)
  (gaticon-10)
  (gaticon-11)
  (gaticon-12)
  (gaticon-13)
  (gaticon-14)
  (gaticon-15)
  (gaticon-16)
  (gaticon-17)
  (gaticon-18)
  (gaticon-19)
  (gaticon-20)
  (gaticon-21)
  (gaticon-22)
  (gaticon-23)
  (gaticon-24)
  (gaticon-25)
  (gaticon-26)
  (gaticon-27)
  (gaticon-28)
  (gaticon-29)
  (gaticon-30)
  (gaticon-31)
  (gaticon-32)
  (gaticon-33)
  (gaticon-34)
  (gaticon-35)
  (gaticon-36)
  (gaticon-37)
  (gaticon-38)
  (gaticon-39)
  (gaticon-40)
  (gaticon-41)
  (gaticon-42)
  (gaticon-43)
  (gaticon-44)
  (gaticon-45)
  (gaticon-46)
  (gaticon-47)
  (gaticon-48)
  (gaticon-49)
  (gaticon-50)
  (gaticon-51)
  (gaticon-52)
  (gaticon-53)
  (gaticon-54)
  (gaticon-55)
  (gaticon-56)
  (gaticon-57)
  (gaticon-58)
  (gaticon-59)
  (gaticon-60)
  (gaticon-61)
  (gaticon-62)
  (gaticon-63)
  (gaticon-64)
  (gaticon-65)
  (gaticon-66)
  (gaticon-67)
  (gaticon-68)
  (gaticon-69)
  )

(defenum task-manager-mask
  :type uint32
  :bitfield #t
  (intro-scene 0) ;; 1
  (resolution-scene 1) ;; 2
  (begin-sphere 2) ;; 4
  (end-sphere   3) ;; 8
  (fail-message 4) ;; 16
  (retry-message 5) ;; 32
  )

(defenum game-task-node-flag
  :type uint32 ;; guess
  :bitfield #t

  (closed            0) ;; 1
  (auto-close        1) ;; 2
  (data              2) ;; 4
  (close-task        3) ;; 8
  (save-on-life      4) ;; 16
  (save-on-try       5) ;; 32
  (abs-task-mask     6) ;; 64
  (set-task-mask     7) ;; 128
  (clear-task-mask   8) ;; 256
  (task-retry        9) ;; 512
  (exclusive        10) ;; 1024
  (intro-wait       11) ;; 2048
  (city-wait        12) ;; 4096
  (reset-on-try     13) ;; 8192
  (task-manager     14) ;; 16384
  (no-fail-on-death 15) ;; 32768
  (no-restart       16) ;; 1
  (no-audio         17) ;; 2
  (no-slow-down     18) ;; #4 high
  (utility-node     19) ;; #x8 high
  )

(defenum game-task-node-command
  :type uint8 ;; guess
  :bitfield #f
  (none 0)
  (add-sidekick 1)
  (sub-sidekick 2)
  (add-board 3)
  (sub-board 4)
  (add-gun-red 5)
  (add-gun-yellow 6)
  (add-gun-blue 7)
  (add-gun-dark 8)
  (add-gun-up-1 9)
  (add-gun-up-2 10)
  (add-gun-up-3 11)
  (add-gun-up-4 12)
  (add-pass-red 13)
  (add-pass-green 14)
  (add-pass-yellow 15)
  (add-pass-blue 16)
  (add-darkjak 17)
  (add-darkjak-0 18)
  (add-darkjak-1 19)
  (add-darkjak-2 20)
  (add-darkjak-3 21)
  (add-board-training 22)
  )

;; NOTE - for settings
(define-extern update-task-masks (function symbol int))

;; NOTE - for default-menu
(define-extern task-node-open! (function game-task-node int))
(define-extern task-node-close! (function game-task-node int))
(define-extern task-node-open? (function game-task-node symbol))
(define-extern play-task (function game-task symbol symbol string))

;; NOTE - for progress
(define-extern restart-mission (function int))

;; DECOMP BEGINS

(defun-debug game-task->string ((arg0 game-task))
  (case arg0
    (((game-task forest-protect))
     "forest-protect"
     )
    (((game-task strip-drop))
     "strip-drop"
     )
    (((game-task fortress-dump))
     "fortress-dump"
     )
    (((game-task ruins-tower))
     "ruins-tower"
     )
    (((game-task city-burning-bush-race-errol))
     "city-burning-bush-race-errol"
     )
    (((game-task canyon-insert-items))
     "canyon-insert-items"
     )
    (((game-task city-win))
     "city-win"
     )
    (((game-task city-burning-bush-get-to-5))
     "city-burning-bush-get-to-5"
     )
    (((game-task tomb-water))
     "tomb-water"
     )
    (((game-task stadium-race-class3))
     "stadium-race-class3"
     )
    (((game-task city-burning-bush-ring-2))
     "city-burning-bush-ring-2"
     )
    (((game-task eco-blue-button))
     "eco-blue-button"
     )
    (((game-task stadium-burning-bush-race-class1-r))
     "stadium-burning-bush-race-class1-r"
     )
    (((game-task ruins-enemy))
     "ruins-enemy"
     )
    (((game-task city-burning-bush-shuttle-1))
     "city-burning-bush-shuttle-1"
     )
    (((game-task eco-red-button))
     "eco-red-button"
     )
    (((game-task city-burning-bush-ring-1))
     "city-burning-bush-ring-1"
     )
    (((game-task city-krew-delivery))
     "city-krew-delivery"
     )
    (((game-task stadium-burning-bush-race-class3-r))
     "stadium-burning-bush-race-class3-r"
     )
    (((game-task stadium-burning-bush-race-class3))
     "stadium-burning-bush-race-class3"
     )
    (((game-task city-burning-bush-get-to-15))
     "city-burning-bush-get-to-15"
     )
    (((game-task city-help-kid))
     "city-help-kid"
     )
    (((game-task under-mech))
     "under-mech"
     )
    (((game-task city-escort-kid))
     "city-escort-kid"
     )
    (((game-task mountain-gear))
     "mountain-gear"
     )
    (((game-task max))
     "max"
     )
    (((game-task city-defend-stadium))
     "city-defend-stadium"
     )
    (((game-task city-burning-bush-get-to-12))
     "city-burning-bush-get-to-12"
     )
    (((game-task city-burning-bush-bombbot-1))
     "city-burning-bush-bombbot-1"
     )
    (((game-task drill-ship))
     "drill-ship"
     )
    (((game-task city-yellow-gun-training))
     "city-yellow-gun-training"
     )
    (((game-task sewer-enemy))
     "sewer-enemy"
     )
    (((game-task palace-cable))
     "palace-cable"
     )
    (((game-task city-burning-bush-get-to-10))
     "city-burning-bush-get-to-10"
     )
    (((game-task castle-break-in))
     "castle-break-in"
     )
    (((game-task tomb-poles))
     "tomb-poles"
     )
    (((game-task city-vehicle-training))
     "city-vehicle-training"
     )
    (((game-task sewer-escort))
     "sewer-escort"
     )
    (((game-task city-errol-challenge))
     "city-errol-challenge"
     )
    (((game-task strip-grenade))
     "strip-grenade"
     )
    (((game-task atoll-sig))
     "atoll-sig"
     )
    (((game-task stadium-burning-bush-race-class1))
     "stadium-burning-bush-race-class1"
     )
    (((game-task nest-boss))
     "nest-boss"
     )
    (((game-task forest-hunt))
     "forest-hunt"
     )
    (((game-task stadium-race-class2))
     "stadium-race-class2"
     )
    (((game-task city-play-onin-game))
     "city-play-onin-game"
     )
    (((game-task city-burning-bush-collection-2))
     "city-burning-bush-collection-2"
     )
    (((game-task none))
     "none"
     )
    (((game-task eco-yellow-button))
     "eco-yellow-button"
     )
    (((game-task drill-eggs))
     "drill-eggs"
     )
    (((game-task city-burning-bush-get-to-2))
     "city-burning-bush-get-to-2"
     )
    (((game-task city-burning-bush-racepoint-1))
     "city-burning-bush-racepoint-1"
     )
    (((game-task city-burning-bush-get-to-11))
     "city-burning-bush-get-to-11"
     )
    (((game-task under-sig))
     "under-sig"
     )
    (((game-task stadium-burning-bush-race-class2))
     "stadium-burning-bush-race-class2"
     )
    (((game-task stadium-burning-bush-race-board))
     "stadium-burning-bush-race-board"
     )
    (((game-task city-burning-bush-race-port))
     "city-burning-bush-race-port"
     )
    (((game-task city-burning-bush-get-to-7))
     "city-burning-bush-get-to-7"
     )
    (((game-task atoll-battle))
     "atoll-battle"
     )
    (((game-task drill-mech))
     "drill-mech"
     )
    (((game-task ruins-mech))
     "ruins-mech"
     )
    (((game-task city-burning-bush-get-to-13))
     "city-burning-bush-get-to-13"
     )
    (((game-task city-destroy-guard-vehicles))
     "city-destroy-guard-vehicles"
     )
    (((game-task tomb-boss))
     "tomb-boss"
     )
    (((game-task dummy0))
     "dummy0"
     )
    (((game-task dig-find-totem))
     "dig-find-totem"
     )
    (((game-task dig-knock-down))
     "dig-knock-down"
     )
    (((game-task city-protect-water-slums))
     "city-protect-water-slums"
     )
    (((game-task city-whack))
     "city-whack"
     )
    (((game-task city-burning-bush-ring-3))
     "city-burning-bush-ring-3"
     )
    (((game-task city-shuttle))
     "city-shuttle"
     )
    (((game-task fortress-save-friends))
     "fortress-save-friends"
     )
    (((game-task city-intercept-tanker))
     "city-intercept-tanker"
     )
    (((game-task forest-scouts))
     "forest-scouts"
     )
    (((game-task nest-get-to-gun))
     "nest-get-to-gun"
     )
    (((game-task stadium-race-class))
     "stadium-race-class1"
     )
    (((game-task stadium-burning-bush-race-class2-r))
     "stadium-burning-bush-race-class2-r"
     )
    (((game-task palace-sneak-in))
     "palace-sneak-in"
     )
    (((game-task strip-rescue))
     "strip-rescue"
     )
    (((game-task city-burning-bush-get-to-1))
     "city-burning-bush-get-to-1"
     )
    (((game-task consite-find-baron))
     "consite-find-baron"
     )
    (((game-task city-burning-bush-get-to-3))
     "city-burning-bush-get-to-3"
     )
    (((game-task stadium-board1))
     "stadium-board1"
     )
    (((game-task city-burning-bush-get-to-4))
     "city-burning-bush-get-to-4"
     )
    (((game-task city-burning-bush-collection-3))
     "city-burning-bush-collection-3"
     )
    (((game-task city-port-run))
     "city-port-run"
     )
    (((game-task sewer-board))
     "sewer-board"
     )
    (((game-task city-dark-gun-training))
     "city-dark-gun-training"
     )
    (((game-task city-oracle))
     "city-oracle"
     )
    (((game-task city-burning-bush-collection-1))
     "city-burning-bush-collection-1"
     )
    (((game-task city-keira-delivery))
     "city-keira-delivery"
     )
    (((game-task city-burning-bush-get-to-6))
     "city-burning-bush-get-to-6"
     )
    (((game-task mountain-lens))
     "mountain-lens"
     )
    (((game-task atoll-water))
     "atoll-water"
     )
    (((game-task city-stop-bomb-bots))
     "city-stop-bomb-bots"
     )
    (((game-task mountain-collection))
     "mountain-collection"
     )
    (((game-task nest-enter))
     "nest-enter"
     )
    (((game-task city-burning-bush-get-to-9))
     "city-burning-bush-get-to-9"
     )
    (((game-task mountain-shard))
     "mountain-shard"
     )
    (((game-task city-power))
     "city-power"
     )
    (((game-task complete))
     "complete"
     )
    (((game-task palace-boss))
     "palace-boss"
     )
    (((game-task castle-boss))
     "castle-boss"
     )
    (((game-task city-burning-bush-get-to-8))
     "city-burning-bush-get-to-8"
     )
    (((game-task city-blue-gun-training))
     "city-blue-gun-training"
     )
    (((game-task fortress-escape))
     "fortress-escape"
     )
    (((game-task city-red-gun-training))
     "city-red-gun-training"
     )
    (((game-task city-save-lurkers))
     "city-save-lurkers"
     )
    (((game-task city-krew-collection))
     "city-krew-collection"
     )
    (((game-task city-burning-bush-get-to-14))
     "city-burning-bush-get-to-14"
     )
    (((game-task city-meet-brutter))
     "city-meet-brutter"
     )
    (else
      "*unknown*"
      )
    )
  )

;; WARN: Return type mismatch int vs game-task.
(defun c-string->game-task ((arg0 string))
  (the-as game-task (cond
                      ((string= arg0 "GAME_TASK_FOREST_PROTECT")
                       60
                       )
                      ((string= arg0 "GAME_TASK_STRIP_DROP")
                       58
                       )
                      ((string= arg0 "GAME_TASK_FORTRESS_DUMP")
                       11
                       )
                      ((string= arg0 "GAME_TASK_RUINS_TOWER")
                       9
                       )
                      ((string= arg0 "GAME_TASK_CITY_BURNING_BUSH_RACE_ERROL")
                       101
                       )
                      ((string= arg0 "GAME_TASK_CANYON_INSERT_ITEMS")
                       48
                       )
                      ((string= arg0 "GAME_TASK_CITY_WIN")
                       75
                       )
                      ((string= arg0 "GAME_TASK_CITY_BURNING_BUSH_GET_TO_5")
                       85
                       )
                      ((string= arg0 "GAME_TASK_TOMB_WATER")
                       50
                       )
                      ((string= arg0 "GAME_TASK_STADIUM_RACE_CLASS3")
                       43
                       )
                      ((string= arg0 "GAME_TASK_CITY_BURNING_BUSH_RING_2")
                       84
                       )
                      ((string= arg0 "GAME_TASK_ECO_BLUE_BUTTON")
                       3
                       )
                      ((string= arg0 "GAME_TASK_STADIUM_BURNING_BUSH_RACE_CLASS1_R")
                       109
                       )
                      ((string= arg0 "GAME_TASK_RUINS_ENEMY")
                       31
                       )
                      ((string= arg0 "GAME_TASK_CITY_BURNING_BUSH_SHUTTLE_1")
                       87
                       )
                      ((string= arg0 "GAME_TASK_ECO_RED_BUTTON")
                       5
                       )
                      ((string= arg0 "GAME_TASK_CITY_BURNING_BUSH_RING_1")
                       77
                       )
                      ((string= arg0 "GAME_TASK_CITY_KREW_DELIVERY")
                       12
                       )
                      ((string= arg0 "GAME_TASK_STADIUM_BURNING_BUSH_RACE_CLASS3_R")
                       107
                       )
                      ((string= arg0 "GAME_TASK_STADIUM_BURNING_BUSH_RACE_CLASS3")
                       104
                       )
                      ((string= arg0 "GAME_TASK_CITY_BURNING_BUSH_GET_TO_15")
                       99
                       )
                      ((string= arg0 "GAME_TASK_CITY_HELP_KID")
                       7
                       )
                      ((string= arg0 "GAME_TASK_UNDER_MECH")
                       68
                       )
                      ((string= arg0 "GAME_TASK_CITY_ESCORT_KID")
                       34
                       )
                      ((string= arg0 "GAME_TASK_MOUNTAIN_GEAR")
                       19
                       )
                      ((string= arg0 "GAME_TASK_MAX")
                       110
                       )
                      ((string= arg0 "GAME_TASK_CITY_DEFEND_STADIUM")
                       70
                       )
                      ((string= arg0 "GAME_TASK_CITY_BURNING_BUSH_GET_TO_12")
                       95
                       )
                      ((string= arg0 "GAME_TASK_CITY_BURNING_BUSH_BOMBBOT_1")
                       96
                       )
                      ((string= arg0 "GAME_TASK_DRILL_SHIP")
                       37
                       )
                      ((string= arg0 "GAME_TASK_CITY_YELLOW_GUN_TRAINING")
                       25
                       )
                      ((string= arg0 "GAME_TASK_SEWER_ENEMY")
                       15
                       )
                      ((string= arg0 "GAME_TASK_PALACE_CABLE")
                       28
                       )
                      ((string= arg0 "GAME_TASK_CITY_BURNING_BUSH_GET_TO_10")
                       92
                       )
                      ((string= arg0 "GAME_TASK_CASTLE_BREAK_IN")
                       65
                       )
                      ((string= arg0 "GAME_TASK_TOMB_POLES")
                       49
                       )
                      ((string= arg0 "GAME_TASK_CITY_VEHICLE_TRAINING")
                       8
                       )
                      ((string= arg0 "GAME_TASK_SEWER_ESCORT")
                       53
                       )
                      ((string= arg0 "GAME_TASK_CITY_ERROL_CHALLENGE")
                       57
                       )
                      ((string= arg0 "GAME_TASK_STRIP_GRENADE")
                       36
                       )
                      ((string= arg0 "GAME_TASK_ATOLL_SIG")
                       14
                       )
                      ((string= arg0 "GAME_TASK_STADIUM_BURNING_BUSH_RACE_CLASS1")
                       106
                       )
                      ((string= arg0 "GAME_TASK_NEST_BOSS")
                       74
                       )
                      ((string= arg0 "GAME_TASK_FOREST_HUNT")
                       41
                       )
                      ((string= arg0 "GAME_TASK_STADIUM_RACE_CLASS2")
                       55
                       )
                      ((string= arg0 "GAME_TASK_CITY_PLAY_ONIN_GAME")
                       47
                       )
                      ((string= arg0 "GAME_TASK_CITY_BURNING_BUSH_COLLECTION_2")
                       91
                       )
                      ((string= arg0 "GAME_TASK_NONE")
                       0
                       )
                      ((string= arg0 "GAME_TASK_ECO_YELLOW_BUTTON")
                       4
                       )
                      ((string= arg0 "GAME_TASK_DRILL_EGGS")
                       26
                       )
                      ((string= arg0 "GAME_TASK_CITY_BURNING_BUSH_GET_TO_2")
                       79
                       )
                      ((string= arg0 "GAME_TASK_CITY_BURNING_BUSH_RACEPOINT_1")
                       83
                       )
                      ((string= arg0 "GAME_TASK_CITY_BURNING_BUSH_GET_TO_11")
                       93
                       )
                      ((string= arg0 "GAME_TASK_UNDER_SIG")
                       69
                       )
                      ((string= arg0 "GAME_TASK_STADIUM_BURNING_BUSH_RACE_CLASS2")
                       105
                       )
                      ((string= arg0 "GAME_TASK_STADIUM_BURNING_BUSH_RACE_BOARD")
                       103
                       )
                      ((string= arg0 "GAME_TASK_CITY_BURNING_BUSH_RACE_PORT")
                       102
                       )
                      ((string= arg0 "GAME_TASK_CITY_BURNING_BUSH_GET_TO_7")
                       88
                       )
                      ((string= arg0 "GAME_TASK_ATOLL_BATTLE")
                       17
                       )
                      ((string= arg0 "GAME_TASK_DRILL_MECH")
                       61
                       )
                      ((string= arg0 "GAME_TASK_RUINS_MECH")
                       59
                       )
                      ((string= arg0 "GAME_TASK_CITY_BURNING_BUSH_GET_TO_13")
                       97
                       )
                      ((string= arg0 "GAME_TASK_CITY_DESTROY_GUARD_VEHICLES")
                       46
                       )
                      ((string= arg0 "GAME_TASK_TOMB_BOSS")
                       51
                       )
                      ((string= arg0 "GAME_TASK_DUMMY0")
                       2
                       )
                      ((string= arg0 "GAME_TASK_DIG_FIND_TOTEM")
                       45
                       )
                      ((string= arg0 "GAME_TASK_DIG_KNOCK_DOWN")
                       35
                       )
                      ((string= arg0 "GAME_TASK_CITY_PROTECT_WATER_SLUMS")
                       44
                       )
                      ((string= arg0 "GAME_TASK_CITY_WHACK")
                       67
                       )
                      ((string= arg0 "GAME_TASK_CITY_BURNING_BUSH_RING_3")
                       94
                       )
                      ((string= arg0 "GAME_TASK_CITY_SHUTTLE")
                       30
                       )
                      ((string= arg0 "GAME_TASK_FORTRESS_SAVE_FRIENDS")
                       52
                       )
                      ((string= arg0 "GAME_TASK_CITY_INTERCEPT_TANKER")
                       42
                       )
                      ((string= arg0 "GAME_TASK_FOREST_SCOUTS")
                       33
                       )
                      ((string= arg0 "GAME_TASK_NEST_GET_TO_GUN")
                       72
                       )
                      ((string= arg0 "GAME_TASK_STADIUM_RACE_CLASS1")
                       63
                       )
                      ((string= arg0 "GAME_TASK_STADIUM_BURNING_BUSH_RACE_CLASS2_R")
                       108
                       )
                      ((string= arg0 "GAME_TASK_PALACE_SNEAK_IN")
                       64
                       )
                      ((string= arg0 "GAME_TASK_STRIP_RESCUE")
                       16
                       )
                      ((string= arg0 "GAME_TASK_CITY_BURNING_BUSH_GET_TO_1")
                       78
                       )
                      ((string= arg0 "GAME_TASK_CONSITE_FIND_BARON")
                       71
                       )
                      ((string= arg0 "GAME_TASK_CITY_BURNING_BUSH_GET_TO_3")
                       80
                       )
                      ((string= arg0 "GAME_TASK_STADIUM_BOARD1")
                       23
                       )
                      ((string= arg0 "GAME_TASK_CITY_BURNING_BUSH_GET_TO_4")
                       81
                       )
                      ((string= arg0 "GAME_TASK_CITY_BURNING_BUSH_COLLECTION_3")
                       100
                       )
                      ((string= arg0 "GAME_TASK_CITY_PORT_RUN")
                       38
                       )
                      ((string= arg0 "GAME_TASK_SEWER_BOARD")
                       40
                       )
                      ((string= arg0 "GAME_TASK_CITY_DARK_GUN_TRAINING")
                       54
                       )
                      ((string= arg0 "GAME_TASK_CITY_ORACLE")
                       76
                       )
                      ((string= arg0 "GAME_TASK_CITY_BURNING_BUSH_COLLECTION_1")
                       82
                       )
                      ((string= arg0 "GAME_TASK_CITY_KEIRA_DELIVERY")
                       22
                       )
                      ((string= arg0 "GAME_TASK_CITY_BURNING_BUSH_GET_TO_6")
                       86
                       )
                      ((string= arg0 "GAME_TASK_MOUNTAIN_LENS")
                       18
                       )
                      ((string= arg0 "GAME_TASK_ATOLL_WATER")
                       10
                       )
                      ((string= arg0 "GAME_TASK_CITY_STOP_BOMB_BOTS")
                       56
                       )
                      ((string= arg0 "GAME_TASK_MOUNTAIN_COLLECTION")
                       21
                       )
                      ((string= arg0 "GAME_TASK_NEST_ENTER")
                       73
                       )
                      ((string= arg0 "GAME_TASK_CITY_BURNING_BUSH_GET_TO_9")
                       90
                       )
                      ((string= arg0 "GAME_TASK_MOUNTAIN_SHARD")
                       20
                       )
                      ((string= arg0 "GAME_TASK_CITY_POWER")
                       27
                       )
                      ((string= arg0 "GAME_TASK_COMPLETE")
                       1
                       )
                      ((string= arg0 "GAME_TASK_PALACE_BOSS")
                       29
                       )
                      ((string= arg0 "GAME_TASK_CASTLE_BOSS")
                       66
                       )
                      ((string= arg0 "GAME_TASK_CITY_BURNING_BUSH_GET_TO_8")
                       89
                       )
                      ((string= arg0 "GAME_TASK_CITY_BLUE_GUN_TRAINING")
                       32
                       )
                      ((string= arg0 "GAME_TASK_FORTRESS_ESCAPE")
                       6
                       )
                      ((string= arg0 "GAME_TASK_CITY_RED_GUN_TRAINING")
                       13
                       )
                      ((string= arg0 "GAME_TASK_CITY_SAVE_LURKERS")
                       62
                       )
                      ((string= arg0 "GAME_TASK_CITY_KREW_COLLECTION")
                       24
                       )
                      ((string= arg0 "GAME_TASK_CITY_BURNING_BUSH_GET_TO_14")
                       98
                       )
                      ((string= arg0 "GAME_TASK_CITY_MEET_BRUTTER")
                       39
                       )
                      (else
                        -1
                        )
                      )
          )
  )

(defun-debug game-task-actor->string ((arg0 game-task-actor))
  (case arg0
    (((game-task-actor burning-bush-genc))
     "burning-bush-genc"
     )
    (((game-task-actor minimap))
     "minimap"
     )
    (((game-task-actor youngsamos-tomb))
     "youngsamos-tomb"
     )
    (((game-task-actor youngsamos-onintent))
     "youngsamos-onintent"
     )
    (((game-task-actor baron-consite))
     "baron-consite"
     )
    (((game-task-actor burning-bush-markb))
     "burning-bush-markb"
     )
    (((game-task-actor keira-garage))
     "keira-garage"
     )
    (((game-task-actor burning-bush-genc-2))
     "burning-bush-genc-2"
     )
    (((game-task-actor samos-garage))
     "samos-garage"
     )
    (((game-task-actor kid-hideout))
     "kid-hideout"
     )
    (((game-task-actor krew-hiphog))
     "krew-hiphog"
     )
    (((game-task-actor burning-bush-port-2))
     "burning-bush-port-2"
     )
    (((game-task-actor none))
     "none"
     )
    (((game-task-actor burning-bush-port-3))
     "burning-bush-port-3"
     )
    (((game-task-actor brutter-kiosk))
     "brutter-kiosk"
     )
    (((game-task-actor tess-alley))
     "tess-alley"
     )
    (((game-task-actor whack-a-metal-hiphog))
     "whack-a-metal-hiphog"
     )
    (((game-task-actor burning-bush-gena))
     "burning-bush-gena"
     )
    (((game-task-actor vin-vinroom))
     "vin-vinroom"
     )
    (((game-task-actor kor-hideout))
     "kor-hideout"
     )
    (((game-task-actor burning-bush-pal-2))
     "burning-bush-pal-2"
     )
    (((game-task-actor kid-alley))
     "kid-alley"
     )
    (((game-task-actor burning-bush-stadium))
     "burning-bush-stadium"
     )
    (((game-task-actor ashelin-market))
     "ashelin-market"
     )
    (((game-task-actor kid-tomb))
     "kid-tomb"
     )
    (((game-task-actor burning-bush-farma))
     "burning-bush-farma"
     )
    (((game-task-actor baron-tomb))
     "baron-tomb"
     )
    (((game-task-actor burning-bush-slumc))
     "burning-bush-slumc"
     )
    (((game-task-actor burning-bush-slumb-2))
     "burning-bush-slumb-2"
     )
    (((game-task-actor baron-palace))
     "baron-palace"
     )
    (((game-task-actor crocadog-alley))
     "crocadog-alley"
     )
    (((game-task-actor baron-castle))
     "baron-castle"
     )
    (((game-task-actor crocadog-vinroom))
     "crocadog-vinroom"
     )
    (((game-task-actor burning-bush-gena-2))
     "burning-bush-gena-2"
     )
    (((game-task-actor daxter-tomb))
     "daxter-tomb"
     )
    (((game-task-actor burning-bush-port))
     "burning-bush-port"
     )
    (((game-task-actor burning-bush-marka))
     "burning-bush-marka"
     )
    (((game-task-actor crocadog-tomb))
     "crocadog-tomb"
     )
    (((game-task-actor keira-stadium))
     "keira-stadium"
     )
    (((game-task-actor sig-hiphog))
     "sig-hiphog"
     )
    (((game-task-actor youngsamos-hideout))
     "youngsamos-hideout"
     )
    (((game-task-actor burning-bush-genb-2))
     "burning-bush-genb-2"
     )
    (((game-task-actor burning-bush-inda))
     "burning-bush-inda"
     )
    (((game-task-actor kor-tomb))
     "kor-tomb"
     )
    (((game-task-actor kor-consite))
     "kor-consite"
     )
    (((game-task-actor torn-hideout))
     "torn-hideout"
     )
    (((game-task-actor onin-onintent))
     "onin-onintent"
     )
    (((game-task-actor kor-alley))
     "kor-alley"
     )
    (((game-task-actor kid-vinroom))
     "kid-vinroom"
     )
    (((game-task-actor ashelin-atoll))
     "ashelin-atoll"
     )
    (((game-task-actor burning-bush-sluma))
     "burning-bush-sluma"
     )
    (((game-task-actor burning-bush-slumb))
     "burning-bush-slumb"
     )
    (((game-task-actor youngsamos-alley))
     "youngsamos-alley"
     )
    (((game-task-actor youngsamos-forest))
     "youngsamos-forest"
     )
    (((game-task-actor samos-hideout))
     "samos-hideout"
     )
    (((game-task-actor burning-bush-genb))
     "burning-bush-genb"
     )
    (((game-task-actor oracle-oracle))
     "oracle-oracle"
     )
    (((game-task-actor torn-alley))
     "torn-alley"
     )
    (((game-task-actor kor-onintent))
     "kor-onintent"
     )
    (((game-task-actor tess-hiphog))
     "tess-hiphog"
     )
    (((game-task-actor burning-bush-markb-2))
     "burning-bush-markb-2"
     )
    (((game-task-actor ashelin-throne))
     "ashelin-throne"
     )
    (((game-task-actor burning-bush-indb))
     "burning-bush-indb"
     )
    (((game-task-actor pecker-onintent))
     "pecker-onintent"
     )
    (((game-task-actor kor-vinroom))
     "kor-vinroom"
     )
    (((game-task-actor sig-atoll))
     "sig-atoll"
     )
    (((game-task-actor burning-bush-pal))
     "burning-bush-pal"
     )
    (((game-task-actor burning-bush-farmb))
     "burning-bush-farmb"
     )
    (else
      "*unknown*"
      )
    )
  )

(defun-debug game-task-action->string ((arg0 game-task-action))
  (case arg0
    (((game-task-action idle))
     "idle"
     )
    (((game-task-action play))
     "play"
     )
    (((game-task-action show))
     "show"
     )
    (((game-task-action talk))
     "talk"
     )
    (((game-task-action hide))
     "hide"
     )
    (((game-task-action say))
     "say"
     )
    (((game-task-action shade))
     "trade"
     )
    (((game-task-action menu))
     "menu"
     )
    (else
      "*unknown*"
      )
    )
  )

(deftype game-task-event (basic)
  ((actor    game-task-actor   :offset-assert   4)
   (action   game-task-action  :offset-assert   5)
   (tex      game-task-icon    :offset-assert   6)
   (icon     uint16            :offset          6)
   (flags    game-task-flags   :offset          7)
   (scene    basic             :offset          8)
   (distance meters            :offset-assert  12)
   )
  :method-count-assert 9
  :size-assert         #x10
  :flag-assert         #x900000010
  )


(deftype task-manager-info (structure)
  ((mask                      task-manager-mask                                                :offset-assert   0)
   (level                     symbol                                                           :offset-assert   4)
   (manager                   handle                                                           :offset-assert   8)
   (fail-message              game-text-id                                                     :offset-assert  16)
   (retry-message             game-text-id                                                     :offset-assert  20)
   (intro-scene               string                                                           :offset-assert  24)
   (resolution-scene          string                                                           :offset-assert  28)
   (resolution-scene-continue string                                                           :offset-assert  32)
   (retry-continue            string                                                           :offset-assert  36)
   (fail-continue             string                                                           :offset-assert  40)
   (init-hook                 (function object)                                                :offset-assert  44)
   (cleanup-hook              (function object)                                                :offset-assert  48)
   (update-hook               (function object)                                                :offset-assert  52)
   (code-hook                 (function object)                                                :offset-assert  56)
   (complete-hook             (function object)                                                :offset-assert  60)
   (fail-hook                 (function object)                                                :offset-assert  64)
   (event-hook                (function process int symbol event-message-block object)         :offset-assert  68)
   (hooks                     (function object)                                        7       :offset         44)
   (final-node                game-task-node                                                   :offset-assert  72)
   (time-limit                int32                                                            :offset-assert  76)
   (sphere-count              int8                                                             :offset-assert  80)
   (index                     int8                                                             :offset-assert  81)
   (intro-delay               uint16                                                           :offset-assert  82)
   (sphere-array              uint32                                                           :offset-assert  84)
   (on-complete               pair                                                             :offset-assert  88)
   (on-fail                   pair                                                             :offset-assert  92)
   (begin-sphere              sphere                                                   :inline :offset-assert  96)
   (end-sphere                sphere                                                   :inline :offset-assert 112)
   )
  :method-count-assert 9
  :size-assert         #x80
  :flag-assert         #x900000080
  )


(defun-debug game-task-node-flag->string ((arg0 game-task-node-flag))
  (if (= (logand arg0 (game-task-node-flag clear-task-mask)) (game-task-node-flag clear-task-mask))
      (format #t "clear-task-mask ")
      )
  (if (= (logand arg0 (game-task-node-flag city-wait)) (game-task-node-flag city-wait))
      (format #t "city-wait ")
      )
  (if (= (logand arg0 (game-task-node-flag intro-wait)) (game-task-node-flag intro-wait))
      (format #t "intro-wait ")
      )
  (if (= (logand arg0 (game-task-node-flag task-manager)) (game-task-node-flag task-manager))
      (format #t "task-manager ")
      )
  (if (= (logand arg0 (game-task-node-flag task-retry)) (game-task-node-flag task-retry))
      (format #t "task-retry ")
      )
  (if (= (logand arg0 (game-task-node-flag reset-on-try)) (game-task-node-flag reset-on-try))
      (format #t "reset-on-try ")
      )
  (if (= (logand arg0 (game-task-node-flag exclusive)) (game-task-node-flag exclusive))
      (format #t "exclusive ")
      )
  (if (= (logand (game-task-node-flag utility-node) arg0) (game-task-node-flag utility-node))
      (format #t "utility-node ")
      )
  (if (= (logand arg0 (game-task-node-flag set-task-mask)) (game-task-node-flag set-task-mask))
      (format #t "set-task-mask ")
      )
  (if (= (logand arg0 (game-task-node-flag closed)) (game-task-node-flag closed))
      (format #t "closed ")
      )
  (if (= (logand arg0 (game-task-node-flag no-fail-on-death)) (game-task-node-flag no-fail-on-death))
      (format #t "no-fail-on-death ")
      )
  (if (= (logand arg0 (game-task-node-flag data)) (game-task-node-flag data))
      (format #t "data ")
      )
  (if (= (logand arg0 (game-task-node-flag save-on-life)) (game-task-node-flag save-on-life))
      (format #t "save-on-life ")
      )
  (if (= (logand arg0 (game-task-node-flag close-task)) (game-task-node-flag close-task))
      (format #t "close-task ")
      )
  (if (= (logand arg0 (game-task-node-flag save-on-try)) (game-task-node-flag save-on-try))
      (format #t "save-on-try ")
      )
  (if (= (logand arg0 (game-task-node-flag auto-close)) (game-task-node-flag auto-close))
      (format #t "auto-close ")
      )
  (if (= (logand (game-task-node-flag no-slow-down) arg0) (game-task-node-flag no-slow-down))
      (format #t "no-slow-down ")
      )
  (if (= (logand arg0 (game-task-node-flag abs-task-mask)) (game-task-node-flag abs-task-mask))
      (format #t "abs-task-mask ")
      )
  (if (= (logand (game-task-node-flag no-restart) arg0) (game-task-node-flag no-restart))
      (format #t "no-restart ")
      )
  (if (= (logand (game-task-node-flag no-audio) arg0) (game-task-node-flag no-audio))
      (format #t "no-audio ")
      )
  )

(defun-debug game-task-node-command->string ((arg0 game-task-node-command))
  (case arg0
    (((game-task-node-command add-gun-up-1))
     "add-gun-up-1"
     )
    (((game-task-node-command add-darkjak-1))
     "add-darkjak-1"
     )
    (((game-task-node-command add-pass-yellow))
     "add-pass-yellow"
     )
    (((game-task-node-command add-pass-red))
     "add-pass-red"
     )
    (((game-task-node-command sub-board))
     "sub-board"
     )
    (((game-task-node-command add-board))
     "add-board"
     )
    (((game-task-node-command add-darkjak))
     "add-darkjak"
     )
    (((game-task-node-command add-darkjak-2))
     "add-darkjak-2"
     )
    (((game-task-node-command add-gun-up-3))
     "add-gun-up-3"
     )
    (((game-task-node-command add-gun-up-2))
     "add-gun-up-2"
     )
    (((game-task-node-command add-darkjak-3))
     "add-darkjak-3"
     )
    (((game-task-node-command add-darkjak-0))
     "add-darkjak-0"
     )
    (((game-task-node-command add-gun-blue))
     "add-gun-blue"
     )
    (((game-task-node-command add-gun-yellow))
     "add-gun-yellow"
     )
    (((game-task-node-command none))
     "none"
     )
    (((game-task-node-command add-gun-dark))
     "add-gun-dark"
     )
    (((game-task-node-command add-pass-green))
     "add-pass-green"
     )
    (((game-task-node-command add-board-training))
     "add-board-training"
     )
    (((game-task-node-command add-gun-up-4))
     "add-gun-up-4"
     )
    (((game-task-node-command add-gun-red))
     "add-gun-red"
     )
    (((game-task-node-command add-pass-blue))
     "add-pass-blue"
     )
    (((game-task-node-command sub-sidekick))
     "sub-sidekick"
     )
    (((game-task-node-command add-sidekick))
     "add-sidekick"
     )
    (else
      "*unknown*"
      )
    )
  )

(deftype game-task-node-info (basic)
  ((level            symbol                                  :offset-assert   4)
   (task             game-task                               :offset-assert   8)
   (name             string                                  :offset-assert  12)
   (when-open        (array game-task-event)                 :offset-assert  16)
   (flags            game-task-node-flag                     :offset-assert  20)
   (parent-node      game-task-node                        4 :offset-assert  24)
   (task-mask        task-mask                               :offset-assert  32)
   (on-open          pair                                    :offset-assert  36)
   (info             task-manager-info                       :offset-assert  40)
   (borrow           pair                                    :offset-assert  44)
   (open?            (function game-task-node-info symbol)   :offset-assert  48)
   (on-close         pair                                    :offset-assert  52)
   (close-time       time-frame                              :offset-assert  56)
   (death-count      uint16                                  :offset-assert  64)
   (gem-count        uint16                                  :offset-assert  66)
   (skill-count      uint16                                  :offset-assert  68)
   (suck-death-count uint8                                   :offset-assert  70)
   (add              game-task-node-command                  :offset-assert  71)
   (description      game-text-id                            :offset-assert  72)
   )
  :method-count-assert 14
  :size-assert         #x4c
  :flag-assert         #xe0000004c
  (:methods
<<<<<<< HEAD
    (dummy-9 () none 9)
    (dummy-10 () none 10)
    (open? (_type_) symbol 11)
    (dummy-12 () none 12)
    (dummy-13 () none 13)
=======
    (close! (_type_ symbol) int 9)
    (open! (_type_ symbol) int 10)
    (open? (_type_) symbol 11)
    (copy-hooks! (_type_ game-task-node-info) game-task-node-info 12)
    (eval-add (_type_) int 13)
>>>>>>> 9351bf78
    )
  )


(deftype game-task-info (basic)
  ((name                string          :offset-assert   4)
   (text-name           game-text-id    :offset-assert   8)
   (pre-play-node       game-task-node  :offset-assert  12)
   (kiosk-play-node     game-task-node  :offset-assert  14)
   (pre-play-continue   string          :offset-assert  16)
   (play-node           game-task-node  :offset-assert  20)
   (play-continue       string          :offset-assert  24)
   (kiosk-play-continue string          :offset-assert  28)
   )
  :method-count-assert 9
  :size-assert         #x20
  :flag-assert         #x900000020
  )


(deftype game-task-control (basic)
  ((counter       uint32           :offset-assert   4)
   (actor         game-task-actor  :offset-assert   8)
   (current-node  game-task-node   :offset-assert  10)
   (current-event game-task-event  :offset-assert  12)
   )
  :method-count-assert 10
  :size-assert         #x10
  :flag-assert         #xa00000010
  (:methods
    (new (symbol type game-task-actor) _type_ 0)
    (game-task-control-method-9 (_type_) game-task-event 9)
    )
  )


(deftype task-manager (process)
  ((node-info      game-task-node-info            :offset-assert 128)
   (info           task-manager-info              :offset-assert 132)
   (lev-name       symbol                         :offset-assert 136)
   (fail-on-death? symbol                         :offset-assert 140)
   (fail-now       symbol                         :offset-assert 144)
   (retry-now      symbol                         :offset-assert 148)
   (allow-fail     symbol                         :offset-assert 152)
   (state-time     time-frame                     :offset-assert 160)
   (count          int16                          :offset-assert 168)
   (max-count      int16                          :offset-assert 170)
   (sub-state      uint32                         :offset-assert 172)
   (slave          handle              32         :offset-assert 176)
   (arrow          handle                         :offset-assert 432)
   (link           uint32                         :offset-assert 440)
   (start-time     time-frame                     :offset-assert 448)
   (total-time     time-frame                     :offset-assert 456)
   (beep-time      time-frame                     :offset-assert 464)
   (time-limit     time-frame                     :offset-assert 472)
   (begin-pos      vector              :inline    :offset-assert 480)
   (end-pos        vector              :inline    :offset-assert 496)
   (data-int8      int8                32         :offset-assert 512)
   (data-int32     int32               32         :offset-assert 544)
   (data-float     float               32         :offset-assert 672)
   (data-vector    vector              32 :inline :offset-assert 800)
   (actor-group    uint32              4          :offset-assert 1312)
   (minimap        uint32              8          :offset-assert 1328)
   (hud            handle              4          :offset-assert 1360)
   (hud-timer      handle                         :offset        1360)
   (hud-counter    handle                         :offset        1368)
   (sound-id       sound-id            4          :offset-assert 1392)
   (intro-time     time-frame                     :offset-assert 1408)
   )
  :heap-base #x510
  :method-count-assert 23
  :size-assert         #x588
  :flag-assert         #x1705100588
  (:methods
    (wait () _type_ :state 14)
    (active () _type_ :state 15)
    (complete () _type_ :state 16)
    (fail () _type_ :state 17)
    (retry () _type_ :state 18)
    (initialize! (_type_) int 19)
    (kill-all-children (_type_) int 20)
    (check-time (_type_) int 21)
    (task-manager-method-22 (_type_) symbol 22)
    )
  )


(deftype ambient-control (structure)
  ((last-ambient-time time-frame  :offset-assert   0)
   (last-ambient      string      :offset-assert   8)
   (last-ambient-id   sound-id    :offset-assert  12)
   )
  :method-count-assert 12
  :size-assert         #x10
  :flag-assert         #xc00000010
  (:methods
    (dummy-9 () none 9)
    (dummy-10 () none 10)
    (dummy-11 () none 11)
    )
  )


(define *traffic-engine* (the-as object #f))


(define-extern task-manager-init-by-other (function game-task-node-info symbol object :behavior task-manager))
<|MERGE_RESOLUTION|>--- conflicted
+++ resolved
@@ -1398,19 +1398,11 @@
   :size-assert         #x4c
   :flag-assert         #xe0000004c
   (:methods
-<<<<<<< HEAD
-    (dummy-9 () none 9)
-    (dummy-10 () none 10)
-    (open? (_type_) symbol 11)
-    (dummy-12 () none 12)
-    (dummy-13 () none 13)
-=======
     (close! (_type_ symbol) int 9)
     (open! (_type_ symbol) int 10)
     (open? (_type_) symbol 11)
     (copy-hooks! (_type_ game-task-node-info) game-task-node-info 12)
     (eval-add (_type_) int 13)
->>>>>>> 9351bf78
     )
   )
 
