--- conflicted
+++ resolved
@@ -254,19 +254,12 @@
 ;; NOTE - for progress
 (define-extern restart-mission (function int))
 
-<<<<<<< HEAD
 (declare-type task-manager process)
 (declare-type game-task-node-info basic)
 (define-extern task-manager-init-by-other (function game-task-node-info symbol object :behavior task-manager))
 
 (declare-type traffic-engine basic)
 
-=======
-(declare-type game-task-node-info basic)
-(declare-type task-manager process)
-(define-extern task-manager-init-by-other (function game-task-node-info symbol object :behavior task-manager))
-
->>>>>>> bdee9832
 ;; DECOMP BEGINS
 
 (defun-debug game-task->string ((arg0 game-task))
@@ -1521,8 +1514,4 @@
   )
 
 
-<<<<<<< HEAD
-(define *traffic-engine* (the-as traffic-engine #f))
-=======
-(define *traffic-engine* (the-as object #f))
->>>>>>> bdee9832
+(define *traffic-engine* (the-as traffic-engine #f))