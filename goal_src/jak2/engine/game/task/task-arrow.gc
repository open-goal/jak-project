--- conflicted
+++ resolved
@@ -16,15 +16,11 @@
   )
 ;; ---task-arrow-flags
 
-<<<<<<< HEAD
 (declare-type task-arrow-params structure)
 (declare-type task-arrow process-drawable)
 (define-extern task-arrow-init-by-other (function task-arrow-params task-arrow :behavior task-arrow))
 (define-extern task-arrow-spawn (function task-arrow-params task-arrow process))
 
-;; DECOMP BEGINS
-
-=======
 ;; DECOMP BEGINS
 
 (defskelgroup skel-task-arrow ctywide-arrow 0 2
@@ -32,7 +28,6 @@
               :bounds (static-spherem 0 0 0 4)
               :texture-level 6
               )
->>>>>>> d13155bf
 
 (deftype task-arrow-params (structure)
   ((flags    task-arrow-flags         :offset-assert   0)
@@ -72,8 +67,6 @@
     (task-arrow-method-23 (_type_ vector) none 23)
     (draw-arrow (_type_) none :behavior task-arrow 24)
     )
-<<<<<<< HEAD
-=======
   )
 
 
@@ -328,5 +321,4 @@
       )
     gp-0
     )
->>>>>>> d13155bf
   )