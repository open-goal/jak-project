--- conflicted
+++ resolved
@@ -1510,15 +1510,9 @@
       (let ((v1-9 gp-0))
         (set! (-> v1-9 height) (the float 35))
         )
-<<<<<<< HEAD
-      (set! (-> gp-0 flags) (font-flags shadow kerning middle left large))
+      (set! (-> gp-0 flags) (font-flags shadow kerning middle middle-vert large))
       (let ((s4-0 (if (logtest? (-> this flags) (fail-mission-flags famflags-2))
                       (the-as int (-> this fail-message))
-=======
-      (set! (-> gp-0 flags) (font-flags shadow kerning middle middle-vert large))
-      (let ((s4-0 (if (logtest? (-> obj flags) (fail-mission-flags famflags-2))
-                      (the-as int (-> obj fail-message))
->>>>>>> 1ff55d50
                       393
                       )
                   )
