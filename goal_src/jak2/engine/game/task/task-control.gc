--- conflicted
+++ resolved
@@ -188,6 +188,7 @@
     )
   0
   )
+
 
 (defmethod level-method-22 level ((obj level) (arg0 symbol))
   (if (= arg0 'none)
@@ -1823,11 +1824,7 @@
   )
 
 (defbehavior task-manager-init-by-other task-manager ((arg0 game-task-node-info) (arg1 symbol))
-<<<<<<< HEAD
   (stack-size-set! (-> self main-thread) 4096) ;; increased from 2048
-=======
-  (stack-size-set! (-> self main-thread) 1024)
->>>>>>> 77242bd1
   (add-connection *task-manager-engine* self nothing self arg0 #f)
   (set! (-> self node-info) arg0)
   (set! (-> self lev-name) arg1)
