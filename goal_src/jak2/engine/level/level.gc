--- conflicted
+++ resolved
@@ -524,24 +524,14 @@
   ;; interestingly, if we are in the 'medium' mode, we use the size of the
   ;; previous object, plus 2048 bytes. Maybe the objects are sorted in decreasing size,
   ;; so this allows the big ones to load first, then shrink the temp buffer as the rest come in.
-<<<<<<< HEAD
   ;; the "medium" case is hit because the relocate method for `art-group` changes the mode.
   ;; if it detects that it runs after textures.
-=======
-  ;; also seems to be no way to hit this case - the load-buffer-mode is eventually
-  ;; forced to small-edge in all cases that I see. -- NOTE: not true!
->>>>>>> 115587fe
   (case (-> arg0 load-buffer-mode)
     (((load-buffer-mode small-center))
      (set! (-> arg0 load-buffer-size) (the-as uint (* 1100 1024))) ;; 1100 KB
      )
     (((load-buffer-mode medium))
      (set! (-> arg0 load-buffer-size) (+ (-> arg1 length) (* 2 1024)))
-<<<<<<< HEAD
-=======
-     (format 0 "believed unused load-buffer-resize case hit.~%")
-     ; (break!)
->>>>>>> 115587fe
      )
     )
 
