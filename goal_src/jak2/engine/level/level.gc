;;-*-Lisp-*-
(in-package goal)

;; name: level.gc
;; name in dgo: level
;; dgos: ENGINE, GAME

;; DECOMP BEGINS

(define-extern level-update-after-load (function level login-state level))
(define-extern *level-type-list* type)

(defun give-all-stuff ()
  (send-event *target* 'get-pickup 18 #x447a0000)
  (send-event *target* 'get-pickup 17 #x447a0000)
  (send-event *target* 'get-pickup 13 #x447a0000)
  (send-event *target* 'get-pickup 14 #x447a0000)
  (send-event *target* 'get-pickup 15 #x447a0000)
  (send-event *target* 'get-pickup 16 #x447a0000)
  (send-event *target* 'get-pickup 7 #x42c80000)
  (logior! (-> *game-info* features) (game-feature gun gun-yellow gun-red gun-blue gun-dark board darkjak))
  (let ((v0-7
          (logior (-> *game-info* debug-features) (game-feature gun gun-yellow gun-red gun-blue gun-dark board darkjak))
          )
        )
    (set! (-> *game-info* debug-features) v0-7)
    v0-7
    )
  )

(defmacro test-play ()
  "Temporary start macro"
  `(begin
     (start-debug "test-play~%")
     (define *kernel-boot-message* 'play)
     (start-debug "loading GAME.DGO~%")
     (load-package "game" global)
     (play-boot)

     ;; wait 10 frames and then turn on profile bars.
     ;; they get shut off as part of startup, so we can't do it here.
     (process-spawn-function
       process
       (lambda ()
         (dotimes (i 10)
           (suspend)
           )
<<<<<<< HEAD
         ;; (set! *display-profile* #t)
=======
         (set! *display-profile* #t)
         (give-all-stuff)
>>>>>>> 416950a1
         ;;(set! *stats-profile-bars* #t)
         )
       )

     )
  )

(defun lookup-level-info ((arg0 symbol))
  "Get level-load-info for the specified level.
   The level-load-info for all levels is always available to the engine and is used
   to figure out how to load levels."
  (let* ((v1-0 *level-load-list*)
         (a1-0 (car v1-0))
         )
    (while (not (null? v1-0))
      (let ((a1-1 (the-as level-load-info (-> (the-as symbol a1-0) value))))
        (if (or (= arg0 (-> a1-1 name)) (= arg0 (-> a1-1 visname)) (= arg0 (-> a1-1 nickname)))
            (return a1-1)
            )
        )
      (set! v1-0 (cdr v1-0))
      (set! a1-0 (car v1-0))
      )
    )
  default-level
  )

(defmethod alt-load-command-get-index level-group ((obj level-group) (arg0 symbol) (arg1 int))
  "Get the n-th alt-load-command for the given level.
   This is likely unused in jak 2 because no levels have alt-load-commands."
  (let ((v1-1 (-> (lookup-level-info arg0) alt-load-commands)))
    (while (nonzero? arg1)
      (+! arg1 -1)
      (set! v1-1 (cdr v1-1))
      (nop!)
      (nop!)
      (nop!)
      )
    (the-as pair (car v1-1))
    )
  )

(defmethod load-in-progress? level-group ((obj level-group))
  "Is a level being loaded right now?"
  (!= (-> *level* loading-level) (-> *level* default-level))
  )

(defmethod get-level-by-heap-ptr-and-status level-group ((obj level-group) (arg0 pointer) (arg1 symbol))
  "Get a level by a heap pointer and status.
   If no matching level is found, return #f.
   The purpose of the status check is possibly to prevent bugs with getting stuff
   from a level that's just been replaced with another."
  (case arg1
    (('active)
     (dotimes (v1-1 (-> obj length))
       (let ((a2-6 (-> obj level v1-1)))
         (when (= (-> a2-6 status) 'active)
           (if (and (>= (the-as int arg0) (the-as int (-> a2-6 heap base)))
                    (< (the-as int arg0) (the-as int (-> a2-6 heap top-base)))
                    )
               (return a2-6)
               )
           )
         )
       )
     )
    (('loading)
     (dotimes (v1-5 (-> obj length))
       (let ((a2-12 (-> obj level v1-5)))
         (when (!= (-> a2-12 status) 'inactive)
           (if (and (>= (the-as int arg0) (the-as int (-> a2-12 heap base)))
                    (< (the-as int arg0) (the-as int (-> a2-12 heap top-base)))
                    )
               (return a2-12)
               )
           )
         )
       )
     )
    )
  (the-as level #f)
  )

(defun remap-level-name ((arg0 level-load-info))
  "Get the name of a level to use. Picks the visname if the vis? setting is on."
  (if (-> *level* vis?)
      (-> arg0 visname)
      (-> arg0 name)
      )
  )

(defmethod get-art-group-by-name level ((obj level) (arg0 string))
  "As the name implies, look through the art-groups of this level and get the one
   with the given name. Return #f if not found."
  (countdown (s4-0 (-> obj art-group art-group-array length))
    (if (name= (-> obj art-group art-group-array s4-0 name) arg0)
        (return (-> obj art-group art-group-array s4-0))
        )
    )
  (the-as art-group #f)
  )

(defmethod bsp-name level ((obj level))
  "Get the name of the bsp. If this can't be done, get the name of the level."
  (if (and (!= (-> obj status) 'inactive) (-> obj bsp) (nonzero? (-> obj bsp name)))
      (-> obj bsp name)
      (-> obj name)
      )
  )

(defun add-bsp-drawable ((arg0 bsp-header) (arg1 level) (arg2 symbol) (arg3 display-frame))
  "Draw this bsp!
   Calling draw on a bsp mostly just adds stuff to background-work, so maybe that's why
   it's called 'add'.  This also will do a debug-draw on the entire bsp if the
   display-strip-lines option is set."
  (draw arg0 arg0 arg3)
  (if (nonzero? *display-strip-lines*)
      (debug-draw arg0 arg0 arg3)
      )
  (none)
  )

(defmethod print level ((obj level))
  (format #t "#<~A ~A ~S @ #x~X>" (-> obj type) (-> obj status) (-> obj name) obj)
  obj
  )

(defmethod relocate bsp-header ((obj bsp-header) (arg0 int))
  "Handle the load of a new bsp-header. The linker calls this function
   when the bsp-header is linked.
   Do some sanity checks and link the bsp-header and level to each other."
  (let ((s5-0 (-> *level* loading-level)))
    (when s5-0
      (cond
        (obj
          (cond
            ((not (type? obj bsp-header))
             (format 0 "ERROR: level ~A is not a bsp-header.~%" (-> s5-0 name))
             (the-as bsp-header #f)
             )
            ((not (file-info-correct-version? (-> obj info) (file-kind level-bt) 0))
             (the-as bsp-header #f)
             )
            ((< 2048 (-> obj visible-list-length))
             (format
               0
               "ERROR: level ~A visible-list-length ~d is greater than 2048 (16384 drawables).~%"
               (-> s5-0 name)
               (-> obj visible-list-length)
               )
             (the-as bsp-header #f)
             )
            (else
              (set! (-> s5-0 bsp) obj)
              (set! (-> obj level) s5-0)
              obj
              )
            )
          )
        (else
          (format 0 "ERROR: level ~A is not a valid file.~%" (-> s5-0 name))
          (the-as bsp-header #f)
          )
        )
      )
    )
  )

(defmethod load-required-packages level ((obj level))
  "Load packages for a level.
   This just loads common, and this feature is not really useful.
   Packages were only used during development, and seem only partially used in Jak 2
   (the only package is common)."
  (when (not (or (not (-> obj bsp)) (= *kernel-boot-mode* 'debug-boot)))
    (if (not (null? (-> obj info packages)))
        (load-package "common" global)
        )
    )
  obj
  )

(defmethod vis-clear level ((obj level))
  "Completely invalide all visibility data, vis-info, and set all-visible? to loading."
  (countdown (v1-0 8)
    (nop!)
    (set! (-> obj vis-info v1-0) #f)
    )
  (dotimes (v1-3 128)
    (set! (-> (the-as (pointer int128) (&+ (-> obj vis-bits) (* v1-3 16)))) (the int128 0))
    )
  (set! (-> obj all-visible?) 'loading)
  0
  (none)
  )

(defmethod init-vis-from-bsp level ((obj level))
  "Set up a level's vis-infos from a bsp."
  (when (not (or (= (-> obj status) 'inactive) (not (-> obj bsp))))
    ;; mark our visibility as 'loading.
    (set! (-> obj all-visible?) 'loading)
    ;; check vis-info's from the loaded bsp:
    (dotimes (s5-0 8)
      (let ((s4-0 (-> obj bsp vis-info s5-0)))
        (cond
          ((and s4-0 (nonzero? s4-0) (valid? s4-0 level-vis-info #f #f 0))
           ;; looks good

           ;; level -> vis info
           (set! (-> obj vis-info s5-0) s4-0)

           (set! (-> s4-0 current-vis-string) (the-as uint -1))

           ;; vis info -> bsp
           (if (= (-> s4-0 from-level) (-> obj load-name))
               (set! (-> s4-0 from-bsp) (-> obj bsp))
               (set! (-> s4-0 from-bsp) #f)
               )

           ;; vis info -> level's vis-bits
           (set! (-> s4-0 vis-bits) (the-as uint (-> obj vis-bits)))

           (set! (-> s4-0 flags)
                 (the-as vis-info-flag (logclear (-> s4-0 flags) (vis-info-flag in-iop loading vis-valid)))
                 )
           (set! *vis-boot* #t)
           )
          (else
            (set! (-> obj vis-info s5-0) #f)
            )
          )
        )
      )
    )
  0
  (none)
  )

(defmethod level-get-for-use level-group ((obj level-group) (arg0 symbol) (arg1 symbol))
  "Request a level by name in the given state.
   Will return quickly (non-blocking) and might not be able to get a level in the desired state,
   though it will ofborrow do some small amount of work to make progress on loading.

   This is the most general/powerful function like this: if there is no level with this name
   it will kick out levels as needed to make a free slot, and set up a new level, and start
   the load. This should only be used when you might want to start a load.
  "
  (local-vars (s5-1 level))

  (start-debug "level-get-for-use: ~A ~A~%" arg0 arg1)
  ;; make sure we have level heaps
  (alloc-levels-if-needed obj #f)

  ;; look up the requested level
  (let* ((s2-0 (lookup-level-info arg0))
         (s1-0 (remap-level-name s2-0))
         )

    (start-debug "level info: ~A, remapped name: ~A~%" s2-0 s1-0)

    ;; if we already have it, try updating status, then return it
    (let ((s5-0 (level-get obj s1-0)))
      (when s5-0
        (level-status-update! s5-0 arg1)
        (set! s5-1 s5-0)
        (goto cfg-13)
        )
      )

    (start-debug "level isn't loaded already, need to find a level~%")

    ;; find slot to load into
    (let ((a0-7 (level-get-most-disposable obj)))
      (start-debug "found slot: ~A~%" a0-7)
      ;; mark it as inactive, we're kicking it out.
      (set! s5-1 (if a0-7
                     (level-status-update! a0-7 'inactive)
                     a0-7
                     )
            )
      )

    ;; oops: same bug as jak 1 here...
    (when (not level)
      (format 0 "ERROR: could not find a slot to load ~A into.~%" arg0)
      (set! s5-1 (the-as level #f))
      (goto cfg-13)
      )

    ;; remember where we were loaded
    (let ((v1-13 (+ (-> obj load-order) 1)))
      (set! (-> obj load-order) v1-13)
      (set! (-> s5-1 load-order) (the-as int v1-13))
      )

    ;; set up the level info
    (set! (-> s5-1 info) s2-0)
    (set! (-> s5-1 name) arg0)
    (set! (-> s5-1 load-name) (the-as string s1-0))
    )

  ;; other setup from level-info
  (set! (-> s5-1 mood-func) (the-as (function mood-context float int none) (-> s5-1 info mood-func value)))
  (set! (-> s5-1 mood-init) (the-as (function mood-context none) (-> s5-1 info mood-init value)))

  ;; clear old stuff in level
  (dotimes (v1-20 10)
    (set! (-> s5-1 texture-anim-array v1-20) #f)
    )
  (set! (-> s5-1 display?) #f)
  (set! (-> s5-1 force-all-visible?) #f)
  (set! (-> s5-1 force-inside?) #f)

  ;; kick off the load!
  (start-debug "about to start loading~%")
  (level-status-update! s5-1 'loading)
  (start-debug "done with load in level-get-for-use, now updating to ~A~%" arg1)
  (level-status-update! s5-1 arg1)
  (label cfg-13)
  s5-1
  )

(defmethod level-status level-group ((obj level-group) (arg0 symbol))
  "Get the status of a level by name, return #f if no level is found."
  (let ((v1-1 (level-get *level* arg0)))
    (if v1-1
        (-> v1-1 status)
        )
    )
  )

(defmethod level-status-update! level ((obj level) (arg0 symbol))
  "Try to update the level to the given status, calling whatever is needed
   to make it happen.
   This can do both loading, linking, login, and activation.
   This is somewhat similar to level-get-for-use, but requires that you already have
   the level object.
   This function is the way to transition from loaded to alive/active."

  (start-debug "level-status-update trying to do ~A to ~A~%" (-> obj status) arg0)
  (case arg0
    (('inactive)
     ;; any request to go inactive should unload.
     (-> obj status)
     (unload! obj)
     )
    (('loading)
     (case (-> obj status)
       (('inactive)
        ;; inactive -> loading transition, start the loader
        (load-begin obj)
        )
       )
     )
    (('loading-bt)
     (case (-> obj status)
       (('loading)
        ;; loading -> loading-bt, transition immediately and do one load-continue
        (set! (-> obj status) arg0)
        (load-continue obj)
        )
       )
     )
    (('loading-done)
     (case (-> obj status)
       (('loading-bt)
        ;; loading-bt -> loading-done, the only allowed transition to loading-done
        (set! (-> obj status) arg0)
        )
       )
     )
    (('loaded)
     (case (-> obj status)
       (('loading-done)
        ;; loading-done->loaded, need to log in first
        (login-begin obj)
        )
       (('alive 'active)
        ;; deactivating
        (deactivate obj)
        )
       )
     )
    (('alive 'active)
     (when *dproc*
       ;; we do this twice, once to alive, then once to active.
       ;; alive means that entities are alive, active means alive and
       ;; added to draw engine.
       (case (-> obj status)
         (('loaded)
          ;; loaded (so logged in too), do birth (will set to alive), then try again
          (birth obj)
          (level-status-update! obj arg0)
          )
         (('alive)
          ;; on the second run, gets here:
          (when (and *dproc* (= arg0 'active))
            ;; remember when
            (when (zero? (-> obj display-start-time))
              (set! (-> obj display-start-time) (-> *display* real-clock frame-counter))
              0
              )
            ;; add us to the background draw engine! this will cause us to be drawn.
            (remove-by-param1 *background-draw-engine* (the-as int (-> obj bsp)))
            (add-connection *background-draw-engine* *dproc* add-bsp-drawable (-> obj bsp) obj #f)
            ;; not sure why this becomes 0...
            (dotimes (v1-46 18)
              (set! (-> obj closest-object-array v1-46) 0.0)
              (set! (-> obj texture-mask v1-46 mask quad) (the-as uint128 0))
              )
            (set! (-> obj status) 'active)
            ;; set up for drawing.
            (assign-draw-indices *level*)
            )
          )
         )
       )
     )
    )
  obj
  )

(define *login-state* (new 'global 'login-state))
(define *print-login* #t)

;; load buffering:
;; the dgo loader and linker are double buffered and require two temp buffers
;; while the dgo loader is loading from the DVD to one buffer, the linker is using the other.
;; the linker will copy data from the temp buffer to the heap.

;; the final object loaded by the DGO loader will be loaded directly to the heap, not the temporary buffer.
;; this is the bt load (buffer top?). This can't be double buffered - the linker and login process may allocate memory.
;; the extra syncronization point is in RunDGOStateMachine in the Overlord (see DgoState::Read_Last_Obj)

;; this approach has 2 advantages:
;;  - this final load can completely fill up the heap, without needing a separate temporary load buffer
;;  - this final load can skip copying data from a temporary buffer (requires v4 format)
;;  - the final load can be an object much larger than the temporary buffers.

(defun load-buffer-resize ((arg0 level) (arg1 dgo-header))
  "Adjust the load buffers size and location.
   The dgo-header passed in should be the load buffer we're about to use."

  ;; first, determine the size.

  ;; interestingly, if we are in the 'medium' mode, we use the size of the
  ;; previous object, plus 2048 bytes. Maybe the objects are sorted in decreasing size,
  ;; so this allows the big ones to load first, then shrink the temp buffer as the rest come in.
  ;; also seems to be no way to hit this case - the load-buffer-mode is eventually
  ;; forced to small-edge in all cases that I see.
  (case (-> arg0 load-buffer-mode)
    (((load-buffer-mode small-center))
     (set! (-> arg0 load-buffer-size) (the-as uint #x113000)) ;; 1.126 MB
     )
    (((load-buffer-mode medium))
     (set! (-> arg0 load-buffer-size) (+ (-> arg1 length) 2048))
     )
    )

  ;; adjust the load buffer location
  ;; the two load buffers are located at the top of the heap, like in jak 1.
  (let ((v1-6 (logand -64 (+ (-> arg0 load-buffer-size) 63))))
    (if (= arg1 (-> arg0 load-buffer 0))
        ;; loading to 0, just place this before load-buffer 1 (in use, can't modify)
        (set! (-> arg0 load-buffer 0) (- (-> arg0 load-buffer 1) v1-6))
        ;; loading to 1, place relative to the top of the heap.
        (set! (-> arg0 load-buffer 1)
              (the-as uint (&- (logand -64 (&+ (-> arg0 heap top-base) 0)) (the-as uint v1-6)))
              )
        )
    )

  ;; update heap top pointer.
  (set! (-> arg0 heap top) (the-as pointer (-> arg0 load-buffer 0)))
  0
  (none)
  )

;; borrowing system:
;; the "borrow" system allows a "borrower" level to use the heap of another level.
;; for an unknown reason, the borrow system doesn't use the double buffering of normal.
;; it's unclear exactly how the linking/loading works here, and it may be that we're missing
;; a case in the DGO loader here. If the objects come in totally corrupted, we're likely missing
;; some additional syncronization.

(defmethod load-continue level ((obj level))
  "Run the loading/login state machine.
   This will only make progress on loading, linking, and login for loads that have already started.
   No 'scary' state transitions (like birth, alive, deactivate) are made here."
  (local-vars (sv-16 symbol))

  ;; if any linking is in progress, do that first.
  (when (-> obj linking)
    (when (nonzero? (link-resume)) ;; run linker
      ;; linker return is nonzero, we're done!
      (start-debug "link done!~%")
      (set! (-> obj linking) #f)
      (case (-> obj status)
        (('loading) ;; we're loading to b0/b1, not the top buffer
         ;; if we are doing a texture relocate later, don't do anything now, come back later.
         (when (not (-> *texture-relocate-later* memcpy))
           (cond
             ((= (-> obj load-buffer-mode) (load-buffer-mode borrow))
              ;; in this "borrow" mode, load directly to the heap.
              (start-debug "kick load borrow case~%")
              (let ((a2-0 (logand -64 (&+ (-> obj heap current) 63))))
                (dgo-load-continue a2-0 a2-0 a2-0)
                )
              )
             (else
               ;; otherwise, continue with double buffered load to b0/b1 like normal
               ;; update load buffers, and make the dgo loader continue.
               (load-buffer-resize obj (the-as dgo-header (-> obj load-buffer-last)))
               (start-debug "kicking next load~%")
               (dgo-load-continue
                 (the-as pointer (-> obj load-buffer 0))
                 (the-as pointer (-> obj load-buffer 1))
                 (logand -64 (&+ (-> obj heap current) 63))
                 )
               )
             )
           )
         )
        (('loading-bt)
         ;; finished linking the final object! begin login.
         (level-status-update! obj 'loading-done)
         (level-status-update! obj 'loaded)
         )
        )
      )
    (set! obj obj)
    (goto cfg-39)
    )


  ;; if any pending texture-relocate, do that, then kick the dgo loader.
  ;; (note that this doens't handle mode "borrow")
  (when (-> *texture-relocate-later* memcpy)
    (relocate-later)
    (load-buffer-resize obj (the-as dgo-header (-> obj load-buffer-last)))
    (dgo-load-continue
      (the-as pointer (-> obj load-buffer 0))
      (the-as pointer (-> obj load-buffer 1))
      (logand -64 (&+ (-> obj heap current) 63))
      )
    (set! obj obj)
    (goto cfg-39)
    )

  ;; not waiting on the linker, check other cases

  (case (-> obj status)
    (('loading)
     ;; if loading, we are waiting on the DGO loader. Check it again:
     (set! sv-16 (the-as symbol #f))
     (let ((s5-0 (dgo-load-get-next (& sv-16))))
       (when s5-0
         (start-debug "dgo-load-get-next: #x~X~%" s5-0)
         ;; we got something! remember where and update stats
         (set! (-> obj load-buffer-last) (the-as uint s5-0))
         (+! (-> *level* load-size) (-> (the-as (pointer uint32) s5-0)))
         (set! (-> *level* load-time)
               (* 0.016666668 (the float (- (-> *display* real-clock integral-frame-counter) (the-as uint *dgo-time*))))
               )
         (set! (-> *level* load-login-time)
               (* 0.016666668 (the float (- (-> *display* real-clock integral-frame-counter) (the-as uint *dgo-time*))))
               )
         (cond
           ((not sv-16)

            ;; not the last object
            (cond
              ((= (-> obj load-buffer-mode) (load-buffer-mode borrow))

               ;; start the linker. in "borrow" mode, load directly to the heap again.
               (cond
                 ((dgo-load-link (the-as dgo-header s5-0) (-> obj heap) (the-as uint (-> obj heap top-base)) *print-login* #f)
                  ;; linker finished immediately, kick off next load
                  (when (not (-> *texture-relocate-later* memcpy))
                    (let ((a2-8 (logand -64 (&+ (-> obj heap current) 63))))
                      (dgo-load-continue a2-8 a2-8 a2-8)
                      )
                    )
                  )
                 (else
                   ;; linker still going, remember and come back later.
                   (set! (-> obj linking) #t)
                   )
                 )
               )

              ;; not borrow mode, start linker
              ((dgo-load-link (the-as dgo-header s5-0) (-> obj heap) (-> obj load-buffer 1) *print-login* #f)
               ;; finished immediately, kick off next loa
               (when (not (-> *texture-relocate-later* memcpy))
                 (load-buffer-resize obj (the-as dgo-header s5-0))
                 (dgo-load-continue
                   (the-as pointer (-> obj load-buffer 0))
                   (the-as pointer (-> obj load-buffer 1))
                   (logand -64 (&+ (-> obj heap current) 63))
                   )
                 )
               )
              (else
                ;; otherwise remember we're loading.
                (set! (-> obj linking) #t)
                )
              )
            )

           (else
             ;; we are the last object. update heap top and go to bt load.
             (set! (-> obj heap top) (-> obj heap top-base))
             (level-status-update! obj 'loading-bt)
             )
           )
         )
       )
     )
    (('login)
     ;; logging in, load already finished. run the login state machine
     (level-update-after-load obj *login-state*)
     )
    (('loading-bt)
     ;; last object was loaded, start linking it.
     (let ((a0-36 (logand -64 (&+ (-> obj heap current) 63))))
       (cond
         ((dgo-load-link (the-as dgo-header a0-36) (-> obj heap) (the-as uint (-> obj heap top-base)) *print-login* #t)
          (level-status-update! obj 'loading-done)
          (level-status-update! obj 'loaded)
          )
         (else
           (set! (-> obj linking) #t)
           )
         )
       )
     )
    )
  (label cfg-39)
  obj
  )

(defmethod load-begin level ((obj level))
  "Begin loading a level.
   This assigns memory to a level and is somewhat confusing."
  (local-vars (bits-to-use int) (borrow-from-lev level) (found-borrow symbol))

  ;; a "borrow" level will borrow the heap of an existing level
  (dotimes (v1-0 2)
    (set! (-> obj borrow-level v1-0) #f) ;; levels that borrow our heap
    )
  (set! (-> obj borrow-from-level) #f)   ;; level that we borrow our heap for.

  (set! (-> obj memory-mask) (the-as uint 0)) ;; bits representing which sections of the big level heap we use.

  (let ((mem-mode (-> obj info memory-mode)))
    (case mem-mode
      (((load-buffer-mode borrow))
       ;; we need to find a level to borrow from.
       ;; borrowing is a two-way thing. the host level has to have our name.

       (let ((slot-in-borrow-from-lev -1)) ;; the slot in the host
         (dotimes (borrow-from-lev-idx 6)  ;; loop over all levels
           (let ((maybe-borrow-from-lev (-> *level* level borrow-from-lev-idx)))
             ;; only can borrow from loaded level
             (when (and (or (= (-> maybe-borrow-from-lev status) 'active) (= (-> maybe-borrow-from-lev status) 'loaded))
                        (begin
                          (dotimes (check-slot-idx 2) ;; check both borrow slots in the host
                            (when (and (= (-> maybe-borrow-from-lev info borrow-level check-slot-idx) (-> obj name)) ;; match name!
                                       (nonzero? (-> maybe-borrow-from-lev info borrow-size check-slot-idx))         ;; has room!
                                       )
                              (set! slot-in-borrow-from-lev check-slot-idx)
                              (set! found-borrow #t)
                              (goto cfg-20)
                              )
                            )
                          (set! found-borrow #f)
                          (label cfg-20)
                          (and found-borrow
                               (>= slot-in-borrow-from-lev 0)
                               (not (-> maybe-borrow-from-lev borrow-level slot-in-borrow-from-lev)) ;; nobody else using the slot (how?)
                               )
                          )
                        )
               (set! borrow-from-lev maybe-borrow-from-lev) ;; success, found somebody to borrow from
               (goto cfg-32)
               )
             )
           )
         (set! borrow-from-lev (the-as level #f))
         (label cfg-32)
         (cond
           (borrow-from-lev
             ;; link to borrow level
             (set! (-> obj borrow-from-level) borrow-from-lev)
             (set! (-> borrow-from-lev borrow-level slot-in-borrow-from-lev) obj)
             ;; and copy the heap. seems kind of weird to copy the actual kheap object, but the host actually prepared
             ;; for this, so it should be fine.
             (mem-copy!
               (the-as pointer (-> obj heap))
               (the-as pointer (-> borrow-from-lev borrow-heap slot-in-borrow-from-lev))
               16
               )
             )
           (else
             ;; couldn't find it, die.
             (format 0 "ERROR: level ~A could not find free ~S bank in the level-group heap~%"
               (-> obj name)
               (cond
                 ((= mem-mode (load-buffer-mode large))
                  "large"
                  )
                 ((= mem-mode (load-buffer-mode borrow))
                  "borrow"
                  )
                 ((= mem-mode (load-buffer-mode small-center))
                  "small-center"
                  )
                 ((= mem-mode (load-buffer-mode medium))
                  "medium"
                  )
                 ((= mem-mode (load-buffer-mode small-edge))
                  "small-edge"
                  )
                 (else
                   "*unknown*"
                   )
                 )
               )
             (break!)
             0
             )
           )
         )
       )
      (else
        (start-debug "load-begin, no borrow~%")
        (dotimes (i 7)
          (start-debug "lev ~8S bits #b~b~%"
                      (-> *level* level i name)
                      (-> *level* level i memory-mask))
          )
        ;; not borrowing, we have to find our own memory.
        ;; there's a bit mask to indicate which sections of memory are used, with 6 bits.

        ;; large = 4 bits, medium = 3 bits, small = 2 bits.
        ;; note that the the "bits" are not exact sizes, so there is some code to fudge the boundaries a bit
        ;; depending on the layout - there are 6 bits, but the heap is divided into 146ths, and the actual
        ;; boundaries are set so the following combinations work:

        ;; the supported layouts are
        ;; large + small
        ;; small + large
        ;; medium + medium
        ;; small + medium
        ;; medium + small
        ;; small + small-center + small

        ;; note that small-center cannot exist at the same time as any medium/large.

        ;; helper function to check to see if a certain group of bits is unused.
        (let* ((memory-unused? (lambda ((arg0 level-group) (arg1 int))
                                 (dotimes (v1-0 7)
                                   (if (logtest? (-> arg0 level v1-0 memory-mask) arg1)
                                       (return #f)
                                       )
                                   )
                                 #t
                                 )
                               )
               (offset-in-level-heap 0)
               (v1-14 mem-mode)
               (heap-size (cond
                            ((= v1-14 (load-buffer-mode large))
                             #xbd0000 ;; ~12 MB, can't have large + large, or large + medium
                             )
                            ((= v1-14 (load-buffer-mode medium))
                             #x8fb800 ;; ~9 MB, can have medium + medium
                             )
                            ((= v1-14 (load-buffer-mode small-center))
                             #x627000 ;; ~6 MB, can have small + small + small, or small + medium
                             )
                            (else
                              #x5e8000 ;; ~6 MB
                              )
                            )
                          )
               )
          (case mem-mode
            (((load-buffer-mode large))
             ;; need 4 bits in the mask. first try lower 4
             (when (memory-unused? *level* #b001111)
               (set! bits-to-use #b1111)
               (goto cfg-83)
               )
             ;; nope, try upper 4.
             (when (memory-unused? *level* #b111100)
               (set! offset-in-level-heap 48)
               (set! bits-to-use 60)
               (goto cfg-83)
               )
             )
            (((load-buffer-mode medium))
             ;; need 3 bits in the mask.
             ;; like large, check both ends.
             (when (memory-unused? *level* #b000111)
               (set! bits-to-use 7)
               (goto cfg-83)
               )
             (when (memory-unused? *level* #b111000)
               (set! offset-in-level-heap 73) ;; weird sizing
               (set! bits-to-use #b111000)
               (goto cfg-83)
               )
             )
            (((load-buffer-mode small-center))
             ;; only one place for us to go, in the center
             (when (memory-unused? *level* #b001100)
               (set! offset-in-level-heap 48)
               (set! bits-to-use #b1100)
               (goto cfg-83)
               )
             )
            (((load-buffer-mode small-edge))
             ;; check one side
             (when (memory-unused? *level* #b000011)
               (set! bits-to-use #b000011)
               (goto cfg-83)
               )
             ;; and the other
             (when (memory-unused? *level* #b110000)
               (set! offset-in-level-heap 98)
               (set! bits-to-use #b110000)
               (goto cfg-83)
               )
             )
            )
          (set! bits-to-use 0)
          (label cfg-83)
          (cond
            ((zero? bits-to-use)
             ;; darn, couldn't find a spot.
             (let ((v1-32 mem-mode))
               (format
                 0
                 "ERROR: level ~A could not find free ~S bank in the level-group heap~%"
                 (-> obj name)
                 (cond
                   ((= v1-32 (load-buffer-mode large))
                    "large"
                    )
                   ((= v1-32 (load-buffer-mode borrow))
                    "borrow"
                    )
                   ((= v1-32 (load-buffer-mode small-center))
                    "small-center"
                    )
                   ((= v1-32 (load-buffer-mode medium))
                    "medium"
                    )
                   ((= v1-32 (load-buffer-mode small-edge))
                    "small-edge"
                    )
                   (else
                     "*unknown*"
                     )
                   )
                 )
               )
             (dotimes (s5-1 7)
               (if (!= (-> *level* level s5-1 status) 'inactive)
                   (format
                     0
                     "~Tlevel ~16S using bits #x~6,'0B~%"
                     (-> *level* level s5-1 name)
                     (-> *level* level s5-1 memory-mask)
                     )
                   )
               )
             #t
             (break!)
             0
             )
            (else
              (start-debug "successfully found load: size #x~X, bits #x~X, offset ~D~%"
                           heap-size bits-to-use offset-in-level-heap)
              ;; found a spot, set mask.
              (set! (-> obj memory-mask) (the-as uint bits-to-use))
              (cond
                ;; are we using debug sized large level?
                ((= (&- (-> *level* heap top) (the-as uint (-> *level* heap base))) #x1af2800)
                 ;; if so, everything is 1.5x bigger!
                 (let ((v1-44 (-> obj heap)))
                   (set! (-> v1-44 base) (&+ (-> *level* heap base) (* #x2f400 offset-in-level-heap)))
                   (set! (-> v1-44 current) (-> v1-44 base))
                   (set! (-> v1-44 top-base) (&+ (-> v1-44 base) (+ heap-size (/ heap-size 2))))
                   (set! (-> v1-44 top) (-> v1-44 top-base))
                   )
                 )
                (else
                  (let ((v1-45 (-> obj heap)))
                    ;; no debug size heaps. set up our heap.
                    ;; offset-in-level-heap is in 146ths of the total size.
                    (set! (-> v1-45 base) (&+ (-> *level* heap base) (* #x1f800 offset-in-level-heap)))
                    (set! (-> v1-45 current) (-> v1-45 base))
                    (set! (-> v1-45 top-base) (&+ (-> v1-45 base) heap-size))
                    (set! (-> v1-45 top) (-> v1-45 top-base))
                    )
                  )
                )
              )
            )
          )
        )
      )
    )

  ;; our heap is now set up, prepare for loading.

  ;; the global loading-level heap is used by many relocate/top-level code to allocate on the level heap
  (set! loading-level (-> obj heap))
  (set! (-> *level* loading-level) obj)

  ;; start linked list of types associated with this level
  (set! (-> obj level-type) #f)
  (set! *level-type-list* (the-as type (&-> obj level-type)))

  ;; clear stuff out
  (set! (-> *level* log-in-level-bsp) #f)
  (set! (-> obj nickname) #f)
  (set! (-> obj bsp) #f)
  (set! (-> obj entity) #f)
  (set! (-> obj linking) #f)
  (set! (-> obj task-mask) (-> *setting-control* user-current task-mask))
  (vis-clear obj)
  (set! (-> obj load-start-time) (-> *display* real-clock frame-counter))
  (set! (-> obj load-stop-time) 0)
  (set! (-> obj display-start-time) 0)
  (set! (-> obj part-engine) #f)
  (dotimes (v1-57 4)
    (set! (-> obj user-object v1-57) #f)
    )

  ;; go straight to loading
  (set! (-> obj status) 'loading)

  ;; non-permanent allocator
  (set! (-> *texture-pool* allocate-func) texture-page-level-allocate)
  (if (= (-> obj load-name) (-> obj info visname))
      (format (clear *temp-string*) "~S" (-> obj info nickname))
      (format (clear *temp-string*) "~S" (-> obj name))
      )
  (set! (-> *temp-string* data 8) (the-as uint 0))
  (format *temp-string* ".DGO")
  (set! (-> obj heap top) (-> obj heap top-base))
  (set! (-> *level* load-level) (-> obj load-name))
  (set! (-> *level* load-size) (the-as uint 0))
  (set! (-> *level* load-time) 0.0)
  (set! (-> *level* load-login-time) 0.0)

  ;; code comes first
  (set! (-> obj code-memory-start) (-> obj heap current))
  (cond
    ((= (-> obj info memory-mode) (load-buffer-mode borrow))
     ;; if we're borrowing, we should load directly to heap current.
     ;; this is somewhat strange, and has two drawbacks:
     ;; - we can't discard link data easily, like we would normally with the double buffer setup
     ;; - we can't allocate during login. Or if we allocate more than our link data, then bad things happen.
     (set! (-> obj load-buffer-mode) (load-buffer-mode borrow))
     (let ((a3-19 (logand -64 (&+ (-> obj heap current) 63))))
       ;; start dgo loader!
       (dgo-load-begin *temp-string* a3-19 a3-19 a3-19)
       )
     )
    (else
      ;; normal loading into a new heap.
      ;; allocate the two dgo level load buffers on top, like normal
      (let* ((s3-1 #x1b5800)
             (s4-1 (kmalloc (-> obj heap) s3-1 (kmalloc-flags align-64 top) "dgo-level-buf-2"))
             (s5-4 (kmalloc (-> obj heap) s3-1 (kmalloc-flags align-64 top) "dgo-level-buf-2"))
             )
        (format 0 "-----------> begin load ~A [~S]~%" (-> obj load-name) *temp-string*)
        (set! (-> obj load-buffer 0) (the-as uint s5-4))
        (set! (-> obj load-buffer 1) (the-as uint s4-1))
        (set! (-> obj load-buffer-size) (the-as uint s3-1))
        ;; unclear why they do this, I guess it avoids the weird "medium" case in load-buffer-resize.
        (set! (-> obj load-buffer-mode) (load-buffer-mode small-edge))

        (start-debug "DGO-LOAD-BEGIN: #x~X #x~X #x~X~%" s5-4 s4-1 (logand -64 (&+ (-> obj heap current) 63)))
        (dgo-load-begin *temp-string* s5-4 s4-1 (logand -64 (&+ (-> obj heap current) 63)))
        )
      )
    )
  obj
  )

(defmethod login-begin level ((obj level))
  "Begin login of a level after linking.
   The login is spread over multiple frames."

  ;; link done, revert allocate-func back to "normal".
  (set! (-> *texture-pool* allocate-func) texture-page-default-allocate)
  (cond
    ((-> obj bsp)
     (let ((s5-0 (-> obj bsp)))
       (set! (-> s5-0 level tfrag-gs-test)
             (if (logtest? (-> s5-0 texture-flags 0) (texture-page-flag alpha-enable))
                 (new 'static 'gs-test :ate #x1 :atst (gs-atest always) :zte #x1 :ztst (gs-ztest greater-equal))
                 (new 'static 'gs-test
                   :ate #x1
                   :atst (gs-atest greater-equal)
                   :aref #x26
                   :zte #x1
                   :ztst (gs-ztest greater-equal)
                   )
                 )
             )
       (set! (-> *level* log-in-level-bsp) (-> obj bsp))
       (login-level-textures *texture-pool* obj (-> obj bsp texture-page-count) (-> obj bsp texture-ids))
       (dotimes (v1-10 6)
         (set! (-> obj sky-mask mask data v1-10) 0)
         )
       (dotimes (s4-0 10)
         (let ((a0-8 (-> obj info texture-anim s4-0)))
           (when a0-8
             (format 0 "SKIP: texture-anim-array in login-begin~%")
             (format #t "SKIP: texture-anim-array in login-begin~%")

               #|(set! (-> obj texture-anim-array s4-0)
                     (the-as
                       texture-anim-array
                       ((method-of-object (the-as texture-anim-array (-> a0-8 value)) texture-anim-array-method-9))
                       )
                     )|#
               )
           )
         )
        (build-masks s5-0)
       )
     (set! (-> *login-state* state) -1)
     (set! (-> *login-state* pos) (the-as uint 0))
     (set! (-> *login-state* elts) (the-as uint 0))
     (set! (-> obj status) 'login)
     )
    (else
      (level-status-update! obj 'inactive)
      (set! loading-level global)
      (set! (-> *level* loading-level) (-> *level* default-level))
      (set! *level-type-list* (the-as type 0))
      0
      )
    )
  obj
  )

(defun level-update-after-load ((lev level) (lstate login-state))
  "Make progress on login.
   Will set status to loaded when done."
  (local-vars
    (current-time int)
    (end-time int)
    (start-time int)
    (sv-16 int)
    (proto prototype-bucket-tie)
    (geom-idx int)
    )

  ;; in the pc port, lets just do all the login all at once for now.

  (set! *level-index* (-> lev index))
  0
  (let ((drawable-trees (-> lev bsp drawable-trees)))
    ;; periodically, the code would jump back up here, see if it's been too long.
    ;; if so, it would return early.
    ;(.mfc0 start-time Count)
    (label cfg-1)
    ;(.mfc0 current-time Count)
    ;(let ((v1-6 (- current-time start-time)))
    ;  (when (< #x186a0 v1-6)
    ;    (set! lev lev)
    ;    (goto cfg-113)
    ;    )
    ;  )
    (let ((login-state-pos (the-as int (-> lstate pos))))

      ;;;;;;;;;;;;;; STATE -1: first pass of tree login, art group login.
      ;;  this pass adds drawable-inline-array-tfrag and drawable-tree-instance-tie's to
      ;;  a list in lstate, logs in all other drawable-trees (fast), logs in all art groups,
      ;;  and links all art.
      (when (= (-> lstate state) -1)

        ;; STATE -1, part 1: drawable trees
        (when (< login-state-pos (-> drawable-trees length))
          (let ((current-tree (-> drawable-trees trees (the-as uint login-state-pos))))
            (cond
              ((= (-> current-tree type) drawable-tree-tfrag)
               ;; for tfrags, iterate through all arrays
               (dotimes (tree-array-idx (-> current-tree length))
                 (cond
                   ;; for the actual tfrags, defer
                   ((= (-> current-tree data tree-array-idx type) drawable-inline-array-tfrag)
                    (set! (-> lstate elt (-> lstate elts)) (-> current-tree data tree-array-idx))
                    (+! (-> lstate elts) 1)
                    )
                   (else
                     ;; for the draw node arrays, just do them now (doesn't do anything, I think.)
                     (login (-> current-tree data tree-array-idx))
                     )
                   )
                 )
               )
              ((= (-> current-tree type) drawable-tree-instance-tie)
               ;; instance-ties are deferred. This time, the whole thing is put off, including draw-node arrays
               (set! (-> lstate elt (-> lstate elts)) current-tree)
               (+! (-> lstate elts) 1)
               )
              (else
                ;; other trees are logged in hers.
                (login current-tree)
                )
              )
            )
          ;; on to the next tree. Check time
          (+! (-> lstate pos) 1)
          (goto cfg-1)
          )

        ;; STATE -1, part 2: art gropus:
        (let ((art-group-array-idx (- (the-as uint login-state-pos) (-> drawable-trees length))))
          (when (< (the-as int art-group-array-idx) (-> lev art-group art-group-array length))
            (let ((current-ag (-> lev art-group art-group-array art-group-array-idx)))
              ;; login and link. only janim's need linking.
              (login current-ag)
              (if (needs-link? current-ag)
                  (link-art! current-ag)
                  )
              )
            (+! (-> lstate pos) 1)
            (goto cfg-1)
            )
          )
        (set! (-> lstate pos) (the-as uint 0))
        (set! (-> lstate state) 0)
        (goto cfg-1)
        )

      ;; next state is the arrays we put off from last state.
      (when (< (-> lstate state) (the-as int (-> lstate elts)))
        (let ((current-array (-> lstate elt (-> lstate state))))
          (cond
            ((= (-> current-array type) drawable-inline-array-tfrag)
             (set! *texture-masks-array* (-> lev bsp tfrag-masks))
             (cond
               ((< login-state-pos (-> (the-as drawable-inline-array-tfrag current-array) length))
                (dotimes (s2-2 200)
                  (when (< login-state-pos (-> (the-as drawable-inline-array-tfrag current-array) length))
                    (login (-> (the-as drawable-inline-array-tfrag current-array) data (the-as uint login-state-pos)))
                    (set! login-state-pos (the-as int (+ (the-as uint login-state-pos) 1)))
                    )
                  )
                (set! (-> lstate pos) (the-as uint login-state-pos))
                )
               (else
                 (set! (-> lstate pos) (the-as uint 0))
                 (set! login-state-pos (+ (-> lstate state) 1))
                 (set! (-> lstate state) login-state-pos)
                 )
               )
             )
            ((= (-> current-array type) drawable-tree-instance-tie)
             (let ((proto-array (-> (the-as drawable-tree-instance-tie current-array) prototypes prototype-array-tie)))
               (let ((protos (-> (the-as drawable-tree-instance-tie current-array) prototypes)))
                 (when (< login-state-pos (-> proto-array length))
                   (set! sv-16 0)
                   (while (< sv-16 10)
                     (when (< login-state-pos (-> proto-array length))
                       (set! proto (-> proto-array array-data (the-as uint login-state-pos)))
                       (+! (-> protos prototype-max-qwc) 32)
                       (cond
                         ((logtest? (-> proto flags) (prototype-flags tpage-alpha))
                          (set! *texture-masks* (-> *level* level *level-index* bsp alpha-masks data (-> proto texture-masks-index)))
                          )
                         ((logtest? (-> proto flags) (prototype-flags tpage-water))
                          (set! *texture-masks* (-> *level* level *level-index* bsp water-masks data (-> proto texture-masks-index)))
                          )
                         (else
                           (set! *texture-masks* (-> *level* level *level-index* bsp tfrag-masks data (-> proto texture-masks-index)))
                           )
                         )
                       (when (and *debug-segment* (-> *screen-shot-work* highres-enable))
                         (dotimes (v1-105 4)
                           (set! (-> proto dists data v1-105) (+ 40960000.0 (-> proto dists data v1-105)))
                           (set! (-> proto rdists data v1-105) (/ 1.0 (-> proto dists data v1-105)))
                           )
                         )
                       (set! geom-idx 0)
                       (while (< geom-idx 4)
                         (let ((geom (-> proto tie-geom geom-idx)))
                           (when (nonzero? geom)
                             (+! (-> protos prototype-max-qwc) (* 7 (-> geom length)))
                             (login geom)
                             )
                           )
                         (set! geom-idx (+ geom-idx 1))
                         )
                       (set! login-state-pos (the-as int (+ (the-as uint login-state-pos) 1)))
                       )
                     (set! sv-16 (+ sv-16 1))
                     )
                   (set! (-> lstate pos) (the-as uint login-state-pos))
                   )
                 )
               (when (= (the-as uint login-state-pos) (-> proto-array length))
                 (dotimes (proto2-idx (-> proto-array length))
                   (let ((proto2 (-> proto-array array-data proto2-idx)))
                     (cond
                       ((logtest? (-> proto2 flags) (prototype-flags tpage-alpha))
                        (set! *texture-masks* (-> *level* level *level-index* bsp alpha-masks data (-> proto2 texture-masks-index)))
                        )
                       ((logtest? (-> proto2 flags) (prototype-flags tpage-water))
                        (set! *texture-masks* (-> *level* level *level-index* bsp water-masks data (-> proto2 texture-masks-index)))
                        )
                       (else
                         (set! *texture-masks* (-> *level* level *level-index* bsp tfrag-masks data (-> proto2 texture-masks-index)))
                         )
                       )
                     (let ((envmap-shader (-> proto2 envmap-shader)))
                       (when (nonzero? envmap-shader)
                         (let ((envmap-tex (adgif-shader-login-no-remap envmap-shader)))
                           (when envmap-tex
                             (dotimes (v1-137 3)
                               (dotimes (a0-74 3)
                                 (set! (-> (the-as (pointer int32) (+ (+ (* v1-137 16) (* a0-74 4)) (the-as int *texture-masks*))))
                                       (logior (-> (the-as (pointer int32) (+ (* a0-74 4) (the-as int *texture-masks*) (* v1-137 16))) 0)
                                               (-> (the-as (pointer int32) (+ (* a0-74 4) (the-as int envmap-tex) (* v1-137 16))) 15)
                                               )
                                       )
                                 )
                               (set! (-> *texture-masks* data v1-137 mask w)
                                     (the-as int (fmax (-> *texture-masks* data v1-137 dist) (-> envmap-tex masks data v1-137 dist)))
                                     )
                               )
                             )
                           )
                         (set! (-> envmap-shader tex1) (new 'static 'gs-tex1 :mmag #x1 :mmin #x1))
                         (set! (-> envmap-shader clamp)
                               (new 'static 'gs-clamp :wms (gs-tex-wrap-mode clamp) :wmt (gs-tex-wrap-mode clamp))
                               )
                         (set! (-> envmap-shader alpha) (new 'static 'gs-alpha :b #x2 :c #x1 :d #x1))
                         (set! (-> envmap-shader prims 1) (gs-reg64 tex0-1))
                         (set! (-> envmap-shader prims 3) (gs-reg64 tex1-1))
                         (set! (-> envmap-shader prims 5) (gs-reg64 miptbp1-1))
                         (set! (-> envmap-shader clamp-reg) (gs-reg64 clamp-1))
                         (set! (-> envmap-shader prims 9) (gs-reg64 alpha-1))
                         )
                       )
                     )
                   )
                 (set! (-> lstate pos) (the-as uint 0))
                 (+! (-> lstate state) 1)
                 )
               )
             )
            )
          )
        (goto cfg-1)
        )

      ;; next is nav-meshes
      (when (= (-> lstate state) (-> lstate elts))
        (let ((lev-bsp (-> lev bsp)))
          (cond
            ((or (zero? (-> lev-bsp nav-meshes)) (= (the-as uint login-state-pos) (-> lev-bsp nav-meshes length)))
             (set! (-> lstate pos) (the-as uint 0))
             (+! (-> lstate state) 1)
             )
            (else
              (initialize-nav-mesh! (-> lev-bsp nav-meshes (the-as uint login-state-pos)))
              (+! (-> lstate pos) 1)
              )
            )
          )
        (goto cfg-1)
        )


      (when (zero? (the-as uint login-state-pos))
        (set! (-> lstate pos) (the-as uint 1))
        (set! lev lev)
        (goto cfg-113)
        )
      )
    )

  ;; final!

  ;; name
  (set! (-> lev nickname) (the-as string (-> lev bsp nickname)))

  ;; subdivide distances
  (let ((close-dist (-> lev bsp subdivide-close))
        (far-dist (-> lev bsp subdivide-far))
        )
    (when (and (= close-dist 0.0) (= far-dist 0.0))
      (set! close-dist 122880.0)
      (set! far-dist 286720.0)
      )
    (set! (-> *subdivide-settings* close (-> lev index)) close-dist)
    (set! (-> *subdivide-settings* far (-> lev index)) far-dist)
    (set! (-> *subdivide-settings* close 7) close-dist)
    (set! (-> *subdivide-settings* far 7) far-dist)
    )
  (when (and *debug-segment* (-> *screen-shot-work* highres-enable))
    (set! (-> *subdivide-settings* close (-> lev index)) 40960000.0)
    (set! (-> *subdivide-settings* far (-> lev index)) 41369600.0)
    (set! (-> *subdivide-settings* close 7) 40960000.0)
    (set! (-> *subdivide-settings* far 7) 41369600.0)
    )

  ;; visibility info
  (init-vis-from-bsp lev)

  ;; particle engines
  (if (nonzero? (-> lev info part-engine-max))
      (set! (-> lev part-engine)
            (new 'loading-level 'engine 'sparticle-launcher (-> lev info part-engine-max) connection)
            )
      )

  ;; load other packages (used only for development, I think)
  (load-required-packages lev)

  ;; mood setup
  (clear-mood-context (-> lev mood-context))
  (if (-> lev mood-init)
      ((-> lev mood-init) (-> lev mood-context))
      )

  ;; if somebody will borrow from us, set aside some memory for them on the top of our heap
  (dotimes (v1-211 2)
    (set! (-> lev heap top-base)
          (the pointer (&- (-> lev heap top-base) (the-as uint (shl (-> lev info borrow-size v1-211) 10))))
          )
    (set! (-> lev heap top) (-> lev heap top-base))
    (let ((borrower-heap (-> lev borrow-heap v1-211)))
      (set! (-> borrower-heap base) (-> lev heap top))
      (set! (-> borrower-heap current) (-> borrower-heap base))
      (set! (-> borrower-heap top-base) (&+ (-> borrower-heap base) (shl (-> lev info borrow-size v1-211) 10)))
      (set! (-> borrower-heap top) (-> borrower-heap top-base))
      )
    )

  ;; end the load
  (set! (-> lev draw-priority) (-> lev info draw-priority))
  (set! (-> lev status) 'loaded)
  (mark-hud-warp-sprite-dirty *texture-pool*)
  (set! loading-level global)
  (set! (-> *level* loading-level) (-> *level* default-level))
  (set! *level-type-list* (the-as type 0))
  (set! (-> *level* log-in-level-bsp) #f)
  (set! (-> lev load-stop-time) (-> *display* real-clock frame-counter))
  0
  (.mfc0 end-time Count)
  (- end-time start-time)
  (set! (-> *level* load-login-time)
        (* 0.016666668 (the float (- (-> *display* real-clock integral-frame-counter) (the-as uint *dgo-time*))))
        )
  (label cfg-113)
  lev
  )

(defmethod birth level ((obj level))
  "Start running code for a level that has been loaded."
  (local-vars (sv-96 int))
  (case (-> obj status)
    (('loaded)
     (let ((s5-0 loading-level)
           (s4-0 (-> *level* loading-level))
           (s3-0 (-> *level* log-in-level-bsp))
           (s2-1 *level-type-list*)
           )
       (let ((s1-0 (not (-> obj entity))))
         (set! loading-level (-> obj heap))
         (set! (-> *level* log-in-level-bsp) (-> obj bsp))
         (set! (-> *level* loading-level) obj)
         (set! *level-type-list* (the-as type (&-> obj level-type)))
         (cond
           ((valid? (-> obj bsp light-hash) light-hash #f #t 0)
            (set! (-> obj light-hash) (-> obj bsp light-hash))
            )
           (else
             (set! (-> obj light-hash) (the-as light-hash 0))
             0
             )
           )
         (birth (-> obj bsp))
         (set! (-> obj status) 'alive)
         (set! (-> obj render?) #t)

         (copy-perms-to-level! *game-info* obj)
         (send-event *camera* 'level-activate (-> obj name))
         (send-event *target* 'level-activate (-> obj name))
         (when (and (-> obj info login-func) s1-0)
           (let ((s1-1 (-> obj info login-func value)))
             (if (and s1-1 (nonzero? s1-1) (type? s1-1 function))
                 ((the (function level none) s1-1) obj)
                 )
             )
           )
         )
       (let ((s1-2 (-> obj status)))
         (set! (-> obj status) 'active)
         (update-task-masks 'level)
         (assign-draw-indices *level*)
         (let ((s0-0 (-> obj bsp nav-meshes)))
           (when (nonzero? s0-0)
             (set! sv-96 0)
             (while (< sv-96 (-> s0-0 length))
               (birth! (-> s0-0 sv-96))
               (set! sv-96 (+ sv-96 1))
               )
             )
           )
         (if (and (!= (-> obj bsp unk-data 7) 0) *traffic-manager*)
             (send-event *traffic-manager* 'level-loaded obj)
             )
         (when (-> obj info activate-func)
           (let ((s0-1 (-> obj info activate-func value)))
             (if (and s0-1 (nonzero? s0-1) (type? s0-1 function))
                 ((the (function level symbol none) s0-1) obj 'display)
                 )
             )
           )
         (set! (-> obj status) s1-2)
         )
       (set! loading-level s5-0)
       (set! (-> *level* loading-level) s4-0)
       (set! (-> *level* log-in-level-bsp) s3-0)
       (set! *level-type-list* s2-1)
       )
     )
    )
  obj
  )

(defmethod deactivate level ((obj level))
  "Take a level out of active/alive"
  (case (-> obj status)
    (('active 'alive)
     (format 0 "----------- kill ~A (status ~A)~%" obj (-> obj status))

     ;; send event to traffic manager.
     (if (and (!= (-> obj bsp unk-data 7) 0) *traffic-manager*)
         (send-event *traffic-manager* 'level-killed obj)
         )

     ;; run kill callbacks
     (when (-> obj info kill-func)
       (let ((s5-0 (-> obj info kill-func value)))
         (if (and s5-0 (nonzero? s5-0) (type? s5-0 function))
             ((the (function level none )s5-0) obj)
             )
         )
       )

     ;; copy data from entities to permanent storage
     (copy-perms-from-level! *game-info* obj)

     ;; tell target
     (send-event *target* 'level-deactivate (-> obj name))

     ;; remove from background draw system
     (remove-by-param1 *background-draw-engine* (the-as int (-> obj bsp)))

     ;; kill entities, particles, anims
     (deactivate-entities (-> obj bsp))
     (kill-all-particles-in-level obj)
     (unload-from-level *anim-manager* obj)

     ;; reset status
     (set! (-> obj inside-boxes) #f)
     (set! (-> obj meta-inside?) #f)
     (set! (-> obj force-inside?) #f)
     (set! (-> obj status) 'loaded)
     (set! (-> obj light-hash) (the-as light-hash 0))
     (set! (-> obj all-visible?) 'loading)

     ;; clear vis.
     (dotimes (v1-34 128)
       (set! (-> (the-as (pointer int128) (&+ (-> obj vis-bits) (* v1-34 16)))) (the int128 0))
       )
     (countdown (v1-37 8)
       (let ((a0-20 (-> obj vis-info v1-37)))
         (if a0-20
             (set! (-> a0-20 current-vis-string) (the-as uint -1))
             )
         )
       )
     )
    )
  (if (= (-> *level* log-in-level-bsp) (-> obj bsp))
      (set! (-> *level* log-in-level-bsp) #f)
      )
  obj
  )

(defmethod unload! level ((obj level))
  "Unload a level."

  ;; make sure it's not alive/active
  (deactivate obj)

  (when (!= (-> obj status) 'inactive)
    ;; first, unload anybody who borrows from us.
    (dotimes (s5-0 2)
      (when (-> obj borrow-level s5-0)
        (unload! (-> obj borrow-level s5-0))
        (set! (-> obj borrow-level s5-0) #f)
        )
      )
    ;; if we borrow from soembody, remove ourselves from them
    (when (-> obj borrow-from-level)
      (dotimes (v1-19 2)
        (if (= obj (-> obj borrow-from-level borrow-level v1-19))
            (set! (-> obj borrow-from-level borrow-level v1-19) #f)
            )
        )
      (set! (-> obj borrow-from-level) #f)
      )

    (case (-> obj status)
      (('loading 'loading-bt)
       ;; kill the linker if we're mid link.
       (if (nonzero? link-reset)
           (link-reset)
           )
       )
      (('alive 'active 'loaded)
       ;; run deactivate func.
       (when (-> obj info deactivate-func)
         (let ((s5-1 (-> obj info deactivate-func value)))
           (if (and s5-1 (nonzero? s5-1) (type? s5-1 function))
               ((the (function level none) s5-1) obj)
               )
           )
         )
       )
      )

    ;; unlink art groups.
    (when (or (= (-> obj status) 'loaded)
              (= (-> obj status) 'alive)
              (= (-> obj status) 'active)
              (= (-> obj status) 'login)
              )
      (dotimes (s5-2 (-> obj art-group art-group-array length))
        (let ((s4-0 (-> obj art-group art-group-array s5-2)))
          (if (needs-link? s4-0)
              (unlink-art! s4-0)
              )
          )
        )
      )
    (set! (-> obj bsp) #f)
    (set! (-> obj entity) #f)
    (set! (-> obj status) 'inactive)
    (set! (-> obj linking) #f)
    (set! (-> obj art-group string-array length) 0)
    (set! (-> obj art-group art-group-array length) 0)
    (set! (-> obj mem-usage-block) (the-as memory-usage-block 0))
    (set! (-> obj mem-usage) 0)
    (set! (-> obj part-engine) #f)
    (dotimes (v1-60 4)
      (set! (-> obj user-object v1-60) #f)
      )

    ;; kill texture anims
    (let ((v1-63 (-> obj status)))
      (when (or (= v1-63 'alive) (or (= v1-63 'active) (= v1-63 'loaded)))
        (dotimes (s5-3 10)
          (let ((a0-37 (-> obj info texture-anim s5-3)))
            (if a0-37
                (set! (-> obj texture-anim-array s5-3)
                      (the-as
                        texture-anim-array
                        ((method-of-object (the-as texture-anim-array (-> a0-37 value)) texture-anim-array-method-10))
                        )
                      )
                )
            )
          )
        )
      )
    (dotimes (v1-73 10)
      (set! (-> obj texture-anim-array v1-73) #f)
      )
    (countdown (s5-4 (-> obj loaded-texture-page-count))
      (dotimes (v1-76 32)
        (when (= (-> obj loaded-texture-page s5-4) (-> *texture-pool* common-page v1-76))
          (set! (-> *texture-pool* common-page v1-76) (the-as texture-page 0))
          0
          )
        )
      (unload-page *texture-pool* (-> obj loaded-texture-page s5-4))
      )
    (set! (-> obj loaded-texture-page-count) 0)
    (unlink-shaders-in-heap *texture-page-dir* (-> obj heap))
    (unlink-part-group-by-heap (-> obj heap))
    (unlink-lightning-spec-by-heap (-> obj heap))
    (particle-adgif-cache-flush)
    (set! (-> obj loaded-text-info-count) 0)
    (dotimes (s5-5 2)
      (let ((v1-90 (-> *art-control* buffer s5-5 pending-load-file)))
        (if (and (>= (the-as int v1-90) (the-as int (-> obj heap base)))
                 (< (the-as int v1-90) (the-as int (-> obj heap top-base)))
                 )
            (set-pending-file (-> *art-control* buffer s5-5) (the-as string #f) -1 (the-as handle #f) 100000000.0)
            )
        )
      )
    (let ((v1-100 (-> *game-info* sub-task-list)))
      (dotimes (a0-59 (-> v1-100 length))
        (when (nonzero? a0-59)
          (let ((a1-20 (-> v1-100 a0-59)))
            (when (and (-> a1-20 info) (= (-> a1-20 info level) (-> obj name)))
              (countdown (a2-6 7)
                (let ((a3-3 (+ (* a2-6 4) (the-as int (-> a1-20 info)))))
                  (s.w! (+ a3-3 44) #f)
                  )
                )
              )
            )
          )
        )
      )
    (let ((v1-103 0)
          (a0-60 0)
          (a1-23 (the-as basic (-> obj level-type)))
          )
      (while a1-23
        (+! a0-60 1)
        (+! v1-103 (-> (the-as type a1-23) psize))
        (set! (-> (the-as type a1-23) symbol value) (the-as object 0))
        (set! a1-23 (-> (the-as type a1-23) method-table 8))
        )
      )
    (let* ((s5-6 (-> obj info packages))
           (a0-61 (car s5-6))
           )
      (while (not (null? s5-6))
        (case (rtype-of a0-61)
          ((symbol)
           (unload (symbol->string (the-as symbol a0-61)))
           )
          ((string)
           (unload (the-as string a0-61))
           )
          )
        (set! s5-6 (cdr s5-6))
        (set! a0-61 (car s5-6))
        )
      )
    (vis-clear obj)
    (let ((v1-120 (-> obj heap)))
      (set! (-> v1-120 current) (-> v1-120 base))
      )
    (set! (-> obj memory-mask) (the-as uint 0))
    (set! (-> obj code-memory-start) (the-as pointer 0))
    (set! (-> obj code-memory-end) (the-as pointer 0))
    (set! (-> obj level-type) #f)
    (when (= (-> *level* loading-level) obj)
      (set! loading-level global)
      (set! (-> *level* loading-level) (-> *level* default-level))
      (set! (-> *level* log-in-level-bsp) #f)
      (set! *level-type-list* (the-as type 0))
      0
      )
    (assign-draw-indices *level*)
    )
  obj
  )

(defmethod is-object-visible? level ((obj level) (arg0 int))
  "Is drawable arg0 visible? Note that this will return #f if the visibility data is not loaded."

  ;; check the vis bits!
  (let* (;; lwu v1, 388(a0)
            (vis-data (-> obj vis-bits))
            ;; sra a0, a1, 3
            (byte-idx (sar arg0 3))
            ;; daddu v1, a0, v1
            ;; lb v1, 0(v1)
            (vis-byte (-> (the (pointer int8) vis-data) byte-idx))
            ;; andi a0, a1, 7
            (bit-idx (logand arg0 #b111))
            ;; addiu a0, a0, 56
            (shift-amount (+ bit-idx 56)) ;; 56 + 8 = 64, to set the sign bit
            ;; dsllv v1, v1, a0
            (check-sign-word (the int (shl vis-byte shift-amount))) ;; signed
            )
    ;; slt v1, v1, r0    v1 = (csw < 0)
    ;; daddiu v0, s7, 8
    ;; movz v0, s7, v1   if (csw >= 0) result = false
    ;;(format 0 "vis check ~D ~X ~X ~A~%" arg0 vis-byte check-sign-word (>= check-sign-word 0))
    (< check-sign-word 0)
    )
  )

(defmethod inside-boxes-check level ((obj level) (arg0 vector))
  "NOTE: this function used to check if we were in boxes - here it just checks
   a flag. However, it is still used to set the inside-boxes field, so it keeps
   the name we gave it in Jak 1.

   The jak 2 behavior is that any loaded level (with a bsp) is considered 'in-boxes'
   except for if the require-force-inside flag is set in the bsp-header, in which case
   it requires the level to be marked as force-inside?"
  (cond
    ((not (-> obj bsp))
     #f
     )
    ((-> obj force-inside?)
     #t
     )
    (else
      (zero? (-> obj bsp cam-outside-bsp))
      )
    )
  )

(defmethod debug-print-region-splitbox level ((obj level) (arg0 vector) (arg1 object))
  "Display debug info about the regions of a level."
  (cond
    ((or (not (-> obj bsp)) (zero? (-> obj bsp region-tree)))
     )
    ((nonzero? (-> obj bsp region-tree))
     (debug-print (-> obj bsp region-tree) arg0 arg1)
     )
    )
  0
  (none)
  )

(defmethod mem-usage level ((obj level) (arg0 memory-usage-block) (arg1 int))
  "Compute the memory usage of a level."
  (when (= (-> obj status) 'active)
    (set! (-> arg0 length) (max 67 (-> arg0 length)))
    (set! (-> arg0 data 66 name) "entity-links")
    (+! (-> arg0 data 66 count) (-> obj entity length))
    (let ((v1-8 (asize-of (-> obj entity))))
      (+! (-> arg0 data 66 used) v1-8)
      (+! (-> arg0 data 66 total) (logand -16 (+ v1-8 15)))
      )
    (mem-usage (-> obj art-group) arg0 arg1)
    (set! (-> arg0 length) (max 66 (-> arg0 length)))
    (set! (-> arg0 data 65 name) "level-code")
    (+! (-> arg0 data 65 count) 1)
    (let ((v1-20 (&- (-> obj code-memory-end) (the-as uint (-> obj code-memory-start)))))
      (+! (-> arg0 data 65 used) v1-20)
      (+! (-> arg0 data 65 total) (logand -16 (+ v1-20 15)))
      )
    (countdown (s3-0 (-> obj loaded-texture-page-count))
      (mem-usage (-> obj loaded-texture-page s3-0) arg0 arg1)
      )
    (countdown (s3-1 (-> obj loaded-text-info-count))
      (mem-usage (-> obj loaded-text-info s3-1) arg0 arg1)
      )
    (countdown (s3-2 8)
      (let ((s2-0 (-> obj vis-info s3-2)))
        (when s2-0
          (cond
            ((zero? s3-2)
             (set! (-> arg0 length) (max 62 (-> arg0 length)))
             (set! (-> arg0 data 61 name) "bsp-leaf-vis-self")
             (+! (-> arg0 data 61 count) 1)
             (let ((v1-47 (+ (asize-of s2-0) (-> s2-0 allocated-length))))
               (+! (-> arg0 data 61 used) v1-47)
               (+! (-> arg0 data 61 total) (logand -16 (+ v1-47 15)))
               )
             )
            (else
              (set! (-> arg0 length) (max 63 (-> arg0 length)))
              (set! (-> arg0 data 62 name) "bsp-leaf-vis-adj")
              (+! (-> arg0 data 62 count) 1)
              (let ((v1-58 (+ (asize-of s2-0) (-> s2-0 allocated-length))))
                (+! (-> arg0 data 62 used) v1-58)
                (+! (-> arg0 data 62 total) (logand -16 (+ v1-58 15)))
                )
              )
            )
          )
        )
      )
    ;; most of this is in the bsp:
    (mem-usage (-> obj bsp) arg0 arg1)
    )
  obj
  )



(defmethod alloc-levels-if-needed level-group ((obj level-group) (arg0 symbol))
  "Setup for playing levels by loading the required base packages (art, common)
   and allocating the level heap."
  (when (zero? (-> *level* heap base))
    (start-debug "level one-time setup~%")
    (kmemopen global "level-heaps")
    (when (nmember "game" *kernel-packages*)
      (start-debug "game already loaded, provides art/common~%")
      (set! *kernel-packages* (cons "art" *kernel-packages*))
      (set! *kernel-packages* (cons "common" *kernel-packages*))
      )
    (load-package "art" global)
    (if arg0
        (load-package "common" global)
        )
    (let ((s5-1 (if (and arg0 (not *debug-segment*))
                    #x11f7000
                    #x1af2800
                    )
                )
          (gp-1 (-> obj heap))
          )
      (start-debug "about to allocate level heap with size #x~X (~f MB)~%" s5-1 (/ (the float s5-1) 1024.))
      (set! (-> gp-1 base) (kmalloc global s5-1 (kmalloc-flags) "heap"))
      (set! (-> gp-1 current) (-> gp-1 base))
      (set! (-> gp-1 top-base) (&+ (-> gp-1 base) s5-1))
      (set! (-> gp-1 top) (-> gp-1 top-base))
      )
    (kmemclose)
    )
  0
  (none)
  )

(defmethod level-get-with-status level-group ((obj level-group) (arg0 symbol))
  "Get a level with the given status."
  (dotimes (v1-0 (-> obj length))
    (if (= (-> obj level v1-0 status) arg0)
        (return (-> obj level v1-0))
        )
    )
  (the-as level #f)
  )

(defmethod level-get-most-disposable level-group ((obj level-group))
  "Get the level that's least useful."
  (dotimes (v1-0 (-> obj length))
    (case (-> obj level v1-0 status)
      (('inactive)
       (return (-> obj level v1-0))
       )
      )
    )
  (dotimes (v1-6 (-> obj length))
    (case (-> obj level v1-6 status)
      (('loading 'loading-bt)
       (return (-> obj level v1-6))
       )
      )
    )
  (dotimes (v1-12 (-> obj length))
    (case (-> obj level v1-12 status)
      (('loaded)
       (return (-> obj level v1-12))
       )
      )
    )
  (let ((v0-0 (the-as level #f)))
    (dotimes (v1-18 (-> obj length))
      (case (-> obj level v1-18 status)
        (('active)
         (if (and (not (-> obj level v1-18 inside-boxes))
                  (or (not v0-0) (< (-> obj level v1-18 info priority) (-> v0-0 info priority)))
                  )
             (set! v0-0 (-> obj level v1-18))
             )
         )
        )
      )
    v0-0
    )
  )

(defmethod level-get level-group ((obj level-group) (arg0 symbol))
  "Get a level by name or load-name"
  (dotimes (v1-0 (-> obj length))
    (if (and (!= (-> obj level v1-0 status) 'inactive)
             (or (= (-> obj level v1-0 name) arg0) (= (-> obj level v1-0 load-name) arg0))
             )
        (return (-> obj level v1-0))
        )
    )
  (the-as level #f)
  )

(defmethod art-group-get-by-name level-group ((obj level-group) (arg0 string) (arg1 (pointer uint32)))
  "Search all levels for an art-group. Return the art group, or #f. Optionally return the level index."
  (countdown (s4-0 7)
    (let ((s3-0 (-> *level* level s4-0)))
      (when (or (= (-> s3-0 status) 'active) (= (-> s3-0 status) 'reserved))
        (countdown (s2-0 (-> s3-0 art-group art-group-array length))
          (when (name= (-> s3-0 art-group art-group-array s2-0 name) arg0)
            (if arg1
                (set! (-> arg1 0) (the-as uint s3-0))
                )
            (return (-> s3-0 art-group art-group-array s2-0))
            )
          )
        )
      )
    )
  (the-as art-group #f)
  )

(defmethod activate-levels! level-group ((obj level-group))
  "Set all levels to active."
  (dotimes (s5-0 (-> obj length))
    (level-status-update! (-> obj level s5-0) 'active)
    )
  0
  )

(defmethod level-get-target-inside level-group ((obj level-group))
  "Get the level that target is 'in'. With a bunch of tricks for what 'in' really means."

  (let ((s5-0 (target-pos 0)))

    ;; first, try the level that we want for visibility data.
    ;; this is the most 'in' level.
    (let ((v1-1 (-> *load-state* vis-nick)))
      (when v1-1
        (dotimes (a0-3 (-> obj length))
          (let ((a1-3 (-> obj level a0-3)))
            (when (= (-> a1-3 status) 'active)
              (if (= (-> a1-3 name) v1-1)
                  (return a1-3)
                  )
              )
            )
          )
        )
      )

    ;; next, try the level for the continue point.
    (let ((v1-5 (-> *game-info* current-continue level)))
      (dotimes (a0-5 (-> obj length))
        (let ((a1-8 (-> obj level a0-5)))
          (when (= (-> a1-8 status) 'active)
            (if (= (-> a1-8 name) v1-5)
                (return a1-8)
                )
            )
          )
        )
      )

    ;; next, try using bounding spheres to find the closest.
    ;; (note that this is slightly broken, f30-0 is never updated)
    (let ((s4-0 (the-as level #f)))
      (let ((f30-0 0.0))
        (dotimes (s3-0 (-> obj length))
          (let ((s2-0 (-> obj level s3-0)))
            (when (= (-> s2-0 status) 'active)
              (let ((f0-0 (vector-vector-distance (-> s2-0 bsp bsphere) s5-0)))
                (if (and (-> s2-0 inside-boxes) (or (not s4-0) (< f0-0 f30-0)))
                    (set! s4-0 s2-0)
                    )
                )
              )
            )
          )
        )
      (if s4-0
          (return s4-0)
          )
      )
    )

  ;; if all that failed, try any with the meta-inside? flag.
  (dotimes (v1-23 (-> obj length))
    (let ((a0-11 (-> obj level v1-23)))
      (when (= (-> a0-11 status) 'active)
        (if (-> a0-11 meta-inside?)
            (return a0-11)
            )
        )
      )
    )

  ;; if that still didn't work, return any active level.
  (let ((v0-1 (the-as level #f)))
    0.0
    (dotimes (v1-26 (-> obj length))
      (let ((a0-16 (-> obj level v1-26)))
        (when (= (-> a0-16 status) 'active)
          (if (not v0-1)
              (set! v0-1 a0-16)
              )
          )
        )
      )
    v0-1
    )
  )


(defmethod load-commands-set! level-group ((obj level-group) (arg0 pair))
  "Set the load-commands of a level."
  (set! (-> obj load-commands) arg0)
  (none)
  )

(defmethod mem-usage level-group ((obj level-group) (arg0 memory-usage-block) (arg1 int))
  "Compute mem-usage for an entire level-group."
  (dotimes (s3-0 (-> obj length))
    (mem-usage (-> obj level s3-0) arg0 arg1)
    )
  obj
  )

(defun bg ((arg0 symbol))
  "Begin playing a level. Works with or without dproc running (won't start it)."

  ;; enable cheat-mode if debugging
  (set! *cheat-mode* (if *debug-segment*
                         'debug
                         #f
                         )
        )

  (let ((v1-2 (lookup-level-info arg0)))
    (cond
      ((= (-> v1-2 visname) arg0) ;; we used a visname, enable vis!
       (set! (-> *level* vis?) #t)
       (set! arg0 (-> v1-2 name)) ;; and use the normal name for loading.
       )
      (else
        ;; otherwise disable vis, low memory warnings.
        (set! (-> *level* vis?) #f)
        (set! (-> *kernel-context* low-memory-message) #f)
        )
      )

    ;; disable borrow mode, as we might not have anybody to borrow from.
    (case (-> v1-2 memory-mode)
      (((load-buffer-mode borrow))
       (set! (-> v1-2 memory-mode) (load-buffer-mode small-edge))
       0
       )
      )

    ;; load all required packages
    (let* ((s5-0 (-> v1-2 run-packages))
           (a0-11 (car s5-0))
           )
      (while (not (null? s5-0))
        (case (rtype-of a0-11)
          ((symbol)
           (load-package (symbol->string (the-as symbol a0-11)) global)
           )
          ((string)
           (load-package (the-as string a0-11) global)
           )
          )
        (set! s5-0 (cdr s5-0))
        (set! a0-11 (car s5-0))
        )
      )
    )

  ;; start the load!
  (let ((gp-1 (level-get-for-use *level* arg0 'active)))
    ;; if dproc isn't running, run the load here...
    (while (and gp-1
                (or (= (-> gp-1 status) 'loading) (= (-> gp-1 status) 'loading-bt) (= (-> gp-1 status) 'login))
                (not *dproc*)
                )
      (load-continue gp-1)
      )

    ;; otherwise, set up the load-state. level-update will be called from dproc, which will read this and load it.
    (reset! *load-state*)
    (set! (-> *load-state* vis-nick) (-> gp-1 name))
    (set! (-> *load-state* want 0 name) (-> gp-1 name))
    (set! (-> *load-state* want 0 display?) 'display)

    ;; load the first continue point
    (if (-> gp-1 info continues)
        (set-continue! *game-info* (the-as basic (car (-> gp-1 info continues))) #f)
        )
    )
  (dotimes (v1-37 3)
    (set! (-> *load-state* want-sound v1-37) (-> *game-info* current-continue want-sound v1-37))
    )

  ;; also try to load borrow level
  (add-borrow-levels *load-state*)

  ;; if we loaded, activate now.
  (activate-levels! *level*)

  (set! *print-login* #f)
  (set! (-> *time-of-day-context* mode) (time-of-day-palette-id unk3))
  0
  (none)
  )


(defun play ((arg0 symbol) (arg1 symbol))
  "Set up the game engine for playing."
  (kmemopen global "level-boot")
  (when *kernel-boot-level*
    (start-debug "using *kernel-boot-level*: ~A~%" *kernel-boot-level*)
    (bg *kernel-boot-level*)
    (on #f)
    (kmemclose)
    (kmemclose)
    (return 0)
    )
  (let* ((v1-3 *kernel-boot-message*)
         (s5-0 (cond
                 ((or (= v1-3 'demo) (= v1-3 'demo-shared))
                  'demo
                  )
                 (*debug-segment*
                   ; 'prison
                   'ctysluma
                   )
                 (else
                   'title
                   )
                 )
               )
         )
    (start-debug "PLAY: kernel-boot-message is: ~A, startup level is ~A~%" v1-3 s5-0)
    (stop 'play)
    (set! (-> *level* vis?) arg0)
    (set! (-> *level* want-level) #f)
    (set! (-> *level* border?) #t)
    (set! (-> *setting-control* user-default border-mode) #t)
    (set! (-> *level* play?) #t)
    (start-debug "PLAY: allocating levels~%")
    (alloc-levels-if-needed *level* #t)
    (start-debug "PLAY: global heap after level alloc:~%")
    (inspect global)
    (set! *display-profile* #f)
    (set! *cheat-mode* (if *debug-segment*
                           'debug
                           #f
                           )
          )
    (set! *time-of-day-fast* #f)
    (load-commands-set! *level* '())
    (send-event (ppointer->process *time-of-day*) 'change 'ratio #x3f800000)
    (send-event (ppointer->process *time-of-day*) 'change 'hour 7)
    (send-event (ppointer->process *time-of-day*) 'change 'minutes 0)
    (send-event (ppointer->process *time-of-day*) 'change 'seconds 0)
    (send-event (ppointer->process *time-of-day*) 'change 'frames 0)
    (set! (-> *time-of-day-context* mode) (time-of-day-palette-id unk3))
    (set! (-> *mood-control* overide-weather-flag) #f)
    (set-blackout-frames (seconds 0.02))
    (when (not *dproc*)
      (reset! *load-state*)
      (let ((s4-1 (level-get-for-use *level* s5-0 'active)))
        (let ((a1-11 (new 'stack-no-clear 'array 'symbol 10)))
          (set! (-> a1-11 5) #f)
          (set! (-> a1-11 4) #f)
          (set! (-> a1-11 3) #f)
          (set! (-> a1-11 2) #f)
          (set! (-> a1-11 1) (if (= s5-0 'ctysluma)
                                 'ctywide
                                 )
                )
          (set! (-> a1-11 0) s5-0)
          (start-debug "setting load-state want-levels~%")
          (want-levels *load-state* a1-11)
          )
        (start-debug "setting load-state want-display-level~%")
        (want-display-level *load-state* s5-0 'display)
        (if (= s5-0 'ctysluma)
            (want-display-level *load-state* 'ctywide 'display)
            )
        (start-debug "setting load-state want-vis-level~%")

        (want-vis-level *load-state* s5-0)
        (while (and s4-1 (or (= (-> s4-1 status) 'loading) (= (-> s4-1 status) 'loading-bt) (= (-> s4-1 status) 'login)))
          (set-blackout-frames (seconds 0.02))
          (load-continue s4-1)
          )
        )
      )
    (set! *print-login* #f)
    (level-status-update! (level-get *level* s5-0) 'active)
    )
  (start-debug "PLAY: starting dproc~%")
  (on #t)
  (if arg1
      (initialize! *game-info* 'game (the-as game-save #f) (the-as string #f))
      )
  (kmemclose)
  (kmemclose)
  0
  )

(defun play-boot ()
  "Entry point from C to initialize game for running.
   This simply calls (play #t #t) in a GOAL thread."
  (start-debug "play-boot about to switch stacks for calling play...~%")
  (process-spawn-function
    process
    (lambda () (play #t #t) (none))
    :from *4k-dead-pool*
    :stack *kernel-dram-stack*
    )
  0
  (none)
  )

(defun update-sound-banks ()
  "Load sound banks as needed."
  (local-vars (v1-21 level-load-info) (v1-28 level-load-info) (a0-24 symbol))
  (if (or (nonzero? (rpc-busy? 1))
          (nonzero? (rpc-busy? 3))
          (load-in-progress? *level*)
          (not (-> *setting-control* user-current sound-bank-load))
          )
      (return 0)
      )
  (let ((gp-0 (new 'static 'boxed-array :type symbol :length 0 :allocated-length 3)))
    (set! (-> gp-0 length) 3)
    (dotimes (s5-0 3)
      (let ((s4-0 (the-as object (-> *load-state* want-sound s5-0))))
        (let ((v1-13 (and (not (null? (-> *setting-control* user-current extra-bank)))
                          (-> *setting-control* user-current extra-bank)
                          )
                     )
              )
          (when v1-13
            (let ((a0-7 (car v1-13)))
              (while (not (null? v1-13))
                (cond
                  ((and (= s5-0 2) (= (car a0-7) 'force2))
                   (set! s4-0 (car (cdr a0-7)))
                   )
                  ((= (car a0-7) s4-0)
                   (set! s4-0 (car (cdr a0-7)))
                   )
                  )
                (set! v1-13 (cdr v1-13))
                (set! a0-7 (car (the-as pair v1-13)))
                )
              )
            )
          )
        (let ((v1-19 (and (-> ctywide borrow-level 0)
                          (begin (set! v1-21 (lookup-level-info (-> ctywide borrow-level 0))) v1-21)
                          (-> v1-21 extra-sound-bank)
                          )
                     )
              )
          (when v1-19
            (let ((a0-14 (car v1-19)))
              (while (not (null? v1-19))
                (if (= (car a0-14) s4-0)
                    (set! s4-0 (car (cdr a0-14)))
                    )
                (set! v1-19 (cdr v1-19))
                (set! a0-14 (car (the-as pair v1-19)))
                )
              )
            )
          )
        (let ((v1-26 (and (-> ctywide borrow-level 1)
                          (begin (set! v1-28 (lookup-level-info (-> ctywide borrow-level 1))) v1-28)
                          (-> v1-28 extra-sound-bank)
                          )
                     )
              )
          (when v1-26
            (let ((a0-19 (car v1-26)))
              (while (not (null? v1-26))
                (if (= (car a0-19) s4-0)
                    (set! s4-0 (car (cdr a0-19)))
                    )
                (set! v1-26 (cdr v1-26))
                (set! a0-19 (car (the-as pair v1-26)))
                )
              )
            )
          )
        (set! (-> gp-0 s5-0) (the-as symbol s4-0))
        )
      )
    (dotimes (v1-35 3)
      (let ((s5-1 (-> gp-0 v1-35)))
        (set! a0-24 (and s5-1 (begin
                                (dotimes (a0-25 3)
                                  (when (= s5-1 (-> *level* sound-bank a0-25))
                                    (set! a0-24 #f)
                                    (goto cfg-63)
                                    )
                                  )
                                #t
                                )
                         )
              )
        (label cfg-63)
        (when a0-24
          (let ((s4-1 -1))
            (dotimes (a0-28 3)
              (when (not (-> *level* sound-bank a0-28))
                (set! s4-1 a0-28)
                (goto cfg-81)
                )
              )
            (dotimes (s3-0 3)
              (countdown (a0-32 3)
                (if (= (-> gp-0 a0-32) (-> *level* sound-bank s3-0))
                    (goto cfg-78)
                    )
                )
              (format 0 "Unload soundbank ~A from slot ~D (want ~A)~%" (-> *level* sound-bank s3-0) s3-0 gp-0)
              (sound-bank-unload (string->sound-name (symbol->string (-> *level* sound-bank s3-0))))
              (set! (-> *level* sound-bank s3-0) #f)
              (return 0)
              (label cfg-78)
              )
            (label cfg-81)
            (when (>= s4-1 0)
              (format 0 "Load soundbank ~A in slot ~D (want ~A)~%" s5-1 s4-1 gp-0)
              (sound-bank-load (string->sound-name (symbol->string s5-1)))
              (set! (-> *level* sound-bank s4-1) (the-as basic s5-1))
              (return 0)
              )
            )
          )
        )
      )
    )
  0
  )

(defmethod update! load-state ((obj load-state))
  "Update level stuff based on load state.
   This does scary transitions."

  (local-vars (all-levels-inactive symbol))
  (let ((discarded-level #f)) ;; set if we end up unloading anything.

    ;; First, discard levels. We'll discard levels that are no longer wanted, in reverse load order
    (let ((most-recent-load-order 0))
      -1

      ;; unload up to 6 levels, so try 6 times
      (countdown (unload-attempt 6)
        (let ((unload-idx -1)) ;; which is best to unload

          ;; try all six, to find the best to unload
          (countdown (unload-candidate-idx 6)
            (let ((unload-candidate-lev (-> *level* level unload-candidate-idx)))
              (when (and (!= (-> unload-candidate-lev status) 'inactive) ;; in use
                         (>= (the-as uint (-> unload-candidate-lev load-order)) (the-as uint most-recent-load-order)) ;; newer that best
                         )
                ;; check if still wanted
                (let ((still-wanted #f))
                  (dotimes (t0-2 6)
                    (if (= (-> unload-candidate-lev name) (-> obj want t0-2 name))
                        (set! still-wanted #t)
                        )
                    )
                  (when (not still-wanted)
                    ;; not wanted, and best so far, remember.
                    (set! most-recent-load-order (-> unload-candidate-lev load-order))
                    (set! unload-idx unload-candidate-idx)
                    )
                  )
                )
              )
            )

          (when (>= unload-idx 0) ;; did we find one to unload?
            (let ((lev-to-unload (-> *level* level unload-idx)))
              (format 0 "Discarding level ~A~%" (-> lev-to-unload name))
              (level-status-update! lev-to-unload 'inactive) ;; kill it.
              )
            (set! discarded-level #t)
            )
          )
        )
      )

    ;; next, start loads
    (let ((no-levels-at-all #f))

      ;; see if all levels inactive
      (countdown (a0-9 6)
        (when (!= (-> *level* level a0-9 status) 'inactive)
          (set! all-levels-inactive #f)
          (goto cfg-23)
          )
        )
      (set! all-levels-inactive #t)
      (label cfg-23)
      (if all-levels-inactive
          (set! no-levels-at-all #t) ;; weird macro or something.
          )

      (if discarded-level ;; if we discarded stuff on this frame, don't also start a load
          (return 0)
          )

      ;; build array of desired levels that we might want to load
      (let ((desired-levels (new 'static 'boxed-array :type symbol :length 0 :allocated-length 6)))
        (countdown (a0-14 6)
          (set! (-> desired-levels a0-14) #f)
          )
        (dotimes (want-lev-idx 6) ;; loop over wants
          (when (-> obj want want-lev-idx name)
            (set! (-> desired-levels want-lev-idx) (-> obj want want-lev-idx name))
            ;; check if this wanted level is already present, in any state.
            (dotimes (a1-17 6)
              (let ((a2-13 (-> *level* level a1-17)))
                (if (and (!= (-> a2-13 status) 'inactive) (= (-> a2-13 name) (-> obj want want-lev-idx name)))
                    (set! (-> desired-levels want-lev-idx) #f) ;; it's already there, not candidate for load start
                    )
                )
              )
            )
          )

        ;; find the first level in the possible load array that's not #f (nothing, or already assigned to a level)
        (let ((want-lev-idx-to-load -1))
          (dotimes (a0-20 6)
            (when (-> desired-levels a0-20)
              (set! want-lev-idx-to-load a0-20)
              (goto cfg-51)
              )
            )
          (label cfg-51)
          (when (!= want-lev-idx-to-load -1)
            ;; we have a level that we should start loading!
            ;; loading only starts if we're not busy - there's a strange exception that if we have no levels at all,
            ;; and dgo is busy, we at least start the load.
            (when (and (or no-levels-at-all (not (check-busy *load-dgo-rpc*))) (not (load-in-progress? *level*)))
              (format 0 "Adding level ~A~%" (-> obj want want-lev-idx-to-load name))

              ;; do the actual level assignment
              (let ((new-lev (level-get-for-use *level* (-> obj want want-lev-idx-to-load name) 'loaded)))

                ;; if we have no levels at all, there's nothing we can show until this one is loading, so block here and load.
                (when (and no-levels-at-all (-> obj want want-lev-idx-to-load display?))
                  (format 0 "Waiting for level to load~%")
                  (while (or (= (-> new-lev status) 'loading) (= (-> new-lev status) 'loading-bt) (= (-> new-lev status) 'login))
                    (load-continue new-lev)
                    )
                  )
                )
              )
            )
          )
        )
      )
    )

  ;; process other changes in want.
  ;; loop over all wanted levels
  (dotimes (want-lev-i 6)
    (when (-> obj want want-lev-i name)
      ;; and find the associated level
      (dotimes (lev-i 7)
        (let ((lev (-> *level* level lev-i)))
          (when (!= (-> lev status) 'inactive)
            (when (= (-> lev name) (-> obj want want-lev-i name))

              ;; change in display:
              (when (!= (-> lev display?) (-> obj want want-lev-i display?))
                (cond
                  ((not (-> lev display?)) ;; off to on:
                   (cond
                     ((or (= (-> lev status) 'loaded) (= (-> lev status) 'active))
                      (format 0 "Displaying level ~A [~A]~%" (-> obj want want-lev-i name) (-> obj want want-lev-i display?))
                      ;; will activate/birth, starting entities and background drawing.
                      (level-get-for-use *level* (-> lev info name) 'active)
                      (set! (-> lev display?) (-> obj want want-lev-i display?))
                      )
                     (else
                       ;; but the level isn't ready! trip jak (unless we have display-no-wait.)
                       (if (and (-> lev info wait-for-load) (!= (-> obj want want-lev-i display?) 'display-no-wait))
                           (send-event *target* 'loading)
                           )
                       (if (= *cheat-mode* 'debug)
                           (format *stdcon* "display on for ~A but level is loading~%" (-> obj want want-lev-i name))
                           )
                       )
                     )
                   )
                  ((not (-> obj want want-lev-i display?)) ;; on -> off.
                   (set! (-> lev display?) #f)
                   (format 0 "Turning level ~A off~%" (-> lev name))
                   (deactivate lev)
                   )
                  (else
                    ;; other change (special, etc)
                    (format 0 "Setting level ~A display command to ~A~%"
                      (-> obj want want-lev-i name)
                      (-> obj want want-lev-i display?)
                      )
                    (set! (-> lev display?) (-> obj want want-lev-i display?))
                    )
                  )
                )

              ;; update force-all-visible
              (when (!= (-> lev force-all-visible?) (-> obj want want-lev-i force-vis?))
                (set! (-> lev force-all-visible?) (-> obj want want-lev-i force-vis?))
                (format 0 "Setting force-all-visible?[~A] to ~A~%"
                  (-> obj want want-lev-i name)
                  (-> obj want want-lev-i force-vis?)
                  )
                )

              ;; update force-inside
              (when (!= (-> lev force-inside?) (-> obj want want-lev-i force-inside?))
                (format 0 "Setting force-inside?[~A] ~A->~A~%"
                  (-> obj want want-lev-i name)
                  (-> lev force-inside?)
                  (-> obj want want-lev-i force-inside?)
                  )
                (set! (-> lev force-inside?) (-> obj want want-lev-i force-inside?))
                )
              )
            )
          )
        )
      )
    )

  ;; update vis level. this actually modifies the load state.
  (let ((lev-for-vis (the-as level #f))
        (num-vis-levs 0)
        )
    (dotimes (a1-35 (-> *level* length))
      (let ((a2-32 (-> *level* level a1-35)))
        (when (= (-> a2-32 status) 'active)
          ;; take any level that we're inside of, and has continue points
          (when (and (-> a2-32 inside-boxes) (not (null? (-> a2-32 info continues))))
            (if (= (-> a2-32 name) (-> obj vis-nick))
                (goto cfg-125)
                )
            (set! lev-for-vis a2-32)
            (+! num-vis-levs 1)
            )
          )
        )
      )
    (if (and (>= num-vis-levs 1) (!= (-> lev-for-vis name) (-> obj vis-nick)))
        (want-vis-level obj (-> lev-for-vis name))
        )
    )
  (label cfg-125)
  (update-sound-banks)
  0
  )

;; "draw" levels:
;; the "draw level" system is used to order the levels for drawing.
;; the draw-level array of level-group stores levels in the order they should be drawn.
;; eg: level3 of the DMA bucket array is actually (-> *level* draw-level 3), not (-> *level* level 3).

(defmethod assign-draw-indices level-group ((obj level-group))
  "Sort the levels by draw priority."
  (local-vars (t0-3 symbol))
  (set! (-> obj draw-level-count) 0)
  (dotimes (v1-0 7)
    (let ((f0-0 100000.0)
          (a1-1 (the-as level #f))
          )
      (dotimes (a2-0 (-> obj length))
        (let ((a3-3 (-> obj level a2-0)))
          (when (= (-> a3-3 status) 'active)
            (set! t0-3 (and (< (-> a3-3 draw-priority) f0-0) (begin
                                                               (dotimes (t0-4 (-> obj draw-level-count))
                                                                 (when (= a3-3 (-> obj draw-level t0-4))
                                                                   (set! t0-3 #f)
                                                                   (goto cfg-14)
                                                                   )
                                                                 )
                                                               #t
                                                               )
                            )
                  )
            (label cfg-14)
            (when t0-3
              (set! a1-1 a3-3)
              (set! f0-0 (-> a1-1 draw-priority))
              )
            )
          )
        )
      (when a1-1
        (set! (-> obj draw-level (-> obj draw-level-count)) a1-1)
        (set! (-> a1-1 draw-index) (-> obj draw-level-count))
        (+! (-> obj draw-level-count) 1)
        )
      )
    )
  (while (< (-> obj draw-level-count) 7)
    (set! (-> obj draw-level (-> obj draw-level-count)) #f)
    (+! (-> obj draw-level-count) 1)
    )
  (set! (-> obj draw-level 6) (-> obj default-level))
  (set! (-> (&-> obj default-level draw-index) 0) 6)
  (dotimes (v1-12 7)
    (let ((a2-9 (-> obj level v1-12)))
      (if a2-9
          (set! (-> obj draw-index-map v1-12) (the-as uint (-> a2-9 draw-index)))
          )
      )
    )
  0
  (none)
  )


(define *printed-level-update-warning* #f) ;; added

(defmethod level-update level-group ((obj level-group))
  "NOT DONE: commented out stuff!"
  (when (not *printed-level-update-warning*)
    (set! *printed-level-update-warning* #t)
    (format 0 "SKIP level-update not fully implemented~%")
    (format #t "SKIP level-update not fully implemented~%")

    )
  (local-vars (v1-101 symbol))
  (camera-pos)
  (new 'static 'boxed-array :type symbol :length 0 :allocated-length 6)
  (update *setting-control*)
  ;; (update *gui-control* #t)
  (update *art-control* #t)
  (clear-rec *art-control*)
  (dotimes (s5-0 6)
    (load-continue (-> obj level s5-0))
    )
  (dotimes (s5-1 (-> obj length))
    (let ((s4-0 (-> obj level s5-1)))
      (when (= (-> s4-0 status) 'active)
        (set! (-> s4-0 inside-boxes) (inside-boxes-check s4-0 (-> *math-camera* trans)))
        (if (-> s4-0 inside-boxes)
            (set! (-> s4-0 meta-inside?) #t)
            )
        )
      )
    )
  (update! *load-state*)

  (dotimes (s5-2 (-> obj length))
    (let ((s4-1 (-> obj level s5-2)))
      (when (= (-> s4-1 status) 'active)
        (when (-> s4-1 inside-boxes)
          (dotimes (v1-40 (-> obj length))
            (let ((a0-13 (-> obj level v1-40)))
              (when (= (-> a0-13 status) 'active)
                (if (and (!= s4-1 a0-13) (not (-> a0-13 inside-boxes)))
                    (set! (-> a0-13 meta-inside?) #f)
                    )
                )
              )
            )
          )
        (when (and (null? (-> obj load-commands))
                   (= (-> s4-1 name) (-> *load-state* vis-nick))
                   (begin
                     (set! (-> *setting-control* user-default music) (-> s4-1 info music-bank))
                     (set! (-> *setting-control* user-default sound-reverb) (-> s4-1 info sound-reverb))
                     #t
                     )
                   (or (-> *level* border?) (logtest? (-> *game-info* current-continue flags) (continue-flags cf2)))
                   (or (!= (-> s4-1 name) (-> *game-info* current-continue level))
                       (logtest? (-> *game-info* current-continue flags) (continue-flags cf2))
                       )
                   (not (null? (-> s4-1 info continues)))
                   (-> *setting-control* user-current allow-continue)
                   )
          (let ((s3-0 (car (-> s4-1 info continues))))
            (let* ((s2-0 (target-pos 0))
                   (s4-2 (-> s4-1 info continues))
                   (s1-0 (car s4-2))
                   )
              (while (not (null? s4-2))
                (when (and (or (< (vector-vector-distance s2-0 (-> (the-as continue-point s1-0) trans))
                                  (vector-vector-distance s2-0 (-> (the-as continue-point s3-0) trans))
                                  )
                               (string= (-> *game-info* current-continue name) (-> (the-as continue-point s1-0) name))
                               )
                           (zero? (logand (-> (the-as continue-point s1-0) flags) (continue-flags cf2 cf3)))
                           )
                  (set! s3-0 (the-as continue-point s1-0))
                  (if (string= (-> *game-info* current-continue name) (-> (the-as continue-point s1-0) name))
                      (goto cfg-59)
                      )
                  )
                (set! s4-2 (cdr s4-2))
                (set! s1-0 (car s4-2))
                )
              )
            (label cfg-59)
            (if (and (the-as continue-point s3-0)
                     (zero? (logand (-> (the-as continue-point s3-0) flags) (continue-flags cf2 cf3)))
                     )
                (set-continue! *game-info* (the-as basic s3-0) #f)
                )
            )
          )
        )
      )
    )
  (dotimes (v1-88 (-> obj length))
    (let ((a0-48 (-> obj level v1-88)))
      (when (= (-> a0-48 status) 'active)
        (set! (-> a0-48 vis-self-index) 0)
        0
        )
      )
    )
  (when (= *cheat-mode* 'debug)
    (dotimes (s5-3 (-> obj length))
      (let ((v1-96 (-> obj level s5-3)))
        (when (= (-> v1-96 status) 'active)
          (if (and (= (-> v1-96 status) 'active)
                   (!= (-> v1-96 display?) 'special)
                   (nonzero? (-> v1-96 bsp cam-outside-bsp))
                   )
              (format *stdcon* "~3Loutside of bsp ~S~%~0L" (-> v1-96 name))
              )
          )
        )
      )
    )
  (countdown (v1-100 6)
    (when (-> obj level v1-100 inside-boxes)
      (set! v1-101 #f)
      (goto cfg-90)
      )
    )
  (set! v1-101 #t)
  (label cfg-90)
  (cond
    (v1-101
      0
      )
    (else
      (dotimes (s5-4 (-> obj length))
        (let ((s4-3 (-> obj level s5-4)))
          (when (= (-> s4-3 status) 'active)
            (dotimes (s3-1 8)
              (let ((s2-1 (-> s4-3 vis-info s3-1)))
                (when s2-1
                  (set! (-> s2-1 flags) (the-as vis-info-flag (logclear (-> s2-1 flags) (vis-info-flag vis-valid))))
                  (cond
                    ((= s3-1 (-> s4-3 vis-self-index))
                     (set! (-> s2-1 from-bsp) (-> s4-3 bsp))
                     )
                    (else
                      (let ((v1-114 (level-get obj (the-as symbol (-> s2-1 from-level)))))
                        (set! (-> s2-1 from-bsp) (if v1-114
                                                     (-> v1-114 bsp)
                                                     )
                              )
                        )
                      )
                    )
                  )
                )
              )
            (let ((v1-117 #f))
              (cond
                ((= (-> s4-3 display?) 'display-self)
                 (let ((v1-121 (-> s4-3 vis-info (-> s4-3 vis-self-index))))
                   (if v1-121
                       (set! (-> v1-121 flags) (the-as vis-info-flag (logior (vis-info-flag vis-valid) (-> v1-121 flags))))
                       )
                   )
                 )
                ((and (-> s4-3 inside-boxes) (not v1-117))
                 (let ((v1-126 (-> s4-3 vis-info (-> s4-3 vis-self-index))))
                   (if v1-126
                       (set! (-> v1-126 flags) (the-as vis-info-flag (logior (vis-info-flag vis-valid) (-> v1-126 flags))))
                       )
                   )
                 )
                )
              )
            )
          )
        )
      )
    )
  (assign-draw-indices obj)
  (when (or *display-level-border* *display-texture-distances* *display-texture-download* *display-split-box-info*)
    (when *display-level-border*
      (format
        *stdcon*
        "  want: ~A ~A/~A   ~A ~A/~A~%"
        (-> *load-state* want 0 name)
        (-> *load-state* want 0 display?)
        (-> *load-state* want 0 force-vis?)
        (-> *load-state* want 1 name)
        (-> *load-state* want 1 display?)
        (-> *load-state* want 1 force-vis?)
        )
      (let ((t9-18 format)
            (a0-86 *stdcon*)
            (a1-30 "  nick ~A cur ~S  cont ~A~%~%")
            (a2-6 (-> *load-state* vis-nick))
            (v1-147 (and *target* (-> *target* current-level) (-> *target* current-level name)))
            )
        (t9-18
          a0-86
          a1-30
          a2-6
          (if v1-147
              (symbol->string (the-as symbol v1-147))
              )
          (-> *game-info* current-continue name)
          )
        )
      )
    (dotimes (s5-5 7)
      (let ((s4-4 (-> obj level s5-5)))
        (when (or (= (-> s4-4 status) 'active) (= (-> s4-4 status) 'reserved))
          (let ((t9-19 format)
                (a0-90 *stdcon*)
                (a1-31 "~A: ~S ~A~%")
                (a2-7 (-> s4-4 name))
                (a3-3 (if (-> s4-4 inside-boxes)
                          "inside"
                          )
                      )
                )
            (t9-19 a0-90 a1-31 a2-7 a3-3 (-> s4-4 display?))
            (when *display-texture-distances*
              (format *stdcon* "~10Htfrag: ~8,,0m" (-> s4-4 closest-object) (the-as none a3-3))
              (format *stdcon* "~140Hshrub: ~8,,0m" (-> s4-4 closest-object-array 2) (the-as none a3-3))
              (format *stdcon* "~272Halpha: ~8,,0m~%" (-> s4-4 closest-object-array 3) (the-as none a3-3))
              (format *stdcon* "~27Htie: ~8,,0m" (-> s4-4 closest-object-array 10) (the-as none a3-3))
              (format *stdcon* "~140Hfg-tf: ~8,,0m" (-> s4-4 closest-object-array 11) (the-as none a3-3))
              (format *stdcon* "~270Hfg-pr: ~8,,0m~%" (-> s4-4 closest-object-array 12) (the-as none a3-3))
              (format *stdcon* "~10Hfg-wa: ~8,,0m" (-> s4-4 closest-object-array 15) (the-as none a3-3))
              (format *stdcon* "~140Hfg-sh: ~8,,0m" (-> s4-4 closest-object-array 13) (the-as none a3-3))
              (format *stdcon* "~267Hfg-p2: ~8,,0m~%" (-> s4-4 closest-object-array 17) (the-as none a3-3))
              )
            )
          (when *display-texture-download*
            (format
              *stdcon*
              "~30Htf: ~8D~134Hpr: ~8D~252Hsh: ~8D~370Hhd: ~8D~%"
              (-> s4-4 upload-size 0)
              (-> s4-4 upload-size 1)
              (-> s4-4 upload-size 2)
              (-> s4-4 upload-size 8)
              )
            (let ((t9-30 format)
                  (a0-101 *stdcon*)
                  (a1-42 "~30Hal: ~8D~131Hwa: ~8D~252Hsp: ~8D~370Hwp: ~8D~%")
                  (a2-18 (-> s4-4 upload-size 3))
                  (a3-5 (-> s4-4 upload-size 4))
                  )
              (t9-30 a0-101 a1-42 a2-18 a3-5 (-> s4-4 upload-size 7) (-> s4-4 upload-size 5))
              (format *stdcon* "~30Hp2: ~8D~%~1K" (-> s4-4 upload-size 6) (the-as none a3-5))
              )
            )
          (if *display-split-box-info*
              (debug-print-region-splitbox s4-4 (-> *math-camera* trans) *stdcon*)
              )
          )
        )
      )
    )
  (when (and (-> obj disk-load-timing?) (-> obj load-level))
    (let ((s5-6 format)
          (s4-5 *stdcon*)
          (s3-2 "~0Kload ~16S ~5S ~5DK  ~5,,2fs  ~5,,2fs~1K ~5,,0f k/s~%")
          (s2-2 (-> obj load-level))
          (v1-180 (lookup-level-info (the-as symbol (-> obj load-level))))
          )
      (s5-6
        s4-5
        s3-2
        s2-2
        (if v1-180
            (-> v1-180 nickname)
            ""
            )
        (shr (-> obj load-size) 10)
        (-> obj load-time)
        (-> obj load-login-time)
        (if (= (-> obj load-time) 0.0)
            0
            (* 0.0009765625 (/ (the float (-> obj load-size)) (-> obj load-time)))
            )
        )
      )
    )
  (let ((v1-186 (- #x2000000 (the-as int (-> global current)))))
    (if (and (not *debug-segment*) (< v1-186 #x10000))
        (format *stdcon* "~3Lglobal heap fatally low at ~DK free~%~0L" (sar v1-186 10))
        )
    )

  ;; pc port added
  (let ((lev-names (new 'stack-no-clear 'array 'string 6)))
    (dotimes (i 6)
      (cond
        ((= (-> obj level i status) 'inactive)
         (set! (-> lev-names i) "none")
         )
        (else
          (set! (-> lev-names i) (symbol->string (-> obj level i nickname)))
          )
        )
      )
    (__pc-set-levels lev-names)
    )
  0
  (none)
  )

(defun-debug show-level ((arg0 symbol))
  (set! (-> *setting-control* user-default border-mode) #t)
  (let ((s5-0 (new 'stack-no-clear 'array 'symbol 10)))
    (set! (-> s5-0 5) #f)
    (set! (-> s5-0 4) #f)
    (set! (-> s5-0 3) #f)
    (set! (-> s5-0 2) #f)
    (set! (-> s5-0 1) arg0)
    (set! (-> s5-0 0) (-> (level-get-target-inside *level*) name))
    (want-levels *load-state* s5-0)
    )
  (want-display-level *load-state* arg0 'display)
  0
  )

(when (zero? (-> *level* level0 art-group))
  (kmemopen global "level")
  (let ((gp-0 *level*))
    (set! (-> gp-0 loading-level) (-> gp-0 default-level))
    (dotimes (s5-0 6)
      (let ((s4-0 (-> gp-0 level s5-0)))
        (set! (-> s4-0 art-group) (new 'global 'load-dir-art-group 100 s4-0))
        (set! (-> s4-0 vis-bits) (malloc 'global 2048))
        (vis-clear s4-0)
        (set! (-> s4-0 tfrag-masks) (new 'global 'texture-masks-array 1))
        (set! (-> s4-0 tfrag-dists) (malloc 'global 4))
        (set! (-> s4-0 shrub-masks) (new 'global 'texture-masks-array 1))
        (set! (-> s4-0 shrub-dists) (malloc 'global 4))
        (set! (-> s4-0 alpha-masks) (new 'global 'texture-masks-array 1))
        (set! (-> s4-0 alpha-dists) (malloc 'global 4))
        (set! (-> s4-0 water-masks) (new 'global 'texture-masks-array 1))
        (set! (-> s4-0 water-dists) (malloc 'global 4))
        (clear-mood-context (-> s4-0 mood-context))
        )
      )
    (set! (-> gp-0 default-level art-group) (new 'global 'load-dir-art-group 512 (-> gp-0 default-level)))
    (dotimes (v1-31 7)
      (let ((a0-53 (-> gp-0 level v1-31)))
        (dotimes (a1-48 10)
          (set! (-> a0-53 texture-anim-array a1-48) #f)
          )
        )
      )
    (set! (-> (&-> gp-0 default-level texture-anim-array 9) 0) *sky-texture-anim-array*)
    (set! (-> (&-> gp-0 default-level texture-anim-array 1) 0) *darkjak-texture-anim-array*)
    (set! (-> (&-> gp-0 default-level texture-anim-array 4) 0) *bomb-texture-anim-array*)
    (set! (-> (&-> gp-0 default-level draw-priority) 0) 20.0)
    (set! *default-level* (-> gp-0 default-level))
    )
  (kmemclose)
  )<|MERGE_RESOLUTION|>--- conflicted
+++ resolved
@@ -45,12 +45,8 @@
          (dotimes (i 10)
            (suspend)
            )
-<<<<<<< HEAD
-         ;; (set! *display-profile* #t)
-=======
          (set! *display-profile* #t)
          (give-all-stuff)
->>>>>>> 416950a1
          ;;(set! *stats-profile-bars* #t)
          )
        )
