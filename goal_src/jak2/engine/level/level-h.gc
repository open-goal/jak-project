;;-*-Lisp-*-
(in-package goal)

;; name: level-h.gc
;; name in dgo: level-h
;; dgos: ENGINE, GAME
;; todo docs, methods

(declare-type bsp-header basic)
(declare-type drawable basic)
(declare-type entity-links structure)
(declare-type level-group basic)
(declare-type entity-links-array inline-array-class)
(declare-type game-text-info basic)

(define-extern *level* level-group)
(define-extern *draw-index* int)
(define-extern *level-index* int)
(define-extern *print-login* symbol)

(defmacro start-debug (str &rest args)
  `(format 0 ,(string-append "[START] " str) ,@args)
  )


(defenum load-buffer-mode
  :type uint32
  (small-edge 0)
  (small-center 1)
  (medium 2)
  (large 3)
  (borrow 4)
  (ten 10)
  )

(defenum vis-info-flag
  :type uint32
  :bitfield #t
  (dummy0  0)
  (dummy1  1)
  (dummy2  2)
  (dummy3  3)
  (dummy4  4)
  (dummy5  5)
  (dummy6  6)
  (dummy7  7)
  (dummy8  8)
  (dummy9  9)
  (dummy10 10)
  (dummy11 11)
  (dummy12 12)
  (dummy13 13)
  (dummy14 14)
  (dummy15 15)
  (dummy16 16)
  (dummy17 17)
  (dummy18 18)
  (dummy19 19)
  (dummy20 20)
  (dummy21 21)
  (dummy22 22)
  (dummy23 23)
  (dummy24 24)
  (dummy25 25)
  (dummy26 26)
  (dummy27 27)
  (dummy28 28)
  (in-iop  29)
  (loading 30)
  (vis-valid 31)
  )

(defenum task-mask
  :type uint32
  :bitfield #t
  (task0    0) ;; 0x1
  (task1    1) ;; 0x2
  (task2    2) ;; 0x4
  (task3    3) ;; 0x8
  (task4    4) ;; 0x10
  (task5    5) ;; 0x20
  (task6    6) ;; 0x40
  (task7    7) ;; 0x80
  (done     8) ;; 0x100
  (dummy0   9) ;; 0x200
  (dummy1   10) ;; 0x400
  (dummy2   11) ;; 0x800
  (special  12) ;; 0x1000
  (primary0 13) ;; 0x2000
  (ctywide  14) ;; 0x4000
  (never    15) ;; 0x8000
  (movie0   16) ;; 0x10000
  (movie1   17) ;; 0x20000
  (movie2   18) ;; 0x40000
  )

(declare-type game-text-id uint32)

;; DECOMP BEGINS

(deftype level-vis-info (basic)
  ((level              level                  :offset-assert   4)
   (from-level         level                  :offset-assert   8)
   (from-bsp           bsp-header             :offset-assert  12)
   (flags              vis-info-flag          :offset-assert  16)
   (length             uint32                 :offset-assert  20)
   (allocated-length   uint32                 :offset-assert  24)
   (dictionary-length  uint32                 :offset-assert  28)
   (dictionary         uint32                 :offset-assert  32)
   (string-block       uint32                 :offset-assert  36)
   (ramdisk            uint32                 :offset-assert  40)
   (vis-bits           uint32                 :offset-assert  44)
   (current-vis-string uint32                 :offset-assert  48)
   (vis-string         uint32        :dynamic :offset-assert  52)
   )
  :method-count-assert 9
  :size-assert         #x34
  :flag-assert         #x900000034
  )


(defmethod asize-of level-vis-info ((obj level-vis-info))
  (the-as int (+ (-> level-vis-info size) (-> obj dictionary-length)))
  )

(deftype level-load-info (basic)
  ((name-list               symbol     6       :offset-assert   4)
   (index                   int16              :offset-assert  28)
   (task-level              uint8              :offset-assert  30)
   (name                    symbol             :offset          4)
   (visname                 symbol             :offset          8)
   (nickname                symbol             :offset         12)
   (dbname                  symbol             :offset         16)
   (taskname                symbol             :offset         20)
   (other-name-1            symbol             :offset         24)
   (packages                pair               :offset-assert  32)
   (memory-mode             uint32             :offset-assert  36)
   (music-bank              symbol             :offset-assert  40)
   (ambient-sounds          symbol             :offset-assert  44)
   (sound-reverb            float              :offset-assert  48)
   (mood-func               symbol             :offset-assert  52)
   (mood-init               symbol             :offset-assert  56)
   (ocean                   symbol             :offset-assert  60)
   (sky                     symbol             :offset-assert  64)
   (use-camera-other        symbol             :offset-assert  68)
   (part-engine-max         int32              :offset-assert  72)
   (city-map-bits           uint64             :offset-assert  80)
   (continues               pair               :offset-assert  88)
   (tasks                   pair               :offset-assert  92)
   (priority                int32              :offset-assert  96)
   (load-commands           pair               :offset-assert 100)
   (alt-load-commands       pair               :offset-assert 104)
   (bsp-mask                uint64             :offset-assert 112)
   (buzzer                  int32              :offset-assert 120)
   (buttom-height           meters             :offset-assert 124)
   (run-packages            pair               :offset-assert 128)
   (prev-level              symbol             :offset-assert 132)
   (next-level              symbol             :offset-assert 136)
   (wait-for-load           symbol             :offset-assert 140)
   (login-func              symbol             :offset-assert 144)
   (activate-func           symbol             :offset-assert 148)
   (deactivate-func         symbol             :offset-assert 152)
   (kill-func               symbol             :offset-assert 156)
   (borrow-size             uint16     2       :offset-assert 160)
   (borrow-level            symbol     2       :offset-assert 164)
   (borrow-display?         symbol     2       :offset-assert 172)
   (base-task-mask          task-mask          :offset-assert 180)
   (texture-anim            symbol     10      :offset-assert 184)
   (texture-anim-tfrag      symbol             :offset        184)
   (texture-anim-pris       symbol             :offset        188)
   (texture-anim-shrub      symbol             :offset        192)
   (texture-anim-alpha      symbol             :offset        196)
   (texture-anim-water      symbol             :offset        200)
   (texture-anim-twarp      symbol             :offset        204)
   (texture-anim-pris2      symbol             :offset        208)
   (texture-anim-sprite     symbol             :offset        212)
   (texture-anim-map        symbol             :offset        216)
   (texture-anim-sky        symbol             :offset        220)
   (draw-priority           float              :offset-assert 224)
   (level-flags             uint32             :offset-assert 228)
   (fog-height              float              :offset-assert 232)
   (bigmap-id               uint32             :offset-assert 236)
   (ocean-near-translucent? symbol             :offset-assert 240)
   (ocean-far?              symbol             :offset-assert 244)
   (mood-range              mood-range :inline :offset-assert 256)
   (max-rain                float              :offset-assert 272)
   (fog-mult                float              :offset-assert 276)
   (ocean-alpha             float              :offset-assert 280)
   (extra-sound-bank        pair               :offset-assert 284)
   )
  :pack-me
  :method-count-assert 9
  :size-assert         #x120
  :flag-assert         #x900000120
  )


(deftype login-state (basic)
  ((state int32       :offset-assert   4)
   (pos   uint32      :offset-assert   8)
   (elts  uint32      :offset-assert  12)
   (elt   drawable 16 :offset-assert  16)
   )
  :method-count-assert 9
  :size-assert         #x50
  :flag-assert         #x900000050
  )


(deftype level (basic)
  ((name                      symbol                                            :offset-assert   4)
   (load-name                 basic                                             :offset-assert   8)
   (nickname                  basic                                             :offset-assert  12)
   (index                     int32                                             :offset-assert  16)
   (status                    symbol                                            :offset-assert  20)
   (borrow-level              basic                                  2          :offset-assert  24)
   (borrow-from-level         basic                                             :offset-assert  32)
   (heap                      kheap                                  :inline    :offset-assert  48)
   (borrow-heap               kheap                                  2 :inline  :offset-assert  64)
   (bsp                       bsp-header                                        :offset-assert  96)
   (art-group                 load-dir-art-group                                :offset-assert 100)
   (info                      level-load-info                                   :offset-assert 104)
   (texture-page              texture-page                           18         :offset-assert 108)
   (loaded-texture-page       texture-page                           16         :offset-assert 180)
   (loaded-texture-page-count int32                                             :offset-assert 244)
   (entity                    entity-links-array                                :offset-assert 248)
   (closest-object            float                                             :offset-assert 252)
   (closest-object-array      float                                  18         :offset        252)
   (upload-size               int32                                  18         :offset        324)
   (inside-boxes              symbol                                            :offset-assert 396)
   (display?                  symbol                                            :offset-assert 400)
   (render?                   symbol                                            :offset-assert 404)
   (meta-inside?              symbol                                            :offset-assert 408)
   (force-inside?             symbol                                            :offset-assert 412)
   (mood-context              mood-context                           :inline    :offset-assert 416)
   (mood-func                 (function mood-context float int none)            :offset-assert 2384)
   (mood-init                 (function mood-context none)                      :offset-assert 2388)
   (vis-bits                  pointer                                           :offset-assert 2392)
   (all-visible?              symbol                                            :offset-assert 2396)
   (force-all-visible?        symbol                                            :offset-assert 2400)
   (linking                   basic                                             :offset-assert 2404)
   (vis-info                  level-vis-info                         8          :offset-assert 2408)
   (vis-self-index            int32                                             :offset-assert 2440)
   (vis-adj-index             int32                                             :offset-assert 2444)
   (vis-buffer                uint8                                  2048       :offset-assert 2448)
   (mem-usage-block           memory-usage-block                                :offset-assert 4496)
   (mem-usage                 int32                                             :offset-assert 4500)
   (code-memory-start         pointer                                           :offset-assert 4504)
   (code-memory-end           pointer                                           :offset-assert 4508)
   (load-start-time           time-frame                                        :offset-assert 4512)
   (load-stop-time            time-frame                                        :offset-assert 4520)
   (load-buffer               uint32                                 2          :offset-assert 4528)
   (load-buffer-size          uint32                                            :offset-assert 4536)
   (load-buffer-last          uint32                                            :offset-assert 4540)
   (load-buffer-mode          load-buffer-mode                                  :offset-assert 4544)
   (display-start-time        time-frame                                        :offset-assert 4552)
   (memory-mask               uint32                                            :offset-assert 4560)
   (task-mask                 task-mask                                         :offset-assert 4564)
   (tfrag-gs-test             uint64                                            :offset-assert 4568)
   (texture-dirty-masks       texture-mask                           10 :inline :offset-assert 4576)
   (texture-mask              texture-mask                           18 :inline :offset-assert 4736)
   (sky-mask                  texture-mask                           :inline    :offset-assert 5024)
   (tfrag-masks               basic                                             :offset-assert 5040)
   (tfrag-dists               pointer                                           :offset-assert 5044)
   (shrub-masks               basic                                             :offset-assert 5048)
   (shrub-dists               pointer                                           :offset-assert 5052)
   (alpha-masks               basic                                             :offset-assert 5056)
   (alpha-dists               pointer                                           :offset-assert 5060)
   (water-masks               basic                                             :offset-assert 5064)
   (water-dists               pointer                                           :offset-assert 5068)
   (tfrag-last-calls          int32                                  6          :offset-assert 5072)
   (texture-anim-array        texture-anim-array                     10         :offset-assert 5096)
   (light-hash                basic                                             :offset-assert 5136)
   (draw-priority             float                                             :offset-assert 5140)
   (draw-index                int32                                             :offset-assert 5144)
   (part-engine               basic                                             :offset-assert 5148)
   (user-object               basic                                  4          :offset-assert 5152)
   (loaded-text-info-count    int32                                             :offset-assert 5168)
   (loaded-text-info          game-text-info                         8          :offset-assert 5172)
   (level-type                basic                                             :offset-assert 5204)
   (load-order                int64                                             :offset-assert 5208)
   (pad                       int8                                   12         :offset-assert 5216)
   )
  :method-count-assert 30
  :size-assert         #x146c
  :flag-assert         #x1e0000146c
  (:methods
    (deactivate (_type_) _type_ 9)
    (level-method-10 () none 10)
    (level-method-11 () none 11)
    (unload! (_type_) _type_ 12)
    (bsp-name (_type_) symbol 13)
    (compute-memory-usage (_type_ object) memory-usage-block 14)
    (point-in-boxes? (_type_ vector) symbol 15)
    (level-method-16 () none 16)
    (load-continue (_type_) _type_ 17)
    (load-begin (_type_) _type_ 18)
    (login-begin (_type_) _type_ 19)
    (debug-print-region-splitbox (_type_ vector object) none 20)
    (get-art-group-by-name (_type_ string) art-group 21)
    (level-method-22 () none 22)
    (lookup-text (_type_ game-text-id symbol) string 23)
    (level-method-24 () none 24)
    (birth (_type_) _type_ 25)
    (level-status-update! (_type_ symbol) _type_ 26)
    (load-required-packages (_type_) _type_ 27)
    (init-vis-from-bsp (_type_) none 28)
    (vis-clear (_type_) none 29)
    )
  )


(deftype level-group (basic)
  ((length                int32                           :offset-assert   4)
   (log-in-level-bsp      bsp-header                      :offset-assert   8)
   (loading-level         level                           :offset-assert  12)
   (entity-link           entity-links                    :offset         16)
   (border?               symbol                          :offset-assert  20)
   (vis?                  symbol                          :offset-assert  24)
   (want-level            basic                           :offset-assert  28)
   (receiving-level       basic                           :offset-assert  32)
   (load-commands         pair                            :offset-assert  36)
   (play?                 symbol                          :offset-assert  40)
   (target-pos            vector                2 :inline :offset-assert  48)
   (camera-pos            vector                2 :inline :offset-assert  80)
   (heap                  kheap                 :inline   :offset-assert 112)
   (sound-bank            basic                 4         :offset-assert 128)
   (disk-load-timing?     symbol                          :offset-assert 144)
   (load-level            basic                           :offset-assert 148)
   (load-size             uint32                          :offset-assert 152)
   (load-time             float                           :offset-assert 156)
   (load-login-time       float                           :offset-assert 160)
   (draw-level-count      int32                           :offset-assert 164)
   (draw-level            basic                 7         :offset-assert 168)
   (draw-index-map        uint8                 7         :offset-assert 196)
   (load-order            uint64                          :offset-assert 208)
   (pad                   uint8                 30        :offset-assert 216)
   (level                 level                 7 :inline :offset-assert 256)
   (level0                level                 :inline   :offset        256)
   (level1                level                 :inline   :offset        5488)
   (level2                level                 :inline   :offset        10720)
   (level3                level                 :inline   :offset        15952)
   (level4                level                 :inline   :offset        21184)
   (level5                level                 :inline   :offset        26416)
   (default-level         level                 :inline   :offset        31648)
   (unknown-inline-vec-01 (inline-array vector)           :offset        32064)
   (unknown-inline-vec-02 (inline-array vector)           :offset        33712)
   (pad2                  uint8                 4         :offset-assert 36880)
   )
  :method-count-assert 31
  :size-assert         #x9014
  :flag-assert         #x1f00009014
  (:methods
    (level-get (_type_ symbol) level 9)
    (level-get-with-status (_type_ symbol) level 10)
    (get-level-by-heap-ptr-and-status (_type_ pointer symbol) level 11)
    (level-get-for-use (_type_ symbol symbol) level 12)
    (activate-levels! (_type_) int 13)
    (level-group-method-14 () none 14)
    (level-group-method-15 () none 15)
    (assign-draw-indices (_type_) none 16)
    (level-group-method-17 () none 17)
    (level-group-method-18 () none 18)
    (level-update (_type_) none 19)
    (level-get-target-inside (_type_) level 20)
    (alloc-levels-if-needed (_type_ symbol) none 21)
<<<<<<< HEAD
    (load-commands-set! (_type_ pair) none 22)
    (level-group-method-23 () none 23)
=======
    (load-commands-set! (_type_ pair) pair 22)
    (art-group-get-by-name (_type_ string (pointer uint32)) art-group 23)
>>>>>>> 2a1dc7bd
    (load-command-get-index (_type_ symbol int) pair 24)
    (level-group-method-25 () none 25)
    (level-group-method-26 () none 26)
    (level-group-method-27 () none 27)
    (level-status (_type_ symbol) symbol 28)
    (load-in-progress? (_type_) symbol 29)
    (level-get-most-disposable (_type_) level 30)
    )
  )


(when (zero? *level*)
  (set! *level* (new 'static 'level-group
                  :length 6
                  :log-in-level-bsp #f
                  :loading-level #f
                  :entity-link #f
                  :border? #f
                  :vis? #f
                  :want-level #f
                  :load-commands '()
                  :play? #f
                  :sound-bank (new 'static 'array basic 4 #f #f #f #f)
                  :disk-load-timing? #f
                  :level0 (new 'static 'level
                    :name #f
                    :status 'inactive
                    :borrow-level (new 'static 'array basic 2 #f #f)
                    :borrow-from-level #f
                    :inside-boxes #f
                    :force-inside? #f
                    :linking #f
                    :level-type #f
                    )
                  :level1 (new 'static 'level
                    :name #f
                    :index 1
                    :status 'inactive
                    :borrow-level (new 'static 'array basic 2 #f #f)
                    :borrow-from-level #f
                    :inside-boxes #f
                    :force-inside? #f
                    :linking #f
                    :level-type #f
                    )
                  :level2 (new 'static 'level
                    :name #f
                    :index 2
                    :status 'inactive
                    :borrow-level (new 'static 'array basic 2 #f #f)
                    :borrow-from-level #f
                    :inside-boxes #f
                    :force-inside? #f
                    :linking #f
                    :level-type #f
                    )
                  :level3 (new 'static 'level
                    :name #f
                    :index 3
                    :status 'inactive
                    :borrow-level (new 'static 'array basic 2 #f #f)
                    :borrow-from-level #f
                    :inside-boxes #f
                    :force-inside? #f
                    :linking #f
                    :level-type #f
                    )
                  :level4 (new 'static 'level
                    :name #f
                    :index 4
                    :status 'inactive
                    :borrow-level (new 'static 'array basic 2 #f #f)
                    :borrow-from-level #f
                    :inside-boxes #f
                    :force-inside? #f
                    :linking #f
                    :level-type #f
                    )
                  :level5 (new 'static 'level
                    :name #f
                    :index 5
                    :status 'inactive
                    :borrow-level (new 'static 'array basic 2 #f #f)
                    :borrow-from-level #f
                    :inside-boxes #f
                    :force-inside? #f
                    :linking #f
                    :level-type #f
                    )
                  :default-level (new 'static 'level
                    :name 'default
                    :index 6
                    :status 'reserved
                    :borrow-level (new 'static 'array basic 2 #f #f)
                    :borrow-from-level #f
                    :bsp #f
                    :inside-boxes #f
                    :display? #f
                    :force-inside? #f
                    :linking #f
                    :level-type #f
                    )
                  )
        )
  (set! *draw-index* 0)
  (set! *level-index* 0)
  0
  )

0



<|MERGE_RESOLUTION|>--- conflicted
+++ resolved
@@ -364,13 +364,8 @@
     (level-update (_type_) none 19)
     (level-get-target-inside (_type_) level 20)
     (alloc-levels-if-needed (_type_ symbol) none 21)
-<<<<<<< HEAD
     (load-commands-set! (_type_ pair) none 22)
-    (level-group-method-23 () none 23)
-=======
-    (load-commands-set! (_type_ pair) pair 22)
     (art-group-get-by-name (_type_ string (pointer uint32)) art-group 23)
->>>>>>> 2a1dc7bd
     (load-command-get-index (_type_ symbol int) pair 24)
     (level-group-method-25 () none 25)
     (level-group-method-26 () none 26)
