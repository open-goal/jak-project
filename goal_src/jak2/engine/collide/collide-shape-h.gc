;;-*-Lisp-*-
(in-package goal)

;; name: collide-shape-h.gc
;; name in dgo: collide-shape-h
;; dgos: ENGINE, GAME

(declare-type collide-shape trsqv)
(declare-type collide-shape-moving collide-shape)
(declare-type control-info collide-shape-moving)
(declare-type touching-list structure)
(declare-type collide-query structure)

(defenum penetrate
  :bitfield #t
  :type uint64
  (touch             0) ;; 1
  (generic-attack    1) ;; 2
  (lunge             2) ;; 4
  (flop              3) ;; 8
  (punch             4) ;; 16
  (spin              5) ;; 32
  (roll              6) ;; 64
  (uppercut          7) ;; 128
  (bonk              8) ;; 256
  (tube              9) ;; 512
  (vehicle           10) ;; 1024
  (flut-attack       11) ;; 2048
  (board             12) ;; 4096
  (mech              13) ;; 8192
  (mech-punch        14) ;; 16384
  (mech-bonk         15) ;; 32768
  (dark-skin         16) ;; hi 1
  (dark-punch        17) ;; hi 2
  (dark-bomb         18) ;; hi 4
  (dark-giant        19) ;; hi 8
  (shield            20) ;; hi 16
  (explode           21) ;; hi 32
  (jak-yellow-shot   22) ;; hi 64
  (jak-red-shot      23) ;; hi 128
  (jak-blue-shot     24) ;; hi 256
  (jak-dark-shot     25) ;; hi 512
  (enemy-yellow-shot 26) ;; hi 1024
  (enemy-dark-shot   27) ;; hi 2048
  (eco-yellow        28) ;; hi 4096
  (eco-red           29) ;; hi 8192
  (eco-blue          30) ;; hi 16384
  (eco-green         31) ;; hi 32768
  (knocked           32) ;; hihi 1
  )

(defenum collide-spec
  :bitfield #t
  :type uint32

  (backgnd            0) ;; 1
  (jak                1) ;; 2
  (bot                2) ;; 4
  (crate              3) ;; 8
  (civilian           4) ;; 16
  (enemy              5) ;; 32
  (obstacle           6) ;; 64
  (vehicle-sphere     7) ;; 128
  (hit-by-player-list 8) ;; 256
  (hit-by-others-list 9) ;; 512
  (player-list       10) ;; 1024
  (water             11) ;; 2048
  (collectable       12) ;; 4096
  (blocking-plane    13) ;; 8192
  (projectile        14) ;; 16384
  (jak-vulnerable    15) ;; 32768
  (camera-blocker    16) ;; hi 1
  (notice-blue-eco-powerup 17) ;; hi 2
  (tobot             18) ;; hi 4
  (pusher            19) ;; hi 8
  (vehicle-mesh      20) ;; hi 16
  (bot-targetable    21) ;; hi 32
  (jak-vehicle       22) ;; hi 64
  (special-obstacle  23) ;; hi 128
  (mech-punch        24) ;; hi 256
  (obstacle-for-jak  25) ;; hi 512
  (vehicle-mesh-probeable 26) ;; hi 1024
  (unknown-27 27)
  (unknown-28 28)
  (unknown-29 29)
  (unknown-30 30)
  (unknown-31 31)
  (unknown-32 32)
  (unknown-33 33)
  (unknown-34 34)
  (unknown-35 35)
  (unknown-36 36)
  (unknown-37 37)
  (unknown-38 38)
  (unknown-39 39)
  (unknown-40 40)
  (unknown-41 41)
  (unknown-42 42)
  (unknown-43 43)
  (unknown-44 44)
  (unknown-45 45)
  (unknown-46 46)
  (unknown-47 47)
  (unknown-48 48)
  (unknown-49 49)
  (unknown-50 50)
  (unknown-51 51)
  (unknown-52 52)
  (unknown-53 53)
  (unknown-54 54)
  (unknown-55 55)
  (unknown-56 56)
  (unknown-57 57)
  (unknown-58 58)
  (unknown-59 59)
  (unknown-60 60)
  (unknown-61 61)
  (unknown-62 62)
  (unknown-63 63)
  )

(defenum collide-action
  :bitfield #t
  :type uint32

  (solid                  0) ;; 1
  (semi-solid             1) ;; 2
  (rideable               2) ;; 4
  (can-ride               3) ;; 8
  (dont-push-away         4) ;; 16
  (pull-rider-can-collide 5) ;; 32
  (deadly                 6) ;; 64
  (persistent-attack      7) ;; 128
  (no-smack               8) ;; 256
  (no-standon             9) ;; 512
  (block-turn-around     10) ;; 1024
  (check-edge            11) ;; 2048
  (check-stuck           12) ;; 4096
  (stuck-wall-escape     13) ;; 8192
  (no-normal-reset       14) ;; 163884
  (edge-grabbed          15) ;; 32768
  (nav-sphere            16) ;; hi 1
  )

(defenum overlaps-others-options
  :type uint32
  :bitfield #t
  (oo0)
  (oo1)
  (oo2)
  (oo3)
  (oo4)
  )

(defenum prim-type
  :type int8
  (prim   -2)
  (sphere -1)
  (group  0)
  (mesh 1)
  (fake-prim 2)
  )

(defenum cshape-moving-flags
  :bitfield #t
  :type uint64
  (on-surface 0)
  (on-ground 1)
  (t-surface 2)
  (t-wall 3)
  (t-ceil 4)
  (t-act 5)
  (csmf06)
  (csmf07)
  (csmf08)
  (csmf09)
  (on-water 10)
  (csmf11)
  (csmf12)
  (csmf13)
  (csmf14)
  (csmf15)
  (csmf16)
  (csmf17)
  (csmf18)
  (csmf19)
  (csmf20)
  (csmf21)
  (csmf22)
  (csmf23)
  (csmf24)
  (csmf25)
  (csmf26)
  (csmf27)
  (csmf28)
  (csmf29)
  )

(defenum cshape-reaction-flags
  :bitfield #t
  :type uint32
  (csrf00)
  (csrf01)
  (csrf02)
  (csrf03)
  (csrf04)
  (csrf05)
  (csrf06)
  (csrf07)
  (csrf08)
  (csrf09)
  (csrf10)
  (csrf11)
  (csrf12)
  (csrf13)
  (csrf14)
  (csrf15)
  (csrf16)
  (csrf17)
  (csrf18)
  (csrf19)
  (csrf20)
  (csrf21)
  (csrf22)
  (csrf23)
  (csrf24)
  (csrf25)
  (csrf26)
  (csrf27)
  (csrf28)
  (csrf29)
  (csrf30)
  (csrf31)
  )

(defenum collide-list-enum
  (hit-by-player)
  (usually-hit-by-player)
  (hit-by-others)
  (player)
  )

<<<<<<< HEAD
;; NOTE - for projectile
(define-extern cshape-reaction-default (function control-info collide-query vector vector cshape-moving-flags))
(define-extern cshape-reaction-update-state (function control-info collide-query vector none))
(define-extern cshape-reaction-just-move (function control-info collide-query vector cshape-moving-flags))
=======
;; +++nav-flags
(defenum nav-flags
  :type uint8
  :bitfield #t
  (nav-flags0 0)
  (nav-flags1 1)
  )
;; ---nav-flags
>>>>>>> ef22563d

;; DECOMP BEGINS

(deftype collide-rider (structure)
  ((rider-handle    uint64         :offset-assert   0)
   (sticky-prim     basic          :offset-assert   8)
   (prim-ry         float          :offset-assert  12)
   (rider-local-pos vector :inline :offset-assert  16)
   )
  :method-count-assert 9
  :size-assert         #x20
  :flag-assert         #x900000020
  )


(deftype collide-rider-pool (basic)
  ((alloc-count int32                    :offset-assert   4)
   (riders      collide-rider 20 :inline :offset-assert  16)
   )
  :method-count-assert 11
  :size-assert         #x290
  :flag-assert         #xb00000290
  (:methods
    (collide-rider-pool-method-9 () none 9)
    (prepare (_type_) none 10)
    )
  )


;; WARN: Return type mismatch int vs none.
(defmethod prepare collide-rider-pool ((obj collide-rider-pool))
  "Gets this pool ready to be used to allow allocations.  This should be called once at the start of every frame."
  (set! (-> obj alloc-count) 0)
  0
  (none)
  )

(deftype pull-rider-info (structure)
  ((rider          collide-rider                :offset-assert   0)
   (rider-cshape   collide-shape-moving         :offset-assert   4)
   (rider-delta-ry float                        :offset-assert   8)
   (rider-dest     vector               :inline :offset-assert  16)
   )
  :method-count-assert 9
  :size-assert         #x20
  :flag-assert         #x900000020
  )


(kmemopen global "collide-lists")

(define *collide-hit-by-player-list* (new 'global 'engine 'collide-hit-by-player-list 640 connection))

(define *collide-hit-by-others-list* (new 'global 'engine 'collide-hit-by-others-list 768 connection))

(define *collide-player-list* (new 'global 'engine 'collide-player-list 32 connection))

(kmemclose)

(deftype overlaps-others-params (structure)
  ((options                     overlaps-others-options  :offset-assert   0)
   (collide-with-filter         collide-spec             :offset-assert   4)
   (tlist                       touching-list            :offset-assert   8)
   (filtered-root-collide-with  collide-spec             :offset-assert  12)
   (filtered-child-collide-with collide-spec             :offset-assert  16)
   (filtered-other-collide-as   collide-spec             :offset-assert  20)
   )
  :method-count-assert 9
  :size-assert         #x18
  :flag-assert         #x900000018
  )


(deftype move-above-ground-params (structure)
  ((gnd-collide-with       collide-spec                   :offset-assert   0)
   (popup                  float                          :offset-assert   4)
   (dont-move-if-overlaps? basic                          :offset-assert   8)
   (hover-if-no-ground?    basic                          :offset-assert  12)
   (overlaps-params        overlaps-others-params :inline :offset-assert  16)
   (new-pos                vector                 :inline :offset-assert  48)
   (old-gspot-pos          vector                 :inline :offset-assert  64)
   (old-gspot-normal       vector                 :inline :offset-assert  80)
   (pat                    pat-surface                    :offset-assert  96)
   (on-ground?             basic                          :offset-assert 100)
   (do-move?               basic                          :offset-assert 104)
   )
  :method-count-assert 9
  :size-assert         #x6c
  :flag-assert         #x90000006c
  )


(deftype collide-prim-core (structure)
  ((world-sphere vector         :inline :offset-assert   0)
   (collide-as   collide-spec           :offset-assert  16)
   (collide-with collide-spec           :offset-assert  20)
   (action       collide-action         :offset-assert  24)
   (prim-type    prim-type              :offset-assert  28)
   (unused1      uint8          3       :offset-assert  29)
   (quad         uint128        2       :offset          0)
   )
  :method-count-assert 9
  :size-assert         #x20
  :flag-assert         #x900000020
  )


(deftype collide-shape-prim (basic)
  ((cshape          collide-shape             :offset-assert   4)
   (prim-id         uint32                    :offset-assert   8)
   (transform-index int8                      :offset-assert  12)
   (unused2         int8              3       :offset-assert  13)
   (prim-core       collide-prim-core :inline :offset-assert  16)
   (local-sphere    vector            :inline :offset-assert  48)
   (world-sphere    vector            :inline :offset         16)
   (collide-as      collide-spec              :offset         32)
   (collide-with    collide-spec              :offset         36)
   (action          collide-action            :offset         40)
   (prim-type       int8                      :offset         44)
   (radius          float                     :offset         60)
   (specific        uint8             16      :offset-assert  64)
   )
  :method-count-assert 20
  :size-assert         #x50
  :flag-assert         #x1400000050
  (:methods
    (new (symbol type collide-shape uint int) _type_ 0)
    (collide-shape-prim-method-9 () none 9)
    (collide-shape-prim-method-10 () none 10)
    (collide-shape-prim-method-11 () none 11)
    (collide-shape-prim-method-12 () none 12)
    (collide-shape-prim-method-13 () none 13)
    (collide-shape-prim-method-14 () none 14)
    (collide-shape-prim-method-15 () none 15)
    (collide-shape-prim-method-16 () none 16)
    (collide-shape-prim-method-17 () none 17)
    (collide-shape-prim-method-18 () none 18)
    (collide-shape-prim-method-19 () none 19)
    )
  )


(deftype collide-shape-prim-sphere (collide-shape-prim)
  ((pat        pat-surface  :offset  64)
   (nav-radius float        :offset  68)
   )
  :method-count-assert 20
  :size-assert         #x50
  :flag-assert         #x1400000050
  (:methods
    (new (symbol type collide-shape uint) _type_ 0)
    )
  )


(deftype collide-shape-prim-mesh (collide-shape-prim)
  ((mesh             collide-mesh              :offset  64)
   (mesh-id          int32                     :offset  68)
   (mesh-cache-id    uint32                    :offset  72)
   (mesh-cache-entry collide-mesh-cache-entry  :offset  76)
   )
  :method-count-assert 20
  :size-assert         #x50
  :flag-assert         #x1400000050
  (:methods
    (new (symbol type collide-shape uint uint) _type_ 0)
    )
  )


(deftype collide-shape-prim-group (collide-shape-prim)
  ((num-children       uint8                         :offset  64)
   (num-alloc-children uint8                         :offset  65)
   (child              (inline-array collide-shape)  :offset  68)
   )
  :method-count-assert 20
  :size-assert         #x50
  :flag-assert         #x1400000050
  (:methods
    (new (symbol type collide-shape uint int) _type_ 0)
    )
  )


(deftype collide-shape (trsqv)
  ((actor-hash-index    int16               :offset         12)
   (process             process-drawable    :offset-assert 140)
   (max-iteration-count uint8               :offset-assert 144)
   (nav-flags           nav-flags           :offset-assert 145)
   (total-prims         uint8               :offset-assert 146)
   (num-riders          uint8               :offset-assert 147)
   (pat-ignore-mask     pat-surface         :offset-assert 148)
   (event-self          symbol              :offset-assert 152)
   (event-other         symbol              :offset-assert 156)
   (root-prim           collide-shape-prim  :offset-assert 160)
   (riders              pointer             :offset-assert 164)
   (penetrate-using     penetrate           :offset-assert 168)
   (penetrated-by       penetrate           :offset-assert 176)
   (backup-collide-as   collide-spec        :offset-assert 184)
   (backup-collde-with  collide-spec        :offset-assert 188)
   (event-priority      uint8               :offset-assert 192)
   (rider-max-momentum  float               :offset-assert 196)
   )
  :method-count-assert 55
  :size-assert         #xc8
  :flag-assert         #x37000000c8
  (:methods
    (new (symbol type process-drawable collide-list-enum) _type_ 0)
    (collide-shape-method-28 () none 28)
    (collide-shape-method-29 (_type_ vector) none 29)
    (collide-shape-method-30 () none 30)
    (collide-shape-method-31 () none 31)
    (collide-shape-method-32 (_type_ vector collide-query int) none 32)
    (collide-shape-method-33 () none 33)
    (collide-shape-method-34 () none 34)
    (collide-shape-method-35 () none 35)
    (collide-shape-method-36 () none 36)
    (collide-shape-method-37 (_type_ vector) none 37)
    (collide-shape-method-38 () none 38)
    (collide-shape-method-39 () none 39)
    (find-overlapping-shapes (_type_ overlaps-others-params) symbol 40)
    (collide-shape-method-41 () none 41)
    (collide-shape-method-42 () none 42)
    (collide-shape-method-43 () none 43)
    (collide-shape-method-44 () none 44)
    (collide-shape-method-45 () none 45)
    (collide-shape-method-46 (_type_) none 46)
    (collide-shape-method-47 () none 47)
    (collide-shape-method-48 () none 48)
    (collide-shape-method-49 () none 49)
    (collide-shape-method-50 () none 50)
    (collide-shape-method-51 () none 51)
    (collide-shape-method-52 () none 52)
    (collide-shape-method-53 () none 53)
    (collide-shape-method-54 () none 54)
    )
  )


(deftype collide-shape-moving (collide-shape)
  ((rider-time         time-frame                                                               :offset-assert 200)
   (rider-last-move    vector                                                           :inline :offset-assert 208)
   (trans-old          vector                                                           :inline :offset-assert 224)
   (poly-pat           pat-surface                                                              :offset        272)
   (cur-pat            pat-surface                                                              :offset-assert 276)
   (ground-pat         pat-surface                                                              :offset-assert 280)
   (status             cshape-moving-flags                                                      :offset-assert 288)
   (old-status         cshape-moving-flags                                                      :offset-assert 296)
   (prev-status        cshape-moving-flags                                                      :offset-assert 304)
   (reaction-flag      cshape-reaction-flags                                                    :offset-assert 312)
   (reaction           (function control-info collide-query vector cshape-moving-flags)         :offset-assert 316)
   (no-reaction        function                                                                 :offset-assert 320)
   (local-normal       vector                                                           :inline :offset-assert 336)
   (surface-normal     vector                                                           :inline :offset-assert 352)
   (poly-normal        vector                                                           :inline :offset-assert 368)
   (ground-poly-normal vector                                                           :inline :offset-assert 384)
   (gspot-pos          vector                                                           :inline :offset-assert 400)
   (gspot-normal       vector                                                           :inline :offset-assert 416)
   (grount-touch-point vector                                                           :inline :offset-assert 432)
   (ground-impact-vel  meters                                                                   :offset-assert 448)
   (surface-angle      float                                                                    :offset-assert 452)
   (poly-angle         float                                                                    :offset-assert 456)
   (touch-angle        float                                                                    :offset-assert 460)
   (coverage           float                                                                    :offset-assert 464)
   (dynam              dynamics                                                                 :offset-assert 468)
   (surf               surface                                                                  :offset-assert 472)
   )
  :method-count-assert 68
  :size-assert         #x1dc
  :flag-assert         #x44000001dc
  (:methods
    (new (symbol type process-drawable collide-list-enum) _type_ 0)
    (collide-shape-moving-method-55 (_type_ collide-query int float float float) symbol 55)
    (collide-shape-moving-method-56 () none 56)
    (collide-shape-moving-method-57 () none 57)
    (collide-shape-moving-method-58 () none 58)
    (collide-shape-moving-method-59 () none 59)
    (collide-shape-moving-method-60 () none 60)
    (collide-shape-moving-method-61 () none 61)
    (compute-acc-due-to-gravity (_type_ vector float) vector 62)
    (collide-shape-moving-method-63 () none 63)
    (collide-shape-moving-method-64 () none 64)
    (collide-shape-moving-method-65 (_type_ vector float float float) symbol 65)
    (collide-shape-moving-method-66 () none 66)
    (collide-shape-moving-method-67 () none 67)
    )
  )


(defmethod new collide-shape-prim ((allocation symbol) (type-to-make type) (arg0 collide-shape) (arg1 uint) (arg2 int))
  (let ((v0-0 (object-new allocation type-to-make arg2)))
    (set! (-> v0-0 cshape) arg0)
    (set! (-> v0-0 prim-id) arg1)
    (set! (-> v0-0 prim-core action) (collide-action))
    (set! (-> v0-0 prim-core collide-as) (collide-spec))
    (set! (-> v0-0 prim-core collide-with) (collide-spec))
    (set! (-> v0-0 transform-index) -2)
    (set! (-> v0-0 prim-core prim-type) (prim-type prim))
    v0-0
    )
  )

;; WARN: Return type mismatch collide-shape-prim vs collide-shape-prim-sphere.
(defmethod new collide-shape-prim-sphere ((allocation symbol) (type-to-make type) (arg0 collide-shape) (arg1 uint))
  (let ((v0-0 ((method-of-type collide-shape-prim new) allocation type-to-make arg0 arg1 80)))
    (set! (-> (the-as collide-shape-prim-sphere v0-0) pat)
          (new 'static 'pat-surface :mode (pat-mode obstacle) :material (pat-material stone))
          )
    (set! (-> (the-as collide-shape-prim-sphere v0-0) prim-core prim-type) (prim-type sphere))
    (the-as collide-shape-prim-sphere v0-0)
    )
  )

;; WARN: Return type mismatch collide-shape-prim vs collide-shape-prim-mesh.
(defmethod new collide-shape-prim-mesh ((allocation symbol) (type-to-make type) (arg0 collide-shape) (arg1 uint) (arg2 uint))
  (let ((v0-0 ((method-of-type collide-shape-prim new) allocation type-to-make arg0 arg2 80)))
    (set! (-> (the-as collide-shape-prim-mesh v0-0) mesh) #f)
    (set! (-> (the-as collide-shape-prim-mesh v0-0) mesh-id) (the-as int arg1))
    (set! (-> (the-as collide-shape-prim-mesh v0-0) mesh-cache-id) (the-as uint 0))
    (set! (-> (the-as collide-shape-prim-mesh v0-0) prim-core prim-type) (prim-type mesh))
    (the-as collide-shape-prim-mesh v0-0)
    )
  )

;; WARN: Return type mismatch collide-shape-prim vs collide-shape-prim-group.
(defmethod new collide-shape-prim-group ((allocation symbol) (type-to-make type) (arg0 collide-shape) (arg1 uint) (arg2 int))
  (let ((v0-0 ((method-of-type collide-shape-prim new) allocation type-to-make arg0 (the-as uint arg2) 80)))
    (set! (-> (the-as collide-shape-prim-group v0-0) num-children) arg1)
    (set! (-> (the-as collide-shape-prim-group v0-0) num-alloc-children) arg1)
    (set! (-> (the-as collide-shape-prim-group v0-0) prim-core prim-type) (prim-type group))
    (set! (-> (the-as collide-shape-prim-group v0-0) child)
          (the-as (inline-array collide-shape) (&+ (the-as collide-shape-prim-group v0-0) 80))
          )
    (the-as collide-shape-prim-group v0-0)
    )
  )

;; WARN: Return type mismatch uint8 vs int.
(defmethod length collide-shape-prim-group ((obj collide-shape-prim-group))
  (the-as int (-> obj num-children))
  )

(defmethod new collide-shape ((allocation symbol) (type-to-make type) (arg0 process-drawable) (arg1 collide-list-enum))
  (let ((s5-0 (object-new allocation type-to-make (the-as int (-> type-to-make size)))))
    (set! (-> s5-0 actor-hash-index) -1)
    (set! (-> s5-0 process) arg0)
    (set! (-> s5-0 max-iteration-count) (the-as uint 1))
    (set! (-> s5-0 nav-flags) (nav-flags nav-flags0))
    (set! (-> s5-0 event-self) #f)
    (set! (-> s5-0 event-other) #f)
    (set! (-> s5-0 riders) (the-as pointer #f))
    (set! (-> s5-0 root-prim) #f)
    (set! (-> s5-0 penetrate-using) (penetrate))
    (set! (-> s5-0 penetrated-by) (penetrate))
    (set! (-> s5-0 event-priority) (the-as uint 0))
    (set! (-> s5-0 rider-max-momentum) 409600.0)
    (case (-> arg0 type symbol)
      (('camera)
       (set! (-> s5-0 pat-ignore-mask) (new 'static 'pat-surface :nocamera #x1 :probe #x1 :noendlessfall #x1))
       )
      (('target)
       (set! (-> s5-0 pat-ignore-mask) (new 'static 'pat-surface :noentity #x1 :nojak #x1 :probe #x1))
       )
      (else
        (set! (-> s5-0 pat-ignore-mask)
              (new 'static 'pat-surface :noentity #x1 :nojak #x1 :probe #x1 :noendlessfall #x1)
              )
        )
      )
    (set! (-> s5-0 trans w) 1.0)
    (quaternion-identity! (-> s5-0 quat))
    (vector-identity! (-> s5-0 scale))
    (cond
      ((= arg1 (collide-list-enum hit-by-player))
       (add-connection *collide-hit-by-player-list* arg0 #f s5-0 #f #f)
       )
      ((= arg1 (collide-list-enum usually-hit-by-player))
       (add-connection *collide-hit-by-others-list* arg0 #f s5-0 #f #f)
       )
      ((= arg1 (collide-list-enum hit-by-others))
       (add-connection *collide-player-list* arg0 #f s5-0 #f #f)
       )
      (else
        (format 0 "Unsupported collide-list-enum in collide-shape constructor!~%")
        )
      )
    s5-0
    )
  )

;; WARN: Return type mismatch collide-shape vs collide-shape-moving.
(defmethod new collide-shape-moving ((allocation symbol) (type-to-make type) (arg0 process-drawable) (arg1 collide-list-enum))
  (let ((v0-0 ((method-of-type collide-shape new) allocation type-to-make arg0 arg1)))
    (set! (-> (the-as collide-shape-moving v0-0) gspot-pos y) -40959590.0)
    (set! (-> (the-as collide-shape-moving v0-0) gspot-normal quad) (-> *y-vector* quad))
    (set! (-> (the-as collide-shape-moving v0-0) surf) *standard-ground-surface*)
    (the-as collide-shape-moving v0-0)
    )
  )

(define *collide-shape-prim-backgnd* (new 'static 'collide-shape-prim-mesh
                                       :cshape #f
                                       :prim-core (new 'static 'collide-prim-core
                                         :world-sphere (new 'static 'vector :w 204800000.0)
                                         :collide-as (collide-spec backgnd)
                                         :action (collide-action solid)
                                         :prim-type (prim-type fake-prim)
                                         )
                                       :local-sphere (new 'static 'vector :w 204800000.0)
                                       :mesh #f
                                       )
        )

(define *collide-shape-prim-water* (new 'static 'collide-shape-prim-mesh
                                     :cshape #f
                                     :prim-core (new 'static 'collide-prim-core
                                       :world-sphere (new 'static 'vector :w 204800000.0)
                                       :collide-as (collide-spec water)
                                       :action (collide-action solid)
                                       :prim-type (prim-type fake-prim)
                                       )
                                     :local-sphere (new 'static 'vector :w 204800000.0)
                                     :mesh #f
                                     )
        )

(define-perm *collide-rider-pool* collide-rider-pool (new 'global 'collide-rider-pool))

0



<|MERGE_RESOLUTION|>--- conflicted
+++ resolved
@@ -240,12 +240,6 @@
   (player)
   )
 
-<<<<<<< HEAD
-;; NOTE - for projectile
-(define-extern cshape-reaction-default (function control-info collide-query vector vector cshape-moving-flags))
-(define-extern cshape-reaction-update-state (function control-info collide-query vector none))
-(define-extern cshape-reaction-just-move (function control-info collide-query vector cshape-moving-flags))
-=======
 ;; +++nav-flags
 (defenum nav-flags
   :type uint8
@@ -254,7 +248,11 @@
   (nav-flags1 1)
   )
 ;; ---nav-flags
->>>>>>> ef22563d
+
+;; NOTE - for projectile
+(define-extern cshape-reaction-default (function control-info collide-query vector vector cshape-moving-flags))
+(define-extern cshape-reaction-update-state (function control-info collide-query vector none))
+(define-extern cshape-reaction-just-move (function control-info collide-query vector cshape-moving-flags))
 
 ;; DECOMP BEGINS
 
