--- conflicted
+++ resolved
@@ -9,11 +9,8 @@
 (declare-type collide-shape-moving collide-shape)
 (declare-type touching-list structure)
 (declare-type collide-query structure)
-<<<<<<< HEAD
 (declare-type water-info structure)
-=======
 (declare-type control-info basic)
->>>>>>> e3473c19
 
 (defenum penetrate
   :bitfield #t
@@ -485,15 +482,9 @@
     (collide-shape-method-49 (_type_ int int int) none 49)
     (collide-shape-method-50 () none 50)
     (collide-shape-method-51 () none 51)
-<<<<<<< HEAD
     (water-info-init! (_type_ water-info collide-action) water-info 52)
     (collide-shape-method-53 (_type_) none 53)
-    (collide-shape-method-54 () none 54)
-=======
-    (collide-shape-method-52 () none 52)
-    (collide-shape-method-53 () none 53)
     (collide-shape-method-54 (_type_) none 54)
->>>>>>> e3473c19
     )
   )
 
