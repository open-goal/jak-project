;;-*-Lisp-*-
(in-package goal)

;; name: collide-shape-h.gc
;; name in dgo: collide-shape-h
;; dgos: ENGINE, GAME

(declare-type collide-shape trsqv)
(declare-type collide-shape-moving collide-shape)
(declare-type touching-list structure)
(declare-type collide-query structure)
(declare-type water-info structure)
(declare-type control-info basic)

(defenum penetrate
  :bitfield #t
  :type uint64
  (touch             0) ;; 1
  (generic-attack    1) ;; 2
  (lunge             2) ;; 4
  (flop              3) ;; 8
  (punch             4) ;; 16
  (spin              5) ;; 32
  (roll              6) ;; 64
  (uppercut          7) ;; 128
  (bonk              8) ;; 256
  (tube              9) ;; 512
  (vehicle           10) ;; 1024
  (flut-attack       11) ;; 2048
  (board             12) ;; 4096
  (mech              13) ;; 8192
  (mech-punch        14) ;; 16384
  (mech-bonk         15) ;; 32768
  (dark-skin         16) ;; hi 1
  (dark-punch        17) ;; hi 2
  (dark-bomb         18) ;; hi 4
  (dark-giant        19) ;; hi 8
  (shield            20) ;; hi 16
  (explode           21) ;; hi 32
  (jak-yellow-shot   22) ;; hi 64
  (jak-red-shot      23) ;; hi 128
  (jak-blue-shot     24) ;; hi 256
  (jak-dark-shot     25) ;; hi 512
  (enemy-yellow-shot 26) ;; hi 1024
  (enemy-dark-shot   27) ;; hi 2048
  (eco-yellow        28) ;; hi 4096
  (eco-red           29) ;; hi 8192
  (eco-blue          30) ;; hi 16384
  (eco-green         31) ;; hi 32768
  (knocked           32) ;; hihi 1
  )

(defenum collide-spec
  :bitfield #t
  :type uint32

  (backgnd            0) ;; 1
  (jak                1) ;; 2
  (bot                2) ;; 4
  (crate              3) ;; 8
  (civilian           4) ;; 16
  (enemy              5) ;; 32
  (obstacle           6) ;; 64
  (vehicle-sphere     7) ;; 128
  (hit-by-player-list 8) ;; 256
  (hit-by-others-list 9) ;; 512
  (player-list       10) ;; 1024
  (water             11) ;; 2048
  (collectable       12) ;; 4096
  (blocking-plane    13) ;; 8192
  (projectile        14) ;; 16384
  (jak-vulnerable    15) ;; 32768
  (camera-blocker    16) ;; hi 1
  (notice-blue-eco-powerup 17) ;; hi 2
  (tobot             18) ;; hi 4
  (pusher            19) ;; hi 8
  (vehicle-mesh      20) ;; hi 16
  (bot-targetable    21) ;; hi 32
  (jak-vehicle       22) ;; hi 64
  (special-obstacle  23) ;; hi 128
  (mech-punch        24) ;; hi 256
  (obstacle-for-jak  25) ;; hi 512
  (vehicle-mesh-probeable 26) ;; hi 1024
  (unknown-27 27)
  (unknown-28 28)
  (unknown-29 29)
  (unknown-30 30)
  (unknown-31 31)
  (unknown-32 32)
  (unknown-33 33)
  (unknown-34 34)
  (unknown-35 35)
  (unknown-36 36)
  (unknown-37 37)
  (unknown-38 38)
  (unknown-39 39)
  (unknown-40 40)
  (unknown-41 41)
  (unknown-42 42)
  (unknown-43 43)
  (unknown-44 44)
  (unknown-45 45)
  (unknown-46 46)
  (unknown-47 47)
  (unknown-48 48)
  (unknown-49 49)
  (unknown-50 50)
  (unknown-51 51)
  (unknown-52 52)
  (unknown-53 53)
  (unknown-54 54)
  (unknown-55 55)
  (unknown-56 56)
  (unknown-57 57)
  (unknown-58 58)
  (unknown-59 59)
  (unknown-60 60)
  (unknown-61 61)
  (unknown-62 62)
  (unknown-63 63)
  )

(defenum collide-action
  :bitfield #t
  :type uint32

  (solid                  0) ;; 1
  (semi-solid             1) ;; 2
  (rideable               2) ;; 4
  (can-ride               3) ;; 8
  (dont-push-away         4) ;; 16
  (pull-rider-can-collide 5) ;; 32
  (deadly                 6) ;; 64
  (persistent-attack      7) ;; 128
  (no-smack               8) ;; 256
  (no-standon             9) ;; 512
  (block-turn-around     10) ;; 1024
  (check-edge            11) ;; 2048
  (check-stuck           12) ;; 4096
  (stuck-wall-escape     13) ;; 8192
  (no-normal-reset       14) ;; 163884
  (edge-grabbed          15) ;; 32768
  (nav-sphere            16) ;; hi 1
  )

(defenum overlaps-others-options
  :type uint32
  :bitfield #t
  (oo0)
  (oo1)
  (oo2)
  (oo3)
  (oo4)
  )

(defenum prim-type
  :type int8
  (prim   -2)
  (sphere -1)
  (group  0)
  (mesh 1)
  (fake-prim 2)
  )

(defenum cshape-moving-flags
  :bitfield #t
  :type uint64
  (on-surface 0)
  (on-ground 1)
  (t-surface 2)
  (t-wall 3)
  (t-ceil 4)
  (t-act 5)
  (csmf06)
  (csmf07)
  (csmf08)
  (csmf09)
  (on-water 10)
  (csmf11)
  (csmf12)
  (csmf13)
  (csmf14)
  (csmf15)
  (csmf16)
  (csmf17)
  (csmf18)
  (csmf19)
  (csmf20)
  (csmf21)
  (csmf22)
  (csmf23)
  (csmf24)
  (csmf25)
  (csmf26)
  (csmf27)
  (csmf28)
  (csmf29)
  )

(defenum cshape-reaction-flags
  :bitfield #t
  :type uint32
  (csrf00)
  (csrf01)
  (csrf02)
  (csrf03)
  (csrf04)
  (csrf05)
  (csrf06)
  (csrf07)
  (csrf08)
  (csrf09)
  (csrf10)
  (csrf11)
  (csrf12)
  (csrf13)
  (csrf14)
  (csrf15)
  (csrf16)
  (csrf17)
  (csrf18)
  (csrf19)
  (csrf20)
  (csrf21)
  (csrf22)
  (csrf23)
  (csrf24)
  (csrf25)
  (csrf26)
  (csrf27)
  (csrf28)
  (csrf29)
  (csrf30)
  (csrf31)
  )

(defenum collide-list-enum
  (hit-by-player)
  (usually-hit-by-player)
  (hit-by-others)
  (player)
  )

;; +++nav-flags
(defenum nav-flags
  :type uint8
  :bitfield #t
  (nav-flags0 0)
  (nav-flags1 1)
  )
;; ---nav-flags

(define-extern cshape-reaction-default (function control-info collide-query vector vector cshape-moving-flags))

;; DECOMP BEGINS

(deftype collide-rider (structure)
  ((rider-handle    uint64         :offset-assert   0)
   (sticky-prim     basic          :offset-assert   8)
   (prim-ry         float          :offset-assert  12)
   (rider-local-pos vector :inline :offset-assert  16)
   )
  :method-count-assert 9
  :size-assert         #x20
  :flag-assert         #x900000020
  )


(deftype collide-rider-pool (basic)
  ((alloc-count int32                    :offset-assert   4)
   (riders      collide-rider 20 :inline :offset-assert  16)
   )
  :method-count-assert 11
  :size-assert         #x290
  :flag-assert         #xb00000290
  (:methods
    (collide-rider-pool-method-9 () none 9)
    (prepare (_type_) none 10)
    )
  )


(defmethod prepare collide-rider-pool ((obj collide-rider-pool))
  "Gets this pool ready to be used to allow allocations.  This should be called once at the start of every frame."
  (set! (-> obj alloc-count) 0)
  0
  (none)
  )

(deftype pull-rider-info (structure)
  ((rider          collide-rider                :offset-assert   0)
   (rider-cshape   collide-shape-moving         :offset-assert   4)
   (rider-delta-ry float                        :offset-assert   8)
   (rider-dest     vector               :inline :offset-assert  16)
   )
  :method-count-assert 9
  :size-assert         #x20
  :flag-assert         #x900000020
  )


(kmemopen global "collide-lists")

(define *collide-hit-by-player-list* (new 'global 'engine 'collide-hit-by-player-list 640 connection))

(define *collide-hit-by-others-list* (new 'global 'engine 'collide-hit-by-others-list 768 connection))

(define *collide-player-list* (new 'global 'engine 'collide-player-list 32 connection))

(kmemclose)

(deftype overlaps-others-params (structure)
  ((options                     overlaps-others-options  :offset-assert   0)
   (collide-with-filter         collide-spec             :offset-assert   4)
   (tlist                       touching-list            :offset-assert   8)
   (filtered-root-collide-with  collide-spec             :offset-assert  12)
   (filtered-child-collide-with collide-spec             :offset-assert  16)
   (filtered-other-collide-as   collide-spec             :offset-assert  20)
   )
  :method-count-assert 9
  :size-assert         #x18
  :flag-assert         #x900000018
  )


(deftype move-above-ground-params (structure)
  ((gnd-collide-with       collide-spec                   :offset-assert   0)
   (popup                  float                          :offset-assert   4)
   (dont-move-if-overlaps? basic                          :offset-assert   8)
   (hover-if-no-ground?    basic                          :offset-assert  12)
   (overlaps-params        overlaps-others-params :inline :offset-assert  16)
   (new-pos                vector                 :inline :offset-assert  48)
   (old-gspot-pos          vector                 :inline :offset-assert  64)
   (old-gspot-normal       vector                 :inline :offset-assert  80)
   (pat                    pat-surface                    :offset-assert  96)
   (on-ground?             basic                          :offset-assert 100)
   (do-move?               basic                          :offset-assert 104)
   )
  :method-count-assert 9
  :size-assert         #x6c
  :flag-assert         #x90000006c
  )


(deftype collide-prim-core (structure)
  ((world-sphere vector         :inline :offset-assert   0)
   (collide-as   collide-spec           :offset-assert  16)
   (collide-with collide-spec           :offset-assert  20)
   (action       collide-action         :offset-assert  24)
   (prim-type    prim-type              :offset-assert  28)
   (unused1      uint8          3       :offset-assert  29)
   (quad         uint128        2       :offset          0)
   )
  :method-count-assert 9
  :size-assert         #x20
  :flag-assert         #x900000020
  )


(deftype collide-shape-prim (basic)
  ((cshape          collide-shape             :offset-assert   4)
   (prim-id         uint32                    :offset-assert   8)
   (transform-index int8                      :offset-assert  12)
   (unused2         int8              3       :offset-assert  13)
   (prim-core       collide-prim-core :inline :offset-assert  16)
   (local-sphere    vector            :inline :offset-assert  48)
   (world-sphere    vector            :inline :offset         16)
   (collide-as      collide-spec              :offset         32)
   (collide-with    collide-spec              :offset         36)
   (action          collide-action            :offset         40)
   (prim-type       int8                      :offset         44)
   (radius          float                     :offset         60)
   (specific        uint8             16      :offset-assert  64)
   )
  :method-count-assert 20
  :size-assert         #x50
  :flag-assert         #x1400000050
  (:methods
    (new (symbol type collide-shape uint int) _type_ 0)
    (collide-shape-prim-method-9 () none 9)
    (collide-shape-prim-method-10 () none 10)
    (collide-shape-prim-method-11 () none 11)
    (collide-shape-prim-method-12 () none 12)
    (collide-shape-prim-method-13 () none 13)
    (collide-shape-prim-method-14 () none 14)
    (collide-shape-prim-method-15 () none 15)
    (collide-shape-prim-method-16 () none 16)
    (collide-shape-prim-method-17 () none 17)
    (collide-shape-prim-method-18 () none 18)
    (collide-shape-prim-method-19 () none 19)
    )
  )


(deftype collide-shape-prim-sphere (collide-shape-prim)
  ((pat        pat-surface  :offset  64)
   (nav-radius float        :offset  68)
   )
  :method-count-assert 20
  :size-assert         #x50
  :flag-assert         #x1400000050
  (:methods
    (new (symbol type collide-shape uint) _type_ 0)
    )
  )


(deftype collide-shape-prim-mesh (collide-shape-prim)
  ((mesh             collide-mesh              :offset  64)
   (mesh-id          int32                     :offset  68)
   (mesh-cache-id    uint32                    :offset  72)
   (mesh-cache-entry collide-mesh-cache-entry  :offset  76)
   )
  :method-count-assert 20
  :size-assert         #x50
  :flag-assert         #x1400000050
  (:methods
    (new (symbol type collide-shape uint uint) _type_ 0)
    )
  )


(deftype collide-shape-prim-group (collide-shape-prim)
  ((num-children       uint8                              :offset  64)
   (num-alloc-children uint8                              :offset  65)
   (child              (inline-array collide-shape-prim)  :offset  68)
   )
  :method-count-assert 20
  :size-assert         #x50
  :flag-assert         #x1400000050
  (:methods
    (new (symbol type collide-shape uint int) _type_ 0)
    )
  )


(deftype collide-shape (trsqv)
  ((actor-hash-index    int16               :offset         12)
   (process             process-drawable    :offset-assert 140)
   (max-iteration-count uint8               :offset-assert 144)
   (nav-flags           nav-flags           :offset-assert 145)
   (total-prims         uint8               :offset-assert 146)
   (num-riders          uint8               :offset-assert 147)
   (pat-ignore-mask     pat-surface         :offset-assert 148)
   (event-self          symbol              :offset-assert 152)
   (event-other         symbol              :offset-assert 156)
   (root-prim           collide-shape-prim  :offset-assert 160)
   (riders              pointer             :offset-assert 164)
   (penetrate-using     penetrate           :offset-assert 168)
   (penetrated-by       penetrate           :offset-assert 176)
   (backup-collide-as   collide-spec        :offset-assert 184)
   (backup-collide-with collide-spec        :offset-assert 188)
   (event-priority      uint8               :offset-assert 192)
   (rider-max-momentum  float               :offset-assert 196)
   )
  :method-count-assert 55
  :size-assert         #xc8
  :flag-assert         #x37000000c8
  (:methods
    (new (symbol type process-drawable collide-list-enum) _type_ 0)
    (move-by-vector! (_type_ vector) none 28)
    (collide-shape-method-29 (_type_ vector) none 29)
    (collide-shape-method-30 () none 30)
    (collide-shape-method-31 () none 31)
    (collide-shape-method-32 (_type_ vector collide-query meters) none 32)
    (collide-shape-method-33 () none 33)
    (collide-shape-method-34 () none 34)
    (collide-shape-method-35 () none 35)
    (collide-shape-method-36 () none 36)
    (collide-shape-method-37 () none 37)
    (collide-shape-method-38 () none 38)
    (collide-shape-method-39 () none 39)
    (find-overlapping-shapes (_type_ overlaps-others-params) symbol 40)
    (collide-shape-method-41 () none 41)
    (collide-shape-method-42 () none 42)
    (collide-shape-method-43 () none 43)
    (collide-shape-method-44 () none 44)
    (collide-shape-method-45 () none 45)
    (collide-shape-method-46 (_type_) none 46)
    (collide-shape-method-47 () none 47)
    (collide-shape-method-48 () none 48)
<<<<<<< HEAD
    (collide-shape-method-49 () none 49)
    (collide-shape-method-50 (_type_ process object float float float) none 50)
=======
    (collide-shape-method-49 (_type_ int int int) none 49)
    (collide-shape-method-50 () none 50)
>>>>>>> 46f11b1b
    (collide-shape-method-51 () none 51)
    (water-info-init! (_type_ water-info collide-action) water-info 52)
    (collide-shape-method-53 (_type_) none 53)
    (collide-shape-method-54 (_type_) none 54)
    )
  )


(deftype collide-shape-moving (collide-shape)
  ((rider-time         time-frame                                                                      :offset-assert 200)
   (rider-last-move    vector                                                                  :inline :offset-assert 208)
   (trans-old          vector                                                                  :inline :offset-assert 224)
   (poly-pat           pat-surface                                                                     :offset        272)
   (cur-pat            pat-surface                                                                     :offset-assert 276)
   (ground-pat         pat-surface                                                                     :offset-assert 280)
   (status             cshape-moving-flags                                                             :offset-assert 288)
   (old-status         cshape-moving-flags                                                             :offset-assert 296)
   (prev-status        cshape-moving-flags                                                             :offset-assert 304)
   (reaction-flag      cshape-reaction-flags                                                           :offset-assert 312)
   (reaction           (function control-info collide-query vector vector cshape-moving-flags)         :offset-assert 316)
   (no-reaction        function                                                                        :offset-assert 320)
   (local-normal       vector                                                                  :inline :offset-assert 336)
   (surface-normal     vector                                                                  :inline :offset-assert 352)
   (poly-normal        vector                                                                  :inline :offset-assert 368)
   (ground-poly-normal vector                                                                  :inline :offset-assert 384)
   (gspot-pos          vector                                                                  :inline :offset-assert 400)
   (gspot-normal       vector                                                                  :inline :offset-assert 416)
   (grount-touch-point vector                                                                  :inline :offset-assert 432)
   (ground-impact-vel  meters                                                                          :offset-assert 448)
   (surface-angle      float                                                                           :offset-assert 452)
   (poly-angle         float                                                                           :offset-assert 456)
   (touch-angle        float                                                                           :offset-assert 460)
   (coverage           float                                                                           :offset-assert 464)
   (dynam              dynamics                                                                        :offset-assert 468)
   (surf               surface                                                                         :offset-assert 472)
   )
  :method-count-assert 68
  :size-assert         #x1dc
  :flag-assert         #x44000001dc
  (:methods
    (new (symbol type process-drawable collide-list-enum) _type_ 0)
    (collide-shape-moving-method-55 (_type_ collide-query collide-spec float float float) symbol 55)
    (collide-shape-moving-method-56 (_type_ pat-surface) none 56)
    (collide-shape-moving-method-57 () none 57)
    (collide-shape-moving-method-58 () none 58)
    (collide-shape-moving-method-59 () none 59)
    (collide-shape-moving-method-60 () none 60)
    (collide-shape-moving-method-61 () none 61)
    (collide-shape-moving-method-62 (_type_) none 62)
    (collide-shape-moving-method-63 () none 63)
    (collide-shape-moving-method-64 () none 64)
    (collide-shape-moving-method-65 () none 65)
    (collide-shape-moving-method-66 () none 66)
    (collide-shape-moving-method-67 () none 67)
    )
  )


(defmethod new collide-shape-prim ((allocation symbol) (type-to-make type) (arg0 collide-shape) (arg1 uint) (arg2 int))
  (let ((v0-0 (object-new allocation type-to-make arg2)))
    (set! (-> v0-0 cshape) arg0)
    (set! (-> v0-0 prim-id) arg1)
    (set! (-> v0-0 prim-core action) (collide-action))
    (set! (-> v0-0 prim-core collide-as) (collide-spec))
    (set! (-> v0-0 prim-core collide-with) (collide-spec))
    (set! (-> v0-0 transform-index) -2)
    (set! (-> v0-0 prim-core prim-type) (prim-type prim))
    v0-0
    )
  )

;; WARN: Return type mismatch collide-shape-prim vs collide-shape-prim-sphere.
(defmethod new collide-shape-prim-sphere ((allocation symbol) (type-to-make type) (arg0 collide-shape) (arg1 uint))
  (let ((v0-0 ((method-of-type collide-shape-prim new) allocation type-to-make arg0 arg1 80)))
    (set! (-> (the-as collide-shape-prim-sphere v0-0) pat)
          (new 'static 'pat-surface :mode (pat-mode obstacle) :material (pat-material stone))
          )
    (set! (-> (the-as collide-shape-prim-sphere v0-0) prim-core prim-type) (prim-type sphere))
    (the-as collide-shape-prim-sphere v0-0)
    )
  )

;; WARN: Return type mismatch collide-shape-prim vs collide-shape-prim-mesh.
(defmethod new collide-shape-prim-mesh ((allocation symbol) (type-to-make type) (arg0 collide-shape) (arg1 uint) (arg2 uint))
  (let ((v0-0 ((method-of-type collide-shape-prim new) allocation type-to-make arg0 arg2 80)))
    (set! (-> (the-as collide-shape-prim-mesh v0-0) mesh) #f)
    (set! (-> (the-as collide-shape-prim-mesh v0-0) mesh-id) (the-as int arg1))
    (set! (-> (the-as collide-shape-prim-mesh v0-0) mesh-cache-id) (the-as uint 0))
    (set! (-> (the-as collide-shape-prim-mesh v0-0) prim-core prim-type) (prim-type mesh))
    (the-as collide-shape-prim-mesh v0-0)
    )
  )

;; WARN: Return type mismatch collide-shape-prim vs collide-shape-prim-group.
(defmethod new collide-shape-prim-group ((allocation symbol) (type-to-make type) (arg0 collide-shape) (arg1 uint) (arg2 int))
  (let ((v0-0 ((method-of-type collide-shape-prim new) allocation type-to-make arg0 (the-as uint arg2) 80)))
    (set! (-> (the-as collide-shape-prim-group v0-0) num-children) arg1)
    (set! (-> (the-as collide-shape-prim-group v0-0) num-alloc-children) arg1)
    (set! (-> (the-as collide-shape-prim-group v0-0) prim-core prim-type) (prim-type group))
    (set! (-> (the-as collide-shape-prim-group v0-0) child)
          (the-as (inline-array collide-shape-prim) (&+ (the-as collide-shape-prim-group v0-0) 80))
          )
    (the-as collide-shape-prim-group v0-0)
    )
  )

;; WARN: Return type mismatch uint8 vs int.
(defmethod length collide-shape-prim-group ((obj collide-shape-prim-group))
  (the-as int (-> obj num-children))
  )

(defmethod new collide-shape ((allocation symbol) (type-to-make type) (arg0 process-drawable) (arg1 collide-list-enum))
  (let ((s5-0 (object-new allocation type-to-make (the-as int (-> type-to-make size)))))
    (set! (-> s5-0 actor-hash-index) -1)
    (set! (-> s5-0 process) arg0)
    (set! (-> s5-0 max-iteration-count) (the-as uint 1))
    (set! (-> s5-0 nav-flags) (nav-flags nav-flags0))
    (set! (-> s5-0 event-self) #f)
    (set! (-> s5-0 event-other) #f)
    (set! (-> s5-0 riders) (the-as pointer #f))
    (set! (-> s5-0 root-prim) #f)
    (set! (-> s5-0 penetrate-using) (penetrate))
    (set! (-> s5-0 penetrated-by) (penetrate))
    (set! (-> s5-0 event-priority) (the-as uint 0))
    (set! (-> s5-0 rider-max-momentum) 409600.0)
    (case (-> arg0 type symbol)
      (('camera)
       (set! (-> s5-0 pat-ignore-mask) (new 'static 'pat-surface :nocamera #x1 :probe #x1 :noendlessfall #x1))
       )
      (('target)
       (set! (-> s5-0 pat-ignore-mask) (new 'static 'pat-surface :noentity #x1 :nojak #x1 :probe #x1))
       )
      (else
        (set! (-> s5-0 pat-ignore-mask)
              (new 'static 'pat-surface :noentity #x1 :nojak #x1 :probe #x1 :noendlessfall #x1)
              )
        )
      )
    (set! (-> s5-0 trans w) 1.0)
    (quaternion-identity! (-> s5-0 quat))
    (vector-identity! (-> s5-0 scale))
    (cond
      ((= arg1 (collide-list-enum hit-by-player))
       (add-connection *collide-hit-by-player-list* arg0 #f s5-0 #f #f)
       )
      ((= arg1 (collide-list-enum usually-hit-by-player))
       (add-connection *collide-hit-by-others-list* arg0 #f s5-0 #f #f)
       )
      ((= arg1 (collide-list-enum hit-by-others))
       (add-connection *collide-player-list* arg0 #f s5-0 #f #f)
       )
      (else
        (format 0 "Unsupported collide-list-enum in collide-shape constructor!~%")
        )
      )
    s5-0
    )
  )

;; WARN: Return type mismatch collide-shape vs collide-shape-moving.
(defmethod new collide-shape-moving ((allocation symbol) (type-to-make type) (arg0 process-drawable) (arg1 collide-list-enum))
  (let ((v0-0 ((method-of-type collide-shape new) allocation type-to-make arg0 arg1)))
    (set! (-> (the-as collide-shape-moving v0-0) gspot-pos y) -40959590.0)
    (set! (-> (the-as collide-shape-moving v0-0) gspot-normal quad) (-> *y-vector* quad))
    (set! (-> (the-as collide-shape-moving v0-0) surf) *standard-ground-surface*)
    (the-as collide-shape-moving v0-0)
    )
  )

(define *collide-shape-prim-backgnd* (new 'static 'collide-shape-prim-mesh
                                       :cshape #f
                                       :prim-core (new 'static 'collide-prim-core
                                         :world-sphere (new 'static 'vector :w 204800000.0)
                                         :collide-as (collide-spec backgnd)
                                         :action (collide-action solid)
                                         :prim-type (prim-type fake-prim)
                                         )
                                       :local-sphere (new 'static 'vector :w 204800000.0)
                                       :mesh #f
                                       )
        )

(define *collide-shape-prim-water* (new 'static 'collide-shape-prim-mesh
                                     :cshape #f
                                     :prim-core (new 'static 'collide-prim-core
                                       :world-sphere (new 'static 'vector :w 204800000.0)
                                       :collide-as (collide-spec water)
                                       :action (collide-action solid)
                                       :prim-type (prim-type fake-prim)
                                       )
                                     :local-sphere (new 'static 'vector :w 204800000.0)
                                     :mesh #f
                                     )
        )

(define-perm *collide-rider-pool* collide-rider-pool (new 'global 'collide-rider-pool))<|MERGE_RESOLUTION|>--- conflicted
+++ resolved
@@ -479,13 +479,8 @@
     (collide-shape-method-46 (_type_) none 46)
     (collide-shape-method-47 () none 47)
     (collide-shape-method-48 () none 48)
-<<<<<<< HEAD
-    (collide-shape-method-49 () none 49)
+    (collide-shape-method-49 (_type_ int int int) none 49)
     (collide-shape-method-50 (_type_ process object float float float) none 50)
-=======
-    (collide-shape-method-49 (_type_ int int int) none 49)
-    (collide-shape-method-50 () none 50)
->>>>>>> 46f11b1b
     (collide-shape-method-51 () none 51)
     (water-info-init! (_type_ water-info collide-action) water-info 52)
     (collide-shape-method-53 (_type_) none 53)
