;;-*-Lisp-*-
(in-package goal)

;; name: collide-shape-h.gc
;; name in dgo: collide-shape-h
;; dgos: ENGINE, GAME

(declare-type collide-shape trsqv)
(declare-type collide-shape-moving collide-shape)
(declare-type control-info collide-shape-moving)
(declare-type touching-list structure)
(declare-type collide-query structure)
(declare-type water-info structure)
(declare-type collide-shape-prim-group basic)
(declare-type collide-cache-prim structure)
(declare-type collide-shape-prim basic)
(declare-type collide-cache basic)
(declare-type rigid-body structure)

(defenum penetrate
  :bitfield #t
  :type uint64
  (touch             0) ;; 1
  (generic-attack    1) ;; 2
  (lunge             2) ;; 4
  (flop              3) ;; 8
  (punch             4) ;; 16
  (spin              5) ;; 32
  (roll              6) ;; 64
  (uppercut          7) ;; 128
  (bonk              8) ;; 256
  (tube              9) ;; 512
  (vehicle           10) ;; 1024
  (flut-attack       11) ;; 2048
  (board             12) ;; 4096
  (mech              13) ;; 8192
  (mech-punch        14) ;; 16384
  (mech-bonk         15) ;; 32768
  (dark-skin         16) ;; hi 1
  (dark-punch        17) ;; hi 2
  (dark-bomb         18) ;; hi 4
  (dark-giant        19) ;; hi 8
  (shield            20) ;; hi 16
  (explode           21) ;; hi 32
  (jak-yellow-shot   22) ;; hi 64
  (jak-red-shot      23) ;; hi 128
  (jak-blue-shot     24) ;; hi 256
  (jak-dark-shot     25) ;; hi 512
  (enemy-yellow-shot 26) ;; hi 1024
  (enemy-dark-shot   27) ;; hi 2048
  (eco-yellow        28) ;; hi 4096
  (eco-red           29) ;; hi 8192
  (eco-blue          30) ;; hi 16384
  (eco-green         31) ;; hi 32768
  (knocked           32) ;; hihi 1
  )

(defenum collide-spec
  :bitfield #t
  :type uint32

  (backgnd            0) ;; 1
  (jak                1) ;; 2
  (bot                2) ;; 4
  (crate              3) ;; 8
  (civilian           4) ;; 16
  (enemy              5) ;; 32
  (obstacle           6) ;; 64
  (vehicle-sphere     7) ;; 128
  (hit-by-player-list 8) ;; 256
  (hit-by-others-list 9) ;; 512
  (player-list       10) ;; 1024
  (water             11) ;; 2048
  (collectable       12) ;; 4096
  (blocking-plane    13) ;; 8192
  (projectile        14) ;; 16384
  (jak-vulnerable    15) ;; 32768
  (camera-blocker    16) ;; hi 1
  (notice-blue-eco-powerup 17) ;; hi 2
  (tobot             18) ;; hi 4
  (pusher            19) ;; hi 8
  (vehicle-mesh      20) ;; hi 16
  (bot-targetable    21) ;; hi 32
  (jak-vehicle       22) ;; hi 64
  (special-obstacle  23) ;; hi 128
  (mech-punch        24) ;; hi 256
  (obstacle-for-jak  25) ;; hi 512
  (vehicle-mesh-probeable 26) ;; hi 1024
  (unknown-27 27)
  (unknown-28 28)
  (unknown-29 29)
  (unknown-30 30)
  (unknown-31 31)
  (unknown-32 32)
  (unknown-33 33)
  (unknown-34 34)
  (unknown-35 35)
  (unknown-36 36)
  (unknown-37 37)
  (unknown-38 38)
  (unknown-39 39)
  (unknown-40 40)
  (unknown-41 41)
  (unknown-42 42)
  (unknown-43 43)
  (unknown-44 44)
  (unknown-45 45)
  (unknown-46 46)
  (unknown-47 47)
  (unknown-48 48)
  (unknown-49 49)
  (unknown-50 50)
  (unknown-51 51)
  (unknown-52 52)
  (unknown-53 53)
  (unknown-54 54)
  (unknown-55 55)
  (unknown-56 56)
  (unknown-57 57)
  (unknown-58 58)
  (unknown-59 59)
  (unknown-60 60)
  (unknown-61 61)
  (unknown-62 62)
  (unknown-63 63)
  )

(defenum collide-action
  :bitfield #t
  :type uint32

  (solid                  0) ;; 1
  (semi-solid             1) ;; 2
  (rideable               2) ;; 4
  (can-ride               3) ;; 8
  (dont-push-away         4) ;; 16
  (pull-rider-can-collide 5) ;; 32
  (deadly                 6) ;; 64
  (persistent-attack      7) ;; 128
  (no-smack               8) ;; 256
  (no-standon             9) ;; 512
  (block-turn-around     10) ;; 1024
  (check-edge            11) ;; 2048
  (check-stuck           12) ;; 4096
  (stuck-wall-escape     13) ;; 8192
  (no-normal-reset       14) ;; 163884
  (edge-grabbed          15) ;; 32768
  (nav-sphere            16) ;; hi 1
  )

(defenum overlaps-others-options
  :type uint32
  :bitfield #t
  (oo0)
  (oo1)
  (oo2)
  (oo3)
  (oo4)
  )

(defenum prim-type
  :type int8
  (prim   -2)
  (sphere -1)
  (group  0)
  (mesh 1)
  (fake-prim 2)
  )

(defenum cshape-moving-flags
  :bitfield #t
  :type uint64
  (on-surface 0)
  (on-ground 1)
  (t-surface 2)
  (t-wall 3)
  (t-ceil 4)
  (t-act 5)
  (csmf06)
  (csmf07)
  (csmf08)
  (csmf09)
  (on-water 10)
  (csmf11)
  (csmf12)
  (csmf13)
  (csmf14)
  (csmf15)
  (csmf16)
  (csmf17)
  (csmf18)
  (csmf19)
  (csmf20)
  (csmf21)
  (csmf22)
  (csmf23)
  (csmf24)
  (csmf25)
  (csmf26)
  (csmf27)
  (csmf28)
  (csmf29)
  )

(defenum cshape-reaction-flags
  :bitfield #t
  :type uint32
  (csrf00)
  (csrf01)
  (csrf02)
  (csrf03)
  (csrf04)
  (csrf05)
  (csrf06)
  (csrf07)
  (csrf08)
  (csrf09)
  (csrf10)
  (csrf11)
  (csrf12)
  (csrf13)
  (csrf14)
  (csrf15)
  (csrf16)
  (csrf17)
  (csrf18)
  (csrf19)
  (csrf20)
  (csrf21)
  (csrf22)
  (csrf23)
  (csrf24)
  (csrf25)
  (csrf26)
  (csrf27)
  (csrf28)
  (csrf29)
  (csrf30)
  (csrf31)
  )

(defenum collide-list-enum
  (hit-by-player)
  (usually-hit-by-player)
  (hit-by-others)
  (player)
  )

(defenum collide-status
  :bitfield #t
  :type uint64
  (on-surface 0)
  (on-ground 1)
  (touch-surface 2)
  (touch-wall 3)
  (touch-ceiling 4)
  (touch-actor 5)
  (on-special-surface 6)
  (touch-edge 7)
  (no-touch 8)
  (blocked 9)
  (on-water 10)
  (impact-surface 11)
  (touch-background 12)
  (stuck 13)
  (touch-ceiling-sticky 14)
  (glance 15)
  (probe-hit 16)
  )

;; +++nav-flags
(defenum nav-flags
  :type uint8
  :bitfield #t
  (has-root-sphere 0)
  (has-extra-sphere 1)
  (has-child-spheres 2)
  )
;; ---nav-flags

(define-extern cshape-reaction-update-state (function control-info collide-query vector none))
(define-extern cshape-reaction-default (function control-info collide-query vector vector collide-status))
(define-extern cshape-reaction-just-move (function control-info collide-query vector collide-status))

;; DECOMP BEGINS

(deftype collide-rider (structure)
  ((rider-handle    handle                     :offset-assert   0)
   (sticky-prim     collide-shape-prim         :offset-assert   8)
   (prim-ry         float                      :offset-assert  12)
   (rider-local-pos vector             :inline :offset-assert  16)
   )
  :method-count-assert 9
  :size-assert         #x20
  :flag-assert         #x900000020
  )


(deftype collide-rider-pool (basic)
  ((alloc-count int32                    :offset-assert   4)
   (riders      collide-rider 20 :inline :offset-assert  16)
   )
  :method-count-assert 11
  :size-assert         #x290
  :flag-assert         #xb00000290
  (:methods
    (add-rider (_type_ handle) collide-rider 9)
    (prepare (_type_) none 10)
    )
  )


(defmethod prepare collide-rider-pool ((obj collide-rider-pool))
  "Gets this pool ready to be used to allow allocations.  This should be called once at the start of every frame."
  (set! (-> obj alloc-count) 0)
  0
  (none)
  )

(deftype pull-rider-info (structure)
  ((rider          collide-rider                :offset-assert   0)
   (rider-cshape   collide-shape-moving         :offset-assert   4)
   (rider-delta-ry float                        :offset-assert   8)
   (rider-dest     vector               :inline :offset-assert  16)
   )
  :method-count-assert 9
  :size-assert         #x20
  :flag-assert         #x900000020
  )


(kmemopen global "collide-lists")

(define *collide-hit-by-player-list* (new 'global 'engine 'collide-hit-by-player-list 640 connection))

(define *collide-hit-by-others-list* (new 'global 'engine 'collide-hit-by-others-list 768 connection))

(define *collide-player-list* (new 'global 'engine 'collide-player-list 32 connection))

(kmemclose)

(deftype overlaps-others-params (structure)
  ((options                     overlaps-others-options  :offset-assert   0)
   (collide-with-filter         collide-spec             :offset-assert   4)
   (tlist                       touching-list            :offset-assert   8)
   (filtered-root-collide-with  collide-spec             :offset-assert  12)
   (filtered-child-collide-with collide-spec             :offset-assert  16)
   (filtered-other-collide-as   collide-spec             :offset-assert  20)
   )
  :method-count-assert 9
  :size-assert         #x18
  :flag-assert         #x900000018
  )


(deftype move-above-ground-params (structure)
  ((gnd-collide-with       collide-spec                   :offset-assert   0)
   (popup                  float                          :offset-assert   4)
   (dont-move-if-overlaps? symbol                         :offset-assert   8)
   (hover-if-no-ground?    symbol                         :offset-assert  12)
   (overlaps-params        overlaps-others-params :inline :offset-assert  16)
   (new-pos                vector                 :inline :offset-assert  48)
   (old-gspot-pos          vector                 :inline :offset-assert  64)
   (old-gspot-normal       vector                 :inline :offset-assert  80)
   (pat                    pat-surface                    :offset-assert  96)
   (on-ground?             symbol                         :offset-assert 100)
   (do-move?               symbol                         :offset-assert 104)
   )
  :method-count-assert 9
  :size-assert         #x6c
  :flag-assert         #x90000006c
  )


(deftype collide-prim-core (structure)
  ((world-sphere vector         :inline :offset-assert   0)
   (collide-as   collide-spec           :offset-assert  16)
   (collide-with collide-spec           :offset-assert  20)
   (action       collide-action         :offset-assert  24)
   (prim-type    prim-type              :offset-assert  28)
   (unused1      uint8          3       :offset-assert  29)
   (quad         uint128        2       :offset          0)
   )
  :method-count-assert 9
  :size-assert         #x20
  :flag-assert         #x900000020
  )


(deftype collide-shape-prim (basic)
  ((cshape          collide-shape             :offset-assert   4)
   (prim-id         uint32                    :offset-assert   8)
   (transform-index int8                      :offset-assert  12)
   (unused2         int8              3       :offset-assert  13)
   (prim-core       collide-prim-core :inline :offset-assert  16)
   (local-sphere    vector            :inline :offset-assert  48)
   (world-sphere    vector            :inline :offset         16)
   (collide-as      collide-spec              :offset         32)
   (collide-with    collide-spec              :offset         36)
   (action          collide-action            :offset         40)
   (prim-type       int8                      :offset         44)
   (radius          float                     :offset         60)
   (specific        uint8             16      :offset-assert  64)
   )
  :method-count-assert 20
  :size-assert         #x50
  :flag-assert         #x1400000050
  (:methods
    (new (symbol type collide-shape uint int) _type_ 0)
    (debug-draw (_type_) none 9)
    (add-fg-prim-using-box (_type_ collide-cache) none 10)
    (add-fg-prim-using-line-sphere (_type_ collide-cache object) none 11)
    (overlaps-others-test (_type_ overlaps-others-params collide-shape-prim) symbol 12)
    (overlaps-others-group (_type_ overlaps-others-params collide-shape-prim-group) symbol 13)
    (collide-shape-prim-method-14 () none 14)
    (collide-with-collide-cache-prim-mesh (_type_ collide-query collide-cache-prim) none 15)
    (collide-with-collide-cache-prim-sphere (_type_ collide-query collide-cache-prim) none 16)
    (on-platform-test (_type_ collide-shape-prim collide-query float) none 17)
    (should-push-away-test (_type_ collide-shape-prim collide-query) none 18)
    (should-push-away-a-group-test (_type_ collide-shape-prim-group collide-query) none 19)
    )
  )


(deftype collide-shape-prim-sphere (collide-shape-prim)
  ((pat        pat-surface  :offset  64)
   (nav-radius float        :offset  68)
   )
  :method-count-assert 20
  :size-assert         #x50
  :flag-assert         #x1400000050
  (:methods
    (new (symbol type collide-shape uint) _type_ 0)
    )
  )


(deftype collide-shape-prim-mesh (collide-shape-prim)
  ((mesh             collide-mesh              :offset  64)
   (mesh-id          int32                     :offset  68)
   (mesh-cache-id    uint32                    :offset  72)
   (mesh-cache-entry collide-mesh-cache-entry  :offset  76)
   )
  :method-count-assert 20
  :size-assert         #x50
  :flag-assert         #x1400000050
  (:methods
    (new (symbol type collide-shape uint uint) _type_ 0)
    )
  )


(deftype collide-shape-prim-group (collide-shape-prim)
  ((num-children       uint8                              :offset  64)
   (num-alloc-children uint8                              :offset  65)
   (child              (inline-array collide-shape-prim)  :offset  68)
   )
  :method-count-assert 20
  :size-assert         #x50
  :flag-assert         #x1400000050
  (:methods
    (new (symbol type collide-shape uint int) _type_ 0)
    )
  )


(deftype collide-shape (trsqv)
  ((actor-hash-index    int16                         :offset         12)
   (process             process-drawable              :offset-assert 140)
   (max-iteration-count uint8                         :offset-assert 144)
   (nav-flags           nav-flags                     :offset-assert 145)
   (total-prims         uint8                         :offset-assert 146)
   (num-riders          uint8                         :offset-assert 147)
   (pat-ignore-mask     pat-surface                   :offset-assert 148)
   (event-self          symbol                        :offset-assert 152)
   (event-other         symbol                        :offset-assert 156)
   (root-prim           collide-shape-prim            :offset-assert 160)
   (riders              (inline-array collide-rider)  :offset-assert 164)
   (penetrate-using     penetrate                     :offset-assert 168)
   (penetrated-by       penetrate                     :offset-assert 176)
   (backup-collide-as   collide-spec                  :offset-assert 184)
   (backup-collide-with collide-spec                  :offset-assert 188)
   (event-priority      uint8                         :offset-assert 192)
   (rider-max-momentum  float                         :offset-assert 196)
   )
  :method-count-assert 55
  :size-assert         #xc8
  :flag-assert         #x37000000c8
  (:methods
    (new (symbol type process-drawable collide-list-enum) _type_ 0)
    (move-by-vector! (_type_ vector) none 28)
    (move-to-point! (_type_ vector) none 29)
    (debug-draw (_type_) none 30)
    (fill-cache-for-shape (_type_ float collide-query) none 31)
    (fill-cache-integrate-and-collide (_type_ vector collide-query meters) none 32)
    (find-prim-by-id (_type_ uint) collide-shape-prim 33)
    (find-prim-by-id-logtest (_type_ uint) collide-shape-prim 34)
    (detect-riders! (_type_) symbol 35)
    (build-bounding-box-for-shape (_type_ bounding-box float collide-spec) symbol 36)
    (integrate-and-collide! (_type_ vector) none 37)
    (find-collision-meshes (_type_) none 38)
    (on-platform (_type_ collide-shape collide-query) symbol 39)
    (find-overlapping-shapes (_type_ overlaps-others-params) symbol 40)
    (shove-to-closest-point-on-path (_type_ attack-info float) vector 41)
    (should-push-away (_type_ collide-shape collide-query) symbol 42)
    (pull-rider! (_type_ pull-rider-info) none 43)
    (pull-riders! (_type_) symbol 44)
    (do-push-aways (_type_) collide-spec 45)
    (update-transforms (_type_) none 46)
    (set-collide-with! (_type_ collide-spec) none 47)
    (set-collide-as! (_type_ collide-spec) none 48)
    (modify-collide-as! (_type_ int collide-spec collide-spec) none 49)
    (send-shoves (_type_ process touching-shapes-entry float float float) symbol 50)
    (above-ground? (_type_ collide-query vector object float float float) symbol 51)
    (water-info-init! (_type_ water-info collide-action) water-info 52)
    (iterate-prims (_type_ (function collide-shape-prim none)) none 53)
    (pusher-init (_type_) none 54)
    )
  )


(deftype collide-shape-moving (collide-shape)
  ((rider-time         time-frame                                                                 :offset-assert 200)
   (rider-last-move    vector                                                             :inline :offset-assert 208)
   (trans-old          vector                                                             :inline :offset-assert 224)
   (trans-old-old      vector                                                             :inline :offset        240)
   (trans-old-old-old  vector                                                             :inline :offset        256)
   (poly-pat           pat-surface                                                                :offset        272)
   (cur-pat            pat-surface                                                                :offset-assert 276)
   (ground-pat         pat-surface                                                                :offset-assert 280)
   (status             collide-status                                                             :offset-assert 288)
   (old-status         collide-status                                                             :offset-assert 296)
   (prev-status        collide-status                                                             :offset-assert 304)
   (reaction-flag      cshape-reaction-flags                                                      :offset-assert 312)
   (reaction           (function control-info collide-query vector vector collide-status)         :offset-assert 316)
   (no-reaction        (function collide-shape-moving collide-query vector vector object)         :offset-assert 320)
   (local-normal       vector                                                             :inline :offset-assert 336)
   (surface-normal     vector                                                             :inline :offset-assert 352)
   (poly-normal        vector                                                             :inline :offset-assert 368)
   (ground-poly-normal vector                                                             :inline :offset-assert 384)
   (gspot-pos          vector                                                             :inline :offset-assert 400)
   (gspot-normal       vector                                                             :inline :offset-assert 416)
   (grount-touch-point vector                                                             :inline :offset-assert 432)
   (ground-impact-vel  meters                                                                     :offset-assert 448)
   (surface-angle      float                                                                      :offset-assert 452)
   (poly-angle         float                                                                      :offset-assert 456)
   (touch-angle        float                                                                      :offset-assert 460)
   (coverage           float                                                                      :offset-assert 464)
   (dynam              dynamics                                                                   :offset-assert 468)
   (surf               surface                                                                    :offset-assert 472)
   )
  :method-count-assert 68
  :size-assert         #x1dc
  :flag-assert         #x44000001dc
  (:methods
    (new (symbol type process-drawable collide-list-enum) _type_ 0)
    (find-ground (_type_ collide-query collide-spec float float float) symbol 55)
    (react-to-pat! (_type_ pat-surface) int 56)
    (integrate-no-collide! (_type_ vector) none 57)
    (integrate-for-enemy-no-mtg (_type_ vector overlaps-others-params) symbol 58)
    (move-above-ground (_type_ vector move-above-ground-params) none 59)
    (move-to-ground (_type_ float float symbol collide-spec) none 60)
    (move-to-ground-point (_type_ vector vector vector) none 61)
    (compute-acc-due-to-gravity (_type_ vector float) vector 62)
<<<<<<< HEAD
    (collide-shape-moving-method-63 (_type_) none 63)
=======
    (collide-shape-moving-method-63 (_type_ rigid-body float) none 63)
>>>>>>> 8dedfb68
    (try-snap-to-surface (_type_ vector float float float) symbol 64)
    (fill-and-try-snap-to-surface (_type_ vector float float float collide-query) symbol 65)
    (step-collison! (_type_ vector vector float int) float 66)
    (collide-shape-moving-method-67 () none 67)
    )
  )


(defmethod new collide-shape-prim ((allocation symbol) (type-to-make type) (arg0 collide-shape) (arg1 uint) (arg2 int))
  (let ((v0-0 (object-new allocation type-to-make arg2)))
    (set! (-> v0-0 cshape) arg0)
    (set! (-> v0-0 prim-id) arg1)
    (set! (-> v0-0 prim-core action) (collide-action))
    (set! (-> v0-0 prim-core collide-as) (collide-spec))
    (set! (-> v0-0 prim-core collide-with) (collide-spec))
    (set! (-> v0-0 transform-index) -2)
    (set! (-> v0-0 prim-core prim-type) (prim-type prim))
    v0-0
    )
  )

;; WARN: Return type mismatch collide-shape-prim vs collide-shape-prim-sphere.
(defmethod new collide-shape-prim-sphere ((allocation symbol) (type-to-make type) (arg0 collide-shape) (arg1 uint))
  (let ((v0-0 ((method-of-type collide-shape-prim new) allocation type-to-make arg0 arg1 80)))
    (set! (-> (the-as collide-shape-prim-sphere v0-0) pat)
          (new 'static 'pat-surface :mode (pat-mode obstacle) :material (pat-material stone))
          )
    (set! (-> (the-as collide-shape-prim-sphere v0-0) prim-core prim-type) (prim-type sphere))
    (the-as collide-shape-prim-sphere v0-0)
    )
  )

;; WARN: Return type mismatch collide-shape-prim vs collide-shape-prim-mesh.
(defmethod new collide-shape-prim-mesh ((allocation symbol) (type-to-make type) (arg0 collide-shape) (arg1 uint) (arg2 uint))
  (let ((v0-0 ((method-of-type collide-shape-prim new) allocation type-to-make arg0 arg2 80)))
    (set! (-> (the-as collide-shape-prim-mesh v0-0) mesh) #f)
    (set! (-> (the-as collide-shape-prim-mesh v0-0) mesh-id) (the-as int arg1))
    (set! (-> (the-as collide-shape-prim-mesh v0-0) mesh-cache-id) (the-as uint 0))
    (set! (-> (the-as collide-shape-prim-mesh v0-0) prim-core prim-type) (prim-type mesh))
    (the-as collide-shape-prim-mesh v0-0)
    )
  )

;; WARN: Return type mismatch collide-shape-prim vs collide-shape-prim-group.
(defmethod new collide-shape-prim-group ((allocation symbol) (type-to-make type) (arg0 collide-shape) (arg1 uint) (arg2 int))
  (let ((v0-0 ((method-of-type collide-shape-prim new) allocation type-to-make arg0 (the-as uint arg2) 80)))
    (set! (-> (the-as collide-shape-prim-group v0-0) num-children) arg1)
    (set! (-> (the-as collide-shape-prim-group v0-0) num-alloc-children) arg1)
    (set! (-> (the-as collide-shape-prim-group v0-0) prim-core prim-type) (prim-type group))
    (set! (-> (the-as collide-shape-prim-group v0-0) child)
          (the-as (inline-array collide-shape-prim) (&+ (the-as collide-shape-prim-group v0-0) 80))
          )
    (the-as collide-shape-prim-group v0-0)
    )
  )

;; WARN: Return type mismatch uint vs int.
(defmethod length collide-shape-prim-group ((obj collide-shape-prim-group))
  (the-as int (-> obj num-children))
  )

(defmethod new collide-shape ((allocation symbol) (type-to-make type) (arg0 process-drawable) (arg1 collide-list-enum))
  (let ((s5-0 (object-new allocation type-to-make (the-as int (-> type-to-make size)))))
    (set! (-> s5-0 actor-hash-index) -1)
    (set! (-> s5-0 process) arg0)
    (set! (-> s5-0 max-iteration-count) (the-as uint 1))
    (set! (-> s5-0 nav-flags) (nav-flags has-root-sphere))
    (set! (-> s5-0 event-self) #f)
    (set! (-> s5-0 event-other) #f)
    (set! (-> s5-0 riders) (the-as (inline-array collide-rider) #f))
    (set! (-> s5-0 root-prim) #f)
    (set! (-> s5-0 penetrate-using) (penetrate))
    (set! (-> s5-0 penetrated-by) (penetrate))
    (set! (-> s5-0 event-priority) (the-as uint 0))
    (set! (-> s5-0 rider-max-momentum) 409600.0)
    (case (-> arg0 type symbol)
      (('camera)
       (set! (-> s5-0 pat-ignore-mask) (new 'static 'pat-surface :nocamera #x1 :probe #x1 :noendlessfall #x1))
       )
      (('target)
       (set! (-> s5-0 pat-ignore-mask) (new 'static 'pat-surface :noentity #x1 :nojak #x1 :probe #x1))
       )
      (else
        (set! (-> s5-0 pat-ignore-mask)
              (new 'static 'pat-surface :noentity #x1 :nojak #x1 :probe #x1 :noendlessfall #x1)
              )
        )
      )
    (set! (-> s5-0 trans w) 1.0)
    (quaternion-identity! (-> s5-0 quat))
    (vector-identity! (-> s5-0 scale))
    (cond
      ((= arg1 (collide-list-enum hit-by-player))
       (add-connection *collide-hit-by-player-list* arg0 #f s5-0 #f #f)
       )
      ((= arg1 (collide-list-enum usually-hit-by-player))
       (add-connection *collide-hit-by-others-list* arg0 #f s5-0 #f #f)
       )
      ((= arg1 (collide-list-enum hit-by-others))
       (add-connection *collide-player-list* arg0 #f s5-0 #f #f)
       )
      (else
        (format 0 "Unsupported collide-list-enum in collide-shape constructor!~%")
        )
      )
    s5-0
    )
  )

;; WARN: Return type mismatch collide-shape vs collide-shape-moving.
(defmethod new collide-shape-moving ((allocation symbol) (type-to-make type) (arg0 process-drawable) (arg1 collide-list-enum))
  (let ((v0-0 ((method-of-type collide-shape new) allocation type-to-make arg0 arg1)))
    (set! (-> (the-as collide-shape-moving v0-0) gspot-pos y) -40959590.0)
    (set! (-> (the-as collide-shape-moving v0-0) gspot-normal quad) (-> *y-vector* quad))
    (set! (-> (the-as collide-shape-moving v0-0) surf) *standard-ground-surface*)
    (the-as collide-shape-moving v0-0)
    )
  )

(define *collide-shape-prim-backgnd* (new 'static 'collide-shape-prim-mesh
                                       :cshape #f
                                       :prim-core (new 'static 'collide-prim-core
                                         :world-sphere (new 'static 'vector :w 204800000.0)
                                         :collide-as (collide-spec backgnd)
                                         :action (collide-action solid)
                                         :prim-type (prim-type fake-prim)
                                         )
                                       :local-sphere (new 'static 'vector :w 204800000.0)
                                       :mesh #f
                                       )
        )

(define *collide-shape-prim-water* (new 'static 'collide-shape-prim-mesh
                                     :cshape #f
                                     :prim-core (new 'static 'collide-prim-core
                                       :world-sphere (new 'static 'vector :w 204800000.0)
                                       :collide-as (collide-spec water)
                                       :action (collide-action solid)
                                       :prim-type (prim-type fake-prim)
                                       )
                                     :local-sphere (new 'static 'vector :w 204800000.0)
                                     :mesh #f
                                     )
        )

(define-perm *collide-rider-pool* collide-rider-pool (new 'global 'collide-rider-pool))<|MERGE_RESOLUTION|>--- conflicted
+++ resolved
@@ -562,11 +562,7 @@
     (move-to-ground (_type_ float float symbol collide-spec) none 60)
     (move-to-ground-point (_type_ vector vector vector) none 61)
     (compute-acc-due-to-gravity (_type_ vector float) vector 62)
-<<<<<<< HEAD
-    (collide-shape-moving-method-63 (_type_) none 63)
-=======
     (collide-shape-moving-method-63 (_type_ rigid-body float) none 63)
->>>>>>> 8dedfb68
     (try-snap-to-surface (_type_ vector float float float) symbol 64)
     (fill-and-try-snap-to-surface (_type_ vector float float float collide-query) symbol 65)
     (step-collison! (_type_ vector vector float int) float 66)
