;;-*-Lisp-*-
(in-package goal)

;; name: collide-cache-h.gc
;; name in dgo: collide-cache-h
;; dgos: ENGINE, GAME

(declare-type collide-query structure)

;; DECOMP BEGINS

(deftype collide-puss-sphere (structure)
  ((bsphere sphere         :inline :offset-assert   0)
   (bbox4w  bounding-box4w :inline :offset-assert  16)
   )
  :method-count-assert 9
  :size-assert         #x30
  :flag-assert         #x900000030
  )


(deftype collide-puss-work (structure)
  ((closest-pt     vector              :inline    :offset-assert   0)
   (tri-normal     vector              :inline    :offset-assert  16)
   (tri-bbox4w     bounding-box4w      :inline    :offset-assert  32)
   (spheres-bbox4w bounding-box4w      :inline    :offset-assert  64)
   (spheres        collide-puss-sphere 64 :inline :offset-assert  96)
   )
  :method-count-assert 11
  :size-assert         #xc60
  :flag-assert         #xb00000c60
  (:methods
    (collide-puss-work-method-9 () none 9)
    (collide-puss-work-method-10 () none 10)
    )
  )


(deftype collide-cache-tri (structure)
  ((vertex      vector      3 :inline :offset-assert   0)
   (extra-quad  uint8       16        :offset-assert  48)
   (pat         pat-surface           :offset         48)
   (collide-ptr basic                 :offset         52)
   (prim-index  uint16                :offset         56)
   (user16      uint16                :offset         58)
   (user32      uint32                :offset         60)
   )
  :method-count-assert 9
  :size-assert         #x40
  :flag-assert         #x900000040
  )


(deftype collide-cache-prim (structure)
  ((prim-core    collide-prim-core  :inline :offset-assert   0)
   (extra-quad   uint8              16      :offset-assert  32)
   (ccache       collide-cache              :offset         32)
   (prim         collide-shape-prim         :offset         36)
   (first-tri    uint16                     :offset         40)
   (num-tris     uint16                     :offset         42)
   (unused       uint8              4       :offset         44)
   (world-sphere vector             :inline :offset          0)
   (collide-as   collide-spec               :offset         16)
   (action       collide-action             :offset         24)
   (prim-type    prim-type                  :offset         28)
   )
  :method-count-assert 11
  :size-assert         #x30
  :flag-assert         #xb00000030
  (:methods
    (collide-cache-prim-method-9 () none 9)
    (collide-cache-prim-method-10 () none 10)
    )
  )


(deftype collide-cache (basic)
  ((num-tris         int32                          :offset-assert   4)
   (num-prims        int32                          :offset-assert   8)
   (ignore-mask      pat-surface                    :offset-assert  12)
   (ignore-processes process            2           :offset-assert  16)
   (collide-box      bounding-box       :inline     :offset-assert  32)
   (collide-box4w    bounding-box4w     :inline     :offset-assert  64)
   (collide-with     collide-spec                   :offset-assert  96)
   (unused           uint32                         :offset-assert 100)
   (prims            collide-cache-prim 100 :inline :offset-assert 112)
   (tris             collide-cache-tri  461 :inline :offset-assert 4912)
   )
  :method-count-assert 26
  :size-assert         #x8670
  :flag-assert         #x1a00008670
  (:methods
    (collide-cache-method-9 () none 9)
    (fill-and-probe-using-line-sphere (_type_ collide-query) float 10)
    (fill-and-probe-using-spheres (_type_ collide-query) symbol 11)
    (collide-cache-method-12 (_type_ collide-query) none 12)
<<<<<<< HEAD
    (collide-cache-method-13 (_type_ collide-query) none 13)
=======
    (fill-using-line-sphere (_type_ collide-query) none 13)
>>>>>>> ef22563d
    (fill-using-spheres (_type_ collide-query) none 14)
    (collide-cache-method-15 () none 15)
    (collide-cache-method-16 (_type_ collide-query) float 16)
    (probe-using-spheres (_type_ collide-query) symbol 17)
    (collide-cache-method-18 () none 18)
    (collide-cache-method-19 () none 19)
    (collide-cache-method-20 () none 20)
    (collide-cache-method-21 () none 21)
    (collide-cache-method-22 () none 22)
    (collide-cache-method-23 () none 23)
    (collide-cache-method-24 () none 24)
    (collide-cache-method-25 () none 25)
    )
  )


(deftype collide-list-item (structure)
  ((mesh collide-frag-mesh  :offset-assert   0)
   (inst basic              :offset-assert   4)
   )
  :pack-me
  :method-count-assert 9
  :size-assert         #x8
  :flag-assert         #x900000008
  )


(deftype collide-list (structure)
  ((num-items int32                         :offset-assert   0)
   (items     collide-list-item 256 :inline :offset         16)
   )
  :method-count-assert 9
  :size-assert         #x810
  :flag-assert         #x900000810
  )


(kmemopen global "collide-cache")

(define-perm *collide-cache* collide-cache (new 'global 'collide-cache))

(define-perm *collide-list* collide-list (new 'global 'collide-list))

(kmemclose)



<|MERGE_RESOLUTION|>--- conflicted
+++ resolved
@@ -94,11 +94,7 @@
     (fill-and-probe-using-line-sphere (_type_ collide-query) float 10)
     (fill-and-probe-using-spheres (_type_ collide-query) symbol 11)
     (collide-cache-method-12 (_type_ collide-query) none 12)
-<<<<<<< HEAD
-    (collide-cache-method-13 (_type_ collide-query) none 13)
-=======
     (fill-using-line-sphere (_type_ collide-query) none 13)
->>>>>>> ef22563d
     (fill-using-spheres (_type_ collide-query) none 14)
     (collide-cache-method-15 () none 15)
     (collide-cache-method-16 (_type_ collide-query) float 16)
