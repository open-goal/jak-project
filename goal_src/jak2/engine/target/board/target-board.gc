--- conflicted
+++ resolved
@@ -895,13 +895,8 @@
     (set! (-> v1-82 0 param2) (the-as basic (-> self control cspace-offset)))
     )
   (target-collide-set! 'board 0.0)
-<<<<<<< HEAD
-  (set! (-> self state-flags) (logior (state-flags lleg-no-ik rleg-no-ik) (-> self state-flags)))
-  (set! (-> self board thrust-scale) 50.0)
-=======
   (logior! (-> self state-flags) (state-flags lleg-no-ik rleg-no-ik))
   (set! (-> self board thrust-scale) 1.0)
->>>>>>> 95d706e3
   (set! (-> self board turn-anim-targ) 0.0)
   (set! (-> self board turn-anim-frame) 0.0)
   (set! (-> self board turn-anim-vel) 0.0)
