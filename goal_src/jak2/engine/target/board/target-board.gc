;;-*-Lisp-*-
(in-package goal)

;; name: target-board.gc
;; name in dgo: target-board
;; dgos: ENGINE, GAME

(define-extern *board-walk-mods* surface)
(define-extern *board-duck-mods* surface)
(define-extern *board-air-mods* surface)
(define-extern *board-jump-mods* surface)
(define-extern *board-ride-jump-mods* surface)
(define-extern *board-duck-jump-mods* surface)
(define-extern *board-spin-mods* surface)
(define-extern *board-spin-post-mods* surface)
(define-extern *board-flip-mods* surface)
(define-extern *board-wall-kick-mods* surface)
(define-extern *board-halfpipe-mods* surface)
(define-extern *board-turn-to-mods* surface)
(define-extern *board-ride-mods* surface)
(define-extern *collide-edge-board-halfpipe-spec* collide-edge-spec)
(define-extern target-gun-end-mode (function symbol symbol :behavior target))
(define-extern target-board-get-off (state object symbol target))
(define-extern *collide-edge-board-spec* collide-edge-spec)
(define-extern vector-vector-angle (function vector vector float))
(define-extern target-board-anim-trans (function none :behavior target))
(define-extern target-board-spin-check (function none :behavior target))
(define-extern target-board-halfpipe-trans (function none :behavior target))
(define-extern target-board-resolve-points (function none :behavior target))
(define-extern target-board-ground-check (function none :behavior target))
(define-extern target-board-halfpipe-check (function collide-action :behavior target))
(define-extern target-board-jump-trans (function none :behavior target))

(#when PC_PORT

(define *board-trick-tracker* (new 'static 'board-trick-tracker))

(defmethod reset-combo! board-trick-tracker ((this board-trick-tracker))
  (set! (-> this num-tricks-in-combo) 0)
  (set! (-> this points-in-combo) 0.0)
  (countdown (idx 16)
    (set! (-> this tricks-in-combo idx) (board-tricks none)))
  (none))

(defmethod add-trick-to-combo! board-trick-tracker ((this board-trick-tracker) (trick board-tricks) (points float))
  (when (not (-> this combo-in-progress?))
    (set! (-> this combo-in-progress?) #t)
    (reset-combo! this))
  (when (< (-> this num-tricks-in-combo) 15)
    (set! (-> this tricks-in-combo (-> this num-tricks-in-combo)) trick)
    (set! (-> this num-tricks-in-combo) (inc (-> this num-tricks-in-combo)))
    (set! (-> this points-in-combo) (+ (-> this points-in-combo) points)))
  (none))


(defun board-trick->string ((trick board-tricks))
  "TODO - make a prefix removal function instead"
  (cond
    ((= trick (board-tricks board-rail-jump))
    "rail-jump"
    )
    ((= trick (board-tricks board-nosegrab))
    "nosegrab"
    )
    ((= trick (board-tricks board-board-spin))
    "board-spin"
    )
    ((= trick (board-tricks board-kickflip))
    "kickflip"
    )
    ((= trick (board-tricks board-method))
    "method"
    )
    ((= trick (board-tricks board-spin))
    "spin"
    )
    ((= trick (board-tricks board-boost))
    "boost"
    )
    ((= trick (board-tricks board-duck-jump))
    "duck-jump"
    )
    ((= trick (board-tricks board-board-flip))
    "board-flip"
    )
    ((= trick (board-tricks board-rail))
    "rail"
    )
    ((= trick (board-tricks none))
    "none"
    )
    ((= trick (board-tricks board-quick-jump))
    "quick-jump"
    )
    ((= trick (board-tricks board-noseflip))
    "noseflip"
    )
    ((= trick (board-tricks board-jump))
    "jump"
    )
    ((= trick (board-tricks board-flip))
    "flip"
    )
    (else
      "*unknown*"
      )))

(defmethod render-combo board-trick-tracker ((this board-trick-tracker))
  (when (not (-> *pc-settings* jetboard-trick-text?))
    (return 0))
  (clear *temp-string*)
  ;; Also only print each trick type once
  (let ((freq (new 'stack-no-clear 'array 'uint32 19))
        (printed (new 'stack-no-clear 'array 'symbol 19))
        (idx 0)
        (text-entries 0))
    ;; Initialize the arrays
    (countdown (i 19)
      (set! (-> freq i) 0)
      (set! (-> printed i) #f))
    ;; Build up a frequency list, god i wish i had a map
    (while (< idx (-> this num-tricks-in-combo))
      (let ((trick (-> this tricks-in-combo idx)))
        (set! (-> freq trick) (inc (-> freq trick)))
      (set! idx (inc idx))))
    ;; Now we can construct the string
    (set! idx 0)
    (while (< idx (-> this num-tricks-in-combo))
      (let* ((trick (-> this tricks-in-combo idx))
             (times (-> freq trick))
             (skip? (-> printed trick))
             (color (case trick
                      (((board-tricks board-boost) (board-tricks board-jump) (board-tricks board-duck-jump) (board-tricks board-quick-jump))
                       "~[~9L")
                      (((board-tricks board-rail) (board-tricks board-rail-jump))
                       "~[~3L")
                      (((board-tricks board-spin) (board-tricks board-flip) (board-tricks board-board-flip) (board-tricks board-nosegrab))
                       "~[~26L")
                      (((board-tricks board-board-spin) (board-tricks board-method) (board-tricks board-noseflip) (board-tricks board-kickflip))
                       "~[~15L")))
             (padding (if (= idx 0) "" " ")))
        (when (not skip?)
          (if (> times 0)
            (format *temp-string* "~S~S~S~S x ~D" padding color (board-trick->string trick) "~[~0L" times)
            (format *temp-string* "~S~S~S~S" padding color (board-trick->string trick) "~[~0L"))
          (set! (-> printed trick) #t)
          (set! text-entries (inc text-entries))
          (when (= (mod text-entries 4) 0)
            (format *temp-string* "~%"))
          ))
      (set! idx (inc idx))))
  ;; Add points
  (when (> (-> this points-in-combo) 0.0)
    (format *temp-string* "~%~S~D" "~[~38L" (the int (-> this points-in-combo))))
  ;; Print it finally
  (let ((font-ctx (new 'stack 'font-context *font-default-matrix* 0 325 0.0 (font-color default) (font-flags shadow kerning middle))))
    (print-game-text-scaled *temp-string* 1.0 font-ctx (bucket-id progress)))
  (none))

(defmethod end-combo! board-trick-tracker ((this board-trick-tracker))
  (set! (-> this combo-in-progress?) #f)
  (none))

)

;; DECOMP BEGINS

(define *board-walk-mods*
  (new 'static 'surface
    :name 'run
    :turnv 32768.0
    :turnvv 131072.0
    :tiltv 131072.0
    :tiltvv 2621440.0
    :transv-max 143360.0
    :target-speed 1024000.0
    :seek0 0.5
    :seek90 0.5
    :seek180 0.5
    :fric 0.2
    :nonlin-fric-dist 1.0
    :slip-factor -0.125
    :slide-factor 1.0
    :slope-up-factor 8192.0
    :slope-down-factor 24576.0
    :slope-slip-angle 1.0
    :bend-factor 1.0
    :bend-speed 1.0
    :alignv 1.0
    :slope-up-traction 1.0
    :align-speed 1.0
    :slope-change-preserve 1.0
    :turnvf 30.0
    :turnvvf 30.0
    :tiltvf 15.0
    :tiltvvf 15.0
    :vel-turn 65536.0
    :mult-hook (lambda :behavior target
      ((arg0 surface) (arg1 surface) (arg2 surface) (arg3 int))
      (case arg3
        ((1)
         (if (< 0.9 (-> self control surface-angle))
             (set-time! (-> self board on-flat-time))
             )
         (set! (-> self board slip-factor)
               (lerp-scale 1.0 (-> arg0 slip-factor) (fabs (-> self control ctrl-slope-heading)) 0.0 1.0)
               )
         (set! (-> arg0 slip-factor) (-> self board slip-factor))
         (set! (-> arg0 slope-up-factor) (-> arg1 slope-up-factor))
         (set! (-> arg0 slope-down-factor) (-> arg1 slope-down-factor))
         (set! (-> arg0 seek0)
               (lerp-scale
                 (* 0.1 (-> arg0 seek0))
                 (-> arg0 seek0)
                 (the float (- (current-time) (-> self board spin-time)))
                 0.0
                 600.0
                 )
               )
         (set! (-> arg0 seek90)
               (lerp-scale
                 (* 0.1 (-> arg0 seek90))
                 (-> arg0 seek90)
                 (the float (- (current-time) (-> self board spin-time)))
                 0.0
                 600.0
                 )
               )
         (set! (-> arg0 vel-turn)
               (lerp-scale 131072.0 (-> arg1 vel-turn) (the float (- (current-time) (-> self board spin-time))) 0.0 600.0)
               )
         (set! (-> arg0 turnv)
               (lerp-scale 91022.22 (-> arg1 turnv) (the float (- (current-time) (-> self board spin-time))) 0.0 600.0)
               )
         (when (not (time-elapsed? (-> self board spin-ground-start-time) (seconds 0.3)))
           (set-time! (-> self control last-attack-end-time))
           (set-time! (-> self board spin-ground-time))
           (set! (-> arg0 seek0) (* 0.1 (-> arg0 seek0)))
           (set! (-> arg0 seek90) (* 0.1 (-> arg0 seek90)))
           (set! (-> arg0 vel-turn) 131072.0)
           (set! (-> arg0 turnv) 91022.22)
           )
         )
        )
      (none)
      )
    :flags (surface-flag turn-to-pad)
    )
  )

(define *board-duck-mods* (new 'static 'surface
                            :name 'duck
                            :turnv 21845.334
                            :turnvv 131072.0
                            :tiltv 131072.0
                            :tiltvv 2621440.0
                            :transv-max 151552.0
                            :target-speed 102400.0
                            :seek0 0.5
                            :seek90 0.5
                            :seek180 0.5
                            :fric 0.2
                            :nonlin-fric-dist 1.0
                            :slip-factor 0.5
                            :slide-factor 1.0
                            :slope-up-factor 8192.0
                            :slope-down-factor 24576.0
                            :slope-slip-angle 1.0
                            :bend-factor 1.0
                            :bend-speed 1.0
                            :alignv 1.0
                            :slope-up-traction 1.0
                            :align-speed 1.0
                            :slope-change-preserve 0.75
                            :turnvf 30.0
                            :turnvvf 30.0
                            :tiltvf 15.0
                            :tiltvvf 15.0
                            :vel-turn 65536.0
                            :flags (surface-flag no-turn-around turn-to-pad duck)
                            )
        )

(set! (-> *board-duck-mods* mult-hook) (-> *board-walk-mods* mult-hook))

(define *board-air-mods* (new 'static 'surface
                           :name 'air
                           :turnv 49152.0
                           :turnvv 131072.0
                           :tiltv 16384.0
                           :tiltvv 131072.0
                           :transv-max 143360.0
                           :target-speed 102400.0
                           :seek0 0.8
                           :seek90 0.8
                           :seek180 0.8
                           :fric 0.2
                           :nonlin-fric-dist 1.0
                           :slip-factor 1.0
                           :slide-factor 1.0
                           :slope-up-factor 8192.0
                           :slope-down-factor 24576.0
                           :slope-slip-angle 1.0
                           :bend-factor 1.0
                           :bend-speed 1.0
                           :alignv 1.0
                           :slope-up-traction 1.0
                           :align-speed 1.0
                           :slope-change-preserve 1.0
                           :turnvf 30.0
                           :turnvvf 30.0
                           :tiltvf 150.0
                           :tiltvvf 60.0
                           :vel-turn 65536.0
                           :mode 'air
                           :flags (surface-flag no-turn-around turn-to-pad check-edge air)
                           )
        )

(define *board-jump-mods* (new 'static 'surface
                            :name 'jump
                            :turnv 49152.0
                            :turnvv 524288.0
                            :tiltv 32768.0
                            :tiltvv 131072.0
                            :transv-max 143360.0
                            :target-speed 102400.0
                            :fric 0.2
                            :nonlin-fric-dist 1.0
                            :slip-factor 1.0
                            :slide-factor 1.0
                            :slope-slip-angle 1.0
                            :bend-factor 1.0
                            :bend-speed 1.0
                            :alignv 1.0
                            :slope-up-traction 1.0
                            :align-speed 1.0
                            :turnvf 30.0
                            :turnvvf 30.0
                            :tiltvf 30.0
                            :tiltvvf 18.0
                            :vel-turn 10922.667
                            :mode 'air
                            :flags (surface-flag no-turn-around turn-to-pad check-edge air)
                            )
        )

(define *board-ride-jump-mods*
  (new 'static 'surface
    :name 'jump
    :turnv 49152.0
    :turnvv 32768.0
    :tiltv 32768.0
    :tiltvv 131072.0
    :transv-max 143360.0
    :target-speed 102400.0
    :nonlin-fric-dist 1.0
    :slip-factor 1.0
    :slide-factor 1.0
    :slope-slip-angle 1.0
    :bend-factor 1.0
    :bend-speed 1.0
    :alignv 1.0
    :slope-up-traction 1.0
    :align-speed 1.0
    :turnvf 30.0
    :turnvvf 300.0
    :tiltvf 30.0
    :tiltvvf 18.0
    :mult-hook (lambda :behavior target
      ((arg0 surface) (arg1 surface) (arg2 surface) (arg3 int))
      (case arg3
        ((1)
         (when (!= (-> *cpad-list* cpads (-> self control cpad number) stick0-speed) 0.0)
           (let* ((f30-0 (* 122880.0 (-> self control turn-to-magnitude) (seconds-per-frame)))
                  (a2-1 (-> self board ride-dir))
                  (v1-12 (vector-flatten! (new 'stack-no-clear 'vector) (-> self control to-target-pt-xz) a2-1))
                  )
             (vector+float*! (-> self control transv) (-> self control transv) v1-12 f30-0)
             )
           )
         )
        )
      (none)
      )
    :mode 'air
    :flags (surface-flag no-turn-around turn-to-pad check-edge air)
    )
  )

(define *board-duck-jump-mods* *board-jump-mods*)

(define *board-spin-mods* (copy *board-jump-mods* 'global))

(let ((v1-10 *board-spin-mods*))
  (set! (-> v1-10 name) 'spin)
  (set! (-> v1-10 flags) (surface-flag no-turn-around check-edge air))
  (set! (-> v1-10 seek0) 0.0)
  (set! (-> v1-10 seek90) 0.0)
  (set! (-> v1-10 seek180) 0.0)
  (set! (-> v1-10 vel-turn) 0.0)
  (set! (-> v1-10 turnv) 0.0)
  (set! (-> v1-10 turnvv) 0.0)
  (set! (-> v1-10 tiltv) 0.0)
  (set! (-> v1-10 tiltvf) 0.0)
  )

(let ((v1-12 (copy *board-jump-mods* 'global)))
  (set! (-> v1-12 seek0) 0.0)
  (set! (-> v1-12 seek90) 0.0)
  (set! (-> v1-12 seek180) 0.0)
  (set! (-> v1-12 vel-turn) 0.0)
  (set! *board-spin-post-mods* v1-12)
  )

(let ((v1-14 (copy *board-duck-jump-mods* 'global)))
  (set! (-> v1-14 flags) (surface-flag no-turn-around turn-to-vel air))
  (set! (-> v1-14 seek0) 0.0)
  (set! (-> v1-14 seek90) 0.0)
  (set! (-> v1-14 seek180) 0.0)
  (set! (-> v1-14 vel-turn) 0.0)
  (set! (-> v1-14 turnv) 49152.0)
  (set! (-> v1-14 turnvf) 30.0)
  (set! (-> v1-14 turnvv) 0.0)
  (set! (-> v1-14 turnvvf) 0.0)
  (set! *board-flip-mods* v1-14)
  )

(define *board-wall-kick-mods* (new 'static 'surface
                                 :name 'jump
                                 :tiltv 65536.0
                                 :tiltvv 262144.0
                                 :transv-max 143360.0
                                 :target-speed 102400.0
                                 :seek180 0.8
                                 :fric 0.2
                                 :nonlin-fric-dist 1.0
                                 :slip-factor 1.0
                                 :slide-factor 1.0
                                 :slope-slip-angle 1.0
                                 :impact-fric 0.8
                                 :bend-factor 1.0
                                 :bend-speed 1.0
                                 :alignv 1.0
                                 :slope-up-traction 1.0
                                 :align-speed 1.0
                                 :tiltvf 150.0
                                 :tiltvvf 60.0
                                 :mult-hook (lambda :behavior target
                                   ((arg0 surface) (arg1 surface) (arg2 surface) (arg3 int))
                                   (case arg3
                                     ((1)
                                      (when (not (time-elapsed? (-> self state-time) (seconds 0.05)))
                                        (set! (-> arg0 turnv) 0.0)
                                        (set! (-> arg0 turnvf) 0.0)
                                        )
                                      )
                                     )
                                   (none)
                                   )
                                 :mode 'air
                                 :flags (surface-flag no-turn-around turn-to-vel air)
                                 )
        )

(define *board-halfpipe-mods* (new 'static 'surface
                                :name 'jump
                                :turnv 131072.0
                                :turnvv 524288.0
                                :tiltv 16384.0
                                :tiltvv 131072.0
                                :transv-max 143360.0
                                :target-speed 102400.0
                                :fric 0.2
                                :nonlin-fric-dist 1.0
                                :slip-factor 1.0
                                :slide-factor 1.0
                                :slope-slip-angle 1.0
                                :bend-factor 1.0
                                :bend-speed 1.0
                                :alignv 1.0
                                :slope-up-traction 1.0
                                :align-speed 1.0
                                :turnvf 30.0
                                :turnvvf 30.0
                                :tiltvf 150.0
                                :tiltvvf 60.0
                                :mode 'air
                                :flags (surface-flag no-turn-around turn-to-vel air turn-when-centered)
                                )
        )

(define *board-turn-to-mods* (new 'static 'surface
                               :name 'run
                               :turnv 524288.0
                               :tiltv 131072.0
                               :tiltvv 2621440.0
                               :transv-max 143360.0
                               :target-speed 102400.0
                               :seek0 0.5
                               :seek90 0.5
                               :seek180 0.5
                               :fric 0.2
                               :nonlin-fric-dist 1.0
                               :slip-factor 0.5
                               :slide-factor 1.0
                               :slope-up-factor 8192.0
                               :slope-down-factor 24576.0
                               :slope-slip-angle 1.0
                               :bend-factor 1.0
                               :bend-speed 1.0
                               :alignv 1.0
                               :slope-up-traction 1.0
                               :align-speed 1.0
                               :slope-change-preserve 1.0
                               :turnvf 30.0
                               :tiltvf 15.0
                               :tiltvvf 15.0
                               :vel-turn 65536.0
                               :flags (surface-flag no-turn-around turn-to-vel turn-when-centered)
                               )
        )

(set! (-> *board-turn-to-mods* mult-hook) (-> *board-walk-mods* mult-hook))

(define *board-ride-mods* (new 'static 'surface
                            :name 'run
                            :turnv 218453.33
                            :turnvv 131072.0
                            :tiltv 131072.0
                            :tiltvv 262144.0
                            :transv-max 143360.0
                            :target-speed 40960.0
                            :seek0 0.5
                            :seek90 0.5
                            :seek180 0.5
                            :fric 0.1
                            :nonlin-fric-dist 1.0
                            :slip-factor 0.6
                            :slide-factor 1.0
                            :slope-up-factor 24576.0
                            :slope-down-factor 49152.0
                            :slope-slip-angle 1.0
                            :impact-fric 1.0
                            :bend-speed 1.0
                            :alignv 1.0
                            :slope-up-traction 1.0
                            :align-speed 1.0
                            :turnvf 30.0
                            :turnvvf 30.0
                            :tiltvf 60.0
                            :tiltvvf 30.0
                            :mult-hook (lambda ((arg0 surface) (arg1 surface) (arg2 surface) (arg3 int))
                              (case arg3
                                ((1)
                                 (set! (-> arg0 slope-up-factor) (-> arg1 slope-up-factor))
                                 (set! (-> arg0 slope-down-factor) (-> arg1 slope-down-factor))
                                 )
                                )
                              (none)
                              )
                            :mode 'ride
                            :flags (surface-flag no-turn-around turn-to-pad check-edge turn-when-centered)
                            )
        )

(define *collide-edge-board-halfpipe-spec* (new 'static 'collide-edge-spec
                                             :split-dists (new 'static 'array float 2 1024.0 1433.6)
                                             :outward-offset (new 'static 'vector :x 708.608 :y 13312.0 :w 1.0)
                                             :flags (collide-edge-spec-flags send-event)
                                             :max-dist-sqrd-to-outward-pt 150994940.0
                                             :max-dir-cosa-delta -1.0
                                             :max-dir-cosa-player -2.0
                                             :touching-segment #f
                                             :local-cache-fill-box (new 'static 'bounding-box
                                               :min (new 'static 'vector :x -8192.0 :y -16384.0 :z -8192.0 :w 1.0)
                                               :max (new 'static 'vector :x 8192.0 :y 16384.0 :z 8192.0 :w 1.0)
                                               )
                                             :local-within-reach-box (new 'static 'bounding-box
                                               :min (new 'static 'vector :x -7987.2 :y -16179.2 :z -7987.2 :w 1.0)
                                               :max (new 'static 'vector :x 7987.2 :y 16179.2 :z 7987.2 :w 1.0)
                                               )
                                             :local-player-spheres (new 'static 'inline-array sphere 12
                                               (new 'static 'sphere :x 1720.32 :y -819.2 :r 1433.6)
                                               (new 'static 'sphere :x 1720.32 :y -819.2 :r 1433.6)
                                               (new 'static 'sphere :x 1720.32 :y -819.2 :r 1433.6)
                                               (new 'static 'sphere :x 1720.32 :y -819.2 :r 1433.6)
                                               (new 'static 'sphere :x 1720.32 :y -819.2 :r 1433.6)
                                               (new 'static 'sphere :x 1720.32 :y -819.2 :r 1433.6)
                                               (new 'static 'sphere :x -737.28 :y 4096.0 :r 3072.0)
                                               (new 'static 'sphere :x -737.28 :y 6553.6 :r 3072.0)
                                               (new 'static 'sphere :x -737.28 :y 9420.8 :r 3072.0)
                                               (new 'static 'sphere :x 1720.32 :y 3686.4 :r 2949.12)
                                               (new 'static 'sphere :x 1720.32 :y 5734.4 :r 2949.12)
                                               (new 'static 'sphere :x 1720.32 :y 8601.6 :r 2949.12)
                                               )
                                             )
        )

(defbehavior target-board-handler target ((arg0 process) (arg1 int) (arg2 symbol) (arg3 event-message-block))
  (local-vars (v0-0 object) (a0-10 uint))
<<<<<<< HEAD
  (the-as
    object
    (cond
      ((and (= arg2 'query) (= (-> arg3 param 0) 'mode))
       'board
       )
      (else
        (let ((v1-3 arg2))
          (cond
            ((= v1-3 'end-mode)
             (go target-board-get-off (process->handle arg0) #f)
             )
            ((= v1-3 'change-mode)
             (let ((v1-7 (-> arg3 param 0)))
               (b! (!= v1-7 'grab) cfg-19 :delay (set! a0-10 (the-as uint #f)))
               (b! (focus-test? self dead) cfg-18 :delay (set! v0-0 #f))
               (set! v0-0 (if (not (-> arg3 param 1))
                              #t
                              (go target-board-grab (the-as symbol a0-10))
                              )
                     )
               (label cfg-18)
               (b! #t cfg-37 :delay (nop!))
               (label cfg-19)
               (set! v0-0 (cond
                            ((= v1-7 'normal)
                             (go target-board-get-off (process->handle arg0) #f)
                             )
                            ((= v1-7 'falling)
                             enter-state
                             (go target-board-falling)
                             )
                            ((= v1-7 'pegasus)
                             (go target-board-get-off (process->handle arg0) 'pegasus)
                             )
                            ((= v1-7 'pilot)
                             (target-standard-event-handler arg0 arg1 arg2 arg3)
                             )
                                                        (else
                              (target-standard-event-handler arg0 arg1 arg2 arg3)
                              )
                            )
                     )
               )
             (label cfg-37)
             v0-0
             )
            (else
              (let ((a3-2 (= v1-3 'swim)))
                (cond
                  ((or a3-2 (begin (set! a3-2 (= v1-3 'wade)) a3-2) (begin (set! a3-2 (= v1-3 'slide)) a3-2) (= v1-3 'pole-grab))
                   #f
                   )
                  ((= v1-3 'clone-anim)
                   (go target-board-clone-anim (process->handle (the-as process (-> arg3 param 0))))
                   )
                  ((= v1-3 'edge-grab)
                   (let ((gp-1 *edge-grab-info*)
                         (s5-1 (new 'stack-no-clear 'vector))
=======
  (cond
    ((and (= arg2 'query) (= (-> arg3 param 0) 'mode))
     'board
     )
    (else
      (case arg2
        (('end-mode)
         (go target-board-get-off (process->handle arg0) #f)
         )
        (('change-mode)
         (let ((v1-7 (-> arg3 param 0)))
           (b! (!= v1-7 'grab) cfg-19 :delay (set! a0-10 (the-as uint #f)))
           (b! (focus-test? self dead) cfg-18 :delay (set! v0-0 #f))
           (set! v0-0 (if (not (-> arg3 param 1))
                          #t
                          (go target-board-grab (the-as symbol a0-10))
                          )
                 )
           (label cfg-18)
           (b! #t cfg-37 :delay (nop!))
           (label cfg-19)
           (set! v0-0 (cond
                        ((= v1-7 'normal)
                         (go target-board-get-off (process->handle arg0) #f)
>>>>>>> cca2897e
                         )
                        ((= v1-7 'falling)
                         enter-state
                         (go target-board-falling)
                         )
                        ((= v1-7 'pegasus)
                         (go target-board-get-off (process->handle arg0) 'pegasus)
                         )
                        ((= v1-7 'pilot)
                         (target-standard-event-handler arg0 arg1 arg2 arg3)
                         )
                        )
                 )
           )
         (label cfg-37)
         v0-0
         )
        (('swim 'wade 'slide 'pole-grab)
         #f
         )
        (('clone-anim)
         (go target-board-clone-anim (process->handle (the-as process (-> arg3 param 0))))
         )
        (('edge-grab)
         (let ((gp-1 *edge-grab-info*)
               (s5-1 (new 'stack-no-clear 'vector))
               )
           (vector-normalize!
             (vector-!
               (-> self control edge-grab-edge-dir)
               (-> gp-1 world-vertex 1)
               (the-as vector (-> gp-1 world-vertex))
               )
             1.0
             )
           (vector+float*! s5-1 (-> self control trans) (-> self control c-R-w vector 2) (* 40960.0 (seconds-per-frame)))
           (let ((f0-2 (vector-segment-overlap s5-1 (the-as vector (-> gp-1 world-vertex)) (-> gp-1 world-vertex 1))))
             (if (and (time-elapsed? (-> self board ride-time) (seconds 0.4))
                      (>= f0-2 0.0)
                      (>= 1.0 f0-2)
                      (not (and (-> self next-state) (= (-> self next-state name) 'target-board-duck-stance)))
                      )
                 (go target-board-ride-edge (logtest? (-> self control mod-surface flags) (surface-flag air)))
                 )
             )
           )
         )
        (('touched)
         (cond
           ((and (-> self control danger-mode) ((method-of-type touching-shapes-entry prims-touching?)
                                                (the-as touching-shapes-entry (-> arg3 param 0))
                                                (-> self control)
                                                (the-as uint 1920)
                                                )
                 )
            (when (target-send-attack
                    arg0
                    (-> self control danger-mode)
                    (the-as touching-shapes-entry (-> arg3 param 0))
                    (the-as int (-> self control target-attack-id))
                    (the-as int (-> self control attack-count))
                    (-> self control penetrate-using)
                    )
              (process-spawn part-tracker :init part-tracker-init (-> *part-group-id-table* 117) 0 #f #f self 25 :to self)
              (target-timed-invulnerable (seconds 0.5) self 2)
              )
            )
           (else
             (let ((a1-15 (new 'stack-no-clear 'event-message-block)))
               (set! (-> a1-15 from) (process->ppointer self))
               (set! (-> a1-15 num-params) 2)
               (set! (-> a1-15 message) 'attack)
               (set! (-> a1-15 param 0) (-> arg3 param 0))
               (set! (-> a1-15 param 1)
                     (the-as
                       uint
                       (static-attack-info
                         ((id (-> self board attack-id)) (mode 'board) (penetrate-using (-> self control penetrate-using)))
                         )
                       )
                     )
               (set! v0-0 (send-event-function arg0 a1-15))
               )
             (when v0-0
               (let* ((v1-63 (-> self game))
                      (a0-68 (+ (-> v1-63 attack-id) 1))
                      )
                 (set! (-> v1-63 attack-id) a0-68)
                 (set! (-> self board attack-id) a0-68)
                 )
               )
             v0-0
             )
           )
         )
        (('attack 'attack-or-shove 'attack-invinc)
         (target-attacked
           arg2
           (the-as attack-info (-> arg3 param 1))
           arg0
           (the-as touching-shapes-entry (-> arg3 param 0))
           (the-as (state symbol attack-info target) target-board-hit)
           )
         )
        (('shove)
         (when (not (focus-test? self hit))
           (mem-copy! (the-as pointer (-> self attack-info-rec)) (the-as pointer (-> arg3 param 1)) 160)
           (when (not (logtest? (-> self attack-info-rec mask) (attack-mask attacker)))
             (set! (-> self attack-info-rec attacker) (process->handle arg0))
             (logior! (-> self attack-info-rec mask) (attack-mask attacker))
             )
           (go target-board-hit (the-as vector 'shove) (-> self attack-info-rec))
           )
         )
        (else
          (target-standard-event-handler arg0 arg1 arg2 arg3)
          )
        )
      )
    )
  )

(defbehavior target-board-setup target ((arg0 symbol))
  (when (zero? (-> self board))
    (set! (-> self board) (new 'process 'board-info))
    (set! (-> self board process) (the-as (pointer target) (process->ppointer self)))
    (set! (-> self board latch?) #f)
    (set! (-> self board engine-sound-id) (new-sound-id))
    (set! (-> self board ride-sound-id) (new-sound-id))
    (set! (-> self board spin-sound-id) (new 'static 'sound-id))
    (set! (-> self board wind-sound-id) (new-sound-id))
    (set! (-> self board bank-sound-id) (new-sound-id))
    (let* ((v1-10 (-> self game))
           (a0-5 (+ (-> v1-10 attack-id) 1))
           )
      (set! (-> v1-10 attack-id) a0-5)
      (set! (-> self board attack-id) a0-5)
      )
    (set! (-> self board board) (the-as (pointer board) #f))
    )
  (cond
    (arg0
      (if (not (-> self board board))
          (set! (-> self board board) (process-spawn board :init board-init :from *8k-dead-pool* :to self))
          )
      )
    (else
      (when (-> self board board)
        (deactivate (-> self board board 0))
        (set! (-> self board board) (the-as (pointer board) #f))
        )
      )
    )
  0
  (none)
  )

(defbehavior target-board-init target ()
  (target-gun-end-mode #f)
  (target-exit)
  (target-board-setup #t)
  (set! (-> self board latch?) #f)
  (if (zero? (-> self board main))
      (set! (-> self board main) (new 'process 'joint-mod (joint-mod-mode flex-blend) self 3))
      )
  (if (zero? (-> self board upper-body))
      (set! (-> self board upper-body) (new 'process 'joint-mod (joint-mod-mode flex-blend) self 5))
      )
  (if (zero? (-> self board part-control))
      (set! (-> self board part-control) (create-launch-control (-> *part-group-id-table* 123) self))
      )
  (mode-set! (-> self board main) (joint-mod-mode flex-blend))
  (mode-set! (-> self board upper-body) (joint-mod-mode flex-blend))
  (set! (-> self board engine-sound-pitch) 0.0)
  (set! (-> self board engine-sound-volume) 1.0)
  (set! (-> self board bank-sound-pitch) 0.0)
  (set! (-> self board bank-sound-volume) 0.0)
  (set! (-> self board wind-sound-pitch) 0.0)
  (set! (-> self board wind-sound-volume) 1.0)
  (set! (-> self board spin-sound-volume) 0.0)
  (set! (-> self board sound-air-knob) 0.0)
  (set! (-> self board sound-bank-knob) 0.0)
  (set! (-> self board unknown-sound-id00) (new 'static 'sound-id))
  (set-setting! 'mode-sound-bank 'board 0.0 0)
  (set-setting! 'sound-flava #f 30.0 2)
  (set-time! (-> self board board-get-on-time))
  (set! (-> self board stick-lock) #f)
  (set! (-> self board stick-off) #f)
  (set-time! (-> self board unstuck-time))
  (set! (-> self board stuck-count) 0)
  (set! (-> self board slip-factor) 1.0)
  (set! (-> self board unknown-symbol00) #f)
  (set! (-> self board halfpipe-side-time) 0)
  (set! (-> self board spin-control) 0.0)
  (set! (-> self board trotyv) 0.0)
  (set! (-> self board troty) 0.0)
  (set! (-> self board troty-cum) 0.0)
  (set! (-> self board unknown-deg00) 0.0)
  (set! (-> self board flip-control) 0.0)
  (set! (-> self board flip-count) 0)
  (set! (-> self board unknown-float00) 0.0)
  (set! (-> self board unknown-float01) 0.0)
  (set! (-> self board trick-count) 0)
  (countdown (v1-62 16)
    (set! (-> self board trick-list 0) (board-tricks none))
    )
  (set! (-> self board upper-body-rotyv) 0.0)
  (set! (-> self board upper-body-roty) 0.0)
  (set! (-> self board upper-body-rotyv-max) 91022.22)
  (set! (-> self board ride-lock) #f)
  (set! (-> self board ride-lock-on) #f)
  (set! (-> self board ride-rot-old) -1.0)
  (set! (-> self control reaction) target-collision-reaction)
  (set! (-> self control pat-ignore-mask) (new 'static 'pat-surface :noentity #x1 :noboard #x1 :probe #x1))
  (logior! (-> self focus-status) (focus-status board))
  (logclear! (-> self control root-prim prim-core action) (collide-action can-ride))
  (set! (-> self control bend-target) 1.0)
  (let ((v1-82 (-> self node-list data)))
    (set! (-> v1-82 0 param0) (the-as (function cspace transformq none) cspace<-transformq+world-trans!))
    (set! (-> v1-82 0 param1) (the-as basic (-> self control trans)))
    (set! (-> v1-82 0 param2) (the-as basic (-> self control cspace-offset)))
    )
  (target-collide-set! 'board 0.0)
  (logior! (-> self state-flags) (state-flags lleg-no-ik rleg-no-ik))
  (set! (-> self board thrust-scale) 1.0)
  (set! (-> self board turn-anim-targ) 0.0)
  (set! (-> self board turn-anim-frame) 0.0)
  (set! (-> self board turn-anim-vel) 0.0)
  (set! (-> self board turn-anim-duck) 0.0)
  (set! (-> self board turn-anim-tilt?) #f)
  (set! (-> self board cushion-base) 0.0)
  (set! (-> self board cushion-offset) 0.0)
  (set! (-> self board shock-offset) 0.0)
  (set! (-> self board shock-offsetv) 0.0)
  (set! (-> self board shock-rotx) 0.0)
  (set! (-> self control dynam gravity-max) (-> self control standard-dynamics gravity-max))
  (set! (-> self control dynam gravity-length) (-> self control standard-dynamics gravity-length))
  (vector-float*!
    (-> self control dynam gravity)
    (-> self control dynam gravity-normal)
    (the-as float (-> self control dynam gravity-length))
    )
  (set-setting! 'string-spline-max-move 'abs (meters 2) 0)
  (set-setting! 'string-spline-accel 'abs (meters 0.045) 0)
  (set-setting! 'string-spline-max-move-player 'abs (meters 1.5) 0)
  (set-setting! 'string-spline-accel-player 'abs (meters 0.035) 0)
  (none)
  )

(defbehavior target-board-exit target ()
  (when (not (and (-> self next-state)
                  (let ((v1-3 (-> self next-state name)))
                    (or (= v1-3 'target-board-stance)
                        (= v1-3 'target-board-jump)
                        (= v1-3 'target-board-hit-ground)
                        (= v1-3 'target-board-jump-kick)
                        (= v1-3 'target-board-wall-kick)
                        (= v1-3 'target-board-ride-edge)
                        (= v1-3 'target-board-duck-stance)
                        (= v1-3 'target-board-falling)
                        (= v1-3 'target-board-flip)
                        (= v1-3 'target-board-trickx)
                        (= v1-3 'target-board-hold)
                        (= v1-3 'target-board-halfpipe)
                        (= v1-3 'target-board-grenade)
                        (= v1-3 'target-board-turn-to)
                        (= v1-3 'target-board-hit)
                        (= v1-3 'target-board-get-off)
                        (= v1-3 'target-board-pegasus)
                        (= v1-3 'target-board-grab)
                        (= v1-3 'target-board-clone-anim)
                        )
                    )
                  )
             )
    (set! (-> self board latch?) #f)
    (mode-set! (-> self board main) (joint-mod-mode flex-blend))
    (mode-set! (-> self board upper-body) (joint-mod-mode flex-blend))
    (set! (-> self control dynam gravity-max) (-> self control standard-dynamics gravity-max))
    (set! (-> self control dynam gravity-length) (-> self control standard-dynamics gravity-length))
    (vector-float*!
      (-> self control dynam gravity)
      (-> self control dynam gravity-normal)
      (the-as float (-> self control dynam gravity-length))
      )
    (logclear! (-> self focus-status) (focus-status board))
    (logclear! (-> self control root-prim prim-core action) (collide-action stuck-wall-escape no-normal-reset))
    (logior! (-> self control root-prim prim-core action) (collide-action can-ride))
    (set! (-> self control mod-surface) *walk-mods*)
    (logclear! (-> self state-flags) (state-flags sf6))
    (remove-setting! 'string-spline-max-move)
    (remove-setting! 'string-spline-accel)
    (remove-setting! 'string-spline-max-move-player)
    (remove-setting! 'string-spline-accel-player)
    (let ((v1-43 (-> self node-list data)))
      (set! (-> v1-43 0 param0) (the-as (function cspace transformq none) cspace<-transformq+trans!))
      (set! (-> v1-43 0 param1) (the-as basic (-> self control trans)))
      (set! (-> v1-43 0 param2) (the-as basic (-> self control cspace-offset)))
      )
    (target-collide-set! 'normal 0.0)
    (set! (-> self control reaction) target-collision-reaction)
    (set! (-> self control pat-ignore-mask) (new 'static 'pat-surface :noentity #x1 :nojak #x1 :probe #x1))
    (sound-stop (-> self board wind-sound-id))
    (sound-stop (-> self board engine-sound-id))
    (sound-stop (-> self board bank-sound-id))
    (sound-stop (-> self board ride-sound-id))
    (sound-stop (-> self board spin-sound-id))
    (set! (-> self board spin-sound-id) (new 'static 'sound-id))
    (send-event (ppointer->process (-> self sidekick)) 'matrix 'normal)
    (set! (-> self control cspace-offset quad) (the-as uint128 0))
    (remove-setting! 'sound-flava)
    (remove-setting! 'mode-sound-bank)
    (target-exit)
    )
  (none)
  )

(defbehavior target-board-falling-anim-trans target ()
  (let ((v1-2 (ja-group)))
    (cond
      ((not (and v1-2 (= v1-2 jakb-board-jump-loop-ja)))
       (ja-channel-push! 1 (seconds 0.33))
       (ja :group! jakb-board-jump-loop-ja)
       )
      ((let ((v1-11 (ja-group)))
         (and v1-11 (= v1-11 jakb-board-jump-loop-ja))
         )
       (ja :num! (loop!))
       )
      )
    )
  0
  (none)
  )

(defbehavior board-on-ground? target ()
  (logtest? (-> self control status) (collide-status on-surface))
  )

(defbehavior target-board-smack-surface? target ()
  (when (and (logtest? (-> self control status) (collide-status touch-wall))
             (< (+ (current-time) (seconds -0.05)) (-> self control last-time-touching-actor))
             (< 0.7 (-> self control touch-angle))
             (< 73728.0 (-> self control ctrl-xz-vel))
             (and (< (vector-dot (-> self control wall-contact-normal) (-> self control dynam gravity-normal)) 0.3)
                  (not (logtest? (-> self control status) (collide-status touch-actor)))
                  )
             )
    (set-time! (-> self board smack-surface-time))
    (set! (-> self board smack-speed) (-> self control ctrl-xz-vel))
    (set! (-> self board smack-normal quad) (-> self control wall-contact-normal quad))
    #t
    )
  )

(defbehavior board-add-thrust target ()
  (let ((gp-0 (-> self control transv-ctrl)))
    (let* ((v1-1 gp-0)
           (f0-7 (cond
                   ((= (sqrtf (+ (* (-> v1-1 x) (-> v1-1 x)) (* (-> v1-1 z) (-> v1-1 z)))) 0.0)
                    0.0
                    )
                   (else
                     (let ((f0-5 (-> gp-0 z))
                           (v1-4 gp-0)
                           )
                       (/ f0-5 (sqrtf (+ (* (-> v1-4 x) (-> v1-4 x)) (* (-> v1-4 z) (-> v1-4 z)))))
                       )
                     )
                   )
                 )
           (f30-0
             (if (>= f0-7 0.0)
                 (+ (* f0-7 (-> self control current-surface seek0)) (* (- 1.0 f0-7) (-> self control current-surface seek90)))
                 (+ (* (fabs f0-7) (-> self control current-surface seek180))
                    (* (+ 1.0 f0-7) (-> self control current-surface seek90))
                    )
                 )
             )
           (f28-0 (cond
                    ((-> self board stick-off)
                     0.0
                     )
                    ((= (-> self control ground-pat mode) (pat-mode halfpipe))
                     1.0
                     )
                    (*target-rc-board-controls*
                      1.0
                      )
                    ((< (-> gp-0 z) 0.0)
                     (fmax 0.75 (-> self control turn-to-magnitude))
                     )
                    (else
                      (-> self control turn-to-magnitude)
                      )
                    )
                  )
           )
      (when (not (or (= (-> self control current-surface vel-turn) 0.0) (< (-> gp-0 z) 0.0)))
        (let ((f0-22 (atan (-> gp-0 x) (-> gp-0 z))))
          (vector-rotate-y! gp-0 gp-0 (fmin
                                        (* 0.03 (-> self clock time-adjust-ratio) (- f0-22))
                                        (* (-> self control current-surface vel-turn) (seconds-per-frame))
                                        )
                            )
          )
        )
      (let* ((f0-28 (* f30-0 (-> self board thrust-scale) (lerp-scale 0.4 1.0 f28-0 0.3 1.0)))
             (f1-22 (-> self control current-surface target-speed))
             (f1-23
               (if (< (-> self control local-slope-z) 0.0)
                   (+ f1-22 (* (- (-> self control local-slope-z)) (-> self control current-surface slope-down-factor)))
                   (+ f1-22 (* (- (-> self control local-slope-z)) (-> self control current-surface slope-up-factor)))
                   )
               )
             )
        (when (-> self board stick-off)
          (set! f0-28 0.0)
          (set! f1-23 0.0)
          )
        (when (and (not (time-elapsed? (-> self control last-time-touching-actor) (seconds 1)))
                   (>= f28-0 0.5)
                   (< (vector-dot (-> self control wall-contact-normal) (-> self control to-target-pt-xz)) -0.7)
                   (logtest? (-> self control mod-surface flags) (surface-flag air))
                   (< 0.0 (-> gp-0 y))
                   )
          (cond
            ((and (time-elapsed? (-> self control last-time-touching-actor) (seconds 0.1))
                  (< 0.3 (-> self control blocked-factor))
                  )
             (set! f0-28 f1-23)
             )
            ((< (-> gp-0 z) 0.0)
             (set! (-> gp-0 z) 0.0)
             )
            )
          )
        (+! (-> gp-0 z) (* f0-28 (seconds-per-frame)))
        (when (!= f1-23 0.0)
          (let ((f0-33 (- 1.0 (/ (* f30-0 (seconds-per-frame)) f1-23))))
            (set! (-> gp-0 x) (* (-> gp-0 x) f0-33))
            (set! (-> gp-0 z) (* (-> gp-0 z) f0-33))
            )
          )
        (set! (-> self board transv-max) f1-23)
        )
      )
    (let ((f0-35 (-> self control current-surface transv-max))
          (v1-87 gp-0)
          )
      (if (>= (sqrtf (+ (* (-> v1-87 x) (-> v1-87 x)) (* (-> v1-87 z) (-> v1-87 z)))) f0-35)
          (vector-xz-normalize! gp-0 f0-35)
          )
      )
    (let ((s5-0 (new 'stack-no-clear 'vector)))
      (vector-matrix*! s5-0 gp-0 (-> self control c-R-w))
      (vector-float*! s5-0 s5-0 0.5)
      (vector+! s5-0 s5-0 (-> self control trans))
      (add-debug-text-sphere
        *display-target-marks*
        (bucket-id debug-no-zbuf1)
        s5-0
        (meters 0.2)
        "ltransv"
        (the-as rgba (-> (new 'static 'array uint64 1 #x8000ff00) 0))
        )
      (set! (-> s5-0 quad) (-> self control btransv quad))
      (vector-float*! s5-0 s5-0 0.5)
      (vector+! s5-0 s5-0 (-> self control trans))
      (add-debug-text-sphere
        *display-target-marks*
        (bucket-id debug-no-zbuf1)
        s5-0
        (meters 0.2)
        "btransv"
        (the-as rgba (-> (new 'static 'array uint64 1 #x80ffffff) 0))
        )
      )
    )
  0
  (none)
  )

(defun segment-array-vector->index ((arg0 (inline-array vector)) (arg1 int) (arg2 float) (arg3 float))
  (let ((gp-0 -1)
        (f30-0 0.0)
        (f0-0 0.0)
        )
    (while (< (+ gp-0 1) arg1)
      (+! gp-0 1)
      (set! f30-0 (vector-segment-overlap (the-as vector arg2) (-> arg0 gp-0) (-> arg0 (+ gp-0 1))))
      (set! f0-0 (/ arg3 (vector-vector-distance (-> arg0 gp-0) (-> arg0 (+ gp-0 1)))))
      (if (>= 1.0 (+ f30-0 f0-0))
          (return (+ (the float gp-0) f30-0 f0-0))
          )
      )
    (+ (the float gp-0) f30-0 f0-0)
    )
  )

(defun segment-array-index->vector ((arg0 (inline-array vector)) (arg1 int) (arg2 float) (arg3 vector))
  (let ((v0-0 (the int arg2)))
    (let* ((f0-2 arg2)
           (f0-4 (- f0-2 (the float (the int f0-2))))
           )
      (when (>= v0-0 arg1)
        (set! v0-0 (+ arg1 -1))
        (set! f0-4 (- arg2 (the float v0-0)))
        )
      (let ((v1-5 (-> arg0 v0-0))
            (a1-3 (-> arg0 (+ v0-0 1)))
            )
        (vector+float*! arg3 v1-5 (vector-! (new 'stack-no-clear 'vector) a1-3 v1-5) f0-4)
        )
      )
    v0-0
    )
  )

(defbehavior target-board-exit-check target ()
  (if (and (or (and (cpad-pressed? (-> self control cpad number) r2)
                    (or (!= *cheat-mode* 'debug)
                        (not (logtest? (-> *cpad-list* cpads (-> self control cpad number) button0-abs 0) (pad-buttons l2)))
                        )
                    (not *pause-lock*)
                    )
               (logtest? (state-flags prevent-board) (-> self state-flags))
               (not (logtest? (-> *game-info* features) (game-feature board)))
               )
           (and (time-elapsed? (-> self board board-get-on-time) (seconds 1))
                (< (-> self board board-get-on-time)
                   (max (-> self control list-time-on-ground) (-> self control last-time-of-stuck))
                   )
                (not (and (-> self next-state) (= (-> self next-state name) 'target-board-grab)))
                )
           )
      (go target-board-get-off (process->handle self) #f)
      )
  0
  (none)
  )

(defbehavior target-board-effect target ()
  (let ((gp-0 0))
    (cond
      ((focus-test? self rail)
       (set! gp-0 10)
       )
      ((= (-> self control mod-surface name) 'spin)
       (set! gp-0 3)
       )
      ((and (-> self next-state) (= (-> self next-state name) 'target-board-flip))
       (set! gp-0 4)
       )
      ((and (logtest? (-> self control mod-surface flags) (surface-flag air))
            (not (logtest? (-> self control status) (collide-status on-surface)))
            )
       (set! gp-0 1)
       )
      ((not (logtest? (-> self control status) (collide-status on-surface)))
       (set! gp-0 2)
       )
      )
    (if (board-on-ground?)
        (seek! (-> self board sound-air-knob) 0.0 (* 16.0 (seconds-per-frame)))
        (seek!
          (-> self board sound-air-knob)
          (lerp-scale 0.0 1.0 (target-height-above-ground) 409.6 28672.0)
          (* 2.0 (seconds-per-frame))
          )
        )
    (let ((f30-0 (fabs (/ (-> self board turn-anim-frame) (-> *TARGET_BOARD-bank* turn-frames)))))
      (seek! (-> self board sound-bank-knob) f30-0 (if (< (-> self board sound-bank-knob) f30-0)
                                                       (* 0.5 (seconds-per-frame))
                                                       (seconds-per-frame)
                                                       )
             )
      (set! (-> self board engine-sound-volume) (lerp-scale 0.8 1.0 f30-0 0.0 1.0))
      )
    (set! (-> self board engine-sound-pitch)
          (+ (lerp-scale 0.0 -0.1 (-> self board sound-bank-knob) 0.0 1.0)
             (lerp-scale -0.15 0.0 (-> self board shock-offset) -3072.0 52.0192)
             )
          )
    (set! (-> self board bank-sound-volume) (lerp-scale 0.0 1.0 (-> self board sound-bank-knob) 0.0 1.0))
    (set! (-> self board bank-sound-pitch) (lerp-scale 0.0 -0.2 (-> self board sound-bank-knob) 0.0 1.0))
    0
    (let ((f0-25 (-> self board sound-air-knob)))
      (if (< 0.0 f0-25)
          (set! (-> self board engine-sound-volume) (lerp-scale (-> self board engine-sound-volume) 0.3 f0-25 0.0 1.0))
          )
      )
    (let ((t9-12 sound-play-by-spec)
          (a0-18 (static-sound-spec "board-steady" :volume 0.0 :mask (pitch reg0)))
          )
      (set! (-> a0-18 volume) (the int (* 1024.0 (-> self board engine-sound-volume))))
      (set! (-> a0-18 pitch-mod) (the int (* 1524.0 (-> self board engine-sound-pitch))))
      (set! (-> a0-18 reg 0) (the-as uint gp-0))
      (t9-12 a0-18 (-> self board engine-sound-id) (the-as vector #t))
      )
    (if (< (-> self board bank-sound-volume) 0.1)
        (sound-stop (-> self board bank-sound-id))
        (sound-play-by-name
          (static-sound-name "board-bank")
          (-> self board bank-sound-id)
          (the int (* 1024.0 (-> self board bank-sound-volume)))
          (the int (* 1524.0 (-> self board bank-sound-pitch)))
          0
          (sound-group sfx)
          #t
          )
        )
    (let ((t9-15 sound-play-by-spec)
          (a0-23 (static-sound-spec "board-wind" :volume 0.0 :mask (pitch reg0)))
          )
      (set! (-> a0-23 volume) (the int (-> self board wind-sound-volume)))
      (set! (-> a0-23 pitch-mod) (the int (-> self board wind-sound-pitch)))
      (set! (-> a0-23 reg 0) (the-as uint gp-0))
      (t9-15 a0-23 (-> self board wind-sound-id) (the-as vector #t))
      )
    )
  (cond
    ((= (-> self control mod-surface name) 'spin)
     (seek!
       (-> self board spin-sound-volume)
       (lerp-scale 0.0 1.0 (fabs (-> self board trotyv)) 0.0 91022.22)
       (* 8.0 (seconds-per-frame))
       )
     (seek!
       (-> self board spin-sound-pitch)
       (lerp-scale 0.0 0.3 (fabs (-> self board trotyv)) 36408.89 91022.22)
       (seconds-per-frame)
       )
     (when *sound-player-enable*
       (let ((v1-89 (the-as sound-rpc-set-param (get-sound-buffer-entry))))
         (set! (-> v1-89 command) (sound-command set-param))
         (set! (-> v1-89 id) (-> self board spin-sound-id))
         (set! (-> v1-89 params volume) (the int (* 1024.0 (-> self board spin-sound-volume))))
         (set! (-> v1-89 params mask) (the-as uint 1))
         (-> v1-89 id)
         )
       )
     )
    (else
      (set! (-> self board spin-sound-volume) 0.0)
      )
    )
  (if (!= (-> self board upper-body-rotyv) 0.0)
      (mode-set! (-> self board upper-body) (joint-mod-mode rotate))
      )
  (when (= (-> self board upper-body mode) (joint-mod-mode rotate))
    (set! (-> self board upper-body-rotyv)
          (* 0.95 (fmax
                    (fmin (-> self board upper-body-rotyv) (-> self board upper-body-rotyv-max))
                    (- (-> self board upper-body-rotyv-max))
                    )
             )
          )
    (+! (-> self board upper-body-rotyv) (* -10.0 (seconds-per-frame) (-> self board upper-body-roty)))
    (let ((f1-21 (* (-> self board upper-body-rotyv) (seconds-per-frame)))
          (f0-65 (-> self board upper-body-roty))
          )
      (+! (-> self board upper-body-roty) f1-21)
      (when (< (* f0-65 (-> self board upper-body-roty)) 0.0)
        (set! (-> self board upper-body-roty) 0.0)
        (set! (-> self board upper-body-rotyv) 0.0)
        (mode-set! (-> self board upper-body) (joint-mod-mode flex-blend))
        )
      )
    (twist-set! (-> self board upper-body) (the-as float #f) (-> self board upper-body-roty) (the-as float #f))
    )
  (when (and (board-on-ground?)
             (not (or (logtest? (-> self draw status) (draw-control-status no-draw no-draw-temp no-draw-bounds no-draw-bounds2))
                      (zero? (-> self skel active-channels))
                      )
                  )
             )
    (spawn (-> self board part-control) (-> self control trans))
    (do-effect (-> self skel effect) 'effect-board-poof 0.0 -1)
    (if (< (-> self board shock-offset) -2048.0)
        (do-effect (-> self skel effect) 'effect-board-poof 0.0 -1)
        )
    )
  (vector-lerp! (-> self board slow-transv) (-> self board slow-transv) (-> self control transv) 0.2)
  (if (< (-> self board slow-transv y) 0.0)
      (set! (-> self board slow-transv y) 0.0)
      )
  0
  (none)
  )

(defbehavior target-board-physics target ((arg0 vector))
  (let ((f30-0 0.5))
    (if (time-elapsed? (-> self board unknown-time-frame02) (seconds 0.3))
        (+! (-> self board shock-offsetv) (* (- (-> arg0 y) (-> self control transv y)) f30-0))
        (set! (-> self board up-vector 1 quad) (-> self board up-vector 0 quad))
        )
    (+! (-> self board shock-offsetv)
        (+ (* -10.0 (seconds-per-frame) (-> self board shock-offset))
           (if (board-on-ground?)
               (* (-> self control dynam gravity-length) (seconds-per-frame) f30-0)
               0.0
               )
           )
        )
    )
  (cond
    ((= (-> self control mod-surface mode) 'ride)
     (set! (-> self board shock-offsetv) 0.0)
     (set! (-> self board shock-offset) (* 0.96 (-> self board shock-offset)))
     )
    ((and (or (not (time-elapsed? (-> self control last-time-on-surface) (seconds 0.2)))
              (< (-> self board shock-offset) 0.0)
              )
          (!= (-> self control mod-surface mode) 'air)
          )
     (+! (-> self board shock-offset) (* (-> self board shock-offsetv) (seconds-per-frame)))
     )
    )
  (set! (-> self board shock-offset)
        (* (-> self board shock-offset) (lerp-scale 0.99 0.98 (-> self control ctrl-xz-vel) 0.0 28672.0))
        )
  (cond
    ((< 40960.0 (-> self board shock-offset))
     (set! (-> self board shock-offset) 40960.0)
     (set! (-> self board shock-offsetv) 0.0)
     )
    ((< (-> self board shock-offset) -3072.0)
     (when (< (-> self board shock-offsetv) -12288.0)
       (case (-> self control ground-pat material)
         (((pat-material waterbottom))
          (let ((gp-1 (sound-play "swim-enter" :pitch -0.5))
                (v1-62 (the-as sound-rpc-set-param (get-sound-buffer-entry)))
                )
            (set! (-> v1-62 command) (sound-command set-param))
            (set! (-> v1-62 id) gp-1)
            (set! (-> v1-62 params volume) -4)
            (set! (-> v1-62 params fo-curve) 1)
            (set! (-> v1-62 auto-time) 480)
            (set! (-> v1-62 auto-from) 2)
            (set! (-> v1-62 params mask) (the-as uint 273))
            (-> v1-62 id)
            )
          )
         (else
           (sound-play-by-name
             (static-sound-name "board-bounce")
             (new-sound-id)
             (the int (* 1024.0 (lerp-scale 1.0 0.3 (-> self board shock-offsetv) -40960.0 -12288.0)))
             0
             0
             (sound-group sfx)
             #t
             )
           )
         )
       )
     (set! (-> self board shock-offset) -3072.0)
     (set! (-> self board shock-offsetv) 0.0)
     (let ((gp-3 (get-process *default-dead-pool* part-tracker #x4000)))
       (when gp-3
         (let ((t9-9 (method-of-type part-tracker activate)))
           (t9-9 (the-as part-tracker gp-3) self (symbol->string (-> part-tracker symbol)) (the-as pointer #x70004000))
           )
         (let ((t9-10 run-function-in-process)
               (a0-28 gp-3)
               (a1-8 part-tracker-init)
               (a2-8 (-> *part-group-id-table* 21))
               (a3-5 0)
               (t0-4 #f)
               (t1-2 #f)
               (t2-2 #f)
               (t3-0 *launch-matrix*)
               )
           (set! (-> t3-0 trans quad) (-> self control trans quad))
           ((the-as (function object object object object object object object object none) t9-10)
            a0-28
            a1-8
            a2-8
            a3-5
            t0-4
            t1-2
            t2-2
            t3-0
            )
           )
         (-> gp-3 ppointer)
         )
       )
     )
    )
  (set! (-> self control draw-offset y)
        (+ (-> self board cushion-base) (-> self board cushion-offset) (-> self board shock-offset))
        )
  (if (< (-> self control draw-offset y) 0.0)
      (set! (-> self control draw-offset y) 0.0)
      )
  0
  (none)
  )

(defbehavior target-board-collision target ()
  (let ((gp-0 (new 'stack-no-clear 'vector)))
    (set! (-> gp-0 quad) (-> self control transv quad))
    (when (focus-test? self halfpipe)
      (when (-> self control unknown-spool-anim00)
        *edge-grab-info*
        (let ((v1-9 (new-stack-vector0))
              (f0-1 (vector-dot (-> self control edge-grab-across-edge-dir) (-> self control transv)))
              )
          0.0
          (vector-!
            v1-9
            (-> self control transv)
            (vector-float*! v1-9 (-> self control edge-grab-across-edge-dir) f0-1)
            )
          (let* ((f1-2 (vector-length v1-9))
                 (f2-0 f1-2)
                 )
            (if (< 0.0 f0-1)
                (set! f0-1 -2048.0)
                )
            (vector+!
              (-> self control transv)
              (vector-float*! (-> self control transv) (-> self control edge-grab-across-edge-dir) f0-1)
              (vector-float*! v1-9 v1-9 (/ f1-2 f2-0))
              )
            )
          )
        )
      )
    (when *debug-segment*
      (let ((s5-0 (-> *display* frames (-> *display* on-screen) profile-array data 0))
            (v1-17 'target)
            (s4-0 *profile-target-color*)
            )
        (when (and *dproc* *debug-segment*)
          (let ((s3-0 (-> s5-0 data (-> s5-0 count))))
            (let ((s2-0 (-> s5-0 base-time)))
              (set! (-> s3-0 name) v1-17)
              (set! (-> s3-0 start-time) (the-as int (- (timer-count (the-as timer-bank #x10000800)) (the-as uint s2-0))))
              )
            (set! (-> s3-0 depth) (the-as uint (-> s5-0 depth)))
            (set! (-> s3-0 color) s4-0)
            (set! (-> s5-0 segment (-> s5-0 depth)) s3-0)
            )
          (+! (-> s5-0 count) 1)
          (+! (-> s5-0 depth) 1)
          (set! (-> s5-0 max-depth) (max (-> s5-0 max-depth) (-> s5-0 depth)))
          )
        )
      0
      )
    (let ((a2-6 (new 'stack-no-clear 'collide-query))
          (v1-30 (-> self control))
          )
      (set! (-> a2-6 collide-with) (-> v1-30 root-prim prim-core collide-with))
      (set! (-> a2-6 ignore-process0) self)
      (set! (-> a2-6 ignore-process1) #f)
      (set! (-> a2-6 ignore-pat) (-> v1-30 pat-ignore-mask))
      (set! (-> a2-6 action-mask) (collide-action solid))
      (fill-cache-integrate-and-collide v1-30 (-> v1-30 transv) a2-6 (meters 1))
      )
    (when (logtest? (-> self control root-prim prim-core action) (collide-action check-edge))
      (logclear! (-> *collide-edge-board-spec* flags) (collide-edge-spec-flags one))
      (set! (-> *collide-edge-board-spec* touching-segment) #f)
      (do-edge-grabs *target* *collide-cache* *collide-edge-board-spec*)
      )
    (when *debug-segment*
      (let ((s5-1 (-> *display* frames (-> *display* on-screen) profile-array data 0)))
        (when (and *dproc* *debug-segment*)
          (let* ((v1-53 (+ (-> s5-1 depth) -1))
                 (s4-1 (-> s5-1 segment v1-53))
                 (s3-1 (-> s5-1 base-time))
                 )
            (when (>= v1-53 0)
              (set! (-> s4-1 end-time) (the-as int (- (timer-count (the-as timer-bank #x10000800)) (the-as uint s3-1))))
              (+! (-> s5-1 depth) -1)
              )
            )
          )
        )
      0
      )
    (target-board-physics gp-0)
    (deg-diff (vector-y-angle gp-0) (vector-y-angle (-> self control transv)))
    (let* ((v1-60 gp-0)
           (f30-0 (sqrtf (+ (* (-> v1-60 x) (-> v1-60 x)) (* (-> v1-60 z) (-> v1-60 z)))))
           )
      (when (and (logtest? (-> self control status) (collide-status touch-wall))
                 (and (< 16384.0 f30-0)
                      (not (and (-> self next-state) (= (-> self next-state name) 'target-board-smack)))
                      (not (focus-test? self halfpipe))
                      (!= (-> self control ground-pat mode) 3)
                      (time-elapsed? (-> self board halfpipe-time) (seconds 0.1))
                      )
                 )
        (let ((s5-3 (new 'stack-no-clear 'vector)))
          (set! (-> s5-3 quad) (-> self control wall-contact-normal quad))
          (vector-normalize! s5-3 1.0)
          (let ((s3-2 (vector-reflect! (new 'stack-no-clear 'vector) gp-0 s5-3))
                (s4-3 (new 'stack-no-clear 'vector))
                )
            (set! (-> s4-3 quad) (-> self control c-R-w vector 2 quad))
            (set! (-> s3-2 y) 0.0)
            (vector-normalize! s3-2 1.0)
            (set! (-> s4-3 y) 0.0)
            (vector-normalize! s4-3 1.0)
            (let ((f0-11 (y-angle (-> self control))))
              (deg-diff f0-11 (vector-y-angle s3-2))
              )
            (let ((s2-2 (vector-matrix*! (new 'stack-no-clear 'vector) (-> self control transv) (-> self control w-R-c)))
                  (s3-3 (vector-matrix*! (new 'stack-no-clear 'vector) s3-2 (-> self control w-R-c)))
                  )
              (logior! (-> self control status) (collide-status glance))
              (set-time! (-> self board glance-time))
              (let ((v1-99 s2-2))
                (set! (-> self board glance-speed) (sqrtf (+ (* (-> v1-99 x) (-> v1-99 x)) (* (-> v1-99 z) (-> v1-99 z)))))
                )
              (set! (-> self board glance-normal quad) (-> s5-3 quad))
              (set! (-> self board glance-in-transv quad) (-> gp-0 quad))
              (set! (-> s3-3 y) (-> s2-2 y))
              (vector-xz-normalize! s3-3 (-> self board glance-speed))
              (vector-matrix*! (-> self control transv) s3-3 (-> self control c-R-w))
              )
            (set! (-> self board glance-out-transv quad) (-> self control transv quad))
            (forward-up-nopitch->quaternion
              (-> self control dir-targ)
              (vector-normalize-copy! (new 'stack-no-clear 'vector) (-> self control transv) 1.0)
              (vector-y-quaternion! (new 'stack-no-clear 'vector) (-> self control dir-targ))
              )
            (when (and (< (vector-dot s4-3 s5-3) -0.77) (not (logtest? (-> self focus-status) (focus-status dead hit))))
              (cond
                ((not (and (logtest? (-> self control mod-surface flags) (surface-flag air))
                           (not (logtest? (-> self control status) (collide-status on-surface)))
                           )
                      )
                 (if (< 32768.0 f30-0)
                     (sound-play "board-glance")
                     )
                 (go target-board-turn-to (-> self control transv) (seconds 0.2))
                 )
                (else
                  (set! (-> self control turn-lockout-end-time)
                        (the-as time-frame (max (+ (current-time) (seconds 0.1)) (-> self control turn-lockout-end-time)))
                        )
                  )
                )
              )
            )
          )
        )
      )
    )
  (let ((gp-3 (new 'stack-no-clear 'collide-query)))
    (let ((v1-138 gp-3))
      (set! (-> v1-138 radius) 1638.4)
      (set! (-> v1-138 collide-with)
            (logclear (-> self control root-prim prim-core collide-with) (collide-spec crate))
            )
      (set! (-> v1-138 ignore-process0) self)
      (set! (-> v1-138 ignore-process1) #f)
      (set! (-> v1-138 ignore-pat) (-> self control pat-ignore-mask))
      (set! (-> v1-138 action-mask) (collide-action solid))
      )
    (vector+float*! (-> gp-3 start-pos) (-> self control trans) (-> self control c-R-w vector 2) 10240.0)
    (vector+float*! (-> gp-3 start-pos) (-> gp-3 start-pos) (-> self control dynam gravity-normal) 8192.0)
    (vector-float*! (-> gp-3 move-dist) (-> self control dynam gravity-normal) -49152.0)
    (cond
      ((>= (fill-and-probe-using-line-sphere *collide-cache* gp-3) 0.0)
       (set! (-> self board unknown-vector00 quad) (-> gp-3 best-other-tri intersect quad))
       (set! (-> self board unknown-vector01 quad) (-> gp-3 best-other-tri normal quad))
       (set! (-> self board unknown-int00) (the-as uint (-> gp-3 best-other-tri pat)))
       (set! (-> self board unknown-symbol00) #t)
       )
      (else
        (set! (-> self board unknown-symbol00) #f)
        )
      )
    )
  (if (and (< (target-move-dist (-> *TARGET-bank* stuck-time)) (-> *TARGET-bank* stuck-distance))
           (not (and *cheat-mode* (cpad-hold? (-> self control cpad number) r2)))
           )
      (set-time! (-> self control last-time-of-stuck))
      )
  0
  (none)
  )

(defbehavior target-board-joint-points target ()
  (when (-> self board board)
    (let ((a1-0 (-> self node-list data 25 bone transform)))
      (matrix->transformq (the-as transformq (-> self board board-trans)) a1-0)
      )
    (set! (-> self board board-scale quad) (-> self control scale quad))
    (let ((a0-4 (-> *target-shadow-control* settings shadow-dir quad)))
      (set! (-> *board-shadow-control* settings shadow-dir quad) a0-4)
      )
    )
  0
  (none)
  )

(defbehavior target-board-pre-move target ()
  (cond
    ((and (and (logtest? (-> self control mod-surface flags) (surface-flag air))
               (not (logtest? (-> self control status) (collide-status on-surface)))
               )
          (begin
            (set-time! (-> self board in-air-time))
            (and (not (and (-> self next-state)
                           (let ((v1-12 (-> self next-state name)))
                             (or (= v1-12 'target-board-stance) (= v1-12 'target-board-duck-stance) (= v1-12 'target-board-turn-to))
                             )
                           )
                      )
                 (and (or (and (or (< 20480.0
                                      (vector-dot
                                        (-> self control dynam gravity-normal)
                                        (vector-! (new 'stack-no-clear 'vector) (-> self control trans) (-> self control gspot-pos))
                                        )
                                      )
                                   (< 0.0 (vector-dot (-> self control dynam gravity-normal) (-> self control transv)))
                                   )
                               (< (-> self control gspot-slope-z) 0.0)
                               )
                          (or (not (or (= (-> self control gspot-pat-surfce mode) (pat-mode ground))
                                       (= (-> self control gspot-pat-surfce mode) (pat-mode halfpipe))
                                       )
                                   )
                              (or (= (-> self control gspot-pat-surfce event) (pat-event rail))
                                  (and (logtest? (-> self water flags) (water-flags active))
                                       (< (-> self control gspot-pos y) (-> self water surface-height))
                                       )
                                  (and (and (-> self next-state) (let ((v1-53 (-> self next-state name)))
                                                                   (or (= v1-53 'target-board-hold) (= v1-53 'target-board-trickx))
                                                                   )
                                            )
                                       (not (logtest? (focus-status halfpipe) (-> self focus-status)))
                                       )
                                  (and (= (-> self control gspot-pat-surfce mode) (pat-mode halfpipe))
                                       (and (< (fabs (vector-dot (-> self control gspot-normal) (-> self control dynam gravity-normal))) 0.7)
                                            (not (logtest? (focus-status halfpipe) (-> self focus-status)))
                                            )
                                       )
                                  )
                              )
                          )
                      (time-elapsed? (-> self board unknown-time-frame00) (seconds 0.2))
                      )
                 )
            )
          )
     (set! (-> self control bend-speed) 0.0)
     (set! (-> self control bend-target) 0.0)
     )
    (else
      (set! (-> self control bend-speed) 1024.0)
      (set! (-> self control bend-target) 1.0)
      (when (not (time-elapsed? (-> self board unknown-time-frame00) (seconds 0.1)))
        (forward-up-nopitch->quaternion
          (-> self control dir-targ)
          (vector-z-quaternion! (new 'stack-no-clear 'vector) (-> self control dir-targ))
          (-> self control gspot-normal)
          )
        (quaternion-slerp!
          (-> self control quat-for-control)
          (-> self control quat-for-control)
          (-> self control dir-targ)
          0.1
          )
        )
      )
    )
  (if (and (cpad-hold? (-> self control cpad number) circle square) (not (-> self board ride-lock)))
      (logior! (-> self control root-prim prim-core action) (collide-action check-edge))
      (logclear! (-> self control root-prim prim-core action) (collide-action check-edge))
      )
  (if (not (cpad-hold? (-> self control cpad number) circle square))
      (set! (-> self board ride-lock) #f)
      )
  (cond
    ((and (-> self next-state) (let ((v1-121 (-> self next-state name)))
                                 (or (= v1-121 'target-board-get-on) (= v1-121 'target-board-get-off))
                                 )
          )
     )
    ((and (-> self next-state) (let ((v1-126 (-> self next-state name)))
                                 (or (= v1-126 'target-board-trickx) (= v1-126 'target-board-hold))
                                 )
          )
     (seek! (-> self control dynam gravity-length) 245760.0 (* 30.0 (seconds-per-frame)))
     )
    ((= (-> self control mod-surface name) 'spin)
     (set! (-> self control dynam gravity-length)
           (lerp-scale 245760.0 204800.0 (fabs (-> self board trotyv)) 0.0 145635.56)
           )
     )
    ((and (-> self next-state) (= (-> self next-state name) 'target-board-halfpipe))
     (if (>= 0.0 (vector-dot (-> self control dynam gravity-normal) (-> self control transv)))
         (set! (-> self control dynam gravity-length) 245760.0)
         (set! (-> self control dynam gravity-length) 163840.0)
         )
     )
    ((and (-> self next-state)
          (let ((v1-159 (-> self next-state name)))
            (or (= v1-159 'target-board-stance) (= v1-159 'target-board-duck-stance) (= v1-159 'target-board-turn-to))
            )
          )
     (cond
       (#f
         (set! (-> self control dynam gravity-length) 245760.0)
         )
       ((time-elapsed? (-> self control last-time-on-surface) (seconds 0.1))
        (seek! (-> self control dynam gravity-length) 245760.0 (* 245760.0 (seconds-per-frame)))
        )
       (else
         (set! (-> self control dynam gravity-length) 81920.0)
         )
       )
     )
    (else
      (set! (-> self control dynam gravity-length) 245760.0)
      )
    )
  (vector-float*!
    (-> self control dynam gravity)
    (-> self control dynam gravity-normal)
    (the-as float (-> self control dynam gravity-length))
    )
  (if (< (-> self control force-turn-to-strength) 0.0)
      (set! (-> self control force-turn-to-strength) (- 1.0 (-> self control cpad stick0-speed)))
      )
  (when (and (-> self board unknown-symbol00) (not (logtest? (focus-status halfpipe) (-> self focus-status))))
    (let ((f30-0
            (vector-dot
              (-> self control dynam gravity-normal)
              (vector-! (new 'stack-no-clear 'vector) (-> self board unknown-vector00) (-> self control trans))
              )
            )
          (f26-0
            (vector-dot
              (-> self control dynam gravity-normal)
              (vector-! (new 'stack-no-clear 'vector) (-> self board unknown-vector00) (-> self control gspot-pos))
              )
            )
          (f28-0 (vector-dot (-> self control dynam gravity-normal) (-> self control transv)))
          )
      (let ((f0-36
              (* (-> self control local-slope-z)
                 (vector-length
                   (vector-flatten!
                     (new 'stack-no-clear 'vector)
                     (vector-! (new 'stack-no-clear 'vector) (-> self control trans) (-> self board unknown-vector00))
                     (-> self control standard-dynamics gravity-normal)
                     )
                   )
                 )
              )
            )
        (when (and (zero? (shr (shl (-> self board unknown-int00) 54) 61))
                   (!= (shr (shl (-> self board unknown-int00) 40) 58) 13)
                   (time-elapsed? (-> self board unknown-time-frame02) (seconds 0.2))
                   (< 819.2 (- f30-0 f0-36))
                   (or (< (-> self board unknown-time-frame01) (-> self control last-time-on-surface))
                       (not (time-elapsed? (-> self board unknown-time-frame01) (seconds 0.2)))
                       )
                   (< 0.98 (vector-dot (-> self board unknown-vector01) (-> self control standard-dynamics gravity-normal)))
                   (< f26-0 8192.0)
                   (< f30-0 8192.0)
                   (or (< (* 0.2 f28-0) f30-0) (not (time-elapsed? (-> self board unknown-time-frame00) (seconds 0.1))))
                   )
          (vector+float*!
            (-> self control transv)
            (-> self control transv)
            (-> self control dynam gravity-normal)
            (* 7.0 (fmin 4096.0 f30-0))
            )
          (if (time-elapsed? (-> self board unknown-time-frame00) (seconds 0.1))
              (set-time! (-> self board unknown-time-frame01))
              )
          (set-time! (-> self board unknown-time-frame00))
          )
        )
      (when (and (not (logtest? (-> self control status) (collide-status on-surface)))
                 (< 0.0 f28-0)
                 (or (and (or (< (target-height-above-ground) 4096.0)
                              (not (time-elapsed? (-> self board unknown-time-frame00) (seconds 0.1)))
                              )
                          (< 8192.0 (- f28-0 (vector-dot (-> self control dynam gravity-normal) (-> self board slow-transv))))
                          )
                     (not (time-elapsed? (-> self board unknown-time-frame02) (seconds 0.1)))
                     )
                 (>= 204.8 f30-0)
                 (not (and (-> self next-state) (= (-> self next-state name) 'target-board-jump)))
                 )
        (set-time! (-> self board unknown-time-frame02))
        (vector-length (-> self control transv))
        (let ((v1-303 (new-stack-vector0))
              (f0-51 (vector-dot (-> self control dynam gravity-normal) (-> self control transv)))
              )
          0.0
          (vector-!
            v1-303
            (-> self control transv)
            (vector-float*! v1-303 (-> self control dynam gravity-normal) f0-51)
            )
          (let* ((f1-24 (vector-length v1-303))
                 (f2-0 f1-24)
                 (f0-52 (* 0.9 f0-51))
                 )
            (vector+!
              (-> self control transv)
              (vector-float*! (-> self control transv) (-> self control dynam gravity-normal) f0-52)
              (vector-float*! v1-303 v1-303 (/ f1-24 f2-0))
              )
            )
          )
        (set! (-> self board slow-transv quad) (-> self control transv quad))
        (set! (-> self board turn-anim-duck-vel) 0.0)
        )
      )
    )
  0
  (none)
  )

(defbehavior target-board-real-post target ()
  (let ((f30-0 (-> self clock clock-ratio)))
    (let ((gp-1 (max 1 (the int (-> self clock time-adjust-ratio)))))
      (update-rates! (-> self clock) (/ f30-0 (the float gp-1)))
      (while (nonzero? gp-1)
        (+! gp-1 -1)
        (set! (-> self control remaining-ctrl-iterations) gp-1)
        (flag-setup)
        (target-board-pre-move)
        (build-conversions (-> self control transv))
        (do-rotations1)
        (let ((s5-0 (new-stack-vector0)))
          (read-pad s5-0)
          (when (-> self board stick-off)
            (let ((f0-5 0.0))
              (set! (-> self control cpad stick0-speed) f0-5)
              (set! (-> self control pad-magnitude) f0-5)
              )
            )
          (when *target-rc-board-controls*
            (vector-rotate-y!
              s5-0
              (-> self control c-R-w vector 2)
              (* -42.666668 (+ -128.0 (the float (-> self control cpad leftx))))
              )
            (add-debug-vector
              #t
              (bucket-id debug-no-zbuf1)
              (-> self control trans)
              s5-0
              (meters 2)
              (the-as rgba (-> (new 'static 'array uint64 1 #x8000ff00) 0))
              )
            )
          (turn-to-vector s5-0 (-> self control pad-magnitude))
          )
        (if (and (= (-> self control pad-magnitude) 0.0)
                 (>= (current-time) (-> self control turn-lockout-end-time))
                 (not (logtest? (-> self control current-surface flags) (surface-flag turn-to-vel)))
                 (time-elapsed? (-> self board unknown-time-frame00) (seconds 0.1))
                 )
            (rot->dir-targ! (-> self control))
            )
        (when (and (not (time-elapsed? (-> self control last-time-on-surface) (seconds 0.1)))
                   (>= (current-time) (-> self control turn-lockout-end-time))
                   (not (logtest? (-> self control current-surface flags) (surface-flag turn-to-vel)))
                   (time-elapsed? (-> self board unknown-time-frame00) (seconds 0.1))
                   )
          (let* ((s3-0
                   (vector-flatten!
                     (new 'stack-no-clear 'vector)
                     (vector-negate! (new 'stack-no-clear 'vector) (-> self control dynam gravity-normal))
                     (-> self control local-normal)
                     )
                   )
                 (a2-4
                   (forward-up-nopitch->quaternion
                     (new 'stack-no-clear 'quaternion)
                     s3-0
                     (vector-y-quaternion! (new 'stack-no-clear 'vector) (-> self control dir-targ))
                     )
                   )
                 )
            (quaternion-slerp!
              (-> self control dir-targ)
              (-> self control dir-targ)
              a2-4
              (* 0.05 (fabs (-> self control ctrl-slope-heading)))
              )
            )
          )
        (if (cpad-pressed? (-> self control cpad number) l1)
            (set-time! (-> self board unknown-time-frame06))
            )
        (board-add-thrust)
        (add-gravity)
        (cond
          ((= (-> self control mod-surface name) 'spin)
           (set! (-> self board trotyv)
                 (* 0.95 (fmax (fmin (-> self board trotyv) (-> self board trotyv-max)) (- (-> self board trotyv-max))))
                 )
           (let ((f0-15 (* (-> self board trotyv) (seconds-per-frame))))
             (set! (-> self board troty) (the float (sar (shl (the int (+ (-> self board troty) f0-15)) 48) 48)))
             (set! (-> self board unknown-deg00) (-> self board troty-cum))
             (+! (-> self board troty-cum) f0-15)
             )
           (seek! (-> self board trotyv-max) 91022.22 (* 91022.22 (seconds-per-frame)))
           (mode-set! (-> self board main) (joint-mod-mode rotate))
           (twist-set! (-> self board main) (the-as float #f) (-> self board troty) (the-as float #f))
           (mode-set! (-> self board board 0 main) (joint-mod-mode rotate))
           (twist-set! (-> self board board 0 main) (the-as float #f) (-> self board troty) (the-as float #f))
           )
          (else
            (cond
              ((!= (-> self board main mode) (joint-mod-mode flex-blend))
               (let ((f0-24 (fabs (-> self board troty-cum))))
                 (cond
                   ((>= f0-24 191146.67)
                    (add-to-trick-list (-> self board) (board-tricks board-spin) 4000.0)
                    )
                   ((>= f0-24 126520.89)
                    (add-to-trick-list (-> self board) (board-tricks board-spin) 2000.0)
                    )
                   ((>= f0-24 49152.0)
                    (add-to-trick-list (-> self board) (board-tricks board-spin) 500.0)
                    )
                   )
                 )
               (let ((v1-131 (the-as sound-rpc-set-param (get-sound-buffer-entry))))
                 (set! (-> v1-131 command) (sound-command set-param))
                 (set! (-> v1-131 id) (-> self board spin-sound-id))
                 (set! (-> v1-131 params volume) -4)
                 (set! (-> v1-131 auto-time) 120)
                 (set! (-> v1-131 auto-from) 2)
                 (set! (-> v1-131 params mask) (the-as uint 17))
                 (-> v1-131 id)
                 )
               (set! (-> self board spin-sound-id) (new 'static 'sound-id))
               (mode-set! (-> self board main) (joint-mod-mode flex-blend))
               (mode-set! (-> self board board 0 main) (joint-mod-mode flex-blend))
               (let ((s5-3 (new 'stack-no-clear 'vector)))
                 (set! (-> s5-3 quad) (-> self node-list data 3 bone transform vector 2 quad))
                 (vector-rotate-y! s5-3 s5-3 15109.688)
                 (if (not (and (-> self next-state)
                               (let ((v1-149 (-> self next-state name)))
                                 (or (= v1-149 'target-board-flip) (= v1-149 'target-board-hold) (= v1-149 'target-board-trickx))
                                 )
                               )
                          )
                     (forward-up-nopitch->quaternion
                       (-> self control quat-for-control)
                       s5-3
                       (vector-y-quaternion! (new 'stack-no-clear 'vector) (-> self control quat-for-control))
                       )
                     )
                 )
               (forward-up-nopitch->quaternion
                 (-> self control dir-targ)
                 (vector-normalize-copy! (new 'stack-no-clear 'vector) (-> self control transv) 1.0)
                 (vector-y-quaternion! (new 'stack-no-clear 'vector) (-> self control dir-targ))
                 )
               (set! (-> self board upper-body-rotyv) (-> self board trotyv))
               (set! (-> self board troty) 0.0)
               (set! (-> self board trotyv) 0.0)
               )
              ((and (= (-> self control danger-mode) 'board-spin)
                    (or (board-on-ground?) (time-elapsed? (-> self board spin-time) (seconds 0.5)))
                    )
               (target-danger-set! 'harmless #f)
               )
              )
            (when (board-on-ground?)
              (set! (-> self board spin-control) 0.0)
              (set! (-> self board flip-control) 0.0)
              (set! (-> self board unknown-float00) 0.0)
              (set! (-> self board unknown-float01) 0.0)
              (set! (-> self board ride-rot-old) -1.0)
              )
            )
          )
        (do-rotations2)
        (reverse-conversions (-> self control transv))
        (pre-collide-setup)
        (cond
          ((and (-> self next-state) (= (-> self next-state name) 'target-board-get-off))
           (seek! (-> self board cushion-offset) 0.0 (* 20480.0 (seconds-per-frame)))
           )
          ((and (logtest? (-> self control mod-surface flags) (surface-flag air))
                (not (logtest? (-> self control status) (collide-status on-surface)))
                )
           (seek!
             (-> self board cushion-offset)
             (lerp-scale (-> *TARGET_BOARD-bank* cushion) 0.0 (target-height-above-ground) 0.0 12288.0)
             (* 20480.0 (seconds-per-frame))
             )
           )
          ((focus-test? self on-water)
           (seek!
             (-> self board cushion-offset)
             (+ 2048.0 (-> *TARGET_BOARD-bank* cushion))
             (* 20480.0 (seconds-per-frame))
             )
           )
          (else
            (seek! (-> self board cushion-offset) (-> *TARGET_BOARD-bank* cushion) (* 8192.0 (seconds-per-frame)))
            )
          )
        (target-board-collision)
        (if (!= (-> self control bend-speed) 0.0)
            (bend-gravity)
            )
        (post-flag-setup)
        )
      )
    (update-rates! (-> self clock) f30-0)
    )
  (when *debug-segment*
    (let ((gp-2 (-> *display* frames (-> *display* on-screen) profile-array data 0))
          (v1-230 'target-post)
          (s5-6 *profile-target-post-color*)
          )
      (when (and *dproc* *debug-segment*)
        (let ((s4-5 (-> gp-2 data (-> gp-2 count))))
          (let ((s3-4 (-> gp-2 base-time)))
            (set! (-> s4-5 name) v1-230)
            (set! (-> s4-5 start-time) (the-as int (- (timer-count (the-as timer-bank #x10000800)) (the-as uint s3-4))))
            )
          (set! (-> s4-5 depth) (the-as uint (-> gp-2 depth)))
          (set! (-> s4-5 color) s5-6)
          (set! (-> gp-2 segment (-> gp-2 depth)) s4-5)
          )
        (+! (-> gp-2 count) 1)
        (+! (-> gp-2 depth) 1)
        (set! (-> gp-2 max-depth) (max (-> gp-2 max-depth) (-> gp-2 depth)))
        )
      )
    0
    )
  (ja-post)
  (when *debug-segment*
    (let ((gp-3 (-> *display* frames (-> *display* on-screen) profile-array data 0)))
      (when (and *dproc* *debug-segment*)
        (let* ((v1-254 (+ (-> gp-3 depth) -1))
               (s5-7 (-> gp-3 segment v1-254))
               (s4-6 (-> gp-3 base-time))
               )
          (when (>= v1-254 0)
            (set! (-> s5-7 end-time) (the-as int (- (timer-count (the-as timer-bank #x10000800)) (the-as uint s4-6))))
            (+! (-> gp-3 depth) -1)
            )
          )
        )
      )
    0
    )
  (joint-points)
  (do-target-gspot)
  (target-powerup-process)
  (set-time! (-> self board board-time))
  (target-board-exit-check)
  (target-board-effect)
  (when (board-on-ground?)
    (set! (-> self board up-vector 1 quad) (-> self board up-vector 0 quad))
    (set! (-> self board up-vector 0 quad) (-> self control local-normal quad))
    (if (= (-> self board troty-cum) 0.0)
        (set! (-> self board ground-on-dir quad) (-> self node-list data 3 bone transform vector 2 quad))
        )
    )
  0
  (none)
  )

(defun probe-test ((arg0 control-info) (arg1 vector) (arg2 pat-surface))
  (dotimes (s3-0 3)
    (let ((s2-0 (new 'stack-no-clear 'collide-query)))
      (let ((v1-2 (-> arg0 collision-spheres s3-0)))
        (set! (-> s2-0 start-pos quad) (-> v1-2 prim-core world-sphere quad))
        (set! (-> s2-0 move-dist quad) (-> arg1 quad))
        (let ((a0-3 s2-0))
          (set! (-> a0-3 radius) (* 0.5 (-> v1-2 prim-core world-sphere w)))
          (set! (-> a0-3 collide-with) (-> v1-2 prim-core collide-with))
          (set! (-> a0-3 ignore-process0) (-> arg0 process))
          (set! (-> a0-3 ignore-process1) #f)
          (set! (-> a0-3 ignore-pat) arg2)
          (set! (-> a0-3 action-mask) (collide-action solid))
          )
        )
      (if (>= (fill-and-probe-using-line-sphere *collide-cache* s2-0) 0.0)
          (return (if (= (-> s2-0 best-other-tri pat event) (pat-event rail))
                      'rail
                      #t
                      )
                  )
          )
      )
    )
  #f
  )

;; WARN: Found some very strange gotos. Check result carefully, this is not well tested.
(defbehavior target-board-compute-edge target ()
  (local-vars (sv-768 int))
  (let ((s4-0 *edge-grab-info*)
        (gp-0 (new 'stack-no-clear 'vector))
        )
    (set! (-> gp-0 quad) (-> self control trans quad))
    (let ((s5-0 (new 'stack-no-clear 'vector)))
      (set! (-> s5-0 quad) (-> self control transv quad))
      (when (not (edge-grab-info-method-9 s4-0))
        (format #t "exit update~%")
        (send-event self 'end-mode #f)
        (return (the-as time-frame #f))
        )
      (vector-normalize-copy! (-> self board ride-dir) (-> self board ride-segment) 1.0)
      (when (time-elapsed? (-> self board ride-time) (seconds 0.2))
        (set! (-> self board ride-lock-on) #f)
        (set-time! (-> self board ride-start-time))
        (vector-normalize-copy! (-> self board ride-dir) (-> self control transv) 1.0)
        (dotimes (v1-25 3)
          (vector-reset! (-> self board ride-vertex-old v1-25))
          )
        )
      (set! (-> self board ride-rot-abs 1) (-> self board ride-rot-abs 0))
      (let* ((f30-0 (deg- (vector-y-angle (-> self board ride-dir)) (-> self board ride-rot-abs 0)))
             (f30-1 (* f30-0 (lerp-scale 10.0 100.0 (fabs f30-0) 1820.4445 3640.889)))
             )
        (+! (-> self board ride-rtv-abs) (* f30-1 (seconds-per-frame)))
        (set! (-> self board ride-rtv-abs) (* 0.9 (-> self board ride-rtv-abs)))
        (+! (-> self board ride-rot-abs 0) (* (-> self board ride-rtv-abs) (seconds-per-frame)))
        (when (>= 0.0 (* f30-1 (deg- (vector-y-angle (-> self board ride-dir)) (-> self board ride-rot-abs 0))))
          (set! (-> self board ride-rtv-abs) 0.0)
          (set! (-> self board ride-rot-abs 0) (vector-y-angle (-> self board ride-dir)))
          )
        )
      (set! (-> self control ground-pat) (the-as pat-surface (-> s4-0 edge-tri-pat)))
      (vector-normalize!
        (vector-!
          (-> self control edge-grab-edge-dir)
          (-> s4-0 world-vertex 1)
          (the-as vector (-> s4-0 world-vertex))
          )
        1.0
        )
      (set! (-> self control edge-grab-across-edge-dir quad) (-> s4-0 hanging-matrix quad 0))
      (when (< (vector-dot (-> self control edge-grab-edge-dir) (-> self board ride-dir)) 0.0)
        (let ((s3-2 (new 'stack-no-clear 'vector)))
          (set! (-> s3-2 quad) (-> s4-0 world-vertex 0 quad))
          (set! (-> s4-0 world-vertex 0 quad) (-> s4-0 world-vertex 1 quad))
          (set! (-> s4-0 world-vertex 1 quad) (-> s3-2 quad))
          (vector-normalize!
            (vector-!
              (-> self control edge-grab-edge-dir)
              (-> s4-0 world-vertex 1)
              (the-as vector (-> s4-0 world-vertex))
              )
            1.0
            )
          (set! (-> s3-2 quad) (-> s4-0 adjacent-edge-left-vertex quad))
          (set! (-> s4-0 adjacent-edge-left-vertex quad) (-> s4-0 adjacent-edge-right-vertex quad))
          (set! (-> s4-0 adjacent-edge-right-vertex quad) (-> s3-2 quad))
          )
        (let ((v1-69 (logtest? (-> s4-0 status) 2)))
          (if (logtest? (-> s4-0 status) 1)
              (logior! (-> s4-0 status) 2)
              (logand! (-> s4-0 status) -3)
              )
          (if v1-69
              (logior! (-> s4-0 status) 1)
              (logand! (-> s4-0 status) -2)
              )
          )
        )
      (dotimes (v1-74 3)
        (set! (-> self board ride-vertex-old v1-74 quad) (-> self board ride-vertex v1-74 quad))
        )
      (set! (-> self board ride-segment-old quad) (-> self board ride-segment quad))
      (set! (-> self board ride-segment-old quad) (-> self board ride-segment quad))
      (set! (-> self board ride-vertex-length-old) (-> self board ride-vertex-length))
      (set! (-> self board ride-vertex 0 quad) (-> s4-0 world-vertex 0 quad))
      (set! (-> self board ride-vertex 1 quad) (-> s4-0 world-vertex 1 quad))
      (set! (-> self board ride-vertex 2 quad) (the-as uint128 0))
      (set! (-> self board ride-vertex-length) 1)
      (cond
        ((logtest? (-> s4-0 status) 2)
         (vector-normalize!
           (vector-! (-> self control unknown-vector35) (-> s4-0 adjacent-edge-right-vertex) (-> s4-0 world-vertex 1))
           1.0
           )
         (set! (-> self board ride-vertex 2 quad) (-> s4-0 adjacent-edge-right-vertex quad))
         (+! (-> self board ride-vertex-length) 1)
         0
         )
        (else
          (set! (-> self control unknown-vector35 quad) (the-as uint128 0))
          )
        )
      (let ((s4-1 (new 'stack-no-clear 'vector)))
        (let ((s3-3 0))
          (label cfg-26)
          (set! (-> self board ride-vertex-index)
                (segment-array-vector->index
                  (-> self board ride-vertex)
                  (-> self board ride-vertex-length)
                  (the-as float (-> self control trans))
                  0.0
                  )
                )
          (when (and (< (-> self board ride-vertex-index) 0.0)
                     (not (time-elapsed? (-> self board ride-time) (seconds 0.2)))
                     (zero? s3-3)
                     )
            (+! s3-3 1)
            (dotimes (v1-113 3)
              (set! (-> self board ride-vertex v1-113 quad) (-> self board ride-vertex-old v1-113 quad))
              )
            (set! (-> self board ride-vertex-length) (-> self board ride-vertex-length-old))
            (goto cfg-26)
            )
          )
        (set! (-> self board ride-vertex-index) (fmax 0.0 (-> self board ride-vertex-index)))
        (set! (-> self board ride-vertex-base)
              (segment-array-index->vector
                (-> self board ride-vertex)
                (-> self board ride-vertex-length)
                (-> self board ride-vertex-index)
                s4-1
                )
              )
        (vector-!
          (-> self board ride-segment)
          (-> self board ride-vertex (+ (-> self board ride-vertex-base) 1))
          (-> self board ride-vertex (-> self board ride-vertex-base))
          )
        (dotimes (v1-127 3)
          (set! (-> self board ride-vertex v1-127 w) 1.0)
          )
        (when (time-elapsed? (-> self board ride-time) (seconds 0.2))
          (set! (-> self board ride-rot-abs 0) (vector-y-angle (-> self board ride-segment)))
          (set! (-> self board ride-rtv-abs) 0.0)
          )
        (let ((f0-25 (vector-vector-distance (-> self control trans) s4-1)))
          (when #t
            (let ((s3-5 (vector-! (new 'stack-no-clear 'vector) s4-1 (-> self control trans))))
              (let ((f1-9 (* 12288.0 (seconds-per-frame))))
                (if (and (not (-> self board ride-lock-on)) (< f1-9 f0-25))
                    (vector-normalize! s3-5 f1-9)
                    (set! (-> self board ride-lock-on) #t)
                    )
                )
              (if (probe-test (-> self control) s3-5 (new 'static 'pat-surface :noentity #x1 :noboard #x1 :probe #x1))
                  (logior! (-> self control status) (collide-status probe-hit))
                  (move-by-vector! (-> self control) s3-5)
                  )
              )
            )
          )
        )
      (let ((f30-2 (-> self board ride-speed)))
        (vector-normalize-copy! (-> self control to-target-pt-xz) (-> self board ride-segment) 1.0)
        (vector-normalize-copy! (-> self control transv) (-> self board ride-segment) f30-2)
        (vector-rotate-y!
          (-> self board ride-dir-lean)
          (-> self control to-target-pt-xz)
          (* -4551.1113 (-> self board ride-lean))
          )
        (when (< (-> self board ride-vertex-base) (+ (-> self board ride-vertex-length) -1))
          (let ((a0-100 (-> self board ride-vertex (+ (-> self board ride-vertex-base) 1)))
                (s4-2 0)
                )
            (let ((s3-7 (vector-! (new 'stack-no-clear 'vector) (&+ a0-100 16) a0-100)))
              (if (< 14563.556 (fabs (deg-diff (vector-y-angle s3-7) (vector-y-angle (-> self control to-target-pt-xz)))))
                  (set! s4-2 (logior s4-2 2))
                  )
              (if (< (vector-length s3-7) (fmin 1024.0 (* 0.25 (vector-length (-> self board ride-segment)))))
                  (set! s4-2 (logior s4-2 32))
                  )
              )
            (if (nonzero? s4-2)
                (+! (-> self board ride-vertex-length) -1)
                )
            )
          )
        (let ((s4-3 0))
          (if (and (< (fabs f30-2) 16384.0) (not (time-elapsed? (-> self board ride-start-time) (seconds 0.1))))
              (set! s4-3 (logior s4-3 1))
              )
          (if (or (< (vector-dot
                       (vector-normalize-copy! (new 'stack-no-clear 'vector) (-> self board ride-segment-old) 1.0)
                       (-> self control to-target-pt-xz)
                       )
                     0.02
                     )
                  (let ((f28-2 (deg-diff (-> self board ride-rot-abs 0) (-> self board ride-rot-abs 1)))
                        (f26-0 (* 1820.4445 (-> self board ride-lean)))
                        )
                    (when (and (< 0.0 (* f26-0 f28-2)) (!= (-> self board ride-rtv-abs) 0.0))
                      (set! (-> self board ride-rtv-abs) 0.0)
                      (set! (-> self board ride-rot-abs 0) (vector-y-angle (-> self board ride-segment)))
                      )
                    (and (-> self board ride-lock-on)
                         (or (and (or (< (* f26-0 f28-2) 0.0) (= f26-0 0.0))
                                  (< 91.022224 (fabs f28-2))
                                  (and (< 163.84 (fabs (deg-diff f26-0 f28-2))) (format #t "angle ~R ~R~%" f28-2 f26-0))
                                  )
                             (< (lerp-scale 910.2222 2002.4889 (fabs f30-2) 8192.0 24576.0) (fabs f26-0))
                             )
                         )
                    )
                  )
              (set! s4-3 (logior s4-3 2))
              )
          (let* ((v1-227 (min (the int (-> self board ride-vertex-index)) (+ (-> self board ride-vertex-length) -1)))
                 (f28-3
                   (vector-length
                     (vector-!
                       (new 'stack-no-clear 'vector)
                       (-> self board ride-vertex (+ v1-227 1))
                       (-> self board ride-vertex v1-227)
                       )
                     )
                   )
                 (s3-8 (new 'stack-no-clear 'collide-query))
                 (f26-1 81920.0)
                 )
            (set! sv-768 8)
            (let ((v1-234 s3-8))
              (set! (-> v1-234 radius) 1228.8)
              (set! (-> v1-234 collide-with)
                    (logclear (-> self control root-prim prim-core collide-with) (collide-spec crate))
                    )
              (set! (-> v1-234 ignore-process0) self)
              (set! (-> v1-234 ignore-process1) #f)
              (set! (-> v1-234 ignore-pat) (-> self control pat-ignore-mask))
              (set! (-> v1-234 action-mask) (collide-action solid))
              )
            (vector+float*! (-> s3-8 start-pos) (-> self control trans) (-> self board ride-dir) 3276.8)
            (vector+float*! (-> s3-8 start-pos) (-> s3-8 start-pos) (-> self control dynam gravity-normal) 5324.8)
            (vector-float*! (-> s3-8 move-dist) (-> self control dynam gravity-normal) -49152.0)
            (when (>= (fill-and-probe-using-line-sphere *collide-cache* s3-8) 0.0)
              (set! f26-1 (- (-> self control trans y) (-> s3-8 best-other-tri intersect y)))
              (set! sv-768 (the-as int (-> s3-8 best-other-tri pat)))
              )
            (when (and (< (+ (the float (-> self board ride-vertex-length)) (/ 0.0 f28-3))
                          (+ (-> self board ride-vertex-index) (/ (* (-> self board ride-speed) (seconds-per-frame)) f28-3))
                          )
                       (>= f28-3 3686.4)
                       (and (or (>= f26-1 6963.2) (and (>= f26-1 2048.0) (zero? (shr (shl sv-768 54) 61))))
                            (logtest? (shr (shl sv-768 57) 57) 8)
                            )
                       )
              (format
                #t
                "end with length ~M sp:~M ang:~M b:~X ~f/~f~%"
                f28-3
                (-> self board ride-speed)
                f26-1
                sv-768
                (+ (-> self board ride-vertex-index)
                   (/ (* (-> self board ride-speed) (seconds-per-frame)) (vector-length (-> self board ride-segment)))
                   )
                (+ (the float (-> self board ride-vertex-length)) (/ 0.0 f28-3))
                )
              (set! s4-3 (logior s4-3 4))
              )
            )
          (let ((s3-9 (-> self board ride-vertex (-> self board ride-vertex-base))))
            (if (not (or (vector= s3-9 (the-as vector (-> self board ride-vertex-old)))
                         (vector= s3-9 (-> self board ride-vertex-old 1))
                         (vector= s3-9 (-> self board ride-vertex-old 2))
                         (vector= (&+ s3-9 16) (the-as vector (-> self board ride-vertex-old)))
                         (vector= (&+ s3-9 16) (-> self board ride-vertex-old 1))
                         (vector= (&+ s3-9 16) (-> self board ride-vertex-old 2))
                         )
                     )
                (set! s4-3 (logior s4-3 8))
                )
            )
          (if (time-elapsed? (-> self board ride-button-time) (seconds 0.05))
              (set! s4-3 (logior s4-3 16))
              )
          (if (< (vector-length (-> self board ride-segment))
                 (fmin 1024.0 (* 0.25 (vector-length (-> self board ride-segment-old))))
                 )
              (set! s4-3 (logior s4-3 32))
              )
          (if (logtest? (collide-status probe-hit) (-> self control status))
              (set! s4-3 (logior s4-3 64))
              )
          (logclear! (-> self control status) (collide-status probe-hit))
          (when (and (not (time-elapsed? (-> self board ride-time) (seconds 0.2))) (nonzero? s4-3))
            (if (logtest? s4-3 1)
                (format #t "exit speed ~M~%" f30-2)
                )
            (if (logtest? s4-3 2)
                (format
                  #t
                  "exit angle ~F~%"
                  (vector-dot
                    (vector-normalize-copy! (new 'stack-no-clear 'vector) (-> self board ride-segment-old) 1.0)
                    (-> self control to-target-pt-xz)
                    )
                  )
                )
            (if (logtest? s4-3 4)
                (format
                  #t
                  "exit end ~F/~F~%"
                  (-> self board ride-vertex-index)
                  (the float (-> self board ride-vertex-length))
                  )
                )
            (if (logtest? s4-3 8)
                (format #t "exit match~%")
                )
            (if (logtest? s4-3 16)
                (format #t "exit button~%")
                )
            (if (logtest? s4-3 32)
                (format #t "exit length~%")
                )
            (when (logtest? s4-3 64)
              (set! (-> self board ride-lock-on) #f)
              (format #t "exit probe~%")
              )
            (if (logtest? s4-3 128)
                (format #t "exit probe2~%")
                )
            (cond
              ((or (logtest? s4-3 1) (and (logtest? s4-3 2) (< (fabs f30-2) 32768.0)))
               (let ((gp-1 (-> self control edge-grab-across-edge-dir)))
                 (let* ((a0-169 (vector-rotate-y! (new 'stack-no-clear 'vector) (-> self board ride-dir) -16384.0))
                        (f28-4 (* (-> self board ride-lean) (vector-dot a0-169 gp-1)))
                        )
                   (format #t "throw side ~f ~A speed ~m~%" f28-4 (>= f28-4 0.0) f30-2)
                   (vector-normalize-copy!
                     (-> self control transv)
                     gp-1
                     (* (lerp-scale 8192.0 32768.0 (fabs (-> self board ride-lean)) 0.0 1.0) (if (>= f28-4 0.0)
                                                                                                 1.0
                                                                                                 -1.0
                                                                                                 )
                        )
                     )
                   )
                 (set! (-> self control to-target-pt-xz quad) (-> gp-1 quad))
                 )
               )
              ((logtest? s4-3 42)
               (move-to-point! (-> self control) gp-0)
               (set! (-> self control transv quad) (-> s5-0 quad))
               )
              )
            (when (not (logtest? s4-3 64))
              (let ((a1-83 (vector-float*! (new 'stack-no-clear 'vector) (-> self control dynam gravity-normal) 819.2)))
                (move-by-vector! (-> self control) a1-83)
                )
              )
            (send-event self 'end-mode (not (logtest? s4-3 75)))
            )
          )
        (vector-rotate-y!
          (-> self control to-target-pt-xz)
          (-> self control to-target-pt-xz)
          (+ (-> self board ride-rot) (* -2730.6667 (-> self board ride-lean)))
          )
        (set-time! (-> self board ride-time))
        (set! (-> self board ride-speed) f30-2)
        )
      )
    )
  (let ((v0-3 (current-time)))
    (set! (-> self control last-time-on-surface) v0-3)
    v0-3
    )
  )

(defbehavior board-ride-add-thrust target ((arg0 vector) (arg1 float))
  (let* ((f30-0 (-> self board ride-speed))
         (f0-4 (lerp-scale
                 (-> self control current-surface fric)
                 (* 0.2 (-> self control current-surface fric))
                 f30-0
                 0.0
                 (-> self control current-surface transv-max)
                 )
               )
         (f30-1 (seek f30-0 0.0 (* f0-4 (seconds-per-frame))))
         (f28-0 (vector-dot (-> self board ride-dir) arg0))
         (f0-19 (+ f30-1 (* (if (< 0.0 f28-0)
                                (* f28-0
                                   (lerp-scale
                                     (-> self control current-surface target-speed)
                                     0.0
                                     (-> self board ride-speed)
                                     0.0
                                     (-> self control current-surface transv-max)
                                     )
                                   arg1
                                   )
                                (* 40960.0 arg1 f28-0)
                                )
                            (seconds-per-frame)
                            )
                   )
                )
         (v1-21 (-> self control to-target-pt-xz))
         (f1-6 (vector-dot (-> self control dynam gravity-normal) v1-21))
         (f0-20 (if (< f1-6 0.0)
                    (+ f0-19 (* (- f1-6) (-> self control current-surface slope-down-factor) (seconds-per-frame)))
                    (+ f0-19 (* (- f1-6) (-> self control current-surface slope-up-factor) (seconds-per-frame)))
                    )
                )
         )
    (set! (-> self board ride-speed) (fmax 0.0 (fmin f0-20 (-> self control current-surface transv-max))))
    )
  0
  (none)
  )

(defbehavior target-board-ride-post target ()
  (let ((f30-0 (-> self clock clock-ratio)))
    (let ((gp-1 (max 1 (the int (-> self clock time-adjust-ratio)))))
      (update-rates! (-> self clock) (/ f30-0 (the float gp-1)))
      (while (nonzero? gp-1)
        (+! gp-1 -1)
        (set! (-> self control remaining-ctrl-iterations) gp-1)
        (flag-setup)
        (set! (-> self control bend-speed) 32.0)
        (set! (-> self control bend-target) 1.0)
        (logior! (-> self control root-prim prim-core action) (collide-action check-edge))
        (if (< (-> self control force-turn-to-strength) 0.0)
            (set! (-> self control force-turn-to-strength) (- 1.0 (-> self control cpad stick0-speed)))
            )
        (build-conversions (-> self control transv))
        (do-rotations1)
        (let ((s5-0 (new-stack-vector0)))
          (read-pad s5-0)
          (turn-to-vector s5-0 (-> self control pad-magnitude))
          (if (< 0.0 (-> self control turn-to-magnitude))
              (set! (-> self board ride-pad-vector 0 quad) (-> self control to-target-pt-xz quad))
              )
          (board-ride-add-thrust s5-0 (-> self control turn-to-magnitude))
          (let ((s5-1 (vector-rotate-y! (new 'stack-no-clear 'vector) s5-0 16384.0)))
            (set! (-> s5-1 y) 0.0)
            (vector-xz-normalize! s5-1 (-> self control turn-to-magnitude))
            (let ((f0-16 (vector-dot s5-1 (-> self board ride-dir))))
              (if (>= 0.0 (-> self control turn-to-magnitude))
                  (set! f0-16 0.0)
                  )
              (set! (-> self board ride-lean-targ) f0-16)
              (+! (-> self board ride-leanv) (* 100.0 (seconds-per-frame) (- f0-16 (-> self board ride-lean))))
              )
            )
          )
        (set! (-> self board ride-leanv) (* 0.95 (-> self board ride-leanv)))
        (seek!
          (-> self board ride-lean-mag)
          (fabs (analog-input (the-as int (-> self control cpad leftx)) 128.0 32.0 110.0 1.0))
          (* 2.0 (seconds-per-frame))
          )
        (+! (-> self board ride-lean) (* (-> self board ride-leanv) (seconds-per-frame)))
        (cond
          ((< (-> self board ride-lean) -1.0)
           (set! (-> self board ride-lean) -1.0)
           (set! (-> self board ride-leanv) (* 0.0 (-> self board ride-leanv)))
           )
          ((< 1.0 (-> self board ride-lean))
           (set! (-> self board ride-lean) 1.0)
           (set! (-> self board ride-leanv) (* 0.0 (-> self board ride-leanv)))
           )
          )
        0
        (add-gravity)
        (reverse-conversions (-> self control transv))
        (target-board-compute-edge)
        (do-rotations2)
        (pre-collide-setup)
        (seek! (-> self board cushion-offset) 1638.4 (* 16384.0 (seconds-per-frame)))
        (let ((s5-3 (new 'stack-no-clear 'vector)))
          (set! (-> s5-3 quad) (-> self control transv quad))
          (let ((s4-1 (new 'stack-no-clear 'vector)))
            (set! (-> s4-1 quad) (-> self control trans quad))
            (when *debug-segment*
              (let ((s3-0 (-> *display* frames (-> *display* on-screen) profile-array data 0))
                    (v1-90 'target)
                    (s2-0 *profile-target-color*)
                    )
                (when (and *dproc* *debug-segment*)
                  (let ((s1-0 (-> s3-0 data (-> s3-0 count))))
                    (let ((s0-0 (-> s3-0 base-time)))
                      (set! (-> s1-0 name) v1-90)
                      (set! (-> s1-0 start-time) (the-as int (- (timer-count (the-as timer-bank #x10000800)) (the-as uint s0-0))))
                      )
                    (set! (-> s1-0 depth) (the-as uint (-> s3-0 depth)))
                    (set! (-> s1-0 color) s2-0)
                    (set! (-> s3-0 segment (-> s3-0 depth)) s1-0)
                    )
                  (+! (-> s3-0 count) 1)
                  (+! (-> s3-0 depth) 1)
                  (set! (-> s3-0 max-depth) (max (-> s3-0 max-depth) (-> s3-0 depth)))
                  )
                )
              0
              )
            (let ((a2-4 (new 'stack-no-clear 'collide-query))
                  (v1-103 (-> self control))
                  )
              (set! (-> a2-4 collide-with) (-> v1-103 root-prim prim-core collide-with))
              (set! (-> a2-4 ignore-process0) self)
              (set! (-> a2-4 ignore-process1) #f)
              (set! (-> a2-4 ignore-pat) (-> v1-103 pat-ignore-mask))
              (set! (-> a2-4 action-mask) (collide-action solid))
              (fill-cache-integrate-and-collide v1-103 (-> v1-103 transv) a2-4 (meters 1))
              )
            (when (logtest? (-> self control root-prim prim-core action) (collide-action check-edge))
              (logclear! (-> *collide-edge-board-spec* flags) (collide-edge-spec-flags two))
              (cond
                ((time-elapsed? (-> self board ride-time) (seconds 0.2))
                 (logclear! (-> *collide-edge-board-spec* flags) (collide-edge-spec-flags one))
                 (set! (-> *collide-edge-board-spec* touching-segment) #f)
                 )
                (else
                  (logior! (-> *collide-edge-board-spec* flags) (collide-edge-spec-flags one))
                  (dotimes (v1-122 2)
                    (set! (-> self board ride-touch-segment v1-122 quad)
                          (-> self board ride-vertex (+ (-> self board ride-vertex-base) v1-122) quad)
                          )
                    )
                  (set! (-> *collide-edge-board-spec* touching-segment) (the-as symbol (-> self board ride-touch-segment)))
                  )
                )
              (do-edge-grabs *target* *collide-cache* *collide-edge-board-spec*)
              )
            (when *debug-segment*
              (let ((s3-1 (-> *display* frames (-> *display* on-screen) profile-array data 0)))
                (when (and *dproc* *debug-segment*)
                  (let* ((v1-140 (+ (-> s3-1 depth) -1))
                         (s2-1 (-> s3-1 segment v1-140))
                         (s1-1 (-> s3-1 base-time))
                         )
                    (when (>= v1-140 0)
                      (set! (-> s2-1 end-time) (the-as int (- (timer-count (the-as timer-bank #x10000800)) (the-as uint s1-1))))
                      (+! (-> s3-1 depth) -1)
                      )
                    )
                  )
                )
              0
              )
            (when (focus-test? self rail)
              (let ((s3-2 (new 'stack-no-clear 'vector)))
                (let ((f28-1
                        (fmax
                          0.0
                          (segment-array-vector->index
                            (-> self board ride-vertex)
                            (-> self board ride-vertex-length)
                            (the-as float s4-1)
                            (* (-> self board ride-speed) (seconds-per-frame))
                            )
                          )
                        )
                      )
                  (set! (-> self board ride-vertex-base2)
                        (segment-array-index->vector (-> self board ride-vertex) (-> self board ride-vertex-length) f28-1 s3-2)
                        )
                  (set! (-> self board ride-vertex-index2) f28-1)
                  )
                (if (probe-test
                      (-> self control)
                      (vector-! (new 'stack-no-clear 'vector) s3-2 (-> self control trans))
                      (new 'static 'pat-surface :noentity #x1 :noboard #x1 :probe #x1)
                      )
                    (logior! (-> self control status) (collide-status probe-hit))
                    )
                (if (and (-> self board ride-lock-on) (not (logtest? (collide-status probe-hit) (-> self control status))))
                    (move-to-point! (-> self control) s3-2)
                    )
                )
              (set! (-> self control transv quad) (-> s5-3 quad))
              )
            )
          (target-board-physics s5-3)
          )
        (bend-gravity)
        (post-flag-setup)
        )
      )
    (update-rates! (-> self clock) f30-0)
    )
  (when *debug-segment*
    (let ((gp-2 (-> *display* frames (-> *display* on-screen) profile-array data 0))
          (v1-182 'target-post)
          (s5-4 *profile-target-post-color*)
          )
      (when (and *dproc* *debug-segment*)
        (let ((s4-2 (-> gp-2 data (-> gp-2 count))))
          (let ((s3-3 (-> gp-2 base-time)))
            (set! (-> s4-2 name) v1-182)
            (set! (-> s4-2 start-time) (the-as int (- (timer-count (the-as timer-bank #x10000800)) (the-as uint s3-3))))
            )
          (set! (-> s4-2 depth) (the-as uint (-> gp-2 depth)))
          (set! (-> s4-2 color) s5-4)
          (set! (-> gp-2 segment (-> gp-2 depth)) s4-2)
          )
        (+! (-> gp-2 count) 1)
        (+! (-> gp-2 depth) 1)
        (set! (-> gp-2 max-depth) (max (-> gp-2 max-depth) (-> gp-2 depth)))
        )
      )
    0
    )
  (ja-post)
  (when *debug-segment*
    (let ((gp-3 (-> *display* frames (-> *display* on-screen) profile-array data 0)))
      (when (and *dproc* *debug-segment*)
        (let* ((v1-206 (+ (-> gp-3 depth) -1))
               (s5-5 (-> gp-3 segment v1-206))
               (s4-3 (-> gp-3 base-time))
               )
          (when (>= v1-206 0)
            (set! (-> s5-5 end-time) (the-as int (- (timer-count (the-as timer-bank #x10000800)) (the-as uint s4-3))))
            (+! (-> gp-3 depth) -1)
            )
          )
        )
      )
    0
    )
  (joint-points)
  (do-target-gspot)
  (vector-cross!
    (-> self control local-normal)
    (-> self control edge-grab-across-edge-dir)
    (-> self control edge-grab-edge-dir)
    )
  (if (< (vector-dot (-> self control local-normal) (-> self control dynam gravity-normal)) 0.0)
      (vector-negate! (-> self control local-normal) (-> self control local-normal))
      )
  (set! (-> self control gspot-normal quad) (-> self control local-normal quad))
  (target-powerup-process)
  (target-board-exit-check)
  (target-board-effect)
  (set-time! (-> self board board-time))
  0
  (none)
  )

(defbehavior target-board-post target ()
  (target-board-real-post)
  (none)
  )

(defbehavior target-board-center-anim target ()
  (set! (-> self board turn-anim-frame) 0.0)
  0
  (none)
  )

(defbehavior target-board-turn-anim target ((arg0 int))
  (let ((f30-0 (-> self clock clock-ratio)))
    (let ((s5-1 (max 1 (the int (-> self clock time-adjust-ratio)))))
      (update-rates! (-> self clock) (/ f30-0 (the float s5-1)))
      (while (nonzero? s5-1)
        (+! s5-1 -1)
        (set! (-> self control remaining-ctrl-iterations) s5-1)
        (set! (-> self board turn-anim-targ) (fmax -10.0 (fmin 10.0 (-> self board turn-anim-targ))))
        (or (not (>= (* (-> self board turn-anim-targ) (-> self board turn-anim-frame)) 0.0))
            (< (fabs (-> self board turn-anim-frame)) (fabs (-> self board turn-anim-targ)))
            )
        (+! (-> self board turn-anim-vel)
            (* (- (-> self board turn-anim-targ) (-> self board turn-anim-frame))
               (lerp-scale
                 20.0
                 (if (< (fabs (-> self board turn-anim-frame)) (fabs (-> self board turn-anim-targ)))
                     30.0
                     60.0
                     )
                 (-> self control ctrl-xz-vel)
                 0.0
                 (* 0.3 (-> self board transv-max))
                 )
               (seconds-per-frame)
               )
            )
        (set! (-> self board turn-anim-vel)
              (fmax
                -100.0
                (fmin
                  100.0
                  (* (-> self board turn-anim-vel)
                     (lerp-scale 0.96 0.9 (-> self control ctrl-xz-vel) 0.0 (* 0.3 (-> self board transv-max)))
                     )
                  )
                )
              )
        (+! (-> self board turn-anim-frame) (* (-> self board turn-anim-vel) (seconds-per-frame)))
        (set! (-> self board turn-anim-frame)
              (fmax
                (fmin (-> self board turn-anim-frame) (-> *TARGET_BOARD-bank* turn-frames))
                (- (-> *TARGET_BOARD-bank* turn-frames))
                )
              )
        (cond
          ((and (>= (-> self board turn-anim-frame) (-> *TARGET_BOARD-bank* turn-frames))
                (>= (-> self board turn-anim-vel) 0.0)
                )
           (set! (-> self board turn-anim-vel) 0.0)
           )
          ((and (>= (- (-> *TARGET_BOARD-bank* turn-frames)) (-> self board turn-anim-frame))
                (>= 0.0 (-> self board turn-anim-vel))
                )
           (set! (-> self board turn-anim-vel) 0.0)
           )
          )
        (ja :chan arg0
            :num-func num-func-identity
            :frame-num (ja-aframe
              (fmax
                (fmin
                  (+ (fmax
                       (fmin (-> self board turn-anim-frame) (+ -1.0 (-> *TARGET_BOARD-bank* turn-frames)))
                       (- (+ -1.0 (-> *TARGET_BOARD-bank* turn-frames)))
                       )
                     (* (sin (* 145.63556 (the float (- (current-time) (-> self state-time)))))
                        (lerp-scale 1.0 2.0 (fabs (-> self board turn-anim-frame)) 0.0 (-> *TARGET_BOARD-bank* turn-frames))
                        )
                     )
                  (-> *TARGET_BOARD-bank* turn-frames)
                  )
                (- (-> *TARGET_BOARD-bank* turn-frames))
                )
              arg0
              )
            )
        (let ((f0-59
                (fmin
                  (if (logtest? (-> self control status) (collide-status on-surface))
                      (seek (-> self board turn-anim-duck) 0.0 (seconds-per-frame))
                      (-> self board turn-anim-duck)
                      )
                  (lerp-scale 0.0 -1.0 (the float (- (current-time) (-> self control last-time-on-surface))) 30.0 120.0)
                  )
                )
              )
          (+! (-> self board turn-anim-duck) (* (-> self board turn-anim-duck-vel) (seconds-per-frame)))
          (cond
            ((< (-> self board turn-anim-duck) f0-59)
             (set! (-> self board turn-anim-duck) f0-59)
             (set! (-> self board turn-anim-duck-vel) 0.0)
             )
            ((< 1.0 (-> self board turn-anim-duck))
             (set! (-> self board turn-anim-duck) 1.0)
             (set! (-> self board turn-anim-duck-vel) 0.0)
             )
            )
          )
        )
      )
    (update-rates! (-> self clock) f30-0)
    )
  0
  (none)
  )

(defmethod add-to-trick-list ((this board-info) (arg0 board-tricks) (arg1 float))
  "Add specified trick and point amount to trick list."
  (send-event (handle->process (-> this process 0 notify)) 'notify 'trick-point arg0)
  (when (and (< (-> this trick-count) 16)
             (and (< 0.0 arg1) (nonzero? (-> (the-as fact-info-target (-> this process 0 fact)) trick-point-duration)))
             )
    (let ((s4-0 0))
      (when (>= (- (-> *display* game-clock frame-counter)
                   (-> (the-as fact-info-target (-> this process 0 fact)) trick-point-pickup-time)
                   )
                (seconds 30)
                )
        (countdown (v1-20 16)
          (set! (-> this trick-list 0) (board-tricks none))
          )
        )
      (countdown (v1-23 15)
        (if (= (-> this trick-list v1-23) arg0)
            (+! s4-0 1)
            )
        (set! (-> this trick-list (+ v1-23 1)) (-> this trick-list v1-23))
        )
      (set! (-> this trick-list 0) arg0)
      (let* ((a0-24 (* arg1 (lerp-scale 1.0 0.1 (the float s4-0) 2.0 6.0)))
             (s3-1 (the float (* 25 (/ (+ (the int a0-24) 24) 25))))
             )
        (sound-play "do-trick")
        (let ((t9-4 format)
              (a0-29 #t)
              (a1-8 "trick: ~S (~D) ~,,0f")
              ;; og:preserve-this
              (trick-name (enum->string board-tricks arg0)))
          (t9-4
            a0-29
            a1-8
            trick-name
            s4-0
            s3-1
            )
          )
        ;; og:preserve-this jetboard trick tracker
        (let ((total-points s3-1))
          (when (nonzero? (-> this trick-count))
            (format #t " + combo ~,,0f" (-> this trick-points-array (+ (-> this trick-count) -1)))
            (+! total-points (-> this trick-points-array (+ (-> this trick-count) -1)))
            (+! (-> this trick-points-array (+ (-> this trick-count) -1))
                (-> this trick-points-array (+ (-> this trick-count) -1))
                )
            )
          (format #t "~%")
          (set! (-> this trick-array (-> this trick-count)) arg0)
          (set! (-> this trick-points-array (-> this trick-count)) s3-1)
          (#when PC_PORT
            (add-trick-to-combo! *board-trick-tracker* arg0 total-points)))
        )
      )
    (+! (-> this trick-count) 1)
    )
  0
  (none)
  )

(defmethod flush-trick-list ((this board-info))
  "Flush trick list and give out points."
  (let ((f30-0 0.0))
    (dotimes (v1-0 (-> this trick-count))
      (+! f30-0 (-> this trick-points-array v1-0))
      )
    (when (< 0.0 f30-0)
      (send-event
        (handle->process (-> this process 0 notify))
        'notify
        'trick-flush
        f30-0
        (-> this trick-list)
        (-> this trick-count)
        )
      (send-event (ppointer->process (-> this process)) 'get-pickup (pickup-type trick-point) f30-0)
      (sound-play "trick-score")
      ;; og:preserve-this
      (#when PC_PORT
        (end-combo! *board-trick-tracker*))
      )
    )
  (set! (-> this trick-count) 0)
  0
  0
  (none)
  )<|MERGE_RESOLUTION|>--- conflicted
+++ resolved
@@ -599,67 +599,6 @@
 
 (defbehavior target-board-handler target ((arg0 process) (arg1 int) (arg2 symbol) (arg3 event-message-block))
   (local-vars (v0-0 object) (a0-10 uint))
-<<<<<<< HEAD
-  (the-as
-    object
-    (cond
-      ((and (= arg2 'query) (= (-> arg3 param 0) 'mode))
-       'board
-       )
-      (else
-        (let ((v1-3 arg2))
-          (cond
-            ((= v1-3 'end-mode)
-             (go target-board-get-off (process->handle arg0) #f)
-             )
-            ((= v1-3 'change-mode)
-             (let ((v1-7 (-> arg3 param 0)))
-               (b! (!= v1-7 'grab) cfg-19 :delay (set! a0-10 (the-as uint #f)))
-               (b! (focus-test? self dead) cfg-18 :delay (set! v0-0 #f))
-               (set! v0-0 (if (not (-> arg3 param 1))
-                              #t
-                              (go target-board-grab (the-as symbol a0-10))
-                              )
-                     )
-               (label cfg-18)
-               (b! #t cfg-37 :delay (nop!))
-               (label cfg-19)
-               (set! v0-0 (cond
-                            ((= v1-7 'normal)
-                             (go target-board-get-off (process->handle arg0) #f)
-                             )
-                            ((= v1-7 'falling)
-                             enter-state
-                             (go target-board-falling)
-                             )
-                            ((= v1-7 'pegasus)
-                             (go target-board-get-off (process->handle arg0) 'pegasus)
-                             )
-                            ((= v1-7 'pilot)
-                             (target-standard-event-handler arg0 arg1 arg2 arg3)
-                             )
-                                                        (else
-                              (target-standard-event-handler arg0 arg1 arg2 arg3)
-                              )
-                            )
-                     )
-               )
-             (label cfg-37)
-             v0-0
-             )
-            (else
-              (let ((a3-2 (= v1-3 'swim)))
-                (cond
-                  ((or a3-2 (begin (set! a3-2 (= v1-3 'wade)) a3-2) (begin (set! a3-2 (= v1-3 'slide)) a3-2) (= v1-3 'pole-grab))
-                   #f
-                   )
-                  ((= v1-3 'clone-anim)
-                   (go target-board-clone-anim (process->handle (the-as process (-> arg3 param 0))))
-                   )
-                  ((= v1-3 'edge-grab)
-                   (let ((gp-1 *edge-grab-info*)
-                         (s5-1 (new 'stack-no-clear 'vector))
-=======
   (cond
     ((and (= arg2 'query) (= (-> arg3 param 0) 'mode))
      'board
@@ -684,7 +623,6 @@
            (set! v0-0 (cond
                         ((= v1-7 'normal)
                          (go target-board-get-off (process->handle arg0) #f)
->>>>>>> cca2897e
                          )
                         ((= v1-7 'falling)
                          enter-state
