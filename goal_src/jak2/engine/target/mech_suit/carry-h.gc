;;-*-Lisp-*-
(in-package goal)

;; name: carry-h.gc
;; name in dgo: carry-h
;; dgos: ENGINE, GAME

;; +++carry-mode
(defenum carry-mode
  :type uint8
  :bitfield #t
  (carry 0)
  (mech-carry 1)
  (mech-drag 2)
  (cm3)
  (cm4)
  (cm5)
  (cm6)
  (cm7)
  )
;; ---carry-mode

;; DECOMP BEGINS

(deftype carry-info (basic)
  ((process          (pointer target)         :offset-assert   4)
   (pickup-time      time-frame               :offset-assert   8)
   (other-value      float                    :offset-assert  16)
   (other            handle                   :offset-assert  24)
   (point            vector           :inline :offset-assert  32)
   (normal           vector           :inline :offset-assert  48)
   (max-angle        degrees                  :offset-assert  64)
   (max-distance     meters                   :offset-assert  68)
   (max-pull         meters                   :offset-assert  72)
   (min-pull         meters                   :offset-assert  76)
   (grab-trans-blend float                    :offset-assert  80)
   (carry-radius     meters                   :offset-assert  84)
   (backup-radius    meters                   :offset-assert  88)
   (joint            int8                     :offset-assert  92)
   (mode             carry-mode               :offset-assert  93)
   (face-dir         int8                     :offset-assert  94)
   (local-point      vector           :inline :offset-assert  96)
   (local-normal     vector           :inline :offset-assert 112)
<<<<<<< HEAD
   (grab-quat        vector           :inline :offset-assert 128)
=======
   (grab-quat        quaternion       :inline :offset-assert 128)
>>>>>>> 760e11a0
   (grab-trans       vector           :inline :offset-assert 144)
   (hold-trans       vector           :inline :offset-assert 160)
   )
  :method-count-assert 17
  :size-assert         #xb0
  :flag-assert         #x11000000b0
  (:methods
    (new (symbol type process-drawable int vector vector float) _type_ 0)
<<<<<<< HEAD
    (carry-info-method-9 (_type_) int 9)
    (carry-info-method-10 (_type_) float 10)
    (carry-info-method-11 () none 11)
    (carry-info-method-12 (_type_ carry-info) none 12)
    (carry-info-method-13 (_type_) none 13)
    (carry-info-method-14 () none 14)
    (carry-info-method-15 (_type_) none 15)
    (carry-info-method-16 () none 16)
=======
    (carry-info-method-9 (_type_) none 9)
    (distance-from-destination (_type_ carry-info) float 10)
    (drag! (_type_ carry-info) none 11)
    (drop-impl! (_type_ carry-info) none 12)
    (carry-info-method-13 (_type_) symbol :behavior process-drawable 13)
    (carry! (_type_ carry-info vector vector) none 14)
    (drop! (_type_ carry-info) none 15)
    (translate! (_type_) symbol :behavior process-drawable 16)
    )
  )


(defmethod new carry-info ((allocation symbol)
                         (type-to-make type)
                         (arg0 process-drawable)
                         (arg1 int)
                         (arg2 vector)
                         (arg3 vector)
                         (arg4 float)
                         )
  (let ((gp-0 (object-new allocation type-to-make (the-as int (-> type-to-make size)))))
    (set! (-> gp-0 mode) (carry-mode carry))
    (set! (-> gp-0 process) (the-as (pointer target) (process->ppointer arg0)))
    (set! (-> gp-0 other) (the-as handle #f))
    (set! (-> gp-0 joint) arg1)
    (set! arg4 (cond
                 ((= arg4 0.0)
                  131072.0
                  )
                 (else
                   (empty)
                   arg4
                   )
                 )
          )
    (set! (-> gp-0 max-angle) arg4)
    (set! (-> gp-0 max-distance) 8192.0)
    (set! (-> gp-0 local-point quad) (-> arg2 quad))
    (set! (-> gp-0 local-normal quad) (-> arg3 quad))
    (let* ((s5-1 (-> arg0 root))
           (v1-7 (if (type? s5-1 collide-shape)
                     (the-as collide-shape s5-1)
                     )
                 )
           )
      (when v1-7
        (set! (-> gp-0 backup-radius) (-> v1-7 root-prim local-sphere w))
        (set! (-> gp-0 carry-radius) (-> v1-7 root-prim local-sphere w))
        )
      )
    gp-0
>>>>>>> 760e11a0
    )
  )

(defmethod carry-info-method-9 carry-info ((obj carry-info))
  (let ((s5-0 (-> obj process 0 node-list data (-> obj joint) bone transform)))
    (vector-rotate*! (-> obj normal) (-> obj local-normal) s5-0)
    (vector-matrix*! (-> obj point) (-> obj local-point) s5-0)
    )
  0
  (none)
  )

(defmethod distance-from-destination carry-info ((obj carry-info) (arg0 carry-info))
  "Returns the distance from the current `point` and the provided [[carry-info]]'s `point`.
       Returns `-1.0` if it exceeds the maximum allowed"
  (let* ((f28-0 (vector-y-angle (vector-! (new 'stack-no-clear 'vector) (-> arg0 point) (-> obj point))))
         (f30-0 (fabs (deg-diff f28-0 (vector-y-angle (-> obj normal)))))
         (f28-1 (fabs (deg-diff (+ 32768.0 f28-0) (vector-y-angle (-> arg0 normal)))))
         (f26-0 (vector-vector-distance (-> obj point) (-> arg0 point)))
         )
    (cond
      ((or (< (-> obj max-distance) f26-0)
           (< (-> arg0 max-distance) f26-0)
           (< (-> obj max-angle) f30-0)
           (or (< (-> arg0 max-angle) f28-1) (zero? (logand (-> obj mode) (-> arg0 mode))))
           )
       (if (< (-> obj max-distance) f26-0)
           (format
             #t
             "  ~A ~A failed for this distance ~M ~M~%"
             (-> obj process 0 name)
             (-> arg0 process 0 name)
             f26-0
             (-> obj max-distance)
             )
           )
       (if (< (-> arg0 max-distance) f26-0)
           (format
             #t
             "  ~A ~A failed for other distance ~M ~M~%"
             (-> obj process 0 name)
             (-> arg0 process 0 name)
             f26-0
             (-> arg0 max-distance)
             )
           )
       (if (< (-> obj max-angle) f30-0)
           (format
             #t
             "  ~A ~A failed for this angle ~R ~R~%"
             (-> obj process 0 name)
             (-> arg0 process 0 name)
             f30-0
             (-> obj max-angle)
             )
           )
       (if (< (-> arg0 max-angle) f28-1)
           (format
             #t
             "  ~A ~A failed for other angle ~R ~R~%"
             (-> obj process 0 name)
             (-> arg0 process 0 name)
             f28-1
             (-> arg0 max-angle)
             )
           )
       (if (not (logtest? (-> obj mode) (-> arg0 mode)))
           (format
             #t
             "  ~A ~A failed for mode ~X ~X~%"
             (-> obj process 0 name)
             (-> arg0 process 0 name)
             (-> obj mode)
             (-> arg0 mode)
             )
           )
       -1.0
       )
      (else
        (+ f26-0 (* 409.6 (- 32768.0 f30-0)))
        )
      )
    )
  )

(defmethod drag! carry-info ((obj carry-info) (arg0 carry-info))
  (let ((v1-0 (-> arg0 process)))
    (set! (-> obj other) (the-as handle (logior (if v1-0
                                                    (new 'static 'handle :pid (-> v1-0 0 pid))
                                                    (new 'static 'handle)
                                                    )
                                                (new 'static 'handle :process v1-0)
                                                )
                                 )
          )
    )
  (let ((v1-3 (-> obj process)))
    (set! (-> arg0 other) (the-as handle (logior (if v1-3
                                                     (new 'static 'handle :pid (-> v1-3 0 pid))
                                                     (new 'static 'handle)
                                                     )
                                                 (new 'static 'handle :process v1-3)
                                                 )
                                  )
          )
    )
  (set! (-> obj pickup-time) (-> obj process 0 clock frame-counter))
  (set! (-> arg0 pickup-time) (-> arg0 process 0 clock frame-counter))
  (set! (-> arg0 grab-trans-blend) 1.0)
  (let* ((s4-0 (the-as collide-shape (-> arg0 process 0 control)))
         (v1-17 (if (type? (the-as control-info s4-0) collide-shape)
                    s4-0
                    )
                )
         )
    (if v1-17
        (set! (-> v1-17 root-prim local-sphere w) (-> arg0 carry-radius))
        )
    )
  (quaternion-copy! (-> arg0 grab-quat) (-> arg0 process 0 control quat))
  (quaternion-rotate-y! (-> arg0 grab-quat) (-> arg0 grab-quat) (- (vector-y-angle (-> obj normal))))
  (let* ((f30-0 (quaternion-y-angle (-> arg0 grab-quat)))
         (f0-8 (the float (the int (* 0.000061035156 (+ 73728.0 (the float (sar (shl (the int f30-0) 48) 48)))))))
         (f28-0 (the float (sar (shl (the int (* 16384.0 f0-8)) 48) 48)))
         )
    (quaternion-rotate-y! (-> arg0 grab-quat) (-> arg0 grab-quat) (deg-diff f30-0 f28-0))
    (let ((s3-2
            (matrix-4x4-inverse!
              (new 'stack-no-clear 'matrix)
              (-> arg0 process 0 node-list data (-> arg0 joint) bone transform)
              )
            )
          (s4-3 (vector-negate! (new 'stack-no-clear 'vector) (-> obj normal)))
          )
      (set! (-> s4-3 y) 0.0)
      (vector-xz-normalize! s4-3 (-> arg0 max-pull))
      (vector+! s4-3 s4-3 (-> arg0 point))
      (vector-! s4-3 s4-3 (-> arg0 process 0 control trans))
      (vector-rotate-y! s4-3 s4-3 (- (deg-diff f30-0 f28-0)))
      (vector+! s4-3 s4-3 (-> arg0 process 0 control trans))
      (vector-matrix*! s4-3 s4-3 s3-2)
      (set! (-> arg0 grab-trans quad) (-> s4-3 quad))
      )
    )
  (set! (-> arg0 hold-trans x)
        (+ (fmax (fmin (- (-> arg0 grab-trans x) (-> arg0 local-point x)) (-> arg0 min-pull)) (- (-> arg0 min-pull)))
           (-> arg0 local-point x)
           )
        )
  (set! (-> arg0 hold-trans z)
        (+ (fmax (fmin (- (-> arg0 grab-trans z) (-> arg0 local-point z)) (-> arg0 min-pull)) (- (-> arg0 min-pull)))
           (-> arg0 local-point z)
           )
        )
  (change-parent (ppointer->process (-> arg0 process)) (ppointer->process (-> obj process)))
  (let* ((v1-46 (-> arg0 process))
         (v1-49
           (-> (the-as collide-shape (-> (the-as process-drawable (if v1-46
                                                                      (the-as process-drawable (-> v1-46 0 self))
                                                                      )
                                                 )
                                         root
                                         )
                       )
               root-prim
               )
           )
         )
    (let ((a0-30 (-> v1-49 prim-core collide-as))
          (a1-25 (-> arg0 process))
          )
      (set! (-> (the-as collide-shape (-> (the-as process-drawable (if a1-25
                                                                       (the-as process-drawable (-> a1-25 0 self))
                                                                       )
                                                  )
                                          root
                                          )
                        )
                backup-collide-as
                )
            a0-30
            )
      )
    (let ((v1-50 (-> v1-49 prim-core collide-with))
          (a0-31 (-> arg0 process))
          )
      (set! (-> (the-as collide-shape (-> (the-as process-drawable (if a0-31
                                                                       (the-as process-drawable (-> a0-31 0 self))
                                                                       )
                                                  )
                                          root
                                          )
                        )
                backup-collide-with
                )
            v1-50
            )
      )
    )
  (let* ((v1-51 (-> arg0 process))
         (v1-54
           (-> (the-as collide-shape (-> (the-as process-drawable (if v1-51
                                                                      (the-as process-drawable (-> v1-51 0 self))
                                                                      )
                                                 )
                                         root
                                         )
                       )
               root-prim
               )
           )
         )
    (set! (-> v1-54 prim-core collide-as) (collide-spec))
    (set! (-> v1-54 prim-core collide-with) (collide-spec))
    )
  0
  0
  (none)
  )

(defmethod drop-impl! carry-info ((obj carry-info) (arg0 carry-info))
  (let ((a1-2 (vector-z-quaternion! (new 'stack-no-clear 'vector) (-> arg0 process 0 control quat))))
    (set! (-> a1-2 y) 0.0)
    (set-heading-vec-clear-roll-pitch! (-> arg0 process 0 control) a1-2)
    )
  (let* ((s4-0 (the-as collide-shape (-> arg0 process 0 control)))
         (v1-9 (if (type? (the-as control-info s4-0) collide-shape)
                   s4-0
                   )
               )
         )
    (if v1-9
        (set! (-> v1-9 root-prim local-sphere w) (-> arg0 backup-radius))
        )
    )
  (set! (-> obj other) (the-as handle #f))
  (set! (-> arg0 other) (the-as handle #f))
  (change-parent (ppointer->process (-> arg0 process)) *entity-pool*)
  (let* ((v1-13 (-> arg0 process))
         (v1-16
           (-> (the-as collide-shape (-> (the-as process-drawable (if v1-13
                                                                      (the-as process-drawable (-> v1-13 0 self))
                                                                      )
                                                 )
                                         root
                                         )
                       )
               root-prim
               )
           )
         )
    (let ((a0-8 (-> arg0 process)))
      (set! (-> v1-16 prim-core collide-as)
            (-> (the-as collide-shape (-> (the-as process-drawable (if a0-8
                                                                       (the-as process-drawable (-> a0-8 0 self))
                                                                       )
                                                  )
                                          root
                                          )
                        )
                backup-collide-as
                )
            )
      )
    (let ((a0-12 (-> arg0 process)))
      (set! (-> v1-16 prim-core collide-with)
            (-> (the-as collide-shape (-> (the-as process-drawable (if a0-12
                                                                       (the-as process-drawable (-> a0-12 0 self))
                                                                       )
                                                  )
                                          root
                                          )
                        )
                backup-collide-with
                )
            )
      )
    )
  0
  (none)
  )

(defmethod carry-info-method-13 carry-info ((obj carry-info))
  (let ((a1-0 (new 'stack-no-clear 'event-message-block)))
    (set! (-> a1-0 from) (process->ppointer self))
    (set! (-> a1-0 num-params) 0)
    (set! (-> a1-0 message) 'carry-info)
    (let* ((s4-0 (the-as carry-info (send-event-function (handle->process (-> obj other)) a1-0)))
           (s2-0 (-> obj process 0 node-list data (-> obj joint) bone transform))
           (v1-10
             (vector-matrix*!
               (new 'stack-no-clear 'vector)
               (vector-lerp! (new 'stack-no-clear 'vector) (-> obj hold-trans) (-> obj grab-trans) (-> obj grab-trans-blend))
               s2-0
               )
             )
           (s3-2 (vector-! (new 'stack-no-clear 'vector) v1-10 (-> obj process 0 control trans)))
           )
      (when s4-0
        (let ((s5-1 (new 'stack-no-clear 'matrix)))
          (let* ((a2-3 (-> s4-0 process 0 node-list data (-> s4-0 joint) bone transform))
                 (v1-16 (-> a2-3 vector 0 quad))
                 (a0-16 (-> a2-3 vector 1 quad))
                 (a1-3 (-> a2-3 vector 2 quad))
                 (a2-4 (-> a2-3 trans quad))
                 )
            (set! (-> s5-1 vector 0 quad) v1-16)
            (set! (-> s5-1 vector 1 quad) a0-16)
            (set! (-> s5-1 vector 2 quad) a1-3)
            (set! (-> s5-1 trans quad) a2-4)
            )
          (vector-normalize! (the-as vector (-> s5-1 vector)) 1.0)
          (vector-normalize! (-> s5-1 vector 1) 1.0)
          (vector-normalize! (-> s5-1 vector 2) 1.0)
          (vector-reset! (-> s5-1 trans))
          (let* ((a1-8 (quaternion-normalize! (matrix->quaternion (new 'stack-no-clear 'quaternion) s5-1)))
                 (s5-3 (quaternion-normalize! (quaternion*! a1-8 a1-8 (-> obj grab-quat))))
                 (v1-19 (vector-! (new 'stack-no-clear 'vector) (-> s4-0 point) s3-2))
                 (f30-0 (* 0.033333335 (the float (- (-> self clock frame-counter) (-> obj pickup-time)))))
                 )
            (cond
              ((>= (- (-> self clock frame-counter) (-> obj pickup-time)) (seconds 1))
               (set! (-> obj process 0 control trans quad) (-> v1-19 quad))
               (quaternion-copy! (-> obj process 0 control quat) s5-3)
               )
              (else
                (vector-lerp!
                  (-> obj process 0 control trans)
                  (-> obj process 0 control trans)
                  v1-19
                  (fmin 1.0 (* f30-0 (-> self clock time-adjust-ratio)))
                  )
                (quaternion-slerp!
                  (-> obj process 0 control quat)
                  (-> obj process 0 control quat)
                  s5-3
                  (fmin 1.0 (* f30-0 (-> self clock time-adjust-ratio)))
                  )
                )
              )
            )
          )
        #t
        )
      )
    )
  )

;; WARN: Return type mismatch vector vs none.
(defmethod carry! carry-info ((obj carry-info) (arg0 carry-info) (arg1 vector) (arg2 vector))
  (let ((v1-0 (-> arg0 process)))
    (set! (-> obj other) (the-as handle (logior (if v1-0
                                                    (new 'static 'handle :pid (-> v1-0 0 pid))
                                                    (new 'static 'handle)
                                                    )
                                                (new 'static 'handle :process v1-0)
                                                )
                                 )
          )
    )
  (let ((v1-3 (-> obj process)))
    (set! (-> arg0 other) (the-as handle (logior (if v1-3
                                                     (new 'static 'handle :pid (-> v1-3 0 pid))
                                                     (new 'static 'handle)
                                                     )
                                                 (new 'static 'handle :process v1-3)
                                                 )
                                  )
          )
    )
  (set! (-> obj pickup-time) (-> obj process 0 clock frame-counter))
  (set! (-> arg0 pickup-time) (-> arg0 process 0 clock frame-counter))
  (set! (-> arg0 grab-trans-blend) 1.0)
  (let* ((s2-0 (the-as collide-shape (-> arg0 process 0 control)))
         (v1-17 (if (type? (the-as control-info s2-0) collide-shape)
                    s2-0
                    )
                )
         )
    (if v1-17
        (set! (-> v1-17 root-prim local-sphere w) (-> arg0 carry-radius))
        )
    )
  (quaternion-copy! (-> arg0 grab-quat) (-> arg0 process 0 control quat))
  (set! (-> arg0 grab-trans quad) (-> arg0 process 0 control trans quad))
  (set! (-> arg0 hold-trans quad) (-> obj process 0 control trans quad))
  (let ((s2-2 (vector-! (new 'stack-no-clear 'vector) (-> obj point) (-> arg0 point))))
    (vector-xz-normalize! s2-2 (-> arg0 max-pull))
    (vector+! s2-2 s2-2 (-> arg0 point))
    (let ((f30-0 (y-angle (-> arg0 process 0 control))))
      (vector-y-angle (vector-! (new 'stack-no-clear 'vector) s2-2 (-> obj process 0 control trans)))
      (let* ((f0-5 (the float (-> obj face-dir)))
             (f28-0 (the float (sar (shl (the int (* 16384.0 f0-5)) 48) 48)))
             )
        (set-vector! arg2 (sin (+ f30-0 f28-0)) 0.0 (cos (+ f30-0 f28-0)) 1.0)
        )
      )
    )
  (vector+float*! arg1 (-> arg0 point) arg2 (- (-> arg0 carry-radius)))
  (change-parent (ppointer->process (-> arg0 process)) (ppointer->process (-> obj process)))
  (let* ((v1-46 (-> arg0 process))
         (v1-49
           (-> (the-as collide-shape (-> (the-as process-drawable (if v1-46
                                                                      (the-as process-drawable (-> v1-46 0 self))
                                                                      )
                                                 )
                                         root
                                         )
                       )
               root-prim
               )
           )
         )
    (let ((a0-32 (-> v1-49 prim-core collide-as))
          (a1-7 (-> arg0 process))
          )
      (set! (-> (the-as collide-shape (-> (the-as process-drawable (if a1-7
                                                                       (the-as process-drawable (-> a1-7 0 self))
                                                                       )
                                                  )
                                          root
                                          )
                        )
                backup-collide-as
                )
            a0-32
            )
      )
    (let ((v1-50 (-> v1-49 prim-core collide-with))
          (a0-33 (-> arg0 process))
          )
      (set! (-> (the-as collide-shape (-> (the-as process-drawable (if a0-33
                                                                       (the-as process-drawable (-> a0-33 0 self))
                                                                       )
                                                  )
                                          root
                                          )
                        )
                backup-collide-with
                )
            v1-50
            )
      )
    )
  (let* ((v1-51 (-> arg0 process))
         (v1-54
           (-> (the-as collide-shape (-> (the-as process-drawable (if v1-51
                                                                      (the-as process-drawable (-> v1-51 0 self))
                                                                      )
                                                 )
                                         root
                                         )
                       )
               root-prim
               )
           )
         )
    (set! (-> v1-54 prim-core collide-as) (collide-spec))
    (set! (-> v1-54 prim-core collide-with) (collide-spec))
    )
  0
  (none)
  )

(defmethod translate! carry-info ((obj carry-info))
  (let ((a1-0 (new 'stack-no-clear 'event-message-block)))
    (set! (-> a1-0 from) (process->ppointer self))
    (set! (-> a1-0 num-params) 0)
    (set! (-> a1-0 message) 'carry-info)
    (let ((a0-6 (the-as carry-info (send-event-function (handle->process (-> obj other)) a1-0))))
      (when a0-6
        (let ((v1-6 (vector-! (new 'stack-no-clear 'vector) (-> obj grab-trans) (-> obj hold-trans))))
          (vector+! (-> obj process 0 control trans) (-> a0-6 process 0 control trans) v1-6)
          )
        #t
        )
      )
    )
  )

(defmethod drop! carry-info ((obj carry-info) (arg0 carry-info))
  (drop-impl! obj arg0)
  (none)
  )<|MERGE_RESOLUTION|>--- conflicted
+++ resolved
@@ -41,11 +41,7 @@
    (face-dir         int8                     :offset-assert  94)
    (local-point      vector           :inline :offset-assert  96)
    (local-normal     vector           :inline :offset-assert 112)
-<<<<<<< HEAD
-   (grab-quat        vector           :inline :offset-assert 128)
-=======
    (grab-quat        quaternion       :inline :offset-assert 128)
->>>>>>> 760e11a0
    (grab-trans       vector           :inline :offset-assert 144)
    (hold-trans       vector           :inline :offset-assert 160)
    )
@@ -54,16 +50,6 @@
   :flag-assert         #x11000000b0
   (:methods
     (new (symbol type process-drawable int vector vector float) _type_ 0)
-<<<<<<< HEAD
-    (carry-info-method-9 (_type_) int 9)
-    (carry-info-method-10 (_type_) float 10)
-    (carry-info-method-11 () none 11)
-    (carry-info-method-12 (_type_ carry-info) none 12)
-    (carry-info-method-13 (_type_) none 13)
-    (carry-info-method-14 () none 14)
-    (carry-info-method-15 (_type_) none 15)
-    (carry-info-method-16 () none 16)
-=======
     (carry-info-method-9 (_type_) none 9)
     (distance-from-destination (_type_ carry-info) float 10)
     (drag! (_type_ carry-info) none 11)
@@ -115,7 +101,6 @@
         )
       )
     gp-0
->>>>>>> 760e11a0
     )
   )
 
