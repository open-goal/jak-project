;;-*-Lisp-*-
(in-package goal)

;; name: target-gun.gc
;; name in dgo: target-gun
;; dgos: ENGINE, GAME

;; DECOMP BEGINS

(if (not (nmember "gunp" *kernel-packages*))
    (set! *kernel-packages* (cons "gunp" *kernel-packages*))
    )

(define *gun-walk-mods*
  (new 'static 'surface
    :name 'run
    :turnv 18204.445
    :turnvv 72817.78
    :tiltv 65536.0
    :tiltvv 262144.0
    :transv-max 40960.0
    :target-speed 40960.0
    :seek0 1.0
    :seek90 1.0
    :seek180 1.0
    :fric 1.0
    :nonlin-fric-dist 1.0
    :slip-factor 1.0
    :slide-factor 1.0
    :slope-up-factor 1.0
    :slope-down-factor 1.0
    :slope-slip-angle 1.0
    :impact-fric 1.0
    :bend-factor 1.0
    :bend-speed 1.0
    :alignv 1.0
    :slope-up-traction 1.0
    :align-speed 1.0
    :turnvf 60.0
    :turnvvf 300.0
    :tiltvf 150.0
    :tiltvvf 15.0
    :mult-hook (lambda :behavior target
      ((arg0 surface) (arg1 object) (arg2 object) (arg3 int))
      (case arg3
        ((1)
         (let* ((f0-0 (deg-diff (y-angle (-> self control)) (vector-y-angle (-> self control to-target-pt-xz))))
                (f30-0 (lerp-scale 0.0 1.0 (fabs f0-0) 1820.4445 6371.5557))
                )
           (cond
             ((and (logtest? (-> self gun track?) (gun-track-flags gutflags-0))
                   (!= (-> *cpad-list* cpads (-> self control cpad number) stick0-speed) 0.0)
                   (>= (-> self gun track-turnv-range)
                       (vector-vector-distance (-> self control trans) (-> self gun track-trans))
                       )
                   )
              (let* ((s5-1 (-> self control))
                     (s3-0 (-> self gun track-trans))
                     (f0-4
                       (deg-diff (y-angle s5-1) (vector-y-angle (vector-! (new 'stack-no-clear 'vector) s3-0 (-> s5-1 trans))))
                       )
                     )
                (set! (-> self control unknown-float003) (lerp-scale 0.0 2.0 (fabs f0-4) 0.0 3640.889))
                )
              #t
              )
             ((< (-> self control unknown-float003) f30-0)
              (seek! (-> self control unknown-float003) f30-0 (* 4.0 (-> self clock seconds-per-frame)))
              )
             (else
               (seek! (-> self control unknown-float003) f30-0 (-> self clock seconds-per-frame))
               )
             )
           )
         (let ((f30-1 131072.0)
               (f0-15 30.0)
               )
           (when (< 1.0 (-> self control unknown-float003))
             (set! f30-1 (lerp-scale 131072.0 291271.12 (-> self control unknown-float003) 1.0 2.0))
             (set! f0-15 (lerp-scale 30.0 15.0 (-> self control unknown-float003) 1.0 2.0))
             (set! (-> arg0 turnvv) f30-1)
             (set! (-> arg0 turnvvf) f0-15)
             )
           (set! (-> arg0 turnv) f30-1)
           (set! (-> arg0 turnvf) f0-15)
           )
         (cond
           ((and (nonzero? (-> self gun track-target-hold-time)) (< (current-time) (-> self gun track-target-hold-time)))
            (set! (-> arg0 turnvv) 0.0)
            (set! (-> arg0 turnvvf) 0.0)
            (set! (-> arg0 seek0) 0.0)
            (set! (-> arg0 seek90) 0.0)
            (set! (-> arg0 seek180) 0.0)
            (set! (-> arg0 transv-max) 0.0)
            )
           ((and (-> self next-state) (= (-> self next-state name) 'target-gun-stance))
            (set! (-> arg0 turnv) 364088.88)
            (set! (-> arg0 turnvf) 30.0)
            arg0
            )
           )
         )
        )
      )
    :flags (surface-flag look-around no-turn-around)
    )
  )

(defbehavior target-gun-event-handler target ((arg0 process) (arg1 int) (arg2 symbol) (arg3 event-message-block))
  (cond
    ((and (= arg2 'query) (= (-> arg3 param 0) 'mode))
     'gun
     )
    (else
      (case arg2
        (('change-mode)
         (case (-> arg3 param 0)
           (('grab)
            (when (not (focus-test? self dead))
              (if (not (-> arg3 param 1))
                  #t
                  (go target-grab 'stance)
                  )
              )
            )
           (('gun)
            (let ((v1-9 (-> arg3 param 2)))
              (when (nonzero? v1-9)
                (set! (-> self gun using-gun-type) (the-as pickup-type v1-9))
                v1-9
                )
              )
            )
           (('falling)
            (go target-falling #f)
            )
           (('look-around)
            (go target-look-around)
            )
           (('normal 'board 'pilot)
            (if (and (using-gun? self) (target-gun-end-mode #f))
                (go target-stance)
                )
            )
           )
         )
        (else
          (target-standard-event-handler arg0 arg1 arg2 arg3)
          )
        )
      )
    )
  )

(defbehavior target-gun-setup target ((arg0 symbol))
  (when (zero? (-> self gun))
    (if (zero? (-> self game gun-type))
        (set! (-> self game gun-type) 2)
        )
    (set! (-> self gun) (new 'process 'gun-info))
    (set! (-> self gun process) (the-as (pointer target) (process->ppointer self)))
    (set! (-> self gun gun) (the-as (pointer gun) #f))
    (set! (-> self gun active?) #f)
    (set! (-> self gun latch?) #f)
    (set! (-> self gun put-away?) #f)
    (set! (-> self gun charge-active?) (the-as handle #f))
    (set! (-> self skel top-anim) (new 'process 'top-anim-joint-control self))
    (set! (-> self skel interp-select 0) 0)
    (set! (-> self skel interp-select 1) 0)
    (quaternion-identity! (the-as quaternion (-> self gun top-anim-twist)))
    (set! (-> self gun combo-window-state) #f)
    ((method-of-type focus reset-to-collide-spec)
     (the-as focus (-> self gun track-target))
     (collide-spec jak player-list)
     )
    (reset-to-collide-spec (-> self gun track-target 1) (collide-spec jak player-list))
    (add-connection *pad-engine* self target-gun-marking-menu self #f #f)
    )
  (if (not arg0)
      (target-gun-end-mode #f)
      )
  (when (-> self gun gun)
    (deactivate (-> self gun gun 0))
    (set! (-> self gun gun) (the-as (pointer gun) #f))
    )
  (if arg0
      (set! (-> self gun gun) (process-spawn gun :init gun-init :from *8k-dead-pool* :to self))
      )
  0
  (none)
  )

(defbehavior target-gun-init target ((arg0 int))
  (let ((gp-0 (-> self gun)))
    (if (zero? (-> gp-0 hips))
        (set! (-> gp-0 hips) (new 'process 'joint-mod (joint-mod-mode rotate) self 26))
        )
    (if (zero? (-> gp-0 upper-body))
        (set! (-> gp-0 upper-body) (-> self upper-body))
        )
    (mode-set! (-> gp-0 hips) (joint-mod-mode rotate))
    (set! (-> gp-0 gun-roty) (y-angle (-> self control)))
    (reset (-> self skel top-anim))
    (set! (-> self skel top-anim interp) 1.0)
    (quaternion-identity! (the-as quaternion (-> self gun top-anim-twist)))
    (quaternion-identity! (the-as quaternion (-> self gun top-anim-twist-targ)))
    (set! (-> self gun top-anim-twist-reset) (the-as uint 0))
    (set! (-> gp-0 gun-type) (pickup-type eco-yellow))
    (target-gun-type-set! arg0)
    (set! (-> gp-0 gun-get-on-time) (current-time))
    )
  (set! (-> self board latch?) #f)
  (set! (-> self gun put-away?) #f)
  (set! (-> self gun active?) #f)
  (set! (-> self gun surpress-time) 0)
  (set! (-> self gun track?) (gun-track-flags gutflags-1 gutflags-2))
  (set! (-> self gun track-turn) 0.0)
  (set! (-> self gun track-tilt) 0.0)
  (set! (-> self gun track-target-hold-time) 0)
  (set! (-> self gun turn-fast-hold-time) 0)
  ((method-of-type focus reset-to-collide-spec)
   (the-as focus (-> self gun track-target))
   (collide-spec jak player-list)
   )
  (set! (-> self gun fire-dir-rot) 0.0)
  (set! (-> self control unknown-float003) 0.0)
  (set! (-> self gun blue-whine-volume) 0.0)
  (if (zero? (-> self gun blue-whine-sound-id))
      (set! (-> self gun blue-whine-sound-id) (new-sound-id))
      )
  (set-setting! 'mode-sound-bank 'gun 0.0 0)
  (sound-play "gun-takeout")
  (set-setting! 'sound-flava #f 30.0 1)
  (set! (-> self gun charge-ammo) 0.0)
  (set! (-> self gun charge-start-time) 0)
  (set! (-> self gun top-anim-tilt-up) 0.0)
  (let ((f0-9
          (if (or (nonzero? (-> self gun fire-pending)) (cpad-hold? (-> self control cpad number) r1) (-> self gun latch?))
              2.0
              1.0
              )
          )
        )
    (cond
      ((focus-test? self pilot-riding)
       (case (-> self gun gun-type)
         (((pickup-type eco-yellow))
          (push-anim-to-targ
            (-> self skel top-anim)
            (the-as art-joint-anim (-> self draw art-group data 229))
            0.0
            0
            15
            f0-9
            0.0
            #f
            )
          )
         (((pickup-type eco-red))
          (push-anim-to-targ
            (-> self skel top-anim)
            (the-as art-joint-anim (-> self draw art-group data 198))
            0.0
            0
            15
            f0-9
            0.0
            #f
            )
          )
         (((pickup-type eco-blue))
          (push-anim-to-targ
            (-> self skel top-anim)
            (the-as art-joint-anim (-> self draw art-group data 230))
            0.0
            0
            15
            f0-9
            0.0
            #f
            )
          )
         (((pickup-type eco-dark))
          (push-anim-to-targ
            (-> self skel top-anim)
            (the-as art-joint-anim (-> self draw art-group data 231))
            0.0
            0
            15
            f0-9
            0.0
            #f
            )
          )
         )
       )
      (else
        (case (-> self gun gun-type)
          (((pickup-type eco-yellow))
           (push-anim-to-targ
             (-> self skel top-anim)
             (the-as art-joint-anim (-> self draw art-group data 265))
             0.0
             0
             15
             f0-9
             0.0
             #f
             )
           )
          (((pickup-type eco-red))
           (push-anim-to-targ
             (-> self skel top-anim)
             (the-as art-joint-anim (-> self draw art-group data 263))
             0.0
             0
             15
             f0-9
             0.0
             #f
             )
           )
          (((pickup-type eco-blue))
           (push-anim-to-targ
             (-> self skel top-anim)
             (the-as art-joint-anim (-> self draw art-group data 266))
             0.0
             0
             15
             f0-9
             0.0
             #f
             )
           )
          (((pickup-type eco-dark))
           (push-anim-to-targ
             (-> self skel top-anim)
             (the-as art-joint-anim (-> self draw art-group data 264))
             0.0
             0
             15
             f0-9
             0.0
             #f
             )
           )
          )
        )
      )
    )
  (if (= (-> self control collide-mode) 'duck)
      (target-collide-set! (-> self control collide-mode) (-> self control collide-mode-transition))
      (target-collide-set! 'gun 0.0)
      )
  0
  (none)
  )

(defun target-gun-exit ()
  #f
  )

(defbehavior target-gun-end-mode target ((arg0 symbol))
  (when (using-gun? self)
    (set! (-> self gun fire-pending) 0)
    (mode-set! (-> self gun hips) (joint-mod-mode flex-blend))
    (send-event *camera* 'clear-slave-option (cam-slave-options STICKY_ANGLE BLOCK_RIGHT_STICK GUN_CAM))
    (send-event *camera* 'set-dist #f #f)
    (send-event *camera* 'yes-follow)
    (let ((v1-16 (the-as sound-rpc-set-param (get-sound-buffer-entry))))
      (set! (-> v1-16 command) (sound-command set-param))
      (set! (-> v1-16 id) (-> self gun blue-whine-sound-id))
      (set! (-> v1-16 params volume) -4)
      (set! (-> v1-16 auto-time) 120)
      (set! (-> v1-16 auto-from) 2)
      (set! (-> v1-16 params mask) (the-as uint 17))
      (-> v1-16 id)
      )
    (set! (-> self gun active?) #f)
    (cond
      ((and (not (logtest? (surface-flag gun-fast-exit) (-> self control current-surface flags)))
            (not (logtest? (-> self focus-status) (focus-status dead)))
            )
       (sound-play "gun-putaway")
       (cond
         ((focus-test? self pilot-riding)
          (case (-> self gun gun-type)
            (((pickup-type eco-yellow))
             (push-anim-to-targ
               (-> self skel top-anim)
               (the-as art-joint-anim (-> self draw art-group data 229))
               0.0
               10
               0
               -1.0
               0.0
               #f
               )
             (set! (-> self skel top-anim frame-post-put-away) (the-as basic #t))
             )
            (((pickup-type eco-red))
             (push-anim-to-targ
               (-> self skel top-anim)
               (the-as art-joint-anim (-> self draw art-group data 198))
               0.0
               10
               0
               -1.0
               0.0
               #f
               )
             (set! (-> self skel top-anim frame-post-put-away) (the-as basic #t))
             )
            (((pickup-type eco-blue))
             (push-anim-to-targ
               (-> self skel top-anim)
               (the-as art-joint-anim (-> self draw art-group data 230))
               0.0
               10
               0
               -1.0
               0.0
               #f
               )
             (set! (-> self skel top-anim frame-post-put-away) (the-as basic #t))
             )
            (((pickup-type eco-dark))
             (push-anim-to-targ
               (-> self skel top-anim)
               (the-as art-joint-anim (-> self draw art-group data 231))
               0.0
               10
               0
               -1.0
               0.0
               #f
               )
             (set! (-> self skel top-anim frame-post-put-away) (the-as basic #t))
             )
            (else
              (set! (-> self skel top-anim interp) 0.0)
              )
            )
          )
         (else
           (case (-> self gun gun-type)
             (((pickup-type eco-yellow))
              (push-anim-to-targ
                (-> self skel top-anim)
                (the-as art-joint-anim (-> self draw art-group data 265))
                0.0
                10
                0
                -1.0
                0.0
                #f
                )
              (set! (-> self skel top-anim frame-post-put-away) (the-as basic #t))
              )
             (((pickup-type eco-red))
              (push-anim-to-targ
                (-> self skel top-anim)
                (the-as art-joint-anim (-> self draw art-group data 263))
                0.0
                10
                0
                -1.0
                0.0
                #f
                )
              (set! (-> self skel top-anim frame-post-put-away) (the-as basic #t))
              )
             (((pickup-type eco-blue))
              (push-anim-to-targ
                (-> self skel top-anim)
                (the-as art-joint-anim (-> self draw art-group data 266))
                14.0
                10
                0
                -1.0
                0.0
                #f
                )
              (set! (-> self skel top-anim frame-post-put-away) (the-as basic #t))
              )
             (((pickup-type eco-dark))
              (push-anim-to-targ
                (-> self skel top-anim)
                (the-as art-joint-anim (-> self draw art-group data 264))
                0.0
                10
                0
                -1.0
                0.0
                #f
                )
              (set! (-> self skel top-anim frame-post-put-away) (the-as basic #t))
              )
             (else
               (set! (-> self skel top-anim interp) 0.0)
               )
             )
           )
         )
       )
      (else
        (set! (-> self skel top-anim interp) 0.0)
        )
      )
    (set! (-> self gun gun-type) (pickup-type none))
    (remove-setting! 'mode-sound-bank)
    (remove-setting! 'sound-flava)
    (if (= (-> self control collide-mode) 'duck)
        (target-collide-set! (-> self control collide-mode) (-> self control collide-mode-transition))
        (target-collide-set! 'normal 0.0)
        )
    (when arg0
      (set! (-> self gun using-gun-type) (pickup-type none))
      (set! (-> self gun latch?) #f)
      (set! (-> self gun put-away?) #f)
      )
    #t
    )
  )

(defun quat<-gun! ((arg0 quaternion) (arg1 quaternion))
  (quaternion-copy! arg0 (the-as quaternion *null-vector*))
  )

(defbehavior target-gun-ammo-out-pick target ()
  (cond
    ((and (and (logtest? (-> self game features) (game-feature gun))
               (-> *setting-control* user-current gun)
               (logtest? (logand (-> *setting-control* user-current features) (game-feature gun-yellow))
                         (-> self game features)
                         )
               )
          (< 0.0 (-> self game gun-ammo 0))
          )
     1
     )
    ((and (and (logtest? (-> self game features) (game-feature gun))
               (-> *setting-control* user-current gun)
               (logtest? (logand (-> *setting-control* user-current features) (game-feature gun-red))
                         (-> self game features)
                         )
               )
          (< 0.0 (-> self game gun-ammo 1))
          )
     2
     )
    ((and (and (logtest? (-> self game features) (game-feature gun))
               (-> *setting-control* user-current gun)
               (logtest? (logand (-> *setting-control* user-current features) (game-feature gun-blue))
                         (-> self game features)
                         )
               )
          (< 0.0 (-> self game gun-ammo 2))
          )
     3
     )
    ((and (and (logtest? (-> self game features) (game-feature gun))
               (-> *setting-control* user-current gun)
               (logtest? (logand (-> *setting-control* user-current features) (game-feature gun-dark))
                         (-> self game features)
                         )
               )
          (< 0.0 (-> self game gun-ammo 3))
          )
     4
     )
    (else
      0
      )
    )
  )

(defbehavior target-gun-type-set! target ((arg0 int))
  (if (zero? arg0)
      (set! arg0 (-> self game gun-type))
      )
  (when (not (logtest? (the-as game-feature (ash 1 (+ arg0 5)))
                       (logand (-> self game features) (-> *setting-control* user-current features))
                       )
             )
    (when (and (logtest? (-> self game features) (game-feature gun))
               (-> *setting-control* user-current gun)
               (logtest? (logand (-> *setting-control* user-current features) (game-feature gun-yellow))
                         (-> self game features)
                         )
               )
      (set! arg0 1)
      (goto cfg-39)
      )
    (when (and (logtest? (-> self game features) (game-feature gun))
               (-> *setting-control* user-current gun)
               (logtest? (logand (-> *setting-control* user-current features) (game-feature gun-red))
                         (-> self game features)
                         )
               )
      (set! arg0 2)
      (goto cfg-39)
      )
    (when (and (logtest? (-> self game features) (game-feature gun))
               (-> *setting-control* user-current gun)
               (logtest? (logand (-> *setting-control* user-current features) (game-feature gun-blue))
                         (-> self game features)
                         )
               )
      (set! arg0 3)
      (goto cfg-39)
      )
    (when (and (logtest? (-> self game features) (game-feature gun))
               (-> *setting-control* user-current gun)
               (logtest? (logand (-> *setting-control* user-current features) (game-feature gun-dark))
                         (-> self game features)
                         )
               )
      (set! arg0 4)
      (goto cfg-39)
      )
    (set! arg0 0)
    (label cfg-39)
    (cond
      ((zero? arg0)
       (set! arg0 arg0)
       (goto cfg-190)
       )
      (else
        (empty)
        )
      )
    )
  (set! (-> self game gun-type) arg0)
  (set! (-> self gun track-turnv-range) 81920.0)
  (set! (-> self gun track-tilt-range) 0.0)
  (set! (-> self gun track-turn-range) 0.0)
  (set! (-> self gun track-turn-max) 1820.4445)
  (set! (-> self gun track-tilt-max) 16019.911)
  (set! (-> self gun gun-control) (the-as uint 1))
  (set! (-> self gun fire-spin) 0.0)
  (set! (-> self gun fire-spinv) 0.0)
  (set! (-> self gun fire-time) 0)
  (set! (-> self gun laser-active?) #t)
  (set! (-> self gun top-anim-gun-height) 5283.84)
  (set! (-> self gun top-anim-low-high) 0.0)
  (set! (-> self skel top-anim frame-speed) 1.0)
  (set! (-> self skel top-anim frame-targ) #f)
  (when (using-gun? self)
    (let ((s5-0 (-> self gun gun-type)))
      (set! (-> self gun gun-type) (the-as pickup-type arg0))
      (set! (-> self gun using-gun-type) (the-as pickup-type arg0))
      (case arg0
        ((3)
         (set! (-> self gun gun-control) (the-as uint 4))
         (set! (-> self gun fire-range) 327680.0)
         (set! (-> self gun track-find-range) 327680.0)
         (set! (-> self gun track-turn-range) 327680.0)
         (set! (-> self gun track-turn-max) 910.2222)
         (set! (-> self gun track-tilt-range) 327680.0)
         (set! (-> self gun track-angle-mult) 1.75)
         (set! (-> self gun track-require) (the-as uint 3))
         (set! (-> self gun fire-delay) (the-as uint 1))
         (set! (-> self gun combo-fire-delay) (the-as uint 1))
         (set! (-> self gun track-beam-size) 245700.6)
         (remove-setting! 'gun-min-height)
         (remove-setting! 'gun-max-height)
         )
        ((1)
         (set! (-> self gun fire-range) 409600.0)
         (set! (-> self gun track-find-range) 286720.0)
         (set! (-> self gun track-tilt-range) 409600.0)
         (set! (-> self gun track-turn-range) 409600.0)
         (set! (-> self gun track-angle-mult) 1.75)
         (set! (-> self gun track-require) (the-as uint 3))
         (set! (-> self gun fire-delay) (the-as uint 96))
         (set! (-> self gun combo-fire-delay) (the-as uint 30))
         (set! (-> self gun track-beam-size) 819.2)
         (remove-setting! 'gun-min-height)
         (remove-setting! 'gun-max-height)
         )
        ((2)
         (set! (-> self gun fire-range) 61440.0)
         (set! (-> self gun track-find-range) 81920.0)
         (set! (-> self gun track-tilt-range) 61440.0)
         (set! (-> self gun track-turn-range) 61440.0)
         (set! (-> self gun track-turn-max) 910.2222)
         (set! (-> self gun track-angle-mult) 0.0)
         (set! (-> self gun track-require) (the-as uint 3))
         (if (logtest? (-> self game features) (game-feature gun-upgrade-speed))
             (set! (-> self gun fire-delay) (the-as uint 180))
             (set! (-> self gun fire-delay) (the-as uint 330))
             )
         (set! (-> self gun combo-fire-delay) (the-as uint 150))
         (set! (-> self gun track-beam-size) 1228.8)
         (remove-setting! 'gun-min-height)
         (set-setting! 'gun-max-height 'abs (meters 6) 0)
         )
        ((4)
         (set! (-> self gun gun-control) (the-as uint 2))
         (set! (-> self gun fire-range) 1638400.0)
         (set! (-> self gun track-tilt-range) 1638400.0)
         (set! (-> self gun track-turn-range) 1638400.0)
         (set! (-> self gun track-find-range) 1638400.0)
         (set! (-> self gun track-angle-mult) 1.75)
         (set! (-> self gun fire-delay) (the-as uint 1))
         (set! (-> self gun combo-fire-delay) (the-as uint 1))
         (set! (-> self gun track-beam-size) 1228.8)
         (set! (-> self gun track-require) (the-as uint 2))
         (remove-setting! 'gun-min-height)
         (remove-setting! 'gun-max-height)
         )
        )
      (quat<-gun! (the-as quaternion (-> self gun top-anim-twist-targ)) (the-as quaternion arg0))
      (set! (-> self skel top-anim frame-post-blend) 0.1333333)
      (cond
        ((focus-test? self pilot-riding)
         (let ((v1-164 arg0))
           (cond
             ((and (= s5-0 (pickup-type eco-red)) (= v1-164 4))
              (push-anim-to-targ
                (-> self skel top-anim)
                (the-as art-joint-anim (-> self draw art-group data 225))
                0.0
                30
                19
                1.0
                2.0
                (the-as symbol (static-sound-spec "gun-trans-1"))
                )
              )
             ((and (= s5-0 (pickup-type eco-dark)) (= v1-164 2))
              (push-anim-to-targ
                (-> self skel top-anim)
                (the-as art-joint-anim (-> self draw art-group data 225))
                0.0
                30
                0
                -1.0
                0.0
                (the-as symbol (static-sound-spec "gun-trans-1"))
                )
              )
             ((and (= s5-0 (pickup-type eco-red)) (= v1-164 1))
              (push-anim-to-targ
                (-> self skel top-anim)
                (the-as art-joint-anim (-> self draw art-group data 226))
                0.0
                30
                19
                1.0
                2.0
                (the-as symbol (static-sound-spec "gun-trans-1"))
                )
              )
             ((and (= s5-0 (pickup-type eco-yellow)) (= v1-164 2))
              (push-anim-to-targ
                (-> self skel top-anim)
                (the-as art-joint-anim (-> self draw art-group data 226))
                0.0
                30
                0
                -1.0
                0.0
                (the-as symbol (static-sound-spec "gun-trans-1"))
                )
              )
             ((and (= s5-0 (pickup-type eco-red)) (= v1-164 3))
              (push-anim-to-targ
                (-> self skel top-anim)
                (the-as art-joint-anim (-> self draw art-group data 227))
                0.0
                30
                19
                1.0
                2.0
                (the-as symbol (static-sound-spec "gun-trans-1"))
                )
              )
             ((and (= s5-0 (pickup-type eco-blue)) (= v1-164 2))
              (push-anim-to-targ
                (-> self skel top-anim)
                (the-as art-joint-anim (-> self draw art-group data 227))
                0.0
                30
                0
                -1.0
                0.0
                (the-as symbol (static-sound-spec "gun-trans-1"))
                )
              )
             ((and (= s5-0 (pickup-type eco-yellow)) (= v1-164 3))
              (push-anim-to-targ
                (-> self skel top-anim)
                (the-as art-joint-anim (-> self draw art-group data 228))
                0.0
                30
                19
                1.0
                2.0
                (the-as symbol (static-sound-spec "gun-trans-1"))
                )
              )
             ((and (= s5-0 (pickup-type eco-blue)) (= v1-164 1))
              (push-anim-to-targ
                (-> self skel top-anim)
                (the-as art-joint-anim (-> self draw art-group data 228))
                0.0
                30
                0
                -1.0
                0.0
                (the-as symbol (static-sound-spec "gun-trans-1"))
                )
              )
             ((and (= s5-0 (pickup-type eco-dark)) (= v1-164 1))
              (push-anim-to-targ
                (-> self skel top-anim)
                (the-as art-joint-anim (-> self draw art-group data 226))
                0.0
                30
                19
                1.0
                2.0
                (the-as symbol (static-sound-spec "gun-trans-1"))
                )
              )
             ((and (= s5-0 (pickup-type eco-dark)) (= v1-164 3))
              (push-anim-to-targ
                (-> self skel top-anim)
                (the-as art-joint-anim (-> self draw art-group data 227))
                0.0
                30
                19
                1.0
                2.0
                (the-as symbol (static-sound-spec "gun-trans-1"))
                )
              )
             ((and (= s5-0 (pickup-type eco-blue)) (= v1-164 4))
              (push-anim-to-targ
                (-> self skel top-anim)
                (the-as art-joint-anim (-> self draw art-group data 227))
                0.0
                30
                0
                -1.0
                0.0
                (the-as symbol (static-sound-spec "gun-trans-1"))
                )
              )
             ((and (= s5-0 (pickup-type eco-yellow)) (= v1-164 4))
              (push-anim-to-targ
                (-> self skel top-anim)
                (the-as art-joint-anim (-> self draw art-group data 226))
                0.0
                30
                0
                -1.0
                0.0
                (the-as symbol (static-sound-spec "gun-trans-1"))
                )
              )
             )
           )
         )
        (else
          (let ((v1-227 arg0))
            (cond
              ((and (= s5-0 (pickup-type eco-red)) (= v1-227 4))
               (if (rand-vu-percent? 0.5)
                   (push-anim-to-targ
                     (-> self skel top-anim)
                     (the-as art-joint-anim (-> self draw art-group data 268))
                     0.0
                     30
                     19
                     1.0
                     2.0
                     (the-as symbol (static-sound-spec "gun-trans-1"))
                     )
                   (push-anim-to-targ
                     (-> self skel top-anim)
                     (the-as art-joint-anim (-> self draw art-group data 269))
                     0.0
                     19
                     19
                     1.0
                     2.0
                     (the-as symbol (static-sound-spec "gun-trans-2"))
                     )
                   )
               )
              ((and (= s5-0 (pickup-type eco-dark)) (= v1-227 2))
               (if (rand-vu-percent? 0.5)
                   (push-anim-to-targ
                     (-> self skel top-anim)
                     (the-as art-joint-anim (-> self draw art-group data 268))
                     0.0
                     30
                     19
                     1.0
                     2.0
                     (the-as symbol (static-sound-spec "gun-trans-1"))
                     )
                   (push-anim-to-targ
                     (-> self skel top-anim)
                     (the-as art-joint-anim (-> self draw art-group data 269))
                     0.0
                     19
                     19
                     1.0
                     2.0
                     (the-as symbol (static-sound-spec "gun-trans-2"))
                     )
                   )
               )
              ((and (= s5-0 (pickup-type eco-dark)) (= v1-227 1))
               (if (rand-vu-percent? 0.5)
                   (push-anim-to-targ
                     (-> self skel top-anim)
                     (the-as art-joint-anim (-> self draw art-group data 269))
                     0.0
                     19
                     19
                     1.0
                     2.0
                     (the-as symbol (static-sound-spec "gun-trans-2"))
                     )
                   (push-anim-to-targ
                     (-> self skel top-anim)
                     (the-as art-joint-anim (-> self draw art-group data 270))
                     0.0
                     19
                     19
                     1.0
                     2.0
                     (the-as symbol (static-sound-spec "gun-trans-3"))
                     )
                   )
               )
              ((and (= s5-0 (pickup-type eco-red)) (= v1-227 1))
               (if (rand-vu-percent? 0.5)
                   (push-anim-to-targ
                     (-> self skel top-anim)
                     (the-as art-joint-anim (-> self draw art-group data 269))
                     0.0
                     19
                     19
                     1.0
                     2.0
                     (the-as symbol (static-sound-spec "gun-trans-2"))
                     )
                   (push-anim-to-targ
                     (-> self skel top-anim)
                     (the-as art-joint-anim (-> self draw art-group data 270))
                     0.0
                     19
                     19
                     1.0
                     2.0
                     (the-as symbol (static-sound-spec "gun-trans-3"))
                     )
                   )
               )
              ((and (= s5-0 (pickup-type eco-yellow)) (= v1-227 2))
               (push-anim-to-targ
                 (-> self skel top-anim)
                 (the-as art-joint-anim (-> self draw art-group data 268))
                 0.0
                 19
                 19
                 1.0
                 2.0
                 (the-as symbol (static-sound-spec "gun-trans-1"))
                 )
               )
              ((and (= s5-0 (pickup-type eco-yellow)) (= v1-227 4))
               (push-anim-to-targ
                 (-> self skel top-anim)
                 (the-as art-joint-anim (-> self draw art-group data 268))
                 0.0
                 19
                 19
                 1.0
                 2.0
                 (the-as symbol (static-sound-spec "gun-trans-1"))
                 )
               )
              ((and (= s5-0 (pickup-type eco-red)) (= v1-227 3))
               (push-anim-to-targ
                 (-> self skel top-anim)
                 (the-as art-joint-anim (-> self draw art-group data 271))
                 0.0
                 19
                 19
                 1.0
                 2.0
                 (the-as symbol (static-sound-spec "gun-trans-4"))
                 )
               )
              ((and (= s5-0 (pickup-type eco-dark)) (= v1-227 3))
               (push-anim-to-targ
                 (-> self skel top-anim)
                 (the-as art-joint-anim (-> self draw art-group data 271))
                 0.0
                 19
                 19
                 1.0
                 2.0
                 (the-as symbol (static-sound-spec "gun-trans-4"))
                 )
               )
              ((and (= s5-0 (pickup-type eco-blue)) (= v1-227 2))
               (push-anim-to-targ
                 (-> self skel top-anim)
                 (the-as art-joint-anim (-> self draw art-group data 272))
                 0.0
                 19
                 19
                 1.0
                 2.0
                 (the-as symbol (static-sound-spec "gun-trans-5"))
                 )
               )
              ((and (= s5-0 (pickup-type eco-blue)) (= v1-227 4))
               (push-anim-to-targ
                 (-> self skel top-anim)
                 (the-as art-joint-anim (-> self draw art-group data 272))
                 0.0
                 19
                 19
                 1.0
                 2.0
                 (the-as symbol (static-sound-spec "gun-trans-5"))
                 )
               )
              ((and (= s5-0 (pickup-type eco-yellow)) (= v1-227 3))
               (push-anim-to-targ
                 (-> self skel top-anim)
                 (the-as art-joint-anim (-> self draw art-group data 271))
                 0.0
                 30
                 19
                 1.0
                 2.0
                 (the-as symbol (static-sound-spec "gun-trans-4"))
                 )
               )
              ((and (= s5-0 (pickup-type eco-blue)) (= v1-227 1))
               (push-anim-to-targ
                 (-> self skel top-anim)
                 (the-as art-joint-anim (-> self draw art-group data 252))
                 0.0
                 19
                 19
                 1.0
                 2.0
                 (the-as symbol (static-sound-spec "gun-trans-6"))
                 )
               )
              )
            )
          )
        )
      )
    )
  (set! (-> self gun upper-body twist-max x) (-> self gun track-tilt-max))
  (set! (-> self gun upper-body twist-max y) (-> self gun track-turn-max))
  (set! (-> self gun upper-body twist-max z) (-> self gun track-tilt-range))
  (set! (-> self gun upper-body twist-max w) (-> self gun track-turn-range))
  (set! (-> self gun upper-body max-dist) (fmax (-> self gun track-tilt-range) (-> self gun track-turn-range)))
  (label cfg-190)
  (none)
  )

(defun target-gun-marking-menu ((arg0 target))
  (when (and (not (paused?))
             (not (and (focus-test? arg0 dark) (nonzero? (-> arg0 darkjak))))
             (not (logtest? (-> arg0 focus-status) (focus-status grabbed)))
             )
    (let ((s5-0 (the-as int (-> arg0 gun using-gun-type))))
      (cond
        ((cpad-pressed? (-> arg0 control cpad number) down)
         (set! s5-0 1)
         )
        ((cpad-pressed? (-> arg0 control cpad number) up)
         (set! s5-0 2)
         )
        ((cpad-pressed? (-> arg0 control cpad number) left)
         (set! s5-0 3)
         )
        ((cpad-pressed? (-> arg0 control cpad number) right)
         (set! s5-0 4)
         )
        )
      (when (and (nonzero? s5-0)
                 (and (logtest? (the-as game-feature (ash 1 (+ s5-0 5)))
                                (logand (-> arg0 game features) (-> *setting-control* user-current features))
                                )
                      (or (not (focus-test? arg0 pilot)) (and (nonzero? (-> arg0 pilot)) (-> arg0 pilot gun?)))
                      (begin
                        (set! (-> arg0 gun using-gun-type) (the-as pickup-type s5-0))
                        (and s5-0
                             (!= s5-0 (-> arg0 gun gun-type))
                             (let ((v1-62 (-> arg0 skel top-anim frame-targ)))
                               (or (not v1-62)
                                   (= v1-62 (-> arg0 draw art-group data 304))
                                   (= v1-62 (-> arg0 draw art-group data 300))
                                   (= v1-62 (-> arg0 draw art-group data 305))
                                   (= v1-62 (-> arg0 draw art-group data 301))
                                   )
                               )
                             (not (handle->process (-> arg0 gun charge-active?)))
                             )
                        )
                      )
                 )
        (cond
          ((using-gun? arg0)
           (sound-play "select-option")
           (send-event arg0 'gun-type s5-0)
           )
          ((want-to-gun? arg0 #t)
           (send-event arg0 'change-mode 'gun #f s5-0)
           )
          )
        )
      )
    )
  0
  (none)
  )

(defbehavior target-gun-build-track-list target ()
  (let ((gp-0 (new 'stack-no-clear 'vector)))
    (set! (-> gp-0 quad) (-> self control trans quad))
    (let ((s5-0 (new 'stack-no-clear 'vector)))
      (let ((s4-0 (-> self gun track-dir)))
        (set! (-> s4-0 quad)
              (-> (the-as vector (if (and (or (= (-> *cpad-list* cpads (-> self control cpad number) stick0-speed) 0.0)
                                              (logtest? (surface-flag gun-strafe) (-> self control current-surface flags))
                                              )
                                          (not (and (focus-test? self dark) (nonzero? (-> self darkjak))))
                                          )
                                     (-> self gun fire-dir)
                                     (-> self control to-target-pt-xz)
                                     )
                          )
                  quad
                  )
              )
        (vector-flatten! s4-0 s4-0 (-> self control c-R-w vector 1))
        (vector-normalize! s4-0 1.0)
        (+! (-> gp-0 y) 6144.0)
        (vector+float*! gp-0 gp-0 s4-0 -32768.0)
        (vector+float*! s5-0 gp-0 s4-0 (+ 32768.0 (-> self gun track-find-range)))
        )
      (let ((s4-1 (-> self focus-search))
            (s3-0 (vector-average! (new 'stack-no-clear 'vector) gp-0 s5-0))
            )
        (set! (-> s3-0 w) (* 0.5 (vector-vector-distance gp-0 s5-0)))
        (set! (-> s4-1 length)
              (fill-actor-list-for-sphere *actor-hash* (the-as sphere s3-0) (-> s4-1 data) (-> s4-1 allocated-length))
              )
        )
      )
    )
  0
  (none)
  )

(deftype best-track (structure)
  ((dist float)
   (obj process-drawable)
   )
  )

(declare-type enemy basic)

(deftype enemy-hack (basic)
  ((hit-points int32 :offset 220))
  )

(defun is-dead-enemy? ((proc process))
  (and (type-type? (-> proc type) enemy) (<= (-> (the enemy-hack proc) hit-points) 0))
  )

(defun get-trans-for-aim ((vec vector) (proc process-drawable))
  ;(if (type-type? (-> proc type) process-focusable)
   ;   (vector-copy! vec (get-trans (the process-focusable proc) 3))
      (vector+! vec (get-trans (the process-focusable proc) 3) (new 'static 'vector :y (meters 0.15)))
    ;  )
  vec
  )


(defbehavior target-gun-find-track target ()
  
  (if (logtest? (-> self gun upper-body track-mode) (track-mode lock-on))
      (logior! (-> self gun track?) (gun-track-flags gutflags-3))
      (logclear! (-> self gun track?) (gun-track-flags gutflags-3))
      )
  (let ((gp-0 (the-as basic #f)))
    (when (and (or (< (- (current-time) (-> self control time-of-last-nonzero-input)) (seconds 0.2))
                   (and (logtest? (-> self control mod-surface flags) (surface-flag air))
                        (not (logtest? (-> self control status) (collide-status on-surface)))
                        )
                   (or (logtest? (surface-flag gun-direct) (-> self control current-surface flags))
                       (= (-> self gun gun-type) (pickup-type eco-dark))
                       )
                   )
               (>= (current-time) (-> self gun track-target-hold-time))
               )
      (target-gun-build-track-list)
      (let ((t2-0 (vector<-cspace! (new 'stack-no-clear 'vector) (-> self node-list data 8))))
        (+! (-> t2-0 y) 2048.0)
        (cond
          ((logtest? (surface-flag gun-strafe) (-> self control current-surface flags))
           (set! gp-0 (find-nearest-focusable
                        (-> self focus-search)
                        (-> self control trans)
                        (+ 32768.0 (-> self gun track-find-range))
                        (search-info-flag crate enemy cull-angle probe check-track prefer-center)
                        (the-as search-info-flag (-> self gun track-require))
                        (-> self gun track-dir)
                        t2-0
                        10922.667
                        )
                 )
           )
          ((or (and (logtest? (-> self control mod-surface flags) (surface-flag air))
                    (not (logtest? (-> self control status) (collide-status on-surface)))
                    )
               (logtest? (surface-flag gun-direct) (-> self control current-surface flags))
               )
           (set! gp-0 (find-nearest-focusable
                        (-> self focus-search)
                        (-> self control trans)
                        (fmin 122880.0 (+ 32768.0 (-> self gun track-find-range)))
                        (search-info-flag crate enemy cull-angle probe check-track)
                        (the-as search-info-flag (-> self gun track-require))
                        (-> self gun track-dir)
                        t2-0
                        16384.0
                        )
                 )
           )
          ((= (-> self gun gun-type) (pickup-type eco-dark))
           (set! gp-0 (find-nearest-focusable
                        (-> self focus-search)
                        (-> self control trans)
                        (+ 32768.0 (-> self gun track-find-range))
                        (search-info-flag crate enemy cull-angle check-track prefer-center)
                        (the-as search-info-flag (-> self gun track-require))
                        (-> self gun track-dir)
                        t2-0
                        5461.3335
                        )
                 )
           )
          (else
            (set! gp-0 (find-nearest-focusable
                         (-> self focus-search)
                         (-> self control trans)
                         (+ 32768.0 (-> self gun track-find-range))
                         (search-info-flag crate enemy cull-angle probe check-track prefer-center)
                         (the-as search-info-flag (-> self gun track-require))
                         (-> self gun track-dir)
                         t2-0
                         5461.3335
                         )
                  )
            )
          )
        )
      )
    (cond
      (gp-0
        (set! (-> self gun track-target-hold-time) 0)
        (set! (-> self gun track?) (gun-track-flags gutflags-0 gutflags-1 gutflags-2))
        (set! (-> self gun track-trans quad) (-> (get-trans (the-as process-focusable gp-0) 3) quad))
        (when ((method-of-type focus try-update-focus)
               (the-as focus (-> self gun track-target))
               (the-as process-focusable gp-0)
               )
          (set! (-> self gun track-start-time) (current-time))
          (if (< (- (current-time) (-> self control time-of-last-nonzero-input)) (seconds 0.2))
              (set! (-> self gun track-press-start-time) (current-time))
              )
          )
        (if (logtest? (process-mask enemy guard) (-> (the-as process-focusable gp-0) mask))
            (try-update-focus (-> self gun track-target 1) (the-as process-focusable gp-0))
            )
        )
      (else
        (let ((s5-1 (handle->process (-> self gun track-target 0 handle))))
          (cond
            ((or (not s5-1)
                 (or (and (focus-test? (the-as process-focusable s5-1) dead) (zero? (-> self gun track-target-hold-time)))
                     (and (not (and (nonzero? (-> self gun track-target-hold-time)) (< (current-time) (-> self gun track-target-hold-time)))
                               )
                          (and (not (logtest? (surface-flag spin) (-> self control current-surface flags)))
                               (let ((f30-0 21845.334)
                                     (s4-0 (-> self control))
                                     (s2-0 (-> self gun track-trans))
                                     )
                                 (< f30-0
                                    (fabs
                                      (deg-diff (y-angle s4-0) (vector-y-angle (vector-! (new 'stack-no-clear 'vector) s2-0 (-> s4-0 trans))))
                                      )
                                    )
                                 )
                               )
                          )
                     (and (or (and (logtest? (-> self control mod-surface flags) (surface-flag air))
                                   (not (logtest? (-> self control status) (collide-status on-surface)))
                                   )
                              (logtest? (surface-flag gun-direct) (-> self control current-surface flags))
                              )
                          (< 102400.0 (vector-vector-distance (-> self control trans) (-> self gun track-trans)))
                          (< (vector-dot
                               (-> self gun track-dir)
                               (vector-normalize!
                                 (vector-! (new 'stack-no-clear 'vector) (-> self gun track-trans) (-> self control trans))
                                 1.0
                                 )
                               )
                             0.5
                             )
                          )
                     (= (send-event (the-as process-focusable s5-1) 'track #t) 'abort)
                     )
                 )
             (set! (-> self gun track?) (gun-track-flags gutflags-1 gutflags-2))
             (set! (-> self gun track-target-hold-time) 0)
             ((method-of-type focus clear-focused) (the-as focus (-> self gun track-target)))
             )
            (else
              (let ((a1-21 (new 'stack-no-clear 'event-message-block)))
                (set! (-> a1-21 from) (process->ppointer self))
                (set! (-> a1-21 num-params) 1)
                (set! (-> a1-21 message) 'track)
                (set! (-> a1-21 param 0) (the-as uint #f))
                (cond
                  ((and (not (send-event-function (the-as process-focusable s5-1) a1-21))
                        (zero? (-> self gun track-target-hold-time))
                        )
                   (logclear! (-> self gun track?) (gun-track-flags gutflags-2))
                   (set! (-> self gun track-trans quad) (-> (get-trans (the-as process-focusable s5-1) 3) quad))
                   )
                  (else
                    (set! (-> self gun track-trans quad) (-> (get-trans (the-as process-focusable s5-1) 3) quad))
                    )
                  )
                )
              )
            )
          )
        )
      )
    (let ((s5-2 (handle->process (-> self gun track-target 1 handle))))
      (cond
        ((logtest? (surface-flag gun-strafe) (-> self control current-surface flags))
         (send-event *camera* 'set-slave-option (cam-slave-options STICKY_ANGLE))
         )
        ((the-as process-focusable s5-2)
         (let ((s4-5 (get-trans (the-as process-focusable s5-2) 3)))
           (let ((s3-1 (new 'stack-no-clear 'vector4w)))
             (cond
               ((and (logtest? (process-mask enemy guard) (-> s5-2 mask)) (transform-point-qword! s3-1 s4-5))
                (let ((v1-173 (+ (/ (-> s3-1 x) 16) -2048)))
                  (+ (/ (-> s3-1 y) 16) -2048)
                  (let ((a0-91 (abs v1-173)))
                    (cond
                      ((< a0-91 65)
                       (send-event *camera* 'set-slave-option (cam-slave-options STICKY_ANGLE))
                       )
                      ((let ((a0-95 120))
                         (set! v1-173 (abs v1-173))
                         (< a0-95 v1-173)
                         )
                       (send-event *camera* 'clear-slave-option (cam-slave-options STICKY_ANGLE))
                       )
                      )
                    )
                  )
                )
               (else
                 (send-event *camera* 'clear-slave-option (cam-slave-options STICKY_ANGLE))
                 )
               )
             )
           (if (and s5-2 *gun-marks* (!= gp-0 s5-2))
               (add-debug-sphere #t (bucket-id debug-no-zbuf1) s4-5 (-> s4-5 w) (new 'static 'rgba :g #x80 :b #xff :a #x40))
               )
           )
         )
        (else
          (send-event *camera* 'clear-slave-option (cam-slave-options STICKY_ANGLE))
          )
        )
      )
    )
  (when (logtest? (-> self gun track?) (gun-track-flags gutflags-0))
    (if *gun-marks*
        (add-debug-sphere
          #t
          (bucket-id debug-no-zbuf1)
          (-> self gun track-trans)
          (-> self gun track-trans w)
          (new 'static 'rgba :r #xff :g #xff :a #x40)
          )
        )
    (send-event (handle->process (-> self gun track-target 0 handle)) 'tracked)
    )
  0
  (none)
  )

(defbehavior target-top-anim-base-mode target ((arg0 int))
  (cond
    ((focus-test? self pilot-riding)
     (case (-> self gun gun-type)
       (((pickup-type eco-yellow))
        (push-anim-to-targ
          (-> self skel top-anim)
          (the-as art-joint-anim (-> self draw art-group data 220))
          0.0
          arg0
          0
          1.0
          0.0
          #f
          )
        )
       (((pickup-type eco-blue))
        (push-anim-to-targ
          (-> self skel top-anim)
          (the-as art-joint-anim (-> self draw art-group data 221))
          0.0
          arg0
          0
          1.0
          0.0
          #f
          )
        )
       (((pickup-type eco-red))
        (push-anim-to-targ
          (-> self skel top-anim)
          (the-as art-joint-anim (-> self draw art-group data 218))
          0.0
          arg0
          0
          1.0
          0.0
          #f
          )
        )
       (((pickup-type eco-dark))
        (push-anim-to-targ
          (-> self skel top-anim)
          (the-as art-joint-anim (-> self draw art-group data 219))
          0.0
          arg0
          0
          1.0
          0.0
          #f
          )
        )
       )
     )
    (else
      (case (-> self gun gun-type)
        (((pickup-type eco-yellow))
         (push-anim-to-targ
           (-> self skel top-anim)
           (the-as art-joint-anim (-> self draw art-group data 254))
           0.0
           arg0
           0
           1.0
           0.0
           #f
           )
         (set! (-> self gun top-anim-low-high) 1.0)
         (if (zero? (-> self gun fire-pending))
             (set! (-> self gun fire-time) (current-time))
             )
         )
        (((pickup-type eco-blue))
         (push-anim-to-targ
           (-> self skel top-anim)
           (the-as art-joint-anim (-> self draw art-group data 255))
           0.0
           arg0
           0
           1.0
           0.0
           #f
           )
         )
        (((pickup-type eco-red))
         (push-anim-to-targ
           (-> self skel top-anim)
           (the-as art-joint-anim (-> self draw art-group data 244))
           0.0
           arg0
           0
           1.0
           0.0
           #f
           )
         )
        (((pickup-type eco-dark))
         (push-anim-to-targ
           (-> self skel top-anim)
           (the-as art-joint-anim (-> self draw art-group data 253))
           0.0
           arg0
           0
           1.0
           0.0
           #f
           )
         )
        )
      )
    )
  0
  (none)
  )

(defbehavior target-gun-combo-start target ((arg0 int) (arg1 time-frame))
  (target-top-anim-base-mode arg0)
  (set! (-> self gun surpress-time) (+ (current-time) arg0))
  (set! (-> self gun track-target-hold-time) (+ (current-time) arg1))
  0
  (none)
  )

(defbehavior target-gun-joint-pre0 target ()
  (if (!= (not (logtest? (-> self game features) (game-feature gun))) (not (-> self gun gun)))
      (target-gun-setup (logtest? (-> self game features) (game-feature gun)))
      )
  (if (and (>= (- (current-time) (-> self gun combo-window-start)) (seconds 0.7))
           (zero? (-> self gun fire-pending))
           )
      (set! (-> self gun combo-window-state) #f)
      )
  (cond
    ((and (cpad-pressed? (-> self control cpad number) r1)
          (< (- (current-time) (-> self gun combo-window-start)) (seconds 0.7))
          (not (focus-test? self mech dark))
          (not (logtest? (surface-flag gun-off) (-> self control current-surface flags)))
          (not (logtest? (state-flags prevent-gun) (-> self state-flags)))
          (zero? (-> self gun track-target-hold-time))
          )
     (when (send-event self 'gun-combo #f)
       (let ((gp-0 (combo-tracker-method-13
                     (-> self gun attack-combo)
                     (the-as handle #f)
                     (-> self control trans)
                     61440.0
                     (-> self control c-R-w vector 2)
                     65536.0
                     )
                   )
             )
         (when gp-0
           (if (not (using-gun? self))
               (send-event self 'change-mode 'gun #f 0)
               )
           (combo-tracker-method-12
             (-> self gun attack-combo)
             (-> self control trans)
             (get-trans (the-as process-focusable gp-0) 3)
             (the-as process-focusable gp-0)
             (current-time)
             )
           ((method-of-type focus try-update-focus)
            (the-as focus (-> self gun track-target))
            (the-as process-focusable gp-0)
            )
           (try-update-focus (-> self gun track-target 1) (the-as process-focusable gp-0))
           (set! (-> self gun track-trans quad) (-> (get-trans (the-as process-focusable gp-0) 3) quad))
           (set! (-> self gun track?) (gun-track-flags gutflags-0 gutflags-1 gutflags-2))
           (if (zero? (-> self gun fire-pending))
               (+! (-> self gun fire-pending) 1)
               )
           (set! (-> self gun fire-pending-time) (current-time))
           (target-gun-combo-start 20 (seconds 0.4))
           (send-event self 'gun-combo #t)
           (case (-> self gun combo-window-state)
             (('target-attack 'target-running-attack)
              (case (-> self gun gun-type)
                (((pickup-type eco-red) (pickup-type eco-dark))
                 )
                (else
                  (+! (-> self gun fire-pending) 2)
                  )
                )
              )
             )
           )
         )
       )
     )
    ((and (cpad-pressed? (-> self control cpad number) r1)
          (using-gun? self)
          (logtest? (surface-flag gun-turn-fast) (-> self control current-surface flags))
          (not (logtest? (state-flags prevent-gun) (-> self state-flags)))
          (zero? (-> self gun track-target-hold-time))
          (or (zero? (-> self gun turn-fast-hold-time)) (>= (current-time) (-> self gun turn-fast-hold-time)))
          )
     (if (zero? (-> self gun fire-pending))
         (+! (-> self gun fire-pending) 1)
         )
     (set! (-> self gun fire-pending-time) (current-time))
     (target-top-anim-base-mode 60)
     (set! (-> self gun surpress-time) (+ (current-time) (seconds 0.2)))
     (set! (-> self gun turn-fast-hold-time) (+ (current-time) (seconds 0.2)))
     (send-event self 'gun-combo #t)
     )
    )
  (when (and (not (using-gun? self)) (want-to-gun? self #f))
    (let ((gp-2 (nonzero? (-> self gun using-gun-type))))
      (send-event self 'change-mode 'gun #f (-> self gun using-gun-type))
      (when (and (not gp-2) (or (cpad-hold? (-> self control cpad number) r1) (-> self gun latch?)))
        (if (zero? (-> self gun fire-pending))
            (+! (-> self gun fire-pending) 1)
            )
        (set! (-> self gun fire-pending-time) (current-time))
        )
      )
    )
  (cond
    ((using-gun? self)
     (when (and (nonzero? (-> self gun top-anim-twist-reset))
                (< (the-as time-frame (-> self gun top-anim-twist-reset)) (current-time))
                )
       (quat<-gun! (the-as quaternion (-> self gun top-anim-twist-targ)) (the-as quaternion (-> self gun gun-type)))
       (set! (-> self gun top-anim-twist-reset) (the-as uint 0))
       0
       )
     (cond
       ((and (= (-> self control collide-mode) 'normal) (!= (-> self control collide-mode) 'duck))
        (target-collide-set! 'gun 0.0)
        )
       ((= (-> self control collide-mode) 'gun)
        (cond
          ((or (and (not (logtest? (-> self control status) (collide-status on-surface)))
                    (or (and (logtest? (-> self control mod-surface flags) (surface-flag air))
                             (not (logtest? (-> self control status) (collide-status on-surface)))
                             )
                        (< 2048.0 (target-height-above-ground))
                        )
                    )
               (focus-test? self edge-grab)
               (-> *setting-control* user-current doorway)
               )
           (if (!= (-> self control duck-gun-tube-transision) 0.0)
               (target-collide-set! 'gun 0.0)
               )
           )
          (else
            (when (!= (-> self control duck-gun-tube-transision) 1.0)
              (when (= (-> self control collide-mode) 'gun)
                (let ((gp-3 (new 'stack-no-clear 'collide-query))
                      (s5-2 (new 'stack-no-clear 'inline-array 'sphere 2))
                      )
                  (dotimes (s4-1 1)
                    ((method-of-type sphere new) (the-as symbol (-> s5-2 s4-1)) sphere)
                    )
                  (let ((f30-1 (seek (-> self control collide-mode-transition) 1.0 (* 0.1 (-> self clock time-adjust-ratio)))))
                    (set! (-> s5-2 0 quad) (-> self control collision-spheres 2 prim-core world-sphere quad))
                    (set! (-> s5-2 0 r) (lerp-scale (-> *TARGET-bank* body-radius) 7372.8 f30-1 0.0 1.0))
                    (let ((v1-212 gp-3))
                      (set! (-> v1-212 best-dist) (the-as float s5-2))
                      (set! (-> v1-212 num-spheres) (the-as uint 1))
                      (set! (-> v1-212 collide-with) (-> self control root-prim prim-core collide-with))
                      (set! (-> v1-212 ignore-process0) #f)
                      (set! (-> v1-212 ignore-process1) #f)
                      (set! (-> v1-212 ignore-pat)
                            (new 'static 'pat-surface :noentity #x1 :nojak #x1 :probe #x1 :noendlessfall #x1)
                            )
                      (set! (-> v1-212 best-my-prim) (the-as collide-shape-prim #t))
                      (set! (-> v1-212 action-mask) (collide-action solid))
                      )
                    (if (not (fill-and-probe-using-spheres *collide-cache* gp-3))
                        (target-collide-set! 'gun f30-1)
                        )
                    )
                  )
                )
              )
            )
          )
        )
       )
     (target-gun-find-track)
     (cond
       ((and (= (-> self gun gun-type) (pickup-type eco-blue))
             (not (logtest? (-> self gun track?) (gun-track-flags gutflags-0)))
             )
        (let ((f0-8 (vector-vector-distance (-> self gun fire-point) (-> self gun laser-hit-point))))
          (cond
            ((< f0-8 122880.0)
             (seek!
               (-> self gun top-anim-tilt-up)
               (lerp-scale -1820.4445 0.0 f0-8 61440.0 122880.0)
               (* 5461.3335 (-> self clock seconds-per-frame))
               )
             )
            ((!= (-> *cpad-list* cpads (-> self control cpad number) stick0-speed) 0.0)
             (seek! (-> self gun top-anim-tilt-up) 0.0 (* 1820.4445 (-> self clock seconds-per-frame)))
             )
            )
          )
        (quaternion-rotate-x!
          (the-as quaternion (-> self gun top-anim-twist-targ))
          (the-as quaternion *null-vector*)
          (-> self gun top-anim-tilt-up)
          )
        )
       (else
         (set! (-> self gun top-anim-tilt-up) 0.0)
         (quat<-gun! (the-as quaternion (-> self gun top-anim-twist-targ)) (the-as quaternion (-> self gun gun-type)))
         )
       )
     (quaternion-slerp!
       (the-as quaternion (-> self gun top-anim-twist))
       (the-as quaternion (-> self gun top-anim-twist))
       (the-as quaternion (-> self gun top-anim-twist-targ))
       0.1
       )
     (trs-set!
       (-> self upper-body)
       (the-as vector #f)
       (the-as quaternion (-> self gun top-anim-twist))
       (the-as vector #f)
       )
     (cond
       ((or (and (nonzero? (-> self gun track-target-hold-time)) (< (current-time) (-> self gun track-target-hold-time)))
            (and (nonzero? (-> self gun turn-fast-hold-time)) (< (current-time) (-> self gun turn-fast-hold-time)))
            (and (logtest? (-> self gun track?) (gun-track-flags gutflags-0))
                 (logtest? (-> self gun track?) (gun-track-flags gutflags-2))
                 )
            (or (logtest? (surface-flag gun-strafe) (-> self control current-surface flags))
                (focus-test? self pilot-riding)
                )
            )
        (seek! (-> self upper-body twist z) 0.0 (* 65536.0 (-> self clock seconds-per-frame)))
        )
       ((logtest? (surface-flag gun-no-twist) (-> self control current-surface flags))
        (seek! (-> self upper-body twist z) 0.0 (* 16384.0 (-> self clock seconds-per-frame)))
        )
       ((and (< 0.0 (-> self control turn-to-magnitude))
             (not (logtest? (-> self control current-surface flags) (surface-flag duck)))
             )
        (let* ((f0-28 (deg-diff (y-angle (-> self control)) (vector-y-angle (-> self control to-target-pt-xz))))
               (f0-30 (fmax -5461.3335 (fmin 5461.3335 f0-28)))
               )
          (seek! (-> self upper-body twist z) f0-30 (fabs (* 0.2 f0-30)))
          )
        )
       )
     (set! (-> (new 'stack-no-clear 'vector) quad) (-> self control trans quad))
     (if (logtest? (surface-flag gun-no-twist) (-> self control current-surface flags))
         (set! (-> self upper-body flex-blend) 0.0)
         (seek! (-> self upper-body flex-blend) 1.0 (* 8.0 (-> self clock seconds-per-frame)))
         )
     (when (logtest? (-> self gun track?) (gun-track-flags gutflags-0))
       (set! (-> self gun top-anim-look-at quad) (-> self gun track-trans quad))
       (let ((gp-6 (new 'stack-no-clear 'vector)))
         (set! (-> gp-6 quad) (-> self gun top-anim-look-at quad))
         (case (-> self gun gun-type)
           (((pickup-type eco-yellow))
            (+! (-> gp-6 y) -409.6)
            )
           (((pickup-type eco-blue))
            (+! (-> gp-6 y) 2457.6)
            )
           (else
             (+! (-> gp-6 y) -1638.4)
             )
           )
         (if (not (logtest? (surface-flag gun-no-twist) (-> self control current-surface flags)))
             (target-set! (-> self upper-body) gp-6)
             )
         (when *gun-marks*
           (add-debug-sphere
             #t
             (bucket-id debug-no-zbuf1)
             (-> self gun top-anim-look-at)
             (meters 0.2)
             (new 'static 'rgba :r #xff :a #x80)
             )
           (add-debug-sphere #t (bucket-id debug-no-zbuf1) gp-6 (meters 0.1) (new 'static 'rgba :r #xff :g #xff :a #x80))
           )
         )
       (let ((v1-340 (-> self neck)))
         (set! (-> v1-340 blend) 0.0)
         )
       )
     (cond
<<<<<<< HEAD
       ((and (logtest? (-> self gun track?) 1)
             ;(logtest? (process-mask enemy guard crate) (-> (handle->process (-> self gun track-target 0 handle)) mask))
=======
       ((and (logtest? (-> self gun track?) (gun-track-flags gutflags-0))
             (logtest? (process-mask enemy guard) (-> (handle->process (-> self gun track-target 0 handle)) mask))
>>>>>>> 329f13b6
             )
        #|(if #t (and (< (- (-> self clock frame-counter) (-> self gun track-press-start-time)) (seconds 0.5))
                 (< (-> self control time-between-zero-inputs) (seconds 0.5))
                 (and (= (-> self control turn-to-magnitude) 0.0)
                      (not (logtest? (-> self control current-surface flags) (surface-flag air attack)))
                      (-> self gun active?)
                      )
                )|#
            (forward-up-nopitch->quaternion
              (-> self control dir-targ)
              (vector-! (new 'stack-no-clear 'vector) (-> self gun track-trans) (-> self control trans))
              (vector-y-quaternion! (new-stack-vector0) (-> self control dir-targ))
              )


           ; )
        (cond
          ((or (and (nonzero? (-> self gun track-target-hold-time)) (< (current-time) (-> self gun track-target-hold-time)))
               (and (nonzero? (-> self gun turn-fast-hold-time)) (< (current-time) (-> self gun turn-fast-hold-time)))
               )
           (set! (-> self gun track?) (gun-track-flags gutflags-0 gutflags-1 gutflags-2))
           (set! (-> self gun upper-body twist-max y) 21845.334)
           (set! (-> self gun upper-body twist-speed-y) 0.2)
           (set! (-> self gun upper-body twist-speed-x) 0.6)
           )
          ((and (or (and (logtest? (-> self control mod-surface flags) (surface-flag air))
                         (not (logtest? (-> self control status) (collide-status on-surface)))
                         )
                    (logtest? (surface-flag gun-direct) (-> self control current-surface flags))
                    )
                (< (vector-vector-distance (-> self control trans) (-> self gun track-trans)) 81920.0)
                )
           (set! (-> self gun upper-body twist-max y) 16384.0)
           (set! (-> self gun upper-body twist-speed-y) 0.2)
           (set! (-> self gun upper-body twist-speed-x) 0.1)
           )
          ((or (= (-> *cpad-list* cpads (-> self control cpad number) stick0-speed) 0.0)
               (let ((f30-2 10922.667)
                     (gp-8 deg-diff)
                     (v1-417 (-> self control))
                     (a1-54 (-> self gun track-trans))
                     )
                 (>= f30-2
                     (gp-8
                       (vector-y-angle (vector-! (new 'stack-no-clear 'vector) a1-54 (-> v1-417 trans)))
                       (vector-y-angle (-> self control to-target-pt-xz))
                       )
                     )
                 )
               )
           (set! (-> self gun upper-body twist-max y)
                 (lerp-scale
                   10922.667
                   (-> self gun track-turn-max)
                   (vector-vector-distance (-> self control trans) (-> self gun track-trans))
                   20480.0
                   61440.0
                   )
                 )
           (set! (-> self gun upper-body twist-speed-y)
                 (lerp-scale
                   0.3
                   0.1
                   (vector-vector-distance (-> self control trans) (-> self gun track-trans))
                   16384.0
                   40960.0
                   )
                 )
           (set! (-> self gun upper-body twist-speed-x) 0.1)
           )
          (else
            (set! (-> self gun upper-body twist-max y) (-> self gun track-turn-max))
            (set! (-> self gun upper-body twist-speed-y) 0.1)
            (set! (-> self gun upper-body twist-speed-x) 0.1)
            )
          )
        )
       (else
         (set! (-> self gun upper-body twist-max y) (-> self gun track-turn-max))
         (set! (-> self gun upper-body twist-speed-y) 0.1)
         (set! (-> self gun upper-body twist-speed-x) 0.1)
         )
       )
     (set! (-> self gun upper-body track-mode) (the-as track-mode (-> self gun track?)))
     (when (< (- (current-time) (-> self gun fire-time)) (seconds 1.5))
       (let ((v1-459 (-> self neck)))
         (set! (-> v1-459 blend) 0.0)
         )
       )
     )
    (else
      (seek! (-> self upper-body flex-blend) 0.0 (* 16.0 (-> self clock seconds-per-frame)))
      (seek! (-> self upper-body twist z) 0.0 (* 65536.0 (-> self clock seconds-per-frame)))
      )
    )
  0
  (none)
  )

(defbehavior target-gun-joint-pre target ()
  (local-vars (gp-0 art-element))
  (target-gun-joint-pre0)
  (cond
    ((focus-test? self pilot-riding)
     (let ((v1-3 (-> self gun gun-type)))
       (set! (-> self skel top-anim base-anim) (cond
                                                 ((= v1-3 (pickup-type eco-yellow))
                                                  (-> self draw art-group data 220)
                                                  )
                                                 ((= v1-3 (pickup-type eco-red))
                                                  (-> self draw art-group data 218)
                                                  )
                                                 ((= v1-3 (pickup-type eco-blue))
                                                  (-> self draw art-group data 221)
                                                  )
                                                 (else
                                                   (-> self draw art-group data 219)
                                                   )
                                                 )
             )
       )
     )
    (else
      (let ((v1-14 (-> self gun gun-type)))
        (set! gp-0
              (cond
                ((= v1-14 (pickup-type eco-yellow))
                 (let ((v1-17 (ja-group)))
                   (cond
                     ((and (and v1-17 (or (= v1-17 self) (= v1-17 (-> self draw art-group data 261))))
                           (< (-> self gun top-anim-low-high) 0.5)
                           )
                      (let ((s5-0 (get-channel (-> self skel top-anim) 0)))
                        (set! gp-0 (if (< 0.9 (-> self control unknown-float002))
                                       (-> self draw art-group data 299)
                                       (-> self draw art-group data 298)
                                       )
                              )
                        (set! (-> self skel top-anim base-anim-blend) 0.1)
                        (when (and s5-0 (= (-> s5-0 frame-group) gp-0))
                          (set! (-> s5-0 frame-num) (ja-frame-num 0))
                          (set! (-> self skel top-anim base-anim-speed) 0.0)
                          )
                        )
                      gp-0
                      )
                     ((< (-> self gun top-anim-low-high) 0.5)
                      (-> self draw art-group data 245)
                      )
                     (else
                       (when (and (>= (- (current-time) (-> self gun fire-time)) (seconds 1.5))
                                  (let ((v1-50 (-> self skel top-anim frame-group)))
                                    (or (= v1-50 (-> self draw art-group data 247)) (= v1-50 (-> self draw art-group data 254)))
                                    )
                                  )
                         (seek! (-> self gun top-anim-low-high) 0.0 (* 6.0 (-> self clock seconds-per-frame)))
                         (push-anim-to-targ
                           (-> self skel top-anim)
                           (the-as art-joint-anim (-> self draw art-group data 247))
                           0.0
                           0
                           60
                           (if (< 20480.0 (-> self control ctrl-xz-vel))
                               2.0
                               1.0
                               )
                           0.0
                           #f
                           )
                         )
                       (-> self draw art-group data 254)
                       )
                     )
                   )
                 )
                ((= v1-14 (pickup-type eco-red))
                 (let ((v1-67 (ja-group)))
                   (cond
                     ((and v1-67 (or (= v1-67 self) (= v1-67 (-> self draw art-group data 12))))
                      (let ((s5-1 (get-channel (-> self skel top-anim) 0)))
                        (set! gp-0 (if (< 0.9 (-> self control unknown-float002))
                                       (-> self draw art-group data 299)
                                       (-> self draw art-group data 298)
                                       )
                              )
                        (set! (-> self skel top-anim base-anim-blend) 0.1)
                        (when (and s5-1 (= (-> s5-1 frame-group) gp-0))
                          (set! (-> s5-1 frame-num) (ja-frame-num 0))
                          (set! (-> self skel top-anim base-anim-speed) 0.0)
                          )
                        )
                      gp-0
                      )
                     ((< (-> self gun top-anim-low-high) 0.5)
                      (-> self draw art-group data 244)
                      )
                     (else
                       (when (and (or (>= (- (current-time) (-> self gun fire-time)) (seconds 2.5))
                                      (and (< 4096.0 (-> self control ctrl-xz-vel)) (>= (- (current-time) (-> self gun fire-time)) (seconds 1.25)))
                                      )
                                  (let ((v1-104 (-> self skel top-anim frame-group)))
                                    (or (= v1-104 (-> self draw art-group data 294))
                                        (= v1-104 (-> self draw art-group data 295))
                                        (= v1-104 (-> self draw art-group data 244))
                                        )
                                    )
                                  )
                         (seek! (-> self gun top-anim-low-high) 0.0 (* 6.0 (-> self clock seconds-per-frame)))
                         (push-anim-to-targ
                           (-> self skel top-anim)
                           (the-as art-joint-anim (-> self draw art-group data 295))
                           0.0
                           0
                           30
                           1.0
                           0.0
                           #f
                           )
                         )
                       (-> self draw art-group data 294)
                       )
                     )
                   )
                 )
                ((= v1-14 (pickup-type eco-blue))
                 (let ((v1-119 (ja-group)))
                   (cond
                     ((and (and v1-119 (or (= v1-119 self) (= v1-119 (-> self draw art-group data 261))))
                           (and (< (-> self gun top-anim-low-high) 0.5) (>= (- (current-time) (-> self gun fire-time)) (seconds 0.2)))
                           )
                      (let ((s5-2 (get-channel (-> self skel top-anim) 0)))
                        (set! gp-0 (if (< 0.9 (-> self control unknown-float002))
                                       (-> self draw art-group data 262)
                                       (-> self draw art-group data 303)
                                       )
                              )
                        (set! (-> self skel top-anim base-anim-blend) 0.1)
                        (when (and s5-2 (= (-> s5-2 frame-group) gp-0))
                          (set! (-> s5-2 frame-num) (ja-frame-num 0))
                          (set! (-> self skel top-anim base-anim-speed) 0.0)
                          )
                        )
                      gp-0
                      )
                     (else
                       (-> self draw art-group data 255)
                       )
                     )
                   )
                 )
                ((let ((v1-150 (ja-group)))
                   (and v1-150 (or (= v1-150 self) (= v1-150 (-> self draw art-group data 12))))
                   )
                 (let ((s5-3 (get-channel (-> self skel top-anim) 0)))
                   (set! gp-0 (if (< 0.9 (-> self control unknown-float002))
                                  (-> self draw art-group data 299)
                                  (-> self draw art-group data 298)
                                  )
                         )
                   (set! (-> self skel top-anim base-anim-blend) 0.1)
                   (when (and s5-3 (= (-> s5-3 frame-group) gp-0))
                     (set! (-> s5-3 frame-num) (ja-frame-num 0))
                     (set! (-> self skel top-anim base-anim-speed) 0.0)
                     )
                   )
                 gp-0
                 )
                (else
                  (-> self draw art-group data 253)
                  )
                )
              )
        )
      (set! (-> self skel top-anim base-anim) gp-0)
      )
    )
  0
  (none)
  )

(defbehavior target-gun-compute-pos target ()
  (let ((a1-0 (-> self node-list data 24 bone transform))
        (a2-0 (if (-> self sidekick)
                  (-> self sidekick 0 node-list data 28 bone transform)
                  (-> self node-list data 24 bone transform)
                  )
              )
        (gp-0 (new 'stack-no-clear 'matrix))
        )
    (matrix-lerp! gp-0 a1-0 a2-0 (-> self gun gun-daxter))
    (matrix->transformq (-> self gun gun-pos) gp-0)
    (set! (-> self gun gun-pos scale quad) (-> self control scale quad))
    (when (and (using-gun? self)
               (and (focus-test? self edge-grab) (let ((v1-18 (ja-group)))
                                                   (and v1-18 (or (= v1-18 (-> self draw art-group data 27))
                                                                  (= v1-18 (-> self draw art-group data 35))
                                                                  (= v1-18 (-> self draw art-group data 33))
                                                                  (= v1-18 (-> self draw art-group data 34))
                                                                  )
                                                        )
                                                   )
                    )
               )
      (let ((s4-0 (new 'static 'vector :y 491.52 :w 1.0))
            (a1-5 (new 'static 'vector :x -16384.0 :z -16384.0 :w 1.0))
            (s5-0 (new 'stack-no-clear 'quaternion))
            )
        (matrix-rotate-xyz! gp-0 a1-5)
        (matrix->quaternion s5-0 gp-0)
        (vector+! (the-as vector (-> self gun gun-pos)) (-> *edge-grab-info* center-hold) s4-0)
        (vector+float*!
          (the-as vector (-> self gun gun-pos))
          (the-as vector (-> self gun gun-pos))
          (-> self node-list data 0 bone transform vector 2)
          778.24
          )
        (quaternion-normalize! (quaternion*! (-> self gun gun-pos quat) (-> self control quat) s5-0))
        )
      )
    gp-0
    )
  )

(defbehavior target-gun-joint-points target ()
  (when (-> self gun gun)
    (set! (-> self gun gun-daxter)
          (if (and (focus-test? self pilot-riding)
                   (nonzero? (-> self skel float-channels))
                   (= (-> (get-channel (-> self skel top-anim) (the-as int (+ (-> self skel float-channels) -1))) frame-interp 1)
                      1.0
                      )
                   )
              1.0
              0.0
              )
          )
    (cond
      ((using-gun? self)
       (set! (-> self gun gun-roty-targ) (y-angle (-> self control)))
       (set! (-> self gun gun-roty) (-> self gun gun-roty-targ))
       (set! (-> self gun gun-roty-rel) 0.0)
       (let ((v1-24 (get-channel (-> self skel top-anim) 0)))
         (cond
           ((not v1-24)
            )
           ((handle->process (-> self gun charge-active?))
            (cond
              ((and (= (-> v1-24 frame-group) (-> self draw art-group data 259)) (>= (-> v1-24 frame-num) 8.5))
               (set! (-> v1-24 frame-num) 5.0)
               )
              ((and (= (-> v1-24 frame-group) (-> self draw art-group data 224)) (>= (-> v1-24 frame-num) 8.0))
               (set! (-> v1-24 frame-num) 3.0)
               )
              )
            )
           ((and (= (-> v1-24 frame-group) (-> self draw art-group data 259)) (< (-> v1-24 frame-num) 9.0))
            (set! (-> v1-24 frame-num) 10.0)
            )
           ((and (= (-> v1-24 frame-group) (-> self draw art-group data 224)) (< (-> v1-24 frame-num) 9.0))
            (set! (-> v1-24 frame-num) 9.0)
            )
           )
         )
       (set! (-> self gun active?)
             (and (not (logtest? (surface-flag gun-inactive gun-hide gun-off) (-> self control current-surface flags)))
                  (and (>= (- (current-time) (-> self gun gun-get-on-time)) (seconds 0.1))
                       (>= (current-time) (-> self gun surpress-time))
                       (let ((v1-35 (-> self skel top-anim frame-group))
                             (f0-13 (-> self skel top-anim frame-num))
                             )
                         (and (not (or (= v1-35 (-> self draw art-group data 263))
                                       (= v1-35 (-> self draw art-group data 266))
                                       (= v1-35 (-> self draw art-group data 265))
                                       (= v1-35 (-> self draw art-group data 264))
                                       (and (-> self draw art-group data 198)
                                            (or (= v1-35 (-> self draw art-group data 198))
                                                (= v1-35 (-> self draw art-group data 230))
                                                (= v1-35 (-> self draw art-group data 229))
                                                (= v1-35 (-> self draw art-group data 231))
                                                (= v1-35 (-> self draw art-group data 225))
                                                (= v1-35 (-> self draw art-group data 226))
                                                (= v1-35 (-> self draw art-group data 227))
                                                (= v1-35 (-> self draw art-group data 228))
                                                )
                                            )
                                       (and (= v1-35 (-> self draw art-group data 274)) (>= 6.8 f0-13))
                                       (or (and (= v1-35 (-> self draw art-group data 276)) (>= 6.8 f0-13))
                                           (= v1-35 (-> self draw art-group data 293))
                                           (= v1-35 (-> self draw art-group data 296))
                                           (= v1-35 (-> self draw art-group data 269))
                                           (= v1-35 (-> self draw art-group data 270))
                                           (= v1-35 (-> self draw art-group data 268))
                                           (= v1-35 (-> self draw art-group data 272))
                                           (= v1-35 (-> self draw art-group data 271))
                                           (= v1-35 (-> self draw art-group data 289))
                                           (= v1-35 (-> self draw art-group data 290))
                                           )
                                       )
                                   )
                              (let ((v1-40 (-> self skel top-anim frame-group-push)))
                                (not (or (= v1-40 (-> self draw art-group data 263))
                                         (= v1-40 (-> self draw art-group data 266))
                                         (= v1-40 (-> self draw art-group data 265))
                                         (= v1-40 (-> self draw art-group data 264))
                                         (and (-> self draw art-group data 198)
                                              (or (= v1-40 (-> self draw art-group data 198))
                                                  (= v1-40 (-> self draw art-group data 230))
                                                  (= v1-40 (-> self draw art-group data 229))
                                                  (= v1-40 (-> self draw art-group data 231))
                                                  (= v1-40 (-> self draw art-group data 225))
                                                  (= v1-40 (-> self draw art-group data 226))
                                                  (= v1-40 (-> self draw art-group data 227))
                                                  (= v1-40 (-> self draw art-group data 228))
                                                  )
                                              )
                                         (= v1-40 (-> self draw art-group data 293))
                                         (= v1-40 (-> self draw art-group data 296))
                                         (= v1-40 (-> self draw art-group data 269))
                                         (= v1-40 (-> self draw art-group data 270))
                                         (= v1-40 (-> self draw art-group data 268))
                                         (= v1-40 (-> self draw art-group data 272))
                                         (= v1-40 (-> self draw art-group data 271))
                                         (= v1-40 (-> self draw art-group data 289))
                                         (= v1-40 (-> self draw art-group data 290))
                                         )
                                     )
                                )
                              )
                         )
                       )
                  )
             )
       (if (-> self gun active?)
           (set! (-> self gun active-time) (current-time))
           )
       (set! (-> self gun laser-active?)
             (not (logtest? (surface-flag gun-inactive gun-hide gun-off laser-hide) (-> self control current-surface flags))
                  )
             )
       (when (and (not (and (not (logtest? (surface-flag gun-inactive gun-hide gun-off) (-> self control current-surface flags)))
                            (>= (- (current-time) (-> self gun gun-get-on-time)) (seconds 0.1))
                            (>= (current-time) (-> self gun surpress-time))
                            )
                       )
                  (and (>= (- (current-time) (-> self gun fire-pending-time)) (seconds 0.2))
                       (>= (- (current-time) (-> self gun active-time)) (seconds 0.2))
                       (= (-> self gun fire-pending) 1)
                       )
                  )
         (set! (-> self gun fire-pending) 0)
         0
         )
       (if (and (or (logtest? (surface-flag gun-hide gun-off) (-> self control current-surface flags))
                    (logtest? (state-flags prevent-gun) (-> self state-flags))
                    (let ((v1-75 (-> self gun gun-type)))
                      (or (and (cond
                                 ((= v1-75 (pickup-type eco-yellow))
                                  (logtest? (logior (logior (-> *cpad-list* cpads (-> self control cpad number) button0-rel 0)
                                                            (-> *cpad-list* cpads (-> self control cpad number) button0-rel 1)
                                                            )
                                                    (-> *cpad-list* cpads (-> self control cpad number) button0-rel 2)
                                                    )
                                            (pad-buttons down)
                                            )
                                  )
                                 ((= v1-75 (pickup-type eco-red))
                                  (logtest? (logior (logior (-> *cpad-list* cpads (-> self control cpad number) button0-rel 0)
                                                            (-> *cpad-list* cpads (-> self control cpad number) button0-rel 1)
                                                            )
                                                    (-> *cpad-list* cpads (-> self control cpad number) button0-rel 2)
                                                    )
                                            (pad-buttons up)
                                            )
                                  )
                                 ((= v1-75 (pickup-type eco-blue))
                                  (logtest? (logior (logior (-> *cpad-list* cpads (-> self control cpad number) button0-rel 0)
                                                            (-> *cpad-list* cpads (-> self control cpad number) button0-rel 1)
                                                            )
                                                    (-> *cpad-list* cpads (-> self control cpad number) button0-rel 2)
                                                    )
                                            (pad-buttons left)
                                            )
                                  )
                                 (else
                                   (logtest? (logior (logior (-> *cpad-list* cpads (-> self control cpad number) button0-rel 0)
                                                             (-> *cpad-list* cpads (-> self control cpad number) button0-rel 1)
                                                             )
                                                     (-> *cpad-list* cpads (-> self control cpad number) button0-rel 2)
                                                     )
                                             (pad-buttons right)
                                             )
                                   )
                                 )
                               (and (not (cpad-hold? (-> self control cpad number) r1))
                                    (not (logtest? (surface-flag gun-inactive) (-> self control current-surface flags)))
                                    (not (logtest? (-> self focus-status) (focus-status grabbed)))
                                    )
                               )
                          (-> self gun put-away?)
                          (not (logtest? (-> self game features) (game-feature gun)))
                          (not (logtest? (the-as game-feature (ash 1 (+ (-> self gun gun-type) 5)))
                                         (logand (-> self game features) (-> *setting-control* user-current features))
                                         )
                               )
                          (focus-test? self dead dark)
                          (-> self board latch?)
                          )
                      )
                    )
                (>= (- (current-time) (-> self gun gun-get-on-time)) (seconds 0.1))
                (let ((v1-110 (-> self skel top-anim frame-targ)))
                  (or (not v1-110)
                      (= v1-110 (-> self draw art-group data 304))
                      (= v1-110 (-> self draw art-group data 300))
                      (= v1-110 (-> self draw art-group data 305))
                      (= v1-110 (-> self draw art-group data 301))
                      (= v1-110 (-> self draw art-group data 299))
                      (= v1-110 (-> self draw art-group data 298))
                      (= v1-110 (-> self draw art-group data 262))
                      (= v1-110 (-> self draw art-group data 303))
                      (logtest? (surface-flag gun-fast-exit) (-> self control current-surface flags))
                      )
                  )
                )
           (target-gun-end-mode (not (logtest? (surface-flag gun-hide) (-> self control current-surface flags))))
           )
       )
      (else
        (set! (-> self gun active?) #f)
        )
      )
    )
  0
  (none)
  )

;; WARN: Return type mismatch symbol vs none.
(defbehavior target-gun-fire target ((arg0 pickup-type))
  (when (using-gun? self)
    (let* ((gp-0 (-> self gun))
           (a1-0 (gun->ammo arg0))
           (f0-0 (-> self game gun-ammo (+ a1-0 -13)))
           )
      (cond
        ((or (< 0.0 f0-0)
             (logtest? (state-flags sf16) (-> self state-flags))
             (logtest? (-> self game secrets) (game-secrets endless-ammo))
             )
         (pickup-collectable! (-> self fact) (the-as pickup-type a1-0) -1.0 (the-as handle #f))
         (case (-> gp-0 gun-type)
           (((pickup-type eco-blue))
            (cond
              ((focus-test? self pilot-riding)
               (let ((v1-15 (get-channel (-> self skel top-anim) 0)))
                 (when (not (or (= (-> self skel top-anim frame-group) (-> self draw art-group data 206))
                                (and v1-15 (= (-> v1-15 frame-group) (-> self draw art-group data 206)))
                                )
                            )
                   (if (< 4096.0 (-> self control ctrl-xz-vel))
                       (push-anim-to-targ
                         (-> self skel top-anim)
                         (the-as art-joint-anim (-> self draw art-group data 207))
                         1.0
                         9
                         9
                         1.0
                         0.0
                         #f
                         )
                       (push-anim-to-targ
                         (-> self skel top-anim)
                         (the-as art-joint-anim (-> self draw art-group data 207))
                         1.0
                         6
                         6
                         1.0
                         0.0
                         #f
                         )
                       )
                   )
                 )
               )
              (else
                (let ((v1-32 (get-channel (-> self skel top-anim) 0)))
                  (when (not (or (= (-> self skel top-anim frame-group) (-> self draw art-group data 257))
                                 (and v1-32 (= (-> v1-32 frame-group) (-> self draw art-group data 257)))
                                 )
                             )
                    (if (< 4096.0 (-> self control ctrl-xz-vel))
                        (push-anim-to-targ
                          (-> self skel top-anim)
                          (the-as art-joint-anim (-> self draw art-group data 258))
                          1.0
                          9
                          9
                          1.0
                          0.0
                          #f
                          )
                        (push-anim-to-targ
                          (-> self skel top-anim)
                          (the-as art-joint-anim (-> self draw art-group data 258))
                          1.0
                          6
                          6
                          1.0
                          0.0
                          #f
                          )
                        )
                    )
                  )
                )
              )
            (target-gun-fire-blue)
            )
           (((pickup-type eco-yellow))
            (cond
              ((focus-test? self pilot-riding)
               (push-anim-to-targ
                 (-> self skel top-anim)
                 (the-as art-joint-anim (-> self draw art-group data 223))
                 0.0
                 15
                 0
                 1.0
                 0.0
                 #f
                 )
               )
              ((< (-> self gun top-anim-low-high) 0.5)
               (push-anim-to-targ
                 (-> self skel top-anim)
                 (the-as art-joint-anim (-> self draw art-group data 246))
                 0.0
                 15
                 0
                 1.0
                 0.0
                 #f
                 )
               (set! (-> self gun top-anim-low-high) 1.0)
               )
              (else
                (push-anim-to-targ
                  (-> self skel top-anim)
                  (the-as art-joint-anim (-> self draw art-group data 260))
                  0.0
                  0
                  0
                  1.0
                  0.0
                  #f
                  )
                )
              )
            (target-gun-fire-yellow)
            )
           (((pickup-type eco-red))
            (let ((f30-0 (if (logtest? (-> self game features) (game-feature gun-upgrade-speed))
                             1.4
                             1.0
                             )
                         )
                  )
              (cond
                ((focus-test? self pilot-riding)
                 (push-anim-to-targ
                   (-> self skel top-anim)
                   (the-as art-joint-anim (-> self draw art-group data 222))
                   0.0
                   15
                   0
                   (if (= f30-0 1.0)
                       f30-0
                       (* 1.05 f30-0)
                       )
                   0.0
                   #f
                   )
                 )
                ((< 0.5 (-> self gun top-anim-low-high))
                 (push-anim-to-targ
                   (-> self skel top-anim)
                   (the-as art-joint-anim (-> self draw art-group data 292))
                   0.0
                   0
                   15
                   f30-0
                   0.0
                   #f
                   )
                 (set! (-> self gun top-anim-low-high) 0.0)
                 )
                ((and (rand-vu-percent? 0.2) (< (- (current-time) (-> self gun fire-time)) (seconds 2)))
                 (push-anim-to-targ
                   (-> self skel top-anim)
                   (the-as art-joint-anim (-> self draw art-group data 293))
                   0.0
                   0
                   15
                   (if (logtest? (-> self game features) (game-feature gun-upgrade-speed))
                       1.7
                       1.0
                       )
                   0.0
                   #f
                   )
                 )
                ((and (or (rand-vu-percent? 0.2) (= (-> self skel top-anim frame-targ) (-> self draw art-group data 256)))
                      (< (- (current-time) (-> self gun fire-time)) (seconds 2))
                      )
                 (push-anim-to-targ
                   (-> self skel top-anim)
                   (the-as art-joint-anim (-> self draw art-group data 291))
                   0.0
                   0
                   15
                   f30-0
                   0.0
                   #f
                   )
                 (set! (-> self gun top-anim-low-high) 1.0)
                 )
                ((logtest? (-> self game features) (game-feature gun-upgrade-speed))
                 (push-anim-to-targ
                   (-> self skel top-anim)
                   (the-as art-joint-anim (-> self draw art-group data 309))
                   0.0
                   0
                   15
                   1.0
                   0.0
                   #f
                   )
                 )
                (else
                  (push-anim-to-targ
                    (-> self skel top-anim)
                    (the-as art-joint-anim (-> self draw art-group data 256))
                    1.0
                    0
                    15
                    f30-0
                    0.0
                    #f
                    )
                  )
                )
              )
            (target-gun-fire-red)
            )
           (((pickup-type eco-dark))
            (if (focus-test? self pilot-riding)
                (push-anim-to-targ
                  (-> self skel top-anim)
                  (the-as art-joint-anim (-> self draw art-group data 224))
                  0.0
                  0
                  15
                  1.0
                  0.0
                  #f
                  )
                (push-anim-to-targ
                  (-> self skel top-anim)
                  (the-as art-joint-anim (-> self draw art-group data 259))
                  0.0
                  0
                  15
                  1.0
                  0.0
                  #f
                  )
                )
            (target-gun-fire-dark)
            )
           )
         #t
         )
        (else
          (let ((v1-149 (target-gun-ammo-out-pick)))
            (cond
              ((nonzero? v1-149)
               (if (nonzero? v1-149)
                   (set! (-> self gun using-gun-type) (the-as pickup-type v1-149))
                   )
               (if (zero? (-> self gun fire-pending))
                   (+! (-> self gun fire-pending) 1)
                   )
               )
              (else
                (sound-play "walk-san1")
                )
              )
            )
          )
        )
      )
    )
  (none)
  )

(defbehavior target-gun-check target ()
  (when (using-gun? self)
    (let ((gp-0 (-> self gun)))
      (cond
        ((and (focus-test? self pilot-riding) (nonzero? (-> self skel float-channels)))
         (set! (-> self skel top-anim interp-select 0) (the-as uint #x800000))
         (set! (-> self skel top-anim interp-select 1) (the-as uint 0))
         0
         )
        (else
          (set! (-> self skel top-anim interp-select 0) (the-as uint #x3ffffc0001fffff0))
          (set! (-> self skel top-anim interp-select 1) (the-as uint 0))
          0
          )
        )
      (if (not (or (focus-test? self in-head) (= (-> self gun gun-type) (pickup-type eco-red))))
          (gun-info-method-9 gp-0)
          )
      (if (and (logtest? (surface-flag spin) (-> self control current-surface flags))
               (logtest? (-> self control current-surface flags) (surface-flag air))
               )
          (set! (-> gp-0 combo-window-state) 'target-attack-air)
          )
      (if (cpad-pressed? (-> self control cpad number) r1)
          (set! (-> gp-0 fire-start-time) (current-time))
          )
           (format *stdcon* "gc: ~D~%" (-> gp-0 gun-control))
      (set! (-> gp-0 gun-control) 4)
      (case (-> gp-0 gun-control)
        ((1)
         (when (and (cpad-pressed? (-> self control cpad number) r1)
                    (< (the-as time-frame (+ (-> gp-0 fire-delay) -30)) (- (current-time) (-> gp-0 fire-time)))
                    )
           (set! (-> gp-0 fire-pending-time) (current-time))
           (if (zero? (-> self gun fire-pending))
               (+! (-> self gun fire-pending) 1)
               )
           (set! (-> gp-0 fire-charge) 0.5)
           )
         (when (and (or (>= (- (current-time) (-> gp-0 fire-time)) (the-as time-frame (-> gp-0 fire-delay)))
                        (case (-> gp-0 combo-window-state)
                          (('target-attack-air 'target-attack 'target-running-attack)
                           (>= (- (current-time) (-> gp-0 fire-time)) (the-as time-frame (-> gp-0 combo-fire-delay)))
                           )
                          )
                        )
                    (> (-> gp-0 fire-pending) 0)
                    (-> self gun active?)
                    )
           (seekl! (-> self gun fire-pending) 0 1)
           (cond
             ((send-event self 'gun (-> gp-0 gun-type))
              (set! (-> self gun fire-time) (current-time))
              )
             (else
               (set! (-> self gun fire-time) 0)
               0
               )
             )
           #t
           )
         )
        ((2)
         (when (and (cpad-hold? (-> self control cpad number) r1)
                    (and (not (handle->process (-> self gun charge-active?)))
                         (< (the-as time-frame (+ (-> gp-0 fire-delay) -30)) (- (current-time) (-> gp-0 fire-time)))
                         )
                    )
           (set! (-> gp-0 fire-pending-time) (current-time))
           (if (zero? (-> self gun fire-pending))
               (+! (-> self gun fire-pending) 1)
               )
           (set! (-> gp-0 fire-charge) 0.5)
           )
         (when (and (>= (- (current-time) (-> gp-0 fire-time)) (the-as time-frame (-> gp-0 fire-delay)))
                    (> (-> gp-0 fire-pending) 0)
                    (-> self gun active?)
                    )
           (seekl! (-> self gun fire-pending) 0 1)
           (cond
             ((send-event self 'gun (-> gp-0 gun-type))
              (set! (-> self gun fire-time) (current-time))
              )
             (else
               (set! (-> self gun fire-time) 0)
               0
               )
             )
           #t
           )
         )
        ((4)
         (cond
           ((cpad-hold? (-> self control cpad number) r1)
            (seek! (-> gp-0 fire-spinv) 218453.33 (* 145635.56 (-> self clock seconds-per-frame)))
            (if (and (nonzero? (-> self gun track-target-hold-time)) (< (current-time) (-> self gun track-target-hold-time)))
                (set! (-> gp-0 fire-spinv) 218453.33)
                )
            )
           (else
             (seek! (-> gp-0 fire-spinv) 0.0 (* 109226.664 (-> self clock seconds-per-frame)))
             )
           )
         (set! (-> gp-0 fire-spin)
               (the float
                    (sar (shl (the int (+ (-> gp-0 fire-spin) (* (-> gp-0 fire-spinv) (-> self clock seconds-per-frame)))) 48) 48)
                    )
               )
         (set! (-> gp-0 fire-delay) 0);(the-as uint (the int (lerp-scale 120.0 30.0 (-> gp-0 fire-spinv) 0.0 218453.33))))
         (when (and (>= (-> gp-0 fire-spinv) 218453.33)
                    (and (or (< 0.0 (-> self game gun-ammo 2))
                             (logtest? (state-flags sf16) (-> self state-flags))
                             (logtest? (-> self game secrets) (game-secrets endless-ammo))
                             )
                         (and (-> gp-0 active?) (not (or (= (-> self skel top-anim frame-group) (-> self draw art-group data 257))
                                                         (= (-> self skel top-anim frame-group) (-> self draw art-group data 206))
                                                         )
                                                     )
                              )
                         )
                    )
           (let* ((f0-23 (+ (-> self gun top-anim-blue-cycle) (the float (rand-vu-int-range 1 3))))
                  (f0-24 (- f0-23 (* (the float (the int (/ f0-23 4.0))) 4.0)))
                  )
             (set! (-> self gun top-anim-blue-cycle) f0-24)
             (push-anim-to-targ
               (-> self skel top-anim)
               (the-as art-joint-anim (if (focus-test? self pilot-riding)
                                          (-> self draw art-group data 206)
                                          (-> self draw art-group data 257)
                                          )
                       )
               (* 6.0 f0-24)
               0
               5
               1.0
               (- 18.0 (* 6.0 f0-24))
               #f
               )
             )
           )
         (when (and (cpad-hold? (-> self control cpad number) r1)
                    (-> self gun active?)
                    (< (the-as time-frame (+ (-> gp-0 fire-delay) -30)) (- (current-time) (-> gp-0 fire-time)))
                    )
           (set! (-> gp-0 fire-pending-time) (current-time))
           (if (zero? (-> self gun fire-pending))
               (+! (-> self gun fire-pending) 1)
               )
           (set! (-> gp-0 fire-charge) 0.5)
           )
         (when (and (>= (- (current-time) (-> gp-0 fire-time)) (the-as time-frame (-> gp-0 fire-delay)))
                    (> (-> gp-0 fire-pending) 0)
                    (-> self gun active?)
                    )
           (seekl! (-> self gun fire-pending) 0 1)
           (cond
             ((send-event self 'gun (-> gp-0 gun-type))
              (set! (-> self gun fire-time) (current-time))
              )
             (else
               (set! (-> self gun fire-time) 0)
               0
               )
             )
           #t
           )
         )
        )
      (case (-> gp-0 gun-type)
        (((pickup-type eco-blue))
         (set! (-> gp-0 blue-whine-volume) (* 0.000004577637 (-> gp-0 fire-spinv)))
         (sound-play-by-name
           (static-sound-name "blue-gun-whine")
           (-> gp-0 blue-whine-sound-id)
           (the int (* 1024.0 (fmin 1.0 (* 2.0 (-> gp-0 blue-whine-volume)))))
           (the int (* 1524.0 (lerp-scale -0.9 0.5 (-> gp-0 blue-whine-volume) 0.0 1.0)))
           0
           (sound-group sfx)
           #t
           )
         )
        (else
          (when (!= (-> gp-0 blue-whine-volume) 0.0)
            (let ((v1-245 (the-as sound-rpc-set-param (get-sound-buffer-entry))))
              (set! (-> v1-245 command) (sound-command set-param))
              (set! (-> v1-245 id) (-> gp-0 blue-whine-sound-id))
              (set! (-> v1-245 params volume) -4)
              (set! (-> v1-245 auto-time) 120)
              (set! (-> v1-245 auto-from) 2)
              (set! (-> v1-245 params mask) (the-as uint 17))
              (-> v1-245 id)
              )
            (set! (-> gp-0 blue-whine-volume) 0.0)
            )
          )
        )
      (set! (-> gp-0 gun-time) (current-time))
      )
    )
  0
  (none)
  )

;; WARN: Return type mismatch object vs none.
(defun camera-rotate-to-vector ((arg0 vector) (arg1 vector))
  (let ((s5-0 (new 'stack-no-clear 'vector)))
    (set! (-> s5-0 quad) (-> arg0 quad))
    (let ((s4-0 (new 'stack-no-clear 'vector)))
      (set! (-> s4-0 quad) (-> (camera-matrix) vector 2 quad))
      (vector-flatten! s5-0 s5-0 arg1)
      (vector-normalize! s5-0 1.0)
      (vector-flatten! s4-0 s4-0 arg1)
      (vector-normalize! s4-0 1.0)
      (let ((f30-0 (vector-y-angle s5-0))
            (f0-0 (vector-y-angle s4-0))
            )
        (send-event *camera* 'joystick (fmax -1.0 (fmin 1.0 (* 0.00018310547 (deg-diff f0-0 f30-0)))) 1.0)
        )
      )
    )
  (none)
  )

(defbehavior target-gun-real-post target ()
  (let ((f30-0 (-> self clock clock-ratio)))
    (let ((gp-1 (max 1 (the int (-> self clock time-adjust-ratio)))))
      (update-rates! (-> self clock) (/ f30-0 (the float gp-1)))
      (while (nonzero? gp-1)
        (+! gp-1 -1)
        (set! (-> self control remaining-ctrl-iterations) gp-1)
        (flag-setup)
        (build-conversions (-> self control transv))
        (do-rotations1)
        (let ((s4-0 (new-stack-vector0)))
          (read-pad s4-0)
          (turn-to-vector s4-0 (debounce-speed
                                 (-> self control pad-magnitude)
                                 (-> self control last-pad-magnitude)
                                 (-> self control pad-xz-dir)
                                 (-> self control last-pad-xz-dir)
                                 )
                          )
          )
        (add-thrust)
        (add-gravity)
        (do-rotations2)
        (reverse-conversions (-> self control transv))
        (pre-collide-setup)
        (when *debug-segment*
          (let ((s5-1 (-> *display* frames (-> *display* on-screen) profile-array data 0))
                (v1-20 'target)
                (s4-1 *profile-target-color*)
                )
            (when (and *dproc* *debug-segment*)
              (let ((s3-0 (-> s5-1 data (-> s5-1 count))))
                (let ((s2-0 (-> s5-1 base-time)))
                  (set! (-> s3-0 name) v1-20)
                  (set! (-> s3-0 start-time) (the-as int (- (timer-count (the-as timer-bank #x10000800)) (the-as uint s2-0))))
                  )
                (set! (-> s3-0 depth) (the-as uint (-> s5-1 depth)))
                (set! (-> s3-0 color) s4-1)
                (set! (-> s5-1 segment (-> s5-1 depth)) s3-0)
                )
              (+! (-> s5-1 count) 1)
              (+! (-> s5-1 depth) 1)
              (set! (-> s5-1 max-depth) (max (-> s5-1 max-depth) (-> s5-1 depth)))
              )
            )
          0
          )
        (let ((a2-1 (new 'stack-no-clear 'collide-query))
              (v1-33 (-> self control))
              )
          (set! (-> a2-1 collide-with) (-> v1-33 root-prim prim-core collide-with))
          (set! (-> a2-1 ignore-process0) self)
          (set! (-> a2-1 ignore-process1) #f)
          (set! (-> a2-1 ignore-pat) (-> v1-33 pat-ignore-mask))
          (set! (-> a2-1 action-mask) (collide-action solid))
          (fill-cache-integrate-and-collide v1-33 (-> v1-33 transv) a2-1 (meters 1))
          )
        (if (and (logtest? (-> self control root-prim prim-core action) (collide-action check-edge))
                 (>= (vector-dot
                       (-> self control dynam gravity-normal)
                       (vector-! (new 'stack-no-clear 'vector) (-> self control trans) (-> self control gspot-pos))
                       )
                     (-> *TARGET-bank* edge-grab-height-off-ground)
                     )
                 )
            (do-edge-grabs *target* *collide-cache* *collide-edge-spec*)
            )
        (when *debug-segment*
          (let ((s5-2 (-> *display* frames (-> *display* on-screen) profile-array data 0)))
            (when (and *dproc* *debug-segment*)
              (let* ((v1-60 (+ (-> s5-2 depth) -1))
                     (s4-2 (-> s5-2 segment v1-60))
                     (s3-1 (-> s5-2 base-time))
                     )
                (when (>= v1-60 0)
                  (set! (-> s4-2 end-time) (the-as int (- (timer-count (the-as timer-bank #x10000800)) (the-as uint s3-1))))
                  (+! (-> s5-2 depth) -1)
                  )
                )
              )
            )
          0
          )
        (bend-gravity)
        (post-flag-setup)
        )
      )
    (update-rates! (-> self clock) f30-0)
    )
  (when *debug-segment*
    (let ((gp-2 (-> *display* frames (-> *display* on-screen) profile-array data 0))
          (v1-77 'target-post)
          (s5-3 *profile-target-post-color*)
          )
      (when (and *dproc* *debug-segment*)
        (let ((s4-3 (-> gp-2 data (-> gp-2 count))))
          (let ((s3-2 (-> gp-2 base-time)))
            (set! (-> s4-3 name) v1-77)
            (set! (-> s4-3 start-time) (the-as int (- (timer-count (the-as timer-bank #x10000800)) (the-as uint s3-2))))
            )
          (set! (-> s4-3 depth) (the-as uint (-> gp-2 depth)))
          (set! (-> s4-3 color) s5-3)
          (set! (-> gp-2 segment (-> gp-2 depth)) s4-3)
          )
        (+! (-> gp-2 count) 1)
        (+! (-> gp-2 depth) 1)
        (set! (-> gp-2 max-depth) (max (-> gp-2 max-depth) (-> gp-2 depth)))
        )
      )
    0
    )
  (ja-post)
  (when *debug-segment*
    (let ((gp-3 (-> *display* frames (-> *display* on-screen) profile-array data 0)))
      (when (and *dproc* *debug-segment*)
        (let* ((v1-101 (+ (-> gp-3 depth) -1))
               (s5-4 (-> gp-3 segment v1-101))
               (s4-4 (-> gp-3 base-time))
               )
          (when (>= v1-101 0)
            (set! (-> s5-4 end-time) (the-as int (- (timer-count (the-as timer-bank #x10000800)) (the-as uint s4-4))))
            (+! (-> gp-3 depth) -1)
            )
          )
        )
      )
    0
    )
  (joint-points)
  (do-target-gspot)
  (target-powerup-process)
  (none)
  )

(defbehavior target-gun-post target ()
  (target-gun-real-post)
  (none)
  )<|MERGE_RESOLUTION|>--- conflicted
+++ resolved
@@ -1806,13 +1806,8 @@
          )
        )
      (cond
-<<<<<<< HEAD
-       ((and (logtest? (-> self gun track?) 1)
-             ;(logtest? (process-mask enemy guard crate) (-> (handle->process (-> self gun track-target 0 handle)) mask))
-=======
        ((and (logtest? (-> self gun track?) (gun-track-flags gutflags-0))
              (logtest? (process-mask enemy guard) (-> (handle->process (-> self gun track-target 0 handle)) mask))
->>>>>>> 329f13b6
              )
         #|(if #t (and (< (- (-> self clock frame-counter) (-> self gun track-press-start-time)) (seconds 0.5))
                  (< (-> self control time-between-zero-inputs) (seconds 0.5))
