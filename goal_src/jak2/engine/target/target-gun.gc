;;-*-Lisp-*-
(in-package goal)

;; name: target-gun.gc
;; name in dgo: target-gun
;; dgos: ENGINE, GAME

;; DECOMP BEGINS

(if (not (nmember "gunp" *kernel-packages*))
    (set! *kernel-packages* (cons "gunp" *kernel-packages*))
    )

(define *gun-walk-mods*
  (new 'static 'surface
    :name 'run
    :turnv 18204.445
    :turnvv 72817.78
    :tiltv 65536.0
    :tiltvv 262144.0
    :transv-max 40960.0
    :target-speed 40960.0
    :seek0 1.0
    :seek90 1.0
    :seek180 1.0
    :fric 1.0
    :nonlin-fric-dist 1.0
    :slip-factor 1.0
    :slide-factor 1.0
    :slope-up-factor 1.0
    :slope-down-factor 1.0
    :slope-slip-angle 1.0
    :impact-fric 1.0
    :bend-factor 1.0
    :bend-speed 1.0
    :alignv 1.0
    :slope-up-traction 1.0
    :align-speed 1.0
    :turnvf 60.0
    :turnvvf 300.0
    :tiltvf 150.0
    :tiltvvf 15.0
    :mult-hook (lambda :behavior target
      ((arg0 surface) (arg1 object) (arg2 object) (arg3 int))
      (case arg3
        ((1)
         (let* ((f0-0 (deg-diff (y-angle (-> self control)) (vector-y-angle (-> self control to-target-pt-xz))))
                (f30-0 (lerp-scale 0.0 1.0 (fabs f0-0) 1820.4445 6371.5557))
                )
           (cond
             ((and (logtest? (-> self gun track?) (gun-track-flags gutflags-0))
                   (!= (-> *cpad-list* cpads (-> self control cpad number) stick0-speed) 0.0)
                   (>= (-> self gun track-turnv-range)
                       (vector-vector-distance (-> self control trans) (-> self gun track-trans))
                       )
                   )
              (let* ((s5-1 (-> self control))
                     (s3-0 (-> self gun track-trans))
                     (f0-4
                       (deg-diff (y-angle s5-1) (vector-y-angle (vector-! (new 'stack-no-clear 'vector) s3-0 (-> s5-1 trans))))
                       )
                     )
                (set! (-> self control unknown-float003) (lerp-scale 0.0 2.0 (fabs f0-4) 0.0 3640.889))
                )
              #t
              )
             ((< (-> self control unknown-float003) f30-0)
              (seek! (-> self control unknown-float003) f30-0 (* 4.0 (seconds-per-frame)))
              )
             (else
               (seek! (-> self control unknown-float003) f30-0 (seconds-per-frame))
               )
             )
           )
         (let ((f30-1 131072.0)
               (f0-15 30.0)
               )
           (when (< 1.0 (-> self control unknown-float003))
             (set! f30-1 (lerp-scale 131072.0 291271.12 (-> self control unknown-float003) 1.0 2.0))
             (set! f0-15 (lerp-scale 30.0 15.0 (-> self control unknown-float003) 1.0 2.0))
             (set! (-> arg0 turnvv) f30-1)
             (set! (-> arg0 turnvvf) f0-15)
             )
           (set! (-> arg0 turnv) f30-1)
           (set! (-> arg0 turnvf) f0-15)
           )
         (cond
           ((and (nonzero? (-> self gun track-target-hold-time)) (< (current-time) (-> self gun track-target-hold-time)))
            (set! (-> arg0 turnvv) 0.0)
            (set! (-> arg0 turnvvf) 0.0)
            (set! (-> arg0 seek0) 0.0)
            (set! (-> arg0 seek90) 0.0)
            (set! (-> arg0 seek180) 0.0)
            (set! (-> arg0 transv-max) 0.0)
            )
           ((and (-> self next-state) (= (-> self next-state name) 'target-gun-stance))
            (set! (-> arg0 turnv) 364088.88)
            (set! (-> arg0 turnvf) 30.0)
            arg0
            )
           )
         )
        )
      )
    :flags (surface-flag look-around no-turn-around)
    )
  )

(defbehavior target-gun-event-handler target ((arg0 process) (arg1 int) (arg2 symbol) (arg3 event-message-block))
  (cond
    ((and (= arg2 'query) (= (-> arg3 param 0) 'mode))
     'gun
     )
    (else
      (case arg2
        (('change-mode)
         (case (-> arg3 param 0)
           (('grab)
            (when (not (focus-test? self dead))
              (if (not (-> arg3 param 1))
                  #t
                  (go target-grab 'stance)
                  )
              )
            )
           (('gun)
            (let ((v1-9 (-> arg3 param 2)))
              (when (nonzero? v1-9)
                (set! (-> self gun using-gun-type) (the-as pickup-type v1-9))
                v1-9
                )
              )
            )
           (('falling)
            (go target-falling #f)
            )
           (('look-around)
            (go target-look-around)
            )
           (('normal 'board 'pilot)
            (if (and (using-gun? self) (target-gun-end-mode #f))
                (go target-stance)
                )
            )
           )
         )
        (else
          (target-standard-event-handler arg0 arg1 arg2 arg3)
          )
        )
      )
    )
  )

(defbehavior target-gun-setup target ((arg0 symbol))
  (when (zero? (-> self gun))
    (if (= (-> self game gun-type) (pickup-type none))
        (set! (-> self game gun-type) (pickup-type eco-red))
        )
    (set! (-> self gun) (new 'process 'gun-info))
    (set! (-> self gun process) (the-as (pointer target) (process->ppointer self)))
    (set! (-> self gun gun) (the-as (pointer gun) #f))
    (set! (-> self gun active?) #f)
    (set! (-> self gun latch?) #f)
    (set! (-> self gun put-away?) #f)
    (set! (-> self gun charge-active?) (the-as handle #f))
    (set! (-> self skel top-anim) (new 'process 'top-anim-joint-control self))
    (set! (-> self skel interp-select 0) 0)
    (set! (-> self skel interp-select 1) 0)
    (quaternion-identity! (the-as quaternion (-> self gun top-anim-twist)))
    (set! (-> self gun combo-window-state) #f)
    ((method-of-type focus reset-to-collide-spec)
     (the-as focus (-> self gun track-target))
     (collide-spec jak player-list)
     )
    (reset-to-collide-spec (-> self gun track-target 1) (collide-spec jak player-list))
    (add-connection *pad-engine* self target-gun-marking-menu self #f #f)
    )
  (if (not arg0)
      (target-gun-end-mode #f)
      )
  (when (-> self gun gun)
    (deactivate (-> self gun gun 0))
    (set! (-> self gun gun) (the-as (pointer gun) #f))
    )
  (if arg0
      (set! (-> self gun gun) (process-spawn gun :init gun-init :from *8k-dead-pool* :to self))
      )
  0
  (none)
  )

(defbehavior target-gun-init target ((arg0 pickup-type))
  (let ((gp-0 (-> self gun)))
    (if (zero? (-> gp-0 hips))
        (set! (-> gp-0 hips) (new 'process 'joint-mod (joint-mod-mode rotate) self 26))
        )
    (if (zero? (-> gp-0 upper-body))
        (set! (-> gp-0 upper-body) (-> self upper-body))
        )
    (mode-set! (-> gp-0 hips) (joint-mod-mode rotate))
    (set! (-> gp-0 gun-roty) (y-angle (-> self control)))
    (reset (-> self skel top-anim))
    (set! (-> self skel top-anim interp) 1.0)
    (quaternion-identity! (the-as quaternion (-> self gun top-anim-twist)))
    (quaternion-identity! (the-as quaternion (-> self gun top-anim-twist-targ)))
    (set! (-> self gun top-anim-twist-reset) (the-as uint 0))
    (set! (-> gp-0 gun-type) (pickup-type eco-yellow))
    (target-gun-type-set! arg0)
    (set-time! (-> gp-0 gun-get-on-time))
    )
  (set! (-> self board latch?) #f)
  (set! (-> self gun put-away?) #f)
  (set! (-> self gun active?) #f)
  (set! (-> self gun surpress-time) 0)
  (set! (-> self gun track?) (gun-track-flags gutflags-1 gutflags-2))
  (set! (-> self gun track-turn) 0.0)
  (set! (-> self gun track-tilt) 0.0)
  (set! (-> self gun track-target-hold-time) 0)
  (set! (-> self gun turn-fast-hold-time) 0)
  ((method-of-type focus reset-to-collide-spec)
   (the-as focus (-> self gun track-target))
   (collide-spec jak player-list)
   )
  (set! (-> self gun fire-dir-rot) 0.0)
  (set! (-> self control unknown-float003) 0.0)
  (set! (-> self gun blue-whine-volume) 0.0)
  (if (zero? (-> self gun blue-whine-sound-id))
      (set! (-> self gun blue-whine-sound-id) (new-sound-id))
      )
  (set-setting! 'mode-sound-bank 'gun 0.0 0)
  (sound-play "gun-takeout")
  (set-setting! 'sound-flava #f 30.0 1)
  (set! (-> self gun charge-ammo) 0.0)
  (set! (-> self gun charge-start-time) 0)
  (set! (-> self gun top-anim-tilt-up) 0.0)
  (let ((f0-9
          (if (or (nonzero? (-> self gun fire-pending)) (cpad-hold? (-> self control cpad number) r1) (-> self gun latch?))
              2.0
              1.0
              )
          )
        )
    (cond
      ((focus-test? self pilot-riding)
       (case (-> self gun gun-type)
         (((pickup-type eco-yellow))
          (push-anim-to-targ
            (-> self skel top-anim)
            (the-as art-joint-anim jakb-pilot-gun-yellow-takeout-ja)
            0.0
            0
            15
            f0-9
            0.0
            #f
            )
          )
         (((pickup-type eco-red))
          (push-anim-to-targ
            (-> self skel top-anim)
            (the-as art-joint-anim jakb-pilot-gun-red-takeout-ja)
            0.0
            0
            15
            f0-9
            0.0
            #f
            )
          )
         (((pickup-type eco-blue))
          (push-anim-to-targ
            (-> self skel top-anim)
            (the-as art-joint-anim jakb-pilot-gun-blue-takeout-ja)
            0.0
            0
            15
            f0-9
            0.0
            #f
            )
          )
         (((pickup-type eco-dark))
          (push-anim-to-targ
            (-> self skel top-anim)
            (the-as art-joint-anim jakb-pilot-gun-dark-takeout-ja)
            0.0
            0
            15
            f0-9
            0.0
            #f
            )
          )
         )
       )
      (else
        (case (-> self gun gun-type)
          (((pickup-type eco-yellow))
           (push-anim-to-targ
             (-> self skel top-anim)
             (the-as art-joint-anim jakb-gun-yellow-takeout-ja)
             0.0
             0
             15
             f0-9
             0.0
             #f
             )
           )
          (((pickup-type eco-red))
           (push-anim-to-targ
             (-> self skel top-anim)
             (the-as art-joint-anim jakb-gun-red-takeout-ja)
             0.0
             0
             15
             f0-9
             0.0
             #f
             )
           )
          (((pickup-type eco-blue))
           (push-anim-to-targ
             (-> self skel top-anim)
             (the-as art-joint-anim jakb-gun-blue-takeout-ja)
             0.0
             0
             15
             f0-9
             0.0
             #f
             )
           )
          (((pickup-type eco-dark))
           (push-anim-to-targ
             (-> self skel top-anim)
             (the-as art-joint-anim jakb-gun-dark-takeout-ja)
             0.0
             0
             15
             f0-9
             0.0
             #f
             )
           )
          )
        )
      )
    )
  (if (= (-> self control collide-mode) 'duck)
      (target-collide-set! (-> self control collide-mode) (-> self control collide-mode-transition))
      (target-collide-set! 'gun 0.0)
      )
  0
  (none)
  )

(defun target-gun-exit ()
  #f
  )

(defbehavior target-gun-end-mode target ((arg0 symbol))
  (when (using-gun? self)
    (set! (-> self gun fire-pending) 0)
    (mode-set! (-> self gun hips) (joint-mod-mode flex-blend))
    (send-event *camera* 'clear-slave-option (cam-slave-options STICKY_ANGLE BLOCK_RIGHT_STICK GUN_CAM))
    (send-event *camera* 'set-dist #f #f)
    (send-event *camera* 'yes-follow)
    (let ((v1-16 (the-as sound-rpc-set-param (get-sound-buffer-entry))))
      (set! (-> v1-16 command) (sound-command set-param))
      (set! (-> v1-16 id) (-> self gun blue-whine-sound-id))
      (set! (-> v1-16 params volume) -4)
      (set! (-> v1-16 auto-time) 120)
      (set! (-> v1-16 auto-from) 2)
      (set! (-> v1-16 params mask) (the-as uint 17))
      (-> v1-16 id)
      )
    (set! (-> self gun active?) #f)
    (cond
      ((and (not (logtest? (surface-flag gun-fast-exit) (-> self control current-surface flags)))
            (not (logtest? (-> self focus-status) (focus-status dead)))
            )
       (sound-play "gun-putaway")
       (cond
         ((focus-test? self pilot-riding)
          (case (-> self gun gun-type)
            (((pickup-type eco-yellow))
             (push-anim-to-targ
               (-> self skel top-anim)
               (the-as art-joint-anim jakb-pilot-gun-yellow-takeout-ja)
               0.0
               10
               0
               -1.0
               0.0
               #f
               )
             (set! (-> self skel top-anim frame-post-put-away) (the-as basic #t))
             )
            (((pickup-type eco-red))
             (push-anim-to-targ
               (-> self skel top-anim)
               (the-as art-joint-anim jakb-pilot-gun-red-takeout-ja)
               0.0
               10
               0
               -1.0
               0.0
               #f
               )
             (set! (-> self skel top-anim frame-post-put-away) (the-as basic #t))
             )
            (((pickup-type eco-blue))
             (push-anim-to-targ
               (-> self skel top-anim)
               (the-as art-joint-anim jakb-pilot-gun-blue-takeout-ja)
               0.0
               10
               0
               -1.0
               0.0
               #f
               )
             (set! (-> self skel top-anim frame-post-put-away) (the-as basic #t))
             )
            (((pickup-type eco-dark))
             (push-anim-to-targ
               (-> self skel top-anim)
               (the-as art-joint-anim jakb-pilot-gun-dark-takeout-ja)
               0.0
               10
               0
               -1.0
               0.0
               #f
               )
             (set! (-> self skel top-anim frame-post-put-away) (the-as basic #t))
             )
            (else
              (set! (-> self skel top-anim interp) 0.0)
              )
            )
          )
         (else
           (case (-> self gun gun-type)
             (((pickup-type eco-yellow))
              (push-anim-to-targ
                (-> self skel top-anim)
                (the-as art-joint-anim jakb-gun-yellow-takeout-ja)
                0.0
                10
                0
                -1.0
                0.0
                #f
                )
              (set! (-> self skel top-anim frame-post-put-away) (the-as basic #t))
              )
             (((pickup-type eco-red))
              (push-anim-to-targ
                (-> self skel top-anim)
                (the-as art-joint-anim jakb-gun-red-takeout-ja)
                0.0
                10
                0
                -1.0
                0.0
                #f
                )
              (set! (-> self skel top-anim frame-post-put-away) (the-as basic #t))
              )
             (((pickup-type eco-blue))
              (push-anim-to-targ
                (-> self skel top-anim)
                (the-as art-joint-anim jakb-gun-blue-takeout-ja)
                14.0
                10
                0
                -1.0
                0.0
                #f
                )
              (set! (-> self skel top-anim frame-post-put-away) (the-as basic #t))
              )
             (((pickup-type eco-dark))
              (push-anim-to-targ
                (-> self skel top-anim)
                (the-as art-joint-anim jakb-gun-dark-takeout-ja)
                0.0
                10
                0
                -1.0
                0.0
                #f
                )
              (set! (-> self skel top-anim frame-post-put-away) (the-as basic #t))
              )
             (else
               (set! (-> self skel top-anim interp) 0.0)
               )
             )
           )
         )
       )
      (else
        (set! (-> self skel top-anim interp) 0.0)
        )
      )
    (set! (-> self gun gun-type) (pickup-type none))
    (remove-setting! 'mode-sound-bank)
    (remove-setting! 'sound-flava)
    (if (= (-> self control collide-mode) 'duck)
        (target-collide-set! (-> self control collide-mode) (-> self control collide-mode-transition))
        (target-collide-set! 'normal 0.0)
        )
    (when arg0
      (set! (-> self gun using-gun-type) (pickup-type none))
      (set! (-> self gun latch?) #f)
      (set! (-> self gun put-away?) #f)
      )
    #t
    )
  )

(defun quat<-gun! ((arg0 quaternion) (arg1 quaternion))
  (quaternion-copy! arg0 (the-as quaternion *null-vector*))
  )

(defbehavior target-gun-ammo-out-pick target ()
  (cond
    ((and (and (logtest? (-> self game features) (game-feature gun))
               (-> *setting-control* user-current gun)
               (logtest? (logand (-> *setting-control* user-current features) (game-feature gun-yellow))
                         (-> self game features)
                         )
               )
          (< 0.0 (-> self game gun-ammo 0))
          )
     1
     )
    ((and (and (logtest? (-> self game features) (game-feature gun))
               (-> *setting-control* user-current gun)
               (logtest? (logand (-> *setting-control* user-current features) (game-feature gun-red))
                         (-> self game features)
                         )
               )
          (< 0.0 (-> self game gun-ammo 1))
          )
     2
     )
    ((and (and (logtest? (-> self game features) (game-feature gun))
               (-> *setting-control* user-current gun)
               (logtest? (logand (-> *setting-control* user-current features) (game-feature gun-blue))
                         (-> self game features)
                         )
               )
          (< 0.0 (-> self game gun-ammo 2))
          )
     3
     )
    ((and (and (logtest? (-> self game features) (game-feature gun))
               (-> *setting-control* user-current gun)
               (logtest? (logand (-> *setting-control* user-current features) (game-feature gun-dark))
                         (-> self game features)
                         )
               )
          (< 0.0 (-> self game gun-ammo 3))
          )
     4
     )
    (else
      0
      )
    )
  )

(defbehavior target-gun-type-set! target ((arg0 pickup-type))
  (if (= arg0 (pickup-type none))
      (set! arg0 (-> self game gun-type))
      )
  (when (not (logtest? (the-as game-feature (ash 1 (+ arg0 5)))
                       (logand (-> self game features) (-> *setting-control* user-current features))
                       )
             )
    (when (and (logtest? (-> self game features) (game-feature gun))
               (-> *setting-control* user-current gun)
               (logtest? (logand (-> *setting-control* user-current features) (game-feature gun-yellow))
                         (-> self game features)
                         )
               )
      (set! arg0 (pickup-type eco-yellow))
      (goto cfg-39)
      )
    (when (and (logtest? (-> self game features) (game-feature gun))
               (-> *setting-control* user-current gun)
               (logtest? (logand (-> *setting-control* user-current features) (game-feature gun-red))
                         (-> self game features)
                         )
               )
      (set! arg0 (pickup-type eco-red))
      (goto cfg-39)
      )
    (when (and (logtest? (-> self game features) (game-feature gun))
               (-> *setting-control* user-current gun)
               (logtest? (logand (-> *setting-control* user-current features) (game-feature gun-blue))
                         (-> self game features)
                         )
               )
      (set! arg0 (pickup-type eco-blue))
      (goto cfg-39)
      )
    (when (and (logtest? (-> self game features) (game-feature gun))
               (-> *setting-control* user-current gun)
               (logtest? (logand (-> *setting-control* user-current features) (game-feature gun-dark))
                         (-> self game features)
                         )
               )
      (set! arg0 (pickup-type eco-dark))
      (goto cfg-39)
      )
    (set! arg0 (pickup-type none))
    (label cfg-39)
    (cond
      ((zero? (the-as int arg0))
       (set! arg0 (the-as pickup-type arg0))
       (goto cfg-190)
       )
      (else
        (empty)
        )
      )
    )
  (set! (-> self game gun-type) (the-as pickup-type arg0))
  (set! (-> self gun track-turnv-range) 81920.0)
  (set! (-> self gun track-tilt-range) 0.0)
  (set! (-> self gun track-turn-range) 0.0)
  (set! (-> self gun track-turn-max) 1820.4445)
  (set! (-> self gun track-tilt-max) 16019.911)
  (set! (-> self gun gun-control) (the-as uint 1))
  (set! (-> self gun fire-spin) 0.0)
  (set! (-> self gun fire-spinv) 0.0)
  (set! (-> self gun fire-time) 0)
  (set! (-> self gun laser-active?) #t)
  (set! (-> self gun top-anim-gun-height) 5283.84)
  (set! (-> self gun top-anim-low-high) 0.0)
  (set! (-> self skel top-anim frame-speed) 1.0)
  (set! (-> self skel top-anim frame-targ) #f)
  (when (using-gun? self)
    (let ((s5-0 (-> self gun gun-type)))
      (set! (-> self gun gun-type) (the-as pickup-type arg0))
      (set! (-> self gun using-gun-type) (the-as pickup-type arg0))
      (case (the-as int arg0)
        ((3)
         (set! (-> self gun gun-control) (the-as uint 4))
         (set! (-> self gun fire-range) 327680.0)
         (set! (-> self gun track-find-range) 327680.0)
         (set! (-> self gun track-turn-range) 327680.0)
         (set! (-> self gun track-turn-max) 910.2222)
         (set! (-> self gun track-tilt-range) 327680.0)
         (set! (-> self gun track-angle-mult) 1.75)
         (set! (-> self gun track-require) (the-as uint 3))
         (set! (-> self gun fire-delay) (the-as uint 1))
         (set! (-> self gun combo-fire-delay) (the-as uint 1))
         (set! (-> self gun track-beam-size) 245700.6)
         (remove-setting! 'gun-min-height)
         (remove-setting! 'gun-max-height)
         )
        ((1)
         (set! (-> self gun fire-range) 409600.0)
         (set! (-> self gun track-find-range) 286720.0)
         (set! (-> self gun track-tilt-range) 409600.0)
         (set! (-> self gun track-turn-range) 409600.0)
         (set! (-> self gun track-angle-mult) 1.75)
         (set! (-> self gun track-require) (the-as uint 3))
         (set! (-> self gun fire-delay) (the-as uint 96))
         (set! (-> self gun combo-fire-delay) (the-as uint 30))
         (set! (-> self gun track-beam-size) 819.2)
         (remove-setting! 'gun-min-height)
         (remove-setting! 'gun-max-height)
         )
        ((2)
         (set! (-> self gun fire-range) 61440.0)
         (set! (-> self gun track-find-range) 81920.0)
         (set! (-> self gun track-tilt-range) 61440.0)
         (set! (-> self gun track-turn-range) 61440.0)
         (set! (-> self gun track-turn-max) 910.2222)
         (set! (-> self gun track-angle-mult) 0.0)
         (set! (-> self gun track-require) (the-as uint 3))
         (if (logtest? (-> self game features) (game-feature gun-upgrade-speed))
             (set! (-> self gun fire-delay) (the-as uint 180))
             (set! (-> self gun fire-delay) (the-as uint 330))
             )
         (set! (-> self gun combo-fire-delay) (the-as uint 150))
         (set! (-> self gun track-beam-size) 1228.8)
         (remove-setting! 'gun-min-height)
         (set-setting! 'gun-max-height 'abs (meters 6) 0)
         )
        ((4)
         (set! (-> self gun gun-control) (the-as uint 2))
         (set! (-> self gun fire-range) 1638400.0)
         (set! (-> self gun track-tilt-range) 1638400.0)
         (set! (-> self gun track-turn-range) 1638400.0)
         (set! (-> self gun track-find-range) 1638400.0)
         (set! (-> self gun track-angle-mult) 1.75)
         (set! (-> self gun fire-delay) (the-as uint 1))
         (set! (-> self gun combo-fire-delay) (the-as uint 1))
         (set! (-> self gun track-beam-size) 1228.8)
         (set! (-> self gun track-require) (the-as uint 2))
         (remove-setting! 'gun-min-height)
         (remove-setting! 'gun-max-height)
         )
        )
      (quat<-gun! (the-as quaternion (-> self gun top-anim-twist-targ)) (the-as quaternion arg0))
      (set! (-> self skel top-anim frame-post-blend) 0.1333333)
      (cond
        ((focus-test? self pilot-riding)
         (let ((v1-164 (the-as int arg0)))
           (cond
             ((and (= s5-0 (pickup-type eco-red)) (= v1-164 4))
              (push-anim-to-targ
                (-> self skel top-anim)
                (the-as art-joint-anim jakb-pilot-gun-red-dark-ja)
                0.0
                30
                19
                1.0
                2.0
                (the-as symbol (static-sound-spec "gun-trans-1"))
                )
              )
             ((and (= s5-0 (pickup-type eco-dark)) (= v1-164 2))
              (push-anim-to-targ
                (-> self skel top-anim)
                (the-as art-joint-anim jakb-pilot-gun-red-dark-ja)
                0.0
                30
                0
                -1.0
                0.0
                (the-as symbol (static-sound-spec "gun-trans-1"))
                )
              )
             ((and (= s5-0 (pickup-type eco-red)) (= v1-164 1))
              (push-anim-to-targ
                (-> self skel top-anim)
                (the-as art-joint-anim jakb-pilot-gun-red-yellow-ja)
                0.0
                30
                19
                1.0
                2.0
                (the-as symbol (static-sound-spec "gun-trans-1"))
                )
              )
             ((and (= s5-0 (pickup-type eco-yellow)) (= v1-164 2))
              (push-anim-to-targ
                (-> self skel top-anim)
                (the-as art-joint-anim jakb-pilot-gun-red-yellow-ja)
                0.0
                30
                0
                -1.0
                0.0
                (the-as symbol (static-sound-spec "gun-trans-1"))
                )
              )
             ((and (= s5-0 (pickup-type eco-red)) (= v1-164 3))
              (push-anim-to-targ
                (-> self skel top-anim)
                (the-as art-joint-anim jakb-pilot-gun-red-blue-ja)
                0.0
                30
                19
                1.0
                2.0
                (the-as symbol (static-sound-spec "gun-trans-1"))
                )
              )
             ((and (= s5-0 (pickup-type eco-blue)) (= v1-164 2))
              (push-anim-to-targ
                (-> self skel top-anim)
                (the-as art-joint-anim jakb-pilot-gun-red-blue-ja)
                0.0
                30
                0
                -1.0
                0.0
                (the-as symbol (static-sound-spec "gun-trans-1"))
                )
              )
             ((and (= s5-0 (pickup-type eco-yellow)) (= v1-164 3))
              (push-anim-to-targ
                (-> self skel top-anim)
                (the-as art-joint-anim jakb-pilot-gun-yellow-blue-ja)
                0.0
                30
                19
                1.0
                2.0
                (the-as symbol (static-sound-spec "gun-trans-1"))
                )
              )
             ((and (= s5-0 (pickup-type eco-blue)) (= v1-164 1))
              (push-anim-to-targ
                (-> self skel top-anim)
                (the-as art-joint-anim jakb-pilot-gun-yellow-blue-ja)
                0.0
                30
                0
                -1.0
                0.0
                (the-as symbol (static-sound-spec "gun-trans-1"))
                )
              )
             ((and (= s5-0 (pickup-type eco-dark)) (= v1-164 1))
              (push-anim-to-targ
                (-> self skel top-anim)
                (the-as art-joint-anim jakb-pilot-gun-red-yellow-ja)
                0.0
                30
                19
                1.0
                2.0
                (the-as symbol (static-sound-spec "gun-trans-1"))
                )
              )
             ((and (= s5-0 (pickup-type eco-dark)) (= v1-164 3))
              (push-anim-to-targ
                (-> self skel top-anim)
                (the-as art-joint-anim jakb-pilot-gun-red-blue-ja)
                0.0
                30
                19
                1.0
                2.0
                (the-as symbol (static-sound-spec "gun-trans-1"))
                )
              )
             ((and (= s5-0 (pickup-type eco-blue)) (= v1-164 4))
              (push-anim-to-targ
                (-> self skel top-anim)
                (the-as art-joint-anim jakb-pilot-gun-red-blue-ja)
                0.0
                30
                0
                -1.0
                0.0
                (the-as symbol (static-sound-spec "gun-trans-1"))
                )
              )
             ((and (= s5-0 (pickup-type eco-yellow)) (= v1-164 4))
              (push-anim-to-targ
                (-> self skel top-anim)
                (the-as art-joint-anim jakb-pilot-gun-red-yellow-ja)
                0.0
                30
                0
                -1.0
                0.0
                (the-as symbol (static-sound-spec "gun-trans-1"))
                )
              )
             )
           )
         )
        (else
          (let ((v1-227 (the-as int arg0)))
            (cond
              ((and (= s5-0 (pickup-type eco-red)) (= v1-227 4))
               (if (rand-vu-percent? 0.5)
                   (push-anim-to-targ
                     (-> self skel top-anim)
                     (the-as art-joint-anim jakb-gun-side-to-front-hop-ja)
                     0.0
                     30
                     19
                     1.0
                     2.0
                     (the-as symbol (static-sound-spec "gun-trans-1"))
                     )
                   (push-anim-to-targ
                     (-> self skel top-anim)
                     (the-as art-joint-anim jakb-gun-transformation-twirl-ja)
                     0.0
                     19
                     19
                     1.0
                     2.0
                     (the-as symbol (static-sound-spec "gun-trans-2"))
                     )
                   )
               )
              ((and (= s5-0 (pickup-type eco-dark)) (= v1-227 2))
               (if (rand-vu-percent? 0.5)
                   (push-anim-to-targ
                     (-> self skel top-anim)
                     (the-as art-joint-anim jakb-gun-side-to-front-hop-ja)
                     0.0
                     30
                     19
                     1.0
                     2.0
                     (the-as symbol (static-sound-spec "gun-trans-1"))
                     )
                   (push-anim-to-targ
                     (-> self skel top-anim)
                     (the-as art-joint-anim jakb-gun-transformation-twirl-ja)
                     0.0
                     19
                     19
                     1.0
                     2.0
                     (the-as symbol (static-sound-spec "gun-trans-2"))
                     )
                   )
               )
              ((and (= s5-0 (pickup-type eco-dark)) (= v1-227 1))
               (if (rand-vu-percent? 0.5)
                   (push-anim-to-targ
                     (-> self skel top-anim)
                     (the-as art-joint-anim jakb-gun-transformation-twirl-ja)
                     0.0
                     19
                     19
                     1.0
                     2.0
                     (the-as symbol (static-sound-spec "gun-trans-2"))
                     )
                   (push-anim-to-targ
                     (-> self skel top-anim)
                     (the-as art-joint-anim jakb-gun-front-to-side-hop-ja)
                     0.0
                     19
                     19
                     1.0
                     2.0
                     (the-as symbol (static-sound-spec "gun-trans-3"))
                     )
                   )
               )
              ((and (= s5-0 (pickup-type eco-red)) (= v1-227 1))
               (if (rand-vu-percent? 0.5)
                   (push-anim-to-targ
                     (-> self skel top-anim)
                     (the-as art-joint-anim jakb-gun-transformation-twirl-ja)
                     0.0
                     19
                     19
                     1.0
                     2.0
                     (the-as symbol (static-sound-spec "gun-trans-2"))
                     )
                   (push-anim-to-targ
                     (-> self skel top-anim)
                     (the-as art-joint-anim jakb-gun-front-to-side-hop-ja)
                     0.0
                     19
                     19
                     1.0
                     2.0
                     (the-as symbol (static-sound-spec "gun-trans-3"))
                     )
                   )
               )
              ((and (= s5-0 (pickup-type eco-yellow)) (= v1-227 2))
               (push-anim-to-targ
                 (-> self skel top-anim)
                 (the-as art-joint-anim jakb-gun-side-to-front-hop-ja)
                 0.0
                 19
                 19
                 1.0
                 2.0
                 (the-as symbol (static-sound-spec "gun-trans-1"))
                 )
               )
              ((and (= s5-0 (pickup-type eco-yellow)) (= v1-227 4))
               (push-anim-to-targ
                 (-> self skel top-anim)
                 (the-as art-joint-anim jakb-gun-side-to-front-hop-ja)
                 0.0
                 19
                 19
                 1.0
                 2.0
                 (the-as symbol (static-sound-spec "gun-trans-1"))
                 )
               )
              ((and (= s5-0 (pickup-type eco-red)) (= v1-227 3))
               (push-anim-to-targ
                 (-> self skel top-anim)
                 (the-as art-joint-anim jakb-gun-front-to-blue-hop-ja)
                 0.0
                 19
                 19
                 1.0
                 2.0
                 (the-as symbol (static-sound-spec "gun-trans-4"))
                 )
               )
              ((and (= s5-0 (pickup-type eco-dark)) (= v1-227 3))
               (push-anim-to-targ
                 (-> self skel top-anim)
                 (the-as art-joint-anim jakb-gun-front-to-blue-hop-ja)
                 0.0
                 19
                 19
                 1.0
                 2.0
                 (the-as symbol (static-sound-spec "gun-trans-4"))
                 )
               )
              ((and (= s5-0 (pickup-type eco-blue)) (= v1-227 2))
               (push-anim-to-targ
                 (-> self skel top-anim)
                 (the-as art-joint-anim jakb-gun-blue-to-front-hop-ja)
                 0.0
                 19
                 19
                 1.0
                 2.0
                 (the-as symbol (static-sound-spec "gun-trans-5"))
                 )
               )
              ((and (= s5-0 (pickup-type eco-blue)) (= v1-227 4))
               (push-anim-to-targ
                 (-> self skel top-anim)
                 (the-as art-joint-anim jakb-gun-blue-to-front-hop-ja)
                 0.0
                 19
                 19
                 1.0
                 2.0
                 (the-as symbol (static-sound-spec "gun-trans-5"))
                 )
               )
              ((and (= s5-0 (pickup-type eco-yellow)) (= v1-227 3))
               (push-anim-to-targ
                 (-> self skel top-anim)
                 (the-as art-joint-anim jakb-gun-front-to-blue-hop-ja)
                 0.0
                 30
                 19
                 1.0
                 2.0
                 (the-as symbol (static-sound-spec "gun-trans-4"))
                 )
               )
              ((and (= s5-0 (pickup-type eco-blue)) (= v1-227 1))
               (push-anim-to-targ
                 (-> self skel top-anim)
                 (the-as art-joint-anim jakb-gun-blue-to-yellow-ja)
                 0.0
                 19
                 19
                 1.0
                 2.0
                 (the-as symbol (static-sound-spec "gun-trans-6"))
                 )
               )
              )
            )
          )
        )
      )
    )
  (set! (-> self gun upper-body twist-max x) (-> self gun track-tilt-max))
  (set! (-> self gun upper-body twist-max y) (-> self gun track-turn-max))
  (set! (-> self gun upper-body twist-max z) (-> self gun track-tilt-range))
  (set! (-> self gun upper-body twist-max w) (-> self gun track-turn-range))
  (set! (-> self gun upper-body max-dist) (fmax (-> self gun track-tilt-range) (-> self gun track-turn-range)))
  (label cfg-190)
  (none)
  )

(defun target-gun-marking-menu ((arg0 target))
  (when (and (not (paused?))
             (not (and (focus-test? arg0 dark) (nonzero? (-> arg0 darkjak))))
             (not (logtest? (-> arg0 focus-status) (focus-status grabbed)))
             )
    (let ((s5-0 (the-as int (-> arg0 gun using-gun-type))))
      (cond
        ((cpad-pressed? (-> arg0 control cpad number) down)
         (set! s5-0 1)
         )
        ((cpad-pressed? (-> arg0 control cpad number) up)
         (set! s5-0 2)
         )
        ((cpad-pressed? (-> arg0 control cpad number) left)
         (set! s5-0 3)
         )
        ((cpad-pressed? (-> arg0 control cpad number) right)
         (set! s5-0 4)
         )
        )
      (when (and (nonzero? s5-0)
                 (and (logtest? (the-as game-feature (ash 1 (+ s5-0 5)))
                                (logand (-> arg0 game features) (-> *setting-control* user-current features))
                                )
                      (or (not (focus-test? arg0 pilot)) (and (nonzero? (-> arg0 pilot)) (-> arg0 pilot gun?)))
                      (begin
                        (set! (-> arg0 gun using-gun-type) (the-as pickup-type s5-0))
                        (and s5-0
                             (!= s5-0 (-> arg0 gun gun-type))
                             (let ((v1-62 (-> arg0 skel top-anim frame-targ)))
                               (or (not v1-62)
                                   (= v1-62 (-> arg0 draw art-group data 304))
                                   (= v1-62 (-> arg0 draw art-group data 300))
                                   (= v1-62 (-> arg0 draw art-group data 305))
                                   (= v1-62 (-> arg0 draw art-group data 301))
                                   )
                               )
                             (not (handle->process (-> arg0 gun charge-active?)))
                             )
                        )
                      )
                 )
        (cond
          ((using-gun? arg0)
           (sound-play "select-option")
           (send-event arg0 'gun-type s5-0)
           )
          ((want-to-gun? arg0 #t)
           (send-event arg0 'change-mode 'gun #f s5-0)
           )
          )
        )
      )
    )
  0
  (none)
  )

(defbehavior target-gun-build-track-list target ()
  (let ((gp-0 (new 'stack-no-clear 'vector)))
    (set! (-> gp-0 quad) (-> self control trans quad))
    (let ((s5-0 (new 'stack-no-clear 'vector)))
      (let ((s4-0 (-> self gun track-dir)))
        (set! (-> s4-0 quad)
              (-> (the-as vector (if (and (or (= (-> *cpad-list* cpads (-> self control cpad number) stick0-speed) 0.0)
                                              (logtest? (surface-flag gun-strafe) (-> self control current-surface flags))
                                              )
                                          (not (and (focus-test? self dark) (nonzero? (-> self darkjak))))
                                          )
                                     (-> self gun fire-dir)
                                     (-> self control to-target-pt-xz)
                                     )
                          )
                  quad
                  )
              )
        (vector-flatten! s4-0 s4-0 (-> self control c-R-w vector 1))
        (vector-normalize! s4-0 1.0)
        (+! (-> gp-0 y) 6144.0)
        (vector+float*! gp-0 gp-0 s4-0 -32768.0)
        (vector+float*! s5-0 gp-0 s4-0 (+ 32768.0 (-> self gun track-find-range)))
        )
      (let ((s4-1 (-> self focus-search))
            (s3-0 (vector-average! (new 'stack-no-clear 'vector) gp-0 s5-0))
            )
        (set! (-> s3-0 w) (* 0.5 (vector-vector-distance gp-0 s5-0)))
        (set! (-> s4-1 length)
              (fill-actor-list-for-sphere *actor-hash* (the-as sphere s3-0) (-> s4-1 data) (-> s4-1 allocated-length))
              )
        )
      )
    )
  0
  (none)
  )

(deftype best-track (structure)
  ((dist float)
   (obj process-drawable)
   )
  )

(declare-type enemy basic)

(deftype enemy-hack (basic)
  ((hit-points int32 :offset 220))
  )

(defun is-dead-enemy? ((proc process))
  (and (type-type? (-> proc type) enemy) (<= (-> (the enemy-hack proc) hit-points) 0))
  )

(defun get-trans-for-aim ((vec vector) (proc process-drawable))
  ;(if (type-type? (-> proc type) process-focusable)
   ;   (vector-copy! vec (get-trans (the process-focusable proc) 3))
      (vector+! vec (get-trans (the process-focusable proc) 3) (new 'static 'vector :y (meters 0.15)))
    ;  )
  vec
  )


(defbehavior target-gun-find-track target ()
  
  (if (logtest? (-> self gun upper-body track-mode) (track-mode lock-on))
      (logior! (-> self gun track?) (gun-track-flags gutflags-3))
      (logclear! (-> self gun track?) (gun-track-flags gutflags-3))
      )
  (let ((gp-0 (the-as basic #f)))
    (when (and (or (not (time-elapsed? (-> self control time-of-last-nonzero-input) (seconds 0.2)))
                   (and (logtest? (-> self control mod-surface flags) (surface-flag air))
                        (not (logtest? (-> self control status) (collide-status on-surface)))
                        )
                   (or (logtest? (surface-flag gun-direct) (-> self control current-surface flags))
                       (= (-> self gun gun-type) (pickup-type eco-dark))
                       )
                   )
               (>= (current-time) (-> self gun track-target-hold-time))
               )
      (target-gun-build-track-list)
      (let ((t2-0 (vector<-cspace! (new 'stack-no-clear 'vector) (joint-node jakb-lod0-jg neckB))))
        (+! (-> t2-0 y) 2048.0)
        (cond
          ((logtest? (surface-flag gun-strafe) (-> self control current-surface flags))
           (set! gp-0 (find-nearest-focusable
                        (-> self focus-search)
                        (-> self control trans)
                        (+ 32768.0 (-> self gun track-find-range))
                        (search-info-flag crate enemy cull-angle probe check-track prefer-center)
                        (the-as search-info-flag (-> self gun track-require))
                        (-> self gun track-dir)
                        t2-0
                        10922.667
                        )
                 )
           )
          ((or (and (logtest? (-> self control mod-surface flags) (surface-flag air))
                    (not (logtest? (-> self control status) (collide-status on-surface)))
                    )
               (logtest? (surface-flag gun-direct) (-> self control current-surface flags))
               )
           (set! gp-0 (find-nearest-focusable
                        (-> self focus-search)
                        (-> self control trans)
                        (fmin 122880.0 (+ 32768.0 (-> self gun track-find-range)))
                        (search-info-flag crate enemy cull-angle probe check-track)
                        (the-as search-info-flag (-> self gun track-require))
                        (-> self gun track-dir)
                        t2-0
                        16384.0
                        )
                 )
           )
          ((= (-> self gun gun-type) (pickup-type eco-dark))
           (set! gp-0 (find-nearest-focusable
                        (-> self focus-search)
                        (-> self control trans)
                        (+ 32768.0 (-> self gun track-find-range))
                        (search-info-flag crate enemy cull-angle check-track prefer-center)
                        (the-as search-info-flag (-> self gun track-require))
                        (-> self gun track-dir)
                        t2-0
                        5461.3335
                        )
                 )
           )
          (else
            (set! gp-0 (find-nearest-focusable
                         (-> self focus-search)
                         (-> self control trans)
                         (+ 32768.0 (-> self gun track-find-range))
                         (search-info-flag crate enemy cull-angle probe check-track prefer-center)
                         (the-as search-info-flag (-> self gun track-require))
                         (-> self gun track-dir)
                         t2-0
                         5461.3335
                         )
                  )
            )
          )
        )
      )
    (cond
      (gp-0
        (set! (-> self gun track-target-hold-time) 0)
        (set! (-> self gun track?) (gun-track-flags gutflags-0 gutflags-1 gutflags-2))
        (set! (-> self gun track-trans quad) (-> (get-trans (the-as process-focusable gp-0) 3) quad))
        (when ((method-of-type focus try-update-focus)
               (the-as focus (-> self gun track-target))
               (the-as process-focusable gp-0)
               )
          (set-time! (-> self gun track-start-time))
          (if (not (time-elapsed? (-> self control time-of-last-nonzero-input) (seconds 0.2)))
              (set-time! (-> self gun track-press-start-time))
              )
          )
        (if (logtest? (process-mask enemy guard) (-> (the-as process-focusable gp-0) mask))
            (try-update-focus (-> self gun track-target 1) (the-as process-focusable gp-0))
            )
        )
      (else
        (let ((s5-1 (handle->process (-> self gun track-target 0 handle))))
          (cond
            ((or (not s5-1)
                 (or (and (focus-test? (the-as process-focusable s5-1) dead) (zero? (-> self gun track-target-hold-time)))
                     (and (not (and (nonzero? (-> self gun track-target-hold-time)) (< (current-time) (-> self gun track-target-hold-time)))
                               )
                          (and (not (logtest? (surface-flag spin) (-> self control current-surface flags)))
                               (let ((f30-0 21845.334)
                                     (s4-0 (-> self control))
                                     (s2-0 (-> self gun track-trans))
                                     )
                                 (< f30-0
                                    (fabs
                                      (deg-diff (y-angle s4-0) (vector-y-angle (vector-! (new 'stack-no-clear 'vector) s2-0 (-> s4-0 trans))))
                                      )
                                    )
                                 )
                               )
                          )
                     (and (or (and (logtest? (-> self control mod-surface flags) (surface-flag air))
                                   (not (logtest? (-> self control status) (collide-status on-surface)))
                                   )
                              (logtest? (surface-flag gun-direct) (-> self control current-surface flags))
                              )
                          (< 102400.0 (vector-vector-distance (-> self control trans) (-> self gun track-trans)))
                          (< (vector-dot
                               (-> self gun track-dir)
                               (vector-normalize!
                                 (vector-! (new 'stack-no-clear 'vector) (-> self gun track-trans) (-> self control trans))
                                 1.0
                                 )
                               )
                             0.5
                             )
                          )
                     (= (send-event (the-as process-focusable s5-1) 'track #t) 'abort)
                     )
                 )
             (set! (-> self gun track?) (gun-track-flags gutflags-1 gutflags-2))
             (set! (-> self gun track-target-hold-time) 0)
             ((method-of-type focus clear-focused) (the-as focus (-> self gun track-target)))
             )
            (else
              (let ((a1-21 (new 'stack-no-clear 'event-message-block)))
                (set! (-> a1-21 from) (process->ppointer self))
                (set! (-> a1-21 num-params) 1)
                (set! (-> a1-21 message) 'track)
                (set! (-> a1-21 param 0) (the-as uint #f))
                (cond
                  ((and (not (send-event-function (the-as process-focusable s5-1) a1-21))
                        (zero? (-> self gun track-target-hold-time))
                        )
                   (logclear! (-> self gun track?) (gun-track-flags gutflags-2))
                   (set! (-> self gun track-trans quad) (-> (get-trans (the-as process-focusable s5-1) 3) quad))
                   )
                  (else
                    (set! (-> self gun track-trans quad) (-> (get-trans (the-as process-focusable s5-1) 3) quad))
                    )
                  )
                )
              )
            )
          )
        )
      )
    (let ((s5-2 (handle->process (-> self gun track-target 1 handle))))
      (cond
        ((logtest? (surface-flag gun-strafe) (-> self control current-surface flags))
         (send-event *camera* 'set-slave-option (cam-slave-options STICKY_ANGLE))
         )
        ((the-as process-focusable s5-2)
         (let ((s4-5 (get-trans (the-as process-focusable s5-2) 3)))
           (let ((s3-1 (new 'stack-no-clear 'vector4w)))
             (cond
               ((and (logtest? (process-mask enemy guard) (-> s5-2 mask)) (transform-point-qword! s3-1 s4-5))
                (let ((v1-173 (+ (/ (-> s3-1 x) 16) -2048)))
                  (+ (/ (-> s3-1 y) 16) -2048)
                  (let ((a0-91 (abs v1-173)))
                    (cond
                      ((< a0-91 65)
                       (send-event *camera* 'set-slave-option (cam-slave-options STICKY_ANGLE))
                       )
                      ((let ((a0-95 120))
                         (set! v1-173 (abs v1-173))
                         (< a0-95 v1-173)
                         )
                       (send-event *camera* 'clear-slave-option (cam-slave-options STICKY_ANGLE))
                       )
                      )
                    )
                  )
                )
               (else
                 (send-event *camera* 'clear-slave-option (cam-slave-options STICKY_ANGLE))
                 )
               )
             )
           (if (and s5-2 *gun-marks* (!= gp-0 s5-2))
               (add-debug-sphere #t (bucket-id debug-no-zbuf1) s4-5 (-> s4-5 w) (new 'static 'rgba :g #x80 :b #xff :a #x40))
               )
           )
         )
        (else
          (send-event *camera* 'clear-slave-option (cam-slave-options STICKY_ANGLE))
          )
        )
      )
    )
  (when (logtest? (-> self gun track?) (gun-track-flags gutflags-0))
    (if *gun-marks*
        (add-debug-sphere
          #t
          (bucket-id debug-no-zbuf1)
          (-> self gun track-trans)
          (-> self gun track-trans w)
          (new 'static 'rgba :r #xff :g #xff :a #x40)
          )
        )
    (send-event (handle->process (-> self gun track-target 0 handle)) 'tracked)
    )
  0
  (none)
  )

(defbehavior target-top-anim-base-mode target ((arg0 int))
  (cond
    ((focus-test? self pilot-riding)
     (case (-> self gun gun-type)
       (((pickup-type eco-yellow))
        (push-anim-to-targ
          (-> self skel top-anim)
          (the-as art-joint-anim jakb-pilot-gun-yellow-idle-ja)
          0.0
          arg0
          0
          1.0
          0.0
          #f
          )
        )
       (((pickup-type eco-blue))
        (push-anim-to-targ
          (-> self skel top-anim)
          (the-as art-joint-anim jakb-pilot-gun-blue-idle-ja)
          0.0
          arg0
          0
          1.0
          0.0
          #f
          )
        )
       (((pickup-type eco-red))
        (push-anim-to-targ
          (-> self skel top-anim)
          (the-as art-joint-anim jakb-pilot-gun-red-idle-ja)
          0.0
          arg0
          0
          1.0
          0.0
          #f
          )
        )
       (((pickup-type eco-dark))
        (push-anim-to-targ
          (-> self skel top-anim)
          (the-as art-joint-anim jakb-pilot-gun-dark-idle-ja)
          0.0
          arg0
          0
          1.0
          0.0
          #f
          )
        )
       )
     )
    (else
      (case (-> self gun gun-type)
        (((pickup-type eco-yellow))
         (push-anim-to-targ
           (-> self skel top-anim)
           (the-as art-joint-anim jakb-gun-stance-yellow-ja)
           0.0
           arg0
           0
           1.0
           0.0
           #f
           )
         (set! (-> self gun top-anim-low-high) 1.0)
         (if (zero? (-> self gun fire-pending))
             (set-time! (-> self gun fire-time))
             )
         )
        (((pickup-type eco-blue))
         (push-anim-to-targ
           (-> self skel top-anim)
           (the-as art-joint-anim jakb-gun-stance-blue-ja)
           0.0
           arg0
           0
           1.0
           0.0
           #f
           )
         )
        (((pickup-type eco-red))
         (push-anim-to-targ (-> self skel top-anim) (the-as art-joint-anim jakb-gun-stance-ja) 0.0 arg0 0 1.0 0.0 #f)
         )
        (((pickup-type eco-dark))
         (push-anim-to-targ
           (-> self skel top-anim)
           (the-as art-joint-anim jakb-gun-stance-dark-ja)
           0.0
           arg0
           0
           1.0
           0.0
           #f
           )
         )
        )
      )
    )
  0
  (none)
  )

(defbehavior target-gun-combo-start target ((arg0 int) (arg1 time-frame))
  (target-top-anim-base-mode arg0)
  (set! (-> self gun surpress-time) (+ (current-time) arg0))
  (set! (-> self gun track-target-hold-time) (+ (current-time) arg1))
  0
  (none)
  )

(defbehavior target-gun-joint-pre0 target ()
  (if (!= (not (logtest? (-> self game features) (game-feature gun))) (not (-> self gun gun)))
      (target-gun-setup (logtest? (-> self game features) (game-feature gun)))
      )
  (if (and (time-elapsed? (-> self gun combo-window-start) (seconds 0.7)) (zero? (-> self gun fire-pending)))
      (set! (-> self gun combo-window-state) #f)
      )
  (cond
    ((and (cpad-pressed? (-> self control cpad number) r1)
          (not (time-elapsed? (-> self gun combo-window-start) (seconds 0.7)))
          (not (focus-test? self mech dark))
          (not (logtest? (surface-flag gun-off) (-> self control current-surface flags)))
          (not (logtest? (state-flags prevent-gun) (-> self state-flags)))
          (zero? (-> self gun track-target-hold-time))
          )
     (when (send-event self 'gun-combo #f)
       (let ((gp-0 (combo-tracker-method-13
                     (-> self gun attack-combo)
                     (the-as handle #f)
                     (-> self control trans)
                     61440.0
                     (-> self control c-R-w vector 2)
                     65536.0
                     )
                   )
             )
         (when gp-0
           (if (not (using-gun? self))
               (send-event self 'change-mode 'gun #f (pickup-type none))
               )
           (combo-tracker-method-12
             (-> self gun attack-combo)
             (-> self control trans)
             (get-trans (the-as process-focusable gp-0) 3)
             (the-as process-focusable gp-0)
             (current-time)
             )
           ((method-of-type focus try-update-focus)
            (the-as focus (-> self gun track-target))
            (the-as process-focusable gp-0)
            )
           (try-update-focus (-> self gun track-target 1) (the-as process-focusable gp-0))
           (set! (-> self gun track-trans quad) (-> (get-trans (the-as process-focusable gp-0) 3) quad))
           (set! (-> self gun track?) (gun-track-flags gutflags-0 gutflags-1 gutflags-2))
           (if (zero? (-> self gun fire-pending))
               (+! (-> self gun fire-pending) 1)
               )
           (set-time! (-> self gun fire-pending-time))
           (target-gun-combo-start 20 (seconds 0.4))
           (send-event self 'gun-combo #t)
           (case (-> self gun combo-window-state)
             (('target-attack 'target-running-attack)
              (case (-> self gun gun-type)
                (((pickup-type eco-red) (pickup-type eco-dark))
                 )
                (else
                  (+! (-> self gun fire-pending) 2)
                  )
                )
              )
             )
           )
         )
       )
     )
    ((and (cpad-pressed? (-> self control cpad number) r1)
          (using-gun? self)
          (logtest? (surface-flag gun-turn-fast) (-> self control current-surface flags))
          (not (logtest? (state-flags prevent-gun) (-> self state-flags)))
          (zero? (-> self gun track-target-hold-time))
          (or (zero? (-> self gun turn-fast-hold-time)) (>= (current-time) (-> self gun turn-fast-hold-time)))
          )
     (if (zero? (-> self gun fire-pending))
         (+! (-> self gun fire-pending) 1)
         )
     (set-time! (-> self gun fire-pending-time))
     (target-top-anim-base-mode 60)
     (set! (-> self gun surpress-time) (+ (current-time) (seconds 0.2)))
     (set! (-> self gun turn-fast-hold-time) (+ (current-time) (seconds 0.2)))
     (send-event self 'gun-combo #t)
     )
    )
  (when (and (not (using-gun? self)) (want-to-gun? self #f))
    (let ((gp-2 (nonzero? (-> self gun using-gun-type))))
      (send-event self 'change-mode 'gun #f (-> self gun using-gun-type))
      (when (and (not gp-2) (or (cpad-hold? (-> self control cpad number) r1) (-> self gun latch?)))
        (if (zero? (-> self gun fire-pending))
            (+! (-> self gun fire-pending) 1)
            )
        (set-time! (-> self gun fire-pending-time))
        )
      )
    )
  (cond
    ((using-gun? self)
     (when (and (nonzero? (-> self gun top-anim-twist-reset))
                (< (the-as time-frame (-> self gun top-anim-twist-reset)) (current-time))
                )
       (quat<-gun! (the-as quaternion (-> self gun top-anim-twist-targ)) (the-as quaternion (-> self gun gun-type)))
       (set! (-> self gun top-anim-twist-reset) (the-as uint 0))
       0
       )
     (cond
       ((and (= (-> self control collide-mode) 'normal) (!= (-> self control collide-mode) 'duck))
        (target-collide-set! 'gun 0.0)
        )
       ((= (-> self control collide-mode) 'gun)
        (cond
          ((or (and (not (logtest? (-> self control status) (collide-status on-surface)))
                    (or (and (logtest? (-> self control mod-surface flags) (surface-flag air))
                             (not (logtest? (-> self control status) (collide-status on-surface)))
                             )
                        (< 2048.0 (target-height-above-ground))
                        )
                    )
               (focus-test? self edge-grab)
               (-> *setting-control* user-current doorway)
               )
           (if (!= (-> self control duck-gun-tube-transision) 0.0)
               (target-collide-set! 'gun 0.0)
               )
           )
          (else
            (when (!= (-> self control duck-gun-tube-transision) 1.0)
              (when (= (-> self control collide-mode) 'gun)
                (let ((gp-3 (new 'stack-no-clear 'collide-query))
                      (s5-2 (new 'stack-no-clear 'inline-array 'sphere 2))
                      )
                  (dotimes (s4-1 1)
                    ((method-of-type sphere new) (the-as symbol (-> s5-2 s4-1)) sphere)
                    )
                  (let ((f30-1 (seek (-> self control collide-mode-transition) 1.0 (* 0.1 (-> self clock time-adjust-ratio)))))
                    (set! (-> s5-2 0 quad) (-> self control collision-spheres 2 prim-core world-sphere quad))
                    (set! (-> s5-2 0 r) (lerp-scale (-> *TARGET-bank* body-radius) 7372.8 f30-1 0.0 1.0))
                    (let ((v1-212 gp-3))
                      (set! (-> v1-212 best-dist) (the-as float s5-2))
                      (set! (-> v1-212 num-spheres) (the-as uint 1))
                      (set! (-> v1-212 collide-with) (-> self control root-prim prim-core collide-with))
                      (set! (-> v1-212 ignore-process0) #f)
                      (set! (-> v1-212 ignore-process1) #f)
                      (set! (-> v1-212 ignore-pat)
                            (new 'static 'pat-surface :noentity #x1 :nojak #x1 :probe #x1 :noendlessfall #x1)
                            )
                      (set! (-> v1-212 best-my-prim) (the-as collide-shape-prim #t))
                      (set! (-> v1-212 action-mask) (collide-action solid))
                      )
                    (if (not (fill-and-probe-using-spheres *collide-cache* gp-3))
                        (target-collide-set! 'gun f30-1)
                        )
                    )
                  )
                )
              )
            )
          )
        )
       )
     (target-gun-find-track)
     (cond
       ((and (= (-> self gun gun-type) (pickup-type eco-blue))
             (not (logtest? (-> self gun track?) (gun-track-flags gutflags-0)))
             )
        (let ((f0-8 (vector-vector-distance (-> self gun fire-point) (-> self gun laser-hit-point))))
          (cond
            ((< f0-8 122880.0)
             (seek!
               (-> self gun top-anim-tilt-up)
               (lerp-scale -1820.4445 0.0 f0-8 61440.0 122880.0)
               (* 5461.3335 (seconds-per-frame))
               )
             )
            ((!= (-> *cpad-list* cpads (-> self control cpad number) stick0-speed) 0.0)
             (seek! (-> self gun top-anim-tilt-up) 0.0 (* 1820.4445 (seconds-per-frame)))
             )
            )
          )
        (quaternion-rotate-x!
          (the-as quaternion (-> self gun top-anim-twist-targ))
          (the-as quaternion *null-vector*)
          (-> self gun top-anim-tilt-up)
          )
        )
       (else
         (set! (-> self gun top-anim-tilt-up) 0.0)
         (quat<-gun! (the-as quaternion (-> self gun top-anim-twist-targ)) (the-as quaternion (-> self gun gun-type)))
         )
       )
     (quaternion-slerp!
       (the-as quaternion (-> self gun top-anim-twist))
       (the-as quaternion (-> self gun top-anim-twist))
       (the-as quaternion (-> self gun top-anim-twist-targ))
       0.1
       )
     (trs-set!
       (-> self upper-body)
       (the-as vector #f)
       (the-as quaternion (-> self gun top-anim-twist))
       (the-as vector #f)
       )
     (cond
       ((or (and (nonzero? (-> self gun track-target-hold-time)) (< (current-time) (-> self gun track-target-hold-time)))
            (and (nonzero? (-> self gun turn-fast-hold-time)) (< (current-time) (-> self gun turn-fast-hold-time)))
            (and (logtest? (-> self gun track?) (gun-track-flags gutflags-0))
                 (logtest? (-> self gun track?) (gun-track-flags gutflags-2))
                 )
            (or (logtest? (surface-flag gun-strafe) (-> self control current-surface flags))
                (focus-test? self pilot-riding)
                )
            )
        (seek! (-> self upper-body twist z) 0.0 (* 65536.0 (seconds-per-frame)))
        )
       ((logtest? (surface-flag gun-no-twist) (-> self control current-surface flags))
        (seek! (-> self upper-body twist z) 0.0 (* 16384.0 (seconds-per-frame)))
        )
       ((and (< 0.0 (-> self control turn-to-magnitude))
             (not (logtest? (-> self control current-surface flags) (surface-flag duck)))
             )
        (let* ((f0-28 (deg-diff (y-angle (-> self control)) (vector-y-angle (-> self control to-target-pt-xz))))
               (f0-30 (fmax -5461.3335 (fmin 5461.3335 f0-28)))
               )
          (seek! (-> self upper-body twist z) f0-30 (fabs (* 0.2 f0-30)))
          )
        )
       )
     (set! (-> (new 'stack-no-clear 'vector) quad) (-> self control trans quad))
     (if (logtest? (surface-flag gun-no-twist) (-> self control current-surface flags))
         (set! (-> self upper-body flex-blend) 0.0)
         (seek! (-> self upper-body flex-blend) 1.0 (* 8.0 (seconds-per-frame)))
         )
     (when (logtest? (-> self gun track?) (gun-track-flags gutflags-0))
       (set! (-> self gun top-anim-look-at quad) (-> self gun track-trans quad))
       (let ((gp-6 (new 'stack-no-clear 'vector)))
         (set! (-> gp-6 quad) (-> self gun top-anim-look-at quad))
         (case (-> self gun gun-type)
           (((pickup-type eco-yellow))
            (+! (-> gp-6 y) -409.6)
            )
           (((pickup-type eco-blue))
            (+! (-> gp-6 y) 2457.6)
            )
           (else
             (+! (-> gp-6 y) -1638.4)
             )
           )
         (if (not (logtest? (surface-flag gun-no-twist) (-> self control current-surface flags)))
             (target-set! (-> self upper-body) gp-6)
             )
         (when *gun-marks*
           (add-debug-sphere
             #t
             (bucket-id debug-no-zbuf1)
             (-> self gun top-anim-look-at)
             (meters 0.2)
             (new 'static 'rgba :r #xff :a #x80)
             )
           (add-debug-sphere #t (bucket-id debug-no-zbuf1) gp-6 (meters 0.1) (new 'static 'rgba :r #xff :g #xff :a #x80))
           )
         )
       (let ((v1-340 (-> self neck)))
         (set! (-> v1-340 blend) 0.0)
         )
       )
     (cond
       ((and (logtest? (-> self gun track?) (gun-track-flags gutflags-0))
             (logtest? (process-mask enemy guard) (-> (handle->process (-> self gun track-target 0 handle)) mask))
             )
<<<<<<< HEAD
        #|(if #t (and (< (- (-> self clock frame-counter) (-> self gun track-press-start-time)) (seconds 0.5))
=======
        (if (and (not (time-elapsed? (-> self gun track-press-start-time) (seconds 0.5)))
>>>>>>> cca2897e
                 (< (-> self control time-between-zero-inputs) (seconds 0.5))
                 (and (= (-> self control turn-to-magnitude) 0.0)
                      (not (logtest? (-> self control current-surface flags) (surface-flag air attack)))
                      (-> self gun active?)
                      )
                )|#
            (forward-up-nopitch->quaternion
              (-> self control dir-targ)
              (vector-! (new 'stack-no-clear 'vector) (-> self gun track-trans) (-> self control trans))
              (vector-y-quaternion! (new-stack-vector0) (-> self control dir-targ))
              )


           ; )
        (cond
          ((or (and (nonzero? (-> self gun track-target-hold-time)) (< (current-time) (-> self gun track-target-hold-time)))
               (and (nonzero? (-> self gun turn-fast-hold-time)) (< (current-time) (-> self gun turn-fast-hold-time)))
               )
           (set! (-> self gun track?) (gun-track-flags gutflags-0 gutflags-1 gutflags-2))
           (set! (-> self gun upper-body twist-max y) 21845.334)
           (set! (-> self gun upper-body twist-speed-y) 0.2)
           (set! (-> self gun upper-body twist-speed-x) 0.6)
           )
          ((and (or (and (logtest? (-> self control mod-surface flags) (surface-flag air))
                         (not (logtest? (-> self control status) (collide-status on-surface)))
                         )
                    (logtest? (surface-flag gun-direct) (-> self control current-surface flags))
                    )
                (< (vector-vector-distance (-> self control trans) (-> self gun track-trans)) 81920.0)
                )
           (set! (-> self gun upper-body twist-max y) 16384.0)
           (set! (-> self gun upper-body twist-speed-y) 0.2)
           (set! (-> self gun upper-body twist-speed-x) 0.1)
           )
          ((or (= (-> *cpad-list* cpads (-> self control cpad number) stick0-speed) 0.0)
               (let ((f30-2 10922.667)
                     (gp-8 deg-diff)
                     (v1-417 (-> self control))
                     (a1-54 (-> self gun track-trans))
                     )
                 (>= f30-2
                     (gp-8
                       (vector-y-angle (vector-! (new 'stack-no-clear 'vector) a1-54 (-> v1-417 trans)))
                       (vector-y-angle (-> self control to-target-pt-xz))
                       )
                     )
                 )
               )
           (set! (-> self gun upper-body twist-max y)
                 (lerp-scale
                   10922.667
                   (-> self gun track-turn-max)
                   (vector-vector-distance (-> self control trans) (-> self gun track-trans))
                   20480.0
                   61440.0
                   )
                 )
           (set! (-> self gun upper-body twist-speed-y)
                 (lerp-scale
                   0.3
                   0.1
                   (vector-vector-distance (-> self control trans) (-> self gun track-trans))
                   16384.0
                   40960.0
                   )
                 )
           (set! (-> self gun upper-body twist-speed-x) 0.1)
           )
          (else
            (set! (-> self gun upper-body twist-max y) (-> self gun track-turn-max))
            (set! (-> self gun upper-body twist-speed-y) 0.1)
            (set! (-> self gun upper-body twist-speed-x) 0.1)
            )
          )
        )
       (else
         (set! (-> self gun upper-body twist-max y) (-> self gun track-turn-max))
         (set! (-> self gun upper-body twist-speed-y) 0.1)
         (set! (-> self gun upper-body twist-speed-x) 0.1)
         )
       )
     (set! (-> self gun upper-body track-mode) (the-as track-mode (-> self gun track?)))
     (when (not (time-elapsed? (-> self gun fire-time) (seconds 1.5)))
       (let ((v1-459 (-> self neck)))
         (set! (-> v1-459 blend) 0.0)
         )
       )
     )
    (else
      (seek! (-> self upper-body flex-blend) 0.0 (* 16.0 (seconds-per-frame)))
      (seek! (-> self upper-body twist z) 0.0 (* 65536.0 (seconds-per-frame)))
      )
    )
  0
  (none)
  )

(defbehavior target-gun-joint-pre target ()
  (local-vars (gp-0 art-element))
  (target-gun-joint-pre0)
  (cond
    ((focus-test? self pilot-riding)
     (let ((v1-3 (-> self gun gun-type)))
       (set! (-> self skel top-anim base-anim) (cond
                                                 ((= v1-3 (pickup-type eco-yellow))
                                                  jakb-pilot-gun-yellow-idle-ja
                                                  )
                                                 ((= v1-3 (pickup-type eco-red))
                                                  jakb-pilot-gun-red-idle-ja
                                                  )
                                                 ((= v1-3 (pickup-type eco-blue))
                                                  jakb-pilot-gun-blue-idle-ja
                                                  )
                                                 (else
                                                   jakb-pilot-gun-dark-idle-ja
                                                   )
                                                 )
             )
       )
     )
    (else
      (let ((v1-14 (-> self gun gun-type)))
        (set! gp-0
              (cond
                ((= v1-14 (pickup-type eco-yellow))
                 (let ((v1-17 (ja-group)))
                   (cond
                     ((and (and v1-17 (or (= v1-17 self) (= v1-17 jakb-gun-walk-side-ja))) (< (-> self gun top-anim-low-high) 0.5))
                      (let ((s5-0 (get-channel (-> self skel top-anim) 0)))
                        (set! gp-0 (if (< 0.9 (-> self control unknown-float002))
                                       jakb-gun-front-run-ja
                                       jakb-gun-front-walk-ja
                                       )
                              )
                        (set! (-> self skel top-anim base-anim-blend) 0.1)
                        (when (and s5-0 (= (-> s5-0 frame-group) gp-0))
                          (set! (-> s5-0 frame-num) (ja-frame-num 0))
                          (set! (-> self skel top-anim base-anim-speed) 0.0)
                          )
                        )
                      gp-0
                      )
                     ((< (-> self gun top-anim-low-high) 0.5)
                      jakb-gun-stance-yellow-low-ja
                      )
                     (else
                       (when (and (time-elapsed? (-> self gun fire-time) (seconds 1.5))
                                  (let ((v1-50 (-> self skel top-anim frame-group)))
                                    (or (= v1-50 jakb-gun-yellow-highlow-ja) (= v1-50 jakb-gun-stance-yellow-ja))
                                    )
                                  )
                         (seek! (-> self gun top-anim-low-high) 0.0 (* 6.0 (seconds-per-frame)))
                         (push-anim-to-targ
                           (-> self skel top-anim)
                           (the-as art-joint-anim jakb-gun-yellow-highlow-ja)
                           0.0
                           0
                           60
                           (if (< 20480.0 (-> self control ctrl-xz-vel))
                               2.0
                               1.0
                               )
                           0.0
                           #f
                           )
                         )
                       jakb-gun-stance-yellow-ja
                       )
                     )
                   )
                 )
                ((= v1-14 (pickup-type eco-red))
                 (let ((v1-67 (ja-group)))
                   (cond
                     ((and v1-67 (or (= v1-67 self) (= v1-67 jakb-walk-ja)))
                      (let ((s5-1 (get-channel (-> self skel top-anim) 0)))
                        (set! gp-0 (if (< 0.9 (-> self control unknown-float002))
                                       jakb-gun-front-run-ja
                                       jakb-gun-front-walk-ja
                                       )
                              )
                        (set! (-> self skel top-anim base-anim-blend) 0.1)
                        (when (and s5-1 (= (-> s5-1 frame-group) gp-0))
                          (set! (-> s5-1 frame-num) (ja-frame-num 0))
                          (set! (-> self skel top-anim base-anim-speed) 0.0)
                          )
                        )
                      gp-0
                      )
                     ((< (-> self gun top-anim-low-high) 0.5)
                      jakb-gun-stance-ja
                      )
                     (else
                       (when (and (or (time-elapsed? (-> self gun fire-time) (seconds 2.5))
                                      (and (< 4096.0 (-> self control ctrl-xz-vel)) (time-elapsed? (-> self gun fire-time) (seconds 1.25)))
                                      )
                                  (let ((v1-104 (-> self skel top-anim frame-group)))
                                    (or (= v1-104 jakb-gun-stance-red-sideways-ja)
                                        (= v1-104 jakb-gun-red-from-sideways-ja)
                                        (= v1-104 jakb-gun-stance-ja)
                                        )
                                    )
                                  )
                         (seek! (-> self gun top-anim-low-high) 0.0 (* 6.0 (seconds-per-frame)))
                         (push-anim-to-targ
                           (-> self skel top-anim)
                           (the-as art-joint-anim jakb-gun-red-from-sideways-ja)
                           0.0
                           0
                           30
                           1.0
                           0.0
                           #f
                           )
                         )
                       jakb-gun-stance-red-sideways-ja
                       )
                     )
                   )
                 )
                ((= v1-14 (pickup-type eco-blue))
                 (let ((v1-119 (ja-group)))
                   (cond
                     ((and (and v1-119 (or (= v1-119 self) (= v1-119 jakb-gun-walk-side-ja)))
                           (and (< (-> self gun top-anim-low-high) 0.5) (time-elapsed? (-> self gun fire-time) (seconds 0.2)))
                           )
                      (let ((s5-2 (get-channel (-> self skel top-anim) 0)))
                        (set! gp-0 (if (< 0.9 (-> self control unknown-float002))
                                       jakb-gun-run-blue-ja
                                       jakb-gun-walk-blue-ja
                                       )
                              )
                        (set! (-> self skel top-anim base-anim-blend) 0.1)
                        (when (and s5-2 (= (-> s5-2 frame-group) gp-0))
                          (set! (-> s5-2 frame-num) (ja-frame-num 0))
                          (set! (-> self skel top-anim base-anim-speed) 0.0)
                          )
                        )
                      gp-0
                      )
                     (else
                       jakb-gun-stance-blue-ja
                       )
                     )
                   )
                 )
                ((let ((v1-150 (ja-group)))
                   (and v1-150 (or (= v1-150 self) (= v1-150 jakb-walk-ja)))
                   )
                 (let ((s5-3 (get-channel (-> self skel top-anim) 0)))
                   (set! gp-0 (if (< 0.9 (-> self control unknown-float002))
                                  jakb-gun-front-run-ja
                                  jakb-gun-front-walk-ja
                                  )
                         )
                   (set! (-> self skel top-anim base-anim-blend) 0.1)
                   (when (and s5-3 (= (-> s5-3 frame-group) gp-0))
                     (set! (-> s5-3 frame-num) (ja-frame-num 0))
                     (set! (-> self skel top-anim base-anim-speed) 0.0)
                     )
                   )
                 gp-0
                 )
                (else
                  jakb-gun-stance-dark-ja
                  )
                )
              )
        )
      (set! (-> self skel top-anim base-anim) gp-0)
      )
    )
  0
  (none)
  )

(defbehavior target-gun-compute-pos target ()
  (let ((a1-0 (-> self node-list data 24 bone transform))
        (a2-0 (if (-> self sidekick)
                  (-> self sidekick 0 node-list data 28 bone transform)
                  (-> self node-list data 24 bone transform)
                  )
              )
        (gp-0 (new 'stack-no-clear 'matrix))
        )
    (matrix-lerp! gp-0 a1-0 a2-0 (-> self gun gun-daxter))
    (matrix->transformq (-> self gun gun-pos) gp-0)
    (set! (-> self gun gun-pos scale quad) (-> self control scale quad))
    (when (and (using-gun? self)
               (and (focus-test? self edge-grab) (let ((v1-18 (ja-group)))
                                                   (and v1-18 (or (= v1-18 jakb-jump-loop-ja)
                                                                  (= v1-18 jakb-falling-to-edge-grab-ja)
                                                                  (= v1-18 jakb-edge-grab-stance0-ja)
                                                                  (= v1-18 jakb-edge-grab-stance1-ja)
                                                                  )
                                                        )
                                                   )
                    )
               )
      (let ((s4-0 (new 'static 'vector :y 491.52 :w 1.0))
            (a1-5 (new 'static 'vector :x -16384.0 :z -16384.0 :w 1.0))
            (s5-0 (new 'stack-no-clear 'quaternion))
            )
        (matrix-rotate-xyz! gp-0 a1-5)
        (matrix->quaternion s5-0 gp-0)
        (vector+! (the-as vector (-> self gun gun-pos)) (-> *edge-grab-info* center-hold) s4-0)
        (vector+float*!
          (the-as vector (-> self gun gun-pos))
          (the-as vector (-> self gun gun-pos))
          (-> self node-list data 0 bone transform vector 2)
          778.24
          )
        (quaternion-normalize! (quaternion*! (-> self gun gun-pos quat) (-> self control quat) s5-0))
        )
      )
    gp-0
    )
  )

(defbehavior target-gun-joint-points target ()
  (when (-> self gun gun)
    (set! (-> self gun gun-daxter)
          (if (and (focus-test? self pilot-riding)
                   (nonzero? (-> self skel float-channels))
                   (= (-> (get-channel (-> self skel top-anim) (the-as int (+ (-> self skel float-channels) -1))) frame-interp 1)
                      1.0
                      )
                   )
              1.0
              0.0
              )
          )
    (cond
      ((using-gun? self)
       (set! (-> self gun gun-roty-targ) (y-angle (-> self control)))
       (set! (-> self gun gun-roty) (-> self gun gun-roty-targ))
       (set! (-> self gun gun-roty-rel) 0.0)
       (let ((v1-24 (get-channel (-> self skel top-anim) 0)))
         (cond
           ((not v1-24)
            )
           ((handle->process (-> self gun charge-active?))
            (cond
              ((and (= (-> v1-24 frame-group) jakb-gun-dark-fire-ja) (>= (-> v1-24 frame-num) 8.5))
               (set! (-> v1-24 frame-num) 5.0)
               )
              ((and (= (-> v1-24 frame-group) jakb-pilot-gun-dark-fire-ja) (>= (-> v1-24 frame-num) 8.0))
               (set! (-> v1-24 frame-num) 3.0)
               )
              )
            )
           ((and (= (-> v1-24 frame-group) jakb-gun-dark-fire-ja) (< (-> v1-24 frame-num) 9.0))
            (set! (-> v1-24 frame-num) 10.0)
            )
           ((and (= (-> v1-24 frame-group) jakb-pilot-gun-dark-fire-ja) (< (-> v1-24 frame-num) 9.0))
            (set! (-> v1-24 frame-num) 9.0)
            )
           )
         )
       (set! (-> self gun active?)
             (and (not (logtest? (surface-flag gun-inactive gun-hide gun-off) (-> self control current-surface flags)))
                  (and (time-elapsed? (-> self gun gun-get-on-time) (seconds 0.1))
                       (>= (current-time) (-> self gun surpress-time))
                       (let ((v1-35 (-> self skel top-anim frame-group))
                             (f0-13 (-> self skel top-anim frame-num))
                             )
                         (and (not (or (= v1-35 jakb-gun-red-takeout-ja)
                                       (= v1-35 jakb-gun-blue-takeout-ja)
                                       (= v1-35 jakb-gun-yellow-takeout-ja)
                                       (= v1-35 jakb-gun-dark-takeout-ja)
                                       (and jakb-pilot-gun-red-takeout-ja
                                            (or (= v1-35 jakb-pilot-gun-red-takeout-ja)
                                                (= v1-35 jakb-pilot-gun-blue-takeout-ja)
                                                (= v1-35 jakb-pilot-gun-yellow-takeout-ja)
                                                (= v1-35 jakb-pilot-gun-dark-takeout-ja)
                                                (= v1-35 jakb-pilot-gun-red-dark-ja)
                                                (= v1-35 jakb-pilot-gun-red-yellow-ja)
                                                (= v1-35 jakb-pilot-gun-red-blue-ja)
                                                (= v1-35 jakb-pilot-gun-yellow-blue-ja)
                                                )
                                            )
                                       (and (= v1-35 jakb-gun-attack-butt-end-ja) (>= 6.8 f0-13))
                                       (or (and (= v1-35 jakb-gun-attack-butt-blue-end-ja) (>= 6.8 f0-13))
                                           (= v1-35 jakb-gun-dark-fire-twirl-ja)
                                           (= v1-35 jakb-gun-yellow-fire-twirl-ja)
                                           (= v1-35 jakb-gun-transformation-twirl-ja)
                                           (= v1-35 jakb-gun-front-to-side-hop-ja)
                                           (= v1-35 jakb-gun-side-to-front-hop-ja)
                                           (= v1-35 jakb-gun-blue-to-front-hop-ja)
                                           (= v1-35 jakb-gun-front-to-blue-hop-ja)
                                           (= v1-35 jakb-gun-hit-from-front-ja)
                                           (= v1-35 jakb-gun-hit-from-back-ja)
                                           )
                                       )
                                   )
                              (let ((v1-40 (-> self skel top-anim frame-group-push)))
                                (not (or (= v1-40 jakb-gun-red-takeout-ja)
                                         (= v1-40 jakb-gun-blue-takeout-ja)
                                         (= v1-40 jakb-gun-yellow-takeout-ja)
                                         (= v1-40 jakb-gun-dark-takeout-ja)
                                         (and jakb-pilot-gun-red-takeout-ja
                                              (or (= v1-40 jakb-pilot-gun-red-takeout-ja)
                                                  (= v1-40 jakb-pilot-gun-blue-takeout-ja)
                                                  (= v1-40 jakb-pilot-gun-yellow-takeout-ja)
                                                  (= v1-40 jakb-pilot-gun-dark-takeout-ja)
                                                  (= v1-40 jakb-pilot-gun-red-dark-ja)
                                                  (= v1-40 jakb-pilot-gun-red-yellow-ja)
                                                  (= v1-40 jakb-pilot-gun-red-blue-ja)
                                                  (= v1-40 jakb-pilot-gun-yellow-blue-ja)
                                                  )
                                              )
                                         (= v1-40 jakb-gun-dark-fire-twirl-ja)
                                         (= v1-40 jakb-gun-yellow-fire-twirl-ja)
                                         (= v1-40 jakb-gun-transformation-twirl-ja)
                                         (= v1-40 jakb-gun-front-to-side-hop-ja)
                                         (= v1-40 jakb-gun-side-to-front-hop-ja)
                                         (= v1-40 jakb-gun-blue-to-front-hop-ja)
                                         (= v1-40 jakb-gun-front-to-blue-hop-ja)
                                         (= v1-40 jakb-gun-hit-from-front-ja)
                                         (= v1-40 jakb-gun-hit-from-back-ja)
                                         )
                                     )
                                )
                              )
                         )
                       )
                  )
             )
       (if (-> self gun active?)
           (set-time! (-> self gun active-time))
           )
       (set! (-> self gun laser-active?)
             (not (logtest? (surface-flag gun-inactive gun-hide gun-off laser-hide) (-> self control current-surface flags))
                  )
             )
       (when (and (not (and (not (logtest? (surface-flag gun-inactive gun-hide gun-off) (-> self control current-surface flags)))
                            (time-elapsed? (-> self gun gun-get-on-time) (seconds 0.1))
                            (>= (current-time) (-> self gun surpress-time))
                            )
                       )
                  (and (time-elapsed? (-> self gun fire-pending-time) (seconds 0.2))
                       (time-elapsed? (-> self gun active-time) (seconds 0.2))
                       (= (-> self gun fire-pending) 1)
                       )
                  )
         (set! (-> self gun fire-pending) 0)
         0
         )
       (if (and (or (logtest? (surface-flag gun-hide gun-off) (-> self control current-surface flags))
                    (logtest? (state-flags prevent-gun) (-> self state-flags))
                    (let ((v1-75 (-> self gun gun-type)))
                      (or (and (cond
                                 ((= v1-75 (pickup-type eco-yellow))
                                  (logtest? (logior (logior (-> *cpad-list* cpads (-> self control cpad number) button0-rel 0)
                                                            (-> *cpad-list* cpads (-> self control cpad number) button0-rel 1)
                                                            )
                                                    (-> *cpad-list* cpads (-> self control cpad number) button0-rel 2)
                                                    )
                                            (pad-buttons down)
                                            )
                                  )
                                 ((= v1-75 (pickup-type eco-red))
                                  (logtest? (logior (logior (-> *cpad-list* cpads (-> self control cpad number) button0-rel 0)
                                                            (-> *cpad-list* cpads (-> self control cpad number) button0-rel 1)
                                                            )
                                                    (-> *cpad-list* cpads (-> self control cpad number) button0-rel 2)
                                                    )
                                            (pad-buttons up)
                                            )
                                  )
                                 ((= v1-75 (pickup-type eco-blue))
                                  (logtest? (logior (logior (-> *cpad-list* cpads (-> self control cpad number) button0-rel 0)
                                                            (-> *cpad-list* cpads (-> self control cpad number) button0-rel 1)
                                                            )
                                                    (-> *cpad-list* cpads (-> self control cpad number) button0-rel 2)
                                                    )
                                            (pad-buttons left)
                                            )
                                  )
                                 (else
                                   (logtest? (logior (logior (-> *cpad-list* cpads (-> self control cpad number) button0-rel 0)
                                                             (-> *cpad-list* cpads (-> self control cpad number) button0-rel 1)
                                                             )
                                                     (-> *cpad-list* cpads (-> self control cpad number) button0-rel 2)
                                                     )
                                             (pad-buttons right)
                                             )
                                   )
                                 )
                               (and (not (cpad-hold? (-> self control cpad number) r1))
                                    (not (logtest? (surface-flag gun-inactive) (-> self control current-surface flags)))
                                    (not (logtest? (-> self focus-status) (focus-status grabbed)))
                                    )
                               )
                          (-> self gun put-away?)
                          (not (logtest? (-> self game features) (game-feature gun)))
                          (not (logtest? (the-as game-feature (ash 1 (+ (-> self gun gun-type) 5)))
                                         (logand (-> self game features) (-> *setting-control* user-current features))
                                         )
                               )
                          (focus-test? self dead dark)
                          (-> self board latch?)
                          )
                      )
                    )
                (time-elapsed? (-> self gun gun-get-on-time) (seconds 0.1))
                (let ((v1-110 (-> self skel top-anim frame-targ)))
                  (or (not v1-110)
                      (= v1-110 jakb-gun-side-jump-ja)
                      (= v1-110 jakb-gun-front-jump-ja)
                      (= v1-110 jakb-gun-side-jump-land-ja)
                      (= v1-110 jakb-gun-front-jump-land-ja)
                      (= v1-110 jakb-gun-front-run-ja)
                      (= v1-110 jakb-gun-front-walk-ja)
                      (= v1-110 jakb-gun-run-blue-ja)
                      (= v1-110 jakb-gun-walk-blue-ja)
                      (logtest? (surface-flag gun-fast-exit) (-> self control current-surface flags))
                      )
                  )
                )
           (target-gun-end-mode (not (logtest? (surface-flag gun-hide) (-> self control current-surface flags))))
           )
       )
      (else
        (set! (-> self gun active?) #f)
        )
      )
    )
  0
  (none)
  )

;; WARN: Return type mismatch symbol vs none.
(defbehavior target-gun-fire target ((arg0 pickup-type))
  (when (using-gun? self)
    (let* ((gp-0 (-> self gun))
           (a1-0 (gun->ammo arg0))
           (f0-0 (-> self game gun-ammo (+ a1-0 -13)))
           )
      (cond
        ((or (< 0.0 f0-0)
             (logtest? (state-flags sf16) (-> self state-flags))
             (logtest? (-> self game secrets) (game-secrets endless-ammo))
             )
         (pickup-collectable! (-> self fact) (the-as pickup-type a1-0) -1.0 (the-as handle #f))
         (case (-> gp-0 gun-type)
           (((pickup-type eco-blue))
            (cond
              ((focus-test? self pilot-riding)
               (let ((v1-15 (get-channel (-> self skel top-anim) 0)))
                 (when (not (or (= (-> self skel top-anim frame-group) jakb-pilot-gun-blue-fire-ja)
                                (and v1-15 (= (-> v1-15 frame-group) jakb-pilot-gun-blue-fire-ja))
                                )
                            )
                   (if (< 4096.0 (-> self control ctrl-xz-vel))
                       (push-anim-to-targ
                         (-> self skel top-anim)
                         (the-as art-joint-anim jakb-pilot-gun-blue-fire-single-ja)
                         1.0
                         9
                         9
                         1.0
                         0.0
                         #f
                         )
                       (push-anim-to-targ
                         (-> self skel top-anim)
                         (the-as art-joint-anim jakb-pilot-gun-blue-fire-single-ja)
                         1.0
                         6
                         6
                         1.0
                         0.0
                         #f
                         )
                       )
                   )
                 )
               )
              (else
                (let ((v1-32 (get-channel (-> self skel top-anim) 0)))
                  (when (not (or (= (-> self skel top-anim frame-group) jakb-gun-blue-fire-ja)
                                 (and v1-32 (= (-> v1-32 frame-group) jakb-gun-blue-fire-ja))
                                 )
                             )
                    (if (< 4096.0 (-> self control ctrl-xz-vel))
                        (push-anim-to-targ
                          (-> self skel top-anim)
                          (the-as art-joint-anim jakb-gun-blue-fire-single-ja)
                          1.0
                          9
                          9
                          1.0
                          0.0
                          #f
                          )
                        (push-anim-to-targ
                          (-> self skel top-anim)
                          (the-as art-joint-anim jakb-gun-blue-fire-single-ja)
                          1.0
                          6
                          6
                          1.0
                          0.0
                          #f
                          )
                        )
                    )
                  )
                )
              )
            (target-gun-fire-blue)
            )
           (((pickup-type eco-yellow))
            (cond
              ((focus-test? self pilot-riding)
               (push-anim-to-targ
                 (-> self skel top-anim)
                 (the-as art-joint-anim jakb-pilot-gun-yellow-fire-ja)
                 0.0
                 15
                 0
                 1.0
                 0.0
                 #f
                 )
               )
              ((< (-> self gun top-anim-low-high) 0.5)
               (push-anim-to-targ
                 (-> self skel top-anim)
                 (the-as art-joint-anim jakb-gun-yellow-fire-low-ja)
                 0.0
                 15
                 0
                 1.0
                 0.0
                 #f
                 )
               (set! (-> self gun top-anim-low-high) 1.0)
               )
              (else
                (push-anim-to-targ (-> self skel top-anim) (the-as art-joint-anim jakb-gun-yellow-fire-ja) 0.0 0 0 1.0 0.0 #f)
                )
              )
            (target-gun-fire-yellow)
            )
           (((pickup-type eco-red))
            (let ((f30-0 (if (logtest? (-> self game features) (game-feature gun-upgrade-speed))
                             1.4
                             1.0
                             )
                         )
                  )
              (cond
                ((focus-test? self pilot-riding)
                 (push-anim-to-targ
                   (-> self skel top-anim)
                   (the-as art-joint-anim jakb-pilot-gun-red-fire-ja)
                   0.0
                   15
                   0
                   (if (= f30-0 1.0)
                       f30-0
                       (* 1.05 f30-0)
                       )
                   0.0
                   #f
                   )
                 )
                ((< 0.5 (-> self gun top-anim-low-high))
                 (push-anim-to-targ
                   (-> self skel top-anim)
                   (the-as art-joint-anim jakb-gun-red-fire-from-sideways-ja)
                   0.0
                   0
                   15
                   f30-0
                   0.0
                   #f
                   )
                 (set! (-> self gun top-anim-low-high) 0.0)
                 )
                ((and (rand-vu-percent? 0.2) (not (time-elapsed? (-> self gun fire-time) (seconds 2))))
                 (push-anim-to-targ
                   (-> self skel top-anim)
                   (the-as art-joint-anim jakb-gun-dark-fire-twirl-ja)
                   0.0
                   0
                   15
                   (if (logtest? (-> self game features) (game-feature gun-upgrade-speed))
                       1.7
                       1.0
                       )
                   0.0
                   #f
                   )
                 )
                ((and (or (rand-vu-percent? 0.2) (= (-> self skel top-anim frame-targ) jakb-gun-red-fire-ja))
                      (not (time-elapsed? (-> self gun fire-time) (seconds 2)))
                      )
                 (push-anim-to-targ
                   (-> self skel top-anim)
                   (the-as art-joint-anim jakb-gun-red-fire-to-sideways-ja)
                   0.0
                   0
                   15
                   f30-0
                   0.0
                   #f
                   )
                 (set! (-> self gun top-anim-low-high) 1.0)
                 )
                ((logtest? (-> self game features) (game-feature gun-upgrade-speed))
                 (push-anim-to-targ
                   (-> self skel top-anim)
                   (the-as art-joint-anim jakb-gun-red-fire-fast-ja)
                   0.0
                   0
                   15
                   1.0
                   0.0
                   #f
                   )
                 )
                (else
                  (push-anim-to-targ (-> self skel top-anim) (the-as art-joint-anim jakb-gun-red-fire-ja) 1.0 0 15 f30-0 0.0 #f)
                  )
                )
              )
            (target-gun-fire-red)
            )
           (((pickup-type eco-dark))
            (if (focus-test? self pilot-riding)
                (push-anim-to-targ
                  (-> self skel top-anim)
                  (the-as art-joint-anim jakb-pilot-gun-dark-fire-ja)
                  0.0
                  0
                  15
                  1.0
                  0.0
                  #f
                  )
                (push-anim-to-targ (-> self skel top-anim) (the-as art-joint-anim jakb-gun-dark-fire-ja) 0.0 0 15 1.0 0.0 #f)
                )
            (target-gun-fire-dark)
            )
           )
         #t
         )
        (else
          (let ((v1-149 (target-gun-ammo-out-pick)))
            (cond
              ((nonzero? v1-149)
               (if (nonzero? v1-149)
                   (set! (-> self gun using-gun-type) (the-as pickup-type v1-149))
                   )
               (if (zero? (-> self gun fire-pending))
                   (+! (-> self gun fire-pending) 1)
                   )
               )
              (else
                (sound-play "walk-san1")
                )
              )
            )
          )
        )
      )
    )
  (none)
  )

(defbehavior target-gun-check target ()
  (when (using-gun? self)
    (let ((gp-0 (-> self gun)))
      (cond
        ((and (focus-test? self pilot-riding) (nonzero? (-> self skel float-channels)))
         (set! (-> self skel top-anim interp-select 0) (the-as uint #x800000))
         (set! (-> self skel top-anim interp-select 1) (the-as uint 0))
         0
         )
        (else
          (set! (-> self skel top-anim interp-select 0) (the-as uint #x3ffffc0001fffff0))
          (set! (-> self skel top-anim interp-select 1) (the-as uint 0))
          0
          )
        )
      (if (not (or (focus-test? self in-head) (= (-> self gun gun-type) (pickup-type eco-red))))
          (gun-info-method-9 gp-0)
          )
      (if (and (logtest? (surface-flag spin) (-> self control current-surface flags))
               (logtest? (-> self control current-surface flags) (surface-flag air))
               )
          (set! (-> gp-0 combo-window-state) 'target-attack-air)
          )
      (if (cpad-pressed? (-> self control cpad number) r1)
          (set-time! (-> gp-0 fire-start-time))
          )
           (format *stdcon* "gc: ~D~%" (-> gp-0 gun-control))
      (set! (-> gp-0 gun-control) 4)
      (case (-> gp-0 gun-control)
        ((1)
         (when (and (cpad-pressed? (-> self control cpad number) r1)
                    (< (the-as time-frame (+ (-> gp-0 fire-delay) -30)) (- (current-time) (-> gp-0 fire-time)))
                    )
           (set-time! (-> gp-0 fire-pending-time))
           (if (zero? (-> self gun fire-pending))
               (+! (-> self gun fire-pending) 1)
               )
           (set! (-> gp-0 fire-charge) 0.5)
           )
         (when (and (or (time-elapsed? (-> gp-0 fire-time) (the-as time-frame (-> gp-0 fire-delay)))
                        (case (-> gp-0 combo-window-state)
                          (('target-attack-air 'target-attack 'target-running-attack)
                           (time-elapsed? (-> gp-0 fire-time) (the-as time-frame (-> gp-0 combo-fire-delay)))
                           )
                          )
                        )
                    (> (-> gp-0 fire-pending) 0)
                    (-> self gun active?)
                    )
           (seekl! (-> self gun fire-pending) 0 1)
           (cond
             ((send-event self 'gun (-> gp-0 gun-type))
              (set-time! (-> self gun fire-time))
              )
             (else
               (set! (-> self gun fire-time) 0)
               0
               )
             )
           #t
           )
         )
        ((2)
         (when (and (cpad-hold? (-> self control cpad number) r1)
                    (and (not (handle->process (-> self gun charge-active?)))
                         (< (the-as time-frame (+ (-> gp-0 fire-delay) -30)) (- (current-time) (-> gp-0 fire-time)))
                         )
                    )
           (set-time! (-> gp-0 fire-pending-time))
           (if (zero? (-> self gun fire-pending))
               (+! (-> self gun fire-pending) 1)
               )
           (set! (-> gp-0 fire-charge) 0.5)
           )
         (when (and (time-elapsed? (-> gp-0 fire-time) (the-as time-frame (-> gp-0 fire-delay)))
                    (> (-> gp-0 fire-pending) 0)
                    (-> self gun active?)
                    )
           (seekl! (-> self gun fire-pending) 0 1)
           (cond
             ((send-event self 'gun (-> gp-0 gun-type))
              (set-time! (-> self gun fire-time))
              )
             (else
               (set! (-> self gun fire-time) 0)
               0
               )
             )
           #t
           )
         )
        ((4)
         (cond
           ((cpad-hold? (-> self control cpad number) r1)
            (seek! (-> gp-0 fire-spinv) 218453.33 (* 145635.56 (seconds-per-frame)))
            (if (and (nonzero? (-> self gun track-target-hold-time)) (< (current-time) (-> self gun track-target-hold-time)))
                (set! (-> gp-0 fire-spinv) 218453.33)
                )
            )
           (else
             (seek! (-> gp-0 fire-spinv) 0.0 (* 109226.664 (seconds-per-frame)))
             )
           )
         (set! (-> gp-0 fire-spin)
               (the float (sar (shl (the int (+ (-> gp-0 fire-spin) (* (-> gp-0 fire-spinv) (seconds-per-frame)))) 48) 48))
               )
         (set! (-> gp-0 fire-delay) 0);(the-as uint (the int (lerp-scale 120.0 30.0 (-> gp-0 fire-spinv) 0.0 218453.33))))
         (when (and (>= (-> gp-0 fire-spinv) 218453.33)
                    (and (or (< 0.0 (-> self game gun-ammo 2))
                             (logtest? (state-flags sf16) (-> self state-flags))
                             (logtest? (-> self game secrets) (game-secrets endless-ammo))
                             )
                         (and (-> gp-0 active?) (not (or (= (-> self skel top-anim frame-group) jakb-gun-blue-fire-ja)
                                                         (= (-> self skel top-anim frame-group) jakb-pilot-gun-blue-fire-ja)
                                                         )
                                                     )
                              )
                         )
                    )
           (let* ((f0-23 (+ (-> self gun top-anim-blue-cycle) (the float (rand-vu-int-range 1 3))))
                  (f0-24 (- f0-23 (* (the float (the int (/ f0-23 4.0))) 4.0)))
                  )
             (set! (-> self gun top-anim-blue-cycle) f0-24)
             (push-anim-to-targ
               (-> self skel top-anim)
               (the-as art-joint-anim (if (focus-test? self pilot-riding)
                                          jakb-pilot-gun-blue-fire-ja
                                          jakb-gun-blue-fire-ja
                                          )
                       )
               (* 6.0 f0-24)
               0
               5
               1.0
               (- 18.0 (* 6.0 f0-24))
               #f
               )
             )
           )
         (when (and (cpad-hold? (-> self control cpad number) r1)
                    (-> self gun active?)
                    (< (the-as time-frame (+ (-> gp-0 fire-delay) -30)) (- (current-time) (-> gp-0 fire-time)))
                    )
           (set-time! (-> gp-0 fire-pending-time))
           (if (zero? (-> self gun fire-pending))
               (+! (-> self gun fire-pending) 1)
               )
           (set! (-> gp-0 fire-charge) 0.5)
           )
         (when (and (time-elapsed? (-> gp-0 fire-time) (the-as time-frame (-> gp-0 fire-delay)))
                    (> (-> gp-0 fire-pending) 0)
                    (-> self gun active?)
                    )
           (seekl! (-> self gun fire-pending) 0 1)
           (cond
             ((send-event self 'gun (-> gp-0 gun-type))
              (set-time! (-> self gun fire-time))
              )
             (else
               (set! (-> self gun fire-time) 0)
               0
               )
             )
           #t
           )
         )
        )
      (case (-> gp-0 gun-type)
        (((pickup-type eco-blue))
         (set! (-> gp-0 blue-whine-volume) (* 0.000004577637 (-> gp-0 fire-spinv)))
         (sound-play-by-name
           (static-sound-name "blue-gun-whine")
           (-> gp-0 blue-whine-sound-id)
           (the int (* 1024.0 (fmin 1.0 (* 2.0 (-> gp-0 blue-whine-volume)))))
           (the int (* 1524.0 (lerp-scale -0.9 0.5 (-> gp-0 blue-whine-volume) 0.0 1.0)))
           0
           (sound-group sfx)
           #t
           )
         )
        (else
          (when (!= (-> gp-0 blue-whine-volume) 0.0)
            (let ((v1-245 (the-as sound-rpc-set-param (get-sound-buffer-entry))))
              (set! (-> v1-245 command) (sound-command set-param))
              (set! (-> v1-245 id) (-> gp-0 blue-whine-sound-id))
              (set! (-> v1-245 params volume) -4)
              (set! (-> v1-245 auto-time) 120)
              (set! (-> v1-245 auto-from) 2)
              (set! (-> v1-245 params mask) (the-as uint 17))
              (-> v1-245 id)
              )
            (set! (-> gp-0 blue-whine-volume) 0.0)
            )
          )
        )
      (set-time! (-> gp-0 gun-time))
      )
    )
  0
  (none)
  )

;; WARN: Return type mismatch object vs none.
(defun camera-rotate-to-vector ((arg0 vector) (arg1 vector))
  (let ((s5-0 (new 'stack-no-clear 'vector)))
    (set! (-> s5-0 quad) (-> arg0 quad))
    (let ((s4-0 (new 'stack-no-clear 'vector)))
      (set! (-> s4-0 quad) (-> (camera-matrix) vector 2 quad))
      (vector-flatten! s5-0 s5-0 arg1)
      (vector-normalize! s5-0 1.0)
      (vector-flatten! s4-0 s4-0 arg1)
      (vector-normalize! s4-0 1.0)
      (let ((f30-0 (vector-y-angle s5-0))
            (f0-0 (vector-y-angle s4-0))
            )
        (send-event *camera* 'joystick (fmax -1.0 (fmin 1.0 (* 0.00018310547 (deg-diff f0-0 f30-0)))) 1.0)
        )
      )
    )
  (none)
  )

(defbehavior target-gun-real-post target ()
  (let ((f30-0 (-> self clock clock-ratio)))
    (let ((gp-1 (max 1 (the int (-> self clock time-adjust-ratio)))))
      (update-rates! (-> self clock) (/ f30-0 (the float gp-1)))
      (while (nonzero? gp-1)
        (+! gp-1 -1)
        (set! (-> self control remaining-ctrl-iterations) gp-1)
        (flag-setup)
        (build-conversions (-> self control transv))
        (do-rotations1)
        (let ((s4-0 (new-stack-vector0)))
          (read-pad s4-0)
          (turn-to-vector s4-0 (debounce-speed
                                 (-> self control pad-magnitude)
                                 (-> self control last-pad-magnitude)
                                 (-> self control pad-xz-dir)
                                 (-> self control last-pad-xz-dir)
                                 )
                          )
          )
        (add-thrust)
        (add-gravity)
        (do-rotations2)
        (reverse-conversions (-> self control transv))
        (pre-collide-setup)
        (when *debug-segment*
          (let ((s5-1 (-> *display* frames (-> *display* on-screen) profile-array data 0))
                (v1-20 'target)
                (s4-1 *profile-target-color*)
                )
            (when (and *dproc* *debug-segment*)
              (let ((s3-0 (-> s5-1 data (-> s5-1 count))))
                (let ((s2-0 (-> s5-1 base-time)))
                  (set! (-> s3-0 name) v1-20)
                  (set! (-> s3-0 start-time) (the-as int (- (timer-count (the-as timer-bank #x10000800)) (the-as uint s2-0))))
                  )
                (set! (-> s3-0 depth) (the-as uint (-> s5-1 depth)))
                (set! (-> s3-0 color) s4-1)
                (set! (-> s5-1 segment (-> s5-1 depth)) s3-0)
                )
              (+! (-> s5-1 count) 1)
              (+! (-> s5-1 depth) 1)
              (set! (-> s5-1 max-depth) (max (-> s5-1 max-depth) (-> s5-1 depth)))
              )
            )
          0
          )
        (let ((a2-1 (new 'stack-no-clear 'collide-query))
              (v1-33 (-> self control))
              )
          (set! (-> a2-1 collide-with) (-> v1-33 root-prim prim-core collide-with))
          (set! (-> a2-1 ignore-process0) self)
          (set! (-> a2-1 ignore-process1) #f)
          (set! (-> a2-1 ignore-pat) (-> v1-33 pat-ignore-mask))
          (set! (-> a2-1 action-mask) (collide-action solid))
          (fill-cache-integrate-and-collide v1-33 (-> v1-33 transv) a2-1 (meters 1))
          )
        (if (and (logtest? (-> self control root-prim prim-core action) (collide-action check-edge))
                 (>= (vector-dot
                       (-> self control dynam gravity-normal)
                       (vector-! (new 'stack-no-clear 'vector) (-> self control trans) (-> self control gspot-pos))
                       )
                     (-> *TARGET-bank* edge-grab-height-off-ground)
                     )
                 )
            (do-edge-grabs *target* *collide-cache* *collide-edge-spec*)
            )
        (when *debug-segment*
          (let ((s5-2 (-> *display* frames (-> *display* on-screen) profile-array data 0)))
            (when (and *dproc* *debug-segment*)
              (let* ((v1-60 (+ (-> s5-2 depth) -1))
                     (s4-2 (-> s5-2 segment v1-60))
                     (s3-1 (-> s5-2 base-time))
                     )
                (when (>= v1-60 0)
                  (set! (-> s4-2 end-time) (the-as int (- (timer-count (the-as timer-bank #x10000800)) (the-as uint s3-1))))
                  (+! (-> s5-2 depth) -1)
                  )
                )
              )
            )
          0
          )
        (bend-gravity)
        (post-flag-setup)
        )
      )
    (update-rates! (-> self clock) f30-0)
    )
  (when *debug-segment*
    (let ((gp-2 (-> *display* frames (-> *display* on-screen) profile-array data 0))
          (v1-77 'target-post)
          (s5-3 *profile-target-post-color*)
          )
      (when (and *dproc* *debug-segment*)
        (let ((s4-3 (-> gp-2 data (-> gp-2 count))))
          (let ((s3-2 (-> gp-2 base-time)))
            (set! (-> s4-3 name) v1-77)
            (set! (-> s4-3 start-time) (the-as int (- (timer-count (the-as timer-bank #x10000800)) (the-as uint s3-2))))
            )
          (set! (-> s4-3 depth) (the-as uint (-> gp-2 depth)))
          (set! (-> s4-3 color) s5-3)
          (set! (-> gp-2 segment (-> gp-2 depth)) s4-3)
          )
        (+! (-> gp-2 count) 1)
        (+! (-> gp-2 depth) 1)
        (set! (-> gp-2 max-depth) (max (-> gp-2 max-depth) (-> gp-2 depth)))
        )
      )
    0
    )
  (ja-post)
  (when *debug-segment*
    (let ((gp-3 (-> *display* frames (-> *display* on-screen) profile-array data 0)))
      (when (and *dproc* *debug-segment*)
        (let* ((v1-101 (+ (-> gp-3 depth) -1))
               (s5-4 (-> gp-3 segment v1-101))
               (s4-4 (-> gp-3 base-time))
               )
          (when (>= v1-101 0)
            (set! (-> s5-4 end-time) (the-as int (- (timer-count (the-as timer-bank #x10000800)) (the-as uint s4-4))))
            (+! (-> gp-3 depth) -1)
            )
          )
        )
      )
    0
    )
  (joint-points)
  (do-target-gspot)
  (target-powerup-process)
  (none)
  )

(defbehavior target-gun-post target ()
  (target-gun-real-post)
  (none)
  )<|MERGE_RESOLUTION|>--- conflicted
+++ resolved
@@ -1798,25 +1798,20 @@
        ((and (logtest? (-> self gun track?) (gun-track-flags gutflags-0))
              (logtest? (process-mask enemy guard) (-> (handle->process (-> self gun track-target 0 handle)) mask))
              )
-<<<<<<< HEAD
         #|(if #t (and (< (- (-> self clock frame-counter) (-> self gun track-press-start-time)) (seconds 0.5))
-=======
         (if (and (not (time-elapsed? (-> self gun track-press-start-time) (seconds 0.5)))
->>>>>>> cca2897e
                  (< (-> self control time-between-zero-inputs) (seconds 0.5))
                  (and (= (-> self control turn-to-magnitude) 0.0)
                       (not (logtest? (-> self control current-surface flags) (surface-flag air attack)))
                       (-> self gun active?)
                       )
-                )|#
+                 )
             (forward-up-nopitch->quaternion
               (-> self control dir-targ)
               (vector-! (new 'stack-no-clear 'vector) (-> self gun track-trans) (-> self control trans))
               (vector-y-quaternion! (new-stack-vector0) (-> self control dir-targ))
               )
-
-
-           ; )
+            )
         (cond
           ((or (and (nonzero? (-> self gun track-target-hold-time)) (< (current-time) (-> self gun track-target-hold-time)))
                (and (nonzero? (-> self gun turn-fast-hold-time)) (< (current-time) (-> self gun turn-fast-hold-time)))
@@ -2602,8 +2597,6 @@
       (if (cpad-pressed? (-> self control cpad number) r1)
           (set-time! (-> gp-0 fire-start-time))
           )
-           (format *stdcon* "gc: ~D~%" (-> gp-0 gun-control))
-      (set! (-> gp-0 gun-control) 4)
       (case (-> gp-0 gun-control)
         ((1)
          (when (and (cpad-pressed? (-> self control cpad number) r1)
