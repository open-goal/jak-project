;;-*-Lisp-*-
(in-package goal)

;; name: joint-mod-h.gc
;; name in dgo: joint-mod-h
;; dgos: ENGINE, GAME

(defenum joint-mod-mode
    :bitfield #t
    :type uint32
    (flex-blend 0)  ;; 1
    (look-at 1)     ;; 2
    (world-look-at 2) ;; 4
    (rotate 3)        ;; 8
    (joint-set 4)     ;; 16
    (joint-set* 5)    ;; 32
    ;; ??             ;; 64
    (reset 7) ;; 128
  )

;; +++track-mode
(defenum track-mode
  :bitfield #t
  :type uint16
  (track-on       0) ;; 1
  (track-x        1) ;; 2
  (track-y        2) ;; 4
  (lock-on        3) ;; 8
  (no-trans       4) ;; 16
  (no-rotate      5) ;; 32
  (no-scale       6) ;; 64
  )
;; ---track-mode

;; NOTE - for cam-debug
(declare-type try-to-look-at-info basic)
(define-extern last-try-to-look-at-data try-to-look-at-info)

;; DECOMP BEGINS

(deftype joint-mod (basic)
  ((mode                    joint-mod-mode           :offset-assert   4)
   (process                 process-drawable         :offset-assert   8)
   (joint                   cspace                   :offset-assert  12)
   (target                  vector           :inline :offset-assert  16)
   (twist                   vector           :inline :offset-assert  32)
   (twist-max               vector           :inline :offset-assert  48)
   (extra-twist             degrees                  :offset         40)
   (track-mode              track-mode               :offset         44)
   (loock-at-count          uint16                   :offset         46)
   (twist-range-x           meters                   :offset         56)
   (twist-range-y           meters                   :offset         60)
   (twist-speed-x           float                    :offset         64)
   (twist-speed-y           float                    :offset         68)
   (twist-min-x             float                    :offset         72)
   (twist-min-y             float                    :offset         76)
   (trans                   vector           :inline :offset-assert  80)
   (shmushy-old             float                    :offset         80)
   (smushy-off              float                    :offset         84)
   (smushyv                 float                    :offset         88)
   (quat                    quaternion       :inline :offset-assert  96)
   (scale                   vector           :inline :offset-assert 112)
   (notice-time             time-frame               :offset-assert 128)
   (flex-blend              float                    :offset-assert 136)
   (blend                   float                    :offset-assert 140)
   (max-dist                meters                   :offset-assert 144)
   (ignore-angle            degrees                  :offset-assert 148)
   (up                      uint8                    :offset-assert 152)
   (nose                    uint8                    :offset-assert 153)
   (ear                     uint8                    :offset-assert 154)
   (base-joint              uint8                    :offset-assert 155)
   (base-nose               uint8                    :offset-assert 156)
   (shutting-down?          symbol                   :offset-assert 160)
   (parented-scale?         symbol                   :offset-assert 164)
   (polar-internal-tilt-max float                    :offset-assert 168)
   (polar-internal-radius   float                    :offset-assert 172)
   (polar-external-tilt-max float                    :offset-assert 176)
   (polar-external-radius   float                    :offset-assert 180)
   )
  :method-count-assert 16
  :size-assert         #xb8
  :flag-assert         #x10000000b8
  (:methods
    (new (symbol type joint-mod-mode process-drawable int) _type_ 0)
<<<<<<< HEAD
    (mode-set! (_type_ joint-mod-mode) none 9)
    (target-set! (_type_ vector) none 10)
    (look-at! (_type_ vector symbol process) none :behavior process 11)
=======
    (joint-mod-method-9 () none 9)
    (joint-mod-method-10 () none 10)
    (joint-mod-method-11 () none 11)
>>>>>>> 5a21c823
    (reset-blend! (_type_) _type_ 12)
    (twist-set! (_type_ float float float) vector 13)
    (trs-set! (_type_ vector quaternion vector) none 14)
    (shut-down (_type_) none 15)
    )
  )


(deftype try-to-look-at-info (basic)
  ((who  handle  :offset-assert   8)
   (horz float   :offset-assert  16)
   (vert float   :offset-assert  20)
   )
  :method-count-assert 9
  :size-assert         #x18
  :flag-assert         #x900000018
  )


(defun-debug joint-mod-debug-draw ((arg0 joint-mod))
  (add-debug-matrix #t (bucket-id bucket-318) (-> arg0 joint bone transform) 8192.0)
  0
  (none)
  )

(defmethod reset-blend! joint-mod ((obj joint-mod))
  (set! (-> obj blend) 0.0)
  obj
  )

(define *joint-axis-vectors* (new 'static 'inline-array vector 6
                               (new 'static 'vector :x 1.0 :w 1.0)
                               (new 'static 'vector :y 1.0 :w 1.0)
                               (new 'static 'vector :z 1.0 :w 1.0)
                               (new 'static 'vector :x -1.0 :w 1.0)
                               (new 'static 'vector :y -1.0 :w 1.0)
                               (new 'static 'vector :z -1.0 :w 1.0)
                               )
        )

(deftype joint-mod-wheel (basic)
  ((last-position vector           :inline :offset-assert  16)
   (angle         float                    :offset-assert  32)
   (process       process-drawable         :offset-assert  36)
   (wheel-radius  float                    :offset-assert  40)
   (wheel-axis    int8                     :offset-assert  44)
   )
  :method-count-assert 9
  :size-assert         #x2d
  :flag-assert         #x90000002d
  (:methods
    (new (symbol type process-drawable int float int) _type_ 0)
    )
  )


(defun joint-mod-wheel-callback ((arg0 cspace) (arg1 transformq))
  (let ((s4-0 (the-as joint-mod-wheel (-> arg0 param1))))
    (let ((v1-1 (-> s4-0 process root))
          (s1-0 (new-stack-vector0))
          (s3-0 (new-stack-vector0))
          (s2-0 (new-stack-vector0))
          )
      0.0
      0.0
      (vector-z-quaternion! s2-0 (-> v1-1 quat))
      (vector<-cspace! s1-0 arg0)
      (vector-! s3-0 s1-0 (-> s4-0 last-position))
      (set! (-> s4-0 last-position quad) (-> s1-0 quad))
      (let* ((f0-3 (vector-dot s2-0 s3-0))
             (f1-0 65536.0)
             (f2-1 (* 6.28318 (-> s4-0 wheel-radius)))
             (f0-4 (* f1-0 (/ 1.0 f2-1) f0-3))
             )
        (+! (-> s4-0 angle) f0-4)
        )
      )
    (quaternion-vector-angle! (-> arg1 quat) (-> *joint-axis-vectors* (-> s4-0 wheel-axis)) (-> s4-0 angle))
    )
  (cspace<-parented-transformq-joint! arg0 arg1)
  (none)
  )

(defmethod new joint-mod-wheel ((allocation symbol) (type-to-make type) (arg0 process-drawable) (arg1 int) (arg2 float) (arg3 int))
  (let ((v0-0 (object-new allocation type-to-make (the-as int (-> type-to-make size)))))
    (set! (-> v0-0 process) arg0)
    (set! (-> v0-0 wheel-radius) arg2)
    (set! (-> v0-0 wheel-axis) arg3)
    (set! (-> v0-0 angle) 0.0)
    (set-vector! (-> v0-0 last-position) 0.0 0.0 0.0 1.0)
    (let ((a0-3 (-> arg0 node-list data arg1)))
      (set! (-> a0-3 param0) joint-mod-wheel-callback)
      (set! (-> a0-3 param1) v0-0)
      )
    v0-0
    )
  )

(deftype joint-mod-set-local (basic)
  ((transform       transformq :inline :offset-assert  16)
   (set-rotation    symbol             :offset-assert  64)
   (set-scale       symbol             :offset-assert  68)
   (set-translation symbol             :offset-assert  72)
   (enable          symbol             :offset-assert  76)
   )
  :method-count-assert 9
  :size-assert         #x50
  :flag-assert         #x900000050
  (:methods
    (new (symbol type process-drawable int symbol symbol symbol) _type_ 0)
    )
  )


(defun joint-mod-set-local-callback ((arg0 cspace) (arg1 transformq))
  (let ((v1-0 (the-as joint-mod-set-local (-> arg0 param1))))
    (cond
      ((-> v1-0 enable)
       (if (not (-> v1-0 set-translation))
           (set! (-> v1-0 transform trans quad) (-> arg1 trans quad))
           )
       (if (not (-> v1-0 set-rotation))
           (set! (-> v1-0 transform quat vec quad) (-> arg1 quat vec quad))
           )
       (if (not (-> v1-0 set-scale))
           (set! (-> v1-0 transform scale quad) (-> arg1 scale quad))
           )
       (cspace<-parented-transformq-joint! arg0 (-> v1-0 transform))
       )
      (else
        (cspace<-parented-transformq-joint! arg0 arg1)
        )
      )
    )
  (none)
  )

(defmethod new joint-mod-set-local ((allocation symbol)
                                  (type-to-make type)
                                  (arg0 process-drawable)
                                  (arg1 int)
                                  (arg2 symbol)
                                  (arg3 symbol)
                                  (arg4 symbol)
                                  )
  (let ((v0-0 (object-new allocation type-to-make (the-as int (-> type-to-make size)))))
    (set! (-> v0-0 set-translation) arg2)
    (set! (-> v0-0 set-rotation) arg3)
    (set! (-> v0-0 set-scale) arg4)
    (set! (-> v0-0 enable) #t)
    (set! (-> v0-0 transform trans quad) (-> *null-vector* quad))
    (set! (-> v0-0 transform quat vec quad) (-> *null-vector* quad))
    (set! (-> v0-0 transform scale quad) (-> *identity-vector* quad))
    (let ((a0-8 (-> arg0 node-list data arg1)))
      (set! (-> a0-8 param0) joint-mod-set-local-callback)
      (set! (-> a0-8 param1) v0-0)
      )
    v0-0
    )
  )

(deftype joint-mod-add-local (basic)
  ((transform       transformq :inline :offset-assert  16)
   (add-rotation    symbol             :offset-assert  64)
   (add-scale       symbol             :offset-assert  68)
   (add-translation symbol             :offset-assert  72)
   (enable          symbol             :offset-assert  76)
   )
  :method-count-assert 9
  :size-assert         #x50
  :flag-assert         #x900000050
  (:methods
    (new (symbol type process-drawable int symbol symbol symbol) _type_ 0)
    )
  )


(defun joint-mod-add-local-callback ((arg0 cspace) (arg1 transformq))
  (let ((s4-0 (the-as joint-mod-add-local (-> arg0 param1))))
    (when (-> s4-0 enable)
      (if (-> s4-0 add-translation)
          (vector+! (-> arg1 trans) (-> arg1 trans) (the-as vector (-> s4-0 transform)))
          )
      (if (-> s4-0 add-rotation)
          (quaternion-normalize! (quaternion*! (-> arg1 quat) (-> arg1 quat) (-> s4-0 transform quat)))
          )
      (if (-> s4-0 add-scale)
          (vector+! (-> arg1 scale) (-> arg1 scale) (-> s4-0 transform scale))
          )
      )
    )
  (cspace<-parented-transformq-joint! arg0 arg1)
  (none)
  )

(defmethod new joint-mod-add-local ((allocation symbol)
                                  (type-to-make type)
                                  (arg0 process-drawable)
                                  (arg1 int)
                                  (arg2 symbol)
                                  (arg3 symbol)
                                  (arg4 symbol)
                                  )
  (let ((gp-0 (object-new allocation type-to-make (the-as int (-> type-to-make size)))))
    (set! (-> gp-0 add-translation) arg2)
    (set! (-> gp-0 add-rotation) arg3)
    (set! (-> gp-0 add-scale) arg4)
    (set! (-> gp-0 enable) #t)
    (set! (-> gp-0 transform trans quad) (-> *null-vector* quad))
    (quaternion-copy! (-> gp-0 transform quat) *unity-quaternion*)
    (set! (-> gp-0 transform scale quad) (-> *identity-vector* quad))
    (let ((a0-7 (-> arg0 node-list data arg1)))
      (set! (-> a0-7 param0) joint-mod-add-local-callback)
      (set! (-> a0-7 param1) gp-0)
      )
    gp-0
    )
  )

(deftype joint-mod-set-world (basic)
  ((transform  transformq :inline :offset-assert  16)
   (node-index int32              :offset-assert  64)
   (enable     symbol             :offset-assert  68)
   )
  :method-count-assert 9
  :size-assert         #x48
  :flag-assert         #x900000048
  (:methods
    (new (symbol type process-drawable int symbol) _type_ 0)
    )
  )


(defun joint-mod-set-world-callback ((arg0 cspace) (arg1 transformq))
  (let ((v1-0 (the-as joint-mod-set-world (-> arg0 param1))))
    (if (-> v1-0 enable)
        (cspace<-transformq! arg0 (-> v1-0 transform))
        (cspace<-parented-transformq-joint! arg0 arg1)
        )
    )
  (none)
  )

(defmethod new joint-mod-set-world ((allocation symbol) (type-to-make type) (arg0 process-drawable) (arg1 int) (arg2 symbol))
  (let ((v0-0 (object-new allocation type-to-make (the-as int (-> type-to-make size)))))
    (set! (-> v0-0 node-index) arg1)
    (set! (-> v0-0 enable) arg2)
    (set! (-> v0-0 transform trans quad) (-> *null-vector* quad))
    (set! (-> v0-0 transform quat vec quad) (-> *null-vector* quad))
    (set! (-> v0-0 transform scale quad) (-> *identity-vector* quad))
    (let ((a0-8 (-> arg0 node-list data arg1)))
      (set! (-> a0-8 param0) joint-mod-set-world-callback)
      (set! (-> a0-8 param1) v0-0)
      )
    v0-0
    )
  )

(deftype joint-mod-blend-local (basic)
  ((transform       transformq :inline :offset-assert  16)
   (blend-transform transformq :inline :offset-assert  64)
   (node-index      int32              :offset-assert 112)
   (blend           float              :offset-assert 116)
   (enable          symbol             :offset-assert 120)
   )
  :method-count-assert 9
  :size-assert         #x7c
  :flag-assert         #x90000007c
  (:methods
    (new (symbol type process-drawable int symbol) _type_ 0)
    )
  )


(defun joint-mod-blend-local-callback ((arg0 cspace) (arg1 transformq))
  (let ((gp-0 (the-as joint-mod-blend-local (-> arg0 param1))))
    (cond
      ((-> gp-0 enable)
       (vector-lerp!
         (the-as vector (-> gp-0 blend-transform))
         (-> arg1 trans)
         (the-as vector (-> gp-0 transform))
         (-> gp-0 blend)
         )
       (vector-lerp! (-> gp-0 blend-transform scale) (-> arg1 scale) (-> gp-0 transform scale) (-> gp-0 blend))
       (quaternion-slerp! (-> gp-0 blend-transform quat) (-> arg1 quat) (-> gp-0 transform quat) (-> gp-0 blend))
       (cspace<-parented-transformq-joint! arg0 (-> gp-0 blend-transform))
       )
      (else
        (cspace<-parented-transformq-joint! arg0 arg1)
        )
      )
    )
  (none)
  )

(defmethod new joint-mod-blend-local ((allocation symbol) (type-to-make type) (arg0 process-drawable) (arg1 int) (arg2 symbol))
  (let ((v0-0 (object-new allocation type-to-make (the-as int (-> type-to-make size)))))
    (set! (-> v0-0 node-index) arg1)
    (set! (-> v0-0 enable) arg2)
    (set! (-> v0-0 blend) 0.0)
    (set! (-> v0-0 transform trans quad) (-> *null-vector* quad))
    (set! (-> v0-0 transform quat vec quad) (-> *null-vector* quad))
    (set! (-> v0-0 transform scale quad) (-> *identity-vector* quad))
    (let ((a0-8 (-> arg0 node-list data arg1)))
      (set! (-> a0-8 param0) joint-mod-blend-local-callback)
      (set! (-> a0-8 param1) v0-0)
      )
    v0-0
    )
  )

(deftype joint-mod-spinner (basic)
  ((spin-axis vector :inline :offset-assert  16)
   (angle     float          :offset-assert  32)
   (spin-rate float          :offset-assert  36)
   (enable    symbol         :offset-assert  40)
   )
  :method-count-assert 9
  :size-assert         #x2c
  :flag-assert         #x90000002c
  (:methods
    (new (symbol type process-drawable int vector float) _type_ 0)
    )
  )


(defun joint-mod-spinner-callback ((arg0 cspace) (arg1 transformq))
  (with-pp
    (let ((gp-0 (the-as joint-mod-spinner (-> arg0 param1))))
      (when (-> gp-0 enable)
        (let ((f30-0
                (the float
                     (sar (shl (the int (+ (-> gp-0 angle) (* (-> gp-0 spin-rate) (-> pp clock seconds-per-frame)))) 48) 48)
                     )
                )
              )
          (quaternion-vector-angle! (-> arg1 quat) (-> gp-0 spin-axis) f30-0)
          (set! (-> gp-0 angle) f30-0)
          )
        )
      )
    (cspace<-parented-transformq-joint! arg0 arg1)
    (none)
    )
  )

(defmethod new joint-mod-spinner ((allocation symbol) (type-to-make type) (arg0 process-drawable) (arg1 int) (arg2 vector) (arg3 float))
  (let ((v0-0 (object-new allocation type-to-make (the-as int (-> type-to-make size)))))
    (set! (-> v0-0 spin-axis quad) (-> arg2 quad))
    (set! (-> v0-0 spin-rate) arg3)
    (set! (-> v0-0 enable) #t)
    (set! (-> v0-0 angle) 0.0)
    (let ((a0-3 (-> arg0 node-list data arg1)))
      (set! (-> a0-3 param0) joint-mod-spinner-callback)
      (set! (-> a0-3 param1) v0-0)
      )
    v0-0
    )
  )

(deftype joint-mod-blend-world (basic)
  ((transform       transformq            :inline :offset-assert  16)
   (blend-transform transformq            :inline :offset-assert  64)
   (blend-flags     joint-mod-blend-flags         :offset-assert 112)
   (node-index      int32                         :offset-assert 116)
   (blend           float                         :offset-assert 120)
   (enable          symbol                        :offset-assert 124)
   )
  :method-count-assert 9
  :size-assert         #x80
  :flag-assert         #x900000080
  (:methods
    (new (symbol type process-drawable int symbol float) _type_ 0)
    )
  )


(defun joint-mod-blend-world-callback ((arg0 cspace) (arg1 transformq))
  (rlet ((vf0 :class vf)
         (vf4 :class vf)
         (vf5 :class vf)
         (vf6 :class vf)
         )
    (init-vf0-vector)
    (let ((gp-0 (the-as joint-mod-blend-world (-> arg0 param1))))
      (cond
        ((-> gp-0 enable)
         (let ((f30-0 (if (logtest? (-> gp-0 blend-flags) (joint-mod-blend-flags trans))
                          (-> gp-0 blend)
                          0.0
                          )
                      )
               (f28-0 (if (logtest? (-> gp-0 blend-flags) (joint-mod-blend-flags scale))
                          (-> gp-0 blend)
                          0.0
                          )
                      )
               (f26-0 (if (logtest? (-> gp-0 blend-flags) (joint-mod-blend-flags rotation))
                          (-> gp-0 blend)
                          0.0
                          )
                      )
               (s0-0 (new 'stack-no-clear 'matrix))
               (s2-0 (new 'stack-no-clear 'matrix))
               (s3-0 (new 'stack-no-clear 'quaternion))
               )
           (let ((s1-0 (new 'stack-no-clear 'vector)))
             (if (= (-> arg0 parent bone scale w) 0.0)
                 (matrix<-transformq! s0-0 arg1)
                 (matrix<-parented-transformq! s0-0 arg1 (-> arg0 parent bone scale))
                 )
             (matrix*! s2-0 s0-0 (-> arg0 parent bone transform))
             (set-vector!
               s1-0
               (vector-length (the-as vector (-> s2-0 vector)))
               (vector-length (-> s2-0 vector 1))
               (vector-length (-> s2-0 vector 2))
               1.0
               )
             (let ((v1-19 (-> gp-0 blend-transform scale)))
               (let ((a0-11 (-> arg1 scale)))
                 (.lvf vf4 (&-> s1-0 quad))
                 (.lvf vf5 (&-> a0-11 quad))
                 )
               (.add.x.vf vf6 vf0 vf0 :mask #b1000)
               (.mul.vf vf6 vf4 vf5 :mask #b111)
               (.svf (&-> v1-19 quad) vf6)
               )
             )
           (vector-lerp!
             (the-as vector (-> gp-0 blend-transform))
             (-> s2-0 trans)
             (the-as vector (-> gp-0 transform))
             f30-0
             )
           (vector-lerp! (-> gp-0 blend-transform scale) (-> gp-0 blend-transform scale) (-> gp-0 transform scale) f28-0)
           (quaternion-slerp!
             (-> gp-0 blend-transform quat)
             (matrix->quaternion s3-0 s2-0)
             (-> gp-0 transform quat)
             f26-0
             )
           )
         (cspace<-transformq! arg0 (-> gp-0 blend-transform))
         )
        (else
          (cspace<-parented-transformq-joint! arg0 arg1)
          )
        )
      )
    (none)
    )
  )

(defmethod new joint-mod-blend-world ((allocation symbol) (type-to-make type) (arg0 process-drawable) (arg1 int) (arg2 symbol) (arg3 float))
  (let ((v0-0 (object-new allocation type-to-make (the-as int (-> type-to-make size)))))
    (set! (-> v0-0 node-index) arg1)
    (set! (-> v0-0 enable) arg2)
    (set! (-> v0-0 blend) arg3)
    (set! (-> v0-0 transform trans quad) (-> *null-vector* quad))
    (set! (-> v0-0 transform quat vec quad) (-> *null-vector* quad))
    (set! (-> v0-0 transform scale quad) (-> *identity-vector* quad))
    (let ((a0-8 (-> arg0 node-list data arg1)))
      (set! (-> a0-8 param0) joint-mod-blend-world-callback)
      (set! (-> a0-8 param1) v0-0)
      )
    v0-0
    )
  )

(deftype joint-mod-rotate-local (basic)
  ((enable   symbol             :offset-assert   4)
   (rotation quaternion :inline :offset-assert  16)
   )
  :method-count-assert 9
  :size-assert         #x20
  :flag-assert         #x900000020
  (:methods
    (new (symbol type process-drawable int symbol) _type_ 0)
    )
  )


(defun joint-mod-rotate-local-callback ((arg0 cspace) (arg1 transformq))
  (let ((v1-0 (the-as joint-mod-rotate-local (-> arg0 param1))))
    (new 'stack-no-clear 'vector)
    (if (-> v1-0 enable)
        (quaternion*! (-> arg1 quat) (-> arg1 quat) (-> v1-0 rotation))
        )
    )
  (cspace<-parented-transformq-joint! arg0 arg1)
  (none)
  )

(defmethod new joint-mod-rotate-local ((allocation symbol) (type-to-make type) (arg0 process-drawable) (arg1 int) (arg2 symbol))
  (let ((gp-0 (object-new allocation type-to-make (the-as int (-> type-to-make size)))))
    (set! (-> gp-0 enable) arg2)
    (quaternion-set! (-> gp-0 rotation) 0.0 0.0 0.0 1.0)
    (let ((a0-3 (-> arg0 node-list data arg1)))
      (set! (-> a0-3 param0) joint-mod-rotate-local-callback)
      (set! (-> a0-3 param1) gp-0)
      )
    gp-0
    )
  )

(deftype joint-mod-ik (basic)
  ((flags                  joint-mod-ik-flags                                          :offset-assert   4)
   (process                process-drawable                                            :offset-assert   8)
   (hand-dist              float                                                       :offset-assert  12)
   (handle-pos             vector                                              :inline :offset-assert  16)
   (elbow-pole-vector-axis uint32                                                      :offset-assert  32)
   (elbow-rotation-axis    uint32                                                      :offset-assert  36)
   (user-position          vector                                              :inline :offset-assert  48)
   (user-normal            vector                                              :inline :offset-assert  64)
   (user-blend             float                                                       :offset-assert  80)
   (user-float             float                                                       :offset-assert  84)
   (callback               (function joint-mod-ik matrix matrix vector object)         :offset-assert  88)
   (shoulder-matrix-no-ik  matrix                                              :inline :offset-assert  96)
   (elbow-matrix-no-ik     matrix                                              :inline :offset-assert 160)
   (blend                  float                                                       :offset-assert 224)
   (blend-interp           float                                                       :offset-assert 228)
   )
  :method-count-assert 11
  :size-assert         #xe8
  :flag-assert         #xb000000e8
  (:methods
    (new (symbol type process-drawable int float) _type_ 0)
    (handle-copy! (_type_ vector) none 9)
    (enable-set! (_type_ symbol) none 10)
    )
  )


0



<|MERGE_RESOLUTION|>--- conflicted
+++ resolved
@@ -82,15 +82,9 @@
   :flag-assert         #x10000000b8
   (:methods
     (new (symbol type joint-mod-mode process-drawable int) _type_ 0)
-<<<<<<< HEAD
     (mode-set! (_type_ joint-mod-mode) none 9)
     (target-set! (_type_ vector) none 10)
     (look-at! (_type_ vector symbol process) none :behavior process 11)
-=======
-    (joint-mod-method-9 () none 9)
-    (joint-mod-method-10 () none 10)
-    (joint-mod-method-11 () none 11)
->>>>>>> 5a21c823
     (reset-blend! (_type_) _type_ 12)
     (twist-set! (_type_ float float float) vector 13)
     (trs-set! (_type_ vector quaternion vector) none 14)
