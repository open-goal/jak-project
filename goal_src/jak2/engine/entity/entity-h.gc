;;-*-Lisp-*-
(in-package goal)

;; name: entity-h.gc
;; name in dgo: entity-h
;; dgos: ENGINE, GAME

(defenum entity-perm-status
  :bitfield #t
  :type uint16
  (bit-0 0)
  (bit-1 1)
  (dead 2)
  (no-kill 3)
  (bit-4 4)
  (bit-5 5)
  (subtask-complete 6)
  (bit-7 7)
  (complete 8)
  (bit-9 9)
  (bit-10 10)
  (entity-perm-status-12 12)
  )

(declare-type race-mesh basic)

;; NOTE - for cam-start
(define-extern reset-cameras (function none))

;; NOTE - for airlock
(define-extern process-entity-status! (function process entity-perm-status symbol int))
(define-extern process-drawable-from-entity! (function process-drawable entity-actor none))

(declare-type nav-poly structure)

;; NOTE - for default-menu
(define-extern *compact-actors* symbol)
(define-extern debug-actor (function string none))
(define-extern reset-actors (function symbol none))

;; DECOMP BEGINS

(define *generate-actor-vis* #f)

(define *generate-actor-vis-start* #f)

(define *generate-actor-vis-output* #f)

(deftype entity-perm (structure)
  ((user-object object             2 :offset-assert   0)
   (user-uint64 uint64               :offset          0)
   (user-float  float              2 :offset          0)
   (user-int32  int32              2 :offset          0)
   (user-uint32 uint32             2 :offset          0)
   (user-int16  int16              4 :offset          0)
   (user-uint16 uint16             4 :offset          0)
   (user-int8   int8               8 :offset          0)
   (user-uint8  uint8              8 :offset          0)
   (status      entity-perm-status   :offset          8)
   (dummy       uint8              1 :offset         10)
   (task        uint8                :offset         11)
   (aid         actor-id             :offset         12)
   (quad        uint128              :offset          0)
   )
  :method-count-assert 10
  :size-assert         #x10
  :flag-assert         #xa00000010
  (:methods
    (update-perm! (_type_ symbol entity-perm-status) _type_ 9)
    )
  )


(deftype entity-links (structure)
  ((prev-link entity-links         :offset-assert   0)
   (next-link entity-links         :offset-assert   4)
   (entity    entity               :offset-assert   8)
   (process   process              :offset-assert  12)
   (level     level                :offset-assert  16)
   (vis-id    int32                :offset-assert  20)
   (kill-mask task-mask            :offset-assert  24)
   (vis-dist  meters               :offset-assert  28)
   (trans     vector       :inline :offset-assert  32)
   (perm      entity-perm  :inline :offset-assert  48)
   (status    uint16               :offset         56)
   (aid       uint32               :offset         60)
   (task      uint8                :offset         59)
   )
  :method-count-assert 10
  :size-assert         #x40
  :flag-assert         #xa00000040
  (:methods
    (birth? (_type_ vector) symbol 9)
    )
  )


(deftype entity-perm-array (inline-array-class)
  ((data entity-perm :inline :dynamic :offset-assert  16)
   )
  :method-count-assert 9
  :size-assert         #x10
  :flag-assert         #x900000010
  )


(set! (-> entity-perm-array heap-base) (the-as uint 16))

(deftype entity-links-array (inline-array-class)
  ((data entity-links :inline :dynamic :offset-assert  16)
   )
  :method-count-assert 9
  :size-assert         #x10
  :flag-assert         #x900000010
  )


(set! (-> entity-links-array heap-base) (the-as uint 64))

(deftype entity (res-lump)
  ((trans vector :inline :offset-assert  32)
   (aid   uint32         :offset-assert  48)
   )
  :method-count-assert 27
  :size-assert         #x34
  :flag-assert         #x1b00000034
  (:methods
<<<<<<< HEAD
    (birth! (_type_) _type_ 22)
    (kill! (_type_) _type_ 23)
    (add-to-level! (_type_ level-group level actor-id) none 24)
    (remove-from-level! (_type_ level-group) _type_ 25)
    (get-level (_type_) level 26)
=======
    (entity-method-22 (_type_) _type_ 22)
    (kill! (_type_) _type_ 23)
    (entity-method-24 () none 24)
    (entity-method-25 () none 25)
    (entity-method-26 () none 26)
>>>>>>> 82e05172
    )
  )

(deftype entity-camera (entity)
  ((connect connectable :inline :offset-assert  64)
   )
  :method-count-assert 27
  :size-assert         #x50
  :flag-assert         #x1b00000050
  )

(deftype entity-nav-mesh (entity)
  ((nav-mesh nav-mesh  :offset-assert  52)
   )
  :method-count-assert 29
  :size-assert         #x38
  :flag-assert         #x1d00000038
  (:methods
    (entity-nav-mesh-method-27 (_type_) none 27)
    (debug-draw (_type_) none 28)
    )
  )

(deftype entity-race-mesh (entity)
  ((race-mesh race-mesh  :offset-assert  52)
   )
  :method-count-assert 29
  :size-assert         #x38
  :flag-assert         #x1d00000038
  (:methods
    (entity-race-mesh-method-27 () none 27)
    (entity-race-mesh-method-28 () none 28)
    )
  )

(deftype entity-actor (entity)
  ((etype     type               :offset         56)
   (task      game-task          :offset-assert  60)
   (kill-mask task-mask          :offset         52)
   (vis-id    int16              :offset-assert  62)
   (quat      quaternion :inline :offset-assert  64)
   )
  :method-count-assert 33
  :size-assert         #x50
  :flag-assert         #x2100000050
  (:methods
    (next-actor (_type_) entity-actor 27)
    (prev-actor (_type_) entity-actor 28)
<<<<<<< HEAD
    (debug-print (_type_ symbol type) none 29)
    (toggle-status (_type_ entity-perm-status symbol) none 30)
=======
    (entity-actor-method-29 () none 29)
    (entity-actor-method-30 (_type_ entity-perm-status symbol) none 30)
>>>>>>> 82e05172
    (entity-actor-method-31 (_type_ vector vector vector object float) nav-mesh 31)
    (entity-actor-method-32 (_type_ vector vector nav-poly float) nav-poly 32)
    )
  )

(deftype actor-reference (structure)
  ((actor entity  :offset-assert   0)
   (id    uint32  :offset-assert   4)
   )
  :pack-me
  :method-count-assert 9
  :size-assert         #x8
  :flag-assert         #x900000008
  )


(deftype actor-group (inline-array-class)
  ((data actor-reference :inline :dynamic :offset-assert  16)
   )
  :method-count-assert 9
  :size-assert         #x10
  :flag-assert         #x900000010
  )


(set! (-> actor-group heap-base) (the-as uint 8))

(deftype entity-info (basic)
  ((ptype     type    :offset-assert   4)
   (package   string  :offset-assert   8)
   (art-group pair    :offset-assert  12)
   (pool      symbol  :offset-assert  16)
   (heap-size int32   :offset-assert  20)
   )
  :method-count-assert 9
  :size-assert         #x18
  :flag-assert         #x900000018
  )


(deftype actor-bank (basic)
  ((pause-dist meters  :offset-assert   4)
   (birth-dist meters  :offset-assert   8)
   (birth-max  int32   :offset-assert  12)
   )
  :method-count-assert 9
  :size-assert         #x10
  :flag-assert         #x900000010
  )


(define *ACTOR-bank* (new 'static 'actor-bank :pause-dist (meters 50) :birth-dist (meters 220) :birth-max 10))

0



<|MERGE_RESOLUTION|>--- conflicted
+++ resolved
@@ -125,19 +125,11 @@
   :size-assert         #x34
   :flag-assert         #x1b00000034
   (:methods
-<<<<<<< HEAD
     (birth! (_type_) _type_ 22)
     (kill! (_type_) _type_ 23)
     (add-to-level! (_type_ level-group level actor-id) none 24)
     (remove-from-level! (_type_ level-group) _type_ 25)
     (get-level (_type_) level 26)
-=======
-    (entity-method-22 (_type_) _type_ 22)
-    (kill! (_type_) _type_ 23)
-    (entity-method-24 () none 24)
-    (entity-method-25 () none 25)
-    (entity-method-26 () none 26)
->>>>>>> 82e05172
     )
   )
 
@@ -186,13 +178,8 @@
   (:methods
     (next-actor (_type_) entity-actor 27)
     (prev-actor (_type_) entity-actor 28)
-<<<<<<< HEAD
     (debug-print (_type_ symbol type) none 29)
     (toggle-status (_type_ entity-perm-status symbol) none 30)
-=======
-    (entity-actor-method-29 () none 29)
-    (entity-actor-method-30 (_type_ entity-perm-status symbol) none 30)
->>>>>>> 82e05172
     (entity-actor-method-31 (_type_ vector vector vector object float) nav-mesh 31)
     (entity-actor-method-32 (_type_ vector vector nav-poly float) nav-poly 32)
     )
