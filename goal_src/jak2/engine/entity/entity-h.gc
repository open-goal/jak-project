--- conflicted
+++ resolved
@@ -30,17 +30,15 @@
 (define-extern process-entity-status! (function process entity-perm-status symbol int))
 (define-extern process-drawable-from-entity! (function process-drawable entity-actor none))
 
-<<<<<<< HEAD
-;; NOTE - for projectile
-(define-extern process-entity-set! (function process entity none))
-=======
 (declare-type nav-poly structure)
 
 ;; NOTE - for default-menu
 (define-extern *compact-actors* symbol)
 (define-extern debug-actor (function string none))
 (define-extern reset-actors (function symbol none))
->>>>>>> ef22563d
+
+;; NOTE - for projectile
+(define-extern process-entity-set! (function process entity none))
 
 ;; DECOMP BEGINS
 
