--- conflicted
+++ resolved
@@ -193,13 +193,8 @@
   :flag-assert         #x2f00000120
   (:methods
     (nav-control-method-9 () none 9)
-<<<<<<< HEAD
     (point-in-bounds? (_type_ vector) symbol 10)
-    (nav-control-method-11 (_type_ vector) none 11)
-=======
-    (nav-control-method-10 () none 10)
     (nav-control-method-11 (_type_ vector) vector 11)
->>>>>>> 7339b2b9
     (nav-control-method-12 () none 12)
     (find-poly (_type_ vector) nav-poly 13)
     (nav-control-method-14 (_type_ nav-poly vector object vector) none 14)
