--- conflicted
+++ resolved
@@ -5,13 +5,11 @@
 ;; name in dgo: cam-debug-h
 ;; dgos: ENGINE, GAME
 
-<<<<<<< HEAD
-;; TODO - for settings
-(define-extern cam-free-floating (state camera-slave))
-=======
 ;; NOTE - for cylinder
 (define-extern camera-line (function vector vector vector4w none))
->>>>>>> 494b08a2
+
+;; NOTE - for settings
+(define-extern cam-free-floating (state camera-slave))
 
 ;; DECOMP BEGINS
 
