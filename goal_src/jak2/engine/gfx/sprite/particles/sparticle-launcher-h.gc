--- conflicted
+++ resolved
@@ -187,13 +187,8 @@
   :size-assert         #x10
   :flag-assert         #xb00000010
   (:methods
-<<<<<<< HEAD
-    (sparticle-launcher-method-9 (_type_ int) sp-field-init-spec 9)
-    (sparticle-launcher-method-10 (_type_) none 10)
-=======
     (get-field-spec-by-id (_type_ sp-field-id) sp-field-init-spec 9)
     (sparticle-launcher-method-10 (_type_ string) none 10)
->>>>>>> b5d21be9
     )
   )
 
