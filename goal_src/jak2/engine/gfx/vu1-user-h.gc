;;-*-Lisp-*-
(in-package goal)

;; name: vu1-user-h.gc
;; name in dgo: vu1-user-h
;; dgos: ENGINE, GAME

#|@file
this file contains shared enums for the various renderers.

Renderers will output data to "buckets", which are later spliced together into a single
very large dma chain.

With the exception of a few special case buckets, there's a bucket for
<renderer>-<special_modes>-<draw-level>-<tpage>
unlike jak 1, the "draw level index" is separate from the normal level index.

for example: tie-s-l1-tfrag
 - will be filled by the TIE renderer
 - special "s" (scissor) variant of TIE
 - using geometry of level 1
 - while the tfrag tpage is in VRAM
|#

;;  <what renderer>-<what level>-<what tpage>
(defenum bucket-id
  :type int32
  :bitfield #f

  ;;;;;;;;;;

  (bucket-0)      
  (bucket-1)      
  (bucket-2)      
  (bucket-3)         ;; blit displays
  (tex-lcom-sky-pre)     ;; tex
  (sky-draw)         ;; sky
  (ocean-mid-far)    ;; ocean

  ;;;;;;;;;;;;;;;;;;;;;;;;;;;;;;;
  ;; All levels with tfrag tpage
  ;;;;;;;;;;;;;;;;;;;;;;;;;;;;;;;

  (tex-l0-tfrag)         ;; level 0 tex
  (tfrag-l0-tfrag)       ;; tfrag
  (tie-l0-tfrag)         ;; tie
  (etie-l0-tfrag)       ;; tie
  (tfrag-s-l0-tfrag)    ;; tfrag
  (tie-s-l0-tfrag)      ;; tie
  (etie-s-l0-tfrag)     ;; tie
  (merc-l0-tfrag)       ;; merc
  (emerc-l0-tfrag)      ;; emerc
  (gmerc-l0-tfrag)      ;; mercneric
  (tie-v-l0-tfrag)      ;; tie

  (tex-l1-tfrag)        ;; tex
  (tfrag-l1-tfrag)      ;; tfrag
  (tie-l1-tfrag)        ;; tie
  (etie-l1-tfrag)       ;; tie
  (tfrag-s-l1-tfrag)    ;; tfrag
  (tie-s-l1-tfrag)      ;; tie
  (etie-s-l1-tfrag)     ;; tie
  (merc-l1-tfrag)       ;; merc
  (emerc-l1-tfrag)      ;; emerc
  (gmerc-l1-tfrag)      ;; mercneric
  (tie-v-l1-tfrag)      ;; tie

  (tex-l2-tfrag)        ;; tex
  (tfrag-l2-tfrag)      ;; tfrag
  (tie-l2-tfrag)        ;; tie
  (etie-l2-tfrag)       ;; tie
  (tfrag-s-l2-tfrag)    ;; tfrag
  (tie-s-l2-tfrag)      ;; tie
  (etie-s-l2-tfrag)     ;; tie
  (merc-l2-tfrag)       ;; merc
  (emerc-l2-tfrag)      ;; emerc
  (gmerc-l2-tfrag)      ;; mercneric
  (tie-v-l2-tfrag)      ;; tie

  (tex-l3-tfrag)        ;; tex
  (tfrag-l3-tfrag)      ;; tfrag
  (tie-l3-tfrag)        ;; tie
  (etie-l3-tfrag)       ;; tie
  (tfrag-s-l3-tfrag)    ;; tfrag
  (tie-s-l3-tfrag)      ;; tie
  (etie-s-l3-tfrag)     ;; tie
  (merc-l3-tfrag)       ;; merc
  (emerc-l3-tfrag)      ;; emerc
  (gmerc-l3-tfrag)      ;; mercneric
  (tie-v-l3-tfrag)      ;; tie

  (tex-l4-tfrag)        ;; tex
  (tfrag-l4-tfrag)      ;; tfrag
  (tie-l4-tfrag)        ;; tie
  (etie-l4-tfrag)       ;; tie
  (tfrag-s-l4-tfrag)    ;; tfrag
  (tie-s-l4-tfrag)      ;; tie
  (etie-s-l4-tfrag)     ;; tie
  (merc-l4-tfrag)       ;; merc
  (emerc-l4-tfrag)      ;; emerc
  (gmerc-l4-tfrag)      ;; mercneric
  (tie-v-l4-tfrag)      ;; tie

  (tex-l5-tfrag)        ;; tex
  (tfrag-l5-tfrag)      ;; tfrag
  (tie-l5-tfrag)        ;; tie
  (etie-l5-tfrag)       ;; tie
  (tfrag-s-l5-tfrag)    ;; tfrag
  (tie-s-l5-tfrag)      ;; tie
  (etie-s-l5-tfrag)     ;; tie
  (merc-l5-tfrag)       ;; merc
  (emerc-l5-tfrag)      ;; emerc
  (gmerc-l5-tfrag)      ;; mercneric
  (tie-v-l5-tfrag)      ;; tie

  (tex-l6-tfrag)        ;; tex
  (tfrag-l6-tfrag)      ;; tfrag
  (tie-l6-tfrag)        ;; tie
  (etie-l6-tfrag)       ;; tie
  (tfrag-s-l6-tfrag)    ;; tfrag
  (tie-s-l6-tfrag)      ;; tie
  (etie-s-l6-tfrag)     ;; tie
  (merc-l6-tfrag)       ;; merc
  (emerc-l6-tfrag)      ;; emerc
  (gmerc-l6-tfrag)      ;; mercneric
  (tie-v-l6-tfrag)      ;; tie

  (tex-l7-tfrag)        ;; tex
  (tfrag-l7-tfrag)      ;; tfrag
  (tie-l7-tfrag)        ;; tie
  (etie-l7-tfrag)       ;; tie
  (tfrag-s-l7-tfrag)    ;; tfrag
  (tie-s-l7-tfrag)      ;; tie
  (etie-s-l7-tfrag)     ;; tie
  (merc-l7-tfrag)       ;; merc
  (emerc-l7-tfrag)      ;; emerc
  (gmerc-l7-tfrag)      ;; mercneric
  (tie-v-l7-tfrag)      ;; tie

  ;;;;;;;;;;;;;;;;;;;;;;;;;;;;;;;
  ;; All levels with shrub tpage
  ;;;;;;;;;;;;;;;;;;;;;;;;;;;;;;;

<<<<<<< HEAD
  (tex-l0-shrub)            ;; tex
  (shrub-l0-shrub)          ;; shrub
  (shrub-n-l0-shrub)        ;; shrub
  (billboard-l0-shrub)      ;; shrub
  (shrub-v-l0-shrub)        ;; shrub
  (shrub-nt-l0-shrub)       ;; shrub
  (merc-l0-shrub)           ;; merc
  (emerc-l0-shrub)          ;; emerc
  (gmerc-l0-shrub)          ;; mercneric

  (tex-l1-shrub)            ;; tex
  (shrub-l1-shrub)          ;; shrub
  (shrub-n-l1-shrub)        ;; shrub
  (billboard-l1-shrub)      ;; shrub
  (shrub-v-l1-shrub)        ;; shrub
  (shrub-nt-l1-shrub)       ;; shrub
  (merc-l1-shrub)           ;; merc
  (emerc-l1-shrub)          ;; emerc
  (gmerc-l1-shrub)          ;; mercneric

  (tex-l2-shrub)            ;; tex
  (shrub-l2-shrub)          ;; shrub
  (shrub-n-l2-shrub)        ;; shrub
  (billboard-l2-shrub)      ;; shrub
  (shrub-v-l2-shrub)        ;; shrub
  (shrub-nt-l2-shrub)       ;; shrub
  (merc-l2-shrub)           ;; merc
  (emerc-l2-shrub)          ;; emerc
  (gmerc-l2-shrub)          ;; mercneric

  (tex-l3-shrub)          ;; tex
  (shrub-l3-shrub)        ;; shrub
  (shrub-n-l3-shrub)      ;; shrub
  (billboard-l3-shrub)    ;; shrub
  (shrub-v-l3-shrub)      ;; shrub
  (shrub-nt-l3-shrub)     ;; shrub
  (merc-l3-shrub)         ;; merc
  (emerc-l3-shrub)        ;; emerc
  (gmerc-l3-shrub)        ;; mercneric

  (tex-l4-shrub)          ;; tex
  (shrub-l4-shrub)        ;; shrub
  (shrub-n-l4-shrub)      ;; shrub
  (billboard-l4-shrub)    ;; shrub
  (shrub-v-l4-shrub)      ;; shrub
  (shrub-nt-l4-shrub)     ;; shrub
  (merc-l4-shrub)         ;; merc
  (emerc-l4-shrub)        ;; emerc
  (gmerc-l4-shrub)        ;; mercneric

  (tex-l5-shrub)          ;; tex
  (shrub-l5-shrub)        ;; shrub
  (shrub-n-l5-shrub)      ;; shrub
  (billboard-l5-shrub)    ;; shrub
  (shrub-v-l5-shrub)      ;; shrub
  (shrub-nt-l5-shrub)     ;; shrub
  (merc-l5-shrub)         ;; merc
  (emerc-l5-shrub)        ;; emerc
  (gmerc-l5-shrub)        ;; mercneric

  (tex-l6-shrub)          ;; tex
  (shrub-l6-shrub)        ;; shrub
  (shrub-n-l6-shrub)      ;; shrub
  (billboard-l6-shrub)    ;; shrub
  (shrub-v-l6-shrub)      ;; shrub
  (shrub-nt-l6-shrub)     ;; shrub
  (merc-l6-shrub)         ;; merc
  (emerc-l6-shrub)        ;; emerc
  (gmerc-l6-shrub)        ;; mercneric

  (tex-l7-shrub)          ;; tex
  (shrub-l7-shrub)        ;; shrub
  (shrub-n-l7-shrub)      ;; shrub
  (billboard-l7-shrub)    ;; shrub
  (shrub-v-l7-shrub)      ;; shrub
  (shrub-nt-l7-shrub)     ;; shrub
  (merc-l7-shrub)         ;; merc
  (emerc-l7-shrub)        ;; emerc
  (gmerc-l7-shrub)        ;; mercneric

  (tex-l0-alpha)          ;; tex
  (tfrag-t-l0-alpha)      ;; tfrag
  (tie-t-l0-alpha)        ;; tie
  (etie-t-l0-alpha)       ;; tie
  (merc-l0-alpha)         ;; merc
  (emerc-l0-alpha)        ;; emerc
  (gmerc-l0-alpha)        ;; mercneric
  (tfrag-st-l0-alpha)     ;; tfrag
  (tie-st-l0-alpha)       ;; tie
  (etie-st-l0-alpha)      ;; tie

  (tex-l1-alpha)          ;; tex
  (tfrag-t-l1-alpha)      ;; tfrag
  (tie-t-l1-alpha)        ;; tie
  (etie-t-l1-alpha)       ;; tie
  (merc-l1-alpha)         ;; merc
  (emerc-l1-alpha)        ;; emerc
  (gmerc-l1-alpha)        ;; mercneric
  (tfrag-st-l1-alpha)     ;; tfrag
  (tie-st-l1-alpha)       ;; tie
  (etie-st-l1-alpha)      ;; tie

  (tex-l2-alpha)          ;; tex
  (tfrag-t-l2-alpha)      ;; tfrag
  (tie-t-l2-alpha)        ;; tie
  (etie-t-l2-alpha)       ;; tie
  (merc-l2-alpha)         ;; merc
  (emerc-l2-alpha)        ;; emerc
  (gmerc-l2-alpha)        ;; mercneric
  (tfrag-st-l2-alpha)     ;; tfrag
  (tie-st-l2-alpha)       ;; tie
  (etie-st-l2-alpha)      ;; tie

  (tex-l3-alpha)          ;; tex
  (tfrag-t-l3-alpha)      ;; tfrag
  (tie-t-l3-alpha)        ;; tie
  (etie-t-l3-alpha)       ;; tie
  (merc-l3-alpha)         ;; merc
  (emerc-l3-alpha)        ;; emerc
  (gmerc-l3-alpha)        ;; mercneric
  (tfrag-st-l3-alpha)     ;; tfrag
  (tie-st-l3-alpha)       ;; tie
  (etie-st-l3-alpha)      ;; tie

  (tex-l4-alpha)          ;; tex
  (tfrag-t-l4-alpha)      ;; tfrag
  (tie-t-l4-alpha)        ;; tie
  (etie-t-l4-alpha)       ;; tie
  (merc-l4-alpha)         ;; merc
  (emerc-l4-alpha)        ;; emerc
  (gmerc-l4-alpha)        ;; mercneric
  (tfrag-st-l4-alpha)     ;; tfrag
  (tie-st-l4-alpha)       ;; tie
  (etie-st-l4-alpha)      ;; tie

  (tex-l5-alpha)          ;; tex
  (tfrag-t-l5-alpha)      ;; tfrag
  (tie-t-l5-alpha)        ;; tie
  (etie-t-l5-alpha)       ;; tie
  (merc-l5-alpha)         ;; merc
  (emerc-l5-alpha)        ;; emerc
  (gmerc-l5-alpha)        ;; mercneric
  (tfrag-st-l5-alpha)     ;; tfrag
  (tie-st-l5-alpha)       ;; tie
  (etie-st-l5-alpha)      ;; tie

  (tex-l6-alpha)          ;; tex
  (tfrag-t-l6-alpha)      ;; tfrag
  (tie-t-l6-alpha)        ;; tie
  (etie-t-l6-alpha)       ;; tie
  (merc-l6-alpha)         ;; merc
  (emerc-l6-alpha)        ;; emerc
  (gmerc-l6-alpha)        ;; mercneric
  (tfrag-st-l6-alpha)     ;; tfrag
  (tie-st-l6-alpha)       ;; tie
  (etie-st-l6-alpha)      ;; tie

  (tex-l7-alpha)          ;; tex
  (tfrag-t-l7-alpha)      ;; tfrag
  (tie-t-l7-alpha)        ;; tie
  (etie-t-l7-alpha)       ;; tie
  (merc-l7-alpha)         ;; merc
  (emerc-l7-alpha)        ;; emerc
  (gmerc-l7-alpha)        ;; mercneric
  (tfrag-st-l7-alpha)     ;; tfrag
  (tie-st-l7-alpha)       ;; tie
  (etie-st-l7-alpha)      ;; tie

  (tex-lcom-tfrag)        ;; tex
  (merc-lcom-tfrag)       ;; merc
  (emerc-lcom-tfrag)      ;; emerc
  (gmerc-lcom-tfrag)      ;; mercneric

  (tex-lcom-shrub)        ;; tex
  (merc-lcom-shrub)       ;; merc
  (emerc-lcom-shrub)      ;; emerc
  (gmerc-lcom-shrub)      ;; mercneric

  (bucket-195)            ;; shadow

  (tex-l0-pris)           ;; tex
  (merc-l0-pris)          ;; merc
  (emerc-l0-pris)         ;; emerc
  (gmerc-l0-pris)         ;; mercneric

  (tex-l1-pris)           ;; tex
  (merc-l1-pris)          ;; merc
  (emerc-l1-pris)         ;; emerc
  (gmerc-l1-pris)         ;; mercneric

  (tex-l2-pris)           ;; tex
  (merc-l2-pris)          ;; merc
  (emerc-l2-pris)         ;; emerc
  (gmerc-l2-pris)         ;; mercneric

  (tex-l3-pris)           ;; tex
  (merc-l3-pris)          ;; merc
  (emerc-l3-pris)         ;; emerc
  (gmerc-l3-pris)         ;; mercneric

  (tex-l4-pris)           ;; tex
  (merc-l4-pris)          ;; merc
  (emerc-l4-pris)         ;; emerc
  (gmerc-l4-pris)         ;; mercneric

  (tex-l5-pris)           ;; tex
  (merc-l5-pris)          ;; merc
  (emerc-l5-pris)         ;; emerc
  (gmerc-l5-pris)         ;; mercneric

  (tex-l6-pris)           ;; tex
  (merc-l6-pris)          ;; merc
  (emerc-l6-pris)         ;; emerc
  (gmerc-l6-pris)         ;; mercneric

  (tex-l7-pris)           ;; tex
  (merc-l7-pris)          ;; merc
  (emerc-l7-pris)         ;; emerc
  (gmerc-l7-pris)         ;; mercneric

  (tex-lcom-pris)         ;; tex
  (merc-lcom-pris)        ;; merc
  (emerc-lcom-pris)       ;; emerc
  (gmerc-lcom-pris)       ;; mercneric

  (tex-l0-pris2)          ;; tex
  (merc-l0-pris2)         ;; merc
  (emerc-l0-pris2)        ;; emerc
  (gmerc-l0-pris2)        ;; mercneric

  (tex-l1-pris2)          ;; tex
  (merc-l1-pris2)         ;; merc
  (emerc-l1-pris2)        ;; emerc
  (gmerc-l1-pris2)        ;; mercneric

  (tex-l2-pris2)          ;; tex
  (merc-l2-pris2)         ;; merc
  (emerc-l2-pris2)        ;; emerc
  (gmerc-l2-pris2)        ;; mercneric

  (tex-l3-pris2)          ;; tex
  (merc-l3-pris2)         ;; merc
  (emerc-l3-pris2)        ;; emerc
  (gmerc-l3-pris2)        ;; mercneric

  (tex-l4-pris2)          ;; tex
  (merc-l4-pris2)         ;; merc
  (emerc-l4-pris2)        ;; emerc
  (gmerc-l4-pris2)        ;; mercneric

  (tex-l5-pris2)          ;; tex
  (merc-l5-pris2)         ;; merc
  (emerc-l5-pris2)        ;; emerc
  (gmerc-l5-pris2)        ;; mercneric

  (tex-l6-pris2)          ;; tex
  (merc-l6-pris2)         ;; merc
  (emerc-l6-pris2)        ;; emerc
  (gmerc-l6-pris2)        ;; mercneric

  (tex-l7-pris2)          ;; tex
  (merc-l7-pris2)         ;; merc
  (emerc-l7-pris2)        ;; emerc
  (gmerc-l7-pris2)        ;; mercneric

  (tex-lcom-pris2)        ;; tex
  (merc-lcom-pris2)       ;; merc
  (emerc-lcom-pris2)      ;; emerc
  (gmerc-lcom-pris2)      ;; mercneric

  (tex-l0-water)          ;; tex
  (merc-l0-water)         ;; merc
  (gmerc-l0-water)        ;; mercneric
  (tfrag-w-l0-water)      ;; tfrag
  (tie-w-l0-water)      
  (etie-w-l0-water)     
  (tie-sw-l0-water)     
  (tfrag-ws-l0-water)     ;; tfrag
  (etie-sw-l0-water)    

  (tex-l1-water)          ;; tex
  (merc-l1-water)         ;; merc
  (gmerc-l1-water)        ;; mercneric
  (tfrag-w-l1-water)      ;; tfrag
  (tie-w-l1-water)      
  (etie-w-l1-water)     
  (tie-sw-l1-water)     
  (tfrag-ws-l1-water)     ;; tfrag
  (etie-sw-l1-water)    

  (tex-l2-water)          ;; tex
  (merc-l2-water)         ;; merc
  (gmerc-l2-water)        ;; mercneric
  (tfrag-w-l2-water)      ;; tfrag
  (tie-w-l2-water)      
  (etie-w-l2-water)     
  (tie-sw-l2-water)     
  (tfrag-ws-l2-water)     ;; tfrag
  (tie-esw-l2-water)    

  (tex-l3-water)          ;; tex
  (merc-l3-water)         ;; merc
  (gmerc-l3-water)        ;; mercneric
  (tfrag-w-l3-water)      ;; tfrag
  (tie-w-l3-water)      
  (etie-w-l3-water)     
  (tie-sw-l3-water)     
  (tfrag-ws-l3-water)     ;; tfrag
  (etie-sw-l3-water)    

  (tex-l4-water)          ;; tex
  (merc-l4-water)         ;; merc
  (gmerc-l4-water)        ;; mercneric
  (tfrag-w-l4-water)      ;; tfrag
  (tie-w-l4-water)      
  (etie-w-l4-water)     
  (tie-sw-l4-water)     
  (tfrag-ws-l4-water)     ;; tfrag
  (etie-sw-l4-water)    

  (tex-l5-water)          ;; tex
  (merc-l5-water)         ;; merc
  (gmerc-l5-water)        ;; mercneric
  (tfrag-w-l5-water)      ;; tfrag
  (tie-w-l5-water)      
  (etie-w-l5-water)     
  (tie-sw-l5-water)     
  (tfrag-ws-l5-water)     ;; tfrag
  (etie-sw-l5-water)    

  (tex-l6-water)          ;; tex
  (merc-l6-water)         ;; merc
  (gmerc-l6-water)        ;; mercneric
  (tfrag-w-l6-water)      ;; tfrag
  (tie-w-l6-water)      
  (etie-w-l6-water)     
  (tie-sw-l6-water)     
  (tfrag-ws-l6-water)     ;; tfrag
  (etie-sw-l6-water)    

  (tex-l7-water)          ;; tex
  (merc-l7-water)         ;; merc
  (gmerc-l7-water)        ;; mercneric
  (tfrag-w-l7-water)      ;; tfrag
  (tie-w-l7-water)      
  (etie-w-l7-water)     
  (tie-sw-l7-water)     
  (tfrag-ws-l7-water)     ;; tfrag
  (etie-sw-l7-water)    

  (tex-lcom-water)        ;; tex
  (merc-lcom-water)       ;; merc
  (gmerc-lcom-water)      ;; mercneric

  (tex-lcom-sky-post)   

  (ocean-near)            ;; ocean
  (bucket-311)            ;; depth-cue

  (tex-all-sprite)      
  (particles)             ;; particles
  (bucket-314)            ;; shadow
  (bucket-315)            ;; effects
  (tex-all-warp)          ;; tex
  (gmerc-warp)            ;; mercneric

  (debug-no-zbuf1)        ;; debug, no zbuf
  (tex-all-map)           ;; tex
  (progress)              ;; hud | progress
  (screen-filter)         ;; hud letterbox, no zbuf
  (bucket-322)            ;; hud
  (bucket-323)            ;; hud
  (debug2)                ;; debug
  (debug-no-zbuf2)        ;; debug
  (debug3)              
=======
  (tex-l0-shrub         73)   ;; tex
  (shrub-l0-shrub       74)   ;; shrub
  (shrub-n-l0-shrub     75)   ;; shrub
  (billboard-l0-shrub   76)   ;; shrub
  (shrub-v-l0-shrub     77)   ;; shrub
  (shrub-nt-l0-shrub    78)   ;; shrub
  (merc-l0-shrub        79)   ;; merc
  (emerc-l0-shrub       80)   ;; emerc
  (gmerc-l0-shrub       81)   ;; mercneric

  (tex-l1-shrub         82)   ;; tex
  (shrub-l1-shrub       83)   ;; shrub
  (shrub-n-l1-shrub     84)   ;; shrub
  (billboard-l1-shrub   85)   ;; shrub
  (shrub-v-l1-shrub     86)   ;; shrub
  (shrub-nt-l1-shrub    87)   ;; shrub
  (merc-l1-shrub        88)   ;; merc
  (emerc-l1-shrub       89)   ;; emerc
  (gmerc-l1-shrub       90)   ;; mercneric

  (tex-l2-shrub         91)   ;; tex
  (shrub-l2-shrub       92)   ;; shrub
  (shrub-n-l2-shrub     93)   ;; shrub
  (billboard-l2-shrub   94)   ;; shrub
  (shrub-v-l2-shrub     95)   ;; shrub
  (shrub-nt-l2-shrub    96)   ;; shrub
  (merc-l2-shrub        97)   ;; merc
  (emerc-l2-shrub       98)   ;; emerc
  (gmerc-l2-shrub       99)   ;; mercneric

  (tex-l3-shrub        100)  ;; tex
  (shrub-l3-shrub      101)  ;; shrub
  (shrub-n-l3-shrub    102)  ;; shrub
  (billboard-l3-shrub  103)  ;; shrub
  (shrub-v-l3-shrub    104)  ;; shrub
  (shrub-nt-l3-shrub   105)  ;; shrub
  (merc-l3-shrub       106)  ;; merc
  (emerc-l3-shrub      107)  ;; emerc
  (gmerc-l3-shrub      108)  ;; mercneric

  (tex-l4-shrub        109)  ;; tex
  (shrub-l4-shrub      110)  ;; shrub
  (shrub-n-l4-shrub    111)  ;; shrub
  (billboard-l4-shrub  112)  ;; shrub
  (shrub-v-l4-shrub    113)  ;; shrub
  (shrub-nt-l4-shrub   114)  ;; shrub
  (merc-l4-shrub       115)  ;; merc
  (emerc-l4-shrub      116)  ;; emerc
  (gmerc-l4-shrub      117)  ;; mercneric

  (tex-l5-shrub        118)  ;; tex
  (shrub-l5-shrub      119)  ;; shrub
  (shrub-n-l5-shrub    120)  ;; shrub
  (billboard-l5-shrub  121)  ;; shrub
  (shrub-v-l5-shrub    122)  ;; shrub
  (shrub-nt-l5-shrub   123)  ;; shrub
  (merc-l5-shrub       124)  ;; merc
  (emerc-l5-shrub      125)  ;; emerc
  (gmerc-l5-shrub      126)  ;; mercneric

  (tex-l0-alpha        127)  ;; tex
  (tfrag-t-l0-alpha    128)  ;; tfrag
  (tie-t-l0-alpha      129)  ;; tie
  (etie-t-l0-alpha     130)  ;; tie
  (merc-l0-alpha       131)  ;; merc
  (emerc-l0-alpha      132)  ;; emerc
  (gmerc-l0-alpha      133)  ;; mercneric
  (tfrag-st-l0-alpha   134)  ;; tfrag
  (tie-st-l0-alpha     135)  ;; tie
  (etie-st-l0-alpha    136)  ;; tie

  (tex-l1-alpha        137)  ;; tex
  (tfrag-t-l1-alpha    138)  ;; tfrag
  (tie-t-l1-alpha      139)  ;; tie
  (etie-t-l1-alpha     140)  ;; tie
  (merc-l1-alpha       141)  ;; merc
  (emerc-l1-alpha      142)  ;; emerc
  (gmerc-l1-alpha      143)  ;; mercneric
  (tfrag-st-l1-alpha   144)  ;; tfrag
  (tie-st-l1-alpha     145)  ;; tie
  (etie-st-l1-alpha    146)  ;; tie

  (tex-l2-alpha        147)  ;; tex
  (tfrag-t-l2-alpha    148)  ;; tfrag
  (tie-t-l2-alpha      149)  ;; tie
  (etie-t-l2-alpha     150)  ;; tie
  (merc-l2-alpha       151)  ;; merc
  (emerc-l2-alpha      152)  ;; emerc
  (gmerc-l2-alpha      153)  ;; mercneric
  (tfrag-st-l2-alpha   154)  ;; tfrag
  (tie-st-l2-alpha     155)  ;; tie
  (etie-st-l2-alpha    156)  ;; tie

  (tex-l3-alpha        157)  ;; tex
  (tfrag-t-l3-alpha    158)  ;; tfrag
  (tie-t-l3-alpha      159)  ;; tie
  (etie-t-l3-alpha     160)  ;; tie
  (merc-l3-alpha       161)  ;; merc
  (emerc-l3-alpha      162)  ;; emerc
  (gmerc-l3-alpha      163)  ;; mercneric
  (tfrag-st-l3-alpha   164)  ;; tfrag
  (tie-st-l3-alpha     165)  ;; tie
  (etie-st-l3-alpha    166)  ;; tie

  (tex-l4-alpha        167)  ;; tex
  (tfrag-t-l4-alpha    168)  ;; tfrag
  (tie-t-l4-alpha      169)  ;; tie
  (etie-t-l4-alpha     170)  ;; tie
  (merc-l4-alpha       171)  ;; merc
  (emerc-l4-alpha      172)  ;; emerc
  (gmerc-l4-alpha      173)  ;; mercneric
  (tfrag-st-l4-alpha   174)  ;; tfrag
  (tie-st-l4-alpha     175)  ;; tie
  (etie-st-l4-alpha    176)  ;; tie

  (tex-l5-alpha        177)  ;; tex
  (tfrag-t-l5-alpha    178)  ;; tfrag
  (tie-t-l5-alpha      179)  ;; tie
  (etie-t-l5-alpha     180)  ;; tie
  (merc-l5-alpha       181)  ;; merc
  (emerc-l5-alpha      182)  ;; emerc
  (gmerc-l5-alpha      183)  ;; mercneric
  (tfrag-st-l5-alpha   184)  ;; tfrag
  (tie-st-l5-alpha     185)  ;; tie
  (etie-st-l5-alpha    186)  ;; tie

  (tex-lcom-tfrag      187)  ;; tex
  (merc-lcom-tfrag     188)  ;; merc
  (emerc-lcom-tfrag    189)  ;; emerc
  (gmerc-lcom-tfrag    190)  ;; mercneric

  (tex-lcom-shrub      191)  ;; tex
  (merc-lcom-shrub     192)  ;; merc
  (emerc-lcom-shrub    193)  ;; emerc
  (gmerc-lcom-shrub    194)  ;; mercneric

  (shadow              195)  ;; shadow

  (tex-l0-pris         196)  ;; tex
  (merc-l0-pris        197)  ;; merc
  (emerc-l0-pris       198)  ;; emerc
  (gmerc-l0-pris       199)  ;; mercneric

  (tex-l1-pris         200)  ;; tex
  (merc-l1-pris        201)  ;; merc
  (emerc-l1-pris       202)  ;; emerc
  (gmerc-l1-pris       203)  ;; mercneric

  (tex-l2-pris         204)  ;; tex
  (merc-l2-pris        205)  ;; merc
  (emerc-l2-pris       206)  ;; emerc
  (gmerc-l2-pris       207)  ;; mercneric

  (tex-l3-pris         208)  ;; tex
  (merc-l3-pris        209)  ;; merc
  (emerc-l3-pris       210)  ;; emerc
  (gmerc-l3-pris       211)  ;; mercneric

  (tex-l4-pris         212)  ;; tex
  (merc-l4-pris        213)  ;; merc
  (emerc-l4-pris       214)  ;; emerc
  (gmerc-l4-pris       215)  ;; mercneric

  (tex-l5-pris         216)  ;; tex
  (merc-l5-pris        217)  ;; merc
  (emerc-l5-pris       218)  ;; emerc
  (gmerc-l5-pris       219)  ;; mercneric

  (tex-lcom-pris       220)  ;; tex
  (merc-lcom-pris      221)  ;; merc
  (emerc-lcom-pris     222)  ;; emerc
  (gmerc-lcom-pris     223)  ;; mercneric

  (tex-l0-pris2        224)  ;; tex
  (merc-l0-pris2       225)  ;; merc
  (emerc-l0-pris2      226)  ;; emerc
  (gmerc-l0-pris2      227)  ;; mercneric

  (tex-l1-pris2        228)  ;; tex
  (merc-l1-pris2       229)  ;; merc
  (emerc-l1-pris2      230)  ;; emerc
  (gmerc-l1-pris2      231)  ;; mercneric

  (tex-l2-pris2        232)  ;; tex
  (merc-l2-pris2       233)  ;; merc
  (emerc-l2-pris2      234)  ;; emerc
  (gmerc-l2-pris2      235)  ;; mercneric

  (tex-l3-pris2        236)  ;; tex
  (merc-l3-pris2       237)  ;; merc
  (emerc-l3-pris2      238)  ;; emerc
  (gmerc-l3-pris2      239)  ;; mercneric

  (tex-l4-pris2        240)  ;; tex
  (merc-l4-pris2       241)  ;; merc
  (emerc-l4-pris2      242)  ;; emerc
  (gmerc-l4-pris2      243)  ;; mercneric

  (tex-l5-pris2        244)  ;; tex
  (merc-l5-pris2       245)  ;; merc
  (emerc-l5-pris2      246)  ;; emerc
  (gmerc-l5-pris2      247)  ;; mercneric

  (tex-lcom-pris2      248)  ;; tex
  (merc-lcom-pris2     249)  ;; merc
  (emerc-lcom-pris2    250)  ;; emerc
  (gmerc-lcom-pris2    251)  ;; mercneric

  (tex-l0-water        252)  ;; tex
  (merc-l0-water       253)  ;; merc
  (gmerc-l0-water      254)  ;; mercneric
  (tfrag-w-l0-water    255)  ;; tfrag
  (tie-w-l0-water      256)
  (etie-w-l0-water     257)
  (tie-sw-l0-water     258)
  (tfrag-ws-l0-water   259)  ;; tfrag
  (etie-sw-l0-water    260)

  (tex-l1-water        261)  ;; tex
  (merc-l1-water       262)  ;; merc
  (gmerc-l1-water      263)  ;; mercneric
  (tfrag-w-l1-water    264)  ;; tfrag
  (tie-w-l1-water      265)
  (etie-w-l1-water     266)
  (tie-sw-l1-water     267)
  (tfrag-ws-l1-water   268)  ;; tfrag
  (etie-sw-l1-water    269)

  (tex-l2-water        270)  ;; tex
  (merc-l2-water       271)  ;; merc
  (gmerc-l2-water      272)  ;; mercneric
  (tfrag-w-l2-water    273)  ;; tfrag
  (tie-w-l2-water      274)
  (etie-w-l2-water     275)
  (tie-sw-l2-water     276)
  (tfrag-ws-l2-water   277)  ;; tfrag
  (tie-esw-l2-water    278)

  (tex-l3-water        279)  ;; tex
  (merc-l3-water       280)  ;; merc
  (gmerc-l3-water      281)  ;; mercneric
  (tfrag-w-l3-water    282)  ;; tfrag
  (tie-w-l3-water      283)
  (etie-w-l3-water     284)
  (tie-sw-l3-water     285)
  (tfrag-ws-l3-water   286)  ;; tfrag
  (etie-sw-l3-water    287)

  (tex-l4-water        288)  ;; tex
  (merc-l4-water       289)  ;; merc
  (gmerc-l4-water      290)  ;; mercneric
  (tfrag-w-l4-water    291)  ;; tfrag
  (tie-w-l4-water      292)
  (etie-w-l4-water     293)
  (tie-sw-l4-water     294)
  (tfrag-ws-l4-water   295)  ;; tfrag
  (etie-sw-l4-water    296)

  (tex-l5-water        297)  ;; tex
  (merc-l5-water       298)  ;; merc
  (gmerc-l5-water      299)  ;; mercneric
  (tfrag-w-l5-water    300)  ;; tfrag
  (tie-w-l5-water      301)
  (etie-w-l5-water     302)
  (tie-sw-l5-water     303)
  (tfrag-ws-l5-water   304)  ;; tfrag
  (etie-sw-l5-water    305)

  (tex-lcom-water      306)  ;; tex
  (merc-lcom-water     307)  ;; merc
  (gmerc-lcom-water    308)  ;; mercneric

  (tex-lcom-sky-post   309)

  (ocean-near          310)  ;; ocean
  (depth-cue           311)  ;; depth-cue

  (tex-all-sprite      312)
  (particles           313)  ;; particles
  (shadow2             314)  ;; shadow
  (effects             315)  ;; effects
  (tex-all-warp        316)  ;; tex
  (gmerc-warp          317)  ;; mercneric

  (debug-no-zbuf1      318)  ;; debug, no zbuf
  (tex-all-map         319)  ;; tex
  (progress            320)  ;; hud | progress
  (screen-filter       321)  ;; hud letterbox, no zbuf
  (bucket-322          322)  ;; hud
  (bucket-323          323)  ;; hud
  (debug2              324)  ;; debug
  (debug-no-zbuf2      325)  ;; debug
  (debug3              326)
>>>>>>> 198c8e19
  )

(defenum bucket-id-16
  :type int16
  :copy-entries bucket-id
  )
;; bit mask to select a renderer
(defenum vu1-renderer-mask
  :type uint64
  :bitfield #t
  (rn0)
  (rn1)
  (rn2)
  (sky)
  (ocean)
  (ocean-wave)
  (tfrag)
  (tie)
  (tie-envmap)
  (tie-scissor)
  (tie-envmap-scissor)
  (tie-vanish)
  (generic)
  (merc)
  (emerc)
  (shrubbery)
  (shrub-near)
  (billboard)
  (shrubbery-vanish)
  (tfrag-trans)
  (tie-scissor-trans)
  (tie-trans)
  (tie-envmap-trans)
  (tie-envmap-scissor-trans)
  (tfrag-water)
  (tie-scissor-water)
  (tie-water)
  (tie-envmap-water)
  (tie-envmap-scissor-water)
  (sprite)
  (shadow)
  (rn31)
  (rn32)
  (rn33)
  (depth-cue)
  )

;; bit mask to select tpages for upload
(defenum texture-enable-mask
  :type uint64
  :bitfield #t
  (tfrag  0)
  (pris   1)
  (shrub  2)
  (alpha  3)
  (water  4)
  (warp   5)
  (sprite 6)
  (map    7)
  (sky    8)
  (tex9   9)
  (tex10 10)
  (tex11 11)
  (tex12 12)
  (tex13 13)
  (tex14 14)
  (tex15 15)
  (tex16 16)
  )

;; also used in u32's sometimes
(defenum texture-enable-mask-u32
  :type uint32
  :bitfield #t
  :copy-entries texture-enable-mask
  )

;; texture page kinds for Jak 2. Pris2 is the actual name.
(defenum tpage-category
  :type int8
  (tfrag  0)
  (pris   1)
  (shrub  2)
  (alpha  3)
  (water  4)
  (warp   5)
  (pris2  6)
  (sprite 7)
  (map    8)
  (sky    9)
  )

(defenum tpage-category-u32
  :type uint32
  :copy-entries tpage-category
  )
;; DECOMP BEGINS


;; foreground renderers will output DMA data to one of these "sinks".
(deftype dma-foreground-sink (basic)
   ;; which bucket to output to. determines draw order.
  ((bucket                   bucket-id      :offset-assert 4)
   ;; what kind of textures will be uploaded at this time?
   (foreground-texture-page  tpage-category :offset-assert 8)
   ;; which level do we belong to?
   (foreground-texture-level int8           :offset-assert 9)
   ;; if there are multiple buckets for the above categories, which bucket
   ;; (for example, jak 1 had separate merc/gmerc buckets in some categories)
   (foreground-output-bucket int8           :offset-assert 10)
   )
  :method-count-assert 9
  :size-assert         #xb
  :flag-assert         #x90000000b
  )

;; the generic renderer is double buffered - while one fragment is uploading, another is rendering.
;; This double buffering even happens across models. So when preparing DMA for the next model,
;; the generic renderer must know the output (gifbuf) region of last fragment of the previous model,
;; and upload to the other buffer.
;; The generic renderer doesn't track this state internally, so we have some extra information
;; to add on to generic buckets.
(deftype generic-bucket-state (structure)
  ((gifbuf-adr uint32  :offset-assert   0)
   (inbuf-adr  uint32  :offset-assert   4)
   )
  :allow-misaligned
  :method-count-assert 9
  :size-assert         #x8
  :flag-assert         #x900000008
  )

;; as described above, the generic renderer needs a bit of extra state to double
;; buffer between models.
(deftype generic-dma-foreground-sink (dma-foreground-sink)
  ((state generic-bucket-state :inline :offset-assert  12)
   )
  :method-count-assert 9
  :size-assert         #x14
  :flag-assert         #x900000014
  )
<|MERGE_RESOLUTION|>--- conflicted
+++ resolved
@@ -141,7 +141,6 @@
   ;; All levels with shrub tpage
   ;;;;;;;;;;;;;;;;;;;;;;;;;;;;;;;
 
-<<<<<<< HEAD
   (tex-l0-shrub)            ;; tex
   (shrub-l0-shrub)          ;; shrub
   (shrub-n-l0-shrub)        ;; shrub
@@ -499,12 +498,12 @@
   (tex-lcom-sky-post)   
 
   (ocean-near)            ;; ocean
-  (bucket-311)            ;; depth-cue
+  (depth-cue)             ;; depth-cue
 
   (tex-all-sprite)      
   (particles)             ;; particles
-  (bucket-314)            ;; shadow
-  (bucket-315)            ;; effects
+  (shadow2)               ;; shadow
+  (effects)               ;; effects
   (tex-all-warp)          ;; tex
   (gmerc-warp)            ;; mercneric
 
@@ -517,301 +516,6 @@
   (debug2)                ;; debug
   (debug-no-zbuf2)        ;; debug
   (debug3)              
-=======
-  (tex-l0-shrub         73)   ;; tex
-  (shrub-l0-shrub       74)   ;; shrub
-  (shrub-n-l0-shrub     75)   ;; shrub
-  (billboard-l0-shrub   76)   ;; shrub
-  (shrub-v-l0-shrub     77)   ;; shrub
-  (shrub-nt-l0-shrub    78)   ;; shrub
-  (merc-l0-shrub        79)   ;; merc
-  (emerc-l0-shrub       80)   ;; emerc
-  (gmerc-l0-shrub       81)   ;; mercneric
-
-  (tex-l1-shrub         82)   ;; tex
-  (shrub-l1-shrub       83)   ;; shrub
-  (shrub-n-l1-shrub     84)   ;; shrub
-  (billboard-l1-shrub   85)   ;; shrub
-  (shrub-v-l1-shrub     86)   ;; shrub
-  (shrub-nt-l1-shrub    87)   ;; shrub
-  (merc-l1-shrub        88)   ;; merc
-  (emerc-l1-shrub       89)   ;; emerc
-  (gmerc-l1-shrub       90)   ;; mercneric
-
-  (tex-l2-shrub         91)   ;; tex
-  (shrub-l2-shrub       92)   ;; shrub
-  (shrub-n-l2-shrub     93)   ;; shrub
-  (billboard-l2-shrub   94)   ;; shrub
-  (shrub-v-l2-shrub     95)   ;; shrub
-  (shrub-nt-l2-shrub    96)   ;; shrub
-  (merc-l2-shrub        97)   ;; merc
-  (emerc-l2-shrub       98)   ;; emerc
-  (gmerc-l2-shrub       99)   ;; mercneric
-
-  (tex-l3-shrub        100)  ;; tex
-  (shrub-l3-shrub      101)  ;; shrub
-  (shrub-n-l3-shrub    102)  ;; shrub
-  (billboard-l3-shrub  103)  ;; shrub
-  (shrub-v-l3-shrub    104)  ;; shrub
-  (shrub-nt-l3-shrub   105)  ;; shrub
-  (merc-l3-shrub       106)  ;; merc
-  (emerc-l3-shrub      107)  ;; emerc
-  (gmerc-l3-shrub      108)  ;; mercneric
-
-  (tex-l4-shrub        109)  ;; tex
-  (shrub-l4-shrub      110)  ;; shrub
-  (shrub-n-l4-shrub    111)  ;; shrub
-  (billboard-l4-shrub  112)  ;; shrub
-  (shrub-v-l4-shrub    113)  ;; shrub
-  (shrub-nt-l4-shrub   114)  ;; shrub
-  (merc-l4-shrub       115)  ;; merc
-  (emerc-l4-shrub      116)  ;; emerc
-  (gmerc-l4-shrub      117)  ;; mercneric
-
-  (tex-l5-shrub        118)  ;; tex
-  (shrub-l5-shrub      119)  ;; shrub
-  (shrub-n-l5-shrub    120)  ;; shrub
-  (billboard-l5-shrub  121)  ;; shrub
-  (shrub-v-l5-shrub    122)  ;; shrub
-  (shrub-nt-l5-shrub   123)  ;; shrub
-  (merc-l5-shrub       124)  ;; merc
-  (emerc-l5-shrub      125)  ;; emerc
-  (gmerc-l5-shrub      126)  ;; mercneric
-
-  (tex-l0-alpha        127)  ;; tex
-  (tfrag-t-l0-alpha    128)  ;; tfrag
-  (tie-t-l0-alpha      129)  ;; tie
-  (etie-t-l0-alpha     130)  ;; tie
-  (merc-l0-alpha       131)  ;; merc
-  (emerc-l0-alpha      132)  ;; emerc
-  (gmerc-l0-alpha      133)  ;; mercneric
-  (tfrag-st-l0-alpha   134)  ;; tfrag
-  (tie-st-l0-alpha     135)  ;; tie
-  (etie-st-l0-alpha    136)  ;; tie
-
-  (tex-l1-alpha        137)  ;; tex
-  (tfrag-t-l1-alpha    138)  ;; tfrag
-  (tie-t-l1-alpha      139)  ;; tie
-  (etie-t-l1-alpha     140)  ;; tie
-  (merc-l1-alpha       141)  ;; merc
-  (emerc-l1-alpha      142)  ;; emerc
-  (gmerc-l1-alpha      143)  ;; mercneric
-  (tfrag-st-l1-alpha   144)  ;; tfrag
-  (tie-st-l1-alpha     145)  ;; tie
-  (etie-st-l1-alpha    146)  ;; tie
-
-  (tex-l2-alpha        147)  ;; tex
-  (tfrag-t-l2-alpha    148)  ;; tfrag
-  (tie-t-l2-alpha      149)  ;; tie
-  (etie-t-l2-alpha     150)  ;; tie
-  (merc-l2-alpha       151)  ;; merc
-  (emerc-l2-alpha      152)  ;; emerc
-  (gmerc-l2-alpha      153)  ;; mercneric
-  (tfrag-st-l2-alpha   154)  ;; tfrag
-  (tie-st-l2-alpha     155)  ;; tie
-  (etie-st-l2-alpha    156)  ;; tie
-
-  (tex-l3-alpha        157)  ;; tex
-  (tfrag-t-l3-alpha    158)  ;; tfrag
-  (tie-t-l3-alpha      159)  ;; tie
-  (etie-t-l3-alpha     160)  ;; tie
-  (merc-l3-alpha       161)  ;; merc
-  (emerc-l3-alpha      162)  ;; emerc
-  (gmerc-l3-alpha      163)  ;; mercneric
-  (tfrag-st-l3-alpha   164)  ;; tfrag
-  (tie-st-l3-alpha     165)  ;; tie
-  (etie-st-l3-alpha    166)  ;; tie
-
-  (tex-l4-alpha        167)  ;; tex
-  (tfrag-t-l4-alpha    168)  ;; tfrag
-  (tie-t-l4-alpha      169)  ;; tie
-  (etie-t-l4-alpha     170)  ;; tie
-  (merc-l4-alpha       171)  ;; merc
-  (emerc-l4-alpha      172)  ;; emerc
-  (gmerc-l4-alpha      173)  ;; mercneric
-  (tfrag-st-l4-alpha   174)  ;; tfrag
-  (tie-st-l4-alpha     175)  ;; tie
-  (etie-st-l4-alpha    176)  ;; tie
-
-  (tex-l5-alpha        177)  ;; tex
-  (tfrag-t-l5-alpha    178)  ;; tfrag
-  (tie-t-l5-alpha      179)  ;; tie
-  (etie-t-l5-alpha     180)  ;; tie
-  (merc-l5-alpha       181)  ;; merc
-  (emerc-l5-alpha      182)  ;; emerc
-  (gmerc-l5-alpha      183)  ;; mercneric
-  (tfrag-st-l5-alpha   184)  ;; tfrag
-  (tie-st-l5-alpha     185)  ;; tie
-  (etie-st-l5-alpha    186)  ;; tie
-
-  (tex-lcom-tfrag      187)  ;; tex
-  (merc-lcom-tfrag     188)  ;; merc
-  (emerc-lcom-tfrag    189)  ;; emerc
-  (gmerc-lcom-tfrag    190)  ;; mercneric
-
-  (tex-lcom-shrub      191)  ;; tex
-  (merc-lcom-shrub     192)  ;; merc
-  (emerc-lcom-shrub    193)  ;; emerc
-  (gmerc-lcom-shrub    194)  ;; mercneric
-
-  (shadow              195)  ;; shadow
-
-  (tex-l0-pris         196)  ;; tex
-  (merc-l0-pris        197)  ;; merc
-  (emerc-l0-pris       198)  ;; emerc
-  (gmerc-l0-pris       199)  ;; mercneric
-
-  (tex-l1-pris         200)  ;; tex
-  (merc-l1-pris        201)  ;; merc
-  (emerc-l1-pris       202)  ;; emerc
-  (gmerc-l1-pris       203)  ;; mercneric
-
-  (tex-l2-pris         204)  ;; tex
-  (merc-l2-pris        205)  ;; merc
-  (emerc-l2-pris       206)  ;; emerc
-  (gmerc-l2-pris       207)  ;; mercneric
-
-  (tex-l3-pris         208)  ;; tex
-  (merc-l3-pris        209)  ;; merc
-  (emerc-l3-pris       210)  ;; emerc
-  (gmerc-l3-pris       211)  ;; mercneric
-
-  (tex-l4-pris         212)  ;; tex
-  (merc-l4-pris        213)  ;; merc
-  (emerc-l4-pris       214)  ;; emerc
-  (gmerc-l4-pris       215)  ;; mercneric
-
-  (tex-l5-pris         216)  ;; tex
-  (merc-l5-pris        217)  ;; merc
-  (emerc-l5-pris       218)  ;; emerc
-  (gmerc-l5-pris       219)  ;; mercneric
-
-  (tex-lcom-pris       220)  ;; tex
-  (merc-lcom-pris      221)  ;; merc
-  (emerc-lcom-pris     222)  ;; emerc
-  (gmerc-lcom-pris     223)  ;; mercneric
-
-  (tex-l0-pris2        224)  ;; tex
-  (merc-l0-pris2       225)  ;; merc
-  (emerc-l0-pris2      226)  ;; emerc
-  (gmerc-l0-pris2      227)  ;; mercneric
-
-  (tex-l1-pris2        228)  ;; tex
-  (merc-l1-pris2       229)  ;; merc
-  (emerc-l1-pris2      230)  ;; emerc
-  (gmerc-l1-pris2      231)  ;; mercneric
-
-  (tex-l2-pris2        232)  ;; tex
-  (merc-l2-pris2       233)  ;; merc
-  (emerc-l2-pris2      234)  ;; emerc
-  (gmerc-l2-pris2      235)  ;; mercneric
-
-  (tex-l3-pris2        236)  ;; tex
-  (merc-l3-pris2       237)  ;; merc
-  (emerc-l3-pris2      238)  ;; emerc
-  (gmerc-l3-pris2      239)  ;; mercneric
-
-  (tex-l4-pris2        240)  ;; tex
-  (merc-l4-pris2       241)  ;; merc
-  (emerc-l4-pris2      242)  ;; emerc
-  (gmerc-l4-pris2      243)  ;; mercneric
-
-  (tex-l5-pris2        244)  ;; tex
-  (merc-l5-pris2       245)  ;; merc
-  (emerc-l5-pris2      246)  ;; emerc
-  (gmerc-l5-pris2      247)  ;; mercneric
-
-  (tex-lcom-pris2      248)  ;; tex
-  (merc-lcom-pris2     249)  ;; merc
-  (emerc-lcom-pris2    250)  ;; emerc
-  (gmerc-lcom-pris2    251)  ;; mercneric
-
-  (tex-l0-water        252)  ;; tex
-  (merc-l0-water       253)  ;; merc
-  (gmerc-l0-water      254)  ;; mercneric
-  (tfrag-w-l0-water    255)  ;; tfrag
-  (tie-w-l0-water      256)
-  (etie-w-l0-water     257)
-  (tie-sw-l0-water     258)
-  (tfrag-ws-l0-water   259)  ;; tfrag
-  (etie-sw-l0-water    260)
-
-  (tex-l1-water        261)  ;; tex
-  (merc-l1-water       262)  ;; merc
-  (gmerc-l1-water      263)  ;; mercneric
-  (tfrag-w-l1-water    264)  ;; tfrag
-  (tie-w-l1-water      265)
-  (etie-w-l1-water     266)
-  (tie-sw-l1-water     267)
-  (tfrag-ws-l1-water   268)  ;; tfrag
-  (etie-sw-l1-water    269)
-
-  (tex-l2-water        270)  ;; tex
-  (merc-l2-water       271)  ;; merc
-  (gmerc-l2-water      272)  ;; mercneric
-  (tfrag-w-l2-water    273)  ;; tfrag
-  (tie-w-l2-water      274)
-  (etie-w-l2-water     275)
-  (tie-sw-l2-water     276)
-  (tfrag-ws-l2-water   277)  ;; tfrag
-  (tie-esw-l2-water    278)
-
-  (tex-l3-water        279)  ;; tex
-  (merc-l3-water       280)  ;; merc
-  (gmerc-l3-water      281)  ;; mercneric
-  (tfrag-w-l3-water    282)  ;; tfrag
-  (tie-w-l3-water      283)
-  (etie-w-l3-water     284)
-  (tie-sw-l3-water     285)
-  (tfrag-ws-l3-water   286)  ;; tfrag
-  (etie-sw-l3-water    287)
-
-  (tex-l4-water        288)  ;; tex
-  (merc-l4-water       289)  ;; merc
-  (gmerc-l4-water      290)  ;; mercneric
-  (tfrag-w-l4-water    291)  ;; tfrag
-  (tie-w-l4-water      292)
-  (etie-w-l4-water     293)
-  (tie-sw-l4-water     294)
-  (tfrag-ws-l4-water   295)  ;; tfrag
-  (etie-sw-l4-water    296)
-
-  (tex-l5-water        297)  ;; tex
-  (merc-l5-water       298)  ;; merc
-  (gmerc-l5-water      299)  ;; mercneric
-  (tfrag-w-l5-water    300)  ;; tfrag
-  (tie-w-l5-water      301)
-  (etie-w-l5-water     302)
-  (tie-sw-l5-water     303)
-  (tfrag-ws-l5-water   304)  ;; tfrag
-  (etie-sw-l5-water    305)
-
-  (tex-lcom-water      306)  ;; tex
-  (merc-lcom-water     307)  ;; merc
-  (gmerc-lcom-water    308)  ;; mercneric
-
-  (tex-lcom-sky-post   309)
-
-  (ocean-near          310)  ;; ocean
-  (depth-cue           311)  ;; depth-cue
-
-  (tex-all-sprite      312)
-  (particles           313)  ;; particles
-  (shadow2             314)  ;; shadow
-  (effects             315)  ;; effects
-  (tex-all-warp        316)  ;; tex
-  (gmerc-warp          317)  ;; mercneric
-
-  (debug-no-zbuf1      318)  ;; debug, no zbuf
-  (tex-all-map         319)  ;; tex
-  (progress            320)  ;; hud | progress
-  (screen-filter       321)  ;; hud letterbox, no zbuf
-  (bucket-322          322)  ;; hud
-  (bucket-323          323)  ;; hud
-  (debug2              324)  ;; debug
-  (debug-no-zbuf2      325)  ;; debug
-  (debug3              326)
->>>>>>> 198c8e19
   )
 
 (defenum bucket-id-16
