--- conflicted
+++ resolved
@@ -29,15 +29,9 @@
 
   ;;;;;;;;;;
 
-<<<<<<< HEAD
   (bucket-0)
   (bucket-1)
   (bucket-2)
-=======
-  (bucket-0)      
-  (bucket-1)      
-  (bucket-2)      
->>>>>>> 115587fe
   (bucket-3)         ;; blit displays
   (tex-lcom-sky-pre)     ;; tex
   (sky-draw)         ;; sky
@@ -118,8 +112,6 @@
   (emerc-l5-tfrag)      ;; emerc
   (gmerc-l5-tfrag)      ;; mercneric
   (tie-v-l5-tfrag)      ;; tie
-<<<<<<< HEAD
-=======
 
   (tex-l6-tfrag)        ;; tex
   (tfrag-l6-tfrag)      ;; tfrag
@@ -144,7 +136,6 @@
   (emerc-l7-tfrag)      ;; emerc
   (gmerc-l7-tfrag)      ;; mercneric
   (tie-v-l7-tfrag)      ;; tie
->>>>>>> 115587fe
 
   ;;;;;;;;;;;;;;;;;;;;;;;;;;;;;;;
   ;; All levels with shrub tpage
@@ -210,8 +201,6 @@
   (emerc-l5-shrub)        ;; emerc
   (gmerc-l5-shrub)        ;; mercneric
 
-<<<<<<< HEAD
-=======
   (tex-l6-shrub)          ;; tex
   (shrub-l6-shrub)        ;; shrub
   (shrub-n-l6-shrub)      ;; shrub
@@ -232,7 +221,6 @@
   (emerc-l7-shrub)        ;; emerc
   (gmerc-l7-shrub)        ;; mercneric
 
->>>>>>> 115587fe
   (tex-l0-alpha)          ;; tex
   (tfrag-t-l0-alpha)      ;; tfrag
   (tie-t-l0-alpha)        ;; tie
@@ -299,8 +287,6 @@
   (tie-st-l5-alpha)       ;; tie
   (etie-st-l5-alpha)      ;; tie
 
-<<<<<<< HEAD
-=======
   (tex-l6-alpha)          ;; tex
   (tfrag-t-l6-alpha)      ;; tfrag
   (tie-t-l6-alpha)        ;; tie
@@ -323,7 +309,6 @@
   (tie-st-l7-alpha)       ;; tie
   (etie-st-l7-alpha)      ;; tie
 
->>>>>>> 115587fe
   (tex-lcom-tfrag)        ;; tex
   (merc-lcom-tfrag)       ;; merc
   (emerc-lcom-tfrag)      ;; emerc
@@ -366,8 +351,6 @@
   (emerc-l5-pris)         ;; emerc
   (gmerc-l5-pris)         ;; mercneric
 
-<<<<<<< HEAD
-=======
   (tex-l6-pris)           ;; tex
   (merc-l6-pris)          ;; merc
   (emerc-l6-pris)         ;; emerc
@@ -378,7 +361,6 @@
   (emerc-l7-pris)         ;; emerc
   (gmerc-l7-pris)         ;; mercneric
 
->>>>>>> 115587fe
   (tex-lcom-pris)         ;; tex
   (merc-lcom-pris)        ;; merc
   (emerc-lcom-pris)       ;; emerc
@@ -414,8 +396,6 @@
   (emerc-l5-pris2)        ;; emerc
   (gmerc-l5-pris2)        ;; mercneric
 
-<<<<<<< HEAD
-=======
   (tex-l6-pris2)          ;; tex
   (merc-l6-pris2)         ;; merc
   (emerc-l6-pris2)        ;; emerc
@@ -426,7 +406,6 @@
   (emerc-l7-pris2)        ;; emerc
   (gmerc-l7-pris2)        ;; mercneric
 
->>>>>>> 115587fe
   (tex-lcom-pris2)        ;; tex
   (merc-lcom-pris2)       ;; merc
   (emerc-lcom-pris2)      ;; emerc
@@ -436,148 +415,92 @@
   (merc-l0-water)         ;; merc
   (gmerc-l0-water)        ;; mercneric
   (tfrag-w-l0-water)      ;; tfrag
-<<<<<<< HEAD
   (tie-w-l0-water)
   (etie-w-l0-water)
   (tie-sw-l0-water)
   (tfrag-ws-l0-water)     ;; tfrag
   (etie-sw-l0-water)
-=======
-  (tie-w-l0-water)      
-  (etie-w-l0-water)     
-  (tie-sw-l0-water)     
-  (tfrag-ws-l0-water)     ;; tfrag
-  (etie-sw-l0-water)    
->>>>>>> 115587fe
 
   (tex-l1-water)          ;; tex
   (merc-l1-water)         ;; merc
   (gmerc-l1-water)        ;; mercneric
   (tfrag-w-l1-water)      ;; tfrag
-<<<<<<< HEAD
   (tie-w-l1-water)
   (etie-w-l1-water)
   (tie-sw-l1-water)
   (tfrag-ws-l1-water)     ;; tfrag
   (etie-sw-l1-water)
-=======
-  (tie-w-l1-water)      
-  (etie-w-l1-water)     
-  (tie-sw-l1-water)     
-  (tfrag-ws-l1-water)     ;; tfrag
-  (etie-sw-l1-water)    
->>>>>>> 115587fe
 
   (tex-l2-water)          ;; tex
   (merc-l2-water)         ;; merc
   (gmerc-l2-water)        ;; mercneric
   (tfrag-w-l2-water)      ;; tfrag
-<<<<<<< HEAD
   (tie-w-l2-water)
   (etie-w-l2-water)
   (tie-sw-l2-water)
   (tfrag-ws-l2-water)     ;; tfrag
   (tie-esw-l2-water)
-=======
-  (tie-w-l2-water)      
-  (etie-w-l2-water)     
-  (tie-sw-l2-water)     
-  (tfrag-ws-l2-water)     ;; tfrag
-  (tie-esw-l2-water)    
->>>>>>> 115587fe
 
   (tex-l3-water)          ;; tex
   (merc-l3-water)         ;; merc
   (gmerc-l3-water)        ;; mercneric
   (tfrag-w-l3-water)      ;; tfrag
-<<<<<<< HEAD
   (tie-w-l3-water)
   (etie-w-l3-water)
   (tie-sw-l3-water)
   (tfrag-ws-l3-water)     ;; tfrag
   (etie-sw-l3-water)
-=======
-  (tie-w-l3-water)      
-  (etie-w-l3-water)     
-  (tie-sw-l3-water)     
-  (tfrag-ws-l3-water)     ;; tfrag
-  (etie-sw-l3-water)    
->>>>>>> 115587fe
 
   (tex-l4-water)          ;; tex
   (merc-l4-water)         ;; merc
   (gmerc-l4-water)        ;; mercneric
   (tfrag-w-l4-water)      ;; tfrag
-<<<<<<< HEAD
   (tie-w-l4-water)
   (etie-w-l4-water)
   (tie-sw-l4-water)
   (tfrag-ws-l4-water)     ;; tfrag
   (etie-sw-l4-water)
-=======
-  (tie-w-l4-water)      
-  (etie-w-l4-water)     
-  (tie-sw-l4-water)     
-  (tfrag-ws-l4-water)     ;; tfrag
-  (etie-sw-l4-water)    
->>>>>>> 115587fe
 
   (tex-l5-water)          ;; tex
   (merc-l5-water)         ;; merc
   (gmerc-l5-water)        ;; mercneric
   (tfrag-w-l5-water)      ;; tfrag
-<<<<<<< HEAD
   (tie-w-l5-water)
   (etie-w-l5-water)
   (tie-sw-l5-water)
   (tfrag-ws-l5-water)     ;; tfrag
   (etie-sw-l5-water)
-=======
-  (tie-w-l5-water)      
-  (etie-w-l5-water)     
-  (tie-sw-l5-water)     
-  (tfrag-ws-l5-water)     ;; tfrag
-  (etie-sw-l5-water)    
 
   (tex-l6-water)          ;; tex
   (merc-l6-water)         ;; merc
   (gmerc-l6-water)        ;; mercneric
   (tfrag-w-l6-water)      ;; tfrag
-  (tie-w-l6-water)      
-  (etie-w-l6-water)     
-  (tie-sw-l6-water)     
+  (tie-w-l6-water)
+  (etie-w-l6-water)
+  (tie-sw-l6-water)
   (tfrag-ws-l6-water)     ;; tfrag
-  (etie-sw-l6-water)    
+  (etie-sw-l6-water)
 
   (tex-l7-water)          ;; tex
   (merc-l7-water)         ;; merc
   (gmerc-l7-water)        ;; mercneric
   (tfrag-w-l7-water)      ;; tfrag
-  (tie-w-l7-water)      
-  (etie-w-l7-water)     
-  (tie-sw-l7-water)     
+  (tie-w-l7-water)
+  (etie-w-l7-water)
+  (tie-sw-l7-water)
   (tfrag-ws-l7-water)     ;; tfrag
-  (etie-sw-l7-water)    
->>>>>>> 115587fe
+  (etie-sw-l7-water)
 
   (tex-lcom-water)        ;; tex
   (merc-lcom-water)       ;; merc
   (gmerc-lcom-water)      ;; mercneric
 
-<<<<<<< HEAD
   (tex-lcom-sky-post)
-=======
-  (tex-lcom-sky-post)   
->>>>>>> 115587fe
 
   (ocean-near)            ;; ocean
   (depth-cue)             ;; depth-cue
 
-<<<<<<< HEAD
   (tex-all-sprite)
-=======
-  (tex-all-sprite)      
->>>>>>> 115587fe
   (particles)             ;; particles
   (shadow2)               ;; shadow
   (effects)               ;; effects
@@ -588,19 +511,11 @@
   (tex-all-map)           ;; tex
   (progress)              ;; hud | progress
   (screen-filter)         ;; hud letterbox, no zbuf
-<<<<<<< HEAD
   (subtitle)            ;; hud
   (bucket-323)            ;; hud
   (debug2)                ;; debug
   (debug-no-zbuf2)        ;; debug
   (debug3)
-=======
-  (bucket-322)            ;; hud
-  (bucket-323)            ;; hud
-  (debug2)                ;; debug
-  (debug-no-zbuf2)        ;; debug
-  (debug3)              
->>>>>>> 115587fe
   )
 
 (defenum bucket-id-16
