--- conflicted
+++ resolved
@@ -722,13 +722,8 @@
   (set! (-> *font-work* color-table color color (* vert 2) r) (-> rgba-red r))
   (set! (-> *font-work* color-table color color (* vert 2) g) (-> rgba-green r))
   (set! (-> *font-work* color-table color color (* vert 2) b) (-> rgba-blue r))
-<<<<<<< HEAD
   ;; NOTE : this line was missing in the original code
   (set! (-> *font-work* color-table color color (1+ (* vert 2)) r) (-> rgba-red r))
-=======
-  ;; missing?
-  ;; (set! (-> *font-work* color-table color (1+ (* vert 2)) r) (-> rgba-red r))
->>>>>>> 25fd0072
   (set! (-> *font-work* color-table color color (1+ (* vert 2)) g) (-> rgba-green r))
   (set! (-> *font-work* color-table color color (1+ (* vert 2)) b) (-> rgba-blue r))
   0
