;;-*-Lisp-*-
(in-package goal)

;; name: drawable.gc
;; name in dgo: drawable
;; dgos: ENGINE, GAME

(define-extern draw-vortex (function none))

;; DECOMP BEGINS

(defmacro spr-work ()
  `(the work-area *fake-scratchpad-data*))

;;;;;;;;;;;;;;;;;;;;
;; culling
;;;;;;;;;;;;;;;;;;;;

;; these functions check to see if objects are within view.
;; these use the math-camera values, which is calculated based on the in-game camera position/settings.

(defun sphere-cull ((arg0 vector))
  "Is the given sphere in the view frustum?
   Uses the planes in vf16-vf19."
  (local-vars (v1-0 uint128) (v1-1 uint128) (v1-2 uint128))
  (rlet ((acc :class vf)
         (vf0 :class vf)
         (vf10 :class vf)
         (vf16 :class vf)
         (vf17 :class vf)
         (vf18 :class vf)
         (vf19 :class vf)
         (vf9 :class vf)
         )
        ;; modified for PC: these register would be loaded by the draw method of bsp.
        (let ((at-0 *math-camera*))
          (.lvf vf16 (&-> at-0 plane 0 quad))
          (.lvf vf17 (&-> at-0 plane 1 quad))
          (.lvf vf18 (&-> at-0 plane 2 quad))
          (.lvf vf19 (&-> at-0 plane 3 quad))
          )
    (init-vf0-vector)
    (.lvf vf10 (&-> arg0 quad))
    (.mul.x.vf acc vf16 vf10)
    (.add.mul.y.vf acc vf17 vf10 acc)
    (.add.mul.z.vf acc vf18 vf10 acc)
    (.sub.mul.w.vf vf9 vf19 vf0 acc)

    ;; checking to see if we are inside all 4 planes.

    ;; using the inside part of the sphere
    (.add.w.vf vf9 vf9 vf10)
    (.mov v1-0 vf9)
    (.pcgtw v1-1 0 v1-0)
    (.ppach v1-2 (the-as uint128 0) v1-1)
    (zero? (the-as int v1-2))
    )
  )


(defun guard-band-cull ((arg0 vector))
  "Is the given sphere within the guard band, and possibly needs clipping?"
  (local-vars (v1-0 uint128) (v1-1 uint128) (v1-2 uint128))
  (rlet ((acc :class vf)
         (vf0 :class vf)
         (vf10 :class vf)
         (vf20 :class vf)
         (vf21 :class vf)
         (vf22 :class vf)
         (vf23 :class vf)
         (vf9 :class vf)
         )
        (init-vf0-vector)
        ;; modified for PC: these registers would be loaded in dma-add-process-drawable
        (let ((at-0 *math-camera*))
          (.lvf vf20 (&-> at-0 guard-plane 0 quad))
          (.lvf vf21 (&-> at-0 guard-plane 1 quad))
          (.lvf vf22 (&-> at-0 guard-plane 2 quad))
          (.lvf vf23 (&-> at-0 guard-plane 3 quad))
          )
        (.lvf vf10 (&-> arg0 quad))
        (.mul.x.vf acc vf20 vf10)
        (.add.mul.y.vf acc vf21 vf10 acc)
        (.add.mul.z.vf acc vf22 vf10 acc)
        (.sub.mul.w.vf vf9 vf23 vf0 acc)

        ;; checking to see if we are outside any 1 of the 4 planes

        ;; using the outside part of the sphere.
        (.sub.w.vf vf9 vf9 vf10)
        (.mov v1-0 vf9)
        (.pcgtw v1-1 0 v1-0)
        (.ppach v1-2 (the-as uint128 0) v1-1)
        (nonzero? (the-as int v1-2))
        )
  )

(defun sphere-in-view-frustum? ((arg0 sphere))
  "Is the given sphere in the view frustum?
   Safe to use anywhere, uses planes from math-camera.
   Unlike sphere-cull, which assumes that the register are setup.
   "
  (local-vars (v1-1 uint128) (v1-2 uint128) (v1-3 uint128))
  (rlet ((acc :class vf)
         (vf0 :class vf)
         (vf1 :class vf)
         (vf2 :class vf)
         (vf3 :class vf)
         (vf4 :class vf)
         (vf5 :class vf)
         (vf6 :class vf)
         )
    (init-vf0-vector)
    (let ((v1-0 *math-camera*))
      (.lvf vf6 (&-> arg0 quad))
      (.lvf vf1 (&-> v1-0 plane 0 quad))
      (.lvf vf2 (&-> v1-0 plane 1 quad))
      (.lvf vf3 (&-> v1-0 plane 2 quad))
      (.lvf vf4 (&-> v1-0 plane 3 quad))
      )
    (.mul.x.vf acc vf1 vf6)
    (.add.mul.y.vf acc vf2 vf6 acc)
    (.add.mul.z.vf acc vf3 vf6 acc)
    (.sub.mul.w.vf vf5 vf4 vf0 acc)
    (.add.w.vf vf5 vf5 vf6)
    (.mov v1-1 vf5)
    (.pcgtw v1-2 0 v1-1)
    (.ppach v1-3 (the-as uint128 0) v1-2)
    (zero? (the-as int v1-3))
    )
  )

(defun line-in-view-frustum? ((arg0 vector) (arg1 vector))
  "Is the line segment at least partially in the view frustum?
   Safe to use anywhere, uses planes in math-camera."
  (local-vars (v1-1 uint128) (v1-2 uint128) (v1-3 uint128) (a0-1 uint128) (a0-2 uint128) (a0-3 uint128))
  (rlet ((acc :class vf)
         (vf0 :class vf)
         (vf10 :class vf)
         (vf16 :class vf)
         (vf17 :class vf)
         (vf18 :class vf)
         (vf19 :class vf)
         (vf9 :class vf)
         )
    (init-vf0-vector)
    (let ((v1-0 *math-camera*))
      (.lvf vf9 (&-> arg0 quad))
      (.lvf vf10 (&-> arg1 quad))
      (.lvf vf16 (&-> v1-0 plane 0 quad))
      (.lvf vf17 (&-> v1-0 plane 1 quad))
      (.lvf vf18 (&-> v1-0 plane 2 quad))
      (.lvf vf19 (&-> v1-0 plane 3 quad))
      )
    (.mul.x.vf acc vf16 vf9)
    (.add.mul.y.vf acc vf17 vf9 acc)
    (.add.mul.z.vf acc vf18 vf9 acc)
    (.sub.mul.w.vf vf9 vf19 vf0 acc)
    (.mul.x.vf acc vf16 vf10)
    (.add.mul.y.vf acc vf17 vf10 acc)
    (.add.mul.z.vf acc vf18 vf10 acc)
    (.sub.mul.w.vf vf10 vf19 vf0 acc)
    (.mov v1-1 vf9)
    (.pcgtw v1-2 0 v1-1)
    (.ppach v1-3 (the-as uint128 0) v1-2)
    (.mov a0-1 vf10)
    (.pcgtw a0-2 0 a0-1)
    (.ppach a0-3 (the-as uint128 0) a0-2)
    (not (logtest? (the-as int v1-3) (the-as int a0-3)))
    )
  )

;;;;;;;;;;;;;;;;;;;;;;;;;;
;; precomputed visibility
;;;;;;;;;;;;;;;;;;;;;;;;;;

(defun vis-cull ((id int))
  "Is this thing visible in the precomputed visiblity data? By draw-node id.
   Assumes the scratchpad has the vis-list loaded."
  (let* ((vis-byte (-> (spr-work) background vis-list (/ id 8))) ;; vis byte
         (shift-amount (+ 56 (logand id 7)))
         (shifted (shl vis-byte shift-amount))
         )
    (< (the-as int shifted) 0)
    )
  )

(defun-debug vis-cull-debug ((a0-0 work-area) (id int))
  "Like vis-cull, but you can specify a different work-area.
   Unused."
  (let* ((vis-byte (-> a0-0 background vis-list (/ id 8))) ;; vis byte
         (shift-amount (+ 56 (logand id 7)))
         (shifted (shl vis-byte shift-amount))
         )
    (< (the-as int shifted) 0)
    )
  )

(defun error-sphere ((arg0 drawable-error) (arg1 string))
  "Draw a sphere with an error message around this drawable-error."
  (when *artist-error-spheres*
    (when (vis-cull (-> arg0 id))
      (when (sphere-cull (-> arg0 bsphere))
        (add-debug-sphere
          #t
          (bucket-id debug2)
          (-> arg0 bsphere)
          (-> arg0 bsphere w)
          (new 'static 'rgba :r #x80 :a #x80)
          )
        (add-debug-text-3d
          #t
          (bucket-id debug-no-zbuf1)
          arg1
          (-> arg0 bsphere)
          (font-color #dadada)
          (the-as vector2h #f)
          )
        )
      )
    )
  0
  (none)
  )

;;;;;;;;;;;;;;;;;;;;;;;;;;;;
;; drawable methods
;;;;;;;;;;;;;;;;;;;;;;;;;;;;

;; the drawable class is the base class for tons of things
;; basically anything in the a tree-like structure in the level uses this
;; so these methods are super vague and not well defined.
;; Generally, you shouldn't call any of these unless you know the type and
;; what they will do.

(defmethod login drawable ((obj drawable))
  "Initialize a drawable after load."
  obj
  )

(defmethod draw drawable ((obj drawable) (arg0 drawable) (arg1 display-frame))
  "Draw something. The meaning of this depends on the exact drawable class,
   but in general the heavy work isn't here - this just adds stuff to lists."
  0
  (none)
  )

(defmethod fill-collide-list-from-box drawable ((obj drawable) (arg0 int) (arg1 collide-list) (arg2 collide-query))
  "Collect a list of collision meshes contained in the box."
  0
  )

(defmethod fill-collide-list-from-line-sphere drawable ((obj drawable) (arg0 int) (arg1 collide-list) (arg2 collide-query))
  "Collect a list of collision meshes contained in 'line-sphere'."
  0
  )

(defmethod collect-regions drawable ((obj drawable) (arg0 sphere) (arg1 int) (arg2 region-prim-list))
  "Collect a list of regions that we're in, recursively."
  0
  (none)
  )

(defmethod collect-stats drawable ((obj drawable))
  "Collect statistics for debugging"
  0
  (none)
  )

(defmethod debug-draw drawable ((obj drawable) (arg0 drawable) (arg1 display-frame))
  "Draw debug visualizations"
  0
  (none)
  )

(defmethod draw drawable-error ((obj drawable-error) (arg0 drawable-error) (arg1 display-frame))
  "Draw a debug sphere."
  (error-sphere arg0 (-> arg0 name))
  0
  (none)
  )

(defmethod unpack-vis drawable ((obj drawable) (arg0 (pointer int8)) (arg1 (pointer int8)))
  "Unpack vis data from arg1 to arg0, unpacking it. Return pointer to next thing."
  arg1
  )

;;;;;;;;;;;;;;;;;;;;;;;;
;; instance system
;;;;;;;;;;;;;;;;;;;;;;;;

;; instance debug
(define *edit-instance* (the-as string #f))
(when *debug-segment*
  (define *instance-mem-usage* (new 'debug 'memory-usage-block))
  )

(defun find-instance-by-name-level ((arg0 string) (arg1 level))
  "Look in the given level for prototypes with the given name.
   Will find both tie and shrub.
   Despite the name, returns the _prototype_, not the instance (the instances aren't named)."
  (let ((s5-0 (-> arg1 bsp drawable-trees)))
    (dotimes (s4-0 (-> s5-0 length))
      (let ((v1-3 (-> s5-0 trees s4-0)))
        (case (-> v1-3 type)
          ((drawable-tree-instance-shrub)
           (let ((s3-0 (-> (the-as drawable-tree-instance-shrub v1-3) info prototype-inline-array-shrub)))
             (dotimes (s2-0 (-> s3-0 length))
               (if (string= arg0 (-> s3-0 data s2-0 name))
                   (return (-> s3-0 data s2-0))
                   )
               )
             )
           )
          ((drawable-tree-instance-tie)
           (let ((s3-1 (-> (the-as drawable-tree-instance-tie v1-3) prototypes prototype-array-tie)))
             (dotimes (s2-1 (-> s3-1 length))
               (if (string= arg0 (-> s3-1 array-data s2-1 name))
                   (return (-> s3-1 array-data s2-1))
                   )
               )
             )
           )
          )
        )
      )
    )
  (the-as prototype-bucket #f)
  )

(defun find-instance-by-name ((arg0 string))
  "Look in all levels for prototypes with the given name.
   Will find both tie and shrub.
   Despite the name, returns the _prototype_, not the instance (the instances aren't named)."
  (dotimes (s5-0 (-> *level* length))
    (let ((a1-0 (-> *level* level s5-0)))
      (when (= (-> a1-0 status) 'active)
        (let ((a0-4 (find-instance-by-name-level arg0 a1-0)))
          (if a0-4
              (return a0-4)
              )
          )
        )
      )
    )
  (the-as prototype-bucket #f)
  )

(defun prototypes-game-visible-set! ((arg0 pair) (arg1 symbol))
  "Set the visibility of the given prototypes, to hide stuff in levels that shouldn't appear.
   Also disables collision."
  (let ((a0-1 (car arg0)))
    (while (not (null? arg0))
      (let ((v1-0 (find-instance-by-name (the-as string a0-1))))
        (when v1-0
          (if arg1
              (logclear! (-> v1-0 flags) (prototype-flags visible no-collide))
              (logior! (-> v1-0 flags) (prototype-flags visible no-collide))
              )
          )
        )
      (set! arg0 (cdr arg0))
      (set! a0-1 (car arg0))
      )
    )
  0
  )

(defun-debug find-instance-by-index ((arg0 type) (arg1 int) (arg2 bsp-header))
  "Find an instance by its index in the bsp's drawable-tree-instance array.
   The type should be either drawable-tree-instance-shrub or drawable-tree-instance-tie.
   If bsp-header isn't set, picks the first active level. Otherwise looks in the level with this bsp."
  (dotimes (v1-0 (-> *level* length))
    (let ((a3-3 (-> *level* level v1-0)))
      (when (= (-> a3-3 status) 'active)
        (let ((a3-4 (-> a3-3 bsp)))
          (when (or (not arg2) (= a3-4 arg2))
            (let ((a3-5 (-> a3-4 drawable-trees)))
              (dotimes (t0-5 (-> a3-5 length))
                (let ((t1-3 (-> a3-5 trees t0-5)))
                  (case (-> t1-3 type)
                    ((drawable-tree-instance-shrub)
                     (when (= arg0 (-> t1-3 type))
                       (let ((v1-2 (-> (the-as drawable-tree-instance-shrub t1-3) info prototype-inline-array-shrub)))
                         (return (-> v1-2 data arg1))
                         )
                       )
                     )
                    ((drawable-tree-instance-tie)
                     (when (= arg0 (-> t1-3 type))
                       (let ((v1-5 (-> (the-as drawable-tree-instance-tie t1-3) prototypes prototype-array-tie)))
                         (return (-> v1-5 array-data arg1))
                         )
                       )
                     )
                    )
                  )
                )
              )
            )
          )
        )
      )
    )
  (the-as prototype-bucket #f)
  )

(defun-debug prototype-bucket-type ((arg0 prototype-bucket))
  "Get the instance type for this bucket. Will always be instance-shrubbery/instance-tie, doesn't
   consider generic/billboard stuff."

  ;; using 1 here to avoid generic stuff.
  (case (-> arg0 geometry 1 type)
    ((prototype-shrubbery shrubbery)
     instance-shrubbery
     )
    ((prototype-tie prototype-tie tie-fragment)
     instance-tie
     )
    )
  )

(defun-debug prototype-bucket-recalc-fields ((arg0 prototype-bucket))
  "Recalculate the dists for a prototype (either tie or shrub) after it has been adjusted."
  (case (prototype-bucket-type arg0)
    ((instance-shrubbery)
     (set! (-> arg0 rdists x) (/ 1.0 (- (-> arg0 dists w) (-> arg0 dists x))))
     )
    (else
      (set! (-> arg0 dists z) (+ (-> arg0 dists x) (* 0.33333334 (- (-> arg0 dists w) (-> arg0 dists x)))))
      (set! (-> arg0 rdists x) (/ 1.0 (- (-> arg0 dists z) (-> arg0 dists x))))
      )
    )
  (set! (-> arg0 rdists z) (/ 1.0 (- (-> arg0 dists w) (-> arg0 dists z))))
  (set! (-> arg0 dists y) (* 0.5 (-> arg0 dists x)))
  (set! (-> arg0 rdists y) (/ 1.0 (-> arg0 dists y)))
  arg0
  )

(defun-debug print-prototype-list ()
  "Print all prototypes in all loaded levels."
  (local-vars (sv-16 (function prototype-bucket-shrub memory-usage-block int prototype-bucket-shrub)))
  (dotimes (gp-0 (-> *level* length))
    (let ((s5-0 (-> *level* level gp-0)))
      (when (= (-> s5-0 status) 'active)
        (format #t "-------- level ~S~%" (-> s5-0 name))
        (let ((s5-1 (-> s5-0 bsp drawable-trees)))
          (dotimes (s4-0 (-> s5-1 length))
            (let ((v1-8 (-> s5-1 trees s4-0)))
              (case (-> v1-8 type)
                ((drawable-tree-instance-shrub)
                 (let ((s3-0 (-> (the-as drawable-tree-instance-shrub v1-8) info prototype-inline-array-shrub)))
                   (dotimes (s2-0 (-> s3-0 length))
                     0
                     (let ((s1-0 (-> s3-0 data s2-0)))
                       (dotimes (s0-0 4)
                         (reset! *instance-mem-usage*)
                         (if (nonzero? (-> s1-0 geometry s0-0))
                             (mem-usage (-> s1-0 geometry s0-0) *instance-mem-usage* 0)
                             )
                         )
                       (let ((s0-1 s1-0))
                         (set! sv-16 (method-of-object s0-1 mem-usage))
                         (let ((a1-4 (reset! *instance-mem-usage*))
                               (a2-2 0)
                               )
                           (sv-16 s0-1 a1-4 a2-2)
                           )
                         )
                       (let ((v1-29 (calculate-total *instance-mem-usage*)))
                         (format
                           #t
                           " ~-48S~4D   shrub ~5,,2fK   ~4,,2fK~%"
                           (-> s1-0 name)
                           (-> s1-0 in-level)
                           (* 0.0009765625 (the float v1-29))
                           (* 0.0009765625 (the float (* (the-as uint 80) (-> s1-0 in-level))))
                           )
                         )
                       )
                     )
                   )
                 )
                ((drawable-tree-instance-tie)
                 (let ((s3-1 (-> (the-as drawable-tree-instance-tie v1-8) prototypes prototype-array-tie)))
                   (dotimes (s2-1 (-> s3-1 length))
                     0
                     (let ((s1-1 (-> s3-1 array-data s2-1)))
                       (reset! *instance-mem-usage*)
                       (dotimes (s0-2 4)
                         (when (nonzero? (-> s1-1 tie-geom s0-2))
                           (let* ((a0-13 (-> s1-1 tie-geom s0-2))
                                  (t9-8 (method-of-object a0-13 mem-usage))
                                  (a1-7 *instance-mem-usage*)
                                  (v1-47 s0-2)
                                  )
                             (t9-8 a0-13 a1-7 (logior (cond
                                                        ((= v1-47 1)
                                                         4
                                                         )
                                                        ((= v1-47 2)
                                                         8
                                                         )
                                                        ((= v1-47 3)
                                                         16
                                                         )
                                                        (else
                                                          0
                                                          )
                                                        )
                                                      2
                                                      )
                                   )
                             )
                           )
                         )
                       (mem-usage s1-1 *instance-mem-usage* 0)
                       (let ((v1-54 (calculate-total *instance-mem-usage*)))
                         (format
                           #t
                           " ~-48S~4D   tie   ~5,,2fK   ~4,,2fK~%"
                           (-> s1-1 name)
                           (-> s1-1 in-level)
                           (* 0.0009765625 (the float v1-54))
                           (* 0.0009765625 (the float (* (-> s1-1 in-level) 64)))
                           )
                         )
                       )
                     )
                   )
                 )
                )
              )
            )
          )
        )
      )
    )
  0
  (none)
  )

(defun-debug draw-instance-info ((arg0 string))
  "Print info about a prototype."
  (local-vars
    (sv-16 uint)
    (sv-32 uint32)
    (sv-48 uint32)
    (sv-64 int)
    (sv-80 int)
    (sv-96 int)
    (sv-112 int)
    (sv-128 int)
    (sv-144 int)
    )
  (when (and *display-instance-info* *edit-instance*)
    (let ((s5-0 (find-instance-by-name *edit-instance*)))
      (when s5-0
        (dotimes (s4-0 (-> *level* length))
          (let ((v1-5 (-> *level* level s4-0)))
            (when (= (-> v1-5 status) 'active)
              (let ((s3-0 (-> v1-5 bsp drawable-trees)))
                (dotimes (s2-0 (-> s3-0 length))
                  (let ((v1-9 (-> s3-0 trees s2-0)))
                    (case (-> v1-9 type)
                      ((drawable-tree-instance-shrub)
                       )
                      ((drawable-tree-instance-tie)
                       (let ((s1-0 (-> v1-9 data (+ (-> v1-9 length) -1))))
                         (dotimes (s0-0 (-> (the-as drawable-inline-array-instance-tie s1-0) length))
                           (if (string= (-> (the-as drawable-inline-array-instance-tie s1-0) data s0-0 bucket-ptr name) *edit-instance*)
                               (add-debug-sphere
                                 #t
                                 (bucket-id debug-no-zbuf1)
                                 (the-as
                                   vector
                                   (+ (the-as uint (-> (the-as drawable-inline-array-instance-tie s1-0) data 0 bsphere)) (* s0-0 64))
                                   )
                                 (-> (the-as drawable-inline-array-instance-tie s1-0) data s0-0 bsphere w)
                                 (new 'static 'rgba :g #xff :a #x80)
                                 )
                               )
                           )
                         )
                       )
                      )
                    )
                  )
                )
              )
            )
          )
        (let ((s2-1 (prototype-bucket-type s5-0)))
          (let ((s4-1 0))
            0
            (cond
              ((= s2-1 instance-shrubbery)
               (set! s4-1 80)
               )
              ((= s2-1 instance-tie)
               (reset! *instance-mem-usage*)
               (dotimes (s4-2 4)
                 (when (nonzero? (-> s5-0 geometry s4-2))
                   (let* ((a0-17 (-> s5-0 geometry s4-2))
                          (t9-5 (method-of-object a0-17 mem-usage))
                          (a1-6 *instance-mem-usage*)
                          (v1-40 s4-2)
                          )
                     (t9-5 a0-17 a1-6 (logior (cond
                                                ((= v1-40 1)
                                                 4
                                                 )
                                                ((= v1-40 2)
                                                 8
                                                 )
                                                ((= v1-40 3)
                                                 16
                                                 )
                                                (else
                                                  0
                                                  )
                                                )
                                              2
                                              )
                           )
                     )
                   )
                 )
               (set! s4-1 (+ (calculate-total *instance-mem-usage*) 64))
               )
              )
            (mem-usage s5-0 (reset! *instance-mem-usage*) 0)
            (let ((v1-50 (calculate-total *instance-mem-usage*)))
              (format
                arg0
                "~%~A ~A b @ #x~X ~,,2fK/~,,2fK~%"
                s2-1
                (-> s5-0 name)
                s5-0
                (* 0.0009765625 (the float v1-50))
                (* 0.0009765625 (the float s4-1))
                )
              )
            )
          (format arg0 "near: ~m  mid: ~m  far: ~m~%" (-> s5-0 dists x) (-> s5-0 dists z) (-> s5-0 dists w))
          (let ((s3-2 0)
                (s4-3 0)
                )
            (cond
              ((= s2-1 instance-shrubbery)
               (let ((f30-0 0.0))
                 (format
                   arg0
                   "usage: vis: ~D  shrub: ~D  trans-shrub ~D  bill: ~D   in level: ~D~%"
                   (-> (the-as prototype-bucket-shrub s5-0) count 0)
                   (-> (the-as prototype-bucket-shrub s5-0) count 1)
                   (-> (the-as prototype-bucket-shrub s5-0) count 2)
                   (-> (the-as prototype-bucket-shrub s5-0) count 3)
                   (-> (the-as prototype-bucket-shrub s5-0) in-level)
                   )
                 (format arg0 "~%frag#     tris   dverts   strlen  tex~%")
                 (let ((s1-2 (the-as prototype-shrubbery (-> (the-as prototype-bucket-shrub s5-0) geometry 1)))
                       (s2-2 (+ (-> (the-as prototype-bucket-shrub s5-0) count 1) (-> (the-as prototype-bucket-shrub s5-0) count 2)))
                       )
                   (dotimes (s0-1 (-> s1-2 length))
                     (set! sv-16 (shrub-num-tris (-> s1-2 data s0-1)))
                     (set! sv-32 (-> s1-2 data s0-1 header data 2))
                     (set! sv-48 (-> s1-2 data s0-1 header data 0))
                     (format
                       arg0
                       "~5D     ~4D    ~5D   ~6f    ~D~%"
                       s0-1
                       sv-16
                       sv-32
                       (/ (* 2.0 (the float sv-16)) (the float (- sv-32 (the-as uint sv-16))))
                       sv-48
                       )
                     (+! s3-2 sv-16)
                     (+! s4-3 (the-as int sv-32))
                     (set! f30-0
                           (+ 29.0
                              (* 5.5 (the float (- sv-32 (the-as uint sv-16))))
                              (* 22.0 (the float sv-48))
                              (* 8.0 (the float sv-32))
                              (* 53.0 (the float (/ (+ s2-2 9) (the-as uint 10))))
                              (* (the float s2-2) (+ 15.0 (* 5.0 (the float sv-48)) (* 13.5 (the float sv-32))))
                              f30-0
                              )
                           )
                     )
                   (format
                     arg0
                     "total     ~4D    ~5D   ~6f    ~D  speed: ~f~%"
                     s3-2
                     s4-3
                     (/ (* 2.0 (the float s3-2)) (the float (- s4-3 s3-2)))
                     (-> s5-0 utextures)
                     (/ f30-0 (* (the float s2-2) (the float s3-2)))
                     )
                   )
                 )
               )
              ((= s2-1 instance-tie)
               (set! sv-144 0)
               (let ((s1-3 0)
                     (s0-2 0)
                     (s2-3 0)
                     )
                 (format arg0 "~%level   visible  frags   tris   dverts   strlen  tex  ttris~%")
                 (set! sv-64 1)
                 (set! sv-80 3)
                 (while (>= sv-80 sv-64)
                   (let ((v1-100 (-> (the-as prototype-bucket-tie s5-0) tie-geom sv-64)))
                     (set! sv-96 0)
                     (set! sv-112 0)
                     (set! sv-128 0)
                     (dotimes (a0-36 (-> v1-100 length))
                       (set! sv-96 (+ sv-96 (-> v1-100 data a0-36 debug num-tris)))
                       (set! sv-112 (+ sv-112 (-> v1-100 data a0-36 debug num-dverts)))
                       (set! sv-128 (+ sv-128 (-> v1-100 data a0-36 tex-count)))
                       )
                     (set! sv-144 (+ sv-144 (the-as int (-> (the-as prototype-bucket-tie s5-0) count sv-64))))
                     (format
                       arg0
                       "~5D  ~7D  ~5D   ~5D"
                       sv-64
                       (-> (the-as prototype-bucket-tie s5-0) count sv-64)
                       (-> v1-100 length)
                       sv-96
                       )
                     )
                   (format
                     arg0
                     "    ~5D   ~6f  ~3D  ~5D~%"
                     sv-112
                     (/ (* 2.0 (the float sv-96)) (the float (- sv-112 sv-96)))
                     sv-128
                     (* (the-as uint sv-96) (the-as uint (-> (the-as prototype-bucket-tie s5-0) count sv-64)))
                     )
                   (+! s1-3 (* (the-as uint sv-96) (the-as uint (-> (the-as prototype-bucket-tie s5-0) count sv-64))))
                   (+! s0-2 (* (the-as uint sv-112) (the-as uint (-> (the-as prototype-bucket-tie s5-0) count sv-64))))
                   (+! s3-2 sv-96)
                   (+! s4-3 sv-112)
                   (+! s2-3 sv-128)
                   (set! sv-64 (+ sv-64 1))
                   )
                 (let ((t9-20 format)
                       (a0-52 arg0)
                       (a1-28 "total  ~7D/~3D      ~5D")
                       (a3-12 (-> s5-0 in-level))
                       )
                   (t9-20 a0-52 a1-28 sv-144 a3-12 s3-2)
                   )
                 (format
                   arg0
                   "    ~5D   ~6f  ~3D  ~5D~%"
                   s4-3
                   (/ (* 2.0 (the float s1-3)) (the float (- s0-2 s1-3)))
                   s2-3
                   s1-3
                   )
                 )
               )
              )
            )
          )
        )
      )
    )
  (none)
  )

(defun-debug set-shadow-by-name ((arg0 string) (arg1 int) (arg2 int))
  "Update the shadow masks and values for an active process-drawable."
  (let ((v1-0 (process-by-name arg0 *active-pool*)))
    (when v1-0
      (let ((v1-1 (-> (the-as process-drawable v1-0) draw)))
        (cond
          ((< arg2 16)
           (logior! (-> v1-1 shadow-mask) (ash 1 arg1))
           (logclear! (-> v1-1 shadow-values) (ash 15 (* arg1 4)))
           (logior! (-> v1-1 shadow-values) (ash arg2 (* arg1 4)))
           )
          (else
            (logclear! (-> v1-1 shadow-mask) (ash 1 arg1))
            (logclear! (-> v1-1 shadow-values) (ash 15 (* arg1 4)))
            )
          )
        )
      )
    )
  (none)
  )

(defun-debug get-shadow-by-name ((arg0 string))
  "Get the current mask/values for an active process-drawable"
  (let ((v1-0 (process-by-name arg0 *active-pool*)))
    (when v1-0
      (let ((s5-0 (-> (the-as process-drawable v1-0) draw)))
        (format 0 "actor ~s {~%" arg0)
        (format 0 " SHADOW_MASK(0x~02x)~%" (-> s5-0 shadow-mask))
        (format 0 " SHADOW_VALUES(0x~08x)~%" (-> s5-0 shadow-values))
        )
      (format 0 "}~%")
      )
    )
  (none)
  )

(defun-debug teleport-camera-by-name ((arg0 string))
  "Send the camera to an entity, switch to string mode."
  (let* ((gp-0 (entity-by-name arg0))
         (v1-0 (if (type? gp-0 entity-actor)
                   gp-0
                   )
               )
         )
    (if (and v1-0 *camera*)
        (send-event *camera* 'teleport-to-vector-start-string (-> v1-0 trans))
        )
    )
  (none)
  )


;;;;;;;;;;;;;;;;;;;;;;;;;;;;;;;
;; foreground drawing system
;;;;;;;;;;;;;;;;;;;;;;;;;;;;;;;

;; processes will call ja-post, which adds them to the matrix engine
;; the matrix engine runs (there's a few ways), it computes joints, then kicks out the process from the matrix engine
;; all drawable processes belong to the foreground-draw-engine.
;; - foreground-initialize-engines runs, preparing for the foreground engine run
;; - foreground-engine-execute runs,
;;   - foreground-init runs
;;   - execute-connections runs on the foreground engine
;;      it calls add-process-drawable which calls dma-add-func which is usually dma-add-process-drawable
;;      - dma-add-process-drawable does culling, picking lights/shadow
;;         - calls foreground-draw
;;            picks merc/emerc/shadow/generic/effects, more light processing
;;            adds the bone calculation, calls the foreground-<renderer> to generate dma
;;   - foreground-wrapup runs, patching up merc/emerc stuff
;;   - foreground-execute-cpu-vu0-engines runs
;;      - does bone calcs for merc
;;      - does VU0/CPU stuff for generic/shadow/lightning


(defun dma-add-process-drawable ((pd process-drawable) (dc draw-control) (flag symbol) (dma-buf dma-buffer))
  "Draw a normal process-drawable. Set up lighting/shadow settings, then pass on to foreground renderer."
  (local-vars
    (a0-82 int)
    (a0-84 int)
    (a3-11 uint128)
    (sv-16 process-drawable)
    (tod time-of-day-context)
    (shadow-mask uint)
    (lev-idx-for-mood uint)
    (my-origin vector)
    (lev-mood mood-context)
    (light-result-bucket light-hash-bucket)
    (index-ptr pointer)
    (index-index int)
    )
  (with-pp
    (rlet ((acc :class vf)
           (Q :class vf)
           (vf0 :class vf)
           (vf1 :class vf)
           (vf15 :class vf)
           (vf16 :class vf)
           (vf17 :class vf)
           (vf18 :class vf)
           (vf19 :class vf)
           (vf2 :class vf)
           (vf20 :class vf)
           (vf21 :class vf)
           (vf22 :class vf)
           (vf23 :class vf)
           (vf24 :class vf)
           (vf25 :class vf)
           (vf26 :class vf)
           (vf27 :class vf)
           (vf28 :class vf)
           (vf29 :class vf)
           (vf3 :class vf)
           (vf4 :class vf)
           (vf5 :class vf)
           (vf6 :class vf)
           )
      (init-vf0-vector)
      (set! sv-16 pd)

      (reset! (-> *perf-stats* data (perf-stat-bucket foreground)))

      ;; skip drawing when in menu mode.
      (when (-> *blit-displays-work* menu-mode)
        (if (not (logtest? (-> dc status) (draw-control-status hud)))
            (return #f)
            )
        )

      ;; clear previous on-screen flag, we don't know if we're on-screen yet.
      (logclear! (-> dc status) (draw-control-status on-screen))

      ;; only if we should draw...
      (when (not (logtest? (-> dc status) (draw-control-status no-draw no-draw-temp uninited)))
        (let ((fg-bounds (-> (scratchpad-object foreground-work) bounds))
              (fg-lights (-> (scratchpad-object foreground-work) lights))
              )
          (set! tod *time-of-day-context*)
          (.lvf vf16 (&-> dc origin quad))
          (.svf (&-> fg-bounds quad) vf16)

          ;; sphere cull.
          (when (sphere-in-view-frustum? fg-bounds)
            (cond
              ((logtest? (-> dc global-effect) (draw-control-global-effect title-light))
               ;; magic special case for title light.
               (when (not (-> tod title-updated))
                 (set! (-> tod title-updated) #t)
                 (let ((s1-0 (-> *math-camera* inv-camera-rot))
                       (a1-3 (new 'stack-no-clear 'vector))
                       (s2-0 (new 'stack-no-clear 'vector))
                       )
                   (set-vector! a1-3 0.612 0.5 -0.612 0.0)
                   (set-vector! s2-0 -0.696 0.174 0.696 0.0)
                   (vector-matrix*! (the-as vector (-> tod title-light-group)) a1-3 s1-0)
                   (vector-matrix*! (the-as vector (-> tod title-light-group dir1)) s2-0 s1-0)
                   )
                 )
               (vu-lights<-light-group! fg-lights (-> tod title-light-group))
               )
              (else
                ;; terrible lighting and shadow stuff
                (set! shadow-mask (-> dc shadow-mask))
                (let ((shadow-mask-not (lognot shadow-mask)))
                  (set! lev-idx-for-mood (-> dc level-index))
                  (let ((light-idx (-> dc light-index))
                        (lg (new 'stack-no-clear 'light-group))
                        )
                    (if (and (>= lev-idx-for-mood (the-as uint 6)) (< light-idx (the-as uint 20)))
                        (+! light-idx 20)
                        )
                    (let ((v1-40 (the-as
                                   mood-context
                                   (+ (the-as uint (-> *level* level0 mood-context)) (* (the-as uint 5232) lev-idx-for-mood))
                                   )
                                 )
                          )
                      (cond
                        ((< light-idx (the-as uint 8))
                         (quad-copy! (the-as pointer lg) (the-as pointer (-> v1-40 light-group light-idx)) 12)
                         )
                        ((< light-idx (the-as uint 18))
                         (quad-copy! (the-as pointer lg) (the-as pointer (-> v1-40 light-group (+ light-idx -10))) 12)
                         )
                        ((< light-idx (the-as uint 28))
                         (quad-copy! (the-as pointer lg) (the-as pointer (-> tod light-group (+ light-idx -20))) 12)
                         )
                        ((< light-idx (the-as uint 38))
                         (quad-copy! (the-as pointer lg) (the-as pointer (-> tod light-group (+ light-idx -30))) 12)
                         )
                        )
                      )
                    (when (not (or (>= lev-idx-for-mood (the-as uint 6)) (zero? shadow-mask)))
                      (let ((packed-shadow-vals (-> dc shadow-values)))
                        (dotimes (light-idx2 4)
                          (when (nonzero? (-> lg lights light-idx2 mask))
                            (when (not (logtest? (-> lg lights light-idx2 mask) shadow-mask-not))
                              (let ((light-pal-idx (-> lg lights light-idx2 palette-index)))
                                (set! (-> lg lights light-idx2 extra x)
                                      (* 0.0625
                                         (the float (logand (ash packed-shadow-vals (* -4 light-pal-idx)) 15))
                                         (-> lg lights light-idx2 extra x)
                                         )
                                      )
                                )
                              )
                            )
                          )
                        )
                      )
                    (when (or (and (>= light-idx (the-as uint 10)) (< light-idx (the-as uint 18)))
                              (and (>= light-idx (the-as uint 30)) (< light-idx (the-as uint 38)))
                              )
                      (dotimes (fg-light-lev-idx (-> *level* length))
                        (let ((lev (-> *level* level fg-light-lev-idx)))
                          (when (= (-> lev status) 'active)
                            (let ((light-hash (-> lev light-hash)))
                              (set! my-origin (-> dc origin))
                              (set! lev-mood (-> lev mood-context))
                              (when (nonzero? light-hash)
                                (let ((light-lookup-result (light-hash-get-bucket-index light-hash (-> dc origin))))
                                  (when (!= light-lookup-result -1)
                                    (set! light-result-bucket (-> light-hash bucket-array light-lookup-result))
                                    (set! index-ptr (the pointer (+ (+ (-> light-result-bucket index) 0) (the-as uint (-> light-hash index-array)))))
                                    (set! index-index 0)
                                    (while (< index-index (the-as int (-> light-result-bucket count)))
                                      (let* ((light-sphere (-> light-hash light-sphere-array (-> (the-as (pointer uint8) (&+ index-ptr index-index)))))
                                             (palette-idx (-> light-sphere palette-index))
                                             (interp (if (= palette-idx -1)
                                                         1.0
                                                         (-> lev-mood times palette-idx w)
                                                         )
                                                     )
                                             )
                                        (if (!= (* (-> light-sphere brightness) interp) 0.0)
                                            (add-light-sphere-to-light-group lg light-sphere my-origin lev-mood)
                                            )
                                        )
                                      (set! index-index (+ index-index 1))
                                      )
                                    )
                                  )
                                )
                              )
                            )
                          )
                        )
                      )

                    ;; convert to vu format
                    (vu-lights<-light-group! fg-lights lg)

                    ;; adjust shadow angle
                    (when (and (nonzero? (-> dc shadow-ctrl))
                               (-> dc shadow-ctrl)
                               (not (logtest? (-> dc shadow-ctrl settings flags) (shadow-flags disable-draw)))
                               (not (logtest? (-> dc shadow-ctrl settings flags) (shadow-flags shdf07)))
                               )
                      (let ((target-shadow-dir (new 'stack-no-clear 'vector))
                            (current-shadow-dir (-> dc shadow-ctrl settings shadow-dir))
                            (shadow-dir-w (-> dc shadow-ctrl settings shadow-dir w))
                            )
                        (.lvf vf1 (&-> lg dir0 direction quad))
                        (.lvf vf2 (&-> lg dir1 direction quad))
                        (.lvf vf3 (&-> lg dir2 direction quad))
                        (.lvf vf4 (&-> lg dir0 extra quad))
                        (.lvf vf5 (&-> lg dir1 extra quad))
                        (.lvf vf6 (&-> lg dir2 extra quad))
                        (.mul.x.vf acc vf1 vf4)
                        (.add.mul.x.vf acc vf2 vf5 acc)
                        (.add.mul.x.vf vf1 vf3 vf6 acc)
                        (.svf (&-> target-shadow-dir quad) vf1)
                        (vector-normalize! target-shadow-dir -1.0)
                        (when (< (- (-> target-shadow-dir y)) 0.9063)
                          (let* ((f0-16 0.4226)
                                 (f1-6 (-> target-shadow-dir x))
                                 (f1-8 (* f1-6 f1-6))
                                 (f2-0 (-> target-shadow-dir z))
                                 (f0-17 (/ f0-16 (sqrtf (+ f1-8 (* f2-0 f2-0)))))
                                 )
                            (set! (-> target-shadow-dir x) (* (-> target-shadow-dir x) f0-17))
                            (set! (-> target-shadow-dir y) -0.9063)
                            (set! (-> target-shadow-dir z) (* (-> target-shadow-dir z) f0-17))
                            )
                          )
                        (when (not (paused?))
                          (vector-seek! current-shadow-dir target-shadow-dir (* 0.2 (-> pp clock seconds-per-frame)))
                          (vector-normalize! current-shadow-dir 1.0)
                          )
                        (set! (-> dc shadow-ctrl settings shadow-dir w) shadow-dir-w)
                        )
                      )

                    (#when PC_PORT (add-debug-lights *display-lights* (bucket-id debug2) (-> lg lights) (-> dc origin)))
                    )
                  )
                )
              )

            ;; apply mult and emissive lighting.
            (.lvf vf28 (&-> dc color-mult quad))
            (.lvf vf29 (&-> dc color-emissive quad))
            (.lvf vf2 (&-> fg-lights color 0 quad))
            (.lvf vf3 (&-> fg-lights color 1 quad))
            (.lvf vf4 (&-> fg-lights color 2 quad))
            (.lvf vf5 (&-> fg-lights ambient quad))
            (.mul.vf vf5 vf5 vf28)
            (.mul.vf vf2 vf2 vf28)
            (.mul.vf vf3 vf3 vf28)
            (.mul.vf vf4 vf4 vf28)
            (.add.vf vf5 vf5 vf29)
            (.svf (&-> fg-lights color 0 quad) vf2)
            (.svf (&-> fg-lights color 1 quad) vf3)
            (.svf (&-> fg-lights color 2 quad) vf4)
            (.svf (&-> fg-lights ambient quad) vf5)

            ;; load math camera registers for distance calcs
            (let ((at-0 *math-camera*))
              (.lvf vf16 (&-> at-0 plane 0 quad))
              (.lvf vf17 (&-> at-0 plane 1 quad))
              (.lvf vf18 (&-> at-0 plane 2 quad))
              (.lvf vf19 (&-> at-0 plane 3 quad))
              (.lvf vf20 (&-> at-0 guard-plane 0 quad))
              (.lvf vf21 (&-> at-0 guard-plane 1 quad))
              (.lvf vf22 (&-> at-0 guard-plane 2 quad))
              (.lvf vf23 (&-> at-0 guard-plane 3 quad))
              (.lvf vf24 (&-> at-0 camera-rot quad 0))
              (.lvf vf25 (&-> at-0 camera-rot quad 1))
              (.lvf vf26 (&-> at-0 camera-rot quad 2))
              (.lvf vf27 (&-> at-0 camera-rot trans quad))
              )

            ;; do distance math
            (let ((fg-dist (-> (scratchpad-object foreground-work) distance)))
              (.lvf vf15 (&-> fg-bounds quad))
              (.mul.w.vf acc vf27 vf0)
              (.add.mul.x.vf acc vf24 vf15 acc)
              (.add.mul.y.vf acc vf25 vf15 acc)
              (.add.mul.z.vf vf15 vf26 vf15 acc :mask #b111)
              (.mul.vf vf28 vf15 vf15)
              (.max.w.vf vf29 vf0 vf0)
              (.add.y.vf acc vf28 vf28)
              (.add.mul.z.vf vf28 vf29 vf28 acc :mask #b1)
              (.sqrt.vf Q vf28 :ftf #b0)
              (.sub.w.vf vf28 vf0 vf15 :mask #b1000)
              (.wait.vf)
              (.add.vf vf15 vf28 Q :mask #b1000)
              (.svf (&-> fg-dist quad) vf15)

              ;; pick lods
              (when (< 0.0 (+ (-> fg-dist z) (-> dc bounds w)))
                (let ((lod-idx 0))
                  (let ((dist-w (-> fg-dist w)))
                    (set! (-> dc distance) dist-w)
                    (when (nonzero? (-> dc lod-set max-lod))
                      (cond
                        ((>= (-> dc force-lod) 0)
                         (set! lod-idx (-> dc force-lod))
                         (if (#if (not PC_PORT)
                                  (< (-> dc lod-set lod (-> dc lod-set max-lod) dist) dist-w)
                                  (and (-> *pc-settings* ps2-lod-dist?) (< (-> dc lod-set lod (-> dc lod-set max-lod) dist) dist-w)))
                             (return #f)
                             )
                         )
                        (else
                          (while (and (< lod-idx (the-as int (-> dc lod-set max-lod))) (< (-> dc lod-set lod lod-idx dist) dist-w))
                            (+! lod-idx 1)
                            )
                          )
                        )
                      )
                    ;; lod hacks!
                    (with-pc
                      (if (not (-> *pc-settings* ps2-lod-dist?))
                        (set! lod-idx (minmax (-> *pc-settings* lod-force-actor) 0 (-> dc lod-set max-lod))))
                      )
                    (if (#if (not PC_PORT)
                             (and (< (-> dc lod-set lod lod-idx dist) dist-w) (< (-> dc force-lod) 0))
                             (and (-> *pc-settings* ps2-lod-dist?) (< (-> dc lod-set lod lod-idx dist) dist-w) (< (-> dc force-lod) 0))
                             )
                        (return #f)
                        )

                    ;; predict texture use and set masks.
                    (let ((src-lev (-> *level* level (-> dc level-index)))
                          (corrected-dist (* dist-w (-> *math-camera* fov-correction-factor)))
                          (tex-use (-> dc mgeo header texture-usage-group))
                          )
                      (dotimes (use-fg-idx 7)
                        (let ((use-idx (+ use-fg-idx 11)))
                          (if (not (logtest? (-> dc status) (draw-control-status no-closest-distance)))
                              (set! (-> src-lev closest-object-array use-idx) (fmin (-> src-lev closest-object-array use-idx) dist-w))
                              )
                          )
                        (let ((tex-lod (cond
                                         ((>= corrected-dist (-> tex-use data use-fg-idx data 0 dist))
                                          0
                                          )
                                         ((>= corrected-dist (-> tex-use data use-fg-idx data 1 dist))
                                          1
                                          )
                                         (else
                                           2
                                           )
                                         )
                                       )
                              (a2-23 (+ use-fg-idx 11))
                              )
                          (let ((a3-10 (-> src-lev texture-mask a2-23 mask quad))
                                (t0-3 (-> (the-as (pointer uint128) (+ (the-as uint tex-use) (* 48 use-fg-idx) (* tex-lod 16))) 0))
                                )
                            (.por a3-11 a3-10 t0-3)
                            )
                          (set! (-> src-lev texture-mask a2-23 mask quad) a3-11)
                          )
                        )
                      )

                    ;; see if we need special scissor mode.
                    (if (or (guard-band-cull fg-bounds) (< dist-w (* 1.2 (-> *math-camera* d))))
                        (logior! (-> dc status) (draw-control-status close-to-screen))
                        (logclear! (-> dc status) (draw-control-status close-to-screen))
                        )

                    ;; if we got this far, we're on-screen.
                    (logior! (-> dc status) (draw-control-status on-screen))
                    (if (logtest? (-> dc status) (draw-control-status no-draw-bounds no-draw-bounds2))
                        (return #f)
                        )
                    (set! (-> pp clock) (-> sv-16 clock))

                    ;; draw!
                    ;; PC port note : we ALWAYS disable the envmap hack when a process-drawable has warp effect enabled
                    (when (or (= lod-idx (-> dc cur-lod)) (logtest? (-> dc status) (draw-control-status lod-set)))
                        (protect ((-> *pc-settings* force-envmap?))
                          (dotimes (eff-i (-> dc mgeo header effect-count))
                            (if (logtest? (effect-bits cross-fade) (-> dc mgeo effect eff-i effect-bits))
                              (false! (-> *pc-settings* force-envmap?))))
                          (foreground-draw dc dma-buf dist-w)
                          )
                        )
                    )

                  ;; trick to do joint math twice if we're changing lods.
                  (when (and (< lod-idx (-> dc cur-lod)) (logtest? (-> dc status) (draw-control-status math-skel)))
                    ;; NOTE : added this check for PC port to prevent memory corruption
                    (if (< (-> *matrix-engine* length) (-> *matrix-engine* allocated-length))
                        (let ((v1-159 *matrix-engine*))
                          (set! (-> v1-159 (-> v1-159 length)) (process->handle sv-16))
                          (+! (-> v1-159 length) 1)
                          )
                        )
                    )
                  (lod-set! dc lod-idx)
                  )
                (logior! (-> dc status) (draw-control-status lod-set))
                )
              )
            )
          )
        )
      (read! (-> *perf-stats* data (perf-stat-bucket foreground)))
      (none)
      )
    )
  )

(define *hud-lights* (new 'global 'vu-lights))
(set-vector! (-> *hud-lights* direction 0) 1.0 0.0 0.0 1.0)
(set-vector! (-> *hud-lights* direction 1) 0.0 1.0 0.0 1.0)
(set-vector! (-> *hud-lights* direction 2) 0.0 0.0 1.0 1.0)
(set-vector! (-> *hud-lights* color 0) 0.0 0.0 0.0 1.0)
(set-vector! (-> *hud-lights* color 1) 0.0 0.0 0.0 1.0)
(set-vector! (-> *hud-lights* color 2) 0.5 0.5 0.5 1.0)
(set-vector! (-> *hud-lights* ambient) 0.5 0.5 0.5 1.0)

(defun dma-add-process-drawable-hud ((arg0 process-drawable) (arg1 draw-control) (arg2 float) (arg3 dma-buffer))
  "Generate DMA for a foreground-hud process-drawable."
  (local-vars (a3-4 uint128))

  ;; clear old value of on-screen
  (logclear! (-> arg1 status) (draw-control-status on-screen))

  ;; only draw if we're enabled
  (when (not (logtest? (-> arg1 status) (draw-control-status no-draw no-draw-temp uninited)))

    ;; copy *hud-lights* to the scratchpad lights.
    (let ((v1-6 (-> (scratchpad-object foreground-work) lights))
          (a0-3 *hud-lights*)
          )
      (set! (-> v1-6 direction 0 quad) (-> a0-3 direction 0 quad))
      (set! (-> v1-6 direction 1 quad) (-> a0-3 direction 1 quad))
      (set! (-> v1-6 direction 2 quad) (-> a0-3 direction 2 quad))
      (set! (-> v1-6 color 0 quad) (-> a0-3 color 0 quad))
      (set! (-> v1-6 color 1 quad) (-> a0-3 color 1 quad))
      (set! (-> v1-6 color 2 quad) (-> a0-3 color 2 quad))
      (set! (-> v1-6 ambient quad) (-> a0-3 ambient quad))
      )

    ;; force lod0 and on-screen
    (lod-set! arg1 0)
    (logior! (-> arg1 status) (draw-control-status on-screen))

    ;; send to foreground.
    (foreground-draw-hud arg1 arg3 arg2)

    ;; update textures.
    (let ((v1-12 (-> *level* default-level))
          (a0-8 (-> arg1 mgeo header texture-usage-group))
          )
      (dotimes (a1-9 7)
        (let ((a2-1 (+ a1-9 11)))
          (let ((a3-3 (-> v1-12 texture-mask a2-1 mask quad))
                (t0-3 (-> a0-8 data a1-9 data 2 mask quad))
                )
            (.por a3-4 a3-3 t0-3)
            )
          (set! (-> v1-12 texture-mask a2-1 mask quad) a3-4)
          )
        )
      )
    )
  0
  (none)
  )

(defun add-process-drawable ((arg0 process-drawable) (arg1 draw-control) (arg2 symbol) (arg3 dma-buffer))
  "Call the dma-add-func callback on a draw-control to draw it."
  ((-> arg1 dma-add-func) arg0 arg1 arg2 arg3)
  (none)
  )

(defun foreground-engine-execute ((arg0 engine) (arg1 display-frame))
  "Run the foreground drawing engine."
  (when (> (length arg0) 0)
    (let ((gp-0 (-> *display* frames (-> *display* on-screen) global-buf base)))
      (with-profiler 'foreground *profile-foreground-color*
        (let ((s4-1 (-> arg1 global-buf)))
          ; (let ((v1-29 (-> s4-1 base)))
          ;   (.sync.l)
          ;   (.cache dxwbin v1-29 0)
          ;   (.sync.l)
          ;   (.cache dxwbin v1-29 1)
          ;   )
          ; (.sync.l)
          ; 0

          ;; prepare for foreground functions
          (foreground-init)

          ;; add dma for each foreground object
          (execute-connections arg0 s4-1)

          ;; stitch together buckets/finalize renderers.
          (foreground-wrapup)
          )
        )
      (let ((v1-49 *dma-mem-usage*))
        (when (nonzero? v1-49)
          (set! (-> v1-49 length) (max 36 (-> v1-49 length)))
          (set! (-> v1-49 data 35 name) "pris-fragment")
          (+! (-> v1-49 data 35 count) 1)
          (+! (-> v1-49 data 35 used)
              (&- (-> *display* frames (-> *display* on-screen) global-buf base) (the-as uint gp-0))
              )
          (set! (-> v1-49 data 35 total) (-> v1-49 data 35 used))
          )
        )
      )
    )
  0
  (none)
  )

(defun main-debug-hook ()
  "Execute the debug engine, collision renderer, and draw-instance-info."
  (when (not (or (= *master-mode* 'menu) (= *master-mode* 'progress)))
    (let ((a0-3 *col-rend*))
      (if (-> a0-3 draw?)
          (col-rend-method-9 a0-3)
          )
      )
    (execute-connections *debug-engine* #f)
    (draw-instance-info *stdcon*)
    )
  (none)
  )

(define *debug-hook* (cons main-debug-hook '()))

(define *add-sphere* #f)

(define *generic-effect-mode* 0)

(defun foreground-initialize-engines ()
  "Called before dispatching foreground engine to set up."

  ;; initialize shadow lists.
  (let ((v1-0 *shadow-globals*))
    (dotimes (a0-0 2)
      (let ((a1-2 (-> v1-0 bucket a0-0)))
        (set! (-> a1-2 first) (the-as pointer 0))
        (set! (-> a1-2 next) (the-as pointer 0))
        (set! (-> a1-2 shadow-color) (if (zero? a0-0)
                                         (new 'static 'rgba :r #xf0 :g #xf0 :b #xf0 :a #x80)
                                         (the-as rgba (-> *setting-control* user-current spotlight-color))
                                         )
              )
        (set! (-> a1-2 constants) (the-as shadow-vu1-constants 0))
        )
      )
    )
  (none)
  )

(defun foreground-execute-cpu-vu0-engines ()
  "Run the CPU/VU0 part of foreground. Happens after the foreground-engine-execute is done (first pass dma done).
   Generates bone matrices for VU1 renderers and does leftover stuff that depends on bones."
  (let ((gp-0 (-> *display* frames (-> *display* on-screen) global-buf)))
    ;; do the bones
    (bones-init gp-0)
    (bones-mtx-calc-execute)
    ;; generic-merc/shadow have VU0/CPU parts that need bones, run them here.
<<<<<<< HEAD
    ;;(generic-merc-execute-all gp-0)
    (shadow-execute-all gp-0)
=======
    (generic-merc-execute-all gp-0)
    ;;(shadow-execute-all gp-0)
>>>>>>> 7a004887
    )
  (lightning-draw-all)
  (none)
  )


(defun real-main-draw-hook ()
  "Main function to run the drawable system, called from the display-loop in main.gc"
  (local-vars (a0-96 int) (a0-98 int))
  (with-pp
    (when *slow-frame-rate*
      (dotimes (v1-2 12800000)
        (nop!)
        (nop!)
        (nop!)
        (nop!)
        (nop!)
        (nop!)
        )
      )
    "Function to be executed to set up for engine dma"

    ;; update render/texture upload masks
    (set! (-> *display* vu1-enable-user) (-> *display* vu1-enable-user-menu))
    (set! (-> *texture-pool* texture-enable-user) (-> *texture-pool* texture-enable-user-menu))

    ;; display memory stats
    (when *debug-segment*
      (when (and *stats-memory* (!= *master-mode* 'menu))
        (cond
          (*stats-memory-short*
            (dotimes (gp-0 (-> *level* length))
              (let ((s5-0 (-> *level* level gp-0)))
                (if (= (-> s5-0 status) 'active)
                    (print-mem-usage (compute-memory-usage! s5-0 #f) s5-0 *stdcon*)
                    )
                )
              )
            )
          (else
            (let ((gp-1 (-> *level* level *stats-memory-level-index*)))
              (if (and gp-1 (= (-> gp-1 status) 'active))
                  (print-mem-usage (compute-memory-usage! gp-1 #f) gp-1 *stdcon*)
                  )
              )
            )
          )
        )
      (reset! *dma-mem-usage*)
      )

    ;; set up foreground buckets
    (foreground-initialize-engines)

    ;; update time of day and wind effects.
    (let ((gp-2 (-> pp clock)))
      (if (= (-> *time-of-day-context* mode) (time-of-day-palette-id unk3))
          (set! (-> pp clock) (-> *display* bg-clock))
          (set! (-> pp clock) (-> *display* real-clock))
          )
    ;   (if (not (paused?))
    ;       (update-wind *wind-work* *wind-scales*)
    ;       )
      (update-time-of-day *time-of-day-context*)
      (set! (-> pp clock) gp-2)
      )


    ;; draw the sky
    (with-profiler 'sky *profile-sky-color*
      (if (-> *sky-work* draw-vortex)
          (draw-vortex)
          (draw *sky-work*)
          )
      (flush-cache 0)
      )

    ;; draw the ocean
    (let ((gp-5 (-> pp clock)))
      (if (= (-> *time-of-day-context* mode) (time-of-day-palette-id unk3))
          (set! (-> pp clock) (-> *display* bg-clock))
          (set! (-> pp clock) (-> *display* real-clock))
          )
      (with-profiler 'ocean *profile-ocean-color*
        (draw! *ocean*)
        (when *ocean-map*
            (update-map *ocean*)
            )
        )
      (set! (-> pp clock) gp-5)
      )

    ;; run the foreground system
    (foreground-engine-execute *foreground-draw-engine* (-> *display* frames (-> *display* on-screen)))
    (let ((gp-6 (-> pp clock)))
      (if (= (-> *time-of-day-context* mode) (time-of-day-palette-id unk3))
          (set! (-> pp clock) (-> *display* bg-clock))
          (set! (-> pp clock) (-> *display* real-clock))
          )
      (foreground-execute-cpu-vu0-engines)
      (set! (-> pp clock) gp-6)
      )

    ;; ??
    ; (when *add-sphere*
    ;   )

    ;; run the sprite/particle system.
    (if (not (paused?))
        (execute-part-engine)
        )
    (if (logtest? (vu1-renderer-mask sprite) (-> *display* vu1-enable-user))
        (sprite-draw *display*)
        )

    ;; debug draw collision stuff before processing it.
    (when *debug-segment*
      (debug-draw-actors *level* *display-actor-marks*)
      (collide-shape-draw-debug-marks)
      )

    ;; after debug drawing, send events to actors
    (send-events-for-touching-shapes *touching-list*)
    (free-nodes *touching-list*)
    (prepare *collide-rider-pool*)
    (send-all! *event-queue*)

    ;; spawn/update actors
    (with-profiler 'update-actors *profile-update-actors-color*
      (actors-update *level*)
      )

    (with-profiler 'nav *profile-nav-color*
      (update-nav-meshes-method *level*)
      )

    (with-profiler 'background *profile-background-color*
      ;; Run the background renderers!

      ;; first, reset the background-work
      (init-background)

      ;; next, collect all levels that are registered with the engine
      ;; this will call the drawable system's draw method on the levels which adds all
      ;; trees known to the background system to *background-work*.
      (execute-connections *background-draw-engine* (-> *display* frames (-> *display* on-screen)))

      ;; execute all background drawing
      (reset! (-> *perf-stats* data (perf-stat-bucket background)))
      (finish-background)
      (read! (-> *perf-stats* data (perf-stat-bucket background)))

      ;; update VU stats for background draw.
      (update-wait-stats (-> *perf-stats* data (perf-stat-bucket background))
                         (-> *background-work* wait-to-vu0)
                         (the-as uint 0)
                         (the-as uint 0)
                         )
      )

    (end-perf-stat-collection)

    ;; background stats
    (when (and (!= *master-mode* 'menu) *stats-poly*)
      (dotimes (gp-13 (-> *level* length))
        (let ((v1-307 (-> *level* level gp-13)))
          (if (= (-> v1-307 status) 'active)
              (collect-stats (-> v1-307 bsp))
              )
          )
        )
      (print-terrain-stats)
      )


    ;; perf and collide stats
    (when (not (paused?))
      (if (and (!= *master-mode* 'menu) *stats-perf*)
          (print-perf-stats)
          )
      (if (and (!= *master-mode* 'menu) *stats-collide*)
          (print-collide-stats)
          )
      )
    (start-perf-stat-collection)

    0
    (none)
    )
  )

(defun main-draw-hook ()
  (real-main-draw-hook)
  (none)
  )

(define *draw-hook* main-draw-hook)

(defun default-init-buffer ((arg0 bucket-id) (arg1 gs-zbuf) (arg2 gs-test))
  (let ((v1-6 (-> *display* frames (-> *display* on-screen) bucket-group arg0)))
    (when (!= v1-6 (-> v1-6 last))
      (let* ((a0-8 (-> *display* frames (-> *display* on-screen) global-buf))
             (a3-3 (-> a0-8 base))
             )
        (let* ((t0-0 a0-8)
               (t1-0 (the-as dma-packet (-> t0-0 base)))
               )
          (set! (-> t1-0 dma) (new 'static 'dma-tag :qwc #xa :id (dma-tag-id cnt)))
          (set! (-> t1-0 vif0) (new 'static 'vif-tag :cmd (vif-cmd flusha) :msk #x1))
          (set! (-> t1-0 vif1) (new 'static 'vif-tag :imm #xa :cmd (vif-cmd direct) :msk #x1))
          (set! (-> t0-0 base) (the-as pointer (&+ t1-0 16)))
          )
        (let* ((t0-1 a0-8)
               (t1-2 (the-as object (-> t0-1 base)))
               )
          (set! (-> (the-as gs-gif-tag t1-2) tag) (new 'static 'gif-tag64 :nloop #x1 :eop #x1 :nreg #x9))
          (set! (-> (the-as gs-gif-tag t1-2) regs) GIF_REGS_ALL_AD)
          (set! (-> t0-1 base) (&+ (the-as pointer t1-2) 16))
          )
        (let* ((t0-2 a0-8)
               (t1-4 (-> t0-2 base))
               )
          (set! (-> (the-as (pointer gs-zbuf) t1-4) 0) arg1)
          (set! (-> (the-as (pointer gs-reg64) t1-4) 1) (gs-reg64 zbuf-1))
          (set! (-> (the-as (pointer gs-test) t1-4) 2) arg2)
          (set! (-> (the-as (pointer gs-reg64) t1-4) 3) (gs-reg64 test-1))
          (set! (-> (the-as (pointer gs-alpha) t1-4) 4) (new 'static 'gs-alpha :b #x1 :d #x1))
          (set! (-> (the-as (pointer gs-reg64) t1-4) 5) (gs-reg64 alpha-1))
          (set! (-> (the-as (pointer uint64) t1-4) 6) (the-as uint 0))
          (set! (-> (the-as (pointer gs-reg64) t1-4) 7) (gs-reg64 pabe))
          (set! (-> (the-as (pointer gs-clamp) t1-4) 8)
                (new 'static 'gs-clamp :wms (gs-tex-wrap-mode clamp) :wmt (gs-tex-wrap-mode clamp))
                )
          (set! (-> (the-as (pointer gs-reg64) t1-4) 9) (gs-reg64 clamp-1))
          (set! (-> (the-as (pointer gs-tex0) t1-4) 10) (new 'static 'gs-tex0 :tbp0 #x60))
          (set! (-> (the-as (pointer gs-reg64) t1-4) 11) (gs-reg64 tex1-1))
          (set! (-> (the-as (pointer gs-texa) t1-4) 12) (new 'static 'gs-texa :ta1 #x80))
          (set! (-> (the-as (pointer gs-reg64) t1-4) 13) (gs-reg64 texa))
          (set! (-> (the-as (pointer gs-texclut) t1-4) 14) (new 'static 'gs-texclut :cbw #x4))
          (set! (-> (the-as (pointer gs-reg64) t1-4) 15) (gs-reg64 texclut))
          (set! (-> (the-as (pointer uint64) t1-4) 16) (the-as uint *fog-color*))
          (set! (-> (the-as (pointer gs-reg64) t1-4) 17) (gs-reg64 fogcol))
          (set! (-> t0-2 base) (&+ t1-4 144))
          )
        (let ((a1-18 (the-as object (-> a0-8 base))))
          (set! (-> (the-as dma-packet a1-18) dma) (new 'static 'dma-tag :id (dma-tag-id next) :addr (-> v1-6 next)))
          (set! (-> (the-as dma-packet a1-18) vif0) (new 'static 'vif-tag))
          (set! (-> (the-as dma-packet a1-18) vif1) (new 'static 'vif-tag))
          (set! (-> a0-8 base) (&+ (the-as pointer a1-18) 16))
          )
        (set! (-> v1-6 next) (the-as uint a3-3))
        )
      )
    )
  (none)
  )

(defun default-end-buffer ((arg0 bucket-id) (arg1 gs-zbuf) (arg2 gs-test))
  (let ((v1-6 (-> *display* frames (-> *display* on-screen) bucket-group arg0)))
    (when (!= v1-6 (-> v1-6 last))
      (let* ((a3-2 (-> *display* frames (-> *display* on-screen) global-buf))
             (a0-8 (-> a3-2 base))
             )
        (let* ((t0-1 a3-2)
               (t1-0 (the-as dma-packet (-> t0-1 base)))
               )
          (set! (-> t1-0 dma) (new 'static 'dma-tag :qwc #xa :id (dma-tag-id cnt)))
          (set! (-> t1-0 vif0) (new 'static 'vif-tag :cmd (vif-cmd flusha) :msk #x1))
          (set! (-> t1-0 vif1) (new 'static 'vif-tag :imm #xa :cmd (vif-cmd direct) :msk #x1))
          (set! (-> t0-1 base) (the-as pointer (&+ t1-0 16)))
          )
        (let* ((t0-2 a3-2)
               (t1-2 (the-as object (-> t0-2 base)))
               )
          (set! (-> (the-as gs-gif-tag t1-2) tag) (new 'static 'gif-tag64 :nloop #x1 :eop #x1 :nreg #x9))
          (set! (-> (the-as gs-gif-tag t1-2) regs) GIF_REGS_ALL_AD)
          (set! (-> t0-2 base) (&+ (the-as pointer t1-2) 16))
          )
        (let* ((t0-3 a3-2)
               (t1-4 (-> t0-3 base))
               )
          (set! (-> (the-as (pointer gs-zbuf) t1-4) 0) arg1)
          (set! (-> (the-as (pointer gs-reg64) t1-4) 1) (gs-reg64 zbuf-1))
          (set! (-> (the-as (pointer gs-test) t1-4) 2) arg2)
          (set! (-> (the-as (pointer gs-reg64) t1-4) 3) (gs-reg64 test-1))
          (set! (-> (the-as (pointer gs-alpha) t1-4) 4) (new 'static 'gs-alpha :b #x1 :d #x1))
          (set! (-> (the-as (pointer gs-reg64) t1-4) 5) (gs-reg64 alpha-1))
          (set! (-> (the-as (pointer uint64) t1-4) 6) (the-as uint 0))
          (set! (-> (the-as (pointer gs-reg64) t1-4) 7) (gs-reg64 pabe))
          (set! (-> (the-as (pointer gs-clamp) t1-4) 8)
                (new 'static 'gs-clamp :wms (gs-tex-wrap-mode clamp) :wmt (gs-tex-wrap-mode clamp))
                )
          (set! (-> (the-as (pointer gs-reg64) t1-4) 9) (gs-reg64 clamp-1))
          (set! (-> (the-as (pointer gs-tex0) t1-4) 10) (new 'static 'gs-tex0 :tbp0 #x60))
          (set! (-> (the-as (pointer gs-reg64) t1-4) 11) (gs-reg64 tex1-1))
          (set! (-> (the-as (pointer gs-texa) t1-4) 12) (new 'static 'gs-texa :ta1 #x80))
          (set! (-> (the-as (pointer gs-reg64) t1-4) 13) (gs-reg64 texa))
          (set! (-> (the-as (pointer gs-texclut) t1-4) 14) (new 'static 'gs-texclut :cbw #x4))
          (set! (-> (the-as (pointer gs-reg64) t1-4) 15) (gs-reg64 texclut))
          (set! (-> (the-as (pointer uint64) t1-4) 16) (the-as uint *fog-color*))
          (set! (-> (the-as (pointer gs-reg64) t1-4) 17) (gs-reg64 fogcol))
          (set! (-> t0-3 base) (&+ t1-4 144))
          )
        (let ((t0-4 (-> a3-2 base)))
          (let ((a1-18 (the-as object (-> a3-2 base))))
            (set! (-> (the-as dma-packet a1-18) dma) (new 'static 'dma-tag :id (dma-tag-id next)))
            (set! (-> (the-as dma-packet a1-18) vif0) (new 'static 'vif-tag))
            (set! (-> (the-as dma-packet a1-18) vif1) (new 'static 'vif-tag))
            (set! (-> a3-2 base) (&+ (the-as pointer a1-18) 16))
            )
          (set! (-> (the-as dma-bucket (-> v1-6 last)) next) (the-as uint a0-8))
          (set! (-> v1-6 last) (the-as (pointer dma-tag) t0-4))
          )
        )
      )
    )
  (none)
  )

(defun-debug screen-shot-scale ((arg0 int) (arg1 string))
  (set! (-> *screen-shot-work* size) arg0)
  (set! (-> *screen-shot-work* name) arg1)
  (set! *display-profile* #f)
  0
  (none)
  )

(defun-debug screen-shot ()
  (screen-shot-scale 1 "image")
  0
  (none)
  )

(defun display-frame-start ((arg0 display) (arg1 int) (arg2 float))
  "Advance clocks, poll pads/mouse, set up buckets."
  ;; workaround for PS2 HW bug
  ; (set! (-> (the-as vif-bank #x10003c00) err me0) 1)
  ;; tick frame clocks
  (set-time-ratios *display* 1.0)
  (tick! (-> arg0 frame-clock))
  (tick! (-> arg0 real-frame-clock))

  ;; tick other clocks
  (set-time-ratios *display* arg2)
  (tick! (-> arg0 session-clock))
  (tick! (-> arg0 game-clock))
  (tick! (-> arg0 total-game-clock))
  (tick! (-> arg0 base-clock))
  (tick! (-> arg0 real-clock))
  (tick! (-> arg0 target-clock))
  (tick! (-> arg0 camera-clock))
  (tick! (-> arg0 entity-clock))
  (tick! (-> arg0 user0-clock))
  (tick! (-> arg0 bg-clock))
  (set! (-> arg0 bg-clock frame-counter) (the-as time-frame (mod (-> arg0 bg-clock frame-counter) #x69780)))
  (tick! (-> arg0 part-clock))
  (with-pc
    (if (-> *pc-settings* fast-airlock?)
        (update-rates! *airlock-clock* (* *airlock-speed* (-> arg0 entity-clock clock-ratio)))
        (update-rates! *airlock-clock* (-> arg0 entity-clock clock-ratio)))
    (tick! *airlock-clock*))

  ; (when (and (nonzero? *screen-shot-work*) (!= (-> *screen-shot-work* count) -1))
  ;   (let ((v1-43 (-> *screen-shot-work* size)))
  ;     (if (!= (-> *screen-shot-work* count) (* v1-43 v1-43))
  ;         (store-image *screen-shot-work*)
  ;         )
  ;     )
  ;   (+! (-> *screen-shot-work* count) -1)
  ;   (if (= (-> *screen-shot-work* count) -1)
  ;       (set! (-> *screen-shot-work* size) -1)
  ;       )
  ;   )

  (let ((s5-1 (-> arg0 frames arg1)))
    (if *sync-dma*
        (sync-path 0 0)
        )

    (let ((v1-57 (-> s5-1 global-buf)))
      (set! (-> v1-57 base) (-> v1-57 data))
      (set! (-> v1-57 end) (&-> v1-57 data-buffer (-> v1-57 allocated-length)))
      )
    (let ((v1-58 (-> s5-1 global-buf)))
      (&+! (-> v1-58 end) -65536)
      )
    (when *debug-segment*
      (let ((v1-61 (-> s5-1 debug-buf)))
        (set! (-> v1-61 base) (-> v1-61 data))
        (set! (-> v1-61 end) (&-> v1-61 data-buffer (-> v1-61 allocated-length)))
        )
      )
    (let ((v1-62 (-> s5-1 calc-buf)))
      (set! (-> v1-62 base) (-> v1-62 data))
      (set! (-> v1-62 end) (&-> v1-62 data-buffer (-> v1-62 allocated-length)))
      )
    (*pre-draw-hook* (-> s5-1 calc-buf))
    (when (not (paused?))
      (clear *stdcon1*)
      (debug-reset-buffers)
      (clear! *simple-sprite-system*)
      )
    (set! (-> s5-1 bucket-group) (dma-buffer-add-buckets (-> s5-1 calc-buf) (enum-length bucket-id)))
    )

  (service-cpads)
  (service-mouse)
  (execute-connections *pad-engine* #f)
  (none)
  )

(defun pc-maybe-vsync ()
  "PC Port implementation of the block of code in display-sync that computes frame-time-ratio and maybe vsyncs."
  ;; for now, it's very simple.

  ;; I think the right logic in the future is to always vsync here, but return a more accurate dog ratio.

  (syncv 0) ;; sync always!
  ;(set! *ticks-per-frame* 9765) ;; hack!
  1.0       ;; and report that we run at full speed.
  )

(defun display-sync ((arg0 display))
  "Determine frame timing, possibly vsync, and kick off next DMA.
   This also calls sync-path, but this appears redundant because the display loop did this already."

  ;; The "rendered" frame is the one that has had its DMA processed and is completed and in VRAM.
  ;; The "drawn" frame is the one that has DMA ready, but not sent.
  ;; The "vblank period" is how long in between actual frames on the TV. This is 16.67 ms for NTSC.

  ;; This function will kick off the drawn frame's DMA, possibly vsync, and update timing stuff.
  ;; Currently, I believe the _start_ of the drawn frame's DMA will do the "blit" to move
  ;; the "rendered" frame's image from the drawing buffer to the frame buffer, but it's possible I have this backward.

  ;; apparently useless sync
  ;; everything in here happens after DMA is done.
  (sync-path 0 0)

  (let* ((just-rendered-frame (-> arg0 last-screen))
         (current-time (shl (timer1-time) 48))
         (just-rendered-frame-start-time (shl (-> arg0 frames just-rendered-frame start-time) 48))
         (prev-vblank-time-1 (shl (-> arg0 vblank-start-time 0) 48))
         (prev-vblank-time-2 (shl (-> arg0 vblank-start-time 1) 48))
         )

    ;; measure the actual *ticks-per-frame* by comparing the timings of the last two vblanks.
    ;; I think this should be constant for PAL/NTSC, the vblank interrupt happens no matter what and is based
    ;; on the TV timing stuff.
    ;(set! *ticks-per-frame* (sar (- prev-vblank-time-2 prev-vblank-time-1) 48))
    (set! *ticks-per-frame* 9765) ;; HACK

    (let* ((ticks-per-frame-f (the float *ticks-per-frame*))
           ;; how long we spent on this frame (measured from the dma-send until now)
           (frame-duration (the float (sar (- current-time (the-as uint just-rendered-frame-start-time)) 48)))
           ;; how long we spent on this frame, as a fraction of the time between vblanks (the actual TV framerate)
           (frame-time-ratio (/ frame-duration ticks-per-frame-f))
           )
      (/ (the float (sar (- current-time (the-as uint prev-vblank-time-2)) 48)) ticks-per-frame-f)

      ;; how close we are to the next vblank (should be between 0 and 1)
      (let ((vysnc-progress (/ (the float (sar (- current-time (the-as uint prev-vblank-time-2)) 48)) ticks-per-frame-f))
            ;; the "lag ratio" of the frame that was just drawn.
            (last-dog (fmax 1.0 (fmin 4.0 (-> *display* dog-ratio))))
            )
        (set! (-> arg0 frames just-rendered-frame run-time) (the-as time-frame (the int frame-duration)))

        ;; next, we'll compute this "lag" ratio (will become dog-ratio of the next frame).
        ;; higher numbers = game running slower = bigger timesteps
        #|
        (set! frame-time-ratio
              (cond
                ((-> arg0 run-half-speed)
                 ;; running at half speed flag is likely used for debugging? It forces 1 vsync here always.
                 (syncv 0)

                 ;; do a vysnc if we are both:
                 ;;  - took less than 2 vblank periods to do the last frame (we finished early)
                 ;;  - we have more than 10% of the frame left.
                 ;; see the comments in the next section for a better explanation of why they do this.
                 (if (and (< (/ (the float (sar (- (shl (timer1-time) 48) (the-as uint just-rendered-frame-start-time)) 48))
                                ticks-per-frame-f
                                )
                             2.0
                             )
                          (< vysnc-progress 0.9)
                          )
                     (syncv 0)
                     )

                 ;; report a dog-ratio of exactly 2 always, for this debug mode
                 2.0
                 )
                (else
                  ;; not using the half-speed debug option.

                  (cond
                    ;; case where we're lagging and don't want to vsync usually.
                    ((< 1.0 frame-time-ratio)
                     ;; we're lagging! In this case, we usually don't bother with vsync, and there would be tearing.

                     ;; not sure about this check, but I guess we never vysnc here if we're on the first 2 frames of the game?
                     (when (not (or (zero? prev-vblank-time-1) (zero? prev-vblank-time-2)))
                       ;; if the force sync counter is set, do a vsync and decrease the counter.
                       (when (> (-> arg0 force-sync) 0)
                         (syncv 0)
                         (+! (-> arg0 force-sync) -1)

                         ;; update the frame-time-ratio because we just made this frame longer by vsyncing.
                         (let ((v1-23 (shl (timer1-time) 48)))
                           (the float (sar (- v1-23 (the-as uint just-rendered-frame-start-time)) 48))
                           (set! frame-time-ratio
                                 (/ (the float (sar (- v1-23 (the-as uint just-rendered-frame-start-time)) 48)) ticks-per-frame-f)
                                 )
                           )
                         )
                       )

                     ;; this "dog-count" thing can be set to 1.0 if the game thinks that its running fast enough for full framerate
                     ;; but the frame start time is misaligned with the actual TV's vblank.
                     ;; we are lagging here, so we don't want this, and dog-count should be set to 0
                     (set! (-> arg0 dog-count) 0.0)
                     )

                    ;; case where we're vsyncing.
                    ;; this should happen if the last-dog is 1.0 (was fast enough), or if the dog-count is set
                    ;; the dog-count will be set if the frames are fast enough, but not currently aligned.
                    ((or (= last-dog 1.0) (!= (-> arg0 dog-count) 0.0))
                     ;; still, only do the sync if we have a lot of time. I guess that vsyncing in other cases is not
                     ;; needed, and just wastes time. Might as well start on the next frame early!
                     (if (< vysnc-progress 0.9)
                         (syncv 0)
                         )
                     ;; force no lag
                     (set! frame-time-ratio 1.0)
                     ;; clear dog-count, go back to normal lag/no-lag decisions.
                     (set! (-> arg0 dog-count) 0.0)
                     )
                    (else
                      ;; weird case: last frame was lag (last-dog != 1.0), but this frame wasn't (frame-time-ratio < 1).
                      ;; so we're transition from lag to no lag. In this case, we want to get back aligned with vsyncs.
                      ;; interestingly, we don't vsync immediately, but instead set a flag to vsync on the next frame, if
                      ;; that frame's time is also non-lag. As a result, we only syncrhonize with vsync if we have 2 non-lag frames
                      ;; in a row (both of them misaligned.), and we spread the syncrhonization delays between 2 frames


                      (when (not (or (zero? prev-vblank-time-1) (zero? prev-vblank-time-2))) ;; only if we've done at least 2 syncs..

                        ;; here we wait, recomputing frame-time-ratio/vsync-progress until either:
                        ;; - we're in the first or last third of the frame
                        ;; - we've waited longer than the previous frame lagged.
                        (while (or (< frame-time-ratio last-dog) (and (< 0.333 vysnc-progress) (< vysnc-progress 0.667)))
                          (let ((v1-34 (shl (timer1-time) 48)))
                            (set! frame-time-ratio
                                  (/ (the float (sar (- v1-34 (the-as uint just-rendered-frame-start-time)) 48)) ticks-per-frame-f)
                                  )
                            (if (< frame-time-ratio 0.0) ;; ?? timer wraparound issues?
                                (set! frame-time-ratio last-dog)
                                )
                            (set! vysnc-progress
                                  (/ (the float (sar (- v1-34 (the-as uint (shl (-> arg0 vblank-start-time 1) 48))) 48)) ticks-per-frame-f)
                                  )
                            )
                          )
                        )

                      ;; force next frame to vsync if it didn't lag, then we will be back on framerate!
                      (set! (-> arg0 dog-count) 1.0)
                      )
                    )
                  frame-time-ratio
                  )
                )
              )
        |#

        ;; PC port added: just skip this for now.
        (set! frame-time-ratio (pc-maybe-vsync))

        (if (< frame-time-ratio 0.0)
            (set! frame-time-ratio last-dog)
            )
        )

      ;; never allow faster than full-speed frames (the logic above will prevent running faster than TV framerate)
      (let ((next-dog (fmax 1.0 frame-time-ratio))
            (frame-to-render (-> arg0 on-screen))
            )

        ;; measure time again, after waiting/vsyncing.
        (let ((time-after-vsync (timer1-time)))
          (+! (-> arg0 total-run-time)
              (the-as time-frame (sar (- (shl time-after-vsync 48) (the-as uint just-rendered-frame-start-time)) 48))
              )
          ;; and use this as the start time for the frame we're about to render.
          (set! (-> arg0 frames frame-to-render start-time) (the-as time-frame time-after-vsync))
          )
        ;; while nothing is drawing, update GS/video/magic stuff.
        ;; (set-graphics-mode)

        ;; start DMA
        (let ((next-dma-buf (-> arg0 frames frame-to-render calc-buf)))
          (when (nonzero? (dma-buffer-length next-dma-buf))
            (+! frame-to-render 1)
            (if (< 1 frame-to-render)
                (set! frame-to-render 0)
                )
            ;; swap DMA buffers
            (set! (-> arg0 last-screen) (-> arg0 on-screen))
            (set! (-> arg0 on-screen) frame-to-render)
            ;; reset VU profiler for upcoming chain
            (when *debug-segment*
              (set! *profile-interrupt-segment* (-> *display* frames (-> *display* last-screen) profile-array data 1))
              (set! (-> *profile-interrupt-segment* depth) 0)
              (set! (-> *profile-interrupt-segment* max-depth) 1)
              )
            ;; send the chain!
            (__send-gfx-dma-chain (the-as dma-bank-source #x10009000) (-> next-dma-buf data-buffer))
            )
          )

        ;; screenshot/pause stuff.
        (determine-pause-mode)
        ; (when (and (nonzero? *screen-shot-work*) (= (-> *screen-shot-work* count) -1) (!= (-> *screen-shot-work* size) -1))
        ;   (let ((v1-77 (-> *screen-shot-work* size)))
        ;     (set! (-> *screen-shot-work* count) (* v1-77 v1-77))
        ;     )
        ;   (set-master-mode 'pause)
        ;   )

        ;; prepare engine for the next frame
        (display-frame-start arg0 frame-to-render next-dog)
        )
      )
    )
  (none)
  )

(defun display-frame-finish ((arg0 display))
  "Do final DMA setup after drawing.
   Note that this runs _after_ rendering, while VU1/GS are not doing anything.
   so it's best to keep this code as simple as possible."
  (with-pp
    (let* ((s4-0 (-> arg0 frames (-> arg0 on-screen)))
           (s5-0 (-> s4-0 calc-buf))
           )
      ;(-> s4-0 global-buf)

      ;; post-draw buffer setup
      (tfrag-vu1-init-buffers)
      (tie-vu1-init-buffers)
      (merc-vu1-init-buffers)
      ; (emerc-vu1-init-buffers)
      (generic-vu1-init-buffers)

      ;; sprite texture remaps
      (when (-> *texture-pool* update-sprites-flag)
        (update-sprites *texture-pool*)
        (particle-adgif-cache-flush)
        (remap-all-particles)
        )

      ;; texture uploads while GS is not doing anything.
      (with-profiler 'texture *profile-texture-color*
        (let ((s3-1 (-> pp clock)))
          (if (= (-> *time-of-day-context* mode) (time-of-day-palette-id unk3))
              (set! (-> pp clock) (-> *display* bg-clock))
              (set! (-> pp clock) (-> *display* real-clock))
              )
          (upload-textures *texture-pool*)
          (set! (-> pp clock) s3-1)
          )
        )

      ;; more texture mapping.
      (if (-> *texture-pool* update-flag)
          (update-warp-and-hud *texture-pool*)
          )

      ;; unclear why eyes are here... maybe they rely on textures that were just remapped.
      ; (-> *display* frames (-> *display* on-screen) global-buf)
      (update-eyes)


      ;; end each normal bucket with the standard GS state reset
      (let ((s3-3 6)
            (s2-2 (bucket-id debug2))
            )
        (while (>= s2-2 s3-3)
          (default-end-buffer
            (the-as bucket-id s3-3)
            (new 'static 'gs-zbuf :zbp #x130 :psm (gs-psm ct24))
            (new 'static 'gs-test :zte #x1 :ztst (gs-ztest greater-equal))
            )
          (+! s3-3 1)
          )
        )

      ;; initialize buckets with weird custom settings (disable z buffer)
      (default-init-buffer
        (bucket-id debug-no-zbuf1)
        (new 'static 'gs-zbuf :zbp #x130 :psm (gs-psm ct24) :zmsk #x1)
        (new 'static 'gs-test :zte #x1 :ztst (gs-ztest always))
        )
      (default-init-buffer
        (bucket-id debug-no-zbuf2)
        (new 'static 'gs-zbuf :zbp #x130 :psm (gs-psm ct24) :zmsk #x1)
        (new 'static 'gs-test :zte #x1 :ztst (gs-ztest always))
        )
      (default-init-buffer
        (bucket-id screen-filter)
        (new 'static 'gs-zbuf :zbp #x130 :psm (gs-psm ct24) :zmsk #x1)
        (new 'static 'gs-test :zte #x1 :ztst (gs-ztest always))
        )
      (*post-draw-hook* (-> arg0 frames (-> arg0 on-screen) calc-buf))

      ;; final flushe
      (let* ((v1-70 s5-0)
             (a0-25 (the-as object (-> v1-70 base)))
             )
        (set! (-> (the-as dma-packet a0-25) dma) (new 'static 'dma-tag :id (dma-tag-id cnt)))
        (set! (-> (the-as dma-packet a0-25) vif0) (new 'static 'vif-tag :imm #x148 :cmd (vif-cmd mark)))
        (set! (-> (the-as dma-packet a0-25) vif1) (new 'static 'vif-tag :cmd (vif-cmd flushe) :irq #x1 :msk #x1))
        (set! (-> v1-70 base) (the-as pointer (&+ (the-as dma-packet a0-25) 16)))
        )

      ;; link all buckets to build the final massive dma list.
      (dma-buffer-patch-buckets (-> s4-0 bucket-group) (enum-length bucket-id))

      ;; append the final END
      (let* ((v1-71 s5-0)
             (a0-28 (the-as object (-> v1-71 base)))
             )
        (set! (-> (the-as dma-packet a0-28) dma) (new 'static 'dma-tag :id (dma-tag-id end)))
        (set! (-> (the-as (pointer int64) a0-28) 1) 0)
        (set! (-> v1-71 base) (&+ (the-as pointer a0-28) 16))
        )

      ;; make sure nothing is in cache
      (flush-cache 0)

      ;; list final dma sizes
      (when (not (paused?))
        (when *stats-buffer*
          (let* ((a0-31 (-> s4-0 global-buf))
                 (v1-75 (-> s5-0 base))
                 (a2-4 (-> s5-0 data))
                 (s4-1 (-> a0-31 base))
                 (s5-1 (-> a0-31 data))
                 (s3-4 (-> a0-31 end))
                 )
            (format *stdcon* "~0kvu1 buf = ~d~%" (&- v1-75 (the-as uint a2-4)))
            (format *stdcon* "~0kglobal buf = ~d~%" (&- s4-1 (the-as uint s5-1)))
            (format *stdcon* "~0kbase = #x~x~%" s4-1)
            (format *stdcon* "~0kend = #x~x~%" s3-4)
            )
          )
        )
      ;; now the DMA is ready to send!
      )
    arg0
    )
  )

;; definition for function determine-pause-mode
(defun determine-pause-mode ()
  (when (and (or (not *progress-process*) (can-go-back? (-> *progress-process* 0)))
             (or (!= *master-mode* 'freeze) (and *debug-segment* (cpad-pressed? 0 select start) (cpad-hold? 0 l3)))
             )
    (if (or (cpad-pressed? 0 select start)
            (cond
              ((= *master-mode* 'menu)
               (cpad-pressed? 0 r3 r2 triangle circle)
               )
              (*cam-layout*
                #f
                )
              (else
                #f
                )
              )
            (or (and (logtest? (-> *cpad-list* cpads 0 valid) 128)
                     (= *master-mode* 'game)
                     (>= (-> *display* base-clock frame-counter) (-> *game-info* blackout-time))
                     (= (-> *setting-control* user-current bg-a) 0.0)
                     (and (= (-> *setting-control* user-current bg-a-force) 0.0)
                          (< (seconds 1003) (-> *display* real-clock frame-counter))
                          )
                     )
                (and (cpad-pressed? 0 r2) (or (= *master-mode* 'pause) (= *master-mode* 'menu)))
                *pause-lock*
                )
            )
        (toggle-pause)
        )
    )
  (if (and *progress-process* (!= *master-mode* 'progress))
      (deactivate-progress)
      )
  0
  )

(defun swap-display ((arg0 display))
  (display-frame-finish arg0)
  (display-sync arg0)
  (none)
  )<|MERGE_RESOLUTION|>--- conflicted
+++ resolved
@@ -1393,13 +1393,8 @@
     (bones-init gp-0)
     (bones-mtx-calc-execute)
     ;; generic-merc/shadow have VU0/CPU parts that need bones, run them here.
-<<<<<<< HEAD
-    ;;(generic-merc-execute-all gp-0)
+    (generic-merc-execute-all gp-0)
     (shadow-execute-all gp-0)
-=======
-    (generic-merc-execute-all gp-0)
-    ;;(shadow-execute-all gp-0)
->>>>>>> 7a004887
     )
   (lightning-draw-all)
   (none)
