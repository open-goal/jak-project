--- conflicted
+++ resolved
@@ -12,13 +12,8 @@
     (('special #f)
      )
     (else
-<<<<<<< HEAD
-      (dotimes (s3-0 (-> obj length))
-        (draw (-> obj trees s3-0) (-> arg0 trees s3-0) arg1)
-=======
       (dotimes (idx (-> obj length))
         (draw (-> obj trees idx) (-> arg0 trees idx) arg1)
->>>>>>> d00ebe53
         )
       )
     )
@@ -27,53 +22,22 @@
   )
 
 (defmethod collect-stats drawable-tree-array ((obj drawable-tree-array))
-<<<<<<< HEAD
-  (dotimes (s5-0 (-> obj length))
-    (collect-stats (-> obj trees s5-0))
-=======
   (dotimes (idx (-> obj length))
     (collect-stats (-> obj trees idx))
->>>>>>> d00ebe53
     )
   0
   (none)
   )
 
 (defmethod debug-draw drawable-tree-array ((obj drawable-tree-array) (arg0 drawable) (arg1 display-frame))
-<<<<<<< HEAD
-  (dotimes (s3-0 (-> obj length))
-    (debug-draw (-> obj trees s3-0) (the-as drawable (l.wu (+ (* s3-0 4) (the-as int arg0) 28))) arg1)
-=======
   (dotimes (idx (-> obj length))
     (debug-draw (-> obj trees idx) (-> (the-as drawable-tree-array arg0) trees idx) arg1)
->>>>>>> d00ebe53
     )
   0
   (none)
   )
 
 (defmethod unpack-vis drawable-tree ((obj drawable-tree) (arg0 (pointer int8)) (arg1 (pointer int8)))
-<<<<<<< HEAD
-  "Copy our visibility data from arg1 to arg0, unpacking it."
-  (local-vars (t5-1 int))
-
-  ;; grab the first array
-  (let* ((v1-0 (the-as drawable-inline-array-node (-> obj data 0)))
-         ;; first elt in top array
-         (a3-1 (/ (-> v1-0 data 0 id) 8))
-         ;; number in first array (8 or fewer)
-         (t0-0 (-> v1-0 length))
-         ;; offset in destination
-         (v1-1 (&+ arg0 a3-1))
-         ;; number of bytes
-         (a3-3 (/ (+ t0-0 7) 8))
-         )
-    ;; copy the data!
-    ;;(mem-print (the (pointer uint32) arg1) 10)
-    (dotimes (t0-1 a3-3)
-      (let ((t1-0 (-> arg1 0)))
-        ;;(format 0 "top-copy: #x~X~%" t1-0)
-=======
   (local-vars (t5-1 uint))
   (let* ((v1-0 (the-as drawable-inline-array-node (-> obj data 0)))
          (a3-1 (/ (-> v1-0 data 0 id) 8))
@@ -83,53 +47,12 @@
          )
     (dotimes (t0-1 a3-3)
       (let ((t1-0 (-> arg1 0)))
->>>>>>> d00ebe53
         (set! arg1 (&-> arg1 1))
         (set! (-> v1-1 0) t1-0)
         )
       (set! v1-1 (&-> v1-1 1))
       )
     )
-<<<<<<< HEAD
-  ;; now, the remaining arrays, excluding the final which isn't a draw node array.
-  (let ((v1-5 (+ (-> obj length) -1)))
-    (when (nonzero? v1-5)
-      (dotimes (a3-5 v1-5)
-        ;; pointer to this array
-        (let* ((t0-4 (-> obj data a3-5))
-               ;; pointer to next depth array
-               (t2-0 (-> obj data (+ a3-5 1)))
-               ;; id of first in prev
-               (t1-5 (/ (-> (the-as drawable-inline-array-node t0-4) data 0 id) 8))
-               ;; id of first in next
-               (t2-2 (/ (-> (the-as drawable-inline-array-node t2-0) data 0 id) 8))
-               ;; number of nodes in this one
-               (t0-5 (-> (the-as drawable-inline-array-node t0-4) length))
-               ;; output for prev level
-               (t1-6 (&+ arg0 t1-5))
-               ;; output for next level
-               (t2-3 (&+ arg0 t2-2))
-               )
-          (while #t
-            ;; load the vis byte for the one in this array
-            (let ((t3-0 (-> t1-6 0)))
-              ;; inc vis ptr.
-              (set! t1-6 (&-> t1-6 1))
-              ;; vis mask bit. (init at highest)
-              (let ((t4-0 128))
-                (label cfg-7)
-                ;; check if we're visible
-                (b! (zero? (logand t3-0 t4-0)) cfg-9 :delay (set! t5-1 (-> arg1 0)))
-                ;; we are visible. write 8 in the output
-                (set! arg1 (&-> arg1 1))
-                (set! (-> t2-3 0) t5-1)
-                (label cfg-9)
-                (+! t0-5 -1)
-                ;; check if we've done all nodes
-                (b! (zero? t0-5) cfg-12 :delay (.sra t4-0 t4-0 1))
-                ;; check if we're done with this byte and inc output.
-                (b! (nonzero? t4-0) cfg-7 :delay (set! t2-3 (&-> t2-3 1)))
-=======
   (let ((v1-5 (+ (-> obj length) -1)))
     (when (nonzero? v1-5)
       (dotimes (a3-5 v1-5)
@@ -153,7 +76,6 @@
                 (+! t0-5 -1)
                 (b! (zero? t0-5) cfg-12 :delay (shift-arith-right-32 t4-0 t4-0 1))
                 (b! (nonzero? (the-as uint t4-0)) cfg-7 :delay (set! t2-3 (&-> (the-as (pointer int8) t2-3) 1)))
->>>>>>> d00ebe53
                 )
               )
             )
