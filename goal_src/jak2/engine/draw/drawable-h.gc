--- conflicted
+++ resolved
@@ -5,12 +5,8 @@
 ;; name in dgo: drawable-h
 ;; dgos: ENGINE, GAME
 
-<<<<<<< HEAD
-;; NOTE - for editable
-=======
 (declare-type region-prim-list structure)
-;; NOTE - for sparticle-launcher
->>>>>>> b5d21be9
+;; NOTE - for sparticle-launcher and editable
 (define-extern sphere-in-view-frustum? (function sphere symbol))
 
 ;; DECOMP BEGINS
