;;-*-Lisp-*-
(in-package goal)

;; name: drawable-h.gc
;; name in dgo: drawable-h
;; dgos: ENGINE, GAME

<<<<<<< HEAD
(declare-type region-prim-list structure)
=======
;; NOTE - for sparticle-launcher
(define-extern sphere-in-view-frustum? (function sphere symbol))
>>>>>>> 80d0137d

;; DECOMP BEGINS

(deftype drawable (basic)
  ((id      int16          :offset-assert   4)
   (bsphere vector :inline :offset-assert  16)
   )
  :method-count-assert 17
  :size-assert         #x20
  :flag-assert         #x1100000020
  (:methods
    (login (_type_) _type_ 9)
    (draw (_type_ _type_ display-frame) none 10)
    (drawable-method-11 () none 11)
    (drawable-method-12 () none 12)
    (collect-stats (_type_) none 13)
    (debug-draw (_type_ drawable display-frame) none 14)
    (unpack-vis (_type_ (pointer int8) (pointer int8)) (pointer int8) 15)
    (collect-regions (_type_ sphere int region-prim-list) none 16)
    )
  )

(deftype drawable-error (drawable)
  ((name string  :offset-assert  32)
   )
  :method-count-assert 17
  :size-assert         #x24
  :flag-assert         #x1100000024
  )<|MERGE_RESOLUTION|>--- conflicted
+++ resolved
@@ -5,12 +5,9 @@
 ;; name in dgo: drawable-h
 ;; dgos: ENGINE, GAME
 
-<<<<<<< HEAD
 (declare-type region-prim-list structure)
-=======
 ;; NOTE - for sparticle-launcher
 (define-extern sphere-in-view-frustum? (function sphere symbol))
->>>>>>> 80d0137d
 
 ;; DECOMP BEGINS
 
