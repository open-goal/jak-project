;;-*-Lisp-*-
(in-package goal)

;; name: debug-h.gc
;; name in dgo: debug-h
;; dgos: ENGINE, GAME

;; NOTE - for cam-states
(define-extern add-debug-flat-triangle (function symbol bucket-id vector vector vector rgba symbol))
;; NOTE - for cam-debug
(define-extern transform-float-point (function vector vector4w vector4w))
(define-extern add-debug-line (function symbol bucket-id vector vector rgba symbol rgba symbol))
;; NOTE - for sparticle-launcher
<<<<<<< HEAD
(define-extern add-debug-sphere (function symbol bucket-id vector float rgba symbol))
;; NOTE - for editable
(define-extern add-debug-x (function symbol bucket-id vector rgba symbol))
(define-extern add-debug-sphere-from-table (function bucket-id vector float rgba int none))
(define-extern add-debug-vector (function symbol bucket-id vector vector meters rgba symbol))
(define-extern add-debug-bound (function int transform int rgba rgba int none))
=======
(define-extern add-debug-sphere (function symbol bucket-id vector meters rgba symbol))

>>>>>>> 7baf253a

(define-extern add-debug-line2d (function symbol bucket-id vector vector vector symbol))
(define-extern add-debug-text-3d (function symbol bucket-id string vector font-color vector2h symbol))
(define-extern add-debug-text-sphere (function symbol bucket-id vector meters string rgba symbol))

(defenum debug-menu-msg
  :type int32
  (activate 1)
  (deactivate 2)
  (update 3)
  (press 4)
  )

(defenum debug-menu-dest
  :type int32
  (activation 0)
  (root 1)
  (open-menus 2)
  (current-selection 3))

;; NOTE - for editable-player
(declare-type debug-menu basic)
(deftype debug-menu-context (basic)
  ((is-active     symbol                  :offset-assert 4) ;; guessed by decompiler
   (sel-length    int32                   :offset-assert 8)
   (sel-menu      debug-menu            8 :offset-assert 12) ;; guessed by decompiler
   (root-menu     debug-menu              :offset-assert 44) ;; guessed by decompiler
   (joypad-func   (function basic none)   :offset-assert 48) ;; guessed by decompiler
   (joypad-item   basic                   :offset-assert 52)
   (font          font-context            :offset-assert 56) ;; guessed by decompiler
   (is-hidden     symbol                  :offset-assert 60) ;; guessed by decompiler
   (joypad-number int32                   :offset-assert 64)
   )
  :method-count-assert 9
  :size-assert         #x44
  :flag-assert         #x900000044
  )
(define-extern debug-menu-context-send-msg (function debug-menu-context debug-menu-msg debug-menu-dest debug-menu-context))
(define-extern debug-menus-handler (function debug-menu-context debug-menu-context))


;; DECOMP BEGINS

(deftype pos-history (structure)
  ((points     (inline-array vector)  :offset-assert   0)
   (num-points int32                  :offset-assert   4)
   (h-first    int32                  :offset-assert   8)
   (h-last     int32                  :offset-assert  12)
   )
  :method-count-assert 9
  :size-assert         #x10
  :flag-assert         #x900000010
  )

(deftype debug-vertex (structure)
  ((trans  vector4w :inline :offset-assert   0)
   (normal vector3h :inline :offset-assert  16)
   (st     vector2h :inline :offset-assert  22)
   (color  uint32           :offset-assert  28)
   )
  :method-count-assert 9
  :size-assert         #x20
  :flag-assert         #x900000020
  )


(deftype debug-vertex-stats (basic)
  ((length    int32                    :offset-assert   4)
   (pos-count int32                    :offset-assert   8)
   (vertex    debug-vertex 600 :inline :offset-assert  16)
   )
  :method-count-assert 9
  :size-assert         #x4b10
  :flag-assert         #x900004b10
  )

(define *color-black* (new 'static 'rgba :a #x80))
(define *color-white* (new 'static 'rgba :r #xff :g #xff :b #xff :a #x80))
(define *color-gray* (new 'static 'rgba :r #x80 :g #x80 :b #x80 :a #x80))
(define *color-red* (new 'static 'rgba :r #xff :a #x80))
(define *color-green* (new 'static 'rgba :g #xff :a #x80))
(define *color-blue* (new 'static 'rgba :b #xff :a #x80))
(define *color-cyan* (new 'static 'rgba :g #xff :b #xff :a #x80))
(define *color-magenta* (new 'static 'rgba :r #xff :b #xff :a #x80))
(define *color-yellow* (new 'static 'rgba :r #xff :g #xff :a #x80))
(define *color-light-red* (new 'static 'rgba :r #xff :g #x80 :b #x80 :a #x80))
(define *color-light-green* (new 'static 'rgba :r #x80 :g #xff :b #x80 :a #x80))
(define *color-light-blue* (new 'static 'rgba :r #x80 :g #x80 :b #xff :a #x80))
(define *color-light-cyan* (new 'static 'rgba :r #x80 :g #xff :b #xff :a #x80))
(define *color-light-magenta* (new 'static 'rgba :r #xff :g #x80 :b #xff :a #x80))
(define *color-light-yellow* (new 'static 'rgba :r #xff :g #xff :b #x80 :a #x80))
(define *color-dark-red* (new 'static 'rgba :r #x80 :a #x80))
(define *color-dark-green* (new 'static 'rgba :g #x80 :a #x80))
(define *color-dark-blue* (new 'static 'rgba :b #x80 :a #x80))
(define *color-dark-cyan* (new 'static 'rgba :g #x80 :b #x80 :a #x80))
(define *color-dark-magenta* (new 'static 'rgba :r #x80 :b #x80 :a #x80))
(define *color-dark-yellow* (new 'static 'rgba :r #x80 :g #x80 :a #x80))
(define *color-orange* (new 'static 'rgba :r #xff :g #x80 :a #x80))

(define-extern add-debug-matrix (function symbol bucket-id matrix meters matrix))<|MERGE_RESOLUTION|>--- conflicted
+++ resolved
@@ -10,22 +10,17 @@
 ;; NOTE - for cam-debug
 (define-extern transform-float-point (function vector vector4w vector4w))
 (define-extern add-debug-line (function symbol bucket-id vector vector rgba symbol rgba symbol))
-;; NOTE - for sparticle-launcher
-<<<<<<< HEAD
-(define-extern add-debug-sphere (function symbol bucket-id vector float rgba symbol))
 ;; NOTE - for editable
 (define-extern add-debug-x (function symbol bucket-id vector rgba symbol))
-(define-extern add-debug-sphere-from-table (function bucket-id vector float rgba int none))
 (define-extern add-debug-vector (function symbol bucket-id vector vector meters rgba symbol))
 (define-extern add-debug-bound (function int transform int rgba rgba int none))
-=======
-(define-extern add-debug-sphere (function symbol bucket-id vector meters rgba symbol))
-
->>>>>>> 7baf253a
 
 (define-extern add-debug-line2d (function symbol bucket-id vector vector vector symbol))
 (define-extern add-debug-text-3d (function symbol bucket-id string vector font-color vector2h symbol))
 (define-extern add-debug-text-sphere (function symbol bucket-id vector meters string rgba symbol))
+
+;; NOTE - for debug
+(define-extern add-debug-sphere (function symbol bucket-id vector meters rgba symbol))
 
 (defenum debug-menu-msg
   :type int32
