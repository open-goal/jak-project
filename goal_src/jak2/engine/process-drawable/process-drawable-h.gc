;;-*-Lisp-*-
(in-package goal)

;; name: process-drawable-h.gc
;; name in dgo: process-drawable-h
;; dgos: ENGINE, GAME

(define-extern cspace-by-name (function process-drawable string cspace))
(define-extern cspace-index-by-name (function process-drawable string int))
(define-extern joint-control-reset! (function joint-control joint-control-channel none :behavior process-drawable))
(define-extern ja-channel-push! (function int time-frame int :behavior process-drawable))
(define-extern ja-channel-set! (function int int :behavior process-drawable))
(define-extern ja-aframe-num (function int float :behavior process-drawable))
(define-extern ja-frame-num (function int float :behavior process-drawable))
(define-extern ja-aframe (function float int float :behavior process-drawable))
(define-extern vector<-matrix! (function vector matrix vector))

;; NOTE - for airlock
(define-extern transform-post (function int :behavior process-drawable))
(define-extern ja-min? (function int symbol :behavior process-drawable))
(define-extern ja-max? (function int symbol :behavior process-drawable))

<<<<<<< HEAD
(define-extern sleep-code (function symbol :behavior process-drawable))
(define-extern ja-post (function none :behavior process-drawable))
=======
;; NOTE - for basebutton
(define-extern rider-trans (function none :behavior process-drawable))
;; NOTE - for base-plat
(define-extern rider-post (function none :behavior process-drawable))
>>>>>>> 405a1448

;; DECOMP BEGINS

(defun cspace-by-name-no-fail ((arg0 process-drawable) (arg1 string))
  (let ((v0-0 (the-as object (cspace-by-name arg0 arg1))))
    (the-as cspace (cond
                     ((the-as cspace v0-0)
                      (empty)
                      v0-0
                      )
                     (else
                       (format 0 "no cspace (~A)~%" arg1)
                       (-> arg0 node-list data)
                       )
                     )
            )
    )
  )

(defun cspace-index-by-name-no-fail ((arg0 process-drawable) (arg1 string))
  (let ((v0-0 (cspace-index-by-name arg0 arg1)))
    (cond
      ((< v0-0 0)
       (format 0 "no cspace[ndx] (~A)~%" arg1)
       0
       )
      (else
        (empty)
        v0-0
        )
      )
    )
  )

(defbehavior num-func-none process ((arg0 joint-control-channel) (arg1 float) (arg2 float) (arg3 float))
  (-> arg0 frame-num)
  )

(defbehavior num-func-+! process ((arg0 joint-control-channel) (arg1 float) (arg2 float) (arg3 float))
  (with-pp
    (let ((f0-1 (+ (-> arg0 frame-num) (* arg1 (* (-> arg0 frame-group speed) (-> pp clock time-adjust-ratio))))))
      (set! (-> arg0 frame-num) f0-1)
      f0-1
      )
    )
  )

(defbehavior num-func--! process ((arg0 joint-control-channel) (arg1 float) (arg2 float) (arg3 float))
  (with-pp
    (let ((f0-1 (- (-> arg0 frame-num) (* arg1 (* (-> arg0 frame-group speed) (-> pp clock time-adjust-ratio))))))
      (set! (-> arg0 frame-num) f0-1)
      f0-1
      )
    )
  )

(defbehavior num-func-loop! process ((arg0 joint-control-channel) (arg1 float) (arg2 float) (arg3 float))
  (with-pp
    (let* ((f0-1 (the float (+ (-> arg0 frame-group frames num-frames) -1)))
           (f1-2 (+ (-> arg0 frame-num) f0-1 (* arg1 (* (-> arg0 frame-group speed) (-> pp clock time-adjust-ratio)))))
           (f0-3 (- f1-2 (* (the float (the int (/ f1-2 f0-1))) f0-1)))
           )
      (set! (-> arg0 frame-num) f0-3)
      f0-3
      )
    )
  )

(defbehavior num-func-loop-speedless! process ((arg0 joint-control-channel) (arg1 float) (arg2 float) (arg3 float))
  (let* ((f0-1 (the float (+ (-> arg0 frame-group frames num-frames) -1)))
         (f1-2 (+ (-> arg0 frame-num) f0-1 arg1))
         (f0-3 (- f1-2 (* (the float (the int (/ f1-2 f0-1))) f0-1)))
         )
    (set! (-> arg0 frame-num) f0-3)
    f0-3
    )
  )

(defbehavior num-func-seek! process ((arg0 joint-control-channel) (arg1 float) (arg2 float) (arg3 float))
  (with-pp
    (let ((f0-3
            (seek (-> arg0 frame-num) arg1 (* arg2 (* (-> arg0 frame-group speed) (-> pp clock time-adjust-ratio))))
            )
          )
      (set! (-> arg0 frame-num) f0-3)
      f0-3
      )
    )
  )

(defbehavior num-func-blend-in! process ((arg0 joint-control-channel) (arg1 float) (arg2 float) (arg3 float))
  (with-pp
    (let ((f30-0 (seek (-> arg0 frame-interp 0) 1.0 (* arg1 (-> pp clock time-adjust-ratio)))))
      (set! (-> arg0 frame-interp 0) f30-0)
      (set! (-> arg0 frame-interp 1) f30-0)
      (if (= f30-0 1.0)
          (joint-control-reset! (-> arg0 parent) arg0)
          )
      f30-0
      )
    )
  )

(defun joint-channel-float-delete! ((arg0 joint-control-channel))
  (let ((v1-0 (-> arg0 parent)))
    (+! (-> v1-0 float-channels) -1)
    (when (nonzero? (-> v1-0 float-channels))
      (let ((a1-5 (/ (&- (the-as pointer arg0) (the-as uint (the-as pointer (-> v1-0 channel)))) 64)))
        (if (< a1-5 (the-as int (+ (-> v1-0 active-channels) (-> v1-0 float-channels))))
            (qmem-copy<-!
              (the-as pointer (-> v1-0 channel a1-5))
              (the-as pointer (-> v1-0 channel (+ a1-5 1)))
              (the-as int (* (-> v1-0 float-channels) 64))
              )
            )
        )
      )
    )
  0
  (none)
  )

(defbehavior num-func-interp-play! process ((arg0 joint-control-channel) (arg1 float) (arg2 float) (arg3 float))
  (with-pp
    (let ((f30-0 (the float (+ (-> arg0 frame-group frames num-frames) -1)))
          (f28-0 (* arg3 (-> arg0 frame-group speed)))
          )
      (seek! (-> arg0 frame-num) f30-0 (* arg1 (* (-> arg0 frame-group speed) (-> pp clock time-adjust-ratio))))
      (cond
        ((< (-> arg0 frame-num) f28-0)
         (set! (-> arg0 frame-interp 0) (/ (* (-> arg0 frame-num) arg2) f28-0))
         )
        ((< (- f30-0 f28-0) (-> arg0 frame-num))
         (set! (-> arg0 frame-interp 0) (/ (* (- f30-0 (-> arg0 frame-num)) arg2) f28-0))
         (when (and (= (-> arg0 frame-num) f30-0) (logtest? (-> arg0 command) (joint-control-command eight)))
           (joint-channel-float-delete! arg0)
           (return 0.0)
           )
         )
        (else
          (set! (-> arg0 frame-interp 0) arg2)
          )
        )
      )
    (set! (-> arg0 frame-interp 1) (-> arg0 frame-interp 0))
    (-> arg0 frame-num)
    )
  )

(defbehavior num-func-interp1-play! process ((arg0 joint-control-channel) (arg1 float) (arg2 float) (arg3 float))
  (with-pp
    (let ((f30-0 (the float (+ (-> arg0 frame-group frames num-frames) -1)))
          (f28-0 (* arg3 (-> arg0 frame-group speed)))
          )
      (seek! (-> arg0 frame-num) f30-0 (* arg1 (* (-> arg0 frame-group speed) (-> pp clock time-adjust-ratio))))
      (cond
        ((< (-> arg0 frame-num) f28-0)
         (set! (-> arg0 frame-interp 1) (/ (* (-> arg0 frame-num) arg2) f28-0))
         )
        ((< (- f30-0 f28-0) (-> arg0 frame-num))
         (set! (-> arg0 frame-interp 1) (/ (* (- f30-0 (-> arg0 frame-num)) arg2) f28-0))
         (when (and (= (-> arg0 frame-num) f30-0) (logtest? (-> arg0 command) (joint-control-command eight)))
           (joint-channel-float-delete! arg0)
           (return 0.0)
           )
         )
        (else
          (set! (-> arg0 frame-interp 1) arg2)
          )
        )
      )
    (-> arg0 frame-num)
    )
  )

(defbehavior num-func-chan process ((arg0 joint-control-channel) (arg1 float) (arg2 float) (arg3 float))
  (let ((f0-2
          (-> (the-as joint-control-channel (+ (the-as uint arg0) (* (- (the int arg1) (-> arg0 group-sub-index)) 64)))
              frame-num
              )
          )
        )
    (set! (-> arg0 frame-num) f0-2)
    f0-2
    )
  )

(defbehavior num-func-identity process ((arg0 joint-control-channel) (arg1 float) (arg2 float) (arg3 float))
  (-> arg0 frame-num)
  )

;; these are mostly the same as jak 1?
(defmacro ja-group (&key (chan 0))
  "get the frame group for self. default channel is 0, the base channel. returns #f if no frame group."
  `(if (> (-> self skel active-channels) ,chan)
       (-> self skel root-channel ,chan frame-group))
  )

(defmacro ja-group? (group &key (chan 0))
  "is self in this frame group on this channel? default is channel 0, which is the base channel."
  `(= (ja-group) ,group)
  )

(defmacro ja (&key (chan 0)
              &key (group! #f)
              &key (num! #f)
              &key (param0 #f)
              &key (param1 #f)
              &key (num-func #f)
              &key (frame-num #f)
              &key (frame-interp #f)
              &key (dist #f)
              &key (eval? #t)
              )
  "set various joint anim parameters for self and eval them.
   you can use this for playing animations!
   chan         = the channel to modify. defaults to 0 (base channel). this is usually what you want.
   group!       = when not #f, set this as the new frame-group. defaults to #f
   num!         = set the frame playback function. this is what determines what frame an animation is at. funcs below.
                  #f = no func will be set, and there wont be a frame eval.
   num-func     = sets the num-func field for the channel. this lets you change the function with eval'ing.
   param0       = 1st parameter for the playback function. ONLY USE THESE WITH num-func !!
   param1       = 2nd parameter for the playback function. ONLY USE THESE WITH num-func !!
   frame-num    = set the frame-num field.
   frame-interp = set the frame-interp field.
   dist         = set the dist field.
   available num! functions:
   - (+!)       = advance anim.
   - (-!)       = reverse anim.
   - (identity num) = play 'num' frame.
   - (seek! target speed) = animate towards frame target at a speed.
                            speed is optional and defaults to 1.0 when not provided.
                            target is optional and defaults to the last frame of the animation.
                            if you want to set the speed, you therefore must also set the target.
                            target can be max (no quote), which is just the same as the default value.
   - (loop! speed)  = loop animation at a speed. default speed is 1.0 when not provided.
   - (chan channel) = copy frame from another channel.
   - min = the start of the animation.
   - max = the end of the animation.
   "

  (let* ((num-args (if (pair? num!) (cdr num!) '()))
        (num! (if (pair? num!) (car num!) num!))
        (nf (cond
              ((or (eq? num! 'identity)
                   (eq? num! 'min)
                   (eq? num! 'max)
                   )
                   'num-func-identity)
              ((eq? num! 'none) 'num-func-none)
              ((eq? num! '+!) 'num-func-+!)
              ((eq? num! '-!) 'num-func--!)
              ((eq? num! 'seek!) 'num-func-seek!)
              ((eq? num! 'loop!) 'num-func-loop!)
              ((eq? num! 'blend-in!) 'num-func-blend-in!)
              ((eq? num! 'chan) 'num-func-chan)
              ))
        (p0 (if param0 param0
                (cond
                  ((eq? num! 'chan) `(the float ,(car num-args)))
                  ((eq? num! '+!)    (if (null? num-args) 1.0 (car num-args)))
                  ((eq? num! '-!)    (if (null? num-args) 1.0 (car num-args)))
                  ((eq? num! 'loop!) (if (null? num-args) 1.0 (if (eq? 'max (car num-args))
                                                                  (if group!
                                                                      `(the float (1- (-> (the art-joint-anim ,group!) frames num-frames)))
                                                                      `(the float (1- (-> ja-ch frame-group frames num-frames)))
                                                                      )
                                                                  (car num-args))))
                  ((eq? num! 'seek!) (if (or (null? num-args) (eq? (car num-args) 'max))
                                         (if group!
                                             `(the float (1- (-> (the art-joint-anim ,group!) frames num-frames)))
                                             `(the float (1- (-> ja-ch frame-group frames num-frames)))
                                             )
                                         (car num-args)))
                  )))
        (p1 (if param1 param1
                (cond
                  ((eq? num! 'seek!) (if (or (null? num-args) (null? (cdr num-args))) 1.0 (cadr num-args)))
                  )))
        (frame-num (if (eq? 'max frame-num) (if group!
                                                `(the float (1- (-> (the art-joint-anim ,group!) frames num-frames)))
                                                `(the float (1- (-> ja-ch frame-group frames num-frames)))
                                                )
                                            frame-num))
        (frame-group (if (or p0 p1 frame-num (not nf)) group! #f))
      )
  `(let ((ja-ch (-> self skel root-channel ,chan)))
      ,(if frame-interp `(set! (-> ja-ch frame-interp) ,frame-interp) `(none))
      ,(if dist `(set! (-> ja-ch dist) ,dist) `(none))
      ,(if frame-group `(set! (-> ja-ch frame-group) (the art-joint-anim ,frame-group)) `(none))
      ,(if p0 `(set! (-> ja-ch param 0) ,p0) `(none))
      ,(if p1 `(set! (-> ja-ch param 1) ,p1) `(none))
      ,(if num-func `(set! (-> ja-ch num-func) ,num-func) `(none))
      ,(if frame-num `(set! (-> ja-ch frame-num) ,frame-num) `(none))
      ,(if nf
          `(,(if eval? 'joint-control-channel-group-eval! 'joint-control-channel-group!)
              ja-ch (the art-joint-anim ,group!) ,nf)
          `(none))
      ,(cond
        ((eq? num! 'min) `(set! (-> ja-ch frame-num) 0.0))
        ((eq? num! 'max) (if group!
                             `(set! (-> ja-ch frame-num) (the float (1- (-> (the art-joint-anim ,group!) frames num-frames))))
                             `(set! (-> ja-ch frame-num) (the float (1- (-> ja-ch frame-group frames num-frames))))
                             ))
        ((eq? num! 'identity) `(set! (-> ja-ch frame-num) ,(car num-args)))
        (#t `(none))
        )
      ))
  )

(defmacro ja-no-eval (&key (chan 0)
                      &key (group! #f)
                      &key (num! #f)
                      &key (param0 #f)
                      &key (param1 #f)
                      &key (num-func #f)
                      &key (frame-num #f)
                      &key (frame-interp #f)
                      &key (dist #f)
                      )
  `(ja :eval? #f :chan ,chan :group! ,group! :num! ,num! :param0 ,param0 :param1 ,param1 :num-func ,num-func :frame-num ,frame-num :frame-interp ,frame-interp :dist ,dist)
  )<|MERGE_RESOLUTION|>--- conflicted
+++ resolved
@@ -20,15 +20,13 @@
 (define-extern ja-min? (function int symbol :behavior process-drawable))
 (define-extern ja-max? (function int symbol :behavior process-drawable))
 
-<<<<<<< HEAD
-(define-extern sleep-code (function symbol :behavior process-drawable))
-(define-extern ja-post (function none :behavior process-drawable))
-=======
 ;; NOTE - for basebutton
 (define-extern rider-trans (function none :behavior process-drawable))
 ;; NOTE - for base-plat
 (define-extern rider-post (function none :behavior process-drawable))
->>>>>>> 405a1448
+
+(define-extern sleep-code (function symbol :behavior process-drawable))
+(define-extern ja-post (function none :behavior process-drawable))
 
 ;; DECOMP BEGINS
 
