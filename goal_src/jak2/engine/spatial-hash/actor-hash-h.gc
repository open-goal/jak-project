--- conflicted
+++ resolved
@@ -15,13 +15,4 @@
 
 (define *actor-list* (the-as (pointer collide-shape) (malloc 'global 1024)))
 
-<<<<<<< HEAD
-(define *actor-list-length* 0)
-
-0
-
-
-
-=======
-(define *actor-list-length* 0)
->>>>>>> 405a1448
+(define *actor-list-length* 0)