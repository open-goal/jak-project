;;-*-Lisp-*-
(in-package goal)

;; name: pad.gc
;; name in dgo: pad
;; dgos: ENGINE, GAME

#|@file
Interface for game controllers.
the *cpad-list* contains both game controllers.
Use the service-cpads functions once per frame to update the data and vibration control
The cpad-set-buzz! function can be used for vibration.
|#

(define-extern get-current-time (function time-frame))
(define-extern get-integral-current-time (function uint))
(define-extern get-current-language (function language-enum))
(define-extern add-debug-cursor (function symbol bucket-id int int int none))


(defenum pad-buttons
    :bitfield #t
    :type uint32
    (select   0)
    (l3       1)
    (r3       2)
    (start    3)
    (up       4)
    (right    5)
    (down     6)
    (left     7)
    (l2       8)
    (r2       9)
    (l1       10)
    (r1       11)
    (triangle 12)
    (circle   13)
    (x        14)
    (square   15)
    ;; only 16 buttons are mapped to hardware, the rest are 'actions' or something else
    (l-analog-up 16)
    (l-analog-right 17)
    (l-analog-down 18)
    (l-analog-left 19)
    (r-analog-up 20)
    (r-analog-right 21)
    (r-analog-down 22)
    (r-analog-left 23)
    (confirm 24)
    )

(defenum pad-type
  (normal 4)
  (analog 5)
  (dualshock 7)
  (negcon 2)
  (namco-gun 6)
  )

;; decomp begins

(deftype scf-time (structure)
  ((stat   uint8  :offset-assert   0)
   (second uint8  :offset-assert   1)
   (minute uint8  :offset-assert   2)
   (hour   uint8  :offset-assert   3)
   (week   uint8  :offset-assert   4)
   (day    uint8  :offset-assert   5)
   (month  uint8  :offset-assert   6)
   (year   uint8  :offset-assert   7)
   )
  :method-count-assert 9
  :size-assert         #x8
  :flag-assert         #x900000008
  )

(define-extern scf-get-time (function scf-time none))

;; this gets set to #f later on.
(define *cheat-mode* #t)

;; data that comes directly from hardware. it's 32 bytes + type tag (ignored in C kernel).
(deftype hw-cpad (basic)
  (;; BASIC CONTROLLER data
   ;; status = 0x40 | (data length / 2)
   (valid   uint8     :offset-assert 4) ;; 0 if success, 255 if fail
   (status  uint8     :offset-assert 5) ;; depends on controller
   (button0 uint16    :offset-assert 6) ;; binary button states!
   ;; DUALSHOCK or JOYSTICK data
   ;; status (dualshock) = 0x70 | (data length / 2)
   ;; status (joystick)  = 0x50 | (data length / 2)
   (rightx  uint8     :offset-assert 8) ;; right stick xdir
   (righty  uint8     :offset-assert 9) ;; right stick ydir
   (leftx   uint8     :offset-assert 10) ;; left stick xdir
   (lefty   uint8     :offset-assert 11) ;; left stick ydir
   ;; DUALSHOCK 2 data
   ;; status = 0x70 | (data length / 2)
   (abutton uint8  12 :offset-assert 12) ;; pressure sensitivity information

   ;; pad buffer needs to be 32 bytes large.
   (dummy   uint8  12 :offset-assert 24)
   )
  :method-count-assert 9
  :size-assert         #x24
  :flag-assert         #x900000024
  )

;; data from hardware + additional info calculated here.
(deftype cpad-info (hw-cpad)
  ((number             int32         :offset-assert  36)
   (cpad-file          int32         :offset-assert  40)
   (button0-abs        pad-buttons 3 :offset-assert  44)
   (button0-shadow-abs pad-buttons 1 :offset-assert  56)
   (button0-rel        pad-buttons 3 :offset-assert  60)
   (stick0-dir         float         :offset-assert  72)
   (stick0-speed       float         :offset-assert  76)
   (new-pad            int32         :offset-assert  80)
   (state              int32         :offset-assert  84)
   (align              uint8       6 :offset-assert  88)
   (direct             uint8       6 :offset-assert  94)
   (buzz-val           uint8       2 :offset-assert 100)
   (buzz-pause-val     uint8       1 :offset-assert 102)
   (buzz-pause-time    uint8         :offset-assert 103)
   (buzz-time          time-frame  2 :offset-assert 104)
   (buzz               basic         :offset-assert 120)
   (buzz-act           int32         :offset-assert 124)
   (change-time        time-frame    :offset-assert 128)
   (old-rightx         uint8       2 :offset-assert 136)
   (old-righty         uint8       2 :offset-assert 138)
   (old-leftx          uint8       2 :offset-assert 140)
   (old-lefty          uint8       2 :offset-assert 142)
   )
  :method-count-assert 10
  :size-assert         #x90
  :flag-assert         #xa00000090
  (:methods
    (new (symbol type int) _type_ 0)
    (adjust-to-screen-flip (_type_) int 9)
    )
  )


(defmacro cpad-type? (type)
  `(= (shr (-> pad status) 4) (cpad-type ,type))
  )

(defun cpad-invalid! ((arg0 cpad-info))
 "Reset all data in a cpad-info"
  (logior! (-> arg0 valid) 128)
  (set! (-> arg0 button0) (the-as uint 0))
  (set! (-> arg0 button0-abs 0) (pad-buttons))
  (set! (-> arg0 button0-shadow-abs 0) (pad-buttons))
  (set! (-> arg0 button0-rel 0) (pad-buttons))
  (dotimes (v1-2 12)
    (nop!)
    (set! (-> arg0 abutton v1-2) (the-as uint 0))
    )
  (set! (-> arg0 stick0-dir) 0.0)
  (set! (-> arg0 stick0-speed) 0.0)
  (set! (-> arg0 rightx) (the-as uint 128))
  (set! (-> arg0 righty) (the-as uint 128))
  (set! (-> arg0 leftx) (the-as uint 128))
  (set! (-> arg0 lefty) (the-as uint 128))
  (set! (-> arg0 align 0) (the-as uint 0))
  (set! (-> arg0 align 1) (the-as uint 1))
  (set! (-> arg0 align 2) (the-as uint 255))
  (set! (-> arg0 align 3) (the-as uint 255))
  (set! (-> arg0 align 4) (the-as uint 255))
  (set! (-> arg0 align 5) (the-as uint 255))
  (dotimes (v1-14 6)
    (nop!)
    (set! (-> arg0 direct v1-14) (the-as uint 0))
    )
  ;; hey, this was fixed from jak 1!
  (dotimes (v1-17 2)
    (nop!)
    (set! (-> arg0 buzz-val v1-17) (the-as uint 0))
    (set! (-> arg0 buzz-time v1-17) 0)
    )
  (set! (-> arg0 buzz-pause-val 0) (the-as uint 0))
  (set! (-> arg0 buzz-time 0) 0)
  arg0
  )

(defmethod new cpad-info ((allocation symbol) (type-to-make type) (arg0 int))
  "Allocate a new cpad-info and open the pad itself through the kernel"
  (let ((s5-0 (object-new allocation type-to-make (the-as int (-> type-to-make size)))))
    (set! (-> s5-0 number) arg0)
    (set! (-> s5-0 buzz) #f)
    (cpad-open s5-0 arg0)
    (cpad-invalid! s5-0)
    )
  )

;; List of controllers. It always has 2 controllers.
(deftype cpad-list (basic)
  ((num-cpads int32       :offset-assert   4)
   (cpads     cpad-info 2 :offset-assert   8)
   )
  :method-count-assert 9
  :size-assert         #x10
  :flag-assert         #x900000010
  (:methods
    (new (symbol type) _type_ 0)
    )
  )


(defmethod new cpad-list ((allocation symbol) (type-to-make type))
  "Create a cpad-list for 2 controllers. It's fine to do this even if one or both controllers
   aren't connected yet."
  (let ((gp-0 (object-new allocation type-to-make (the-as int (-> type-to-make size)))))
    (set! (-> gp-0 num-cpads) 2)
    (set! (-> gp-0 cpads 0) (new 'global 'cpad-info 0))
    (set! (-> gp-0 cpads 1) (new 'global 'cpad-info 1))
    gp-0
    )
  )

(defun analog-input ((arg0 int) (arg1 float) (arg2 float) (arg3 float) (arg4 float))
  "Convert integer input from pad into a float between -out-range and +out-range.
   The offset is applied directly to the input.
   The center val is the expected value for 0, after applying offset.
   The max val is the expected value with the stick pushed all the way"
  (let* ((f1-1 (- (the float arg0) arg1))
         (f0-3 (- (fabs f1-1) arg2))
         (v1-0 (- arg3 arg2))
         )
    (if (< f1-1 0.0)
        (set! arg4 (- arg4))
        )
    (cond
      ((>= 0.0 f0-3)
       0.0
       )
      ((>= f0-3 v1-0)
       arg4
       )
      (else
        (/ (* f0-3 arg4) v1-0)
        )
      )
    )
  )

(defun cpad-set-buzz! ((arg0 cpad-info) (arg1 int) (arg2 int) (arg3 time-frame))
  "Turn on vibration motor 'buzz-idx' for duration, at magnitude buzz-amount."
  (cond
    ((zero? arg2)
     (set! (-> arg0 buzz-val arg1) (the-as uint 0))
     0
     )
    ((= arg2 (-> arg0 buzz-val arg1))
     (set! (-> arg0 buzz-time arg1) (the-as time-frame (max (-> arg0 buzz-time arg1) (+ (get-current-time) arg3))))
     )
    ((< (-> arg0 buzz-val arg1) (the-as uint arg2))
     (set! (-> arg0 buzz-val arg1) (the-as uint arg2))
     (set! (-> arg0 buzz-time arg1) (+ (get-current-time) arg3))
     )
    )
  0
  (none)
  )

;; the two controllers
(define *cpad-list* (new 'global 'cpad-list))

;; weird leftover debug thing, enabling overrides the x position of both sticks on both controllers.
(define *cpad-debug* #f)

(defun service-cpads ()
  "Read from cpads and update vibration"
  (let ((pads *cpad-list*))
    (dotimes (i (-> pads num-cpads))
      (let ((pad (-> *cpad-list* cpads i)))
        (set! (-> pad old-leftx 1) (-> pad old-leftx 0))
        (set! (-> pad old-leftx 0) (-> pad leftx))
        (set! (-> pad old-lefty 1) (-> pad old-lefty 0))
        (set! (-> pad old-lefty 0) (-> pad lefty))
        (set! (-> pad old-rightx 1) (-> pad old-rightx 0))
        (set! (-> pad old-rightx 0) (-> pad rightx))
        (set! (-> pad old-righty 1) (-> pad old-righty 0))
        (set! (-> pad old-righty 0) (-> pad righty))
        (cpad-get-data pad)
        (adjust-to-screen-flip pad)
        (cond
          ((not (logtest? (-> pad valid) 128))
           (dotimes (buzz-i 2)
             (cond
               ((and (-> pad buzz) (< (get-current-time) (-> pad buzz-time buzz-i)) (= *master-mode* 'game))
                (let ((v1-20 buzz-i))
                  (cond
                    ((zero? v1-20)
                     (set! (-> pad direct buzz-i)
                           (logand (ash (-> pad buzz-val buzz-i) (- (the-as int (logand (get-integral-current-time) 7)))) 1)
                           )
                     )
                    ((= v1-20 1)
                     (set! (-> pad direct buzz-i) (-> pad buzz-val buzz-i))
                     )
                    )
                  )
                )
               ((and (zero? buzz-i) (> (-> pad buzz-pause-time) 0))
                (set! (-> pad direct buzz-i)
                      (logand (ash (-> pad buzz-pause-val buzz-i) (- (the-as int (logand (get-integral-current-time) 7)))) 1)
                      )
                (+! (-> pad buzz-pause-time) -1)
                )
               (else
                 (set! (-> pad buzz-val buzz-i) (the-as uint 0))
                 (set! (-> pad direct buzz-i) (the-as uint 0))
                 (when (zero? buzz-i)
                   (set! (-> pad buzz-pause-time) (the-as uint 0))
                   0
                   )
                 )
               )
             )
           (when (< (the-as uint 192) (-> pad direct 1))
             (set! (-> pad direct 0) (the-as uint 0))
             0
             )
           (set! (-> pad button0-abs 2) (-> pad button0-abs 1))
           (set! (-> pad button0-abs 1) (-> pad button0-shadow-abs 0))
           (set! (-> pad button0-rel 2) (-> pad button0-rel 1))
           (set! (-> pad button0-rel 1) (-> pad button0-rel 0))
           (when (= (-> pad status) 115)
             (set! (-> pad abutton 0) (the-as uint (if (logtest? (-> pad button0-abs 0) (pad-buttons right))
                                                       255
                                                       0
                                                       )
                                              )
                   )
             (set! (-> pad abutton 1) (the-as uint (if (logtest? (-> pad button0-abs 0) (pad-buttons left))
                                                       255
                                                       0
                                                       )
                                              )
                   )
             (set! (-> pad abutton 2) (the-as uint (if (logtest? (-> pad button0-abs 0) (pad-buttons up))
                                                       255
                                                       0
                                                       )
                                              )
                   )
             (set! (-> pad abutton 3) (the-as uint (if (logtest? (-> pad button0-abs 0) (pad-buttons down))
                                                       255
                                                       0
                                                       )
                                              )
                   )
             (set! (-> pad abutton 6) (the-as uint (if (logtest? (-> pad button0-abs 0) (pad-buttons x))
                                                       255
                                                       0
                                                       )
                                              )
                   )
             (set! (-> pad abutton 5) (the-as uint (if (logtest? (-> pad button0-abs 0) (pad-buttons circle))
                                                       255
                                                       0
                                                       )
                                              )
                   )
             (set! (-> pad abutton 4) (the-as uint (if (logtest? (-> pad button0-abs 0) (pad-buttons triangle))
                                                       255
                                                       0
                                                       )
                                              )
                   )
             (set! (-> pad abutton 7) (the-as uint (if (logtest? (-> pad button0-abs 0) (pad-buttons square))
                                                       255
                                                       0
                                                       )
                                              )
                   )
             (set! (-> pad abutton 8) (the-as uint (if (logtest? (-> pad button0-abs 0) (pad-buttons l1))
                                                       255
                                                       0
                                                       )
                                              )
                   )
             (set! (-> pad abutton 10) (the-as uint (if (logtest? (-> pad button0-abs 0) (pad-buttons l2))
                                                        255
                                                        0
                                                        )
                                               )
                   )
             (set! (-> pad abutton 9) (the-as uint (if (logtest? (-> pad button0-abs 0) (pad-buttons r1))
                                                       255
                                                       0
                                                       )
                                              )
                   )
             (set! (-> pad abutton 11) (the-as uint (if (logtest? (-> pad button0-abs 0) (pad-buttons r2))
                                                        255
                                                        0
                                                        )
                                               )
                   )
             )
           (let ((buttons-pushed (the-as pad-buttons (-> pad button0))))
             (cond
               ((< (-> pad lefty) (the-as uint 30))
                (set! buttons-pushed (logior (pad-buttons l-analog-up) buttons-pushed))
                )
               ((< (the-as uint 225) (-> pad lefty))
                (set! buttons-pushed (logior (pad-buttons l-analog-down) buttons-pushed))
                )
               )
             (cond
               ((< (-> pad leftx) (the-as uint 30))
                (set! buttons-pushed (logior (pad-buttons l-analog-left) buttons-pushed))
                )
               ((< (the-as uint 225) (-> pad leftx))
                (set! buttons-pushed (logior (pad-buttons l-analog-right) buttons-pushed))
                )
               )
             (cond
               ((< (-> pad righty) (the-as uint 30))
                (set! buttons-pushed (logior (pad-buttons r-analog-up) buttons-pushed))
                )
               ((< (the-as uint 225) (-> pad righty))
                (set! buttons-pushed (logior (pad-buttons r-analog-down) buttons-pushed))
                )
               )
             (cond
               ((< (-> pad rightx) (the-as uint 30))
                (set! buttons-pushed (logior (pad-buttons r-analog-left) buttons-pushed))
                )
               ((< (the-as uint 225) (-> pad rightx))
                (set! buttons-pushed (logior (pad-buttons r-analog-right) buttons-pushed))
                )
               )
             (let ((v1-123 (get-current-language)))
               (cond
                 ((or (= v1-123 (language-enum japanese)) (= v1-123 (language-enum korean)))
                  (case (scf-get-territory)
                    ((2 3)
                     (if (logtest? buttons-pushed (pad-buttons circle))
                         (set! buttons-pushed (logior (pad-buttons confirm) buttons-pushed))
                         )
                     )
                    (else
                      (if (logtest? buttons-pushed (pad-buttons circle x))
                          (set! buttons-pushed (logior (pad-buttons confirm) buttons-pushed))
                          )
                      )
                    )
                  )
                 ((let ((v1-135 (scf-get-territory)))
                    (or (= v1-135 2) (= v1-135 3))
                    )
                  (if (logtest? buttons-pushed (pad-buttons circle x))
                      (set! buttons-pushed (logior (pad-buttons confirm) buttons-pushed))
                      )
                  )
                 (else
                   (if (logtest? buttons-pushed (pad-buttons x))
                       (set! buttons-pushed (logior (pad-buttons confirm) buttons-pushed))
                       )
                   )
                 )
               )
             (set! (-> pad button0-shadow-abs 0) buttons-pushed)
             (set! (-> pad button0-abs 0) buttons-pushed)
             )
           (set! (-> pad button0-rel 0) (logclear (-> pad button0-abs 0) (-> pad button0-abs 1)))
           (when *cpad-debug*
             (set! (-> pad leftx) (the-as uint 255))
             (set! (-> pad rightx) (the-as uint 255))
             )
           (set! (-> pad stick0-speed) 1.0)
           (cond
             ((= (shr (-> pad status) 4) 7)
              (let ((f30-0 (* 0.0078125 (the float (+ (-> pad leftx) -128))))
                    (f28-0 (* 0.0078125 (the float (- 127 (the-as int (-> pad lefty))))))
                    )
                (set! (-> pad stick0-dir) (atan (- f30-0) f28-0))
                (set! (-> pad stick0-speed) (fmin 1.0 (sqrtf (+ (* f30-0 f30-0) (* f28-0 f28-0)))))
                )
              (if (< (-> pad stick0-speed) 0.3)
                  (set! (-> pad stick0-speed) 0.0)
                  )
              )
             (else
               (set! (-> pad leftx) (the-as uint 128))
               (set! (-> pad lefty) (the-as uint 128))
               (set! (-> pad rightx) (the-as uint 128))
               (set! (-> pad righty) (the-as uint 128))
               (set! (-> pad stick0-dir) 0.0)
               (set! (-> pad stick0-speed) 0.0)
               )
             )
           (if (or (!= (-> pad button0-abs 0) (-> pad button0-abs 1))
                   (or (< 0.3 (-> pad stick0-speed)) (zero? (-> pad change-time)))
                   )
               (set! (-> pad change-time) (get-current-time))
               )
           )
          (else
            (cpad-invalid! pad)
            )
          )
        )
      )
    )
  *cpad-list*
  )

(defun buzz-stop! ((arg0 int))
  "Set the buzz to 0 on both vibration motors of the given cpad."
  (cpad-set-buzz! (-> *cpad-list* cpads arg0) 0 0 0)
  (cpad-set-buzz! (-> *cpad-list* cpads arg0) 1 0 0)
  0
  (none)
  )

(defmacro cpad-pressed (pad-idx)
  `(-> *cpad-list* cpads ,pad-idx button0-rel 0)
  )

(defmacro cpad-hold (pad-idx)
  `(-> *cpad-list* cpads ,pad-idx button0-abs 0)
  )

(defmacro cpad-pressed? (pad-idx &rest buttons)
  `(logtest? (cpad-pressed ,pad-idx) (pad-buttons ,@buttons))
  )

(defmacro cpad-hold? (pad-idx &rest buttons)
  `(logtest? (cpad-hold ,pad-idx) (pad-buttons ,@buttons))
  )

(defmacro cpad-clear! (pad-idx &rest buttons)
  `(begin
      (logclear! (cpad-pressed ,pad-idx) (pad-buttons ,@buttons))
      (logclear! (cpad-hold ,pad-idx) (pad-buttons ,@buttons))
      )
  )

(defmacro cpad-change-time (pad-idx)
  `(-> *cpad-list* cpads ,pad-idx change-time)
  )

(deftype mouse-info (basic)
  ((active             symbol               :offset-assert   4)
   (cursor             basic                :offset-assert   8)
   (valid              symbol               :offset-assert  12)
   (id                 uint8                :offset-assert  16)
   (status             uint16               :offset-assert  18)
   (button0            uint16               :offset-assert  20)
   (deltax             int8                 :offset-assert  22)
   (deltay             int8                 :offset-assert  23)
   (wheel              uint8                :offset-assert  24)
   (change-time        time-frame           :offset-assert  32)
   (button0-abs        uint32     3         :offset-assert  40)
   (button0-shadow-abs uint32     1         :offset-assert  52)
   (button0-rel        uint32     3         :offset-assert  56)
   (pos                vector     2 :inline :offset-assert  80)
   (posx               float                :offset         80)
   (posy               float                :offset         84)
   (oldposx            float                :offset         96)
   (oldposy            float                :offset        100)
   (speedx             float                :offset         92)
   (speedy             float                :offset        108)
   )
  :method-count-assert 9
  :size-assert         #x70
  :flag-assert         #x900000070
  (:methods
    (new (symbol type) _type_ 0)
    )
  )


(defmethod new mouse-info ((allocation symbol) (type-to-make type))
  "Allocate a new mouse."
  (let ((v0-0 (object-new allocation type-to-make (the-as int (-> type-to-make size)))))
    (set! (-> v0-0 active) #f)
    (set! (-> v0-0 valid) #f)
    (set! (-> v0-0 cursor) #f)
    v0-0
    )
  )

(define *mouse* (new 'global 'mouse-info))
(#when PC_PORT
;; added so we can hide the mouse
(define *disable-mouse* #f)
)

;; WARN: Return type mismatch mouse-info vs none.
(defun service-mouse ()
  "Update the mouse, and draw the cursor."
  (let ((gp-0 *mouse*))
    (mouse-get-data gp-0)
    (set! (-> gp-0 pos 1 quad) (-> gp-0 pos 0 quad))
    (set! (-> gp-0 button0-abs 2) (-> gp-0 button0-abs 1))
    (set! (-> gp-0 button0-abs 1) (-> gp-0 button0-shadow-abs 0))
    (set! (-> gp-0 button0-rel 2) (-> gp-0 button0-rel 1))
    (set! (-> gp-0 button0-rel 1) (-> gp-0 button0-rel 0))
    (set! (-> gp-0 button0-rel 0) (the-as uint 0))
    (set! (-> gp-0 speedx) 0.0)
    (set! (-> gp-0 speedy) 0.0)
    (cond
      ((or (not (-> gp-0 valid)) (not (-> gp-0 active)))
       (set! (-> gp-0 valid) #f)
       (set! (-> gp-0 status) (the-as uint 0))
       (set! (-> gp-0 pos 0 quad) (the-as uint128 0))
       (set! (-> gp-0 pos 1 quad) (the-as uint128 0))
       )
      ((logtest? (-> gp-0 status) 1)
       (set! (-> gp-0 change-time) (get-current-time))
       (set! (-> gp-0 speedx) (* (sign (the float (-> gp-0 deltax))) (pow (fabs (the float (-> gp-0 deltax))) 1.3)))
       (set! (-> gp-0 speedy) (* (sign (the float (-> gp-0 deltay))) (pow (fabs (the float (-> gp-0 deltay))) 1.3)))
       (set! (-> gp-0 posx) (fmax -256.0 (fmin 256.0 (+ (-> gp-0 posx) (-> gp-0 speedx)))))
       (set! (-> gp-0 posy) (fmax -208.0 (fmin 208.0 (+ (-> gp-0 posy) (-> gp-0 speedy)))))
       (let ((v1-22 (-> gp-0 button0)))
         (set! (-> gp-0 button0-shadow-abs 0) v1-22)
         (set! (-> gp-0 button0-abs 0) v1-22)
         )
       (set! (-> gp-0 button0-rel 0) (logclear (-> gp-0 button0-abs 0) (-> gp-0 button0-abs 1)))
       )
      )
<<<<<<< HEAD
    ;; (if (and (-> gp-0 active) (-> gp-0 valid) (-> gp-0 cursor))
    ;;     (add-debug-cursor
    ;;       #t
    ;;       (bucket-id debug-no-zbuf2)
    ;;       (+ (the int (-> gp-0 posx)) 256)
    ;;       (+ (the int (-> gp-0 posy)) 208)
    ;;       (the-as int (-> gp-0 button0-abs 0))
    ;;       )
    ;;     )
=======
    (if (and (-> gp-0 active) (-> gp-0 valid) (-> gp-0 cursor) (#if PC_PORT (not *disable-mouse*) #t))
        (add-debug-cursor
          #t
          (bucket-id debug-no-zbuf2)
          (+ (the int (-> gp-0 posx)) 256)
          (+ (the int (-> gp-0 posy)) 208)
          (the-as int (-> gp-0 button0-abs 0))
          )
        )
>>>>>>> 95d706e3
    )
  (none)
  )<|MERGE_RESOLUTION|>--- conflicted
+++ resolved
@@ -623,7 +623,6 @@
        (set! (-> gp-0 button0-rel 0) (logclear (-> gp-0 button0-abs 0) (-> gp-0 button0-abs 1)))
        )
       )
-<<<<<<< HEAD
     ;; (if (and (-> gp-0 active) (-> gp-0 valid) (-> gp-0 cursor))
     ;;     (add-debug-cursor
     ;;       #t
@@ -633,17 +632,6 @@
     ;;       (the-as int (-> gp-0 button0-abs 0))
     ;;       )
     ;;     )
-=======
-    (if (and (-> gp-0 active) (-> gp-0 valid) (-> gp-0 cursor) (#if PC_PORT (not *disable-mouse*) #t))
-        (add-debug-cursor
-          #t
-          (bucket-id debug-no-zbuf2)
-          (+ (the int (-> gp-0 posx)) 256)
-          (+ (the int (-> gp-0 posy)) 208)
-          (the-as int (-> gp-0 button0-abs 0))
-          )
-        )
->>>>>>> 95d706e3
     )
   (none)
   )