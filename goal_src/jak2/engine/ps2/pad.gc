--- conflicted
+++ resolved
@@ -645,7 +645,6 @@
        (set! (-> gp-0 button0-rel 0) (logclear (-> gp-0 button0-abs 0) (-> gp-0 button0-abs 1)))
        )
       )
-<<<<<<< HEAD
     ;; (if (and (-> gp-0 active) (-> gp-0 valid) (-> gp-0 cursor))
     ;;     (add-debug-cursor
     ;;       #t
@@ -655,17 +654,6 @@
     ;;       (the-as int (-> gp-0 button0-abs 0))
     ;;       )
     ;;     )
-=======
-    (if (and (-> gp-0 active) (-> gp-0 valid) (-> gp-0 cursor) (#if PC_PORT (not *disable-mouse*) #t))
-        (add-debug-cursor
-          #t
-          (bucket-id debug-no-zbuf2)
-          (+ (the int (-> gp-0 posx)) 256)
-          (+ (the int (-> gp-0 posy)) 208)
-          (-> gp-0 button0-abs 0)
-          )
-        )
->>>>>>> 329f13b6
     )
   (none)
   )
