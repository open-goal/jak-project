;;-*-Lisp-*-
(in-package goal)

;; name: hud-h.gc
;; name in dgo: hud-h
;; dgos: ENGINE, GAME

(defenum hud-flags
  :type uint32
  :bitfield #t
  )

<<<<<<< HEAD
;; NOTE - for task-arrow
=======
;; NOTE - for progress
(define-extern hide-hud (function symbol none))
(define-extern hud-hidden? (function symbol))
(declare-type hud-sprite structure)
(define-extern set-hud-piece-position! (function hud-sprite int int none))
(define-extern show-hud (function object none))
>>>>>>> a10d60c4
(declare-type hud process)
(define-extern hud-init-by-other (function object :behavior hud))

;; DECOMP BEGINS

(deftype hud-string (basic)
  ((text  string           :offset-assert   4)
   (scale float            :offset-assert   8)
   (color uint32           :offset-assert  12)
   (flags uint32           :offset-assert  16)
   (pos   vector4w :inline :offset-assert  32)
   )
  :method-count-assert 9
  :size-assert         #x30
  :flag-assert         #x900000030
  )


(deftype hud-sprite (structure)
  ((pos     vector4w :inline :offset-assert   0)
   (color   vector4w :inline :offset-assert  16)
   (flags   uint32           :offset-assert  32)
   (scale-x float            :offset-assert  36)
   (scale-y float            :offset-assert  40)
   (angle   float            :offset-assert  44)
   (tex     basic            :offset-assert  48)
   )
  :method-count-assert 11
  :size-assert         #x34
  :flag-assert         #xb00000034
  (:methods
    (hud-sprite-method-9 (_type_ dma-buffer level) none 9)
    (hud-sprite-method-10 () none 10)
    )
  )


(deftype hud-box (structure)
  ((min   vector2  :inline :offset-assert   0)
   (max   vector2  :inline :offset-assert   8)
   (color vector4w :inline :offset-assert  16)
   )
  :method-count-assert 16
  :size-assert         #x20
  :flag-assert         #x1000000020
  (:methods
    (hud-box-method-9 (_type_ dma-buffer) none 9)
    (hud-box-method-10 () none 10)
    (hud-box-method-11 () none 11)
    (hud-box-method-12 () none 12)
    (hud-box-method-13 (_type_ dma-buffer float) int 13)
    (hud-box-method-14 (_type_) none 14)
    (hud-box-method-15 (_type_) none 15)
    )
  )


(deftype hud-icon (basic)
  ((icon    (pointer manipy)         :offset-assert   4)
   (pos     vector4w         :inline :offset-assert  16)
   (scale-x float                    :offset-assert  32)
   (scale-y float                    :offset-assert  36)
   )
  :method-count-assert 9
  :size-assert         #x28
  :flag-assert         #x900000028
  )


(deftype hud-value (basic)
  ((current int32   :offset-assert   4)
   (target  int32   :offset-assert   8)
   (flags   uint16  :offset-assert  12)
   (counter uint16  :offset-assert  14)
   )
  :pack-me
  :method-count-assert 9
  :size-assert         #x10
  :flag-assert         #x900000010
  )


(deftype hud (process)
  ((trigger-time   time-frame            :offset-assert 128)
   (last-hide-time time-frame            :offset-assert 136)
   (offset         float                 :offset-assert 144)
   (flags          hud-flags             :offset-assert 148)
   (values         hud-value  8 :inline  :offset-assert 152)
   (strings        hud-string 14 :inline :offset-assert 288)
   (sprites        hud-sprite 30 :inline :offset-assert 960)
   (icons          hud-icon   2 :inline  :offset-assert 2880)
   (gui-id         uint32                :offset-assert 2976)
   )
  :heap-base #xb30
  :method-count-assert 27
  :size-assert         #xba4
  :flag-assert         #x1b0b300ba4
  (:methods
    (hud-method-14 () none 14)
    (hud-method-15 () none 15)
    (hud-method-16 () none 16)
    (hud-method-17 () none 17)
    (hud-method-18 () none 18)
    (hud-method-19 () none 19)
    (hud-method-20 () none 20)
    (hud-method-21 () none 21)
    (hud-method-22 () none 22)
    (hud-method-23 () none 23)
    (hud-method-24 () none 24)
    (hud-method-25 () none 25)
    (hud-method-26 () none 26)
    )
  )


(deftype hud-ashelin (hud)
  ()
  :heap-base #xb30
  :method-count-assert 27
  :size-assert         #xba4
  :flag-assert         #x1b0b300ba4
  )


(deftype hud-cargo (hud)
  ()
  :heap-base #xb30
  :method-count-assert 27
  :size-assert         #xba4
  :flag-assert         #x1b0b300ba4
  )


(deftype hud-citizen (hud)
  ()
  :heap-base #xb30
  :method-count-assert 27
  :size-assert         #xba4
  :flag-assert         #x1b0b300ba4
  )


(deftype hud-cpanel (hud)
  ()
  :heap-base #xb30
  :method-count-assert 27
  :size-assert         #xba4
  :flag-assert         #x1b0b300ba4
  )


(deftype hud-dig-clasp (hud)
  ()
  :heap-base #xb30
  :method-count-assert 27
  :size-assert         #xba4
  :flag-assert         #x1b0b300ba4
  )


(deftype hud-gun (hud)
  ()
  :heap-base #xb30
  :method-count-assert 27
  :size-assert         #xba4
  :flag-assert         #x1b0b300ba4
  )


(deftype hud-health (hud)
  ()
  :heap-base #xb30
  :method-count-assert 27
  :size-assert         #xba4
  :flag-assert         #x1b0b300ba4
  )


(deftype hud-dark-eco-symbol (hud)
  ()
  :heap-base #xb30
  :method-count-assert 27
  :size-assert         #xba4
  :flag-assert         #x1b0b300ba4
  )


(deftype hud-helldog (hud)
  ()
  :heap-base #xb30
  :method-count-assert 27
  :size-assert         #xba4
  :flag-assert         #x1b0b300ba4
  )


(deftype hud-lurker (hud)
  ()
  :heap-base #xb30
  :method-count-assert 27
  :size-assert         #xba4
  :flag-assert         #x1b0b300ba4
  )


(deftype hud-map (hud)
  ()
  :heap-base #xb30
  :method-count-assert 27
  :size-assert         #xba4
  :flag-assert         #x1b0b300ba4
  )


(deftype hud-moneybag (hud)
  ()
  :heap-base #xb30
  :method-count-assert 27
  :size-assert         #xba4
  :flag-assert         #x1b0b300ba4
  )


(deftype hud-pegasus (hud)
  ()
  :heap-base #xb30
  :method-count-assert 27
  :size-assert         #xba4
  :flag-assert         #x1b0b300ba4
  )


(deftype hud-plasmite (hud)
  ()
  :heap-base #xb30
  :method-count-assert 27
  :size-assert         #xba4
  :flag-assert         #x1b0b300ba4
  )


(deftype hud-dig-button (hud)
  ()
  :heap-base #xb30
  :method-count-assert 27
  :size-assert         #xba4
  :flag-assert         #x1b0b300ba4
  )


(deftype hud-predator (hud)
  ()
  :heap-base #xb30
  :method-count-assert 27
  :size-assert         #xba4
  :flag-assert         #x1b0b300ba4
  )


(deftype hud-heatmeter (hud)
  ()
  :heap-base #xb30
  :method-count-assert 27
  :size-assert         #xba4
  :flag-assert         #x1b0b300ba4
  )


(deftype hud-progress (hud)
  ()
  :heap-base #xb30
  :method-count-assert 27
  :size-assert         #xba4
  :flag-assert         #x1b0b300ba4
  )


(deftype hud-rocketsensor (hud)
  ()
  :heap-base #xb30
  :method-count-assert 27
  :size-assert         #xba4
  :flag-assert         #x1b0b300ba4
  )


(deftype hud-ruffians (hud)
  ()
  :heap-base #xb30
  :method-count-assert 27
  :size-assert         #xba4
  :flag-assert         #x1b0b300ba4
  )


(deftype hud-score (hud)
  ()
  :heap-base #xb30
  :method-count-assert 27
  :size-assert         #xba4
  :flag-assert         #x1b0b300ba4
  )


(deftype hud-sig (hud)
  ()
  :heap-base #xb30
  :method-count-assert 27
  :size-assert         #xba4
  :flag-assert         #x1b0b300ba4
  )


(deftype hud-skill (hud)
  ()
  :heap-base #xb30
  :method-count-assert 27
  :size-assert         #xba4
  :flag-assert         #x1b0b300ba4
  )


(deftype hud-skullgem (hud)
  ()
  :heap-base #xb30
  :method-count-assert 27
  :size-assert         #xba4
  :flag-assert         #x1b0b300ba4
  )


(deftype hud-timer (hud)
  ()
  :heap-base #xb30
  :method-count-assert 27
  :size-assert         #xba4
  :flag-assert         #x1b0b300ba4
  )


(deftype hud-turret (hud)
  ()
  :heap-base #xb30
  :method-count-assert 27
  :size-assert         #xba4
  :flag-assert         #x1b0b300ba4
  )


(deftype hud-squid (hud)
  ()
  :heap-base #xb30
  :method-count-assert 27
  :size-assert         #xba4
  :flag-assert         #x1b0b300ba4
  )


(deftype hud-gunturret (hud)
  ()
  :heap-base #xb30
  :method-count-assert 27
  :size-assert         #xba4
  :flag-assert         #x1b0b300ba4
  )


(deftype hud-gruntegg (hud)
  ()
  :heap-base #xb30
  :method-count-assert 27
  :size-assert         #xba4
  :flag-assert         #x1b0b300ba4
  )


(deftype hud-crimsonhover (hud)
  ()
  :heap-base #xb30
  :method-count-assert 27
  :size-assert         #xba4
  :flag-assert         #x1b0b300ba4
  )


(deftype hud-metalkor (hud)
  ()
  :heap-base #xb30
  :method-count-assert 27
  :size-assert         #xba4
  :flag-assert         #x1b0b300ba4
  )


(deftype hud-big-score (hud)
  ()
  :heap-base #xb30
  :method-count-assert 27
  :size-assert         #xba4
  :flag-assert         #x1b0b300ba4
  )


(deftype hud-goal (hud)
  ()
  :heap-base #xb30
  :method-count-assert 27
  :size-assert         #xba4
  :flag-assert         #x1b0b300ba4
  )


(deftype hud-miss (hud)
  ()
  :heap-base #xb30
  :method-count-assert 27
  :size-assert         #xba4
  :flag-assert         #x1b0b300ba4
  )


(deftype hud-race-timer (hud)
  ()
  :heap-base #xb30
  :method-count-assert 27
  :size-assert         #xba4
  :flag-assert         #x1b0b300ba4
  )


(deftype hud-race-lap-counter (hud)
  ()
  :heap-base #xb30
  :method-count-assert 27
  :size-assert         #xba4
  :flag-assert         #x1b0b300ba4
  )


(deftype hud-race-turbo-counter (hud)
  ()
  :heap-base #xb30
  :method-count-assert 27
  :size-assert         #xba4
  :flag-assert         #x1b0b300ba4
  )


(deftype hud-race-position (hud)
  ()
  :heap-base #xb30
  :method-count-assert 27
  :size-assert         #xba4
  :flag-assert         #x1b0b300ba4
  )


(deftype hud-race-map (hud)
  ()
  :heap-base #xb30
  :method-count-assert 27
  :size-assert         #xba4
  :flag-assert         #x1b0b300ba4
  )


(deftype hud-samos-old (hud)
  ()
  :heap-base #xb30
  :method-count-assert 27
  :size-assert         #xba4
  :flag-assert         #x1b0b300ba4
  )


(deftype hud-samos-young (hud)
  ()
  :heap-base #xb30
  :method-count-assert 27
  :size-assert         #xba4
  :flag-assert         #x1b0b300ba4
  )


(deftype hud-lurker-button (hud)
  ()
  :heap-base #xb30
  :method-count-assert 27
  :size-assert         #xba4
  :flag-assert         #x1b0b300ba4
  )


(deftype hud-widow (hud)
  ()
  :heap-base #xb30
  :method-count-assert 27
  :size-assert         #xba4
  :flag-assert         #x1b0b300ba4
  )


(deftype hud-race-final-stats (hud)
  ()
  :heap-base #xb30
  :method-count-assert 27
  :size-assert         #xba4
  :flag-assert         #x1b0b300ba4
  )


(deftype hud-mech-air-tank (hud)
  ()
  :heap-base #xb30
  :method-count-assert 27
  :size-assert         #xba4
  :flag-assert         #x1b0b300ba4
  )


(deftype hud-homing-beacon (hud)
  ()
  :heap-base #xb30
  :method-count-assert 27
  :size-assert         #xba4
  :flag-assert         #x1b0b300ba4
  )


(deftype hud-dark-eco-pickup (hud)
  ()
  :heap-base #xb30
  :method-count-assert 27
  :size-assert         #xba4
  :flag-assert         #x1b0b300ba4
  )


(deftype hud-green-eco-pickup (hud)
  ()
  :heap-base #xb30
  :method-count-assert 27
  :size-assert         #xba4
  :flag-assert         #x1b0b300ba4
  )<|MERGE_RESOLUTION|>--- conflicted
+++ resolved
@@ -10,16 +10,12 @@
   :bitfield #t
   )
 
-<<<<<<< HEAD
-;; NOTE - for task-arrow
-=======
 ;; NOTE - for progress
 (define-extern hide-hud (function symbol none))
 (define-extern hud-hidden? (function symbol))
 (declare-type hud-sprite structure)
 (define-extern set-hud-piece-position! (function hud-sprite int int none))
 (define-extern show-hud (function object none))
->>>>>>> a10d60c4
 (declare-type hud process)
 (define-extern hud-init-by-other (function object :behavior hud))
 
