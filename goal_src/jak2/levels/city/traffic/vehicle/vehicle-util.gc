--- conflicted
+++ resolved
@@ -220,13 +220,8 @@
                          (set! (-> a1-2 message) 'query)
                          (set! (-> a1-2 param 0) (the-as uint 'mode))
                          (let ((v1-37 (send-event-function *target* a1-2)))
-<<<<<<< HEAD
                           (and (or (= v1-37 #f) (= v1-37 'board) (= v1-37 'indax))
-                                (or (logtest? (-> obj flags) (rigid-body-object-flag waiting-for-player))
-=======
-                           (and (or (= v1-37 #f) (= v1-37 'board))
                                 (or (logtest? (-> this flags) (rigid-body-object-flag waiting-for-player))
->>>>>>> cca2897e
                                     (-> *setting-control* user-current vehicle-hijacking)
                                     )
                                 )
