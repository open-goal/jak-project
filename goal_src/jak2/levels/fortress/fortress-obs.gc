;;-*-Lisp-*-
(in-package goal)

;; name: fortress-obs.gc
;; name in dgo: fortress-obs
;; dgos: FEB, FDB

;; DECOMP BEGINS

(deftype fort-trap-door (process-drawable)
  ((root          collide-shape-moving :override)
   (notify-actor  entity-actor)
   )
  (:state-methods
    idle
    die
    )
  )


(defskelgroup skel-fort-trap-door fort-trap-door fort-trap-door-lod0-jg fort-trap-door-idle-ja
              ((fort-trap-door-lod0-mg (meters 999999)))
              :bounds (static-spherem 0 0 0 5)
              )

(defskelgroup skel-fort-trap-door-explode fort-trap-door fort-trap-door-explode-lod0-jg fort-trap-door-explode-idle-ja
              ((fort-trap-door-explode-lod0-mg (meters 999999)))
              :bounds (static-spherem 0 0 0 15)
              )

(define *fort-trap-door-exploder-params*
  (new 'static 'joint-exploder-static-params
    :joints (new 'static 'boxed-array :type joint-exploder-static-joint-params
      (new 'static 'joint-exploder-static-joint-params :joint-index 4 :parent-joint-index -1)
      (new 'static 'joint-exploder-static-joint-params :joint-index 5 :parent-joint-index -1)
      (new 'static 'joint-exploder-static-joint-params :joint-index 6 :parent-joint-index -1)
      (new 'static 'joint-exploder-static-joint-params :joint-index 7 :parent-joint-index -1)
      (new 'static 'joint-exploder-static-joint-params :joint-index 8 :parent-joint-index -1)
      (new 'static 'joint-exploder-static-joint-params :joint-index 9 :parent-joint-index -1)
      (new 'static 'joint-exploder-static-joint-params :joint-index 10 :parent-joint-index -1)
      (new 'static 'joint-exploder-static-joint-params :joint-index 11 :parent-joint-index -1)
      (new 'static 'joint-exploder-static-joint-params :joint-index 12 :parent-joint-index -1)
      (new 'static 'joint-exploder-static-joint-params :joint-index 13 :parent-joint-index -1)
      (new 'static 'joint-exploder-static-joint-params :joint-index 14 :parent-joint-index -1)
      (new 'static 'joint-exploder-static-joint-params :joint-index 15 :parent-joint-index -1)
      (new 'static 'joint-exploder-static-joint-params :joint-index 16 :parent-joint-index -1)
      (new 'static 'joint-exploder-static-joint-params :joint-index 17 :parent-joint-index -1)
      (new 'static 'joint-exploder-static-joint-params :joint-index 18 :parent-joint-index -1)
      (new 'static 'joint-exploder-static-joint-params :joint-index 19 :parent-joint-index -1)
      (new 'static 'joint-exploder-static-joint-params :joint-index 20 :parent-joint-index -1)
      )
    :collide-spec #x1
    )
  )

(defstate idle (fort-trap-door)
  :virtual #t
<<<<<<< HEAD
  :event (behavior ((proc process) (arg1 int) (event-type symbol) (event event-message-block))
    (the-as
      object
      (case event-type
        (('attack)
         ;;(when (logtest? (-> (the-as attack-info (-> event param 1)) penetrate-using) (penetrate flop))
           (go-virtual die)
           #f
           )
        ;;f )
        )
=======
  :event (behavior ((proc process) (argc int) (message symbol) (block event-message-block))
    (case message
      (('attack)
       (when (logtest? (-> (the-as attack-info (-> block param 1)) penetrate-using) (penetrate flop))
         (go-virtual die)
         #f
         )
       )
>>>>>>> cca2897e
      )
    )
  :code sleep-code
  )

(defstate die (fort-trap-door)
  :virtual #t
  :enter (behavior ()
    (let ((root-prim (-> self root root-prim)))
      (set! (-> root-prim prim-core collide-as) (collide-spec))
      (set! (-> root-prim prim-core collide-with) (collide-spec))
      )
    0
    (sound-play "trapdoor")
    (let ((evt (new 'stack-no-clear 'event-message-block)))
      (set! (-> evt from) (process->ppointer self))
      (set! (-> evt num-params) 0)
      (set! (-> evt message) 'trigger)
      (let ((func send-event-function)
            (actor (-> self notify-actor))
            )
        (func
          (if actor
              (-> actor extra process)
              )
          evt
          )
        )
      )
    )
  :code (behavior ()
    ((lambda ()
       (with-pp
         (sound-play "wcrate-break")
         (let ((exploder-tuning (new 'stack 'joint-exploder-tuning (the-as uint 1))))
           (let* ((target *target*)
                  (target-proc (if (type? target process-focusable)
                                   target
                                   )
                               )
                  )
             (when target-proc
               (set! (-> exploder-tuning fountain-rand-transv-lo quad) (-> (get-trans target-proc 0) quad))
               (+! (-> exploder-tuning fountain-rand-transv-lo y) -16384.0)
               )
             )
           (set! (-> exploder-tuning fountain-rand-transv-hi x) 24576.0)
           (set! (-> exploder-tuning fountain-rand-transv-hi y) 81920.0)
           (set! (-> exploder-tuning fountain-rand-transv-hi z) 12288.0)
           (set! (-> exploder-tuning fountain-rand-transv-hi w) 32768.0)
           (process-spawn
             joint-exploder
             (art-group-get-by-name *level* "skel-fort-trap-door-explode" (the-as (pointer uint32) #f))
             5
             exploder-tuning
             *fort-trap-door-exploder-params*
             :to pp
             )
           )
         )
       )
     )
    (suspend)
    (ja-channel-set! 0)
    (let ((frame-counter (current-time)))
      (until (time-elapsed? frame-counter (seconds 1))
        (suspend)
        )
      )
    (send-event self 'death-end)
    (while (-> self child)
      (suspend)
      )
    (cleanup-for-death self)
    )
  :post ja-post
  )

;; WARN: Return type mismatch object vs none.
(defmethod init-from-entity! ((this fort-trap-door) (entity entity-actor))
  "Typically the method that does the initial setup on the process, potentially using the [[entity-actor]] provided as part of that.
This commonly includes things such as:
- stack size
- collision information
- loading the skeleton group / bones
- sounds"
  (let ((cshape (new 'process 'collide-shape this (collide-list-enum usually-hit-by-player))))
    (let ((prim-mesh (new 'process 'collide-shape-prim-mesh cshape (the-as uint 0) (the-as uint 0))))
      (set! (-> prim-mesh prim-core collide-as) (collide-spec obstacle))
      (set! (-> prim-mesh prim-core collide-with) (collide-spec jak bot player-list))
      (set! (-> prim-mesh prim-core action) (collide-action solid))
      (set! (-> prim-mesh transform-index) 0)
      (set-vector! (-> prim-mesh local-sphere) 0.0 0.0 0.0 20480.0)
      (set! (-> cshape total-prims) (the-as uint 1))
      (set! (-> cshape root-prim) prim-mesh)
      )
    (set! (-> cshape nav-radius) (* 0.75 (-> cshape root-prim local-sphere w)))
    (let ((root-prim (-> cshape root-prim)))
      (set! (-> cshape backup-collide-as) (-> root-prim prim-core collide-as))
      (set! (-> cshape backup-collide-with) (-> root-prim prim-core collide-with))
      )
    (set! (-> this root) (the-as collide-shape-moving cshape))
    )
  (set! (-> (the-as collide-shape-moving (-> this root)) penetrated-by) (penetrate flop))
  (process-drawable-from-entity! this entity)
  (initialize-skeleton
    this
    (the-as skeleton-group (art-group-get-by-name *level* "skel-fort-trap-door" (the-as (pointer uint32) #f)))
    (the-as pair 0)
    )
  (set! (-> this notify-actor) (entity-actor-lookup entity 'alt-actor 0))
  (let ((channel (-> this skel root-channel 0)))
    (set! (-> channel frame-group) (the-as art-joint-anim (-> this draw art-group data 2)))
    (set! (-> channel frame-num) 0.0)
    (joint-control-channel-group!
      channel
      (the-as art-joint-anim (-> this draw art-group data 2))
      num-func-identity
      )
    )
  (transform-post)
  (go (method-of-object this idle))
  (none)
  )

(deftype water-anim-fortress (water-anim)
  ()
  )


(define ripple-for-water-anim-fortress (new 'static 'ripple-wave-set
                                         :count 3
                                         :converted #f
                                         :normal-scale 1.0
                                         :wave (new 'static 'inline-array ripple-wave 4
                                           (new 'static 'ripple-wave :scale 40.0 :xdiv 1 :speed 1.5)
                                           (new 'static 'ripple-wave :scale 40.0 :xdiv -1 :zdiv 1 :speed 1.5)
                                           (new 'static 'ripple-wave :scale 20.0 :xdiv 5 :zdiv 3 :speed 0.75)
                                           (new 'static 'ripple-wave)
                                           )
                                         )
        )

;; WARN: Return type mismatch ripple-wave-set vs none.
(defmethod init-water! ((this water-anim-fortress))
  "Initialize a [[water-anim]]'s default settings, this may include applying a [[riple-control]]"
  (let ((parent-method (method-of-type water-anim init-water!)))
    (parent-method this)
    )
  (let ((ripple (new 'process 'ripple-control)))
    (set! (-> this draw ripple) ripple)
    (set-vector! (-> this draw color-mult) 0.01 0.45 0.5 0.75)
    (set! (-> ripple global-scale) 3072.0)
    (set! (-> ripple close-fade-dist) 163840.0)
    (set! (-> ripple far-fade-dist) 245760.0)
    (set! (-> ripple waveform) ripple-for-water-anim-fortress)
    )
  (none)
  )<|MERGE_RESOLUTION|>--- conflicted
+++ resolved
@@ -55,19 +55,6 @@
 
 (defstate idle (fort-trap-door)
   :virtual #t
-<<<<<<< HEAD
-  :event (behavior ((proc process) (arg1 int) (event-type symbol) (event event-message-block))
-    (the-as
-      object
-      (case event-type
-        (('attack)
-         ;;(when (logtest? (-> (the-as attack-info (-> event param 1)) penetrate-using) (penetrate flop))
-           (go-virtual die)
-           #f
-           )
-        ;;f )
-        )
-=======
   :event (behavior ((proc process) (argc int) (message symbol) (block event-message-block))
     (case message
       (('attack)
@@ -76,7 +63,6 @@
          #f
          )
        )
->>>>>>> cca2897e
       )
     )
   :code sleep-code
