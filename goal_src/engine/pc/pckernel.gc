;;-*-Lisp-*-
(in-package goal)

#|

  This file contains code that we need for the PC port of the game specifically.
  It should be included as part of the game engine package (engine.cgo).

  This file contains various types and functions to store PC-specific information
  and also to communicate between the game (GOAL) and the operating system.
  This way we can poll, change and display information about the system the game
  is running on, such as:
  - display devices and their settings, such as fullscreen, DPI, refresh rate, etc.
  - audio devices and their settings, such as audio latency, channel number, etc.
  - graphics devices and their settings, such as resolution, FPS, anisotropy, shaders, etc.
  - input devices and their settings, such as controllers, keyboards, mice, etc.
  - information about the game window (position, size)
  - PC-specific goodies, enhancements, fixes and settings.
  - whatever else.

  If you do not want to include these PC things, you should exclude it from the build system.

 |#


(#when PC_PORT


;;;;;;;;;;;;;;;;;;;;;;;;;;;;;;;;;;;;;;;;;;;;;;;;;
;;;; updates
;;;;;;;;;;;;;;;;;;;;;;;;;;;;;;;;;;;;;;;;;;;;;;;;;



(defmethod set-display-mode! pc-settings ((obj pc-settings) (mode symbol))
  "sets the game's display mode"

  ;; changing to same mode, no-op
  (if (= (-> obj display-mode) mode)
    (return 0))

  ;; else change it and update it
  (set! (-> obj display-mode) mode)
  (cond
    ((= mode 'borderless)
      (pc-set-fullscreen 2 0))
    ((= mode 'fullscreen)
      (pc-set-fullscreen 1 0))
    (else ;; default to windowed
      (pc-set-fullscreen 0 0)))
  (none))

(defmethod set-size! pc-settings ((obj pc-settings) (width int) (height int))
<<<<<<< HEAD
  "sets the size of the display window"
=======
  "sets window size"
>>>>>>> 251ee98d

  (pc-set-window-size width height)
  (none))


(defmethod set-aspect! pc-settings ((obj pc-settings) (aw int) (ah int))
  "set the aspect ratio used for rendering. this forces native widescreen and takes width and height ratios."
  (let ((aspect (/ (the float aw) (the float ah))))
    (set-aspect-ratio! obj aspect)
    (set! (-> obj aspect-ratio-auto?) #f)
    (set! (-> obj use-vis?) #f)
    )
  (none))


(defmethod set-aspect-ratio! pc-settings ((obj pc-settings) (aspect float))
  "set the aspect ratio used for rendering."
  (set! (-> obj aspect-ratio) aspect)
  (set! (-> obj aspect-ratio-scale) (/ aspect ASPECT_4X3))
  (set! (-> obj aspect-ratio-reciprocal) (/ ASPECT_4X3 aspect))
  (none))

(defmethod set-aspect-ratio-mode! pc-settings ((obj pc-settings) (mode symbol))
  "sets the game's aspect ratio mode"

  ;; changing to same mode, no-op
  (if (= (-> obj aspect-ratio-mode) mode)
    (return 0))

  ;; else change it and update it
  (set! (-> obj aspect-ratio-mode) mode)
  (cond
    ((= mode 'pc-aspect-5x4)
      (set-aspect! obj 5 4))
    ((= mode 'pc-aspect-16x9)
      (set-aspect! obj 16 9))
    ((= mode 'pc-aspect-21x9)
      (set-aspect! obj 21 9))
    ((= mode 'pc-aspect-32x9)
      (set-aspect! obj 32 9))
    (else ;; default to 4x3
      (set-aspect! obj 4 3)))
  (none))

(defmethod set-resolution! pc-settings ((obj pc-settings) (mode symbol))
  "sets the game's resolution"

  ;; changing to same mode, no-op
  (if (= (-> obj resolution) mode)
    (none))

  ;; else change it and update it
  (set! (-> obj resolution) mode)
  ;; give me string splitting!
  (case mode
    (('640x480) (set-size! obj 640 480))
    (('800x600) (set-size! obj 800 600))
    (('1024x768) (set-size! obj 1024 768))
    (('1280x960) (set-size! obj 1280 960))
    (('1600x1200) (set-size! obj 1600 1200))
    (('960x768) (set-size! obj 960 768))
    (('1280x1024) (set-size! obj 1280 1024))
    (('1500x1200) (set-size! obj 1500 1200))
    (('854x480) (set-size! obj 854 480))
    (('1280x720) (set-size! obj 1280 720))
    (('1920x1080) (set-size! obj 1920 1080))
    (('2560x1440) (set-size! obj 2560 1440))
    (('2880x1620) (set-size! obj 2880 1620))
    (('3840x2160) (set-size! obj 3840 2160))
    (('5120x2880) (set-size! obj 5120 2880))
    (('2560x1080) (set-size! obj 2560 1080))
    (('3120x1440) (set-size! obj 3120 1440))
    (('3200x1440) (set-size! obj 3200 1440))
    (('3440x1440) (set-size! obj 3440 1440))
    (('3840x1600) (set-size! obj 3840 1600))
    (('5120x2160) (set-size! obj 5120 2160))
    (('5120x1440) (set-size! obj 5120 1440)))
  (none))

(defmethod update-from-os pc-settings ((obj pc-settings))
  "Update settings from the PC kernel to GOAL."

  (set! (-> obj os) (pc-get-os))
  (pc-get-window-size (&-> obj win-width) (&-> obj win-height))
  (pc-get-window-scale (&-> obj dpi-x) (&-> obj dpi-y))

  (when (-> obj use-vis?)
    (if (= (-> *setting-control* default aspect-ratio) 'aspect4x3)
        (set-aspect-ratio! obj ASPECT_4X3)
        (set-aspect-ratio! obj ASPECT_16X9)
        )
    )

  (let ((win-aspect (/ (the float (-> obj win-width)) (the float (-> obj win-height)))))
    (cond
      ((and (not (-> obj use-vis?)) (-> obj aspect-ratio-auto?))
       ;; the window determines the resolution
       (set-aspect-ratio! obj win-aspect)
       (set! (-> obj width) (-> obj win-width))
       (set! (-> obj height) (-> obj win-height))
       )
      ((> win-aspect (-> obj aspect-ratio))
       ;; too wide
       (set! (-> obj width) (the int (* (the float (-> obj win-height)) (-> obj aspect-ratio))))
       (set! (-> obj height) (-> obj win-height))
       )
      ((< win-aspect (-> obj aspect-ratio))
       ;; too tall
       (set! (-> obj width) (-> obj win-width))
       (set! (-> obj height) (the int (/ (the float (-> obj win-width)) (-> obj aspect-ratio))))
       )
      (else
       ;; just right
       (set! (-> obj width) (-> obj win-width))
       (set! (-> obj height) (-> obj win-height))
       )
      )
    )


  (none))

(defmethod update-to-os pc-settings ((obj pc-settings))
  "Update settings from GOAL to the PC kernel."

  (cond
    ((-> obj letterbox?)
     (pc-set-letterbox (-> obj width) (-> obj height))
     )
    (else
     (pc-set-letterbox (-> obj win-width) (-> obj win-height))
     )
    )

  (cond
    ((-> obj discord-rpc?)
     (pc-discord-rpc-set 1)
     )
    (else
     (pc-discord-rpc-set 0)
     )
    )

  (when #t ;; (not (-> obj ps2-lod-dist?))
    (pc-renderer-tree-set-lod (pc-renderer-tree-type tfrag3) (-> obj lod-force-tfrag))
    (pc-renderer-tree-set-lod (pc-renderer-tree-type tie3) (-> obj lod-force-tie))
    )

  (none))

(define *pc-cheat-temp* (the-as (pointer int32) (malloc 'global 24)))
(defmacro pc-cheat-toggle-and-tune (obj cheat)
  `(begin
    (cpad-clear-buttons! 0 r1)
    (logxor! (-> ,obj cheats) (pc-cheats ,cheat))
    (cheats-sound-play (logtest? (-> ,obj cheats) (pc-cheats ,cheat)))
    )
  )

(defmethod update pc-settings ((obj pc-settings))
  "Update settings to/from PC kernel. Call this at the start of every frame.
   This will update things like the aspect-ratio, which will be used for graphics code later."

  (update-from-os obj)
  (update-to-os obj)
  
  (set! (-> obj movie?) (movie?))

  (let ((info (new 'stack 'discord-info)))
    (set! (-> info fuel) (&-> *game-info* fuel))
    (set! (-> info money-total) (&-> *game-info* money-total))
    (set! (-> info buzzer-total) (&-> *game-info* buzzer-total))
    (set! (-> info status) "Playing Jak and Daxter: TPL")
    (set! (-> info level) (if *target*
      (symbol->string (-> *target* current-level name)) ;; use target's level if it exists
      (symbol->string (-> (level-get-target-inside *level*) name)) ;; use camera's level otherwise
       )
      )
    (set! (-> info cutscene?) (movie?))
    (pc-discord-rpc-update info)
    )

  (when (not (-> obj use-vis?))
    (set! (-> *video-parms* relative-x-scale) (-> obj aspect-ratio-reciprocal))
    (set! (-> *video-parms* relative-x-scale-reciprical) (-> obj aspect-ratio-scale))
    (set! (-> *font-default-matrix* vector 0 x) (-> *video-parms* relative-x-scale))
    )
  (when (not (-> obj use-vis?))
    (set-hud-aspect-ratio 'aspect4x3 'ntsc) ;; set hud aspect ratios every frame because why not?

    (when *progress-process*
      ;; adjust sizes for progress.
      ;; video.gc sets the sizes in the normal game.
      (let ((pr (-> *progress-process*))
            (wide-adjust (* 4.0 (- (/ (-> obj aspect-ratio-scale) ASPECT_16X9_SCALE) (1/ ASPECT_16X9_SCALE))))
            )
          (set! (-> pr sides-x-scale) 1.0)
          (set! (-> pr sides-y-scale) 13.0)
          ;(set! (-> pr left-x-offset) (+ 59 (the int (* (-> obj aspect-ratio-scale) -59))))
          ;(set! (-> pr right-x-offset) 26)
          ;(set! (-> pr button-scale) (+ 1.0 (* wide-adjust 0.1)))
          )
      )
    )
  (cond
    ((actor-force-visible? obj)
    (set! (-> *ACTOR-bank* birth-dist) (meters 10000))
    (set! (-> *ACTOR-bank* pause-dist) (meters 10000))
    (set! (-> *ACTOR-bank* birth-max) 1000)
    )
    ((> (-> *ACTOR-bank* birth-dist) (meters 220))
      (set! (-> *ACTOR-bank* birth-dist) (meters 220))
      (set! (-> *ACTOR-bank* pause-dist) (meters 220))
      ))

  ;; cheats.
  (update-cheats obj)

  (none))

(defmethod update-cheats pc-settings ((obj pc-settings))
  "run cheats."
  
  (when (and (cpad-hold? 0 l2) (cpad-hold? 0 l1) (cpad-hold? 0 r2) (cpad-hold? 0 r1))
    (pc-check-cheat-code (-> *pc-cheat-temp* 0) 0 (s p i r i t) :extra (x)
          (logclear! (-> obj cheats) (pc-cheats eco-red eco-yellow eco-green))
          (pc-cheat-toggle-and-tune obj eco-blue))
          
    (pc-check-cheat-code (-> *pc-cheat-temp* 1) 0 (s p i r i t) :extra (circle)
          (logclear! (-> obj cheats) (pc-cheats eco-blue eco-yellow eco-green))
          (pc-cheat-toggle-and-tune obj eco-red))
          
    (pc-check-cheat-code (-> *pc-cheat-temp* 2) 0 (s p i r i t) :extra (triangle)
          (logclear! (-> obj cheats) (pc-cheats eco-red eco-yellow eco-blue))
          (pc-cheat-toggle-and-tune obj eco-green))
          
    (pc-check-cheat-code (-> *pc-cheat-temp* 3) 0 (s p i r i t) :extra (square)
          (logclear! (-> obj cheats) (pc-cheats eco-red eco-blue eco-green))
          (pc-cheat-toggle-and-tune obj eco-yellow))
          
    (pc-check-cheat-code (-> *pc-cheat-temp* 4) 0 (s t e e l)
          (logclear! (-> *target* state-flags) 16)
          (pc-cheat-toggle-and-tune obj invinc))
          
    (pc-check-cheat-code (-> *pc-cheat-temp* 5) 0 (l e a d s)
          (pc-cheat-toggle-and-tune obj sidekick-blue))
    )
  
  (when *target*
  
      (when (and (pc-cheats? obj eco-blue)
                 (or (= (-> *target* fact-info-target eco-type) (pickup-type eco-blue))
                     (<= (-> *target* fact-info-target eco-level) 0.0)))
        (send-event *target* 'get-pickup (pickup-type eco-blue) (-> *FACT-bank* eco-full-inc)))
        
      (when (and (pc-cheats? obj eco-yellow)
                 (or (= (-> *target* fact-info-target eco-type) (pickup-type eco-yellow))
                     (<= (-> *target* fact-info-target eco-level) 0.0)))
        (send-event *target* 'get-pickup (pickup-type eco-yellow) (-> *FACT-bank* eco-full-inc)))
        
      (when (and (pc-cheats? obj eco-red)
                 (or (= (-> *target* fact-info-target eco-type) (pickup-type eco-red))
                     (<= (-> *target* fact-info-target eco-level) 0.0)))
        (send-event *target* 'get-pickup (pickup-type eco-red) (-> *FACT-bank* eco-full-inc)))
        
      (when (and (pc-cheats? obj eco-green)
                 (or (= (-> *target* fact-info-target eco-type) (pickup-type eco-green))
                     (<= (-> *target* fact-info-target eco-level) 0.0)))
       (with-pp
        (define-extern vent type)
        (protect ((-> (the basic pp) type) (-> *target* control root-prim prim-core action))
        (set! (-> (the basic pp) type) vent)
        (logior! (-> *target* control root-prim prim-core action) #x200)
        (send-event *target* 'get-pickup (pickup-type eco-green) (-> *FACT-bank* eco-full-inc)))
        ))
      
      (when (pc-cheats? obj invinc)
        (logior! (-> *target* state-flags) 16)
        )
      
      )
  0)


;;;;;;;;;;;;;;;;;;;;;;;;;;;;;;;;;;;;;;;;;;;;;;;;;
;;;; functions
;;;;;;;;;;;;;;;;;;;;;;;;;;;;;;;;;;;;;;;;;;;;;;;;;


(when *debug-segment*

(defmethod draw pc-settings ((obj pc-settings) (buf dma-buffer))
  "debug draw"

  (clear *pc-temp-string*)
  (format *pc-temp-string* "game resolution: ~D x ~D~%" (-> obj width) (-> obj height))
  (format *pc-temp-string* "window size: ~D x ~D (~,,1f x ~,,1f)~%" (-> obj win-width) (-> obj win-height) (-> obj dpi-x) (-> obj dpi-y))
  (format *pc-temp-string* "target aspect: ~,,3f/~,,3f A: ~A/~A L: ~A~%" (-> obj aspect-ratio) (/ (the float (-> obj win-width)) (the float (-> obj win-height))) (-> obj aspect-ratio-auto?) (-> obj use-vis?) (-> obj letterbox?))
  (format *pc-temp-string* "display-type: ~A ~A~%" (-> obj display-mode) (-> obj vsync?))

  (draw-string-xy *pc-temp-string* buf 0 (- 224 (* 8 4)) (font-color default) (font-flags shadow kerning))

  (none))

)



;;;;;;;;;;;;;;;;;;;;;;;;;;;;;;;;;;;;;;;;;;;;;;;;;
;;;; file IO
;;;;;;;;;;;;;;;;;;;;;;;;;;;;;;;;;;;;;;;;;;;;;;;;;



(defmacro file-stream-seek-until (fs func-name)
  `(let ((done? #f)
        (tell -1))

    (until done?

      (let ((read (file-stream-read ,fs (-> *pc-temp-string* data) PC_TEMP_STRING_LEN)))
        (cond
          ((zero? read)
           (set! (-> *pc-temp-string* data read) 0)
           (true! done?)
           )
          (else
           (dotimes (i read)
             (when (,func-name (-> *pc-temp-string* data i))
               (true! done?)
               (set! tell (+ i (- (file-stream-tell ,fs) read)))
               (set! i read)
               )
             )
           )
          )


        )

      )
    (if (!= tell -1)
        (file-stream-seek ,fs tell SCE_SEEK_SET)
        tell
        )
    )
  )

(defmacro file-stream-read-until (fs func-name)
  `(let ((read (file-stream-read ,fs (-> *pc-temp-string* data) PC_TEMP_STRING_LEN)))
    (dotimes (i read)
      (when (,func-name (-> *pc-temp-string* data i))
        (set! (-> *pc-temp-string* data i) 0)
        (file-stream-seek ,fs (+ i (- (file-stream-tell ,fs) read)) SCE_SEEK_SET)
        (set! i read)
        )
      )
    *pc-temp-string*
    )
  )

(defmacro is-whitespace-or-bracket? (c)
  `(or (is-whitespace-char? ,c) (= #x28 ,c) (= #x29 ,c))
  )

(defun file-stream-seek-past-whitespace ((file file-stream))
  (file-stream-seek-until file not-whitespace-char?)
  )

(defun file-stream-read-word ((file file-stream))
  (file-stream-read-until file is-whitespace-or-bracket?)
  ;(format 0 "word ~A~%" *pc-temp-string*)
  )

(defmacro file-stream-getc (fs)
  `(let ((buf 255))
    (file-stream-read ,fs (& buf) 1)
    ;(format 0 "getc got #x~X~%" buf)
    buf
    )
  )

(defun file-stream-read-int ((file file-stream))
  (file-stream-seek-past-whitespace file)
  (file-stream-read-word file)
  (string->int *pc-temp-string*)
  )

(defun file-stream-read-float ((file file-stream))
  (file-stream-seek-past-whitespace file)
  (file-stream-read-word file)
  (string->float *pc-temp-string*)
  )

(defun file-stream-read-symbol ((file file-stream))
  (file-stream-seek-past-whitespace file)
  (file-stream-read-word file)
  (string->symbol *pc-temp-string*)
  )

(defmacro pc-settings-read-throw-error (fs msg)
  "not an actual throw..."
  `(begin
    (format 0 "pc settings read error: ~S~%" ,msg)
    (file-stream-close ,fs)
    (return #f)
    )
  )

(defmacro with-settings-scope (bindings &rest body)
  (let ((fs (first bindings)))
    `(begin
      (file-stream-seek-past-whitespace ,fs)
      (when (!= #x28 (file-stream-getc ,fs))
        (pc-settings-read-throw-error ,fs "invalid char, ( not found")
        )

      ,@body

      (file-stream-seek-past-whitespace ,fs)
      (when (!= #x29 (file-stream-getc ,fs))
        (pc-settings-read-throw-error ,fs "invalid char, ) not found")
        )
      )
    )
  )

(defmacro dosettings (bindings &rest body)
  "iterate over a list of key-value pairs like so: (<key> <value>) (<key> <value>) ...
   the name of key is stored in *pc-temp-string*"
  (let ((fs (first bindings)))
    `(let ((c -1))
        (while (begin (file-stream-seek-past-whitespace ,fs) (set! c (file-stream-getc ,fs)) (= #x28 c))
            (file-stream-read-word ,fs)

            ,@body

            (file-stream-seek-past-whitespace ,fs)
            (set! c (file-stream-getc ,fs))
            (when (!= #x29 c)
              (pc-settings-read-throw-error ,fs (string-format "invalid char, ) not found, got #x~X ~A" c *pc-temp-string*))
              )
            )
        (file-stream-seek ,fs -1 SCE_SEEK_CUR)
        )
    )
  )

(defmethod read-from-file pc-settings ((obj pc-settings) (filename string))
  "read settings from a file"

  (if (not filename)
    (return #f))

  (let ((file (new 'stack 'file-stream filename 'read)))
    (if (not (file-stream-valid? file))
      (return #f))

    (let ((version PC_KERNEL_VERSION))
      (with-settings-scope (file)
        (file-stream-read-word file)
        (case-str *pc-temp-string*
          (("settings")
            (set! version (file-stream-read-int file))
            (dosettings (file)
              (case-str *pc-temp-string*
                (("fps") (set! (-> obj target-fps) (file-stream-read-int file)))
                (("size")
                  (set! (-> obj width) (file-stream-read-int file))
                  (set! (-> obj height) (file-stream-read-int file))
                  (set-size! obj (-> obj width) (-> obj height))
                  (set-aspect! obj (-> obj width) (-> obj height))
                  )
                (("aspect")
                  (set! (-> obj aspect-custom-x) (file-stream-read-int file))
                  (set! (-> obj aspect-custom-y) (file-stream-read-int file))
                  )
                (("aspect-auto") (set! (-> obj aspect-ratio-auto?) (file-stream-read-symbol file)))
                (("aspect-game") (set! (-> obj aspect-setting) (file-stream-read-symbol file)))
                (("display-mode") (set-display-mode! obj (file-stream-read-symbol file)))
                (("aspect-ratio-mode") (set-aspect-ratio-mode! obj (file-stream-read-symbol file)))
                (("resolution") (set-resolution! obj (file-stream-read-symbol file)))
                (("letterbox") (set! (-> obj letterbox?) (file-stream-read-symbol file)))
                (("vsync") (set! (-> obj vsync?) (file-stream-read-symbol file)))
                (("font-scale") (set! (-> obj font-scale) (file-stream-read-float file)))
                (("audio-latency-ms") (set! (-> obj audio-latency-ms) (file-stream-read-int file)))
                (("audio-pan-override") (set! (-> obj audio-pan-override) (file-stream-read-float file)))
                (("audio-volume-override") (set! (-> obj audio-volume-override) (file-stream-read-float file)))
                (("audio-channel-nb") (set! (-> obj audio-channel-nb) (file-stream-read-int file)))
                (("gfx-renderer") (set! (-> obj gfx-renderer) (the-as pc-gfx-renderer (file-stream-read-int file))))
                (("gfx-resolution") (set! (-> obj gfx-resolution) (file-stream-read-float file)))
                (("gfx-anisotropy") (set! (-> obj gfx-anisotropy) (file-stream-read-float file)))
                (("shrub-dist-mod") (set! (-> obj shrub-dist-mod) (file-stream-read-float file)))
                (("lod-dist-mod") (set! (-> obj lod-dist-mod) (file-stream-read-float file)))
                (("lod-force-tfrag") (set! (-> obj lod-force-tfrag) (file-stream-read-int file)))
                (("lod-force-tie") (set! (-> obj lod-force-tie) (file-stream-read-int file)))
                (("lod-force-ocean") (set! (-> obj lod-force-ocean) (file-stream-read-int file)))
                (("lod-force-actor") (set! (-> obj lod-force-actor) (file-stream-read-int file)))
                (("subtitle-language") (set! (-> obj subtitle-language) (the-as pc-subtitle-lang (file-stream-read-int file))))
                (("subtitle-speaker") (set! (-> obj subtitle-speaker?) (file-stream-read-symbol file)))
                (("stick-deadzone") (set! (-> obj stick-deadzone) (file-stream-read-float file)))
                (("ps2-read-speed?") (set! (-> obj ps2-read-speed?) (file-stream-read-symbol file)))
                (("ps2-parts?") (set! (-> obj ps2-parts?) (file-stream-read-symbol file)))
                (("ps2-music?") (set! (-> obj ps2-music?) (file-stream-read-symbol file)))
                (("ps2-se?") (set! (-> obj ps2-se?) (file-stream-read-symbol file)))
                (("ps2-hints?") (set! (-> obj ps2-hints?) (file-stream-read-symbol file)))
                (("ps2-lod-dist?") (set! (-> obj ps2-lod-dist?) (file-stream-read-symbol file)))
                (("force-actors?") (set! (-> obj force-actors?) (file-stream-read-symbol file)))
                (("music-fade?") (set! (-> obj music-fade?) (file-stream-read-symbol file)))
                (("use-vis?") (set! (-> obj use-vis?) (file-stream-read-symbol file)))
                (("skip-movies?") (set! (-> obj skip-movies?) (file-stream-read-symbol file)))
                (("subtitles?") (set! (-> obj subtitles?) (file-stream-read-symbol file)))
                (("hinttitles?") (set! (-> obj hinttitles?) (file-stream-read-symbol file)))
                (("discord-rpc?") (set! (-> obj discord-rpc?) (file-stream-read-symbol file)))
                (("camera-hflip?") (set! (-> obj camera-hflip?) (file-stream-read-symbol file)))
                (("camera-vflip?") (set! (-> obj camera-vflip?) (file-stream-read-symbol file)))
                (("money-starburst?") (set! (-> obj money-starburst?) (file-stream-read-symbol file)))
                (("scenes-seen")
                  (dotimes (i 197)
                    (set! (-> obj scenes-seen i) (file-stream-read-int file))
                    )
                  )
                (("fixes")
                  (dosettings (file)
                    (case-str *pc-temp-string*
                      (("crash-sagecage") (set! (-> obj fixes crash-sagecage) (file-stream-read-symbol file)))
                      (("crash-dma") (set! (-> obj fixes crash-dma) (file-stream-read-symbol file)))
                      (("crash-light-eco") (set! (-> obj fixes crash-light-eco) (file-stream-read-symbol file)))
                      (("crash-moles") (set! (-> obj fixes crash-moles) (file-stream-read-symbol file)))
                      (("lockout-pelican") (set! (-> obj fixes lockout-pelican) (file-stream-read-symbol file)))
                      (("lockout-pipegame") (set! (-> obj fixes lockout-pipegame) (file-stream-read-symbol file)))
                      (("lockout-gambler") (set! (-> obj fixes lockout-gambler) (file-stream-read-symbol file)))
                      (("fix-movies") (set! (-> obj fixes fix-movies) (file-stream-read-symbol file)))
                      (("fix-credits") (set! (-> obj fixes fix-credits) (file-stream-read-symbol file)))
                      )
                    )
                  )
                (("secrets")
                  (dosettings (file)
                    (case-str *pc-temp-string*
                      (("hard-rats?") (set! (-> obj secrets hard-rats?) (file-stream-read-symbol file)))
                      (("hero-mode?") (set! (-> obj secrets hero-mode?) (file-stream-read-symbol file)))
                      (("hud-map?") (set! (-> obj secrets hud-map?) (file-stream-read-symbol file)))
                      (("hud-counters?") (set! (-> obj secrets hud-counters?) (file-stream-read-symbol file)))
                      (("hud-watch?") (set! (-> obj secrets hud-watch?) (file-stream-read-symbol file)))
                      (("watch-12hr?") (set! (-> obj secrets watch-12hr?) (file-stream-read-symbol file)))
                      (("art") (set! (-> obj secrets art) (the-as pc-jak1-concept-art (file-stream-read-int file))))
                      (("hard-fish-hiscore") (set! (-> obj secrets hard-fish-hiscore) (file-stream-read-int file)))
                      (("hard-rats-hiscore") (set! (-> obj secrets hard-rats-hiscore) (file-stream-read-int file)))
                      (("hard-rats-hiwave") (set! (-> obj secrets hard-rats-hiwave) (file-stream-read-int file)))
                      (("music")
                        (dotimes (i 30)
                          (set! (-> obj secrets music i) (file-stream-read-int file))
                          )
                        )
                      )
                    )
                  )
                (("panic")
                  (when (file-stream-read-symbol file)
                    (file-stream-close file)
                    (reset obj)
                    (write-to-file obj filename)
                    (set-display-mode! obj #f)
                    (return #f)
                    )
                  )
                )
              )
            )
          )
        )

      (when (!= PC_KERNEL_VERSION version)
        (cond
          ((= (logand version #xffffffff00000000) (logand PC_KERNEL_VERSION #xffffffff00000000))
            ;; minor difference
            )
          (else
            ;; major difference
            (format 0 "PC kernel version mismatch! Got ~D.~D vs ~D.~D~%" PC_KERNEL_VERSION_MAJOR PC_KERNEL_VERSION_MINOR (bit-field int version 32 16) (bit-field int version 48 16))
            )
          )
        )

      )

    (file-stream-close file)
    )

  (format 0 "pc settings file read: ~A~%" filename)

  #t
  )

(defmethod write-to-file pc-settings ((obj pc-settings) (filename string))
  "write settings to a file"

  (if (not filename)
    (return #f))

  (let ((file (new 'stack 'file-stream filename 'write)))
    (if (not (file-stream-valid? file))
      (return #f))


    (format file "(settings #x~X~%" (-> obj version))

    (format file "  (fps ~D)~%" (-> obj target-fps))
    (format file "  (size ~D ~D)~%" (-> obj width) (-> obj height))
    (format file "  (aspect ~D ~D)~%" (-> obj aspect-custom-x) (-> obj aspect-custom-y))
    (format file "  (aspect-auto ~A)~%" (-> obj aspect-ratio-auto?))
    (format file "  (aspect-game ~A)~%" (-> *setting-control* default aspect-ratio))
    (format file "  (display-mode ~A)~%" (-> obj display-mode))
    (format file "  (aspect-ratio-mode ~A)~%" (-> obj aspect-ratio-mode))
    (format file "  (resolution ~A)~%" (-> obj resolution))
    (format file "  (letterbox ~A)~%" (-> obj letterbox?))
    (format file "  (vsync ~A)~%" (-> obj vsync?))
    (format file "  (font-scale ~f)~%" (-> obj font-scale))

    (format file "  (audio-latency-ms ~D)~%" (-> obj audio-latency-ms))
    (format file "  (audio-pan-override ~f)~%" (-> obj audio-pan-override))
    (format file "  (audio-volume-override ~f)~%" (-> obj audio-volume-override))
    (format file "  (audio-channel-nb ~D)~%" (-> obj audio-channel-nb))

    (format file "  (gfx-renderer ~D)~%" (-> obj gfx-renderer))
    (format file "  (gfx-resolution ~f)~%" (-> obj gfx-resolution))
    (format file "  (gfx-anisotropy ~f)~%" (-> obj gfx-anisotropy))
    (format file "  (shrub-dist-mod ~f)~%" (-> obj shrub-dist-mod))
    (format file "  (lod-dist-mod ~f)~%" (-> obj lod-dist-mod))
    (format file "  (lod-force-tfrag ~D)~%" (-> obj lod-force-tfrag))
    (format file "  (lod-force-tie ~D)~%" (-> obj lod-force-tie))
    (format file "  (lod-force-ocean ~D)~%" (-> obj lod-force-ocean))
    (format file "  (lod-force-actor ~D)~%" (-> obj lod-force-actor))

    (format file "  (stick-deadzone ~f)~%" (-> obj stick-deadzone))

    (format file "  (ps2-read-speed? ~A)~%" (-> obj ps2-read-speed?))
    (format file "  (ps2-parts? ~A)~%" (-> obj ps2-parts?))
    (format file "  (ps2-music? ~A)~%" (-> obj ps2-music?))
    (format file "  (ps2-se? ~A)~%" (-> obj ps2-se?))
    (format file "  (ps2-hints? ~A)~%" (-> obj ps2-hints?))
    (format file "  (ps2-lod-dist? ~A)~%" (-> obj ps2-lod-dist?))
    (format file "  (music-fade? ~A)~%" (-> obj music-fade?))
    (format file "  (use-vis? ~A)~%" (-> obj use-vis?))
    (format file "  (skip-movies? ~A)~%" (-> obj skip-movies?))
    (format file "  (discord-rpc? ~A)~%" (-> obj discord-rpc?))
    (format file "  (camera-hflip? ~A)~%" (-> obj camera-hflip?))
    (format file "  (camera-vflip? ~A)~%" (-> obj camera-vflip?))
    (format file "  (money-starburst? ~A)~%" (-> obj money-starburst?))
    (format file "  (force-actors? ~A)~%" (-> obj force-actors?))
    (format file "  (subtitles? ~A)~%" (-> obj subtitles?))
    (format file "  (hinttitles? ~A)~%" (-> obj hinttitles?))
    (format file "  (subtitle-language ~D)~%" (-> obj subtitle-language))
    (format file "  (subtitle-speaker ~A)~%" (-> obj subtitle-speaker?))

    (format file "  (scenes-seen")
    (dotimes (i 197)
      (if (zero? (mod i 16))
        (format file "~%   ")
        )
      (format file " ~D" (-> obj scenes-seen i))
      )
    (format file "~%    )~%")

    (format file "  (fixes~%")
    (format file "    (crash-sagecage ~A)~%" (-> obj fixes crash-sagecage))
    (format file "    (crash-dma ~A)~%" (-> obj fixes crash-dma))
    (format file "    (crash-light-eco ~A)~%" (-> obj fixes crash-light-eco))
    (format file "    (crash-moles ~A)~%" (-> obj fixes crash-moles))
    (format file "    (lockout-pelican ~A)~%" (-> obj fixes lockout-pelican))
    (format file "    (lockout-pipegame ~A)~%" (-> obj fixes lockout-pipegame))
    (format file "    (lockout-gambler ~A)~%" (-> obj fixes lockout-gambler))
    (format file "    (fix-movies ~A)~%" (-> obj fixes fix-movies))
    (format file "    (fix-credits ~A)~%" (-> obj fixes fix-credits))
    (format file "    )~%")

    (format file "  (secrets~%")
    (format file "    (art #x~X)~%" (-> obj secrets art))
    (format file "    (hard-rats? ~A)~%" (-> obj secrets hard-rats?))
    (format file "    (hero-mode? ~A)~%" (-> obj secrets hero-mode?))
    (format file "    (hud-map? ~A)~%" (-> obj secrets hud-map?))
    (format file "    (hud-counters? ~A)~%" (-> obj secrets hud-counters?))
    (format file "    (hard-fish-hiscore ~D)~%" (-> obj secrets hard-fish-hiscore))
    (format file "    (hard-rats-hiscore ~D)~%" (-> obj secrets hard-rats-hiscore))
    (format file "    (hard-rats-hiwave ~D)~%" (-> obj secrets hard-rats-hiwave))
    (format file "    (music")
    (dotimes (i 30)
      (if (zero? (mod i 1))
        (format file "~%     ")
        )
      (format file " #x~X" (-> obj secrets music i))
      )
    (format file "~%      )~%")
    (format file "    )~%")

    (format file "  )~%")
    (file-stream-close file)
    )

  (format 0 "pc settings file write: ~A~%" filename)

  #t
  )


(defmethod new pc-settings ((allocation symbol) (type-to-make type))
  "make a new pc-settings"

  (let ((obj (object-new allocation type-to-make (the-as int (-> type-to-make size)))))

    (reset obj)

    obj
    )
  )



;;;;;;;;;;;;;;;;;;;;;;;;;;;;;;;;;;;;;;;;;;;;;;;;;
;;;; PC settings
;;;;;;;;;;;;;;;;;;;;;;;;;;;;;;;;;;;;;;;;;;;;;;;;;


(define *pc-settings* (new 'global 'pc-settings))
(read-from-file *pc-settings* PC_SETTINGS_FILE_NAME)



;;;;;;;;;;;;;;;;;;;;;;;;;;;;;;;;;;;;;;;;;;;;;;;;;
;;;; entity debugging
;;;;;;;;;;;;;;;;;;;;;;;;;;;;;;;;;;;;;;;;;;;;;;;;;

(when *debug-segment*

(deftype entity-debug-inspect (basic)
  (
   (scroll-y int16)
   (scroll-y-max int16)
   (entity entity)
   (show-actor-info symbol)
   )
  (:methods
    (new (symbol type) _type_)
    (set-entity! (_type_ entity) entity)
    (update-pad (_type_ int) none)
    )
  )

(defmethod new entity-debug-inspect ((allocation symbol) (type-to-make type))
  "make a new entity-debug-inspect object"

  (let ((obj (object-new allocation type-to-make (the-as int (-> type-to-make size)))))

    (set! (-> obj scroll-y) 0)
    (set! (-> obj scroll-y-max) 0)
    (set! (-> obj entity) (the entity #f))
    (set! (-> obj show-actor-info) #f)
    obj
    )
  )

(defmethod set-entity! entity-debug-inspect ((obj entity-debug-inspect) (e entity))
  "set the entity to inspect"

  (set! (-> obj entity) e)
  (unless e
    (set! *display-actor-anim* (the string #f)))
  (set! (-> obj scroll-y) 0)

  e
  )

(defmethod update-pad entity-debug-inspect ((obj entity-debug-inspect) (pad-idx int))
  "respond to pad inputs"

  ;; scroll up
  (if (cpad-pressed? pad-idx l1)
    (1-! (-> obj scroll-y)))
  ;; scroll down
  (if (cpad-pressed? pad-idx r1)
    (1+! (-> obj scroll-y)))
  ;; toggle actor info
  (if (cpad-pressed? pad-idx l3)
    (not! (-> obj show-actor-info)))

  (minmax! (-> obj scroll-y) 0 (-> obj scroll-y-max))

  (none))


(define *entity-debug-inspect* (new 'debug 'entity-debug-inspect))

)


)


<|MERGE_RESOLUTION|>--- conflicted
+++ resolved
@@ -51,11 +51,7 @@
   (none))
 
 (defmethod set-size! pc-settings ((obj pc-settings) (width int) (height int))
-<<<<<<< HEAD
   "sets the size of the display window"
-=======
-  "sets window size"
->>>>>>> 251ee98d
 
   (pc-set-window-size width height)
   (none))
