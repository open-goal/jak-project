--- conflicted
+++ resolved
@@ -72,11 +72,7 @@
 ;; This includes possibly rotating the rider (if the platform spins, it spins Jak too).
 (deftype pull-rider-info (structure)
   ((rider          collide-sticky-rider         :offset-assert 0)
-<<<<<<< HEAD
-   (rider-cshape   collide-shape           :offset-assert 4)
-=======
    (rider-cshape   collide-shape-prim           :offset-assert 4) ;; maybe just collide-shape
->>>>>>> ac37d82a
    (rider-delta-ry float                        :offset-assert 8)
    (rider-dest     vector               :inline :offset-assert 16)
    )
