--- conflicted
+++ resolved
@@ -137,11 +137,7 @@
 (declare-type collide-cache-prim structure)
 ;; the base class for collision shapes.
 (deftype collide-shape-prim (basic)
-<<<<<<< HEAD
-  ((cshape          collide-shape                     :offset-assert 4)
-=======
   ((cshape          collide-shape             :offset-assert 4)
->>>>>>> cc93986a
    (prim-id         uint32                    :offset-assert 8)
    (transform-index int8                      :offset-assert 12)
    (prim-core       collide-prim-core :inline :offset-assert 16)
@@ -270,20 +266,6 @@
     (find-collision-meshes (_type_) symbol 38)
     (dummy-39 (_type_ collide-shape collide-overlap-result) symbol 39)
     (dummy-40 (_type_ structure) none 40) ;; ?? - I've seen overlaps-others-params | collide-edge-hold-list
-<<<<<<< HEAD
-    (dummy-41 (_type_ attack-info float) none 41)
-    (dummy-42 () none 42)
-    (dummy-43 () none 43)
-    (dummy-44 (_type_) none 44)
-    (dummy-45 (_type_) none 45)
-    (dummy-46 (_type_ collide-shape-prim) none 46)
-    (dummy-47 (_type_) none 47)
-    (dummy-48 (_type_) none 48)
-    (dummy-49 (_type_) none 49)
-    (dummy-50 (_type_) none 50)
-    (dummy-51 () none 51)
-    (dummy-52 () none 52)
-=======
     (dummy-41 (_type_ attack-info float) vector 41)
     (dummy-42 (_type_ collide-shape collide-work) none 42) ; collide-work is a guess
     (dummy-43 (_type_ pull-rider-info) none 43)
@@ -296,7 +278,6 @@
     (backup-collide-with-as (_type_) none 50)
     (set-root-prim-collide-with! (_type_ handle) none 51)
     (set-root-prim-collide-as! (_type_ handle) none 52)
->>>>>>> cc93986a
     (dummy-53 (_type_ int int int) none 53)
     (dummy-54 (_type_ int int) none 54)
     (dummy-55 (_type_ process touching-shapes-entry float float float) none 55)
