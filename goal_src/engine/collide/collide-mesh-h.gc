--- conflicted
+++ resolved
@@ -84,11 +84,7 @@
   :size-assert         #xa020
   :flag-assert         #xc0000a020
   (:methods
-<<<<<<< HEAD
-    (dummy-9 (_type_ collide-mesh-tri) uint 9) ;; ret - pointer
-=======
     (allocate! (_type_ int) int 9)
->>>>>>> 54c6ddba
     (is-id? (_type_ int) symbol 10)
     (next-id! (_type_) uint 11)
     )
