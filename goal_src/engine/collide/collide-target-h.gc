;;-*-Lisp-*-
(in-package goal)

;; name: collide-target-h.gc
;; name in dgo: collide-target-h
;; dgos: GAME, ENGINE

;;-*-Lisp-*-
(in-package goal)

;; We believe that target's control-info may contain an array of these.
;; Each collide-history is a record of a single collision event.
(deftype collide-history (structure)
  ((intersect      vector :inline :offset-assert 0)
   (trans          vector :inline :offset-assert 16)
   (transv         vector :inline :offset-assert 32)
   (transv-out     vector :inline :offset-assert 48)
   (local-normal   vector :inline :offset-assert 64)
   (surface-normal vector :inline :offset-assert 80)
   (time           uint64         :offset-assert 96)
   (status         uint64         :offset-assert 104)
   (pat            uint32         :offset-assert 112)
   (reaction-flag  uint32         :offset-assert 116)
   )
  :method-count-assert 10
  :size-assert         #x78
  :flag-assert         #xa00000078
  (:methods
    (update! (_type_ collide-shape-moving vector vector vector) _type_ 9)
    )
  )

(deftype control-info (collide-shape-moving)
  (
<<<<<<< HEAD
   (some-quaternion quaternion :offset 496)
   ;; these were determined from racer-collision-reaction.
   (array-size int16 :offset 2490)
   (history-array collide-history 128 :inline :offset-assert 2496)
   ;; whats on the end?
=======
   (unknown-vector00  vector :inline  :offset 576)
   (unknown-surface  surface  :offset 660)
   (unknown-symbol  symbol  :offset 664)
   (unknown-qword  uint128  :offset 1136)
   (unknown-vector10  vector :inline :offset 1216)
   (unknown-vector11  vector :inline :offset 1232)
   (unknown-vector12  vector :inline :offset 1248)
   (unknown-vector13  vector :inline :offset 1264)
   ;; these were determined from racer-collision-reaction.
   (history-length int16 :offset 2490)
   (history-data collide-history 128 :inline :offset-assert 2496)
>>>>>>> a6eb5199
   (pad uint32 27)
   )
  :size-assert #x4a2c
  :method-count-assert 65
  :flag-assert #x4100004a2c
  )

(defmethod update! collide-history ((obj collide-history) (cshape collide-shape-moving) (xs vector) (transv vector) (transv-out vector))
  "Update the collide-history element."
  (set! (-> obj intersect quad) (-> xs quad))
  (set! (-> obj transv quad) (-> transv quad))
  (set! (-> obj transv-out quad) (-> transv-out quad))
  (set! (-> obj trans quad) (-> cshape trans quad))
  (set! (-> obj local-normal quad) (-> cshape local-normal quad))
  (set! (-> obj surface-normal quad) (-> cshape surface-normal quad))
  (set! (-> obj time) (-> *display* base-frame-counter))
  (set! (-> obj status) (-> cshape status))
  (set! (-> obj reaction-flag) (-> cshape reaction-flag))
  (set! (-> obj pat) (-> cshape cur-pat))
  obj
  )<|MERGE_RESOLUTION|>--- conflicted
+++ resolved
@@ -32,13 +32,6 @@
 
 (deftype control-info (collide-shape-moving)
   (
-<<<<<<< HEAD
-   (some-quaternion quaternion :offset 496)
-   ;; these were determined from racer-collision-reaction.
-   (array-size int16 :offset 2490)
-   (history-array collide-history 128 :inline :offset-assert 2496)
-   ;; whats on the end?
-=======
    (unknown-vector00  vector :inline  :offset 576)
    (unknown-surface  surface  :offset 660)
    (unknown-symbol  symbol  :offset 664)
@@ -50,7 +43,6 @@
    ;; these were determined from racer-collision-reaction.
    (history-length int16 :offset 2490)
    (history-data collide-history 128 :inline :offset-assert 2496)
->>>>>>> a6eb5199
    (pad uint32 27)
    )
   :size-assert #x4a2c
