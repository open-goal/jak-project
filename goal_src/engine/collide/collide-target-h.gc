--- conflicted
+++ resolved
@@ -126,24 +126,11 @@
    (unknown-dword40  int64 :offset 2160) ;; from logic-target::target-compute-edge
    (unknown-dword41  int64 :offset 2168) ;; from logic-target::target-compute-edge
    (unknown-handle10  handle :offset 2176) ;; from logic-target::target-compute-pole - probably a swingpole
-<<<<<<< HEAD
-   (unknown-int20     int32          :offset 2184) ;; from (anon-function 1 basebutton)
-   (unknown-uint20     uint32          :offset 2184) ;; from target::(trans target-running-attack)
-   (unknown-float120 float :offset 2184) ;; from target::mod-var-jump
-   (unknown-int21 int32 :offset 2188) ;; from logic-target::target-compute-pole
-   (unknown-uint30 uint32 :offset 2188) ;; from target::(code target-running-attack)
-   (unknown-float121 float :offset 2188) ;; from target::mod-var-jump
-   (unknown-uint31 uint32 :offset 2192) ;; from target::(trans target-running-attack)
-   (unknown-float122 float :offset 2196) ;; from target::(trans target-jump)
-   (unknown-float123 float :offset 2200) ;; from target::mod-var-jump
-   (unknown-float124 float :offset 2204) ;; from target::init-var-jump
-=======
    (unknown-float120 float :offset 2184) ;; from target::mod-var-jump
    (unknown-symbol20   symbol          :offset 2184) ;; from (anon-function 1 basebutton)
    (unknown-int20 int32 :offset 2188) ;; from logic-target::target-compute-pole
    (unknown-float121 float :offset 2188) ;; from target::mod-var-jump
    (unknown-float123 float :offset 2200) ;; from target::mod-var-jump
->>>>>>> f6841009
    (unknown-vector102  vector :inline :offset 2224) ;; from (anon-function 3 basebutton)
    (unknown-vector103  vector :inline :offset 2240) ;; from (anon-function 3 basebutton)
    (unknown-quaternion02  quaternion :inline :offset 2256) ;; from racer-states::(code target-racing-get-on)
