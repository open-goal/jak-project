;;-*-Lisp-*-
(in-package goal)

;; name: collide-target-h.gc
;; name in dgo: collide-target-h
;; dgos: GAME, ENGINE

;;-*-Lisp-*-
(in-package goal)

;; We believe that target's control-info may contain an array of these.
;; Each collide-history is a record of a single collision event.
(deftype collide-history (structure)
  ((intersect      vector :inline :offset-assert 0)
   (trans          vector :inline :offset-assert 16)
   (transv         vector :inline :offset-assert 32)
   (transv-out     vector :inline :offset-assert 48)
   (local-normal   vector :inline :offset-assert 64)
   (surface-normal vector :inline :offset-assert 80)
   (time           int64          :offset-assert 96)
   (status         uint64         :offset-assert 104)
   (pat            pat-surface    :offset-assert 112)
   (reaction-flag  uint32         :offset-assert 116)
   )
  :method-count-assert 10
  :size-assert         #x78
  :flag-assert         #xa00000078
  (:methods
    (update! (_type_ collide-shape-moving vector vector vector) _type_ 9)
    )
  )

(deftype control-info (collide-shape-moving)
  (
<<<<<<< HEAD
   (some-quaternion quaternion :offset 496)
   (unknown-vector00  vector :inline  :offset 576)
   (unknown-surface  surface  :offset 660)
   (unknown-symbol  symbol  :offset 664)
   (unknown-qword  uint128  :offset 1136)
   (unknown-vector10  vector :inline :offset 1216)
   (unknown-vector11  vector :inline :offset 1232)
   (unknown-vector12  vector :inline :offset 1248)
   (unknown-vector13  vector :inline :offset 1264)
   (unknown-int00     int32          :offset 2184) ;; from (anon-function 1 basebutton)
   (unknown-vector20  vector :inline :offset 2224) ;; from (anon-function 3 basebutton)
   (unknown-vector21  vector :inline :offset 2240) ;; from (anon-function 3 basebutton)
=======
   (unknown-vector00 vector :inline :offset 448) ;; from - logic-target::build-conversions
   (unknown-vector01 vector :inline :offset 464) ;; from - logic-target::turn-to-vector
   (unknown-vector02 vector :inline :offset 480) ;; from - logic-target::do-rotations2
   (unknown-quaternion00 quaternion :inline :offset 496) ;; from - target-util::(method 27 control-info)
   (unknown-quaternion01 quaternion :inline :offset 512) ;; from - logic-target::do-rotations2
   (unknown-float00  float  :offset 528) ;; from - logic-target::do-rotations2
   (unknown-float01  float  :offset 532)
   (unknown-float02  float  :offset 536) ;; from - logic-target::add-thrust
   (unknown-vector10  vector :inline  :offset 544) ;; from - logic-target::flat-setup
   (unknown-vector11  vector :inline  :offset 560) ;; from - logic-target::target-no-move-post
   (unknown-vector12  vector :inline  :offset 576)
   (unknown-vector13  vector :inline  :offset 608) ;; from - logic-target::target-no-move-post
   (unknown-dynamics00  dynamics  :offset 656) ;; from - logic-target::bend-gravity
   (unknown-surface00  surface  :offset 660)
   (unknown-surface01  surface  :offset 664) ;; not a symbol - target-util::target-align-vel-z-adjust
   (unknown-cpad-info00  cpad-info  :offset 668) ;; not a symbol - target-util::move-legs?
   (unknown-float10  float  :offset 672) ;; from - logic-target::turn-to-vector
   (unknown-float11  float  :offset 676) ;; from - logic-target::turn-to-vector
   (unknown-float12  float  :offset 680) ;; from - logic-target::turn-to-vector
   (unknown-float13  float  :offset 684) ;; from - logic-target::turn-to-vector
   (unknown-vector20  vector :inline :offset 688) ;; from - logic-target::turn-to-vector
   (unknown-vector21  vector :inline :offset 704) ;; from - logic-target::turn-to-vector
   (unknown-vector22  vector :inline :offset 720) ;; from - logic-target::turn-to-vector
   (unknown-vector23  vector :inline :offset 736) ;; from - logic-target::turn-to-vector
   ;  (unknown-dword-temp-01  uint64  :offset 776) ;; from - logic-target::read-pad
   (unknown-vector-array00  vector 7 :inline :offset 752) ;; from - logic-target::turn-to-vector
   (unknown-vector30  vector :inline :offset 880) ;; from - logic-target::read-pad
   (unknown-vector31  vector :inline  :offset 896) ;; from - logic-target::read-pad
   (unknown-float20 float  :offset 912) ;; from - logic-target::read-pad
   (unknown-float21 float  :offset 916) ;; from - logic-target::read-pad
   (unknown-dword00 uint64  :offset 920) ;; from - logic-target::read-pad
   (unknown-matrix00 matrix :inline :offset 928) ;; from - target-util::(method 16 target)
   (unknown-matrix01 matrix :inline :offset 992) ;; from - target-util::(method 16 target)
   (unknown-matrix02 matrix :inline :offset 1056) ;; from - logic-target::joint-points
   (unknown-qword00  uint128  :offset 1136)
   (unknown-float30  float  :offset 1140) ;; from - logic-target::target-calc-camera-pos
   (unknown-vector40  vector :inline  :offset 1152) ;; from - logic-target::target-real-post
   (unknown-float40  float :offset 1176) ;; from - logic-target::do-rotations2
   (unknown-int00  int32 :offset 1180) ;; from - logic-target::joint-points
   (unknown-float50  float :offset 1168) ;; from - logic-target::target-real-post
   (unknown-vector50  vector :inline :offset 1184) ;; from - logic-target::build-conversions
   (unknown-vector51  vector :inline :offset 1200) ;; from - logic-target::build-conversions
   (unknown-vector52  vector :inline :offset 1216)
   (unknown-vector53  vector :inline :offset 1232)
   (unknown-vector54  vector :inline :offset 1248)
   (unknown-vector55  vector :inline :offset 1264)
   (unknown-dword10 int64 :offset 1288) ;; from - target-util::can-jump?
   (unknown-float60 float :offset 1300) ;; from - target-util::can-duck?
   (unknown-float61 float :offset 1304) ;; from - target-util::target-align-vel-z-adjust
   (unknown-float62 float :offset 1308) ;; from - target-util::target-print-stats
   (unknown-float63 float :offset 1312) ;; from - logic-target::target-compute-slopes
   (unknown-float64 float :offset 1316) ;; from - logic-target::target-compute-slopes
   (unknown-dword20 int64 :offset 1320) ;; from target-util::turn-around? - TODO
   (unknown-dword21 int64 :offset 1328) ;; from target-util::turn-around? - TODO
   (unknown-vector60 vector :inline :offset 1456) ;; from - logic-target::add-thrust
   (unknown-vector61 vector :inline :offset 1504) ;; from - logic-target::add-thrust
   (unknown-float70 float :offset 1520) ;; from - logic-target::add-thrust
   (unknown-vector70 vector :inline :offset 1536) ;; from - logic-target::add-thrust
   (unknown-handle00 handle :offset 1600) ;; from logic-target::reset-target-state
   (unknown-sphere-array00 collide-shape-prim-sphere 3 :offset 1608) ;; from target-util::target-collide-set! and from target-util::target-danger-set!
   (unknown-sphere00 collide-shape-prim-sphere :offset 1632) ;; from target-util::target-danger-set!
   (unknown-sphere01 collide-shape-prim-sphere :offset 1636) ;; from target-util::target-danger-set!
   (unknown-sphere02 collide-shape-prim-sphere :offset 1640) ;; from target-util::target-danger-set!
   (unknown-dword30 int64 :offset 1672) ;; from target-util::can-hands?
   (unknown-dword31 int64 :offset 1680) ;; from target-util::can-hands?
   (unknown-dword32 int64 :offset 1688) ;; from target-util::can-feet?
   (unknown-dword33 int64 :offset 1696) ;; from target-util::can-feet?
   (unknown-float80 float :offset 1724) ;; from logic-target::bend-gravity
   (unknown-float81 float :offset 1728) ;; from logic-target::bend-gravity
   (unknown-float82 float :offset 1732) ;; from logic-target::bend-gravity
   (unknown-vector80 vector :inline :offset 1744) ;; from logic-target::joint-points
   (unknown-cspace00 cspace :inline :offset 1760) ;; from logic-target::joint-points
   (unknown-vector90 vector :inline :offset 1776) ;; from logic-target::target-compute-edge
   (unknown-vector91 vector :inline :offset 1792) ;; from logic-target::target-compute-edge
   (unknown-vector92 vector :inline :offset 1824) ;; from logic-target::joint-points
   (unknown-cspace10 cspace :inline :offset 1808) ;; from logic-target::joint-points
   (unknown-symbol00 symbol :offset 1840) ;; from target-util::target-danger-set!
   (unknown-float90 float :offset 1844) ;; from target-util::target-danger-set!
   (unknown-float91 float :offset 1848) ;; from target-util::target-collide-set!
   (unknown-vector-array10 vector 16 :inline :offset 1856) ;; from target-util::turn-around?
   (unknown-float100 float :offset 2112) ;; from target-util::turn-around?
   (unknown-int10 int32 :offset 2116) ;; from target-util::turn-around?
   (unknown-float110  float :offset 2120) ;; from logic-target::target-compute-edge
   (unknown-vector100  vector :inline :offset 2128) ;; from logic-target::target-compute-edge
   (unknown-vector101  vector :inline :offset 2144) ;; from logic-target::target-compute-edge
   (unknown-dword40  int64 :offset 2160) ;; from logic-target::target-compute-edge
   (unknown-dword41  int64 :offset 2168) ;; from logic-target::target-compute-edge
   (unknown-handle10  handle :offset 2176) ;; from logic-target::target-compute-pole - probably a swingpole
   (unknown-int20 int32 :offset 2188) ;; from logic-target::target-compute-pole
   (unknown-vector110  vector :inline :offset 2320) ;; from logic-target::flag-setup
   (unknown-vector111  vector :inline :offset 2336) ;; from logic-target::flag-setup
   (unknown-int30  int32 :offset 2384) ;; from target-util::target-danger-set!
   (unknown-dword50 int64 :offset 2392) ;; from target-util::target-start-attack
   (unknown-dword51 int64 :offset 2400) ;; from target-util::target-start-attack
   (unknown-symbol10 symbol :offset 2428) ;; from logic-target::post-flag-setup
   (unknown-halfword00 int16 :offset 2488) ;; from logic-target::target-move-dist
>>>>>>> 9befd8ed
   ;; these were determined from racer-collision-reaction.
   (history-length int16 :offset 2490)
   (history-data collide-history 128 :inline :offset-assert 2496)
   (unknown-dword60 int64 :offset 18952) ;; from logic-target::add-thrust
   (unknown-int40 int32 :offset 18880) ;; from logic-target::flag-setup
   (unknown-dword70 int64 :offset 18888) ;; from logic-target::post-flag-setup
   (unknown-dword71 int64 :offset 18896) ;; from logic-target::post-flag-setup
   (unknown-dword72 int64 :offset 18912) ;; from logic-target::reset-target-state
   (pad uint32 7)
   )
  :size-assert #x4a2c
  :method-count-assert 65
  :flag-assert #x4100004a2c
  )

(defmethod update! collide-history ((obj collide-history) (cshape collide-shape-moving) (xs vector) (transv vector) (transv-out vector))
  "Update the collide-history element."
  (set! (-> obj intersect quad) (-> xs quad))
  (set! (-> obj transv quad) (-> transv quad))
  (set! (-> obj transv-out quad) (-> transv-out quad))
  (set! (-> obj trans quad) (-> cshape trans quad))
  (set! (-> obj local-normal quad) (-> cshape local-normal quad))
  (set! (-> obj surface-normal quad) (-> cshape surface-normal quad))
  (set! (-> obj time) (-> *display* base-frame-counter))
  (set! (-> obj status) (-> cshape status))
  (set! (-> obj reaction-flag) (-> cshape reaction-flag))
  (set! (-> obj pat) (-> cshape cur-pat))
  obj
  )<|MERGE_RESOLUTION|>--- conflicted
+++ resolved
@@ -32,20 +32,6 @@
 
 (deftype control-info (collide-shape-moving)
   (
-<<<<<<< HEAD
-   (some-quaternion quaternion :offset 496)
-   (unknown-vector00  vector :inline  :offset 576)
-   (unknown-surface  surface  :offset 660)
-   (unknown-symbol  symbol  :offset 664)
-   (unknown-qword  uint128  :offset 1136)
-   (unknown-vector10  vector :inline :offset 1216)
-   (unknown-vector11  vector :inline :offset 1232)
-   (unknown-vector12  vector :inline :offset 1248)
-   (unknown-vector13  vector :inline :offset 1264)
-   (unknown-int00     int32          :offset 2184) ;; from (anon-function 1 basebutton)
-   (unknown-vector20  vector :inline :offset 2224) ;; from (anon-function 3 basebutton)
-   (unknown-vector21  vector :inline :offset 2240) ;; from (anon-function 3 basebutton)
-=======
    (unknown-vector00 vector :inline :offset 448) ;; from - logic-target::build-conversions
    (unknown-vector01 vector :inline :offset 464) ;; from - logic-target::turn-to-vector
    (unknown-vector02 vector :inline :offset 480) ;; from - logic-target::do-rotations2
@@ -142,7 +128,6 @@
    (unknown-dword51 int64 :offset 2400) ;; from target-util::target-start-attack
    (unknown-symbol10 symbol :offset 2428) ;; from logic-target::post-flag-setup
    (unknown-halfword00 int16 :offset 2488) ;; from logic-target::target-move-dist
->>>>>>> 9befd8ed
    ;; these were determined from racer-collision-reaction.
    (history-length int16 :offset 2490)
    (history-data collide-history 128 :inline :offset-assert 2496)
