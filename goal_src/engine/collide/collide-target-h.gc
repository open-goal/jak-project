;;-*-Lisp-*-
(in-package goal)

;; name: collide-target-h.gc
;; name in dgo: collide-target-h
;; dgos: GAME, ENGINE

;;-*-Lisp-*-
(in-package goal)

;; We believe that target's control-info may contain an array of these.
;; Each collide-history is a record of a single collision event.
(deftype collide-history (structure)
  ((intersect      vector :inline :offset-assert 0)
   (trans          vector :inline :offset-assert 16)
   (transv         vector :inline :offset-assert 32)
   (transv-out     vector :inline :offset-assert 48)
   (local-normal   vector :inline :offset-assert 64)
   (surface-normal vector :inline :offset-assert 80)
   (time           int64          :offset-assert 96)
   (status         uint64         :offset-assert 104)
   (pat            pat-surface    :offset-assert 112)
   (reaction-flag  uint32         :offset-assert 116)
   )
  :method-count-assert 10
  :size-assert         #x78
  :flag-assert         #xa00000078
  (:methods
    (update! (_type_ collide-shape-moving vector vector vector) _type_ 9)
    )
  )

(deftype control-info (collide-shape-moving)
  (
   (unknown-vector00 vector :inline :offset 448) ;; from - logic-target::build-conversions
   (unknown-vector01 vector :inline :offset 464) ;; from - logic-target::turn-to-vector
   (unknown-vector02 vector :inline :offset 480) ;; from - logic-target::do-rotations2
   (unknown-quaternion00 quaternion :inline :offset 496) ;; from - target-util::(method 27 control-info)
   (unknown-quaternion01 quaternion :inline :offset 512) ;; from - logic-target::do-rotations2
   (unknown-float00  float  :offset 528) ;; from - logic-target::do-rotations2
   (unknown-float01  float  :offset 532)
   (unknown-float02  float  :offset 536) ;; from - logic-target::add-thrust
   (unknown-vector10  vector :inline  :offset 544) ;; from - logic-target::flat-setup
   (unknown-vector11  vector :inline  :offset 560) ;; from - logic-target::target-no-move-post
   (unknown-vector12  vector :inline  :offset 576)
<<<<<<< HEAD
   (unknown-vector13  vector :inline  :offset 592) ;; from - target::mod-var-jump
   (unknown-vector14  vector :inline  :offset 608) ;; from - logic-target::target-no-move-post
   (unknown-vector15  vector :inline  :offset 624) ;; from - target-handler::target-exit
=======
   (unknown-vector13  vector :inline  :offset 592) ;; from - collide-shape::method-37
   (unknown-vector14  vector :inline  :offset 608) ;; from - logic-target::target-no-move-post
   (unknown-vector15  vector :inline  :offset 624) ;; from - collide-shape::method-37
   (unknown-vector16  vector :inline  :offset 640) ;; from - collide-shape::method-37
>>>>>>> cc93986a
   (unknown-dynamics00  dynamics  :offset 656) ;; from - logic-target::bend-gravity
   (unknown-surface00  surface  :offset 660)
   (unknown-surface01  surface  :offset 664) ;; not a symbol - target-util::target-align-vel-z-adjust
   (unknown-cpad-info00  cpad-info  :offset 668) ;; not a symbol - target-util::move-legs?
   (unknown-float10  float  :offset 672) ;; from - logic-target::turn-to-vector
   (unknown-float11  float  :offset 676) ;; from - logic-target::turn-to-vector
   (unknown-float12  float  :offset 680) ;; from - logic-target::turn-to-vector
   (unknown-float13  float  :offset 684) ;; from - logic-target::turn-to-vector
   (unknown-vector20  vector :inline :offset 688) ;; from - logic-target::turn-to-vector
   (unknown-vector21  vector :inline :offset 704) ;; from - logic-target::turn-to-vector
   (unknown-vector22  vector :inline :offset 720) ;; from - logic-target::turn-to-vector
   (unknown-vector23  vector :inline :offset 736) ;; from - logic-target::turn-to-vector
   ;  (unknown-dword-temp-01  uint64  :offset 776) ;; from - logic-target::read-pad
   (unknown-vector-array00  vector 7 :inline :offset 752) ;; from - logic-target::turn-to-vector
   (unknown-vector30  vector :inline :offset 880) ;; from - logic-target::read-pad
   (unknown-vector31  vector :inline  :offset 896) ;; from - logic-target::read-pad
   (unknown-float20 float  :offset 912) ;; from - logic-target::read-pad
   (unknown-float21 float  :offset 916) ;; from - logic-target::read-pad
   (unknown-dword00 uint64  :offset 920) ;; from - logic-target::read-pad
   (unknown-matrix00 matrix :inline :offset 928) ;; from - target-util::(method 16 target)
   (unknown-matrix01 matrix :inline :offset 992) ;; from - target-util::(method 16 target)
   (unknown-matrix02 matrix :inline :offset 1056) ;; from - logic-target::joint-points
   (unknown-qword00  uint128  :offset 1136)
   (unknown-float30  float  :offset 1140) ;; from - logic-target::target-calc-camera-pos
   (unknown-vector40  vector :inline  :offset 1152) ;; from - logic-target::target-real-post
   (unknown-float40  float :offset 1172) ;; from - target-death::lambda-1
   (unknown-float41  float :offset 1176) ;; from - logic-target::do-rotations2
   (unknown-int00  int32 :offset 1180) ;; from - logic-target::joint-points
   (unknown-float50  float :offset 1168) ;; from - logic-target::target-real-post
   (unknown-vector50  vector :inline :offset 1184) ;; from - logic-target::build-conversions
   (unknown-vector51  vector :inline :offset 1200) ;; from - logic-target::build-conversions
   (unknown-vector52  vector :inline :offset 1216)
   (unknown-vector53  vector :inline :offset 1232)
   (unknown-vector54  vector :inline :offset 1248)
   (unknown-vector55  vector :inline :offset 1264)
<<<<<<< HEAD
   (unknown-dword10 int64 :offset 1280) ;; from - collide-reaction-racer::racer-collision-reaction
=======
   (unknown-dword10 int64 :offset 1280) ;; from - collide-reaction-target::target-collision-reaction
>>>>>>> cc93986a
   (unknown-dword11 int64 :offset 1288) ;; from - target-util::can-jump?
   (unknown-float60 float :offset 1300) ;; from - target-util::can-duck?
   (unknown-float61 float :offset 1304) ;; from - target-util::target-align-vel-z-adjust
   (unknown-float62 float :offset 1308) ;; from - target-util::target-print-stats
   (unknown-float63 float :offset 1312) ;; from - logic-target::target-compute-slopes
   (unknown-float64 float :offset 1316) ;; from - logic-target::target-compute-slopes
   (unknown-dword20 int64 :offset 1320) ;; from target-util::turn-around? - TODO
   (unknown-dword21 int64 :offset 1328) ;; from target-util::turn-around? - TODO
   (unknown-vector60 vector :inline :offset 1456) ;; from - logic-target::add-thrust
   (unknown-vector61 vector :inline :offset 1504) ;; from - logic-target::add-thrust
   (unknown-float70 float :offset 1520) ;; from - logic-target::add-thrust
   (unknown-float71 float :offset 1524) ;; from - collide-shape::method-37
   (unknown-vector70 vector :inline :offset 1536) ;; from - logic-target::add-thrust
   (unknown-vector71 vector :inline :offset 1552) ;; from - target-tube::tube-thrust
<<<<<<< HEAD
   (unknown-vector73 vector :inline :offset 1568) ;; from - collide-reaction-racer::racer-collision-reaction
   (unknown-vector74 vector :inline :offset 1584) ;; from - collide-reaction-racer::racer-collision-reaction
=======
   (unknown-vector72 vector :inline :offset 1584) ;; from - collide-reaction-target::target-collision-reaction
>>>>>>> cc93986a
   (unknown-handle00 handle :offset 1600) ;; from logic-target::reset-target-state
   (unknown-sphere-array00 collide-shape-prim-sphere 3 :offset 1608) ;; from target-util::target-collide-set! and from target-util::target-danger-set!
   (unknown-sphere00 collide-shape-prim-sphere :offset 1632) ;; from target-util::target-danger-set!
   (unknown-sphere01 collide-shape-prim-sphere :offset 1636) ;; from target-util::target-danger-set!
   (unknown-sphere02 collide-shape-prim-sphere :offset 1640) ;; from target-util::target-danger-set!
   (unknown-int50 int32 :offset 1656) ;; from target::(enter target-wheel)
   (unknown-dword30 int64 :offset 1664) ;; from target::(trans target-walk)
   (unknown-dword31 int64 :offset 1672) ;; from target-util::can-hands?
   (unknown-dword32 int64 :offset 1680) ;; from target-util::can-hands?
   (unknown-dword33 int64 :offset 1688) ;; from target-util::can-feet?
   (unknown-dword34 int64 :offset 1696) ;; from target-util::can-feet?
   (unknown-dword35 int64 :offset 1704) ;; from target::(exit target-slide-down)
   (unknown-dword36 int64 :offset 1712) ;; from target::(trans target-jump)
   (unknown-float80 float :offset 1724) ;; from logic-target::bend-gravity
   (unknown-float81 float :offset 1728) ;; from logic-target::bend-gravity
   (unknown-float82 float :offset 1732) ;; from logic-target::bend-gravity
   (unknown-vector80 vector :inline :offset 1744) ;; from logic-target::joint-points
   (unknown-cspace00 cspace :inline :offset 1760) ;; from logic-target::joint-points
   (unknown-vector90 vector :score 100 :inline :offset 1776) ;; from logic-target::target-compute-edge
   (unknown-vector91 vector :inline :offset 1792) ;; from logic-target::target-compute-edge
   (unknown-vector92 vector :inline :offset 1824) ;; from logic-target::joint-points
   (unknown-cspace10 cspace :inline :offset 1808) ;; from logic-target::joint-points
   (unknown-symbol00 symbol :offset 1840) ;; from target-util::target-danger-set!
   (unknown-float90 float :offset 1844) ;; from target-util::target-danger-set!
   (unknown-float91 float :offset 1848) ;; from target-util::target-collide-set!
   (unknown-vector-array10 vector 16 :inline :offset 1856) ;; from target-util::turn-around?
   (unknown-float100 float :offset 2112) ;; from target-util::turn-around?
   (unknown-int10 int32 :offset 2116) ;; from target-util::turn-around?
   (unknown-float110  float :offset 2120) ;; from logic-target::target-compute-edge
   (unknown-vector100  vector :inline :offset 2128) ;; from logic-target::target-compute-edge
   (unknown-vector101  vector :inline :offset 2144) ;; from logic-target::target-compute-edge
   (unknown-dword40  int64 :offset 2160) ;; from logic-target::target-compute-edge
   (unknown-dword41  int64 :offset 2168) ;; from logic-target::target-compute-edge
   (unknown-handle10  handle :offset 2176) ;; from logic-target::target-compute-pole - probably a swingpole
   (unknown-uint20     uint32          :offset 2184) ;; from target::(trans target-running-attack)
   (unknown-spoolanim00     spool-anim          :offset 2184) ;; from target2::(trans target-stance-ambient)
   (unknown-int20     int32          :offset 2184) ;; from (anon-function 1 basebutton)
   (unknown-symbol20   symbol          :offset 2184) ;; from (anon-function 1 basebutton)
   (unknown-float120 float :offset 2184) ;; from target::mod-var-jump
   (unknown-int21 int32 :offset 2188) ;; from logic-target::target-compute-pole
   (unknown-uint30 uint32 :offset 2188) ;; from target::(code target-running-attack)
   (unknown-float121 float :offset 2188) ;; from target::mod-var-jump
   (unknown-uint31 uint32 :offset 2192) ;; from target::(trans target-running-attack)
   (unknown-float122 float :offset 2196) ;; from target::(trans target-jump)
   (unknown-float123 float :offset 2200) ;; from target::mod-var-jump
   (unknown-float124 float :offset 2204) ;; from target::init-var-jump
   (unknown-vector102  vector :inline :offset 2224) ;; from (anon-function 3 basebutton)
   (unknown-vector103  vector :inline :offset 2240) ;; from (anon-function 3 basebutton)
   (unknown-quaternion02  quaternion :inline :offset 2256) ;; from racer-states::(code target-racing-get-on)
   (unknown-quaternion03  quaternion :inline :offset 2272) ;; from racer-states::(code target-racing-get-on)
   (unknown-smush00  smush-control :inline :offset 2288) ;; from (event target-fishing)
   (unknown-vector110  vector :inline :offset 2320) ;; from logic-target::flag-setup
   (unknown-vector111  vector :inline :offset 2336) ;; from logic-target::flag-setup
   (unknown-symbol30  symbol :offset 2384) ;; from target-util::target-danger-set!
   (unknown-int31  uint32 :offset 2384) ;; from target:: (event target-running-attack)
   (unknown-dword50 int64 :offset 2392) ;; from target-util::target-start-attack
   (unknown-dword51 int64 :offset 2400) ;; from target-util::target-start-attack
   (unknown-pointer00 pointer :offset 2416) ;; from target-handler::target-standard-event-handler
   (unknown-symbol40 symbol :offset 2428) ;; from logic-target::post-flag-setup
   (unknown-dword60 int64 :offset 2432) ;; from target::(enter target-jump)
   (unknown-dword61 int64 :offset 2440) ;; from target::(enter target-jump)
   (unknown-dword62 int64 :offset 2448) ;; from target::(enter target-jump) - probably some sort of object64 that's used as a vector?
   (unknown-dword63 int64 :offset 2456) ;; from target::(enter target-jump)
   (unknown-halfword00 int16 :offset 2488) ;; from logic-target::target-move-dist
   ;; these were determined from racer-collision-reaction.
   (history-length int16 :offset 2490)
   (history-data collide-history 128 :inline :offset-assert 2496)
<<<<<<< HEAD
   (unknown-dword70 int64 :offset 18952) ;; from logic-target::add-thrust
   (unknown-int40 int32 :offset 18880) ;; from logic-target::flag-setup
   (unknown-dword80 int64 :offset 18888) ;; from logic-target::post-flag-setup
   (unknown-dword81 int64 :offset 18896) ;; from logic-target::post-flag-setup
   (unknown-float130 float :offset 18904) ;; from target2::target-swim-tilt
   (unknown-float131 float :offset 18908) ;; from target2::target-swim-tilt
   (unknown-dword82 int64 :offset 18912) ;; from logic-target::reset-target-state
   (unknown-vector130 vector :inline :offset 18928) ;; from target::(code target-running-attack)
   (unknown-float140 float :offset 18944) ;; from target::(code target-wheel-flip)
   (unknown-int60 uint32 :offset 18976) ;; from logic-target::print-target-stats
=======
   (unknown-float140 float :offset 18944)
   (unknown-dword60 int64 :offset 18952) ;; from logic-target::add-thrust
   (unknown-int40 int32 :offset 18880) ;; from logic-target::flag-setup
   (unknown-dword70 int64 :offset 18888) ;; from logic-target::post-flag-setup
   (unknown-dword71 int64 :offset 18896) ;; from logic-target::post-flag-setup
   (unknown-dword72 int64 :offset 18912) ;; from logic-target::reset-target-state
   (unknown-vector120 vector :offset 18928) ;; from collide-shape::method-37
   (unknown-int50 uint32 :offset 18976) ;; from logic-target::print-target-stats
>>>>>>> cc93986a
   (unknown-soundid00 sound-id :offset 18980) ;; from powerups::target-powerup-process
   (unknown-float141 float :offset 18984) ;; from powerups::target-powerup-process
   )
  :size-assert #x4a2c
  :method-count-assert 65
  :flag-assert #x4100004a2c
  )

(defmethod update! collide-history ((obj collide-history) (cshape collide-shape-moving) (xs vector) (transv vector) (transv-out vector))
  "Update the collide-history element."
  (set! (-> obj intersect quad) (-> xs quad))
  (set! (-> obj transv quad) (-> transv quad))
  (set! (-> obj transv-out quad) (-> transv-out quad))
  (set! (-> obj trans quad) (-> cshape trans quad))
  (set! (-> obj local-normal quad) (-> cshape local-normal quad))
  (set! (-> obj surface-normal quad) (-> cshape surface-normal quad))
  (set! (-> obj time) (-> *display* base-frame-counter))
  (set! (-> obj status) (-> cshape status))
  (set! (-> obj reaction-flag) (-> cshape reaction-flag))
  (set! (-> obj pat) (-> cshape cur-pat))
  obj
  )<|MERGE_RESOLUTION|>--- conflicted
+++ resolved
@@ -43,16 +43,10 @@
    (unknown-vector10  vector :inline  :offset 544) ;; from - logic-target::flat-setup
    (unknown-vector11  vector :inline  :offset 560) ;; from - logic-target::target-no-move-post
    (unknown-vector12  vector :inline  :offset 576)
-<<<<<<< HEAD
-   (unknown-vector13  vector :inline  :offset 592) ;; from - target::mod-var-jump
+   (unknown-vector13  vector :inline  :offset 592) ;; from - collide-shape::method-37 | target::mod-var-jump
    (unknown-vector14  vector :inline  :offset 608) ;; from - logic-target::target-no-move-post
-   (unknown-vector15  vector :inline  :offset 624) ;; from - target-handler::target-exit
-=======
-   (unknown-vector13  vector :inline  :offset 592) ;; from - collide-shape::method-37
-   (unknown-vector14  vector :inline  :offset 608) ;; from - logic-target::target-no-move-post
-   (unknown-vector15  vector :inline  :offset 624) ;; from - collide-shape::method-37
+   (unknown-vector15  vector :inline  :offset 624) ;; from - collide-shape::method-37 | target-handler::target-exit
    (unknown-vector16  vector :inline  :offset 640) ;; from - collide-shape::method-37
->>>>>>> cc93986a
    (unknown-dynamics00  dynamics  :offset 656) ;; from - logic-target::bend-gravity
    (unknown-surface00  surface  :offset 660)
    (unknown-surface01  surface  :offset 664) ;; not a symbol - target-util::target-align-vel-z-adjust
@@ -88,11 +82,7 @@
    (unknown-vector53  vector :inline :offset 1232)
    (unknown-vector54  vector :inline :offset 1248)
    (unknown-vector55  vector :inline :offset 1264)
-<<<<<<< HEAD
-   (unknown-dword10 int64 :offset 1280) ;; from - collide-reaction-racer::racer-collision-reaction
-=======
    (unknown-dword10 int64 :offset 1280) ;; from - collide-reaction-target::target-collision-reaction
->>>>>>> cc93986a
    (unknown-dword11 int64 :offset 1288) ;; from - target-util::can-jump?
    (unknown-float60 float :offset 1300) ;; from - target-util::can-duck?
    (unknown-float61 float :offset 1304) ;; from - target-util::target-align-vel-z-adjust
@@ -107,12 +97,8 @@
    (unknown-float71 float :offset 1524) ;; from - collide-shape::method-37
    (unknown-vector70 vector :inline :offset 1536) ;; from - logic-target::add-thrust
    (unknown-vector71 vector :inline :offset 1552) ;; from - target-tube::tube-thrust
-<<<<<<< HEAD
-   (unknown-vector73 vector :inline :offset 1568) ;; from - collide-reaction-racer::racer-collision-reaction
-   (unknown-vector74 vector :inline :offset 1584) ;; from - collide-reaction-racer::racer-collision-reaction
-=======
-   (unknown-vector72 vector :inline :offset 1584) ;; from - collide-reaction-target::target-collision-reaction
->>>>>>> cc93986a
+   (unknown-vector72 vector :inline :offset 1568) ;; from - collide-reaction-racer::racer-collision-reaction
+   (unknown-vector73 vector :inline :offset 1584) ;; from - collide-reaction-racer::racer-collision-reaction
    (unknown-handle00 handle :offset 1600) ;; from logic-target::reset-target-state
    (unknown-sphere-array00 collide-shape-prim-sphere 3 :offset 1608) ;; from target-util::target-collide-set! and from target-util::target-danger-set!
    (unknown-sphere00 collide-shape-prim-sphere :offset 1632) ;; from target-util::target-danger-set!
@@ -180,7 +166,7 @@
    ;; these were determined from racer-collision-reaction.
    (history-length int16 :offset 2490)
    (history-data collide-history 128 :inline :offset-assert 2496)
-<<<<<<< HEAD
+   (unknown-float140 float :offset 18944)
    (unknown-dword70 int64 :offset 18952) ;; from logic-target::add-thrust
    (unknown-int40 int32 :offset 18880) ;; from logic-target::flag-setup
    (unknown-dword80 int64 :offset 18888) ;; from logic-target::post-flag-setup
@@ -188,19 +174,9 @@
    (unknown-float130 float :offset 18904) ;; from target2::target-swim-tilt
    (unknown-float131 float :offset 18908) ;; from target2::target-swim-tilt
    (unknown-dword82 int64 :offset 18912) ;; from logic-target::reset-target-state
-   (unknown-vector130 vector :inline :offset 18928) ;; from target::(code target-running-attack)
-   (unknown-float140 float :offset 18944) ;; from target::(code target-wheel-flip)
+   (unknown-vector120 vector :inline :offset 18928) ;; from target::(code target-running-attack)
+   (unknown-float150 float :offset 18944) ;; from target::(code target-wheel-flip)
    (unknown-int60 uint32 :offset 18976) ;; from logic-target::print-target-stats
-=======
-   (unknown-float140 float :offset 18944)
-   (unknown-dword60 int64 :offset 18952) ;; from logic-target::add-thrust
-   (unknown-int40 int32 :offset 18880) ;; from logic-target::flag-setup
-   (unknown-dword70 int64 :offset 18888) ;; from logic-target::post-flag-setup
-   (unknown-dword71 int64 :offset 18896) ;; from logic-target::post-flag-setup
-   (unknown-dword72 int64 :offset 18912) ;; from logic-target::reset-target-state
-   (unknown-vector120 vector :offset 18928) ;; from collide-shape::method-37
-   (unknown-int50 uint32 :offset 18976) ;; from logic-target::print-target-stats
->>>>>>> cc93986a
    (unknown-soundid00 sound-id :offset 18980) ;; from powerups::target-powerup-process
    (unknown-float141 float :offset 18984) ;; from powerups::target-powerup-process
    )
