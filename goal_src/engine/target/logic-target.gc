--- conflicted
+++ resolved
@@ -3006,12 +3006,4 @@
     )
    )
   *target*
-<<<<<<< HEAD
-  )
-
-;; TODO - for basebutton
-(define-extern target-generic-event-handler (function process int symbol event-message-block object))
-(define-extern target-no-stick-post function)
-=======
-  )
->>>>>>> 9befd8ed
+  )