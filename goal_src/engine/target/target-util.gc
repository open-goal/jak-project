--- conflicted
+++ resolved
@@ -8,12 +8,9 @@
 (define-extern *jchar-sg* skeleton-group)
 (define-extern target-collide-set! (function symbol float int :behavior target))
 
-<<<<<<< HEAD
-=======
 ;; note: this file has a modification to let us run with an incompletely constructed target.
 ;; if you update the decompilation, you will need to restore this hack.
 
->>>>>>> f6841009
 ;; DECOMP BEGINS
 
 (let
@@ -884,11 +881,7 @@
   (- (-> self control trans y) (-> self control shadow-pos y))
   )
 
-<<<<<<< HEAD
-(defbehavior fall-test target ()
-=======
 (defbehavior fall-test target ((arg0 symbol) (arg1 symbol))
->>>>>>> f6841009
   (when
    (and
     (zero? (logand (-> self control status) 1))
@@ -939,11 +932,7 @@
   (none)
   )
 
-<<<<<<< HEAD
-(defbehavior slide-down-test target ()
-=======
 (defbehavior slide-down-test target ((arg0 symbol) (arg1 symbol))
->>>>>>> f6841009
   (if
    (and
     (zero? (logand (-> self control status) 129))
@@ -1160,11 +1149,7 @@
    )
   )
 
-<<<<<<< HEAD
-(defbehavior delete-back-vel target ()
-=======
 (defbehavior delete-back-vel target ((arg0 float))
->>>>>>> f6841009
   (let ((s5-0 (new-stack-vector0)))
    (vector-z-quaternion! s5-0 (-> self control dir-targ))
    (let ((gp-0 (new-stack-vector0))
@@ -1207,11 +1192,7 @@
    )
   )
 
-<<<<<<< HEAD
-(defun target-timed-invulnerable ((arg0 uint64) (arg1 target))
-=======
 (defun target-timed-invulnerable ((arg0 seconds) (arg1 target))
->>>>>>> f6841009
   (logior! (-> arg1 state-flags) 32)
   (set! (-> arg1 control unknown-dword80) (-> *display* base-frame-counter))
   (set! (-> arg1 control unknown-dword81) (the-as int arg0))
