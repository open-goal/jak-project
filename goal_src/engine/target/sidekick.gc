;;-*-Lisp-*-
(in-package goal)

;; name: sidekick.gc
;; name in dgo: sidekick
;; dgos: GAME, ENGINE

(define-extern *sidekick-sg* skeleton-group)

;; DECOMP BEGINS

(define *sidekick-remap* '(("run-to-stance-left" "run-to-stance")
                           ("run-to-stance-loop-left" "run-to-stance-loop")
                           ("stance-loop-left" "stance-loop")
                           ("run-to-stance-right" "run-to-stance")
                           ("run-to-stance-loop-right" "run-to-stance-loop")
                           ("stance-loop-right" "stance-loop")
                           ("run-to-stance-up" "run-to-stance")
                           ("run-to-stance-loop-up" "run-to-stance-loop")
                           ("stance-loop-up" "stance-loop")
                           ("run-to-stance-down" "run-to-stance")
                           ("run-to-stance-loop-down" "run-to-stance-loop")
                           ("stance-loop-down" "stance-loop")
                           ("run-right" "run")
                           ("run-left" "run")
                           ("walk-right" "walk")
                           ("walk-left" "walk")
                           ("edge-grab-stance1" "edge-grab-stance1" "edge-grab-stance1-alt")
                           ("pole-cycle" "pole-cycle" "pole-cycle2")
                           )
        )

(defun cspace<-cspace+quaternion! ((arg0 cspace) (arg1 cspace) (arg2 quaternion))
  (rlet ((Q :class vf)
         (vf0 :class vf)
         (vf1 :class vf)
         (vf2 :class vf)
         (vf3 :class vf)
         (vf4 :class vf)
         (vf5 :class vf)
         )
    (init-vf0-vector)
    (let ((s5-0 (-> arg0 bone transform)))
      (quaternion->matrix s5-0 arg2)
      (.lvf vf1 (&-> (new 'static 'vector :x 1.0 :y 1.0 :z 1.0 :w 1.0) quad))
      (.lvf vf2 (&-> (-> arg1 bone) transform vector 3 quad))
      (.lvf vf3 (&-> s5-0 vector 0 quad))
      (.lvf vf4 (&-> s5-0 vector 1 quad))
      (.lvf vf5 (&-> s5-0 vector 2 quad))
      (.div.vf Q vf0 vf2 :fsf #b11 :ftf #b11)
      (.wait.vf)
      (.mul.vf vf2 vf2 Q :mask #b111)
      (.mov.vf vf2 vf0 :mask #b1000)
      (.mul.x.vf vf3 vf3 vf1)
      (.mul.y.vf vf4 vf4 vf1)
      (.mul.z.vf vf5 vf5 vf1)
      (.svf (&-> s5-0 vector 3 quad) vf2)
      (.svf (&-> s5-0 vector 0 quad) vf3)
      (.svf (&-> s5-0 vector 1 quad) vf4)
      (.svf (&-> s5-0 vector 2 quad) vf5)
      s5-0
      )
    )
  )

(defstate sidekick-clone (sidekick)
  :event
  (behavior ((arg0 process) (arg1 int) (arg2 symbol) (arg3 event-message-block))
    (local-vars (v0-0 object))
    (case arg2
      (('matrix)
       (case (-> arg3 param 0)
         (('play-anim)
          (set! v0-0 (-> self node-list data))
          (set! (-> (the-as (inline-array cspace) v0-0) 0 param0) cspace<-cspace+quaternion!)
          (set! (-> (the-as (inline-array cspace) v0-0) 0 param1)
                (the-as basic (-> self parent-override 0 node-list data))
                )
          (set! (-> (the-as (inline-array cspace) v0-0) 0 param2)
                (the-as basic (-> self parent-override 0 control quat))
                )
          )
         (('copy-parent)
          (set! v0-0 (-> self node-list data))
          (set! (-> (the-as (inline-array cspace) v0-0) 0 param0) cspace<-cspace!)
          (set! (-> (the-as (inline-array cspace) v0-0) 0 param1)
                (the-as basic (-> self parent-override 0 node-list data))
                )
          (set! (-> (the-as (inline-array cspace) v0-0) 0 param2) #f)
          )
         (else
           (set! v0-0 (-> self node-list data))
           (set! (-> (the-as (inline-array cspace) v0-0) 0 param0) cspace<-cspace+quaternion!)
           (set! (-> (the-as (inline-array cspace) v0-0) 0 param1)
                 (the-as basic (-> self parent-override 0 control unknown-cspace10 parent))
                 )
           (set! (-> (the-as (inline-array cspace) v0-0) 0 param2)
                 (the-as basic (-> self parent-override 0 control quat))
                 )
           )
         )
       v0-0
       )
      (('shadow)
       (set! v0-0 (-> arg3 param 0))
       (set! (-> self shadow-in-movie?) (the-as symbol v0-0))
       v0-0
       )
      (('blend-shape)
       (cond
         ((-> arg3 param 0)
          (set! v0-0 (logior (-> self skel status) 8))
          (set! (-> self skel status) (the-as uint v0-0))
          )
         (else
           (set! v0-0 (logand -9 (-> self skel status)))
           (set! (-> self skel status) (the-as uint v0-0))
           )
         )
       v0-0
       )
      )
    )
  :code
  (the-as (function none :behavior sidekick) looping-code)
  :post
  (behavior ()
    (let ((v1-0 'process-drawable-art-error)
          (a0-0 (-> self parent-override))
          )
      (when (!= (-> (if a0-0
                        (-> a0-0 0 self-override)
                        )
                    next-state
                    name
                    )
                v1-0
                )
        (quaternion-copy! (-> self root quat) (-> self parent-override 0 control quat))
        (set! (-> self anim-seed) (-> self parent-override 0 anim-seed))
        (set! (-> self draw status) (-> self parent-override 0 draw status))
        (joint-control-copy! (-> self skel) (-> self parent-override 0 skel))
        (joint-control-remap!
          (-> self skel)
          (-> self draw art-group)
          (-> self parent-override 0 draw art-group)
          *sidekick-remap*
          (the-as int (-> self anim-seed))
          ""
          )
        (let ((v1-22 (-> self parent-override 0 draw color-mult quad)))
          (set! (-> self draw color-mult quad) v1-22)
          )
        (let ((v1-26 (-> self parent-override 0 draw color-emissive quad)))
          (set! (-> self draw color-emissive quad) v1-26)
          )
        (set! (-> self draw secondary-interp) (-> self parent-override 0 draw secondary-interp))
        (if *debug-segment*
            (add-frame
              (-> *display* frames (-> *display* on-screen) frame profile-bar 0)
              'draw
              (new 'static 'rgba :r #x40 :b #x40 :a #x80)
              )
            )
        (dummy-17 self)
        (if *debug-segment*
            (add-frame
              (-> *display* frames (-> *display* on-screen) frame profile-bar 0)
              'draw
              (new 'static 'rgba :r #x80 :a #x80)
              )
            )
        (vector<-cspace! (-> self draw origin) (-> self node-list data (-> self draw origin-joint-index)))
        )
      )
    (when *display-sidekick-stats*
      (format *stdcon* "~%")
      (dummy-10 (-> self skel) (the-as symbol *stdcon*))
      (add-debug-sphere
        *display-sidekick-stats*
        (bucket-id debug-draw1)
        (-> self parent-override 0 control unknown-cspace10 parent bone transform vector 3)
        409.6
        (new 'static 'rgba :g #xff :a #x80)
        )
      (add-debug-sphere
        *display-sidekick-stats*
        (bucket-id debug-draw1)
        (-> self node-list data 3 bone transform vector 3)
        409.6
        (new 'static 'rgba :r #xff :g #xff :a #x80)
        )
      (add-debug-sphere
        *display-sidekick-stats*
        (bucket-id debug-draw1)
        (-> self draw origin)
        409.6
        (new 'static 'rgba :r #xff :g #x80 :a #x80)
        )
      )
    (set! (-> self draw shadow) (the-as shadow-geo (if (and (movie?) (-> self shadow-in-movie?))
                                                       (-> self draw art-group data 2)
                                                       )
                                        )
          )
    (let ((a0-26 (-> self skel effect)))
      (if a0-26
          (TODO-RENAME-9 a0-26)
          )
      )
<<<<<<< HEAD
    (if (logtest? (-> self skel status) 72)
        (merc-blend-shape self)
        )
    (if (logtest? (-> self skel status) 384)
        (merc-eye-anim self)
        )
    (none)
    )
=======
     409.6
     (new 'static 'rgba :g #xff :a #x80)
     )
    (add-debug-sphere
     *display-sidekick-stats*
     (bucket-id debug-draw1)
     (-> self node-list data 3 bone transform vector 3)
     409.6
     (new 'static 'rgba :r #xff :g #xff :a #x80)
     )
    (add-debug-sphere
     *display-sidekick-stats*
     (bucket-id debug-draw1)
     (-> self draw origin)
     409.6
     (new 'static 'rgba :r #xff :g #x80 :a #x80)
     )
    )
   (set!
    (-> self draw shadow)
    (the-as shadow-geo (if (and (movie?) (-> self shadow-in-movie?))
                        (-> self draw art-group data 2)
                        )
     )
    )
   
   (#unless TARGET_STARTUP_HACKS
            (let ((a0-26 (-> self skel effect)))
              (if a0-26
                  (TODO-RENAME-9 a0-26)
                  )
              )
            (if (logtest? (-> self skel status) 72)
                (merc-blend-shape self)
                )
            (if (logtest? (-> self skel status) 384)
                (merc-eye-anim self)
                )
            )
   
   (none)
   )
>>>>>>> f757f1b9
  )

(defskelgroup *sidekick-sg* sidekick
  0
  -1
  ((1 (meters 999999)))
  :bounds (static-spherem 0 0 0 3)
  :longest-edge (meters 1)
  :shadow 2
  :texture-level 2
  :sort 1
  )

(defbehavior init-sidekick sidekick ()
  (logior! (-> self mask) (process-mask sidekick))
  (set! (-> self root) (new 'process 'trsqv))
  (vector-identity! (-> self root scale))
  (quaternion-identity! (-> self root quat))
  (initialize-skeleton self *sidekick-sg* '())
  (set! (-> self draw origin-joint-index) (the-as uint 6))
  (set! (-> self draw shadow-joint-index) (the-as uint 6))
  (set! (-> self draw shadow-ctrl) *target-shadow-control*)
  (logior! (-> self skel status) 256)
  (let ((v1-14 (-> self node-list data)))
    (set! (-> v1-14 0 param0) cspace<-cspace+quaternion!)
    (set! (-> v1-14 0 param1) (the-as basic (-> self parent-override 0 control unknown-cspace10 parent)))
    (set! (-> v1-14 0 param2) (the-as basic (-> self parent-override 0 control quat)))
    )
  (set! (-> self shadow-in-movie?) #t)
  (go sidekick-clone)
  (none)
  )

(defun starts ()
  (send-event *target* 'sidekick #t)
  )



<|MERGE_RESOLUTION|>--- conflicted
+++ resolved
@@ -9,26 +9,64 @@
 
 ;; DECOMP BEGINS
 
-(define *sidekick-remap* '(("run-to-stance-left" "run-to-stance")
-                           ("run-to-stance-loop-left" "run-to-stance-loop")
-                           ("stance-loop-left" "stance-loop")
-                           ("run-to-stance-right" "run-to-stance")
-                           ("run-to-stance-loop-right" "run-to-stance-loop")
-                           ("stance-loop-right" "stance-loop")
-                           ("run-to-stance-up" "run-to-stance")
-                           ("run-to-stance-loop-up" "run-to-stance-loop")
-                           ("stance-loop-up" "stance-loop")
-                           ("run-to-stance-down" "run-to-stance")
-                           ("run-to-stance-loop-down" "run-to-stance-loop")
-                           ("stance-loop-down" "stance-loop")
-                           ("run-right" "run")
-                           ("run-left" "run")
-                           ("walk-right" "walk")
-                           ("walk-left" "walk")
-                           ("edge-grab-stance1" "edge-grab-stance1" "edge-grab-stance1-alt")
-                           ("pole-cycle" "pole-cycle" "pole-cycle2")
-                           )
-        )
+(define
+  *sidekick-remap*
+  '(
+    ("run-to-stance-left"
+      "run-to-stance"
+      )
+    ("run-to-stance-loop-left"
+     "run-to-stance-loop"
+     )
+    ("stance-loop-left"
+     "stance-loop"
+     )
+    ("run-to-stance-right"
+     "run-to-stance"
+     )
+    ("run-to-stance-loop-right"
+     "run-to-stance-loop"
+     )
+    ("stance-loop-right"
+     "stance-loop"
+     )
+    ("run-to-stance-up"
+     "run-to-stance"
+     )
+    ("run-to-stance-loop-up"
+     "run-to-stance-loop"
+     )
+    ("stance-loop-up"
+     "stance-loop"
+     )
+    ("run-to-stance-down"
+     "run-to-stance"
+     )
+    ("run-to-stance-loop-down"
+     "run-to-stance-loop"
+     )
+    ("stance-loop-down"
+     "stance-loop"
+     )
+    ("run-right"
+     "run"
+     )
+    ("run-left"
+     "run"
+     )
+    ("walk-right"
+     "walk"
+     )
+    ("walk-left"
+     "walk"
+     )
+    ("edge-grab-stance1"
+     "edge-grab-stance1"
+     "edge-grab-stance1-alt"
+     )
+    ("pole-cycle" "pole-cycle" "pole-cycle2")
+    )
+  )
 
 (defun cspace<-cspace+quaternion! ((arg0 cspace) (arg1 cspace) (arg2 quaternion))
   (rlet ((Q :class vf)
@@ -39,185 +77,181 @@
          (vf4 :class vf)
          (vf5 :class vf)
          )
-    (init-vf0-vector)
-    (let ((s5-0 (-> arg0 bone transform)))
-      (quaternion->matrix s5-0 arg2)
-      (.lvf vf1 (&-> (new 'static 'vector :x 1.0 :y 1.0 :z 1.0 :w 1.0) quad))
-      (.lvf vf2 (&-> (-> arg1 bone) transform vector 3 quad))
-      (.lvf vf3 (&-> s5-0 vector 0 quad))
-      (.lvf vf4 (&-> s5-0 vector 1 quad))
-      (.lvf vf5 (&-> s5-0 vector 2 quad))
-      (.div.vf Q vf0 vf2 :fsf #b11 :ftf #b11)
-      (.wait.vf)
-      (.mul.vf vf2 vf2 Q :mask #b111)
-      (.mov.vf vf2 vf0 :mask #b1000)
-      (.mul.x.vf vf3 vf3 vf1)
-      (.mul.y.vf vf4 vf4 vf1)
-      (.mul.z.vf vf5 vf5 vf1)
-      (.svf (&-> s5-0 vector 3 quad) vf2)
-      (.svf (&-> s5-0 vector 0 quad) vf3)
-      (.svf (&-> s5-0 vector 1 quad) vf4)
-      (.svf (&-> s5-0 vector 2 quad) vf5)
-      s5-0
-      )
-    )
+   (init-vf0-vector)
+   (let ((s5-0 (-> arg0 bone transform)))
+    (quaternion->matrix s5-0 arg2)
+    (.lvf vf1 (&-> (new 'static 'vector :x 1.0 :y 1.0 :z 1.0 :w 1.0) quad))
+    (.lvf vf2 (&-> (-> arg1 bone) transform vector 3 quad))
+    (.lvf vf3 (&-> s5-0 vector 0 quad))
+    (.lvf vf4 (&-> s5-0 vector 1 quad))
+    (.lvf vf5 (&-> s5-0 vector 2 quad))
+    (.div.vf Q vf0 vf2 :fsf #b11 :ftf #b11)
+    (.wait.vf)
+    (.mul.vf vf2 vf2 Q :mask #b111)
+    (.mov.vf vf2 vf0 :mask #b1000)
+    (.mul.x.vf vf3 vf3 vf1)
+    (.mul.y.vf vf4 vf4 vf1)
+    (.mul.z.vf vf5 vf5 vf1)
+    (.svf (&-> s5-0 vector 3 quad) vf2)
+    (.svf (&-> s5-0 vector 0 quad) vf3)
+    (.svf (&-> s5-0 vector 1 quad) vf4)
+    (.svf (&-> s5-0 vector 2 quad) vf5)
+    s5-0
+    )
+   )
   )
 
 (defstate sidekick-clone (sidekick)
   :event
   (behavior ((arg0 process) (arg1 int) (arg2 symbol) (arg3 event-message-block))
-    (local-vars (v0-0 object))
-    (case arg2
-      (('matrix)
-       (case (-> arg3 param 0)
-         (('play-anim)
-          (set! v0-0 (-> self node-list data))
-          (set! (-> (the-as (inline-array cspace) v0-0) 0 param0) cspace<-cspace+quaternion!)
-          (set! (-> (the-as (inline-array cspace) v0-0) 0 param1)
-                (the-as basic (-> self parent-override 0 node-list data))
-                )
-          (set! (-> (the-as (inline-array cspace) v0-0) 0 param2)
-                (the-as basic (-> self parent-override 0 control quat))
-                )
+   (local-vars (v0-0 object))
+   (case arg2 
+    (('matrix)
+      (case (-> arg3 param 0) 
+       (('play-anim)
+         (set! v0-0 (-> self node-list data))
+         (set!
+          (-> (the-as (inline-array cspace) v0-0) 0 param0)
+          cspace<-cspace+quaternion!
           )
-         (('copy-parent)
-          (set! v0-0 (-> self node-list data))
-          (set! (-> (the-as (inline-array cspace) v0-0) 0 param0) cspace<-cspace!)
-          (set! (-> (the-as (inline-array cspace) v0-0) 0 param1)
-                (the-as basic (-> self parent-override 0 node-list data))
-                )
-          (set! (-> (the-as (inline-array cspace) v0-0) 0 param2) #f)
+         (set!
+          (-> (the-as (inline-array cspace) v0-0) 0 param1)
+          (the-as basic (-> self parent-override 0 node-list data))
           )
-         (else
-           (set! v0-0 (-> self node-list data))
-           (set! (-> (the-as (inline-array cspace) v0-0) 0 param0) cspace<-cspace+quaternion!)
-           (set! (-> (the-as (inline-array cspace) v0-0) 0 param1)
-                 (the-as basic (-> self parent-override 0 control unknown-cspace10 parent))
-                 )
-           (set! (-> (the-as (inline-array cspace) v0-0) 0 param2)
-                 (the-as basic (-> self parent-override 0 control quat))
-                 )
-           )
-         )
-       v0-0
-       )
-      (('shadow)
-       (set! v0-0 (-> arg3 param 0))
-       (set! (-> self shadow-in-movie?) (the-as symbol v0-0))
-       v0-0
-       )
-      (('blend-shape)
-       (cond
-         ((-> arg3 param 0)
-          (set! v0-0 (logior (-> self skel status) 8))
-          (set! (-> self skel status) (the-as uint v0-0))
+         (set!
+          (-> (the-as (inline-array cspace) v0-0) 0 param2)
+          (the-as basic (-> self parent-override 0 control quat))
           )
-         (else
-           (set! v0-0 (logand -9 (-> self skel status)))
-           (set! (-> self skel status) (the-as uint v0-0))
-           )
-         )
-       v0-0
-       )
-      )
-    )
+         )
+       (('copy-parent)
+        (set! v0-0 (-> self node-list data))
+        (set! (-> (the-as (inline-array cspace) v0-0) 0 param0) cspace<-cspace!)
+        (set!
+         (-> (the-as (inline-array cspace) v0-0) 0 param1)
+         (the-as basic (-> self parent-override 0 node-list data))
+         )
+        (set! (-> (the-as (inline-array cspace) v0-0) 0 param2) #f)
+        )
+       (else
+        (set! v0-0 (-> self node-list data))
+        (set!
+         (-> (the-as (inline-array cspace) v0-0) 0 param0)
+         cspace<-cspace+quaternion!
+         )
+        (set!
+         (-> (the-as (inline-array cspace) v0-0) 0 param1)
+         (the-as
+          basic
+          (-> self parent-override 0 control unknown-cspace10 parent)
+          )
+         )
+        (set!
+         (-> (the-as (inline-array cspace) v0-0) 0 param2)
+         (the-as basic (-> self parent-override 0 control quat))
+         )
+        )
+       )
+      v0-0
+      )
+    (('shadow)
+     (set! v0-0 (-> arg3 param 0))
+     (set! (-> self shadow-in-movie?) (the-as symbol v0-0))
+     v0-0
+     )
+    (('blend-shape)
+     (cond
+      ((-> arg3 param 0)
+       (set! v0-0 (logior (-> self skel status) 8))
+       (set! (-> self skel status) (the-as uint v0-0))
+       )
+      (else
+       (set! v0-0 (logand -9 (-> self skel status)))
+       (set! (-> self skel status) (the-as uint v0-0))
+       )
+      )
+     v0-0
+     )
+    )
+   )
   :code
   (the-as (function none :behavior sidekick) looping-code)
   :post
   (behavior ()
-    (let ((v1-0 'process-drawable-art-error)
-          (a0-0 (-> self parent-override))
-          )
-      (when (!= (-> (if a0-0
-                        (-> a0-0 0 self-override)
-                        )
-                    next-state
-                    name
-                    )
-                v1-0
-                )
-        (quaternion-copy! (-> self root quat) (-> self parent-override 0 control quat))
-        (set! (-> self anim-seed) (-> self parent-override 0 anim-seed))
-        (set! (-> self draw status) (-> self parent-override 0 draw status))
-        (joint-control-copy! (-> self skel) (-> self parent-override 0 skel))
-        (joint-control-remap!
-          (-> self skel)
-          (-> self draw art-group)
-          (-> self parent-override 0 draw art-group)
-          *sidekick-remap*
-          (the-as int (-> self anim-seed))
-          ""
-          )
-        (let ((v1-22 (-> self parent-override 0 draw color-mult quad)))
-          (set! (-> self draw color-mult quad) v1-22)
-          )
-        (let ((v1-26 (-> self parent-override 0 draw color-emissive quad)))
-          (set! (-> self draw color-emissive quad) v1-26)
-          )
-        (set! (-> self draw secondary-interp) (-> self parent-override 0 draw secondary-interp))
-        (if *debug-segment*
-            (add-frame
-              (-> *display* frames (-> *display* on-screen) frame profile-bar 0)
-              'draw
-              (new 'static 'rgba :r #x40 :b #x40 :a #x80)
-              )
-            )
-        (dummy-17 self)
-        (if *debug-segment*
-            (add-frame
-              (-> *display* frames (-> *display* on-screen) frame profile-bar 0)
-              'draw
-              (new 'static 'rgba :r #x80 :a #x80)
-              )
-            )
-        (vector<-cspace! (-> self draw origin) (-> self node-list data (-> self draw origin-joint-index)))
-        )
-      )
-    (when *display-sidekick-stats*
-      (format *stdcon* "~%")
-      (dummy-10 (-> self skel) (the-as symbol *stdcon*))
-      (add-debug-sphere
-        *display-sidekick-stats*
-        (bucket-id debug-draw1)
-        (-> self parent-override 0 control unknown-cspace10 parent bone transform vector 3)
-        409.6
-        (new 'static 'rgba :g #xff :a #x80)
-        )
-      (add-debug-sphere
-        *display-sidekick-stats*
-        (bucket-id debug-draw1)
-        (-> self node-list data 3 bone transform vector 3)
-        409.6
-        (new 'static 'rgba :r #xff :g #xff :a #x80)
-        )
-      (add-debug-sphere
-        *display-sidekick-stats*
-        (bucket-id debug-draw1)
-        (-> self draw origin)
-        409.6
-        (new 'static 'rgba :r #xff :g #x80 :a #x80)
-        )
-      )
-    (set! (-> self draw shadow) (the-as shadow-geo (if (and (movie?) (-> self shadow-in-movie?))
-                                                       (-> self draw art-group data 2)
-                                                       )
-                                        )
-          )
-    (let ((a0-26 (-> self skel effect)))
-      (if a0-26
-          (TODO-RENAME-9 a0-26)
-          )
-      )
-<<<<<<< HEAD
-    (if (logtest? (-> self skel status) 72)
-        (merc-blend-shape self)
-        )
-    (if (logtest? (-> self skel status) 384)
-        (merc-eye-anim self)
-        )
-    (none)
-    )
-=======
+   (let ((v1-0 'process-drawable-art-error)
+         (a0-0 (-> self parent-override))
+         )
+    (when (!= (-> (if a0-0
+                   (-> a0-0 0 self-override)
+                   )
+               next-state
+               name
+               )
+           v1-0
+           )
+     (quaternion-copy!
+      (-> self root quat)
+      (-> self parent-override 0 control quat)
+      )
+     (set! (-> self anim-seed) (-> self parent-override 0 anim-seed))
+     (set! (-> self draw status) (-> self parent-override 0 draw status))
+     (joint-control-copy! (-> self skel) (-> self parent-override 0 skel))
+     (joint-control-remap!
+      (-> self skel)
+      (-> self draw art-group)
+      (-> self parent-override 0 draw art-group)
+      *sidekick-remap*
+      (the-as int (-> self anim-seed))
+      ""
+      )
+     (let ((v1-22 (-> self parent-override 0 draw color-mult quad)))
+      (set! (-> self draw color-mult quad) v1-22)
+      )
+     (let ((v1-26 (-> self parent-override 0 draw color-emissive quad)))
+      (set! (-> self draw color-emissive quad) v1-26)
+      )
+     (set!
+      (-> self draw secondary-interp)
+      (-> self parent-override 0 draw secondary-interp)
+      )
+     (if *debug-segment*
+      (add-frame
+       (-> *display* frames (-> *display* on-screen) frame profile-bar 0)
+       'draw
+       (new 'static 'rgba :r #x40 :b #x40 :a #x80)
+       )
+      )
+     (dummy-17 self)
+     (if *debug-segment*
+      (add-frame
+       (-> *display* frames (-> *display* on-screen) frame profile-bar 0)
+       'draw
+       (new 'static 'rgba :r #x80 :a #x80)
+       )
+      )
+     (vector<-cspace!
+      (-> self draw origin)
+      (-> self node-list data (-> self draw origin-joint-index))
+      )
+     )
+    )
+   (when *display-sidekick-stats*
+    (format *stdcon* "~%")
+    (dummy-10 (-> self skel) (the-as symbol *stdcon*))
+    (add-debug-sphere
+     *display-sidekick-stats*
+     (bucket-id debug-draw1)
+     (->
+      self
+      parent-override
+      0
+      control
+      unknown-cspace10
+      parent
+      bone
+      transform
+      vector
+      3
+      )
      409.6
      (new 'static 'rgba :g #xff :a #x80)
      )
@@ -260,7 +294,6 @@
    
    (none)
    )
->>>>>>> f757f1b9
   )
 
 (defskelgroup *sidekick-sg* sidekick
@@ -285,10 +318,16 @@
   (set! (-> self draw shadow-ctrl) *target-shadow-control*)
   (logior! (-> self skel status) 256)
   (let ((v1-14 (-> self node-list data)))
-    (set! (-> v1-14 0 param0) cspace<-cspace+quaternion!)
-    (set! (-> v1-14 0 param1) (the-as basic (-> self parent-override 0 control unknown-cspace10 parent)))
-    (set! (-> v1-14 0 param2) (the-as basic (-> self parent-override 0 control quat)))
-    )
+   (set! (-> v1-14 0 param0) cspace<-cspace+quaternion!)
+   (set!
+    (-> v1-14 0 param1)
+    (the-as basic (-> self parent-override 0 control unknown-cspace10 parent))
+    )
+   (set!
+    (-> v1-14 0 param2)
+    (the-as basic (-> self parent-override 0 control quat))
+    )
+   )
   (set! (-> self shadow-in-movie?) #t)
   (go sidekick-clone)
   (none)
