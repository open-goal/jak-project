;;-*-Lisp-*-
(in-package goal)

;; name: target-h.gc
;; name in dgo: target-h
;; dgos: GAME, ENGINE

;; definition of type target
(deftype target (process-drawable)
<<<<<<< HEAD
  ((control             control-info        :score 999 :offset 112)
   (skel2               basic               :offset-assert 176)
   (racer               basic               :offset-assert 180)
   (game                game-info               :offset-assert 184)
   (neck                joint-mod               :offset-assert 188)
   (state-hook-time     uint64              :offset-assert 192)
   (state-hook          function               :offset-assert 200)
   (cam-user-mode       symbol               :offset-assert 204)
=======
  ((control             control-info        :score 100 :offset 112)
   (skel2               basic               :offset-assert 176)
   (racer               basic               :offset-assert 180)
   (game                game-info           :offset-assert 184)
   (neck                joint-mod           :offset-assert 188)
   (state-hook-time     uint64              :offset-assert 192)
   (state-hook          function            :offset-assert 200)
   (cam-user-mode       symbol              :offset-assert 204)
>>>>>>> a6eb5199
   (sidekick            uint32              :offset-assert 208)
   (manipy              uint32              :offset-assert 212)
   (attack-info         attack-info :inline :offset-assert 224)
   (attack-info-rec     attack-info :inline :offset-assert 336)
   (anim-seed           uint64              :offset-assert 440)
   (alt-cam-pos         vector      :inline :offset-assert 448)
   (snowball            basic               :offset-assert 464)
   (tube                basic               :offset-assert 468)
   (flut                basic               :offset-assert 472)
   (current-level       level               :offset-assert 476)
   (saved-pos           transformq  :inline :offset-assert 480)
   (saved-owner         uint64              :offset-assert 528)
   (alt-neck-pos        vector      :inline :offset-assert 544)
   (fp-hud              uint64              :offset-assert 560)
   (no-load-wait        uint64              :offset-assert 568)
   (no-look-around-wait uint64              :offset-assert 576)
   )
  :heap-base #x1e0
  :method-count-assert 21
  :size-assert         #x248
  :flag-assert         #x1501e00248
  ;; inherited inspect of process-drawable
  (:methods
    (dummy-20 () none 20)
    )
  )

(deftype sidekick (process-drawable)
  ((control          control-info   :offset 112)
   (anim-seed        uint64  :offset 192)
   (shadow-in-movie? basic   :offset-assert 200)
   )
  :heap-base #x60
  :method-count-assert 20
  :size-assert         #xcc
  :flag-assert         #x14006000cc
  ;; inherited inspect of process-drawable
  )

(define-perm *target* target #f)
(define-perm *sidekick* sidekick #f)


(defun-extern stop symbol int)
(defun-extern start symbol continue-point target)
<|MERGE_RESOLUTION|>--- conflicted
+++ resolved
@@ -7,16 +7,6 @@
 
 ;; definition of type target
 (deftype target (process-drawable)
-<<<<<<< HEAD
-  ((control             control-info        :score 999 :offset 112)
-   (skel2               basic               :offset-assert 176)
-   (racer               basic               :offset-assert 180)
-   (game                game-info               :offset-assert 184)
-   (neck                joint-mod               :offset-assert 188)
-   (state-hook-time     uint64              :offset-assert 192)
-   (state-hook          function               :offset-assert 200)
-   (cam-user-mode       symbol               :offset-assert 204)
-=======
   ((control             control-info        :score 100 :offset 112)
    (skel2               basic               :offset-assert 176)
    (racer               basic               :offset-assert 180)
@@ -25,7 +15,6 @@
    (state-hook-time     uint64              :offset-assert 192)
    (state-hook          function            :offset-assert 200)
    (cam-user-mode       symbol              :offset-assert 204)
->>>>>>> a6eb5199
    (sidekick            uint32              :offset-assert 208)
    (manipy              uint32              :offset-assert 212)
    (attack-info         attack-info :inline :offset-assert 224)
