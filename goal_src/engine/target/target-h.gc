;;-*-Lisp-*-
(in-package goal)

;; name: target-h.gc
;; name in dgo: target-h
;; dgos: GAME, ENGINE

<<<<<<< HEAD
;; TODO - for cam-master
(define-extern target-cam-pos (function vector))
(defun-extern stop symbol int)
(defun-extern start symbol continue-point target)
;; TODO - for mood
(define-extern target-joint-pos (function vector)) ;; TODO - unconfirmed
;; TODO - for target-util
(define-extern target-falling (state symbol none))
(define-extern target-slide-down (state none))
;; TODO - for logic-target - defined in shadow
(define-extern do-target-shadow (function none :behavior target))
;; TODO - for logic-target - defined in powerups
(define-extern target-powerup-process (function none))
;; TODO - for logic-target - defined in target-handler
(define-extern target-exit (function none))
(define-extern target-generic-event-handler (function process int symbol event-message-block object))
;; TODO - for logic-target - defined in sidekick
(define-extern init-sidekick (function none)) ;; TODO - not finished
;; TODO - for logic-target - defined in target-death
(define-extern target-continue (state continue-point none))

;; decomp begins

;; definition of type target
=======
>>>>>>> 23a13544
(declare-type sidekick basic)
(declare-type collide-cache basic)
(declare-type snowball-info basic)
(declare-type tube-info basic)
(declare-type racer-info basic)

;; TODO - for mood
(define-extern target-joint-pos (function vector)) ;; TODO - unconfirmed

;; TODO - for target-util
(define-extern target-falling (state symbol none))
(define-extern target-slide-down (state none))

;; TODO - for logic-target - defined in shadow
(define-extern do-target-shadow (function none :behavior target))
;; TODO - for logic-target - defined in powerups
(define-extern target-powerup-process (function none))
;; TODO - for logic-target - defined in target-handler
(define-extern target-exit (function none))
(define-extern target-generic-event-handler (function process int symbol event-message-block object))
;; TODO - for logic-target - defined in sidekick
(define-extern init-sidekick (function none)) ;; TODO - not finished
;; TODO - for logic-target - defined in target-death
(define-extern target-continue (state continue-point none))

;; decomp begins

;; definition of type target
(deftype target (process-drawable)
  ((control             control-info        :score 100 :offset 112)
   (fact-info-target    fact-info-target    :score 100 :offset 144)
   (skel2               basic               :offset-assert 176)
   (racer               racer-info               :offset-assert 180)
   (game                game-info           :offset-assert 184)
   (neck                joint-mod           :offset-assert 188)
   (state-hook-time     uint64              :offset-assert 192)
   (state-hook          (function none :behavior target)     :offset-assert 200)
   (cam-user-mode       symbol              :offset-assert 204)
   (sidekick            (pointer sidekick)              :offset-assert 208)
   (manipy              (pointer manipy)              :offset-assert 212)
   (attack-info         attack-info :inline :offset-assert 224)
   (attack-info-rec     attack-info :inline :offset-assert 336)
   (anim-seed           uint64              :offset-assert 440)
   (alt-cam-pos         vector      :inline :offset-assert 448)
   (snowball            snowball-info               :offset-assert 464)
   (tube                tube-info               :offset-assert 468)
   (flut                basic               :offset-assert 472)
   (current-level       level               :offset-assert 476)
   (saved-pos           transformq  :inline :offset-assert 480)
   (saved-owner         uint64              :offset-assert 528)
   (alt-neck-pos        vector      :inline :offset-assert 544)
   (fp-hud              uint64              :offset-assert 560)
   (no-load-wait        uint64              :offset-assert 568)
   (no-look-around-wait uint64              :offset-assert 576)
   )
  :heap-base #x1e0
  :method-count-assert 21
  :size-assert         #x248
  :flag-assert         #x1501e00248
  (:methods
    (dummy-20 (_type_ collide-cache) none 20)
    )
  )

(define-perm *target* target #f)

(deftype sidekick (process-drawable)
  ((control          control-info   :offset 112)
   (anim-seed        uint64  :offset 192)
   (shadow-in-movie? symbol  :offset-assert 200)
   )
  :heap-base #x60
  :method-count-assert 20
  :size-assert         #xcc
  :flag-assert         #x14006000cc
  ;; inherited inspect of process-drawable
  )

(define-perm *sidekick* sidekick #f)
<<<<<<< HEAD
=======


(defun-extern stop symbol int)
(defun-extern start symbol continue-point target)
>>>>>>> 23a13544
<|MERGE_RESOLUTION|>--- conflicted
+++ resolved
@@ -5,7 +5,6 @@
 ;; name in dgo: target-h
 ;; dgos: GAME, ENGINE
 
-<<<<<<< HEAD
 ;; TODO - for cam-master
 (define-extern target-cam-pos (function vector))
 (defun-extern stop symbol int)
@@ -27,11 +26,6 @@
 ;; TODO - for logic-target - defined in target-death
 (define-extern target-continue (state continue-point none))
 
-;; decomp begins
-
-;; definition of type target
-=======
->>>>>>> 23a13544
 (declare-type sidekick basic)
 (declare-type collide-cache basic)
 (declare-type snowball-info basic)
@@ -110,11 +104,4 @@
   ;; inherited inspect of process-drawable
   )
 
-(define-perm *sidekick* sidekick #f)
-<<<<<<< HEAD
-=======
-
-
-(defun-extern stop symbol int)
-(defun-extern start symbol continue-point target)
->>>>>>> 23a13544
+(define-perm *sidekick* sidekick #f)