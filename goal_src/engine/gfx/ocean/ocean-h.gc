--- conflicted
+++ resolved
@@ -80,11 +80,7 @@
   )
 
 (deftype ocean-mid-masks (basic)
-<<<<<<< HEAD
-  ((data (inline-array ocean-mid-mask) :offset-assert 4)
-=======
   ((data (inline-array ocean-mid-mask)  :offset-assert 4)
->>>>>>> 84bd9b0e
    )
   :method-count-assert 9
   :size-assert         #x8
