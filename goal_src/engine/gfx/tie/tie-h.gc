--- conflicted
+++ resolved
@@ -68,18 +68,12 @@
   :flag-assert         #x1200000024
   )
 
-<<<<<<< HEAD
 ;; Wrapper class for lists of consecutive prototypes.
 ;; It's not known if these are proper draw-node BVH trees.
 ;; you could imagine it being for things with only one instance (like generic stuff?)
 (deftype prototype-tie (drawable-inline-array)
   ((data tie-fragment 1 :inline :offset-assert  32)
    (pad  uint32                 :offset-assert  96)
-=======
-(deftype prototype-tie (drawable-inline-array)
-  ((data tie-fragment 1 :inline :offset-assert 32)
-   (pad uint32)
->>>>>>> ff61d320
    )
   :method-count-assert 18
   :size-assert         #x64
