;;-*-Lisp-*-
(in-package goal)

;; name: texture.gc
;; name in dgo: texture
;; dgos: GAME, ENGINE

;; VRAM can belong to the following categories:
;; - frame/depth buffer (not handled through this system at all)
;; - special "global" VRAM that doesn't use texture, but is allocated through the texture-pool
;;    (used for effects)
;; - "fixed textures" that live in VRAM always and aren't kept in RAM.
;;    (common textures for Jak, crates, etc)
;; - "global common" textures that are uploaded as needed, but aren't level specific
;;    (the start menu hud)
;; - "level common" textures that are uploaded as needed, and are specific to a level.
;; - "level near" textures. Part of these textures remain in VRAM always (don't live in RAM) and
;;      part is reuploaded as needed.  This is for TFRAG stuff near the camera

;; common/near textures use a lazy loading scheme to avoid loading texture data that happens to already
;; be in the right spot.

;; During a level load, the first texture-page loaded is TFRAG, which contains both "near" and "common" data.
;; TFRAG is the only known thing to use "near"

;; Note: there is something weird going on with the zoomer hud texture.

;; On the DVD, textures are stored in "tpage files".  Each file contains:
;; - a texture-page object, describing the file
;; - a texture object per texture, describing each texture (possibly multiple textures, mipmapped textures are considered 1 "texture")
;;    the texture system will update these texture records to point the correct location in VRAM.
;; - the "block-data" - the actual texture data.

;; To make texture uploads as fast as possible, all data is designed to be uploaded as ct32, width 128.
;; The GS will end up scrambling up the data during the upload, but the tpage files are pre-scrambled in
;; the correct way to make everything work out.
;; This avoids having to load in other formats, which are slower.

;; Additionally, each texture-page is divided into three segments.
;; For TFRAG textures, segment 2 is "near" and segment 1 and 0 is "common"

;; To manage VRAM, there is a single texture-pool.  It also has segments.
;;  - near segment   (level near textures)
;;  - common segment (level and global common textures)

;; textures that are _always_ in VRAM (starting at boot) do not go in either of these segments

;; the common segment is shared between texture pages.  There is lazy loading for this.

;; the near segment is shared between 2 texture pages - one per each level.
;; the first 0x24000 words are for level 0, and the last 0x24000 words are for level 1.
;; the stuff in the middle is shared and lazily loaded as needed.

;; there are 5 texture uploads per frame:
;; - TFRAG
;; - PRIS
;; - SHRUB
;; - ALPHA
;; - WATER
;; it is unknown how this works when drawing two levels.

;; Generally, "dest" refers to a location in vram, specified in 32-bit words.
;; block-data is a pointer to EE memory containing texture data.

;; There is a single "texture-pool" which is responsible for managing the vram.
;; it does not consider the frame/depth buffer.

;; There are three main units to describe VRAM:
;;  words: 32-bit words, interally this is how the GS addresses things. "dest"/"size" is in words usually
;;  blocks: 256 bytes, or 64 words. Some things in the GS must be block aligned, like transfers of textures.
;;  KB: kilobytes, used only for diagnostic printing. 2^10 bytes (1024)
;;  "ND page". Twice the size of a GS page.


;;;;;;;;;;;;;;;;;;;;;;;;;;;;
;; texture-page type
;;;;;;;;;;;;;;;;;;;;;;;;;;;;

;; texture-page = file on DVD containing a bunch of textures.
;; they are designed so that you load the TFRAG page, do TFRAG rendering,
;; load the PRIS page, do PRIS rendering, etc.

;; they also contain records of textures. The texture system will update these records
;; to reflect where the textures are actually placed in VRAM.
;; However, it is possible that multiple texture are assigned to the same destination.
;; You can check for this by looking at the texture-pool ids.
;; Or, use the upload-vram-pages function which will add uploads to a DMA chain only if needed.

(defmethod print texture-page ((obj texture-page))
  "Print a short description of a texture page."
  (format #t "#<texture-page ~S :length ~D :dest #x~X :size ~DK @ #x~X>"
          (-> obj name)
          (-> obj length) ;; number of textures.
          (shr (-> obj segment 0 dest) 6) ;; destination (vram words (4 byte) -> blocks (256 byte))
          (shr (-> obj size) 8) ;; size (vram words -> kilobytes)
          obj
          )
  obj
  )

(defmethod length texture-page ((obj texture-page))
  "Get the number of textures in a texture page"
  (-> obj length)
  )

(defmethod asize-of texture-page ((obj texture-page))
  "Get the size in memory of a texture page object, not including the actual texture objects or texture data"
  (the-as int (+ (-> obj type size) (the-as uint (shl (-> obj length) 2))))
  )

(defmethod mem-usage texture-page ((obj texture-page) (arg0 memory-usage-block) (arg1 int))
  "Update the mem-usage for a texture."

  ;; some setup for texture memory usage.
  (set! (-> arg0 length) (max (+ 1 (mem-usage-id-int texture)) (-> arg0 length)))
  (set! (-> arg0 data (mem-usage-id texture) name) "texture")

  ;; count will hold the number of textures.
  (set! (-> arg0 data (mem-usage-id texture) count)
        (+ (-> arg0 data (mem-usage-id texture) count) (-> obj length)))

  ;; We subtract off the size of the textures. This makes the memory usage negative!
  ;; I don't understand why this happens, but
  ;;  - it matches the game (texture size shows up as negative in the debug menu)
  ;;  - the game sizes seem correct.
  (let ((v1-7 (- (asize-of obj) (the-as int (shl (-> obj size) 2)))))
    ;; add 64-bytes for each entry, the size of texture.
    (dotimes (a0-6 (-> obj length))
      (if (-> obj data a0-6)
          (+! v1-7 64)
          )
      )
    ;; update used and total.
    (set! (-> arg0 data (mem-usage-id texture) used) (+ (-> arg0 data (mem-usage-id texture) used) v1-7))
    ;; total assumes 16-byte alignment.
    (set! (-> arg0 data (mem-usage-id texture) total)
          (+ (-> arg0 data (mem-usage-id texture) total) (logand -16 (+ v1-7 15)))
          )
    )
  obj
  )


;;;;;;;;;;;;;;;;;;;;;;
;; Texture Data Load
;;;;;;;;;;;;;;;;;;;;;;

(defun texture-bpp ((arg0 gs-psm))
  "Get the number of bits per pixel for the given texture format"
  (let ((v1-0 arg0))
    (cond
      ((= v1-0 (gs-psm mt8)) 8)
      ((= v1-0 (gs-psm mt4)) 4)
      (else
       (if (or (= v1-0 (gs-psm ct16))
               (= v1-0 (gs-psm ct16s))
               (= v1-0 (gs-psm mz16))
               (= v1-0 (gs-psm mz16s))
               )
           16
           32
           )
       )
      )
    )
  )

(defun texture-qwc ((w int) (h int) (tex-format gs-psm))
  "Get the number of quadwords in a texture. Round up."
  (let ((v1-0 (texture-bpp tex-format)))
   (sar (+ (* (* w h) v1-0) 127) 7)
   )
  )

(defun physical-address ((arg0 pointer))
  "Convert a pointer to a physical address than can be used for DMA"
  (the-as pointer (logand #xfffffff (the-as int arg0)))
  )

(defun dma-buffer-add-ref-texture ((buf dma-buffer) (data pointer) (tex-w int) (tex-h int) (tex-format gs-psm))
  "Add texture data to a dma buffer.  You must first set up the GS transfer to the correct destination.
   This just sets IMAGE mode and sends data."

  ;; get pointer and size (quadwords)
  (let ((data-ptr (physical-address data))
        (qwc (texture-qwc tex-w tex-h tex-format))
        )
    ;; do transfers until its all gone.
    (while (> qwc 0)
      ;; only #x7fff quadwords/transfer is allowed.
      (let ((qwc-this-time (min #x7fff qwc)))
        ;; is this the last transfer?
        (let ((eop (if (= qwc qwc-this-time) 1 0)))
          ;; set up dma/vif for a single giftag
          (let* ((a2-2 buf)
                 (setup-dma (the-as dma-packet (-> a2-2 base)))
                 )
            (set! (-> setup-dma dma)
                  (new 'static 'dma-tag :qwc #x1 :id (dma-tag-id cnt))
                  )
            (set! (-> setup-dma vif0) (new 'static 'vif-tag))
            (set! (-> setup-dma vif1)
                  (new 'static 'vif-tag :imm #x1 :cmd (vif-cmd direct) :msk #x1)
                  )
            (set! (-> a2-2 base) (&+ (the-as pointer setup-dma) 16))
            )

          ;; set up IMAGE mode!
          (let* ((a2-3 buf)
                 (setup-dif (the-as gs-gif-tag (-> a2-3 base)))
                 )
            (set! (-> setup-dif tag) (new 'static 'gif-tag64 :flg #x2 :eop eop :nloop qwc-this-time))
            (set! (-> setup-dif regs) (new 'static 'gif-tag-regs))
            (set! (-> a2-3 base) (&+ (the-as pointer setup-dif) 16))
            )
          )

        ;; and send the data.
        (let* ((a1-9 buf)
               (data-dma (the-as dma-packet (-> a1-9 base)))
               )
          (set! (-> data-dma dma)
                (new 'static 'dma-tag
                     :id (dma-tag-id ref)
                     :addr (the-as int data-ptr)
                     :qwc qwc-this-time
                     )
                )
          (set! (-> data-dma vif0) (new 'static 'vif-tag))
          (set! (-> data-dma vif1)
                (new 'static 'vif-tag :cmd (vif-cmd direct) :msk #x1 :imm qwc-this-time)
                )
          (set! (-> a1-9 base) (&+ (the-as pointer data-dma) 16))
          )

        ;; seek to next data.
        (&+! data-ptr (shl qwc-this-time 4))
        (set! qwc (- qwc qwc-this-time))
        )
      )
    )
  (none)
  )


;;;;;;;;;;;;;;;;;;;;;;;;
;; texture
;;;;;;;;;;;;;;;;;;;;;;;;

;; A texture stores some metadata about a single (possibly mipmapped) texture.
;; after load, these point to location of the texture in VRAM _if the texture were uploaded to address 0_.
;; these records will be updated to point to the correct spot in VRAM by the texture allocators.

(defmethod print texture ((obj texture))
  "Print out texture object, describing the texture format."
  (format #t "#<texture ~20S psm: ~6S  ~4D x ~4D  num-mips: ~D :size ~4DK "
          (-> obj name)
          (psm->string (-> obj psm))
          (-> obj w)
          (-> obj h)
          (-> obj num-mips)
          (shr (-> obj size) 8) ;; (vram words -> kb)
          )
  ;; print each level
  (dotimes (s5-1 (the-as int (-> obj num-mips)))
    (format #t " #x~X/~X" (-> obj dest s5-1) (-> obj width s5-1))
    )
  ;; for < 16 bpp textures, there is a color look-up table.
  (if (< (texture-bpp (-> obj psm)) 16)
      (format #t " :clut #x~X/1" (-> obj clutdest))
      )
  (format #t " @ #x~X>" obj)
  obj
  )


;;;;;;;;;;;;;;;;;;;;;;;;;;;;;;;;;;;;;;;;;;;;;;;;;;;;;
;; Unused and partially broken texture format utils
;;;;;;;;;;;;;;;;;;;;;;;;;;;;;;;;;;;;;;;;;;;;;;;;;;;;

(define ct32-24-block-table
    (new 'static 'boxed-array :type int32 :length 32
         0 1 4 5 16 17 20 21 2 3 6 7 18 19 22 23 8 9 12 13 24 25 28 29 10 11 14 15 26 27 30 31))

(define mz32-24-block-table
    (new 'static 'boxed-array :type int32 :length 32
         16 17 20 21 0 1 4 5 18 19 22 23 2 3 6 7 24 25 28 29 8 9 12 13 26 27 30 31 10 11 14 15))

(define ct16-block-table
    (new 'static 'boxed-array :type int32 :length 32
         0 2 8 10 1 3 9 11 4 6 12 14 5 7 13 15 16 18 24 26 17 19 25 27 20 22 28 30 21 23 29 31))

(define ct16s-block-table
    (new 'static 'boxed-array :type int32 :length 32
         0 2 16 18 1 3 17 19 8 10 24 26 9 11 25 27 4 6 20 22 5 7 21 23 12 14 28 30 13 15 29 31))

(define mz16-block-table
    (new 'static 'boxed-array :type int32 :length 32
         16 18 24 26 17 19 25 27 20 22 28 30 21 23 29 31 0 2 8 10 1 3 9 11 4 6 12 14 5 7 13 15))

(define mz16s-block-table
    (new 'static 'boxed-array :type int32 :length 32
         16 18 0 2 17 19 1 3 24 26 8 10 25 27 9 11 20 22 4 6 21 23 5 7 28 30 12 14 29 31 13 15))

(define mt8-block-table
    (new 'static 'boxed-array :type int32 :length 32
         0 1 4 5 16 17 20 21 2 3 6 7 18 19 22 23 8 9 12 13 24 25 28 29 10 11 14 15 26 27 30 31))

(define mt4-block-table
    (new 'static 'boxed-array :type int32 :length 32
         0 2 8 10 1 3 9 11 4 6 12 14 5 7 13 15 16 18 24 26 17 19 25 27 20 22 28 30 21 23 29 31))

(defun gs-find-block ((bx int) (by int) (tex-format gs-psm))
  "Block index lookup."
  (cond
    ((zero? tex-format)
     (-> ct32-24-block-table (+ bx (shl by 3)))
     )
    ((= tex-format (gs-psm ct24))
     (-> ct32-24-block-table (+ bx (shl by 3)))
     )
    ((= tex-format (gs-psm ct16))
     (-> ct16-block-table (+ bx (shl by 2)))
     )
    ((= tex-format (gs-psm ct16s))
     (-> ct16s-block-table (+ bx (shl by 2)))
     )
    ((= tex-format (gs-psm mz32))
     (-> mz32-24-block-table (+ bx (shl by 3)))
     )
    ((= tex-format (gs-psm mz24))
     (-> mz32-24-block-table (+ bx (shl by 3)))
     )
    ((= tex-format (gs-psm mz16))
     (-> mz16-block-table (+ bx (shl by 2)))
     )
    ((= tex-format (gs-psm mz16s))
     (-> mz16s-block-table (+ bx (shl by 2)))
     )
    ((= tex-format (gs-psm mt8))
     (-> mt8-block-table (+ bx (shl by 3)))
     )
    ((= tex-format (gs-psm mt4))
     (-> mt4-block-table (+ bx (shl by 2)))
     )
    (else
     0
     )
    )
  )

(defun gs-page-width ((arg0 gs-psm))
  (let ((v1-0 arg0))
    (if (or (zero? v1-0)
            (= v1-0 (gs-psm ct24))
            (= v1-0 (gs-psm ct16))
            (= v1-0 (gs-psm ct16s))
            )
        64
        (cond
          ((or (= v1-0 (gs-psm mt8)) (= v1-0 (gs-psm mt4)))
           128
           )
          (else
           (format #t "Warning: Unknown block width for psm ~D~%" arg0)
           1
           )
          )
        )
    )
  )

(defun gs-page-height ((arg0 gs-psm))
  (let ((v1-0 arg0))
    (if (or (zero? v1-0) (= v1-0 (gs-psm ct24)))
        32
        (cond
          ((or (= v1-0 (gs-psm ct16)) (= v1-0 (gs-psm ct16s)))
           64
           )
          ((= v1-0 (gs-psm mt8))
           64
           )
          ((= v1-0 (gs-psm mt4))
           128
           )
          (else
           (format #t "Warning: Unknown block width for psm ~D~%" arg0)
           1
           )
          )
        )
    )
  )

(defun gs-block-width ((arg0 gs-psm))
  (let ((v1-0 arg0))
   (if (or (zero? v1-0) (= v1-0 (gs-psm ct24)))
    8
    (cond
     ((or (= v1-0 (gs-psm ct16)) (= v1-0 (gs-psm ct16s)) (= v1-0 (gs-psm mt8)))
      16
      )
     ((= v1-0 (gs-psm mt4))
      32
      )
     (else
      (format #t "Warning: Unknown block width for psm ~D~%" arg0)
      1
      )
     )
    )
   )
  )

(defun gs-block-height ((arg0 gs-psm))
  (let ((v1-0 arg0))
    (if (or (zero? v1-0)
            (= v1-0 (gs-psm ct24))
            (= v1-0 (gs-psm ct16))
            (= v1-0 (gs-psm ct16s))
            )
        8
        (cond
          ((or (= v1-0 (gs-psm mt8)) (= v1-0 (gs-psm mt4)))
           16
           )
          (else
           (format #t "Warning: Unknown block width for psm ~D~%" arg0)
           1
           )
          )
        )
    )
  )

(defun gs-largest-block ((tex-width int) (tex-height int) (tex-format gs-psm))
  "Determine the largest block occupied by the given texture"
  (let* ((block-width (gs-block-width tex-format))
         (block-height (gs-block-height tex-format))
         ;; round up to neaest block.
         (real-width
          (* (/ (+ (+ block-width -1) tex-width) block-width) block-width)
           )
         (real-height
          (* (/ (+ (+ block-height -1) tex-height) block-height) block-height)
           )
         ;; and now convert to actual blocks
         (width-blocks (/ real-width block-width))
         (height-blocks (/ real-height block-height))
         (max-block 0)
         )
    ;; loop over each block...
    (dotimes (x width-blocks)
      (dotimes (y height-blocks)
        ;; and see where it is.
        (set! max-block (max max-block (gs-find-block x y tex-format)))
        )
      )
    max-block
    )
  )

(defun gs-blocks-used ((tex-width int) (tex-height int) (tex-format gs-psm))
  "This function doesn't make much sense...  It's unused so maybe it's just wrong?"
  (let* ((page-width (gs-page-width tex-format))
         (page-height (gs-page-height tex-format))
         (real-width
          (* (/ (+ (+ page-width -1) tex-width) page-width) page-width)
           )
         (real-height
          (* (/ (+ (+ page-height -1) tex-height) page-height) page-height)
           )
         (width-blocks (/ real-width page-width))
         (height-blocks (/ real-height page-height))
         ;; past here, it doesn't make much sense to me.
         (a0-9 (- tex-width (* (+ width-blocks -1) page-width)))
         (a1-7 (- tex-height (* (+ height-blocks -1) page-height)))
         )
    (if (or (< a0-9 page-width) (< a1-7 page-height))
        (+
         (+ (gs-largest-block a0-9 a1-7 tex-format) 1)
         (shl (+ (* width-blocks height-blocks) -1) 5)
         )
        (shl (* height-blocks width-blocks) 5)
        )
    )
  )
;;;;;;;;;;;;;; end of weird gs functions that are unused.


;;;;;;;;;;;;;;;;;;;;;;;;;;;;;;;;;
;; Texture Pool
;;;;;;;;;;;;;;;;;;;;;;;;;;;;;;;;;

;; there is a single texture pool (*texture-pool*) that is responsible for
;; managing the textures in VRAM.
;; It can allocate plain memory, and also tracks "segments", which are just
;; chunks of VRAM that have a location+size.

(defmethod new texture-pool ((allocation symbol) (type-to-make type))
  "Allocate and initialize a texture-pool"
  (initialize!
   (object-new allocation type-to-make (the-as int (-> type-to-make size)))
   )
  )

(defmethod allocate-vram-words! texture-pool ((obj texture-pool) (word-count int))
  "Allocate words in vram. Returns the index of the first word."
  (let ((v0-0 (-> obj cur)))
    (set! (-> obj cur) (+ (-> obj cur) word-count))
    v0-0
    )
  )

;; boot common textures are "common" textures that are loaded at boot, but will live in RAM
;; and be uploaded to VRAM as needed.

(defmethod lookup-boot-common-id texture-pool ((obj texture-pool) (arg0 int))
  "Map these special textures to a number betwen 0 and 19. For other textures, return -1.
   NOTE: hud means start menu + zoomer, not the usual health HUD."
  (let ((v1-0 arg0))
   (cond
    ((= v1-0 1032) 0) ;; hud (seg0 only)
    ((= v1-0 1119) 1) ;; zoomer-hud (not actually loaded at boot)
    ((= v1-0 1478) 2) ;; doesn't exist? (likely demo1)
    ((= v1-0 1485) 3) ;; demo2 (seg0 only)
    ((= v1-0 1486) 4) ;; demo3 (seg0 only)
    ((= v1-0 1487) 5) ;; demo4 (seg0 only)
    (else
     (cond
      ((or (= v1-0 635) (= v1-0 1609)) 6) ;; X or demo5j (seg0 only)
      ((= v1-0 636) 7) ;; nope
      ((= v1-0 637) 8) ;; nope
      ((= v1-0 752) 9) ;; nope
      ((= v1-0 1598) 10) ;; nope
      ((= v1-0 1599) 11) ;; demo2f
      ((= v1-0 1600) 12) ;; demo2g
      ((= v1-0 1601) 13) ;; demo2i
      ((= v1-0 1602) 14) ;; demo2s
      ((= v1-0 1603) 15) ;; demo4e
      ((= v1-0 1604) 16) ;; demo4f
      ((= v1-0 1605) 17) ;; demo4g
      ((= v1-0 1606) 18) ;; demo4i
      ((= v1-0 1607) 19) ;; demo4s
      (else -1)
      )
     )
    )
   )
  )

(defmethod initialize! texture-pool ((obj texture-pool))
  "Initialize (or maybe reinitialize) a texture pool."
  ;; reset allocator
  (set! (-> obj cur) 0)
  ;; I think top is basically unused.
  (set! (-> obj top) (-> obj cur))
  ;; by default, use the default allocator.
  (set! (-> obj allocate-func) texture-page-default-allocate)
  ;; allocate the weird stuff we always want (font, sky, etc)
  (allocate-defaults! obj)
  (set! (-> obj font-palette) (allocate-vram-words! obj 64))

  ;; clear out common pages.
  (dotimes (v1-6 32)
    (set! (-> obj common-page v1-6) (the-as texture-page 0))
    )
  (set! (-> obj common-page-mask) 0)

  ;; clear ids.  This stores the texture ids that are stored at each "nd page", or 0 if there is junk.
  ;; it is used for the lazy loading system to see if the data is already there.
  (dotimes (v1-9 160)
    (set! (-> obj ids v1-9) (the-as uint 0))
    )
  obj
  )

(defmethod get-leftover-block-count texture-page ((obj texture-page) (segment-count int) (additional-size int))
  "This returns how many blocks are used in the last page nd-page.
   It uses nd-pages, which are 64 blocks or 16 kB."
  (let ((v1-0 additional-size))
   (dotimes (a2-1 segment-count)
    (+! v1-0 (the-as int (-> obj segment a2-1 size)))
    )
   (logand (sar v1-0 6) 63)
   )
  )

(defmethod print-usage texture-pool ((obj texture-pool))
  "Print out VRAM usage."
  (format #t "--------------------~%")
  (format #t "texture pool ~DK - ~DK (~DK used, ~DK free)~%"
   (sar (-> obj top) 8) ;; vram words to kb
   (sar (-> obj cur) 8) ;; vram words to kb
   (sar (- (-> obj cur) (-> obj top)) 8)
   (sar (- #xfa000 (-> obj cur)) 8) ;; 4 MB, doesn't seem to account for framebuffers?
   )
  (format #t "--------------------~%")
  obj
  )

(defmethod allocate-segment! texture-pool ((obj texture-pool) (segment texture-pool-segment) (size int))
  "Allocate a segment of the given size. The segment is an output here, containing size/dest."
  (set! (-> segment size) (the-as uint size))
  (set! (-> segment dest) (the-as uint (allocate-vram-words! obj size)))
  segment
  )

(defconstant NEAR_SEGMENT_WORDS #x62000) ;; ~1.6 MB
(defconstant COMMON_SEGMENT_WORDS #x1c000) ;; ~0.5 MB
(defconstant SPECIAL_VRAM_WORDS #x7000) ;; for sky, eyes, ocean, and depth-cue effect rendering.

(defmethod allocate-defaults! texture-pool ((obj texture-pool))
  "Allocate default segments"
  ;; allocate the common and near segments
  (allocate-segment! obj (-> obj segment-common) COMMON_SEGMENT_WORDS) ;; ~0.5 MB
  (allocate-segment! obj (-> obj segment-near) NEAR_SEGMENT_WORDS) ;; ~1.6 MB.
  (set! *sky-base-vram-word* (allocate-vram-words! obj SPECIAL_VRAM_WORDS))
  (set! *sky-base-block* (sar *sky-base-vram-word* 6))
  (set! *sky-base-page* (sar *sky-base-vram-word* 11))
  (set! *eyes-base-vram-word* (+ *sky-base-vram-word* 6144))
  (set! *eyes-base-block* (sar *eyes-base-vram-word* 6))
  (set! *eyes-base-page* (sar *eyes-base-vram-word* 11))
  (set! *ocean-base-vram-word* (+ *sky-base-vram-word* 6144))
  (set! *ocean-base-block* (sar *ocean-base-vram-word* 6))
  (set! *ocean-base-page* (sar *ocean-base-vram-word* 11))
  (set! *depth-cue-base-vram-word* (+ *sky-base-vram-word* 6144))
  (set! *depth-cue-base-block* (sar *depth-cue-base-vram-word* 6))
  (set! *depth-cue-base-page* (sar *depth-cue-base-vram-word* 11))
  (none)
  )


;;;;;;;;;;;;;;;;;;;;;;;;;;;;;;
;; texture-page management
;;;;;;;;;;;;;;;;;;;;;;;;;;;;;;


(defmethod remove-from-heap texture-page ((obj texture-page) (seg kheap))
  "Remove the texture data from the heap. This can only safely be called immediately after
   the texture-page is loaded. This is used for textures that always live in VRAM."
  (set! (-> seg current) (-> obj segment 0 block-data))
  obj
  )

(defun texture-page-default-allocate ((pool texture-pool) (page texture-page) (heap kheap) (tpage-id int))
  "Default allocator for textures.  This _permanently_ uploads the texture to VRAM and uses up VRAM that
   can never be reclaimed, and does it immediately.
   It modifies the texture to point to the allocated VRAM.
   It also kicks out the texture data (and any data after it) from the heap.
   All three segments of the texture page will be be together."

  ;; loop over the semgments in the texture page.
  (dotimes (seg-id 3)
    ;; get vram for the segment
    (let ((vram (allocate-vram-words! pool (the-as int (-> page segment seg-id size)))))
      ;; adjust the texture so it points to the vram address the allocator gave us.
      (relocate-dests! page vram seg-id)
      )
    )
  ;; upload the texture page (all segments). This function will return after the upload has finished.
  (upload-now! page -1)
  ;; and kick the data out from the heap, now that it is permanently in vram.
  (remove-from-heap page heap)
  page
  )


(defun texture-page-common-allocate ((pool texture-pool) (page texture-page) (seg kheap) (tpage-id int))
  "Set up an entire texture page for eventual upload to the common segment of the pool.
   All three segments will be together."

  ;; bump allocator, starting at the beginning of the common segment.
  ;; the common segment is reused, so its fine that this overlaps with other textures using common.
  (let ((s5-0 (-> pool segment-common dest)))
    (dotimes (seg-id 3)
      ;; fixup texture data so it points to the right spot in the common segment.
      (relocate-dests! page (the-as int s5-0) seg-id)
      (+! s5-0 (-> page segment seg-id size))
      )
    )
  page
  )

(defun texture-page-common-boot-allocate ((pool texture-pool) (page texture-page) (heap kheap) (tpage-id int))
  "Allocator for textures at boot time.  It will put boot-common textures in common. Once it gets a non-common
   texture, it will change the allocator to default."

  ;; see if we got a common texture. This will need to be reuploaded every time it is used.
  (let ((tex-id (lookup-boot-common-id pool tpage-id)))
    (cond
      ((>= tex-id 0)
       ;; let the common allocator deal with it.
       (texture-page-common-allocate pool page heap tpage-id)
       
       ;; textures that:
       ;; - are in the common page (uploaded before use)
       ;; - are in common memory (not level-specific)
       ;; have a record in this common-page array.
       ;; this helps other code find the appropriate tpage to upload.
       ;; level-specific texture pages are stored in the level structure itself, but this doesn't apply here.
       (set! (-> pool common-page tex-id) page)
       )
      (else
       ;; textures that aren't on that special list are permanently allocated.
       ;; once we get one default, switch the allocator to default for the rest.
       (set! (-> *texture-pool* allocate-func) texture-page-default-allocate)
       (texture-page-default-allocate pool page heap tpage-id)
       )
      )
    )
  page
  )


;;;;;;;;;;;;;;;;;;
;; texture upload
;;;;;;;;;;;;;;;;;;

;; these functions generate DMA packets to configure the GS for upload
;; the dma-buffer-add-ref-textures function can then be used to actually send texture data.

(defun upload-vram-data ((buf dma-buffer) (dest int) (tex-data pointer) (tex-h int))
  "Add DMA packet to prepare to upload a texture."
  (while (> tex-h 0)
    ;; only 2048 height/transfer.
    (let ((height-this-time (min 2048 tex-h)))
      ;; add dma/vif tag.
      (let* ((v1-1 buf)
             (dma (the-as dma-packet (-> v1-1 base)))
             )
        (set! (-> dma dma) (new 'static 'dma-tag :qwc #x5 :id (dma-tag-id cnt)))
        (set! (-> dma vif0) (new 'static 'vif-tag))
        (set! (-> dma vif1) (new 'static 'vif-tag :imm #x5 :cmd (vif-cmd direct) :msk #x1))
        (set! (-> v1-1 base) (&+ (the-as pointer dma) 16))
        )

      ;; add gif (a+d)
      (let* ((v1-2 buf)
             (gif (the-as gs-gif-tag (-> v1-2 base)))
             )
        (set! (-> gif tag) (new 'static 'gif-tag64 :nloop #x4 :nreg #x1))
        (set! (-> gif regs) (new 'static 'gif-tag-regs :regs0 (gif-reg-id a+d)))
        (set! (-> v1-2 base) (&+ (the-as pointer gif) 16))
        )

      ;; add transfer setting registers
      (let* ((v1-3 buf)
             (gs-data (-> v1-3 base))
             )
        (set! (-> (the-as (pointer gs-bitbltbuf) gs-data) 0)
         (new 'static 'gs-bitbltbuf :dbw #x2 :dbp dest)
         )
        (set! (-> (the-as (pointer gs-reg64) gs-data) 1) (gs-reg64 bitbltbuf))
        (set! (-> (the-as (pointer gs-trxpos) gs-data) 2) (new 'static 'gs-trxpos))
        (set! (-> (the-as (pointer gs-reg64) gs-data) 3) (gs-reg64 trxpos))
        (set! (-> (the-as (pointer gs-trxreg) gs-data) 4)
         (new 'static 'gs-trxreg :rrw #x80 :rrh height-this-time)
         )
        (set! (-> (the-as (pointer gs-reg64) gs-data) 5) (gs-reg64 trxreg))
        (set! (-> (the-as (pointer gs-trxdir) gs-data) 6) (new 'static 'gs-trxdir))
        (set! (-> (the-as (pointer gs-reg64) gs-data) 7) (gs-reg64 trxdir))
        (set! (-> v1-3 base) (&+ gs-data 64))
        )
      (dma-buffer-add-ref-texture
       buf
       tex-data
       128
       height-this-time
       (gs-psm ct32) ;; all uploads are ct32.
       )
      )
    (+! dest 4096)
    (set! tex-data (&+ tex-data #x100000))
    (+! tex-h -2048)
    )
  (none)
  )

(defun upload-vram-pages ((pool texture-pool) (segment texture-pool-segment) (page texture-page) (mode int) (bucket-idx int))
  "Add a dma chain to upload textures to the bucket. This will only upload chunks that aren't already there.
   This will automatically update the cache info in the pool for the upload.
   mode: -3 = don't want anything (this function does nothing)
          0 = page segment 0
         -2 = page segment 0 and 1
         -1 = the whole page.
          2 = just segment 2 of the page."
  (local-vars
   (tex-data pointer)
   (tex-dest-base-chunk uint)
   (chunk-count uint)
   (chunks-to-upload-count int)
   (first-chunk-idx-to-upload int)
   (tex-id uint)
   )
  (let ((total-upload-size 0))
    (let* ((dma-buf (-> *display* frames (-> *display* on-screen) frame global-buf)) ;; the global DMA buffer
           (dma-start (-> dma-buf base)) ;; the start of the DMA to add to the bucket.
           )

      ;; default to segment 0 only (mode 0)
      (set! tex-data (-> page segment 0 block-data)) ;; data to send, in EE memory
      (set! tex-dest-base-chunk (shr (-> page segment 0 dest) 12)) ;; destination chunk idx.
      (set! chunk-count (-> page segment 0 size)) ;; number of chunks in segment
      (set! chunks-to-upload-count 0) ;; number of chunks to actually upload
      (set! first-chunk-idx-to-upload 0) ;; index in data of first chunk to send
      (set! tex-id (-> page id))         ;; the id of the texture.
      (let ((v1-8 mode))
        (cond
          ((= v1-8 -3)
           (return 0) ;; mode -3, do nothing.
           )
          ((zero? v1-8) ;; mode 0, default is okay
           )
          ((= v1-8 -2) ;; mode -2, add on segment 1
           (set! chunk-count (+ chunk-count (-> page segment 1 size)))
           )
          ((= v1-8 -1) ;; mode -1, do the whole thing.
           (set! chunk-count (-> page size))
           )
          ((= v1-8 2) ;; mode 2, overwrite and do segment 2 only.
           (set! tex-data (-> page segment 2 block-data))
           (set! tex-dest-base-chunk (shr (-> page segment 2 dest) 12))
           (set! chunk-count (-> page segment 2 size))
           )
          )
        )

      ;; make sure we don't overflow the segment we're loading to.
      (set! chunk-count
            (the uint (shr (min (the-as int (-> segment size)) (the-as int (+ chunk-count 4095))) 12))
            )

      ;; next, loop over each chunk to upload.
      ;; we want to:
      ;;  - skip uploading chunks we already uploaded
      ;;  - group together consecutive chunks we need to upload.
      (dotimes (upload-chunk-idx (the-as int chunk-count))
        ;; the destination of the chunk.
        (let ((current-dest-chunk
               (+ tex-dest-base-chunk (the-as uint upload-chunk-idx))
                )
              )
          ;; now we see if we can get away with not uploading the chunk.
          (if (zero? chunks-to-upload-count)
              (when (!= (-> pool ids current-dest-chunk) tex-id)
                ;; we hit the beginning of a run of chunks that need uploading
                (set! first-chunk-idx-to-upload upload-chunk-idx)
                ;; remember that we will upload this.
                (set! (-> pool ids current-dest-chunk) tex-id)
                (set! chunks-to-upload-count (+ chunks-to-upload-count 1))
                )
              (cond
                ;; in here, we are in the middle of a run of "needs uploading" chunks
                ((= (-> pool ids current-dest-chunk) tex-id)
                 ;; and the run ends, we found a chunk that's already loaded.
                 ;; so we upload the run:
                 (upload-vram-data dma-buf
                                   (the int (shl (+ tex-dest-base-chunk (the-as uint first-chunk-idx-to-upload)) 6))
                                   (&+ tex-data (shl first-chunk-idx-to-upload 14))
                                   (shl chunks-to-upload-count 5)
                                   )
                 (+! total-upload-size chunks-to-upload-count)
                 ;; reset
                 (set! chunks-to-upload-count 0)
                 )
                (else
                 ;; the run continues!
                 (set! (-> pool ids current-dest-chunk) tex-id)
                 (set! chunks-to-upload-count (+ chunks-to-upload-count 1))
                 )
                )
              )
          )
        )

      ;; if we finished with a run of "needs upload", set up the upload.
      (when (nonzero? chunks-to-upload-count)
        (upload-vram-data
         dma-buf
         (the int (shl (+ tex-dest-base-chunk (the-as uint first-chunk-idx-to-upload)) 6))
         (&+ tex-data (shl first-chunk-idx-to-upload 14))
         (shl chunks-to-upload-count 5)
         )
        (+! total-upload-size chunks-to-upload-count)
        )

      ;; do a texflush

      ;; first, set up dma/vif
      (let* ((v1-47 dma-buf)
             (dma (the-as dma-packet (-> v1-47 base)))
             )
        (set! (-> dma dma) (new 'static 'dma-tag :qwc #x2 :id (dma-tag-id cnt)))
        (set! (-> dma vif0) (new 'static 'vif-tag))
        (set!
         (-> dma vif1)
         (new 'static 'vif-tag :imm #x2 :cmd (vif-cmd direct) :msk #x1)
         )
        (set! (-> v1-47 base) (&+ (the-as pointer dma) 16))
        )

      ;; and gif (a+d)
      (let* ((v1-48 dma-buf)
             (gif (the-as gs-gif-tag (-> v1-48 base)))
             )
        (set! (-> gif tag) (new 'static 'gif-tag64 :nloop #x1 :eop #x1 :nreg #x1))
        (set!
         (-> gif regs)
         (new 'static 'gif-tag-regs
              :regs0 (gif-reg-id a+d)
              :regs1 (gif-reg-id a+d)
              :regs2 (gif-reg-id a+d)
              :regs3 (gif-reg-id a+d)
              :regs4 (gif-reg-id a+d)
              :regs5 (gif-reg-id a+d)
              :regs6 (gif-reg-id a+d)
              :regs7 (gif-reg-id a+d)
              :regs8 (gif-reg-id a+d)
              :regs9 (gif-reg-id a+d)
              :regs10 (gif-reg-id a+d)
              :regs11 (gif-reg-id a+d)
              :regs12 (gif-reg-id a+d)
              :regs13 (gif-reg-id a+d)
              :regs14 (gif-reg-id a+d)
              :regs15 (gif-reg-id a+d)
              )
         )
        (set! (-> v1-48 base) (&+ (the-as pointer gif) 16))
        )

      ;; texflush
      (let* ((v1-49 dma-buf)
             (gif-data (-> v1-49 base))
             )
        (set! (-> (the-as (pointer uint64) gif-data) 0) (the-as uint 1))
        (set! (-> (the-as (pointer gs-reg64) gif-data) 1) (gs-reg64 texflush))
        (set! (-> v1-49 base) (&+ gif-data 16))
        )

      ;; we end the chain with a next.  The bucket system will patch the next chain to this,
      ;; and then patch all the buckets togehter before sending the DMA.
      (let ((a3-3 (-> dma-buf base)))
        (let ((dma-end (the-as dma-packet (-> dma-buf base))))
          (set! (-> dma-end dma) (new 'static 'dma-tag :id (dma-tag-id next)))
          (set! (-> dma-end vif0) (new 'static 'vif-tag))
          (set! (-> dma-end vif1) (new 'static 'vif-tag))
          (set! (-> dma-buf base) (&+ (the-as pointer dma-end) 16))
          )
        (dma-bucket-insert-tag
         (-> *display* frames (-> *display* on-screen) frame bucket-group)
         bucket-idx
         dma-start ;; the first thing in this chain, bucket will patch previous to this
         (the-as (pointer dma-tag) a3-3) ;; end of this chain (ptr to next tag)
         )
        )
      )
    (shl total-upload-size 14)
    )
  )

(defun update-vram-pages ((pool texture-pool) (pool-segment texture-pool-segment) (page texture-page) (mode int))
  "Update texture pool info if given texture page was uploaded in the given mode, but not using upload-vram-pages
   or upload-vram-pages-pris
   You should call this after doing an upload-now!, for example"

  ;; this is clearly copy-pasta from upload-vram-pages, and there are some weird leftovers.
  (let ((v1-0 (-> page segment 0 block-data)))
    )
  
  (let ((dest-block (shr (-> page segment 0 dest) 12)) ;; where we're loading to
        (sz (-> page segment 0 size))
        (modified-chunk-count 0)
        )
    (let ((t0-0 0))
      )
    (let ((page-id (-> page id)))
      (cond
        ((= mode -3)
         (return 0) ;; do nothing
         )
        ((zero? mode) ;; use segment 0
         )
        ((= mode -2)
         (+! sz (-> page segment 1 size)) ;; segment 0 + 1
         )
        ((= mode -1)
         (set! sz (-> page size)) ;; the whole page
         )
        ((= mode 2) ;; segment 2 only
         (let ((a3-5 (-> page segment 2 block-data)))
           )
         (set! dest-block (shr (-> page segment 2 dest) 12))
         (set! sz (-> page segment 2 size))
         )
        )

      ;; don't overflow.
      (let ((upload-chunks (shr (min (the-as int (-> pool-segment size)) (the-as int (+ sz 4095))) 12)))

        ;; for each chunk we might want to upload...
        (dotimes (chunk-idx (the-as int upload-chunks))
          ;; this has the weird run logic, but it isn't really used.
          ;; no matter what (-> pool ids vram-chunk) will be set to page-id.
          (let ((vram-chunk (+ dest-block (the-as uint chunk-idx))))
            (if (zero? modified-chunk-count)
                (when (!= (-> pool ids vram-chunk) page-id)
                  (set! (-> pool ids vram-chunk) page-id)
                  (+! modified-chunk-count 1)
                  )
                (cond
                  ((= (-> pool ids vram-chunk) page-id)
                   (set! modified-chunk-count 0)
                   )
                  (else
                   (set! (-> pool ids vram-chunk) page-id)
                   (+! modified-chunk-count 1)
                   )
                  )
                )
            )
          )
        )
      )
    )
  0
  )

(defun upload-vram-pages-pris ((pool texture-pool) (segment texture-pool-segment) (page texture-page) (bucket-idx int) (allow-cache-mask int))
  "Upload the entire texture page. If the allow-cache-mask is set for the chunk, it will not upload if there is already
   the correct data.  Upload will be added to the given bucket for on-screen.
   The nth bit of the mask determines if the nth 16-kB chunk can safely use the existing data if the id check passes.
   A 64-bit mask is enough to address the entire common segment, which is the only destination for PRIS textures."
  (local-vars
   (tex-data pointer)
   (tex-dest-base-chunk uint)
   (chunk-count uint)
   (chunks-to-upload-count int)
   (first-chunk-idx-to-upload int)
   (page-id uint)
   (current-dest-chunk uint)
   (allow-cached symbol)
   )
  (let ((total-upload-size 0))
   (let* ((dma-buf (-> *display* frames (-> *display* on-screen) frame global-buf))
          (dma-start (-> dma-buf base))
          )
     (set! tex-data (-> page segment 0 block-data)) ;; data in RAM
     (set! tex-dest-base-chunk (shr (-> page segment 0 dest) 12)) ;; where to load
     (set! chunk-count (-> page size)) ;; how much to load
     (set! chunks-to-upload-count 0)   ;; for runs of uploads
     (set! first-chunk-idx-to-upload 0)  ;; for runs of uploads
     (set! page-id (-> page id))

     ;; don't overflow.
     (set! chunk-count (the uint (shr (min (the-as int (-> segment size)) (the-as int (+ chunk-count 4095))) 12)))

     ;; iterate through chunks to possibly upload
     (dotimes (upload-chunk-idx (the-as int chunk-count))
       ;; where to load to
       (set! current-dest-chunk
        (+ tex-dest-base-chunk (the-as uint upload-chunk-idx))
        )
       ;; can we possibly use existing data in VRAM?
       (set! allow-cached
        (nonzero? (logand allow-cache-mask (ash 1 upload-chunk-idx)))
        )
       ;; look for the start of a run of uploads.
       (if (zero? chunks-to-upload-count)
           (when (and (!= (-> pool ids current-dest-chunk) page-id) allow-cached)
             ;; start of run!
             (set! first-chunk-idx-to-upload upload-chunk-idx)
             (set! (-> pool ids current-dest-chunk) page-id)
             (set! chunks-to-upload-count (+ chunks-to-upload-count 1))
             )
           (cond
             ((or (= (-> pool ids current-dest-chunk) page-id) (not allow-cached))
              ;; end of run. upload the run.
              (upload-vram-data dma-buf
                                (the int (shl (+ tex-dest-base-chunk (the-as uint first-chunk-idx-to-upload)) 6))
                                (&+ tex-data (shl first-chunk-idx-to-upload 14))
                                (shl chunks-to-upload-count 5)
                                )
              (+! total-upload-size chunks-to-upload-count)
              (set! chunks-to-upload-count 0)
              )
             (else
              ;; run continuing.
              (set! (-> pool ids current-dest-chunk) page-id)
              (set! chunks-to-upload-count (+ chunks-to-upload-count 1))
              )
             )
           )
       )

     ;; if we ended in a run, upload it.
     (when (nonzero? chunks-to-upload-count)
       (upload-vram-data
        dma-buf
        (the int (shl (+ tex-dest-base-chunk (the-as uint first-chunk-idx-to-upload)) 6))
        (&+ tex-data (shl first-chunk-idx-to-upload 14))
        (shl chunks-to-upload-count 5)
        )
       (+! total-upload-size chunks-to-upload-count)
       )

     ;; do a texflush.
     (let* ((v1-52 dma-buf)
            (dma (the-as dma-packet (-> v1-52 base)))
            )
       (set! (-> dma dma) (new 'static 'dma-tag :qwc #x2 :id (dma-tag-id cnt)))
       (set! (-> dma vif0) (new 'static 'vif-tag))
       (set! (-> dma vif1)
        (new 'static 'vif-tag :imm #x2 :cmd (vif-cmd direct) :msk #x1)
        )
       (set! (-> v1-52 base) (&+ (the-as pointer dma) 16))
       )
     (let* ((v1-53 dma-buf)
            (gif (the-as gs-gif-tag (-> v1-53 base)))
            )
       (set! (-> gif tag) (new 'static 'gif-tag64 :nloop #x1 :eop #x1 :nreg #x1))
       (set!
        (-> gif regs)
        (new 'static 'gif-tag-regs
             :regs0 (gif-reg-id a+d)
             :regs1 (gif-reg-id a+d)
             :regs2 (gif-reg-id a+d)
             :regs3 (gif-reg-id a+d)
             :regs4 (gif-reg-id a+d)
             :regs5 (gif-reg-id a+d)
             :regs6 (gif-reg-id a+d)
             :regs7 (gif-reg-id a+d)
             :regs8 (gif-reg-id a+d)
             :regs9 (gif-reg-id a+d)
             :regs10 (gif-reg-id a+d)
             :regs11 (gif-reg-id a+d)
             :regs12 (gif-reg-id a+d)
             :regs13 (gif-reg-id a+d)
             :regs14 (gif-reg-id a+d)
             :regs15 (gif-reg-id a+d)
             )
        )
       (set! (-> v1-53 base) (&+ (the-as pointer gif) 16))
       )
     (let* ((v1-54 dma-buf)
            (a0-25 (-> v1-54 base))
            )
       (set! (-> (the-as (pointer uint64) a0-25) 0) (the-as uint 1))
       (set! (-> (the-as (pointer gs-reg64) a0-25) 1) (gs-reg64 texflush))
       (set! (-> v1-54 base) (&+ a0-25 16))
       )

     ;; terminate the chain for the bucket.
     (let ((a3-3 (-> dma-buf base)))
       (let ((dma-end (the-as dma-packet (-> dma-buf base))))
         (set! (-> dma-end dma) (new 'static 'dma-tag :id (dma-tag-id next)))
         (set! (-> dma-end vif0) (new 'static 'vif-tag))
         (set! (-> dma-end vif1) (new 'static 'vif-tag))
         (set! (-> dma-buf base) (&+ (the-as pointer dma-end) 16))
         )

       ;; add chain to bucket.
       (dma-bucket-insert-tag
        (-> *display* frames (-> *display* on-screen) frame bucket-group)
        bucket-idx
        dma-start
        (the-as (pointer dma-tag) a3-3)
        )
       )
     )
   (shl total-upload-size 14)
   )
  )


;; NEAR segment layout:

;; ----------------------------------------------
;; | level 0 private | shared | level 1 private |
;; ----------------------------------------------

;; the textures for level 0 and level 1 may be as large as (sizeof private) + (sizeof shared).
;; the private sections remain in VRAM while the level is loaded, but the shared part is
;; reuploaded for each level on each frame.

;; the near allocators will only keep the shared part of the near data in RAM
;; NOTE: only segment 2 of the TFRAG texture page is NEAR.

(defun texture-page-near-allocate-0 ((pool texture-pool) (page texture-page) (heap kheap) (mode int))
  "Allocator for tpages which use the near segment.
   This is expected to be used on the first texture of a level load, the TFRAG.
   Note: the zoomerhud texture may occur before this, but it's strange.
   This is used for level 0, which gets the first part of the NEAR segment
   as private texture memory."

  ;; set up segment 2 to be in the near segment
  (relocate-dests! page (the-as int (-> pool segment-near dest)) 2)

  ;; segment 0, 1 go in common.
  (let ((common-dest (-> pool segment-common dest)))
    (dotimes (page-seg-idx 2)
      (relocate-dests! page (the-as int common-dest) page-seg-idx)
      (+! common-dest (-> page segment page-seg-idx size))
      )
    )

  ;; upload near data, and update the upload cache stuff.
  (upload-now! page 2)
  (update-vram-pages pool (-> pool segment-near) page 2)

  ;; our strategy is to remove the private memory from RAM.
  ;; to avoid leaving an unused hole, we copy the shared data backward.
  ;; unfortunately, it would be too slow to do it now.
  ;; this function runs during level loading, during the login of the linked tpage file.
  ;; the linker aims to use ~3% of a frame and limits itself to copies of up to ~600 kB
  ;; per frame.  Copying back the near data may be slightly over 1 MB in the worst case,
  ;; and we've already used some time in the upload-now!, so we will delay the actual
  ;; copy until the next frame.
  ;; The level loader know about this, and all we have to do is set up *texture-reloate-later*
  
  (let ((page-seg-2-size (logand -4096 (the-as int (+ (-> page segment 2 size) 4095)))))
    (cond
      ((< (the-as uint #x24000) page-seg-2-size)
       ;; we use the shared memory of near.

       ;; this data should be kept in the heap
       (let ((after-seg-2-data (+ #x90000 (the-as int (-> page segment 2 block-data)))))
         (let ((seg-2-data (-> page segment 2 block-data)))

           ;; reduce size for the stuff that's in VRAM.
           (set! (-> page segment 2 size) (+ -147456 (the-as int page-seg-2-size)))

           ;; adjust dest to upload past the "private" part, at the start of shared.
           (set! (-> page segment 2 dest) (+ #x24000 (the-as int (-> pool segment-near dest))))

           ;; set the size of the heap as needed to hold only the unlocked texture data.
           (set! (-> heap current)
            (&+ (-> page segment 2 block-data) (shl (-> page segment 2 size) 2))
            )

           ;; inform the level loader it should do this on the next frame.
           (set! (-> *texture-relocate-later* memcpy) #t)
           ;; copy to the start of our data
           (set! (-> *texture-relocate-later* dest) (the-as uint seg-2-data))
           )
         ;; from the start of the unlocked data.
         (set! (-> *texture-relocate-later* source) (the-as uint after-seg-2-data))
         )
       ;; the number of bytes to copy.
       (set! (-> *texture-relocate-later* move) (shl (-> page segment 2 size) 2))
       )
      (else
       ;; the whole thing fit in the locked near segment!
       ;; so we can just kick out segment 2 entirely and skip the memcpy stuff.
       (set! (-> page segment 2 size) (the-as uint 0))
       (set! (-> heap current) (-> page segment 2 block-data))
       )
      )
    )

  ;; set the allocator to the common allocator for all other textures.
  ;; only TFRAG, the first page, uses near.
  (set! (-> *texture-pool* allocate-func) texture-page-common-allocate)
  ;; in the level data, there is always code, then TFRAG texture,
  ;; so mark the code memory end as the start of this page.
<<<<<<< HEAD
  (set! (-> *level* unknown-level-2 code-memory-end) page)
=======
  (set! (-> *level* unknown-level-2 code-memory-end) (the pointer page))
>>>>>>> a6eb5199
  page
  )


(defun texture-page-near-allocate-1 ((pool texture-pool) (page texture-page) (heap kheap) (mode int))
  "Allocate for level 1's near textures"

  ;; effective size of segment 2, will go in near.
  (let ((seg2-size (logand -4096 (the-as int (+ (-> page segment 2 size) 4095)))))
    ;; where to start our near data (somewhere in shared or level 1 private)
    (let ((seg2-dest (+ (- #x62000 (the-as int seg2-size)) (-> pool segment-near dest))))
      ;; relocate to point to this point.
      (relocate-dests! page (the-as int seg2-dest) 2)
      )

    ;; set up other segments for the common segment.
    (let ((common-dest (-> pool segment-common dest)))
      (dotimes (page-seg-idx 2)
        (relocate-dests! page (the-as int common-dest) page-seg-idx)
        (+! common-dest (-> page segment page-seg-idx size))
        )
      )

    ;; upload the near data now.
    (upload-now! page 2)
    ;; and remember it in the cache.
    (update-vram-pages pool (-> pool segment-near) page 2)
    
    (cond
      ((< (the-as uint #x24000) seg2-size)
       ;; we use the shared part. Kick out only the non-shared texture.
       ;; it's on th end this time, so no mempcy like in near-allocate-0
       (set! (-> page segment 2 size) (+ -147456 (the-as int seg2-size)))
       (set! (-> heap current)
        (&+ (-> page segment 2 block-data) (shl (-> page segment 2 size) 2))
        )
       )
      (else
       ;; we fit entirely in private. Kick out the whole thing!
       (set! (-> page segment 2 size) (the-as uint 0))
       (set! (-> heap current) (-> page segment 2 block-data))
       )
      )
    )
  (set! (-> *texture-pool* allocate-func) texture-page-common-allocate)
<<<<<<< HEAD
  (set! (-> *level* unknown-level-2 code-memory-end) page)
=======
  (set! (-> *level* unknown-level-2 code-memory-end) (the pointer page))
>>>>>>> a6eb5199
  page
  )


(defun texture-page-level-allocate ((pool texture-pool) (page texture-page) (heap kheap) (mode int))
  "Allocator for level textures."
  (let ((common-id (lookup-boot-common-id pool mode)))
    (cond
      ((>= common-id 0)
       ;; this will handle the zoomer HUD, which comes in before TFRAG.
       (texture-page-common-allocate pool page heap mode)
       (set! (-> pool common-page common-id) page)
       )
      (else
       (let ((level-idx (-> *level* unknown-level-2 index)))
         ;; these will handle TFRAG. These allocators will then switch the allocator
         ;; to common for everything else.
         (cond
           ((zero? level-idx)
            (texture-page-near-allocate-0 pool page heap mode)
            )
           ((= level-idx 1)
            (texture-page-near-allocate-1 pool page heap mode)
            )
           )
         )
       )
      )
    )
  page
  )


(defun texture-page-size-check ((pool texture-pool) (level level) (hide-prints symbol))
  "Check to see if any texture are oversize. Sets bits in the output flag if they are"
  (let ((oversize 0))
    (let* ((tfrag-page (-> level texture-page 0))
           (tfrag-mip0-size (-> tfrag-page mip0-size))
           )
      (when tfrag-page
        (if (< (the-as uint #x3e000) tfrag-mip0-size)
            (set! oversize (logior oversize 1))
            )
        (if (< (the-as uint #x1c000) (+ (-> tfrag-page segment 0 size) (-> tfrag-page segment 1 size)))
            (set! oversize (logior oversize 1))
            )
        (when (not hide-prints)
          (format #t "~Tlevel ~10S TFRAG tpage ~A uses ~DK of near ~DK~%"
                  (-> level name)
                  (-> tfrag-page name)
                  (shr tfrag-mip0-size 8)
                  992
                  )
          (format #t "~Tlevel ~10S TFRAG tpage ~A uses ~DK of common ~DK~%"
                  (-> level name)
                  (-> tfrag-page name)
                  (shr (+ (-> tfrag-page segment 0 size) (-> tfrag-page segment 1 size)) 8)
                  448
                  )
          )
        )
      )
    (let ((pris-page (-> level texture-page 1)))
      (when pris-page
        (if (< (the-as uint #x1c000) (-> pris-page size))
            (set! oversize (logior oversize 2))
            )
        (if (not hide-prints)
            (format #t "~Tlevel ~10S PRIS  tpage ~A uses ~DK of common ~DK~%"
                    (-> level name)
                    (-> pris-page name)
                    (shr (-> pris-page size) 8)
                    448
                    )
            )
        )
      )
    (let ((shrub-page (-> level texture-page 2)))
      (when shrub-page
        (if (< (the-as uint #x1c000) (-> shrub-page size))
            (set! oversize (logior oversize 4))
            )
        (if (not hide-prints)
            (format #t "~Tlevel ~10S SHRUB tpage ~A uses ~DK of common ~DK~%"
                    (-> level name)
                    (-> shrub-page name)
                    (shr (-> shrub-page size) 8)
                    448
                    )
            )
        )
      )
    (let ((alpha-page (-> level texture-page 3)))
      (when alpha-page
        (if (< (the-as uint #x1c000) (-> alpha-page size))
            (set! oversize (logior oversize 8))
            )
        (if (not hide-prints)
            (format #t "~Tlevel ~10S ALPHA tpage ~A uses ~DK of common ~DK~%"
                    (-> level name)
                    (-> alpha-page name)
                    (shr (-> alpha-page size) 8)
                    448
                    )
            )
        )
      )
    (let ((water-page (-> level texture-page 4)))
      (when water-page
        (if (< (the-as uint #x1c000) (-> water-page size))
            (set! oversize (logior oversize 16))
            )
        (if (not hide-prints)
            (format #t "~Tlevel ~10S WATER tpage ~A uses ~DK of common ~DK~%"
                    (-> level name)
                    (-> water-page name)
                    (shr (-> water-page size) 8)
                    448
                    )
            )
        )
      )
    oversize
    )
  )


(defmethod login-level-textures texture-pool ((obj texture-pool) (level level) (max-page-kind int) (id-array (pointer texture-id)))
  "Login textures in a level. Only does up to max-page-kind. Set this to water (4) to do all of them.
   Also checks sizes."

  ;; mark any existing as not loaded.
  (dotimes (page-idx 9)
    (set! (-> level texture-page page-idx) #f)
    )
  
  (if (>= max-page-kind 0) ;; tfrag.
      ;; login with near allocator.
      (let ((tfrag-dir-entry (texture-page-login
                              (-> id-array 0)
                              (if (= (-> level index) 1)
                                  texture-page-near-allocate-1
                                  texture-page-near-allocate-0
                                  )
                              loading-level
                              )
              )
            )
        (if tfrag-dir-entry
            (set! (-> level texture-page 0) (-> tfrag-dir-entry page))
            )
        )
      )
  
  (if (>= max-page-kind 1) ;; pris.
      ;; login with common.
      (let ((pris-dir-entry (texture-page-login (-> id-array 1) texture-page-common-allocate loading-level)))
        (if pris-dir-entry
            (set! (-> level texture-page 1) (-> pris-dir-entry page))
            )
        )
      )
  (if (>= max-page-kind 2) ;; shrub.
      (let ((shrub-dir-entry (texture-page-login (-> id-array 2) texture-page-common-allocate loading-level)))
        (if shrub-dir-entry
            (set! (-> level texture-page 2) (-> shrub-dir-entry page))
            )
        )
      )
  (if (>= max-page-kind 3)
      (let ((alpha-dir-entry (texture-page-login (-> id-array 3) texture-page-common-allocate loading-level)))
        (if alpha-dir-entry
            (set! (-> level texture-page 3) (-> alpha-dir-entry page))
            )
        )
      )
  (if (>= max-page-kind 4)
      (let ((water-dir-entry (texture-page-login (-> id-array 4) texture-page-common-allocate loading-level)))
        (if water-dir-entry
            (set! (-> level texture-page 4) (-> water-dir-entry page))
            )
        )
      )
  ;; check with no prints first
  (let ((overflow-bits (texture-page-size-check obj level #t)))
    (when (nonzero? overflow-bits)
      ;; and if it failed, print info
      (format #t "--------------------  tpage overflow error #x~X~%" overflow-bits)
      (texture-page-size-check obj level #f)
      (format #t "--------------------~%")
      )
    )
  (none)
  )

;; for movie hack.
(defun-extern movie? symbol)

(defmethod add-tex-to-dma! texture-pool ((obj texture-pool) (level level) (tex-page-kind int))
  "For the given tpage-kind, upload as needed for the level"
  (when (= tex-page-kind (tpage-kind tfrag)) ;; TFRAG (0)
    ;; get the texture page, bucket to add to, and an effective distance from the closest thing.    
    (let ((tfrag-page (-> level texture-page 0))
          (tfrag-bucket (if (zero? (-> level index)) 5 12))
          ;; not really sure how this is calculated, but it's a distance.
          (distance (fmin (fmin (-> level closest-object 0)
                                (if (and (< 0.0 (-> level level-distance))
                                         (< (+ 409600.0 (-> level level-distance))
                                            (-> level closest-object 5)
                                            )
                                         )
                                    4095995904.0
                                    (-> level closest-object 5)
                                    )
                                )
                          (-> level closest-object 6)
                          )
            )
          )
      (when tfrag-page
        ;; reset upload size counter.
        (set! (-> level upload-size 0) 0)

        ;; near upload.
        (if (< distance 81920.0)
            (set! (-> level upload-size 0)
                  (+ (-> level upload-size 0)
                     (upload-vram-pages obj (-> obj segment-near) tfrag-page 2 tfrag-bucket)
                     )
                  )
            )
        (cond
          ((= distance 4095995904.0)) ;; not near at all, don't upload anything.
          ((< 102400.0 distance)
           ;; pretty far. Just do segment 0.
           (set! (-> level upload-size 0)
                 (+ (-> level upload-size 0)
                    (upload-vram-pages obj (-> obj segment-common) tfrag-page 0 tfrag-bucket)
                    )
                 )
           )
          (else
           ;; pretty close. Do segment 0 and 1.
           (set! (-> level upload-size 0)
                 (+ (-> level upload-size 0)
                    (upload-vram-pages obj (-> obj segment-common) tfrag-page -2 tfrag-bucket)
                    )
                 )
           )
          )
        )
      )
    )
  
  (if (= tex-page-kind (tpage-kind pris)) ;; PRIS (1)
      (let ((pris-page (-> level texture-page 1)))
        (if (and pris-page (nonzero? pris-page))
            (let ((pris-bucket (if (zero? (-> level index)) 48 51)))
              ;; just upload the whole thing always.
              ;; use the cache mask as requested by the level.
              (set! (-> level upload-size 1)
                    (upload-vram-pages-pris obj (-> obj segment-common) pris-page pris-bucket (the-as int (-> level texture-mask 7)))
                    )
              )
            )
        )
      )
  
  (if (= tex-page-kind (tpage-kind shrub)) ;; SHRUB (2)
      (let ((shrub-page (-> level texture-page 2))
            (shrub-closest (-> level closest-object 2)) ;; I guess this is the shrub closest.
            )
        (if (and shrub-page (nonzero? shrub-page))
            (let ((shrub-bucket (if (zero? (-> level index)) 19 25))
                  (shrub-mode (cond
                                ((= shrub-closest 4095995904.0)
                                 -3 ;; nothing
                                 )
                                ((< 102400.0 shrub-closest)
                                 0 ;; seg 0
                                 )
                                ((< 81920.0 shrub-closest)
                                 -2 ;; seg 0 and 1
                                 )
                                (else
                                 -1 ;; the whole thing.
                                 )
                                )
                    )
                  )
              (set! (-> level upload-size 2)
               (upload-vram-pages obj (-> obj segment-common) shrub-page shrub-mode shrub-bucket)
               )
              )
            )
        )
      )
  
  (if (= tex-page-kind (tpage-kind alpha)) ;; ALPHA (3)
      (let ((alpha-page (-> level texture-page 3))
            (alpha-closest (-> level closest-object 3))
            )
        (if (and alpha-page (nonzero? alpha-page))
            (let ((alpha-bucket (if (zero? (-> level index)) 31 38))
                  (alpha-mode (cond
                                ((< 348160.0 alpha-closest)
                                 0 ;; segment 0
                                 )
                                ((< 163840.0 alpha-closest)
                                 -2 ;; 0 and 1
                                 )
                                (else
                                 -1 ;; the whole thing.
                                 )
                                )
                    )
                  )
              (let ((alpha-dest-chunk (shr (-> alpha-page segment 0 dest) 12)))
                ;; there's some serious hack here.  We invalidate some
                ;; alpha texture when in movie mode.
                (when (movie?)
                  (set! (-> obj ids alpha-dest-chunk) (the-as uint 0))
                  (set! (-> obj ids (+ alpha-dest-chunk 1)) (the-as uint 0))
                  )
                )
              (set! (-> level upload-size 3)
               (upload-vram-pages obj (-> obj segment-common) alpha-page alpha-mode alpha-bucket)
               )
              )
            )
        )
      )
  
  (if (= tex-page-kind (tpage-kind water)) ;; WATER (4)
      (let ((water-page (-> level texture-page 4)))
        (if (and water-page (nonzero? water-page))
            (let ((water-bucket (if (zero? (-> level index)) 57 60)))
              (set! (-> level upload-size 4)
               (upload-vram-pages-pris obj (-> obj segment-common) water-page water-bucket (the-as int (-> level texture-mask 8)))
               )
              )
            )
        )
      )

  (none)
  )

(define *texture-pool* (new 'global 'texture-pool))

;; temp hack for loading:
(defmethod relocate texture-page ((obj texture-page) (heap kheap) (ptr (pointer uint8)))
  (format #t "HACK! removing texture page ~A from level heap~%" (-> obj name))
  (remove-from-heap obj loading-level)
  (none)
  )


(defmethod asize-of texture-page-dir ((obj texture-page-dir))
  (the-as int
   (+ (-> texture-page-dir size) (the-as uint (* 12 (+ (-> obj length) -1))))
   )
  )

(defmethod length texture-page-dir ((obj texture-page-dir))
  (-> obj length)
  )

(defmethod relocate texture-page-dir ((obj texture-page-dir) (arg0 kheap) (arg1 (pointer uint8)))
  (set! *texture-page-dir* obj)
  (none)
  )

(defun-debug texture-page-dir-inspect ((dir texture-page-dir) (mode symbol))
  (format #t "[~8x] ~A~%" dir (-> dir type))
  (let ((pool *texture-pool*))
   (format
    #t
    "~Ttexture pool (~DK used, ~DK free)~%"
    (/ (- (-> pool cur) (-> pool top)) 256)
    (/ (- #xa0000 (-> pool cur)) 256)
    )
   )
  (dotimes (level-idx (-> *level* length))
   (let ((lev (-> *level* level level-idx)))
    (if (= (-> lev status) 'active)
     (texture-page-size-check *texture-pool* lev #f)
     )
    )
   )
  (format #t "~Tlength: ~D~%" (-> dir length))
  (format #t "~Tdata[~D]: @ #x~X~%" (-> dir length) (-> dir entries))
  (dotimes (entry-idx (-> dir length))
   (let ((entry-page (-> dir entries entry-idx page))
         (entry-link (-> dir entries entry-idx link))
         )
    (cond
     (entry-page
      (format #t "~T  [~3D]   loaded ~S ~A~%" entry-idx (if entry-link
                                                         "  linked"
                                                         "unlinked"
                                                         )
       entry-page
       )
      )
     (else
      (if (= mode 'full)
       (format
        #t
        "~T  [~3D] unloaded ~S #<texture-page :length ~D>~%"
        entry-idx
        (if entry-link
         "  linked"
         "unlinked"
         )
        (-> dir entries entry-idx length)
        )
       )
      )
     )
    (when (and (or entry-page entry-link) mode)
     (dotimes (entry-list-length (-> dir entries entry-idx length))
      (cond
       ((not entry-link)
        (format #t "~T    [~3D]   unlinked" entry-list-length)
        )
       ((zero? (-> entry-link next entry-list-length shader))
        (format #t "~T    [~3D]   UNUSED  " entry-list-length)
        )
       (else
        (let ((t9-9 format)
              (a0-12 #t)
              (a1-10 "~T    [~3D] ~3D links ")
              (a2-11 entry-list-length)
              (a3-7 0)
              )
         (let
          ((v1-40
            (the-as object (* (-> entry-link next entry-list-length shader) 16))
            )
           )
          (while (nonzero? (the-as int v1-40))
           (nop!)
           (+! a3-7 1)
           (set! v1-40 (* (-> (the-as adgif-shader v1-40) next shader) 16))
           )
          )
         (t9-9 a0-12 a1-10 a2-11 a3-7)
         )
        )
       )
      (cond
       ((not entry-page)
        (format #t " unloaded~%")
        )
       ((not (-> entry-page data entry-list-length))
        (format #t "    empty~%")
        )
       (else
        (format #t " ~A~%" (-> entry-page data entry-list-length))
        )
       )
      )
     )
    )
   )
  (none)
  )<|MERGE_RESOLUTION|>--- conflicted
+++ resolved
@@ -1264,11 +1264,7 @@
   (set! (-> *texture-pool* allocate-func) texture-page-common-allocate)
   ;; in the level data, there is always code, then TFRAG texture,
   ;; so mark the code memory end as the start of this page.
-<<<<<<< HEAD
-  (set! (-> *level* unknown-level-2 code-memory-end) page)
-=======
   (set! (-> *level* unknown-level-2 code-memory-end) (the pointer page))
->>>>>>> a6eb5199
   page
   )
 
@@ -1314,11 +1310,7 @@
       )
     )
   (set! (-> *texture-pool* allocate-func) texture-page-common-allocate)
-<<<<<<< HEAD
-  (set! (-> *level* unknown-level-2 code-memory-end) page)
-=======
   (set! (-> *level* unknown-level-2 code-memory-end) (the pointer page))
->>>>>>> a6eb5199
   page
   )
 
