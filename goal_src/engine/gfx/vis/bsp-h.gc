;;-*-Lisp-*-
(in-package goal)

;; name: bsp-h.gc
;; name in dgo: bsp-h
;; dgos: GAME, ENGINE

;; Each level has . There is a bsp-header, and a list of bsp-nodes.
;; The bsp-nodes make up a tree.  Each node has a plane and two child nodes.
;; The bsp-header also contains (or references) all of the static level information.
;; The file containing the bsp-header is called the "bt" and is loaded in a special
;; way because that allows it to use all of the remaining level heap memory.
;; This file is very large (>8 MB), and always the last file in a level DGO.

;; In the game, all of these bsp-header files have -vis after their name
;; I believe this means that this is a version of a level that has an associated vis file
;; for precomputed visibility.


(declare-type entity-camera basic)

;; a node in the bsp tree
(deftype bsp-node (structure)
  ((front       int32          :offset-assert 0)  ;; if > 0, is a pointer to another bsp-node
   (back        int32          :offset-assert 4)  ;; if > 0, is a pointer to another bsp-node
   (front-flags uint32         :offset-assert 8)  ;; ?
   (back-flags  uint32         :offset-assert 12) ;; ?
   (plane       vector :inline :offset-assert 16) ;; the partitioning plane
   )
  :method-count-assert 9
  :size-assert         #x20
  :flag-assert         #x900000020
  )

;; This is the object stored first in the level bt (-vis)
;; It is also a drawable, and drawing it will draw the level.
(deftype bsp-header (drawable)
<<<<<<< HEAD
  ((info                file-info                        :offset          4)
   (all-visible-list    (pointer uint16)                 :offset-assert  32)
   (visible-list-length int32                            :offset-assert  36)
   (drawable-trees      drawable-tree-array              :offset-assert  40)
   (pat                 pointer                          :offset-assert  44)
   (pat-length          int32                            :offset-assert  48)
   (unk-data-0          pointer                          :offset-assert  52)
   (unk-data-0-len      int32                            :offset-assert  56)
   (unk-data-1          pointer                          :offset-assert  60)
   (unk-data-1-len      int32                            :offset-assert  64)
   (unk-zero-0          uint32                           :offset-assert  68)
   (name                symbol                           :offset-assert  72)
   (nickname            symbol                           :offset-assert  76)
   (vis-info            level-vis-info                8  :offset-assert  80)
   (actors              drawable-inline-array-actor      :offset-assert 112)
   (cameras             (array entity-camera)            :offset-assert 116)
   (nodes               (inline-array bsp-node)          :offset-assert 120)
   (level               level                            :offset-assert 124)
   (unk-data-2          uint16                        10 :offset-assert 128)
   (boxes               box8s-array                      :offset-assert 148)
   (unk-data-3          uint32                           :offset-assert 152)
   (ambients            drawable-inline-array-ambient    :offset-assert 156)
   (unk-data-4          float                            :offset-assert 160)
   (unk-data-5          float                            :offset-assert 164)
   (adgifs              adgif-shader-array               :offset-assert 168)
   (unk-data-6          pointer                          :offset-assert 172)
   (unk-data-7          pointer                          :offset-assert 176)
   (unk-data-8          uint32                        55 :offset-assert 180)
=======
  ((info                   file-info                        :offset          4)
   (all-visible-list       (pointer uint16)                 :offset-assert  32)
   (visible-list-length    int32                            :offset-assert  36)
   (drawable-trees         drawable-tree-array              :offset-assert  40)
   (pat                    pointer                          :offset-assert  44)
   (pat-length             int32                            :offset-assert  48)
   (texture-remap-table    (pointer uint64)                 :offset-assert  52)
   (texture-remap-table-len int32                           :offset-assert  56)
   (unk-data-1             pointer                          :offset-assert  60)
   (unk-data-1-len         int32                            :offset-assert  64)
   (unk-zero-0             basic                            :offset-assert  68)
   (name                   symbol                           :offset-assert  72)
   (nickname               symbol                           :offset-assert  76)
   (vis-info               level-vis-info                8  :offset-assert  80)
   (actors                 drawable-inline-array-actor      :offset-assert 112)
   (cameras                (array entity-camera)            :offset-assert 116)
   (nodes                  (inline-array bsp-node)          :offset-assert 120)
   (level                  level                            :offset-assert 124)
   (current-leaf-idx       uint16                           :offset-assert 128)
   (unk-data-2             uint16                        9  :offset-assert 130)
   (boxes                  box8s-array                      :offset-assert 148)
   (current-bsp-back-flags uint32                           :offset-assert 152)
   (ambients               drawable-inline-array-ambient    :offset-assert 156)
   (unk-data-4             float                            :offset-assert 160)
   (unk-data-5             float                            :offset-assert 164)
   (adgifs                 adgif-shader-array               :offset-assert 168)
   (unk-data-6             pointer                          :offset-assert 172)
   (unk-data-7             pointer                          :offset-assert 176)
   (unk-data-8             uint32                        55 :offset-assert 180)
>>>>>>> 84bd9b0e
   )
  :method-count-assert 20
  :size-assert         #x190
  :flag-assert         #x1400000190
  (:methods
<<<<<<< HEAD
    (relocate (_type_ kheap (pointer uint8)) none :replace 7)
    (dummy-18 (_type_) none 18)
    (dummy-19 (_type_) none 19)
    )
=======
   (relocate (_type_ kheap (pointer uint8)) none :replace 7)
   (dummy-18 (_type_) none 18)
   (dummy-19 (_type_) none 19)
   )
>>>>>>> 84bd9b0e
  )

;; seems to be unused?
;; In practice, a normal bsp-header is a game-level.
(deftype game-level (basic)
  ((master-bsp basic  :offset-assert 4)
   )
  :method-count-assert 9
  :size-assert         #x8
  :flag-assert         #x900000008
  )

(deftype view-frustum (structure)
  ((hither-top-left     vector :inline :offset-assert 0)
   (hither-top-right    vector :inline :offset-assert 16)
   (hither-bottom-left  vector :inline :offset-assert 32)
   (hither-bottom-right vector :inline :offset-assert 48)
   (yon-top-left        vector :inline :offset-assert 64)
   (yon-top-right       vector :inline :offset-assert 80)
   (yon-bottom-left     vector :inline :offset-assert 96)
   (yon-bottom-right    vector :inline :offset-assert 112)
   )
  :method-count-assert 9
  :size-assert         #x80
  :flag-assert         #x900000080
  )
(define-extern inspect-bsp-tree (function bsp-header bsp-node none))

(defmethod inspect bsp-header ((obj bsp-header))
  (format #t "[~8x] ~A~%" obj (-> obj type))
  (format #t "~Tall-visible-list: #x~X~%" (-> obj all-visible-list))
  (format #t "~Tvisible-list-length: ~D~%" (-> obj visible-list-length))
  (format #t "~Tdrawable-trees: ~A~%" (-> obj drawable-trees))
  (format #t "~Tpat: #x~X~%" (-> obj pat))
  (format #t "~Tpat-length: ~D~%" (-> obj pat-length))
  (inspect-bsp-tree obj (the-as bsp-node (-> obj nodes)))
  obj
  )

(defun-debug inspect-bsp-tree ((arg0 bsp-header) (arg1 bsp-node))
  "Recursively print all nodes in a bsp tree. This makes a huge mess"
  (cond
   ((zero? arg1)
    )
   (else
    (format #t "_#x~X________________~%" arg1)
    (inspect arg1)
    (let ((s4-0 *print-column*))
     (set! *print-column* (+ *print-column* 8))
     (if (> (-> arg1 front) 0)
      (inspect-bsp-tree arg0 (the-as bsp-node (-> arg1 front)))
      (format #t "_#x~X________________~%" arg1)
      )
     (if (> (-> arg1 back) 0)
      (inspect-bsp-tree arg0 (the-as bsp-node (-> arg1 back)))
      (format #t "_#x~X________________~%" arg1)
      )
     (set! *print-column* s4-0)
     )
    )
   )
  (none)
  )

(define-extern map-bsp-tree (function (function bsp-node none) bsp-header bsp-node none))
(defun map-bsp-tree ((arg0 (function bsp-node none)) (arg1 bsp-header) (arg2 bsp-node))
  "Recursively apply arg0 to all nodes in the bsp tree"
  (cond
   ((zero? arg2)
    )
   (else
    (if (> (-> arg2 front) 0)
     (map-bsp-tree arg0 arg1 (the-as bsp-node (-> arg2 front)))
     (arg0 arg2)
     )
    (if (> (-> arg2 back) 0)
     (map-bsp-tree arg0 arg1 (the-as bsp-node (-> arg2 back)))
     (arg0 arg2)
     )
    )
   )
  (none)
  )

(deftype cl-stat (structure)
  ((fragments uint32  :offset-assert 0)
   (tris      uint32  :offset-assert 4)
   (output    uint32  :offset-assert 8)
   )
  :pack-me
  :method-count-assert 9
  :size-assert         #xc
  :flag-assert         #x90000000c
  )

(deftype collide-stats (structure)
  ((other             cl-stat   :inline :offset-assert 0)
   (total             cl-stat   :inline :offset-assert 12)
   (nodes             uint32            :offset-assert 24)
   (calls             uint32            :offset-assert 28)
   (total-target      stopwatch :inline :offset-assert 32)
   (target-cache-fill stopwatch :inline :offset-assert 64)
   (target-ray-poly   stopwatch :inline :offset-assert 96)
   (pad               uint32            :offset-assert 124)
   )
  :method-count-assert 9
  :size-assert         #x80
  :flag-assert         #x900000080
  )

<<<<<<< HEAD
;; TODO - for cam-update
(define-extern bsp-camera-asm (function bsp-header vector none))
=======
;; offsets of stuff in the scratchpad during bsp draw.
(defconstant TERRAIN_BSP_SCRATCHPAD #x0)
(defconstant VISIBLE_LIST_SCRATCHPAD #x38b0)
>>>>>>> 84bd9b0e
<|MERGE_RESOLUTION|>--- conflicted
+++ resolved
@@ -35,36 +35,6 @@
 ;; This is the object stored first in the level bt (-vis)
 ;; It is also a drawable, and drawing it will draw the level.
 (deftype bsp-header (drawable)
-<<<<<<< HEAD
-  ((info                file-info                        :offset          4)
-   (all-visible-list    (pointer uint16)                 :offset-assert  32)
-   (visible-list-length int32                            :offset-assert  36)
-   (drawable-trees      drawable-tree-array              :offset-assert  40)
-   (pat                 pointer                          :offset-assert  44)
-   (pat-length          int32                            :offset-assert  48)
-   (unk-data-0          pointer                          :offset-assert  52)
-   (unk-data-0-len      int32                            :offset-assert  56)
-   (unk-data-1          pointer                          :offset-assert  60)
-   (unk-data-1-len      int32                            :offset-assert  64)
-   (unk-zero-0          uint32                           :offset-assert  68)
-   (name                symbol                           :offset-assert  72)
-   (nickname            symbol                           :offset-assert  76)
-   (vis-info            level-vis-info                8  :offset-assert  80)
-   (actors              drawable-inline-array-actor      :offset-assert 112)
-   (cameras             (array entity-camera)            :offset-assert 116)
-   (nodes               (inline-array bsp-node)          :offset-assert 120)
-   (level               level                            :offset-assert 124)
-   (unk-data-2          uint16                        10 :offset-assert 128)
-   (boxes               box8s-array                      :offset-assert 148)
-   (unk-data-3          uint32                           :offset-assert 152)
-   (ambients            drawable-inline-array-ambient    :offset-assert 156)
-   (unk-data-4          float                            :offset-assert 160)
-   (unk-data-5          float                            :offset-assert 164)
-   (adgifs              adgif-shader-array               :offset-assert 168)
-   (unk-data-6          pointer                          :offset-assert 172)
-   (unk-data-7          pointer                          :offset-assert 176)
-   (unk-data-8          uint32                        55 :offset-assert 180)
-=======
   ((info                   file-info                        :offset          4)
    (all-visible-list       (pointer uint16)                 :offset-assert  32)
    (visible-list-length    int32                            :offset-assert  36)
@@ -94,23 +64,15 @@
    (unk-data-6             pointer                          :offset-assert 172)
    (unk-data-7             pointer                          :offset-assert 176)
    (unk-data-8             uint32                        55 :offset-assert 180)
->>>>>>> 84bd9b0e
    )
   :method-count-assert 20
   :size-assert         #x190
   :flag-assert         #x1400000190
   (:methods
-<<<<<<< HEAD
-    (relocate (_type_ kheap (pointer uint8)) none :replace 7)
-    (dummy-18 (_type_) none 18)
-    (dummy-19 (_type_) none 19)
-    )
-=======
    (relocate (_type_ kheap (pointer uint8)) none :replace 7)
    (dummy-18 (_type_) none 18)
    (dummy-19 (_type_) none 19)
    )
->>>>>>> 84bd9b0e
   )
 
 ;; seems to be unused?
@@ -221,11 +183,9 @@
   :flag-assert         #x900000080
   )
 
-<<<<<<< HEAD
-;; TODO - for cam-update
-(define-extern bsp-camera-asm (function bsp-header vector none))
-=======
 ;; offsets of stuff in the scratchpad during bsp draw.
 (defconstant TERRAIN_BSP_SCRATCHPAD #x0)
 (defconstant VISIBLE_LIST_SCRATCHPAD #x38b0)
->>>>>>> 84bd9b0e
+
+;; TODO - for cam-update
+(define-extern bsp-camera-asm (function bsp-header vector none))