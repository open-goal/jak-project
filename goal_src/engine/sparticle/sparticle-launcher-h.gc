;;-*-Lisp-*-
(in-package goal)

;; name: sparticle-launcher-h.gc
;; name in dgo: sparticle-launcher-h
;; dgos: GAME, ENGINE

<<<<<<< HEAD
;; DECOMP BEGINS

(deftype sp-field-init-spec (structure)
  ((field          uint16      :offset-assert   0)
   (flags          uint16      :offset-assert   2)
   (initial-valuef float       :offset-assert   4)
   (random-rangef  float       :offset-assert   8)
   (random-multf   float       :offset-assert  12)
   (initial-value  int32       :offset          4)
   (random-range   int32       :offset          8)
   (random-mult    int32       :offset         12)
   (sym            symbol      :offset          4)
   (func           function    :offset          4)
   (tex            uint32      :offset          4)
   (pntr           pointer     :offset          4)
   (sound          sound-spec  :offset          4)
=======

;; The "sparticle" system is the particle system.
;; Features
;; - Support for 2D particles (autosave icon, progress menu graphics)
;; - Support for 3D particles (many of the effects)
;; - Uses the "sprite" renderer to draw particles

;; The "sparticle-launcher" code is the framework for describing particle effects
;; The "sparticle" code is the system that runs particles
;; Note that neither of these link particles to the process system. See part-tracker for that.

;; The higheset level class here is sparticle-launch-control.
;; Each instance of a particle effect must have one of these.
;; For example, there would be one of these per eco-vent.
;; These store some state (a sparticle-launch-state) and a reference to a sparticle-launch-group
;; Multiple launch-controls can refer to the same launch-group.


;; A sparticle-launch-group is a description of a particle effect.
;; It can contain multiple types of particles.
;; The `*part-group-id-table*` array stores a reference to every launch-group, indexed by group id.
;; Each launch-group is just a list of sparticle-launchers, stored as an index

;; A launcher is a single particle effect. 
;; The `*part-id-table*` has references to all particle effects.
;; It contains a list of "field-init-specs".  When the particle effect starts, the system
;; iterates through this list and sets parameters about particles.

;; There are five types of fields:
;; misc fields
;; sprite fields
;; cpu fields
;; launch fields
;; weird fields

;; The built-in parameters can be used for many simple effects, but sometimes it is not enough.
;; You can provide a callback function to update the particle's state if needed.

;; These are the user-settable state variables for each particle effect
(defenum sp-field-id
  :type uint16
  
  (misc-fields-start 0)
  (spt-texture 1)
  (spt-anim 2)
  (spt-anim-speed 3)
  (spt-birth-func 4)
  (spt-joint/refpoint 5)
  (spt-num 6)
  (spt-sound 7)
  (misc-fields-end 8)
  
  (sprite-fields-start 9)
  (spt-x 10)
  (spt-y 11)
  (spt-z 12)
  (spt-scale-x 13)
  (spt-rot-x 14)
  (spt-rot-y 15)
  (spt-rot-z 16)
  (spt-scale-y 17)
  (spt-r 18)
  (spt-g 19)
  (spt-b 20)
  (spt-a 21)
  (sprite-fields-end 22)
  
  (cpu-fields-start 23)
  (spt-omega 24)
  (spt-vel-x 25)
  (spt-vel-y 26)
  (spt-vel-z 27)
  (spt-scalevel-x 28)
  (spt-rotvel-x 29)
  (spt-rotvel-y 30)
  (spt-rotvel-z 31)
  (spt-scalevel-y 32)
  (spt-fade-r 33)
  (spt-fade-g 34)
  (spt-fade-b 35)
  (spt-fade-a 36)
  (spt-accel-x 37)
  (spt-accel-y 38)
  (spt-accel-z 39)
  (spt-dummy 40)
  (spt-quat-x 41)
  (spt-quat-y 42)
  (spt-quat-z 43)
  (spt-quad-w 44)
  (spt-friction 45)
  (spt-timer 46)
  (spt-flags 47)
  (spt-userdata 48)
  (spt-func 49)
  (spt-next-time 50)
  (spt-next-launcher 51)
  (cpu-fields-end 52)
  
  (launch-fields-start 53)
  (spt-launchrot-x 54)
  (spt-launchrot-y 55)
  (spt-launchrot-z 56)
  (spt-launchrot-w 57)
  (spt-conerot-x 58)
  (spt-conerot-y 59)
  (spt-conerot-z 60)
  (spt-conerot-w 61)
  (spt-conerot-radius 62)
  (spt-rotate-y 63)
  (launch-fields-end 64)
  
  (spt-scale 65)
  (spt-scalevel 66)
  (spt-end 67)
  )

(defenum sp-flag
  :type uint16
  (plain-v1 0) ;; just a plain signed integer. No random crap.
  (float-with-rand 1)
  (int-with-rand 2)
  (copy-from-other-field 3)
  (plain-v2 4)
  (from-pointer 5)
  (part-by-id 6)
  )

;; This describes the initial value and some more info for a single field
;; Note that there are overlays here and some values only make sense in some
;; cases.
(deftype sp-field-init-spec (structure)
  ((field          sp-field-id  :offset-assert 0)
   (flags          sp-flag  :offset-assert 2)
   (initial-valuef float   :offset-assert 4)
   (random-rangef  float   :offset-assert 8)
   (random-multf   float   :offset-assert 12)
   (initial-value  int32   :offset 4)
   (random-range   int32   :offset 8)
   (random-mult    int32   :offset 12)
   (sym            symbol  :offset 4) ;; moved
   (func           function  :offset 4)
   (tex            uint32  :offset 4)
   (pntr           pointer :offset 4)
   ;; gap
   (sound          basic   :offset 4)
>>>>>>> 56076caa
   )
  :method-count-assert 9
  :size-assert         #x10
  :flag-assert         #x900000010
  )

<<<<<<< HEAD
=======
;; sparticle field macros

(defmacro sp-tex (field-name tex-id)
  `(new 'static 'sp-field-init-spec :field (sp-field-id ,field-name) :tex ,tex-id)
  )

(defmacro sp-rnd-flt (field-name val range mult)
  `(new 'static 'sp-field-init-spec 
        :field (sp-field-id ,field-name) 
        :initial-valuef ,val
        :random-rangef ,range
        :random-multf ,mult
        :flags (sp-flag float-with-rand)
        )
  )

(defmacro sp-flt (field-name val)
  `(new 'static 'sp-field-init-spec 
        :field (sp-field-id ,field-name) 
        :initial-valuef ,val
        :random-rangef 0.0
        :random-multf 1.0
        :flags (sp-flag float-with-rand)
        )
  )

(defmacro sp-int (field-name val)
  `(new 'static 'sp-field-init-spec
        :field (sp-field-id ,field-name)
        :initial-value ,val
        :random-range 0
        :random-mult 1
        )
  )

(defmacro sp-int-plain-rnd (field-name val range mult)
  "For when we use plain integer, but set the randoms."
  `(new 'static 'sp-field-init-spec
        :field (sp-field-id ,field-name)
        :initial-value ,val
        :random-range ,range
        :random-mult ,mult
        )
  )

(defmacro sp-rnd-int (field-name val range mult)
  `(new 'static 'sp-field-init-spec
        :field (sp-field-id ,field-name)
        :initial-value ,val
        :random-range ,range
        :random-multf ,mult
        :flags (sp-flag int-with-rand)
        )
  )


(defmacro sp-rnd-int-flt (field-name val range mult)
  `(new 'static 'sp-field-init-spec
        :field (sp-field-id ,field-name)
        :initial-valuef ,val
        :random-range ,range
        :random-multf ,mult
        :flags (sp-flag int-with-rand)
        )
  )

(defmacro sp-cpuinfo-flags (&rest flags)
  `(new 'static 'sp-field-init-spec
        :field (sp-field-id spt-flags)
        :initial-value (sp-cpuinfo-flag ,@flags)
        :random-mult 1
        )
  )

(defmacro sp-launcher-by-id (field-name val)
  `(new 'static 'sp-field-init-spec
        :field (sp-field-id ,field-name)
        :initial-value ,val
        :flags (sp-flag part-by-id)
        )
  )

(defmacro sp-func (field-name val)
  `(new 'static 'sp-field-init-spec
        :field (sp-field-id ,field-name)
        :sym ,val
        :flags (sp-flag from-pointer)
        )
  )

(defmacro sp-end ()
  `(new 'static 'sp-field-init-spec
        :field (sp-field-id spt-end)
        )
  )

(defmacro sp-copy-from-other (field-name offset)
  `(new 'static 'sp-field-init-spec
        :field (sp-field-id ,field-name)
        :initial-value ,offset
        :random-mult 1
        :flags (sp-flag copy-from-other-field)
        )
  )

>>>>>>> 56076caa

(deftype sparticle-launcher (basic)
  ((birthaccum float                              :offset-assert   4)
   (soundaccum float                              :offset-assert   8)
   (init-specs (inline-array sp-field-init-spec)  :offset-assert  12)
   )
  :method-count-assert 9
  :size-assert         #x10
  :flag-assert         #x900000010
  )

<<<<<<< HEAD

(deftype sparticle-group-item (structure)
  ((launcher   uint32  :offset-assert   0)
   (fade-after meters  :offset-assert   4)
   (falloff-to meters  :offset-assert   8)
   (flags      uint16  :offset-assert  12)
   (period     uint16  :offset-assert  14)
   (length     uint16  :offset-assert  16)
   (offset     uint16  :offset-assert  18)
   (hour-mask  uint32  :offset-assert  20)
   (binding    uint32  :offset-assert  24)
=======
(defenum sp-group-item-flag
  :bitfield #t
  :type uint16
  (is-3d 0)
  (bit1 1)
  (start-dead 2)
  (launch-asap 3)
  )

(deftype sparticle-group-item (structure)
  ((launcher   uint32  :offset-assert 0)
   (fade-after meters  :offset-assert 4)
   (falloff-to meters  :offset-assert 8)
   (flags      sp-group-item-flag  :offset-assert 12)
   (period     uint16  :offset-assert 14)
   (length     uint16  :offset-assert 16)
   (offset     uint16  :offset-assert 18)
   (hour-mask  uint32  :offset-assert 20)
   (binding    uint32  :offset-assert 24)
>>>>>>> 56076caa
   )
  :method-count-assert 9
  :size-assert         #x1c
  :flag-assert         #x90000001c
  )

<<<<<<< HEAD

(deftype sparticle-launch-state (structure)
  ((group-item sparticle-group-item  :offset-assert   0)
   (flags      uint16                :offset-assert   4)
   (randomize  uint16                :offset-assert   6)
   (origin     vector                :offset-assert   8)
   (sprite3d   sprite-vec-data-3d    :offset-assert  12)
   (sprite     basic                 :offset-assert  16)
   (offset     uint32                :offset-assert  20)
   (accum      float                 :offset-assert  24)
   (spawn-time uint32                :offset-assert  28)
   (swarm      basic                 :offset         20)
   (seed       uint32                :offset         24)
   (time       uint32                :offset         28)
   (spec       basic                 :offset         16)
   (id         uint32                :offset         12)
=======
(defmacro sp-item (launcher
                    &key (fade-after 0.0)
                    &key (falloff-to 0.0)
                    &key (flags ())
                    &key (period 0)
                    &key (length 0)
                    &key (offset 0)
                    &key (hour-mask 0)
                    &key (binding 0)
                    )
  `(new 'static 'sparticle-group-item
        :launcher ,launcher
        :fade-after ,fade-after
        :falloff-to ,falloff-to
        :flags (sp-group-item-flag ,@flags)
        :period ,period
        :length ,length
        :offset ,offset
        :hour-mask ,hour-mask
        :binding ,binding
        )
  )

(defenum sp-launch-state-flags
  :bitfield #t
  :type uint16
  (launcher-active 0)        ;; active
  (particles-active 1) ;; wants to launch
  (bit2 2)
  )

(declare-type sparticle-cpuinfo structure)

(deftype sparticle-launch-state (structure)
  ((group-item sparticle-group-item  :offset-assert 0)
   (flags      sp-launch-state-flags :offset-assert 4)
   (randomize  uint16                :offset-assert 6)
   (origin     vector                :offset-assert 8)
   (sprite3d   sprite-vec-data-3d    :offset-assert 12)
   (sprite     sparticle-cpuinfo     :offset-assert 16)
   (offset     uint32                :offset-assert 20)
   (accum      float                 :offset-assert 24)
   (spawn-time uint32                :offset-assert 28)
   (swarm      basic                 :offset 20)
   (seed       uint32                :offset 24)
   (time       uint32                :offset 28)
   (spec       basic                 :offset 16)
   (id         uint32                :offset 12)
>>>>>>> 56076caa
   )
  :method-count-assert 9
  :size-assert         #x20
  :flag-assert         #x900000020
  )

<<<<<<< HEAD

(deftype sparticle-launch-group (basic)
  ((length          int16                                       :offset-assert   4)
   (duration        uint16                                      :offset-assert   6)
   (linger-duration uint16                                      :offset-assert   8)
   (flags           uint16                                      :offset-assert  10)
   (name            basic                                       :offset-assert  12)
   (launcher        (inline-array sparticle-group-item)         :offset-assert  16)
   (bounds          sphere                              :inline :offset-assert  32)
=======
(defenum sp-group-flag
  :bitfield #t
  :type uint16
  (use-local-clock 0)
  (always-draw 1)
  (screen-space 2)
  )

(deftype sparticle-launch-group (basic)
  ((length          int16          :offset-assert 4)
   (duration        uint16         :offset-assert 6)
   (linger-duration uint16         :offset-assert 8)
   (flags           sp-group-flag  :offset-assert 10)
   (name            string         :offset-assert 12)
   (launcher        (inline-array sparticle-group-item)         :offset-assert 16)
   (bounds          sphere :inline :offset-assert 32)
>>>>>>> 56076caa
   )
  :method-count-assert 10
  :size-assert         #x30
  :flag-assert         #xa00000030
  (:methods
    (create-launch-control (_type_ process) sparticle-launch-control 9)
    )
  )


(deftype sparticle-launch-control (inline-array-class)
  ((group            sparticle-launch-group                  :offset-assert  16)
   (proc             process                                 :offset-assert  20)
   (local-clock      int32                                   :offset-assert  24)
   (fade             float                                   :offset-assert  28)
   (matrix           int32                                   :offset-assert  32)
   (last-spawn-frame int32                                   :offset-assert  36)
   (last-spawn-time  int32                                   :offset-assert  40)
   (center           vector                 :inline          :offset-assert  48)
   (data             sparticle-launch-state :inline :dynamic :offset-assert  64)
   )
  :method-count-assert 14
  :size-assert         #x40
  :flag-assert         #xe00000040
  (:methods
    (initialize (_type_ sparticle-launch-group process) none 9)
    (is-visible? (_type_ vector) symbol 10)
    (spawn (_type_ vector) object 11)
    (kill-and-free-particles (_type_) none 12)
    (kill-particles (_type_) none 13)
    )
  )
<<<<<<< HEAD


(set! (-> sparticle-launch-control heap-base) (the-as uint 32))

0



=======
(set! (-> sparticle-launch-control heap-base) (the-as uint 32))
>>>>>>> 56076caa
<|MERGE_RESOLUTION|>--- conflicted
+++ resolved
@@ -5,24 +5,6 @@
 ;; name in dgo: sparticle-launcher-h
 ;; dgos: GAME, ENGINE
 
-<<<<<<< HEAD
-;; DECOMP BEGINS
-
-(deftype sp-field-init-spec (structure)
-  ((field          uint16      :offset-assert   0)
-   (flags          uint16      :offset-assert   2)
-   (initial-valuef float       :offset-assert   4)
-   (random-rangef  float       :offset-assert   8)
-   (random-multf   float       :offset-assert  12)
-   (initial-value  int32       :offset          4)
-   (random-range   int32       :offset          8)
-   (random-mult    int32       :offset         12)
-   (sym            symbol      :offset          4)
-   (func           function    :offset          4)
-   (tex            uint32      :offset          4)
-   (pntr           pointer     :offset          4)
-   (sound          sound-spec  :offset          4)
-=======
 
 ;; The "sparticle" system is the particle system.
 ;; Features
@@ -168,15 +150,12 @@
    (pntr           pointer :offset 4)
    ;; gap
    (sound          basic   :offset 4)
->>>>>>> 56076caa
    )
   :method-count-assert 9
   :size-assert         #x10
   :flag-assert         #x900000010
   )
 
-<<<<<<< HEAD
-=======
 ;; sparticle field macros
 
 (defmacro sp-tex (field-name tex-id)
@@ -282,7 +261,6 @@
         )
   )
 
->>>>>>> 56076caa
 
 (deftype sparticle-launcher (basic)
   ((birthaccum float                              :offset-assert   4)
@@ -294,19 +272,6 @@
   :flag-assert         #x900000010
   )
 
-<<<<<<< HEAD
-
-(deftype sparticle-group-item (structure)
-  ((launcher   uint32  :offset-assert   0)
-   (fade-after meters  :offset-assert   4)
-   (falloff-to meters  :offset-assert   8)
-   (flags      uint16  :offset-assert  12)
-   (period     uint16  :offset-assert  14)
-   (length     uint16  :offset-assert  16)
-   (offset     uint16  :offset-assert  18)
-   (hour-mask  uint32  :offset-assert  20)
-   (binding    uint32  :offset-assert  24)
-=======
 (defenum sp-group-item-flag
   :bitfield #t
   :type uint16
@@ -326,31 +291,12 @@
    (offset     uint16  :offset-assert 18)
    (hour-mask  uint32  :offset-assert 20)
    (binding    uint32  :offset-assert 24)
->>>>>>> 56076caa
    )
   :method-count-assert 9
   :size-assert         #x1c
   :flag-assert         #x90000001c
   )
 
-<<<<<<< HEAD
-
-(deftype sparticle-launch-state (structure)
-  ((group-item sparticle-group-item  :offset-assert   0)
-   (flags      uint16                :offset-assert   4)
-   (randomize  uint16                :offset-assert   6)
-   (origin     vector                :offset-assert   8)
-   (sprite3d   sprite-vec-data-3d    :offset-assert  12)
-   (sprite     basic                 :offset-assert  16)
-   (offset     uint32                :offset-assert  20)
-   (accum      float                 :offset-assert  24)
-   (spawn-time uint32                :offset-assert  28)
-   (swarm      basic                 :offset         20)
-   (seed       uint32                :offset         24)
-   (time       uint32                :offset         28)
-   (spec       basic                 :offset         16)
-   (id         uint32                :offset         12)
-=======
 (defmacro sp-item (launcher
                     &key (fade-after 0.0)
                     &key (falloff-to 0.0)
@@ -399,24 +345,12 @@
    (time       uint32                :offset 28)
    (spec       basic                 :offset 16)
    (id         uint32                :offset 12)
->>>>>>> 56076caa
    )
   :method-count-assert 9
   :size-assert         #x20
   :flag-assert         #x900000020
   )
 
-<<<<<<< HEAD
-
-(deftype sparticle-launch-group (basic)
-  ((length          int16                                       :offset-assert   4)
-   (duration        uint16                                      :offset-assert   6)
-   (linger-duration uint16                                      :offset-assert   8)
-   (flags           uint16                                      :offset-assert  10)
-   (name            basic                                       :offset-assert  12)
-   (launcher        (inline-array sparticle-group-item)         :offset-assert  16)
-   (bounds          sphere                              :inline :offset-assert  32)
-=======
 (defenum sp-group-flag
   :bitfield #t
   :type uint16
@@ -433,7 +367,6 @@
    (name            string         :offset-assert 12)
    (launcher        (inline-array sparticle-group-item)         :offset-assert 16)
    (bounds          sphere :inline :offset-assert 32)
->>>>>>> 56076caa
    )
   :method-count-assert 10
   :size-assert         #x30
@@ -466,15 +399,6 @@
     (kill-particles (_type_) none 13)
     )
   )
-<<<<<<< HEAD
 
 
 (set! (-> sparticle-launch-control heap-base) (the-as uint 32))
-
-0
-
-
-
-=======
-(set! (-> sparticle-launch-control heap-base) (the-as uint 32))
->>>>>>> 56076caa
