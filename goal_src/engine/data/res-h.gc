;;-*-Lisp-*-
(in-package goal)

;; name: res-h.gc
;; name in dgo: res-h
;; dgos: GAME, ENGINE

;; res is the very generic resource storage system. See res.gc for more information.

(deftype res-tag (uint128)
  ((name        symbol  :offset 0)
   (key-frame   float   :offset 32)
   (elt-type    type    :offset 64)
   (data-offset uint16  :offset 96) ;; guess. (data-offset is 16-bit in Crash)
   (elt-count   uint32  :offset 112 :size 15)
   (inlined?    uint8   :offset 127 :size 1)
   )
  :flag-assert #x900000010
  )

(deftype res-lump (basic)
  ((length           int32              :offset-assert 4)
   (allocated-length int32              :offset-assert 8)
   (data-base        pointer            :offset-assert 12)
   (data-top         pointer            :offset-assert 16)
   (data-size        int32              :offset-assert 20)
   (extra            basic              :offset-assert 24)
   (tag              (pointer res-tag)  :offset-assert 28)
   )
  :method-count-assert 22
  :size-assert         #x20
  :flag-assert         #x1600000020
  ;; field extra is a basic loaded with a signed load
  (:methods
    (new (symbol type int int) _type_ 0)
    (dummy-9 (_type_ symbol symbol int symbol (pointer res-tag) pointer) symbol 9)
    (dummy-10 (_type_ symbol symbol int symbol symbol pointer) int 10)
    (dummy-11 (_type_ symbol symbol int int symbol pointer) int 11)
<<<<<<< HEAD
    (dummy-12 (_type_ symbol symbol int int symbol pointer) float 12)
    (dummy-13 (_type_ int) pointer 13)
    (dummy-14 (_type_ res-tag) pointer 14)
=======
    (dummy-12 (_type_ symbol symbol float float symbol pointer) float 12)
    (dummy-13 (_type_ int) pointer 13) ;; advance tag pointer
    (dummy-14 (_type_ uint) pointer 14)
>>>>>>> b3eb05e3
    (dummy-15 (_type_) none 15)
    (dummy-16 (_type_ int int int int) none 16)
    (dummy-17 (_type_ int int) res-lump 17)
    (dummy-18 (_type_ int int) none 18)
    (dummy-19 (_type_ symbol symbol int) int 19)
    (dummy-20 (_type_ int int) none 20)
    (dummy-21 (_type_ int int int int int) none 21)
    )
  )

(define *res-key-string* (new 'global 'string 64 (the-as string #f))) ;; why 64?<|MERGE_RESOLUTION|>--- conflicted
+++ resolved
@@ -36,15 +36,9 @@
     (dummy-9 (_type_ symbol symbol int symbol (pointer res-tag) pointer) symbol 9)
     (dummy-10 (_type_ symbol symbol int symbol symbol pointer) int 10)
     (dummy-11 (_type_ symbol symbol int int symbol pointer) int 11)
-<<<<<<< HEAD
-    (dummy-12 (_type_ symbol symbol int int symbol pointer) float 12)
+    (dummy-12 (_type_ symbol symbol float float symbol pointer) float 12)
     (dummy-13 (_type_ int) pointer 13)
     (dummy-14 (_type_ res-tag) pointer 14)
-=======
-    (dummy-12 (_type_ symbol symbol float float symbol pointer) float 12)
-    (dummy-13 (_type_ int) pointer 13) ;; advance tag pointer
-    (dummy-14 (_type_ uint) pointer 14)
->>>>>>> b3eb05e3
     (dummy-15 (_type_) none 15)
     (dummy-16 (_type_ int int int int) none 16)
     (dummy-17 (_type_ int int) res-lump 17)
