;;-*-Lisp-*-
(in-package goal)

;; name: level-h.gc
;; name in dgo: level-h
;; dgos: GAME, ENGINE


(defconstant LEVEL_COUNT 2) ;; there are two levels in memory!

;; Information related to visibility data for a level.
;; Unclear why there are 8 of these per level.
;; Perhaps there are up to 8 "chunks" of the visibility loaded at a single time?
;; The full visibility data lives on the IOP.
(declare-type bsp-header basic)
(deftype level-vis-info (basic)
  ((level              symbol           :offset-assert 4)
   (from-level         symbol           :offset-assert 8)
   (from-bsp           bsp-header       :offset-assert 12)
   (flags              uint32           :offset-assert 16)
   (length             uint32           :offset-assert 20)
   (allocated-length   uint32           :offset-assert 24)
   (dictionary-length  uint32           :offset-assert 28)
   (dictionary         uint32           :offset-assert 32)
   (string-block       uint32           :offset-assert 36)
   (ramdisk            uint32           :offset-assert 40)
   (vis-bits           pointer          :offset-assert 44)
   (current-vis-string uint32           :offset-assert 48)
   (vis-string         uint8 :dynamic :offset-assert 52)
   )
  :method-count-assert 9
  :size-assert         #x34
  :flag-assert         #x900000034
  )


(defmethod asize-of level-vis-info ((obj level-vis-info))
  "Get the size of a level-vis-info in memory"
  (the-as int (+ (-> level-vis-info size) (-> obj dictionary-length)))
  )

;; Per level information related to how to load the level.
;; These are stored in level-info.gc
(deftype level-load-info (basic)
  ((name-list         symbol 3   :offset-assert 4)
   (index             int32     :offset-assert 16) ;; the level number (starting with 1?)
   (name              symbol     :offset 4)         ;; symbol with full name, like "misty"
   (visname           symbol     :offset 8)         ;; symbol with vis file name, like "misty-vis"
   (nickname          symbol     :offset 12)        ;; 3 letter name for DGO, like "mis"
   (packages          pair      :offset-assert 20) ;; list of symbols, usually empty or the level name
   (sound-banks       pair      :offset-assert 24) ;; require sound bank files (list of symbols)
   (music-bank        symbol     :offset-assert 28) ;; name of level music
   (ambient-sounds    pair      :offset-assert 32) ;; always empty list.
   (mood              symbol     :offset-assert 36) ;; mood object name
   (mood-func         symbol     :offset-assert 40) ;; mood update function name
   (ocean             symbol     :offset-assert 44) ;; ocean map object
   (sky               symbol     :offset-assert 48) ;; boolean to enable sky
   (sun-fade          float     :offset-assert 52) ;; sun/sky setting
   (continues         pair      :offset-assert 56) ;; list of checkpoints
   (tasks             pair      :offset-assert 60) ;; list of boxed integers for tasks
   (priority          int32     :offset-assert 64) ;; either 100 or 200
   (load-commands     pair      :offset-assert 68) ;; ??
   (alt-load-commands pair      :offset-assert 72) ;; ??
   (bsp-mask          uint64    :offset-assert 80) ;; ??
   (bsphere           sphere    :offset-assert 88) ;; boundings sphere of level?
   (buzzer            int32     :offset-assert 92) ;; which task is the scout fly?
   (bottom-height     float     :offset-assert 96) ;; meters
   (run-packages      pair      :offset-assert 100) ;; possibly unused?
   (prev-level        basic     :offset-assert 104)
   (next-level        basic     :offset-assert 108)
   (wait-for-load     symbol     :offset-assert 112)
   )
  :method-count-assert 9
  :size-assert         #x74
  :flag-assert         #x900000074
  )

(declare-type drawable basic)
(deftype login-state (basic)
  ((state int32      :offset-assert 4)
   (pos   uint32     :offset-assert 8)
   (elts  uint32     :offset-assert 12)
   (elt   drawable 16 :offset-assert 16) ;; might be more specific
   )
  :method-count-assert 9
  :size-assert         #x50
  :flag-assert         #x900000050
  )

(declare-type engine basic)
(declare-type entity-links-array basic)
(declare-type entity-ambient-data-array basic)
(declare-type mood-context basic)
(deftype level (basic)
  ((name                      symbol          :offset-assert 4)
   (load-name                 symbol          :offset-assert 8)
   (nickname                  symbol          :offset-assert 12)
   (index                     int32           :offset-assert 16)
   (status                    symbol          :offset-assert 20)
   (other                     level           :offset-assert 24)
   (heap                      kheap   :inline :offset-assert 32)
   (bsp                       bsp-header      :offset-assert 48)
   (art-group                 load-dir-art-group  :offset-assert 52)
   (info                      level-load-info     :offset-assert 56)
   (texture-page              texture-page 9      :offset-assert 60)
<<<<<<< HEAD
   (loaded-texture-page       basic 16      :offset-assert 96)
=======
   (loaded-texture-page       texture-page 16     :offset-assert 96)
>>>>>>> a6eb5199
   (loaded-texture-page-count int32           :offset-assert 160)
   ; (foreground-sink-group-0   dma-foreground-sink-group :inline :offset-assert 176)
   ; (foreground-sink-group-1   dma-foreground-sink-group :inline :offset-assert 208)
   ; (foreground-sink-group-2   dma-foreground-sink-group :inline :offset-assert 240)
   ; (array-pad uint8 12)
   (foreground-sink-group     dma-foreground-sink-group 3 :inline :offset-assert 176) ;; inline basic
   (foreground-draw-engine    engine 3       :offset-assert 272)
   (entity                    entity-links-array           :offset-assert 284)
   (ambient                   entity-ambient-data-array           :offset-assert 288)
   (closest-object            float 9       :offset-assert 292)
   (upload-size               int32 9       :offset-assert 328)
   (level-distance            float          :offset-assert 364) ; meters
   (inside-sphere?            symbol          :offset-assert 368)
   (inside-boxes?             symbol          :offset-assert 372)
   (display?                  symbol          :offset-assert 376)
   (meta-inside?              symbol          :offset-assert 380)
   (mood                      mood-context          :offset-assert 384)
   (mood-func                 function           :offset-assert 388)
<<<<<<< HEAD
   (vis-bits                  uint32          :offset-assert 392)
=======
   (vis-bits                  pointer         :offset-assert 392)
>>>>>>> a6eb5199
   (all-visible?              symbol        :offset-assert 396)
   (force-all-visible?        symbol          :offset-assert 400)
   (linking                   basic           :offset-assert 404)
   (vis-info                  level-vis-info 8       :offset-assert 408)
   (vis-self-index            int32           :offset-assert 440)
   (vis-adj-index             int32           :offset-assert 444)
   (vis-buffer                uint8 2048    :offset-assert 448)
   (mem-usage-block           basic           :offset-assert 2496)
   (mem-usage                 int32           :offset-assert 2500)
<<<<<<< HEAD
   (code-memory-start         uint32          :offset-assert 2504)
   (code-memory-end           texture-page          :offset-assert 2508)
=======
   (code-memory-start         pointer          :offset-assert 2504)
   (code-memory-end           pointer          :offset-assert 2508)
>>>>>>> a6eb5199
   (texture-mask              uint32 9       :offset-assert 2512)
   (force-inside?             symbol          :offset-assert 2548)
   (pad                       uint8 56)
   )
  :method-count-assert 29
  :size-assert         #xa30
  :flag-assert         #x1d00000a30
  (:methods
    (deactivate (_type_) _type_ 9)
    (dummy-10 (_type_ int) symbol 10)
    (dummy-11 (_type_) none 11)
    (unload! (_type_) _type_ 12)
    (bsp-name (_type_) symbol 13)
    (dummy-14 (_type_) none 14)
    (dummy-15 (_type_ vector) symbol 15)
    (dummy-16 (_type_) none 16)
    (load-continue (_type_) _type_ 17)
    (load-begin (_type_) _type_ 18)
    (login (_type_) _type_ 19)
    (vis-load (_type_) uint 20)
    (dummy-21 (_type_) none 21)
    (activate (_type_) _type_ 22)
    (level-status-set! (_type_ symbol) _type_ 23)
    (dummy-24 (_type_) _type_ 24)
    (dummy-25 (_type_) int 25)
    (vis-clear (_type_) int 26)
    (dummy-27 (_type_ vector string) none 27)
    (art-group-get-by-name (_type_ string) art-group 28)
    )
  )

(declare-type entity-links structure)

;; Main *level* object.
;; There are actually three levels. level0 and level1 correspond to the actual buffered levels
;; The level-default seems to be a fake level that can possibly be used by renderers that
;; don't belong to any level, for example to render Jak.
(declare-type entity-links structure)
(deftype level-group (basic)
  ((length          int32                :offset-assert 4)
   (unknown-level-1 level                :offset-assert 8)
<<<<<<< HEAD
   (unknown-level-2 level                :offset-assert 12)
   (entity-link     entity-links         :offset 16) ;; not sure what's going on here
   (border?         symbol                :offset-assert 20)
   (vis?            symbol                :offset-assert 24)
   (want-level      basic                :offset-assert 28)
   (receiving-level basic                :offset-assert 32)
   (load-commands   pair                :offset-assert 36)
   (play?           symbol                :offset-assert 40)
   ;; there's something? from 40 -> 96. ;; - Look at default-menu::debug-create-cam-restore
   (hack-pad        uint8                :offset 90)
   ;(level           level 3 :inline      :offset-assert 96)
   ;(data            level 3 :inline      :offset-assert 100)
   (level0          level        :inline :offset-assert 96) ;; inline basic
   (level1          level        :inline :offset-assert 2704) ;; inline basic
   (level-default   level        :inline :offset-assert 5312) ;; inline basic
=======
   (unknown-level-2 level                :offset-assert 12) ;; currently loading
   (entity-link     entity-links         :offset-assert 16) ;; not sure what's going on here
   (border?         basic                :offset-assert 20)
   (vis?            basic                :offset-assert 24)
   (want-level      basic                :offset-assert 28)
   (receiving-level basic                :offset-assert 32)
   (load-commands   pair                 :offset-assert 36)
   (play?           symbol               :offset-assert 40)
   ;; there's something? from 40 -> 96.
   (_hack-pad        uint8                :offset 90)
   (level0          level        :inline :offset-assert 96)
   (level1          level        :inline :offset-assert 2704)
   (level-default   level        :inline :offset-assert 5312)
>>>>>>> a6eb5199
   ;; this actually went earlier,
   (level           level 3      :inline :offset 96)
   ;; and this one too. why another one?
   (data            level 3      :score -1 :inline :offset 96)
   (pad uint32)
   )
  :method-count-assert 27
  :size-assert         #x1ef4
  :flag-assert         #x1b00001ef4
  (:methods
    (level-get (_type_ symbol) level 9)
    (level-get-with-status (_type_ symbol) level 10)
    (level-get-for-use (_type_ symbol symbol) level 11)
    (activate-levels! (_type_) int 12)
    (dummy-13 () none 13)
    (dummy-14 () none 14)
    (dummy-15 () none 15)
    (dummy-16 (_type_) int 16)
    (level-get-target-inside (_type_) level 17)
    (alloc-levels! (_type_ symbol) int 18)
    (load-commands-set! (_type_ pair) pair 19)
    (art-group-get-by-name (_type_ string) art-group 20)
    (load-command-get-index (_type_ symbol int) pair 21)
    (dummy-22 () none 22)
    (dummy-23 () none 23)
    (dummy-24 () none 24)
    (level-status (_type_ symbol) symbol 25)
    (level-get-most-disposable (_type_) level 26)
    )
  )


(defun-extern level-update-after-load level login-state level)


(define-extern *level* level-group)
(if (zero? *level*)
    (set! *level*
          (new 'static 'level-group
               :length 2
               :unknown-level-1 #f
               :unknown-level-2 #f
               :entity-link #f
               :border? #f
               :want-level #f
               :load-commands '()
               :play? #f
               :level0
               (new 'static 'level
                    :name #f
                    :status 'inactive
                    :foreground-sink-group
                    (new 'static 'inline-array dma-foreground-sink-group 3
                         (new 'static 'dma-foreground-sink-group
                              :sink (new 'static 'array dma-foreground-sink 3
                                         (new 'static 'dma-foreground-sink :bucket 10)
                                         (new 'static 'generic-dma-foreground-sink
                                              :bucket 11 :foreground-output-bucket 1
                                              )
                                         )
                              )
                         (new 'static 'dma-foreground-sink-group
                              :sink (new 'static 'array dma-foreground-sink 3
                                         (new 'static 'dma-foreground-sink
                                              :bucket 49
                                              :foreground-texture-page 1
                                              )
                                         (new 'static 'generic-dma-foreground-sink
                                              :bucket 50 :foreground-texture-page 1
                                              :foreground-output-bucket 1)
                                         )
                              )
                         (new 'static 'dma-foreground-sink-group
                              :sink (new 'static 'array dma-foreground-sink 3
                                         (new 'static 'dma-foreground-sink
                                              :bucket 58
                                              :foreground-texture-page 2
                                              )
                                         (new 'static 'generic-dma-foreground-sink
                                              :bucket 59
                                              :foreground-texture-page 2
                                              :foreground-output-bucket 1
                                              )
                                         )
                              )
                         )
                    :inside-sphere? #f
                    :inside-boxes? #f
                    :force-inside? #f
                    )
               :level1
               (new 'static 'level
                    :name #f
                    :index 1
                    :status 'inactive
                    :foreground-sink-group
                    (new 'static 'inline-array dma-foreground-sink-group 3
                         (new 'static 'dma-foreground-sink-group
                              :sink (new 'static 'array dma-foreground-sink 3
                                         (new 'static 'dma-foreground-sink
                                              :bucket 17
                                              :foreground-texture-level 1
                                              )
                                         (new 'static 'generic-dma-foreground-sink
                                              :bucket 18
                                              :foreground-texture-level 1
                                              :foreground-output-bucket 1
                                              )
                                         )
                              )
                         (new 'static 'dma-foreground-sink-group
                              :sink (new 'static 'array dma-foreground-sink 3
                                         (new 'static 'dma-foreground-sink
                                              :bucket 52
                                              :foreground-texture-page 1
                                              :foreground-texture-level 1
                                              )
                                         (new 'static 'generic-dma-foreground-sink
                                              :bucket 53
                                              :foreground-texture-page 1
                                              :foreground-texture-level 1
                                              :foreground-output-bucket 1
                                              )
                                         
                                         )
                              )
                         (new 'static 'dma-foreground-sink-group
                              :sink (new 'static 'array dma-foreground-sink 3
                                         (new 'static 'dma-foreground-sink
                                              :bucket 61
                                              :foreground-texture-page 2
                                              :foreground-texture-level 1
                                              )
                                         (new 'static 'generic-dma-foreground-sink
                                              :bucket 62
                                              :foreground-texture-page 2
                                              :foreground-texture-level 1
                                              :foreground-output-bucket 1
                                              )
                                         )
                              )
                         )
                    :inside-sphere? #f
                    :inside-boxes? #f
                    :force-inside? #f
                    )
               :level-default
               (new 'static 'level
                    :name 'default
                    :index 2
                    :status 'reserved
                    :foreground-sink-group
                    (new 'static 'inline-array dma-foreground-sink-group 3
                         (new 'static 'dma-foreground-sink-group
                              :sink (new 'static 'array dma-foreground-sink 3
                                         (new 'static 'dma-foreground-sink
                                              :bucket 45
                                              :foreground-texture-level 2
                                              )
                                         (new 'static 'generic-dma-foreground-sink
                                              :bucket 46
                                              :foreground-texture-level 2
                                              :foreground-output-bucket 1
                                              )
                                         )
                              )
                         (new 'static 'dma-foreground-sink-group
                              :sink (new 'static 'array dma-foreground-sink 3
                                         (new 'static 'dma-foreground-sink
                                              :bucket 55
                                              :foreground-texture-page 1
                                              :foreground-texture-level 2
                                              )
                                         (new 'static 'generic-dma-foreground-sink
                                              :bucket 56
                                              :foreground-texture-page 1
                                              :foreground-texture-level 2
                                              :foreground-output-bucket 1
                                              )
                                         )
                              )
                         (new 'static 'dma-foreground-sink-group
                              :sink (new 'static 'array dma-foreground-sink 3
                                         (new 'static 'dma-foreground-sink
                                              :bucket 58
                                              :foreground-texture-page 2
                                              :foreground-texture-level 2
                                              )
                                         (new 'static 'generic-dma-foreground-sink
                                              :bucket 59
                                              :foreground-texture-page 2
                                              :foreground-texture-level 2
                                              :foreground-output-bucket 1
                                              )
                                         
                                         )
                              )
                         )
                    :inside-sphere? #f
                    :inside-boxes? #f
                    :force-inside? #f
                    )
               )
          )
    )

(define-extern *level-load-list* pair)<|MERGE_RESOLUTION|>--- conflicted
+++ resolved
@@ -103,11 +103,7 @@
    (art-group                 load-dir-art-group  :offset-assert 52)
    (info                      level-load-info     :offset-assert 56)
    (texture-page              texture-page 9      :offset-assert 60)
-<<<<<<< HEAD
-   (loaded-texture-page       basic 16      :offset-assert 96)
-=======
    (loaded-texture-page       texture-page 16     :offset-assert 96)
->>>>>>> a6eb5199
    (loaded-texture-page-count int32           :offset-assert 160)
    ; (foreground-sink-group-0   dma-foreground-sink-group :inline :offset-assert 176)
    ; (foreground-sink-group-1   dma-foreground-sink-group :inline :offset-assert 208)
@@ -126,11 +122,7 @@
    (meta-inside?              symbol          :offset-assert 380)
    (mood                      mood-context          :offset-assert 384)
    (mood-func                 function           :offset-assert 388)
-<<<<<<< HEAD
-   (vis-bits                  uint32          :offset-assert 392)
-=======
    (vis-bits                  pointer         :offset-assert 392)
->>>>>>> a6eb5199
    (all-visible?              symbol        :offset-assert 396)
    (force-all-visible?        symbol          :offset-assert 400)
    (linking                   basic           :offset-assert 404)
@@ -140,13 +132,8 @@
    (vis-buffer                uint8 2048    :offset-assert 448)
    (mem-usage-block           basic           :offset-assert 2496)
    (mem-usage                 int32           :offset-assert 2500)
-<<<<<<< HEAD
-   (code-memory-start         uint32          :offset-assert 2504)
-   (code-memory-end           texture-page          :offset-assert 2508)
-=======
    (code-memory-start         pointer          :offset-assert 2504)
    (code-memory-end           pointer          :offset-assert 2508)
->>>>>>> a6eb5199
    (texture-mask              uint32 9       :offset-assert 2512)
    (force-inside?             symbol          :offset-assert 2548)
    (pad                       uint8 56)
@@ -188,23 +175,6 @@
 (deftype level-group (basic)
   ((length          int32                :offset-assert 4)
    (unknown-level-1 level                :offset-assert 8)
-<<<<<<< HEAD
-   (unknown-level-2 level                :offset-assert 12)
-   (entity-link     entity-links         :offset 16) ;; not sure what's going on here
-   (border?         symbol                :offset-assert 20)
-   (vis?            symbol                :offset-assert 24)
-   (want-level      basic                :offset-assert 28)
-   (receiving-level basic                :offset-assert 32)
-   (load-commands   pair                :offset-assert 36)
-   (play?           symbol                :offset-assert 40)
-   ;; there's something? from 40 -> 96. ;; - Look at default-menu::debug-create-cam-restore
-   (hack-pad        uint8                :offset 90)
-   ;(level           level 3 :inline      :offset-assert 96)
-   ;(data            level 3 :inline      :offset-assert 100)
-   (level0          level        :inline :offset-assert 96) ;; inline basic
-   (level1          level        :inline :offset-assert 2704) ;; inline basic
-   (level-default   level        :inline :offset-assert 5312) ;; inline basic
-=======
    (unknown-level-2 level                :offset-assert 12) ;; currently loading
    (entity-link     entity-links         :offset-assert 16) ;; not sure what's going on here
    (border?         basic                :offset-assert 20)
@@ -218,7 +188,6 @@
    (level0          level        :inline :offset-assert 96)
    (level1          level        :inline :offset-assert 2704)
    (level-default   level        :inline :offset-assert 5312)
->>>>>>> a6eb5199
    ;; this actually went earlier,
    (level           level 3      :inline :offset 96)
    ;; and this one too. why another one?
