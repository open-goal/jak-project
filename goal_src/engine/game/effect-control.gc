;;-*-Lisp-*-
(in-package goal)

;; name: effect-control.gc
;; name in dgo: effect-control
;; dgos: GAME, ENGINE

;; DECOMP BEGINS

(define *footstep-surface* 448)

(define *debug-effect-control* #f)

(defun sound-name-with-material ((arg0 symbol) (arg1 pat-surface) (arg2 string))
  (let ((gp-0 format)
        (a0-2 (clear *temp-string*))
        (a1-1 "~S-~S~S")
        (v1-1 (-> arg1 material))
        )
    (gp-0
      a0-2
      a1-1
      arg0
      (cond
        ((= v1-1 (pat-material sand))
         "sand"
         )
        ((= v1-1 (pat-material wood))
         "wood"
         )
        ((= v1-1 (pat-material crwood))
         "crwood"
         )
        ((or (= v1-1 (pat-material tube)) (= v1-1 (pat-material pcmetal)))
         "pcmetal"
         )
        ((or (= v1-1 (pat-material metal)) (= v1-1 (pat-material rotate)))
         "metal"
         )
        ((= v1-1 (pat-material snow))
         "snow"
         )
        ((= v1-1 (pat-material deepsnow))
         "dpsnow"
         )
        ((= v1-1 (pat-material gravel))
         "gravel"
         )
        ((= v1-1 (pat-material dirt))
         "dirt"
         )
        ((= v1-1 (pat-material stone))
         "stone"
         )
        ((= v1-1 (pat-material waterbottom))
         "water"
         )
        ((= v1-1 (pat-material tar))
         "tar"
         )
        ((= v1-1 (pat-material straw))
         "straw"
         )
        ((= v1-1 (pat-material ice))
         "ice"
         )
        ((= v1-1 (pat-material swamp))
         "swamp"
         )
        ((= v1-1 (pat-material neutral))
         "neutral"
         )
        (else
          "grass"
          )
        )
      arg2
      )
    )
  (string->sound-name *temp-string*)
  )

(defun effect-param->sound-spec ((arg0 sound-spec) (arg1 (pointer float)) (arg2 int))
  (while (> arg2 0)
    (case (the int (-> arg1 0))
      ((3)
       (logior! (-> arg0 mask) (sound-mask volume))
       (set! (-> arg0 volume) (the int (* 10.24 (-> arg1 1))))
       )
      ((4)
       (logior! (-> arg0 mask) (sound-mask volume))
       (+! (-> arg0 volume) (the int (* 10.24 (* (-> arg1 1) (rand-vu)))))
       )
      ((5)
       (logior! (-> arg0 mask) (sound-mask pitch))
       (set! (-> arg0 pitch-mod) (the int (* 1524.0 (-> arg1 1))))
       )
      ((6)
       (logior! (-> arg0 mask) (sound-mask pitch))
       (+! (-> arg0 pitch-mod) (the int (* 1524.0 (* (-> arg1 1) (rand-vu)))))
       )
      ((9)
       (logior! (-> arg0 mask) (sound-mask bend))
       (set! (-> arg0 bend) (the int (* 327.66998 (-> arg1 1))))
       )
      ((10)
       (logior! (-> arg0 mask) (sound-mask bend))
       (+! (-> arg0 bend) (the int (* 327.66998 (* (-> arg1 1) (rand-vu)))))
       )
      ((11)
       (logior! (-> arg0 mask) (sound-mask fo-min))
       (set! (-> arg0 fo-min) (the int (-> arg1 1)))
       )
      ((12)
       (logior! (-> arg0 mask) (sound-mask fo-max))
       (set! (-> arg0 fo-max) (the int (-> arg1 1)))
       )
      ((13)
       (logior! (-> arg0 mask) (sound-mask fo-curve))
       (set! (-> arg0 fo-curve) (the int (-> arg1 1)))
       )
      ((19)
       (set! (-> arg0 priority) (the int (-> arg1 1)))
       )
      )
    (+! arg2 -2)
    (set! arg1 (&-> arg1 2))
    )
  arg0
  )

(defmethod TODO-RENAME-9 effect-control ((obj effect-control))
  (let* ((a0-1 (-> obj process skel))
         (v1-3 (if (< (-> obj channel-offset) (-> a0-1 active-channels))
                   (-> a0-1 root-channel (-> obj channel-offset))
                   (the-as joint-control-channel #f)
                   )
               )
         )
    (cond
      ((and v1-3 (-> v1-3 frame-group))
       (let* ((s5-0 (-> v1-3 frame-group))
              (f30-0 (+ (* (-> v1-3 frame-num) (-> s5-0 artist-step)) (-> s5-0 artist-base)))
              )
         (let ((a0-3 (-> a0-1 root-channel 0 num-func)))
           (cond
             ((!= s5-0 (-> obj last-frame-group))
              (set! (-> obj res) (-> s5-0 extra))
              (let ((v1-6 (-> (lookup-tag-idx (-> s5-0 extra) 'effect-name 'base -1000000000.0) lo)))
                (set! (-> obj name) (if (>= (the-as int v1-6) 0)
                                        (&-> (-> s5-0 extra tag) v1-6)
                                        (the-as (pointer res-tag) #f)
                                        )
                      )
                )
              (if (and (-> obj name) (= (-> obj name 0 key-frame) -1000000000.0))
                  (set! (-> obj name) (&-> (-> obj name) 1))
                  )
              (TODO-RENAME-14 obj f30-0 f30-0 f30-0)
              )
             ((or (not (-> obj name)) (= f30-0 (-> obj last-frame-num)))
              )
             (else
               (let ((f28-0 (-> obj last-frame-num))
                     (f26-0 f30-0)
                     )
                 (cond
                   ((= a0-3 num-func-seek!)
                    (let ((f0-6 (+ (* (-> v1-3 param 0) (-> s5-0 artist-step)) (-> s5-0 artist-base))))
                      (cond
                        ((< f26-0 f28-0)
                         (if (>= f28-0 f0-6)
                             (TODO-RENAME-14 obj f26-0 f28-0 f30-0)
                             )
                         )
                        (else
                          (if (>= f0-6 f28-0)
                              (TODO-RENAME-14 obj f28-0 f26-0 f30-0)
                              )
                          )
                        )
                      )
                    )
                   ((= a0-3 num-func-loop!)
                    (cond
                      ((>= (-> v1-3 param 0) 0.0)
                       (cond
                         ((< f26-0 f28-0)
                          (TODO-RENAME-14 obj f28-0 9999999.0 f30-0)
                          (TODO-RENAME-14 obj -100000000.0 f26-0 9999999.0)
                          )
                         (else
                           (TODO-RENAME-14 obj f28-0 f26-0 f30-0)
                           )
                         )
                       )
                      ((< f28-0 f26-0)
                       (TODO-RENAME-14 obj f26-0 9999999.0 f30-0)
                       (TODO-RENAME-14 obj -100000000.0 f28-0 9999999.0)
                       )
                      (else
                        (TODO-RENAME-14 obj f26-0 f28-0 f30-0)
                        )
                      )
                    )
                   ((= a0-3 num-func-+!)
                    (if (>= (-> v1-3 param 0) 0.0)
                        (TODO-RENAME-14 obj f28-0 f26-0 f30-0)
                        (TODO-RENAME-14 obj f26-0 f28-0 f30-0)
                        )
                    )
                   ((= a0-3 num-func-identity)
                    (TODO-RENAME-14 obj f30-0 f30-0 f30-0)
                    )
                   )
                 )
               )
             )
           )
         (set! (-> obj last-frame-group) s5-0)
         (set! (-> obj last-frame-num) f30-0)
         )
       )
      (else
        (set! (-> obj last-frame-group) #f)
        )
      )
    )
  0
  (none)
  )

(defmethod TODO-RENAME-14 effect-control ((obj effect-control) (arg0 float) (arg1 float) (arg2 float))
  ;; note: this check was added. I believe in the original game name could be false, and then the
  ;; effect-name check below would fail. This did not cause a crash on original hardware because
  ;; misaligned 16-byte loads silently align. This causes a crash in opengoal, so we skip it manually.
  (when (-> obj name)
    (let ((s2-0 (-> obj name)))
      (while (= (-> s2-0 0 name) 'effect-name)
        (let ((f0-0 (-> s2-0 0 key-frame)))
          (when (or (and (< f0-0 arg1) (< arg0 f0-0)) (= f0-0 arg2))
            (let* ((a0-1 obj)
                   (t9-0 (method-of-object a0-1 dummy-10))
                   (v1-7 (-> obj res))
                   (a1-1 (-> s2-0 0))
                   )
              (t9-0
                a0-1
                (the-as symbol (-> (the-as (pointer uint32) (&+ (-> v1-7 data-base) (-> a1-1 data-offset)))))
                f0-0
                -1
                )
              )
            )
          )
        (set! s2-0 (&-> s2-0 1))
        )
      )
    )
  0
  (none)
  )

;; WARN: rewrite_to_get_var got a none typed variable. Is there unreachable code? [OP: 205]
;; WARN: rewrite_to_get_var got a none typed variable. Is there unreachable code? [OP: 217]
;; WARN: rewrite_to_get_var got a none typed variable. Is there unreachable code? [OP: 237]
;; WARN: rewrite_to_get_var got a none typed variable. Is there unreachable code? [OP: 343]
;; WARN: rewrite_to_get_var got a none typed variable. Is there unreachable code? [OP: 364]
;; WARN: rewrite_to_get_var got a none typed variable. Is there unreachable code? [OP: 450]
;; WARN: rewrite_to_get_var got a none typed variable. Is there unreachable code? [OP: 469]
(defmethod dummy-10 effect-control ((obj effect-control) (arg0 symbol) (arg1 float) (arg2 int))
  (local-vars
    (sv-160 int)
    (sv-176 symbol)
    (sv-192 symbol)
    (sv-208 symbol)
    (sv-224 int)
    (sv-240 symbol)
    (sv-256 symbol)
    (sv-272 symbol)
    (sv-288 res-lump)
    )
  (let ((s3-0 (-> arg0 value))
        (s5-0 (cond
                ((< arg2 0)
                 (let ((v0-0 (get-property-value
                               (-> obj res)
                               'effect-joint
                               'exact
                               arg1
                               (the-as uint128 0)
                               (the-as (pointer res-tag) #f)
                               *res-static-buf*
                               )
                             )
                       )
                   (if (zero? v0-0)
                       0
                       (the-as int (+ v0-0 1))
                       )
                   )
                 )
                (else
                  (empty)
                  arg2
                  )
                )
              )
        )
    (when (logtest? (-> obj flags) 1)
      (if (send-event (-> obj process) 'effect arg0 arg1 s5-0)
          (return (the-as object 0))
          )
      )
    (let ((v1-10 (symbol->string arg0)))
      (cond
        ((and (= (-> v1-10 data 0) 101)
              (= (-> v1-10 data 1) 102)
              (= (-> v1-10 data 2) 102)
              (= (-> v1-10 data 3) 101)
              (= (-> v1-10 data 4) 99)
              (= (-> v1-10 data 5) 116)
              (= (-> v1-10 data 6) 45)
              )
         (let* ((s3-1 (-> obj process root))
                (v1-14 (if (and (nonzero? s3-1) (type-type? (-> s3-1 type) collide-shape-moving))
                           s3-1
                           )
                       )
                (t1-1 (if v1-14
                          (the-as int (-> (the-as collide-shape-moving v1-14) ground-pat))
                          *footstep-surface*
                          )
                      )
                )
           (dummy-11 obj arg0 arg1 s5-0 (-> obj res) (the-as pat-surface t1-1))
           )
         )
        ((let ((v1-18 (symbol->string arg0)))
           (and (= (-> v1-18 data 0) 103)
                (= (-> v1-18 data 1) 114)
                (= (-> v1-18 data 2) 111)
                (= (-> v1-18 data 3) 117)
                (= (-> v1-18 data 4) 112)
                (= (-> v1-18 data 5) 45)
                )
           )
         (set! s3-0 (cond
                      ((zero? s3-0)
                       (let ((v0-5 (lookup-part-group-pointer-by-name (symbol->string arg0))))
                         (when v0-5
                           (set! (-> arg0 value) v0-5)
                           (set! s3-0 (-> v0-5 0))
                           )
                         )
                       (the-as (pointer sparticle-launch-group) s3-0)
                       )
                      (else
                        (-> (the-as (pointer sparticle-launch-group) s3-0) 0)
                        )
                      )
               )
<<<<<<< HEAD
           (format
             #t
             "-----> (~5D) effect part  ~A ~A frame ~F joint ~D~%"
             (-> *display* base-frame-counter)
             (-> obj process name)
             arg0
             arg1
             s5-0
             )
           (sp-launch-particles-var
             *sp-particle-system-2d*
             (the-as sparticle-launcher s3-0)
             (vector<-cspace! (new 'stack-no-clear 'vector) (-> obj process node-list data s5-0))
             (the-as sparticle-launch-state #f)
             (the-as sparticle-launch-control #f)
             0.4
             )
           )
          ((= (-> (the-as basic s3-0) type) sparticle-launch-group)
=======
         (when (and (nonzero? s3-0) (= (-> (the-as sparticle-launch-group s3-0) type) sparticle-launch-group))
>>>>>>> 7ce58f70
           (if *debug-effect-control*
               (format
                 #t
                 "(~5D) effect group ~A ~A frame ~F joint ~D~%"
                 (-> *display* base-frame-counter)
                 (-> obj process name)
                 arg0
                 arg1
                 s5-0
                 )
               )
           (let ((s4-1 (get-process *default-dead-pool* part-tracker #x4000)))
             (when s4-1
               (let ((t9-7 (method-of-type part-tracker activate)))
                 (t9-7 (the-as part-tracker s4-1) (-> obj process) 'part-tracker (the-as pointer #x70004000))
                 )
               (let ((s2-1 run-function-in-process)
                     (s1-0 s4-1)
                     (s0-0 part-tracker-init)
                     )
                 (set! sv-160 -1)
                 (set! sv-176 (the-as symbol #f))
                 (set! sv-192 (the-as symbol #f))
                 (set! sv-208 (the-as symbol #f))
                 (let ((t3-0 (vector<-cspace! (new 'stack-no-clear 'vector) (-> obj process node-list data s5-0))))
                   ((the-as (function object object object object object object object object none) s2-1)
                    s1-0
                    s0-0
                    (the-as sparticle-launch-group s3-0)
                    sv-160
                    sv-176
                    sv-192
                    sv-208
                    t3-0
                    )
                   )
                 )
               (-> s4-1 ppointer)
               )
             )
           )
         )
        ((= arg0 'camera-shake)
         (activate! *camera-smush-control* 819.2 37 600 1.0 0.995)
         )
        ((zero? s3-0)
         (dummy-12 obj arg0 arg1 s5-0 (-> obj res) (string->sound-name (symbol->string arg0)))
         )
        ((= (-> (the-as basic s3-0) type) sparticle-launcher)
         (if *debug-effect-control*
             (format
               #t
               "(~5D) effect part  ~A ~A frame ~F joint ~D~%"
               (-> *display* base-frame-counter)
               (-> obj process name)
               arg0
               arg1
               s5-0
               )
             )
         (format
           #t
           "-----> (~5D) effect part  ~A ~A frame ~F joint ~D~%"
           (-> *display* base-frame-counter)
           (-> obj process name)
           arg0
           arg1
           s5-0
           )
         (sp-launch-particles-var
           *sp-particle-system-2d*
           (the-as sparticle-launcher s3-0)
           (vector<-cspace! (new 'stack-no-clear 'vector) (-> obj process node-list data s5-0))
           (the-as sparticle-launch-state #f)
           (the-as sparticle-launch-control #f)
           1.0
           )
         )
        ((= (-> (the-as basic s3-0) type) sparticle-launch-group)
         (if *debug-effect-control*
             (format
               #t
               "(~5D) effect group ~A ~A frame ~F joint ~D~%"
               (-> *display* base-frame-counter)
               (-> obj process name)
               arg0
               arg1
               s5-0
               )
             )
         (let ((s4-3 (get-process *default-dead-pool* part-tracker #x4000)))
           (when s4-3
             (let ((t9-19 (method-of-type part-tracker activate)))
               (t9-19 (the-as part-tracker s4-3) (-> obj process) 'part-tracker (the-as pointer #x70004000))
               )
             (let ((s2-3 run-function-in-process)
                   (s1-2 s4-3)
                   (s0-2 part-tracker-init)
                   )
               (set! sv-224 -1)
               (set! sv-240 (the-as symbol #f))
               (set! sv-256 (the-as symbol #f))
               (set! sv-272 (the-as symbol #f))
               (let ((t3-1 (vector<-cspace! (new 'stack-no-clear 'vector) (-> obj process node-list data s5-0))))
                 ((the-as (function object object object object object object object object none) s2-3)
                  s1-2
                  s0-2
                  s3-0
                  sv-224
                  sv-240
                  sv-256
                  sv-272
                  t3-1
                  )
                 )
               )
             (-> s4-3 ppointer)
             )
           )
         )
        ((= (-> (the-as basic s3-0) type) sound-spec)
         (sound-play-by-spec
           (the-as sound-spec s3-0)
           (new-sound-id)
           (vector<-cspace! (new 'stack-no-clear 'vector) (-> obj process node-list data s5-0))
           )
         )
        ((= (-> (the-as basic s3-0) type) death-info)
         (let ((v1-67 (-> obj process draw)))
           (let ((a1-42 (-> (the-as death-info s3-0) vertex-skip))
                 (a0-55
                   (max
                     2
                     (the-as int (/ (-> (the-as death-info s3-0) timer) (the-as uint (the int (-> *display* time-factor)))))
                     )
                   )
                 )
             (when (= (-> *setting-control* current video-mode) 'pal)
               (if (< (the-as uint 1) a1-42)
                   (set! a1-42 (/ (the-as uint (* (the-as uint 50) a1-42)) (the-as uint 60)))
                   )
               )
             (let ((a2-29 (-> *display* frames (-> *display* last-screen) frame run-time)))
               (cond
                 ((< 9000 a2-29)
                  (set! a1-42 (* a1-42 4))
                  )
                 ((< 7000 a2-29)
                  (set! a1-42 (* a1-42 2))
                  )
                 )
               )
             (set! (-> v1-67 death-vertex-skip) a1-42)
             (set! (-> v1-67 death-effect) (-> (the-as death-info s3-0) effect))
             (set! (-> v1-67 death-timer) (+ a0-55 1))
             )
           (set! (-> v1-67 death-timer-org) (-> v1-67 death-timer))
           (set! (-> v1-67 death-draw-overlap) (-> (the-as death-info s3-0) overlap))
           )
         (when (-> (the-as death-info s3-0) sound)
           (let* ((s2-5 obj)
                  (s1-3 (method-of-object s2-5 dummy-12))
                  (s0-3 (-> (the-as death-info s3-0) sound))
                  )
             (set! sv-288 (-> obj res))
             (let ((t1-11 (string->sound-name (symbol->string (-> (the-as death-info s3-0) sound)))))
               (s1-3 s2-5 s0-3 arg1 s5-0 sv-288 t1-11)
               )
             )
           )
         (send-event (-> obj process) 'death-start (the-as death-info s3-0))
         )
        (else
          (dummy-12 obj arg0 arg1 s5-0 (-> obj res) (string->sound-name (symbol->string arg0)))
          )
        )
      )
    )
  0
  )

(defmethod dummy-11 effect-control ((obj effect-control) (arg0 symbol) (arg1 float) (arg2 int) (arg3 basic) (arg4 pat-surface))
  (local-vars
    (sv-48
      (function sparticle-system sparticle-launcher vector sparticle-launch-state sparticle-launch-control float none)
      )
    (sv-64 sparticle-system)
    (sv-80
      (function sparticle-system sparticle-launcher vector sparticle-launch-state sparticle-launch-control float none)
      )
    (sv-96 sparticle-system)
    )
  (let ((s1-0 (the-as sound-name #f)))
    (let ((a0-4 (-> *display* frames (-> *display* last-screen) frame run-time)))
      (case arg0
        (('effect-walk-step-left 'effect-run-step-left)
         (set! s1-0 (sound-name-with-material 'walk arg4 "1"))
         )
        (('effect-walk-step-right 'effect-run-step-right)
         (set! s1-0 (sound-name-with-material 'walk arg4 "2"))
         )
        (('effect-roll)
         (set! s1-0 (sound-name-with-material 'roll arg4 ""))
         )
        (('effect-slide)
         (set! s1-0 (sound-name-with-material 'slide arg4 ""))
         )
        (('effect-land)
         (set! s1-0 (sound-name-with-material 'land arg4 ""))
         )
        (('effect-zoom-land)
         (set! s1-0 (sound-name-with-material 'zoom-land arg4 ""))
         )
        (('effect-zoom-hit)
         (set! s1-0 (sound-name-with-material 'zoom-hit arg4 ""))
         )
        (('effect-flut-land)
         (set! s1-0 (sound-name-with-material 'flut-land arg4 ""))
         )
        (('effect-land-poof)
         (when (< a0-4 9000)
           (let* ((a0-13 obj)
                  (t9-8 (method-of-object a0-13 dummy-10))
                  (v1-15 (-> arg4 material))
                  )
             (t9-8
               a0-13
               (cond
                 ((= v1-15 (pat-material sand))
                  'group-land-poof-sand
                  )
                 ((= v1-15 (pat-material wood))
                  'group-land-poof-wood
                  )
                 ((= v1-15 (pat-material crwood))
                  'group-land-poof-crwood
                  )
                 ((or (= v1-15 (pat-material tube)) (= v1-15 (pat-material pcmetal)))
                  'group-land-poof-pcmetal
                  )
                 ((or (= v1-15 (pat-material metal)) (= v1-15 (pat-material rotate)))
                  'group-land-poof-metal
                  )
                 ((= v1-15 (pat-material ice))
                  'group-land-poof-ice
                  )
                 ((= v1-15 (pat-material snow))
                  'group-land-poof-snow
                  )
                 ((= v1-15 (pat-material deepsnow))
                  'group-land-poof-dpsnow
                  )
                 ((= v1-15 (pat-material gravel))
                  'group-land-poof-gravel
                  )
                 ((= v1-15 (pat-material dirt))
                  'group-land-poof-dirt
                  )
                 ((= v1-15 (pat-material stone))
                  'group-land-poof-stone
                  )
                 ((= v1-15 (pat-material waterbottom))
                  'group-land-poof-water
                  )
                 ((= v1-15 (pat-material tar))
                  'group-land-poof-tar
                  )
                 ((= v1-15 (pat-material straw))
                  'group-land-poof-straw
                  )
                 ((= v1-15 (pat-material swamp))
                  'group-land-poof-swamp
                  )
                 ((= v1-15 (pat-material neutral))
                  'group-land-poof-neutral
                  )
                 (else
                   'group-land-poof-grass
                   )
                 )
               arg1
               -1
               )
             )
           )
         )
        (('effect-run-poof)
         (when (< a0-4 9000)
           (let* ((a0-14 obj)
                  (t9-9 (method-of-object a0-14 dummy-10))
                  (v1-20 (-> arg4 material))
                  )
             (t9-9
               a0-14
               (cond
                 ((= v1-20 (pat-material sand))
                  'group-run-poof-sand
                  )
                 ((= v1-20 (pat-material wood))
                  'group-run-poof-wood
                  )
                 ((= v1-20 (pat-material crwood))
                  'group-run-poof-crwood
                  )
                 ((or (= v1-20 (pat-material tube)) (= v1-20 (pat-material pcmetal)))
                  'group-run-poof-pcmetal
                  )
                 ((or (= v1-20 (pat-material metal)) (= v1-20 (pat-material rotate)))
                  'group-run-poof-metal
                  )
                 ((= v1-20 (pat-material ice))
                  'group-run-poof-ice
                  )
                 ((= v1-20 (pat-material snow))
                  'group-run-poof-snow
                  )
                 ((= v1-20 (pat-material deepsnow))
                  'group-run-poof-dpsnow
                  )
                 ((= v1-20 (pat-material gravel))
                  'group-run-poof-gravel
                  )
                 ((= v1-20 (pat-material dirt))
                  'group-run-poof-dirt
                  )
                 ((= v1-20 (pat-material stone))
                  'group-run-poof-stone
                  )
                 ((= v1-20 (pat-material waterbottom))
                  'group-run-poof-water
                  )
                 ((= v1-20 (pat-material tar))
                  'group-run-poof-tar
                  )
                 ((= v1-20 (pat-material straw))
                  'group-run-poof-straw
                  )
                 ((= v1-20 (pat-material swamp))
                  'group-run-poof-swamp
                  )
                 ((= v1-20 (pat-material neutral))
                  'group-run-poof-neutral
                  )
                 (else
                   'group-run-poof-grass
                   )
                 )
               arg1
               -1
               )
             )
           )
         )
        (('effect-just-footprint)
         (let* ((a0-15 obj)
                (t9-10 (method-of-object a0-15 dummy-10))
                (v1-24 (-> arg4 material))
                )
           (t9-10
             a0-15
             (cond
               ((= v1-24 (pat-material sand))
                'group-just-footprint-sand
                )
               ((= v1-24 (pat-material wood))
                'group-just-footprint-wood
                )
               ((= v1-24 (pat-material crwood))
                'group-just-footprint-crwood
                )
               ((or (= v1-24 (pat-material tube)) (= v1-24 (pat-material pcmetal)))
                'group-just-footprint-pcmetal
                )
               ((or (= v1-24 (pat-material metal)) (= v1-24 (pat-material rotate)))
                'group-just-footprint-metal
                )
               ((= v1-24 (pat-material ice))
                'group-just-footprint-ice
                )
               ((= v1-24 (pat-material snow))
                'group-just-footprint-snow
                )
               ((= v1-24 (pat-material deepsnow))
                'group-just-footprint-dpsnow
                )
               ((= v1-24 (pat-material gravel))
                'group-just-footprint-gravel
                )
               ((= v1-24 (pat-material dirt))
                'group-just-footprint-dirt
                )
               ((= v1-24 (pat-material stone))
                'group-just-footprint-stone
                )
               ((= v1-24 (pat-material waterbottom))
                'group-just-footprint-water
                )
               ((= v1-24 (pat-material tar))
                'group-just-footprint-tar
                )
               ((= v1-24 (pat-material straw))
                'group-just-footprint-straw
                )
               ((= v1-24 (pat-material swamp))
                'group-just-footprint-swamp
                )
               ((= v1-24 (pat-material neutral))
                'group-just-footprint-neutral
                )
               (else
                 'group-just-footprint-grass
                 )
               )
             arg1
             -1
             )
           )
         )
        (('effect-just-poof)
         (when (< a0-4 9000)
           (let* ((a0-16 obj)
                  (t9-11 (method-of-object a0-16 dummy-10))
                  (v1-29 (-> arg4 material))
                  )
             (t9-11
               a0-16
               (cond
                 ((= v1-29 (pat-material sand))
                  'group-just-poof-sand
                  )
                 ((= v1-29 (pat-material wood))
                  'group-just-poof-wood
                  )
                 ((= v1-29 (pat-material crwood))
                  'group-just-poof-crwood
                  )
                 ((or (= v1-29 (pat-material tube)) (= v1-29 (pat-material pcmetal)))
                  'group-just-poof-pcmetal
                  )
                 ((or (= v1-29 (pat-material metal)) (= v1-29 (pat-material rotate)))
                  'group-just-poof-metal
                  )
                 ((= v1-29 (pat-material ice))
                  'group-just-poof-ice
                  )
                 ((= v1-29 (pat-material snow))
                  'group-just-poof-snow
                  )
                 ((= v1-29 (pat-material deepsnow))
                  'group-just-poof-dpsnow
                  )
                 ((= v1-29 (pat-material gravel))
                  'group-just-poof-gravel
                  )
                 ((= v1-29 (pat-material dirt))
                  'group-just-poof-dirt
                  )
                 ((= v1-29 (pat-material stone))
                  'group-just-poof-stone
                  )
                 ((= v1-29 (pat-material waterbottom))
                  'group-just-poof-water
                  )
                 ((= v1-29 (pat-material tar))
                  'group-just-poof-tar
                  )
                 ((= v1-29 (pat-material straw))
                  'group-just-poof-straw
                  )
                 ((= v1-29 (pat-material swamp))
                  'group-just-poof-swamp
                  )
                 ((= v1-29 (pat-material neutral))
                  'group-just-poof-neutral
                  )
                 (else
                   'group-just-poof-grass
                   )
                 )
               arg1
               -1
               )
             )
           )
         )
        (('effect-slide-poof)
         (let* ((a0-19 obj)
                (t9-12 (method-of-object a0-19 dummy-10))
                (v1-33 (-> arg4 material))
                )
           (t9-12
             a0-19
             (cond
               ((= v1-33 (pat-material sand))
                'group-slide-poof-sand
                )
               ((= v1-33 (pat-material wood))
                'group-slide-poof-wood
                )
               ((= v1-33 (pat-material crwood))
                'group-slide-poof-crwood
                )
               ((or (= v1-33 (pat-material tube)) (= v1-33 (pat-material pcmetal)))
                'group-slide-poof-pcmetal
                )
               ((or (= v1-33 (pat-material metal)) (= v1-33 (pat-material rotate)))
                'group-slide-poof-metal
                )
               ((= v1-33 (pat-material ice))
                'group-slide-poof-ice
                )
               ((= v1-33 (pat-material snow))
                'group-slide-poof-snow
                )
               ((= v1-33 (pat-material deepsnow))
                'group-slide-poof-dpsnow
                )
               ((= v1-33 (pat-material gravel))
                'group-slide-poof-gravel
                )
               ((= v1-33 (pat-material dirt))
                'group-slide-poof-dirt
                )
               ((= v1-33 (pat-material stone))
                'group-slide-poof-stone
                )
               ((= v1-33 (pat-material waterbottom))
                'group-slide-poof-water
                )
               ((= v1-33 (pat-material tar))
                'group-slide-poof-tar
                )
               ((= v1-33 (pat-material straw))
                'group-slide-poof-straw
                )
               ((= v1-33 (pat-material swamp))
                'group-slide-poof-swamp
                )
               ((= v1-33 (pat-material neutral))
                'group-slide-poof-neutral
                )
               (else
                 'group-slide-poof-grass
                 )
               )
             arg1
             -1
             )
           )
         )
        (('effect-droppings)
         (let* ((v1-36 (-> arg4 material))
                (s0-0 (cond
                        ((= v1-36 (pat-material sand))
                         (-> *part-id-table* 95)
                         )
                        ((= v1-36 (pat-material wood))
                         (-> *part-id-table* 97)
                         )
                        ((= v1-36 (pat-material crwood))
                         (-> *part-id-table* 99)
                         )
                        ((or (= v1-36 (pat-material tube)) (= v1-36 (pat-material pcmetal)))
                         (-> *part-id-table* 2248)
                         )
                        ((or (= v1-36 (pat-material metal)) (= v1-36 (pat-material rotate)))
                         (-> *part-id-table* 2334)
                         )
                        ((= v1-36 (pat-material ice))
                         (-> *part-id-table* 2249)
                         )
                        ((= v1-36 (pat-material snow))
                         (-> *part-id-table* 2250)
                         )
                        ((= v1-36 (pat-material deepsnow))
                         (-> *part-id-table* 2251)
                         )
                        ((= v1-36 (pat-material gravel))
                         (-> *part-id-table* 2252)
                         )
                        ((= v1-36 (pat-material dirt))
                         (-> *part-id-table* 2253)
                         )
                        ((= v1-36 (pat-material stone))
                         (-> *part-id-table* 98)
                         )
                        ((= v1-36 (pat-material waterbottom))
                         (-> *part-id-table* 2254)
                         )
                        ((= v1-36 (pat-material tar))
                         (-> *part-id-table* 2255)
                         )
                        ((= v1-36 (pat-material straw))
                         (-> *part-id-table* 2256)
                         )
                        ((= v1-36 (pat-material swamp))
                         (-> *part-id-table* 2257)
                         )
                        ((= v1-36 (pat-material neutral))
                         (-> *part-id-table* 2773)
                         )
                        (else
                          (-> *part-id-table* 96)
                          )
                        )
                      )
                )
           (when (nonzero? s0-0)
             (set! sv-48 sp-launch-particles-var)
             (set! sv-64 *sp-particle-system-2d*)
             (let ((a2-36 (vector<-cspace! (new 'stack-no-clear 'vector) (-> obj process node-list data arg2)))
                   (a3-6 #f)
                   (t0-1 #f)
                   (t1-1 0.4)
                   )
               (sv-48 sv-64 s0-0 a2-36 (the-as sparticle-launch-state a3-6) (the-as sparticle-launch-control t0-1) t1-1)
               )
             )
           )
         )
        (('effect-jump-droppings)
         (let* ((v1-61 (-> arg4 material))
                (s0-1 (cond
                        ((= v1-61 (pat-material sand))
                         (-> *part-id-table* 106)
                         )
                        ((= v1-61 (pat-material wood))
                         (-> *part-id-table* 2258)
                         )
                        ((= v1-61 (pat-material crwood))
                         (-> *part-id-table* 2259)
                         )
                        ((or (= v1-61 (pat-material tube)) (= v1-61 (pat-material pcmetal)))
                         (-> *part-id-table* 2260)
                         )
                        ((or (= v1-61 (pat-material metal)) (= v1-61 (pat-material rotate)))
                         (-> *part-id-table* 2335)
                         )
                        ((= v1-61 (pat-material ice))
                         (-> *part-id-table* 2261)
                         )
                        ((= v1-61 (pat-material snow))
                         (-> *part-id-table* 2262)
                         )
                        ((= v1-61 (pat-material deepsnow))
                         (-> *part-id-table* 2263)
                         )
                        ((= v1-61 (pat-material gravel))
                         (-> *part-id-table* 2264)
                         )
                        ((= v1-61 (pat-material dirt))
                         (-> *part-id-table* 2265)
                         )
                        ((= v1-61 (pat-material stone))
                         (-> *part-id-table* 2266)
                         )
                        ((= v1-61 (pat-material waterbottom))
                         (-> *part-id-table* 2267)
                         )
                        ((= v1-61 (pat-material tar))
                         (-> *part-id-table* 2268)
                         )
                        ((= v1-61 (pat-material straw))
                         (-> *part-id-table* 2269)
                         )
                        ((= v1-61 (pat-material swamp))
                         (-> *part-id-table* 2270)
                         )
                        ((= v1-61 (pat-material neutral))
                         (-> *part-id-table* 2774)
                         )
                        (else
                          (-> *part-id-table* 107)
                          )
                        )
                      )
                )
           (when (nonzero? s0-1)
             (set! sv-80 sp-launch-particles-var)
             (set! sv-96 *sp-particle-system-2d*)
             (let ((a2-37 (vector<-cspace! (new 'stack-no-clear 'vector) (-> obj process node-list data arg2)))
                   (a3-7 #f)
                   (t0-2 #f)
                   (t1-2 0.4)
                   )
               (sv-80 sv-96 s0-1 a2-37 (the-as sparticle-launch-state a3-7) (the-as sparticle-launch-control t0-2) t1-2)
               )
             )
           )
         )
        )
      )
    (if s1-0
        (dummy-12 obj arg0 arg1 arg2 arg3 s1-0)
        )
    )
  0
  (none)
  )

(defmethod dummy-12 effect-control ((obj effect-control) (arg0 symbol) (arg1 float) (arg2 int) (arg3 basic) (arg4 sound-name))
  (local-vars (sv-112 res-tag) (sv-128 sound-name) (sv-144 basic) (sv-160 (function vector vector float)))
  (set! sv-144 arg3)
  (let ((s0-0 arg4)
        (gp-0 (new 'stack 'sound-spec))
        (s5-0 (if (< arg2 0)
                  (the-as vector #f)
                  (vector<-cspace! (new 'stack-no-clear 'vector) (-> obj process node-list data arg2))
                  )
              )
        )
    (set! (-> gp-0 sound-name) s0-0)
    (logior! (-> gp-0 mask) (sound-mask volume))
    (set! (-> gp-0 volume) 1024)
    (logior! (-> gp-0 mask) (sound-mask bend))
    (set! (-> gp-0 bend) (the int (* 327.66998 (rand-vu-float-range -100.0 100.0))))
    (set! sv-112 (new 'static 'res-tag))
    (let* ((t9-3 (method-of-type res-lump get-property-data))
           (a1-6 'effect-param)
           (a2-1 'exact)
           (a3-1 arg1)
           (t0-1 #f)
           (t1-1 (the-as (pointer res-tag) (& sv-112)))
           (t2-0 *res-static-buf*)
           (a1-7 (t9-3 (the-as res-lump sv-144) a1-6 a2-1 a3-1 (the-as pointer t0-1) t1-1 t2-0))
           )
      (if a1-7
          (effect-param->sound-spec gp-0 (the-as (pointer float) a1-7) (the-as int (-> sv-112 elt-count)))
          )
      )
    (if (and (nonzero? (-> gp-0 fo-max)) (let ((f30-1 (* 4096.0 (the float (-> gp-0 fo-max)))))
                                           (set! sv-160 vector-vector-distance)
                                           (let ((a0-6 (ear-trans))
                                                 (a1-8 s5-0)
                                                 )
                                             (< f30-1 (sv-160 a0-6 a1-8))
                                             )
                                           )
             )
        (return 0)
        )
    (when *debug-effect-control*
      (set! sv-128 s0-0)
      (string<-charp (clear *temp-string*) (the-as (pointer uint8) (& sv-128)))
      (format
        #t
        "(~5D) effect sound ~A ~A (~S) frame ~F joint ~D "
        (-> *display* base-frame-counter)
        (-> obj process name)
        arg0
        *temp-string*
        arg1
        arg2
        )
      (format
        #t
        "volume: ~f  pitch-mod: ~f~%"
        (* 0.09765625 (the float (-> gp-0 volume)))
        (* 0.000656168 (the float (-> gp-0 pitch-mod)))
        )
      )
    (sound-play-by-spec gp-0 (new-sound-id) s5-0)
    )
  0
  )

(defbehavior target-land-effect target ()
  (cond
    ((logtest? (-> self control root-prim prim-core action) (collide-action ca-14))
     (dummy-10 (-> self skel effect) 'effect-land-poof -1.0 -1)
     (dummy-10 (-> self skel effect) 'effect-flut-land -1.0 -1)
     )
    ((logtest? (-> self control root-prim prim-core action) (collide-action ca-9))
     (sound-play-by-name
       (sound-name-with-material 'zoom-land (-> self control ground-pat) "")
       (new-sound-id)
       (the int
            (* 10.24 (* 100.0 (the float (the int (* 10.24 (* 0.000016276043 (-> self control ground-impact-vel)))))))
            )
       0
       0
       1
       #t
       )
     )
    ((logtest? (-> self water flags) (water-flags wt09))
     (dummy-10 (-> self skel effect) 'effect-land-water -1.0 -1)
     )
    (else
      (dummy-10 (-> self skel effect) 'effect-land-poof -1.0 -1)
      (dummy-10 (-> self skel effect) 'effect-land -1.0 -1)
      )
    )
  0
  (none)
  )



<|MERGE_RESOLUTION|>--- conflicted
+++ resolved
@@ -360,29 +360,7 @@
                         )
                       )
                )
-<<<<<<< HEAD
-           (format
-             #t
-             "-----> (~5D) effect part  ~A ~A frame ~F joint ~D~%"
-             (-> *display* base-frame-counter)
-             (-> obj process name)
-             arg0
-             arg1
-             s5-0
-             )
-           (sp-launch-particles-var
-             *sp-particle-system-2d*
-             (the-as sparticle-launcher s3-0)
-             (vector<-cspace! (new 'stack-no-clear 'vector) (-> obj process node-list data s5-0))
-             (the-as sparticle-launch-state #f)
-             (the-as sparticle-launch-control #f)
-             0.4
-             )
-           )
-          ((= (-> (the-as basic s3-0) type) sparticle-launch-group)
-=======
          (when (and (nonzero? s3-0) (= (-> (the-as sparticle-launch-group s3-0) type) sparticle-launch-group))
->>>>>>> 7ce58f70
            (if *debug-effect-control*
                (format
                  #t
@@ -996,7 +974,7 @@
              (let ((a2-36 (vector<-cspace! (new 'stack-no-clear 'vector) (-> obj process node-list data arg2)))
                    (a3-6 #f)
                    (t0-1 #f)
-                   (t1-1 0.4)
+                   (t1-1 1.0)
                    )
                (sv-48 sv-64 s0-0 a2-36 (the-as sparticle-launch-state a3-6) (the-as sparticle-launch-control t0-1) t1-1)
                )
@@ -1066,7 +1044,7 @@
              (let ((a2-37 (vector<-cspace! (new 'stack-no-clear 'vector) (-> obj process node-list data arg2)))
                    (a3-7 #f)
                    (t0-2 #f)
-                   (t1-2 0.4)
+                   (t1-2 1.0)
                    )
                (sv-80 sv-96 s0-1 a2-37 (the-as sparticle-launch-state a3-7) (the-as sparticle-launch-control t0-2) t1-2)
                )
