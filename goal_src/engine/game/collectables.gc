;;-*-Lisp-*-
(in-package goal)

;; name: collectables.gc
;; name in dgo: collectables
;; dgos: GAME, ENGINE

(declare-type vent process-drawable)
(declare-type eco eco-collectable)

(defenum collectable-flags
  :bitfield #t
  :type uint32
  (trans 0)
  (fade 1)
  (can-collect 2)
  (fading 3)
  (suck 4)
  (ignore-blue 5)
  (anim 6)
  )

;; DECOMP BEGINS

(define *eco-pill-count* 0)

(deftype collectable (process-drawable)
  ((root-override   collide-shape-moving         :offset        112)
   (pickup-type     pickup-type                  :offset-assert 176)
   (pickup-amount   float                        :offset-assert 180)
   (notify-parent   basic                        :offset-assert 184)
   (old-base        vector               :inline :offset-assert 192)
   (base            vector               :inline :offset-assert 208)
   (extra-trans     vector               :inline :offset-assert 224)
   (jump-pos        vector               :inline :offset-assert 240)
   (flags           collectable-flags            :offset-assert 256)
   (birth-time      int64                        :offset-assert 264)
   (collect-timeout int64                        :offset-assert 272)
   (fadeout-timeout int64                        :offset-assert 280)
   (bob-offset      int64                        :offset-assert 288)
   (bob-amount      float                        :offset-assert 296)
   (pickup-handle   handle                       :offset-assert 304)
   (actor-pause     symbol                       :offset-assert 312)
   )
  :heap-base #xd0
  :method-count-assert 22
  :size-assert         #x13c
  :flag-assert         #x1600d0013c
  (:methods
    (initialize (_type_) _type_ 20)
    (initialize-params (_type_ int float) none 21)
    )
  )


(defmethod initialize-params collectable ((obj collectable) (arg0 int) (arg1 float))
  (logclear! (-> obj mask) (process-mask crate enemy platform ambient))
  (set! (-> obj mask) (logior (process-mask collectable) (-> obj mask)))
  (set! (-> obj flags) (collectable-flags can-collect ignore-blue))
  (set! (-> obj bob-amount) arg1)
  (set! (-> obj bob-offset) (+ (the-as int (-> obj root-override trans x))
                               (the-as int (-> obj root-override trans y))
                               (the-as int (-> obj root-override trans z))
                               )
        )
  (cond
    ((or
       (= (vector-length (-> obj root-override transv)) 0.0)
       (logtest? (-> obj fact options) (fact-options fop6))
       )
     (vector-reset! (-> obj root-override transv))
     )
    (else
      (logior! (-> obj flags) (collectable-flags trans))
      (logclear! (-> obj flags) (collectable-flags can-collect))
      (logclear! (-> obj mask) (process-mask actor-pause))
      (set! (-> obj bob-amount) 0.0)
      )
    )
  (when (and (> arg0 0) #t)
    (logior! (-> obj flags) (collectable-flags fade))
    (set! (-> obj fadeout-timeout) arg0)
    )
  (set! (-> obj collect-timeout) 99)
  (set! (-> obj birth-time) (-> *display* base-frame-counter))
  (set! (-> obj base quad) (-> obj root-override trans quad))
  (set! (-> obj old-base quad) (-> obj root-override trans quad))
  (set! (-> obj pickup-handle) (the-as handle #f))
  (case (-> obj fact pickup-type)
    (((pickup-type eco-pill) (pickup-type eco-green) (pickup-type money) (pickup-type eco-blue))
     (logclear! (-> obj flags) (collectable-flags ignore-blue))
     )
    )
  (if (logtest? (-> obj fact options) (fact-options large))
      (set! (-> obj root-override root-prim local-sphere w) (* 2.5 (-> obj root-override root-prim local-sphere w)))
      )
  (none)
  )

(deftype eco-collectable (collectable)
  ((eco-effect          sparticle-launch-group         :offset-assert 316)
   (collect-effect      sparticle-launch-group         :offset-assert 320)
   (collect-effect2     sparticle-launch-group         :offset-assert 324)
   (collect-effect-time seconds                        :offset-assert 328)
   (respawn-delay       int64                          :offset-assert 336)
   (sound-name          sound-spec                     :offset-assert 344)
   (target              handle                         :offset-assert 352)
   (suck-time           int64                          :offset-assert 360)
   (suck-y-offset       float                          :offset-assert 368)
   (speed               vector                 :inline :offset-assert 384)
   (movie-pos-index     int32                          :offset-assert 400)
   )
  :heap-base #x130
  :method-count-assert 31
  :size-assert         #x194
  :flag-assert         #x1f01300194
  (:methods
    (wait () _type_ :state 22)
    (pickup (object handle) _type_ :state 23)
    (die () _type_ :state 24)
    (jump () _type_ :state 25)
    (notice-blue (handle) _type_ :state 26)
    (get-pickup-sound (_type_ pickup-type) ambient-sound 27)
    (initialize-eco (_type_ entity-actor pickup-type float) object 28)
    (animate (_type_) none 29)
    (blocked () _type_ :state 30)
    )
  )


(defmethod initialize eco-collectable ((obj eco-collectable))
  (stack-size-set! (-> obj main-thread) 128)
  (logior! (-> obj mask) (process-mask actor-pause))
  (set! (-> obj actor-pause) #t)
  (set! (-> obj notify-parent) #f)
  (let ((s5-0 (new 'process 'collide-shape-moving obj (collide-list-enum hit-by-player))))
    (set! (-> s5-0 dynam) (copy *standard-dynamics* 'process))
    (set! (-> s5-0 reaction) default-collision-reaction)
    (set! (-> s5-0 no-reaction)
          (the-as (function collide-shape-moving collide-shape-intersect vector vector none) nothing)
          )
    (let ((s4-0 (new 'process 'collide-shape-prim-sphere s5-0 (the-as uint 0))))
      (set! (-> s4-0 prim-core collide-as) (the-as uint #x8040))
      (set! (-> s4-0 collide-with) (the-as uint 16))
      (set-vector! (-> s4-0 local-sphere) 0.0 3276.8 0.0 3276.8)
<<<<<<< HEAD
      (set-root-prim! s5-0 s4-0)
=======
      (set-root-prim! s5-0 (the-as collide-shape-prim-group s4-0))
>>>>>>> 31f49397
      )
    (set! (-> s5-0 nav-radius) (* 0.75 (-> s5-0 root-prim local-sphere w)))
    (backup-collide-with-as s5-0)
    (set! (-> obj root-override) s5-0)
    )
  (set! (-> obj fact) (new 'process 'fact-info obj (-> obj pickup-type) (-> obj pickup-amount)))
  (if (logtest? (fact-options respawn) (-> obj fact options))
      (set! (-> obj respawn-delay) (-> obj fact fade-time))
      )
  obj
  )

(defmethod get-pickup-sound eco-collectable ((obj eco-collectable) (arg0 pickup-type))
  (set! (-> obj fact pickup-type) arg0)
  (case (-> obj fact pickup-type)
    (((pickup-type eco-blue) (pickup-type eco-red) (pickup-type eco-green) (pickup-type eco-yellow))
     (logclear! (-> obj mask) (process-mask actor-pause))
     )
    )
  (set! (-> obj sound-name) #f)
  (case arg0
    (((pickup-type eco-yellow))
     (set! (-> obj eco-effect) (-> *part-group-id-table* 56))
     (set! (-> obj collect-effect) (-> *part-group-id-table* 68))
     (set! (-> obj collect-effect2) (-> *part-group-id-table* 57))
     (set! (-> obj collect-effect-time) 150)
     (set! (-> obj sound-name) (new 'static 'sound-spec
                                 :mask #x80
                                 :num 1.0
                                 :group #x1
                                 :sound-name (static-sound-name "yel-eco-idle")
                                 :volume #x400
                                 :fo-max 15
                                 )
           )
     )
    (((pickup-type eco-red))
     (set! (-> obj eco-effect) (-> *part-group-id-table* 48))
     (set! (-> obj collect-effect) (-> *part-group-id-table* 69))
     (set! (-> obj collect-effect2) (-> *part-group-id-table* 49))
     (set! (-> obj collect-effect-time) 150)
     (set! (-> obj sound-name) (new 'static 'sound-spec
                                 :mask #x80
                                 :num 1.0
                                 :group #x1
                                 :sound-name (static-sound-name "red-eco-idle")
                                 :volume #x400
                                 :fo-max 15
                                 )
           )
     )
    (((pickup-type eco-blue))
     (set! (-> obj eco-effect) (-> *part-group-id-table* 42))
     (set! (-> obj collect-effect) (-> *part-group-id-table* 67))
     (set! (-> obj collect-effect2) (-> *part-group-id-table* 43))
     (set! (-> obj collect-effect-time) 150)
     (set! (-> obj sound-name) (new 'static 'sound-spec
                                 :mask #x80
                                 :num 1.0
                                 :group #x1
                                 :sound-name (static-sound-name "blue-eco-idle")
                                 :volume #x400
                                 :fo-max 15
                                 )
           )
     )
    (((pickup-type eco-green))
     (set! (-> obj eco-effect) (-> *part-group-id-table* 58))
     (set! (-> obj collect-effect) (-> *part-group-id-table* 66))
     (set! (-> obj collect-effect2) (-> *part-group-id-table* 61))
     (set! (-> obj collect-effect-time) 150)
     (set! (-> obj sound-name) (new 'static 'sound-spec
                                 :mask #x80
                                 :num 1.0
                                 :group #x1
                                 :sound-name (static-sound-name "green-eco-idle")
                                 :volume #x400
                                 :fo-max 15
                                 )
           )
     )
    (((pickup-type eco-pill))
     (set! (-> obj eco-effect) (-> *part-group-id-table* 59))
     (set! (-> obj collect-effect2) (-> *part-group-id-table* 60))
     (set! (-> obj collect-effect-time) 150)
     )
    )
  (set! (-> obj part) (create-launch-control (-> obj eco-effect) obj))
  (when (-> obj sound-name)
    (let ((v0-1 (new 'process 'ambient-sound (-> obj sound-name) (-> obj root-override trans))))
      (set! (-> obj sound) v0-1)
      v0-1
      )
    )
  )

(defbehavior initialize-eco-by-other eco ((arg0 vector) (arg1 vector) (arg2 fact-info))
  (let ((s3-0 (-> arg2 pickup-type))
        (f30-0 (-> arg2 pickup-spawn-amount))
        )
    (set! (-> self pickup-amount) f30-0)
    (set! (-> self pickup-type) s3-0)
    (initialize self)
    (set! (-> self fact pickup-type) s3-0)
    (set! (-> self fact pickup-amount) f30-0)
    )
  (set! (-> self fact options) (-> arg2 options))
  (set! (-> self root-override trans quad) (-> arg0 quad))
  (set! (-> self root-override transv quad) (-> arg1 quad))
  (get-pickup-sound self (-> self fact pickup-type))
  (set! (-> self notify-parent) #f)
  (case (-> self fact pickup-type)
    (((pickup-type eco-blue) (pickup-type eco-yellow) (pickup-type eco-red))
     (initialize-params
       self
       (if (and arg2 (logtest? (-> arg2 options) (fact-options fade)))
           (-> arg2 fade-time)
           0
           )
       (the-as float 1024.0)
       )
     )
    (else
      (initialize-params self 4500 (the-as float 1024.0))
      )
    )
  (dummy-47 (-> self root-override))
  (set! (-> self event-hook) (-> (method-of-object self wait) event))
  (if (logtest? (fact-options eco-blocked) (-> self fact options))
      (go-virtual blocked)
      )
  (go-virtual wait)
  (none)
  )

(defmethod initialize-eco eco-collectable ((obj eco-collectable) (arg0 entity-actor) (arg1 pickup-type) (arg2 float))
  (set! (-> obj pickup-amount) arg2)
  (set! (-> obj pickup-type) arg1)
  (initialize obj)
  (set! (-> obj root-override trans quad) (-> arg0 extra trans quad))
  (get-pickup-sound obj (-> obj fact pickup-type))
  (initialize-params obj 0 (the-as float 1024.0))
  (dummy-47 (-> obj root-override))
  (if (logtest? (fact-options eco-blocked) (-> obj fact options))
      (go (method-of-object obj blocked))
      )
  (go (method-of-object obj wait))
  )

(defmethod animate eco-collectable ((obj eco-collectable))
  0
  (none)
  )

(defun add-blue-shake ((arg0 vector) (arg1 vector) (arg2 vector))
  (let* ((f0-0 (vector-vector-distance arg1 arg2))
         (f30-0 (lerp-scale
                  (the-as float 409.6)
                  (the-as float 0.0)
                  f0-0
                  (-> *FACT-bank* suck-suck-dist)
                  (-> *FACT-bank* suck-bounce-dist)
                  )
                )
         )
    (+! (-> arg0 x) (rand-vu-float-range (- f30-0) f30-0))
    (+! (-> arg0 y) (rand-vu-float-range (- f30-0) f30-0))
    (+! (-> arg0 z) (rand-vu-float-range (- f30-0) f30-0))
    )
  arg0
  )

(defbehavior check-blue-suck eco-collectable ((arg0 process-drawable))
  (let ((v1-1 (if (and (nonzero? arg0) (type-type? (-> arg0 type) process-drawable))
                  arg0
                  )
              )
        )
    (when v1-1
      (let* ((gp-1 (-> v1-1 root))
             (v1-3 (if (and (nonzero? gp-1) (type-type? (-> gp-1 type) collide-shape))
                       gp-1
                       )
                   )
             )
        (when v1-3
          (let ((a0-5 (-> self root-override root-prim prim-core))
                (a1-2 (-> (the-as collide-shape v1-3) root-prim prim-core))
                )
            (if (< (vector-vector-distance (the-as vector a0-5) (the-as vector a1-2)) (-> *FACT-bank* suck-suck-dist))
                (logior! (-> self flags) (collectable-flags suck))
                )
            )
          )
        )
      )
    )
  (none)
  )

(defbehavior add-blue-motion eco-collectable ((arg0 symbol) (arg1 symbol) (arg2 symbol) (arg3 symbol))
  (let* ((gp-0 (handle->process (-> self target)))
         (v1-4 (if (and (nonzero? gp-0) (type-type? (-> gp-0 type) process-drawable))
                   gp-0
                   )
               )
         )
    (when v1-4
      (let* ((gp-1 (-> (the-as process-drawable v1-4) root))
             (v1-6 (if (and (nonzero? gp-1) (type-type? (-> gp-1 type) collide-shape))
                       (the-as collide-shape gp-1)
                       )
                   )
             )
        (when v1-6
          (let ((s2-0 (-> self root-override root-prim prim-core))
                (gp-2 (-> v1-6 root-prim prim-core))
                )
            (if (and arg1 (rand-vu-percent? (the-as float 0.25)))
                (eco-blue-glow (the-as vector s2-0))
                )
            (let ((f0-0 (vector-vector-distance (the-as vector s2-0) (the-as vector gp-2))))
              (cond
                ((and arg3 (< f0-0 8192.0))
                 (return #t)
                 )
                ((begin
                   (set! arg0
                         (and
                           (or
                             (not arg2)
                             (or (< f0-0 (-> *FACT-bank* suck-suck-dist)) (logtest? (-> self flags) (collectable-flags suck)))
                             )
                           arg0
                           )
                         )
                   arg0
                   )
                 (logior! (-> self flags) (collectable-flags suck))
                 (if (= (-> self speed w) 0.0)
                     (set! (-> self suck-time) (-> *display* base-frame-counter))
                     )
                 (+! (-> self speed w) (* 163840.0 (-> *display* seconds-per-frame)))
                 (+! (-> self speed y) (* 291271.12 (-> *display* seconds-per-frame)))
                 (set! (-> self speed y) (fmin (fmin 291271.12 (-> self speed y)) (-> self speed y)))
                 (let ((s5-2 (vector-! (new 'stack-no-clear 'vector) (-> self base) (the-as vector gp-2))))
                   (vector-normalize!
                     s5-2
                     (fmax 0.0 (- (vector-length s5-2) (* (-> self speed w) (-> *display* seconds-per-frame))))
                     )
                   (vector-rotate-y! s5-2 s5-2 (* (-> self speed y) (-> self speed z) (-> *display* seconds-per-frame)))
                   (set! (-> self suck-y-offset)
                         (* 2048.0 (sin (* 873.81335 (the float (mod (- (-> *display* base-frame-counter) (-> self suck-time)) 75)))))
                         )
                   (vector+! (-> self base) (the-as vector gp-2) s5-2)
                   )
                 )
                ((and arg2 (and
                             (< (+ 4096.0 (-> *FACT-bank* suck-bounce-dist)) f0-0)
                             (zero? (logand (-> self flags) (collectable-flags suck)))
                             )
                      )
                 (go-virtual wait)
                 )
                (arg1
                  (add-blue-shake (-> self root-override trans) (the-as vector s2-0) (the-as vector gp-2))
                  )
                )
              )
            )
          )
        )
      )
    )
  #f
  )

(defstate blocked (eco-collectable)
  :virtual #t
  :trans
  (behavior ()
    (if (task-complete? *game-info* (-> self entity extra perm task))
        (go-virtual wait)
        )
    (none)
    )
  :code
  (the-as (function none :behavior eco-collectable) anim-loop)
  )

(defstate jump (eco-collectable)
  :virtual #t
  :code
  (behavior ()
    (if (type-type? (-> self type) fuel-cell)
        (sound-play-by-name (static-sound-name "cell-prize") (new-sound-id) 1024 0 0 1 #t)
        )
    (logclear! (-> self mask) (process-mask actor-pause))
    (let ((gp-1 (new 'stack 'trajectory)))
      (set! (-> self base y) (-> self jump-pos y))
      (setup-from-to-duration!
        gp-1
        (-> self root-override trans)
        (-> self jump-pos)
        (the-as float 300.0)
        (the-as float -2.2755556)
        )
      (set! (-> self state-time) (-> *display* base-frame-counter))
      (until (>= (- (-> *display* base-frame-counter) (-> self state-time)) 300)
        (let ((f0-2 (the float (- (-> *display* base-frame-counter) (-> self state-time)))))
          (eval-position! gp-1 f0-2 (-> self root-override trans))
          )
        (transform-post)
        (animate self)
        (suspend)
        (when (nonzero? (-> self skel))
          (let ((a0-10 (-> self skel root-channel 0)))
            (set! (-> a0-10 param 0) 0.5)
            (joint-control-channel-group-eval! a0-10 (the-as art-joint-anim #f) num-func-loop!)
            )
          )
        )
      )
    (set! (-> self root-override trans quad) (-> self jump-pos quad))
    (set! (-> self base quad) (-> self root-override trans quad))
    (vector-reset! (-> self root-override transv))
    (dummy-47 (-> self root-override))
    (logclear! (-> self flags) (collectable-flags trans))
    (logior! (-> self flags) (collectable-flags can-collect))
    (if (-> self actor-pause)
        (logior! (-> self mask) (process-mask actor-pause))
        )
    (go-virtual wait)
    (none)
    )
  )

(defstate wait (eco-collectable)
  :virtual #t
  :event
  (behavior ((arg0 process) (arg1 int) (arg2 symbol) (arg3 event-message-block))
    (local-vars (v0-3 none))
    (when (and
            (or (= arg2 'touch) (= arg2 'attack))
            (and
              (logtest? (-> self flags) (collectable-flags can-collect))
              (>= (- (-> *display* base-frame-counter) (-> self birth-time)) (-> self collect-timeout))
              (!= (-> self next-state name) 'pickup)
              (send-event arg0 'get-pickup (-> self fact pickup-type) (-> self fact pickup-amount))
              )
            )
      (logclear! (-> self mask) (process-mask actor-pause))
      (go-virtual pickup #f (process->handle arg0))
      )
    (the-as
      object
      (cond
        ((= arg2 'eco-blue)
         (when (and
                 (zero? (logand (-> self flags) (collectable-flags fading ignore-blue)))
                 (!= (-> self next-state name) 'pickup)
                 (begin (check-blue-suck (the-as process-drawable arg0)) #t)
                 (logtest? (-> self flags) (collectable-flags can-collect))
                 (>= (- (-> *display* base-frame-counter) (-> self birth-time)) (-> self collect-timeout))
                 )
           (logclear! (-> self mask) (process-mask actor-pause))
           (go-virtual notice-blue (process->handle arg0))
           )
         )
        ((= arg2 'trans)
         (set! (-> self root-override trans quad) (-> (the-as vector (-> arg3 param 0)) quad))
         (dummy-47 (-> self root-override))
         (ja-post)
         )
        ((= arg2 'jump)
         (logclear! (-> self mask) (process-mask actor-pause))
         (set! (-> self jump-pos quad) (-> (the-as vector (-> arg3 param 0)) quad))
         (go-virtual jump)
         )
        ((= arg2 'pickup)
         (when (!= (-> self next-state name) 'pickup)
           (if (and (> arg1 0) (-> arg3 param 0))
               (TODO-RENAME-30 (-> self root-override) (the-as vector (-> arg3 param 0)))
               )
           (logclear! (-> self mask) (process-mask actor-pause))
           (go-virtual pickup #f (the-as handle #f))
           )
         )
        ((= arg2 'die)
         (logclear! (-> self mask) (process-mask actor-pause))
         (go-virtual die)
         )
        ((= arg2 'movie-pos)
         (set! v0-3 (the-as none (-> arg3 param 0)))
         (set! (-> self movie-pos-index) (the-as int v0-3))
         v0-3
         )
        ((= arg2 'actor-pause)
         (cond
           ((-> arg3 param 0)
            (logior! (-> self mask) (process-mask actor-pause))
            (set! v0-3 (the-as none #t))
            (set! (-> self actor-pause) (the-as symbol v0-3))
            v0-3
            )
           (else
             (logclear! (-> self mask) (process-mask actor-pause))
             (set! (-> self actor-pause) #f)
             #f
             )
           )
         )
        ((= arg2 'fade)
         (logior! (-> self flags) (collectable-flags fade))
         (set! (-> self fadeout-timeout) 30)
         (set! v0-3 (the-as none (-> *display* base-frame-counter)))
         (set! (-> self birth-time) (the-as int v0-3))
         v0-3
         )
        )
      )
    )
  :enter
  (behavior ()
    (if (and
            (logtest? (-> self fact options) (fact-options fop6 can-collect))
            (logtest? (-> self flags) (collectable-flags can-collect))
            (!= (-> self next-state name) 'pickup)
            (send-event *target* 'get-pickup (-> self fact pickup-type) (-> self fact pickup-amount))
            )
        (go-virtual pickup #f (process->handle *target*))
        )
    (none)
    )
  :trans
  (behavior ()
    (cond
      ((logtest? (-> self flags) (collectable-flags trans))
       (vector-v++!
         (-> self root-override transv)
         (dummy-62 (-> self root-override) (new-stack-vector0) (the-as float 0.0))
         )
       (dummy-57 (-> self root-override) (-> self root-override transv))
       (when (and (>= 0.0 (-> self root-override transv y)) (>= (-> self base y) (-> self root-override trans y)))
         (set! (-> self root-override trans y) (-> self base y))
         (cond
           ((< (-> self root-override transv y) -8192.0)
            (set! (-> self root-override transv y) (* -0.5 (-> self root-override transv y)))
            )
           (else
             (vector-reset! (-> self root-override transv))
             (logclear! (-> self flags) (collectable-flags trans))
             (logior! (-> self flags) (collectable-flags can-collect))
             (if (-> self actor-pause)
                 (logior! (-> self mask) (process-mask actor-pause))
                 )
             (set! (-> self base quad) (-> self root-override trans quad))
             (if (and
                     (logtest? (-> self fact options) (fact-options can-collect))
                     (zero? (logand (-> self flags) (collectable-flags ignore-blue)))
                     )
                 (go-virtual notice-blue (process->handle *target*))
                 )
             (if (and
                     (logtest? (-> self fact options) (fact-options fop6 can-collect))
                     (!= (-> self next-state name) 'pickup)
                     (send-event *target* 'get-pickup (-> self fact pickup-type) (-> self fact pickup-amount))
                     )
                 (go-virtual pickup #f (process->handle *target*))
                 )
             )
           )
         )
       )
      (else
        (set! (-> self trans-hook) #f)
        )
      )
    (dummy-47 (-> self root-override))
    (none)
    )
  :code
  (behavior ()
    (while #t
      (let ((gp-0 (-> self part))
            (s5-0 (-> self root-override root-prim prim-core))
            )
        (when (and
                (logtest? (-> self flags) (collectable-flags fade))
                (>= (- (-> *display* base-frame-counter) (-> self birth-time)) (-> self fadeout-timeout))
                )
          (let ((v1-10 (- 300 (- (- (-> *display* base-frame-counter) (-> self birth-time)) (-> self fadeout-timeout)))))
            (cond
              ((< v1-10 0)
               (process-entity-status! self (entity-perm-status dead) #t)
               (deactivate self)
               )
              (else
                (logclear! (-> self mask) (process-mask actor-pause))
                (set! (-> self actor-pause) #f)
                (logior! (-> self flags) (collectable-flags fading))
                (logior! (-> self state-flags) 1)
                (set! (-> gp-0 fade) (* 0.0033333334 (the float v1-10)))
                )
              )
            )
          )
        (spawn gp-0 (the-as vector s5-0))
        )
      (if (nonzero? (-> self sound))
          (update! (-> self sound))
          )
      (suspend)
      )
    (none)
    )
  )

(defstate notice-blue (eco-collectable)
  :virtual #t
  :event
  (behavior ((arg0 process) (arg1 int) (arg2 symbol) (arg3 event-message-block))
    (when (and
            (or (= arg2 'touch) (= arg2 'attack))
            (and
              (logtest? (-> self flags) (collectable-flags can-collect))
              (>= (- (-> *display* base-frame-counter) (-> self birth-time)) (-> self collect-timeout))
              (!= (-> self next-state name) 'pickup)
              (send-event arg0 'get-pickup (-> self fact pickup-type) (-> self fact pickup-amount))
              )
            )
      (logclear! (-> self mask) (process-mask actor-pause))
      (go-virtual pickup #f (process->handle arg0))
      )
    )
  :enter
  (behavior ((arg0 handle))
    (set! (-> self target) arg0)
    (set! (-> self speed quad) (the-as uint128 0))
    (set! (-> self speed z) (the-as float (if (rand-vu-percent? (the-as float 0.5))
                                              1.0
                                              -1.0
                                              )
                                    )
          )
    (set! (-> self suck-y-offset) 0.0)
    (logclear! (-> self mask) (process-mask actor-pause))
    (none)
    )
  :exit
  (behavior ()
    (if (-> self actor-pause)
        (logior! (-> self mask) (process-mask actor-pause))
        )
    (none)
    )
  :trans
  (behavior ()
    (let ((a1-0 (new 'stack-no-clear 'event-message-block)))
      (set! (-> a1-0 from) self)
      (set! (-> a1-0 num-params) 2)
      (set! (-> a1-0 message) 'query)
      (set! (-> a1-0 param 0) (the-as uint 'powerup))
      (set! (-> a1-0 param 1) (the-as uint 3))
      (if (and (not (send-event-function *target* a1-0)) (zero? (logand (-> self flags) (collectable-flags suck))))
          (go-virtual wait)
          )
      )
    (none)
    )
  :code
  (behavior ((arg0 handle))
    (while #t
      (set! (-> self root-override trans quad) (-> self base quad))
      (add-blue-motion #t #f #t #f)
      (dummy-47 (-> self root-override))
      (if (nonzero? (-> self draw))
          (ja-post)
          )
      (let ((a0-5 (-> self part))
            (a1-1 (-> self root-override root-prim prim-core))
            )
        (if (nonzero? a0-5)
            (spawn a0-5 (the-as vector a1-1))
            )
        )
      (if (nonzero? (-> self sound))
          (update! (-> self sound))
          )
      (suspend)
      )
    (none)
    )
  )

(defstate pickup (eco-collectable)
  :virtual #t
  :event
  (behavior ((arg0 process) (arg1 int) (arg2 symbol) (arg3 event-message-block))
    (let ((v1-0 arg2))
      (the-as
        object
        (cond
          ((= v1-0 'set-movie-pos)
           (let ((v1-3 (res-lump-struct (-> self entity) 'movie-pos vector :time (the-as float -1000000000.0))))
             (the-as symbol (when v1-3
                              (set! (-> v1-3 quad) (-> (the-as vector (-> arg3 param 0)) quad))
                              (the-as symbol v1-3)
                              )
                     )
             )
           )
          ((= v1-0 'actor-pause)
           (the-as symbol (cond
                            ((-> arg3 param 0)
                             (logior! (-> self mask) (process-mask actor-pause))
                             (let ((v0-1 #t))
                               (set! (-> self actor-pause) v0-1)
                               v0-1
                               )
                             )
                            (else
                              (logclear! (-> self mask) (process-mask actor-pause))
                              (set! (-> self actor-pause) #f)
                              #f
                              )
                            )
                   )
           )
          ((= v1-0 'fade)
           (process-entity-status! self (entity-perm-status dead) #t)
           (the-as symbol (deactivate self))
           )
          )
        )
      )
    )
  :enter
  (behavior ((arg0 object) (arg1 handle))
    (set! (-> self pickup-handle) arg1)
    (when (-> self notify-parent)
      (let ((gp-0 (new 'stack-no-clear 'event-message-block)))
        (set! (-> gp-0 from) self)
        (set! (-> gp-0 num-params) 1)
        (set! (-> gp-0 message) 'notify)
        (set! (-> gp-0 param 0) (the-as uint 'pickup))
        (let ((s5-0 send-event-function)
              (s4-0 (ppointer->process (-> self parent)))
              )
          (s5-0
            (if (and (nonzero? s4-0) (type-type? (-> s4-0 type) process))
                s4-0
                )
            gp-0
            )
          )
        )
      )
    (logclear! (-> self mask) (process-mask actor-pause))
    (none)
    )
  :code
  (behavior ((arg0 object) (arg1 handle))
    (clear-collide-with-as (-> self root-override))
    (if (not (or
                 (= (-> self fact pickup-type) (pickup-type eco-pill))
                 (logtest? (-> self fact options) (fact-options powerup))
                 )
               )
        (send-event (handle->process arg1) 'powerup (-> self fact pickup-type) (-> self fact pickup-amount))
        )
    (if (nonzero? (-> self sound))
        (stop! (-> self sound))
        )
    (case (-> self fact pickup-type)
      (((pickup-type eco-yellow))
       (sound-play-by-name (static-sound-name "y-eco-pickup") (new-sound-id) 1024 0 0 1 #t)
       )
      (((pickup-type eco-red))
       (sound-play-by-name (static-sound-name "r-eco-pickup") (new-sound-id) 1024 0 0 1 #t)
       )
      (((pickup-type eco-blue))
       (sound-play-by-name (static-sound-name "b-eco-pickup") (new-sound-id) 1024 0 0 1 #t)
       (case (-> (level-get-target-inside *level*) name)
         (('training)
          (level-hint-spawn
            (game-text-id training-more-eco-more-time)
            "sagevb23"
            (the-as entity #f)
            *entity-pool*
            (game-task none)
            )
          )
         )
       )
      (((pickup-type eco-green))
       (sound-play-by-name (static-sound-name "g-eco-pickup") (new-sound-id) 1024 0 0 1 #t)
       )
      (((pickup-type eco-green) (pickup-type eco-pill))
       (sound-play-by-name (static-sound-name "pill-pickup") (new-sound-id) 1024 0 0 1 #t)
       )
      )
    (if (nonzero? (-> self part))
        (kill-and-free-particles (-> self part))
        )
    (let ((gp-6 (handle->process (-> self pickup-handle))))
      (when (nonzero? (-> self collect-effect))
        (let ((s5-5 (get-process *default-dead-pool* part-tracker #x4000)))
          (when s5-5
            (let ((t9-17 (method-of-type part-tracker activate)))
              (t9-17 (the-as part-tracker s5-5) gp-6 'part-tracker (the-as pointer #x70004000))
              )
            (run-now-in-process
              s5-5
              part-tracker-init
              (-> self collect-effect)
              -1
              part-tracker-track-target
              #f
              #f
              (-> self root-override root-prim prim-core)
              )
            (-> s5-5 ppointer)
            )
          )
        )
      )
    (when (nonzero? (-> self collect-effect2))
      (let ((gp-7 (get-process *default-dead-pool* part-tracker #x4000)))
        (when gp-7
          (let ((t9-20 (method-of-type part-tracker activate)))
            (t9-20 (the-as part-tracker gp-7) self 'part-tracker (the-as pointer #x70004000))
            )
          (run-now-in-process
            gp-7
            part-tracker-init
            (-> self collect-effect2)
            -1
            (lambda ((arg0 part-tracker))
              (let ((s5-0 (handle->process (-> arg0 userdata))))
                (when s5-0
                  (let* ((v1-4 (handle->process (-> (the-as eco-collectable s5-0) pickup-handle)))
                         (a2-0 (cond
                                 ((not v1-4)
                                  (-> arg0 root trans)
                                  )
                                 ((= (-> v1-4 type) target)
                                  (vector<-cspace! (new 'stack-no-clear 'vector) (-> (the-as target v1-4) node-list data 5))
                                  )
                                 (else
                                   (-> (the-as target v1-4) control trans)
                                   )
                                 )
                               )
                         )
                    (vector-lerp!
                      (-> arg0 root trans)
                      (-> arg0 offset)
                      a2-0
                      (/ (the float (- (-> *display* base-frame-counter) (the-as int (-> arg0 start-time))))
                         (the float (-> (the-as eco-collectable s5-0) collect-effect-time))
                         )
                      )
                    )
                  )
                )
              )
            (process->handle self)
            #f
            (-> self root-override root-prim prim-core)
            )
          (-> gp-7 ppointer)
          )
        )
      )
    (while (-> self child)
      (suspend)
      )
    (go-virtual die)
    (none)
    )
  )

(defstate die (eco-collectable)
  :virtual #t
  :code
  (behavior () (process-entity-status! self (entity-perm-status dead) #t) (none))
  )

(deftype eco (eco-collectable)
  ()
  :heap-base #x130
  :method-count-assert 31
  :size-assert         #x194
  :flag-assert         #x1f01300194
  )


(defmethod animate eco ((obj eco))
  (let ((a0-1 (-> obj part))
        (a1-0 (-> obj root-override root-prim prim-core))
        )
    (spawn a0-1 (the-as vector a1-0))
    )
  (if (nonzero? (-> obj sound))
      (update! (-> obj sound))
      )
  0
  (none)
  )

(defstate die (eco)
  :virtual #t
  :event
  (behavior ((arg0 process) (arg1 int) (arg2 symbol) (arg3 event-message-block))
    (let ((v1-0 arg2))
      (the-as object (cond
                       ((= v1-0 'fade)
                        (process-entity-status! self (entity-perm-status dead) #t)
                        (deactivate self)
                        )
                       ((= v1-0 'die)
                        (go-virtual die)
                        )
                       )
              )
      )
    )
  :exit
  (behavior ()
    (process-entity-status! self (entity-perm-status bit-3) #f)
    (if (-> self actor-pause)
        (logior! (-> self mask) (process-mask actor-pause))
        )
    (none)
    )
  :code
  (behavior ()
    (process-entity-status! self (entity-perm-status bit-3) #t)
    (logclear! (-> self mask) (process-mask actor-pause))
    (logclear! (-> self fact options) (fact-options fop6 can-collect))
    (if (nonzero? (-> self part))
        (kill-and-free-particles (-> self part))
        )
    (cond
      ((nonzero? (-> self respawn-delay))
       (let ((gp-0 (-> *display* base-frame-counter)))
         (while (< (- (-> *display* base-frame-counter) gp-0) (-> self respawn-delay))
           (suspend)
           )
         )
       )
      (else
        (while (let ((f30-0 0.0)
                     (a1-1 (new 'stack-no-clear 'event-message-block))
                     )
                 (set! (-> a1-1 from) self)
                 (set! (-> a1-1 num-params) 2)
                 (set! (-> a1-1 message) 'query)
                 (set! (-> a1-1 param 0) (the-as uint 'pickup))
                 (set! (-> a1-1 param 1) (the-as uint (-> self fact pickup-type)))
                 (< f30-0 (the-as float (send-event-function *target* a1-1)))
                 )
          (suspend)
          )
        )
      )
    (set! (-> self base quad) (-> self old-base quad))
    (set! (-> self root-override trans quad) (-> self base quad))
    (restore-collide-with-as (-> self root-override))
    (go-virtual wait)
    (none)
    )
  )

(deftype eco-yellow (eco)
  ()
  :heap-base #x130
  :method-count-assert 31
  :size-assert         #x194
  :flag-assert         #x1f01300194
  )


(defmethod init-from-entity! eco-yellow ((obj eco-yellow) (arg0 entity-actor))
  (initialize-eco obj arg0 (pickup-type eco-yellow) (-> *FACT-bank* eco-single-inc))
  (none)
  )

(deftype eco-red (eco)
  ()
  :heap-base #x130
  :method-count-assert 31
  :size-assert         #x194
  :flag-assert         #x1f01300194
  )


(defmethod init-from-entity! eco-red ((obj eco-red) (arg0 entity-actor))
  (initialize-eco obj arg0 (pickup-type eco-red) (-> *FACT-bank* eco-single-inc))
  (none)
  )

(deftype eco-blue (eco)
  ()
  :heap-base #x130
  :method-count-assert 31
  :size-assert         #x194
  :flag-assert         #x1f01300194
  )


(defmethod init-from-entity! eco-blue ((obj eco-blue) (arg0 entity-actor))
  (initialize-eco obj arg0 (pickup-type eco-blue) (-> *FACT-bank* eco-single-inc))
  (none)
  )

(deftype health (eco-collectable)
  ()
  :heap-base #x130
  :method-count-assert 31
  :size-assert         #x194
  :flag-assert         #x1f01300194
  )


(defmethod animate health ((obj health))
  (let ((a0-1 (-> obj part))
        (a1-0 (-> obj root-override root-prim prim-core))
        )
    (spawn a0-1 (the-as vector a1-0))
    )
  (if (nonzero? (-> obj sound))
      (update! (-> obj sound))
      )
  0
  (none)
  )

(defmethod init-from-entity! health ((obj health) (arg0 entity-actor))
  (initialize-eco obj arg0 (pickup-type eco-green) (-> *FACT-bank* health-single-inc))
  (none)
  )

(deftype eco-pill (eco-collectable)
  ()
  :heap-base #x130
  :method-count-assert 31
  :size-assert         #x194
  :flag-assert         #x1f01300194
  )


(defmethod animate eco-pill ((obj eco-pill))
  (let ((a0-1 (-> obj part))
        (a1-0 (-> obj root-override root-prim prim-core))
        )
    (spawn a0-1 (the-as vector a1-0))
    )
  (if (nonzero? (-> obj sound))
      (update! (-> obj sound))
      )
  0
  (none)
  )

(defmethod init-from-entity! eco-pill ((obj eco-pill) (arg0 entity-actor))
  (initialize-eco obj arg0 (pickup-type eco-pill) (-> *FACT-bank* health-small-inc))
  (none)
  )

(defmethod deactivate eco-pill ((obj eco-pill))
  (set! *eco-pill-count* (+ *eco-pill-count* -1))
  ((method-of-type eco-collectable deactivate) obj)
  (none)
  )

(defmethod initialize eco-pill ((obj eco-pill))
  (set! *eco-pill-count* (+ *eco-pill-count* 1))
  (stack-size-set! (-> obj main-thread) 128)
  (logior! (-> obj mask) (process-mask actor-pause))
  (set! (-> obj actor-pause) #t)
  (set! (-> obj notify-parent) #f)
  (let ((s5-0 (new 'process 'collide-shape-moving obj (collide-list-enum hit-by-player))))
    (set! (-> s5-0 dynam) (copy *standard-dynamics* 'process))
    (set! (-> s5-0 reaction) default-collision-reaction)
    (set! (-> s5-0 no-reaction)
          (the-as (function collide-shape-moving collide-shape-intersect vector vector none) nothing)
          )
    (let ((s4-0 (new 'process 'collide-shape-prim-sphere s5-0 (the-as uint 0))))
      (set! (-> s4-0 prim-core collide-as) (the-as uint #x8040))
      (set! (-> s4-0 collide-with) (the-as uint 16))
      (set-vector! (-> s4-0 local-sphere) 0.0 3276.8 0.0 8192.0)
<<<<<<< HEAD
      (set-root-prim! s5-0 s4-0)
=======
      (set-root-prim! s5-0 (the-as collide-shape-prim-group s4-0))
>>>>>>> 31f49397
      )
    (set! (-> s5-0 nav-radius) (* 0.75 (-> s5-0 root-prim local-sphere w)))
    (backup-collide-with-as s5-0)
    (set! (-> obj root-override) s5-0)
    )
  (set! (-> obj fact) (new 'process 'fact-info obj (-> obj pickup-type) (-> obj pickup-amount)))
  obj
  )

(defskelgroup *money-sg* money
  0
  4
  ((1 (meters 20)) (2 (meters 40)) (3 (meters 999999)))
  :bounds (static-spherem 0 0 0 0.6)
  :longest-edge (meters 0)
  :texture-level 2
  )

(defskelgroup *fuel-cell-sg* fuel-cell
  0
  2
  ((1 (meters 999999)))
  :bounds (static-spherem 0 1 0 1.6)
  :longest-edge (meters 0)
  :texture-level 2
  )

(deftype money (eco-collectable)
  ()
  :heap-base #x130
  :method-count-assert 31
  :size-assert         #x194
  :flag-assert         #x1f01300194
  )


(defmethod run-logic? money ((obj money))
  (or
    (zero? (logand (-> obj mask) (process-mask actor-pause)))
    (or
      (and
        (nonzero? (-> obj draw))
<<<<<<< HEAD
        (logtest? (-> obj draw status) (draw-status drwf03))
=======
        (logtest? (-> obj draw status) 8)
>>>>>>> 31f49397
        (>= (+ (-> *ACTOR-bank* pause-dist) (-> obj root-override pause-adjust-distance))
            (vector-vector-distance (-> obj root-override trans) (math-camera-pos))
            )
        )
      (and (nonzero? (-> obj skel)) (!= (-> obj skel root-channel 0) (-> obj skel channel)))
<<<<<<< HEAD
      (and (nonzero? (-> obj draw)) (logtest? (-> obj draw status) (draw-status drwf04)))
=======
      (and (nonzero? (-> obj draw)) (logtest? (-> obj draw status) 16))
>>>>>>> 31f49397
      )
    )
  )

(defmethod deactivate money ((obj money))
  (when (= (-> obj next-state name) 'pickup)
    (if (not (and (-> obj entity) (logtest? (-> obj entity extra perm status) (entity-perm-status dead))))
        (format #t "money ~A was killed in pickup~%")
        )
    (process-entity-status! obj (entity-perm-status dead) #t)
    )
  ((method-of-type eco-collectable deactivate) obj)
  (none)
  )

(defstate wait (money)
  :virtual #t
  :code
  (behavior ()
    (while #t
      (quaternion-rotate-y!
        (-> self root-override quat)
        (-> self root-override quat)
        (* 40049.777 (-> *display* seconds-per-frame))
        )
      (let ((f30-0 (-> self bob-amount)))
        (when (< 0.0 f30-0)
          (set! (-> self root-override trans y)
                (+ (-> self base y)
                   (-> self suck-y-offset)
                   (* f30-0
                      (sin
                        (* 109.22667
                           (the float (mod (+ (- (-> *display* base-frame-counter) (-> self birth-time)) (-> self bob-offset)) 600))
                           )
                        )
                      )
                   )
                )
          (dummy-47 (-> self root-override))
          )
        )
      (ja-post)
      (suspend)
      )
    (none)
    )
  )

(defstate notice-blue (money)
  :virtual #t
  :code
  (behavior ((arg0 handle))
    (while #t
      (quaternion-rotate-y!
        (-> self root-override quat)
        (-> self root-override quat)
        (* 91022.22 (-> *display* seconds-per-frame))
        )
      (set! (-> self root-override trans quad) (-> self base quad))
      (add-blue-motion #t #t #t #f)
      (let ((f30-0 (-> self bob-amount)))
        (if (< 0.0 f30-0)
            (set! (-> self root-override trans y)
                  (+ (-> self base y)
                     (-> self suck-y-offset)
                     (* f30-0
                        (sin
                          (* 109.22667
                             (the float (mod (+ (- (-> *display* base-frame-counter) (-> self birth-time)) (-> self bob-offset)) 600))
                             )
                          )
                        )
                     )
                  )
            )
        )
      (transform-post)
      (suspend)
      )
    (none)
    )
  )

(defstate pickup (money)
  :virtual #t
  :code
  (behavior ((arg0 object) (arg1 handle))
    (logclear! (-> self mask) (process-mask actor-pause))
    (clear-collide-with-as (-> self root-override))
    (process-entity-status! self (entity-perm-status dead) #t)
    (convert-to-hud-object self (the-as hud (ppointer->process (-> *hud-parts* money))))
    (none)
    )
  )

(defmethod initialize money ((obj money))
  (stack-size-set! (-> obj main-thread) 128)
  (let ((s5-0 (new 'process 'collide-shape-moving obj (collide-list-enum hit-by-player))))
    (set! (-> s5-0 dynam) (copy *standard-dynamics* 'process))
    (set! (-> s5-0 reaction) default-collision-reaction)
    (set! (-> s5-0 no-reaction)
          (the-as (function collide-shape-moving collide-shape-intersect vector vector none) nothing)
          )
    (let ((s4-0 (new 'process 'collide-shape-prim-sphere s5-0 (the-as uint 0))))
      (set! (-> s4-0 prim-core collide-as) (the-as uint #x8040))
      (set! (-> s4-0 collide-with) (the-as uint 16))
      (set-vector! (-> s4-0 local-sphere) 0.0 2048.0 0.0 4915.2)
<<<<<<< HEAD
      (set-root-prim! s5-0 s4-0)
=======
      (set-root-prim! s5-0 (the-as collide-shape-prim-group s4-0))
>>>>>>> 31f49397
      )
    (set! (-> s5-0 nav-radius) (* 0.75 (-> s5-0 root-prim local-sphere w)))
    (backup-collide-with-as s5-0)
    (set! (-> obj root-override) s5-0)
    )
  (logior! (-> obj mask) (process-mask actor-pause))
  (set! (-> obj actor-pause) #t)
  (set! (-> obj notify-parent) #f)
  (set! (-> obj fact) (new 'process 'fact-info obj (pickup-type money) (the-as float 1.0)))
  (let ((a0-10 (-> obj entity)))
    (if (when a0-10
            (let ((a0-11 (-> a0-10 extra perm task)))
              (if a0-11
                  (= a0-11 (game-task none))
                  )
              )
            )
        (set! (-> obj entity extra perm task) (game-task complete))
        )
    )
  (initialize-skeleton obj *money-sg* '())
  (if (-> obj entity)
      (nav-mesh-connect obj (-> obj root-override) (the-as nav-control #f))
      )
  (set-vector! (-> obj draw color-mult) 0.8 0.8 0.8 1.0)
  (set-vector! (-> obj draw color-emissive) 0.2 0.2 0.2 1.0)
  obj
  )

(defmethod init-from-entity! money ((obj money) (arg0 entity-actor))
  (initialize obj)
  (process-drawable-from-entity! obj (the-as entity-actor (-> obj entity)))
  (initialize-params obj 0 (the-as float 1024.0))
  (dummy-47 (-> obj root-override))
  (go (method-of-object obj wait))
  (none)
  )

(defbehavior money-init-by-other money ((arg0 vector) (arg1 vector) (arg2 fact-info) (arg3 entity))
  (let ((s3-0 (-> arg2 pickup-type))
        (f30-0 (-> arg2 pickup-spawn-amount))
        )
    (set! (-> self entity) arg3)
    (set! (-> self pickup-type) s3-0)
    (set! (-> self pickup-amount) f30-0)
    (initialize self)
    (set! (-> self fact pickup-type) s3-0)
    (set! (-> self fact pickup-amount) f30-0)
    )
  (set! (-> self fact options) (-> arg2 options))
  (set! (-> self notify-parent) #t)
  (set! (-> self root-override trans quad) (-> arg0 quad))
  (quaternion-identity! (-> self root-override quat))
  (vector-identity! (-> self root-override scale))
  (set! (-> self root-override transv quad) (-> arg1 quad))
  (initialize-params self 4500 (the-as float 1024.0))
  (dummy-47 (-> self root-override))
  (set! (-> self event-hook) (-> (method-of-object self wait) event))
  (go-virtual wait)
  (none)
  )

(defbehavior money-init-by-other-no-bob money ((arg0 vector) (arg1 vector) (arg2 fact-info) (arg3 float) (arg4 entity))
  (set! (-> self entity) arg4)
  (set! (-> self pickup-type) (the-as pickup-type arg2))
  (set! (-> self pickup-amount) arg3)
  (initialize self)
  (set! (-> self fact pickup-type) (the-as pickup-type arg2))
  (set! (-> self fact pickup-amount) arg3)
  (set! (-> self notify-parent) #t)
  (set! (-> self root-override trans quad) (-> arg0 quad))
  (quaternion-identity! (-> self root-override quat))
  (vector-identity! (-> self root-override scale))
  (set! (-> self root-override transv quad) (-> arg1 quad))
  (initialize-params self 4500 (the-as float 0.0))
  (logior! (-> self flags) (collectable-flags ignore-blue))
  (dummy-47 (-> self root-override))
  (set! (-> self event-hook) (-> (method-of-object self wait) event))
  (go-virtual wait)
  (none)
  )

(define *fuel-cell-tune-pos* (new 'static 'vector :w 1000000000.0))

(deftype fuel-cell (eco-collectable)
  ((victory-anim spool-anim  :offset-assert 404)
   (state-object symbol      :offset-assert 408)
   )
  :heap-base #x130
  :method-count-assert 31
  :size-assert         #x19c
  :flag-assert         #x1f0130019c
  )


(defun fuel-cell-pick-anim ((arg0 process-drawable))
  (let* ((gp-0 (-> arg0 entity extra trans))
         (a0-2 (res-lump-value (-> arg0 entity) 'movie-mask uint128 :time (the-as float -1000000000.0)))
         (a1-1 8)
         (v1-6 (abs (the int (+ (* 0.00024414062 (-> gp-0 x)) (* 0.00024414062 (-> gp-0 z))))))
         (v1-7 (mod v1-6 a1-1))
         )
    (while (logtest? a0-2 (ash 1 v1-7))
      (set! v1-7 (mod (+ v1-7 1) a1-1))
      )
    (when *target*
      (cond
        ((logtest? (-> *target* control root-prim prim-core action) 512)
         (set! v1-7 16)
         )
        ((logtest? (-> *target* control root-prim prim-core action) #x4000)
         (set! v1-7 32)
         )
        )
      )
    (cond
      ((zero? v1-7)
       (new 'static 'spool-anim :name "fuel-cell-victory" :index 3 :parts 2 :command-list '())
       )
      ((= v1-7 1)
       (new 'static 'spool-anim :name "fuel-cell-victory-2" :index 4 :parts 2 :command-list '())
       )
      ((= v1-7 2)
       (new 'static 'spool-anim :name "fuel-cell-victory-3" :index 5 :parts 2 :command-list '())
       )
      ((= v1-7 3)
       (new 'static 'spool-anim :name "fuel-cell-victory-4" :index 6 :parts 2 :command-list '())
       )
      ((= v1-7 4)
       (new 'static 'spool-anim :name "fuel-cell-victory-5" :index 7 :parts 2 :command-list '())
       )
      ((= v1-7 5)
       (new 'static 'spool-anim :name "fuel-cell-victory-6" :index 8 :parts 2 :command-list '())
       )
      ((= v1-7 6)
       (new 'static 'spool-anim :name "fuel-cell-victory-7" :index 9 :parts 2 :command-list '())
       )
      ((= v1-7 7)
       (new 'static 'spool-anim :name "fuel-cell-victory-8" :index 10 :parts 2 :command-list '())
       )
      ((= v1-7 16)
       (new 'static 'spool-anim :name "fuel-cell-racer-victory-1" :index 40 :parts 2 :command-list '())
       )
      ((= v1-7 32)
       (new 'static 'spool-anim :name "fuel-cell-flut-victory-1" :index 44 :parts 2 :command-list '())
       )
      (else
        (new 'static 'spool-anim :name "fuel-cell-victory-3" :index 5 :parts 2 :command-list '())
        )
      )
    )
  )

(defbehavior fuel-cell-animate fuel-cell ()
  (let* ((gp-0 self)
         (s5-0 (if (and (nonzero? gp-0) (type-type? (-> gp-0 type) fuel-cell))
                   gp-0
                   )
               )
         )
    (cond
      (s5-0
        (set! (-> s5-0 victory-anim) (fuel-cell-pick-anim s5-0))
        (spool-push *art-control* (-> s5-0 victory-anim name) 0 self (the-as float -99.0))
        )
      (else
        (let ((v1-5 (fuel-cell-pick-anim self)))
          (spool-push *art-control* (-> v1-5 name) 0 self (the-as float -99.0))
          )
        )
      )
    )
  (when (nonzero? (-> self part))
    (cond
<<<<<<< HEAD
      ((logtest? (-> self draw status) (draw-status drwf01 drwf02))
=======
      ((logtest? (-> self draw status) 6)
>>>>>>> 31f49397
       (kill-and-free-particles (-> self part))
       (if (nonzero? (-> self sound))
           (kill-and-free-particles (-> self part))
           )
       )
      (else
        (let* ((gp-1 (-> self root-override))
               (v1-20 (if (and (nonzero? gp-1) (type-type? (-> gp-1 type) collide-shape))
                          gp-1
                          )
                      )
               (gp-2 (if v1-20
                         (-> v1-20 root-prim prim-core)
                         (-> self root-override trans)
                         )
                     )
               )
          (spawn (-> self part) (the-as vector gp-2))
          (when (nonzero? (-> self sound))
            (update-trans! (-> self sound) (the-as vector gp-2))
            (update! (-> self sound))
            )
          )
        )
      )
    )
  (set-vector! (-> self draw color-mult) 0.5 0.5 0.5 1.0)
  (set-vector! (-> self draw color-emissive) 0.5 0.5 0.5 1.0)
  0
  (none)
  )

(method-set! fuel-cell 29 fuel-cell-animate)

(defstate wait (fuel-cell)
  :virtual #t
  :event
  (behavior ((arg0 process) (arg1 int) (arg2 symbol) (arg3 event-message-block))
    (local-vars (v0-3 none))
    (when (and
            (or (= arg2 'touch) (= arg2 'attack))
            (and
              (logtest? (-> self flags) (collectable-flags can-collect))
              (>= (- (-> *display* base-frame-counter) (-> self birth-time)) (-> self collect-timeout))
              (and
                (not (handle->process (-> *game-info* other-camera-handle)))
                (not *progress-process*)
                (!= (-> self next-state name) 'pickup)
                *target*
                (zero? (logand (-> *target* state-flags) #x8100))
                )
              )
            )
      (push-setting! *setting-control* self 'allow-progress #f 0.0 0)
      (copy-settings-from-target! *setting-control*)
      (logclear! (-> self mask) (process-mask actor-pause))
      (go-virtual pickup #f (process->handle arg0))
      )
    (the-as object (cond
                     ((= arg2 'trans)
                      (set! (-> self root-override trans quad) (-> (the-as vector (-> arg3 param 0)) quad))
                      (set! (-> self base quad) (-> self root-override trans quad))
                      (dummy-47 (-> self root-override))
                      )
                     ((= arg2 'pickup)
                      (when (!= (-> self next-state name) 'pickup)
                        (if (and (> arg1 0) (-> arg3 param 0))
                            (TODO-RENAME-30 (-> self root-override) (the-as vector (-> arg3 param 0)))
                            )
                        (logclear! (-> self mask) (process-mask actor-pause))
                        (go-virtual pickup #f (process->handle *target*))
                        )
                      )
                     ((= arg2 'collide-shape)
                      (if (-> arg3 param 0)
                          (restore-collide-with-as (-> self root-override))
                          (clear-collide-with-as (-> self root-override))
                          )
                      )
                     ((= arg2 'movie-pos)
                      (set! v0-3 (the-as none (-> arg3 param 0)))
                      (set! (-> self movie-pos-index) (the-as int v0-3))
                      v0-3
                      )
                     ((= arg2 'anim)
                      (cond
                        ((-> arg3 param 0)
                         (set! v0-3 (the-as none (logclear (-> self flags) (collectable-flags anim))))
                         (set! (-> self flags) (the-as collectable-flags v0-3))
                         )
                        (else
                          (set! v0-3 (the-as none (logior (-> self flags) (collectable-flags anim))))
                          (set! (-> self flags) (the-as collectable-flags v0-3))
                          )
                        )
                      v0-3
                      )
                     )
            )
    )
  :code
  (behavior ()
    0.5
    (let ((f28-0 0.0))
      (let ((v1-3 (-> self skel root-channel 0)))
        (set! (-> v1-3 frame-group) (the-as art-joint-anim (-> self draw art-group data 2)))
        )
      (while #t
        (let ((f30-0 (vector-vector-distance (-> self base) (target-pos 0))))
          (set! f28-0
                (if (and (< f30-0 (-> *FACT-bank* suck-suck-dist)) (zero? (logand (-> self flags) (collectable-flags anim))))
                    (seek f28-0 (the-as float 16384.0) (* 3072.0 (-> *display* seconds-per-frame)))
                    (seek f28-0 (the-as float 0.0) (* 3072.0 (-> *display* seconds-per-frame)))
                    )
                )
          (set! (-> self root-override trans y) (+ (-> self base y) (* 2867.2 (sin f28-0))))
          (let ((f30-1
                  (lerp-scale (the-as float 0.6) (the-as float 0.5) f30-0 (the-as float 8192.0) (-> *FACT-bank* suck-suck-dist))
                  )
                )
            (transform-post)
            (fuel-cell-animate)
            (suspend)
            (let ((a0-11 (-> self skel root-channel 0)))
              (set! (-> a0-11 param 0) f30-1)
              (joint-control-channel-group-eval! a0-11 (the-as art-joint-anim #f) num-func-loop!)
              )
            )
          )
        )
      )
    (none)
    )
  )

(defstate pickup (fuel-cell)
  :virtual #t
  :enter
  (behavior ((arg0 object) (arg1 handle))
    (set! (-> self state-time) (-> *display* base-frame-counter))
    (set! (-> self state-object) #t)
    (let ((t9-1 (-> (the-as (state eco-collectable) (find-parent-method fuel-cell 23)) enter)))
      (if t9-1
          (t9-1)
          )
      )
    (none)
    )
  :trans
  (behavior ()
    (let ((f30-0 (the-as float (cond
                                 ((string= (-> self victory-anim name) "fuel-cell-victory")
                                  97.0
                                  )
                                 ((string= (-> self victory-anim name) "fuel-cell-victory-2")
                                  97.0
                                  )
                                 ((string= (-> self victory-anim name) "fuel-cell-victory-3")
                                  97.0
                                  )
                                 ((string= (-> self victory-anim name) "fuel-cell-victory-4")
                                  97.0
                                  )
                                 ((string= (-> self victory-anim name) "fuel-cell-victory-5")
                                  77.0
                                  )
                                 ((string= (-> self victory-anim name) "fuel-cell-victory-6")
                                  97.0
                                  )
                                 ((string= (-> self victory-anim name) "fuel-cell-victory-7")
                                  97.0
                                  )
                                 ((string= (-> self victory-anim name) "fuel-cell-victory-8")
                                  97.0
                                  )
                                 ((string= (-> self victory-anim name) "fuel-cell-racer-victory-1")
                                  88.0
                                  )
                                 ((string= (-> self victory-anim name) "fuel-cell-flut-victory-1")
                                  150.0
                                  )
                                 (else
                                   5000.0
                                   )
                                 )
                         )
                 )
          )
      (when (and (logtest? (-> self skel status) 32) (and (>= (ja-aframe-num 0) f30-0) (-> self state-object)))
        (set! (-> self state-object) #f)
        (kill-and-free-particles (-> self part))
<<<<<<< HEAD
        (logior! (-> self draw status) (draw-status drwf05))
=======
        (logior! (-> self draw status) 32)
>>>>>>> 31f49397
        (if (not (or
                     (logtest?
                       (the-as int (res-lump-value (-> self entity) 'options uint128 :time (the-as float -1000000000.0)))
                       4096
                       )
                     (and *target* (logtest? (-> *target* control root-prim prim-core action) 512))
                     )
                   )
            (send-event *camera* 'teleport-to-other-start-string)
            )
        )
      )
    (none)
    )
  :code
  (behavior ((arg0 object) (arg1 handle))
    (local-vars (sv-96 res-tag))
    (sound-play-by-name (static-sound-name "pu-powercell") (new-sound-id) 1024 0 0 1 #t)
    (clear-collide-with-as (-> self root-override))
    (logclear! (-> self mask) (process-mask actor-pause))
<<<<<<< HEAD
    (logclear! (-> self draw status) (draw-status drwf01))
=======
    (set! (-> self draw status) (logand -3 (-> self draw status)))
>>>>>>> 31f49397
    (process-entity-status! self (entity-perm-status dead) #t)
    (stop! (-> self sound))
    (while (handle->process (-> *game-info* other-camera-handle))
      (format
        #t
        "WARNING: fuel-cell stall ~D ~A ~A~%"
        (-> *display* base-frame-counter)
        (handle->process (-> *game-info* other-camera-handle))
        (-> *level* loading-level)
        )
      (spool-push *art-control* (-> self victory-anim name) 0 self (the-as float -99.0))
      (suspend)
      )
    (while (let ((a1-8 (new 'stack-no-clear 'event-message-block)))
             (set! (-> a1-8 from) self)
             (set! (-> a1-8 num-params) 1)
             (set! (-> a1-8 message) 'clone-anim)
             (set! (-> a1-8 param 0) (the-as uint self))
             (not (send-event-function *target* a1-8))
             )
      (spool-push *art-control* (-> self victory-anim name) 0 self (the-as float -99.0))
      (format #t "WARNING: fuel-cell stall on not cloning.~%")
      (suspend)
      )
    (set! sv-96 (new 'static 'res-tag))
    (let* ((v1-34
             (res-lump-data
               (-> self entity)
               'movie-pos
               (inline-array vector)
               :tag-ptr
               (& sv-96)
               :time
               (the-as float -1000000000.0)
               )
             )
           (gp-1 (if (and v1-34 (< (-> self movie-pos-index) (the-as int (-> sv-96 elt-count))))
                     (-> v1-34 (-> self movie-pos-index))
                     (the-as vector #f)
                     )
                 )
           )
      (cond
        ((and *debug-segment* (< (-> *fuel-cell-tune-pos* w) 1000000000.0))
         (TODO-RENAME-30 (-> self root-override) *fuel-cell-tune-pos*)
         (set-yaw-angle-clear-roll-pitch! (-> self root-override) (-> *fuel-cell-tune-pos* w))
         )
        ((= (-> self movie-pos-index) -1)
         )
        (gp-1
          (TODO-RENAME-30 (-> self root-override) gp-1)
          (set-yaw-angle-clear-roll-pitch! (-> self root-override) (-> gp-1 w))
          )
        (else
          (TODO-RENAME-30 (-> self root-override) (-> *target* control trans))
          (set-yaw-angle-clear-roll-pitch! (-> self root-override) (y-angle (-> *target* control)))
          (dummy-60 (-> self root-override) (the-as float 40960.0) (the-as float 40960.0) #f (the-as uint 1))
          )
        )
      )
    (spool-push *art-control* (-> self victory-anim name) 0 self (the-as float -99.0))
    (send-event *target* 'get-pickup (-> self fact pickup-type) (-> self fact pickup-amount))
    (set! (-> self draw bounds w) 32768.0)
    (logior! (-> self skel status) 1)
    (send-event *target* 'blend-shape #t)
    (push-setting! *setting-control* self 'music-volume 'rel (-> *setting-control* current music-volume-movie) 0)
    (push-setting! *setting-control* self 'sfx-volume 'rel (-> *setting-control* current sfx-volume-movie) 0)
    (push-setting!
      *setting-control*
      self
      'ambient-volume
      'rel
      (-> *setting-control* current ambient-volume-movie)
      0
      )
    (let ((gp-3 (get-process *default-dead-pool* othercam #x4000)))
      (when gp-3
        (let ((t9-26 (method-of-type othercam activate)))
          (t9-26 (the-as othercam gp-3) self 'othercam (the-as pointer #x70004000))
          )
        (run-now-in-process gp-3 othercam-init-by-other self 10 #f #t)
        (-> gp-3 ppointer)
        )
      )
    (auto-save-command 'auto-save 0 0 *default-pool*)
    (ja-play-spooled-anim
      (-> self victory-anim)
      (the-as art-joint-anim (-> self draw art-group data 2))
      (the-as art-joint-anim #f)
      (the-as (function process-drawable symbol) false-func)
      )
    (clear-pending-settings-from-process *setting-control* self 'music-volume)
    (clear-pending-settings-from-process *setting-control* self 'sfx-volume)
    (clear-pending-settings-from-process *setting-control* self 'ambient-volume)
    (send-event *target* 'blend-shape #f)
    (send-event *target* 'end-mode)
    (send-event *camera* 'no-intro)
    (send-event *camera* 'clear-entity)
    (ja-channel-set! 0)
    (suspend)
    (suspend)
    (let ((gp-4 (get-process *default-dead-pool* process #x4000)))
      (when gp-4
        (let ((t9-39 (method-of-type process activate)))
          (t9-39 gp-4 self 'process (the-as pointer #x70004000))
          )
        (run-next-time-in-process
          gp-4
          (lambda :behavior collectable
            ((arg0 game-task))
            (while (or
                     (-> *setting-control* current ambient)
                     (-> *setting-control* current movie)
                     (-> *setting-control* current hint)
                     (str-is-playing?)
                     )
              (suspend)
              )
            (cond
              ((= arg0 (game-task training-buzzer))
               (level-hint-spawn
                 (game-text-id training-assistant-found-scout-fly-cell)
                 "asstvb45"
                 (the-as entity #f)
                 *entity-pool*
                 (game-task none)
                 )
               )
              ((= arg0 (game-task training-door))
               (level-hint-spawn
                 (game-text-id training-eco-opened-door)
                 "sagevb25"
                 (the-as entity #f)
                 *entity-pool*
                 (game-task none)
                 )
               )
              ((= arg0 (game-task beach-ecorocks))
               (level-hint-spawn
                 (game-text-id beach-collectors-unblocked)
                 "sagevb01"
                 (the-as entity #f)
                 *entity-pool*
                 (game-task none)
                 )
               )
              ((= arg0 (game-task misty-cannon))
               (level-hint-spawn
                 (game-text-id misty-stopped-lurkers-at-silo)
                 "sagevb02"
                 (the-as entity #f)
                 *entity-pool*
                 (game-task none)
                 )
               )
              ((= arg0 (game-task misty-bike))
               (level-hint-spawn
                 (game-text-id misty-stopped-balloon-lurkers)
                 "asstvb03"
                 (the-as entity #f)
                 *entity-pool*
                 (game-task none)
                 )
               )
              ((= arg0 (game-task firecanyon-end))
               (level-hint-spawn
                 (game-text-id fire-canyon-we-made-it)
                 "sksp0095"
                 (the-as entity #f)
                 *entity-pool*
                 (game-task none)
                 )
               )
              ((= arg0 (game-task rolling-robbers))
               (level-hint-spawn
                 (game-text-id rolling-beat-lurkers)
                 "asstvb20"
                 (the-as entity #f)
                 *entity-pool*
                 (game-task none)
                 )
               )
              ((= arg0 (game-task rolling-plants))
               (level-hint-spawn
                 (game-text-id sage-golfclap-i-have-low-expectations)
                 "sagevb03"
                 (the-as entity #f)
                 *entity-pool*
                 (game-task none)
                 )
               )
              ((= arg0 (game-task swamp-flutflut))
               (level-hint-spawn
                 (game-text-id swamp-finished-with-flutflut)
                 "asstvb21"
                 (the-as entity #f)
                 *entity-pool*
                 (game-task none)
                 )
               )
              ((= arg0 (game-task ogre-boss))
               (level-hint-spawn
                 (game-text-id ogre-boss-killed)
                 "asstvb23"
                 (the-as entity #f)
                 *entity-pool*
                 (game-task none)
                 )
               )
              ((= arg0 (game-task ogre-end))
               (level-hint-spawn
                 (game-text-id assistant-finished-mountain-pass-race)
                 "asstvb25"
                 (the-as entity #f)
                 *entity-pool*
                 (game-task none)
                 )
               )
              ((= arg0 (game-task beach-buzzer))
               (level-hint-spawn
                 (game-text-id found-all-scout-flies)
                 "sksp009k"
                 (the-as entity #f)
                 *entity-pool*
                 (game-task none)
                 )
               )
              ((= arg0 (game-task jungle-buzzer))
               (level-hint-spawn
                 (game-text-id found-all-scout-flies)
                 "sksp009k"
                 (the-as entity #f)
                 *entity-pool*
                 (game-task none)
                 )
               )
              ((= arg0 (game-task misty-buzzer))
               (level-hint-spawn
                 (game-text-id found-all-scout-flies)
                 "sksp009k"
                 (the-as entity #f)
                 *entity-pool*
                 (game-task none)
                 )
               )
              ((= arg0 (game-task firecanyon-buzzer))
               (level-hint-spawn
                 (game-text-id found-all-scout-flies)
                 "sksp009k"
                 (the-as entity #f)
                 *entity-pool*
                 (game-task none)
                 )
               )
              ((= arg0 (game-task rolling-buzzer))
               (level-hint-spawn
                 (game-text-id found-all-scout-flies)
                 "sksp009k"
                 (the-as entity #f)
                 *entity-pool*
                 (game-task none)
                 )
               )
              ((= arg0 (game-task sunken-buzzer))
               (level-hint-spawn
                 (game-text-id found-all-scout-flies)
                 "sksp009k"
                 (the-as entity #f)
                 *entity-pool*
                 (game-task none)
                 )
               )
              ((= arg0 (game-task swamp-buzzer))
               (level-hint-spawn
                 (game-text-id found-all-scout-flies)
                 "sksp009k"
                 (the-as entity #f)
                 *entity-pool*
                 (game-task none)
                 )
               )
              ((= arg0 (game-task ogre-buzzer))
               (level-hint-spawn
                 (game-text-id found-all-scout-flies)
                 "sksp009k"
                 (the-as entity #f)
                 *entity-pool*
                 (game-task none)
                 )
               )
              ((= arg0 (game-task cave-buzzer))
               (level-hint-spawn
                 (game-text-id found-all-scout-flies)
                 "sksp009k"
                 (the-as entity #f)
                 *entity-pool*
                 (game-task none)
                 )
               )
              ((= arg0 (game-task snow-buzzer))
               (level-hint-spawn
                 (game-text-id found-all-scout-flies)
                 "sksp009k"
                 (the-as entity #f)
                 *entity-pool*
                 (game-task none)
                 )
               )
              ((= arg0 (game-task lavatube-buzzer))
               (level-hint-spawn
                 (game-text-id found-all-scout-flies)
                 "sksp009k"
                 (the-as entity #f)
                 *entity-pool*
                 (game-task none)
                 )
               )
              ((= arg0 (game-task citadel-buzzer))
               (level-hint-spawn
                 (game-text-id found-all-scout-flies)
                 "sksp009k"
                 (the-as entity #f)
                 *entity-pool*
                 (game-task none)
                 )
               )
              ((= arg0 (game-task village1-buzzer))
               (level-hint-spawn
                 (game-text-id found-all-scout-flies)
                 "sksp009k"
                 (the-as entity #f)
                 *entity-pool*
                 (game-task none)
                 )
               )
              ((= arg0 (game-task village2-buzzer))
               (level-hint-spawn
                 (game-text-id found-all-scout-flies)
                 "sksp009k"
                 (the-as entity #f)
                 *entity-pool*
                 (game-task none)
                 )
               )
              ((= arg0 (game-task village3-buzzer))
               (level-hint-spawn
                 (game-text-id found-all-scout-flies)
                 "sksp009k"
                 (the-as entity #f)
                 *entity-pool*
                 (game-task none)
                 )
               )
              )
            (none)
            )
          (the int (-> self fact pickup-amount))
          )
        (-> gp-4 ppointer)
        )
      )
    (case (the int (-> self fact pickup-amount))
      (((game-task citadel-sage-blue))
       (send-event (process-by-name "blue-sagecage-1" *active-pool*) 'play-anim)
       )
      (((game-task citadel-sage-red))
       (send-event (process-by-name "red-sagecage-1" *active-pool*) 'play-anim)
       )
      (((game-task citadel-sage-yellow))
       (send-event (process-by-name "yellow-sagecage-1" *active-pool*) 'play-anim)
       )
      (((game-task citadel-sage-green))
       (send-event (process-by-name "green-sagecage-1" *active-pool*) 'play-anim)
       )
      (((game-task jungle-eggtop) (game-task snow-eggtop) (game-task snow-ball) (game-task sunken-slide))
       )
      (else
        (send-event (ppointer->process (-> *hud-parts* fuel-cell)) 'show)
        )
      )
    (convert-to-hud-object self (the-as hud (ppointer->process (-> *hud-parts* fuel-cell))))
    (none)
    )
  :post
  (behavior ()
    (transform-post)
    (if (-> self state-object)
        (spawn (-> self part) (the-as vector (-> self root-override root-prim prim-core)))
        )
    (none)
    )
  )

(defmethod initialize fuel-cell ((obj fuel-cell))
  (stack-size-set! (-> obj main-thread) 512)
  (let ((s5-0 (new 'process 'collide-shape-moving obj (collide-list-enum hit-by-player))))
    (set! (-> s5-0 dynam) (copy *standard-dynamics* 'process))
    (set! (-> s5-0 reaction) default-collision-reaction)
    (set! (-> s5-0 no-reaction)
          (the-as (function collide-shape-moving collide-shape-intersect vector vector none) nothing)
          )
    (let ((s4-0 (new 'process 'collide-shape-prim-sphere s5-0 (the-as uint 0))))
      (set! (-> s4-0 prim-core collide-as) (the-as uint 64))
      (set! (-> s4-0 collide-with) (the-as uint 16))
      (set! (-> s4-0 transform-index) 3)
      (set-vector! (-> s4-0 local-sphere) 0.0 0.0 0.0 4915.2)
<<<<<<< HEAD
      (set-root-prim! s5-0 s4-0)
=======
      (set-root-prim! s5-0 (the-as collide-shape-prim-group s4-0))
>>>>>>> 31f49397
      )
    (set! (-> s5-0 nav-radius) (* 0.75 (-> s5-0 root-prim local-sphere w)))
    (backup-collide-with-as s5-0)
    (set! (-> obj root-override) s5-0)
    )
  (logior! (-> obj mask) (process-mask actor-pause))
  (set! (-> obj actor-pause) #t)
  (set! (-> obj notify-parent) #f)
  (set! (-> obj fact) (new 'process 'fact-info obj (pickup-type fuel-cell) (the-as float 0.0)))
  (initialize-skeleton obj *fuel-cell-sg* '())
  (set! (-> obj base quad) (-> obj root-override trans quad))
  (set! (-> obj old-base quad) (-> obj root-override trans quad))
  (set! (-> obj part) (create-launch-control (-> *part-group-id-table* 63) obj))
  (set! (-> obj sound) (new
                         'process
                         'ambient-sound
                         (new 'static 'sound-spec
                           :mask #x80
                           :num 1.0
                           :group #x1
                           :sound-name (static-sound-name "powercell-idle")
                           :volume #x400
                           :fo-max 40
                           )
                         (-> obj root-override trans)
                         )
        )
  (set! (-> obj victory-anim) (fuel-cell-pick-anim obj))
  obj
  )

(defmethod init-from-entity! fuel-cell ((obj fuel-cell) (arg0 entity-actor))
  (initialize obj)
  (process-drawable-from-entity! obj (the-as entity-actor (-> obj entity)))
  (initialize-params obj 0 (the-as float 1024.0))
  (logclear! (-> obj fact options) (fact-options can-collect))
  (dummy-47 (-> obj root-override))
  (go (method-of-object obj wait))
  (none)
  )

(defbehavior fuel-cell-init-by-other fuel-cell ((arg0 vector) (arg1 vector) (arg2 fact-info) (arg3 entity))
  (let ((s3-0 (-> arg2 pickup-type))
        (f30-0 (-> arg2 pickup-spawn-amount))
        )
    (set! (-> self entity) arg3)
    (set! (-> self pickup-type) s3-0)
    (set! (-> self pickup-amount) f30-0)
    (initialize self)
    (set! (-> self fact pickup-type) s3-0)
    (set! (-> self fact pickup-amount) f30-0)
    )
  (set! (-> self fact options) (-> arg2 options))
  (set! (-> self notify-parent) #t)
  (set! (-> self root-override trans quad) (-> arg0 quad))
  (quaternion-identity! (-> self root-override quat))
  (vector-identity! (-> self root-override scale))
  (set! (-> self root-override transv quad) (-> arg1 quad))
  (initialize-params self 0 (the-as float 1024.0))
  (logclear! (-> self fact options) (fact-options can-collect))
  (dummy-47 (-> self root-override))
  (let ((gp-1 (res-lump-struct (-> self entity) 'movie-pos structure :time (the-as float -1000000000.0))))
    (cond
      ((and *debug-segment* (< (-> *fuel-cell-tune-pos* w) 1000000000.0))
       (set! (-> self jump-pos quad) (-> *fuel-cell-tune-pos* quad))
       (set! (-> self jump-pos y) (+ 4096.0 (-> self jump-pos y)))
       (go-virtual jump)
       )
      ((and
         gp-1
         (zero? (logand
                  (the-as int (res-lump-value (-> self entity) 'options uint128 :time (the-as float -1000000000.0)))
                  128
                  )
                )
         (zero? (logand (-> self fact options) (fact-options fop7)))
         )
       (set! (-> self jump-pos quad) (-> (the-as vector gp-1) quad))
       (set! (-> self jump-pos y) (+ 4096.0 (-> self jump-pos y)))
       (go-virtual jump)
       )
      )
    )
  (set! (-> self event-hook) (-> (method-of-object self wait) event))
  (go-virtual wait)
  (none)
  )

(defstate fuel-cell-clone-anim (fuel-cell)
  :event
  (behavior ((arg0 process) (arg1 int) (arg2 symbol) (arg3 event-message-block))
    (case arg2
      (('pickup)
       (when (!= (-> self next-state name) 'pickup)
         (if (and (> arg1 0) (-> arg3 param 0))
             (TODO-RENAME-30 (-> self root-override) (the-as vector (-> arg3 param 0)))
             )
         (logclear! (-> self mask) (process-mask actor-pause))
         (go-virtual pickup #f (the-as handle #f))
         )
       )
      (('trans)
       (set! (-> self root-override trans quad) (-> (the-as vector (-> arg3 param 0)) quad))
       (set! (-> self base quad) (-> self root-override trans quad))
       (dummy-47 (-> self root-override))
       )
      (('stop-cloning 'notify)
       (set! (-> self root-override trans quad) (-> self draw origin quad))
       (set! (-> self base quad) (-> self root-override trans quad))
       (ja-channel-set! 1)
       (let ((v1-20 (-> self skel root-channel 0)))
         (set! (-> v1-20 frame-group) (the-as art-joint-anim (-> self draw art-group data 2)))
         )
<<<<<<< HEAD
       (logclear! (-> self draw status) (draw-status drwf01))
=======
       (set! (-> self draw status) (logand -3 (-> self draw status)))
>>>>>>> 31f49397
       (vector-reset! (-> self draw origin))
       (go-virtual wait)
       )
      )
    )
  :exit
  (behavior ()
    (if (-> self actor-pause)
        (logior! (-> self mask) (process-mask actor-pause))
        )
    (set! (-> self skel status) (logand -33 (-> self skel status)))
    (none)
    )
  :code
  (behavior ((arg0 handle))
    (logclear! (-> self mask) (process-mask actor-pause))
    (clone-anim arg0 3 #t "")
    (format #t "ERROR<GMJ>: clone-anim returned in fuel-cell~%")
    (deactivate self)
    (none)
    )
  :post
  (behavior () (dummy-47 (-> self root-override)) (animate self) (none))
  )

(defbehavior fuel-cell-init-as-clone fuel-cell ((arg0 handle) (arg1 int))
  (initialize self)
  (set! (-> self fact pickup-type) (pickup-type fuel-cell))
  (set! (-> self fact pickup-amount) (the float arg1))
  (initialize-params self 0 (the-as float 1024.0))
  (logclear! (-> self mask) (process-mask actor-pause))
  (set! (-> self actor-pause) #f)
  (sound-play-by-name (static-sound-name "cell-prize") (new-sound-id) 1024 0 0 1 #t)
  (go fuel-cell-clone-anim arg0)
  (none)
  )

(defskelgroup *buzzer-sg* buzzer
  0
  2
  ((1 (meters 999999)))
  :bounds (static-spherem 0 1 0 1.6)
  :longest-edge (meters 0)
  :texture-level 2
  )

(deftype buzzer (eco-collectable)
  ((victory-anim spool-anim  :offset-assert 404)
   )
  :heap-base #x130
  :method-count-assert 31
  :size-assert         #x198
  :flag-assert         #x1f01300198
  )


(defmethod animate buzzer ((obj buzzer))
  (quaternion-rotate-y!
    (-> obj root-override quat)
    (-> obj root-override quat)
    (* 40049.777 (-> *display* seconds-per-frame))
    )
  (let ((a0-2 (-> obj skel root-channel 0)))
    (set! (-> a0-2 param 0) 1.0)
    (joint-control-channel-group-eval! a0-2 (the-as art-joint-anim #f) num-func-loop!)
    )
  (let ((f0-3 (y-angle (-> obj root-override))))
    (set! (-> *part-id-table* 239 init-specs 4 initial-valuef) (+ 16384.0 f0-3))
    (set! (-> *part-id-table* 240 init-specs 4 initial-valuef) (+ 16384.0 f0-3))
    )
  (spawn (-> obj part) (vector<-cspace! (new 'stack-no-clear 'vector) (-> obj node-list data 15)))
  (if (nonzero? (-> obj sound))
      (update! (-> obj sound))
      )
  (if (and *target* (>= (-> *target* fact-info-target buzzer) 6.0))
      (spool-push *art-control* (-> obj victory-anim name) 0 obj (the-as float -99.0))
      )
  0
  (none)
  )

(defstate wait (buzzer)
  :virtual #t
  :code
  (behavior ()
    (case (get-reminder (get-task-control (the-as game-task (logand (the int (-> self fact pickup-amount)) #xffff))) 0)
      ((127)
       (go-virtual pickup #t (the-as handle #f))
       )
      )
    (while #t
      (transform-post)
      (animate self)
      (suspend)
      )
    (none)
    )
  )

(defstate pickup (buzzer)
  :virtual #t
  :event
  (behavior ((arg0 process) (arg1 int) (arg2 symbol) (arg3 event-message-block))
    (let ((v1-0 arg2))
      (the-as object (if (= v1-0 'notify)
                         (process-entity-status! self (entity-perm-status dead) #t)
                         )
              )
      )
    )
  :enter
  (behavior ((arg0 object) (arg1 handle))
    (set! (-> self pickup-handle) arg1)
    (logclear! (-> self mask) (process-mask actor-pause))
    (none)
    )
  :code
  (behavior ((arg0 object) (arg1 handle))
    (logclear! (-> self mask) (process-mask actor-pause))
    (process-entity-status! self (entity-perm-status complete) #t)
    (sound-play-by-name (static-sound-name "buzzer-pickup") (new-sound-id) 1024 0 0 1 #t)
    (case (-> (level-get-target-inside *level*) name)
      (('training)
       (level-hint-spawn
         (game-text-id training-assistant-found-scout-fly)
         "asstvb44"
         (the-as entity #f)
         *entity-pool*
         (game-task none)
         )
       )
      (('firecanyon)
       (level-hint-spawn
         (game-text-id collectables-theres-scout-flys-here-too)
         "sksp0096"
         (the-as entity #f)
         *entity-pool*
         (game-task none)
         )
       )
      (else
        (level-hint-spawn
          (game-text-id collectables-scout-flies-red-boxes)
          "sksp009j"
          (the-as entity #f)
          *entity-pool*
          (game-task none)
          )
        )
      )
    (ja-channel-set! 0)
    (clear-collide-with-as (-> self root-override))
    (if (nonzero? (-> self sound))
        (stop! (-> self sound))
        )
    (when (not arg0)
      (let* ((s5-1 (get-process *default-dead-pool* manipy #x4000))
             (v1-18 (when s5-1
                      (let ((t9-11 (method-of-type manipy activate)))
                        (t9-11 (the-as manipy s5-1) *entity-pool* 'manipy (the-as pointer #x70004000))
                        )
                      (run-now-in-process s5-1 manipy-init (-> self root-override trans) #f *buzzer-sg* #f)
                      (-> s5-1 ppointer)
                      )
                    )
             )
        (send-event (ppointer->process v1-18) 'become-hud-object (ppointer->process (-> *hud-parts* buzzers)))
        )
      )
    (let* ((s5-2 (logand (the int (-> self fact pickup-amount)) #xffff))
           (s4-1 (get-task-control (the-as game-task s5-2)))
           )
      (if (nonzero? s5-2)
          (close-specific-task! (the-as game-task s5-2) (task-status need-hint))
          )
      (when (and
              (= (get-reminder s4-1 0) 127)
              (and (-> self entity) (not (task-complete? *game-info* (the-as game-task s5-2))))
              )
        (if (and *target* (logtest? (-> *target* control root-prim prim-core action) #x7200) (not arg0))
            (logior! (-> self fact options) (fact-options fop6 fop7))
            )
        (let ((v1-47
                (birth-pickup-at-point
                  (vector+! (new 'stack-no-clear 'vector) (-> self root-override trans) (new 'static 'vector :y 4096.0 :w 1.0))
                  (pickup-type fuel-cell)
                  (the float s5-2)
                  #f
                  self
                  (-> self fact)
                  )
                )
              )
          (when v1-47
            (send-event (ppointer->process v1-47) 'movie-pos (-> self movie-pos-index))
            (ja-channel-set! 0)
            (clear-collide-with-as (-> self root-override))
            (ja-post)
            (while (-> self child)
              (suspend)
              )
            )
          )
        )
      )
    (when (-> self notify-parent)
      (let ((gp-1 (new 'stack-no-clear 'event-message-block)))
        (set! (-> gp-1 from) self)
        (set! (-> gp-1 num-params) 1)
        (set! (-> gp-1 message) 'notify)
        (set! (-> gp-1 param 0) (the-as uint 'pickup))
        (let ((s5-3 send-event-function)
              (s4-2 (ppointer->process (-> self parent)))
              )
          (s5-3
            (if (and (nonzero? s4-2) (type-type? (-> s4-2 type) process))
                s4-2
                )
            gp-1
            )
          )
        )
      )
    (none)
    )
  )

(defmethod initialize buzzer ((obj buzzer))
  (let ((s5-0 (new 'process 'collide-shape-moving obj (collide-list-enum hit-by-player))))
    (set! (-> s5-0 dynam) (copy *standard-dynamics* 'process))
    (set! (-> s5-0 reaction) default-collision-reaction)
    (set! (-> s5-0 no-reaction)
          (the-as (function collide-shape-moving collide-shape-intersect vector vector none) nothing)
          )
    (let ((s4-0 (new 'process 'collide-shape-prim-sphere s5-0 (the-as uint 0))))
      (set! (-> s4-0 prim-core collide-as) (the-as uint #x8040))
      (set! (-> s4-0 collide-with) (the-as uint 16))
      (set-vector! (-> s4-0 local-sphere) 0.0 2457.6 0.0 4915.2)
<<<<<<< HEAD
      (set-root-prim! s5-0 s4-0)
=======
      (set-root-prim! s5-0 (the-as collide-shape-prim-group s4-0))
>>>>>>> 31f49397
      )
    (set! (-> s5-0 nav-radius) (* 0.75 (-> s5-0 root-prim local-sphere w)))
    (backup-collide-with-as s5-0)
    (set! (-> obj root-override) s5-0)
    )
  (logior! (-> obj mask) (process-mask actor-pause))
  (set! (-> obj actor-pause) #t)
  (set! (-> obj notify-parent) #f)
  (set! (-> obj fact) (new 'process 'fact-info obj (pickup-type buzzer) (the-as float 0.0)))
  (initialize-skeleton obj *buzzer-sg* '())
  (set! (-> obj part) (create-launch-control (-> *part-group-id-table* 65) obj))
  (set! (-> obj sound) (new
                         'process
                         'ambient-sound
                         (new 'static 'sound-spec
                           :mask #x80
                           :num 1.0
                           :group #x1
                           :sound-name (static-sound-name "buzzer")
                           :volume #x400
                           :fo-max 40
                           )
                         (-> obj root-override trans)
                         )
        )
  (set! (-> obj victory-anim) (fuel-cell-pick-anim obj))
  obj
  )

(defmethod init-from-entity! buzzer ((obj buzzer) (arg0 entity-actor))
  (initialize obj)
  (process-drawable-from-entity! obj (the-as entity-actor (-> obj entity)))
  (initialize-params obj 0 (the-as float 1024.0))
  (set! (-> obj collect-timeout) 600)
  (dummy-47 (-> obj root-override))
  (update-trans! (-> obj sound) (-> obj root-override trans))
  (if (and (-> obj entity) (logtest? (-> obj entity extra perm status) (entity-perm-status complete)))
      (go (method-of-object obj wait))
      (go (method-of-object obj pickup) #t (the-as handle #f))
      )
  (none)
  )

(defbehavior buzzer-init-by-other buzzer ((arg0 vector) (arg1 vector) (arg2 fact-info) (arg3 entity))
  (let ((s3-0 (-> arg2 pickup-type))
        (f30-0 (-> arg2 pickup-spawn-amount))
        )
    (set! (-> self entity) arg3)
    (set! (-> self pickup-type) s3-0)
    (set! (-> self pickup-amount) f30-0)
    (initialize self)
    (set! (-> self fact pickup-type) s3-0)
    (set! (-> self fact pickup-amount) f30-0)
    )
  (set! (-> self fact options) (-> arg2 options))
  (set! (-> self notify-parent) #t)
  (set! (-> self root-override trans quad) (-> arg0 quad))
  (quaternion-identity! (-> self root-override quat))
  (vector-identity! (-> self root-override scale))
  (set! (-> self root-override transv quad) (-> arg1 quad))
  (initialize-params self 0 (the-as float 1024.0))
  (dummy-47 (-> self root-override))
  (update-trans! (-> self sound) (-> self root-override trans))
  (set! (-> self event-hook) (-> (method-of-object self wait) event))
  (go-virtual wait)
  (none)
  )

(defmethod init-from-entity! eco ((obj eco) (arg0 entity-actor))
  (let ((v1-2 (res-lump-value (-> obj entity) 'eco-info pickup-type :time (the-as float -1000000000.0))))
    (set! (-> obj type) (cond
                          ((= v1-2 (pickup-type eco-blue))
                           eco-blue
                           )
                          ((= v1-2 (pickup-type eco-red))
                           eco-red
                           )
                          ((= v1-2 (pickup-type eco-yellow))
                           eco-yellow
                           )
                          ((= v1-2 (pickup-type eco-green))
                           health
                           )
                          ((= v1-2 (pickup-type money))
                           money
                           )
                          ((= v1-2 (pickup-type fuel-cell))
                           fuel-cell
                           )
                          ((= v1-2 (pickup-type buzzer))
                           buzzer
                           )
                          (else
                            eco-pill
                            )
                          )
          )
    )
  (init-from-entity! obj arg0)
  (none)
  )

;; WARN: rewrite_to_get_var got a none typed variable. Is there unreachable code? [OP: 190]
;; WARN: rewrite_to_get_var got a none typed variable. Is there unreachable code? [OP: 221]
;; WARN: rewrite_to_get_var got a none typed variable. Is there unreachable code? [OP: 252]
;; WARN: rewrite_to_get_var got a none typed variable. Is there unreachable code? [OP: 284]
;; WARN: rewrite_to_get_var got a none typed variable. Is there unreachable code? [OP: 320]
;; WARN: rewrite_to_get_var got a none typed variable. Is there unreachable code? [OP: 356]
;; WARN: rewrite_to_get_var got a none typed variable. Is there unreachable code? [OP: 363]
;; WARN: rewrite_to_get_var got a none typed variable. Is there unreachable code? [OP: 122]
(defbehavior birth-pickup-at-point process ((arg0 vector) (arg1 pickup-type) (arg2 float) (arg3 symbol) (arg4 process-drawable) (arg5 fact-info))
  (local-vars
    (v1-2 basic)
    (v1-28 symbol)
    (v1-34 symbol)
    (v1-40 symbol)
    (v1-46 symbol)
    (v1-52 symbol)
    (v1-58 symbol)
    (v1-64 symbol)
    (v1-71 symbol)
    (sv-32 fact-info)
    (sv-48 int)
    (sv-64 process)
    (sv-80 process)
    (sv-96 process)
    (sv-112 process)
    (sv-128 process)
    (sv-144 process)
    (sv-160 process)
    (sv-176 process)
    (sv-192 (pointer process))
    )
  (set! sv-32 arg5)
  (let ((s1-0 (new-stack-vector0))
        (t9-0 (method-of-type res-lump get-property-value-float))
        )
    (let ((v1-1 sv-32))
      (b! (not v1-1) cfg-3 :likely-delay (set! v1-2 sv-32))
      )
    (set! v1-2 (nonzero? (-> sv-32 process)))
    (label cfg-3)
    (let ((f30-0 (t9-0
                   (if v1-2
                       (-> sv-32 process entity)
                       )
                   'pickup-radius
                   'interp
                   (the-as float -1000000000.0)
                   (the-as float (cond
                                   ((= arg1 (pickup-type buzzer))
                                    0.0
                                    )
                                   ((= arg2 1.0)
                                    409.6
                                    )
                                   (else
                                     8192.0
                                     )
                                   )
                           )
                   (the-as (pointer res-tag) #f)
                   *res-static-buf*
                   )
                 )
          )
      (set! sv-192 (the-as (pointer process) #f))
      (set! sv-48 (the int arg2))
      (let ((s0-0 (new 'static 'fact-info)))
        (set! (-> s0-0 options) (fact-options))
        (if sv-32
            (mem-copy! (&-> s0-0 type) (&-> sv-32 type) 40)
            )
        (set! (-> s0-0 pickup-type) arg1)
        (set! (-> s0-0 pickup-spawn-amount) 1.0)
        (while (> sv-48 0)
          (set! sv-48 (+ sv-48 -1))
          (when arg3
            (set-vector! s1-0 0.0 57001.605 f30-0 1.0)
            (vector-rotate-around-y! s1-0 s1-0 (/ (* 65536.0 (the float sv-48)) arg2))
            )
          (let ((v1-25 arg1))
            (cond
              ((= v1-25 (pickup-type eco-yellow))
               (set! sv-64 (get-process *pickup-dead-pool* eco-yellow #x4000))
               (set! v1-28 (when sv-64
                             (set! sv-192 (the-as (pointer process) v1-28))
                             (let ((t9-4 (method-of-type eco-yellow activate)))
                               (t9-4 (the-as eco-yellow sv-64) arg4 'eco-yellow (the-as pointer #x70004000))
                               )
                             (run-now-in-process sv-64 initialize-eco-by-other arg0 s1-0 s0-0)
                             (set! sv-192 (-> sv-64 ppointer))
                             v1-28
                             )
                     )
               sv-192
               )
              ((= v1-25 (pickup-type eco-red))
               (set! sv-80 (get-process *pickup-dead-pool* eco-red #x4000))
               (set! v1-34 (when sv-80
                             (set! sv-192 (the-as (pointer process) v1-34))
                             (let ((t9-7 (method-of-type eco-red activate)))
                               (t9-7 (the-as eco-red sv-80) arg4 'eco-red (the-as pointer #x70004000))
                               )
                             (run-now-in-process sv-80 initialize-eco-by-other arg0 s1-0 s0-0)
                             (set! sv-192 (-> sv-80 ppointer))
                             v1-34
                             )
                     )
               (level-hint-spawn
                 (game-text-id sidekick-hint-misty-get-red-eco)
                 "sksp0071"
                 (the-as entity #f)
                 *entity-pool*
                 (game-task none)
                 )
               )
              ((= v1-25 (pickup-type eco-blue))
               (set! sv-96 (get-process *pickup-dead-pool* eco-blue #x4000))
               (set! v1-40 (when sv-96
                             (set! sv-192 (the-as (pointer process) v1-40))
                             (let ((t9-11 (method-of-type eco-blue activate)))
                               (t9-11 (the-as eco-blue sv-96) arg4 'eco-blue (the-as pointer #x70004000))
                               )
                             (run-now-in-process sv-96 initialize-eco-by-other arg0 s1-0 s0-0)
                             (set! sv-192 (-> sv-96 ppointer))
                             v1-40
                             )
                     )
               sv-192
               )
              ((= v1-25 (pickup-type eco-green))
               (set! sv-112 (get-process *pickup-dead-pool* health #x4000))
               (set! v1-46 (when sv-112
                             (set! sv-192 (the-as (pointer process) v1-46))
                             (let ((t9-14 (method-of-type health activate)))
                               (t9-14 (the-as health sv-112) arg4 'health (the-as pointer #x70004000))
                               )
                             (run-now-in-process sv-112 initialize-eco-by-other arg0 s1-0 s0-0)
                             (set! sv-192 (-> sv-112 ppointer))
                             v1-46
                             )
                     )
               sv-192
               )
              ((= v1-25 (pickup-type eco-pill))
               (set! sv-128 (get-process *pickup-dead-pool* eco-pill #x4000))
               (set! v1-52 (when sv-128
                             (set! sv-192 (the-as (pointer process) v1-52))
                             (let ((t9-17 (method-of-type eco-pill activate)))
                               (t9-17 (the-as eco-pill sv-128) arg4 'eco-pill (the-as pointer #x70004000))
                               )
                             (run-now-in-process sv-128 initialize-eco-by-other arg0 s1-0 s0-0)
                             (set! sv-192 (-> sv-128 ppointer))
                             v1-52
                             )
                     )
               sv-192
               )
              ((= v1-25 (pickup-type money))
               (set! sv-144 (get-process *pickup-dead-pool* money #x4000))
               (set! v1-58 (when sv-144
                             (set! sv-192 (the-as (pointer process) v1-58))
                             (let ((t9-20 (method-of-type money activate)))
                               (t9-20 (the-as money sv-144) arg4 'money (the-as pointer #x70004000))
                               )
                             (run-now-in-process sv-144 money-init-by-other arg0 s1-0 s0-0 (-> self entity))
                             (set! sv-192 (-> sv-144 ppointer))
                             v1-58
                             )
                     )
               sv-192
               )
              ((= v1-25 (pickup-type fuel-cell))
               (set! (-> s0-0 pickup-spawn-amount) arg2)
               (set! sv-160 (get-process *pickup-dead-pool* fuel-cell #x4000))
               (set! v1-64 (when sv-160
                             (set! sv-192 (the-as (pointer process) v1-64))
                             (let ((t9-23 (method-of-type fuel-cell activate)))
                               (t9-23 (the-as fuel-cell sv-160) arg4 'fuel-cell (the-as pointer #x70004000))
                               )
                             (run-now-in-process sv-160 fuel-cell-init-by-other arg0 s1-0 s0-0 (-> self entity))
                             (set! sv-192 (-> sv-160 ppointer))
                             v1-64
                             )
                     )
               (set! sv-48 0)
               sv-48
               )
              ((= v1-25 (pickup-type buzzer))
               (set! (-> s0-0 pickup-spawn-amount) arg2)
               (set! sv-176 (get-process *pickup-dead-pool* buzzer #x4000))
               (set! v1-71 (when sv-176
                             (set! sv-192 (the-as (pointer process) v1-71))
                             (let ((t9-26 (method-of-type buzzer activate)))
                               (t9-26 (the-as buzzer sv-176) arg4 'buzzer (the-as pointer #x70004000))
                               )
                             (run-now-in-process sv-176 buzzer-init-by-other arg0 s1-0 s0-0 (-> self entity))
                             (set! sv-192 (-> sv-176 ppointer))
                             v1-71
                             )
                     )
               (set! sv-48 0)
               sv-48
               )
              (else
                (format 0 "ERROR: unknown type of eco ~d~%" arg1)
                #f
                )
              )
            )
          )
        )
      )
    )
  sv-192
  )

<<<<<<< HEAD
;; WARN: Expression building failed: Function (method 9 fact-info) has a return type of none, but the expression builder found a return statement.
=======
>>>>>>> 31f49397
(defmethod drop-pickup fact-info ((obj fact-info) (arg0 symbol) (arg1 process-tree) (arg2 fact-info) (arg3 int))
  (let ((s3-0 (-> obj pickup-type))
        (f30-0 (-> obj pickup-amount))
        )
    (when (= s3-0 (pickup-type eco-pill-random))
      f30-0
      (let ((s1-0 (get-death-count *game-info* #f)))
        (set! s3-0 (pickup-type eco-pill))
        (set! f30-0 (cond
                      ((and
                         (= s1-0 1)
                         *target*
                         (and (>= 1.0 (-> *target* fact-info-target health)) (rand-vu-percent? (the-as float 0.1)))
                         )
                       (set! s3-0 (pickup-type eco-green))
                       1.0
                       )
                      ((and
                         (< 1 s1-0)
                         *target*
                         (and (>= 2.0 (-> *target* fact-info-target health)) (rand-vu-percent? (the-as float 0.05)))
                         )
                       (set! s3-0 (pickup-type eco-green))
                       1.0
                       )
                      ((< 20 *eco-pill-count*)
<<<<<<< HEAD
                       (return #f)
=======
                       (return (the-as (pointer process) #f))
>>>>>>> 31f49397
                       f30-0
                       )
                      ((< 10 *eco-pill-count*)
                       1.0
                       )
                      ((type-type? (-> obj type) fact-info-enemy)
                       (+ (rand-vu-float-range (the-as float 3.0) (+ 5.0 f30-0)) (the float arg3))
                       )
                      (else
                        (+ (rand-vu-float-range (the-as float 2.0) (+ 3.0 f30-0)) (the float arg3))
                        )
                      )
              )
        )
      )
    (let ((s2-1 (new 'stack-no-clear 'vector)))
      (set! (-> s2-1 quad) (-> obj process root trans quad))
      (set! (-> s2-1 y) (+ 12288.0 (-> s2-1 y)))
      (let ((s1-1 (new 'stack-no-clear 'collide-tri-result)))
        (if (>= (fill-and-probe-using-y-probe
                      *collide-cache*
                      s2-1
                      (the-as float 81920.0)
                      (the-as uint 1)
                      (the-as process #f)
                      s1-1
                      (the-as uint 1)
                      )
                  0.0
                  )
            (set! (-> s2-1 quad) (-> s1-1 intersect quad))
            (set! (-> s2-1 quad) (-> obj process root trans quad))
            )
        )
      (if (= (the-as int s3-0) 6)
          (set! (-> s2-1 y) (+ 6144.0 (-> s2-1 y)))
          )
      (birth-pickup-at-point s2-1 (the-as pickup-type s3-0) f30-0 arg0 (the-as process-drawable arg1) obj)
      )
    )
<<<<<<< HEAD
  (none)
=======
>>>>>>> 31f49397
  )

(deftype ecovalve (process-drawable)
  ((root-override collide-shape-moving           :offset        112)
   (offset        vector                 :inline :offset-assert 176)
   (offset-target vector                 :inline :offset-assert 192)
   (block-func    (function vent symbol)         :offset-assert 208)
   )
  :heap-base #x70
  :method-count-assert 20
  :size-assert         #xd4
  :flag-assert         #x14007000d4
  )


(defskelgroup *ecovalve-sg* ecovalve
  0
  2
  ((1 (meters 999999)))
  :bounds (static-spherem 0 1 0 1.6)
  :longest-edge (meters 0)
  :texture-level 2
  )

(defstate ecovalve-idle (ecovalve)
  :code
  (behavior ()
    (transform-post)
    (suspend)
    (transform-post)
    (while #t
      (if (not ((-> self block-func) (the-as vent (ppointer->process (-> self parent)))))
          (set-vector! (-> self offset-target) 0.0 0.0 0.0 1.0)
          )
      (when (!= (-> self offset-target y) (-> self offset y))
        (vector-seek! (-> self offset) (-> self offset-target) (* 4096.0 (-> *display* seconds-per-frame)))
        (TODO-RENAME-30 (-> self root-override) (vector+!
                                                  (new 'stack-no-clear 'vector)
                                                  (-> (the-as process-drawable (-> self parent 0)) root trans)
                                                  (-> self offset)
                                                  )
                        )
        (transform-post)
        )
      (suspend)
      )
    (none)
    )
  )

(defbehavior ecovalve-init-by-other ecovalve ((arg0 (function vent symbol)))
  (stack-size-set! (-> self main-thread) 128)
  (let ((s5-0 (new 'process 'collide-shape-moving self (collide-list-enum hit-by-player))))
    (set! (-> s5-0 dynam) (copy *standard-dynamics* 'process))
    (set! (-> s5-0 reaction) default-collision-reaction)
    (set! (-> s5-0 no-reaction)
          (the-as (function collide-shape-moving collide-shape-intersect vector vector none) nothing)
          )
    (let ((s4-0 (new 'process 'collide-shape-prim-mesh s5-0 (the-as uint 0) (the-as uint 0))))
      (set! (-> s4-0 prim-core collide-as) (the-as uint 256))
      (set! (-> s4-0 collide-with) (the-as uint 16))
      (set! (-> s4-0 prim-core action) (the-as uint 1))
      (set! (-> s4-0 prim-core offense) 1)
      (set! (-> s4-0 transform-index) 3)
      (set-vector! (-> s4-0 local-sphere) 0.0 3686.4 0.0 6144.0)
<<<<<<< HEAD
      (set-root-prim! s5-0 s4-0)
=======
      (set-root-prim! s5-0 (the-as collide-shape-prim-group s4-0))
>>>>>>> 31f49397
      )
    (set! (-> s5-0 nav-radius) (* 0.75 (-> s5-0 root-prim local-sphere w)))
    (backup-collide-with-as s5-0)
    (set! (-> self root-override) s5-0)
    )
  (if (and *target* (logtest? (-> *target* control root-prim prim-core action) 512))
      (clear-collide-with-as (-> self root-override))
      )
  (set! (-> self block-func) arg0)
  (set! (-> self root-override trans quad) (-> (the-as process-drawable (-> self parent 0)) root trans quad))
  (set-vector! (-> self offset-target) 0.0 -2252.8 0.0 1.0)
  (if (not ((-> self block-func) (the-as vent (ppointer->process (-> self parent)))))
      (set-vector! (-> self offset-target) 0.0 0.0 0.0 1.0)
      )
  (set! (-> self offset quad) (-> self offset-target quad))
  (initialize-skeleton self *ecovalve-sg* '())
  (TODO-RENAME-30 (-> self root-override) (vector+!
                                            (new 'stack-no-clear 'vector)
                                            (-> (the-as process-drawable (-> self parent 0)) root trans)
                                            (-> self offset)
                                            )
                  )
  (go ecovalve-idle)
  (none)
  )

(deftype vent (process-drawable)
  ((root-override       collide-shape           :offset        112)
   (show-particles      symbol                  :offset-assert 176)
   (collect-effect      sparticle-launch-group  :offset-assert 180)
   (collect-effect2     sparticle-launch-group  :offset-assert 184)
   (collect-effect-time uint64                  :offset-assert 192)
   (blocker             entity-actor            :offset-assert 200)
   (block-func          (function vent symbol)  :offset-assert 204)
   (pickup-handle       handle                  :offset-assert 208)
   )
  :heap-base #x70
  :method-count-assert 21
  :size-assert         #xd8
  :flag-assert         #x15007000d8
  (:methods
    (initialize (_type_ entity-actor pickup-type) none 20)
    )
  (:states
    vent-blocked
    (vent-pickup handle)
    vent-wait-for-touch
    )
  )


(defmethod initialize vent ((obj vent) (arg0 entity-actor) (arg1 pickup-type))
  (stack-size-set! (-> obj main-thread) 128)
  (logior! (-> obj mask) (process-mask actor-pause))
  (let ((s3-0 (new 'process 'collide-shape obj (collide-list-enum hit-by-player))))
    (let ((s2-0 (new 'process 'collide-shape-prim-sphere s3-0 (the-as uint 0))))
      (set! (-> s2-0 prim-core collide-as) (the-as uint 64))
      (set! (-> s2-0 collide-with) (the-as uint 16))
      (set-vector! (-> s2-0 local-sphere) 0.0 4915.2 0.0 6553.6)
<<<<<<< HEAD
      (set-root-prim! s3-0 s2-0)
=======
      (set-root-prim! s3-0 (the-as collide-shape-prim-group s2-0))
>>>>>>> 31f49397
      )
    (set! (-> s3-0 nav-radius) (* 0.75 (-> s3-0 root-prim local-sphere w)))
    (backup-collide-with-as s3-0)
    (set! (-> obj root-override) s3-0)
    )
  (set! (-> obj root-override trans quad) (-> arg0 extra trans quad))
  (dummy-47 (-> obj root-override))
  (set! (-> obj root-override pause-adjust-distance) 409600.0)
  (set! (-> obj fact) (new 'process 'fact-info obj arg1 (-> *FACT-bank* eco-full-inc)))
  (set! (-> obj block-func) (the-as (function vent symbol) true-func))
  (case (-> obj fact pickup-type)
    (((pickup-type eco-blue))
     (set! (-> obj part) (create-launch-control (-> *part-group-id-table* 44) obj))
     (set! (-> obj collect-effect) (-> *part-group-id-table* 67))
     (set! (-> obj collect-effect2) (-> *part-group-id-table* 43))
     (set! (-> obj sound) (new 'process 'ambient-sound 'eco-bg-blue (-> obj root-override trans)))
     )
    (((pickup-type eco-red))
     (set! (-> obj part) (create-launch-control (-> *part-group-id-table* 50) obj))
     (set! (-> obj collect-effect) (-> *part-group-id-table* 69))
     (set! (-> obj collect-effect2) (-> *part-group-id-table* 49))
     (set! (-> obj sound) (new 'process 'ambient-sound 'eco-bg-red (-> obj root-override trans)))
     )
    (((pickup-type eco-green))
     (set! (-> obj part) (create-launch-control (-> *part-group-id-table* 62) obj))
     (set! (-> obj collect-effect) (-> *part-group-id-table* 66))
     (set! (-> obj collect-effect2) (-> *part-group-id-table* 61))
     (set! (-> obj sound) (new 'process 'ambient-sound 'eco-bg-green (-> obj root-override trans)))
     )
    (((pickup-type eco-yellow))
     (set! (-> obj part) (create-launch-control (-> *part-group-id-table* 52) obj))
     (set! (-> obj collect-effect) (-> *part-group-id-table* 68))
     (set! (-> obj collect-effect2) (-> *part-group-id-table* 57))
     (set! (-> obj sound) (new 'process 'ambient-sound 'eco-bg-yellow (-> obj root-override trans)))
     )
    )
  (set! (-> obj blocker) (entity-actor-lookup (-> obj entity) 'alt-actor 0))
  (when (-> obj blocker)
    (logior! (-> obj fact options) (fact-options vent-blocked))
    (set! (-> obj block-func)
          (lambda ((arg0 vent)) (zero? (logand (-> arg0 blocker extra perm status) (entity-perm-status complete))))
          )
    )
  (set! (-> obj show-particles) #t)
  (when (logtest? (-> obj fact options) (fact-options vent-blocked))
    (when (logtest? (-> obj fact options) (fact-options vent-valve))
      (case (-> obj fact pickup-type)
        (((pickup-type eco-blue))
         (set! (-> obj block-func)
               (the-as (function vent symbol) (lambda () (not (task-complete? *game-info* (game-task jungle-eggtop)))))
               )
         )
        (((pickup-type eco-red))
         (set! (-> obj block-func)
               (the-as (function vent symbol) (lambda () (not (task-complete? *game-info* (game-task red-eggtop)))))
               )
         )
        (((pickup-type eco-yellow))
         (set! (-> obj block-func)
               (the-as (function vent symbol) (lambda () (not (task-complete? *game-info* (game-task snow-eggtop)))))
               )
         )
        )
      (let ((s5-1 (get-process *pickup-dead-pool* ecovalve #x4000)))
        (when s5-1
          (let ((t9-17 (method-of-type ecovalve activate)))
            (t9-17 (the-as ecovalve s5-1) obj 'ecovalve (the-as pointer #x70004000))
            )
          (run-now-in-process s5-1 ecovalve-init-by-other (-> obj block-func))
          (-> s5-1 ppointer)
          )
        )
      )
    (if ((-> obj block-func) obj)
        (go vent-blocked)
        )
    )
  (go vent-wait-for-touch)
  (none)
  )

(defbehavior vent-standard-event-handler vent ((arg0 process) (arg1 int) (arg2 symbol) (arg3 event-message-block))
  (case arg2
    (('show-particles)
     (let ((v0-0 (the-as object (-> arg3 param 0))))
       (set! (-> self show-particles) (the-as symbol v0-0))
       v0-0
       )
     )
    (('hide)
     (set! (-> self block-func) (the-as (function vent symbol) true-func))
     (go vent-blocked)
     )
    )
  )

(defstate vent-wait-for-touch (vent)
  :event
  (behavior ((arg0 process) (arg1 int) (arg2 symbol) (arg3 event-message-block))
    (if (and
            (or (= arg2 'touch) (= arg2 'attack))
            (let ((a1-1 (new 'stack-no-clear 'event-message-block)))
              (set! (-> a1-1 from) self)
              (set! (-> a1-1 num-params) 2)
              (set! (-> a1-1 message) 'get-pickup)
              (set! (-> a1-1 param 0) (the-as uint (-> self fact pickup-type)))
              (set! (-> a1-1 param 1) (the-as uint (-> self fact pickup-amount)))
              (and
                (= (send-event-function arg0 a1-1) #t)
                (or (logtest? (-> self fact options) (fact-options powerup)) (send-event arg0 'powerup))
                )
              )
            )
        (go vent-pickup (process->handle arg0))
        )
    (vent-standard-event-handler arg0 arg1 arg2 arg3)
    )
  :code
  (behavior ()
    (while #t
      (let ((a0-0 (-> self part))
            (a1-0 (-> self root-override trans))
            (gp-0 (-> self sound))
            )
        (if (and (nonzero? a0-0) (-> self show-particles))
            (spawn a0-0 a1-0)
            )
        (if (nonzero? gp-0)
            (update! gp-0)
            )
        )
      (suspend)
      )
    (none)
    )
  )

(defstate vent-blocked (vent)
  :event
  (behavior ((arg0 process) (arg1 int) (arg2 symbol) (arg3 event-message-block)) (case arg2
                                                                                   (('show)
                                                                                    (go vent-wait-for-touch)
                                                                                    )
                                                                                   )
            )
  :code
  (behavior ()
    (while #t
      (if (not ((-> self block-func) self))
          (go vent-wait-for-touch)
          )
      (suspend)
      )
    (none)
    )
  )

(defstate vent-pickup (vent)
  :event
  vent-standard-event-handler
  :code
  (behavior ((arg0 handle))
    (when (-> self show-particles)
      (when (nonzero? (-> self collect-effect))
        (let* ((s5-0 (handle->process arg0))
               (gp-0 (if (and (nonzero? s5-0) (type-type? (-> s5-0 type) process-drawable))
                         s5-0
                         )
                     )
               )
          (when gp-0
            (let* ((s4-0 (-> (the-as process-drawable gp-0) root))
                   (s5-1 (if (and (nonzero? s4-0) (type-type? (-> s4-0 type) collide-shape))
                             s4-0
                             )
                         )
                   )
              (when s5-1
                (let ((s4-1 (get-process *default-dead-pool* part-tracker #x4000)))
                  (when s4-1
                    (let ((t9-3 (method-of-type part-tracker activate)))
                      (t9-3 (the-as part-tracker s4-1) gp-0 'part-tracker (the-as pointer #x70004000))
                      )
                    (run-now-in-process
                      s4-1
                      part-tracker-init
                      (-> self collect-effect)
                      -1
                      part-tracker-track-target
                      #f
                      #f
                      (-> (the-as collide-shape s5-1) root-prim prim-core)
                      )
                    (-> s4-1 ppointer)
                    )
                  )
                (let ((gp-1 (get-process *default-dead-pool* part-tracker #x4000)))
                  (when gp-1
                    (let ((t9-6 (method-of-type part-tracker activate)))
                      (t9-6 (the-as part-tracker gp-1) self 'part-tracker (the-as pointer #x70004000))
                      )
                    (run-now-in-process
                      gp-1
                      part-tracker-init
                      (-> self collect-effect2)
                      -1
                      part-tracker-move-to-target
                      #f
                      #f
                      (-> self root-override root-prim prim-core)
                      )
                    (-> gp-1 ppointer)
                    )
                  )
                )
              )
            )
          )
        )
      )
    (go vent-wait-for-touch)
    (none)
    )
  )

(deftype ventyellow (vent)
  ()
  :heap-base #x70
  :method-count-assert 21
  :size-assert         #xd8
  :flag-assert         #x15007000d8
  )


(defmethod init-from-entity! ventyellow ((obj ventyellow) (arg0 entity-actor))
  (initialize obj arg0 (pickup-type eco-yellow))
  (none)
  )

(deftype ventred (vent)
  ()
  :heap-base #x70
  :method-count-assert 21
  :size-assert         #xd8
  :flag-assert         #x15007000d8
  )


(defmethod init-from-entity! ventred ((obj ventred) (arg0 entity-actor))
  (initialize obj arg0 (pickup-type eco-red))
  (none)
  )

(deftype ventblue (vent)
  ()
  :heap-base #x70
  :method-count-assert 21
  :size-assert         #xd8
  :flag-assert         #x15007000d8
  )


(defmethod init-from-entity! ventblue ((obj ventblue) (arg0 entity-actor))
  (initialize obj arg0 (pickup-type eco-blue))
  (none)
  )

(deftype ecovent (vent)
  ()
  :heap-base #x70
  :method-count-assert 21
  :size-assert         #xd8
  :flag-assert         #x15007000d8
  )


(defmethod init-from-entity! ecovent ((obj ecovent) (arg0 entity-actor))
  (initialize obj arg0 (pickup-type eco-blue))
  (none)
  )



<|MERGE_RESOLUTION|>--- conflicted
+++ resolved
@@ -143,11 +143,7 @@
       (set! (-> s4-0 prim-core collide-as) (the-as uint #x8040))
       (set! (-> s4-0 collide-with) (the-as uint 16))
       (set-vector! (-> s4-0 local-sphere) 0.0 3276.8 0.0 3276.8)
-<<<<<<< HEAD
-      (set-root-prim! s5-0 s4-0)
-=======
       (set-root-prim! s5-0 (the-as collide-shape-prim-group s4-0))
->>>>>>> 31f49397
       )
     (set! (-> s5-0 nav-radius) (* 0.75 (-> s5-0 root-prim local-sphere w)))
     (backup-collide-with-as s5-0)
@@ -1141,11 +1137,7 @@
       (set! (-> s4-0 prim-core collide-as) (the-as uint #x8040))
       (set! (-> s4-0 collide-with) (the-as uint 16))
       (set-vector! (-> s4-0 local-sphere) 0.0 3276.8 0.0 8192.0)
-<<<<<<< HEAD
-      (set-root-prim! s5-0 s4-0)
-=======
       (set-root-prim! s5-0 (the-as collide-shape-prim-group s4-0))
->>>>>>> 31f49397
       )
     (set! (-> s5-0 nav-radius) (* 0.75 (-> s5-0 root-prim local-sphere w)))
     (backup-collide-with-as s5-0)
@@ -1188,21 +1180,13 @@
     (or
       (and
         (nonzero? (-> obj draw))
-<<<<<<< HEAD
-        (logtest? (-> obj draw status) (draw-status drwf03))
-=======
         (logtest? (-> obj draw status) 8)
->>>>>>> 31f49397
         (>= (+ (-> *ACTOR-bank* pause-dist) (-> obj root-override pause-adjust-distance))
             (vector-vector-distance (-> obj root-override trans) (math-camera-pos))
             )
         )
       (and (nonzero? (-> obj skel)) (!= (-> obj skel root-channel 0) (-> obj skel channel)))
-<<<<<<< HEAD
-      (and (nonzero? (-> obj draw)) (logtest? (-> obj draw status) (draw-status drwf04)))
-=======
       (and (nonzero? (-> obj draw)) (logtest? (-> obj draw status) 16))
->>>>>>> 31f49397
       )
     )
   )
@@ -1311,11 +1295,7 @@
       (set! (-> s4-0 prim-core collide-as) (the-as uint #x8040))
       (set! (-> s4-0 collide-with) (the-as uint 16))
       (set-vector! (-> s4-0 local-sphere) 0.0 2048.0 0.0 4915.2)
-<<<<<<< HEAD
-      (set-root-prim! s5-0 s4-0)
-=======
       (set-root-prim! s5-0 (the-as collide-shape-prim-group s4-0))
->>>>>>> 31f49397
       )
     (set! (-> s5-0 nav-radius) (* 0.75 (-> s5-0 root-prim local-sphere w)))
     (backup-collide-with-as s5-0)
@@ -1490,11 +1470,7 @@
     )
   (when (nonzero? (-> self part))
     (cond
-<<<<<<< HEAD
-      ((logtest? (-> self draw status) (draw-status drwf01 drwf02))
-=======
       ((logtest? (-> self draw status) 6)
->>>>>>> 31f49397
        (kill-and-free-particles (-> self part))
        (if (nonzero? (-> self sound))
            (kill-and-free-particles (-> self part))
@@ -1686,11 +1662,7 @@
       (when (and (logtest? (-> self skel status) 32) (and (>= (ja-aframe-num 0) f30-0) (-> self state-object)))
         (set! (-> self state-object) #f)
         (kill-and-free-particles (-> self part))
-<<<<<<< HEAD
-        (logior! (-> self draw status) (draw-status drwf05))
-=======
         (logior! (-> self draw status) 32)
->>>>>>> 31f49397
         (if (not (or
                      (logtest?
                        (the-as int (res-lump-value (-> self entity) 'options uint128 :time (the-as float -1000000000.0)))
@@ -1711,11 +1683,7 @@
     (sound-play-by-name (static-sound-name "pu-powercell") (new-sound-id) 1024 0 0 1 #t)
     (clear-collide-with-as (-> self root-override))
     (logclear! (-> self mask) (process-mask actor-pause))
-<<<<<<< HEAD
-    (logclear! (-> self draw status) (draw-status drwf01))
-=======
     (set! (-> self draw status) (logand -3 (-> self draw status)))
->>>>>>> 31f49397
     (process-entity-status! self (entity-perm-status dead) #t)
     (stop! (-> self sound))
     (while (handle->process (-> *game-info* other-camera-handle))
@@ -2122,11 +2090,7 @@
       (set! (-> s4-0 collide-with) (the-as uint 16))
       (set! (-> s4-0 transform-index) 3)
       (set-vector! (-> s4-0 local-sphere) 0.0 0.0 0.0 4915.2)
-<<<<<<< HEAD
-      (set-root-prim! s5-0 s4-0)
-=======
       (set-root-prim! s5-0 (the-as collide-shape-prim-group s4-0))
->>>>>>> 31f49397
       )
     (set! (-> s5-0 nav-radius) (* 0.75 (-> s5-0 root-prim local-sphere w)))
     (backup-collide-with-as s5-0)
@@ -2240,11 +2204,7 @@
        (let ((v1-20 (-> self skel root-channel 0)))
          (set! (-> v1-20 frame-group) (the-as art-joint-anim (-> self draw art-group data 2)))
          )
-<<<<<<< HEAD
-       (logclear! (-> self draw status) (draw-status drwf01))
-=======
        (set! (-> self draw status) (logand -3 (-> self draw status)))
->>>>>>> 31f49397
        (vector-reset! (-> self draw origin))
        (go-virtual wait)
        )
@@ -2483,11 +2443,7 @@
       (set! (-> s4-0 prim-core collide-as) (the-as uint #x8040))
       (set! (-> s4-0 collide-with) (the-as uint 16))
       (set-vector! (-> s4-0 local-sphere) 0.0 2457.6 0.0 4915.2)
-<<<<<<< HEAD
-      (set-root-prim! s5-0 s4-0)
-=======
       (set-root-prim! s5-0 (the-as collide-shape-prim-group s4-0))
->>>>>>> 31f49397
       )
     (set! (-> s5-0 nav-radius) (* 0.75 (-> s5-0 root-prim local-sphere w)))
     (backup-collide-with-as s5-0)
@@ -2806,10 +2762,6 @@
   sv-192
   )
 
-<<<<<<< HEAD
-;; WARN: Expression building failed: Function (method 9 fact-info) has a return type of none, but the expression builder found a return statement.
-=======
->>>>>>> 31f49397
 (defmethod drop-pickup fact-info ((obj fact-info) (arg0 symbol) (arg1 process-tree) (arg2 fact-info) (arg3 int))
   (let ((s3-0 (-> obj pickup-type))
         (f30-0 (-> obj pickup-amount))
@@ -2836,11 +2788,7 @@
                        1.0
                        )
                       ((< 20 *eco-pill-count*)
-<<<<<<< HEAD
-                       (return #f)
-=======
                        (return (the-as (pointer process) #f))
->>>>>>> 31f49397
                        f30-0
                        )
                       ((< 10 *eco-pill-count*)
@@ -2881,10 +2829,6 @@
       (birth-pickup-at-point s2-1 (the-as pickup-type s3-0) f30-0 arg0 (the-as process-drawable arg1) obj)
       )
     )
-<<<<<<< HEAD
-  (none)
-=======
->>>>>>> 31f49397
   )
 
 (deftype ecovalve (process-drawable)
@@ -2950,11 +2894,7 @@
       (set! (-> s4-0 prim-core offense) 1)
       (set! (-> s4-0 transform-index) 3)
       (set-vector! (-> s4-0 local-sphere) 0.0 3686.4 0.0 6144.0)
-<<<<<<< HEAD
-      (set-root-prim! s5-0 s4-0)
-=======
       (set-root-prim! s5-0 (the-as collide-shape-prim-group s4-0))
->>>>>>> 31f49397
       )
     (set! (-> s5-0 nav-radius) (* 0.75 (-> s5-0 root-prim local-sphere w)))
     (backup-collide-with-as s5-0)
@@ -3014,11 +2954,7 @@
       (set! (-> s2-0 prim-core collide-as) (the-as uint 64))
       (set! (-> s2-0 collide-with) (the-as uint 16))
       (set-vector! (-> s2-0 local-sphere) 0.0 4915.2 0.0 6553.6)
-<<<<<<< HEAD
-      (set-root-prim! s3-0 s2-0)
-=======
       (set-root-prim! s3-0 (the-as collide-shape-prim-group s2-0))
->>>>>>> 31f49397
       )
     (set! (-> s3-0 nav-radius) (* 0.75 (-> s3-0 root-prim local-sphere w)))
     (backup-collide-with-as s3-0)
