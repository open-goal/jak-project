--- conflicted
+++ resolved
@@ -74,11 +74,7 @@
   :size-assert         #x19c
   :flag-assert         #x1f0130019c
   )
-<<<<<<< HEAD
 (define-extern fuel-cell-init-as-clone (function handle int none :behavior fuel-cell))
-(define-extern fuel-cell-pick-anim (function process-drawable spool-anim))
-=======
-(define-extern fuel-cell-init-as-clone (function handle object none))
 (define-extern fuel-cell-pick-anim (function process-drawable spool-anim))
 
 (defskelgroup *money-sg* money
@@ -109,5 +105,4 @@
   :flag-assert         #x1f01300194
   )
 
-(define-extern money-init-by-other-no-bob (function vector vector int float entity none))
->>>>>>> 08d3294f
+(define-extern money-init-by-other-no-bob (function vector vector int float entity none))