--- conflicted
+++ resolved
@@ -6,11 +6,7 @@
 ;; dgos: GAME, ENGINE
 
 ;; TODO - for nav-enemy
-<<<<<<< HEAD
-(define-extern birth-pickup-at-point (function vector int float symbol process-drawable symbol (pointer process))) ;; TODO - unconfirmed - see beach-rocks
-=======
 (define-extern birth-pickup-at-point (function vector int float symbol process-drawable symbol (pointer process)));; TODO - unconfirmed - see beach-rocks
->>>>>>> 45318be0
 ;; TODO - for oracle
 (define-extern *fuel-cell-sg* skeleton-group) ;; unknown type
 (define-extern *money-sg* skeleton-group) ;; unknown type
