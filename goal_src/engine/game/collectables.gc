;;-*-Lisp-*-
(in-package goal)

;; name: collectables.gc
;; name in dgo: collectables
;; dgos: GAME, ENGINE

;; TODO - for nav-enemy
<<<<<<< HEAD
(define-extern birth-pickup-at-point (function vector int float symbol process-drawable fact-info (pointer process))) ;; TODO - unconfirmed - see beach-rocks
;; TODO - for oracle
(define-extern *fuel-cell-sg* skeleton-group) ;; unknown type
(define-extern *money-sg* skeleton-group) ;; unknown type
=======
(define-extern birth-pickup-at-point (function vector int float symbol process-drawable fact-info (pointer process)))

>>>>>>> 380e7b35
;; TODO - for entity and beach-rocks
(deftype collectable (process-drawable)
  ((root-override   collide-shape-moving :score 100 :offset 112)
   (pickup-type     pickup-type          :offset-assert 176)
   (pickup-amount   float          :offset-assert 180)
   (notify-parent   basic          :offset-assert 184)
   (old-base        vector :inline :offset-assert 192)
   (base            vector :inline :offset-assert 208)
   (extra-trans     vector :inline :offset-assert 224)
   (jump-pos        vector :inline :offset-assert 240)
   (flags           uint32         :offset-assert 256)
   (birth-time      uint64         :offset-assert 264)
   (collect-timeout uint64         :offset-assert 272)
   (fadeout-timeout uint64         :offset-assert 280)
   (bob-offset      uint64         :offset-assert 288)
   (bob-amount      float          :offset-assert 296)
   (pickup-handle   handle         :offset-assert 304) ;; not sure it's a handle
   (actor-pause     symbol          :offset-assert 312)
   )
  (:methods
    (TODO-RENAME-20 (_type_) _type_ 20)
    (dummy-21 (_type_ uint float) none 21) ;; TODO - weird math issue
    )
  :heap-base #xd0

  :method-count-assert 22
  :size-assert         #x13c
  :flag-assert         #x1600d0013c
  )
(deftype eco-collectable (collectable)
  ((eco-effect          sparticle-launch-group          :offset-assert 316)
   (collect-effect      sparticle-launch-group          :offset-assert 320)
   (collect-effect2     sparticle-launch-group          :offset-assert 324)
   (collect-effect-time uint64         :offset-assert 328)
   (respawn-delay       uint64         :offset-assert 336)
   (sound-name          sound-spec          :offset-assert 344)
   (target              handle         :offset-assert 352)
   (suck-time           uint64         :offset-assert 360)
   (suck-y-offset       float          :offset-assert 368)
   (speed               vector :inline :offset-assert 384)
   (movie-pos-index     int32          :offset-assert 400)
   )
  (:methods
    (wait () _type_ :state 22) ;; state
    (pickup (object handle) _type_ :state 23) ;; state
    (die () _type_ :state 24) ;; state
    (jump () _type_ :state 25)
    (notice-blue (handle) _type_ :state 26) ;; state
    (get-pickup-sound (_type_ pickup-type) ambient-sound 27)
    (dummy-28 (_type_ res-lump pickup-type float) object 28)
    (update-sound! (_type_) none 29) ;; something to do with particles too
    (blocked () _type_ :state 30)
    )
  :heap-base #x130
  :method-count-assert 31
  :size-assert         #x194
  :flag-assert         #x1f01300194
  )
(deftype fuel-cell (eco-collectable)
  ((victory-anim spool-anim :offset-assert 404)
   (state-object symbol :offset-assert 408))
  :heap-base #x130
  :method-count-assert 31
  :size-assert         #x19c
  :flag-assert         #x1f0130019c
  )
(define-extern fuel-cell-init-as-clone (function handle int none :behavior fuel-cell))
(define-extern fuel-cell-pick-anim (function process-drawable spool-anim))

(defskelgroup *money-sg* money
  0
  4
  ((1 (meters 20)) (2 (meters 40)) (3 (meters 999999)))
  :bounds (static-spherem 0 0 0 0.6000000238418579)
  :longest-edge (meters 0)
  :texture-level 2
  )

;; failed to figure out what this is:
(defskelgroup *fuel-cell-sg* fuel-cell
  0
  2
  ((1 (meters 999999)))
  :bounds (static-spherem 0 1 0 1.600000023841858)
  :longest-edge (meters 0)
  :texture-level 2
  )

;; definition of type money
(deftype money (eco-collectable)
  ()
  :heap-base #x130
  :method-count-assert 31
  :size-assert         #x194
  :flag-assert         #x1f01300194
  )

;; TODO - for orb-cache
(define-extern money-init-by-other-no-bob (function vector vector fact-info float entity none :behavior money))<|MERGE_RESOLUTION|>--- conflicted
+++ resolved
@@ -6,15 +6,8 @@
 ;; dgos: GAME, ENGINE
 
 ;; TODO - for nav-enemy
-<<<<<<< HEAD
-(define-extern birth-pickup-at-point (function vector int float symbol process-drawable fact-info (pointer process))) ;; TODO - unconfirmed - see beach-rocks
-;; TODO - for oracle
-(define-extern *fuel-cell-sg* skeleton-group) ;; unknown type
-(define-extern *money-sg* skeleton-group) ;; unknown type
-=======
 (define-extern birth-pickup-at-point (function vector int float symbol process-drawable fact-info (pointer process)))
 
->>>>>>> 380e7b35
 ;; TODO - for entity and beach-rocks
 (deftype collectable (process-drawable)
   ((root-override   collide-shape-moving :score 100 :offset 112)
