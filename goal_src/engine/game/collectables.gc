;;-*-Lisp-*-
(in-package goal)

;; name: collectables.gc
;; name in dgo: collectables
;; dgos: GAME, ENGINE

(declare-type vent process-drawable)
(declare-type eco eco-collectable)

(defenum collectable-flags
  :bitfield #t
  :type uint32
  (trans 0)
  (fade 1)
  (can-collect 2)
  (fading 3)
  (suck 4)
  (ignore-blue 5)
  (anim 6)
  )

;; DECOMP BEGINS

(define *eco-pill-count* 0)

(deftype collectable (process-drawable)
  ((root-override   collide-shape-moving         :offset        112)
   (pickup-type     pickup-type                  :offset-assert 176)
   (pickup-amount   float                        :offset-assert 180)
   (notify-parent   basic                        :offset-assert 184)
   (old-base        vector               :inline :offset-assert 192)
   (base            vector               :inline :offset-assert 208)
   (extra-trans     vector               :inline :offset-assert 224)
   (jump-pos        vector               :inline :offset-assert 240)
   (flags           collectable-flags            :offset-assert 256)
   (birth-time      time-frame                   :offset-assert 264)
   (collect-timeout time-frame                   :offset-assert 272)
   (fadeout-timeout time-frame                   :offset-assert 280)
   (bob-offset      int64                        :offset-assert 288)
   (bob-amount      float                        :offset-assert 296)
   (pickup-handle   handle                       :offset-assert 304)
   (actor-pause     symbol                       :offset-assert 312)
   )
  :heap-base #xd0
  :method-count-assert 22
  :size-assert         #x13c
  :flag-assert         #x1600d0013c
  (:methods
    (initialize (_type_) _type_ 20)
    (initialize-params (_type_ time-frame float) none 21)
    )
  (:states
    (hud-collecting handle)
    )
  )


(defmethod initialize-params collectable ((obj collectable) (arg0 time-frame) (arg1 float))
  (logclear! (-> obj mask) (process-mask crate enemy platform ambient))
  (set! (-> obj mask) (logior (process-mask collectable) (-> obj mask)))
  (set! (-> obj flags) (collectable-flags can-collect ignore-blue))
  (set! (-> obj bob-amount) arg1)
  (set! (-> obj bob-offset) (+ (the-as int (-> obj root-override trans x))
                               (the-as int (-> obj root-override trans y))
                               (the-as int (-> obj root-override trans z))
                               )
        )
  (cond
    ((or (= (vector-length (-> obj root-override transv)) 0.0)
         (logtest? (-> obj fact options) (fact-options fop6))
         )
     (vector-reset! (-> obj root-override transv))
     )
    (else
      (logior! (-> obj flags) (collectable-flags trans))
      (logclear! (-> obj flags) (collectable-flags can-collect))
      (logclear! (-> obj mask) (process-mask actor-pause))
      (set! (-> obj bob-amount) 0.0)
      )
    )
  (when (and (> arg0 0) #t)
    (logior! (-> obj flags) (collectable-flags fade))
    (set! (-> obj fadeout-timeout) arg0)
    )
  (set! (-> obj collect-timeout) (seconds 0.33))
  (set! (-> obj birth-time) (-> *display* base-frame-counter))
  (set! (-> obj base quad) (-> obj root-override trans quad))
  (set! (-> obj old-base quad) (-> obj root-override trans quad))
  (set! (-> obj pickup-handle) (the-as handle #f))
  (case (-> obj fact pickup-type)
    (((pickup-type eco-pill) (pickup-type eco-green) (pickup-type money) (pickup-type eco-blue))
     (logclear! (-> obj flags) (collectable-flags ignore-blue))
     )
    )
  (if (logtest? (-> obj fact options) (fact-options large))
      (set! (-> obj root-override root-prim local-sphere w) (* 2.5 (-> obj root-override root-prim local-sphere w)))
      )
  (none)
  )

(deftype eco-collectable (collectable)
  ((eco-effect          sparticle-launch-group         :offset-assert 316)
   (collect-effect      sparticle-launch-group         :offset-assert 320)
   (collect-effect2     sparticle-launch-group         :offset-assert 324)
   (collect-effect-time time-frame                     :offset-assert 328)
   (respawn-delay       time-frame                     :offset-assert 336)
   (sound-name          sound-spec                     :offset-assert 344)
   (target              handle                         :offset-assert 352)
   (suck-time           time-frame                     :offset-assert 360)
   (suck-y-offset       float                          :offset-assert 368)
   (speed               vector                 :inline :offset-assert 384)
   (movie-pos-index     int32                          :offset-assert 400)
   )
  :heap-base #x130
  :method-count-assert 31
  :size-assert         #x194
  :flag-assert         #x1f01300194
  (:methods
    (wait () _type_ :state 22)
    (pickup (object handle) _type_ :state 23)
    (die () _type_ :state 24)
    (jump () _type_ :state 25)
    (notice-blue (handle) _type_ :state 26)
    (get-pickup-sound (_type_ pickup-type) ambient-sound 27)
    (initialize-eco (_type_ entity-actor pickup-type float) object 28)
    (animate (_type_) none 29)
    (blocked () _type_ :state 30)
    )
  )


(defmethod initialize eco-collectable ((obj eco-collectable))
  (stack-size-set! (-> obj main-thread) 192) ;; hack increased from 128
  (logior! (-> obj mask) (process-mask actor-pause))
  (set! (-> obj actor-pause) #t)
  (set! (-> obj notify-parent) #f)
  (let ((s5-0 (new 'process 'collide-shape-moving obj (collide-list-enum hit-by-player))))
    (set! (-> s5-0 dynam) (copy *standard-dynamics* 'process))
    (set! (-> s5-0 reaction) default-collision-reaction)
    (set! (-> s5-0 no-reaction)
          (the-as (function collide-shape-moving collide-shape-intersect vector vector none) nothing)
          )
    (let ((s4-0 (new 'process 'collide-shape-prim-sphere s5-0 (the-as uint 0))))
      (set! (-> s4-0 prim-core collide-as) (collide-kind powerup blue-eco-suck))
      (set! (-> s4-0 collide-with) (collide-kind target))
      (set-vector! (-> s4-0 local-sphere) 0.0 3276.8 0.0 3276.8)
      (set-root-prim! s5-0 s4-0)
      )
    (set! (-> s5-0 nav-radius) (* 0.75 (-> s5-0 root-prim local-sphere w)))
    (backup-collide-with-as s5-0)
    (set! (-> obj root-override) s5-0)
    )
  (set! (-> obj fact) (new 'process 'fact-info obj (-> obj pickup-type) (-> obj pickup-amount)))
  (if (logtest? (fact-options respawn) (-> obj fact options))
      (set! (-> obj respawn-delay) (-> obj fact fade-time))
      )
  obj
  )

(defmethod get-pickup-sound eco-collectable ((obj eco-collectable) (arg0 pickup-type))
  (set! (-> obj fact pickup-type) arg0)
  (case (-> obj fact pickup-type)
    (((pickup-type eco-blue) (pickup-type eco-red) (pickup-type eco-green) (pickup-type eco-yellow))
     (logclear! (-> obj mask) (process-mask actor-pause))
     )
    )
  (set! (-> obj sound-name) #f)
  (case arg0
    (((pickup-type eco-yellow))
     (set! (-> obj eco-effect) (-> *part-group-id-table* 56))
     (set! (-> obj collect-effect) (-> *part-group-id-table* 68))
     (set! (-> obj collect-effect2) (-> *part-group-id-table* 57))
     (set! (-> obj collect-effect-time) (seconds 0.5))
     (set! (-> obj sound-name) (new 'static 'sound-spec
                                 :mask #x80
                                 :num 1.0
                                 :group #x1
                                 :sound-name (static-sound-name "yel-eco-idle")
                                 :volume #x400
                                 :fo-max 15
                                 )
           )
     )
    (((pickup-type eco-red))
     (set! (-> obj eco-effect) (-> *part-group-id-table* 48))
     (set! (-> obj collect-effect) (-> *part-group-id-table* 69))
     (set! (-> obj collect-effect2) (-> *part-group-id-table* 49))
     (set! (-> obj collect-effect-time) (seconds 0.5))
     (set! (-> obj sound-name) (new 'static 'sound-spec
                                 :mask #x80
                                 :num 1.0
                                 :group #x1
                                 :sound-name (static-sound-name "red-eco-idle")
                                 :volume #x400
                                 :fo-max 15
                                 )
           )
     )
    (((pickup-type eco-blue))
     (set! (-> obj eco-effect) (-> *part-group-id-table* 42))
     (set! (-> obj collect-effect) (-> *part-group-id-table* 67))
     (set! (-> obj collect-effect2) (-> *part-group-id-table* 43))
     (set! (-> obj collect-effect-time) (seconds 0.5))
     (set! (-> obj sound-name) (new 'static 'sound-spec
                                 :mask #x80
                                 :num 1.0
                                 :group #x1
                                 :sound-name (static-sound-name "blue-eco-idle")
                                 :volume #x400
                                 :fo-max 15
                                 )
           )
     )
    (((pickup-type eco-green))
     (set! (-> obj eco-effect) (-> *part-group-id-table* 58))
     (set! (-> obj collect-effect) (-> *part-group-id-table* 66))
     (set! (-> obj collect-effect2) (-> *part-group-id-table* 61))
     (set! (-> obj collect-effect-time) (seconds 0.5))
     (set! (-> obj sound-name) (new 'static 'sound-spec
                                 :mask #x80
                                 :num 1.0
                                 :group #x1
                                 :sound-name (static-sound-name "green-eco-idle")
                                 :volume #x400
                                 :fo-max 15
                                 )
           )
     )
    (((pickup-type eco-pill))
     (set! (-> obj eco-effect) (-> *part-group-id-table* 59))
     (set! (-> obj collect-effect2) (-> *part-group-id-table* 60))
     (set! (-> obj collect-effect-time) (seconds 0.5))
     )
    )
  (set! (-> obj part) (create-launch-control (-> obj eco-effect) obj))
  (when (-> obj sound-name)
    (let ((v0-1 (new 'process 'ambient-sound (-> obj sound-name) (-> obj root-override trans))))
      (set! (-> obj sound) v0-1)
      v0-1
      )
    )
  )

(defbehavior initialize-eco-by-other eco ((arg0 vector) (arg1 vector) (arg2 fact-info))
  (let ((s3-0 (-> arg2 pickup-type))
        (f30-0 (-> arg2 pickup-spawn-amount))
        )
    (set! (-> self pickup-amount) f30-0)
    (set! (-> self pickup-type) s3-0)
    (initialize self)
    (set! (-> self fact pickup-type) s3-0)
    (set! (-> self fact pickup-amount) f30-0)
    )
  (set! (-> self fact options) (-> arg2 options))
  (set! (-> self root-override trans quad) (-> arg0 quad))
  (set! (-> self root-override transv quad) (-> arg1 quad))
  (get-pickup-sound self (-> self fact pickup-type))
  (set! (-> self notify-parent) #f)
  (case (-> self fact pickup-type)
    (((pickup-type eco-blue) (pickup-type eco-yellow) (pickup-type eco-red))
     (initialize-params
       self
       (the-as time-frame (if (and arg2 (logtest? (-> arg2 options) (fact-options fade)))
                              (the-as int (-> arg2 fade-time))
                              0
                              )
               )
       (the-as float 1024.0)
       )
     )
    (else
      (initialize-params self (seconds 15) (the-as float 1024.0))
      )
    )
  (update-transforms! (-> self root-override))
  (set! (-> self event-hook) (-> (method-of-object self wait) event))
  (if (logtest? (fact-options eco-blocked) (-> self fact options))
      (go-virtual blocked)
      )
  (go-virtual wait)
  (none)
  )

(defmethod initialize-eco eco-collectable ((obj eco-collectable) (arg0 entity-actor) (arg1 pickup-type) (arg2 float))
  (set! (-> obj pickup-amount) arg2)
  (set! (-> obj pickup-type) arg1)
  (initialize obj)
  (set! (-> obj root-override trans quad) (-> arg0 extra trans quad))
  (get-pickup-sound obj (-> obj fact pickup-type))
  (initialize-params obj 0 (the-as float 1024.0))
  (update-transforms! (-> obj root-override))
  (if (logtest? (fact-options eco-blocked) (-> obj fact options))
      (go (method-of-object obj blocked))
      )
  (go (method-of-object obj wait))
  )

(defmethod animate eco-collectable ((obj eco-collectable))
  0
  (none)
  )

(defun add-blue-shake ((arg0 vector) (arg1 vector) (arg2 vector))
  (let* ((f0-0 (vector-vector-distance arg1 arg2))
         (f30-0 (lerp-scale
                  (the-as float 409.6)
                  (the-as float 0.0)
                  f0-0
                  (-> *FACT-bank* suck-suck-dist)
                  (-> *FACT-bank* suck-bounce-dist)
                  )
                )
         )
    (+! (-> arg0 x) (rand-vu-float-range (- f30-0) f30-0))
    (+! (-> arg0 y) (rand-vu-float-range (- f30-0) f30-0))
    (+! (-> arg0 z) (rand-vu-float-range (- f30-0) f30-0))
    )
  arg0
  )

(defbehavior check-blue-suck eco-collectable ((arg0 process-drawable))
  (let ((v1-1 (if (and (nonzero? arg0) (type-type? (-> arg0 type) process-drawable))
                  arg0
                  )
              )
        )
    (when v1-1
      (let* ((gp-1 (-> v1-1 root))
             (v1-3 (if (and (nonzero? gp-1) (type-type? (-> gp-1 type) collide-shape))
                       gp-1
                       )
                   )
             )
        (when v1-3
          (let ((a0-5 (-> self root-override root-prim prim-core))
                (a1-2 (-> (the-as collide-shape v1-3) root-prim prim-core))
                )
            (if (< (vector-vector-distance (the-as vector a0-5) (the-as vector a1-2)) (-> *FACT-bank* suck-suck-dist))
                (logior! (-> self flags) (collectable-flags suck))
                )
            )
          )
        )
      )
    )
  (none)
  )

(defbehavior add-blue-motion eco-collectable ((arg0 symbol) (arg1 symbol) (arg2 symbol) (arg3 symbol))
  (let* ((gp-0 (handle->process (-> self target)))
         (v1-4 (if (and (nonzero? gp-0) (type-type? (-> gp-0 type) process-drawable))
                   gp-0
                   )
               )
         )
    (when v1-4
      (let* ((gp-1 (-> (the-as process-drawable v1-4) root))
             (v1-6 (if (and (nonzero? gp-1) (type-type? (-> gp-1 type) collide-shape))
                       (the-as collide-shape gp-1)
                       )
                   )
             )
        (when v1-6
          (let ((s2-0 (-> self root-override root-prim prim-core))
                (gp-2 (-> v1-6 root-prim prim-core))
                )
            (if (and arg1 (rand-vu-percent? (the-as float 0.25)))
                (eco-blue-glow (the-as vector s2-0))
                )
            (let ((f0-0 (vector-vector-distance (the-as vector s2-0) (the-as vector gp-2))))
              (cond
                ((and arg3 (< f0-0 8192.0))
                 (return #t)
                 )
                ((begin
                   (set! arg0
                         (and (or (not arg2)
                                  (or (< f0-0 (-> *FACT-bank* suck-suck-dist)) (logtest? (-> self flags) (collectable-flags suck)))
                                  )
                              arg0
                              )
                         )
                   arg0
                   )
                 (logior! (-> self flags) (collectable-flags suck))
                 (if (= (-> self speed w) 0.0)
                     (set! (-> self suck-time) (-> *display* base-frame-counter))
                     )
                 (+! (-> self speed w) (* 163840.0 (-> *display* seconds-per-frame)))
                 (+! (-> self speed y) (* 291271.12 (-> *display* seconds-per-frame)))
                 (set! (-> self speed y) (fmin (fmin 291271.12 (-> self speed y)) (-> self speed y)))
                 (let ((s5-2 (vector-! (new 'stack-no-clear 'vector) (-> self base) (the-as vector gp-2))))
                   (vector-normalize!
                     s5-2
                     (fmax 0.0 (- (vector-length s5-2) (* (-> self speed w) (-> *display* seconds-per-frame))))
                     )
                   (vector-rotate-y! s5-2 s5-2 (* (-> self speed y) (-> self speed z) (-> *display* seconds-per-frame)))
                   (set! (-> self suck-y-offset)
                         (* 2048.0 (sin (* 873.81335 (the float (mod (- (-> *display* base-frame-counter) (-> self suck-time)) 75)))))
                         )
                   (vector+! (-> self base) (the-as vector gp-2) s5-2)
                   )
                 )
                ((and arg2 (and (< (+ 4096.0 (-> *FACT-bank* suck-bounce-dist)) f0-0)
                                (zero? (logand (-> self flags) (collectable-flags suck)))
                                )
                      )
                 (go-virtual wait)
                 )
                (arg1
                  (add-blue-shake (-> self root-override trans) (the-as vector s2-0) (the-as vector gp-2))
                  )
                )
              )
            )
          )
        )
      )
    )
  #f
  )

(defstate blocked (eco-collectable)
  :virtual #t
  :trans
  (behavior ()
    (if (task-complete? *game-info* (-> self entity extra perm task))
        (go-virtual wait)
        )
    (none)
    )
  :code
  (the-as (function none :behavior eco-collectable) anim-loop)
  )

(defstate jump (eco-collectable)
  :virtual #t
  :code
  (behavior ()
    (if (type-type? (-> self type) fuel-cell)
        (sound-play-by-name (static-sound-name "cell-prize") (new-sound-id) 1024 0 0 1 #t)
        )
    (logclear! (-> self mask) (process-mask actor-pause))
    (let ((gp-1 (new 'stack 'trajectory)))
      (set! (-> self base y) (-> self jump-pos y))
      (setup-from-to-duration!
        gp-1
        (-> self root-override trans)
        (-> self jump-pos)
        (the-as float 300.0)
        (the-as float -2.2755556)
        )
      (set! (-> self state-time) (-> *display* base-frame-counter))
      (until (>= (- (-> *display* base-frame-counter) (-> self state-time)) (seconds 1))
        (let ((f0-2 (the float (- (-> *display* base-frame-counter) (-> self state-time)))))
          (eval-position! gp-1 f0-2 (-> self root-override trans))
          )
        (transform-post)
        (animate self)
        (suspend)
        (when (nonzero? (-> self skel))
          (let ((a0-10 (-> self skel root-channel 0)))
            (set! (-> a0-10 param 0) 0.5)
            (joint-control-channel-group-eval! a0-10 (the-as art-joint-anim #f) num-func-loop!)
            )
          )
        )
      )
    (set! (-> self root-override trans quad) (-> self jump-pos quad))
    (set! (-> self base quad) (-> self root-override trans quad))
    (vector-reset! (-> self root-override transv))
    (update-transforms! (-> self root-override))
    (logclear! (-> self flags) (collectable-flags trans))
    (logior! (-> self flags) (collectable-flags can-collect))
    (if (-> self actor-pause)
        (logior! (-> self mask) (process-mask actor-pause))
        )
    (go-virtual wait)
    (none)
    )
  )

(defstate wait (eco-collectable)
  :virtual #t
  :event
  (behavior ((arg0 process) (arg1 int) (arg2 symbol) (arg3 event-message-block))
    (local-vars (v0-3 none))
    (when (and (or (= arg2 'touch) (= arg2 'attack))
               (and (logtest? (-> self flags) (collectable-flags can-collect))
                    (>= (- (-> *display* base-frame-counter) (-> self birth-time)) (-> self collect-timeout))
                    (!= (-> self next-state name) 'pickup)
                    (send-event arg0 'get-pickup (-> self fact pickup-type) (-> self fact pickup-amount))
                    )
               )
      (logclear! (-> self mask) (process-mask actor-pause))
      (go-virtual pickup #f (process->handle arg0))
      )
    (the-as
      object
      (cond
        ((= arg2 'eco-blue)
         (when (and (zero? (logand (-> self flags) (collectable-flags fading ignore-blue)))
                    (!= (-> self next-state name) 'pickup)
                    (begin (check-blue-suck (the-as process-drawable arg0)) #t)
                    (logtest? (-> self flags) (collectable-flags can-collect))
                    (>= (- (-> *display* base-frame-counter) (-> self birth-time)) (-> self collect-timeout))
                    )
           (logclear! (-> self mask) (process-mask actor-pause))
           (go-virtual notice-blue (process->handle arg0))
           )
         )
        ((= arg2 'trans)
         (set! (-> self root-override trans quad) (-> (the-as vector (-> arg3 param 0)) quad))
         (update-transforms! (-> self root-override))
         (ja-post)
         )
        ((= arg2 'jump)
         (logclear! (-> self mask) (process-mask actor-pause))
         (set! (-> self jump-pos quad) (-> (the-as vector (-> arg3 param 0)) quad))
         (go-virtual jump)
         )
        ((= arg2 'pickup)
         (when (!= (-> self next-state name) 'pickup)
           (if (and (> arg1 0) (-> arg3 param 0))
               (move-to-point! (-> self root-override) (the-as vector (-> arg3 param 0)))
               )
           (logclear! (-> self mask) (process-mask actor-pause))
           (go-virtual pickup #f (the-as handle #f))
           )
         )
        ((= arg2 'die)
         (logclear! (-> self mask) (process-mask actor-pause))
         (go-virtual die)
         )
        ((= arg2 'movie-pos)
         (set! v0-3 (the-as none (-> arg3 param 0)))
         (set! (-> self movie-pos-index) (the-as int v0-3))
         v0-3
         )
        ((= arg2 'actor-pause)
         (cond
           ((-> arg3 param 0)
            (logior! (-> self mask) (process-mask actor-pause))
            (set! v0-3 (the-as none #t))
            (set! (-> self actor-pause) (the-as symbol v0-3))
            v0-3
            )
           (else
             (logclear! (-> self mask) (process-mask actor-pause))
             (set! (-> self actor-pause) #f)
             #f
             )
           )
         )
        ((= arg2 'fade)
         (logior! (-> self flags) (collectable-flags fade))
         (set! (-> self fadeout-timeout) (seconds 0.1))
         (set! v0-3 (the-as none (-> *display* base-frame-counter)))
         (set! (-> self birth-time) (the-as time-frame v0-3))
         v0-3
         )
        )
      )
    )
  :enter
  (behavior ()
    (if (and (logtest? (-> self fact options) (fact-options fop6 can-collect))
             (logtest? (-> self flags) (collectable-flags can-collect))
             (!= (-> self next-state name) 'pickup)
             (send-event *target* 'get-pickup (-> self fact pickup-type) (-> self fact pickup-amount))
             )
        (go-virtual pickup #f (process->handle *target*))
        )
    (none)
    )
  :trans
  (behavior ()
    (cond
      ((logtest? (-> self flags) (collectable-flags trans))
       (vector-v++!
         (-> self root-override transv)
         (compute-acc-due-to-gravity (-> self root-override) (new-stack-vector0) (the-as float 0.0))
         )
       (integrate-no-collide! (-> self root-override) (-> self root-override transv))
       (when (and (>= 0.0 (-> self root-override transv y)) (>= (-> self base y) (-> self root-override trans y)))
         (set! (-> self root-override trans y) (-> self base y))
         (cond
           ((< (-> self root-override transv y) -8192.0)
            (set! (-> self root-override transv y) (* -0.5 (-> self root-override transv y)))
            )
           (else
             (vector-reset! (-> self root-override transv))
             (logclear! (-> self flags) (collectable-flags trans))
             (logior! (-> self flags) (collectable-flags can-collect))
             (if (-> self actor-pause)
                 (logior! (-> self mask) (process-mask actor-pause))
                 )
             (set! (-> self base quad) (-> self root-override trans quad))
             (if (and (logtest? (-> self fact options) (fact-options can-collect))
                      (zero? (logand (-> self flags) (collectable-flags ignore-blue)))
                      )
                 (go-virtual notice-blue (process->handle *target*))
                 )
             (if (and (logtest? (-> self fact options) (fact-options fop6 can-collect))
                      (!= (-> self next-state name) 'pickup)
                      (send-event *target* 'get-pickup (-> self fact pickup-type) (-> self fact pickup-amount))
                      )
                 (go-virtual pickup #f (process->handle *target*))
                 )
             )
           )
         )
       )
      (else
        (set! (-> self trans-hook) #f)
        )
      )
    (update-transforms! (-> self root-override))
    (none)
    )
  :code
  (behavior ()
    (while #t
      (let ((gp-0 (-> self part))
            (s5-0 (-> self root-override root-prim prim-core))
            )
        (when (and (logtest? (-> self flags) (collectable-flags fade))
                   (>= (- (-> *display* base-frame-counter) (-> self birth-time)) (-> self fadeout-timeout))
                   )
          (let ((v1-10
                  (- (seconds 1) (- (- (-> *display* base-frame-counter) (-> self birth-time)) (-> self fadeout-timeout)))
                  )
                )
            (cond
              ((< v1-10 0)
               (process-entity-status! self (entity-perm-status dead) #t)
               (deactivate self)
               )
              (else
                (logclear! (-> self mask) (process-mask actor-pause))
                (set! (-> self actor-pause) #f)
                (logior! (-> self flags) (collectable-flags fading))
                (logior! (-> self state-flags) 1)
                (set! (-> gp-0 fade) (* 0.0033333334 (the float v1-10)))
                )
              )
            )
          )
        (spawn gp-0 (the-as vector s5-0))
        )
      (if (nonzero? (-> self sound))
          (update! (-> self sound))
          )
      (suspend)
      )
    (none)
    )
  )

(defstate notice-blue (eco-collectable)
  :virtual #t
  :event
  (behavior ((arg0 process) (arg1 int) (arg2 symbol) (arg3 event-message-block))
    (when (and (or (= arg2 'touch) (= arg2 'attack))
               (and (logtest? (-> self flags) (collectable-flags can-collect))
                    (>= (- (-> *display* base-frame-counter) (-> self birth-time)) (-> self collect-timeout))
                    (!= (-> self next-state name) 'pickup)
                    (send-event arg0 'get-pickup (-> self fact pickup-type) (-> self fact pickup-amount))
                    )
               )
      (logclear! (-> self mask) (process-mask actor-pause))
      (go-virtual pickup #f (process->handle arg0))
      )
    )
  :enter
  (behavior ((arg0 handle))
    (set! (-> self target) arg0)
    (set! (-> self speed quad) (the-as uint128 0))
    (set! (-> self speed z) (the-as float (if (rand-vu-percent? (the-as float 0.5))
                                              1.0
                                              -1.0
                                              )
                                    )
          )
    (set! (-> self suck-y-offset) 0.0)
    (logclear! (-> self mask) (process-mask actor-pause))
    (none)
    )
  :exit
  (behavior ()
    (if (-> self actor-pause)
        (logior! (-> self mask) (process-mask actor-pause))
        )
    (none)
    )
  :trans
  (behavior ()
    (let ((a1-0 (new 'stack-no-clear 'event-message-block)))
      (set! (-> a1-0 from) self)
      (set! (-> a1-0 num-params) 2)
      (set! (-> a1-0 message) 'query)
      (set! (-> a1-0 param 0) (the-as uint 'powerup))
      (set! (-> a1-0 param 1) (the-as uint 3))
      (if (and (not (send-event-function *target* a1-0)) (zero? (logand (-> self flags) (collectable-flags suck))))
          (go-virtual wait)
          )
      )
    (none)
    )
  :code
  (behavior ((arg0 handle))
    (while #t
      (set! (-> self root-override trans quad) (-> self base quad))
      (add-blue-motion #t #f #t #f)
      (update-transforms! (-> self root-override))
      (if (nonzero? (-> self draw))
          (ja-post)
          )
      (let ((a0-5 (-> self part))
            (a1-1 (-> self root-override root-prim prim-core))
            )
        (if (nonzero? a0-5)
            (spawn a0-5 (the-as vector a1-1))
            )
        )
      (if (nonzero? (-> self sound))
          (update! (-> self sound))
          )
      (suspend)
      )
    (none)
    )
  )

(defstate pickup (eco-collectable)
  :virtual #t
  :event
  (behavior ((arg0 process) (arg1 int) (arg2 symbol) (arg3 event-message-block))
    (let ((v1-0 arg2))
      (the-as
        object
        (cond
          ((= v1-0 'set-movie-pos)
           (let ((v1-3 (res-lump-struct (-> self entity) 'movie-pos vector :time (the-as float -1000000000.0))))
             (the-as symbol (when v1-3
                              (set! (-> v1-3 quad) (-> (the-as vector (-> arg3 param 0)) quad))
                              (the-as symbol v1-3)
                              )
                     )
             )
           )
          ((= v1-0 'actor-pause)
           (the-as symbol (cond
                            ((-> arg3 param 0)
                             (logior! (-> self mask) (process-mask actor-pause))
                             (let ((v0-1 #t))
                               (set! (-> self actor-pause) v0-1)
                               v0-1
                               )
                             )
                            (else
                              (logclear! (-> self mask) (process-mask actor-pause))
                              (set! (-> self actor-pause) #f)
                              #f
                              )
                            )
                   )
           )
          ((= v1-0 'fade)
           (process-entity-status! self (entity-perm-status dead) #t)
           (the-as symbol (deactivate self))
           )
          )
        )
      )
    )
  :enter
  (behavior ((arg0 object) (arg1 handle))
    (set! (-> self pickup-handle) arg1)
    (when (-> self notify-parent)
      (let ((gp-0 (new 'stack-no-clear 'event-message-block)))
        (set! (-> gp-0 from) self)
        (set! (-> gp-0 num-params) 1)
        (set! (-> gp-0 message) 'notify)
        (set! (-> gp-0 param 0) (the-as uint 'pickup))
        (let ((s5-0 send-event-function)
              (s4-0 (ppointer->process (-> self parent)))
              )
          (s5-0
            (if (and (nonzero? s4-0) (type-type? (-> s4-0 type) process))
                s4-0
                )
            gp-0
            )
          )
        )
      )
    (logclear! (-> self mask) (process-mask actor-pause))
    (none)
    )
  :code
  (behavior ((arg0 object) (arg1 handle))
    (clear-collide-with-as (-> self root-override))
    (if (not (or (= (-> self fact pickup-type) (pickup-type eco-pill))
                 (logtest? (-> self fact options) (fact-options powerup))
                 )
             )
        (send-event (handle->process arg1) 'powerup (-> self fact pickup-type) (-> self fact pickup-amount))
        )
    (if (nonzero? (-> self sound))
        (stop! (-> self sound))
        )
    (case (-> self fact pickup-type)
      (((pickup-type eco-yellow))
       (sound-play-by-name (static-sound-name "y-eco-pickup") (new-sound-id) 1024 0 0 1 #t)
       )
      (((pickup-type eco-red))
       (sound-play-by-name (static-sound-name "r-eco-pickup") (new-sound-id) 1024 0 0 1 #t)
       )
      (((pickup-type eco-blue))
       (sound-play-by-name (static-sound-name "b-eco-pickup") (new-sound-id) 1024 0 0 1 #t)
       (case (-> (level-get-target-inside *level*) name)
         (('training)
          (level-hint-spawn
            (game-text-id training-more-eco-more-time)
            "sagevb23"
            (the-as entity #f)
            *entity-pool*
            (game-task none)
            )
          )
         )
       )
      (((pickup-type eco-green))
       (sound-play-by-name (static-sound-name "g-eco-pickup") (new-sound-id) 1024 0 0 1 #t)
       )
      (((pickup-type eco-green) (pickup-type eco-pill))
       (sound-play-by-name (static-sound-name "pill-pickup") (new-sound-id) 1024 0 0 1 #t)
       )
      )
    (if (nonzero? (-> self part))
        (kill-and-free-particles (-> self part))
        )
    (let ((gp-6 (handle->process (-> self pickup-handle))))
      (when (nonzero? (-> self collect-effect))
        (let ((s5-5 (get-process *default-dead-pool* part-tracker #x4000)))
          (when s5-5
            (let ((t9-17 (method-of-type part-tracker activate)))
              (t9-17 (the-as part-tracker s5-5) gp-6 'part-tracker (the-as pointer #x70004000))
              )
            (run-now-in-process
              s5-5
              part-tracker-init
              (-> self collect-effect)
              -1
              part-tracker-track-target
              #f
              #f
              (-> self root-override root-prim prim-core)
              )
            (-> s5-5 ppointer)
            )
          )
        )
      )
    (when (nonzero? (-> self collect-effect2))
      (let ((gp-7 (get-process *default-dead-pool* part-tracker #x4000)))
        (when gp-7
          (let ((t9-20 (method-of-type part-tracker activate)))
            (t9-20 (the-as part-tracker gp-7) self 'part-tracker (the-as pointer #x70004000))
            )
          (run-now-in-process
            gp-7
            part-tracker-init
            (-> self collect-effect2)
            -1
            (lambda ((arg0 part-tracker))
              (let ((s5-0 (handle->process (-> arg0 userdata))))
                (when s5-0
                  (let* ((v1-4 (handle->process (-> (the-as eco-collectable s5-0) pickup-handle)))
                         (a2-0 (cond
                                 ((not v1-4)
                                  (-> arg0 root trans)
                                  )
                                 ((= (-> v1-4 type) target)
                                  (vector<-cspace! (new 'stack-no-clear 'vector) (-> (the-as target v1-4) node-list data 5))
                                  )
                                 (else
                                   (-> (the-as target v1-4) control trans)
                                   )
                                 )
                               )
                         )
                    (vector-lerp!
                      (-> arg0 root trans)
                      (-> arg0 offset)
                      a2-0
                      (/ (the float (- (-> *display* base-frame-counter) (-> arg0 start-time)))
                         (the float (-> (the-as eco-collectable s5-0) collect-effect-time))
                         )
                      )
                    )
                  )
                )
              )
            (process->handle self)
            #f
            (-> self root-override root-prim prim-core)
            )
          (-> gp-7 ppointer)
          )
        )
      )
    (while (-> self child)
      (suspend)
      )
    (go-virtual die)
    (none)
    )
  )

(defstate die (eco-collectable)
  :virtual #t
  :code
  (behavior ()
    (process-entity-status! self (entity-perm-status dead) #t)
    (none)
    )
  )

(deftype eco (eco-collectable)
  ()
  :heap-base #x130
  :method-count-assert 31
  :size-assert         #x194
  :flag-assert         #x1f01300194
  )


(defmethod animate eco ((obj eco))
  (let ((a0-1 (-> obj part))
        (a1-0 (-> obj root-override root-prim prim-core))
        )
    (spawn a0-1 (the-as vector a1-0))
    )
  (if (nonzero? (-> obj sound))
      (update! (-> obj sound))
      )
  0
  (none)
  )

(defstate die (eco)
  :virtual #t
  :event
  (behavior ((arg0 process) (arg1 int) (arg2 symbol) (arg3 event-message-block))
    (let ((v1-0 arg2))
      (the-as object (cond
                       ((= v1-0 'fade)
                        (process-entity-status! self (entity-perm-status dead) #t)
                        (deactivate self)
                        )
                       ((= v1-0 'die)
                        (go-virtual die)
                        )
                       )
              )
      )
    )
  :exit
  (behavior ()
    (process-entity-status! self (entity-perm-status bit-3) #f)
    (if (-> self actor-pause)
        (logior! (-> self mask) (process-mask actor-pause))
        )
    (none)
    )
  :code
  (behavior ()
    (process-entity-status! self (entity-perm-status bit-3) #t)
    (logclear! (-> self mask) (process-mask actor-pause))
    (logclear! (-> self fact options) (fact-options fop6 can-collect))
    (if (nonzero? (-> self part))
        (kill-and-free-particles (-> self part))
        )
    (cond
      ((nonzero? (-> self respawn-delay))
       (let ((gp-0 (-> *display* base-frame-counter)))
         (while (< (- (-> *display* base-frame-counter) gp-0) (-> self respawn-delay))
           (suspend)
           )
         )
       )
      (else
        (while (let ((f30-0 0.0)
                     (a1-1 (new 'stack-no-clear 'event-message-block))
                     )
                 (set! (-> a1-1 from) self)
                 (set! (-> a1-1 num-params) 2)
                 (set! (-> a1-1 message) 'query)
                 (set! (-> a1-1 param 0) (the-as uint 'pickup))
                 (set! (-> a1-1 param 1) (the-as uint (-> self fact pickup-type)))
                 (< f30-0 (the-as float (send-event-function *target* a1-1)))
                 )
          (suspend)
          )
        )
      )
    (set! (-> self base quad) (-> self old-base quad))
    (set! (-> self root-override trans quad) (-> self base quad))
    (restore-collide-with-as (-> self root-override))
    (go-virtual wait)
    (none)
    )
  )

(deftype eco-yellow (eco)
  ()
  :heap-base #x130
  :method-count-assert 31
  :size-assert         #x194
  :flag-assert         #x1f01300194
  )


(defmethod init-from-entity! eco-yellow ((obj eco-yellow) (arg0 entity-actor))
  (initialize-eco obj arg0 (pickup-type eco-yellow) (-> *FACT-bank* eco-single-inc))
  (none)
  )

(deftype eco-red (eco)
  ()
  :heap-base #x130
  :method-count-assert 31
  :size-assert         #x194
  :flag-assert         #x1f01300194
  )


(defmethod init-from-entity! eco-red ((obj eco-red) (arg0 entity-actor))
  (initialize-eco obj arg0 (pickup-type eco-red) (-> *FACT-bank* eco-single-inc))
  (none)
  )

(deftype eco-blue (eco)
  ()
  :heap-base #x130
  :method-count-assert 31
  :size-assert         #x194
  :flag-assert         #x1f01300194
  )


(defmethod init-from-entity! eco-blue ((obj eco-blue) (arg0 entity-actor))
  (initialize-eco obj arg0 (pickup-type eco-blue) (-> *FACT-bank* eco-single-inc))
  (none)
  )

(deftype health (eco-collectable)
  ()
  :heap-base #x130
  :method-count-assert 31
  :size-assert         #x194
  :flag-assert         #x1f01300194
  )


(defmethod animate health ((obj health))
  (let ((a0-1 (-> obj part))
        (a1-0 (-> obj root-override root-prim prim-core))
        )
    (spawn a0-1 (the-as vector a1-0))
    )
  (if (nonzero? (-> obj sound))
      (update! (-> obj sound))
      )
  0
  (none)
  )

(defmethod init-from-entity! health ((obj health) (arg0 entity-actor))
  (initialize-eco obj arg0 (pickup-type eco-green) (-> *FACT-bank* health-single-inc))
  (none)
  )

(deftype eco-pill (eco-collectable)
  ()
  :heap-base #x130
  :method-count-assert 31
  :size-assert         #x194
  :flag-assert         #x1f01300194
  )


(defmethod animate eco-pill ((obj eco-pill))
  (let ((a0-1 (-> obj part))
        (a1-0 (-> obj root-override root-prim prim-core))
        )
    (spawn a0-1 (the-as vector a1-0))
    )
  (if (nonzero? (-> obj sound))
      (update! (-> obj sound))
      )
  0
  (none)
  )

(defmethod init-from-entity! eco-pill ((obj eco-pill) (arg0 entity-actor))
  (initialize-eco obj arg0 (pickup-type eco-pill) (-> *FACT-bank* health-small-inc))
  (none)
  )

(defmethod deactivate eco-pill ((obj eco-pill))
  (set! *eco-pill-count* (+ *eco-pill-count* -1))
  ((method-of-type eco-collectable deactivate) obj)
  (none)
  )

(defmethod initialize eco-pill ((obj eco-pill))
  (set! *eco-pill-count* (+ *eco-pill-count* 1))
  (logior! (-> obj mask) (process-mask actor-pause))
  (set! (-> obj actor-pause) #t)
  (set! (-> obj notify-parent) #f)
  (let ((s5-0 (new 'process 'collide-shape-moving obj (collide-list-enum hit-by-player))))
    (set! (-> s5-0 dynam) (copy *standard-dynamics* 'process))
    (set! (-> s5-0 reaction) default-collision-reaction)
    (set! (-> s5-0 no-reaction)
          (the-as (function collide-shape-moving collide-shape-intersect vector vector none) nothing)
          )
    (let ((s4-0 (new 'process 'collide-shape-prim-sphere s5-0 (the-as uint 0))))
      (set! (-> s4-0 prim-core collide-as) (collide-kind powerup blue-eco-suck))
      (set! (-> s4-0 collide-with) (collide-kind target))
      (set-vector! (-> s4-0 local-sphere) 0.0 3276.8 0.0 8192.0)
      (set-root-prim! s5-0 s4-0)
      )
    (set! (-> s5-0 nav-radius) (* 0.75 (-> s5-0 root-prim local-sphere w)))
    (backup-collide-with-as s5-0)
    (set! (-> obj root-override) s5-0)
    )
  (set! (-> obj fact) (new 'process 'fact-info obj (-> obj pickup-type) (-> obj pickup-amount)))
  obj
  )

(defskelgroup *money-sg* money
  0
  4
  ((1 (meters 20)) (2 (meters 40)) (3 (meters 999999)))
  :bounds (static-spherem 0 0 0 0.6)
  :longest-edge (meters 0)
  :texture-level 2
  )

(defskelgroup *fuel-cell-sg* fuel-cell
  0
  2
  ((1 (meters 999999)))
  :bounds (static-spherem 0 1 0 1.6)
  :longest-edge (meters 0)
  :texture-level 2
  )

(deftype money (eco-collectable)
  ()
  :heap-base #x130
  :method-count-assert 31
  :size-assert         #x194
  :flag-assert         #x1f01300194
  )


(defmethod run-logic? money ((obj money))
  (or (zero? (logand (-> obj mask) (process-mask actor-pause)))
      (or (and (nonzero? (-> obj draw))
               (logtest? (-> obj draw status) (draw-status drwf03))
               (>= (+ (-> *ACTOR-bank* pause-dist) (-> obj root-override pause-adjust-distance))
                   (vector-vector-distance (-> obj root-override trans) (math-camera-pos))
                   )
               )
          (and (nonzero? (-> obj skel)) (!= (-> obj skel root-channel 0) (-> obj skel channel)))
          (and (nonzero? (-> obj draw)) (logtest? (-> obj draw status) (draw-status drwf04)))
          )
      )
  )

(defmethod deactivate money ((obj money))
  (when (= (-> obj next-state name) 'pickup)
    (if (not (and (-> obj entity) (logtest? (-> obj entity extra perm status) (entity-perm-status dead))))
        (format #t "money ~A was killed in pickup~%")
        )
    (process-entity-status! obj (entity-perm-status dead) #t)
    )
  ((method-of-type eco-collectable deactivate) obj)
  (none)
  )

(defstate wait (money)
  :virtual #t
  :code
  (behavior ()
    (while #t
      (quaternion-rotate-y!
        (-> self root-override quat)
        (-> self root-override quat)
        (* 40049.777 (-> *display* seconds-per-frame))
        )
      (let ((f30-0 (-> self bob-amount)))
        (when (< 0.0 f30-0)
          (set! (-> self root-override trans y)
                (+ (-> self base y)
                   (-> self suck-y-offset)
                   (* f30-0
                      (sin
                        (* 109.22667
                           (the float (mod (+ (- (-> *display* base-frame-counter) (-> self birth-time)) (-> self bob-offset)) 600))
                           )
                        )
                      )
                   )
                )
          (update-transforms! (-> self root-override))
          )
        )
      (ja-post)
      (suspend)
      )
    (none)
    )
  )

(defstate notice-blue (money)
  :virtual #t
  :code
  (behavior ((arg0 handle))
    (while #t
      (quaternion-rotate-y!
        (-> self root-override quat)
        (-> self root-override quat)
        (* 91022.22 (-> *display* seconds-per-frame))
        )
      (set! (-> self root-override trans quad) (-> self base quad))
      (add-blue-motion #t #t #t #f)
      (let ((f30-0 (-> self bob-amount)))
        (if (< 0.0 f30-0)
            (set! (-> self root-override trans y)
                  (+ (-> self base y)
                     (-> self suck-y-offset)
                     (* f30-0
                        (sin
                          (* 109.22667
                             (the float (mod (+ (- (-> *display* base-frame-counter) (-> self birth-time)) (-> self bob-offset)) 600))
                             )
                          )
                        )
                     )
                  )
            )
        )
      (transform-post)
      (suspend)
      )
    (none)
    )
  )

(defstate pickup (money)
  :virtual #t
  :code
  (behavior ((arg0 object) (arg1 handle))
    (logclear! (-> self mask) (process-mask actor-pause))
    (clear-collide-with-as (-> self root-override))
    (process-entity-status! self (entity-perm-status dead) #t)
    (convert-to-hud-object self (the-as hud (ppointer->process (-> *hud-parts* money))))
    (none)
    )
  )

(defmethod initialize money ((obj money))
  (stack-size-set! (-> obj main-thread) 192) ;; hack increased from 128
  (let ((s5-0 (new 'process 'collide-shape-moving obj (collide-list-enum hit-by-player))))
    (set! (-> s5-0 dynam) (copy *standard-dynamics* 'process))
    (set! (-> s5-0 reaction) default-collision-reaction)
    (set! (-> s5-0 no-reaction)
          (the-as (function collide-shape-moving collide-shape-intersect vector vector none) nothing)
          )
    (let ((s4-0 (new 'process 'collide-shape-prim-sphere s5-0 (the-as uint 0))))
      (set! (-> s4-0 prim-core collide-as) (collide-kind powerup blue-eco-suck))
      (set! (-> s4-0 collide-with) (collide-kind target))
      (set-vector! (-> s4-0 local-sphere) 0.0 2048.0 0.0 4915.2)
      (set-root-prim! s5-0 s4-0)
      )
    (set! (-> s5-0 nav-radius) (* 0.75 (-> s5-0 root-prim local-sphere w)))
    (backup-collide-with-as s5-0)
    (set! (-> obj root-override) s5-0)
    )
  (logior! (-> obj mask) (process-mask actor-pause))
  (set! (-> obj actor-pause) #t)
  (set! (-> obj notify-parent) #f)
  (set! (-> obj fact) (new 'process 'fact-info obj (pickup-type money) (the-as float 1.0)))
  (let ((a0-10 (-> obj entity)))
    (if (when a0-10
          (let ((a0-11 (-> a0-10 extra perm task)))
            (if a0-11
                (= a0-11 (game-task none))
                )
            )
          )
        (set! (-> obj entity extra perm task) (game-task complete))
        )
    )
  (initialize-skeleton obj *money-sg* '())
  (if (-> obj entity)
      (nav-mesh-connect obj (-> obj root-override) (the-as nav-control #f))
      )
  (set-vector! (-> obj draw color-mult) 0.8 0.8 0.8 1.0)
  (set-vector! (-> obj draw color-emissive) 0.2 0.2 0.2 1.0)
  obj
  )

(defmethod init-from-entity! money ((obj money) (arg0 entity-actor))
  (initialize obj)
  (process-drawable-from-entity! obj (the-as entity-actor (-> obj entity)))
  (initialize-params obj 0 (the-as float 1024.0))
  (update-transforms! (-> obj root-override))
  (go (method-of-object obj wait))
  (none)
  )

(defbehavior money-init-by-other money ((arg0 vector) (arg1 vector) (arg2 fact-info) (arg3 entity))
  (let ((s3-0 (-> arg2 pickup-type))
        (f30-0 (-> arg2 pickup-spawn-amount))
        )
    (set! (-> self entity) arg3)
    (set! (-> self pickup-type) s3-0)
    (set! (-> self pickup-amount) f30-0)
    (initialize self)
    (set! (-> self fact pickup-type) s3-0)
    (set! (-> self fact pickup-amount) f30-0)
    )
  (set! (-> self fact options) (-> arg2 options))
  (set! (-> self notify-parent) #t)
  (set! (-> self root-override trans quad) (-> arg0 quad))
  (quaternion-identity! (-> self root-override quat))
  (vector-identity! (-> self root-override scale))
  (set! (-> self root-override transv quad) (-> arg1 quad))
  (initialize-params self (seconds 15) (the-as float 1024.0))
  (update-transforms! (-> self root-override))
  (set! (-> self event-hook) (-> (method-of-object self wait) event))
  (go-virtual wait)
  (none)
  )

(defbehavior money-init-by-other-no-bob money ((arg0 vector) (arg1 vector) (arg2 fact-info) (arg3 float) (arg4 entity))
  (set! (-> self entity) arg4)
  (set! (-> self pickup-type) (the-as pickup-type arg2))
  (set! (-> self pickup-amount) arg3)
  (initialize self)
  (set! (-> self fact pickup-type) (the-as pickup-type arg2))
  (set! (-> self fact pickup-amount) arg3)
  (set! (-> self notify-parent) #t)
  (set! (-> self root-override trans quad) (-> arg0 quad))
  (quaternion-identity! (-> self root-override quat))
  (vector-identity! (-> self root-override scale))
  (set! (-> self root-override transv quad) (-> arg1 quad))
  (initialize-params self (seconds 15) (the-as float 0.0))
  (logior! (-> self flags) (collectable-flags ignore-blue))
  (update-transforms! (-> self root-override))
  (set! (-> self event-hook) (-> (method-of-object self wait) event))
  (go-virtual wait)
  (none)
  )

(define *fuel-cell-tune-pos* (new 'static 'vector :w 1000000000.0))

(deftype fuel-cell (eco-collectable)
  ((victory-anim spool-anim  :offset-assert 404)
   (state-object symbol      :offset-assert 408)
   )
  :heap-base #x130
  :method-count-assert 31
  :size-assert         #x19c
  :flag-assert         #x1f0130019c
  (:states
    (fuel-cell-clone-anim handle)
    (fuel-cell-spline-slider handle float float)
    )
  )


(defun fuel-cell-pick-anim ((arg0 process-drawable))
  (let* ((gp-0 (-> arg0 entity extra trans))
         (a0-2 (res-lump-value (-> arg0 entity) 'movie-mask uint128 :time (the-as float -1000000000.0)))
         (a1-1 8)
         (v1-6 (abs (the int (+ (* 0.00024414062 (-> gp-0 x)) (* 0.00024414062 (-> gp-0 z))))))
         (v1-7 (mod v1-6 a1-1))
         )
    (while (logtest? a0-2 (ash 1 v1-7))
      (set! v1-7 (mod (+ v1-7 1) a1-1))
      )
    (when *target*
      (cond
        ((logtest? (-> *target* control root-prim prim-core action) (collide-action ca-9))
         (set! v1-7 16)
         )
        ((logtest? (-> *target* control root-prim prim-core action) (collide-action ca-14))
         (set! v1-7 32)
         )
        )
      )
    (cond
      ((zero? v1-7)
       (new 'static 'spool-anim :name "fuel-cell-victory" :index 3 :parts 2 :command-list '())
       )
      ((= v1-7 1)
       (new 'static 'spool-anim :name "fuel-cell-victory-2" :index 4 :parts 2 :command-list '())
       )
      ((= v1-7 2)
       (new 'static 'spool-anim :name "fuel-cell-victory-3" :index 5 :parts 2 :command-list '())
       )
      ((= v1-7 3)
       (new 'static 'spool-anim :name "fuel-cell-victory-4" :index 6 :parts 2 :command-list '())
       )
      ((= v1-7 4)
       (new 'static 'spool-anim :name "fuel-cell-victory-5" :index 7 :parts 2 :command-list '())
       )
      ((= v1-7 5)
       (new 'static 'spool-anim :name "fuel-cell-victory-6" :index 8 :parts 2 :command-list '())
       )
      ((= v1-7 6)
       (new 'static 'spool-anim :name "fuel-cell-victory-7" :index 9 :parts 2 :command-list '())
       )
      ((= v1-7 7)
       (new 'static 'spool-anim :name "fuel-cell-victory-8" :index 10 :parts 2 :command-list '())
       )
      ((= v1-7 16)
       (new 'static 'spool-anim :name "fuel-cell-racer-victory-1" :index 40 :parts 2 :command-list '())
       )
      ((= v1-7 32)
       (new 'static 'spool-anim :name "fuel-cell-flut-victory-1" :index 44 :parts 2 :command-list '())
       )
      (else
        (new 'static 'spool-anim :name "fuel-cell-victory-3" :index 5 :parts 2 :command-list '())
        )
      )
    )
  )

(defbehavior fuel-cell-animate fuel-cell ()
  (let* ((gp-0 self)
         (s5-0 (if (and (nonzero? gp-0) (type-type? (-> gp-0 type) fuel-cell))
                   gp-0
                   )
               )
         )
    (cond
      (s5-0
        (set! (-> s5-0 victory-anim) (fuel-cell-pick-anim s5-0))
        (spool-push *art-control* (-> s5-0 victory-anim name) 0 self (the-as float -99.0))
        )
      (else
        (let ((v1-5 (fuel-cell-pick-anim self)))
          (spool-push *art-control* (-> v1-5 name) 0 self (the-as float -99.0))
          )
        )
      )
    )
  (when (nonzero? (-> self part))
    (cond
      ((logtest? (-> self draw status) (draw-status drwf01 drwf02))
       (kill-and-free-particles (-> self part))
       (if (nonzero? (-> self sound))
           (kill-and-free-particles (-> self part))
           )
       )
      (else
        (let* ((gp-1 (-> self root-override))
               (v1-20 (if (and (nonzero? gp-1) (type-type? (-> gp-1 type) collide-shape))
                          gp-1
                          )
                      )
               (gp-2 (if v1-20
                         (-> v1-20 root-prim prim-core)
                         (-> self root-override trans)
                         )
                     )
               )
          (spawn (-> self part) (the-as vector gp-2))
          (when (nonzero? (-> self sound))
            (update-trans! (-> self sound) (the-as vector gp-2))
            (update! (-> self sound))
            )
          )
        )
      )
    )
  (set-vector! (-> self draw color-mult) 0.5 0.5 0.5 1.0)
  (set-vector! (-> self draw color-emissive) 0.5 0.5 0.5 1.0)
  0
  (none)
  )

(method-set! fuel-cell 29 fuel-cell-animate)

(defstate wait (fuel-cell)
  :virtual #t
  :event
  (behavior ((arg0 process) (arg1 int) (arg2 symbol) (arg3 event-message-block))
    (local-vars (v0-3 none))
    (when (and (or (= arg2 'touch) (= arg2 'attack))
               (and (logtest? (-> self flags) (collectable-flags can-collect))
                    (>= (- (-> *display* base-frame-counter) (-> self birth-time)) (-> self collect-timeout))
                    (and (not (handle->process (-> *game-info* other-camera-handle)))
                         (not *progress-process*)
                         (!= (-> self next-state name) 'pickup)
                         *target*
                         (zero? (logand (-> *target* state-flags) #x8100))
                         )
                    )
               )
      (push-setting! *setting-control* self 'allow-progress #f 0.0 0)
      (copy-settings-from-target! *setting-control*)
      (logclear! (-> self mask) (process-mask actor-pause))
      (go-virtual pickup #f (process->handle arg0))
      )
    (the-as object (cond
                     ((= arg2 'trans)
                      (set! (-> self root-override trans quad) (-> (the-as vector (-> arg3 param 0)) quad))
                      (set! (-> self base quad) (-> self root-override trans quad))
                      (update-transforms! (-> self root-override))
                      )
                     ((= arg2 'pickup)
                      (when (!= (-> self next-state name) 'pickup)
                        (if (and (> arg1 0) (-> arg3 param 0))
                            (move-to-point! (-> self root-override) (the-as vector (-> arg3 param 0)))
                            )
                        (logclear! (-> self mask) (process-mask actor-pause))
                        (go-virtual pickup #f (process->handle *target*))
                        )
                      )
                     ((= arg2 'collide-shape)
                      (if (-> arg3 param 0)
                          (restore-collide-with-as (-> self root-override))
                          (clear-collide-with-as (-> self root-override))
                          )
                      )
                     ((= arg2 'movie-pos)
                      (set! v0-3 (the-as none (-> arg3 param 0)))
                      (set! (-> self movie-pos-index) (the-as int v0-3))
                      v0-3
                      )
                     ((= arg2 'anim)
                      (cond
                        ((-> arg3 param 0)
                         (set! v0-3 (the-as none (logclear (-> self flags) (collectable-flags anim))))
                         (set! (-> self flags) (the-as collectable-flags v0-3))
                         )
                        (else
                          (set! v0-3 (the-as none (logior (-> self flags) (collectable-flags anim))))
                          (set! (-> self flags) (the-as collectable-flags v0-3))
                          )
                        )
                      v0-3
                      )
                     )
            )
    )
  :code
  (behavior ()
    0.5
    (let ((f28-0 0.0))
      (let ((v1-3 (-> self skel root-channel 0)))
        (set! (-> v1-3 frame-group) (the-as art-joint-anim (-> self draw art-group data 2)))
        )
      (while #t
        (let ((f30-0 (vector-vector-distance (-> self base) (target-pos 0))))
          (set! f28-0
                (if (and (< f30-0 (-> *FACT-bank* suck-suck-dist)) (zero? (logand (-> self flags) (collectable-flags anim))))
                    (seek f28-0 (the-as float 16384.0) (* 3072.0 (-> *display* seconds-per-frame)))
                    (seek f28-0 (the-as float 0.0) (* 3072.0 (-> *display* seconds-per-frame)))
                    )
                )
          (set! (-> self root-override trans y) (+ (-> self base y) (* 2867.2 (sin f28-0))))
          (let ((f30-1
                  (lerp-scale (the-as float 0.6) (the-as float 0.5) f30-0 (the-as float 8192.0) (-> *FACT-bank* suck-suck-dist))
                  )
                )
            (transform-post)
            (fuel-cell-animate)
            (suspend)
            (let ((a0-11 (-> self skel root-channel 0)))
              (set! (-> a0-11 param 0) f30-1)
              (joint-control-channel-group-eval! a0-11 (the-as art-joint-anim #f) num-func-loop!)
              )
            )
          )
        )
      )
    (none)
    )
  )

(defstate pickup (fuel-cell)
  :virtual #t
  :enter
  (behavior ((arg0 object) (arg1 handle))
    (set! (-> self state-time) (-> *display* base-frame-counter))
    (set! (-> self state-object) #t)
    (let ((t9-1 (-> (the-as (state eco-collectable) (find-parent-method fuel-cell 23)) enter)))
      (if t9-1
          (t9-1)
          )
      )
    (none)
    )
  :trans
  (behavior ()
    (let ((f30-0 (the-as float (cond
                                 ((string= (-> self victory-anim name) "fuel-cell-victory")
                                  97.0
                                  )
                                 ((string= (-> self victory-anim name) "fuel-cell-victory-2")
                                  97.0
                                  )
                                 ((string= (-> self victory-anim name) "fuel-cell-victory-3")
                                  97.0
                                  )
                                 ((string= (-> self victory-anim name) "fuel-cell-victory-4")
                                  97.0
                                  )
                                 ((string= (-> self victory-anim name) "fuel-cell-victory-5")
                                  77.0
                                  )
                                 ((string= (-> self victory-anim name) "fuel-cell-victory-6")
                                  97.0
                                  )
                                 ((string= (-> self victory-anim name) "fuel-cell-victory-7")
                                  97.0
                                  )
                                 ((string= (-> self victory-anim name) "fuel-cell-victory-8")
                                  97.0
                                  )
                                 ((string= (-> self victory-anim name) "fuel-cell-racer-victory-1")
                                  88.0
                                  )
                                 ((string= (-> self victory-anim name) "fuel-cell-flut-victory-1")
                                  150.0
                                  )
                                 (else
                                   5000.0
                                   )
                                 )
                         )
                 )
          )
      (when (and (logtest? (-> self skel status) 32) (and (>= (ja-aframe-num 0) f30-0) (-> self state-object)))
        (set! (-> self state-object) #f)
        (kill-and-free-particles (-> self part))
        (logior! (-> self draw status) (draw-status drwf05))
        (if (not
              (or (logtest? (the-as int (res-lump-value (-> self entity) 'options uint128 :time (the-as float -1000000000.0)))
                            4096
                            )
                  (and *target* (logtest? (-> *target* control root-prim prim-core action) (collide-action ca-9)))
                  )
              )
            (send-event *camera* 'teleport-to-other-start-string)
            )
        )
      )
    (none)
    )
  :code
  (behavior ((arg0 object) (arg1 handle))
    (local-vars (sv-96 res-tag))
    (sound-play-by-name (static-sound-name "pu-powercell") (new-sound-id) 1024 0 0 1 #t)
    (clear-collide-with-as (-> self root-override))
    (logclear! (-> self mask) (process-mask actor-pause))
    (logclear! (-> self draw status) (draw-status drwf01))
    (process-entity-status! self (entity-perm-status dead) #t)
    (stop! (-> self sound))
    (while (handle->process (-> *game-info* other-camera-handle))
      (format
        #t
        "WARNING: fuel-cell stall ~D ~A ~A~%"
        (-> *display* base-frame-counter)
        (handle->process (-> *game-info* other-camera-handle))
        (-> *level* loading-level)
        )
      (spool-push *art-control* (-> self victory-anim name) 0 self (the-as float -99.0))
      (suspend)
      )
    (while (let ((a1-8 (new 'stack-no-clear 'event-message-block)))
             (set! (-> a1-8 from) self)
             (set! (-> a1-8 num-params) 1)
             (set! (-> a1-8 message) 'clone-anim)
             (set! (-> a1-8 param 0) (the-as uint self))
             (not (send-event-function *target* a1-8))
             )
      (spool-push *art-control* (-> self victory-anim name) 0 self (the-as float -99.0))
      (format #t "WARNING: fuel-cell stall on not cloning.~%")
      (suspend)
      )
    (set! sv-96 (new 'static 'res-tag))
    (let* ((v1-34
             (res-lump-data
               (-> self entity)
               'movie-pos
               (inline-array vector)
               :tag-ptr
               (& sv-96)
               :time
               (the-as float -1000000000.0)
               )
             )
           (gp-1 (if (and v1-34 (< (-> self movie-pos-index) (the-as int (-> sv-96 elt-count))))
                     (-> v1-34 (-> self movie-pos-index))
                     (the-as vector #f)
                     )
                 )
           )
      (cond
        ((and *debug-segment* (< (-> *fuel-cell-tune-pos* w) 1000000000.0))
         (move-to-point! (-> self root-override) *fuel-cell-tune-pos*)
         (set-yaw-angle-clear-roll-pitch! (-> self root-override) (-> *fuel-cell-tune-pos* w))
         )
        ((= (-> self movie-pos-index) -1)
         )
        (gp-1
          (move-to-point! (-> self root-override) gp-1)
          (set-yaw-angle-clear-roll-pitch! (-> self root-override) (-> gp-1 w))
          )
        (else
          (move-to-point! (-> self root-override) (-> *target* control trans))
          (set-yaw-angle-clear-roll-pitch! (-> self root-override) (y-angle (-> *target* control)))
          (move-to-ground
            (-> self root-override)
            (the-as float 40960.0)
            (the-as float 40960.0)
            #f
            (collide-kind background)
            )
          )
        )
      )
    (spool-push *art-control* (-> self victory-anim name) 0 self (the-as float -99.0))
    (send-event *target* 'get-pickup (-> self fact pickup-type) (-> self fact pickup-amount))
    (set! (-> self draw bounds w) 32768.0)
    (logior! (-> self skel status) 1)
    (send-event *target* 'blend-shape #t)
    (push-setting! *setting-control* self 'music-volume 'rel (-> *setting-control* current music-volume-movie) 0)
    (push-setting! *setting-control* self 'sfx-volume 'rel (-> *setting-control* current sfx-volume-movie) 0)
    (push-setting!
      *setting-control*
      self
      'ambient-volume
      'rel
      (-> *setting-control* current ambient-volume-movie)
      0
      )
    (let ((gp-3 (get-process *default-dead-pool* othercam #x4000)))
      (when gp-3
        (let ((t9-26 (method-of-type othercam activate)))
          (t9-26 (the-as othercam gp-3) self 'othercam (the-as pointer #x70004000))
          )
        (run-now-in-process gp-3 othercam-init-by-other self 10 #f #t)
        (-> gp-3 ppointer)
        )
      )
    (auto-save-command 'auto-save 0 0 *default-pool*)
    (ja-play-spooled-anim
      (-> self victory-anim)
      (the-as art-joint-anim (-> self draw art-group data 2))
      (the-as art-joint-anim #f)
      (the-as (function process-drawable symbol) false-func)
      )
    (clear-pending-settings-from-process *setting-control* self 'music-volume)
    (clear-pending-settings-from-process *setting-control* self 'sfx-volume)
    (clear-pending-settings-from-process *setting-control* self 'ambient-volume)
    (send-event *target* 'blend-shape #f)
    (send-event *target* 'end-mode)
    (send-event *camera* 'no-intro)
    (send-event *camera* 'clear-entity)
    (ja-channel-set! 0)
    (suspend)
    (suspend)
    (let ((gp-4 (get-process *default-dead-pool* process #x4000)))
      (when gp-4
        (let ((t9-39 (method-of-type process activate)))
          (t9-39 gp-4 self 'process (the-as pointer #x70004000))
          )
        (run-next-time-in-process
          gp-4
          (lambda :behavior collectable
            ((arg0 game-task))
            (while (or (-> *setting-control* current ambient)
                       (-> *setting-control* current movie)
                       (-> *setting-control* current hint)
                       (str-is-playing?)
                       )
              (suspend)
              )
            (cond
              ((= arg0 (game-task training-buzzer))
               (level-hint-spawn
                 (game-text-id training-assistant-found-scout-fly-cell)
                 "asstvb45"
                 (the-as entity #f)
                 *entity-pool*
                 (game-task none)
                 )
               )
              ((= arg0 (game-task training-door))
               (level-hint-spawn
                 (game-text-id training-eco-opened-door)
                 "sagevb25"
                 (the-as entity #f)
                 *entity-pool*
                 (game-task none)
                 )
               )
              ((= arg0 (game-task beach-ecorocks))
               (level-hint-spawn
                 (game-text-id beach-collectors-unblocked)
                 "sagevb01"
                 (the-as entity #f)
                 *entity-pool*
                 (game-task none)
                 )
               )
              ((= arg0 (game-task misty-cannon))
               (level-hint-spawn
                 (game-text-id misty-stopped-lurkers-at-silo)
                 "sagevb02"
                 (the-as entity #f)
                 *entity-pool*
                 (game-task none)
                 )
               )
              ((= arg0 (game-task misty-bike))
               (level-hint-spawn
                 (game-text-id misty-stopped-balloon-lurkers)
                 "asstvb03"
                 (the-as entity #f)
                 *entity-pool*
                 (game-task none)
                 )
               )
              ((= arg0 (game-task firecanyon-end))
               (level-hint-spawn
                 (game-text-id fire-canyon-we-made-it)
                 "sksp0095"
                 (the-as entity #f)
                 *entity-pool*
                 (game-task none)
                 )
               )
              ((= arg0 (game-task rolling-robbers))
               (level-hint-spawn
                 (game-text-id rolling-beat-lurkers)
                 "asstvb20"
                 (the-as entity #f)
                 *entity-pool*
                 (game-task none)
                 )
               )
              ((= arg0 (game-task rolling-plants))
               (level-hint-spawn
                 (game-text-id sage-golfclap-i-have-low-expectations)
                 "sagevb03"
                 (the-as entity #f)
                 *entity-pool*
                 (game-task none)
                 )
               )
              ((= arg0 (game-task swamp-flutflut))
               (level-hint-spawn
                 (game-text-id swamp-finished-with-flutflut)
                 "asstvb21"
                 (the-as entity #f)
                 *entity-pool*
                 (game-task none)
                 )
               )
              ((= arg0 (game-task ogre-boss))
               (level-hint-spawn
                 (game-text-id ogre-boss-killed)
                 "asstvb23"
                 (the-as entity #f)
                 *entity-pool*
                 (game-task none)
                 )
               )
              ((= arg0 (game-task ogre-end))
               (level-hint-spawn
                 (game-text-id assistant-finished-mountain-pass-race)
                 "asstvb25"
                 (the-as entity #f)
                 *entity-pool*
                 (game-task none)
                 )
               )
              ((= arg0 (game-task beach-buzzer))
               (level-hint-spawn
                 (game-text-id found-all-scout-flies)
                 "sksp009k"
                 (the-as entity #f)
                 *entity-pool*
                 (game-task none)
                 )
               )
              ((= arg0 (game-task jungle-buzzer))
               (level-hint-spawn
                 (game-text-id found-all-scout-flies)
                 "sksp009k"
                 (the-as entity #f)
                 *entity-pool*
                 (game-task none)
                 )
               )
              ((= arg0 (game-task misty-buzzer))
               (level-hint-spawn
                 (game-text-id found-all-scout-flies)
                 "sksp009k"
                 (the-as entity #f)
                 *entity-pool*
                 (game-task none)
                 )
               )
              ((= arg0 (game-task firecanyon-buzzer))
               (level-hint-spawn
                 (game-text-id found-all-scout-flies)
                 "sksp009k"
                 (the-as entity #f)
                 *entity-pool*
                 (game-task none)
                 )
               )
              ((= arg0 (game-task rolling-buzzer))
               (level-hint-spawn
                 (game-text-id found-all-scout-flies)
                 "sksp009k"
                 (the-as entity #f)
                 *entity-pool*
                 (game-task none)
                 )
               )
              ((= arg0 (game-task sunken-buzzer))
               (level-hint-spawn
                 (game-text-id found-all-scout-flies)
                 "sksp009k"
                 (the-as entity #f)
                 *entity-pool*
                 (game-task none)
                 )
               )
              ((= arg0 (game-task swamp-buzzer))
               (level-hint-spawn
                 (game-text-id found-all-scout-flies)
                 "sksp009k"
                 (the-as entity #f)
                 *entity-pool*
                 (game-task none)
                 )
               )
              ((= arg0 (game-task ogre-buzzer))
               (level-hint-spawn
                 (game-text-id found-all-scout-flies)
                 "sksp009k"
                 (the-as entity #f)
                 *entity-pool*
                 (game-task none)
                 )
               )
              ((= arg0 (game-task cave-buzzer))
               (level-hint-spawn
                 (game-text-id found-all-scout-flies)
                 "sksp009k"
                 (the-as entity #f)
                 *entity-pool*
                 (game-task none)
                 )
               )
              ((= arg0 (game-task snow-buzzer))
               (level-hint-spawn
                 (game-text-id found-all-scout-flies)
                 "sksp009k"
                 (the-as entity #f)
                 *entity-pool*
                 (game-task none)
                 )
               )
              ((= arg0 (game-task lavatube-buzzer))
               (level-hint-spawn
                 (game-text-id found-all-scout-flies)
                 "sksp009k"
                 (the-as entity #f)
                 *entity-pool*
                 (game-task none)
                 )
               )
              ((= arg0 (game-task citadel-buzzer))
               (level-hint-spawn
                 (game-text-id found-all-scout-flies)
                 "sksp009k"
                 (the-as entity #f)
                 *entity-pool*
                 (game-task none)
                 )
               )
              ((= arg0 (game-task village1-buzzer))
               (level-hint-spawn
                 (game-text-id found-all-scout-flies)
                 "sksp009k"
                 (the-as entity #f)
                 *entity-pool*
                 (game-task none)
                 )
               )
              ((= arg0 (game-task village2-buzzer))
               (level-hint-spawn
                 (game-text-id found-all-scout-flies)
                 "sksp009k"
                 (the-as entity #f)
                 *entity-pool*
                 (game-task none)
                 )
               )
              ((= arg0 (game-task village3-buzzer))
               (level-hint-spawn
                 (game-text-id found-all-scout-flies)
                 "sksp009k"
                 (the-as entity #f)
                 *entity-pool*
                 (game-task none)
                 )
               )
              )
            (none)
            )
          (the int (-> self fact pickup-amount))
          )
        (-> gp-4 ppointer)
        )
      )
    (case (the int (-> self fact pickup-amount))
      (((game-task citadel-sage-blue))
       (send-event (process-by-name "blue-sagecage-1" *active-pool*) 'play-anim)
       )
      (((game-task citadel-sage-red))
       (send-event (process-by-name "red-sagecage-1" *active-pool*) 'play-anim)
       )
      (((game-task citadel-sage-yellow))
       (send-event (process-by-name "yellow-sagecage-1" *active-pool*) 'play-anim)
       )
      (((game-task citadel-sage-green))
       (send-event (process-by-name "green-sagecage-1" *active-pool*) 'play-anim)
       )
      (((game-task jungle-eggtop) (game-task snow-eggtop) (game-task snow-ball) (game-task sunken-slide))
       )
      (else
        (send-event (ppointer->process (-> *hud-parts* fuel-cell)) 'show)
        )
      )
    (convert-to-hud-object self (the-as hud (ppointer->process (-> *hud-parts* fuel-cell))))
    (none)
    )
  :post
  (behavior ()
    (transform-post)
    (if (-> self state-object)
        (spawn (-> self part) (the-as vector (-> self root-override root-prim prim-core)))
        )
    (none)
    )
  )

(defmethod initialize fuel-cell ((obj fuel-cell))
  (stack-size-set! (-> obj main-thread) 512)
  (let ((s5-0 (new 'process 'collide-shape-moving obj (collide-list-enum hit-by-player))))
    (set! (-> s5-0 dynam) (copy *standard-dynamics* 'process))
    (set! (-> s5-0 reaction) default-collision-reaction)
    (set! (-> s5-0 no-reaction)
          (the-as (function collide-shape-moving collide-shape-intersect vector vector none) nothing)
          )
    (let ((s4-0 (new 'process 'collide-shape-prim-sphere s5-0 (the-as uint 0))))
      (set! (-> s4-0 prim-core collide-as) (collide-kind powerup))
      (set! (-> s4-0 collide-with) (collide-kind target))
      (set! (-> s4-0 transform-index) 3)
      (set-vector! (-> s4-0 local-sphere) 0.0 0.0 0.0 4915.2)
      (set-root-prim! s5-0 s4-0)
      )
    (set! (-> s5-0 nav-radius) (* 0.75 (-> s5-0 root-prim local-sphere w)))
    (backup-collide-with-as s5-0)
    (set! (-> obj root-override) s5-0)
    )
  (logior! (-> obj mask) (process-mask actor-pause))
  (set! (-> obj actor-pause) #t)
  (set! (-> obj notify-parent) #f)
  (set! (-> obj fact) (new 'process 'fact-info obj (pickup-type fuel-cell) (the-as float 0.0)))
  (initialize-skeleton obj *fuel-cell-sg* '())
  (set! (-> obj base quad) (-> obj root-override trans quad))
  (set! (-> obj old-base quad) (-> obj root-override trans quad))
  (set! (-> obj part) (create-launch-control (-> *part-group-id-table* 63) obj))
  (set! (-> obj sound) (new
                         'process
                         'ambient-sound
                         (new 'static 'sound-spec
                           :mask #x80
                           :num 1.0
                           :group #x1
                           :sound-name (static-sound-name "powercell-idle")
                           :volume #x400
                           :fo-max 40
                           )
                         (-> obj root-override trans)
                         )
        )
  (set! (-> obj victory-anim) (fuel-cell-pick-anim obj))
  obj
  )

(defmethod init-from-entity! fuel-cell ((obj fuel-cell) (arg0 entity-actor))
  (initialize obj)
  (process-drawable-from-entity! obj (the-as entity-actor (-> obj entity)))
  (initialize-params obj 0 (the-as float 1024.0))
  (logclear! (-> obj fact options) (fact-options can-collect))
  (update-transforms! (-> obj root-override))
  (go (method-of-object obj wait))
  (none)
  )

(defbehavior fuel-cell-init-by-other fuel-cell ((arg0 vector) (arg1 vector) (arg2 fact-info) (arg3 entity))
  (let ((s3-0 (-> arg2 pickup-type))
        (f30-0 (-> arg2 pickup-spawn-amount))
        )
    (set! (-> self entity) arg3)
    (set! (-> self pickup-type) s3-0)
    (set! (-> self pickup-amount) f30-0)
    (initialize self)
    (set! (-> self fact pickup-type) s3-0)
    (set! (-> self fact pickup-amount) f30-0)
    )
  (set! (-> self fact options) (-> arg2 options))
  (set! (-> self notify-parent) #t)
  (set! (-> self root-override trans quad) (-> arg0 quad))
  (quaternion-identity! (-> self root-override quat))
  (vector-identity! (-> self root-override scale))
  (set! (-> self root-override transv quad) (-> arg1 quad))
  (initialize-params self 0 (the-as float 1024.0))
  (logclear! (-> self fact options) (fact-options can-collect))
  (update-transforms! (-> self root-override))
  (let ((gp-1 (res-lump-struct (-> self entity) 'movie-pos structure :time (the-as float -1000000000.0))))
    (cond
      ((and *debug-segment* (< (-> *fuel-cell-tune-pos* w) 1000000000.0))
       (set! (-> self jump-pos quad) (-> *fuel-cell-tune-pos* quad))
       (set! (-> self jump-pos y) (+ 4096.0 (-> self jump-pos y)))
       (go-virtual jump)
       )
      ((and gp-1
            (zero?
              (logand (the-as int (res-lump-value (-> self entity) 'options uint128 :time (the-as float -1000000000.0)))
                      128
                      )
              )
            (zero? (logand (-> self fact options) (fact-options fop7)))
            )
       (set! (-> self jump-pos quad) (-> (the-as vector gp-1) quad))
       (set! (-> self jump-pos y) (+ 4096.0 (-> self jump-pos y)))
       (go-virtual jump)
       )
      )
    )
  (set! (-> self event-hook) (-> (method-of-object self wait) event))
  (go-virtual wait)
  (none)
  )

(defstate fuel-cell-clone-anim (fuel-cell)
  :event
  (behavior ((arg0 process) (arg1 int) (arg2 symbol) (arg3 event-message-block))
    (case arg2
      (('pickup)
       (when (!= (-> self next-state name) 'pickup)
         (if (and (> arg1 0) (-> arg3 param 0))
             (move-to-point! (-> self root-override) (the-as vector (-> arg3 param 0)))
             )
         (logclear! (-> self mask) (process-mask actor-pause))
         (go-virtual pickup #f (the-as handle #f))
         )
       )
      (('trans)
       (set! (-> self root-override trans quad) (-> (the-as vector (-> arg3 param 0)) quad))
       (set! (-> self base quad) (-> self root-override trans quad))
       (update-transforms! (-> self root-override))
       )
      (('stop-cloning 'notify)
       (set! (-> self root-override trans quad) (-> self draw origin quad))
       (set! (-> self base quad) (-> self root-override trans quad))
       (ja-channel-set! 1)
       (let ((v1-20 (-> self skel root-channel 0)))
         (set! (-> v1-20 frame-group) (the-as art-joint-anim (-> self draw art-group data 2)))
         )
       (logclear! (-> self draw status) (draw-status drwf01))
       (vector-reset! (-> self draw origin))
       (go-virtual wait)
       )
      )
    )
  :exit
  (behavior ()
    (if (-> self actor-pause)
        (logior! (-> self mask) (process-mask actor-pause))
        )
    (set! (-> self skel status) (logand -33 (-> self skel status)))
    (none)
    )
  :code
  (behavior ((arg0 handle))
    (logclear! (-> self mask) (process-mask actor-pause))
    (clone-anim arg0 3 #t "")
    (format #t "ERROR<GMJ>: clone-anim returned in fuel-cell~%")
    (deactivate self)
    (none)
    )
  :post
  (behavior ()
    (update-transforms! (-> self root-override))
    (animate self)
    (none)
    )
  )

(defbehavior fuel-cell-init-as-clone fuel-cell ((arg0 handle) (arg1 int))
  (initialize self)
  (set! (-> self fact pickup-type) (pickup-type fuel-cell))
  (set! (-> self fact pickup-amount) (the float arg1))
  (initialize-params self 0 (the-as float 1024.0))
  (logclear! (-> self mask) (process-mask actor-pause))
  (set! (-> self actor-pause) #f)
  (sound-play-by-name (static-sound-name "cell-prize") (new-sound-id) 1024 0 0 1 #t)
  (go fuel-cell-clone-anim arg0)
  (none)
  )

(defskelgroup *buzzer-sg* buzzer
  0
  2
  ((1 (meters 999999)))
  :bounds (static-spherem 0 1 0 1.6)
  :longest-edge (meters 0)
  :texture-level 2
  )

(deftype buzzer (eco-collectable)
  ((victory-anim spool-anim  :offset-assert 404)
   )
  :heap-base #x130
  :method-count-assert 31
  :size-assert         #x198
  :flag-assert         #x1f01300198
  )


(defmethod animate buzzer ((obj buzzer))
  (quaternion-rotate-y!
    (-> obj root-override quat)
    (-> obj root-override quat)
    (* 40049.777 (-> *display* seconds-per-frame))
    )
  (let ((a0-2 (-> obj skel root-channel 0)))
    (set! (-> a0-2 param 0) 1.0)
    (joint-control-channel-group-eval! a0-2 (the-as art-joint-anim #f) num-func-loop!)
    )
  (let ((f0-3 (y-angle (-> obj root-override))))
    (set! (-> *part-id-table* 239 init-specs 4 initial-valuef) (+ 16384.0 f0-3))
    (set! (-> *part-id-table* 240 init-specs 4 initial-valuef) (+ 16384.0 f0-3))
    )
  (spawn (-> obj part) (vector<-cspace! (new 'stack-no-clear 'vector) (-> obj node-list data 15)))
  (if (nonzero? (-> obj sound))
      (update! (-> obj sound))
      )
  (if (and *target* (>= (-> *target* fact-info-target buzzer) 6.0))
      (spool-push *art-control* (-> obj victory-anim name) 0 obj (the-as float -99.0))
      )
  0
  (none)
  )

(defstate wait (buzzer)
  :virtual #t
  :code
  (behavior ()
    (case (get-reminder (get-task-control (the-as game-task (logand (the int (-> self fact pickup-amount)) #xffff))) 0)
      ((127)
       (go-virtual pickup #t (the-as handle #f))
       )
      )
    (while #t
      (transform-post)
      (animate self)
      (suspend)
      )
    (none)
    )
  )

(defstate pickup (buzzer)
  :virtual #t
  :event
  (behavior ((arg0 process) (arg1 int) (arg2 symbol) (arg3 event-message-block))
    (let ((v1-0 arg2))
      (the-as object (if (= v1-0 'notify)
                         (process-entity-status! self (entity-perm-status dead) #t)
                         )
              )
      )
    )
  :enter
  (behavior ((arg0 object) (arg1 handle))
    (set! (-> self pickup-handle) arg1)
    (logclear! (-> self mask) (process-mask actor-pause))
    (none)
    )
  :code
  (behavior ((arg0 object) (arg1 handle))
    (logclear! (-> self mask) (process-mask actor-pause))
    (process-entity-status! self (entity-perm-status complete) #t)
    (sound-play-by-name (static-sound-name "buzzer-pickup") (new-sound-id) 1024 0 0 1 #t)
    (case (-> (level-get-target-inside *level*) name)
      (('training)
       (level-hint-spawn
         (game-text-id training-assistant-found-scout-fly)
         "asstvb44"
         (the-as entity #f)
         *entity-pool*
         (game-task none)
         )
       )
      (('firecanyon)
       (level-hint-spawn
         (game-text-id collectables-theres-scout-flys-here-too)
         "sksp0096"
         (the-as entity #f)
         *entity-pool*
         (game-task none)
         )
       )
      (else
        (level-hint-spawn
          (game-text-id collectables-scout-flies-red-boxes)
          "sksp009j"
          (the-as entity #f)
          *entity-pool*
          (game-task none)
          )
        )
      )
    (ja-channel-set! 0)
    (clear-collide-with-as (-> self root-override))
    (if (nonzero? (-> self sound))
        (stop! (-> self sound))
        )
    (when (not arg0)
      (let* ((s5-1 (get-process *default-dead-pool* manipy #x4000))
             (v1-18 (when s5-1
                      (let ((t9-11 (method-of-type manipy activate)))
                        (t9-11 (the-as manipy s5-1) *entity-pool* 'manipy (the-as pointer #x70004000))
                        )
                      (run-now-in-process s5-1 manipy-init (-> self root-override trans) #f *buzzer-sg* #f)
                      (-> s5-1 ppointer)
                      )
                    )
             )
        (send-event (ppointer->process v1-18) 'become-hud-object (ppointer->process (-> *hud-parts* buzzers)))
        )
      )
    (let* ((s5-2 (logand (the int (-> self fact pickup-amount)) #xffff))
           (s4-1 (get-task-control (the-as game-task s5-2)))
           )
      (if (nonzero? s5-2)
          (close-specific-task! (the-as game-task s5-2) (task-status need-hint))
          )
      (when (and (= (get-reminder s4-1 0) 127)
                 (and (-> self entity) (not (task-complete? *game-info* (the-as game-task s5-2))))
                 )
        (if (and *target*
                 (logtest? (-> *target* control root-prim prim-core action) (collide-action ca-9 ca-12 ca-13 ca-14))
                 (not arg0)
                 )
            (logior! (-> self fact options) (fact-options fop6 fop7))
            )
        (let ((v1-47
                (birth-pickup-at-point
                  (vector+! (new 'stack-no-clear 'vector) (-> self root-override trans) (new 'static 'vector :y 4096.0 :w 1.0))
                  (pickup-type fuel-cell)
                  (the float s5-2)
                  #f
                  self
                  (-> self fact)
                  )
                )
              )
          (when v1-47
            (send-event (ppointer->process v1-47) 'movie-pos (-> self movie-pos-index))
            (ja-channel-set! 0)
            (clear-collide-with-as (-> self root-override))
            (ja-post)
            (while (-> self child)
              (suspend)
              )
            )
          )
        )
      )
    (when (-> self notify-parent)
      (let ((gp-1 (new 'stack-no-clear 'event-message-block)))
        (set! (-> gp-1 from) self)
        (set! (-> gp-1 num-params) 1)
        (set! (-> gp-1 message) 'notify)
        (set! (-> gp-1 param 0) (the-as uint 'pickup))
        (let ((s5-3 send-event-function)
              (s4-2 (ppointer->process (-> self parent)))
              )
          (s5-3
            (if (and (nonzero? s4-2) (type-type? (-> s4-2 type) process))
                s4-2
                )
            gp-1
            )
          )
        )
      )
    (none)
    )
  )

(defmethod initialize buzzer ((obj buzzer))
<<<<<<< HEAD
=======
  (stack-size-set! (-> obj main-thread) 192) ;; added
>>>>>>> ffb04ddd
  (let ((s5-0 (new 'process 'collide-shape-moving obj (collide-list-enum hit-by-player))))
    (set! (-> s5-0 dynam) (copy *standard-dynamics* 'process))
    (set! (-> s5-0 reaction) default-collision-reaction)
    (set! (-> s5-0 no-reaction)
          (the-as (function collide-shape-moving collide-shape-intersect vector vector none) nothing)
          )
    (let ((s4-0 (new 'process 'collide-shape-prim-sphere s5-0 (the-as uint 0))))
      (set! (-> s4-0 prim-core collide-as) (collide-kind powerup blue-eco-suck))
      (set! (-> s4-0 collide-with) (collide-kind target))
      (set-vector! (-> s4-0 local-sphere) 0.0 2457.6 0.0 4915.2)
      (set-root-prim! s5-0 s4-0)
      )
    (set! (-> s5-0 nav-radius) (* 0.75 (-> s5-0 root-prim local-sphere w)))
    (backup-collide-with-as s5-0)
    (set! (-> obj root-override) s5-0)
    )
  (logior! (-> obj mask) (process-mask actor-pause))
  (set! (-> obj actor-pause) #t)
  (set! (-> obj notify-parent) #f)
  (set! (-> obj fact) (new 'process 'fact-info obj (pickup-type buzzer) (the-as float 0.0)))
  (initialize-skeleton obj *buzzer-sg* '())
  (set! (-> obj part) (create-launch-control (-> *part-group-id-table* 65) obj))
  (set! (-> obj sound) (new
                         'process
                         'ambient-sound
                         (new 'static 'sound-spec
                           :mask #x80
                           :num 1.0
                           :group #x1
                           :sound-name (static-sound-name "buzzer")
                           :volume #x400
                           :fo-max 40
                           )
                         (-> obj root-override trans)
                         )
        )
  (set! (-> obj victory-anim) (fuel-cell-pick-anim obj))
  obj
  )

(defmethod init-from-entity! buzzer ((obj buzzer) (arg0 entity-actor))
  (initialize obj)
  (process-drawable-from-entity! obj (the-as entity-actor (-> obj entity)))
  (initialize-params obj 0 (the-as float 1024.0))
  (set! (-> obj collect-timeout) (seconds 2))
  (update-transforms! (-> obj root-override))
  (update-trans! (-> obj sound) (-> obj root-override trans))
  (if (and (-> obj entity) (logtest? (-> obj entity extra perm status) (entity-perm-status complete)))
      (go (method-of-object obj wait))
      (go (method-of-object obj pickup) #t (the-as handle #f))
      )
  (none)
  )

(defbehavior buzzer-init-by-other buzzer ((arg0 vector) (arg1 vector) (arg2 fact-info) (arg3 entity))
  (let ((s3-0 (-> arg2 pickup-type))
        (f30-0 (-> arg2 pickup-spawn-amount))
        )
    (set! (-> self entity) arg3)
    (set! (-> self pickup-type) s3-0)
    (set! (-> self pickup-amount) f30-0)
    (initialize self)
    (set! (-> self fact pickup-type) s3-0)
    (set! (-> self fact pickup-amount) f30-0)
    )
  (set! (-> self fact options) (-> arg2 options))
  (set! (-> self notify-parent) #t)
  (set! (-> self root-override trans quad) (-> arg0 quad))
  (quaternion-identity! (-> self root-override quat))
  (vector-identity! (-> self root-override scale))
  (set! (-> self root-override transv quad) (-> arg1 quad))
  (initialize-params self 0 (the-as float 1024.0))
  (update-transforms! (-> self root-override))
  (update-trans! (-> self sound) (-> self root-override trans))
  (set! (-> self event-hook) (-> (method-of-object self wait) event))
  (go-virtual wait)
  (none)
  )

(defmethod init-from-entity! eco ((obj eco) (arg0 entity-actor))
  (let ((v1-2 (res-lump-value (-> obj entity) 'eco-info pickup-type :time (the-as float -1000000000.0))))
    (set! (-> obj type) (cond
                          ((= v1-2 (pickup-type eco-blue))
                           eco-blue
                           )
                          ((= v1-2 (pickup-type eco-red))
                           eco-red
                           )
                          ((= v1-2 (pickup-type eco-yellow))
                           eco-yellow
                           )
                          ((= v1-2 (pickup-type eco-green))
                           health
                           )
                          ((= v1-2 (pickup-type money))
                           money
                           )
                          ((= v1-2 (pickup-type fuel-cell))
                           fuel-cell
                           )
                          ((= v1-2 (pickup-type buzzer))
                           buzzer
                           )
                          (else
                            eco-pill
                            )
                          )
          )
    )
  (init-from-entity! obj arg0)
  (none)
  )

;; WARN: rewrite_to_get_var got a none typed variable. Is there unreachable code? [OP: 190]
;; WARN: rewrite_to_get_var got a none typed variable. Is there unreachable code? [OP: 221]
;; WARN: rewrite_to_get_var got a none typed variable. Is there unreachable code? [OP: 252]
;; WARN: rewrite_to_get_var got a none typed variable. Is there unreachable code? [OP: 284]
;; WARN: rewrite_to_get_var got a none typed variable. Is there unreachable code? [OP: 320]
;; WARN: rewrite_to_get_var got a none typed variable. Is there unreachable code? [OP: 356]
;; WARN: rewrite_to_get_var got a none typed variable. Is there unreachable code? [OP: 363]
;; WARN: rewrite_to_get_var got a none typed variable. Is there unreachable code? [OP: 122]
(defbehavior birth-pickup-at-point process ((arg0 vector) (arg1 pickup-type) (arg2 float) (arg3 symbol) (arg4 process-drawable) (arg5 fact-info))
  (local-vars
    (v1-2 basic)
    (v1-28 symbol)
    (v1-34 symbol)
    (v1-40 symbol)
    (v1-46 symbol)
    (v1-52 symbol)
    (v1-58 symbol)
    (v1-64 symbol)
    (v1-71 symbol)
    (sv-32 fact-info)
    (sv-48 int)
    (sv-64 process)
    (sv-80 process)
    (sv-96 process)
    (sv-112 process)
    (sv-128 process)
    (sv-144 process)
    (sv-160 process)
    (sv-176 process)
    (sv-192 (pointer process))
    )
  (set! sv-32 arg5)
  (let ((s1-0 (new-stack-vector0))
        (t9-0 (method-of-type res-lump get-property-value-float))
        )
    (let ((v1-1 sv-32))
      (b! (not v1-1) cfg-3 :likely-delay (set! v1-2 sv-32))
      )
    (set! v1-2 (nonzero? (-> sv-32 process)))
    (label cfg-3)
    (let ((f30-0 (t9-0
                   (if v1-2
                       (-> sv-32 process entity)
                       )
                   'pickup-radius
                   'interp
                   (the-as float -1000000000.0)
                   (the-as float (cond
                                   ((= arg1 (pickup-type buzzer))
                                    0.0
                                    )
                                   ((= arg2 1.0)
                                    409.6
                                    )
                                   (else
                                     8192.0
                                     )
                                   )
                           )
                   (the-as (pointer res-tag) #f)
                   *res-static-buf*
                   )
                 )
          )
      (set! sv-192 (the-as (pointer process) #f))
      (set! sv-48 (the int arg2))
      (let ((s0-0 (new 'static 'fact-info)))
        (set! (-> s0-0 options) (fact-options))
        (if sv-32
            (mem-copy! (&-> s0-0 type) (&-> sv-32 type) 40)
            )
        (set! (-> s0-0 pickup-type) arg1)
        (set! (-> s0-0 pickup-spawn-amount) 1.0)
        (while (> sv-48 0)
          (set! sv-48 (+ sv-48 -1))
          (when arg3
            (set-vector! s1-0 0.0 57001.605 f30-0 1.0)
            (vector-rotate-around-y! s1-0 s1-0 (/ (* 65536.0 (the float sv-48)) arg2))
            )
          (let ((v1-25 arg1))
            (cond
              ((= v1-25 (pickup-type eco-yellow))
               (set! sv-64 (get-process *pickup-dead-pool* eco-yellow #x4000))
               (set! v1-28 (when sv-64
                             (set! sv-192 (the-as (pointer process) v1-28))
                             (let ((t9-4 (method-of-type eco-yellow activate)))
                               (t9-4 (the-as eco-yellow sv-64) arg4 'eco-yellow (the-as pointer #x70004000))
                               )
                             (run-now-in-process sv-64 initialize-eco-by-other arg0 s1-0 s0-0)
                             (set! sv-192 (-> sv-64 ppointer))
                             v1-28
                             )
                     )
               sv-192
               )
              ((= v1-25 (pickup-type eco-red))
               (set! sv-80 (get-process *pickup-dead-pool* eco-red #x4000))
               (set! v1-34 (when sv-80
                             (set! sv-192 (the-as (pointer process) v1-34))
                             (let ((t9-7 (method-of-type eco-red activate)))
                               (t9-7 (the-as eco-red sv-80) arg4 'eco-red (the-as pointer #x70004000))
                               )
                             (run-now-in-process sv-80 initialize-eco-by-other arg0 s1-0 s0-0)
                             (set! sv-192 (-> sv-80 ppointer))
                             v1-34
                             )
                     )
               (level-hint-spawn
                 (game-text-id sidekick-hint-misty-get-red-eco)
                 "sksp0071"
                 (the-as entity #f)
                 *entity-pool*
                 (game-task none)
                 )
               )
              ((= v1-25 (pickup-type eco-blue))
               (set! sv-96 (get-process *pickup-dead-pool* eco-blue #x4000))
               (set! v1-40 (when sv-96
                             (set! sv-192 (the-as (pointer process) v1-40))
                             (let ((t9-11 (method-of-type eco-blue activate)))
                               (t9-11 (the-as eco-blue sv-96) arg4 'eco-blue (the-as pointer #x70004000))
                               )
                             (run-now-in-process sv-96 initialize-eco-by-other arg0 s1-0 s0-0)
                             (set! sv-192 (-> sv-96 ppointer))
                             v1-40
                             )
                     )
               sv-192
               )
              ((= v1-25 (pickup-type eco-green))
               (set! sv-112 (get-process *pickup-dead-pool* health #x4000))
               (set! v1-46 (when sv-112
                             (set! sv-192 (the-as (pointer process) v1-46))
                             (let ((t9-14 (method-of-type health activate)))
                               (t9-14 (the-as health sv-112) arg4 'health (the-as pointer #x70004000))
                               )
                             (run-now-in-process sv-112 initialize-eco-by-other arg0 s1-0 s0-0)
                             (set! sv-192 (-> sv-112 ppointer))
                             v1-46
                             )
                     )
               sv-192
               )
              ((= v1-25 (pickup-type eco-pill))
               (set! sv-128 (get-process *pickup-dead-pool* eco-pill #x4000))
               (set! v1-52 (when sv-128
                             (set! sv-192 (the-as (pointer process) v1-52))
                             (let ((t9-17 (method-of-type eco-pill activate)))
                               (t9-17 (the-as eco-pill sv-128) arg4 'eco-pill (the-as pointer #x70004000))
                               )
                             (run-now-in-process sv-128 initialize-eco-by-other arg0 s1-0 s0-0)
                             (set! sv-192 (-> sv-128 ppointer))
                             v1-52
                             )
                     )
               sv-192
               )
              ((= v1-25 (pickup-type money))
               (set! sv-144 (get-process *pickup-dead-pool* money #x4000))
               (set! v1-58 (when sv-144
                             (set! sv-192 (the-as (pointer process) v1-58))
                             (let ((t9-20 (method-of-type money activate)))
                               (t9-20 (the-as money sv-144) arg4 'money (the-as pointer #x70004000))
                               )
                             (run-now-in-process sv-144 money-init-by-other arg0 s1-0 s0-0 (-> self entity))
                             (set! sv-192 (-> sv-144 ppointer))
                             v1-58
                             )
                     )
               sv-192
               )
              ((= v1-25 (pickup-type fuel-cell))
               (set! (-> s0-0 pickup-spawn-amount) arg2)
               (set! sv-160 (get-process *pickup-dead-pool* fuel-cell #x4000))
               (set! v1-64 (when sv-160
                             (set! sv-192 (the-as (pointer process) v1-64))
                             (let ((t9-23 (method-of-type fuel-cell activate)))
                               (t9-23 (the-as fuel-cell sv-160) arg4 'fuel-cell (the-as pointer #x70004000))
                               )
                             (run-now-in-process sv-160 fuel-cell-init-by-other arg0 s1-0 s0-0 (-> self entity))
                             (set! sv-192 (-> sv-160 ppointer))
                             v1-64
                             )
                     )
               (set! sv-48 0)
               sv-48
               )
              ((= v1-25 (pickup-type buzzer))
               (set! (-> s0-0 pickup-spawn-amount) arg2)
               (set! sv-176 (get-process *pickup-dead-pool* buzzer #x4000))
               (set! v1-71 (when sv-176
                             (set! sv-192 (the-as (pointer process) v1-71))
                             (let ((t9-26 (method-of-type buzzer activate)))
                               (t9-26 (the-as buzzer sv-176) arg4 'buzzer (the-as pointer #x70004000))
                               )
                             (run-now-in-process sv-176 buzzer-init-by-other arg0 s1-0 s0-0 (-> self entity))
                             (set! sv-192 (-> sv-176 ppointer))
                             v1-71
                             )
                     )
               (set! sv-48 0)
               sv-48
               )
              (else
                (format 0 "ERROR: unknown type of eco ~d~%" arg1)
                #f
                )
              )
            )
          )
        )
      )
    )
  sv-192
  )

(defmethod drop-pickup fact-info ((obj fact-info) (arg0 symbol) (arg1 process-tree) (arg2 fact-info) (arg3 int))
  (let ((s3-0 (-> obj pickup-type))
        (f30-0 (-> obj pickup-amount))
        )
    (when (= s3-0 (pickup-type eco-pill-random))
      f30-0
      (let ((s1-0 (get-death-count *game-info* #f)))
        (set! s3-0 (pickup-type eco-pill))
        (set! f30-0
              (cond
                ((and (= s1-0 1)
                      *target*
                      (and (>= 1.0 (-> *target* fact-info-target health)) (rand-vu-percent? (the-as float 0.1)))
                      )
                 (set! s3-0 (pickup-type eco-green))
                 1.0
                 )
                ((and (< 1 s1-0)
                      *target*
                      (and (>= 2.0 (-> *target* fact-info-target health)) (rand-vu-percent? (the-as float 0.05)))
                      )
                 (set! s3-0 (pickup-type eco-green))
                 1.0
                 )
                ((< 20 *eco-pill-count*)
                 (return (the-as (pointer process) #f))
                 f30-0
                 )
                ((< 10 *eco-pill-count*)
                 1.0
                 )
                ((type-type? (-> obj type) fact-info-enemy)
                 (+ (rand-vu-float-range (the-as float 3.0) (+ 5.0 f30-0)) (the float arg3))
                 )
                (else
                  (+ (rand-vu-float-range (the-as float 2.0) (+ 3.0 f30-0)) (the float arg3))
                  )
                )
              )
        )
      )
    (let ((s2-1 (new 'stack-no-clear 'vector)))
      (set! (-> s2-1 quad) (-> obj process root trans quad))
      (set! (-> s2-1 y) (+ 12288.0 (-> s2-1 y)))
      (let ((s1-1 (new 'stack-no-clear 'collide-tri-result)))
        (if (>= (fill-and-probe-using-y-probe
                  *collide-cache*
                  s2-1
                  (the-as float 81920.0)
                  (collide-kind background)
                  (the-as process #f)
                  s1-1
                  (the-as uint 1)
                  )
                0.0
                )
            (set! (-> s2-1 quad) (-> s1-1 intersect quad))
            (set! (-> s2-1 quad) (-> obj process root trans quad))
            )
        )
      (if (= (the-as int s3-0) 6)
          (set! (-> s2-1 y) (+ 6144.0 (-> s2-1 y)))
          )
      (birth-pickup-at-point s2-1 (the-as pickup-type s3-0) f30-0 arg0 (the-as process-drawable arg1) obj)
      )
    )
  )

(deftype ecovalve (process-drawable)
  ((root-override collide-shape-moving           :offset        112)
   (offset        vector                 :inline :offset-assert 176)
   (offset-target vector                 :inline :offset-assert 192)
   (block-func    (function vent symbol)         :offset-assert 208)
   )
  :heap-base #x70
  :method-count-assert 20
  :size-assert         #xd4
  :flag-assert         #x14007000d4
  (:states
    ecovalve-idle
    )
  )


(defskelgroup *ecovalve-sg* ecovalve
  0
  2
  ((1 (meters 999999)))
  :bounds (static-spherem 0 1 0 1.6)
  :longest-edge (meters 0)
  :texture-level 2
  )

(defstate ecovalve-idle (ecovalve)
  :code
  (behavior ()
    (transform-post)
    (suspend)
    (transform-post)
    (while #t
      (if (not ((-> self block-func) (the-as vent (ppointer->process (-> self parent)))))
          (set-vector! (-> self offset-target) 0.0 0.0 0.0 1.0)
          )
      (when (!= (-> self offset-target y) (-> self offset y))
        (vector-seek! (-> self offset) (-> self offset-target) (* 4096.0 (-> *display* seconds-per-frame)))
        (move-to-point! (-> self root-override) (vector+!
                                                  (new 'stack-no-clear 'vector)
                                                  (-> (the-as process-drawable (-> self parent 0)) root trans)
                                                  (-> self offset)
                                                  )
                        )
        (transform-post)
        )
      (suspend)
      )
    (none)
    )
  )

(defbehavior ecovalve-init-by-other ecovalve ((arg0 (function vent symbol)))
  (stack-size-set! (-> self main-thread) 128)
  (let ((s5-0 (new 'process 'collide-shape-moving self (collide-list-enum hit-by-player))))
    (set! (-> s5-0 dynam) (copy *standard-dynamics* 'process))
    (set! (-> s5-0 reaction) default-collision-reaction)
    (set! (-> s5-0 no-reaction)
          (the-as (function collide-shape-moving collide-shape-intersect vector vector none) nothing)
          )
    (let ((s4-0 (new 'process 'collide-shape-prim-mesh s5-0 (the-as uint 0) (the-as uint 0))))
      (set! (-> s4-0 prim-core collide-as) (collide-kind enemy))
      (set! (-> s4-0 collide-with) (collide-kind target))
      (set! (-> s4-0 prim-core action) (collide-action solid))
      (set! (-> s4-0 prim-core offense) (collide-offense touch))
      (set! (-> s4-0 transform-index) 3)
      (set-vector! (-> s4-0 local-sphere) 0.0 3686.4 0.0 6144.0)
      (set-root-prim! s5-0 s4-0)
      )
    (set! (-> s5-0 nav-radius) (* 0.75 (-> s5-0 root-prim local-sphere w)))
    (backup-collide-with-as s5-0)
    (set! (-> self root-override) s5-0)
    )
  (if (and *target* (logtest? (-> *target* control root-prim prim-core action) (collide-action ca-9)))
      (clear-collide-with-as (-> self root-override))
      )
  (set! (-> self block-func) arg0)
  (set! (-> self root-override trans quad) (-> (the-as process-drawable (-> self parent 0)) root trans quad))
  (set-vector! (-> self offset-target) 0.0 -2252.8 0.0 1.0)
  (if (not ((-> self block-func) (the-as vent (ppointer->process (-> self parent)))))
      (set-vector! (-> self offset-target) 0.0 0.0 0.0 1.0)
      )
  (set! (-> self offset quad) (-> self offset-target quad))
  (initialize-skeleton self *ecovalve-sg* '())
  (move-to-point! (-> self root-override) (vector+!
                                            (new 'stack-no-clear 'vector)
                                            (-> (the-as process-drawable (-> self parent 0)) root trans)
                                            (-> self offset)
                                            )
                  )
  (go ecovalve-idle)
  (none)
  )

(deftype vent (process-drawable)
  ((root-override       collide-shape           :offset        112)
   (show-particles      symbol                  :offset-assert 176)
   (collect-effect      sparticle-launch-group  :offset-assert 180)
   (collect-effect2     sparticle-launch-group  :offset-assert 184)
   (collect-effect-time time-frame              :offset-assert 192)
   (blocker             entity-actor            :offset-assert 200)
   (block-func          (function vent symbol)  :offset-assert 204)
   (pickup-handle       handle                  :offset-assert 208)
   )
  :heap-base #x70
  :method-count-assert 21
  :size-assert         #xd8
  :flag-assert         #x15007000d8
  (:methods
    (initialize (_type_ entity-actor pickup-type) none 20)
    )
  (:states
    vent-blocked
    (vent-pickup handle)
    vent-wait-for-touch
    )
  )


(defmethod initialize vent ((obj vent) (arg0 entity-actor) (arg1 pickup-type))
  (stack-size-set! (-> obj main-thread) 128)
  (logior! (-> obj mask) (process-mask actor-pause))
  (let ((s3-0 (new 'process 'collide-shape obj (collide-list-enum hit-by-player))))
    (let ((s2-0 (new 'process 'collide-shape-prim-sphere s3-0 (the-as uint 0))))
      (set! (-> s2-0 prim-core collide-as) (collide-kind powerup))
      (set! (-> s2-0 collide-with) (collide-kind target))
      (set-vector! (-> s2-0 local-sphere) 0.0 4915.2 0.0 6553.6)
      (set-root-prim! s3-0 s2-0)
      )
    (set! (-> s3-0 nav-radius) (* 0.75 (-> s3-0 root-prim local-sphere w)))
    (backup-collide-with-as s3-0)
    (set! (-> obj root-override) s3-0)
    )
  (set! (-> obj root-override trans quad) (-> arg0 extra trans quad))
  (update-transforms! (-> obj root-override))
  (set! (-> obj root-override pause-adjust-distance) 409600.0)
  (set! (-> obj fact) (new 'process 'fact-info obj arg1 (-> *FACT-bank* eco-full-inc)))
  (set! (-> obj block-func) (the-as (function vent symbol) true-func))
  (case (-> obj fact pickup-type)
    (((pickup-type eco-blue))
     (set! (-> obj part) (create-launch-control (-> *part-group-id-table* 44) obj))
     (set! (-> obj collect-effect) (-> *part-group-id-table* 67))
     (set! (-> obj collect-effect2) (-> *part-group-id-table* 43))
     (set! (-> obj sound) (new 'process 'ambient-sound 'eco-bg-blue (-> obj root-override trans)))
     )
    (((pickup-type eco-red))
     (set! (-> obj part) (create-launch-control (-> *part-group-id-table* 50) obj))
     (set! (-> obj collect-effect) (-> *part-group-id-table* 69))
     (set! (-> obj collect-effect2) (-> *part-group-id-table* 49))
     (set! (-> obj sound) (new 'process 'ambient-sound 'eco-bg-red (-> obj root-override trans)))
     )
    (((pickup-type eco-green))
     (set! (-> obj part) (create-launch-control (-> *part-group-id-table* 62) obj))
     (set! (-> obj collect-effect) (-> *part-group-id-table* 66))
     (set! (-> obj collect-effect2) (-> *part-group-id-table* 61))
     (set! (-> obj sound) (new 'process 'ambient-sound 'eco-bg-green (-> obj root-override trans)))
     )
    (((pickup-type eco-yellow))
     (set! (-> obj part) (create-launch-control (-> *part-group-id-table* 52) obj))
     (set! (-> obj collect-effect) (-> *part-group-id-table* 68))
     (set! (-> obj collect-effect2) (-> *part-group-id-table* 57))
     (set! (-> obj sound) (new 'process 'ambient-sound 'eco-bg-yellow (-> obj root-override trans)))
     )
    )
  (set! (-> obj blocker) (entity-actor-lookup (-> obj entity) 'alt-actor 0))
  (when (-> obj blocker)
    (logior! (-> obj fact options) (fact-options vent-blocked))
    (set! (-> obj block-func)
          (lambda ((arg0 vent)) (zero? (logand (-> arg0 blocker extra perm status) (entity-perm-status complete))))
          )
    )
  (set! (-> obj show-particles) #t)
  (when (logtest? (-> obj fact options) (fact-options vent-blocked))
    (when (logtest? (-> obj fact options) (fact-options vent-valve))
      (case (-> obj fact pickup-type)
        (((pickup-type eco-blue))
         (set! (-> obj block-func)
               (the-as (function vent symbol) (lambda () (not (task-complete? *game-info* (game-task jungle-eggtop)))))
               )
         )
        (((pickup-type eco-red))
         (set! (-> obj block-func)
               (the-as (function vent symbol) (lambda () (not (task-complete? *game-info* (game-task red-eggtop)))))
               )
         )
        (((pickup-type eco-yellow))
         (set! (-> obj block-func)
               (the-as (function vent symbol) (lambda () (not (task-complete? *game-info* (game-task snow-eggtop)))))
               )
         )
        )
      (let ((s5-1 (get-process *pickup-dead-pool* ecovalve #x4000)))
        (when s5-1
          (let ((t9-17 (method-of-type ecovalve activate)))
            (t9-17 (the-as ecovalve s5-1) obj 'ecovalve (the-as pointer #x70004000))
            )
          (run-now-in-process s5-1 ecovalve-init-by-other (-> obj block-func))
          (-> s5-1 ppointer)
          )
        )
      )
    (if ((-> obj block-func) obj)
        (go vent-blocked)
        )
    )
  (go vent-wait-for-touch)
  (none)
  )

(defbehavior vent-standard-event-handler vent ((arg0 process) (arg1 int) (arg2 symbol) (arg3 event-message-block))
  (case arg2
    (('show-particles)
     (let ((v0-0 (the-as object (-> arg3 param 0))))
       (set! (-> self show-particles) (the-as symbol v0-0))
       v0-0
       )
     )
    (('hide)
     (set! (-> self block-func) (the-as (function vent symbol) true-func))
     (go vent-blocked)
     )
    )
  )

(defstate vent-wait-for-touch (vent)
  :event
  (behavior ((arg0 process) (arg1 int) (arg2 symbol) (arg3 event-message-block))
    (if (and (or (= arg2 'touch) (= arg2 'attack))
             (let ((a1-1 (new 'stack-no-clear 'event-message-block)))
               (set! (-> a1-1 from) self)
               (set! (-> a1-1 num-params) 2)
               (set! (-> a1-1 message) 'get-pickup)
               (set! (-> a1-1 param 0) (the-as uint (-> self fact pickup-type)))
               (set! (-> a1-1 param 1) (the-as uint (-> self fact pickup-amount)))
               (and (= (send-event-function arg0 a1-1) #t)
                    (or (logtest? (-> self fact options) (fact-options powerup)) (send-event arg0 'powerup))
                    )
               )
             )
        (go vent-pickup (process->handle arg0))
        )
    (vent-standard-event-handler arg0 arg1 arg2 arg3)
    )
  :code
  (behavior ()
    (while #t
      (let ((a0-0 (-> self part))
            (a1-0 (-> self root-override trans))
            (gp-0 (-> self sound))
            )
        (if (and (nonzero? a0-0) (-> self show-particles))
            (spawn a0-0 a1-0)
            )
        (if (nonzero? gp-0)
            (update! gp-0)
            )
        )
      (suspend)
      )
    (none)
    )
  )

(defstate vent-blocked (vent)
  :event
  (behavior ((arg0 process) (arg1 int) (arg2 symbol) (arg3 event-message-block))
    (case arg2
      (('show)
       (go vent-wait-for-touch)
       )
      )
    )
  :code
  (behavior ()
    (while #t
      (if (not ((-> self block-func) self))
          (go vent-wait-for-touch)
          )
      (suspend)
      )
    (none)
    )
  )

(defstate vent-pickup (vent)
  :event
  vent-standard-event-handler
  :code
  (behavior ((arg0 handle))
    (when (-> self show-particles)
      (when (nonzero? (-> self collect-effect))
        (let* ((s5-0 (handle->process arg0))
               (gp-0 (if (and (nonzero? s5-0) (type-type? (-> s5-0 type) process-drawable))
                         s5-0
                         )
                     )
               )
          (when gp-0
            (let* ((s4-0 (-> (the-as process-drawable gp-0) root))
                   (s5-1 (if (and (nonzero? s4-0) (type-type? (-> s4-0 type) collide-shape))
                             s4-0
                             )
                         )
                   )
              (when s5-1
                (let ((s4-1 (get-process *default-dead-pool* part-tracker #x4000)))
                  (when s4-1
                    (let ((t9-3 (method-of-type part-tracker activate)))
                      (t9-3 (the-as part-tracker s4-1) gp-0 'part-tracker (the-as pointer #x70004000))
                      )
                    (run-now-in-process
                      s4-1
                      part-tracker-init
                      (-> self collect-effect)
                      -1
                      part-tracker-track-target
                      #f
                      #f
                      (-> (the-as collide-shape s5-1) root-prim prim-core)
                      )
                    (-> s4-1 ppointer)
                    )
                  )
                (let ((gp-1 (get-process *default-dead-pool* part-tracker #x4000)))
                  (when gp-1
                    (let ((t9-6 (method-of-type part-tracker activate)))
                      (t9-6 (the-as part-tracker gp-1) self 'part-tracker (the-as pointer #x70004000))
                      )
                    (run-now-in-process
                      gp-1
                      part-tracker-init
                      (-> self collect-effect2)
                      -1
                      part-tracker-move-to-target
                      #f
                      #f
                      (-> self root-override root-prim prim-core)
                      )
                    (-> gp-1 ppointer)
                    )
                  )
                )
              )
            )
          )
        )
      )
    (go vent-wait-for-touch)
    (none)
    )
  )

(deftype ventyellow (vent)
  ()
  :heap-base #x70
  :method-count-assert 21
  :size-assert         #xd8
  :flag-assert         #x15007000d8
  )


(defmethod init-from-entity! ventyellow ((obj ventyellow) (arg0 entity-actor))
  (initialize obj arg0 (pickup-type eco-yellow))
  (none)
  )

(deftype ventred (vent)
  ()
  :heap-base #x70
  :method-count-assert 21
  :size-assert         #xd8
  :flag-assert         #x15007000d8
  )


(defmethod init-from-entity! ventred ((obj ventred) (arg0 entity-actor))
  (initialize obj arg0 (pickup-type eco-red))
  (none)
  )

(deftype ventblue (vent)
  ()
  :heap-base #x70
  :method-count-assert 21
  :size-assert         #xd8
  :flag-assert         #x15007000d8
  )


(defmethod init-from-entity! ventblue ((obj ventblue) (arg0 entity-actor))
  (initialize obj arg0 (pickup-type eco-blue))
  (none)
  )

(deftype ecovent (vent)
  ()
  :heap-base #x70
  :method-count-assert 21
  :size-assert         #xd8
  :flag-assert         #x15007000d8
  )


(defmethod init-from-entity! ecovent ((obj ecovent) (arg0 entity-actor))
  (initialize obj arg0 (pickup-type eco-blue))
  (none)
  )



<|MERGE_RESOLUTION|>--- conflicted
+++ resolved
@@ -2435,10 +2435,6 @@
   )
 
 (defmethod initialize buzzer ((obj buzzer))
-<<<<<<< HEAD
-=======
-  (stack-size-set! (-> obj main-thread) 192) ;; added
->>>>>>> ffb04ddd
   (let ((s5-0 (new 'process 'collide-shape-moving obj (collide-list-enum hit-by-player))))
     (set! (-> s5-0 dynam) (copy *standard-dynamics* 'process))
     (set! (-> s5-0 reaction) default-collision-reaction)
