--- conflicted
+++ resolved
@@ -1627,13 +1627,8 @@
    )
   )
 
-<<<<<<< HEAD
+;; todo floats/ints for these values.
 (set! (-> *part-id-table* 2662)
-=======
-;; todo floats/ints for these values.
-(set!
-  (-> *part-id-table* 2662)
->>>>>>> a96eb800
   (new 'static 'sparticle-launcher
    :init-specs
    (new 'static 'inline-array sp-field-init-spec 11
