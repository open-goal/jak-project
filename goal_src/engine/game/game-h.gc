;;-*-Lisp-*-
(in-package goal)

;; name: game-h.gc
;; name in dgo: game-h
;; dgos: GAME, ENGINE


(declare-type nav-control basic)
(declare-type path-control basic)
(declare-type vol-control basic)
(declare-type actor-link-info basic)
(declare-type sparticle-launch-control basic)
(declare-type water-control basic)
(declare-type collide-shape basic)
(deftype process-drawable (process)
  ((root        trsqv           :offset-assert 112)
   (node-list   cspace-array    :offset-assert 116)
   (draw        draw-control    :offset-assert 120)
   (skel        joint-control   :offset-assert 124)
   (nav         nav-control     :offset-assert 128)
   (align       align-control   :offset-assert 132)
   (path        path-control    :offset-assert 136)
   (vol         vol-control     :offset-assert 140)
   (fact        fact-info       :offset-assert 144)
   (link        actor-link-info   :offset-assert 148)
   (part        sparticle-launch-control   :offset-assert 152)
   (water       water-control   :offset-assert 156)
   (sound       ambient-sound   :offset-assert 160)
   (state-flags uint32  :offset-assert 164)
   (state-time  seconds  :offset-assert 168)
   )
  :heap-base #x40
  :method-count-assert 20
  :size-assert         #xb0
  :flag-assert         #x14004000b0
  ;; inherited inspect of process
  (:methods
    (deactivate (_type_) none 10)
    ;; add-art?
    (dummy-14 (_type_ skeleton-group object) none 14) ;; I think skeleton group is too specific.
    
    ;; load skeleton group?
    (dummy-15 (_type_ string object) _type_ 15)
    
    ;; apply velocity offset?
    ;; probably a transformq
    (dummy-16 (_type_ int (inline-array vector) vector) collide-shape 16)
    
    ;; something with cspace
    (dummy-17 (_type_) none 17)
    (dummy-18 (_type_) symbol 18)
    
    ;; something with animation
    (dummy-19 (_type_) none 19)
    )
  )

(deftype process-drawable-reserved (process-drawable)
  ()
  :heap-base #x40
  :method-count-assert 63
  :size-assert         #xb0
  :flag-assert         #x3f004000b0
  (:methods
    (dummy-20 () none 20)
    (dummy-21 () none 21)
    (dummy-22 () none 22)
    (dummy-23 () none 23)
    (dummy-24 () none 24)
    (dummy-25 () none 25)
    (dummy-26 () none 26)
    (dummy-27 () none 27)
    (dummy-28 () none 28)
    (dummy-29 () none 29)
    (dummy-30 () none 30)
    (dummy-31 () none 31)
    (dummy-32 () none 32)
    (dummy-33 () none 33)
    (dummy-34 () none 34)
    (dummy-35 () none 35)
    (dummy-36 () none 36)
    (dummy-37 () none 37)
    (dummy-38 () none 38)
    (dummy-39 () none 39)
    (dummy-40 () none 40)
    (dummy-41 () none 41)
    (dummy-42 () none 42)
    (dummy-43 () none 43)
    (dummy-44 () none 44)
    (dummy-45 () none 45)
    (dummy-46 () none 46)
    (dummy-47 () none 47)
    (dummy-48 () none 48)
    (dummy-49 () none 49)
    (dummy-50 () none 50)
    (dummy-51 () none 51)
    (dummy-52 () none 52)
    (dummy-53 () none 53)
    (dummy-54 () none 54)
    (dummy-55 () none 55)
    (dummy-56 () none 56)
    (dummy-57 () none 57)
    (dummy-58 () none 58)
    (dummy-59 () none 59)
    (dummy-60 () none 60)
    (dummy-61 () none 61)
    (dummy-62 () none 62)
    )
  )

(deftype attack-info (structure)
  ((trans        vector  :inline :offset-assert   0)
   (vector       vector  :inline :offset-assert  16)
   (intersection vector  :inline :offset-assert  32)
   (attacker     uint64          :offset-assert  48) ;; handle
   (invinc-time  uint64          :offset-assert  56)
   (mask         uint32          :offset-assert  64)
   (mode         basic           :offset-assert  68)
   (shove-back   meters          :offset-assert  72)
   (shove-up     meters          :offset-assert  76)
   (speed        meters          :offset-assert  80)
   (dist         meters          :offset-assert  84)
   (control      float           :offset-assert  88)
   (angle        basic           :offset-assert  92)
   (rotate-to    degrees         :offset-assert  96)
   (prev-state   basic           :offset-assert 100)
   )
  :method-count-assert 10
  :size-assert         #x68
  :flag-assert         #xa00000068
  ;; field handle is likely a value type
  (:methods
    (dummy-9 () none 9)
    )
  )

(define *global-attack-id* 0)

(deftype ground-tween-info (structure)
  ((chan  uint8  3 :offset-assert 0)
   (blend uint32 3 :offset-assert 4)
   (group uint32 5 :offset-assert 16)
   )
  :method-count-assert 9
  :size-assert         #x24
  :flag-assert         #x900000024
  )


<<<<<<< HEAD
(declare-type target basic)
=======
(declare-type target process-drawable)
>>>>>>> 7632b90a
<|MERGE_RESOLUTION|>--- conflicted
+++ resolved
@@ -148,8 +148,4 @@
   )
 
 
-<<<<<<< HEAD
-(declare-type target basic)
-=======
 (declare-type target process-drawable)
->>>>>>> 7632b90a
