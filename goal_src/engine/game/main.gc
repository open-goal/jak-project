--- conflicted
+++ resolved
@@ -635,13 +635,8 @@
               )
             )
           
-<<<<<<< HEAD
           (countdown (s4-2 (-> (scratchpad-object terrain-context) work ambient ambient-list num-items))
-            (dummy-18 (-> (scratchpad-object terrain-context) work ambient ambient-list items s4-2) s5-1)
-=======
-          (countdown (s4-2 (-> (scratchpad-object terrain-context)  work ambient ambient-list num-items))
-            (execute-ambient (-> (scratchpad-object terrain-context)  work ambient ambient-list items s4-2) s5-1)
->>>>>>> bcbd1159
+            (execute-ambient (-> (scratchpad-object terrain-context) work ambient ambient-list items s4-2) s5-1)
             )
           )
         )
