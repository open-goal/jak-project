--- conflicted
+++ resolved
@@ -5,12 +5,6 @@
 ;; name in dgo: generic-obs
 ;; dgos: GAME, ENGINE
 
-<<<<<<< HEAD
-(define-extern draw-eco-beam (function vector vector none))
-
-;; decomp begins
-
-=======
 (declare-type swingpole process)
 (define-extern swingpole-stance (state swingpole))
 (define-extern swingpole-active (state swingpole))
@@ -33,7 +27,6 @@
 (define-extern command-get-camera (function object state object)) ;; ret - (state camera) | string | symbol
 
 ;; DECOMP BEGINS
->>>>>>> 380e7b35
 
 (defbehavior
   clone-anim-once process-drawable
