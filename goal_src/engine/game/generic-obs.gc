;;-*-Lisp-*-
(in-package goal)

;; name: generic-obs.gc
;; name in dgo: generic-obs
;; dgos: GAME, ENGINE

(declare-type swingpole process)
(define-extern swingpole-stance (state swingpole))
(define-extern swingpole-active (state swingpole))

(define-extern convert-to-hud-object (function process-drawable hud none :behavior hud))

;; TODO - temporary
(define-extern command-get-process (function object process-drawable process :behavior camera-tracker))

(define-extern process-drawable-from-entity! (function process-drawable entity-actor none))

(declare-type beach-part part-spawner)
(define-extern beach-part-grotto-1 (state beach-part))

<<<<<<< HEAD
;; TODO - for citb-plat
(define-extern *particle-quat* quaternion)

;; TODO - for jungle-mirrors
(define-extern line-in-view-frustum? (function vector vector symbol))

;; decomp begins
=======
(declare-type launcher process-drawable)
(define-extern launcher-active (state launcher))
(define-extern launcher-idle (state launcher))
(define-extern launcher-deactivated (state launcher))
>>>>>>> 8544e95b

(define-extern command-get-camera (function object state object)) ;; ret - (state camera) | string | symbol

;; DECOMP BEGINS

(defbehavior
  clone-anim-once process-drawable
  ((arg0 handle) (arg1 int) (arg2 symbol) (arg3 string))
  (set! (-> self skel status) (logand -33 (-> self skel status)))
  (let ((s5-0 (handle->process arg0)))
   (if (the-as process-drawable s5-0)
    (joint-control-copy!
     (-> self skel)
     (-> (the-as process-drawable s5-0) skel)
     )
    )
   (cond
    ((and
      (the-as process-drawable s5-0)
      (joint-control-remap!
       (-> self skel)
       (-> self draw art-group)
       (-> (the-as process-drawable s5-0) draw art-group)
       '()
       0
       arg3
       )
      )
     (when arg2
      (let* ((s4-1 (-> self root))
             (a0-7
              (if
               (and (nonzero? s4-1) (type-type? (-> s4-1 type) collide-shape))
               (the-as collide-shape s4-1)
               )
              )
             )
       (if a0-7
        (TODO-RENAME-30 a0-7 (-> (the-as process-drawable s5-0) root trans))
        (set!
         (-> self root trans quad)
         (-> (the-as process-drawable s5-0) root trans quad)
         )
        )
       )
      (quaternion-copy!
       (-> self root quat)
       (-> (the-as process-drawable s5-0) root quat)
       )
      )
     (if (logtest? (-> (the-as process-drawable s5-0) skel status) 32)
      (logior! (-> self skel status) 32)
      )
     (set! (-> self draw status) (logand -7 (-> self draw status)))
     (if (not (-> self skel root-channel 0 frame-group))
      (logior! (-> self draw status) 4)
      )
     (let* ((s5-1 self)
            (v1-37 (if (and (nonzero? s5-1) (type-type? (-> s5-1 type) manipy))
                    s5-1
                    )
             )
            )
      (if (and manipy (not (-> (the-as manipy v1-37) draw?)))
       (logior! (-> self draw status) 4)
       )
      )
     (dummy-17 self)
     (let ((a0-22 (-> self skel effect)))
      (if a0-22
       (TODO-RENAME-9 a0-22)
       )
      )
     (if (logtest? (-> self skel status) 72)
      (merc-blend-shape self)
      )
     (if (logtest? (-> self skel status) 384)
      (merc-eye-anim self)
      )
     )
    (else
     (logior! (-> self draw status) 2)
     (ja-post)
     )
    )
   )
  (if (>= arg1 0)
   (vector<-cspace! (-> self draw origin) (-> self node-list data arg1))
   )
  0
  (none)
  )

(defbehavior
  clone-anim process-drawable
  ((arg0 handle) (arg1 int) (arg2 symbol) (arg3 string))
  (ja-post)
  (while (handle->process arg0)
   (clone-anim-once arg0 arg1 #t arg3)
   (suspend)
   )
  (set! (-> self skel status) (logand -33 (-> self skel status)))
  0
  (none)
  )

(defstate swingpole-stance (swingpole)
  :code
  (behavior ()
   (while #t
    (when
     (and
      *target*
      (<
       (vector-vector-distance
        (-> self root trans)
        (-> *target* control unknown-vector90)
        )
       (-> self range)
       )
      (logtest? (-> *target* control root-prim prim-core action) 64)
      (<
       (-> *target* control unknown-vector90 y)
       (+ (-> self root trans y) (* 0.5 (-> self range)))
       )
      )
     (let ((a1-1 (new 'stack-no-clear 'event-message-block)))
      (set! (-> a1-1 from) self)
      (set! (-> a1-1 num-params) 1)
      (set! (-> a1-1 message) 'pole-grab)
      (set! (-> a1-1 param 0) (the-as uint self))
      (if (send-event-function *target* a1-1)
       (go swingpole-active)
       )
      )
     )
    (suspend)
    )
   (none)
   )
  )

(defstate swingpole-active (swingpole)
  :code
  (behavior ()
   (suspend)
   (while
    (and
     *target*
     (= (handle->process (-> *target* control unknown-handle10)) self)
     )
    (suspend)
    )
   (let ((gp-0 (-> *display* base-frame-counter)))
    (until (>= (- (-> *display* base-frame-counter) gp-0) 150)
     (suspend)
     )
    )
   (go swingpole-stance)
   (none)
   )
  )

(defmethod init-from-entity! swingpole ((obj swingpole) (arg0 entity-actor))
  "Copy defaults from the entity."
  (stack-size-set! (-> obj main-thread) 128)
  (logior! (-> obj mask) (process-mask actor-pause))
  (set! (-> obj root) (new 'process 'trsq))
  (set! (-> obj root trans quad) (-> arg0 extra trans quad))
  (quaternion-copy! (-> obj root quat) (-> arg0 quat))
  (vector-identity! (-> obj root scale))
  (vector-y-quaternion! (-> obj dir) (-> obj root quat))
  (set! (-> obj dir y) 0.0)
  (vector-normalize! (-> obj dir) 1.0)
  (set! (-> obj range) 12288.0)
  (set! (-> obj edge-length) 8192.0)
  (go swingpole-stance)
  (none)
  )

(defstate die (process-hidden)
  :virtual #t
  :code
  (the-as (function none :behavior process-hidden) nothing)
  )

(defmethod
  init-from-entity!
  process-hidden
  ((obj process-hidden) (arg0 entity-actor))
  "Copy defaults from the entity."
  (process-entity-status! obj (entity-perm-status dead) #t)
  (go (method-of-object obj die))
  (none)
  )

(deftype target-start (process-hidden)
  ()
  :method-count-assert 15
  :size-assert         #x70
  :flag-assert         #xf00000070
  )


(deftype camera-start (process-hidden)
  ()
  :method-count-assert 15
  :size-assert         #x70
  :flag-assert         #xf00000070
  )


(defstate manipy-idle (manipy)
  :event
  (behavior ((arg0 process) (arg1 int) (arg2 symbol) (arg3 event-message-block))
   (local-vars (v0-0 none))
   (let ((v1-0 arg2))
    (the-as object (cond
                    ((= v1-0 'attackable)
                     (cond
                      ((-> arg3 param 0)
                       (set!
                        v0-0
                        (the-as
                         none
                         (logior (process-mask attackable) (-> self mask))
                         )
                        )
                       (set! (-> self mask) (the-as process-mask v0-0))
                       )
                      (else
                       (set!
                        v0-0
                        (the-as
                         none
                         (logclear (-> self mask) (process-mask attackable))
                         )
                        )
                       (set! (-> self mask) (the-as process-mask v0-0))
                       )
                      )
                     v0-0
                     )
                    ((= v1-0 'blend-shape)
                     (cond
                      ((-> arg3 param 0)
                       (set!
                        v0-0
                        (the-as none (logior (-> self skel status) 264))
                        )
                       (set! (-> self skel status) (the-as uint v0-0))
                       )
                      (else
                       (set!
                        v0-0
                        (the-as none (logand -265 (-> self skel status)))
                        )
                       (set! (-> self skel status) (the-as uint v0-0))
                       )
                      )
                     v0-0
                     )
                    ((= v1-0 'shadow)
                     (cond
                      ((-> arg3 param 0)
                       (set! v0-0 (the-as none (-> self shadow-backup)))
                       (set! (-> self draw shadow) (the-as shadow-geo v0-0))
                       v0-0
                       )
                      (else
                       (set! (-> self draw shadow) #f)
                       #f
                       )
                      )
                     )
                    ((= v1-0 'trans-hook)
                     (set! v0-0 (the-as none (-> arg3 param 0)))
                     (set!
                      (-> self new-trans-hook)
                      (the-as (function none) v0-0)
                      )
                     v0-0
                     )
                    ((= v1-0 'post-hook)
                     (set! v0-0 (the-as none (-> arg3 param 0)))
                     (set!
                      (-> self new-post-hook)
                      (the-as (function none) v0-0)
                      )
                     v0-0
                     )
                    ((= v1-0 'eval)
                     ((the-as (function manipy none) (-> arg3 param 0)) self)
                     )
                    ((= v1-0 'become-hud-object)
                     (convert-to-hud-object self (the-as hud (-> arg3 param 0)))
                     )
                    ((= v1-0 'event-hook)
                     (set! v0-0 (the-as none (-> arg3 param 0)))
                     (set!
                      (-> self cur-event-hook)
                      (the-as (function none) v0-0)
                      )
                     v0-0
                     )
                    ((= v1-0 'art-joint-anim)
                     (set!
                      (-> self new-joint-anim)
                      (the-as
                       art-joint-anim
                       (dummy-10
                        (-> self draw art-group)
                        (the-as string (-> arg3 param 0))
                        art-joint-anim
                        )
                       )
                      )
                     (set! v0-0 (the-as none (-> arg3 param 1)))
                     (set! (-> self new-joint-anim-blend) (the-as uint v0-0))
                     v0-0
                     )
                    ((= v1-0 'anim-mode)
                     (when (nonzero? (-> self skel))
                      (set!
                       (-> self anim-mode)
                       (the-as symbol (-> arg3 param 0))
                       )
                      (if (= (-> self anim-mode) 'clone-anim)
                       (ja-post)
                       )
                      (-> self anim-mode)
                      )
                     )
                    ((or (= v1-0 'origin-joint-index) (= v1-0 'center-joint))
                     (set! (-> self draw origin-joint-index) (-> arg3 param 0))
                     (set! v0-0 (the-as none (-> arg3 param 0)))
                     (set! (-> self draw shadow-joint-index) (the-as uint v0-0))
                     v0-0
                     )
                    ((= v1-0 'max-vis-dist)
                     (let ((f0-0 (the-as float (-> arg3 param 0))))
                      (set!
                       (->
                        self
                        draw
                        lod-set
                        lod
                        (-> self draw lod-set max-lod)
                        dist
                        )
                       f0-0
                       )
                      f0-0
                      )
                     )
                    ((= v1-0 'grab)
                     (set!
                      (-> self cur-grab-handle)
                      (process->handle (the-as process (-> arg3 param 0)))
                      )
                     (let ((v1-30 (handle->process (-> self cur-grab-handle))))
                      (when v1-30
                       (set! v0-0 (the-as none (-> self old-grab-pos)))
                       (set!
                        (-> (the-as vector v0-0) quad)
                        (-> (the-as process-drawable v1-30) root trans quad)
                        )
                       v0-0
                       )
                      )
                     )
                    ((= v1-0 'target)
                     (set!
                      v0-0
                      (the-as
                       none
                       (process->handle (the-as process (-> arg3 param 0)))
                       )
                      )
                     (set! (-> self cur-target-handle) (the-as handle v0-0))
                     v0-0
                     )
                    ((= v1-0 'trans)
                     (cond
                      ((type-type? (-> self root type) collide-shape)
                       (TODO-RENAME-30
                        (the-as collide-shape (-> self root))
                        (the-as vector (-> arg3 param 0))
                        )
                       )
                      (else
                       (set! v0-0 (the-as none (-> self root trans)))
                       (set!
                        (-> (the-as vector v0-0) quad)
                        (-> (the-as vector (-> arg3 param 0)) quad)
                        )
                       v0-0
                       )
                      )
                     )
                    ((= v1-0 'rot)
                     (let ((s5-0 (new 'stack-no-clear 'matrix)))
                      (matrix-rotate-y! s5-0 (the-as float (-> arg3 param 0)))
                      (matrix->quaternion (-> self root quat) s5-0)
                      )
                     )
                    ((= v1-0 'rot-quat)
                     (quaternion-copy!
                      (-> self root quat)
                      (the-as quaternion (-> arg3 param 0))
                      )
                     )
                    ((= v1-0 'clone-copy-trans)
                     (set! v0-0 (the-as none (-> arg3 param 0)))
                     (set! (-> self clone-copy-trans) (the-as basic v0-0))
                     v0-0
                     )
                    ((= v1-0 'release)
                     (set! (-> self cur-grab-handle) (the-as handle #f))
                     #f
                     )
                    ((= v1-0 'draw)
                     (set! (-> self draw?) (the-as symbol (-> arg3 param 0)))
                     (cond
                      ((-> arg3 param 0)
                       (let ((v1-47 (logtest? (-> self draw status) 2)))
                        (set!
                         (-> self draw status)
                         (logand -3 (-> self draw status))
                         )
                        (when v1-47
                         (cond
                          ((nonzero? (-> self skel))
                           (let ((gp-1 (-> self skel status)))
                            (logior! (-> self skel status) 1)
                            (set! v0-0 (ja-post))
                            (set! (-> self skel status) gp-1)
                            )
                           v0-0
                           )
                          (else
                           (ja-post)
                           )
                          )
                         )
                        )
                       )
                      (else
                       (set!
                        v0-0
                        (the-as none (logior (-> self draw status) 2))
                        )
                       (set! (-> self draw status) (the-as uint v0-0))
                       v0-0
                       )
                      )
                     )
                    ((= v1-0 'query)
                     (case (-> arg3 param 0) 
                      (('grab)
                        (handle->process (-> self cur-grab-handle))
                        )
                      (('done)
                       (case (-> self anim-mode) 
                        (('play1 'play)
                          (>=
                           (ja-frame-num 0)
                           (the
                            float
                            (+ (-> (if (> (-> self skel active-channels) 0)
                                    (-> self skel root-channel 0 frame-group)
                                    )
                                data
                                0
                                length
                                )
                             -2
                             )
                            )
                           )
                          )
                        )
                       )
                      )
                     )
                    ((= v1-0 'set-frame-num)
                     (let ((v1-73 (-> self skel root-channel 0)))
                      (set! (-> v1-73 num-func) num-func-identity)
                      (let ((f0-2 (the-as float (-> arg3 param 0))))
                       (set! (-> v1-73 frame-num) f0-2)
                       f0-2
                       )
                      )
                     )
                    (else
                     (if (-> self cur-event-hook)
                      ((-> self cur-event-hook))
                      )
                     )
                    )
     )
    )
   )
  :trans
  (behavior ()
   (if (!= (-> self cur-trans-hook) (-> self new-trans-hook))
    (set! (-> self cur-trans-hook) (-> self new-trans-hook))
    )
   (if (!= (-> self cur-post-hook) (-> self new-post-hook))
    (set! (-> self cur-post-hook) (-> self new-post-hook))
    )
   (when
    (and
     (-> self new-joint-anim)
     (nonzero? (-> self skel))
     (and (!= (if (> (-> self skel active-channels) 0)
               (-> self skel root-channel 0 frame-group)
               )
           (-> self new-joint-anim)
           )
      (!= (-> self anim-mode) 'clone-anim)
      )
     )
    (ja-channel-push! 1 (the-as int (-> self new-joint-anim-blend)))
    (let ((gp-0 (-> self skel root-channel 0)))
     (joint-control-channel-group-eval!
      gp-0
      (-> self new-joint-anim)
      num-func-identity
      )
     (set! (-> gp-0 frame-num) 0.0)
     )
    )
   (let ((v1-20 (handle->process (-> self cur-grab-handle))))
    (when v1-20
     (let ((gp-1 (-> (the-as process-drawable v1-20) root trans)))
      (if (type-type? (-> self root type) collide-shape)
       (TODO-RENAME-28
        (the-as collide-shape (-> self root))
        (vector-! (new 'stack-no-clear 'vector) gp-1 (-> self old-grab-pos))
        )
       (vector+!
        (-> self root trans)
        (-> self root trans)
        (vector-! (new 'stack-no-clear 'vector) gp-1 (-> self old-grab-pos))
        )
       )
      (set! (-> self old-grab-pos quad) (-> gp-1 quad))
      )
     )
    )
   ((-> self cur-trans-hook))
   (none)
   )
  :code
  (behavior ()
   ;; TODO - fix me
   (loop (suspend))
  ;;  (logclear! (-> self mask) (process-mask heap-shrunk))
  ;;  (while #t
  ;;   ((-> self cur-post-hook))
  ;;   (if (!= (-> self anim-mode) 'clone-anim)
  ;;    (ja-post)
  ;;    )
  ;;   (suspend)
  ;;   (case (-> self anim-mode) 
  ;;    (('loop)
  ;;      (let ((a0-4 (-> self skel root-channel 0)))
  ;;       (set! (-> a0-4 param 0) 1.0)
  ;;       (joint-control-channel-group-eval!
  ;;        a0-4
  ;;        (the-as art-joint-anim #f)
  ;;        num-func-loop!
  ;;        )
  ;;       )
  ;;      )
  ;;    (('play)
  ;;     (let ((a0-7 (-> self skel root-channel 0)))
  ;;      (set!
  ;;       (-> a0-7 param 0)
  ;;       (the float (+ (-> a0-7 frame-group data 0 length) -1))
  ;;       )
  ;;      (set! (-> a0-7 param 1) 1.0)
  ;;      (joint-control-channel-group-eval!
  ;;       a0-7
  ;;       (the-as art-joint-anim #f)
  ;;       num-func-seek!
  ;;       )
  ;;      )
  ;;     )
  ;;    (('copy-parent)
  ;;     (let ((v1-18 (-> self skel root-channel 0)))
  ;;      (set! (-> v1-18 num-func) num-func-identity)
  ;;      (set!
  ;;       (-> v1-18 frame-num)
  ;;       (->
  ;;        (the-as process-drawable (ppointer->process (-> self parent)))
  ;;        skel
  ;;        root-channel
  ;;        0
  ;;        frame-num
  ;;        )
  ;;       )
  ;;      )
  ;;     )
  ;;    (('clone-parent)
  ;;     (let ((gp-0 (ppointer->process (-> self parent))))
  ;;      (set! (-> self post-hook) #f)
  ;;      (joint-control-copy!
  ;;       (-> self skel)
  ;;       (-> (the-as process-drawable gp-0) skel)
  ;;       )
  ;;      (joint-control-remap!
  ;;       (-> self skel)
  ;;       (-> self draw art-group)
  ;;       (-> (the-as process-drawable gp-0) draw art-group)
  ;;       '()
  ;;       0
  ;;       ""
  ;;       )
  ;;      )
  ;;     (dummy-17 self)
  ;;     )
  ;;    (('clone-anim)
  ;;     (clone-anim-once (the-as handle (cond
  ;;                                      ((handle->process
  ;;                                        (-> self cur-target-handle)
  ;;                                        )
  ;;                                       (the-as int (-> self cur-target-handle))
  ;;                                       )
  ;;                                      (else
  ;;                                       (let ((v1-29 (-> self parent)))
  ;;                                        (logior
  ;;                                         (shl
  ;;                                          (->
  ;;                                           (the-as
  ;;                                            process-drawable
  ;;                                            (-> v1-29 0)
  ;;                                            )
  ;;                                           pid
  ;;                                           )
  ;;                                          32
  ;;                                          )
  ;;                                         (.asm.sllv.r0 v1-29)
  ;;                                         )
  ;;                                        )
  ;;                                       )
  ;;                                      )
  ;;                       )
  ;;      (the-as
  ;;       int
  ;;       (-> self draw origin-joint-index)
  ;;       )
  ;;      (the-as symbol (-> self clone-copy-trans)) ""
  ;;      )
  ;;     )
  ;;    (('still)
  ;;     )
  ;;    (('play1)
  ;;     (let ((a0-33 (-> self skel root-channel 0)))
  ;;      (set!
  ;;       (-> a0-33 param 0)
  ;;       (the float (+ (-> a0-33 frame-group data 0 length) -1))
  ;;       )
  ;;      (set! (-> a0-33 param 1) 1.0)
  ;;      (joint-control-channel-group-eval!
  ;;       a0-33
  ;;       (the-as art-joint-anim #f)
  ;;       num-func-seek!
  ;;       )
  ;;      )
  ;;     (if (ja-done? 0)
  ;;      (deactivate self)
  ;;      )
  ;;     )
  ;;    )
  ;;   )
  ;;  (none)
   )
  )

(defbehavior
  manipy-init manipy
  ((arg0 vector) (arg1 entity) (arg2 skeleton-group) (arg3 vector))
  (stack-size-set! (-> self main-thread) 128)
  (logior! (-> self mask) (process-mask heap-shrunk))
  (set! (-> self entity) arg1)
  (cond
   ((= arg3 'collide-shape-moving)
    (let
     ((s4-1
       (new
        'process
        'collide-shape-moving
        self
        (collide-list-enum hit-by-player)
        )
       )
      )
     (set! (-> s4-1 dynam) (copy *standard-dynamics* 'process))
     (set! (-> s4-1 reaction) default-collision-reaction)
     (set!
      (-> s4-1 no-reaction)
      (the-as
       (function collide-shape-moving collide-shape-intersect vector vector none)
       nothing
       )
      )
     (let
      ((s3-1 (new 'process 'collide-shape-prim-sphere s4-1 (the-as uint 0))))
      (set-vector! (-> s3-1 local-sphere) 0.0 0.0 0.0 4096.0)
      (set-root-prim! s4-1 s3-1)
      )
     (set! (-> s4-1 nav-radius) (* 0.75 (-> s4-1 root-prim local-sphere w)))
     (backup-collide-with-as s4-1)
     (set! (-> self root) s4-1)
     )
    )
   (arg3
    (let
     ((s4-2
       (new 'process 'collide-shape self (collide-list-enum hit-by-player))
       )
      )
     (let
      ((s2-0 (new 'process 'collide-shape-prim-sphere s4-2 (the-as uint 0))))
      (set! (-> s2-0 prim-core collide-as) (the-as uint #x8040))
      (set! (-> s2-0 collide-with) (the-as uint 16))
      (set-vector!
       (-> s2-0 local-sphere)
       (-> arg3 x)
       (-> arg3 y)
       (-> arg3 z)
       (-> arg3 w)
       )
      (set-root-prim! s4-2 s2-0)
      )
     (set! (-> s4-2 nav-radius) (* 0.75 (-> s4-2 root-prim local-sphere w)))
     (backup-collide-with-as s4-2)
     (set! (-> self root) s4-2)
     )
    )
   (else
    (set! (-> self root) (new 'process 'trsqv))
    )
   )
  (set! (-> self root trans quad) (-> arg0 quad))
  (initialize-skeleton self arg2 '())
  (if (type-type? (-> self root type) collide-shape)
   (dummy-47 (the-as collide-shape (-> self root)))
   )
  (set! (-> self shadow-backup) (-> self draw shadow))
  (set! (-> self new-trans-hook) nothing)
  (set! (-> self cur-trans-hook) nothing)
  (set! (-> self new-post-hook) nothing)
  (set! (-> self cur-post-hook) nothing)
  (set! (-> self cur-event-hook) #f)
  (set! (-> self cur-grab-handle) (the-as handle #f))
  (set! (-> self cur-target-handle) (the-as handle #f))
  (set! (-> self clone-copy-trans) #t)
  (set! (-> self draw?) #t)
  (cond
   ((nonzero? (-> self skel))
    (set! (-> self new-joint-anim) (if (> (-> self skel active-channels) 0)
                                    (-> self skel root-channel 0 frame-group)
                                    )
     )
    (set! (-> self anim-mode) 'loop)
    )
   (else
    (set! (-> self anim-mode) 'still)
    )
   )
  (set! (-> self event-hook) (-> manipy-idle event))
  (go manipy-idle)
  (none)
  )

(defmethod deactivate part-tracker ((obj part-tracker))
  (if (nonzero? (-> obj part))
   (kill-and-free-particles (-> obj part))
   )
  ((method-of-type process deactivate) obj)
  (none)
  )

(defbehavior part-tracker-notify part-tracker ()
  (let ((gp-0 (new 'stack-no-clear 'event-message-block)))
   (set! (-> gp-0 from) self)
   (set! (-> gp-0 num-params) 1)
   (set! (-> gp-0 message) 'notify)
   (set! (-> gp-0 param 0) (the-as uint 'die))
   (let ((s5-0 send-event-function)
         (s4-0 (ppointer->process (-> self parent)))
         )
    (s5-0 (if (and (nonzero? s4-0) (type-type? (-> s4-0 type) process))
           s4-0
           )
     gp-0
     )
    )
   )
  )

(defstate part-tracker-process (part-tracker)
  :code
  (behavior ()
   (set! (-> self start-time) (the-as uint (-> *display* base-frame-counter)))
   (while
    (<
     (- (-> *display* base-frame-counter) (the-as int (-> self start-time)))
     (the-as int (-> self duration))
     )
    (let ((gp-0 (handle->process (-> self target))))
     (when gp-0
      (if
       (and
        gp-0
        (type-type? (-> gp-0 type) process-drawable)
        (nonzero? (-> (the-as process-drawable gp-0) root))
        )
       (vector+!
        (-> self root trans)
        (-> (the-as process-drawable gp-0) root trans)
        (-> self offset)
        )
       )
      )
     )
    (let ((gp-1 (-> self root trans)))
     (if (-> self callback)
      ((-> self callback) self)
      )
     (spawn (-> self part) gp-1)
     )
    (suspend)
    )
   (let ((gp-2 (-> *display* base-frame-counter)))
    (until
     (>=
      (- (-> *display* base-frame-counter) gp-2)
      (the-as int (-> self linger-duration))
      )
     (if (-> self linger-callback)
      ((-> self linger-callback) self)
      )
     (suspend)
     )
    )
   (if (-> self linger-callback)
    ((-> self linger-callback) self)
    )
   (part-tracker-notify)
   (suspend)
   0
   (none)
   )
  )

(defbehavior
  part-tracker-init part-tracker
  ((arg0 sparticle-launch-group)
   (arg1 int)
   (arg2 (function part-tracker none))
   (arg3 (pointer process-drawable))
   (arg4 process)
   (arg5 collide-prim-core)
   )
  (stack-size-set! (-> self main-thread) 128)
  (set! (-> self root) (new 'process 'trsqv))
  (set! (-> self root trans quad) (-> arg5 world-sphere quad))
  (set! (-> self offset quad) (-> arg5 world-sphere quad))
  (set! (-> self callback) (the-as (function part-tracker vector) arg2))
  (set! (-> self linger-callback) #f)
  (set! (-> self userdata) (the-as uint arg3))
  (set! (-> self target) (process->handle arg4))
  (set! arg1 (cond
              ((> arg1 0)
               (empty)
               arg1
               )
              (else
               (the-as int (-> arg0 duration))
               )
              )
   )
  (set! (-> self duration) (the-as uint arg1))
  (set! (-> self linger-duration) (-> arg0 linger-duration))
  (set! (-> self part) (create-launch-control arg0 self))
  (go part-tracker-process)
  (none)
  )

;; WARN: disable def twice: 68. This may happen when a cond (no else) is nested inside of another conditional, but it should be rare.
;; WARN: disable def twice: 82. This may happen when a cond (no else) is nested inside of another conditional, but it should be rare.
;; WARN: disable def twice: 96. This may happen when a cond (no else) is nested inside of another conditional, but it should be rare.
;; WARN: disable def twice: 110. This may happen when a cond (no else) is nested inside of another conditional, but it should be rare.
;; (defbehavior
;;   command-get-process camera-tracker
;;   ((arg0 object) (arg1 process-drawable))
;;   (the-as process (cond
;;                    ((null? arg0)
;;                     (empty)
;;                     arg1
;;                     )
;;                    ((type-type? (rtype-of arg0) process)
;;                     (the-as process-drawable arg0)
;;                     )
;;                    ((= arg0 'target)
;;                     *target*
;;                     )
;;                    ((= arg0 'sidekick)
;;                     (when *target*
;;                      (let ((v1-6 (-> *target* sidekick)))
;;                       (if v1-6
;;                        (the-as process-drawable (-> v1-6 0 self))
;;                        )
;;                       )
;;                      )
;;                     )
;;                    ((= arg0 'parent)
;;                     (let ((v1-9 (-> self parent)))
;;                      (if v1-9
;;                       (the-as process-drawable (-> v1-9 0 self))
;;                       )
;;                      )
;;                     )
;;                    ((= arg0 'camera)
;;                     (the-as process-drawable *camera*)
;;                     )
;;                    ((type-type? (rtype-of arg0) string)
;;                     (the-as
;;                      process-drawable
;;                      (process-by-ename (the-as string arg0))
;;                      )
;;                     )
;;                    ((type-type? (-> self type) camera-tracker)
;;                     (let ((v1-13 self))
;;                      (cond
;;                       ((= arg0 'work)
;;                        (let ((v1-14 (-> v1-13 work-process)))
;;                         (and
;;                          (nonzero? (l32-false-check v1-14))
;;                          (let ((a0-8 (-> v1-14 process 0)))
;;                           (if (= (-> v1-14 pid) (-> a0-8 pid))
;;                            (the-as process-drawable a0-8)
;;                            )
;;                           )
;;                          )
;;                         )
;;                        )
;;                       ((= arg0 'grab)
;;                        (let ((v1-17 (-> v1-13 grab-target)))
;;                         (and
;;                          (nonzero? (l32-false-check v1-17))
;;                          (let ((a0-12 (-> v1-17 process 0)))
;;                           (if (= (-> v1-17 pid) (-> a0-12 pid))
;;                            (the-as process-drawable a0-12)
;;                            )
;;                           )
;;                          )
;;                         )
;;                        )
;;                       ((= arg0 'look-at)
;;                        (let ((v1-20 (-> v1-13 look-at-target)))
;;                         (and
;;                          (nonzero? (l32-false-check v1-20))
;;                          (let ((a0-16 (-> v1-20 process 0)))
;;                           (if (= (-> v1-20 pid) (-> a0-16 pid))
;;                            (the-as process-drawable a0-16)
;;                            )
;;                           )
;;                          )
;;                         )
;;                        )
;;                       ((= arg0 'pov)
;;                        (let ((v1-23 (-> v1-13 pov-target)))
;;                         (and
;;                          (nonzero? (l32-false-check v1-23))
;;                          (let ((a0-20 (-> v1-23 process 0)))
;;                           (if (= (-> v1-23 pid) (-> a0-20 pid))
;;                            (the-as process-drawable a0-20)
;;                            )
;;                           )
;;                          )
;;                         )
;;                        )
;;                       ((= arg0 'anim)
;;                        (let ((v1-26 (-> v1-13 anim-process)))
;;                         (and
;;                          (nonzero? (l32-false-check v1-26))
;;                          (let ((a0-24 (-> v1-26 process 0)))
;;                           (if (= (-> v1-26 pid) (-> a0-24 pid))
;;                            (the-as process-drawable a0-24)
;;                            )
;;                           )
;;                          )
;;                         )
;;                        )
;;                       (else
;;                        (empty)
;;                        arg1
;;                        )
;;                       )
;;                      )
;;                     )
;;                    (else
;;                     (empty)
;;                     arg1
;;                     )
;;                    )
;;    )
;;   )

(defun command-get-camera ((arg0 object) (arg1 state))
  (cond
   ((null? arg0)
    (empty)
    arg1
    )
   ((= arg0 'base)
    *camera-base-mode*
    )
   ((= arg0 'string)
    cam-string
    )
   ((= arg0 'fixed)
    cam-fixed
    )
   ((type-type? (rtype-of arg0) symbol)
    (the-as state (-> (the-as symbol arg0) value))
    )
   ((type-type? (rtype-of arg0) string)
    (the-as state arg0)
    )
   ((type-type? (rtype-of arg0) state)
    (the-as state arg0)
    )
   (else
    (empty)
    arg1
    )
   )
  )

(defun command-get-trans ((arg0 object) (arg1 vector))
  (cond
   ((null? arg0)
    (empty)
    arg1
    )
   ((= arg0 'null)
    *null-vector*
    )
   ((= arg0 'target)
    (target-pos 0)
    )
   ((pair? arg0)
    (let ((s4-0 (command-get-process (car arg0) *target*))
          (v1-4 (command-get-int (car (cdr arg0)) 0))
          )
     (cond
      (s4-0
       (-> (the-as target s4-0) node-list data v1-4 bone transform vector 3)
       )
      (else
       (empty)
       arg1
       )
      )
     )
    )
   (else
    (empty)
    arg1
    )
   )
  )

(defbehavior process-grab? process ((arg0 process))
  (let ((gp-0 (command-get-process arg0 *target*)))
   (the-as symbol (when gp-0
                   (if (type-type? (-> self type) camera-tracker)
                    (set!
                     (-> (the-as camera-tracker self) grab-target)
                     (process->handle gp-0)
                     )
                    )
                   (send-event gp-0 'change-mode 'grab)
                   )
    )
   )
  )

(defbehavior process-release? process ((arg0 process))
  (let ((gp-0 (command-get-process arg0 *target*)))
   (the-as
    symbol
    (if (and gp-0 (let ((a1-1 (new 'stack-no-clear 'event-message-block)))
                   (set! (-> a1-1 from) self)
                   (set! (-> a1-1 num-params) 1)
                   (set! (-> a1-1 message) 'query)
                   (set! (-> a1-1 param 0) (the-as uint 'mode))
                   (send-event-function gp-0 a1-1)
                   )
         'target-grab
         )
     (send-event gp-0 'end-mode)
     #t
     )
    )
   )
  )

(defun camera-change-to ((arg0 string) (arg1 int) (arg2 symbol))
  (let ((gp-0 (command-get-camera arg0 *camera-base-mode*)))
   (cond
    ((not gp-0)
     #f
     )
    ((type-type? (rtype-of gp-0) string)
     (send-event *camera* 'change-to-entity-by-name gp-0)
     #t
     )
    ((type-type? (rtype-of gp-0) state)
     (send-event *camera* 'change-state gp-0 arg1)
     (if arg2
      (send-event *camera* 'blend-from-as-fixed)
      )
     #t
     )
    )
   )
  )

(defbehavior camera-look-at camera-tracker ((arg0 pair) (arg1 uint))
  (let ((gp-0 (command-get-process arg0 *target*)))
   (when gp-0
    (if (type-type? (-> self type) camera-tracker)
     (set! (-> self look-at-target) (process->handle gp-0))
     )
    (send-event *camera* 'change-target gp-0 arg1)
    )
   gp-0
   )
  )

;; TODO modified!
(defun ja-anim-done? ((arg0 process))
   (let ((gp-0 (command-get-process arg0 *target*)))
    (when gp-0
      (cond
       ((type-type? (-> gp-0 type) manipy)
        (the-as symbol (send-event gp-0 'query 'done))
        )
       ((type-type? (-> gp-0 type) process-drawable)
        (when (zero? (logand (-> (the-as process-drawable gp-0) skel status) 4))

          (rlet ((pp :reg r13 :type process))
              (let* ((old-pp pp)
                     (ret-val (begin
                                ;; set the process
                                (set! pp gp-0)
                                ;; run!
                                (ja-done? 0)
                                )))
                ;; restore the old pp
                (set! pp old-pp)
                ret-val
                )
              )
          )
        )
       )
      )
     )
  )

(defbehavior camera-pov-from camera-tracker ((arg0 pair) (arg1 uint))
  (let ((gp-0 (command-get-process arg0 *target*)))
   (when gp-0
    (if (type-type? (-> self type) camera-tracker)
     (set! (-> self pov-target) (process->handle gp-0))
     )
    (when (= arg1 -10)
     (set! arg1 (the-as uint 0))
     (when (> (-> (the-as process-drawable gp-0) skel active-channels) 0)
      (let
       ((v1-11
         (dummy-10
          (-> (the-as process-drawable gp-0) draw jgeo)
          "camera"
          (the-as type #f)
          )
         )
        )
       (if v1-11
        (set! arg1 (the-as uint (+ (-> v1-11 number) 1)))
        )
       )
      )
     )
    (send-event *camera* 'change-pov gp-0 arg1)
    )
   gp-0
   )
  )

(defbehavior
  camera-anim camera-tracker
  ((arg0 symbol) (arg1 basic) (arg2 entity))
  (set! (-> self anim-process) (the-as handle #f))
  (let* ((s2-0 (get-process *default-dead-pool* manipy #x4000))
         (gp-0 (when s2-0
                (let ((t9-1 (method-of-type manipy activate)))
                 (t9-1
                  (the-as manipy s2-0)
                  self
                  'manipy
                  (the-as pointer #x70004000)
                  )
                 )
                ((the-as
                  (function process function object object object object object)
                  run-function-in-process
                  )
                 s2-0
                 manipy-init
                 arg2
                 #f
                 arg0
                 #f
                 )
                (-> s2-0 ppointer)
                )
          )
         )
   (when gp-0
    (send-event (-> gp-0 0 self) 'anim-mode 'play1)
    (send-event (-> gp-0 0 self) 'art-joint-anim arg1)
    (set! (-> self anim-process) (ppointer->handle gp-0))
    )
   gp-0
   )
  )

(defmethod dummy-14 camera-tracker ((obj camera-tracker) (arg0 pair))
  (with-pp
   (let ((gp-0 (the-as object #f)))
    (cond
     ((null? arg0)
      )
     ((pair? arg0)
      (let ((a2-0 (car arg0))
            (s4-0 (cdr arg0))
            )
       (case a2-0 
        (('print)
          (set! gp-0 (car s4-0))
          (if (pair? gp-0)
           (set! gp-0 (dummy-14 obj (the-as pair gp-0)))
           )
          (format
           #t
           "~A MESSAGE (~D): ~A~%"
           obj
           (-> *display* base-frame-counter)
           gp-0
           )
          )
        (('while)
         (let ((s3-0 (car s4-0)))
          (while (dummy-14 obj (the-as pair s3-0))
           (let* ((s2-0 (cdr s4-0))
                  (a1-3 (car s2-0))
                  )
            (while (not (null? s2-0))
             (set! gp-0 (dummy-14 obj (the-as pair a1-3)))
             (set! s2-0 (cdr s2-0))
             (set! a1-3 (car s2-0))
             )
            )
           )
          )
         )
        (('until)
         (let ((s3-1 (car s4-0)))
          (while (not (dummy-14 obj (the-as pair s3-1)))
           (let* ((s2-1 (cdr s4-0))
                  (a1-5 (car s2-1))
                  )
            (while (not (null? s2-1))
             (set! gp-0 (dummy-14 obj (the-as pair a1-5)))
             (set! s2-1 (cdr s2-1))
             (set! a1-5 (car s2-1))
             )
            )
           )
          )
         )
        (('not)
         (set! gp-0 (not (dummy-14 obj (the-as pair (car s4-0)))))
         )
        (('wait-for 'wait 'suspend)
         (let ((s5-1 (command-get-time (car s4-0) 1))
               (s4-1 (-> *display* base-frame-counter))
               )
          (until (>= (- (-> *display* base-frame-counter) s4-1) s5-1)
           (suspend)
           )
          )
         )
        (('message?)
         (when (= (-> obj message) (car s4-0))
          (set! gp-0 (-> obj message))
          (set! (-> obj message) #f)
          )
         )
        (('send-event)
         (let ((s5-2 (command-get-process (car s4-0) *target*))
               (s3-2 (car (cdr s4-0)))
               (s4-2 (cdr (cdr s4-0)))
               )
          (when (and s5-2 (not (null? s3-2)))
           (let ((gp-1 (new 'stack-no-clear 'event-message-block)))
            (set! (-> gp-1 from) pp)
            (let ((a0-22 s4-2))
             (set!
              (-> gp-1 num-params)
              ((method-of-type (rtype-of a0-22) length) a0-22)
              )
             )
            (set! (-> gp-1 message) (the-as symbol s3-2))
            (set!
             (-> gp-1 param 0)
             (the-as uint (command-get-param (car s4-2) #f))
             )
            (set!
             (-> gp-1 param 1)
             (the-as uint (command-get-param (car (cdr s4-2)) #f))
             )
            (set!
             (-> gp-1 param 2)
             (the-as uint (command-get-param (car (cdr (cdr s4-2))) #f))
             )
            (set! gp-0 (send-event-function s5-2 gp-1))
            )
           )
          )
         )
        (('eval)
         (let ((s4-3 (car s4-0)))
          (if (and s4-3 (type-type? (-> (the-as basic s4-3) type) function))
           (set! gp-0 ((the-as (function camera-tracker symbol) s4-3) obj))
           )
          )
         )
        (('work-set!)
         (set! gp-0 (process->handle (dummy-14 obj (the-as pair (car s4-0)))))
         (set! (-> obj work-process) (the-as handle gp-0))
         )
        (('grab)
         (let ((a0-38 (command-get-process (car s4-0) *target*)))
          (set! gp-0 (process-grab? a0-38))
          )
         )
        (('release)
         (set! gp-0 (process-release? (handle->process (-> obj grab-target))))
         )
        (('alive?)
         (set! gp-0 (command-get-process (car s4-0) *target*))
         )
        (('draw)
         (set! gp-0 (command-get-process (car s4-0) *target*))
         (when (the-as target gp-0)
          (if (car (cdr s4-0))
           (set!
            (-> (the-as target gp-0) skel status)
            (logand -3 (-> (the-as target gp-0) skel status))
            )
           (logior! (-> (the-as target gp-0) skel status) 2)
           )
          )
         )
        (('camera-change-to 'camera)
         (set!
          gp-0
          (camera-change-to
           (the-as string (car s4-0))
           (command-get-time (car (cdr s4-0)) 0)
           #f
           )
          )
         )
        (('intro-done?)
         (let ((a1-25 (new 'stack-no-clear 'event-message-block)))
          (set! (-> a1-25 from) pp)
          (set! (-> a1-25 num-params) 0)
          (set! (-> a1-25 message) 'intro-done?)
          (set! gp-0 (send-event-function *camera* a1-25))
          )
         )
        (('camera-look-at 'look-at)
         (set!
          gp-0
          (camera-look-at
           (the-as pair (car s4-0))
           (the-as uint (command-get-int (car (cdr s4-0)) 0))
           )
          )
         )
        (('pov)
         (set!
          gp-0
          (camera-pov-from
           (the-as pair (car s4-0))
           (the-as uint (command-get-int (car (cdr s4-0)) 0))
           )
          )
         )
        (('camera-anim)
         (let ((s2-2 (car s4-0))
               (s3-3 (car (cdr s4-0)))
               (s4-4 (command-get-trans (car (cdr (cdr s4-0))) *null-vector*))
               (s1-0 string->symbol)
               )
          (format (clear *temp-string*) "*~S-sg*" s2-2)
          (let ((s2-3 (-> (s1-0 *temp-string*) value)))
           (when (type-type? (rtype-of s2-3) skeleton-group)
            (set! (-> obj anim-process) (the-as handle #f))
            (let ((s1-1 (get-process *default-dead-pool* manipy #x4000)))
             (set! gp-0 (when s1-1
                         (let ((t9-35 (method-of-type manipy activate)))
                          (t9-35
                           (the-as manipy s1-1)
                           obj
                           'manipy
                           (the-as pointer #x70004000)
                           )
                          )
                         (run-now-in-process s1-1 manipy-init s4-4 #f s2-3 #f)
                         (-> s1-1 ppointer)
                         )
              )
             )
            (send-event
             (-> (the-as (pointer process) gp-0) 0 self)
             'anim-mode
             'play1
             )
            (send-event
             (-> (the-as (pointer process) gp-0) 0 self)
             'art-joint-anim
             s3-3
             )
            (set!
             (-> obj anim-process)
             (ppointer->handle (the-as (pointer process) gp-0))
             )
            )
           )
          )
         )
        (else
         (format
          0
          "ERROR: camera-tracker does not know script line command ~A.~%"
          a2-0
          )
         )
        )
       )
      )
     (else
      (format
       0
       "ERROR: camera-tracker requires a pair as a script line, not ~A.~%"
       arg0
       )
      )
     )
    (the-as process gp-0)
    )
   )
  )

(defstate camera-tracker-process (camera-tracker)
  :event
  (behavior ((arg0 process) (arg1 int) (arg2 symbol) (arg3 event-message-block))
   (local-vars (v0-0 uint))
   (let ((v1-0 arg2))
    (the-as object (cond
                    ((= v1-0 'message)
                     (set! v0-0 (-> arg3 param 0))
                     (set! (-> self message) (the-as basic v0-0))
                     v0-0
                     )
                    ((= v1-0 'mask)
                     (set! v0-0 (-> arg3 param 0))
                     (set! (-> self mask-to-clear) v0-0)
                     v0-0
                     )
                    ((= v1-0 'border)
                     (set! v0-0 (-> arg3 param 0))
                     (set! (-> self border-value) (the-as basic v0-0))
                     v0-0
                     )
                    )
     )
    )
   )
  :enter
  (behavior ()
   (if (-> self entity-override)
    (dummy-30 (-> self entity-override) (entity-perm-status bit-3) #t)
    )
   (if (not (-> self border-value))
    (push-setting!
     *setting-control*
     self
     'border-mode
     (-> self border-value)
     0.0
     0
     )
    )
   (push-setting!
    *setting-control*
    self
    'process-mask
    'set
    0.0
    (-> self mask-to-clear)
    )
   (push-setting! *setting-control* self 'movie (process->ppointer self) 0.0 0)
   (hide-hud-quick)
   (none)
   )
  :exit
  (behavior ()
   (if (-> self entity-override)
    (dummy-30 (-> self entity-override) (entity-perm-status bit-3) #f)
    )
   (send-event *camera* 'clear-entity)
   (none)
   )
  :code
  (behavior ()
   (cond
    ((-> self script-func)
     ((-> self script-func))
     )
    (else
     (while (not (null? (-> self script-line)))
      (dummy-14 self (the-as pair (-> self script-line car)))
      (set! (-> self script-line) (the-as pair (-> self script-line cdr)))
      )
     )
    )
   (clear-pending-settings-from-process *setting-control* self 'process-mask)
   (send-event *camera* 'clear-entity)
   (suspend)
   (suspend)
   (suspend)
   0
   (none)
   )
  )

(defbehavior camera-tracker-init camera-tracker ((arg0 object))
  (stack-size-set! (-> self main-thread) 512)
  (logclear!
   (-> self mask)
   (process-mask actor-pause movie enemy platform projectile)
   )
  (set! (-> self mask-to-clear) (the-as uint #x4a0800))
  (set! (-> self grab-target) (the-as handle #f))
  (set! (-> self grab-event) 'grab)
  (set! (-> self release-event) 'end-mode)
  (set! (-> self look-at-target) (the-as handle #f))
  (set! (-> self pov-target) (the-as handle #f))
  (set! (-> self callback) #f)
  (set! (-> self userdata) #f)
  (set! (-> self start-time) (-> *display* base-frame-counter))
  (set! (-> self script) '())
  (set! (-> self script-line) '())
  (set! (-> self script-func) #f)
  (set! (-> self message) #f)
  (set! (-> self border-value) #f)
  (cond
   ((pair? arg0)
    (set! (-> self script) (the-as pair arg0))
    (set! (-> self script-line) (the-as pair arg0))
    )
   ((type-type? (rtype-of arg0) function)
    (set! (-> self script-func) (the-as (function none) arg0))
    )
   (else
    (format
     0
     "ERROR: camera-tracker requires a pair as a script, not ~A.~%"
     arg0
     )
    )
   )
  (let* ((gp-1 (ppointer->process (-> self parent)))
         (v1-17 (if (and (nonzero? gp-1) (type-type? (-> gp-1 type) process))
                 gp-1
                 )
          )
         )
   (if v1-17
    (set!
     (-> self entity-override)
     (the-as entity-actor (-> (the-as process v1-17) entity))
     )
    )
   )
  (set! (-> self event-hook) (-> camera-tracker-process event))
  (go camera-tracker-process)
  )

(deftype med-res-level (process-drawable)
  ((level     symbol  :offset-assert 176)
   (part-mode basic   :offset-assert 180)
   (index     int32   :offset-assert 184)
   )
  :heap-base #x50
  :method-count-assert 20
  :size-assert         #xbc
  :flag-assert         #x14005000bc
  )


(defstate med-res-level-idle (med-res-level)
  :code
  (behavior ()
   (local-vars (v1-37 float))
   (rlet ((vf0 :class vf)
          (vf16 :class vf)
          (vf17 :class vf)
          )
    (init-vf0-vector)
    (while #t
     (let ((a0-1 (level-get *level* (-> self level)))
           (v1-3 (-> *game-info* current-continue level))
           )
      (cond
       ((and
         a0-1
         (or
          (= (-> a0-1 display?) 'special)
          (= (-> a0-1 display?) 'special-vis)
          )
         )
        (set! (-> self draw status) (logand -3 (-> self draw status)))
        (when (nonzero? (-> self skel))
         (let ((a0-5 (-> self skel root-channel 0)))
          (set! (-> a0-5 param 0) 1.0)
          (joint-control-channel-group-eval!
           a0-5
           (the-as art-joint-anim #f)
           num-func-loop!
           )
          )
         )
        )
       ((or (and a0-1 (= (-> a0-1 status) 'active)) (= v1-3 'firecanyon))
        (logior! (-> self draw status) 2)
        )
       ((and (= (-> self level) 'firecanyon) (< (-> (camera-pos) y) 327680.0))
        (logior! (-> self draw status) 2)
        )
       (else
        (set! (-> self draw status) (logand -3 (-> self draw status)))
        (if (nonzero? (-> self part))
         (spawn (-> self part) (-> self root trans))
         )
        (when (nonzero? (-> self skel))
         (let ((a0-17 (-> self skel root-channel 0)))
          (set! (-> a0-17 param 0) 1.0)
          (joint-control-channel-group-eval!
           a0-17
           (the-as art-joint-anim #f)
           num-func-loop!
           )
          )
         )
        )
       )
      )
     (when (zero? (logand (-> self draw status) 2))
      (let ((v1-36 (-> self draw))
            (a0-18 (new 'stack-no-clear 'vector))
            )
       (.lvf vf16 (&-> v1-36 origin quad))
       (.lvf vf17 (&-> v1-36 bounds quad))
       (.mul.x.vf vf16 vf16 vf0 :mask #b1000)
       (.add.vf vf16 vf16 vf17)
       (.svf (&-> a0-18 quad) vf16)
       )
      (.mov v1-37 vf16)
      )
     (suspend)
     )
    (none)
    )
   )
  :post
  (the-as (function none :behavior med-res-level) ja-post)
  )

(define *lev-string* (new 'global 'string 64 (the-as string #f)))

(defmethod
  init-from-entity!
  med-res-level
  ((obj med-res-level) (arg0 entity-actor))
  (local-vars (sv-16 res-tag))
  (stack-size-set! (-> obj main-thread) 128)
  "#f"
  (let ((s4-0 (the-as (pointer sparticle-launch-group) #f)))
   (set! sv-16 (new 'static 'res-tag))
   (let*
    ((s3-0
      (res-lump-data
       arg0
       'art-name
       (pointer (pointer sparticle-launch-group))
       :tag-ptr
       (& sv-16)
       )
      )
     (s2-0 (-> s3-0 0))
     )
    (cond
     ((not s3-0)
      )
     ((part-group-pointer? s2-0)
      (set! s4-0 (-> s3-0 0))
      )
     ((= (-> s2-0 -1) string)
      (set! s4-0 (lookup-part-group-pointer-by-name (the-as string s2-0)))
      (if s4-0
       (set! (-> s3-0 0) s4-0)
       )
      )
     ((= (-> s2-0 -1) symbol)
      (let ((a0-7 (-> (&+ s2-0 #xff38) 0)))
       (set! s4-0 (lookup-part-group-pointer-by-name (the-as string a0-7)))
       )
      (if s4-0
       (set! (-> s3-0 0) s4-0)
       )
      )
     )
    )
   (when s4-0
    (let ((a0-8 (-> s4-0 0)))
     (if (and (nonzero? a0-8) (= (-> a0-8 type) sparticle-launch-group))
      (set! (-> obj part) (create-launch-control a0-8 obj))
      )
     )
    )
   )
  (process-entity-status! obj (entity-perm-status bit-7) #t)
  (let ((s4-1 (res-lump-struct (-> obj entity) 'level structure))
        (s3-1 (res-lump-value (-> obj entity) 'index uint128))
        )
   (when s4-1
    (set! (-> obj level) (the-as symbol s4-1))
    (set! (-> obj index) (the-as int s3-1))
    (set! (-> obj root) (new 'process 'trsqv))
    (process-drawable-from-entity! obj arg0)
    (logclear! (-> obj mask) (process-mask actor-pause))
    (format (clear *lev-string*) "med-res-~S~S" s4-1 (if (zero? s3-1)
                                                      ""
                                                      (* s3-1 8)
                                                      )
     )
    (dummy-15 obj *lev-string* '())
    (logior! (-> obj draw status) 64)
    (if (nonzero? (-> obj draw))
     (go med-res-level-idle)
     )
    )
   )
  (none)
  )

(defmethod dummy-20 part-spawner ((obj part-spawner))
  (sphere<-vector+r! (-> obj world-sphere) (-> obj root trans) (-> obj radius))
  (sphere-in-view-frustum? (-> obj world-sphere))
  (none)
  )

(defstate part-spawner-active (part-spawner)
  :event
  (behavior ((arg0 process) (arg1 int) (arg2 symbol) (arg3 event-message-block))
   (case arg2 
    (('stop)
      (process-entity-status! self (entity-perm-status complete) #t)
      (set! (-> self enable) #f)
      #t
      )
    (('start)
     (process-entity-status! self (entity-perm-status complete) #f)
     (set! (-> self enable) #t)
     #t
     )
    (('trans)
     (let ((v0-1 (the-as object (-> (the-as vector (-> arg3 param 0)) quad))))
      (set! (-> self root trans quad) (the-as uint128 v0-1))
      v0-1
      )
     )
    )
   )
  :code
  (behavior ()
   (while #t
    (when (-> self enable)
     (spawn (-> self part) (-> self root trans))
     (if (nonzero? (-> self sound))
      (update! (-> self sound))
      )
     )
    (suspend)
    )
   (none)
   )
  )

(defmethod
  init-from-entity!
  part-spawner
  ((obj part-spawner) (arg0 entity-actor))
  (local-vars (sv-16 res-tag))
  (stack-size-set! (-> obj main-thread) 128)
  (set! (-> obj mask) (logior (process-mask ambient) (-> obj mask)))
  (set! (-> obj root) (new 'process 'trsqv))
  (process-drawable-from-entity! obj arg0)
  (logclear! (-> obj mask) (process-mask actor-pause))
  (set! (-> obj radius) 12288.0)
  (set!
   (-> obj enable)
   (not
    (and
     (-> obj entity)
     (logtest? (-> obj entity extra perm status) (entity-perm-status complete))
     )
    )
   )
  (set!
   (-> obj sound)
   (new 'process 'ambient-sound (-> obj entity) (-> obj root trans))
   )
  (let ((s4-0 (the-as object "#f")))
   (let ((s3-0 (the-as (pointer sparticle-launch-group) #f)))
    (set! sv-16 (new 'static 'res-tag))
    (let*
     ((s5-1
       (res-lump-data
        arg0
        'art-name
        (pointer (pointer sparticle-launch-group))
        :tag-ptr
        (& sv-16)
        )
       )
      (s2-0 (-> s5-1 0))
      )
     (cond
      ((part-group-pointer? s2-0)
       (set! s3-0 (-> s5-1 0))
       )
      ((= (-> s2-0 -1) string)
       (when (string= (the-as string s2-0) "group-beach-grotto-1")
        (set! (-> obj radius) 61440.0)
        (go beach-part-grotto-1)
        )
       (set! s4-0 s2-0)
       (set! s3-0 (lookup-part-group-pointer-by-name (the-as string s4-0)))
       (if s3-0
        (set! (-> s5-1 0) s3-0)
        )
       )
      ((= (-> s2-0 -1) symbol)
       (set! s4-0 (-> (&+ s2-0 #xff38) 0))
       (set! s3-0 (lookup-part-group-pointer-by-name (the-as string s4-0)))
       (if s3-0
        (set! (-> s5-1 0) s3-0)
        )
       )
      (else
       (go process-drawable-art-error (the-as string s2-0))
       )
      )
     )
    (set! (-> obj mode) s3-0)
    (when s3-0
     (let ((a0-19 (-> s3-0 0)))
      (when (and (nonzero? a0-19) (= (-> a0-19 type) sparticle-launch-group))
       (set! (-> obj part) (create-launch-control a0-19 obj))
       (go part-spawner-active)
       )
      )
     )
    )
   (go process-drawable-art-error (the-as string s4-0))
   )
  (none)
  )

(deftype launcher (process-drawable)
  ((root-override   collide-shape         :offset        112)
   (spring-height   meters                :offset-assert 176)
   (camera          state                 :offset-assert 180)
   (active-distance float                 :offset-assert 184)
   (seek-time       uint64                :offset-assert 192)
   (dest            vector        :inline :offset-assert 208)
   (sound-id        sound-id              :offset-assert 224)
   )
  :heap-base #x80
  :method-count-assert 20
  :size-assert         #xe4
  :flag-assert         #x14008000e4
  )


(set!
  (-> *part-group-id-table* 37)
  (new 'static 'sparticle-launch-group
   :length 5
   :duration #xbb8
   :linger-duration #x5dc
   :name "group-beach-launcher"
   :launcher
   (new 'static 'inline-array sparticle-group-item 5
    (sp-item 45 :fade-after (meters 100.0) :falloff-to (meters 100.0))
    (sp-item 46 :fade-after (meters 70.0) :falloff-to (meters 100.0) :flags (is-3d))
    (sp-item 47 :fade-after (meters 70.0) :falloff-to (meters 100.0) :flags (is-3d))
    (sp-item 48 :fade-after (meters 50.0) :falloff-to (meters 80.0))
    (sp-item 49 :fade-after (meters 70.0) :falloff-to (meters 100.0))
    )
   :bounds
   (new 'static 'sphere :y 12288.0 :w 20480.0)
   )
  )

(set!
  (-> *part-id-table* 45)
  (new 'static 'sparticle-launcher
   :init-specs
   (new 'static 'inline-array sp-field-init-spec 14
    (sp-flt spt-num 1.5)
    (sp-flt spt-x (meters 1.5))
    (sp-flt spt-y (meters -0.5))
    (sp-int spt-rot-x 5)
    (sp-flt spt-r 4096.0)
    (sp-flt spt-g 2867.2)
    (sp-flt spt-b 3276.8)
    (sp-flt spt-vel-y (meters 0.026666667))
    (sp-int spt-timer 270)
    (sp-cpuinfo-flags aux-list)
    (sp-int spt-next-time 180)
    (sp-launcher-by-id spt-next-launcher 50)
    (sp-rnd-flt spt-rotate-y (degrees 0.0) (degrees 360.0) 1.0)
    (sp-end)
    )
   )
  )

(set!
  (-> *part-id-table* 50)
  (new 'static 'sparticle-launcher
   :init-specs
   (new 'static 'inline-array sp-field-init-spec 2
    (sp-flt spt-fade-b -4.551111)
    (sp-end)
    )
   )
  )

(set!
  (-> *part-id-table* 46)
  (new 'static 'sparticle-launcher
   :init-specs
   (new 'static 'inline-array sp-field-init-spec 17
    (sp-tex spt-texture (new 'static 'texture-id :index #xf :page #x2))
    (sp-flt spt-num 1.0)
    (sp-rnd-flt spt-x (meters 0.0) (meters 1.8) 1.0)
    (sp-flt spt-scale-x (meters 0.2))
    (sp-flt spt-rot-x 16384.0)
    (sp-rnd-flt spt-rot-z (degrees 0.0) (degrees 360.0) 1.0)
    (sp-rnd-flt spt-scale-y (meters 2.5) (meters 2.5) 1.0)
    (sp-rnd-int spt-r 0 1 128.0)
    (sp-rnd-flt spt-g 64.0 196.0 1.0)
    (sp-rnd-flt spt-b 128.0 128.0 1.0)
    (sp-flt spt-a 128.0)
    (sp-flt spt-scalevel-x (meters -0.0025))
    (sp-rnd-flt spt-scalevel-y (meters 0.24414062) (meters 0.48828125) 1.0)
    (sp-int spt-timer 81)
    (sp-cpuinfo-flags bit3)
    (sp-rnd-flt spt-rotate-y (degrees 0.0) (degrees 360.0) 1.0)
    (sp-end)
    )
   )
  )

(set!
  (-> *part-id-table* 47)
  (new 'static 'sparticle-launcher
   :init-specs
   (new 'static 'inline-array sp-field-init-spec 17
    (sp-tex spt-texture (new 'static 'texture-id :index #xf :page #x2))
    (sp-flt spt-num 2.0)
    (sp-rnd-flt spt-x (meters 1.8) (meters 1.0) 1.0)
    (sp-flt spt-scale-x (meters 0.2))
    (sp-flt spt-rot-x 16384.0)
    (sp-rnd-flt spt-rot-z (degrees 0.0) (degrees 360.0) 1.0)
    (sp-rnd-flt spt-scale-y (meters 0.5) (meters 1.0) 1.0)
    (sp-rnd-int spt-r 0 1 128.0)
    (sp-rnd-flt spt-g 64.0 196.0 1.0)
    (sp-rnd-flt spt-b 128.0 128.0 1.0)
    (sp-flt spt-a 128.0)
    (sp-flt spt-scalevel-x (meters -0.0025))
    (sp-rnd-flt spt-scalevel-y (meters 0.048828125) (meters 0.09765625) 1.0)
    (sp-int spt-timer 81)
    (sp-cpuinfo-flags bit3)
    (sp-rnd-flt spt-rotate-y (degrees 0.0) (degrees 360.0) 1.0)
    (sp-end)
    )
   )
  )

(set!
  (-> *part-id-table* 48)
  (new 'static 'sparticle-launcher
   :init-specs
   (new 'static 'inline-array sp-field-init-spec 21
    (sp-tex spt-texture (new 'static 'texture-id :index #x17 :page #x2))
    (sp-flt spt-num 1.5)
    (sp-rnd-flt spt-x (meters 2.9) (meters 2.5) 1.0)
    (sp-flt spt-y (meters -0.5))
    (sp-rnd-flt spt-scale-x (meters 0.3) (meters 0.4) 1.0)
    (sp-rnd-flt spt-rot-z (degrees 0.0) (degrees 360.0) 1.0)
    (sp-rnd-flt spt-scale-y (meters 0.1) (meters 0.1) 1.0)
    (sp-rnd-flt spt-r 10.0 6.0 1.0)
    (sp-rnd-flt spt-g 64.0 128.0 1.0)
    (sp-rnd-flt spt-b 10.0 6.0 1.0)
    (sp-flt spt-a 80.0)
    (sp-rnd-flt spt-vel-x (meters -0.011666667) (meters -0.0033333334) 1.0)
    (sp-flt spt-vel-y (meters 0.0))
    (sp-rnd-int-flt spt-rotvel-z (degrees -1.2) 1 436.90668)
    (sp-flt spt-fade-a -0.2)
    (sp-flt spt-accel-y 6.826667)
    (sp-flt spt-friction 0.996)
    (sp-int-plain-rnd spt-timer 180 119 1)
    (sp-cpuinfo-flags bit2)
    (sp-rnd-flt spt-rotate-y (degrees 0.0) (degrees 360.0) 1.0)
    (sp-end)
    )
   )
  )

(set!
  (-> *part-id-table* 49)
  (new 'static 'sparticle-launcher
   :init-specs
   (new 'static 'inline-array sp-field-init-spec 23
    (sp-tex spt-texture (new 'static 'texture-id :page #x2))
    (sp-flt spt-num 0.5)
    (sp-rnd-flt spt-x (meters 2.9) (meters 2.5) 1.0)
    (sp-flt spt-y (meters -0.5))
    (sp-rnd-flt spt-scale-x (meters 2.0) (meters 1.0) 1.0)
    (sp-rnd-flt spt-rot-z (degrees 0.0) (degrees 360.0) 1.0)
    (sp-copy-from-other spt-scale-y -4)
    (sp-rnd-flt spt-r 32.0 32.0 1.0)
    (sp-rnd-flt spt-g 32.0 32.0 1.0)
    (sp-rnd-flt spt-b 10.0 5.0 1.0)
    (sp-flt spt-a 0.0)
    (sp-rnd-flt spt-vel-x (meters -0.011666667) (meters -0.0033333334) 1.0)
    (sp-flt spt-vel-y (meters 0.0))
    (sp-rnd-int-flt spt-rotvel-z (degrees -1.2) 1 436.90668)
    (sp-flt spt-fade-a 0.6)
    (sp-flt spt-accel-y 6.826667)
    (sp-flt spt-friction 0.996)
    (sp-int spt-timer 270)
    (sp-cpuinfo-flags bit2 bit3)
    (sp-int spt-next-time 45)
    (sp-launcher-by-id spt-next-launcher 51)
    (sp-rnd-flt spt-rotate-y (degrees 0.0) (degrees 360.0) 1.0)
    (sp-end)
    )
   )
  )

(set!
  (-> *part-id-table* 51)
  (new 'static 'sparticle-launcher
   :init-specs
   (new 'static 'inline-array sp-field-init-spec 2
    (sp-flt spt-fade-a -0.18)
    (sp-end)
    )
   )
  )

(set!
  (-> *part-group-id-table* 38)
  (new 'static 'sparticle-launch-group
   :length 4
   :duration #xbb8
   :linger-duration #x5dc
   :name "group-jungle-launcher"
   :launcher
   (new 'static 'inline-array sparticle-group-item 4
    (sp-item 45 :fade-after (meters 100.0) :falloff-to (meters 100.0))
    (sp-item 52 :fade-after (meters 70.0) :falloff-to (meters 100.0) :flags (is-3d))
    (sp-item 53 :fade-after (meters 70.0) :falloff-to (meters 100.0) :flags (is-3d))
    (sp-item 54 :fade-after (meters 70.0) :falloff-to (meters 100.0))
    )
   :bounds
   (new 'static 'sphere :y 12288.0 :w 20480.0)
   )
  )

(set!
  (-> *part-id-table* 52)
  (new 'static 'sparticle-launcher
   :init-specs
   (new 'static 'inline-array sp-field-init-spec 17
    (sp-tex spt-texture (new 'static 'texture-id :index #xf :page #x2))
    (sp-flt spt-num 1.0)
    (sp-rnd-flt spt-x (meters 0.0) (meters 1.4) 1.0)
    (sp-flt spt-scale-x (meters 0.2))
    (sp-flt spt-rot-x 16384.0)
    (sp-rnd-flt spt-rot-z (degrees 0.0) (degrees 360.0) 1.0)
    (sp-rnd-flt spt-scale-y (meters 2.5) (meters 2.5) 1.0)
    (sp-rnd-int spt-r 0 1 128.0)
    (sp-rnd-flt spt-g 64.0 196.0 1.0)
    (sp-rnd-flt spt-b 128.0 128.0 1.0)
    (sp-flt spt-a 128.0)
    (sp-flt spt-scalevel-x (meters -0.0025))
    (sp-rnd-flt spt-scalevel-y (meters 0.24414062) (meters 0.48828125) 1.0)
    (sp-int spt-timer 81)
    (sp-cpuinfo-flags bit3)
    (sp-rnd-flt spt-rotate-y (degrees 0.0) (degrees 360.0) 1.0)
    (sp-end)
    )
   )
  )

(set!
  (-> *part-id-table* 53)
  (new 'static 'sparticle-launcher
   :init-specs
   (new 'static 'inline-array sp-field-init-spec 17
    (sp-tex spt-texture (new 'static 'texture-id :index #xf :page #x2))
    (sp-flt spt-num 2.0)
    (sp-rnd-flt spt-x (meters 1.4) (meters 0.9) 1.0)
    (sp-flt spt-scale-x (meters 0.2))
    (sp-flt spt-rot-x 16384.0)
    (sp-rnd-flt spt-rot-z (degrees 0.0) (degrees 360.0) 1.0)
    (sp-rnd-flt spt-scale-y (meters 0.5) (meters 1.0) 1.0)
    (sp-rnd-int spt-r 0 1 128.0)
    (sp-rnd-flt spt-g 64.0 196.0 1.0)
    (sp-rnd-flt spt-b 128.0 128.0 1.0)
    (sp-flt spt-a 128.0)
    (sp-flt spt-scalevel-x (meters -0.0025))
    (sp-rnd-flt spt-scalevel-y (meters 0.048828125) (meters 0.09765625) 1.0)
    (sp-int spt-timer 81)
    (sp-cpuinfo-flags bit3)
    (sp-rnd-flt spt-rotate-y (degrees 0.0) (degrees 360.0) 1.0)
    (sp-end)
    )
   )
  )

(set!
  (-> *part-id-table* 54)
  (new 'static 'sparticle-launcher
   :init-specs
   (new 'static 'inline-array sp-field-init-spec 23
    (sp-tex spt-texture (new 'static 'texture-id :page #x2))
    (sp-flt spt-num 0.5)
    (sp-rnd-flt spt-x (meters 2.9) (meters 2.5) 1.0)
    (sp-flt spt-y (meters -0.5))
    (sp-rnd-flt spt-scale-x (meters 2.0) (meters 1.0) 1.0)
    (sp-rnd-flt spt-rot-z (degrees 0.0) (degrees 360.0) 1.0)
    (sp-copy-from-other spt-scale-y -4)
    (sp-rnd-flt spt-r 64.0 32.0 1.0)
    (sp-rnd-flt spt-g 32.0 32.0 1.0)
    (sp-rnd-flt spt-b 10.0 5.0 1.0)
    (sp-flt spt-a 0.0)
    (sp-rnd-flt spt-vel-x (meters -0.011666667) (meters -0.0033333334) 1.0)
    (sp-flt spt-vel-y (meters 0.0))
    (sp-rnd-int-flt spt-rotvel-z (degrees -1.2) 1 436.90668)
    (sp-flt spt-fade-a 0.6)
    (sp-flt spt-accel-y 6.826667)
    (sp-flt spt-friction 0.996)
    (sp-int spt-timer 270)
    (sp-cpuinfo-flags bit2 bit3)
    (sp-int spt-next-time 45)
    (sp-launcher-by-id spt-next-launcher 51)
    (sp-rnd-flt spt-rotate-y (degrees 0.0) (degrees 360.0) 1.0)
    (sp-end)
    )
   )
  )

(set!
  (-> *part-group-id-table* 39)
  (new 'static 'sparticle-launch-group
   :length 4
   :duration #xbb8
   :linger-duration #x5dc
   :name "group-swamp-launcher"
   :launcher
   (new 'static 'inline-array sparticle-group-item 4
    (sp-item 45 :fade-after (meters 100.0) :falloff-to (meters 100.0))
    (sp-item 46 :fade-after (meters 70.0) :falloff-to (meters 100.0) :flags (is-3d))
    (sp-item 47 :fade-after (meters 70.0) :falloff-to (meters 100.0) :flags (is-3d))
    (sp-item 55 :fade-after (meters 70.0) :falloff-to (meters 100.0))
    )
   :bounds
   (new 'static 'sphere :y 12288.0 :w 20480.0)
   )
  )

(set!
  (-> *part-id-table* 55)
  (new 'static 'sparticle-launcher
   :init-specs
   (new 'static 'inline-array sp-field-init-spec 23
    (sp-tex spt-texture (new 'static 'texture-id :page #x2))
    (sp-flt spt-num 0.5)
    (sp-rnd-flt spt-x (meters 2.9) (meters 2.5) 1.0)
    (sp-flt spt-y (meters -0.5))
    (sp-rnd-flt spt-scale-x (meters 2.0) (meters 1.0) 1.0)
    (sp-rnd-flt spt-rot-z (degrees 0.0) (degrees 360.0) 1.0)
    (sp-copy-from-other spt-scale-y -4)
    (sp-rnd-flt spt-r 16.0 16.0 1.0)
    (sp-rnd-flt spt-g 16.0 16.0 1.0)
    (sp-rnd-flt spt-b 5.0 2.5 1.0)
    (sp-flt spt-a 0.0)
    (sp-rnd-flt spt-vel-x (meters -0.011666667) (meters -0.0033333334) 1.0)
    (sp-flt spt-vel-y (meters 0.0))
    (sp-rnd-int-flt spt-rotvel-z (degrees -1.2) 1 436.90668)
    (sp-flt spt-fade-a 0.6)
    (sp-flt spt-accel-y 6.826667)
    (sp-flt spt-friction 0.996)
    (sp-int spt-timer 270)
    (sp-cpuinfo-flags bit2)
    (sp-int spt-next-time 45)
    (sp-launcher-by-id spt-next-launcher 51)
    (sp-rnd-flt spt-rotate-y (degrees 0.0) (degrees 360.0) 1.0)
    (sp-end)
    )
   )
  )

(defbehavior cam-launcher-joystick camera-slave ()
  (when *camera-read-analog*
   (let ((s5-0 (new-stack-matrix0))
         (gp-0 (vector-reset! (new 'stack-no-clear 'vector)))
         )
    (let*
     ((f0-0
       (analog-input
        (the-as int (+ (-> *cpad-list* cpads 0 rightx) -128))
        0.0
        48.0
        110.0
        -1.0
        )
       )
      (f1-1 (* -546.13336 f0-0))
      (f0-2 (fmin 546.13336 (fmax -546.13336 f1-1)))
      )
     (matrix-axis-angle! s5-0 (-> *camera* local-down) f0-2)
     )
    (vector-! gp-0 (-> self trans) (-> *camera* tpos-curr))
    (vector-matrix*! gp-0 gp-0 s5-0)
    (vector+! (-> self trans) gp-0 (-> *camera* tpos-curr))
    )
   )
  )

(defstate cam-launcher-shortfall (camera-slave)
  :event
  (behavior ((arg0 process) (arg1 int) (arg2 symbol) (arg3 event-message-block))
   (case arg2 
    (('teleport)
      #f
      )
    (else
     (cam-standard-event-handler arg0 arg1 arg2 arg3)
     )
    )
   )
  :enter
  (behavior ()
   (when (not (-> self enter-has-run))
    (let ((gp-0 (new 'stack-no-clear 'vector)))
     (vector--float*!
      (-> self trans)
      (-> *camera* tpos-curr)
      (-> *camera* local-down)
      28672.0
      )
     (vector-flatten!
      gp-0
      (-> self tracking inv-mat vector 2)
      (-> *camera* local-down)
      )
     (vector-normalize! gp-0 1.0)
     (set! (-> self pivot-pt quad) (-> gp-0 quad))
     (vector+float*! gp-0 gp-0 (-> *camera* local-down) 1000.0)
     (vector-normalize-copy! (-> self tracking inv-mat vector 2) gp-0 1.0)
     )
    (vector-cross!
     (-> self tracking inv-mat vector 1)
     (-> self tracking inv-mat vector 2)
     (the-as vector (-> self tracking))
     )
    (set! (-> self blend-from-type) (the-as uint 0))
    (set! (-> self blend-to-type) (the-as uint 0))
    0
    )
   (none)
   )
  :trans
  (behavior ()
   (if (zero? (logand (-> *camera* master-options) 2))
    (cam-slave-go cam-free-floating)
    )
   (none)
   )
  :code
  (behavior ()
   (let ((gp-0 (-> *display* base-frame-counter)))
    (while #t
     (when (not (paused?))
      (vector--float*!
       (-> self trans)
       (-> *camera* tpos-curr)
       (-> *camera* local-down)
       28672.0
       )
      (send-event *camera* 'teleport)
      (if
       (and
        (-> *camera* on-ground)
        (>= (- (-> *display* base-frame-counter) gp-0) 300)
        )
       (send-event *camera* 'change-state *camera-base-mode* 150)
       )
      )
     (suspend)
     )
    )
   (none)
   )
  )

(defbehavior cam-launcher-long-joystick camera-slave ()
  (when *camera-read-analog*
   (let ((gp-0 (new-stack-matrix0)))
    (let*
     ((f0-0
       (analog-input
        (the-as int (+ (-> *cpad-list* cpads 0 rightx) -128))
        0.0
        48.0
        110.0
        -1.0
        )
       )
      (f1-1 (* -546.13336 f0-0))
      (f0-2 (fmin 546.13336 (fmax -546.13336 f1-1)))
      )
     (matrix-axis-angle! gp-0 (-> *camera* local-down) f0-2)
     )
    (vector-matrix*! (-> self view-flat) (-> self view-flat) gp-0)
    )
   (vector-normalize! (-> self view-flat) 4096.0)
   )
  )

(defstate cam-launcher-longfall (camera-slave)
  :event
  (behavior ((arg0 process) (arg1 int) (arg2 symbol) (arg3 event-message-block))
   (case arg2 
    (('teleport)
      #f
      )
    (else
     (cam-standard-event-handler arg0 arg1 arg2 arg3)
     )
    )
   )
  :enter
  (behavior ()
   (when (not (-> self enter-has-run))
    (new 'stack-no-clear 'vector)
    (vector-negate! (-> self view-flat) (-> self tracking inv-mat vector 2))
    (vector-normalize! (-> self view-flat) 4096.0)
    (vector--float*!
     (-> self trans)
     (-> *camera* tpos-curr)
     (-> *camera* local-down)
     28672.0
     )
    (vector+! (-> self trans) (-> self trans) (-> self view-flat))
    (set! (-> self blend-from-type) (the-as uint 0))
    (set! (-> self blend-to-type) (the-as uint 0))
    (cam-calc-follow! (-> self tracking) (-> self trans) #f)
    (slave-set-rotation!
     (-> self tracking)
     (-> self trans)
     (the-as float (-> self options))
     (-> self fov)
     #f
     )
    )
   (none)
   )
  :trans
  (behavior ()
   (if (zero? (logand (-> *camera* master-options) 2))
    (cam-slave-go cam-free-floating)
    )
   (cam-launcher-long-joystick)
   (none)
   )
  :code
  (behavior ()
   (let ((gp-0 (-> *display* base-frame-counter)))
    (while #t
     (when (not (paused?))
      (let ((s4-0 (new 'stack-no-clear 'vector))
            (s5-0 (new 'stack-no-clear 'vector))
            )
       0.0
       0.0
       0.0
       (send-event *camera* 'teleport)
       (let* ((f0-4 (vector-dot (-> self velocity) (-> *camera* local-down)))
              (f30-0 (* 0.975 f0-4))
              )
        (vector--float*!
         s4-0
         (-> *camera* tpos-curr)
         (-> *camera* local-down)
         28672.0
         )
        (vector-! s4-0 s4-0 (-> self trans))
        (let ((f28-0 (vector-dot s4-0 (-> *camera* local-down))))
         (vector--float*! s5-0 s4-0 (-> *camera* local-down) f28-0)
         (cond
          ((< f28-0 f30-0)
           (set! f30-0 f28-0)
           )
          ((< 20480.0 f28-0)
           (let ((f28-1 (+ -20480.0 f28-0)))
            (let ((f0-8 (lerp f30-0 f28-1 0.005)))
             (if (< f30-0 f0-8)
              (set! f30-0 f0-8)
              )
             )
            (if (< (* 0.09 f28-1) f30-0)
             (set! f30-0 (* 0.09 f28-1))
             )
            )
           )
          )
         )
        (vector+float*! (-> self velocity) s5-0 (-> *camera* local-down) f30-0)
        )
       )
      (vector+! (-> self trans) (-> self trans) (-> self velocity))
      (set! (-> self trans x) (-> *camera* tpos-curr x))
      (set! (-> self trans z) (-> *camera* tpos-curr z))
      (vector+! (-> self trans) (-> self trans) (-> self view-flat))
      (if
       (and
        (-> *camera* on-ground)
        (>= (- (-> *display* base-frame-counter) gp-0) 300)
        )
       (send-event *camera* 'change-state *camera-base-mode* 150)
       )
      )
     (vector-reset! (-> self tracking follow-off))
     (vector+!
      (-> self tracking follow-pt)
      (-> *camera* tpos-curr-adj)
      (-> self tracking follow-off)
      )
     (vector--float*!
      (-> self tracking follow-pt)
      (-> self tracking follow-pt)
      (-> *camera* local-down)
      (-> *camera* target-height)
      )
     (slave-set-rotation!
      (-> self tracking)
      (-> self trans)
      (the-as float (-> self options))
      (-> self fov)
      #f
      )
     (suspend)
     )
    )
   (none)
   )
  )

(defstate launcher-idle (launcher)
  :event
  (behavior ((arg0 process) (arg1 int) (arg2 symbol) (arg3 event-message-block))
   (case arg2 
    (('instant-death)
      (go launcher-deactivated)
      )
    (('trans)
     (TODO-RENAME-30 (-> self root-override) (the-as vector (-> arg3 param 0)))
     (dummy-47 (-> self root-override))
     )
    )
   )
  :trans
  (behavior ()
   (when
    (and
     *target*
     (>=
      (-> self active-distance)
      (vector-vector-distance
       (-> self root-override trans)
       (-> *target* control trans)
       )
      )
     )
    (let ((a1-1 (new 'stack-no-clear 'event-message-block)))
     (set! (-> a1-1 from) self)
     (set! (-> a1-1 num-params) 2)
     (set! (-> a1-1 message) 'query)
     (set! (-> a1-1 param 0) (the-as uint 'powerup))
     (set! (-> a1-1 param 1) (the-as uint 3))
     (cond
      ((send-event-function *target* a1-1)
       (go launcher-active)
       )
      (else
       (let ((gp-0 'target-launch)
             (a1-2 (new 'stack-no-clear 'event-message-block))
             )
        (set! (-> a1-2 from) self)
        (set! (-> a1-2 num-params) 1)
        (set! (-> a1-2 message) 'query)
        (set! (-> a1-2 param 0) (the-as uint 'mode))
        (if (= (send-event-function *target* a1-2) gp-0)
         (send-event *target* 'end-mode)
         )
        )
       )
      )
     )
    (if
     (and
      (and
       *target*
       (>=
        32768.0
        (vector-vector-distance
         (-> self root-override trans)
         (-> *target* control trans)
         )
        )
       )
      (let ((a1-5 (new 'stack-no-clear 'event-message-block)))
       (set! (-> a1-5 from) self)
       (set! (-> a1-5 num-params) 2)
       (set! (-> a1-5 message) 'query)
       (set! (-> a1-5 param 0) (the-as uint 'powerup))
       (set! (-> a1-5 param 1) (the-as uint 3))
       (not (send-event-function *target* a1-5))
       )
      )
     (level-hint-spawn
      (game-text-id daxter-launcher-no-eco)
      "sksp0035"
      (the-as entity #f)
      *entity-pool*
      (game-task none)
      )
     )
    )
   (none)
   )
  :code
  (the-as (function none :behavior launcher) anim-loop)
  )

(defstate launcher-active (launcher)
  :event
  (behavior ((arg0 process) (arg1 int) (arg2 symbol) (arg3 event-message-block))
   (when (or (= arg2 'touch) (= arg2 'attack))
    (set! (-> self state-time) (-> *display* base-frame-counter))
    (send-event
     arg0
     'launch
     (-> self spring-height)
     (-> self camera)
     (-> self dest)
     (-> self seek-time)
     )
    )
   (cond
    ((= arg2 'instant-death)
     (go launcher-deactivated)
     )
    ((= arg2 'trans)
     (TODO-RENAME-30 (-> self root-override) (the-as vector (-> arg3 param 0)))
     (dummy-47 (-> self root-override))
     )
    )
   )
  :exit
  (behavior ()
   (let ((v1-0 (the-as sound-rpc-set-param (get-sound-buffer-entry))))
    (set! (-> v1-0 command) (sound-command set-param))
    (set! (-> v1-0 id) (-> self sound-id))
    (set! (-> v1-0 parms volume) -4)
    (set! (-> v1-0 auto-time) 120)
    (set! (-> v1-0 auto-from) 2)
    (set! (-> v1-0 parms mask) (the-as uint 17))
    (-> v1-0 id)
    )
   (none)
   )
  :trans
  (behavior ()
   (if
    (or
     (or
      (not *target*)
      (<
       (-> self active-distance)
       (vector-vector-distance
        (-> self root-override trans)
        (-> *target* control trans)
        )
       )
      )
     (let ((a1-1 (new 'stack-no-clear 'event-message-block)))
      (set! (-> a1-1 from) self)
      (set! (-> a1-1 num-params) 2)
      (set! (-> a1-1 message) 'query)
      (set! (-> a1-1 param 0) (the-as uint 'powerup))
      (set! (-> a1-1 param 1) (the-as uint 3))
      (not (send-event-function *target* a1-1))
      )
     )
    (go launcher-idle)
    )
   (spawn (-> self part) (-> self root-override trans))
   (sound-play-by-name
    (static-sound-name "launch-idle")
    (-> self sound-id)
    1024
    0
    0
    1
    #t
    )
   (if
    (and
     (and
      *target*
      (>=
       (+ 2867.2 (-> self root-override root-prim prim-core world-sphere w))
       (vector-vector-distance
        (-> self root-override trans)
        (-> *target* control trans)
        )
       )
      )
     (< (- (-> *display* base-frame-counter) (-> self state-time)) 150)
     )
    (send-event
     *target*
     'launch
     (-> self spring-height)
     (-> self camera)
     (-> self dest)
     (-> self seek-time)
     )
    )
   (none)
   )
  :code
  (behavior ()
   (sound-play-by-name
    (static-sound-name "launch-start")
    (new-sound-id)
    1024
    0
    0
    1
    #t
    )
   (anim-loop)
   (none)
   )
  )

(defstate launcher-deactivated (launcher)
  :code
  (the-as (function none :behavior launcher) anim-loop)
  )

(defmethod init-from-entity! launcher ((obj launcher) (arg0 entity-actor))
  (stack-size-set! (-> obj main-thread) 128)
  (let
   ((s4-0 (new 'process 'collide-shape obj (collide-list-enum hit-by-player))))
   (let ((s3-0 (new 'process 'collide-shape-prim-sphere s4-0 (the-as uint 0))))
    (set! (-> s3-0 prim-core collide-as) (the-as uint 256))
    (set! (-> s3-0 collide-with) (the-as uint 16))
    (set-vector! (-> s3-0 local-sphere) 0.0 0.0 0.0 12288.0)
    (set-root-prim! s4-0 s3-0)
    )
   (set! (-> s4-0 nav-radius) 13926.4)
   (backup-collide-with-as s4-0)
   (set! (-> obj root-override) s4-0)
   )
  (process-drawable-from-entity! obj arg0)
  (dummy-47 (-> obj root-override))
  (set! (-> obj active-distance) 409600.0)
  (set!
   (-> obj spring-height)
   (res-lump-float arg0 'spring-height :default 163840.0)
   )
  (let ((s4-1 (res-lump-value arg0 'mode uint128)))
   (let ((v1-18 (-> obj entity extra level name)))
    (set! (-> obj part) (create-launch-control (cond
                                                ((= v1-18 'beach)
                                                 (-> *part-group-id-table* 37)
                                                 )
                                                ((= v1-18 'swamp)
                                                 (-> *part-group-id-table* 39)
                                                 )
                                                (else
                                                 (-> *part-group-id-table* 38)
                                                 )
                                                )
                         obj
                         )
     )
    )
   (let ((v1-24 (logand (the-as int s4-1) 255)))
    (cond
     ((= (the-as uint v1-24) 1)
      (set! (-> obj camera) cam-launcher-longfall)
      )
     ((= (the-as uint v1-24) 2)
      (set! (-> obj camera) #f)
      )
     (else
      (set! (-> obj camera) cam-launcher-shortfall)
      )
     )
    )
   )
  (let ((v1-29 (res-lump-struct arg0 'alt-vector vector)))
   (when v1-29
    (set-vector! (-> obj dest) (-> v1-29 x) (-> v1-29 y) (-> v1-29 z) 1.0)
    (set! (-> obj seek-time) (the-as uint (the int (* 300.0 (-> v1-29 w)))))
    )
   )
  (set! (-> obj sound-id) (new-sound-id))
  (nav-mesh-connect obj (-> obj root-override) (the-as nav-control #f))
  (go launcher-idle)
  (none)
  )

(defbehavior
  launcher-init-by-other launcher
  ((arg0 vector) (arg1 float) (arg2 int) (arg3 float))
  (stack-size-set! (-> self main-thread) 128)
  (let
   ((s2-0 (new 'process 'collide-shape self (collide-list-enum hit-by-player))))
   (let ((s1-0 (new 'process 'collide-shape-prim-sphere s2-0 (the-as uint 0))))
    (set! (-> s1-0 prim-core collide-as) (the-as uint 256))
    (set! (-> s1-0 collide-with) (the-as uint 16))
    (set-vector! (-> s1-0 local-sphere) 0.0 0.0 0.0 12288.0)
    (set-root-prim! s2-0 s1-0)
    )
   (set! (-> s2-0 nav-radius) (* 0.75 (-> s2-0 root-prim local-sphere w)))
   (backup-collide-with-as s2-0)
   (set! (-> self root-override) s2-0)
   )
  (set! (-> self root-override trans quad) (-> arg0 quad))
  (set-vector! (-> self root-override scale) 1.0 1.0 1.0 1.0)
  (set-vector! (-> self root-override quat) 0.0 0.0 0.0 1.0)
  (dummy-47 (-> self root-override))
  (set! (-> self spring-height) arg1)
  (set! (-> self active-distance) arg3)
  (let ((v1-23 (-> self entity extra level name)))
   (set! (-> self part) (create-launch-control (cond
                                                ((= v1-23 'beach)
                                                 (-> *part-group-id-table* 37)
                                                 )
                                                ((= v1-23 'swamp)
                                                 (-> *part-group-id-table* 39)
                                                 )
                                                (else
                                                 (-> *part-group-id-table* 38)
                                                 )
                                                )
                         self
                         )
    )
   )
  (case (logand arg2 255) 
   ((1)
     (set! (-> self camera) cam-launcher-longfall)
     )
   ((2)
    (set! (-> self camera) #f)
    )
   (else
    (set! (-> self camera) cam-launcher-shortfall)
    )
   )
  (let ((v1-34 (res-lump-struct (-> self entity) 'alt-vector vector)))
   (when v1-34
    (set-vector! (-> self dest) (-> v1-34 x) (-> v1-34 y) (-> v1-34 z) 1.0)
    (set! (-> self seek-time) (the-as uint (the int (* 300.0 (-> v1-34 w)))))
    )
   )
  (set! (-> self sound-id) (new-sound-id))
  (go launcher-idle)
  (none)
  )

(defstate touch-tracker-idle (touch-tracker)
  :event
  (behavior ((arg0 process) (arg1 int) (arg2 symbol) (arg3 event-message-block))
   (local-vars (v0-0 none))
   (let ((v1-0 arg2))
    (the-as object (cond
                    ((= v1-0 'touched)
                     (let ((v1-1 (ppointer->process (-> self parent))))
                      (when (!= v1-1 arg0)
                       (cond
                        ((= (-> self event) 'attack)
                         (cond
                          ((= (-> arg0 type) target)
                           (let
                            ((a1-2 (new 'stack-no-clear 'event-message-block)))
                            (set! (-> a1-2 from) (the-as process v1-1))
                            (set! (-> a1-2 num-params) 2)
                            (set! (-> a1-2 message) (-> self event))
                            (set! (-> a1-2 param 0) (the-as uint #f))
                            (let ((a2-2 (new 'static 'attack-info :mask #x20)))
                             (set!
                              (-> a2-2 mode)
                              (the-as symbol (-> self event-mode))
                              )
                             (set! (-> a1-2 param 1) (the-as uint a2-2))
                             )
                            (send-event-function arg0 a1-2)
                            )
                           )
                          ((= (-> v1-1 type) target)
                           (let
                            ((a1-4 (new 'stack-no-clear 'event-message-block)))
                            (set! (-> a1-4 from) (the-as process v1-1))
                            (set! (-> a1-4 num-params) 4)
                            (set! (-> a1-4 message) (-> self event))
                            (set! (-> a1-4 param 0) (the-as uint #f))
                            (set!
                             (-> a1-4 param 1)
                             (the-as uint (-> self event-mode))
                             )
                            (set!
                             (-> a1-4 param 2)
                             (the-as uint (-> *target* control unknown-dword50))
                             )
                            (set!
                             (-> a1-4 param 3)
                             (the-as uint (-> *target* control unknown-dword51))
                             )
                            (send-event-function arg0 a1-4)
                            )
                           )
                          (else
                           (let
                            ((a1-5 (new 'stack-no-clear 'event-message-block)))
                            (set! (-> a1-5 from) (the-as process v1-1))
                            (set! (-> a1-5 num-params) 4)
                            (set! (-> a1-5 message) (-> self event))
                            (set! (-> a1-5 param 0) (the-as uint #f))
                            (set!
                             (-> a1-5 param 1)
                             (the-as uint (-> self event-mode))
                             )
                            (let ((v1-19 (+ *global-attack-id* 1)))
                             (set! *global-attack-id* v1-19)
                             (set! (-> a1-5 param 2) (the-as uint v1-19))
                             )
                            (set! (-> a1-5 param 3) (the-as uint 0))
                            (send-event-function arg0 a1-5)
                            )
                           )
                          )
                         )
                        ((-> self event)
                         (let
                          ((a1-6 (new 'stack-no-clear 'event-message-block)))
                          (set! (-> a1-6 from) (the-as process v1-1))
                          (set! (-> a1-6 num-params) 0)
                          (set! (-> a1-6 message) (-> self event))
                          (send-event-function arg0 a1-6)
                          )
                         )
                        (else
                         (let
                          ((t0-5 (new 'stack-no-clear 'event-message-block)))
                          (set! (-> t0-5 from) arg0)
                          (set! (-> t0-5 num-params) arg1)
                          (set! (-> t0-5 message) arg2)
                          (set! (-> t0-5 param 0) (-> arg3 param 0))
                          (set! (-> t0-5 param 1) (-> arg3 param 1))
                          (set! (-> t0-5 param 2) (-> arg3 param 2))
                          (set! (-> t0-5 param 3) (-> arg3 param 3))
                          (set! (-> t0-5 param 4) (-> arg3 param 4))
                          (set! (-> t0-5 param 5) (-> arg3 param 5))
                          (set! (-> t0-5 param 6) (-> arg3 param 6))
                          (send-event-function v1-1 t0-5)
                          )
                         )
                        )
                       )
                      )
                     )
                    ((= v1-0 'target)
                     (set!
                      v0-0
                      (the-as
                       none
                       (process->handle (the-as process (-> arg3 param 0)))
                       )
                      )
                     (set! (-> self target) (the-as handle v0-0))
                     v0-0
                     )
                    ((= v1-0 'event)
                     (set! (-> self event) (the-as symbol (-> arg3 param 0)))
                     (set! v0-0 (the-as none (-> arg3 param 1)))
                     (set! (-> self event-mode) (the-as basic v0-0))
                     v0-0
                     )
                    ((= v1-0 'exit)
                     (set! v0-0 (the-as none (-> arg3 param 0)))
                     (set! (-> self run-function) (the-as (function none) v0-0))
                     v0-0
                     )
                    ((= v1-0 'eval)
                     ((the-as (function touch-tracker none) (-> arg3 param 0))
                      self
                      )
                     )
                    ((= v1-0 'function)
                     (set! v0-0 (the-as none (-> arg3 param 0)))
                     (set!
                      (-> self callback)
                      (the-as (function touch-tracker none) v0-0)
                      )
                     v0-0
                     )
                    )
     )
    )
   )
  :code
  (behavior ()
   (set! (-> self state-time) (-> *display* base-frame-counter))
   (while ((-> self run-function))
    (let* ((gp-0 (handle->process (-> self target)))
           (a0-4
            (if
             (and (nonzero? gp-0) (type-type? (-> gp-0 type) process-drawable))
             gp-0
             )
            )
           )
     (when a0-4
      (let* ((gp-1 (-> (the-as process-drawable a0-4) root))
             (a0-6
              (if
               (and (nonzero? gp-1) (type-type? (-> gp-1 type) collide-shape))
               gp-1
               )
              )
             )
       (if a0-6
        (set!
         (-> self root-override trans quad)
         (-> (the-as collide-shape a0-6) root-prim prim-core world-sphere quad)
         )
        )
       )
      )
     )
    (if (-> self callback)
     ((-> self callback) self)
     )
    (dummy-47 (-> self root-override))
    (let ((a1-3 (new 'stack-no-clear 'touching-shapes-entry)))
     (set! (-> a1-3 cshape1) (the-as collide-shape 2))
     (set! (-> a1-3 cshape2) (the-as collide-shape *touching-list*))
     (dummy-40 (-> self root-override) a1-3)
     )
    (suspend)
    )
   (clear-collide-with-as (-> self root-override))
   (suspend)
   0
   (none)
   )
  )

(defbehavior
  touch-tracker-init touch-tracker
  ((arg0 vector) (arg1 float) (arg2 uint))
  (let
   ((s4-0
     (new 'process 'collide-shape-moving self (collide-list-enum hit-by-player))
     )
    )
   (set! (-> s4-0 dynam) (copy *standard-dynamics* 'process))
   (set! (-> s4-0 reaction) default-collision-reaction)
   (set!
    (-> s4-0 no-reaction)
    (the-as
     (function collide-shape-moving collide-shape-intersect vector vector none)
     nothing
     )
    )
   (let ((s2-0 (new 'process 'collide-shape-prim-sphere s4-0 (the-as uint 0))))
    (set! (-> s2-0 prim-core collide-as) (the-as uint 272))
    (set! (-> s2-0 collide-with) (the-as uint 3022))
    (set! (-> s2-0 prim-core offense) 4)
    (set-vector! (-> s2-0 local-sphere) 0.0 0.0 0.0 arg1)
    (set-root-prim! s4-0 s2-0)
    )
   (set! (-> s4-0 nav-radius) (* 0.75 (-> s4-0 root-prim local-sphere w)))
   (backup-collide-with-as s4-0)
   (set! (-> s4-0 event-self) 'touched)
   (set! (-> self root-override) s4-0)
   )
  (set! (-> self root-override trans quad) (-> arg0 quad))
  (set! (-> self duration) arg2)
  (set! (-> self target) (the-as handle #f))
  (set! (-> self event) #f)
  (set! (-> self callback) #f)
  (set!
   (-> self run-function)
   (the-as
    (function none)
    (lambda :behavior touch-tracker
     ()
     (<
      (- (-> *display* base-frame-counter) (-> self state-time))
      (the-as int (-> self duration))
      )
     )
    )
   )
  (set! (-> self event-hook) (-> touch-tracker-idle event))
  (go touch-tracker-idle)
  (none)
  )

(defun process-drawable-random-point! ((arg0 process-drawable) (arg1 vector))
  (let ((v1-1 (-> arg0 node-list length))
        (s4-0 (-> arg0 root))
        )
   (cond
    ((>= v1-1 7)
     (let ((v1-2 (rand-vu-int-range 3 (+ v1-1 -1))))
      (vector<-cspace! arg1 (-> arg0 node-list data v1-2))
      )
     )
    ((and (nonzero? s4-0) (type-type? (-> s4-0 type) collide-shape))
     (vector+!
      arg1
      (the-as vector (-> (the-as collide-shape s4-0) root-prim prim-core))
      (rand-vu-sphere-point!
       arg1
       (-> (the-as collide-shape s4-0) root-prim prim-core world-sphere w)
       )
      )
     )
    (else
     (vector+!
      arg1
      (-> arg0 root trans)
      (rand-vu-sphere-point! arg1 (-> arg0 draw bounds w))
      )
     )
    )
   )
  arg1
  )

(defun
  process-drawable-pair-random-point!
  ((arg0 process-drawable) (arg1 process-drawable) (arg2 vector) (arg3 float))
  (let ((s4-0 (new-stack-vector0))
        (s3-0 (new-stack-vector0))
        )
   (process-drawable-random-point! arg0 s4-0)
   (process-drawable-random-point! arg1 s3-0)
   (vector-lerp! arg2 s4-0 s3-0 arg3)
   )
  )

(define *particle-quat* (new 'static 'quaternion :w 1.0))

(defun
  birth-func-set-quat
  ((arg0 int) (arg1 sparticle-cpuinfo) (arg2 sparticle-launchinfo))
  (local-vars (a0-2 float) (a0-3 float))
  (rlet ((vf0 :class vf)
         (vf1 :class vf)
         (vf2 :class vf)
         )
   (init-vf0-vector)
   (let ((a0-1 arg2)
         (v1-0 *particle-quat*)
         )
    (cond
     ((< (-> v1-0 w) 0.0)
      (.lvf vf1 (&-> a0-1 conerot quad))
      (.lvf vf2 (&-> v1-0 vec quad))
      (.sub.vf vf1 vf0 vf2 :mask #b111)
      (.svf (&-> a0-1 conerot quad) vf1)
      (.mov a0-2 vf1)
      )
     (else
      (.lvf vf1 (&-> a0-1 conerot quad))
      (.lvf vf2 (&-> v1-0 vec quad))
      (.add.vf vf1 vf0 vf2 :mask #b111)
      (.svf (&-> a0-1 conerot quad) vf1)
      (.mov a0-3 vf1)
      )
     )
    )
   0
   (none)
   )
  )

(set!
  (-> *part-id-table* 2528)
  (new 'static 'sparticle-launcher
   :init-specs
   (new 'static 'inline-array sp-field-init-spec 12
    (sp-tex spt-texture (new 'static 'texture-id :index #xc :page #x2))
    (sp-func spt-birth-func 'birth-func-set-quat)
    (sp-flt spt-num 1.0)
    (sp-rnd-flt spt-scale-x (meters 2.0) (meters 0.5) 1.0)
    (sp-flt spt-scale-y (meters 5.6))
    (sp-rnd-flt spt-r 0.0 44.0 1.0)
    (sp-rnd-flt spt-g 0.0 64.0 1.0)
    (sp-rnd-flt spt-b 128.0 32.0 1.0)
    (sp-flt spt-a 128.0)
    (sp-int spt-timer 5)
    (sp-cpuinfo-flags bit2 bit3 bit14 left-multiply-quat)
    (sp-end)
    )
   )
  )

(defun draw-eco-beam ((arg0 vector) (arg1 vector))
  (when (line-in-view-frustum? arg0 arg1)
   (let ((s2-1 (vector-! (new 'stack-no-clear 'vector) arg1 arg0))
         (gp-1 (new 'stack-no-clear 'vector))
         (s4-0 (new 'stack-no-clear 'vector))
         (s5-0 (new 'stack-no-clear 'quaternion))
         )
    (vector+*! gp-1 arg0 s2-1 0.5)
    (vector-normalize-copy! s4-0 s2-1 1.0)
    (set!
     (-> *part-id-table* 2528 init-specs 4 initial-valuef)
     (vector-length s2-1)
     )
    (forward-up->quaternion s5-0 s4-0 *y-vector*)
    (dotimes (s4-1 3)
     (quaternion-rotate-local-z! s5-0 s5-0 10922.667)
     (quaternion-copy! *particle-quat* s5-0)
     (sp-launch-particles-var
      *sp-particle-system-3d*
      (-> *part-id-table* 2528)
      gp-1
      (the-as sparticle-launch-state #f)
      (the-as sparticle-launch-control #f)
      1.0
      )
     )
    )
   )
  0
  (none)
  )



<|MERGE_RESOLUTION|>--- conflicted
+++ resolved
@@ -16,23 +16,21 @@
 
 (define-extern process-drawable-from-entity! (function process-drawable entity-actor none))
 
+;; TODO - for citb-plat
+(define-extern *particle-quat* quaternion)
+
+;; TODO - for jungle-mirrors
+(define-extern line-in-view-frustum? (function vector vector symbol))
+
+;; decomp begins
+
 (declare-type beach-part part-spawner)
 (define-extern beach-part-grotto-1 (state beach-part))
 
-<<<<<<< HEAD
-;; TODO - for citb-plat
-(define-extern *particle-quat* quaternion)
-
-;; TODO - for jungle-mirrors
-(define-extern line-in-view-frustum? (function vector vector symbol))
-
-;; decomp begins
-=======
 (declare-type launcher process-drawable)
 (define-extern launcher-active (state launcher))
 (define-extern launcher-idle (state launcher))
 (define-extern launcher-deactivated (state launcher))
->>>>>>> 8544e95b
 
 (define-extern command-get-camera (function object state object)) ;; ret - (state camera) | string | symbol
 
