--- conflicted
+++ resolved
@@ -5,10 +5,6 @@
 ;; name in dgo: projectiles
 ;; dgos: GAME, ENGINE
 
-<<<<<<< HEAD
-;; TODO - for baseplat
-(define-extern spawn-projectile-blue (function target none))
-=======
 ;; definition of type search-info
 (deftype search-info (structure)
   ((point        vector     :inline :offset-assert   0)
@@ -3373,5 +3369,4 @@
    (go-virtual projectile-die)
    (none)
    )
-  )
->>>>>>> 3d7010b0
+  )