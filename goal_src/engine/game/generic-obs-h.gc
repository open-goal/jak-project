--- conflicted
+++ resolved
@@ -19,12 +19,6 @@
 
 (define-extern birth-pickup-at-point (function vector int float symbol process-drawable fact-info (pointer process)))
 
-<<<<<<< HEAD
-(declare-type sparticle-launch-group basic)
-(declare-type collide-prim-core structure)
-;; TODO - for projectiles | dark-eco-pool
-(define-extern part-tracker-init (function sparticle-launch-group int function int basic collide-prim-core none)) ;; TODO - not confirmed
-=======
 (declare-type collide-shape-moving basic)
 (declare-type sparticle-launch-group basic)
 (declare-type part-tracker process)
@@ -33,20 +27,13 @@
 
 (declare-type touch-tracker process-drawable)
 (define-extern touch-tracker-init (function vector float uint none :behavior touch-tracker)) ;; last arg is a handle to `target`
->>>>>>> 97636135
 
 ;; DECOMP BEGINS
 
 (deftype manipy (process-drawable)
-<<<<<<< HEAD
-  ((new-trans-hook       function                 :offset-assert 176)
-   (cur-trans-hook       function                 :offset-assert 180)
-   (cur-event-hook       function                 :offset-assert 184)
-=======
   ((new-trans-hook       (function none)          :offset-assert 176)
    (cur-trans-hook       (function none)          :offset-assert 180)
    (cur-event-hook       (function none)          :offset-assert 184)
->>>>>>> 97636135
    (new-joint-anim       art-joint-anim           :offset-assert 188)
    (new-joint-anim-blend uint64                   :offset-assert 192)
    (anim-mode            symbol                   :offset-assert 200)
@@ -54,13 +41,8 @@
    (cur-target-handle    handle                   :offset-assert 216)
    (old-grab-pos         vector           :inline :offset-assert 224)
    (joint                process-drawable 4       :offset-assert 240)
-<<<<<<< HEAD
-   (new-post-hook        function                 :offset-assert 256)
-   (cur-post-hook        function                 :offset-assert 260)
-=======
    (new-post-hook        (function none)          :offset-assert 256)
    (cur-post-hook        (function none)          :offset-assert 260)
->>>>>>> 97636135
    (clone-copy-trans     basic                    :offset-assert 264)
    (shadow-backup        basic                    :offset-assert 268)
    (draw?                symbol                   :offset-assert 272)
@@ -89,21 +71,6 @@
 
 
 (deftype part-tracker (process)
-<<<<<<< HEAD
-  ((root            trsqv                                    :offset-assert 112)
-   (part            sparticle-launch-control                 :offset-assert 116)
-   (target          uint64                                   :offset-assert 120)
-   (callback        (function part-tracker vector)           :offset-assert 128)
-   (linger-callback (function part-tracker vector)           :offset-assert 132)
-   (duration        uint64                                   :offset-assert 136)
-   (linger-duration uint64                                   :offset-assert 144)
-   (start-time      uint64                                   :offset-assert 152)
-   (offset          vector                         :inline   :offset-assert 160)
-   (userdata        uint64                                   :offset-assert 176)
-   (user-time       int64                          2         :offset-assert 184)
-   (user-vector     vector                         2 :inline :offset-assert 208)
-   (user-handle     uint32                         2         :offset-assert 240)
-=======
   ((root   trsqv                                  :offset-assert 112)
    (part            sparticle-launch-control               :offset-assert 116)
    (target          handle                                 :offset-assert 120)
@@ -117,7 +84,6 @@
    (user-time       int64                        2         :offset-assert 184)
    (user-vector     vector                       2 :inline :offset-assert 208)
    (user-handle     uint32                       2         :offset-assert 240)
->>>>>>> 97636135
    )
   :heap-base #x90
   :method-count-assert 14
@@ -127,27 +93,6 @@
 
 
 (deftype camera-tracker (process)
-<<<<<<< HEAD
-  ((grab-target     handle  :offset        120)
-   (grab-event      basic   :offset-assert 128)
-   (release-event   basic   :offset-assert 132)
-   (old-global-mask uint32  :offset-assert 136)
-   (old-self-mask   uint32  :offset-assert 140)
-   (old-parent-mask uint32  :offset-assert 144)
-   (look-at-target  handle  :offset-assert 152)
-   (pov-target      handle  :offset-assert 160)
-   (work-process    handle  :offset-assert 168)
-   (anim-process    handle  :offset-assert 176)
-   (start-time      int64   :offset-assert 184)
-   (callback        basic   :offset-assert 192)
-   (userdata        basic   :offset-assert 196)
-   (message         basic   :offset-assert 200)
-   (border-value    basic   :offset-assert 204)
-   (mask-to-clear   uint32  :offset-assert 208)
-   (script          basic   :offset-assert 212)
-   (script-line     basic   :offset-assert 216)
-   (script-func     basic   :offset-assert 220)
-=======
   ((entity-override entity-actor     :offset         52)
    (grab-target     handle           :offset        120)
    (grab-event      symbol           :offset-assert 128)
@@ -168,7 +113,6 @@
    (script          pair             :offset-assert 212)
    (script-line     pair             :offset-assert 216)
    (script-func     (function none)  :offset-assert 220)
->>>>>>> 97636135
    )
   :heap-base #x70
   :method-count-assert 15
