--- conflicted
+++ resolved
@@ -5,14 +5,10 @@
 ;; name in dgo: projectiles-h
 ;; dgos: GAME, ENGINE
 
-<<<<<<< HEAD
-;; DECOMP BEGINS
-=======
 (declare-type projectile process-drawable)
 (define-extern projectile-init-by-other (function entity vector vector uint handle none :behavior projectile)) ;; 4th arg is `options`, 5th is `last-target`
 
 ;; decomp begins
->>>>>>> 8544e95b
 
 (deftype projectile (process-drawable)
   ((root-override   collide-shape-moving               :offset        112)
