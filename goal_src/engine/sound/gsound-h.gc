--- conflicted
+++ resolved
@@ -31,7 +31,6 @@
   :flag-assert #x900000010
   )
 
-<<<<<<< HEAD
 (defmacro static-sound-name (str)
   "Convert a string constant to a static sound-name."
 
@@ -53,7 +52,6 @@
     )
   )
 
-=======
 (defenum sound-command
   :type uint16
   (load-bank)
@@ -80,7 +78,6 @@
   (list-sounds)
   (unload-music)
   )
->>>>>>> 877e3d16
 ;; like should match the sound type in OVERLORD
 ;; This is shared between all sound RPCs.
 (deftype sound-rpc-cmd (structure)
