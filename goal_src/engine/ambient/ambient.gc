--- conflicted
+++ resolved
@@ -5,22 +5,9 @@
 ;; name in dgo: ambient
 ;; dgos: GAME, ENGINE
 
-<<<<<<< HEAD
-
 (define-extern level-hint-init-by-other (function game-text-id string entity none :behavior level-hint))
 (define-extern ambient-hint-init-by-other (function string vector symbol none :behavior level-hint))
 
-=======
-(define-extern level-hint-init-by-other (function game-text-id string entity none :behavior level-hint))
-(define-extern ambient-hint-init-by-other (function string vector symbol none :behavior level-hint))
-
-(define-extern level-hint-sidekick (state string level-hint))
-(define-extern level-hint-normal (state level-hint))
-(define-extern level-hint-exit (state level-hint))
-(define-extern level-hint-error (state string string level-hint))
-(define-extern level-hint-ambient-sound (state string level-hint))
-
->>>>>>> 8b25a19e
 ;; DECOMP BEGINS
 
 (defmethod
