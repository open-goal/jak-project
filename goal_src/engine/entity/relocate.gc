--- conflicted
+++ resolved
@@ -219,11 +219,7 @@
   ((obj collide-shape-prim-group) (arg0 int))
   (&+! (-> obj cshape) arg0)
   (countdown (v1-2 (-> obj num-prims))
-<<<<<<< HEAD
-   (&+! (-> obj prim v1-2) arg0)
-=======
    (&+! (-> obj prims v1-2) arg0)
->>>>>>> f6841009
    )
   obj
   )
