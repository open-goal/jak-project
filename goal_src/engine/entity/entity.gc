--- conflicted
+++ resolved
@@ -1255,13 +1255,10 @@
 (define-extern crate type)
 (define-extern water-vol type)
 (define-extern slide-control type)
-<<<<<<< HEAD
-(define-extern lurkercrab type)
-=======
 (define-extern racer type)
 (define-extern launcher type)
 (define-extern warp-gate-switch type)
->>>>>>> f8fa95f9
+(define-extern lurkercrab type)
 
 (defmacro heap-size-hack (info entity-type)
   `(cond
@@ -1287,13 +1284,10 @@
               (type-type? (-> obj etype) ecovalve)
               (type-type? (-> obj etype) water-vol)
               (type-type? (-> obj etype) slide-control)
-<<<<<<< HEAD
-              (type-type? (-> obj etype) lurkercrab) ;; crash on death, can't see jak yet
-=======
               (type-type? (-> obj etype) racer)
               (type-type? (-> obj etype) launcher)
               (type-type? (-> obj etype) warp-gate-switch)
->>>>>>> f8fa95f9
+              (type-type? (-> obj etype) lurkercrab) ;; crash on death
               ;(type-type? (-> obj etype) crate)
               
               )
