;;-*-Lisp-*-
(in-package goal)

;; name: entity.gc
;; name in dgo: entity
;; dgos: GAME, ENGINE

;; DECOMP BEGINS

;;;;;;;;;;;;;;;;;;;;;;;;;;;;
;; global entity settings
;;;;;;;;;;;;;;;;;;;;;;;;;;;;

(define *spawn-actors* #t)
(define *compact-actors* #t)
(define *vis-actors* #t)


;;;;;;;;;;;;;;;;;;;;;;;;;;;;
;; entity basic methods
;;;;;;;;;;;;;;;;;;;;;;;;;;;;

(defmethod mem-usage drawable-actor ((obj drawable-actor) (arg0 memory-usage-block) (arg1 int))
  "Update memory use for a drawable-actor"
  (set! (-> arg0 length) (max 44 (-> arg0 length)))
  (set! (-> arg0 data 43 name) "entity")
  (+! (-> arg0 data 43 count) 1)
  (let ((v1-6 (asize-of obj)))
    (+! (-> arg0 data 43 used) v1-6)
    (+! (-> arg0 data 43 total) (logand -16 (+ v1-6 15)))
    )
  
  ;; note: does something with flags here.
  (mem-usage (-> obj actor) arg0 (logior arg1 64))
  (the-as drawable-actor 0)
  )

(defmethod mem-usage drawable-inline-array-actor ((obj drawable-inline-array-actor) (arg0 memory-usage-block) (arg1 int))
  "update memory use for a group of drawable actors."
  (set! (-> arg0 length) (max 1 (-> arg0 length)))
  (set! (-> arg0 data 0 name) (symbol->string 'drawable-group))
  (+! (-> arg0 data 0 count) 1)
  (let ((v1-7 32))
    (+! (-> arg0 data 0 used) v1-7)
    (+! (-> arg0 data 0 total) (logand -16 (+ v1-7 15)))
    )
  (dotimes (s3-0 (-> obj length))
    (mem-usage (-> obj data s3-0) arg0 arg1)
    )
  (the-as drawable-inline-array-actor 0)
  )

(defmethod print entity-links ((obj entity-links))
  (format #t "#<entity-links :process ~A @ #x~X>" (-> obj process) obj)
  obj
  )

(defmethod print entity-perm ((obj entity-perm))
  (format #t "#<entity-perm :aid ~D :task ~D :status #x~X :data #x~X @ #x~X>"
          (-> obj aid)
          (-> obj task)
          (-> obj status)
          (-> obj user-uint64)
          obj
          )
  obj
  )

(defmethod birth! entity ((obj entity))
  "children of entity should override this."
  (format #t "birth ~A~%" obj)
  obj
  )

(defmethod kill! entity ((obj entity))
  "children of entity should override this."
  (format #t "kill ~A~%" obj)
  obj
  )

(defmethod print entity ((obj entity))
  "print an entity, with its name from the res."
  (format #t "#<~A :name ~S @ #x~X>" (-> obj type) (res-lump-struct obj 'name structure) obj)
  obj
  )


;;;;;;;;;;;;;;;;;;;;;;;;;;;;
;; entity finding
;;;;;;;;;;;;;;;;;;;;;;;;;;;;

(defmethod get-level entity ((obj entity))
  "Get the level that the entity belongs to."
  
  ;; loop over levels
  (dotimes (v1-0 (-> *level* length))
    (let ((a1-3 (-> *level* level v1-0)))
      ;; only if the level is active
      (when (= (-> a1-3 status) 'active)
        ;; check if we are inside the heap
        (if (and (>= (the-as int obj) (the-as int (-> a1-3 heap base)))
                 (< (the-as int obj) (the-as int (-> a1-3 heap top-base)))
                 )
            (return a1-3)
            )
        )
      )
    )
  (-> *level* level-default)
  )

(defun entity-by-name ((arg0 string))
  "Get an entity with the given name.  Will search in
  -actors, for each level
  -ambients, for each level
  -cameras, for each level.
   All the searching is in the bsp."
  (dotimes (s5-0 (-> *level* length))
    (let ((s4-0 (-> *level* level s5-0)))
      (when (= (-> s4-0 status) 'active)
        (let ((s3-0 (-> s4-0 bsp actors)))
          (when (nonzero? s3-0)
            (dotimes (s2-0 (-> s3-0 length))
              (let ((s1-0 (-> s3-0 data s2-0 actor)))
                (if (name= (res-lump-struct s1-0 'name basic) arg0)
                    (return s1-0)
                    )
                )
              )
            )
          )
        (let ((s3-1 (-> s4-0 bsp ambients)))
          (when (nonzero? s3-1)
            (dotimes (s2-1 (-> s3-1 length))
              (let ((s1-1 (-> s3-1 data s2-1 ambient)))
                (if (name= (res-lump-struct s1-1 'name basic) arg0)
                    (return s1-1)
                    )
                )
              )
            )
          )
        (let ((s4-1 (-> s4-0 bsp cameras)))
          (when (nonzero? s4-1)
            (dotimes (s3-2 (-> s4-1 length))
              (let ((s2-2 (-> s4-1 s3-2)))
                (if (name= (res-lump-struct s2-2 'name basic) arg0)
                    (return s2-2)
                    )
                )
              )
            )
          )
        )
      )
    )
  (the-as entity #f)
  )

(defun entity-by-type ((arg0 type))
  "Get an entity-actor with the _exactly_ the given type.
   Searches over all entity-actors in all levels, looking in the bsp"
  (dotimes (s5-0 (-> *level* length))
    (let ((v1-3 (-> *level* level s5-0)))
      (when (= (-> v1-3 status) 'active)
        (let ((s4-0 (-> v1-3 bsp actors)))
          (when (nonzero? s4-0)
            (dotimes (s3-0 (-> s4-0 length))
              (let ((s2-0 (-> s4-0 data s3-0 actor)))
                (if (and (type-type? (-> s2-0 type) entity-actor)
                         (= (-> s2-0 etype) arg0)
                         )
                    (return s2-0)
                    )
                )
              )
            )
          )
        )
      )
    )
  (the-as entity-actor #f)
  )

(defun entity-by-aid ((arg0 uint))
  "Get an entity by actor-id.  This looks through the entity-links-array, so it
   will require that the level is somewhat loaded."
  (dotimes (v1-0 (-> *level* length))
    (let ((a1-3 (-> *level* level v1-0)))
      (when (= (-> a1-3 status) 'active)
        (let ((a1-4 (-> a1-3 entity)))
          (when (nonzero? a1-4)
            (let ((a2-4 0)
                  (a3-2 (+ (-> a1-4 length) -1))
                  )
              0
              (while (>= a3-2 a2-4)
                (let* ((t0-3 (+ a2-4 (/ (- a3-2 a2-4) 2)))
                       (t1-2 (-> a1-4 data t0-3))
                       (t2-0 (-> t1-2 perm aid))
                       )
                  (cond
                    ((= t2-0 arg0)
                     (return (-> t1-2 entity))
                     )
                    ((< (the-as uint t2-0) arg0)
                     (set! a2-4 (+ t0-3 1))
                     )
                    (else
                      (set! a3-2 (+ t0-3 -1))
                      )
                    )
                  )
                )
              )
            )
          )
        )
      )
    )
  (the-as entity #f)
  )

(defun entity-by-meters ((arg0 float) (arg1 float) (arg2 float))
  "Get an entity by position. The coordinate are rounded to the nearest 1/4096th of a meter."
  (dotimes (v1-0 (-> *level* length))
    (let ((a3-3 (-> *level* level v1-0)))
      (when (= (-> a3-3 status) 'active)
        (let ((a3-5 (-> a3-3 bsp actors)))
          (when (nonzero? a3-5)
            (dotimes (t0-4 (-> a3-5 length))
              (let* ((t1-3 (-> a3-5 data t0-4 actor))
                     (t2-1 (-> t1-3 extra trans))
                     )
                (if (and
                        (= (the float (the int (-> t2-1 x))) arg0)
                        (= (the float (the int (-> t2-1 y))) arg1)
                        (= (the float (the int (-> t2-1 z))) arg2)
                        )
                    (return t1-3)
                    )
                )
              )
            )
          )
        )
      )
    )
  (the-as entity-actor #f)
  )

(defun process-by-ename ((arg0 string))
  "Get the process for the entity with the given name. If there is no entity or process, #f."
  (let ((v1-0 (entity-by-name arg0)))
    (if v1-0
        (-> v1-0 extra process)
        )
    )
  )

(defun entity-process-count ((arg0 symbol))
  "Count the number of entities with a process. If arg0 is 'vis, will count visible entities."
  (let ((gp-0 0))
    (dotimes (s4-0 (-> *level* length))
      (let ((s3-0 (-> *level* level s4-0)))
        (when (= (-> s3-0 status) 'active)
          (let ((s2-0 (-> s3-0 bsp level entity)))
            (dotimes (s1-0 (-> s2-0 length))
              (let ((v1-9 (-> s2-0 data s1-0 entity)))
                (case arg0
                  (('vis)
                   (if (is-object-visible? s3-0 (-> v1-9 extra vis-id))
                       (+! gp-0 1)
                       )
                   )
                  (else
                    (if (-> v1-9 extra process)
                        (+! gp-0 1)
                        )
                    )
                  )
                )
              )
            )
          )
        )
      )
    gp-0
    )
  )

(defun entity-count ()
  "Count the number of entities. Uses the entity-links"
  (let ((v0-0 0))
    (dotimes (v1-0 (-> *level* length))
      (let ((a0-3 (-> *level* level v1-0)))
        (when (= (-> a0-3 status) 'active)
          (let ((a0-6 (-> a0-3 bsp level entity)))
            (dotimes (a1-3 (-> a0-6 length))
              (-> a0-6 data a1-3 entity) ;; value is unused.
              (+! v0-0 1)
              )
            )
          )
        )
      )
    v0-0
    )
  )

(defun entity-remap-names ((arg0 pair))
  "Rename entities by location. Changes their res."
  (let ((s5-0 (car arg0)))
    (while (not (null? arg0))
      ;; look up by the given position.
      (let ((a0-2 (entity-by-meters
                    (the float (/ (the-as int (car (cdr s5-0))) 8))
                    (the float (/ (the-as int (car (cdr (cdr s5-0)))) 8))
                    (the float (/ (the-as int (car (cdr (cdr (cdr s5-0))))) 8))
                    )
                  )
            )
        (if a0-2
            ;; if we found an entity, modify its res.
            (add-data!
              a0-2
              (new 'static 'res-tag :name 'name :key-frame -1000000000.0 :elt-count #x1 :elt-type string)
              (the-as pointer (car s5-0))
              )
            )
        )
      (set! arg0 (cdr arg0))
      (set! s5-0 (car arg0))
      )
    )
  0
  (none)
  )

;;;;;;;;;;;;;;;;;;;;;;
;; entity inspection
;;;;;;;;;;;;;;;;;;;;;;

(defun-debug process-status-bits ((arg0 process) (arg1 symbol))
  "Print to arg1 three characters representing the status of a process
   The first is an r, if we should run.
   The second is a d, if we draw (only if we are process-drawable)
   The third is the LOD of the drawing. (also only for process-drawable)"
  (let* ((s5-0 arg0)
         (proc-draw (the-as process-drawable
                            (if (and (nonzero? s5-0) (type-type? (-> s5-0 type) process-drawable))
                                s5-0
                                )
                            )
                    )
         )
    (if (and (the-as process proc-draw) (zero? (-> proc-draw draw)))
        (set! proc-draw (the-as process-drawable #f))
        )
    
    ;; first char is r or ' '. r for run.
    ;; second char is d or ' '. I think d is draw.
    ;; third char is a number 0-4 or a ' '. This is the lod.
    (format arg1 "~C~C~C"
            (if (and arg0 (zero? (logand (-> *kernel-context* prevent-from-run) (-> arg0 mask)))
                     (run-logic? arg0)
                     )
                #\r
                #\\s ;; space
                )
            (if (and proc-draw (logtest? (-> proc-draw draw status) 8))
                #\d
                #\\s
                )
            (cond
              ((and proc-draw (logtest? (-> proc-draw draw status) 8))
               (case (-> proc-draw draw cur-lod)
                     ((0) #\0)
                     ((1) #\1)
                     ((2) #\2)
                     ((3) #\3)
                     ((4) #\4)
                     )
               )
              (else
                #\\s
                )
              )
            )
    )
  0
  (none)
  )

(defmethod print process ((obj process))
  "Fancier print for process that can also print status of process drawables."
  (format #t "#<~A ~S ~A :state ~S :flags " (-> obj type) (-> obj name) (-> obj status) (if (-> obj state)
                                                                                            (-> obj state name)
                                                                                            )
          )
  (process-status-bits obj #t)
  (format #t " :stack ~D/~D :heap ~D/~D @ #x~X>"
          (&- (-> obj top-thread stack-top) (the-as uint (-> obj top-thread sp)))
          (-> obj main-thread stack-size)
          (- (-> obj allocated-length) (&- (-> obj heap-top) (the-as uint (-> obj heap-cur))))
          (-> obj allocated-length)
          obj
          )
  obj
  )



(defmethod debug-print entity-actor ((obj entity-actor) (mode symbol) (expected-type type))
  "Debug print info about an entity-actor.  This is designed to generate rows for the table
   printed by method debug-print-entities of level-group."
  (let ((s4-0 (-> obj etype)))
    (when (or (not expected-type) (and s4-0 (valid? s4-0 type #f #f 0) (type-type? s4-0 expected-type)))
      (format #t "~5D  #x~8X  ~-21S" (-> obj extra vis-id) obj (res-lump-struct obj 'name structure))
      (let ((t0-3 (-> obj extra level nickname)))
        (set! t0-3 (cond
                     (t0-3
                       t0-3
                       )
                     (else
                       (-> obj extra level name)
                       )
                     )
              )
        (format #t "~8D ~3D ~-4S #x~4X" (-> obj extra perm aid) (-> obj extra perm task) t0-3 (-> obj extra perm status))
        )
      
      ;; location
      (if (= mode 'entity-meters)
          (format #t " :trans ~14m ~14m ~14m  " (-> obj extra trans x) (-> obj extra trans y) (-> obj extra trans z))
          (format #t " :trans ~14f ~14f ~14f  " (-> obj extra trans x) (-> obj extra trans y) (-> obj extra trans z))
          )
      
      ;; if we have an associated process, print info.
      (let* ((s3-2 (-> obj extra process))
             (s4-2 (if (and (nonzero? s3-2) (type-type? (-> s3-2 type) process-drawable))
                       s3-2
                       )
                   )
             )
        (format #t ":pr #x~8X ~-12S ~-21S ~-5S/~-5S "
          (if (-> obj extra process)
              (-> obj extra process)
              0
              )
          (if (-> obj extra process)
              (-> obj extra process name)
              ""
              )
          (if (and (-> obj extra process) (-> obj extra process state))
              (-> obj extra process state name)
              ""
              )
          (if (-> obj extra process)
              (* (- (-> obj extra process allocated-length)
                     (&- (-> obj extra process heap-top) (the-as uint (-> obj extra process heap-cur)))
                     )
                 8
                 )
              ""
              )
          (if (-> obj extra process)
              (* (-> obj extra process allocated-length) 8)
              ""
              )
          )
        (process-status-bits s4-2 #t)
        )
      (format #t "~%")
      (if (= mode 'entity-perm)
          (format #t "     ~`entity-perm`P~%" (-> obj extra perm))
          )
      )
    )
  (none)
  )

(defmethod debug-print-entities level-group ((obj level-group) (mode symbol) (expected-type type))
  "Print a table of entities. If expected-type is #f, print all. Otherwise, print only entities of the given type.
  Modes:
  'art-group: print art groups instead.
  'entity-meters: print entity location in meters.
  'entity-perm: also print entity-perm values."
  
  ;; no way this fit on their screen back in ~2000.
  (format #t "   id     address  name                      aid tsk lev  status              x              y              z             address    name         state                 heap         flags~%" 0 0 0)
  (dotimes (s3-0 (-> obj length))
    (let ((s2-0 (-> obj level s3-0)))
      (when (= (-> s2-0 status) 'active)
        (case mode
          (('art-group)
           (format #t "level ~A~%" (-> s2-0 name))
           (dotimes (s1-0 (-> s2-0 art-group art-group-array length))
             (format #t "~T~2D ~S~%" s1-0 (-> s2-0 art-group art-group-array s1-0 name))
             )
           )
          (else
            (let ((s2-1 (-> s2-0 bsp level entity)))
              (dotimes (s1-1 (-> s2-1 length))
                (debug-print (the-as entity-actor (-> s2-1 data s1-1 entity)) mode expected-type)
                )
              )
            )
          )
        )
      )
    )
  0
  (none)
  )



;;;;;;;;;;;;;;;;;;
;; entity setup
;;;;;;;;;;;;;;;;;;

(defmethod add-to-level! entity ((obj entity) (lev-group level-group) (lev level) (aid actor-id))
  "Add us to a level."
  
  ;; grab the first free link
  (let ((level-link (-> lev entity data (-> lev entity length))))
    (+! (-> lev entity length) 1)
    
    ;; attach the entity to the link
    (set! (-> level-link process) #f)
    (set! (-> level-link entity) obj)
    (set! (-> obj extra) level-link)
    (cond
      ((-> lev-group entity-link)
       ;; add to linked list of existing
       (let* ((other-prev (-> lev-group entity-link))
              (other-front (-> other-prev next-link))
              )
         (set! (-> other-prev next-link) level-link)
         (set! (-> level-link prev-link) other-prev)
         (set! (-> level-link next-link) other-front)
         (set! (-> other-front prev-link) level-link)
         )
       )
      (else
        ;; we're the first in the level.
        (set! (-> level-link prev-link) level-link)
        (set! (-> level-link next-link) level-link)
        )
      )
    
    ;; remember the start of the list
    (set! (-> lev-group entity-link) level-link)
    ;; update the trans.
    (set! (-> level-link trans quad) (-> obj trans quad))
    )
  
  ;; set us up
  (set! (-> obj extra perm aid) aid)
  (set! (-> obj extra level) lev)
  (cond
    ((= (-> obj type) entity-actor)
     (set! (-> (the-as entity-actor obj) extra perm task) (-> (the-as entity-actor obj) task))
     (set! (-> (the-as entity-actor obj) extra vis-id) (-> (the-as entity-actor obj) vis-id-signed))
     )
    (else
      (set! (-> obj extra perm task) (game-task none))
      (set! (-> obj extra vis-id) 0)
      0
      )
    )
  (none)
  )

(defmethod remove-from-level! entity ((obj entity) (arg0 level-group))
  "Remove us from the level."
  (let ((v1-0 (-> obj extra)))
    (cond
      ((= (-> v1-0 next-link) v1-0)
       (set! (-> arg0 entity-link) #f)
       )
      (else
        (set! (-> v1-0 next-link prev-link) (-> v1-0 prev-link))
        (set! (-> v1-0 prev-link next-link) (-> v1-0 next-link))
        (if (= (-> arg0 entity-link) v1-0)
            (set! (-> arg0 entity-link) (-> v1-0 prev-link))
            )
        )
      )
    )
  obj
  )


;;;;;;;;;;;;;;;;;;;;;;;;;
;; visibility update
;;;;;;;;;;;;;;;;;;;;;;;;;

;; the visibility system is pretty simple and there is a single axis-aligned bounding box.
;; these methods are debug tools for updating these.

(defun update-actor-vis-box ((proc process-drawable) (min-pt vector) (max-pt vector))
  "Update the min-pt and max-pt vector so that the box encloses the bounding box around the bounds sphere
  in the process-drawable."
  (when (and proc (nonzero? (-> proc draw)))
    ;; add the draw origin offset.
    (let ((world-bounds-origin (vector+! (new 'stack-no-clear 'vector) (-> proc draw origin) (-> proc draw bounds)))
          (radius (-> proc draw bounds w))
          )
      (set! (-> min-pt x) (fmin (-> min-pt x) (- (-> world-bounds-origin x) radius)))
      (set! (-> min-pt y) (fmin (-> min-pt y) (- (-> world-bounds-origin y) radius)))
      (set! (-> min-pt z) (fmin (-> min-pt z) (- (-> world-bounds-origin z) radius)))
      (set! (-> max-pt x) (fmax (-> max-pt x) (+ (-> world-bounds-origin x) radius)))
      (set! (-> max-pt y) (fmax (-> max-pt y) (+ (-> world-bounds-origin y) radius)))
      (set! (-> max-pt z) (fmax (-> max-pt z) (+ (-> world-bounds-origin z) radius)))
      )
    )
  0
  (none)
  )

(defmethod update-vis-volumes level-group ((obj level-group))
  (local-vars
    (v1-10 symbol)
    (sv-16 process)
    (sv-32 (function process-drawable vector vector none))
    (sv-48 process-tree)
    )
  
  (format 0 "call to update-vis-volumes, which may have a compiler bug.~%")
  (dotimes (s5-0 (-> obj length))
    (let ((v1-3 (-> obj level s5-0)))
      (when (= (-> v1-3 status) 'active)
        (let ((s4-0 (-> v1-3 bsp level entity)))
          (dotimes (s3-0 (-> s4-0 length))
            (let* ((s0-0 (-> s4-0 data s3-0 entity))
                   (v0-0 (res-lump-data s0-0 'visvol (inline-array vector)))
                   (s2-0 (-> v0-0 0))
                   (s1-0 (-> v0-0 1))
                   )
              (let ((s0-1 (-> s0-0 extra process)))
                ;; I am pretty sure there is a GOAL compiler bug here.
                ;; the output makes zero sense, but I don't think it matters:
                ;; this function doesn't seem like it should ever be run outside of development
                ;; and the compiler bug has no effect?
                (set!
                  v1-10
                  (when (and (nonzero? s0-1) (type-type? (-> s0-1 type) process-drawable))
                    ;; i think it spills the wrong variable here
                    (set! sv-16 (the-as process v1-10))
                    ;; then immediate spills the right one.
                    (set! sv-16 s0-1)
                    v1-10
                    )
                  )
                )
              (when sv-16
                (update-actor-vis-box (the-as process-drawable sv-16) s2-0 s1-0)
                (let ((s0-2 (-> sv-16 child)))
                  (while s0-2
                    (set! sv-32 update-actor-vis-box)
                    (set! sv-48 (-> s0-2 0))
                    (let ((a0-7 (if (and (nonzero? sv-48) (type-type? (-> sv-48 type) process-drawable))
                                    sv-48
                                    )
                                )
                          (a1-5 s2-0)
                          (a2-2 s1-0)
                          )
                      (sv-32 (the-as process-drawable a0-7) a1-5 a2-2)
                      )
                    (set! s0-2 (-> s0-2 0 brother))
                    )
                  )
                )
              )
            )
          )
        )
      )
    )
  0
  (none)
  )

(defmethod update-vis-volumes-from-nav-mesh level-group ((obj level-group))
  "Update the visvol to fit the entire nav-mesh. Does this for all actors in bsps.
  Probably only used for debugging."
  (local-vars (sv-16 entity) (sv-32 entity))
  ;; loop over levels
  (dotimes (s5-0 (-> obj length))
    (let ((v1-3 (-> obj level s5-0)))
      (when (= (-> v1-3 status) 'active) ;; only active levels
        ;; loop over entities
        (let ((s4-0 (-> v1-3 bsp level entity)))
          (dotimes (s3-0 (-> s4-0 length))
            (set! sv-32 (-> s4-0 data s3-0 entity))
            ;; look up the bounding box.
            (let* ((v0-0 (res-lump-data sv-32 'visvol (inline-array vector)))
                   (s1-0 (-> v0-0 0))
                   (s2-0 (-> v0-0 1))
                   )
              (let ((s0-0 (-> sv-32 extra trans)))
                
                ;; sometimes the nav-mesh may be in a different actor, I guess.
                ;; so try to look that up.
                (set! sv-16 sv-32)
                (let* ((v0-1 (entity-actor-lookup sv-32 'nav-mesh-actor 0)))
                  (when v0-1
                    (set! sv-16 v0-1)
                    )
                  )
                
                (cond
                  ((and (type-type? (-> sv-16 type) entity-actor) (nonzero? (-> (the-as entity-actor sv-16) nav-mesh)))
                   ;; we got a nav-mesh! compute the bounding box
                   (compute-bounding-box (-> (the-as entity-actor sv-16) nav-mesh) s1-0 s2-0)
                   )
                  (else
                    ;; no nav-mesh found, just use the default position
                    (set! (-> s1-0 quad) (-> s0-0 quad))
                    (set! (-> s2-0 quad) (-> s0-0 quad))
                    )
                  )
                )
              
              ;; add some padding to make a 6x6 meter box.
              (let ((f1-0 -12288.0)
                    (f0-0 12288.0)
                    )
                (+! (-> s1-0 x) f1-0)
                (+! (-> s1-0 y) f1-0)
                (+! (-> s1-0 z) f1-0)
                (+! (-> s2-0 x) f0-0)
                (+! (-> s2-0 y) f0-0)
                (+! (-> s2-0 z) f0-0)
                )
              )
            )
          )
        )
      )
    )
  0
  (none)
  )

(define-extern money type)
(define-extern crate type)
(define-extern springbox type)
(define-extern fuel-cell type)



(defmethod print-volume-sizes level-group ((obj level-group))
  "Loop through all entities and print their visibility.
   Excludes crate, fuel-cell and springbox."
  (local-vars (sv-16 type) (sv-32 (function _varargs_ object)) (sv-48 symbol) (sv-64 string) (sv-80 entity))
  (dotimes (s5-0 (-> obj length))
    (let ((v1-3 (-> obj level s5-0)))
      (when (= (-> v1-3 status) 'active)
        (let ((s4-0 (-> v1-3 bsp level entity)))
          (dotimes (s3-0 (-> s4-0 length))
            (set! sv-80 (-> s4-0 data s3-0 entity))
            ;; lookup volume and dist.
            (let ((s1-0 (res-lump-data sv-80 'visvol (inline-array vector)))
                  (f30-0 (res-lump-float sv-80 'vis-dist :default 409600.0))
                  (s2-0 (-> sv-80 extra trans))
                  )
              (if (type-type? (-> sv-80 type) entity-actor)
                  (set! sv-16 (-> (the-as entity-actor sv-80) etype))
                  (set! sv-16 (the-as type #f))
                  )
              (let ((s0-0 (-> s1-0 0))
                    (s1-1 (-> s1-0 1))
                    )
                
                ;; This technically will work on type objects because it just checks for value equality.
                ;; the code here is super weird. I have no idea what was going on, or why there are two or's.
                (when (not (or (name= sv-16 money)
                               (or (name= sv-16 crate) (name= sv-16 fuel-cell) (name= sv-16 springbox))
                               )
                           )
                  (format #t "actor-vis ~S ~6,,1M " (res-lump-struct sv-80 'name basic) f30-0)
                  (format #t "~6,,1M ~6,,1M ~6,,1M  ~6,,1M ~6,,1M ~6,,1M~%"
                          (- (-> s0-0 x) (-> s2-0 x))
                          (- (-> s0-0 y) (-> s2-0 y))
                          (- (-> s0-0 z) (-> s2-0 z))
                          (- (-> s1-1 x) (-> s2-0 x))
                          (- (-> s1-1 y) (-> s2-0 y))
                          (- (-> s1-1 z) (-> s2-0 z))
                          )
                  )
                )
              )
            )
          )
        )
      )
    )
  0
  (none)
  )

(defun expand-vis-box-with-point ((arg0 entity) (arg1 vector))
  "Expand the visibility box of the given entity to include the given point."
  (let ((v1-1 (res-lump-data arg0 'visvol (inline-array vector))))
    (when v1-1
      (let ((a0-2 (-> v1-1 0))
            (v1-2 (-> v1-1 1))
            )
        (set! (-> a0-2 x) (fmin (-> a0-2 x) (-> arg1 x)))
        (set! (-> a0-2 y) (fmin (-> a0-2 y) (-> arg1 y)))
        (set! (-> a0-2 z) (fmin (-> a0-2 z) (-> arg1 z)))
        (set! (-> v1-2 x) (fmax (-> v1-2 x) (-> arg1 x)))
        (set! (-> v1-2 y) (fmax (-> v1-2 y) (-> arg1 y)))
        (set! (-> v1-2 z) (fmax (-> v1-2 z) (-> arg1 z)))
        )
      )
    )
  0
  (none)
  )


;;;;;;;;;;;;;;;;;;;;;;;;;;
;; The Debug Draw Method
;;;;;;;;;;;;;;;;;;;;;;;;;;

(defmethod debug-draw-actors level-group ((obj level-group) (arg0 symbol))
  (local-vars
    (sv-48 (function symbol bucket-id string vector font-color vector2h symbol))
    (sv-64 symbol)
    (sv-80 int)
    (sv-96 (function symbol bucket-id string vector font-color vector2h symbol))
    (sv-112 symbol)
    (sv-128 int)
    (sv-144 (function _varargs_ object))
    (sv-160 string)
    (sv-176 string)
    (sv-192 (function symbol bucket-id string vector font-color vector2h symbol))
    (sv-208 symbol)
    (sv-224 int)
    (sv-240 (function symbol bucket-id vector vector rgba symbol))
    (sv-256 symbol)
    (sv-272 int)
    (sv-288 pointer)
    (sv-304 pointer)
    )
  (when (and arg0 (not (or (= *master-mode* 'menu) (= *master-mode* 'progress))))
    (dotimes (s4-0 (-> obj length))
      (let ((v1-8 (-> obj level s4-0)))
        (when (= (-> v1-8 status) 'active)
          (let ((s3-0 (-> v1-8 bsp level entity)))
            (dotimes (s2-0 (-> s3-0 length))
              (let* ((s0-0 (-> s3-0 data s2-0 entity))
                     (s1-0 (-> s0-0 extra trans))
                     )
                (cond
                  ((and (= arg0 'process) (-> s0-0 extra process) (type-type? (-> s0-0 extra process type) process-drawable))
                   (let ((s1-1 (the-as process-drawable (-> s0-0 extra process))))
                     (add-debug-x
                       #t
                       (bucket-id debug-draw1)
                       (-> s1-1 root trans)
                       (new 'static 'rgba :r #x80 :g #xff :b #x80 :a #x80)
                       )
                     (set! sv-48 add-debug-text-3d)
                     (set! sv-64 #t)
                     (set! sv-80 68)
                     (let ((a2-2 (res-lump-struct s0-0 'name structure))
                           (a3-2 (-> s1-1 root trans))
                           (t0-1 1)
                           (t1-1 (new 'static 'vector2h :y 8))
                           )
                       (sv-48 sv-64 (the-as bucket-id sv-80) (the-as string a2-2) a3-2 (the-as font-color t0-1) t1-1)
                       )
                     (add-debug-text-3d
                       #t
                       (bucket-id debug-draw1)
                       (symbol->string (-> s1-1 state name))
                       (-> s1-1 root trans)
                       (font-color white)
                       (new 'static 'vector2h :y 16)
                       )
                     (let ((s0-1 (res-lump-data (-> s1-1 entity) 'eco-info (pointer int32) :time 0.0)))
                       (when s0-1
                         (set! sv-96 add-debug-text-3d)
                         (set! sv-112 #t)
                         (set! sv-128 68)
                         (set! sv-144 format)
                         (set! sv-160 (clear *temp-string*))
                         (set! sv-176 "~S ~D~%")
                         (let ((a2-7 (pickup-type->string (the-as pickup-type (-> s0-1 0))))
                               (a3-5 (-> s0-1 1))
                               )
                           (sv-144 sv-160 sv-176 a2-7 a3-5)
                           )
                         (let ((a2-8 *temp-string*)
                               (a3-6 (-> s1-1 root trans))
                               (t0-4 1)
                               (t1-4 (new 'static 'vector2h :y 24))
                               )
                           (sv-96 sv-112 (the-as bucket-id sv-128) a2-8 a3-6 (the-as font-color t0-4) t1-4)
                           )
                         )
                       )
                     (let ((v0-10 (res-lump-struct (-> s1-1 entity) 'art-name symbol)))
                       (if (and (the-as structure v0-10) (= (-> v0-10 type) symbol))
                           (add-debug-text-3d
                             #t
                             (bucket-id debug-draw1)
                             (symbol->string v0-10)
                             (-> s1-1 root trans)
                             (font-color white)
                             (new 'static 'vector2h :y 24)
                             )
                           )
                       )
                     )
                   )
                  ((or (= arg0 'full) (-> s0-0 extra process))
                   (add-debug-x #t (bucket-id debug-draw1) s1-0 (the-as rgba (if (-> s0-0 extra process)
                                                                                 (the-as uint #x8080ff80)
                                                                                 (the-as uint #x800000ff)
                                                                                 )
                                                                        )
                                )
                   (set! sv-192 add-debug-text-3d)
                   (set! sv-208 #t)
                   (set! sv-224 68)
                   (let ((a2-13 (res-lump-struct s0-0 'name structure))
                         (t0-8 (if (logtest? (-> s0-0 extra perm status) (entity-perm-status bit-0 bit-1))
                                   1
                                   5
                                   )
                               )
                         (t1-8 (new 'static 'vector2h :y 8))
                         )
                     (sv-192 sv-208 (the-as bucket-id sv-224) (the-as string a2-13) s1-0 (the-as font-color t0-8) t1-8)
                     )
                   )
                  )
                )
              )
            )
          )
        )
      )
    )
  (when (and *display-actor-vis* (not (or *display-actor-anim* *display-process-anim*)))
    (let ((s5-1 *display-actor-vis*))
      (dotimes (s4-1 (-> obj length))
        (let ((s3-1 (-> obj level s4-1)))
          (when (= (-> s3-1 status) 'active)
            (let ((s2-1 (-> s3-1 bsp level entity)))
              (dotimes (s1-2 (-> s2-1 length))
                (let ((s0-2 (-> s2-1 data s1-2 entity)))
                  (let ((v0-15 (res-lump-data s0-2 'visvol pointer))
                        (a1-16 (-> s0-2 extra vis-id))
                        )
                    (when (and v0-15 (or (= s5-1 #t) (= s5-1 'box)))
                      (set! sv-240 add-debug-box)
                      (set! sv-256 #t)
                      (set! sv-272 68)
                      (set! sv-288 (&+ v0-15 0))
                      (set! sv-304 (&+ v0-15 16))
                      (let ((t0-10 (if (is-object-visible? s3-1 a1-16)
                                       (the-as uint #x80808000)
                                       (the-as uint #x80800080)
                                       )
                                   )
                            )
                        (sv-240 sv-256 (the-as bucket-id sv-272) (the-as vector sv-288) (the-as vector sv-304) (the-as rgba t0-10))
                        )
                      )
                    )
                  (when (or (= s5-1 #t) (= s5-1 'sphere))
                    (let ((s0-3 (-> s0-2 extra process)))
                      (when s0-3
                        (when (and (type-type? (-> s0-3 type) process-drawable) (nonzero? (-> (the-as process-drawable s0-3) draw)))
                          (add-debug-x
                            #t
                            (bucket-id debug-draw1)
                            (-> (the-as process-drawable s0-3) root trans)
                            (new 'static 'rgba :r #xff :g #xff :b #xff :a #x80)
                            )
                          (add-debug-sphere
                            #t
                            (bucket-id debug-draw0)
                            (vector+!
                              (new 'stack-no-clear 'vector)
                              (-> (the-as process-drawable s0-3) draw origin)
                              (-> (the-as process-drawable s0-3) draw bounds)
                              )
                            (-> (the-as process-drawable s0-3) draw bounds w)
                            (new 'static 'rgba :r #x80 :a #x80)
                            )
                          )
                        )
                      )
                    )
                  )
                )
              )
            )
          )
        )
      )
    )
  (if *generate-actor-vis*
      (update-vis-volumes obj)
      )
  (when (or *display-actor-anim* *display-process-anim*)
    (let ((s5-2 (ppointer->process *display-process-anim*)))
      (if (not s5-2)
          (set! s5-2 (process-by-name *display-actor-anim* *active-pool*))
          )
      (when (and s5-2 (type-type? (-> s5-2 type) process-drawable))
        (let ((s3-2 (-> (the-as process-drawable s5-2) entity))
              (s4-2 (-> (the-as process-drawable s5-2) root trans))
              )
          (when s3-2
            (add-debug-x #t (bucket-id debug-draw1) s4-2 (the-as rgba (if (-> s3-2 extra process)
                                                                          (the-as uint #x8080ff80)
                                                                          (the-as uint #x800000ff)
                                                                          )
                                                                 )
                         )
            (add-debug-text-3d
              #t
              (bucket-id debug-draw1)
              (res-lump-struct s3-2 'name string)
              s4-2
              (the-as font-color (if (logtest? (-> s3-2 extra perm status) (entity-perm-status bit-0 bit-1))
                                     1
                                     1
                                     )
                      )
              (new 'static 'vector2h :y 8)
              )
            (add-debug-text-3d
              #t
              (bucket-id debug-draw1)
              (symbol->string (-> (the-as process-drawable s5-2) state name))
              s4-2
              (font-color white)
              (new 'static 'vector2h :y 16)
              )
            )
          )
        (if (nonzero? (-> (the-as process-drawable s5-2) skel))
            (debug-print-channels (-> (the-as process-drawable s5-2) skel) (the-as symbol *stdcon*))
            )
        (if (nonzero? (-> (the-as process-drawable s5-2) nav))
            (debug-draw (-> (the-as process-drawable s5-2) nav))
            )
        (if (nonzero? (-> (the-as process-drawable s5-2) path))
            (dummy-9 (-> (the-as process-drawable s5-2) path))
            )
        (if (nonzero? (-> (the-as process-drawable s5-2) vol))
            (dummy-9 (-> (the-as process-drawable s5-2) vol))
            )
        )
      (if (and
              (the-as process-drawable s5-2)
              (type-type? (-> (the-as process-drawable s5-2) type) process-drawable)
              (nonzero? (-> (the-as process-drawable s5-2) draw))
              *display-actor-vis*
              )
          (add-debug-sphere
            #t
            (bucket-id debug-draw0)
            (vector+!
              (new 'stack-no-clear 'vector)
              (-> (the-as process-drawable s5-2) draw origin)
              (-> (the-as process-drawable s5-2) draw bounds)
              )
            (-> (the-as process-drawable s5-2) draw bounds w)
            (new 'static 'rgba :r #x80 :a #x80)
            )
          )
      )
    (when (and *display-actor-vis* *display-actor-anim*)
      (let ((s5-3 (entity-by-name (the-as string *display-actor-anim*))))
        (when s5-3
          (let ((v0-35 (res-lump-data s5-3 'visvol pointer))
                (a1-31 (-> s5-3 extra vis-id))
                )
            (if v0-35
                (add-debug-box
                  #t
                  (bucket-id debug-draw1)
                  (the-as vector (&+ v0-35 0))
                  (the-as vector (&+ v0-35 16))
                  (the-as rgba (if (is-object-visible? (-> s5-3 extra level) a1-31)
                                   (the-as uint #x80808000)
                                   (the-as uint #x80800080)
                                   )
                          )
                  )
                )
            )
          )
        )
      )
    )
  (if (and
          (or *display-nav-marks* *display-path-marks* *display-vol-marks*)
          (not (or *display-actor-anim* *display-process-anim*))
          )
      (iterate-process-tree
        *active-pool*
        (the-as (function object object) (lambda ((arg0 process-drawable))
                                           (when (type-type? (-> arg0 type) process-drawable)
                                             (if (nonzero? (-> arg0 nav))
                                                 (debug-draw (-> arg0 nav))
                                                 )
                                             (if (nonzero? (-> arg0 path))
                                                 (dummy-9 (-> arg0 path))
                                                 )
                                             (if (nonzero? (-> arg0 vol))
                                                 (dummy-9 (-> arg0 vol))
                                                 )
                                             )
                                           (none)
                                           )
                )
        *null-kernel-context*
        )
      )
  #| This is where the "actor graph" is drawn, but the plot functions don't do anything.
  (when (and *display-actor-graph* (not (or (= *master-mode* 'menu) (= *master-mode* 'progress))))
    (if (not (paused?))
        (float-save-timeplot (if (< (the int (the float (mod (-> *display* base-frame-counter) 600))) 300)
                                 1.0
                                 0.0
                                 )
                             )
        )
    (camera-plot-float-func 0.0 399.0 -81920.0 81920.0 float-lookup-redline (new 'static 'vector4w :x #xff :w #x80))
    (camera-plot-float-func 0.0 399.0 -81920.0 81920.0 float-lookup-blueline (new 'static 'vector4w :z #xff :w #x80))
    (camera-plot-float-func 0.0 399.0 -81920.0 81920.0 float-lookup-greenline (new 'static 'vector4w :y #xff :w #x80))
    (camera-plot-float-func 0.0 399.0 0.0 409600.0 float-lookup-yellowline (new 'static 'vector4w :x #xff :y #xff :w #x80))
    (camera-plot-float-func 0.0 399.0 0.0 1.0 float-lookup-timeplot (new 'static 'vector4w :x #x80 :y #x80 :z #x80 :w #x80))
    )
  |#
  (when *display-split-boxes*
    (dotimes (s5-4 (-> obj length))
      (let ((s4-4 (-> obj level s5-4)))
        (when (= (-> s4-4 status) 'active)
          (when (nonzero? (-> s4-4 bsp boxes))
            (let ((s3-4 (-> s4-4 bsp boxes)))
              (countdown (s2-4 (-> s3-4 length))
                (add-debug-box
                  #t
                  (bucket-id debug-draw0)
                  (the-as vector (-> s3-4 data s2-4))
                  (the-as vector (+ (the-as uint (-> s3-4 data 0 max)) (* s2-4 32)))
                  (the-as rgba (if (zero? (-> s4-4 index))
                                   (the-as uint #x80808000)
                                   (the-as uint #x808080ff)
                                   )
                          )
                  )
                )
              )
            )
          )
        )
      )
    )
  (when (or
          *display-ambient-hint-marks*
          *display-ambient-sound-marks*
          *display-ambient-poi-marks*
          *display-ambient-light-marks*
          *display-ambient-dark-marks*
          *display-ambient-weather-off-marks*
          *display-ambient-ocean-off-marks*
          *display-ambient-ocean-near-off-marks*
          *display-ambient-music-marks*
          )
    (dotimes (s5-5 (-> obj length))
      (let ((v1-214 (-> obj level s5-5)))
        (when (= (-> v1-214 status) 'active)
          (let ((s4-5 (-> v1-214 bsp ambients)))
            (when (nonzero? s4-5)
              (dotimes (s3-5 (-> s4-5 length))
                (draw-debug (-> s4-5 data s3-5 ambient))
                )
              )
            )
          )
        )
      )
    )
  0
  (none)
  )

;;;;;;;;;;;;;;;;;;;;;;;;;;
;; Camera Birthing
;;;;;;;;;;;;;;;;;;;;;;;;;;

(defmethod birth! entity-camera ((obj entity-camera))
  (add-connection *camera-engine* *camera* nothing obj #f #f)
  obj
  )

(defmethod kill! entity-camera ((obj entity-camera))
  (remove-by-param1 *camera-engine* obj)
  obj
  )

;;;;;;;;;;;;;;;;;;;;;;;;;;
;; Actor Birthing
;;;;;;;;;;;;;;;;;;;;;;;;;;


(defmacro birth-log (str &rest args)
  "Debug print to stdout of runtime for debugging actor inits."
  `(format 0 ,(string-append "[BIRTH] " str) ,@args)
  ;;`(empty)
  )

(defun init-entity ((proc process) (ent entity))
  "This function starts up an entity!
  The process should not be activated yet."
  
  ;;(birth-log "(init-entity ~A)~%" ent)
  
  ;; activate the process. It goes in the entity-pool, which is a child of the main active-pool.
  (activate proc *entity-pool* (res-lump-struct ent 'name basic) (the-as pointer #x70004000))
  
  ;; link the entity and the process
  (set! (-> proc entity) ent)
  (set! (-> ent extra process) proc)
  
  ;;(birth-log "activated: ~A ~A, now doing init ~A~%" proc ent (method-of-object proc init-from-entity!))
  
  ;; run the initializer
  (run-now-in-process proc (method-of-object proc init-from-entity!) proc ent)
  
  (none)
  )


;; TODO
(define-extern birth-viewer (function process entity object))

(defmacro obj-etype? (&rest types)
  `(or ,@(apply (lambda (x) `(begin (define-extern ,x type) (type-type? (-> obj etype) ,x))) types))
  )

(defmacro heap-size-hack (info entity-type)
  #x8000
  ; `(cond
  ;    ((type-type? ,entity-type collectable)
  ;     #x1000
  ;     )
  ;    (else
  ;      (if ,info
  ;          (-> ,info heap-size)
  ;          #x4000
  ;          )
  ;      )
  ;    )
  )

(defmethod birth! entity-actor ((obj entity-actor))
  "Create a process for this entity and start it."
  
  ;; temp
<<<<<<< HEAD
  ; (unless (or (type-type? (-> obj etype) part-spawner)
  ;             (type-type? (-> obj etype) collectable)
  ;             (type-type? (-> obj etype) vent)
  ;             (type-type? (-> obj etype) ecovalve)
  ;             (type-type? (-> obj etype) water-vol)
  ;             (type-type? (-> obj etype) slide-control)
  ;             (type-type? (-> obj etype) racer)
  ;             (type-type? (-> obj etype) launcher)
  ;             (type-type? (-> obj etype) warp-gate-switch)
  ;             (type-type? (-> obj etype) lurkercrab)
  ;             (type-type? (-> obj etype) crate)
  ;             (type-type? (-> obj etype) ecoventrock)
  ;             (type-type? (-> obj etype) harvester)
  ;             (type-type? (-> obj etype) yakow)
  ;             )
  ;   ;; (birth-log "rejecting ~A birth because yes (was ~A)~%" obj (-> obj etype))
  ;   (logior! (-> obj extra perm status) (entity-perm-status bit-0))
  ;   (return obj)
  ;   )
=======
  (when (or (not (obj-etype? part-spawner process
                             collectable
                             vent
                             ecovalve
                             water-vol
                             slide-control
                             racer
                             launcher
                             warp-gate-switch
                             nav-enemy
                             orb-cache-top
                             process-taskable
                             crate
                             process-hidden
                             med-res-level))
            ;; disallowed types
            (obj-etype? plat-eco boatpaddle cavecrystal snow-bunny ram citb-battlecontroller)
            (zero? (-> obj etype)))
    (when (nonzero? (-> obj etype))
        (birth-log "rejecting etype ~A birth~%" (-> obj etype))
        )
    (logior! (-> obj extra perm status) (entity-perm-status bit-0))
    (return obj)
    )
>>>>>>> eb53f410
  
  ;;(birth-log "call to birth! on ~A~%" obj)

  (let* ((entity-type (-> obj etype))
         (info (entity-info-lookup entity-type))
         (entity-process (get-process *default-dead-pool* entity-type (heap-size-hack info entity-type) ;; hack, modified this.
                                      )
                         )
         )
    (cond
      ((not entity-process)
       (birth-log "could not birth because there is no process.~%")
       )
      ((begin
         (set! (-> entity-process type) entity-type)
         (and entity-type
              (valid? entity-type type #f #f 0)
              (valid? (method-of-object entity-process init-from-entity!) function #f #f 0)
              )
         )
       (init-entity entity-process obj)
       )
      (else
        (birth-log "could not birth ~A because there was an issue.~%" obj)
        (when (not (birth-viewer entity-process obj))
          (format 0 "ERROR: no proper process type named ~A exists in the code, could not start ~A~%" entity-type obj)
          (logior! (-> obj extra perm status) (entity-perm-status bit-0))
          )
        )
      )
    )
  obj
  )

(defun entity-deactivate-handler ((arg0 process) (arg1 entity))
  "Handle a deactivation in the entity.
   The entity directly stores a process so it should remove that after deactivating."
  (when (= arg0 (-> arg1 extra process))
    (logclear! (-> arg1 extra perm status) (entity-perm-status bit-1 bit-3))
    (set! (-> arg1 extra process) #f)
    )
  (none)
  )

(defmethod kill! entity-actor ((obj entity-actor))
  "Kill an actor."
  (let ((a0-1 (-> obj extra process)))
    (if a0-1
        (deactivate a0-1)
        (entity-deactivate-handler a0-1 obj)
        )
    )
  obj
  )

(defmethod birth bsp-header ((obj bsp-header))
  "Birth everything in the level."
  ;; (local-vars (v1-71 int) (s5-0 int))
  ;; (.mfc0 s5-0 Count)
  
  ;; how many actors do we need?
  (let ((actor-count (if (nonzero? (-> obj actors))
                         (-> obj actors length)
                         0
                         )
                     )
        )
    (cond
      ((not (-> obj level entity))
       ;; we don't have an array of entity-links. allocate one.
       (set! (-> obj level entity) (new 'loading-level 'entity-links-array actor-count))
       )
      ((< (-> obj level entity allocated-length) actor-count)
       ;; we do, but it's not big enough. Complain.
       (format 0 "ERROR: Attempting to rebirth level ~A with incorrect entity table size ~D/~D~%"
         (-> obj level)
         actor-count
         (-> obj level entity allocated-length)
         )
       )
      )
    )
  
  ;; reset our entity links array to 0.
  (set! (-> obj level entity length) 0)
  
  ;; NOTE: we don't actually birth the actors. It is too slow.
  ;; so it gets spread over multiple frames later.
  (when (nonzero? (-> obj actors))
    ;;(birth-log "add-to-level! for ~D actors for ~A~%" (-> obj actors length) obj)
    (dotimes (birth-idx (-> obj actors length))
      (let* ((idx-to-birth (-> obj actor-birth-order birth-idx))
             (actor-to-birth (-> obj actors data (logand idx-to-birth #xffff) actor))
             )
        ;;(birth-log "now adding to level: ~D ~D ~A~%" birth-idx idx-to-birth actor-to-birth)
        (add-to-level! actor-to-birth *level* (-> obj level) (the-as actor-id (-> actor-to-birth aid)))
        )
      )
    )
  
  (let ((existing-amb-count (if (nonzero? (-> obj ambients))
                                (-> obj ambients length)
                                0
                                )
                            )
        )
    (cond
      ((not (-> obj level ambient))
       (set! (-> obj level ambient) (new 'loading-level 'entity-ambient-data-array existing-amb-count))
       )
      ((< (-> obj level ambient allocated-length) existing-amb-count)
       (format
         0
         "ERROR: Attempting to rebirth level ~A with incorrect ambient table size ~D/~D~%"
         (-> obj level)
         existing-amb-count
         (-> obj level ambient allocated-length)
         )
       )
      )
    )
    
  (set! (-> obj level ambient length) 0)
  0
  (let ((amb-array (-> obj level ambient))
        (bsp-ambs (-> obj ambients))
        )
    (when (nonzero? bsp-ambs)
      (dotimes (s2-0 (-> bsp-ambs length))
        (let ((amb-to-birth (-> bsp-ambs data s2-0 ambient)))
          (set! (-> amb-to-birth ambient-data) (-> amb-array data (-> amb-array length)))
          (birth-ambient! amb-to-birth)
          )
        (+! (-> amb-array length) 1)
        )
      )
    )
  (let ((cams (-> obj cameras)))
    (when (nonzero? cams)
      (dotimes (s3-1 (-> cams length))
        ;;(birth-log "birth cam: ~A~%" (-> cams s3-1))
        (birth! (-> cams s3-1))
        )
      )
    )
  
  ; (.mfc0 v1-71 Count)
  ; (let ((a3-3 (- v1-71 s5-0)))
  ;   (format 0 "Done ~S in ~D~%" "birth" a3-3)
  ;   )
  (none)
  )


(defmethod deactivate-entities bsp-header ((obj bsp-header))
  (let ((s5-0 (-> obj actors)))
    (when (nonzero? s5-0)
      (dotimes (s4-0 (-> s5-0 length))
        (let ((s3-0 (-> s5-0 data s4-0 actor)))
          (kill! s3-0)
          (remove-from-level! s3-0 *level*)
          )
        )
      )
    )
  (let ((s5-1 (-> obj cameras)))
    (when (nonzero? s5-1)
      (dotimes (s4-1 (-> s5-1 length))
        (kill! (-> s5-1 s4-1))
        )
      )
    )
  (let ((s5-2 (-> *entity-pool* child))
        (s4-2 (-> obj level heap base))
        (s3-1 (-> obj level heap top-base))
        )
    (while s5-2
      (let ((s2-0 (ppointer->process s5-2)))
        (set! s5-2 (-> s5-2 0 brother))
        (cond
          ((-> (the-as process s2-0) entity)
           (when (= (-> (the-as process s2-0) entity extra level) (-> obj level))
             (format #t "NOTICE: rogue level entity ~A~% still alive~%" s2-0)
             (deactivate s2-0)
             )
           )
          ((= (-> s2-0 type) part-tracker)
           (let ((v1-28 (the-as part-tracker s2-0)))
             (if (and
                     (nonzero? (-> v1-28 part))
                     (>= (the-as int (-> v1-28 part group)) (the-as int s4-2))
                     (< (the-as int (-> v1-28 part group)) (the-as int s3-1))
                     )
                 (deactivate s2-0)
                 )
             )
           )
          (else
            (let* ((s1-0 s2-0)
                   (v1-34 (if (and (nonzero? s1-0) (type-type? (-> s1-0 type) process-drawable))
                              s1-0
                              )
                          )
                   )
              (when v1-34
                (cond
                  ((and
                     (nonzero? (-> (the-as process-drawable v1-34) part))
                     (>= (the-as int (-> (the-as process-drawable v1-34) part group)) (the-as int s4-2))
                     (< (the-as int (-> (the-as process-drawable v1-34) part group)) (the-as int s3-1))
                     )
                   (format
                     #t
                     "NOTICE: rogue null level entity (using part ~A) ~A~% still alive~%"
                     (-> (the-as process-drawable (-> (the-as process-drawable v1-34) part)) brother)
                     s2-0
                     )
                   (deactivate s2-0)
                   )
                  ((and
                     (nonzero? (-> (the-as process-drawable v1-34) draw))
                     (>= (the-as int (-> (the-as process-drawable v1-34) draw art-group)) (the-as int s4-2))
                     (< (the-as int (-> (the-as process-drawable v1-34) draw art-group)) (the-as int s3-1))
                     )
                   (format
                     #t
                     "NOTICE: rogue null level entity (using art ~A) ~A~% still alive~%"
                     (-> (the-as process-drawable (-> (the-as process-drawable v1-34) draw)) mask)
                     s2-0
                     )
                   (deactivate s2-0)
                   )
                  )
                )
              )
            )
          )
        )
      )
    )
  (none)
  )

(defun process-drawable-from-entity! ((arg0 process-drawable) (arg1 entity-actor))
  (logior! (-> arg0 mask) (process-mask actor-pause))
  (set! (-> arg0 root trans quad) (-> arg1 extra trans quad))
  (quaternion-copy! (-> arg0 root quat) (-> arg1 quat))
  (vector-identity! (-> arg0 root scale))
  (none)
  )

(defmethod update-perm! entity-perm ((obj entity-perm) (arg0 symbol) (arg1 entity-perm-status))
  (cond
    ((= arg0 'game)
     (logclear! (-> obj status) arg1)
     )
    ((nonzero? (-> obj task))
     (logclear! (-> obj status) (logior
                                  (if (logtest? (-> obj status) (entity-perm-status bit-4))
                                      524
                                      0
                                      )
                                  515
                                  )
                )
     )
    (else
      (logclear! (-> obj status) (logior arg1 (if (logtest? (-> obj status) (entity-perm-status bit-4))
                                                  524
                                                  0
                                                  )
                                         )
                 )
      )
    )
  (when (zero? (logand (-> obj status) (entity-perm-status user-set-from-cstage)))
    (set! (-> obj user-uint64) (the-as uint 0))
    0
    )
  obj
  )

(defun reset-actors ((arg0 symbol))
  (set! *display-process-anim* (the-as (pointer process) #f))
  (let* ((v1-0 arg0)
         (s5-0 (cond
                 ((or (= v1-0 'life) (= v1-0 'debug))
                  623
                  )
                 ((= v1-0 'try)
                  623
                  )
                 ((= v1-0 'game)
                  1919
                  )
                 (else
                   1663
                   )
                 )
               )
         (s4-0 *game-info*)
         )
    (dotimes (s3-0 (-> *level* length))
      (let ((v1-4 (-> *level* level s3-0)))
        (when (= (-> v1-4 status) 'active)
          (let ((s2-0 (-> v1-4 bsp level entity)))
            (dotimes (s1-0 (-> s2-0 length))
              (let ((s0-0 (-> s2-0 data s1-0 entity)))
                (kill! s0-0)
                (update-perm! (-> s0-0 extra perm) arg0 (the-as entity-perm-status s5-0))
                )
              )
            )
          )
        )
      )
    (let ((s3-1 (-> s4-0 task-perm-list)))
      (dotimes (s2-1 (-> s3-1 length))
        (update-perm! (-> s3-1 data s2-1) arg0 (the-as entity-perm-status s5-0))
        )
      (logior! (-> s3-1 data 1 status) (entity-perm-status real-complete))
      )
    (let ((s4-1 (-> s4-0 perm-list)))
      (dotimes (s3-2 (-> s4-1 length))
        (update-perm! (-> s4-1 data s3-2) arg0 (the-as entity-perm-status s5-0))
        )
      )
    )
  (iterate-process-tree
    *entity-pool*
    (the-as (function object object) (lambda ((arg0 process-drawable)) (deactivate arg0) (none)))
    *null-kernel-context*
    )
  (if (= arg0 'game)
      (task-control-reset arg0)
      )
  (set! (-> *ACTOR-bank* birth-max) 1000)
  0
  (none)
  )

(defun reset-cameras ()
  (remove-all *camera-engine*)
  (dotimes (gp-0 (-> *level* length))
    (let ((v1-5 (-> *level* level gp-0)))
      (when (= (-> v1-5 status) 'active)
        (let ((s5-0 (-> v1-5 bsp cameras)))
          (when (nonzero? s5-0)
            (dotimes (s4-0 (-> s5-0 length))
              (birth! (-> s5-0 s4-0))
              )
            )
          )
        )
      )
    )
  0
  (none)
  )

(defmethod run-logic? process-drawable ((obj process-drawable))
  (or
    (zero? (logand (-> obj mask) (process-mask actor-pause)))
    (or
      (>= (+ (-> *ACTOR-bank* pause-dist) (-> obj root pause-adjust-distance))
          (vector-vector-distance (-> obj root trans) (math-camera-pos))
          )
      (and (nonzero? (-> obj skel)) (!= (-> obj skel root-channel 0) (-> obj skel channel)))
      (and (nonzero? (-> obj draw)) (logtest? (-> obj draw status) (draw-status drwf04)))
      )
    )
  )

(defmethod birth? entity-links ((obj entity-links) (arg0 vector))
  (and
    (zero? (logand (-> obj perm status) (entity-perm-status bit-0 dead)))
    (< (vector-vector-distance (-> obj trans) arg0) (-> *ACTOR-bank* birth-dist))
    )
  )

(defmethod actors-update level-group ((obj level-group))
  (local-vars (sv-16 vector) (sv-24 int) (sv-32 entity-links) (sv-48 int) (sv-64 string) (sv-80 int))
  (when *compact-actors*
    (if (and (= *compact-actors* 'debug) (= (-> *nk-dead-pool* alive-list prev) (-> *nk-dead-pool* first-gap)))
        (churn *nk-dead-pool* 1)
        )
    (if (nonzero? *debug-dead-pool*)
        (compact *debug-dead-pool* 10)
        )
    (compact
      *nk-dead-pool*
      (the int
           (lerp-scale 8.0 1.0 (the float (-> *display* frames (-> *display* last-screen) frame run-time)) 2000.0 8000.0)
           )
      )
    )
  (when (not (paused?))
    (let ((s5-1 (-> *display* frames (-> *display* last-screen) frame run-time)))
      (let ((f0-5
              (fmax
                327680.0
                (fmin (+ 327680.0 (* 204.8 (the float (- 7000 (the-as int s5-1))))) (-> *ACTOR-bank* birth-dist))
                )
              )
            )
        (set! (-> *ACTOR-bank* pause-dist)
              (seek (-> *ACTOR-bank* pause-dist) f0-5 (* 81920.0 (-> *display* seconds-per-frame)))
              )
        )
      (set! (-> *ACTOR-bank* birth-max)
            (seekl (-> *ACTOR-bank* birth-max) (the int (lerp-scale 25.0 1.0 (the float s5-1) 2000.0 7000.0)) 10)
            )
      )
    (if (movie?)
        (set! (-> *ACTOR-bank* birth-max) 1000)
        )
    )
  (when *spawn-actors*
    (set! sv-16 (camera-pos))
    (set! sv-24 0)
    (dotimes (s5-2 (-> obj length))
      (let ((s4-2 (-> obj level s5-2)))
        (when (= (-> s4-2 status) 'active)
          (cond
            ((= (-> s4-2 display?) 'special)
             (let* ((s4-3 (-> s4-2 entity))
                    (s3-1 (-> s4-3 length))
                    )
               (dotimes (s2-0 s3-1)
                 (let ((v1-44 (-> s4-3 data s2-0)))
                   (cond
                     ((logtest? (-> v1-44 perm status) (entity-perm-status bit-7))
                      (when (not (or (-> v1-44 process) (logtest? (-> v1-44 perm status) (entity-perm-status bit-0 dead))))
                        (birth! (-> v1-44 entity))
                        (set! sv-24 (+ sv-24 1))
                        (if (>= sv-24 (-> *ACTOR-bank* birth-max))
                            (return (the-as object #f))
                            )
                        )
                      )
                     (else
                       (if (and (-> v1-44 process) (zero? (logand (-> v1-44 perm status) (entity-perm-status bit-3))))
                           (kill! (-> v1-44 entity))
                           )
                       )
                     )
                   )
                 )
               )
             )
            ((= (-> s4-2 display?) 'special-vis)
             (let* ((s3-2 (-> s4-2 entity))
                    (s2-1 (-> s3-2 length))
                    )
               (dotimes (s1-0 s2-1)
                 (let ((s0-0 (-> s3-2 data s1-0)))
                   (cond
                     ((and (logtest? (-> s0-0 perm status) (entity-perm-status bit-7)) (is-object-visible? s4-2 (-> s0-0 vis-id)))
                      (when (not (or (-> s0-0 process) (logtest? (-> s0-0 perm status) (entity-perm-status bit-0 dead))))
                        (birth! (-> s0-0 entity))
                        (set! sv-24 (+ sv-24 1))
                        )
                      )
                     (else
                       (when (and (-> s0-0 process) (zero? (logand (-> s0-0 perm status) (entity-perm-status bit-3))))
                         (kill! (-> s0-0 entity))
                         (set! sv-24 (+ sv-24 1))
                         )
                       )
                     )
                   )
                 (if (>= sv-24 (-> *ACTOR-bank* birth-max))
                     (return (the-as object #f))
                     )
                 )
               )
             )
            ((= (-> s4-2 display?) 'actor)
             (let* ((s4-4 (-> s4-2 entity))
                    (s3-3 (-> s4-4 length))
                    )
               (dotimes (s2-2 s3-3)
                 (let ((v1-84 (-> s4-4 data s2-2)))
                   (cond
                     (#t
                       (when (not (or (-> v1-84 process) (logtest? (-> v1-84 perm status) (entity-perm-status bit-0 dead))))
                         (birth! (-> v1-84 entity))
                         (set! sv-24 (+ sv-24 1))
                         (if (>= sv-24 (-> *ACTOR-bank* birth-max))
                             (return (the-as object #f))
                             )
                         )
                       )
                     (else
                       (if (and (-> v1-84 process) (zero? (logand (-> v1-84 perm status) (entity-perm-status bit-3))))
                           (kill! (-> v1-84 entity))
                           )
                       )
                     )
                   )
                 )
               )
             )
            ((not *vis-actors*)
             (let* ((s4-5 (-> s4-2 entity))
                    (s3-4 (-> s4-5 length))
                    )
               (dotimes (s2-3 s3-4)
                 (let ((s1-1 (-> s4-5 data s2-3)))
                   (cond
                     ((and
                        (< (vector-vector-distance (-> s1-1 trans) sv-16) (-> *ACTOR-bank* birth-dist))
                        (zero? (logand (-> s1-1 perm status) (entity-perm-status bit-9 bit-10)))
                        )
                      (when (not (or (-> s1-1 process) (logtest? (-> s1-1 perm status) (entity-perm-status bit-0 dead))))
                        (birth! (-> s1-1 entity))
                        (set! sv-24 (+ sv-24 1))
                        (if (>= sv-24 (-> *ACTOR-bank* birth-max))
                            (return (the-as object #f))
                            )
                        )
                      )
                     (else
                       (if (and (-> s1-1 process) (zero? (logand (-> s1-1 perm status) (entity-perm-status bit-3))))
                           (kill! (-> s1-1 entity))
                           )
                       )
                     )
                   )
                 )
               )
             )
            (*vis-actors*
              (when (not (and (-> s4-2 vis-info 0) (-> s4-2 all-visible?)))
                (let* ((s3-5 (-> s4-2 entity))
                       (s2-4 (-> s3-5 length))
                       (s0-1 #f)
                       )
                  (dotimes (s1-2 s2-4)
                    (set! sv-32 (-> s3-5 data s1-2))
                    (cond
                      ((and
                         (is-object-visible? s4-2 (-> sv-32 vis-id))
                         (zero? (logand (-> sv-32 perm status) (entity-perm-status bit-9 bit-10)))
                         )
                       (when (not (or (-> sv-32 process) (logtest? (-> sv-32 perm status) (entity-perm-status bit-0 dead)) s0-1))
                         (birth! (-> sv-32 entity))
                         (set! sv-24 (+ sv-24 1))
                         (when (< (/ (the float (memory-free *nk-dead-pool*)) (the float (memory-total *nk-dead-pool*))) 0.1)
                           (let ((s0-2 format))
                             (set! sv-48 0)
                             (set! sv-64 "WARNING: low actor memory, no birth triggered!!! ~D/~D~%")
                             (set! sv-80 (memory-free *nk-dead-pool*))
                             (let ((a3-2 (memory-total *nk-dead-pool*)))
                               (s0-2 sv-48 sv-64 sv-80 a3-2)
                               )
                             )
                           (set! s0-1 #t)
                           )
                         )
                       )
                      (else
                        (when (and (-> sv-32 process) (zero? (logand (-> sv-32 perm status) (entity-perm-status bit-3))))
                          (kill! (-> sv-32 entity))
                          (set! sv-24 (+ sv-24 1))
                          )
                        )
                      )
                    (if (>= sv-24 (-> *ACTOR-bank* birth-max))
                        (return (the-as object #f))
                        )
                    )
                  )
                )
              )
            )
          )
        )
      )
    )
  0
  )

(defun entity-birth-no-kill ((arg0 entity))
  (let ((gp-0 (-> arg0 extra)))
    (logior! (-> gp-0 perm status) (entity-perm-status bit-3))
    (if (not (or (-> gp-0 process) (logtest? (-> gp-0 perm status) (entity-perm-status bit-0 dead))))
        (birth! (-> gp-0 entity))
        )
    (-> gp-0 process)
    )
  (none)
  )

(defun entity-task-complete-on ((arg0 entity))
  (let ((v1-0 (-> arg0 extra)))
    (if (nonzero? (-> v1-0 perm task))
        (logior! (-> *game-info* task-perm-list data (-> v1-0 perm task) status) (entity-perm-status real-complete))
        )
    )
  0
  (none)
  )

(defun entity-task-complete-off ((arg0 entity))
  (let ((v1-0 (-> arg0 extra)))
    (if (!= (-> v1-0 perm task) (game-task complete))
        (logclear! (-> *game-info* task-perm-list data (-> v1-0 perm task) status) (entity-perm-status real-complete))
        )
    )
  0
  (none)
  )

(defmethod dummy-30 entity-actor ((obj entity-actor) (arg0 entity-perm-status) (arg1 symbol))
  (let ((v1-0 (-> obj extra)))
    (if arg1
        (logior! (-> v1-0 perm status) arg0)
        (logclear! (-> v1-0 perm status) arg0)
        )
    (-> v1-0 perm status)
    )
  (none)
  )

(defun process-entity-status! ((arg0 process) (arg1 entity-perm-status) (arg2 symbol))
  (cond
    ((and (-> arg0 entity) (= arg0 (-> arg0 entity extra process)))
     (let ((v1-6 (-> arg0 entity extra)))
       (if arg2
           (logior! (-> v1-6 perm status) arg1)
           (logclear! (-> v1-6 perm status) arg1)
           )
       (the-as int (-> v1-6 perm status))
       )
     )
    (else
      0
      )
    )
  )
<|MERGE_RESOLUTION|>--- conflicted
+++ resolved
@@ -1273,27 +1273,6 @@
   "Create a process for this entity and start it."
   
   ;; temp
-<<<<<<< HEAD
-  ; (unless (or (type-type? (-> obj etype) part-spawner)
-  ;             (type-type? (-> obj etype) collectable)
-  ;             (type-type? (-> obj etype) vent)
-  ;             (type-type? (-> obj etype) ecovalve)
-  ;             (type-type? (-> obj etype) water-vol)
-  ;             (type-type? (-> obj etype) slide-control)
-  ;             (type-type? (-> obj etype) racer)
-  ;             (type-type? (-> obj etype) launcher)
-  ;             (type-type? (-> obj etype) warp-gate-switch)
-  ;             (type-type? (-> obj etype) lurkercrab)
-  ;             (type-type? (-> obj etype) crate)
-  ;             (type-type? (-> obj etype) ecoventrock)
-  ;             (type-type? (-> obj etype) harvester)
-  ;             (type-type? (-> obj etype) yakow)
-  ;             )
-  ;   ;; (birth-log "rejecting ~A birth because yes (was ~A)~%" obj (-> obj etype))
-  ;   (logior! (-> obj extra perm status) (entity-perm-status bit-0))
-  ;   (return obj)
-  ;   )
-=======
   (when (or (not (obj-etype? part-spawner process
                              collectable
                              vent
@@ -1318,7 +1297,6 @@
     (logior! (-> obj extra perm status) (entity-perm-status bit-0))
     (return obj)
     )
->>>>>>> eb53f410
   
   ;;(birth-log "call to birth! on ~A~%" obj)
 
