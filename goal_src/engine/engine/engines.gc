--- conflicted
+++ resolved
@@ -8,19 +8,14 @@
 
 ;; Allocate some engines.
 
-<<<<<<< HEAD
 (defconstant MATRIX_ENGINE_AMOUNT (* 1024 PROCESS_HEAP_MULT))
 
-(define *background-draw-engine* (new 'global 'engine 'draw 10))
-(define *matrix-engine* (new 'global 'boxed-array handle MATRIX_ENGINE_AMOUNT))
-=======
 ;; engine for drawing level backgrounds.
 (define *background-draw-engine* (new 'global 'engine 'draw 10))
 
 ;; The matrix engine is not actually an engine, but instead an array of handles to processes that
 ;; need to have their joint math done and bones updated.
-(define *matrix-engine* (new 'global 'boxed-array handle 1024))
->>>>>>> be746133
+(define *matrix-engine* (new 'global 'boxed-array handle MATRIX_ENGINE_AMOUNT))
 (set! (-> *matrix-engine* length) 0)
 
 ;; the camera engine contains all currently running camera entities.
