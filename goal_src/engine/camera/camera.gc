;;-*-Lisp-*-
(in-package goal)

;; name: camera.gc
;; name in dgo: camera
;; dgos: GAME, ENGINE


;; DECOMP BEGINS

(define *cam-res-string* (new 'global 'string 64 (the-as string #f)))

<<<<<<< HEAD
=======
;; definition for function cam-slave-get-vector-with-offset
;; Used lq/sq
>>>>>>> f757f1b9
(defun cam-slave-get-vector-with-offset ((arg0 entity-actor) (arg1 vector) (arg2 symbol))
  (local-vars (s3-0 structure))
  (cond
    ((= arg2 'trans)
     (set! s3-0 (-> arg0 trans))
     )
    ((= arg2 'rot)
     (set! s3-0 (-> arg0 quat))
     )
    (else
      (set! s3-0 (res-lump-struct arg0 arg2 structure))
      )
    )
  (let ((s2-0 (method-of-type res-lump get-property-struct)))
    (format (clear *res-key-string*) "~S~S" arg2 '-offset)
    (let ((a0-6 (s2-0
                  arg0
                  (string->symbol *res-key-string*)
                  'interp
                  -1000000000.0
                  #f
                  (the-as (pointer res-tag) #f)
                  *res-static-buf*
                  )
                )
          )
      (cond
        ((and s3-0 a0-6)
         (vector+! arg1 (the-as vector s3-0) (the-as vector a0-6))
         #t
         )
        ((the-as vector s3-0)
         (set! (-> arg1 quad) (-> (the-as vector s3-0) quad))
         #t
         )
        (else
          #f
          )
        )
      )
    )
  )

;; definition for function cam-slave-get-flags
(defun cam-slave-get-flags ((arg0 entity) (arg1 symbol))
  (let ((gp-0 (res-lump-value arg0 arg1 uint128))
        (s3-0 (method-of-type res-lump get-property-value))
        (s2-0 arg0)
        )
    (format (clear *res-key-string*) "~S~S" arg1 '-on)
    (let ((s3-1 (s3-0
                  s2-0
                  (string->symbol *res-key-string*)
                  'interp
                  -1000000000.0
                  (the-as uint128 0)
                  (the-as (pointer res-tag) #f)
                  *res-static-buf*
                  )
                )
          (s2-1 (method-of-type res-lump get-property-value))
          )
      (format (clear *res-key-string*) "~S~S" arg1 '-off)
      (let ((v1-3 (s2-1
                    arg0
                    (string->symbol *res-key-string*)
                    'interp
                    -1000000000.0
                    (the-as uint128 0)
                    (the-as (pointer res-tag) #f)
                    *res-static-buf*
                    )
                  )
            )
        (logclear (logior gp-0 s3-1) v1-3)
        )
      )
    )
  )

;; definition for function cam-slave-get-float
(defun cam-slave-get-float ((arg0 entity) (arg1 symbol) (arg2 float))
  (let ((f30-0 (res-lump-float arg0 arg1 :default arg2))
        (s4-0 (method-of-type res-lump get-property-value-float))
        )
    (format (clear *res-key-string*) "~S~S" arg1 '-offset)
    (+ f30-0 (s4-0
               arg0
               (string->symbol *res-key-string*)
               'interp
               -1000000000.0
               0.0
               (the-as (pointer res-tag) #f)
               *res-static-buf*
               )
       )
    )
  )

;; definition for function cam-slave-get-fov
(defun cam-slave-get-fov ((arg0 entity))
  (let ((f30-0 (res-lump-float arg0 'fov))
        (s5-0 (method-of-type res-lump get-property-value-float))
        )
    (format (clear *res-key-string*) "~S~S" 'fov '-offset)
    (let ((f0-0 (s5-0
                  arg0
                  (string->symbol *res-key-string*)
                  'interp
                  -1000000000.0
                  0.0
                  (the-as (pointer res-tag) #f)
                  *res-static-buf*
                  )
                )
          )
      (if (= f30-0 0.0)
          (+ 11650.845 f0-0)
          (+ f30-0 f0-0)
          )
      )
    )
  )

;; definition for function cam-slave-get-intro-step
(defun cam-slave-get-intro-step ((arg0 entity))
  (let ((f30-0 (res-lump-float arg0 'intro-time))
        (s5-0 (method-of-type res-lump get-property-value-float))
        )
    (format (clear *res-key-string*) "~S~S" 'intro-time '-offset)
    (let ((f0-1 (+ f30-0 (s5-0
                           arg0
                           (string->symbol *res-key-string*)
                           'interp
                           -1000000000.0
                           0.0
                           (the-as (pointer res-tag) #f)
                           *res-static-buf*
                           )
                   )
                )
          )
      (if (>= 0.0 f0-1)
          0.004166667
          (/ 0.016666668 f0-1)
          )
      )
    )
  )

;; definition for function cam-slave-get-interp-time
(defun cam-slave-get-interp-time ((arg0 entity))
  (let ((f30-0 (res-lump-float arg0 'interpTime))
        (s5-0 (method-of-type res-lump get-property-value-float))
        )
    (format (clear *res-key-string*) "~S~S" 'interpTime '-offset)
    (let ((f0-1 (+ f30-0 (s5-0
                           arg0
                           (string->symbol *res-key-string*)
                           'interp
                           -1000000000.0
                           0.0
                           (the-as (pointer res-tag) #f)
                           *res-static-buf*
                           )
                   )
                )
          )
      (if (>= 0.001 f0-1)
          (set! f0-1 0.0)
          )
      f0-1
      )
    )
  )

;; definition for function cam-slave-get-rot
(defun cam-slave-get-rot ((arg0 entity-actor) (arg1 matrix))
  (let ((s4-0 (method-of-type res-lump get-property-struct))
        (s3-0 arg0)
        )
    (format (clear *res-key-string*) "~S~S" 'rot '-offset)
    (let ((a1-3 (s4-0
                  s3-0
                  (string->symbol *res-key-string*)
                  'interp
                  -1000000000.0
                  #f
                  (the-as (pointer res-tag) #f)
                  *res-static-buf*
                  )
                )
          )
      (cond
        (a1-3
          (let ((s4-1 (new 'stack-no-clear 'quaternion)))
            (quaternion*! s4-1 (the-as quaternion a1-3) (-> arg0 quat))
            (quaternion-normalize! s4-1)
            (quaternion->matrix arg1 s4-1)
            )
          )
        (else
          (quaternion->matrix arg1 (-> arg0 quat))
          )
        )
      )
    )
  arg1
  )

;; definition for function cam-state-from-entity
;; INFO: Return type mismatch (state camera-slave) vs state.
(defun cam-state-from-entity ((arg0 entity))
  (let ((s5-0 (new 'stack 'curve)))
    (the-as state (cond
                    ((not arg0)
                     (the-as (state camera-slave) #f)
                     )
                    ((res-lump-struct arg0 'pivot structure)
                     cam-circular
                     )
                    ((res-lump-struct arg0 'align structure)
                     cam-standoff-read-entity
                     )
                    ((get-curve-data! arg0 s5-0 'campath 'campath-k -1000000000.0)
                     cam-spline
                     )
                    ((< 0.0 (cam-slave-get-float arg0 'stringMaxLength 0.0))
                     *camera-base-mode*
                     )
                    (else
                      cam-fixed-read-entity
                      )
                    )
            )
    )
  )

;; definition for function parameter-ease-none
(defun parameter-ease-none ((arg0 object))
  arg0
  )

;; definition for function parameter-ease-clamp
(defun parameter-ease-clamp ((arg0 float))
  (cond
    ((>= arg0 1.0)
     (set! arg0 1.0)
     )
    ((>= 0.0 arg0)
     (set! arg0 0.0)
     )
    )
  arg0
  )

;; definition for function parameter-ease-lerp-clamp
(defun parameter-ease-lerp-clamp ((arg0 float))
  (cond
    ((>= arg0 1.0)
     1.0
     )
    ((>= 0.0 arg0)
     0.0
     )
    ((>= 0.25 arg0)
     (* 0.5 arg0)
     )
    ((>= arg0 0.75)
     (- 1.0 (* 0.5 (- 1.0 arg0)))
     )
    (else
      (+ 0.125 (* 1.5 (+ -0.25 arg0)))
      )
    )
  )

;; definition for function parameter-ease-sqrt-clamp
(defun parameter-ease-sqrt-clamp ((arg0 float))
  (cond
    ((>= arg0 1.0)
     1.0
     )
    ((>= 0.0 arg0)
     0.0
     )
    ((>= 0.5 arg0)
     (* 0.5 (- 1.0 (sqrtf (- 1.0 (* 2.0 arg0)))))
     )
    (else
      (* 0.5 (+ 1.0 (sqrtf (+ -1.0 (* 2.0 arg0)))))
      )
    )
  )

;; definition for function fourth-power
(defun fourth-power ((arg0 float))
  (let ((f0-2 (* arg0 arg0)))
    (* f0-2 f0-2)
    )
  )

;; definition for function third-power
(defun third-power ((arg0 float))
  (* arg0 arg0 arg0)
  )

;; definition for function parameter-ease-sqr-clamp
(defun parameter-ease-sqr-clamp ((arg0 float))
  (cond
    ((>= arg0 1.0)
     1.0
     )
    ((>= 0.0 arg0)
     0.0
<<<<<<< HEAD
     )
    ((>= 0.5 arg0)
     (let ((f0-3 0.5)
           (f1-4 (* 2.0 arg0))
           )
       (* f0-3 (* f1-4 f1-4))
       )
     )
=======
     )
    ((>= 0.5 arg0)
     (let ((f0-3 0.5)
           (f1-4 (* 2.0 arg0))
           )
       (* f0-3 (* f1-4 f1-4))
       )
     )
>>>>>>> f757f1b9
    (else
      (let ((f0-5 1.0)
            (f1-7 0.5)
            (f2-2 (* 2.0 (- 1.0 arg0)))
            )
        (- f0-5 (* f1-7 (* f2-2 f2-2)))
        )
      )
    )
  )

;; definition for function parameter-ease-sin-clamp
(defun parameter-ease-sin-clamp ((arg0 float))
  (cond
    ((>= arg0 1.0)
     1.0
     )
    ((>= 0.0 arg0)
     0.0
     )
    (else
      (+ 0.5 (* 0.5 (sin (* 182.04445 (+ -90.0 (* 180.0 arg0))))))
      )
    )
  )

<<<<<<< HEAD
=======
;; definition for method 9 of type cam-index
;; Used lq/sq
>>>>>>> f757f1b9
(defmethod dummy-9 cam-index ((obj cam-index) (arg0 symbol) (arg1 entity) (arg2 vector) (arg3 curve))
  (local-vars (sv-32 (function _varargs_ object)))
  (format (clear *cam-res-string*) "~S-flags" arg0)
  (set! (-> obj flags) (the-as cam-index-options (cam-slave-get-flags arg1 (string->symbol *res-key-string*))))
  (let ((s3-2 (res-lump-data arg1 arg0 pointer))
        (s0-1 (method-of-type res-lump get-property-struct))
        )
    (set! sv-32 format)
    (let ((a0-7 (clear *res-key-string*))
          (a1-4 "~S~S")
          (a3-2 '-offset)
          )
      (sv-32 a0-7 a1-4 arg0 a3-2)
      )
    (let ((v0-8 (s0-1
                  arg1
                  (string->symbol *res-key-string*)
                  'interp
                  -1000000000.0
                  #f
                  (the-as (pointer res-tag) #f)
                  *res-static-buf*
                  )
                )
          )
      (cond
        (s3-2
          (cond
            (v0-8
              (vector+! (the-as vector (-> obj vec)) (the-as vector (&+ s3-2 0)) (the-as vector v0-8))
              (vector+! (-> obj vec 1) (the-as vector (&+ s3-2 16)) (the-as vector v0-8))
              )
            (else
              (set! (-> obj vec 0 quad) (-> (the-as (pointer uint128) (&+ s3-2 0))))
              (set! (-> obj vec 1 quad) (-> (the-as (pointer uint128) (&+ s3-2 16))))
              )
            )
          )
        (arg3
          (set! (-> obj vec 0 quad) (-> (the-as (pointer uint128) (&+ (-> arg3 cverts) 0))))
          (set! (-> obj vec 1 quad)
                (-> (the-as (pointer uint128) (&+ (-> arg3 cverts) (* (+ (-> arg3 num-cverts) -1) 16))))
                )
          )
        (else
          (return #f)
          )
        )
      )
    )
  (let ((s4-1 (new-stack-vector0)))
    0.0
    (cond
      ((logtest? (-> obj flags) (cam-index-options SPHERICAL))
       (vector-! s4-1 (-> obj vec 1) arg2)
       (set! (-> obj vec 1 w) (vector-length s4-1))
       (vector-! s4-1 (the-as vector (-> obj vec)) arg2)
       (set! (-> obj vec 1 x) (vector-length s4-1))
       (set! (-> obj vec 1 w) (- (-> obj vec 1 w) (-> obj vec 1 x)))
       (set! (-> obj vec 0 quad) (-> arg2 quad))
       )
      ((logtest? (-> obj flags) (cam-index-options RADIAL))
       (vector-! s4-1 (-> obj vec 1) arg2)
       (set! (-> obj vec 1 w) (vector-length s4-1))
       (vector-! s4-1 (the-as vector (-> obj vec)) arg2)
       (set! (-> obj vec 1 x) (vector-length s4-1))
       (set! (-> obj vec 1 w) (- (-> obj vec 1 w) (-> obj vec 1 x)))
       (set! (-> obj vec 0 quad) (-> arg2 quad))
       )
      (else
        (vector-! (-> obj vec 1) (-> obj vec 1) (the-as vector (-> obj vec)))
        (set! (-> obj vec 1 w) (vector-normalize-ret-len! (-> obj vec 1) 1.0))
        )
      )
    )
  #t
  )

;; definition for method 10 of type cam-index
;; Used lq/sq
(defmethod dummy-10 cam-index ((obj cam-index) (arg0 vector))
  (let ((s5-0 (new-stack-vector0)))
    0.0
    (vector-! s5-0 arg0 (the-as vector (-> obj vec)))
    (cond
      ((logtest? (-> obj flags) (cam-index-options SPHERICAL))
       (vector-flatten! s5-0 s5-0 (-> *camera* local-down))
       (/ (- (vector-length s5-0) (-> obj vec 1 x)) (-> obj vec 1 w))
       )
      ((logtest? (-> obj flags) (cam-index-options RADIAL))
       (/ (- (vector-length s5-0) (-> obj vec 1 x)) (-> obj vec 1 w))
       )
      (else
        (/ (vector-dot s5-0 (-> obj vec 1)) (-> obj vec 1 w))
        )
      )
    )
  )

;; definition for method 10 of type tracking-spline
;; INFO: Return type mismatch int vs none.
;; Used lq/sq
(defmethod TODO-RENAME-10 tracking-spline ((obj tracking-spline) (arg0 vector))
  (set! (-> obj point 0 position quad) (-> arg0 quad))
  (set! (-> obj point 0 next) -134250495)
  (set! (-> obj summed-len) 0.0)
  (set! (-> obj free-point) 1)
  (set! (-> obj used-point) 0)
  (set! (-> obj partial-point) 0.0)
  (set! (-> obj end-point) 0)
  (set! (-> obj next-to-last-point) -134250495)
  (set! (-> obj max-move) 0.0)
  (set! (-> obj sample-len) 0.0)
  (set! (-> obj used-count) 1)
  (set! (-> obj old-position quad) (-> arg0 quad))
  (let ((v1-6 1))
    (while (!= v1-6 31)
      (set! (-> obj point v1-6 next) (+ v1-6 1))
      (+! v1-6 1)
      )
    (set! (-> obj point v1-6 next) -134250495)
    )
  0
  (none)
  )

;; definition for method 13 of type tracking-spline
;; INFO: Return type mismatch int vs none.
(defmethod TODO-RENAME-13 tracking-spline ((obj tracking-spline) (arg0 int))
  (let ((v1-3 (-> obj point arg0 next)))
    (cond
      ((= v1-3 -134250495)
       )
      ((= (-> obj point v1-3 next) -134250495)
       )
      (else
        (set! (-> obj point arg0 next) (-> obj point v1-3 next))
        (set! (-> obj summed-len) (- (-> obj summed-len) (-> obj point v1-3 tp-length)))
        (set! (-> obj point v1-3 next) (-> obj free-point))
        (set! (-> obj free-point) v1-3)
        (+! (-> obj point v1-3 incarnation) 1)
        (let ((v1-11 (-> obj point arg0 next)))
          (set! (-> obj summed-len) (- (-> obj summed-len) (-> obj point arg0 tp-length)))
          (vector-!
            (the-as vector (+ (the-as uint (-> obj point 0 direction)) (* 48 arg0)))
            (the-as vector (-> obj point v1-11))
            (the-as vector (-> obj point arg0))
            )
          )
        (set! (-> obj point arg0 tp-length)
              (vector-normalize-ret-len! (the-as vector (+ (the-as uint (-> obj point 0 direction)) (* 48 arg0))) 1.0)
              )
        (+! (-> obj summed-len) (-> obj point arg0 tp-length))
        (+! (-> obj used-count) -1)
        )
      )
    )
  0
  (none)
  )

;; definition for method 14 of type tracking-spline
;; INFO: Return type mismatch int vs none.
(defmethod TODO-RENAME-14 tracking-spline ((obj tracking-spline) (arg0 tracking-spline-sampler))
  (let ((v1-0 (-> obj used-point)))
<<<<<<< HEAD
    (set! (-> obj partial-point) (-> arg0 y))
    (when (= (-> obj next-to-last-point) v1-0)
      (set! (-> obj summed-len) (-> obj point v1-0 tp-length))
      (if (= (-> arg0 x) (-> obj end-point))
          (set! (-> obj partial-point) 0.99999)
          )
      )
    (when (!= (-> arg0 x) v1-0)
      (while (and (!= (-> obj point v1-0 next) (-> arg0 x)) (!= (-> obj point v1-0 next) (-> obj next-to-last-point)))
=======
    (set! (-> obj partial-point) (-> arg0 partial-pt))
    (when (= (-> obj next-to-last-point) v1-0)
      (set! (-> obj summed-len) (-> obj point v1-0 tp-length))
      (if (= (-> arg0 cur-pt) (-> obj end-point))
          (set! (-> obj partial-point) 0.99999)
          )
      )
    (when (!= (-> arg0 cur-pt) v1-0)
      (while (and (!= (-> obj point v1-0 next) (-> arg0 cur-pt)) (!= (-> obj point v1-0 next) (-> obj next-to-last-point)))
>>>>>>> f757f1b9
        (set! (-> obj summed-len) (- (-> obj summed-len) (-> obj point v1-0 tp-length)))
        (+! (-> obj point v1-0 incarnation) 1)
        (+! (-> obj used-count) -1)
        (set! v1-0 (-> obj point v1-0 next))
        )
      (set! (-> obj summed-len) (- (-> obj summed-len) (-> obj point v1-0 tp-length)))
      (+! (-> obj point v1-0 incarnation) 1)
      (+! (-> obj used-count) -1)
      (set! (-> obj point v1-0 next) (-> obj free-point))
      (set! (-> obj free-point) (-> obj used-point))
<<<<<<< HEAD
      (set! (-> obj used-point) (the-as int (-> arg0 x)))
      (cond
        ((= (-> arg0 x) (-> obj end-point))
         (set! (-> obj partial-point) 0.0)
         (set! (-> obj summed-len) 0.0)
         )
        ((= (-> arg0 x) (-> obj next-to-last-point))
=======
      (set! (-> obj used-point) (-> arg0 cur-pt))
      (cond
        ((= (-> arg0 cur-pt) (-> obj end-point))
         (set! (-> obj partial-point) 0.0)
         (set! (-> obj summed-len) 0.0)
         )
        ((= (-> arg0 cur-pt) (-> obj next-to-last-point))
>>>>>>> f757f1b9
         (set! (-> obj summed-len) (-> obj point (-> obj next-to-last-point) tp-length))
         )
        )
      )
    )
  0
  (none)
  )

;; definition for method 15 of type tracking-spline
;; INFO: Return type mismatch int vs none.
(defmethod TODO-RENAME-15 tracking-spline ((obj tracking-spline))
  (let ((s5-0 (new 'stack-no-clear 'tracking-spline-sampler)))
    (let ((a2-0 (new 'stack-no-clear 'tracking-point)))
      (set! (-> s5-0 cur-pt) (-> obj used-point))
      (set! (-> s5-0 partial-pt) (-> obj partial-point))
      (TODO-RENAME-19 obj (-> obj sample-len) (the-as vector a2-0) s5-0)
      )
    (if (or (= (-> s5-0 cur-pt) (-> obj end-point))
            (= (-> s5-0 cur-pt) (-> obj next-to-last-point))
            (= (-> obj point (-> s5-0 cur-pt) next) (-> obj next-to-last-point))
            )
        (set! (-> s5-0 cur-pt) (-> obj used-point))
        )
    (let ((v1-15 (-> obj point (-> s5-0 cur-pt) next)))
      (when (!= v1-15 -134250495)
        (let ((a0-14 (-> obj point v1-15 next))
              (a1-1 v1-15)
              (f0-2 -2.0)
              )
          0.0
          (while (not (or (= a0-14 -134250495) (= a0-14 (-> obj end-point))))
            (let ((f1-2 (vector-dot
                          (the-as vector (+ (the-as uint (-> obj point 0 direction)) (* 48 v1-15)))
                          (the-as vector (+ (the-as uint (the-as vector (-> obj point 0 direction))) (* 48 a0-14)))
                          )
                        )
                  )
              (when (>= f1-2 f0-2)
                (set! f0-2 f1-2)
                (set! a1-1 v1-15)
                )
              )
            (set! v1-15 a0-14)
            (set! a0-14 (-> obj point v1-15 next))
            )
          (if (< -2.0 f0-2)
              (TODO-RENAME-13 obj a1-1)
              )
          )
        )
      )
    )
  0
  (none)
  )

;; definition for method 16 of type tracking-spline
;; INFO: Return type mismatch int vs none.
(defmethod TODO-RENAME-16 tracking-spline ((obj tracking-spline) (arg0 float))
  (let ((s4-0 (new 'stack-no-clear 'tracking-spline-sampler)))
    (let ((a2-0 (new 'stack-no-clear 'vector)))
      (set! (-> s4-0 cur-pt) (-> obj used-point))
      (set! (-> s4-0 partial-pt) (-> obj partial-point))
      (TODO-RENAME-19 obj (-> obj sample-len) a2-0 s4-0)
      )
    (let ((s4-1 (-> obj point (-> s4-0 cur-pt) next)))
      (when (!= s4-1 -134250495)
        (let ((v1-11 (-> obj point s4-1 next)))
          (while (not (or (= v1-11 -134250495)
                          (= (-> obj point v1-11 next) -134250495)
                          (= (-> obj point v1-11 next) (-> obj end-point))
                          (= (-> obj point v1-11 next) (-> obj next-to-last-point))
                          )
                      )
            (if (< (* (-> obj point s4-1 tp-length)
                      (+ 1.0 (vector-dot
                               (the-as vector (+ (the-as uint (-> obj point 0 direction)) (* 48 s4-1)))
                               (the-as vector (+ (the-as uint (the-as vector (-> obj point 0 direction))) (* 48 v1-11)))
                               )
                         )
                      )
                   arg0
                   )
                (TODO-RENAME-13 obj s4-1)
                (set! s4-1 v1-11)
                )
            (set! v1-11 (-> obj point s4-1 next))
            )
          )
        )
      )
    )
  0
  (none)
  )

<<<<<<< HEAD
=======
;; definition for method 17 of type tracking-spline
;; Used lq/sq
>>>>>>> f757f1b9
(defmethod TODO-RENAME-17 tracking-spline ((obj tracking-spline) (arg0 vector) (arg1 float) (arg2 float) (arg3 symbol))
  (let ((s3-0 (-> obj free-point))
        (s2-0 (-> obj end-point))
        )
    (vector-!
      (the-as vector (+ (the-as uint (-> obj point 0 direction)) (* 48 s2-0)))
      arg0
      (the-as vector (-> obj point s2-0))
      )
    (set! (-> obj point s2-0 tp-length)
          (vector-normalize-ret-len! (the-as vector (+ (the-as uint (-> obj point 0 direction)) (* 48 s2-0))) 1.0)
          )
    (if (< (-> obj point s2-0 tp-length) arg1)
        (return 0)
        )
    (when (and arg3 (= s3-0 -134250495))
      (TODO-RENAME-15 obj)
      (set! s3-0 (-> obj free-point))
      )
    (cond
      ((= s3-0 -134250495)
       (format 0 "ERROR <GMJ>: pos spline overflow~%")
       )
      (else
        (+! (-> obj summed-len) (-> obj point s2-0 tp-length))
        (set! (-> obj free-point) (-> obj point s3-0 next))
        (set! (-> obj point s2-0 next) s3-0)
        (set! (-> obj end-point) s3-0)
        (set! (-> obj next-to-last-point) s2-0)
        (set! (-> obj point s3-0 next) -134250495)
        (set! (-> obj point s3-0 position quad) (-> arg0 quad))
        (+! (-> obj used-count) 1)
        (if (< 0.0 arg2)
            (TODO-RENAME-16 obj arg2)
            )
        )
      )
    )
  0
  )

<<<<<<< HEAD
=======
;; definition for method 18 of type tracking-spline
>>>>>>> f757f1b9
(defmethod TODO-RENAME-18 tracking-spline ((obj tracking-spline) (arg0 float) (arg1 vector) (arg2 tracking-spline-sampler))
  (local-vars (f0-4 float))
  (when (not arg2)
    (set! arg2 (new 'stack-no-clear 'tracking-spline-sampler))
    (set! (-> arg2 cur-pt) (-> obj used-point))
    (set! (-> arg2 partial-pt) (-> obj partial-point))
    )
  0.0
  (while #t
    (cond
      ((= (-> arg2 cur-pt) (-> obj end-point))
       (set! (-> arg2 partial-pt) 0.0)
       (vector+! arg1 arg1 (the-as vector (-> obj point (-> arg2 cur-pt))))
       (return arg1)
       )
      ((begin (set! f0-4 (+ (-> arg2 partial-pt) (/ arg0 (-> obj point (-> arg2 cur-pt) tp-length)))) (< f0-4 1.0))
       (set! (-> arg2 partial-pt) f0-4)
       (let ((s5-0 (new 'stack-no-clear 'tracking-spline-sampler)))
         (let ((a2-5 (-> obj point (-> arg2 cur-pt) next)))
           (vector-lerp!
             (the-as vector s5-0)
             (the-as vector (-> obj point (-> arg2 cur-pt)))
             (the-as vector (-> obj point a2-5))
             f0-4
             )
           )
         (vector+! arg1 arg1 (the-as vector s5-0))
         )
       (return arg1)
       )
      (else
        (let ((f0-7 (* (- 1.0 (-> arg2 partial-pt)) (-> obj point (-> arg2 cur-pt) tp-length))))
          (set! arg0 (- arg0 f0-7))
          )
        (set! (-> arg2 partial-pt) 0.0)
        (set! (-> arg2 cur-pt) (-> obj point (-> arg2 cur-pt) next))
        )
      )
    )
  (the-as vector #f)
  )

<<<<<<< HEAD
=======
;; definition for method 19 of type tracking-spline
>>>>>>> f757f1b9
(defmethod TODO-RENAME-19 tracking-spline ((obj tracking-spline) (arg0 float) (arg1 vector) (arg2 tracking-spline-sampler))
  (vector-reset! arg1)
  (TODO-RENAME-18 obj arg0 arg1 arg2)
  arg1
  )

<<<<<<< HEAD
=======
;; definition for method 20 of type tracking-spline
;; INFO: Return type mismatch int vs none.
>>>>>>> f757f1b9
(defmethod TODO-RENAME-20 tracking-spline ((obj tracking-spline) (arg0 vector) (arg1 int))
  (let ((s3-0 (new 'stack-no-clear 'vector)))
    (vector-!
      s3-0
      (the-as vector (-> obj point (-> obj used-point)))
      (the-as vector (-> obj point (-> obj end-point)))
      )
    (let* ((f0-0 (vector-length s3-0))
           (f1-1 (* 0.33333334 (- 1.5 (* 0.00024414062 f0-0))))
           )
      0.0
      (let* ((f1-2 (fmax 0.0 f1-1))
             (f30-0 (+ 0.3 f1-2))
             (f0-1 (cond
                     ((< (-> *CAMERA-bank* min-detectable-velocity) (-> obj summed-len))
                      (vector-float*! s3-0 s3-0 (/ 1.0 f0-0))
                      (/ f0-0 (-> obj summed-len))
                      )
                     (else
                       (vector-reset! s3-0)
                       0.0
                       )
                     )
                   )
             (f0-2 (+ -0.2 f0-1))
             (f1-9 (* 2.0 f0-2))
             (f28-0 (fmin 1.0 (fmax 0.05 f1-9)))
             (v1-8 (-> obj used-point))
             (s2-0 (new 'stack-no-clear 'vector))
             )
        (while (and (!= v1-8 (-> obj end-point)) (!= v1-8 (-> obj next-to-last-point)) (!= v1-8 arg1))
          (let ((s1-0 (-> obj point v1-8 next)))
            (vector-!
              s2-0
              (the-as vector (+ (the-as uint (-> obj point 0 direction)) (* 48 s1-0)))
              (the-as vector (+ (the-as uint (-> obj point 0 direction)) (* 48 v1-8)))
              )
            (let* ((f0-4 (vector-normalize-ret-len! s2-0 1.0))
                   (f0-5 (* 0.5 f0-4))
                   (f26-0 (* (fmin 1.0 f0-5) f30-0 (vector-dot arg0 s2-0)))
                   )
              (let ((f2-7 (vector-dot s2-0 s3-0)))
                (cond
                  ((>= 0.0 f2-7)
                   )
                  (else
                    (set! f26-0 (* f26-0 (fmax 0.0 (- 0.75 (fabs (* f28-0 f2-7))))))
                    )
                  )
                )
              (cond
                ((< f26-0 0.0)
                 (if (and *debug-segment* *display-camera-marks*)
                     (camera-line-rel-len
                       (the-as vector (-> obj point s1-0))
                       s2-0
                       (* -40.96 f26-0)
                       (the-as vector4w (new 'static 'inline-array qword 1
                                          (new 'static 'qword :data (new 'static 'array uint32 4 #xff #xff #x0 #x80))
                                          )
                               )
                       )
                     )
                 (vector--float*! arg0 arg0 s2-0 f26-0)
                 )
                ((and *debug-segment* *display-camera-marks*)
                 (camera-line-rel-len
                   (the-as vector (-> obj point s1-0))
                   s2-0
                   (* 40.96 f26-0)
                   (the-as vector4w (new 'static 'inline-array qword 1
                                      (new 'static 'qword :data (new 'static 'array uint32 4 #x80 #x80 #x0 #x80))
                                      )
                           )
                   )
                 )
                )
              )
            (set! v1-8 s1-0)
            )
          )
        )
      )
    )
  0
  (none)
  )

<<<<<<< HEAD
=======
;; definition for method 21 of type tracking-spline
;; Used lq/sq
>>>>>>> f757f1b9
(defmethod TODO-RENAME-21 tracking-spline ((obj tracking-spline) (arg0 vector) (arg1 float) (arg2 float))
  (let ((v1-0 (-> obj used-point))
        (f0-0 (-> obj partial-point))
        )
    (let ((f1-0 (-> obj summed-len)))
      0.0
      0.0
      (let* ((f1-1 (- f1-0 (* f0-0 (-> obj point v1-0 tp-length))))
             (f2-5 (* 0.1 f1-1))
             (f2-8 (* (fmin arg1 (- f2-5 (-> obj max-move))) (-> *display* time-adjust-ratio)))
             )
        (set! (-> obj max-move) (fmin arg2 (+ (-> obj max-move) f2-8)))
        )
      )
    (set! (-> obj max-move) (fmax 0.4096 (-> obj max-move)))
    (let ((f1-8 (-> obj summed-len)))
      0.0
      (let* ((f2-14 (- f1-8 (* f0-0 (-> obj point v1-0 tp-length))))
             (f2-16 (fmin 204.8 (- f2-14 (-> obj sample-len))))
             )
        (set! (-> obj sample-len) (fmin 16384.0 (+ (-> obj sample-len) f2-16)))
        )
      )
    (let ((s4-0 (new 'stack-no-clear 'tracking-spline-sampler)))
      (set! (-> s4-0 cur-pt) v1-0)
      (set! (-> s4-0 partial-pt) f0-0)
      (TODO-RENAME-19 obj (* (-> obj max-move) (-> *display* time-adjust-ratio)) arg0 s4-0)
<<<<<<< HEAD
      (TODO-RENAME-14 obj (the-as vector s4-0))
=======
      (TODO-RENAME-14 obj s4-0)
>>>>>>> f757f1b9
      (dotimes (s3-0 63)
        (TODO-RENAME-18 obj (* 0.015625 (-> obj sample-len)) arg0 s4-0)
        )
      (vector-float*! arg0 arg0 0.015625)
      (let ((a2-3 (-> s4-0 cur-pt)))
        (set! (-> obj debug-last-point) a2-3)
        (let ((s4-1 (new 'stack-no-clear 'vector)))
          (set! (-> obj debug-old-position quad) (-> obj old-position quad))
          (set! (-> obj debug-out-position quad) (-> arg0 quad))
          (vector-! s4-1 arg0 (-> obj old-position))
          (TODO-RENAME-20 obj s4-1 a2-3)
          (vector+! arg0 (-> obj old-position) s4-1)
          )
        )
      )
    )
  (set! (-> obj old-position quad) (-> arg0 quad))
  arg0
  )

;; definition for method 22 of type tracking-spline
;; INFO: Return type mismatch int vs none.
(defmethod TODO-RENAME-22 tracking-spline ((obj tracking-spline) (arg0 float))
  (when (< arg0 (-> obj summed-len))
    (let ((s5-0 (new 'stack-no-clear 'tracking-spline-sampler)))
      (let ((a2-0 (new 'stack-no-clear 'vector)))
        (set! (-> s5-0 cur-pt) (-> obj used-point))
        (set! (-> s5-0 partial-pt) 0.0)
        (TODO-RENAME-19 obj (- (-> obj summed-len) arg0) a2-0 s5-0)
        )
<<<<<<< HEAD
      (TODO-RENAME-14 obj (the-as vector s5-0))
=======
      (TODO-RENAME-14 obj s5-0)
>>>>>>> f757f1b9
      )
    )
  0
  (none)
  )

;; definition for method 9 of type tracking-spline
;; INFO: Return type mismatch int vs none.
(defmethod TODO-RENAME-9 tracking-spline ((obj tracking-spline))
  (let ((v1-0 (-> obj used-point))
        (s4-0 0)
        (s5-0 0)
        )
    (while (!= v1-0 -134250495)
      (set! s5-0 (logior s5-0 (ash 1 v1-0)))
      (+! s4-0 1)
      (set! v1-0 (-> obj point v1-0 next))
      )
    (when (!= s4-0 (-> obj used-count))
      (if *debug-segment*
          (format 0 "ERROR<GMJ>: tracking spline used count ~D actual ~D~%" (-> obj used-count) s4-0)
          )
      (set! (-> obj used-count) s4-0)
      )
    (let ((v1-9 (-> obj free-point))
          (a3-1 0)
          )
      (while (!= v1-9 -134250495)
        (+! a3-1 1)
        (set! v1-9 (-> obj point v1-9 next))
        )
      (when (!= a3-1 (- 32 (-> obj used-count)))
        (if *debug-segment*
            (format 0 "ERROR<GMJ>: tracking spline free count ~D actual ~D~%" (- 32 (-> obj used-count)) a3-1)
            )
        (set! (-> obj free-point) -134250495)
        (dotimes (v1-21 32)
          (when (zero? (logand s5-0 1))
            (set! (-> obj point v1-21 next) (-> obj free-point))
            (set! (-> obj free-point) v1-21)
            )
          (set! s5-0 (shr s5-0 1))
          )
        )
      )
    )
  0
  (none)
  )

;; definition for function cam-slave-init-vars
;; Used lq/sq
(defbehavior cam-slave-init-vars camera-slave ()
  (cond
    (*camera*
      (set! (-> self options) (-> *camera* slave-options))
      (set! (-> self change-event-from) (the-as (pointer process-drawable) (-> *camera* changer)))
      )
    (else
      (set! (-> self options) (the-as uint 0))
      (set! (-> self change-event-from) (the-as (pointer process-drawable) #f))
      )
    )
  (cond
    (*camera-combiner*
      (set! (-> self trans quad) (-> *camera-combiner* trans quad))
      (let* ((v1-9 (-> self tracking))
             (a3-0 (-> *camera-combiner* inv-camera-rot))
             (a0-1 (-> a3-0 vector 0 quad))
             (a1-0 (-> a3-0 vector 1 quad))
             (a2-0 (-> a3-0 vector 2 quad))
             (a3-1 (-> a3-0 vector 3 quad))
             )
        (set! (-> v1-9 inv-mat vector 0 quad) a0-1)
        (set! (-> v1-9 inv-mat vector 1 quad) a1-0)
        (set! (-> v1-9 inv-mat vector 2 quad) a2-0)
        (set! (-> v1-9 inv-mat vector 3 quad) a3-1)
        )
      (when *camera-init-mat*
        (let* ((a2-1 (-> self tracking))
               (a3-2 *camera-init-mat*)
               (v1-12 (-> a3-2 vector 0 quad))
               (a0-2 (-> a3-2 vector 1 quad))
               (a1-1 (-> a3-2 vector 2 quad))
               (a3-3 (-> a3-2 vector 3 quad))
               )
          (set! (-> a2-1 inv-mat vector 0 quad) v1-12)
          (set! (-> a2-1 inv-mat vector 1 quad) a0-2)
          (set! (-> a2-1 inv-mat vector 2 quad) a1-1)
          (set! (-> a2-1 inv-mat vector 3 quad) a3-3)
          )
        )
      (set! (-> self fov) (-> *camera-combiner* fov))
      (set! (-> self velocity quad) (-> *camera-combiner* velocity quad))
      )
    (else
      (vector-reset! (-> self trans))
      (matrix-identity! (the-as matrix (-> self tracking)))
      (set! (-> self fov) 11650.845)
      (vector-reset! (-> self velocity))
      )
    )
  (set! (-> self time-dist-too-far) (the-as uint 0))
  (set! (-> self intro-t) 1.0)
  (set! (-> self intro-t-step) 0.0)
  (set! (-> self spline-exists) #f)
  (set! (-> self los-state) (slave-los-state none))
  (set! (-> self enter-has-run) #f)
  (set! (-> self cam-entity) #f)
  (set! (-> self tracking no-follow) #f)
  (init-cam-float-seeker
    (-> self tracking tilt-adjust)
    (-> *CAMERA-bank* default-tilt-adjust)
    9.102222
    91.022224
    0.25
    )
  (set! (-> self tracking follow-blend) 1.0)
  (set! (-> self have-phony-joystick) #f)
  (set! (-> self string-val-locked) #f)
  (init-cam-float-seeker (-> self tracking point-of-interest-blend) 0.0 0.005 0.02 0.125)
  (init-cam-float-seeker (-> self tracking underwater-blend) 0.0 0.007 0.03 0.125)
  (set! (-> self tracking use-point-of-interest) #f)
  (TODO-RENAME-10 (-> self position-spline) (-> self trans))
  (none)
  )

;; definition for function cam-slave-go
;; INFO: Return type mismatch int vs none.
(defun cam-slave-go ((arg0 state))
  (with-pp
    (cam-slave-init-vars)
    (let ((t9-1 (the-as (function object) enter-state)))
      (set! (-> pp next-state) arg0)
      (t9-1)
      )
    0
    (none)
    )
  )

;; definition for function cam-slave-init
;; INFO: Return type mismatch int vs none.
(defbehavior cam-slave-init camera-slave ((arg0 state) (arg1 entity))
  (stack-size-set! (-> self main-thread) 512)
  (change-to-last-brother self)
  (if (and (nonzero? camera-slave-debug) *debug-segment*)
      (add-connection *debug-engine* self camera-slave-debug self #f #f)
      )
  (cam-slave-init-vars)
  (let ((v1-7 'cam-voicebox)
        (a0-4 (the-as basic (-> arg0 name)))
        )
    (cond
      ((= (the-as symbol a0-4) v1-7)
       )
      (arg1
        (set! (-> self cam-entity) arg1)
        )
      (else
        (let ((a1-3 (new 'stack-no-clear 'event-message-block)))
          (set! (-> a1-3 from) self)
          (set! (-> a1-3 num-params) 1)
          (set! (-> a1-3 message) 'slave-activated)
          (set! (-> a1-3 param 0) (the-as uint self))
          (let ((t9-4 send-event-function))
            (set! a0-4 *camera*)
            (t9-4 (the-as camera-master a0-4) a1-3)
            )
          )
        )
      )
    (let ((t9-5 (the-as (function object object) (-> arg0 enter))))
      (if t9-5
          (t9-5 (the-as symbol a0-4))
          )
      )
    (set! (-> self enter-has-run) #t)
    (set! (-> self event-hook) (-> arg0 event))
    (let ((t9-6 (the-as (function object object) enter-state)))
      (set! (-> self next-state) arg0)
      (t9-6 (the-as symbol a0-4))
      )
    )
  0
  (none)
  )

<<<<<<< HEAD
=======
;; definition for function cam-standard-event-handler
;; INFO: Return type mismatch none vs object.
>>>>>>> f757f1b9
;; WARN: rewrite_to_get_var got a none typed variable. Is there unreachable code? [OP: 7]
;; WARN: rewrite_to_get_var got a none typed variable. Is there unreachable code? [OP: 31]
;; WARN: rewrite_to_get_var got a none typed variable. Is there unreachable code? [OP: 45]
;; WARN: rewrite_to_get_var got a none typed variable. Is there unreachable code? [OP: 50]
<<<<<<< HEAD
=======
;; Used lq/sq
>>>>>>> f757f1b9
(defbehavior cam-standard-event-handler camera-slave ((arg0 process) (arg1 int) (arg2 symbol) (arg3 event-message-block))
  (let ((v1-0 arg2))
    (the-as
      object
      (cond
        ((= v1-0 'go)
         (let ((v1-1 (-> arg3 param 0))
               (t9-0 (the-as (function object) enter-state))
               )
           (set! (-> self next-state) (the-as state v1-1))
           (t9-0)
           )
         )
        ((or (= v1-0 'change-state) (= v1-0 'change-state-no-go))
         (let ((s5-0 (the-as object (-> arg3 param 0))))
           (cam-slave-init-vars)
           (let ((t9-2 (the-as (function object) (-> (the-as state s5-0) enter))))
             (if t9-2
                 (t9-2)
                 )
             )
           (set! (-> self enter-has-run) #t)
           (set! (-> self event-hook) (-> (the-as state s5-0) event))
           (when (= arg2 'change-state)
             (let ((t9-3 (the-as (function object) enter-state)))
               (set! (-> self next-state) (the-as state s5-0))
               (t9-3)
               )
             )
           )
         )
        ((= v1-0 'point-of-interest)
         (cond
           ((-> arg3 param 0)
            (set! (-> self tracking use-point-of-interest) #t)
            (set! (-> self tracking point-of-interest quad) (-> (the-as vector (-> arg3 param 0)) quad))
            (let ((f0-0 1.0))
              (set! (-> self tracking point-of-interest-blend target) f0-0)
              f0-0
              )
            )
           (else
             (set! (-> self tracking use-point-of-interest) #f)
             (let ((f0-1 0.0))
               (set! (-> self tracking point-of-interest-blend target) f0-1)
               f0-1
               )
             )
           )
         )
        ((= v1-0 'teleport)
         (cam-calc-follow! (-> self tracking) (-> self trans) #f)
         (slave-set-rotation! (-> self tracking) (-> self trans) (the-as float (-> self options)) (-> self fov) #f)
         )
        )
      )
    )
  )

<<<<<<< HEAD
=======
;; definition for function cam-curve-pos
;; Used lq/sq
>>>>>>> f757f1b9
(defbehavior cam-curve-pos camera-slave ((arg0 vector) (arg1 vector) (arg2 curve) (arg3 symbol))
  (let ((s5-0 (new-stack-vector0)))
    0.0
    (let ((s2-0 (new-stack-vector0)))
      (if arg1
          (set! (-> arg1 w) 0.0)
          )
      (when (< (-> self intro-t) 1.0)
        (+! (-> self intro-t) (* (-> self intro-t-step) (-> *display* time-adjust-ratio)))
        (if (< 1.0 (-> self intro-t))
            (set! (-> self intro-t) 1.0)
            )
        (curve-get-pos! s5-0 (parameter-ease-sin-clamp (-> self intro-t)) (-> self intro-curve))
        (vector+! s5-0 s5-0 (-> self intro-offset))
        (vector+! arg0 arg0 s5-0)
        (cond
          ((not arg1)
           )
          ((< (-> self intro-t) 0.5)
           (curve-get-pos! s2-0 (+ 0.0001 (parameter-ease-sin-clamp (-> self intro-t))) (-> self intro-curve))
           (vector+! s2-0 s2-0 (-> self intro-offset))
           (vector-! arg1 s2-0 s5-0)
           (set! (-> arg1 w) 1.0)
           )
          (else
            (curve-get-pos! s2-0 (+ -0.0001 (parameter-ease-sin-clamp (-> self intro-t))) (-> self intro-curve))
            (vector+! s2-0 s2-0 (-> self intro-offset))
            (vector-! arg1 s5-0 s2-0)
            (set! (-> arg1 w) 1.0)
            )
          )
        )
      )
    (cond
      ((not (-> self spline-exists))
       )
      ((= (-> self spline-follow-dist) 0.0)
       (let ((f0-18 (if arg3
                        (dummy-10 (-> self index) (-> self tracking follow-pt))
                        (dummy-10 (-> self index) (-> *camera* tpos-curr-adj))
                        )
                    )
             )
         (curve-get-pos! s5-0 f0-18 (-> self spline-curve))
         )
       (vector+! s5-0 s5-0 (-> self spline-offset))
       (vector+! arg0 arg0 s5-0)
       )
      (else
        (let ((s3-1 (new 'stack-no-clear 'vector)))
          (curve-length (-> self spline-curve))
          (if arg3
              (set! (-> s3-1 quad) (-> self tracking follow-pt quad))
              (set! (-> s3-1 quad) (-> *camera* tpos-curr-adj quad))
              )
          (set! (-> self spline-tt)
                (curve-closest-point (-> self spline-curve) s3-1 (-> self spline-tt) 1024.0 10 (-> self spline-follow-dist))
                )
          )
        (curve-get-pos! s5-0 (-> self spline-tt) (-> self spline-curve))
        (vector+! s5-0 s5-0 (-> self spline-offset))
        (vector+! arg0 arg0 s5-0)
        )
      )
    )
  arg0
  )

;; definition for function cam-curve-setup
;; INFO: Return type mismatch int vs none.
(defbehavior cam-curve-setup camera-slave ((arg0 vector))
  (when (get-curve-data! (-> self cam-entity) (-> self spline-curve) 'campath 'campath-k -1000000000.0)
    (curve-get-pos! (-> self spline-offset) 0.0 (-> self spline-curve))
    (vector-negate! (-> self spline-offset) (-> self spline-offset))
    (dummy-9 (-> self index) 'campoints (-> self cam-entity) arg0 (-> self spline-curve))
    (set! (-> self spline-exists) #t)
    )
  (cond
    ((get-curve-data! (-> self cam-entity) (-> self intro-curve) 'intro 'intro-k -1000000000.0)
     (curve-get-pos! (-> self intro-offset) 1.0 (-> self intro-curve))
     (vector-negate! (-> self intro-offset) (-> self intro-offset))
     (set! (-> self intro-t) 0.0)
     (set! (-> self intro-t-step) (cam-slave-get-intro-step (-> self cam-entity)))
     (set! (-> self outro-exit-value) (cam-slave-get-float (-> self cam-entity) 'intro-exitValue 0.0))
     (if (= (-> self outro-exit-value) 0.0)
         (set! (-> self outro-exit-value) 0.5)
         )
     )
    (else
      (set! (-> self intro-t) 1.0)
      (set! (-> self intro-t-step) 0.0)
      )
    )
  (if (nonzero? (-> *camera* no-intro))
      (set! (-> self intro-t) 1.0)
      )
  0
  (none)
  )

;; definition for function cam-calc-follow!
;; Used lq/sq
(defun cam-calc-follow! ((arg0 cam-rotation-tracker) (arg1 vector) (arg2 symbol))
  (with-pp
    (cond
      (arg2
        (update! (-> arg0 tilt-adjust) 0.0)
        (update! (-> arg0 point-of-interest-blend) 0.0)
        (update! (-> arg0 underwater-blend) 0.0)
        )
      (else
        (jump-to-target! (-> arg0 tilt-adjust) 0.0)
        (jump-to-target! (-> arg0 point-of-interest-blend) 0.0)
        (jump-to-target! (-> arg0 underwater-blend) 0.0)
        )
      )
    (let ((a1-7 (new 'stack-no-clear 'event-message-block)))
      (set! (-> a1-7 from) pp)
      (set! (-> a1-7 num-params) 1)
      (set! (-> a1-7 message) 'slave-option?)
      (set! (-> a1-7 param 0) (the-as uint #x4000))
      (cond
        ((send-event-function *camera* a1-7)
         (let ((s3-0 (new 'stack-no-clear 'vector))
               (s2-0 (new 'stack-no-clear 'vector))
               (f30-0 (vector-vector-distance (-> *camera* tpos-curr-adj) (-> *camera* tpos-old-adj)))
               (s5-1 (new 'stack-no-clear 'vector))
               )
           (vector-flatten! s3-0 (-> *camera* tgt-face-mat vector 2) (-> *camera* local-down))
           (vector-normalize! s3-0 1.0)
           (vector-! s2-0 (-> *camera* tpos-curr-adj) arg1)
           (vector-flatten! s2-0 s2-0 (-> *camera* local-down))
           (vector-normalize! s2-0 1.0)
           (vector-float*! s5-1 (-> *camera* tgt-face-mat vector 2) 32768.0)
           (let* ((f30-1 (lerp-clamp 0.7 0.4 (parameter-ease-sin-clamp (* 0.00081380206 (+ -409.6 f30-0)))))
                  (f0-4 (acos (vector-dot s2-0 s3-0)))
                  (f28-0 (fmax 1820.4445 f0-4))
                  )
             (if (< f28-0 8192.0)
                 (vector-float*!
                   s5-1
                   s5-1
                   (+ f30-1
                      (* (/ (- 1.0 f30-1) (- 1.0 (cos 32768.0))) (+ (- (cos 32768.0)) (cos (* 5.142857 (- 8192.0 f28-0)))))
                      )
                   )
                 )
             )
           (cond
             ((< (-> *camera* ease-t) 1.0)
              )
             ((< (-> arg0 follow-blend) 1.0)
              (let* ((f0-18 (-> arg0 follow-blend))
                     (f0-19 (* f0-18 f0-18))
                     (f0-20 (* f0-19 f0-19))
                     )
                (vector-! s5-1 s5-1 (-> arg0 follow-off))
                (vector-float*! s5-1 s5-1 f0-20)
                )
              (+! (-> arg0 follow-blend) (* 0.016666668 (-> *display* time-adjust-ratio)))
              (vector+! (-> arg0 follow-off) (-> arg0 follow-off) s5-1)
              )
             (else
               (set! (-> arg0 follow-off quad) (-> s5-1 quad))
               )
             )
           )
         (vector+! (-> arg0 follow-pt) (-> *camera* tpos-curr-adj) (-> arg0 follow-off))
         (vector--float*!
           (-> arg0 follow-pt)
           (-> arg0 follow-pt)
           (-> *camera* local-down)
           (+ 12288.0 (-> *camera* target-height))
           )
         )
        (else
          0.0
          (let ((s3-2 (new-stack-vector0)))
            (set! (-> arg0 follow-blend) 0.0)
            (cond
              ((-> arg0 no-follow)
               (vector-reset! s3-2)
               )
              (else
                (vector-! s3-2 (-> *camera* tpos-curr-adj) arg1)
                (vector-normalize! s3-2 1.0)
                (let* ((f0-28 (vector-dot (-> *camera* tgt-rot-mat vector 2) s3-2))
                       (f30-2 (cond
                                ((< f0-28 0.0)
                                 1.0
                                 )
                                (else
                                  (let* ((f0-29 (* f0-28 f0-28)) (f0-30 (- 1.0 f0-29))) (* f0-30 (* f0-30 f0-30)))
                                  )
                                )
                              )
                       )
                  (vector-! s3-2 arg1 (-> *camera* tpos-curr-adj))
                  (vector-flatten! s3-2 s3-2 (-> *camera* local-down))
                  (let* ((f0-33 (* 0.000022194603 (+ -20480.0 (vector-length s3-2))))
                         (f0-34 (fmin 1.0 f0-33))
                         (f0-35 (fmax 0.0 f0-34))
                         )
                    (vector-float*! s3-2 (-> *camera* tgt-rot-mat vector 2) (* (lerp 2048.0 8192.0 f0-35) f30-2))
                    )
                  )
                )
              )
            (if arg2
                (vector-seek-3d-smooth! (-> arg0 follow-off) s3-2 (* 20480.0 (-> *display* seconds-per-frame)) 0.05)
                (set! (-> arg0 follow-off quad) (-> s3-2 quad))
                )
            )
          (vector+! (-> arg0 follow-pt) (-> *camera* tpos-curr-adj) (-> arg0 follow-off))
          (vector--float*! (-> arg0 follow-pt) (-> arg0 follow-pt) (-> *camera* local-down) (-> *camera* target-height))
          )
        )
      )
    (-> arg0 follow-pt)
    )
  )

;; definition for function mat-remove-z-rot
;; Used lq/sq
(defun mat-remove-z-rot ((arg0 matrix) (arg1 vector))
  (let ((s4-0 (new-stack-vector0)))
    0.0
    0.0
    (let ((s5-0 (new-stack-matrix0)))
      (vector-negate! s4-0 arg1)
      (vector-flatten! s4-0 s4-0 (-> arg0 vector 2))
      (vector-normalize! s4-0 1.0)
      (let ((f30-0 (vector-dot (-> arg0 vector 1) s4-0)))
        (when (< f30-0 0.99999)
          (vector-cross! s4-0 (-> arg0 vector 1) s4-0)
          (let ((f0-4 (vector-length s4-0)))
            (if (< 0.0 (vector-dot s4-0 (-> arg0 vector 2)))
                (set! f0-4 (- f0-4))
                )
            (matrix-axis-sin-cos! s5-0 (-> arg0 vector 2) f0-4 f30-0)
            )
          (matrix*! arg0 arg0 s5-0)
          )
        )
      )
    )
  arg0
  )

<<<<<<< HEAD
=======
;; definition for function slave-matrix-blend-2
;; Used lq/sq
>>>>>>> f757f1b9
(defun slave-matrix-blend-2 ((arg0 matrix) (arg1 float) (arg2 vector) (arg3 matrix))
  (let ((s1-0 (new-stack-vector0))
        (s4-0 (new-stack-quaternion0))
        )
    (let ((s2-0 (new-stack-quaternion0))
          (gp-0 (new-stack-quaternion0))
          )
      0.0
      (let* ((f0-1 (cond
                     ((logtest? (the-as int arg1) 4)
                      (vector-length arg2)
                      )
                     (else
                       (vector-flatten! s1-0 arg2 (-> *camera* local-down))
                       (vector-length s1-0)
                       )
                     )
                   )
             (f0-3 (* 0.00048828125 (+ -1024.0 f0-1)))
             )
        (cond
          ((< f0-3 0.0)
           (set! f0-3 0.0)
           )
          ((< 1.0 f0-3)
           (set! f0-3 1.0)
           )
          )
        (let ((f30-0 (* 364.0889 (-> *display* time-adjust-ratio) f0-3)))
          (matrix->quaternion s4-0 arg0)
          (matrix->quaternion s2-0 arg3)
          (quaternion-conjugate! gp-0 s4-0)
          (quaternion*! gp-0 gp-0 s2-0)
          (quaternion-normalize! gp-0)
          (if (< (-> gp-0 w) 0.0)
              (quaternion-negate! gp-0 gp-0)
              )
          (let ((f28-0 (acos (-> gp-0 w))))
            (if (< (* 0.25 (-> *display* time-adjust-ratio) f28-0) f30-0)
                (set! f30-0 (* 0.25 (-> *display* time-adjust-ratio) f28-0))
                )
            (cond
              ((< (-> gp-0 w) 0.9999999)
               (quaternion-float*! gp-0 gp-0 (/ (sin f30-0) (sin f28-0)))
               (set! (-> gp-0 w) (cos f30-0))
               )
              (else
                (quaternion-identity! gp-0)
                )
              )
            )
          )
<<<<<<< HEAD
        )
      (quaternion*! s4-0 s4-0 gp-0)
      )
    (quaternion-normalize! s4-0)
    (quaternion->matrix arg0 s4-0)
    )
  )

(defun vector-into-frustum-nosmooth! ((arg0 matrix) (arg1 vector) (arg2 float))
  (local-vars (sv-112 (inline-array vector)) (sv-128 vector) (sv-144 vector) (sv-160 vector) (sv-176 vector))
=======
        )
      (quaternion*! s4-0 s4-0 gp-0)
      )
    (quaternion-normalize! s4-0)
    (quaternion->matrix arg0 s4-0)
    )
  )

;; definition for function vector-into-frustum-nosmooth!
;; Used lq/sq
(defun vector-into-frustum-nosmooth! ((arg0 matrix) (arg1 vector) (arg2 float))
  (local-vars (sv-112 (inline-array vector)) (sv-128 vector) (sv-144 vector) (sv-160 vector) (sv-176 vector))
  (rlet ((vf0 :class vf)
         (vf1 :class vf)
         (vf2 :class vf)
         )
    (init-vf0-vector)
    (let ((s5-0 (new-stack-matrix0)))
      (let ((s3-0 (new-stack-vector0))
            (s2-0 (new-stack-vector0))
            )
        0.0
        0.0
        (let ((f30-0 1.0)
              (s4-0 #t)
              )
          (vector-! s3-0 (-> *camera* tpos-curr) arg1)
          (vector-flatten! s3-0 s3-0 (-> arg0 vector 1))
          (vector-normalize! s3-0 1.0)
          (let ((f28-0 (vector-dot s3-0 (the-as vector (-> arg0 vector)))))
            (set! sv-128 s2-0)
            (set! sv-112 (-> arg0 vector))
            (let ((f0-6 (* 0.8 (tan (* 0.5 arg2)))))
              (.lvf vf1 (&-> sv-112 0 quad))
              (let ((v1-6 f0-6))
                (.mov vf2 v1-6)
                )
              )
            (.add.x.vf vf1 vf0 vf0 :mask #b1000)
            (.mul.x.vf vf1 vf1 vf2 :mask #b111)
            (.svf (&-> sv-128 quad) vf1)
            (vector+! s2-0 s2-0 (-> arg0 vector 2))
            (vector-normalize! s2-0 1.0)
            (let ((f0-8 (vector-dot s2-0 (the-as vector (-> arg0 vector)))))
              (when (< f0-8 (fabs f28-0))
                (if (< f28-0 0.0)
                    (vector--float*! s2-0 s2-0 (the-as vector (-> arg0 vector)) (* 2.0 f0-8))
                    )
                (matrix-from-two-vectors! s5-0 s2-0 s3-0)
                (vector-matrix*! (-> arg0 vector 2) (-> arg0 vector 2) s5-0)
                (vector-cross! (the-as vector (-> arg0 vector)) (-> arg0 vector 1) (-> arg0 vector 2))
                )
              )
            )
          (vector-! s3-0 (-> *camera* tpos-curr) (-> *camera* pitch-off))
          (vector-! s3-0 s3-0 arg1)
          (vector--float*! s3-0 s3-0 (-> *camera* local-down) (-> *camera* foot-offset))
          (vector-flatten! s3-0 s3-0 (the-as vector (-> arg0 vector)))
          (vector-normalize! s3-0 1.0)
          (let ((f28-1 (vector-dot s3-0 (-> arg0 vector 1))))
            (set! sv-160 s2-0)
            (set! sv-144 (-> arg0 vector 1))
            (let ((f0-15 (* 0.525 (tan (* 0.5 arg2)))))
              (.lvf vf1 (&-> sv-144 quad))
              (let ((v1-23 f0-15))
                (.mov vf2 v1-23)
                )
              )
            (.add.x.vf vf1 vf0 vf0 :mask #b1000)
            (.mul.x.vf vf1 vf1 vf2 :mask #b111)
            (.svf (&-> sv-160 quad) vf1)
            (vector+! s2-0 s2-0 (-> arg0 vector 2))
            (vector-normalize! s2-0 1.0)
            (let ((f0-17 (vector-dot s2-0 (-> arg0 vector 1))))
              (when (and (< f28-1 0.0) (< f0-17 (- f28-1)))
                (vector--float*! s2-0 s2-0 (-> arg0 vector 1) (* 2.0 f0-17))
                (set! f30-0 (vector-dot s2-0 s3-0))
                )
              )
            )
          (vector-! s3-0 (-> *camera* tpos-curr) (-> *camera* pitch-off))
          (vector-! s3-0 s3-0 arg1)
          (vector--float*! s3-0 s3-0 (-> *camera* local-down) (-> *camera* head-offset))
          (vector-flatten! s3-0 s3-0 (the-as vector (-> arg0 vector)))
          (vector-normalize! s3-0 1.0)
          (let ((f28-2 (vector-dot s3-0 (-> arg0 vector 1))))
            (let ((s0-1 s2-0))
              (set! sv-176 (-> arg0 vector 1))
              (let ((f0-25 (* 0.525 (tan (* 0.5 arg2)))))
                (vector-float*! s0-1 sv-176 f0-25)
                )
              )
            (vector+! s2-0 s2-0 (-> arg0 vector 2))
            (vector-normalize! s2-0 1.0)
            (let ((f0-27 (vector-dot s2-0 (-> arg0 vector 1))))
              (cond
                ((and (< 0.0 f28-2) (< f0-27 f28-2))
                 (set! f30-0 (vector-dot s2-0 s3-0))
                 (set! s4-0 #f)
                 )
                ((< f30-0 0.0)
                 (let ((f0-32 (- (vector-dot s2-0 s3-0))))
                   (if (< f0-32 f30-0)
                       (set! f30-0 f0-32)
                       )
                   )
                 )
                )
              )
            )
          (let ((f0-34 (if s4-0
                           (- (acos f30-0))
                           (acos f30-0)
                           )
                       )
                )
            (matrix-axis-angle! s5-0 (the-as vector (-> arg0 vector)) f0-34)
            )
          )
        )
      (vector-matrix*! (-> arg0 vector 2) (-> arg0 vector 2) s5-0)
      )
    (vector-cross! (-> arg0 vector 1) (-> arg0 vector 2) (the-as vector (-> arg0 vector)))
    )
  )

;; TODO - fix me!
;; WARN: Unsupported inline assembly instruction kind - [mula.s f0, f3]
;; WARN: Unsupported inline assembly instruction kind - [madda.s f1, f4]
;; WARN: Unsupported inline assembly instruction kind - [madd.s f0, f2, f5]
(defun
  slave-set-rotation!
  ((arg0 cam-rotation-tracker)
   (arg1 vector)
   (arg2 float)
   (arg3 float)
   (arg4 symbol)
   )
  (local-vars
   (f0-8 float)
   (sv-192 vector)
   (sv-208 vector)
   (sv-224 matrix)
   (sv-240 (function matrix vector float vector))
   (sv-256 matrix)
   )
>>>>>>> f757f1b9
  (rlet ((vf0 :class vf)
         (vf4 :class vf)
         (vf5 :class vf)
         (vf6 :class vf)
         )
<<<<<<< HEAD
    (init-vf0-vector)
    (let ((s5-0 (new-stack-matrix0)))
      (let ((s3-0 (new-stack-vector0))
            (s2-0 (new-stack-vector0))
            )
        0.0
        0.0
        (let ((f30-0 1.0)
              (s4-0 #t)
              )
          (vector-! s3-0 (-> *camera* tpos-curr) arg1)
          (vector-flatten! s3-0 s3-0 (-> arg0 vector 1))
          (vector-normalize! s3-0 1.0)
          (let ((f28-0 (vector-dot s3-0 (the-as vector (-> arg0 vector)))))
            (set! sv-128 s2-0)
            (set! sv-112 (-> arg0 vector))
            (let ((f0-6 (* 0.8 (tan (* 0.5 arg2)))))
              (.lvf vf1 (&-> sv-112 0 quad))
              (let ((v1-6 f0-6))
                (.mov vf2 v1-6)
                )
              )
            (.add.x.vf vf1 vf0 vf0 :mask #b1000)
            (.mul.x.vf vf1 vf1 vf2 :mask #b111)
            (.svf (&-> sv-128 quad) vf1)
            (vector+! s2-0 s2-0 (-> arg0 vector 2))
            (vector-normalize! s2-0 1.0)
            (let ((f0-8 (vector-dot s2-0 (the-as vector (-> arg0 vector)))))
              (when (< f0-8 (fabs f28-0))
                (if (< f28-0 0.0)
                    (vector--float*! s2-0 s2-0 (the-as vector (-> arg0 vector)) (* 2.0 f0-8))
                    )
                (matrix-from-two-vectors! s5-0 s2-0 s3-0)
                (vector-matrix*! (-> arg0 vector 2) (-> arg0 vector 2) s5-0)
                (vector-cross! (the-as vector (-> arg0 vector)) (-> arg0 vector 1) (-> arg0 vector 2))
                )
              )
            )
          (vector-! s3-0 (-> *camera* tpos-curr) (-> *camera* pitch-off))
          (vector-! s3-0 s3-0 arg1)
          (vector--float*! s3-0 s3-0 (-> *camera* local-down) (-> *camera* foot-offset))
          (vector-flatten! s3-0 s3-0 (the-as vector (-> arg0 vector)))
          (vector-normalize! s3-0 1.0)
          (let ((f28-1 (vector-dot s3-0 (-> arg0 vector 1))))
            (set! sv-160 s2-0)
            (set! sv-144 (-> arg0 vector 1))
            (let ((f0-15 (* 0.525 (tan (* 0.5 arg2)))))
              (.lvf vf1 (&-> sv-144 quad))
              (let ((v1-23 f0-15))
                (.mov vf2 v1-23)
                )
              )
            (.add.x.vf vf1 vf0 vf0 :mask #b1000)
            (.mul.x.vf vf1 vf1 vf2 :mask #b111)
            (.svf (&-> sv-160 quad) vf1)
            (vector+! s2-0 s2-0 (-> arg0 vector 2))
            (vector-normalize! s2-0 1.0)
            (let ((f0-17 (vector-dot s2-0 (-> arg0 vector 1))))
              (when (and (< f28-1 0.0) (< f0-17 (- f28-1)))
                (vector--float*! s2-0 s2-0 (-> arg0 vector 1) (* 2.0 f0-17))
                (set! f30-0 (vector-dot s2-0 s3-0))
                )
              )
            )
          (vector-! s3-0 (-> *camera* tpos-curr) (-> *camera* pitch-off))
          (vector-! s3-0 s3-0 arg1)
          (vector--float*! s3-0 s3-0 (-> *camera* local-down) (-> *camera* head-offset))
          (vector-flatten! s3-0 s3-0 (the-as vector (-> arg0 vector)))
          (vector-normalize! s3-0 1.0)
          (let ((f28-2 (vector-dot s3-0 (-> arg0 vector 1))))
            (let ((s0-1 s2-0))
              (set! sv-176 (-> arg0 vector 1))
              (let ((f0-25 (* 0.525 (tan (* 0.5 arg2)))))
                (vector-float*! s0-1 sv-176 f0-25)
                )
              )
            (vector+! s2-0 s2-0 (-> arg0 vector 2))
            (vector-normalize! s2-0 1.0)
            (let ((f0-27 (vector-dot s2-0 (-> arg0 vector 1))))
              (cond
                ((and (< 0.0 f28-2) (< f0-27 f28-2))
                 (set! f30-0 (vector-dot s2-0 s3-0))
                 (set! s4-0 #f)
                 )
                ((< f30-0 0.0)
                 (let ((f0-32 (- (vector-dot s2-0 s3-0))))
                   (if (< f0-32 f30-0)
                       (set! f30-0 f0-32)
                       )
                   )
                 )
                )
              )
            )
          (let ((f0-34 (if s4-0
                           (- (acos f30-0))
                           (acos f30-0)
                           )
                       )
                )
            (matrix-axis-angle! s5-0 (the-as vector (-> arg0 vector)) f0-34)
            )
          )
        )
      (vector-matrix*! (-> arg0 vector 2) (-> arg0 vector 2) s5-0)
      )
    (vector-cross! (-> arg0 vector 1) (-> arg0 vector 2) (the-as vector (-> arg0 vector)))
    )
  )

;; WARN: Unsupported inline assembly instruction kind - [mula.s f0, f3]
;; WARN: Unsupported inline assembly instruction kind - [madda.s f1, f4]
;; WARN: Unsupported inline assembly instruction kind - [madd.s f0, f2, f5]
(defun slave-set-rotation! ((arg0 cam-rotation-tracker) (arg1 vector) (arg2 float) (arg3 float) (arg4 symbol))
  (local-vars
    (f0-8 float)
    (sv-192 vector)
    (sv-208 vector)
    (sv-224 matrix)
    (sv-240 (function matrix vector float vector))
    (sv-256 matrix)
    )
  (rlet ((vf0 :class vf)
         (vf4 :class vf)
         (vf5 :class vf)
         (vf6 :class vf)
         )
    (init-vf0-vector)
    (let ((s1-0 (new-stack-vector0))
          (s5-0 (new-stack-matrix0))
          )
      (let ((f30-0 (-> arg0 tilt-adjust value)))
        (cond
          ((< 0.0001 (-> arg0 point-of-interest-blend value))
           (set! sv-192 (new 'stack-no-clear 'vector))
           0.0
           (vector-! s1-0 (-> arg0 follow-pt) arg1)
           (let ((f28-0 (vector-length s1-0)))
             (vector-! sv-192 (-> arg0 point-of-interest) arg1)
             (vector-normalize! sv-192 (* f28-0 (-> arg0 point-of-interest-blend value)))
             (let ((v1-3 s1-0))
               (let ((a0-5 s1-0))
                 (.mov.vf vf6 vf0 :mask #b1000)
                 (.lvf vf4 (&-> a0-5 quad))
                 )
               (.lvf vf5 (&-> sv-192 quad))
               (.add.vf vf6 vf4 vf5 :mask #b111)
               (.svf (&-> v1-3 quad) vf6)
               )
             (vector-normalize! s1-0 f28-0)
             )
           )
          (else
            (vector-! s1-0 (-> arg0 follow-pt) arg1)
            )
          )
        (forward-down->inv-matrix s5-0 s1-0 (-> *camera* local-down))
        (when (!= f30-0 0.0)
          0.0
          0.0
          (set! sv-224 (new 'stack-no-clear 'matrix))
          (set! sv-208 (new 'stack-no-clear 'vector))
          (vector-normalize-copy! sv-208 s1-0 1.0)
          (let* ((v1-11 (-> *camera* local-down))
                 (f0-7 (-> sv-208 x))
                 (f1-1 (-> sv-208 y))
                 (f2-0 (-> sv-208 z))
                 (f3-0 (-> v1-11 x))
                 (f4-0 (-> v1-11 y))
                 (f5-0 (-> v1-11 z))
                 )
            ; (.mula.s f0-7 f3-0)
            ; (.madda.s f1-1 f4-0)
            ; (.madd.s f0-8 f2-0 f5-0)
            (set! f0-8 (+ (* f0-7 f3-0) (* f1-1 f4-0) (* f2-0 f5-0)))
            )
          (let* ((f28-1 f0-8)
                 (f0-10 (acos (fabs f28-1)))
                 )
            (cond
              ((< 0.0 f30-0)
               (set! f30-0 (if (< 0.0 f28-1)
                               (fmin f30-0 (fmax 0.0 (+ -2730.6667 f0-10)))
                               (fmin f30-0 (fmax 0.0 (- 32768.0 (+ 2730.6667 f0-10))))
                               )
                     )
               )
              ((< f30-0 0.0)
               (set! f30-0 (if (< 0.0 f28-1)
                               (fmax f30-0 (- (fmax 0.0 (- 32768.0 (+ 2730.6667 f0-10)))))
                               (fmax f30-0 (- (fmax 0.0 (+ -2730.6667 f0-10))))
                               )
                     )
               )
              )
            )
          (matrix-rotate-x! sv-224 f30-0)
          (let ((t9-7 matrix*!)
                (a0-16 s5-0)
                (a2-3 s5-0)
                )
            (t9-7 a0-16 sv-224 a2-3)
            )
          )
        )
      (if (and (= (-> *camera* under-water) 2) *target* (!= (-> *target* next-state name) 'target-swim-up))
          (set! (-> arg0 underwater-blend target) 1.0)
          (set! (-> arg0 underwater-blend target) 0.0)
          )
      (set! sv-240 vector-into-frustum-nosmooth!)
      (set! sv-256 s5-0)
      (let ((a2-5 (lerp-clamp arg3 (* 0.25 arg3) (-> arg0 underwater-blend value))))
        (sv-240 sv-256 arg1 a2-5)
        )
      (cond
        (arg4
          (slave-matrix-blend-2 (-> arg0 inv-mat) arg2 s1-0 s5-0)
          )
        (else
          (let* ((v1-31 (-> arg0 inv-mat))
                 (a3-2 s5-0)
                 (a0-22 (-> a3-2 vector 0 quad))
                 (a1-16 (-> a3-2 vector 1 quad))
                 (a2-7 (-> a3-2 vector 2 quad))
                 (a3-3 (-> a3-2 vector 3 quad))
                 )
            (set! (-> v1-31 vector 0 quad) a0-22)
            (set! (-> v1-31 vector 1 quad) a1-16)
            (set! (-> v1-31 vector 2 quad) a2-7)
            (set! (-> v1-31 vector 3 quad) a3-3)
            )
          )
        )
      )
    (mat-remove-z-rot (-> arg0 inv-mat) (-> *camera* local-down))
    0
    (none)
    )
  )

;; WARN: Stack slot offset 144 signed mismatch
;; WARN: Stack slot offset 144 signed mismatch
;; WARN: Unsupported inline assembly instruction kind - [mula.s f0, f3]
;; WARN: Unsupported inline assembly instruction kind - [madda.s f1, f4]
;; WARN: Unsupported inline assembly instruction kind - [madd.s f0, f2, f5]
(defun v-slrp2! ((arg0 vector) (arg1 vector) (arg2 vector) (arg3 float) (arg4 vector) (arg5 float))
  (local-vars
    (f0-10 float)
    (f28-0 float)
    (f30-0 float)
    (sv-144 float)
    (sv-160 vector)
    (sv-176 matrix)
    (sv-192 vector)
    )
  (set! sv-144 arg5)
  (let ((s0-0 (new-stack-vector0)))
    (set! sv-160 (new 'stack-no-clear 'vector))
    (set! (-> sv-160 quad) (the-as uint128 0))
    1.0
    1.0
    (let ((s3-0 (new-stack-vector0)))
      0.0
      1.0
      (set! sv-176 (new 'stack-no-clear 'matrix))
      (set! (-> sv-176 vector 0 quad) (the-as uint128 0))
      (set! (-> sv-176 vector 1 quad) (the-as uint128 0))
      (set! (-> sv-176 vector 2 quad) (the-as uint128 0))
      (set! (-> sv-176 vector 3 quad) (the-as uint128 0))
      (cond
        ((< 1.0 arg3)
         (set! arg3 1.0)
         )
        ((< arg3 0.0)
         (set! arg3 0.0)
         )
        )
      (cond
        (arg4
          (vector-flatten! s0-0 arg1 arg4)
          (vector-flatten! sv-160 arg2 arg4)
          (set! f30-0 (vector-normalize-ret-len! s0-0 1.0))
          (set! f28-0 (vector-normalize-ret-len! sv-160 1.0))
          (vector-normalize! (vector-cross! s3-0 sv-160 s0-0) 1.0)
          (let ((f26-0 (vector-dot arg4 s3-0)))
            (vector-normalize-copy! s3-0 arg4 1.0)
            (if (< f26-0 0.0)
                (vector-negate! s3-0 s3-0)
                )
            )
          )
        (else
          (set! (-> s0-0 quad) (-> arg1 quad))
          (set! (-> sv-160 quad) (-> arg2 quad))
          (set! f30-0 (vector-normalize-ret-len! s0-0 1.0))
          (set! f28-0 (vector-normalize-ret-len! sv-160 1.0))
          (vector-normalize! (vector-cross! s3-0 arg2 arg1) 1.0)
          )
        )
      (let ((t9-10 acos))
        (let* ((v1-18 s0-0)
               (f0-9 (-> v1-18 x))
               (f1-2 (-> v1-18 y))
               (f2-0 (-> v1-18 z))
               (f3-0 (-> sv-160 x))
               (f4-0 (-> sv-160 y))
               (f5-0 (-> sv-160 z))
               )
          (set! f0-10 (+ (* f2-0 f5-0) (* f1-2 f4-0) (* f0-9 f3-0))) 
          ; (.mula.s f0-9 f3-0)
          ; (.madda.s f1-2 f4-0)
          ; (.madd.s f0-10 f2-0 f5-0)
          )
        (let* ((f1-3 (t9-10 f0-10))
               (f0-12 (* arg3 f1-3))
               )
          (when (< sv-144 f0-12)
            (set! f0-12 sv-144)
            (set! arg3 (/ sv-144 f1-3))
            )
          (let* ((f0-13 (cos f0-12))
                 (t9-12 matrix-axis-sin-cos!)
                 (a0-20 sv-176)
                 (a1-13 s3-0)
                 (f1-5 1.0)
                 (f2-3 f0-13)
                 )
            (t9-12 a0-20 a1-13 (sqrtf (- f1-5 (* f2-3 f2-3))) f0-13)
            )
          )
        )
      (vector-matrix*! arg0 s0-0 sv-176)
      (let ((s0-1 vector-normalize!))
        (set! sv-192 arg0)
        (let ((a1-16 (lerp f30-0 f28-0 arg3)))
          (s0-1 sv-192 a1-16)
          )
        )
      (when arg4
        (vector+float*! arg0 arg0 s3-0 (vector-dot arg1 s3-0))
        (vector+float*! arg0 arg0 s3-0 (* arg3 (vector-dot (vector-! (new-stack-vector0) arg2 arg1) s3-0)))
        )
      )
    )
=======
   (init-vf0-vector)
   (let ((s1-0 (new-stack-vector0))
         (s5-0 (new-stack-matrix0))
         )
    (let ((f30-0 (-> arg0 tilt-adjust value)))
     (cond
      ((< 0.0001 (-> arg0 point-of-interest-blend value))
       (set! sv-192 (new 'stack-no-clear 'vector))
       0.0
       (vector-! s1-0 (-> arg0 follow-pt) arg1)
       (let ((f28-0 (vector-length s1-0)))
        (vector-! sv-192 (-> arg0 point-of-interest) arg1)
        (vector-normalize!
         sv-192
         (* f28-0 (-> arg0 point-of-interest-blend value))
         )
        (let ((v1-3 s1-0))
         (let ((a0-5 s1-0))
          (.mov.vf vf6 vf0 :mask #b1000)
          (.lvf vf4 (&-> a0-5 quad))
          )
         (.lvf vf5 (&-> sv-192 quad))
         (.add.vf vf6 vf4 vf5 :mask #b111)
         (.svf (&-> v1-3 quad) vf6)
         )
        (vector-normalize! s1-0 f28-0)
        )
       )
      (else
       (vector-! s1-0 (-> arg0 follow-pt) arg1)
       )
      )
     (forward-down->inv-matrix s5-0 s1-0 (-> *camera* local-down))
     (when (!= f30-0 0.0)
      0.0
      0.0
      (set! sv-224 (new 'stack-no-clear 'matrix))
      (set! sv-208 (new 'stack-no-clear 'vector))
      (vector-normalize-copy! sv-208 s1-0 1.0)
      (let* ((v1-11 (-> *camera* local-down))
             (f0-7 (-> sv-208 x))
             (f1-1 (-> sv-208 y))
             (f2-0 (-> sv-208 z))
             (f3-0 (-> v1-11 x))
             (f4-0 (-> v1-11 y))
             (f5-0 (-> v1-11 z))
             )
       ; (.mula.s f0-7 f3-0)
       ; (.madda.s f1-1 f4-0)
       ; (.madd.s f0-8 f2-0 f5-0)
       (set! f0-8 (+ (* f0-7 f3-0) (* f1-1 f4-0) (* f2-0 f5-0)))
       )
      (let* ((f28-1 f0-8)
             (f0-10 (acos (fabs f28-1)))
             )
       (cond
        ((< 0.0 f30-0)
         (set! f30-0 (if (< 0.0 f28-1)
                      (fmin f30-0 (fmax 0.0 (+ -2730.6667 f0-10)))
                      (fmin f30-0 (fmax 0.0 (- 32768.0 (+ 2730.6667 f0-10))))
                      )
          )
         )
        ((< f30-0 0.0)
         (set! f30-0 (if (< 0.0 f28-1)
                      (fmax
                       f30-0
                       (- (fmax 0.0 (- 32768.0 (+ 2730.6667 f0-10))))
                       )
                      (fmax f30-0 (- (fmax 0.0 (+ -2730.6667 f0-10))))
                      )
          )
         )
        )
       )
      (matrix-rotate-x! sv-224 f30-0)
      (let ((t9-7 matrix*!)
            (a0-16 s5-0)
            (a2-3 s5-0)
            )
       (t9-7 a0-16 sv-224 a2-3)
       )
      )
     )
    (if
     (and
      (= (-> *camera* under-water) 2)
      *target*
      (!= (-> *target* next-state name) 'target-swim-up)
      )
     (set! (-> arg0 underwater-blend target) 1.0)
     (set! (-> arg0 underwater-blend target) 0.0)
     )
    (set! sv-240 vector-into-frustum-nosmooth!)
    (set! sv-256 s5-0)
    (let
     ((a2-5 (lerp-clamp arg3 (* 0.25 arg3) (-> arg0 underwater-blend value))))
     (sv-240 sv-256 arg1 a2-5)
     )
    (cond
     (arg4
      (slave-matrix-blend-2 (-> arg0 inv-mat) arg2 s1-0 s5-0)
      )
     (else
      (let* ((v1-31 (-> arg0 inv-mat))
             (a3-2 s5-0)
             (a0-22 (-> a3-2 vector 0 quad))
             (a1-16 (-> a3-2 vector 1 quad))
             (a2-7 (-> a3-2 vector 2 quad))
             (a3-3 (-> a3-2 vector 3 quad))
             )
       (set! (-> v1-31 vector 0 quad) a0-22)
       (set! (-> v1-31 vector 1 quad) a1-16)
       (set! (-> v1-31 vector 2 quad) a2-7)
       (set! (-> v1-31 vector 3 quad) a3-3)
       )
      )
     )
    )
   (mat-remove-z-rot (-> arg0 inv-mat) (-> *camera* local-down))
   0
   (none)
   )
  )

;; WARN: Stack slot offset 144 signed mismatch
;; WARN: Stack slot offset 144 signed mismatch
;; WARN: Unsupported inline assembly instruction kind - [mula.s f0, f3]
;; WARN: Unsupported inline assembly instruction kind - [madda.s f1, f4]
;; WARN: Unsupported inline assembly instruction kind - [madd.s f0, f2, f5]
(defun
  v-slrp2!
  ((arg0 vector)
   (arg1 vector)
   (arg2 vector)
   (arg3 float)
   (arg4 vector)
   (arg5 float)
   )
  (local-vars
   (f0-10 float)
   (f28-0 float)
   (f30-0 float)
   (sv-144 float)
   (sv-160 vector)
   (sv-176 matrix)
   (sv-192 vector)
   )
  (set! sv-144 arg5)
  (let ((s0-0 (new-stack-vector0)))
   (set! sv-160 (new 'stack-no-clear 'vector))
   (set! (-> sv-160 quad) (the-as uint128 0))
   1.0
   1.0
   (let ((s3-0 (new-stack-vector0)))
    0.0
    1.0
    (set! sv-176 (new 'stack-no-clear 'matrix))
    (set! (-> sv-176 vector 0 quad) (the-as uint128 0))
    (set! (-> sv-176 vector 1 quad) (the-as uint128 0))
    (set! (-> sv-176 vector 2 quad) (the-as uint128 0))
    (set! (-> sv-176 vector 3 quad) (the-as uint128 0))
    (cond
     ((< 1.0 arg3)
      (set! arg3 1.0)
      )
     ((< arg3 0.0)
      (set! arg3 0.0)
      )
     )
    (cond
     (arg4
      (vector-flatten! s0-0 arg1 arg4)
      (vector-flatten! sv-160 arg2 arg4)
      (set! f30-0 (vector-normalize-ret-len! s0-0 1.0))
      (set! f28-0 (vector-normalize-ret-len! sv-160 1.0))
      (vector-normalize! (vector-cross! s3-0 sv-160 s0-0) 1.0)
      (let ((f26-0 (vector-dot arg4 s3-0)))
       (vector-normalize-copy! s3-0 arg4 1.0)
       (if (< f26-0 0.0)
        (vector-negate! s3-0 s3-0)
        )
       )
      )
     (else
      (set! (-> s0-0 quad) (-> arg1 quad))
      (set! (-> sv-160 quad) (-> arg2 quad))
      (set! f30-0 (vector-normalize-ret-len! s0-0 1.0))
      (set! f28-0 (vector-normalize-ret-len! sv-160 1.0))
      (vector-normalize! (vector-cross! s3-0 arg2 arg1) 1.0)
      )
     )
    (let ((t9-10 acos))
     (let* ((v1-18 s0-0)
            (f0-9 (-> v1-18 x))
            (f1-2 (-> v1-18 y))
            (f2-0 (-> v1-18 z))
            (f3-0 (-> sv-160 x))
            (f4-0 (-> sv-160 y))
            (f5-0 (-> sv-160 z))
            )
      (set! f0-10 (+ (* f2-0 f5-0) (* f1-2 f4-0) (* f0-9 f3-0))) 
      ; (.mula.s f0-9 f3-0)
      ; (.madda.s f1-2 f4-0)
      ; (.madd.s f0-10 f2-0 f5-0)
      )
     (let* ((f1-3 (t9-10 f0-10))
            (f0-12 (* arg3 f1-3))
            )
      (when (< sv-144 f0-12)
       (set! f0-12 sv-144)
       (set! arg3 (/ sv-144 f1-3))
       )
      (let* ((f0-13 (cos f0-12))
             (t9-12 matrix-axis-sin-cos!)
             (a0-20 sv-176)
             (a1-13 s3-0)
             (f1-5 1.0)
             (f2-3 f0-13)
             )
       (t9-12 a0-20 a1-13 (sqrtf (- f1-5 (* f2-3 f2-3))) f0-13)
       )
      )
     )
    (vector-matrix*! arg0 s0-0 sv-176)
    (let ((s0-1 vector-normalize!))
     (set! sv-192 arg0)
     (let ((a1-16 (lerp f30-0 f28-0 arg3)))
      (s0-1 sv-192 a1-16)
      )
     )
    (when arg4
     (vector+float*! arg0 arg0 s3-0 (vector-dot arg1 s3-0))
     (vector+float*!
      arg0
      arg0
      s3-0
      (* arg3 (vector-dot (vector-! (new-stack-vector0) arg2 arg1) s3-0))
      )
     )
    )
   )
>>>>>>> f757f1b9
  arg0
  )

;; WARN: Stack slot offset 144 signed mismatch
;; WARN: Stack slot offset 144 signed mismatch
;; WARN: Unsupported inline assembly instruction kind - [mula.s f0, f3]
;; WARN: Unsupported inline assembly instruction kind - [madda.s f1, f4]
;; WARN: Unsupported inline assembly instruction kind - [madd.s f0, f2, f5]
(defun
  v-slrp3!
  ((arg0 vector) (arg1 vector) (arg2 vector) (arg3 vector) (arg4 float))
  (local-vars
   (f0-7 float)
   (f26-0 float)
   (f28-0 float)
   (sv-144 float)
   (sv-160 vector)
   )
  (set! sv-144 arg4)
  (let ((s1-0 (new-stack-vector0)))
   (set! sv-160 (new 'stack-no-clear 'vector))
   (set! (-> sv-160 quad) (the-as uint128 0))
   0.0
   0.0
   (let ((s3-0 (new-stack-vector0))
         (f30-0 1.0)
         )
    0.0
    (let ((s0-0 (new-stack-matrix0)))
     (cond
      (arg3
       (vector-flatten! s1-0 arg1 arg3)
       (vector-flatten! sv-160 arg2 arg3)
       (set! f28-0 (vector-normalize-ret-len! s1-0 1.0))
       (set! f26-0 (vector-normalize-ret-len! sv-160 1.0))
       (vector-normalize! (vector-cross! s3-0 sv-160 s1-0) 1.0)
       (let ((f24-0 (vector-dot arg3 s3-0)))
        (vector-normalize-copy! s3-0 arg3 1.0)
        (if (< f24-0 0.0)
         (vector-negate! s3-0 s3-0)
         )
        )
       )
      (else
       (set! (-> s1-0 quad) (-> arg1 quad))
       (set! (-> sv-160 quad) (-> arg2 quad))
       (set! f28-0 (vector-normalize-ret-len! s1-0 1.0))
       (set! f26-0 (vector-normalize-ret-len! sv-160 1.0))
       (vector-normalize! (vector-cross! s3-0 arg2 arg1) 1.0)
       )
      )
     (let ((t9-10 acos))
      (let* ((v1-9 s1-0)
             (f0-6 (-> v1-9 x))
             (f1-0 (-> v1-9 y))
             (f2-0 (-> v1-9 z))
             (f3-0 (-> sv-160 x))
             (f4-0 (-> sv-160 y))
             (f5-0 (-> sv-160 z))
             )
       ; (.mula.s f0-6 f3-0)
       ; (.madda.s f1-0 f4-0)
       ; (.madd.s f0-7 f2-0 f5-0)
       (set! f0-7 (+ (* f0-6 f3-0) (* f1-0 f4-0) (* f2-0 f5-0)))
       )
      (let ((f0-8 (t9-10 f0-7)))
       (when (< sv-144 f0-8)
        (set! f30-0 (/ sv-144 f0-8))
        (set! f0-8 sv-144)
        )
       (let* ((f0-9 (cos f0-8))
              (t9-12 matrix-axis-sin-cos!)
              (a0-20 s0-0)
              (a1-13 s3-0)
              (f1-3 1.0)
              (f2-1 f0-9)
              )
        (t9-12 a0-20 a1-13 (sqrtf (- f1-3 (* f2-1 f2-1))) f0-9)
        )
       )
      )
     (vector-matrix*! arg0 s1-0 s0-0)
     )
    (vector-normalize! arg0 (lerp f28-0 f26-0 f30-0))
    (when arg3
     (vector+float*! arg0 arg0 s3-0 (vector-dot arg1 s3-0))
     (vector+float*!
      arg0
      arg0
      s3-0
      (* f30-0 (vector-dot (vector-! (new-stack-vector0) arg2 arg1) s3-0))
      )
     )
    )
   )
  arg0
  )



<|MERGE_RESOLUTION|>--- conflicted
+++ resolved
@@ -10,11 +10,8 @@
 
 (define *cam-res-string* (new 'global 'string 64 (the-as string #f)))
 
-<<<<<<< HEAD
-=======
 ;; definition for function cam-slave-get-vector-with-offset
 ;; Used lq/sq
->>>>>>> f757f1b9
 (defun cam-slave-get-vector-with-offset ((arg0 entity-actor) (arg1 vector) (arg2 symbol))
   (local-vars (s3-0 structure))
   (cond
@@ -330,7 +327,6 @@
      )
     ((>= 0.0 arg0)
      0.0
-<<<<<<< HEAD
      )
     ((>= 0.5 arg0)
      (let ((f0-3 0.5)
@@ -339,16 +335,6 @@
        (* f0-3 (* f1-4 f1-4))
        )
      )
-=======
-     )
-    ((>= 0.5 arg0)
-     (let ((f0-3 0.5)
-           (f1-4 (* 2.0 arg0))
-           )
-       (* f0-3 (* f1-4 f1-4))
-       )
-     )
->>>>>>> f757f1b9
     (else
       (let ((f0-5 1.0)
             (f1-7 0.5)
@@ -375,11 +361,8 @@
     )
   )
 
-<<<<<<< HEAD
-=======
 ;; definition for method 9 of type cam-index
 ;; Used lq/sq
->>>>>>> f757f1b9
 (defmethod dummy-9 cam-index ((obj cam-index) (arg0 symbol) (arg1 entity) (arg2 vector) (arg3 curve))
   (local-vars (sv-32 (function _varargs_ object)))
   (format (clear *cam-res-string*) "~S-flags" arg0)
@@ -545,17 +528,6 @@
 ;; INFO: Return type mismatch int vs none.
 (defmethod TODO-RENAME-14 tracking-spline ((obj tracking-spline) (arg0 tracking-spline-sampler))
   (let ((v1-0 (-> obj used-point)))
-<<<<<<< HEAD
-    (set! (-> obj partial-point) (-> arg0 y))
-    (when (= (-> obj next-to-last-point) v1-0)
-      (set! (-> obj summed-len) (-> obj point v1-0 tp-length))
-      (if (= (-> arg0 x) (-> obj end-point))
-          (set! (-> obj partial-point) 0.99999)
-          )
-      )
-    (when (!= (-> arg0 x) v1-0)
-      (while (and (!= (-> obj point v1-0 next) (-> arg0 x)) (!= (-> obj point v1-0 next) (-> obj next-to-last-point)))
-=======
     (set! (-> obj partial-point) (-> arg0 partial-pt))
     (when (= (-> obj next-to-last-point) v1-0)
       (set! (-> obj summed-len) (-> obj point v1-0 tp-length))
@@ -565,7 +537,6 @@
       )
     (when (!= (-> arg0 cur-pt) v1-0)
       (while (and (!= (-> obj point v1-0 next) (-> arg0 cur-pt)) (!= (-> obj point v1-0 next) (-> obj next-to-last-point)))
->>>>>>> f757f1b9
         (set! (-> obj summed-len) (- (-> obj summed-len) (-> obj point v1-0 tp-length)))
         (+! (-> obj point v1-0 incarnation) 1)
         (+! (-> obj used-count) -1)
@@ -576,15 +547,6 @@
       (+! (-> obj used-count) -1)
       (set! (-> obj point v1-0 next) (-> obj free-point))
       (set! (-> obj free-point) (-> obj used-point))
-<<<<<<< HEAD
-      (set! (-> obj used-point) (the-as int (-> arg0 x)))
-      (cond
-        ((= (-> arg0 x) (-> obj end-point))
-         (set! (-> obj partial-point) 0.0)
-         (set! (-> obj summed-len) 0.0)
-         )
-        ((= (-> arg0 x) (-> obj next-to-last-point))
-=======
       (set! (-> obj used-point) (-> arg0 cur-pt))
       (cond
         ((= (-> arg0 cur-pt) (-> obj end-point))
@@ -592,7 +554,6 @@
          (set! (-> obj summed-len) 0.0)
          )
         ((= (-> arg0 cur-pt) (-> obj next-to-last-point))
->>>>>>> f757f1b9
          (set! (-> obj summed-len) (-> obj point (-> obj next-to-last-point) tp-length))
          )
         )
@@ -690,11 +651,8 @@
   (none)
   )
 
-<<<<<<< HEAD
-=======
 ;; definition for method 17 of type tracking-spline
 ;; Used lq/sq
->>>>>>> f757f1b9
 (defmethod TODO-RENAME-17 tracking-spline ((obj tracking-spline) (arg0 vector) (arg1 float) (arg2 float) (arg3 symbol))
   (let ((s3-0 (-> obj free-point))
         (s2-0 (-> obj end-point))
@@ -736,10 +694,7 @@
   0
   )
 
-<<<<<<< HEAD
-=======
 ;; definition for method 18 of type tracking-spline
->>>>>>> f757f1b9
 (defmethod TODO-RENAME-18 tracking-spline ((obj tracking-spline) (arg0 float) (arg1 vector) (arg2 tracking-spline-sampler))
   (local-vars (f0-4 float))
   (when (not arg2)
@@ -782,21 +737,15 @@
   (the-as vector #f)
   )
 
-<<<<<<< HEAD
-=======
 ;; definition for method 19 of type tracking-spline
->>>>>>> f757f1b9
 (defmethod TODO-RENAME-19 tracking-spline ((obj tracking-spline) (arg0 float) (arg1 vector) (arg2 tracking-spline-sampler))
   (vector-reset! arg1)
   (TODO-RENAME-18 obj arg0 arg1 arg2)
   arg1
   )
 
-<<<<<<< HEAD
-=======
 ;; definition for method 20 of type tracking-spline
 ;; INFO: Return type mismatch int vs none.
->>>>>>> f757f1b9
 (defmethod TODO-RENAME-20 tracking-spline ((obj tracking-spline) (arg0 vector) (arg1 int))
   (let ((s3-0 (new 'stack-no-clear 'vector)))
     (vector-!
@@ -885,11 +834,8 @@
   (none)
   )
 
-<<<<<<< HEAD
-=======
 ;; definition for method 21 of type tracking-spline
 ;; Used lq/sq
->>>>>>> f757f1b9
 (defmethod TODO-RENAME-21 tracking-spline ((obj tracking-spline) (arg0 vector) (arg1 float) (arg2 float))
   (let ((v1-0 (-> obj used-point))
         (f0-0 (-> obj partial-point))
@@ -917,11 +863,7 @@
       (set! (-> s4-0 cur-pt) v1-0)
       (set! (-> s4-0 partial-pt) f0-0)
       (TODO-RENAME-19 obj (* (-> obj max-move) (-> *display* time-adjust-ratio)) arg0 s4-0)
-<<<<<<< HEAD
-      (TODO-RENAME-14 obj (the-as vector s4-0))
-=======
       (TODO-RENAME-14 obj s4-0)
->>>>>>> f757f1b9
       (dotimes (s3-0 63)
         (TODO-RENAME-18 obj (* 0.015625 (-> obj sample-len)) arg0 s4-0)
         )
@@ -952,11 +894,7 @@
         (set! (-> s5-0 partial-pt) 0.0)
         (TODO-RENAME-19 obj (- (-> obj summed-len) arg0) a2-0 s5-0)
         )
-<<<<<<< HEAD
-      (TODO-RENAME-14 obj (the-as vector s5-0))
-=======
       (TODO-RENAME-14 obj s5-0)
->>>>>>> f757f1b9
       )
     )
   0
@@ -1145,19 +1083,13 @@
   (none)
   )
 
-<<<<<<< HEAD
-=======
 ;; definition for function cam-standard-event-handler
 ;; INFO: Return type mismatch none vs object.
->>>>>>> f757f1b9
 ;; WARN: rewrite_to_get_var got a none typed variable. Is there unreachable code? [OP: 7]
 ;; WARN: rewrite_to_get_var got a none typed variable. Is there unreachable code? [OP: 31]
 ;; WARN: rewrite_to_get_var got a none typed variable. Is there unreachable code? [OP: 45]
 ;; WARN: rewrite_to_get_var got a none typed variable. Is there unreachable code? [OP: 50]
-<<<<<<< HEAD
-=======
 ;; Used lq/sq
->>>>>>> f757f1b9
 (defbehavior cam-standard-event-handler camera-slave ((arg0 process) (arg1 int) (arg2 symbol) (arg3 event-message-block))
   (let ((v1-0 arg2))
     (the-as
@@ -1217,11 +1149,8 @@
     )
   )
 
-<<<<<<< HEAD
-=======
 ;; definition for function cam-curve-pos
 ;; Used lq/sq
->>>>>>> f757f1b9
 (defbehavior cam-curve-pos camera-slave ((arg0 vector) (arg1 vector) (arg2 curve) (arg3 symbol))
   (let ((s5-0 (new-stack-vector0)))
     0.0
@@ -1471,11 +1400,8 @@
   arg0
   )
 
-<<<<<<< HEAD
-=======
 ;; definition for function slave-matrix-blend-2
 ;; Used lq/sq
->>>>>>> f757f1b9
 (defun slave-matrix-blend-2 ((arg0 matrix) (arg1 float) (arg2 vector) (arg3 matrix))
   (let ((s1-0 (new-stack-vector0))
         (s4-0 (new-stack-quaternion0))
@@ -1528,18 +1454,6 @@
               )
             )
           )
-<<<<<<< HEAD
-        )
-      (quaternion*! s4-0 s4-0 gp-0)
-      )
-    (quaternion-normalize! s4-0)
-    (quaternion->matrix arg0 s4-0)
-    )
-  )
-
-(defun vector-into-frustum-nosmooth! ((arg0 matrix) (arg1 vector) (arg2 float))
-  (local-vars (sv-112 (inline-array vector)) (sv-128 vector) (sv-144 vector) (sv-160 vector) (sv-176 vector))
-=======
         )
       (quaternion*! s4-0 s4-0 gp-0)
       )
@@ -1686,358 +1600,11 @@
    (sv-240 (function matrix vector float vector))
    (sv-256 matrix)
    )
->>>>>>> f757f1b9
   (rlet ((vf0 :class vf)
          (vf4 :class vf)
          (vf5 :class vf)
          (vf6 :class vf)
          )
-<<<<<<< HEAD
-    (init-vf0-vector)
-    (let ((s5-0 (new-stack-matrix0)))
-      (let ((s3-0 (new-stack-vector0))
-            (s2-0 (new-stack-vector0))
-            )
-        0.0
-        0.0
-        (let ((f30-0 1.0)
-              (s4-0 #t)
-              )
-          (vector-! s3-0 (-> *camera* tpos-curr) arg1)
-          (vector-flatten! s3-0 s3-0 (-> arg0 vector 1))
-          (vector-normalize! s3-0 1.0)
-          (let ((f28-0 (vector-dot s3-0 (the-as vector (-> arg0 vector)))))
-            (set! sv-128 s2-0)
-            (set! sv-112 (-> arg0 vector))
-            (let ((f0-6 (* 0.8 (tan (* 0.5 arg2)))))
-              (.lvf vf1 (&-> sv-112 0 quad))
-              (let ((v1-6 f0-6))
-                (.mov vf2 v1-6)
-                )
-              )
-            (.add.x.vf vf1 vf0 vf0 :mask #b1000)
-            (.mul.x.vf vf1 vf1 vf2 :mask #b111)
-            (.svf (&-> sv-128 quad) vf1)
-            (vector+! s2-0 s2-0 (-> arg0 vector 2))
-            (vector-normalize! s2-0 1.0)
-            (let ((f0-8 (vector-dot s2-0 (the-as vector (-> arg0 vector)))))
-              (when (< f0-8 (fabs f28-0))
-                (if (< f28-0 0.0)
-                    (vector--float*! s2-0 s2-0 (the-as vector (-> arg0 vector)) (* 2.0 f0-8))
-                    )
-                (matrix-from-two-vectors! s5-0 s2-0 s3-0)
-                (vector-matrix*! (-> arg0 vector 2) (-> arg0 vector 2) s5-0)
-                (vector-cross! (the-as vector (-> arg0 vector)) (-> arg0 vector 1) (-> arg0 vector 2))
-                )
-              )
-            )
-          (vector-! s3-0 (-> *camera* tpos-curr) (-> *camera* pitch-off))
-          (vector-! s3-0 s3-0 arg1)
-          (vector--float*! s3-0 s3-0 (-> *camera* local-down) (-> *camera* foot-offset))
-          (vector-flatten! s3-0 s3-0 (the-as vector (-> arg0 vector)))
-          (vector-normalize! s3-0 1.0)
-          (let ((f28-1 (vector-dot s3-0 (-> arg0 vector 1))))
-            (set! sv-160 s2-0)
-            (set! sv-144 (-> arg0 vector 1))
-            (let ((f0-15 (* 0.525 (tan (* 0.5 arg2)))))
-              (.lvf vf1 (&-> sv-144 quad))
-              (let ((v1-23 f0-15))
-                (.mov vf2 v1-23)
-                )
-              )
-            (.add.x.vf vf1 vf0 vf0 :mask #b1000)
-            (.mul.x.vf vf1 vf1 vf2 :mask #b111)
-            (.svf (&-> sv-160 quad) vf1)
-            (vector+! s2-0 s2-0 (-> arg0 vector 2))
-            (vector-normalize! s2-0 1.0)
-            (let ((f0-17 (vector-dot s2-0 (-> arg0 vector 1))))
-              (when (and (< f28-1 0.0) (< f0-17 (- f28-1)))
-                (vector--float*! s2-0 s2-0 (-> arg0 vector 1) (* 2.0 f0-17))
-                (set! f30-0 (vector-dot s2-0 s3-0))
-                )
-              )
-            )
-          (vector-! s3-0 (-> *camera* tpos-curr) (-> *camera* pitch-off))
-          (vector-! s3-0 s3-0 arg1)
-          (vector--float*! s3-0 s3-0 (-> *camera* local-down) (-> *camera* head-offset))
-          (vector-flatten! s3-0 s3-0 (the-as vector (-> arg0 vector)))
-          (vector-normalize! s3-0 1.0)
-          (let ((f28-2 (vector-dot s3-0 (-> arg0 vector 1))))
-            (let ((s0-1 s2-0))
-              (set! sv-176 (-> arg0 vector 1))
-              (let ((f0-25 (* 0.525 (tan (* 0.5 arg2)))))
-                (vector-float*! s0-1 sv-176 f0-25)
-                )
-              )
-            (vector+! s2-0 s2-0 (-> arg0 vector 2))
-            (vector-normalize! s2-0 1.0)
-            (let ((f0-27 (vector-dot s2-0 (-> arg0 vector 1))))
-              (cond
-                ((and (< 0.0 f28-2) (< f0-27 f28-2))
-                 (set! f30-0 (vector-dot s2-0 s3-0))
-                 (set! s4-0 #f)
-                 )
-                ((< f30-0 0.0)
-                 (let ((f0-32 (- (vector-dot s2-0 s3-0))))
-                   (if (< f0-32 f30-0)
-                       (set! f30-0 f0-32)
-                       )
-                   )
-                 )
-                )
-              )
-            )
-          (let ((f0-34 (if s4-0
-                           (- (acos f30-0))
-                           (acos f30-0)
-                           )
-                       )
-                )
-            (matrix-axis-angle! s5-0 (the-as vector (-> arg0 vector)) f0-34)
-            )
-          )
-        )
-      (vector-matrix*! (-> arg0 vector 2) (-> arg0 vector 2) s5-0)
-      )
-    (vector-cross! (-> arg0 vector 1) (-> arg0 vector 2) (the-as vector (-> arg0 vector)))
-    )
-  )
-
-;; WARN: Unsupported inline assembly instruction kind - [mula.s f0, f3]
-;; WARN: Unsupported inline assembly instruction kind - [madda.s f1, f4]
-;; WARN: Unsupported inline assembly instruction kind - [madd.s f0, f2, f5]
-(defun slave-set-rotation! ((arg0 cam-rotation-tracker) (arg1 vector) (arg2 float) (arg3 float) (arg4 symbol))
-  (local-vars
-    (f0-8 float)
-    (sv-192 vector)
-    (sv-208 vector)
-    (sv-224 matrix)
-    (sv-240 (function matrix vector float vector))
-    (sv-256 matrix)
-    )
-  (rlet ((vf0 :class vf)
-         (vf4 :class vf)
-         (vf5 :class vf)
-         (vf6 :class vf)
-         )
-    (init-vf0-vector)
-    (let ((s1-0 (new-stack-vector0))
-          (s5-0 (new-stack-matrix0))
-          )
-      (let ((f30-0 (-> arg0 tilt-adjust value)))
-        (cond
-          ((< 0.0001 (-> arg0 point-of-interest-blend value))
-           (set! sv-192 (new 'stack-no-clear 'vector))
-           0.0
-           (vector-! s1-0 (-> arg0 follow-pt) arg1)
-           (let ((f28-0 (vector-length s1-0)))
-             (vector-! sv-192 (-> arg0 point-of-interest) arg1)
-             (vector-normalize! sv-192 (* f28-0 (-> arg0 point-of-interest-blend value)))
-             (let ((v1-3 s1-0))
-               (let ((a0-5 s1-0))
-                 (.mov.vf vf6 vf0 :mask #b1000)
-                 (.lvf vf4 (&-> a0-5 quad))
-                 )
-               (.lvf vf5 (&-> sv-192 quad))
-               (.add.vf vf6 vf4 vf5 :mask #b111)
-               (.svf (&-> v1-3 quad) vf6)
-               )
-             (vector-normalize! s1-0 f28-0)
-             )
-           )
-          (else
-            (vector-! s1-0 (-> arg0 follow-pt) arg1)
-            )
-          )
-        (forward-down->inv-matrix s5-0 s1-0 (-> *camera* local-down))
-        (when (!= f30-0 0.0)
-          0.0
-          0.0
-          (set! sv-224 (new 'stack-no-clear 'matrix))
-          (set! sv-208 (new 'stack-no-clear 'vector))
-          (vector-normalize-copy! sv-208 s1-0 1.0)
-          (let* ((v1-11 (-> *camera* local-down))
-                 (f0-7 (-> sv-208 x))
-                 (f1-1 (-> sv-208 y))
-                 (f2-0 (-> sv-208 z))
-                 (f3-0 (-> v1-11 x))
-                 (f4-0 (-> v1-11 y))
-                 (f5-0 (-> v1-11 z))
-                 )
-            ; (.mula.s f0-7 f3-0)
-            ; (.madda.s f1-1 f4-0)
-            ; (.madd.s f0-8 f2-0 f5-0)
-            (set! f0-8 (+ (* f0-7 f3-0) (* f1-1 f4-0) (* f2-0 f5-0)))
-            )
-          (let* ((f28-1 f0-8)
-                 (f0-10 (acos (fabs f28-1)))
-                 )
-            (cond
-              ((< 0.0 f30-0)
-               (set! f30-0 (if (< 0.0 f28-1)
-                               (fmin f30-0 (fmax 0.0 (+ -2730.6667 f0-10)))
-                               (fmin f30-0 (fmax 0.0 (- 32768.0 (+ 2730.6667 f0-10))))
-                               )
-                     )
-               )
-              ((< f30-0 0.0)
-               (set! f30-0 (if (< 0.0 f28-1)
-                               (fmax f30-0 (- (fmax 0.0 (- 32768.0 (+ 2730.6667 f0-10)))))
-                               (fmax f30-0 (- (fmax 0.0 (+ -2730.6667 f0-10))))
-                               )
-                     )
-               )
-              )
-            )
-          (matrix-rotate-x! sv-224 f30-0)
-          (let ((t9-7 matrix*!)
-                (a0-16 s5-0)
-                (a2-3 s5-0)
-                )
-            (t9-7 a0-16 sv-224 a2-3)
-            )
-          )
-        )
-      (if (and (= (-> *camera* under-water) 2) *target* (!= (-> *target* next-state name) 'target-swim-up))
-          (set! (-> arg0 underwater-blend target) 1.0)
-          (set! (-> arg0 underwater-blend target) 0.0)
-          )
-      (set! sv-240 vector-into-frustum-nosmooth!)
-      (set! sv-256 s5-0)
-      (let ((a2-5 (lerp-clamp arg3 (* 0.25 arg3) (-> arg0 underwater-blend value))))
-        (sv-240 sv-256 arg1 a2-5)
-        )
-      (cond
-        (arg4
-          (slave-matrix-blend-2 (-> arg0 inv-mat) arg2 s1-0 s5-0)
-          )
-        (else
-          (let* ((v1-31 (-> arg0 inv-mat))
-                 (a3-2 s5-0)
-                 (a0-22 (-> a3-2 vector 0 quad))
-                 (a1-16 (-> a3-2 vector 1 quad))
-                 (a2-7 (-> a3-2 vector 2 quad))
-                 (a3-3 (-> a3-2 vector 3 quad))
-                 )
-            (set! (-> v1-31 vector 0 quad) a0-22)
-            (set! (-> v1-31 vector 1 quad) a1-16)
-            (set! (-> v1-31 vector 2 quad) a2-7)
-            (set! (-> v1-31 vector 3 quad) a3-3)
-            )
-          )
-        )
-      )
-    (mat-remove-z-rot (-> arg0 inv-mat) (-> *camera* local-down))
-    0
-    (none)
-    )
-  )
-
-;; WARN: Stack slot offset 144 signed mismatch
-;; WARN: Stack slot offset 144 signed mismatch
-;; WARN: Unsupported inline assembly instruction kind - [mula.s f0, f3]
-;; WARN: Unsupported inline assembly instruction kind - [madda.s f1, f4]
-;; WARN: Unsupported inline assembly instruction kind - [madd.s f0, f2, f5]
-(defun v-slrp2! ((arg0 vector) (arg1 vector) (arg2 vector) (arg3 float) (arg4 vector) (arg5 float))
-  (local-vars
-    (f0-10 float)
-    (f28-0 float)
-    (f30-0 float)
-    (sv-144 float)
-    (sv-160 vector)
-    (sv-176 matrix)
-    (sv-192 vector)
-    )
-  (set! sv-144 arg5)
-  (let ((s0-0 (new-stack-vector0)))
-    (set! sv-160 (new 'stack-no-clear 'vector))
-    (set! (-> sv-160 quad) (the-as uint128 0))
-    1.0
-    1.0
-    (let ((s3-0 (new-stack-vector0)))
-      0.0
-      1.0
-      (set! sv-176 (new 'stack-no-clear 'matrix))
-      (set! (-> sv-176 vector 0 quad) (the-as uint128 0))
-      (set! (-> sv-176 vector 1 quad) (the-as uint128 0))
-      (set! (-> sv-176 vector 2 quad) (the-as uint128 0))
-      (set! (-> sv-176 vector 3 quad) (the-as uint128 0))
-      (cond
-        ((< 1.0 arg3)
-         (set! arg3 1.0)
-         )
-        ((< arg3 0.0)
-         (set! arg3 0.0)
-         )
-        )
-      (cond
-        (arg4
-          (vector-flatten! s0-0 arg1 arg4)
-          (vector-flatten! sv-160 arg2 arg4)
-          (set! f30-0 (vector-normalize-ret-len! s0-0 1.0))
-          (set! f28-0 (vector-normalize-ret-len! sv-160 1.0))
-          (vector-normalize! (vector-cross! s3-0 sv-160 s0-0) 1.0)
-          (let ((f26-0 (vector-dot arg4 s3-0)))
-            (vector-normalize-copy! s3-0 arg4 1.0)
-            (if (< f26-0 0.0)
-                (vector-negate! s3-0 s3-0)
-                )
-            )
-          )
-        (else
-          (set! (-> s0-0 quad) (-> arg1 quad))
-          (set! (-> sv-160 quad) (-> arg2 quad))
-          (set! f30-0 (vector-normalize-ret-len! s0-0 1.0))
-          (set! f28-0 (vector-normalize-ret-len! sv-160 1.0))
-          (vector-normalize! (vector-cross! s3-0 arg2 arg1) 1.0)
-          )
-        )
-      (let ((t9-10 acos))
-        (let* ((v1-18 s0-0)
-               (f0-9 (-> v1-18 x))
-               (f1-2 (-> v1-18 y))
-               (f2-0 (-> v1-18 z))
-               (f3-0 (-> sv-160 x))
-               (f4-0 (-> sv-160 y))
-               (f5-0 (-> sv-160 z))
-               )
-          (set! f0-10 (+ (* f2-0 f5-0) (* f1-2 f4-0) (* f0-9 f3-0))) 
-          ; (.mula.s f0-9 f3-0)
-          ; (.madda.s f1-2 f4-0)
-          ; (.madd.s f0-10 f2-0 f5-0)
-          )
-        (let* ((f1-3 (t9-10 f0-10))
-               (f0-12 (* arg3 f1-3))
-               )
-          (when (< sv-144 f0-12)
-            (set! f0-12 sv-144)
-            (set! arg3 (/ sv-144 f1-3))
-            )
-          (let* ((f0-13 (cos f0-12))
-                 (t9-12 matrix-axis-sin-cos!)
-                 (a0-20 sv-176)
-                 (a1-13 s3-0)
-                 (f1-5 1.0)
-                 (f2-3 f0-13)
-                 )
-            (t9-12 a0-20 a1-13 (sqrtf (- f1-5 (* f2-3 f2-3))) f0-13)
-            )
-          )
-        )
-      (vector-matrix*! arg0 s0-0 sv-176)
-      (let ((s0-1 vector-normalize!))
-        (set! sv-192 arg0)
-        (let ((a1-16 (lerp f30-0 f28-0 arg3)))
-          (s0-1 sv-192 a1-16)
-          )
-        )
-      (when arg4
-        (vector+float*! arg0 arg0 s3-0 (vector-dot arg1 s3-0))
-        (vector+float*! arg0 arg0 s3-0 (* arg3 (vector-dot (vector-! (new-stack-vector0) arg2 arg1) s3-0)))
-        )
-      )
-    )
-=======
    (init-vf0-vector)
    (let ((s1-0 (new-stack-vector0))
          (s5-0 (new-stack-matrix0))
@@ -2280,7 +1847,6 @@
      )
     )
    )
->>>>>>> f757f1b9
   arg0
   )
 
