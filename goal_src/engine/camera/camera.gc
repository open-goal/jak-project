;;-*-Lisp-*-
(in-package goal)

;; name: camera.gc
;; name in dgo: camera
;; dgos: GAME, ENGINE

;; DECOMP BEGINS

(define *cam-res-string* (new 'global 'string 64 (the-as string #f)))

(defun
  cam-slave-get-vector-with-offset
  ((arg0 entity-actor) (arg1 vector) (arg2 symbol))
  (local-vars (s3-0 structure))
  (cond
   ((= arg2 'trans)
    (set! s3-0 (-> arg0 trans))
    )
   ((= arg2 'rot)
    (set! s3-0 (-> arg0 quat))
    )
   (else
    (set! s3-0 (res-lump-struct arg0 arg2 structure))
    )
   )
  (let ((s2-0 (method-of-type res-lump get-property-struct)))
   (format (clear *res-key-string*) "~S~S" arg2 '-offset)
   (let
    ((a0-6
      (s2-0
       arg0
       (string->symbol *res-key-string*)
       'interp
       -1000000000.0
       #f
       (the-as (pointer res-tag) #f)
       *res-static-buf*
       )
      )
     )
    (cond
     ((and s3-0 a0-6)
      (vector+! arg1 (the-as vector s3-0) (the-as vector a0-6))
      #t
      )
     ((the-as vector s3-0)
      (set! (-> arg1 quad) (-> (the-as vector s3-0) quad))
      #t
      )
     (else
      #f
      )
     )
    )
   )
  )

(defun cam-slave-get-flags ((arg0 entity) (arg1 symbol))
  (let ((gp-0 (res-lump-value arg0 arg1 uint128))
        (s3-0 (method-of-type res-lump get-property-value))
        (s2-0 arg0)
        )
   (format (clear *res-key-string*) "~S~S" arg1 '-on)
   (let
    ((s3-1
      (s3-0
       s2-0
       (string->symbol *res-key-string*)
       'interp
       -1000000000.0
       (the-as uint128 0)
       (the-as (pointer res-tag) #f)
       *res-static-buf*
       )
      )
     (s2-1 (method-of-type res-lump get-property-value))
     )
    (format (clear *res-key-string*) "~S~S" arg1 '-off)
    (let
     ((v1-3
       (s2-1
        arg0
        (string->symbol *res-key-string*)
        'interp
        -1000000000.0
        (the-as uint128 0)
        (the-as (pointer res-tag) #f)
        *res-static-buf*
        )
       )
      )
     (logclear (logior gp-0 s3-1) v1-3)
     )
    )
   )
  )

(defun cam-slave-get-float ((arg0 entity) (arg1 symbol) (arg2 float))
  (let ((f30-0 (res-lump-float arg0 arg1 :default arg2))
        (s4-0 (method-of-type res-lump get-property-value-float))
        )
   (format (clear *res-key-string*) "~S~S" arg1 '-offset)
   (+
    f30-0
    (s4-0
     arg0
     (string->symbol *res-key-string*)
     'interp
     -1000000000.0
     0.0
     (the-as (pointer res-tag) #f)
     *res-static-buf*
     )
    )
   )
  )

(defun cam-slave-get-fov ((arg0 entity))
  (let ((f30-0 (res-lump-float arg0 'fov))
        (s5-0 (method-of-type res-lump get-property-value-float))
        )
   (format (clear *res-key-string*) "~S~S" 'fov '-offset)
   (let
    ((f0-0
      (s5-0
       arg0
       (string->symbol *res-key-string*)
       'interp
       -1000000000.0
       0.0
       (the-as (pointer res-tag) #f)
       *res-static-buf*
       )
      )
     )
    (if (= f30-0 0.0)
     (+ 11650.845 f0-0)
     (+ f30-0 f0-0)
     )
    )
   )
  )

(defun cam-slave-get-intro-step ((arg0 entity))
  (let ((f30-0 (res-lump-float arg0 'intro-time))
        (s5-0 (method-of-type res-lump get-property-value-float))
        )
   (format (clear *res-key-string*) "~S~S" 'intro-time '-offset)
   (let
    ((f0-1
      (+
       f30-0
       (s5-0
        arg0
        (string->symbol *res-key-string*)
        'interp
        -1000000000.0
        0.0
        (the-as (pointer res-tag) #f)
        *res-static-buf*
        )
       )
      )
     )
    (if (>= 0.0 f0-1)
     0.004166667
     (/ 0.016666668 f0-1)
     )
    )
   )
  )

(defun cam-slave-get-interp-time ((arg0 entity))
  (let ((f30-0 (res-lump-float arg0 'interpTime))
        (s5-0 (method-of-type res-lump get-property-value-float))
        )
   (format (clear *res-key-string*) "~S~S" 'interpTime '-offset)
   (let
    ((f0-1
      (+
       f30-0
       (s5-0
        arg0
        (string->symbol *res-key-string*)
        'interp
        -1000000000.0
        0.0
        (the-as (pointer res-tag) #f)
        *res-static-buf*
        )
       )
      )
     )
    (if (>= 0.001 f0-1)
     (set! f0-1 0.0)
     )
    f0-1
    )
   )
  )

<<<<<<< HEAD
(defun cam-slave-get-rot ((arg0 entity-actor) (arg1 matrix))
=======
(defun cam-slave-get-rot ((arg0 entity-actor) (arg1 quaternion))
>>>>>>> 993f348c
  (let ((s4-0 (method-of-type res-lump get-property-struct))
        (s3-0 arg0)
        )
   (format (clear *res-key-string*) "~S~S" 'rot '-offset)
   (let
    ((a1-3
      (s4-0
       s3-0
       (string->symbol *res-key-string*)
       'interp
       -1000000000.0
       #f
       (the-as (pointer res-tag) #f)
       *res-static-buf*
       )
      )
     )
    (cond
     (a1-3
      (let ((s4-1 (new 'stack-no-clear 'quaternion)))
       (quaternion*! s4-1 (the-as quaternion a1-3) (-> arg0 quat))
       (quaternion-normalize! s4-1)
       (quaternion->matrix arg1 s4-1)
       )
      )
     (else
      (quaternion->matrix arg1 (-> arg0 quat))
      )
     )
    )
   )
  arg1
  )

(defun cam-state-from-entity ((arg0 entity))
  (let ((s5-0 (new 'stack 'curve)))
   (cond
    ((not arg0)
     (the-as state #f)
     )
    ((res-lump-struct arg0 'pivot structure)
     cam-circular
     )
    ((res-lump-struct arg0 'align structure)
     cam-standoff-read-entity
     )
    ((get-curve-data! arg0 s5-0 'campath 'campath-k -1000000000.0)
     cam-spline
     )
    ((< 0.0 (cam-slave-get-float arg0 'stringMaxLength 0.0))
     *camera-base-mode*
     )
    (else
     cam-fixed-read-entity
     )
    )
   )
  )

(defun parameter-ease-none ((arg0 object))
  arg0
  )

(defun parameter-ease-clamp ((arg0 float))
  (cond
   ((>= arg0 1.0)
    (set! arg0 1.0)
    )
   ((>= 0.0 arg0)
    (set! arg0 0.0)
    )
   )
  arg0
  )

(defun parameter-ease-lerp-clamp ((arg0 float))
  (cond
   ((>= arg0 1.0)
    1.0
    )
   ((>= 0.0 arg0)
    0.0
    )
   ((>= 0.25 arg0)
    (* 0.5 arg0)
    )
   ((>= arg0 0.75)
    (- 1.0 (* 0.5 (- 1.0 arg0)))
    )
   (else
    (+ 0.125 (* 1.5 (+ -0.25 arg0)))
    )
   )
  )

(defun parameter-ease-sqrt-clamp ((arg0 float))
  (cond
   ((>= arg0 1.0)
    1.0
    )
   ((>= 0.0 arg0)
    0.0
    )
   ((>= 0.5 arg0)
    (* 0.5 (- 1.0 (sqrtf (- 1.0 (* 2.0 arg0)))))
    )
   (else
    (* 0.5 (+ 1.0 (sqrtf (+ -1.0 (* 2.0 arg0)))))
    )
   )
  )

(defun fourth-power ((arg0 float))
  (let ((f0-2 (* arg0 arg0)))
   (* f0-2 f0-2)
   )
  )

(defun third-power ((arg0 float))
  (* arg0 arg0 arg0)
  )

(defun parameter-ease-sqr-clamp ((arg0 float))
  (cond
   ((>= arg0 1.0)
    1.0
    )
   ((>= 0.0 arg0)
    0.0
    )
   ((>= 0.5 arg0)
    (let ((f0-3 0.5)
          (f1-4 (* 2.0 arg0))
          )
     (* f0-3 (* f1-4 f1-4))
     )
    )
   (else
    (let ((f0-5 1.0)
          (f1-7 0.5)
          (f2-2 (* 2.0 (- 1.0 arg0)))
          )
     (- f0-5 (* f1-7 (* f2-2 f2-2)))
     )
    )
   )
  )

(defun parameter-ease-sin-clamp ((arg0 float))
  (cond
   ((>= arg0 1.0)
    1.0
    )
   ((>= 0.0 arg0)
    0.0
    )
   (else
    (+ 0.5 (* 0.5 (sin (* 182.04445 (+ -90.0 (* 180.0 arg0))))))
    )
   )
  )

(defmethod
  dummy-9
  cam-index
  ((obj cam-index) (arg0 symbol) (arg1 entity) (arg2 vector) (arg3 curve))
  (local-vars (sv-32 (function _varargs_ object)))
  (format (clear *cam-res-string*) "~S-flags" arg0)
  (set!
   (-> obj flags)
   (the-as uint (cam-slave-get-flags arg1 (string->symbol *res-key-string*)))
   )
  (let ((s3-2 (res-lump-data arg1 arg0 pointer))
        (s0-1 (method-of-type res-lump get-property-struct))
        )
   (set! sv-32 format)
   (let ((a0-7 (clear *res-key-string*))
         (a1-4 "~S~S")
         (a3-2 '-offset)
         )
    (sv-32 a0-7 a1-4 arg0 a3-2)
    )
   (let
    ((v0-8
      (s0-1
       arg1
       (string->symbol *res-key-string*)
       'interp
       -1000000000.0
       #f
       (the-as (pointer res-tag) #f)
       *res-static-buf*
       )
      )
     )
    (cond
     (s3-2
      (cond
       (v0-8
        (vector+!
         (the-as vector (-> obj vec))
         (the-as vector (&+ s3-2 0))
         (the-as vector v0-8)
         )
        (vector+!
         (-> obj vec 1)
         (the-as vector (&+ s3-2 16))
         (the-as vector v0-8)
         )
        )
       (else
        (set! (-> obj vec 0 quad) (-> (the-as (pointer uint128) (&+ s3-2 0))))
        (set! (-> obj vec 1 quad) (-> (the-as (pointer uint128) (&+ s3-2 16))))
        )
       )
      )
     (arg3
      (set!
       (-> obj vec 0 quad)
       (-> (the-as (pointer uint128) (&+ (-> arg3 cverts) 0)))
       )
      (set!
       (-> obj vec 1 quad)
       (->
        (the-as
         (pointer uint128)
         (&+ (-> arg3 cverts) (* (+ (-> arg3 num-cverts) -1) 16))
         )
        )
       )
      )
     (else
      (return #f)
      )
     )
    )
   )
  (let ((s4-1 (new-stack-vector0)))
   0.0
   (cond
    ((logtest? (-> obj flags) 2)
     (vector-! s4-1 (-> obj vec 1) arg2)
     (set! (-> obj vec 1 w) (vector-length s4-1))
     (vector-! s4-1 (the-as vector (-> obj vec)) arg2)
     (set! (-> obj vec 1 x) (vector-length s4-1))
     (set! (-> obj vec 1 w) (- (-> obj vec 1 w) (-> obj vec 1 x)))
     (set! (-> obj vec 0 quad) (-> arg2 quad))
     )
    ((logtest? (-> obj flags) 1)
     (vector-! s4-1 (-> obj vec 1) arg2)
     (set! (-> obj vec 1 w) (vector-length s4-1))
     (vector-! s4-1 (the-as vector (-> obj vec)) arg2)
     (set! (-> obj vec 1 x) (vector-length s4-1))
     (set! (-> obj vec 1 w) (- (-> obj vec 1 w) (-> obj vec 1 x)))
     (set! (-> obj vec 0 quad) (-> arg2 quad))
     )
    (else
     (vector-! (-> obj vec 1) (-> obj vec 1) (the-as vector (-> obj vec)))
     (set! (-> obj vec 1 w) (vector-normalize-ret-len! (-> obj vec 1) 1.0))
     )
    )
   )
  #t
  )

(defmethod dummy-10 cam-index ((obj cam-index) (arg0 vector))
  (let ((s5-0 (new-stack-vector0)))
   0.0
   (vector-! s5-0 arg0 (the-as vector (-> obj vec)))
   (cond
    ((logtest? (-> obj flags) 2)
     (vector-flatten! s5-0 s5-0 (-> *camera* local-down))
     (/ (- (vector-length s5-0) (-> obj vec 1 x)) (-> obj vec 1 w))
     )
    ((logtest? (-> obj flags) 1)
     (/ (- (vector-length s5-0) (-> obj vec 1 x)) (-> obj vec 1 w))
     )
    (else
     (/ (vector-dot s5-0 (-> obj vec 1)) (-> obj vec 1 w))
     )
    )
   )
  )

(defmethod TODO-RENAME-10 tracking-spline ((obj tracking-spline) (arg0 vector))
  (set! (-> obj point 0 position quad) (-> arg0 quad))
  (set! (-> obj point 0 next) -134250495)
  (set! (-> obj summed-len) 0.0)
  (set! (-> obj free-point) 1)
  (set! (-> obj used-point) 0)
  (set! (-> obj partial-point) 0.0)
  (set! (-> obj end-point) 0)
  (set! (-> obj next-to-last-point) -134250495)
  (set! (-> obj max-move) 0.0)
  (set! (-> obj sample-len) 0.0)
  (set! (-> obj used-count) 1)
  (set! (-> obj old-position quad) (-> arg0 quad))
  (let ((v1-6 1))
   (while (!= v1-6 31)
    (set! (-> obj point v1-6 next) (+ v1-6 1))
    (+! v1-6 1)
    )
   (set! (-> obj point v1-6 next) -134250495)
   )
  0
  (none)
  )

(defmethod TODO-RENAME-13 tracking-spline ((obj tracking-spline) (arg0 int))
  (let ((v1-3 (-> obj point arg0 next)))
   (cond
    ((= v1-3 -134250495)
     )
    ((= (-> obj point v1-3 next) -134250495)
     )
    (else
     (set! (-> obj point arg0 next) (-> obj point v1-3 next))
     (set!
      (-> obj summed-len)
      (- (-> obj summed-len) (-> obj point v1-3 tp-length))
      )
     (set! (-> obj point v1-3 next) (-> obj free-point))
     (set! (-> obj free-point) v1-3)
     (+! (-> obj point v1-3 incarnation) 1)
     (let ((v1-11 (-> obj point arg0 next)))
      (set!
       (-> obj summed-len)
       (- (-> obj summed-len) (-> obj point arg0 tp-length))
       )
      (vector-!
       (the-as vector (+ (the-as uint (-> obj point 0 direction)) (* 48 arg0)))
       (the-as vector (-> obj point v1-11))
       (the-as vector (-> obj point arg0))
       )
      )
     (set!
      (-> obj point arg0 tp-length)
      (vector-normalize-ret-len!
       (the-as vector (+ (the-as uint (-> obj point 0 direction)) (* 48 arg0)))
       1.0
       )
      )
     (+! (-> obj summed-len) (-> obj point arg0 tp-length))
     (+! (-> obj used-count) -1)
     )
    )
   )
  0
  (none)
  )

(defmethod TODO-RENAME-14 tracking-spline ((obj tracking-spline) (arg0 vector))
  (let ((v1-0 (-> obj used-point)))
   (set! (-> obj partial-point) (-> arg0 y))
   (when (= (-> obj next-to-last-point) v1-0)
    (set! (-> obj summed-len) (-> obj point v1-0 tp-length))
    (if (= (-> arg0 x) (-> obj end-point))
     (set! (-> obj partial-point) 0.99999)
     )
    )
   (when (!= (-> arg0 x) v1-0)
    (while
     (and
      (!= (-> obj point v1-0 next) (-> arg0 x))
      (!= (-> obj point v1-0 next) (-> obj next-to-last-point))
      )
     (set!
      (-> obj summed-len)
      (- (-> obj summed-len) (-> obj point v1-0 tp-length))
      )
     (+! (-> obj point v1-0 incarnation) 1)
     (+! (-> obj used-count) -1)
     (set! v1-0 (-> obj point v1-0 next))
     )
    (set!
     (-> obj summed-len)
     (- (-> obj summed-len) (-> obj point v1-0 tp-length))
     )
    (+! (-> obj point v1-0 incarnation) 1)
    (+! (-> obj used-count) -1)
    (set! (-> obj point v1-0 next) (-> obj free-point))
    (set! (-> obj free-point) (-> obj used-point))
    (set! (-> obj used-point) (the-as int (-> arg0 x)))
    (cond
     ((= (-> arg0 x) (-> obj end-point))
      (set! (-> obj partial-point) 0.0)
      (set! (-> obj summed-len) 0.0)
      )
     ((= (-> arg0 x) (-> obj next-to-last-point))
      (set!
       (-> obj summed-len)
       (-> obj point (-> obj next-to-last-point) tp-length)
       )
      )
     )
    )
   )
  0
  (none)
  )

(defmethod TODO-RENAME-15 tracking-spline ((obj tracking-spline))
  (let ((s5-0 (new 'stack-no-clear 'tracking-spline-sampler)))
   (let ((a2-0 (new 'stack-no-clear 'tracking-point)))
    (set! (-> s5-0 cur-pt) (-> obj used-point))
    (set! (-> s5-0 partial-pt) (-> obj partial-point))
    (TODO-RENAME-19 obj (-> obj sample-len) (the-as vector a2-0) s5-0)
    )
   (if
    (or
     (= (-> s5-0 cur-pt) (-> obj end-point))
     (= (-> s5-0 cur-pt) (-> obj next-to-last-point))
     (= (-> obj point (-> s5-0 cur-pt) next) (-> obj next-to-last-point))
     )
    (set! (-> s5-0 cur-pt) (-> obj used-point))
    )
   (let ((v1-15 (-> obj point (-> s5-0 cur-pt) next)))
    (when (!= v1-15 -134250495)
     (let ((a0-14 (-> obj point v1-15 next))
           (a1-1 v1-15)
           (f0-2 -2.0)
           )
      0.0
      (while (not (or (= a0-14 -134250495) (= a0-14 (-> obj end-point))))
       (let
        ((f1-2
          (vector-dot
           (the-as
            vector
            (+ (the-as uint (-> obj point 0 direction)) (* 48 v1-15))
            )
           (the-as
            vector
            (+
             (the-as uint (the-as vector (-> obj point 0 direction)))
             (* 48 a0-14)
             )
            )
           )
          )
         )
        (when (>= f1-2 f0-2)
         (set! f0-2 f1-2)
         (set! a1-1 v1-15)
         )
        )
       (set! v1-15 a0-14)
       (set! a0-14 (-> obj point v1-15 next))
       )
      (if (< -2.0 f0-2)
       (TODO-RENAME-13 obj a1-1)
       )
      )
     )
    )
   )
  0
  (none)
  )

(defmethod TODO-RENAME-16 tracking-spline ((obj tracking-spline) (arg0 float))
  (let ((s4-0 (new 'stack-no-clear 'tracking-spline-sampler)))
   (let ((a2-0 (new 'stack-no-clear 'vector)))
    (set! (-> s4-0 cur-pt) (-> obj used-point))
    (set! (-> s4-0 partial-pt) (-> obj partial-point))
    (TODO-RENAME-19 obj (-> obj sample-len) a2-0 s4-0)
    )
   (let ((s4-1 (-> obj point (-> s4-0 cur-pt) next)))
    (when (!= s4-1 -134250495)
     (let ((v1-11 (-> obj point s4-1 next)))
      (while
       (not
        (or
         (= v1-11 -134250495)
         (= (-> obj point v1-11 next) -134250495)
         (= (-> obj point v1-11 next) (-> obj end-point))
         (= (-> obj point v1-11 next) (-> obj next-to-last-point))
         )
        )
       (if
        (<
         (*
          (-> obj point s4-1 tp-length)
          (+
           1.0
           (vector-dot
            (the-as
             vector
             (+ (the-as uint (-> obj point 0 direction)) (* 48 s4-1))
             )
            (the-as
             vector
             (+
              (the-as uint (the-as vector (-> obj point 0 direction)))
              (* 48 v1-11)
              )
             )
            )
           )
          )
         arg0
         )
        (TODO-RENAME-13 obj s4-1)
        (set! s4-1 v1-11)
        )
       (set! v1-11 (-> obj point s4-1 next))
       )
      )
     )
    )
   )
  0
  (none)
  )

(defmethod
  TODO-RENAME-17
  tracking-spline
  ((obj tracking-spline) (arg0 vector) (arg1 float) (arg2 float) (arg3 symbol))
  (let ((s3-0 (-> obj free-point))
        (s2-0 (-> obj end-point))
        )
   (vector-!
    (the-as vector (+ (the-as uint (-> obj point 0 direction)) (* 48 s2-0)))
    arg0
    (the-as vector (-> obj point s2-0))
    )
   (set!
    (-> obj point s2-0 tp-length)
    (vector-normalize-ret-len!
     (the-as vector (+ (the-as uint (-> obj point 0 direction)) (* 48 s2-0)))
     1.0
     )
    )
   (if (< (-> obj point s2-0 tp-length) arg1)
    (return 0)
    )
   (when (and arg3 (= s3-0 -134250495))
    (TODO-RENAME-15 obj)
    (set! s3-0 (-> obj free-point))
    )
   (cond
    ((= s3-0 -134250495)
     (format 0 "ERROR <GMJ>: pos spline overflow~%")
     )
    (else
     (+! (-> obj summed-len) (-> obj point s2-0 tp-length))
     (set! (-> obj free-point) (-> obj point s3-0 next))
     (set! (-> obj point s2-0 next) s3-0)
     (set! (-> obj end-point) s3-0)
     (set! (-> obj next-to-last-point) s2-0)
     (set! (-> obj point s3-0 next) -134250495)
     (set! (-> obj point s3-0 position quad) (-> arg0 quad))
     (+! (-> obj used-count) 1)
     (if (< 0.0 arg2)
      (TODO-RENAME-16 obj arg2)
      )
     )
    )
   )
  0
  )

(defmethod
  TODO-RENAME-18
  tracking-spline
  ((obj tracking-spline)
   (arg0 float)
   (arg1 vector)
   (arg2 tracking-spline-sampler)
   )
  (local-vars (f0-4 float))
  (when (not arg2)
   (set! arg2 (new 'stack-no-clear 'tracking-spline-sampler))
   (set! (-> arg2 cur-pt) (-> obj used-point))
   (set! (-> arg2 partial-pt) (-> obj partial-point))
   )
  0.0
  (while #t
   (cond
    ((= (-> arg2 cur-pt) (-> obj end-point))
     (set! (-> arg2 partial-pt) 0.0)
     (vector+! arg1 arg1 (the-as vector (-> obj point (-> arg2 cur-pt))))
     (return arg1)
     )
    ((begin
      (set!
       f0-4
       (+
        (-> arg2 partial-pt)
        (/ arg0 (-> obj point (-> arg2 cur-pt) tp-length))
        )
       )
      (< f0-4 1.0)
      )
     (set! (-> arg2 partial-pt) f0-4)
     (let ((s5-0 (new 'stack-no-clear 'tracking-spline-sampler)))
      (let ((a2-5 (-> obj point (-> arg2 cur-pt) next)))
       (vector-lerp!
        (the-as vector s5-0)
        (the-as vector (-> obj point (-> arg2 cur-pt)))
        (the-as vector (-> obj point a2-5))
        f0-4
        )
       )
      (vector+! arg1 arg1 (the-as vector s5-0))
      )
     (return arg1)
     )
    (else
     (let
      ((f0-7
        (*
         (- 1.0 (-> arg2 partial-pt))
         (-> obj point (-> arg2 cur-pt) tp-length)
         )
        )
       )
      (set! arg0 (- arg0 f0-7))
      )
     (set! (-> arg2 partial-pt) 0.0)
     (set! (-> arg2 cur-pt) (-> obj point (-> arg2 cur-pt) next))
     )
    )
   )
  (the-as vector #f)
  )

(defmethod
  TODO-RENAME-19
  tracking-spline
  ((obj tracking-spline)
   (arg0 float)
   (arg1 vector)
   (arg2 tracking-spline-sampler)
   )
  (vector-reset! arg1)
  (TODO-RENAME-18 obj arg0 arg1 arg2)
  arg1
  )

(defmethod
  TODO-RENAME-20
  tracking-spline
  ((obj tracking-spline) (arg0 vector) (arg1 int))
  (let ((s3-0 (new 'stack-no-clear 'vector)))
   (vector-!
    s3-0
    (the-as vector (-> obj point (-> obj used-point)))
    (the-as vector (-> obj point (-> obj end-point)))
    )
   (let* ((f0-0 (vector-length s3-0))
          (f1-1 (* 0.33333334 (- 1.5 (* 0.00024414062 f0-0))))
          )
    0.0
    (let* ((f1-2 (fmax 0.0 f1-1))
           (f30-0 (+ 0.3 f1-2))
           (f0-1 (cond
                  ((<
                    (-> *CAMERA-bank* min-detectable-velocity)
                    (-> obj summed-len)
                    )
                   (vector-float*! s3-0 s3-0 (/ 1.0 f0-0))
                   (/ f0-0 (-> obj summed-len))
                   )
                  (else
                   (vector-reset! s3-0)
                   0.0
                   )
                  )
            )
           (f0-2 (+ -0.2 f0-1))
           (f1-9 (* 2.0 f0-2))
           (f28-0 (fmin 1.0 (fmax 0.05 f1-9)))
           (v1-8 (-> obj used-point))
           (s2-0 (new 'stack-no-clear 'vector))
           )
     (while
      (and
       (!= v1-8 (-> obj end-point))
       (!= v1-8 (-> obj next-to-last-point))
       (!= v1-8 arg1)
       )
      (let ((s1-0 (-> obj point v1-8 next)))
       (vector-!
        s2-0
        (the-as vector (+ (the-as uint (-> obj point 0 direction)) (* 48 s1-0)))
        (the-as vector (+ (the-as uint (-> obj point 0 direction)) (* 48 v1-8)))
        )
       (let* ((f0-4 (vector-normalize-ret-len! s2-0 1.0))
              (f0-5 (* 0.5 f0-4))
              (f26-0 (* (fmin 1.0 f0-5) f30-0 (vector-dot arg0 s2-0)))
              )
        (let ((f2-7 (vector-dot s2-0 s3-0)))
         (cond
          ((>= 0.0 f2-7)
           )
          (else
           (set! f26-0 (* f26-0 (fmax 0.0 (- 0.75 (fabs (* f28-0 f2-7))))))
           )
          )
         )
        (cond
         ((< f26-0 0.0)
          (if (and *debug-segment* *display-camera-marks*)
           (camera-line-rel-len
            (-> obj point s1-0)
            s2-0
            (* -40.96 f26-0)
            (the-as
             rgba
             (new 'static 'inline-array qword 1
              (new 'static 'qword
               :data
               (new 'static 'array uint32 4 #xff #xff #x0 #x80)
               )
              )
             )
            )
           )
          (vector--float*! arg0 arg0 s2-0 f26-0)
          )
         ((and *debug-segment* *display-camera-marks*)
          (camera-line-rel-len
           (-> obj point s1-0)
           s2-0
           (* 40.96 f26-0)
           (the-as
            rgba
            (new 'static 'inline-array qword 1
             (new 'static 'qword
              :data
              (new 'static 'array uint32 4 #x80 #x80 #x0 #x80)
              )
             )
            )
           )
          )
         )
        )
       (set! v1-8 s1-0)
       )
      )
     )
    )
   )
  0
  (none)
  )

(defmethod
  TODO-RENAME-21
  tracking-spline
  ((obj tracking-spline) (arg0 vector) (arg1 float) (arg2 float))
  (let ((v1-0 (-> obj used-point))
        (f0-0 (-> obj partial-point))
        )
   (let ((f1-0 (-> obj summed-len)))
    0.0
    0.0
    (let* ((f1-1 (- f1-0 (* f0-0 (-> obj point v1-0 tp-length))))
           (f2-5 (* 0.1 f1-1))
           (f2-8
            (*
             (fmin arg1 (- f2-5 (-> obj max-move)))
             (-> *display* time-adjust-ratio)
             )
            )
           )
     (set! (-> obj max-move) (fmin arg2 (+ (-> obj max-move) f2-8)))
     )
    )
   (set! (-> obj max-move) (fmax 0.4096 (-> obj max-move)))
   (let ((f1-8 (-> obj summed-len)))
    0.0
    (let* ((f2-14 (- f1-8 (* f0-0 (-> obj point v1-0 tp-length))))
           (f2-16 (fmin 204.8 (- f2-14 (-> obj sample-len))))
           )
     (set! (-> obj sample-len) (fmin 16384.0 (+ (-> obj sample-len) f2-16)))
     )
    )
   (let ((s4-0 (new 'stack-no-clear 'tracking-spline-sampler)))
    (set! (-> s4-0 cur-pt) v1-0)
    (set! (-> s4-0 partial-pt) f0-0)
    (TODO-RENAME-19
     obj
     (* (-> obj max-move) (-> *display* time-adjust-ratio))
     arg0
     s4-0
     )
    (TODO-RENAME-14 obj (the-as vector s4-0))
    (dotimes (s3-0 63)
     (TODO-RENAME-18 obj (* 0.015625 (-> obj sample-len)) arg0 s4-0)
     )
    (vector-float*! arg0 arg0 0.015625)
    (let ((a2-3 (-> s4-0 cur-pt)))
     (set! (-> obj debug-last-point) a2-3)
     (let ((s4-1 (new 'stack-no-clear 'vector)))
      (set! (-> obj debug-old-position quad) (-> obj old-position quad))
      (set! (-> obj debug-out-position quad) (-> arg0 quad))
      (vector-! s4-1 arg0 (-> obj old-position))
      (TODO-RENAME-20 obj s4-1 a2-3)
      (vector+! arg0 (-> obj old-position) s4-1)
      )
     )
    )
   )
  (set! (-> obj old-position quad) (-> arg0 quad))
  arg0
  )

(defmethod TODO-RENAME-22 tracking-spline ((obj tracking-spline) (arg0 float))
  (when (< arg0 (-> obj summed-len))
   (let ((s5-0 (new 'stack-no-clear 'tracking-spline-sampler)))
    (let ((a2-0 (new 'stack-no-clear 'vector)))
     (set! (-> s5-0 cur-pt) (-> obj used-point))
     (set! (-> s5-0 partial-pt) 0.0)
     (TODO-RENAME-19 obj (- (-> obj summed-len) arg0) a2-0 s5-0)
     )
    (TODO-RENAME-14 obj (the-as vector s5-0))
    )
   )
  0
  (none)
  )

(defmethod TODO-RENAME-9 tracking-spline ((obj tracking-spline))
  (let ((v1-0 (-> obj used-point))
        (s4-0 0)
        (s5-0 0)
        )
   (while (!= v1-0 -134250495)
    (set! s5-0 (logior s5-0 (ash 1 v1-0)))
    (+! s4-0 1)
    (set! v1-0 (-> obj point v1-0 next))
    )
   (when (!= s4-0 (-> obj used-count))
    (if *debug-segment*
     (format
      0
      "ERROR<GMJ>: tracking spline used count ~D actual ~D~%"
      (-> obj used-count)
      s4-0
      )
     )
    (set! (-> obj used-count) s4-0)
    )
   (let ((v1-9 (-> obj free-point))
         (a3-1 0)
         )
    (while (!= v1-9 -134250495)
     (+! a3-1 1)
     (set! v1-9 (-> obj point v1-9 next))
     )
    (when (!= a3-1 (- 32 (-> obj used-count)))
     (if *debug-segment*
      (format
       0
       "ERROR<GMJ>: tracking spline free count ~D actual ~D~%"
       (- 32 (-> obj used-count))
       a3-1
       )
      )
     (set! (-> obj free-point) -134250495)
     (dotimes (v1-21 32)
      (when (zero? (logand s5-0 1))
       (set! (-> obj point v1-21 next) (-> obj free-point))
       (set! (-> obj free-point) v1-21)
       )
      (set! s5-0 (shr s5-0 1))
      )
     )
    )
   )
  0
  (none)
  )

(defbehavior cam-slave-init-vars camera-slave ()
  (cond
   (*camera*
    (set! (-> self options) (-> *camera* slave-options))
    (set! (-> self change-event-from) (-> *camera* changer))
    )
   (else
    (set! (-> self options) (the-as uint 0))
    (set! (-> self change-event-from) (the-as uint #f))
    )
   )
  (cond
   (*camera-combiner*
    (set! (-> self trans quad) (-> *camera-combiner* trans quad))
    (let* ((v1-9 (-> self tracking))
           (a3-0 (-> *camera-combiner* inv-camera-rot))
           (a0-1 (-> a3-0 vector 0 quad))
           (a1-0 (-> a3-0 vector 1 quad))
           (a2-0 (-> a3-0 vector 2 quad))
           (a3-1 (-> a3-0 vector 3 quad))
           )
     (set! (-> v1-9 inv-mat vector 0 quad) a0-1)
     (set! (-> v1-9 inv-mat vector 1 quad) a1-0)
     (set! (-> v1-9 inv-mat vector 2 quad) a2-0)
     (set! (-> v1-9 inv-mat vector 3 quad) a3-1)
     )
    (when *camera-init-mat*
     (let* ((a2-1 (-> self tracking))
            (a3-2 *camera-init-mat*)
            (v1-12 (-> a3-2 vector 0 quad))
            (a0-2 (-> a3-2 vector 1 quad))
            (a1-1 (-> a3-2 vector 2 quad))
            (a3-3 (-> a3-2 vector 3 quad))
            )
      (set! (-> a2-1 inv-mat vector 0 quad) v1-12)
      (set! (-> a2-1 inv-mat vector 1 quad) a0-2)
      (set! (-> a2-1 inv-mat vector 2 quad) a1-1)
      (set! (-> a2-1 inv-mat vector 3 quad) a3-3)
      )
     )
    (set! (-> self fov) (-> *camera-combiner* fov))
    (set! (-> self velocity quad) (-> *camera-combiner* velocity quad))
    )
   (else
    (vector-reset! (-> self trans))
    (matrix-identity! (the-as matrix (-> self tracking)))
    (set! (-> self fov) 11650.845)
    (vector-reset! (-> self velocity))
    )
   )
  (set! (-> self time-dist-too-far) (the-as uint 0))
  (set! (-> self intro-t) 1.0)
  (set! (-> self intro-t-step) 0.0)
  (set! (-> self spline-exists) #f)
  (set! (-> self los-state) (the-as uint 0))
  (set! (-> self enter-has-run) #f)
  (set! (-> self cam-entity) #f)
  (set! (-> self tracking no-follow) #f)
  (init-cam-float-seeker
   (-> self tracking tilt-adjust)
   (-> *CAMERA-bank* default-tilt-adjust)
   9.102222
   91.022224
   0.25
   )
  (set! (-> self tracking follow-blend) 1.0)
  (set! (-> self have-phony-joystick) #f)
  (set! (-> self string-val-locked) #f)
  (init-cam-float-seeker
   (-> self tracking point-of-interest-blend)
   0.0
   0.005
   0.02
   0.125
   )
  (init-cam-float-seeker
   (-> self tracking underwater-blend)
   0.0
   0.007
   0.03
   0.125
   )
  (set! (-> self tracking use-point-of-interest) #f)
  (TODO-RENAME-10 (-> self position-spline) (-> self trans))
  (none)
  )

<<<<<<< HEAD
(defun cam-slave-go ((arg0 camera-slave))
=======
(defun cam-slave-go ((arg0 state))
>>>>>>> 993f348c
  (with-pp
   (cam-slave-init-vars)
   (let ((t9-1 (the-as (function object) enter-state)))
    (set! (-> pp next-state) arg0)
    (t9-1)
    )
   0
   (none)
   )
  )

(defbehavior cam-slave-init camera-slave ((arg0 state) (arg1 entity))
  (stack-size-set! (-> self main-thread) 512)
  (change-to-last-brother self)
  (if (and (nonzero? camera-slave-debug) *debug-segment*)
   (add-connection *debug-engine* self camera-slave-debug self #f #f)
   )
  (cam-slave-init-vars)
  (let ((v1-7 'cam-voicebox)
        (a0-4 (-> arg0 name))
        )
   (cond
    ((= a0-4 v1-7)
     )
    (arg1
     (set! (-> self cam-entity) arg1)
     )
    (else
     (let ((a1-3 (new 'stack-no-clear 'event-message-block)))
      (set! (-> a1-3 from) self)
      (set! (-> a1-3 num-params) 1)
      (set! (-> a1-3 message) 'slave-activated)
      (set! (-> a1-3 param 0) (the-as uint self))
      (let ((t9-4 send-event-function))
       (set! a0-4 *camera*)
       (t9-4 (the-as camera-master a0-4) a1-3)
       )
      )
     )
    )
   (let ((t9-5 (the-as (function object object) (-> arg0 enter))))
    (if t9-5
     (t9-5 a0-4)
     )
    )
   (set! (-> self enter-has-run) #t)
   (set! (-> self event-hook) (-> arg0 event))
   (let ((t9-6 (the-as (function object object) enter-state)))
    (set! (-> self next-state) arg0)
    (t9-6 a0-4)
    )
   )
  0
  (none)
  )

;; WARN: rewrite_to_get_var got a none typed variable. Is there unreachable code?
;; WARN: rewrite_to_get_var got a none typed variable. Is there unreachable code?
;; WARN: rewrite_to_get_var got a none typed variable. Is there unreachable code?
;; WARN: rewrite_to_get_var got a none typed variable. Is there unreachable code?
(defbehavior
  cam-standard-event-handler camera-slave
  ((arg0 process) (arg1 int) (arg2 symbol) (arg3 event-message-block))
  (let ((v1-0 arg2))
   (the-as object (cond
                   ((= v1-0 'go)
                    (let ((v1-1 (-> arg3 param 0))
                          (t9-0 (the-as (function object) enter-state))
                          )
                     (set! (-> self next-state) (the-as state v1-1))
                     (t9-0)
                     )
                    )
                   ((or (= v1-0 'change-state) (= v1-0 'change-state-no-go))
                    (let ((s5-0 (the-as object (-> arg3 param 0))))
                     (cam-slave-init-vars)
                     (let
                      ((t9-2
                        (the-as
                         (function object)
                         (-> (the-as state s5-0) enter)
                         )
                        )
                       )
                      (if t9-2
                       (t9-2)
                       )
                      )
                     (set! (-> self enter-has-run) #t)
                     (set! (-> self event-hook) (-> (the-as state s5-0) event))
                     (when (= arg2 'change-state)
                      (let ((t9-3 (the-as (function object) enter-state)))
                       (set! (-> self next-state) (the-as state s5-0))
                       (t9-3)
                       )
                      )
                     )
                    )
                   ((= v1-0 'point-of-interest)
                    (cond
                     ((-> arg3 param 0)
                      (set! (-> self tracking use-point-of-interest) #t)
                      (set!
                       (-> self tracking point-of-interest quad)
                       (-> (the-as vector (-> arg3 param 0)) quad)
                       )
                      (let ((f0-0 1.0))
                       (set!
                        (-> self tracking point-of-interest-blend target)
                        f0-0
                        )
                       f0-0
                       )
                      )
                     (else
                      (set! (-> self tracking use-point-of-interest) #f)
                      (let ((f0-1 0.0))
                       (set!
                        (-> self tracking point-of-interest-blend target)
                        f0-1
                        )
                       f0-1
                       )
                      )
                     )
                    )
                   ((= v1-0 'teleport)
                    (cam-calc-follow! (-> self tracking) (-> self trans) #f)
                    (slave-set-rotation!
                     (-> self tracking)
                     (-> self trans)
                     (the-as float (-> self options))
                     (-> self fov)
                     #f
                     )
                    )
                   )
    )
   )
  )

(defbehavior
  cam-curve-pos camera-slave
  ((arg0 vector) (arg1 vector) (arg2 curve) (arg3 symbol))
  (let ((s5-0 (new-stack-vector0)))
   0.0
   (let ((s2-0 (new-stack-vector0)))
    (if arg1
     (set! (-> arg1 w) 0.0)
     )
    (when (< (-> self intro-t) 1.0)
     (+!
      (-> self intro-t)
      (* (-> self intro-t-step) (-> *display* time-adjust-ratio))
      )
     (if (< 1.0 (-> self intro-t))
      (set! (-> self intro-t) 1.0)
      )
     (curve-get-pos!
      s5-0
      (parameter-ease-sin-clamp (-> self intro-t))
      (-> self intro-curve)
      )
     (vector+! s5-0 s5-0 (-> self intro-offset))
     (vector+! arg0 arg0 s5-0)
     (cond
      ((not arg1)
       )
      ((< (-> self intro-t) 0.5)
       (curve-get-pos!
        s2-0
        (+ 0.0001 (parameter-ease-sin-clamp (-> self intro-t)))
        (-> self intro-curve)
        )
       (vector+! s2-0 s2-0 (-> self intro-offset))
       (vector-! arg1 s2-0 s5-0)
       (set! (-> arg1 w) 1.0)
       )
      (else
       (curve-get-pos!
        s2-0
        (+ -0.0001 (parameter-ease-sin-clamp (-> self intro-t)))
        (-> self intro-curve)
        )
       (vector+! s2-0 s2-0 (-> self intro-offset))
       (vector-! arg1 s5-0 s2-0)
       (set! (-> arg1 w) 1.0)
       )
      )
     )
    )
   (cond
    ((not (-> self spline-exists))
     )
    ((= (-> self spline-follow-dist) 0.0)
     (let ((f0-18 (if arg3
                   (dummy-10 (-> self index) (-> self tracking follow-pt))
                   (dummy-10 (-> self index) (-> *camera* tpos-curr-adj))
                   )
            )
           )
      (curve-get-pos! s5-0 f0-18 (-> self spline-curve))
      )
     (vector+! s5-0 s5-0 (-> self spline-offset))
     (vector+! arg0 arg0 s5-0)
     )
    (else
     (let ((s3-1 (new 'stack-no-clear 'vector)))
      (curve-length (-> self spline-curve))
      (if arg3
       (set! (-> s3-1 quad) (-> self tracking follow-pt quad))
       (set! (-> s3-1 quad) (-> *camera* tpos-curr-adj quad))
       )
      (set!
       (-> self spline-tt)
       (curve-closest-point
        (-> self spline-curve)
        s3-1
        (-> self spline-tt)
        1024.0
        10
        (-> self spline-follow-dist)
        )
       )
      )
     (curve-get-pos! s5-0 (-> self spline-tt) (-> self spline-curve))
     (vector+! s5-0 s5-0 (-> self spline-offset))
     (vector+! arg0 arg0 s5-0)
     )
    )
   )
  arg0
  )

(defbehavior cam-curve-setup camera-slave ((arg0 vector))
  (when
   (get-curve-data!
    (-> self cam-entity)
    (-> self spline-curve)
    'campath
    'campath-k
    -1000000000.0
    )
   (curve-get-pos! (-> self spline-offset) 0.0 (-> self spline-curve))
   (vector-negate! (-> self spline-offset) (-> self spline-offset))
   (dummy-9
    (-> self index)
    'campoints
    (-> self cam-entity)
    arg0
    (-> self spline-curve)
    )
   (set! (-> self spline-exists) #t)
   )
  (cond
   ((get-curve-data!
     (-> self cam-entity)
     (-> self intro-curve)
     'intro
     'intro-k
     -1000000000.0
     )
    (curve-get-pos! (-> self intro-offset) 1.0 (-> self intro-curve))
    (vector-negate! (-> self intro-offset) (-> self intro-offset))
    (set! (-> self intro-t) 0.0)
    (set!
     (-> self intro-t-step)
     (cam-slave-get-intro-step (-> self cam-entity))
     )
    (set!
     (-> self outro-exit-value)
     (cam-slave-get-float (-> self cam-entity) 'intro-exitValue 0.0)
     )
    (if (= (-> self outro-exit-value) 0.0)
     (set! (-> self outro-exit-value) 0.5)
     )
    )
   (else
    (set! (-> self intro-t) 1.0)
    (set! (-> self intro-t-step) 0.0)
    )
   )
  (if (nonzero? (-> *camera* no-intro))
   (set! (-> self intro-t) 1.0)
   )
  0
  (none)
  )

(defun cam-calc-follow! ((arg0 cam-rotation-tracker) (arg1 vector) (arg2 symbol))
  (with-pp
   (cond
    (arg2
     (update! (-> arg0 tilt-adjust) 0.0)
     (update! (-> arg0 point-of-interest-blend) 0.0)
     (update! (-> arg0 underwater-blend) 0.0)
     )
    (else
     (jump-to-target! (-> arg0 tilt-adjust) 0.0)
     (jump-to-target! (-> arg0 point-of-interest-blend) 0.0)
     (jump-to-target! (-> arg0 underwater-blend) 0.0)
     )
    )
   (let ((a1-7 (new 'stack-no-clear 'event-message-block)))
    (set! (-> a1-7 from) pp)
    (set! (-> a1-7 num-params) 1)
    (set! (-> a1-7 message) 'slave-option?)
    (set! (-> a1-7 param 0) (the-as uint #x4000))
    (cond
     ((send-event-function *camera* a1-7)
      (let ((s3-0 (new 'stack-no-clear 'vector))
            (s2-0 (new 'stack-no-clear 'vector))
            (f30-0
             (vector-vector-distance
              (-> *camera* tpos-curr-adj)
              (-> *camera* tpos-old-adj)
              )
             )
            (s5-1 (new 'stack-no-clear 'vector))
            )
       (vector-flatten!
        s3-0
        (-> *camera* tgt-face-mat vector 2)
        (-> *camera* local-down)
        )
       (vector-normalize! s3-0 1.0)
       (vector-! s2-0 (-> *camera* tpos-curr-adj) arg1)
       (vector-flatten! s2-0 s2-0 (-> *camera* local-down))
       (vector-normalize! s2-0 1.0)
       (vector-float*! s5-1 (-> *camera* tgt-face-mat vector 2) 32768.0)
       (let*
        ((f30-1
          (lerp-clamp
           0.7
           0.4
           (parameter-ease-sin-clamp (* 0.00081380206 (+ -409.6 f30-0)))
           )
          )
         (f0-4 (acos (vector-dot s2-0 s3-0)))
         (f28-0 (fmax 1820.4445 f0-4))
         )
        (if (< f28-0 8192.0)
         (vector-float*!
          s5-1
          s5-1
          (+
           f30-1
           (*
            (/ (- 1.0 f30-1) (- 1.0 (cos 32768.0)))
            (+ (- (cos 32768.0)) (cos (* 5.142857 (- 8192.0 f28-0))))
            )
           )
          )
         )
        )
       (cond
        ((< (-> *camera* ease-t) 1.0)
         )
        ((< (-> arg0 follow-blend) 1.0)
         (let* ((f0-18 (-> arg0 follow-blend))
                (f0-19 (* f0-18 f0-18))
                (f0-20 (* f0-19 f0-19))
                )
          (vector-! s5-1 s5-1 (-> arg0 follow-off))
          (vector-float*! s5-1 s5-1 f0-20)
          )
         (+!
          (-> arg0 follow-blend)
          (* 0.016666668 (-> *display* time-adjust-ratio))
          )
         (vector+! (-> arg0 follow-off) (-> arg0 follow-off) s5-1)
         )
        (else
         (set! (-> arg0 follow-off quad) (-> s5-1 quad))
         )
        )
       )
      (vector+!
       (-> arg0 follow-pt)
       (-> *camera* tpos-curr-adj)
       (-> arg0 follow-off)
       )
      (vector--float*!
       (-> arg0 follow-pt)
       (-> arg0 follow-pt)
       (-> *camera* local-down)
       (+ 12288.0 (-> *camera* target-height))
       )
      )
     (else
      0.0
      (let ((s3-2 (new-stack-vector0)))
       (set! (-> arg0 follow-blend) 0.0)
       (cond
        ((-> arg0 no-follow)
         (vector-reset! s3-2)
         )
        (else
         (vector-! s3-2 (-> *camera* tpos-curr-adj) arg1)
         (vector-normalize! s3-2 1.0)
         (let* ((f0-28 (vector-dot (-> *camera* tgt-rot-mat vector 2) s3-2))
                (f30-2 (cond
                        ((< f0-28 0.0)
                         1.0
                         )
                        (else
                         (let* ((f0-29 (* f0-28 f0-28))
                                (f0-30 (- 1.0 f0-29))
                                )
                          (* f0-30 (* f0-30 f0-30))
                          )
                         )
                        )
                 )
                )
          (vector-! s3-2 arg1 (-> *camera* tpos-curr-adj))
          (vector-flatten! s3-2 s3-2 (-> *camera* local-down))
          (let* ((f0-33 (* 0.000022194603 (+ -20480.0 (vector-length s3-2))))
                 (f0-34 (fmin 1.0 f0-33))
                 (f0-35 (fmax 0.0 f0-34))
                 )
           (vector-float*!
            s3-2
            (-> *camera* tgt-rot-mat vector 2)
            (* (lerp 2048.0 8192.0 f0-35) f30-2)
            )
           )
          )
         )
        )
       (if arg2
        (vector-seek-3d-smooth!
         (-> arg0 follow-off)
         s3-2
         (* 20480.0 (-> *display* seconds-per-frame))
         0.05
         )
        (set! (-> arg0 follow-off quad) (-> s3-2 quad))
        )
       )
      (vector+!
       (-> arg0 follow-pt)
       (-> *camera* tpos-curr-adj)
       (-> arg0 follow-off)
       )
      (vector--float*!
       (-> arg0 follow-pt)
       (-> arg0 follow-pt)
       (-> *camera* local-down)
       (-> *camera* target-height)
       )
      )
     )
    )
   (-> arg0 follow-pt)
   )
  )

(defun mat-remove-z-rot ((arg0 matrix) (arg1 vector))
  (let ((s4-0 (new-stack-vector0)))
   0.0
   0.0
   (let ((s5-0 (new-stack-matrix0)))
    (vector-negate! s4-0 arg1)
    (vector-flatten! s4-0 s4-0 (-> arg0 vector 2))
    (vector-normalize! s4-0 1.0)
    (let ((f30-0 (vector-dot (-> arg0 vector 1) s4-0)))
     (when (< f30-0 0.99999)
      (vector-cross! s4-0 (-> arg0 vector 1) s4-0)
      (let ((f0-4 (vector-length s4-0)))
       (if (< 0.0 (vector-dot s4-0 (-> arg0 vector 2)))
        (set! f0-4 (- f0-4))
        )
       (matrix-axis-sin-cos! s5-0 (-> arg0 vector 2) f0-4 f30-0)
       )
      (matrix*! arg0 arg0 s5-0)
      )
     )
    )
   )
  arg0
  )

(defun
  slave-matrix-blend-2
  ((arg0 matrix) (arg1 float) (arg2 vector) (arg3 matrix))
  (let ((s1-0 (new-stack-vector0))
        (s4-0 (new-stack-quaternion0))
        )
   (let ((s2-0 (new-stack-quaternion0))
         (gp-0 (new-stack-quaternion0))
         )
    0.0
    (let* ((f0-1 (cond
                  ((logtest? (the-as int arg1) 4)
                   (vector-length arg2)
                   )
                  (else
                   (vector-flatten! s1-0 arg2 (-> *camera* local-down))
                   (vector-length s1-0)
                   )
                  )
            )
           (f0-3 (* 0.00048828125 (+ -1024.0 f0-1)))
           )
     (cond
      ((< f0-3 0.0)
       (set! f0-3 0.0)
       )
      ((< 1.0 f0-3)
       (set! f0-3 1.0)
       )
      )
     (let ((f30-0 (* 364.0889 (-> *display* time-adjust-ratio) f0-3)))
      (matrix->quaternion s4-0 arg0)
      (matrix->quaternion s2-0 arg3)
      (quaternion-conjugate! gp-0 s4-0)
      (quaternion*! gp-0 gp-0 s2-0)
      (quaternion-normalize! gp-0)
      (if (< (-> gp-0 w) 0.0)
       (quaternion-negate! gp-0 gp-0)
       )
      (let ((f28-0 (acos (-> gp-0 w))))
       (if (< (* 0.25 (-> *display* time-adjust-ratio) f28-0) f30-0)
        (set! f30-0 (* 0.25 (-> *display* time-adjust-ratio) f28-0))
        )
       (cond
        ((< (-> gp-0 w) 0.9999999)
         (quaternion-float*! gp-0 gp-0 (/ (sin f30-0) (sin f28-0)))
         (set! (-> gp-0 w) (cos f30-0))
         )
        (else
         (quaternion-identity! gp-0)
         )
        )
       )
      )
     )
    (quaternion*! s4-0 s4-0 gp-0)
    )
   (quaternion-normalize! s4-0)
   (quaternion->matrix arg0 s4-0)
   )
  )

(defun vector-into-frustum-nosmooth! ((arg0 matrix) (arg1 vector) (arg2 float))
  (local-vars
   (sv-112 (inline-array vector))
   (sv-128 vector)
   (sv-144 vector)
   (sv-160 vector)
   (sv-176 vector)
   )
  (rlet ((vf0 :class vf)
         (vf1 :class vf)
         (vf2 :class vf)
         )
   (init-vf0-vector)
   (let ((s5-0 (new-stack-matrix0)))
    (let ((s3-0 (new-stack-vector0))
          (s2-0 (new-stack-vector0))
          )
     0.0
     0.0
     (let ((f30-0 1.0)
           (s4-0 #t)
           )
      (vector-! s3-0 (-> *camera* tpos-curr) arg1)
      (vector-flatten! s3-0 s3-0 (-> arg0 vector 1))
      (vector-normalize! s3-0 1.0)
      (let ((f28-0 (vector-dot s3-0 (the-as vector (-> arg0 vector)))))
       (set! sv-128 s2-0)
       (set! sv-112 (-> arg0 vector))
       (let ((f0-6 (* 0.8 (tan (* 0.5 arg2)))))
        (.lvf vf1 (&-> sv-112 0 quad))
        (let ((v1-6 f0-6))
         (.mov vf2 v1-6)
         )
        )
       (.add.x.vf vf1 vf0 vf0 :mask #b1000)
       (.mul.x.vf vf1 vf1 vf2 :mask #b111)
       (.svf (&-> sv-128 quad) vf1)
       (vector+! s2-0 s2-0 (-> arg0 vector 2))
       (vector-normalize! s2-0 1.0)
       (let ((f0-8 (vector-dot s2-0 (the-as vector (-> arg0 vector)))))
        (when (< f0-8 (fabs f28-0))
         (if (< f28-0 0.0)
          (vector--float*!
           s2-0
           s2-0
           (the-as vector (-> arg0 vector))
           (* 2.0 f0-8)
           )
          )
         (matrix-from-two-vectors! s5-0 s2-0 s3-0)
         (vector-matrix*! (-> arg0 vector 2) (-> arg0 vector 2) s5-0)
         (vector-cross!
          (the-as vector (-> arg0 vector))
          (-> arg0 vector 1)
          (-> arg0 vector 2)
          )
         )
        )
       )
      (vector-! s3-0 (-> *camera* tpos-curr) (-> *camera* pitch-off))
      (vector-! s3-0 s3-0 arg1)
      (vector--float*!
       s3-0
       s3-0
       (-> *camera* local-down)
       (-> *camera* foot-offset)
       )
      (vector-flatten! s3-0 s3-0 (the-as vector (-> arg0 vector)))
      (vector-normalize! s3-0 1.0)
      (let ((f28-1 (vector-dot s3-0 (-> arg0 vector 1))))
       (set! sv-160 s2-0)
       (set! sv-144 (-> arg0 vector 1))
       (let ((f0-15 (* 0.525 (tan (* 0.5 arg2)))))
        (.lvf vf1 (&-> sv-144 quad))
        (let ((v1-23 f0-15))
         (.mov vf2 v1-23)
         )
        )
       (.add.x.vf vf1 vf0 vf0 :mask #b1000)
       (.mul.x.vf vf1 vf1 vf2 :mask #b111)
       (.svf (&-> sv-160 quad) vf1)
       (vector+! s2-0 s2-0 (-> arg0 vector 2))
       (vector-normalize! s2-0 1.0)
       (let ((f0-17 (vector-dot s2-0 (-> arg0 vector 1))))
        (when (and (< f28-1 0.0) (< f0-17 (- f28-1)))
         (vector--float*! s2-0 s2-0 (-> arg0 vector 1) (* 2.0 f0-17))
         (set! f30-0 (vector-dot s2-0 s3-0))
         )
        )
       )
      (vector-! s3-0 (-> *camera* tpos-curr) (-> *camera* pitch-off))
      (vector-! s3-0 s3-0 arg1)
      (vector--float*!
       s3-0
       s3-0
       (-> *camera* local-down)
       (-> *camera* head-offset)
       )
      (vector-flatten! s3-0 s3-0 (the-as vector (-> arg0 vector)))
      (vector-normalize! s3-0 1.0)
      (let ((f28-2 (vector-dot s3-0 (-> arg0 vector 1))))
       (let ((s0-1 s2-0))
        (set! sv-176 (-> arg0 vector 1))
        (let ((f0-25 (* 0.525 (tan (* 0.5 arg2)))))
         (vector-float*! s0-1 sv-176 f0-25)
         )
        )
       (vector+! s2-0 s2-0 (-> arg0 vector 2))
       (vector-normalize! s2-0 1.0)
       (let ((f0-27 (vector-dot s2-0 (-> arg0 vector 1))))
        (cond
         ((and (< 0.0 f28-2) (< f0-27 f28-2))
          (set! f30-0 (vector-dot s2-0 s3-0))
          (set! s4-0 #f)
          )
         ((< f30-0 0.0)
          (let ((f0-32 (- (vector-dot s2-0 s3-0))))
           (if (< f0-32 f30-0)
            (set! f30-0 f0-32)
            )
           )
          )
         )
        )
       )
      (let ((f0-34 (if s4-0
                    (- (acos f30-0))
                    (acos f30-0)
                    )
             )
            )
       (matrix-axis-angle! s5-0 (the-as vector (-> arg0 vector)) f0-34)
       )
      )
     )
    (vector-matrix*! (-> arg0 vector 2) (-> arg0 vector 2) s5-0)
    )
   (vector-cross!
    (-> arg0 vector 1)
    (-> arg0 vector 2)
    (the-as vector (-> arg0 vector))
    )
   )
  )

;; TODO - fix me!
;; WARN: Unsupported inline assembly instruction kind - [mula.s f0, f3]
;; WARN: Unsupported inline assembly instruction kind - [madda.s f1, f4]
;; WARN: Unsupported inline assembly instruction kind - [madd.s f0, f2, f5]
; (defun
;   slave-set-rotation!
;   ((arg0 cam-rotation-tracker)
;    (arg1 vector)
;    (arg2 float)
;    (arg3 float)
;    (arg4 symbol)
;    )
;   (local-vars
;    (f0-8 float)
;    (sv-192 vector)
;    (sv-208 vector)
;    (sv-224 matrix)
;    (sv-240 (function matrix vector float vector))
;    (sv-256 matrix)
;    )
;   (rlet ((vf0 :class vf)
;          (vf4 :class vf)
;          (vf5 :class vf)
;          (vf6 :class vf)
;          )
;    (init-vf0-vector)
;    (let ((s1-0 (new-stack-vector0))
;          (s5-0 (new-stack-matrix0))
;          )
;     (let ((f30-0 (-> arg0 tilt-adjust value)))
;      (cond
;       ((< 0.0001 (-> arg0 point-of-interest-blend value))
;        (set! sv-192 (new 'stack-no-clear 'vector))
;        0.0
;        (vector-! s1-0 (-> arg0 follow-pt) arg1)
;        (let ((f28-0 (vector-length s1-0)))
;         (vector-! sv-192 (-> arg0 point-of-interest) arg1)
;         (vector-normalize!
;          sv-192
;          (* f28-0 (-> arg0 point-of-interest-blend value))
;          )
;         (let ((v1-3 s1-0))
;          (let ((a0-5 s1-0))
;           (.mov.vf vf6 vf0 :mask #b1000)
;           (.lvf vf4 (&-> a0-5 quad))
;           )
;          (.lvf vf5 (&-> sv-192 quad))
;          (.add.vf vf6 vf4 vf5 :mask #b111)
;          (.svf (&-> v1-3 quad) vf6)
;          )
;         (vector-normalize! s1-0 f28-0)
;         )
;        )
;       (else
;        (vector-! s1-0 (-> arg0 follow-pt) arg1)
;        )
;       )
;      (forward-down->inv-matrix s5-0 s1-0 (-> *camera* local-down))
;      (when (!= f30-0 0.0)
;       0.0
;       0.0
;       (set! sv-224 (new 'stack-no-clear 'matrix))
;       (set! sv-208 (new 'stack-no-clear 'vector))
;       (vector-normalize-copy! sv-208 s1-0 1.0)
;       (let* ((v1-11 (-> *camera* local-down))
;              (f0-7 (-> sv-208 x))
;              (f1-1 (-> sv-208 y))
;              (f2-0 (-> sv-208 z))
;              (f3-0 (-> v1-11 x))
;              (f4-0 (-> v1-11 y))
;              (f5-0 (-> v1-11 z))
;              )
;        (.mula.s f0-7 f3-0)
;        (.madda.s f1-1 f4-0)
;        (.madd.s f0-8 f2-0 f5-0)
;        )
;       (let* ((f28-1 f0-8)
;              (f0-10 (acos (fabs f28-1)))
;              )
;        (cond
;         ((< 0.0 f30-0)
;          (set! f30-0 (if (< 0.0 f28-1)
;                       (fmin f30-0 (fmax 0.0 (+ -2730.6667 f0-10)))
;                       (fmin f30-0 (fmax 0.0 (- 32768.0 (+ 2730.6667 f0-10))))
;                       )
;           )
;          )
;         ((< f30-0 0.0)
;          (set! f30-0 (if (< 0.0 f28-1)
;                       (fmax
;                        f30-0
;                        (- (fmax 0.0 (- 32768.0 (+ 2730.6667 f0-10))))
;                        )
;                       (fmax f30-0 (- (fmax 0.0 (+ -2730.6667 f0-10))))
;                       )
;           )
;          )
;         )
;        )
;       (matrix-rotate-x! sv-224 f30-0)
;       (let ((t9-7 matrix*!)
;             (a0-16 s5-0)
;             (a2-3 s5-0)
;             )
;        (t9-7 a0-16 sv-224 a2-3)
;        )
;       )
;      )
;     (if
;      (and
;       (= (-> *camera* under-water) 2)
;       *target*
;       (!= (-> *target* next-state name) 'target-swim-up)
;       )
;      (set! (-> arg0 underwater-blend target) 1.0)
;      (set! (-> arg0 underwater-blend target) 0.0)
;      )
;     (set! sv-240 vector-into-frustum-nosmooth!)
;     (set! sv-256 s5-0)
;     (let
;      ((a2-5 (lerp-clamp arg3 (* 0.25 arg3) (-> arg0 underwater-blend value))))
;      (sv-240 sv-256 arg1 a2-5)
;      )
;     (cond
;      (arg4
;       (slave-matrix-blend-2 (-> arg0 inv-mat) arg2 s1-0 s5-0)
;       )
;      (else
;       (let* ((v1-31 (-> arg0 inv-mat))
;              (a3-2 s5-0)
;              (a0-22 (-> a3-2 vector 0 quad))
;              (a1-16 (-> a3-2 vector 1 quad))
;              (a2-7 (-> a3-2 vector 2 quad))
;              (a3-3 (-> a3-2 vector 3 quad))
;              )
;        (set! (-> v1-31 vector 0 quad) a0-22)
;        (set! (-> v1-31 vector 1 quad) a1-16)
;        (set! (-> v1-31 vector 2 quad) a2-7)
;        (set! (-> v1-31 vector 3 quad) a3-3)
;        )
;       )
;      )
;     )
;    (mat-remove-z-rot (-> arg0 inv-mat) (-> *camera* local-down))
;    0
;    (none)
;    )
;   )

; ;; WARN: Stack slot offset 144 signed mismatch
; ;; WARN: Stack slot offset 144 signed mismatch
; ;; WARN: Unsupported inline assembly instruction kind - [mula.s f0, f3]
; ;; WARN: Unsupported inline assembly instruction kind - [madda.s f1, f4]
; ;; WARN: Unsupported inline assembly instruction kind - [madd.s f0, f2, f5]
; (defun
;   v-slrp2!
;   ((arg0 vector)
;    (arg1 vector)
;    (arg2 vector)
;    (arg3 float)
;    (arg4 vector)
;    (arg5 float)
;    )
;   (local-vars
;    (f0-10 float)
;    (f28-0 float)
;    (f30-0 float)
;    (sv-144 float)
;    (sv-160 vector)
;    (sv-176 matrix)
;    (sv-192 vector)
;    )
;   (set! sv-144 arg5)
;   (let ((s0-0 (new-stack-vector0)))
;    (set! sv-160 (new 'stack-no-clear 'vector))
;    (set! (-> sv-160 quad) (the-as uint128 0))
;    1.0
;    1.0
;    (let ((s3-0 (new-stack-vector0)))
;     0.0
;     1.0
;     (set! sv-176 (new 'stack-no-clear 'matrix))
;     (set! (-> sv-176 vector 0 quad) (the-as uint128 0))
;     (set! (-> sv-176 vector 1 quad) (the-as uint128 0))
;     (set! (-> sv-176 vector 2 quad) (the-as uint128 0))
;     (set! (-> sv-176 vector 3 quad) (the-as uint128 0))
;     (cond
;      ((< 1.0 arg3)
;       (set! arg3 1.0)
;       )
;      ((< arg3 0.0)
;       (set! arg3 0.0)
;       )
;      )
;     (cond
;      (arg4
;       (vector-flatten! s0-0 arg1 arg4)
;       (vector-flatten! sv-160 arg2 arg4)
;       (set! f30-0 (vector-normalize-ret-len! s0-0 1.0))
;       (set! f28-0 (vector-normalize-ret-len! sv-160 1.0))
;       (vector-normalize! (vector-cross! s3-0 sv-160 s0-0) 1.0)
;       (let ((f26-0 (vector-dot arg4 s3-0)))
;        (vector-normalize-copy! s3-0 arg4 1.0)
;        (if (< f26-0 0.0)
;         (vector-negate! s3-0 s3-0)
;         )
;        )
;       )
;      (else
;       (set! (-> s0-0 quad) (-> arg1 quad))
;       (set! (-> sv-160 quad) (-> arg2 quad))
;       (set! f30-0 (vector-normalize-ret-len! s0-0 1.0))
;       (set! f28-0 (vector-normalize-ret-len! sv-160 1.0))
;       (vector-normalize! (vector-cross! s3-0 arg2 arg1) 1.0)
;       )
;      )
;     (let ((t9-10 acos))
;      (let* ((v1-18 s0-0)
;             (f0-9 (-> v1-18 x))
;             (f1-2 (-> v1-18 y))
;             (f2-0 (-> v1-18 z))
;             (f3-0 (-> sv-160 x))
;             (f4-0 (-> sv-160 y))
;             (f5-0 (-> sv-160 z))
;             )
;       (.mula.s f0-9 f3-0)
;       (.madda.s f1-2 f4-0)
;       (.madd.s f0-10 f2-0 f5-0)
;       )
;      (let* ((f1-3 (t9-10 f0-10))
;             (f0-12 (* arg3 f1-3))
;             )
;       (when (< sv-144 f0-12)
;        (set! f0-12 sv-144)
;        (set! arg3 (/ sv-144 f1-3))
;        )
;       (let* ((f0-13 (cos f0-12))
;              (t9-12 matrix-axis-sin-cos!)
;              (a0-20 sv-176)
;              (a1-13 s3-0)
;              (f1-5 1.0)
;              (f2-3 f0-13)
;              )
;        (t9-12 a0-20 a1-13 (sqrtf (- f1-5 (* f2-3 f2-3))) f0-13)
;        )
;       )
;      )
;     (vector-matrix*! arg0 s0-0 sv-176)
;     (let ((s0-1 vector-normalize!))
;      (set! sv-192 arg0)
;      (let ((a1-16 (lerp f30-0 f28-0 arg3)))
;       (s0-1 sv-192 a1-16)
;       )
;      )
;     (when arg4
;      (vector+float*! arg0 arg0 s3-0 (vector-dot arg1 s3-0))
;      (vector+float*!
;       arg0
;       arg0
;       s3-0
;       (* arg3 (vector-dot (vector-! (new-stack-vector0) arg2 arg1) s3-0))
;       )
;      )
;     )
;    )
;   arg0
;   )

; ;; WARN: Stack slot offset 144 signed mismatch
; ;; WARN: Stack slot offset 144 signed mismatch
; ;; WARN: Unsupported inline assembly instruction kind - [mula.s f0, f3]
; ;; WARN: Unsupported inline assembly instruction kind - [madda.s f1, f4]
; ;; WARN: Unsupported inline assembly instruction kind - [madd.s f0, f2, f5]
; (defun
;   v-slrp3!
;   ((arg0 vector) (arg1 vector) (arg2 vector) (arg3 vector) (arg4 float))
;   (local-vars
;    (f0-7 float)
;    (f26-0 float)
;    (f28-0 float)
;    (sv-144 float)
;    (sv-160 vector)
;    )
;   (set! sv-144 arg4)
;   (let ((s1-0 (new-stack-vector0)))
;    (set! sv-160 (new 'stack-no-clear 'vector))
;    (set! (-> sv-160 quad) (the-as uint128 0))
;    0.0
;    0.0
;    (let ((s3-0 (new-stack-vector0))
;          (f30-0 1.0)
;          )
;     0.0
;     (let ((s0-0 (new-stack-matrix0)))
;      (cond
;       (arg3
;        (vector-flatten! s1-0 arg1 arg3)
;        (vector-flatten! sv-160 arg2 arg3)
;        (set! f28-0 (vector-normalize-ret-len! s1-0 1.0))
;        (set! f26-0 (vector-normalize-ret-len! sv-160 1.0))
;        (vector-normalize! (vector-cross! s3-0 sv-160 s1-0) 1.0)
;        (let ((f24-0 (vector-dot arg3 s3-0)))
;         (vector-normalize-copy! s3-0 arg3 1.0)
;         (if (< f24-0 0.0)
;          (vector-negate! s3-0 s3-0)
;          )
;         )
;        )
;       (else
;        (set! (-> s1-0 quad) (-> arg1 quad))
;        (set! (-> sv-160 quad) (-> arg2 quad))
;        (set! f28-0 (vector-normalize-ret-len! s1-0 1.0))
;        (set! f26-0 (vector-normalize-ret-len! sv-160 1.0))
;        (vector-normalize! (vector-cross! s3-0 arg2 arg1) 1.0)
;        )
;       )
;      (let ((t9-10 acos))
;       (let* ((v1-9 s1-0)
;              (f0-6 (-> v1-9 x))
;              (f1-0 (-> v1-9 y))
;              (f2-0 (-> v1-9 z))
;              (f3-0 (-> sv-160 x))
;              (f4-0 (-> sv-160 y))
;              (f5-0 (-> sv-160 z))
;              )
;        (.mula.s f0-6 f3-0)
;        (.madda.s f1-0 f4-0)
;        (.madd.s f0-7 f2-0 f5-0)
;        )
;       (let ((f0-8 (t9-10 f0-7)))
;        (when (< sv-144 f0-8)
;         (set! f30-0 (/ sv-144 f0-8))
;         (set! f0-8 sv-144)
;         )
;        (let* ((f0-9 (cos f0-8))
;               (t9-12 matrix-axis-sin-cos!)
;               (a0-20 s0-0)
;               (a1-13 s3-0)
;               (f1-3 1.0)
;               (f2-1 f0-9)
;               )
;         (t9-12 a0-20 a1-13 (sqrtf (- f1-3 (* f2-1 f2-1))) f0-9)
;         )
;        )
;       )
;      (vector-matrix*! arg0 s1-0 s0-0)
;      )
;     (vector-normalize! arg0 (lerp f28-0 f26-0 f30-0))
;     (when arg3
;      (vector+float*! arg0 arg0 s3-0 (vector-dot arg1 s3-0))
;      (vector+float*!
;       arg0
;       arg0
;       s3-0
;       (* f30-0 (vector-dot (vector-! (new-stack-vector0) arg2 arg1) s3-0))
;       )
;      )
;     )
;    )
;   arg0
;   )



<|MERGE_RESOLUTION|>--- conflicted
+++ resolved
@@ -200,11 +200,7 @@
    )
   )
 
-<<<<<<< HEAD
 (defun cam-slave-get-rot ((arg0 entity-actor) (arg1 matrix))
-=======
-(defun cam-slave-get-rot ((arg0 entity-actor) (arg1 quaternion))
->>>>>>> 993f348c
   (let ((s4-0 (method-of-type res-lump get-property-struct))
         (s3-0 arg0)
         )
@@ -1170,11 +1166,7 @@
   (none)
   )
 
-<<<<<<< HEAD
 (defun cam-slave-go ((arg0 camera-slave))
-=======
-(defun cam-slave-go ((arg0 state))
->>>>>>> 993f348c
   (with-pp
    (cam-slave-init-vars)
    (let ((t9-1 (the-as (function object) enter-state)))
