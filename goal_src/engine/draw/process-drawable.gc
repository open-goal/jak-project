;;-*-Lisp-*-
(in-package goal)

;; name: process-drawable.gc
;; name in dgo: process-drawable
;; dgos: GAME, ENGINE

;; TODO - for water-anim | sunken-elevator
(define-extern ja-post (function int))
;; TODO - for rigid-body
(define-extern rider-post (function int))
(define-extern transform-post (function int))
;; TODO - for misty-teetertotter
(define-extern transform-post (function int))
(define-extern ja-done? (function int symbol))
;; TODO - for misty-warehouse
(define-extern rider-trans (function int))
;; TODO - for nav-enemy
(define-extern ja-blend-eval (function int))
(define-extern process-drawable-fuel-cell-handler (function process int symbol event-message-block none))
(define-extern ja-aframe-num (function int float))
(define-extern ja-aframe (function float int float))
<<<<<<< HEAD
;; TODO - for basebutton
(define-extern anim-loop (function symbol))
=======
;; TODO - for sculptor
(define-extern ja-eval (function int))
>>>>>>> 9befd8ed
<|MERGE_RESOLUTION|>--- conflicted
+++ resolved
@@ -20,10 +20,7 @@
 (define-extern process-drawable-fuel-cell-handler (function process int symbol event-message-block none))
 (define-extern ja-aframe-num (function int float))
 (define-extern ja-aframe (function float int float))
-<<<<<<< HEAD
-;; TODO - for basebutton
-(define-extern anim-loop (function symbol))
-=======
 ;; TODO - for sculptor
 (define-extern ja-eval (function int))
->>>>>>> 9befd8ed
+;; TODO - for basebutton
+(define-extern anim-loop (function symbol))