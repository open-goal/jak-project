--- conflicted
+++ resolved
@@ -1160,10 +1160,6 @@
   (none)
   )
 
-<<<<<<< HEAD
-;; definition for method 9 of type joint-control
-=======
->>>>>>> cc93986a
 (defmethod dummy-9 joint-control ((obj joint-control))
   (cond
    ((<
