--- conflicted
+++ resolved
@@ -27,15 +27,9 @@
         (.add.vf vf5 vf5 vf8)
         (.max.x.vf vf5 vf5 vf0 :mask #b1000)
         (.min.x.vf vf5 vf5 vf6 :mask #b1000)
-<<<<<<< HEAD
-        (.vftoi4.xyzw vf5 vf5)
-        (.svf (&-> arg1 quad) vf5)
-        arg1
-=======
         (vftoi4.xyzw vf5 vf5)
         (.svf (&-> out quad) vf5)
         out
->>>>>>> eee8390e
         )
       )
     )
