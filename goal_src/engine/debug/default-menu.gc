;;-*-Lisp-*-
(in-package goal)

;; name: default-menu.gc
;; name in dgo: default-menu
;; dgos: GAME, ENGINE

;; Forward declarations for stuff we haven't written yet:
(define-extern *edit-instance* string)

;; Necessary forward declarations

;; DECOMP BEGINS

;; this file is debug only
(declare-file (debug))
(when *debug-segment*
(define *debug-menu-context* (new 'debug 'debug-menu-context))

(define *dm-cam-mode-interpolation* 0)

(defun dm-cam-mode-func ((arg0 (state camera-slave)) (arg1 debug-menu-msg))
  (if (and (= arg1 (debug-menu-msg press)) arg0)
      (send-event *camera* 'change-state arg0 *dm-cam-mode-interpolation*)
      )
  (if *camera*
      (send-event *camera* 'query-state arg0)
      (not arg0)
      )
  )

(defun dm-cam-settings-func ((arg0 int) (arg1 debug-menu-msg))
  (when (and (= arg1 (debug-menu-msg press)) *camera*)
    (cond
      ((zero? arg0)
       (send-event *camera* 'toggle-slave-option 1)
       )
      ((= arg0 13)
       (send-event *camera* 'toggle-slave-option 8192)
       )
      ((= arg0 1)
       (send-event *camera* 'toggle-slave-option 2)
       )
      ((= arg0 2)
       (send-event *camera* 'toggle-slave-option 4)
       )
      ((= arg0 3)
       (send-event *camera* 'toggle-slave-option 128)
       )
      ((= arg0 4)
       (send-event *camera* 'toggle-slave-option 8)
       )
      ((= arg0 7)
       (send-event *camera* 'toggle-slave-option 16)
       )
      ((= arg0 8)
       (send-event *camera* 'toggle-slave-option 64)
       )
      ((= arg0 6)
       (send-event *camera* 'reset-root)
       )
      ((= arg0 9)
       (set! (-> *camera* master-options) (logxor (-> *camera* master-options) 1))
       )
      ((= arg0 10)
       (set! (-> *camera* master-options) (logxor (-> *camera* master-options) 4))
       )
      ((= arg0 11)
       (send-event *camera* 'toggle-slave-option 32)
       )
      ((= arg0 12)
       (send-event *camera* 'toggle-slave-option 512)
       )
      ((= arg0 14)
       (send-event *camera* 'toggle-slave-option #x8000)
       )
      ((= arg0 15)
       (send-event *camera* 'toggle-slave-option #x10000)
       )
      )
    )
  (cond
    (*camera*
      (cond
        ((zero? arg0)
         (logtest? (-> *camera* slave-options) 1)
         )
        ((= arg0 13)
         (logtest? (-> *camera* slave-options) 8192)
         )
        ((= arg0 1)
         (logtest? (-> *camera* slave-options) 2)
         )
        ((= arg0 2)
         (logtest? (-> *camera* slave-options) 4)
         )
        ((= arg0 3)
         (logtest? (-> *camera* slave-options) 128)
         )
        ((= arg0 4)
         (logtest? (-> *camera* slave-options) 8)
         )
        ((= arg0 7)
         (logtest? (-> *camera* slave-options) 16)
         )
        ((= arg0 8)
         (logtest? (-> *camera* slave-options) 64)
         )
        ((= arg0 11)
         (logtest? (-> *camera* slave-options) 32)
         )
        ((= arg0 12)
         (logtest? (-> *camera* slave-options) 512)
         )
        ((= arg0 14)
         (logtest? (-> *camera* slave-options) #x8000)
         )
        ((= arg0 15)
         (logtest? #x10000 (-> *camera* slave-options))
         )
        ((= arg0 9)
         (logtest? (-> *camera* master-options) 1)
         )
        ((= arg0 10)
         (logtest? (-> *camera* master-options) 4)
         )
        (else
          #f
          )
        )
      )
    (else
      #f
      )
    )
  )

(defun dm-cam-settings-func-int ((arg0 int) (arg1 debug-menu-msg) (arg2 int) (arg3 int))
  (when (and (= arg1 (debug-menu-msg press)) *camera*)
    (if (= (/ arg0 8) 5)
        (set! *dm-cam-mode-interpolation* arg2)
        )
    )
  (cond
    (*camera*
      (if (= (/ arg0 8) 5)
          *dm-cam-mode-interpolation*
          arg3
          )
      )
    (else
      arg3
      )
    )
  )

(defun dm-cam-externalize ((arg0 symbol) (arg1 debug-menu-msg))
  (when (= arg1 (debug-menu-msg press))
    (cond
      ((= arg0 'reset)
       (if (!= *external-cam-mode* 'locked)
           (external-cam-reset!)
           )
       )
      ((= arg0 'allow-z)
       (set! *external-cam-options* (logxor *external-cam-options* (external-cam-option allow-z)))
       )
      ((= *external-cam-mode* arg0)
       (set! *external-cam-mode* #f)
       )
      (else
        (if (not *external-cam-mode*)
            (external-cam-reset!)
            )
        (set! *external-cam-mode* arg0)
        )
      )
    )
  (if (= arg0 'allow-z)
      (logtest? *external-cam-options* (external-cam-option allow-z))
      (= *external-cam-mode* arg0)
      )
  )

(defun dm-cam-render-float ((arg0 int) (arg1 debug-menu-msg) (arg2 float) (arg3 float))
  (with-pp
    (when (= arg1 (debug-menu-msg press))
      (cond
        ((zero? (/ arg0 8))
         (when *math-camera*
           (set! (-> *math-camera* fov) (* 182.04445 arg2))
           (update-math-camera
             *math-camera*
             (-> *setting-control* current video-mode)
             (-> *setting-control* current aspect-ratio)
             )
           )
         )
        ((= (/ arg0 8) 1)
         (if *camera*
             (send-event *camera* 'set-fov (* 182.04445 arg2))
             )
         )
        )
      )
    (cond
      ((zero? (/ arg0 8))
       (cond
         (*math-camera*
           (* 0.005493164 (-> *math-camera* fov))
           )
         (else
           (empty)
           arg3
           )
         )
       )
      ((= (/ arg0 8) 1)
       (cond
         (*camera*
           (let ((f30-0 0.005493164)
                 (a1-3 (new 'stack-no-clear 'event-message-block))
                 )
             (set! (-> a1-3 from) pp)
             (set! (-> a1-3 num-params) 0)
             (set! (-> a1-3 message) 'query-fov)
             (* f30-0 (the-as float (send-event-function *camera* a1-3)))
             )
           )
         (else
           (empty)
           arg3
           )
         )
       )
      (else
        (empty)
        arg3
        )
      )
    )
  )

(defun dm-subdiv-float ((arg0 symbol) (arg1 debug-menu-msg) (arg2 float) (arg3 float))
  (when (= arg1 (debug-menu-msg press))
    (case arg0
      (('close)
       (if (and *math-camera* *subdivide-settings*)
           (set! (-> *subdivide-settings* close 3) (* 4096.0 arg2))
           )
       )
      (('far)
       (if (and *math-camera* *subdivide-settings*)
           (set! (-> *subdivide-settings* far 3) (* 4096.0 arg2))
           )
       )
      )
    )
  (case arg0
    (('close)
     (if (and *math-camera* *subdivide-settings*)
         (* 0.00024414062 (-> *subdivide-settings* close 3))
         arg3
         )
     )
    (('far)
     (if (and *math-camera* *subdivide-settings*)
         (* 0.00024414062 (-> *subdivide-settings* far 3))
         arg3
         )
     )
    (else
      arg3
      )
    )
  )

(defun dm-subdiv-int ((arg0 symbol) (arg1 debug-menu-msg) (arg2 int) (arg3 int))
  (when (= arg1 (debug-menu-msg press))
    (case arg0
      (('anim-speed)
       (if *anim-tester*
           (set! (-> *anim-tester* 0 speed) arg2)
           )
       )
      )
    )
  (case arg0
    (('anim-speed)
     (if *anim-tester*
         (-> *anim-tester* 0 speed)
         arg3
         )
     )
    (else
      arg3
      )
    )
  )

(defun dm-setting-language ((arg0 int) (arg1 debug-menu-msg))
  (if (= arg1 (debug-menu-msg press))
      (set! (-> *setting-control* default language) (the-as language-enum (/ arg0 8)))
      )
  (= (-> *setting-control* default language) (/ arg0 8))
  )

(defun dm-current-continue ((arg0 string) (arg1 debug-menu-msg))
  (if (= arg1 (debug-menu-msg press))
      (start 'play (get-continue-by-name *game-info* arg0))
      )
  (string= (-> (get-or-create-continue! *game-info*) name) arg0)
  )

(defun dm-subdiv-draw-func ((arg0 int) (arg1 debug-menu-msg))
  (if (= arg1 (debug-menu-msg press))
      (set! *subdivide-draw-mode* (/ arg0 8))
      )
  (= (/ arg0 8) *subdivide-draw-mode*)
  )

(defun dm-ocean-subdiv-draw-func ((arg0 int) (arg1 debug-menu-msg))
  (if (= arg1 (debug-menu-msg press))
      (set! *ocean-subdivide-draw-mode* (/ arg0 8))
      )
  (= (/ arg0 8) *ocean-subdivide-draw-mode*)
  )

(defun dm-time-of-day-func ((arg0 int) (arg1 debug-menu-msg))
  (when (= arg1 (debug-menu-msg press))
    (set! *time-of-day-mode* (/ arg0 8))
    (set! (-> *time-of-day-proc* 0 minute) 0)
    (cond
      ((zero? (/ arg0 8))
       (set! (-> *time-of-day-proc* 0 time-ratio) 0.0)
       (set! (-> *time-of-day-proc* 0 hour) 7)
       )
      ((= (/ arg0 8) 1)
       (set! (-> *time-of-day-proc* 0 time-ratio) 0.0)
       (set! (-> *time-of-day-proc* 0 hour) 9)
       )
      ((= (/ arg0 8) 2)
       (set! (-> *time-of-day-proc* 0 time-ratio) 0.0)
       (set! (-> *time-of-day-proc* 0 hour) 12)
       )
      ((= (/ arg0 8) 3)
       (set! (-> *time-of-day-proc* 0 time-ratio) 0.0)
       (set! (-> *time-of-day-proc* 0 hour) 15)
       )
      ((= (/ arg0 8) 4)
       (set! (-> *time-of-day-proc* 0 time-ratio) 0.0)
       (set! (-> *time-of-day-proc* 0 hour) 18)
       )
      ((= (/ arg0 8) 5)
       (set! (-> *time-of-day-proc* 0 time-ratio) 0.0)
       (set! (-> *time-of-day-proc* 0 hour) 19)
       )
      ((= (/ arg0 8) 6)
       (set! (-> *time-of-day-proc* 0 time-ratio) 0.0)
       (set! (-> *time-of-day-proc* 0 hour) 23)
       )
      ((= (/ arg0 8) 7)
       (set! (-> *time-of-day-proc* 0 time-ratio) 0.0)
       (set! (-> *time-of-day-proc* 0 hour) 4)
       )
      ((= (/ arg0 8) 8)
       (if *time-of-day-fast*
           (set! (-> *time-of-day-proc* 0 time-ratio) 18000.0)
           (set! (-> *time-of-day-proc* 0 time-ratio) 300.0)
           )
       )
      )
    )
  (= (/ arg0 8) *time-of-day-mode*)
  )

(defun dm-time-of-day-func2 ((arg0 (pointer symbol)) (arg1 debug-menu-msg))
  (when (= arg1 (debug-menu-msg press))
    (set! (-> arg0 0) (not (-> arg0 0)))
    (when (!= (-> *time-of-day-proc* 0 time-ratio) 0.0)
      (if *time-of-day-fast*
          (set! (-> *time-of-day-proc* 0 time-ratio) 18000.0)
          (set! (-> *time-of-day-proc* 0 time-ratio) 300.0)
          )
      )
    )
  (-> arg0 0)
  )

(defun dm-boolean-toggle-pick-func ((arg0 (pointer symbol)) (arg1 debug-menu-msg))
  (if (= arg1 (debug-menu-msg press))
      (set! (-> arg0 0) (not (-> arg0 0)))
      )
  (-> arg0 0)
  )

(defun dm-time-of-day-pick-func ((arg0 symbol) (arg1 debug-menu-msg))
  (time-of-day-setup (= arg1 (debug-menu-msg press)))
  (none)
  )

(defun dm-actor-marks-pick-func ((arg0 symbol) (arg1 debug-menu-msg))
  (if (= arg1 (debug-menu-msg press))
      (set! *display-actor-marks* arg0)
      )
  (= *display-actor-marks* arg0)
  )

(defun dm-compact-actor-pick-func ((arg0 symbol) (arg1 debug-menu-msg))
  (if (= arg1 (debug-menu-msg press))
      (set! *compact-actors* arg0)
      )
  (= *compact-actors* arg0)
  )

(defun dm-actor-vis-pick-func ((arg0 symbol) (arg1 debug-menu-msg))
  (if (= arg1 (debug-menu-msg press))
      (set! *display-actor-vis* arg0)
      )
  (= *display-actor-vis* arg0)
  )

(defun dm-game-mode-pick-func ((arg0 symbol) (arg1 debug-menu-msg))
  (if (= arg1 (debug-menu-msg press))
      (set! (-> *game-info* mode) arg0)
      )
  (= (-> *game-info* mode) arg0)
  )

(defun dm-vu1-user-toggle-pick-func ((arg0 vu1-renderer-mask) (arg1 debug-menu-msg))
  (if (= arg1 (debug-menu-msg press))
      (set! *vu1-enable-user-menu* (logxor *vu1-enable-user-menu* (the-as uint arg0)))
      )
  (logtest? *vu1-enable-user-menu* arg0)
  )

(defun dm-vu1-user-set-pick-func ((arg0 vu1-renderer-mask) (arg1 debug-menu-msg))
  (if (= arg1 (debug-menu-msg press))
      (set! *vu1-enable-user-menu* arg0)
      )
  (= *vu1-enable-user-menu* arg0)
  )

(defun dm-texture-user-toggle-pick-func ((arg0 int) (arg1 debug-menu-msg))
  (if (= arg1 (debug-menu-msg press))
      (set! *texture-enable-user-menu* (logxor *texture-enable-user-menu* arg0))
      )
  (logtest? *texture-enable-user-menu* arg0)
  )

(defun dm-texture-user-set-pick-func ((arg0 int) (arg1 debug-menu-msg))
  (if (= arg1 (debug-menu-msg press))
      (set! *texture-enable-user-menu* arg0)
      )
  (= *texture-enable-user-menu* arg0)
  )

(defun dm-strip-lines-toggle-pick-func ((arg0 int) (arg1 debug-menu-msg))
  (if (= arg1 (debug-menu-msg press))
      (set! *display-strip-lines* (logxor *display-strip-lines* (/ arg0 8)))
      )
  (logtest? *display-strip-lines* (/ arg0 8))
  )

(defun dm-strip-lines-set-pick-func ((arg0 int) (arg1 debug-menu-msg))
  (if (= arg1 (debug-menu-msg press))
      (set! *display-strip-lines* (/ arg0 8))
      )
  (= *display-strip-lines* (/ arg0 8))
  )

(defun dm-edit-instance-toggle-pick-func ((arg0 int) (arg1 debug-menu-msg))
  (let ((v1-0 (find-instance-by-name *edit-instance*)))
    (when v1-0
      (if (= arg1 (debug-menu-msg press))
          (set! (-> v1-0 flags) (logxor (-> v1-0 flags) (the-as uint arg0)))
          )
      (logtest? (-> v1-0 flags) arg0)
      )
    )
  )

(defun all-texture-tweak-adjust ((arg0 texture-page-dir) (arg1 float))
  ; (dotimes (s4-0 (-> arg0 length))
    ; (let ((s3-0 (-> arg0 entries s4-0 page)))
      ; (dotimes (s2-0 (min (-> s3-0 length) (-> arg0 entries s4-0 length)))
        ; (when (-> arg0 entries s4-0 link)
          ; (let ((v1-12 (+ (the-as uint (-> arg0 entries s4-0 link)) (* s2-0 4)))
                ; (s1-0 (-> arg0 entries s4-0 page data s2-0))
                ; )
            ; (+! (-> s1-0 uv-dist) arg1)
            ; (+ v1-12 0)
            ; (let ((s0-0 (the-as object (* (-> (dynamic-array-field-access v1-12 next PLACEHOLDER) shader) 16))))
              ; (while (nonzero? (the-as uint s0-0))
                ; (adgif-shader-update! (the-as adgif-shader s0-0) s1-0)
                ; (+ (the-as uint s0-0) 40)
                ; (set! s0-0 (* (-> (the-as adgif-shader s0-0) next shader) 16))
                ; )
              ; )
            ; )
          ; )
        ; )
      ; )
    ; )
  0
  (none)
  )

(defun debug-menu-node<? ((arg0 debug-menu-node) (arg1 debug-menu-node))
  (string<=? (-> arg0 name) (-> arg1 name))
  )

(defun dm-shader-pick-func ((arg0 texture-id) (arg1 debug-menu-msg))
  (if (and
          (= arg1 (debug-menu-msg press))
          *texture-page-dir*
          (-> *texture-page-dir* entries (-> arg0 page) page)
          (-> *texture-page-dir* entries (-> arg0 page) link)
          (nonzero? (-> *texture-page-dir* entries (-> arg0 page) link next (-> arg0 index)))
          )
      (set! *edit-shader* arg0)
      )
  (and (nonzero? *edit-shader*) (= arg0 *edit-shader*))
  )

(define *shader-pick-menu* (the-as debug-menu #f))

(defun build-shader-list ()
  (debug-menu-remove-all-items *shader-pick-menu*)
  (when *texture-page-dir*
    (dotimes (gp-0 (-> *texture-page-dir* length))
      (let ((s5-0 (-> *texture-page-dir* entries gp-0 page))
            (s4-0 (-> *texture-page-dir* entries gp-0 link))
            )
        (when (and s5-0 s4-0)
          (dotimes (s3-0 (-> s5-0 length))
            (when (and (-> s5-0 data s3-0) (nonzero? (-> s4-0 next s3-0)))
              (let ((a1-1 (new
                            'debug
                            'debug-menu-item-flag
                            (-> s5-0 data s3-0 name)
                            (logior (shr (shl s3-0 52) 44) (shr (shl gp-0 52) 32))
                            dm-shader-pick-func
                            )
                          )
                    )
                (debug-menu-append-item *shader-pick-menu* a1-1)
                )
              )
            )
          )
        )
      )
    )
  (set! (-> *shader-pick-menu* items) (sort (-> *shader-pick-menu* items) debug-menu-node<?))
  (none)
  )

(defun dm-instance-pick-func ((arg0 string) (arg1 debug-menu-msg))
  (when (= arg1 (debug-menu-msg press))
    (if (find-instance-by-name arg0)
        (set! *edit-instance* arg0)
        (set! *edit-instance* #f)
        )
    )
  (and *edit-instance* (string= arg0 *edit-instance*))
  )

(defun dm-enable-instance-func ((arg0 string) (arg1 debug-menu-msg))
  (let ((v1-0 (find-instance-by-name arg0)))
    (cond
      (v1-0
        (if (= arg1 (debug-menu-msg press))
            (set! (-> v1-0 flags) (logxor (-> v1-0 flags) 1))
            )
        (zero? (logand (-> v1-0 flags) 1))
        )
      (else
        #f
        )
      )
    )
  )

(define *instance-shrub-menu* (the-as debug-menu #f))

(define *instance-tie-menu* (the-as debug-menu #f))

(define *enable-instance-tie-menu* (the-as debug-menu #f))

(defun build-instance-list ((arg0 object))
  (debug-menu-remove-all-items *instance-shrub-menu*)
  (debug-menu-remove-all-items *instance-tie-menu*)
  (debug-menu-remove-all-items *enable-instance-tie-menu*)
  (set! *display-instance-info* #f)
  (dotimes (gp-0 (-> *level* length))
    (let ((v1-3 (-> *level* level gp-0)))
      (when (= (-> v1-3 status) 'active)
        (let ((s5-0 (-> v1-3 bsp drawable-trees)))
          (dotimes (s4-0 (-> s5-0 length))
            (let ((v1-7 (-> s5-0 trees s4-0)))
              (case (-> v1-7 type)
                ((drawable-tree-instance-shrub)
                 (let ((s3-0 (-> (the-as drawable-tree-instance-shrub v1-7) info prototype-inline-array-shrub)))
                   (dotimes (s2-0 (-> s3-0 length))
                     (let ((a1-4
                             (new
                               'debug ;; was global
                               'debug-menu-item-flag
                               (the-as string (-> s3-0 data s2-0 name))
                               (-> s3-0 data s2-0 name)
                               dm-instance-pick-func
                               )
                             )
                           )
                       (debug-menu-append-item *instance-shrub-menu* a1-4)
                       )
                     )
                   )
                 )
                ((drawable-tree-instance-tie)
                 (let ((s3-1 (-> (the-as drawable-tree-instance-tie v1-7) prototypes prototype-array-tie)))
                   (dotimes (s2-1 (-> s3-1 length))
                     (let ((a1-7
                             (new
                               'debug
                               'debug-menu-item-flag
                               (the-as string (-> s3-1 array-data s2-1 name))
                               (-> s3-1 array-data s2-1 name)
                               dm-instance-pick-func
                               )
                             )
                           )
                       (debug-menu-append-item *instance-tie-menu* a1-7)
                       )
                     (let ((a1-9
                             (new
                               'debug
                               'debug-menu-item-flag
                               (the-as string (-> s3-1 array-data s2-1 name))
                               (-> s3-1 array-data s2-1 name)
                               dm-enable-instance-func
                               )
                             )
                           )
                       (set! (-> a1-9 is-on) #t)
                       (debug-menu-append-item *enable-instance-tie-menu* a1-9)
                       )
                     )
                   )
                 )
                )
              )
            )
          )
        )
      )
    )
  (set! (-> *instance-shrub-menu* items)
        (sort
          (-> *instance-shrub-menu* items)
          (lambda ((arg0 debug-menu) (arg1 debug-menu)) (string<=? (-> arg0 name) (-> arg1 name)))
          )
        )
  (set! (-> *instance-tie-menu* items)
        (sort
          (-> *instance-tie-menu* items)
          (lambda ((arg0 debug-menu) (arg1 debug-menu)) (string<=? (-> arg0 name) (-> arg1 name)))
          )
        )
  (set! (-> *enable-instance-tie-menu* items)
        (sort
          (-> *enable-instance-tie-menu* items)
          (lambda ((arg0 debug-menu) (arg1 debug-menu)) (string<=? (-> arg0 name) (-> arg1 name)))
          )
        )
  0
  (none)
  )

(defun debug-create-cam-restore ()
  (cond
    (*math-camera*
      (format #t "(defun cam-restore ()~%")
      (format #t " ;;this function is a hack, don't use it as an example~%")
      (format #t " (let ((pos (new 'stack 'vector))~%")
      (format #t "       (rot (new 'stack 'matrix)))~%")
      (format #t "  (set! (-> pos x) ~12F)~%" (-> *math-camera* trans x))
      (format #t "  (set! (-> pos y) ~12F)~%" (-> *math-camera* trans y))
      (format #t "  (set! (-> pos z) ~12F)~%" (-> *math-camera* trans z))
      (format #t "  (set! (-> pos w) 1.0)~%")
      (format #t "  (set! (-> rot data  0) ~12F)~%" (-> *math-camera* inv-camera-rot vector 0 x))
      (format #t "  (set! (-> rot data  1) ~12F)~%" (-> *math-camera* inv-camera-rot vector 0 y))
      (format #t "  (set! (-> rot data  2) ~12F)~%" (-> *math-camera* inv-camera-rot vector 0 z))
      (format #t "  (set! (-> rot data  3) ~12F)~%" (-> *math-camera* inv-camera-rot vector 0 w))
      (format #t "  (set! (-> rot data  4) ~12F)~%" (-> *math-camera* inv-camera-rot vector 1 x))
      (format #t "  (set! (-> rot data  5) ~12F)~%" (-> *math-camera* inv-camera-rot vector 1 y))
      (format #t "  (set! (-> rot data  6) ~12F)~%" (-> *math-camera* inv-camera-rot vector 1 z))
      (format #t "  (set! (-> rot data  7) ~12F)~%" (-> *math-camera* inv-camera-rot vector 1 w))
      (format #t "  (set! (-> rot data  8) ~12F)~%" (-> *math-camera* inv-camera-rot vector 2 x))
      (format #t "  (set! (-> rot data  9) ~12F)~%" (-> *math-camera* inv-camera-rot vector 2 y))
      (format #t "  (set! (-> rot data 10) ~12F)~%" (-> *math-camera* inv-camera-rot vector 2 z))
      (format #t "  (set! (-> rot data 11) ~12F)~%" (-> *math-camera* inv-camera-rot vector 2 w))
      (format #t "  (set! (-> rot data 12) ~12F)~%" 0.0)
      (format #t "  (set! (-> rot data 13) ~12F)~%" 0.0)
      (format #t "  (set! (-> rot data 14) ~12F)~%" 0.0)
      (format #t "  (set! (-> rot data 15) ~12F)~%" 1.0)
      (let ((gp-0 (new 'stack-no-clear 'euler-angles)))
        (matrix->eul gp-0 (-> *math-camera* inv-camera-rot) 21)
        (format #t "  ;; euler angles (xyz order degrees) x ~R y ~R z ~R~%" (-> gp-0 x) (-> gp-0 y) (-> gp-0 z))
        (format
          #t
          "  ;; MAYA euler angles (xyz order degrees) x ~R y ~R z ~R~%"
          (-> gp-0 x)
          (- 32768.0 (-> gp-0 y))
          (-> gp-0 z)
          )
        )
      (format #t "  (debug-set-camera-pos-rot! pos rot)~%")
      (format #t "  (send-event *camera* 'set-fov (deg ~f))~%" (* 0.005493164 (-> *math-camera* fov)))
      (format #t "  (clear *camera-old-level*)~%")
      (format #t "  (format *camera-old-level* \"~A\")~%" (-> *level* level0 name))
      (let ((t9-31 format)
            (a0-31 #t)
            (a1-31 "  (set! *camera-old-cpu* ~D)~%")
            (v1-29 (-> *display* frames (-> *display* last-screen) frame profile-bar 0))
            )
        (t9-31 a0-31 a1-31 (-> v1-29 data (+ (-> v1-29 profile-frame-count) -2) time-stamp))
        )
      (let ((t9-32 format)
            (a0-32 #t)
            (a1-32 "  (set! *camera-old-vu*  ~D)~%")
            (v1-34 (-> *display* frames (-> *display* last-screen) frame profile-bar 1))
            )
        (t9-32 a0-32 a1-32 (-> v1-34 data (+ (-> v1-34 profile-frame-count) -2) time-stamp))
        )
      (compute-memory-usage (-> *level* level0) #f)
      (format #t "   (set! *camera-old-tfrag-bytes* ~D)~%" (+ (-> *level* level0 mem-usage-block data 1 total)
                                                              (-> *level* level0 mem-usage-block data 2 total)
                                                              (-> *level* level0 mem-usage-block data 3 total)
                                                              (-> *level* level0 mem-usage-block data 4 total)
                                                              (-> *level* level0 mem-usage-block data 5 total)
                                                              (-> *level* level0 mem-usage-block data 6 total)
                                                              (-> *level* level0 mem-usage-block data 7 total)
                                                              (-> *level* level0 mem-usage-block data 8 total)
                                                              )
              )
      (format #t "   (clear *camera-old-stat-string-tfrag*)~%")
      (format #t "   (clear *camera-old-stat-string-tfrag-near*)~%")
      (format #t "   (clear *camera-old-stat-string-total*)~%")
      (when *stats-poly*
        (format #t "   (format *camera-old-stat-string-tfrag*      \"~S\")~%" *stat-string-tfrag*)
        (format #t "   (format *camera-old-stat-string-tfrag-near* \"~S\")~%" *stat-string-tfrag-near*)
        (format #t "   (format *camera-old-stat-string-total*      \"~S\")~%" *stat-string-total*)
        )
      (format #t "   (set! *display-camera-old-stats* #t)~%")
      (format #t "  )~%")
      (format #t " )~%")
      )
    (else
      (format #t "camera save failed~%")
      )
    )
  (none)
  )

(defun debug-menu-make-camera-mode-menu ((arg0 debug-menu) (arg1 debug-menu))
  (new 'debug 'debug-menu-item-submenu "Camera" arg0)
  (let ((a1-3 (new 'debug 'debug-menu-item-submenu "Mode" arg1)))
    (debug-menu-append-item arg0 a1-3)
    )
  (let ((a1-5 (new 'debug 'debug-menu-item-flag "Off" #f dm-cam-mode-func)))
    (debug-menu-append-item arg1 a1-5)
    )
  (let ((a1-7 (new 'debug 'debug-menu-item-flag "Free-floating" cam-free-floating dm-cam-mode-func)))
    (debug-menu-append-item arg1 a1-7)
    )
  (let ((a1-9 (new 'debug 'debug-menu-item-flag "Fixed" cam-fixed dm-cam-mode-func)))
    (debug-menu-append-item arg1 a1-9)
    )
  (let ((a1-11 (new 'debug 'debug-menu-item-flag "Pov" cam-pov dm-cam-mode-func)))
    (debug-menu-append-item arg1 a1-11)
    )
  (let ((a1-13 (new 'debug 'debug-menu-item-flag "Pov180" cam-pov180 dm-cam-mode-func)))
    (debug-menu-append-item arg1 a1-13)
    )
  (let ((a1-15 (new 'debug 'debug-menu-item-flag "Billy" cam-billy dm-cam-mode-func)))
    (debug-menu-append-item arg1 a1-15)
    )
  (let ((a1-17 (new 'debug 'debug-menu-item-flag "Pov-track" cam-pov-track dm-cam-mode-func)))
    (debug-menu-append-item arg1 a1-17)
    )
  (let ((a1-19 (new 'debug 'debug-menu-item-flag "Decel" cam-decel dm-cam-mode-func)))
    (debug-menu-append-item arg1 a1-19)
    )
  (let ((a1-21 (new 'debug 'debug-menu-item-flag "Endless fall" cam-endlessfall dm-cam-mode-func)))
    (debug-menu-append-item arg1 a1-21)
    )
  (let ((a1-23 (new 'debug 'debug-menu-item-flag "Eye" cam-eye dm-cam-mode-func)))
    (debug-menu-append-item arg1 a1-23)
    )
  (let ((a1-25 (new 'debug 'debug-menu-item-flag "Stick" cam-stick dm-cam-mode-func)))
    (debug-menu-append-item arg1 a1-25)
    )
  (let ((a1-27 (new 'debug 'debug-menu-item-flag "String" cam-string dm-cam-mode-func)))
    (debug-menu-append-item arg1 a1-27)
    )
  (let ((a1-29 (new 'debug 'debug-menu-item-flag "Standoff" cam-standoff dm-cam-mode-func)))
    (debug-menu-append-item arg1 a1-29)
    )
  (let ((a1-31 (new 'debug 'debug-menu-item-flag "Circular" cam-circular dm-cam-mode-func)))
    (debug-menu-append-item arg1 a1-31)
    )
  (let ((a1-33 (new 'debug 'debug-menu-item-flag "Look At" cam-lookat dm-cam-mode-func)))
    (debug-menu-append-item arg1 a1-33)
    )
  (let ((a1-35 (new 'debug 'debug-menu-item-flag "Center of world" cam-point-watch dm-cam-mode-func)))
    (debug-menu-append-item arg1 a1-35)
    )
  (let ((a1-37 (new 'debug 'debug-menu-item-flag "Spline" cam-spline dm-cam-mode-func)))
    (debug-menu-append-item arg1 a1-37)
    )
  (let ((a1-39 (new 'debug 'debug-menu-item-flag "Bike" cam-bike dm-cam-mode-func)))
    (debug-menu-append-item arg1 a1-39)
    )
  (let ((a1-41 (new 'debug 'debug-menu-item-flag "Robotboss" cam-robotboss dm-cam-mode-func)))
    (debug-menu-append-item arg1 a1-41)
    )
  (let ((a1-43
          (new 'debug 'debug-menu-item-function "Reset Free" 6 (the-as (function object object) dm-cam-settings-func))
          )
        )
    (debug-menu-append-item arg1 a1-43)
    )
  (none)
  )

(defun debug-menu-make-camera-menu ((arg0 debug-menu-context))
  (let* ((gp-0 (new 'debug 'debug-menu arg0 "Camera menu"))
         (s5-0 (new 'debug 'debug-menu-item-submenu "Camera" gp-0))
         )
    (let ((a1-3 (new 'debug 'debug-menu arg0 "Camera mode menu")))
      (debug-menu-make-camera-mode-menu gp-0 a1-3)
      )
    (let ((s3-0 (new 'debug 'debug-menu arg0 "Camera externalize menu")))
      (let ((a1-6 (new 'debug 'debug-menu-item-submenu "External" s3-0)))
        (debug-menu-append-item gp-0 a1-6)
        )
      (let ((a1-8 (new 'debug 'debug-menu-item-flag "CPad 0" 'pad-0 dm-cam-externalize)))
        (debug-menu-append-item s3-0 a1-8)
        )
      (let ((a1-10 (new 'debug 'debug-menu-item-flag "CPad 1" 'pad-1 dm-cam-externalize)))
        (debug-menu-append-item s3-0 a1-10)
        )
      (let ((a1-12 (new 'debug 'debug-menu-item-flag "Lock" 'locked dm-cam-externalize)))
        (debug-menu-append-item s3-0 a1-12)
        )
      (let ((a1-14 (new 'debug 'debug-menu-item-flag "Reset" 'reset dm-cam-externalize)))
        (debug-menu-append-item s3-0 a1-14)
        )
      (let ((a1-16 (new 'debug 'debug-menu-item-flag "Allow z rot" 'allow-z dm-cam-externalize)))
        (debug-menu-append-item s3-0 a1-16)
        )
      (let ((s2-0 (new 'debug 'debug-menu-item-var "Fov" 0 80)))
        (debug-menu-item-var-make-float
          s2-0
          dm-cam-render-float
          (the-as float 1.0)
          #t
          (the-as float 15.0)
          (the-as float 180.0)
          1
          )
        (debug-menu-append-item s3-0 s2-0)
        )
      )
    (let ((s3-1 (new 'debug 'debug-menu arg0 "Camera collision menu")))
      (let ((a1-22 (new 'debug 'debug-menu-item-submenu "Collision" s3-1)))
        (debug-menu-append-item gp-0 a1-22)
        )
      (let ((a1-24 (new 'debug 'debug-menu-item-flag "Record" '*record-cam-collide-history* dm-boolean-toggle-pick-func))
            )
        (debug-menu-append-item s3-1 a1-24)
        )
      (let ((a1-26
              (new 'debug 'debug-menu-item-flag "Display" '*display-cam-collide-history* dm-boolean-toggle-pick-func)
              )
            )
        (debug-menu-append-item s3-1 a1-26)
        )
      )
    (let ((s4-1 (new 'debug 'debug-menu arg0 "Camera settings menu")))
      (let ((a1-29 (new 'debug 'debug-menu-item-submenu "Settings" s4-1)))
        (debug-menu-append-item gp-0 a1-29)
        )
      (let ((a1-31 (new 'debug 'debug-menu-item-flag "Butt cam" 0 dm-cam-settings-func)))
        (debug-menu-append-item s4-1 a1-31)
        )
      (let ((a1-33 (new 'debug 'debug-menu-item-flag "Block shift buttons" 13 dm-cam-settings-func)))
        (debug-menu-append-item s4-1 a1-33)
        )
      (let ((a1-35 (new 'debug 'debug-menu-item-flag "Same side" 1 dm-cam-settings-func)))
        (debug-menu-append-item s4-1 a1-35)
        )
      (let ((a1-37 (new 'debug 'debug-menu-item-flag "Move spherical" 2 dm-cam-settings-func)))
        (debug-menu-append-item s4-1 a1-37)
        )
      (let ((a1-39 (new 'debug 'debug-menu-item-flag "Drag" 3 dm-cam-settings-func)))
        (debug-menu-append-item s4-1 a1-39)
        )
      (let ((a1-41 (new 'debug 'debug-menu-item-flag "Allow Z rot" 4 dm-cam-settings-func)))
        (debug-menu-append-item s4-1 a1-41)
        )
      (let ((a1-43 (new 'debug 'debug-menu-item-flag "Pitch for jump" 7 dm-cam-settings-func)))
        (debug-menu-append-item s4-1 a1-43)
        )
      (let ((a1-45 (new 'debug 'debug-menu-item-flag "Find hidden target" 8 dm-cam-settings-func)))
        (debug-menu-append-item s4-1 a1-45)
        )
      (let ((a1-47
              (new 'debug 'debug-menu-item-flag "Move along camera Z" '*cam-free-move-along-z* dm-boolean-toggle-pick-func)
              )
            )
        (debug-menu-append-item s4-1 a1-47)
        )
      (let ((a1-49 (new 'debug 'debug-menu-item-flag "Ignore regions" 9 dm-cam-settings-func)))
        (debug-menu-append-item s4-1 a1-49)
        )
      (let ((a1-51 (new 'debug 'debug-menu-item-flag "Switch only on ground" 10 dm-cam-settings-func)))
        (debug-menu-append-item s4-1 a1-51)
        )
      (let ((a1-53 (new 'debug 'debug-menu-item-flag "Collide" 11 dm-cam-settings-func)))
        (debug-menu-append-item s4-1 a1-53)
        )
      (let ((a1-55 (new 'debug 'debug-menu-item-flag "Line of Sight" 12 dm-cam-settings-func)))
        (debug-menu-append-item s4-1 a1-55)
        )
      (let ((a1-57 (new 'debug 'debug-menu-item-flag "No Rotate" 14 dm-cam-settings-func)))
        (debug-menu-append-item s4-1 a1-57)
        )
      (let ((a1-59 (new 'debug 'debug-menu-item-flag "Sticky Angle" 15 dm-cam-settings-func)))
        (debug-menu-append-item s4-1 a1-59)
        )
      (let ((s3-2 (new 'debug 'debug-menu-item-var "Interp Frms" 40 80)))
        (debug-menu-item-var-make-int s3-2 dm-cam-settings-func-int 1 #f 0 0 #f)
        (debug-menu-append-item s4-1 s3-2)
        )
      (let ((s3-3 (new 'debug 'debug-menu-item-var "Fov" 8 80)))
        (debug-menu-item-var-make-float
          s3-3
          dm-cam-render-float
          (the-as float 1.0)
          #t
          (the-as float 15.0)
          (the-as float 180.0)
          1
          )
        (debug-menu-append-item s4-1 s3-3)
        )
      (let ((a1-67 (new
                     'debug
                     'debug-menu-item-flag
                     "no mip/lod correction"
                     '*camera-no-mip-correction*
                     dm-boolean-toggle-pick-func
                     )
                   )
            )
        (debug-menu-append-item s4-1 a1-67)
        )
      (let ((a1-69
              (new 'debug 'debug-menu-item-flag "last attacker" '*display-camera-last-attacker* dm-boolean-toggle-pick-func)
              )
            )
        (debug-menu-append-item s4-1 a1-69)
        )
      (let ((a1-71 (new 'debug 'debug-menu-item-flag "old stats" '*display-camera-old-stats* dm-boolean-toggle-pick-func))
            )
        (debug-menu-append-item s4-1 a1-71)
        )
      (let ((a1-73 (new 'debug 'debug-menu-item-flag "xyz axes" '*display-xyz-axes* dm-boolean-toggle-pick-func)))
        (debug-menu-append-item s4-1 a1-73)
        )
      (let ((a1-75
              (new 'debug 'debug-menu-item-flag "Master Marks" '*display-cam-master-marks* dm-boolean-toggle-pick-func)
              )
            )
        (debug-menu-append-item s4-1 a1-75)
        )
      (let ((a1-77 (new 'debug 'debug-menu-item-flag "Other Marks" '*display-cam-other* dm-boolean-toggle-pick-func)))
        (debug-menu-append-item s4-1 a1-77)
        )
      (let ((a1-79 (new 'debug 'debug-menu-item-flag "los debug" '*display-cam-los-debug* dm-boolean-toggle-pick-func)))
        (debug-menu-append-item s4-1 a1-79)
        )
      (let ((a1-81 (new 'debug 'debug-menu-item-flag "los info" '*display-cam-los-info* dm-boolean-toggle-pick-func)))
        (debug-menu-append-item s4-1 a1-81)
        )
      (let ((a1-83 (new 'debug 'debug-menu-item-flag "los Marks" '*display-cam-los-marks* dm-boolean-toggle-pick-func)))
        (debug-menu-append-item s4-1 a1-83)
        )
      (let ((a1-85 (new 'debug 'debug-menu-item-flag "coll Marks" '*display-cam-coll-marks* dm-boolean-toggle-pick-func))
            )
        (debug-menu-append-item s4-1 a1-85)
        )
      (let ((a1-87 (new 'debug 'debug-menu-item-flag "Camera Marks" '*display-camera-marks* dm-boolean-toggle-pick-func))
            )
        (debug-menu-append-item s4-1 a1-87)
        )
      )
    (let ((a1-89 (new
                   'debug
                   'debug-menu-item-flag
                   "Edit"
                   '*cam-layout*
                   (the-as (function object debug-menu-msg object) (lambda ((arg0 symbol) (arg1 debug-menu-msg))
                                                                     (when (= arg1 (debug-menu-msg press))
                                                                       (if (-> arg0 value)
                                                                           (cam-layout-stop)
                                                                           (cam-layout-start)
                                                                           )
                                                                       )
                                                                     (-> arg0 value)
                                                                     (none)
                                                                     )
                           )
                   )
                 )
          )
      (debug-menu-append-item gp-0 a1-89)
      )
    (let ((a1-91 (new
                   'debug
                   'debug-menu-item-function
                   "Save Pos"
                   #f
                   (the-as (function object object) debug-create-cam-restore)
                   )
                 )
          )
      (debug-menu-append-item gp-0 a1-91)
      )
    s5-0
    )
  )

(defun debug-menu-make-shader-menu ((arg0 debug-menu-context))
  (let* ((gp-0 (new 'debug 'debug-menu arg0 "Shader menu"))
         (s5-0 (new 'debug 'debug-menu-item-submenu "Shader" gp-0))
         )
    (let ((a3-3 (new 'debug 'debug-menu arg0 "Shader pick menu")))
      (set! *shader-pick-menu* a3-3)
      (let ((a1-4 (new 'debug 'debug-menu-item-submenu "Pick Shader" a3-3)))
        (debug-menu-append-item gp-0 a1-4)
        )
      )
    (let ((a1-6 (new 'debug 'debug-menu-item-function "Refresh" #f (the-as (function object object) build-shader-list)))
          )
      (debug-menu-append-item gp-0 a1-6)
      )
    (let ((s4-1 (new 'debug 'debug-menu-item-var "tweak" (the-as int '*edit-shader*) 80)))
      (debug-menu-item-var-make-float
        s4-1
        (the-as
          (function int debug-menu-msg float float float)
          (lambda ((arg0 symbol) (arg1 debug-menu-msg) (arg2 float) (arg3 float))
            (set! arg3 (cond
                         (*texture-page-dir*
                           (let* ((s4-0 (the-as texture-id (-> arg0 value)))
                                  (gp-0 (lookup-texture-by-id (the-as texture-id s4-0)))
                                  (v1-3 (-> *texture-page-dir* entries (-> s4-0 page) link))
                                  )
                             (cond
                               ((and gp-0 v1-3)
                                (when (= arg1 (debug-menu-msg press))
                                  (set! (-> gp-0 uv-dist) arg2)
                                  (let ((s5-1 (the-as object (* (-> v1-3 next (-> s4-0 index) shader) 16))))
                                    (while (nonzero? (the-as uint s5-1))
                                      (adgif-shader-update! (the-as adgif-shader s5-1) gp-0)
                                      (set! s5-1 (* (-> (the-as adgif-shader s5-1) next shader) 16))
                                      )
                                    )
                                  )
                                (-> gp-0 uv-dist)
                                )
                               (else
                                 (empty)
                                 arg3
                                 )
                               )
                             )
                           )
                         (else
                           (empty)
                           arg3
                           )
                         )
                  )
            (none)
            )
          )
        (the-as float 0.1)
        #t
        (the-as float 0.1)
        (the-as float 30.0)
        1
        )
      (debug-menu-append-item gp-0 s4-1)
      )
    (let ((a1-11 (new
                   'debug
                   'debug-menu-item-function
                   "all tweak+"
                   #f
                   (the-as
                     (function object object)
                     (lambda () (the-as object (all-texture-tweak-adjust *texture-page-dir* (the-as float 0.1))))
                     )
                   )
                 )
          )
      (debug-menu-append-item gp-0 a1-11)
      )
    (let ((a1-13 (new
                   'debug
                   'debug-menu-item-function
                   "all tweak-"
                   #f
                   (the-as
                     (function object object)
                     (lambda () (the-as object (all-texture-tweak-adjust *texture-page-dir* (the-as float -0.1))))
                     )
                   )
                 )
          )
      (debug-menu-append-item gp-0 a1-13)
      )
    (let ((s4-2 (new 'debug 'debug-menu-item-var "l" (the-as int '*edit-shader*) 80)))
      (debug-menu-item-var-make-int
        s4-2
        (the-as
          (function int debug-menu-msg int int int)
          (lambda ((arg0 symbol) (arg1 debug-menu-msg) (arg2 int) (arg3 basic))
            (cond
              (*texture-page-dir*
                (let* ((v1-1 (the-as texture-id (-> arg0 value)))
                       (a0-3 (-> *texture-page-dir* entries (-> v1-1 page) link))
                       )
                  (cond
                    (a0-3
                      (when (= arg1 (debug-menu-msg press))
                        (let ((a1-8 (the-as object (* (-> a0-3 next (-> v1-1 index) shader) 16))))
                          (while (nonzero? (the-as uint a1-8))
                            (set! (-> (the-as adgif-shader a1-8) tex1 l) arg2)
                            (set! a1-8 (* (-> (the-as adgif-shader a1-8) next shader) 16))
                            )
                          )
                        )
                      (let ((v1-8 (the-as object (* (-> a0-3 next (-> v1-1 index) shader) 16))))
                        (if (nonzero? (the-as uint v1-8))
                            (-> (the-as adgif-shader v1-8) tex1 l)
                            arg3
                            )
                        )
                      )
                    (else
                      arg3
                      )
                    )
                  )
                )
              (else
                arg3
                )
              )
            )
          )
        1
        #t
        0
        3
        #f
        )
      (debug-menu-append-item gp-0 s4-2)
      )
    (let ((s4-3 (new 'debug 'debug-menu-item-var "k" (the-as int '*edit-shader*) 80)))
      (debug-menu-item-var-make-int
        s4-3
        (the-as
          (function int debug-menu-msg int int int)
          (lambda ((arg0 symbol) (arg1 debug-menu-msg) (arg2 int) (arg3 basic))
            (cond
              (*texture-page-dir*
                (let* ((v1-1 (the-as texture-id (-> arg0 value)))
                       (a0-3 (-> *texture-page-dir* entries (-> v1-1 page) link))
                       )
                  (cond
                    (a0-3
                      (when (= arg1 (debug-menu-msg press))
                        (let ((a1-8 (the-as object (* (-> a0-3 next (-> v1-1 index) shader) 16))))
                          (while (nonzero? (the-as uint a1-8))
                            (set! (-> (the-as adgif-shader a1-8) tex1 k) arg2)
                            (set! a1-8 (* (-> (the-as adgif-shader a1-8) next shader) 16))
                            )
                          )
                        )
                      (let ((v1-8 (the-as object (* (-> a0-3 next (-> v1-1 index) shader) 16))))
                        (if (nonzero? (the-as uint v1-8))
                            (-> (the-as adgif-shader v1-8) tex1 k)
                            arg3
                            )
                        )
                      )
                    (else
                      arg3
                      )
                    )
                  )
                )
              (else
                arg3
                )
              )
            )
          )
        1
        #t
        -2048
        2047
        #f
        )
      (debug-menu-append-item gp-0 s4-3)
      )
    (let ((s4-4 (new 'debug 'debug-menu-item-var "mmin" (the-as int '*edit-shader*) 80)))
      (debug-menu-item-var-make-int
        s4-4
        (the-as
          (function int debug-menu-msg int int int)
          (lambda ((arg0 symbol) (arg1 debug-menu-msg) (arg2 int) (arg3 basic))
            (cond
              (*texture-page-dir*
                (let* ((v1-1 (the-as texture-id (-> arg0 value)))
                       (a0-3 (-> *texture-page-dir* entries (-> v1-1 page) link))
                       )
                  (cond
                    (a0-3
                      (when (= arg1 (debug-menu-msg press))
                        (let ((a1-8 (the-as object (* (-> a0-3 next (-> v1-1 index) shader) 16))))
                          (while (nonzero? (the-as uint a1-8))
                            (set! (-> (the-as adgif-shader a1-8) tex1 mmin) arg2)
                            (set! a1-8 (* (-> (the-as adgif-shader a1-8) next shader) 16))
                            )
                          )
                        )
                      (let ((v1-8 (the-as object (* (-> a0-3 next (-> v1-1 index) shader) 16))))
                        (if (nonzero? (the-as uint v1-8))
                            (-> (the-as adgif-shader v1-8) tex1 mmin)
                            arg3
                            )
                        )
                      )
                    (else
                      arg3
                      )
                    )
                  )
                )
              (else
                arg3
                )
              )
            )
          )
        1
        #t
        0
        5
        #t
        )
      (debug-menu-append-item gp-0 s4-4)
      )
    (let ((s4-5 (new 'debug 'debug-menu-item-var "mmag" (the-as int '*edit-shader*) 80)))
      (debug-menu-item-var-make-int
        s4-5
        (the-as
          (function int debug-menu-msg int int int)
          (lambda ((arg0 symbol) (arg1 debug-menu-msg) (arg2 int) (arg3 basic))
            (cond
              (*texture-page-dir*
                (let* ((v1-1 (the-as texture-id (-> arg0 value)))
                       (a0-3 (-> *texture-page-dir* entries (-> v1-1 page) link))
                       )
                  (cond
                    (a0-3
                      (when (= arg1 (debug-menu-msg press))
                        (let ((a1-8 (the-as object (* (-> a0-3 next (-> v1-1 index) shader) 16))))
                          (while (nonzero? (the-as uint a1-8))
                            (set! (-> (the-as adgif-shader a1-8) tex1 mmag) arg2)
                            (set! a1-8 (* (-> (the-as adgif-shader a1-8) next shader) 16))
                            )
                          )
                        )
                      (let ((v1-8 (the-as object (* (-> a0-3 next (-> v1-1 index) shader) 16))))
                        (if (nonzero? (the-as uint v1-8))
                            (-> (the-as adgif-shader v1-8) tex1 mmag)
                            arg3
                            )
                        )
                      )
                    (else
                      arg3
                      )
                    )
                  )
                )
              (else
                arg3
                )
              )
            )
          )
        1
        #t
        0
        1
        #t
        )
      (debug-menu-append-item gp-0 s4-5)
      )
    (let ((s4-6 (new 'debug 'debug-menu-item-var "lcm" (the-as int '*edit-shader*) 80)))
      (debug-menu-item-var-make-int
        s4-6
        (the-as
          (function int debug-menu-msg int int int)
          (lambda ((arg0 symbol) (arg1 debug-menu-msg) (arg2 int) (arg3 basic))
            (cond
              (*texture-page-dir*
                (let* ((v1-1 (the-as texture-id (-> arg0 value)))
                       (a0-3 (-> *texture-page-dir* entries (-> v1-1 page) link))
                       )
                  (cond
                    (a0-3
                      (when (= arg1 (debug-menu-msg press))
                        (let ((a1-8 (the-as object (* (-> a0-3 next (-> v1-1 index) shader) 16))))
                          (while (nonzero? (the-as uint a1-8))
                            (set! (-> (the-as adgif-shader a1-8) tex1 lcm) arg2)
                            (set! a1-8 (* (-> (the-as adgif-shader a1-8) next shader) 16))
                            )
                          )
                        )
                      (let ((v1-8 (the-as object (* (-> a0-3 next (-> v1-1 index) shader) 16))))
                        (if (nonzero? (the-as uint v1-8))
                            (-> (the-as adgif-shader v1-8) tex1 lcm)
                            arg3
                            )
                        )
                      )
                    (else
                      arg3
                      )
                    )
                  )
                )
              (else
                arg3
                )
              )
            )
          )
        1
        #t
        0
        1
        #t
        )
      (debug-menu-append-item gp-0 s4-6)
      )
    (let ((s4-7 (new 'debug 'debug-menu-item-var "tfx" (the-as int '*edit-shader*) 80)))
      (debug-menu-item-var-make-int
        s4-7
        (the-as
          (function int debug-menu-msg int int int)
          (lambda ((arg0 symbol) (arg1 debug-menu-msg) (arg2 int) (arg3 basic))
            (cond
              (*texture-page-dir*
                (let* ((v1-1 (the-as texture-id (-> arg0 value)))
                       (a0-3 (-> *texture-page-dir* entries (-> v1-1 page) link))
                       )
                  (cond
                    (a0-3
                      (when (= arg1 (debug-menu-msg press))
                        (let ((a1-8 (the-as object (* (-> a0-3 next (-> v1-1 index) shader) 16))))
                          (while (nonzero? (the-as uint a1-8))
                            (set! (-> (the-as adgif-shader a1-8) tex0 tfx) arg2)
                            (set! a1-8 (* (-> (the-as adgif-shader a1-8) next shader) 16))
                            )
                          )
                        )
                      (let ((v1-8 (the-as object (* (-> a0-3 next (-> v1-1 index) shader) 16))))
                        (if (nonzero? (the-as uint v1-8))
                            (-> (the-as adgif-shader v1-8) tex0 tfx)
                            arg3
                            )
                        )
                      )
                    (else
                      arg3
                      )
                    )
                  )
                )
              (else
                arg3
                )
              )
            )
          )
        1
        #t
        0
        3
        #t
        )
      (debug-menu-append-item gp-0 s4-7)
      )
    (let ((s4-8 (new 'debug 'debug-menu-item-var "tbp" (the-as int '*edit-shader*) 80)))
      (debug-menu-item-var-make-int
        s4-8
        (the-as
          (function int debug-menu-msg int int int)
          (lambda ((arg0 symbol) (arg1 debug-menu-msg) (arg2 int) (arg3 basic))
            (cond
              (*texture-page-dir*
                (let* ((v1-1 (the-as texture-id (-> arg0 value)))
                       (a0-3 (-> *texture-page-dir* entries (-> v1-1 page) link))
                       )
                  (cond
                    (a0-3
                      (when (= arg1 (debug-menu-msg press))
                        (let ((a1-8 (the-as object (* (-> a0-3 next (-> v1-1 index) shader) 16))))
                          (while (nonzero? (the-as uint a1-8))
                            (set! (-> (the-as adgif-shader a1-8) tex0 tbp0) arg2)
                            (set! a1-8 (* (-> (the-as adgif-shader a1-8) next shader) 16))
                            )
                          )
                        )
                      (let ((v1-8 (the-as object (* (-> a0-3 next (-> v1-1 index) shader) 16))))
                        (if (nonzero? (the-as uint v1-8))
                            (-> (the-as adgif-shader v1-8) tex0 tbp0)
                            arg3
                            )
                        )
                      )
                    (else
                      arg3
                      )
                    )
                  )
                )
              (else
                arg3
                )
              )
            )
          )
        1
        #t
        0
        #x4000
        #t
        )
      (debug-menu-append-item gp-0 s4-8)
      )
    (let ((s4-9 (new 'debug 'debug-menu-item-var "tbw" (the-as int '*edit-shader*) 80)))
      (debug-menu-item-var-make-int
        s4-9
        (the-as
          (function int debug-menu-msg int int int)
          (lambda ((arg0 symbol) (arg1 debug-menu-msg) (arg2 int) (arg3 basic))
            (cond
              (*texture-page-dir*
                (let* ((v1-1 (the-as texture-id (-> arg0 value)))
                       (a0-3 (-> *texture-page-dir* entries (-> v1-1 page) link))
                       )
                  (cond
                    (a0-3
                      (when (= arg1 (debug-menu-msg press))
                        (let ((a1-8 (the-as object (* (-> a0-3 next (-> v1-1 index) shader) 16))))
                          (while (nonzero? (the-as uint a1-8))
                            (set! (-> (the-as adgif-shader a1-8) tex0 tbw) arg2)
                            (set! a1-8 (* (-> (the-as adgif-shader a1-8) next shader) 16))
                            )
                          )
                        )
                      (let ((v1-8 (the-as object (* (-> a0-3 next (-> v1-1 index) shader) 16))))
                        (if (nonzero? (the-as uint v1-8))
                            (-> (the-as adgif-shader v1-8) tex0 tbw)
                            arg3
                            )
                        )
                      )
                    (else
                      arg3
                      )
                    )
                  )
                )
              (else
                arg3
                )
              )
            )
          )
        1
        #t
        0
        15
        #t
        )
      (debug-menu-append-item gp-0 s4-9)
      )
    (let ((s4-10 (new 'debug 'debug-menu-item-var "tw" (the-as int '*edit-shader*) 80)))
      (debug-menu-item-var-make-int
        s4-10
        (the-as
          (function int debug-menu-msg int int int)
          (lambda ((arg0 symbol) (arg1 debug-menu-msg) (arg2 int) (arg3 basic))
            (cond
              (*texture-page-dir*
                (let* ((v1-1 (the-as texture-id (-> arg0 value)))
                       (a0-3 (-> *texture-page-dir* entries (-> v1-1 page) link))
                       )
                  (cond
                    (a0-3
                      (when (= arg1 (debug-menu-msg press))
                        (let ((a1-8 (the-as object (* (-> a0-3 next (-> v1-1 index) shader) 16))))
                          (while (nonzero? (the-as uint a1-8))
                            (set! (-> (the-as adgif-shader a1-8) tex0 tw) arg2)
                            (set! a1-8 (* (-> (the-as adgif-shader a1-8) next shader) 16))
                            )
                          )
                        )
                      (let ((v1-8 (the-as object (* (-> a0-3 next (-> v1-1 index) shader) 16))))
                        (if (nonzero? (the-as uint v1-8))
                            (-> (the-as adgif-shader v1-8) tex0 tw)
                            arg3
                            )
                        )
                      )
                    (else
                      arg3
                      )
                    )
                  )
                )
              (else
                arg3
                )
              )
            )
          )
        1
        #t
        0
        10
        #t
        )
      (debug-menu-append-item gp-0 s4-10)
      )
    (let ((s4-11 (new 'debug 'debug-menu-item-var "th" (the-as int '*edit-shader*) 80)))
      (debug-menu-item-var-make-int
        s4-11
        (the-as
          (function int debug-menu-msg int int int)
          (lambda ((arg0 symbol) (arg1 debug-menu-msg) (arg2 int) (arg3 basic))
            (cond
              (*texture-page-dir*
                (let* ((v1-1 (the-as texture-id (-> arg0 value)))
                       (a0-3 (-> *texture-page-dir* entries (-> v1-1 page) link))
                       )
                  (cond
                    (a0-3
                      (when (= arg1 (debug-menu-msg press))
                        (let ((a1-8 (the-as object (* (-> a0-3 next (-> v1-1 index) shader) 16))))
                          (while (nonzero? (the-as uint a1-8))
                            (set! (-> (the-as adgif-shader a1-8) tex0 th) arg2)
                            (set! a1-8 (* (-> (the-as adgif-shader a1-8) next shader) 16))
                            )
                          )
                        )
                      (let ((v1-8 (the-as object (* (-> a0-3 next (-> v1-1 index) shader) 16))))
                        (if (nonzero? (the-as uint v1-8))
                            (-> (the-as adgif-shader v1-8) tex0 th)
                            arg3
                            )
                        )
                      )
                    (else
                      arg3
                      )
                    )
                  )
                )
              (else
                arg3
                )
              )
            )
          )
        1
        #t
        0
        10
        #t
        )
      (debug-menu-append-item gp-0 s4-11)
      )
    (let ((s4-12 (new 'debug 'debug-menu-item-var "mxl" (the-as int '*edit-shader*) 80)))
      (debug-menu-item-var-make-int
        s4-12
        (the-as
          (function int debug-menu-msg int int int)
          (lambda ((arg0 symbol) (arg1 debug-menu-msg) (arg2 int) (arg3 basic))
            (cond
              (*texture-page-dir*
                (let* ((v1-1 (the-as texture-id (-> arg0 value)))
                       (a0-3 (-> *texture-page-dir* entries (-> v1-1 page) link))
                       )
                  (cond
                    (a0-3
                      (when (= arg1 (debug-menu-msg press))
                        (let ((a1-8 (the-as object (* (-> a0-3 next (-> v1-1 index) shader) 16))))
                          (while (nonzero? (the-as uint a1-8))
                            (set! (-> (the-as adgif-shader a1-8) tex1 mxl) arg2)
                            (set! a1-8 (* (-> (the-as adgif-shader a1-8) next shader) 16))
                            )
                          )
                        )
                      (let ((v1-8 (the-as object (* (-> a0-3 next (-> v1-1 index) shader) 16))))
                        (if (nonzero? (the-as uint v1-8))
                            (-> (the-as adgif-shader v1-8) tex1 mxl)
                            arg3
                            )
                        )
                      )
                    (else
                      arg3
                      )
                    )
                  )
                )
              (else
                arg3
                )
              )
            )
          )
        1
        #t
        0
        6
        #t
        )
      (debug-menu-append-item gp-0 s4-12)
      )
    (let ((s4-13 (new 'debug 'debug-menu-item-var "wms" (the-as int '*edit-shader*) 80)))
      (debug-menu-item-var-make-int
        s4-13
        (the-as
          (function int debug-menu-msg int int int)
          (lambda ((arg0 symbol) (arg1 debug-menu-msg) (arg2 int) (arg3 basic))
            (cond
              (*texture-page-dir*
                (let* ((v1-1 (the-as texture-id (-> arg0 value)))
                       (a0-3 (-> *texture-page-dir* entries (-> v1-1 page) link))
                       )
                  (cond
                    (a0-3
                      (when (= arg1 (debug-menu-msg press))
                        (let ((a1-8 (the-as object (* (-> a0-3 next (-> v1-1 index) shader) 16))))
                          (while (nonzero? (the-as uint a1-8))
                            (set! (-> (the-as adgif-shader a1-8) clamp wms) arg2)
                            (set! a1-8 (* (-> (the-as adgif-shader a1-8) next shader) 16))
                            )
                          )
                        )
                      (let ((v1-8 (the-as object (* (-> a0-3 next (-> v1-1 index) shader) 16))))
                        (if (nonzero? (the-as uint v1-8))
                            (-> (the-as adgif-shader v1-8) clamp wms)
                            arg3
                            )
                        )
                      )
                    (else
                      arg3
                      )
                    )
                  )
                )
              (else
                arg3
                )
              )
            )
          )
        1
        #t
        0
        3
        #t
        )
      (debug-menu-append-item gp-0 s4-13)
      )
    (let ((s4-14 (new 'debug 'debug-menu-item-var "wmt" (the-as int '*edit-shader*) 80)))
      (debug-menu-item-var-make-int
        s4-14
        (the-as
          (function int debug-menu-msg int int int)
          (lambda ((arg0 symbol) (arg1 debug-menu-msg) (arg2 int) (arg3 basic))
            (cond
              (*texture-page-dir*
                (let* ((v1-1 (the-as texture-id (-> arg0 value)))
                       (a0-3 (-> *texture-page-dir* entries (-> v1-1 page) link))
                       )
                  (cond
                    (a0-3
                      (when (= arg1 (debug-menu-msg press))
                        (let ((a1-8 (the-as object (* (-> a0-3 next (-> v1-1 index) shader) 16))))
                          (while (nonzero? (the-as uint a1-8))
                            (set! (-> (the-as adgif-shader a1-8) clamp wmt) arg2)
                            (set! a1-8 (* (-> (the-as adgif-shader a1-8) next shader) 16))
                            )
                          )
                        )
                      (let ((v1-8 (the-as object (* (-> a0-3 next (-> v1-1 index) shader) 16))))
                        (if (nonzero? (the-as uint v1-8))
                            (-> (the-as adgif-shader v1-8) clamp wmt)
                            arg3
                            )
                        )
                      )
                    (else
                      arg3
                      )
                    )
                  )
                )
              (else
                arg3
                )
              )
            )
          )
        1
        #t
        0
        3
        #t
        )
      (debug-menu-append-item gp-0 s4-14)
      )
    (let ((s4-15 (new 'debug 'debug-menu-item-var "minu" (the-as int '*edit-shader*) 80)))
      (debug-menu-item-var-make-int
        s4-15
        (the-as
          (function int debug-menu-msg int int int)
          (lambda ((arg0 symbol) (arg1 debug-menu-msg) (arg2 int) (arg3 basic))
            (cond
              (*texture-page-dir*
                (let* ((v1-1 (the-as texture-id (-> arg0 value)))
                       (a0-3 (-> *texture-page-dir* entries (-> v1-1 page) link))
                       )
                  (cond
                    (a0-3
                      (when (= arg1 (debug-menu-msg press))
                        (let ((a1-8 (the-as object (* (-> a0-3 next (-> v1-1 index) shader) 16))))
                          (while (nonzero? (the-as uint a1-8))
                            (set! (-> (the-as adgif-shader a1-8) clamp minu) arg2)
                            (set! a1-8 (* (-> (the-as adgif-shader a1-8) next shader) 16))
                            )
                          )
                        )
                      (let ((v1-8 (the-as object (* (-> a0-3 next (-> v1-1 index) shader) 16))))
                        (if (nonzero? (the-as uint v1-8))
                            (-> (the-as adgif-shader v1-8) clamp minu)
                            arg3
                            )
                        )
                      )
                    (else
                      arg3
                      )
                    )
                  )
                )
              (else
                arg3
                )
              )
            )
          )
        1
        #t
        0
        511
        #t
        )
      (debug-menu-append-item gp-0 s4-15)
      )
    (let ((s4-16 (new 'debug 'debug-menu-item-var "maxu" (the-as int '*edit-shader*) 80)))
      (debug-menu-item-var-make-int
        s4-16
        (the-as
          (function int debug-menu-msg int int int)
          (lambda ((arg0 symbol) (arg1 debug-menu-msg) (arg2 int) (arg3 basic))
            (cond
              (*texture-page-dir*
                (let* ((v1-1 (the-as texture-id (-> arg0 value)))
                       (a0-3 (-> *texture-page-dir* entries (-> v1-1 page) link))
                       )
                  (cond
                    (a0-3
                      (when (= arg1 (debug-menu-msg press))
                        (let ((a1-8 (the-as object (* (-> a0-3 next (-> v1-1 index) shader) 16))))
                          (while (nonzero? (the-as uint a1-8))
                            (set! (-> (the-as adgif-shader a1-8) clamp maxu) arg2)
                            (set! a1-8 (* (-> (the-as adgif-shader a1-8) next shader) 16))
                            )
                          )
                        )
                      (let ((v1-8 (the-as object (* (-> a0-3 next (-> v1-1 index) shader) 16))))
                        (if (nonzero? (the-as uint v1-8))
                            (-> (the-as adgif-shader v1-8) clamp maxu)
                            arg3
                            )
                        )
                      )
                    (else
                      arg3
                      )
                    )
                  )
                )
              (else
                arg3
                )
              )
            )
          )
        1
        #t
        0
        511
        #t
        )
      (debug-menu-append-item gp-0 s4-16)
      )
    (let ((s4-17 (new 'debug 'debug-menu-item-var "minv" (the-as int '*edit-shader*) 80)))
      (debug-menu-item-var-make-int
        s4-17
        (the-as
          (function int debug-menu-msg int int int)
          (lambda ((arg0 symbol) (arg1 debug-menu-msg) (arg2 int) (arg3 basic))
            (cond
              (*texture-page-dir*
                (let* ((v1-1 (the-as texture-id (-> arg0 value)))
                       (a0-3 (-> *texture-page-dir* entries (-> v1-1 page) link))
                       )
                  (cond
                    (a0-3
                      (when (= arg1 (debug-menu-msg press))
                        (let ((a1-8 (the-as object (* (-> a0-3 next (-> v1-1 index) shader) 16))))
                          (while (nonzero? (the-as uint a1-8))
                            (set! (-> (the-as adgif-shader a1-8) clamp minv) arg2)
                            (set! a1-8 (* (-> (the-as adgif-shader a1-8) next shader) 16))
                            )
                          )
                        )
                      (let ((v1-8 (the-as object (* (-> a0-3 next (-> v1-1 index) shader) 16))))
                        (if (nonzero? (the-as uint v1-8))
                            (-> (the-as adgif-shader v1-8) clamp minv)
                            arg3
                            )
                        )
                      )
                    (else
                      arg3
                      )
                    )
                  )
                )
              (else
                arg3
                )
              )
            )
          )
        1
        #t
        0
        511
        #t
        )
      (debug-menu-append-item gp-0 s4-17)
      )
    (let ((s4-18 (new 'debug 'debug-menu-item-var "maxv" (the-as int '*edit-shader*) 80)))
      (debug-menu-item-var-make-int
        s4-18
        (the-as
          (function int debug-menu-msg int int int)
          (lambda ((arg0 symbol) (arg1 debug-menu-msg) (arg2 int) (arg3 basic))
            (cond
              (*texture-page-dir*
                (let* ((v1-1 (the-as texture-id (-> arg0 value)))
                       (a0-3 (-> *texture-page-dir* entries (-> v1-1 page) link))
                       )
                  (cond
                    (a0-3
                      (when (= arg1 (debug-menu-msg press))
                        (let ((a1-8 (the-as object (* (-> a0-3 next (-> v1-1 index) shader) 16))))
                          (while (nonzero? (the-as uint a1-8))
                            (set! (-> (the-as adgif-shader a1-8) clamp maxv) arg2)
                            (set! a1-8 (* (-> (the-as adgif-shader a1-8) next shader) 16))
                            )
                          )
                        )
                      (let ((v1-8 (the-as object (* (-> a0-3 next (-> v1-1 index) shader) 16))))
                        (if (nonzero? (the-as uint v1-8))
                            (-> (the-as adgif-shader v1-8) clamp maxv)
                            arg3
                            )
                        )
                      )
                    (else
                      arg3
                      )
                    )
                  )
                )
              (else
                arg3
                )
              )
            )
          )
        1
        #t
        0
        511
        #t
        )
      (debug-menu-append-item gp-0 s4-18)
      )
    s5-0
    )
  )

(defun debug-menu-make-instance-menu ((arg0 debug-menu-context))
  (let* ((gp-0 (new 'debug 'debug-menu arg0 "Instance menu"))
         (s5-0 (new 'debug 'debug-menu-item-submenu "Instance" gp-0))
         )
    (let ((a3-3 (new 'debug 'debug-menu arg0 "Instance shrub menu")))
      (set! *instance-shrub-menu* a3-3)
      (let ((a1-4 (new 'debug 'debug-menu-item-submenu "Pick Shrub" a3-3)))
        (debug-menu-append-item gp-0 a1-4)
        )
      )
    (let ((a3-5 (new 'debug 'debug-menu arg0 "Instance tie menu")))
      (set! *instance-tie-menu* a3-5)
      (let ((a1-7 (new 'debug 'debug-menu-item-submenu "Pick Tie" a3-5)))
        (debug-menu-append-item gp-0 a1-7)
        )
      )
    (let ((a1-9
            (new 'debug 'debug-menu-item-function "Refresh" #f (the-as (function object object) build-instance-list))
            )
          )
      (debug-menu-append-item gp-0 a1-9)
      )
    (let ((s3-0 (new 'debug 'debug-menu-item-var "near" (the-as int '*edit-instance*) 80)))
      (debug-menu-item-var-make-float
        s3-0
        (the-as
          (function int debug-menu-msg float float float)
          (lambda ((arg0 debug-menu) (arg1 debug-menu-msg) (arg2 float) (arg3 float))
            (let ((gp-0 (find-instance-by-name (-> arg0 name))))
              (the-as object (cond
                               (gp-0
                                 (when (= arg1 (debug-menu-msg press))
                                   (set! (-> gp-0 dists x) (* 4096.0 arg2))
                                   (prototype-bucket-recalc-fields gp-0)
                                   )
                                 (* 0.00024414062 (-> gp-0 dists x))
                                 )
                               (else
                                 (empty)
                                 arg3
                                 )
                               )
                      )
              )
            )
          )
        (the-as float 1.0)
        #t
        (the-as float 10.0)
        (the-as float 250.0)
        1
        )
      (debug-menu-append-item gp-0 s3-0)
      )
    (let ((s3-1 (new 'debug 'debug-menu-item-var "far" (the-as int '*edit-instance*) 80)))
      (debug-menu-item-var-make-float
        s3-1
        (the-as
          (function int debug-menu-msg float float float)
          (lambda ((arg0 debug-menu) (arg1 debug-menu-msg) (arg2 float) (arg3 float))
            (let ((gp-0 (find-instance-by-name (-> arg0 name))))
              (the-as object (cond
                               (gp-0
                                 (when (= arg1 (debug-menu-msg press))
                                   (set! (-> gp-0 dists w) (* 4096.0 arg2))
                                   (prototype-bucket-recalc-fields gp-0)
                                   )
                                 (* 0.00024414062 (-> gp-0 dists w))
                                 )
                               (else
                                 (empty)
                                 arg3
                                 )
                               )
                      )
              )
            )
          )
        (the-as float 1.0)
        #t
        (the-as float 10.0)
        (the-as float 250.0)
        1
        )
      (debug-menu-append-item gp-0 s3-1)
      )
    (let ((a1-17 (new 'debug 'debug-menu-item-flag "invisible" 1 dm-edit-instance-toggle-pick-func)))
      (debug-menu-append-item gp-0 a1-17)
      )
    (let ((a3-13 (new 'debug 'debug-menu arg0 "Enable Instance Tie Menu")))
      (set! *enable-instance-tie-menu* a3-13)
      (let ((a1-20 (new 'debug 'debug-menu-item-submenu "Enable Tie" a3-13)))
        (debug-menu-append-item gp-0 a1-20)
        )
      )
    (let ((a1-22
            (new 'debug 'debug-menu-item-flag "Instance Info" '*display-instance-info* dm-boolean-toggle-pick-func)
            )
          )
      (debug-menu-append-item gp-0 a1-22)
      )
    s5-0
    )
  )

(defun dm-task-unknown ((arg0 int) (arg1 debug-menu-msg))
  (let ((gp-0 (/ arg0 8)))
    (if (not (task-exists? (the-as game-task gp-0) (task-status unknown)))
        (return 'invalid)
        )
    (if (= arg1 (debug-menu-msg press))
        (close-specific-task! (the-as game-task gp-0) (task-status unknown))
        )
    (task-closed? (the-as game-task gp-0) (task-status unknown))
    )
  )

(defun dm-task-hint ((arg0 int) (arg1 debug-menu-msg))
  (let ((gp-0 (/ arg0 8)))
    (if (not (task-exists? (the-as game-task gp-0) (task-status need-hint)))
        (return 'invalid)
        )
    (if (= arg1 (debug-menu-msg press))
        (close-specific-task! (the-as game-task gp-0) (task-status need-hint))
        )
    (task-closed? (the-as game-task gp-0) (task-status need-hint))
    )
  )

(defun dm-task-introduction ((arg0 int) (arg1 debug-menu-msg))
  (let ((gp-0 (/ arg0 8)))
    (if (not (task-exists? (the-as game-task gp-0) (task-status need-introduction)))
        (return 'invalid)
        )
    (if (= arg1 (debug-menu-msg press))
        (close-specific-task! (the-as game-task gp-0) (task-status need-introduction))
        )
    (task-closed? (the-as game-task gp-0) (task-status need-introduction))
    )
  )

(defun dm-task-reminder-a ((arg0 int) (arg1 debug-menu-msg))
  (let ((gp-0 (/ arg0 8)))
    (if (not (task-exists? (the-as game-task gp-0) (task-status need-reminder-a)))
        (return 'invalid)
        )
    (if (= arg1 (debug-menu-msg press))
        (close-specific-task! (the-as game-task gp-0) (task-status need-reminder-a))
        )
    (task-closed? (the-as game-task gp-0) (task-status need-reminder-a))
    )
  )

(defun dm-task-reminder ((arg0 int) (arg1 debug-menu-msg))
  (let ((gp-0 (/ arg0 8)))
    (if (not (task-exists? (the-as game-task gp-0) (task-status need-reminder)))
        (return 'invalid)
        )
    (if (= arg1 (debug-menu-msg press))
        (close-specific-task! (the-as game-task gp-0) (task-status need-reminder))
        )
    (task-closed? (the-as game-task gp-0) (task-status need-reminder))
    )
  )

(defun dm-task-reward-speech ((arg0 int) (arg1 debug-menu-msg))
  (let ((gp-0 (/ arg0 8)))
    (if (not (task-exists? (the-as game-task gp-0) (task-status need-reward-speech)))
        (return 'invalid)
        )
    (if (= arg1 (debug-menu-msg press))
        (close-specific-task! (the-as game-task gp-0) (task-status need-reward-speech))
        )
    (task-closed? (the-as game-task gp-0) (task-status need-reward-speech))
    )
  )

(defun dm-task-resolution ((arg0 int) (arg1 debug-menu-msg))
  (let ((gp-0 (/ arg0 8)))
    (if (not (task-exists? (the-as game-task gp-0) (task-status need-resolution)))
        (return 'invalid)
        )
    (when (= arg1 (debug-menu-msg press))
      (send-event *target* 'get-pickup 6 (the float gp-0))
      (close-specific-task! (the-as game-task gp-0) (task-status need-resolution))
      )
    (task-closed? (the-as game-task gp-0) (task-status need-resolution))
    )
  )

(defun debug-menu-make-task-unknown-menu ((arg0 debug-menu) (arg1 debug-menu-context))
  (debug-menu-append-item
    arg0
    (debug-menu-make-from-template arg1 '(menu
                                           "unknown"
                                           #f
                                           #f
                                           (flag "jungle-eggtop" 2 dm-task-unknown)
                                           (flag "jungle-lurkerm" 3 dm-task-unknown)
                                           (flag "jungle-tower" 4 dm-task-unknown)
                                           (flag "jungle-fishgame" 5 dm-task-unknown)
                                           (flag "jungle-plant" 6 dm-task-unknown)
                                           (flag "jungle-buzzer" 7 dm-task-unknown)
                                           (flag "jungle-canyon-end" 8 dm-task-unknown)
                                           (flag "jungle-temple-door" 9 dm-task-unknown)
                                           (flag "village1-yakow" 10 dm-task-unknown)
                                           (flag "village1-mayor-money" 11 dm-task-unknown)
                                           (flag "village1-uncle-money" 12 dm-task-unknown)
                                           (flag "village1-oracle-money1" 13 dm-task-unknown)
                                           (flag "village1-oracle-money2" 14 dm-task-unknown)
                                           (flag "beach-ecorocks" 15 dm-task-unknown)
                                           (flag "beach-pelican" 16 dm-task-unknown)
                                           (flag "beach-flutflut" 17 dm-task-unknown)
                                           (flag "beach-seagull" 18 dm-task-unknown)
                                           (flag "beach-cannon" 19 dm-task-unknown)
                                           (flag "beach-buzzer" 20 dm-task-unknown)
                                           (flag "beach-gimmie" 21 dm-task-unknown)
                                           (flag "beach-sentinel" 22 dm-task-unknown)
                                           (flag "misty-muse" 23 dm-task-unknown)
                                           (flag "misty-boat" 24 dm-task-unknown)
                                           (flag "misty-warehouse" 25 dm-task-unknown)
                                           (flag "misty-cannon" 26 dm-task-unknown)
                                           (flag "misty-bike" 27 dm-task-unknown)
                                           (flag "misty-buzzer" 28 dm-task-unknown)
                                           (flag "misty-bike-jump" 29 dm-task-unknown)
                                           (flag "misty-eco-challenge" 30 dm-task-unknown)
                                           (flag "village2-gambler-money" 31 dm-task-unknown)
                                           (flag "village2-geologist-money" 32 dm-task-unknown)
                                           (flag "village2-warrior-money" 33 dm-task-unknown)
                                           (flag "village2-oracle-money1" 34 dm-task-unknown)
                                           (flag "village2-oracle-money2" 35 dm-task-unknown)
                                           (flag "swamp-billy" 36 dm-task-unknown)
                                           (flag "swamp-flutflut" 37 dm-task-unknown)
                                           (flag "swamp-battle" 38 dm-task-unknown)
                                           (flag "swamp-tether-1" 39 dm-task-unknown)
                                           (flag "swamp-tether-2" 40 dm-task-unknown)
                                           (flag "swamp-tether-3" 41 dm-task-unknown)
                                           (flag "swamp-tether-4" 42 dm-task-unknown)
                                           (flag "swamp-buzzer" 43 dm-task-unknown)
                                           (flag "sunken-platforms" 44 dm-task-unknown)
                                           (flag "sunken-pipe" 45 dm-task-unknown)
                                           (flag "sunken-slide" 46 dm-task-unknown)
                                           (flag "sunken-room" 47 dm-task-unknown)
                                           (flag "sunken-sharks" 48 dm-task-unknown)
                                           (flag "sunken-buzzer" 49 dm-task-unknown)
                                           (flag "sunken-top-of-helix" 50 dm-task-unknown)
                                           (flag "sunken-spinning-room" 51 dm-task-unknown)
                                           (flag "rolling-race" 52 dm-task-unknown)
                                           (flag "rolling-robbers" 53 dm-task-unknown)
                                           (flag "rolling-moles" 54 dm-task-unknown)
                                           (flag "rolling-plants" 55 dm-task-unknown)
                                           (flag "rolling-lake" 56 dm-task-unknown)
                                           (flag "rolling-buzzer" 57 dm-task-unknown)
                                           (flag "rolling-ring-chase-1" 58 dm-task-unknown)
                                           (flag "rolling-ring-chase-2" 59 dm-task-unknown)
                                           (flag "snow-eggtop" 60 dm-task-unknown)
                                           (flag "snow-ram" 61 dm-task-unknown)
                                           (flag "snow-fort" 62 dm-task-unknown)
                                           (flag "snow-ball" 63 dm-task-unknown)
                                           (flag "snow-bunnies" 64 dm-task-unknown)
                                           (flag "snow-buzzer" 65 dm-task-unknown)
                                           (flag "snow-bumpers" 66 dm-task-unknown)
                                           (flag "snow-cage" 67 dm-task-unknown)
                                           (flag "firecanyon-buzzer" 68 dm-task-unknown)
                                           (flag "firecanyon-end" 69 dm-task-unknown)
                                           (flag "citadel-sage-green" 70 dm-task-unknown)
                                           (flag "citadel-sage-blue" 71 dm-task-unknown)
                                           (flag "citadel-sage-red" 72 dm-task-unknown)
                                           (flag "citadel-sage-yellow" 73 dm-task-unknown)
                                           (flag "village3-extra1" 74 dm-task-unknown)
                                           (flag "village1-buzzer" 75 dm-task-unknown)
                                           (flag "village2-buzzer" 76 dm-task-unknown)
                                           (flag "village3-buzzer" 77 dm-task-unknown)
                                           (flag "cave-gnawers" 78 dm-task-unknown)
                                           (flag "cave-dark-crystals" 79 dm-task-unknown)
                                           (flag "cave-dark-climb" 80 dm-task-unknown)
                                           (flag "cave-robot-climb" 81 dm-task-unknown)
                                           (flag "cave-swing-poles" 82 dm-task-unknown)
                                           (flag "cave-spider-tunnel" 83 dm-task-unknown)
                                           (flag "cave-platforms" 84 dm-task-unknown)
                                           (flag "cave-buzzer" 85 dm-task-unknown)
                                           (flag "ogre-boss" 86 dm-task-unknown)
                                           (flag "ogre-end" 87 dm-task-unknown)
                                           (flag "ogre-buzzer" 88 dm-task-unknown)
                                           (flag "lavatube-end" 89 dm-task-unknown)
                                           (flag "lavatube-buzzer" 90 dm-task-unknown)
                                           (flag "citadel-buzzer" 91 dm-task-unknown)
                                           (flag "training-gimmie" 92 dm-task-unknown)
                                           (flag "training-door" 93 dm-task-unknown)
                                           (flag "training-climb" 94 dm-task-unknown)
                                           (flag "training-buzzer" 95 dm-task-unknown)
                                           (flag "village3-miner-money1" 96 dm-task-unknown)
                                           (flag "village3-miner-money2" 97 dm-task-unknown)
                                           (flag "village3-miner-money3" 98 dm-task-unknown)
                                           (flag "village3-miner-money4" 99 dm-task-unknown)
                                           (flag "village3-oracle-money1" 100 dm-task-unknown)
                                           (flag "village3-oracle-money2" 101 dm-task-unknown)
                                           (flag "firecanyon-assistant" 102 dm-task-unknown)
                                           (flag "village2-levitator" 103 dm-task-unknown)
                                           (flag "swamp-arm" 104 dm-task-unknown)
                                           (flag "village3-button" 105 dm-task-unknown)
                                           (flag "red-eggtop" 106 dm-task-unknown)
                                           (flag "lavatube-balls" 107 dm-task-unknown)
                                           (flag "lavatube-start" 108 dm-task-unknown)
                                           (flag "intro" 109 dm-task-unknown)
                                           (flag "ogre-secret" 110 dm-task-unknown)
                                           (flag "village4-button" 111 dm-task-unknown)
                                           (flag "finalboss-movies" 112 dm-task-unknown)
                                           (flag "plunger-lurker-hit" 113 dm-task-unknown)
                                           (flag "leaving-misty" 114 dm-task-unknown)
                                           (flag "assistant-village3" 115 dm-task-unknown)
                                           #f
                                           #f
                                           #f
                                           #f
                                           #f
                                           #f
                                           #f
                                           #f
                                           )
                                   )
    )
  (none)
  )

(defun debug-menu-make-task-need-hint-menu ((arg0 debug-menu) (arg1 debug-menu-context))
  (debug-menu-append-item
    arg0
    (debug-menu-make-from-template arg1 '(menu
                                           "need-hint"
                                           #f
                                           #f
                                           (flag "jungle-eggtop" 2 dm-task-hint)
                                           (flag "jungle-lurkerm" 3 dm-task-hint)
                                           (flag "jungle-tower" 4 dm-task-hint)
                                           (flag "jungle-fishgame" 5 dm-task-hint)
                                           (flag "jungle-plant" 6 dm-task-hint)
                                           (flag "jungle-buzzer" 7 dm-task-hint)
                                           (flag "jungle-canyon-end" 8 dm-task-hint)
                                           (flag "jungle-temple-door" 9 dm-task-hint)
                                           (flag "village1-yakow" 10 dm-task-hint)
                                           (flag "village1-mayor-money" 11 dm-task-hint)
                                           (flag "village1-uncle-money" 12 dm-task-hint)
                                           (flag "village1-oracle-money1" 13 dm-task-hint)
                                           (flag "village1-oracle-money2" 14 dm-task-hint)
                                           (flag "beach-ecorocks" 15 dm-task-hint)
                                           (flag "beach-pelican" 16 dm-task-hint)
                                           (flag "beach-flutflut" 17 dm-task-hint)
                                           (flag "beach-seagull" 18 dm-task-hint)
                                           (flag "beach-cannon" 19 dm-task-hint)
                                           (flag "beach-buzzer" 20 dm-task-hint)
                                           (flag "beach-gimmie" 21 dm-task-hint)
                                           (flag "beach-sentinel" 22 dm-task-hint)
                                           (flag "misty-muse" 23 dm-task-hint)
                                           (flag "misty-boat" 24 dm-task-hint)
                                           (flag "misty-warehouse" 25 dm-task-hint)
                                           (flag "misty-cannon" 26 dm-task-hint)
                                           (flag "misty-bike" 27 dm-task-hint)
                                           (flag "misty-buzzer" 28 dm-task-hint)
                                           (flag "misty-bike-jump" 29 dm-task-hint)
                                           (flag "misty-eco-challenge" 30 dm-task-hint)
                                           (flag "village2-gambler-money" 31 dm-task-hint)
                                           (flag "village2-geologist-money" 32 dm-task-hint)
                                           (flag "village2-warrior-money" 33 dm-task-hint)
                                           (flag "village2-oracle-money1" 34 dm-task-hint)
                                           (flag "village2-oracle-money2" 35 dm-task-hint)
                                           (flag "swamp-billy" 36 dm-task-hint)
                                           (flag "swamp-flutflut" 37 dm-task-hint)
                                           (flag "swamp-battle" 38 dm-task-hint)
                                           (flag "swamp-tether-1" 39 dm-task-hint)
                                           (flag "swamp-tether-2" 40 dm-task-hint)
                                           (flag "swamp-tether-3" 41 dm-task-hint)
                                           (flag "swamp-tether-4" 42 dm-task-hint)
                                           (flag "swamp-buzzer" 43 dm-task-hint)
                                           (flag "sunken-platforms" 44 dm-task-hint)
                                           (flag "sunken-pipe" 45 dm-task-hint)
                                           (flag "sunken-slide" 46 dm-task-hint)
                                           (flag "sunken-room" 47 dm-task-hint)
                                           (flag "sunken-sharks" 48 dm-task-hint)
                                           (flag "sunken-buzzer" 49 dm-task-hint)
                                           (flag "sunken-top-of-helix" 50 dm-task-hint)
                                           (flag "sunken-spinning-room" 51 dm-task-hint)
                                           (flag "rolling-race" 52 dm-task-hint)
                                           (flag "rolling-robbers" 53 dm-task-hint)
                                           (flag "rolling-moles" 54 dm-task-hint)
                                           (flag "rolling-plants" 55 dm-task-hint)
                                           (flag "rolling-lake" 56 dm-task-hint)
                                           (flag "rolling-buzzer" 57 dm-task-hint)
                                           (flag "rolling-ring-chase-1" 58 dm-task-hint)
                                           (flag "rolling-ring-chase-2" 59 dm-task-hint)
                                           (flag "snow-eggtop" 60 dm-task-hint)
                                           (flag "snow-ram" 61 dm-task-hint)
                                           (flag "snow-fort" 62 dm-task-hint)
                                           (flag "snow-ball" 63 dm-task-hint)
                                           (flag "snow-bunnies" 64 dm-task-hint)
                                           (flag "snow-buzzer" 65 dm-task-hint)
                                           (flag "snow-bumpers" 66 dm-task-hint)
                                           (flag "snow-cage" 67 dm-task-hint)
                                           (flag "firecanyon-buzzer" 68 dm-task-hint)
                                           (flag "firecanyon-end" 69 dm-task-hint)
                                           (flag "citadel-sage-green" 70 dm-task-hint)
                                           (flag "citadel-sage-blue" 71 dm-task-hint)
                                           (flag "citadel-sage-red" 72 dm-task-hint)
                                           (flag "citadel-sage-yellow" 73 dm-task-hint)
                                           (flag "village3-extra1" 74 dm-task-hint)
                                           (flag "village1-buzzer" 75 dm-task-hint)
                                           (flag "village2-buzzer" 76 dm-task-hint)
                                           (flag "village3-buzzer" 77 dm-task-hint)
                                           (flag "cave-gnawers" 78 dm-task-hint)
                                           (flag "cave-dark-crystals" 79 dm-task-hint)
                                           (flag "cave-dark-climb" 80 dm-task-hint)
                                           (flag "cave-robot-climb" 81 dm-task-hint)
                                           (flag "cave-swing-poles" 82 dm-task-hint)
                                           (flag "cave-spider-tunnel" 83 dm-task-hint)
                                           (flag "cave-platforms" 84 dm-task-hint)
                                           (flag "cave-buzzer" 85 dm-task-hint)
                                           (flag "ogre-boss" 86 dm-task-hint)
                                           (flag "ogre-end" 87 dm-task-hint)
                                           (flag "ogre-buzzer" 88 dm-task-hint)
                                           (flag "lavatube-end" 89 dm-task-hint)
                                           (flag "lavatube-buzzer" 90 dm-task-hint)
                                           (flag "citadel-buzzer" 91 dm-task-hint)
                                           (flag "training-gimmie" 92 dm-task-hint)
                                           (flag "training-door" 93 dm-task-hint)
                                           (flag "training-climb" 94 dm-task-hint)
                                           (flag "training-buzzer" 95 dm-task-hint)
                                           (flag "village3-miner-money1" 96 dm-task-hint)
                                           (flag "village3-miner-money2" 97 dm-task-hint)
                                           (flag "village3-miner-money3" 98 dm-task-hint)
                                           (flag "village3-miner-money4" 99 dm-task-hint)
                                           (flag "village3-oracle-money1" 100 dm-task-hint)
                                           (flag "village3-oracle-money2" 101 dm-task-hint)
                                           (flag "firecanyon-assistant" 102 dm-task-hint)
                                           (flag "village2-levitator" 103 dm-task-hint)
                                           (flag "swamp-arm" 104 dm-task-hint)
                                           (flag "village3-button" 105 dm-task-hint)
                                           (flag "red-eggtop" 106 dm-task-hint)
                                           (flag "lavatube-balls" 107 dm-task-hint)
                                           (flag "lavatube-start" 108 dm-task-hint)
                                           (flag "intro" 109 dm-task-hint)
                                           (flag "ogre-secret" 110 dm-task-hint)
                                           (flag "village4-button" 111 dm-task-hint)
                                           (flag "finalboss-movies" 112 dm-task-hint)
                                           (flag "plunger-lurker-hit" 113 dm-task-hint)
                                           (flag "leaving-misty" 114 dm-task-hint)
                                           (flag "assistant-village3" 115 dm-task-hint)
                                           #f
                                           #f
                                           #f
                                           #f
                                           #f
                                           #f
                                           #f
                                           #f
                                           )
                                   )
    )
  (none)
  )

(defun debug-menu-make-task-need-introduction-menu ((arg0 debug-menu) (arg1 debug-menu-context))
  (debug-menu-append-item
    arg0
    (debug-menu-make-from-template arg1 '(menu
                                           "need-introduction"
                                           #f
                                           #f
                                           (flag "jungle-eggtop" 2 dm-task-introduction)
                                           (flag "jungle-lurkerm" 3 dm-task-introduction)
                                           (flag "jungle-tower" 4 dm-task-introduction)
                                           (flag "jungle-fishgame" 5 dm-task-introduction)
                                           (flag "jungle-plant" 6 dm-task-introduction)
                                           (flag "jungle-buzzer" 7 dm-task-introduction)
                                           (flag "jungle-canyon-end" 8 dm-task-introduction)
                                           (flag "jungle-temple-door" 9 dm-task-introduction)
                                           (flag "village1-yakow" 10 dm-task-introduction)
                                           (flag "village1-mayor-money" 11 dm-task-introduction)
                                           (flag "village1-uncle-money" 12 dm-task-introduction)
                                           (flag "village1-oracle-money1" 13 dm-task-introduction)
                                           (flag "village1-oracle-money2" 14 dm-task-introduction)
                                           (flag "beach-ecorocks" 15 dm-task-introduction)
                                           (flag "beach-pelican" 16 dm-task-introduction)
                                           (flag "beach-flutflut" 17 dm-task-introduction)
                                           (flag "beach-seagull" 18 dm-task-introduction)
                                           (flag "beach-cannon" 19 dm-task-introduction)
                                           (flag "beach-buzzer" 20 dm-task-introduction)
                                           (flag "beach-gimmie" 21 dm-task-introduction)
                                           (flag "beach-sentinel" 22 dm-task-introduction)
                                           (flag "misty-muse" 23 dm-task-introduction)
                                           (flag "misty-boat" 24 dm-task-introduction)
                                           (flag "misty-warehouse" 25 dm-task-introduction)
                                           (flag "misty-cannon" 26 dm-task-introduction)
                                           (flag "misty-bike" 27 dm-task-introduction)
                                           (flag "misty-buzzer" 28 dm-task-introduction)
                                           (flag "misty-bike-jump" 29 dm-task-introduction)
                                           (flag "misty-eco-challenge" 30 dm-task-introduction)
                                           (flag "village2-gambler-money" 31 dm-task-introduction)
                                           (flag "village2-geologist-money" 32 dm-task-introduction)
                                           (flag "village2-warrior-money" 33 dm-task-introduction)
                                           (flag "village2-oracle-money1" 34 dm-task-introduction)
                                           (flag "village2-oracle-money2" 35 dm-task-introduction)
                                           (flag "swamp-billy" 36 dm-task-introduction)
                                           (flag "swamp-flutflut" 37 dm-task-introduction)
                                           (flag "swamp-battle" 38 dm-task-introduction)
                                           (flag "swamp-tether-1" 39 dm-task-introduction)
                                           (flag "swamp-tether-2" 40 dm-task-introduction)
                                           (flag "swamp-tether-3" 41 dm-task-introduction)
                                           (flag "swamp-tether-4" 42 dm-task-introduction)
                                           (flag "swamp-buzzer" 43 dm-task-introduction)
                                           (flag "sunken-platforms" 44 dm-task-introduction)
                                           (flag "sunken-pipe" 45 dm-task-introduction)
                                           (flag "sunken-slide" 46 dm-task-introduction)
                                           (flag "sunken-room" 47 dm-task-introduction)
                                           (flag "sunken-sharks" 48 dm-task-introduction)
                                           (flag "sunken-buzzer" 49 dm-task-introduction)
                                           (flag "sunken-top-of-helix" 50 dm-task-introduction)
                                           (flag "sunken-spinning-room" 51 dm-task-introduction)
                                           (flag "rolling-race" 52 dm-task-introduction)
                                           (flag "rolling-robbers" 53 dm-task-introduction)
                                           (flag "rolling-moles" 54 dm-task-introduction)
                                           (flag "rolling-plants" 55 dm-task-introduction)
                                           (flag "rolling-lake" 56 dm-task-introduction)
                                           (flag "rolling-buzzer" 57 dm-task-introduction)
                                           (flag "rolling-ring-chase-1" 58 dm-task-introduction)
                                           (flag "rolling-ring-chase-2" 59 dm-task-introduction)
                                           (flag "snow-eggtop" 60 dm-task-introduction)
                                           (flag "snow-ram" 61 dm-task-introduction)
                                           (flag "snow-fort" 62 dm-task-introduction)
                                           (flag "snow-ball" 63 dm-task-introduction)
                                           (flag "snow-bunnies" 64 dm-task-introduction)
                                           (flag "snow-buzzer" 65 dm-task-introduction)
                                           (flag "snow-bumpers" 66 dm-task-introduction)
                                           (flag "snow-cage" 67 dm-task-introduction)
                                           (flag "firecanyon-buzzer" 68 dm-task-introduction)
                                           (flag "firecanyon-end" 69 dm-task-introduction)
                                           (flag "citadel-sage-green" 70 dm-task-introduction)
                                           (flag "citadel-sage-blue" 71 dm-task-introduction)
                                           (flag "citadel-sage-red" 72 dm-task-introduction)
                                           (flag "citadel-sage-yellow" 73 dm-task-introduction)
                                           (flag "village3-extra1" 74 dm-task-introduction)
                                           (flag "village1-buzzer" 75 dm-task-introduction)
                                           (flag "village2-buzzer" 76 dm-task-introduction)
                                           (flag "village3-buzzer" 77 dm-task-introduction)
                                           (flag "cave-gnawers" 78 dm-task-introduction)
                                           (flag "cave-dark-crystals" 79 dm-task-introduction)
                                           (flag "cave-dark-climb" 80 dm-task-introduction)
                                           (flag "cave-robot-climb" 81 dm-task-introduction)
                                           (flag "cave-swing-poles" 82 dm-task-introduction)
                                           (flag "cave-spider-tunnel" 83 dm-task-introduction)
                                           (flag "cave-platforms" 84 dm-task-introduction)
                                           (flag "cave-buzzer" 85 dm-task-introduction)
                                           (flag "ogre-boss" 86 dm-task-introduction)
                                           (flag "ogre-end" 87 dm-task-introduction)
                                           (flag "ogre-buzzer" 88 dm-task-introduction)
                                           (flag "lavatube-end" 89 dm-task-introduction)
                                           (flag "lavatube-buzzer" 90 dm-task-introduction)
                                           (flag "citadel-buzzer" 91 dm-task-introduction)
                                           (flag "training-gimmie" 92 dm-task-introduction)
                                           (flag "training-door" 93 dm-task-introduction)
                                           (flag "training-climb" 94 dm-task-introduction)
                                           (flag "training-buzzer" 95 dm-task-introduction)
                                           (flag "village3-miner-money1" 96 dm-task-introduction)
                                           (flag "village3-miner-money2" 97 dm-task-introduction)
                                           (flag "village3-miner-money3" 98 dm-task-introduction)
                                           (flag "village3-miner-money4" 99 dm-task-introduction)
                                           (flag "village3-oracle-money1" 100 dm-task-introduction)
                                           (flag "village3-oracle-money2" 101 dm-task-introduction)
                                           (flag "firecanyon-assistant" 102 dm-task-introduction)
                                           (flag "village2-levitator" 103 dm-task-introduction)
                                           (flag "swamp-arm" 104 dm-task-introduction)
                                           (flag "village3-button" 105 dm-task-introduction)
                                           (flag "red-eggtop" 106 dm-task-introduction)
                                           (flag "lavatube-balls" 107 dm-task-introduction)
                                           (flag "lavatube-start" 108 dm-task-introduction)
                                           (flag "intro" 109 dm-task-introduction)
                                           (flag "ogre-secret" 110 dm-task-introduction)
                                           (flag "village4-button" 111 dm-task-introduction)
                                           (flag "finalboss-movies" 112 dm-task-introduction)
                                           (flag "plunger-lurker-hit" 113 dm-task-introduction)
                                           (flag "leaving-misty" 114 dm-task-introduction)
                                           (flag "assistant-village3" 115 dm-task-introduction)
                                           #f
                                           #f
                                           #f
                                           #f
                                           #f
                                           #f
                                           #f
                                           #f
                                           )
                                   )
    )
  (none)
  )

(defun debug-menu-make-task-need-reminder-a-menu ((arg0 debug-menu) (arg1 debug-menu-context))
  (debug-menu-append-item
    arg0
    (debug-menu-make-from-template arg1 '(menu
                                           "need-reminder-a"
                                           #f
                                           #f
                                           (flag "jungle-eggtop" 2 dm-task-reminder-a)
                                           (flag "jungle-lurkerm" 3 dm-task-reminder-a)
                                           (flag "jungle-tower" 4 dm-task-reminder-a)
                                           (flag "jungle-fishgame" 5 dm-task-reminder-a)
                                           (flag "jungle-plant" 6 dm-task-reminder-a)
                                           (flag "jungle-buzzer" 7 dm-task-reminder-a)
                                           (flag "jungle-canyon-end" 8 dm-task-reminder-a)
                                           (flag "jungle-temple-door" 9 dm-task-reminder-a)
                                           (flag "village1-yakow" 10 dm-task-reminder-a)
                                           (flag "village1-mayor-money" 11 dm-task-reminder-a)
                                           (flag "village1-uncle-money" 12 dm-task-reminder-a)
                                           (flag "village1-oracle-money1" 13 dm-task-reminder-a)
                                           (flag "village1-oracle-money2" 14 dm-task-reminder-a)
                                           (flag "beach-ecorocks" 15 dm-task-reminder-a)
                                           (flag "beach-pelican" 16 dm-task-reminder-a)
                                           (flag "beach-flutflut" 17 dm-task-reminder-a)
                                           (flag "beach-seagull" 18 dm-task-reminder-a)
                                           (flag "beach-cannon" 19 dm-task-reminder-a)
                                           (flag "beach-buzzer" 20 dm-task-reminder-a)
                                           (flag "beach-gimmie" 21 dm-task-reminder-a)
                                           (flag "beach-sentinel" 22 dm-task-reminder-a)
                                           (flag "misty-muse" 23 dm-task-reminder-a)
                                           (flag "misty-boat" 24 dm-task-reminder-a)
                                           (flag "misty-warehouse" 25 dm-task-reminder-a)
                                           (flag "misty-cannon" 26 dm-task-reminder-a)
                                           (flag "misty-bike" 27 dm-task-reminder-a)
                                           (flag "misty-buzzer" 28 dm-task-reminder-a)
                                           (flag "misty-bike-jump" 29 dm-task-reminder-a)
                                           (flag "misty-eco-challenge" 30 dm-task-reminder-a)
                                           (flag "village2-gambler-money" 31 dm-task-reminder-a)
                                           (flag "village2-geologist-money" 32 dm-task-reminder-a)
                                           (flag "village2-warrior-money" 33 dm-task-reminder-a)
                                           (flag "village2-oracle-money1" 34 dm-task-reminder-a)
                                           (flag "village2-oracle-money2" 35 dm-task-reminder-a)
                                           (flag "swamp-billy" 36 dm-task-reminder-a)
                                           (flag "swamp-flutflut" 37 dm-task-reminder-a)
                                           (flag "swamp-battle" 38 dm-task-reminder-a)
                                           (flag "swamp-tether-1" 39 dm-task-reminder-a)
                                           (flag "swamp-tether-2" 40 dm-task-reminder-a)
                                           (flag "swamp-tether-3" 41 dm-task-reminder-a)
                                           (flag "swamp-tether-4" 42 dm-task-reminder-a)
                                           (flag "swamp-buzzer" 43 dm-task-reminder-a)
                                           (flag "sunken-platforms" 44 dm-task-reminder-a)
                                           (flag "sunken-pipe" 45 dm-task-reminder-a)
                                           (flag "sunken-slide" 46 dm-task-reminder-a)
                                           (flag "sunken-room" 47 dm-task-reminder-a)
                                           (flag "sunken-sharks" 48 dm-task-reminder-a)
                                           (flag "sunken-buzzer" 49 dm-task-reminder-a)
                                           (flag "sunken-top-of-helix" 50 dm-task-reminder-a)
                                           (flag "sunken-spinning-room" 51 dm-task-reminder-a)
                                           (flag "rolling-race" 52 dm-task-reminder-a)
                                           (flag "rolling-robbers" 53 dm-task-reminder-a)
                                           (flag "rolling-moles" 54 dm-task-reminder-a)
                                           (flag "rolling-plants" 55 dm-task-reminder-a)
                                           (flag "rolling-lake" 56 dm-task-reminder-a)
                                           (flag "rolling-buzzer" 57 dm-task-reminder-a)
                                           (flag "rolling-ring-chase-1" 58 dm-task-reminder-a)
                                           (flag "rolling-ring-chase-2" 59 dm-task-reminder-a)
                                           (flag "snow-eggtop" 60 dm-task-reminder-a)
                                           (flag "snow-ram" 61 dm-task-reminder-a)
                                           (flag "snow-fort" 62 dm-task-reminder-a)
                                           (flag "snow-ball" 63 dm-task-reminder-a)
                                           (flag "snow-bunnies" 64 dm-task-reminder-a)
                                           (flag "snow-buzzer" 65 dm-task-reminder-a)
                                           (flag "snow-bumpers" 66 dm-task-reminder-a)
                                           (flag "snow-cage" 67 dm-task-reminder-a)
                                           (flag "firecanyon-buzzer" 68 dm-task-reminder-a)
                                           (flag "firecanyon-end" 69 dm-task-reminder-a)
                                           (flag "citadel-sage-green" 70 dm-task-reminder-a)
                                           (flag "citadel-sage-blue" 71 dm-task-reminder-a)
                                           (flag "citadel-sage-red" 72 dm-task-reminder-a)
                                           (flag "citadel-sage-yellow" 73 dm-task-reminder-a)
                                           (flag "village3-extra1" 74 dm-task-reminder-a)
                                           (flag "village1-buzzer" 75 dm-task-reminder-a)
                                           (flag "village2-buzzer" 76 dm-task-reminder-a)
                                           (flag "village3-buzzer" 77 dm-task-reminder-a)
                                           (flag "cave-gnawers" 78 dm-task-reminder-a)
                                           (flag "cave-dark-crystals" 79 dm-task-reminder-a)
                                           (flag "cave-dark-climb" 80 dm-task-reminder-a)
                                           (flag "cave-robot-climb" 81 dm-task-reminder-a)
                                           (flag "cave-swing-poles" 82 dm-task-reminder-a)
                                           (flag "cave-spider-tunnel" 83 dm-task-reminder-a)
                                           (flag "cave-platforms" 84 dm-task-reminder-a)
                                           (flag "cave-buzzer" 85 dm-task-reminder-a)
                                           (flag "ogre-boss" 86 dm-task-reminder-a)
                                           (flag "ogre-end" 87 dm-task-reminder-a)
                                           (flag "ogre-buzzer" 88 dm-task-reminder-a)
                                           (flag "lavatube-end" 89 dm-task-reminder-a)
                                           (flag "lavatube-buzzer" 90 dm-task-reminder-a)
                                           (flag "citadel-buzzer" 91 dm-task-reminder-a)
                                           (flag "training-gimmie" 92 dm-task-reminder-a)
                                           (flag "training-door" 93 dm-task-reminder-a)
                                           (flag "training-climb" 94 dm-task-reminder-a)
                                           (flag "training-buzzer" 95 dm-task-reminder-a)
                                           (flag "village3-miner-money1" 96 dm-task-reminder-a)
                                           (flag "village3-miner-money2" 97 dm-task-reminder-a)
                                           (flag "village3-miner-money3" 98 dm-task-reminder-a)
                                           (flag "village3-miner-money4" 99 dm-task-reminder-a)
                                           (flag "village3-oracle-money1" 100 dm-task-reminder-a)
                                           (flag "village3-oracle-money2" 101 dm-task-reminder-a)
                                           (flag "firecanyon-assistant" 102 dm-task-reminder-a)
                                           (flag "village2-levitator" 103 dm-task-reminder-a)
                                           (flag "swamp-arm" 104 dm-task-reminder-a)
                                           (flag "village3-button" 105 dm-task-reminder-a)
                                           (flag "red-eggtop" 106 dm-task-reminder-a)
                                           (flag "lavatube-balls" 107 dm-task-reminder-a)
                                           (flag "lavatube-start" 108 dm-task-reminder-a)
                                           (flag "intro" 109 dm-task-reminder-a)
                                           (flag "ogre-secret" 110 dm-task-reminder-a)
                                           (flag "village4-button" 111 dm-task-reminder-a)
                                           (flag "finalboss-movies" 112 dm-task-reminder-a)
                                           (flag "plunger-lurker-hit" 113 dm-task-reminder-a)
                                           (flag "leaving-misty" 114 dm-task-reminder-a)
                                           (flag "assistant-village3" 115 dm-task-reminder-a)
                                           #f
                                           #f
                                           #f
                                           #f
                                           #f
                                           #f
                                           #f
                                           #f
                                           )
                                   )
    )
  (none)
  )

(defun debug-menu-make-task-need-reminder-menu ((arg0 debug-menu) (arg1 debug-menu-context))
  (debug-menu-append-item
    arg0
    (debug-menu-make-from-template arg1 '(menu
                                           "need-reminder"
                                           #f
                                           #f
                                           (flag "jungle-eggtop" 2 dm-task-reminder)
                                           (flag "jungle-lurkerm" 3 dm-task-reminder)
                                           (flag "jungle-tower" 4 dm-task-reminder)
                                           (flag "jungle-fishgame" 5 dm-task-reminder)
                                           (flag "jungle-plant" 6 dm-task-reminder)
                                           (flag "jungle-buzzer" 7 dm-task-reminder)
                                           (flag "jungle-canyon-end" 8 dm-task-reminder)
                                           (flag "jungle-temple-door" 9 dm-task-reminder)
                                           (flag "village1-yakow" 10 dm-task-reminder)
                                           (flag "village1-mayor-money" 11 dm-task-reminder)
                                           (flag "village1-uncle-money" 12 dm-task-reminder)
                                           (flag "village1-oracle-money1" 13 dm-task-reminder)
                                           (flag "village1-oracle-money2" 14 dm-task-reminder)
                                           (flag "beach-ecorocks" 15 dm-task-reminder)
                                           (flag "beach-pelican" 16 dm-task-reminder)
                                           (flag "beach-flutflut" 17 dm-task-reminder)
                                           (flag "beach-seagull" 18 dm-task-reminder)
                                           (flag "beach-cannon" 19 dm-task-reminder)
                                           (flag "beach-buzzer" 20 dm-task-reminder)
                                           (flag "beach-gimmie" 21 dm-task-reminder)
                                           (flag "beach-sentinel" 22 dm-task-reminder)
                                           (flag "misty-muse" 23 dm-task-reminder)
                                           (flag "misty-boat" 24 dm-task-reminder)
                                           (flag "misty-warehouse" 25 dm-task-reminder)
                                           (flag "misty-cannon" 26 dm-task-reminder)
                                           (flag "misty-bike" 27 dm-task-reminder)
                                           (flag "misty-buzzer" 28 dm-task-reminder)
                                           (flag "misty-bike-jump" 29 dm-task-reminder)
                                           (flag "misty-eco-challenge" 30 dm-task-reminder)
                                           (flag "village2-gambler-money" 31 dm-task-reminder)
                                           (flag "village2-geologist-money" 32 dm-task-reminder)
                                           (flag "village2-warrior-money" 33 dm-task-reminder)
                                           (flag "village2-oracle-money1" 34 dm-task-reminder)
                                           (flag "village2-oracle-money2" 35 dm-task-reminder)
                                           (flag "swamp-billy" 36 dm-task-reminder)
                                           (flag "swamp-flutflut" 37 dm-task-reminder)
                                           (flag "swamp-battle" 38 dm-task-reminder)
                                           (flag "swamp-tether-1" 39 dm-task-reminder)
                                           (flag "swamp-tether-2" 40 dm-task-reminder)
                                           (flag "swamp-tether-3" 41 dm-task-reminder)
                                           (flag "swamp-tether-4" 42 dm-task-reminder)
                                           (flag "swamp-buzzer" 43 dm-task-reminder)
                                           (flag "sunken-platforms" 44 dm-task-reminder)
                                           (flag "sunken-pipe" 45 dm-task-reminder)
                                           (flag "sunken-slide" 46 dm-task-reminder)
                                           (flag "sunken-room" 47 dm-task-reminder)
                                           (flag "sunken-sharks" 48 dm-task-reminder)
                                           (flag "sunken-buzzer" 49 dm-task-reminder)
                                           (flag "sunken-top-of-helix" 50 dm-task-reminder)
                                           (flag "sunken-spinning-room" 51 dm-task-reminder)
                                           (flag "rolling-race" 52 dm-task-reminder)
                                           (flag "rolling-robbers" 53 dm-task-reminder)
                                           (flag "rolling-moles" 54 dm-task-reminder)
                                           (flag "rolling-plants" 55 dm-task-reminder)
                                           (flag "rolling-lake" 56 dm-task-reminder)
                                           (flag "rolling-buzzer" 57 dm-task-reminder)
                                           (flag "rolling-ring-chase-1" 58 dm-task-reminder)
                                           (flag "rolling-ring-chase-2" 59 dm-task-reminder)
                                           (flag "snow-eggtop" 60 dm-task-reminder)
                                           (flag "snow-ram" 61 dm-task-reminder)
                                           (flag "snow-fort" 62 dm-task-reminder)
                                           (flag "snow-ball" 63 dm-task-reminder)
                                           (flag "snow-bunnies" 64 dm-task-reminder)
                                           (flag "snow-buzzer" 65 dm-task-reminder)
                                           (flag "snow-bumpers" 66 dm-task-reminder)
                                           (flag "snow-cage" 67 dm-task-reminder)
                                           (flag "firecanyon-buzzer" 68 dm-task-reminder)
                                           (flag "firecanyon-end" 69 dm-task-reminder)
                                           (flag "citadel-sage-green" 70 dm-task-reminder)
                                           (flag "citadel-sage-blue" 71 dm-task-reminder)
                                           (flag "citadel-sage-red" 72 dm-task-reminder)
                                           (flag "citadel-sage-yellow" 73 dm-task-reminder)
                                           (flag "village3-extra1" 74 dm-task-reminder)
                                           (flag "village1-buzzer" 75 dm-task-reminder)
                                           (flag "village2-buzzer" 76 dm-task-reminder)
                                           (flag "village3-buzzer" 77 dm-task-reminder)
                                           (flag "cave-gnawers" 78 dm-task-reminder)
                                           (flag "cave-dark-crystals" 79 dm-task-reminder)
                                           (flag "cave-dark-climb" 80 dm-task-reminder)
                                           (flag "cave-robot-climb" 81 dm-task-reminder)
                                           (flag "cave-swing-poles" 82 dm-task-reminder)
                                           (flag "cave-spider-tunnel" 83 dm-task-reminder)
                                           (flag "cave-platforms" 84 dm-task-reminder)
                                           (flag "cave-buzzer" 85 dm-task-reminder)
                                           (flag "ogre-boss" 86 dm-task-reminder)
                                           (flag "ogre-end" 87 dm-task-reminder)
                                           (flag "ogre-buzzer" 88 dm-task-reminder)
                                           (flag "lavatube-end" 89 dm-task-reminder)
                                           (flag "lavatube-buzzer" 90 dm-task-reminder)
                                           (flag "citadel-buzzer" 91 dm-task-reminder)
                                           (flag "training-gimmie" 92 dm-task-reminder)
                                           (flag "training-door" 93 dm-task-reminder)
                                           (flag "training-climb" 94 dm-task-reminder)
                                           (flag "training-buzzer" 95 dm-task-reminder)
                                           (flag "village3-miner-money1" 96 dm-task-reminder)
                                           (flag "village3-miner-money2" 97 dm-task-reminder)
                                           (flag "village3-miner-money3" 98 dm-task-reminder)
                                           (flag "village3-miner-money4" 99 dm-task-reminder)
                                           (flag "village3-oracle-money1" 100 dm-task-reminder)
                                           (flag "village3-oracle-money2" 101 dm-task-reminder)
                                           (flag "firecanyon-assistant" 102 dm-task-reminder)
                                           (flag "village2-levitator" 103 dm-task-reminder)
                                           (flag "swamp-arm" 104 dm-task-reminder)
                                           (flag "village3-button" 105 dm-task-reminder)
                                           (flag "red-eggtop" 106 dm-task-reminder)
                                           (flag "lavatube-balls" 107 dm-task-reminder)
                                           (flag "lavatube-start" 108 dm-task-reminder)
                                           (flag "intro" 109 dm-task-reminder)
                                           (flag "ogre-secret" 110 dm-task-reminder)
                                           (flag "village4-button" 111 dm-task-reminder)
                                           (flag "finalboss-movies" 112 dm-task-reminder)
                                           (flag "plunger-lurker-hit" 113 dm-task-reminder)
                                           (flag "leaving-misty" 114 dm-task-reminder)
                                           (flag "assistant-village3" 115 dm-task-reminder)
                                           #f
                                           #f
                                           #f
                                           #f
                                           #f
                                           #f
                                           #f
                                           #f
                                           )
                                   )
    )
  (none)
  )

(defun debug-menu-make-task-need-reward-speech-menu ((arg0 debug-menu) (arg1 debug-menu-context))
  (debug-menu-append-item
    arg0
    (debug-menu-make-from-template arg1 '(menu
                                           "need-reward-speech"
                                           #f
                                           #f
                                           (flag "jungle-eggtop" 2 dm-task-reward-speech)
                                           (flag "jungle-lurkerm" 3 dm-task-reward-speech)
                                           (flag "jungle-tower" 4 dm-task-reward-speech)
                                           (flag "jungle-fishgame" 5 dm-task-reward-speech)
                                           (flag "jungle-plant" 6 dm-task-reward-speech)
                                           (flag "jungle-buzzer" 7 dm-task-reward-speech)
                                           (flag "jungle-canyon-end" 8 dm-task-reward-speech)
                                           (flag "jungle-temple-door" 9 dm-task-reward-speech)
                                           (flag "village1-yakow" 10 dm-task-reward-speech)
                                           (flag "village1-mayor-money" 11 dm-task-reward-speech)
                                           (flag "village1-uncle-money" 12 dm-task-reward-speech)
                                           (flag "village1-oracle-money1" 13 dm-task-reward-speech)
                                           (flag "village1-oracle-money2" 14 dm-task-reward-speech)
                                           (flag "beach-ecorocks" 15 dm-task-reward-speech)
                                           (flag "beach-pelican" 16 dm-task-reward-speech)
                                           (flag "beach-flutflut" 17 dm-task-reward-speech)
                                           (flag "beach-seagull" 18 dm-task-reward-speech)
                                           (flag "beach-cannon" 19 dm-task-reward-speech)
                                           (flag "beach-buzzer" 20 dm-task-reward-speech)
                                           (flag "beach-gimmie" 21 dm-task-reward-speech)
                                           (flag "beach-sentinel" 22 dm-task-reward-speech)
                                           (flag "misty-muse" 23 dm-task-reward-speech)
                                           (flag "misty-boat" 24 dm-task-reward-speech)
                                           (flag "misty-warehouse" 25 dm-task-reward-speech)
                                           (flag "misty-cannon" 26 dm-task-reward-speech)
                                           (flag "misty-bike" 27 dm-task-reward-speech)
                                           (flag "misty-buzzer" 28 dm-task-reward-speech)
                                           (flag "misty-bike-jump" 29 dm-task-reward-speech)
                                           (flag "misty-eco-challenge" 30 dm-task-reward-speech)
                                           (flag "village2-gambler-money" 31 dm-task-reward-speech)
                                           (flag "village2-geologist-money" 32 dm-task-reward-speech)
                                           (flag "village2-warrior-money" 33 dm-task-reward-speech)
                                           (flag "village2-oracle-money1" 34 dm-task-reward-speech)
                                           (flag "village2-oracle-money2" 35 dm-task-reward-speech)
                                           (flag "swamp-billy" 36 dm-task-reward-speech)
                                           (flag "swamp-flutflut" 37 dm-task-reward-speech)
                                           (flag "swamp-battle" 38 dm-task-reward-speech)
                                           (flag "swamp-tether-1" 39 dm-task-reward-speech)
                                           (flag "swamp-tether-2" 40 dm-task-reward-speech)
                                           (flag "swamp-tether-3" 41 dm-task-reward-speech)
                                           (flag "swamp-tether-4" 42 dm-task-reward-speech)
                                           (flag "swamp-buzzer" 43 dm-task-reward-speech)
                                           (flag "sunken-platforms" 44 dm-task-reward-speech)
                                           (flag "sunken-pipe" 45 dm-task-reward-speech)
                                           (flag "sunken-slide" 46 dm-task-reward-speech)
                                           (flag "sunken-room" 47 dm-task-reward-speech)
                                           (flag "sunken-sharks" 48 dm-task-reward-speech)
                                           (flag "sunken-buzzer" 49 dm-task-reward-speech)
                                           (flag "sunken-top-of-helix" 50 dm-task-reward-speech)
                                           (flag "sunken-spinning-room" 51 dm-task-reward-speech)
                                           (flag "rolling-race" 52 dm-task-reward-speech)
                                           (flag "rolling-robbers" 53 dm-task-reward-speech)
                                           (flag "rolling-moles" 54 dm-task-reward-speech)
                                           (flag "rolling-plants" 55 dm-task-reward-speech)
                                           (flag "rolling-lake" 56 dm-task-reward-speech)
                                           (flag "rolling-buzzer" 57 dm-task-reward-speech)
                                           (flag "rolling-ring-chase-1" 58 dm-task-reward-speech)
                                           (flag "rolling-ring-chase-2" 59 dm-task-reward-speech)
                                           (flag "snow-eggtop" 60 dm-task-reward-speech)
                                           (flag "snow-ram" 61 dm-task-reward-speech)
                                           (flag "snow-fort" 62 dm-task-reward-speech)
                                           (flag "snow-ball" 63 dm-task-reward-speech)
                                           (flag "snow-bunnies" 64 dm-task-reward-speech)
                                           (flag "snow-buzzer" 65 dm-task-reward-speech)
                                           (flag "snow-bumpers" 66 dm-task-reward-speech)
                                           (flag "snow-cage" 67 dm-task-reward-speech)
                                           (flag "firecanyon-buzzer" 68 dm-task-reward-speech)
                                           (flag "firecanyon-end" 69 dm-task-reward-speech)
                                           (flag "citadel-sage-green" 70 dm-task-reward-speech)
                                           (flag "citadel-sage-blue" 71 dm-task-reward-speech)
                                           (flag "citadel-sage-red" 72 dm-task-reward-speech)
                                           (flag "citadel-sage-yellow" 73 dm-task-reward-speech)
                                           (flag "village3-extra1" 74 dm-task-reward-speech)
                                           (flag "village1-buzzer" 75 dm-task-reward-speech)
                                           (flag "village2-buzzer" 76 dm-task-reward-speech)
                                           (flag "village3-buzzer" 77 dm-task-reward-speech)
                                           (flag "cave-gnawers" 78 dm-task-reward-speech)
                                           (flag "cave-dark-crystals" 79 dm-task-reward-speech)
                                           (flag "cave-dark-climb" 80 dm-task-reward-speech)
                                           (flag "cave-robot-climb" 81 dm-task-reward-speech)
                                           (flag "cave-swing-poles" 82 dm-task-reward-speech)
                                           (flag "cave-spider-tunnel" 83 dm-task-reward-speech)
                                           (flag "cave-platforms" 84 dm-task-reward-speech)
                                           (flag "cave-buzzer" 85 dm-task-reward-speech)
                                           (flag "ogre-boss" 86 dm-task-reward-speech)
                                           (flag "ogre-end" 87 dm-task-reward-speech)
                                           (flag "ogre-buzzer" 88 dm-task-reward-speech)
                                           (flag "lavatube-end" 89 dm-task-reward-speech)
                                           (flag "lavatube-buzzer" 90 dm-task-reward-speech)
                                           (flag "citadel-buzzer" 91 dm-task-reward-speech)
                                           (flag "training-gimmie" 92 dm-task-reward-speech)
                                           (flag "training-door" 93 dm-task-reward-speech)
                                           (flag "training-climb" 94 dm-task-reward-speech)
                                           (flag "training-buzzer" 95 dm-task-reward-speech)
                                           (flag "village3-miner-money1" 96 dm-task-reward-speech)
                                           (flag "village3-miner-money2" 97 dm-task-reward-speech)
                                           (flag "village3-miner-money3" 98 dm-task-reward-speech)
                                           (flag "village3-miner-money4" 99 dm-task-reward-speech)
                                           (flag "village3-oracle-money1" 100 dm-task-reward-speech)
                                           (flag "village3-oracle-money2" 101 dm-task-reward-speech)
                                           (flag "firecanyon-assistant" 102 dm-task-reward-speech)
                                           (flag "village2-levitator" 103 dm-task-reward-speech)
                                           (flag "swamp-arm" 104 dm-task-reward-speech)
                                           (flag "village3-button" 105 dm-task-reward-speech)
                                           (flag "red-eggtop" 106 dm-task-reward-speech)
                                           (flag "lavatube-balls" 107 dm-task-reward-speech)
                                           (flag "lavatube-start" 108 dm-task-reward-speech)
                                           (flag "intro" 109 dm-task-reward-speech)
                                           (flag "ogre-secret" 110 dm-task-reward-speech)
                                           (flag "village4-button" 111 dm-task-reward-speech)
                                           (flag "finalboss-movies" 112 dm-task-reward-speech)
                                           (flag "plunger-lurker-hit" 113 dm-task-reward-speech)
                                           (flag "leaving-misty" 114 dm-task-reward-speech)
                                           (flag "assistant-village3" 115 dm-task-reward-speech)
                                           #f
                                           #f
                                           #f
                                           #f
                                           #f
                                           #f
                                           #f
                                           #f
                                           )
                                   )
    )
  (none)
  )

(defun debug-menu-make-task-need-resolution-menu ((arg0 debug-menu) (arg1 debug-menu-context))
  (debug-menu-append-item
    arg0
    (debug-menu-make-from-template arg1 '(menu
                                           "need-resolution"
                                           #f
                                           #f
                                           (flag "jungle-eggtop" 2 dm-task-resolution)
                                           (flag "jungle-lurkerm" 3 dm-task-resolution)
                                           (flag "jungle-tower" 4 dm-task-resolution)
                                           (flag "jungle-fishgame" 5 dm-task-resolution)
                                           (flag "jungle-plant" 6 dm-task-resolution)
                                           (flag "jungle-buzzer" 7 dm-task-resolution)
                                           (flag "jungle-canyon-end" 8 dm-task-resolution)
                                           (flag "jungle-temple-door" 9 dm-task-resolution)
                                           (flag "village1-yakow" 10 dm-task-resolution)
                                           (flag "village1-mayor-money" 11 dm-task-resolution)
                                           (flag "village1-uncle-money" 12 dm-task-resolution)
                                           (flag "village1-oracle-money1" 13 dm-task-resolution)
                                           (flag "village1-oracle-money2" 14 dm-task-resolution)
                                           (flag "beach-ecorocks" 15 dm-task-resolution)
                                           (flag "beach-pelican" 16 dm-task-resolution)
                                           (flag "beach-flutflut" 17 dm-task-resolution)
                                           (flag "beach-seagull" 18 dm-task-resolution)
                                           (flag "beach-cannon" 19 dm-task-resolution)
                                           (flag "beach-buzzer" 20 dm-task-resolution)
                                           (flag "beach-gimmie" 21 dm-task-resolution)
                                           (flag "beach-sentinel" 22 dm-task-resolution)
                                           (flag "misty-muse" 23 dm-task-resolution)
                                           (flag "misty-boat" 24 dm-task-resolution)
                                           (flag "misty-warehouse" 25 dm-task-resolution)
                                           (flag "misty-cannon" 26 dm-task-resolution)
                                           (flag "misty-bike" 27 dm-task-resolution)
                                           (flag "misty-buzzer" 28 dm-task-resolution)
                                           (flag "misty-bike-jump" 29 dm-task-resolution)
                                           (flag "misty-eco-challenge" 30 dm-task-resolution)
                                           (flag "village2-gambler-money" 31 dm-task-resolution)
                                           (flag "village2-geologist-money" 32 dm-task-resolution)
                                           (flag "village2-warrior-money" 33 dm-task-resolution)
                                           (flag "village2-oracle-money1" 34 dm-task-resolution)
                                           (flag "village2-oracle-money2" 35 dm-task-resolution)
                                           (flag "swamp-billy" 36 dm-task-resolution)
                                           (flag "swamp-flutflut" 37 dm-task-resolution)
                                           (flag "swamp-battle" 38 dm-task-resolution)
                                           (flag "swamp-tether-1" 39 dm-task-resolution)
                                           (flag "swamp-tether-2" 40 dm-task-resolution)
                                           (flag "swamp-tether-3" 41 dm-task-resolution)
                                           (flag "swamp-tether-4" 42 dm-task-resolution)
                                           (flag "swamp-buzzer" 43 dm-task-resolution)
                                           (flag "sunken-platforms" 44 dm-task-resolution)
                                           (flag "sunken-pipe" 45 dm-task-resolution)
                                           (flag "sunken-slide" 46 dm-task-resolution)
                                           (flag "sunken-room" 47 dm-task-resolution)
                                           (flag "sunken-sharks" 48 dm-task-resolution)
                                           (flag "sunken-buzzer" 49 dm-task-resolution)
                                           (flag "sunken-top-of-helix" 50 dm-task-resolution)
                                           (flag "sunken-spinning-room" 51 dm-task-resolution)
                                           (flag "rolling-race" 52 dm-task-resolution)
                                           (flag "rolling-robbers" 53 dm-task-resolution)
                                           (flag "rolling-moles" 54 dm-task-resolution)
                                           (flag "rolling-plants" 55 dm-task-resolution)
                                           (flag "rolling-lake" 56 dm-task-resolution)
                                           (flag "rolling-buzzer" 57 dm-task-resolution)
                                           (flag "rolling-ring-chase-1" 58 dm-task-resolution)
                                           (flag "rolling-ring-chase-2" 59 dm-task-resolution)
                                           (flag "snow-eggtop" 60 dm-task-resolution)
                                           (flag "snow-ram" 61 dm-task-resolution)
                                           (flag "snow-fort" 62 dm-task-resolution)
                                           (flag "snow-ball" 63 dm-task-resolution)
                                           (flag "snow-bunnies" 64 dm-task-resolution)
                                           (flag "snow-buzzer" 65 dm-task-resolution)
                                           (flag "snow-bumpers" 66 dm-task-resolution)
                                           (flag "snow-cage" 67 dm-task-resolution)
                                           (flag "firecanyon-buzzer" 68 dm-task-resolution)
                                           (flag "firecanyon-end" 69 dm-task-resolution)
                                           (flag "citadel-sage-green" 70 dm-task-resolution)
                                           (flag "citadel-sage-blue" 71 dm-task-resolution)
                                           (flag "citadel-sage-red" 72 dm-task-resolution)
                                           (flag "citadel-sage-yellow" 73 dm-task-resolution)
                                           (flag "village3-extra1" 74 dm-task-resolution)
                                           (flag "village1-buzzer" 75 dm-task-resolution)
                                           (flag "village2-buzzer" 76 dm-task-resolution)
                                           (flag "village3-buzzer" 77 dm-task-resolution)
                                           (flag "cave-gnawers" 78 dm-task-resolution)
                                           (flag "cave-dark-crystals" 79 dm-task-resolution)
                                           (flag "cave-dark-climb" 80 dm-task-resolution)
                                           (flag "cave-robot-climb" 81 dm-task-resolution)
                                           (flag "cave-swing-poles" 82 dm-task-resolution)
                                           (flag "cave-spider-tunnel" 83 dm-task-resolution)
                                           (flag "cave-platforms" 84 dm-task-resolution)
                                           (flag "cave-buzzer" 85 dm-task-resolution)
                                           (flag "ogre-boss" 86 dm-task-resolution)
                                           (flag "ogre-end" 87 dm-task-resolution)
                                           (flag "ogre-buzzer" 88 dm-task-resolution)
                                           (flag "lavatube-end" 89 dm-task-resolution)
                                           (flag "lavatube-buzzer" 90 dm-task-resolution)
                                           (flag "citadel-buzzer" 91 dm-task-resolution)
                                           (flag "training-gimmie" 92 dm-task-resolution)
                                           (flag "training-door" 93 dm-task-resolution)
                                           (flag "training-climb" 94 dm-task-resolution)
                                           (flag "training-buzzer" 95 dm-task-resolution)
                                           (flag "village3-miner-money1" 96 dm-task-resolution)
                                           (flag "village3-miner-money2" 97 dm-task-resolution)
                                           (flag "village3-miner-money3" 98 dm-task-resolution)
                                           (flag "village3-miner-money4" 99 dm-task-resolution)
                                           (flag "village3-oracle-money1" 100 dm-task-resolution)
                                           (flag "village3-oracle-money2" 101 dm-task-resolution)
                                           (flag "firecanyon-assistant" 102 dm-task-resolution)
                                           (flag "village2-levitator" 103 dm-task-resolution)
                                           (flag "swamp-arm" 104 dm-task-resolution)
                                           (flag "village3-button" 105 dm-task-resolution)
                                           (flag "red-eggtop" 106 dm-task-resolution)
                                           (flag "lavatube-balls" 107 dm-task-resolution)
                                           (flag "lavatube-start" 108 dm-task-resolution)
                                           (flag "intro" 109 dm-task-resolution)
                                           (flag "ogre-secret" 110 dm-task-resolution)
                                           (flag "village4-button" 111 dm-task-resolution)
                                           (flag "finalboss-movies" 112 dm-task-resolution)
                                           (flag "plunger-lurker-hit" 113 dm-task-resolution)
                                           (flag "leaving-misty" 114 dm-task-resolution)
                                           (flag "assistant-village3" 115 dm-task-resolution)
                                           #f
                                           #f
                                           #f
                                           #f
                                           #f
                                           #f
                                           #f
                                           #f
                                           )
                                   )
    )
  (none)
  )

(defun dm-task-get-money ((arg0 int) (arg1 debug-menu-msg))
  (with-pp
    (if (= arg1 (debug-menu-msg press))
        (send-event *target* 'get-pickup 5 (-> *GAME-bank* money-task-inc))
        )
    (let ((a1-2 (new 'stack-no-clear 'event-message-block)))
      (set! (-> a1-2 from) pp)
      (set! (-> a1-2 num-params) 2)
      (set! (-> a1-2 message) 'query)
      (set! (-> a1-2 param 0) (the-as uint 'pickup))
      (set! (-> a1-2 param 1) (the-as uint 5))
      (>= (the-as float (send-event-function *target* a1-2)) (-> *GAME-bank* money-task-inc))
      )
    )
  )

(defun dm-give-all-cells ((arg0 int) (arg1 debug-menu-msg))
  (when (= arg1 (debug-menu-msg press))
    (dotimes (gp-0 100)
      (send-event *target* 'get-pickup 6 (the float (+ gp-0 2)))
      (close-specific-task! (the-as game-task (+ gp-0 2)) (task-status need-resolution))
      )
    )
  (dotimes (gp-1 100)
    (if (not (task-closed? (the-as game-task (+ gp-1 2)) (task-status need-resolution)))
        (return #f)
        )
    )
  #t
  )

(defun dm-give-cell ((arg0 game-task))
  (send-event *target* 'get-pickup 6 (the float arg0))
  (close-specific-task! arg0 (task-status need-resolution))
  (none)
  )

(defun dm-levitator-ready ((arg0 int) (arg1 debug-menu-msg))
  (when (= arg1 (debug-menu-msg press))
    (close-specific-task! (game-task village2-levitator) (task-status need-introduction))
    (close-specific-task! (game-task village2-levitator) (task-status need-reminder-a))
    (dm-give-cell (game-task jungle-eggtop))
    (dm-give-cell (game-task jungle-lurkerm))
    (dm-give-cell (game-task jungle-tower))
    (dm-give-cell (game-task jungle-fishgame))
    (dm-give-cell (game-task jungle-plant))
    (dm-give-cell (game-task jungle-buzzer))
    (dm-give-cell (game-task jungle-canyon-end))
    (dm-give-cell (game-task jungle-temple-door))
    (dm-give-cell (game-task village1-yakow))
    (dm-give-cell (game-task village1-mayor-money))
    (dm-give-cell (game-task village1-uncle-money))
    (dm-give-cell (game-task village1-oracle-money1))
    (dm-give-cell (game-task village1-oracle-money2))
    (dm-give-cell (game-task beach-ecorocks))
    (dm-give-cell (game-task beach-pelican))
    (dm-give-cell (game-task beach-flutflut))
    (dm-give-cell (game-task beach-seagull))
    (dm-give-cell (game-task beach-cannon))
    (dm-give-cell (game-task beach-buzzer))
    (dm-give-cell (game-task beach-gimmie))
    (dm-give-cell (game-task beach-sentinel))
    (dm-give-cell (game-task misty-muse))
    (dm-give-cell (game-task misty-boat))
    (dm-give-cell (game-task misty-warehouse))
    (dm-give-cell (game-task misty-cannon))
    (dm-give-cell (game-task misty-bike))
    (dm-give-cell (game-task misty-buzzer))
    (dm-give-cell (game-task misty-bike-jump))
    (dm-give-cell (game-task misty-eco-challenge))
    (dm-give-cell (game-task village2-gambler-money))
    (dm-give-cell (game-task village2-geologist-money))
    (dm-give-cell (game-task village2-oracle-money1))
    (dm-give-cell (game-task village2-oracle-money2))
    (dm-give-cell (game-task swamp-billy))
    (dm-give-cell (game-task swamp-flutflut))
    (dm-give-cell (game-task swamp-battle))
    (dm-give-cell (game-task swamp-tether-1))
    (dm-give-cell (game-task swamp-tether-2))
    (dm-give-cell (game-task swamp-tether-3))
    (dm-give-cell (game-task swamp-tether-4))
    (dm-give-cell (game-task swamp-buzzer))
    (dm-give-cell (game-task sunken-platforms))
    (dm-give-cell (game-task sunken-pipe))
    (dm-give-cell (game-task sunken-slide))
    (dm-give-cell (game-task sunken-room))
    (dm-give-cell (game-task sunken-sharks))
    )
  (= (get-task-status (game-task village2-levitator)) (task-status need-reward-speech))
  )

(defun dm-lavabike-ready ((arg0 int) (arg1 debug-menu-msg))
  (when (= arg1 (debug-menu-msg press))
    (dm-give-cell (game-task jungle-eggtop))
    (dm-give-cell (game-task jungle-lurkerm))
    (dm-give-cell (game-task jungle-tower))
    (dm-give-cell (game-task jungle-fishgame))
    (dm-give-cell (game-task jungle-plant))
    (dm-give-cell (game-task jungle-buzzer))
    (dm-give-cell (game-task jungle-canyon-end))
    (dm-give-cell (game-task jungle-temple-door))
    (dm-give-cell (game-task village1-yakow))
    (dm-give-cell (game-task village1-mayor-money))
    (dm-give-cell (game-task village1-uncle-money))
    (dm-give-cell (game-task village1-oracle-money1))
    (dm-give-cell (game-task village1-oracle-money2))
    (dm-give-cell (game-task beach-ecorocks))
    (dm-give-cell (game-task beach-pelican))
    (dm-give-cell (game-task beach-flutflut))
    (dm-give-cell (game-task beach-seagull))
    (dm-give-cell (game-task beach-cannon))
    (dm-give-cell (game-task beach-buzzer))
    (dm-give-cell (game-task beach-gimmie))
    (dm-give-cell (game-task beach-sentinel))
    (dm-give-cell (game-task misty-muse))
    (dm-give-cell (game-task misty-boat))
    (dm-give-cell (game-task misty-warehouse))
    (dm-give-cell (game-task misty-cannon))
    (dm-give-cell (game-task misty-bike))
    (dm-give-cell (game-task misty-buzzer))
    (dm-give-cell (game-task misty-bike-jump))
    (dm-give-cell (game-task misty-eco-challenge))
    (dm-give-cell (game-task village2-gambler-money))
    (dm-give-cell (game-task village2-geologist-money))
    (dm-give-cell (game-task village2-warrior-money))
    (dm-give-cell (game-task village2-oracle-money1))
    (dm-give-cell (game-task village2-oracle-money2))
    (dm-give-cell (game-task swamp-billy))
    (dm-give-cell (game-task swamp-flutflut))
    (dm-give-cell (game-task swamp-battle))
    (dm-give-cell (game-task swamp-tether-1))
    (dm-give-cell (game-task swamp-tether-2))
    (dm-give-cell (game-task swamp-tether-3))
    (dm-give-cell (game-task swamp-tether-4))
    (dm-give-cell (game-task swamp-buzzer))
    (dm-give-cell (game-task sunken-platforms))
    (dm-give-cell (game-task sunken-pipe))
    (dm-give-cell (game-task sunken-slide))
    (dm-give-cell (game-task sunken-room))
    (dm-give-cell (game-task sunken-sharks))
    (dm-give-cell (game-task sunken-buzzer))
    (dm-give-cell (game-task sunken-top-of-helix))
    (dm-give-cell (game-task sunken-spinning-room))
    (dm-give-cell (game-task rolling-race))
    (dm-give-cell (game-task rolling-robbers))
    (dm-give-cell (game-task rolling-moles))
    (dm-give-cell (game-task rolling-plants))
    (dm-give-cell (game-task rolling-lake))
    (dm-give-cell (game-task rolling-buzzer))
    (dm-give-cell (game-task rolling-ring-chase-1))
    (dm-give-cell (game-task rolling-ring-chase-2))
    (dm-give-cell (game-task snow-eggtop))
    (dm-give-cell (game-task snow-ram))
    (dm-give-cell (game-task snow-fort))
    (dm-give-cell (game-task snow-ball))
    (dm-give-cell (game-task snow-bunnies))
    (dm-give-cell (game-task snow-buzzer))
    (dm-give-cell (game-task snow-bumpers))
    (dm-give-cell (game-task snow-cage))
    (dm-give-cell (game-task firecanyon-buzzer))
    (dm-give-cell (game-task firecanyon-end))
    (dm-give-cell (game-task citadel-sage-green))
    (dm-give-cell (game-task citadel-sage-blue))
    (dm-give-cell (game-task citadel-sage-red))
    (dm-give-cell (game-task citadel-sage-yellow))
    (dm-give-cell (game-task village3-extra1))
    (dm-give-cell (game-task village1-buzzer))
    (dm-give-cell (game-task village2-buzzer))
    )
  (= (get-task-status (game-task lavatube-start)) (task-status need-reward-speech))
  )

(defun debug-menu-make-task-menu ((arg0 debug-menu-context))
  (let* ((s5-0 (new 'debug 'debug-menu arg0 "Task menu"))
         (s4-0 (new 'debug 'debug-menu-item-submenu "Task" s5-0))
         )
    (debug-menu-append-item s5-0 (new 'debug 'debug-menu-item-flag "enough money" #f dm-task-get-money))
    (debug-menu-append-item s5-0 (new 'debug 'debug-menu-item-flag "levitator ready" #f dm-levitator-ready))
    (debug-menu-append-item s5-0 (new 'debug 'debug-menu-item-flag "lavabike ready" #f dm-lavabike-ready))
    (debug-menu-append-item s5-0 (new 'debug 'debug-menu-item-flag "all cells" #f dm-give-all-cells))
    (debug-menu-make-task-unknown-menu s5-0 arg0)
    (debug-menu-make-task-need-hint-menu s5-0 arg0)
    (debug-menu-make-task-need-introduction-menu s5-0 arg0)
    (debug-menu-make-task-need-reminder-a-menu s5-0 arg0)
    (debug-menu-make-task-need-reminder-menu s5-0 arg0)
    (debug-menu-make-task-need-reward-speech-menu s5-0 arg0)
    (debug-menu-make-task-need-resolution-menu s5-0 arg0)
    s4-0
    )
  )

(defun dm-anim-tester-flag-func ((arg0 int) (arg1 debug-menu-msg))
  (when *anim-tester*
    (case arg0
      (('at-apply-align)
       (if (= arg1 (debug-menu-msg press))
           (set! (-> *anim-tester* 0 flags) (logxor (-> *anim-tester* 0 flags) (anim-tester-flags fanimt5)))
           )
       (return (logtest? (-> *anim-tester* 0 flags) (anim-tester-flags fanimt5)))
       )
      (('at-show-joint-info)
       (if (= arg1 (debug-menu-msg press))
           (set! (-> *anim-tester* 0 flags) (logxor (-> *anim-tester* 0 flags) (anim-tester-flags fanimt4)))
           )
       (return (logtest? (-> *anim-tester* 0 flags) (anim-tester-flags fanimt4)))
       )
      )
    )
  #f
  )

(defun dm-anim-tester-func ((arg0 int) (arg1 debug-menu-msg))
  (if (not *anim-tester*)
      (anim-tester-start)
      )
  (when *anim-tester*
    (cond
      ((= arg0 'at-pick-object)
       (send-event (ppointer->process *anim-tester*) 'pick-object)
       (set! (-> *debug-menu-context* is-hidden) #t)
       )
      ((= arg0 'at-pick-joint-anim)
       (send-event (ppointer->process *anim-tester*) 'pick-joint-anim)
       (set! (-> *debug-menu-context* is-hidden) #t)
       )
      ((= arg0 'at-pick-sequence)
       (send-event (ppointer->process *anim-tester*) 'pick-sequence)
       (set! (-> *debug-menu-context* is-hidden) #t)
       )
      ((= arg0 'at-save-sequences)
       (send-event (ppointer->process *anim-tester*) 'save-sequences)
       )
      ((= arg0 'at-cam-stick)
       (set! *camera-orbit-target* *anim-tester*)
       (send-event *camera* 'change-state cam-orbit 0)
       )
      ((= arg0 'at-cam-free-floating)
       (send-event *camera* 'change-state cam-free-floating 0)
       )
      )
    )
  (none)
  )

(defun build-continue-menu ((arg0 debug-menu) (arg1 game-info))
  (let ((s5-0 *level-load-list*))
    (while (not (null? s5-0))
      (let ((s4-0 (-> (the-as level-load-info (-> (the-as symbol (car s5-0)) value)) continues)))
        (while (not (null? s4-0))
          (let* ((v1-2 (the-as level-load-info (car s4-0)))
                 (a1-2 (new 'debug 'debug-menu-item-flag (the-as string (-> v1-2 name)) (-> v1-2 name) dm-current-continue))
                 )
            (debug-menu-append-item arg0 a1-2)
            )
          (set! s4-0 (cdr s4-0))
          )
        )
      (set! s5-0 (cdr s5-0))
      )
    )
  (the-as debug-menu-context arg0)
  )

(defun debug-menu-context-make-default-menus ((arg0 debug-menu-context))
  (let ((s5-0 (new 'debug 'debug-menu arg0 "Main menu")))
    (debug-menu-context-set-root-menu arg0 s5-0)
    (debug-menu-append-item
      s5-0
      (debug-menu-make-from-template
        arg0
        '(menu
           "Artist"
           (flag "Poly Stats" *stats-poly* dm-boolean-toggle-pick-func)
           (flag "Memory Stats" *stats-memory* dm-boolean-toggle-pick-func)
           (flag "Memory Stats Short" *stats-memory-short* dm-boolean-toggle-pick-func)
           (flag "Ground Stats" *display-ground-stats* dm-boolean-toggle-pick-func)
           (flag "All Visible" *artist-all-visible* dm-boolean-toggle-pick-func)
           (flag "Flip Visible" *artist-flip-visible* dm-boolean-toggle-pick-func)
           (flag "Fix Visible" *artist-fix-visible* dm-boolean-toggle-pick-func)
           (flag "Fix Frustum" *artist-fix-frustum* dm-boolean-toggle-pick-func)
           (flag "Error Spheres" *artist-error-spheres* dm-boolean-toggle-pick-func)
           (flag "Use menu subdiv" *artist-use-menu-subdiv* dm-boolean-toggle-pick-func)
           (float-var "Subdiv Close" close dm-subdiv-float 10 1 #t 1 200 1)
           (float-var "Subdiv Far" far dm-subdiv-float 10 1 #t 1 200 1)
           (function "Target Start" #f (lambda () (start 'debug (get-or-create-continue! *game-info*))))
           (function "Target Stop" #f (lambda () (stop 'debug)))
           (menu
             "Anim Tester"
             (int-var "Speed" anim-speed dm-subdiv-int 10 10 #t -300 1000)
             (flag "Apply Align" at-apply-align dm-anim-tester-flag-func)
             (flag "Show Joint Inf" at-show-joint-info dm-anim-tester-flag-func)
             (function "Camera Face" at-cam-stick dm-anim-tester-func)
             (function "Camera Free" at-cam-free-floating dm-anim-tester-func)
             (function "Pick Object" at-pick-object dm-anim-tester-func)
             (function "Pick Joint Anim" at-pick-joint-anim dm-anim-tester-func)
             (function "Pick Sequence" at-pick-sequence dm-anim-tester-func)
             (function "Save Sequences" at-save-sequences dm-anim-tester-func)
             )
           (flag "Show Entity Errors" *display-entity-errors* dm-boolean-toggle-pick-func)
           (flag "Sprite Info" *display-sprite-info* dm-boolean-toggle-pick-func)
           (flag "Time of Day" #f dm-time-of-day-pick-func)
           (flag "Preload Anims" *preload-spool-anims* dm-boolean-toggle-pick-func)
           )
        )
      )
    (debug-menu-append-item
      s5-0
      (debug-menu-make-from-template
        arg0
        '(menu
           "Game"
           (function
             "New Game"
             #f
             (lambda () (initialize! *game-info* 'game (the-as game-save #f) (the-as string #f)) (none))
             )
           (function
             "New Life"
             #f
             (lambda () (initialize! *game-info* 'die (the-as game-save #f) (the-as string #f)) (none))
             )
           (function
             "Reset Game"
             #f
             (lambda ()
               (set! (-> *game-info* mode) 'debug)
               (initialize! *game-info* 'game (the-as game-save #f) (the-as string #f))
               (none)
               )
             )
           (function "Reset Actors" #f (lambda () (reset-actors 'debug) (none)))
           (function "Save Game" #f (lambda () (auto-save-command 'save 0 0 *default-pool*) (none)))
           (function "Load Game" #f (lambda () (auto-save-command 'restore 0 0 *default-pool*) (none)))
           (flag "Target" #f (lambda ((arg0 int) (arg1 debug-menu-msg))
                               (when (= arg1 (debug-menu-msg press))
                                 (if *target*
                                     (stop 'debug)
                                     (start 'debug (get-or-create-continue! *game-info*))
                                     )
                                 )
                               *target*
                               )
                 )
           (flag "Game Mode" play dm-game-mode-pick-func)
           (flag "Debug Mode" debug dm-game-mode-pick-func)
           (menu "Continue")
           (menu
             "Settings"
             (float-var
               "sfx-volume"
               #f
               (lambda ((arg0 int) (arg1 debug-menu-msg) (arg2 float))
                 (cond
                   ((= arg1 (debug-menu-msg press))
                    (let ((f0-0 arg2))
                      (set! (-> *setting-control* default sfx-volume) f0-0)
                      f0-0
                      )
                    )
                   (else
                     (-> *setting-control* default sfx-volume)
                     )
                   )
                 )
               2
               1
               #t
               0
               100
               0
               )
             (float-var
               "music-volume"
               #f
               (lambda ((arg0 int) (arg1 debug-menu-msg) (arg2 float))
                 (cond
                   ((= arg1 (debug-menu-msg press))
                    (let ((f0-0 arg2))
                      (set! (-> *setting-control* default music-volume) f0-0)
                      f0-0
                      )
                    )
                   (else
                     (-> *setting-control* default music-volume)
                     )
                   )
                 )
               2
               1
               #t
               0
               100
               0
               )
             (float-var
               "dialog-volume"
               #f
               (lambda ((arg0 int) (arg1 debug-menu-msg) (arg2 float))
                 (cond
                   ((= arg1 (debug-menu-msg press))
                    (let ((f0-0 arg2))
                      (set! (-> *setting-control* default dialog-volume) f0-0)
                      f0-0
                      )
                    )
                   (else
                     (-> *setting-control* default dialog-volume)
                     )
                   )
                 )
               2
               1
               #t
               0
               100
               0
               )
             (menu
               "Language"
               (flag "english" 0 dm-setting-language)
               (flag "japanese" 5 dm-setting-language)
               (flag "french" 1 dm-setting-language)
               (flag "german" 2 dm-setting-language)
               (flag "spanish" 3 dm-setting-language)
               (flag "italian" 4 dm-setting-language)
               (flag "uk-english" 6 dm-setting-language)
               )
             (flag
               "play-hints "
               #f
               (lambda ((arg0 int) (arg1 debug-menu-msg))
                 (if (= arg1 (debug-menu-msg press))
                     (set! (-> *setting-control* default play-hints) (not (-> *setting-control* default play-hints)))
                     )
                 (-> *setting-control* default play-hints)
                 )
               )
             (flag
               "vibration"
               #f
               (lambda ((arg0 int) (arg1 debug-menu-msg))
                 (if (= arg1 (debug-menu-msg press))
                     (set! (-> *setting-control* default vibration) (not (-> *setting-control* default vibration)))
                     )
                 (-> *setting-control* default vibration)
                 )
               )
             (flag
               "border-mode"
               #f
               (lambda ((arg0 int) (arg1 debug-menu-msg))
                 (if (= arg1 (debug-menu-msg press))
                     (set! (-> *setting-control* default border-mode) (not (-> *setting-control* default border-mode)))
                     )
                 (-> *setting-control* default border-mode)
                 )
               )
             )
           )
        )
      )
    (let ((a0-8 (debug-menu-find-from-template arg0 '("Game" "Continue"))))
      (build-continue-menu a0-8 *game-info*)
      )
    (debug-menu-append-item
      s5-0
      (debug-menu-make-from-template
        arg0
        '(menu
           "Stats"
           (flag "Poly" *stats-poly* dm-boolean-toggle-pick-func)
           (flag "Collide" *stats-collide* dm-boolean-toggle-pick-func)
           (flag "Bsp" *stats-bsp* dm-boolean-toggle-pick-func)
           (flag "Buffer" *stats-buffer* dm-boolean-toggle-pick-func)
           (flag "Target" *stats-target* dm-boolean-toggle-pick-func)
           (flag "Dma test" *stats-dma-test* dm-boolean-toggle-pick-func)
           (flag "Blerc" *stats-blerc* dm-boolean-toggle-pick-func)
           (flag "Perf" *display-perf-stats* dm-boolean-toggle-pick-func)
           )
        )
      )
    (debug-menu-append-item
      s5-0
      (debug-menu-make-from-template
        arg0
        '(menu
           "Render"
           (flag "sky" 1 dm-vu1-user-toggle-pick-func)
           (flag "ocean" 2 dm-vu1-user-toggle-pick-func)
           (flag "ocean-wave" 4 dm-vu1-user-toggle-pick-func)
           (flag "TFRAG TIE TEXTURES" #x1 dm-texture-user-toggle-pick-func)
           (flag "tfrag" 8 dm-vu1-user-toggle-pick-func)
           (flag "tie-near" 16 dm-vu1-user-toggle-pick-func)
           (flag "tie" 32 dm-vu1-user-toggle-pick-func)
           (flag "generic" 64 dm-vu1-user-toggle-pick-func)
           (flag "generic-tie" *generic-tie* dm-boolean-toggle-pick-func)
           (flag "PRIS TEXTURES" #x2 dm-texture-user-toggle-pick-func)
           (flag "merc" 128 dm-vu1-user-toggle-pick-func)
           (flag "SHRUB TEXTURES" #x4 dm-texture-user-toggle-pick-func)
           (flag "shrub-near" 512 dm-vu1-user-toggle-pick-func)
           (flag "shrubbery" 256 dm-vu1-user-toggle-pick-func)
           (flag "billboard" 1024 dm-vu1-user-toggle-pick-func)
           (flag "trans-shrubbery" 2048 dm-vu1-user-toggle-pick-func)
           (flag "ALPHA TEXTURES" 1 dm-texture-user-toggle-pick-func)
           (flag "trans-tfrag" 4096 dm-vu1-user-toggle-pick-func)
           (flag "sprite" 8192 dm-vu1-user-toggle-pick-func)
           (flag "shadow" 16384 dm-vu1-user-toggle-pick-func)
           (flag "shadow-debug" *shadow-debug* dm-boolean-toggle-pick-func)
           (flag "WATER TEXTURES" 2 dm-texture-user-toggle-pick-func)
           (flag "depth-cue" 32768 dm-vu1-user-toggle-pick-func)
           (flag "all on" 262143 dm-vu1-user-set-pick-func)
           (flag "all off" 196608 dm-vu1-user-set-pick-func)
           (flag "all textures on" #x1f dm-texture-user-set-pick-func)
           (flag "all textures off" 0 dm-texture-user-set-pick-func)
           )
        )
      )
    (debug-menu-append-item
      s5-0
      (debug-menu-make-from-template
        arg0
        '(menu
           "Collision"
           (flag "Collide Stats" *stats-collide* dm-boolean-toggle-pick-func)
           (flag "Collision Marks" *display-collision-marks* dm-boolean-toggle-pick-func)
           (flag "Collision Cache" *display-collide-cache* dm-boolean-toggle-pick-func)
           (flag "Render Collision" *display-render-collision* dm-boolean-toggle-pick-func)
           (flag "Hipri Collision Marks" *display-hipri-collision-marks* dm-boolean-toggle-pick-func)
           (flag "Edge Collision Marks" *display-edge-collision-marks* dm-boolean-toggle-pick-func)
           )
        )
      )
    (debug-menu-append-item
      s5-0
      (debug-menu-make-from-template
        arg0
        '(menu
           "Display"
           (flag "Profile" *display-profile* dm-boolean-toggle-pick-func)
           (flag "Ticks" *profile-ticks* dm-boolean-toggle-pick-func)
           (flag "File Info" *display-file-info* dm-boolean-toggle-pick-func)
           (flag "Level Spheres" *display-level-spheres* dm-boolean-toggle-pick-func)
           (flag "Collision Marks" *display-collision-marks* dm-boolean-toggle-pick-func)
           (flag "Collision Cache" *display-collide-cache* dm-boolean-toggle-pick-func)
           (flag "Hipri Collision Marks" *display-hipri-collision-marks* dm-boolean-toggle-pick-func)
           (flag "Edge Collision Marks" *display-edge-collision-marks* dm-boolean-toggle-pick-func)
           (flag "Target Marks" *display-target-marks* dm-boolean-toggle-pick-func)
           (flag "Target Stats" *stats-target* dm-boolean-toggle-pick-func)
           (flag "Entity Lights" *display-lights* dm-boolean-toggle-pick-func)
           (flag "Camera Marks" *display-camera-marks* dm-boolean-toggle-pick-func)
           (flag "Camera Info" *display-camera-info* dm-boolean-toggle-pick-func)
           (flag "Geometry Marks" *display-geo-marks* dm-boolean-toggle-pick-func)
           (flag "Nav Marks" *display-nav-marks* dm-boolean-toggle-pick-func)
           (flag "Path Marks" *display-path-marks* dm-boolean-toggle-pick-func)
           (flag "Vol Marks" *display-vol-marks* dm-boolean-toggle-pick-func)
           (menu
             "Ambient Marks"
             (flag "Ambient Hint Marks" *display-ambient-hint-marks* dm-boolean-toggle-pick-func)
             (flag "Ambient Sound Marks" *display-ambient-sound-marks* dm-boolean-toggle-pick-func)
             (flag "Ambient Poi Marks" *display-ambient-poi-marks* dm-boolean-toggle-pick-func)
             (flag "Ambient Light Marks" *display-ambient-light-marks* dm-boolean-toggle-pick-func)
             (flag "Ambient Dark Marks" *display-ambient-dark-marks* dm-boolean-toggle-pick-func)
             (flag "Ambient Weather Off Marks" *display-ambient-weather-off-marks* dm-boolean-toggle-pick-func)
             (flag "Ambient Ocean Off Marks" *display-ambient-ocean-off-marks* dm-boolean-toggle-pick-func)
             (flag "Ambient Ocean Near Off Marks" *display-ambient-ocean-near-off-marks* dm-boolean-toggle-pick-func)
             (flag "Ambient Music" *display-ambient-music-marks* dm-boolean-toggle-pick-func)
             )
           (menu
             "Actor Marks"
             (flag "off" #f dm-actor-marks-pick-func)
             (flag "on" #t dm-actor-marks-pick-func)
             (flag "full" full dm-actor-marks-pick-func)
             (flag "process" process dm-actor-marks-pick-func)
             )
           (menu
             "Actor Vis"
             (flag "off" #f dm-actor-vis-pick-func)
             (flag "box" box dm-actor-vis-pick-func)
             (flag "sphere" sphere dm-actor-vis-pick-func)
             (flag "all" #t dm-actor-vis-pick-func)
             )
           (flag "Art Control" *display-art-control* dm-boolean-toggle-pick-func)
           (flag "Instance Info" *display-instance-info* dm-boolean-toggle-pick-func)
           (menu
             "strip lines"
             (flag "strippable" 1 dm-strip-lines-toggle-pick-func)
             (flag "convertible" 2 dm-strip-lines-toggle-pick-func)
             (flag "edgeable" 4 dm-strip-lines-toggle-pick-func)
             (flag "ordinary" 8 dm-strip-lines-toggle-pick-func)
             (flag "color mismatch" 16 dm-strip-lines-toggle-pick-func)
             (flag "shader mismatch" 32 dm-strip-lines-toggle-pick-func)
             (flag "uv mismatch" 64 dm-strip-lines-toggle-pick-func)
             (flag "too big" 128 dm-strip-lines-toggle-pick-func)
             (flag "good" 3 dm-strip-lines-set-pick-func)
             (flag "bad" 240 dm-strip-lines-set-pick-func)
             (flag "all edges" 255 dm-strip-lines-set-pick-func)
             (flag "strips" 256 dm-strip-lines-set-pick-func)
             (flag "frags" 512 dm-strip-lines-set-pick-func)
             (flag "none" 0 dm-strip-lines-set-pick-func)
             )
           (menu
             "collision mesh"
             (flag "wall" 1024 dm-strip-lines-toggle-pick-func)
             (flag "ground" 2048 dm-strip-lines-toggle-pick-func)
             (flag "all" 3072 dm-strip-lines-set-pick-func)
             (flag "none" 0 dm-strip-lines-set-pick-func)
             )
           (flag "Texture Download" *display-texture-download* dm-boolean-toggle-pick-func)
           (flag "Level Border" *display-level-border* dm-boolean-toggle-pick-func)
           (flag "Split Boxes" *display-split-boxes* dm-boolean-toggle-pick-func)
           (flag "Split Box Info" *display-split-box-info* dm-boolean-toggle-pick-func)
           (flag "Load boundaries" *display-load-boundaries* dm-boolean-toggle-pick-func)
           (flag "Memcard Info" *display-memcard-info* dm-boolean-toggle-pick-func)
           )
        )
      )
    (debug-menu-append-item
      s5-0
      (debug-menu-make-from-template
        arg0
        '(menu
           "Actor"
           (flag "Spawn Actors" *spawn-actors* dm-boolean-toggle-pick-func)
           (function "Reset Actors" #f (lambda () (reset-actors 'debug) (none)))
           (menu
             "Actor Compaction"
             (flag "off" #f dm-compact-actor-pick-func)
             (flag "on" #t dm-compact-actor-pick-func)
             (flag "debug" debug dm-compact-actor-pick-func)
             )
           (flag "Ambients" *execute-ambients* dm-boolean-toggle-pick-func)
           (flag "Ambient Hint Marks" *display-ambient-hint-marks* dm-boolean-toggle-pick-func)
           (flag "Ambient Sound Marks" *display-ambient-sound-marks* dm-boolean-toggle-pick-func)
           (flag "Ambient Poi Marks" *display-ambient-poi-marks* dm-boolean-toggle-pick-func)
           (flag "Ambient Light Marks" *display-ambient-light-marks* dm-boolean-toggle-pick-func)
           (flag "Ambient Dark Marks" *display-ambient-dark-marks* dm-boolean-toggle-pick-func)
           (flag "Ambient Weather Off Marks" *display-ambient-weather-off-marks* dm-boolean-toggle-pick-func)
           (flag "Ambient Ocean Off Marks" *display-ambient-ocean-off-marks* dm-boolean-toggle-pick-func)
           (flag "Ambient Ocean Near Off Marks" *display-ambient-ocean-near-off-marks* dm-boolean-toggle-pick-func)
           (flag "Ambient Music" *display-ambient-music-marks* dm-boolean-toggle-pick-func)
           (menu
             "Actor Marks"
             (flag "off" #f dm-actor-marks-pick-func)
             (flag "on" #t dm-actor-marks-pick-func)
             (flag "full" full dm-actor-marks-pick-func)
             (flag "process" process dm-actor-marks-pick-func)
             )
           (menu
             "Actor Vis"
             (flag "off" #f dm-actor-vis-pick-func)
             (flag "box" box dm-actor-vis-pick-func)
             (flag "sphere" sphere dm-actor-vis-pick-func)
             (flag "all" #t dm-actor-vis-pick-func)
             )
           (flag "Actor Vis" *vis-actors* dm-boolean-toggle-pick-func)
           )
        )
      )
    (debug-menu-append-item
      s5-0
      (debug-menu-make-from-template
        arg0
        '(menu
           "Target"
           (flag "Target Stats" *stats-target* dm-boolean-toggle-pick-func)
           (function "Play" #f (lambda () (play #t #t)))
           (function "Start" #f (lambda () (the-as int (start 'debug (get-or-create-continue! *game-info*)))))
           (function "Stop" #f (lambda () (stop 'debug)))
           (flag "Invulnerable" #f (lambda ((arg0 int) (arg1 debug-menu-msg))
                                     (when (= arg1 (debug-menu-msg press))
                                       (if *target*
                                           (set! (-> *target* state-flags) (logxor (-> *target* state-flags) 16))
                                           )
                                       )
                                     (the-as symbol (and *target* (logtest? (-> *target* state-flags) 16)))
                                     )
                 )
           (function
             "Reset Trans"
             #f
             (lambda () (when *target*
                          (position-in-front-of-camera! (target-pos 0) (the-as float 40960.0) (the-as float 4096.0))
                          (set! (-> *target* control transv quad) (the-as uint128 0))
                          (quaternion-identity! (-> *target* control quat))
                          (quaternion-identity! (-> *target* control unknown-quaternion00))
                          (quaternion-identity! (-> *target* control dir-targ))
                          )
                     )
             )
           (function "Zero Trans" #f (lambda () (when *target*
                                                  (set-vector! (-> *target* control trans) 0.0 163840.0 0.0 1.0)
                                                  (set! (-> *target* control transv quad) (the-as uint128 0))
                                                  (quaternion-identity! (-> *target* control quat))
                                                  (quaternion-identity! (-> *target* control unknown-quaternion00))
                                                  (quaternion-identity! (-> *target* control dir-targ))
                                                  )
                                             )
                     )
           (menu
             "Mode"
             (function "normal" #f (lambda () (send-event *target* 'end-mode)))
             (function "racing" #f (lambda () (send-event *target* 'change-mode 'racing #f)))
             (function "snowball" #f (lambda () (send-event *target* 'change-mode 'snowball #f)))
             )
           (flag "Slow Frame Rate" *slow-frame-rate* dm-boolean-toggle-pick-func)
           (function "Print Pos" #f (lambda ()
                                      (let ((v1-0 (target-pos 0)))
                                        (format #t "~6,,2m ~6,,2m ~6,,2m~%" (-> v1-0 x) (-> v1-0 y) (-> v1-0 z))
                                        )
                                      0
                                      (none)
                                      )
                     )
           (function "Save Continue" #f (lambda ()
                                          (if *target*
                                              (trsq->continue-point (-> *target* control))
                                              )
                                          (none)
                                          )
                     )
           )
        )
      )
    (debug-menu-append-item s5-0 (debug-menu-make-camera-menu arg0))
    (debug-menu-append-item
      s5-0
      (debug-menu-make-from-template
        arg0
        '(menu
           "Subdiv"
           (flag "Textured" 0 dm-subdiv-draw-func)
           (flag "Outline" 1 dm-subdiv-draw-func)
           (flag "Gouraud" 2 dm-subdiv-draw-func)
           (flag "Hack" 3 dm-subdiv-draw-func)
           )
        )
      )
    (debug-menu-append-item
      s5-0
      (debug-menu-make-from-template
        arg0
        '(menu
           "Ocean Subdiv"
           (flag "Textured" 0 dm-ocean-subdiv-draw-func)
           (flag "Outline" 1 dm-ocean-subdiv-draw-func)
           (flag "Gouraud" 2 dm-ocean-subdiv-draw-func)
           )
        )
      )
    (debug-menu-append-item
      s5-0
      (debug-menu-make-from-template
        arg0
        '(menu
           "Time of day"
           (flag "7am  sunrise" 0 dm-time-of-day-func)
           (flag "9am  morning" 1 dm-time-of-day-func)
           (flag "12pm noon" 2 dm-time-of-day-func)
           (flag "3pm  afternoon" 3 dm-time-of-day-func)
           (flag "6pm  sunset" 4 dm-time-of-day-func)
           (flag "7pm  twilight" 5 dm-time-of-day-func)
           (flag "11pm evening" 6 dm-time-of-day-func)
           (flag "4am  green sun" 7 dm-time-of-day-func)
           (flag "on" 8 dm-time-of-day-func)
           (flag "Effects" *time-of-day-effects* dm-boolean-toggle-pick-func)
           (flag "Fast" *time-of-day-fast* dm-time-of-day-func2)
           )
        )
      )
    (debug-menu-append-item
      s5-0
      (debug-menu-make-from-template
        arg0
        '(menu
           "Sound"
           (flag "Effect Debug" *debug-effect-control* dm-boolean-toggle-pick-func)
           (flag "Amb Snd Marks" *display-ambient-sound-marks* dm-boolean-toggle-pick-func)
           (flag "Amb Snd Class" *ambient-sound-class* dm-boolean-toggle-pick-func)
           (flag "Amb Spheres" *execute-ambients* dm-boolean-toggle-pick-func)
           (flag "Sound channels" *display-iop-info* dm-boolean-toggle-pick-func)
           (function "List Sounds" #f (lambda () (list-sounds)))
           )
        )
      )
    (debug-menu-append-item s5-0 (debug-menu-make-shader-menu arg0))
    (debug-menu-append-item s5-0 (debug-menu-make-instance-menu arg0))
    (debug-menu-append-item s5-0 (debug-menu-make-task-menu arg0))
    )
  arg0
  )

(define *popup-menu-context* (new 'debug 'debug-menu-context))

(defun popup-menu-context-make-default-menus ((arg0 debug-menu-context))
  (debug-menu-make-from-template
    arg0
    '(main-menu
       "Popup"
       (flag "Cam 1" pad-1 dm-cam-externalize)
       (flag "Target" #f (lambda ((arg0 int) (arg1 debug-menu-msg))
                           (when (= arg1 (debug-menu-msg press))
                             (if *target*
                                 (stop 'debug)
                                 (start 'debug (get-or-create-continue! *game-info*))
                                 )
                             )
                           *target*
                           )
             )
       (flag "Game" #f (lambda ((arg0 int) (arg1 debug-menu-msg))
                         (when (= arg1 (debug-menu-msg press))
                           (let ((v1-3 (-> *game-info* mode)))
                             (set! (-> *game-info* mode) (cond
                                                           ((= v1-3 'play)
                                                            'debug
                                                            )
                                                           ((= v1-3 'debug)
                                                            'play
                                                            )
                                                           (else
                                                             (-> *game-info* mode)
                                                             )
                                                           )
                                   )
                             )
                           )
                         (= (-> *game-info* mode) 'play)
                         )
             )
       (function "Clean" #f (lambda ((arg0 int) (arg1 debug-menu-msg))
                              (if (time-of-day-setup #f)
                                  (time-of-day-setup #t)
                                  )
                              (set! *display-entity-errors* #f)
                              (set! *display-profile* #f)
                              (set! *display-actor-marks* #f)
                              #f
                              )
                 )
       (flag "Stats" *stats-target* dm-boolean-toggle-pick-func)
       (function "Reset" #f (lambda () (reset-actors 'debug) (none)))
       )
    )
  arg0
  )

(debug-menu-context-make-default-menus *debug-menu-context*)

(popup-menu-context-make-default-menus *popup-menu-context*)

(defun menu-respond-to-pause ()
  (case *master-mode*
    (('menu)
     (if (cpad-hold? 0 l3)
         (debug-menu-context-send-msg *popup-menu-context* (debug-menu-msg activate) (debug-menu-dest activation))
         (debug-menu-context-send-msg *debug-menu-context* (debug-menu-msg activate) (debug-menu-dest activation))
         )
     )
    (else
      (debug-menu-context-send-msg *debug-menu-context* (debug-menu-msg deactivate) (debug-menu-dest activation))
      (debug-menu-context-send-msg *popup-menu-context* (debug-menu-msg deactivate) (debug-menu-dest activation))
      )
    )
  #f
  )

(defun *menu-hook* ()
  (debug-menus-handler *debug-menu-context*)
  (debug-menus-handler *popup-menu-context*)
  )

(#when PC_PORT

(defmacro new-dm-func (text var func)
  `(new 'debug 'debug-menu-item-function ,text ,var (the-as (function int object) ,func))
  )
(defmacro new-dm-flag (text var func)
  `(new 'debug 'debug-menu-item-flag ,text ,var (the-as (function int debug-menu-msg object) ,func))
  )
(defmacro new-dm-bool (text sym func)
  `(new-dm-flag ,text (quote ,sym) ,func)
  )
(defmacro new-dm-submenu (text menu)
  `(new 'debug 'debug-menu-item-submenu ,text ,menu)
  )

(defun dm-want-level-toggle-pick-func ((arg0 pair) (arg1 debug-menu-msg))
  (let* ((levname (the-as symbol (car arg0)))
        (info (the-as level-load-info (-> levname value)))
        (idx (the int (cdr arg0)))
        (the-level (level-get *level* (-> info name)))
        )
    (if (and the-level (!= the-level (-> *level* level idx)))
      (return 'invalid)
      )
    (if (= arg1 (debug-menu-msg press))
        (load-state-want-levels
            (if (= idx 0) (-> info name) (-> *level* level 0 name))
            (if (= idx 1) (-> info name) (-> *level* level 1 name))
            )
        )
    (eq? (-> *level* level idx name) (-> info name))
    )
  )

(defun dm-display-level-toggle-pick-func ((arg0 symbol) (arg1 debug-menu-msg))
  (let ((the-level (level-get *level* arg0)))
    (if (not the-level)
      (return 'invalid)
      )
    (if (= arg1 (debug-menu-msg press))
        (when the-level
          (load-state-want-display-level arg0
              (if (-> the-level display?) #f 'display)
              )
          )
        )
    (and the-level (-> the-level display?))
    )
  )

(defun debug-menu-make-load-want-menu ((ctx debug-menu-context) (lev-idx int))

  (let ((want-menu (new 'debug 'debug-menu ctx "Level want menu")))

      (let ((iter *level-load-list*))
          (while (not (or (null? iter) (null? (cdr iter)) (null? (cddr iter))))
            (debug-menu-append-item want-menu (new-dm-flag (symbol->string (the-as symbol (car iter))) (dcons (car iter) lev-idx) dm-want-level-toggle-pick-func))

            (set! iter (cdr iter))
            )
          )

      (new-dm-submenu (new 'debug 'string 0 (string-format "Want ~D" lev-idx)) want-menu)
      )
  )

(defun debug-menu-make-load-display-menu ((ctx debug-menu-context))

  (let ((display-menu (new 'debug 'debug-menu ctx "Level display menu")))

      (let ((iter *level-load-list*))
          (while (not (or (null? iter) (null? (cdr iter)) (null? (cddr iter))))
            (debug-menu-append-item display-menu (new-dm-flag (symbol->string (the-as symbol (car iter))) (car iter) dm-display-level-toggle-pick-func))

            (set! iter (cdr iter))
            )
          )

      (new-dm-submenu "Display" display-menu)
      )
  )

(defun debug-menu-make-load-teleport-menu ((ctx debug-menu-context))

  (let ((teleport-menu (new 'debug 'debug-menu ctx "Camera teleport menu")))

      (let ((iter *level-load-list*))
          (while (not (or (null? iter) (null? (cdr iter)) (null? (cddr iter))))
            (debug-menu-append-item teleport-menu
                (new-dm-func (symbol->string (the-as symbol (car iter)))
                                 (-> (the-as symbol (car iter)) value)
                                 (lambda ((info level-load-info))
                                  (let ((tf (new 'stack 'transformq)))
                                    (set! (-> tf trans x) (-> info bsphere x))
                                    (set! (-> tf trans y) (-> info bsphere y))
                                    (set! (-> tf trans z) (-> info bsphere z))
                                    (quaternion-identity! (-> tf quat))
                                    (vector-identity! (-> tf scale))
                                    (send-event *camera* 'teleport-to-transformq tf)
                                    )
                                  )
                                 ))

            (set! iter (cdr iter))
            )
          )

      (new-dm-submenu "Camera teleport" teleport-menu)
      )
  )

(defun debug-menu-make-load-menu ((ctx debug-menu-context))
  (let ((load-menu (new 'debug 'debug-menu ctx "Load menu")))
      (debug-menu-append-item load-menu (new-dm-bool "Level Border" *display-level-border* dm-boolean-toggle-pick-func))
      (debug-menu-append-item load-menu (debug-menu-make-from-template ctx '(flag
               "border-mode"
               #f
               (lambda ((arg0 int) (arg1 debug-menu-msg))
                 (if (= arg1 (debug-menu-msg press))
                     (set! (-> *setting-control* default border-mode) (not (-> *setting-control* default border-mode)))
                     )
                 (-> *setting-control* default border-mode)
                 )
               )))

      (debug-menu-append-item load-menu (debug-menu-make-load-want-menu ctx 0)) ;; Want 0
      (debug-menu-append-item load-menu (debug-menu-make-load-want-menu ctx 1)) ;; Want 1
      (debug-menu-append-item load-menu (debug-menu-make-load-display-menu ctx)) ;; Display
      (debug-menu-append-item load-menu (debug-menu-make-load-teleport-menu ctx)) ;; Camera teleport

      (new-dm-submenu "Load" load-menu)
      )
  )

(define *part-pick-menu* (the-as debug-menu #f))
(define *spawn-part-test* #t)

(defun dm-part-pick-func ((id int) (msg debug-menu-msg))
  (if (zero? (-> *part-group-id-table* id))
    (return 'invalid))
  (when (= msg (debug-menu-msg press))
    (set! *part-tester-id* id)
    (if *spawn-part-test*
        (start-part)
        )
    )
  (= *part-tester-id* id)
  )

(defun build-particles-list ()
  (debug-menu-remove-all-items *part-pick-menu*)
  (dotimes (i (-> *part-group-id-table* length))
    (let ((part (-> *part-group-id-table* i)))
      (when (and (nonzero? part))
        (debug-menu-append-item *part-pick-menu* (new-dm-flag (-> part name) i dm-part-pick-func))
        )
      )
    )
  (set! (-> *part-pick-menu* items) (sort (-> *part-pick-menu* items) debug-menu-node<?))
  )

(defun debug-menu-make-part-menu ((ctx debug-menu-context))
  (let ((part-menu (new 'debug 'debug-menu ctx "Particles menu")))
      (let ((pick-menu (new 'debug 'debug-menu ctx "Particle group pick menu")))
        (set! *part-pick-menu* pick-menu)
        (debug-menu-append-item part-menu (new-dm-submenu "Pick Particle group" pick-menu))
        )
      (debug-menu-append-item part-menu (new-dm-func "Refresh" #f build-particles-list))
      (debug-menu-append-item part-menu (new-dm-bool "Spawn part tester" *spawn-part-test* dm-boolean-toggle-pick-func))

      (new-dm-submenu "Particles" part-menu)
      )
  )

(define *entity-pick-menu* (the-as debug-menu #f))

(defun dm-entity-pick-func ((e entity) (msg debug-menu-msg))
  (when (= msg (debug-menu-msg press))
    (if (= (-> *entity-debug-inspect* entity) e)
      (set-entity! *entity-debug-inspect* (the entity #f))
      (set-entity! *entity-debug-inspect* e))
    )
  (= (-> *entity-debug-inspect* entity) e)
  )

(defun build-entity-list ()
  "Fill the entity pick menu"
  ;; clear old list
  (debug-menu-remove-all-items *entity-pick-menu*)
  ;; go through active levels
  (dotimes (s5-0 (-> *level* length))
    (let ((s4-0 (-> *level* level s5-0)))
      (when (= (-> s4-0 status) 'active)
        ;; actor entities
        (let ((s3-0 (-> s4-0 bsp actors)))
          (when (nonzero? s3-0)
            (dotimes (s2-0 (-> s3-0 length))
              (let ((s1-0 (-> s3-0 data s2-0 actor)))
                (debug-menu-append-item *entity-pick-menu* (new-dm-flag (res-lump-struct s1-0 'name string) s1-0 dm-entity-pick-func))
                )
              )
            )
          )
        ;; ambients entities
        (let ((s3-1 (-> s4-0 bsp ambients)))
          (when (nonzero? s3-1)
            (dotimes (s2-1 (-> s3-1 length))
              (let ((s1-1 (-> s3-1 data s2-1 ambient)))
                (debug-menu-append-item *entity-pick-menu* (new-dm-flag (res-lump-struct s1-1 'name string) s1-1 dm-entity-pick-func))
                )
              )
            )
          )
        ;; camera entities
        (let ((s4-1 (-> s4-0 bsp cameras)))
          (when (nonzero? s4-1)
            (dotimes (s3-2 (-> s4-1 length))
              (let ((s2-2 (-> s4-1 s3-2)))
                (debug-menu-append-item *entity-pick-menu* (new-dm-flag (res-lump-struct s2-2 'name string) s2-2 dm-entity-pick-func))
                )
              )
            )
          )
        )
      )
    )
  (set! (-> *entity-pick-menu* items) (sort (-> *entity-pick-menu* items) debug-menu-node<?))
  )

(defun dm-display-entities-pick-func ((arg0 symbol))
  (debug-print-entities *level* arg0 (the-as type #f))
  )

(defun debug-menu-make-entity-menu ((ctx debug-menu-context))
  (let ((entity-menu (new 'debug 'debug-menu ctx "Entity menu")))
      (let ((pick-menu (new 'debug 'debug-menu ctx "Pick entity menu")))
        (set! *entity-pick-menu* pick-menu)
        (debug-menu-append-item entity-menu (new-dm-submenu "Pick Entity" pick-menu))
        )
      (debug-menu-append-item entity-menu (new-dm-func "Refresh" #f build-entity-list))
      (debug-menu-append-item entity-menu (new-dm-func "Go to entity" #f
                                              (lambda ()
                                                (unless (-> *entity-debug-inspect* entity) (return #f))
                                                (let ((tf (new 'stack 'transformq)))
                                                  (vector-copy! (-> tf trans) (-> *entity-debug-inspect* entity trans))
                                                  (quaternion-identity! (-> tf quat))
                                                  (vector-identity! (-> tf scale))
                                                  (send-event *camera* 'teleport-to-transformq tf)
                                                  ))))
      (debug-menu-append-item entity-menu (new-dm-func "Print entity info" #t dm-display-entities-pick-func))
      (debug-menu-append-item entity-menu (new-dm-func "Print entity info (ag)" 'art-group dm-display-entities-pick-func))
      (debug-menu-append-item entity-menu (new-dm-func "Print entity info (meters)" 'entity-meters dm-display-entities-pick-func))
      (debug-menu-append-item entity-menu (new-dm-func "Print entity info (perm)" 'entity-perm dm-display-entities-pick-func))

      (new-dm-submenu "Entity" entity-menu)
      )
  )

(defmacro dm-lambda-boolean-flag (val)
  "helper macro for making boolean buttons that don't just access symbols directly"
  `(lambda (arg (msg debug-menu-msg))
                            (if (= msg (debug-menu-msg press))
                                (not! ,val)
                                )
                            ,val)
  )

(defmacro dm-lambda-int-var (val)
  "helper macro for making int buttons"
  `(lambda (arg (msg debug-menu-msg) (newval int))
    (cond
      ((= msg (debug-menu-msg press))
       (set! ,val newval)
       )
      (else
        ,val
        )
      ))
  )

(defmacro dm-lambda-meters-var (val)
  "helper macro for making meters buttons"
  `(lambda (arg (msg debug-menu-msg) (newval float))
    (cond
      ((= msg (debug-menu-msg press))
       (set! ,val (meters newval))
       )
      (else
        (* (1/ METER_LENGTH) ,val)
        )
      ))
  )

(defun dm-lod-int ((arg0 int) (arg1 debug-menu-msg) (arg2 int) (arg3 int))
  (when (= arg1 (debug-menu-msg press))
    (case (/ arg0 8)
      ((0) (set! (-> *pc-settings* lod-force-tfrag) arg2))
      ((1) (set! (-> *pc-settings* lod-force-tie) arg2))
      ((2) (set! (-> *pc-settings* lod-force-ocean) arg2))
      ((3) (set! (-> *pc-settings* lod-force-actor) arg2))
      )
    )
  (case (/ arg0 8)
    ((0) (-> *pc-settings* lod-force-tfrag))
    ((1) (-> *pc-settings* lod-force-tie))
    ((2) (-> *pc-settings* lod-force-ocean))
    ((3) (-> *pc-settings* lod-force-actor))
    (else arg3)
    )
  )

(when (-> *debug-menu-context* root-menu)
  (debug-menu-append-item (-> *debug-menu-context* root-menu) (debug-menu-make-load-menu *debug-menu-context*))
  (debug-menu-append-item (-> *debug-menu-context* root-menu) (debug-menu-make-part-menu *debug-menu-context*))
  (debug-menu-append-item (-> *debug-menu-context* root-menu) (debug-menu-make-entity-menu *debug-menu-context*))
  ;; Music menu TODO
  ;; Secrets menu TODO
  ;; Scene menu TODO
  
  (debug-menu-append-item (-> *debug-menu-context* root-menu)
    (debug-menu-make-from-template *debug-menu-context*
      '(menu "PC Settings"
         (flag "Debug" #f ,(dm-lambda-boolean-flag (-> *pc-settings* debug?)))
         (flag "Use native vis" #f ,(dm-lambda-boolean-flag (-> *pc-settings* use-vis?)))
         (function "Toggle game aspect" #f (lambda ()
                                              (cond
                                                ((= (-> *setting-control* default aspect-ratio) 'aspect4x3)
                                                 (set! (-> *setting-control* default aspect-ratio) 'aspect16x9)
                                                 )
                                                (else
                                                 (set! (-> *setting-control* default aspect-ratio) 'aspect4x3)
                                                 )
                                                )
                                               (set-aspect-ratio (-> *setting-control* default aspect-ratio))
                                              ))
         (flag "Auto aspect" #f ,(dm-lambda-boolean-flag (-> *pc-settings* aspect-ratio-auto?)))
         (menu "Aspect test"
            (function "4 x 3" #f (lambda () (set-aspect! *pc-settings* 4 3)))
            (function "16 x 9" #f (lambda () (set-aspect! *pc-settings* 16 9)))
            (function "64 x 27 (21:9)" #f (lambda () (set-aspect! *pc-settings* 64 27)))
            (function "16 x 10" #f (lambda () (set-aspect! *pc-settings* 16 10)))
            (function "2 x 1" #f (lambda () (set-aspect! *pc-settings* 2 1)))
            (function "37 x 20" #f (lambda () (set-aspect! *pc-settings* 37 20)))
            (function "21 x 9" #f (lambda () (set-aspect! *pc-settings* 21 9)))
            (function "64 x 18" #f (lambda () (set-aspect! *pc-settings* 64 18)))
            (int-var "Custom aspect X" #f ,(dm-lambda-int-var (-> *pc-settings* aspect-custom-x)) 20 1 #t 1 1000)
            (int-var "Custom aspect Y" #f ,(dm-lambda-int-var (-> *pc-settings* aspect-custom-y)) 20 1 #t 1 1000)
            (function "Custom" #f (lambda () (set-aspect! *pc-settings* (-> *pc-settings* aspect-custom-x) (-> *pc-settings* aspect-custom-y))))
            )
         (menu "Fullscreen"
            (function "Windowed" #f (lambda () (set-fullscreen! *pc-settings* #f)))
            (function "Fullscreen" #f (lambda () (set-fullscreen! *pc-settings* #t)))
            (function "Borderless" #f (lambda () (set-fullscreen! *pc-settings* 'borderless)))
            )
         (menu "Sizes"
            (function "640 x 480" #f (lambda () (set-size! *pc-settings* 640 480)))
            (function "720 x 540" #f (lambda () (set-size! *pc-settings* 720 540)))
            (function "960 x 540" #f (lambda () (set-size! *pc-settings* 960 540)))
            (function "800 x 600" #f (lambda () (set-size! *pc-settings* 800 600)))
            (function "960 x 720" #f (lambda () (set-size! *pc-settings* 960 720)))
            (function "1280 x 720" #f (lambda () (set-size! *pc-settings* 1280 720)))
            (function "1024 x 768" #f (lambda () (set-size! *pc-settings* 1024 768)))
            (function "1366 x 768" #f (lambda () (set-size! *pc-settings* 1366 768)))
            (function "1280 x 960" #f (lambda () (set-size! *pc-settings* 1280 960)))
            (function "1440 x 1080" #f (lambda () (set-size! *pc-settings* 1440 1080)))
            (function "1920 x 1080" #f (lambda () (set-size! *pc-settings* 1920 1080)))
            (function "1920 x 1440" #f (lambda () (set-size! *pc-settings* 1920 1440)))
            (function "2560 x 1440" #f (lambda () (set-size! *pc-settings* 2560 1440)))
            (function "2880 x 2160" #f (lambda () (set-size! *pc-settings* 2880 2160)))
            (function "3840 x 2160" #f (lambda () (set-size! *pc-settings* 3840 2160)))
            (function "512 x 448" #f (lambda () (set-size! *pc-settings* 512 448)))
            (function "512 x 512" #f (lambda () (set-size! *pc-settings* 512 512)))
            )
         (flag "Letterbox" #f ,(dm-lambda-boolean-flag (-> *pc-settings* letterbox?)))
<<<<<<< HEAD
         (flag "Skip movies" #f ,(dm-lambda-boolean-flag (-> *pc-settings* skip-movies?)))
         (flag "Subtitles" #f ,(dm-lambda-boolean-flag (-> *pc-settings* subtitles?)))
         (flag "Hinttitles" #f ,(dm-lambda-boolean-flag (-> *pc-settings* hinttitles?)))
         (flag "Discord RPC" #t ,(dm-lambda-boolean-flag (-> *pc-settings* discord-rpc?)))
=======
         ;(flag "Skip movies" #f ,(dm-lambda-boolean-flag (-> *pc-settings* skip-movies?)))
         ;(flag "Subtitles" #f ,(dm-lambda-boolean-flag (-> *pc-settings* subtitles?)))
         ;(flag "Hinttitles" #f ,(dm-lambda-boolean-flag (-> *pc-settings* hinttitles?)))
>>>>>>> 5b44aece
         (menu "Game fixes"
            (flag "sagecage crash" #f ,(dm-lambda-boolean-flag (-> *pc-settings* fixes crash-sagecage)))
            ;(flag "memory crash" #f ,(dm-lambda-boolean-flag (-> *pc-settings* fixes crash-dma)))
            ;(flag "light eco crash" #f ,(dm-lambda-boolean-flag (-> *pc-settings* fixes crash-light-eco)))
            ;(flag "softlock pelican" #f ,(dm-lambda-boolean-flag (-> *pc-settings* fixes lockout-pelican)))
            ;(flag "softlock pipegame" #f ,(dm-lambda-boolean-flag (-> *pc-settings* fixes lockout-pipegame)))
            ;(flag "softlock gambler" #f ,(dm-lambda-boolean-flag (-> *pc-settings* fixes lockout-gambler)))
            ;(flag "fix movies" #f ,(dm-lambda-boolean-flag (-> *pc-settings* fixes fix-movies)))
            ;(flag "fix credits" #f ,(dm-lambda-boolean-flag (-> *pc-settings* fixes fix-credits)))
            )
         (menu "PS2 settings"
            ;(flag "PS2 Load speed" #f ,(dm-lambda-boolean-flag (-> *pc-settings* ps2-read-speed?)))
            (flag "PS2 Particles" #f ,(dm-lambda-boolean-flag (-> *pc-settings* ps2-parts?)))
            ;(flag "PS2 Music" #f ,(dm-lambda-boolean-flag (-> *pc-settings* ps2-music?)))
            ;(flag "PS2 Sound effects" #f ,(dm-lambda-boolean-flag (-> *pc-settings* ps2-se?)))
            ;(flag "PS2 Hints" #f ,(dm-lambda-boolean-flag (-> *pc-settings* ps2-hints?)))
            )
            #|
         (menu "Level of detail"
               (flag "PS2 LOD      " #f ,(dm-lambda-boolean-flag (-> *pc-settings* ps2-lod-dist?)))
            (int-var "LOD Tfrag" 0 dm-lod-int 0 1 #t 0 3)
            (int-var "LOD Tie" 1 dm-lod-int 0 1 #t 0 3)
            (int-var "LOD Ocean" 2 dm-lod-int 0 1 #t 0 3)
            (int-var "LOD Actor" 3 dm-lod-int 0 1 #t 0 3)
            )
            |#
         ;(flag "Alt load boundaries" #f ,(dm-lambda-boolean-flag (-> *pc-settings* new-lb?)))
         (flag "All actors" #f ,(dm-lambda-boolean-flag (-> *pc-settings* force-actors?)))
         (function "Reset" #f (lambda () (reset *pc-settings*)))
         (function "Save" #f (lambda () (write-to-file *pc-settings* PC_SETTINGS_FILE_NAME)))
         (function "Load" #f (lambda () (read-from-file *pc-settings* PC_SETTINGS_FILE_NAME)))
         )
      )
    )
  (let* ((prog-menu (new 'debug 'debug-menu *debug-menu-context* "Progress menu"))
         (prog-menu-node (new-dm-submenu "Progress" prog-menu))
         (other-menu-node
            (debug-menu-make-from-template *debug-menu-context*
              '(menu "Other"
                 (flag "DECI Count" *display-deci-count* dm-boolean-toggle-pick-func)
                 (flag "Actor graph" *display-actor-graph* dm-boolean-toggle-pick-func)
                 (flag "Update vis outside bsp" *update-leaf-when-outside-bsp* dm-boolean-toggle-pick-func)
                 (flag "Pad display" #f ,(dm-lambda-boolean-flag (-> *pc-settings* debug-pad-display)))
                 (flag "Display actor bank" #f ,(dm-lambda-boolean-flag (-> *pc-settings* display-actor-bank)))
                 (float-var "Actor birth dist" #f ,(dm-lambda-meters-var (-> *ACTOR-bank* birth-dist)) 20 1 #t 0 10000 1)
                 (float-var "Actor pause dist" #f ,(dm-lambda-meters-var (-> *ACTOR-bank* pause-dist)) 20 1 #t 0 10000 1)
                 (flag "Heap status" #f ,(dm-lambda-boolean-flag (-> *pc-settings* display-heap-status)))
                 (flag "Bug report" #f ,(dm-lambda-boolean-flag (-> *pc-settings* display-bug-report)))
                 (flag "Force progress" #f ,(dm-lambda-boolean-flag (-> *pc-settings* progress-force?)))
                 )
              ))
         (other-menu (-> (the-as debug-menu-item-submenu other-menu-node) submenu))
         )
    (dotimes (i 35)
      (debug-menu-append-item prog-menu
          (new-dm-func (new 'debug 'string 0 (enum->string progress-screen i)) i
                        (lambda ((val progress-screen))
                          (cond
                            ((-> *pc-settings* progress-force?)
                               (cond
                                ((not *progress-process*)
                                  (make-levels-with-tasks-available-to-progress)
                                  (disable-level-text-file-loading)
                                  (set! (-> *progress-state* starting-state) val)
                                  (set! *progress-process* (make-init-process progress progress-init-by-other
                                                                              :to *dproc*
                                                                              :stack *progress-stack-top*))
                                  (let ((s5-1 *progress-process*))
                                   (set! (-> s5-1 0 completion-percentage) (calculate-completion (-> s5-1 0)))
                                   (set! *master-mode* 'progress)
                                   (set! (-> s5-1 0 display-level-index) 0) ;; geyser rock
                                   (set! (-> s5-1 0 next-level-index) (-> s5-1 0 display-level-index))
                                   (set! (-> s5-1 0 display-state) (progress-screen invalid))
                                   (set-transition-progress! (-> s5-1 0) 512)
                                   (set! (-> s5-1 0 task-index) (get-next-task-up -1 (-> s5-1 0 display-level-index)))
                                   )
                                 (when *progress-process*
                                  (enter! (-> *progress-process* 0) val 0)
                                  (set! (-> *progress-process* 0 card-info) #f)
                                  )
                                 )
                                (else
                                 (push! (-> *progress-process* 0))
                                 (set! (-> *progress-process* 0 next-display-state) val)
                                 (set! (-> *progress-process* 0 card-info) #f)
                                 )
                                )
                              )
                            (else
                              (activate-progress *dproc* val)
                              )
                            )
                          (set-master-mode 'progress)
                          )
                        ))
      )
    (debug-menu-append-item other-menu prog-menu-node)

    (debug-menu-append-item (-> *debug-menu-context* root-menu) other-menu-node)
    )
  )

)

)
<|MERGE_RESOLUTION|>--- conflicted
+++ resolved
@@ -4335,16 +4335,10 @@
             (function "512 x 512" #f (lambda () (set-size! *pc-settings* 512 512)))
             )
          (flag "Letterbox" #f ,(dm-lambda-boolean-flag (-> *pc-settings* letterbox?)))
-<<<<<<< HEAD
-         (flag "Skip movies" #f ,(dm-lambda-boolean-flag (-> *pc-settings* skip-movies?)))
-         (flag "Subtitles" #f ,(dm-lambda-boolean-flag (-> *pc-settings* subtitles?)))
-         (flag "Hinttitles" #f ,(dm-lambda-boolean-flag (-> *pc-settings* hinttitles?)))
-         (flag "Discord RPC" #t ,(dm-lambda-boolean-flag (-> *pc-settings* discord-rpc?)))
-=======
          ;(flag "Skip movies" #f ,(dm-lambda-boolean-flag (-> *pc-settings* skip-movies?)))
          ;(flag "Subtitles" #f ,(dm-lambda-boolean-flag (-> *pc-settings* subtitles?)))
          ;(flag "Hinttitles" #f ,(dm-lambda-boolean-flag (-> *pc-settings* hinttitles?)))
->>>>>>> 5b44aece
+         (flag "Discord RPC" #t ,(dm-lambda-boolean-flag (-> *pc-settings* discord-rpc?)))
          (menu "Game fixes"
             (flag "sagecage crash" #f ,(dm-lambda-boolean-flag (-> *pc-settings* fixes crash-sagecage)))
             ;(flag "memory crash" #f ,(dm-lambda-boolean-flag (-> *pc-settings* fixes crash-dma)))
