;;-*-Lisp-*-
(in-package goal)

;; name: joint.gc
;; name in dgo: joint
;; dgos: GAME, ENGINE

;; definition for method 2 of type joint
(defmethod print joint ((obj joint))
  (format
   #t
   "#<~A ~S ~D @ #x~X>"
   (-> obj type)
   (-> obj name)
   (-> obj number)
   obj
   )
  obj
  )

;; definition for method 8 of type joint
(defmethod mem-usage joint ((obj joint) (arg0 memory-usage-block) (arg1 int))
  (set! (-> arg0 length) (max 66 (-> arg0 length)))
  (set! (-> arg0 data 65 name) "joint")
  (+! (-> arg0 data 65 count) 1)
  (let ((v1-6 (asize-of obj)))
   (+! (-> arg0 data 65 used) v1-6)
   (+! (-> arg0 data 65 total) (logand -16 (+ v1-6 15)))
   )
  obj
  )

;; definition for method 2 of type joint-anim
(defmethod print joint-anim ((obj joint-anim))
  (format
   #t
   "#<~A ~S ~D [~D] @ #x~X>"
   (-> obj type)
   (-> obj name)
   (-> obj number)
   (-> obj length)
   obj
   )
  obj
  )

;; definition for method 4 of type joint-anim
(defmethod length joint-anim ((obj joint-anim))
  (-> obj length)
  )

;; definition for method 3 of type joint-anim-matrix
(defmethod inspect joint-anim-matrix ((obj joint-anim-matrix))
  (format #t "[~8x] ~A~%" obj (-> obj type))
  (format #t "~Tname: ~A~%" (-> obj name))
  (format #t "~Tnumber: ~D~%" (-> obj number))
  (format #t "~Tdata[~D]: @ #x~X~%" (-> obj length) (-> obj data))
  obj
  )

;; definition for method 5 of type joint-anim-matrix
;; INFO: Return type mismatch uint vs int.
(defmethod asize-of joint-anim-matrix ((obj joint-anim-matrix))
  (the-as int (+ (-> joint-anim-matrix size) (* (-> obj length) 64)))
  )

;; definition for method 3 of type joint-anim-transformq
(defmethod inspect joint-anim-transformq ((obj joint-anim-transformq))
  (format #t "[~8x] ~A~%" obj (-> obj type))
  (format #t "~Tname: ~A~%" (-> obj name))
  (format #t "~Tnumber: ~D~%" (-> obj number))
  (format #t "~Tdata[~D]: @ #x~X~%" (-> obj length) (-> obj data))
  (dotimes (s5-0 (-> obj length))
   (format #t "~T  [~D] ~`transformq`P~%" s5-0 (-> obj data s5-0))
   )
  obj
  )

;; definition for method 5 of type joint-anim-transformq
;; INFO: Return type mismatch uint vs int.
(defmethod asize-of joint-anim-transformq ((obj joint-anim-transformq))
  (the-as int (+ (-> joint-anim-transformq size) (* 48 (-> obj length))))
  )

;; definition for method 5 of type joint-anim-drawable
;; INFO: Return type mismatch uint vs int.
(defmethod asize-of joint-anim-drawable ((obj joint-anim-drawable))
  (the-as int (+ (-> joint-anim-drawable size) (* (-> obj length) 4)))
  )

;; definition for function joint-anim-login
(defun joint-anim-login ((arg0 joint-anim-drawable))
  (dotimes (s5-0 (-> arg0 length))
   (if (-> arg0 data s5-0)
    (login (-> arg0 data s5-0))
    )
   )
  arg0
  )

;; definition for function joint-anim-inspect-elt
(defun joint-anim-inspect-elt ((arg0 joint-anim) (arg1 float))
  (case (-> arg0 type) 
   ((joint-anim-matrix)
     ((method-of-type matrix inspect)
      (the-as
       matrix
       (-> (the-as joint-anim-matrix arg0) data (the int arg1) vector)
       )
      )
     )
   ((joint-anim-transformq)
    (format
     #t
     "~`transform`P~%"
     (-> (the-as joint-anim-transformq arg0) data (the int arg1))
     )
    )
   )
  arg0
  )

;; definition for method 8 of type joint-anim-drawable
(defmethod
  mem-usage
  joint-anim-drawable
  ((obj joint-anim-drawable) (arg0 memory-usage-block) (arg1 int))
  (set! (-> arg0 length) (max 77 (-> arg0 length)))
  (set! (-> arg0 data 76 name) "joint-anim-drawable")
  (+! (-> arg0 data 76 count) 1)
  (let ((v1-6 (asize-of obj)))
   (+! (-> arg0 data 76 used) v1-6)
   (+! (-> arg0 data 76 total) (logand -16 (+ v1-6 15)))
   )
  (dotimes (s3-0 (-> obj length))
   (mem-usage (-> obj data s3-0) arg0 arg1)
   )
  obj
  )

<<<<<<< HEAD
(define-extern joint-control-copy! (function joint-control joint-control joint-control))
(define-extern joint-control-remap! (function joint-control art-group art-group pair int string object))

;; TODO - for sidekick
(define-extern cspace<-cspace! (function cspace cspace matrix))

;; TODO - for racer-states
(define-extern cspace<-transformq+world-trans! (function cspace transformq vector matrix))


=======
;; definition for function jacc-mem-usage
(defun
  jacc-mem-usage
  ((arg0 joint-anim-compressed-control) (arg1 memory-usage-block) (arg2 int))
  (set! (-> arg1 length) (max 68 (-> arg1 length)))
  (set! (-> arg1 data 67 name) "joint-anim-compressed-control")
  (+! (-> arg1 data 67 count) 1)
  (let ((v1-7 (+ (* (-> arg0 num-frames) 4) 16)))
   (+! (-> arg1 data 67 used) v1-7)
   (+! (-> arg1 data 67 total) (logand -16 (+ v1-7 15)))
   )
  (set! (-> arg1 length) (max 69 (-> arg1 length)))
  (set! (-> arg1 data 68 name) "joint-anim-fixed")
  (+! (-> arg1 data 68 count) 1)
  (let ((v1-17 (+ (-> arg0 fixed-qwc) 16)))
   (+! (-> arg1 data 68 used) v1-17)
   (+! (-> arg1 data 68 total) (logand -16 (+ v1-17 15)))
   )
  (dotimes (v1-21 (the-as int (-> arg0 num-frames)))
   (set! (-> arg1 length) (max 70 (-> arg1 length)))
   (set! (-> arg1 data 69 name) "joint-anim-frame")
   (+! (-> arg1 data 69 count) 1)
   (let ((a2-15 (* (-> arg0 frame-qwc) 16)))
    (+! (-> arg1 data 69 used) a2-15)
    (+! (-> arg1 data 69 total) (logand -16 (+ a2-15 15)))
    )
   )
  arg0
  )

;; definition for method 2 of type joint-control-channel
(defmethod print joint-control-channel ((obj joint-control-channel))
  (format
   #t
   "#<joint-control-channel ~A ~A ~F @ #x~X>"
   (-> obj command)
   (-> obj frame-group)
   (-> obj frame-num)
   obj
   )
  obj
  )

;; definition for method 5 of type joint-control
;; INFO: Return type mismatch uint vs int.
(defmethod asize-of joint-control ((obj joint-control))
  (the-as int (+ (-> obj type size) (* 48 (-> obj allocated-length))))
  )
>>>>>>> 380e7b35

;; definition for method 0 of type joint-control
(defmethod new joint-control ((allocation symbol) (type-to-make type) (arg0 int))
  (let
   ((v0-0
     (object-new
      allocation
      type-to-make
      (the-as int (+ (-> type-to-make size) (* 48 arg0)))
      )
     )
    )
   (set! (-> v0-0 allocated-length) arg0)
   (set! (-> v0-0 active-channels) 0)
   (set! (-> v0-0 root-channel) (-> v0-0 channel))
   (set!
    (-> v0-0 generate-frame-function)
    (the-as
     (function pointer int process-drawable none)
     create-interpolated-joint-animation-frame
     )
    )
   (set! (-> v0-0 prebind-function) #f)
   (set! (-> v0-0 postbind-function) #f)
   (set! (-> v0-0 effect) #f)
   (dotimes (v1-4 arg0)
    (set! (-> v0-0 channel v1-4 parent) v0-0)
    )
   (set! (-> v0-0 blend-index) -1)
   v0-0
   )
  )

;; definition for method 9 of type joint-control-channel
(defmethod dummy-9 joint-control-channel ((obj joint-control-channel))
  (let ((s5-0 (-> obj frame-group))
        (f30-0 (-> obj frame-num))
        )
   (dotimes (s4-0 (length s5-0))
    (format #t "joint ~A ~D " (-> s5-0 data s4-0 name) s4-0)
    (joint-anim-inspect-elt (-> s5-0 data s4-0) f30-0)
    )
   )
  obj
  )

;; definition for method 10 of type joint-control
(defmethod dummy-10 joint-control ((obj joint-control) (arg0 symbol))
  (dotimes (s4-0 (-> obj active-channels))
   (let*
    ((v1-6
      (if
       (and
        (-> obj channel s4-0 frame-group)
        (nonzero? (-> obj channel s4-0 frame-group))
        )
       (-> obj channel s4-0 frame-group)
       )
      )
     (t9-0 format)
     (a0-5 arg0)
     (a1-1 "ch:~2d ~C ~-35S f: ~6,,2f  ~4,,2f ~4,,2f%~%")
     (a2-0 s4-0)
     (a3-3 (-> obj channel s4-0 command))
     (a3-4 (cond
            ((= a3-3 'push)
             80
             )
            ((= a3-3 'push1)
             112
             )
            ((= a3-3 'blend)
             66
             )
            ((= a3-3 'stack)
             83
             )
            ((= a3-3 'stack1)
             115
             )
            )
      )
     )
    (t9-0 a0-5 a1-1 a2-0 a3-4 (if v1-6
                               (-> v1-6 name)
                               "(none)"
                               )
     (+ (* (-> obj channel s4-0 frame-num) (if v1-6
                                            (-> v1-6 artist-step)
                                            1.0
                                            )
         )
      (if v1-6
       (-> v1-6 artist-base)
       0.0
       )
      )
     (-> obj channel s4-0 frame-interp)
     (-> obj channel s4-0 inspector-amount)
     )
    )
   )
  0
  )

;; definition for method 12 of type art
(defmethod needs-link? art ((obj art))
  #f
  )

;; definition for method 10 of type art
;; INFO: Return type mismatch symbol vs joint.
(defmethod dummy-10 art ((obj art) (arg0 string) (arg1 type))
  (the-as joint #f)
  )

;; definition for method 11 of type art
;; INFO: Return type mismatch symbol vs int.
(defmethod dummy-11 art ((obj art) (arg0 string) (arg1 type))
  (the-as int #f)
  )

;; definition for method 2 of type art
(defmethod print art ((obj art))
  (format
   #t
   "#<~A ~S :length ~D @ #x~X>"
   (-> obj type)
   (-> obj name)
   (-> obj length)
   obj
   )
  obj
  )

;; definition for method 4 of type art
(defmethod length art ((obj art))
  (-> obj length)
  )

;; definition for method 9 of type art
(defmethod login art ((obj art))
  (if (and (-> obj extra) (zero? (-> obj extra tag)))
   (set! (-> obj extra tag) (&+ (the-as (pointer res-tag) (-> obj extra)) 28))
   )
  obj
  )

;; definition for method 8 of type art-mesh-anim
(defmethod
  mem-usage
  art-mesh-anim
  ((obj art-mesh-anim) (arg0 memory-usage-block) (arg1 int))
  (set! (-> arg0 length) (max 72 (-> arg0 length)))
  (set! (-> arg0 data 71 name) "art-mesh-anim")
  (+! (-> arg0 data 71 count) 1)
  (let ((v1-6 (asize-of obj)))
   (+! (-> arg0 data 71 used) v1-6)
   (+! (-> arg0 data 71 total) (logand -16 (+ v1-6 15)))
   )
  (if (-> obj extra)
   (mem-usage (-> obj extra) arg0 (logior arg1 512))
   )
  (dotimes (s3-0 (-> obj length))
   (mem-usage (-> obj data s3-0) arg0 arg1)
   )
  obj
  )

;; definition for method 3 of type art-joint-anim
(defmethod inspect art-joint-anim ((obj art-joint-anim))
  (format #t "[~8x] ~A~%" obj (-> obj type))
  (format #t "~Tlength: ~D~%" (-> obj length))
  (format #t "~Tname: ~A~%" (-> obj name))
  (format #t "~Textra: ~A~%" (-> obj extra))
  (format #t "~Tspeed: ~F~%" (-> obj speed))
  (format #t "~Tartist-base: ~F~%" (-> obj artist-base))
  (format #t "~Tartist-step: ~F~%" (-> obj artist-step))
  (format #t "~Tmaster-art-group-name: ~A~%" (-> obj master-art-group-name))
  (format #t "~Tmaster-art-group-index: ~D~%" (-> obj master-art-group-index))
  (format #t "~Tframes: @ #x~X~%" (-> obj frames))
  (format #t "~Tdata[~D]: @ #x~X~%" (-> obj length) (-> obj data))
  (dotimes (s5-0 (-> obj length))
   (format #t "~T  [~D] ~A~%" s5-0 (-> obj data s5-0))
   )
  obj
  )

;; definition for method 8 of type art-joint-anim
(defmethod
  mem-usage
  art-joint-anim
  ((obj art-joint-anim) (arg0 memory-usage-block) (arg1 int))
  (set! (-> arg0 length) (max 75 (-> arg0 length)))
  (set! (-> arg0 data 74 name) "art-joint-anim")
  (+! (-> arg0 data 74 count) 1)
  (let ((v1-6 (asize-of obj)))
   (+! (-> arg0 data 74 used) v1-6)
   (+! (-> arg0 data 74 total) (logand -16 (+ v1-6 15)))
   )
  (if (-> obj extra)
   (mem-usage (-> obj extra) arg0 (logior arg1 512))
   )
  (jacc-mem-usage (-> obj frames) arg0 arg1)
  (dotimes (s4-1 (-> obj length))
   (set! (-> arg0 length) (max 67 (-> arg0 length)))
   (set! (-> arg0 data 66 name) "joint-anim-compressed")
   (+! (-> arg0 data 66 count) 1)
   (let ((v1-22 (asize-of (-> obj data s4-1))))
    (+! (-> arg0 data 66 used) v1-22)
    (+! (-> arg0 data 66 total) (logand -16 (+ v1-22 15)))
    )
   )
  (when (and (nonzero? (-> obj _unknown)) (-> obj _unknown))
   (set! (-> arg0 length) (max 109 (-> arg0 length)))
   (set! (-> arg0 data 108 name) "eye-anim")
   (+! (-> arg0 data 108 count) 1)
   (let ((v1-41 (* (* (+ (-> obj _unknown 0) 1) 2) 8)))
    (+! (-> arg0 data 108 used) v1-41)
    (+! (-> arg0 data 108 total) (logand -16 (+ v1-41 15)))
    )
   )
  obj
  )

;; definition for method 5 of type art-joint-anim
;; INFO: this function exists in multiple non-identical object files
;; INFO: Return type mismatch uint vs int.
(defmethod asize-of art-joint-anim ((obj art-joint-anim))
  (the-as int (+ (-> art size) (* (-> obj length) 4)))
  )

;; definition for method 3 of type art-group
(defmethod inspect art-group ((obj art-group))
  (format #t "[~8x] ~A~%" obj (-> obj type))
  (format #t "~Tinfo: ~A~%" (-> obj info))
  (format #t "~Tlength: ~D~%" (-> obj length))
  (format #t "~Tname: ~A~%" (-> obj name))
  (format #t "~Textra: ~A~%" (-> obj extra))
  (format #t "~Tdata[~D]: @ #x~X~%" (-> obj length) (-> obj data))
  (dotimes (s5-0 (-> obj length))
   (if (-> obj data s5-0)
    (format
     #t
     "~T  [~D] ~A  (~D bytes)~%"
     s5-0
     (-> obj data s5-0)
     (mem-size (-> obj data s5-0) #f 0)
     )
    (format #t "~T  [~D] ~A  (~D bytes)~%" s5-0 (-> obj data s5-0) 0)
    )
   )
  obj
  )

;; definition for method 12 of type art-group
;; INFO: Return type mismatch object vs symbol.
(defmethod needs-link? art-group ((obj art-group))
  (the-as
   symbol
   (and
    (-> obj length)
    (type-type? (-> obj data 0 type) art-joint-anim)
    (!=
     (-> obj name)
     (-> (the-as art-joint-anim (-> obj data 0)) master-art-group-name)
     )
    )
   )
  )

;; definition for method 10 of type art-group
;; INFO: Return type mismatch art-element vs joint.
(defmethod dummy-10 art-group ((obj art-group) (arg0 string) (arg1 type))
  (the-as joint (cond
                 (arg1
                  (let ((s3-0 (+ (length (-> obj name)) 1)))
                   (dotimes (s2-0 (-> obj length))
                    (if
                     (and
                      (-> obj data s2-0)
                      (= (-> obj data s2-0 type) arg1)
                      (or
                       (name= arg0 (-> obj data s2-0 name))
                       (string-charp=
                        arg0
                        (&-> (-> obj data s2-0 name) data s3-0)
                        )
                       )
                      )
                     (return (the-as joint (-> obj data s2-0)))
                     )
                    )
                   )
                  (the-as art-element #f)
                  )
                 (else
                  (dotimes (s4-1 (-> obj length))
                   (if
                    (and
                     (-> obj data s4-1)
                     (name= arg0 (-> obj data s4-1 name))
                     )
                    (return (the-as joint (-> obj data s4-1)))
                    )
                   )
                  (the-as art-element #f)
                  )
                 )
   )
  )

;; definition for method 11 of type art-group
(defmethod dummy-11 art-group ((obj art-group) (arg0 string) (arg1 type))
  (cond
   (arg1
    (let ((s3-0 (+ (length (-> obj name)) 1)))
     (dotimes (s2-0 (-> obj length))
      (if
       (and
        (-> obj data s2-0)
        (= (-> obj data s2-0 type) arg1)
        (or
         (name= arg0 (-> obj data s2-0 name))
         (string-charp= arg0 (&-> (-> obj data s2-0 name) data s3-0))
         )
        )
       (return s2-0)
       )
      )
     )
    (the-as int #f)
    )
   (else
    (dotimes (s4-1 (-> obj length))
     (if (and (-> obj data s4-1) (name= arg0 (-> obj data s4-1 name)))
      (return s4-1)
      )
     )
    (the-as int #f)
    )
   )
  )

;; definition for method 9 of type art-group
(defmethod login art-group ((obj art-group))
  (dotimes (s5-0 (-> obj length))
   (if (-> obj data s5-0)
    (set! (-> obj data s5-0) (login (-> obj data s5-0)))
    )
   )
  obj
  )

;; definition for method 8 of type art-group
(defmethod
  mem-usage
  art-group
  ((obj art-group) (arg0 memory-usage-block) (arg1 int))
  (set! (-> arg0 length) (max 71 (-> arg0 length)))
  (set! (-> arg0 data 70 name) "art-group")
  (+! (-> arg0 data 70 count) 1)
  (let ((v1-6 (asize-of obj)))
   (+! (-> arg0 data 70 used) v1-6)
   (+! (-> arg0 data 70 total) (logand -16 (+ v1-6 15)))
   )
  (if (-> obj extra)
   (mem-usage (-> obj extra) arg0 (logior arg1 512))
   )
  (dotimes (s3-0 (-> obj length))
   (if (-> obj data s3-0)
    (mem-usage (-> obj data s3-0) arg0 arg1)
    )
   )
  obj
  )

;; definition for method 7 of type art-group
;; INFO: Return type mismatch art-group vs none.
(defmethod
  relocate
  art-group
  ((obj art-group) (arg0 kheap) (arg1 (pointer uint8)))
  (let ((s4-0 (clear *temp-string*)))
   (string<-charp s4-0 arg1)
   (set! obj (cond
              ((not obj)
               (format 0 "ERROR: art-group ~A is not a valid file.~%" s4-0)
               (the-as art-group #f)
               )
              ((not (type-type? (-> obj type) art-group))
               (format 0 "ERROR: art-group ~A is not a art-group.~%" s4-0)
               (the-as art-group #f)
               )
              ((not
                (file-info-correct-version?
                 (-> obj info)
                 (file-kind art-group)
                 0
                 )
                )
               (the-as art-group #f)
               )
              (else
               (let ((s5-1 (-> *level* loading-level)))
                (if (or (not s5-1) (= (-> s5-1 name) 'default))
                 (login obj)
                 )
                (if s5-1
                 (set-loaded-art (-> s5-1 art-group) obj)
                 )
                )
               obj
               )
              )
    )
   )
  (none)
  )

;; definition for method 5 of type art-mesh-geo
;; INFO: Return type mismatch uint vs int.
(defmethod asize-of art-mesh-geo ((obj art-mesh-geo))
  (the-as int (+ (-> art size) (* (-> obj length) 4)))
  )

;; definition for method 8 of type art-mesh-geo
(defmethod
  mem-usage
  art-mesh-geo
  ((obj art-mesh-geo) (arg0 memory-usage-block) (arg1 int))
  (set! (-> arg0 length) (max 73 (-> arg0 length)))
  (set! (-> arg0 data 72 name) "art-mesh-geo")
  (+! (-> arg0 data 72 count) 1)
  (let ((v1-6 (asize-of obj)))
   (+! (-> arg0 data 72 used) v1-6)
   (+! (-> arg0 data 72 total) (logand -16 (+ v1-6 15)))
   )
  (if (-> obj extra)
   (mem-usage (-> obj extra) arg0 (logior arg1 512))
   )
  (dotimes (s3-0 (-> obj length))
   (mem-usage (-> obj data s3-0) arg0 arg1)
   )
  obj
  )

;; definition for method 9 of type art-joint-anim
(defmethod login art-joint-anim ((obj art-joint-anim))
  (if (and (-> obj extra) (zero? (-> obj extra tag)))
   (set! (-> obj extra tag) (&+ (the-as (pointer res-tag) (-> obj extra)) 28))
   )
  obj
  )

;; definition for method 5 of type art-joint-geo
;; INFO: Return type mismatch uint vs int.
(defmethod asize-of art-joint-geo ((obj art-joint-geo))
  (the-as int (+ (-> art size) (* (-> obj length) 4)))
  )

;; definition for method 10 of type art-joint-geo
(defmethod dummy-10 art-joint-geo ((obj art-joint-geo) (arg0 string) (arg1 type))
  (cond
   (arg1
    (dotimes (s3-0 (-> obj length))
     (if
      (and
       (= (-> obj data s3-0 type) arg1)
       (name= arg0 (-> obj data s3-0 name))
       )
      (return (-> obj data s3-0))
      )
     )
    (the-as joint #f)
    )
   (else
    (dotimes (s4-1 (-> obj length))
     (if (name= arg0 (-> obj data s4-1 name))
      (return (-> obj data s4-1))
      )
     )
    (the-as joint #f)
    )
   )
  )

;; definition for method 11 of type art-joint-geo
(defmethod dummy-11 art-joint-geo ((obj art-joint-geo) (arg0 string) (arg1 type))
  (cond
   (arg1
    (dotimes (s3-0 (-> obj length))
     (if
      (and
       (= (-> obj data s3-0 type) arg1)
       (name= arg0 (-> obj data s3-0 name))
       )
      (return s3-0)
      )
     )
    (the-as int #f)
    )
   (else
    (dotimes (s4-1 (-> obj length))
     (if (name= arg0 (-> obj data s4-1 name))
      (return s4-1)
      )
     )
    (the-as int #f)
    )
   )
  )

;; definition for method 8 of type art-joint-geo
(defmethod
  mem-usage
  art-joint-geo
  ((obj art-joint-geo) (arg0 memory-usage-block) (arg1 int))
  (set! (-> arg0 length) (max 74 (-> arg0 length)))
  (set! (-> arg0 data 73 name) "art-joint-geo")
  (+! (-> arg0 data 73 count) 1)
  (let ((v1-6 (asize-of obj)))
   (+! (-> arg0 data 73 used) v1-6)
   (+! (-> arg0 data 73 total) (logand -16 (+ v1-6 15)))
   )
  (if (-> obj extra)
   (mem-usage (-> obj extra) arg0 (logior arg1 512))
   )
  (dotimes (s3-0 (-> obj length))
   (mem-usage (-> obj data s3-0) arg0 arg1)
   )
  obj
  )

;; definition for function joint-control-channel-eval
(defun joint-control-channel-eval ((arg0 joint-control-channel))
  (let ((f0-2 ((-> arg0 num-func) arg0 (-> arg0 param 0) (-> arg0 param 1))))
   (set! (-> arg0 eval-time) (the-as uint (-> *display* base-frame-counter)))
   f0-2
   )
  )

;; definition for function joint-control-channel-eval!
(defun
  joint-control-channel-eval!
  ((arg0 joint-control-channel)
   (arg1 (function joint-control-channel float float float))
   )
  (set! (-> arg0 num-func) arg1)
  (let ((f0-2 (arg1 arg0 (-> arg0 param 0) (-> arg0 param 1))))
   (set! (-> arg0 eval-time) (the-as uint (-> *display* base-frame-counter)))
   f0-2
   )
  )

;; definition for function joint-control-channel-group-eval!
(defun
  joint-control-channel-group-eval!
  ((arg0 joint-control-channel)
   (arg1 art-joint-anim)
   (arg2 (function joint-control-channel float float float))
   )
  (set! (-> arg0 num-func) arg2)
  (cond
   ((= (-> arg0 command) 'stack)
    )
   (else
    (if arg1
     (set! (-> arg0 frame-group) arg1)
     )
    (arg2 arg0 (-> arg0 param 0) (-> arg0 param 1))
    (set! (-> arg0 eval-time) (the-as uint (-> *display* base-frame-counter)))
    )
   )
  0
  )

;; definition for function joint-control-channel-group!
(defun
  joint-control-channel-group!
  ((arg0 joint-control-channel)
   (arg1 art-joint-anim)
   (arg2 (function joint-control-channel float float float))
   )
  (set! (-> arg0 num-func) arg2)
  (cond
   ((= (-> arg0 command) 'stack)
    )
   (arg1
    (set! (-> arg0 frame-group) arg1)
    )
   )
  0
  )

;; definition for function joint-control-copy!
(defun joint-control-copy! ((arg0 joint-control) (arg1 joint-control))
  (set! (-> arg0 blend-index) (-> arg1 blend-index))
  (set! (-> arg0 active-channels) (-> arg1 active-channels))
  (set!
   (-> arg0 root-channel)
   (the-as
    (inline-array joint-control-channel)
    (->
     arg0
     channel
     (/
      (&-
       (the-as pointer (-> arg1 root-channel))
       (the-as uint (the-as pointer (-> arg1 channel)))
       )
      48
      )
     )
    )
   )
  (mem-copy!
   (the-as pointer (-> arg0 channel))
   (the-as pointer (-> arg1 channel))
   (* 48 (-> arg0 allocated-length))
   )
  (dotimes (v1-7 (-> arg0 allocated-length))
   (set! (-> arg0 channel v1-7 parent) arg0)
   )
  arg0
  )

;; definition for function joint-control-remap!
;; INFO: Return type mismatch symbol vs object.
;; Used lq/sq
(defun
  joint-control-remap!
  ((arg0 joint-control)
   (arg1 art-group)
   (arg2 art-group)
   (arg3 pair)
   (arg4 int)
   (arg5 string)
   )
  (local-vars
   (sv-16 int)
   (sv-24 symbol)
   (sv-32 int)
   (sv-40 int)
   (sv-48 joint-control-channel)
   (sv-52 object)
   (sv-56 int)
   (sv-64 joint)
   (sv-80 string)
   )
  (set! sv-16 (+ (length (-> arg2 name)) 1))
  (set! sv-24 #t)
  (set! sv-32 arg4)
  (set! sv-40 2)
  (while
   (and
    (< sv-40 (-> arg1 length))
    (!= (-> arg1 data sv-40 type) art-joint-anim)
    )
   (set! sv-40 (+ sv-40 1))
   )
  (dotimes (s2-1 (-> arg0 active-channels))
   (set! sv-48 (-> arg0 channel s2-1))
   (when (-> sv-48 frame-group)
    (format
     (clear *temp-string*)
     "~S~G"
     arg5
     (&+ (-> sv-48 frame-group name data) sv-16)
     )
    (when (not (null? arg3))
     (set! sv-52 (nassoc *temp-string* arg3))
     (when sv-52
      (let ((s1-1 sv-32)
            (a0-9 sv-52)
            )
       (set!
        sv-56
        (mod s1-1 (+ ((method-of-type (rtype-of a0-9) length) a0-9) -1))
        )
       )
      (let ((s1-2 format)
            (s0-0 (clear *temp-string*))
            )
       (set! sv-80 "~S")
       (let ((a2-2 (ref sv-52 (+ sv-56 1))))
        (s1-2 s0-0 sv-80 a2-2)
        )
       )
      )
     )
    (set! sv-64 (dummy-10 arg1 *temp-string* art-joint-anim))
    (cond
     (sv-64
      (set! (-> sv-48 frame-group) (the-as art-joint-anim sv-64))
      )
     (else
      (set! (-> sv-48 frame-group) (the-as art-joint-anim (-> arg1 data sv-40)))
      (set! (-> sv-48 frame-num) 0.0)
      (set! sv-24 (the-as symbol #f))
      )
     )
    )
   )
  (the-as object sv-24)
  )

(defun
  matrix-from-joint-anim-frame
  ((arg0 joint-anim-compressed-control) (arg1 int) (arg2 int))
  (let ((v1-1 (the-as object (-> arg0 fixed data)))
        (v0-0 (the-as object (-> arg0 data arg2 data)))
        )
   (cond
    ((zero? (logand (-> arg0 fixed hdr matrix-bits) 1))
     (set! v1-1 (cond
                 ((zero? arg1)
                  (return (the-as matrix v1-1))
                  v1-1
                  )
                 (else
                  (-> (the-as (inline-array vector) v1-1) 4)
                  )
                 )
      )
     )
    ((zero? arg1)
     (return (the-as matrix v0-0))
     )
    (else
     (set! v0-0 (-> (the-as (inline-array vector) v0-0) 4))
     )
    )
   (if (zero? (logand (-> arg0 fixed hdr matrix-bits) 2))
    (return (the-as matrix v1-1))
    )
   (the-as matrix v0-0)
   )
  )

;; definition for function matrix-from-control-channel!
;; Used lq/sq
(defun
  matrix-from-control-channel!
  ((arg0 matrix) (arg1 joint) (arg2 joint-control-channel))
  (let ((s4-0 (-> arg2 frame-group))
        (s5-0 (-> arg1 number))
        )
   (if (>= s5-0 2)
    (format 0 "ERROR: Call to matrix-from-control-channel! on joint ~D~%" s5-0)
    )
   (let*
    ((f30-0
      (fmax
       0.0
       (fmin (-> arg2 frame-num) (the float (+ (-> s4-0 data 0 length) -1)))
       )
      )
     (f0-1 f30-0)
     )
    (cond
     ((= (the float (the int f0-1)) f0-1)
      (let*
       ((a2-3
         (matrix-from-joint-anim-frame (-> s4-0 frames) s5-0 (the int f30-0))
         )
        (v1-7 (-> a2-3 vector 0 quad))
        (a0-3 (-> a2-3 vector 1 quad))
        (a1-3 (-> a2-3 vector 2 quad))
        (a2-4 (-> a2-3 vector 3 quad))
        )
       (set! (-> arg0 vector 0 quad) v1-7)
       (set! (-> arg0 vector 1 quad) a0-3)
       (set! (-> arg0 vector 2 quad) a1-3)
       (set! (-> arg0 vector 3 quad) a2-4)
       )
      arg0
      )
     (else
      (let
       ((s3-1
         (matrix-from-joint-anim-frame (-> s4-0 frames) s5-0 (the int f30-0))
         )
        (a2-7
         (matrix-from-joint-anim-frame
          (-> s4-0 frames)
          s5-0
          (+ (the int f30-0) 1)
          )
         )
        (f0-9 (- f30-0 (the float (the int f30-0))))
        )
       (matrix-lerp! arg0 s3-1 a2-7 f0-9)
       )
      )
     )
    )
   )
  )

;; definition for function matrix-from-control-pair!
(defun matrix-from-control-pair! ((arg0 matrix) (arg1 matrix) (arg2 joint))
  (let ((f30-0 (-> arg1 vector 0 z)))
   (cond
    ((>= 0.0 f30-0)
     (empty)
     arg0
     )
    ((>= f30-0 1.0)
     (matrix-from-control-channel!
      arg0
      arg2
      (the-as joint-control-channel arg1)
      )
     )
    (else
     (let
      ((a2-3
        (matrix-from-control-channel!
         (the-as matrix (+ 16 #x70000000))
         arg2
         (the-as joint-control-channel arg1)
         )
        )
       )
      (matrix-lerp! arg0 arg0 a2-3 f30-0)
      )
     )
    )
   )
  )

;; definition for function matrix-from-control!
;; INFO: Return type mismatch (inline-array matrix) vs matrix.
;; Used lq/sq
(defun
  matrix-from-control!
  ((arg0 matrix-stack) (arg1 joint) (arg2 joint-control) (arg3 symbol))
  (set! (-> arg0 top) (the-as matrix (-> arg0 data)))
  (dotimes (s2-0 (-> arg2 active-channels))
   (let* ((a2-1 (-> arg2 channel s2-0))
          (v1-4 (-> a2-1 command))
          (s1-0 64)
          )
    (cond
     ((and (= arg3 'no-push) (= v1-4 'push1))
      (matrix-from-control-channel!
       (the-as matrix (&- (the-as pointer (-> arg0 top)) (the-as uint s1-0)))
       arg1
       a2-1
       )
      )
     ((and (= arg3 'no-push) (= v1-4 'stack))
      (set!
       (-> arg0 top)
       (the-as matrix (&- (the-as pointer (-> arg0 top)) (the-as uint s1-0)))
       )
      (let*
       ((v1-10
         (the-as matrix (&- (the-as pointer (-> arg0 top)) (the-as uint s1-0)))
         )
        (a3-1 (-> arg0 top))
        (a0-10 (-> a3-1 vector 0 quad))
        (a1-4 (-> a3-1 vector 1 quad))
        (a2-2 (-> a3-1 vector 2 quad))
        (a3-2 (-> a3-1 vector 3 quad))
        )
       (set! (-> v1-10 vector 0 quad) a0-10)
       (set! (-> v1-10 vector 1 quad) a1-4)
       (set! (-> v1-10 vector 2 quad) a2-2)
       (set! (-> v1-10 vector 3 quad) a3-2)
       )
      )
     ((= v1-4 'push)
      (matrix-from-control-channel! (-> arg0 top) arg1 a2-1)
      (set! (-> arg0 top) (the-as matrix (+ (the-as uint (-> arg0 top)) s1-0)))
      )
     ((or (= v1-4 'blend) (= v1-4 'push1))
      (matrix-from-control-pair!
       (the-as matrix (&- (the-as pointer (-> arg0 top)) (the-as uint s1-0)))
       (the-as matrix a2-1)
       arg1
       )
      )
     ((= v1-4 'stack)
      (set!
       (-> arg0 top)
       (the-as matrix (&- (the-as pointer (-> arg0 top)) (the-as uint s1-0)))
       )
      (let ((a1-8 (&- (the-as pointer (-> arg0 top)) (the-as uint s1-0)))
            (v1-19 (-> arg0 top))
            (f0-0 (-> a2-1 frame-interp))
            )
       (matrix-lerp! (the-as matrix a1-8) (the-as matrix a1-8) v1-19 f0-0)
       )
      )
     )
    )
   )
  (the-as matrix (-> arg0 data))
  )

;; definition for method 9 of type cspace
(defmethod dummy-9 cspace ((obj cspace) (arg0 basic))
  (set! (-> obj parent) #f)
  (set! (-> obj joint) #f)
  (set! (-> obj geo) arg0)
  (set! (-> obj param0) #f)
  (set! (-> obj param1) #f)
  (set! (-> obj param2) #f)
  obj
  )

;; definition for method 0 of type cspace
(defmethod new cspace ((allocation symbol) (type-to-make type) (arg0 basic))
  (let ((t9-0 (method-of-type structure new))
        (v1-1 type-to-make)
        )
   (-> type-to-make size)
   ((method-of-type cspace dummy-9) (the-as cspace (t9-0 allocation v1-1)) arg0)
   )
  )

;; definition for function cspace<-cspace!
;; Used lq/sq
(defun cspace<-cspace! ((arg0 cspace) (arg1 cspace))
  (let ((v0-0 (-> arg0 bone transform)))
   (let* ((a2-0 (-> arg1 bone transform))
          (v1-2 (-> a2-0 vector 0 quad))
          (a0-1 (-> a2-0 vector 1 quad))
          (a1-1 (-> a2-0 vector 2 quad))
          (a2-1 (-> a2-0 vector 3 quad))
          )
    (set! (-> v0-0 vector 0 quad) v1-2)
    (set! (-> v0-0 vector 1 quad) a0-1)
    (set! (-> v0-0 vector 2 quad) a1-1)
    (set! (-> v0-0 vector 3 quad) a2-1)
    )
   v0-0
   )
  )

;; definition for function cspace<-rot-yxy!
;; ERROR: function has no type analysis. Cannot decompile.

;; definition for function cspace<-transform-yxy!
;; ERROR: function has no type analysis. Cannot decompile.

;; definition for function cspace<-transformq!
(defun cspace<-transformq! ((arg0 cspace) (arg1 transformq))
  (matrix<-transformq! (-> arg0 bone transform) arg1)
  )

;; definition for function cspace<-transformq+trans!
(defun cspace<-transformq+trans! ((arg0 cspace) (arg1 transformq) (arg2 vector))
  (matrix<-transformq+trans! (-> arg0 bone transform) arg1 arg2)
  )

;; definition for function cspace<-transformq+world-trans!
(defun
  cspace<-transformq+world-trans!
  ((arg0 cspace) (arg1 transformq) (arg2 vector))
  (matrix<-transformq+world-trans! (-> arg0 bone transform) arg1 arg2)
  )

;; definition for function cspace-calc-total-matrix!
(defun cspace-calc-total-matrix! ((arg0 cspace) (arg1 matrix))
  (matrix*! arg1 (-> arg0 bone transform) (-> *math-camera* camera-temp))
  )

;; definition for function cspace<-matrix-no-push-joint!
;; Used lq/sq
(defun cspace<-matrix-no-push-joint! ((arg0 cspace) (arg1 joint-control))
  (let
   ((v1-2
     (matrix-from-control!
      (the-as matrix-stack (+ 80 #x70000000))
      (-> arg0 joint)
      arg1
      'no-push
      )
     )
    (v0-1 (-> arg0 bone transform))
    )
   (let ((a0-4 (-> v1-2 vector 0 quad))
         (a1-2 (-> v1-2 vector 1 quad))
         (a2-1 (-> v1-2 vector 2 quad))
         (v1-3 (-> v1-2 vector 3 quad))
         )
    (set! (-> v0-1 vector 0 quad) a0-4)
    (set! (-> v0-1 vector 1 quad) a1-2)
    (set! (-> v0-1 vector 2 quad) a2-1)
    (set! (-> v0-1 vector 3 quad) v1-3)
    )
   v0-1
   )
  )

;; definition for function cspace<-matrix-joint!
;; Used lq/sq
(defun cspace<-matrix-joint! ((arg0 cspace) (arg1 matrix))
  (let ((v0-0 (-> arg0 bone transform)))
   (let* ((a2-0 arg1)
          (v1-1 (-> a2-0 vector 0 quad))
          (a0-1 (-> a2-0 vector 1 quad))
          (a1-1 (-> a2-0 vector 2 quad))
          (a2-1 (-> a2-0 vector 3 quad))
          )
    (set! (-> v0-0 vector 0 quad) v1-1)
    (set! (-> v0-0 vector 1 quad) a0-1)
    (set! (-> v0-0 vector 2 quad) a1-1)
    (set! (-> v0-0 vector 3 quad) a2-1)
    )
   v0-0
   )
  )

;; definition for function cspace<-parented-matrix-joint!
(defun cspace<-parented-matrix-joint! ((arg0 cspace) (arg1 matrix))
  (matrix*! (-> arg0 bone transform) arg1 (-> arg0 parent bone transform))
  )

;; definition for function cspace<-parented-transformq-joint!
;; ERROR: function was not converted to expressions. Cannot decompile.

;; definition for function clear-frame-accumulator
;; ERROR: function was not converted to expressions. Cannot decompile.

;; definition for function normalize-frame-quaternions
;; ERROR: function was not converted to expressions. Cannot decompile.

;; definition for function decompress-fixed-data-to-accumulator
;; ERROR: function was not converted to expressions. Cannot decompile.

;; definition for function decompress-frame-data-to-accumulator
;; ERROR: function was not converted to expressions. Cannot decompile.

;; definition for function decompress-frame-data-pair-to-accumulator
;; ERROR: function was not converted to expressions. Cannot decompile.

;; definition for function calc-animation-from-spr
;; ERROR: function was not converted to expressions. Cannot decompile.

;; definition for function create-interpolated-joint-animation-frame
(defun
  create-interpolated-joint-animation-frame
  ((arg0 joint-control) (arg1 int) (arg2 process-drawable))
  ;(flatten-joint-control-to-spr (-> arg2 skel))
  ;(make-joint-jump-tables)
  ;(calc-animation-from-spr arg0 arg1)
  0
  )



<|MERGE_RESOLUTION|>--- conflicted
+++ resolved
@@ -138,18 +138,6 @@
   obj
   )
 
-<<<<<<< HEAD
-(define-extern joint-control-copy! (function joint-control joint-control joint-control))
-(define-extern joint-control-remap! (function joint-control art-group art-group pair int string object))
-
-;; TODO - for sidekick
-(define-extern cspace<-cspace! (function cspace cspace matrix))
-
-;; TODO - for racer-states
-(define-extern cspace<-transformq+world-trans! (function cspace transformq vector matrix))
-
-
-=======
 ;; definition for function jacc-mem-usage
 (defun
   jacc-mem-usage
@@ -198,7 +186,6 @@
 (defmethod asize-of joint-control ((obj joint-control))
   (the-as int (+ (-> obj type size) (* 48 (-> obj allocated-length))))
   )
->>>>>>> 380e7b35
 
 ;; definition for method 0 of type joint-control
 (defmethod new joint-control ((allocation symbol) (type-to-make type) (arg0 int))
