;;-*-Lisp-*-
(in-package goal)

;; name: joint.gc
;; name in dgo: joint
;; dgos: GAME, ENGINE

;; TODO - for aligner
(define-extern cspace<-matrix-no-push-joint! (function cspace matrix matrix))
;; TODO - for logic-target
(define-extern cspace<-transformq+trans! (function cspace transformq vector matrix))

(define-extern joint-control-copy! (function joint-control joint-control joint-control))
(define-extern joint-control-remap! (function joint-control art-group art-group pair int string object))

<<<<<<< HEAD
;; TODO - for sidekick
(define-extern cspace<-cspace! (function cspace cspace matrix))
=======

(defmethod needs-link? art ((obj art))
  #f
  )

(defmethod needs-link? art-group ((obj art-group))
  (the-as
   symbol
   (and
    (-> obj length)
    (type-type? (-> obj data 0 type) art-joint-anim)
    (!=
     (-> obj name)
     (-> (the-as art-joint-anim (-> obj data 0)) master-art-group-name)
     )
    )
   )
  )
>>>>>>> f6841009
<|MERGE_RESOLUTION|>--- conflicted
+++ resolved
@@ -13,10 +13,10 @@
 (define-extern joint-control-copy! (function joint-control joint-control joint-control))
 (define-extern joint-control-remap! (function joint-control art-group art-group pair int string object))
 
-<<<<<<< HEAD
 ;; TODO - for sidekick
 (define-extern cspace<-cspace! (function cspace cspace matrix))
-=======
+
+
 
 (defmethod needs-link? art ((obj art))
   #f
@@ -34,5 +34,4 @@
      )
     )
    )
-  )
->>>>>>> f6841009
+  )