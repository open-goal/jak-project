--- conflicted
+++ resolved
@@ -35,15 +35,9 @@
    (root-channel            (inline-array joint-control-channel) :offset 16)
    (blend-index             int32            :offset-assert 20)
    (active-channels         int32            :offset-assert 24)
-<<<<<<< HEAD
-   (generate-frame-function function            :offset-assert 28)
-   (prebind-function        function            :offset-assert 32)
-   (postbind-function       function         :offset-assert 36)
-=======
    (generate-frame-function (function pointer int process-drawable none) :offset-assert 28)
    (prebind-function        (function pointer int process-drawable none) :offset-assert 32)
    (postbind-function       (function pointer int process-drawable none) :offset-assert 36)
->>>>>>> f6571363
    (effect                  effect-control   :offset-assert 40)
    (channel                 joint-control-channel 3 :inline :offset-assert 48) ;; actually dynamic?
    (frame-group0            art-joint-anim   :offset 60)
