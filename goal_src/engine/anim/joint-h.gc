;;-*-Lisp-*-
(in-package goal)

;; name: joint-h.gc
;; name in dgo: joint-h
;; dgos: GAME, ENGINE

(declare-type joint-control basic)
(declare-type effect-control basic)

(define-extern cspace<-parented-transformq-joint! (function cspace transformq none))
(define-extern cspace<-transformq! (function cspace transformq matrix))
(define-extern vector<-cspace! (function vector cspace vector))

;; DECOMP BEGINS

(deftype joint-control-channel (structure)
  ((parent           joint-control                                        :offset-assert   0)
   (command          symbol                                               :offset-assert   4)
   (frame-interp     float                                                :offset-assert   8)
   (frame-group      art-joint-anim                                       :offset-assert  12)
   (frame-num        float                                                :offset-assert  16)
   (num-func         (function joint-control-channel float float float)   :offset-assert  20)
   (param            float                                              2 :offset-assert  24)
   (group-sub-index  int16                                                :offset-assert  32)
   (group-size       int16                                                :offset-assert  34)
   (dist             meters                                               :offset-assert  36)
   (eval-time        uint32                                               :offset-assert  40)
   (inspector-amount float                                                :offset-assert  44)
   )
  :method-count-assert 10
  :size-assert         #x30
  :flag-assert         #xa00000030
  (:methods
    (dummy-9 (_type_) _type_ 9)
    )
  )


(deftype joint-control (basic)
<<<<<<< HEAD
  ((status                  uint16                                         :offset-assert   4)
   (allocated-length        int16                                          :offset-assert   6)
   (root-channel            (inline-array joint-control-channel)           :offset         16)
   (blend-index             int32                                          :offset-assert  20)
   (active-channels         int32                                          :offset-assert  24)
   (generate-frame-function basic                                          :offset-assert  28)
   (prebind-function        basic                                          :offset-assert  32)
   (postbind-function       function                                       :offset-assert  36)
   (effect                  effect-control                                 :offset-assert  40)
   (channel                 joint-control-channel                3 :inline :offset-assert  48)
   (frame-group0            art-joint-anim                                 :offset         60)
   (frame-num0              float                                          :offset         64)
   (frame-interp0           float                                          :offset         56)
   (frame-group1            art-joint-anim                                 :offset        108)
   (frame-num1              float                                          :offset        112)
   (frame-interp1           float                                          :offset        104)
   (frame-group2            art-joint-anim                                 :offset        156)
   (frame-num2              float                                          :offset        160)
   (frame-interp2           float                                          :offset        152)
=======
  ((status                  uint16           :offset-assert 4)
   (allocated-length        int16            :offset-assert 6)
   (root-channel            (inline-array joint-control-channel) :offset 16)
   (blend-index             int32            :offset-assert 20)
   (active-channels         int32            :offset-assert 24)
   (generate-frame-function (function pointer int process-drawable none) :offset-assert 28)
   (prebind-function        (function pointer int process-drawable none) :offset-assert 32)
   (postbind-function       (function pointer int process-drawable none) :offset-assert 36)
   (effect                  effect-control   :offset-assert 40)
   (channel                 joint-control-channel 3 :inline :offset-assert 48) ;; actually dynamic?
   (frame-group0            art-joint-anim   :offset 60)
   (frame-num0              float            :offset 64)
   (frame-interp0           float            :offset 56)
   (frame-group1            art-joint-anim   :offset 108)
   (frame-num1              float            :offset 112)
   (frame-interp1           float            :offset 104)
   (frame-group2            art-joint-anim   :offset 156)
   (frame-num2              float            :offset 160)
   (frame-interp2           float            :offset 152)
>>>>>>> 380e7b35
   )
  :method-count-assert 11
  :size-assert         #xc0
  :flag-assert         #xb000000c0
  (:methods
    (new (symbol type int) _type_ 0)
    (dummy-9 (_type_) float 9)
    (dummy-10 (_type_ symbol) int 10)
    )
  )


(deftype matrix-stack (structure)
  ((top  matrix            :offset-assert   0)
   (data matrix 24 :inline :offset-assert  16)
   )
  :method-count-assert 9
  :size-assert         #x610
  :flag-assert         #x900000610
  )


(deftype channel-upload-info (structure)
  ((fixed     joint-anim-compressed-fixed  :offset-assert   0)
   (fixed-qwc int32                        :offset-assert   4)
   (frame     joint-anim-compressed-frame  :offset-assert   8)
   (frame-qwc int32                        :offset-assert  12)
   (amount    float                        :offset-assert  16)
   (interp    float                        :offset-assert  20)
   )
  :pack-me
  :method-count-assert 9
  :size-assert         #x18
  :flag-assert         #x900000018
  )


(deftype joint-work (structure)
  ((temp-mtx       matrix                      :inline     :offset-assert   0)
   (joint-stack    matrix-stack                :inline     :offset-assert  64)
   (fix-jmp-table  (function none)             16          :offset-assert 1616)
   (frm-jmp-table  (function none)             16          :offset-assert 1680)
   (pair-jmp-table (function none)             16          :offset-assert 1744)
   (uploads        channel-upload-info         24 :inline  :offset-assert 1808)
   (num-uploads    int32                                   :offset-assert 2384)
   (mtx-acc        matrix                      2 :inline   :offset-assert 2400)
   (tq-acc         transformq                  100 :inline :offset-assert 2528)
   (jacp-hdr       joint-anim-compressed-hdr   :inline     :offset-assert 7328)
   (fixed-data     joint-anim-compressed-fixed :inline     :offset-assert 7392)
   (frame-data     joint-anim-compressed-frame 2 :inline   :offset-assert 9600)
   )
  :method-count-assert 9
  :size-assert         #x3640
  :flag-assert         #x900003640
  )
<<<<<<< HEAD
=======

(define-extern cspace<-parented-transformq-joint! (function cspace transformq none))
(define-extern cspace<-transformq! (function cspace transformq matrix))
(define-extern vector<-cspace! (function vector cspace vector))
(define-extern cspace<-transformq+world-trans! (function cspace transformq vector matrix))
(define-extern create-interpolated-joint-animation-frame (function joint-control int process-drawable int))
>>>>>>> 380e7b35
<|MERGE_RESOLUTION|>--- conflicted
+++ resolved
@@ -38,27 +38,6 @@
 
 
 (deftype joint-control (basic)
-<<<<<<< HEAD
-  ((status                  uint16                                         :offset-assert   4)
-   (allocated-length        int16                                          :offset-assert   6)
-   (root-channel            (inline-array joint-control-channel)           :offset         16)
-   (blend-index             int32                                          :offset-assert  20)
-   (active-channels         int32                                          :offset-assert  24)
-   (generate-frame-function basic                                          :offset-assert  28)
-   (prebind-function        basic                                          :offset-assert  32)
-   (postbind-function       function                                       :offset-assert  36)
-   (effect                  effect-control                                 :offset-assert  40)
-   (channel                 joint-control-channel                3 :inline :offset-assert  48)
-   (frame-group0            art-joint-anim                                 :offset         60)
-   (frame-num0              float                                          :offset         64)
-   (frame-interp0           float                                          :offset         56)
-   (frame-group1            art-joint-anim                                 :offset        108)
-   (frame-num1              float                                          :offset        112)
-   (frame-interp1           float                                          :offset        104)
-   (frame-group2            art-joint-anim                                 :offset        156)
-   (frame-num2              float                                          :offset        160)
-   (frame-interp2           float                                          :offset        152)
-=======
   ((status                  uint16           :offset-assert 4)
    (allocated-length        int16            :offset-assert 6)
    (root-channel            (inline-array joint-control-channel) :offset 16)
@@ -78,7 +57,6 @@
    (frame-group2            art-joint-anim   :offset 156)
    (frame-num2              float            :offset 160)
    (frame-interp2           float            :offset 152)
->>>>>>> 380e7b35
    )
   :method-count-assert 11
   :size-assert         #xc0
@@ -134,12 +112,9 @@
   :size-assert         #x3640
   :flag-assert         #x900003640
   )
-<<<<<<< HEAD
-=======
 
 (define-extern cspace<-parented-transformq-joint! (function cspace transformq none))
 (define-extern cspace<-transformq! (function cspace transformq matrix))
 (define-extern vector<-cspace! (function vector cspace vector))
 (define-extern cspace<-transformq+world-trans! (function cspace transformq vector matrix))
-(define-extern create-interpolated-joint-animation-frame (function joint-control int process-drawable int))
->>>>>>> 380e7b35
+(define-extern create-interpolated-joint-animation-frame (function joint-control int process-drawable int))