;;-*-Lisp-*-
(in-package goal)

;; name: text-h.gc
;; name in dgo: text-h
;; dgos: GAME, ENGINE

;; This file contains types related to game text.
;; Each game string is assigned an ID number.
;; This ID is used to lookup the string for the currently selected language.

;; GAME-TEXT-ID ENUM BEGINS
(defenum game-text-id
  :type uint32
  :bitfield #f
  (zero 0)
  (one 1)
  (confirm #x103)
  (press-to-use #x105)
  (confirm-play #x106)
  (play-again? #x107)
  (quit #x108)
  (pause #x109)
  (sfx-volume #x10a)
  (music-volume #x10b)
  (speech-volume #x10c)
  (language #x10d)
  (vibrations #x10e)
  (play-hints #x10f)
  (center-screen #x110)
  (on #x111)
  (off #x112)
  (move-dpad #x113)
  (english #x114)
  (french #x115)
  (german #x116)
  (spanish #x117)
  (italian #x118)
  (japanese #x119)
  (press-to-warp #x11c)
  (press-to-exit #x11d)
  (aspect-ratio #x125)
  (video-mode #x126)
  (game-options #x127)
  (graphic-options #x128)
  (sound-options #x129)
  (4x3 #x12a)
  (16x9 #x12b)
  (60hz #x12c)
  (50hz #x12d)
  (game-title #x12e)
  (hidden-power-cell #x12f) ;; why is this here??
  (memcard-no-space #x130)
  (memcard-not-inserted #x131)
  (card-not-formatted-title #x132)
  (memcard-space-requirement1 #x133)
  (memcard-space-requirement2 #x134)
  (card-not-formatted-msg #x135)
  (saving-data #x136)
  (loading-data #x137)
  (do-not-remove-mem-card #x138)
  (overwrite? #x139)
  (format? #x13a)

  (yes #x13c)
  (no #x13d)
  (back #x13e)
  (continue-without-saving #x13f)
  (select-file-to-save #x140)
  (select-file-to-load #x141)
  (save-data-already-exists #x142)
  (insert-memcard #x143)
  (continue? #x144)
  (load-game #x14b)
  (save-game #x14c)
  (formatting #x14d)
  (creating-save-data #x14e)
  (empty #x14f)
  (options #x150)
  (error-loading #x151)
  (error-saving #x152)
  (error-formatting #x153)
  (error-creating-data #x154)
  (memcard-removed #x156)
  (autosave-disabled-title #x157)
  (autosave-disabled-msg #x158)
  (no-save-data #x159)
  (create-save-data? #x15a)
  (check-memcard #x15b)
  (new-game #x15c)
  (back? #x15d)
  (ok #x15e)
  (exit-demo #x15f)
  (autosave-warn-title #x160)
  (autosave-warn-msg #x161)
  (task-completed #x162)
  (check-memcard-and-retry #x163)
  (screen-change-to-60hz #x164)
  (screen-60hz-warn-support #x165)
  (screen-60hz-warn-timer #x166)
  (screen-now-60hz #x167)
  (screen-60hz-keep? #x168)
  (warp-gate-use-dpad #x169)
  (no-disc-title #x16a)
  (no-disc-msg #x16b)
  (bad-disc-title #x16c)
  (bad-disc-msg #x16d)
  (press-start #x16e)
  (quit-game #x16f)
  (quit? #x170)
  (total-collected #x171)

  (village1-mayor-money #x200)
  (vollage1-uncle-money #x201)
  (village1-yakow-herd #x202)
  (village1-yakow-return #x203)
  (village1-oracle #x204)
  (beach-ecorocks #x205)
  (beach-flutflut-push #x206)
  (beach-flutflut-meet #x207)
  (beach-pelican #x208)
  (beach-seagull #x209)
  (beach-cannon #x20a)
  (beach-buzzer #x20b)
  (jungle-lurkerm-connect #x20c)
  (jungle-tower #x20d)
  (jungle-eggtop #x20e)
  (jungle-plant #x20f)
  (jungle-fishgame #x210)
  (misty-muse-catch #x211)
  (misty-muse-return #x212)
  (misty-boat #x213)
  (misty-cannon #x214)
  (misty-return-to-pool #x215) ;; task name??
  (misty-find-transpad #x216) ;; task name?
  (misty-balloon-lurkers #x217)

  (village1-level-name #x220)
  (beach-level-name #x221)
  (jungle-level-name #x222)
  (misty-level-name #x223)

  (beach-seagull-get #x22e)

  (jungle-lurkerm-unblock #x22f)
  (jungle-lurkerm-return #x230)

  (MISSING-orb-hint #x233)

  (jungle-maindoor-hint #x23c)

  (firecanyon-not-enough-cells #x24f)

  (sidekick-hint-orb-cache-top #x251)

  (jungle-precursorbridge-hint #x25b)

  (beach-gimmie #x262)
  (beach-sentinel #x263)
  (jungle-canyon-end #x264)
  (jungle-temple-door #x265)
  (misty-bike-jump #x266)
  (misty-eco-challenge #x267)

  (misty-daxter-scared #x26f)

  (beach-seagulls-avalanche #x273)

  (beach-pelican-quick-get-cell #x274)

  (beach-flutflutegg-hint #x275)

  (sidekick-hint-fish-powerup #x278)

  (sidekick-speech-hint-crate-darkeco1 #x281)
  (beach-collectors-unblocked #x288)

  (misty-stopped-lurkers-at-silo #x28a)
  (misty-stopped-balloon-lurkers #x28b)

  (collectables-scout-flies-red-boxes #x295)

  (found-all-scout-flies #x296)
  (yakow-owed-powercell #x297)

  (sidekick-speech-crate-steel-break1 #x283)
  (sidekick-speech-hint-crate-iron #x284)
  (sidekick-speech-hint-crate-steel #x285)

  (jungleb-eco-vents-opened #x289)

  (sidekick-speech-crate-steel-break2 #x28e)
  (sidekick-speech-hint-crate-darkeco2 #x28f)
<<<<<<< HEAD
  
=======

  (yakow-owed-powercell #x297)

>>>>>>> 08d3294f
  (misty-teetertotter-bonk-dax-tutorial #x2a4)

  (daxter-blue-eco-plat-tutorial #x2a7)
  (misty-bone-bridge-hint #x2aa)

  (fish? #x2a9)

  (firecanyon-collect-cells-collected #x2b1)
  (firecanyon-collect-cells-collected-reminder #x2b2)
  (firecanyon-collect-cells-text #x2b3)
  (caught #x2b4)
  (missed #x2b5)
  (lose! #x2b6)

  (village2-gambler-money #x300)
  (village2-geologist-money #x301)
  (village2-warrior-money #x302)
  (village2-oracle-money #x303)
  (swamp-tether #x304)

  (swamp-flutflut #x307)

  (swamp-billy #x309)

  (sunken-elevator-raise #x30a)
  (sunken-elevator-get-to-roof #x30b)
  (sunken-pipe #x30c)
  (sunken-climb-tube #x30d) ;; task name?
  (sunken-pool #x30e) ;; task name?
  (sunken-platforms #x30f)

  (rolling-moles #x310)
  (rolling-moles-return #x311)
  (rolling-robbers #x312)
  (rolling-race #x313)
  (rolling-race-return #x314)
  (rolling-lake #x315)
  (rolling-plants #x316)

  (unknown-buzzers #x317)

  (village2-level-name #x319)

  (rolling-level-name #x31b)
  (swamp-level-name #x31c)
  (sunken-level-name #x31d)
  (ogre-level-name #x31e)

  (swamp-battle #x321)
  (sunken-bottom #x322) ;; task name?
  (reach-center #x323) ;; task name?
  (rolling-ring-chase-1 #x324)
  (rolling-ring-chase-2 #x325)

  (rolling-beat-lurkers #x327)

  (swamp-finished-with-flutflut #x328)

  (rolling-race-beat-record #x335)
  (sidekick-speech-hint-rolling-crate-darkeco #x336)

  (rolling-dark-plants-location-hint #x339)
  (rolling-dark-plants-hint #x33a)

  (rolling-ring-hint-one-ring-down #x33f)
  (rolling-ring-hint-be-quick-to-next #x340)
  (rolling-ring-hint-be-quick-all #x341)

  (sunken-blue-eco-charger-hint #x345)
  (sunken-take-it-easy-hot-pipes #x34e)
  (sunken-double-lurker-hint #x347)
  (sunken-qbert-plat-hint #x34a)

  (sunken-blue-eco-charger-all-hint #x34d)

  (swamp-rats-nest-hint #x358)

  (swamp-bats-hint #x364) ;; maybe we can ???? the bats. lol
  (flutflut-reminder #x368)

<<<<<<< HEAD
  (sage-golfclap-i-have-low-expectations #x36a) ;; where was this said?

  
=======
>>>>>>> 08d3294f
  (village2-warp-gate-reminder #x36f)
  (village2-warp-gate-reminder-annoyed #x370)
  (village2-warp-gate-reminder-very-annoyed #x371)

  (village2-not-enough-cells-levitator #x36c)
  (villlage2-levitator-cell-req-text #x372)

  (rolling-race-time-string-prefix #x373)
  (rolling-race-record-string-prefix #x374)
  (rolling-race-new-record-string-prefix #x375)
  (rolling-race-try-again-string #x376)

  (village3-miner-money #x400)
  (village3-oracle-money #x401)
  (snow-ram-3-left #x402)
  (snow-ram-2-left #x403)
  (snow-ram-1-left #x404)
  (snow-fort #x405)
  (snow-bunnies #x406)
  (snow-open-door #x408) ;; task name?

  (cave-robot-climb #x40e)
  (cave-dark-climb #x40f) ;; destroy crystals

  (cave-gnawers #x410)
  (cave-dark-crystals #x411)

  (village3-buzzer #x413)

  (village3-level-name #x415)

  (snowy-level-name #x417)

  (cave-level-name #x419)

  (lavatube-level-name #x41b)

  (snow-eggtop #x421)

  (cave-spider-tunnel #x423)
  (cave-platforms #x424)

  (cave-swing-poles #x426)

  (assistant-lavatube-powercell-hint #x428)
  (village3-gondola-malfunctioning #x429)
  (village3-gondola-reactivated #x42a)

  (snow-frozen-crate #x42b) ;; task name?
  (snow-bumpers #x42c)

  (darkcave-light-crystal-low-light-hint #x437)
  (darkcave-light-crystal-hint #x438)

  (cave-trap-nest-hint #x440)
  (snow-fort-reminder #x443)

  (ice-cube-hint #x448)

  (village3-warp-gate-reminder #x452)
  (village3-warp-gate-reminder=annoyed #x453)
  (village3-warp-gate-reminder-very-annoyed #x454)
  (lavatube-powercell-req-text #x455)

  (fire-canyon-end #x500)
  (fire-canyon-buzzer #x501)

  (sidekick-speech-hint-firecanyon-crate-darkeco1 #x506)
  (sidekick-speech-hint-firecanyon-crate-darkeco2 #x507)

  (fire-canyon-level-name #x50c)

  (fire-canyon-we-made-it #x515)

  (collectables-theres-scout-flys-here-too #x516)

  (ogre-end #x600)
  (ogre-buzzer #x601)
  (ogre-boss #x603)
  (ogre-boss-killed #x604)

  (assistant-voicebox-intro-ogre-race #x605)

  (sidekick-speech-hint-ogre-race #x61c)
  (assistant-finished-mountain-pass-race #x61d)

  (lavatube-end #x700)
  (lavatube-buzzer #x701)

  (lavatube-shoot-the-spheres #x70d)

  (lavatube-spheres-door-open #x710)

  (citadel-buzzer #x800)
  (citadel-level-name #x801)
  (citadel-sage-blue #x802)
  (citadel-sage-red #x803)
  (citadel-sage-yellow #x804)
  (citadel-sage-green #x805)
  (citadel-break-generator-hint #x806)
  (citadel-lurker-bunny-alert #x808)
  (citadel-break-generators-reminder #x809)
  (citadel-climb-plat-hint #x80c)

  (misty-battle-finished #x813)

  (training-precursor-orbs #x901)
  (training-power-cells #x902)
  (training-assistant-found-scout-fly #x903)
  (training-assistant-found-scout-fly-cell #x904)
  (training-blue-eco-vent #x907)
  (training-eco-green #x908)
  (training-eco-blue #x909)
  (training-more-eco-more-time #x90a)
  (training-precursor-door #x90b)
  (training-eco-opened-door #x90c)
  (training-double-jump #x90e)

  (sage-voicebox-hint-crate-iron #x917)
  (training-warp-gate-blocked #x919)
  (training-warp-gate-reminder #x91a)
  
  (training-gimmie-task-name #x91b)
  (training-buzzer-task-name #x91c)
  (training-door-task-name #x91d)
  (training-climb-task-name #x91e)
  (training-level-name #x91f)

  (inc #xf10)
  (europe #xf11)
  )
;; GAME-TEXT-ID ENUM ENDS

;; an individual string. 
(deftype game-text (structure)
  ((id   uint32  :offset-assert 0)
   (text string  :offset-assert 4)
   )
  :pack-me
  :method-count-assert 9
  :size-assert         #x8
  :flag-assert         #x900000008
  )

;; A table of all strings.
(deftype game-text-info (basic)
  ((length      int32                      :offset-assert 4)
   (language-id int32                      :offset-assert 8)
   (group-name  string                     :offset-assert 12)
   (data        game-text :inline :dynamic :offset-assert 16)
   )
  :method-count-assert 10
  :size-assert         #x10
  :flag-assert         #xa00000010
  (:methods
   (lookup-text! (_type_ game-text-id symbol) string 9)
   )
  )

(define *text-group-names* (new 'static 'boxed-array :type string :length 1 "common"))

;; The heap for storing text
(define *common-text-heap* (new 'global 'kheap))

;; will store the COMMON text when it is loaded.
(define *common-text* (the-as game-text-info #f))


(defun-extern print-game-text string font-context symbol int int float)


<|MERGE_RESOLUTION|>--- conflicted
+++ resolved
@@ -191,13 +191,9 @@
 
   (sidekick-speech-crate-steel-break2 #x28e)
   (sidekick-speech-hint-crate-darkeco2 #x28f)
-<<<<<<< HEAD
-  
-=======
 
   (yakow-owed-powercell #x297)
 
->>>>>>> 08d3294f
   (misty-teetertotter-bonk-dax-tutorial #x2a4)
 
   (daxter-blue-eco-plat-tutorial #x2a7)
@@ -278,12 +274,9 @@
   (swamp-bats-hint #x364) ;; maybe we can ???? the bats. lol
   (flutflut-reminder #x368)
 
-<<<<<<< HEAD
   (sage-golfclap-i-have-low-expectations #x36a) ;; where was this said?
 
   
-=======
->>>>>>> 08d3294f
   (village2-warp-gate-reminder #x36f)
   (village2-warp-gate-reminder-annoyed #x370)
   (village2-warp-gate-reminder-very-annoyed #x371)
