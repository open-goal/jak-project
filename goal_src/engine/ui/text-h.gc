--- conflicted
+++ resolved
@@ -154,11 +154,6 @@
   (sidekick-hint-orb-cache-top #x251)
   (daxter-launcher-no-eco #x25c)
   (jungle-precursorbridge-hint #x25b)
-<<<<<<< HEAD
-  (daxter-launcher-no-eco #x25c)
-
-=======
->>>>>>> 380e7b35
   (beach-gimmie #x262)
   (beach-sentinel #x263)
   (jungle-canyon-end #x264)
