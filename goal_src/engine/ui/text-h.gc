--- conflicted
+++ resolved
@@ -13,15 +13,11 @@
   :type uint32
   :bitfield #f
   (zero 0)
-<<<<<<< HEAD
-  (press-to-use #x105)
-=======
   (confirm #x103)
   (press-to-use #x105)
   (confirm-play #x106)
   (play-again? #x107)
   (quit #x108)
->>>>>>> 45318be0
   (pause #x109)
   (sfx-volume #x10a)
   (music-volume #x10b)
@@ -166,28 +162,23 @@
 
   (beach-seagulls-avalanche #x273)
 
-<<<<<<< HEAD
   (beach-flutflutegg-hint #x275)
-
+  
+  (sidekick-hint-fish-powerup #x278)
+  
   (jungleb-eco-vents-opened #x289)
-=======
-  (sidekick-hint-fish-powerup #x278)
-
+  
   (yakow-owed-powercell #x297)
->>>>>>> 45318be0
-
+  
   (misty-teetertotter-bonk-dax-tutorial #x2a4)
 
   (daxter-blue-eco-plat-tutorial #x2a7)
   (misty-bone-bridge-hint #x2aa)
 
-<<<<<<< HEAD
+  (fish? #x2a9)
+
   (firecanyon-collect-cells-collected #x2b1)
   (firecanyon-collect-cells-collected-reminder #x2b2)
-=======
-  (fish? #x2a9)
-
->>>>>>> 45318be0
   (firecanyon-collect-cells-text #x2b3)
   (caught #x2b4)
   (missed #x2b5)
@@ -233,39 +224,35 @@
   (rolling-ring-chase-1 #x324)
   (rolling-ring-chase-2 #x325)
 
-<<<<<<< HEAD
   (rolling-race-beat-record #x335)
   (rolling-dark-plants-location-hint #x339)
   (rolling-dark-plants-hint #x33a)
-
+  
+  (rolling-ring-hint-one-ring-down #x33f)
+  (rolling-ring-hint-be-quick-to-next #x340)
+  (rolling-ring-hint-be-quick-all #x341)
+  
+  (sunken-blue-eco-charger-hint #x345)
+
+  (sunken-blue-eco-charger-all-hint #x34d)
+
+  (swamp-rats-nest-hint #x358)
+
+  (swamp-bats-hint #x364) ;; maybe we can ???? the bats. lol
+  (flutflut-reminder #x368)
+  
   (village2-warp-gate-reminder #x36f)
   (village2-warp-gate-reminder-annoyed #x370)
   (village2-warp-gate-reminder-very-annoyed #x371)
-
+  
+  (village2-not-enough-cells-levitator #x36c)
+  (villlage2-levitator-cell-req-text #x372)
+  
   (rolling-race-time-string-prefix #x373)
   (rolling-race-record-string-prefix #x374)
   (rolling-race-new-record-string-prefix #x375)
   (rolling-race-try-again-string #x376)
-=======
-  (rolling-ring-hint-one-ring-down #x33f)
-  (rolling-ring-hint-be-quick-to-next #x340)
-  (rolling-ring-hint-be-quick-all #x341)
-
-  (sunken-blue-eco-charger-hint #x345)
-
-  (sunken-qbert-hint #x34a)
-
-  (sunken-blue-eco-charger-all-hint #x34d)
-
-  (swamp-rats-nest-hint #x358)
-
-  (swamp-bats-hint #x364) ;; maybe we can ???? the bats. lol
-  (flutflut-reminder #x368)
-
-  (village2-not-enough-cells-levitator #x36c)
-  (villlage2-levitator-cell-req-text #x372)
->>>>>>> 45318be0
-
+  
   (village3-miner-money #x400)
   (village3-oracle-money #x401)
   (snow-ram-3-left #x402)
@@ -298,33 +285,26 @@
 
   (cave-swing-poles #x426)
 
-<<<<<<< HEAD
+  (assistant-lavatube-powercell-hint #x428)
   (village3-gondola-malfunctioning #x429)
   (village3-gondola-reactivated #x42a)
-=======
-  (assistant-lavatube-powercell-hint #x428)
->>>>>>> 45318be0
-
+  
   (snow-frozen-crate #x42b) ;; task name?
   (snow-bumpers #x42c)
 
-<<<<<<< HEAD
   (darkcave-light-crystal-low-light-hint #x437)
   (darkcave-light-crystal-hint #x438)
-
+  
+  (cave-trap-nest-hint #x440)
   (snow-fort-reminder #x443)
-
+  
+  (ice-cube-hint #x448)
+  
   (village3-warp-gate-reminder #x452)
   (village3-warp-gate-reminder=annoyed #x453)
   (village3-warp-gate-reminder-very-annoyed #x454)
-=======
-  (cave-trap-nest-hint #x440)
-
-  (ice-cube-hint #x448)
-
   (lavatube-powercell-req-text #x455)
->>>>>>> 45318be0
-
+  
   (fire-canyon-end #x500)
   (fire-canyon-buzzer #x501)
 
@@ -352,13 +332,10 @@
   (citadel-break-generators-reminder #x809)
   (citadel-climb-plat-hint #x80c)
 
-<<<<<<< HEAD
+  (misty-battle-finished #x813)
+
   (training-warp-gate-blocked #x919)
   (training-warp-gate-reminder #x91a)
-=======
-  (misty-battle-finished #x813)
-
->>>>>>> 45318be0
   (training-gimmie-task-name #x91b)
   (training-buzzer-task-name #x91c)
   (training-door-task-name #x91d)
