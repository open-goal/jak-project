--- conflicted
+++ resolved
@@ -200,68 +200,32 @@
     )
   )
 
-<<<<<<< HEAD
 (defmacro analog-input-horizontal-first (in offset center-val max-val out-range)
   "Same as analog-input but respects First-Person Horizontal camera control setting."
   `(*
     (if (and PC_PORT (-> *pc-settings* first-camera-h-inverted?)) -1.0 1.0) ;; first-person horizontal is NOT inverted in original game
     (analog-input ,in ,offset ,center-val ,max-val ,out-range)
-=======
-(defmacro analog-input-vertical-first (in offset center-val max-val out-range)
-  "Same as analog-input but respects First-Person Vertical camera control setting."
-  `(#if PC_PORT
-        (* (if (-> *pc-settings* first-camera-vflip?) -1.0 1.0) (analog-input ,in ,offset ,center-val ,max-val ,out-range))
-        (analog-input ,in ,offset ,center-val ,max-val ,out-range)
-        )
->>>>>>> 13c4da7f
-  )
-
-<<<<<<< HEAD
+  )
+
 (defmacro analog-input-vertical-first (in offset center-val max-val out-range)
   "Same as analog-input but respects First-Person Vertical camera control setting."
   `(*
     (if (and PC_PORT (-> *pc-settings* first-camera-v-inverted?)) 1.0 -1.0) ;; first-person vertical is already inverted in original game
     (analog-input ,in ,offset ,center-val ,max-val ,out-range)
-=======
-(defmacro analog-input-horizontal-first (in offset center-val max-val out-range)
-  "Same as analog-input but respects First-Person Horizontal camera control setting."
-  `(#if PC_PORT
-        (* (if (-> *pc-settings* first-camera-hflip?) -1.0 1.0) (analog-input ,in ,offset ,center-val ,max-val ,out-range))
-        (analog-input ,in ,offset ,center-val ,max-val ,out-range)
-        )
->>>>>>> 13c4da7f
-  )
-
-<<<<<<< HEAD
+  )
+
 (defmacro analog-input-horizontal-third (in offset center-val max-val out-range)
   "Same as analog-input but respects Third-Person Horizontal camera control setting."
   `(*
     (if (and PC_PORT (-> *pc-settings* third-camera-h-inverted?)) 1.0 -1.0) ;; third-person horizontal is already inverted in original game
     (analog-input ,in ,offset ,center-val ,max-val ,out-range)
-=======
-(defmacro analog-input-vertical-third (in offset center-val max-val out-range)
-  "Same as analog-input but respects Third-Person Vertical camera control setting."
-  `(#if PC_PORT
-        (* (if (-> *pc-settings* third-camera-vflip?) -1.0 1.0) (analog-input ,in ,offset ,center-val ,max-val ,out-range))
-        (analog-input ,in ,offset ,center-val ,max-val ,out-range)
-        )
->>>>>>> 13c4da7f
-  )
-
-<<<<<<< HEAD
+  )
+
 (defmacro analog-input-vertical-third (in offset center-val max-val out-range)
   "Same as analog-input but respects Third-Person Vertical camera control setting."
   `(*
     (if (and PC_PORT (-> *pc-settings* third-camera-v-inverted?)) 1.0 -1.0) ;; third-person vertical is already inverted in original game
     (analog-input ,in ,offset ,center-val ,max-val ,out-range)
-=======
-(defmacro analog-input-horizontal-third (in offset center-val max-val out-range)
-  "Same as analog-input but respects Third-Person Horizontal camera control setting."
-  `(#if PC_PORT
-        (* (if (-> *pc-settings* third-camera-hflip?) -1.0 1.0) (analog-input ,in ,offset ,center-val ,max-val ,out-range))
-        (analog-input ,in ,offset ,center-val ,max-val ,out-range)
-        )
->>>>>>> 13c4da7f
   )
 
 (defun cpad-set-buzz! ((pad cpad-info) (buzz-idx int) (buzz-amount int) (duration time-frame))
