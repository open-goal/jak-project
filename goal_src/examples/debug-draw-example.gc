;;-*-Lisp-*-
(in-package goal)

;; This file demonstrates how to use the debug draw.

;; To run this:

#|
(make-group "iso")  ;; build the game
(lt)                ;; connect to the runtime
(lg)                ;; have the runtime load the game engine
(test-play)         ;; start the game loop
(ml "goal_src/examples/debug-draw-example.gc")  ;; build and load this file.

;; to get control of camera from keyboard
(kill-test-procs)
(launch-wasd-process)

;; you can turn on actor marks (full) or visibilty boxes in the debug menu.
|#

(defun hack-update-camera ((location vector) (inv-rot matrix))
  "Debugging function to set the camera's position and orientation"
  ;; update to compute the perspective matrix.
  (update-math-camera
    *math-camera*
    (-> *setting-control* current video-mode)
    (-> *setting-control* current aspect-ratio)
    )
  
  ;; copy the input rotation
  (matrix-copy! (-> *math-camera* inv-camera-rot) inv-rot)
  ;; inverse of rotation matrix matrix is its transpose
  (matrix-transpose! (-> *math-camera* camera-rot) (-> *math-camera* inv-camera-rot))
  
  ;; fake some value here
  ;;(set! (-> *math-camera* fov-correction-factor) 1000.0)
  (set! (-> *math-camera* fov) (degrees 64.0))
    (let ((f0-28 (fmin 11650.845 (-> *math-camera* fov))))
     (set! (-> *math-camera* fov-correction-factor) (* 0.00008583069 f0-28))
     )
  
  ;; do the math
  (set! (-> *math-camera* trans quad) (-> location quad))
  (let ((cam-temp (-> *math-camera* camera-temp))
        (cam-rot (-> *math-camera* camera-rot))
        (inv-cam-rot (-> *math-camera* inv-camera-rot))
        (cam-trans (-> *math-camera* trans))
        )
    (let ((rotated-trans (new-stack-vector0)))
      (set! (-> rotated-trans x) (- (-> cam-trans x)))
      (set! (-> rotated-trans y) (- (-> cam-trans y)))
      (set! (-> rotated-trans z) (- (-> cam-trans z)))
      (set! (-> rotated-trans w) 1.0)
      (vector-matrix*! rotated-trans rotated-trans cam-rot)
      (set! (-> cam-rot vector 3 quad) (-> rotated-trans quad))
      )
    (matrix*! cam-temp cam-rot (-> *math-camera* perspective))
    (set! (-> inv-cam-rot vector 3 quad) (-> cam-trans quad))
    )
  
  (none)
  )

(defun test-function ((iter int))
  "This function draws the debug stuff. You can edit this, then reload this file to play with it."

  ;; val will increase from 0 to 1, then reset back to 0.
  (let* ((frame (the float (mod (* 4 iter) 3200)))
         (val (/ frame 1600.0)))
    (format *stdcon* "~0kval ~f~%" val)

    ;; orbit the camera around in a circle with radius 5 m.
    (let* ((rad (meters 5.0))
           (x (* rad (sin (* (degrees 360.0) val))))
           (z (* rad (cos (* (degrees 360.0) val))))
           (cam-pos (new 'stack 'vector))
           (cam-inv-rot (new 'stack 'matrix))
           )
      ;; this matrix will look directly at the origin...
      (set! (-> cam-pos x) x)
      (set! (-> cam-pos z) z)
      (set! (-> cam-pos y) (meters 2.))
      (forward-down->inv-matrix cam-inv-rot cam-pos (new 'static 'vector :y 1.0))

      ;; if the camera is here.
      (set! (-> cam-pos x) (- 0. x))
      (set! (-> cam-pos z) (- 0. z))
      (set! (-> cam-pos y) (meters -2.))
      (hack-update-camera cam-pos cam-inv-rot)
      
      
      ;; create some test points
      (let ((p0 (new 'static 'vector :x (meters .8) :y (meters .2) :z (meters 2.0)))
            (p1 (new 'static 'vector :x (meters .3) :y (meters .3) :z (meters 2.5)))
            (p2 (new 'static 'vector :x (meters .5) :y (meters .7) :z (meters 1.5)))
            )
            
        ;;(add-debug-point #t (bucket-id debug-draw0) (new 'static 'vector))
        (add-debug-x #t (bucket-id debug-draw0) (new 'static 'vector) (new 'static 'rgba :g #x80 :a #x80))
        (add-debug-box #t (bucket-id debug-draw0) p0 p2 (new 'static 'rgba :b #x80 :a #x80))
        (add-debug-flat-triangle #t (bucket-id debug-draw0) p0 p1 p2 (new 'static 'rgba :r #x80))
        (add-debug-text-3d #t (bucket-id debug-draw0) "triangle!" p0 (font-color yellow-green) (the vector2h #f))
        (add-debug-sphere #t (bucket-id debug-draw0) p2 (meters 0.5) (new 'static 'rgba :r #x80))
        )
      )

    ;; these also work
    (draw-end-credits (the int frame))
    ;; (draw-title-credits val)

    )
  (none)
  )


(define *wasd-camera-transform* (new 'global 'transform))


(defun wasd-camera-update ()
  (let ((local-trans (new-stack-vector0))
        (trans *wasd-camera-transform*)
        (fast-mode (cpad-hold? 0 r2))
        (pad-idx 0))
    ;; circle/square move camera relative x (left and right)
    (set! (-> local-trans x)
          (cond
            ((cpad-hold? 0 circle)
             -1600.0
             )
            ((cpad-hold? 0 square)
             1600.0
             )
            (else
              0.0
              )
            )
          )
    
    ;; no way to move camera relative y (up/down)
    (set! (-> local-trans y) 0.0)
    
    ;; in and out movement
    (set! (-> local-trans z)
          (cond
            ((cpad-hold? 0 down)
             -1600.0
             )
            ((cpad-hold? 0 up)
             1600.0
             )
            (else
              0.0
              )
            )
          )
    (set! (-> local-trans w) 1.0)
    
    (when fast-mode
      (vector-float*! local-trans local-trans 10.)
      )
    
    ;; rotate this into world frame
    (let ((inv-cam-rot (new-stack-vector0))
          (cam-rot-mat (new-stack-matrix0)))
      ;; unused.
      (vector-negate! inv-cam-rot (-> trans rot))
      ;; convert rotation to rotation matrix.
      (matrix-rotate-xyz! cam-rot-mat (-> trans rot))
      ;; and rotate the translation.
      (vector-matrix*! local-trans local-trans cam-rot-mat)
      )
    
    ;; and update the transform
    (vector+! (-> trans trans) (-> trans trans) local-trans)
    
    
    ;; don't forget to fix w.
    (set! (-> trans trans w) 1.0)
    
    ;; global translation
<<<<<<< HEAD
    (if (cpad-hold? 0 r1)
        (set! (-> trans trans y) (+ 2000.0 (-> trans trans y)))
        )
    (if (cpad-hold? 0 l1)
        (set! (-> trans trans y) (+ -2000.0 (-> trans trans y)))
        )
=======
    (let ((diff (if fast-mode 10000.0 2000.0)))
      (if (cpad-hold? 0 l1)
          (set! (-> trans trans y) (+ diff (-> trans trans y)))
          )
      (if (cpad-hold? 0 r1)
          (set! (-> trans trans y) (+ (- diff) (-> trans trans y)))
          )
      )

>>>>>>> 380e7b35
    
    ;; rotation (don't allow camera roll)
    (if (cpad-hold? 0 x)
        (set! (-> trans rot x) (+ 200. (-> trans rot x)))
        )
    (if (cpad-hold? 0 triangle)
        (set! (-> trans rot x) (+ -200. (-> trans rot x)))
        )
    (if (cpad-hold? 0 left)
        (set! (-> trans rot y) (+ 300. (-> trans rot y)))
        )
    (if (cpad-hold? 0 right)
        (set! (-> trans rot y) (+ -300. (-> trans rot y)))
        )
    
    (set! (-> trans scale x) 1.)
    (set! (-> trans scale y) 1.)
    (set! (-> trans scale z) 1.)
    (set! (-> trans scale w) 1.)
    )
  )

(defun launch-test-process ()
  "Call this to launch a process that draws the debug demo"
  (let ((proc (get-process *nk-dead-pool* process 1024)))
    (activate proc *active-pool* 'test *kernel-dram-stack*)
    (run-next-time-in-process proc (lambda ()
                                     (let ((iter 0))
                                       (while #t
                                         (test-function iter)
                                         (suspend)
                                         (+! iter 1)
                                         )
                                       )
                                     )
                              )
    proc)

  )


(defun launch-wasd-process ()
  "Launch a process to control the camera with keyboard.
   Note that the test process above also controls the camera and should be killed first.
   For example, after loading this file, do
   (kill-test-procs)
   (launch-wasd-process)"
  (let ((proc (get-process *nk-dead-pool* process 1024)))
    (activate proc *active-pool* 'test *kernel-dram-stack*)
    (set! (-> *wasd-camera-transform* trans y) (meters 4.0))
    (run-next-time-in-process proc (lambda ()
                                     (let ((iter 0))
                                       (while #t
                                         (wasd-camera-update)
                                         (let ((mat (new-stack-matrix0)))
                                           (transform-matrix-calc! *wasd-camera-transform* mat)
                                           (set! (-> mat data 3) 0.)
                                           (set! (-> mat data 7) 0.)
                                           (set! (-> mat data 11) 0.)
                                           (set! (-> mat data 12) 0.)
                                           (set! (-> mat data 13) 0.)
                                           (set! (-> mat data 14) 0.)
                                           (set! (-> mat data 15) 1.)
                                           ;;(matrix-transpose! mat mat)
                                           (hack-update-camera (-> *wasd-camera-transform* trans) mat)
                                           )
                                         (suspend)
                                         (+! iter 1)
                                         )
                                       )
                                     )
                              )
    proc)
  )

;; This will spawn a process the first time this file is loaded
;;(define-perm *test-process* process (launch-wasd-process))

(defun kill-test-procs ()
  "Kill all processes started by launch-test-process"
  (kill-by-name "test" *active-pool*)
  )

(set! *display-profile* #t)
; (set! *display-split-boxes* #t)
; (set! *display-level-border* #t)
; (set! *display-split-box-info* #t)
(set! *display-deci-count* #t)

(defun text-randomizer ()
  (dotimes (i 10000)
    (let ((idx1 (rand-vu-int-count (-> *common-text* length))))
      (dotimes (j 20) (rand-vu))
      (let ((idx2 (rand-vu-int-count (-> *common-text* length))))
        (let ((temp (-> *common-text* data idx1 text)))
          (set! (-> *common-text* data idx1 text) (-> *common-text* data idx2 text))
          (set! (-> *common-text* data idx2 text) temp)
          )
        )
      )
    )
  )

(defun update-subdivide-settings! ((settings subdivide-settings) (math-cam math-camera) (idx int))
  "Change the subdivide settings."
  (set! (-> settings meters 0) (meters 20000.0))
  (set! (-> settings meters 1) (meters 20.0))
  (set! (-> settings meters 2) (meters 20.0))
  (set! (-> settings meters 3) (meters 20.0))
  (set! (-> settings meters 4) (meters 20.0))
  
  ; (set! (-> settings meters 0) (-> settings far idx))
  ; (set! (-> settings meters 4) (-> settings close idx))
  ; (let ((f0-3 (* 0.14285715 (- (-> settings meters 0) (-> settings meters 4)))))
  ;   (set! (-> settings meters 3) (+ (-> settings meters 4) (* 0.5 f0-3)))
  ;   (set! (-> settings meters 2) (+ (-> settings meters 3) f0-3))
  ;   (set! (-> settings meters 1) (+ (-> settings meters 2) (* 2.0 f0-3)))
  ;   )
  (let ((f0-7 (/ (-> math-cam inv-hmge-scale w) (-> math-cam d))))
    (dotimes (v1-5 5)
      (set! (-> settings dist v1-5) (* f0-7 (-> settings meters v1-5)))
      )
    )
  (set! (-> *tfrag-work* frag-dists x) (- (-> settings meters 0)))
  (set! (-> *tfrag-work* frag-dists y) (- (-> settings meters 1)))
  (set! (-> *tfrag-work* frag-dists z) (- (-> settings meters 2)))
  (set! (-> *tfrag-work* frag-dists w) (- (-> settings meters 4)))
  0
  (none)
  )

;;(test-make-target)


(define *debug-load-level* #f)
(defun load-slot-1 ((lev symbol))
  (load-state-want-levels (-> *load-state* want 0 name) lev)
  (set! *debug-load-level* lev)
  (make-function-process 
    process
    (lambda () 
      (suspend)
      (suspend)
      
      (while (!= (-> *level* data 1 status) 'loaded)
        (format 0 "waiting...~%")
        (suspend)
        )
      (load-state-want-display-level *debug-load-level* #t)
      )
     )
  )<|MERGE_RESOLUTION|>--- conflicted
+++ resolved
@@ -179,14 +179,6 @@
     (set! (-> trans trans w) 1.0)
     
     ;; global translation
-<<<<<<< HEAD
-    (if (cpad-hold? 0 r1)
-        (set! (-> trans trans y) (+ 2000.0 (-> trans trans y)))
-        )
-    (if (cpad-hold? 0 l1)
-        (set! (-> trans trans y) (+ -2000.0 (-> trans trans y)))
-        )
-=======
     (let ((diff (if fast-mode 10000.0 2000.0)))
       (if (cpad-hold? 0 l1)
           (set! (-> trans trans y) (+ diff (-> trans trans y)))
@@ -196,7 +188,6 @@
           )
       )
 
->>>>>>> 380e7b35
     
     ;; rotation (don't allow camera roll)
     (if (cpad-hold? 0 x)
