--- conflicted
+++ resolved
@@ -5,25 +5,6 @@
 ;; name in dgo: shadow-cpu-h
 ;; dgos: GAME
 
-<<<<<<< HEAD
-;; temp, remove once this file is decompiled
-(deftype shadow-settings (structure)
-  ((center        vector :inline :offset-assert 0)
-   (flags         int32          :offset 12) ;; shadow-flags
-   (shadow-dir    vector :inline :offset-assert 16)
-   (dist-to-locus float          :offset 28)
-   (bot-plane     plane  :inline :offset-assert 32)
-   (top-plane     plane  :inline :offset-assert 48)
-   (fade-dist     float          :offset-assert 64)
-   (fade-start    float          :offset-assert 68)
-   (dummy-2       int32          :offset-assert 72)
-   (shadow-type   int32          :offset-assert 76)
-   )
-  :method-count-assert 9
-  :size-assert         #x50
-  :flag-assert         #x900000050
-  )
-=======
 ;; +++shadow-flags
 (defenum shadow-flags
   :bitfield #t
@@ -41,7 +22,6 @@
 
 
 (declare-type shadow-vu1-constants structure)
->>>>>>> ea93d32a
 
 ;; DECOMP BEGINS
 
