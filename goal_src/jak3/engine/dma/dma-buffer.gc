--- conflicted
+++ resolved
@@ -5,8 +5,6 @@
 ;; name in dgo: dma-buffer
 ;; dgos: GAME
 
-<<<<<<< HEAD
-=======
 (defmacro gs-reg-list (&rest reg-ids)
   "Generate a giftag register descriptor list from reg-ids."
 
@@ -41,7 +39,6 @@
     )
   )
 
->>>>>>> f045e6ce
 (defmacro dma-buffer-add-base-type (buf pkt dma-type &rest body)
   "Base macro for adding stuff to a dma-buffer. Don't use this directly!"
 
@@ -208,7 +205,6 @@
     )
   )
 
-<<<<<<< HEAD
 (defmacro with-cnt-vif-block (bindings &rest body)
   "Start a cnt w/ vif direct to gif dma packet setup for the dma-buffer in bindings.
    With this, you can transfer data through PATH2 without having to setup the tag yourself.
@@ -282,8 +278,6 @@
     ))
   )
 
-=======
->>>>>>> f045e6ce
 (defmacro with-dma-bucket (bindings &rest body)
   "Start a new dma-bucket in body that will be finished at the end.
    The bindings are the dma-buffer, dma-bucket and bucket-id respectively."
@@ -336,10 +330,7 @@
 ;; DECOMP BEGINS
 
 (deftype dma-packet (structure)
-<<<<<<< HEAD
   "The header for a DMA transfer, containing an DMA tag, and VIF tags."
-=======
->>>>>>> f045e6ce
   ((dma   dma-tag)
    (vif0  vif-tag)
    (vif1  vif-tag)
@@ -349,10 +340,7 @@
 
 
 (deftype dma-packet-array (inline-array-class)
-<<<<<<< HEAD
   "Unused dma array. Unclear how it should be used."
-=======
->>>>>>> f045e6ce
   ((data  dma-packet  :dynamic)
    )
   )
@@ -361,10 +349,7 @@
 (set! (-> dma-packet-array heap-base) (the-as uint 16))
 
 (deftype dma-gif (structure)
-<<<<<<< HEAD
   "Believed unused GIF header type."
-=======
->>>>>>> f045e6ce
   ((gif   uint64   2)
    (quad  uint128  :overlay-at (-> gif 0))
    )
@@ -372,10 +357,7 @@
 
 
 (deftype dma-gif-packet (structure)
-<<<<<<< HEAD
   "The header for a DMA transfer that goes directly to GIF, containing DMA, VIF, GIF tags."
-=======
->>>>>>> f045e6ce
   ((dma-vif  dma-packet  :inline)
    (gif      uint64      2)
    (quad     uint128     2 :overlay-at (-> dma-vif dma))
@@ -384,10 +366,7 @@
 
 
 (deftype dma-buffer (basic)
-<<<<<<< HEAD
   "A buffer for DMA data."
-=======
->>>>>>> f045e6ce
   ((allocated-length  int32)
    (base              pointer)
    (end               pointer)
@@ -398,7 +377,6 @@
     (new (symbol type int) _type_)
     )
   )
-<<<<<<< HEAD
 
 
 (defmethod new dma-buffer ((allocation symbol) (type-to-make type) (size-bytes int))
@@ -488,6 +466,4 @@
     )
   (dma-send-chain chan (the-as uint (-> buf data)))
   (none)
-  )
-=======
->>>>>>> f045e6ce
+  )