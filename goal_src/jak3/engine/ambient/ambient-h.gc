--- conflicted
+++ resolved
@@ -21,11 +21,8 @@
   )
 ;; ---talker-flags
 
-<<<<<<< HEAD
 (define-extern kill-current-talker (function pair pair symbol none))
-=======
 (define-extern talker-surpress! (function int))
->>>>>>> c99f9a48
 
 ;; DECOMP BEGINS
 
