--- conflicted
+++ resolved
@@ -174,10 +174,6 @@
 (cgo-file "mined.gd" common-dep)
 (cgo-file "minee.gd" common-dep)
 ; ;; city
-<<<<<<< HEAD
-(cgo-file "cwi.gd" common-dep) ;; ctywide
-=======
->>>>>>> d1ece445
 (cgo-file "cfa.gd" common-dep) ;; ctyfarm
 (cgo-file "cfb.gd" common-dep)
 (cgo-file "cgb.gd" common-dep) ;; ctygen
