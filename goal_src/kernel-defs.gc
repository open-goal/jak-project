--- conflicted
+++ resolved
@@ -227,12 +227,8 @@
     (death          24) ;; 16777216
     )
 
-<<<<<<< HEAD
+(declare-type process basic)
 (declare-type res-lump basic)
-=======
-(declare-type process basic)
-
->>>>>>> ad695ed1
 (deftype process-tree (basic)
   ((name basic :offset-assert 4)
    (mask process-mask :offset-assert 8)
@@ -247,11 +243,7 @@
    (new (symbol type basic) _type_ 0)
    (activate (_type_ process-tree basic pointer) process-tree 9)
    (deactivate  (_type_) none 10)
-<<<<<<< HEAD
-   (TODO-RENAME-11 (_type_ res-lump) none 11) ;; see - (method 11 evilbro)
-=======
-   (dummy-method-11 (_type_ object) none 11)
->>>>>>> ad695ed1
+   (copy-defaults! (_type_ res-lump) none 11) ;; see - (method 11 evilbro)
    (run-logic? (_type_) symbol 12)
    (dummy-method () none 13)
    )  
