;;-*-Lisp-*-
(in-package goal)

#|

  This file contains code that we need for the PC port of the game specifically.
  It should be included as part of the game engine package (engine.cgo).

  This file contains various types and functions to store PC-specific information
  and also to communicate between the game (GOAL) and the operating system.
  This way we can poll, change and display information about the system the game
  is running on, such as:
  - display devices and their settings, such as fullscreen, DPI, refresh rate, etc.
  - audio devices and their settings, such as audio latency, channel number, etc.
  - graphics devices and their settings, such as resolution, FPS, anisotropy, shaders, etc.
  - input devices and their settings, such as controllers, keyboards, mice, etc.
  - information about the game window (position, size)
  - PC-specific goodies, enhancements, fixes and settings.
  - whatever else.

  If you do not want to include these PC things, you should exclude it from the build system.

 |#


;;;;;;;;;;;;;;;;;;;;;;;;;;;;;;;;;;;;;;;;;;;;;;;;;
;;;; constants
;;;;;;;;;;;;;;;;;;;;;;;;;;;;;;;;;;;;;;;;;;;;;;;;;


(defglobalconstant PC_KERNEL_VERSION_BUILD #x0001)
(defglobalconstant PC_KERNEL_VERSION_REVISION #x0003)

(defglobalconstant PC_KERNEL_VERSION_MINOR #x0001)
(defglobalconstant PC_KERNEL_VERSION_MAJOR #x0001)
(defglobalconstant PC_KERNEL_VERSION (logior
                                        (ash PC_KERNEL_VERSION_MAJOR 48)
                                        (ash PC_KERNEL_VERSION_MINOR 32)
                                        (ash PC_KERNEL_VERSION_REVISION 16)
                                        (ash PC_KERNEL_VERSION_BUILD 0)
                                        ))

(defconstant PS2_VOICE_AMOUNT 48)
(defconstant PC_VOICE_AMOUNT 256)

(defconstant ASPECT_4X3 (/ 4.0 3.0))
(defconstant ASPECT_16X9 (/ 16.0 9.0))
(defconstant ASPECT_16X9_SCALE (/ ASPECT_16X9 ASPECT_4X3))
(defconstant PC_BASE_WIDTH 640)
(defconstant PC_BASE_HEIGHT 480)


(defconstant PC_SETTINGS_FILE_NAME "game_config/pc-settings.txt")

;;;;;;;;;;;;;;;;;;;;;;;;;;;;;;;;;;;;;;;;;;;;;;;;;
;;;; types and enums
;;;;;;;;;;;;;;;;;;;;;;;;;;;;;;;;;;;;;;;;;;;;;;;;;



;; graphics renderers
(defenum pc-gfx-renderer
  :type uint8
  (software)
  (opengl)
  (vulkan)
  (direct3d)
  )


;; subtitle languages.
(defenum pc-subtitle-lang
  :type uint16
  (english 0)
  (french 1)
  (german 2)
  (spanish 3)
  (italian 4)
  (japanese 5)
  (uk-english 6)

  ;; additional languages.
  ;; these don't neccessarily have to work but I'm future-proofing a bit here, just in case.

  ;; languages that use the existing glyphs
  (portuguese 7)
  (finnish 8)
  (swedish 9)
  (danish 10)
  (norwegian 11)

  ;; jak 1 has no glyphs for korean or cyrillic.
  (korean 12) ;; future-proofing here
  (russian 13) ;; same thing

  (custom 500) ;; temp
  )


;; concept arts
(defenum pc-jak1-concept-art
  :bitfield #t
  :type uint64
  (test)
  )

;; cheats
(defenum pc-cheats
  :bitfield #t
  :type uint64
  (eco-green)
  (eco-red)
  (eco-blue)
  (eco-yellow)
  (invinc)
  (sidekick-blue)
  )

(defmacro pc-cheats? (obj &rest cheats)
  `(logtest? (-> ,obj cheats) (pc-cheats ,@cheats)))

;; secrets and goodies
(deftype pc-game-secrets (structure)
  ((art pc-jak1-concept-art) ;; concept art unlocked
   (music uint64 30) ;; flavas unlocked, for each track (there's like 30 musics, right?)
   (hard-fish-hiscore int32)
   (hard-rats? symbol) ;; enable this crap
   (hard-rats-hiscore int32)
   (hard-rats-hiwave int32)
   (hero-mode? symbol) ;; unsure how this should work
   (hud-map? symbol) ;; enable map in HUD/progress?
   (hud-counters? symbol) ;; enable level orb counter/global buzzer counter?
   (hud-watch? symbol) ;; a watch that tells the time of day!
   (watch-12hr? symbol) ;; 12-hour clock toggle
   )
  :pack-me
  )

;; bingo integration. placeholder for now.
(deftype pc-bingo-info (structure)
  ()
  :pack-me
  )


;; a 64-byte C-string. not sure if we need this.
(deftype pc-cstring-64 (structure)
  ((chars uint8 64)
   (last uint8 :offset 63)
   )
  )


;; generic device information: name and some ID
(deftype pc-device-info (structure)
  ((id int)
   (name pc-cstring-64 :inline)
   )
  )


;; input device information. comes with button mappings!
(deftype pc-pad-info (structure)
  ((device-info pc-device-info :inline)
   (buffered? symbol)
   (valid? symbol)
   (mapping int 16)
   )
  )


;; All of the configuration for the PC port in GOAL. Access things from here!
;; Includes some methods to change parameters.
(deftype pc-settings (basic)
  ((version uint64) ;; version of this settings

   ;; "generic" graphics settings
   (target-fps int16) ;; the target framerate of the game
   (width int32) ;; the width of the rendering, may not match window
   (height int32)
   (win-width int32) ;; the width of the display window
   (win-height int32)
   (dpi-x float) ;; DPI width scale
   (dpi-y float) ;; DPI height scale
   (aspect-ratio-auto? symbol) ;; if on, aspect ratio is calculated automatically based on game display size.
   (aspect-ratio float) ;; the desired aspect ratio. set auto to off and then this to 4/3 to force 4x3 aspect.
   (aspect-ratio-scale float) ;; aspect ratio compared to 4x3
   (aspect-ratio-reciprocal float) ;; reciprocal of that
   (display-mode symbol) ;; display mode. can be windowed, fullscreen or borderless
   (letterbox? symbol) ;; letterbox. #f = stretched
   (vsync? symbol) ;; vsync.
   (font-scale float) ;; font scaling.

   ;; debug settings
   (os symbol) ;; windows, linux, macos
   (user symbol) ;; username. not system username, just debug thing.
   (debug? symbol) ;; more debug stuff just in case.
   (new-lb? symbol) ;; different load boundary graphics.
   (display-actor-bank symbol) ;; debug stuff.
   (aspect-custom-x int)
   (aspect-custom-y int)
   (debug-pad-display symbol)
   (display-bug-report symbol)
   (display-heap-status symbol)
   (display-actor-counts symbol)
   (display-text-box symbol)
   (display-sha symbol)
   (mood-override? symbol)
   (mood-overrides float 8)
   (movie? symbol)

   ;; device settings
   ;(device-audio pc-device-info :inline) ;; used audio device
   ;(device-screen pc-device-info :inline) ;; used display device
   ;(device-gpu pc-device-info :inline) ;; used graphics device
   ;(device-pad pc-pad-info 4 :inline) ;; used input devices, like controllers.
   ;(device-keyboard pc-pad-info :inline) ;; keyboard input information. if nothing else, this must be usable.
   (stick-deadzone float) ;; analog stick deadzone. 0-1

   ;; audio settings
   (audio-latency-ms int16) ;; audio latency in milliseconds
   (audio-pan-override float) ;; audio pan modifier
   (audio-volume-override float) ;; audio volume modifier
   (audio-channel-nb int16) ;; audio channel amount. will be 48 on PS2 mode.

   ;; graphics settings
   (gfx-renderer pc-gfx-renderer) ;; the renderer to use
   (gfx-resolution float) ;; for supersampling
   (gfx-anisotropy float) ;; for anisotropy
   (gfx-msaa int) ;; for MSAA

   ;; ps2 settings
   (ps2-read-speed? symbol) ;; emulate DVD loads
   (ps2-parts? symbol) ;; if off, increase particle cap
   (ps2-music? symbol) ;; if off, use .wav files stored somewhere
   (ps2-se? symbol) ;; if off, use adjusted sound effects
   (ps2-hints? symbol) ;; if off, enables extra game hints

   ;; lod settings
   (ps2-lod-dist? symbol) ;; use original lod distances
   (shrub-dist-mod float) ;; shrub render distance modifier
   (lod-dist-mod float) ;; non-shrub lod distance modifier
   (lod-force-tfrag int8) ;; tfrag lod tier override. 0 = highest detail
   (lod-force-tie int8) ;; tie lod tier override
   (lod-force-ocean int8) ;; ocean lod tier override
   (lod-force-actor int8) ;; merc lod tier override

   ;; misc settings
   (force-actors? symbol) ;; skips vis check for actor entity
   (music-fade? symbol) ;; if off, music has no fade in
   (use-vis? symbol) ;; if off, don't use vis trees. this MUST be off for custom (non-cropping) aspect ratios.
   (skip-movies? symbol) ;; if on, enable cutscene skipping
   (subtitles? symbol) ;; if on, cutscene subtitles will show up
   (hinttitles? symbol) ;; if on, non-cutscene subtitles will show up
   (subtitle-language pc-subtitle-lang) ;; language for subtitles
   (subtitle-speaker? symbol) ;; #f (force off), #t (force on), auto (on for offscreen)
   (first-camera-h-inverted? symbol) ;; first-person horizontal camera inverted
   (first-camera-v-inverted? symbol) ;; first-person vertical camera inverted
   (third-camera-h-inverted? symbol) ;; third-person horizontal camera inverted
   (third-camera-v-inverted? symbol) ;; third-person vertical camera inverted
   (money-starburst? symbol) ;; add a starburst to the money

   (bingo pc-bingo-info :inline) ;; bingo integration. does nothing for now.

   (secrets pc-game-secrets :inline) ;; hidden goodies and additional secrets!

   (scenes-seen uint8 197) ;; cutscenes that have been seen, by spool-anim (maybe use 8-char name or bits instead?)

   (discord-rpc? symbol) ;; enable discord rich presence integration
   
   (cheats pc-cheats)

   ;; TODO - save/restore original settings (language/sound/etc)
   )

  (:methods
    (new (symbol type) _type_)
    (update (_type_) none)
    (update-from-os (_type_) none)
    (update-to-os (_type_) none)
    (reset (_type_) none)
    (reset-audio (_type_) none)
    (reset-input (_type_) none)
    (reset-gfx (_type_) none)
    (reset-ps2 (_type_) none)
    (reset-misc (_type_) none)
<<<<<<< HEAD
    (reset-original-camera (_type_) none)
    (reset-fixes (_type_) none)
=======
>>>>>>> 0212aa10
    (reset-extra (_type_) none)
    (draw (_type_ dma-buffer) none)
    (set-display-mode! (_type_ symbol) int)
    (set-size! (_type_ int int) none)
    (set-aspect! (_type_ int int) none)
    (set-aspect-ratio! (_type_ float) none)
    (read-from-file (_type_ string) symbol)
    (write-to-file (_type_ string) symbol)
    (update-cheats (_type_) int)
    (commit-to-file (_type_) none)
    (load-settings (_type_) int)
    )
  )

;; information about a cutscene. placeholder. TODO look at jak 2
(deftype pc-scene-info (structure)
  ((name string)
   (commands pair)
   (level0 symbol)
   (level1 symbol)
   (level0-disp symbol)
   (level1-disp symbol)
   )
  )

(deftype discord-info (structure)
  ((fuel (pointer float))
   (money-total (pointer float))
   (buzzer-total (pointer float))
   (status string)
   (level string)
   (cutscene? symbol)
    )
  )

(defconstant PC_TEMP_STRING_LEN 512)
(define *pc-temp-string* (new 'global 'string PC_TEMP_STRING_LEN (the-as string #f)))
(define *pc-settings* (the-as pc-settings #f))
(format 0 "PC kernel version: ~D.~D~%" PC_KERNEL_VERSION_MAJOR PC_KERNEL_VERSION_MINOR)

(define *pc-temp-string-1* (new 'global 'string 2048 (the-as string #f)))

;;;;;;;;;;;;;;;;;;;;;;;;;;;;;;;;;;;;;;;;;;;;;;;;;
;;;; resets
;;;;;;;;;;;;;;;;;;;;;;;;;;;;;;;;;;;;;;;;;;;;;;;;;


(defmethod reset pc-settings ((obj pc-settings))
  "Set the default settings"

  ;(format #t "pc settings reset~%")

  (set! (-> obj version) PC_KERNEL_VERSION)

  (set! (-> obj user) #f)
  (set! (-> obj debug?) #f)
  (set! (-> obj new-lb?) #f)
  (set! (-> obj display-actor-bank) #f)
  (set! (-> obj debug-pad-display) #f)
  (set! (-> obj display-bug-report) #f)
  (set! (-> obj display-heap-status) #f)
  (set! (-> obj display-actor-counts) #f)
  (set! (-> obj display-text-box) #f)
  (set! (-> obj display-sha) *debug-segment*)
  (set! (-> obj mood-override?) #f)
  (set! (-> obj movie?) #f)
  (set! (-> obj font-scale) 1.0)
  (set! (-> obj aspect-custom-x) 1)
  (set! (-> obj aspect-custom-y) 1)
  (set! (-> obj discord-rpc?) #t)

  (reset-gfx obj)
  (reset-audio obj)
  (reset-input obj)
  (reset-ps2 obj)
  (reset-misc obj)
  (reset-extra obj)

  (none))


(defmethod reset-gfx pc-settings ((obj pc-settings))
  "Set the default graphics settings"

  (set! (-> obj target-fps) 60)
  (set! (-> obj width) PC_BASE_WIDTH)
  (set! (-> obj height) PC_BASE_HEIGHT)
  (set! (-> obj use-vis?) #f)
  (set! (-> obj aspect-ratio-auto?) #f)
  (set! (-> obj vsync?) #t)
  (set! (-> obj letterbox?) #t)

  (set-size! obj 640 480)
  (set-aspect! obj 4 3)
  (set-display-mode! obj 'windowed)
  
  (set! (-> obj gfx-msaa) 4) ;; 4x msaa

  (none))

(defmethod reset-audio pc-settings ((obj pc-settings))
  "Set the default audio settings"

  (set! (-> obj audio-latency-ms) 80)
  (set! (-> obj audio-pan-override) 0.0)
  (set! (-> obj audio-volume-override) 1.0)
  (set! (-> obj audio-channel-nb) PS2_VOICE_AMOUNT)
  (none))

(defmethod reset-input pc-settings ((obj pc-settings))
  "Set the default input settings"

  (set! (-> obj stick-deadzone) 0.3)
  (none))

(defmethod reset-ps2 pc-settings ((obj pc-settings))
  "Set the default ps2 settings"

  (set! (-> obj ps2-read-speed?) #f)
  (set! (-> obj ps2-parts?) #t)
  (set! (-> obj ps2-music?) #t)
  (set! (-> obj ps2-se?) #t)
  (set! (-> obj ps2-hints?) #t)

  (set! (-> obj ps2-lod-dist?) #f)
  (set! (-> obj shrub-dist-mod) 1.0)
  (set! (-> obj lod-dist-mod) 1.0)
  (set! (-> obj lod-force-tfrag) 0)
  (set! (-> obj lod-force-tie) 0)
  (set! (-> obj lod-force-ocean) 0)
  (set! (-> obj lod-force-actor) 0)
  (none))

(defmethod reset-misc pc-settings ((obj pc-settings))
  "Set the default misc settings"

  (set! (-> obj force-actors?) #f)
  (set! (-> obj music-fade?) #f)
  (set! (-> obj skip-movies?) #t)
  (set! (-> obj subtitles?) #t)
  (set! (-> obj hinttitles?) #t)
  (set! (-> obj subtitle-speaker?) 'auto)
  (set! (-> obj subtitle-language) (pc-subtitle-lang english))
  (reset-original-camera obj)
  (set! (-> obj money-starburst?) #f)
  (none))

<<<<<<< HEAD
(defmethod reset-original-camera pc-settings ((obj pc-settings))
  "Set the original game's camera controls"
  
  (set! (-> obj first-camera-h-inverted?) #f) ;; first-person horizontal is NOT inverted in original game
  (set! (-> obj first-camera-v-inverted?) #t) ;; first-person vertical IS inverted in original game
  (set! (-> obj third-camera-h-inverted?) #t) ;; third person horizontal IS inverted in original game
  (set! (-> obj third-camera-v-inverted?) #t) ;; third-person vertical IS inverted in original game
  (none))

(defmethod reset-fixes pc-settings ((obj pc-settings))
  "Set the default fixes settings"

  (set! (-> obj fixes crash-sagecage) #t)
  (set! (-> obj fixes crash-dma) #t)
  (set! (-> obj fixes crash-light-eco) #t)
  (set! (-> obj fixes crash-moles) #t)
  (set! (-> obj fixes lockout-pelican) #t)
  (set! (-> obj fixes lockout-pipegame) #t)
  (set! (-> obj fixes lockout-gambler) #t)
  (set! (-> obj fixes fix-movies) #f)
  (set! (-> obj fixes fix-credits) #t)
  (none))

=======
>>>>>>> 0212aa10
(defmethod reset-extra pc-settings ((obj pc-settings))
  "Set the default goodies settings"

  (dotimes (i 197)
    (set! (-> obj scenes-seen i) 0)
    )
  (dotimes (i 30)
    (set! (-> obj secrets music i) 0)
    )

  (set! (-> obj secrets art) (pc-jak1-concept-art))
  (set! (-> obj secrets hard-fish-hiscore) 0)
  (set! (-> obj secrets hard-rats-hiscore) 0)
  (set! (-> obj secrets hard-rats-hiwave) 0)
  (set! (-> obj secrets hard-rats?) #f)
  (set! (-> obj secrets hero-mode?) #f)
  (set! (-> obj secrets hud-map?) #t)
  (set! (-> obj secrets hud-counters?) #t)
  (set! (-> obj secrets hud-watch?) #f)
  (set! (-> obj secrets watch-12hr?) #f)
  (none))

(defmacro with-pc (&rest body)
  "encapsulates the code around PC-specific checks"
  `(#when PC_PORT (when (and *pc-settings*)
      ,@body
      ))
  )

(seval (define *pc-cheat-map*
          '((a (triangle triangle))
            (b (square square))
            (c (circle circle))
            (d (x x))
            (e (right right))
            (f (right up))
            (g (right down))
            (h (left right))
            (i (up right))
            (j (down left))
            (k (square right))
            (l (left down))
            (m (up circle))
            (n (up up))
            (o (circle square))
            (p (down circle))
            (q (dowm square))
            (r (circle x))
            (s (down x))
            (t (triangle square))
            (u (square x))
            (v (x triangle))
            (w (left left))
            (x (up down))
            (y (up x))
            (z (up circle))
            ))
        )

(desfun pc-cheat-encode (letters extra)
  "turn a cheat word into input names."
  (let ((out '()))
  
  (dolist (in letters)
    
    (let ((buttons (cadr (assoc (car in) *pc-cheat-map*))))
      (dolist (button buttons)
        
        (set! out (cons (car button) out))
        )
      )
    )

  (dolist (ex extra)
    
    (set! out (cons (car ex) out))
    )
  (reverse out)
    )
  )

(defmacro pc-check-cheat-code (cheat-var pad-idx input &key (extra ()) &rest body)
  "execute body when a cheat code made up of sequential inputs has been inputted"

  (let ((buttons (pc-cheat-encode input extra)))
  `(when (nonzero? (cpad-pressed ,pad-idx)) ;; only check when some button has been pressed
    (case ,cheat-var
      ,@(apply-i
          (lambda (x i)
            `((,i)
              (if (cpad-pressed? ,pad-idx ,x)
                ,(if (< i (- (length buttons) 1))
                    `(1+! ,cheat-var)
                    
                    `(begin ,@body (set! ,cheat-var 0))
                    )
                
                (set! ,cheat-var 0)
                )
              )
            )
        buttons)
      )
    )
  ))


<|MERGE_RESOLUTION|>--- conflicted
+++ resolved
@@ -284,11 +284,7 @@
     (reset-gfx (_type_) none)
     (reset-ps2 (_type_) none)
     (reset-misc (_type_) none)
-<<<<<<< HEAD
     (reset-original-camera (_type_) none)
-    (reset-fixes (_type_) none)
-=======
->>>>>>> 0212aa10
     (reset-extra (_type_) none)
     (draw (_type_ dma-buffer) none)
     (set-display-mode! (_type_ symbol) int)
@@ -436,7 +432,6 @@
   (set! (-> obj money-starburst?) #f)
   (none))
 
-<<<<<<< HEAD
 (defmethod reset-original-camera pc-settings ((obj pc-settings))
   "Set the original game's camera controls"
   
@@ -446,22 +441,6 @@
   (set! (-> obj third-camera-v-inverted?) #t) ;; third-person vertical IS inverted in original game
   (none))
 
-(defmethod reset-fixes pc-settings ((obj pc-settings))
-  "Set the default fixes settings"
-
-  (set! (-> obj fixes crash-sagecage) #t)
-  (set! (-> obj fixes crash-dma) #t)
-  (set! (-> obj fixes crash-light-eco) #t)
-  (set! (-> obj fixes crash-moles) #t)
-  (set! (-> obj fixes lockout-pelican) #t)
-  (set! (-> obj fixes lockout-pipegame) #t)
-  (set! (-> obj fixes lockout-gambler) #t)
-  (set! (-> obj fixes fix-movies) #f)
-  (set! (-> obj fixes fix-credits) #t)
-  (none))
-
-=======
->>>>>>> 0212aa10
 (defmethod reset-extra pc-settings ((obj pc-settings))
   "Set the default goodies settings"
 
