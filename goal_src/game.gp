--- conflicted
+++ resolved
@@ -195,22 +195,16 @@
 ;; Streaming anim (common)
 ;;;;;;;;;;;;;;;;;;;;;;;;;;;
 
-<<<<<<< HEAD
-(copy-strs "FUCVICTO"
-           "FUCV2"
-           "FUCV3"
-           "FUCV4"
-           "FUCV5"
-           "FUCV6"
-           "FUCV7"
-           "FUCV8"
-           )
-=======
 (copy-strs
   "FUCVICTO"
+  "FUCV2"
   "FUCV3"
-  "FUCV4")
->>>>>>> e8db0583
+  "FUCV4"
+  "FUCV5"
+  "FUCV6"
+  "FUCV7"
+  "FUCV8"
+  )
 
 
 ;;;;;;;;;;;;;;;;;;;;;
@@ -268,10 +262,6 @@
        "out/iso/LAV.DGO"
        "out/iso/CIT.DGO"
        "out/iso/SUN.DGO"
-<<<<<<< HEAD
-       "out/iso/FUCVICTO.STR"
-       "out/iso/FUCV2.STR"
-=======
        ;; level vis
        "out/iso/VI1.VIS"
        "out/iso/VI2.VIS"
@@ -286,7 +276,7 @@
        "out/iso/SUN.VIS"
 
        "out/iso/FUCVICTO.STR"
->>>>>>> e8db0583
+       "out/iso/FUCV2.STR"
        "out/iso/FUCV3.STR"
        "out/iso/FUCV4.STR"
        "out/iso/FUCV5.STR"
@@ -577,13 +567,9 @@
      "fic.gd"
      )
 
-<<<<<<< HEAD
+(copy-vis-files "FIC")
+
 (copy-textures 1119) ;; might be common/zoomer hud?? also in misty, lavatube, ogre and racerpkg
-=======
-(copy-vis-files "FIC")
-
-(copy-textures 1119) ;; might be common/zoomer hud??
->>>>>>> e8db0583
 
 (goal-src-sequence
  "levels/firecanyon/"
@@ -885,6 +871,8 @@
 ;;;;;;;;;;;;;;;;;;;;;
 
 (cgo "LAV.DGO" "lav.gd")
+
+(copy-vis-files "TRA")
 
 (goal-src-sequence
   "levels/lavatube/"
