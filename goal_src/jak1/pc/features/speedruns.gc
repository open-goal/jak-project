;;-*-Lisp-*-
(in-package goal)

(define *speedrun-info* (new 'static 'speedrun-info-jak1 :should-display? #t :needs-post-blackout-setup? #f))

(define *hub1-cell-list* (new 'static 'boxed-array :type game-task
  (game-task training-gimmie)
  (game-task training-door)
  (game-task training-climb)
  (game-task training-buzzer)
  (game-task village1-mayor-money)
  (game-task village1-uncle-money)
  (game-task village1-yakow)
  (game-task village1-oracle-money1)
  (game-task village1-oracle-money2)
  (game-task village1-buzzer)
  (game-task beach-ecorocks)
  (game-task beach-flutflut)
  (game-task beach-pelican)
  (game-task beach-seagull)
  (game-task beach-cannon)
  (game-task beach-gimmie)
  (game-task beach-sentinel)
  (game-task beach-buzzer)
  (game-task jungle-lurkerm)
  (game-task jungle-tower)
  (game-task jungle-eggtop)
  (game-task jungle-plant)
  (game-task jungle-fishgame)
  (game-task jungle-canyon-end)
  (game-task jungle-temple-door)
  (game-task jungle-buzzer)
  (game-task misty-muse)
  (game-task misty-boat)
  (game-task misty-cannon)
  (game-task misty-warehouse)
  (game-task misty-bike)
  (game-task misty-bike-jump)
  (game-task misty-eco-challenge)
  (game-task misty-buzzer)
  (game-task firecanyon-end)
  (game-task firecanyon-buzzer)
  ))

(define *hub2-cell-list* (new 'static 'boxed-array :type game-task
  (game-task village2-gambler-money)
  (game-task village2-geologist-money)
  (game-task village2-warrior-money)
  (game-task village2-oracle-money1)
  (game-task village2-oracle-money2)
  (game-task village2-buzzer)
  (game-task sunken-room)
  (game-task sunken-pipe)
  (game-task sunken-slide)
  (game-task sunken-sharks)
  (game-task sunken-platforms)
  (game-task sunken-top-of-helix)
  (game-task sunken-spinning-room)
  (game-task sunken-buzzer)
  (game-task swamp-flutflut)
  (game-task swamp-billy)
  (game-task swamp-battle)
  (game-task swamp-tether-4)
  (game-task swamp-tether-1)
  (game-task swamp-tether-2)
  (game-task swamp-tether-3)
  (game-task swamp-buzzer)
  (game-task rolling-moles)
  (game-task rolling-robbers)
  (game-task rolling-race)
  (game-task rolling-lake)
  (game-task rolling-plants)
  (game-task rolling-ring-chase-1)
  (game-task rolling-ring-chase-2)
  (game-task rolling-buzzer)
  (game-task ogre-boss)
  (game-task ogre-end)
  (game-task ogre-secret)
  (game-task ogre-buzzer)
  ))

(define *hub3-cell-list* (new 'static 'boxed-array :type game-task
  (game-task village3-miner-money1)
  (game-task village3-miner-money2)
  (game-task village3-miner-money3)
  (game-task village3-miner-money4)
  (game-task village3-oracle-money1)
  (game-task village3-oracle-money2)
  (game-task village3-extra1)
  (game-task village3-buzzer)
  (game-task snow-eggtop)
  (game-task snow-ram)
  (game-task snow-bumpers)
  (game-task snow-cage)
  (game-task snow-fort)
  (game-task snow-ball)
  (game-task snow-bunnies)
  (game-task snow-buzzer)
  (game-task cave-gnawers)
  (game-task cave-dark-crystals)
  (game-task cave-dark-climb)
  (game-task cave-robot-climb)
  (game-task cave-swing-poles)
  (game-task cave-spider-tunnel)
  (game-task cave-platforms)
  (game-task cave-buzzer)
  (game-task lavatube-end)
  (game-task lavatube-buzzer)
  ))

;; unused
;; (define *citadel-cell-list* (new 'static 'boxed-array :type game-task
;;   (game-task citadel-sage-blue)
;;   (game-task citadel-sage-red)
;;   (game-task citadel-sage-yellow)
;;   (game-task citadel-sage-green)
;;   (game-task citadel-buzzer)
;;   ))

(defun is-speedrun-category? ((category symbol))
  (and (-> *pc-settings* speedrunner-mode?)
        (name= category (enum->string speedrun-category (-> *speedrun-info* category)))
        )
  )

(defun start-speedrun ((category speedrun-category))
  ;; randomize game id so the autosplitter knows to restart
  (update-autosplit-jak1-new-game)
  ;; disable hints (turned back on later for all-cutscenes category)
  (set! (-> *setting-control* default play-hints) #f)
  ;; turn on speedrun verification display and flip flag for setting up speedrun after initialize!
  (set! (-> *speedrun-info* should-display?) #t)
  (set! (-> *speedrun-info* needs-post-blackout-setup?) #t)
  ;; start new game with specified checkpoint, if any (otherwise we're resetting current category)
  (if category
    (set! (-> *speedrun-info* category) category)
    )
  (case (-> *speedrun-info* category)
    (((speedrun-category full-game))
      ;; spawn at the geyser warp gate checkpoint
      (initialize! *game-info* 'game (the-as game-save #f) "game-start")
      )
    (((speedrun-category il-training))
      ;; spawn at the geyser warp gate checkpoint
      (initialize! *game-info* 'game (the-as game-save #f) "game-start")
      )
    (((speedrun-category il-village1))
      ;; spawn at the green sage hut warp gate
      (initialize! *game-info* 'game (the-as game-save #f) "village1-warp")
      )
    (((speedrun-category il-beach))
      ;; spawn at beach
      (initialize! *game-info* 'game (the-as game-save #f) "beach-start")
      )
    (((speedrun-category il-jungle))
      ;; spawn at start of FJ
      (initialize! *game-info* 'game (the-as game-save #f) "jungle-start")
      )
    (((speedrun-category il-misty))
      ;; spawn at start of misty     
      (initialize! *game-info* 'game (the-as game-save #f) "misty-start")
      )
    (((speedrun-category il-firecanyon))
      ;; spawn at start of fire canyon
      (initialize! *game-info* 'game (the-as game-save #f) "firecanyon-start")
      )
    (((speedrun-category il-village2))
      ;; spawn at rock village start
      (initialize! *game-info* 'game (the-as game-save #f) "village2-start")
      )
    (((speedrun-category il-sunken))
      ;; spawn at start of LPC
      (initialize! *game-info* 'game (the-as game-save #f) "sunken-start")
      )
    (((speedrun-category il-swamp))
      ;; spawn at start of boggy
      (initialize! *game-info* 'game (the-as game-save #f) "swamp-start")
      )
    (((speedrun-category il-rolling))
      ;; spawn at start of basin
      (initialize! *game-info* 'game (the-as game-save #f) "rolling-start")
      )
    (((speedrun-category il-ogre))
      ;; spawn before klaww
      (initialize! *game-info* 'game (the-as game-save #f) "ogre-start")
      )
    (((speedrun-category il-village3))
      ;; spawn at start of volcanic crater
      (initialize! *game-info* 'game (the-as game-save #f) "village3-start")
      )
    (((speedrun-category il-snow))
      ;; spawn at start of snowy
      (initialize! *game-info* 'game (the-as game-save #f) "snow-start")
      )
    (((speedrun-category il-cave))
      ;; spawn at start of spider cave
      (initialize! *game-info* 'game (the-as game-save #f) "maincave-start")
      )
    (((speedrun-category il-lavatube))
      ;; spawn at start of lava tube
      (initialize! *game-info* 'game (the-as game-save #f) "lavatube-start")
      )
    (((speedrun-category il-citadel))
      ;; spawn outside first citadel door
      (initialize! *game-info* 'game (the-as game-save #f) "citadel-entrance")
      )
    (((speedrun-category new-game-plus))
      ;; spawn at the geyser warp gate checkpoint
      (initialize! *game-info* 'game (the-as game-save #f) "game-start")
      )
    (((speedrun-category hub1-100))
      ;; spawn at the geyser warp gate checkpoint
      (initialize! *game-info* 'game (the-as game-save #f) "game-start")
      )
    (((speedrun-category hub2-100))
      ;; spawn at rock village start
      (initialize! *game-info* 'game (the-as game-save #f) "village2-start")
      )
    (((speedrun-category hub3-100))
      ;; spawn at start of volcanic crater
      (initialize! *game-info* 'game (the-as game-save #f) "village3-start")
      )
    (((speedrun-category all-cutscenes))
      ;; turn play hints back on
      (set! (-> *setting-control* default play-hints) #t)
      ;; don't allow cutscene skips
      (set! (-> *pc-settings* skip-movies?) #f)
      ;; spawn at the geyser warp gate checkpoint
      (initialize! *game-info* 'game (the-as game-save #f) "intro-start")
      )
    (else
      (format 0 "start-speedrun: unrecognized category ~S~%" (enum->string speedrun-category (-> *speedrun-info* category)))
      )
    )
  ;; ensure `force actors` is not enabled
  (set! (-> *pc-settings* force-actors?) #f)
  ;; force FPS to `60`
  (set-frame-rate! *pc-settings* 60)
  ;; enable auto saving by default
  (set! (-> *setting-control* default auto-save) #t)
  (none)
  )
  
(defun setup-speedrun-post-blackout ()
  (when (and (-> *speedrun-info* needs-post-blackout-setup?) (>= (-> *display* base-frame-counter) (-> *game-info* blackout-time)))
    (set! (-> *speedrun-info* needs-post-blackout-setup?) #f)
    (case (-> *speedrun-info* category)
      (((speedrun-category full-game))
        ;; skip intro cutscene
        (close-specific-task! (game-task intro) (task-status need-resolution))
        )
      (((speedrun-category il-training))
        ;; skip intro cutscene
        (close-specific-task! (game-task intro) (task-status need-resolution))
        (mark-text-as-seen *game-info* (game-text-id training-level-name))
        )
      (((speedrun-category il-village1))
        ;; give enough orbs to buy all cells 120+120+90+90=420
        (set! (-> *game-info* money-total) 420.0)
        (set! (-> *game-info* money) 420.0)
        (mark-text-as-seen *game-info* (game-text-id village1-level-name))
        )
      (((speedrun-category il-beach))
        ;; unlock blue eco vent
        (close-specific-task! (game-task jungle-eggtop) (task-status need-resolution))
        (send-event *target* 'get-pickup (pickup-type fuel-cell) (the float (game-task jungle-eggtop)))
        (mark-text-as-seen *game-info* (game-text-id beach-level-name))
        )
      (((speedrun-category il-jungle))
        (mark-text-as-seen *game-info* (game-text-id jungle-level-name))
        )
      (((speedrun-category il-misty))
        ;; unlock fisherman's boat
        (close-specific-task! (game-task jungle-fishgame) (task-status need-resolution))
        (send-event *target* 'get-pickup (pickup-type fuel-cell) (the float (game-task jungle-fishgame)))
        (mark-text-as-seen *game-info* (game-text-id misty-level-name))
        )
      (((speedrun-category il-firecanyon))
        ;; skip keira intro cutscene
        (close-specific-task! (game-task firecanyon-assistant) (task-status need-reward-speech))
        ;; unlock blue eco vent
        (close-specific-task! (game-task jungle-eggtop) (task-status need-resolution))
        (send-event *target* 'get-pickup (pickup-type fuel-cell) (the float (game-task jungle-eggtop)))
        (mark-text-as-seen *game-info* (game-text-id firecanyon-level-name))
        )
      (((speedrun-category il-village2))
        ;; give enough orbs to buy all cells 120+120+90+90+90=510
        (set! (-> *game-info* money-total) 510.0)
        (set! (-> *game-info* money) 510.0)
        (mark-text-as-seen *game-info* (game-text-id village2-level-name))
        )
      (((speedrun-category il-sunken))
        (mark-text-as-seen *game-info* (game-text-id sunken-level-name))
        )
      (((speedrun-category il-swamp))
        ;; unlock flutflut
        (close-specific-task! (game-task beach-flutflut) (task-status need-resolution))
        (close-specific-task! (game-task village2-levitator) (task-status need-introduction))
        (send-event *target* 'get-pickup (pickup-type fuel-cell) (the float (game-task beach-flutflut)))
        (mark-text-as-seen *game-info* (game-text-id swamp-level-name))
        )
      (((speedrun-category il-rolling))
        ;; unlock zoomer
        (close-specific-task! (game-task village2-levitator) (task-status need-introduction))
        ;; unlock DMG
        (close-specific-task! (game-task rolling-race) (task-status need-introduction))
        ;; unlock moles
        (close-specific-task! (game-task rolling-moles) (task-status need-introduction))
        (mark-text-as-seen *game-info* (game-text-id rolling-level-name))
        )
      (((speedrun-category il-ogre))
        ;; skip klaww intro cutscene
        (close-specific-task! (game-task ogre-boss) (task-status need-hint))
        ;; unlock yellow eco vent
        (close-specific-task! (game-task snow-eggtop) (task-status need-resolution))
        (send-event *target* 'get-pickup (pickup-type fuel-cell) (the float (game-task snow-eggtop)))
        (mark-text-as-seen *game-info* (game-text-id ogre-level-name))
        )
      (((speedrun-category il-village3))
        ;; give enough orbs to buy all cells 120+120+90+90+90+90=600
        (set! (-> *game-info* money-total) 600.0)
        (set! (-> *game-info* money) 600.0)
        (mark-text-as-seen *game-info* (game-text-id village3-level-name))
        )
      (((speedrun-category il-snow))
        ;; unlock flutflut
        (close-specific-task! (game-task beach-flutflut) (task-status need-resolution))
        (send-event *target* 'get-pickup (pickup-type fuel-cell) (the float (game-task beach-flutflut)))
        ;; unlock gondola
        (close-specific-task! (game-task village3-button) (task-status need-introduction))
        (mark-text-as-seen *game-info* (game-text-id snow-level-name))
        )
      (((speedrun-category il-cave))
        ;; unlock yellow eco vent
        (close-specific-task! (game-task snow-eggtop) (task-status need-resolution))
        (send-event *target* 'get-pickup (pickup-type fuel-cell) (the float (game-task snow-eggtop)))
        (mark-text-as-seen *game-info* (game-text-id cave-level-name))
        )
      (((speedrun-category il-lavatube))
        ;; skip keira intro cutscene
        (close-specific-task! (game-task lavatube-start) (task-status need-reward-speech))
        (mark-text-as-seen *game-info* (game-text-id lavatube-level-name))
        )
      (((speedrun-category il-citadel))
        ;; remove invisible wall
        (close-specific-task! (game-task lavatube-end) (task-status need-resolution))
        (send-event *target* 'get-pickup (pickup-type fuel-cell) (the float (game-task lavatube-end)))
        ;; unlock door
        (close-specific-task! (game-task village4-button) (task-status need-reward-speech))
        (mark-text-as-seen *game-info* (game-text-id citadel-level-name))
        )
      (((speedrun-category new-game-plus))
        ;; skip intro cutscene
        (close-specific-task! (game-task intro) (task-status need-resolution))
        ;; unlock hub1 cells
        (dotimes (idx (length *hub1-cell-list*))
          (close-specific-task! (-> *hub1-cell-list* idx) (task-status need-resolution))
          (send-event *target* 'get-pickup (pickup-type fuel-cell) (the float (-> *hub1-cell-list* idx)))
          )
        ;; unlock hub2 cells
        (dotimes (idx (length *hub2-cell-list*))
          (close-specific-task! (-> *hub2-cell-list* idx) (task-status need-resolution))
          (send-event *target* 'get-pickup (pickup-type fuel-cell) (the float (-> *hub2-cell-list* idx)))
          )
        ;; unlock hub3 cells
        (dotimes (idx (length *hub3-cell-list*))
          (close-specific-task! (-> *hub3-cell-list* idx) (task-status need-resolution))
          (send-event *target* 'get-pickup (pickup-type fuel-cell) (the float (-> *hub3-cell-list* idx)))
          )
        )
      (((speedrun-category hub1-100))
        ;; skip intro cutscene
        (close-specific-task! (game-task intro) (task-status need-resolution))
        )
      (((speedrun-category hub2-100))
        ;; skip intro cutscene
        (close-specific-task! (game-task intro) (task-status need-resolution))
        ;; unlock hub1 cells
        (dotimes (idx (length *hub1-cell-list*))
          (close-specific-task! (-> *hub1-cell-list* idx) (task-status need-resolution))
          (send-event *target* 'get-pickup (pickup-type fuel-cell) (the float (-> *hub1-cell-list* idx)))
          )
        ;; give all orbs from hub1
        (set! (-> *game-info* money-total) 600.0)  ;; 50+50+150+150+150+50
        (set! (-> *game-info* money) 180.0)  ;; 50+50+150+150+150+50 - (90+90+120+120)
        )
      (((speedrun-category hub3-100))
        ;; skip intro cutscene
        (close-specific-task! (game-task intro) (task-status need-resolution))
        ;; unlock hub1 cells
        (dotimes (idx (length *hub1-cell-list*))
          (close-specific-task! (-> *hub1-cell-list* idx) (task-status need-resolution))
          (send-event *target* 'get-pickup (pickup-type fuel-cell) (the float (-> *hub1-cell-list* idx)))
          )
        ;; unlock hub2 cells
        (dotimes (idx (length *hub2-cell-list*))
          (close-specific-task! (-> *hub2-cell-list* idx) (task-status need-resolution))
          (send-event *target* 'get-pickup (pickup-type fuel-cell) (the float (-> *hub2-cell-list* idx)))
          )
        ;; give all orbs from hub1+2
        (set! (-> *game-info* money-total) 1300.0)  ;; 50+50+150+150+150+50 + 50+200+200+200+50
        (set! (-> *game-info* money) 370.0)  ;; 50+50+150+150+150+50 - (90+90+120+120) + 50+200+200+200+50 - (90+90+90+120+120)
        )
      (((speedrun-category all-cutscenes))
        ;; no post-blackout actions needed
        )
      (else
        (format 0 "setup-speedrun-post-blackout: unrecognized category ~S~%" (enum->string speedrun-category (-> *speedrun-info* category)))
        )
      )
      ;; reset speedrun display (gets hidden on first collectable pickup)
      (set! (-> *speedrun-info* should-display?) #t)
      ;; reset actors to ensure any above changes take effect
      (reset-actors 'life)
      ;; autosave any changes back to file
      (auto-save-command 'auto-save 0 0 *default-pool*)
    )
  (none)
  )

(defun hide-speedrun-display ()
  (set! (-> *speedrun-info* should-display?) #f)
  (none)
  )

(defun speedrun-mode-update ()
  "A per frame update for speedrunning related stuff"
  (when (-> *pc-settings* speedrunner-mode?)
    ;; Update auto-splitter
    (update-autosplit-info-jak1)
    ;; Draw info to the screen
    (speedrun-draw-settings)
    ;;Disable any active cheats
    (set! (-> *pc-settings* cheats) (the-as pc-cheats #x0))
    ;; Run after-blackout speedrun setup (if needed)
    (setup-speedrun-post-blackout)
    )
  (none))

(defun speedrun-start-full-game-run ()
  ;; start a full game speedrun, save file is already selected so don't default to first slot
  (start-speedrun (speedrun-category full-game))
  (none))

(defun speedrun-draw-settings ()
  "Draw speedrun related settings in the bottom left corner"
  (when (and (-> *pc-settings* speedrunner-mode?)
             (not (paused?))
             (-> *speedrun-info* should-display?))
    (with-dma-buffer-add-bucket ((buf (-> (current-frame) global-buf))
<<<<<<< HEAD
                                      (bucket-id subtitle))
      (draw-string-xy (string-format "OpenGOAL Version: ~S ~%Speedrun mode: ~A ~%Category: ~S ~%Cutscene Skips ~A"
=======
                                      (bucket-id debug-no-zbuf))
      (draw-string-xy (string-format "Speedrunner Mode ~%OpenGOAL Version: ~S ~%Category: ~S ~%Cutscene Skips ~A"
>>>>>>> 66c680e8
                                     *pc-settings-built-sha*
                                     (enum->string speedrun-category (-> *speedrun-info* category))
                                     (-> *pc-settings* skip-movies?))
                      buf 0 (- 220 (* 8 4)) (font-color flat-yellow) (font-flags shadow kerning))))
  (none))<|MERGE_RESOLUTION|>--- conflicted
+++ resolved
@@ -448,13 +448,8 @@
              (not (paused?))
              (-> *speedrun-info* should-display?))
     (with-dma-buffer-add-bucket ((buf (-> (current-frame) global-buf))
-<<<<<<< HEAD
                                       (bucket-id subtitle))
-      (draw-string-xy (string-format "OpenGOAL Version: ~S ~%Speedrun mode: ~A ~%Category: ~S ~%Cutscene Skips ~A"
-=======
-                                      (bucket-id debug-no-zbuf))
       (draw-string-xy (string-format "Speedrunner Mode ~%OpenGOAL Version: ~S ~%Category: ~S ~%Cutscene Skips ~A"
->>>>>>> 66c680e8
                                      *pc-settings-built-sha*
                                      (enum->string speedrun-category (-> *speedrun-info* category))
                                      (-> *pc-settings* skip-movies?))
