;;-*-Lisp-*-
(in-package goal)

#|

  This file contains new code that we need for the PC port of the game specifically.
  It should be included as part of the game engine package (engine.cgo).

  This file contains various types and functions to store PC-specific information
  and also to communicate between the game (GOAL) and the operating system.
  This way we can poll, change and display information about the system the game
  is running on, such as:
  - display devices and their settings, such as fullscreen, DPI, refresh rate, etc.
  - audio devices and their settings, such as audio latency, channel number, etc.
  - graphics devices and their settings, such as resolution, FPS, anisotropy, shaders, etc.
  - input devices and their settings, such as controllers, keyboards, mice, etc.
  - information about the game window (position, size)
  - PC-specific goodies, enhancements, fixes and settings.
  - whatever else.

  If you do not want to include these PC things, you should exclude it from the build system.

 |#


(format 0 "pckernel version: ~D.~D~%" PC_KERNEL_VER_MAJOR PC_KERNEL_VER_MINOR)

(defun get-pckernel-version ()
  "return the current pckernel version"
  PC_KERNEL_VERSION)


;;;;;;;;;;;;;;;;;;;;;;;;;;;;;;;;;;;;;;;;;;;;;;;;;
;;;; updates
;;;;;;;;;;;;;;;;;;;;;;;;;;;;;;;;;;;;;;;;;;;;;;;;;

(defmethod set-display-mode! pc-settings ((obj pc-settings) (mode symbol) (call-handlers symbol))
  "sets the game's display mode"
  ;; no-op if the display mode hasn't actually changed
  (when (!= mode (-> obj display-mode))
    ;; change the display mode.
    (set! (-> obj display-mode) mode)

    (when call-handlers
      ;; set fullscreen to what we want
      (pc-set-display-mode (-> obj display-mode))
      ;; if windowed mode, set the size properly
      (when (= (-> obj display-mode) 'windowed)
        ;; TODO - this means the user can never have a window smaller than MIN_WIDTH/HEIGHT
        (pc-set-window-size (max PC_MIN_WIDTH (-> obj window-width)) (max PC_MIN_HEIGHT (-> obj window-height))))))
  0)

(defmethod set-size! pc-settings ((obj pc-settings) (width int) (height int) (call-handlers symbol))
  "sets the size of the display window"
  (format 0 "Setting ~A size to ~D x ~D~%" (-> obj display-mode) width height)
  (cond
    ((= 'windowed (-> obj display-mode))
      (set! (-> obj window-width) width)
      (set! (-> obj window-height) height)
      (if call-handlers
          (pc-set-window-size (max PC_MIN_WIDTH (-> obj window-width)) (max PC_MIN_HEIGHT (-> obj window-height))))
      )
    (else
      (set! (-> obj width) width)
      (set! (-> obj height) height)
      )
    )
  (none))

(defmethod set-aspect! pc-settings ((obj pc-settings) (aw int) (ah int))
  "set the aspect ratio used for rendering. this forces native widescreen and takes width and height ratios."
  (let ((aspect (/ (the float aw) (the float ah))))
    (set-aspect-ratio! obj aspect)
    (set! (-> obj aspect-custom-x) aw)
    (set! (-> obj aspect-custom-y) ah)
    (set! (-> obj aspect-ratio-auto?) #f)
    (set! (-> obj use-vis?) #f)
    )
  (none))

(defmethod set-aspect-ratio! pc-settings ((obj pc-settings) (aspect float))
  "set the aspect ratio used for rendering."
  (set! (-> obj aspect-ratio) aspect)
  (set! (-> obj aspect-ratio-scale) (/ aspect ASPECT_4X3))
  (set! (-> obj aspect-ratio-reciprocal) (/ ASPECT_4X3 aspect))
  (none))

(defmethod set-frame-rate! pc-settings ((obj pc-settings) (rate int) (call-handlers symbol))
  "set the target framerate."
  (if call-handlers
      (pc-set-frame-rate rate))
  (if (and (!= 'fullscreen (-> obj display-mode))
           (!= (pc-get-active-display-refresh-rate) rate))
      (set! (-> obj vsync?) #f))
  (set! (-> obj target-fps) rate)
  (case rate
    ((50)
      (set-game-setting! obj 'video-mode 'pal)
      )
    ((60)
      (set-game-setting! obj 'video-mode 'ntsc)
      )
    (else
      (set-game-setting! obj 'video-mode 'custom)
      )
    )

  rate)

(defmethod set-monitor! pc-settings ((obj pc-settings) (monitor int))
  "set the monitor to use when in fullscreen/borderless"
  ;; if monitor selection is out of bounds (e.g. if a monitor got disconnected),
  ;; then default to the primary monitor
  (cond
    ((>= (-> obj monitor) (pc-get-display-count))
     (format 0 "Monitor selection out of bounds, defaulting to primary monitor.~%")
     (set! (-> obj monitor) 0))
    (else
     (set! (-> obj monitor) monitor)))
  (pc-set-fullscreen-display (-> obj monitor))
  (none))

(defmethod commit-to-file pc-settings ((obj pc-settings))
  "commits the current settings to the file"
  (format (clear *pc-temp-string-1*) "~S/pc-settings.gc" *pc-settings-folder*)
  (pc-mkdir-file-path *pc-temp-string-1*)
  (write-to-file obj *pc-temp-string-1*)
  (none))

(defmethod update-from-os pc-settings ((obj pc-settings))
  "Update settings from the C kernel to GOAL."

  (pc-get-window-size (&-> obj framebuffer-width) (&-> obj framebuffer-height))
  (pc-get-window-scale (&-> obj dpi-x) (&-> obj dpi-y))

  (when (-> obj use-vis?)
    (if (= (get-game-setting obj 'aspect-ratio) 'aspect4x3)
        (set-aspect-ratio! obj ASPECT_4X3)
        (set-aspect-ratio! obj ASPECT_16X9)
        )
    )

  (unless (or (zero? (-> obj framebuffer-width)) (zero? (-> obj framebuffer-height)))
  (let ((win-aspect (/ (the float (-> obj framebuffer-width)) (the float (-> obj framebuffer-height)))))
    (cond
      ((and (not (-> obj use-vis?)) (-> obj aspect-ratio-auto?))
       ;; the window determines the resolution
       (set-aspect-ratio! obj win-aspect)
       (set! (-> obj framebuffer-scissor-width) (-> obj framebuffer-width))
       (set! (-> obj framebuffer-scissor-height) (-> obj framebuffer-height))
       )
      ((> win-aspect (-> obj aspect-ratio))
       ;; too wide
       (set! (-> obj framebuffer-scissor-width) (the int (* (the float (-> obj framebuffer-height)) (-> obj aspect-ratio))))
       (set! (-> obj framebuffer-scissor-height) (-> obj framebuffer-height))
       )
      ((< win-aspect (-> obj aspect-ratio))
       ;; too tall
       (set! (-> obj framebuffer-scissor-width) (-> obj framebuffer-width))
       (set! (-> obj framebuffer-scissor-height) (the int (/ (the float (-> obj framebuffer-width)) (-> obj aspect-ratio))))
       )
      (else
       ;; just right
       (set! (-> obj framebuffer-scissor-width) (-> obj framebuffer-width))
       (set! (-> obj framebuffer-scissor-height) (-> obj framebuffer-height))
       )
      )
    ))


  (none))

(defmethod update-to-os pc-settings ((obj pc-settings))
  "Update settings from GOAL to the C kernel."

  ;; TODO - move the below out of this function that runs every frame
  (cond
    ((-> obj letterbox?)
     (pc-set-letterbox (-> obj framebuffer-scissor-width) (-> obj framebuffer-scissor-height))
     )
    (else
     (pc-set-letterbox (-> obj framebuffer-width) (-> obj framebuffer-height))
     )
    )

  (pc-set-vsync (and (-> obj vsync?)
                     (or (= 'fullscreen (-> obj display-mode))
                         (>= (pc-get-active-display-refresh-rate) (-> obj target-fps)))))

  (when (!= 'fullscreen (-> obj display-mode))
    (pc-set-frame-rate (-> obj target-fps)))

  ;; do game resolution
  (if (= (-> obj display-mode) 'windowed)
      (pc-set-game-resolution (-> obj framebuffer-scissor-width) (-> obj framebuffer-scissor-height))
      (pc-set-game-resolution (-> obj width) (-> obj height)))

  ;; set msaa sample rate. if invalid, just reset to 2.
  (let ((valid? #f))
      (dotimes (i 31)
        (if (= (-> obj gfx-msaa) (ash 1 i))
            (true! valid?))
        )

      (if (not valid?) (set! (-> obj gfx-msaa) PC_DEFAULT_MSAA))
      (pc-set-msaa (-> obj gfx-msaa))
      )
  ;; -- end TODO

  (pc-discord-rpc-set (if (-> obj discord-rpc?) 1 0))

  (when #t ;; (not (-> obj ps2-lod-dist?))
    (pc-renderer-tree-set-lod (pc-renderer-tree-type tfrag3) (-> obj lod-force-tfrag))
    (pc-renderer-tree-set-lod (pc-renderer-tree-type tie3) (-> obj lod-force-tie))
    )

  (when *debug-segment*
    (pc-set-collision *collision-renderer*)
    (pc-set-collision-wireframe *collision-wireframe*)
    (pc-set-collision-mode *collision-mode*)
    )

  (pc-sound-set-flava-hack (-> obj flava-hack))
  (let ((fade-hack 0))
    (unless (-> obj music-fadein?) (logior! fade-hack 1))
    (unless (-> obj music-fadeout?) (logior! fade-hack 2))
    (pc-sound-set-fade-hack fade-hack)
    )

  (when (led-enabled? obj)
    (update-led obj)
    ;(format *stdcon* "led: ~,,2f ~,,2f ~,,2f (~,,2f%)~%" (-> obj controller-led-color r) (-> obj controller-led-color g) (-> obj controller-led-color b) (* 100.0 (-> obj controller-led-color a)))
    ;; use alpha as the brightness modifier
    (vector-float*! (-> obj controller-led-color) (-> obj controller-led-color) (-> obj controller-led-color a))
    ;; now multiply by the brightness setting
    (vector-float*! (-> obj controller-led-color) (-> obj controller-led-color) (-> obj controller-led-brightness))
    ;; now use it as the controller led color
    (let ((led-rgba (new 'static 'rgba :r (the int (lerp-scale 0.0 255.0 (-> obj controller-led-color r) 0.0 1.0))
                                       :g (the int (lerp-scale 0.0 255.0 (-> obj controller-led-color g) 0.0 1.0))
                                       :b (the int (lerp-scale 0.0 255.0 (-> obj controller-led-color b) 0.0 1.0))
                                       :a #x80)))
        (set! *display-led-rgba* led-rgba)
        (pc-set-controller-led! 0 (the-as int (-> led-rgba r)) (the-as int (-> led-rgba g)) (the-as int (-> led-rgba b))))
    )

  (none))

(defmacro pc-cheat-toggle-and-tune (cheats-var cheat)
  "quickly toggle a cheat code and play an appropriate sound"
  `(begin
    (cpad-clear! 0 r1)
    (logxor! ,cheats-var (pc-cheats ,cheat))
    (cheats-sound-play (logtest? ,cheats-var (pc-cheats ,cheat)))
    )
  )

(defun bcd->dec ((bcd uint))
  "Convert a number encoded in BCD to its decimal equivalent"
    (+ (* (shr (logand bcd #xf0) 4) 10) (logand bcd #x0f))
  )

(defun real-movie? ()
  "are we in an actual cutscene and should letterbox the view?"
  (and (nonzero? movie?) (movie?)))

(defmethod update pc-settings ((obj pc-settings))
  "Update settings to/from PC kernel. Call this at the start of every frame.
   This will update things like the aspect-ratio, which will be used for graphics code later."

  (update-from-os obj)
  (update-to-os obj)

  (update-discord-rpc obj)

  ;; update auto-splitter info
  (update-speedrun obj)

  (when (not (-> obj use-vis?))
    (update-video-hacks obj)
    )
  (cond
    ((not (-> obj ps2-actor-vis?))
      ;; kinda overkill.
      (set! (-> *ACTOR-bank* birth-dist) (meters 10000))
      (set! (-> *ACTOR-bank* pause-dist) (meters 10000))
      (set! (-> *ACTOR-bank* birth-max) 1000)
      )
    ((> (-> *ACTOR-bank* birth-dist) (meters 220)) ;; the original caps at 220m, exceeding that means it was using our hacks
      (set! (-> *ACTOR-bank* birth-dist) (meters 220))
      (set! (-> *ACTOR-bank* pause-dist) (meters 220))
      ))

  ;; cheats.
  (update-cheats obj)
  ;; music.
  (update-music-log obj)

  (none))

(defmethod update-cheats pc-settings ((obj pc-settings))
  "run cheats."
  0)

(defmethod update-music-log pc-settings ((obj pc-settings))
  "update music log settings."
  0)

(defmethod update-led pc-settings ((obj pc-settings))
  "set the controller led color by modifying the controller-led-color vector"
  ;; random colors for fun lol
  (set-vector! (-> obj controller-led-color) (rand-vu) (rand-vu) (rand-vu) 1.0)
  ;(set-vector! (-> obj controller-led-color) 0.0 0.0 1.0 1.0)
  #t)

(defmethod led-enabled? pc-settings ((obj pc-settings))
  "should the controller led be set?"
  #f)



;;;;;;;;;;;;;;;;;;;;;;;;;;;;;;;;;;;;;;;;;;;;;;;;;
;;;; functions
;;;;;;;;;;;;;;;;;;;;;;;;;;;;;;;;;;;;;;;;;;;;;;;;;


(defmethod get-current-game-width pc-settings ((obj pc-settings))
  "return the current width in pixels of the visible portion of the game"

  (cond
    ((= (-> obj display-mode) 'windowed)
      (if (-> obj letterbox?)
          (-> obj framebuffer-scissor-width)
          (-> obj framebuffer-width)))
    (else
      (-> obj width))
    )
  )
(defmethod get-current-game-height pc-settings ((obj pc-settings))
  "return the current height in pixels of the visible portion of the game"

  (cond
    ((= (-> obj display-mode) 'windowed)
      (if (-> obj letterbox?)
          (-> obj framebuffer-scissor-height)
          (-> obj framebuffer-height)))
    (else
      (-> obj height))
    )
  )

(when *debug-segment*

(defmethod draw pc-settings ((obj pc-settings) (buf dma-buffer))
  "debug draw some things on-screen"

  (when (-> obj debug?)
    (format *stdcon* "fullscreen resolution: ~D x ~D~%" (-> obj width) (-> obj height))
    (format *stdcon* "window size: ~D x ~D @ ~,,1f x ~,,1f~%" (-> obj window-width) (-> obj window-height) (-> obj dpi-x) (-> obj dpi-y))
    (format *stdcon* "fb size: ~D x ~D (scissor: ~D x ~D)~%" (-> obj framebuffer-width) (-> obj framebuffer-height) (-> obj framebuffer-scissor-width) (-> obj framebuffer-scissor-height))
    (format *stdcon* "aspect: ~,,3f/~,,3f auto? ~A vis? ~A lbox? ~A~%" (-> obj aspect-ratio) (/ (the float (-> obj framebuffer-width)) (the float (-> obj framebuffer-height))) (-> obj aspect-ratio-auto?) (-> obj use-vis?) (-> obj letterbox?))
    (format *stdcon* "display-mode: ~A vsync? ~A~%" (-> obj display-mode) (-> obj vsync?))
    (clear *pc-temp-string*)
    )
  (when *display-actor-bank*
    (draw-string-xy (string-format "Actor Bank: ~,,1m/~,,1m (~D)" (-> *ACTOR-bank* pause-dist) (-> *ACTOR-bank* birth-dist) (-> *ACTOR-bank* birth-max)) buf 512 0 (font-color default) (font-flags shadow kerning right))
    )
  )

)


(defmethod set-ignore-controller-in-bg! pc-settings ((obj pc-settings) (val symbol))
  "sets whether or not to ignore controller inputs if the window is in the background"
  (set! (-> obj ignore-controller-win-unfocused?) val)
  (pc-ignore-background-controller-events! val)
  (none))

(defmethod set-enable-keyboard! pc-settings ((obj pc-settings) (val symbol))
  "sets whether to ignore keyboard input events"
  (set! (-> obj keyboard-enabled?) val)
  (pc-set-keyboard-enabled! val)
  (none))

(defmethod update-mouse-controls! pc-settings ((obj pc-settings))
  "Uses whatever is set on the [[pc-settings]] to update the runtime on how it should interpret mouse events"
  (pc-set-mouse-options! (-> obj mouse-enabled?) (-> obj mouse-camera?) (-> obj mouse-movement?))
  (pc-set-mouse-camera-sens! (-> obj mouse-xsens) (-> obj mouse-ysens))
  (pc-set-auto-hide-cursor! (-> obj auto-hide-cursor?))
  (none))


(defmethod debug-font-scale-factor pc-settings ((this pc-settings))
  "return the debug font scale factor to be used."
  (declare (inline))
  (if (-> this debug-font-scale-auto?)
      (/ (-> this debug-font-scale) (max 1.0 (/ (the float (get-current-game-height this)) PC_BASE_HEIGHT)))
      (-> this debug-font-scale)))


;;;;;;;;;;;;;;;;;;;;;;;;;;;;;;;;;;;;;;;;;;;;;;;;;
;;;; file IO
;;;;;;;;;;;;;;;;;;;;;;;;;;;;;;;;;;;;;;;;;;;;;;;;;



(defmacro file-stream-seek-until (fs func-name)
  `(let ((done? #f)
        (tell -1))

    (until done?

      (let ((read (file-stream-read ,fs (-> *pc-temp-string* data) PC_TEMP_STRING_LEN)))
        (cond
          ((zero? read)
           (set! (-> *pc-temp-string* data read) 0)
           (true! done?)
           )
          (else
           (dotimes (i read)
             (when (,func-name (-> *pc-temp-string* data i))
               (true! done?)
               (set! tell (+ i (- (file-stream-tell ,fs) read)))
               (set! i read)
               )
             )
           )
          )


        )

      )
    (if (!= tell -1)
        (file-stream-seek ,fs tell SCE_SEEK_SET)
        tell
        )
    )
  )

(defmacro file-stream-read-until (fs func-name)
  `(let ((read (file-stream-read ,fs (-> *pc-temp-string* data) PC_TEMP_STRING_LEN)))
    (dotimes (i read)
      (when (,func-name (-> *pc-temp-string* data i))
        (set! (-> *pc-temp-string* data i) 0)
        (file-stream-seek ,fs (+ i (- (file-stream-tell ,fs) read)) SCE_SEEK_SET)
        (set! i read)
        )
      )
    *pc-temp-string*
    )
  )

(defmacro is-whitespace-or-bracket? (c)
  `(or (is-whitespace-char? ,c) (= #x28 ,c) (= #x29 ,c))
  )

(defun file-stream-seek-past-whitespace ((file file-stream))
  (file-stream-seek-until file not-whitespace-char?)
  )

(defun file-stream-read-word ((file file-stream))
  (file-stream-read-until file is-whitespace-or-bracket?)
  ;(format 0 "word ~A~%" *pc-temp-string*)
  )

(defmacro file-stream-getc (fs)
  `(let ((buf 255))
    (file-stream-read ,fs (& buf) 1)
    ;(format 0 "getc got #x~X~%" buf)
    buf
    )
  )

(defun file-stream-read-int ((file file-stream))
  (file-stream-seek-past-whitespace file)
  (file-stream-read-word file)
  (string->int *pc-temp-string*)
  )

(defun file-stream-read-float ((file file-stream))
  (file-stream-seek-past-whitespace file)
  (file-stream-read-word file)
  (string->float *pc-temp-string*)
  )

(defun file-stream-read-symbol ((file file-stream))
  (file-stream-seek-past-whitespace file)
  (file-stream-read-word file)
  (string->symbol *pc-temp-string*)
  )

(defmacro pc-settings-read-throw-error (fs msg)
  "not an actual throw..."
  `(begin
    (format 0 "pc settings read error: ~S~%" ,msg)
    (file-stream-close ,fs)
    (return #f)
    )
  )

(defmacro with-settings-scope (bindings &rest body)
  (let ((fs (first bindings)))
    `(begin
      (file-stream-seek-past-whitespace ,fs)
      (when (!= #x28 (file-stream-getc ,fs))
        (pc-settings-read-throw-error ,fs "invalid char, ( not found")
        )

      ,@body

      (file-stream-seek-past-whitespace ,fs)
      (when (!= #x29 (file-stream-getc ,fs))
        ;; NOTE - if you have a setting in the file that isn't handled (even if its valid lisp)
        ;; this error will be thrown.
        (pc-settings-read-throw-error ,fs "invalid char, ) not found")
        )
      )
    )
  )

(defmacro file-stream-get-next-char-ret (fs)
  `(begin
    (file-stream-seek-past-whitespace ,fs)
    (let ((c (file-stream-getc ,fs)))
      (file-stream-seek ,fs -1 SCE_SEEK_CUR)
      c))
  )

(defmacro file-stream-get-next-char (fs)
  `(begin
    (file-stream-seek-past-whitespace ,fs)
    (file-stream-getc ,fs)
    )
  )

(defmacro dosettings (bindings &rest body)
  "iterate over a list of key-value pairs like so: (<key> <value>) (<key> <value>) ...
   the name of key is stored in *pc-temp-string*"
  (let ((fs (first bindings)))
    `(let ((c -1))
        (while (begin (file-stream-seek-past-whitespace ,fs) (set! c (file-stream-getc ,fs)) (= #x28 c))
            (file-stream-read-word ,fs)

            ,@body

            (set! c (file-stream-get-next-char ,fs))
            (when (!= #x29 c)
              (pc-settings-read-throw-error ,fs (string-format "invalid char, ) not found, got #x~X ~A" c *pc-temp-string*))
              )
            )
        (file-stream-seek ,fs -1 SCE_SEEK_CUR)
        )
    )
  )

(defmethod read-from-file pc-settings ((obj pc-settings) (filename string))
  "read settings from a file"

  (if (not filename)
    (return #f))

  (let ((file (new 'stack 'file-stream filename 'read)))
    (when (not (file-stream-valid? file))
      (return #f))

    (let ((version PC_KERNEL_VERSION))
      (with-settings-scope (file)
        (case-str (file-stream-read-word file)
          (("settings")
            (set! version (the pckernel-version (file-stream-read-int file)))
            (cond
              ((and (= (-> version major) PC_KERNEL_VER_MAJOR)
                    (= (-> version minor) PC_KERNEL_VER_MINOR))
                ;; minor or no difference
                )
              (else
                ;; major difference
                (format 0 "PC kernel version mismatch! Got ~D.~D vs ~D.~D~%" PC_KERNEL_VER_MAJOR PC_KERNEL_VER_MINOR (-> version major) (-> version minor))
                (file-stream-close file)
                (return #f)
                )
              )
            (dosettings (file)
              (handle-input-settings obj file)
              )
            ;; upgrade settings if minor changes
            ;; remember to delete this when major changes to the version number are made
            (when (and (= PC_KERNEL_VER_MAJOR 1)
                       (= PC_KERNEL_VER_MINOR 10)
                       (or (!= PC_KERNEL_VER_BUILD (-> version build))
                           (!= PC_KERNEL_VER_REVISION (-> version revision))))
                ;; 1.10 upgrade: turn envmap on
                (set! (-> obj force-envmap?) #t)
                )
            )
          )
        )

      )

    (file-stream-close file)
    )

  (format 0 "pc settings file read: ~A~%" filename)

  ;; restore the windowed mode resolution properly
  (when (= (-> obj display-mode) 'windowed)
    (pc-set-window-size (max PC_MIN_WIDTH (-> obj window-width)) (max PC_MIN_HEIGHT (-> obj window-height))))

  #t
  )

(defmethod handle-input-settings pc-settings ((obj pc-settings) (file file-stream))
  "handle the text parsing input for the 'settings' group"

  (case-str *pc-temp-string*
    (("fps") (set-frame-rate! obj (file-stream-read-int file) #t))
    (("window-size")
      (set! (-> obj window-width) (file-stream-read-int file))
      (set! (-> obj window-height) (file-stream-read-int file))
      )
    (("game-size")
      (set! (-> obj width) (file-stream-read-int file))
      (set! (-> obj height) (file-stream-read-int file))
      )
    (("msaa") (set! (-> obj gfx-msaa) (file-stream-read-int file)))
    (("aspect-state")
      ;; game aspect
      (set-game-setting! obj 'aspect-ratio (file-stream-read-symbol file))
      ;; aspect ratio
      (set! (-> obj aspect-custom-x) (file-stream-read-int file))
      (set! (-> obj aspect-custom-y) (file-stream-read-int file))
      ;; aspect auto
      (set! (-> obj aspect-ratio-auto?) (file-stream-read-symbol file))

      (unless (-> obj aspect-ratio-auto?)
          (set-aspect! obj (-> obj aspect-custom-x) (-> obj aspect-custom-y))
          )
      )
    (("display-mode")
      ;; force a display mode update
      (set! (-> obj display-mode) #f)
      (set-display-mode! obj (file-stream-read-symbol file) #t)
      )
    (("monitor") (set-monitor! obj (file-stream-read-int file)))
    (("letterbox") (set! (-> obj letterbox?) (file-stream-read-symbol file)))
    (("vsync") (set! (-> obj vsync?) (file-stream-read-symbol file)))
    (("font-scale") (set! (-> obj font-scale) (file-stream-read-float file)))
    (("audio-latency-ms") (set! (-> obj audio-latency-ms) (file-stream-read-int file)))
    (("audio-pan-override") (set! (-> obj audio-pan-override) (file-stream-read-float file)))
    (("audio-volume-override") (set! (-> obj audio-volume-override) (file-stream-read-float file)))
    (("audio-channel-nb") (set! (-> obj audio-channel-nb) (file-stream-read-int file)))
    (("gfx-renderer") (set! (-> obj gfx-renderer) (the-as pc-gfx-renderer (file-stream-read-int file))))
    (("gfx-resolution") (set! (-> obj gfx-resolution) (file-stream-read-float file)))
    (("gfx-anisotropy") (set! (-> obj gfx-anisotropy) (file-stream-read-float file)))
    (("shrub-dist-mod") (set! (-> obj shrub-dist-mod) (file-stream-read-float file)))
    (("lod-dist-mod") (set! (-> obj lod-dist-mod) (file-stream-read-float file)))
    (("lod-force-tfrag") (set! (-> obj lod-force-tfrag) (file-stream-read-int file)))
    (("lod-force-tie") (set! (-> obj lod-force-tie) (file-stream-read-int file)))
    (("lod-force-ocean") (set! (-> obj lod-force-ocean) (file-stream-read-int file)))
    (("lod-force-actor") (set! (-> obj lod-force-actor) (file-stream-read-int file)))
    (("game-language") (set-game-language! obj (the-as language-enum (file-stream-read-int file))))
    (("subtitle-speaker") (set! (-> obj subtitle-speaker?) (file-stream-read-symbol file)))
    (("territory") (set! (-> obj territory) (file-stream-read-int file)))

    (("ignore-controller-win-unfocused?") (set-ignore-controller-in-bg! obj (file-stream-read-symbol file)))
    (("controller-hp-led?") (set! (-> obj controller-led-hp?) (file-stream-read-symbol file)))
    (("controller-eco-led?") (set! (-> obj controller-led-eco?) (file-stream-read-symbol file)))
    (("controller-heat-led?") (set! (-> obj controller-led-heat?) (file-stream-read-symbol file)))
    (("stick-deadzone") (set! (-> obj stick-deadzone) (file-stream-read-float file)))
    (("keyboard-enabled?") (set-enable-keyboard! obj (file-stream-read-symbol file)))
    (("mouse-enabled?") (set! (-> obj mouse-enabled?) (file-stream-read-symbol file)))
    (("mouse-camera?") (set! (-> obj mouse-camera?) (file-stream-read-symbol file)))
    (("mouse-xsens") (set! (-> obj mouse-xsens) (file-stream-read-float file)))
    (("mouse-ysens") (set! (-> obj mouse-ysens) (file-stream-read-float file)))
    (("mouse-movement?") (set! (-> obj mouse-movement?) (file-stream-read-symbol file)))
    (("auto-hide-cursor?") (set! (-> obj auto-hide-cursor?) (file-stream-read-symbol file)))

    (("ps2-read-speed?") (set! (-> obj ps2-read-speed?) (file-stream-read-symbol file)))
    (("ps2-parts?") (set! (-> obj ps2-parts?) (file-stream-read-symbol file)))
    (("ps2-music?") (set! (-> obj ps2-music?) (file-stream-read-symbol file)))
    (("ps2-se?") (set! (-> obj ps2-se?) (file-stream-read-symbol file)))
    (("ps2-hints?") (set! (-> obj ps2-hints?) (file-stream-read-symbol file)))
    (("ps2-shadow?") (set! (-> obj ps2-shadow?) (file-stream-read-symbol file)))
    (("ps2-lod-dist?") (set! (-> obj ps2-lod-dist?) (file-stream-read-symbol file)))
    (("force-envmap?") (set! (-> obj force-envmap?) (file-stream-read-symbol file)))
    (("force-actors?") (set! (-> obj ps2-actor-vis?) (not (file-stream-read-symbol file))))
    (("music-fade?") (file-stream-read-symbol file)) ;; TODO remove
    (("use-vis?") (set! (-> obj use-vis?) (file-stream-read-symbol file)))
    (("hinttitles?") (set! (-> obj hinttitles?) (file-stream-read-symbol file)))
    (("discord-rpc?") (set! (-> obj discord-rpc?) (file-stream-read-symbol file)))
    (("speedrunner-mode?") (set! (-> obj speedrunner-mode?) (file-stream-read-symbol file)))
    (("cutscene-skips?") (file-stream-read-symbol file)) ;; TODO remove
    (("first-camera-h-inverted?") (set! (-> obj first-camera-h-inverted?) (file-stream-read-symbol file)))
    (("first-camera-v-inverted?") (set! (-> obj first-camera-v-inverted?) (file-stream-read-symbol file)))
    (("third-camera-h-inverted?") (set! (-> obj third-camera-h-inverted?) (file-stream-read-symbol file)))
    (("third-camera-v-inverted?") (set! (-> obj third-camera-v-inverted?) (file-stream-read-symbol file)))
    (("music-fadein?") (set! (-> obj music-fadein?) (file-stream-read-symbol file)))
    (("music-fadeout?") (set! (-> obj music-fadeout?) (file-stream-read-symbol file)))
    (("controller-led-brightness") (set! (-> obj controller-led-brightness) (file-stream-read-float file)))
    (("controller-led-min-brightness") (set! (-> obj controller-led-min-brightness) (file-stream-read-float file)))
    (("controller-led-max-brightness") (set! (-> obj controller-led-max-brightness) (file-stream-read-float file)))
    (("autoskip-movies?") (set! (-> obj autoskip-movies?) (file-stream-read-symbol file)))

    ;; debug
    (("debug-font-scale") (set! (-> obj debug-font-scale) (file-stream-read-float file)))
    (("debug-font-scale-auto?") (set! (-> obj debug-font-scale-auto?) (file-stream-read-symbol file)))
    (("panic")
      (when (file-stream-read-symbol file)
        (reset obj #t)
        (set-display-mode! obj #f #t)
        (return #f)
        )
      )
    )
  0)

(defmethod handle-output-settings pc-settings ((obj pc-settings) (file file-stream))
  "handle the text writing output for the 'settings' group"

  (format file "  (fps ~D)~%" (-> obj target-fps))
  (format file "  (msaa ~D)~%" (-> obj gfx-msaa))
  (format file "  (aspect-state ~A ~D ~D ~A)~%" (get-game-setting obj 'aspect-ratio)
                                                (-> obj aspect-custom-x) (-> obj aspect-custom-y)
                                                (-> obj aspect-ratio-auto?))
  (format file "  (display-mode ~A)~%" (-> obj display-mode))
  (format file "  (window-size ~D ~D)~%" (-> obj window-width) (-> obj window-height))
  (format file "  (game-size ~D ~D)~%" (-> obj width) (-> obj height))
  (format file "  (monitor ~D)~%" (-> obj monitor))
  (format file "  (letterbox ~A)~%" (-> obj letterbox?))
  (format file "  (vsync ~A)~%" (-> obj vsync?))
  ;(format file "  (font-scale ~f)~%" (-> obj font-scale))
  (format file "  (debug-font-scale ~f)~%" (-> obj debug-font-scale))
  (format file "  (debug-font-scale-auto? ~A)~%" (-> obj debug-font-scale-auto?))

  ;(format file "  (audio-latency-ms ~D)~%" (-> obj audio-latency-ms))
  ;(format file "  (audio-pan-override ~f)~%" (-> obj audio-pan-override))
  ;(format file "  (audio-volume-override ~f)~%" (-> obj audio-volume-override))
  ;(format file "  (audio-channel-nb ~D)~%" (-> obj audio-channel-nb))

  ;(format file "  (gfx-renderer ~D)~%" (-> obj gfx-renderer))
  ;(format file "  (gfx-resolution ~f)~%" (-> obj gfx-resolution))
  ;(format file "  (gfx-anisotropy ~f)~%" (-> obj gfx-anisotropy))
  ;(format file "  (shrub-dist-mod ~f)~%" (-> obj shrub-dist-mod))
  ;(format file "  (lod-dist-mod ~f)~%" (-> obj lod-dist-mod))
  (format file "  (lod-force-tfrag ~D)~%" (-> obj lod-force-tfrag))
  (format file "  (lod-force-tie ~D)~%" (-> obj lod-force-tie))
  (format file "  (lod-force-ocean ~D)~%" (-> obj lod-force-ocean))
  (format file "  (lod-force-actor ~D)~%" (-> obj lod-force-actor))

  (format file "  (ignore-controller-win-unfocused? ~A)~%" (-> obj ignore-controller-win-unfocused?))
  (format file "  (controller-hp-led? ~A)~%" (-> obj controller-led-hp?))
  (format file "  (controller-eco-led? ~A)~%" (-> obj controller-led-eco?))
  (format file "  (controller-heat-led? ~A)~%" (-> obj controller-led-heat?))
  (format file "  (controller-led-brightness ~f)~%" (-> obj controller-led-brightness))
  (format file "  (controller-led-min-brightness ~f)~%" (-> obj controller-led-min-brightness))
  (format file "  (controller-led-max-brightness ~f)~%" (-> obj controller-led-max-brightness))
  (format file "  (stick-deadzone ~f)~%" (-> obj stick-deadzone))
  (format file "  (keyboard-enabled? ~A)~%" (-> obj keyboard-enabled?))
  (format file "  (mouse-enabled? ~A)~%" (-> obj mouse-enabled?))
  (format file "  (mouse-camera? ~A)~%" (-> obj mouse-camera?))
  (format file "  (mouse-xsens ~f)~%" (-> obj mouse-xsens))
  (format file "  (mouse-ysens ~f)~%" (-> obj mouse-ysens))
  (format file "  (mouse-movement? ~A)~%" (-> obj mouse-movement?))
  (format file "  (auto-hide-cursor? ~A)~%" (-> obj auto-hide-cursor?))

  (format file "  (ps2-read-speed? ~A)~%" (-> obj ps2-read-speed?))
  (format file "  (ps2-parts? ~A)~%" (-> obj ps2-parts?))
  (format file "  (ps2-music? ~A)~%" (-> obj ps2-music?))
  (format file "  (ps2-se? ~A)~%" (-> obj ps2-se?))
  (format file "  (ps2-hints? ~A)~%" (-> obj ps2-hints?))
  (format file "  (ps2-shadow? ~A)~%" (-> obj ps2-shadow?))
  (format file "  (ps2-lod-dist? ~A)~%" (-> obj ps2-lod-dist?))
  (format file "  (force-envmap? ~A)~%" (-> obj force-envmap?))
  (format file "  (use-vis? ~A)~%" (-> obj use-vis?))
  (format file "  (discord-rpc? ~A)~%" (-> obj discord-rpc?))
  (format file "  (speedrunner-mode? ~A)~%" (-> obj speedrunner-mode?))
  (format file "  (first-camera-h-inverted? ~A)~%" (-> obj first-camera-h-inverted?))
  (format file "  (first-camera-v-inverted? ~A)~%" (-> obj first-camera-v-inverted?))
  (format file "  (third-camera-h-inverted? ~A)~%" (-> obj third-camera-h-inverted?))
  (format file "  (third-camera-v-inverted? ~A)~%" (-> obj third-camera-v-inverted?))
  (format file "  (force-actors? ~A)~%" (not (-> obj ps2-actor-vis?)))
  (format file "  (music-fadein? ~A)~%" (-> obj music-fadein?))
  (format file "  (music-fadeout? ~A)~%" (-> obj music-fadeout?))
  (format file "  (hinttitles? ~A)~%" (-> obj hinttitles?))
  (format file "  (game-language ~D)~%" (get-game-language obj))
  (format file "  (subtitle-speaker ~A)~%" (-> obj subtitle-speaker?))
<<<<<<< HEAD
  (format file "  (autoskip-movies? ~A)~%" (-> obj autoskip-movies?))
=======
  (format file "  (territory ~D)~%" (-> obj territory))
>>>>>>> 349919f7
  0)

(defmethod write-to-file pc-settings ((obj pc-settings) (filename string))
  "write settings to a file"

  (if (not filename)
    (return #f))

  (let ((file (new 'stack 'file-stream filename 'write)))
    (if (not (file-stream-valid? file))
      (return #f))

    (format file "(settings #x~X~%" PC_KERNEL_VERSION)

    (handle-output-settings obj file)

    (format file "  )~%")
    (file-stream-close file)
    )

  (format 0 "pc settings file write: ~A~%" filename)

  #t
  )

(defmethod load-settings pc-settings ((obj pc-settings))
  "load"
  (format (clear *pc-temp-string-1*) "~S/pc-settings.gc" *pc-settings-folder*)
  (if (pc-filepath-exists? *pc-temp-string-1*)
    (begin
      (format 0 "[PC] PC Settings found at '~S'...loading!~%" *pc-temp-string-1*)
      (unless (read-from-file obj *pc-temp-string-1*)
        (format 0 "[PC] PC Settings found at '~S' but could not be loaded, using defaults!~%" *pc-temp-string-1*)
        (reset obj #t)))
    (format 0 "[PC] PC Settings not found at '~S'...initializing with defaults!~%" *pc-temp-string-1*))
  0)

(defmethod initialize pc-settings ((obj pc-settings))
  "initial initialize method to be run after allocating"
  ;; load defaults not covered by the file
  (reset obj #f)
  ;; if saved settings are corrupted or not found, the object will be fully reset to use all defaults
  (load-settings obj)
  ;; any post-operations that need to be done after loading
  (update-mouse-controls! obj)
  obj)

(defmethod new pc-settings ((allocation symbol) (type-to-make type))
  "make a new pc-settings"
  (let ((obj (object-new allocation type-to-make (the-as int (-> type-to-make size)))))
    (initialize obj)
    obj))


;;;;;;;;;;;;;;;;;;;;;;;;;;;;;;;;;;;;;;;;;;;;;;;;;
;;;; entity debugging
;;;;;;;;;;;;;;;;;;;;;;;;;;;;;;;;;;;;;;;;;;;;;;;;;

(when *debug-segment*

(deftype entity-debug-inspect (basic)
  (
   (scroll-y int16)
   (scroll-y-max int16)
   (entity entity)
   (show-actor-info symbol)
   (show-long-info symbol)
   )
  (:methods
    (new (symbol type) _type_)
    (set-entity! (_type_ entity) entity)
    (update-pad (_type_ int) none)
    )
  )

(defmethod new entity-debug-inspect ((allocation symbol) (type-to-make type))
  "make a new entity-debug-inspect object"

  (let ((obj (object-new allocation type-to-make (the-as int (-> type-to-make size)))))

    (set! (-> obj scroll-y) 0)
    (set! (-> obj scroll-y-max) 0)
    (set! (-> obj entity) (the entity #f))
    (set! (-> obj show-actor-info) #f)
    (set! (-> obj show-long-info) #f)
    obj
    )
  )

(defmethod update-pad entity-debug-inspect ((obj entity-debug-inspect) (pad-idx int))
  "respond to pad inputs"

  ;; scroll up
  (if (cpad-pressed? pad-idx l1)
    (1-! (-> obj scroll-y)))
  ;; scroll down
  (if (cpad-pressed? pad-idx r1)
    (1+! (-> obj scroll-y)))
  ;; toggle actor info
  (if (cpad-pressed? pad-idx l3)
    (not! (-> obj show-actor-info)))
  ;; toggle long info
  (if (cpad-pressed? pad-idx up)
    (not! (-> obj show-long-info)))

  (minmax! (-> obj scroll-y) 0 (-> obj scroll-y-max))

  (none))


(define *entity-debug-inspect* (new 'debug 'entity-debug-inspect))

) ;; when debug_segment




<|MERGE_RESOLUTION|>--- conflicted
+++ resolved
@@ -785,11 +785,8 @@
   (format file "  (hinttitles? ~A)~%" (-> obj hinttitles?))
   (format file "  (game-language ~D)~%" (get-game-language obj))
   (format file "  (subtitle-speaker ~A)~%" (-> obj subtitle-speaker?))
-<<<<<<< HEAD
   (format file "  (autoskip-movies? ~A)~%" (-> obj autoskip-movies?))
-=======
   (format file "  (territory ~D)~%" (-> obj territory))
->>>>>>> 349919f7
   0)
 
 (defmethod write-to-file pc-settings ((obj pc-settings) (filename string))
