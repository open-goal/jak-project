--- conflicted
+++ resolved
@@ -534,15 +534,10 @@
       (add-to-music-log obj 'village2 (flava-lookup 'village2 (music-flava assistant))))
   (if (task-closed? (game-task village3-buzzer) (task-status need-resolution))
       (add-to-music-log obj 'village3 (flava-lookup 'village3 (music-flava assistant))))
-<<<<<<< HEAD
-  (if (task-closed? (game-task beach-ecorocks) (task-status need-introduction))
-      (add-to-music-log obj 'village1 1))
-=======
   (when (task-closed? (game-task beach-ecorocks) (task-status need-introduction))
       (add-to-music-log obj 'village1 1)
       (add-to-music-log obj 'village1 (flava-lookup 'village1 (music-flava sage)))
       )
->>>>>>> 9889b638
   (if (task-closed? (game-task jungle-plant) (task-status need-resolution))
       (add-to-music-log obj 'jungleb 2))
   (if (task-closed? (game-task beach-flutflut) (task-status need-resolution))
