;;-*-Lisp-*-
(in-package goal)

;; name: entity.gc
;; name in dgo: entity
;; dgos: GAME, ENGINE

;; DECOMP BEGINS

;;;;;;;;;;;;;;;;;;;;;;;;;;;;
;; global entity settings
;;;;;;;;;;;;;;;;;;;;;;;;;;;;

(define *spawn-actors* #t)
(define *compact-actors* #t)
(define *vis-actors* #t)


;;;;;;;;;;;;;;;;;;;;;;;;;;;;
;; entity basic methods
;;;;;;;;;;;;;;;;;;;;;;;;;;;;

(defmethod mem-usage drawable-actor ((obj drawable-actor) (arg0 memory-usage-block) (arg1 int))
  "Update memory use for a drawable-actor"
  (set! (-> arg0 length) (max 44 (-> arg0 length)))
  (set! (-> arg0 data 43 name) "entity")
  (+! (-> arg0 data 43 count) 1)
  (let ((v1-6 (asize-of obj)))
    (+! (-> arg0 data 43 used) v1-6)
    (+! (-> arg0 data 43 total) (logand -16 (+ v1-6 15)))
    )
  
  ;; note: does something with flags here.
  (mem-usage (-> obj actor) arg0 (logior arg1 64))
  (the-as drawable-actor 0)
  )

(defmethod mem-usage drawable-inline-array-actor ((obj drawable-inline-array-actor) (arg0 memory-usage-block) (arg1 int))
  "update memory use for a group of drawable actors."
  (set! (-> arg0 length) (max 1 (-> arg0 length)))
  (set! (-> arg0 data 0 name) (symbol->string 'drawable-group))
  (+! (-> arg0 data 0 count) 1)
  (let ((v1-7 32))
    (+! (-> arg0 data 0 used) v1-7)
    (+! (-> arg0 data 0 total) (logand -16 (+ v1-7 15)))
    )
  (dotimes (s3-0 (-> obj length))
    (mem-usage (-> obj data s3-0) arg0 arg1)
    )
  (the-as drawable-inline-array-actor 0)
  )

(defmethod print entity-links ((obj entity-links))
  (format #t "#<entity-links :process ~A @ #x~X>" (-> obj process) obj)
  obj
  )

(defmethod print entity-perm ((obj entity-perm))
  (format #t "#<entity-perm :aid ~D :task ~D :status #x~X :data #x~X @ #x~X>"
          (-> obj aid)
          (-> obj task)
          (-> obj status)
          (-> obj user-uint64)
          obj
          )
  obj
  )

(defmethod birth! entity ((obj entity))
  "children of entity should override this."
  (format #t "birth ~A~%" obj)
  obj
  )

(defmethod kill! entity ((obj entity))
  "children of entity should override this."
  (format #t "kill ~A~%" obj)
  obj
  )

(defmethod print entity ((obj entity))
  "print an entity, with its name from the res."
  (format #t "#<~A :name ~S @ #x~X>" (-> obj type) (res-lump-struct obj 'name structure) obj)
  obj
  )


;;;;;;;;;;;;;;;;;;;;;;;;;;;;
;; entity finding
;;;;;;;;;;;;;;;;;;;;;;;;;;;;

(defmethod get-level entity ((obj entity))
  "Get the level that the entity belongs to."
  
  ;; loop over levels
  (dotimes (v1-0 (-> *level* length))
    (let ((a1-3 (-> *level* level v1-0)))
      ;; only if the level is active
      (when (= (-> a1-3 status) 'active)
        ;; check if we are inside the heap
        (if (and (>= (the-as int obj) (the-as int (-> a1-3 heap base)))
                 (< (the-as int obj) (the-as int (-> a1-3 heap top-base)))
                 )
            (return a1-3)
            )
        )
      )
    )
  (-> *level* level-default)
  )

(defun entity-by-name ((arg0 string))
  "Get an entity with the given name.  Will search in
  -actors, for each level
  -ambients, for each level
  -cameras, for each level.
   All the searching is in the bsp."
  (dotimes (s5-0 (-> *level* length))
    (let ((s4-0 (-> *level* level s5-0)))
      (when (= (-> s4-0 status) 'active)
        (let ((s3-0 (-> s4-0 bsp actors)))
          (when (nonzero? s3-0)
            (dotimes (s2-0 (-> s3-0 length))
              (let ((s1-0 (-> s3-0 data s2-0 actor)))
                (if (name= (res-lump-struct s1-0 'name basic) arg0)
                    (return s1-0)
                    )
                )
              )
            )
          )
        (let ((s3-1 (-> s4-0 bsp ambients)))
          (when (nonzero? s3-1)
            (dotimes (s2-1 (-> s3-1 length))
              (let ((s1-1 (-> s3-1 data s2-1 ambient)))
                (if (name= (res-lump-struct s1-1 'name basic) arg0)
                    (return s1-1)
                    )
                )
              )
            )
          )
        (let ((s4-1 (-> s4-0 bsp cameras)))
          (when (nonzero? s4-1)
            (dotimes (s3-2 (-> s4-1 length))
              (let ((s2-2 (-> s4-1 s3-2)))
                (if (name= (res-lump-struct s2-2 'name basic) arg0)
                    (return s2-2)
                    )
                )
              )
            )
          )
        )
      )
    )
  (the-as entity #f)
  )

(defun entity-by-type ((arg0 type))
  "Get an entity-actor with the _exactly_ the given type.
   Searches over all entity-actors in all levels, looking in the bsp"
  (dotimes (s5-0 (-> *level* length))
    (let ((v1-3 (-> *level* level s5-0)))
      (when (= (-> v1-3 status) 'active)
        (let ((s4-0 (-> v1-3 bsp actors)))
          (when (nonzero? s4-0)
            (dotimes (s3-0 (-> s4-0 length))
              (let ((s2-0 (-> s4-0 data s3-0 actor)))
                (if (and (type-type? (-> s2-0 type) entity-actor) (= (-> s2-0 etype) arg0))
                    (return s2-0)
                    )
                )
              )
            )
          )
        )
      )
    )
  (the-as entity-actor #f)
  )

(defun entity-by-aid ((arg0 uint))
  "Get an entity by actor-id.  This looks through the entity-links-array, so it
   will require that the level is somewhat loaded."
  (dotimes (v1-0 (-> *level* length))
    (let ((a1-3 (-> *level* level v1-0)))
      (when (= (-> a1-3 status) 'active)
        (let ((a1-4 (-> a1-3 entity)))
          (when (nonzero? a1-4)
            (let ((a2-4 0)
                  (a3-2 (+ (-> a1-4 length) -1))
                  )
              0
              (while (>= a3-2 a2-4)
                (let* ((t0-3 (+ a2-4 (/ (- a3-2 a2-4) 2)))
                       (t1-2 (-> a1-4 data t0-3))
                       (t2-0 (-> t1-2 perm aid))
                       )
                  (cond
                    ((= t2-0 arg0)
                     (return (-> t1-2 entity))
                     )
                    ((< (the-as uint t2-0) arg0)
                     (set! a2-4 (+ t0-3 1))
                     )
                    (else
                      (set! a3-2 (+ t0-3 -1))
                      )
                    )
                  )
                )
              )
            )
          )
        )
      )
    )
  (the-as entity #f)
  )

(defun entity-by-meters ((arg0 float) (arg1 float) (arg2 float))
  "Get an entity by position. The coordinate are rounded to the nearest 1/4096th of a meter."
  (dotimes (v1-0 (-> *level* length))
    (let ((a3-3 (-> *level* level v1-0)))
      (when (= (-> a3-3 status) 'active)
        (let ((a3-5 (-> a3-3 bsp actors)))
          (when (nonzero? a3-5)
            (dotimes (t0-4 (-> a3-5 length))
              (let* ((t1-3 (-> a3-5 data t0-4 actor))
                     (t2-1 (-> t1-3 extra trans))
                     )
                (if (and (= (the float (the int (-> t2-1 x))) arg0)
                         (= (the float (the int (-> t2-1 y))) arg1)
                         (= (the float (the int (-> t2-1 z))) arg2)
                         )
                    (return t1-3)
                    )
                )
              )
            )
          )
        )
      )
    )
  (the-as entity-actor #f)
  )

(defun process-by-ename ((arg0 string))
  "Get the process for the entity with the given name. If there is no entity or process, #f."
  (let ((v1-0 (entity-by-name arg0)))
    (if v1-0
        (-> v1-0 extra process)
        )
    )
  )

(defun entity-process-count ((arg0 symbol))
  "Count the number of entities with a process. If arg0 is 'vis, will count visible entities."
  (let ((gp-0 0))
    (dotimes (s4-0 (-> *level* length))
      (let ((s3-0 (-> *level* level s4-0)))
        (when (= (-> s3-0 status) 'active)
          (let ((s2-0 (-> s3-0 bsp level entity)))
            (dotimes (s1-0 (-> s2-0 length))
              (let ((v1-9 (-> s2-0 data s1-0 entity)))
                (case arg0
                  (('vis)
                   (if (is-object-visible? s3-0 (-> v1-9 extra vis-id) v1-9)
                       (+! gp-0 1)
                       )
                   )
                  (else
                    (if (-> v1-9 extra process)
                        (+! gp-0 1)
                        )
                    )
                  )
                )
              )
            )
          )
        )
      )
    gp-0
    )
  )

(defun entity-count ()
  "Count the number of entities. Uses the entity-links"
  (let ((v0-0 0))
    (dotimes (v1-0 (-> *level* length))
      (let ((a0-3 (-> *level* level v1-0)))
        (when (= (-> a0-3 status) 'active)
          (let ((a0-6 (-> a0-3 bsp level entity)))
            (dotimes (a1-3 (-> a0-6 length))
              (-> a0-6 data a1-3 entity) ;; value is unused.
              (+! v0-0 1)
              )
            )
          )
        )
      )
    v0-0
    )
  )

(defun entity-remap-names ((arg0 pair))
  "Rename entities by location. Changes their res."
  (let ((s5-0 (car arg0)))
    (while (not (null? arg0))
      ;; look up by the given position.
      (let ((a0-2 (entity-by-meters
                    (the float (/ (the-as int (car (cdr s5-0))) 8))
                    (the float (/ (the-as int (car (cdr (cdr s5-0)))) 8))
                    (the float (/ (the-as int (car (cdr (cdr (cdr s5-0))))) 8))
                    )
                  )
            )
        (if a0-2
            ;; if we found an entity, modify its res.
            (add-data!
              a0-2
              (new 'static 'res-tag :name 'name :key-frame -1000000000.0 :elt-count #x1 :elt-type string)
              (the-as pointer (car s5-0))
              )
            )
        )
      (set! arg0 (cdr arg0))
      (set! s5-0 (car arg0))
      )
    )
  0
  (none)
  )

;;;;;;;;;;;;;;;;;;;;;;
;; entity inspection
;;;;;;;;;;;;;;;;;;;;;;

(defun-debug process-status-bits ((arg0 process) (arg1 symbol))
  "Print to arg1 three characters representing the status of a process
   The first is an r, if we should run.
   The second is a d, if we draw (only if we are process-drawable)
   The third is the LOD of the drawing. (also only for process-drawable)"
  (let* ((s5-0 arg0)
         (proc-draw (the-as process-drawable (if (and (nonzero? s5-0) (type-type? (-> s5-0 type) process-drawable))
                                                 (the-as process-drawable s5-0)
                                                 )
                            )
                    )
         )
    (if (and (the-as process proc-draw) (zero? (-> proc-draw draw)))
        (set! proc-draw (the-as process-drawable #f))
        )
    
    ;; first char is r or ' '. r for run.
    ;; second char is d or ' '. I think d is draw.
    ;; third char is a number 0-4 or a ' '. This is the lod.
    (format arg1 "~C~C~C"
            (if (and arg0 (zero? (logand (-> *kernel-context* prevent-from-run) (-> arg0 mask)))
                     (run-logic? arg0)
                     )
                #\r
                #\\s ;; space
                )
            (if (and proc-draw (logtest? (-> proc-draw draw status) 8))
                #\d
                #\\s
                )
            (cond
              ((and proc-draw (logtest? (-> proc-draw draw status) 8))
               (case (-> proc-draw draw cur-lod)
                     ((0) #\0)
                     ((1) #\1)
                     ((2) #\2)
                     ((3) #\3)
                     ((4) #\4)
                     )
               )
              (else
                #\\s
                )
              )
            )
    )
  0
  (none)
  )

(defmethod print process ((obj process))
  "Fancier print for process that can also print status of process drawables."
  (format #t "#<~A ~S ~A :state ~S :flags " (-> obj type) (-> obj name) (-> obj status) (if (-> obj state)
                                                                                            (-> obj state name)
                                                                                            )
          )
  (process-status-bits obj #t)
  (format #t " :stack ~D/~D :heap ~D/~D @ #x~X>"
          (&- (-> obj top-thread stack-top) (the-as uint (-> obj top-thread sp)))
          (-> obj main-thread stack-size)
          (- (-> obj allocated-length) (&- (-> obj heap-top) (the-as uint (-> obj heap-cur))))
          (-> obj allocated-length)
          obj
          )
  obj
  )



(defmethod debug-print entity-actor ((obj entity-actor) (mode symbol) (expected-type type))
  "Debug print info about an entity-actor.  This is designed to generate rows for the table
   printed by method debug-print-entities of level-group."
  (let ((s4-0 (-> obj etype)))
    (when (or (not expected-type) (and s4-0 (valid? s4-0 type #f #f 0) (type-type? s4-0 expected-type)))
      (format #t "~5D  #x~8X  ~-21S" (-> obj extra vis-id) obj (res-lump-struct obj 'name structure))
      (let ((t0-3 (-> obj extra level nickname)))
        (set! t0-3 (cond
                     (t0-3
                       t0-3
                       )
                     (else
                       (-> obj extra level name)
                       )
                     )
              )
        (format #t "~8D ~3D ~-4S #x~4X" (-> obj extra perm aid) (-> obj extra perm task) t0-3 (-> obj extra perm status))
        )
      
      ;; location
      (if (= mode 'entity-meters)
          (format #t " :trans ~14m ~14m ~14m  " (-> obj extra trans x) (-> obj extra trans y) (-> obj extra trans z))
          (format #t " :trans ~14f ~14f ~14f  " (-> obj extra trans x) (-> obj extra trans y) (-> obj extra trans z))
          )
      
      ;; if we have an associated process, print info.
      (let* ((s3-2 (-> obj extra process))
             (s4-2 (if (and (nonzero? s3-2) (type-type? (-> s3-2 type) process-drawable))
                       s3-2
                       )
                   )
             )
        (format #t ":pr #x~8X ~-12S ~-21S ~-5S/~-5S "
          (if (-> obj extra process)
              (-> obj extra process)
              0
              )
          (if (-> obj extra process)
              (-> obj extra process name)
              ""
              )
          (if (and (-> obj extra process) (-> obj extra process state))
              (-> obj extra process state name)
              ""
              )
          (if (-> obj extra process)
              (* (- (-> obj extra process allocated-length)
                    (&- (-> obj extra process heap-top) (the-as uint (-> obj extra process heap-cur)))
                    )
                 8
                 )
              ""
              )
          (if (-> obj extra process)
              (* (-> obj extra process allocated-length) 8)
              ""
              )
          )
        (process-status-bits s4-2 #t)
        )
      (format #t "~%")
      (if (= mode 'entity-perm)
          (format #t "     ~`entity-perm`P~%" (-> obj extra perm))
          )
      )
    )
  (none)
  )

(defmethod debug-print-entities level-group ((obj level-group) (mode symbol) (expected-type type))
  "Print a table of entities. If expected-type is #f, print all. Otherwise, print only entities of the given type.
  Modes:
  'art-group: print art groups instead.
  'entity-meters: print entity location in meters.
  'entity-perm: also print entity-perm values."
  
  ;; no way this fit on their screen back in ~2000.
  (format #t "   id     address  name                      aid tsk lev  status              x              y              z             address    name         state                 heap         flags~%" 0 0 0)
  (dotimes (s3-0 (-> obj length))
    (let ((s2-0 (-> obj level s3-0)))
      (when (= (-> s2-0 status) 'active)
        (case mode
          (('art-group)
           (format #t "level ~A~%" (-> s2-0 name))
           (dotimes (s1-0 (-> s2-0 art-group art-group-array length))
             (format #t "~T~2D ~S~%" s1-0 (-> s2-0 art-group art-group-array s1-0 name))
             )
           )
          (else
            (let ((s2-1 (-> s2-0 bsp level entity)))
              (dotimes (s1-1 (-> s2-1 length))
                (debug-print (the-as entity-actor (-> s2-1 data s1-1 entity)) mode expected-type)
                )
              )
            )
          )
        )
      )
    )
  0
  (none)
  )



;;;;;;;;;;;;;;;;;;
;; entity setup
;;;;;;;;;;;;;;;;;;

(defmethod add-to-level! entity ((obj entity) (lev-group level-group) (lev level) (aid actor-id))
  "Add us to a level."
  
  ;; grab the first free link
  (let ((level-link (-> lev entity data (-> lev entity length))))
    (+! (-> lev entity length) 1)
    
    ;; attach the entity to the link
    (set! (-> level-link process) #f)
    (set! (-> level-link entity) obj)
    (set! (-> obj extra) level-link)
    (cond
      ((-> lev-group entity-link)
       ;; add to linked list of existing
       (let* ((other-prev (-> lev-group entity-link))
              (other-front (-> other-prev next-link))
              )
         (set! (-> other-prev next-link) level-link)
         (set! (-> level-link prev-link) other-prev)
         (set! (-> level-link next-link) other-front)
         (set! (-> other-front prev-link) level-link)
         )
       )
      (else
        ;; we're the first in the level.
        (set! (-> level-link prev-link) level-link)
        (set! (-> level-link next-link) level-link)
        )
      )
    
    ;; remember the start of the list
    (set! (-> lev-group entity-link) level-link)
    ;; update the trans.
    (set! (-> level-link trans quad) (-> obj trans quad))
    )
  
  ;; set us up
  (set! (-> obj extra perm aid) aid)
  (set! (-> obj extra level) lev)
  (cond
    ((= (-> obj type) entity-actor)
     (set! (-> (the-as entity-actor obj) extra perm task) (-> (the-as entity-actor obj) task))
     (set! (-> (the-as entity-actor obj) extra vis-id) (-> (the-as entity-actor obj) vis-id-signed))
     )
    (else
      (set! (-> obj extra perm task) (game-task none))
      (set! (-> obj extra vis-id) 0)
      0
      )
    )
  (none)
  )

(defmethod remove-from-level! entity ((obj entity) (arg0 level-group))
  "Remove us from the level."
  (let ((v1-0 (-> obj extra)))
    (cond
      ((= (-> v1-0 next-link) v1-0)
       (set! (-> arg0 entity-link) #f)
       )
      (else
        (set! (-> v1-0 next-link prev-link) (-> v1-0 prev-link))
        (set! (-> v1-0 prev-link next-link) (-> v1-0 next-link))
        (if (= (-> arg0 entity-link) v1-0)
            (set! (-> arg0 entity-link) (-> v1-0 prev-link))
            )
        )
      )
    )
  obj
  )


;;;;;;;;;;;;;;;;;;;;;;;;;
;; visibility update
;;;;;;;;;;;;;;;;;;;;;;;;;

;; the visibility system is pretty simple and there is a single axis-aligned bounding box.
;; these methods are debug tools for updating these.

(defun update-actor-vis-box ((proc process-drawable) (min-pt vector) (max-pt vector))
  "Update the min-pt and max-pt vector so that the box encloses the bounding box around the bounds sphere
  in the process-drawable."
  (when (and proc (nonzero? (-> proc draw)))
    ;; add the draw origin offset.
    (let ((world-bounds-origin (vector+! (new 'stack-no-clear 'vector) (-> proc draw origin) (-> proc draw bounds)))
          (radius (-> proc draw bounds w))
          )
      (set! (-> min-pt x) (fmin (-> min-pt x) (- (-> world-bounds-origin x) radius)))
      (set! (-> min-pt y) (fmin (-> min-pt y) (- (-> world-bounds-origin y) radius)))
      (set! (-> min-pt z) (fmin (-> min-pt z) (- (-> world-bounds-origin z) radius)))
      (set! (-> max-pt x) (fmax (-> max-pt x) (+ (-> world-bounds-origin x) radius)))
      (set! (-> max-pt y) (fmax (-> max-pt y) (+ (-> world-bounds-origin y) radius)))
      (set! (-> max-pt z) (fmax (-> max-pt z) (+ (-> world-bounds-origin z) radius)))
      )
    )
  0
  (none)
  )

(defmethod update-vis-volumes level-group ((obj level-group))
  (local-vars
    (v1-10 symbol)
    (sv-16 process)
    (sv-32 (function process-drawable vector vector none))
    (sv-48 process-tree)
    )
  
  (format 0 "call to update-vis-volumes, which may have a compiler bug.~%")
  (dotimes (s5-0 (-> obj length))
    (let ((v1-3 (-> obj level s5-0)))
      (when (= (-> v1-3 status) 'active)
        (let ((s4-0 (-> v1-3 bsp level entity)))
          (dotimes (s3-0 (-> s4-0 length))
            (let* ((s0-0 (-> s4-0 data s3-0 entity))
                   (v0-0 (res-lump-data s0-0 'visvol (inline-array vector)))
                   (s2-0 (-> v0-0 0))
                   (s1-0 (-> v0-0 1))
                   )
              (let ((s0-1 (-> s0-0 extra process)))
                ;; I am pretty sure there is a GOAL compiler bug here.
                ;; the output makes zero sense, but I don't think it matters:
                ;; this function doesn't seem like it should ever be run outside of development
                ;; and the compiler bug has no effect?
                (set!
                  v1-10
                  (when (and (nonzero? s0-1) (type-type? (-> s0-1 type) process-drawable))
                    ;; i think it spills the wrong variable here
                    (set! sv-16 (the-as process v1-10))
                    ;; then immediate spills the right one.
                    (set! sv-16 s0-1)
                    v1-10
                    )
                  )
                )
              (when sv-16
                (update-actor-vis-box (the-as process-drawable sv-16) s2-0 s1-0)
                (let ((s0-2 (-> sv-16 child)))
                  (while s0-2
                    (set! sv-32 update-actor-vis-box)
                    (set! sv-48 (-> s0-2 0))
                    (let ((a0-7 (if (and (nonzero? sv-48) (type-type? (-> sv-48 type) process-drawable))
                                    sv-48
                                    )
                                )
                          (a1-5 s2-0)
                          (a2-2 s1-0)
                          )
                      (sv-32 (the-as process-drawable a0-7) a1-5 a2-2)
                      )
                    (set! s0-2 (-> s0-2 0 brother))
                    )
                  )
                )
              )
            )
          )
        )
      )
    )
  0
  (none)
  )

(defmethod update-vis-volumes-from-nav-mesh level-group ((obj level-group))
  "Update the visvol to fit the entire nav-mesh. Does this for all actors in bsps.
  Probably only used for debugging."
  (local-vars (sv-16 entity) (sv-32 entity))
  ;; loop over levels
  (dotimes (s5-0 (-> obj length))
    (let ((v1-3 (-> obj level s5-0)))
      (when (= (-> v1-3 status) 'active) ;; only active levels
        ;; loop over entities
        (let ((s4-0 (-> v1-3 bsp level entity)))
          (dotimes (s3-0 (-> s4-0 length))
            (set! sv-32 (-> s4-0 data s3-0 entity))
            ;; look up the bounding box.
            (let* ((v0-0 (res-lump-data sv-32 'visvol (inline-array vector)))
                   (s1-0 (-> v0-0 0))
                   (s2-0 (-> v0-0 1))
                   )
              (let ((s0-0 (-> sv-32 extra trans)))
                
                ;; sometimes the nav-mesh may be in a different actor, I guess.
                ;; so try to look that up.
                (set! sv-16 sv-32)
                (let* ((v0-1 (entity-actor-lookup sv-32 'nav-mesh-actor 0)))
                  (when v0-1
                    (set! sv-16 v0-1)
                    )
                  )
                
                (cond
                  ((and (type-type? (-> sv-16 type) entity-actor) (nonzero? (-> (the-as entity-actor sv-16) nav-mesh)))
                   ;; we got a nav-mesh! compute the bounding box
                   (compute-bounding-box (-> (the-as entity-actor sv-16) nav-mesh) s1-0 s2-0)
                   )
                  (else
                    ;; no nav-mesh found, just use the default position
                    (set! (-> s1-0 quad) (-> s0-0 quad))
                    (set! (-> s2-0 quad) (-> s0-0 quad))
                    )
                  )
                )
              
              ;; add some padding to make a 6x6 meter box.
              (let ((f1-0 -12288.0)
                    (f0-0 12288.0)
                    )
                (+! (-> s1-0 x) f1-0)
                (+! (-> s1-0 y) f1-0)
                (+! (-> s1-0 z) f1-0)
                (+! (-> s2-0 x) f0-0)
                (+! (-> s2-0 y) f0-0)
                (+! (-> s2-0 z) f0-0)
                )
              )
            )
          )
        )
      )
    )
  0
  (none)
  )

(define-extern money type)
(define-extern crate type)
(define-extern springbox type)
(define-extern fuel-cell type)



(defmethod print-volume-sizes level-group ((obj level-group))
  "Loop through all entities and print their visibility.
   Excludes crate, fuel-cell and springbox."
  (local-vars (sv-16 type) (sv-32 (function _varargs_ object)) (sv-48 symbol) (sv-64 string) (sv-80 entity))
  (dotimes (s5-0 (-> obj length))
    (let ((v1-3 (-> obj level s5-0)))
      (when (= (-> v1-3 status) 'active)
        (let ((s4-0 (-> v1-3 bsp level entity)))
          (dotimes (s3-0 (-> s4-0 length))
            (set! sv-80 (-> s4-0 data s3-0 entity))
            ;; lookup volume and dist.
            (let ((s1-0 (res-lump-data sv-80 'visvol (inline-array vector)))
                  (f30-0 (res-lump-float sv-80 'vis-dist :default 409600.0))
                  (s2-0 (-> sv-80 extra trans))
                  )
              (if (type-type? (-> sv-80 type) entity-actor)
                  (set! sv-16 (-> (the-as entity-actor sv-80) etype))
                  (set! sv-16 (the-as type #f))
                  )
              (let ((s0-0 (-> s1-0 0))
                    (s1-1 (-> s1-0 1))
                    )
                
                ;; This technically will work on type objects because it just checks for value equality.
                ;; the code here is super weird. I have no idea what was going on, or why there are two or's.
                (when (not (or (name= sv-16 money)
                               (or (name= sv-16 crate) (name= sv-16 fuel-cell) (name= sv-16 springbox))
                               )
                           )
                  (format #t "actor-vis ~S ~6,,1M " (res-lump-struct sv-80 'name basic) f30-0)
                  (format #t "~6,,1M ~6,,1M ~6,,1M  ~6,,1M ~6,,1M ~6,,1M~%"
                          (- (-> s0-0 x) (-> s2-0 x))
                          (- (-> s0-0 y) (-> s2-0 y))
                          (- (-> s0-0 z) (-> s2-0 z))
                          (- (-> s1-1 x) (-> s2-0 x))
                          (- (-> s1-1 y) (-> s2-0 y))
                          (- (-> s1-1 z) (-> s2-0 z))
                          )
                  )
                )
              )
            )
          )
        )
      )
    )
  0
  (none)
  )

(defun expand-vis-box-with-point ((arg0 entity) (arg1 vector))
  "Expand the visibility box of the given entity to include the given point."
  (let ((v1-1 (res-lump-data arg0 'visvol (inline-array vector))))
    (when v1-1
      (let ((a0-2 (-> v1-1 0))
            (v1-2 (-> v1-1 1))
            )
        (set! (-> a0-2 x) (fmin (-> a0-2 x) (-> arg1 x)))
        (set! (-> a0-2 y) (fmin (-> a0-2 y) (-> arg1 y)))
        (set! (-> a0-2 z) (fmin (-> a0-2 z) (-> arg1 z)))
        (set! (-> v1-2 x) (fmax (-> v1-2 x) (-> arg1 x)))
        (set! (-> v1-2 y) (fmax (-> v1-2 y) (-> arg1 y)))
        (set! (-> v1-2 z) (fmax (-> v1-2 z) (-> arg1 z)))
        )
      )
    )
  0
  (none)
  )


;;;;;;;;;;;;;;;;;;;;;;;;;;
;; The Debug Draw Method
;;;;;;;;;;;;;;;;;;;;;;;;;;

(defmethod debug-draw-actors level-group ((obj level-group) (arg0 symbol))
  (local-vars
    (sv-48 (function symbol bucket-id string vector font-color vector2h symbol))
    (sv-64 symbol)
    (sv-80 int)
    (sv-96 (function symbol bucket-id string vector font-color vector2h symbol))
    (sv-112 symbol)
    (sv-128 int)
    (sv-144 (function _varargs_ object))
    (sv-160 string)
    (sv-176 string)
    (sv-192 (function symbol bucket-id string vector font-color vector2h symbol))
    (sv-208 symbol)
    (sv-224 int)
    (sv-240 (function symbol bucket-id vector vector rgba symbol))
    (sv-256 symbol)
    (sv-272 int)
    (sv-288 pointer)
    (sv-304 pointer)
    )
  (when (and arg0 (not (or (= *master-mode* 'menu) (= *master-mode* 'progress))))
    (dotimes (s4-0 (-> obj length))
      (let ((v1-8 (-> obj level s4-0)))
        (when (= (-> v1-8 status) 'active)
          (let ((s3-0 (-> v1-8 bsp level entity)))
            (dotimes (s2-0 (-> s3-0 length))
              (let* ((s0-0 (-> s3-0 data s2-0 entity))
                     (s1-0 (-> s0-0 extra trans))
                     )
                (cond
                  ((and (= arg0 'process) (-> s0-0 extra process) (type-type? (-> s0-0 extra process type) process-drawable))
                   (let ((s1-1 (the-as process-drawable (-> s0-0 extra process))))
                     (add-debug-x
                       #t
                       (bucket-id debug-no-zbuf)
                       (-> s1-1 root trans)
                       (new 'static 'rgba :r #x80 :g #xff :b #x80 :a #x80)
                       )
                     (set! sv-48 add-debug-text-3d)
                     (set! sv-64 #t)
                     (set! sv-80 68)
                     (let ((a2-2 (res-lump-struct s0-0 'name structure))
                           (a3-2 (-> s1-1 root trans))
                           (t0-1 1)
                           (t1-1 (new 'static 'vector2h :y 8))
                           )
                       (sv-48 sv-64 (the-as bucket-id sv-80) (the-as string a2-2) a3-2 (the-as font-color t0-1) t1-1)
                       )
                     (add-debug-text-3d
                       #t
                       (bucket-id debug-no-zbuf)
                       (symbol->string (-> s1-1 state name))
                       (-> s1-1 root trans)
                       (font-color white)
                       (new 'static 'vector2h :y 16)
                       )
                     (let ((s0-1 (res-lump-data (-> s1-1 entity) 'eco-info (pointer int32) :time 0.0)))
                       (when s0-1
                         (set! sv-96 add-debug-text-3d)
                         (set! sv-112 #t)
                         (set! sv-128 68)
                         (set! sv-144 format)
                         (set! sv-160 (clear *temp-string*))
                         (set! sv-176 "~S ~D~%")
                         (let ((a2-7 (pickup-type->string (the-as pickup-type (-> s0-1 0))))
                               (a3-5 (-> s0-1 1))
                               )
                           (sv-144 sv-160 sv-176 a2-7 a3-5)
                           )
                         (let ((a2-8 *temp-string*)
                               (a3-6 (-> s1-1 root trans))
                               (t0-4 1)
                               (t1-4 (new 'static 'vector2h :y 24))
                               )
                           (sv-96 sv-112 (the-as bucket-id sv-128) a2-8 a3-6 (the-as font-color t0-4) t1-4)
                           )
                         )
                       )
                     (let ((v0-10 (res-lump-struct (-> s1-1 entity) 'art-name symbol)))
                       (if (and (the-as structure v0-10) (= (-> v0-10 type) symbol))
                           (add-debug-text-3d
                             #t
                             (bucket-id debug-no-zbuf)
                             (symbol->string v0-10)
                             (-> s1-1 root trans)
                             (font-color white)
                             (new 'static 'vector2h :y 24)
                             )
                           )
                       )
                     )
                   )
                  ((or (= arg0 'full) (-> s0-0 extra process))
                   (add-debug-x #t (bucket-id debug-no-zbuf) s1-0 (if (-> s0-0 extra process)
                                                                      (new 'static 'rgba :r #x80 :g #xff :b #x80 :a #x80)
                                                                      (new 'static 'rgba :r #xff :a #x80)
                                                                      )
                                )
                   (set! sv-192 add-debug-text-3d)
                   (set! sv-208 #t)
                   (set! sv-224 68)
                   (let ((a2-13 (res-lump-struct s0-0 'name structure))
                         (t0-8 (if (logtest? (-> s0-0 extra perm status) (entity-perm-status bit-0 bit-1))
                                   1
                                   5
                                   )
                               )
                         (t1-8 (new 'static 'vector2h :y 8))
                         )
                     (sv-192 sv-208 (the-as bucket-id sv-224) (the-as string a2-13) s1-0 (the-as font-color t0-8) t1-8)
                     )
                   )
                  )
                )
              )
            )
          )
        )
      )
    )
  (when (and *display-actor-vis* (not (or *display-actor-anim* *display-process-anim*)))
    (let ((s5-1 *display-actor-vis*))
      (dotimes (s4-1 (-> obj length))
        (let ((s3-1 (-> obj level s4-1)))
          (when (= (-> s3-1 status) 'active)
            (let ((s2-1 (-> s3-1 bsp level entity)))
              (dotimes (s1-2 (-> s2-1 length))
                (let ((s0-2 (-> s2-1 data s1-2 entity)))
                  (let ((v0-15 (res-lump-data s0-2 'visvol pointer))
                        (a1-16 (-> s0-2 extra vis-id))
                        )
                    (when (and v0-15 (or (= s5-1 #t) (= s5-1 'box)))
                      (set! sv-240 add-debug-box)
                      (set! sv-256 #t)
                      (set! sv-272 68)
                      (set! sv-288 (&+ v0-15 0))
                      (set! sv-304 (&+ v0-15 16))
                      (let ((t0-10 (if (is-object-visible? s3-1 a1-16 s0-2)
                                       (the-as uint #x80808000)
                                       (the-as uint #x80800080)
                                       )
                                   )
                            )
                        (sv-240 sv-256 (the-as bucket-id sv-272) (the-as vector sv-288) (the-as vector sv-304) (the-as rgba t0-10))
                        )
                      )
                    )
                  (when (or (= s5-1 #t) (= s5-1 'sphere))
                    (let ((s0-3 (-> s0-2 extra process)))
                      (when s0-3
                        (when (and (type-type? (-> s0-3 type) process-drawable) (nonzero? (-> (the-as process-drawable s0-3) draw)))
                          (add-debug-x
                            #t
                            (bucket-id debug-no-zbuf)
                            (-> (the-as process-drawable s0-3) root trans)
                            (new 'static 'rgba :r #xff :g #xff :b #xff :a #x80)
                            )
                          (add-debug-sphere
                            #t
                            (bucket-id debug)
                            (vector+!
                              (new 'stack-no-clear 'vector)
                              (-> (the-as process-drawable s0-3) draw origin)
                              (-> (the-as process-drawable s0-3) draw bounds)
                              )
                            (-> (the-as process-drawable s0-3) draw bounds w)
                            (new 'static 'rgba :r #x80 :a #x80)
                            )
                          )
                        )
                      )
                    )
                  )
                )
              )
            )
          )
        )
      )
    )
  (if *generate-actor-vis*
      (update-vis-volumes obj)
      )
  (when (or *display-actor-anim* *display-process-anim*)
    (let ((s5-2 (ppointer->process *display-process-anim*)))
      (if (not s5-2)
          (set! s5-2 (process-by-name *display-actor-anim* *active-pool*))
          )
      (when (and s5-2 (type-type? (-> s5-2 type) process-drawable))
        (let ((s3-2 (-> (the-as process-drawable s5-2) entity))
              (s4-2 (-> (the-as process-drawable s5-2) root trans))
              )
          (when s3-2
            (add-debug-x #t (bucket-id debug-no-zbuf) s4-2 (if (-> s3-2 extra process)
                                                               (new 'static 'rgba :r #x80 :g #xff :b #x80 :a #x80)
                                                               (new 'static 'rgba :r #xff :a #x80)
                                                               )
                         )
            (add-debug-text-3d
              #t
              (bucket-id debug-no-zbuf)
              (res-lump-struct s3-2 'name string)
              s4-2
              (if (logtest? (-> s3-2 extra perm status) (entity-perm-status bit-0 bit-1))
                  (font-color white)
                  (font-color white)
                  )
              (new 'static 'vector2h :y 8)
              )
            (add-debug-text-3d
              #t
              (bucket-id debug-no-zbuf)
              (symbol->string (-> (the-as process-drawable s5-2) state name))
              s4-2
              (font-color white)
              (new 'static 'vector2h :y 16)
              )
            )
          )
        (if (nonzero? (-> (the-as process-drawable s5-2) skel))
            (debug-print-channels (-> (the-as process-drawable s5-2) skel) (the-as symbol *stdcon*))
            )
        (if (nonzero? (-> (the-as process-drawable s5-2) nav))
            (debug-draw (-> (the-as process-drawable s5-2) nav))
            )
        (if (nonzero? (-> (the-as process-drawable s5-2) path))
            (dummy-9 (-> (the-as process-drawable s5-2) path))
            )
        (if (nonzero? (-> (the-as process-drawable s5-2) vol))
            (dummy-9 (-> (the-as process-drawable s5-2) vol))
            )
        )
      (if (and (the-as process-drawable s5-2)
               (type-type? (-> (the-as process-drawable s5-2) type) process-drawable)
               (nonzero? (-> (the-as process-drawable s5-2) draw))
               *display-actor-vis*
               )
          (add-debug-sphere
            #t
            (bucket-id debug)
            (vector+!
              (new 'stack-no-clear 'vector)
              (-> (the-as process-drawable s5-2) draw origin)
              (-> (the-as process-drawable s5-2) draw bounds)
              )
            (-> (the-as process-drawable s5-2) draw bounds w)
            (new 'static 'rgba :r #x80 :a #x80)
            )
          )
      )
    (when (and *display-actor-vis* *display-actor-anim*)
      (let ((s5-3 (entity-by-name *display-actor-anim*)))
        (when s5-3
          (let ((v0-35 (res-lump-data s5-3 'visvol pointer))
                (a1-31 (-> s5-3 extra vis-id))
                )
            (if v0-35
                (add-debug-box
                  #t
                  (bucket-id debug-no-zbuf)
                  (the-as vector (&+ v0-35 0))
                  (the-as vector (&+ v0-35 16))
<<<<<<< HEAD
                  (the-as rgba (if (is-object-visible? (-> s5-3 extra level) a1-31 s5-3)
                                   (the-as uint #x80808000)
                                   (the-as uint #x80800080)
                                   )
                          )
=======
                  (if (is-object-visible? (-> s5-3 extra level) a1-31)
                      (new 'static 'rgba :g #x80 :b #x80 :a #x80)
                      (new 'static 'rgba :r #x80 :b #x80 :a #x80)
                      )
>>>>>>> 198c8e19
                  )
                )
            )
          )
        )
      )
    )
  (if (and (or *display-nav-marks* *display-path-marks* *display-vol-marks*)
           (not (or *display-actor-anim* *display-process-anim*))
           )
      (iterate-process-tree
        *active-pool*
        (the-as (function object object) (lambda ((arg0 process-drawable))
                                           (when (type-type? (-> arg0 type) process-drawable)
                                             (if (nonzero? (-> arg0 nav))
                                                 (debug-draw (-> arg0 nav))
                                                 )
                                             (if (nonzero? (-> arg0 path))
                                                 (dummy-9 (-> arg0 path))
                                                 )
                                             (if (nonzero? (-> arg0 vol))
                                                 (dummy-9 (-> arg0 vol))
                                                 )
                                             )
                                           (none)
                                           )
                )
        *null-kernel-context*
        )
      )
  #| This is where the "actor graph" is drawn, but the plot functions don't do anything.
  (when (and *display-actor-graph* (not (or (= *master-mode* 'menu) (= *master-mode* 'progress))))
    (if (not (paused?))
        (float-save-timeplot (if (< (the int (the float (mod (-> *display* base-frame-counter) 600))) 300)
                                 1.0
                                 0.0
                                 )
                             )
        )
    (camera-plot-float-func 0.0 399.0 -81920.0 81920.0 float-lookup-redline (new 'static 'vector4w :x #xff :w #x80))
    (camera-plot-float-func 0.0 399.0 -81920.0 81920.0 float-lookup-blueline (new 'static 'vector4w :z #xff :w #x80))
    (camera-plot-float-func 0.0 399.0 -81920.0 81920.0 float-lookup-greenline (new 'static 'vector4w :y #xff :w #x80))
    (camera-plot-float-func 0.0 399.0 0.0 409600.0 float-lookup-yellowline (new 'static 'vector4w :x #xff :y #xff :w #x80))
    (camera-plot-float-func 0.0 399.0 0.0 1.0 float-lookup-timeplot (new 'static 'vector4w :x #x80 :y #x80 :z #x80 :w #x80))
    )
  |#
  (when *display-split-boxes*
    (dotimes (s5-4 (-> obj length))
      (let ((s4-4 (-> obj level s5-4)))
        (when (= (-> s4-4 status) 'active)
          (when (nonzero? (-> s4-4 bsp boxes))
            (let ((s3-4 (-> s4-4 bsp boxes)))
              (countdown (s2-4 (-> s3-4 length))
                (add-debug-box
                  #t
                  (bucket-id debug)
                  (the-as vector (-> s3-4 data s2-4))
                  (the-as vector (+ (the-as uint (-> s3-4 data 0 max)) (* s2-4 32)))
                  (if (zero? (-> s4-4 index))
                      (new 'static 'rgba :g #x80 :b #x80 :a #x80)
                      (new 'static 'rgba :r #xff :g #x80 :b #x80 :a #x80)
                      )
                  )
                )
              )
            )
          )
        )
      )
    )
  (when (or *display-ambient-hint-marks*
            *display-ambient-sound-marks*
            *display-ambient-poi-marks*
            *display-ambient-light-marks*
            *display-ambient-dark-marks*
            *display-ambient-weather-off-marks*
            *display-ambient-ocean-off-marks*
            *display-ambient-ocean-near-off-marks*
            *display-ambient-music-marks*
            )
    (dotimes (s5-5 (-> obj length))
      (let ((v1-214 (-> obj level s5-5)))
        (when (= (-> v1-214 status) 'active)
          (let ((s4-5 (-> v1-214 bsp ambients)))
            (when (nonzero? s4-5)
              (dotimes (s3-5 (-> s4-5 length))
                (draw-debug (-> s4-5 data s3-5 ambient))
                )
              )
            )
          )
        )
      )
    )
  0
  (none)
  )

;;;;;;;;;;;;;;;;;;;;;;;;;;
;; Camera Birthing
;;;;;;;;;;;;;;;;;;;;;;;;;;

(defmethod birth! entity-camera ((obj entity-camera))
  (add-connection *camera-engine* *camera* nothing obj #f #f)
  obj
  )

(defmethod kill! entity-camera ((obj entity-camera))
  (remove-by-param1 *camera-engine* obj)
  obj
  )

;;;;;;;;;;;;;;;;;;;;;;;;;;
;; Actor Birthing
;;;;;;;;;;;;;;;;;;;;;;;;;;


(defmacro birth-log (str &rest args)
  "Debug print to stdout of runtime for debugging actor inits."
  `(format 0 ,(string-append "[BIRTH] " str) ,@args)
  ;;`(empty)
  )

(defun init-entity ((proc process) (ent entity-actor))
  "This function starts up an entity!
  The process should not be activated yet."
  
  ;;(birth-log "(init-entity ~A)~%" ent)
  
  ;; activate the process. It goes in the entity-pool, which is a child of the main active-pool.
  (activate proc *entity-pool* (res-lump-struct ent 'name basic) (the-as pointer #x70004000))
  
  ;; link the entity and the process
  (set! (-> proc entity) ent)
  (set! (-> ent extra process) proc)
  
  ;;(birth-log "activated: ~A ~A, now doing init ~A~%" proc ent (method-of-object proc init-from-entity!))
  
  ;; run the initializer
  (run-now-in-process proc (method-of-object proc init-from-entity!) proc ent)
  
  (none)
  )


;; TODO
(define-extern birth-viewer (function process entity-actor object))

(defmacro obj-etype? (&rest types)
  `(or ,@(apply (lambda (x) `(begin (define-extern ,x type) (type-type? (-> obj etype) ,x))) types))
  )

(defmethod birth! entity-actor ((obj entity-actor))
  "Create a process for this entity and start it."
  
  ;; temp
  ; (when (or (not (obj-etype? process))
            ; ;; disallowed types
            ; ;(obj-etype?)
            ; (zero? (-> obj etype)))
    ; (when (nonzero? (-> obj etype))
        ; (birth-log "rejecting etype ~A birth~%" (-> obj etype))
        ; )
    ; (logior! (-> obj extra perm status) (entity-perm-status bit-0))
    ; (return obj)
    ; )
  
  ;;(birth-log "call to birth! on ~A~%" obj)

  (let* ((entity-type (-> obj etype))
         (info (entity-info-lookup entity-type))
         (entity-process (get-process *default-dead-pool* entity-type (if info
                                                                          (-> info heap-size)
                                                                          #x4000
                                                                          )
                                      )
                         )
         )
    (cond
      ((not entity-process)
       (birth-log "could not birth because there is no process.~%")
       )
      ((begin
         (set! (-> entity-process type) entity-type)
         (and entity-type
              (valid? entity-type type #f #f 0)
              (valid? (method-of-object entity-process init-from-entity!) function #f #f 0)
              )
         )
       (init-entity entity-process obj)
       )
      (else
        (when (not (birth-viewer entity-process obj))
          (format 0 "ERROR: no proper process type named ~A exists in the code, could not start ~A~%" entity-type obj)
          (logior! (-> obj extra perm status) (entity-perm-status bit-0))
          )
        )
      )
    )
  obj
  )

(defun entity-deactivate-handler ((arg0 process) (arg1 entity-actor))
  "Handle a deactivation in the entity.
   The entity directly stores a process so it should remove that after deactivating."
  (when (= arg0 (-> arg1 extra process))
    (logclear! (-> arg1 extra perm status) (entity-perm-status bit-1 bit-3))
    (set! (-> arg1 extra process) #f)
    )
  (none)
  )

(defmethod kill! entity-actor ((obj entity-actor))
  "Kill an actor."
  (let ((a0-1 (-> obj extra process)))
    (if a0-1
        (deactivate a0-1)
        (entity-deactivate-handler a0-1 obj)
        )
    )
  obj
  )

(defmethod birth bsp-header ((obj bsp-header))
  "Birth everything in the level."
  ;; (local-vars (v1-71 int) (s5-0 int))
  ;; (.mfc0 s5-0 Count)
  
  ;; how many actors do we need?
  (let ((actor-count (if (nonzero? (-> obj actors))
                         (-> obj actors length)
                         0
                         )
                     )
        )
    (cond
      ((not (-> obj level entity))
       ;; we don't have an array of entity-links. allocate one.
       (set! (-> obj level entity) (new 'loading-level 'entity-links-array actor-count))
       )
      ((< (-> obj level entity allocated-length) actor-count)
       ;; we do, but it's not big enough. Complain.
       (format 0 "ERROR: Attempting to rebirth level ~A with incorrect entity table size ~D/~D~%"
         (-> obj level)
         actor-count
         (-> obj level entity allocated-length)
         )
       )
      )
    )
  
  ;; reset our entity links array to 0.
  (set! (-> obj level entity length) 0)
  
  ;; NOTE: we don't actually birth the actors. It is too slow.
  ;; so it gets spread over multiple frames later.
  (when (nonzero? (-> obj actors))
    (dotimes (birth-idx (-> obj actors length))
      (let* ((idx-to-birth (-> obj actor-birth-order birth-idx))
             (actor-to-birth (-> obj actors data (logand idx-to-birth #xffff) actor))
             )
        (add-to-level! actor-to-birth *level* (-> obj level) (the-as actor-id (-> actor-to-birth aid)))
        )
      )
    )
  
  (let ((existing-amb-count (if (nonzero? (-> obj ambients))
                                (-> obj ambients length)
                                0
                                )
                            )
        )
    (cond
      ((not (-> obj level ambient))
       (set! (-> obj level ambient) (new 'loading-level 'entity-ambient-data-array existing-amb-count))
       )
      ((< (-> obj level ambient allocated-length) existing-amb-count)
       (format
         0
         "ERROR: Attempting to rebirth level ~A with incorrect ambient table size ~D/~D~%"
         (-> obj level)
         existing-amb-count
         (-> obj level ambient allocated-length)
         )
       )
      )
    )
    
  (set! (-> obj level ambient length) 0)
  0
  (let ((amb-array (-> obj level ambient))
        (bsp-ambs (-> obj ambients))
        )
    (when (nonzero? bsp-ambs)
      (dotimes (s2-0 (-> bsp-ambs length))
        (let ((amb-to-birth (-> bsp-ambs data s2-0 ambient)))
          (set! (-> amb-to-birth ambient-data) (-> amb-array data (-> amb-array length)))
          (birth-ambient! amb-to-birth)
          )
        (+! (-> amb-array length) 1)
        )
      )
    )
  (let ((cams (-> obj cameras)))
    (when (nonzero? cams)
      (dotimes (s3-1 (-> cams length))
        (birth! (-> cams s3-1))
        )
      )
    )
  
  ; (.mfc0 v1-71 Count)
  ; (let ((a3-3 (- v1-71 s5-0)))
  ;   (format 0 "Done ~S in ~D~%" "birth" a3-3)
  ;   )
  (none)
  )


(defmethod deactivate-entities bsp-header ((obj bsp-header))
  (let ((s5-0 (-> obj actors)))
    (when (nonzero? s5-0)
      (dotimes (s4-0 (-> s5-0 length))
        (let ((s3-0 (-> s5-0 data s4-0 actor)))
          (kill! s3-0)
          (remove-from-level! s3-0 *level*)
          )
        )
      )
    )
  (let ((s5-1 (-> obj cameras)))
    (when (nonzero? s5-1)
      (dotimes (s4-1 (-> s5-1 length))
        (kill! (-> s5-1 s4-1))
        )
      )
    )
  (let ((s5-2 (-> *entity-pool* child))
        (s4-2 (-> obj level heap base))
        (s3-1 (-> obj level heap top-base))
        )
    (while s5-2
      (let ((s2-0 (ppointer->process s5-2)))
        (set! s5-2 (-> s5-2 0 brother))
        (cond
          ((-> (the-as process s2-0) entity)
           (when (= (-> (the-as process s2-0) entity extra level) (-> obj level))
             (format #t "NOTICE: rogue level entity ~A~% still alive~%" s2-0)
             (deactivate s2-0)
             )
           )
          ((= (-> s2-0 type) part-tracker)
           (let ((v1-28 (the-as part-tracker s2-0)))
             (if (and (nonzero? (-> v1-28 part))
                      (>= (the-as int (-> v1-28 part group)) (the-as int s4-2))
                      (< (the-as int (-> v1-28 part group)) (the-as int s3-1))
                      )
                 (deactivate s2-0)
                 )
             )
           )
          (else
            (let* ((s1-0 s2-0)
                   (v1-34 (if (and (nonzero? s1-0) (type-type? (-> s1-0 type) process-drawable))
                              s1-0
                              )
                          )
                   )
              (when v1-34
                (cond
                  ((and (nonzero? (-> (the-as process-drawable v1-34) part))
                        (>= (the-as int (-> (the-as process-drawable v1-34) part group)) (the-as int s4-2))
                        (< (the-as int (-> (the-as process-drawable v1-34) part group)) (the-as int s3-1))
                        )
                   (format
                     #t
                     "NOTICE: rogue null level entity (using part ~A) ~A~% still alive~%"
                     (-> (the-as process-drawable (-> (the-as process-drawable v1-34) part)) brother)
                     s2-0
                     )
                   (deactivate s2-0)
                   )
                  ((and (nonzero? (-> (the-as process-drawable v1-34) draw))
                        (>= (the-as int (-> (the-as process-drawable v1-34) draw art-group)) (the-as int s4-2))
                        (< (the-as int (-> (the-as process-drawable v1-34) draw art-group)) (the-as int s3-1))
                        )
                   (format
                     #t
                     "NOTICE: rogue null level entity (using art ~A) ~A~% still alive~%"
                     (-> (the-as process-drawable (-> (the-as process-drawable v1-34) draw)) mask)
                     s2-0
                     )
                   (deactivate s2-0)
                   )
                  )
                )
              )
            )
          )
        )
      )
    )
  (none)
  )

(defun process-drawable-from-entity! ((arg0 process-drawable) (arg1 entity-actor))
  (logior! (-> arg0 mask) (process-mask actor-pause))
  (set! (-> arg0 root trans quad) (-> arg1 extra trans quad))
  (quaternion-copy! (-> arg0 root quat) (-> arg1 quat))
  (vector-identity! (-> arg0 root scale))
  (none)
  )

(defmethod update-perm! entity-perm ((obj entity-perm) (arg0 symbol) (arg1 entity-perm-status))
  (cond
    ((= arg0 'game)
     (logclear! (-> obj status) arg1)
     )
    ((nonzero? (-> obj task))
     (logclear! (-> obj status) (logior (if (logtest? (-> obj status) (entity-perm-status bit-4))
                                            524
                                            0
                                            )
                                        515
                                        )
                )
     )
    (else
      (logclear! (-> obj status) (logior arg1 (if (logtest? (-> obj status) (entity-perm-status bit-4))
                                                  524
                                                  0
                                                  )
                                         )
                 )
      )
    )
  (when (not (logtest? (-> obj status) (entity-perm-status user-set-from-cstage)))
    (set! (-> obj user-uint64) (the-as uint 0))
    0
    )
  obj
  )

(defun reset-actors ((arg0 symbol))
  (set! *display-process-anim* (the-as (pointer process) #f))
  (let* ((v1-0 arg0)
         (s5-0 (cond
                 ((or (= v1-0 'life) (= v1-0 'debug))
                  623
                  )
                 ((= v1-0 'try)
                  623
                  )
                 ((= v1-0 'game)
                  1919
                  )
                 (else
                   1663
                   )
                 )
               )
         (s4-0 *game-info*)
         )
    (dotimes (s3-0 (-> *level* length))
      (let ((v1-4 (-> *level* level s3-0)))
        (when (= (-> v1-4 status) 'active)
          (let ((s2-0 (-> v1-4 bsp level entity)))
            (dotimes (s1-0 (-> s2-0 length))
              (let ((s0-0 (-> s2-0 data s1-0 entity)))
                (kill! s0-0)
                (update-perm! (-> s0-0 extra perm) arg0 (the-as entity-perm-status s5-0))
                )
              )
            )
          )
        )
      )
    (let ((s3-1 (-> s4-0 task-perm-list)))
      (dotimes (s2-1 (-> s3-1 length))
        (update-perm! (-> s3-1 data s2-1) arg0 (the-as entity-perm-status s5-0))
        )
      (logior! (-> s3-1 data 1 status) (entity-perm-status real-complete))
      )
    (let ((s4-1 (-> s4-0 perm-list)))
      (dotimes (s3-2 (-> s4-1 length))
        (update-perm! (-> s4-1 data s3-2) arg0 (the-as entity-perm-status s5-0))
        )
      )
    )
  (iterate-process-tree
    *entity-pool*
    (the-as (function object object) (lambda ((arg0 process-drawable)) (deactivate arg0) (none)))
    *null-kernel-context*
    )
  (if (= arg0 'game)
      (task-control-reset arg0)
      )
  (set! (-> *ACTOR-bank* birth-max) 1000)
  0
  (none)
  )

(defun reset-cameras ()
  (remove-all *camera-engine*)
  (dotimes (gp-0 (-> *level* length))
    (let ((v1-5 (-> *level* level gp-0)))
      (when (= (-> v1-5 status) 'active)
        (let ((s5-0 (-> v1-5 bsp cameras)))
          (when (nonzero? s5-0)
            (dotimes (s4-0 (-> s5-0 length))
              (birth! (-> s5-0 s4-0))
              )
            )
          )
        )
      )
    )
  0
  (none)
  )

(defmethod run-logic? process-drawable ((obj process-drawable))
  (or (not (logtest? (-> obj mask) (process-mask actor-pause)))
      (or (>= (+ (-> *ACTOR-bank* pause-dist) (-> obj root pause-adjust-distance))
              (vector-vector-distance (-> obj root trans) (math-camera-pos))
              )
          (and (nonzero? (-> obj skel)) (!= (-> obj skel root-channel 0) (-> obj skel channel)))
          (and (nonzero? (-> obj draw)) (logtest? (-> obj draw status) (draw-status no-skeleton-update)))
          )
      )
  )

(defmethod birth? entity-links ((obj entity-links) (arg0 vector))
  (and (not (logtest? (-> obj perm status) (entity-perm-status bit-0 dead)))
       (< (vector-vector-distance (-> obj trans) arg0) (-> *ACTOR-bank* birth-dist))
       )
  )

(defmethod actors-update level-group ((obj level-group))
  (local-vars (sv-16 vector) (sv-24 int) (sv-32 entity-links) (sv-48 int) (sv-64 string) (sv-80 int))
  (when *compact-actors*
    (if (and (= *compact-actors* 'debug) (= (-> *nk-dead-pool* alive-list prev) (-> *nk-dead-pool* first-gap)))
        (churn *nk-dead-pool* 1)
        )
    (if (nonzero? *debug-dead-pool*)
        (compact *debug-dead-pool* 10)
        )
    (compact
      *nk-dead-pool*
      (the int
           (lerp-scale 8.0 1.0 (the float (-> *display* frames (-> *display* last-screen) frame run-time)) 2000.0 8000.0)
           )
      )
    )
  (when (not (paused?))
    ;; NOTE : get rid of lag compensation in PC port, it's not helpful
    (let ((s5-1 (#if PC_PORT
                     0
                     (-> *display* frames (-> *display* last-screen) frame run-time)
                     )))
      (let ((f0-5 (fmax (meters 80) (fmin (+ (meters 80) (* (meters 0.05) (the float (- 7000 s5-1)))) (-> *ACTOR-bank* birth-dist)))))
        (seek! (-> *ACTOR-bank* pause-dist) f0-5 (* 81920.0 (-> *display* seconds-per-frame)))
        )
      (seekl! (-> *ACTOR-bank* birth-max) (the int (lerp-scale 25.0 1.0 (the float s5-1) 2000.0 7000.0)) 10)
      )
    (if (movie?)
        (set! (-> *ACTOR-bank* birth-max) 1000)
        )
    )
  (when *spawn-actors*
    (set! sv-16 (camera-pos))
    (set! sv-24 0)
    (dotimes (s5-2 (-> obj length))
      (let ((s4-2 (-> obj level s5-2)))
        (when (= (-> s4-2 status) 'active)
          (cond
            ((= (-> s4-2 display?) 'special)
             (let* ((s4-3 (-> s4-2 entity))
                    (s3-1 (-> s4-3 length))
                    )
               (dotimes (s2-0 s3-1)
                 (let ((v1-44 (-> s4-3 data s2-0)))
                   (cond
                     ((logtest? (-> v1-44 perm status) (entity-perm-status bit-7))
                      (when (not (or (-> v1-44 process) (logtest? (-> v1-44 perm status) (entity-perm-status bit-0 dead))))
                        (birth! (-> v1-44 entity))
                        (set! sv-24 (+ sv-24 1))
                        (if (>= sv-24 (-> *ACTOR-bank* birth-max))
                            (return (the-as object #f))
                            )
                        )
                      )
                     (else
                       (if (and (-> v1-44 process) (not (logtest? (-> v1-44 perm status) (entity-perm-status bit-3))))
                           (kill! (-> v1-44 entity))
                           )
                       )
                     )
                   )
                 )
               )
             )
            ((= (-> s4-2 display?) 'special-vis)
             (let* ((s3-2 (-> s4-2 entity))
                    (s2-1 (-> s3-2 length))
                    )
               (dotimes (s1-0 s2-1)
                 (let ((s0-0 (-> s3-2 data s1-0)))
                   (cond
                     ((and (logtest? (-> s0-0 perm status) (entity-perm-status bit-7)) (is-object-visible? s4-2 (-> s0-0 vis-id) (-> s0-0 entity)))
                      (when (not (or (-> s0-0 process) (logtest? (-> s0-0 perm status) (entity-perm-status bit-0 dead))))
                        (birth! (-> s0-0 entity))
                        (set! sv-24 (+ sv-24 1))
                        )
                      )
                     (else
                       (when (and (-> s0-0 process) (not (logtest? (-> s0-0 perm status) (entity-perm-status bit-3))))
                         (kill! (-> s0-0 entity))
                         (set! sv-24 (+ sv-24 1))
                         )
                       )
                     )
                   )
                 (if (>= sv-24 (-> *ACTOR-bank* birth-max))
                     (return (the-as object #f))
                     )
                 )
               )
             )
            ((= (-> s4-2 display?) 'actor)
             (let* ((s4-4 (-> s4-2 entity))
                    (s3-3 (-> s4-4 length))
                    )
               (dotimes (s2-2 s3-3)
                 (let ((v1-84 (-> s4-4 data s2-2)))
                   (cond
                     (#t
                       (when (not (or (-> v1-84 process) (logtest? (-> v1-84 perm status) (entity-perm-status bit-0 dead))))
                         (birth! (-> v1-84 entity))
                         (set! sv-24 (+ sv-24 1))
                         (if (>= sv-24 (-> *ACTOR-bank* birth-max))
                             (return (the-as object #f))
                             )
                         )
                       )
                     (else
                       (if (and (-> v1-84 process) (not (logtest? (-> v1-84 perm status) (entity-perm-status bit-3))))
                           (kill! (-> v1-84 entity))
                           )
                       )
                     )
                   )
                 )
               )
             )
            ((not *vis-actors*)
             (let* ((s4-5 (-> s4-2 entity))
                    (s3-4 (-> s4-5 length))
                    )
               (dotimes (s2-3 s3-4)
                 (let ((s1-1 (-> s4-5 data s2-3)))
                   (cond
                     ((and (< (vector-vector-distance (-> s1-1 trans) sv-16) (-> *ACTOR-bank* birth-dist))
                           (not (logtest? (-> s1-1 perm status) (entity-perm-status bit-9 bit-10)))
                           )
                      (when (not (or (-> s1-1 process) (logtest? (-> s1-1 perm status) (entity-perm-status bit-0 dead))))
                        (birth! (-> s1-1 entity))
                        (set! sv-24 (+ sv-24 1))
                        (if (>= sv-24 (-> *ACTOR-bank* birth-max))
                            (return (the-as object #f))
                            )
                        )
                      )
                     (else
                       (if (and (-> s1-1 process) (not (logtest? (-> s1-1 perm status) (entity-perm-status bit-3))))
                           (kill! (-> s1-1 entity))
                           )
                       )
                     )
                   )
                 )
               )
             )
            (*vis-actors*
              (when (not (and (-> s4-2 vis-info 0) (-> s4-2 all-visible?)))
                (let* ((s3-5 (-> s4-2 entity))
                       (s2-4 (-> s3-5 length))
                       (s0-1 #f)
                       )
                  (dotimes (s1-2 s2-4)
                    (set! sv-32 (-> s3-5 data s1-2))
                    (cond
                      ((and (#if PC_PORT
                                (or (with-pc (-> *pc-settings* force-actors?)) (is-object-visible? s4-2 (-> sv-32 vis-id) (-> sv-32 entity)))
                                (is-object-visible? s4-2 (-> sv-32 vis-id) (-> sv-32 entity))
                                )
                            (zero? (logand (-> sv-32 perm status) (entity-perm-status bit-9 bit-10)))
                            )
                       (when (not (or (-> sv-32 process) (logtest? (-> sv-32 perm status) (entity-perm-status bit-0 dead)) s0-1))
                         (birth! (-> sv-32 entity))
                         (set! sv-24 (+ sv-24 1))
                         (when (< (/ (the float (memory-free *nk-dead-pool*)) (the float (memory-total *nk-dead-pool*))) 0.1)
                           (let ((s0-2 format))
                             (set! sv-48 0)
                             (set! sv-64 "WARNING: low actor memory, no birth triggered!!! ~D/~D~%")
                             (set! sv-80 (memory-free *nk-dead-pool*))
                             (let ((a3-2 (memory-total *nk-dead-pool*)))
                               (s0-2 sv-48 sv-64 sv-80 a3-2)
                               )
                             )
                           (set! s0-1 #t)
                           )
                         )
                       )
                      (else
                        (when (and (-> sv-32 process) (not (logtest? (-> sv-32 perm status) (entity-perm-status bit-3))))
                          (kill! (-> sv-32 entity))
                          (set! sv-24 (+ sv-24 1))
                          )
                        )
                      )
                    (if (>= sv-24 (-> *ACTOR-bank* birth-max))
                        (return (the-as object #f))
                        )
                    )
                  )
                )
              )
            )
          )
        )
      )
    )
  0
  )

(defun entity-birth-no-kill ((arg0 entity))
  (let ((gp-0 (-> arg0 extra)))
    (logior! (-> gp-0 perm status) (entity-perm-status bit-3))
    (if (not (or (-> gp-0 process) (logtest? (-> gp-0 perm status) (entity-perm-status bit-0 dead))))
        (birth! (-> gp-0 entity))
        )
    (-> gp-0 process)
    )
  (none)
  )

(defun entity-task-complete-on ((arg0 entity))
  (let ((v1-0 (-> arg0 extra)))
    (if (nonzero? (-> v1-0 perm task))
        (logior! (-> *game-info* task-perm-list data (-> v1-0 perm task) status) (entity-perm-status real-complete))
        )
    )
  0
  (none)
  )

(defun entity-task-complete-off ((arg0 entity))
  (let ((v1-0 (-> arg0 extra)))
    (if (!= (-> v1-0 perm task) (game-task complete))
        (logclear! (-> *game-info* task-perm-list data (-> v1-0 perm task) status) (entity-perm-status real-complete))
        )
    )
  0
  (none)
  )

(defmethod dummy-30 entity-actor ((obj entity-actor) (arg0 entity-perm-status) (arg1 symbol))
  (let ((v1-0 (-> obj extra)))
    (if arg1
        (logior! (-> v1-0 perm status) arg0)
        (logclear! (-> v1-0 perm status) arg0)
        )
    (-> v1-0 perm status)
    )
  (none)
  )

(defun process-entity-status! ((arg0 process) (arg1 entity-perm-status) (arg2 symbol))
  (cond
    ((and (-> arg0 entity) (= arg0 (-> arg0 entity extra process)))
     (let ((v1-6 (-> arg0 entity extra)))
       (if arg2
           (logior! (-> v1-6 perm status) arg1)
           (logclear! (-> v1-6 perm status) arg1)
           )
       (the-as int (-> v1-6 perm status))
       )
     )
    (else
      0
      )
    )
  )

<|MERGE_RESOLUTION|>--- conflicted
+++ resolved
@@ -1086,18 +1086,10 @@
                   (bucket-id debug-no-zbuf)
                   (the-as vector (&+ v0-35 0))
                   (the-as vector (&+ v0-35 16))
-<<<<<<< HEAD
-                  (the-as rgba (if (is-object-visible? (-> s5-3 extra level) a1-31 s5-3)
-                                   (the-as uint #x80808000)
-                                   (the-as uint #x80800080)
-                                   )
-                          )
-=======
                   (if (is-object-visible? (-> s5-3 extra level) a1-31)
                       (new 'static 'rgba :g #x80 :b #x80 :a #x80)
                       (new 'static 'rgba :r #x80 :b #x80 :a #x80)
                       )
->>>>>>> 198c8e19
                   )
                 )
             )
