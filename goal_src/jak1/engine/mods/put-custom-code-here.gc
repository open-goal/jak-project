;;-*-Lisp-*-
(in-package goal)

;; name: put-custom-code-here.gc
;; name in dgo: put-custom-code-here
;; dgos: TODO


;;;;;;;;;;;;;;;;;;;;;;;;;;
;; What is this file for.
;;;;;;;;;;;;;;;;;;;;;;;;;;

#| This file contains function defenitions that are pre placed in the mod base,
so if you place custom code inside of these functions, it will exectue based on
the name of the function, for example, if you place (set! (-> *game-info* fuel) (+ (-> *game-info* fuel) 1))
to the function named runs-on-orb-pickup, then jaks powercell count will increase each time you collect
an orb |#


;;;;;;;;;;;;;;;;;;;;;;;;;;
;; Begin function defintions.
;;;;;;;;;;;;;;;;;;;;;;;;;;

(define *multiplayer-info* (new 'global 'multiplayer-info))
(define *registered-with-server?* #f)
(define *last-position-sync-time* (the-as time-frame #f))

(define *remote-targets* (new 'global 'boxed-array handle MAX_MULTIPLAYER_COUNT))

(defun start-extra-target ()
  (ppointer->handle (process-spawn
                target
                :init init-target
                  (-> *game-info* current-continue)
                :from *target-dead-pool*
                :to *target-pool*
                :stack *kernel-dram-stack*
                ))
  )

(defun get-target ((idx int))
  (if (= (-> *multiplayer-info* player_num) -1)
    (if (= idx 0)
      *target*
      (the-as target #f)
      )
    (if (= (-> *multiplayer-info* player_num) idx)
      *target*
      (if (and (-> *remote-targets* idx) (nonzero? (-> *remote-targets* idx)) (handle->process (-> *remote-targets* idx)))
        (the target (handle->process (-> *remote-targets* idx)))
        (the-as target #f)
        )
      )
    )
  )

(defun position-actor ((obj process-drawable) (p remote-player-info))
  ;; position
  (set! (-> obj root trans x) (-> p trans_x))
  (set! (-> obj root trans y) (-> p trans_y))
  (set! (-> obj root trans z) (-> p trans_z))
  ;; rotation
  (set! (-> obj root quat x)  (-> p quat_x))
  (set! (-> obj root quat y)  (-> p quat_y))
  (set! (-> obj root quat z)  (-> p quat_z))
  (set! (-> obj root quat w)  (-> p quat_w))

  ;; additional steps for rotation, state, etc
  (case (-> obj type)
    ((target)
      (let* ((t (the target obj))
             (local-seeker? (is-seeker? (-> *multiplayer-info* players (-> *multiplayer-info* player_num) mp_state)))
             (remote-seeker? (is-seeker? (-> p mp_state)))
             )
        ;; draw usernames if both players are seekers/hiders
        (when (= local-seeker? remote-seeker?)
          (add-debug-text-3d
                       #t
                       (bucket-id debug-no-zbuf)
                       (-> p username)
                       (-> t root trans)
                       (font-color white)
                       (new 'static 'vector2h :y 16)
                       )
          )

        ;; make invulnerable so they dont die
        (logior! (-> t state-flags) (state-flags invulnerable))

        ;; finalize rotation
        (quaternion-copy! (-> t control dir-targ) (-> t root quat))
          
        ;; sync target state
        (target-sync-state (-> p tgt_state) t)
        )
      )
    ((money)
      (let ((m (the money obj)))
        (vector-copy! (-> m base) (-> m root trans))
        (vector-copy! (-> m root-override root-prim world-sphere) (-> m root trans))
        )
      )
    )
    (none)
  )

(define *self-player-info* (the-as remote-player-info #f))
(define *multiplayer-mode* 'jaks)
(defun-extern gmenu-1 (none) )
(define mod-on? #f)
;; (define *multiplayer-mode* 'orbs)
(defun runs-every-frame ()

;;display debug info menu if on
(gmenu-1)

  ;; setup our own remote-player-info if we haven't yet
  (when (not *self-player-info*)
    (set! *self-player-info* (new 'global 'remote-player-info))
    (set! (-> *self-player-info* username) "zed") ;; TODO - pull this from settings I guess?
<<<<<<< HEAD
    (set! (-> *self-player-info* color) (tgt-color purple)) ;; TODO - pull this from settings I guess?
=======
    (set! (-> *self-player-info* color) (tgt-color red)) ;; TODO - pull this from settings I guess?
>>>>>>> b9b36d21
    )

  ;; register with server if we haven't yet
  (when (and *target* (not *registered-with-server?*))
    (pc-http-register *multiplayer-info* *self-player-info*)
    (set! *registered-with-server?* #t)
    ;; wait a bit to ensure registration before syncing position
    (set! *last-position-sync-time* (+ (-> *display* base-frame-counter) (seconds 1.0)))
    )

  (when (and *target* (>= (-> *multiplayer-info* player_num) 0) (< (-> *multiplayer-info* player_num) MAX_MULTIPLAYER_COUNT))
    (when (!= (-> *multiplayer-info* players (-> *multiplayer-info* player_num) mp_state) (mp-tgt-state mp-tgt-invalid))
      ;; jump to lobby if we're in lobby state and not already there (e.g. joined in middle of game)
      (when (and (= (-> *multiplayer-info* players (-> *multiplayer-info* player_num) mp_state) (mp-tgt-state mp-tgt-lobby))
                  (not (string= (-> *game-info* current-continue name) "test-zone-start"))
                  )
        (start 'play (get-continue-by-name *game-info* "test-zone-start"))
        )

      (case (-> *multiplayer-info* state)
        (((mp-game-state mp-game-lobby))
          ;; jump to lobby if game is in lobby state and we're not already there
          #|(when (not (string= (-> *game-info* current-continue name) "test-zone-start"))
            (start 'play (get-continue-by-name *game-info* "test-zone-start"))
<<<<<<< HEAD
            )|#
=======
            (set! (-> *multiplayer-info* players (-> *multiplayer-info* player_num) mp_state) (mp-tgt-state mp-tgt-lobby))
            )
>>>>>>> b9b36d21
          ;; TODO: show players and waiting/ready state
          ;; TODO: show press O to ready up text
          ;; TODO: if ready and either first player or 50% of players are ready, press ? to start game
          (when (cpad-pressed? 0 r2)
            (case (-> *multiplayer-info* players (-> *multiplayer-info* player_num) mp_state)
              (((mp-tgt-state mp-tgt-lobby))
                (set! (-> *multiplayer-info* players (-> *multiplayer-info* player_num) mp_state) (mp-tgt-state mp-tgt-ready))
                )
              (((mp-tgt-state mp-tgt-ready))
                (set! (-> *multiplayer-info* players (-> *multiplayer-info* player_num) mp_state) (mp-tgt-state mp-tgt-start))
                )
              )
            )
          )
        (((mp-game-state mp-game-starting-soon))
<<<<<<< HEAD
          ;; jump to lobby if game is in lobby state and we're not already there
          #|(when (not (string= (-> *game-info* current-continue name) "test-zone-start"))
            (start 'play (get-continue-by-name *game-info* "test-zone-start"))
            )|#
=======
          ;; jump to lobby if game is in starting-soon state and we're not already there
          (when (not (string= (-> *game-info* current-continue name) "test-zone-start"))
            (start 'play (get-continue-by-name *game-info* "test-zone-start"))
            (set! (-> *multiplayer-info* players (-> *multiplayer-info* player_num) mp_state) (mp-tgt-state mp-tgt-lobby))
            )
          (when (cpad-pressed? 0 r2)
            (case (-> *multiplayer-info* players (-> *multiplayer-info* player_num) mp_state)
              (((mp-tgt-state mp-tgt-lobby))
                (set! (-> *multiplayer-info* players (-> *multiplayer-info* player_num) mp_state) (mp-tgt-state mp-tgt-ready))
                )
              )
            )
          ;; game was already started, so if we ready, move us to start
          (when (= (-> *multiplayer-info* players (-> *multiplayer-info* player_num) mp_state) (mp-tgt-state mp-tgt-ready))
            (set! (-> *multiplayer-info* players (-> *multiplayer-info* player_num) mp_state) (mp-tgt-state mp-tgt-start))
            )
>>>>>>> b9b36d21
          ;; TODO: same as lobby, but also show timer
          )
        (((mp-game-state mp-game-play-hide))
          ;; TODO: show text for who's who (toggle?)
          ;; TODO: if seeker, blackout with timer
          (case (-> *multiplayer-info* players (-> *multiplayer-info* player_num) mp_state)
            (((mp-tgt-state mp-tgt-lobby))
              ;; TODO: allow for freecam
              )
            (((mp-tgt-state mp-tgt-ready) (mp-tgt-state mp-tgt-start))
              ;; shouldnt happen? on game start server should assign hider/seeker states
              )
            (((mp-tgt-state mp-tgt-hider-start))
              ;; TODO: spawn at ? checkpoint (based on toggle), show text and timer to controls, switch to hider-play
              )
            (((mp-tgt-state mp-tgt-hider-play))
              ;; TODO: spawn at ? checkpoint (based on toggle), show text and timer to controls, switch to hider-play
              )
            (((mp-tgt-state mp-tgt-seeker-wait))
              ;; TODO blackout with timer
              )
            )
          )
        (((mp-game-state mp-game-play-seek))
          ;; TODO: if seeker, spawn at ? checkpoint (based on toggle), show text, check for "collision" with remote targets
            ;; option to give up
          ;; TODO: if hider, show text, optionally freeze
          ;; TODO: show alerts when hiders collected (server should set most recent case and then clear every 5s or so?)
          )
        (((mp-game-state mp-game-end))
          ;; TODO: show text about who won, stats, idfk
          )
        )
      )

    ;; if never synced positions, or its been X ms, request updated positions
    (when (or (not *last-position-sync-time*)
              (>= (- (-> *display* base-frame-counter) *last-position-sync-time*) (seconds 0.05)))
      ;; update last sync time
      (set! *last-position-sync-time* (-> *display* base-frame-counter))

      ;; update this player's position and send to server
      (set! (-> *multiplayer-info* players (-> *multiplayer-info* player_num) username)   (-> *self-player-info* username))
      (set! (-> *multiplayer-info* players (-> *multiplayer-info* player_num) color)      (-> *self-player-info* color))
      (set! (-> *multiplayer-info* players (-> *multiplayer-info* player_num) trans_x)    (-> *target* root trans x))
      (set! (-> *multiplayer-info* players (-> *multiplayer-info* player_num) trans_y)    (-> *target* root trans y))
      (set! (-> *multiplayer-info* players (-> *multiplayer-info* player_num) trans_z)    (-> *target* root trans z))
      (set! (-> *multiplayer-info* players (-> *multiplayer-info* player_num) quat_x)     (-> *target* root quat x))
      (set! (-> *multiplayer-info* players (-> *multiplayer-info* player_num) quat_y)     (-> *target* root quat y))
      (set! (-> *multiplayer-info* players (-> *multiplayer-info* player_num) quat_z)     (-> *target* root quat z))
      (set! (-> *multiplayer-info* players (-> *multiplayer-info* player_num) quat_w)     (-> *target* root quat w))
      (set! (-> *multiplayer-info* players (-> *multiplayer-info* player_num) tgt_state)  (-> *target* state name))

      ;; if first time, we need to change our state from invalid to lobby
      ;; this is also sort of like an "ack" back to the server to count you as fully joined
      (if (= (-> *multiplayer-info* players (-> *multiplayer-info* player_num) mp_state) (mp-tgt-state mp-tgt-invalid))
        (set! (-> *multiplayer-info* players (-> *multiplayer-info* player_num) mp_state) (mp-tgt-state mp-tgt-lobby))
        )
      
      ;; send updated player info to server
      (pc-http-update)

      ;; request to get positions of other players from server (async)
      (pc-http-get)
      )

    (dotimes (idx MAX_MULTIPLAYER_COUNT)
      (when (!= (-> *multiplayer-info* player_num) idx)
        (when (!= (-> *multiplayer-info* players idx mp_state) (mp-tgt-state mp-tgt-invalid))
          ;; see if we need to spawn any remote targets
          (when (or (zero? (-> *remote-targets* idx)) (not (handle->process (-> *remote-targets* idx))))
            (case *multiplayer-mode*
              (('jaks)
                (set! (-> *remote-targets* idx) (start-extra-target))
                )
              (('orbs)
                (let ((vec (new 'stack-no-clear 'vector)))
                  (set! (-> vec x) 0.0)
                  (set! (-> vec y) -80920.0)  ;; spawn orbs 20m under 0,0,0 so nobody can collect them (nice try zed)
                  (set! (-> vec z) 0.0)
                  (set! (-> *remote-targets* idx) (ppointer->handle (birth-pickup-at-point-inner
                                                      vec
                                                      (pickup-type money)
                                                      (the-as float 1.0)
                                                      #t
                                                      *target*
                                                      (the-as fact-info #f)
                                                      #f  ;; no-bob
                                                    )))
                  )
                )
              )
            )
          ;; assume target spawned at this point 

          ;; position/color remote targets
          (let ((p (-> *multiplayer-info* players idx))
                (obj (the process-drawable (handle->process (-> *remote-targets* idx)))))
            (when obj
              (position-actor obj p)
              (if (is-seeker? (-> p mp_state))
                (color-target obj (tgt-color holo)) ;; seekers are holo
                (color-target obj (-> p color)) ;; otherwise use player's choice
                )
              )
            )
          )
        )
      )

    ;; color ourselves
    (if (is-seeker? (-> *multiplayer-info* players (-> *multiplayer-info* player_num) mp_state))
      (color-target *target* (tgt-color holo)) ;; seekers are holo
      (color-target *target* (-> *self-player-info* color)) ;; otherwise use player's choice
      )
    )
  (none)
  )

(defun runs-on-orb-pickup ((parent process-tree))
  (let* ((from-cache? (and parent (type-type? (-> parent type) orb-cache-top))))
    ;; Code here runs on ANY orb pickup


    (when from-cache?
      ;; Code here runs only if the orb was from an orb cache

      )

    (when (not from-cache?)
      ;; Code here runs only if the orb was NOT from an orb cache

      )
    )
  (none)
  )

(defun runs-on-fly-pickup ()
  ;; Code here runs on any scout fly pickup

  (none)
  )

(defun runs-on-cell-pickup ((cell-event symbol))
  (case cell-event
    (('pickup)      
      ;; Code here runs as soon as you pickup a powercell

      )
    (('cutscene-end)      
      ;; Code here runs at the end of any powercell cutscene

      )
    )

  (none)
  )

(defun runs-on-eco-pickup ((eco-type pickup-type) (parent process-tree))
  (let* ((from-vent? (and parent (type-type? (-> parent type) vent))))
    ;; Code here runs as soon as you pickup ANY eco

    (case eco-type
      (((pickup-type eco-yellow))      
        ;; Code here runs as soon as you pickup yellow eco

        )
      (((pickup-type eco-red))      
        ;; Code here runs as soon as you pickup red eco

        )
      (((pickup-type eco-blue))      
        ;; Code here runs as soon as you pickup blue eco

        )
      (((pickup-type eco-pill))      
        ;; Code here runs as soon as you pickup small green eco

        )
      (((pickup-type eco-green))      
        ;; Code here runs as soon as you pickup big green eco 

        )
      )
    
    (when from-vent?
      ;; Code here runs only if the eco was picked up from a vent

      )
    )

  (none)
  )

    (defun runs-on-jak-spawn ()
      ;; Code here runs every time jak spawns (loading a file new game or death)   


	
	 
	
  (none)
  )

(defun runs-on-jak-death ((death-event symbol))
  (case death-event
    (('dying)
      ;; Code here runs immediately every time jak dies, before any death animation or death cutscene
      
      )
    (('blackout)
      ;; Code here runs after jak dies (and any death cutscene finishes), during the blackout before he spawns

      )
    )
  
  (none)
  )


;;;;;;;;;;;;;;;;;;;;;;;;;;
;; deprecated function defintions.
;;;;;;;;;;;;;;;;;;;;;;;;;;

#| these are no longer recommended/supported however we include them anyways to not break anyones mods.
|#<|MERGE_RESOLUTION|>--- conflicted
+++ resolved
@@ -118,11 +118,7 @@
   (when (not *self-player-info*)
     (set! *self-player-info* (new 'global 'remote-player-info))
     (set! (-> *self-player-info* username) "zed") ;; TODO - pull this from settings I guess?
-<<<<<<< HEAD
-    (set! (-> *self-player-info* color) (tgt-color purple)) ;; TODO - pull this from settings I guess?
-=======
     (set! (-> *self-player-info* color) (tgt-color red)) ;; TODO - pull this from settings I guess?
->>>>>>> b9b36d21
     )
 
   ;; register with server if we haven't yet
@@ -147,12 +143,8 @@
           ;; jump to lobby if game is in lobby state and we're not already there
           #|(when (not (string= (-> *game-info* current-continue name) "test-zone-start"))
             (start 'play (get-continue-by-name *game-info* "test-zone-start"))
-<<<<<<< HEAD
-            )|#
-=======
             (set! (-> *multiplayer-info* players (-> *multiplayer-info* player_num) mp_state) (mp-tgt-state mp-tgt-lobby))
             )
->>>>>>> b9b36d21
           ;; TODO: show players and waiting/ready state
           ;; TODO: show press O to ready up text
           ;; TODO: if ready and either first player or 50% of players are ready, press ? to start game
@@ -168,12 +160,6 @@
             )
           )
         (((mp-game-state mp-game-starting-soon))
-<<<<<<< HEAD
-          ;; jump to lobby if game is in lobby state and we're not already there
-          #|(when (not (string= (-> *game-info* current-continue name) "test-zone-start"))
-            (start 'play (get-continue-by-name *game-info* "test-zone-start"))
-            )|#
-=======
           ;; jump to lobby if game is in starting-soon state and we're not already there
           (when (not (string= (-> *game-info* current-continue name) "test-zone-start"))
             (start 'play (get-continue-by-name *game-info* "test-zone-start"))
@@ -190,7 +176,6 @@
           (when (= (-> *multiplayer-info* players (-> *multiplayer-info* player_num) mp_state) (mp-tgt-state mp-tgt-ready))
             (set! (-> *multiplayer-info* players (-> *multiplayer-info* player_num) mp_state) (mp-tgt-state mp-tgt-start))
             )
->>>>>>> b9b36d21
           ;; TODO: same as lobby, but also show timer
           )
         (((mp-game-state mp-game-play-hide))
