--- conflicted
+++ resolved
@@ -70,7 +70,6 @@
   (mp-tgt-seeker-play)
   )
 
-<<<<<<< HEAD
   (defun-debug mp-tgt-state->string ((cmd mp-tgt-state))
   (enum->string mp-tgt-state cmd)
   )
@@ -81,8 +80,6 @@
       )
   )
 
-=======
->>>>>>> b9b36d21
 (defenum tgt-color
   :type uint32
   (normal)
