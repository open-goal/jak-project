--- conflicted
+++ resolved
@@ -9,11 +9,8 @@
 (define-extern *cavegem-sg* skeleton-group)
 (define-extern *minershort-sg* skeleton-group)
 (define-extern *minertall-sg* skeleton-group)
-<<<<<<< HEAD
 
 ;; DECOMP BEGINS
-=======
->>>>>>> 56076caa
 
 (defbehavior miners-anim-loop minershort ()
   (when (!= (if (> (-> self skel active-channels) 0)
@@ -44,10 +41,6 @@
   (none)
   )
 
-<<<<<<< HEAD
-=======
-;; definition of type minertall
->>>>>>> 56076caa
 (deftype minertall (process-taskable)
   ()
   :heap-base #x110
@@ -56,16 +49,6 @@
   :flag-assert         #x350110017c
   )
 
-<<<<<<< HEAD
-=======
-;; definition for method 3 of type minertall
-(defmethod inspect minertall ((obj minertall))
-  (let ((t9-0 (method-of-type process-taskable inspect)))
-   (t9-0 obj)
-   )
-  obj
-  )
->>>>>>> 56076caa
 
 (let
   ((v1-2
@@ -165,10 +148,6 @@
   (none)
   )
 
-<<<<<<< HEAD
-=======
-;; definition of type minershort
->>>>>>> 56076caa
 (deftype minershort (process-taskable)
   ((other-miner minertall  :offset-assert 380)
    )
@@ -178,20 +157,7 @@
   :flag-assert         #x3501100180
   )
 
-<<<<<<< HEAD
-
-=======
-;; definition for method 3 of type minershort
-(defmethod inspect minershort ((obj minershort))
-  (let ((t9-0 (method-of-type process-taskable inspect)))
-   (t9-0 obj)
-   )
-  (format #t "~T~Tother-miner: ~A~%" (-> obj other-miner))
-  obj
-  )
-
-;; failed to figure out what this is:
->>>>>>> 56076caa
+
 (let
   ((v1-7
     (new 'static 'skeleton-group
@@ -231,7 +197,6 @@
   (new 'static 'sparticle-launcher
    :init-specs
    (new 'static 'inline-array sp-field-init-spec 25
-<<<<<<< HEAD
     (new 'static 'sp-field-init-spec
      :field #x1
      :initial-valuef (the-as float #x200000)
@@ -377,33 +342,6 @@
      :random-multf 1.0
      )
     (new 'static 'sp-field-init-spec :field #x43)
-=======
-    (sp-tex spt-texture (new 'static 'texture-id :page #x2))
-    (sp-rnd-flt spt-num 1.0 2.0 1.0)
-    (sp-flt spt-y (meters 0.0))
-    (sp-rnd-flt spt-scale-x (meters 0.075) (meters 0.075) 1.0)
-    (sp-rnd-flt spt-rot-z (degrees 0.0) (degrees 360.0) 1.0)
-    (sp-copy-from-other spt-scale-y -4)
-    (sp-rnd-flt spt-r 128.0 64.0 1.0)
-    (sp-rnd-flt spt-g 128.0 32.0 1.0)
-    (sp-rnd-flt spt-b 128.0 16.0 1.0)
-    (sp-rnd-flt spt-a 32.0 32.0 1.0)
-    (sp-rnd-flt spt-vel-y (meters 0.0) (meters 0.00033333333) 1.0)
-    (sp-rnd-flt spt-scalevel-x (meters 0.0005) (meters 0.001) 1.0)
-    (sp-rnd-flt spt-rotvel-z (degrees -0.2) (degrees 0.4) 1.0)
-    (sp-copy-from-other spt-scalevel-y -4)
-    (sp-flt spt-fade-r -0.32820514)
-    (sp-flt spt-fade-g -0.32820514)
-    (sp-flt spt-fade-b -0.32820514)
-    (sp-flt spt-fade-a -0.16410257)
-    (sp-rnd-flt spt-accel-y 0.13653333 0.27306667 1.0)
-    (sp-int spt-timer 390)
-    (sp-cpuinfo-flags bit2 bit12 bit14)
-    (sp-rnd-flt spt-conerot-x (degrees 0.0) (degrees 360.0) 1.0)
-    (sp-rnd-flt spt-conerot-y (degrees 0.0) (degrees 360.0) 1.0)
-    (sp-rnd-flt spt-conerot-radius (meters 0.0) (meters 0.05) 1.0)
-    (sp-end)
->>>>>>> 56076caa
     )
    )
   )
@@ -413,7 +351,6 @@
   (new 'static 'sparticle-launcher
    :init-specs
    (new 'static 'inline-array sp-field-init-spec 18
-<<<<<<< HEAD
     (new 'static 'sp-field-init-spec
      :field #x1
      :initial-valuef (the-as float #x200f00)
@@ -520,26 +457,6 @@
      :random-multf (the-as float #x1)
      )
     (new 'static 'sp-field-init-spec :field #x43)
-=======
-    (sp-tex spt-texture (new 'static 'texture-id :index #xf :page #x2))
-    (sp-flt spt-num 3.0)
-    (sp-rnd-flt spt-y (meters -0.08) (meters 0.02) 1.0)
-    (sp-rnd-flt spt-scale-x (meters 0.2) (meters 0.2) 1.0)
-    (sp-copy-from-other spt-scale-y -4)
-    (sp-rnd-flt spt-r 128.0 64.0 1.0)
-    (sp-rnd-flt spt-g 64.0 64.0 1.0)
-    (sp-rnd-flt spt-b 0.0 32.0 1.0)
-    (sp-rnd-flt spt-a 32.0 32.0 1.0)
-    (sp-rnd-flt spt-vel-x (meters 0.0) (meters 0.00016666666) 1.0)
-    (sp-rnd-flt spt-vel-z (meters 0.0) (meters 0.00016666666) 1.0)
-    (sp-flt spt-scalevel-x (meters -0.0016666667))
-    (sp-copy-from-other spt-scalevel-y -4)
-    (sp-flt spt-fade-g -0.7111111)
-    (sp-rnd-flt spt-accel-y 1.0922667 0.27306667 1.0)
-    (sp-int-plain-rnd spt-timer 60 29 1)
-    (sp-cpuinfo-flags bit3)
-    (sp-end)
->>>>>>> 56076caa
     )
    )
   )
@@ -549,7 +466,6 @@
   (new 'static 'sparticle-launcher
    :init-specs
    (new 'static 'inline-array sp-field-init-spec 20
-<<<<<<< HEAD
     (new 'static 'sp-field-init-spec
      :field #x1
      :initial-valuef (the-as float #x201200)
@@ -666,28 +582,6 @@
      :random-multf (the-as float #x1)
      )
     (new 'static 'sp-field-init-spec :field #x43)
-=======
-    (sp-tex spt-texture (new 'static 'texture-id :index #x12 :page #x2))
-    (sp-flt spt-num 1.0)
-    (sp-flt spt-y (meters -0.02))
-    (sp-rnd-flt spt-scale-x (meters 0.5) (meters 0.75) 1.0)
-    (sp-rnd-flt spt-rot-z (degrees 0.0) (degrees 360.0) 1.0)
-    (sp-copy-from-other spt-scale-y -4)
-    (sp-rnd-flt spt-r 128.0 64.0 1.0)
-    (sp-rnd-flt spt-g 64.0 64.0 1.0)
-    (sp-rnd-flt spt-b 0.0 32.0 1.0)
-    (sp-rnd-flt spt-a 16.0 32.0 1.0)
-    (sp-rnd-flt spt-vel-x (meters 0.0) (meters 0.00016666666) 1.0)
-    (sp-rnd-flt spt-vel-z (meters 0.0) (meters 0.00016666666) 1.0)
-    (sp-flt spt-scalevel-x (meters -0.0016666667))
-    (sp-copy-from-other spt-scalevel-y -4)
-    (sp-flt spt-fade-g -0.7111111)
-    (sp-flt spt-fade-a -1.92)
-    (sp-rnd-flt spt-accel-y 1.0922667 0.27306667 1.0)
-    (sp-int spt-timer 20)
-    (sp-cpuinfo-flags bit2 bit3)
-    (sp-end)
->>>>>>> 56076caa
     )
    )
   )
@@ -735,11 +629,6 @@
   (none)
   )
 
-<<<<<<< HEAD
-=======
-;; definition for function minershort-trans-hook
-;; INFO: Return type mismatch object vs none.
->>>>>>> 56076caa
 (defbehavior minershort-trans-hook minershort ()
   (spawn
    (-> self part)
