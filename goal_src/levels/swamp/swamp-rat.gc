;;-*-Lisp-*-
(in-package goal)

;; name: swamp-rat.gc
;; name in dgo: swamp-rat
;; dgos: L1, SWA

(declare-type swamp-rat-nest process-drawable)
(declare-type billy process-taskable)

;; DECOMP BEGINS

(deftype swamp-rat (nav-enemy)
  ((up-vector          vector :inline :offset-assert 400)
   (state-float        float          :offset-assert 416)
   (state-vector       vector :inline :offset-assert 432)
   (_hack              uint64         :offset-assert 448)
   (wiggle-time        uint64         :offset-assert 456)
   (wiggle-angle       float          :offset-assert 464)
   (delta-wiggle-angle float          :offset-assert 468)
   (wiggle-factor      float          :offset-assert 472)
   (min-height         float          :offset-assert 476)
   (chase-rest-time    uint64         :offset-assert 480)
   (target-nav-time    uint64         :offset-assert 488)
   )
  :heap-base #x180
  :method-count-assert 76
  :size-assert         #x1f0
  :flag-assert         #x4c018001f0
  )


(defskelgroup *swamp-rat-sg* swamp-rat
  0
  4
  ((1 (meters 20)) (2 (meters 40)) (3 (meters 999999)))
  :bounds (static-spherem 0 1 0 4)
  :longest-edge (meters 1)
  )

(defmethod
  dummy-44
  swamp-rat
  ((obj swamp-rat) (arg0 process) (arg1 event-message-block))
  (when
   ((method-of-type touching-shapes-entry prims-touching?)
    (the-as touching-shapes-entry (-> arg1 param 0))
    (-> obj collide-info)
    (the-as uint 1)
    )
   (when
    (nav-enemy-send-attack
     arg0
     (the-as touching-shapes-entry (-> arg1 param 0))
     'generic
     )
    (let* ((s5-1 (-> obj parent))
           (a0-4 (if (and (nonzero? s5-1) (type-type? pointer process-drawable))
                  s5-1
                  )
            )
           )
     (if a0-4
      (send-event (the-as process-tree a0-4) 'victory)
      (go (method-of-object obj nav-enemy-victory))
      )
     )
    )
   )
  )

<<<<<<< HEAD
;; WARN: rewrite_to_get_var got a none typed variable. Is there unreachable code?. [OP: 7]
=======
;; WARN: rewrite_to_get_var got a none typed variable. Is there unreachable code? [OP: 7]
>>>>>>> cc93986a
(defbehavior
  swamp-rat-default-event-handler swamp-rat
  ((arg0 process) (arg1 int) (arg2 symbol) (arg3 event-message-block))
  (let ((v1-0 arg2))
   (the-as object (if (= v1-0 'victory)
                   (go-virtual nav-enemy-victory)
                   (nav-enemy-default-event-handler arg0 arg1 arg2 arg3)
                   )
    )
   )
  )

swamp-rat-default-event-handler

(defmethod common-post swamp-rat ((obj swamp-rat))
  (when (logtest? (-> obj collide-info status) 1)
   (vector-deg-seek
    (-> obj up-vector)
    (-> obj up-vector)
    (-> obj collide-info surface-normal)
    910.2222
    )
   (vector-normalize! (-> obj up-vector) 1.0)
   )
  (forward-up-nopitch->quaternion
   (-> obj collide-info quat)
   (vector-z-quaternion! (new-stack-vector0) (-> obj collide-info quat))
   (-> obj up-vector)
   )
  ((the-as (function nav-enemy none) (find-parent-method swamp-rat 39)) obj)
  (none)
  )

(defmethod TODO-RENAME-38 swamp-rat ((obj swamp-rat))
  (dummy-59
   (-> obj collide-info)
   (-> obj collide-info transv)
   (the-as uint 1)
   8192.0
   #t
   #f
   #f
   )
  (when (< (-> obj collide-info trans y) (-> obj min-height))
   (let ((a1-1 (new 'stack-no-clear 'vector)))
    (set! (-> a1-1 quad) (-> obj collide-info trans quad))
    (set! (-> a1-1 y) (-> obj min-height))
    (TODO-RENAME-61
     (-> obj collide-info)
     a1-1
     (-> obj collide-info transv)
     *y-vector*
     )
    )
   )
  0
  (none)
  )

(defstate nav-enemy-idle (swamp-rat)
  :virtual #t
  :event
  swamp-rat-default-event-handler
  :post
  (behavior ()
   (ja-post)
   (none)
   )
  )

(defstate nav-enemy-patrol (swamp-rat)
  :virtual #t
  :event
  swamp-rat-default-event-handler
  :code
  (behavior ()
   (let ((f30-0 (nav-enemy-rnd-float-range 0.9 1.1)))
    (while #t
     (let ((a0-1 (-> self skel root-channel 0)))
      (set!
       (-> a0-1 frame-group)
       (the-as
        art-joint-anim
        (-> self draw art-group data (-> self nav-info walk-anim))
        )
       )
      (set!
       (-> a0-1 param 0)
       (the
        float
        (+
         (->
          (the-as
           art-joint-anim
           (-> self draw art-group data (-> self nav-info walk-anim))
           )
          data
          0
          length
          )
         -1
         )
        )
       )
      (set! (-> a0-1 param 1) f30-0)
      (set! (-> a0-1 frame-num) 0.0)
      (joint-control-channel-group!
       a0-1
       (the-as
        art-joint-anim
        (-> self draw art-group data (-> self nav-info walk-anim))
        )
       num-func-seek!
       )
      )
     (until (ja-done? 0)
      (suspend)
      (let ((a0-2 (-> self skel root-channel 0)))
       (set!
        (-> a0-2 param 0)
        (the float (+ (-> a0-2 frame-group data 0 length) -1))
        )
       (set! (-> a0-2 param 1) f30-0)
       (joint-control-channel-group-eval!
        a0-2
        (the-as art-joint-anim #f)
        num-func-seek!
        )
       )
      )
     )
    )
   (none)
   )
  )

(defstate nav-enemy-notice (swamp-rat)
  :virtual #t
  :event
  swamp-rat-default-event-handler
  :code
  (behavior ()
   (let ((a0-0 (-> self skel root-channel 0)))
    (set! (-> a0-0 param 0) 1.0)
    (joint-control-channel-group!
     a0-0
     (the-as art-joint-anim #f)
     num-func-loop!
     )
    )
   (ja-channel-push! 1 51)
   (let ((gp-0 (-> self skel root-channel 0)))
    (set!
     (-> gp-0 frame-group)
     (the-as art-joint-anim (-> self draw art-group data 8))
     )
    (set! (-> gp-0 param 0) (ja-aframe 30.0 0))
    (set! (-> gp-0 param 1) 1.0)
    (set! (-> gp-0 frame-num) 0.0)
    (joint-control-channel-group!
     gp-0
     (the-as art-joint-anim (-> self draw art-group data 8))
     num-func-seek!
     )
    )
   (until (ja-done? 0)
    (ja-blend-eval)
    (suspend)
    (let ((gp-1 (-> self skel root-channel 0)))
     (set! (-> gp-1 param 0) (ja-aframe 30.0 0))
     (set! (-> gp-1 param 1) 1.0)
     (joint-control-channel-group-eval!
      gp-1
      (the-as art-joint-anim #f)
      num-func-seek!
      )
     )
    )
   (let ((a0-7 (-> self skel root-channel 0)))
    (set!
     (-> a0-7 param 0)
     (the float (+ (-> a0-7 frame-group data 0 length) -1))
     )
    (set! (-> a0-7 param 1) 1.0)
    (joint-control-channel-group!
     a0-7
     (the-as art-joint-anim #f)
     num-func-seek!
     )
    )
   (go-virtual nav-enemy-chase)
   (none)
   )
  )

(defbehavior swamp-rat-update-wiggle-params swamp-rat ()
  (let* ((f0-0 (rand-vu-float-range 0.0 1.0))
         (f1-1 (+ 1.0 (* 2.0 f0-0)))
         (f2-2 f1-1)
         (f2-4 (/ 1.0 f2-2))
         (f0-2 (+ 1.0 (* 0.2 f0-0)))
         )
   (set! (-> self delta-wiggle-angle) (* 910.2222 f1-1))
   (set! (-> self wiggle-factor) (* 1.5 f2-4))
   (let ((f0-3 (* 28672.0 f0-2)))
    (set! (-> self target-speed) f0-3)
    f0-3
    )
   )
  )

(defbehavior swamp-rat-update-wiggle-target swamp-rat ((arg0 vector))
  (+! (-> self wiggle-angle) (-> self delta-wiggle-angle))
  (if (< 65536.0 (-> self wiggle-angle))
   (set! (-> self wiggle-angle) (+ -65536.0 (-> self wiggle-angle)))
   )
  (let* ((v1-3 (-> self collide-info trans))
         (a1-1 (vector-! (new 'stack-no-clear 'vector) v1-3 arg0))
         (s3-0
          (vector-rotate-around-y! (new 'stack-no-clear 'vector) a1-1 16384.0)
          )
         (v1-4
          (vector+*!
           (new 'stack-no-clear 'vector)
           arg0
           s3-0
           (* (-> self wiggle-factor) (sin (-> self wiggle-angle)))
           )
          )
         (v0-3 (-> self nav target-pos))
         )
   (set! (-> v0-3 quad) (-> v1-4 quad))
   v0-3
   )
  )

(defstate nav-enemy-chase (swamp-rat)
  :virtual #t
  :event
  swamp-rat-default-event-handler
  :trans
  (behavior ()
   (if
    (>=
     (- (-> *display* base-frame-counter) (-> self state-time))
     (the-as int (-> self chase-rest-time))
     )
    (go-virtual nav-enemy-victory)
    )
   ((-> (method-of-type nav-enemy nav-enemy-chase) trans))
   (none)
   )
  :code
  (behavior ()
   (set!
    (-> self target-nav-time)
    (the-as uint (-> *display* base-frame-counter))
    )
   (set!
    (-> self wiggle-time)
    (the-as uint (+ (-> *display* base-frame-counter) -3000))
    )
   (set! (-> self wiggle-angle) 0.0)
   (set! (-> self chase-rest-time) (the-as uint (rand-vu-int-range 300 1200)))
   (ja-channel-push! 1 51)
   (let ((gp-0 (-> self skel root-channel 0)))
    (joint-control-channel-group-eval!
     gp-0
     (the-as art-joint-anim (-> self draw art-group data 9))
     num-func-identity
     )
    (set! (-> gp-0 frame-num) 0.0)
    )
   (while #t
    (when
     (>=
      (- (-> *display* base-frame-counter) (the-as int (-> self wiggle-time)))
      300
      )
     (set!
      (-> self wiggle-time)
      (the-as uint (-> *display* base-frame-counter))
      )
     (swamp-rat-update-wiggle-params)
     )
    (suspend)
    (let ((a0-4 (-> self skel root-channel 0)))
     (set! (-> a0-4 param 0) 1.0)
     (joint-control-channel-group-eval!
      a0-4
      (the-as art-joint-anim #f)
      num-func-loop!
      )
     )
    )
   (none)
   )
  :post
  (behavior ()
   (swamp-rat-update-wiggle-target (target-pos 0))
   (nav-enemy-travel-post)
   (none)
   )
  )

(defstate nav-enemy-stop-chase (swamp-rat)
  :virtual #t
  :event
  swamp-rat-default-event-handler
  :code
  (-> (method-of-type nav-enemy nav-enemy-stop-chase) code)
  )

(defstate nav-enemy-stare (swamp-rat)
  :virtual #t
  :event
  swamp-rat-default-event-handler
  :code
  (behavior ()
   (set! (-> self rotate-speed) 1456355.5)
   (set! (-> self turn-time) 22)
   (let ((f30-0 (rand-vu-float-range 0.8 1.2)))
    (while #t
     (logior! (-> self nav-enemy-flags) 16)
     (ja-channel-push! 1 30)
     (let ((a0-2 (-> self skel root-channel 0)))
      (set!
       (-> a0-2 frame-group)
       (the-as art-joint-anim (-> self draw art-group data 10))
       )
      (set!
       (-> a0-2 param 0)
       (the
        float
        (+
         (->
          (the-as art-joint-anim (-> self draw art-group data 10))
          data
          0
          length
          )
         -1
         )
        )
       )
      (set! (-> a0-2 param 1) f30-0)
      (set! (-> a0-2 frame-num) 0.0)
      (joint-control-channel-group!
       a0-2
       (the-as art-joint-anim (-> self draw art-group data 10))
       num-func-seek!
       )
      )
     (until (ja-done? 0)
      (suspend)
      (let ((a0-3 (-> self skel root-channel 0)))
       (set!
        (-> a0-3 param 0)
        (the float (+ (-> a0-3 frame-group data 0 length) -1))
        )
       (set! (-> a0-3 param 1) f30-0)
       (joint-control-channel-group-eval!
        a0-3
        (the-as art-joint-anim #f)
        num-func-seek!
        )
       )
      )
     (let ((a0-5 (-> self skel root-channel 0)))
      (set! (-> a0-5 param 0) 1.0)
      (joint-control-channel-group!
       a0-5
       (the-as art-joint-anim #f)
       num-func-loop!
       )
      )
     (set! (-> self nav-enemy-flags) (logand -17 (-> self nav-enemy-flags)))
     (let ((gp-0 (rand-vu-int-range 300 600))
           (s5-0 (-> *display* base-frame-counter))
           )
      (until (>= (- (-> *display* base-frame-counter) s5-0) gp-0)
       (let ((v1-33 (-> self skel root-channel 0)))
        (set! (-> v1-33 num-func) num-func-identity)
        (set! (-> v1-33 frame-num) 0.0)
        )
       (ja-blend-eval)
       (suspend)
       (suspend)
       )
      )
     )
    )
   (none)
   )
  )

(defstate nav-enemy-give-up (swamp-rat)
  :virtual #t
  :event
  swamp-rat-default-event-handler
  :code
  (behavior ()
   (ja-channel-push! 1 22)
   (let ((a0-1 (-> self skel root-channel 0)))
    (set!
     (-> a0-1 frame-group)
     (the-as art-joint-anim (-> self draw art-group data 4))
     )
    (set!
     (-> a0-1 param 0)
     (the
      float
      (+
       (->
        (the-as art-joint-anim (-> self draw art-group data 4))
        data
        0
        length
        )
       -1
       )
      )
     )
    (set! (-> a0-1 param 1) 1.0)
    (set! (-> a0-1 frame-num) 0.0)
    (joint-control-channel-group!
     a0-1
     (the-as art-joint-anim (-> self draw art-group data 4))
     num-func-seek!
     )
    )
   (until (ja-done? 0)
    (suspend)
    (let ((a0-2 (-> self skel root-channel 0)))
     (set!
      (-> a0-2 param 0)
      (the float (+ (-> a0-2 frame-group data 0 length) -1))
      )
     (set! (-> a0-2 param 1) 1.0)
     (joint-control-channel-group-eval!
      a0-2
      (the-as art-joint-anim #f)
      num-func-seek!
      )
     )
    )
   (logclear! (-> self nav flags) (nav-control-flags bit17 bit19))
   (nav-enemy-get-new-patrol-point)
   (let ((a0-7 (-> self skel root-channel 0)))
    (set!
     (-> a0-7 frame-group)
     (the-as art-joint-anim (-> self draw art-group data 4))
     )
    (set!
     (-> a0-7 param 0)
     (the
      float
      (+
       (->
        (the-as art-joint-anim (-> self draw art-group data 4))
        data
        0
        length
        )
       -1
       )
      )
     )
    (set! (-> a0-7 param 1) 1.0)
    (set! (-> a0-7 frame-num) 0.0)
    (joint-control-channel-group!
     a0-7
     (the-as art-joint-anim (-> self draw art-group data 4))
     num-func-seek!
     )
    )
   (until (ja-done? 0)
    (seek-to-point-toward-point!
     (-> self collide-info)
     (-> self nav destination-pos)
     (-> self rotate-speed)
     (-> self turn-time)
     )
    (suspend)
    (let ((a0-9 (-> self skel root-channel 0)))
     (set!
      (-> a0-9 param 0)
      (the float (+ (-> a0-9 frame-group data 0 length) -1))
      )
     (set! (-> a0-9 param 1) 1.0)
     (joint-control-channel-group-eval!
      a0-9
      (the-as art-joint-anim #f)
      num-func-seek!
      )
     )
    )
   (go-virtual nav-enemy-patrol)
   (none)
   )
  )

(defstate nav-enemy-attack (swamp-rat)
  :virtual #t
  :event
  swamp-rat-default-event-handler
  :code
  (behavior ()
   (ja-channel-push! 1 22)
   (let ((a0-1 (-> self skel root-channel 0)))
    (set!
     (-> a0-1 frame-group)
     (the-as art-joint-anim (-> self draw art-group data 4))
     )
    (set!
     (-> a0-1 param 0)
     (the
      float
      (+
       (->
        (the-as art-joint-anim (-> self draw art-group data 4))
        data
        0
        length
        )
       -1
       )
      )
     )
    (set! (-> a0-1 param 1) 1.0)
    (set! (-> a0-1 frame-num) 0.0)
    (joint-control-channel-group!
     a0-1
     (the-as art-joint-anim (-> self draw art-group data 4))
     num-func-seek!
     )
    )
   (until (ja-done? 0)
    (suspend)
    (let ((a0-2 (-> self skel root-channel 0)))
     (set!
      (-> a0-2 param 0)
      (the float (+ (-> a0-2 frame-group data 0 length) -1))
      )
     (set! (-> a0-2 param 1) 1.0)
     (joint-control-channel-group-eval!
      a0-2
      (the-as art-joint-anim #f)
      num-func-seek!
      )
     )
    )
   (go-virtual nav-enemy-victory)
   (none)
   )
  )

(defstate nav-enemy-victory (swamp-rat)
  :virtual #t
  :event
  swamp-rat-default-event-handler
  :code
  (-> (method-of-type nav-enemy nav-enemy-victory) code)
  )

(defstate swamp-rat-spawn (swamp-rat)
  :event
  swamp-rat-default-event-handler
  :code
  (behavior ()
   (let ((gp-0 (new-stack-vector0)))
    (set! (-> gp-0 x) 0.0)
    (set! (-> gp-0 y) (- (-> *standard-dynamics* gravity-length)))
    (set! (-> gp-0 z) 0.0)
    (set! (-> gp-0 w) 1.0)
    (let ((f30-0 0.125))
     (set! (-> self state-time) (-> *display* base-frame-counter))
     (let ((s5-0 (-> self skel root-channel 0)))
      (joint-control-channel-group-eval!
       s5-0
       (the-as art-joint-anim (-> self draw art-group data 5))
       num-func-identity
       )
      (set! (-> s5-0 frame-num) 0.0)
      )
     (while #t
      (set! f30-0 (seek f30-0 1.5 0.1))
      (vector-v++! (-> self collide-info transv) gp-0)
      (dummy-59
       (-> self collide-info)
       (-> self collide-info transv)
       (the-as uint 1)
       8192.0
       #t
       #f
       #f
       )
      (when
       (or
        (logtest? (-> self collide-info status) 4)
        (or
         (< (-> self collide-info trans y) (-> self min-height))
         (>= (- (-> *display* base-frame-counter) (-> self state-time)) 300)
         )
        )
       0
       (goto cfg-13)
       )
      (vector-float*! (-> self collide-info scale) *identity-vector* f30-0)
      (let ((a0-6 (-> self skel root-channel 0)))
       (set! (-> a0-6 param 0) 1.0)
       (joint-control-channel-group-eval!
        a0-6
        (the-as art-joint-anim #f)
        num-func-loop!
        )
       )
      (suspend)
      )
     )
    )
   (label cfg-13)
   (if (< (-> self collide-info trans y) (-> self min-height))
    (set! (-> self collide-info trans y) (-> self min-height))
    )
   (set! (-> self collide-info transv quad) (-> *null-vector* quad))
   (vector-float*! (-> self collide-info scale) *identity-vector* 1.5)
   (let ((a0-10 (-> self skel root-channel 0)))
    (set!
     (-> a0-10 frame-group)
     (the-as art-joint-anim (-> self draw art-group data 6))
     )
    (set!
     (-> a0-10 param 0)
     (the
      float
      (+
       (->
        (the-as art-joint-anim (-> self draw art-group data 6))
        data
        0
        length
        )
       -1
       )
      )
     )
    (set! (-> a0-10 param 1) 1.0)
    (set! (-> a0-10 frame-num) 0.0)
    (joint-control-channel-group!
     a0-10
     (the-as art-joint-anim (-> self draw art-group data 6))
     num-func-seek!
     )
    )
   (until (ja-done? 0)
    (suspend)
    (let ((a0-11 (-> self skel root-channel 0)))
     (set!
      (-> a0-11 param 0)
      (the float (+ (-> a0-11 frame-group data 0 length) -1))
      )
     (set! (-> a0-11 param 1) 1.0)
     (joint-control-channel-group-eval!
      a0-11
      (the-as art-joint-anim #f)
      num-func-seek!
      )
     )
    )
   (if (TODO-RENAME-46 self (-> self nav-info stop-chase-distance))
    (go-virtual nav-enemy-chase)
    (go-virtual nav-enemy-idle)
    )
   (none)
   )
  :post
  (the-as (function none :behavior swamp-rat) nav-enemy-simple-post)
  )

(define
  *swamp-rat-nav-enemy-info*
  (new 'static 'nav-enemy-info
   :idle-anim 4
   :walk-anim 7
   :turn-anim 7
   :notice-anim 8
   :run-anim 9
   :jump-anim 9
   :jump-land-anim 6
   :victory-anim 10
   :taunt-anim 10
   :die-anim 11
   :neck-joint 7
   :run-travel-speed (meters 7.0)
   :run-rotate-speed (degrees 7999.9995)
   :run-acceleration (meters 1.0)
   :run-turn-time (seconds 0.07333333)
   :walk-travel-speed (meters 2.0)
   :walk-rotate-speed (degrees 7999.9995)
   :walk-acceleration (meters 1.0)
   :walk-turn-time (seconds 0.07333333)
   :attack-shove-back (meters 3.0)
   :attack-shove-up (meters 2.0)
   :shadow-size (meters 1.0)
   :notice-nav-radius (meters 1.0)
   :nav-nearest-y-threshold (meters 10.0)
   :notice-distance (meters 30.0)
   :stop-chase-distance (meters 40.0)
   :frustration-distance (meters 3.0)
   :frustration-time #x1c2
   :die-anim-hold-frame 20.0
   :jump-anim-start-frame 19.0
   :jump-land-anim-end-frame 10000000000.0
   :jump-height-min (meters 1.0)
   :jump-height-factor 0.5
   :jump-start-anim-speed 1.0
   :shadow-max-y (meters 1.0)
   :shadow-min-y (meters -1.0)
   :shadow-locus-dist (meters 150.0)
   :use-align #f
   :draw-shadow #f
   :move-to-ground #t
   :hover-if-no-ground #f
   :use-momentum #f
   :use-flee #f
   :use-proximity-notice #f
   :use-jump-blocked #f
   :use-jump-patrol #f
   :gnd-collide-with #x1
   :debug-draw-neck #f
   :debug-draw-jump #f
   )
  )

(defmethod initialize-collision swamp-rat ((obj swamp-rat))
  (let
   ((s5-0
     (new
      'process
      'collide-shape-moving
      obj
      (collide-list-enum usually-hit-by-player)
      )
     )
    )
   (set! (-> s5-0 dynam) (copy *standard-dynamics* 'process))
   (set! (-> s5-0 reaction) default-collision-reaction)
   (set!
    (-> s5-0 no-reaction)
    (the-as
     (function collide-shape-moving collide-shape-intersect vector vector none)
     nothing
     )
    )
   (let ((s4-0 (new 'process 'collide-shape-prim-sphere s5-0 (the-as uint 3))))
    (set! (-> s4-0 prim-core collide-as) (the-as uint 256))
    (set! (-> s4-0 collide-with) (the-as uint 16))
    (set! (-> s4-0 prim-core action) (the-as uint 1))
    (set! (-> s4-0 prim-core offense) 2)
    (set-vector! (-> s4-0 local-sphere) 0.0 3686.4001 0.0 3686.4001)
<<<<<<< HEAD
    (dummy-46 s5-0 s4-0)
=======
    (set-root-prim! s5-0 s4-0)
>>>>>>> cc93986a
    )
   (set! (-> s5-0 nav-radius) (* 0.75 (-> s5-0 root-prim local-sphere w)))
   (backup-collide-with-as s5-0)
   (set! (-> obj collide-info) s5-0)
   )
  0
  (none)
  )

(defmethod TODO-RENAME-48 swamp-rat ((obj swamp-rat))
  (initialize-skeleton obj *swamp-rat-sg* '())
  (TODO-RENAME-45 obj *swamp-rat-nav-enemy-info*)
  (vector-float*! (-> obj collide-info scale) *identity-vector* 1.5)
  (set! (-> obj neck up) (the-as uint 1))
  (set! (-> obj neck nose) (the-as uint 2))
  (set! (-> obj neck ear) (the-as uint 0))
  (set! (-> obj wiggle-angle) 0.0)
  (set! (-> obj delta-wiggle-angle) 910.2222)
  (set! (-> obj wiggle-factor) 1.5)
  (set! (-> obj reaction-time) (rand-vu-int-range 30 240))
  (set! (-> obj chase-rest-time) (the-as uint 300))
  (set! (-> obj water) (new 'process 'water-control obj 7 0.0 8192.0 2048.0))
  (set! (-> obj water flags) (the-as uint 2))
  (set! (-> obj water height) (res-lump-float (-> obj entity) 'water-height))
  (set! (-> obj water ripple-size) 12288.0)
  (set! (-> obj min-height) (+ -2048.0 (-> obj water height)))
  (set! (-> obj up-vector quad) (-> *y-vector* quad))
  0
  (none)
  )

(defbehavior
  swamp-rat-init-by-other swamp-rat
  ((arg0 billy) (arg1 vector) (arg2 vector) (arg3 pickup-type) (arg4 symbol))
  (initialize-collision self)
  (if arg4
   (logclear! (-> self mask) (process-mask actor-pause))
   (logior! (-> self mask) (process-mask actor-pause))
   )
  (set! (-> self collide-info trans quad) (-> arg1 quad))
  (forward-up->quaternion (-> self collide-info quat) arg2 *up-vector*)
  (vector-float*! (-> self collide-info scale) *identity-vector* 1.5)
  (vector-float*! (-> self collide-info transv) arg2 49152.0)
  (set! (-> self entity) (-> arg0 entity))
  (TODO-RENAME-48 self)
  (set! (-> self enemy-info pickup-type) arg3)
  (go swamp-rat-spawn)
  (none)
  )



<|MERGE_RESOLUTION|>--- conflicted
+++ resolved
@@ -69,11 +69,7 @@
    )
   )
 
-<<<<<<< HEAD
-;; WARN: rewrite_to_get_var got a none typed variable. Is there unreachable code?. [OP: 7]
-=======
 ;; WARN: rewrite_to_get_var got a none typed variable. Is there unreachable code? [OP: 7]
->>>>>>> cc93986a
 (defbehavior
   swamp-rat-default-event-handler swamp-rat
   ((arg0 process) (arg1 int) (arg2 symbol) (arg3 event-message-block))
@@ -835,11 +831,7 @@
     (set! (-> s4-0 prim-core action) (the-as uint 1))
     (set! (-> s4-0 prim-core offense) 2)
     (set-vector! (-> s4-0 local-sphere) 0.0 3686.4001 0.0 3686.4001)
-<<<<<<< HEAD
-    (dummy-46 s5-0 s4-0)
-=======
     (set-root-prim! s5-0 s4-0)
->>>>>>> cc93986a
     )
    (set! (-> s5-0 nav-radius) (* 0.75 (-> s5-0 root-prim local-sphere w)))
    (backup-collide-with-as s5-0)
