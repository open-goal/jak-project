;;-*-Lisp-*-
(in-package goal)

;; name: bully.gc
;; name in dgo: bully
;; dgos: L1, SUN, SUNKEN

(declare-type bully process-drawable)

(define-extern *bully-sg* skeleton-group)
(define-extern *bully-broken-cage-sg* skeleton-group)

;; DECOMP BEGINS

(deftype bully-broken-cage (process-drawable)
  ((parent-override (pointer bully)  :offset  12)
   )
  :heap-base #x40
  :method-count-assert 20
  :size-assert         #xb0
  :flag-assert         #x14004000b0
  (:states
    bully-broken-cage-explode
    )
  )


(deftype bully (process-drawable)
  ((root-override   collide-shape-moving  :offset        112)
   (fact-override   fact-info-enemy       :offset        144)
   (hit-player?     symbol                :offset-assert 176)
   (bounced?        symbol                :offset-assert 180)
   (bounce-volume   int32                 :offset-assert 184)
   (facing-ry       float                 :offset-assert 188)
   (travel-ry       float                 :offset-assert 192)
   (speed-u         float                 :offset-assert 196)
   (spin-vel        float                 :offset-assert 200)
   (travel-speed    float                 :offset-assert 204)
   (reaction-delay  uint64                :offset-assert 208)
   (start-spin-time uint64                :offset-assert 216)
   (slow-down       uint64                :offset-assert 224)
   (hit-player-time uint64                :offset-assert 232)
   (neck            joint-mod             :offset-assert 240)
   )
  :heap-base #x90
  :method-count-assert 21
  :size-assert         #xf4
  :flag-assert         #x15009000f4
  (:methods
    (dummy-20 (_type_) float 20)
    )
  (:states
    bully-die
    (bully-idle symbol)
    bully-notice
    bully-start-spinning
    bully-stop-spinning
    )
  )


(defskelgroup *bully-sg* bully
  0
  5
  ((1 (meters 20)) (2 (meters 40)) (3 (meters 999999)))
  :bounds (static-spherem 0 1.5 0 3)
  :longest-edge (meters 0)
  :shadow 4
  )

(defskelgroup *bully-broken-cage-sg* bully
  14
  -1
  ((15 (meters 999999)))
  :bounds (static-spherem 0 2 0 6)
  :longest-edge (meters 0)
  )

(define
  *bully-shadow-control*
  (new 'static 'shadow-control :settings (new 'static 'shadow-settings
                                           :center
                                           (new 'static 'vector :w (the-as float #x9))
                                           :shadow-dir
                                           (new 'static 'vector :y -1.0 :w 614400.0)
                                           :bot-plane (new 'static 'plane :y 1.0 :w 10240.0)
                                           :top-plane (new 'static 'plane :y 1.0 :w -2048.0)
                                           :fade-dist 245760.0
                                           )
                               )
  )

(defpartgroup group-bully-explode
  :id 454
  :flags (use-local-clock)
  :bounds (static-bspherem 0 0 0 8)
  :parts
  ((sp-item 2871) (sp-item 2872) (sp-item 2873) (sp-item 2874) (sp-item 2875))
  )

(defpart 2871
  :init-specs
  ((sp-tex spt-texture (new 'static 'texture-id :page #x2))
    (sp-flt spt-num 16.0)
    (sp-rnd-flt spt-y (meters 0.5) (meters 2) 1.0)
    (sp-rnd-flt spt-scale-x (meters 2.5) (meters 1.5) 1.0)
    (sp-rnd-flt spt-rot-z (degrees 0.0) (degrees 360.0) 1.0)
    (sp-copy-from-other spt-scale-y -4)
    (sp-rnd-flt spt-r 128.0 32.0 1.0)
    (sp-rnd-flt spt-g 128.0 32.0 1.0)
    (sp-rnd-flt spt-b 128.0 32.0 1.0)
    (sp-rnd-flt spt-a 32.0 16.0 1.0)
    (sp-rnd-flt spt-vel-y (meters 0.016666668) (meters 0.033333335) 1.0)
    (sp-rnd-flt spt-rotvel-z (degrees -1.2) (degrees 1.2) 1.0)
    (sp-flt spt-accel-y 2.7306666)
    (sp-int spt-timer 120)
    (sp-cpuinfo-flags bit2 bit12)
    (sp-int-plain-rnd spt-next-time 30 59 1)
    (sp-launcher-by-id spt-next-launcher 2876)
    (sp-rnd-flt spt-conerot-x (degrees 70.0) (degrees 20.0) 1.0)
    (sp-rnd-flt spt-conerot-y (degrees 0.0) (degrees 360.0) 1.0)
    )
  )

(defpart 2876
  :init-specs
  ((sp-flt spt-fade-a -1.0666667))
  )

(defpart 2872
  :init-specs
  ((sp-tex spt-texture (new 'static 'texture-id :index #x2 :page #x2))
    (sp-flt spt-num 4.0)
    (sp-flt spt-y (meters 1.5))
    (sp-rnd-flt spt-scale-x (meters 6) (meters 3) 1.0)
    (sp-int spt-rot-x 4)
    (sp-rnd-flt spt-rot-z (degrees 0.0) (degrees 360.0) 1.0)
    (sp-rnd-flt spt-scale-y (meters 0.3) (meters 1) 1.0)
    (sp-flt spt-r 192.0)
    (sp-flt spt-g 192.0)
    (sp-rnd-flt spt-b 64.0 128.0 1.0)
    (sp-flt spt-a 0.0)
    (sp-flt spt-scalevel-x (meters 0.009765625))
    (sp-rnd-flt spt-rotvel-z (degrees -0.15) (degrees 0.3) 1.0)
    (sp-flt spt-scalevel-y (meters 0.009765625))
    (sp-flt spt-fade-a 2.1333334)
    (sp-int spt-timer 30)
    (sp-cpuinfo-flags bit2 bit3)
    (sp-int spt-next-time 15)
    (sp-launcher-by-id spt-next-launcher 2877)
    (sp-flt spt-rotate-y (degrees 0.0))
    )
  )

(defpart 2877
  :init-specs
  ((sp-flt spt-fade-a -2.1333334))
  )

(defpart 2873
  :init-specs
  ((sp-tex spt-texture (new 'static 'texture-id :index #x12 :page #x2))
    (sp-flt spt-num 1.0)
    (sp-flt spt-y (meters 1.5))
    (sp-flt spt-scale-x (meters 12))
    (sp-rnd-flt spt-rot-z (degrees 0.0) (degrees 360.0) 1.0)
    (sp-copy-from-other spt-scale-y -4)
    (sp-flt spt-r 196.0)
    (sp-flt spt-g 196.0)
    (sp-flt spt-b 196.0)
    (sp-flt spt-a 48.0)
    (sp-int spt-timer 10)
    (sp-cpuinfo-flags bit2 bit3)
    )
  )

(defpart 2874
  :init-specs
  ((sp-tex spt-texture (new 'static 'texture-id :index #x6 :page #x2))
    (sp-flt spt-num 16.0)
    (sp-rnd-flt spt-x (meters -0.5) (meters 1) 1.0)
    (sp-rnd-flt spt-y (meters 0.25) (meters 1.5) 1.0)
    (sp-rnd-flt spt-z (meters -0.5) (meters 1) 1.0)
    (sp-rnd-flt spt-scale-x (meters 0.6) (meters 0.00048828125) 2457.6)
    (sp-rnd-flt spt-rot-z (degrees 0.0) (degrees 360.0) 1.0)
    (sp-flt spt-scale-y (meters 0.3))
    (sp-flt spt-r 160.0)
    (sp-flt spt-g 160.0)
    (sp-flt spt-b 160.0)
    (sp-flt spt-a 128.0)
    (sp-rnd-flt spt-vel-y (meters 0.06666667) (meters 0.06666667) 1.0)
    (sp-flt spt-rotvel-x (degrees 1.2))
    (sp-flt spt-rotvel-y (degrees 2.4))
    (sp-rnd-int-flt spt-rotvel-z (degrees 0.0) 2 436.90668)
    (sp-flt spt-accel-y -13.653334)
    (sp-flt spt-friction 0.97)
    (sp-int spt-timer 150)
    (sp-cpuinfo-flags bit2 bit12)
    (sp-int spt-next-time 75)
    (sp-launcher-by-id spt-next-launcher 2878)
    (sp-rnd-flt spt-conerot-x (degrees 40.0) (degrees 30.0) 1.0)
    (sp-rnd-flt spt-conerot-y (degrees 0.0) (degrees 360.0) 1.0)
    )
  )

(defpart 2878
  :init-specs
  ((sp-flt spt-scalevel-x (meters -0.0033333334))
    (sp-copy-from-other spt-scalevel-y -4)
    (sp-flt spt-fade-a -3.4)
    )
  )

(defpart 2875
  :init-specs
  ((sp-tex spt-texture (new 'static 'texture-id :index #x5 :page #x2))
    (sp-flt spt-num 16.5)
    (sp-rnd-flt spt-x (meters -0.5) (meters 1) 1.0)
    (sp-rnd-flt spt-y (meters 0.25) (meters 1.5) 1.0)
    (sp-rnd-flt spt-z (meters -0.5) (meters 1) 1.0)
    (sp-rnd-int-flt spt-scale-x (meters 0.3) 1 4096.0)
    (sp-rnd-flt spt-rot-z (degrees 0.0) (degrees 360.0) 1.0)
    (sp-flt spt-scale-y (meters 0.3))
    (sp-flt spt-r 100.0)
    (sp-flt spt-g 100.0)
    (sp-flt spt-b 100.0)
    (sp-flt spt-a 128.0)
    (sp-rnd-flt spt-vel-y (meters 0.06666667) (meters 0.06666667) 1.0)
    (sp-flt spt-rotvel-x (degrees 1.2))
    (sp-flt spt-rotvel-y (degrees 2.4))
    (sp-rnd-int-flt spt-rotvel-z (degrees 0.0) 3 436.90668)
    (sp-flt spt-accel-y -13.653334)
    (sp-flt spt-friction 0.97)
    (sp-int spt-timer 150)
    (sp-cpuinfo-flags bit2 bit12)
    (sp-int spt-next-time 75)
    (sp-launcher-by-id spt-next-launcher 2878)
    (sp-rnd-flt spt-conerot-x (degrees 40.0) (degrees 30.0) 1.0)
    (sp-rnd-flt spt-conerot-y (degrees 0.0) (degrees 360.0) 1.0)
    )
  )

(defstate bully-broken-cage-explode (bully-broken-cage)
  :code
  (behavior ()
    (ja-channel-push! 1 0)
    (let ((a0-1 (-> self skel root-channel 0)))
      (set! (-> a0-1 frame-group) (the-as art-joint-anim (-> self draw art-group data 16)))
      (set! (-> a0-1 param 0)
            (the float (+ (-> (the-as art-joint-anim (-> self draw art-group data 16)) data 0 length) -1))
            )
      (set! (-> a0-1 param 1) 1.0)
      (set! (-> a0-1 frame-num) 0.0)
      (joint-control-channel-group! a0-1 (the-as art-joint-anim (-> self draw art-group data 16)) num-func-seek!)
      )
    (until (ja-done? 0)
      (suspend)
      (let ((a0-2 (-> self skel root-channel 0)))
        (set! (-> a0-2 param 0) (the float (+ (-> a0-2 frame-group data 0 length) -1)))
        (set! (-> a0-2 param 1) 1.0)
        (joint-control-channel-group-eval! a0-2 (the-as art-joint-anim #f) num-func-seek!)
        )
      )
    (none)
    )
  :post
  (the-as (function none :behavior bully-broken-cage) ja-post)
  )

(defbehavior bully-broken-cage-init-by-other bully-broken-cage ((arg0 entity))
  (set! (-> self entity) arg0)
  (set! (-> self root) (new 'process 'trsqv))
  (set! (-> self root trans quad) (-> self parent-override 0 root-override trans quad))
  (quaternion-copy! (-> self root quat) (-> self parent-override 0 root-override quat))
  (set! (-> self root scale quad) (-> self parent-override 0 root-override scale quad))
  (initialize-skeleton self *bully-broken-cage-sg* '())
  (go bully-broken-cage-explode)
  (none)
  )

;; WARN: rewrite_to_get_var got a none typed variable. Is there unreachable code? [OP: 48]
;; WARN: disable def twice: 148. This may happen when a cond (no else) is nested inside of another conditional, but it should be rare.
;; WARN: rewrite_to_get_var got a none typed variable. Is there unreachable code? [OP: 229]
;; WARN: rewrite_to_get_var got a none typed variable. Is there unreachable code? [OP: 248]
(defbehavior bully-default-event-handler bully ((arg0 process) (arg1 int) (arg2 symbol) (arg3 event-message-block))
  (local-vars (v0-0 none))
  (let ((v1-0 arg2))
    (the-as
      object
      (when (or (= v1-0 'touch) (= v1-0 'touched) (= v1-0 'attack))
        (cond
          ((= (-> arg0 type) bully)
           (let ((v1-3 (new 'stack-no-clear 'vector)))
             (vector-! v1-3 (-> self root-override trans) (-> (the-as process-drawable arg0) root trans))
             (set! (-> self travel-ry) (atan (-> v1-3 x) (-> v1-3 z)))
             )
           (set! (-> self bounced?) #t)
           (set! v0-0 (the-as none 100))
           (set! (-> self bounce-volume) (the-as int v0-0))
           v0-0
           )
          ((= (-> arg0 type) target)
           (cond
             ((= (-> arg3 param 1) 'flop)
              (go bully-die)
              (return (the-as object #t))
              v0-0
              )
             ((or (= arg2 'touch) (= arg2 'attack))
              (cond
                ((>= (- (-> (target-pos 0) y) (-> self root-override trans y)) 6144.0)
                 (let* ((f0-6 (fmax 0.6 (* 0.000023935356 (-> self travel-speed))))
                        (f28-0 (* 8192.0 f0-6))
                        (f30-0 (* 8192.0 f0-6))
                        (s4-0 (new 'stack-no-clear 'vector))
                        )
                   (vector-! s4-0 (target-pos 0) (-> self root-override trans))
                   (let ((f26-0 (atan (-> s4-0 x) (-> s4-0 z))))
                     (when (< 0.0 (-> self travel-speed))
                       (let ((f0-11 (deg- f26-0 (-> self travel-ry))))
                         (if (< (fabs f0-11) 8192.0)
                             (set! f26-0 (if (>= f0-11 0.0)
                                             (+ 8192.0 f26-0)
                                             (+ -8192.0 f26-0)
                                             )
                                   )
                             )
                         )
                       )
                     (set-vector! s4-0 (* (sin f26-0) f28-0) 0.0 (* (cos f26-0) f28-0) 1.0)
                     )
                   (let ((a1-8 (new 'stack-no-clear 'event-message-block)))
                     (set! (-> a1-8 from) self)
                     (set! (-> a1-8 num-params) 2)
                     (set! (-> a1-8 message) 'shove)
                     (set! (-> a1-8 param 0) (-> arg3 param 0))
                     (let ((v1-23 (new 'static 'attack-info :mask #x82)))
                       (set! (-> v1-23 shove-up) f30-0)
                       (set! (-> v1-23 vector quad) (-> s4-0 quad))
                       (set! (-> a1-8 param 1) (the-as uint v1-23))
                       )
                     (when (send-event-function arg0 a1-8)
                       (level-hint-spawn
                         (game-text-id sunken-bully-dive-hint)
                         "sksp0131"
                         (the-as entity #f)
                         *entity-pool*
                         (game-task none)
                         )
                       (set! (-> self bounced?) #t)
                       (set! v0-0 (the-as none 100))
                       (set! (-> self bounce-volume) (the-as int v0-0))
                       v0-0
                       )
                     )
                   )
                 )
                (else
                  (let ((f0-21 (fmax 0.6 (* 0.000023935356 (-> self travel-speed))))
                        (a1-10 (new 'stack-no-clear 'event-message-block))
                        )
                    (set! (-> a1-10 from) self)
                    (set! (-> a1-10 num-params) 2)
                    (set! (-> a1-10 message) 'attack)
                    (set! (-> a1-10 param 0) (-> arg3 param 0))
                    (let ((v1-29 (new 'static 'attack-info :mask #xc0)))
                      (set! (-> v1-29 shove-up) (* 12288.0 f0-21))
                      (set! (-> v1-29 shove-back) (* 16384.0 f0-21))
                      (set! (-> a1-10 param 1) (the-as uint v1-29))
                      )
                    (when (send-event-function arg0 a1-10)
                      (level-hint-spawn
                        (game-text-id sunken-bully-dive-hint)
                        "sksp0131"
                        (the-as entity #f)
                        *entity-pool*
                        (game-task none)
                        )
                      (set! (-> self hit-player?) #t)
                      (set! (-> self bounced?) #t)
                      (set! (-> self bounce-volume) 100)
                      (set! (-> self hit-player-time) (the-as uint (-> *display* base-frame-counter)))
                      (set-collide-offense (-> self root-override) 2 (collide-offense no-offense))
                      )
                    )
                  )
                )
              )
             )
           )
          (else
            (when (= arg2 'touched)
              (cond
                ((= (-> arg0 type) target)
                 (let ((a1-13 (new 'stack-no-clear 'event-message-block)))
                   (set! (-> a1-13 from) self)
                   (set! (-> a1-13 num-params) 2)
                   (set! (-> a1-13 message) 'attack)
                   (set! (-> a1-13 param 0) (-> arg3 param 0))
                   (let ((a0-26 (new 'static 'attack-info :mask #x20)))
                     (set! (-> a0-26 mode) 'explode)
                     (set! (-> a1-13 param 1) (the-as uint a0-26))
                     )
                   (send-event-function arg0 a1-13)
                   )
                 )
                (else
                  (let ((a1-14 (new 'stack-no-clear 'event-message-block)))
                    (set! (-> a1-14 from) self)
                    (set! (-> a1-14 num-params) 4)
                    (set! (-> a1-14 message) 'attack)
                    (set! (-> a1-14 param 0) (-> arg3 param 0))
                    (set! (-> a1-14 param 1) (the-as uint 'explode))
                    (let ((v1-48 (+ *global-attack-id* 1)))
                      (set! *global-attack-id* v1-48)
                      (set! (-> a1-14 param 2) (the-as uint v1-48))
                      )
                    (set! (-> a1-14 param 3) (the-as uint 0))
                    (send-event-function arg0 a1-14)
                    )
                  )
                )
              )
            )
          )
        )
      )
    )
  )

(defbehavior bully-post bully ()
  (when (and (-> self hit-player?)
             (or (not *target*) (and (zero? (logand (-> *target* state-flags) #x80f8))
                                     (>= (- (-> *display* base-frame-counter) (the-as int (-> self hit-player-time))) 15)
                                     )
                 )
             )
    (set-collide-offense (-> self root-override) 2 (collide-offense normal-attack))
    (set! (-> self hit-player?) #f)
    )
  (transform-post)
  (none)
  )

(defmethod dummy-20 bully ((obj bully))
  (local-vars (at-0 int))
  (rlet ((vf0 :class vf)
         (vf1 :class vf)
         (vf2 :class vf)
         )
    (init-vf0-vector)
    (set-vector!
      (-> obj root-override transv)
      (* (sin (-> obj travel-ry)) (-> obj travel-speed))
      0.0
      (* (cos (-> obj travel-ry)) (-> obj travel-speed))
      1.0
      )
    (let ((s5-1 #f))
      (TODO-RENAME-28 (-> obj nav) 2560)
      (let ((v1-4 (-> obj nav travel)))
        (.lvf vf1 (&-> (-> obj root-override transv) quad))
        (let ((f0-8 (-> *display* seconds-per-frame)))
          (.mov at-0 f0-8)
          )
        (.mov vf2 at-0)
        (.mov.vf vf1 vf0 :mask #b1000)
        (.mul.x.vf vf1 vf1 vf2 :mask #b111)
        (.svf (&-> v1-4 quad) vf1)
        )
      (let ((s4-0 (new 'stack-no-clear 'check-vector-collision-with-nav-spheres-info)))
        (when (>= (dummy-23 (-> obj nav) (-> obj nav travel) s4-0) 0.0)
          (let ((s5-2 (new 'stack-no-clear 'vector)))
            (set! (-> s5-2 quad) (-> s4-0 normal quad))
            (set! (-> s5-2 y) 0.0)
            (vector-normalize! s5-2 1.0)
            (vector-reflect! (-> obj root-override transv) (-> obj root-override transv) s5-2)
            )
          (set! (-> obj travel-ry) (atan (-> obj root-override transv x) (-> obj root-override transv z)))
          (+! (-> obj travel-ry) (rand-vu-float-range -910.2222 910.2222))
          (vector-reset! (-> obj root-override transv))
          (set! s5-1 #t)
          (set! (-> obj bounced?) #t)
          (set! (-> obj bounce-volume) 100)
          )
        )
      (when (not s5-1)
        (vector-normalize-copy! (-> obj nav travel) (-> obj root-override transv) 2048.0)
        (let ((s5-3 (new 'stack 'clip-travel-vector-to-mesh-return-info)))
          (dummy-24 (-> obj nav) 2048.0 s5-3)
          (when (and (-> s5-3 found-boundary)
                     (>= (* (-> obj travel-speed) (-> *display* seconds-per-frame))
                         (vector-vector-xz-distance (-> s5-3 intersection) (-> obj root-override trans))
                         )
                     )
            (let ((s4-1 (new 'stack-no-clear 'vector)))
              (vector-negate! s4-1 (-> s5-3 boundary-normal))
              (set! (-> s4-1 y) 0.0)
              (vector-normalize! s4-1 1.0)
              (vector-reflect! (-> obj root-override transv) (-> obj root-override transv) s4-1)
              )
            (set! (-> obj travel-ry) (atan (-> obj root-override transv x) (-> obj root-override transv z)))
            (+! (-> obj travel-ry) (rand-vu-float-range -910.2222 910.2222))
            (vector-reset! (-> obj root-override transv))
            #t
            (set! (-> obj bounced?) #t)
            (set! (-> obj bounce-volume) 60)
            )
          )
        )
      )
    (let ((f0-25 (+ -36864.0 (-> obj root-override transv y))))
      (set! (-> obj root-override transv y) f0-25)
      f0-25
      )
    )
  )

(defstate bully-idle (bully)
  :event
  bully-default-event-handler
  :enter
  (behavior ((arg0 symbol))
    (set! (-> self state-time) (-> *display* base-frame-counter))
    (set! (-> self reaction-delay) (the-as uint (rand-vu-int-range 0 105)))
    (set! (-> self travel-speed) 0.0)
    (shut-down! (-> self neck))
    (let ((v1-5 (-> self draw shadow-ctrl)))
      (logior! (-> v1-5 settings flags) 32)
      )
    0
    (none)
    )
  :exit
  (behavior ()
    (let ((v1-1 (-> self draw shadow-ctrl)))
      (set! (-> v1-1 settings flags) (logand -33 (-> v1-1 settings flags)))
      )
    0
    (none)
    )
  :trans
  (behavior ()
    (when (and (and *target* (>= (-> self fact-override idle-distance)
                                 (vector-vector-distance (-> self root-override trans) (-> *target* control trans))
                                 )
                    )
               (>= (- (-> *display* base-frame-counter) (-> self state-time)) (the-as int (-> self reaction-delay)))
               )
      (start-hint-timer (game-text-id sunken-bully-dive-hint))
      (go bully-notice)
      )
    (none)
    )
  :code
  (behavior ((arg0 symbol))
    (ja-channel-push! 1 22)
    (cond
      (arg0
        (let ((gp-1 (-> self skel root-channel 0)))
          (joint-control-channel-group-eval!
            gp-1
            (the-as art-joint-anim (-> self draw art-group data 5))
            num-func-identity
            )
          (set! (-> gp-1 frame-num)
                (rand-vu-float-range 0.0 (the float (+ (-> (if (> (-> self skel active-channels) 0)
                                                               (-> self skel root-channel 0 frame-group)
                                                               )
                                                           data
                                                           0
                                                           length
                                                           )
                                                       -1
                                                       )
                                              )
                                     )
                )
          )
        )
      (else
        (let ((gp-2 (-> self skel root-channel 0)))
          (joint-control-channel-group-eval!
            gp-2
            (the-as art-joint-anim (-> self draw art-group data 5))
            num-func-identity
            )
          (set! (-> gp-2 frame-num) 0.0)
          )
        )
      )
    (while #t
      (suspend)
      (let ((a0-5 (-> self skel root-channel 0)))
        (set! (-> a0-5 param 0) 1.0)
        (joint-control-channel-group-eval! a0-5 (the-as art-joint-anim #f) num-func-loop!)
        )
      )
    (none)
    )
  :post
  bully-post
  )

(defstate bully-notice (bully)
  :event
  bully-default-event-handler
  :trans
  (behavior ()
    (when *target*
      (if *target*
          (look-at-enemy!
            (-> *target* neck)
            (the-as vector (-> (the-as collide-shape-prim-group (-> self root-override root-prim)) prims 0 prim-core))
            'attacking
            self
            )
          )
      (set-target! (-> self neck) (target-pos 5))
      )
    (none)
    )
  :code
  (behavior ()
    (set! (-> self travel-speed) 0.0)
    (ja-channel-push! 1 22)
    (set-vector! (-> self root-override transv) 0.0 (rand-vu-float-range 61440.0 90112.0) 0.0 1.0)
    (let ((gp-1 (-> self skel root-channel 0)))
      (set! (-> gp-1 frame-group) (the-as art-joint-anim (-> self draw art-group data 6)))
      (set! (-> gp-1 param 0) (ja-aframe 13.0 0))
      (set! (-> gp-1 param 1) 1.0)
      (set! (-> gp-1 frame-num) 0.0)
      (joint-control-channel-group! gp-1 (the-as art-joint-anim (-> self draw art-group data 6)) num-func-seek!)
      )
    (until (ja-done? 0)
      (suspend)
      (let ((gp-2 (-> self skel root-channel 0)))
        (set! (-> gp-2 param 0) (ja-aframe 13.0 0))
        (set! (-> gp-2 param 1) 1.0)
        (joint-control-channel-group-eval! gp-2 (the-as art-joint-anim #f) num-func-seek!)
        )
      )
    (until (logtest? (-> self root-override status) 1)
      (let ((a0-7 (-> self skel root-channel 0)))
        (set! (-> a0-7 param 0) (the float (+ (-> a0-7 frame-group data 0 length) -1)))
        (set! (-> a0-7 param 1) 1.0)
        (joint-control-channel-group-eval! a0-7 (the-as art-joint-anim #f) num-func-seek!)
        )
      (+! (-> self root-override transv y) (* -545996.8 (-> *display* seconds-per-frame)))
      (integrate-for-enemy-with-move-to-ground!
        (-> self root-override)
        (-> self root-override transv)
        (collide-kind background)
        12288.0
        #f
        #f
        #f
        )
      (when *target*
        (let ((gp-3 (new 'stack-no-clear 'vector)))
          (vector-! gp-3 (target-pos 0) (-> self root-override trans))
          (seek-toward-heading-vec! (-> self root-override) gp-3 524288.0 30)
          )
        (set! (-> self facing-ry) (quaternion-y-angle (-> self root-override quat)))
        )
      (suspend)
      )
    (let ((a0-14 (-> self skel root-channel 0)))
      (set! (-> a0-14 frame-group) (the-as art-joint-anim (-> self draw art-group data 7)))
      (set! (-> a0-14 param 0)
            (the float (+ (-> (the-as art-joint-anim (-> self draw art-group data 7)) data 0 length) -1))
            )
      (set! (-> a0-14 param 1) 1.0)
      (set! (-> a0-14 frame-num) 0.0)
      (joint-control-channel-group! a0-14 (the-as art-joint-anim (-> self draw art-group data 7)) num-func-seek!)
      )
    (until (ja-done? 0)
      (suspend)
      (let ((a0-15 (-> self skel root-channel 0)))
        (set! (-> a0-15 param 0) (the float (+ (-> a0-15 frame-group data 0 length) -1)))
        (set! (-> a0-15 param 1) 1.0)
        (joint-control-channel-group-eval! a0-15 (the-as art-joint-anim #f) num-func-seek!)
        )
      )
    (go bully-start-spinning)
    (none)
    )
  :post
  bully-post
  )

(defstate bully-start-spinning (bully)
  :event
  bully-default-event-handler
  :enter
  (behavior ()
    (set! (-> self state-time) (-> *display* base-frame-counter))
    (set! (-> self start-spin-time) (the-as uint (-> *display* base-frame-counter)))
    (set! (-> self slow-down) (the-as uint (rand-vu-int-range 1200 2400)))
    (set! (-> self speed-u) 0.2)
    (set! (-> self bounced?) #f)
    (let ((gp-0 (new 'stack-no-clear 'vector)))
      (if *target*
          (vector-! gp-0 (target-pos 0) (-> self root-override trans))
          (vector-z-quaternion! gp-0 (-> self root-override quat))
          )
      (set! (-> self travel-ry) (atan (-> gp-0 x) (-> gp-0 z)))
      )
    (+! (-> self travel-ry) (rand-vu-float-range -910.2222 910.2222))
    (none)
    )
  :trans
  (behavior ()
    (when *target*
      (if *target*
          (look-at-enemy!
            (-> *target* neck)
            (the-as vector (-> (the-as collide-shape-prim-group (-> self root-override root-prim)) prims 0 prim-core))
            'attacking
            self
            )
          )
      (set-target! (-> self neck) (target-pos 5))
      )
    (cond
      ((>= (- (-> *display* base-frame-counter) (the-as int (-> self start-spin-time)))
           (the-as int (-> self slow-down))
           )
       (set! (-> self speed-u) (seek (-> self speed-u) 0.0 (* 0.5555556 (-> *display* seconds-per-frame))))
       (if (= (-> self speed-u) 0.0)
           (go bully-stop-spinning)
           )
       )
      (else
        (set! (-> self speed-u) (seek (-> self speed-u) 1.0 (* 0.5555556 (-> *display* seconds-per-frame))))
        )
      )
    (set! (-> self spin-vel) (* 196608.0 (-> self speed-u)))
    (set! (-> self travel-speed) (* 41779.2 (-> self speed-u)))
    (+! (-> self facing-ry) (* (-> self spin-vel) (-> *display* seconds-per-frame)))
    (quaternion-axis-angle! (-> self root-override quat) 0.0 1.0 0.0 (-> self facing-ry))
    (dummy-20 self)
<<<<<<< HEAD
    (dummy-59 (-> self root-override) (-> self root-override transv) (the-as uint 1) 8192.0 #f #f #f)
    (TODO-RENAME-27 (-> self nav))
=======
    (integrate-for-enemy-with-move-to-ground!
      (-> self root-override)
      (-> self root-override transv)
      (collide-kind background)
      8192.0
      #f
      #f
      #f
      )
    (dummy-27 (-> self nav))
>>>>>>> 372b6a87
    (none)
    )
  :code
  (behavior ()
    (local-vars (v1-34 symbol) (v1-52 symbol))
    (ja-channel-push! 1 60)
    (let ((a0-1 (-> self skel root-channel 0)))
      (set! (-> a0-1 frame-group) (the-as art-joint-anim (-> self draw art-group data 8)))
      (set! (-> a0-1 param 0)
            (the float (+ (-> (the-as art-joint-anim (-> self draw art-group data 8)) data 0 length) -1))
            )
      (set! (-> a0-1 param 1) 1.0)
      (set! (-> a0-1 frame-num) 0.0)
      (joint-control-channel-group! a0-1 (the-as art-joint-anim (-> self draw art-group data 8)) num-func-seek!)
      )
    (until (ja-done? 0)
      (suspend)
      (let ((a0-2 (-> self skel root-channel 0)))
        (set! (-> a0-2 param 0) (the float (+ (-> a0-2 frame-group data 0 length) -1)))
        (set! (-> a0-2 param 1) 1.0)
        (joint-control-channel-group-eval! a0-2 (the-as art-joint-anim #f) num-func-seek!)
        )
      )
    (set! (-> self bounced?) #f)
    (ja-channel-push! 1 60)
    (let ((gp-0 (-> self skel root-channel 0)))
      (joint-control-channel-group-eval!
        gp-0
        (the-as art-joint-anim (-> self draw art-group data 9))
        num-func-identity
        )
      (set! (-> gp-0 frame-num) 0.0)
      )
    (while #t
      (until v1-34
        (suspend)
        (let ((a0-6 (-> self skel root-channel 0)))
          (set! (-> a0-6 param 0) (the float (+ (-> a0-6 frame-group data 0 length) -1)))
          (set! (-> a0-6 param 1) 1.0)
          (joint-control-channel-group-eval! a0-6 (the-as art-joint-anim #f) num-func-seek!)
          )
        (set! v1-34 (or (ja-done? 0) (-> self bounced?)))
        )
      (when (-> self bounced?)
        (sound-play-by-name
          (static-sound-name "bully-bounce")
          (new-sound-id)
          (the int (* 10.24 (the float (-> self bounce-volume))))
          0
          0
          1
          #t
          )
        (until (not (-> self bounced?))
          (set! (-> self bounced?) #f)
          (ja-channel-push! 1 60)
          (let ((gp-2 (-> self skel root-channel 0)))
            (joint-control-channel-group-eval!
              gp-2
              (the-as art-joint-anim (-> self draw art-group data 11))
              num-func-identity
              )
            (set! (-> gp-2 frame-num) 0.0)
            )
          (until v1-52
            (suspend)
            (let ((a0-12 (-> self skel root-channel 0)))
              (set! (-> a0-12 param 0) (the float (+ (-> a0-12 frame-group data 0 length) -1)))
              (set! (-> a0-12 param 1) 1.0)
              (joint-control-channel-group-eval! a0-12 (the-as art-joint-anim #f) num-func-seek!)
              )
            (set! v1-52 (or (ja-done? 0) (-> self bounced?)))
            )
          )
        (ja-channel-push! 1 60)
        )
      (let ((gp-3 (-> self skel root-channel 0)))
        (joint-control-channel-group-eval!
          gp-3
          (the-as art-joint-anim (-> self draw art-group data 9))
          num-func-identity
          )
        (set! (-> gp-3 frame-num) 0.0)
        )
      )
    (none)
    )
  :post
  bully-post
  )

(defstate bully-stop-spinning (bully)
  :event
  bully-default-event-handler
  :enter
  (behavior ()
    (set! (-> self state-time) (-> *display* base-frame-counter))
    (set! (-> self reaction-delay) (the-as uint (rand-vu-int-range 600 900)))
    (set! (-> self travel-speed) 0.0)
    (set! (-> self bounced?) #f)
    (none)
    )
  :trans
  (behavior ()
    (when *target*
      (if *target*
          (look-at-enemy!
            (-> *target* neck)
            (the-as vector (-> (the-as collide-shape-prim-group (-> self root-override root-prim)) prims 0 prim-core))
            'attacking
            self
            )
          )
      (set-target! (-> self neck) (target-pos 5))
      )
    (none)
    )
  :code
  (behavior ()
    (local-vars (v1-17 symbol) (v1-35 symbol))
    (let ((gp-0 2))
      (ja-channel-push! 1 60)
      (until (>= (- (-> *display* base-frame-counter) (-> self state-time)) (the-as int (-> self reaction-delay)))
        (cond
          ((>= gp-0 0)
           (+! gp-0 -1)
           (let ((s5-0 (-> self skel root-channel 0)))
             (joint-control-channel-group-eval!
               s5-0
               (the-as art-joint-anim (-> self draw art-group data 13))
               num-func-identity
               )
             (set! (-> s5-0 frame-num) 0.0)
             )
           )
          (else
            (let ((s5-1 (-> self skel root-channel 0)))
              (joint-control-channel-group-eval!
                s5-1
                (the-as art-joint-anim (-> self draw art-group data 5))
                num-func-identity
                )
              (set! (-> s5-1 frame-num) 0.0)
              )
            )
          )
        (until v1-17
          (suspend)
          (let ((a0-3 (-> self skel root-channel 0)))
            (set! (-> a0-3 param 0) (the float (+ (-> a0-3 frame-group data 0 length) -1)))
            (set! (-> a0-3 param 1) 1.0)
            (joint-control-channel-group-eval! a0-3 (the-as art-joint-anim #f) num-func-seek!)
            )
          (set! v1-17 (or (ja-done? 0) (-> self bounced?)))
          )
        (when (-> self bounced?)
          (sound-play-by-name
            (static-sound-name "bully-bounce")
            (new-sound-id)
            (the int (* 10.24 (the float (-> self bounce-volume))))
            0
            0
            1
            #t
            )
          (set! gp-0 0)
          (until (not (-> self bounced?))
            (set! (-> self bounced?) #f)
            (ja-channel-push! 1 60)
            (let ((s5-3 (-> self skel root-channel 0)))
              (joint-control-channel-group-eval!
                s5-3
                (the-as art-joint-anim (-> self draw art-group data 11))
                num-func-identity
                )
              (set! (-> s5-3 frame-num) 0.0)
              )
            (until v1-35
              (suspend)
              (let ((a0-9 (-> self skel root-channel 0)))
                (set! (-> a0-9 param 0) (the float (+ (-> a0-9 frame-group data 0 length) -1)))
                (set! (-> a0-9 param 1) 1.0)
                (joint-control-channel-group-eval! a0-9 (the-as art-joint-anim #f) num-func-seek!)
                )
              (set! v1-35 (or (ja-done? 0) (-> self bounced?)))
              )
            )
          (ja-channel-push! 1 60)
          )
        )
      )
    (if (or (not *target*) (< (-> self fact-override idle-distance)
                              (vector-vector-distance (-> self root-override trans) (-> *target* control trans))
                              )
            )
        (go bully-idle #f)
        )
    (go bully-start-spinning)
    (none)
    )
  :post
  bully-post
  )

(defstate bully-die (bully)
  :code
  (behavior ()
    (dummy-18 self)
    (shut-down! (-> self neck))
    (logclear! (-> self mask) (process-mask actor-pause))
    (let ((gp-0 (get-process *default-dead-pool* bully-broken-cage #x4000)))
      (when gp-0
        (let ((t9-3 (method-of-type bully-broken-cage activate)))
          (t9-3 (the-as bully-broken-cage gp-0) self 'bully-broken-cage (the-as pointer #x70004000))
          )
        (run-now-in-process gp-0 bully-broken-cage-init-by-other (-> self entity))
        (-> gp-0 ppointer)
        )
      )
    (spawn (-> self part) (-> self root-override trans))
    (clear-collide-with-as (-> self root-override))
    (drop-pickup (-> self fact-override) #t *entity-pool* (-> self fact-override) 0)
    (ja-channel-push! 1 22)
    (let ((a0-10 (-> self skel root-channel 0)))
      (set! (-> a0-10 frame-group) (the-as art-joint-anim (-> self draw art-group data 10)))
      (set! (-> a0-10 param 0)
            (the float (+ (-> (the-as art-joint-anim (-> self draw art-group data 10)) data 0 length) -1))
            )
      (set! (-> a0-10 param 1) 1.0)
      (set! (-> a0-10 frame-num) 0.0)
      (joint-control-channel-group! a0-10 (the-as art-joint-anim (-> self draw art-group data 10)) num-func-seek!)
      )
    (until (ja-done? 0)
      (suspend)
      (let ((a0-11 (-> self skel root-channel 0)))
        (set! (-> a0-11 param 0) (the float (+ (-> a0-11 frame-group data 0 length) -1)))
        (set! (-> a0-11 param 1) 1.0)
        (joint-control-channel-group-eval! a0-11 (the-as art-joint-anim #f) num-func-seek!)
        )
      )
    (increment-success-for-hint (game-text-id sunken-bully-dive-hint))
    (logior! (-> self draw status) (draw-status drwf01))
    (while (-> self child)
      (suspend)
      )
    (none)
    )
  :post
  (the-as (function none :behavior bully) transform-post)
  )

(defmethod relocate bully ((obj bully) (arg0 int))
  (if (nonzero? (-> obj neck))
      (&+! (-> obj neck) arg0)
      )
  (the-as
    bully
    ((the-as (function process-drawable int process-drawable) (find-parent-method bully 7)) obj arg0)
    )
  )

(defmethod init-from-entity! bully ((obj bully) (arg0 entity-actor))
  (set! (-> obj hit-player?) #f)
  (set! (-> obj bounced?) #f)
  (set! (-> obj bounce-volume) 100)
  (set! (-> obj spin-vel) 0.0)
  (set! (-> obj travel-speed) 0.0)
  (set! (-> obj mask) (logior (process-mask enemy) (-> obj mask)))
  (let ((s4-0 (new 'process 'collide-shape-moving obj (collide-list-enum usually-hit-by-player))))
    (set! (-> s4-0 dynam) (copy *standard-dynamics* 'process))
    (set! (-> s4-0 reaction) default-collision-reaction)
    (set! (-> s4-0 no-reaction)
          (the-as (function collide-shape-moving collide-shape-intersect vector vector none) nothing)
          )
    (let ((s3-0 (new 'process 'collide-shape-prim-group s4-0 (the-as uint 2) 0)))
      (set! (-> s3-0 prim-core collide-as) (collide-kind enemy))
      (set! (-> s3-0 collide-with) (collide-kind cak-2 target crate enemy))
      (set! (-> s3-0 prim-core action) (collide-action solid ca-10 ca-11))
      (set! (-> s3-0 prim-core offense) (collide-offense normal-attack))
      (set-vector! (-> s3-0 local-sphere) 0.0 6144.0 0.0 10240.0)
      (set-root-prim! s4-0 s3-0)
      (let ((s2-0 (new 'process 'collide-shape-prim-sphere s4-0 (the-as uint 3))))
        (set! (-> s2-0 prim-core collide-as) (collide-kind enemy))
        (set! (-> s2-0 collide-with) (collide-kind cak-2 target crate enemy))
        (set! (-> s2-0 prim-core action) (collide-action solid ca-10 ca-11))
        (set! (-> s2-0 prim-core offense) (collide-offense normal-attack))
        (set-vector! (-> s2-0 local-sphere) 0.0 4096.0 0.0 6963.2)
        (append-prim s3-0 s2-0)
        )
      (let ((s2-1 (new 'process 'collide-shape-prim-sphere s4-0 (the-as uint 3))))
        (set! (-> s2-1 prim-core collide-as) (collide-kind enemy))
        (set! (-> s2-1 collide-with) (collide-kind cak-2 target crate enemy))
        (set! (-> s2-1 prim-core action) (collide-action solid ca-10 ca-11))
        (set! (-> s2-1 prim-core offense) (collide-offense normal-attack))
        (set-vector! (-> s2-1 local-sphere) 0.0 9420.8 0.0 4096.0)
        (append-prim s3-0 s2-1)
        )
      )
    (set! (-> s4-0 nav-radius) 7680.0)
    (backup-collide-with-as s4-0)
    (set! (-> obj root-override) s4-0)
    )
  (set! (-> obj root-override event-self) 'touched)
  (set! (-> obj root-override event-other) 'touch)
  (process-drawable-from-entity! obj arg0)
  (initialize-skeleton obj *bully-sg* '())
  (set! (-> obj draw shadow-ctrl) *bully-shadow-control*)
  (set! (-> obj nav) (new 'process 'nav-control (-> obj root-override) 16 40960.0))
  (logior! (-> obj nav flags) (nav-control-flags display-marks bit3 bit5 bit6 bit7))
  (set! (-> obj part) (create-launch-control (-> *part-group-id-table* 454) obj))
  (set! (-> obj fact-override)
        (new 'process 'fact-info-enemy obj (pickup-type eco-pill-random) (-> *FACT-bank* default-pill-inc))
        )
  (let ((v1-49 (new 'process 'joint-mod (joint-mod-handler-mode reset) obj 5)))
    (set! (-> obj neck) v1-49)
    (set-vector! (-> obj neck twist-max) 8192.0 8192.0 0.0 1.0)
    (set! (-> v1-49 up) (the-as uint 1))
    (set! (-> v1-49 nose) (the-as uint 2))
    (set! (-> v1-49 ear) (the-as uint 0))
    (set! (-> v1-49 max-dist) 102400.0)
    (set! (-> v1-49 ignore-angle) 16384.0)
    )
  (transform-post)
  (if (not (move-to-ground (-> obj root-override) 12288.0 40960.0 #t (collide-kind background)))
      (go process-drawable-art-error "no ground")
      )
  (set! (-> obj facing-ry) (quaternion-y-angle (-> obj root-override quat)))
  (go bully-idle #t)
  (none)
  )



<|MERGE_RESOLUTION|>--- conflicted
+++ resolved
@@ -740,10 +740,6 @@
     (+! (-> self facing-ry) (* (-> self spin-vel) (-> *display* seconds-per-frame)))
     (quaternion-axis-angle! (-> self root-override quat) 0.0 1.0 0.0 (-> self facing-ry))
     (dummy-20 self)
-<<<<<<< HEAD
-    (dummy-59 (-> self root-override) (-> self root-override transv) (the-as uint 1) 8192.0 #f #f #f)
-    (TODO-RENAME-27 (-> self nav))
-=======
     (integrate-for-enemy-with-move-to-ground!
       (-> self root-override)
       (-> self root-override transv)
@@ -753,8 +749,7 @@
       #f
       #f
       )
-    (dummy-27 (-> self nav))
->>>>>>> 372b6a87
+    (TODO-RENAME-27 (-> self nav))
     (none)
     )
   :code
