--- conflicted
+++ resolved
@@ -5,14 +5,9 @@
 ;; name in dgo: sunken-obs
 ;; dgos: L1, SUN, SUNKEN
 
-<<<<<<< HEAD
 (define-extern *seaweed-sg* skeleton-group)
 (define-extern *side-to-side-plat-sg* skeleton-group)
 (define-extern *sunkencam-sg* skeleton-group)
-
-(declare-type seaweed process-drawable)
-
-(define-extern seaweed-idle (state seaweed)) ;; unknown type
 
 ;; DECOMP BEGINS
 
@@ -1067,18 +1062,3 @@
 
 
 
-=======
-(define-extern *sunkencam-sg* skeleton-group)
-
-;; TODO - for square-platform
-(deftype sunkencam (pov-camera)
-  ((seq uint64  :offset-assert 224)
-   )
-  :method-count-assert 30
-  :size-assert         #xe8
-  :heap-base           #x80
-  :flag-assert         #x1e008000e8
-  )
-
-;; decomp begins
->>>>>>> 45318be0
