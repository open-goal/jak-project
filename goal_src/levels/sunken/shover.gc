--- conflicted
+++ resolved
@@ -133,11 +133,7 @@
     (set! (-> s3-1 prim-core offense) 4)
     (set! (-> s3-1 transform-index) 0)
     (set-vector! (-> s3-1 local-sphere) 0.0 0.0 0.0 53248.0)
-<<<<<<< HEAD
-    (dummy-46 s4-0 s3-1)
-=======
     (set-root-prim! s4-0 s3-1)
->>>>>>> cc93986a
     )
    (set! (-> s4-0 nav-radius) (* 0.75 (-> s4-0 root-prim local-sphere w)))
    (backup-collide-with-as s4-0)
