--- conflicted
+++ resolved
@@ -1195,13 +1195,8 @@
   (none)
   )
 
-<<<<<<< HEAD
-(defmethod TODO-RENAME-48 green-eco-lurker ((obj green-eco-lurker) (arg0 object))
-  (dummy-14 obj *green-eco-lurker-sg* '())
-=======
 (defmethod TODO-RENAME-48 green-eco-lurker ((obj green-eco-lurker))
   (initialize-skeleton obj *green-eco-lurker-sg* '())
->>>>>>> f6571363
   (set! (-> obj draw origin-joint-index) (the-as uint 3))
   (set!
    (-> obj collide-info nav-flags)
