--- conflicted
+++ resolved
@@ -10,941 +10,3 @@
 (define-extern muse-caught (state muse)) ;; unknown type
 
 ;; DECOMP BEGINS
-
-(deftype muse (nav-enemy)
-  ((root-override      collide-shape-moving         :offset        112)
-   (current-path-index float                        :offset-assert 400)
-   (prev-path-index    float                        :offset-assert 404)
-   (dest-path-index    float                        :offset-assert 408)
-   (player-path-index  float                        :offset-assert 412)
-   (max-path-index     float                        :offset-assert 416)
-   (sprint-distance    float                        :offset-assert 420)
-   (dest-point         vector               :inline :offset-assert 432)
-   (anim               spool-anim                   :offset-assert 448)
-   (victory-anim       spool-anim                   :offset-assert 452)
-   (old-target-pos     transformq           :inline :offset-assert 464)
-   )
-  :heap-base #x190
-  :method-count-assert 76
-  :size-assert         #x200
-  :flag-assert         #x4c01900200
-  )
-
-
-(deftype point-on-path-segment-info (structure)
-  ((point               vector :inline   :offset-assert   0)
-   (segment             vector 2 :inline :offset-assert  16)
-   (dir                 vector :inline   :offset-assert  48)
-   (nearest-point       vector :inline   :offset-assert  64)
-   (segment-length      float            :offset-assert  80)
-   (distance-to-segment float            :offset-assert  84)
-   (parametric-index    float            :offset-assert  88)
-   )
-  :method-count-assert 9
-  :size-assert         #x5c
-  :flag-assert         #x90000005c
-  )
-
-
-(defun analyze-point-on-path-segment ((arg0 point-on-path-segment-info))
-  (vector-! (-> arg0 dir) (-> arg0 segment 1) (the-as vector (-> arg0 segment)))
-  (vector-normalize! (-> arg0 dir) 1.0)
-  (set!
-   (-> arg0 segment-length)
-   (vector-vector-distance
-    (the-as vector (-> arg0 segment))
-    (-> arg0 segment 1)
-    )
-   )
-  (let ((s5-0 (new 'stack-no-clear 'vector)))
-   (vector-! s5-0 (the-as vector (-> arg0 segment)) (-> arg0 point))
-   (vector+*! s5-0 s5-0 (-> arg0 dir) (- (vector-dot s5-0 (-> arg0 dir))))
-   (vector+! (-> arg0 nearest-point) (-> arg0 point) s5-0)
-   (set! (-> arg0 distance-to-segment) (vector-length s5-0))
-   (vector-! s5-0 (-> arg0 point) (the-as vector (-> arg0 segment)))
-   (set!
-    (-> arg0 parametric-index)
-    (/ (vector-dot (-> arg0 dir) s5-0) (-> arg0 segment-length))
-    )
-   )
-  (cond
-   ((< (-> arg0 parametric-index) 0.0)
-    (set! (-> arg0 parametric-index) 0.0)
-    (set! (-> arg0 nearest-point quad) (-> arg0 segment 0 quad))
-    (let
-     ((f0-10 (vector-vector-distance (-> arg0 nearest-point) (-> arg0 point))))
-     (set! (-> arg0 distance-to-segment) f0-10)
-     f0-10
-     )
-    )
-   ((< 1.0 (-> arg0 parametric-index))
-    (set! (-> arg0 parametric-index) 1.0)
-    (set! (-> arg0 nearest-point quad) (-> arg0 segment 1 quad))
-    (let
-     ((f0-13 (vector-vector-distance (-> arg0 nearest-point) (-> arg0 point))))
-     (set! (-> arg0 distance-to-segment) f0-13)
-     f0-13
-     )
-    )
-   )
-  )
-
-(defbehavior muse-get-path-point muse ((arg0 vector) (arg1 int))
-  (eval-path-curve-div! (-> self path) arg0 (the float arg1) 'interp)
-  0
-  (none)
-  )
-
-(defbehavior muse-check-dest-point muse ()
-  (let ((gp-0 (new 'stack-no-clear 'point-on-path-segment-info))
-        (f26-0 4096000.0)
-        (f30-0 0.0)
-        (f24-0 4096000.0)
-        (f28-0 0.0)
-        )
-   (let ((s5-0 (+ (-> self path curve num-cverts) -1))
-         (s4-0 (target-pos 0))
-         )
-    (dotimes (s3-0 s5-0)
-     (let ((f22-0 (the float s3-0)))
-      (let ((f20-0 (the float (+ s3-0 1))))
-       (eval-path-curve-div!
-        (-> self path)
-        (the-as vector (-> gp-0 segment))
-        f22-0
-        'interp
-        )
-       (eval-path-curve-div! (-> self path) (-> gp-0 segment 1) f20-0 'interp)
-       )
-      (set! (-> gp-0 point quad) (-> s4-0 quad))
-      (analyze-point-on-path-segment gp-0)
-      (when (< (-> gp-0 distance-to-segment) f24-0)
-       (set! f24-0 (-> gp-0 distance-to-segment))
-       (set! f28-0 (+ f22-0 (-> gp-0 parametric-index)))
-       )
-      (set! (-> gp-0 point quad) (-> self collide-info trans quad))
-      (analyze-point-on-path-segment gp-0)
-      (when (< (-> gp-0 distance-to-segment) f26-0)
-       (set! f26-0 (-> gp-0 distance-to-segment))
-       (set! f30-0 (+ f22-0 (-> gp-0 parametric-index)))
-       )
-      )
-     0
-     )
-    )
-   (let ((f0-6 (- f30-0 f28-0)))
-    (if (< f0-6 (* -0.5 (-> self max-path-index)))
-     (+! f0-6 (-> self max-path-index))
-     )
-    (if (< (* 0.5 (-> self max-path-index)) f0-6)
-     (set! f0-6 (- f0-6 (-> self max-path-index)))
-     )
-    (cond
-     ((>= f0-6 0.0)
-      (set! (-> self dest-path-index) (the float (the int (+ 2.5 f30-0))))
-      (if (>= (-> self dest-path-index) (-> self max-path-index))
-       (set!
-        (-> self dest-path-index)
-        (- (-> self dest-path-index) (-> self max-path-index))
-        )
-       )
-      )
-     (else
-      (set! (-> self dest-path-index) (+ -1.5 f30-0))
-      (if (< (-> self dest-path-index) 0.0)
-       (+! (-> self dest-path-index) (-> self max-path-index))
-       )
-      (set!
-       (-> self dest-path-index)
-       (the float (the int (-> self dest-path-index)))
-       )
-      )
-     )
-    )
-   )
-  (eval-path-curve-div!
-   (-> self path)
-   (-> self dest-point)
-   (-> self dest-path-index)
-   'interp
-   )
-  0
-  (none)
-  )
-
-<<<<<<< HEAD
-(defmethod dummy-51 muse ((obj muse))
-=======
-(defmethod dummy-51 muse ((obj muse) (arg0 vector))
->>>>>>> caac740a
-  (dotimes (s5-0 2)
-   (let ((v1-2 (rand-vu-int-range 3 (+ (-> obj node-list length) -1))))
-    (sp-launch-particles-var
-     *sp-particle-system-2d*
-     (-> *part-id-table* 271)
-     (vector<-cspace!
-      (new 'stack-no-clear 'vector)
-      (-> obj node-list data v1-2)
-      )
-     (the-as sparticle-launch-state #f)
-     (the-as sparticle-launch-control #f)
-     1.0
-     )
-    )
-   )
-  (the-as object 0)
-  )
-
-(defmethod common-post muse ((obj muse))
-  (let* ((a0-1 *art-control*)
-         (t9-0 (method-of-object a0-1 spool-push))
-         (a1-0 (-> obj anim name))
-         )
-   (t9-0 a0-1 a1-0 0 obj -99.0)
-   (dummy-51 obj (the-as vector a1-0))
-   )
-  ((method-of-type nav-enemy common-post) obj)
-  (none)
-  )
-
-(let
-  ((v1-5
-    (new 'static 'skeleton-group
-     :art-group-name "muse"
-     :bounds
-     (new 'static 'vector :y 8192.0 :w 12288.0)
-     :version #x6
-     :shadow 2
-     )
-    )
-   )
-  (set! (-> v1-5 jgeo) 0)
-  (set! (-> v1-5 janim) 3)
-  (set! (-> v1-5 mgeo 0) (the-as uint 1))
-  (set! (-> v1-5 lod-dist 0) 4095996000.0)
-  (set! *muse-sg* v1-5)
-  )
-
-(defmethod dummy-44 muse ((obj muse) (arg0 process) (arg1 event-message-block))
-  (the-as object (go muse-caught))
-  )
-
-(defmethod dummy-43 muse ((obj muse) (arg0 process) (arg1 event-message-block))
-  (the-as object (go muse-caught))
-  )
-
-nav-enemy-default-event-handler
-
-(defstate muse-idle (muse)
-  :event
-  (the-as
-   (function process int symbol event-message-block object :behavior muse)
-   nav-enemy-default-event-handler
-   )
-  :trans
-  (behavior ()
-   (set!
-    (-> self sprint-distance)
-    (seek
-     (-> self sprint-distance)
-     61440.0
-     (* 8192.0 (-> *display* seconds-per-frame))
-     )
-    )
-   (if
-    (and
-     *target*
-     (>=
-      102400.0
-      (vector-vector-distance
-       (-> self collide-info trans)
-       (-> *target* control trans)
-       )
-      )
-     )
-    (level-hint-spawn
-     (game-text-id zero)
-     (the-as string #f)
-     (-> self entity)
-     *entity-pool*
-     (game-task none)
-     )
-    )
-   (if
-    (and
-     *target*
-     (>=
-      81920.0
-      (vector-vector-distance
-       (-> self collide-info trans)
-       (-> *target* control trans)
-       )
-      )
-     )
-    (go-virtual nav-enemy-chase)
-    )
-   (none)
-   )
-  :code
-  (behavior ()
-   (when (= (if (> (-> self skel active-channels) 0)
-             (-> self skel root-channel 0 frame-group)
-             )
-          (-> self draw art-group data 4)
-          )
-    (ja-channel-push! 1 30)
-    (let ((a0-5 (-> self skel root-channel 0)))
-     (set! (-> a0-5 param 0) 1.0)
-     (joint-control-channel-group!
-      a0-5
-      (the-as art-joint-anim #f)
-      num-func-loop!
-      )
-     )
-    (let ((a0-6 (-> self skel root-channel 0)))
-     (set!
-      (-> a0-6 frame-group)
-      (the-as art-joint-anim (-> self draw art-group data 6))
-      )
-     (set!
-      (-> a0-6 param 0)
-      (the
-       float
-       (+
-        (->
-         (the-as art-joint-anim (-> self draw art-group data 6))
-         data
-         0
-         length
-         )
-        -1
-        )
-       )
-      )
-     (set! (-> a0-6 param 1) 1.0)
-     (set! (-> a0-6 frame-num) 0.0)
-     (joint-control-channel-group!
-      a0-6
-      (the-as art-joint-anim (-> self draw art-group data 6))
-      num-func-seek!
-      )
-     )
-    (until (ja-done? 0)
-     (ja-blend-eval)
-     (suspend)
-     (let ((a0-7 (-> self skel root-channel 0)))
-      (set!
-       (-> a0-7 param 0)
-       (the float (+ (-> a0-7 frame-group data 0 length) -1))
-       )
-      (set! (-> a0-7 param 1) 1.0)
-      (joint-control-channel-group-eval!
-       a0-7
-       (the-as art-joint-anim #f)
-       num-func-seek!
-       )
-      )
-     )
-    )
-   (while #t
-    (let ((a0-9 (-> self skel root-channel 0)))
-     (set!
-      (-> a0-9 frame-group)
-      (the-as art-joint-anim (-> self draw art-group data 3))
-      )
-     (set!
-      (-> a0-9 param 0)
-      (the
-       float
-       (+
-        (->
-         (the-as art-joint-anim (-> self draw art-group data 3))
-         data
-         0
-         length
-         )
-        -1
-        )
-       )
-      )
-     (set! (-> a0-9 param 1) 1.0)
-     (set! (-> a0-9 frame-num) 0.0)
-     (joint-control-channel-group!
-      a0-9
-      (the-as art-joint-anim (-> self draw art-group data 3))
-      num-func-seek!
-      )
-     )
-    (until (ja-done? 0)
-     (let* ((a0-10 *art-control*)
-            (t9-7 (method-of-object a0-10 spool-push))
-            (a1-5 (-> self anim name))
-            )
-      (t9-7 a0-10 a1-5 0 self -99.0)
-      (dummy-51 self (the-as vector a1-5))
-      )
-     (suspend)
-     (let ((a0-12 (-> self skel root-channel 0)))
-      (set!
-       (-> a0-12 param 0)
-       (the float (+ (-> a0-12 frame-group data 0 length) -1))
-       )
-      (set! (-> a0-12 param 1) 1.0)
-      (joint-control-channel-group-eval!
-       a0-12
-       (the-as art-joint-anim #f)
-       num-func-seek!
-       )
-      )
-     )
-    )
-   (none)
-   )
-  :post
-  (the-as (function none :behavior muse) ja-post)
-  )
-
-(defstate nav-enemy-chase (muse)
-  :virtual #t
-  :event
-  (the-as
-   (function process int symbol event-message-block object :behavior muse)
-   nav-enemy-default-event-handler
-   )
-  :enter
-  (behavior ()
-   (set! (-> self state-time) (-> *display* base-frame-counter))
-   (none)
-   )
-  :trans
-  (behavior ()
-   (cond
-    ((or
-      (not *target*)
-      (<
-       102400.0
-       (vector-vector-distance
-        (-> self collide-info trans)
-        (-> *target* control trans)
-        )
-       )
-      )
-     (set! (-> self target-speed) 0.0)
-     (if (= (-> self momentum-speed) 0.0)
-      (go muse-idle)
-      )
-     )
-    ((or
-      (not *target*)
-      (<
-       (-> self sprint-distance)
-       (vector-vector-distance
-        (-> self collide-info trans)
-        (-> *target* control trans)
-        )
-       )
-      )
-     (set! (-> self target-speed) 40960.0)
-     )
-    (else
-     (set! (-> self target-speed) 61440.0)
-     )
-    )
-   (set!
-    (-> self sprint-distance)
-    (seek
-     (-> self sprint-distance)
-     0.0
-     (* 4096.0 (-> *display* seconds-per-frame))
-     )
-    )
-   (muse-check-dest-point)
-   (none)
-   )
-  :code
-  (behavior ()
-   (cond
-    ((= (if (> (-> self skel active-channels) 0)
-         (-> self skel root-channel 0 frame-group)
-         )
-      (-> self draw art-group data 3)
-      )
-     (ja-channel-push! 1 30)
-     (let ((a0-5 (-> self skel root-channel 0)))
-      (set! (-> a0-5 param 0) 1.0)
-      (joint-control-channel-group!
-       a0-5
-       (the-as art-joint-anim #f)
-       num-func-loop!
-       )
-      )
-     (let ((a0-6 (-> self skel root-channel 0)))
-      (set!
-       (-> a0-6 frame-group)
-       (the-as art-joint-anim (-> self draw art-group data 5))
-       )
-      (set!
-       (-> a0-6 param 0)
-       (the
-        float
-        (+
-         (->
-          (the-as art-joint-anim (-> self draw art-group data 5))
-          data
-          0
-          length
-          )
-         -1
-         )
-        )
-       )
-      (set! (-> a0-6 param 1) 1.0)
-      (set! (-> a0-6 frame-num) 0.0)
-      (joint-control-channel-group!
-       a0-6
-       (the-as art-joint-anim (-> self draw art-group data 5))
-       num-func-seek!
-       )
-      )
-     (until (ja-done? 0)
-      (ja-blend-eval)
-      (suspend)
-      (let ((a0-7 (-> self skel root-channel 0)))
-       (set!
-        (-> a0-7 param 0)
-        (the float (+ (-> a0-7 frame-group data 0 length) -1))
-        )
-       (set! (-> a0-7 param 1) 1.0)
-       (joint-control-channel-group-eval!
-        a0-7
-        (the-as art-joint-anim #f)
-        num-func-seek!
-        )
-       )
-      )
-     )
-    (else
-     (ja-channel-push! 1 30)
-     )
-    )
-   (let ((gp-0 (-> self skel root-channel 0)))
-    (joint-control-channel-group-eval!
-     gp-0
-     (the-as art-joint-anim (-> self draw art-group data 4))
-     num-func-identity
-     )
-    (set! (-> gp-0 frame-num) 0.0)
-    )
-   (while #t
-    (suspend)
-    (let ((a0-11 (-> self skel root-channel 0)))
-     (set! (-> a0-11 param 0) (* 0.000016276043 (-> self momentum-speed)))
-     (joint-control-channel-group-eval!
-      a0-11
-      (the-as art-joint-anim #f)
-      num-func-loop!
-      )
-     )
-    )
-   (none)
-   )
-  :post
-  (behavior ()
-   (set! (-> self nav destination-pos quad) (-> self dest-point quad))
-   (dummy-19
-    (-> self nav)
-    (-> self nav target-pos)
-    (-> self collide-info)
-    (-> self nav destination-pos)
-    546133.3
-    )
-   (if (logtest? (nav-control-flags bit21) (-> self nav flags))
-    (logclear! (-> self nav flags) (nav-control-flags bit10))
-    )
-   (nav-enemy-travel-post)
-   (none)
-   )
-  )
-
-(defstate nav-enemy-jump (muse)
-  :virtual #t
-  :event
-  (the-as
-   (function process int symbol event-message-block object :behavior muse)
-   nav-enemy-default-event-handler
-   )
-  :enter
-  (behavior ()
-   ((-> (method-of-type nav-enemy nav-enemy-jump) enter))
-   (set! (-> self nav-enemy-flags) (logand -513 (-> self nav-enemy-flags)))
-   (none)
-   )
-  :code
-  (-> (method-of-type nav-enemy nav-enemy-jump) code)
-  )
-
-(defstate nav-enemy-jump-land (muse)
-  :virtual #t
-  :event
-  (the-as
-   (function process int symbol event-message-block object :behavior muse)
-   nav-enemy-default-event-handler
-   )
-  :code
-  (behavior ()
-   (let ((a0-0 (-> self skel root-channel 0)))
-    (set!
-     (-> a0-0 param 0)
-     (the float (+ (-> a0-0 frame-group data 0 length) -1))
-     )
-    (set! (-> a0-0 param 1) 1.0)
-    (joint-control-channel-group!
-     a0-0
-     (the-as art-joint-anim #f)
-     num-func-seek!
-     )
-    )
-   (ja-channel-push! 1 22)
-   (let ((gp-0 (-> self skel root-channel 0)))
-    (set!
-     (-> gp-0 frame-group)
-     (the-as art-joint-anim (-> self draw art-group data 4))
-     )
-    (set!
-     (-> gp-0 param 0)
-     (the
-      float
-      (+
-       (->
-        (the-as art-joint-anim (-> self draw art-group data 4))
-        data
-        0
-        length
-        )
-       -1
-       )
-      )
-     )
-    (set! (-> gp-0 param 1) 0.8)
-    (set! (-> gp-0 frame-num) (ja-aframe 6.0 0))
-    (joint-control-channel-group!
-     gp-0
-     (the-as art-joint-anim (-> self draw art-group data 4))
-     num-func-seek!
-     )
-    )
-   (until (ja-done? 0)
-    (ja-blend-eval)
-    (suspend)
-    (let ((a0-4 (-> self skel root-channel 0)))
-     (set!
-      (-> a0-4 param 0)
-      (the float (+ (-> a0-4 frame-group data 0 length) -1))
-      )
-     (set! (-> a0-4 param 1) 0.8)
-     (joint-control-channel-group-eval!
-      a0-4
-      (the-as art-joint-anim #f)
-      num-func-seek!
-      )
-     )
-    )
-   (go-virtual nav-enemy-chase)
-   (none)
-   )
-  )
-
-(defstate muse-caught (muse)
-  :event
-  (the-as
-   (function process int symbol event-message-block object :behavior muse)
-   #f
-   )
-  :trans
-  (behavior ()
-   (spool-push *art-control* (-> self anim name) 0 self -1.0)
-   (none)
-   )
-  :code
-  (behavior ()
-   (sound-play-by-name
-    (static-sound-name "money-pickup")
-    (new-sound-id)
-    1024
-    0
-    0
-    (the-as uint 1)
-    (the-as vector #t)
-    )
-   (close-specific-task! (game-task misty-muse) (task-status need-reminder))
-   (process-entity-status! self (entity-perm-status dead) #t)
-   (suspend)
-   (let ((a1-3 (new 'stack-no-clear 'event-message-block)))
-    (set! (-> a1-3 from) self)
-    (set! (-> a1-3 num-params) 1)
-    (set! (-> a1-3 message) 'clone-anim)
-    (set! (-> a1-3 param 0) (the-as uint self))
-    (when (send-event-function *target* a1-3)
-     (set-blackout-frames 3000)
-     (let ((gp-1 (res-lump-struct (-> self entity) 'movie-pos vector)))
-      (cond
-       (gp-1
-        (TODO-RENAME-30 (-> self collide-info) gp-1)
-        (set-yaw-angle-clear-roll-pitch! (-> self collide-info) (-> gp-1 w))
-        )
-       (else
-        (TODO-RENAME-30 (-> self collide-info) (-> *target* control trans))
-        (quaternion-copy!
-         (-> self collide-info quat)
-         (-> *target* control quat)
-         )
-        (dummy-60 (-> self collide-info) 40960.0 40960.0 #f (the-as uint 1))
-        )
-       )
-      )
-     (send-event *target* 'trans 'save (-> self old-target-pos))
-     (send-event (ppointer->process (-> *target* sidekick)) 'matrix 'play-anim)
-     (send-event *target* 'blend-shape #t)
-     (if (!= *kernel-boot-message* 'play)
-      (set!
-       (-> self trans-hook)
-       (lambda :behavior muse
-        ()
-        (spool-push *art-control* (-> self victory-anim name) 0 self -1.0)
-        (none)
-        )
-       )
-      )
-     (push-setting!
-      *setting-control*
-      self
-      'music-volume
-      'rel
-      (-> *setting-control* current music-volume-movie)
-      0
-      )
-     (push-setting!
-      *setting-control*
-      self
-      'sfx-volume
-      'rel
-      (-> *setting-control* current sfx-volume-movie)
-      0
-      )
-     (push-setting!
-      *setting-control*
-      self
-      'ambient-volume
-      'rel
-      (-> *setting-control* current ambient-volume-movie)
-      0
-      )
-     (logclear! (-> self mask) (process-mask enemy))
-     (let ((gp-2 (get-process *default-dead-pool* othercam #x4000)))
-      (when gp-2
-       (let ((t9-19 (method-of-type othercam activate)))
-        (t9-19
-         (the-as othercam gp-2)
-         self
-         'othercam
-         (the-as pointer #x70004000)
-         )
-        )
-       (run-now-in-process gp-2 othercam-init-by-other self 3 #f #t)
-       (-> gp-2 ppointer)
-       )
-      )
-     (auto-save-command 'auto-save 0 0 *default-pool*)
-     (ja-play-spooled-anim
-      (-> self anim)
-      (the-as art-joint-anim (-> self draw art-group data 3))
-      (the-as art-joint-anim (-> self draw art-group data 3))
-      (the-as (function process-drawable symbol) false-func)
-      )
-     (clear-pending-settings-from-process *setting-control* self 'music-volume)
-     (clear-pending-settings-from-process *setting-control* self 'sfx-volume)
-     (clear-pending-settings-from-process
-      *setting-control*
-      self
-      'ambient-volume
-      )
-     (send-event *target* 'blend-shape #f)
-     (cond
-      ((!= *kernel-boot-message* 'play)
-       (set-blackout-frames 0)
-       (ja-channel-set! 0)
-       (ja-post)
-       (dummy-48 (-> self collide-info))
-       (send-event *target* 'trans 'reset)
-       (let
-        ((gp-4
-          (ppointer->handle
-           (birth-pickup-at-point
-            (target-pos 0)
-            6
-            (the float (-> self entity extra perm task))
-            #f
-            self
-            #f
-            )
-           )
-          )
-         )
-        (send-event (handle->process (the-as handle gp-4)) 'pickup)
-        (while (handle->process (the-as handle gp-4))
-         (suspend)
-         )
-        )
-       )
-      (else
-       (send-event *target* 'trans 'restore (-> self old-target-pos))
-       (set-blackout-frames 0)
-       (set-blackout-frames 30)
-       )
-      )
-     )
-    )
-   (none)
-   )
-  :post
-  (behavior ()
-   (local-vars (a1-0 none))
-   (dummy-51 self (the-as vector a1-0))
-   (level-hint-surpress!)
-   (kill-current-level-hint '() '() 'exit)
-   (ja-post)
-   (none)
-   )
-  )
-
-(define
-  *muse-nav-enemy-info*
-  (new 'static 'nav-enemy-info
-   :idle-anim 3
-   :walk-anim 4
-   :turn-anim -1
-   :notice-anim 3
-   :run-anim 4
-   :jump-anim 7
-   :jump-land-anim 8
-   :victory-anim 3
-   :taunt-anim 3
-   :die-anim 3
-   :neck-joint 6
-   :player-look-at-joint 5
-   :run-travel-speed (meters 10.0)
-   :run-rotate-speed (degrees 999.99994)
-   :run-acceleration (meters 5.0)
-   :run-turn-time (seconds 0.15)
-   :walk-travel-speed (meters 10.0)
-   :walk-rotate-speed (degrees 999.99994)
-   :walk-acceleration (meters 1.0)
-   :walk-turn-time (seconds 0.15)
-   :attack-shove-back (meters 3.0)
-   :attack-shove-up (meters 2.0)
-   :shadow-size (meters 2.0)
-   :notice-nav-radius (meters 1.0)
-   :nav-nearest-y-threshold (meters 10.0)
-   :notice-distance (meters 30.0)
-   :stop-chase-distance (meters 40.0)
-   :frustration-distance (meters 8.0)
-   :frustration-time #x4b0
-   :die-anim-hold-frame 10000000000.0
-   :jump-anim-start-frame 6.5
-   :jump-land-anim-end-frame 10000000000.0
-   :jump-height-min (meters 1.0)
-   :jump-height-factor 0.5
-   :jump-start-anim-speed 1.0
-   :shadow-max-y (meters 1.0)
-   :shadow-min-y (meters -1.0)
-   :shadow-locus-dist (meters 150.0)
-   :use-align #f
-   :draw-shadow #t
-   :move-to-ground #t
-   :hover-if-no-ground #f
-   :use-momentum #f
-   :use-flee #f
-   :use-proximity-notice #f
-   :use-jump-blocked #f
-   :use-jump-patrol #f
-   :gnd-collide-with #x1
-   :debug-draw-neck #f
-   :debug-draw-jump #f
-   )
-  )
-
-(defmethod copy-defaults! muse ((obj muse) (arg0 res-lump))
-  (stack-size-set! (-> obj main-thread) 512)
-  (set! (-> obj mask) (logior (process-mask enemy) (-> obj mask)))
-  (let
-   ((s4-0
-     (new 'process 'collide-shape-moving obj (collide-list-enum hit-by-player))
-     )
-    )
-   (set! (-> s4-0 dynam) (copy *standard-dynamics* 'process))
-   (set! (-> s4-0 reaction) default-collision-reaction)
-   (set! (-> s4-0 no-reaction) nothing)
-   (let ((s3-0 (new 'process 'collide-shape-prim-sphere s4-0 (the-as uint 0))))
-    (set! (-> s3-0 prim-core collide-as) (the-as uint 256))
-    (set! (-> s3-0 collide-with) (the-as uint 16))
-    (set! (-> s3-0 prim-core action) (the-as uint 1))
-    (set! (-> s3-0 prim-core offense) 4)
-    (set-vector! (-> s3-0 local-sphere) 0.0 2457.6 0.0 2457.6)
-    )
-   (dummy-46 s4-0)
-   (set! (-> s4-0 nav-radius) (* 0.75 (-> s4-0 root-prim local-sphere w)))
-   (dummy-50 s4-0)
-   (set! (-> obj collide-info) s4-0)
-   )
-  (process-drawable-from-entity! obj arg0)
-  (dummy-14 obj *muse-sg* '())
-  (logclear! (-> obj mask) (process-mask actor-pause))
-  (TODO-RENAME-45 obj *muse-nav-enemy-info*)
-  (set!
-   (-> obj max-path-index)
-   (the float (+ (-> obj path curve num-cverts) -1))
-   )
-  (set! (-> obj current-path-index) 7.0)
-  (set! (-> obj prev-path-index) 7.0)
-  (set! (-> obj dest-path-index) 7.0)
-  (set! (-> obj player-path-index) 0.0)
-  (eval-path-curve-div!
-   (-> obj path)
-   (-> obj dest-point)
-   (-> obj current-path-index)
-   'interp
-   )
-  (set! (-> obj collide-info trans quad) (-> obj dest-point quad))
-  (set! (-> obj nav nearest-y-threshold) 20480.0)
-  (set-vector! (-> obj neck twist-max) 8192.0 8192.0 0.0 1.0)
-  (set! (-> obj neck up) (the-as uint 0))
-  (set! (-> obj neck nose) (the-as uint 1))
-  (set! (-> obj neck ear) (the-as uint 2))
-  (set! (-> obj neck max-dist) 102400.0)
-  (set! (-> obj neck ignore-angle) 16384.0)
-  (set!
-   (-> obj anim)
-   (new 'static 'spool-anim
-    :name "muse-victory"
-    :index 9
-    :parts 2
-    :command-list
-    '(
-      ((the binteger 1)
-        blackout
-        0
-        )
-      ((the binteger 219) blackout (the binteger 60))
-      )
-    )
-   )
-  (set!
-   (-> obj victory-anim)
-   (the-as spool-anim (fuel-cell-pick-anim (the-as process-taskable obj)))
-   )
-  (go muse-idle)
-  (none)
-  )
-
-
-
