--- conflicted
+++ resolved
@@ -300,11 +300,7 @@
     (set! (-> s3-0 collide-with) (the-as uint 16))
     (set! (-> s3-0 prim-core action) (the-as uint 1))
     (set-vector! (-> s3-0 local-sphere) 0.0 12288.0 0.0 36864.0)
-<<<<<<< HEAD
-    (dummy-46 s4-0 s3-0)
-=======
     (set-root-prim! s4-0 s3-0)
->>>>>>> cc93986a
     (let ((s2-0 (new 'process 'collide-shape-prim-sphere s4-0 (the-as uint 1))))
      (set! (-> s2-0 prim-core collide-as) (the-as uint 2048))
      (set! (-> s2-0 collide-with) (the-as uint 16))
