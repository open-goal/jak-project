;;-*-Lisp-*-
(in-package goal)

;; name: hopper.gc
;; name in dgo: hopper
;; dgos: JUN, JUNGLE, L1

;; DECOMP BEGINS

(deftype hopper (nav-enemy)
  ((jump-length  float  :offset-assert 400)
   (shadow-min-y float  :offset-assert 404)
   )
  :heap-base #x130
  :method-count-assert 76
  :size-assert         #x198
  :flag-assert         #x4c01300198
  )


(defskelgroup *hopper-sg* hopper
  0
  5
  ((1 (meters 20)) (2 (meters 40)) (3 (meters 999999)))
  :bounds (static-spherem 0 0 0 3)
  :longest-edge (meters 1)
  :shadow 4
  )

nav-enemy-default-event-handler

(defmethod common-post hopper ((obj hopper))
  (let ((v1-1 (-> obj draw shadow-ctrl)))
   (set!
    (-> v1-1 settings bot-plane w)
    (- (- (-> obj shadow-min-y) (-> obj collide-info trans y)))
    )
   )
  0
  ((the-as (function nav-enemy none) (find-parent-method hopper 39)) obj)
  0
  (none)
  )

(defbehavior hopper-find-ground hopper ((arg0 vector))
  (let ((s5-0 (new 'stack-no-clear 'vector)))
   (let ((t1-0 (new 'stack-no-clear 'collide-tri-result))
         (f30-0 61440.0)
         )
    (set! (-> s5-0 quad) (-> arg0 quad))
    (set! (-> s5-0 y) (+ 20480.0 (-> s5-0 y)))
    (let
     ((f0-2
       (fill-and-probe-using-y-probe
        *collide-cache*
        s5-0
        f30-0
        (the-as uint 1)
        self
        t1-0
        (the-as uint 1)
        )
       )
      )
     (if (< f0-2 0.0)
      (return (the-as object #f))
      )
     (set! (-> s5-0 y) (- (-> s5-0 y) (* f0-2 f30-0)))
     )
    )
   (set! (-> arg0 quad) (-> s5-0 quad))
   )
  0
  )

(defbehavior hopper-jump-to hopper ((arg0 vector))
  (set! (-> self jump-dest quad) (-> arg0 quad))
  (hopper-find-ground (-> self jump-dest))
  (set!
   (-> self shadow-min-y)
   (+
    (fmin (-> self collide-info trans y) (-> self jump-dest y))
    (-> self nav-info shadow-min-y)
    )
   )
  (nav-enemy-initialize-custom-jump
   (-> self jump-dest)
   #f
   (-> self nav-info jump-height-min)
   (-> self nav-info jump-height-factor)
   -409600.0
   )
  (set! (-> self nav-enemy-flags) (logand -513 (-> self nav-enemy-flags)))
  (set! (-> self nav-enemy-flags) (logand -1025 (-> self nav-enemy-flags)))
  (logior! (-> self nav-enemy-flags) 16)
  (set! (-> self nav-enemy-flags) (logand -9 (-> self nav-enemy-flags)))
  (when (not (nav-enemy-facing-point? (-> self jump-dest) 5461.3335))
   (ja-channel-push! 1 60)
   (nav-enemy-turn-to-face-point (-> self jump-dest) 1820.4445)
   )
  (set! (-> self nav-enemy-flags) (logand -17 (-> self nav-enemy-flags)))
  (nav-enemy-execute-jump)
  (set!
   (-> self shadow-min-y)
   (+ (-> self collide-info trans y) (-> self nav-info shadow-min-y))
   )
  (set! (-> self nav-enemy-flags) (logand -9 (-> self nav-enemy-flags)))
  (nav-enemy-jump-land-anim)
  0
  (none)
  )

(defbehavior hopper-do-jump hopper ()
  (dummy-11 (-> self nav) (-> self nav target-pos))
  (if (< (-> self jump-length) (vector-length (-> self nav travel)))
   (vector-normalize! (-> self nav travel) (-> self jump-length))
   )
  (vector+!
   (-> self jump-dest)
   (-> self collide-info trans)
   (-> self nav travel)
   )
  (hopper-jump-to (-> self jump-dest))
  0
  (none)
  )

(defstate nav-enemy-idle (hopper)
  :virtual #t
  :event
  (the-as
   (function process int symbol event-message-block object :behavior hopper)
   nav-enemy-default-event-handler
   )
  :code
  (behavior ()
   (ja-channel-push! 1 22)
   (while #t
    (dotimes (gp-0 3)
     (let ((a0-1 (-> self skel root-channel 0)))
      (set!
       (-> a0-1 frame-group)
       (the-as art-joint-anim (-> self draw art-group data 5))
       )
      (set!
       (-> a0-1 param 0)
       (the
        float
        (+
         (->
          (the-as art-joint-anim (-> self draw art-group data 5))
          data
          0
          length
          )
         -1
         )
        )
       )
      (set! (-> a0-1 param 1) 1.0)
      (set! (-> a0-1 frame-num) 0.0)
      (joint-control-channel-group!
       a0-1
       (the-as art-joint-anim (-> self draw art-group data 5))
       num-func-seek!
       )
      )
     (until (ja-done? 0)
      (suspend)
      (let ((a0-2 (-> self skel root-channel 0)))
       (set!
        (-> a0-2 param 0)
        (the float (+ (-> a0-2 frame-group data 0 length) -1))
        )
       (set! (-> a0-2 param 1) 1.0)
       (joint-control-channel-group-eval!
        a0-2
        (the-as art-joint-anim #f)
        num-func-seek!
        )
       )
      )
     )
    (let ((a0-4 (-> self skel root-channel 0)))
     (set!
      (-> a0-4 frame-group)
      (the-as art-joint-anim (-> self draw art-group data 6))
      )
     (set!
      (-> a0-4 param 0)
      (the
       float
       (+
        (->
         (the-as art-joint-anim (-> self draw art-group data 6))
         data
         0
         length
         )
        -1
        )
       )
      )
     (set! (-> a0-4 param 1) 1.0)
     (set! (-> a0-4 frame-num) 0.0)
     (joint-control-channel-group!
      a0-4
      (the-as art-joint-anim (-> self draw art-group data 6))
      num-func-seek!
      )
     )
    (until (ja-done? 0)
     (suspend)
     (let ((a0-5 (-> self skel root-channel 0)))
      (set!
       (-> a0-5 param 0)
       (the float (+ (-> a0-5 frame-group data 0 length) -1))
       )
      (set! (-> a0-5 param 1) 1.0)
      (joint-control-channel-group-eval!
       a0-5
       (the-as art-joint-anim #f)
       num-func-seek!
       )
      )
     )
    )
   (none)
   )
  )

(defstate nav-enemy-patrol (hopper)
  :virtual #t
  :event
  (the-as
   (function process int symbol event-message-block object :behavior hopper)
   nav-enemy-jump-event-handler
   )
  :trans
  (behavior ()
   (if (zero? (logand (-> self nav-enemy-flags) 8))
    ((-> (method-of-type nav-enemy nav-enemy-patrol) trans))
    )
   (none)
   )
  :code
  (behavior ()
   (vector-reset! (-> self collide-info transv))
   (set! (-> self jump-length) 16384.0)
   (set! (-> self nav-enemy-flags) (logand -9 (-> self nav-enemy-flags)))
   (while #t
    (cond
     ((= (if (> (-> self skel active-channels) 0)
          (-> self skel root-channel 0 frame-group)
          )
       (-> self draw art-group data 7)
       )
      (ja-channel-push! 1 20)
      (let ((a0-6 (-> self skel root-channel 0)))
       (set!
        (-> a0-6 frame-group)
        (the-as art-joint-anim (-> self draw art-group data 8))
        )
       (set!
        (-> a0-6 param 0)
        (the
         float
         (+
          (->
           (the-as art-joint-anim (-> self draw art-group data 8))
           data
           0
           length
           )
          -1
          )
         )
        )
       (set! (-> a0-6 param 1) 1.0)
       (set! (-> a0-6 frame-num) 0.0)
       (joint-control-channel-group!
        a0-6
        (the-as art-joint-anim (-> self draw art-group data 8))
        num-func-seek!
        )
       )
      (until (ja-done? 0)
       (suspend)
       (let ((a0-7 (-> self skel root-channel 0)))
        (set!
         (-> a0-7 param 0)
         (the float (+ (-> a0-7 frame-group data 0 length) -1))
         )
        (set! (-> a0-7 param 1) 1.0)
        (joint-control-channel-group-eval!
         a0-7
         (the-as art-joint-anim #f)
         num-func-seek!
         )
        )
       )
      (ja-channel-push! 1 30)
      )
     ((= (if (> (-> self skel active-channels) 0)
          (-> self skel root-channel 0 frame-group)
          )
       (-> self draw art-group data 9)
       )
      (ja-channel-push! 1 30)
      (let ((a0-15 (-> self skel root-channel 0)))
       (set!
        (-> a0-15 frame-group)
        (the-as art-joint-anim (-> self draw art-group data 10))
        )
       (set!
        (-> a0-15 param 0)
        (the
         float
         (+
          (->
           (the-as art-joint-anim (-> self draw art-group data 10))
           data
           0
           length
           )
          -1
          )
         )
        )
       (set! (-> a0-15 param 1) 1.0)
       (set! (-> a0-15 frame-num) 0.0)
       (joint-control-channel-group!
        a0-15
        (the-as art-joint-anim (-> self draw art-group data 10))
        num-func-seek!
        )
       )
      (until (ja-done? 0)
       (suspend)
       (let ((a0-16 (-> self skel root-channel 0)))
        (set!
         (-> a0-16 param 0)
         (the float (+ (-> a0-16 frame-group data 0 length) -1))
         )
        (set! (-> a0-16 param 1) 1.0)
        (joint-control-channel-group-eval!
         a0-16
         (the-as art-joint-anim #f)
         num-func-seek!
         )
        )
       )
      (ja-channel-push! 1 30)
      )
     (else
      (ja-channel-push! 1 22)
      )
     )
    (set! (-> self state-time) (-> *display* base-frame-counter))
    (let ((gp-0 (-> self skel root-channel 0)))
     (joint-control-channel-group-eval!
      gp-0
      (the-as art-joint-anim (-> self draw art-group data 5))
      num-func-identity
      )
     (set! (-> gp-0 frame-num) 0.0)
     )
    (until (>= (- (-> *display* base-frame-counter) (-> self state-time)) 150)
     (suspend)
     (let ((a0-21 (-> self skel root-channel 0)))
      (set! (-> a0-21 param 0) 1.0)
      (joint-control-channel-group-eval!
       a0-21
       (the-as art-joint-anim #f)
       num-func-loop!
       )
      )
     )
    (when
     (or
      (logtest? (nav-control-flags bit19) (-> self nav flags))
      (< 2.0 (-> self nav block-count))
      )
     (set! (-> self nav block-count) 0.0)
     (logior! (-> self nav flags) (nav-control-flags bit10))
     (nav-enemy-get-new-patrol-point)
     (set! (-> self nav target-pos quad) (-> self nav destination-pos quad))
     )
    (hopper-do-jump)
    )
   (none)
   )
  :post
  (the-as (function none :behavior hopper) nav-enemy-jump-post)
  )

(defstate nav-enemy-notice (hopper)
  :virtual #t
  :event
  (the-as
   (function process int symbol event-message-block object :behavior hopper)
   nav-enemy-default-event-handler
   )
  :code
  (behavior ()
   (go-virtual nav-enemy-chase)
   (none)
   )
  )

(defstate nav-enemy-chase (hopper)
  :virtual #t
  :event
  (the-as
   (function process int symbol event-message-block object :behavior hopper)
   nav-enemy-jump-event-handler
   )
  :trans
  (behavior ()
   (if (zero? (logand (-> self nav-enemy-flags) 8))
    ((-> (method-of-type nav-enemy nav-enemy-chase) trans))
    )
   (none)
   )
  :code
  (behavior ()
   (vector-reset! (-> self collide-info transv))
   (set! (-> self jump-length) 32768.0)
   (set! (-> self nav-enemy-flags) (logand -9 (-> self nav-enemy-flags)))
   (while #t
    (cond
     ((= (if (> (-> self skel active-channels) 0)
          (-> self skel root-channel 0 frame-group)
          )
       (-> self draw art-group data 7)
       )
      (ja-channel-push! 1 20)
      (let ((a0-6 (-> self skel root-channel 0)))
       (set!
        (-> a0-6 frame-group)
        (the-as art-joint-anim (-> self draw art-group data 8))
        )
       (set!
        (-> a0-6 param 0)
        (the
         float
         (+
          (->
           (the-as art-joint-anim (-> self draw art-group data 8))
           data
           0
           length
           )
          -1
          )
         )
        )
       (set! (-> a0-6 param 1) 1.0)
       (set! (-> a0-6 frame-num) 0.0)
       (joint-control-channel-group!
        a0-6
        (the-as art-joint-anim (-> self draw art-group data 8))
        num-func-seek!
        )
       )
      (until (ja-done? 0)
       (suspend)
       (let ((a0-7 (-> self skel root-channel 0)))
        (set!
         (-> a0-7 param 0)
         (the float (+ (-> a0-7 frame-group data 0 length) -1))
         )
        (set! (-> a0-7 param 1) 1.0)
        (joint-control-channel-group-eval!
         a0-7
         (the-as art-joint-anim #f)
         num-func-seek!
         )
        )
       )
      (ja-channel-push! 1 30)
      )
     ((= (if (> (-> self skel active-channels) 0)
          (-> self skel root-channel 0 frame-group)
          )
       (-> self draw art-group data 9)
       )
      (ja-channel-push! 1 30)
      (let ((a0-15 (-> self skel root-channel 0)))
       (set!
        (-> a0-15 frame-group)
        (the-as art-joint-anim (-> self draw art-group data 10))
        )
       (set!
        (-> a0-15 param 0)
        (the
         float
         (+
          (->
           (the-as art-joint-anim (-> self draw art-group data 10))
           data
           0
           length
           )
          -1
          )
         )
        )
       (set! (-> a0-15 param 1) 1.0)
       (set! (-> a0-15 frame-num) 0.0)
       (joint-control-channel-group!
        a0-15
        (the-as art-joint-anim (-> self draw art-group data 10))
        num-func-seek!
        )
       )
      (until (ja-done? 0)
       (suspend)
       (let ((a0-16 (-> self skel root-channel 0)))
        (set!
         (-> a0-16 param 0)
         (the float (+ (-> a0-16 frame-group data 0 length) -1))
         )
        (set! (-> a0-16 param 1) 1.0)
        (joint-control-channel-group-eval!
         a0-16
         (the-as art-joint-anim #f)
         num-func-seek!
         )
        )
       )
      (ja-channel-push! 1 30)
      )
     (else
      (ja-channel-push! 1 22)
      )
     )
    (set! (-> self state-time) (-> *display* base-frame-counter))
    (let ((gp-0 (-> self skel root-channel 0)))
     (joint-control-channel-group-eval!
      gp-0
      (the-as art-joint-anim (-> self draw art-group data 5))
      num-func-identity
      )
     (set! (-> gp-0 frame-num) 0.0)
     )
    (until (>= (- (-> *display* base-frame-counter) (-> self state-time)) 60)
     (suspend)
     (let ((a0-21 (-> self skel root-channel 0)))
      (set! (-> a0-21 param 0) 1.0)
      (joint-control-channel-group-eval!
       a0-21
       (the-as art-joint-anim #f)
       num-func-loop!
       )
      )
     )
    (set! (-> self nav target-pos quad) (-> (target-pos 0) quad))
    (hopper-do-jump)
    )
   (none)
   )
  :post
  (the-as (function none :behavior hopper) nav-enemy-jump-post)
  )

(defstate nav-enemy-stop-chase (hopper)
  :virtual #t
  :event
  (the-as
   (function process int symbol event-message-block object :behavior hopper)
   nav-enemy-default-event-handler
   )
  :code
  (behavior ()
   (go-virtual nav-enemy-stare)
   (none)
   )
  )

(define
  *hopper-nav-enemy-info*
  (new 'static 'nav-enemy-info
   :idle-anim 5
   :walk-anim 5
   :turn-anim 9
   :notice-anim 5
   :run-anim 5
   :jump-anim 7
   :jump-land-anim 8
   :victory-anim 6
   :taunt-anim 6
   :die-anim 11
   :neck-joint -1
   :player-look-at-joint 5
   :run-travel-speed (meters 10.0)
   :run-rotate-speed (degrees 7999.9995)
   :run-acceleration (meters 1.0)
   :run-turn-time (seconds 0.1)
   :walk-travel-speed (meters 6.0)
   :walk-rotate-speed (degrees 7999.9995)
   :walk-acceleration (meters 1.0)
   :walk-turn-time (seconds 0.1)
   :attack-shove-back (meters 3.0)
   :attack-shove-up (meters 2.0)
   :shadow-size (meters 2.0)
   :notice-nav-radius (meters 1.0)
   :nav-nearest-y-threshold (meters 10.0)
   :notice-distance (meters 30.0)
   :stop-chase-distance (meters 40.0)
   :frustration-distance (meters 8.0)
   :frustration-time #x4b0
   :die-anim-hold-frame 10000000000.0
   :jump-anim-start-frame 3.0
   :jump-land-anim-end-frame 10000000000.0
   :jump-height-min (meters 3.0)
   :jump-height-factor 0.5
   :jump-start-anim-speed 1.0
   :shadow-max-y (meters 1.0)
   :shadow-min-y (meters -1.0)
   :shadow-locus-dist (meters 150.0)
   :use-align #t
   :draw-shadow #t
   :move-to-ground #t
   :hover-if-no-ground #f
   :use-momentum #f
   :use-flee #t
   :use-proximity-notice #f
   :use-jump-blocked #f
   :use-jump-patrol #f
   :gnd-collide-with #x1
   :debug-draw-neck #f
   :debug-draw-jump #t
   )
  )

(defmethod initialize-collision hopper ((obj hopper))
  (let
   ((s5-0
     (new
      'process
      'collide-shape-moving
      obj
      (collide-list-enum usually-hit-by-player)
      )
     )
    )
   (set! (-> s5-0 dynam) (copy *standard-dynamics* 'process))
   (set! (-> s5-0 reaction) default-collision-reaction)
   (set! (-> s5-0 no-reaction) nothing)
   (let ((s4-0 (new 'process 'collide-shape-prim-group s5-0 (the-as uint 2) 0)))
    (set! (-> s4-0 prim-core collide-as) (the-as uint 256))
    (set! (-> s4-0 collide-with) (the-as uint 16))
    (set! (-> s4-0 prim-core action) (the-as uint 1))
    (set-vector! (-> s4-0 local-sphere) 0.0 4096.0 0.0 10240.0)
    (dummy-46 s5-0)
    (let ((s3-0 (new 'process 'collide-shape-prim-sphere s5-0 (the-as uint 3))))
     (set! (-> s3-0 prim-core collide-as) (the-as uint 256))
     (set! (-> s3-0 collide-with) (the-as uint 16))
     (set! (-> s3-0 prim-core action) (the-as uint 1))
     (set! (-> s3-0 prim-core offense) 1)
     (set-vector! (-> s3-0 local-sphere) 0.0 4096.0 0.0 4096.0)
     )
    (dummy-28 s4-0)
    (let ((s3-1 (new 'process 'collide-shape-prim-sphere s5-0 (the-as uint 3))))
     (set! (-> s3-1 prim-core collide-as) (the-as uint 256))
     (set! (-> s3-1 collide-with) (the-as uint 16))
     (set! (-> s3-1 prim-core action) (the-as uint 1))
     (set! (-> s3-1 prim-core offense) 1)
     (set-vector! (-> s3-1 local-sphere) 0.0 6963.2 0.0 4096.0)
     )
    (dummy-28 s4-0)
    )
   (set! (-> s5-0 nav-radius) 6144.0)
   (dummy-50 s5-0)
   (set! (-> s5-0 max-iteration-count) (the-as uint 2))
   (set! (-> obj collide-info) s5-0)
   )
  0
  (none)
  )

<<<<<<< HEAD
(defmethod TODO-RENAME-48 hopper ((obj hopper) (arg0 object))
  (dummy-14 obj *hopper-sg* '())
=======
(defmethod TODO-RENAME-48 hopper ((obj hopper))
  (initialize-skeleton obj *hopper-sg* '())
>>>>>>> f6571363
  (TODO-RENAME-45 obj *hopper-nav-enemy-info*)
  (set!
   (-> obj shadow-min-y)
   (+ (-> obj collide-info trans y) (-> obj nav-info shadow-min-y))
   )
  0
  (none)
  )



<|MERGE_RESOLUTION|>--- conflicted
+++ resolved
@@ -680,13 +680,8 @@
   (none)
   )
 
-<<<<<<< HEAD
-(defmethod TODO-RENAME-48 hopper ((obj hopper) (arg0 object))
-  (dummy-14 obj *hopper-sg* '())
-=======
 (defmethod TODO-RENAME-48 hopper ((obj hopper))
   (initialize-skeleton obj *hopper-sg* '())
->>>>>>> f6571363
   (TODO-RENAME-45 obj *hopper-nav-enemy-info*)
   (set!
    (-> obj shadow-min-y)
