--- conflicted
+++ resolved
@@ -45,66 +45,6 @@
 (defstate bouncer-wait (springbox)
   :event
   (behavior ((arg0 process) (arg1 int) (arg2 symbol) (arg3 event-message-block))
-<<<<<<< HEAD
-   (let ((v1-0 arg2))
-    (the-as object (cond
-                    ((= v1-0 'bonk)
-                     (let ((a1-3 (new 'stack-no-clear 'event-message-block)))
-                      (set! (-> a1-3 from) self)
-                      (set! (-> a1-3 num-params) 3)
-                      (set! (-> a1-3 message) 'jump)
-                      (set!
-                       (-> a1-3 param 0)
-                       (the-as uint (-> self spring-height))
-                       )
-                      (set!
-                       (-> a1-3 param 1)
-                       (the-as uint (-> self spring-height))
-                       )
-                      (set! (-> a1-3 param 2) (the-as uint #f))
-                      (when (send-event-function arg0 a1-3)
-                       (sound-play-by-name
-                        (static-sound-name "trampoline")
-                        (new-sound-id)
-                        1024
-                        0
-                        0
-                        1
-                        #t
-                        )
-                       (go bouncer-fire)
-                       )
-                      )
-                     )
-                    ((= v1-0 'touch)
-                     (if
-                      (not
-                       (or
-                        (= (-> self next-state name) 'bouncer-smush)
-                        (= (-> self next-state name) 'bouncer-fire)
-                        )
-                       )
-                      (go bouncer-smush)
-                      )
-                     )
-                    ((= v1-0 'attack)
-                     (when
-                      (and
-                       (= (-> arg3 param 1) 'flop)
-                       (send-event
-                        arg0
-                        'jump
-                        (-> self spring-height)
-                        (-> self spring-height)
-                        #f
-                        )
-                       )
-                      (go bouncer-fire)
-                      #f
-                      )
-                     )
-                    )
-=======
    (case arg2 
     (('bonk)
       (let ((a1-3 (new 'stack-no-clear 'event-message-block)))
@@ -121,8 +61,8 @@
          1024
          0
          0
-         (the-as uint 1)
-         (the-as vector #t)
+         1
+         #t
          )
         (go bouncer-fire)
         )
@@ -154,7 +94,6 @@
       (go bouncer-fire)
       #f
       )
->>>>>>> 5649ca51
      )
     )
    )
