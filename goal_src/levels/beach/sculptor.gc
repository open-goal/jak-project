;;-*-Lisp-*-
(in-package goal)

;; name: sculptor.gc
;; name in dgo: sculptor
;; dgos: BEA, L1

(define-extern *sculptor-sg* skeleton-group)
(define-extern *sculptor-muse-sg* skeleton-group)
(declare-type muse nav-enemy)

;; DECOMP BEGINS

(deftype sculptor (process-taskable)
  ((muse handle  :offset-assert 384)
   )
  :heap-base #x120
  :method-count-assert 53
  :size-assert         #x188
  :flag-assert         #x3501200188
  )


(let
  ((v1-1
    (new 'static 'skeleton-group
     :art-group-name "sculptor-muse"
     :bounds (new 'static 'vector :w 10240.0)
     :version #x6
     )
    )
   )
  (set! (-> v1-1 jgeo) 0)
  (set! (-> v1-1 janim) 2)
  (set! (-> v1-1 mgeo 0) (the-as uint 1))
  (set! (-> v1-1 lod-dist 0) 4095996000.0)
  (set! *sculptor-muse-sg* v1-1)
  )

(let
  ((v1-2
    (new 'static 'skeleton-group
     :art-group-name "sculptor"
     :bounds (new 'static 'vector :w 10240.0)
     :version #x6
     :shadow 2
     )
    )
   )
  (set! (-> v1-2 jgeo) 0)
  (set! (-> v1-2 janim) 4)
  (set! (-> v1-2 mgeo 0) (the-as uint 1))
  (set! (-> v1-2 lod-dist 0) 4095996000.0)
  (set! *sculptor-sg* v1-2)
  )

(defmethod dummy-52 sculptor ((obj sculptor))
  (let ((v1-1 (-> obj draw shadow-ctrl)))
   (when v1-1
    (let ((f0-0 (-> obj root-override trans y)))
     (let ((a0-2 v1-1))
      (set! (-> a0-2 settings bot-plane w) (- (+ -2048.0 f0-0)))
      )
     0
     (set! (-> v1-1 settings top-plane w) (- (+ 2048.0 f0-0)))
     )
    0
    )
   )
  (none)
  )

(defmethod draw-npc-shadow sculptor ((obj sculptor))
  (-> obj draw shadow-ctrl)
  (cond
   ((and
     (-> obj draw shadow)
     (zero? (-> obj draw cur-lod))
     (logtest? (-> obj draw status) 8)
     )
    (let ((v1-9 (-> obj draw shadow-ctrl)))
     (set! (-> v1-9 settings flags) (logand -33 (-> v1-9 settings flags)))
     )
    0
    (dummy-14 (-> obj draw shadow-ctrl))
    )
   (else
    (let ((v1-14 (-> obj draw shadow-ctrl)))
     (logior! (-> v1-14 settings flags) 32)
     )
    0
    )
   )
  (none)
  )

(defbehavior muse-to-idle sculptor ((arg0 muse))
  (when (not (handle->process (-> arg0 incomming-attack-id)))
   (let ((s5-0 (get-process *default-dead-pool* manipy #x4000)))
    (set! (-> arg0 incomming-attack-id) (ppointer->handle (when s5-0
                                                           (let
                                                            ((t9-1
                                                              (method-of-type
                                                               manipy
                                                               activate
                                                               )
                                                              )
                                                             )
                                                            (t9-1
                                                             (the-as
                                                              manipy
                                                              s5-0
                                                              )
                                                             arg0
                                                             'manipy
                                                             (the-as
                                                              pointer
                                                              #x70004000
                                                              )
                                                             )
                                                            )
                                                           (run-now-in-process
                                                            s5-0
                                                            manipy-init
                                                            (->
                                                             arg0
                                                             collide-info
                                                             trans
                                                             )
                                                            (-> arg0 entity)
                                                            *sculptor-muse-sg*
                                                            #f
                                                            )
                                                           (-> s5-0 ppointer)
                                                           )
                                         )
     )
    )
   )
  (let ((v1-11 (handle->process (-> arg0 incomming-attack-id))))
   (if v1-11
    (set! (-> (the-as muse v1-11) draw light-index) (the-as uint 3))
    )
   )
  (send-event (handle->process (-> arg0 incomming-attack-id)) 'anim-mode 'loop)
  (send-event
   (handle->process (-> arg0 incomming-attack-id))
   'art-joint-anim
   "idle"
   0
   )
  (send-event (handle->process (-> arg0 incomming-attack-id)) 'draw #t)
  (send-event
   (handle->process (-> arg0 incomming-attack-id))
   'origin-joint-index
   26
   )
  )

(defstate give-cell (sculptor)
  :virtual #t
  :enter
  (behavior ()
   (muse-to-idle (the-as muse self))
   (none)
   )
  )

(defmethod play-anim! sculptor ((obj sculptor) (arg0 symbol))
<<<<<<< HEAD
  (case (current-status (-> obj tasks)) 
   ((2 3)
     (if arg0
      (close-status! (-> obj tasks) (task-status need-introduction))
      )
=======
  (with-pp
   (case (current-status (-> obj tasks)) 
    (((task-status need-hint) (task-status need-introduction))
      (if arg0
       (close-status! (-> obj tasks) (task-status need-introduction))
       )
      (new 'static 'spool-anim
       :name "sculptor-introduction"
       :index 16
       :parts 14
       :command-list
       '(
         (0
           display-level
           beach
           special
           )
         (0
          kill
          "med-res-level-2"
          )
         (0
          kill
          "med-res-level-4"
          )
         (0
          kill
          "med-res-level-6"
          )
         (0
          kill
          "med-res-level-7"
          )
         (0
          kill
          "med-res-level-8"
          )
         (0
          kill
          "med-res-level-11"
          )
         (0
          kill
          "med-res-level-14"
          )
         (0
          kill
          "med-res-level-22"
          )
         (0
          kill
          "med-res-level-23"
          )
         ((the binteger 285)
          joint
          "cameraB"
          )
         ((the binteger 331)
          joint
          "camera"
          )
         ((the binteger 614)
          joint
          "cameraB"
          )
         ((the binteger 760)
          joint
          "camera"
          )
         ((the binteger 1183)
          joint
          "cameraB"
          )
         ((the binteger 1278)
          joint
          "camera"
          )
         ((the binteger 1433) joint "cameraB")
         )
       )
      )
    (((task-status need-reminder))
     (set! (-> obj skippable) #t)
>>>>>>> caac740a
     (new 'static 'spool-anim
      :name "sculptor-introduction"
      :index 16
      :parts 14
      :command-list
      '(
        (0
          display-level
          beach
          special
          )
        (0
         kill
         "med-res-level-2"
         )
        (0
         kill
         "med-res-level-4"
         )
        (0
         kill
         "med-res-level-6"
         )
        (0
         kill
         "med-res-level-7"
         )
        (0
         kill
         "med-res-level-8"
         )
        (0
         kill
         "med-res-level-11"
         )
        (0
         kill
         "med-res-level-14"
         )
        (0
         kill
         "med-res-level-22"
         )
        (0
         kill
         "med-res-level-23"
         )
        ((the binteger 285)
         joint
         "cameraB"
         )
        ((the binteger 331)
         joint
         "camera"
         )
        ((the binteger 614)
         joint
         "cameraB"
         )
        ((the binteger 760)
         joint
         "camera"
         )
        ((the binteger 1183)
         joint
         "cameraB"
         )
        ((the binteger 1278)
         joint
         "camera"
         )
        ((the binteger 1433) joint "cameraB")
        )
      )
     )
<<<<<<< HEAD
   ((5)
    (set! (-> obj skippable) #t)
    (new 'static 'spool-anim
     :name "sculptor-reminder-1"
     :index 17
     :parts 2
     :command-list '()
     )
    )
   ((6)
    (when arg0
     (set!
      (-> obj cell-for-task)
      (the-as game-task (current-task (-> obj tasks)))
      )
     (close-current! (-> obj tasks))
     (let ((s5-1 (get-process *default-dead-pool* manipy #x4000)))
      (set! (-> obj muse) (ppointer->handle (when s5-1
                                             (let
                                              ((t9-5
                                                (method-of-type manipy activate)
=======
    (((task-status need-reward-speech))
     (when arg0
      (set! (-> obj cell-for-task) (current-task (-> obj tasks)))
      (close-current! (-> obj tasks))
      (let ((s5-1 (get-process *default-dead-pool* manipy #x4000)))
       (set! (-> obj muse) (ppointer->handle (when s5-1
                                              (let
                                               ((t9-5
                                                 (method-of-type
                                                  manipy
                                                  activate
                                                  )
                                                 )
                                                )
                                               (t9-5
                                                (the-as manipy s5-1)
                                                obj
                                                'manipy
                                                (the-as pointer #x70004000)
>>>>>>> caac740a
                                                )
                                               )
                                              (t9-5
                                               (the-as manipy s5-1)
                                               obj
                                               'manipy
                                               (the-as pointer #x70004000)
                                               )
                                              )
                                             (run-now-in-process
                                              s5-1
                                              manipy-init
                                              (-> obj root-override trans)
                                              (-> obj entity)
                                              *sculptor-muse-sg*
                                              #f
                                              )
                                             (-> s5-1 ppointer)
                                             )
                           )
       )
      )
     (let ((v1-18 (handle->process (-> obj muse))))
      (if v1-18
       (set! (-> (the-as muse v1-18) draw light-index) (the-as uint 3))
       )
      )
     (send-event (handle->process (-> obj muse)) 'center-joint 4)
     (send-event (handle->process (-> obj muse)) 'anim-mode 'clone-anim)
     )
<<<<<<< HEAD
    (new 'static 'spool-anim
     :name "sculptor-resolution"
     :index 18
     :parts 4
     :command-list
     '(
       ((the binteger 51) joint "cameraB") ((the binteger 87) joint "camera")
=======
    (else
     (if arg0
      (format
       0
       "ERROR: <GMJ>: ~S playing anim for task status ~S~%"
       (-> obj name)
       (task-status->string (current-status (-> obj tasks)))
>>>>>>> caac740a
       )
     )
    )
   (else
    (if arg0
     (format
      0
      "ERROR: <GMJ>: ~S playing anim for task status ~S~%"
      (-> obj name)
      (task-status->string (the-as task-status (current-status (-> obj tasks))))
      )
     )
    (-> obj draw art-group data 4)
    )
   )
  )

(defmethod get-art-elem sculptor ((obj sculptor))
  (case (current-status (-> obj tasks)) 
   (((task-status invalid) (task-status need-resolution))
     (-> obj draw art-group data 11)
     )
   (else
    (-> obj draw art-group data 3)
    )
   )
  )

(defmethod TODO-RENAME-43 sculptor ((obj sculptor))
  (when
   (TODO-RENAME-10
    (-> obj ambient)
    (new 'stack-no-clear 'vector)
    9000
    122880.0
    obj
    )
   (let* ((v1-3 (/ (the-as int (rand-uint31-gen *random-generator*)) 256))
          (v1-4 (the-as number (logior #x3f800000 v1-3)))
          (f0-2 (+ -1.0 (the-as float v1-4)))
          )
    (cond
     ((< 0.85714287 f0-2)
      (play-ambient (-> obj ambient) "SCU-LO01" #f (-> obj root-override trans))
      )
     ((< 0.71428573 f0-2)
      (play-ambient (-> obj ambient) "SCU-AM05" #f (-> obj root-override trans))
      )
     ((< 0.5714286 f0-2)
      (play-ambient (-> obj ambient) "SCU-AM06" #f (-> obj root-override trans))
      )
     ((< 0.42857143 f0-2)
      (play-ambient (-> obj ambient) "SCU-AM03" #f (-> obj root-override trans))
      )
     ((< 0.2857143 f0-2)
      (play-ambient (-> obj ambient) "SCU-AM04" #f (-> obj root-override trans))
      )
     ((< 0.14285715 f0-2)
      (play-ambient (-> obj ambient) "SCU-AM01" #f (-> obj root-override trans))
      )
     (else
      (play-ambient (-> obj ambient) "SCU-AM02" #f (-> obj root-override trans))
      )
     )
    )
   )
  )

(defstate idle (sculptor)
  :virtual #t
  :code
  (behavior ()
   (when (!= (if (> (-> self skel active-channels) 0)
              (-> self skel root-channel 0 frame-group)
              )
          (get-art-elem self)
          )
    (ja-channel-push! 1 60)
    (let ((gp-0 (-> self skel root-channel 0)))
     (set! (-> gp-0 frame-group) (the-as art-joint-anim (get-art-elem self)))
     )
    )
   (let ((a0-8 (-> self skel root-channel 0)))
    (set!
     (-> a0-8 param 0)
     (the float (+ (-> a0-8 frame-group data 0 length) -1))
     )
    (set! (-> a0-8 param 1) 1.0)
    (joint-control-channel-group!
     a0-8
     (the-as art-joint-anim #f)
     num-func-seek!
     )
    )
   (while (not (ja-done? 0))
    (suspend)
    (ja-eval)
    )
   (case (current-status (-> self tasks)) 
    (((task-status invalid) (task-status need-resolution))
      (let ((a0-12 (-> self skel root-channel 0)))
       (set!
        (-> a0-12 frame-group)
        (the-as art-joint-anim (-> self draw art-group data 12))
        )
       (set!
        (-> a0-12 param 0)
        (the
         float
         (+
          (->
           (the-as art-joint-anim (-> self draw art-group data 12))
           data
           0
           length
           )
          -1
          )
         )
        )
       (set! (-> a0-12 param 1) 1.0)
       (set! (-> a0-12 frame-num) 0.0)
       (joint-control-channel-group!
        a0-12
        (the-as art-joint-anim (-> self draw art-group data 12))
        num-func-seek!
        )
       )
      (until (ja-done? 0)
       (suspend)
       (let ((a0-13 (-> self skel root-channel 0)))
        (set!
         (-> a0-13 param 0)
         (the float (+ (-> a0-13 frame-group data 0 length) -1))
         )
        (set! (-> a0-13 param 1) 1.0)
        (joint-control-channel-group-eval!
         a0-13
         (the-as art-joint-anim #f)
         num-func-seek!
         )
        )
       )
      (muse-to-idle (the-as muse self))
      )
    )
   (while #t
    (let ((v1-43 (current-status (-> self tasks))))
     (cond
      ((or
        (= v1-43 (task-status invalid))
        (= v1-43 (task-status need-resolution))
        )
       (let ((a0-18 (-> self skel root-channel 0)))
        (set!
         (-> a0-18 frame-group)
         (the-as art-joint-anim (-> self draw art-group data 8))
         )
        (set!
         (-> a0-18 param 0)
         (the
          float
          (+
           (->
            (the-as art-joint-anim (-> self draw art-group data 8))
            data
            0
            length
            )
           -1
           )
          )
         )
        (set! (-> a0-18 param 1) 1.0)
        (set! (-> a0-18 frame-num) 0.0)
        (joint-control-channel-group!
         a0-18
         (the-as art-joint-anim (-> self draw art-group data 8))
         num-func-seek!
         )
        )
       (until (ja-done? 0)
        (suspend)
        (let ((a0-19 (-> self skel root-channel 0)))
         (set!
          (-> a0-19 param 0)
          (the float (+ (-> a0-19 frame-group data 0 length) -1))
          )
         (set! (-> a0-19 param 1) 1.0)
         (joint-control-channel-group-eval!
          a0-19
          (the-as art-joint-anim #f)
          num-func-seek!
          )
         )
        )
       (let* ((f30-0 4.0)
              (v1-68 (/ (the-as int (rand-uint31-gen *random-generator*)) 256))
              (v1-69 (the-as number (logior #x3f800000 v1-68)))
              )
        (countdown
         (gp-1 (+ (the int (* f30-0 (+ -1.0 (the-as float v1-69)))) 4))
         (let ((a0-23 (-> self skel root-channel 0)))
          (set!
           (-> a0-23 frame-group)
           (the-as art-joint-anim (-> self draw art-group data 9))
           )
          (set!
           (-> a0-23 param 0)
           (the
            float
            (+
             (->
              (the-as art-joint-anim (-> self draw art-group data 9))
              data
              0
              length
              )
             -1
             )
            )
           )
          (set! (-> a0-23 param 1) 1.0)
          (set! (-> a0-23 frame-num) 0.0)
          (joint-control-channel-group!
           a0-23
           (the-as art-joint-anim (-> self draw art-group data 9))
           num-func-seek!
           )
          )
         (until (ja-done? 0)
          (suspend)
          (let ((a0-24 (-> self skel root-channel 0)))
           (set!
            (-> a0-24 param 0)
            (the float (+ (-> a0-24 frame-group data 0 length) -1))
            )
           (set! (-> a0-24 param 1) 1.0)
           (joint-control-channel-group-eval!
            a0-24
            (the-as art-joint-anim #f)
            num-func-seek!
            )
           )
          )
         )
        )
       (let* ((v1-97 (/ (the-as int (rand-uint31-gen *random-generator*)) 256))
              (v1-98 (the-as number (logior #x3f800000 v1-97)))
              (f30-1 (+ -1.0 (the-as float v1-98)))
              )
        (let ((a0-28 (-> self skel root-channel 0)))
         (set!
          (-> a0-28 frame-group)
          (the-as art-joint-anim (-> self draw art-group data 10))
          )
         (set!
          (-> a0-28 param 0)
          (the
           float
           (+
            (->
             (the-as art-joint-anim (-> self draw art-group data 10))
             data
             0
             length
             )
            -1
            )
           )
          )
         (set! (-> a0-28 param 1) 1.0)
         (set! (-> a0-28 frame-num) 0.0)
         (joint-control-channel-group!
          a0-28
          (the-as art-joint-anim (-> self draw art-group data 10))
          num-func-seek!
          )
         )
        (until (ja-done? 0)
         (suspend)
         (let ((a0-29 (-> self skel root-channel 0)))
          (set!
           (-> a0-29 param 0)
           (the float (+ (-> a0-29 frame-group data 0 length) -1))
           )
          (set! (-> a0-29 param 1) 1.0)
          (joint-control-channel-group-eval!
           a0-29
           (the-as art-joint-anim #f)
           num-func-seek!
           )
          )
         )
        (let ((a0-31 (-> self skel root-channel 0)))
         (set!
          (-> a0-31 frame-group)
          (the-as art-joint-anim (-> self draw art-group data 11))
          )
         (set!
          (-> a0-31 param 0)
          (the
           float
           (+
            (->
             (the-as art-joint-anim (-> self draw art-group data 11))
             data
             0
             length
             )
            -1
            )
           )
          )
         (set! (-> a0-31 param 1) 1.0)
         (set! (-> a0-31 frame-num) 0.0)
         (joint-control-channel-group!
          a0-31
          (the-as art-joint-anim (-> self draw art-group data 11))
          num-func-seek!
          )
         )
        (until (ja-done? 0)
         (suspend)
         (let ((a0-32 (-> self skel root-channel 0)))
          (set!
           (-> a0-32 param 0)
           (the float (+ (-> a0-32 frame-group data 0 length) -1))
           )
          (set! (-> a0-32 param 1) 1.0)
          (joint-control-channel-group-eval!
           a0-32
           (the-as art-joint-anim #f)
           num-func-seek!
           )
          )
         )
        (let ((a0-34 (-> self skel root-channel 0)))
         (set!
          (-> a0-34 frame-group)
          (the-as art-joint-anim (-> self draw art-group data 12))
          )
         (set!
          (-> a0-34 param 0)
          (the
           float
           (+
            (->
             (the-as art-joint-anim (-> self draw art-group data 12))
             data
             0
             length
             )
            -1
            )
           )
          )
         (set! (-> a0-34 param 1) 1.0)
         (set! (-> a0-34 frame-num) 0.0)
         (joint-control-channel-group!
          a0-34
          (the-as art-joint-anim (-> self draw art-group data 12))
          num-func-seek!
          )
         )
        (until (ja-done? 0)
         (suspend)
         (let ((a0-35 (-> self skel root-channel 0)))
          (set!
           (-> a0-35 param 0)
           (the float (+ (-> a0-35 frame-group data 0 length) -1))
           )
          (set! (-> a0-35 param 1) 1.0)
          (joint-control-channel-group-eval!
           a0-35
           (the-as art-joint-anim #f)
           num-func-seek!
           )
          )
         )
        (when (< f30-1 0.5)
         (let ((a0-37 (-> self skel root-channel 0)))
          (set!
           (-> a0-37 frame-group)
           (the-as art-joint-anim (-> self draw art-group data 13))
           )
          (set!
           (-> a0-37 param 0)
           (the
            float
            (+
             (->
              (the-as art-joint-anim (-> self draw art-group data 13))
              data
              0
              length
              )
             -1
             )
            )
           )
          (set! (-> a0-37 param 1) 1.0)
          (set! (-> a0-37 frame-num) 0.0)
          (joint-control-channel-group!
           a0-37
           (the-as art-joint-anim (-> self draw art-group data 13))
           num-func-seek!
           )
          )
         (until (ja-done? 0)
          (suspend)
          (let ((a0-38 (-> self skel root-channel 0)))
           (set!
            (-> a0-38 param 0)
            (the float (+ (-> a0-38 frame-group data 0 length) -1))
            )
           (set! (-> a0-38 param 1) 1.0)
           (joint-control-channel-group-eval!
            a0-38
            (the-as art-joint-anim #f)
            num-func-seek!
            )
           )
          )
         (let* ((f30-2 2.0)
                (v1-190
                 (/ (the-as int (rand-uint31-gen *random-generator*)) 256)
                 )
                (v1-191 (the-as number (logior #x3f800000 v1-190)))
                )
          (countdown
           (gp-2 (+ (the int (* f30-2 (+ -1.0 (the-as float v1-191)))) 2))
           (let ((a0-42 (-> self skel root-channel 0)))
            (set!
             (-> a0-42 frame-group)
             (the-as art-joint-anim (-> self draw art-group data 14))
             )
            (set!
             (-> a0-42 param 0)
             (the
              float
              (+
               (->
                (the-as art-joint-anim (-> self draw art-group data 14))
                data
                0
                length
                )
               -1
               )
              )
             )
            (set! (-> a0-42 param 1) 1.0)
            (set! (-> a0-42 frame-num) 0.0)
            (joint-control-channel-group!
             a0-42
             (the-as art-joint-anim (-> self draw art-group data 14))
             num-func-seek!
             )
            )
           (until (ja-done? 0)
            (suspend)
            (let ((a0-43 (-> self skel root-channel 0)))
             (set!
              (-> a0-43 param 0)
              (the float (+ (-> a0-43 frame-group data 0 length) -1))
              )
             (set! (-> a0-43 param 1) 1.0)
             (joint-control-channel-group-eval!
              a0-43
              (the-as art-joint-anim #f)
              num-func-seek!
              )
             )
            )
           )
          )
         (let ((a0-45 (-> self skel root-channel 0)))
          (set!
           (-> a0-45 frame-group)
           (the-as art-joint-anim (-> self draw art-group data 15))
           )
          (set!
           (-> a0-45 param 0)
           (the
            float
            (+
             (->
              (the-as art-joint-anim (-> self draw art-group data 15))
              data
              0
              length
              )
             -1
             )
            )
           )
          (set! (-> a0-45 param 1) 1.0)
          (set! (-> a0-45 frame-num) 0.0)
          (joint-control-channel-group!
           a0-45
           (the-as art-joint-anim (-> self draw art-group data 15))
           num-func-seek!
           )
          )
         (until (ja-done? 0)
          (suspend)
          (let ((a0-46 (-> self skel root-channel 0)))
           (set!
            (-> a0-46 param 0)
            (the float (+ (-> a0-46 frame-group data 0 length) -1))
            )
           (set! (-> a0-46 param 1) 1.0)
           (joint-control-channel-group-eval!
            a0-46
            (the-as art-joint-anim #f)
            num-func-seek!
            )
           )
          )
         (let ((a0-48 (-> self skel root-channel 0)))
          (set!
           (-> a0-48 frame-group)
           (the-as art-joint-anim (-> self draw art-group data 11))
           )
          (set!
           (-> a0-48 param 0)
           (the
            float
            (+
             (->
              (the-as art-joint-anim (-> self draw art-group data 11))
              data
              0
              length
              )
             -1
             )
            )
           )
          (set! (-> a0-48 param 1) 1.0)
          (set! (-> a0-48 frame-num) 0.0)
          (joint-control-channel-group!
           a0-48
           (the-as art-joint-anim (-> self draw art-group data 11))
           num-func-seek!
           )
          )
         (until (ja-done? 0)
          (suspend)
          (let ((a0-49 (-> self skel root-channel 0)))
           (set!
            (-> a0-49 param 0)
            (the float (+ (-> a0-49 frame-group data 0 length) -1))
            )
           (set! (-> a0-49 param 1) 1.0)
           (joint-control-channel-group-eval!
            a0-49
            (the-as art-joint-anim #f)
            num-func-seek!
            )
           )
          )
         (let ((a0-51 (-> self skel root-channel 0)))
          (set!
           (-> a0-51 frame-group)
           (the-as art-joint-anim (-> self draw art-group data 12))
           )
          (set!
           (-> a0-51 param 0)
           (the
            float
            (+
             (->
              (the-as art-joint-anim (-> self draw art-group data 12))
              data
              0
              length
              )
             -1
             )
            )
           )
          (set! (-> a0-51 param 1) 1.0)
          (set! (-> a0-51 frame-num) 0.0)
          (joint-control-channel-group!
           a0-51
           (the-as art-joint-anim (-> self draw art-group data 12))
           num-func-seek!
           )
          )
         (until (ja-done? 0)
          (suspend)
          (let ((a0-52 (-> self skel root-channel 0)))
           (set!
            (-> a0-52 param 0)
            (the float (+ (-> a0-52 frame-group data 0 length) -1))
            )
           (set! (-> a0-52 param 1) 1.0)
           (joint-control-channel-group-eval!
            a0-52
            (the-as art-joint-anim #f)
            num-func-seek!
            )
           )
          )
         )
        )
       )
      ((begin
        (TODO-RENAME-43 self)
        (let* ((f30-3 4.0)
               (v1-287
                (/ (the-as int (rand-uint31-gen *random-generator*)) 256)
                )
               (v1-288 (the-as number (logior #x3f800000 v1-287)))
               )
         (countdown
          (gp-3 (+ (the int (* f30-3 (+ -1.0 (the-as float v1-288)))) 4))
          (let ((a0-57 (-> self skel root-channel 0)))
           (set!
            (-> a0-57 frame-group)
            (the-as art-joint-anim (-> self draw art-group data 3))
            )
           (set!
            (-> a0-57 param 0)
            (the
             float
             (+
              (->
               (the-as art-joint-anim (-> self draw art-group data 3))
               data
               0
               length
               )
              -1
              )
             )
            )
           (set! (-> a0-57 param 1) 1.0)
           (set! (-> a0-57 frame-num) 0.0)
           (joint-control-channel-group!
            a0-57
            (the-as art-joint-anim (-> self draw art-group data 3))
            num-func-seek!
            )
           )
          (until (ja-done? 0)
           (suspend)
           (let ((a0-58 (-> self skel root-channel 0)))
            (set!
             (-> a0-58 param 0)
             (the float (+ (-> a0-58 frame-group data 0 length) -1))
             )
            (set! (-> a0-58 param 1) 1.0)
            (joint-control-channel-group-eval!
             a0-58
             (the-as art-joint-anim #f)
             num-func-seek!
             )
            )
           )
          )
         )
        (let*
         ((v1-316 (/ (the-as int (rand-uint31-gen *random-generator*)) 256))
          (v1-317 (the-as number (logior #x3f800000 v1-316)))
          )
         (< (+ -1.0 (the-as float v1-317)) 0.5)
         )
        )
       (let ((a0-62 (-> self skel root-channel 0)))
        (set!
         (-> a0-62 frame-group)
         (the-as art-joint-anim (-> self draw art-group data 4))
         )
        (set!
         (-> a0-62 param 0)
         (the
          float
          (+
           (->
            (the-as art-joint-anim (-> self draw art-group data 4))
            data
            0
            length
            )
           -1
           )
          )
         )
        (set! (-> a0-62 param 1) 1.0)
        (set! (-> a0-62 frame-num) 0.0)
        (joint-control-channel-group!
         a0-62
         (the-as art-joint-anim (-> self draw art-group data 4))
         num-func-seek!
         )
        )
       (until (ja-done? 0)
        (suspend)
        (let ((a0-63 (-> self skel root-channel 0)))
         (set!
          (-> a0-63 param 0)
          (the float (+ (-> a0-63 frame-group data 0 length) -1))
          )
         (set! (-> a0-63 param 1) 1.0)
         (joint-control-channel-group-eval!
          a0-63
          (the-as art-joint-anim #f)
          num-func-seek!
          )
         )
        )
       )
      (else
       (let ((a0-65 (-> self skel root-channel 0)))
        (set!
         (-> a0-65 frame-group)
         (the-as art-joint-anim (-> self draw art-group data 5))
         )
        (set!
         (-> a0-65 param 0)
         (the
          float
          (+
           (->
            (the-as art-joint-anim (-> self draw art-group data 5))
            data
            0
            length
            )
           -1
           )
          )
         )
        (set! (-> a0-65 param 1) 1.0)
        (set! (-> a0-65 frame-num) 0.0)
        (joint-control-channel-group!
         a0-65
         (the-as art-joint-anim (-> self draw art-group data 5))
         num-func-seek!
         )
        )
       (until (ja-done? 0)
        (suspend)
        (let ((a0-66 (-> self skel root-channel 0)))
         (set!
          (-> a0-66 param 0)
          (the float (+ (-> a0-66 frame-group data 0 length) -1))
          )
         (set! (-> a0-66 param 1) 1.0)
         (joint-control-channel-group-eval!
          a0-66
          (the-as art-joint-anim #f)
          num-func-seek!
          )
         )
        )
       (let ((a0-68 (-> self skel root-channel 0)))
        (set!
         (-> a0-68 frame-group)
         (the-as art-joint-anim (-> self draw art-group data 6))
         )
        (set!
         (-> a0-68 param 0)
         (the
          float
          (+
           (->
            (the-as art-joint-anim (-> self draw art-group data 6))
            data
            0
            length
            )
           -1
           )
          )
         )
        (set! (-> a0-68 param 1) 1.0)
        (set! (-> a0-68 frame-num) 0.0)
        (joint-control-channel-group!
         a0-68
         (the-as art-joint-anim (-> self draw art-group data 6))
         num-func-seek!
         )
        )
       (until (ja-done? 0)
        (suspend)
        (let ((a0-69 (-> self skel root-channel 0)))
         (set!
          (-> a0-69 param 0)
          (the float (+ (-> a0-69 frame-group data 0 length) -1))
          )
         (set! (-> a0-69 param 1) 1.0)
         (joint-control-channel-group-eval!
          a0-69
          (the-as art-joint-anim #f)
          num-func-seek!
          )
         )
        )
       (let ((a0-71 (-> self skel root-channel 0)))
        (set!
         (-> a0-71 frame-group)
         (the-as art-joint-anim (-> self draw art-group data 7))
         )
        (set!
         (-> a0-71 param 0)
         (the
          float
          (+
           (->
            (the-as art-joint-anim (-> self draw art-group data 7))
            data
            0
            length
            )
           -1
           )
          )
         )
        (set! (-> a0-71 param 1) 1.0)
        (set! (-> a0-71 frame-num) 0.0)
        (joint-control-channel-group!
         a0-71
         (the-as art-joint-anim (-> self draw art-group data 7))
         num-func-seek!
         )
        )
       (until (ja-done? 0)
        (suspend)
        (let ((a0-72 (-> self skel root-channel 0)))
         (set!
          (-> a0-72 param 0)
          (the float (+ (-> a0-72 frame-group data 0 length) -1))
          )
         (set! (-> a0-72 param 1) 1.0)
         (joint-control-channel-group-eval!
          a0-72
          (the-as art-joint-anim #f)
          num-func-seek!
          )
         )
        )
       )
      )
     )
    )
   (none)
   )
  )

(defmethod copy-defaults! sculptor ((obj sculptor) (arg0 res-lump))
  (dummy-40 obj arg0 *sculptor-sg* 3 40 (new 'static 'vector :w 4096.0) 5)
  (set! (-> obj tasks) (get-task-control (game-task misty-muse)))
  (set! (-> obj muse) (the-as handle #f))
  (set! (-> obj sound-flava) (the-as uint 9))
  (set! (-> obj draw light-index) (the-as uint 3))
  (dummy-42 obj)
  (none)
  )



<|MERGE_RESOLUTION|>--- conflicted
+++ resolved
@@ -11,1280 +11,4 @@
 
 ;; DECOMP BEGINS
 
-(deftype sculptor (process-taskable)
-  ((muse handle  :offset-assert 384)
-   )
-  :heap-base #x120
-  :method-count-assert 53
-  :size-assert         #x188
-  :flag-assert         #x3501200188
-  )
-
-
-(let
-  ((v1-1
-    (new 'static 'skeleton-group
-     :art-group-name "sculptor-muse"
-     :bounds (new 'static 'vector :w 10240.0)
-     :version #x6
-     )
-    )
-   )
-  (set! (-> v1-1 jgeo) 0)
-  (set! (-> v1-1 janim) 2)
-  (set! (-> v1-1 mgeo 0) (the-as uint 1))
-  (set! (-> v1-1 lod-dist 0) 4095996000.0)
-  (set! *sculptor-muse-sg* v1-1)
-  )
-
-(let
-  ((v1-2
-    (new 'static 'skeleton-group
-     :art-group-name "sculptor"
-     :bounds (new 'static 'vector :w 10240.0)
-     :version #x6
-     :shadow 2
-     )
-    )
-   )
-  (set! (-> v1-2 jgeo) 0)
-  (set! (-> v1-2 janim) 4)
-  (set! (-> v1-2 mgeo 0) (the-as uint 1))
-  (set! (-> v1-2 lod-dist 0) 4095996000.0)
-  (set! *sculptor-sg* v1-2)
-  )
-
-(defmethod dummy-52 sculptor ((obj sculptor))
-  (let ((v1-1 (-> obj draw shadow-ctrl)))
-   (when v1-1
-    (let ((f0-0 (-> obj root-override trans y)))
-     (let ((a0-2 v1-1))
-      (set! (-> a0-2 settings bot-plane w) (- (+ -2048.0 f0-0)))
-      )
-     0
-     (set! (-> v1-1 settings top-plane w) (- (+ 2048.0 f0-0)))
-     )
-    0
-    )
-   )
-  (none)
-  )
-
-(defmethod draw-npc-shadow sculptor ((obj sculptor))
-  (-> obj draw shadow-ctrl)
-  (cond
-   ((and
-     (-> obj draw shadow)
-     (zero? (-> obj draw cur-lod))
-     (logtest? (-> obj draw status) 8)
-     )
-    (let ((v1-9 (-> obj draw shadow-ctrl)))
-     (set! (-> v1-9 settings flags) (logand -33 (-> v1-9 settings flags)))
-     )
-    0
-    (dummy-14 (-> obj draw shadow-ctrl))
-    )
-   (else
-    (let ((v1-14 (-> obj draw shadow-ctrl)))
-     (logior! (-> v1-14 settings flags) 32)
-     )
-    0
-    )
-   )
-  (none)
-  )
-
-(defbehavior muse-to-idle sculptor ((arg0 muse))
-  (when (not (handle->process (-> arg0 incomming-attack-id)))
-   (let ((s5-0 (get-process *default-dead-pool* manipy #x4000)))
-    (set! (-> arg0 incomming-attack-id) (ppointer->handle (when s5-0
-                                                           (let
-                                                            ((t9-1
-                                                              (method-of-type
-                                                               manipy
-                                                               activate
-                                                               )
-                                                              )
-                                                             )
-                                                            (t9-1
-                                                             (the-as
-                                                              manipy
-                                                              s5-0
-                                                              )
-                                                             arg0
-                                                             'manipy
-                                                             (the-as
-                                                              pointer
-                                                              #x70004000
-                                                              )
-                                                             )
-                                                            )
-                                                           (run-now-in-process
-                                                            s5-0
-                                                            manipy-init
-                                                            (->
-                                                             arg0
-                                                             collide-info
-                                                             trans
-                                                             )
-                                                            (-> arg0 entity)
-                                                            *sculptor-muse-sg*
-                                                            #f
-                                                            )
-                                                           (-> s5-0 ppointer)
-                                                           )
-                                         )
-     )
-    )
-   )
-  (let ((v1-11 (handle->process (-> arg0 incomming-attack-id))))
-   (if v1-11
-    (set! (-> (the-as muse v1-11) draw light-index) (the-as uint 3))
-    )
-   )
-  (send-event (handle->process (-> arg0 incomming-attack-id)) 'anim-mode 'loop)
-  (send-event
-   (handle->process (-> arg0 incomming-attack-id))
-   'art-joint-anim
-   "idle"
-   0
-   )
-  (send-event (handle->process (-> arg0 incomming-attack-id)) 'draw #t)
-  (send-event
-   (handle->process (-> arg0 incomming-attack-id))
-   'origin-joint-index
-   26
-   )
-  )
-
-(defstate give-cell (sculptor)
-  :virtual #t
-  :enter
-  (behavior ()
-   (muse-to-idle (the-as muse self))
-   (none)
-   )
-  )
-
-(defmethod play-anim! sculptor ((obj sculptor) (arg0 symbol))
-<<<<<<< HEAD
-  (case (current-status (-> obj tasks)) 
-   ((2 3)
-     (if arg0
-      (close-status! (-> obj tasks) (task-status need-introduction))
-      )
-=======
-  (with-pp
-   (case (current-status (-> obj tasks)) 
-    (((task-status need-hint) (task-status need-introduction))
-      (if arg0
-       (close-status! (-> obj tasks) (task-status need-introduction))
-       )
-      (new 'static 'spool-anim
-       :name "sculptor-introduction"
-       :index 16
-       :parts 14
-       :command-list
-       '(
-         (0
-           display-level
-           beach
-           special
-           )
-         (0
-          kill
-          "med-res-level-2"
-          )
-         (0
-          kill
-          "med-res-level-4"
-          )
-         (0
-          kill
-          "med-res-level-6"
-          )
-         (0
-          kill
-          "med-res-level-7"
-          )
-         (0
-          kill
-          "med-res-level-8"
-          )
-         (0
-          kill
-          "med-res-level-11"
-          )
-         (0
-          kill
-          "med-res-level-14"
-          )
-         (0
-          kill
-          "med-res-level-22"
-          )
-         (0
-          kill
-          "med-res-level-23"
-          )
-         ((the binteger 285)
-          joint
-          "cameraB"
-          )
-         ((the binteger 331)
-          joint
-          "camera"
-          )
-         ((the binteger 614)
-          joint
-          "cameraB"
-          )
-         ((the binteger 760)
-          joint
-          "camera"
-          )
-         ((the binteger 1183)
-          joint
-          "cameraB"
-          )
-         ((the binteger 1278)
-          joint
-          "camera"
-          )
-         ((the binteger 1433) joint "cameraB")
-         )
-       )
-      )
-    (((task-status need-reminder))
-     (set! (-> obj skippable) #t)
->>>>>>> caac740a
-     (new 'static 'spool-anim
-      :name "sculptor-introduction"
-      :index 16
-      :parts 14
-      :command-list
-      '(
-        (0
-          display-level
-          beach
-          special
-          )
-        (0
-         kill
-         "med-res-level-2"
-         )
-        (0
-         kill
-         "med-res-level-4"
-         )
-        (0
-         kill
-         "med-res-level-6"
-         )
-        (0
-         kill
-         "med-res-level-7"
-         )
-        (0
-         kill
-         "med-res-level-8"
-         )
-        (0
-         kill
-         "med-res-level-11"
-         )
-        (0
-         kill
-         "med-res-level-14"
-         )
-        (0
-         kill
-         "med-res-level-22"
-         )
-        (0
-         kill
-         "med-res-level-23"
-         )
-        ((the binteger 285)
-         joint
-         "cameraB"
-         )
-        ((the binteger 331)
-         joint
-         "camera"
-         )
-        ((the binteger 614)
-         joint
-         "cameraB"
-         )
-        ((the binteger 760)
-         joint
-         "camera"
-         )
-        ((the binteger 1183)
-         joint
-         "cameraB"
-         )
-        ((the binteger 1278)
-         joint
-         "camera"
-         )
-        ((the binteger 1433) joint "cameraB")
-        )
-      )
-     )
-<<<<<<< HEAD
-   ((5)
-    (set! (-> obj skippable) #t)
-    (new 'static 'spool-anim
-     :name "sculptor-reminder-1"
-     :index 17
-     :parts 2
-     :command-list '()
-     )
-    )
-   ((6)
-    (when arg0
-     (set!
-      (-> obj cell-for-task)
-      (the-as game-task (current-task (-> obj tasks)))
-      )
-     (close-current! (-> obj tasks))
-     (let ((s5-1 (get-process *default-dead-pool* manipy #x4000)))
-      (set! (-> obj muse) (ppointer->handle (when s5-1
-                                             (let
-                                              ((t9-5
-                                                (method-of-type manipy activate)
-=======
-    (((task-status need-reward-speech))
-     (when arg0
-      (set! (-> obj cell-for-task) (current-task (-> obj tasks)))
-      (close-current! (-> obj tasks))
-      (let ((s5-1 (get-process *default-dead-pool* manipy #x4000)))
-       (set! (-> obj muse) (ppointer->handle (when s5-1
-                                              (let
-                                               ((t9-5
-                                                 (method-of-type
-                                                  manipy
-                                                  activate
-                                                  )
-                                                 )
-                                                )
-                                               (t9-5
-                                                (the-as manipy s5-1)
-                                                obj
-                                                'manipy
-                                                (the-as pointer #x70004000)
->>>>>>> caac740a
-                                                )
-                                               )
-                                              (t9-5
-                                               (the-as manipy s5-1)
-                                               obj
-                                               'manipy
-                                               (the-as pointer #x70004000)
-                                               )
-                                              )
-                                             (run-now-in-process
-                                              s5-1
-                                              manipy-init
-                                              (-> obj root-override trans)
-                                              (-> obj entity)
-                                              *sculptor-muse-sg*
-                                              #f
-                                              )
-                                             (-> s5-1 ppointer)
-                                             )
-                           )
-       )
-      )
-     (let ((v1-18 (handle->process (-> obj muse))))
-      (if v1-18
-       (set! (-> (the-as muse v1-18) draw light-index) (the-as uint 3))
-       )
-      )
-     (send-event (handle->process (-> obj muse)) 'center-joint 4)
-     (send-event (handle->process (-> obj muse)) 'anim-mode 'clone-anim)
-     )
-<<<<<<< HEAD
-    (new 'static 'spool-anim
-     :name "sculptor-resolution"
-     :index 18
-     :parts 4
-     :command-list
-     '(
-       ((the binteger 51) joint "cameraB") ((the binteger 87) joint "camera")
-=======
-    (else
-     (if arg0
-      (format
-       0
-       "ERROR: <GMJ>: ~S playing anim for task status ~S~%"
-       (-> obj name)
-       (task-status->string (current-status (-> obj tasks)))
->>>>>>> caac740a
-       )
-     )
-    )
-   (else
-    (if arg0
-     (format
-      0
-      "ERROR: <GMJ>: ~S playing anim for task status ~S~%"
-      (-> obj name)
-      (task-status->string (the-as task-status (current-status (-> obj tasks))))
-      )
-     )
-    (-> obj draw art-group data 4)
-    )
-   )
-  )
-
-(defmethod get-art-elem sculptor ((obj sculptor))
-  (case (current-status (-> obj tasks)) 
-   (((task-status invalid) (task-status need-resolution))
-     (-> obj draw art-group data 11)
-     )
-   (else
-    (-> obj draw art-group data 3)
-    )
-   )
-  )
-
-(defmethod TODO-RENAME-43 sculptor ((obj sculptor))
-  (when
-   (TODO-RENAME-10
-    (-> obj ambient)
-    (new 'stack-no-clear 'vector)
-    9000
-    122880.0
-    obj
-    )
-   (let* ((v1-3 (/ (the-as int (rand-uint31-gen *random-generator*)) 256))
-          (v1-4 (the-as number (logior #x3f800000 v1-3)))
-          (f0-2 (+ -1.0 (the-as float v1-4)))
-          )
-    (cond
-     ((< 0.85714287 f0-2)
-      (play-ambient (-> obj ambient) "SCU-LO01" #f (-> obj root-override trans))
-      )
-     ((< 0.71428573 f0-2)
-      (play-ambient (-> obj ambient) "SCU-AM05" #f (-> obj root-override trans))
-      )
-     ((< 0.5714286 f0-2)
-      (play-ambient (-> obj ambient) "SCU-AM06" #f (-> obj root-override trans))
-      )
-     ((< 0.42857143 f0-2)
-      (play-ambient (-> obj ambient) "SCU-AM03" #f (-> obj root-override trans))
-      )
-     ((< 0.2857143 f0-2)
-      (play-ambient (-> obj ambient) "SCU-AM04" #f (-> obj root-override trans))
-      )
-     ((< 0.14285715 f0-2)
-      (play-ambient (-> obj ambient) "SCU-AM01" #f (-> obj root-override trans))
-      )
-     (else
-      (play-ambient (-> obj ambient) "SCU-AM02" #f (-> obj root-override trans))
-      )
-     )
-    )
-   )
-  )
-
-(defstate idle (sculptor)
-  :virtual #t
-  :code
-  (behavior ()
-   (when (!= (if (> (-> self skel active-channels) 0)
-              (-> self skel root-channel 0 frame-group)
-              )
-          (get-art-elem self)
-          )
-    (ja-channel-push! 1 60)
-    (let ((gp-0 (-> self skel root-channel 0)))
-     (set! (-> gp-0 frame-group) (the-as art-joint-anim (get-art-elem self)))
-     )
-    )
-   (let ((a0-8 (-> self skel root-channel 0)))
-    (set!
-     (-> a0-8 param 0)
-     (the float (+ (-> a0-8 frame-group data 0 length) -1))
-     )
-    (set! (-> a0-8 param 1) 1.0)
-    (joint-control-channel-group!
-     a0-8
-     (the-as art-joint-anim #f)
-     num-func-seek!
-     )
-    )
-   (while (not (ja-done? 0))
-    (suspend)
-    (ja-eval)
-    )
-   (case (current-status (-> self tasks)) 
-    (((task-status invalid) (task-status need-resolution))
-      (let ((a0-12 (-> self skel root-channel 0)))
-       (set!
-        (-> a0-12 frame-group)
-        (the-as art-joint-anim (-> self draw art-group data 12))
-        )
-       (set!
-        (-> a0-12 param 0)
-        (the
-         float
-         (+
-          (->
-           (the-as art-joint-anim (-> self draw art-group data 12))
-           data
-           0
-           length
-           )
-          -1
-          )
-         )
-        )
-       (set! (-> a0-12 param 1) 1.0)
-       (set! (-> a0-12 frame-num) 0.0)
-       (joint-control-channel-group!
-        a0-12
-        (the-as art-joint-anim (-> self draw art-group data 12))
-        num-func-seek!
-        )
-       )
-      (until (ja-done? 0)
-       (suspend)
-       (let ((a0-13 (-> self skel root-channel 0)))
-        (set!
-         (-> a0-13 param 0)
-         (the float (+ (-> a0-13 frame-group data 0 length) -1))
-         )
-        (set! (-> a0-13 param 1) 1.0)
-        (joint-control-channel-group-eval!
-         a0-13
-         (the-as art-joint-anim #f)
-         num-func-seek!
-         )
-        )
-       )
-      (muse-to-idle (the-as muse self))
-      )
-    )
-   (while #t
-    (let ((v1-43 (current-status (-> self tasks))))
-     (cond
-      ((or
-        (= v1-43 (task-status invalid))
-        (= v1-43 (task-status need-resolution))
-        )
-       (let ((a0-18 (-> self skel root-channel 0)))
-        (set!
-         (-> a0-18 frame-group)
-         (the-as art-joint-anim (-> self draw art-group data 8))
-         )
-        (set!
-         (-> a0-18 param 0)
-         (the
-          float
-          (+
-           (->
-            (the-as art-joint-anim (-> self draw art-group data 8))
-            data
-            0
-            length
-            )
-           -1
-           )
-          )
-         )
-        (set! (-> a0-18 param 1) 1.0)
-        (set! (-> a0-18 frame-num) 0.0)
-        (joint-control-channel-group!
-         a0-18
-         (the-as art-joint-anim (-> self draw art-group data 8))
-         num-func-seek!
-         )
-        )
-       (until (ja-done? 0)
-        (suspend)
-        (let ((a0-19 (-> self skel root-channel 0)))
-         (set!
-          (-> a0-19 param 0)
-          (the float (+ (-> a0-19 frame-group data 0 length) -1))
-          )
-         (set! (-> a0-19 param 1) 1.0)
-         (joint-control-channel-group-eval!
-          a0-19
-          (the-as art-joint-anim #f)
-          num-func-seek!
-          )
-         )
-        )
-       (let* ((f30-0 4.0)
-              (v1-68 (/ (the-as int (rand-uint31-gen *random-generator*)) 256))
-              (v1-69 (the-as number (logior #x3f800000 v1-68)))
-              )
-        (countdown
-         (gp-1 (+ (the int (* f30-0 (+ -1.0 (the-as float v1-69)))) 4))
-         (let ((a0-23 (-> self skel root-channel 0)))
-          (set!
-           (-> a0-23 frame-group)
-           (the-as art-joint-anim (-> self draw art-group data 9))
-           )
-          (set!
-           (-> a0-23 param 0)
-           (the
-            float
-            (+
-             (->
-              (the-as art-joint-anim (-> self draw art-group data 9))
-              data
-              0
-              length
-              )
-             -1
-             )
-            )
-           )
-          (set! (-> a0-23 param 1) 1.0)
-          (set! (-> a0-23 frame-num) 0.0)
-          (joint-control-channel-group!
-           a0-23
-           (the-as art-joint-anim (-> self draw art-group data 9))
-           num-func-seek!
-           )
-          )
-         (until (ja-done? 0)
-          (suspend)
-          (let ((a0-24 (-> self skel root-channel 0)))
-           (set!
-            (-> a0-24 param 0)
-            (the float (+ (-> a0-24 frame-group data 0 length) -1))
-            )
-           (set! (-> a0-24 param 1) 1.0)
-           (joint-control-channel-group-eval!
-            a0-24
-            (the-as art-joint-anim #f)
-            num-func-seek!
-            )
-           )
-          )
-         )
-        )
-       (let* ((v1-97 (/ (the-as int (rand-uint31-gen *random-generator*)) 256))
-              (v1-98 (the-as number (logior #x3f800000 v1-97)))
-              (f30-1 (+ -1.0 (the-as float v1-98)))
-              )
-        (let ((a0-28 (-> self skel root-channel 0)))
-         (set!
-          (-> a0-28 frame-group)
-          (the-as art-joint-anim (-> self draw art-group data 10))
-          )
-         (set!
-          (-> a0-28 param 0)
-          (the
-           float
-           (+
-            (->
-             (the-as art-joint-anim (-> self draw art-group data 10))
-             data
-             0
-             length
-             )
-            -1
-            )
-           )
-          )
-         (set! (-> a0-28 param 1) 1.0)
-         (set! (-> a0-28 frame-num) 0.0)
-         (joint-control-channel-group!
-          a0-28
-          (the-as art-joint-anim (-> self draw art-group data 10))
-          num-func-seek!
-          )
-         )
-        (until (ja-done? 0)
-         (suspend)
-         (let ((a0-29 (-> self skel root-channel 0)))
-          (set!
-           (-> a0-29 param 0)
-           (the float (+ (-> a0-29 frame-group data 0 length) -1))
-           )
-          (set! (-> a0-29 param 1) 1.0)
-          (joint-control-channel-group-eval!
-           a0-29
-           (the-as art-joint-anim #f)
-           num-func-seek!
-           )
-          )
-         )
-        (let ((a0-31 (-> self skel root-channel 0)))
-         (set!
-          (-> a0-31 frame-group)
-          (the-as art-joint-anim (-> self draw art-group data 11))
-          )
-         (set!
-          (-> a0-31 param 0)
-          (the
-           float
-           (+
-            (->
-             (the-as art-joint-anim (-> self draw art-group data 11))
-             data
-             0
-             length
-             )
-            -1
-            )
-           )
-          )
-         (set! (-> a0-31 param 1) 1.0)
-         (set! (-> a0-31 frame-num) 0.0)
-         (joint-control-channel-group!
-          a0-31
-          (the-as art-joint-anim (-> self draw art-group data 11))
-          num-func-seek!
-          )
-         )
-        (until (ja-done? 0)
-         (suspend)
-         (let ((a0-32 (-> self skel root-channel 0)))
-          (set!
-           (-> a0-32 param 0)
-           (the float (+ (-> a0-32 frame-group data 0 length) -1))
-           )
-          (set! (-> a0-32 param 1) 1.0)
-          (joint-control-channel-group-eval!
-           a0-32
-           (the-as art-joint-anim #f)
-           num-func-seek!
-           )
-          )
-         )
-        (let ((a0-34 (-> self skel root-channel 0)))
-         (set!
-          (-> a0-34 frame-group)
-          (the-as art-joint-anim (-> self draw art-group data 12))
-          )
-         (set!
-          (-> a0-34 param 0)
-          (the
-           float
-           (+
-            (->
-             (the-as art-joint-anim (-> self draw art-group data 12))
-             data
-             0
-             length
-             )
-            -1
-            )
-           )
-          )
-         (set! (-> a0-34 param 1) 1.0)
-         (set! (-> a0-34 frame-num) 0.0)
-         (joint-control-channel-group!
-          a0-34
-          (the-as art-joint-anim (-> self draw art-group data 12))
-          num-func-seek!
-          )
-         )
-        (until (ja-done? 0)
-         (suspend)
-         (let ((a0-35 (-> self skel root-channel 0)))
-          (set!
-           (-> a0-35 param 0)
-           (the float (+ (-> a0-35 frame-group data 0 length) -1))
-           )
-          (set! (-> a0-35 param 1) 1.0)
-          (joint-control-channel-group-eval!
-           a0-35
-           (the-as art-joint-anim #f)
-           num-func-seek!
-           )
-          )
-         )
-        (when (< f30-1 0.5)
-         (let ((a0-37 (-> self skel root-channel 0)))
-          (set!
-           (-> a0-37 frame-group)
-           (the-as art-joint-anim (-> self draw art-group data 13))
-           )
-          (set!
-           (-> a0-37 param 0)
-           (the
-            float
-            (+
-             (->
-              (the-as art-joint-anim (-> self draw art-group data 13))
-              data
-              0
-              length
-              )
-             -1
-             )
-            )
-           )
-          (set! (-> a0-37 param 1) 1.0)
-          (set! (-> a0-37 frame-num) 0.0)
-          (joint-control-channel-group!
-           a0-37
-           (the-as art-joint-anim (-> self draw art-group data 13))
-           num-func-seek!
-           )
-          )
-         (until (ja-done? 0)
-          (suspend)
-          (let ((a0-38 (-> self skel root-channel 0)))
-           (set!
-            (-> a0-38 param 0)
-            (the float (+ (-> a0-38 frame-group data 0 length) -1))
-            )
-           (set! (-> a0-38 param 1) 1.0)
-           (joint-control-channel-group-eval!
-            a0-38
-            (the-as art-joint-anim #f)
-            num-func-seek!
-            )
-           )
-          )
-         (let* ((f30-2 2.0)
-                (v1-190
-                 (/ (the-as int (rand-uint31-gen *random-generator*)) 256)
-                 )
-                (v1-191 (the-as number (logior #x3f800000 v1-190)))
-                )
-          (countdown
-           (gp-2 (+ (the int (* f30-2 (+ -1.0 (the-as float v1-191)))) 2))
-           (let ((a0-42 (-> self skel root-channel 0)))
-            (set!
-             (-> a0-42 frame-group)
-             (the-as art-joint-anim (-> self draw art-group data 14))
-             )
-            (set!
-             (-> a0-42 param 0)
-             (the
-              float
-              (+
-               (->
-                (the-as art-joint-anim (-> self draw art-group data 14))
-                data
-                0
-                length
-                )
-               -1
-               )
-              )
-             )
-            (set! (-> a0-42 param 1) 1.0)
-            (set! (-> a0-42 frame-num) 0.0)
-            (joint-control-channel-group!
-             a0-42
-             (the-as art-joint-anim (-> self draw art-group data 14))
-             num-func-seek!
-             )
-            )
-           (until (ja-done? 0)
-            (suspend)
-            (let ((a0-43 (-> self skel root-channel 0)))
-             (set!
-              (-> a0-43 param 0)
-              (the float (+ (-> a0-43 frame-group data 0 length) -1))
-              )
-             (set! (-> a0-43 param 1) 1.0)
-             (joint-control-channel-group-eval!
-              a0-43
-              (the-as art-joint-anim #f)
-              num-func-seek!
-              )
-             )
-            )
-           )
-          )
-         (let ((a0-45 (-> self skel root-channel 0)))
-          (set!
-           (-> a0-45 frame-group)
-           (the-as art-joint-anim (-> self draw art-group data 15))
-           )
-          (set!
-           (-> a0-45 param 0)
-           (the
-            float
-            (+
-             (->
-              (the-as art-joint-anim (-> self draw art-group data 15))
-              data
-              0
-              length
-              )
-             -1
-             )
-            )
-           )
-          (set! (-> a0-45 param 1) 1.0)
-          (set! (-> a0-45 frame-num) 0.0)
-          (joint-control-channel-group!
-           a0-45
-           (the-as art-joint-anim (-> self draw art-group data 15))
-           num-func-seek!
-           )
-          )
-         (until (ja-done? 0)
-          (suspend)
-          (let ((a0-46 (-> self skel root-channel 0)))
-           (set!
-            (-> a0-46 param 0)
-            (the float (+ (-> a0-46 frame-group data 0 length) -1))
-            )
-           (set! (-> a0-46 param 1) 1.0)
-           (joint-control-channel-group-eval!
-            a0-46
-            (the-as art-joint-anim #f)
-            num-func-seek!
-            )
-           )
-          )
-         (let ((a0-48 (-> self skel root-channel 0)))
-          (set!
-           (-> a0-48 frame-group)
-           (the-as art-joint-anim (-> self draw art-group data 11))
-           )
-          (set!
-           (-> a0-48 param 0)
-           (the
-            float
-            (+
-             (->
-              (the-as art-joint-anim (-> self draw art-group data 11))
-              data
-              0
-              length
-              )
-             -1
-             )
-            )
-           )
-          (set! (-> a0-48 param 1) 1.0)
-          (set! (-> a0-48 frame-num) 0.0)
-          (joint-control-channel-group!
-           a0-48
-           (the-as art-joint-anim (-> self draw art-group data 11))
-           num-func-seek!
-           )
-          )
-         (until (ja-done? 0)
-          (suspend)
-          (let ((a0-49 (-> self skel root-channel 0)))
-           (set!
-            (-> a0-49 param 0)
-            (the float (+ (-> a0-49 frame-group data 0 length) -1))
-            )
-           (set! (-> a0-49 param 1) 1.0)
-           (joint-control-channel-group-eval!
-            a0-49
-            (the-as art-joint-anim #f)
-            num-func-seek!
-            )
-           )
-          )
-         (let ((a0-51 (-> self skel root-channel 0)))
-          (set!
-           (-> a0-51 frame-group)
-           (the-as art-joint-anim (-> self draw art-group data 12))
-           )
-          (set!
-           (-> a0-51 param 0)
-           (the
-            float
-            (+
-             (->
-              (the-as art-joint-anim (-> self draw art-group data 12))
-              data
-              0
-              length
-              )
-             -1
-             )
-            )
-           )
-          (set! (-> a0-51 param 1) 1.0)
-          (set! (-> a0-51 frame-num) 0.0)
-          (joint-control-channel-group!
-           a0-51
-           (the-as art-joint-anim (-> self draw art-group data 12))
-           num-func-seek!
-           )
-          )
-         (until (ja-done? 0)
-          (suspend)
-          (let ((a0-52 (-> self skel root-channel 0)))
-           (set!
-            (-> a0-52 param 0)
-            (the float (+ (-> a0-52 frame-group data 0 length) -1))
-            )
-           (set! (-> a0-52 param 1) 1.0)
-           (joint-control-channel-group-eval!
-            a0-52
-            (the-as art-joint-anim #f)
-            num-func-seek!
-            )
-           )
-          )
-         )
-        )
-       )
-      ((begin
-        (TODO-RENAME-43 self)
-        (let* ((f30-3 4.0)
-               (v1-287
-                (/ (the-as int (rand-uint31-gen *random-generator*)) 256)
-                )
-               (v1-288 (the-as number (logior #x3f800000 v1-287)))
-               )
-         (countdown
-          (gp-3 (+ (the int (* f30-3 (+ -1.0 (the-as float v1-288)))) 4))
-          (let ((a0-57 (-> self skel root-channel 0)))
-           (set!
-            (-> a0-57 frame-group)
-            (the-as art-joint-anim (-> self draw art-group data 3))
-            )
-           (set!
-            (-> a0-57 param 0)
-            (the
-             float
-             (+
-              (->
-               (the-as art-joint-anim (-> self draw art-group data 3))
-               data
-               0
-               length
-               )
-              -1
-              )
-             )
-            )
-           (set! (-> a0-57 param 1) 1.0)
-           (set! (-> a0-57 frame-num) 0.0)
-           (joint-control-channel-group!
-            a0-57
-            (the-as art-joint-anim (-> self draw art-group data 3))
-            num-func-seek!
-            )
-           )
-          (until (ja-done? 0)
-           (suspend)
-           (let ((a0-58 (-> self skel root-channel 0)))
-            (set!
-             (-> a0-58 param 0)
-             (the float (+ (-> a0-58 frame-group data 0 length) -1))
-             )
-            (set! (-> a0-58 param 1) 1.0)
-            (joint-control-channel-group-eval!
-             a0-58
-             (the-as art-joint-anim #f)
-             num-func-seek!
-             )
-            )
-           )
-          )
-         )
-        (let*
-         ((v1-316 (/ (the-as int (rand-uint31-gen *random-generator*)) 256))
-          (v1-317 (the-as number (logior #x3f800000 v1-316)))
-          )
-         (< (+ -1.0 (the-as float v1-317)) 0.5)
-         )
-        )
-       (let ((a0-62 (-> self skel root-channel 0)))
-        (set!
-         (-> a0-62 frame-group)
-         (the-as art-joint-anim (-> self draw art-group data 4))
-         )
-        (set!
-         (-> a0-62 param 0)
-         (the
-          float
-          (+
-           (->
-            (the-as art-joint-anim (-> self draw art-group data 4))
-            data
-            0
-            length
-            )
-           -1
-           )
-          )
-         )
-        (set! (-> a0-62 param 1) 1.0)
-        (set! (-> a0-62 frame-num) 0.0)
-        (joint-control-channel-group!
-         a0-62
-         (the-as art-joint-anim (-> self draw art-group data 4))
-         num-func-seek!
-         )
-        )
-       (until (ja-done? 0)
-        (suspend)
-        (let ((a0-63 (-> self skel root-channel 0)))
-         (set!
-          (-> a0-63 param 0)
-          (the float (+ (-> a0-63 frame-group data 0 length) -1))
-          )
-         (set! (-> a0-63 param 1) 1.0)
-         (joint-control-channel-group-eval!
-          a0-63
-          (the-as art-joint-anim #f)
-          num-func-seek!
-          )
-         )
-        )
-       )
-      (else
-       (let ((a0-65 (-> self skel root-channel 0)))
-        (set!
-         (-> a0-65 frame-group)
-         (the-as art-joint-anim (-> self draw art-group data 5))
-         )
-        (set!
-         (-> a0-65 param 0)
-         (the
-          float
-          (+
-           (->
-            (the-as art-joint-anim (-> self draw art-group data 5))
-            data
-            0
-            length
-            )
-           -1
-           )
-          )
-         )
-        (set! (-> a0-65 param 1) 1.0)
-        (set! (-> a0-65 frame-num) 0.0)
-        (joint-control-channel-group!
-         a0-65
-         (the-as art-joint-anim (-> self draw art-group data 5))
-         num-func-seek!
-         )
-        )
-       (until (ja-done? 0)
-        (suspend)
-        (let ((a0-66 (-> self skel root-channel 0)))
-         (set!
-          (-> a0-66 param 0)
-          (the float (+ (-> a0-66 frame-group data 0 length) -1))
-          )
-         (set! (-> a0-66 param 1) 1.0)
-         (joint-control-channel-group-eval!
-          a0-66
-          (the-as art-joint-anim #f)
-          num-func-seek!
-          )
-         )
-        )
-       (let ((a0-68 (-> self skel root-channel 0)))
-        (set!
-         (-> a0-68 frame-group)
-         (the-as art-joint-anim (-> self draw art-group data 6))
-         )
-        (set!
-         (-> a0-68 param 0)
-         (the
-          float
-          (+
-           (->
-            (the-as art-joint-anim (-> self draw art-group data 6))
-            data
-            0
-            length
-            )
-           -1
-           )
-          )
-         )
-        (set! (-> a0-68 param 1) 1.0)
-        (set! (-> a0-68 frame-num) 0.0)
-        (joint-control-channel-group!
-         a0-68
-         (the-as art-joint-anim (-> self draw art-group data 6))
-         num-func-seek!
-         )
-        )
-       (until (ja-done? 0)
-        (suspend)
-        (let ((a0-69 (-> self skel root-channel 0)))
-         (set!
-          (-> a0-69 param 0)
-          (the float (+ (-> a0-69 frame-group data 0 length) -1))
-          )
-         (set! (-> a0-69 param 1) 1.0)
-         (joint-control-channel-group-eval!
-          a0-69
-          (the-as art-joint-anim #f)
-          num-func-seek!
-          )
-         )
-        )
-       (let ((a0-71 (-> self skel root-channel 0)))
-        (set!
-         (-> a0-71 frame-group)
-         (the-as art-joint-anim (-> self draw art-group data 7))
-         )
-        (set!
-         (-> a0-71 param 0)
-         (the
-          float
-          (+
-           (->
-            (the-as art-joint-anim (-> self draw art-group data 7))
-            data
-            0
-            length
-            )
-           -1
-           )
-          )
-         )
-        (set! (-> a0-71 param 1) 1.0)
-        (set! (-> a0-71 frame-num) 0.0)
-        (joint-control-channel-group!
-         a0-71
-         (the-as art-joint-anim (-> self draw art-group data 7))
-         num-func-seek!
-         )
-        )
-       (until (ja-done? 0)
-        (suspend)
-        (let ((a0-72 (-> self skel root-channel 0)))
-         (set!
-          (-> a0-72 param 0)
-          (the float (+ (-> a0-72 frame-group data 0 length) -1))
-          )
-         (set! (-> a0-72 param 1) 1.0)
-         (joint-control-channel-group-eval!
-          a0-72
-          (the-as art-joint-anim #f)
-          num-func-seek!
-          )
-         )
-        )
-       )
-      )
-     )
-    )
-   (none)
-   )
-  )
-
-(defmethod copy-defaults! sculptor ((obj sculptor) (arg0 res-lump))
-  (dummy-40 obj arg0 *sculptor-sg* 3 40 (new 'static 'vector :w 4096.0) 5)
-  (set! (-> obj tasks) (get-task-control (game-task misty-muse)))
-  (set! (-> obj muse) (the-as handle #f))
-  (set! (-> obj sound-flava) (the-as uint 9))
-  (set! (-> obj draw light-index) (the-as uint 3))
-  (dummy-42 obj)
-  (none)
-  )
-
-
-
+asdf
