;;-*-Lisp-*-
(in-package goal)

;; name: lurkerpuppy.gc
;; name in dgo: lurkerpuppy
;; dgos: BEA, L1

;; DECOMP BEGINS

<<<<<<< HEAD
;; DECOMP BEGINS

=======
>>>>>>> f6571363
(deftype lurkerpuppy (nav-enemy)
  ()
  :heap-base #x120
  :method-count-assert 76
  :size-assert         #x190
  :flag-assert         #x4c01200190
  )


<<<<<<< HEAD
(let
  ((v1-1
    (new 'static 'skeleton-group
     :art-group-name "lurkerpuppy"
     :bounds (new 'static 'vector :w 8192.0)
     :max-lod 2
     :version #x6
     :shadow 4
     )
    )
   )
  (set! (-> v1-1 jgeo) 0)
  (set! (-> v1-1 janim) 5)
  (set! (-> v1-1 mgeo 0) (the-as uint 1))
  (set! (-> v1-1 lod-dist 0) 81920.0)
  (set! (-> v1-1 mgeo 1) (the-as uint 2))
  (set! (-> v1-1 lod-dist 1) 163840.0)
  (set! (-> v1-1 mgeo 2) (the-as uint 3))
  (set! (-> v1-1 lod-dist 2) 4095996000.0)
  (set! *lurkerpuppy-sg* v1-1)
=======
(defskelgroup *lurkerpuppy-sg* lurkerpuppy
  0
  5
  ((1 (meters 20)) (2 (meters 40)) (3 (meters 999999)))
  :bounds (static-spherem 0 0 0 2)
  :longest-edge (meters 0)
  :shadow 4
>>>>>>> f6571363
  )

nav-enemy-default-event-handler

(defstate nav-enemy-notice (lurkerpuppy)
  :virtual #t
  :event
  (the-as
   (function process int symbol event-message-block object :behavior lurkerpuppy)
   nav-enemy-default-event-handler
   )
  :code
  (behavior ()
   (let ((a0-0 (-> self skel root-channel 0)))
    (set! (-> a0-0 param 0) 1.0)
    (joint-control-channel-group!
     a0-0
     (the-as art-joint-anim #f)
     num-func-loop!
     )
    )
   (ja-channel-push! 1 51)
   (let ((a0-2 (-> self skel root-channel 0)))
    (set!
     (-> a0-2 frame-group)
     (the-as art-joint-anim (-> self draw art-group data 8))
     )
    (set!
     (-> a0-2 param 0)
     (the
      float
      (+
       (->
        (the-as art-joint-anim (-> self draw art-group data 8))
        data
        0
        length
        )
       -1
       )
      )
     )
    (set! (-> a0-2 param 1) 1.0)
    (set! (-> a0-2 frame-num) 0.0)
    (joint-control-channel-group!
     a0-2
     (the-as art-joint-anim (-> self draw art-group data 8))
     num-func-seek!
     )
    )
   (until (ja-done? 0)
    (ja-blend-eval)
    (suspend)
    (let ((a0-3 (-> self skel root-channel 0)))
     (set!
      (-> a0-3 param 0)
      (the float (+ (-> a0-3 frame-group data 0 length) -1))
      )
     (set! (-> a0-3 param 1) 1.0)
     (joint-control-channel-group-eval!
      a0-3
      (the-as art-joint-anim #f)
      num-func-seek!
      )
     )
    )
   (go-virtual nav-enemy-chase)
   (none)
   )
  )

(defstate nav-enemy-chase (lurkerpuppy)
  :virtual #t
  :event
  (the-as
   (function process int symbol event-message-block object :behavior lurkerpuppy)
   nav-enemy-default-event-handler
   )
  :code
  (behavior ()
   (cond
    ((= (if (> (-> self skel active-channels) 0)
         (-> self skel root-channel 0 frame-group)
         )
      (-> self draw art-group data 10)
      )
     (ja-channel-push! 1 51)
     (let ((gp-0 (-> self skel root-channel 0)))
      (set!
       (-> gp-0 frame-group)
       (the-as art-joint-anim (-> self draw art-group data 7))
       )
      (set!
       (-> gp-0 param 0)
       (the
        float
        (+
         (->
          (the-as art-joint-anim (-> self draw art-group data 7))
          data
          0
          length
          )
         -1
         )
        )
       )
      (set! (-> gp-0 param 1) 1.0)
      (set! (-> gp-0 frame-num) (ja-aframe 4.0 0))
      (joint-control-channel-group!
       gp-0
       (the-as art-joint-anim (-> self draw art-group data 7))
       num-func-seek!
       )
      )
     (until (ja-done? 0)
      (suspend)
      (let ((a0-7 (-> self skel root-channel 0)))
       (set!
        (-> a0-7 param 0)
        (the float (+ (-> a0-7 frame-group data 0 length) -1))
        )
       (set! (-> a0-7 param 1) 1.0)
       (joint-control-channel-group-eval!
        a0-7
        (the-as art-joint-anim #f)
        num-func-seek!
        )
       )
      )
     )
    (else
     (ja-channel-push! 1 51)
     )
    )
   (let ((f30-0 (rand-vu-float-range 0.9 1.1)))
    (while #t
     (if (rand-vu-percent? 0.25)
      (sound-play-by-name
       (static-sound-name "puppy-bark")
       (new-sound-id)
       1024
       0
       0
       1
       #t
       )
      )
     (let ((a0-14 (-> self skel root-channel 0)))
      (set!
       (-> a0-14 frame-group)
       (the-as art-joint-anim (-> self draw art-group data 7))
       )
      (set!
       (-> a0-14 param 0)
       (the
        float
        (+
         (->
          (the-as art-joint-anim (-> self draw art-group data 7))
          data
          0
          length
          )
         -1
         )
        )
       )
      (set! (-> a0-14 param 1) f30-0)
      (set! (-> a0-14 frame-num) 0.0)
      (joint-control-channel-group!
       a0-14
       (the-as art-joint-anim (-> self draw art-group data 7))
       num-func-seek!
       )
      )
     (until (ja-done? 0)
      (if (logtest? (-> self nav-enemy-flags) 256)
       (go-virtual nav-enemy-attack)
       )
      (suspend)
      (let ((a0-15 (-> self skel root-channel 0)))
       (set!
        (-> a0-15 param 0)
        (the float (+ (-> a0-15 frame-group data 0 length) -1))
        )
       (set! (-> a0-15 param 1) f30-0)
       (joint-control-channel-group-eval!
        a0-15
        (the-as art-joint-anim #f)
        num-func-seek!
        )
       )
      )
     )
    )
   (none)
   )
  )

(defstate nav-enemy-stare (lurkerpuppy)
  :virtual #t
  :event
  (the-as
   (function process int symbol event-message-block object :behavior lurkerpuppy)
   nav-enemy-default-event-handler
   )
  :code
  (behavior ()
   (set! (-> self rotate-speed) 1456355.5)
   (set! (-> self turn-time) 30)
   (set! (-> self nav-enemy-flags) (logand -17 (-> self nav-enemy-flags)))
   (let ((f30-0 (rand-vu-float-range 0.8 1.2)))
    (while #t
     (logior! (-> self nav-enemy-flags) 16)
     (ja-channel-push! 1 30)
     (let ((gp-0 (-> self skel root-channel 0)))
      (set!
       (-> gp-0 frame-group)
       (the-as art-joint-anim (-> self draw art-group data 8))
       )
      (set! (-> gp-0 param 0) (ja-aframe 12.0 0))
      (set! (-> gp-0 param 1) f30-0)
      (set! (-> gp-0 frame-num) 0.0)
      (joint-control-channel-group!
       gp-0
       (the-as art-joint-anim (-> self draw art-group data 8))
       num-func-seek!
       )
      )
     (until (ja-done? 0)
      (let ((f0-3 (ja-aframe-num 0)))
       (set! (-> self nav-enemy-flags) (logand -17 (-> self nav-enemy-flags)))
       (if (and (>= f0-3 2.5) (>= 7.5 f0-3))
        (logior! (-> self nav-enemy-flags) 16)
        )
       )
      (suspend)
      (let ((gp-1 (-> self skel root-channel 0)))
       (set! (-> gp-1 param 0) (ja-aframe 12.0 0))
       (set! (-> gp-1 param 1) f30-0)
       (joint-control-channel-group-eval!
        gp-1
        (the-as art-joint-anim #f)
        num-func-seek!
        )
       )
      )
     (set! (-> self nav-enemy-flags) (logand -17 (-> self nav-enemy-flags)))
     (let ((a0-11 (-> self skel root-channel 0)))
      (set! (-> a0-11 param 0) 1.0)
      (joint-control-channel-group!
       a0-11
       (the-as art-joint-anim #f)
       num-func-loop!
       )
      )
     (ja-channel-push! 1 30)
     (let ((v1-31 (-> self skel root-channel 0)))
      (set!
       (-> v1-31 frame-group)
       (the-as art-joint-anim (-> self draw art-group data 5))
       )
      )
     (let ((v1-34 (-> self skel root-channel 0)))
      (set! (-> v1-34 num-func) num-func-identity)
      (set! (-> v1-34 frame-num) 0.0)
      )
     (let ((gp-2 (rand-vu-int-range 750 900))
           (s5-0 (-> *display* base-frame-counter))
           )
      (until (>= (- (-> *display* base-frame-counter) s5-0) gp-2)
       (let ((a0-18 (-> self skel root-channel 0)))
        (set! (-> a0-18 param 0) 1.0)
        (joint-control-channel-group-eval!
         a0-18
         (the-as art-joint-anim #f)
         num-func-loop!
         )
        )
       (ja-blend-eval)
       (suspend)
       )
      )
     )
    )
   (none)
   )
  )

(defstate nav-enemy-give-up (lurkerpuppy)
  :virtual #t
  :event
  (the-as
   (function process int symbol event-message-block object :behavior lurkerpuppy)
   nav-enemy-default-event-handler
   )
  :code
  (behavior ()
   (set! (-> self rotate-speed) 218453.33)
   (set! (-> self turn-time) 150)
   (ja-channel-push! 1 22)
   (let ((a0-1 (-> self skel root-channel 0)))
    (set!
     (-> a0-1 frame-group)
     (the-as art-joint-anim (-> self draw art-group data 5))
     )
    (set!
     (-> a0-1 param 0)
     (the
      float
      (+
       (->
        (the-as art-joint-anim (-> self draw art-group data 5))
        data
        0
        length
        )
       -1
       )
      )
     )
    (set! (-> a0-1 param 1) 1.0)
    (set! (-> a0-1 frame-num) 0.0)
    (joint-control-channel-group!
     a0-1
     (the-as art-joint-anim (-> self draw art-group data 5))
     num-func-seek!
     )
    )
   (until (ja-done? 0)
    (suspend)
    (let ((a0-2 (-> self skel root-channel 0)))
     (set!
      (-> a0-2 param 0)
      (the float (+ (-> a0-2 frame-group data 0 length) -1))
      )
     (set! (-> a0-2 param 1) 1.0)
     (joint-control-channel-group-eval!
      a0-2
      (the-as art-joint-anim #f)
      num-func-seek!
      )
     )
    )
   (logclear! (-> self nav flags) (nav-control-flags bit17 bit19))
   (nav-enemy-get-new-patrol-point)
   (let ((a0-7 (-> self skel root-channel 0)))
    (set!
     (-> a0-7 frame-group)
     (the-as art-joint-anim (-> self draw art-group data 5))
     )
    (set!
     (-> a0-7 param 0)
     (the
      float
      (+
       (->
        (the-as art-joint-anim (-> self draw art-group data 5))
        data
        0
        length
        )
       -1
       )
      )
     )
    (set! (-> a0-7 param 1) 1.4)
    (set! (-> a0-7 frame-num) 0.0)
    (joint-control-channel-group!
     a0-7
     (the-as art-joint-anim (-> self draw art-group data 5))
     num-func-seek!
     )
    )
   (until (ja-done? 0)
    (seek-to-point-toward-point!
     (-> self collide-info)
     (-> self nav destination-pos)
     (-> self rotate-speed)
     (-> self turn-time)
     )
    (suspend)
    (let ((a0-9 (-> self skel root-channel 0)))
     (set!
      (-> a0-9 param 0)
      (the float (+ (-> a0-9 frame-group data 0 length) -1))
      )
     (set! (-> a0-9 param 1) 1.4)
     (joint-control-channel-group-eval!
      a0-9
      (the-as art-joint-anim #f)
      num-func-seek!
      )
     )
    )
   (go-virtual nav-enemy-patrol)
   (none)
   )
  )

(defstate nav-enemy-attack (lurkerpuppy)
  :virtual #t
  :event
  (the-as
   (function process int symbol event-message-block object :behavior lurkerpuppy)
   nav-enemy-default-event-handler
   )
  :code
  (behavior ()
   (sound-play-by-name
    (static-sound-name "head-butt")
    (new-sound-id)
    1024
    0
    0
    1
    #t
    )
   (go-virtual nav-enemy-victory)
   (none)
   )
  )

(defstate nav-enemy-victory (lurkerpuppy)
  :virtual #t
  :event
  (the-as
   (function process int symbol event-message-block object :behavior lurkerpuppy)
   nav-enemy-default-event-handler
   )
  :exit
  (behavior ()
   (logior! (-> self nav-enemy-flags) 16)
   (none)
   )
  :code
  (behavior ()
   (set! (-> self nav-enemy-flags) (logand -17 (-> self nav-enemy-flags)))
   (ja-channel-push! 1 22)
   (dotimes (gp-0 4)
    (let ((a0-2 (-> self skel root-channel 0)))
     (set!
      (-> a0-2 frame-group)
      (the-as art-joint-anim (-> self draw art-group data 8))
      )
     (set!
      (-> a0-2 param 0)
      (the
       float
       (+
        (->
         (the-as art-joint-anim (-> self draw art-group data 8))
         data
         0
         length
         )
        -1
        )
       )
      )
     (set! (-> a0-2 param 1) 1.0)
     (set! (-> a0-2 frame-num) 0.0)
     (joint-control-channel-group!
      a0-2
      (the-as art-joint-anim (-> self draw art-group data 8))
      num-func-seek!
      )
     )
    (until (ja-done? 0)
     (let ((f0-4 (ja-aframe-num 0)))
      (set! (-> self nav-enemy-flags) (logand -17 (-> self nav-enemy-flags)))
      (if (and (>= f0-4 2.5) (>= 7.5 f0-4))
       (logior! (-> self nav-enemy-flags) 16)
       )
      )
     (suspend)
     (let ((a0-5 (-> self skel root-channel 0)))
      (set!
       (-> a0-5 param 0)
       (the float (+ (-> a0-5 frame-group data 0 length) -1))
       )
      (set! (-> a0-5 param 1) 1.0)
      (joint-control-channel-group-eval!
       a0-5
       (the-as art-joint-anim #f)
       num-func-seek!
       )
      )
     )
    )
   (go-virtual nav-enemy-chase)
   (none)
   )
  :post
  (the-as (function none :behavior lurkerpuppy) nav-enemy-face-player-post)
  )

(define
  *lurkerpuppy-nav-enemy-info*
  (new 'static 'nav-enemy-info
   :idle-anim 5
   :walk-anim 6
   :turn-anim 6
   :notice-anim 8
   :run-anim 7
   :jump-anim 9
   :jump-land-anim 10
   :victory-anim 8
   :taunt-anim 8
   :die-anim 11
   :neck-joint -1
   :player-look-at-joint 5
   :run-travel-speed (meters 5.0)
   :run-rotate-speed (degrees 3999.9998)
   :run-acceleration (meters 1.0)
   :run-turn-time (seconds 0.15)
   :walk-travel-speed (meters 2.0)
   :walk-rotate-speed (degrees 1999.9999)
   :walk-acceleration (meters 1.0)
   :walk-turn-time (seconds 0.1)
   :attack-shove-back (meters 3.0)
   :attack-shove-up (meters 2.0)
   :shadow-size (meters 2.0)
   :notice-nav-radius (meters 1.0)
   :nav-nearest-y-threshold (meters 10.0)
   :notice-distance (meters 30.0)
   :stop-chase-distance (meters 40.0)
   :frustration-distance (meters 8.0)
   :frustration-time #x4b0
   :die-anim-hold-frame 6.0
   :jump-anim-start-frame 3.5
   :jump-land-anim-end-frame 14.0
   :jump-height-min (meters 1.0)
   :jump-height-factor 0.5
   :jump-start-anim-speed 1.0
   :shadow-max-y (meters 0.5)
   :shadow-min-y (meters -1.0)
   :shadow-locus-dist (meters 150.0)
   :use-align #f
   :draw-shadow #t
   :move-to-ground #t
   :hover-if-no-ground #f
   :use-momentum #f
   :use-flee #f
   :use-proximity-notice #f
   :use-jump-blocked #f
   :use-jump-patrol #f
   :gnd-collide-with #x1
   :debug-draw-neck #f
   :debug-draw-jump #f
   )
  )

(defmethod initialize-collision lurkerpuppy ((obj lurkerpuppy))
  (let
   ((s5-0
     (new
      'process
      'collide-shape-moving
      obj
      (collide-list-enum usually-hit-by-player)
      )
     )
    )
   (set! (-> s5-0 dynam) (copy *standard-dynamics* 'process))
   (set! (-> s5-0 reaction) default-collision-reaction)
   (set! (-> s5-0 no-reaction) nothing)
   (let ((s4-0 (new 'process 'collide-shape-prim-sphere s5-0 (the-as uint 3))))
    (set! (-> s4-0 prim-core collide-as) (the-as uint 256))
    (set! (-> s4-0 collide-with) (the-as uint 16))
    (set! (-> s4-0 prim-core action) (the-as uint 1))
    (set! (-> s4-0 prim-core offense) 2)
    (set-vector! (-> s4-0 local-sphere) 0.0 0.0 0.0 4915.2)
    )
   (dummy-46 s5-0)
   (set! (-> s5-0 nav-radius) 2048.0)
   (dummy-50 s5-0)
   (set! (-> obj collide-info) s5-0)
   )
  0
  (none)
  )

<<<<<<< HEAD
(defmethod TODO-RENAME-48 lurkerpuppy ((obj lurkerpuppy) (arg0 object))
  (dummy-14 obj *lurkerpuppy-sg* '())
=======
(defmethod TODO-RENAME-48 lurkerpuppy ((obj lurkerpuppy))
  (initialize-skeleton obj *lurkerpuppy-sg* '())
>>>>>>> f6571363
  (TODO-RENAME-45 obj *lurkerpuppy-nav-enemy-info*)
  (when (nonzero? (-> obj neck))
   (set! (-> obj neck up) (the-as uint 0))
   (set! (-> obj neck nose) (the-as uint 1))
   (set! (-> obj neck ear) (the-as uint 2))
   )
  0
  (none)
  )



<|MERGE_RESOLUTION|>--- conflicted
+++ resolved
@@ -7,11 +7,8 @@
 
 ;; DECOMP BEGINS
 
-<<<<<<< HEAD
 ;; DECOMP BEGINS
 
-=======
->>>>>>> f6571363
 (deftype lurkerpuppy (nav-enemy)
   ()
   :heap-base #x120
@@ -21,7 +18,6 @@
   )
 
 
-<<<<<<< HEAD
 (let
   ((v1-1
     (new 'static 'skeleton-group
@@ -42,15 +38,6 @@
   (set! (-> v1-1 mgeo 2) (the-as uint 3))
   (set! (-> v1-1 lod-dist 2) 4095996000.0)
   (set! *lurkerpuppy-sg* v1-1)
-=======
-(defskelgroup *lurkerpuppy-sg* lurkerpuppy
-  0
-  5
-  ((1 (meters 20)) (2 (meters 40)) (3 (meters 999999)))
-  :bounds (static-spherem 0 0 0 2)
-  :longest-edge (meters 0)
-  :shadow 4
->>>>>>> f6571363
   )
 
 nav-enemy-default-event-handler
@@ -635,13 +622,8 @@
   (none)
   )
 
-<<<<<<< HEAD
 (defmethod TODO-RENAME-48 lurkerpuppy ((obj lurkerpuppy) (arg0 object))
   (dummy-14 obj *lurkerpuppy-sg* '())
-=======
-(defmethod TODO-RENAME-48 lurkerpuppy ((obj lurkerpuppy))
-  (initialize-skeleton obj *lurkerpuppy-sg* '())
->>>>>>> f6571363
   (TODO-RENAME-45 obj *lurkerpuppy-nav-enemy-info*)
   (when (nonzero? (-> obj neck))
    (set! (-> obj neck up) (the-as uint 0))
