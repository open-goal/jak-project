--- conflicted
+++ resolved
@@ -603,11 +603,7 @@
     (set! (-> s4-0 prim-core action) (the-as uint 1))
     (set! (-> s4-0 prim-core offense) 2)
     (set-vector! (-> s4-0 local-sphere) 0.0 0.0 0.0 4915.2)
-<<<<<<< HEAD
-    (dummy-46 s5-0 s4-0)
-=======
     (set-root-prim! s5-0 s4-0)
->>>>>>> cc93986a
     )
    (set! (-> s5-0 nav-radius) 2048.0)
    (backup-collide-with-as s5-0)
