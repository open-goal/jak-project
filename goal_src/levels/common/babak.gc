--- conflicted
+++ resolved
@@ -654,13 +654,8 @@
   (none)
   )
 
-<<<<<<< HEAD
 (defmethod TODO-RENAME-48 babak ((obj babak) (arg0 object))
   (dummy-14 obj *babak-sg* '())
-=======
-(defmethod TODO-RENAME-48 babak ((obj babak))
-  (initialize-skeleton obj *babak-sg* '())
->>>>>>> f6571363
   (TODO-RENAME-45 obj *babak-nav-enemy-info*)
   (set! (-> obj neck up) (the-as uint 0))
   (set! (-> obj neck nose) (the-as uint 1))
