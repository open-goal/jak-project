--- conflicted
+++ resolved
@@ -75,11 +75,7 @@
      (set! (-> s3-1 prim-core offense) 4)
      (set! (-> s3-1 transform-index) 3)
      (set-vector! (-> s3-1 local-sphere) 0.0 0.0 0.0 (fmax 122880.0 f30-1))
-<<<<<<< HEAD
-     (dummy-46 s4-1 s3-1)
-=======
      (set-root-prim! s4-1 s3-1)
->>>>>>> cc93986a
      )
     (set! (-> s4-1 nav-radius) (* 0.75 (-> s4-1 root-prim local-sphere w)))
     (backup-collide-with-as s4-1)
