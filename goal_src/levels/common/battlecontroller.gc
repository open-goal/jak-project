;;-*-Lisp-*-
(in-package goal)

;; name: battlecontroller.gc
;; name in dgo: battlecontroller
;; dgos: CIT, L1, MIS, SWA

<<<<<<< HEAD
;; TODO - for citadel-obs
(deftype battlecontroller-spawner (structure)
  ((path          basic   :offset-assert 0)
   (creature      uint64  :offset-assert 8)
   (trigger-actor basic   :offset-assert 16)
   (blocker-actor basic   :offset-assert 20)
   (state         int8    :offset-assert 24)
   (enabled       basic   :offset-assert 28)
=======
;; DECOMP BEGINS

(deftype battlecontroller-spawner (structure)
  ((path          path-control  :offset-assert   0)
   (creature      handle        :offset-assert   8)
   (trigger-actor entity-actor  :offset-assert  16)
   (blocker-actor entity-actor  :offset-assert  20)
   (state         int8          :offset-assert  24)
   (enabled       symbol        :offset-assert  28)
>>>>>>> 45318be0
   )
  :method-count-assert 9
  :size-assert         #x20
  :flag-assert         #x900000020
  )

<<<<<<< HEAD
(deftype battlecontroller-creature-type (structure)
  ((type2            basic  :offset-assert 0)
   (percent          float  :offset-assert 4)
   (pickup-percent   float  :offset-assert 8)
   (pickup-type      int32  :offset-assert 12)
   (max-pickup-count int8   :offset-assert 16)
   (pickup-count     int8   :offset-assert 17)
   )
  :allow-misaligned
  :method-count-assert 9
=======

(deftype battlecontroller-creature-type (structure)
  ((type2            type   :offset-assert   0)
   (percent          float  :offset-assert   4)
   (pickup-percent   float  :offset-assert   8)
   (pickup-type      int32  :offset-assert  12)
   (max-pickup-count int8   :offset-assert  16)
   (pickup-count     int8   :offset-assert  17)
   )
  :allow-misaligned  :method-count-assert 9
>>>>>>> 45318be0
  :size-assert         #x12
  :flag-assert         #x900000012
  )

<<<<<<< HEAD
(deftype battlecontroller (process-drawable)
  ((final-pickup-spawn-point    vector  :inline :offset-assert 176)
   (activate-distance           float           :offset-assert 192)
   (max-spawn-count             int16           :offset-assert 196)
   (spawn-count                 int16           :offset-assert 198)
   (die-count                   int16           :offset-assert 200)
   (target-count                int8            :offset-assert 202)
   (spawner-count               int8            :offset-assert 203)
   (creature-type-count         int8            :offset-assert 204)
   (spawner-array               battlecontroller-spawner 8 :inline :offset-assert 208)
   (spawn-period                uint64          :offset-assert 464)
   (path-spawn                  basic           :offset-assert 472)
   (creature-type-array         battlecontroller-creature-type 4 :inline :offset-assert 476)
   (final-pickup-type           int32           :offset-assert 604)
   (prespawn                    basic           :offset-assert 608)
   (noticed-player              basic           :offset-assert 612)
   (camera-on                   basic           :offset-assert 616)
   (misty-ambush-collision-hack basic           :offset-assert 620)
   (disable-ocean               basic           :offset-assert 624)
   (disable-near-ocean          basic           :offset-assert 628)
   (disable-mid-ocean           basic           :offset-assert 632)
   )
  :method-count-assert 29
  :size-assert         #x27c
  :heap-base           #x210
  :flag-assert         #x1d0210027c
  ;; inherited inspect of process-drawable
  (:methods
    (dummy-20 () none 20)
    (dummy-21 () none 21)
    (battlecontroller-play-intro-camera () _type_ :state 22) ;; state
    (dummy-23 () none 23)
    (dummy-24 () _type_ :state 24)
    (dummy-25 () none 25)
    (battlecontroller-die () _type_ :state 26) ;; state
    (set-aggro-dist! (_type_) none 27)
    (dummy-28 () none 28)
    )
  )

;; decomp begins
=======

(deftype battlecontroller (process-drawable)
  ((final-pickup-spawn-point    vector                         :inline   :offset-assert 176)
   (activate-distance           float                                    :offset-assert 192)
   (max-spawn-count             int16                                    :offset-assert 196)
   (spawn-count                 int16                                    :offset-assert 198)
   (die-count                   int16                                    :offset-assert 200)
   (target-count                int8                                     :offset-assert 202)
   (spawner-count               int8                                     :offset-assert 203)
   (creature-type-count         int8                                     :offset-assert 204)
   (spawner-array               battlecontroller-spawner       8 :inline :offset-assert 208)
   (spawn-period                uint64                                   :offset-assert 464)
   (path-spawn                  path-control                             :offset-assert 472)
   (creature-type-array         battlecontroller-creature-type 4 :inline :offset-assert 476)
   (final-pickup-type           pickup-type                              :offset-assert 604)
   (prespawn                    symbol                                   :offset-assert 608)
   (noticed-player              symbol                                   :offset-assert 612)
   (camera-on                   symbol                                   :offset-assert 616)
   (misty-ambush-collision-hack symbol                                   :offset-assert 620)
   (disable-ocean               symbol                                   :offset-assert 624)
   (disable-near-ocean          symbol                                   :offset-assert 628)
   (disable-mid-ocean           symbol                                   :offset-assert 632)
   )
  :heap-base #x210
  :method-count-assert 29
  :size-assert         #x27c
  :flag-assert         #x1d0210027c
  (:methods
    (dummy-20 () none 20)
    (battlecontroller-idle () _type_ :state 21)
    (battlecontroller-play-intro-camera () _type_ :state 22)
    (dummy-23 () none 23)
    (battlecontroller-active () _type_ :state 24)
    (dummy-25 () none 25)
    (battlecontroller-die () _type_ :state 26)
    (TODO-RENAME-27 (_type_) none 27)
    (cleanup-if-finished! (_type_) none 28)
    )
  )


(defbehavior battlecontroller-spawners-full? battlecontroller ()
  (dotimes (v1-0 (-> self spawner-count))
   (if (= (-> self spawner-array v1-0 creature) #f)
    (return #f)
    )
   )
  #t
  )

;; WARN: rewrite_to_get_var got a none typed variable. Is there unreachable code?
;; WARN: rewrite_to_get_var got a none typed variable. Is there unreachable code?
(defbehavior
  battlecontroller-default-event-handler battlecontroller
  ((arg0 process) (arg1 int) (arg2 symbol) (arg3 event-message-block))
  (let ((v1-0 arg2))
   (the-as object (cond
                   ((= v1-0 'child-die)
                    (+! (-> self die-count) 1)
                    (when (= (-> self die-count) (-> self max-spawn-count))
                     (let ((v1-4 (the-as process-drawable arg0)))
                      (when v1-4
                       (set!
                        (-> self final-pickup-spawn-point quad)
                        (-> v1-4 root trans quad)
                        )
                       (case (-> self final-pickup-type) 
                        (((pickup-type fuel-cell))
                          #f
                          )
                        (else
                         (set!
                          (-> v1-4 fact pickup-type)
                          (-> self final-pickup-type)
                          )
                         (set! (-> v1-4 fact pickup-amount) 1.0)
                         (let ((f0-1 0.0))
                          (set! (-> v1-4 fact pickup-spawn-amount) f0-1)
                          f0-1
                          )
                         )
                        )
                       )
                      )
                     )
                    )
                   ((= v1-0 'trigger)
                    (go-virtual battlecontroller-die)
                    )
                   )
    )
   )
  )

battlecontroller-default-event-handler

(defbehavior battlecontroller-draw-debug battlecontroller ()
  (dotimes (gp-0 (-> self spawner-count))
   (dummy-9 (-> self spawner-array gp-0 path))
   )
  0
  (none)
  )

(defbehavior battlecontroller-camera-on battlecontroller ()
  (when (not (-> self camera-on))
   (set! (-> self camera-on) #t)
   (let ((v1-4 (res-lump-struct (-> self entity) 'camera-name structure)))
    (if v1-4
     (send-event *camera* 'change-to-entity-by-name v1-4)
     )
    )
   )
  (the-as object 0)
  )

(defbehavior battlecontroller-camera-off battlecontroller ()
  (set! (-> self camera-on) #f)
  (send-event *camera* 'clear-entity)
  0
  (none)
  )

(defbehavior battlecontroller-update-spawners battlecontroller ()
  (dotimes (gp-0 (-> self spawner-count))
   (let* ((s5-0 (-> self spawner-array gp-0))
          (s4-0 (handle->process (-> s5-0 creature)))
          )
    (when
     (and s4-0 (logtest? (-> (the-as nav-enemy s4-0) nav-enemy-flags) 2048))
     (cond
      ((< (-> s5-0 state) (-> s5-0 path curve num-cverts))
       (when (or (-> self noticed-player) (= (-> s5-0 state) 1))
        (let ((s3-0 (new 'stack-no-clear 'vector)))
         (eval-path-curve-div!
          (-> s5-0 path)
          s3-0
          (the float (-> s5-0 state))
          'interp
          )
         (send-event s4-0 'cue-jump-to-point s3-0)
         )
        (if (zero? (logand (-> (the-as nav-enemy s4-0) nav-enemy-flags) 2048))
         (+! (-> s5-0 state) 1)
         )
        )
       )
      (else
       (send-event s4-0 'cue-chase)
       (set! (-> s5-0 creature) (the-as handle #f))
       )
      )
     )
    )
   )
  0
  (none)
  )

(defbehavior
  battlecontroller-spawn-creature battlecontroller
  ((arg0 vector) (arg1 vector))
  (local-vars (v1-25 int))
  (let ((f0-0 (rand-vu))
        (v1-0 0)
        )
   (dotimes (a0-1 (-> self creature-type-count))
    (when (>= f0-0 0.0)
     (set! f0-0 (- f0-0 (-> self creature-type-array a0-1 percent)))
     (if (< f0-0 0.0)
      (set! v1-0 a0-1)
      )
     )
    )
   (let* ((s5-0 (-> self creature-type-array v1-0))
          (s2-0 (-> s5-0 type2))
          (s1-0
           (the-as nav-enemy (get-process *default-dead-pool* s2-0 #x4000))
           )
          (gp-0 (when s1-0
                 (let ((t9-2 (method-of-type process activate)))
                  (t9-2 s1-0 self s2-0 (the-as pointer #x70004000))
                  )
                 (run-now-in-process
                  s1-0
                  nav-enemy-init-by-other
                  self
                  arg0
                  arg1
                  )
                 (-> s1-0 ppointer)
                 )
           )
          )
    (if (and gp-0 (zero? (-> (the-as (pointer nav-enemy) gp-0) 0 enemy-info)))
     (set! gp-0 (the-as (pointer process) #f))
     )
    (when (the-as (pointer nav-enemy) gp-0)
     (logclear!
      (-> (the-as (pointer nav-enemy) gp-0) 0 mask)
      (process-mask actor-pause)
      )
     (if (-> self misty-ambush-collision-hack)
      (logior! (-> (the-as (pointer nav-enemy) gp-0) 0 nav-enemy-flags) #x8000)
      )
     (+! (-> self spawn-count) 1)
     (-> self fact pickup-type)
     (cond
      ((and
        (< (-> s5-0 pickup-count) (-> s5-0 max-pickup-count))
        (rand-vu-percent? (-> s5-0 pickup-percent))
        )
       (+! (-> s5-0 pickup-count) 1)
       (set! v1-25 (-> s5-0 pickup-type))
       )
      (else
       (set! v1-25 (the-as int (-> self fact pickup-type)))
       )
      )
     (set!
      (-> (the-as (pointer nav-enemy) gp-0) 0 enemy-info pickup-type)
      (the-as pickup-type v1-25)
      )
     (cond
      ((= v1-25 7)
       )
      ((zero? v1-25)
       (set!
        (-> (the-as (pointer nav-enemy) gp-0) 0 enemy-info pickup-amount)
        0.0
        )
       (set!
        (-> (the-as (pointer nav-enemy) gp-0) 0 enemy-info pickup-spawn-amount)
        0.0
        )
       )
      (else
       (set!
        (-> (the-as (pointer nav-enemy) gp-0) 0 enemy-info pickup-amount)
        1.0
        )
       (set!
        (-> (the-as (pointer nav-enemy) gp-0) 0 enemy-info pickup-spawn-amount)
        0.0
        )
       (logior! (-> (the-as (pointer nav-enemy) gp-0) 0 enemy-info options) 512)
       (set!
        (-> (the-as (pointer nav-enemy) gp-0) 0 enemy-info fade-time)
        (the-as uint 1200)
        )
       )
      )
     )
    (the-as handle (ppointer->handle gp-0))
    )
   )
  )

(defbehavior
  battlecontroller-spawn-creature-at-spawner battlecontroller
  ((arg0 int) (arg1 int))
  (let* ((s5-0 (-> self spawner-array arg0))
         (s3-0 (-> s5-0 path))
         (s4-0
          (eval-path-curve-div!
           s3-0
           (new 'stack-no-clear 'vector)
           (the float arg1)
           'interp
           )
          )
         (a1-3
          (eval-path-curve-div!
           s3-0
           (new 'stack-no-clear 'vector)
           (the float (+ arg1 1))
           'interp
           )
          )
         )
   (when
    (and
     (not (handle->process (-> s5-0 creature)))
     (< (-> self spawn-count) (-> self max-spawn-count))
     )
    (let ((v1-10 (battlecontroller-spawn-creature s4-0 a1-3)))
     (when (handle->process v1-10)
      (set! (-> s5-0 creature) v1-10)
      (set! (-> s5-0 state) (+ arg1 1))
      )
     )
    )
   )
  0
  (none)
  )

(defbehavior battlecontroller-spawn-creature-random-spawner battlecontroller ()
  (let* ((gp-0 (rand-vu-int-count (-> self spawner-count)))
         (v1-2 (-> self spawner-array gp-0))
         )
   (when (and (-> v1-2 enabled) (-> v1-2 blocker-actor))
    (when
     (logtest?
      (-> v1-2 blocker-actor extra perm status)
      (entity-perm-status complete)
      )
     (set! (-> v1-2 enabled) #f)
     (let ((a0-9 0))
      (dotimes (a1-0 (-> self spawner-count))
       (if (-> self spawner-array a1-0 enabled)
        (+! a0-9 1)
        )
       )
      (if (zero? a0-9)
       (set! (-> self spawn-count) (-> self max-spawn-count))
       )
      )
     )
    )
   (when (and (-> v1-2 enabled) (not (handle->process (-> v1-2 creature))))
    (let ((a1-7 (new 'stack-no-clear 'event-message-block)))
     (set! (-> a1-7 from) self)
     (set! (-> a1-7 num-params) 0)
     (set! (-> a1-7 message) 'spawn)
     (let ((t9-1 send-event-function)
           (v1-3 (-> v1-2 trigger-actor))
           )
      (t9-1 (if v1-3
             (-> v1-3 extra process)
             )
       a1-7
       )
      )
     )
    (battlecontroller-spawn-creature-at-spawner gp-0 0)
    )
   )
  0
  (none)
  )

(defbehavior battlecontroller-fill-all-spawners battlecontroller ()
  (dotimes (gp-0 (-> self spawner-count))
   (battlecontroller-spawn-creature-at-spawner gp-0 1)
   )
  (when (nonzero? (-> self path-spawn))
   (let ((gp-1 (new 'stack-no-clear 'vector)))
    (dotimes (s5-0 (-> self path-spawn curve num-cverts))
     (eval-path-curve-div! (-> self path-spawn) gp-1 (the float s5-0) 'interp)
     (let ((s4-0 (battlecontroller-spawn-creature gp-1 (-> self root trans))))
      (when (handle->process s4-0)
       (suspend)
       (send-event (handle->process s4-0) 'cue-chase)
       )
      )
     )
    )
   )
  0
  (none)
  )

(defbehavior battlecontroller-battle-begin battlecontroller ()
  (set-setting! *setting-control* self 'music 'danger 0.0 0)
  (let ((gp-0 (entity-actor-count (-> self entity) 'kill-actor)))
   (dotimes (s5-0 gp-0)
    (let ((v1-2 (entity-actor-lookup (-> self entity) 'kill-actor s5-0)))
     (if v1-2
      (logior! (-> v1-2 extra perm status) (entity-perm-status bit-9))
      )
     )
    )
   )
  (let ((gp-1 (entity-actor-count (-> self entity) 'trigger-actor)))
   (dotimes (s5-1 gp-1)
    (let ((s4-0 (new 'stack-no-clear 'event-message-block)))
     (set! (-> s4-0 from) self)
     (set! (-> s4-0 num-params) 0)
     (set! (-> s4-0 message) 'trigger)
     (let ((s3-0 send-event-function)
           (v1-7 (entity-actor-lookup (-> self entity) 'trigger-actor s5-1))
           )
      (s3-0 (if v1-7
             (-> v1-7 extra process)
             )
       s4-0
       )
      )
     )
    )
   )
  (level-hint-spawn
   (game-text-id zero)
   (the-as string #f)
   (-> self entity)
   *entity-pool*
   (game-task none)
   )
  0
  (none)
  )

(defbehavior battlecontroller-off battlecontroller ()
  (clear-pending-settings-from-process *setting-control* self 'music)
  (let ((gp-0 (entity-actor-count (-> self entity) 'kill-actor)))
   (dotimes (s5-0 gp-0)
    (let ((v1-2 (entity-actor-lookup (-> self entity) 'kill-actor s5-0)))
     (if v1-2
      (logclear! (-> v1-2 extra perm status) (entity-perm-status bit-9))
      )
     )
    )
   )
  0
  (none)
  )

(defbehavior battlecontroller-battle-end battlecontroller ()
  (case (-> (level-get-target-inside *level*) name) 
   (('citadel)
     (level-hint-spawn
      (game-text-id misty-battle-finished)
      "sksp0378"
      (the-as entity #f)
      *entity-pool*
      (game-task none)
      )
     )
   )
  (battlecontroller-off)
  (none)
  )

(defstate battlecontroller-idle (battlecontroller)
  :virtual #t
  :event
  battlecontroller-default-event-handler
  :trans
  (behavior ()
   0
   (none)
   )
  :code
  (behavior ()
   (set! (-> self state-time) (-> *display* base-frame-counter))
   (if (-> self prespawn)
    (battlecontroller-fill-all-spawners)
    )
   (while #t
    (when (>= (- (-> *display* base-frame-counter) (-> self state-time)) 30)
     (set! (-> self state-time) (-> *display* base-frame-counter))
     (when
      (and
       *target*
       (>=
        (-> self activate-distance)
        (vector-vector-distance
         (-> self root trans)
         (-> *target* control trans)
         )
        )
       )
      (set! (-> self noticed-player) #t)
      (battlecontroller-battle-begin)
      (when (not (-> self prespawn))
       (battlecontroller-fill-all-spawners)
       (suspend)
       0
       )
      (go-virtual battlecontroller-play-intro-camera)
      )
     )
    (suspend)
    )
   (none)
   )
  :post
  (the-as (function none :behavior battlecontroller) #f)
  )

(defstate battlecontroller-play-intro-camera (battlecontroller)
  :virtual #t
  :event
  battlecontroller-default-event-handler
  :enter
  (behavior ()
   (process-entity-status! self (entity-perm-status bit-3) #t)
   (none)
   )
  :exit
  (behavior ()
   (process-entity-status! self (entity-perm-status bit-3) #f)
   (none)
   )
  :code
  (behavior ()
   (go-virtual battlecontroller-active)
   (none)
   )
  )

(defbehavior battlecontroller-disable-ocean battlecontroller ()
  (set! *ocean-off* (-> self disable-ocean))
  (set! *ocean-mid-off* (-> self disable-mid-ocean))
  (set! *ocean-near-off* (-> self disable-near-ocean))
  0
  (none)
  )

(defstate battlecontroller-active (battlecontroller)
  :virtual #t
  :event
  battlecontroller-default-event-handler
  :trans
  (behavior ()
   (if
    (and
     *target*
     (>=
      (-> self activate-distance)
      (vector-vector-distance (-> self root trans) (-> *target* control trans))
      )
     )
    (level-hint-spawn
     (game-text-id zero)
     (the-as string #f)
     (-> self entity)
     *entity-pool*
     (game-task none)
     )
    )
   (battlecontroller-disable-ocean)
   (battlecontroller-update-spawners)
   (none)
   )
  :code
  (behavior ()
   (set! (-> self state-time) (-> *display* base-frame-counter))
   (battlecontroller-camera-on)
   (while #t
    (when (>= (- (-> *display* base-frame-counter) (-> self state-time)) 30)
     (set! (-> self state-time) (-> *display* base-frame-counter))
     (let ((gp-0 0))
      (let ((v1-8 (-> self child)))
       (while v1-8
        (+! gp-0 1)
        (set! v1-8 (-> v1-8 0 brother))
        (nop!)
        (nop!)
        )
       )
      (if (and (zero? gp-0) (= (-> self spawn-count) (-> self max-spawn-count)))
       (go-virtual battlecontroller-die)
       )
      (when (< gp-0 (-> self target-count))
       (let ((gp-1 (-> *display* base-frame-counter)))
        (until
         (>=
          (- (-> *display* base-frame-counter) gp-1)
          (the-as int (-> self spawn-period))
          )
         (suspend)
         )
        )
       (battlecontroller-spawn-creature-random-spawner)
       )
      )
     )
    (suspend)
    )
   (none)
   )
  :post
  (the-as (function none :behavior battlecontroller) #f)
  )

(defbehavior battlecontroller-special-contents? battlecontroller ()
  (= (-> self final-pickup-type) (pickup-type fuel-cell))
  )

(defbehavior battlecontroller-special-contents-collected? battlecontroller ()
  (= (-> self entity extra perm user-int8 0) 2)
  )

(defbehavior battlecontroller-set-special-contents-collected battlecontroller ()
  (let ((v1-2 (-> self entity extra perm)))
   (logior! (-> v1-2 status) (entity-perm-status user-set-from-cstage))
   (set! (-> v1-2 user-int8 0) 2)
   )
  0
  (none)
  )

(defbehavior battlecontroller-task-completed? battlecontroller ()
  (>= (-> self entity extra perm user-int8 0) 1)
  )

(defbehavior battlecontroller-set-task-completed battlecontroller ()
  (let ((v1-2 (-> self entity extra perm)))
   (logior! (-> v1-2 status) (entity-perm-status user-set-from-cstage))
   (set! (-> v1-2 user-int8 0) 1)
   )
  0
  (none)
  )

(defstate battlecontroller-die (battlecontroller)
  :virtual #t
  :event
  (the-as
   (function process int symbol event-message-block object :behavior battlecontroller)
   process-drawable-fuel-cell-handler
   )
  :code
  (behavior ()
   (sound-play-by-name
    (static-sound-name "money-pickup")
    (new-sound-id)
    1024
    -2286
    0
    (the-as uint 1)
    (the-as vector #f)
    )
   (battlecontroller-battle-end)
   (battlecontroller-camera-off)
   (battlecontroller-set-task-completed)
   (countdown (gp-1 (entity-actor-count (-> self entity) 'fade-actor))
    (let ((s5-1 (new 'stack-no-clear 'event-message-block)))
     (set! (-> s5-1 from) self)
     (set! (-> s5-1 num-params) 0)
     (set! (-> s5-1 message) 'fade)
     (let ((s4-0 send-event-function)
           (v1-2 (entity-actor-lookup (-> self entity) 'fade-actor gp-1))
           )
      (s4-0 (if v1-2
             (-> v1-2 extra process)
             )
       s5-1
       )
      )
     )
    )
   (countdown (gp-2 (entity-actor-count (-> self entity) 'alt-actor))
    (let ((s5-2 (new 'stack-no-clear 'event-message-block)))
     (set! (-> s5-2 from) self)
     (set! (-> s5-2 num-params) 0)
     (set! (-> s5-2 message) 'trigger)
     (let ((s4-1 send-event-function)
           (v1-8 (entity-actor-lookup (-> self entity) 'alt-actor gp-2))
           )
      (s4-1 (if v1-8
             (-> v1-8 extra process)
             )
       s5-2
       )
      )
     )
    )
   (when
    (and
     (battlecontroller-special-contents?)
     (not (battlecontroller-special-contents-collected?))
     )
    (label cfg-15)
    (birth-pickup-at-point
     (-> self final-pickup-spawn-point)
     (the-as int (-> self final-pickup-type))
     (the float (-> self entity extra perm task))
     #f
     self
     #f
     )
    (when (not (-> self child))
     (suspend)
     (goto cfg-15)
     )
    (while (-> self child)
     (suspend)
     )
    (battlecontroller-set-special-contents-collected)
    )
   (while (-> self child)
    (suspend)
    )
   (process-entity-status! self (entity-perm-status dead) #t)
   (none)
   )
  :post
  (the-as (function none :behavior battlecontroller) #f)
  )

(defmethod relocate battlecontroller ((obj battlecontroller) (arg0 int))
  (dotimes (v1-0 (-> obj spawner-count))
   (let ((a0-3 (-> obj spawner-array v1-0)))
    (if (nonzero? (-> a0-3 path))
     (&+! (-> a0-3 path) arg0)
     )
    )
   )
  (if (nonzero? (-> obj path-spawn))
   (&+! (-> obj path-spawn) arg0)
   )
  (the-as
   battlecontroller
   ((the-as
     (function process-drawable int process-drawable)
     (find-parent-method battlecontroller 7)
     )
    obj
    arg0
    )
   )
  )

(defmethod deactivate battlecontroller ((obj battlecontroller))
  (with-pp
   (let ((gp-0 pp))
    (let ((s6-1 obj))
     )
    (battlecontroller-off)
    (let ((s6-2 gp-0))
     )
    )
   ((the-as
     (function process-drawable none)
     (find-parent-method battlecontroller 10)
     )
    obj
    )
   0
   (none)
   )
  )

(defmethod TODO-RENAME-27 battlecontroller ((obj battlecontroller))
  (local-vars (sv-16 res-tag))
  (set!
   (-> obj fact)
   (new
    'process
    'fact-info
    obj
    (pickup-type eco-pill-random)
    (-> *FACT-bank* default-pill-inc)
    )
   )
  (set! (-> obj path) (new 'process 'path-control obj 'path 0.0))
  (logior!
   (-> obj path flags)
   (path-control-flag display draw-line draw-point draw-text)
   )
  (set! (-> obj activate-distance) 122880.0)
  (let ((s5-0 0))
   (let* ((s4-0 '(patha pathb pathc pathd pathe pathf pathg pathh))
          (s2-0 (car s4-0))
          )
    (while (not (null? s4-0))
     (let
      ((v1-7 (res-lump-struct (-> obj entity) (the-as symbol s2-0) structure))
       (s3-0 (-> obj spawner-array s5-0))
       )
      (when (and v1-7 (< s5-0 8))
       (set!
        (-> s3-0 path)
        (new 'process 'path-control obj (the-as symbol s2-0) 0.0)
        )
       (set! (-> s3-0 creature) (the-as handle #f))
       (set! (-> s3-0 trigger-actor) #f)
       (set! (-> s3-0 blocker-actor) #f)
       (set! (-> s3-0 enabled) #t)
       (logior!
        (-> s3-0 path flags)
        (path-control-flag display draw-line draw-point draw-text)
        )
       (+! s5-0 1)
       )
      )
     (set! s4-0 (cdr s4-0))
     (set! s2-0 (car s4-0))
     )
    )
   (set! (-> obj spawner-count) s5-0)
   )
  0
  (if (res-lump-struct (-> obj entity) 'pathspawn structure)
   (set! (-> obj path-spawn) (new 'process 'path-control obj 'pathspawn 0.0))
   )
  (let ((s5-1 (entity-actor-count (-> obj entity) 'spawner-trigger-actor)))
   (dotimes (s4-1 s5-1)
    (if (< s4-1 (-> obj spawner-count))
     (set!
      (-> obj spawner-array s4-1 trigger-actor)
      (entity-actor-lookup (-> obj entity) 'spawner-trigger-actor s4-1)
      )
     )
    )
   )
  (let ((s5-2 (entity-actor-count (-> obj entity) 'spawner-blocker-actor)))
   (dotimes (s4-2 s5-2)
    (if (< s4-2 (-> obj spawner-count))
     (set!
      (-> obj spawner-array s4-2 blocker-actor)
      (entity-actor-lookup (-> obj entity) 'spawner-blocker-actor s4-2)
      )
     )
    )
   )
  (set!
   (-> obj spawn-period)
   (the-as
    uint
    (the int (* 300.0 (res-lump-float (-> obj entity) 'delay :default 0.1)))
    )
   )
  (set! (-> obj target-count) 10)
  (set! (-> obj max-spawn-count) 100)
  (set! (-> obj spawn-count) 0)
  (set! (-> obj die-count) 0)
  (set! (-> obj creature-type-count) 1)
  (set! (-> obj noticed-player) #f)
  (set! (-> obj camera-on) #f)
  (let ((v1-46 (res-lump-data (-> obj entity) 'num-lurkers (pointer int32))))
   (when v1-46
    (set! (-> obj target-count) (-> v1-46 0))
    (set! (-> obj max-spawn-count) (-> v1-46 1))
    )
   )
  (set! (-> obj creature-type-array 0 type2) babak)
  (set! (-> obj creature-type-array 0 percent) 1.0)
  (let ((s5-3 0))
   (set! sv-16 (new 'static 'res-tag))
   (let
    ((v1-49
      (res-lump-data (-> obj entity) 'lurker-type pointer :tag-ptr (& sv-16))
      )
     )
    (when v1-49
     (dotimes (a0-22 (the-as int (-> sv-16 elt-count)))
      (let ((a1-15 (-> (the-as (pointer uint32) (&+ v1-49 (* a0-22 4))))))
       (when (nonzero? a1-15)
        (set! (-> obj creature-type-array s5-3 type2) (the-as type a1-15))
        (+! s5-3 1)
        )
       )
      )
     )
    )
   (set! (-> obj creature-type-count) s5-3)
   )
  (let ((v1-52 (res-lump-data (-> obj entity) 'percent pointer))
        (f0-6 0.0)
        )
   (when v1-52
    (dotimes (a0-26 (-> obj creature-type-count))
     (set!
      (-> obj creature-type-array a0-26 percent)
      (fabs (-> (the-as (pointer float) (&+ v1-52 (* a0-26 4)))))
      )
     (+! f0-6 (-> obj creature-type-array a0-26 percent))
     )
    (cond
     ((= f0-6 0.0)
      (set! (-> obj creature-type-count) 1)
      (set! (-> obj creature-type-array 0 percent) 1.0)
      )
     (else
      (let ((f0-9 (/ 1.0 f0-6)))
       (dotimes (v1-57 (-> obj creature-type-count))
        (set!
         (-> obj creature-type-array 0 percent)
         (* (-> obj creature-type-array 0 percent) f0-9)
         )
        )
       )
      )
     )
    )
   )
  (set!
   (-> obj final-pickup-type)
   (res-lump-value
    (-> obj entity)
    'final-pickup
    pickup-type
    :default
    (the-as uint128 7)
    )
   )
  (let ((s5-4 (res-lump-data (-> obj entity) 'pickup-type pointer))
        (s4-3 (res-lump-data (-> obj entity) 'max-pickup-count pointer))
        (v1-63 (res-lump-data (-> obj entity) 'pickup-percent pointer))
        )
   (dotimes (a0-34 (-> obj creature-type-count))
    (let ((a1-34 (-> obj creature-type-array a0-34)))
     (set! (-> a1-34 pickup-count) 0)
     (if s5-4
      (set!
       (-> a1-34 pickup-type)
       (-> (the-as (pointer int32) (&+ s5-4 (* a0-34 4))))
       )
      )
     (if s4-3
      (set!
       (-> a1-34 max-pickup-count)
       (-> (the-as (pointer int32) (&+ s4-3 (* a0-34 4))))
       )
      )
     (if v1-63
      (set!
       (-> a1-34 pickup-percent)
       (-> (the-as (pointer float) (&+ v1-63 (* a0-34 4))))
       )
      )
     )
    )
   )
  (set! (-> obj misty-ambush-collision-hack) #f)
  (set! (-> obj disable-ocean) #f)
  (set! (-> obj disable-mid-ocean) #f)
  (set! (-> obj disable-near-ocean) #t)
  (set! (-> obj final-pickup-spawn-point quad) (-> obj root trans quad))
  (set! (-> obj prespawn) (= (res-lump-value (-> obj entity) 'mode uint128) 1))
  0
  (none)
  )

(defmethod cleanup-if-finished! battlecontroller ((obj battlecontroller))
  (if (battlecontroller-task-completed?)
   (go (method-of-object obj battlecontroller-die))
   (go (method-of-object obj battlecontroller-idle))
   )
  0
  (none)
  )

(defmethod
  copy-defaults!
  battlecontroller
  ((obj battlecontroller) (arg0 res-lump))
  (set! (-> obj mask) (logior (process-mask enemy) (-> obj mask)))
  (set! (-> obj root) (new 'process 'trsqv))
  (process-drawable-from-entity! obj arg0)
  (TODO-RENAME-27 obj)
  (cleanup-if-finished! obj)
  (none)
  )



>>>>>>> 45318be0
<|MERGE_RESOLUTION|>--- conflicted
+++ resolved
@@ -5,16 +5,6 @@
 ;; name in dgo: battlecontroller
 ;; dgos: CIT, L1, MIS, SWA
 
-<<<<<<< HEAD
-;; TODO - for citadel-obs
-(deftype battlecontroller-spawner (structure)
-  ((path          basic   :offset-assert 0)
-   (creature      uint64  :offset-assert 8)
-   (trigger-actor basic   :offset-assert 16)
-   (blocker-actor basic   :offset-assert 20)
-   (state         int8    :offset-assert 24)
-   (enabled       basic   :offset-assert 28)
-=======
 ;; DECOMP BEGINS
 
 (deftype battlecontroller-spawner (structure)
@@ -24,25 +14,12 @@
    (blocker-actor entity-actor  :offset-assert  20)
    (state         int8          :offset-assert  24)
    (enabled       symbol        :offset-assert  28)
->>>>>>> 45318be0
    )
   :method-count-assert 9
   :size-assert         #x20
   :flag-assert         #x900000020
   )
 
-<<<<<<< HEAD
-(deftype battlecontroller-creature-type (structure)
-  ((type2            basic  :offset-assert 0)
-   (percent          float  :offset-assert 4)
-   (pickup-percent   float  :offset-assert 8)
-   (pickup-type      int32  :offset-assert 12)
-   (max-pickup-count int8   :offset-assert 16)
-   (pickup-count     int8   :offset-assert 17)
-   )
-  :allow-misaligned
-  :method-count-assert 9
-=======
 
 (deftype battlecontroller-creature-type (structure)
   ((type2            type   :offset-assert   0)
@@ -53,54 +30,10 @@
    (pickup-count     int8   :offset-assert  17)
    )
   :allow-misaligned  :method-count-assert 9
->>>>>>> 45318be0
   :size-assert         #x12
   :flag-assert         #x900000012
   )
 
-<<<<<<< HEAD
-(deftype battlecontroller (process-drawable)
-  ((final-pickup-spawn-point    vector  :inline :offset-assert 176)
-   (activate-distance           float           :offset-assert 192)
-   (max-spawn-count             int16           :offset-assert 196)
-   (spawn-count                 int16           :offset-assert 198)
-   (die-count                   int16           :offset-assert 200)
-   (target-count                int8            :offset-assert 202)
-   (spawner-count               int8            :offset-assert 203)
-   (creature-type-count         int8            :offset-assert 204)
-   (spawner-array               battlecontroller-spawner 8 :inline :offset-assert 208)
-   (spawn-period                uint64          :offset-assert 464)
-   (path-spawn                  basic           :offset-assert 472)
-   (creature-type-array         battlecontroller-creature-type 4 :inline :offset-assert 476)
-   (final-pickup-type           int32           :offset-assert 604)
-   (prespawn                    basic           :offset-assert 608)
-   (noticed-player              basic           :offset-assert 612)
-   (camera-on                   basic           :offset-assert 616)
-   (misty-ambush-collision-hack basic           :offset-assert 620)
-   (disable-ocean               basic           :offset-assert 624)
-   (disable-near-ocean          basic           :offset-assert 628)
-   (disable-mid-ocean           basic           :offset-assert 632)
-   )
-  :method-count-assert 29
-  :size-assert         #x27c
-  :heap-base           #x210
-  :flag-assert         #x1d0210027c
-  ;; inherited inspect of process-drawable
-  (:methods
-    (dummy-20 () none 20)
-    (dummy-21 () none 21)
-    (battlecontroller-play-intro-camera () _type_ :state 22) ;; state
-    (dummy-23 () none 23)
-    (dummy-24 () _type_ :state 24)
-    (dummy-25 () none 25)
-    (battlecontroller-die () _type_ :state 26) ;; state
-    (set-aggro-dist! (_type_) none 27)
-    (dummy-28 () none 28)
-    )
-  )
-
-;; decomp begins
-=======
 
 (deftype battlecontroller (process-drawable)
   ((final-pickup-spawn-point    vector                         :inline   :offset-assert 176)
@@ -1052,4 +985,3 @@
 
 
 
->>>>>>> 45318be0
