--- conflicted
+++ resolved
@@ -35,10 +35,6 @@
    )
   )
 
-<<<<<<< HEAD
-=======
-;; definition for method 9 of type trajectory
->>>>>>> 56076caa
 (defmethod
   eval-position!
   trajectory
@@ -98,13 +94,7 @@
   0
   )
 
-<<<<<<< HEAD
-(defmethod TODO-RENAME-39 nav-enemy ((obj nav-enemy))
-=======
-;; definition for method 39 of type nav-enemy
-;; INFO: Return type mismatch int vs none.
 (defmethod common-post nav-enemy ((obj nav-enemy))
->>>>>>> 56076caa
   (when
    (and
     (logtest? (-> obj nav-enemy-flags) 256)
@@ -3107,13 +3097,7 @@
   (none)
   )
 
-<<<<<<< HEAD
-(defmethod TODO-RENAME-47 nav-enemy ((obj nav-enemy))
-=======
-;; definition for method 47 of type nav-enemy
-;; INFO: Return type mismatch int vs none.
 (defmethod initialize-collision nav-enemy ((obj nav-enemy))
->>>>>>> 56076caa
   0
   (none)
   )
