--- conflicted
+++ resolved
@@ -94,51 +94,6 @@
   :virtual #t
   :event
   (behavior ((arg0 process) (arg1 int) (arg2 symbol) (arg3 event-message-block))
-<<<<<<< HEAD
-   (let ((v1-0 arg2))
-    (the-as object (cond
-                    ((= v1-0 'attack)
-                     (case (-> arg3 param 1) 
-                      (('flop)
-                        (TODO-RENAME-29
-                         self
-                         (-> self event-going-down)
-                         (-> self notify-actor)
-                         )
-                        (sound-play-by-name
-                         (static-sound-name "silo-button")
-                         (new-sound-id)
-                         1024
-                         0
-                         0
-                         1
-                         #t
-                         )
-                        (go-virtual basebutton-going-down)
-                        )
-                      )
-                     )
-                    ((= v1-0 'trigger)
-                     (sound-play-by-name
-                      (static-sound-name "silo-button")
-                      (new-sound-id)
-                      1024
-                      0
-                      0
-                      1
-                      #t
-                      )
-                     (go-virtual basebutton-going-down)
-                     )
-                    ((= v1-0 'move-to)
-                     (move-to-vec-or-quat!
-                      self
-                      (the-as vector (-> arg3 param 0))
-                      (the-as quaternion (-> arg3 param 1))
-                      )
-                     )
-                    )
-=======
    (case arg2 
     (('attack)
       (case (-> arg3 param 1) 
@@ -150,8 +105,8 @@
           1024
           0
           0
-          (the-as uint 1)
-          (the-as vector #t)
+          1
+          #t
           )
          (go-virtual basebutton-going-down)
          )
@@ -164,8 +119,8 @@
       1024
       0
       0
-      (the-as uint 1)
-      (the-as vector #t)
+      1
+      #t
       )
      (go-virtual basebutton-going-down)
      )
@@ -175,7 +130,6 @@
       (the-as vector (-> arg3 param 0))
       (the-as quaternion (-> arg3 param 1))
       )
->>>>>>> 5649ca51
      )
     )
    )
@@ -209,30 +163,6 @@
   :virtual #t
   :event
   (behavior ((arg0 process) (arg1 int) (arg2 symbol) (arg3 event-message-block))
-<<<<<<< HEAD
-   (let ((v1-0 arg2))
-    (the-as object (cond
-                    ((= v1-0 'untrigger)
-                     (sound-play-by-name
-                      (static-sound-name "silo-button")
-                      (new-sound-id)
-                      1024
-                      0
-                      0
-                      1
-                      #t
-                      )
-                     (go-virtual basebutton-going-up)
-                     )
-                    ((= v1-0 'move-to)
-                     (move-to-vec-or-quat!
-                      self
-                      (the-as vector (-> arg3 param 0))
-                      (the-as quaternion (-> arg3 param 1))
-                      )
-                     )
-                    )
-=======
    (case arg2 
     (('untrigger)
       (sound-play-by-name
@@ -241,8 +171,8 @@
        1024
        0
        0
-       (the-as uint 1)
-       (the-as vector #t)
+       1
+       #t
        )
       (go-virtual basebutton-going-up)
       )
@@ -252,7 +182,6 @@
       (the-as vector (-> arg3 param 0))
       (the-as quaternion (-> arg3 param 1))
       )
->>>>>>> 5649ca51
      )
     )
    )
@@ -312,30 +241,6 @@
   :virtual #t
   :event
   (behavior ((arg0 process) (arg1 int) (arg2 symbol) (arg3 event-message-block))
-<<<<<<< HEAD
-   (let ((v1-0 arg2))
-    (the-as object (cond
-                    ((= v1-0 'untrigger)
-                     (sound-play-by-name
-                      (static-sound-name "silo-button")
-                      (new-sound-id)
-                      1024
-                      0
-                      0
-                      1
-                      #t
-                      )
-                     (go-virtual basebutton-going-up)
-                     )
-                    ((= v1-0 'move-to)
-                     (move-to-vec-or-quat!
-                      self
-                      (the-as vector (-> arg3 param 0))
-                      (the-as quaternion (-> arg3 param 1))
-                      )
-                     )
-                    )
-=======
    (case arg2 
     (('untrigger)
       (sound-play-by-name
@@ -344,8 +249,8 @@
        1024
        0
        0
-       (the-as uint 1)
-       (the-as vector #t)
+       1
+       #t
        )
       (go-virtual basebutton-going-up)
       )
@@ -355,7 +260,6 @@
       (the-as vector (-> arg3 param 0))
       (the-as quaternion (-> arg3 param 1))
       )
->>>>>>> 5649ca51
      )
     )
    )
@@ -417,30 +321,6 @@
   :virtual #t
   :event
   (behavior ((arg0 process) (arg1 int) (arg2 symbol) (arg3 event-message-block))
-<<<<<<< HEAD
-   (let ((v1-0 arg2))
-    (the-as object (cond
-                    ((= v1-0 'move-to)
-                     (move-to-vec-or-quat!
-                      self
-                      (the-as vector (-> arg3 param 0))
-                      (the-as quaternion (-> arg3 param 1))
-                      )
-                     )
-                    ((= v1-0 'trigger)
-                     (sound-play-by-name
-                      (static-sound-name "silo-button")
-                      (new-sound-id)
-                      1024
-                      0
-                      0
-                      1
-                      #t
-                      )
-                     (go-virtual basebutton-going-down)
-                     )
-                    )
-=======
    (case arg2 
     (('move-to)
       (move-to-vec-or-quat!
@@ -456,11 +336,10 @@
       1024
       0
       0
-      (the-as uint 1)
-      (the-as vector #t)
+      1
+      #t
       )
      (go-virtual basebutton-going-down)
->>>>>>> 5649ca51
      )
     )
    )
