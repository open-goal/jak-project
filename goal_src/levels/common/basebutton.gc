;;-*-Lisp-*-
(in-package goal)

;; name: basebutton.gc
;; name in dgo: basebutton
;; dgos: GAME, COMMON, L1

(define-extern *generic-button-sg* skeleton-group)
(define-extern target-warp-out (state vector vector target))

;; DECOMP BEGINS

(deftype basebutton (process-drawable)
  ((root-override     collide-shape-moving         :offset        112)
   (down?             symbol                       :offset-assert 176)
   (spawned-by-other? symbol                       :offset-assert 180)
   (move-to?          symbol                       :offset-assert 184)
   (notify-actor      entity-actor                 :offset-assert 188)
   (timeout           float                        :offset-assert 192)
   (button-id         int32                        :offset-assert 196)
   (event-going-down  symbol                       :offset-assert 200)
   (event-down        symbol                       :offset-assert 204)
   (event-going-up    symbol                       :offset-assert 208)
   (event-up          symbol                       :offset-assert 212)
   (anim-speed        float                        :offset-assert 216)
   (move-to-pos       vector               :inline :offset-assert 224)
   (move-to-quat      quaternion           :inline :offset-assert 240)
   )
  :heap-base #x90
  :method-count-assert 32
  :size-assert         #x100
  :flag-assert         #x2000900100
  (:methods
    (basebutton-down-idle () _type_ :state 20)
    (basebutton-going-down () _type_ :state 21)
    (basebutton-going-up () _type_ :state 22)
    (basebutton-startup () _type_ :state 23)
    (basebutton-up-idle () _type_ :state 24)
    (reset! (_type_) float 25)
    (TODO-RENAME-26 (_type_) none 26)
    (TODO-RENAME-27 (_type_) collide-shape-moving 27)
    (arm-trigger-event! (_type_) symbol 28)
    (TODO-RENAME-29 (_type_ symbol entity) none 29)
    (move-to-vec-or-quat! (_type_ vector quaternion) quaternion 30)
    (press! (_type_ symbol) int 31)
    )
  )


(let
  ((v1-1
    (new 'static 'skeleton-group
     :art-group-name "generic-button"
     :bounds (new 'static 'vector :w 12288.0)
     :version #x6
     )
    )
   )
  (set! (-> v1-1 jgeo) 0)
  (set! (-> v1-1 janim) 2)
  (set! (-> v1-1 mgeo 0) (the-as uint 1))
  (set! (-> v1-1 lod-dist 0) 4095996000.0)
  (set! *generic-button-sg* v1-1)
  )

(defmethod
  move-to-vec-or-quat!
  basebutton
  ((obj basebutton) (arg0 vector) (arg1 quaternion))
  (set! (-> obj move-to?) #t)
  (if arg0
   (set! (-> obj move-to-pos quad) (-> arg0 quad))
   (set! (-> obj move-to-pos quad) (-> obj root-override trans quad))
   )
  (if arg1
   (quaternion-copy! (-> obj move-to-quat) arg1)
   (quaternion-copy! (-> obj move-to-quat) (-> obj root-override quat))
   )
  )

(defstate basebutton-startup (basebutton)
  :virtual #t
  :code
  (behavior ()
   (if (-> self down?)
    (go-virtual basebutton-down-idle)
    (go-virtual basebutton-up-idle)
    )
   (none)
   )
  )

(defstate basebutton-up-idle (basebutton)
  :virtual #t
  :event
  (behavior ((arg0 process) (arg1 int) (arg2 symbol) (arg3 event-message-block))
   (let ((v1-0 arg2))
    (the-as object (cond
                    ((= v1-0 'attack)
                     (case (-> arg3 param 1) 
                      (('flop)
                        (TODO-RENAME-29
                         self
                         (-> self event-going-down)
                         (-> self notify-actor)
                         )
                        (sound-play-by-name
                         (static-sound-name "silo-button")
                         (new-sound-id)
                         1024
                         0
                         0
                         (the-as uint 1)
                         (the-as vector #t)
                         )
                        (go-virtual basebutton-going-down)
                        )
                      )
                     )
                    ((= v1-0 'trigger)
                     (sound-play-by-name
                      (static-sound-name "silo-button")
                      (new-sound-id)
                      1024
                      0
                      0
                      (the-as uint 1)
                      (the-as vector #t)
                      )
                     (go-virtual basebutton-going-down)
                     )
                    ((= v1-0 'move-to)
                     (move-to-vec-or-quat!
                      self
                      (the-as vector (-> arg3 param 0))
                      (the-as quaternion (-> arg3 param 1))
                      )
                     )
                    )
     )
    )
   )
  :enter
  (behavior ()
   (press! self #f)
   (none)
   )
  :trans
  (behavior ()
   (if (-> self move-to?)
    (rider-trans)
    )
   (none)
   )
  :code
  (the-as (function none :behavior basebutton) anim-loop)
  :post
  (behavior ()
   (when (-> self move-to?)
    (set! (-> self move-to?) #f)
    (set! (-> self root-override trans quad) (-> self move-to-pos quad))
    (quaternion-copy! (-> self root-override quat) (-> self move-to-quat))
    (rider-post)
    )
   (none)
   )
  )

(defstate basebutton-going-down (basebutton)
  :virtual #t
  :event
  (behavior ((arg0 process) (arg1 int) (arg2 symbol) (arg3 event-message-block))
   (let ((v1-0 arg2))
    (the-as object (cond
                    ((= v1-0 'untrigger)
                     (sound-play-by-name
                      (static-sound-name "silo-button")
                      (new-sound-id)
                      1024
                      0
                      0
                      (the-as uint 1)
                      (the-as vector #t)
                      )
                     (go-virtual basebutton-going-up)
                     )
                    ((= v1-0 'move-to)
                     (move-to-vec-or-quat!
                      self
                      (the-as vector (-> arg3 param 0))
                      (the-as quaternion (-> arg3 param 1))
                      )
                     )
                    )
     )
    )
   )
  :enter
  (behavior ()
   (press! self #t)
   (none)
   )
  :trans
  (the-as (function none :behavior basebutton) rider-trans)
  :code
  (behavior ()
   (let ((a0-0 (-> self skel root-channel 0)))
    (set!
     (-> a0-0 param 0)
     (the float (+ (-> a0-0 frame-group data 0 length) -1))
     )
    (set! (-> a0-0 param 1) (-> self anim-speed))
    (joint-control-channel-group!
     a0-0
     (the-as art-joint-anim #f)
     num-func-seek!
     )
    )
   (until (ja-done? 0)
    (suspend)
    (let ((a0-1 (-> self skel root-channel 0)))
     (set!
      (-> a0-1 param 0)
      (the float (+ (-> a0-1 frame-group data 0 length) -1))
      )
     (set! (-> a0-1 param 1) (-> self anim-speed))
     (joint-control-channel-group-eval!
      a0-1
      (the-as art-joint-anim #f)
      num-func-seek!
      )
     )
    )
   (TODO-RENAME-29 self (-> self event-down) (-> self notify-actor))
   (go-virtual basebutton-down-idle)
   (none)
   )
  :post
  (behavior ()
   (when (-> self move-to?)
    (set! (-> self move-to?) #f)
    (set! (-> self root-override trans quad) (-> self move-to-pos quad))
    (quaternion-copy! (-> self root-override quat) (-> self move-to-quat))
    )
   (rider-post)
   (none)
   )
  )

(defstate basebutton-down-idle (basebutton)
  :virtual #t
  :event
  (behavior ((arg0 process) (arg1 int) (arg2 symbol) (arg3 event-message-block))
   (let ((v1-0 arg2))
    (the-as object (cond
                    ((= v1-0 'untrigger)
                     (sound-play-by-name
                      (static-sound-name "silo-button")
                      (new-sound-id)
                      1024
                      0
                      0
                      (the-as uint 1)
                      (the-as vector #t)
                      )
                     (go-virtual basebutton-going-up)
                     )
                    ((= v1-0 'move-to)
                     (move-to-vec-or-quat!
                      self
                      (the-as vector (-> arg3 param 0))
                      (the-as quaternion (-> arg3 param 1))
                      )
                     )
                    )
     )
    )
   )
  :enter
  (behavior ()
   (press! self #t)
   (none)
   )
  :trans
  (behavior ()
   (if (-> self move-to?)
    (rider-trans)
    )
   (none)
   )
  :code
  (behavior ()
   (set! (-> self state-time) (-> *display* base-frame-counter))
   (cond
    ((= (-> self timeout) 0.0)
     (anim-loop)
     )
    (else
     (until
      (>=
       (- (-> *display* base-frame-counter) (the-as int (-> self state-time)))
       (the int (* 300.0 (-> self timeout)))
       )
      (suspend)
      )
     (TODO-RENAME-29 self (-> self event-going-up) (-> self notify-actor))
     (sound-play-by-name
      (static-sound-name "silo-button")
      (new-sound-id)
      1024
      0
      0
      (the-as uint 1)
      (the-as vector #t)
      )
     (go-virtual basebutton-going-up)
     )
    )
   (none)
   )
  :post
  (behavior ()
   (when (-> self move-to?)
    (set! (-> self move-to?) #f)
    (set! (-> self root-override trans quad) (-> self move-to-pos quad))
    (quaternion-copy! (-> self root-override quat) (-> self move-to-quat))
    (rider-post)
    )
   (none)
   )
  )

(defstate basebutton-going-up (basebutton)
  :virtual #t
  :event
  (behavior ((arg0 process) (arg1 int) (arg2 symbol) (arg3 event-message-block))
   (let ((v1-0 arg2))
    (the-as object (cond
                    ((= v1-0 'move-to)
                     (move-to-vec-or-quat!
                      self
                      (the-as vector (-> arg3 param 0))
                      (the-as quaternion (-> arg3 param 1))
                      )
                     )
                    ((= v1-0 'trigger)
                     (sound-play-by-name
                      (static-sound-name "silo-button")
                      (new-sound-id)
                      1024
                      0
                      0
                      (the-as uint 1)
                      (the-as vector #t)
                      )
                     (go-virtual basebutton-going-down)
                     )
                    )
     )
    )
   )
  :enter
  (behavior ()
   (press! self #f)
   (none)
   )
  :trans
  (the-as (function none :behavior basebutton) rider-trans)
  :code
  (behavior ()
   (let ((a0-0 (-> self skel root-channel 0)))
    (set! (-> a0-0 param 0) 0.0)
    (set! (-> a0-0 param 1) (-> self anim-speed))
    (joint-control-channel-group!
     a0-0
     (the-as art-joint-anim #f)
     num-func-seek!
     )
    )
   (until (ja-done? 0)
    (suspend)
    (let ((a0-1 (-> self skel root-channel 0)))
     (set! (-> a0-1 param 0) 0.0)
     (set! (-> a0-1 param 1) (-> self anim-speed))
     (joint-control-channel-group-eval!
      a0-1
      (the-as art-joint-anim #f)
      num-func-seek!
      )
     )
    )
   (TODO-RENAME-29 self (-> self event-up) (-> self notify-actor))
   (go-virtual basebutton-up-idle)
   (none)
   )
  :post
  (behavior ()
   (when (-> self move-to?)
    (set! (-> self move-to?) #f)
    (set! (-> self root-override trans quad) (-> self move-to-pos quad))
    (quaternion-copy! (-> self root-override quat) (-> self move-to-quat))
    )
   (rider-post)
   (none)
   )
  )

(defmethod press! basebutton ((obj basebutton) (arg0 symbol))
  (set! (-> obj down?) arg0)
  (cond
   (arg0
    (if (not (-> obj spawned-by-other?))
     (process-entity-status! obj (entity-perm-status complete) #t)
     )
    )
   (else
    (if (not (-> obj spawned-by-other?))
     (process-entity-status! obj (entity-perm-status complete) #f)
     )
    )
   )
  )

(defmethod
  TODO-RENAME-29
  basebutton
  ((obj basebutton) (arg0 symbol) (arg1 entity))
  (with-pp
   (when arg0
    (cond
     (arg1
      (let ((v1-0 (new 'stack-no-clear 'event-message-block)))
       (set! (-> v1-0 from) pp)
       (set! (-> v1-0 num-params) 0)
       (set! (-> v1-0 message) arg0)
       (let ((a1-1 arg1))
        (send-event-function (if a1-1
                              (-> a1-1 extra process)
                              )
         v1-0
         )
        )
       )
      )
     (else
      (if (nonzero? (-> obj link))
       (send-to-all (-> obj link) arg0)
       )
      )
     )
    )
   (none)
   )
  )

(defmethod reset! basebutton ((obj basebutton))
  (set! (-> obj down?) #f)
  (set! (-> obj spawned-by-other?) #t)
  (set! (-> obj move-to?) #f)
  (set! (-> obj notify-actor) #f)
  (set! (-> obj timeout) 0.0)
  (set! (-> obj event-going-down) #f)
  (set! (-> obj event-down) #f)
  (set! (-> obj event-going-up) #f)
  (set! (-> obj event-up) #f)
  (let ((f0-1 1.0))
   (set! (-> obj anim-speed) f0-1)
   f0-1
   )
  )

(defmethod arm-trigger-event! basebutton ((obj basebutton))
  (let ((v0-0 'trigger))
   (set! (-> obj event-going-down) v0-0)
   v0-0
   )
  )

<<<<<<< HEAD
=======
;; definition for method 26 of type basebutton
>>>>>>> caac740a
(defmethod TODO-RENAME-26 basebutton ((obj basebutton))
  (dummy-14 obj *generic-button-sg* '())
  (logior! (-> obj skel status) 1)
  (ja-channel-set! 1)
  (cond
   ((-> obj down?)
    (let ((s5-0 (-> obj skel root-channel 0)))
     (joint-control-channel-group-eval!
      s5-0
      (the-as art-joint-anim (-> obj draw art-group data 2))
      num-func-identity
      )
     (set!
      (-> s5-0 frame-num)
      (the
       float
       (+
        (->
         (the-as art-joint-anim (-> obj draw art-group data 2))
         data
         0
         length
         )
        -1
        )
       )
      )
     )
    )
   (else
    (let ((s5-1 (-> obj skel root-channel 0)))
     (joint-control-channel-group-eval!
      s5-1
      (the-as art-joint-anim (-> obj draw art-group data 2))
      num-func-identity
      )
     (set! (-> s5-1 frame-num) 0.0)
     )
    )
   )
  (set! (-> obj anim-speed) 2.0)
  (dummy-47 (-> obj root-override))
  (ja-post)
  (none)
  )

(defmethod TODO-RENAME-27 basebutton ((obj basebutton))
  (let
   ((s5-0
     (new 'process 'collide-shape-moving obj (collide-list-enum hit-by-player))
     )
    )
   (set! (-> s5-0 dynam) (copy *standard-dynamics* 'process))
   (set! (-> s5-0 reaction) default-collision-reaction)
   (set! (-> s5-0 no-reaction) nothing)
   (dummy-29 s5-0 1)
   (let ((s4-0 (new 'process 'collide-shape-prim-group s5-0 (the-as uint 2) 0)))
    (set! (-> s4-0 prim-core collide-as) (the-as uint 2048))
    (set! (-> s4-0 collide-with) (the-as uint 16))
    (set! (-> s4-0 prim-core action) (the-as uint 3))
    (set-vector! (-> s4-0 local-sphere) 0.0 0.0 0.0 12288.0)
    (dummy-46 s5-0)
    (let
     ((s3-0
       (new
        'process
        'collide-shape-prim-mesh
        s5-0
        (the-as uint 0)
        (the-as uint 0)
        )
       )
      )
     (set! (-> s3-0 prim-core collide-as) (the-as uint 2048))
     (set! (-> s3-0 collide-with) (the-as uint 16))
     (set! (-> s3-0 prim-core action) (the-as uint 3))
     (set! (-> s3-0 prim-core offense) 4)
     (set! (-> s3-0 transform-index) 4)
     (set-vector! (-> s3-0 local-sphere) 0.0 0.0 0.0 12288.0)
     )
    (dummy-28 s4-0)
    (let
     ((s3-1
       (new
        'process
        'collide-shape-prim-mesh
        s5-0
        (the-as uint 1)
        (the-as uint 0)
        )
       )
      )
     (set! (-> s3-1 prim-core collide-as) (the-as uint 2048))
     (set! (-> s3-1 collide-with) (the-as uint 16))
     (set! (-> s3-1 prim-core action) (the-as uint 3))
     (set! (-> s3-1 prim-core offense) 4)
     (set! (-> s3-1 transform-index) 3)
     (set-vector! (-> s3-1 local-sphere) 0.0 0.0 0.0 12288.0)
     )
    (dummy-28 s4-0)
    )
   (set! (-> s5-0 nav-radius) (* 0.75 (-> s5-0 root-prim local-sphere w)))
   (dummy-50 s5-0)
   (set! (-> obj root-override) s5-0)
   s5-0
   )
  )

(defmethod copy-defaults! basebutton ((obj basebutton) (arg0 res-lump))
  (reset! obj)
  (set! (-> obj spawned-by-other?) #f)
  (set! (-> obj button-id) -1)
  (let
   ((v1-4
     (res-lump-value
      (-> obj entity)
      'extra-id
      uint128
      :default
      (the-as uint128 -1)
      )
     )
    )
   (if (>= (the-as int v1-4) 0)
    (set! (-> obj button-id) (the-as int v1-4))
    )
   )
  (when
   (or
    (res-lump-struct arg0 'next-actor structure)
    (res-lump-struct arg0 'prev-actor structure)
    )
   (set! (-> obj link) (new 'process 'actor-link-info obj))
   (if (< (-> obj button-id) 0)
    (set! (-> obj button-id) (actor-count-before (-> obj link)))
    )
   )
  (TODO-RENAME-27 obj)
  (process-drawable-from-entity! obj arg0)
  (let ((v1-16 #f))
   (if
    (and
     (-> obj entity)
     (logtest? (-> obj entity extra perm status) (entity-perm-status complete))
     )
    (set! v1-16 #t)
    )
   (set! (-> obj down?) v1-16)
   )
  (set! (-> obj notify-actor) (entity-actor-lookup arg0 'alt-actor 0))
  (set! (-> obj timeout) (res-lump-float arg0 'timeout))
  (if (not (-> obj spawned-by-other?))
   (nav-mesh-connect obj (-> obj root-override) (the-as nav-control #f))
   )
  (arm-trigger-event! obj)
  (TODO-RENAME-26 obj)
  (go (method-of-object obj basebutton-startup))
  (none)
  )

(defbehavior
  basebutton-init-by-other basebutton
  ((arg0 basebutton)
   (arg1 vector)
   (arg2 quaternion)
   (arg3 entity-actor)
   (arg4 symbol)
   (arg5 float)
   )
  (reset! self)
  (set! (-> self spawned-by-other?) #t)
  (set! (-> self button-id) -1)
  (set! (-> self down?) arg4)
  (set! (-> self notify-actor) arg3)
  (set! (-> self timeout) arg5)
  (if arg0
   (set! (-> self entity) (the-as entity arg0))
   )
  (TODO-RENAME-27 self)
  (set! (-> self root-override trans quad) (-> arg1 quad))
  (quaternion-copy! (-> self root-override quat) arg2)
  (set-vector! (-> self root-override scale) 1.0 1.0 1.0 1.0)
  (arm-trigger-event! self)
  (TODO-RENAME-26 self)
  (go-virtual basebutton-startup)
  (none)
  )

(define
  *warp-info*
  (the-as (array string)
   (new
    'static
    'boxed-array
    :type string :length 5 :allocated-length 5
    "training-warp"
    "village1-warp"
    "village2-warp"
    "village3-warp"
    "citadel-warp"
    )
   )
  )

(deftype warp-gate (process-drawable)
  ((level      symbol  :offset-assert 176)
   (level-slot int32   :offset-assert 180)
   (min-slot   int32   :offset-assert 184)
   (max-slot   int32   :offset-assert 188)
   )
  :heap-base #x50
  :method-count-assert 24
  :size-assert         #xc0
  :flag-assert         #x18005000c0
  (:methods
    (unknown-state00 () _type_ :state 20)
    (dummy-21 () none 21)
    (use (int level) _type_ :state 22)
    (dummy-23 () none 23)
    )
  )


(defstate use (warp-gate)
  :virtual #t
  :trans
  (behavior ()
   (send-event *camera* 'joystick 0.0 0.0)
   (none)
   )
  :code
  (behavior ((arg0 int) (arg1 level))
   (set! (-> self state-time) (-> *display* base-frame-counter))
   (when (not arg1)
    (process-release? *target*)
    (go-virtual unknown-state00)
    )
   (let ((s4-0 (new 'stack-no-clear 'event-message-block)))
    (set! (-> s4-0 from) self)
    (set! (-> s4-0 num-params) 3)
    (set! (-> s4-0 message) 'change-state)
    (set! (-> s4-0 param 0) (the-as uint target-warp-out))
    (let ((v1-9 (new 'static 'vector)))
     (set! (-> v1-9 quad) (-> self root trans quad))
     (set! (-> s4-0 param 1) (the-as uint v1-9))
     )
    (set! (-> s4-0 param 2) (the-as uint (target-pos 0)))
    (send-event-function *target* s4-0)
    )
   (case (-> self level) 
    (('citadel 'lavatube)
      (while (and *target* (zero? (logand (-> *target* draw status) 2)))
       (suspend)
       )
      )
    (else
     (load-state-want-levels (-> self level) (-> arg1 load-name))
     (while
      (or
       (not
        (member (level-status *level* (-> arg1 load-name)) '(loaded active))
        )
       (<
        (- (-> *display* base-frame-counter) (the-as int (-> self state-time)))
        600
        )
       )
      (suspend)
      )
     )
    )
   (set-blackout-frames 15)
   (start 'play (get-continue-by-name *game-info* (-> *warp-info* arg0)))
   (logior! (-> self mask) (process-mask sleep))
   (suspend)
   0
   (none)
   )
  )

(define
  *warp-jump-mods*
  (new 'static 'surface
   :name 'jump
   :turnv 273066.66
   :turnvv 1820444.5
   :tiltv 32768.0
   :tiltvv 131072.0
   :transv-max 65536.0
   :target-speed 65536.0
   :slip-factor 1.0
   :slide-factor 1.0
   :slope-up-factor 1.0
   :slope-down-factor 1.0
   :slope-slip-angle 1.0
   :impact-fric 1.0
   :bend-factor 1.0
   :bend-speed 1.0
   :alignv 1.0
   :slope-up-traction 1.0
   :align-speed 1.0
   :mode 'air
   :flags #x20
   )
  )

(defstate target-warp-out (target)
  :event
  (behavior ((arg0 process) (arg1 int) (arg2 symbol) (arg3 event-message-block))
   (case arg2 
    (('death-end)
      (let ((v0-0 (the-as object (logior (-> self draw status) 2))))
       (set! (-> self draw status) (the-as uint v0-0))
       v0-0
       )
      )
    (else
     (target-generic-event-handler arg0 arg1 arg2 arg3)
     )
    )
   )
  :enter
  (behavior ((arg0 vector) (arg1 vector))
   (set! (-> self state-time) (-> *display* base-frame-counter))
   (set! (-> self control status) (logand -8 (-> self control status)))
   (set! (-> self control unknown-surface00) *warp-jump-mods*)
   (set! (-> self control unknown-vector102 quad) (-> arg0 quad))
   (set! (-> self control unknown-vector103 quad) (-> arg1 quad))
   (set!
    (-> self control unknown-vector102 y)
    (+ -4096.0 (-> self control unknown-vector102 y))
    )
   (set! (-> self control unknown-symbol20) #f)
   (vector-reset! (-> self control transv))
   (logior! (-> self state-flags) 1024)
   (set! (-> self alt-cam-pos quad) (-> arg1 quad))
   (none)
   )
  :exit
  (behavior ()
   (set! (-> self state-flags) (logand -1025 (-> self state-flags)))
   (none)
   )
  :code
  (behavior ((arg0 vector) (arg1 vector))
   (send-event *camera* 'change-state cam-fixed 0)
   (ja-channel-push! 1 60)
   (let ((gp-0 (-> self skel root-channel 0)))
    (set!
     (-> gp-0 frame-group)
     (the-as art-joint-anim (-> self draw art-group data 41))
     )
    (set! (-> gp-0 param 0) (ja-aframe 16.0 0))
    (set! (-> gp-0 param 1) 1.0)
    (set! (-> gp-0 frame-num) 0.0)
    (joint-control-channel-group!
     gp-0
     (the-as art-joint-anim (-> self draw art-group data 41))
     num-func-seek!
     )
    )
   (until (ja-done? 0)
    (suspend)
    (let ((gp-1 (-> self skel root-channel 0)))
     (set! (-> gp-1 param 0) (ja-aframe 16.0 0))
     (set! (-> gp-1 param 1) 1.0)
     (joint-control-channel-group-eval!
      gp-1
      (the-as art-joint-anim #f)
      num-func-seek!
      )
     )
    )
   (vector-!
    (-> self control transv)
    (-> self control unknown-vector102)
    (-> self control trans)
    )
   (vector-xz-normalize! (-> self control transv) 32768.0)
   (let ((gp-2 (new-stack-vector0)))
    (let
     ((f0-6
       (vector-dot
        (-> self control dynam gravity-normal)
        (-> self control transv)
        )
       )
      )
     0.0
     (vector-!
      gp-2
      (-> self control transv)
      (vector-float*! gp-2 (-> self control dynam gravity-normal) f0-6)
      )
     )
    (let* ((f0-7 (vector-length gp-2))
           (f1-1 f0-7)
           (f2-4
            (-
             (sqrtf
              (*
               2.0
               (-> self control dynam gravity-length)
               (vector-dot
                (-> self control dynam gravity-normal)
                (vector-!
                 (new 'stack-no-clear 'vector)
                 (-> self control unknown-vector102)
                 (-> self control trans)
                 )
                )
               )
              )
             (* 0.008333334 (- (-> self control dynam gravity-length)))
             )
            )
           )
     (vector+!
      (-> self control transv)
      (vector-float*!
       (-> self control transv)
       (-> self control dynam gravity-normal)
       f2-4
       )
      (vector-float*! gp-2 gp-2 (/ f0-7 f1-1))
      )
     )
    )
   (dummy-48 (-> self control))
   (set! (-> self state-time) (-> *display* base-frame-counter))
   (set!
    (-> self trans-hook)
    (lambda :behavior target () (let ((gp-0 (new-stack-vector0))
                                      (f30-0
                                       (vector-dot
                                        (-> self control dynam gravity-normal)
                                        (-> self control transv)
                                        )
                                       )
                                      )
                                 0.0
                                 (vector-!
                                  gp-0
                                  (-> self control transv)
                                  (vector-float*!
                                   gp-0
                                   (-> self control dynam gravity-normal)
                                   f30-0
                                   )
                                  )
                                 (let* ((f0-3 (vector-length gp-0))
                                        (f1-0 f0-3)
                                        )
                                  (if (< f30-0 0.0)
                                   (set! f30-0 8192.0)
                                   )
                                  (vector+!
                                   (-> self control transv)
                                   (vector-float*!
                                    (-> self control transv)
                                    (-> self control dynam gravity-normal)
                                    f30-0
                                    )
                                   (vector-float*! gp-0 gp-0 (/ f0-3 f1-0))
                                   )
                                  )
                                 )
     (let
      ((gp-2
        (vector-!
         (new-stack-vector0)
         (-> self control unknown-vector102)
         (-> self control trans)
         )
        )
       )
      (set! (-> gp-2 y) 0.0)
      (send-event *target* 'sidekick #f)
      (when
       (and
        (or
         (< (vector-dot gp-2 (-> self control transv)) 0.0)
         (-> self control unknown-symbol20)
         )
        (>=
         (- (-> *display* base-frame-counter) (the-as int (-> self state-time)))
         15
         )
        )
       (vector-seek!
        (-> self draw color-mult)
        (new 'static 'vector)
        (* 2.0 (-> *display* seconds-per-frame))
        )
       (set! (-> self control transv x) (* 0.95 (-> self control transv x)))
       (set! (-> self control transv z) (* 0.95 (-> self control transv z)))
<<<<<<< HEAD
       (when (not (-> self control unknown-int11))
        (send-event self 'do-effect 'death-warp-out -1.0)
=======
       (when (not (-> self control unknown-symbol20))
        (let ((a1-9 (new 'stack-no-clear 'event-message-block)))
         (set! (-> a1-9 from) self)
         (set! (-> a1-9 num-params) 2)
         (set! (-> a1-9 message) 'do-effect)
         (set! (-> a1-9 param 0) (the-as uint 'death-warp-out))
         (set! (-> a1-9 param 1) (the-as uint -1.0))
         (send-event-function self a1-9)
         )
>>>>>>> caac740a
        (let ((v0-2 #t))
         (set! (-> self control unknown-symbol20) v0-2)
         v0-2
         )
        )
       )
      )
     )
    )
   (let ((gp-3 (-> self skel root-channel 0)))
    (set!
     (-> gp-3 frame-group)
     (the-as art-joint-anim (-> self draw art-group data 41))
     )
    (set! (-> gp-3 param 0) (ja-aframe 40.0 0))
    (set! (-> gp-3 param 1) 1.0)
    (set! (-> gp-3 frame-num) (ja-aframe 16.0 0))
    (joint-control-channel-group!
     gp-3
     (the-as art-joint-anim (-> self draw art-group data 41))
     num-func-seek!
     )
    )
   (until (ja-done? 0)
    (suspend)
    (let ((gp-4 (-> self skel root-channel 0)))
     (set! (-> gp-4 param 0) (ja-aframe 40.0 0))
     (set! (-> gp-4 param 1) 1.0)
     (joint-control-channel-group-eval!
      gp-4
      (the-as art-joint-anim #f)
      num-func-seek!
      )
     )
    )
   (anim-loop)
   (none)
   )
  :post
  target-no-stick-post
  )



<|MERGE_RESOLUTION|>--- conflicted
+++ resolved
@@ -9,1028 +9,4 @@
 (define-extern target-warp-out (state vector vector target))
 
 ;; DECOMP BEGINS
-
-(deftype basebutton (process-drawable)
-  ((root-override     collide-shape-moving         :offset        112)
-   (down?             symbol                       :offset-assert 176)
-   (spawned-by-other? symbol                       :offset-assert 180)
-   (move-to?          symbol                       :offset-assert 184)
-   (notify-actor      entity-actor                 :offset-assert 188)
-   (timeout           float                        :offset-assert 192)
-   (button-id         int32                        :offset-assert 196)
-   (event-going-down  symbol                       :offset-assert 200)
-   (event-down        symbol                       :offset-assert 204)
-   (event-going-up    symbol                       :offset-assert 208)
-   (event-up          symbol                       :offset-assert 212)
-   (anim-speed        float                        :offset-assert 216)
-   (move-to-pos       vector               :inline :offset-assert 224)
-   (move-to-quat      quaternion           :inline :offset-assert 240)
-   )
-  :heap-base #x90
-  :method-count-assert 32
-  :size-assert         #x100
-  :flag-assert         #x2000900100
-  (:methods
-    (basebutton-down-idle () _type_ :state 20)
-    (basebutton-going-down () _type_ :state 21)
-    (basebutton-going-up () _type_ :state 22)
-    (basebutton-startup () _type_ :state 23)
-    (basebutton-up-idle () _type_ :state 24)
-    (reset! (_type_) float 25)
-    (TODO-RENAME-26 (_type_) none 26)
-    (TODO-RENAME-27 (_type_) collide-shape-moving 27)
-    (arm-trigger-event! (_type_) symbol 28)
-    (TODO-RENAME-29 (_type_ symbol entity) none 29)
-    (move-to-vec-or-quat! (_type_ vector quaternion) quaternion 30)
-    (press! (_type_ symbol) int 31)
-    )
-  )
-
-
-(let
-  ((v1-1
-    (new 'static 'skeleton-group
-     :art-group-name "generic-button"
-     :bounds (new 'static 'vector :w 12288.0)
-     :version #x6
-     )
-    )
-   )
-  (set! (-> v1-1 jgeo) 0)
-  (set! (-> v1-1 janim) 2)
-  (set! (-> v1-1 mgeo 0) (the-as uint 1))
-  (set! (-> v1-1 lod-dist 0) 4095996000.0)
-  (set! *generic-button-sg* v1-1)
-  )
-
-(defmethod
-  move-to-vec-or-quat!
-  basebutton
-  ((obj basebutton) (arg0 vector) (arg1 quaternion))
-  (set! (-> obj move-to?) #t)
-  (if arg0
-   (set! (-> obj move-to-pos quad) (-> arg0 quad))
-   (set! (-> obj move-to-pos quad) (-> obj root-override trans quad))
-   )
-  (if arg1
-   (quaternion-copy! (-> obj move-to-quat) arg1)
-   (quaternion-copy! (-> obj move-to-quat) (-> obj root-override quat))
-   )
-  )
-
-(defstate basebutton-startup (basebutton)
-  :virtual #t
-  :code
-  (behavior ()
-   (if (-> self down?)
-    (go-virtual basebutton-down-idle)
-    (go-virtual basebutton-up-idle)
-    )
-   (none)
-   )
-  )
-
-(defstate basebutton-up-idle (basebutton)
-  :virtual #t
-  :event
-  (behavior ((arg0 process) (arg1 int) (arg2 symbol) (arg3 event-message-block))
-   (let ((v1-0 arg2))
-    (the-as object (cond
-                    ((= v1-0 'attack)
-                     (case (-> arg3 param 1) 
-                      (('flop)
-                        (TODO-RENAME-29
-                         self
-                         (-> self event-going-down)
-                         (-> self notify-actor)
-                         )
-                        (sound-play-by-name
-                         (static-sound-name "silo-button")
-                         (new-sound-id)
-                         1024
-                         0
-                         0
-                         (the-as uint 1)
-                         (the-as vector #t)
-                         )
-                        (go-virtual basebutton-going-down)
-                        )
-                      )
-                     )
-                    ((= v1-0 'trigger)
-                     (sound-play-by-name
-                      (static-sound-name "silo-button")
-                      (new-sound-id)
-                      1024
-                      0
-                      0
-                      (the-as uint 1)
-                      (the-as vector #t)
-                      )
-                     (go-virtual basebutton-going-down)
-                     )
-                    ((= v1-0 'move-to)
-                     (move-to-vec-or-quat!
-                      self
-                      (the-as vector (-> arg3 param 0))
-                      (the-as quaternion (-> arg3 param 1))
-                      )
-                     )
-                    )
-     )
-    )
-   )
-  :enter
-  (behavior ()
-   (press! self #f)
-   (none)
-   )
-  :trans
-  (behavior ()
-   (if (-> self move-to?)
-    (rider-trans)
-    )
-   (none)
-   )
-  :code
-  (the-as (function none :behavior basebutton) anim-loop)
-  :post
-  (behavior ()
-   (when (-> self move-to?)
-    (set! (-> self move-to?) #f)
-    (set! (-> self root-override trans quad) (-> self move-to-pos quad))
-    (quaternion-copy! (-> self root-override quat) (-> self move-to-quat))
-    (rider-post)
-    )
-   (none)
-   )
-  )
-
-(defstate basebutton-going-down (basebutton)
-  :virtual #t
-  :event
-  (behavior ((arg0 process) (arg1 int) (arg2 symbol) (arg3 event-message-block))
-   (let ((v1-0 arg2))
-    (the-as object (cond
-                    ((= v1-0 'untrigger)
-                     (sound-play-by-name
-                      (static-sound-name "silo-button")
-                      (new-sound-id)
-                      1024
-                      0
-                      0
-                      (the-as uint 1)
-                      (the-as vector #t)
-                      )
-                     (go-virtual basebutton-going-up)
-                     )
-                    ((= v1-0 'move-to)
-                     (move-to-vec-or-quat!
-                      self
-                      (the-as vector (-> arg3 param 0))
-                      (the-as quaternion (-> arg3 param 1))
-                      )
-                     )
-                    )
-     )
-    )
-   )
-  :enter
-  (behavior ()
-   (press! self #t)
-   (none)
-   )
-  :trans
-  (the-as (function none :behavior basebutton) rider-trans)
-  :code
-  (behavior ()
-   (let ((a0-0 (-> self skel root-channel 0)))
-    (set!
-     (-> a0-0 param 0)
-     (the float (+ (-> a0-0 frame-group data 0 length) -1))
-     )
-    (set! (-> a0-0 param 1) (-> self anim-speed))
-    (joint-control-channel-group!
-     a0-0
-     (the-as art-joint-anim #f)
-     num-func-seek!
-     )
-    )
-   (until (ja-done? 0)
-    (suspend)
-    (let ((a0-1 (-> self skel root-channel 0)))
-     (set!
-      (-> a0-1 param 0)
-      (the float (+ (-> a0-1 frame-group data 0 length) -1))
-      )
-     (set! (-> a0-1 param 1) (-> self anim-speed))
-     (joint-control-channel-group-eval!
-      a0-1
-      (the-as art-joint-anim #f)
-      num-func-seek!
-      )
-     )
-    )
-   (TODO-RENAME-29 self (-> self event-down) (-> self notify-actor))
-   (go-virtual basebutton-down-idle)
-   (none)
-   )
-  :post
-  (behavior ()
-   (when (-> self move-to?)
-    (set! (-> self move-to?) #f)
-    (set! (-> self root-override trans quad) (-> self move-to-pos quad))
-    (quaternion-copy! (-> self root-override quat) (-> self move-to-quat))
-    )
-   (rider-post)
-   (none)
-   )
-  )
-
-(defstate basebutton-down-idle (basebutton)
-  :virtual #t
-  :event
-  (behavior ((arg0 process) (arg1 int) (arg2 symbol) (arg3 event-message-block))
-   (let ((v1-0 arg2))
-    (the-as object (cond
-                    ((= v1-0 'untrigger)
-                     (sound-play-by-name
-                      (static-sound-name "silo-button")
-                      (new-sound-id)
-                      1024
-                      0
-                      0
-                      (the-as uint 1)
-                      (the-as vector #t)
-                      )
-                     (go-virtual basebutton-going-up)
-                     )
-                    ((= v1-0 'move-to)
-                     (move-to-vec-or-quat!
-                      self
-                      (the-as vector (-> arg3 param 0))
-                      (the-as quaternion (-> arg3 param 1))
-                      )
-                     )
-                    )
-     )
-    )
-   )
-  :enter
-  (behavior ()
-   (press! self #t)
-   (none)
-   )
-  :trans
-  (behavior ()
-   (if (-> self move-to?)
-    (rider-trans)
-    )
-   (none)
-   )
-  :code
-  (behavior ()
-   (set! (-> self state-time) (-> *display* base-frame-counter))
-   (cond
-    ((= (-> self timeout) 0.0)
-     (anim-loop)
-     )
-    (else
-     (until
-      (>=
-       (- (-> *display* base-frame-counter) (the-as int (-> self state-time)))
-       (the int (* 300.0 (-> self timeout)))
-       )
-      (suspend)
-      )
-     (TODO-RENAME-29 self (-> self event-going-up) (-> self notify-actor))
-     (sound-play-by-name
-      (static-sound-name "silo-button")
-      (new-sound-id)
-      1024
-      0
-      0
-      (the-as uint 1)
-      (the-as vector #t)
-      )
-     (go-virtual basebutton-going-up)
-     )
-    )
-   (none)
-   )
-  :post
-  (behavior ()
-   (when (-> self move-to?)
-    (set! (-> self move-to?) #f)
-    (set! (-> self root-override trans quad) (-> self move-to-pos quad))
-    (quaternion-copy! (-> self root-override quat) (-> self move-to-quat))
-    (rider-post)
-    )
-   (none)
-   )
-  )
-
-(defstate basebutton-going-up (basebutton)
-  :virtual #t
-  :event
-  (behavior ((arg0 process) (arg1 int) (arg2 symbol) (arg3 event-message-block))
-   (let ((v1-0 arg2))
-    (the-as object (cond
-                    ((= v1-0 'move-to)
-                     (move-to-vec-or-quat!
-                      self
-                      (the-as vector (-> arg3 param 0))
-                      (the-as quaternion (-> arg3 param 1))
-                      )
-                     )
-                    ((= v1-0 'trigger)
-                     (sound-play-by-name
-                      (static-sound-name "silo-button")
-                      (new-sound-id)
-                      1024
-                      0
-                      0
-                      (the-as uint 1)
-                      (the-as vector #t)
-                      )
-                     (go-virtual basebutton-going-down)
-                     )
-                    )
-     )
-    )
-   )
-  :enter
-  (behavior ()
-   (press! self #f)
-   (none)
-   )
-  :trans
-  (the-as (function none :behavior basebutton) rider-trans)
-  :code
-  (behavior ()
-   (let ((a0-0 (-> self skel root-channel 0)))
-    (set! (-> a0-0 param 0) 0.0)
-    (set! (-> a0-0 param 1) (-> self anim-speed))
-    (joint-control-channel-group!
-     a0-0
-     (the-as art-joint-anim #f)
-     num-func-seek!
-     )
-    )
-   (until (ja-done? 0)
-    (suspend)
-    (let ((a0-1 (-> self skel root-channel 0)))
-     (set! (-> a0-1 param 0) 0.0)
-     (set! (-> a0-1 param 1) (-> self anim-speed))
-     (joint-control-channel-group-eval!
-      a0-1
-      (the-as art-joint-anim #f)
-      num-func-seek!
-      )
-     )
-    )
-   (TODO-RENAME-29 self (-> self event-up) (-> self notify-actor))
-   (go-virtual basebutton-up-idle)
-   (none)
-   )
-  :post
-  (behavior ()
-   (when (-> self move-to?)
-    (set! (-> self move-to?) #f)
-    (set! (-> self root-override trans quad) (-> self move-to-pos quad))
-    (quaternion-copy! (-> self root-override quat) (-> self move-to-quat))
-    )
-   (rider-post)
-   (none)
-   )
-  )
-
-(defmethod press! basebutton ((obj basebutton) (arg0 symbol))
-  (set! (-> obj down?) arg0)
-  (cond
-   (arg0
-    (if (not (-> obj spawned-by-other?))
-     (process-entity-status! obj (entity-perm-status complete) #t)
-     )
-    )
-   (else
-    (if (not (-> obj spawned-by-other?))
-     (process-entity-status! obj (entity-perm-status complete) #f)
-     )
-    )
-   )
-  )
-
-(defmethod
-  TODO-RENAME-29
-  basebutton
-  ((obj basebutton) (arg0 symbol) (arg1 entity))
-  (with-pp
-   (when arg0
-    (cond
-     (arg1
-      (let ((v1-0 (new 'stack-no-clear 'event-message-block)))
-       (set! (-> v1-0 from) pp)
-       (set! (-> v1-0 num-params) 0)
-       (set! (-> v1-0 message) arg0)
-       (let ((a1-1 arg1))
-        (send-event-function (if a1-1
-                              (-> a1-1 extra process)
-                              )
-         v1-0
-         )
-        )
-       )
-      )
-     (else
-      (if (nonzero? (-> obj link))
-       (send-to-all (-> obj link) arg0)
-       )
-      )
-     )
-    )
-   (none)
-   )
-  )
-
-(defmethod reset! basebutton ((obj basebutton))
-  (set! (-> obj down?) #f)
-  (set! (-> obj spawned-by-other?) #t)
-  (set! (-> obj move-to?) #f)
-  (set! (-> obj notify-actor) #f)
-  (set! (-> obj timeout) 0.0)
-  (set! (-> obj event-going-down) #f)
-  (set! (-> obj event-down) #f)
-  (set! (-> obj event-going-up) #f)
-  (set! (-> obj event-up) #f)
-  (let ((f0-1 1.0))
-   (set! (-> obj anim-speed) f0-1)
-   f0-1
-   )
-  )
-
-(defmethod arm-trigger-event! basebutton ((obj basebutton))
-  (let ((v0-0 'trigger))
-   (set! (-> obj event-going-down) v0-0)
-   v0-0
-   )
-  )
-
-<<<<<<< HEAD
-=======
-;; definition for method 26 of type basebutton
->>>>>>> caac740a
-(defmethod TODO-RENAME-26 basebutton ((obj basebutton))
-  (dummy-14 obj *generic-button-sg* '())
-  (logior! (-> obj skel status) 1)
-  (ja-channel-set! 1)
-  (cond
-   ((-> obj down?)
-    (let ((s5-0 (-> obj skel root-channel 0)))
-     (joint-control-channel-group-eval!
-      s5-0
-      (the-as art-joint-anim (-> obj draw art-group data 2))
-      num-func-identity
-      )
-     (set!
-      (-> s5-0 frame-num)
-      (the
-       float
-       (+
-        (->
-         (the-as art-joint-anim (-> obj draw art-group data 2))
-         data
-         0
-         length
-         )
-        -1
-        )
-       )
-      )
-     )
-    )
-   (else
-    (let ((s5-1 (-> obj skel root-channel 0)))
-     (joint-control-channel-group-eval!
-      s5-1
-      (the-as art-joint-anim (-> obj draw art-group data 2))
-      num-func-identity
-      )
-     (set! (-> s5-1 frame-num) 0.0)
-     )
-    )
-   )
-  (set! (-> obj anim-speed) 2.0)
-  (dummy-47 (-> obj root-override))
-  (ja-post)
-  (none)
-  )
-
-(defmethod TODO-RENAME-27 basebutton ((obj basebutton))
-  (let
-   ((s5-0
-     (new 'process 'collide-shape-moving obj (collide-list-enum hit-by-player))
-     )
-    )
-   (set! (-> s5-0 dynam) (copy *standard-dynamics* 'process))
-   (set! (-> s5-0 reaction) default-collision-reaction)
-   (set! (-> s5-0 no-reaction) nothing)
-   (dummy-29 s5-0 1)
-   (let ((s4-0 (new 'process 'collide-shape-prim-group s5-0 (the-as uint 2) 0)))
-    (set! (-> s4-0 prim-core collide-as) (the-as uint 2048))
-    (set! (-> s4-0 collide-with) (the-as uint 16))
-    (set! (-> s4-0 prim-core action) (the-as uint 3))
-    (set-vector! (-> s4-0 local-sphere) 0.0 0.0 0.0 12288.0)
-    (dummy-46 s5-0)
-    (let
-     ((s3-0
-       (new
-        'process
-        'collide-shape-prim-mesh
-        s5-0
-        (the-as uint 0)
-        (the-as uint 0)
-        )
-       )
-      )
-     (set! (-> s3-0 prim-core collide-as) (the-as uint 2048))
-     (set! (-> s3-0 collide-with) (the-as uint 16))
-     (set! (-> s3-0 prim-core action) (the-as uint 3))
-     (set! (-> s3-0 prim-core offense) 4)
-     (set! (-> s3-0 transform-index) 4)
-     (set-vector! (-> s3-0 local-sphere) 0.0 0.0 0.0 12288.0)
-     )
-    (dummy-28 s4-0)
-    (let
-     ((s3-1
-       (new
-        'process
-        'collide-shape-prim-mesh
-        s5-0
-        (the-as uint 1)
-        (the-as uint 0)
-        )
-       )
-      )
-     (set! (-> s3-1 prim-core collide-as) (the-as uint 2048))
-     (set! (-> s3-1 collide-with) (the-as uint 16))
-     (set! (-> s3-1 prim-core action) (the-as uint 3))
-     (set! (-> s3-1 prim-core offense) 4)
-     (set! (-> s3-1 transform-index) 3)
-     (set-vector! (-> s3-1 local-sphere) 0.0 0.0 0.0 12288.0)
-     )
-    (dummy-28 s4-0)
-    )
-   (set! (-> s5-0 nav-radius) (* 0.75 (-> s5-0 root-prim local-sphere w)))
-   (dummy-50 s5-0)
-   (set! (-> obj root-override) s5-0)
-   s5-0
-   )
-  )
-
-(defmethod copy-defaults! basebutton ((obj basebutton) (arg0 res-lump))
-  (reset! obj)
-  (set! (-> obj spawned-by-other?) #f)
-  (set! (-> obj button-id) -1)
-  (let
-   ((v1-4
-     (res-lump-value
-      (-> obj entity)
-      'extra-id
-      uint128
-      :default
-      (the-as uint128 -1)
-      )
-     )
-    )
-   (if (>= (the-as int v1-4) 0)
-    (set! (-> obj button-id) (the-as int v1-4))
-    )
-   )
-  (when
-   (or
-    (res-lump-struct arg0 'next-actor structure)
-    (res-lump-struct arg0 'prev-actor structure)
-    )
-   (set! (-> obj link) (new 'process 'actor-link-info obj))
-   (if (< (-> obj button-id) 0)
-    (set! (-> obj button-id) (actor-count-before (-> obj link)))
-    )
-   )
-  (TODO-RENAME-27 obj)
-  (process-drawable-from-entity! obj arg0)
-  (let ((v1-16 #f))
-   (if
-    (and
-     (-> obj entity)
-     (logtest? (-> obj entity extra perm status) (entity-perm-status complete))
-     )
-    (set! v1-16 #t)
-    )
-   (set! (-> obj down?) v1-16)
-   )
-  (set! (-> obj notify-actor) (entity-actor-lookup arg0 'alt-actor 0))
-  (set! (-> obj timeout) (res-lump-float arg0 'timeout))
-  (if (not (-> obj spawned-by-other?))
-   (nav-mesh-connect obj (-> obj root-override) (the-as nav-control #f))
-   )
-  (arm-trigger-event! obj)
-  (TODO-RENAME-26 obj)
-  (go (method-of-object obj basebutton-startup))
-  (none)
-  )
-
-(defbehavior
-  basebutton-init-by-other basebutton
-  ((arg0 basebutton)
-   (arg1 vector)
-   (arg2 quaternion)
-   (arg3 entity-actor)
-   (arg4 symbol)
-   (arg5 float)
-   )
-  (reset! self)
-  (set! (-> self spawned-by-other?) #t)
-  (set! (-> self button-id) -1)
-  (set! (-> self down?) arg4)
-  (set! (-> self notify-actor) arg3)
-  (set! (-> self timeout) arg5)
-  (if arg0
-   (set! (-> self entity) (the-as entity arg0))
-   )
-  (TODO-RENAME-27 self)
-  (set! (-> self root-override trans quad) (-> arg1 quad))
-  (quaternion-copy! (-> self root-override quat) arg2)
-  (set-vector! (-> self root-override scale) 1.0 1.0 1.0 1.0)
-  (arm-trigger-event! self)
-  (TODO-RENAME-26 self)
-  (go-virtual basebutton-startup)
-  (none)
-  )
-
-(define
-  *warp-info*
-  (the-as (array string)
-   (new
-    'static
-    'boxed-array
-    :type string :length 5 :allocated-length 5
-    "training-warp"
-    "village1-warp"
-    "village2-warp"
-    "village3-warp"
-    "citadel-warp"
-    )
-   )
-  )
-
-(deftype warp-gate (process-drawable)
-  ((level      symbol  :offset-assert 176)
-   (level-slot int32   :offset-assert 180)
-   (min-slot   int32   :offset-assert 184)
-   (max-slot   int32   :offset-assert 188)
-   )
-  :heap-base #x50
-  :method-count-assert 24
-  :size-assert         #xc0
-  :flag-assert         #x18005000c0
-  (:methods
-    (unknown-state00 () _type_ :state 20)
-    (dummy-21 () none 21)
-    (use (int level) _type_ :state 22)
-    (dummy-23 () none 23)
-    )
-  )
-
-
-(defstate use (warp-gate)
-  :virtual #t
-  :trans
-  (behavior ()
-   (send-event *camera* 'joystick 0.0 0.0)
-   (none)
-   )
-  :code
-  (behavior ((arg0 int) (arg1 level))
-   (set! (-> self state-time) (-> *display* base-frame-counter))
-   (when (not arg1)
-    (process-release? *target*)
-    (go-virtual unknown-state00)
-    )
-   (let ((s4-0 (new 'stack-no-clear 'event-message-block)))
-    (set! (-> s4-0 from) self)
-    (set! (-> s4-0 num-params) 3)
-    (set! (-> s4-0 message) 'change-state)
-    (set! (-> s4-0 param 0) (the-as uint target-warp-out))
-    (let ((v1-9 (new 'static 'vector)))
-     (set! (-> v1-9 quad) (-> self root trans quad))
-     (set! (-> s4-0 param 1) (the-as uint v1-9))
-     )
-    (set! (-> s4-0 param 2) (the-as uint (target-pos 0)))
-    (send-event-function *target* s4-0)
-    )
-   (case (-> self level) 
-    (('citadel 'lavatube)
-      (while (and *target* (zero? (logand (-> *target* draw status) 2)))
-       (suspend)
-       )
-      )
-    (else
-     (load-state-want-levels (-> self level) (-> arg1 load-name))
-     (while
-      (or
-       (not
-        (member (level-status *level* (-> arg1 load-name)) '(loaded active))
-        )
-       (<
-        (- (-> *display* base-frame-counter) (the-as int (-> self state-time)))
-        600
-        )
-       )
-      (suspend)
-      )
-     )
-    )
-   (set-blackout-frames 15)
-   (start 'play (get-continue-by-name *game-info* (-> *warp-info* arg0)))
-   (logior! (-> self mask) (process-mask sleep))
-   (suspend)
-   0
-   (none)
-   )
-  )
-
-(define
-  *warp-jump-mods*
-  (new 'static 'surface
-   :name 'jump
-   :turnv 273066.66
-   :turnvv 1820444.5
-   :tiltv 32768.0
-   :tiltvv 131072.0
-   :transv-max 65536.0
-   :target-speed 65536.0
-   :slip-factor 1.0
-   :slide-factor 1.0
-   :slope-up-factor 1.0
-   :slope-down-factor 1.0
-   :slope-slip-angle 1.0
-   :impact-fric 1.0
-   :bend-factor 1.0
-   :bend-speed 1.0
-   :alignv 1.0
-   :slope-up-traction 1.0
-   :align-speed 1.0
-   :mode 'air
-   :flags #x20
-   )
-  )
-
-(defstate target-warp-out (target)
-  :event
-  (behavior ((arg0 process) (arg1 int) (arg2 symbol) (arg3 event-message-block))
-   (case arg2 
-    (('death-end)
-      (let ((v0-0 (the-as object (logior (-> self draw status) 2))))
-       (set! (-> self draw status) (the-as uint v0-0))
-       v0-0
-       )
-      )
-    (else
-     (target-generic-event-handler arg0 arg1 arg2 arg3)
-     )
-    )
-   )
-  :enter
-  (behavior ((arg0 vector) (arg1 vector))
-   (set! (-> self state-time) (-> *display* base-frame-counter))
-   (set! (-> self control status) (logand -8 (-> self control status)))
-   (set! (-> self control unknown-surface00) *warp-jump-mods*)
-   (set! (-> self control unknown-vector102 quad) (-> arg0 quad))
-   (set! (-> self control unknown-vector103 quad) (-> arg1 quad))
-   (set!
-    (-> self control unknown-vector102 y)
-    (+ -4096.0 (-> self control unknown-vector102 y))
-    )
-   (set! (-> self control unknown-symbol20) #f)
-   (vector-reset! (-> self control transv))
-   (logior! (-> self state-flags) 1024)
-   (set! (-> self alt-cam-pos quad) (-> arg1 quad))
-   (none)
-   )
-  :exit
-  (behavior ()
-   (set! (-> self state-flags) (logand -1025 (-> self state-flags)))
-   (none)
-   )
-  :code
-  (behavior ((arg0 vector) (arg1 vector))
-   (send-event *camera* 'change-state cam-fixed 0)
-   (ja-channel-push! 1 60)
-   (let ((gp-0 (-> self skel root-channel 0)))
-    (set!
-     (-> gp-0 frame-group)
-     (the-as art-joint-anim (-> self draw art-group data 41))
-     )
-    (set! (-> gp-0 param 0) (ja-aframe 16.0 0))
-    (set! (-> gp-0 param 1) 1.0)
-    (set! (-> gp-0 frame-num) 0.0)
-    (joint-control-channel-group!
-     gp-0
-     (the-as art-joint-anim (-> self draw art-group data 41))
-     num-func-seek!
-     )
-    )
-   (until (ja-done? 0)
-    (suspend)
-    (let ((gp-1 (-> self skel root-channel 0)))
-     (set! (-> gp-1 param 0) (ja-aframe 16.0 0))
-     (set! (-> gp-1 param 1) 1.0)
-     (joint-control-channel-group-eval!
-      gp-1
-      (the-as art-joint-anim #f)
-      num-func-seek!
-      )
-     )
-    )
-   (vector-!
-    (-> self control transv)
-    (-> self control unknown-vector102)
-    (-> self control trans)
-    )
-   (vector-xz-normalize! (-> self control transv) 32768.0)
-   (let ((gp-2 (new-stack-vector0)))
-    (let
-     ((f0-6
-       (vector-dot
-        (-> self control dynam gravity-normal)
-        (-> self control transv)
-        )
-       )
-      )
-     0.0
-     (vector-!
-      gp-2
-      (-> self control transv)
-      (vector-float*! gp-2 (-> self control dynam gravity-normal) f0-6)
-      )
-     )
-    (let* ((f0-7 (vector-length gp-2))
-           (f1-1 f0-7)
-           (f2-4
-            (-
-             (sqrtf
-              (*
-               2.0
-               (-> self control dynam gravity-length)
-               (vector-dot
-                (-> self control dynam gravity-normal)
-                (vector-!
-                 (new 'stack-no-clear 'vector)
-                 (-> self control unknown-vector102)
-                 (-> self control trans)
-                 )
-                )
-               )
-              )
-             (* 0.008333334 (- (-> self control dynam gravity-length)))
-             )
-            )
-           )
-     (vector+!
-      (-> self control transv)
-      (vector-float*!
-       (-> self control transv)
-       (-> self control dynam gravity-normal)
-       f2-4
-       )
-      (vector-float*! gp-2 gp-2 (/ f0-7 f1-1))
-      )
-     )
-    )
-   (dummy-48 (-> self control))
-   (set! (-> self state-time) (-> *display* base-frame-counter))
-   (set!
-    (-> self trans-hook)
-    (lambda :behavior target () (let ((gp-0 (new-stack-vector0))
-                                      (f30-0
-                                       (vector-dot
-                                        (-> self control dynam gravity-normal)
-                                        (-> self control transv)
-                                        )
-                                       )
-                                      )
-                                 0.0
-                                 (vector-!
-                                  gp-0
-                                  (-> self control transv)
-                                  (vector-float*!
-                                   gp-0
-                                   (-> self control dynam gravity-normal)
-                                   f30-0
-                                   )
-                                  )
-                                 (let* ((f0-3 (vector-length gp-0))
-                                        (f1-0 f0-3)
-                                        )
-                                  (if (< f30-0 0.0)
-                                   (set! f30-0 8192.0)
-                                   )
-                                  (vector+!
-                                   (-> self control transv)
-                                   (vector-float*!
-                                    (-> self control transv)
-                                    (-> self control dynam gravity-normal)
-                                    f30-0
-                                    )
-                                   (vector-float*! gp-0 gp-0 (/ f0-3 f1-0))
-                                   )
-                                  )
-                                 )
-     (let
-      ((gp-2
-        (vector-!
-         (new-stack-vector0)
-         (-> self control unknown-vector102)
-         (-> self control trans)
-         )
-        )
-       )
-      (set! (-> gp-2 y) 0.0)
-      (send-event *target* 'sidekick #f)
-      (when
-       (and
-        (or
-         (< (vector-dot gp-2 (-> self control transv)) 0.0)
-         (-> self control unknown-symbol20)
-         )
-        (>=
-         (- (-> *display* base-frame-counter) (the-as int (-> self state-time)))
-         15
-         )
-        )
-       (vector-seek!
-        (-> self draw color-mult)
-        (new 'static 'vector)
-        (* 2.0 (-> *display* seconds-per-frame))
-        )
-       (set! (-> self control transv x) (* 0.95 (-> self control transv x)))
-       (set! (-> self control transv z) (* 0.95 (-> self control transv z)))
-<<<<<<< HEAD
-       (when (not (-> self control unknown-int11))
-        (send-event self 'do-effect 'death-warp-out -1.0)
-=======
-       (when (not (-> self control unknown-symbol20))
-        (let ((a1-9 (new 'stack-no-clear 'event-message-block)))
-         (set! (-> a1-9 from) self)
-         (set! (-> a1-9 num-params) 2)
-         (set! (-> a1-9 message) 'do-effect)
-         (set! (-> a1-9 param 0) (the-as uint 'death-warp-out))
-         (set! (-> a1-9 param 1) (the-as uint -1.0))
-         (send-event-function self a1-9)
-         )
->>>>>>> caac740a
-        (let ((v0-2 #t))
-         (set! (-> self control unknown-symbol20) v0-2)
-         v0-2
-         )
-        )
-       )
-      )
-     )
-    )
-   (let ((gp-3 (-> self skel root-channel 0)))
-    (set!
-     (-> gp-3 frame-group)
-     (the-as art-joint-anim (-> self draw art-group data 41))
-     )
-    (set! (-> gp-3 param 0) (ja-aframe 40.0 0))
-    (set! (-> gp-3 param 1) 1.0)
-    (set! (-> gp-3 frame-num) (ja-aframe 16.0 0))
-    (joint-control-channel-group!
-     gp-3
-     (the-as art-joint-anim (-> self draw art-group data 41))
-     num-func-seek!
-     )
-    )
-   (until (ja-done? 0)
-    (suspend)
-    (let ((gp-4 (-> self skel root-channel 0)))
-     (set! (-> gp-4 param 0) (ja-aframe 40.0 0))
-     (set! (-> gp-4 param 1) 1.0)
-     (joint-control-channel-group-eval!
-      gp-4
-      (the-as art-joint-anim #f)
-      num-func-seek!
-      )
-     )
-    )
-   (anim-loop)
-   (none)
-   )
-  :post
-  target-no-stick-post
-  )
-
-
-
+asdf