;;-*-Lisp-*-
(in-package goal)

;; name: water-anim.gc
;; name in dgo: water-anim
;; dgos: GAME, COMMON, L1, WATER-AN

;; DECOMP BEGINS

(deftype water-anim (water-vol)
  ((ppointer-water-anim (pointer water-anim)  :offset         24)
   (look                int32                 :offset-assert 212)
   (play-ambient-sound? basic                 :offset-assert 216)
   )
  :heap-base #x70
  :method-count-assert 30
  :size-assert         #xdc
  :flag-assert         #x1e007000dc
  )

<<<<<<< HEAD

=======
;; definition for method 3 of type water-anim
(defmethod inspect water-anim ((obj water-anim))
  (let ((t9-0 (method-of-type water-vol inspect)))
   (t9-0 obj)
   )
  (format #t "~T~Tlook: ~D~%" (-> obj look))
  (format #t "~T~Tplay-ambient-sound?: ~A~%" (-> obj play-ambient-sound?))
  obj
  )

;; failed to figure out what this is:
>>>>>>> f6841009
(let
  ((v1-1
    (new 'static 'skeleton-group
     :art-group-name "water-anim-sunken-dark-eco"
     :bounds (new 'static 'vector :w 163840.0)
     :version #x6
     )
    )
   )
  (set! (-> v1-1 jgeo) 0)
  (set! (-> v1-1 janim) -1)
  (set! (-> v1-1 mgeo 0) (the-as uint 1))
  (set! (-> v1-1 lod-dist 0) 4095996000.0)
  (set! *water-anim-sunken-dark-eco-qbert-sg* v1-1)
  )

(let
  ((v1-2
    (new 'static 'skeleton-group
     :art-group-name "water-anim-sunken-dark-eco"
     :bounds (new 'static 'vector :w 90112.0)
     :version #x6
     )
    )
   )
  (set! (-> v1-2 jgeo) 2)
  (set! (-> v1-2 janim) -1)
  (set! (-> v1-2 mgeo 0) (the-as uint 3))
  (set! (-> v1-2 lod-dist 0) 4095996000.0)
  (set! *water-anim-sunken-dark-eco-platform-room-sg* v1-2)
  )

(let
  ((v1-3
    (new 'static 'skeleton-group
     :art-group-name "water-anim-sunken-dark-eco"
     :bounds (new 'static 'vector :w 86016.0)
     :version #x6
     )
    )
   )
  (set! (-> v1-3 jgeo) 4)
  (set! (-> v1-3 janim) -1)
  (set! (-> v1-3 mgeo 0) (the-as uint 5))
  (set! (-> v1-3 lod-dist 0) 4095996000.0)
  (set! *water-anim-sunken-dark-eco-helix-room-sg* v1-3)
  )

(let
  ((v1-4
    (new 'static 'skeleton-group
     :art-group-name "water-anim-sunken"
     :bounds
     (new 'static 'vector :x 61440.0 :z -147456.0 :w 286720.0)
     :version #x6
     )
    )
   )
  (set! (-> v1-4 jgeo) 0)
  (set! (-> v1-4 janim) -1)
  (set! (-> v1-4 mgeo 0) (the-as uint 1))
  (set! (-> v1-4 lod-dist 0) 4095996000.0)
  (set! *water-anim-sunken-big-room-sg* v1-4)
  )

(let
  ((v1-5
    (new 'static 'skeleton-group
     :art-group-name "water-anim-sunken"
     :bounds (new 'static 'vector :w 204800.0)
     :version #x6
     )
    )
   )
  (set! (-> v1-5 jgeo) 2)
  (set! (-> v1-5 janim) -1)
  (set! (-> v1-5 mgeo 0) (the-as uint 3))
  (set! (-> v1-5 lod-dist 0) 4095996000.0)
  (set! *water-anim-sunken-first-room-from-entrance-sg* v1-5)
  )

(let
  ((v1-6
    (new 'static 'skeleton-group
     :art-group-name "water-anim-sunken"
     :bounds (new 'static 'vector :w 196608.0)
     :version #x6
     )
    )
   )
  (set! (-> v1-6 jgeo) 4)
  (set! (-> v1-6 janim) -1)
  (set! (-> v1-6 mgeo 0) (the-as uint 5))
  (set! (-> v1-6 lod-dist 0) 4095996000.0)
  (set! *water-anim-sunken-qbert-room-sg* v1-6)
  )

(let
  ((v1-7
    (new 'static 'skeleton-group
     :art-group-name "water-anim-sunken"
     :bounds (new 'static 'vector :w 122880.0)
     :version #x6
     )
    )
   )
  (set! (-> v1-7 jgeo) 6)
  (set! (-> v1-7 janim) -1)
  (set! (-> v1-7 mgeo 0) (the-as uint 7))
  (set! (-> v1-7 lod-dist 0) 4095996000.0)
  (set! *water-anim-sunken-first-right-branch-sg* v1-7)
  )

(let
  ((v1-8
    (new 'static 'skeleton-group
     :art-group-name "water-anim-sunken"
     :bounds (new 'static 'vector :w 61440.0)
     :version #x6
     )
    )
   )
  (set! (-> v1-8 jgeo) 8)
  (set! (-> v1-8 janim) -1)
  (set! (-> v1-8 mgeo 0) (the-as uint 9))
  (set! (-> v1-8 lod-dist 0) 4095996000.0)
  (set! *water-anim-sunken-circular-with-bullys-sg* v1-8)
  )

(let
  ((v1-9
    (new 'static 'skeleton-group
     :art-group-name "water-anim-sunken"
     :bounds (new 'static 'vector :w 110592.0)
     :version #x6
     )
    )
   )
  (set! (-> v1-9 jgeo) 10)
  (set! (-> v1-9 janim) -1)
  (set! (-> v1-9 mgeo 0) (the-as uint 11))
  (set! (-> v1-9 lod-dist 0) 4095996000.0)
  (set! *water-anim-sunken-hall-with-one-whirlpool-sg* v1-9)
  )

(let
  ((v1-10
    (new 'static 'skeleton-group
     :art-group-name "water-anim-sunken"
     :bounds (new 'static 'vector :w 106496.0)
     :version #x6
     )
    )
   )
  (set! (-> v1-10 jgeo) 12)
  (set! (-> v1-10 janim) -1)
  (set! (-> v1-10 mgeo 0) (the-as uint 13))
  (set! (-> v1-10 lod-dist 0) 4095996000.0)
  (set! *water-anim-sunken-hall-with-three-whirlpools-sg* v1-10)
  )

(let
  ((v1-11
    (new 'static 'skeleton-group
     :art-group-name "water-anim-sunken"
     :bounds (new 'static 'vector :w 102400.0)
     :version #x6
     )
    )
   )
  (set! (-> v1-11 jgeo) 14)
  (set! (-> v1-11 janim) -1)
  (set! (-> v1-11 mgeo 0) (the-as uint 15))
  (set! (-> v1-11 lod-dist 0) 4095996000.0)
  (set! *water-anim-sunken-start-of-helix-slide-sg* v1-11)
  )

(let
  ((v1-12
    (new 'static 'skeleton-group
     :art-group-name "water-anim-sunken"
     :bounds (new 'static 'vector :w 184320.0)
     :version #x6
     )
    )
   )
  (set! (-> v1-12 jgeo) 16)
  (set! (-> v1-12 janim) -1)
  (set! (-> v1-12 mgeo 0) (the-as uint 17))
  (set! (-> v1-12 lod-dist 0) 4095996000.0)
  (set! *water-anim-sunken-room-above-exit-chamber-sg* v1-12)
  )

(let
  ((v1-13
    (new 'static 'skeleton-group
     :art-group-name "water-anim-sunken"
     :bounds
     (new 'static 'vector :x 20480.0 :z -12288.0 :w 98304.0)
     :version #x6
     )
    )
   )
  (set! (-> v1-13 jgeo) 18)
  (set! (-> v1-13 janim) -1)
  (set! (-> v1-13 mgeo 0) (the-as uint 19))
  (set! (-> v1-13 lod-dist 0) 4095996000.0)
  (set! *water-anim-sunken-hall-before-big-room-sg* v1-13)
  )

(let
  ((v1-14
    (new 'static 'skeleton-group
     :art-group-name "water-anim-sunken"
     :bounds (new 'static 'vector :w 81920.0)
     :version #x6
     )
    )
   )
  (set! (-> v1-14 jgeo) 20)
  (set! (-> v1-14 janim) -1)
  (set! (-> v1-14 mgeo 0) (the-as uint 21))
  (set! (-> v1-14 lod-dist 0) 4095996000.0)
  (set! *water-anim-sunken-short-piece-sg* v1-14)
  )

(let
  ((v1-15
    (new 'static 'skeleton-group
     :art-group-name "water-anim-sunken"
     :bounds (new 'static 'vector :w 110592.0)
     :version #x6
     )
    )
   )
  (set! (-> v1-15 jgeo) 22)
  (set! (-> v1-15 janim) -1)
  (set! (-> v1-15 mgeo 0) (the-as uint 23))
  (set! (-> v1-15 lod-dist 0) 4095996000.0)
  (set! *water-anim-sunken-big-room-upper-water-sg* v1-15)
  )

(let
  ((v1-16
    (new 'static 'skeleton-group
     :art-group-name "water-anim-maincave"
     :bounds (new 'static 'vector :w 286720.0)
     :version #x6
     )
    )
   )
  (set! (-> v1-16 jgeo) 0)
  (set! (-> v1-16 janim) -1)
  (set! (-> v1-16 mgeo 0) (the-as uint 1))
  (set! (-> v1-16 lod-dist 0) 4095996000.0)
  (set! *water-anim-maincave-center-pool-sg* v1-16)
  )

(let
  ((v1-17
    (new 'static 'skeleton-group
     :art-group-name "water-anim-maincave"
     :bounds
     (new 'static 'vector :x 24576.0 :z 20480.0 :w 249856.0)
     :version #x6
     )
    )
   )
  (set! (-> v1-17 jgeo) 2)
  (set! (-> v1-17 janim) -1)
  (set! (-> v1-17 mgeo 0) (the-as uint 3))
  (set! (-> v1-17 lod-dist 0) 4095996000.0)
  (set! *water-anim-maincave-lower-right-pool-sg* v1-17)
  )

(let
  ((v1-18
    (new 'static 'skeleton-group
     :art-group-name "water-anim-maincave"
     :bounds (new 'static 'vector :w 151552.0)
     :version #x6
     )
    )
   )
  (set! (-> v1-18 jgeo) 4)
  (set! (-> v1-18 janim) -1)
  (set! (-> v1-18 mgeo 0) (the-as uint 5))
  (set! (-> v1-18 lod-dist 0) 4095996000.0)
  (set! *water-anim-maincave-mid-right-pool-sg* v1-18)
  )

(let
  ((v1-19
    (new 'static 'skeleton-group
     :art-group-name "water-anim-maincave"
     :bounds
     (new 'static 'vector :x -4096.0 :w 81920.0)
     :version #x6
     )
    )
   )
  (set! (-> v1-19 jgeo) 6)
  (set! (-> v1-19 janim) -1)
  (set! (-> v1-19 mgeo 0) (the-as uint 7))
  (set! (-> v1-19 lod-dist 0) 4095996000.0)
  (set! *water-anim-maincave-lower-left-pool-sg* v1-19)
  )

(let
  ((v1-20
    (new 'static 'skeleton-group
     :art-group-name "water-anim-maincave"
     :bounds (new 'static 'vector :w 208896.0)
     :version #x6
     )
    )
   )
  (set! (-> v1-20 jgeo) 8)
  (set! (-> v1-20 janim) -1)
  (set! (-> v1-20 mgeo 0) (the-as uint 9))
  (set! (-> v1-20 lod-dist 0) 4095996000.0)
  (set! *water-anim-maincave-mid-left-pool-sg* v1-20)
  )

(let
  ((v1-21
    (new 'static 'skeleton-group
     :art-group-name "water-anim-maincave-water"
     :bounds
     (new 'static 'vector :z -12288.0 :w 90112.0)
     :version #x6
     )
    )
   )
  (set! (-> v1-21 jgeo) 0)
  (set! (-> v1-21 janim) -1)
  (set! (-> v1-21 mgeo 0) (the-as uint 1))
  (set! (-> v1-21 lod-dist 0) 4095996000.0)
  (set! *water-anim-maincave-water-with-crystal-sg* v1-21)
  )

(let
  ((v1-22
    (new 'static 'skeleton-group
     :art-group-name "water-anim-robocave"
     :bounds (new 'static 'vector :w 221184.0)
     :max-lod 1
     :version #x6
     )
    )
   )
  (set! (-> v1-22 jgeo) 0)
  (set! (-> v1-22 janim) -1)
  (set! (-> v1-22 mgeo 0) (the-as uint 1))
  (set! (-> v1-22 lod-dist 0) 81920.0)
  (set! (-> v1-22 mgeo 1) (the-as uint 2))
  (set! (-> v1-22 lod-dist 1) 4095996000.0)
  (set! *water-anim-robocave-main-pool-sg* v1-22)
  )

(let
  ((v1-23
    (new 'static 'skeleton-group
     :art-group-name "water-anim-misty"
     :bounds
     (new 'static 'vector :z -10240.0 :w 77824.0)
     :version #x6
     )
    )
   )
  (set! (-> v1-23 jgeo) 0)
  (set! (-> v1-23 janim) -1)
  (set! (-> v1-23 mgeo 0) (the-as uint 1))
  (set! (-> v1-23 lod-dist 0) 4095996000.0)
  (set! *water-anim-misty-mud-by-arena-sg* v1-23)
  )

(let
  ((v1-24
    (new 'static 'skeleton-group
     :art-group-name "water-anim-misty"
     :bounds (new 'static 'vector :w 57344.0)
     :version #x6
     )
    )
   )
  (set! (-> v1-24 jgeo) 2)
  (set! (-> v1-24 janim) -1)
  (set! (-> v1-24 mgeo 0) (the-as uint 3))
  (set! (-> v1-24 lod-dist 0) 4095996000.0)
  (set! *water-anim-misty-mud-above-skeleton-sg* v1-24)
  )

(let
  ((v1-25
    (new 'static 'skeleton-group
     :art-group-name "water-anim-misty"
     :bounds
     (new 'static 'vector :z 16384.0 :w 102400.0)
     :version #x6
     )
    )
   )
  (set! (-> v1-25 jgeo) 4)
  (set! (-> v1-25 janim) -1)
  (set! (-> v1-25 mgeo 0) (the-as uint 5))
  (set! (-> v1-25 lod-dist 0) 4095996000.0)
  (set! *water-anim-misty-mud-behind-skeleton-sg* v1-25)
  )

(let
  ((v1-26
    (new 'static 'skeleton-group
     :art-group-name "water-anim-misty"
     :bounds (new 'static 'vector :w 57344.0)
     :version #x6
     )
    )
   )
  (set! (-> v1-26 jgeo) 6)
  (set! (-> v1-26 janim) -1)
  (set! (-> v1-26 mgeo 0) (the-as uint 7))
  (set! (-> v1-26 lod-dist 0) 4095996000.0)
  (set! *water-anim-misty-mud-above-skull-back-sg* v1-26)
  )

(let
  ((v1-27
    (new 'static 'skeleton-group
     :art-group-name "water-anim-misty"
     :bounds (new 'static 'vector :w 65536.0)
     :version #x6
     )
    )
   )
  (set! (-> v1-27 jgeo) 8)
  (set! (-> v1-27 janim) -1)
  (set! (-> v1-27 mgeo 0) (the-as uint 9))
  (set! (-> v1-27 lod-dist 0) 4095996000.0)
  (set! *water-anim-misty-mud-above-skull-front-sg* v1-27)
  )

(let
  ((v1-28
    (new 'static 'skeleton-group
     :art-group-name "water-anim-misty"
     :bounds (new 'static 'vector :w 53248.0)
     :version #x6
     )
    )
   )
  (set! (-> v1-28 jgeo) 10)
  (set! (-> v1-28 janim) -1)
  (set! (-> v1-28 mgeo 0) (the-as uint 11))
  (set! (-> v1-28 lod-dist 0) 4095996000.0)
  (set! *water-anim-misty-mud-other-near-skull-sg* v1-28)
  )

(let
  ((v1-29
    (new 'static 'skeleton-group
     :art-group-name "water-anim-misty"
     :bounds (new 'static 'vector :w 61440.0)
     :version #x6
     )
    )
   )
  (set! (-> v1-29 jgeo) 12)
  (set! (-> v1-29 janim) -1)
  (set! (-> v1-29 mgeo 0) (the-as uint 13))
  (set! (-> v1-29 lod-dist 0) 4095996000.0)
  (set! *water-anim-misty-mud-near-skull-sg* v1-29)
  )

(let
  ((v1-30
    (new 'static 'skeleton-group
     :art-group-name "water-anim-misty"
     :bounds (new 'static 'vector :w 65536.0)
     :version #x6
     )
    )
   )
  (set! (-> v1-30 jgeo) 14)
  (set! (-> v1-30 janim) -1)
  (set! (-> v1-30 mgeo 0) (the-as uint 15))
  (set! (-> v1-30 lod-dist 0) 4095996000.0)
  (set! *water-anim-misty-mud-under-spine-sg* v1-30)
  )

(let
  ((v1-31
    (new 'static 'skeleton-group
     :art-group-name "water-anim-misty"
     :bounds (new 'static 'vector :w 86016.0)
     :version #x6
     )
    )
   )
  (set! (-> v1-31 jgeo) 16)
  (set! (-> v1-31 janim) -1)
  (set! (-> v1-31 mgeo 0) (the-as uint 17))
  (set! (-> v1-31 lod-dist 0) 4095996000.0)
  (set! *water-anim-misty-mud-by-dock-sg* v1-31)
  )

(let
  ((v1-32
    (new 'static 'skeleton-group
     :art-group-name "water-anim-misty"
     :bounds
     (new 'static 'vector :x -4096.0 :z -4096.0 :w 61440.0)
     :version #x6
     )
    )
   )
  (set! (-> v1-32 jgeo) 18)
  (set! (-> v1-32 janim) -1)
  (set! (-> v1-32 mgeo 0) (the-as uint 19))
  (set! (-> v1-32 lod-dist 0) 4095996000.0)
  (set! *water-anim-misty-mud-island-near-dock-sg* v1-32)
  )

(let
  ((v1-33
    (new 'static 'skeleton-group
     :art-group-name "water-anim-misty"
     :bounds (new 'static 'vector :w 40960.0)
     :version #x6
     )
    )
   )
  (set! (-> v1-33 jgeo) 20)
  (set! (-> v1-33 janim) -1)
  (set! (-> v1-33 mgeo 0) (the-as uint 21))
  (set! (-> v1-33 lod-dist 0) 4095996000.0)
  (set! *water-anim-misty-mud-lonely-island-sg* v1-33)
  )

(let
  ((v1-34
    (new 'static 'skeleton-group
     :art-group-name "water-anim-misty"
     :bounds (new 'static 'vector :w 69632.0)
     :version #x6
     )
    )
   )
  (set! (-> v1-34 jgeo) 22)
  (set! (-> v1-34 janim) -1)
  (set! (-> v1-34 mgeo 0) (the-as uint 23))
  (set! (-> v1-34 lod-dist 0) 4095996000.0)
  (set! *water-anim-misty-dark-eco-pool-sg* v1-34)
  )

(let
  ((v1-35
    (new 'static 'skeleton-group
     :art-group-name "water-anim-ogre"
     :bounds (new 'static 'vector :w 458752.0)
     :version #x6
     )
    )
   )
  (set! (-> v1-35 jgeo) 0)
  (set! (-> v1-35 janim) -1)
  (set! (-> v1-35 mgeo 0) (the-as uint 1))
  (set! (-> v1-35 lod-dist 0) 4095996000.0)
  (set! *water-anim-ogre-lava-sg* v1-35)
  )

(let
  ((v1-36
    (new 'static 'skeleton-group
     :art-group-name "water-anim-jungle"
     :bounds (new 'static 'vector :w 372736.0)
     :max-lod 1
     :version #x6
     )
    )
   )
  (set! (-> v1-36 jgeo) 0)
  (set! (-> v1-36 janim) -1)
  (set! (-> v1-36 mgeo 0) (the-as uint 1))
  (set! (-> v1-36 lod-dist 0) 81920.0)
  (set! (-> v1-36 mgeo 1) (the-as uint 2))
  (set! (-> v1-36 lod-dist 1) 4095996000.0)
  (set! *water-anim-jungle-river-sg* v1-36)
  )

(let
  ((v1-37
    (new 'static 'skeleton-group
     :art-group-name "water-anim-village3"
     :bounds
     (new 'static 'vector :x 61440.0 :z 40960.0 :w 667648.0)
     :max-lod 1
     :version #x6
     )
    )
   )
  (set! (-> v1-37 jgeo) 0)
  (set! (-> v1-37 janim) -1)
  (set! (-> v1-37 mgeo 0) (the-as uint 1))
  (set! (-> v1-37 lod-dist 0) 81920.0)
  (set! (-> v1-37 mgeo 1) (the-as uint 2))
  (set! (-> v1-37 lod-dist 1) 4095996000.0)
  (set! *water-anim-village3-lava-sg* v1-37)
  )

(let
  ((v1-38
    (new 'static 'skeleton-group
     :art-group-name "water-anim-training"
     :bounds
     (new 'static 'vector :x -73728.0 :w 212992.0)
     :version #x6
     )
    )
   )
  (set! (-> v1-38 jgeo) 0)
  (set! (-> v1-38 janim) -1)
  (set! (-> v1-38 mgeo 0) (the-as uint 1))
  (set! (-> v1-38 lod-dist 0) 4095996000.0)
  (set! *water-anim-training-lake-sg* v1-38)
  )

(let
  ((v1-39
    (new 'static 'skeleton-group
     :art-group-name "water-anim-darkcave"
     :bounds (new 'static 'vector :w 77824.0)
     :version #x6
     )
    )
   )
  (set! (-> v1-39 jgeo) 0)
  (set! (-> v1-39 janim) -1)
  (set! (-> v1-39 mgeo 0) (the-as uint 1))
  (set! (-> v1-39 lod-dist 0) 4095996000.0)
  (set! *water-anim-darkcave-water-with-crystal-sg* v1-39)
  )

(let
  ((v1-40
    (new 'static 'skeleton-group
     :art-group-name "water-anim-rolling"
     :bounds
     (new 'static 'vector :x -40960.0 :w 286720.0)
     :version #x6
     )
    )
   )
  (set! (-> v1-40 jgeo) 0)
  (set! (-> v1-40 janim) -1)
  (set! (-> v1-40 mgeo 0) (the-as uint 1))
  (set! (-> v1-40 lod-dist 0) 4095996000.0)
  (set! *water-anim-rolling-water-back-sg* v1-40)
  )

(let
  ((v1-41
    (new 'static 'skeleton-group
     :art-group-name "water-anim-rolling"
     :bounds (new 'static 'vector :w 286720.0)
     :version #x6
     )
    )
   )
  (set! (-> v1-41 jgeo) 2)
  (set! (-> v1-41 janim) -1)
  (set! (-> v1-41 mgeo 0) (the-as uint 3))
  (set! (-> v1-41 lod-dist 0) 4095996000.0)
  (set! *water-anim-rolling-water-front-sg* v1-41)
  )

(let
  ((v1-42
    (new 'static 'skeleton-group
     :art-group-name "water-anim-finalboss"
     :bounds (new 'static 'vector :w 77824.0)
     :version #x6
     )
    )
   )
  (set! (-> v1-42 jgeo) 0)
  (set! (-> v1-42 janim) -1)
  (set! (-> v1-42 mgeo 0) (the-as uint 1))
  (set! (-> v1-42 lod-dist 0) 4095996000.0)
  (set! *water-anim-finalboss-dark-eco-pool-sg* v1-42)
  )

(let
  ((v1-43
    (new 'static 'skeleton-group
     :art-group-name "water-anim-lavatube"
     :bounds
     (new 'static 'vector :y -28672.0 :w 102400.0)
     :version #x6
     )
    )
   )
  (set! (-> v1-43 jgeo) 0)
  (set! (-> v1-43 janim) -1)
  (set! (-> v1-43 mgeo 0) (the-as uint 1))
  (set! (-> v1-43 lod-dist 0) 4095996000.0)
  (set! *water-anim-lavatube-energy-lava-sg* v1-43)
  )

(let
  ((v1-44
    (new 'static 'skeleton-group
     :art-group-name "water-anim-village1"
     :bounds
     (new 'static 'vector :x -61440.0 :w 110592.0)
     :version #x6
     )
    )
   )
  (set! (-> v1-44 jgeo) 0)
  (set! (-> v1-44 janim) -1)
  (set! (-> v1-44 mgeo 0) (the-as uint 1))
  (set! (-> v1-44 lod-dist 0) 4095996000.0)
  (set! *water-anim-village1-rice-paddy-sg* v1-44)
  )

(let
  ((v1-45
    (new 'static 'skeleton-group
     :art-group-name "water-anim-village1"
     :bounds (new 'static 'vector :w 18432.0)
     :version #x6
     )
    )
   )
  (set! (-> v1-45 jgeo) 6)
  (set! (-> v1-45 janim) -1)
  (set! (-> v1-45 mgeo 0) (the-as uint 7))
  (set! (-> v1-45 lod-dist 0) 4095996000.0)
  (set! *water-anim-village1-fountain-sg* v1-45)
  )

(let
  ((v1-46
    (new 'static 'skeleton-group
     :art-group-name "water-anim-village1"
     :bounds (new 'static 'vector :w 143360.0)
     :version #x6
     )
    )
   )
  (set! (-> v1-46 jgeo) 2)
  (set! (-> v1-46 janim) -1)
  (set! (-> v1-46 mgeo 0) (the-as uint 3))
  (set! (-> v1-46 lod-dist 0) 4095996000.0)
  (set! *water-anim-village1-rice-paddy-mid-sg* v1-46)
  )

(let
  ((v1-47
    (new 'static 'skeleton-group
     :art-group-name "water-anim-village1"
     :bounds
     (new 'static 'vector :x 24576.0 :z -69632.0 :w 81920.0)
     :version #x6
     )
    )
   )
  (set! (-> v1-47 jgeo) 4)
  (set! (-> v1-47 janim) -1)
  (set! (-> v1-47 mgeo 0) (the-as uint 5))
  (set! (-> v1-47 lod-dist 0) 4095996000.0)
  (set! *water-anim-village1-rice-paddy-top-sg* v1-47)
  )

(let
  ((v1-48
    (new 'static 'skeleton-group
     :art-group-name "water-anim-village2"
     :bounds (new 'static 'vector :w 2867.2)
     :version #x6
     )
    )
   )
  (set! (-> v1-48 jgeo) 0)
  (set! (-> v1-48 janim) -1)
  (set! (-> v1-48 mgeo 0) (the-as uint 1))
  (set! (-> v1-48 lod-dist 0) 4095996000.0)
  (set! *water-anim-village2-bucket-sg* v1-48)
  )

(deftype water-anim-look (structure)
  ((skel-group         symbol      :offset-assert   0)
   (anim               int32       :offset-assert   4)
   (ambient-sound-spec sound-spec  :offset-assert   8)
   )
  :method-count-assert 9
  :size-assert         #xc
  :flag-assert         #x90000000c
  )


(define
  *water-anim-look*
  (the-as (array water-anim-look)
   (new
    'static
    'boxed-array
    :type water-anim-look :length 48 :allocated-length 48
    (new 'static 'water-anim-look
     :skel-group '*water-anim-sunken-big-room-sg*
     :anim 24
     :ambient-sound-spec
     (new 'static 'sound-spec
      :mask #xc0
      :num 1.0
      :group #x1
      :sound-name (static-sound-name "water-loop")
      :volume #x400
      :fo-min 70
      :fo-max 80
      )
     )
    (new 'static 'water-anim-look
     :skel-group
     '*water-anim-sunken-first-room-from-entrance-sg*
     :anim 24
     :ambient-sound-spec
     (new 'static 'sound-spec
      :mask #xc0
      :num 1.0
      :group #x1
      :sound-name (static-sound-name "water-loop")
      :volume #x400
      :fo-min 50
      :fo-max 60
      )
     )
    (new 'static 'water-anim-look
     :skel-group '*water-anim-sunken-qbert-room-sg*
     :anim 24
     :ambient-sound-spec
     (new 'static 'sound-spec
      :mask #xc0
      :num 1.0
      :group #x1
      :sound-name (static-sound-name "water-loop")
      :volume #x400
      :fo-min 48
      :fo-max 58
      )
     )
    (new 'static 'water-anim-look
     :skel-group
     '*water-anim-sunken-first-right-branch-sg*
     :anim 24
     :ambient-sound-spec
     (new 'static 'sound-spec
      :mask #xc0
      :num 1.0
      :group #x1
      :sound-name (static-sound-name "water-loop")
      :volume #x400
      :fo-min 30
      :fo-max 40
      )
     )
    (new 'static 'water-anim-look
     :skel-group
     '*water-anim-sunken-circular-with-bullys-sg*
     :anim 24
     :ambient-sound-spec
     (new 'static 'sound-spec
      :mask #xc0
      :num 1.0
      :group #x1
      :sound-name (static-sound-name "water-loop")
      :volume #x400
      :fo-min 15
      :fo-max 25
      )
     )
    (new 'static 'water-anim-look
     :skel-group
     '*water-anim-sunken-hall-with-one-whirlpool-sg*
     :anim 24
     :ambient-sound-spec
     (new 'static 'sound-spec
      :mask #xc0
      :num 1.0
      :group #x1
      :sound-name (static-sound-name "water-loop")
      :volume #x400
      :fo-min 27
      :fo-max 37
      )
     )
    (new 'static 'water-anim-look
     :skel-group
     '*water-anim-sunken-hall-with-three-whirlpools-sg*
     :anim 24
     :ambient-sound-spec
     (new 'static 'sound-spec
      :mask #xc0
      :num 1.0
      :group #x1
      :sound-name (static-sound-name "water-loop")
      :volume #x400
      :fo-min 26
      :fo-max 36
      )
     )
    (new 'static 'water-anim-look
     :skel-group
     '*water-anim-sunken-start-of-helix-slide-sg*
     :anim 24
     :ambient-sound-spec
     (new 'static 'sound-spec
      :mask #xc0
      :num 1.0
      :group #x1
      :sound-name (static-sound-name "water-loop")
      :volume #x400
      :fo-min 25
      :fo-max 35
      )
     )
    (new 'static 'water-anim-look
     :skel-group
     '*water-anim-sunken-room-above-exit-chamber-sg*
     :anim 24
     :ambient-sound-spec
     (new 'static 'sound-spec
      :mask #xc0
      :num 1.0
      :group #x1
      :sound-name (static-sound-name "water-loop")
      :volume #x400
      :fo-min 45
      :fo-max 55
      )
     )
    (new 'static 'water-anim-look
     :skel-group
     '*water-anim-sunken-hall-before-big-room-sg*
     :anim 24
     :ambient-sound-spec
     (new 'static 'sound-spec
      :mask #xc0
      :num 1.0
      :group #x1
      :sound-name (static-sound-name "water-loop")
      :volume #x400
      :fo-min 20
      :fo-max 30
      )
     )
    (new 'static 'water-anim-look
     :skel-group '*water-anim-sunken-dark-eco-qbert-sg*
     :anim 6
     :ambient-sound-spec
     (new 'static 'sound-spec
      :mask #xc0
      :num 1.0
      :group #x1
      :sound-name (static-sound-name "darkeco-pool")
      :volume #x400
      :fo-min 40
      :fo-max 50
      )
     )
    (new 'static 'water-anim-look
     :skel-group '*water-anim-sunken-short-piece-sg*
     :anim 24
     :ambient-sound-spec
     (new 'static 'sound-spec
      :mask #xc0
      :num 1.0
      :group #x1
      :sound-name (static-sound-name "water-loop")
      :volume #x400
      :fo-min 20
      :fo-max 30
      )
     )
    (new 'static 'water-anim-look
     :skel-group
     '*water-anim-sunken-big-room-upper-water-sg*
     :anim 24
     :ambient-sound-spec
     (new 'static 'sound-spec
      :mask #xc0
      :num 1.0
      :group #x1
      :sound-name (static-sound-name "water-loop")
      :volume #x400
      :fo-min 27
      :fo-max 37
      )
     )
    (new 'static 'water-anim-look
     :skel-group
     '*water-anim-sunken-dark-eco-platform-room-sg*
     :anim 6
     :ambient-sound-spec
     (new 'static 'sound-spec
      :mask #xc0
      :num 1.0
      :group #x1
      :sound-name (static-sound-name "darkeco-pool")
      :volume #x400
      :fo-min 22
      :fo-max 32
      )
     )
    (new 'static 'water-anim-look
     :skel-group
     '*water-anim-maincave-water-with-crystal-sg*
     :anim 2
     :ambient-sound-spec #f
     )
    (new 'static 'water-anim-look
     :skel-group '*water-anim-maincave-center-pool-sg*
     :anim 10
     :ambient-sound-spec
     (new 'static 'sound-spec
      :mask #xc0
      :num 1.0
      :group #x1
      :sound-name (static-sound-name "darkeco-pool")
      :volume #x400
      :fo-min 70
      :fo-max 80
      )
     )
    (new 'static 'water-anim-look
     :skel-group
     '*water-anim-maincave-lower-right-pool-sg*
     :anim 10
     :ambient-sound-spec
     (new 'static 'sound-spec
      :mask #xc0
      :num 1.0
      :group #x1
      :sound-name (static-sound-name "darkeco-pool")
      :volume #x400
      :fo-min 40
      :fo-max 50
      )
     )
    (new 'static 'water-anim-look
     :skel-group
     '*water-anim-maincave-mid-right-pool-sg*
     :anim 10
     :ambient-sound-spec
     (new 'static 'sound-spec
      :mask #xc0
      :num 1.0
      :group #x1
      :sound-name (static-sound-name "darkeco-pool")
      :volume #x400
      :fo-min 37
      :fo-max 47
      )
     )
    (new 'static 'water-anim-look
     :skel-group
     '*water-anim-maincave-lower-left-pool-sg*
     :anim 10
     :ambient-sound-spec
     (new 'static 'sound-spec
      :mask #xc0
      :num 1.0
      :group #x1
      :sound-name (static-sound-name "darkeco-pool")
      :volume #x400
      :fo-min 20
      :fo-max 30
      )
     )
    (new 'static 'water-anim-look
     :skel-group '*water-anim-maincave-mid-left-pool-sg*
     :anim 10
     :ambient-sound-spec
     (new 'static 'sound-spec
      :mask #xc0
      :num 1.0
      :group #x1
      :sound-name (static-sound-name "darkeco-pool")
      :volume #x400
      :fo-min 51
      :fo-max 61
      )
     )
    (new 'static 'water-anim-look
     :skel-group '*water-anim-robocave-main-pool-sg*
     :anim 3
     :ambient-sound-spec
     (new 'static 'sound-spec
      :mask #xc0
      :num 1.0
      :group #x1
      :sound-name (static-sound-name "darkeco-pool")
      :volume #x400
      :fo-min 54
      :fo-max 64
      )
     )
    (new 'static 'water-anim-look
     :skel-group '*water-anim-misty-mud-by-arena-sg*
     :anim 24
     :ambient-sound-spec #f
     )
    (new 'static 'water-anim-look
     :skel-group
     '*water-anim-misty-mud-above-skeleton-sg*
     :anim 24
     :ambient-sound-spec #f
     )
    (new 'static 'water-anim-look
     :skel-group
     '*water-anim-misty-mud-behind-skeleton-sg*
     :anim 24
     :ambient-sound-spec #f
     )
    (new 'static 'water-anim-look
     :skel-group
     '*water-anim-misty-mud-above-skull-back-sg*
     :anim 24
     :ambient-sound-spec #f
     )
    (new 'static 'water-anim-look
     :skel-group
     '*water-anim-misty-mud-above-skull-front-sg*
     :anim 24
     :ambient-sound-spec #f
     )
    (new 'static 'water-anim-look
     :skel-group
     '*water-anim-misty-mud-other-near-skull-sg*
     :anim 24
     :ambient-sound-spec #f
     )
    (new 'static 'water-anim-look
     :skel-group '*water-anim-misty-mud-near-skull-sg*
     :anim 24
     :ambient-sound-spec #f
     )
    (new 'static 'water-anim-look
     :skel-group '*water-anim-misty-mud-under-spine-sg*
     :anim 24
     :ambient-sound-spec #f
     )
    (new 'static 'water-anim-look
     :skel-group '*water-anim-misty-mud-by-dock-sg*
     :anim 24
     :ambient-sound-spec #f
     )
    (new 'static 'water-anim-look
     :skel-group
     '*water-anim-misty-mud-island-near-dock-sg*
     :anim 24
     :ambient-sound-spec #f
     )
    (new 'static 'water-anim-look
     :skel-group
     '*water-anim-misty-mud-lonely-island-sg*
     :anim 24
     :ambient-sound-spec #f
     )
    (new 'static 'water-anim-look
     :skel-group '*water-anim-misty-dark-eco-pool-sg*
     :anim 24
     :ambient-sound-spec
     (new 'static 'sound-spec
      :mask #xc0
      :num 1.0
      :group #x1
      :sound-name (static-sound-name "darkeco-pool")
      :volume #x400
      :fo-min 17
      :fo-max 27
      )
     )
    (new 'static 'water-anim-look
     :skel-group '*water-anim-ogre-lava-sg*
     :anim 2
     :ambient-sound-spec #f
     )
    (new 'static 'water-anim-look
     :skel-group '*water-anim-jungle-river-sg*
     :anim 3
     :ambient-sound-spec #f
     )
    (new 'static 'water-anim-look
     :skel-group '*water-anim-village3-lava-sg*
     :anim 3
     :ambient-sound-spec #f
     )
    (new 'static 'water-anim-look
     :skel-group '*water-anim-training-lake-sg*
     :anim 2
     :ambient-sound-spec #f
     )
    (new 'static 'water-anim-look
     :skel-group
     '*water-anim-darkcave-water-with-crystal-sg*
     :anim 2
     :ambient-sound-spec #f
     )
    (new 'static 'water-anim-look
     :skel-group '*water-anim-rolling-water-back-sg*
     :anim 4
     :ambient-sound-spec #f
     )
    (new 'static 'water-anim-look
     :skel-group '*water-anim-rolling-water-front-sg*
     :anim 4
     :ambient-sound-spec #f
     )
    (new 'static 'water-anim-look
     :skel-group
     '*water-anim-sunken-dark-eco-helix-room-sg*
     :anim 6
     :ambient-sound-spec
     (new 'static 'sound-spec
      :mask #xc0
      :num 1.0
      :group #x1
      :sound-name (static-sound-name "helix-dark-eco")
      :volume #x400
      :fo-min #x78
      :fo-max #x82
      )
     )
    (new 'static 'water-anim-look
     :skel-group
     '*water-anim-finalboss-dark-eco-pool-sg*
     :anim 2
     :ambient-sound-spec
     (new 'static 'sound-spec
      :mask #xc0
      :num 1.0
      :group #x1
      :sound-name (static-sound-name "darkeco-pool")
      :volume #x400
      :fo-min 19
      :fo-max 29
      )
     )
    (new 'static 'water-anim-look
     :skel-group '*water-anim-lavatube-energy-lava-sg*
     :anim 2
     :ambient-sound-spec #f
     )
    (new 'static 'water-anim-look
     :skel-group '*water-anim-village1-rice-paddy-sg*
     :anim 8
     :ambient-sound-spec #f
     )
    (new 'static 'water-anim-look
     :skel-group '*water-anim-village1-fountain-sg*
     :anim 8
     :ambient-sound-spec #f
     )
    (new 'static 'water-anim-look
     :skel-group
     '*water-anim-village1-rice-paddy-mid-sg*
     :anim 8
     :ambient-sound-spec #f
     )
    (new 'static 'water-anim-look
     :skel-group
     '*water-anim-village1-rice-paddy-top-sg*
     :anim 8
     :ambient-sound-spec #f
     )
    (new 'static 'water-anim-look
     :skel-group '*water-anim-village2-bucket-sg*
     :anim 2
     :ambient-sound-spec #f
     )
    )
   )
  )

(defstate water-vol-idle (water-anim)
  :virtual #t
  :event
  (behavior ((arg0 process) (arg1 int) (arg2 symbol) (arg3 event-message-block))
   (let ((v1-0 arg2))
    (the-as object (when (= v1-0 'move-to)
                    (set!
                     (-> self root trans quad)
                     (-> (the-as vector (-> arg3 param 0)) quad)
                     )
                    (set! (-> self water-height) (-> self root trans y))
                    (if (nonzero? (-> self sound))
                     (update-trans! (-> self sound) (-> self root trans))
                     )
                    (let
                     ((v0-0 (logclear (-> self mask) (process-mask sleep-code)))
                      )
                     (set! (-> self mask) v0-0)
                     v0-0
                     )
                    )
     )
    )
   )
  :trans
  (behavior ()
   (let ((t9-0 (-> (method-of-type water-vol water-vol-idle) trans)))
    (if t9-0
     (t9-0)
     )
    )
   (if (< (-> (math-camera-pos) y) (+ -8192.0 (-> self root trans y)))
    (logior! (-> self draw status) 2)
    (set! (-> self draw status) (logand -3 (-> self draw status)))
    )
   (if (and (-> self play-ambient-sound?) (nonzero? (-> self sound)))
    (update! (-> self sound))
    )
   (none)
   )
  :code
  (behavior ()
   (while #t
    (ja-post)
    (logior! (-> self mask) (process-mask sleep-code))
    (suspend)
    )
   (none)
   )
  )

(defmethod get-ripple-height water-anim ((obj water-anim) (arg0 vector))
  (ripple-find-height obj 0 arg0)
  )

(defmethod set-stack-size! water-anim ((obj water-anim))
  (none)
  )

(defmethod TODO-RENAME-25 water-anim ((obj water-anim))
  (local-vars (sv-16 res-tag))
  (set! (-> obj play-ambient-sound?) #t)
  (set!
   (-> obj look)
   (res-lump-value (-> obj entity) 'look int :default (the-as uint128 -1))
   )
  (set! sv-16 (new 'static 'res-tag))
  (let
   ((v1-3
     (res-lump-data
      (-> obj entity)
      'trans-offset
      (pointer float)
      :tag-ptr
      (& sv-16)
      )
     )
    )
   (when v1-3
    (+! (-> obj root trans x) (-> v1-3 0))
    (+! (-> obj root trans y) (-> v1-3 1))
    (+! (-> obj root trans z) (-> v1-3 2))
    )
   )
  (let ((f0-6 (res-lump-float (-> obj entity) 'rotoffset)))
   (the-as object (if (!= f0-6 0.0)
                   (quaternion-rotate-y!
                    (-> obj root quat)
                    (-> obj root quat)
                    f0-6
                    )
                   )
    )
   )
  )

<<<<<<< HEAD
=======
;; definition for method 22 of type water-anim
;; INFO: Return type mismatch none vs ripple-wave-set.
>>>>>>> f6841009
(defmethod TODO-RENAME-22 water-anim ((obj water-anim))
  (let ((s5-0 (-> obj look)))
   (if (or (< s5-0 0) (>= s5-0 (-> *water-anim-look* length)))
    (go process-drawable-art-error "skel group")
    )
   (let ((s5-1 (-> *water-anim-look* s5-0)))
    (let ((s4-0 (-> s5-1 skel-group value)))
     (let ((s3-0 s4-0))
      (if
       (not
        (if
         (and
          (nonzero? s3-0)
          (type-type? (-> (the-as basic s3-0) type) skeleton-group)
          )
         s3-0
         )
        )
       (go process-drawable-art-error "skel group")
       )
      )
     (dummy-14 obj (the-as skeleton-group s4-0) '())
     )
    (ja-channel-set! 1)
    (let ((s4-1 (-> obj skel root-channel 0)))
     (joint-control-channel-group-eval!
      s4-1
      (the-as art-joint-anim (-> obj draw art-group data (-> s5-1 anim)))
      num-func-identity
      )
     (set! (-> s4-1 frame-num) 0.0)
     )
    (let ((a2-2 (-> s5-1 ambient-sound-spec)))
     (when a2-2
      (let ((a3-0 (new 'stack-no-clear 'vector)))
       (vector+! a3-0 (-> obj root trans) (-> obj draw bounds))
       (set! (-> obj sound) (new 'process 'ambient-sound a2-2 a3-0))
       )
      )
     )
    )
   )
  (the-as ripple-wave-set (ja-post))
  )



<|MERGE_RESOLUTION|>--- conflicted
+++ resolved
@@ -18,9 +18,6 @@
   :flag-assert         #x1e007000dc
   )
 
-<<<<<<< HEAD
-
-=======
 ;; definition for method 3 of type water-anim
 (defmethod inspect water-anim ((obj water-anim))
   (let ((t9-0 (method-of-type water-vol inspect)))
@@ -32,7 +29,6 @@
   )
 
 ;; failed to figure out what this is:
->>>>>>> f6841009
 (let
   ((v1-1
     (new 'static 'skeleton-group
@@ -1415,11 +1411,6 @@
    )
   )
 
-<<<<<<< HEAD
-=======
-;; definition for method 22 of type water-anim
-;; INFO: Return type mismatch none vs ripple-wave-set.
->>>>>>> f6841009
 (defmethod TODO-RENAME-22 water-anim ((obj water-anim))
   (let ((s5-0 (-> obj look)))
    (if (or (< s5-0 0) (>= s5-0 (-> *water-anim-look* length)))
