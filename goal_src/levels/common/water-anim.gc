--- conflicted
+++ resolved
@@ -27,781 +27,6 @@
   :longest-edge (meters 0)
   )
 
-<<<<<<< HEAD
-(let
-  ((v1-2
-    (new 'static 'skeleton-group
-     :art-group-name "water-anim-sunken-dark-eco"
-     :bounds (new 'static 'vector :w 90112.0)
-     :version #x6
-     )
-    )
-   )
-  (set! (-> v1-2 jgeo) 2)
-  (set! (-> v1-2 janim) -1)
-  (set! (-> v1-2 mgeo 0) (the-as uint 3))
-  (set! (-> v1-2 lod-dist 0) 4095996000.0)
-  (set! *water-anim-sunken-dark-eco-platform-room-sg* v1-2)
-  )
-
-(let
-  ((v1-3
-    (new 'static 'skeleton-group
-     :art-group-name "water-anim-sunken-dark-eco"
-     :bounds (new 'static 'vector :w 86016.0)
-     :version #x6
-     )
-    )
-   )
-  (set! (-> v1-3 jgeo) 4)
-  (set! (-> v1-3 janim) -1)
-  (set! (-> v1-3 mgeo 0) (the-as uint 5))
-  (set! (-> v1-3 lod-dist 0) 4095996000.0)
-  (set! *water-anim-sunken-dark-eco-helix-room-sg* v1-3)
-  )
-
-(let
-  ((v1-4
-    (new 'static 'skeleton-group
-     :art-group-name "water-anim-sunken"
-     :bounds
-     (new 'static 'vector :x 61440.0 :z -147456.0 :w 286720.0)
-     :version #x6
-     )
-    )
-   )
-  (set! (-> v1-4 jgeo) 0)
-  (set! (-> v1-4 janim) -1)
-  (set! (-> v1-4 mgeo 0) (the-as uint 1))
-  (set! (-> v1-4 lod-dist 0) 4095996000.0)
-  (set! *water-anim-sunken-big-room-sg* v1-4)
-  )
-
-(let
-  ((v1-5
-    (new 'static 'skeleton-group
-     :art-group-name "water-anim-sunken"
-     :bounds (new 'static 'vector :w 204800.0)
-     :version #x6
-     )
-    )
-   )
-  (set! (-> v1-5 jgeo) 2)
-  (set! (-> v1-5 janim) -1)
-  (set! (-> v1-5 mgeo 0) (the-as uint 3))
-  (set! (-> v1-5 lod-dist 0) 4095996000.0)
-  (set! *water-anim-sunken-first-room-from-entrance-sg* v1-5)
-  )
-
-(let
-  ((v1-6
-    (new 'static 'skeleton-group
-     :art-group-name "water-anim-sunken"
-     :bounds (new 'static 'vector :w 196608.0)
-     :version #x6
-     )
-    )
-   )
-  (set! (-> v1-6 jgeo) 4)
-  (set! (-> v1-6 janim) -1)
-  (set! (-> v1-6 mgeo 0) (the-as uint 5))
-  (set! (-> v1-6 lod-dist 0) 4095996000.0)
-  (set! *water-anim-sunken-qbert-room-sg* v1-6)
-  )
-
-(let
-  ((v1-7
-    (new 'static 'skeleton-group
-     :art-group-name "water-anim-sunken"
-     :bounds (new 'static 'vector :w 122880.0)
-     :version #x6
-     )
-    )
-   )
-  (set! (-> v1-7 jgeo) 6)
-  (set! (-> v1-7 janim) -1)
-  (set! (-> v1-7 mgeo 0) (the-as uint 7))
-  (set! (-> v1-7 lod-dist 0) 4095996000.0)
-  (set! *water-anim-sunken-first-right-branch-sg* v1-7)
-  )
-
-(let
-  ((v1-8
-    (new 'static 'skeleton-group
-     :art-group-name "water-anim-sunken"
-     :bounds (new 'static 'vector :w 61440.0)
-     :version #x6
-     )
-    )
-   )
-  (set! (-> v1-8 jgeo) 8)
-  (set! (-> v1-8 janim) -1)
-  (set! (-> v1-8 mgeo 0) (the-as uint 9))
-  (set! (-> v1-8 lod-dist 0) 4095996000.0)
-  (set! *water-anim-sunken-circular-with-bullys-sg* v1-8)
-  )
-
-(let
-  ((v1-9
-    (new 'static 'skeleton-group
-     :art-group-name "water-anim-sunken"
-     :bounds (new 'static 'vector :w 110592.0)
-     :version #x6
-     )
-    )
-   )
-  (set! (-> v1-9 jgeo) 10)
-  (set! (-> v1-9 janim) -1)
-  (set! (-> v1-9 mgeo 0) (the-as uint 11))
-  (set! (-> v1-9 lod-dist 0) 4095996000.0)
-  (set! *water-anim-sunken-hall-with-one-whirlpool-sg* v1-9)
-  )
-
-(let
-  ((v1-10
-    (new 'static 'skeleton-group
-     :art-group-name "water-anim-sunken"
-     :bounds (new 'static 'vector :w 106496.0)
-     :version #x6
-     )
-    )
-   )
-  (set! (-> v1-10 jgeo) 12)
-  (set! (-> v1-10 janim) -1)
-  (set! (-> v1-10 mgeo 0) (the-as uint 13))
-  (set! (-> v1-10 lod-dist 0) 4095996000.0)
-  (set! *water-anim-sunken-hall-with-three-whirlpools-sg* v1-10)
-  )
-
-(let
-  ((v1-11
-    (new 'static 'skeleton-group
-     :art-group-name "water-anim-sunken"
-     :bounds (new 'static 'vector :w 102400.0)
-     :version #x6
-     )
-    )
-   )
-  (set! (-> v1-11 jgeo) 14)
-  (set! (-> v1-11 janim) -1)
-  (set! (-> v1-11 mgeo 0) (the-as uint 15))
-  (set! (-> v1-11 lod-dist 0) 4095996000.0)
-  (set! *water-anim-sunken-start-of-helix-slide-sg* v1-11)
-  )
-
-(let
-  ((v1-12
-    (new 'static 'skeleton-group
-     :art-group-name "water-anim-sunken"
-     :bounds (new 'static 'vector :w 184320.0)
-     :version #x6
-     )
-    )
-   )
-  (set! (-> v1-12 jgeo) 16)
-  (set! (-> v1-12 janim) -1)
-  (set! (-> v1-12 mgeo 0) (the-as uint 17))
-  (set! (-> v1-12 lod-dist 0) 4095996000.0)
-  (set! *water-anim-sunken-room-above-exit-chamber-sg* v1-12)
-  )
-
-(let
-  ((v1-13
-    (new 'static 'skeleton-group
-     :art-group-name "water-anim-sunken"
-     :bounds
-     (new 'static 'vector :x 20480.0 :z -12288.0 :w 98304.0)
-     :version #x6
-     )
-    )
-   )
-  (set! (-> v1-13 jgeo) 18)
-  (set! (-> v1-13 janim) -1)
-  (set! (-> v1-13 mgeo 0) (the-as uint 19))
-  (set! (-> v1-13 lod-dist 0) 4095996000.0)
-  (set! *water-anim-sunken-hall-before-big-room-sg* v1-13)
-  )
-
-(let
-  ((v1-14
-    (new 'static 'skeleton-group
-     :art-group-name "water-anim-sunken"
-     :bounds (new 'static 'vector :w 81920.0)
-     :version #x6
-     )
-    )
-   )
-  (set! (-> v1-14 jgeo) 20)
-  (set! (-> v1-14 janim) -1)
-  (set! (-> v1-14 mgeo 0) (the-as uint 21))
-  (set! (-> v1-14 lod-dist 0) 4095996000.0)
-  (set! *water-anim-sunken-short-piece-sg* v1-14)
-  )
-
-(let
-  ((v1-15
-    (new 'static 'skeleton-group
-     :art-group-name "water-anim-sunken"
-     :bounds (new 'static 'vector :w 110592.0)
-     :version #x6
-     )
-    )
-   )
-  (set! (-> v1-15 jgeo) 22)
-  (set! (-> v1-15 janim) -1)
-  (set! (-> v1-15 mgeo 0) (the-as uint 23))
-  (set! (-> v1-15 lod-dist 0) 4095996000.0)
-  (set! *water-anim-sunken-big-room-upper-water-sg* v1-15)
-  )
-
-(let
-  ((v1-16
-    (new 'static 'skeleton-group
-     :art-group-name "water-anim-maincave"
-     :bounds (new 'static 'vector :w 286720.0)
-     :version #x6
-     )
-    )
-   )
-  (set! (-> v1-16 jgeo) 0)
-  (set! (-> v1-16 janim) -1)
-  (set! (-> v1-16 mgeo 0) (the-as uint 1))
-  (set! (-> v1-16 lod-dist 0) 4095996000.0)
-  (set! *water-anim-maincave-center-pool-sg* v1-16)
-  )
-
-(let
-  ((v1-17
-    (new 'static 'skeleton-group
-     :art-group-name "water-anim-maincave"
-     :bounds
-     (new 'static 'vector :x 24576.0 :z 20480.0 :w 249856.0)
-     :version #x6
-     )
-    )
-   )
-  (set! (-> v1-17 jgeo) 2)
-  (set! (-> v1-17 janim) -1)
-  (set! (-> v1-17 mgeo 0) (the-as uint 3))
-  (set! (-> v1-17 lod-dist 0) 4095996000.0)
-  (set! *water-anim-maincave-lower-right-pool-sg* v1-17)
-  )
-
-(let
-  ((v1-18
-    (new 'static 'skeleton-group
-     :art-group-name "water-anim-maincave"
-     :bounds (new 'static 'vector :w 151552.0)
-     :version #x6
-     )
-    )
-   )
-  (set! (-> v1-18 jgeo) 4)
-  (set! (-> v1-18 janim) -1)
-  (set! (-> v1-18 mgeo 0) (the-as uint 5))
-  (set! (-> v1-18 lod-dist 0) 4095996000.0)
-  (set! *water-anim-maincave-mid-right-pool-sg* v1-18)
-  )
-
-(let
-  ((v1-19
-    (new 'static 'skeleton-group
-     :art-group-name "water-anim-maincave"
-     :bounds
-     (new 'static 'vector :x -4096.0 :w 81920.0)
-     :version #x6
-     )
-    )
-   )
-  (set! (-> v1-19 jgeo) 6)
-  (set! (-> v1-19 janim) -1)
-  (set! (-> v1-19 mgeo 0) (the-as uint 7))
-  (set! (-> v1-19 lod-dist 0) 4095996000.0)
-  (set! *water-anim-maincave-lower-left-pool-sg* v1-19)
-  )
-
-(let
-  ((v1-20
-    (new 'static 'skeleton-group
-     :art-group-name "water-anim-maincave"
-     :bounds (new 'static 'vector :w 208896.0)
-     :version #x6
-     )
-    )
-   )
-  (set! (-> v1-20 jgeo) 8)
-  (set! (-> v1-20 janim) -1)
-  (set! (-> v1-20 mgeo 0) (the-as uint 9))
-  (set! (-> v1-20 lod-dist 0) 4095996000.0)
-  (set! *water-anim-maincave-mid-left-pool-sg* v1-20)
-  )
-
-(let
-  ((v1-21
-    (new 'static 'skeleton-group
-     :art-group-name "water-anim-maincave-water"
-     :bounds
-     (new 'static 'vector :z -12288.0 :w 90112.0)
-     :version #x6
-     )
-    )
-   )
-  (set! (-> v1-21 jgeo) 0)
-  (set! (-> v1-21 janim) -1)
-  (set! (-> v1-21 mgeo 0) (the-as uint 1))
-  (set! (-> v1-21 lod-dist 0) 4095996000.0)
-  (set! *water-anim-maincave-water-with-crystal-sg* v1-21)
-  )
-
-(let
-  ((v1-22
-    (new 'static 'skeleton-group
-     :art-group-name "water-anim-robocave"
-     :bounds (new 'static 'vector :w 221184.0)
-     :max-lod 1
-     :version #x6
-     )
-    )
-   )
-  (set! (-> v1-22 jgeo) 0)
-  (set! (-> v1-22 janim) -1)
-  (set! (-> v1-22 mgeo 0) (the-as uint 1))
-  (set! (-> v1-22 lod-dist 0) 81920.0)
-  (set! (-> v1-22 mgeo 1) (the-as uint 2))
-  (set! (-> v1-22 lod-dist 1) 4095996000.0)
-  (set! *water-anim-robocave-main-pool-sg* v1-22)
-  )
-
-(let
-  ((v1-23
-    (new 'static 'skeleton-group
-     :art-group-name "water-anim-misty"
-     :bounds
-     (new 'static 'vector :z -10240.0 :w 77824.0)
-     :version #x6
-     )
-    )
-   )
-  (set! (-> v1-23 jgeo) 0)
-  (set! (-> v1-23 janim) -1)
-  (set! (-> v1-23 mgeo 0) (the-as uint 1))
-  (set! (-> v1-23 lod-dist 0) 4095996000.0)
-  (set! *water-anim-misty-mud-by-arena-sg* v1-23)
-  )
-
-(let
-  ((v1-24
-    (new 'static 'skeleton-group
-     :art-group-name "water-anim-misty"
-     :bounds (new 'static 'vector :w 57344.0)
-     :version #x6
-     )
-    )
-   )
-  (set! (-> v1-24 jgeo) 2)
-  (set! (-> v1-24 janim) -1)
-  (set! (-> v1-24 mgeo 0) (the-as uint 3))
-  (set! (-> v1-24 lod-dist 0) 4095996000.0)
-  (set! *water-anim-misty-mud-above-skeleton-sg* v1-24)
-  )
-
-(let
-  ((v1-25
-    (new 'static 'skeleton-group
-     :art-group-name "water-anim-misty"
-     :bounds
-     (new 'static 'vector :z 16384.0 :w 102400.0)
-     :version #x6
-     )
-    )
-   )
-  (set! (-> v1-25 jgeo) 4)
-  (set! (-> v1-25 janim) -1)
-  (set! (-> v1-25 mgeo 0) (the-as uint 5))
-  (set! (-> v1-25 lod-dist 0) 4095996000.0)
-  (set! *water-anim-misty-mud-behind-skeleton-sg* v1-25)
-  )
-
-(let
-  ((v1-26
-    (new 'static 'skeleton-group
-     :art-group-name "water-anim-misty"
-     :bounds (new 'static 'vector :w 57344.0)
-     :version #x6
-     )
-    )
-   )
-  (set! (-> v1-26 jgeo) 6)
-  (set! (-> v1-26 janim) -1)
-  (set! (-> v1-26 mgeo 0) (the-as uint 7))
-  (set! (-> v1-26 lod-dist 0) 4095996000.0)
-  (set! *water-anim-misty-mud-above-skull-back-sg* v1-26)
-  )
-
-(let
-  ((v1-27
-    (new 'static 'skeleton-group
-     :art-group-name "water-anim-misty"
-     :bounds (new 'static 'vector :w 65536.0)
-     :version #x6
-     )
-    )
-   )
-  (set! (-> v1-27 jgeo) 8)
-  (set! (-> v1-27 janim) -1)
-  (set! (-> v1-27 mgeo 0) (the-as uint 9))
-  (set! (-> v1-27 lod-dist 0) 4095996000.0)
-  (set! *water-anim-misty-mud-above-skull-front-sg* v1-27)
-  )
-
-(let
-  ((v1-28
-    (new 'static 'skeleton-group
-     :art-group-name "water-anim-misty"
-     :bounds (new 'static 'vector :w 53248.0)
-     :version #x6
-     )
-    )
-   )
-  (set! (-> v1-28 jgeo) 10)
-  (set! (-> v1-28 janim) -1)
-  (set! (-> v1-28 mgeo 0) (the-as uint 11))
-  (set! (-> v1-28 lod-dist 0) 4095996000.0)
-  (set! *water-anim-misty-mud-other-near-skull-sg* v1-28)
-  )
-
-(let
-  ((v1-29
-    (new 'static 'skeleton-group
-     :art-group-name "water-anim-misty"
-     :bounds (new 'static 'vector :w 61440.0)
-     :version #x6
-     )
-    )
-   )
-  (set! (-> v1-29 jgeo) 12)
-  (set! (-> v1-29 janim) -1)
-  (set! (-> v1-29 mgeo 0) (the-as uint 13))
-  (set! (-> v1-29 lod-dist 0) 4095996000.0)
-  (set! *water-anim-misty-mud-near-skull-sg* v1-29)
-  )
-
-(let
-  ((v1-30
-    (new 'static 'skeleton-group
-     :art-group-name "water-anim-misty"
-     :bounds (new 'static 'vector :w 65536.0)
-     :version #x6
-     )
-    )
-   )
-  (set! (-> v1-30 jgeo) 14)
-  (set! (-> v1-30 janim) -1)
-  (set! (-> v1-30 mgeo 0) (the-as uint 15))
-  (set! (-> v1-30 lod-dist 0) 4095996000.0)
-  (set! *water-anim-misty-mud-under-spine-sg* v1-30)
-  )
-
-(let
-  ((v1-31
-    (new 'static 'skeleton-group
-     :art-group-name "water-anim-misty"
-     :bounds (new 'static 'vector :w 86016.0)
-     :version #x6
-     )
-    )
-   )
-  (set! (-> v1-31 jgeo) 16)
-  (set! (-> v1-31 janim) -1)
-  (set! (-> v1-31 mgeo 0) (the-as uint 17))
-  (set! (-> v1-31 lod-dist 0) 4095996000.0)
-  (set! *water-anim-misty-mud-by-dock-sg* v1-31)
-  )
-
-(let
-  ((v1-32
-    (new 'static 'skeleton-group
-     :art-group-name "water-anim-misty"
-     :bounds
-     (new 'static 'vector :x -4096.0 :z -4096.0 :w 61440.0)
-     :version #x6
-     )
-    )
-   )
-  (set! (-> v1-32 jgeo) 18)
-  (set! (-> v1-32 janim) -1)
-  (set! (-> v1-32 mgeo 0) (the-as uint 19))
-  (set! (-> v1-32 lod-dist 0) 4095996000.0)
-  (set! *water-anim-misty-mud-island-near-dock-sg* v1-32)
-  )
-
-(let
-  ((v1-33
-    (new 'static 'skeleton-group
-     :art-group-name "water-anim-misty"
-     :bounds (new 'static 'vector :w 40960.0)
-     :version #x6
-     )
-    )
-   )
-  (set! (-> v1-33 jgeo) 20)
-  (set! (-> v1-33 janim) -1)
-  (set! (-> v1-33 mgeo 0) (the-as uint 21))
-  (set! (-> v1-33 lod-dist 0) 4095996000.0)
-  (set! *water-anim-misty-mud-lonely-island-sg* v1-33)
-  )
-
-(let
-  ((v1-34
-    (new 'static 'skeleton-group
-     :art-group-name "water-anim-misty"
-     :bounds (new 'static 'vector :w 69632.0)
-     :version #x6
-     )
-    )
-   )
-  (set! (-> v1-34 jgeo) 22)
-  (set! (-> v1-34 janim) -1)
-  (set! (-> v1-34 mgeo 0) (the-as uint 23))
-  (set! (-> v1-34 lod-dist 0) 4095996000.0)
-  (set! *water-anim-misty-dark-eco-pool-sg* v1-34)
-  )
-
-(let
-  ((v1-35
-    (new 'static 'skeleton-group
-     :art-group-name "water-anim-ogre"
-     :bounds (new 'static 'vector :w 458752.0)
-     :version #x6
-     )
-    )
-   )
-  (set! (-> v1-35 jgeo) 0)
-  (set! (-> v1-35 janim) -1)
-  (set! (-> v1-35 mgeo 0) (the-as uint 1))
-  (set! (-> v1-35 lod-dist 0) 4095996000.0)
-  (set! *water-anim-ogre-lava-sg* v1-35)
-  )
-
-(let
-  ((v1-36
-    (new 'static 'skeleton-group
-     :art-group-name "water-anim-jungle"
-     :bounds (new 'static 'vector :w 372736.0)
-     :max-lod 1
-     :version #x6
-     )
-    )
-   )
-  (set! (-> v1-36 jgeo) 0)
-  (set! (-> v1-36 janim) -1)
-  (set! (-> v1-36 mgeo 0) (the-as uint 1))
-  (set! (-> v1-36 lod-dist 0) 81920.0)
-  (set! (-> v1-36 mgeo 1) (the-as uint 2))
-  (set! (-> v1-36 lod-dist 1) 4095996000.0)
-  (set! *water-anim-jungle-river-sg* v1-36)
-  )
-
-(let
-  ((v1-37
-    (new 'static 'skeleton-group
-     :art-group-name "water-anim-village3"
-     :bounds
-     (new 'static 'vector :x 61440.0 :z 40960.0 :w 667648.0)
-     :max-lod 1
-     :version #x6
-     )
-    )
-   )
-  (set! (-> v1-37 jgeo) 0)
-  (set! (-> v1-37 janim) -1)
-  (set! (-> v1-37 mgeo 0) (the-as uint 1))
-  (set! (-> v1-37 lod-dist 0) 81920.0)
-  (set! (-> v1-37 mgeo 1) (the-as uint 2))
-  (set! (-> v1-37 lod-dist 1) 4095996000.0)
-  (set! *water-anim-village3-lava-sg* v1-37)
-  )
-
-(let
-  ((v1-38
-    (new 'static 'skeleton-group
-     :art-group-name "water-anim-training"
-     :bounds
-     (new 'static 'vector :x -73728.0 :w 212992.0)
-     :version #x6
-     )
-    )
-   )
-  (set! (-> v1-38 jgeo) 0)
-  (set! (-> v1-38 janim) -1)
-  (set! (-> v1-38 mgeo 0) (the-as uint 1))
-  (set! (-> v1-38 lod-dist 0) 4095996000.0)
-  (set! *water-anim-training-lake-sg* v1-38)
-  )
-
-(let
-  ((v1-39
-    (new 'static 'skeleton-group
-     :art-group-name "water-anim-darkcave"
-     :bounds (new 'static 'vector :w 77824.0)
-     :version #x6
-     )
-    )
-   )
-  (set! (-> v1-39 jgeo) 0)
-  (set! (-> v1-39 janim) -1)
-  (set! (-> v1-39 mgeo 0) (the-as uint 1))
-  (set! (-> v1-39 lod-dist 0) 4095996000.0)
-  (set! *water-anim-darkcave-water-with-crystal-sg* v1-39)
-  )
-
-(let
-  ((v1-40
-    (new 'static 'skeleton-group
-     :art-group-name "water-anim-rolling"
-     :bounds
-     (new 'static 'vector :x -40960.0 :w 286720.0)
-     :version #x6
-     )
-    )
-   )
-  (set! (-> v1-40 jgeo) 0)
-  (set! (-> v1-40 janim) -1)
-  (set! (-> v1-40 mgeo 0) (the-as uint 1))
-  (set! (-> v1-40 lod-dist 0) 4095996000.0)
-  (set! *water-anim-rolling-water-back-sg* v1-40)
-  )
-
-(let
-  ((v1-41
-    (new 'static 'skeleton-group
-     :art-group-name "water-anim-rolling"
-     :bounds (new 'static 'vector :w 286720.0)
-     :version #x6
-     )
-    )
-   )
-  (set! (-> v1-41 jgeo) 2)
-  (set! (-> v1-41 janim) -1)
-  (set! (-> v1-41 mgeo 0) (the-as uint 3))
-  (set! (-> v1-41 lod-dist 0) 4095996000.0)
-  (set! *water-anim-rolling-water-front-sg* v1-41)
-  )
-
-(let
-  ((v1-42
-    (new 'static 'skeleton-group
-     :art-group-name "water-anim-finalboss"
-     :bounds (new 'static 'vector :w 77824.0)
-     :version #x6
-     )
-    )
-   )
-  (set! (-> v1-42 jgeo) 0)
-  (set! (-> v1-42 janim) -1)
-  (set! (-> v1-42 mgeo 0) (the-as uint 1))
-  (set! (-> v1-42 lod-dist 0) 4095996000.0)
-  (set! *water-anim-finalboss-dark-eco-pool-sg* v1-42)
-  )
-
-(let
-  ((v1-43
-    (new 'static 'skeleton-group
-     :art-group-name "water-anim-lavatube"
-     :bounds
-     (new 'static 'vector :y -28672.0 :w 102400.0)
-     :version #x6
-     )
-    )
-   )
-  (set! (-> v1-43 jgeo) 0)
-  (set! (-> v1-43 janim) -1)
-  (set! (-> v1-43 mgeo 0) (the-as uint 1))
-  (set! (-> v1-43 lod-dist 0) 4095996000.0)
-  (set! *water-anim-lavatube-energy-lava-sg* v1-43)
-  )
-
-(let
-  ((v1-44
-    (new 'static 'skeleton-group
-     :art-group-name "water-anim-village1"
-     :bounds
-     (new 'static 'vector :x -61440.0 :w 110592.0)
-     :version #x6
-     )
-    )
-   )
-  (set! (-> v1-44 jgeo) 0)
-  (set! (-> v1-44 janim) -1)
-  (set! (-> v1-44 mgeo 0) (the-as uint 1))
-  (set! (-> v1-44 lod-dist 0) 4095996000.0)
-  (set! *water-anim-village1-rice-paddy-sg* v1-44)
-  )
-
-(let
-  ((v1-45
-    (new 'static 'skeleton-group
-     :art-group-name "water-anim-village1"
-     :bounds (new 'static 'vector :w 18432.0)
-     :version #x6
-     )
-    )
-   )
-  (set! (-> v1-45 jgeo) 6)
-  (set! (-> v1-45 janim) -1)
-  (set! (-> v1-45 mgeo 0) (the-as uint 7))
-  (set! (-> v1-45 lod-dist 0) 4095996000.0)
-  (set! *water-anim-village1-fountain-sg* v1-45)
-  )
-
-(let
-  ((v1-46
-    (new 'static 'skeleton-group
-     :art-group-name "water-anim-village1"
-     :bounds (new 'static 'vector :w 143360.0)
-     :version #x6
-     )
-    )
-   )
-  (set! (-> v1-46 jgeo) 2)
-  (set! (-> v1-46 janim) -1)
-  (set! (-> v1-46 mgeo 0) (the-as uint 3))
-  (set! (-> v1-46 lod-dist 0) 4095996000.0)
-  (set! *water-anim-village1-rice-paddy-mid-sg* v1-46)
-  )
-
-(let
-  ((v1-47
-    (new 'static 'skeleton-group
-     :art-group-name "water-anim-village1"
-     :bounds
-     (new 'static 'vector :x 24576.0 :z -69632.0 :w 81920.0)
-     :version #x6
-     )
-    )
-   )
-  (set! (-> v1-47 jgeo) 4)
-  (set! (-> v1-47 janim) -1)
-  (set! (-> v1-47 mgeo 0) (the-as uint 5))
-  (set! (-> v1-47 lod-dist 0) 4095996000.0)
-  (set! *water-anim-village1-rice-paddy-top-sg* v1-47)
-  )
-
-(let
-  ((v1-48
-    (new 'static 'skeleton-group
-     :art-group-name "water-anim-village2"
-     :bounds (new 'static 'vector :w 2867.2)
-     :version #x6
-     )
-    )
-   )
-  (set! (-> v1-48 jgeo) 0)
-  (set! (-> v1-48 janim) -1)
-  (set! (-> v1-48 mgeo 0) (the-as uint 1))
-  (set! (-> v1-48 lod-dist 0) 4095996000.0)
-  (set! *water-anim-village2-bucket-sg* v1-48)
-=======
 (defskelgroup *water-anim-sunken-dark-eco-platform-room-sg* water-anim-sunken-dark-eco
   2
   -1
@@ -1176,7 +401,6 @@
   ((1 (meters 999999)))
   :bounds (static-spherem 0 0 0 0.7)
   :longest-edge (meters 0)
->>>>>>> 380e7b35
   )
 
 (deftype water-anim-look (structure)
@@ -1729,11 +953,7 @@
   (ripple-find-height obj 0 arg0)
   )
 
-<<<<<<< HEAD
-(defmethod set-stack-size! water-anim ((obj water-anim))
-=======
 (defmethod dummy-24 water-anim ()
->>>>>>> 380e7b35
   (none)
   )
 
