;;-*-Lisp-*-
(in-package goal)

;; name: nav-enemy-h.gc
;; name in dgo: nav-enemy-h
;; dgos: GAME, COMMON, L1

(declare-type nav-enemy process-drawable)
(define-extern nav-enemy-send-attack (function process touching-shapes-entry symbol object :behavior nav-enemy))
(define-extern nav-enemy-set-hit-from-direction (function process none :behavior nav-enemy))
(define-extern nav-enemy-get-new-patrol-point (function int :behavior nav-enemy))
(define-extern nav-enemy-test-point-near-nav-mesh? (function vector symbol :behavior nav-enemy))

;; DECOMP BEGINS

(deftype nav-enemy-info (basic)
  ((idle-anim                 int32    :offset-assert   4)
   (walk-anim                 int32    :offset-assert   8)
   (turn-anim                 int32    :offset-assert  12)
   (notice-anim               int32    :offset-assert  16)
   (run-anim                  int32    :offset-assert  20)
   (jump-anim                 int32    :offset-assert  24)
   (jump-land-anim            int32    :offset-assert  28)
   (victory-anim              int32    :offset-assert  32)
   (taunt-anim                int32    :offset-assert  36)
   (die-anim                  int32    :offset-assert  40)
   (neck-joint                int32    :offset-assert  44)
   (player-look-at-joint      int32    :offset-assert  48)
   (run-travel-speed          meters   :offset-assert  52)
   (run-rotate-speed          degrees  :offset-assert  56)
   (run-acceleration          meters   :offset-assert  60)
   (run-turn-time             seconds  :offset-assert  64)
   (walk-travel-speed         meters   :offset-assert  72)
   (walk-rotate-speed         degrees  :offset-assert  76)
   (walk-acceleration         meters   :offset-assert  80)
   (walk-turn-time            seconds  :offset-assert  88)
   (attack-shove-back         meters   :offset-assert  96)
   (attack-shove-up           meters   :offset-assert 100)
   (shadow-size               meters   :offset-assert 104)
   (notice-nav-radius         meters   :offset-assert 108)
   (nav-nearest-y-threshold   meters   :offset-assert 112)
   (notice-distance           meters   :offset-assert 116)
   (proximity-notice-distance meters   :offset-assert 120)
   (stop-chase-distance       meters   :offset-assert 124)
   (frustration-distance      meters   :offset-assert 128)
   (frustration-time          uint64   :offset-assert 136)
   (die-anim-hold-frame       float    :offset-assert 144)
   (jump-anim-start-frame     float    :offset-assert 148)
   (jump-land-anim-end-frame  float    :offset-assert 152)
   (jump-height-min           meters   :offset-assert 156)
   (jump-height-factor        float    :offset-assert 160)
   (jump-start-anim-speed     float    :offset-assert 164)
   (shadow-max-y              meters   :offset-assert 168)
   (shadow-min-y              meters   :offset-assert 172)
   (shadow-locus-dist         meters   :offset-assert 176)
   (use-align                 symbol   :offset-assert 180)
   (draw-shadow               symbol   :offset-assert 184)
   (move-to-ground            symbol   :offset-assert 188)
   (hover-if-no-ground        symbol   :offset-assert 192)
   (use-momentum              symbol   :offset-assert 196)
   (use-flee                  symbol   :offset-assert 200)
   (use-proximity-notice      symbol   :offset-assert 204)
   (use-jump-blocked          symbol   :offset-assert 208)
   (use-jump-patrol           symbol   :offset-assert 212)
   (gnd-collide-with          uint64   :offset-assert 216)
   (debug-draw-neck           symbol   :offset-assert 224)
   (debug-draw-jump           symbol   :offset-assert 228)
   )
  :method-count-assert 9
  :size-assert         #xe8
  :flag-assert         #x9000000e8
  )


(deftype nav-enemy (process-drawable)
  ((collide-info        collide-shape-moving         :offset        112)
   (enemy-info          fact-info-enemy              :offset        144)
   (hit-from-dir        vector               :inline :offset-assert 176)
   (event-param-point   vector               :inline :offset-assert 192)
   (frustration-point   vector               :inline :offset-assert 208)
   (jump-dest           vector               :inline :offset-assert 224)
   (jump-trajectory     trajectory           :inline :offset-assert 240)
   (jump-time           uint64                       :offset-assert 280)
   (nav-info            nav-enemy-info               :offset-assert 288)
   (target-speed        float                        :offset-assert 292)
   (momentum-speed      float                        :offset-assert 296)
   (acceleration        float                        :offset-assert 300)
   (rotate-speed        float                        :offset-assert 304)
   (turn-time           int64                        :offset-assert 312)
   (frustration-time    int64                        :offset-assert 320)
   (speed-scale         float                        :offset-assert 328)
   (neck                joint-mod                    :offset-assert 332)
   (reaction-time       int64                        :offset-assert 336)
   (notice-time         int64                        :offset-assert 344)
   (state-timeout       int64                        :offset-assert 352)
   (free-time           int64                        :offset-assert 360)
   (touch-time          int64                        :offset-assert 368)
   (nav-enemy-flags     uint32                       :offset-assert 376)
   (incomming-attack-id handle                       :offset-assert 384)
   (jump-return-state   (state process)              :offset-assert 392)
   (rand-gen            random-generator             :offset-assert 396)
   )
  :heap-base #x120
  :method-count-assert 76
  :size-assert         #x190
  :flag-assert         #x4c01200190
  (:methods
    (nav-enemy-attack () _type_ :state 20)
    (nav-enemy-chase () _type_ :state 21)
    (nav-enemy-flee () _type_ :state 22)
    (nav-enemy-die () _type_ :state 23)
    (nav-enemy-fuel-cell () _type_ :state 24)
    (nav-enemy-give-up () _type_ :state 25)
    (nav-enemy-jump () _type_ :state 26)
    (nav-enemy-jump-land () _type_ :state 27)
    (nav-enemy-idle () _type_ :state 28)
    (nav-enemy-notice () _type_ :state 29)
    (nav-enemy-patrol () _type_ :state 30)
    (nav-enemy-stare () _type_ :state 31)
    (nav-enemy-stop-chase () _type_ :state 32)
    (nav-enemy-victory () _type_ :state 33)
    (dummy-34 (_type_) none 34)
    (nav-enemy-wait-for-cue () _type_ :state 35)
    (nav-enemy-jump-to-point () _type_ :state 36)
    (TODO-RENAME-37 (_type_) none 37)
    (TODO-RENAME-38 (_type_) none 38)
    (common-post (_type_) none 39)
    (dummy-40 (_type_) none 40)
    (dummy-41 (_type_) none 41)
    (TODO-RENAME-42 (_type_) int 42)
    (dummy-43 (_type_ process event-message-block) object 43)
    (dummy-44 (_type_ process event-message-block) object 44)
    (TODO-RENAME-45 (_type_ nav-enemy-info) none 45)
    (TODO-RENAME-46 (_type_ float) basic 46)
<<<<<<< HEAD
    (TODO-RENAME-47 (_type_) none 47)
    (TODO-RENAME-48 (_type_) none 48)
=======
    (initialize-collision (_type_) none 47)
    (TODO-RENAME-48 (_type_) none 48) ;; - Stubbed
>>>>>>> 56076caa
    (TODO-RENAME-49 (_type_ nav-enemy-info) float 49)
    (TODO-RENAME-50 (_type_ vector) symbol 50)
    (dummy-51 (_type_) float 51)
    (dummy-52 (_type_ vector) vector 52)
    (dummy-53 (_type_) symbol 53)
    (dummy-54 (_type_) none 54)
    (dummy-55 (_type_) none 55)
    (dummy-56 (_type_) none 56)
    (dummy-57 (_type_) none 57)
    (dummy-58 (_type_) none 58)
    (TODO-RENAME-59 (_type_) none 59)
    (dummy-60 (_type_) none 60)
    (dummy-61 (_type_) none 61)
    (dummy-62 (_type_) none 62)
    (dummy-63 (_type_) none 63)
    (dummy-64 (_type_) none 64)
    (dummy-65 (_type_) none 65)
    (dummy-66 (_type_) none 66)
    (dummy-67 (_type_) symbol 67)
    (dummy-68 (_type_) none 68)
    (dummy-69 (_type_) none 69)
    (dummy-70 (_type_) none 70)
    (dummy-71 (_type_) none 71)
    (dummy-72 (_type_ process event-message-block) object 72)
    (TODO-RENAME-73 (_type_ process) symbol 73)
    (nav-enemy-jump-blocked () _type_ :state 74)
    (dummy-75 (_type_) none 75)
    )
  )


0



<|MERGE_RESOLUTION|>--- conflicted
+++ resolved
@@ -132,13 +132,8 @@
     (dummy-44 (_type_ process event-message-block) object 44)
     (TODO-RENAME-45 (_type_ nav-enemy-info) none 45)
     (TODO-RENAME-46 (_type_ float) basic 46)
-<<<<<<< HEAD
-    (TODO-RENAME-47 (_type_) none 47)
-    (TODO-RENAME-48 (_type_) none 48)
-=======
     (initialize-collision (_type_) none 47)
     (TODO-RENAME-48 (_type_) none 48) ;; - Stubbed
->>>>>>> 56076caa
     (TODO-RENAME-49 (_type_ nav-enemy-info) float 49)
     (TODO-RENAME-50 (_type_ vector) symbol 50)
     (dummy-51 (_type_) float 51)
