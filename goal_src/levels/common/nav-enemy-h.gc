;;-*-Lisp-*-
(in-package goal)

;; name: nav-enemy-h.gc
;; name in dgo: nav-enemy-h
;; dgos: GAME, COMMON, L1

(declare-type nav-enemy process-drawable)
(define-extern nav-enemy-send-attack (function process touching-shapes-entry symbol object :behavior nav-enemy))
(define-extern nav-enemy-set-hit-from-direction (function process none :behavior nav-enemy))
(define-extern nav-enemy-get-new-patrol-point (function int :behavior nav-enemy))
(define-extern nav-enemy-test-point-near-nav-mesh? (function vector symbol :behavior nav-enemy))

;; DECOMP BEGINS

(deftype nav-enemy-info (basic)
  ((idle-anim                 int32    :offset-assert   4)
   (walk-anim                 int32    :offset-assert   8)
   (turn-anim                 int32    :offset-assert  12)
   (notice-anim               int32    :offset-assert  16)
   (run-anim                  int32    :offset-assert  20)
   (jump-anim                 int32    :offset-assert  24)
   (jump-land-anim            int32    :offset-assert  28)
   (victory-anim              int32    :offset-assert  32)
   (taunt-anim                int32    :offset-assert  36)
   (die-anim                  int32    :offset-assert  40)
   (neck-joint                int32    :offset-assert  44)
   (player-look-at-joint      int32    :offset-assert  48)
   (run-travel-speed          meters   :offset-assert  52)
   (run-rotate-speed          degrees  :offset-assert  56)
   (run-acceleration          meters   :offset-assert  60)
   (run-turn-time             seconds  :offset-assert  64)
   (walk-travel-speed         meters   :offset-assert  72)
   (walk-rotate-speed         degrees  :offset-assert  76)
   (walk-acceleration         meters   :offset-assert  80)
   (walk-turn-time            seconds  :offset-assert  88)
   (attack-shove-back         meters   :offset-assert  96)
   (attack-shove-up           meters   :offset-assert 100)
   (shadow-size               meters   :offset-assert 104)
   (notice-nav-radius         meters   :offset-assert 108)
   (nav-nearest-y-threshold   meters   :offset-assert 112)
   (notice-distance           meters   :offset-assert 116)
   (proximity-notice-distance meters   :offset-assert 120)
   (stop-chase-distance       meters   :offset-assert 124)
   (frustration-distance      meters   :offset-assert 128)
   (frustration-time          uint64   :offset-assert 136)
   (die-anim-hold-frame       float    :offset-assert 144)
   (jump-anim-start-frame     float    :offset-assert 148)
   (jump-land-anim-end-frame  float    :offset-assert 152)
   (jump-height-min           meters   :offset-assert 156)
   (jump-height-factor        float    :offset-assert 160)
   (jump-start-anim-speed     float    :offset-assert 164)
   (shadow-max-y              meters   :offset-assert 168)
   (shadow-min-y              meters   :offset-assert 172)
   (shadow-locus-dist         meters   :offset-assert 176)
   (use-align                 symbol   :offset-assert 180)
   (draw-shadow               symbol   :offset-assert 184)
   (move-to-ground            symbol   :offset-assert 188)
   (hover-if-no-ground        symbol   :offset-assert 192)
   (use-momentum              symbol   :offset-assert 196)
   (use-flee                  symbol   :offset-assert 200)
   (use-proximity-notice      symbol   :offset-assert 204)
   (use-jump-blocked          symbol   :offset-assert 208)
   (use-jump-patrol           symbol   :offset-assert 212)
   (gnd-collide-with          uint64   :offset-assert 216)
   (debug-draw-neck           symbol   :offset-assert 224)
   (debug-draw-jump           symbol   :offset-assert 228)
   )
  :method-count-assert 9
  :size-assert         #xe8
  :flag-assert         #x9000000e8
  )


(deftype nav-enemy (process-drawable)
  ((collide-info        collide-shape-moving         :offset        112)
   (enemy-info          fact-info-enemy              :offset        144)
   (hit-from-dir        vector               :inline :offset-assert 176)
   (event-param-point   vector               :inline :offset-assert 192)
   (frustration-point   vector               :inline :offset-assert 208)
   (jump-dest           vector               :inline :offset-assert 224)
   (jump-trajectory     trajectory           :inline :offset-assert 240)
   (jump-time           uint64                       :offset-assert 280)
   (nav-info            nav-enemy-info               :offset-assert 288)
   (target-speed        float                        :offset-assert 292)
   (momentum-speed      float                        :offset-assert 296)
   (acceleration        float                        :offset-assert 300)
   (rotate-speed        float                        :offset-assert 304)
   (turn-time           int64                        :offset-assert 312)
   (frustration-time    int64                        :offset-assert 320)
   (speed-scale         float                        :offset-assert 328)
   (neck                joint-mod                    :offset-assert 332)
   (reaction-time       int64                        :offset-assert 336)
   (notice-time         int64                        :offset-assert 344)
   (state-timeout       int64                        :offset-assert 352)
   (free-time           int64                        :offset-assert 360)
   (touch-time          int64                        :offset-assert 368)
   (nav-enemy-flags     uint32                       :offset-assert 376)
   (incomming-attack-id handle                       :offset-assert 384)
   (jump-return-state   (state process)              :offset-assert 392)
   (rand-gen            random-generator             :offset-assert 396)
   )
  :heap-base #x120
  :method-count-assert 76
  :size-assert         #x190
  :flag-assert         #x4c01200190
  (:methods
    (nav-enemy-attack () _type_ :state 20)
    (nav-enemy-chase () _type_ :state 21)
    (nav-enemy-flee () _type_ :state 22)
    (nav-enemy-die () _type_ :state 23)
    (nav-enemy-fuel-cell () _type_ :state 24)
    (nav-enemy-give-up () _type_ :state 25)
    (nav-enemy-jump () _type_ :state 26)
    (nav-enemy-jump-land () _type_ :state 27)
    (nav-enemy-idle () _type_ :state 28)
    (nav-enemy-notice () _type_ :state 29)
    (nav-enemy-patrol () _type_ :state 30)
    (nav-enemy-stare () _type_ :state 31)
    (nav-enemy-stop-chase () _type_ :state 32)
    (nav-enemy-victory () _type_ :state 33)
    (dummy-34 (_type_) none 34)
    (nav-enemy-wait-for-cue () _type_ :state 35)
    (nav-enemy-jump-to-point () _type_ :state 36)
    (TODO-RENAME-37 (_type_) none 37)
    (TODO-RENAME-38 (_type_) none 38)
    (common-post (_type_) none 39)
    (dummy-40 (_type_) none 40)
    (dummy-41 (_type_) none 41)
    (TODO-RENAME-42 (_type_) int 42)
    (dummy-43 (_type_ process event-message-block) object 43)
    (dummy-44 (_type_ process event-message-block) object 44)
    (TODO-RENAME-45 (_type_ nav-enemy-info) none 45)
    (TODO-RENAME-46 (_type_ float) basic 46)
    (initialize-collision (_type_) none 47)
    (TODO-RENAME-48 (_type_) none 48)
    (TODO-RENAME-49 (_type_ nav-enemy-info) float 49)
    (TODO-RENAME-50 (_type_ vector) symbol 50)
    (dummy-51 (_type_ vector) object 51)
    (dummy-52 (_type_ vector) object 52)
    (dummy-53 (_type_) symbol 53)
<<<<<<< HEAD
    (dummy-54 (_type_ vector) vector 54)
    (dummy-55 (_type_) symbol 55)
    (dummy-56 (_type_ symbol) object 56)
    (dummy-57 (_type_ float) float 57)
    (dummy-58 (_type_) none 58)
=======
    (dummy-54 (_type_) none 54)
    (dummy-55 (_type_) none 55)
    (set-jump-height-factor! (_type_ int) float 56)
    (dummy-57 (_type_) vector 57)
    (dummy-58 (_type_) vector 58)
>>>>>>> 8544e95b
    (TODO-RENAME-59 (_type_) none 59)
    (dummy-60 (_type_ object) symbol 60)
    (dummy-61 (_type_) none 61)
    (dummy-62 (_type_) none 62)
    (dummy-63 (_type_) none 63)
    (dummy-64 (_type_) none 64)
    (dummy-65 (_type_) none 65)
    (dummy-66 (_type_) none 66)
    (dummy-67 (_type_) symbol 67)
    (dummy-68 (_type_) none 68)
    (dummy-69 (_type_) none 69)
    (dummy-70 (_type_) none 70)
    (dummy-71 () _type_ :state 71)
    (nav-enemy-touch-handler (_type_ process event-message-block) object 72)
    (nav-enemy-attack-handler (_type_ process event-message-block) object 73)
    (nav-enemy-jump-blocked () _type_ :state 74)
    (dummy-75 (_type_) none 75)
    )
  )


0



<|MERGE_RESOLUTION|>--- conflicted
+++ resolved
@@ -139,19 +139,11 @@
     (dummy-51 (_type_ vector) object 51)
     (dummy-52 (_type_ vector) object 52)
     (dummy-53 (_type_) symbol 53)
-<<<<<<< HEAD
-    (dummy-54 (_type_ vector) vector 54)
-    (dummy-55 (_type_) symbol 55)
-    (dummy-56 (_type_ symbol) object 56)
-    (dummy-57 (_type_ float) float 57)
-    (dummy-58 (_type_) none 58)
-=======
     (dummy-54 (_type_) none 54)
     (dummy-55 (_type_) none 55)
     (set-jump-height-factor! (_type_ int) float 56)
     (dummy-57 (_type_) vector 57)
     (dummy-58 (_type_) vector 58)
->>>>>>> 8544e95b
     (TODO-RENAME-59 (_type_) none 59)
     (dummy-60 (_type_ object) symbol 60)
     (dummy-61 (_type_) none 61)
