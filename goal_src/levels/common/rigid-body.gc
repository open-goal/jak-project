;;-*-Lisp-*-
(in-package goal)

;; name: rigid-body.gc
;; name in dgo: rigid-body
;; dgos: GAME, COMMON, L1

;; DECOMP BEGINS

(defmethod clear-force-torque! rigid-body ((obj rigid-body))
  (set! (-> obj force quad) (-> *null-vector* quad))
  (set! (-> obj torque quad) (-> *null-vector* quad))
  0
  (none)
  )

(defmethod clear-momentum! rigid-body ((obj rigid-body))
  (set! (-> obj lin-momentum quad) (-> *null-vector* quad))
  (set! (-> obj ang-momentum quad) (-> *null-vector* quad))
  0
  (none)
  )

(defmethod TODO-RENAME-21 rigid-body ((obj rigid-body))
  (quaternion->matrix (-> obj matrix) (-> obj rotation))
  (TODO-RENAME-18 obj (-> obj matrix vector 3))
  0
  (none)
  )

(defmethod
  TODO-RENAME-22
  rigid-body
  ((obj rigid-body) (arg0 vector) (arg1 quaternion) (arg2 float) (arg3 float))
  (clear-force-torque! obj)
  (clear-momentum! obj)
  (vector+! (-> obj position) arg0 (-> obj cm-offset-joint))
  (quaternion-copy! (-> obj rotation) arg1)
  (quaternion-normalize! (-> obj rotation))
  (set! (-> obj lin-momentum-damping-factor) arg2)
  (set! (-> obj ang-momentum-damping-factor) arg3)
  (TODO-RENAME-21 obj)
  (set! (-> obj lin-velocity quad) (-> *null-vector* quad))
  (set! (-> obj ang-velocity quad) (-> *null-vector* quad))
  (set! (-> obj inv-i-world vector 0 quad) (the-as uint128 0))
  (set! (-> obj inv-i-world vector 1 quad) (the-as uint128 0))
  (set! (-> obj inv-i-world vector 2 quad) (the-as uint128 0))
  (set! (-> obj inv-i-world vector 3 quad) (the-as uint128 0))
  (set! (-> obj max-ang-velocity) 0.0)
  (set! (-> obj max-ang-momentum) 0.0)
  0
  (none)
  )

(defmethod
  TODO-RENAME-9
  rigid-body
  ((obj rigid-body) (arg0 float) (arg1 float) (arg2 float) (arg3 float))
  (set! (-> obj mass) arg0)
  (let ((f0-1 arg0))
   (set! (-> obj inv-mass) (/ 1.0 f0-1))
   )
  (matrix-identity! (-> obj inertial-tensor))
  (matrix-identity! (-> obj inv-inertial-tensor))
  (let* ((f0-4 arg0)
         (f1-1 12.0)
         (f0-5 (* f0-4 (/ 1.0 f1-1)))
         )
   (let* ((f1-4 arg2)
          (f1-6 (* f1-4 f1-4))
          (f2-1 arg3)
          )
    (set! (-> obj inertial-tensor vector 0 x) (* f0-5 (+ f1-6 (* f2-1 f2-1))))
    )
   (let* ((f1-9 arg1)
          (f1-11 (* f1-9 f1-9))
          (f2-4 arg3)
          )
    (set! (-> obj inertial-tensor vector 1 y) (* f0-5 (+ f1-11 (* f2-4 f2-4))))
    )
   (let* ((f1-14 arg1)
          (f1-16 (* f1-14 f1-14))
          (f2-7 arg2)
          )
    (set! (-> obj inertial-tensor vector 2 z) (* f0-5 (+ f1-16 (* f2-7 f2-7))))
    )
   )
  (let ((f0-7 (-> obj inertial-tensor vector 0 x)))
   (set! (-> obj inv-inertial-tensor vector 0 x) (/ 1.0 f0-7))
   )
  (let ((f0-10 (-> obj inertial-tensor vector 1 y)))
   (set! (-> obj inv-inertial-tensor vector 1 y) (/ 1.0 f0-10))
   )
  (let ((f0-13 (-> obj inertial-tensor vector 2 z)))
   (set! (-> obj inv-inertial-tensor vector 2 z) (/ 1.0 f0-13))
   )
  0
  (none)
  )

(defmethod
  TODO-RENAME-17
  rigid-body
  ((obj rigid-body) (arg0 vector) (arg1 vector))
  (let ((v1-1 (vector-! (new 'stack-no-clear 'vector) arg0 (-> obj position))))
   (vector-cross! arg1 (-> obj ang-velocity) v1-1)
   )
  (vector+! arg1 arg1 (-> obj lin-velocity))
  arg1
  )

(defun
  matrix-3x3-triple-transpose-product
  ((arg0 matrix) (arg1 matrix) (arg2 matrix))
  (let ((s2-0 (new 'stack-no-clear 'matrix))
        (s3-0 (new 'stack-no-clear 'matrix))
        )
   (matrix-transpose! s2-0 arg1)
   (cond
    (#t
     (matrix*! s3-0 arg1 arg2)
     (matrix*! arg0 s3-0 s2-0)
     )
    (else
     (matrix*! s3-0 s2-0 arg2)
     (matrix*! arg0 s3-0 arg1)
     )
    )
   )
  arg0
  )

(defmethod dummy-10 rigid-body ((obj rigid-body) (arg0 float))
  (vector+*! (-> obj lin-momentum) (-> obj lin-momentum) (-> obj force) arg0)
  (vector+*! (-> obj ang-momentum) (-> obj ang-momentum) (-> obj torque) arg0)
  (vector-float*!
   (-> obj lin-momentum)
   (-> obj lin-momentum)
   (-> obj lin-momentum-damping-factor)
   )
  (vector-float*!
   (-> obj ang-momentum)
   (-> obj ang-momentum)
   (-> obj ang-momentum-damping-factor)
   )
  (vector-float*! (-> obj lin-velocity) (-> obj lin-momentum) (-> obj inv-mass))
  (set! (-> obj matrix vector 3 quad) (-> *null-vector* quad))
  (matrix-3x3-triple-transpose-product
   (-> obj inv-i-world)
   (-> obj matrix)
   (-> obj inv-inertial-tensor)
   )
  (vector-rotate*!
   (-> obj ang-velocity)
   (-> obj ang-momentum)
   (-> obj inv-i-world)
   )
  (vector+*! (-> obj position) (-> obj position) (-> obj lin-velocity) arg0)
  (let ((s4-0 (new 'stack-no-clear 'quaternion)))
   (set! (-> (the-as vector (&-> s4-0 x)) quad) (-> obj ang-velocity quad))
   (set! (-> s4-0 w) 0.0)
   (quaternion*! s4-0 s4-0 (-> obj rotation))
   (quaternion-float*! s4-0 s4-0 0.5)
   (+! (-> obj rotation x) (* (-> s4-0 x) arg0))
   (+! (-> obj rotation y) (* (-> s4-0 y) arg0))
   (+! (-> obj rotation z) (* (-> s4-0 z) arg0))
   (+! (-> obj rotation w) (* (-> s4-0 w) arg0))
   )
  (quaternion-normalize! (-> obj rotation))
  (quaternion->matrix (-> obj matrix) (-> obj rotation))
  (TODO-RENAME-18 obj (-> obj matrix vector 3))
  0
  (none)
  )

(defmethod
  TODO-RENAME-13
  rigid-body
  ((obj rigid-body) (arg0 vector) (arg1 vector))
  (vector+! (-> obj force) (-> obj force) arg1)
  (let* ((v1-2 (vector-! (new 'stack-no-clear 'vector) arg0 (-> obj position)))
         (a1-2 (vector-cross! (new 'stack-no-clear 'vector) v1-2 arg1))
         )
   (vector+! (-> obj torque) (-> obj torque) a1-2)
   )
  0
  (none)
  )

(defmethod
  TODO-RENAME-16
  rigid-body
  ((obj rigid-body) (arg0 vector) (arg1 vector) (arg2 float))
  (vector+! (-> obj force) (-> obj force) arg1)
  (let* ((a0-3 (vector-! (new 'stack-no-clear 'vector) arg0 (-> obj position)))
         (s4-1 (vector-cross! (new 'stack-no-clear 'vector) a0-3 arg1))
         )
   (let ((f0-0 (vector-length a0-3)))
    (if (< arg2 f0-0)
     (vector-float*! s4-1 s4-1 (/ arg2 f0-0))
     )
    )
   (vector+! (-> obj torque) (-> obj torque) s4-1)
   )
  0
  (none)
  )

(defmethod
  TODO-RENAME-14
  rigid-body
  ((obj rigid-body) (arg0 vector) (arg1 vector))
  (let ((s5-0 (new 'stack-no-clear 'vector))
        (s4-0 (new 'stack-no-clear 'vector))
        )
   (vector-rotate*! s4-0 arg1 (-> obj matrix))
   (vector-rotate*! s5-0 arg0 (-> obj matrix))
   (vector+! s5-0 s5-0 (-> obj position))
   (TODO-RENAME-13 obj s5-0 s4-0)
   )
  0
  (none)
  )

(defmethod TODO-RENAME-15 rigid-body ((obj rigid-body) (arg0 vector))
  (vector+! (-> obj force) (-> obj force) arg0)
  0
  (none)
  )

(defmethod TODO-RENAME-18 rigid-body ((obj rigid-body) (arg0 vector))
  (let ((gp-0 (new 'stack-no-clear 'vector)))
   (vector-rotate*! gp-0 (-> obj cm-offset-joint) (-> obj matrix))
   (vector-! arg0 (-> obj position) gp-0)
   )
  arg0
  )

(defmethod dummy-19 rigid-body ((obj rigid-body))
  (format
   #t
   "  force ~M ~M ~M"
   (-> obj force x)
   (-> obj force y)
   (-> obj force z)
   )
  (format
   #t
   "  torque ~f ~f ~f~%"
   (-> obj torque x)
   (-> obj torque y)
   (-> obj torque z)
   )
  (format
   #t
   "  position ~M ~M ~M"
   (-> obj position x)
   (-> obj position y)
   (-> obj position z)
   )
  (format
   #t
   "  rotation ~f ~f ~f ~f~%"
   (-> obj rotation x)
   (-> obj rotation y)
   (-> obj rotation z)
   (-> obj rotation w)
   )
  (format
   #t
   "  lin-mom ~M ~M ~M"
   (-> obj lin-momentum x)
   (-> obj lin-momentum y)
   (-> obj lin-momentum z)
   )
  (format
   #t
   "  ang-mom ~f ~f ~f~%"
   (-> obj ang-momentum x)
   (-> obj ang-momentum y)
   (-> obj ang-momentum z)
   )
  (format
   #t
   "  lin-vel ~M ~M ~M"
   (-> obj lin-velocity x)
   (-> obj lin-velocity y)
   (-> obj lin-velocity z)
   )
  (format
   #t
   "  ang-vel ~f ~f ~f~%"
   (-> obj ang-velocity x)
   (-> obj ang-velocity y)
   (-> obj ang-velocity z)
   )
  0
  (none)
  )

(defmethod dummy-20 rigid-body ((obj rigid-body))
  (format
   #t
   "  force ~M ~M ~M"
   (-> obj force x)
   (-> obj force y)
   (-> obj force z)
   )
  (format
   #t
   "  torque ~f ~f ~f~%"
   (-> obj torque x)
   (-> obj torque y)
   (-> obj torque z)
   )
  0
  (none)
  )

(deftype rigid-body-platform-constants (structure)
  ((drag-factor           float   :offset-assert   0)
   (buoyancy-factor       float   :offset-assert   4)
   (max-buoyancy-depth    meters  :offset-assert   8)
   (gravity-factor        float   :offset-assert  12)
   (gravity               meters  :offset-assert  16)
   (player-weight         meters  :offset-assert  20)
   (player-bonk-factor    float   :offset-assert  24)
   (player-dive-factor    float   :offset-assert  28)
   (player-force-distance meters  :offset-assert  32)
   (player-force-clamp    meters  :offset-assert  36)
   (player-force-timeout  uint64  :offset-assert  40)
   (explosion-force       meters  :offset-assert  48)
   (linear-damping        float   :offset-assert  52)
   (angular-damping       float   :offset-assert  56)
   (control-point-count   int32   :offset-assert  60)
   (mass                  float   :offset-assert  64)
   (inertial-tensor-x     meters  :offset-assert  68)
   (inertial-tensor-y     meters  :offset-assert  72)
   (inertial-tensor-z     meters  :offset-assert  76)
   (cm-joint-x            meters  :offset-assert  80)
   (cm-joint-y            meters  :offset-assert  84)
   (cm-joint-z            meters  :offset-assert  88)
   (idle-distance         meters  :offset-assert  92)
   (platform              symbol  :offset-assert  96)
   (sound-name            symbol  :offset-assert 100)
   )
  :method-count-assert 9
  :size-assert         #x68
  :flag-assert         #x900000068
  )


(deftype rigid-body-control-point-inline-array (inline-array-class)
  ((data rigid-body-control-point :inline :dynamic :offset  16)
   )
  :method-count-assert 9
  :size-assert         #x10
  :flag-assert         #x900000010
  )


(set! (-> rigid-body-control-point-inline-array heap-base) (the-as uint 48))

(deftype rigid-body-platform (process-drawable)
  ((root-overlay          collide-shape-moving                          :offset        112)
   (info                  rigid-body-platform-constants                 :offset-assert 176)
   (rbody                 rigid-body                            :inline :offset-assert 192)
   (control-point-array   rigid-body-control-point-inline-array         :offset-assert 616)
   (player-velocity       vector                                :inline :offset-assert 624)
   (player-velocity-prev  vector                                :inline :offset-assert 640)
   (player-force-position vector                                :inline :offset-assert 656)
   (player-force          vector                                :inline :offset-assert 672)
   (sim-time-remaining    float                                         :offset-assert 688)
   (float-height-offset   float                                         :offset-assert 692)
   (player-attack-id      int32                                         :offset-assert 696)
   (player-bonk-timeout   int64                                         :offset-assert 704)
   (water-anim            water-anim                                    :offset-assert 712)
   (player-contact        basic                                         :offset-assert 716)
   (player-impulse        collide-shape-prim-mesh                       :offset-assert 720)
   )
  :heap-base #x270
  :method-count-assert 35
  :size-assert         #x2d4
  :flag-assert         #x23027002d4
  (:methods
    (rigid-body-platform-idle () _type_ :state 20)
    (rigid-body-platform-float () _type_ :state 21)
    (TODO-RENAME-22 (_type_ vector float) float 22)
<<<<<<< HEAD
    (TODO-RENAME-23 (_type_ basic) none 23)
    (TODO-RENAME-24 (_type_ rigid-body-control-point basic) none 24)
=======
    (TODO-RENAME-23 (_type_ float) none 23)
    (TODO-RENAME-24 (_type_ rigid-body-control-point float) none 24)
>>>>>>> 45318be0
    (TODO-RENAME-25 (_type_) none 25)
    (TODO-RENAME-26 (_type_) none 26)
    (TODO-RENAME-27 (_type_ vector) none 27)
    (TODO-RENAME-28 (_type_) none 28)
    (TODO-RENAME-29 (_type_ rigid-body-platform-constants) none 29)
    (TODO-RENAME-30 (_type_) none 30)
    (TODO-RENAME-31 (_type_) none 31)
    (dummy-32 (_type_) sound-id 32)
    (dummy-33 (_type_) object 33)
    (TODO-RENAME-34 (_type_) none 34)
    )
  )


(defmethod relocate rigid-body-platform ((obj rigid-body-platform) (arg0 int))
  (if (nonzero? (-> obj control-point-array))
   (set!
    (-> obj control-point-array)
    (the-as
     rigid-body-control-point-inline-array
     (+ (the-as int (-> obj control-point-array)) arg0)
     )
    )
   )
  (the-as
   rigid-body-platform
   ((the-as
     (function process-drawable int process-drawable)
     (find-parent-method rigid-body-platform 7)
     )
    obj
    arg0
    )
   )
  )

(defmethod
  TODO-RENAME-22
  rigid-body-platform
  ((obj rigid-body-platform) (arg0 vector) (arg1 float))
  (let ((v1-0 (-> obj water-anim)))
   0.0
   (+ (the-as float (cond
                     (v1-0
                      (let* ((a2-1 v1-0)
                             (a0-1 (if a2-1
                                    (-> a2-1 ppointer-water-anim 3)
                                    )
                              )
                             )
                       (if a0-1
                        (get-ripple-height a0-1 arg0)
                        (-> v1-0 ppointer-water-anim 9)
                        )
                       )
                      )
                     (else
                      (ocean-get-height arg0)
                      )
                     )
       )
    (-> obj float-height-offset)
    )
   )
  )

(defmethod
  TODO-RENAME-24
  rigid-body-platform
<<<<<<< HEAD
  ((obj rigid-body-platform) (arg0 rigid-body-control-point) (arg1 basic))
  (set!
   (-> arg0 world-pos w)
   (TODO-RENAME-22 obj (-> arg0 world-pos) (the-as float arg1))
   )
=======
  ((obj rigid-body-platform) (arg0 rigid-body-control-point) (arg1 float))
  (set! (-> arg0 world-pos w) (TODO-RENAME-22 obj (-> arg0 world-pos) arg1))
>>>>>>> 45318be0
  (let* ((s4-0 (new 'stack-no-clear 'vector))
         (f0-2 (- (-> arg0 world-pos w) (-> arg0 world-pos y)))
         (f30-0 (/ f0-2 (-> obj info max-buoyancy-depth)))
         )
   (when (< 0.0 f0-2)
    (vector-float*!
     s4-0
     *y-vector*
     (*
      (-> obj rbody mass)
      (fmin 1.0 f30-0)
      (/ (-> obj info gravity) (the float (-> obj info control-point-count)))
      (-> obj info gravity-factor)
      (-> obj info buoyancy-factor)
      )
     )
    (TODO-RENAME-13 (-> obj rbody) (-> arg0 world-pos) s4-0)
    (vector-float*!
     s4-0
     (-> arg0 velocity)
     (* -1.0 (-> obj info drag-factor) (fmin 1.0 f30-0))
     )
    (TODO-RENAME-13 (-> obj rbody) (-> arg0 world-pos) s4-0)
    )
   )
  0
  0
  (none)
  )

(defmethod TODO-RENAME-25 rigid-body-platform ((obj rigid-body-platform))
  (when (or (-> obj player-impulse) (-> obj player-contact))
   (set! (-> obj player-impulse) #f)
   (TODO-RENAME-16
    (-> obj rbody)
    (-> obj player-force-position)
    (-> obj player-force)
    (-> obj info player-force-distance)
    )
   )
  0
  (none)
  )

(defmethod TODO-RENAME-26 rigid-body-platform ((obj rigid-body-platform))
  (let ((a1-0 (new 'stack-no-clear 'vector)))
   (vector-float*!
    a1-0
    *y-vector*
    (*
     -1.0
     (-> obj info gravity-factor)
     (-> obj info gravity)
     (-> obj rbody mass)
     )
    )
   (TODO-RENAME-15 (-> obj rbody) a1-0)
   )
  0
  (none)
  )

(defmethod
  TODO-RENAME-27
  rigid-body-platform
  ((obj rigid-body-platform) (arg0 vector))
  (let ((gp-0 (new 'stack-no-clear 'vector)))
   (vector-! gp-0 arg0 (-> obj rbody position))
   (set! (-> gp-0 y) 0.0)
   (let* ((f0-1 (vector-length gp-0))
          (f1-1 (* 10.0 (fmax 0.0 (fmin 4096.0 (+ -4096.0 f0-1)))))
          )
    (when (< 0.0 f1-1)
     (vector-float*! gp-0 gp-0 (/ f1-1 f0-1))
     (TODO-RENAME-15 (-> obj rbody) gp-0)
     )
    )
   )
  0
  (none)
  )

(defmethod
  TODO-RENAME-23
  rigid-body-platform
  ((obj rigid-body-platform) (arg0 float))
  (let ((s4-0 (-> obj rbody matrix)))
   (dotimes (s3-0 (-> obj info control-point-count))
    (let ((s2-0 (-> obj control-point-array data s3-0)))
     (vector-matrix*! (-> s2-0 world-pos) (-> s2-0 local-pos) s4-0)
     (TODO-RENAME-17 (-> obj rbody) (-> s2-0 world-pos) (-> s2-0 velocity))
     (TODO-RENAME-24 obj s2-0 arg0)
     )
    )
   )
  (TODO-RENAME-26 obj)
  (TODO-RENAME-25 obj)
  0
  (none)
  )

(defmethod TODO-RENAME-28 rigid-body-platform ((obj rigid-body-platform))
  (if (-> obj info platform)
   (dummy-35 (-> obj root-overlay))
   )
  (set! (-> obj player-velocity-prev quad) (-> obj player-velocity quad))
  (if *target*
   (set! (-> obj player-velocity quad) (-> *target* control transv quad))
   (set! (-> obj player-velocity quad) (-> *null-vector* quad))
   )
  (+!
   (-> obj sim-time-remaining)
   (*
    0.0033333334
    (the
     float
     (- (-> *display* base-frame-counter) (-> *display* old-base-frame-counter))
     )
    )
   )
  (let ((f30-0 0.016666668)
        (f28-0
         (*
          0.0033333334
          (the float (logand #xffffff (-> *display* base-frame-counter)))
          )
         )
        )
   (while (>= (-> obj sim-time-remaining) (* 0.5 f30-0))
    (clear-force-torque! (-> obj rbody))
    (TODO-RENAME-23 obj f28-0)
    (dummy-10 (-> obj rbody) f30-0)
    (set! (-> obj sim-time-remaining) (- (-> obj sim-time-remaining) f30-0))
    )
   )
  (set! (-> obj player-contact) #f)
  0
  (none)
  )

(defbehavior
  rigid-body-platform-event-handler rigid-body-platform
  ((arg0 process) (arg1 int) (arg2 symbol) (arg3 event-message-block))
  (case arg2 
   (('bonk)
     (when
      (>=
       (- (-> *display* base-frame-counter) (-> self player-bonk-timeout))
       (the-as int (-> self info player-force-timeout))
       )
      (set! (-> self player-bonk-timeout) (-> *display* base-frame-counter))
      (let* ((s5-0 arg0)
             (v1-7
              (if
               (and
                (nonzero? s5-0)
                (type-type? (-> s5-0 type) process-drawable)
                )
               s5-0
               )
              )
             )
       (when v1-7
        (set! (-> self player-impulse) (the-as collide-shape-prim-mesh #t))
        (set!
         (-> self player-force-position quad)
         (-> (the-as process-drawable v1-7) root trans quad)
         )
        (let
         ((f0-4
           (fmin
            (*
             0.00012207031
             (the-as float (-> arg3 param 1))
             (-> self info player-bonk-factor)
             (-> self info player-weight)
             )
            (-> self info player-force-clamp)
            )
           )
          )
         (vector-float*! (-> self player-force) *y-vector* (- f0-4))
         )
        )
       )
      )
     )
   (('attack)
    (let ((v1-16 (-> arg3 param 2)))
     (when (!= v1-16 (-> self player-attack-id))
      (set! (-> self player-attack-id) (the-as int v1-16))
<<<<<<< HEAD
      (the-as vector (cond
                      ((= (-> arg3 param 1) 'flop)
                       (when
                        (>=
                         (-
                          (-> *display* base-frame-counter)
                          (-> self player-bonk-timeout)
                          )
                         (the-as int (-> self info player-force-timeout))
                         )
                        (set!
                         (-> self player-bonk-timeout)
                         (-> *display* base-frame-counter)
                         )
                        (let* ((gp-1 arg0)
                               (v1-24
                                (if
                                 (and
                                  (nonzero? gp-1)
                                  (type-type? (-> gp-1 type) process-drawable)
                                  )
                                 gp-1
                                 )
                                )
                               )
                         (when v1-24
                          (set!
                           (-> self player-impulse)
                           (the-as collide-shape-prim-mesh #t)
                           )
                          (set!
                           (-> self player-force-position quad)
                           (-> (the-as process-drawable v1-24) root trans quad)
                           )
                          (let
                           ((f0-9
                             (fmin
                              (*
                               16.0
                               (-> self info player-weight)
                               (-> self info player-dive-factor)
                               )
                              (-> self info player-force-clamp)
                              )
                             )
                            )
                           (vector-float*!
                            (-> self player-force)
                            *y-vector*
                            (- f0-9)
                            )
                           )
                          )
                         )
                        )
                       )
                      ((= (-> arg3 param 1) 'explode)
                       (let* ((gp-2 arg0)
                              (v1-34
                               (if
                                (and
                                 (nonzero? gp-2)
                                 (type-type? (-> gp-2 type) process-drawable)
                                 )
                                gp-2
                                )
                               )
                              )
                        (when v1-34
                         (set!
                          (-> self player-impulse)
                          (the-as collide-shape-prim-mesh #t)
                          )
                         (set!
                          (-> self player-force-position quad)
                          (-> (the-as process-drawable v1-34) root trans quad)
                          )
                         (vector-!
                          (-> self player-force)
                          (-> self rbody position)
                          (-> (the-as process-drawable v1-34) root trans)
                          )
                         (vector-normalize!
                          (-> self player-force)
                          (-> self info explosion-force)
                          )
                         )
                        )
                       )
                      (else
                       (the-as vector #f)
                       )
                      )
=======
      (cond
       ((= (-> arg3 param 1) 'flop)
        (when
         (>=
          (- (-> *display* base-frame-counter) (-> self player-bonk-timeout))
          (the-as int (-> self info player-force-timeout))
          )
         (set! (-> self player-bonk-timeout) (-> *display* base-frame-counter))
         (let* ((gp-1 arg0)
                (v1-24
                 (if
                  (and
                   (nonzero? gp-1)
                   (type-type? (-> gp-1 type) process-drawable)
                   )
                  gp-1
                  )
                 )
                )
          (when v1-24
           (set! (-> self player-impulse) (the-as collide-shape-prim-mesh #t))
           (set!
            (-> self player-force-position quad)
            (-> (the-as process-drawable v1-24) root trans quad)
            )
           (let
            ((f0-9
              (fmin
               (*
                16.0
                (-> self info player-weight)
                (-> self info player-dive-factor)
                )
               (-> self info player-force-clamp)
               )
              )
             )
            (vector-float*! (-> self player-force) *y-vector* (- f0-9))
            )
           )
          )
         )
        )
       ((= (-> arg3 param 1) 'explode)
        (let* ((gp-2 arg0)
               (v1-34
                (if
                 (and
                  (nonzero? gp-2)
                  (type-type? (-> gp-2 type) process-drawable)
                  )
                 gp-2
                 )
                )
               )
         (when v1-34
          (set! (-> self player-impulse) (the-as collide-shape-prim-mesh #t))
          (set!
           (-> self player-force-position quad)
           (-> (the-as process-drawable v1-34) root trans quad)
           )
          (vector-!
           (-> self player-force)
           (-> self rbody position)
           (-> (the-as process-drawable v1-34) root trans)
           )
          (vector-normalize!
           (-> self player-force)
           (-> self info explosion-force)
           )
          )
         )
        )
       (else
        (the-as vector #f)
        )
>>>>>>> 45318be0
       )
      )
     )
    )
   (('impulse)
    (let ((s5-1 arg0))
     (when
      (if (and (nonzero? s5-1) (type-type? (-> s5-1 type) process-drawable))
       s5-1
       )
      (set! (-> self player-impulse) (the-as collide-shape-prim-mesh #t))
      (set! (-> self player-force-position quad) (-> self rbody position quad))
      (let ((v0-0 (-> self player-force)))
       (set! (-> v0-0 quad) (-> (the-as vector (-> arg3 param 0)) quad))
       v0-0
       )
      )
     )
    )
   (('edge-grabbed)
    (let ((v1-44 (-> arg3 param 0)))
     (when (not (-> self player-impulse))
      (set! (-> self player-contact) #t)
      (set!
       (-> self player-force-position quad)
       (-> (the-as vector (+ v1-44 32)) quad)
       )
      (vector-float*!
       (-> self player-force)
       *y-vector*
       (* -1.0 (-> self info player-weight))
       )
      )
     )
    )
   (('ridden)
    (let ((v1-48 (the-as object (-> arg3 param 0))))
     (when (the-as uint v1-48)
      (let ((v1-50 (handle->process (-> (the-as (pointer handle) v1-48) 0))))
       (when
        (and
         v1-50
         (= v1-50 *target*)
         (!= (-> *target* control unknown-surface00 mode) 'swim)
         )
        (when (not (-> self player-impulse))
         (set! (-> self player-contact) #t)
         (set!
          (-> self player-force-position quad)
          (-> (the-as process-drawable v1-50) root trans quad)
          )
         (set! (-> self player-force quad) (-> *null-vector* quad))
         (vector+*!
          (-> self player-force)
          (-> self player-force)
          *y-vector*
          (* -1.0 (-> self info player-weight))
          )
         )
        )
       )
      )
     )
    )
   )
  )

(defbehavior rigid-body-platform-post rigid-body-platform ()
  (set!
   (-> self rbody lin-momentum-damping-factor)
   (-> self info linear-damping)
   )
  (set!
   (-> self rbody ang-momentum-damping-factor)
   (-> self info angular-damping)
   )
  (if (-> self player-impulse)
   (sound-play-by-name
    (string->sound-name (the-as string (-> self info sound-name)))
    (new-sound-id)
    1024
    0
    0
    (the-as uint 1)
    (the-as vector #t)
    )
   )
  (TODO-RENAME-28 self)
  (quaternion-copy! (-> self root-overlay quat) (-> self rbody rotation))
  (TODO-RENAME-18 (-> self rbody) (-> self root-overlay trans))
  (if (-> self info platform)
   (rider-post)
   (transform-post)
   )
  )

(defstate rigid-body-platform-idle (rigid-body-platform)
  :virtual #t
  :trans
  (behavior ()
   (if
    (and
     *target*
     (>=
      (-> self info idle-distance)
      (vector-vector-distance
       (-> self root-overlay trans)
       (-> *target* control trans)
       )
      )
     )
    (go-virtual rigid-body-platform-float)
    )
   (none)
   )
  :code
  (behavior ()
   (while #t
    (suspend)
    )
   (none)
   )
  :post
  (the-as (function none :behavior rigid-body-platform) ja-post)
  )

(defstate rigid-body-platform-float (rigid-body-platform)
  :virtual #t
  :event
  rigid-body-platform-event-handler
  :trans
  (behavior ()
   (if
    (or
     (not *target*)
     (<
      (-> self info idle-distance)
      (vector-vector-distance
       (-> self root-overlay trans)
       (-> *target* control trans)
       )
      )
     )
    (go-virtual rigid-body-platform-idle)
    )
   (none)
   )
  :code
  (behavior ()
   (while #t
    (suspend)
    )
   (none)
   )
  :post
  (the-as
   (function none :behavior rigid-body-platform)
   rigid-body-platform-post
   )
  )

(defmethod
  TODO-RENAME-29
  rigid-body-platform
  ((obj rigid-body-platform) (arg0 rigid-body-platform-constants))
  (set! (-> obj info) arg0)
  (set!
   (-> obj control-point-array)
   (new
    'process
    'rigid-body-control-point-inline-array
    (-> obj info control-point-count)
    )
   )
  (logior! (-> obj skel status) 1)
  (dummy-47 (-> obj root-overlay))
  (set-vector!
   (-> obj rbody cm-offset-joint)
   (-> obj info cm-joint-x)
   (-> obj info cm-joint-y)
   (-> obj info cm-joint-z)
   1.0
   )
  (TODO-RENAME-22
   (-> obj rbody)
   (-> obj root-overlay trans)
   (-> obj root-overlay quat)
   (-> obj info linear-damping)
   (-> obj info angular-damping)
   )
  (TODO-RENAME-9
   (-> obj rbody)
   (-> obj info mass)
   (-> obj info inertial-tensor-x)
   (-> obj info inertial-tensor-y)
   (-> obj info inertial-tensor-z)
   )
  (set! (-> obj player-impulse) #f)
  (set! (-> obj player-contact) #f)
  (set! (-> obj player-bonk-timeout) (-> *display* base-frame-counter))
  (set! (-> obj player-force quad) (-> *null-vector* quad))
  (set! (-> obj player-velocity quad) (-> *null-vector* quad))
  (set! (-> obj player-velocity-prev quad) (-> *null-vector* quad))
  (set!
   (-> obj water-anim)
   (the-as water-anim (entity-actor-lookup (-> obj entity) 'water-actor 0))
   )
  0
  (none)
  )

(defmethod TODO-RENAME-30 rigid-body-platform ((obj rigid-body-platform))
  (let
   ((s5-0
     (new 'process 'collide-shape-moving obj (collide-list-enum hit-by-player))
     )
    )
   (set! (-> s5-0 dynam) (copy *standard-dynamics* 'process))
   (set! (-> s5-0 reaction) default-collision-reaction)
   (set! (-> s5-0 no-reaction) nothing)
   (dummy-29 s5-0 1)
   (let
    ((s4-0
      (new
       'process
       'collide-shape-prim-mesh
       s5-0
       (the-as uint 0)
       (the-as uint 0)
       )
      )
     )
    (set! (-> s4-0 prim-core collide-as) (the-as uint 2048))
    (set! (-> s4-0 collide-with) (the-as uint 16))
    (set! (-> s4-0 prim-core action) (the-as uint 3))
    (set! (-> s4-0 prim-core offense) 4)
    (set! (-> s4-0 transform-index) 0)
    (set-vector! (-> s4-0 local-sphere) 0.0 0.0 0.0 20480.0)
    )
   (dummy-46 s5-0)
   (set! (-> s5-0 nav-radius) (* 0.75 (-> s5-0 root-prim local-sphere w)))
   (dummy-50 s5-0)
   (set! (-> obj root-overlay) s5-0)
   )
  0
  (none)
  )

(define
  *rigid-body-platform-constants*
  (new 'static 'rigid-body-platform-constants
   :drag-factor 0.8
   :buoyancy-factor 1.5
   :max-buoyancy-depth (meters 1.5)
   :gravity-factor 1.0
   :gravity (meters 10.0)
   :player-weight (meters 6.6)
   :player-bonk-factor 1.0
   :player-dive-factor 1.0
   :player-force-distance (meters 1000.0)
   :player-force-clamp (meters 1000000.0)
   :player-force-timeout #x1e
   :explosion-force (meters 1000.0)
   :linear-damping 1.0
   :angular-damping 1.0
   :control-point-count 1
   :mass 2.0
   :inertial-tensor-x (meters 3.0)
   :inertial-tensor-y (meters 2.0)
   :inertial-tensor-z (meters 3.0)
   :idle-distance (meters 50.0)
   :platform #t
   :sound-name #f
   )
  )

(defmethod TODO-RENAME-34 rigid-body-platform ((obj rigid-body-platform))
  (go (method-of-object obj rigid-body-platform-idle))
  0
  (none)
  )

(defmethod TODO-RENAME-31 rigid-body-platform ((obj rigid-body-platform))
  (set! (-> obj float-height-offset) 0.0)
  (TODO-RENAME-29 obj *rigid-body-platform-constants*)
  (let ((s5-0 (-> obj info control-point-count)))
   (dotimes (s4-0 s5-0)
    (let ((s3-0 (-> obj control-point-array data s4-0)))
     (let ((f30-0 (* 65536.0 (/ (the float s4-0) (the float s5-0)))))
      (set! (-> s3-0 local-pos x) (* 12288.0 (sin f30-0)))
      (set! (-> s3-0 local-pos y) -10240.0)
      (set! (-> s3-0 local-pos z) (* 12288.0 (cos f30-0)))
      )
     (set! (-> s3-0 local-pos w) 1.0)
     )
    )
   )
  0
  (none)
  )

(defmethod
  copy-defaults!
  rigid-body-platform
  ((obj rigid-body-platform) (arg0 res-lump))
  (set! (-> obj mask) (logior (process-mask platform) (-> obj mask)))
  (TODO-RENAME-30 obj)
  (process-drawable-from-entity! obj arg0)
  (TODO-RENAME-31 obj)
  (TODO-RENAME-34 obj)
  0
  (none)
  )



<|MERGE_RESOLUTION|>--- conflicted
+++ resolved
@@ -386,13 +386,8 @@
     (rigid-body-platform-idle () _type_ :state 20)
     (rigid-body-platform-float () _type_ :state 21)
     (TODO-RENAME-22 (_type_ vector float) float 22)
-<<<<<<< HEAD
-    (TODO-RENAME-23 (_type_ basic) none 23)
-    (TODO-RENAME-24 (_type_ rigid-body-control-point basic) none 24)
-=======
     (TODO-RENAME-23 (_type_ float) none 23)
     (TODO-RENAME-24 (_type_ rigid-body-control-point float) none 24)
->>>>>>> 45318be0
     (TODO-RENAME-25 (_type_) none 25)
     (TODO-RENAME-26 (_type_) none 26)
     (TODO-RENAME-27 (_type_ vector) none 27)
@@ -462,16 +457,8 @@
 (defmethod
   TODO-RENAME-24
   rigid-body-platform
-<<<<<<< HEAD
-  ((obj rigid-body-platform) (arg0 rigid-body-control-point) (arg1 basic))
-  (set!
-   (-> arg0 world-pos w)
-   (TODO-RENAME-22 obj (-> arg0 world-pos) (the-as float arg1))
-   )
-=======
   ((obj rigid-body-platform) (arg0 rigid-body-control-point) (arg1 float))
   (set! (-> arg0 world-pos w) (TODO-RENAME-22 obj (-> arg0 world-pos) arg1))
->>>>>>> 45318be0
   (let* ((s4-0 (new 'stack-no-clear 'vector))
          (f0-2 (- (-> arg0 world-pos w) (-> arg0 world-pos y)))
          (f30-0 (/ f0-2 (-> obj info max-buoyancy-depth)))
@@ -663,101 +650,6 @@
     (let ((v1-16 (-> arg3 param 2)))
      (when (!= v1-16 (-> self player-attack-id))
       (set! (-> self player-attack-id) (the-as int v1-16))
-<<<<<<< HEAD
-      (the-as vector (cond
-                      ((= (-> arg3 param 1) 'flop)
-                       (when
-                        (>=
-                         (-
-                          (-> *display* base-frame-counter)
-                          (-> self player-bonk-timeout)
-                          )
-                         (the-as int (-> self info player-force-timeout))
-                         )
-                        (set!
-                         (-> self player-bonk-timeout)
-                         (-> *display* base-frame-counter)
-                         )
-                        (let* ((gp-1 arg0)
-                               (v1-24
-                                (if
-                                 (and
-                                  (nonzero? gp-1)
-                                  (type-type? (-> gp-1 type) process-drawable)
-                                  )
-                                 gp-1
-                                 )
-                                )
-                               )
-                         (when v1-24
-                          (set!
-                           (-> self player-impulse)
-                           (the-as collide-shape-prim-mesh #t)
-                           )
-                          (set!
-                           (-> self player-force-position quad)
-                           (-> (the-as process-drawable v1-24) root trans quad)
-                           )
-                          (let
-                           ((f0-9
-                             (fmin
-                              (*
-                               16.0
-                               (-> self info player-weight)
-                               (-> self info player-dive-factor)
-                               )
-                              (-> self info player-force-clamp)
-                              )
-                             )
-                            )
-                           (vector-float*!
-                            (-> self player-force)
-                            *y-vector*
-                            (- f0-9)
-                            )
-                           )
-                          )
-                         )
-                        )
-                       )
-                      ((= (-> arg3 param 1) 'explode)
-                       (let* ((gp-2 arg0)
-                              (v1-34
-                               (if
-                                (and
-                                 (nonzero? gp-2)
-                                 (type-type? (-> gp-2 type) process-drawable)
-                                 )
-                                gp-2
-                                )
-                               )
-                              )
-                        (when v1-34
-                         (set!
-                          (-> self player-impulse)
-                          (the-as collide-shape-prim-mesh #t)
-                          )
-                         (set!
-                          (-> self player-force-position quad)
-                          (-> (the-as process-drawable v1-34) root trans quad)
-                          )
-                         (vector-!
-                          (-> self player-force)
-                          (-> self rbody position)
-                          (-> (the-as process-drawable v1-34) root trans)
-                          )
-                         (vector-normalize!
-                          (-> self player-force)
-                          (-> self info explosion-force)
-                          )
-                         )
-                        )
-                       )
-                      (else
-                       (the-as vector #f)
-                       )
-                      )
-=======
       (cond
        ((= (-> arg3 param 1) 'flop)
         (when
@@ -834,7 +726,6 @@
        (else
         (the-as vector #f)
         )
->>>>>>> 45318be0
        )
       )
      )
