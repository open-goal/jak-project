;;-*-Lisp-*-
(in-package goal)

;; name: ogre-obs.gc
;; name in dgo: ogre-obs
;; dgos: L1, OGR

(define-extern *shortcut-boulder-whole-sg* skeleton-group)
(define-extern *shortcut-boulder-broken-sg* skeleton-group)
(define-extern *ogre-bridgeend-sg* skeleton-group)
(define-extern *ogre-bridge-sg* skeleton-group)
(define-extern *ogre-isle-d-sg* skeleton-group)
(define-extern *ogre-isle-b-sg* skeleton-group)
(define-extern *ogre-step-b-sg* skeleton-group)
(define-extern *ogre-step-c-sg* skeleton-group)
(define-extern *ogre-step-a-sg* skeleton-group)
(define-extern *tntbarrel-sg* skeleton-group)
(define-extern *med-res-snow-sg* skeleton-group)
(define-extern *ogre-isle-a-sg* skeleton-group)
(define-extern *ogre-isle-c-sg* skeleton-group)

(declare-type ogre-bridgeend process-drawable)
(declare-type ogre-bridge process-drawable)
(declare-type shortcut-boulder process-drawable)

(define-extern ogre-bridgeend-idle (state ogre-bridgeend)) ;; unknown type
(define-extern ogre-bridge-activated (state ogre-bridge)) ;; unknown type
(define-extern ogre-bridge-idle (state ogre-bridge)) ;; unknown type
(define-extern ogre-bridge-break (state ogre-bridge)) ;; unknown type
(define-extern ogre-bridge-activate (state ogre-bridge)) ;; unknown type
(define-extern shortcut-boulder-idle (state shortcut-boulder)) ;; unknown type
(define-extern shortcut-boulder-break (state shortcut-boulder)) ;; unknown type

;; DECOMP BEGINS

(defskelgroup *med-res-snow-sg* medres-snow
  0
  2
  ((1 (meters 999999)))
  :bounds (static-spherem -390 150 70 410)
  :longest-edge (meters 0)
  )

(set!
  (-> *part-group-id-table* 473)
  (new 'static 'sparticle-launch-group
   :length 5
   :duration #xbb8
   :linger-duration #x5dc
   :flags (sp-group-flag use-local-clock)
   :name "group-tntbarrel-BIG-explosion"
   :launcher
   (new 'static 'inline-array sparticle-group-item 5
    (sp-item 2234 :period 3000 :length 5)
    (sp-item 2235 :period 3000 :length 5)
    (sp-item 2236 :period 3000 :length 40)
    (sp-item 2237 :period 3000 :length 40)
    (sp-item 2238 :period 3000 :length 40)
    )
   :bounds (new 'static 'sphere :w 262144.0)
   )
  )

(set!
  (-> *part-id-table* 2236)
  (new 'static 'sparticle-launcher
   :init-specs
   (new 'static 'inline-array sp-field-init-spec 24
    (sp-tex spt-texture (new 'static 'texture-id :index #xf :page #x2))
    (sp-flt spt-num 32.0)
    (sp-rnd-flt spt-y (meters 0.0) (meters 1.0) 1.0)
    (sp-rnd-flt spt-scale-x (meters 2.4) (meters 1.8) 1.0)
    (sp-copy-from-other spt-scale-y -4)
    (sp-rnd-flt spt-r 192.0 64.0 1.0)
    (sp-rnd-flt spt-g 192.0 64.0 1.0)
    (sp-flt spt-b 128.0)
    (sp-rnd-flt spt-a 32.0 96.0 1.0)
    (sp-rnd-flt spt-vel-y (meters 0.32) (meters 0.42666668) 1.0)
    (sp-flt spt-scalevel-x (meters -0.009333333))
    (sp-copy-from-other spt-scalevel-y -4)
    (sp-flt spt-fade-g -2.1333334)
    (sp-flt spt-fade-b -1.4222223)
    (sp-rnd-flt spt-accel-y -2.048 -2.048 1.0)
    (sp-flt spt-friction 0.9)
    (sp-int spt-timer 300)
    (sp-cpuinfo-flags bit2 bit14)
    (sp-int-plain-rnd spt-next-time 30 89 1)
    (sp-launcher-by-id spt-next-launcher 2239)
    (sp-rnd-flt spt-conerot-x (degrees 0.0) (degrees 120.0) 1.0)
    (sp-rnd-flt spt-conerot-y (degrees 0.0) (degrees 360.0) 1.0)
    (sp-rnd-flt spt-conerot-radius (meters 2.0) (meters 12.0) 1.0)
    (sp-end)
    )
   )
  )

(set!
  (-> *part-id-table* 2239)
  (new 'static 'sparticle-launcher
   :init-specs
   (new 'static 'inline-array sp-field-init-spec 5
    (sp-flt spt-fade-r 0.0)
    (sp-flt spt-fade-g 0.0)
    (sp-flt spt-fade-b 0.0)
    (sp-flt spt-fade-a -1.0666667)
    (sp-end)
    )
   )
  )

(set!
  (-> *part-id-table* 2238)
  (new 'static 'sparticle-launcher
   :init-specs
   (new 'static 'inline-array sp-field-init-spec 17
    (sp-tex spt-texture (new 'static 'texture-id :index #xf :page #x2))
    (sp-flt spt-num 6.0)
    (sp-rnd-flt spt-y (meters 0.0) (meters 1.0) 1.0)
    (sp-flt spt-scale-x (meters 0.5))
    (sp-rnd-flt spt-rot-z (degrees 0.0) (degrees 180.0) 1.0)
    (sp-flt spt-scale-y (meters 32.0))
    (sp-flt spt-r 255.0)
    (sp-flt spt-g 196.0)
    (sp-flt spt-b 64.0)
    (sp-rnd-flt spt-a 32.0 64.0 1.0)
    (sp-flt spt-scalevel-y (meters 3.4133334))
    (sp-flt spt-fade-g -3.2666667)
    (sp-flt spt-fade-b -1.0666667)
    (sp-flt spt-fade-a -1.6)
    (sp-int spt-timer 60)
    (sp-cpuinfo-flags bit2 bit3 bit14)
    (sp-end)
    )
   )
  )

(set!
  (-> *part-id-table* 2234)
  (new 'static 'sparticle-launcher
   :init-specs
   (new 'static 'inline-array sp-field-init-spec 12
    (sp-tex spt-texture (new 'static 'texture-id :index #x12 :page #x2))
    (sp-flt spt-num 1.0)
    (sp-flt spt-y (meters 2.0))
    (sp-flt spt-scale-x (meters 128.0))
    (sp-copy-from-other spt-scale-y -4)
    (sp-flt spt-r 255.0)
    (sp-rnd-flt spt-g 192.0 32.0 1.0)
    (sp-flt spt-b 128.0)
    (sp-flt spt-a 128.0)
    (sp-int spt-timer 900)
    (sp-cpuinfo-flags bit2 bit3 bit14)
    (sp-end)
    )
   )
  )

(set!
  (-> *part-id-table* 2235)
  (new 'static 'sparticle-launcher
   :init-specs
   (new 'static 'inline-array sp-field-init-spec 12
    (sp-tex spt-texture (new 'static 'texture-id :index #x12 :page #x2))
    (sp-flt spt-num 1.0)
    (sp-flt spt-y (meters 2.0))
    (sp-flt spt-scale-x (meters 32.0))
    (sp-copy-from-other spt-scale-y -4)
    (sp-flt spt-r 255.0)
    (sp-rnd-flt spt-g 192.0 32.0 1.0)
    (sp-flt spt-b 128.0)
    (sp-flt spt-a 128.0)
    (sp-int spt-timer 900)
    (sp-cpuinfo-flags bit2 bit3 bit14)
    (sp-end)
    )
   )
  )

(set!
  (-> *part-id-table* 2237)
  (new 'static 'sparticle-launcher
   :init-specs
   (new 'static 'inline-array sp-field-init-spec 25
    (sp-tex spt-texture (new 'static 'texture-id :page #x2))
    (sp-flt spt-num 48.0)
    (sp-rnd-flt spt-y (meters 0.0) (meters 1.0) 1.0)
    (sp-rnd-flt spt-scale-x (meters 16.0) (meters 10.0) 1.0)
    (sp-rnd-flt spt-rot-z (degrees 0.0) (degrees 360.0) 1.0)
    (sp-copy-from-other spt-scale-y -4)
    (sp-flt spt-r 255.0)
    (sp-rnd-flt spt-g 128.0 64.0 1.0)
    (sp-flt spt-b 128.0)
    (sp-rnd-flt spt-a 48.0 48.0 1.0)
    (sp-rnd-flt spt-vel-y (meters 0.32) (meters 0.21333334) 1.0)
    (sp-flt spt-scalevel-x (meters 0.053333335))
    (sp-rnd-flt spt-rotvel-z (degrees -0.6) (degrees 1.2) 1.0)
    (sp-copy-from-other spt-scalevel-y -4)
    (sp-flt spt-fade-a -0.08533333)
    (sp-rnd-flt spt-accel-y 2.048 2.048 1.0)
    (sp-flt spt-friction 0.85)
    (sp-int spt-timer 510)
    (sp-cpuinfo-flags bit2 bit14)
    (sp-int spt-next-time 42)
    (sp-launcher-by-id spt-next-launcher 2240)
    (sp-rnd-flt spt-conerot-x (degrees 0.0) (degrees 160.0) 1.0)
    (sp-rnd-flt spt-conerot-y (degrees 0.0) (degrees 360.0) 1.0)
    (sp-rnd-flt spt-conerot-radius (meters 0.0) (meters 8.0) 1.0)
    (sp-end)
    )
   )
  )

(set!
  (-> *part-id-table* 2240)
  (new 'static 'sparticle-launcher
   :init-specs
   (new 'static 'inline-array sp-field-init-spec 6
    (sp-flt spt-fade-r -0.26666668)
    (sp-flt spt-fade-g -0.26666668)
    (sp-flt spt-fade-b -0.52916664)
    (sp-int spt-next-time 240)
    (sp-launcher-by-id spt-next-launcher 2241)
    (sp-end)
    )
   )
  )

(set!
  (-> *part-id-table* 2241)
  (new 'static 'sparticle-launcher
   :init-specs
   (new 'static 'inline-array sp-field-init-spec 7
    (sp-flt spt-fade-r -0.24380952)
    (sp-flt spt-fade-g -0.12190476)
    (sp-flt spt-fade-b 0.0)
    (sp-flt spt-fade-a -0.09142857)
    (sp-int spt-next-time 525)
    (sp-launcher-by-id spt-next-launcher 2242)
    (sp-end)
    )
   )
  )

(set!
  (-> *part-id-table* 2242)
  (new 'static 'sparticle-launcher
   :init-specs
   (new 'static 'inline-array sp-field-init-spec 4
    (sp-flt spt-fade-r 0.0)
    (sp-flt spt-fade-g 0.0)
    (sp-flt spt-fade-b 0.0)
    (sp-end)
    )
   )
  )

(set!
  (-> *part-group-id-table* 474)
  (new 'static 'sparticle-launch-group
   :length 4
   :duration #x258
   :linger-duration #x5dc
   :flags (sp-group-flag use-local-clock)
   :name "group-tntbarrel-explosion"
   :launcher
   (new 'static 'inline-array sparticle-group-item 4
    (sp-item 2079 :period 600 :length 5)
    (sp-item 2080 :period 600 :length 40)
    (sp-item 2081 :period 600 :length 20)
    (sp-item 2082 :period 600 :length 20)
    )
   :bounds (new 'static 'sphere :w 49152.0)
   )
  )

(set!
  (-> *part-id-table* 2080)
  (new 'static 'sparticle-launcher
   :init-specs
   (new 'static 'inline-array sp-field-init-spec 24
    (sp-tex spt-texture (new 'static 'texture-id :index #xf :page #x2))
    (sp-flt spt-num 8.0)
    (sp-rnd-flt spt-y (meters 0.0) (meters 1.0) 1.0)
    (sp-rnd-flt spt-scale-x (meters 0.4) (meters 0.8) 1.0)
    (sp-copy-from-other spt-scale-y -4)
    (sp-rnd-flt spt-r 192.0 64.0 1.0)
    (sp-rnd-flt spt-g 192.0 64.0 1.0)
    (sp-flt spt-b 128.0)
    (sp-rnd-flt spt-a 32.0 96.0 1.0)
    (sp-rnd-flt spt-vel-y (meters 0.04) (meters 0.16) 1.0)
    (sp-flt spt-scalevel-x (meters -0.0026666666))
    (sp-copy-from-other spt-scalevel-y -4)
    (sp-flt spt-fade-g -2.1333334)
    (sp-flt spt-fade-b -1.4222223)
    (sp-rnd-flt spt-accel-y -0.68266666 -0.68266666 1.0)
    (sp-flt spt-friction 0.9)
    (sp-int spt-timer 300)
    (sp-cpuinfo-flags bit2 bit14)
    (sp-int-plain-rnd spt-next-time 30 89 1)
    (sp-launcher-by-id spt-next-launcher 2083)
    (sp-rnd-flt spt-conerot-x (degrees 0.0) (degrees 120.0) 1.0)
    (sp-rnd-flt spt-conerot-y (degrees 0.0) (degrees 360.0) 1.0)
    (sp-rnd-flt spt-conerot-radius (meters 2.0) (meters 4.0) 1.0)
    (sp-end)
    )
   )
  )

(set!
  (-> *part-id-table* 2083)
  (new 'static 'sparticle-launcher
   :init-specs
   (new 'static 'inline-array sp-field-init-spec 5
    (sp-flt spt-fade-r 0.0)
    (sp-flt spt-fade-g 0.0)
    (sp-flt spt-fade-b 0.0)
    (sp-flt spt-fade-a -1.0666667)
    (sp-end)
    )
   )
  )

(set!
  (-> *part-id-table* 2082)
  (new 'static 'sparticle-launcher
   :init-specs
   (new 'static 'inline-array sp-field-init-spec 17
    (sp-tex spt-texture (new 'static 'texture-id :index #xf :page #x2))
    (sp-flt spt-num 6.0)
    (sp-rnd-flt spt-y (meters 0.0) (meters 1.0) 1.0)
    (sp-flt spt-scale-x (meters 0.3))
    (sp-rnd-flt spt-rot-z (degrees 0.0) (degrees 180.0) 1.0)
    (sp-flt spt-scale-y (meters 12.0))
    (sp-flt spt-r 255.0)
    (sp-flt spt-g 196.0)
    (sp-flt spt-b 64.0)
    (sp-rnd-flt spt-a 32.0 64.0 1.0)
    (sp-flt spt-scalevel-y (meters 0.85333335))
    (sp-flt spt-fade-g -3.2666667)
    (sp-flt spt-fade-b -1.0666667)
    (sp-flt spt-fade-a -1.6)
    (sp-int spt-timer 60)
    (sp-cpuinfo-flags bit2 bit3 bit14)
    (sp-end)
    )
   )
  )

(set!
  (-> *part-id-table* 2079)
  (new 'static 'sparticle-launcher
   :init-specs
   (new 'static 'inline-array sp-field-init-spec 13
    (sp-tex spt-texture (new 'static 'texture-id :index #x12 :page #x2))
    (sp-flt spt-num 1.0)
    (sp-flt spt-y (meters 2.0))
    (sp-flt spt-scale-x (meters 24.0))
    (sp-copy-from-other spt-scale-y -4)
    (sp-flt spt-r 255.0)
    (sp-rnd-flt spt-g 192.0 32.0 1.0)
    (sp-flt spt-b 128.0)
    (sp-flt spt-a 128.0)
    (sp-flt spt-fade-a -2.3272727)
    (sp-int spt-timer 54)
    (sp-cpuinfo-flags bit2 bit3 bit14)
    (sp-end)
    )
   )
  )

(set!
  (-> *part-id-table* 2081)
  (new 'static 'sparticle-launcher
   :init-specs
   (new 'static 'inline-array sp-field-init-spec 25
    (sp-tex spt-texture (new 'static 'texture-id :page #x2))
    (sp-flt spt-num 16.0)
    (sp-rnd-flt spt-y (meters 0.0) (meters 1.0) 1.0)
    (sp-rnd-flt spt-scale-x (meters 3.0) (meters 1.5) 1.0)
    (sp-rnd-flt spt-rot-z (degrees 0.0) (degrees 360.0) 1.0)
    (sp-copy-from-other spt-scale-y -4)
    (sp-flt spt-r 255.0)
    (sp-rnd-flt spt-g 128.0 64.0 1.0)
    (sp-flt spt-b 128.0)
    (sp-rnd-flt spt-a 64.0 64.0 1.0)
    (sp-rnd-flt spt-vel-y (meters 0.08) (meters 0.04) 1.0)
    (sp-flt spt-scalevel-x (meters 0.02))
    (sp-rnd-flt spt-rotvel-z (degrees -0.6) (degrees 1.2) 1.0)
    (sp-copy-from-other spt-scalevel-y -4)
    (sp-flt spt-fade-a -0.28444445)
    (sp-rnd-flt spt-accel-y 0.68266666 0.68266666 1.0)
    (sp-flt spt-friction 0.8)
    (sp-int spt-timer 510)
    (sp-cpuinfo-flags bit2 bit14)
    (sp-int spt-next-time 42)
    (sp-launcher-by-id spt-next-launcher 2084)
    (sp-rnd-flt spt-conerot-x (degrees 0.0) (degrees 120.0) 1.0)
    (sp-rnd-flt spt-conerot-y (degrees 0.0) (degrees 360.0) 1.0)
    (sp-rnd-flt spt-conerot-radius (meters 0.0) (meters 3.0) 1.0)
    (sp-end)
    )
   )
  )

(set!
  (-> *part-id-table* 2084)
  (new 'static 'sparticle-launcher
   :init-specs
   (new 'static 'inline-array sp-field-init-spec 6
    (sp-flt spt-fade-r -1.0666667)
    (sp-flt spt-fade-g -1.0666667)
    (sp-flt spt-fade-b -2.1166666)
    (sp-int spt-next-time 60)
    (sp-launcher-by-id spt-next-launcher 2085)
    (sp-end)
    )
   )
  )

(set!
  (-> *part-id-table* 2085)
  (new 'static 'sparticle-launcher
   :init-specs
   (new 'static 'inline-array sp-field-init-spec 7
    (sp-flt spt-fade-r -0.5688889)
    (sp-flt spt-fade-g -0.28444445)
    (sp-flt spt-fade-b 0.0)
    (sp-flt spt-fade-a -0.21333334)
    (sp-int spt-next-time 225)
    (sp-launcher-by-id spt-next-launcher 2086)
    (sp-end)
    )
   )
  )

(set!
  (-> *part-id-table* 2086)
  (new 'static 'sparticle-launcher
   :init-specs
   (new 'static 'inline-array sp-field-init-spec 4
    (sp-flt spt-fade-r 0.0)
    (sp-flt spt-fade-g 0.0)
    (sp-flt spt-fade-b 0.0)
    (sp-end)
    )
   )
  )

(defskelgroup *tntbarrel-sg* tntbarrel
  0
  2
  ((1 (meters 999999)))
  :bounds (static-spherem 0 2 0 4)
  :longest-edge (meters 0)
  )

(deftype tntbarrel (process-drawable)
  ((root-override collide-shape  :offset 112)
   )
  :heap-base #x40
  :method-count-assert 22
  :size-assert         #xb0
  :flag-assert         #x16004000b0
  (:methods
    (idle () _type_ :state 20)
    (die (symbol) _type_ :state 21)
    )
  )


(defstate die (tntbarrel)
  :virtual #t
  :code
  (behavior ((arg0 symbol))
   (ja-channel-set! 0)
   (clear-collide-with-as (-> self root-override))
   (ja-post)
   (sound-play-by-name
    (static-sound-name "dcrate-break")
    (new-sound-id)
    1024
    0
    0
    1
    #t
    )
   (cond
    (arg0
     (let ((gp-1 (get-process *default-dead-pool* part-tracker #x4000)))
      (when gp-1
       (let ((t9-6 (method-of-type part-tracker activate)))
        (t9-6
         (the-as part-tracker gp-1)
         *entity-pool*
         'part-tracker
         (the-as pointer #x70004000)
         )
        )
       (run-now-in-process
        gp-1
        part-tracker-init
        (-> *part-group-id-table* 473)
        -1
        #f
        #f
        #f
        (-> self root-override trans)
        )
       (-> gp-1 ppointer)
       )
      )
     )
    (else
     (let ((gp-2 (get-process *default-dead-pool* part-tracker #x4000)))
      (when gp-2
       (let ((t9-9 (method-of-type part-tracker activate)))
        (t9-9
         (the-as part-tracker gp-2)
         *entity-pool*
         'part-tracker
         (the-as pointer #x70004000)
         )
        )
       (run-now-in-process
        gp-2
        part-tracker-init
        (-> *part-group-id-table* 474)
        -1
        #f
        #f
        #f
        (-> self root-override trans)
        )
       (-> gp-2 ppointer)
       )
      )
     )
    )
   (suspend)
   (dummy-18 self)
   (deactivate self)
   (none)
   )
  )

(defstate idle (tntbarrel)
  :virtual #t
  :event
  (behavior ((arg0 process) (arg1 int) (arg2 symbol) (arg3 event-message-block))
   (case arg2 
    (('die-big)
      (go-virtual die #t)
      )
    (('die)
     (go-virtual die #f)
     )
    (('attack 'touch)
     (let ((a1-7 (new 'stack-no-clear 'event-message-block)))
      (set! (-> a1-7 from) self)
      (set! (-> a1-7 num-params) 2)
      (set! (-> a1-7 message) 'attack-invinc)
      (set! (-> a1-7 param 0) (-> arg3 param 0))
      (let ((a2-2 (new 'static 'attack-info :mask #x20)))
       (set! (-> a2-2 mode) 'death)
       (set! (-> a1-7 param 1) (the-as uint a2-2))
       )
      (send-event-function arg0 a1-7)
      )
     (go-virtual die #f)
     )
    )
   )
  :code
  (behavior ()
   (transform-post)
   (logior! (-> self mask) (process-mask sleep))
   (suspend)
   0
   (none)
   )
  )

(defmethod init-from-entity! tntbarrel ((obj tntbarrel) (arg0 entity-actor))
  (let
   ((s4-0
     (new 'process 'collide-shape obj (collide-list-enum usually-hit-by-player))
     )
    )
   (let
    ((s3-0
      (new
       'process
       'collide-shape-prim-mesh
       s4-0
       (the-as uint 0)
       (the-as uint 0)
       )
      )
     )
    (set! (-> s3-0 prim-core collide-as) (the-as uint 128))
    (set! (-> s3-0 collide-with) (the-as uint 16))
    (set! (-> s3-0 prim-core action) (the-as uint 1))
    (set! (-> s3-0 prim-core offense) 1)
    (set! (-> s3-0 transform-index) 3)
    (set-vector! (-> s3-0 local-sphere) 0.0 9216.0 0.0 14336.0)
<<<<<<< HEAD
    (dummy-46 s4-0 s3-0)
=======
    (set-root-prim! s4-0 s3-0)
>>>>>>> cc93986a
    )
   (set! (-> s4-0 nav-radius) (* 0.75 (-> s4-0 root-prim local-sphere w)))
   (backup-collide-with-as s4-0)
   (set! (-> obj root-override) s4-0)
   )
  (process-drawable-from-entity! obj arg0)
  (initialize-skeleton obj *tntbarrel-sg* '())
  (set-vector! (-> obj draw color-mult) 1.3 1.3 1.3 1.0)
  (go (method-of-object obj idle))
  (none)
  )

(defskelgroup *ogre-step-a-sg* ogre-step
  0
  2
  ((1 (meters 999999)))
  :bounds (static-spherem 0 3 0 5)
  :longest-edge (meters 0)
  )

(defskelgroup *ogre-step-b-sg* ogre-step
  3
  5
  ((4 (meters 999999)))
  :bounds (static-spherem 0 3 0 5)
  :longest-edge (meters 0)
  )

(defskelgroup *ogre-step-c-sg* ogre-step
  6
  8
  ((7 (meters 999999)))
  :bounds (static-spherem 0 3 0 6.5)
  :longest-edge (meters 0)
  )

(defskelgroup *ogre-isle-a-sg* ogre-isle
  0
  2
  ((1 (meters 999999)))
  :bounds (static-spherem 0 0 0 8)
  :longest-edge (meters 0)
  )

(defskelgroup *ogre-isle-b-sg* ogre-isle
  3
  5
  ((4 (meters 999999)))
  :bounds (static-spherem 0 0 0 8)
  :longest-edge (meters 0)
  )

(defskelgroup *ogre-isle-c-sg* ogre-isle
  6
  8
  ((7 (meters 999999)))
  :bounds (static-spherem 0 0 0 8)
  :longest-edge (meters 0)
  )

(defskelgroup *ogre-isle-d-sg* ogre-isle
  9
  11
  ((10 (meters 999999)))
  :bounds (static-spherem 0 0 0 8)
  :longest-edge (meters 0)
  )

(deftype ogre-plat (rigid-body-platform)
  ((anchor-point   vector       :inline :offset-assert 736)
   (idle-y-offset  float                :offset-assert 752)
   (float-y-offset float                :offset-assert 756)
   (delay          uint64               :offset-assert 760)
   (active         symbol               :offset-assert 768)
   (triggered      entity-actor         :offset-assert 772)
   )
  :heap-base #x2a0
  :method-count-assert 35
  :size-assert         #x308
  :flag-assert         #x2302a00308
  )


(defmethod TODO-RENAME-23 ogre-plat ((obj ogre-plat) (arg0 float))
  ((the-as
    (function rigid-body-platform basic none)
    (find-parent-method ogre-plat 23)
    )
   obj
   (the-as basic arg0)
   )
  (TODO-RENAME-27 obj (-> obj anchor-point))
  0
  (none)
  )

(defstate rigid-body-platform-idle (ogre-plat)
  :virtual #t
  :event
  (behavior ((arg0 process) (arg1 int) (arg2 symbol) (arg3 event-message-block))
   (let ((v1-0 arg2))
    (the-as object (when (= v1-0 'trigger)
                    (set! (-> self triggered) (the-as entity-actor #t))
                    (set! (-> self delay) (-> arg3 param 0))
                    (let ((v0-0 (-> *display* base-frame-counter)))
                     (set! (-> self state-time) v0-0)
                     v0-0
                     )
                    )
     )
    )
   )
  :trans
  (behavior ()
   (cond
    ((-> self active)
     (when
      (and
       *target*
       (>=
        (-> self info idle-distance)
        (vector-vector-distance
         (-> self root-overlay trans)
         (-> *target* control trans)
         )
        )
       )
      (if (-> self triggered)
       (sound-play-by-name
        (static-sound-name "rock-in-lava")
        (new-sound-id)
        1024
        0
        0
        1
        #t
        )
       )
      (go-virtual rigid-body-platform-float)
      )
     )
    (else
     (if
      (and
       (-> self triggered)
       (>=
        (- (-> *display* base-frame-counter) (-> self state-time))
        (the-as int (-> self delay))
        )
       )
      (set! (-> self active) #t)
      )
     )
    )
   (none)
   )
  :code
  (behavior ()
   (logior! (-> self draw status) 2)
   (while #t
    (suspend)
    )
   (none)
   )
  :post
  (the-as (function none :behavior ogre-plat) ja-post)
  )

(defstate rigid-body-platform-float (ogre-plat)
  :virtual #t
  :event
  (the-as
   (function process int symbol event-message-block object :behavior ogre-plat)
   rigid-body-platform-event-handler
   )
  :trans
  (behavior ()
   (cond
    ((or
      (not *target*)
      (<
       (-> self info idle-distance)
       (vector-vector-distance
        (-> self root-overlay trans)
        (-> *target* control trans)
        )
       )
      )
     (let ((f30-1 (-> self idle-y-offset)))
      (set!
       (-> self float-height-offset)
       (seek
        (-> self float-height-offset)
        f30-1
        (* 2048.0 (-> *display* seconds-per-frame))
        )
       )
      (if (= (-> self float-height-offset) f30-1)
       (go-virtual rigid-body-platform-idle)
       )
      )
     )
    (else
     (set!
      (-> self float-height-offset)
      (seek
       (-> self float-height-offset)
       (-> self float-y-offset)
       (* 32768.0 (-> *display* seconds-per-frame))
       )
      )
     )
    )
   (none)
   )
  :code
  (behavior ()
   (set! (-> self draw status) (logand -3 (-> self draw status)))
   (while #t
    (suspend)
    )
   (none)
   )
  :post
  (the-as (function none :behavior ogre-plat) rigid-body-platform-post)
  )

(defmethod TODO-RENAME-30 ogre-plat ((obj ogre-plat))
  (let
   ((s5-0
     (new
      'process
      'collide-shape-moving
      obj
      (collide-list-enum usually-hit-by-player)
      )
     )
    )
   (set! (-> s5-0 dynam) (copy *standard-dynamics* 'process))
   (set! (-> s5-0 reaction) default-collision-reaction)
   (set!
    (-> s5-0 no-reaction)
    (the-as
     (function collide-shape-moving collide-shape-intersect vector vector none)
     nothing
     )
    )
   (dummy-29 s5-0 1)
   (let
    ((s4-0
      (new
       'process
       'collide-shape-prim-mesh
       s5-0
       (the-as uint 0)
       (the-as uint 0)
       )
      )
     )
    (set! (-> s4-0 prim-core collide-as) (the-as uint 2048))
    (set! (-> s4-0 collide-with) (the-as uint 16))
    (set! (-> s4-0 prim-core action) (the-as uint 3))
    (set! (-> s4-0 prim-core offense) 4)
    (set! (-> s4-0 transform-index) 0)
    (set-vector! (-> s4-0 local-sphere) 0.0 8192.0 0.0 32768.0)
<<<<<<< HEAD
    (dummy-46 s5-0 s4-0)
=======
    (set-root-prim! s5-0 s4-0)
>>>>>>> cc93986a
    )
   (set! (-> s5-0 nav-radius) (* 0.75 (-> s5-0 root-prim local-sphere w)))
   (backup-collide-with-as s5-0)
   (set! (-> obj root-overlay) s5-0)
   )
  0
  (none)
  )

(defmethod TODO-RENAME-31 ogre-plat ((obj ogre-plat))
  (set! (-> obj float-height-offset) (-> obj idle-y-offset))
  (let ((s5-0 (-> obj info control-point-count)))
   (dotimes (s4-0 s5-0)
    (let ((s3-0 (-> obj control-point-array data s4-0)))
     (let ((f30-0 (* 65536.0 (/ (the float s4-0) (the float s5-0))))
           (f28-0 (-> obj root-overlay root-prim local-sphere w))
           )
      (set! (-> s3-0 local-pos x) (* f28-0 (sin f30-0)))
      (set! (-> s3-0 local-pos y) 0.0)
      (set! (-> s3-0 local-pos z) (* f28-0 (cos f30-0)))
      )
     (set! (-> s3-0 local-pos w) 1.0)
     )
    )
   )
  (set! (-> obj anchor-point quad) (-> obj root-overlay trans quad))
  (set! (-> obj active) #f)
  (set! (-> obj triggered) #f)
  0
  (none)
  )

(define
  *ogre-step-constants*
  (new 'static 'rigid-body-platform-constants
   :drag-factor 2.0
   :buoyancy-factor 2.0
   :max-buoyancy-depth (meters 4.0)
   :gravity-factor 1.0
   :gravity (meters 80.0)
   :player-weight (meters 35.0)
   :player-bonk-factor 0.5
   :player-dive-factor 1.0
   :player-force-distance (meters 5.0)
   :player-force-clamp (meters 1000000.0)
   :player-force-timeout #x1e
   :explosion-force (meters 100.0)
   :linear-damping 0.9
   :angular-damping 0.9
   :control-point-count 6
   :mass 2.0
   :inertial-tensor-x (meters 4.0)
   :inertial-tensor-y (meters 10.0)
   :inertial-tensor-z (meters 4.0)
   :idle-distance (meters 150.0)
   :platform #t
   :sound-name "lava-plat"
   )
  )

(deftype ogre-step (ogre-plat)
  ()
  :heap-base #x2a0
  :method-count-assert 35
  :size-assert         #x308
  :flag-assert         #x2302a00308
  )


(defmethod TODO-RENAME-31 ogre-step ((obj ogre-step))
  (set! (-> obj idle-y-offset) -28672.0)
  (set! (-> obj float-y-offset) 0.0)
  (+! (-> obj root-overlay trans y) (-> obj idle-y-offset))
  (TODO-RENAME-29 obj *ogre-step-constants*)
  ((the-as (function ogre-plat none) (find-parent-method ogre-step 31)) obj)
  (let ((a0-5 (entity-actor-lookup (-> obj entity) 'alt-actor 0)))
   (if
    (and
     a0-5
     (logtest? (-> a0-5 extra perm status) (entity-perm-status complete))
     )
    (set! (-> obj active) #t)
    )
   )
  0
  (none)
  )

(defmethod TODO-RENAME-34 ogre-step ((obj ogre-step))
  (if (-> obj active)
   (go (method-of-object obj rigid-body-platform-float))
   (go (method-of-object obj rigid-body-platform-idle))
   )
  0
  (none)
  )

(deftype ogre-step-a (ogre-step)
  ()
  :heap-base #x2a0
  :method-count-assert 35
  :size-assert         #x308
  :flag-assert         #x2302a00308
  )


(deftype ogre-step-b (ogre-step)
  ()
  :heap-base #x2a0
  :method-count-assert 35
  :size-assert         #x308
  :flag-assert         #x2302a00308
  )


(deftype ogre-step-c (ogre-step)
  ()
  :heap-base #x2a0
  :method-count-assert 35
  :size-assert         #x308
  :flag-assert         #x2302a00308
  )


(deftype ogre-step-d (ogre-step)
  ()
  :heap-base #x2a0
  :method-count-assert 35
  :size-assert         #x308
  :flag-assert         #x2302a00308
  )


(defmethod TODO-RENAME-31 ogre-step-a ((obj ogre-step-a))
  (set-vector!
   (-> obj root-overlay root-prim local-sphere)
   0.0
   12288.0
   0.0
   20480.0
   )
  (initialize-skeleton obj *ogre-step-a-sg* '())
  ((the-as (function ogre-step none) (find-parent-method ogre-step-a 31)) obj)
  0
  (none)
  )

(defmethod TODO-RENAME-31 ogre-step-b ((obj ogre-step-b))
  (set-vector!
   (-> obj root-overlay root-prim local-sphere)
   0.0
   12288.0
   0.0
   20480.0
   )
  (initialize-skeleton obj *ogre-step-b-sg* '())
  ((the-as (function ogre-step none) (find-parent-method ogre-step-b 31)) obj)
  0
  (none)
  )

(defmethod TODO-RENAME-31 ogre-step-c ((obj ogre-step-c))
  (set-vector!
   (-> obj root-overlay root-prim local-sphere)
   0.0
   12288.0
   0.0
   26624.0
   )
  (initialize-skeleton obj *ogre-step-c-sg* '())
  ((the-as (function ogre-step none) (find-parent-method ogre-step-c 31)) obj)
  0
  (none)
  )

(defmethod TODO-RENAME-31 ogre-step-d ((obj ogre-step-d))
  (set-vector!
   (-> obj root-overlay root-prim local-sphere)
   0.0
   12288.0
   0.0
   20480.0
   )
  (initialize-skeleton obj *ogre-step-b-sg* '())
  ((the-as (function ogre-step none) (find-parent-method ogre-step-d 31)) obj)
  0
  (none)
  )

(define
  *ogre-isle-constants*
  (new 'static 'rigid-body-platform-constants
   :drag-factor 2.0
   :buoyancy-factor 2.0
   :max-buoyancy-depth (meters 2.0)
   :gravity-factor 1.0
   :gravity (meters 80.0)
   :player-weight (meters 35.0)
   :player-bonk-factor 0.5
   :player-dive-factor 1.0
   :player-force-distance (meters 2.0)
   :player-force-clamp (meters 1000000.0)
   :player-force-timeout #x1e
   :explosion-force (meters 4000.0)
   :linear-damping 0.9
   :angular-damping 0.9
   :control-point-count 6
   :mass 2.0
   :inertial-tensor-x (meters 10.0)
   :inertial-tensor-y (meters 2.0)
   :inertial-tensor-z (meters 10.0)
   :cm-joint-y (meters 1.0)
   :idle-distance (meters 150.0)
   :platform #t
   :sound-name #f
   )
  )

(deftype ogre-isle (ogre-plat)
  ()
  :heap-base #x2a0
  :method-count-assert 35
  :size-assert         #x308
  :flag-assert         #x2302a00308
  )


(defmethod TODO-RENAME-31 ogre-isle ((obj ogre-isle))
  (set! (-> obj idle-y-offset) -6144.0)
  (set! (-> obj float-y-offset) 4096.0)
  (TODO-RENAME-29 obj *ogre-isle-constants*)
  ((the-as (function ogre-plat none) (find-parent-method ogre-isle 31)) obj)
  (set! (-> obj active) #t)
  0
  (none)
  )

(deftype ogre-isle-b (ogre-isle)
  ()
  :heap-base #x2a0
  :method-count-assert 35
  :size-assert         #x308
  :flag-assert         #x2302a00308
  )


(deftype ogre-isle-c (ogre-isle)
  ()
  :heap-base #x2a0
  :method-count-assert 35
  :size-assert         #x308
  :flag-assert         #x2302a00308
  )


(deftype ogre-isle-d (ogre-isle)
  ()
  :heap-base #x2a0
  :method-count-assert 35
  :size-assert         #x308
  :flag-assert         #x2302a00308
  )


(defmethod TODO-RENAME-31 ogre-isle-b ((obj ogre-isle-b))
  (set! (-> obj root-overlay trans x) (+ -8192.0 (-> obj root-overlay trans x)))
  (set-vector!
   (-> obj root-overlay root-prim local-sphere)
   0.0
   8192.0
   0.0
   24576.0
   )
  (initialize-skeleton obj *ogre-isle-b-sg* '())
  ((the-as (function ogre-isle none) (find-parent-method ogre-isle-b 31)) obj)
  0
  (none)
  )

(defmethod TODO-RENAME-31 ogre-isle-c ((obj ogre-isle-c))
  (set! (-> obj root-overlay trans x) (+ -8192.0 (-> obj root-overlay trans x)))
  (set-vector!
   (-> obj root-overlay root-prim local-sphere)
   0.0
   8192.0
   0.0
   24576.0
   )
  (initialize-skeleton obj *ogre-isle-b-sg* '())
  ((the-as (function ogre-isle none) (find-parent-method ogre-isle-c 31)) obj)
  0
  (none)
  )

(defmethod TODO-RENAME-31 ogre-isle-d ((obj ogre-isle-d))
  (set! (-> obj root-overlay trans x) (+ -8192.0 (-> obj root-overlay trans x)))
  (set! (-> obj root-overlay trans z) (+ -8192.0 (-> obj root-overlay trans z)))
  (set-vector!
   (-> obj root-overlay root-prim local-sphere)
   0.0
   8192.0
   0.0
   22528.0
   )
  (initialize-skeleton obj *ogre-isle-d-sg* '())
  ((the-as (function ogre-isle none) (find-parent-method ogre-isle-d 31)) obj)
  0
  (none)
  )

(defskelgroup *ogre-bridge-sg* ogre-bridge
  0
  2
  ((1 (meters 999999)))
  :bounds (static-spherem 0 0 0 52)
  :longest-edge (meters 4.5)
  )

(deftype ogre-bridge (process-drawable)
  ((root-override    collide-shape-moving   :offset        112)
   (joint-mod-array  joint-mod            8 :offset-assert 176)
   (dead-joint-count int8                   :offset-assert 208)
   )
  :heap-base #x70
  :method-count-assert 20
  :size-assert         #xd1
  :flag-assert         #x14007000d1
  )


(defmethod relocate ogre-bridge ((obj ogre-bridge) (arg0 int))
  (dotimes (v1-0 8)
   (if (nonzero? (-> obj joint-mod-array v1-0))
    (&+! (-> obj joint-mod-array v1-0) arg0)
    )
   )
  (the-as
   ogre-bridge
   ((the-as
     (function process-drawable int process-drawable)
     (find-parent-method ogre-bridge 7)
     )
    obj
    arg0
    )
   )
  )

(defbehavior ogre-bridge-update-joints ogre-bridge ()
  (let ((v1-1 (min 8 (-> self dead-joint-count))))
   (dotimes (a0-1 v1-1)
    (let ((a1-2 (-> self joint-mod-array a0-1)))
     (set! (-> a1-2 trans z) (the-as float #t))
     (set! (-> a1-2 trans x) (the-as float #t))
     (set! (-> a1-2 trans y) (the-as float #t))
     )
    )
   )
  0
  (none)
  )

(defstate ogre-bridge-idle (ogre-bridge)
  :exit
  (behavior ()
   (ogre-bridge-update-joints)
   (none)
   )
  :trans
  (behavior ()
   (if
    (and
     (and
      *target*
      (>=
       286720.0
       (vector-vector-distance
        (-> self root-override trans)
        (-> *target* control trans)
        )
       )
      )
     (send-event *target* 'query 'powerup 3)
     )
    (go ogre-bridge-activate)
    )
   0
   (none)
   )
  :code
  (behavior ()
   (ja-post)
   (while #t
    (suspend)
    )
   (none)
   )
  )

(defstate ogre-bridge-activate (ogre-bridge)
  :code
  (behavior ()
   (let ((v1-0 (entity-actor-lookup (-> self entity) 'alt-actor 0)))
    (when (when v1-0
           (let ((a1-1 (new 'stack-no-clear 'event-message-block)))
            (set! (-> a1-1 from) self)
            (set! (-> a1-1 num-params) 0)
            (set! (-> a1-1 message) 'next-stage)
            (not (send-event-function (if v1-0
                                       (-> v1-0 extra process)
                                       )
                  a1-1
                  )
             )
            )
           )
     (suspend)
     0
     )
    )
   (let ((a0-4 (-> self skel root-channel 0)))
    (set!
     (-> a0-4 frame-group)
     (the-as art-joint-anim (-> self draw art-group data 3))
     )
    (set!
     (-> a0-4 param 0)
     (the
      float
      (+
       (->
        (the-as art-joint-anim (-> self draw art-group data 3))
        data
        0
        length
        )
       -1
       )
      )
     )
    (set! (-> a0-4 param 1) 1.0)
    (set! (-> a0-4 frame-num) 0.0)
    (joint-control-channel-group!
     a0-4
     (the-as art-joint-anim (-> self draw art-group data 3))
     num-func-seek!
     )
    )
   (until (ja-done? 0)
    (if (rand-vu-percent? 0.2)
     (spawn-projectile-blue *target*)
     )
    (suspend)
    (let ((a0-7 (-> self skel root-channel 0)))
     (set!
      (-> a0-7 param 0)
      (the float (+ (-> a0-7 frame-group data 0 length) -1))
      )
     (set! (-> a0-7 param 1) 1.0)
     (joint-control-channel-group-eval!
      a0-7
      (the-as art-joint-anim #f)
      num-func-seek!
      )
     )
    )
   (go ogre-bridge-activated)
   (none)
   )
  :post
  (the-as (function none :behavior ogre-bridge) rider-post)
  )

(defstate ogre-bridge-activated (ogre-bridge)
  :event
  (behavior ((arg0 process) (arg1 int) (arg2 symbol) (arg3 event-message-block))
   (case arg2 
    (('break)
      (+! (-> self dead-joint-count) 4)
      (go ogre-bridge-break)
      )
    (('break-no-damage)
     (go ogre-bridge-break)
     )
    (('complete)
     (process-entity-status! self (entity-perm-status complete) #t)
     #t
     )
    )
   )
  :code
  (behavior ()
   (let ((gp-0 (-> self skel root-channel 0)))
    (joint-control-channel-group-eval!
     gp-0
     (the-as art-joint-anim (-> self draw art-group data 3))
     num-func-identity
     )
    (set!
     (-> gp-0 frame-num)
     (the
      float
      (+
       (->
        (the-as art-joint-anim (-> self draw art-group data 3))
        data
        0
        length
        )
       -1
       )
      )
     )
    )
   (transform-post)
   (while #t
    (suspend)
    )
   (none)
   )
  :post
  (the-as (function none :behavior ogre-bridge) ja-post)
  )

(defstate ogre-bridge-break (ogre-bridge)
  :event
  (behavior ((arg0 process) (arg1 int) (arg2 symbol) (arg3 event-message-block))
   (let ((v1-0 arg2))
    (the-as object (when (= v1-0 'effect)
                    (when (= (-> arg3 param 0) 'splash)
                     (let ((gp-0 (new 'stack-no-clear 'vector)))
                      (let ((a1-1 (-> arg3 param 2)))
                       (set!
                        (-> gp-0 quad)
                        (->
                         self
                         node-list
                         data
                         a1-1
                         bone
                         transform
                         vector
                         3
                         quad
                         )
                        )
                       )
                      (set! (-> gp-0 y) 118784.0)
                      (let
                       ((s5-0
                         (get-process *default-dead-pool* part-tracker #x4000)
                         )
                        )
                       (when s5-0
                        (let ((t9-1 (method-of-type part-tracker activate)))
                         (t9-1
                          (the-as part-tracker s5-0)
                          *entity-pool*
                          'part-tracker
                          (the-as pointer #x70004000)
                          )
                         )
                        (run-now-in-process
                         s5-0
                         part-tracker-init
                         (-> *part-group-id-table* 466)
                         -1
                         #f
                         #f
                         #f
                         gp-0
                         )
                        (-> s5-0 ppointer)
                        )
                       )
                      )
                     )
                    )
     )
    )
   )
  :code
  (behavior ()
   (let ((a0-0 (-> self skel root-channel 0)))
    (set!
     (-> a0-0 frame-group)
     (the-as art-joint-anim (-> self draw art-group data 4))
     )
    (set!
     (-> a0-0 param 0)
     (the
      float
      (+
       (->
        (the-as art-joint-anim (-> self draw art-group data 4))
        data
        0
        length
        )
       -1
       )
      )
     )
    (set! (-> a0-0 param 1) 1.0)
    (set! (-> a0-0 frame-num) 0.0)
    (joint-control-channel-group!
     a0-0
     (the-as art-joint-anim (-> self draw art-group data 4))
     num-func-seek!
     )
    )
   (until (ja-done? 0)
    (suspend)
    (let ((a0-1 (-> self skel root-channel 0)))
     (set!
      (-> a0-1 param 0)
      (the float (+ (-> a0-1 frame-group data 0 length) -1))
      )
     (set! (-> a0-1 param 1) 1.0)
     (joint-control-channel-group-eval!
      a0-1
      (the-as art-joint-anim #f)
      num-func-seek!
      )
     )
    )
   (go ogre-bridge-idle)
   (none)
   )
  :post
  (the-as (function none :behavior ogre-bridge) rider-post)
  )

(define
  *ogre-bridge-joint-array*
  (the-as (array uint8)
   (new
    'static
    'boxed-array
    :type uint8 :length 8 :allocated-length 8
    #x4
    #x9
    #xc
    #x11
    #x7
    #xa
    #xf
    #x12
    )
   )
  )

(defmethod init-from-entity! ogre-bridge ((obj ogre-bridge) (arg0 entity-actor))
  (stack-size-set! (-> obj main-thread) 512)
  (set! (-> obj mask) (logior (process-mask platform) (-> obj mask)))
  (let
   ((s4-0
     (new
      'process
      'collide-shape-moving
      obj
      (collide-list-enum usually-hit-by-player)
      )
     )
    )
   (set! (-> s4-0 dynam) (copy *standard-dynamics* 'process))
   (set! (-> s4-0 reaction) default-collision-reaction)
   (set!
    (-> s4-0 no-reaction)
    (the-as
     (function collide-shape-moving collide-shape-intersect vector vector none)
     nothing
     )
    )
   (dummy-29 s4-0 1)
   (let
    ((s3-0 (new 'process 'collide-shape-prim-group s4-0 (the-as uint 17) 0)))
    (set! (-> s3-0 prim-core collide-as) (the-as uint 2048))
    (set! (-> s3-0 collide-with) (the-as uint 16))
    (set! (-> s3-0 prim-core action) (the-as uint 3))
    (set! (-> s3-0 transform-index) 0)
    (set-vector! (-> s3-0 local-sphere) 0.0 0.0 0.0 143360.0)
<<<<<<< HEAD
    (dummy-46 s4-0 s3-0)
=======
    (set-root-prim! s4-0 s3-0)
>>>>>>> cc93986a
    (let
     ((s2-0
       (new
        'process
        'collide-shape-prim-mesh
        s4-0
        (the-as uint 0)
        (the-as uint 0)
        )
       )
      )
     (set! (-> s2-0 prim-core collide-as) (the-as uint 2048))
     (set! (-> s2-0 collide-with) (the-as uint 16))
     (set! (-> s2-0 prim-core action) (the-as uint 3))
     (set! (-> s2-0 prim-core offense) 4)
     (set! (-> s2-0 transform-index) 4)
     (set-vector! (-> s2-0 local-sphere) 0.0 0.0 0.0 20480.0)
     (append-prim s3-0 s2-0)
     )
    (let
     ((s2-1
       (new
        'process
        'collide-shape-prim-mesh
        s4-0
        (the-as uint 1)
        (the-as uint 1)
        )
       )
      )
     (set! (-> s2-1 prim-core collide-as) (the-as uint 2048))
     (set! (-> s2-1 collide-with) (the-as uint 16))
     (set! (-> s2-1 prim-core action) (the-as uint 3))
     (set! (-> s2-1 prim-core offense) 4)
     (set! (-> s2-1 transform-index) 5)
     (set-vector! (-> s2-1 local-sphere) 0.0 0.0 0.0 20480.0)
     (append-prim s3-0 s2-1)
     )
    (let
     ((s2-2
       (new
        'process
        'collide-shape-prim-mesh
        s4-0
        (the-as uint 0)
        (the-as uint 1)
        )
       )
      )
     (set! (-> s2-2 prim-core collide-as) (the-as uint 2048))
     (set! (-> s2-2 collide-with) (the-as uint 16))
     (set! (-> s2-2 prim-core action) (the-as uint 3))
     (set! (-> s2-2 prim-core offense) 4)
     (set! (-> s2-2 transform-index) 6)
     (set-vector! (-> s2-2 local-sphere) 0.0 0.0 0.0 20480.0)
     (append-prim s3-0 s2-2)
     )
    (let
     ((s2-3
       (new
        'process
        'collide-shape-prim-mesh
        s4-0
        (the-as uint 1)
        (the-as uint 1)
        )
       )
      )
     (set! (-> s2-3 prim-core collide-as) (the-as uint 2048))
     (set! (-> s2-3 collide-with) (the-as uint 16))
     (set! (-> s2-3 prim-core action) (the-as uint 3))
     (set! (-> s2-3 prim-core offense) 4)
     (set! (-> s2-3 transform-index) 7)
     (set-vector! (-> s2-3 local-sphere) 0.0 0.0 0.0 20480.0)
     (append-prim s3-0 s2-3)
     )
    (let
     ((s2-4
       (new
        'process
        'collide-shape-prim-mesh
        s4-0
        (the-as uint 0)
        (the-as uint 1)
        )
       )
      )
     (set! (-> s2-4 prim-core collide-as) (the-as uint 2048))
     (set! (-> s2-4 collide-with) (the-as uint 16))
     (set! (-> s2-4 prim-core action) (the-as uint 3))
     (set! (-> s2-4 prim-core offense) 4)
     (set! (-> s2-4 transform-index) 8)
     (set-vector! (-> s2-4 local-sphere) 0.0 0.0 0.0 20480.0)
     (append-prim s3-0 s2-4)
     )
    (let
     ((s2-5
       (new
        'process
        'collide-shape-prim-mesh
        s4-0
        (the-as uint 1)
        (the-as uint 1)
        )
       )
      )
     (set! (-> s2-5 prim-core collide-as) (the-as uint 2048))
     (set! (-> s2-5 collide-with) (the-as uint 16))
     (set! (-> s2-5 prim-core action) (the-as uint 3))
     (set! (-> s2-5 prim-core offense) 4)
     (set! (-> s2-5 transform-index) 9)
     (set-vector! (-> s2-5 local-sphere) 0.0 0.0 0.0 20480.0)
     (append-prim s3-0 s2-5)
     )
    (let
     ((s2-6
       (new
        'process
        'collide-shape-prim-mesh
        s4-0
        (the-as uint 0)
        (the-as uint 1)
        )
       )
      )
     (set! (-> s2-6 prim-core collide-as) (the-as uint 2048))
     (set! (-> s2-6 collide-with) (the-as uint 16))
     (set! (-> s2-6 prim-core action) (the-as uint 3))
     (set! (-> s2-6 prim-core offense) 4)
     (set! (-> s2-6 transform-index) 10)
     (set-vector! (-> s2-6 local-sphere) 0.0 0.0 0.0 20480.0)
     (append-prim s3-0 s2-6)
     )
    (let
     ((s2-7
       (new
        'process
        'collide-shape-prim-mesh
        s4-0
        (the-as uint 1)
        (the-as uint 1)
        )
       )
      )
     (set! (-> s2-7 prim-core collide-as) (the-as uint 2048))
     (set! (-> s2-7 collide-with) (the-as uint 16))
     (set! (-> s2-7 prim-core action) (the-as uint 3))
     (set! (-> s2-7 prim-core offense) 4)
     (set! (-> s2-7 transform-index) 11)
     (set-vector! (-> s2-7 local-sphere) 0.0 0.0 0.0 20480.0)
     (append-prim s3-0 s2-7)
     )
    (let
     ((s2-8
       (new
        'process
        'collide-shape-prim-mesh
        s4-0
        (the-as uint 0)
        (the-as uint 0)
        )
       )
      )
     (set! (-> s2-8 prim-core collide-as) (the-as uint 2048))
     (set! (-> s2-8 collide-with) (the-as uint 16))
     (set! (-> s2-8 prim-core action) (the-as uint 3))
     (set! (-> s2-8 prim-core offense) 4)
     (set! (-> s2-8 transform-index) 12)
     (set-vector! (-> s2-8 local-sphere) 0.0 0.0 0.0 20480.0)
     (append-prim s3-0 s2-8)
     )
    (let
     ((s2-9
       (new
        'process
        'collide-shape-prim-mesh
        s4-0
        (the-as uint 1)
        (the-as uint 1)
        )
       )
      )
     (set! (-> s2-9 prim-core collide-as) (the-as uint 2048))
     (set! (-> s2-9 collide-with) (the-as uint 16))
     (set! (-> s2-9 prim-core action) (the-as uint 3))
     (set! (-> s2-9 prim-core offense) 4)
     (set! (-> s2-9 transform-index) 13)
     (set-vector! (-> s2-9 local-sphere) 0.0 0.0 0.0 20480.0)
     (append-prim s3-0 s2-9)
     )
    (let
     ((s2-10
       (new
        'process
        'collide-shape-prim-mesh
        s4-0
        (the-as uint 0)
        (the-as uint 1)
        )
       )
      )
     (set! (-> s2-10 prim-core collide-as) (the-as uint 2048))
     (set! (-> s2-10 collide-with) (the-as uint 16))
     (set! (-> s2-10 prim-core action) (the-as uint 3))
     (set! (-> s2-10 prim-core offense) 4)
     (set! (-> s2-10 transform-index) 14)
     (set-vector! (-> s2-10 local-sphere) 0.0 0.0 0.0 20480.0)
     (append-prim s3-0 s2-10)
     )
    (let
     ((s2-11
       (new
        'process
        'collide-shape-prim-mesh
        s4-0
        (the-as uint 1)
        (the-as uint 1)
        )
       )
      )
     (set! (-> s2-11 prim-core collide-as) (the-as uint 2048))
     (set! (-> s2-11 collide-with) (the-as uint 16))
     (set! (-> s2-11 prim-core action) (the-as uint 3))
     (set! (-> s2-11 prim-core offense) 4)
     (set! (-> s2-11 transform-index) 15)
     (set-vector! (-> s2-11 local-sphere) 0.0 0.0 0.0 20480.0)
     (append-prim s3-0 s2-11)
     )
    (let
     ((s2-12
       (new
        'process
        'collide-shape-prim-mesh
        s4-0
        (the-as uint 0)
        (the-as uint 1)
        )
       )
      )
     (set! (-> s2-12 prim-core collide-as) (the-as uint 2048))
     (set! (-> s2-12 collide-with) (the-as uint 16))
     (set! (-> s2-12 prim-core action) (the-as uint 3))
     (set! (-> s2-12 prim-core offense) 4)
     (set! (-> s2-12 transform-index) 16)
     (set-vector! (-> s2-12 local-sphere) 0.0 0.0 0.0 20480.0)
     (append-prim s3-0 s2-12)
     )
    (let
     ((s2-13
       (new
        'process
        'collide-shape-prim-mesh
        s4-0
        (the-as uint 1)
        (the-as uint 1)
        )
       )
      )
     (set! (-> s2-13 prim-core collide-as) (the-as uint 2048))
     (set! (-> s2-13 collide-with) (the-as uint 16))
     (set! (-> s2-13 prim-core action) (the-as uint 3))
     (set! (-> s2-13 prim-core offense) 4)
     (set! (-> s2-13 transform-index) 17)
     (set-vector! (-> s2-13 local-sphere) 0.0 0.0 0.0 20480.0)
     (append-prim s3-0 s2-13)
     )
    (let
     ((s2-14
       (new
        'process
        'collide-shape-prim-mesh
        s4-0
        (the-as uint 0)
        (the-as uint 1)
        )
       )
      )
     (set! (-> s2-14 prim-core collide-as) (the-as uint 2048))
     (set! (-> s2-14 collide-with) (the-as uint 16))
     (set! (-> s2-14 prim-core action) (the-as uint 3))
     (set! (-> s2-14 prim-core offense) 4)
     (set! (-> s2-14 transform-index) 18)
     (set-vector! (-> s2-14 local-sphere) 0.0 0.0 0.0 20480.0)
     (append-prim s3-0 s2-14)
     )
    (let
     ((s2-15
       (new
        'process
        'collide-shape-prim-mesh
        s4-0
        (the-as uint 1)
        (the-as uint 1)
        )
       )
      )
     (set! (-> s2-15 prim-core collide-as) (the-as uint 2048))
     (set! (-> s2-15 collide-with) (the-as uint 16))
     (set! (-> s2-15 prim-core action) (the-as uint 3))
     (set! (-> s2-15 prim-core offense) 4)
     (set! (-> s2-15 transform-index) 19)
     (set-vector! (-> s2-15 local-sphere) 0.0 0.0 0.0 20480.0)
     (append-prim s3-0 s2-15)
     )
    (let
     ((s2-16
       (new
        'process
        'collide-shape-prim-mesh
        s4-0
        (the-as uint 2)
        (the-as uint 1)
        )
       )
      )
     (set! (-> s2-16 prim-core collide-as) (the-as uint 2048))
     (set! (-> s2-16 collide-with) (the-as uint 16))
     (set! (-> s2-16 prim-core action) (the-as uint 3))
     (set! (-> s2-16 prim-core offense) 4)
     (set! (-> s2-16 transform-index) 20)
     (set-vector! (-> s2-16 local-sphere) 0.0 0.0 0.0 45056.0)
     (append-prim s3-0 s2-16)
     )
    )
   (set! (-> s4-0 nav-radius) (* 0.75 (-> s4-0 root-prim local-sphere w)))
   (backup-collide-with-as s4-0)
   (set! (-> obj root-override) s4-0)
   )
  (process-drawable-from-entity! obj arg0)
  (logclear! (-> obj mask) (process-mask actor-pause))
  (initialize-skeleton obj *ogre-bridge-sg* '())
  (logior! (-> obj skel effect flags) 1)
  (dotimes (s5-1 8)
   (let
    ((v1-185
      (new
       'process
       'joint-mod-set-local
       obj
       (the-as int (-> *ogre-bridge-joint-array* s5-1))
       #f
       #f
       #f
       )
      )
     )
    (set! (-> obj joint-mod-array s5-1) (the-as joint-mod v1-185))
    (vector-reset! (-> v1-185 transform scale))
    )
   )
  (cond
   ((and
     (-> obj entity)
     (logtest? (-> obj entity extra perm status) (entity-perm-status complete))
     )
    (set! (-> obj dead-joint-count) 8)
    (ogre-bridge-update-joints)
    (go ogre-bridge-activated)
    )
   (else
    (go ogre-bridge-idle)
    )
   )
  (none)
  )

(defskelgroup *ogre-bridgeend-sg* ogre-bridgeend
  0
  2
  ((1 (meters 999999)))
  :bounds (static-spherem 0 0 -3 8.2)
  :longest-edge (meters 0)
  )

(deftype ogre-bridgeend (process-drawable)
  ((root-override collide-shape  :offset 112)
   )
  :heap-base #x40
  :method-count-assert 20
  :size-assert         #xb0
  :flag-assert         #x14004000b0
  )


(defstate ogre-bridgeend-idle (ogre-bridgeend)
  :code
  (behavior ()
   (transform-post)
   (anim-loop)
   (none)
   )
  )

(defmethod
  init-from-entity!
  ogre-bridgeend
  ((obj ogre-bridgeend) (arg0 entity-actor))
  (let
   ((s4-0
     (new 'process 'collide-shape obj (collide-list-enum usually-hit-by-player))
     )
    )
   (let
    ((s3-0
      (new
       'process
       'collide-shape-prim-mesh
       s4-0
       (the-as uint 0)
       (the-as uint 0)
       )
      )
     )
    (set! (-> s3-0 prim-core collide-as) (the-as uint 2048))
    (set! (-> s3-0 collide-with) (the-as uint 16))
    (set! (-> s3-0 prim-core action) (the-as uint 1))
    (set! (-> s3-0 prim-core offense) 4)
    (set! (-> s3-0 transform-index) 3)
    (set-vector! (-> s3-0 local-sphere) 0.0 0.0 12288.0 32768.0)
<<<<<<< HEAD
    (dummy-46 s4-0 s3-0)
=======
    (set-root-prim! s4-0 s3-0)
>>>>>>> cc93986a
    )
   (set! (-> s4-0 nav-radius) (* 0.75 (-> s4-0 root-prim local-sphere w)))
   (backup-collide-with-as s4-0)
   (set! (-> obj root-override) s4-0)
   )
  (process-drawable-from-entity! obj arg0)
  (initialize-skeleton obj *ogre-bridgeend-sg* '())
  (go ogre-bridgeend-idle)
  (none)
  )

(deftype ogre-lava (water-anim)
  ((idle-anim int32  :offset-assert 220)
   (anim      int32  :offset-assert 224)
   )
  :heap-base #x80
  :method-count-assert 30
  :size-assert         #xe4
  :flag-assert         #x1e008000e4
  )


(defstate water-vol-idle (ogre-lava)
  :virtual #t
  :event
  (behavior ((arg0 process) (arg1 int) (arg2 symbol) (arg3 event-message-block))
   (case arg2 
    (('submerge1)
      (set! (-> self anim) 3)
      (go-virtual water-vol-idle)
      )
    (('submerge2)
     (set! (-> self anim) 5)
     (go-virtual water-vol-idle)
     )
    (('emerge1)
     (set! (-> self anim) 4)
     (go-virtual water-vol-idle)
     )
    (('emerge2)
     (set! (-> self anim) 6)
     (go-virtual water-vol-idle)
     )
    (('boulder)
     (set! (-> self anim) 7)
     (go-virtual water-vol-idle)
     )
    (else
     ((-> (method-of-type water-anim water-vol-idle) event) arg0 arg1 arg2 arg3)
     )
    )
   )
  :code
  (behavior ()
   (ja-channel-push! 2 30)
   (let ((gp-0 (-> self skel root-channel 1)))
    (joint-control-channel-group-eval!
     gp-0
     (the-as art-joint-anim (-> self draw art-group data (-> self idle-anim)))
     num-func-identity
     )
    (set! (-> gp-0 frame-num) 0.0)
    )
   (let ((a0-2 (-> self skel root-channel 0)))
    (set!
     (-> a0-2 frame-group)
     (the-as art-joint-anim (-> self draw art-group data (-> self anim)))
     )
    (set!
     (-> a0-2 param 0)
     (the
      float
      (+
       (->
        (the-as art-joint-anim (-> self draw art-group data (-> self anim)))
        data
        0
        length
        )
       -1
       )
      )
     )
    (set! (-> a0-2 param 1) 0.5)
    (set! (-> a0-2 frame-num) 0.0)
    (joint-control-channel-group!
     a0-2
     (the-as art-joint-anim (-> self draw art-group data (-> self anim)))
     num-func-seek!
     )
    )
   (until (ja-done? 0)
    (let ((v1-25 (-> self skel root-channel 1)))
     (set! (-> v1-25 frame-interp) 0.5)
     )
    (ja-post)
    (suspend)
    (let ((a0-3 (-> self skel root-channel 0)))
     (set!
      (-> a0-3 param 0)
      (the float (+ (-> a0-3 frame-group data 0 length) -1))
      )
     (set! (-> a0-3 param 1) 0.5)
     (joint-control-channel-group-eval!
      a0-3
      (the-as art-joint-anim #f)
      num-func-seek!
      )
     )
    )
   (let ((v1-37 (-> self skel root-channel 0)))
    (set!
     (-> v1-37 frame-group)
     (the-as art-joint-anim (-> self draw art-group data (-> self idle-anim)))
     )
    )
   (let ((v1-40 (-> self skel root-channel 0)))
    (set! (-> v1-40 num-func) num-func-identity)
    (set! (-> v1-40 frame-num) 0.0)
    )
   (while #t
    (suspend)
    )
   (none)
   )
  :post
  (the-as (function none :behavior ogre-lava) #f)
  )

(defstate water-vol-startup (ogre-lava)
  :virtual #t
  :code
  (behavior ()
   (set! (-> self idle-anim) 2)
   (set! (-> self anim) (-> self idle-anim))
   (go-virtual water-vol-idle)
   (none)
   )
  )

(define
  ripple-for-ogre-lava
  (new 'static 'ripple-wave-set
   :count 2
   :converted #f
   :wave
   (new 'static 'inline-array ripple-wave 4
    (new 'static 'ripple-wave :scale 40.0 :xdiv 2 :speed 3.0)
    (new 'static 'ripple-wave :scale 40.0 :xdiv -2 :zdiv 2 :speed 1.8)
    (new 'static 'ripple-wave)
    (new 'static 'ripple-wave)
    )
   )
  )

(defmethod TODO-RENAME-22 ogre-lava ((obj ogre-lava))
  (let ((t9-0 (method-of-type water-anim TODO-RENAME-22)))
   (t9-0 obj)
   )
  (let ((v1-2 (new 'process 'ripple-control)))
   (set! (-> obj draw ripple) v1-2)
   (set! (-> v1-2 global-scale) 2048.0)
   (set! (-> v1-2 waveform) ripple-for-ogre-lava)
   )
  (set! (-> obj flags) (logand -8388609 (-> obj flags)))
  (set! (-> obj flags) (logior #x2000000 (-> obj flags)))
  (let ((v0-2 'lava))
   (set! (-> obj attack-event) v0-2)
   (the-as ripple-wave-set v0-2)
   )
  )

(deftype shortcut-boulder (process-drawable)
  ((root-override collide-shape         :offset        112)
   (broken-look   lod-set       :inline :offset-assert 176)
   )
  :heap-base #x70
  :method-count-assert 20
  :size-assert         #xd1
  :flag-assert         #x14007000d1
  )


(defskelgroup *shortcut-boulder-whole-sg* shortcut-boulder
  0
  4
  ((1 (meters 999999)))
  :bounds (static-spherem 0 5.5 0 7.5)
  :longest-edge (meters 0)
  )

(defskelgroup *shortcut-boulder-broken-sg* shortcut-boulder
  2
  4
  ((3 (meters 999999)))
  :bounds (static-spherem 0 5.5 0 20)
  :longest-edge (meters 0)
  )

(set!
  (-> *part-group-id-table* 475)
  (new 'static 'sparticle-launch-group
   :length 3
   :duration #x12c
   :linger-duration #x5dc
   :flags (sp-group-flag use-local-clock)
   :name "group-shortcut-boulder-explosion"
   :launcher
   (new 'static 'inline-array sparticle-group-item 3
    (sp-item 2149 :period 1500 :length 5)
    (sp-item 2150 :period 1500 :length 5)
    (sp-item 2151 :period 1500 :length 15)
    )
   :bounds (new 'static 'sphere :w 32768.0)
   )
  )

(set!
  (-> *part-id-table* 2150)
  (new 'static 'sparticle-launcher
   :init-specs
   (new 'static 'inline-array sp-field-init-spec 12
    (sp-tex spt-texture (new 'static 'texture-id :index #x12 :page #x2))
    (sp-flt spt-num 1.0)
    (sp-flt spt-scale-x (meters 15.0))
    (sp-copy-from-other spt-scale-y -4)
    (sp-flt spt-r 130.0)
    (sp-flt spt-g 64.0)
    (sp-flt spt-b 54.0)
    (sp-flt spt-a 128.0)
    (sp-flt spt-fade-a -2.1333334)
    (sp-int spt-timer 60)
    (sp-cpuinfo-flags bit2 bit3)
    (sp-end)
    )
   )
  )

(set!
  (-> *part-id-table* 2149)
  (new 'static 'sparticle-launcher
   :init-specs
   (new 'static 'inline-array sp-field-init-spec 20
    (sp-tex spt-texture (new 'static 'texture-id :index #x1d :page #x2))
    (sp-rnd-flt spt-num 16.0 16.0 1.0)
    (sp-rnd-flt spt-scale-x (meters 0.1) (meters 0.3) 1.0)
    (sp-rnd-flt spt-rot-z (degrees 0.0) (degrees 360.0) 1.0)
    (sp-copy-from-other spt-scale-y -4)
    (sp-rnd-flt spt-r 70.0 16.0 1.0)
    (sp-rnd-flt spt-g 70.0 16.0 1.0)
    (sp-flt spt-b 70.0)
    (sp-flt spt-a 128.0)
    (sp-rnd-flt spt-vel-y (meters 0.04) (meters 0.04) 1.0)
    (sp-rnd-flt spt-rotvel-z (degrees -1.2) (degrees 2.4) 1.0)
    (sp-flt spt-accel-y -10.922667)
    (sp-flt spt-friction 0.99)
    (sp-int spt-timer 300)
    (sp-cpuinfo-flags bit2)
    (sp-flt spt-userdata 0.0)
    (sp-func spt-func 'check-water-level-drop)
    (sp-rnd-flt spt-conerot-x (degrees 20.0) (degrees 50.000004) 1.0)
    (sp-rnd-flt spt-conerot-y (degrees 0.0) (degrees 360.0) 1.0)
    (sp-end)
    )
   )
  )

(set!
  (-> *part-id-table* 2151)
  (new 'static 'sparticle-launcher
   :init-specs
   (new 'static 'inline-array sp-field-init-spec 21
    (sp-tex spt-texture (new 'static 'texture-id :page #x2))
    (sp-flt spt-num 16.0)
    (sp-rnd-flt spt-y (meters 0.5) (meters 1.0) 1.0)
    (sp-rnd-flt spt-scale-x (meters 2.5) (meters 1.5) 1.0)
    (sp-copy-from-other spt-scale-y -4)
    (sp-rnd-flt spt-r 96.0 64.0 1.0)
    (sp-rnd-flt spt-g 64.0 48.0 1.0)
    (sp-rnd-flt spt-b 64.0 16.0 1.0)
    (sp-rnd-flt spt-a 16.0 32.0 1.0)
    (sp-rnd-flt spt-vel-y (meters 0.016666668) (meters 0.016666668) 1.0)
    (sp-flt spt-scalevel-x (meters 0.013333334))
    (sp-flt spt-scalevel-y (meters 0.0033333334))
    (sp-flt spt-accel-y -1.0922667)
    (sp-flt spt-friction 0.95)
    (sp-int spt-timer 600)
    (sp-cpuinfo-flags bit2)
    (sp-int-plain-rnd spt-next-time 30 299 1)
    (sp-launcher-by-id spt-next-launcher 2152)
    (sp-rnd-flt spt-conerot-x (degrees 70.0) (degrees 20.0) 1.0)
    (sp-rnd-flt spt-conerot-y (degrees 0.0) (degrees 360.0) 1.0)
    (sp-end)
    )
   )
  )

(set!
  (-> *part-id-table* 2152)
  (new 'static 'sparticle-launcher
   :init-specs
   (new 'static 'inline-array sp-field-init-spec 2
    (sp-flt spt-fade-a -0.2)
    (sp-end)
    )
   )
  )

(defstate shortcut-boulder-break (shortcut-boulder)
  :code
  (behavior ()
   (process-entity-status! self (entity-perm-status complete) #t)
   (lods-assign! (-> self draw) (-> self broken-look))
   (let ((gp-0 (get-process *default-dead-pool* part-tracker #x4000)))
    (when gp-0
     (let ((t9-3 (method-of-type part-tracker activate)))
      (t9-3
       (the-as part-tracker gp-0)
       *entity-pool*
       'part-tracker
       (the-as pointer #x70004000)
       )
      )
     (run-now-in-process
      gp-0
      part-tracker-init
      (-> *part-group-id-table* 475)
      -1
      #f
      #f
      #f
      (-> self root-override trans)
      )
     (-> gp-0 ppointer)
     )
    )
   (let ((a0-5 (-> self skel root-channel 0)))
    (set! (-> a0-5 frame-group) (if (> (-> self skel active-channels) 0)
                                 (-> self skel root-channel 0 frame-group)
                                 )
     )
    (set!
     (-> a0-5 param 0)
     (the float (+ (-> (if (> (-> self skel active-channels) 0)
                        (-> self skel root-channel 0 frame-group)
                        )
                    data
                    0
                    length
                    )
                 -1
                 )
      )
     )
    (set! (-> a0-5 param 1) 1.0)
    (set! (-> a0-5 frame-num) 0.0)
    (joint-control-channel-group! a0-5 (if (> (-> self skel active-channels) 0)
                                        (->
                                         self
                                         skel
                                         root-channel
                                         0
                                         frame-group
                                         )
                                        )
     num-func-seek!
     )
    )
   (until (ja-done? 0)
    (suspend)
    (let ((a0-6 (-> self skel root-channel 0)))
     (set!
      (-> a0-6 param 0)
      (the float (+ (-> a0-6 frame-group data 0 length) -1))
      )
     (set! (-> a0-6 param 1) 1.0)
     (joint-control-channel-group-eval!
      a0-6
      (the-as art-joint-anim #f)
      num-func-seek!
      )
     )
    )
   (dummy-18 self)
   (deactivate self)
   (none)
   )
  :post
  (the-as (function none :behavior shortcut-boulder) ja-post)
  )

(defstate shortcut-boulder-idle (shortcut-boulder)
  :event
  (behavior ((arg0 process) (arg1 int) (arg2 symbol) (arg3 event-message-block))
   (case arg2 
    (('attack)
      (if (and (>= arg1 2) (= (-> arg3 param 1) 'eco-yellow))
       (go shortcut-boulder-break)
       )
      )
    )
   )
  :code
  (behavior ()
   (transform-post)
   (while #t
    (logior! (-> self mask) (process-mask sleep))
    (suspend)
    )
   (none)
   )
  )

(defmethod
  init-from-entity!
  shortcut-boulder
  ((obj shortcut-boulder) (arg0 entity-actor))
  (let
   ((s4-0 (new 'process 'collide-shape obj (collide-list-enum hit-by-others))))
   (let
    ((s3-0
      (new
       'process
       'collide-shape-prim-mesh
       s4-0
       (the-as uint 0)
       (the-as uint 0)
       )
      )
     )
    (set! (-> s3-0 prim-core collide-as) (the-as uint 512))
    (set! (-> s3-0 collide-with) (the-as uint 16))
    (set! (-> s3-0 prim-core action) (the-as uint 1))
    (set! (-> s3-0 prim-core offense) 4)
    (set! (-> s3-0 transform-index) 3)
    (set-vector! (-> s3-0 local-sphere) 0.0 22528.0 0.0 30720.0)
<<<<<<< HEAD
    (dummy-46 s4-0 s3-0)
=======
    (set-root-prim! s4-0 s3-0)
>>>>>>> cc93986a
    )
   (set! (-> s4-0 nav-radius) (* 0.75 (-> s4-0 root-prim local-sphere w)))
   (backup-collide-with-as s4-0)
   (set! (-> obj root-override) s4-0)
   )
  (process-drawable-from-entity! obj arg0)
  (initialize-skeleton obj *shortcut-boulder-whole-sg* '())
  (dummy-9
   (-> obj broken-look)
   *shortcut-boulder-broken-sg*
   (-> obj draw art-group)
   (-> obj entity)
   )
  (set-vector! (-> obj draw color-emissive) 0.125 0.0625 0.0 0.0)
  (go shortcut-boulder-idle)
  (none)
  )



<|MERGE_RESOLUTION|>--- conflicted
+++ resolved
@@ -603,11 +603,7 @@
     (set! (-> s3-0 prim-core offense) 1)
     (set! (-> s3-0 transform-index) 3)
     (set-vector! (-> s3-0 local-sphere) 0.0 9216.0 0.0 14336.0)
-<<<<<<< HEAD
-    (dummy-46 s4-0 s3-0)
-=======
     (set-root-prim! s4-0 s3-0)
->>>>>>> cc93986a
     )
    (set! (-> s4-0 nav-radius) (* 0.75 (-> s4-0 root-prim local-sphere w)))
    (backup-collide-with-as s4-0)
@@ -873,11 +869,7 @@
     (set! (-> s4-0 prim-core offense) 4)
     (set! (-> s4-0 transform-index) 0)
     (set-vector! (-> s4-0 local-sphere) 0.0 8192.0 0.0 32768.0)
-<<<<<<< HEAD
-    (dummy-46 s5-0 s4-0)
-=======
     (set-root-prim! s5-0 s4-0)
->>>>>>> cc93986a
     )
    (set! (-> s5-0 nav-radius) (* 0.75 (-> s5-0 root-prim local-sphere w)))
    (backup-collide-with-as s5-0)
@@ -1560,11 +1552,7 @@
     (set! (-> s3-0 prim-core action) (the-as uint 3))
     (set! (-> s3-0 transform-index) 0)
     (set-vector! (-> s3-0 local-sphere) 0.0 0.0 0.0 143360.0)
-<<<<<<< HEAD
-    (dummy-46 s4-0 s3-0)
-=======
     (set-root-prim! s4-0 s3-0)
->>>>>>> cc93986a
     (let
      ((s2-0
        (new
@@ -1984,11 +1972,7 @@
     (set! (-> s3-0 prim-core offense) 4)
     (set! (-> s3-0 transform-index) 3)
     (set-vector! (-> s3-0 local-sphere) 0.0 0.0 12288.0 32768.0)
-<<<<<<< HEAD
-    (dummy-46 s4-0 s3-0)
-=======
     (set-root-prim! s4-0 s3-0)
->>>>>>> cc93986a
     )
    (set! (-> s4-0 nav-radius) (* 0.75 (-> s4-0 root-prim local-sphere w)))
    (backup-collide-with-as s4-0)
@@ -2425,11 +2409,7 @@
     (set! (-> s3-0 prim-core offense) 4)
     (set! (-> s3-0 transform-index) 3)
     (set-vector! (-> s3-0 local-sphere) 0.0 22528.0 0.0 30720.0)
-<<<<<<< HEAD
-    (dummy-46 s4-0 s3-0)
-=======
     (set-root-prim! s4-0 s3-0)
->>>>>>> cc93986a
     )
    (set! (-> s4-0 nav-radius) (* 0.75 (-> s4-0 root-prim local-sphere w)))
    (backup-collide-with-as s4-0)
