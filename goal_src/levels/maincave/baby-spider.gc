;;-*-Lisp-*-
(in-package goal)

;; name: baby-spider.gc
;; name in dgo: baby-spider
;; dgos: L1, MAI, MAINCAVE

(declare-type cave-trap process-drawable)

;; DECOMP BEGINS

(deftype baby-spider-spawn-params (structure)
  ((hatched?                          symbol  :offset-assert   0)
   (fast-start?                       symbol  :offset-assert   4)
   (hack-move-above-ground?           symbol  :offset-assert   8)
   (die-if-not-visible?               symbol  :offset-assert  12)
   (pickup                            int32   :offset-assert  16)
   (pickup-amount                     int32   :offset-assert  20)
   (event-death                       symbol  :offset-assert  24)
   (delay-before-dying-if-not-visible int64   :offset-assert  32)
   )
  :method-count-assert 11
  :size-assert         #x28
  :flag-assert         #xb00000028
  (:methods
    (init! (_type_ symbol symbol symbol symbol int int symbol) int 9)
    (set-delay! (_type_ int) int 10)
    )
  )


(deftype baby-spider (nav-enemy)
  ((die-if-not-visible?               symbol         :offset-assert 400)
   (hack-move-above-ground?           symbol         :offset-assert 404)
   (state-float                       float          :offset-assert 408)
   (wiggle-angle                      float          :offset-assert 412)
   (delta-wiggle-angle                float          :offset-assert 416)
   (wiggle-factor                     float          :offset-assert 420)
   (event-death                       symbol         :offset-assert 424)
   (delay-before-dying-if-not-visible int64          :offset-assert 432)
   (chase-rest-time                   int64          :offset-assert 440)
   (target-nav-time                   int64          :offset-assert 448)
   (unknown00                         basic          :offset-assert 456)
   (unknown01                         basic          :offset-assert 460)
   (wiggle-time                       int64          :offset-assert 464)
   (last-visible-time                 int64          :offset-assert 472)
   (up-vector                         vector :inline :offset-assert 480)
   (state-vector                      vector :inline :offset-assert 496)
   )
  :heap-base #x190
  :method-count-assert 76
  :size-assert         #x200
  :flag-assert         #x4c01900200
  (:states
    baby-spider-die-fast
    baby-spider-hatching
    baby-spider-resume
    )
  )


(defskelgroup *baby-spider-sg* baby-spider
  0
  -1
  ((1 (meters 20)) (2 (meters 40)) (3 (meters 999999)))
  :bounds (static-spherem 0 1 0 2.25)
  :longest-edge (meters 0)
  :shadow 4
  )

(define
  *baby-spider-nav-enemy-info*
  (new 'static 'nav-enemy-info
   :idle-anim 6
   :walk-anim 8
   :turn-anim 8
   :notice-anim 11
   :run-anim 7
   :jump-anim 9
   :jump-land-anim 10
   :victory-anim 12
   :taunt-anim 12
   :die-anim 13
   :neck-joint 18
   :run-travel-speed (meters 7.0)
   :run-rotate-speed (degrees 7999.9995)
   :run-acceleration (meters 1.0)
   :run-turn-time (seconds 0.07333333)
   :walk-travel-speed (meters 2.0)
   :walk-rotate-speed (degrees 7999.9995)
   :walk-acceleration (meters 1.0)
   :walk-turn-time (seconds 0.07333333)
   :attack-shove-back (meters 3.0)
   :attack-shove-up (meters 2.0)
   :shadow-size (meters 1.0)
   :notice-nav-radius (meters 1.0)
   :nav-nearest-y-threshold (meters 10.0)
   :notice-distance (meters 30.0)
   :stop-chase-distance (meters 40.0)
   :frustration-distance (meters 3.0)
   :frustration-time #x1c2
   :die-anim-hold-frame 10000000000.0
   :jump-anim-start-frame 2.0
   :jump-land-anim-end-frame 10000000000.0
   :jump-height-min (meters 1.0)
   :jump-height-factor 0.5
   :jump-start-anim-speed 1.0
   :shadow-max-y (meters 1.0)
   :shadow-min-y (meters -1.0)
   :shadow-locus-dist (meters 150.0)
   :use-align #f
   :draw-shadow #f
   :move-to-ground #t
   :hover-if-no-ground #f
   :use-momentum #f
   :use-flee #f
   :use-proximity-notice #f
   :use-jump-blocked #f
   :use-jump-patrol #f
   :gnd-collide-with #x1
   :debug-draw-neck #f
   :debug-draw-jump #f
   )
  )

(define
  *baby-spider-nav-enemy-info-for-cave-trap*
  (new 'static 'nav-enemy-info
   :idle-anim 6
   :walk-anim 8
   :turn-anim 8
   :notice-anim 11
   :run-anim 7
   :jump-anim 9
   :jump-land-anim 10
   :victory-anim 12
   :taunt-anim 12
   :die-anim 13
   :neck-joint 18
   :run-travel-speed (meters 7.0)
   :run-rotate-speed (degrees 7999.9995)
   :run-acceleration (meters 1.0)
   :run-turn-time (seconds 0.07333333)
   :walk-travel-speed (meters 2.0)
   :walk-rotate-speed (degrees 7999.9995)
   :walk-acceleration (meters 1.0)
   :walk-turn-time (seconds 0.07333333)
   :attack-shove-back (meters 3.0)
   :attack-shove-up (meters 2.0)
   :shadow-size (meters 1.0)
   :notice-nav-radius (meters 1.0)
   :nav-nearest-y-threshold (meters 10.0)
   :notice-distance (meters 80.0)
   :stop-chase-distance (meters 90.0)
   :frustration-distance (meters 3.0)
   :frustration-time #x1c2
   :die-anim-hold-frame 10000000000.0
   :jump-anim-start-frame 2.0
   :jump-land-anim-end-frame 10000000000.0
   :jump-height-min (meters 1.0)
   :jump-height-factor 0.5
   :jump-start-anim-speed 1.0
   :shadow-max-y (meters 1.0)
   :shadow-min-y (meters -1.0)
   :shadow-locus-dist (meters 150.0)
   :use-align #f
   :draw-shadow #f
   :move-to-ground #t
   :hover-if-no-ground #f
   :use-momentum #f
   :use-flee #f
   :use-proximity-notice #f
   :use-jump-blocked #f
   :use-jump-patrol #f
   :gnd-collide-with #x1
   :debug-draw-neck #f
   :debug-draw-jump #f
   )
  )

(defmethod
  init!
  baby-spider-spawn-params
  ((obj baby-spider-spawn-params)
   (arg0 symbol)
   (arg1 symbol)
   (arg2 symbol)
   (arg3 symbol)
   (arg4 int)
   (arg5 int)
   (arg6 symbol)
   )
  (set! (-> obj hatched?) arg0)
  (set! (-> obj fast-start?) arg1)
  (set! (-> obj die-if-not-visible?) arg2)
  (set! (-> obj hack-move-above-ground?) arg3)
  (set! (-> obj pickup) arg4)
  (set! (-> obj pickup-amount) arg5)
  (set! (-> obj event-death) arg6)
  (let ((v0-0 600))
   (set! (-> obj delay-before-dying-if-not-visible) v0-0)
   v0-0
   )
  )

(defmethod
  set-delay!
  baby-spider-spawn-params
  ((obj baby-spider-spawn-params) (arg0 int))
  (set! (-> obj delay-before-dying-if-not-visible) arg0)
  arg0
  )

(defmethod
  dummy-44
  baby-spider
  ((obj baby-spider) (arg0 process) (arg1 event-message-block))
  (when
   ((method-of-type touching-shapes-entry prims-touching?)
    (the-as touching-shapes-entry (-> arg1 param 0))
    (-> obj collide-info)
    (the-as uint 1)
    )
   (if
    (nav-enemy-send-attack
     arg0
     (the-as touching-shapes-entry (-> arg1 param 0))
     'generic
     )
    (go (method-of-object obj nav-enemy-victory))
    )
   )
  )

<<<<<<< HEAD
;; WARN: rewrite_to_get_var got a none typed variable. Is there unreachable code?. [OP: 7]
=======
;; WARN: rewrite_to_get_var got a none typed variable. Is there unreachable code? [OP: 7]
>>>>>>> cc93986a
(defbehavior
  baby-spider-default-event-handler baby-spider
  ((arg0 process) (arg1 int) (arg2 symbol) (arg3 event-message-block))
  (let ((v1-0 arg2))
   (the-as object (if (= v1-0 'victory)
                   (go-virtual nav-enemy-victory)
                   (nav-enemy-default-event-handler arg0 arg1 arg2 arg3)
                   )
    )
   )
  )

baby-spider-default-event-handler

(defmethod common-post baby-spider ((obj baby-spider))
  (when (logtest? (-> obj collide-info status) 1)
   (vector-deg-seek
    (-> obj up-vector)
    (-> obj up-vector)
    (-> obj collide-info surface-normal)
    910.2222
    )
   (vector-normalize! (-> obj up-vector) 1.0)
   )
  (forward-up-nopitch->quaternion
   (-> obj collide-info quat)
   (vector-z-quaternion! (new-stack-vector0) (-> obj collide-info quat))
   (-> obj up-vector)
   )
  ((the-as (function nav-enemy none) (find-parent-method baby-spider 39)) obj)
  (none)
  )

(defmethod TODO-RENAME-38 baby-spider ((obj baby-spider))
  (dummy-59
   (-> obj collide-info)
   (-> obj collide-info transv)
   (the-as uint 1)
   8192.0
   #t
   #f
   #f
   )
  (none)
  )

(defmethod dummy-51 baby-spider ((obj baby-spider) (arg0 vector))
  (let* ((f0-0 (rand-vu-float-range 0.0 1.0))
         (f1-1 (+ 1.0 (* 2.0 f0-0)))
         (f2-2 f1-1)
         (f2-4 (/ 1.0 f2-2))
         (f0-2 (+ 1.0 (* 0.2 f0-0)))
         )
   (set! (-> obj delta-wiggle-angle) (* 910.2222 f1-1))
   (set! (-> obj wiggle-factor) (* 1.5 f2-4))
   (let ((f0-3 (* 28672.0 f0-2)))
    (set! (-> obj target-speed) f0-3)
    (the-as object f0-3)
    )
   )
  )

(defmethod dummy-52 baby-spider ((obj baby-spider) (arg0 vector))
  (+! (-> obj wiggle-angle) (-> obj delta-wiggle-angle))
  (if (< 65536.0 (-> obj wiggle-angle))
   (set! (-> obj wiggle-angle) (+ -65536.0 (-> obj wiggle-angle)))
   )
  (let* ((v1-3 (-> obj collide-info trans))
         (a1-2 (vector-! (new 'stack-no-clear 'vector) v1-3 arg0))
         (s2-0
          (vector-rotate-around-y! (new 'stack-no-clear 'vector) a1-2 16384.0)
          )
         (v1-4
          (vector+*!
           (new 'stack-no-clear 'vector)
           arg0
           s2-0
           (* (-> obj wiggle-factor) (sin (-> obj wiggle-angle)))
           )
          )
         (v0-3 (-> obj nav target-pos))
         )
   (set! (-> v0-3 quad) (-> v1-4 quad))
   (the-as symbol v0-3)
   )
  )

(defmethod dummy-53 baby-spider ((obj baby-spider))
  (cond
   ((logtest? (-> obj draw status) 8)
    (set! (-> obj last-visible-time) (-> *display* base-frame-counter))
    (return #f)
    )
   (else
    (if (-> obj die-if-not-visible?)
     (return
      (>=
       (- (-> *display* base-frame-counter) (-> obj last-visible-time))
       (-> obj delay-before-dying-if-not-visible)
       )
      )
     )
    )
   )
  #f
  )

(defstate baby-spider-hatching (baby-spider)
  :event
  baby-spider-default-event-handler
  :code
  (behavior ()
   (ja-channel-push! 1 0)
   (let ((a0-1 (-> self skel root-channel 0)))
    (set!
     (-> a0-1 frame-group)
     (the-as art-joint-anim (-> self draw art-group data 5))
     )
    (set!
     (-> a0-1 param 0)
     (the
      float
      (+
       (->
        (the-as art-joint-anim (-> self draw art-group data 5))
        data
        0
        length
        )
       -1
       )
      )
     )
    (set! (-> a0-1 param 1) 1.0)
    (set! (-> a0-1 frame-num) 0.0)
    (joint-control-channel-group!
     a0-1
     (the-as art-joint-anim (-> self draw art-group data 5))
     num-func-seek!
     )
    )
   (until (ja-done? 0)
    (if (dummy-53 self)
     (go baby-spider-die-fast)
     )
    (suspend)
    (let ((a0-3 (-> self skel root-channel 0)))
     (set!
      (-> a0-3 param 0)
      (the float (+ (-> a0-3 frame-group data 0 length) -1))
      )
     (set! (-> a0-3 param 1) 1.0)
     (joint-control-channel-group-eval!
      a0-3
      (the-as art-joint-anim #f)
      num-func-seek!
      )
     )
    )
   (go baby-spider-resume)
   (none)
   )
  :post
  (the-as (function none :behavior baby-spider) nav-enemy-simple-post)
  )

(defstate baby-spider-resume (baby-spider)
  :event
  baby-spider-default-event-handler
  :code
  (behavior ()
   (cond
    ((not *target*)
     (go-virtual nav-enemy-idle)
     )
    ((TODO-RENAME-46 self (-> self nav-info notice-distance))
     (go-virtual nav-enemy-chase)
     )
    ((and
      (and
       *target*
       (>=
        (-> self enemy-info idle-distance)
        (vector-vector-distance
         (-> self collide-info trans)
         (-> *target* control trans)
         )
        )
       )
      (>=
       (- (-> *display* base-frame-counter) (-> self state-time))
       (-> self state-timeout)
       )
      (nonzero? (-> self draw))
      (logtest? (-> self draw status) 8)
      )
     (go-virtual nav-enemy-patrol)
     )
    )
   (go-virtual nav-enemy-idle)
   (none)
   )
  )

(defstate nav-enemy-idle (baby-spider)
  :virtual #t
  :event
  baby-spider-default-event-handler
  :enter
  (behavior ()
   (let ((gp-0 (new 'stack-no-clear 'vector)))
    (set! (-> gp-0 quad) (-> self collide-info trans quad))
    (let ((t9-0 (-> (method-of-type nav-enemy nav-enemy-idle) enter)))
     (if t9-0
      (t9-0)
      )
     )
    (if (-> self hack-move-above-ground?)
     (set! (-> self collide-info trans quad) (-> gp-0 quad))
     )
    )
   (none)
   )
  :trans
  (behavior ()
   (if (dummy-53 self)
    (go baby-spider-die-fast)
    )
   (let ((t9-2 (-> (method-of-type nav-enemy nav-enemy-idle) trans)))
    (if t9-2
     (t9-2)
     )
    )
   (none)
   )
  :post
  (behavior ()
   (ja-post)
   (none)
   )
  )

(defstate nav-enemy-patrol (baby-spider)
  :virtual #t
  :event
  baby-spider-default-event-handler
  :trans
  (behavior ()
   (if (dummy-53 self)
    (go baby-spider-die-fast)
    )
   (let ((t9-2 (-> (method-of-type nav-enemy nav-enemy-patrol) trans)))
    (if t9-2
     (t9-2)
     )
    )
   (none)
   )
  :code
  (behavior ()
   (let ((f30-0 (nav-enemy-rnd-float-range 0.9 1.1)))
    (while #t
     (let ((a0-1 (-> self skel root-channel 0)))
      (set!
       (-> a0-1 frame-group)
       (the-as
        art-joint-anim
        (-> self draw art-group data (-> self nav-info walk-anim))
        )
       )
      (set!
       (-> a0-1 param 0)
       (the
        float
        (+
         (->
          (the-as
           art-joint-anim
           (-> self draw art-group data (-> self nav-info walk-anim))
           )
          data
          0
          length
          )
         -1
         )
        )
       )
      (set! (-> a0-1 param 1) f30-0)
      (set! (-> a0-1 frame-num) 0.0)
      (joint-control-channel-group!
       a0-1
       (the-as
        art-joint-anim
        (-> self draw art-group data (-> self nav-info walk-anim))
        )
       num-func-seek!
       )
      )
     (until (ja-done? 0)
      (suspend)
      (let ((a0-2 (-> self skel root-channel 0)))
       (set!
        (-> a0-2 param 0)
        (the float (+ (-> a0-2 frame-group data 0 length) -1))
        )
       (set! (-> a0-2 param 1) f30-0)
       (joint-control-channel-group-eval!
        a0-2
        (the-as art-joint-anim #f)
        num-func-seek!
        )
       )
      )
     )
    )
   (none)
   )
  )

(defstate nav-enemy-notice (baby-spider)
  :virtual #t
  :event
  baby-spider-default-event-handler
  :trans
  (behavior ()
   (if (dummy-53 self)
    (go baby-spider-die-fast)
    )
   (let ((t9-2 (-> (method-of-type nav-enemy nav-enemy-notice) trans)))
    (if t9-2
     (t9-2)
     )
    )
   (none)
   )
  :code
  (behavior ()
   (let ((a0-0 (-> self skel root-channel 0)))
    (set! (-> a0-0 param 0) 1.0)
    (joint-control-channel-group!
     a0-0
     (the-as art-joint-anim #f)
     num-func-loop!
     )
    )
   (ja-channel-push! 1 51)
   (let ((a0-2 (-> self skel root-channel 0)))
    (set!
     (-> a0-2 frame-group)
     (the-as art-joint-anim (-> self draw art-group data 11))
     )
    (set!
     (-> a0-2 param 0)
     (the
      float
      (+
       (->
        (the-as art-joint-anim (-> self draw art-group data 11))
        data
        0
        length
        )
       -1
       )
      )
     )
    (set! (-> a0-2 param 1) 1.0)
    (set! (-> a0-2 frame-num) 0.0)
    (joint-control-channel-group!
     a0-2
     (the-as art-joint-anim (-> self draw art-group data 11))
     num-func-seek!
     )
    )
   (until (ja-done? 0)
    (ja-blend-eval)
    (suspend)
    (let ((a0-3 (-> self skel root-channel 0)))
     (set!
      (-> a0-3 param 0)
      (the float (+ (-> a0-3 frame-group data 0 length) -1))
      )
     (set! (-> a0-3 param 1) 1.0)
     (joint-control-channel-group-eval!
      a0-3
      (the-as art-joint-anim #f)
      num-func-seek!
      )
     )
    )
   (let ((a0-5 (-> self skel root-channel 0)))
    (set!
     (-> a0-5 param 0)
     (the float (+ (-> a0-5 frame-group data 0 length) -1))
     )
    (set! (-> a0-5 param 1) 1.0)
    (joint-control-channel-group!
     a0-5
     (the-as art-joint-anim #f)
     num-func-seek!
     )
    )
   (go-virtual nav-enemy-chase)
   (none)
   )
  )

(defstate nav-enemy-chase (baby-spider)
  :virtual #t
  :event
  baby-spider-default-event-handler
  :trans
  (behavior ()
   (if (dummy-53 self)
    (go baby-spider-die-fast)
    )
   (if
    (>=
     (- (-> *display* base-frame-counter) (-> self state-time))
     (-> self chase-rest-time)
     )
    (go-virtual nav-enemy-victory)
    )
   (let ((t9-3 (-> (method-of-type nav-enemy nav-enemy-chase) trans)))
    (if t9-3
     (t9-3)
     )
    )
   (none)
   )
  :code
  (behavior ()
   (set! (-> self target-nav-time) (-> *display* base-frame-counter))
   (set! (-> self wiggle-time) (+ (-> *display* base-frame-counter) -3000))
   (set! (-> self wiggle-angle) 0.0)
   (set! (-> self chase-rest-time) (rand-vu-int-range 300 1200))
   (ja-channel-push! 1 51)
   (let* ((gp-0 (-> self skel root-channel 0))
          (t9-2 joint-control-channel-group-eval!)
          (a0-2 gp-0)
          (a1-2 (-> self draw art-group data 7))
          )
    (t9-2 a0-2 (the-as art-joint-anim a1-2) num-func-identity)
    (set! (-> gp-0 frame-num) 0.0)
    (while #t
     (when (>= (- (-> *display* base-frame-counter) (-> self wiggle-time)) 300)
      (set! (-> self wiggle-time) (-> *display* base-frame-counter))
      (dummy-51 self (the-as vector a1-2))
      )
     (suspend)
     (let ((a0-5 (-> self skel root-channel 0)))
      (set! (-> a0-5 param 0) 1.0)
      (let ((t9-4 joint-control-channel-group-eval!))
       (set! a1-2 (the-as art-element #f))
       (t9-4 a0-5 (the-as art-joint-anim a1-2) num-func-loop!)
       )
      )
     )
    )
   (none)
   )
  :post
  (behavior ()
   (dummy-52 self (target-pos 0))
   (nav-enemy-travel-post)
   (none)
   )
  )

(defstate nav-enemy-stop-chase (baby-spider)
  :virtual #t
  :event
  baby-spider-default-event-handler
  :trans
  (behavior ()
   (if (dummy-53 self)
    (go baby-spider-die-fast)
    )
   (let ((t9-2 (-> (method-of-type nav-enemy nav-enemy-stop-chase) trans)))
    (if t9-2
     (t9-2)
     )
    )
   (none)
   )
  :code
  (-> (method-of-type nav-enemy nav-enemy-stop-chase) code)
  )

(defstate nav-enemy-stare (baby-spider)
  :virtual #t
  :event
  baby-spider-default-event-handler
  :trans
  (behavior ()
   (if (dummy-53 self)
    (go baby-spider-die-fast)
    )
   (let ((t9-2 (-> (method-of-type nav-enemy nav-enemy-stare) trans)))
    (if t9-2
     (t9-2)
     )
    )
   (none)
   )
  :code
  (behavior ()
   (set! (-> self rotate-speed) 1456355.5)
   (set! (-> self turn-time) 22)
   (let ((f30-0 (rand-vu-float-range 0.8 1.2)))
    (while #t
     (logior! (-> self nav-enemy-flags) 16)
     (ja-channel-push! 1 30)
     (let ((a0-2 (-> self skel root-channel 0)))
      (set!
       (-> a0-2 frame-group)
       (the-as art-joint-anim (-> self draw art-group data 12))
       )
      (set!
       (-> a0-2 param 0)
       (the
        float
        (+
         (->
          (the-as art-joint-anim (-> self draw art-group data 12))
          data
          0
          length
          )
         -1
         )
        )
       )
      (set! (-> a0-2 param 1) f30-0)
      (set! (-> a0-2 frame-num) 0.0)
      (joint-control-channel-group!
       a0-2
       (the-as art-joint-anim (-> self draw art-group data 12))
       num-func-seek!
       )
      )
     (until (ja-done? 0)
      (suspend)
      (let ((a0-3 (-> self skel root-channel 0)))
       (set!
        (-> a0-3 param 0)
        (the float (+ (-> a0-3 frame-group data 0 length) -1))
        )
       (set! (-> a0-3 param 1) f30-0)
       (joint-control-channel-group-eval!
        a0-3
        (the-as art-joint-anim #f)
        num-func-seek!
        )
       )
      )
     (let ((a0-5 (-> self skel root-channel 0)))
      (set! (-> a0-5 param 0) 1.0)
      (joint-control-channel-group!
       a0-5
       (the-as art-joint-anim #f)
       num-func-loop!
       )
      )
     (set! (-> self nav-enemy-flags) (logand -17 (-> self nav-enemy-flags)))
     (let ((gp-0 (rand-vu-int-range 300 600))
           (s5-0 (-> *display* base-frame-counter))
           )
      (until (>= (- (-> *display* base-frame-counter) s5-0) gp-0)
       (let ((v1-33 (-> self skel root-channel 0)))
        (set! (-> v1-33 num-func) num-func-identity)
        (set! (-> v1-33 frame-num) 0.0)
        )
       (ja-blend-eval)
       (suspend)
       (suspend)
       )
      )
     )
    )
   (none)
   )
  )

(defstate nav-enemy-give-up (baby-spider)
  :virtual #t
  :event
  baby-spider-default-event-handler
  :trans
  (behavior ()
   (if (dummy-53 self)
    (go baby-spider-die-fast)
    )
   (let ((t9-2 (-> (method-of-type nav-enemy nav-enemy-give-up) trans)))
    (if t9-2
     (t9-2)
     )
    )
   (none)
   )
  :code
  (behavior ()
   (ja-channel-push! 1 22)
   (let ((a0-1 (-> self skel root-channel 0)))
    (set!
     (-> a0-1 frame-group)
     (the-as art-joint-anim (-> self draw art-group data 6))
     )
    (set!
     (-> a0-1 param 0)
     (the
      float
      (+
       (->
        (the-as art-joint-anim (-> self draw art-group data 6))
        data
        0
        length
        )
       -1
       )
      )
     )
    (set! (-> a0-1 param 1) 1.0)
    (set! (-> a0-1 frame-num) 0.0)
    (joint-control-channel-group!
     a0-1
     (the-as art-joint-anim (-> self draw art-group data 6))
     num-func-seek!
     )
    )
   (until (ja-done? 0)
    (suspend)
    (let ((a0-2 (-> self skel root-channel 0)))
     (set!
      (-> a0-2 param 0)
      (the float (+ (-> a0-2 frame-group data 0 length) -1))
      )
     (set! (-> a0-2 param 1) 1.0)
     (joint-control-channel-group-eval!
      a0-2
      (the-as art-joint-anim #f)
      num-func-seek!
      )
     )
    )
   (logclear! (-> self nav flags) (nav-control-flags bit17 bit19))
   (nav-enemy-get-new-patrol-point)
   (let ((a0-7 (-> self skel root-channel 0)))
    (set!
     (-> a0-7 frame-group)
     (the-as art-joint-anim (-> self draw art-group data 6))
     )
    (set!
     (-> a0-7 param 0)
     (the
      float
      (+
       (->
        (the-as art-joint-anim (-> self draw art-group data 6))
        data
        0
        length
        )
       -1
       )
      )
     )
    (set! (-> a0-7 param 1) 1.0)
    (set! (-> a0-7 frame-num) 0.0)
    (joint-control-channel-group!
     a0-7
     (the-as art-joint-anim (-> self draw art-group data 6))
     num-func-seek!
     )
    )
   (until (ja-done? 0)
    (seek-to-point-toward-point!
     (-> self collide-info)
     (-> self nav destination-pos)
     (-> self rotate-speed)
     (-> self turn-time)
     )
    (suspend)
    (let ((a0-9 (-> self skel root-channel 0)))
     (set!
      (-> a0-9 param 0)
      (the float (+ (-> a0-9 frame-group data 0 length) -1))
      )
     (set! (-> a0-9 param 1) 1.0)
     (joint-control-channel-group-eval!
      a0-9
      (the-as art-joint-anim #f)
      num-func-seek!
      )
     )
    )
   (go-virtual nav-enemy-patrol)
   (none)
   )
  )

(defstate nav-enemy-attack (baby-spider)
  :virtual #t
  :event
  baby-spider-default-event-handler
  :trans
  (behavior ()
   (if (dummy-53 self)
    (go baby-spider-die-fast)
    )
   (let ((t9-2 (-> (method-of-type nav-enemy nav-enemy-attack) trans)))
    (if t9-2
     (t9-2)
     )
    )
   (none)
   )
  :code
  (behavior ()
   (ja-channel-push! 1 22)
   (let ((a0-1 (-> self skel root-channel 0)))
    (set!
     (-> a0-1 frame-group)
     (the-as art-joint-anim (-> self draw art-group data 6))
     )
    (set!
     (-> a0-1 param 0)
     (the
      float
      (+
       (->
        (the-as art-joint-anim (-> self draw art-group data 6))
        data
        0
        length
        )
       -1
       )
      )
     )
    (set! (-> a0-1 param 1) 1.0)
    (set! (-> a0-1 frame-num) 0.0)
    (joint-control-channel-group!
     a0-1
     (the-as art-joint-anim (-> self draw art-group data 6))
     num-func-seek!
     )
    )
   (until (ja-done? 0)
    (suspend)
    (let ((a0-2 (-> self skel root-channel 0)))
     (set!
      (-> a0-2 param 0)
      (the float (+ (-> a0-2 frame-group data 0 length) -1))
      )
     (set! (-> a0-2 param 1) 1.0)
     (joint-control-channel-group-eval!
      a0-2
      (the-as art-joint-anim #f)
      num-func-seek!
      )
     )
    )
   (go-virtual nav-enemy-victory)
   (none)
   )
  )

(defstate nav-enemy-victory (baby-spider)
  :virtual #t
  :event
  baby-spider-default-event-handler
  :trans
  (behavior ()
   (if (dummy-53 self)
    (go baby-spider-die-fast)
    )
   (let ((t9-2 (-> (method-of-type nav-enemy nav-enemy-victory) trans)))
    (if t9-2
     (t9-2)
     )
    )
   (none)
   )
  :code
  (-> (method-of-type nav-enemy nav-enemy-victory) code)
  )

(defstate nav-enemy-die (baby-spider)
  :virtual #t
  :event
  (the-as
   (function process int symbol event-message-block object :behavior baby-spider)
   process-drawable-death-event-handler
   )
  :enter
  (behavior ()
   (let ((v1-0 (-> self event-death)))
    (if v1-0
     (send-event (ppointer->process (-> self parent)) v1-0)
     )
    )
   (set! (-> self draw bounds y) 8192.0)
   (set! (-> self draw bounds w) 22528.0)
   (let ((t9-1 (-> (method-of-type nav-enemy nav-enemy-die) enter)))
    (if t9-1
     (t9-1)
     )
    )
   (none)
   )
  )

(defstate baby-spider-die-fast (baby-spider)
  :event
  baby-spider-default-event-handler
  :code
  (behavior ()
   (dummy-18 self)
   (let ((v1-2 (-> self event-death)))
    (if v1-2
     (send-event (ppointer->process (-> self parent)) v1-2)
     )
    )
   (none)
   )
  )

(defmethod initialize-collision baby-spider ((obj baby-spider))
  (let
   ((s5-0
     (new
      'process
      'collide-shape-moving
      obj
      (collide-list-enum usually-hit-by-player)
      )
     )
    )
   (set! (-> s5-0 dynam) (copy *standard-dynamics* 'process))
   (set! (-> s5-0 reaction) default-collision-reaction)
   (set!
    (-> s5-0 no-reaction)
    (the-as
     (function collide-shape-moving collide-shape-intersect vector vector none)
     nothing
     )
    )
   (let ((s4-0 (new 'process 'collide-shape-prim-sphere s5-0 (the-as uint 3))))
    (set! (-> s4-0 prim-core collide-as) (the-as uint 256))
    (set! (-> s4-0 collide-with) (the-as uint 16))
    (set! (-> s4-0 prim-core action) (the-as uint 1))
    (set! (-> s4-0 prim-core offense) 2)
    (set-vector! (-> s4-0 local-sphere) 0.0 0.0 0.0 4096.0)
<<<<<<< HEAD
    (dummy-46 s5-0 s4-0)
=======
    (set-root-prim! s5-0 s4-0)
>>>>>>> cc93986a
    )
   (set! (-> s5-0 nav-radius) 4096.0)
   (backup-collide-with-as s5-0)
   (set! (-> obj collide-info) s5-0)
   )
  0
  (none)
  )

(defmethod TODO-RENAME-48 baby-spider ((obj baby-spider))
  (set! (-> obj last-visible-time) (-> *display* base-frame-counter))
  (initialize-skeleton obj *baby-spider-sg* '())
  (if (= (-> obj parent 0 type) cave-trap)
   (TODO-RENAME-45 obj *baby-spider-nav-enemy-info-for-cave-trap*)
   (TODO-RENAME-45 obj *baby-spider-nav-enemy-info*)
   )
  (let ((v1-11 (-> obj draw shadow-ctrl settings)))
   (set! (-> v1-11 flags) (logand -9 (-> v1-11 flags)))
   (set! (-> v1-11 fade-dist) 98304.0)
   )
  (vector-float*! (-> obj collide-info scale) *identity-vector* 0.63)
  (set! (-> obj neck up) (the-as uint 1))
  (set! (-> obj neck nose) (the-as uint 2))
  (set! (-> obj neck ear) (the-as uint 0))
  (set! (-> obj wiggle-angle) 0.0)
  (set! (-> obj delta-wiggle-angle) 910.2222)
  (set! (-> obj wiggle-factor) 1.5)
  (set! (-> obj reaction-time) (rand-vu-int-range 30 240))
  (set! (-> obj chase-rest-time) 300)
  (set! (-> obj up-vector quad) (-> *y-vector* quad))
  0
  (none)
  )

(defbehavior
  baby-spider-init-by-other baby-spider
  ((arg0 baby-spider)
   (arg1 vector)
   (arg2 vector)
   (arg3 baby-spider-spawn-params)
   )
  (set! (-> self event-death) (-> arg3 event-death))
  (set! (-> self die-if-not-visible?) (-> arg3 die-if-not-visible?))
  (set!
   (-> self delay-before-dying-if-not-visible)
   (-> arg3 delay-before-dying-if-not-visible)
   )
  (initialize-collision self)
  (logior! (-> self mask) (process-mask actor-pause))
  (set! (-> self collide-info trans quad) (-> arg1 quad))
  (forward-up->quaternion (-> self collide-info quat) arg2 *up-vector*)
  (vector-float*! (-> self collide-info scale) *identity-vector* 0.63)
  (vector-float*! (-> self collide-info transv) arg2 8192.0)
  (set! (-> self mask) (logior (process-mask enemy) (-> self mask)))
  (set! (-> self entity) (-> arg0 entity))
  (TODO-RENAME-48 self)
  (set! (-> self enemy-info pickup-type) (the-as pickup-type (-> arg3 pickup)))
  (set! (-> self enemy-info pickup-amount) (the float (-> arg3 pickup-amount)))
  (create-connection!
   *cavecrystal-light-control*
   self
   (-> self entity)
   (the-as
    (function object object object object object)
    cavecrystal-light-control-default-callback
    )
   -1
   4096.0
   )
  (cond
   ((-> arg3 hatched?)
    (go baby-spider-hatching)
    )
   ((-> arg3 fast-start?)
    (go baby-spider-resume)
    )
   (else
    (go-virtual nav-enemy-idle)
    )
   )
  (none)
  )

(defmethod init-from-entity! baby-spider ((obj baby-spider) (arg0 entity-actor))
  (set! (-> obj die-if-not-visible?) #f)
  (set! (-> obj delay-before-dying-if-not-visible) 600)
  (set! (-> obj hack-move-above-ground?) #f)
  (set! (-> obj event-death) #f)
  (initialize-collision obj)
  (process-drawable-from-entity! obj arg0)
  (set! (-> obj mask) (logior (process-mask enemy) (-> obj mask)))
  (logior! (-> obj mask) (process-mask actor-pause))
  (set!
   (-> obj nav)
   (new 'process 'nav-control (-> obj collide-info) 24 40960.0)
   )
  (logior!
   (-> obj nav flags)
   (nav-control-flags display-marks bit3 bit5 bit6 bit7)
   )
  (set! (-> obj path) (new 'process 'path-control obj 'path 0.0))
  (logior!
   (-> obj path flags)
   (path-control-flag display draw-line draw-point draw-text)
   )
  (create-connection!
   *cavecrystal-light-control*
   obj
   (-> obj entity)
   (the-as
    (function object object object object object)
    cavecrystal-light-control-default-callback
    )
   -1
   4096.0
   )
  (TODO-RENAME-48 obj)
  (go (method-of-object obj nav-enemy-idle))
  (none)
  )



<|MERGE_RESOLUTION|>--- conflicted
+++ resolved
@@ -232,11 +232,7 @@
    )
   )
 
-<<<<<<< HEAD
-;; WARN: rewrite_to_get_var got a none typed variable. Is there unreachable code?. [OP: 7]
-=======
 ;; WARN: rewrite_to_get_var got a none typed variable. Is there unreachable code? [OP: 7]
->>>>>>> cc93986a
 (defbehavior
   baby-spider-default-event-handler baby-spider
   ((arg0 process) (arg1 int) (arg2 symbol) (arg3 event-message-block))
@@ -1093,11 +1089,7 @@
     (set! (-> s4-0 prim-core action) (the-as uint 1))
     (set! (-> s4-0 prim-core offense) 2)
     (set-vector! (-> s4-0 local-sphere) 0.0 0.0 0.0 4096.0)
-<<<<<<< HEAD
-    (dummy-46 s5-0 s4-0)
-=======
     (set-root-prim! s5-0 s4-0)
->>>>>>> cc93986a
     )
    (set! (-> s5-0 nav-radius) 4096.0)
    (backup-collide-with-as s5-0)
