--- conflicted
+++ resolved
@@ -554,11 +554,7 @@
     (set! (-> s3-0 collide-with) (the-as uint 16))
     (set! (-> s3-0 prim-core action) (the-as uint 3))
     (set-vector! (-> s3-0 local-sphere) 0.0 0.0 0.0 17612.8)
-<<<<<<< HEAD
-    (dummy-46 s4-0 s3-0)
-=======
     (set-root-prim! s4-0 s3-0)
->>>>>>> cc93986a
     (let ((s2-0 (new 'process 'collide-shape-prim-sphere s4-0 (the-as uint 1))))
      (set! (-> s2-0 prim-core collide-as) (the-as uint 2048))
      (set! (-> s2-0 collide-with) (the-as uint 16))
@@ -1404,11 +1400,7 @@
     (set! (-> s4-0 prim-core offense) 4)
     (set! (-> s4-0 transform-index) 0)
     (set-vector! (-> s4-0 local-sphere) 0.0 -2048.0 0.0 16384.0)
-<<<<<<< HEAD
-    (dummy-46 s5-0 s4-0)
-=======
     (set-root-prim! s5-0 s4-0)
->>>>>>> cc93986a
     )
    (set! (-> s5-0 nav-radius) (* 0.75 (-> s5-0 root-prim local-sphere w)))
    (backup-collide-with-as s5-0)
@@ -1462,11 +1454,7 @@
     (set! (-> s4-0 prim-core offense) 4)
     (set! (-> s4-0 transform-index) 0)
     (set-vector! (-> s4-0 local-sphere) 0.0 -4096.0 0.0 27648.0)
-<<<<<<< HEAD
-    (dummy-46 s5-0 s4-0)
-=======
     (set-root-prim! s5-0 s4-0)
->>>>>>> cc93986a
     )
    (set! (-> s5-0 nav-radius) (* 0.75 (-> s5-0 root-prim local-sphere w)))
    (backup-collide-with-as s5-0)
@@ -1546,11 +1534,7 @@
     (set! (-> s4-0 prim-core offense) 4)
     (set! (-> s4-0 transform-index) 0)
     (set-vector! (-> s4-0 local-sphere) 0.0 0.0 0.0 36864.0)
-<<<<<<< HEAD
-    (dummy-46 s5-0 s4-0)
-=======
     (set-root-prim! s5-0 s4-0)
->>>>>>> cc93986a
     )
    (set! (-> s5-0 nav-radius) (* 0.75 (-> s5-0 root-prim local-sphere w)))
    (backup-collide-with-as s5-0)
