;;-*-Lisp-*-
(in-package goal)

;; name: village2-obs.gc
;; name in dgo: village2-obs
;; dgos: L1, VI2

(define-extern *ogreboss-village2-sg* skeleton-group)
(define-extern *fireboulder-sg* skeleton-group)
(define-extern *exit-chamber-dummy-sg* skeleton-group)
(define-extern *ceilingflag-sg* skeleton-group)
(define-extern *allpontoons-sg* skeleton-group)
(define-extern *pontoonten-sg* skeleton-group)
(define-extern *pontoonten-constants* rigid-body-platform-constants) ;; unknown type
(define-extern *pontoonfive-sg* skeleton-group)
(define-extern *pontoonfive-constants* rigid-body-platform-constants) ;; unknown type
(define-extern *village2cam-sg* skeleton-group)
(define-extern *med-res-rolling-sg* skeleton-group)
(define-extern *med-res-rolling1-sg* skeleton-group)
(define-extern *med-res-village2-sg* skeleton-group)

(declare-type pontoon rigid-body-platform)
(declare-type allpontoons process-drawable)
(declare-type ceilingflag process-drawable)
(declare-type fireboulder process-drawable)
(declare-type exit-chamber-dummy process-drawable)
(declare-type ogreboss-village2 process-drawable)

(define-extern pontoon-die (state pontoon)) ;; unknown type
(define-extern pontoon-hidden (state pontoon)) ;; unknown type
(define-extern allpontoons-idle (state allpontoons)) ;; unknown type
(define-extern allpontoons-be-clone (state handle allpontoons)) ;; unknown type
(define-extern ceilingflag-idle (state ceilingflag)) ;; unknown type
(define-extern fireboulder-idle (state fireboulder)) ;; unknown type
(define-extern fireboulder-hover (state fireboulder)) ;; unknown type
(define-extern fireboulder-be-clone (state handle fireboulder)) ;; unknown type
(define-extern exit-chamber-dummy-wait-to-appear (state exit-chamber-dummy)) ;; unknown type
(define-extern exit-chamber-dummy-idle (state exit-chamber-dummy)) ;; unknown type
(define-extern ogreboss-village2-idle (state ogreboss-village2)) ;; unknown type
(define-extern ogreboss-village2-throw (state ogreboss-village2)) ;; unknown type

;; DECOMP BEGINS

(deftype village2cam (pov-camera)
  ((seq uint64  :offset-assert 224)
   )
  :heap-base #x80
  :method-count-assert 30
  :size-assert         #xe8
  :flag-assert         #x1e008000e8
  )


(defskelgroup *village2cam-sg* village2cam
  0
  -1
  ((1 (meters 999999)))
  :bounds (static-spherem 0 0 0 10)
  :longest-edge (meters 0)
  )

(defmethod set-stack-size! village2cam ((obj village2cam))
  (stack-size-set! (-> obj main-thread) 512)
  (none)
  )

(defstate pov-camera-playing (village2cam)
  :virtual #t
  :code
  (behavior ()
   (let ((v1-0 (-> self seq)))
    (cond
     ((zero? v1-0)
      (let ((a0-0 (-> self skel root-channel 0)))
       (set!
        (-> a0-0 frame-group)
        (the-as art-joint-anim (-> self draw art-group data 2))
        )
       (set!
        (-> a0-0 param 0)
        (the
         float
         (+
          (->
           (the-as art-joint-anim (-> self draw art-group data 2))
           data
           0
           length
           )
          -1
          )
         )
        )
       (set! (-> a0-0 param 1) 1.0)
       (set! (-> a0-0 frame-num) 0.0)
       (joint-control-channel-group!
        a0-0
        (the-as art-joint-anim (-> self draw art-group data 2))
        num-func-seek!
        )
       )
      (until (ja-done? 0)
       (suspend)
       (let ((a0-1 (-> self skel root-channel 0)))
        (set!
         (-> a0-1 param 0)
         (the float (+ (-> a0-1 frame-group data 0 length) -1))
         )
        (set! (-> a0-1 param 1) 1.0)
        (joint-control-channel-group-eval!
         a0-1
         (the-as art-joint-anim #f)
         num-func-seek!
         )
        )
       )
      )
     ((= v1-0 1)
      (let ((a0-4 (-> self skel root-channel 0)))
       (set!
        (-> a0-4 frame-group)
        (the-as art-joint-anim (-> self draw art-group data 3))
        )
       (set!
        (-> a0-4 param 0)
        (the
         float
         (+
          (->
           (the-as art-joint-anim (-> self draw art-group data 3))
           data
           0
           length
           )
          -1
          )
         )
        )
       (set! (-> a0-4 param 1) 1.0)
       (set! (-> a0-4 frame-num) 0.0)
       (joint-control-channel-group!
        a0-4
        (the-as art-joint-anim (-> self draw art-group data 3))
        num-func-seek!
        )
       )
      (until (ja-done? 0)
       (suspend)
       (let ((a0-5 (-> self skel root-channel 0)))
        (set!
         (-> a0-5 param 0)
         (the float (+ (-> a0-5 frame-group data 0 length) -1))
         )
        (set! (-> a0-5 param 1) 1.0)
        (joint-control-channel-group-eval!
         a0-5
         (the-as art-joint-anim #f)
         num-func-seek!
         )
        )
       )
      )
     ((= v1-0 2)
      (pov-camera-play-and-reposition
       (the-as joint-anim-compressed (-> self draw art-group data 4))
       (new 'static 'vector :x 2199552.0 :y 40960.0 :z -6676480.0)
       1.0
       )
      )
     (else
      (suspend)
      0
      )
     )
    )
   (go-virtual pov-camera-done-playing)
   (none)
   )
  )

(defskelgroup *med-res-rolling-sg* medres-rolling
  0
  2
  ((1 (meters 999999)))
  :bounds (static-spherem -520 110 70 100)
  :longest-edge (meters 0.01)
  )

(defskelgroup *med-res-rolling1-sg* medres-rolling1
  0
  2
  ((1 (meters 999999)))
  :bounds (static-spherem -300 30 -20 120)
  :longest-edge (meters 0.01)
  )

(defskelgroup *med-res-village2-sg* medres-village2
  0
  2
  ((1 (meters 999999)))
  :bounds (static-spherem -60 65 0 90)
  :longest-edge (meters 0.01)
  )

(deftype pontoon (rigid-body-platform)
  ((anchor-point vector :inline :offset-assert 736)
   (task         uint8          :offset-assert 752)
   (alt-task     uint8          :offset-assert 753)
   )
  :heap-base #x290
  :method-count-assert 35
  :size-assert         #x2f2
  :flag-assert         #x23029002f2
  )


(defstate pontoon-hidden (pontoon)
  :enter
  (behavior ()
   (logior! (-> self draw status) 2)
   (clear-collide-with-as (-> self root-overlay))
   (none)
   )
  :exit
  (behavior ()
   (set! (-> self draw status) (logand -3 (-> self draw status)))
   (restore-collide-with-as (-> self root-overlay))
   (none)
   )
  :trans
  (behavior ()
   (if
    (task-closed?
     (the-as game-task (-> self task))
     (task-status need-resolution)
     )
    (go-virtual rigid-body-platform-idle)
    )
   (none)
   )
  :code
  (behavior ()
   (while #t
    (suspend)
    )
   (none)
   )
  )

(defstate pontoon-die (pontoon)
  :code
  (behavior ()
   (dummy-18 self)
   (deactivate self)
   (none)
   )
  )

(defstate rigid-body-platform-float (pontoon)
  :virtual #t
  :event
  (behavior ((arg0 process) (arg1 int) (arg2 symbol) (arg3 event-message-block))
   (let ((v1-0 arg2))
    (the-as object (cond
                    ((= v1-0 'die)
                     (dummy-18 self)
                     (deactivate self)
                     )
                    (else
                     (rigid-body-platform-event-handler arg0 arg1 arg2 arg3)
                     )
                    )
     )
    )
   )
  )

(defstate rigid-body-platform-idle (pontoon)
  :virtual #t
  :event
  (behavior ((arg0 process) (arg1 int) (arg2 symbol) (arg3 event-message-block))
   (let ((v1-0 arg2))
    (the-as object (when (= v1-0 'die)
                    (dummy-18 self)
                    (deactivate self)
                    )
     )
    )
   )
  )

(defmethod init-from-entity! pontoon ((obj pontoon) (arg0 entity-actor))
  (set! (-> obj mask) (logior (process-mask platform) (-> obj mask)))
  (TODO-RENAME-30 obj)
  (process-drawable-from-entity! obj arg0)
  (TODO-RENAME-31 obj)
  (set! (-> obj water-anim) #f)
  (set! (-> obj root-overlay pause-adjust-distance) -122880.0)
  (set! (-> obj task) (the-as uint (-> arg0 extra perm task)))
  (set! (-> obj alt-task) (res-lump-value arg0 'alt-task uint))
  (cond
   ((and
     (nonzero? (-> obj alt-task))
     (task-closed?
      (the-as game-task (-> obj alt-task))
      (task-status need-resolution)
      )
     )
    (go pontoon-die)
    )
   ((zero? (-> obj task))
    (go (method-of-object obj rigid-body-platform-idle))
    )
   ((task-closed?
     (the-as game-task (-> obj task))
     (task-status need-resolution)
     )
    (go (method-of-object obj rigid-body-platform-idle))
    )
   (else
    (go pontoon-hidden)
    )
   )
  0
  (none)
  )

(defmethod TODO-RENAME-23 pontoon ((obj pontoon) (arg0 float))
  ((the-as
    (function rigid-body-platform basic none)
    (find-parent-method pontoon 23)
    )
   obj
   (the-as basic arg0)
   )
  (TODO-RENAME-27 obj (-> obj anchor-point))
  0
  (none)
  )

(define
  *pontoonfive-constants*
  (new 'static 'rigid-body-platform-constants
   :drag-factor 4.0
   :buoyancy-factor 3.0
   :max-buoyancy-depth (meters 3.0)
   :gravity-factor 1.0
   :gravity (meters 80.0)
   :player-weight (meters 35.0)
   :player-bonk-factor 1.0
   :player-dive-factor 1.0
   :player-force-distance (meters 1000.0)
   :player-force-clamp (meters 1000000.0)
   :player-force-timeout #x1e
   :explosion-force (meters 1000.0)
   :linear-damping 0.98
   :angular-damping 0.98
   :control-point-count 4
   :mass 2.0
   :inertial-tensor-x (meters 2.5)
   :inertial-tensor-y (meters 2.0)
   :inertial-tensor-z (meters 3.2)
   :idle-distance (meters 90.0)
   :platform #t
   :sound-name "pontoonten"
   )
  )

(define
  *pontoonten-constants*
  (new 'static 'rigid-body-platform-constants
   :drag-factor 4.0
   :buoyancy-factor 3.0
   :max-buoyancy-depth (meters 3.0)
   :gravity-factor 1.0
   :gravity (meters 80.0)
   :player-weight (meters 35.0)
   :player-bonk-factor 1.0
   :player-dive-factor 1.0
   :player-force-distance (meters 1000.0)
   :player-force-clamp (meters 1000000.0)
   :player-force-timeout #x1e
   :explosion-force (meters 1000.0)
   :linear-damping 0.98
   :angular-damping 0.95
   :control-point-count 4
   :mass 4.0
   :inertial-tensor-x (meters 5.0)
   :inertial-tensor-y (meters 2.0)
   :inertial-tensor-z (meters 3.2)
   :idle-distance (meters 90.0)
   :platform #t
   :sound-name "pontoonten"
   )
  )

(deftype pontoonfive (pontoon)
  ()
  :heap-base #x290
  :method-count-assert 35
  :size-assert         #x2f2
  :flag-assert         #x23029002f2
  )


(deftype pontoonten (pontoon)
  ()
  :heap-base #x290
  :method-count-assert 35
  :size-assert         #x2f2
  :flag-assert         #x23029002f2
  )


(defskelgroup *pontoonfive-sg* pontoonfive
  0
  4
  ((1 (meters 20)) (2 (meters 40)) (3 (meters 999999)))
  :bounds (static-spherem 0 0 0 5)
  :longest-edge (meters 3.5)
  )

(defskelgroup *pontoonten-sg* pontoonten
  0
  4
  ((1 (meters 20)) (2 (meters 40)) (3 (meters 999999)))
  :bounds (static-spherem 0 0 0 7)
  :longest-edge (meters 4)
  )

(defmethod TODO-RENAME-30 pontoonfive ((obj pontoonfive))
  (let
   ((s5-0
     (new 'process 'collide-shape-moving obj (collide-list-enum hit-by-player))
     )
    )
   (set! (-> s5-0 dynam) (copy *standard-dynamics* 'process))
   (set! (-> s5-0 reaction) default-collision-reaction)
   (set!
    (-> s5-0 no-reaction)
    (the-as
     (function collide-shape-moving collide-shape-intersect vector vector none)
     nothing
     )
    )
   (dummy-29 s5-0 1)
   (let
    ((s4-0
      (new
       'process
       'collide-shape-prim-mesh
       s5-0
       (the-as uint 0)
       (the-as uint 0)
       )
      )
     )
    (set! (-> s4-0 prim-core collide-as) (the-as uint 256))
    (set! (-> s4-0 collide-with) (the-as uint 16))
    (set! (-> s4-0 prim-core action) (the-as uint 3))
    (set! (-> s4-0 prim-core offense) 4)
    (set! (-> s4-0 transform-index) 0)
    (set-vector! (-> s4-0 local-sphere) 0.0 0.0 0.0 18432.0)
<<<<<<< HEAD
    (dummy-46 s5-0 s4-0)
=======
    (set-root-prim! s5-0 s4-0)
>>>>>>> cc93986a
    )
   (set! (-> s5-0 nav-radius) (* 0.75 (-> s5-0 root-prim local-sphere w)))
   (backup-collide-with-as s5-0)
   (set! (-> obj root-overlay) s5-0)
   )
  0
  (none)
  )

(defmethod TODO-RENAME-31 pontoonfive ((obj pontoonfive))
  (initialize-skeleton obj *pontoonfive-sg* '())
  (TODO-RENAME-29 obj *pontoonfive-constants*)
  (set! (-> obj float-height-offset) 6144.0)
  (set! (-> obj root-overlay nav-radius) 12288.0)
  (let ((v1-6 (-> obj control-point-array data)))
   (set! (-> v1-6 0 local-pos x) 9216.0)
   (set! (-> v1-6 0 local-pos y) 0.0)
   (set! (-> v1-6 0 local-pos z) 12083.2)
   (set! (-> v1-6 0 local-pos w) 1.0)
   )
  (let ((v1-8 (-> obj control-point-array data 1)))
   (set! (-> v1-8 local-pos x) 9216.0)
   (set! (-> v1-8 local-pos y) 0.0)
   (set! (-> v1-8 local-pos z) -12083.2)
   (set! (-> v1-8 local-pos w) 1.0)
   )
  (let ((v1-10 (-> obj control-point-array data 2)))
   (set! (-> v1-10 local-pos x) -9216.0)
   (set! (-> v1-10 local-pos y) 0.0)
   (set! (-> v1-10 local-pos z) -12083.2)
   (set! (-> v1-10 local-pos w) 1.0)
   )
  (let ((v1-12 (-> obj control-point-array data 3)))
   (set! (-> v1-12 local-pos x) -9216.0)
   (set! (-> v1-12 local-pos y) 0.0)
   (set! (-> v1-12 local-pos z) 12083.2)
   (set! (-> v1-12 local-pos w) 1.0)
   )
  (set! (-> obj anchor-point quad) (-> obj root-overlay trans quad))
  (nav-mesh-connect obj (-> obj root-overlay) (the-as nav-control #f))
  0
  (none)
  )

(defmethod TODO-RENAME-30 pontoonten ((obj pontoonten))
  (let
   ((s5-0
     (new 'process 'collide-shape-moving obj (collide-list-enum hit-by-player))
     )
    )
   (set! (-> s5-0 dynam) (copy *standard-dynamics* 'process))
   (set! (-> s5-0 reaction) default-collision-reaction)
   (set!
    (-> s5-0 no-reaction)
    (the-as
     (function collide-shape-moving collide-shape-intersect vector vector none)
     nothing
     )
    )
   (dummy-29 s5-0 1)
   (let
    ((s4-0
      (new
       'process
       'collide-shape-prim-mesh
       s5-0
       (the-as uint 0)
       (the-as uint 0)
       )
      )
     )
    (set! (-> s4-0 prim-core collide-as) (the-as uint 256))
    (set! (-> s4-0 collide-with) (the-as uint 16))
    (set! (-> s4-0 prim-core action) (the-as uint 3))
    (set! (-> s4-0 prim-core offense) 4)
    (set! (-> s4-0 transform-index) 0)
    (set-vector! (-> s4-0 local-sphere) 0.0 0.0 0.0 25395.2)
<<<<<<< HEAD
    (dummy-46 s5-0 s4-0)
=======
    (set-root-prim! s5-0 s4-0)
>>>>>>> cc93986a
    )
   (set! (-> s5-0 nav-radius) (* 0.75 (-> s5-0 root-prim local-sphere w)))
   (backup-collide-with-as s5-0)
   (set! (-> obj root-overlay) s5-0)
   )
  0
  (none)
  )

(defmethod TODO-RENAME-31 pontoonten ((obj pontoonten))
  (initialize-skeleton obj *pontoonten-sg* '())
  (TODO-RENAME-29 obj *pontoonten-constants*)
  (set! (-> obj float-height-offset) 6144.0)
  (set! (-> obj root-overlay nav-radius) 20480.0)
  (let ((v1-6 (-> obj control-point-array data)))
   (set! (-> v1-6 0 local-pos x) 17408.0)
   (set! (-> v1-6 0 local-pos y) 0.0)
   (set! (-> v1-6 0 local-pos z) 10035.2)
   (set! (-> v1-6 0 local-pos w) 1.0)
   )
  (let ((v1-8 (-> obj control-point-array data 1)))
   (set! (-> v1-8 local-pos x) 17408.0)
   (set! (-> v1-8 local-pos y) 0.0)
   (set! (-> v1-8 local-pos z) -10035.2)
   (set! (-> v1-8 local-pos w) 1.0)
   )
  (let ((v1-10 (-> obj control-point-array data 2)))
   (set! (-> v1-10 local-pos x) -17408.0)
   (set! (-> v1-10 local-pos y) 0.0)
   (set! (-> v1-10 local-pos z) -10035.2)
   (set! (-> v1-10 local-pos w) 1.0)
   )
  (let ((v1-12 (-> obj control-point-array data 3)))
   (set! (-> v1-12 local-pos x) -17408.0)
   (set! (-> v1-12 local-pos y) 0.0)
   (set! (-> v1-12 local-pos z) 10035.2)
   (set! (-> v1-12 local-pos w) 1.0)
   )
  (set! (-> obj anchor-point quad) (-> obj root-overlay trans quad))
  (nav-mesh-connect obj (-> obj root-overlay) (the-as nav-control #f))
  0
  (none)
  )

(set!
  (-> *part-group-id-table* 563)
  (new 'static 'sparticle-launch-group
   :length 2
   :duration #xbb8
   :linger-duration #x5dc
   :flags (sp-group-flag use-local-clock)
   :name "group-allpontoons-trail"
   :launcher
   (new 'static 'inline-array sparticle-group-item 2
    (sp-item 2841 :flags (is-3d) :period 900 :length 5)
    (sp-item 2842 :flags (is-3d) :period 900 :length 5)
    )
   :bounds (new 'static 'sphere :w 32768.0)
   )
  )

(set!
  (-> *part-id-table* 2841)
  (new 'static 'sparticle-launcher
   :init-specs
   (new 'static 'inline-array sp-field-init-spec 22
    (sp-tex spt-texture (new 'static 'texture-id :index #x1e :page #x2))
    (sp-flt spt-num 8.0)
    (sp-rnd-flt spt-x (meters 0.0) (meters 9.0) 1.0)
    (sp-flt spt-y (meters 0.1))
    (sp-rnd-flt spt-scale-x (meters 0.2) (meters 2.0) 1.0)
    (sp-rnd-flt spt-rot-y (degrees 0.0) (degrees 360.0) 1.0)
    (sp-copy-from-other spt-scale-y -4)
    (sp-rnd-flt spt-r 128.0 64.0 1.0)
    (sp-rnd-flt spt-g 128.0 64.0 1.0)
    (sp-rnd-flt spt-b 128.0 64.0 1.0)
    (sp-flt spt-a 0.0)
    (sp-rnd-flt spt-scalevel-x (meters 0.01) (meters 0.001) 1.0)
    (sp-copy-from-other spt-scalevel-y -4)
    (sp-flt spt-fade-a 3.2)
    (sp-int spt-timer 1500)
    (sp-cpuinfo-flags bit2 bit3 bit14)
    (sp-int-plain-rnd spt-next-time 10 29 1)
    (sp-launcher-by-id spt-next-launcher 2843)
    (sp-rnd-flt spt-conerot-x (degrees 70.0) (degrees 20.0) 1.0)
    (sp-rnd-flt spt-conerot-y (degrees 0.0) (degrees 360.0) 1.0)
    (sp-rnd-flt spt-rotate-y (degrees 0.0) (degrees 360.0) 1.0)
    (sp-end)
    )
   )
  )

(set!
  (-> *part-id-table* 2843)
  (new 'static 'sparticle-launcher
   :init-specs
   (new 'static 'inline-array sp-field-init-spec 2
    (sp-flt spt-fade-a -0.094814815)
    (sp-end)
    )
   )
  )

(set!
  (-> *part-id-table* 2842)
  (new 'static 'sparticle-launcher
   :init-specs
   (new 'static 'inline-array sp-field-init-spec 22
    (sp-tex spt-texture (new 'static 'texture-id :index #x1e :page #x2))
    (sp-flt spt-num 8.0)
    (sp-rnd-flt spt-x (meters 8.0) (meters 8.0) 1.0)
    (sp-flt spt-y (meters 0.1))
    (sp-rnd-flt spt-scale-x (meters 0.2) (meters 2.0) 1.0)
    (sp-rnd-flt spt-rot-y (degrees 0.0) (degrees 360.0) 1.0)
    (sp-copy-from-other spt-scale-y -4)
    (sp-rnd-flt spt-r 128.0 64.0 1.0)
    (sp-rnd-flt spt-g 128.0 64.0 1.0)
    (sp-rnd-flt spt-b 128.0 64.0 1.0)
    (sp-flt spt-a 0.0)
    (sp-rnd-flt spt-scalevel-x (meters 0.006666667) (meters 0.001) 1.0)
    (sp-copy-from-other spt-scalevel-y -4)
    (sp-flt spt-fade-a 3.2)
    (sp-int spt-timer 1500)
    (sp-cpuinfo-flags bit2 bit3 bit14)
    (sp-int-plain-rnd spt-next-time 10 29 1)
    (sp-launcher-by-id spt-next-launcher 2843)
    (sp-rnd-flt spt-conerot-x (degrees 70.0) (degrees 20.0) 1.0)
    (sp-rnd-flt spt-conerot-y (degrees 0.0) (degrees 360.0) 1.0)
    (sp-rnd-flt spt-rotate-y (degrees 0.0) (degrees 360.0) 1.0)
    (sp-end)
    )
   )
  )

(deftype allpontoons (process-drawable)
  ((task uint8  :offset-assert 176)
   )
  :heap-base #x50
  :method-count-assert 20
  :size-assert         #xb1
  :flag-assert         #x14005000b1
  )


(defskelgroup *allpontoons-sg* allpontoons
  0
  2
  ((1 (meters 999999)))
  :bounds (static-spherem 32 0 -5 34)
  :longest-edge (meters 0)
  )

(defstate allpontoons-be-clone (allpontoons)
  :event
  (behavior ((arg0 process) (arg1 int) (arg2 symbol) (arg3 event-message-block))
   (let ((v1-0 arg2))
    (the-as object (when (= v1-0 'end-mode)
                    (dummy-18 self)
                    (deactivate self)
                    )
     )
    )
   )
  :enter
  (behavior ((arg0 handle))
   (set! (-> self draw status) (logand -3 (-> self draw status)))
   (logclear! (-> self mask) (process-mask actor-pause))
   (none)
   )
  :exit
  (behavior ()
   (logior! (-> self mask) (process-mask actor-pause))
   (none)
   )
  :trans
  (behavior ()
   (when (>= (ja-aframe-num 0) 500.0)
    (spawn
     (-> self part)
     (vector<-cspace! (new 'stack-no-clear 'vector) (-> self node-list data 3))
     )
    (spawn
     (-> self part)
     (vector<-cspace! (new 'stack-no-clear 'vector) (-> self node-list data 4))
     )
    (spawn
     (-> self part)
     (vector<-cspace! (new 'stack-no-clear 'vector) (-> self node-list data 5))
     )
    (spawn
     (-> self part)
     (vector<-cspace! (new 'stack-no-clear 'vector) (-> self node-list data 6))
     )
    (spawn
     (-> self part)
     (vector<-cspace! (new 'stack-no-clear 'vector) (-> self node-list data 7))
     )
    (spawn
     (-> self part)
     (vector<-cspace! (new 'stack-no-clear 'vector) (-> self node-list data 9))
     )
    )
   (none)
   )
  :code
  (behavior ((arg0 handle))
   (clone-anim arg0 3 #t "")
   (dummy-18 self)
   (deactivate self)
   (none)
   )
  )

(defstate allpontoons-idle (allpontoons)
  :event
  (behavior ((arg0 process) (arg1 int) (arg2 symbol) (arg3 event-message-block))
   (case arg2 
    (('clone)
      (go allpontoons-be-clone (the-as handle (-> arg3 param 0)))
      )
    )
   )
  :enter
  (behavior ()
   (logior! (-> self draw status) 2)
   (none)
   )
  :code
  (behavior ()
   (while #t
    (when
     (and
      (nonzero? (-> self task))
      (task-closed?
       (the-as game-task (-> self task))
       (task-status need-resolution)
       )
      )
     (dummy-18 self)
     (deactivate self)
     )
    (logior! (-> self mask) (process-mask sleep))
    (suspend)
    )
   (none)
   )
  )

(defmethod init-from-entity! allpontoons ((obj allpontoons) (arg0 entity-actor))
  (set! (-> obj root) (new 'process 'trsqv))
  (process-drawable-from-entity! obj arg0)
  (initialize-skeleton obj *allpontoons-sg* '())
  (set! (-> obj task) (the-as uint (-> arg0 extra perm task)))
  (set!
   (-> obj part)
   (create-launch-control (-> *part-group-id-table* 563) obj)
   )
  (go allpontoons-idle)
  (none)
  )

(deftype fireboulder (process-drawable)
  ((root-override collide-shape  :offset        112)
   (tracker       handle         :offset-assert 176)
   (task          uint8          :offset-assert 184)
   )
  :heap-base #x50
  :method-count-assert 20
  :size-assert         #xb9
  :flag-assert         #x14005000b9
  )


(defskelgroup *fireboulder-sg* fireboulder
  0
  2
  ((1 (meters 999999)))
  :bounds (static-spherem 0 3.5 0 6)
  :longest-edge (meters 3.5)
  )

(defbehavior fireboulder-disable-blocking-collision fireboulder ()
  (let ((v1-1 (-> self root-override root-prim)))
   (dotimes (a0-0 (-> (the-as collide-shape-prim-group v1-1) num-prims))
    (let ((a1-2 (-> (the-as collide-shape-prim-group v1-1) prims a0-0)))
     (when (= (-> a1-2 prim-id) 256)
      (set! (-> a1-2 prim-core collide-as) (the-as uint 0))
      (set! (-> a1-2 collide-with) (the-as uint 0))
      0
      )
     )
    )
   (set! (-> v1-1 local-sphere x) 0.0)
   (set! (-> v1-1 local-sphere w) 24576.0)
   )
  0
  (none)
  )

(defbehavior fireboulder-hover-stuff fireboulder ()
  (local-vars (v0-1 object))
  (let ((gp-0 (new 'stack-no-clear 'vector)))
   (vector<-cspace! gp-0 (-> self node-list data 4))
   (cond
    ((handle->process (-> self tracker))
     (let
      ((v1-6 (-> (the-as (pointer part-tracker) (-> self tracker process)) 0)))
      (set!
       (-> v1-6 start-time)
       (the-as uint (-> *display* base-frame-counter))
       )
      (set! v0-1 (-> v1-6 root trans))
      )
     (set! (-> (the-as vector v0-1) quad) (-> gp-0 quad))
     )
    (else
     (let ((gp-1 (get-process *default-dead-pool* part-tracker #x4000)))
      (set! v0-1 (ppointer->handle (when gp-1
                                    (let
                                     ((t9-2
                                       (method-of-type part-tracker activate)
                                       )
                                      )
                                     (t9-2
                                      (the-as part-tracker gp-1)
                                      *entity-pool*
                                      'part-tracker
                                      (the-as pointer #x70004000)
                                      )
                                     )
                                    (run-now-in-process
                                     gp-1
                                     part-tracker-init
                                     (-> *part-group-id-table* 678)
                                     -1
                                     #f
                                     #f
                                     #f
                                     (-> self root-override trans)
                                     )
                                    (-> gp-1 ppointer)
                                    )
                  )
       )
      )
     (set! (-> self tracker) (the-as handle v0-1))
     )
    )
   )
  v0-1
  )

(defstate fireboulder-hover (fireboulder)
  :enter
  (behavior ()
   (fireboulder-disable-blocking-collision)
   (ja-channel-set! 1)
   (let ((v1-2 (-> self skel root-channel 0)))
    (set!
     (-> v1-2 frame-group)
     (the-as art-joint-anim (-> self draw art-group data 3))
     )
    )
   (set! (-> self draw status) (logand -3 (-> self draw status)))
   (set! (-> self root-override trans quad) (-> self entity extra trans quad))
   (vector-reset! (-> self draw origin))
   (logior! (-> self skel status) 1)
   (ja-post)
   (set! (-> self skel status) (logand -2 (-> self skel status)))
   (let ((gp-0 (new 'stack-no-clear 'vector)))
    (vector<-cspace! gp-0 (-> self node-list data 4))
    (vector-! (-> self draw bounds) gp-0 (-> self root-override trans))
    )
   (set! (-> self draw bounds w) 24576.0)
   (none)
   )
  :exit
  (behavior ()
   (stop! (-> self sound))
   (none)
   )
  :trans
  (behavior ()
   (fireboulder-hover-stuff)
   (update! (-> self sound))
   (none)
   )
  :code
  (behavior ()
   (while #t
    (let ((a0-0 (-> self skel root-channel 0)))
     (set! (-> a0-0 frame-group) (if (> (-> self skel active-channels) 0)
                                  (-> self skel root-channel 0 frame-group)
                                  )
      )
     (set!
      (-> a0-0 param 0)
      (the float (+ (-> (if (> (-> self skel active-channels) 0)
                         (-> self skel root-channel 0 frame-group)
                         )
                     data
                     0
                     length
                     )
                  -1
                  )
       )
      )
     (set! (-> a0-0 param 1) 1.0)
     (set! (-> a0-0 frame-num) 0.0)
     (joint-control-channel-group! a0-0 (if (> (-> self skel active-channels) 0)
                                         (->
                                          self
                                          skel
                                          root-channel
                                          0
                                          frame-group
                                          )
                                         )
      num-func-seek!
      )
     )
    (until (ja-done? 0)
     (quaternion-rotate-y!
      (-> self root-override quat)
      (-> self root-override quat)
      (* 455.1111 (-> *display* time-adjust-ratio))
      )
     (suspend)
     (let ((a0-2 (-> self skel root-channel 0)))
      (set!
       (-> a0-2 param 0)
       (the float (+ (-> a0-2 frame-group data 0 length) -1))
       )
      (set! (-> a0-2 param 1) 1.0)
      (joint-control-channel-group-eval!
       a0-2
       (the-as art-joint-anim #f)
       num-func-seek!
       )
      )
     )
    )
   (none)
   )
  :post
  (the-as (function none :behavior fireboulder) transform-post)
  )

(defstate fireboulder-be-clone (fireboulder)
  :event
  (behavior ((arg0 process) (arg1 int) (arg2 symbol) (arg3 event-message-block))
   (case arg2 
    (('stop-cloning)
      (go fireboulder-hover)
      )
    )
   )
  :enter
  (behavior ((arg0 handle))
   (logclear! (-> self mask) (process-mask actor-pause))
   (none)
   )
  :exit
  (behavior ()
   (logior! (-> self mask) (process-mask actor-pause))
   (set! (-> self skel status) (logand -33 (-> self skel status)))
   (none)
   )
  :trans
  (the-as (function none :behavior fireboulder) fireboulder-hover-stuff)
  :code
  (behavior ((arg0 handle))
   (clone-anim arg0 3 #t "")
   (format 0 "ERROR<GMJ>: fireboulder-be-clone ended~%")
   (dummy-18 self)
   (deactivate self)
   (none)
   )
  )

(defstate fireboulder-idle (fireboulder)
  :event
  (behavior ((arg0 process) (arg1 int) (arg2 symbol) (arg3 event-message-block))
   (case arg2 
    (('clone)
      (go fireboulder-be-clone (the-as handle (-> arg3 param 0)))
      )
    )
   )
  :exit
  (behavior ()
   (let ((a0-1 (handle->process (-> self tracker))))
    (if a0-1
     (deactivate a0-1)
     )
    )
   (none)
   )
  :code
  (behavior ()
   (transform-post)
   (while #t
    (let ((a0-0 (-> self skel root-channel 0)))
     (set! (-> a0-0 frame-group) (if (> (-> self skel active-channels) 0)
                                  (-> self skel root-channel 0 frame-group)
                                  )
      )
     (set!
      (-> a0-0 param 0)
      (the float (+ (-> (if (> (-> self skel active-channels) 0)
                         (-> self skel root-channel 0 frame-group)
                         )
                     data
                     0
                     length
                     )
                  -1
                  )
       )
      )
     (set! (-> a0-0 param 1) 1.0)
     (set! (-> a0-0 frame-num) 0.0)
     (joint-control-channel-group! a0-0 (if (> (-> self skel active-channels) 0)
                                         (->
                                          self
                                          skel
                                          root-channel
                                          0
                                          frame-group
                                          )
                                         )
      num-func-seek!
      )
     )
    (until (ja-done? 0)
     (cond
      ((zero? (-> self task))
       )
      ((handle->process (-> self tracker))
       (set!
        (->
         (the-as (pointer part-tracker) (-> self tracker process))
         0
         start-time
         )
        (the-as uint (-> *display* base-frame-counter))
        )
       )
      (else
       (let ((gp-0 (get-process *default-dead-pool* part-tracker #x4000)))
        (set! (-> self tracker) (ppointer->handle (when gp-0
                                                   (let
                                                    ((t9-3
                                                      (method-of-type
                                                       part-tracker
                                                       activate
                                                       )
                                                      )
                                                     )
                                                    (t9-3
                                                     (the-as part-tracker gp-0)
                                                     *entity-pool*
                                                     'part-tracker
                                                     (the-as pointer #x70004000)
                                                     )
                                                    )
                                                   (run-now-in-process
                                                    gp-0
                                                    part-tracker-init
                                                    (->
                                                     *part-group-id-table*
                                                     271
                                                     )
                                                    -1
                                                    #f
                                                    #f
                                                    #f
                                                    (->
                                                     self
                                                     root-override
                                                     trans
                                                     )
                                                    )
                                                   (-> gp-0 ppointer)
                                                   )
                                 )
         )
        )
       )
      )
     (suspend)
     (let ((a0-14 (-> self skel root-channel 0)))
      (set!
       (-> a0-14 param 0)
       (the float (+ (-> a0-14 frame-group data 0 length) -1))
       )
      (set! (-> a0-14 param 1) 1.0)
      (joint-control-channel-group-eval!
       a0-14
       (the-as art-joint-anim #f)
       num-func-seek!
       )
      )
     )
    )
   (none)
   )
  :post
  (the-as (function none :behavior fireboulder) ja-post)
  )

(defmethod init-from-entity! fireboulder ((obj fireboulder) (arg0 entity-actor))
  (let
   ((s4-0 (new 'process 'collide-shape obj (collide-list-enum hit-by-others))))
   (let ((s3-0 (new 'process 'collide-shape-prim-group s4-0 (the-as uint 2) 0)))
    (set! (-> s3-0 prim-core collide-as) (the-as uint 512))
    (set! (-> s3-0 collide-with) (the-as uint 16))
    (set! (-> s3-0 prim-core action) (the-as uint 1))
    (set! (-> s3-0 prim-core offense) 4)
    (set-vector! (-> s3-0 local-sphere) -24576.0 18432.0 0.0 49152.0)
<<<<<<< HEAD
    (dummy-46 s4-0 s3-0)
=======
    (set-root-prim! s4-0 s3-0)
>>>>>>> cc93986a
    (let
     ((s2-0
       (new
        'process
        'collide-shape-prim-mesh
        s4-0
        (the-as uint 0)
        (the-as uint 0)
        )
       )
      )
     (set! (-> s2-0 prim-core collide-as) (the-as uint 512))
     (set! (-> s2-0 collide-with) (the-as uint 16))
     (set! (-> s2-0 prim-core action) (the-as uint 1))
     (set! (-> s2-0 prim-core offense) 4)
     (set! (-> s2-0 transform-index) 4)
     (set-vector! (-> s2-0 local-sphere) 0.0 0.0 0.0 24576.0)
     (append-prim s3-0 s2-0)
     )
    (let
     ((s2-1
       (new
        'process
        'collide-shape-prim-mesh
        s4-0
        (the-as uint 1)
        (the-as uint 256)
        )
       )
      )
     (set! (-> s2-1 prim-core collide-as) (the-as uint 512))
     (set! (-> s2-1 collide-with) (the-as uint 16))
     (set! (-> s2-1 prim-core action) (the-as uint 1))
     (set! (-> s2-1 prim-core offense) 4)
     (set! (-> s2-1 transform-index) 4)
     (set-vector! (-> s2-1 local-sphere) 0.0 0.0 -24576.0 49152.0)
     (append-prim s3-0 s2-1)
     )
    )
   (set! (-> s4-0 nav-radius) (* 0.75 (-> s4-0 root-prim local-sphere w)))
   (backup-collide-with-as s4-0)
   (set! (-> obj root-override) s4-0)
   )
  (process-drawable-from-entity! obj arg0)
  (cond
   ((name= (-> obj name) "fireboulder-6")
    (quaternion-axis-angle! (-> obj root-override quat) 0.0 1.0 0.0 16384.0)
    (set!
     (-> obj sound)
     (new
      'process
      'ambient-sound
      (new 'static 'sound-spec
       :mask #x80
       :num 1.0
       :group #x1
       :sound-name (static-sound-name "rock-hover")
       :volume #x400
       :fo-max 30
       )
      (-> obj root-override trans)
      )
     )
    )
   (else
    (fireboulder-disable-blocking-collision)
    )
   )
  (initialize-skeleton obj *fireboulder-sg* '())
  (set! (-> obj tracker) (the-as handle #f))
  (set-vector! (-> obj draw color-emissive) 0.125 0.0625 0.0 0.0)
  (set! (-> obj task) (the-as uint (-> arg0 extra perm task)))
  (cond
   ((zero? (-> obj task))
    (go fireboulder-idle)
    )
   ((= (get-task-status (-> arg0 extra perm task)) (task-status invalid))
    (go fireboulder-hover)
    )
   (else
    (go fireboulder-idle)
    )
   )
  (none)
  )

(deftype ceilingflag (process-drawable)
  ()
  :heap-base #x40
  :method-count-assert 20
  :size-assert         #xb0
  :flag-assert         #x14004000b0
  )


(defskelgroup *ceilingflag-sg* ceilingflag
  0
  2
  ((1 (meters 999999)))
  :bounds (static-spherem 0 -4 0 7)
  :longest-edge (meters 0)
  )

(defstate ceilingflag-idle (ceilingflag)
  :code
  (behavior ()
   (while #t
    (let ((a0-0 (-> self skel root-channel 0)))
     (set! (-> a0-0 frame-group) (if (> (-> self skel active-channels) 0)
                                  (-> self skel root-channel 0 frame-group)
                                  )
      )
     (set!
      (-> a0-0 param 0)
      (the float (+ (-> (if (> (-> self skel active-channels) 0)
                         (-> self skel root-channel 0 frame-group)
                         )
                     data
                     0
                     length
                     )
                  -1
                  )
       )
      )
     (set! (-> a0-0 param 1) 1.0)
     (set! (-> a0-0 frame-num) 0.0)
     (joint-control-channel-group! a0-0 (if (> (-> self skel active-channels) 0)
                                         (->
                                          self
                                          skel
                                          root-channel
                                          0
                                          frame-group
                                          )
                                         )
      num-func-seek!
      )
     )
    (until (ja-done? 0)
     (suspend)
     (let ((a0-1 (-> self skel root-channel 0)))
      (set!
       (-> a0-1 param 0)
       (the float (+ (-> a0-1 frame-group data 0 length) -1))
       )
      (set! (-> a0-1 param 1) 1.0)
      (joint-control-channel-group-eval!
       a0-1
       (the-as art-joint-anim #f)
       num-func-seek!
       )
      )
     )
    )
   (none)
   )
  :post
  (the-as (function none :behavior ceilingflag) ja-post)
  )

(defmethod init-from-entity! ceilingflag ((obj ceilingflag) (arg0 entity-actor))
  (set! (-> obj root) (new 'process 'trsqv))
  (process-drawable-from-entity! obj arg0)
  (initialize-skeleton obj *ceilingflag-sg* '())
  (go ceilingflag-idle)
  (none)
  )

(deftype exit-chamber-dummy (process-drawable)
  ((orig-trans   vector :inline :offset-assert 176)
   (fcell-handle handle         :offset-assert 192)
   )
  :heap-base #x60
  :method-count-assert 21
  :size-assert         #xc8
  :flag-assert         #x15006000c8
  (:methods
    (skip-reminder? (_type_) symbol 20)
    )
  )


(defskelgroup *exit-chamber-dummy-sg* exit-chamber-dummy
  0
  -1
  ((1 (meters 999999)))
  :bounds (static-spherem 0 5 0 15)
  :longest-edge (meters 0)
  )

(defmethod skip-reminder? exit-chamber-dummy ((obj exit-chamber-dummy))
  (case (get-reminder (get-task-control (game-task sunken-room)) 0) 
   ((2)
     (let ((v1-4 (level-get *level* 'sunken)))
      (if (or (not v1-4) (!= (-> v1-4 status) 'active))
       (return #t)
       )
      )
     )
   )
  #f
  )

(defstate exit-chamber-dummy-wait-to-appear (exit-chamber-dummy)
  :code
  (behavior ()
   (logior! (-> self draw status) 2)
   (while (not (skip-reminder? self))
    (suspend)
    )
   (when
    (and
     (not (task-complete? *game-info* (game-task sunken-room)))
     (not (-> self child))
     )
    (let ((a0-3 (new 'stack-no-clear 'vector)))
     (set! (-> a0-3 quad) (-> self root trans quad))
     (set! (-> a0-3 y) (+ 67584.0 (-> a0-3 y)))
     (let
      ((v1-12
        (birth-pickup-at-point
         a0-3
         (pickup-type fuel-cell)
         47.0
         #f
         self
         (the-as fact-info #f)
         )
        )
       )
      (set! (-> self fcell-handle) (ppointer->handle v1-12))
      (send-event (ppointer->process v1-12) 'collide-shape #f)
      )
     )
    )
   (go exit-chamber-dummy-idle)
   (none)
   )
  )

(defstate exit-chamber-dummy-idle (exit-chamber-dummy)
  :code
  (behavior ()
   (set! (-> self draw status) (logand -3 (-> self draw status)))
   (let ((gp-0 0))
    (while (< gp-0 2)
     (if (skip-reminder? self)
      (set! gp-0 0)
      (+! gp-0 1)
      )
     (set!
      (-> self root trans y)
      (+
       (-> self orig-trans y)
       (*
        2252.8
        (cos
         (* 36.40889 (the float (mod (-> *display* base-frame-counter) 1800)))
         )
        )
       )
      )
     (let ((a0-7 (handle->process (-> self fcell-handle))))
      (when a0-7
       (let ((v1-14 (new 'stack-no-clear 'vector)))
        (set! (-> v1-14 quad) (-> self root trans quad))
        (set! (-> v1-14 y) (+ 67584.0 (-> v1-14 y)))
        (send-event a0-7 'trans v1-14)
        )
       )
      )
     (suspend)
     )
    )
   (let ((a0-11 (handle->process (-> self fcell-handle))))
    (if a0-11
     (deactivate a0-11)
     )
    )
   (go exit-chamber-dummy-wait-to-appear)
   (none)
   )
  :post
  (the-as (function none :behavior exit-chamber-dummy) ja-post)
  )

(defmethod
  init-from-entity!
  exit-chamber-dummy
  ((obj exit-chamber-dummy) (arg0 entity-actor))
  (set! (-> obj fcell-handle) (the-as handle #f))
  (set! (-> obj root) (new 'process 'trsqv))
  (process-drawable-from-entity! obj arg0)
  (logclear! (-> obj mask) (process-mask actor-pause))
  (set! (-> obj root trans y) (+ 24576.0 (-> obj root trans y)))
  (set! (-> obj orig-trans quad) (-> obj root trans quad))
  (initialize-skeleton obj *exit-chamber-dummy-sg* '())
  (ja-channel-set! 1)
  (let ((s5-1 (-> obj skel root-channel 0)))
   (joint-control-channel-group-eval!
    s5-1
    (the-as art-joint-anim (-> obj draw art-group data 2))
    num-func-identity
    )
   (set! (-> s5-1 frame-num) 0.0)
   )
  (logior! (-> obj draw status) 2)
  (go exit-chamber-dummy-wait-to-appear)
  (none)
  )

(deftype ogreboss-village2 (process-drawable)
  ((boulder handle  :offset-assert 176)
   )
  :heap-base #x50
  :method-count-assert 20
  :size-assert         #xb8
  :flag-assert         #x14005000b8
  )


(defskelgroup *ogreboss-village2-sg* ogreboss-village2
  0
  2
  ((1 (meters 999999)))
  :bounds (static-spherem 0 10 0 15)
  :longest-edge (meters 0)
  )

(set!
  (-> *part-group-id-table* 564)
  (new 'static 'sparticle-launch-group
   :length 2
   :duration #xbb8
   :linger-duration #x5dc
   :flags (sp-group-flag use-local-clock)
   :name "group-ogreboulder-trail"
   :launcher
   (new 'static 'inline-array sparticle-group-item 2
    (sp-item 2319 :fade-after (meters 200.0) :falloff-to (meters 200.0))
    (sp-item 2320 :fade-after (meters 200.0) :falloff-to (meters 200.0))
    )
   :bounds (new 'static 'sphere :w 32768.0)
   )
  )

(set!
  (-> *part-id-table* 2320)
  (new 'static 'sparticle-launcher
   :init-specs
   (new 'static 'inline-array sp-field-init-spec 24
    (sp-tex spt-texture (new 'static 'texture-id :page #x2))
    (sp-flt spt-num 0.5)
    (sp-rnd-flt spt-x (meters -1.0) (meters 2.0) 1.0)
    (sp-rnd-flt spt-y (meters -1.0) (meters 2.0) 1.0)
    (sp-rnd-flt spt-z -4096.0 8192.0 1.0)
    (sp-rnd-flt spt-scale-x (meters 8.0) (meters 4.0) 1.0)
    (sp-rnd-flt spt-rot-z (degrees 0.0) (degrees 360.0) 1.0)
    (sp-copy-from-other spt-scale-y -4)
    (sp-flt spt-r 128.0)
    (sp-flt spt-g 96.0)
    (sp-flt spt-b 32.0)
    (sp-rnd-flt spt-a 48.0 48.0 1.0)
    (sp-rnd-flt spt-vel-y (meters 0.0016666667) (meters 0.00083333335) 1.0)
    (sp-flt spt-scalevel-x (meters 0.04))
    (sp-rnd-flt spt-rotvel-z (degrees -1.9999999) (degrees 3.9999998) 1.0)
    (sp-copy-from-other spt-scalevel-y -4)
    (sp-flt spt-fade-r -0.21333334)
    (sp-flt spt-fade-g -0.10666667)
    (sp-flt spt-fade-b 0.10666667)
    (sp-flt spt-fade-a -0.32)
    (sp-flt spt-accel-y -0.027306668)
    (sp-int spt-timer 300)
    (sp-cpuinfo-flags bit2 bit14)
    (sp-end)
    )
   )
  )

(set!
  (-> *part-id-table* 2319)
  (new 'static 'sparticle-launcher
   :init-specs
   (new 'static 'inline-array sp-field-init-spec 23
    (sp-tex spt-texture (new 'static 'texture-id :page #x2))
    (sp-flt spt-num 0.5)
    (sp-rnd-flt spt-x (meters -1.0) (meters 2.0) 1.0)
    (sp-rnd-flt spt-y (meters -1.0) (meters 2.0) 1.0)
    (sp-rnd-flt spt-z -4096.0 8192.0 1.0)
    (sp-rnd-flt spt-scale-x (meters 8.0) (meters 4.0) 1.0)
    (sp-rnd-flt spt-rot-z (degrees 0.0) (degrees 360.0) 1.0)
    (sp-copy-from-other spt-scale-y -4)
    (sp-flt spt-r 128.0)
    (sp-flt spt-g 96.0)
    (sp-flt spt-b 32.0)
    (sp-rnd-flt spt-a 80.0 80.0 1.0)
    (sp-rnd-flt spt-vel-y (meters 0.0016666667) (meters 0.00083333335) 1.0)
    (sp-flt spt-scalevel-x (meters 0.04))
    (sp-rnd-flt spt-rotvel-z (degrees -1.9999999) (degrees 3.9999998) 1.0)
    (sp-copy-from-other spt-scalevel-y -4)
    (sp-flt spt-fade-g -0.53333336)
    (sp-flt spt-fade-b -0.17777778)
    (sp-flt spt-fade-a -1.0666667)
    (sp-flt spt-accel-y -0.027306668)
    (sp-int spt-timer 180)
    (sp-cpuinfo-flags bit2 bit3 bit14)
    (sp-end)
    )
   )
  )

(set!
  (-> *part-group-id-table* 551)
  (new 'static 'sparticle-launch-group
   :length 1
   :duration #x384
   :linger-duration #x5dc
   :flags (sp-group-flag use-local-clock)
   :name "group-ogreboulder-hit-wall"
   :launcher
   (new 'static 'inline-array sparticle-group-item 1
    (sp-item 2287 :period 900 :length 40)
    )
   :bounds (new 'static 'sphere :w 262144.0)
   )
  )

(set!
  (-> *part-id-table* 2287)
  (new 'static 'sparticle-launcher
   :init-specs
   (new 'static 'inline-array sp-field-init-spec 15
    (sp-tex spt-texture (new 'static 'texture-id :index #xf :page #x2))
    (sp-flt spt-num 12.0)
    (sp-rnd-flt spt-y (meters 1.0) (meters 3.0) 1.0)
    (sp-rnd-flt spt-scale-x (meters 0.4) (meters 0.1) 1.0)
    (sp-rnd-flt spt-rot-z (degrees 0.0) (degrees 180.0) 1.0)
    (sp-rnd-flt spt-scale-y (meters 10.0) (meters 6.0) 1.0)
    (sp-rnd-flt spt-r 196.0 64.0 1.0)
    (sp-rnd-flt spt-g 128.0 64.0 1.0)
    (sp-rnd-flt spt-b 128.0 64.0 1.0)
    (sp-rnd-flt spt-a 32.0 64.0 1.0)
    (sp-flt spt-scalevel-y (meters 1.4))
    (sp-flt spt-fade-a -3.2)
    (sp-int spt-timer 30)
    (sp-cpuinfo-flags bit2 bit3 bit14)
    (sp-end)
    )
   )
  )

(set!
  (-> *part-group-id-table* 552)
  (new 'static 'sparticle-launch-group
   :length 3
   :duration #x384
   :linger-duration #x5dc
   :flags (sp-group-flag use-local-clock)
   :name "group-ogreboulder-splash"
   :launcher
   (new 'static 'inline-array sparticle-group-item 3
    (sp-item 2288 :period 900 :length 20)
    (sp-item 2321 :flags (is-3d) :period 900 :length 10)
    (sp-item 2322 :flags (is-3d) :period 900 :length 10)
    )
   :bounds (new 'static 'sphere :w 262144.0)
   )
  )

(set!
  (-> *part-id-table* 2321)
  (new 'static 'sparticle-launcher
   :init-specs
   (new 'static 'inline-array sp-field-init-spec 21
    (sp-tex spt-texture (new 'static 'texture-id :index #x1e :page #x2))
    (sp-flt spt-num 8.0)
    (sp-rnd-flt spt-x (meters 0.0) (meters 9.0) 1.0)
    (sp-rnd-flt spt-scale-x (meters 16.0) (meters 8.0) 1.0)
    (sp-rnd-flt spt-rot-y (degrees 0.0) (degrees 360.0) 1.0)
    (sp-copy-from-other spt-scale-y -4)
    (sp-rnd-flt spt-r 128.0 64.0 1.0)
    (sp-rnd-flt spt-g 128.0 64.0 1.0)
    (sp-rnd-flt spt-b 128.0 64.0 1.0)
    (sp-flt spt-a 0.0)
    (sp-rnd-flt spt-scalevel-x (meters 0.026666667) (meters 0.026666667) 1.0)
    (sp-copy-from-other spt-scalevel-y -4)
    (sp-flt spt-fade-a 3.2)
    (sp-int spt-timer 1500)
    (sp-cpuinfo-flags bit2 bit14)
    (sp-int-plain-rnd spt-next-time 10 29 1)
    (sp-launcher-by-id spt-next-launcher 2323)
    (sp-rnd-flt spt-conerot-x (degrees 70.0) (degrees 20.0) 1.0)
    (sp-rnd-flt spt-conerot-y (degrees 0.0) (degrees 360.0) 1.0)
    (sp-rnd-flt spt-rotate-y (degrees 0.0) (degrees 360.0) 1.0)
    (sp-end)
    )
   )
  )

(set!
  (-> *part-id-table* 2323)
  (new 'static 'sparticle-launcher
   :init-specs
   (new 'static 'inline-array sp-field-init-spec 2
    (sp-flt spt-fade-a -0.094814815)
    (sp-end)
    )
   )
  )

(set!
  (-> *part-id-table* 2322)
  (new 'static 'sparticle-launcher
   :init-specs
   (new 'static 'inline-array sp-field-init-spec 21
    (sp-tex spt-texture (new 'static 'texture-id :index #x1e :page #x2))
    (sp-flt spt-num 8.0)
    (sp-rnd-flt spt-x (meters 8.0) (meters 8.0) 1.0)
    (sp-rnd-flt spt-scale-x (meters 4.5) (meters 3.5) 1.0)
    (sp-rnd-flt spt-rot-y (degrees 0.0) (degrees 360.0) 1.0)
    (sp-copy-from-other spt-scale-y -4)
    (sp-rnd-flt spt-r 128.0 64.0 1.0)
    (sp-rnd-flt spt-g 128.0 64.0 1.0)
    (sp-rnd-flt spt-b 128.0 64.0 1.0)
    (sp-flt spt-a 0.0)
    (sp-rnd-flt spt-scalevel-x (meters 0.02) (meters 0.013333334) 1.0)
    (sp-copy-from-other spt-scalevel-y -4)
    (sp-flt spt-fade-a 3.2)
    (sp-int spt-timer 1500)
    (sp-cpuinfo-flags bit2 bit14)
    (sp-int-plain-rnd spt-next-time 10 29 1)
    (sp-launcher-by-id spt-next-launcher 2323)
    (sp-rnd-flt spt-conerot-x (degrees 70.0) (degrees 20.0) 1.0)
    (sp-rnd-flt spt-conerot-y (degrees 0.0) (degrees 360.0) 1.0)
    (sp-rnd-flt spt-rotate-y (degrees 0.0) (degrees 360.0) 1.0)
    (sp-end)
    )
   )
  )

(set!
  (-> *part-id-table* 2288)
  (new 'static 'sparticle-launcher
   :init-specs
   (new 'static 'inline-array sp-field-init-spec 23
    (sp-tex spt-texture (new 'static 'texture-id :page #x2))
    (sp-flt spt-num 16.0)
    (sp-rnd-flt spt-y (meters 0.0) (meters 1.0) 1.0)
    (sp-rnd-flt spt-scale-x (meters 12.0) (meters 6.0) 1.0)
    (sp-rnd-flt spt-rot-z (degrees 0.0) (degrees 360.0) 1.0)
    (sp-copy-from-other spt-scale-y -4)
    (sp-flt spt-r 50.0)
    (sp-rnd-flt spt-g 80.0 64.0 1.0)
    (sp-flt spt-b 200.0)
    (sp-rnd-flt spt-a 48.0 48.0 1.0)
    (sp-rnd-flt spt-vel-y (meters 0.10666667) (meters 0.10666667) 1.0)
    (sp-flt spt-scalevel-x (meters 0.026666667))
    (sp-rnd-flt spt-rotvel-z (degrees -0.6) (degrees 1.2) 1.0)
    (sp-copy-from-other spt-scalevel-y -4)
    (sp-flt spt-fade-a -0.16)
    (sp-rnd-flt spt-accel-y 2.048 2.048 1.0)
    (sp-flt spt-friction 0.85)
    (sp-int spt-timer 660)
    (sp-cpuinfo-flags bit2 bit14)
    (sp-rnd-flt spt-conerot-x (degrees 0.0) (degrees 90.0) 1.0)
    (sp-rnd-flt spt-conerot-y (degrees 0.0) (degrees 360.0) 1.0)
    (sp-rnd-flt spt-conerot-radius (meters 0.0) (meters 8.0) 1.0)
    (sp-end)
    )
   )
  )

(defbehavior ogreboss-village2-trans ogreboss-village2 ()
  (when
   (= (get-task-status (game-task village2-levitator)) (task-status invalid))
   (dummy-18 self)
   (deactivate self)
   )
  (none)
  )

(defbehavior boulder1-trans fireboulder ()
  (spawn (-> self part) (-> self draw origin))
  (when (>= (ja-aframe-num 0) 82.0)
   (let ((gp-0 (new 'stack-no-clear 'vector)))
    (set! (-> gp-0 quad) (-> self draw origin quad))
    (set! (-> gp-0 y) (+ 2048.0 (-> gp-0 y)))
    (sound-play-by-name
     (static-sound-name "boulder-splash")
     (new-sound-id)
     1024
     0
     0
     1
     #t
     )
    (let ((s5-1 (get-process *default-dead-pool* part-tracker #x4000)))
     (when s5-1
      (let ((t9-5 (method-of-type part-tracker activate)))
       (t9-5
        (the-as part-tracker s5-1)
        *entity-pool*
        'part-tracker
        (the-as pointer #x70004000)
        )
       )
      (run-now-in-process
       s5-1
       part-tracker-init
       (-> *part-group-id-table* 552)
       -1
       #f
       #f
       #f
       gp-0
       )
      (-> s5-1 ppointer)
      )
     )
    )
   (send-event self 'trans-hook nothing)
   )
  0
  (none)
  )

(defbehavior boulder2-trans-2 fireboulder ()
  (spawn (-> self part) (-> self draw origin))
  (when (>= (ja-aframe-num 0) 120.0)
   (let ((gp-0 (new 'stack-no-clear 'vector)))
    (set! (-> gp-0 quad) (-> self draw origin quad))
    (set! (-> gp-0 y) (+ 2048.0 (-> gp-0 y)))
    (sound-play-by-name
     (static-sound-name "boulder-splash")
     (new-sound-id)
     1024
     0
     0
     1
     #t
     )
    (let ((s5-1 (get-process *default-dead-pool* part-tracker #x4000)))
     (when s5-1
      (let ((t9-5 (method-of-type part-tracker activate)))
       (t9-5
        (the-as part-tracker s5-1)
        *entity-pool*
        'part-tracker
        (the-as pointer #x70004000)
        )
       )
      (run-now-in-process
       s5-1
       part-tracker-init
       (-> *part-group-id-table* 552)
       -1
       #f
       #f
       #f
       gp-0
       )
      (-> s5-1 ppointer)
      )
     )
    )
   (send-event self 'trans-hook nothing)
   )
  0
  (none)
  )

(defbehavior boulder2-trans fireboulder ()
  (spawn (-> self part) (-> self draw origin))
  (when (>= (ja-aframe-num 0) 82.0)
   (let ((gp-0 (new 'stack-no-clear 'vector)))
    (set! (-> gp-0 quad) (-> self draw origin quad))
    (set! (-> gp-0 y) (+ 2048.0 (-> gp-0 y)))
    (sound-play-by-name
     (static-sound-name "v2ogre-boulder")
     (new-sound-id)
     1024
     0
     0
     1
     #t
     )
    (let ((s5-1 (get-process *default-dead-pool* part-tracker #x4000)))
     (when s5-1
      (let ((t9-5 (method-of-type part-tracker activate)))
       (t9-5
        (the-as part-tracker s5-1)
        *entity-pool*
        'part-tracker
        (the-as pointer #x70004000)
        )
       )
      (run-now-in-process
       s5-1
       part-tracker-init
       (-> *part-group-id-table* 551)
       -1
       #f
       #f
       #f
       gp-0
       )
      (-> s5-1 ppointer)
      )
     )
    )
   (send-event self 'trans-hook boulder2-trans-2)
   )
  0
  (none)
  )

(defbehavior boulder3-trans-2 fireboulder ()
  (spawn (-> self part) (-> self draw origin))
  (when (>= (ja-aframe-num 0) 131.0)
   (let ((gp-0 (new 'stack-no-clear 'vector)))
    (set! (-> gp-0 quad) (-> self draw origin quad))
    (set! (-> gp-0 y) (+ 2048.0 (-> gp-0 y)))
    (sound-play-by-name
     (static-sound-name "boulder-splash")
     (new-sound-id)
     1024
     0
     0
     1
     #t
     )
    (let ((s5-1 (get-process *default-dead-pool* part-tracker #x4000)))
     (when s5-1
      (let ((t9-5 (method-of-type part-tracker activate)))
       (t9-5
        (the-as part-tracker s5-1)
        *entity-pool*
        'part-tracker
        (the-as pointer #x70004000)
        )
       )
      (run-now-in-process
       s5-1
       part-tracker-init
       (-> *part-group-id-table* 552)
       -1
       #f
       #f
       #f
       gp-0
       )
      (-> s5-1 ppointer)
      )
     )
    )
   (send-event self 'trans-hook nothing)
   )
  0
  (none)
  )

(defbehavior boulder3-trans fireboulder ()
  (spawn (-> self part) (-> self draw origin))
  (when (>= (ja-aframe-num 0) 80.0)
   (let ((gp-0 (new 'stack-no-clear 'vector)))
    (set! (-> gp-0 quad) (-> self draw origin quad))
    (set! (-> gp-0 y) (+ 2048.0 (-> gp-0 y)))
    (sound-play-by-name
     (static-sound-name "v2ogre-boulder")
     (new-sound-id)
     1024
     0
     0
     1
     #t
     )
    (let ((s5-1 (get-process *default-dead-pool* part-tracker #x4000)))
     (when s5-1
      (let ((t9-5 (method-of-type part-tracker activate)))
       (t9-5
        (the-as part-tracker s5-1)
        *entity-pool*
        'part-tracker
        (the-as pointer #x70004000)
        )
       )
      (run-now-in-process
       s5-1
       part-tracker-init
       (-> *part-group-id-table* 551)
       -1
       #f
       #f
       #f
       gp-0
       )
      (-> s5-1 ppointer)
      )
     )
    )
   (send-event self 'trans-hook boulder3-trans-2)
   )
  0
  (none)
  )

(defbehavior boulder4-trans-3 fireboulder ()
  (spawn (-> self part) (-> self draw origin))
  (when (>= (ja-aframe-num 0) 152.4)
   (let ((gp-0 (new 'stack-no-clear 'vector)))
    (set! (-> gp-0 quad) (-> self draw origin quad))
    (set! (-> gp-0 y) (+ 2048.0 (-> gp-0 y)))
    (sound-play-by-name
     (static-sound-name "boulder-splash")
     (new-sound-id)
     1024
     0
     0
     1
     #t
     )
    (let ((s5-1 (get-process *default-dead-pool* part-tracker #x4000)))
     (when s5-1
      (let ((t9-5 (method-of-type part-tracker activate)))
       (t9-5
        (the-as part-tracker s5-1)
        *entity-pool*
        'part-tracker
        (the-as pointer #x70004000)
        )
       )
      (run-now-in-process
       s5-1
       part-tracker-init
       (-> *part-group-id-table* 552)
       -1
       #f
       #f
       #f
       gp-0
       )
      (-> s5-1 ppointer)
      )
     )
    )
   (send-event self 'trans-hook nothing)
   )
  0
  (none)
  )

(defbehavior boulder4-trans-2 fireboulder ()
  (spawn (-> self part) (-> self draw origin))
  (when (>= (ja-aframe-num 0) 116.0)
   (let ((gp-0 (new 'stack-no-clear 'vector)))
    (set! (-> gp-0 quad) (-> self draw origin quad))
    (set! (-> gp-0 y) (+ 2048.0 (-> gp-0 y)))
    (sound-play-by-name
     (static-sound-name "v2ogre-boulder")
     (new-sound-id)
     1024
     0
     0
     1
     #t
     )
    (let ((s5-1 (get-process *default-dead-pool* part-tracker #x4000)))
     (when s5-1
      (let ((t9-5 (method-of-type part-tracker activate)))
       (t9-5
        (the-as part-tracker s5-1)
        *entity-pool*
        'part-tracker
        (the-as pointer #x70004000)
        )
       )
      (run-now-in-process
       s5-1
       part-tracker-init
       (-> *part-group-id-table* 551)
       -1
       #f
       #f
       #f
       gp-0
       )
      (-> s5-1 ppointer)
      )
     )
    )
   (send-event self 'trans-hook boulder4-trans-3)
   )
  0
  (none)
  )

(defbehavior boulder4-trans fireboulder ()
  (spawn (-> self part) (-> self draw origin))
  (when (>= (ja-aframe-num 0) 74.0)
   (let ((gp-0 (new 'stack-no-clear 'vector)))
    (set! (-> gp-0 quad) (-> self draw origin quad))
    (set! (-> gp-0 y) (+ 2048.0 (-> gp-0 y)))
    (sound-play-by-name
     (static-sound-name "v2ogre-boulder")
     (new-sound-id)
     1024
     0
     0
     1
     #t
     )
    (let ((s5-1 (get-process *default-dead-pool* part-tracker #x4000)))
     (when s5-1
      (let ((t9-5 (method-of-type part-tracker activate)))
       (t9-5
        (the-as part-tracker s5-1)
        *entity-pool*
        'part-tracker
        (the-as pointer #x70004000)
        )
       )
      (run-now-in-process
       s5-1
       part-tracker-init
       (-> *part-group-id-table* 551)
       -1
       #f
       #f
       #f
       gp-0
       )
      (-> s5-1 ppointer)
      )
     )
    )
   (send-event self 'trans-hook boulder4-trans-2)
   )
  0
  (none)
  )

(defstate ogreboss-village2-throw (ogreboss-village2)
  :trans
  ogreboss-village2-trans
  :code
  (behavior ()
   (let ((gp-0 (get-process *default-dead-pool* manipy #x4000)))
    (set! (-> self boulder) (ppointer->handle (when gp-0
                                               (let
                                                ((t9-1
                                                  (method-of-type
                                                   manipy
                                                   activate
                                                   )
                                                  )
                                                 )
                                                (t9-1
                                                 (the-as manipy gp-0)
                                                 self
                                                 'manipy
                                                 (the-as pointer #x70004000)
                                                 )
                                                )
                                               (run-now-in-process
                                                gp-0
                                                manipy-init
                                                (-> self entity extra trans)
                                                (-> self entity)
                                                *fireboulder-sg*
                                                #f
                                                )
                                               (-> gp-0 ppointer)
                                               )
                             )
     )
    )
   (send-event (handle->process (-> self boulder)) 'anim-mode 'play1)
   (send-event
    (handle->process (-> self boulder))
    'art-joint-anim
    "fireboulder-pre-throw"
    0
    )
   (send-event (handle->process (-> self boulder)) 'draw #t)
   (send-event (handle->process (-> self boulder)) 'origin-joint-index 4)
   (send-event (handle->process (-> self boulder)) 'max-vis-dist 2048000.0)
   (send-event
    (handle->process (-> self boulder))
    'eval
    (lambda :behavior ogreboss-village2
     ()
     (let ((v0-0 (create-launch-control (-> *part-group-id-table* 564) self)))
      (set! (-> self part) v0-0)
      v0-0
      )
     )
    )
   (ja-channel-push! 1 60)
   (let ((a0-31 (-> self skel root-channel 0)))
    (set!
     (-> a0-31 frame-group)
     (the-as art-joint-anim (-> self draw art-group data 7))
     )
    (set!
     (-> a0-31 param 0)
     (the
      float
      (+
       (->
        (the-as art-joint-anim (-> self draw art-group data 7))
        data
        0
        length
        )
       -1
       )
      )
     )
    (set! (-> a0-31 param 1) 1.0)
    (set! (-> a0-31 frame-num) 0.0)
    (joint-control-channel-group!
     a0-31
     (the-as art-joint-anim (-> self draw art-group data 7))
     num-func-seek!
     )
    )
   (until (ja-done? 0)
    (suspend)
    (let ((a0-32 (-> self skel root-channel 0)))
     (set!
      (-> a0-32 param 0)
      (the float (+ (-> a0-32 frame-group data 0 length) -1))
      )
     (set! (-> a0-32 param 1) 1.0)
     (joint-control-channel-group-eval!
      a0-32
      (the-as art-joint-anim #f)
      num-func-seek!
      )
     )
    )
   (let* ((v1-72 (/ (the-as int (rand-uint31-gen *random-generator*)) 256))
          (v1-73 (the-as number (logior #x3f800000 v1-72)))
          (f0-9 (+ -1.0 (the-as float v1-73)))
          )
    (cond
     ((< 0.75 f0-9)
      (send-event
       (handle->process (-> self boulder))
       'art-joint-anim
       "fireboulder-boulder1"
       0
       )
      (send-event
       (handle->process (-> self boulder))
       'trans-hook
       boulder1-trans
       )
      )
     ((< 0.5 f0-9)
      (send-event
       (handle->process (-> self boulder))
       'art-joint-anim
       "fireboulder-boulder2"
       0
       )
      (send-event
       (handle->process (-> self boulder))
       'trans-hook
       boulder2-trans
       )
      )
     ((< 0.25 f0-9)
      (send-event
       (handle->process (-> self boulder))
       'art-joint-anim
       "fireboulder-boulder3"
       0
       )
      (send-event
       (handle->process (-> self boulder))
       'trans-hook
       boulder3-trans
       )
      )
     (else
      (send-event
       (handle->process (-> self boulder))
       'art-joint-anim
       "fireboulder-boulder4"
       0
       )
      (send-event
       (handle->process (-> self boulder))
       'trans-hook
       boulder4-trans
       )
      )
     )
    )
   (ja-channel-push! 1 60)
   (let ((a0-69 (-> self skel root-channel 0)))
    (set!
     (-> a0-69 frame-group)
     (the-as art-joint-anim (-> self draw art-group data 5))
     )
    (set!
     (-> a0-69 param 0)
     (the
      float
      (+
       (->
        (the-as art-joint-anim (-> self draw art-group data 5))
        data
        0
        length
        )
       -1
       )
      )
     )
    (set! (-> a0-69 param 1) 1.0)
    (set! (-> a0-69 frame-num) 0.0)
    (joint-control-channel-group!
     a0-69
     (the-as art-joint-anim (-> self draw art-group data 5))
     num-func-seek!
     )
    )
   (until (ja-done? 0)
    (suspend)
    (let ((a0-70 (-> self skel root-channel 0)))
     (set!
      (-> a0-70 param 0)
      (the float (+ (-> a0-70 frame-group data 0 length) -1))
      )
     (set! (-> a0-70 param 1) 1.0)
     (joint-control-channel-group-eval!
      a0-70
      (the-as art-joint-anim #f)
      num-func-seek!
      )
     )
    )
   (go ogreboss-village2-idle)
   (none)
   )
  :post
  (the-as (function none :behavior ogreboss-village2) ja-post)
  )

(defstate ogreboss-village2-idle (ogreboss-village2)
  :trans
  ogreboss-village2-trans
  :code
  (behavior ()
   (while #t
    (ja-channel-push! 1 30)
    (let ((v1-0 (rand-vu-int-range 0 2)))
     (cond
      ((zero? v1-0)
       (let ((gp-0 (-> self skel root-channel 0)))
        (set!
         (-> gp-0 frame-group)
         (the-as art-joint-anim (-> self draw art-group data 2))
         )
        (set! (-> gp-0 param 0) (ja-aframe 140.0 0))
        (set! (-> gp-0 param 1) 1.0)
        (set! (-> gp-0 frame-num) 0.0)
        (joint-control-channel-group!
         gp-0
         (the-as art-joint-anim (-> self draw art-group data 2))
         num-func-seek!
         )
        )
       (until (ja-done? 0)
        (suspend)
        (let ((gp-1 (-> self skel root-channel 0)))
         (set! (-> gp-1 param 0) (ja-aframe 140.0 0))
         (set! (-> gp-1 param 1) 1.0)
         (joint-control-channel-group-eval!
          gp-1
          (the-as art-joint-anim #f)
          num-func-seek!
          )
         )
        )
       (let ((gp-2 (-> *display* base-frame-counter)))
        (until (>= (- (-> *display* base-frame-counter) gp-2) 50)
         (suspend)
         )
        )
       (let ((gp-3 (-> self skel root-channel 0)))
        (set!
         (-> gp-3 frame-group)
         (the-as art-joint-anim (-> self draw art-group data 2))
         )
        (set! (-> gp-3 param 0) (ja-aframe 168.0 0))
        (set! (-> gp-3 param 1) 1.0)
        (set! (-> gp-3 frame-num) (ja-aframe 140.0 0))
        (joint-control-channel-group!
         gp-3
         (the-as art-joint-anim (-> self draw art-group data 2))
         num-func-seek!
         )
        )
       (until (ja-done? 0)
        (suspend)
        (let ((gp-4 (-> self skel root-channel 0)))
         (set! (-> gp-4 param 0) (ja-aframe 168.0 0))
         (set! (-> gp-4 param 1) 1.0)
         (joint-control-channel-group-eval!
          gp-4
          (the-as art-joint-anim #f)
          num-func-seek!
          )
         )
        )
       (let ((gp-5 (-> *display* base-frame-counter)))
        (until (>= (- (-> *display* base-frame-counter) gp-5) 50)
         (suspend)
         )
        )
       (let ((gp-6 (-> self skel root-channel 0)))
        (set!
         (-> gp-6 frame-group)
         (the-as art-joint-anim (-> self draw art-group data 2))
         )
        (set!
         (-> gp-6 param 0)
         (the
          float
          (+
           (->
            (the-as art-joint-anim (-> self draw art-group data 2))
            data
            0
            length
            )
           -1
           )
          )
         )
        (set! (-> gp-6 param 1) 1.0)
        (set! (-> gp-6 frame-num) (ja-aframe 168.0 0))
        (joint-control-channel-group!
         gp-6
         (the-as art-joint-anim (-> self draw art-group data 2))
         num-func-seek!
         )
        )
       (until (ja-done? 0)
        (suspend)
        (let ((a0-15 (-> self skel root-channel 0)))
         (set!
          (-> a0-15 param 0)
          (the float (+ (-> a0-15 frame-group data 0 length) -1))
          )
         (set! (-> a0-15 param 1) 1.0)
         (joint-control-channel-group-eval!
          a0-15
          (the-as art-joint-anim #f)
          num-func-seek!
          )
         )
        )
       )
      ((= v1-0 1)
       (let ((a0-18 (-> self skel root-channel 0)))
        (set!
         (-> a0-18 frame-group)
         (the-as art-joint-anim (-> self draw art-group data 4))
         )
        (set!
         (-> a0-18 param 0)
         (the
          float
          (+
           (->
            (the-as art-joint-anim (-> self draw art-group data 4))
            data
            0
            length
            )
           -1
           )
          )
         )
        (set! (-> a0-18 param 1) 1.0)
        (set! (-> a0-18 frame-num) 0.0)
        (joint-control-channel-group!
         a0-18
         (the-as art-joint-anim (-> self draw art-group data 4))
         num-func-seek!
         )
        )
       (until (ja-done? 0)
        (suspend)
        (let ((a0-19 (-> self skel root-channel 0)))
         (set!
          (-> a0-19 param 0)
          (the float (+ (-> a0-19 frame-group data 0 length) -1))
          )
         (set! (-> a0-19 param 1) 1.0)
         (joint-control-channel-group-eval!
          a0-19
          (the-as art-joint-anim #f)
          num-func-seek!
          )
         )
        )
       )
      (else
       (dotimes (gp-7 4)
        (let ((a0-21 (-> self skel root-channel 0)))
         (set!
          (-> a0-21 frame-group)
          (the-as art-joint-anim (-> self draw art-group data 3))
          )
         (set!
          (-> a0-21 param 0)
          (the
           float
           (+
            (->
             (the-as art-joint-anim (-> self draw art-group data 3))
             data
             0
             length
             )
            -1
            )
           )
          )
         (set! (-> a0-21 param 1) 1.0)
         (set! (-> a0-21 frame-num) 0.0)
         (joint-control-channel-group!
          a0-21
          (the-as art-joint-anim (-> self draw art-group data 3))
          num-func-seek!
          )
         )
        (until (ja-done? 0)
         (suspend)
         (let ((a0-22 (-> self skel root-channel 0)))
          (set!
           (-> a0-22 param 0)
           (the float (+ (-> a0-22 frame-group data 0 length) -1))
           )
          (set! (-> a0-22 param 1) 1.0)
          (joint-control-channel-group-eval!
           a0-22
           (the-as art-joint-anim #f)
           num-func-seek!
           )
          )
         )
        )
       )
      )
     )
    (let* ((v1-104 (/ (the-as int (rand-uint31-gen *random-generator*)) 256))
           (v1-105 (the-as number (logior #x3f800000 v1-104)))
           (f0-33 (+ -1.0 (the-as float v1-105)))
           )
     (cond
      ((< 0.6666667 f0-33)
       (ja-channel-push! 1 60)
       (let ((a0-27 (-> self skel root-channel 0)))
        (set!
         (-> a0-27 frame-group)
         (the-as art-joint-anim (-> self draw art-group data 6))
         )
        (set!
         (-> a0-27 param 0)
         (the
          float
          (+
           (->
            (the-as art-joint-anim (-> self draw art-group data 6))
            data
            0
            length
            )
           -1
           )
          )
         )
        (set! (-> a0-27 param 1) 1.0)
        (set! (-> a0-27 frame-num) 0.0)
        (joint-control-channel-group!
         a0-27
         (the-as art-joint-anim (-> self draw art-group data 6))
         num-func-seek!
         )
        )
       (until (ja-done? 0)
        (suspend)
        (let ((a0-28 (-> self skel root-channel 0)))
         (set!
          (-> a0-28 param 0)
          (the float (+ (-> a0-28 frame-group data 0 length) -1))
          )
         (set! (-> a0-28 param 1) 1.0)
         (joint-control-channel-group-eval!
          a0-28
          (the-as art-joint-anim #f)
          num-func-seek!
          )
         )
        )
       )
      ((not (handle->process (-> self boulder)))
       (go ogreboss-village2-throw)
       )
      )
     )
    )
   (none)
   )
  :post
  (the-as (function none :behavior ogreboss-village2) ja-post)
  )

(defmethod
  init-from-entity!
  ogreboss-village2
  ((obj ogreboss-village2) (arg0 entity-actor))
  (let
   ((s4-0 (new 'process 'collide-shape obj (collide-list-enum hit-by-player))))
   (let ((s3-0 (new 'process 'collide-shape-prim-group s4-0 (the-as uint 1) 0)))
    (set! (-> s3-0 prim-core collide-as) (the-as uint 256))
    (set! (-> s3-0 collide-with) (the-as uint 16))
    (set! (-> s3-0 prim-core action) (the-as uint 1))
    (set-vector! (-> s3-0 local-sphere) 0.0 40960.0 0.0 40960.0)
<<<<<<< HEAD
    (dummy-46 s4-0 s3-0)
=======
    (set-root-prim! s4-0 s3-0)
>>>>>>> cc93986a
    (let ((s2-0 (new 'process 'collide-shape-prim-sphere s4-0 (the-as uint 3))))
     (set! (-> s2-0 prim-core collide-as) (the-as uint 256))
     (set! (-> s2-0 collide-with) (the-as uint 16))
     (set! (-> s2-0 prim-core action) (the-as uint 1))
     (set! (-> s2-0 prim-core offense) 1)
     (set-vector! (-> s2-0 local-sphere) 0.0 34816.0 0.0 14336.0)
     (append-prim s3-0 s2-0)
     )
    )
   (set! (-> s4-0 nav-radius) (* 0.75 (-> s4-0 root-prim local-sphere w)))
   (backup-collide-with-as s4-0)
   (set! (-> obj root) s4-0)
   )
  (process-drawable-from-entity! obj arg0)
  (initialize-skeleton obj *ogreboss-village2-sg* '())
  (set-vector! (-> obj root scale) 0.65 0.65 0.65 1.0)
  (transform-post)
  (set! (-> obj root pause-adjust-distance) 122880.0)
  (logclear! (-> obj mask) (process-mask actor-pause))
  (set! (-> obj boulder) (the-as handle #f))
  (go ogreboss-village2-idle)
  (none)
  )

(deftype villageb-ogreboss (ogreboss-village2)
  ()
  :heap-base #x50
  :method-count-assert 20
  :size-assert         #xb8
  :flag-assert         #x14005000b8
  )


(deftype villageb-water (water-anim)
  ()
  :heap-base #x70
  :method-count-assert 30
  :size-assert         #xdc
  :flag-assert         #x1e007000dc
  )


(define
  ripple-for-villageb-water
  (new 'static 'ripple-wave-set
   :count 3
   :converted #f
   :normal-scale 6.0
   :wave
   (new 'static 'inline-array ripple-wave 4
    (new 'static 'ripple-wave :scale 7.0 :xdiv 1 :speed 6.0)
    (new 'static 'ripple-wave :scale 7.0 :xdiv -1 :zdiv 1 :speed 6.0)
    (new 'static 'ripple-wave :scale 3.0 :xdiv 5 :zdiv 3 :speed 3.0)
    (new 'static 'ripple-wave)
    )
   )
  )

(defmethod TODO-RENAME-22 villageb-water ((obj villageb-water))
  (let ((t9-0 (method-of-type water-anim TODO-RENAME-22)))
   (t9-0 obj)
   )
  (let ((v1-2 (new 'process 'ripple-control)))
   (set! (-> obj draw ripple) v1-2)
   (set-vector! (-> obj draw color-mult) 0.01 0.45 0.5 0.75)
   (set! (-> v1-2 global-scale) 3072.0)
   (set! (-> v1-2 close-fade-dist) 163840.0)
   (set! (-> v1-2 far-fade-dist) 245760.0)
   (let ((v0-2 ripple-for-villageb-water))
    (set! (-> v1-2 waveform) v0-2)
    v0-2
    )
   )
  )



<|MERGE_RESOLUTION|>--- conflicted
+++ resolved
@@ -461,11 +461,7 @@
     (set! (-> s4-0 prim-core offense) 4)
     (set! (-> s4-0 transform-index) 0)
     (set-vector! (-> s4-0 local-sphere) 0.0 0.0 0.0 18432.0)
-<<<<<<< HEAD
-    (dummy-46 s5-0 s4-0)
-=======
     (set-root-prim! s5-0 s4-0)
->>>>>>> cc93986a
     )
    (set! (-> s5-0 nav-radius) (* 0.75 (-> s5-0 root-prim local-sphere w)))
    (backup-collide-with-as s5-0)
@@ -543,11 +539,7 @@
     (set! (-> s4-0 prim-core offense) 4)
     (set! (-> s4-0 transform-index) 0)
     (set-vector! (-> s4-0 local-sphere) 0.0 0.0 0.0 25395.2)
-<<<<<<< HEAD
-    (dummy-46 s5-0 s4-0)
-=======
     (set-root-prim! s5-0 s4-0)
->>>>>>> cc93986a
     )
    (set! (-> s5-0 nav-radius) (* 0.75 (-> s5-0 root-prim local-sphere w)))
    (backup-collide-with-as s5-0)
@@ -1169,11 +1161,7 @@
     (set! (-> s3-0 prim-core action) (the-as uint 1))
     (set! (-> s3-0 prim-core offense) 4)
     (set-vector! (-> s3-0 local-sphere) -24576.0 18432.0 0.0 49152.0)
-<<<<<<< HEAD
-    (dummy-46 s4-0 s3-0)
-=======
     (set-root-prim! s4-0 s3-0)
->>>>>>> cc93986a
     (let
      ((s2-0
        (new
@@ -2610,11 +2598,7 @@
     (set! (-> s3-0 collide-with) (the-as uint 16))
     (set! (-> s3-0 prim-core action) (the-as uint 1))
     (set-vector! (-> s3-0 local-sphere) 0.0 40960.0 0.0 40960.0)
-<<<<<<< HEAD
-    (dummy-46 s4-0 s3-0)
-=======
     (set-root-prim! s4-0 s3-0)
->>>>>>> cc93986a
     (let ((s2-0 (new 'process 'collide-shape-prim-sphere s4-0 (the-as uint 3))))
      (set! (-> s2-0 prim-core collide-as) (the-as uint 256))
      (set! (-> s2-0 collide-with) (the-as uint 16))
