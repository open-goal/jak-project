;;-*-Lisp-*-
(in-package goal)

;; name: explorer.gc
;; name in dgo: explorer
;; dgos: L1, VI1

(define-extern *explorer-sg* skeleton-group)

;; DECOMP BEGINS

(deftype explorer (process-taskable)
  ()
  :heap-base #x110
  :method-count-assert 53
  :size-assert         #x17c
  :flag-assert         #x350110017c
  )


(let
  ((v1-1
    (new 'static 'skeleton-group
     :art-group-name "explorer"
     :bounds (new 'static 'vector :w 10240.0)
     :version #x6
     :shadow 2
     )
    )
   )
  (set! (-> v1-1 jgeo) 0)
  (set! (-> v1-1 janim) 3)
  (set! (-> v1-1 mgeo 0) (the-as uint 1))
  (set! (-> v1-1 lod-dist 0) 4095996000.0)
  (set! *explorer-sg* v1-1)
  )

(defmethod dummy-52 explorer ((obj explorer))
  (let ((v1-1 (-> obj draw shadow-ctrl)))
   (when v1-1
    (let ((f0-0 (-> obj root-override trans y)))
     (let ((a0-2 v1-1))
      (set! (-> a0-2 settings bot-plane w) (- (+ -4096.0 f0-0)))
      )
     0
     (let ((a0-4 v1-1))
      (set! (-> a0-4 settings top-plane w) (- (+ 4096.0 f0-0)))
      )
     )
    0
    (set! (-> v1-1 settings flags) (logand -9 (-> v1-1 settings flags)))
    )
   )
  (none)
  )

(defmethod draw-npc-shadow explorer ((obj explorer))
  (-> obj draw shadow-ctrl)
  (cond
   ((and
     (-> obj draw shadow)
     (zero? (-> obj draw cur-lod))
     (logtest? (-> obj draw status) 8)
     )
    (let ((v1-9 (-> obj draw shadow-ctrl)))
     (set! (-> v1-9 settings flags) (logand -33 (-> v1-9 settings flags)))
     )
    0
    (dummy-14 (-> obj draw shadow-ctrl))
    )
   (else
    (let ((v1-14 (-> obj draw shadow-ctrl)))
     (logior! (-> v1-14 settings flags) 32)
     )
    0
    )
   )
  (none)
  )

(defmethod play-anim! explorer ((obj explorer) (arg0 symbol))
<<<<<<< HEAD
  (set! (-> obj talk-message) (the-as uint 260))
  (case (current-status (-> obj tasks)) 
   ((2 3)
     (if arg0
      (close-status! (-> obj tasks) (task-status need-introduction))
      )
     (new 'static 'spool-anim
      :name "explorer-introduction"
      :index 9
      :parts 11
      :command-list
      '(
        ((the binteger 418)
          joint
          "cameraB"
          )
        ((the binteger 695)
         shadow
         self
         #f
         )
        ((the binteger 695)
         joint
         "camera"
         )
        ((the binteger 838) shadow self #t) ((the binteger 838) joint "cameraB")
        )
      )
     )
   ((5)
    (set! (-> obj skippable) #t)
    (cond
     ((zero? (get-reminder (-> obj tasks) 0))
=======
  (with-pp
   (set! (-> obj talk-message) (the-as uint 260))
   (case (current-status (-> obj tasks)) 
    (((task-status need-hint) (task-status need-introduction))
>>>>>>> caac740a
      (if arg0
       (save-reminder (-> obj tasks) 1 0)
       )
      (new 'static 'spool-anim
       :name "explorer-reminder-1"
       :index 10
       :parts 5
       :command-list
       '(
         (0
           send-event
           target
           draw
           #f
           )
         ((the binteger 148)
          send-event
          target
          draw
          #t
          )
         ((the binteger 148)
          joint
          "cameraB"
          )
         ((the binteger 390)
          send-event
          target
          draw
          #f
          )
         ((the binteger 390)
          joint
          "camera"
          )
         ((the binteger 505) send-event target draw #t)
         )
       )
      )
<<<<<<< HEAD
     (else
      (if arg0
       (save-reminder (-> obj tasks) 0 0)
=======
    (((task-status need-reminder))
     (set! (-> obj skippable) #t)
     (cond
      ((zero? (get-reminder (-> obj tasks) 0))
       (if arg0
        (save-reminder (-> obj tasks) 1 0)
        )
       (new 'static 'spool-anim
        :name "explorer-reminder-1"
        :index 10
        :parts 5
        :command-list
        '(
          (0
            send-event
            target
            draw
            #f
            )
          ((the binteger 148)
           send-event
           target
           draw
           #t
           )
          ((the binteger 148)
           joint
           "cameraB"
           )
          ((the binteger 390)
           send-event
           target
           draw
           #f
           )
          ((the binteger 390)
           joint
           "camera"
           )
          ((the binteger 505) send-event target draw #t)
          )
        )
>>>>>>> caac740a
       )
      (new 'static 'spool-anim
       :name "explorer-reminder-2"
       :index 11
       :parts 3
       :command-list '()
       )
      )
     )
<<<<<<< HEAD
    )
   ((6)
    (cond
     (arg0
      (set!
       (-> obj cell-for-task)
       (the-as game-task (current-task (-> obj tasks)))
=======
    (((task-status need-reward-speech))
     (cond
      (arg0
       (set! (-> obj cell-for-task) (current-task (-> obj tasks)))
       (close-current! (-> obj tasks))
       (let ((a1-7 (new 'stack-no-clear 'event-message-block)))
        (set! (-> a1-7 from) pp)
        (set! (-> a1-7 num-params) 2)
        (set! (-> a1-7 message) 'get-pickup)
        (set! (-> a1-7 param 0) (the-as uint 5))
        (set!
         (-> a1-7 param 1)
         (the-as uint (- (-> *GAME-bank* money-task-inc)))
         )
        (send-event-function *target* a1-7)
        )
       )
      (else
       (set! (-> obj will-talk) #t)
       (set! (-> obj talk-message) (the-as uint 282))
>>>>>>> caac740a
       )
      (close-current! (-> obj tasks))
      (send-event *target* 'get-pickup 5 (- (-> *GAME-bank* money-task-inc)))
      )
     (else
      (set! (-> obj will-talk) #t)
      (set! (-> obj talk-message) (the-as uint 282))
      )
     )
<<<<<<< HEAD
    (new 'static 'spool-anim
     :name "explorer-resolution"
     :index 12
     :parts 5
     :command-list
     '(
       ((the binteger 167) joint "cameraB") ((the binteger 310) joint "camera")
=======
    (else
     (if arg0
      (format
       0
       "ERROR: <GMJ>: ~S playing anim for task status ~S~%"
       (-> obj name)
       (task-status->string (current-status (-> obj tasks)))
>>>>>>> caac740a
       )
     )
    )
   (else
    (if arg0
     (format
      0
      "ERROR: <GMJ>: ~S playing anim for task status ~S~%"
      (-> obj name)
      (task-status->string (the-as task-status (current-status (-> obj tasks))))
      )
     )
    (-> obj draw art-group data 3)
    )
   )
  )

(defmethod get-art-elem explorer ((obj explorer))
  (-> obj draw art-group data 3)
  )

(defmethod TODO-RENAME-43 explorer ((obj explorer))
  (when
   (TODO-RENAME-10
    (-> obj ambient)
    (new 'stack-no-clear 'vector)
    9000
    122880.0
    obj
    )
   (let* ((v1-3 (/ (the-as int (rand-uint31-gen *random-generator*)) 256))
          (v1-4 (the-as number (logior #x3f800000 v1-3)))
          (f0-2 (+ -1.0 (the-as float v1-4)))
          )
    (cond
     ((< 0.85714287 f0-2)
      (play-ambient (-> obj ambient) "EXP-AM05" #f (-> obj root-override trans))
      )
     ((< 0.71428573 f0-2)
      (if
       (not
        (closed?
         (-> obj tasks)
         (game-task village1-uncle-money)
         (task-status need-reminder)
         )
        )
       (play-ambient
        (-> obj ambient)
        "EXP-LO02"
        #f
        (-> obj root-override trans)
        )
       )
      )
     ((< 0.5714286 f0-2)
      (play-ambient (-> obj ambient) "EXP-AM04" #f (-> obj root-override trans))
      )
     ((< 0.42857143 f0-2)
      (play-ambient (-> obj ambient) "EXP-AM03" #f (-> obj root-override trans))
      )
     ((< 0.2857143 f0-2)
      (play-ambient (-> obj ambient) "EXP-AM02" #f (-> obj root-override trans))
      )
     ((< 0.14285715 f0-2)
      (if
       (not
        (closed?
         (-> obj tasks)
         (game-task village1-uncle-money)
         (task-status need-reminder)
         )
        )
       (play-ambient
        (-> obj ambient)
        "EXP-AM01"
        #f
        (-> obj root-override trans)
        )
       )
      )
     (else
      (play-ambient (-> obj ambient) "EXP-LO1A" #f (-> obj root-override trans))
      )
     )
    )
   )
  )

(defmethod target-above-threshold? explorer ((obj explorer))
  (the-as
   symbol
   (and
    *target*
    (< (-> (target-pos 0) x) -202752.0)
    (< 98304.0 (-> (target-pos 0) z))
    )
   )
  )

(defstate idle (explorer)
  :virtual #t
  :code
  (behavior ()
   (if (!= (if (> (-> self skel active-channels) 0)
            (-> self skel root-channel 0 frame-group)
            )
        (-> self draw art-group data 3)
        )
    (ja-channel-push! 1 60)
    )
   (while #t
    (TODO-RENAME-43 self)
    (let ((v1-9 (-> self skel root-channel 0)))
     (set!
      (-> v1-9 frame-group)
      (the-as art-joint-anim (-> self draw art-group data 3))
      )
     )
    (let* ((f30-0 2.0)
           (v1-11 (/ (the-as int (rand-uint31-gen *random-generator*)) 256))
           (v1-12 (the-as number (logior #x3f800000 v1-11)))
           )
     (countdown (gp-0 (+ (the int (* f30-0 (+ -1.0 (the-as float v1-12)))) 1))
      (let ((a0-12 (-> self skel root-channel 0)))
       (set!
        (-> a0-12 frame-group)
        (the-as art-joint-anim (-> self draw art-group data 3))
        )
       (set!
        (-> a0-12 param 0)
        (the
         float
         (+
          (->
           (the-as art-joint-anim (-> self draw art-group data 3))
           data
           0
           length
           )
          -1
          )
         )
        )
       (set! (-> a0-12 param 1) 1.0)
       (set! (-> a0-12 frame-num) 0.0)
       (joint-control-channel-group!
        a0-12
        (the-as art-joint-anim (-> self draw art-group data 3))
        num-func-seek!
        )
       )
      (until (ja-done? 0)
       (suspend)
       (let ((a0-13 (-> self skel root-channel 0)))
        (set!
         (-> a0-13 param 0)
         (the float (+ (-> a0-13 frame-group data 0 length) -1))
         )
        (set! (-> a0-13 param 1) 1.0)
        (joint-control-channel-group-eval!
         a0-13
         (the-as art-joint-anim #f)
         num-func-seek!
         )
        )
       )
      )
     )
    (let* ((v1-40 (/ (the-as int (rand-uint31-gen *random-generator*)) 256))
           (v1-41 (the-as number (logior #x3f800000 v1-40)))
           )
     (cond
      ((< (+ -1.0 (the-as float v1-41)) 0.5)
       (let ((a0-17 (-> self skel root-channel 0)))
        (set!
         (-> a0-17 frame-group)
         (the-as art-joint-anim (-> self draw art-group data 4))
         )
        (set!
         (-> a0-17 param 0)
         (the
          float
          (+
           (->
            (the-as art-joint-anim (-> self draw art-group data 4))
            data
            0
            length
            )
           -1
           )
          )
         )
        (set! (-> a0-17 param 1) 1.0)
        (set! (-> a0-17 frame-num) 0.0)
        (joint-control-channel-group!
         a0-17
         (the-as art-joint-anim (-> self draw art-group data 4))
         num-func-seek!
         )
        )
       (until (ja-done? 0)
        (suspend)
        (let ((a0-18 (-> self skel root-channel 0)))
         (set!
          (-> a0-18 param 0)
          (the float (+ (-> a0-18 frame-group data 0 length) -1))
          )
         (set! (-> a0-18 param 1) 1.0)
         (joint-control-channel-group-eval!
          a0-18
          (the-as art-joint-anim #f)
          num-func-seek!
          )
         )
        )
       (let ((gp-1 (-> *display* base-frame-counter)))
        (while (let* ((s5-0 (-> *display* base-frame-counter))
                      (f30-1 300.0)
                      (f28-0 0.5)
                      (f26-0 0.5)
                      (v1-68
                       (/ (the-as int (rand-uint31-gen *random-generator*)) 256)
                       )
                      (v1-69 (the-as number (logior #x3f800000 v1-68)))
                      )
                (<
                 (-
                  s5-0
                  (the
                   int
                   (* f30-1 (+ f28-0 (* f26-0 (+ -1.0 (the-as float v1-69)))))
                   )
                  )
                 gp-1
                 )
                )
         (suspend)
         )
        )
       (let* ((v1-75 (/ (the-as int (rand-uint31-gen *random-generator*)) 256))
              (v1-76 (the-as number (logior #x3f800000 v1-75)))
              )
        (when (< (+ -1.0 (the-as float v1-76)) 0.75)
         (let ((a0-24 (-> self skel root-channel 0)))
          (set!
           (-> a0-24 frame-group)
           (the-as art-joint-anim (-> self draw art-group data 5))
           )
          (set!
           (-> a0-24 param 0)
           (the
            float
            (+
             (->
              (the-as art-joint-anim (-> self draw art-group data 5))
              data
              0
              length
              )
             -1
             )
            )
           )
          (set! (-> a0-24 param 1) 1.0)
          (set! (-> a0-24 frame-num) 0.0)
          (joint-control-channel-group!
           a0-24
           (the-as art-joint-anim (-> self draw art-group data 5))
           num-func-seek!
           )
          )
         (until (ja-done? 0)
          (suspend)
          (let ((a0-25 (-> self skel root-channel 0)))
           (set!
            (-> a0-25 param 0)
            (the float (+ (-> a0-25 frame-group data 0 length) -1))
            )
           (set! (-> a0-25 param 1) 1.0)
           (joint-control-channel-group-eval!
            a0-25
            (the-as art-joint-anim #f)
            num-func-seek!
            )
           )
          )
         (let ((gp-2 (-> *display* base-frame-counter)))
          (while (let* ((s5-1 (-> *display* base-frame-counter))
                        (f30-2 300.0)
                        (f28-1 0.5)
                        (f26-1 0.5)
                        (v1-104
                         (/
                          (the-as int (rand-uint31-gen *random-generator*))
                          256
                          )
                         )
                        (v1-105 (the-as number (logior #x3f800000 v1-104)))
                        )
                  (<
                   (-
                    s5-1
                    (the
                     int
                     (*
                      f30-2
                      (+ f28-1 (* f26-1 (+ -1.0 (the-as float v1-105))))
                      )
                     )
                    )
                   gp-2
                   )
                  )
           (suspend)
           )
          )
         (let ((a0-29 (-> self skel root-channel 0)))
          (set! (-> a0-29 frame-group) (if (> (-> self skel active-channels) 0)
                                        (->
                                         self
                                         skel
                                         root-channel
                                         0
                                         frame-group
                                         )
                                        )
           )
          (set! (-> a0-29 param 0) 0.0)
          (set! (-> a0-29 param 1) 1.0)
          (set!
           (-> a0-29 frame-num)
           (the float (+ (-> (if (> (-> self skel active-channels) 0)
                              (-> self skel root-channel 0 frame-group)
                              )
                          data
                          0
                          length
                          )
                       -1
                       )
            )
           )
          (joint-control-channel-group!
           a0-29
           (if (> (-> self skel active-channels) 0)
            (-> self skel root-channel 0 frame-group)
            )
           num-func-seek!
           )
          )
         (until (ja-done? 0)
          (suspend)
          (let ((a0-30 (-> self skel root-channel 0)))
           (set! (-> a0-30 param 0) 0.0)
           (set! (-> a0-30 param 1) 1.0)
           (joint-control-channel-group-eval!
            a0-30
            (the-as art-joint-anim #f)
            num-func-seek!
            )
           )
          )
         (let*
          ((v1-135 (/ (the-as int (rand-uint31-gen *random-generator*)) 256))
           (v1-136 (the-as number (logior #x3f800000 v1-135)))
           )
          (when (< (+ -1.0 (the-as float v1-136)) 0.5)
           (let ((a0-34 (-> self skel root-channel 0)))
            (set!
             (-> a0-34 frame-group)
             (the-as art-joint-anim (-> self draw art-group data 5))
             )
            (set!
             (-> a0-34 param 0)
             (the
              float
              (+
               (->
                (the-as art-joint-anim (-> self draw art-group data 5))
                data
                0
                length
                )
               -1
               )
              )
             )
            (set! (-> a0-34 param 1) 1.0)
            (set! (-> a0-34 frame-num) 0.0)
            (joint-control-channel-group!
             a0-34
             (the-as art-joint-anim (-> self draw art-group data 5))
             num-func-seek!
             )
            )
           (until (ja-done? 0)
            (suspend)
            (let ((a0-35 (-> self skel root-channel 0)))
             (set!
              (-> a0-35 param 0)
              (the float (+ (-> a0-35 frame-group data 0 length) -1))
              )
             (set! (-> a0-35 param 1) 1.0)
             (joint-control-channel-group-eval!
              a0-35
              (the-as art-joint-anim #f)
              num-func-seek!
              )
             )
            )
           (let ((gp-3 (-> *display* base-frame-counter)))
            (while (let* ((s5-2 (-> *display* base-frame-counter))
                          (f30-3 300.0)
                          (f28-2 0.5)
                          (f26-2 0.5)
                          (v1-164
                           (/
                            (the-as int (rand-uint31-gen *random-generator*))
                            256
                            )
                           )
                          (v1-165 (the-as number (logior #x3f800000 v1-164)))
                          )
                    (<
                     (-
                      s5-2
                      (the
                       int
                       (*
                        f30-3
                        (+ f28-2 (* f26-2 (+ -1.0 (the-as float v1-165))))
                        )
                       )
                      )
                     gp-3
                     )
                    )
             (suspend)
             )
            )
           (let ((a0-39 (-> self skel root-channel 0)))
            (set!
             (-> a0-39 frame-group)
             (if (> (-> self skel active-channels) 0)
              (-> self skel root-channel 0 frame-group)
              )
             )
            (set! (-> a0-39 param 0) 0.0)
            (set! (-> a0-39 param 1) 1.0)
            (set!
             (-> a0-39 frame-num)
             (the float (+ (-> (if (> (-> self skel active-channels) 0)
                                (-> self skel root-channel 0 frame-group)
                                )
                            data
                            0
                            length
                            )
                         -1
                         )
              )
             )
            (joint-control-channel-group!
             a0-39
             (if (> (-> self skel active-channels) 0)
              (-> self skel root-channel 0 frame-group)
              )
             num-func-seek!
             )
            )
           (until (ja-done? 0)
            (suspend)
            (let ((a0-40 (-> self skel root-channel 0)))
             (set! (-> a0-40 param 0) 0.0)
             (set! (-> a0-40 param 1) 1.0)
             (joint-control-channel-group-eval!
              a0-40
              (the-as art-joint-anim #f)
              num-func-seek!
              )
             )
            )
           )
          )
         )
        )
       (let ((a0-42 (-> self skel root-channel 0)))
        (set!
         (-> a0-42 frame-group)
         (the-as art-joint-anim (-> self draw art-group data 4))
         )
        (set! (-> a0-42 param 0) 0.0)
        (set! (-> a0-42 param 1) 1.0)
        (set!
         (-> a0-42 frame-num)
         (the
          float
          (+
           (->
            (the-as art-joint-anim (-> self draw art-group data 4))
            data
            0
            length
            )
           -1
           )
          )
         )
        (joint-control-channel-group!
         a0-42
         (the-as art-joint-anim (-> self draw art-group data 4))
         num-func-seek!
         )
        )
       (until (ja-done? 0)
        (suspend)
        (let ((a0-43 (-> self skel root-channel 0)))
         (set! (-> a0-43 param 0) 0.0)
         (set! (-> a0-43 param 1) 1.0)
         (joint-control-channel-group-eval!
          a0-43
          (the-as art-joint-anim #f)
          num-func-seek!
          )
         )
        )
       )
      (else
       (let ((a0-45 (-> self skel root-channel 0)))
        (set!
         (-> a0-45 frame-group)
         (the-as art-joint-anim (-> self draw art-group data 6))
         )
        (set!
         (-> a0-45 param 0)
         (the
          float
          (+
           (->
            (the-as art-joint-anim (-> self draw art-group data 6))
            data
            0
            length
            )
           -1
           )
          )
         )
        (set! (-> a0-45 param 1) 1.0)
        (set! (-> a0-45 frame-num) 0.0)
        (joint-control-channel-group!
         a0-45
         (the-as art-joint-anim (-> self draw art-group data 6))
         num-func-seek!
         )
        )
       (until (ja-done? 0)
        (suspend)
        (let ((a0-46 (-> self skel root-channel 0)))
         (set!
          (-> a0-46 param 0)
          (the float (+ (-> a0-46 frame-group data 0 length) -1))
          )
         (set! (-> a0-46 param 1) 1.0)
         (joint-control-channel-group-eval!
          a0-46
          (the-as art-joint-anim #f)
          num-func-seek!
          )
         )
        )
       (let ((gp-4 (-> *display* base-frame-counter)))
        (while (let* ((s5-3 (-> *display* base-frame-counter))
                      (f30-4 300.0)
                      (f28-3 0.5)
                      (f26-3 0.5)
                      (v1-237
                       (/ (the-as int (rand-uint31-gen *random-generator*)) 256)
                       )
                      (v1-238 (the-as number (logior #x3f800000 v1-237)))
                      )
                (<
                 (-
                  s5-3
                  (the
                   int
                   (* f30-4 (+ f28-3 (* f26-3 (+ -1.0 (the-as float v1-238)))))
                   )
                  )
                 gp-4
                 )
                )
         (suspend)
         )
        )
       (let ((a0-50 (-> self skel root-channel 0)))
        (set!
         (-> a0-50 frame-group)
         (the-as art-joint-anim (-> self draw art-group data 7))
         )
        (set!
         (-> a0-50 param 0)
         (the
          float
          (+
           (->
            (the-as art-joint-anim (-> self draw art-group data 7))
            data
            0
            length
            )
           -1
           )
          )
         )
        (set! (-> a0-50 param 1) 1.0)
        (set! (-> a0-50 frame-num) 0.0)
        (joint-control-channel-group!
         a0-50
         (the-as art-joint-anim (-> self draw art-group data 7))
         num-func-seek!
         )
        )
       (until (ja-done? 0)
        (suspend)
        (let ((a0-51 (-> self skel root-channel 0)))
         (set!
          (-> a0-51 param 0)
          (the float (+ (-> a0-51 frame-group data 0 length) -1))
          )
         (set! (-> a0-51 param 1) 1.0)
         (joint-control-channel-group-eval!
          a0-51
          (the-as art-joint-anim #f)
          num-func-seek!
          )
         )
        )
       (let ((gp-5 (-> *display* base-frame-counter)))
        (while (let* ((s5-4 (-> *display* base-frame-counter))
                      (f30-5 300.0)
                      (f28-4 0.5)
                      (f26-4 0.5)
                      (v1-268
                       (/ (the-as int (rand-uint31-gen *random-generator*)) 256)
                       )
                      (v1-269 (the-as number (logior #x3f800000 v1-268)))
                      )
                (<
                 (-
                  s5-4
                  (the
                   int
                   (* f30-5 (+ f28-4 (* f26-4 (+ -1.0 (the-as float v1-269)))))
                   )
                  )
                 gp-5
                 )
                )
         (suspend)
         )
        )
       (let ((a0-55 (-> self skel root-channel 0)))
        (set! (-> a0-55 frame-group) (if (> (-> self skel active-channels) 0)
                                      (-> self skel root-channel 0 frame-group)
                                      )
         )
        (set! (-> a0-55 param 0) 0.0)
        (set! (-> a0-55 param 1) 1.0)
        (set!
         (-> a0-55 frame-num)
         (the float (+ (-> (if (> (-> self skel active-channels) 0)
                            (-> self skel root-channel 0 frame-group)
                            )
                        data
                        0
                        length
                        )
                     -1
                     )
          )
         )
        (joint-control-channel-group!
         a0-55
         (if (> (-> self skel active-channels) 0)
          (-> self skel root-channel 0 frame-group)
          )
         num-func-seek!
         )
        )
       (until (ja-done? 0)
        (suspend)
        (let ((a0-56 (-> self skel root-channel 0)))
         (set! (-> a0-56 param 0) 0.0)
         (set! (-> a0-56 param 1) 1.0)
         (joint-control-channel-group-eval!
          a0-56
          (the-as art-joint-anim #f)
          num-func-seek!
          )
         )
        )
       (let ((gp-6 (-> *display* base-frame-counter)))
        (while (let* ((s5-5 (-> *display* base-frame-counter))
                      (f30-6 300.0)
                      (f28-5 0.5)
                      (f26-5 0.5)
                      (v1-301
                       (/ (the-as int (rand-uint31-gen *random-generator*)) 256)
                       )
                      (v1-302 (the-as number (logior #x3f800000 v1-301)))
                      )
                (<
                 (-
                  s5-5
                  (the
                   int
                   (* f30-6 (+ f28-5 (* f26-5 (+ -1.0 (the-as float v1-302)))))
                   )
                  )
                 gp-6
                 )
                )
         (suspend)
         )
        )
       (let ((a0-60 (-> self skel root-channel 0)))
        (set!
         (-> a0-60 frame-group)
         (the-as art-joint-anim (-> self draw art-group data 8))
         )
        (set!
         (-> a0-60 param 0)
         (the
          float
          (+
           (->
            (the-as art-joint-anim (-> self draw art-group data 8))
            data
            0
            length
            )
           -1
           )
          )
         )
        (set! (-> a0-60 param 1) 1.0)
        (set! (-> a0-60 frame-num) 0.0)
        (joint-control-channel-group!
         a0-60
         (the-as art-joint-anim (-> self draw art-group data 8))
         num-func-seek!
         )
        )
       (until (ja-done? 0)
        (suspend)
        (let ((a0-61 (-> self skel root-channel 0)))
         (set!
          (-> a0-61 param 0)
          (the float (+ (-> a0-61 frame-group data 0 length) -1))
          )
         (set! (-> a0-61 param 1) 1.0)
         (joint-control-channel-group-eval!
          a0-61
          (the-as art-joint-anim #f)
          num-func-seek!
          )
         )
        )
       )
      )
     )
    )
   (none)
   )
  )

(defmethod copy-defaults! explorer ((obj explorer) (arg0 res-lump))
  (dummy-40 obj arg0 *explorer-sg* 3 42 (new 'static 'vector :w 4096.0) 5)
  (set! (-> obj tasks) (get-task-control (game-task village1-uncle-money)))
  (set! (-> obj sound-flava) (the-as uint 10))
  (set! (-> obj draw light-index) (the-as uint 5))
  (dummy-42 obj)
  (none)
  )



<|MERGE_RESOLUTION|>--- conflicted
+++ resolved
@@ -9,1055 +9,5 @@
 
 ;; DECOMP BEGINS
 
-(deftype explorer (process-taskable)
-  ()
-  :heap-base #x110
-  :method-count-assert 53
-  :size-assert         #x17c
-  :flag-assert         #x350110017c
-  )
 
 
-(let
-  ((v1-1
-    (new 'static 'skeleton-group
-     :art-group-name "explorer"
-     :bounds (new 'static 'vector :w 10240.0)
-     :version #x6
-     :shadow 2
-     )
-    )
-   )
-  (set! (-> v1-1 jgeo) 0)
-  (set! (-> v1-1 janim) 3)
-  (set! (-> v1-1 mgeo 0) (the-as uint 1))
-  (set! (-> v1-1 lod-dist 0) 4095996000.0)
-  (set! *explorer-sg* v1-1)
-  )
-
-(defmethod dummy-52 explorer ((obj explorer))
-  (let ((v1-1 (-> obj draw shadow-ctrl)))
-   (when v1-1
-    (let ((f0-0 (-> obj root-override trans y)))
-     (let ((a0-2 v1-1))
-      (set! (-> a0-2 settings bot-plane w) (- (+ -4096.0 f0-0)))
-      )
-     0
-     (let ((a0-4 v1-1))
-      (set! (-> a0-4 settings top-plane w) (- (+ 4096.0 f0-0)))
-      )
-     )
-    0
-    (set! (-> v1-1 settings flags) (logand -9 (-> v1-1 settings flags)))
-    )
-   )
-  (none)
-  )
-
-(defmethod draw-npc-shadow explorer ((obj explorer))
-  (-> obj draw shadow-ctrl)
-  (cond
-   ((and
-     (-> obj draw shadow)
-     (zero? (-> obj draw cur-lod))
-     (logtest? (-> obj draw status) 8)
-     )
-    (let ((v1-9 (-> obj draw shadow-ctrl)))
-     (set! (-> v1-9 settings flags) (logand -33 (-> v1-9 settings flags)))
-     )
-    0
-    (dummy-14 (-> obj draw shadow-ctrl))
-    )
-   (else
-    (let ((v1-14 (-> obj draw shadow-ctrl)))
-     (logior! (-> v1-14 settings flags) 32)
-     )
-    0
-    )
-   )
-  (none)
-  )
-
-(defmethod play-anim! explorer ((obj explorer) (arg0 symbol))
-<<<<<<< HEAD
-  (set! (-> obj talk-message) (the-as uint 260))
-  (case (current-status (-> obj tasks)) 
-   ((2 3)
-     (if arg0
-      (close-status! (-> obj tasks) (task-status need-introduction))
-      )
-     (new 'static 'spool-anim
-      :name "explorer-introduction"
-      :index 9
-      :parts 11
-      :command-list
-      '(
-        ((the binteger 418)
-          joint
-          "cameraB"
-          )
-        ((the binteger 695)
-         shadow
-         self
-         #f
-         )
-        ((the binteger 695)
-         joint
-         "camera"
-         )
-        ((the binteger 838) shadow self #t) ((the binteger 838) joint "cameraB")
-        )
-      )
-     )
-   ((5)
-    (set! (-> obj skippable) #t)
-    (cond
-     ((zero? (get-reminder (-> obj tasks) 0))
-=======
-  (with-pp
-   (set! (-> obj talk-message) (the-as uint 260))
-   (case (current-status (-> obj tasks)) 
-    (((task-status need-hint) (task-status need-introduction))
->>>>>>> caac740a
-      (if arg0
-       (save-reminder (-> obj tasks) 1 0)
-       )
-      (new 'static 'spool-anim
-       :name "explorer-reminder-1"
-       :index 10
-       :parts 5
-       :command-list
-       '(
-         (0
-           send-event
-           target
-           draw
-           #f
-           )
-         ((the binteger 148)
-          send-event
-          target
-          draw
-          #t
-          )
-         ((the binteger 148)
-          joint
-          "cameraB"
-          )
-         ((the binteger 390)
-          send-event
-          target
-          draw
-          #f
-          )
-         ((the binteger 390)
-          joint
-          "camera"
-          )
-         ((the binteger 505) send-event target draw #t)
-         )
-       )
-      )
-<<<<<<< HEAD
-     (else
-      (if arg0
-       (save-reminder (-> obj tasks) 0 0)
-=======
-    (((task-status need-reminder))
-     (set! (-> obj skippable) #t)
-     (cond
-      ((zero? (get-reminder (-> obj tasks) 0))
-       (if arg0
-        (save-reminder (-> obj tasks) 1 0)
-        )
-       (new 'static 'spool-anim
-        :name "explorer-reminder-1"
-        :index 10
-        :parts 5
-        :command-list
-        '(
-          (0
-            send-event
-            target
-            draw
-            #f
-            )
-          ((the binteger 148)
-           send-event
-           target
-           draw
-           #t
-           )
-          ((the binteger 148)
-           joint
-           "cameraB"
-           )
-          ((the binteger 390)
-           send-event
-           target
-           draw
-           #f
-           )
-          ((the binteger 390)
-           joint
-           "camera"
-           )
-          ((the binteger 505) send-event target draw #t)
-          )
-        )
->>>>>>> caac740a
-       )
-      (new 'static 'spool-anim
-       :name "explorer-reminder-2"
-       :index 11
-       :parts 3
-       :command-list '()
-       )
-      )
-     )
-<<<<<<< HEAD
-    )
-   ((6)
-    (cond
-     (arg0
-      (set!
-       (-> obj cell-for-task)
-       (the-as game-task (current-task (-> obj tasks)))
-=======
-    (((task-status need-reward-speech))
-     (cond
-      (arg0
-       (set! (-> obj cell-for-task) (current-task (-> obj tasks)))
-       (close-current! (-> obj tasks))
-       (let ((a1-7 (new 'stack-no-clear 'event-message-block)))
-        (set! (-> a1-7 from) pp)
-        (set! (-> a1-7 num-params) 2)
-        (set! (-> a1-7 message) 'get-pickup)
-        (set! (-> a1-7 param 0) (the-as uint 5))
-        (set!
-         (-> a1-7 param 1)
-         (the-as uint (- (-> *GAME-bank* money-task-inc)))
-         )
-        (send-event-function *target* a1-7)
-        )
-       )
-      (else
-       (set! (-> obj will-talk) #t)
-       (set! (-> obj talk-message) (the-as uint 282))
->>>>>>> caac740a
-       )
-      (close-current! (-> obj tasks))
-      (send-event *target* 'get-pickup 5 (- (-> *GAME-bank* money-task-inc)))
-      )
-     (else
-      (set! (-> obj will-talk) #t)
-      (set! (-> obj talk-message) (the-as uint 282))
-      )
-     )
-<<<<<<< HEAD
-    (new 'static 'spool-anim
-     :name "explorer-resolution"
-     :index 12
-     :parts 5
-     :command-list
-     '(
-       ((the binteger 167) joint "cameraB") ((the binteger 310) joint "camera")
-=======
-    (else
-     (if arg0
-      (format
-       0
-       "ERROR: <GMJ>: ~S playing anim for task status ~S~%"
-       (-> obj name)
-       (task-status->string (current-status (-> obj tasks)))
->>>>>>> caac740a
-       )
-     )
-    )
-   (else
-    (if arg0
-     (format
-      0
-      "ERROR: <GMJ>: ~S playing anim for task status ~S~%"
-      (-> obj name)
-      (task-status->string (the-as task-status (current-status (-> obj tasks))))
-      )
-     )
-    (-> obj draw art-group data 3)
-    )
-   )
-  )
-
-(defmethod get-art-elem explorer ((obj explorer))
-  (-> obj draw art-group data 3)
-  )
-
-(defmethod TODO-RENAME-43 explorer ((obj explorer))
-  (when
-   (TODO-RENAME-10
-    (-> obj ambient)
-    (new 'stack-no-clear 'vector)
-    9000
-    122880.0
-    obj
-    )
-   (let* ((v1-3 (/ (the-as int (rand-uint31-gen *random-generator*)) 256))
-          (v1-4 (the-as number (logior #x3f800000 v1-3)))
-          (f0-2 (+ -1.0 (the-as float v1-4)))
-          )
-    (cond
-     ((< 0.85714287 f0-2)
-      (play-ambient (-> obj ambient) "EXP-AM05" #f (-> obj root-override trans))
-      )
-     ((< 0.71428573 f0-2)
-      (if
-       (not
-        (closed?
-         (-> obj tasks)
-         (game-task village1-uncle-money)
-         (task-status need-reminder)
-         )
-        )
-       (play-ambient
-        (-> obj ambient)
-        "EXP-LO02"
-        #f
-        (-> obj root-override trans)
-        )
-       )
-      )
-     ((< 0.5714286 f0-2)
-      (play-ambient (-> obj ambient) "EXP-AM04" #f (-> obj root-override trans))
-      )
-     ((< 0.42857143 f0-2)
-      (play-ambient (-> obj ambient) "EXP-AM03" #f (-> obj root-override trans))
-      )
-     ((< 0.2857143 f0-2)
-      (play-ambient (-> obj ambient) "EXP-AM02" #f (-> obj root-override trans))
-      )
-     ((< 0.14285715 f0-2)
-      (if
-       (not
-        (closed?
-         (-> obj tasks)
-         (game-task village1-uncle-money)
-         (task-status need-reminder)
-         )
-        )
-       (play-ambient
-        (-> obj ambient)
-        "EXP-AM01"
-        #f
-        (-> obj root-override trans)
-        )
-       )
-      )
-     (else
-      (play-ambient (-> obj ambient) "EXP-LO1A" #f (-> obj root-override trans))
-      )
-     )
-    )
-   )
-  )
-
-(defmethod target-above-threshold? explorer ((obj explorer))
-  (the-as
-   symbol
-   (and
-    *target*
-    (< (-> (target-pos 0) x) -202752.0)
-    (< 98304.0 (-> (target-pos 0) z))
-    )
-   )
-  )
-
-(defstate idle (explorer)
-  :virtual #t
-  :code
-  (behavior ()
-   (if (!= (if (> (-> self skel active-channels) 0)
-            (-> self skel root-channel 0 frame-group)
-            )
-        (-> self draw art-group data 3)
-        )
-    (ja-channel-push! 1 60)
-    )
-   (while #t
-    (TODO-RENAME-43 self)
-    (let ((v1-9 (-> self skel root-channel 0)))
-     (set!
-      (-> v1-9 frame-group)
-      (the-as art-joint-anim (-> self draw art-group data 3))
-      )
-     )
-    (let* ((f30-0 2.0)
-           (v1-11 (/ (the-as int (rand-uint31-gen *random-generator*)) 256))
-           (v1-12 (the-as number (logior #x3f800000 v1-11)))
-           )
-     (countdown (gp-0 (+ (the int (* f30-0 (+ -1.0 (the-as float v1-12)))) 1))
-      (let ((a0-12 (-> self skel root-channel 0)))
-       (set!
-        (-> a0-12 frame-group)
-        (the-as art-joint-anim (-> self draw art-group data 3))
-        )
-       (set!
-        (-> a0-12 param 0)
-        (the
-         float
-         (+
-          (->
-           (the-as art-joint-anim (-> self draw art-group data 3))
-           data
-           0
-           length
-           )
-          -1
-          )
-         )
-        )
-       (set! (-> a0-12 param 1) 1.0)
-       (set! (-> a0-12 frame-num) 0.0)
-       (joint-control-channel-group!
-        a0-12
-        (the-as art-joint-anim (-> self draw art-group data 3))
-        num-func-seek!
-        )
-       )
-      (until (ja-done? 0)
-       (suspend)
-       (let ((a0-13 (-> self skel root-channel 0)))
-        (set!
-         (-> a0-13 param 0)
-         (the float (+ (-> a0-13 frame-group data 0 length) -1))
-         )
-        (set! (-> a0-13 param 1) 1.0)
-        (joint-control-channel-group-eval!
-         a0-13
-         (the-as art-joint-anim #f)
-         num-func-seek!
-         )
-        )
-       )
-      )
-     )
-    (let* ((v1-40 (/ (the-as int (rand-uint31-gen *random-generator*)) 256))
-           (v1-41 (the-as number (logior #x3f800000 v1-40)))
-           )
-     (cond
-      ((< (+ -1.0 (the-as float v1-41)) 0.5)
-       (let ((a0-17 (-> self skel root-channel 0)))
-        (set!
-         (-> a0-17 frame-group)
-         (the-as art-joint-anim (-> self draw art-group data 4))
-         )
-        (set!
-         (-> a0-17 param 0)
-         (the
-          float
-          (+
-           (->
-            (the-as art-joint-anim (-> self draw art-group data 4))
-            data
-            0
-            length
-            )
-           -1
-           )
-          )
-         )
-        (set! (-> a0-17 param 1) 1.0)
-        (set! (-> a0-17 frame-num) 0.0)
-        (joint-control-channel-group!
-         a0-17
-         (the-as art-joint-anim (-> self draw art-group data 4))
-         num-func-seek!
-         )
-        )
-       (until (ja-done? 0)
-        (suspend)
-        (let ((a0-18 (-> self skel root-channel 0)))
-         (set!
-          (-> a0-18 param 0)
-          (the float (+ (-> a0-18 frame-group data 0 length) -1))
-          )
-         (set! (-> a0-18 param 1) 1.0)
-         (joint-control-channel-group-eval!
-          a0-18
-          (the-as art-joint-anim #f)
-          num-func-seek!
-          )
-         )
-        )
-       (let ((gp-1 (-> *display* base-frame-counter)))
-        (while (let* ((s5-0 (-> *display* base-frame-counter))
-                      (f30-1 300.0)
-                      (f28-0 0.5)
-                      (f26-0 0.5)
-                      (v1-68
-                       (/ (the-as int (rand-uint31-gen *random-generator*)) 256)
-                       )
-                      (v1-69 (the-as number (logior #x3f800000 v1-68)))
-                      )
-                (<
-                 (-
-                  s5-0
-                  (the
-                   int
-                   (* f30-1 (+ f28-0 (* f26-0 (+ -1.0 (the-as float v1-69)))))
-                   )
-                  )
-                 gp-1
-                 )
-                )
-         (suspend)
-         )
-        )
-       (let* ((v1-75 (/ (the-as int (rand-uint31-gen *random-generator*)) 256))
-              (v1-76 (the-as number (logior #x3f800000 v1-75)))
-              )
-        (when (< (+ -1.0 (the-as float v1-76)) 0.75)
-         (let ((a0-24 (-> self skel root-channel 0)))
-          (set!
-           (-> a0-24 frame-group)
-           (the-as art-joint-anim (-> self draw art-group data 5))
-           )
-          (set!
-           (-> a0-24 param 0)
-           (the
-            float
-            (+
-             (->
-              (the-as art-joint-anim (-> self draw art-group data 5))
-              data
-              0
-              length
-              )
-             -1
-             )
-            )
-           )
-          (set! (-> a0-24 param 1) 1.0)
-          (set! (-> a0-24 frame-num) 0.0)
-          (joint-control-channel-group!
-           a0-24
-           (the-as art-joint-anim (-> self draw art-group data 5))
-           num-func-seek!
-           )
-          )
-         (until (ja-done? 0)
-          (suspend)
-          (let ((a0-25 (-> self skel root-channel 0)))
-           (set!
-            (-> a0-25 param 0)
-            (the float (+ (-> a0-25 frame-group data 0 length) -1))
-            )
-           (set! (-> a0-25 param 1) 1.0)
-           (joint-control-channel-group-eval!
-            a0-25
-            (the-as art-joint-anim #f)
-            num-func-seek!
-            )
-           )
-          )
-         (let ((gp-2 (-> *display* base-frame-counter)))
-          (while (let* ((s5-1 (-> *display* base-frame-counter))
-                        (f30-2 300.0)
-                        (f28-1 0.5)
-                        (f26-1 0.5)
-                        (v1-104
-                         (/
-                          (the-as int (rand-uint31-gen *random-generator*))
-                          256
-                          )
-                         )
-                        (v1-105 (the-as number (logior #x3f800000 v1-104)))
-                        )
-                  (<
-                   (-
-                    s5-1
-                    (the
-                     int
-                     (*
-                      f30-2
-                      (+ f28-1 (* f26-1 (+ -1.0 (the-as float v1-105))))
-                      )
-                     )
-                    )
-                   gp-2
-                   )
-                  )
-           (suspend)
-           )
-          )
-         (let ((a0-29 (-> self skel root-channel 0)))
-          (set! (-> a0-29 frame-group) (if (> (-> self skel active-channels) 0)
-                                        (->
-                                         self
-                                         skel
-                                         root-channel
-                                         0
-                                         frame-group
-                                         )
-                                        )
-           )
-          (set! (-> a0-29 param 0) 0.0)
-          (set! (-> a0-29 param 1) 1.0)
-          (set!
-           (-> a0-29 frame-num)
-           (the float (+ (-> (if (> (-> self skel active-channels) 0)
-                              (-> self skel root-channel 0 frame-group)
-                              )
-                          data
-                          0
-                          length
-                          )
-                       -1
-                       )
-            )
-           )
-          (joint-control-channel-group!
-           a0-29
-           (if (> (-> self skel active-channels) 0)
-            (-> self skel root-channel 0 frame-group)
-            )
-           num-func-seek!
-           )
-          )
-         (until (ja-done? 0)
-          (suspend)
-          (let ((a0-30 (-> self skel root-channel 0)))
-           (set! (-> a0-30 param 0) 0.0)
-           (set! (-> a0-30 param 1) 1.0)
-           (joint-control-channel-group-eval!
-            a0-30
-            (the-as art-joint-anim #f)
-            num-func-seek!
-            )
-           )
-          )
-         (let*
-          ((v1-135 (/ (the-as int (rand-uint31-gen *random-generator*)) 256))
-           (v1-136 (the-as number (logior #x3f800000 v1-135)))
-           )
-          (when (< (+ -1.0 (the-as float v1-136)) 0.5)
-           (let ((a0-34 (-> self skel root-channel 0)))
-            (set!
-             (-> a0-34 frame-group)
-             (the-as art-joint-anim (-> self draw art-group data 5))
-             )
-            (set!
-             (-> a0-34 param 0)
-             (the
-              float
-              (+
-               (->
-                (the-as art-joint-anim (-> self draw art-group data 5))
-                data
-                0
-                length
-                )
-               -1
-               )
-              )
-             )
-            (set! (-> a0-34 param 1) 1.0)
-            (set! (-> a0-34 frame-num) 0.0)
-            (joint-control-channel-group!
-             a0-34
-             (the-as art-joint-anim (-> self draw art-group data 5))
-             num-func-seek!
-             )
-            )
-           (until (ja-done? 0)
-            (suspend)
-            (let ((a0-35 (-> self skel root-channel 0)))
-             (set!
-              (-> a0-35 param 0)
-              (the float (+ (-> a0-35 frame-group data 0 length) -1))
-              )
-             (set! (-> a0-35 param 1) 1.0)
-             (joint-control-channel-group-eval!
-              a0-35
-              (the-as art-joint-anim #f)
-              num-func-seek!
-              )
-             )
-            )
-           (let ((gp-3 (-> *display* base-frame-counter)))
-            (while (let* ((s5-2 (-> *display* base-frame-counter))
-                          (f30-3 300.0)
-                          (f28-2 0.5)
-                          (f26-2 0.5)
-                          (v1-164
-                           (/
-                            (the-as int (rand-uint31-gen *random-generator*))
-                            256
-                            )
-                           )
-                          (v1-165 (the-as number (logior #x3f800000 v1-164)))
-                          )
-                    (<
-                     (-
-                      s5-2
-                      (the
-                       int
-                       (*
-                        f30-3
-                        (+ f28-2 (* f26-2 (+ -1.0 (the-as float v1-165))))
-                        )
-                       )
-                      )
-                     gp-3
-                     )
-                    )
-             (suspend)
-             )
-            )
-           (let ((a0-39 (-> self skel root-channel 0)))
-            (set!
-             (-> a0-39 frame-group)
-             (if (> (-> self skel active-channels) 0)
-              (-> self skel root-channel 0 frame-group)
-              )
-             )
-            (set! (-> a0-39 param 0) 0.0)
-            (set! (-> a0-39 param 1) 1.0)
-            (set!
-             (-> a0-39 frame-num)
-             (the float (+ (-> (if (> (-> self skel active-channels) 0)
-                                (-> self skel root-channel 0 frame-group)
-                                )
-                            data
-                            0
-                            length
-                            )
-                         -1
-                         )
-              )
-             )
-            (joint-control-channel-group!
-             a0-39
-             (if (> (-> self skel active-channels) 0)
-              (-> self skel root-channel 0 frame-group)
-              )
-             num-func-seek!
-             )
-            )
-           (until (ja-done? 0)
-            (suspend)
-            (let ((a0-40 (-> self skel root-channel 0)))
-             (set! (-> a0-40 param 0) 0.0)
-             (set! (-> a0-40 param 1) 1.0)
-             (joint-control-channel-group-eval!
-              a0-40
-              (the-as art-joint-anim #f)
-              num-func-seek!
-              )
-             )
-            )
-           )
-          )
-         )
-        )
-       (let ((a0-42 (-> self skel root-channel 0)))
-        (set!
-         (-> a0-42 frame-group)
-         (the-as art-joint-anim (-> self draw art-group data 4))
-         )
-        (set! (-> a0-42 param 0) 0.0)
-        (set! (-> a0-42 param 1) 1.0)
-        (set!
-         (-> a0-42 frame-num)
-         (the
-          float
-          (+
-           (->
-            (the-as art-joint-anim (-> self draw art-group data 4))
-            data
-            0
-            length
-            )
-           -1
-           )
-          )
-         )
-        (joint-control-channel-group!
-         a0-42
-         (the-as art-joint-anim (-> self draw art-group data 4))
-         num-func-seek!
-         )
-        )
-       (until (ja-done? 0)
-        (suspend)
-        (let ((a0-43 (-> self skel root-channel 0)))
-         (set! (-> a0-43 param 0) 0.0)
-         (set! (-> a0-43 param 1) 1.0)
-         (joint-control-channel-group-eval!
-          a0-43
-          (the-as art-joint-anim #f)
-          num-func-seek!
-          )
-         )
-        )
-       )
-      (else
-       (let ((a0-45 (-> self skel root-channel 0)))
-        (set!
-         (-> a0-45 frame-group)
-         (the-as art-joint-anim (-> self draw art-group data 6))
-         )
-        (set!
-         (-> a0-45 param 0)
-         (the
-          float
-          (+
-           (->
-            (the-as art-joint-anim (-> self draw art-group data 6))
-            data
-            0
-            length
-            )
-           -1
-           )
-          )
-         )
-        (set! (-> a0-45 param 1) 1.0)
-        (set! (-> a0-45 frame-num) 0.0)
-        (joint-control-channel-group!
-         a0-45
-         (the-as art-joint-anim (-> self draw art-group data 6))
-         num-func-seek!
-         )
-        )
-       (until (ja-done? 0)
-        (suspend)
-        (let ((a0-46 (-> self skel root-channel 0)))
-         (set!
-          (-> a0-46 param 0)
-          (the float (+ (-> a0-46 frame-group data 0 length) -1))
-          )
-         (set! (-> a0-46 param 1) 1.0)
-         (joint-control-channel-group-eval!
-          a0-46
-          (the-as art-joint-anim #f)
-          num-func-seek!
-          )
-         )
-        )
-       (let ((gp-4 (-> *display* base-frame-counter)))
-        (while (let* ((s5-3 (-> *display* base-frame-counter))
-                      (f30-4 300.0)
-                      (f28-3 0.5)
-                      (f26-3 0.5)
-                      (v1-237
-                       (/ (the-as int (rand-uint31-gen *random-generator*)) 256)
-                       )
-                      (v1-238 (the-as number (logior #x3f800000 v1-237)))
-                      )
-                (<
-                 (-
-                  s5-3
-                  (the
-                   int
-                   (* f30-4 (+ f28-3 (* f26-3 (+ -1.0 (the-as float v1-238)))))
-                   )
-                  )
-                 gp-4
-                 )
-                )
-         (suspend)
-         )
-        )
-       (let ((a0-50 (-> self skel root-channel 0)))
-        (set!
-         (-> a0-50 frame-group)
-         (the-as art-joint-anim (-> self draw art-group data 7))
-         )
-        (set!
-         (-> a0-50 param 0)
-         (the
-          float
-          (+
-           (->
-            (the-as art-joint-anim (-> self draw art-group data 7))
-            data
-            0
-            length
-            )
-           -1
-           )
-          )
-         )
-        (set! (-> a0-50 param 1) 1.0)
-        (set! (-> a0-50 frame-num) 0.0)
-        (joint-control-channel-group!
-         a0-50
-         (the-as art-joint-anim (-> self draw art-group data 7))
-         num-func-seek!
-         )
-        )
-       (until (ja-done? 0)
-        (suspend)
-        (let ((a0-51 (-> self skel root-channel 0)))
-         (set!
-          (-> a0-51 param 0)
-          (the float (+ (-> a0-51 frame-group data 0 length) -1))
-          )
-         (set! (-> a0-51 param 1) 1.0)
-         (joint-control-channel-group-eval!
-          a0-51
-          (the-as art-joint-anim #f)
-          num-func-seek!
-          )
-         )
-        )
-       (let ((gp-5 (-> *display* base-frame-counter)))
-        (while (let* ((s5-4 (-> *display* base-frame-counter))
-                      (f30-5 300.0)
-                      (f28-4 0.5)
-                      (f26-4 0.5)
-                      (v1-268
-                       (/ (the-as int (rand-uint31-gen *random-generator*)) 256)
-                       )
-                      (v1-269 (the-as number (logior #x3f800000 v1-268)))
-                      )
-                (<
-                 (-
-                  s5-4
-                  (the
-                   int
-                   (* f30-5 (+ f28-4 (* f26-4 (+ -1.0 (the-as float v1-269)))))
-                   )
-                  )
-                 gp-5
-                 )
-                )
-         (suspend)
-         )
-        )
-       (let ((a0-55 (-> self skel root-channel 0)))
-        (set! (-> a0-55 frame-group) (if (> (-> self skel active-channels) 0)
-                                      (-> self skel root-channel 0 frame-group)
-                                      )
-         )
-        (set! (-> a0-55 param 0) 0.0)
-        (set! (-> a0-55 param 1) 1.0)
-        (set!
-         (-> a0-55 frame-num)
-         (the float (+ (-> (if (> (-> self skel active-channels) 0)
-                            (-> self skel root-channel 0 frame-group)
-                            )
-                        data
-                        0
-                        length
-                        )
-                     -1
-                     )
-          )
-         )
-        (joint-control-channel-group!
-         a0-55
-         (if (> (-> self skel active-channels) 0)
-          (-> self skel root-channel 0 frame-group)
-          )
-         num-func-seek!
-         )
-        )
-       (until (ja-done? 0)
-        (suspend)
-        (let ((a0-56 (-> self skel root-channel 0)))
-         (set! (-> a0-56 param 0) 0.0)
-         (set! (-> a0-56 param 1) 1.0)
-         (joint-control-channel-group-eval!
-          a0-56
-          (the-as art-joint-anim #f)
-          num-func-seek!
-          )
-         )
-        )
-       (let ((gp-6 (-> *display* base-frame-counter)))
-        (while (let* ((s5-5 (-> *display* base-frame-counter))
-                      (f30-6 300.0)
-                      (f28-5 0.5)
-                      (f26-5 0.5)
-                      (v1-301
-                       (/ (the-as int (rand-uint31-gen *random-generator*)) 256)
-                       )
-                      (v1-302 (the-as number (logior #x3f800000 v1-301)))
-                      )
-                (<
-                 (-
-                  s5-5
-                  (the
-                   int
-                   (* f30-6 (+ f28-5 (* f26-5 (+ -1.0 (the-as float v1-302)))))
-                   )
-                  )
-                 gp-6
-                 )
-                )
-         (suspend)
-         )
-        )
-       (let ((a0-60 (-> self skel root-channel 0)))
-        (set!
-         (-> a0-60 frame-group)
-         (the-as art-joint-anim (-> self draw art-group data 8))
-         )
-        (set!
-         (-> a0-60 param 0)
-         (the
-          float
-          (+
-           (->
-            (the-as art-joint-anim (-> self draw art-group data 8))
-            data
-            0
-            length
-            )
-           -1
-           )
-          )
-         )
-        (set! (-> a0-60 param 1) 1.0)
-        (set! (-> a0-60 frame-num) 0.0)
-        (joint-control-channel-group!
-         a0-60
-         (the-as art-joint-anim (-> self draw art-group data 8))
-         num-func-seek!
-         )
-        )
-       (until (ja-done? 0)
-        (suspend)
-        (let ((a0-61 (-> self skel root-channel 0)))
-         (set!
-          (-> a0-61 param 0)
-          (the float (+ (-> a0-61 frame-group data 0 length) -1))
-          )
-         (set! (-> a0-61 param 1) 1.0)
-         (joint-control-channel-group-eval!
-          a0-61
-          (the-as art-joint-anim #f)
-          num-func-seek!
-          )
-         )
-        )
-       )
-      )
-     )
-    )
-   (none)
-   )
-  )
-
-(defmethod copy-defaults! explorer ((obj explorer) (arg0 res-lump))
-  (dummy-40 obj arg0 *explorer-sg* 3 42 (new 'static 'vector :w 4096.0) 5)
-  (set! (-> obj tasks) (get-task-control (game-task village1-uncle-money)))
-  (set! (-> obj sound-flava) (the-as uint 10))
-  (set! (-> obj draw light-index) (the-as uint 5))
-  (dummy-42 obj)
-  (none)
-  )
-
-
-
