;;-*-Lisp-*-
(in-package goal)

;; name: fishermans-boat.gc
;; name in dgo: fishermans-boat
;; dgos: L1, VI1

(define-extern *fb-evilbro-sg* skeleton-group)
(define-extern *fb-evilsis-sg* skeleton-group)
(define-extern *fishermans-boat-sg* skeleton-group)

(declare-type fishermans-boat rigid-body-platform)
(define-extern fishermans-boat-player-control (state fishermans-boat)) ;; unknown type
(define-extern fishermans-boat-entering-village (state fishermans-boat)) ;; unknown type
(define-extern fishermans-boat-entering-misty (state fishermans-boat)) ;; unknown type
(define-extern fishermans-boat-ride-to-village1 (state fishermans-boat)) ;; unknown type
(define-extern fishermans-boat-ride-to-misty (state fishermans-boat)) ;; unknown type
(define-extern fishermans-boat-leaving-village (state fishermans-boat)) ;; unknown type
(define-extern fishermans-boat-leaving-misty (state fishermans-boat)) ;; unknown type
(define-extern fishermans-boat-measurements (state fishermans-boat)) ;; unknown type

;; DECOMP BEGINS

(define
  *fishermans-boat-constants*
  (new 'static 'rigid-body-platform-constants
   :drag-factor 2.0
   :buoyancy-factor 1.5
   :max-buoyancy-depth (meters 1.0)
   :gravity-factor 1.0
   :gravity (meters 80.0)
   :player-weight (meters 40.0)
   :player-bonk-factor 1.0
   :player-dive-factor 1.0
   :player-force-distance (meters 10.0)
   :player-force-clamp (meters 1000000.0)
   :player-force-timeout #x1e
   :explosion-force (meters 1000.0)
   :linear-damping 1.0
   :angular-damping 1.0
   :control-point-count 6
   :mass 2.0
   :inertial-tensor-x (meters 4.0)
   :inertial-tensor-y (meters 10.0)
   :inertial-tensor-z (meters 15.0)
   :cm-joint-y (meters 3.0)
   :cm-joint-z (meters 1.0)
   :idle-distance (meters 50.0)
   :platform #t
   :sound-name #f
   )
  )

(deftype boat-stabilizer (structure)
  ((local-pos vector :inline :offset-assert   0)
   (normal    vector :inline :offset-assert  16)
   )
  :method-count-assert 9
  :size-assert         #x20
  :flag-assert         #x900000020
  )


(deftype vehicle-path (structure)
  ((point-array vector 10 :inline :offset-assert   0)
   (point-count int32             :offset-assert 160)
   )
  :method-count-assert 14
  :size-assert         #xa4
  :flag-assert         #xe000000a4
  (:methods
    (get-point-count (_type_) int 9)
    (nth-point (_type_ int vector) vector 10)
    (distance-to-next-point (_type_ int vector) vector 11)
    (add-point! (_type_ float float float float) none 12)
    (debug-draw (_type_) symbol 13)
    )
  )


(defmethod get-point-count vehicle-path ((obj vehicle-path))
  (-> obj point-count)
  )

(defmethod nth-point vehicle-path ((obj vehicle-path) (arg0 int) (arg1 vector))
  (set! (-> arg1 quad) (-> obj point-array arg0 quad))
  arg1
  )

(defmethod
  distance-to-next-point
  vehicle-path
  ((obj vehicle-path) (arg0 int) (arg1 vector))
  (let ((a2-1 (+ arg0 1)))
   (if (>= a2-1 (-> obj point-count))
    (set! a2-1 0)
    )
   (vector-! arg1 (-> obj point-array a2-1) (-> obj point-array arg0))
   )
  (set! (-> arg1 y) 0.0)
  (vector-normalize! arg1 1.0)
  arg1
  )

(defmethod
  add-point!
  vehicle-path
  ((obj vehicle-path) (arg0 float) (arg1 float) (arg2 float) (arg3 float))
  (let ((v1-0 (-> obj point-count)))
   (when (< v1-0 10)
    (set-vector! (-> obj point-array v1-0) arg0 arg1 arg2 arg3)
    (+! (-> obj point-count) 1)
    )
   )
  0
  (none)
  )

(defmethod debug-draw vehicle-path ((obj vehicle-path))
  (local-vars (sv-64 int) (sv-80 (function _varargs_ object)))
  (let ((s5-0 (new 'stack-no-clear 'vector))
        (s4-0 (new 'stack-no-clear 'vector))
        (s3-0 (new 'stack-no-clear 'vector))
        )
   (set! (-> s5-0 y) 0.0)
   (set! (-> s5-0 w) 1.0)
   (dotimes (s2-0 (-> obj point-count))
    (let ((v1-1 (mod (+ s2-0 1) (-> obj point-count))))
     (set! (-> s4-0 quad) (-> obj point-array s2-0 quad))
     (set! (-> s3-0 quad) (-> obj point-array v1-1 quad))
     )
    (let ((f30-0 (-> s4-0 y))
          (f28-0 (-> s4-0 w))
          )
     (set! (-> s5-0 x) (* f30-0 (cos f28-0)))
     (set! (-> s5-0 z) (* f30-0 (sin f28-0)))
     )
    (set! (-> s4-0 y) 0.0)
    (set! (-> s4-0 w) 1.0)
    (set! (-> s3-0 y) 0.0)
    (set! (-> s3-0 w) 1.0)
    (add-debug-line
     #t
     (bucket-id debug-draw1)
     s4-0
     s3-0
     (new 'static 'rgba :r #xff :g #xff :a #x80)
     #f
     (the-as rgba -1)
     )
    (add-debug-vector
     #t
     (bucket-id debug-draw1)
     s4-0
     s5-0
     (meters 0.00024414062)
     (new 'static 'rgba :r #xff :a #x80)
     )
    (let ((s1-0 add-debug-text-3d)
          (s0-0 #t)
          )
     (set! sv-64 68)
     (set! sv-80 format)
     (let ((a0-9 (clear *temp-string*))
           (a1-6 "~D")
           (a2-2 s2-0)
           )
      (sv-80 a0-9 a1-6 a2-2)
      )
     (let ((a2-3 *temp-string*)
           (a3-2 s4-0)
           (t0-2 4)
           (t1-2 #f)
           )
      (s1-0
       s0-0
       (the-as bucket-id sv-64)
       a2-3
       a3-2
       (the-as font-color t0-2)
       (the-as vector2h t1-2)
       )
      )
     )
    )
   )
  #f
  )

(define
  *boat-turning-radius-table*
  (new 'static 'array float 32
   409600.0
   90931.2
   94699.52
   95600.64
   100802.56
   97566.72
   99246.08
   98713.6
   95846.4
   100474.88
   88842.24
   105472.0
   95436.8
   97525.76
   102481.92
   96501.76
   97198.08
   93102.08
   98631.68
   100270.08
   96788.48
   100884.48
   97402.88
   98590.72
   97280.0
   100065.28
   104079.36
   92610.56
   97034.24
   88309.76
   0.0
   0.0
   )
  )

(define
  *boat-throttle-control-table*
  (new 'static 'array float 32
   0.0
   0.031
   0.0646
   0.0952
   0.1237
   0.1508
   0.1753
   0.2018
   0.2231
   0.2473
   0.2695
   0.2904
   0.3119
   0.3312
   0.3514
   0.3701
   0.3906
   0.4148
   0.4272
   0.4483
   0.4686
   0.4856
   0.5096
   0.5203
   0.5507
   0.5697
   0.5856
   0.6184
   0.6366
   0.6694
   0.0
   0.0
   )
  )

(deftype vehicle-controller (structure)
  ((path                   vehicle-path            :offset-assert   0)
   (turning-radius-table   (pointer float)         :offset-assert   4)
   (throttle-control-table (pointer float)         :offset-assert   8)
   (table-step             float                   :offset-assert  12)
   (table-length           int32                   :offset-assert  16)
   (circle-radius          float                   :offset-assert  20)
   (throttle               float                   :offset-assert  24)
   (steering               float                   :offset-assert  28)
   (path-dest-index        int8                    :offset-assert  32)
   (left-circle            int8                    :offset-assert  33)
   (path-dest-point        vector          :inline :offset-assert  48)
   (path-dest-velocity     vector          :inline :offset-assert  64)
   (dest-circle            vector          :inline :offset-assert  80)
   (target-point           vector          :inline :offset-assert  96)
   (sample-dir             vector          :inline :offset-assert 112)
   (sample-time            uint64                  :offset-assert 128)
   (sample-index           int32                   :offset-assert 136)
   )
  :method-count-assert 17
  :size-assert         #x8c
  :flag-assert         #x110000008c
  (:methods
    (init! (_type_ vehicle-path (pointer float) (pointer float) int float) none 9)
    (TODO-RENAME-10 (_type_ vector float int) none 10)
    (dummy-11 (_type_) none 11)
    (TODO-RENAME-12 (_type_ int vector) none 12)
    (move-to-next-point (_type_ vector) none 13)
    (TODO-RENAME-14 (_type_ vector vector) none 14)
    (dummy-15 (_type_ collide-shape-moving) none 15)
    (dummy-16 (_type_) none 16)
    )
  )


(defmethod relocate vehicle-controller ((obj vehicle-controller) (arg0 int))
  (if (nonzero? (-> obj path))
   (&+! (-> obj path) arg0)
   )
  (the-as vehicle-controller 0)
  )

(defmethod
  TODO-RENAME-12
  vehicle-controller
  ((obj vehicle-controller) (arg0 int) (arg1 vector))
  (when (< arg0 (get-point-count (-> obj path)))
   (set! (-> obj path-dest-index) arg0)
   (nth-point (-> obj path) arg0 (-> obj path-dest-point))
   (let ((f30-0 (-> obj path-dest-point y))
         (f28-0 (-> obj path-dest-point w))
         )
    (set! (-> obj path-dest-velocity x) (* f30-0 (cos f28-0)))
    (set! (-> obj path-dest-velocity z) (* f30-0 (sin f28-0)))
    )
   (set! (-> obj path-dest-velocity y) 0.0)
   (set! (-> obj path-dest-velocity w) 1.0)
   (set! (-> obj path-dest-point y) 0.0)
   (set! (-> obj path-dest-point w) 1.0)
   (let ((s5-1 (new 'stack-no-clear 'vector)))
    (let ((s3-0 (new 'stack-no-clear 'vector)))
     (vector-! s3-0 (-> obj path-dest-point) arg1)
     (set! (-> s5-1 quad) (-> obj path-dest-velocity quad))
     (set! (-> s5-1 x) (-> obj path-dest-velocity z))
     (set! (-> s5-1 z) (- (-> obj path-dest-velocity x)))
     (vector-xz-normalize! s5-1 1.0)
     (set! (-> obj left-circle) 1)
     (when (< 0.0 (vector-dot s3-0 s5-1))
      (set! (-> obj left-circle) 0)
      (vector-float*! s5-1 s5-1 -1.0)
      )
     )
    (vector+*!
     (-> obj dest-circle)
     (-> obj path-dest-point)
     s5-1
     (-> obj circle-radius)
     )
    )
   (set! (-> obj dest-circle w) (-> obj circle-radius))
   )
  0
  (none)
  )

(defmethod
  move-to-next-point
  vehicle-controller
  ((obj vehicle-controller) (arg0 vector))
  (let ((s4-0 (+ (-> obj path-dest-index) 1)))
   (if (>= s4-0 (get-point-count (-> obj path)))
    (set! s4-0 0)
    )
   (TODO-RENAME-12 obj s4-0 arg0)
   )
  0
  (none)
  )

(defmethod
  TODO-RENAME-14
  vehicle-controller
  ((obj vehicle-controller) (arg0 vector) (arg1 vector))
  (let ((s5-0 (new 'stack-no-clear 'vector))
        (s3-0 (new 'stack-no-clear 'vector))
        )
   (vector-! s5-0 (-> obj dest-circle) arg0)
   (let ((f30-0 (vector-xz-length s5-0))
         (f28-0 (-> obj dest-circle w))
         )
    (if (< f30-0 f28-0)
     (set! f28-0 (* 0.9 f30-0))
     )
    (vector-normalize! s5-0 1.0)
    (set! (-> s3-0 x) (-> s5-0 z))
    (set! (-> s3-0 z) (- (-> s5-0 x)))
    (if (= (-> obj left-circle) 1)
     (vector-float*! s3-0 s3-0 -1.0)
     )
    (let* ((f0-5 f30-0)
           (f0-7 (* f0-5 f0-5))
           (f1-0 f28-0)
           (f0-9 (sqrtf (- f0-7 (* f1-0 f1-0))))
           (f28-1 (/ (* f28-0 f0-9) f30-0))
           )
     (let ((f0-12 (/ (* f0-9 f0-9) f30-0)))
      (set! (-> arg1 quad) (-> arg0 quad))
      (vector+*! arg1 (-> obj target-point) s5-0 f0-12)
      )
     (vector+*! arg1 (-> obj target-point) s3-0 f28-1)
     )
    )
   )
  0
  (none)
  )

(defmethod
  dummy-15
  vehicle-controller
  ((obj vehicle-controller) (arg0 collide-shape-moving))
  (TODO-RENAME-14 obj (-> arg0 trans) (-> obj target-point))
  (let ((s3-0 (new 'stack-no-clear 'vector))
        (s4-0 (new 'stack-no-clear 'vector))
        )
   (set! (-> s3-0 quad) (-> obj path-dest-velocity quad))
   (vector-xz-normalize! s3-0 1.0)
   (vector-! s4-0 (-> obj path-dest-point) (-> arg0 trans))
   (let ((f30-0 (vector-dot s3-0 s4-0)))
    (if (and (< (vector-xz-length s4-0) (-> obj circle-radius)) (< f30-0 0.0))
     (move-to-next-point obj (-> arg0 trans))
     )
    )
   )
  (let
   ((s4-2
     (max
      0
      (min
       (the
        int
        (/ (vector-xz-length (-> obj path-dest-velocity)) (-> obj table-step))
        )
       (+ (-> obj table-length) -1)
       )
      )
     )
    )
   (set! (-> obj throttle) (-> obj throttle-control-table s4-2))
   )
  (let ((s3-1 (new 'stack-no-clear 'vector))
        (s4-3 (new 'stack-no-clear 'vector))
        )
   (vector-z-quaternion! s3-1 (-> arg0 quat))
   (vector-x-quaternion! s4-3 (-> arg0 quat))
   (let* ((v1-16 (-> arg0 trans))
          (f0-9
           (- (vector-dot s3-1 (-> obj target-point)) (vector-dot s3-1 v1-16))
           )
          (f3-0
           (- (vector-dot s4-3 (-> obj target-point)) (vector-dot s4-3 v1-16))
           )
          )
    (set!
     (-> obj steering)
     (fmax -1.0 (fmin 1.0 (/ (* 4.0 f3-0) (fmax 4096.0 f0-9))))
     )
    )
   )
  0
  0
  (none)
  )

(defmethod dummy-11 vehicle-controller ((obj vehicle-controller))
  (format
   #t
   "(define *turning-radius-table* (new 'static 'inline-array 'float 0~%"
   )
  (dotimes (s5-0 (-> obj table-length))
   (format #t "					     (meters ~4,,2M)~%" (-> obj turning-radius-table s5-0))
   )
  (format #t "					     )~%")
  (format #t "  )~%")
  (format
   #t
   "(define *throttle-control-table* (new 'static 'inline-array 'float 0~%"
   )
  (dotimes (s5-1 (-> obj table-length))
   (format #t "				       ~f~%" (-> obj throttle-control-table s5-1))
   )
  (format #t "				       )~%")
  (format #t "  )~%")
  0
  (none)
  )

(defmethod
  TODO-RENAME-10
  vehicle-controller
  ((obj vehicle-controller) (arg0 vector) (arg1 float) (arg2 int))
  (let ((s3-0 (new 'stack-no-clear 'vector)))
   (set! (-> s3-0 quad) (-> arg0 quad))
   (set! (-> s3-0 y) 0.0)
   (vector-xz-normalize! s3-0 1.0)
   (cond
    ((= arg2 (-> obj sample-index))
     (let*
      ((f30-0
        (*
         0.0033333334
         (the
          float
          (-
           (-> *display* base-frame-counter)
           (the-as int (-> obj sample-time))
           )
          )
         )
        )
       (f28-0 (* (-> obj table-step) (the float arg2)))
       (f0-4 (acos-rad (vector-dot s3-0 (-> obj sample-dir))))
       (f26-0 (/ (* f28-0 f30-0) f0-4))
       )
      (when (and (>= arg2 0) (< arg2 (-> obj table-length)))
       (set! (-> obj turning-radius-table arg2) f26-0)
       (set! (-> obj throttle-control-table arg2) arg1)
       (format
        #t
        "sample ~d (~M m/s) angle ~f deg, time ~f sec~%"
        arg2
        f28-0
        (* 57.29747 f0-4)
        f30-0
        )
       (format
        #t
        "sample ~d (~M m/s) radius ~M throttle ~f~%"
        arg2
        f28-0
        f26-0
        arg1
        )
       )
      )
     )
    (else
     (set! (-> obj sample-index) arg2)
     (set! (-> obj sample-time) (the-as uint (-> *display* base-frame-counter)))
     (set! (-> obj sample-dir quad) (-> s3-0 quad))
     )
    )
   )
  0
  (none)
  )

(defmethod dummy-16 vehicle-controller ((obj vehicle-controller))
  (debug-draw (-> obj path))
  (add-debug-sphere
   #t
   (bucket-id debug-draw1)
   (-> obj dest-circle)
   (-> obj dest-circle w)
   (new 'static 'rgba :g #xff :a #x80)
   )
  (add-debug-x
   #t
   (bucket-id debug-draw1)
   (-> obj target-point)
   (new 'static 'rgba :r #xff :g #xff :b #xff :a #x80)
   )
  0
  (none)
  )

(defmethod
  init!
  vehicle-controller
  ((obj vehicle-controller)
   (arg0 vehicle-path)
   (arg1 (pointer float))
   (arg2 (pointer float))
   (arg3 int)
   (arg4 float)
   )
  (set! (-> obj path) arg0)
  (set! (-> obj turning-radius-table) arg1)
  (set! (-> obj throttle-control-table) arg2)
  (set! (-> obj table-length) arg3)
  (set! (-> obj table-step) arg4)
  (set! (-> obj circle-radius) 102400.0)
  0
  (none)
  )

(deftype fishermans-boat (rigid-body-platform)
  ((stabilizer-array        boat-stabilizer    2 :inline :offset-assert 736)
   (engine-thrust-local-pos vector             :inline   :offset-assert 800)
   (ignition                symbol                       :offset-assert 816)
   (engine-thrust           float                        :offset-assert 820)
   (propeller               joint-mod-spinner            :offset-assert 824)
   (dock-point              vector             :inline   :offset-assert 832)
   (dest-dir                vector             :inline   :offset-assert 848)
   (dock-point-index        int8                         :offset-assert 864)
   (auto-pilot              symbol                       :offset-assert 868)
   (anchored                symbol                       :offset-assert 872)
   (waiting-for-player      symbol                       :offset-assert 876)
   (player-riding           symbol                       :offset-assert 880)
   (boat-path               vehicle-path       :inline   :offset-assert 896)
   (cam-tracker             handle                       :offset-assert 1064)
   (kill-player             symbol                       :offset        1076)
   (engine-sound-id         sound-id                     :offset        1080)
   (engine-sound-envelope   float                        :offset        1084)
   (debug-draw              basic                        :offset        1088)
   (debug-path-record       basic                        :offset        1092)
   (debug-path-playback     basic                        :offset        1096)
   (measure-parameters      basic                        :offset        1100)
   (controller              vehicle-controller :inline   :offset        1104)
   (anim                    spool-anim                   :offset        1244)
   (old-target-pos          transformq         :inline   :offset        1248)
   (evilbro                 handle                       :offset        1296)
   (evilsis                 handle                       :offset        1304)
   )
  :heap-base #x4b0
  :method-count-assert 35
  :size-assert         #x520
  :flag-assert         #x2304b00520
  )


(let
  ((v1-7
    (new 'static 'skeleton-group
     :art-group-name "fishermans-boat"
     :bounds
     (new 'static 'vector :y 12288.0 :w 61440.0)
     :max-lod 1
     :longest-edge (meters 7.3)
     :version #x6
     )
    )
   )
  (set! (-> v1-7 jgeo) 0)
  (set! (-> v1-7 janim) 3)
  (set! (-> v1-7 mgeo 0) (the-as uint 1))
  (set! (-> v1-7 lod-dist 0) 81920.0)
  (set! (-> v1-7 mgeo 1) (the-as uint 2))
  (set! (-> v1-7 lod-dist 1) 4095996000.0)
  (set! *fishermans-boat-sg* v1-7)
  )

(let
  ((v1-8
    (new 'static 'skeleton-group
     :art-group-name "evilbro"
     :bounds (new 'static 'vector :w 4096.0)
     :version #x6
     )
    )
   )
  (set! (-> v1-8 jgeo) 0)
  (set! (-> v1-8 janim) 3)
  (set! (-> v1-8 mgeo 0) (the-as uint 1))
  (set! (-> v1-8 lod-dist 0) 4095996000.0)
  (set! *fb-evilbro-sg* v1-8)
  )

(let
  ((v1-9
    (new 'static 'skeleton-group
     :art-group-name "evilsis"
     :bounds (new 'static 'vector :w 4096.0)
     :version #x6
     )
    )
   )
  (set! (-> v1-9 jgeo) 0)
  (set! (-> v1-9 janim) 3)
  (set! (-> v1-9 mgeo 0) (the-as uint 1))
  (set! (-> v1-9 lod-dist 0) 4095996000.0)
  (set! *fb-evilsis-sg* v1-9)
  )

(defmethod TODO-RENAME-23 fishermans-boat ((obj fishermans-boat) (arg0 float))
  (local-vars
   (sv-128 int)
   (sv-144 rigid-body-control-point)
   (sv-160 int)
   (sv-176 vector)
   )
  (let ((s4-0 (new 'stack-no-clear 'vector))
        (s1-0 (new 'stack-no-clear 'vector))
        (s5-0 (new 'stack-no-clear 'vector))
        (s0-0 (new 'stack-no-clear 'vector))
        (s2-0 (new 'stack-no-clear 'vector))
        (s3-0 (-> obj rbody matrix))
        )
   (set! (-> s2-0 quad) (-> s3-0 vector 2 quad))
   (set! sv-128 0)
   (while (< sv-128 6)
    (set! sv-144 (-> obj control-point-array data sv-128))
    (vector-matrix*! s5-0 (-> sv-144 local-pos) s3-0)
    (set! (-> sv-144 world-pos quad) (-> s5-0 quad))
    (TODO-RENAME-17 (-> obj rbody) s5-0 s1-0)
    (set! (-> sv-144 velocity quad) (-> s1-0 quad))
    (set! (-> sv-144 world-pos w) (ocean-get-height s5-0))
    (let* ((f0-2 (- (-> sv-144 world-pos w) (-> s5-0 y)))
           (f30-0 (fmin 1.0 (/ f0-2 (-> obj info max-buoyancy-depth))))
           )
     (when (< 0.0 f0-2)
      (vector-float*! s4-0 *y-vector* (* 20.0 f0-2 (-> obj rbody mass)))
      (TODO-RENAME-13 (-> obj rbody) s5-0 s4-0)
      (vector-float*!
       s4-0
       *y-vector*
       (* 1.6 f30-0 (fmax 0.0 (vector-dot s2-0 s1-0)))
       )
      (TODO-RENAME-13 (-> obj rbody) s5-0 s4-0)
      (vector-float*! s4-0 s1-0 (* -1.0 (-> obj info drag-factor) f30-0))
      (TODO-RENAME-13 (-> obj rbody) s5-0 s4-0)
      (vector-float*!
       s4-0
       (the-as vector (-> s3-0 vector))
       (* -0.5 (vector-dot (the-as vector (-> s3-0 vector)) s1-0))
       )
      (TODO-RENAME-13 (-> obj rbody) s5-0 s4-0)
      )
     )
    0
    (set! sv-128 (+ sv-128 1))
    )
   (set! sv-160 0)
   (while (< sv-160 2)
    (set! sv-176 (-> obj stabilizer-array sv-160 local-pos))
    (vector-matrix*! s5-0 (the-as vector (&-> sv-176 x)) s3-0)
    (vector-rotate*! s0-0 (&+ sv-176 16) s3-0)
    (TODO-RENAME-17 (-> obj rbody) s5-0 s1-0)
    (vector-float*! s4-0 s0-0 (* -1.0 (vector-dot s0-0 s1-0)))
    (TODO-RENAME-13 (-> obj rbody) s5-0 s4-0)
    0
    (set! sv-160 (+ sv-160 1))
    )
   (when (-> obj anchored)
    (let ((s1-1 (new 'stack-no-clear 'vector)))
     (vector+*! s5-0 (-> s3-0 vector 3) s2-0 24576.0)
     (vector+*! s1-1 (-> obj dock-point) (-> obj dest-dir) 24576.0)
     (vector-! s4-0 s1-1 s5-0)
     (set! (-> s4-0 y) 0.0)
     (vector-float*! s4-0 s4-0 10.0)
     (if (< 81920.0 (vector-length s4-0))
      (vector-normalize! s4-0 81920.0)
      )
     (TODO-RENAME-13 (-> obj rbody) s5-0 s4-0)
     (vector+*! s5-0 (-> s3-0 vector 3) s2-0 -24576.0)
     (vector+*! s1-1 (-> obj dock-point) (-> obj dest-dir) -24576.0)
     (vector-! s4-0 s1-1 s5-0)
     )
    (set! (-> s4-0 y) 0.0)
    (vector-float*! s4-0 s4-0 10.0)
    (if (< 81920.0 (vector-length s4-0))
     (vector-normalize! s4-0 81920.0)
     )
    (TODO-RENAME-13 (-> obj rbody) s5-0 s4-0)
    )
   (when (-> obj ignition)
    (let ((s2-1 (new 'stack-no-clear 'vector)))
     (vector-matrix*! s5-0 (-> obj engine-thrust-local-pos) s3-0)
     (set-vector! s2-1 (- (-> obj controller steering)) 0.0 2.0 1.0)
     (vector-rotate*! s2-1 s2-1 s3-0)
     (vector-normalize! s2-1 1.0)
     (vector-float*! s4-0 s2-1 (-> obj engine-thrust))
     )
    (TODO-RENAME-13 (-> obj rbody) s5-0 s4-0)
    )
   )
  (TODO-RENAME-26 obj)
  (TODO-RENAME-25 obj)
  0
  (none)
  )

(defbehavior fishermans-boat-set-dock-point fishermans-boat ((arg0 int))
  (set! (-> self dock-point-index) arg0)
  (nth-point (-> self boat-path) arg0 (-> self dock-point))
  0
  (none)
  )

(defbehavior fishermans-boat-set-path-point fishermans-boat ((arg0 vector))
  (TODO-RENAME-12
   (-> self controller)
   (the-as int arg0)
   (-> self root-overlay trans)
   )
  (vector-normalize-copy!
   (-> self dest-dir)
   (-> self controller path-dest-velocity)
   1.0
   )
  0
  (none)
  )

(defbehavior fishermans-boat-next-path-point fishermans-boat ()
  (move-to-next-point (-> self controller) (-> self root-overlay trans))
  (vector-normalize-copy!
   (-> self dest-dir)
   (-> self controller path-dest-velocity)
   1.0
   )
  0
  (none)
  )

(set!
  (-> *part-id-table* 2896)
  (new 'static 'sparticle-launcher
   :init-specs
   (new 'static 'inline-array sp-field-init-spec 21
    (sp-tex spt-texture (new 'static 'texture-id :index #xa :page #x2))
    (sp-flt spt-num 0.06)
    (sp-flt spt-x (meters 10.0))
    (sp-rnd-flt spt-scale-x (meters 1.5) (meters 3.0) 1.0)
    (sp-flt spt-rot-y (degrees 0.0))
    (sp-rnd-flt spt-scale-y (meters 1.5) (meters 3.0) 1.0)
    (sp-flt spt-r 128.0)
    (sp-flt spt-g 128.0)
    (sp-flt spt-b 128.0)
    (sp-flt spt-a 0.0)
    (sp-rnd-flt spt-vel-x (meters 0.01) (meters 0.006666667) 1.0)
    (sp-rnd-flt spt-scalevel-x (meters 0.006666667) (meters 0.008666666) 1.0)
    (sp-rnd-flt spt-scalevel-y (meters 0.006666667) (meters 0.008666666) 1.0)
    (sp-flt spt-fade-a 0.7111111)
    (sp-flt spt-friction 0.94)
    (sp-int spt-timer 600)
    (sp-cpuinfo-flags bit2 bit3 left-multiply-quat)
    (sp-int spt-next-time 90)
    (sp-launcher-by-id spt-next-launcher 119)
    (sp-flt spt-rotate-y (degrees 0.0))
    (sp-end)
    )
   )
  )

(defbehavior
  fishermans-boat-wave fishermans-boat
  ((arg0 vector) (arg1 float) (arg2 float))
  (let ((gp-0 (new 'stack-no-clear 'vector)))
   (set! (-> gp-0 quad) (-> arg0 quad))
   (set! (-> gp-0 y) (ocean-get-height arg0))
   (set! (-> *part-id-table* 2896 init-specs 4 initial-valuef) (+ 24576.0 arg1))
   (set!
    (-> *part-id-table* 2896 init-specs 19 initial-valuef)
    (+ 49152.0 arg1)
    )
   (set!
    (-> *part-id-table* 2896 init-specs 1 initial-valuef)
    (* 0.0000036621095 arg2)
    )
   (set! (-> *part-id-table* 2896 init-specs 2 initial-valuef) (* 0.1 arg2))
   (sp-launch-particles-var
    *sp-particle-system-3d*
    (-> *part-id-table* 2896)
    gp-0
    (the-as sparticle-launch-state #f)
    (the-as sparticle-launch-control #f)
    1.0
    )
   )
  0
  (none)
  )

(defbehavior fishermans-boat-spawn-particles fishermans-boat ((arg0 float))
  (let* ((s5-0 (-> self node-list data 3 bone transform))
         (s4-0 (new 'stack-no-clear 'vector))
         (f30-0 (vector-y-angle (-> s5-0 vector 2)))
         )
   (vector-matrix*! s4-0 (new 'static 'vector :z 40960.0 :w 1.0) s5-0)
   (fishermans-boat-wave s4-0 f30-0 arg0)
   (vector-matrix*!
    s4-0
    (new 'static 'vector :x 20480.0 :z -8192.0 :w 1.0)
    s5-0
    )
   (fishermans-boat-wave s4-0 f30-0 arg0)
   (vector-matrix*!
    s4-0
    (new 'static 'vector :x -20480.0 :z -8192.0 :w 1.0)
    s5-0
    )
   (fishermans-boat-wave s4-0 f30-0 arg0)
   )
  0
  (none)
  )

(defbehavior fishermans-boat-play-sounds fishermans-boat ()
  (if (-> self ignition)
   (set!
    (-> self engine-sound-envelope)
    (seek
     (-> self engine-sound-envelope)
     1.0
     (* 2.0 (-> *display* seconds-per-frame))
     )
    )
   (set!
    (-> self engine-sound-envelope)
    (seek (-> self engine-sound-envelope) 0.0 (-> *display* seconds-per-frame))
    )
   )
  (cond
   ((< 0.0 (-> self engine-sound-envelope))
    (if (zero? (-> self engine-sound-id))
     (set! (-> self engine-sound-id) (new-sound-id))
     )
    (* 0.0000008138021 (-> self engine-thrust))
    (let ((f30-0 (* 100.0 (-> self engine-sound-envelope)))
          (f28-0 (+ -1.0 (* 2.0 (-> self engine-sound-envelope))))
          (gp-0 (new 'stack-no-clear 'vector))
          )
     (vector<-cspace! gp-0 (-> self node-list data 4))
     (sound-play-by-name
      (static-sound-name "boat-engine")
      (-> self engine-sound-id)
      (the int (* 10.24 f30-0))
      (the int (* 1524.0 f28-0))
      0
      (the-as uint 1)
      gp-0
      )
     )
    )
   (else
    (when (nonzero? (-> self engine-sound-id))
     (sound-stop (-> self engine-sound-id))
     (set! (-> self engine-sound-id) (new 'static 'sound-id))
     0
     )
    )
   )
  (none)
  )

(defbehavior fishermans-boat-post fishermans-boat ()
  (when (and *target* (-> self kill-player))
   (set! (-> self kill-player) #f)
   (let ((a1-0 (new 'stack-no-clear 'event-message-block)))
    (set! (-> a1-0 from) self)
    (set! (-> a1-0 num-params) 2)
    (set! (-> a1-0 message) 'attack)
    (set! (-> a1-0 param 0) (the-as uint #f))
    (let ((a0-0 (new 'static 'attack-info :mask #x20)))
     (set! (-> a0-0 mode) 'endlessfall)
     (set! (-> a1-0 param 1) (the-as uint a0-0))
     )
    (when (send-event-function *target* a1-0)
     )
    )
   )
  (when (and *target* (-> self ignition))
   (cond
    ((-> self auto-pilot)
     (dummy-15 (-> self controller) (-> self root-overlay))
     (vector-normalize-copy!
      (-> self dest-dir)
      (-> self controller path-dest-velocity)
      1.0
      )
     )
    (else
     (when (not (-> self measure-parameters))
      (let
       ((f0-0
         (analog-input
          (the-as int (-> *cpad-list* cpads 0 leftx))
          128.0
          48.0
          110.0
          -1.0
          )
         )
        )
       (set!
        (-> self controller steering)
        (seek
         (-> self controller steering)
         (fmax -1.0 (fmin 1.0 f0-0))
         (-> *display* seconds-per-frame)
         )
        )
       )
      (if (logtest? (-> *cpad-list* cpads 0 button0-abs 0) (pad-buttons x))
       (set!
        (-> self controller throttle)
        (seek
         (-> self controller throttle)
         0.8
         (-> *display* seconds-per-frame)
         )
        )
       (set!
        (-> self controller throttle)
        (seek
         (-> self controller throttle)
         0.0
         (* 0.25 (-> *display* seconds-per-frame))
         )
        )
       )
      0
      )
     )
    )
   (when
    (and
     (-> self player-riding)
     (and
      (zero? (-> self root-overlay riders num-riders))
      (or
       (not *target*)
       (<
        32768.0
        (vector-vector-distance
         (-> self root-overlay trans)
         (-> *target* control trans)
         )
        )
       )
      )
     )
    (if (process-release? *target*)
     (set! (-> self kill-player) #t)
     )
    (set! (-> self controller throttle) 0.0)
    (set! (-> self controller steering) 0.0)
    )
   )
  (if (-> self ignition)
   (set!
    (-> self engine-thrust)
    (seek
     (-> self engine-thrust)
     (* 1228800.0 (-> self controller throttle))
     6144.0
     )
    )
   (set! (-> self engine-thrust) 0.0)
   )
  (cond
   ((-> self ignition)
    (let ((f0-20 60.0)
          (f1-4 1820.4445)
          (f2-1 6735.6445)
          (f3-0 1228800.0)
          )
     (set!
      (-> self propeller spin-rate)
      (* f0-20 (+ f1-4 (* f2-1 (/ 1.0 f3-0) (-> self engine-thrust))))
      )
     )
    )
   (else
    (set!
     (-> self propeller spin-rate)
     (seek (-> self propeller spin-rate) 0.0 218.45334)
     )
    )
   )
  (TODO-RENAME-28 self)
  (quaternion-copy! (-> self root-overlay quat) (-> self rbody rotation))
  (TODO-RENAME-18 (-> self rbody) (-> self root-overlay trans))
  (when (-> self debug-draw)
   (dummy-16 (-> self controller))
   (add-debug-sphere
    #t
    (bucket-id debug-draw1)
    (the-as vector (-> self boat-path))
    614400.0
    (new 'static 'rgba :b #xff :a #x80)
    )
   (add-debug-sphere
    #t
    (bucket-id debug-draw1)
    (the-as vector (&-> self stack 848))
    409600.0
    (new 'static 'rgba :b #xff :a #x80)
    )
   )
  (fishermans-boat-spawn-particles 8192.0)
  (fishermans-boat-play-sounds)
  (rider-post)
  (none)
  )

(defbehavior fishermans-boat-leave-dock? fishermans-boat ()
  (let ((gp-0 #f))
   (when
    (and
     (< (vector-vector-distance (target-pos 0) (-> self rbody position)) 6144.0)
     (or
      (task-complete? *game-info* (game-task jungle-fishgame))
      (and
       *cheat-mode*
       (logtest? (-> *cpad-list* cpads 0 button0-abs 0) (pad-buttons l3))
       )
      )
     (not (level-hint-displayed?))
     (>= (- (-> *display* base-frame-counter) (-> self state-time)) 900)
     (file-status *art-control* (-> self anim name) 0)
     )
    (hide-hud)
    (level-hint-surpress!)
    (kill-current-level-hint '() '(sidekick voicebox) 'exit)
    (when
     (and
      (hud-hidden?)
      (can-grab-display? (the-as process-taskable self))
      (= *kernel-boot-message* 'play)
      )
     (let
      ((s5-1
        (new
         'stack
         'font-context
         *font-default-matrix*
         32
         160
         0.0
         (font-color default)
         (font-flags shadow kerning)
         )
        )
       )
      (let ((v1-17 s5-1))
       (set! (-> v1-17 width) (the float 440))
       )
      (let ((v1-18 s5-1))
       (set! (-> v1-18 height) (the float 80))
       )
      (set! (-> s5-1 flags) (font-flags shadow kerning large))
      (print-game-text
       (lookup-text! *common-text* (game-text-id press-to-use) #f)
       s5-1
       #f
       128
       22
       )
      )
     (when
      (and
       (logtest? (-> *cpad-list* cpads 0 button0-rel 0) (pad-buttons circle))
       (process-grab? *target*)
       )
      (set! (-> self waiting-for-player) #f)
      (set! (-> self player-riding) #t)
      (set! (-> self auto-pilot) #t)
      (set! (-> self ignition) #t)
      (set! (-> self anchored) #f)
      (set! gp-0 #t)
      )
     )
    )
   gp-0
   )
  )

(defbehavior fishermans-boat-enter-dock? fishermans-boat ()
  (when
   (and
    (-> self player-riding)
    (= (-> self controller path-dest-index) (-> self dock-point-index))
    )
   (if (process-release? *target*)
    (set! (-> self player-riding) #f)
    )
   )
  (let
   ((f0-0
     (vector-vector-xz-distance
      (-> self root-overlay trans)
      (-> self dock-point)
      )
     )
    )
   (when
    (and
     (= (-> self controller path-dest-index) (-> self dock-point-index))
     (not (-> self anchored))
     (< f0-0 81920.0)
     )
    (set! (-> self ignition) #f)
    (set! (-> self anchored) #t)
    )
   (< f0-0 28672.0)
   )
  )

(defstate fishermans-boat-docked-village (fishermans-boat)
  :event
  (the-as
   (function process int symbol event-message-block object :behavior fishermans-boat)
   rigid-body-platform-event-handler
   )
  :enter
  (behavior ()
   (set! (-> self state-time) (-> *display* base-frame-counter))
   (none)
   )
  :trans
  (behavior ()
   (if (fishermans-boat-leave-dock?)
    (go fishermans-boat-ride-to-misty)
    )
   (rider-trans)
   (if (nonzero? (-> self anim))
    (spool-push *art-control* (-> self anim name) 0 self -99.0)
    )
   (none)
   )
  :code
  (behavior ()
   (set!
    (-> self anim)
    (new 'static 'spool-anim
     :name "fishermans-boat-ride-to-misty"
     :index 15
     :parts 3
     :command-list
     '(
       (0
         want-levels
         village1
         misty
         )
       (0
        shadow
        target
        #f
        )
       (0
        shadow
        sidekick
        #f
        )
       ((the binteger 250)
        display-level
        misty
        display
        )
       ((the binteger 250)
        display-level
        village1
        special
        )
       ((the binteger 250)
        want-vis
        mis
        )
       ((the binteger 250)
        want-force-vis
        misty
        #t
        )
       ((the binteger 459)
        want-force-vis
        misty
        #f
        )
       ((the binteger 459)
        save
        )
       ((the binteger 459)
        blackout
        (the binteger 20)
        )
       ((the binteger 459) shadow target #t)
       )
     )
    )
   (fishermans-boat-set-dock-point 0)
   (fishermans-boat-set-path-point (the-as vector 0))
   (anim-loop)
   (none)
   )
  :post
  fishermans-boat-post
  )

(defstate fishermans-boat-leaving-village (fishermans-boat)
  :trans
  (behavior ()
   (when
    (<
     614400.0
     (vector-vector-xz-distance
      (-> self root-overlay trans)
      (-> self dock-point)
      )
     )
    (load-state-want-display-level 'village1 'special)
    (load-state-want-display-level 'misty 'display)
    (load-state-want-vis 'mis)
    (load-state-want-force-vis 'misty #t)
    (go fishermans-boat-player-control)
    )
   (rider-trans)
   (none)
   )
  :code
  (behavior ()
   (load-state-want-levels 'village1 'misty)
   (let ((gp-0 (get-process *default-dead-pool* camera-tracker #x4000)))
    (set! (-> self cam-tracker) (ppointer->handle (when gp-0
                                                   (let
                                                    ((t9-2
                                                      (method-of-type
                                                       camera-tracker
                                                       activate
                                                       )
                                                      )
                                                     )
                                                    (t9-2
                                                     (the-as
                                                      camera-tracker
                                                      gp-0
                                                      )
                                                     self
                                                     'camera-tracker
                                                     (the-as pointer #x70004000)
                                                     )
                                                    )
                                                   (run-now-in-process
                                                    gp-0
                                                    camera-tracker-init
                                                    (lambda :behavior fishermans-boat
                                                     ()
                                                     (camera-change-to
                                                      "camera-282"
                                                      0
                                                      #f
                                                      )
                                                     (while
                                                      (!=
                                                       (->
                                                        self
                                                        rbody
                                                        lin-momentum-damping-factor
                                                        )
                                                       'release
                                                       )
                                                      (suspend)
                                                      )
                                                     (set!
                                                      (->
                                                       self
                                                       rbody
                                                       lin-momentum-damping-factor
                                                       )
                                                      (the-as float #f)
                                                      )
                                                     (camera-change-to
                                                      (the-as string 'base)
                                                      0
                                                      #f
                                                      )
                                                     (none)
                                                     )
                                                    )
                                                   (-> gp-0 ppointer)
                                                   )
                                 )
     )
    )
   (send-event (handle->process (-> self cam-tracker)) 'border #t)
   (send-event (handle->process (-> self cam-tracker)) 'mask #x20800)
   (fishermans-boat-set-path-point (the-as vector 0))
   (fishermans-boat-next-path-point)
   (while #t
    (suspend)
    )
   (none)
   )
  :post
  fishermans-boat-post
  )

(defstate fishermans-boat-entering-village (fishermans-boat)
  :trans
  (behavior ()
   (when (fishermans-boat-enter-dock?)
    (set! (-> self waiting-for-player) #f)
    (when #t
     (set! (-> *camera* cam-entity) (the-as entity #t))
     (send-event *camera* 'clear-entity)
     (load-commands-set! *level* '())
     (load-state-want-display-level 'village1 'display)
     (load-state-want-force-vis 'village1 #f)
     (go fishermans-boat-docked-village)
     )
    )
   (rider-trans)
   (none)
   )
  :code
  (behavior ()
   (load-state-want-levels 'village1 'beach)
   (load-state-want-vis 'vi1)
   (fishermans-boat-set-dock-point 0)
   (fishermans-boat-set-path-point (the-as vector 5))
   (anim-loop)
   (none)
   )
  :post
  fishermans-boat-post
  )

(defstate fishermans-boat-docked-misty (fishermans-boat)
  :event
  (the-as
   (function process int symbol event-message-block object :behavior fishermans-boat)
   rigid-body-platform-event-handler
   )
  :enter
  (behavior ()
   (set! (-> self state-time) (-> *display* base-frame-counter))
   (none)
   )
  :trans
  (behavior ()
   (if (fishermans-boat-leave-dock?)
    (go fishermans-boat-ride-to-village1)
    )
   (rider-trans)
   (if (nonzero? (-> self anim))
    (spool-push *art-control* (-> self anim name) 0 self -99.0)
    )
   (none)
   )
  :code
  (behavior ()
   (if #t
    (set!
     (-> self anim)
     (new 'static 'spool-anim
      :name "fishermans-boat-ride-to-village1"
      :index 16
      :parts 3
      :command-list
      '(
        (0
          want-levels
          village1
          misty
          )
        (0
         shadow
         target
         #f
         )
        (0
         shadow
         sidekick
         #f
         )
        ((the binteger 250)
         display-level
         village1
         display
         )
        ((the binteger 250)
         display-level
         misty
         #f
         )
        ((the binteger 250)
         want-vis
         vi1
         )
        ((the binteger 250)
         want-force-vis
         village1
         #t
         )
        ((the binteger 459)
         want-force-vis
         village1
         #f
         )
        ((the binteger 459)
         save
         )
        ((the binteger 459)
         blackout
         (the binteger 20)
         )
        ((the binteger 459) shadow target #t)
        )
      )
     )
    (set!
     (-> self anim)
     (new 'static 'spool-anim
      :name "fishermans-boat-ride-to-village1-alt"
      :index 17
      :parts 12
      :command-list
      '(
        (0
          want-levels
          village1
          misty
          )
        ((the binteger 105)
         want-levels
         village1
         intro
         )
        ((the binteger 150)
         display-level
         intro
         display
         )
        ((the binteger 150)
         want-vis
         int
         )
        ((the binteger 150)
         kill
         "med-res-level-3"
         )
        ((the binteger 150)
         want-force-vis
         intro
         #t
         )
        ((the binteger 151)
         send-event
         self
         evilbro
         )
        ((the binteger 1199)
         send-event
         self
         evilsis
         )
        ((the binteger 1200)
         want-force-vis
         intro
         #f
         )
        ((the binteger 1200)
         want-levels
         village1
         beach
         )
        ((the binteger 1200)
         display-level
         village1
         display
         )
        ((the binteger 1200)
         want-vis
         vi1
         )
        ((the binteger 1200)
         want-force-vis
         village1
         #t
         )
        ((the binteger 1349)
         want-force-vis
         village1
         #f
         )
        ((the binteger 1349)
         save
         )
        ((the binteger 1349) blackout (the binteger 20))
        )
      )
     )
    )
   (load-state-want-force-vis 'misty #f)
   (fishermans-boat-set-dock-point 4)
   (fishermans-boat-set-path-point (the-as vector 4))
   (anim-loop)
   (none)
   )
  :post
  fishermans-boat-post
  )

(defstate fishermans-boat-leaving-misty (fishermans-boat)
  :trans
  (behavior ()
   (when
    (<
     409600.0
     (vector-vector-xz-distance
      (-> self root-overlay trans)
      (-> self dock-point)
      )
     )
    (load-state-want-force-vis 'village1 #t)
    (load-state-want-display-level 'village1 'display)
    (set-continue! *game-info* "village1-hut")
    (load-commands-set! *level* (load-command-get-index *level* 'village1 2))
    (go fishermans-boat-player-control)
    )
   (rider-trans)
   (none)
   )
  :code
  (behavior ()
   (let ((gp-0 (get-process *default-dead-pool* camera-tracker #x4000)))
    (set! (-> self cam-tracker) (ppointer->handle (when gp-0
                                                   (let
                                                    ((t9-1
                                                      (method-of-type
                                                       camera-tracker
                                                       activate
                                                       )
                                                      )
                                                     )
                                                    (t9-1
                                                     (the-as
                                                      camera-tracker
                                                      gp-0
                                                      )
                                                     self
                                                     'camera-tracker
                                                     (the-as pointer #x70004000)
                                                     )
                                                    )
                                                   (run-now-in-process
                                                    gp-0
                                                    camera-tracker-init
                                                    (lambda :behavior fishermans-boat
                                                     ()
                                                     (camera-change-to
                                                      "camera-287"
                                                      0
                                                      #f
                                                      )
                                                     (while
                                                      (!=
                                                       (->
                                                        self
                                                        rbody
                                                        lin-momentum-damping-factor
                                                        )
                                                       'release
                                                       )
                                                      (suspend)
                                                      )
                                                     (set!
                                                      (->
                                                       self
                                                       rbody
                                                       lin-momentum-damping-factor
                                                       )
                                                      (the-as float #f)
                                                      )
                                                     (camera-change-to
                                                      (the-as string 'base)
                                                      0
                                                      #f
                                                      )
                                                     (none)
                                                     )
                                                    )
                                                   (-> gp-0 ppointer)
                                                   )
                                 )
     )
    )
   (send-event (handle->process (-> self cam-tracker)) 'border #t)
   (send-event (handle->process (-> self cam-tracker)) 'mask #x20800)
   (fishermans-boat-set-path-point (the-as vector 4))
   (fishermans-boat-next-path-point)
   (while #t
    (suspend)
    )
   (none)
   )
  :post
  fishermans-boat-post
  )

(defstate fishermans-boat-entering-misty (fishermans-boat)
  :trans
  (behavior ()
   (when (fishermans-boat-enter-dock?)
    (set! (-> self waiting-for-player) #f)
    (level-hint-spawn
     (game-text-id misty-daxter-scared)
     "sksp0060"
     (the-as entity #f)
     *entity-pool*
     (game-task none)
     )
    (when #t
     (set! (-> *camera* cam-entity) (the-as entity #t))
     (send-event *camera* 'clear-entity)
     (go fishermans-boat-docked-misty)
     )
    )
   (rider-trans)
   (none)
   )
  :code
  (behavior ()
   (set-continue! *game-info* "misty-start")
   (fishermans-boat-set-dock-point 4)
   (fishermans-boat-set-path-point (the-as vector 2))
   (while #t
    (suspend)
    )
   (none)
   )
  :post
  fishermans-boat-post
  )

(defstate fishermans-boat-player-control (fishermans-boat)
  :exit
  (behavior ()
   (send-event *camera* 'change-state *camera-base-mode* 0)
   (set! (-> self auto-pilot) #t)
   (none)
   )
  :trans
  (behavior ()
   (let ((gp-0 (new 'stack-no-clear 'vector)))
    (nth-point (-> self boat-path) 0 gp-0)
    (if
     (< (vector-vector-xz-distance (-> self root-overlay trans) gp-0) 614400.0)
     (go fishermans-boat-entering-village)
     )
    (nth-point (-> self boat-path) 4 gp-0)
    (if
     (< (vector-vector-xz-distance (-> self root-overlay trans) gp-0) 409600.0)
     (go fishermans-boat-entering-misty)
     )
    )
   0
   (none)
   )
  :code
  (behavior ()
   (send-event (handle->process (-> self cam-tracker)) 'message 'release)
   (suspend)
   (send-event *camera* 'change-state cam-stick 0)
   (while #t
    (if
     (and
      (= *cheat-mode* 'debug)
      (logtest? (-> *cpad-list* cpads 0 button0-rel 0) (pad-buttons triangle))
      )
     (set! (-> self auto-pilot) #f)
     )
    (suspend)
    )
   (none)
   )
  :post
  fishermans-boat-post
  )

(defbehavior fishermans-boat-set-throttle-by-speed fishermans-boat ((arg0 float))
  (let* ((f0-0 (vector-xz-length (-> self rbody lin-velocity)))
         (f1-2 (/ (- arg0 f0-0) arg0))
         (f30-0 (* 0.005 f1-2))
         )
   (format
    *stdcon*
    "current ~M target ~M throttle ~f~%"
    f0-0
    arg0
    (-> self controller throttle)
    )
   (set!
    (-> self controller throttle)
    (fmax 0.0 (fmin 1.0 (+ (-> self controller throttle) f30-0)))
    )
   )
  0
  (none)
  )

(defstate fishermans-boat-measurements (fishermans-boat)
  :exit
  (behavior ()
   (set! (-> self measure-parameters) #f)
   (none)
   )
  :trans
  (behavior ()
   (if (logtest? (-> *cpad-list* cpads 1 button0-rel 0) (pad-buttons square))
    (go fishermans-boat-player-control)
    )
   (none)
   )
  :code
  (behavior ()
   (set! (-> self auto-pilot) #f)
   (let ((gp-0 (new 'stack-no-clear 'vector))
         (s5-0 1)
         (s4-0 (+ (-> self controller table-length) -1))
         )
    (while (>= s4-0 s5-0)
     (let ((f30-0 (* (the float s5-0) (-> self controller table-step))))
      (set! (-> self measure-parameters) #t)
      (set! (-> self controller steering) 1.0)
      (set! (-> self state-time) (-> *display* base-frame-counter))
<<<<<<< HEAD
      (until
       (>=
        (- (-> *display* base-frame-counter) (the-as int (-> self state-time)))
        300
        )
=======
      (until (>= (- (-> *display* base-frame-counter) (-> self state-time)) 300)
>>>>>>> caac740a
       (let
        ((f0-6
          (/
           (fabs (- f30-0 (vector-xz-length (-> self rbody lin-velocity))))
           f30-0
           )
          )
         )
        (if (< 0.05 f0-6)
         (set! (-> self state-time) (-> *display* base-frame-counter))
         )
        )
       (fishermans-boat-set-throttle-by-speed f30-0)
       (suspend)
       )
      (vector-z-quaternion! gp-0 (-> self root-overlay quat))
      (TODO-RENAME-10
       (-> self controller)
       gp-0
       (-> self controller throttle)
       s5-0
       )
      (let ((s3-0 (-> *display* base-frame-counter)))
       (until (>= (- (-> *display* base-frame-counter) s3-0) 300)
        (fishermans-boat-set-throttle-by-speed f30-0)
        (suspend)
        (suspend)
        )
       )
      )
     (vector-z-quaternion! gp-0 (-> self root-overlay quat))
     (TODO-RENAME-10
      (-> self controller)
      gp-0
      (-> self controller throttle)
      s5-0
      )
     (+! s5-0 1)
     )
    )
   (go fishermans-boat-player-control)
   (none)
   )
  :post
  fishermans-boat-post
  )

(defmethod relocate fishermans-boat ((obj fishermans-boat) (arg0 int))
  (relocate (-> obj controller) arg0)
  (if (nonzero? (-> obj propeller))
   (&+! (-> obj propeller) arg0)
   )
  (the-as
   fishermans-boat
   ((the-as
     (function rigid-body-platform int rigid-body-platform)
     (find-parent-method fishermans-boat 7)
     )
    obj
    arg0
    )
   )
  )

(defmethod TODO-RENAME-30 fishermans-boat ((obj fishermans-boat))
  (let
   ((s5-0
     (new 'process 'collide-shape-moving obj (collide-list-enum hit-by-others))
     )
    )
   (set! (-> s5-0 dynam) (copy *standard-dynamics* 'process))
   (set! (-> s5-0 reaction) default-collision-reaction)
   (set! (-> s5-0 no-reaction) nothing)
   (dummy-29 s5-0 1)
   (let ((s4-0 (new 'process 'collide-shape-prim-group s5-0 (the-as uint 1) 0)))
    (set! (-> s4-0 prim-core collide-as) (the-as uint 2048))
    (set! (-> s4-0 collide-with) (the-as uint 16))
    (set! (-> s4-0 prim-core action) (the-as uint 3))
    (set! (-> s4-0 prim-core offense) 4)
    (set-vector! (-> s4-0 local-sphere) 0.0 8192.0 0.0 61440.0)
    (dummy-46 s5-0)
    (let
     ((s3-0
       (new
        'process
        'collide-shape-prim-mesh
        s5-0
        (the-as uint 0)
        (the-as uint 0)
        )
       )
      )
     (set! (-> s3-0 prim-core collide-as) (the-as uint 2048))
     (set! (-> s3-0 collide-with) (the-as uint 16))
     (set! (-> s3-0 prim-core action) (the-as uint 3))
     (set! (-> s3-0 prim-core offense) 4)
     (set! (-> s3-0 transform-index) 3)
     (set-vector! (-> s3-0 local-sphere) 0.0 8192.0 0.0 61440.0)
     )
    (dummy-28 s4-0)
    )
   (set! (-> s5-0 nav-radius) (* 0.75 (-> s5-0 root-prim local-sphere w)))
   (dummy-50 s5-0)
   (set! (-> obj root-overlay) s5-0)
   )
  0
  (none)
  )

(defmethod TODO-RENAME-31 fishermans-boat ((obj fishermans-boat))
  (dummy-14 obj *fishermans-boat-sg* '())
  (logclear! (-> obj mask) (process-mask actor-pause movie))
  (logior! (-> obj skel status) 1)
  (process-entity-status! obj (entity-perm-status bit-3) #t)
  (process-entity-status! obj (entity-perm-status bit-7) #t)
  (set! (-> obj path) (new 'process 'path-control obj 'path 0.0))
  (logior!
   (-> obj path flags)
   (path-control-flag display draw-line draw-point draw-text)
   )
  (set! (-> obj boat-path point-count) 0)
  (add-point! (-> obj boat-path) -88473.6 28672.0 425984.0 16384.0)
  (add-point! (-> obj boat-path) 18432.0 69632.0 1014169.6 14563.556)
  (add-point! (-> obj boat-path) 292864.0 122880.0 2875801.5 18204.445)
  (add-point! (-> obj boat-path) 167936.0 40960.0 3069952.0 32768.0)
  (add-point! (-> obj boat-path) 49971.2 28672.0 2924544.0 -16384.0)
  (add-point! (-> obj boat-path) 175718.4 122880.0 626688.0 -18204.445)
  (add-point! (-> obj boat-path) 50790.4 40960.0 197427.2 32768.0)
  (init!
   (-> obj controller)
   (-> obj boat-path)
   *boat-turning-radius-table*
   *boat-throttle-control-table*
   30
   4096.0
   )
  (set!
   (-> obj propeller)
   (new
    'process
    'joint-mod-spinner
    obj
    4
    (new 'static 'vector :z -1.0 :w 1.0)
    0.0
    )
   )
  (set! (-> obj ignition) #f)
  (set! (-> obj anchored) #t)
  (set! (-> obj player-riding) #f)
  (set! (-> obj kill-player) #f)
  (set! (-> obj debug-draw) #f)
  (set! (-> obj cam-tracker) (the-as handle #f))
  (set! (-> obj auto-pilot) #f)
  (if (= (-> *game-info* current-continue level) 'misty)
   (fishermans-boat-set-dock-point 4)
   (fishermans-boat-set-dock-point 0)
   )
  (fishermans-boat-set-path-point (the-as vector (-> obj dock-point-index)))
  (fishermans-boat-next-path-point)
  (set! (-> obj root-overlay trans quad) (-> obj dock-point quad))
  (set! (-> obj root-overlay trans y) 0.0)
  (forward-up-nopitch->quaternion
   (-> obj root-overlay quat)
   (-> obj dest-dir)
   *up-vector*
   )
  (TODO-RENAME-29 obj *fishermans-boat-constants*)
  (let ((v1-39 (-> obj control-point-array data)))
   (set! (-> v1-39 0 local-pos x) 0.0)
   (set! (-> v1-39 0 local-pos y) 0.0)
   (set! (-> v1-39 0 local-pos z) 24576.0)
   (set! (-> v1-39 0 local-pos w) 1.0)
   )
  (let ((v1-41 (-> obj control-point-array data 1)))
   (set! (-> v1-41 local-pos x) 22528.0)
   (set! (-> v1-41 local-pos y) 0.0)
   (set! (-> v1-41 local-pos z) -20480.0)
   (set! (-> v1-41 local-pos w) 1.0)
   )
  (let ((v1-43 (-> obj control-point-array data 2)))
   (set! (-> v1-43 local-pos x) -22528.0)
   (set! (-> v1-43 local-pos y) 0.0)
   (set! (-> v1-43 local-pos z) -20480.0)
   (set! (-> v1-43 local-pos w) 1.0)
   )
  (let ((v1-45 (-> obj control-point-array data 3)))
   (set! (-> v1-45 local-pos x) 0.0)
   (set! (-> v1-45 local-pos y) 0.0)
   (set! (-> v1-45 local-pos z) 49152.0)
   (set! (-> v1-45 local-pos w) 1.0)
   )
  (let ((v1-47 (-> obj control-point-array data 4)))
   (set! (-> v1-47 local-pos x) 22528.0)
   (set! (-> v1-47 local-pos y) 0.0)
   (set! (-> v1-47 local-pos z) 12288.0)
   (set! (-> v1-47 local-pos w) 1.0)
   )
  (let ((v1-49 (-> obj control-point-array data 5)))
   (set! (-> v1-49 local-pos x) -22528.0)
   (set! (-> v1-49 local-pos y) 0.0)
   (set! (-> v1-49 local-pos z) 12288.0)
   (set! (-> v1-49 local-pos w) 1.0)
   )
  (let ((v1-50 (-> obj stabilizer-array)))
   (set! (-> v1-50 0 local-pos x) 16384.0)
   (set! (-> v1-50 0 local-pos y) 20480.0)
   (set! (-> v1-50 0 local-pos z) -32768.0)
   (set! (-> v1-50 0 local-pos w) 1.0)
   )
  (set-vector!
   (-> obj stabilizer-array 1 local-pos)
   -16384.0
   20480.0
   -32768.0
   1.0
   )
  (set-vector! (-> obj stabilizer-array 0 normal) 0.0 0.75 0.2 1.0)
  (set-vector! (-> obj stabilizer-array 1 normal) 0.0 0.75 0.2 1.0)
  (set-vector! (-> obj engine-thrust-local-pos) 0.0 12288.0 -20480.0 1.0)
  (set! (-> obj root-overlay nav-radius) 53248.0)
  (nav-mesh-connect obj (-> obj root-overlay) (the-as nav-control #f))
  (set! (-> obj engine-sound-id) (new 'static 'sound-id))
  (set! (-> obj debug-path-record) #f)
  (set! (-> obj debug-path-playback) #f)
  (set! (-> obj measure-parameters) #f)
  (set! (-> obj draw origin-joint-index) (the-as uint 3))
  (let ((a0-29 (-> obj entity)))
   (if (when a0-29
        (let ((a0-30 (-> a0-29 extra perm task)))
         (if a0-30
          (= a0-30 (game-task none))
          )
         )
        )
    (set! (-> obj entity extra perm task) (game-task complete))
    )
   )
  (none)
  )

(defmethod copy-defaults! fishermans-boat ((obj fishermans-boat) (arg0 res-lump))
  (stack-size-set! (-> obj main-thread) 512)
  (set! (-> obj mask) (logior (process-mask platform) (-> obj mask)))
  (TODO-RENAME-30 obj)
  (process-drawable-from-entity! obj arg0)
  (TODO-RENAME-31 obj)
  (if (= (-> *game-info* current-continue level) 'misty)
   (go fishermans-boat-docked-misty)
   (go fishermans-boat-docked-village)
   )
  (none)
  )

(defbehavior fishermans-boat-reset-physics fishermans-boat ()
  (TODO-RENAME-22
   (-> self rbody)
   (-> self root-overlay trans)
   (-> self root-overlay quat)
   (-> self info linear-damping)
   (-> self info angular-damping)
   )
  (vector-reset! (-> self player-force))
  (set! (-> self player-impulse) #f)
  (set! (-> self player-contact) #f)
  0
  (none)
  )

(defstate fishermans-boat-ride-to-misty (fishermans-boat)
  :code
  (behavior ()
   (set! (-> self propeller enable) #f)
   (quaternion-identity! (-> self root-overlay quat))
   (set! (-> self root-overlay trans quad) (-> self entity extra trans quad))
   (set! (-> self player-riding) #f)
   (set! (-> self auto-pilot) #f)
   (let ((a1-0 (new 'stack-no-clear 'event-message-block)))
    (set! (-> a1-0 from) self)
    (set! (-> a1-0 num-params) 1)
    (set! (-> a1-0 message) 'clone-anim)
    (set! (-> a1-0 param 0) (the-as uint self))
    (when (send-event-function *target* a1-0)
     (send-event (ppointer->process (-> *target* sidekick)) 'matrix 'play-anim)
     (send-event *target* 'blend-shape #t)
     (let* ((gp-0 (get-process *default-dead-pool* othercam #x4000))
            (v1-20 (when gp-0
                    (let ((t9-5 (method-of-type othercam activate)))
                     (t9-5
                      (the-as othercam gp-0)
                      self
                      'othercam
                      (the-as pointer #x70004000)
                      )
                     )
                    (run-now-in-process
                     gp-0
                     othercam-init-by-other
                     self
                     5
                     #f
                     #t
                     )
                    (-> gp-0 ppointer)
                    )
             )
            )
      (send-event (ppointer->process v1-20) 'mask 2048)
      )
     (set! (-> self draw force-lod) 0)
     (ja-play-spooled-anim
      (-> self anim)
      (the-as art-joint-anim (-> self draw art-group data 3))
      (the-as art-joint-anim #f)
      (the-as (function process-drawable symbol) false-func)
      )
     (set! (-> self draw force-lod) -1)
     (send-event *target* 'blend-shape #f)
     (ja-channel-set! 1)
     (let ((v1-33 (-> self skel root-channel 0)))
      (set!
       (-> v1-33 frame-group)
       (the-as art-joint-anim (-> self draw art-group data 3))
       )
      )
     (vector<-cspace! (-> self root-overlay trans) (-> self node-list data 3))
     (matrix->quaternion
      (-> self root-overlay quat)
      (-> self node-list data 3 bone transform)
      )
     (fishermans-boat-reset-physics)
     (transform-post)
     (when *target*
      (vector<-cspace!
       (the-as vector (-> self old-target-pos))
       (-> *target* node-list data 3)
       )
      (send-event *target* 'trans 'restore (-> self old-target-pos))
      (send-event *target* 'end-mode)
      (dummy-47 (-> self root-overlay))
      (dummy-60
       (-> *target* control)
       4096.0
       40960.0
       #t
       (-> *target* control root-prim collide-with)
       )
      (logior! (-> *target* control status) 7)
      (suspend)
      (send-event *camera* 'teleport-to-other-start-string)
      )
     (set-continue! *game-info* "misty-start")
     )
    )
   (set! (-> self waiting-for-player) #t)
   (set! (-> self ignition) #f)
   (set! (-> self anchored) #t)
   (set! (-> self propeller enable) #t)
   (fishermans-boat-play-sounds)
   (copy-settings-from-target! *setting-control*)
   (let ((gp-1 (get-process *default-dead-pool* process #x4000)))
    (when gp-1
     (let ((t9-25 (method-of-type process activate)))
      (t9-25 gp-1 self 'process (the-as pointer #x70004000))
      )
     (run-next-time-in-process
      gp-1
      (lambda :behavior fishermans-boat
       ()
       (let ((gp-0 (-> *display* base-frame-counter)))
        (until (>= (- (-> *display* base-frame-counter) gp-0) 300)
         (suspend)
         )
        )
       (while
        (or
         (-> *setting-control* current ambient)
         (-> *setting-control* current hint)
         (-> *setting-control* current movie)
         )
        (suspend)
        )
       (suspend)
       (level-hint-spawn
        (game-text-id misty-daxter-scared)
        "sksp0060"
        (the-as entity #f)
        *entity-pool*
        (game-task none)
        )
       (none)
       )
      )
     (-> gp-1 ppointer)
     )
    )
   (go fishermans-boat-docked-misty)
   (none)
   )
  :post
  (behavior ()
   (ja-post)
   (fishermans-boat-spawn-particles 81920.0)
   (fishermans-boat-play-sounds)
   (none)
   )
  )

(defstate fishermans-boat-ride-to-village1 (fishermans-boat)
  :event
  (behavior ((arg0 process) (arg1 int) (arg2 symbol) (arg3 event-message-block))
   (let ((v1-0 arg2))
    (the-as object (cond
                    ((= v1-0 'evilbro)
                     (when (= (level-status *level* 'intro) 'active)
                      (let ((gp-1 (entity-by-name "evilbro-2")))
                       (when gp-1
                        (let
                         ((s5-0 (get-process *default-dead-pool* manipy #x4000))
                          )
                         (set! (-> self evilbro) (ppointer->handle (when s5-0
                                                                    (let
                                                                     ((t9-3
                                                                       (method-of-type
                                                                        manipy
                                                                        activate
                                                                        )
                                                                       )
                                                                      )
                                                                     (t9-3
                                                                      (the-as
                                                                       manipy
                                                                       s5-0
                                                                       )
                                                                      self
                                                                      'manipy
                                                                      (the-as
                                                                       pointer
                                                                       #x70004000
                                                                       )
                                                                      )
                                                                     )
                                                                    (run-now-in-process
                                                                     s5-0
                                                                     manipy-init
                                                                     (->
                                                                      self
                                                                      root-overlay
                                                                      trans
                                                                      )
                                                                     gp-1
                                                                     *fb-evilbro-sg*
                                                                     #f
                                                                     )
                                                                    (->
                                                                     s5-0
                                                                     ppointer
                                                                     )
                                                                    )
                                                  )
                          )
                         )
                        (send-event
                         (handle->process (-> self evilbro))
                         'anim-mode
                         'clone-anim
                         )
                        (send-event
                         (handle->process (-> self evilbro))
                         'blend-shape
                         #t
                         )
                        (send-event
                         (handle->process (-> self evilbro))
                         'center-joint
                         3
                         )
                        )
                       )
                      (let ((gp-2 (entity-by-name "evilsis-2")))
                       (when gp-2
                        (let
                         ((s5-1 (get-process *default-dead-pool* manipy #x4000))
                          )
                         (set! (-> self evilsis) (ppointer->handle (when s5-1
                                                                    (let
                                                                     ((t9-10
                                                                       (method-of-type
                                                                        manipy
                                                                        activate
                                                                        )
                                                                       )
                                                                      )
                                                                     (t9-10
                                                                      (the-as
                                                                       manipy
                                                                       s5-1
                                                                       )
                                                                      self
                                                                      'manipy
                                                                      (the-as
                                                                       pointer
                                                                       #x70004000
                                                                       )
                                                                      )
                                                                     )
                                                                    (run-now-in-process
                                                                     s5-1
                                                                     manipy-init
                                                                     (->
                                                                      self
                                                                      root-overlay
                                                                      trans
                                                                      )
                                                                     gp-2
                                                                     *fb-evilsis-sg*
                                                                     #f
                                                                     )
                                                                    (->
                                                                     s5-1
                                                                     ppointer
                                                                     )
                                                                    )
                                                  )
                          )
                         )
                        (send-event
                         (handle->process (-> self evilsis))
                         'anim-mode
                         'clone-anim
                         )
                        (send-event
                         (handle->process (-> self evilsis))
                         'blend-shape
                         #t
                         )
                        (send-event
                         (handle->process (-> self evilsis))
                         'center-joint
                         3
                         )
                        )
                       )
                      )
                     )
                    ((= v1-0 'evilsis)
                     (let ((a0-44 (handle->process (-> self evilbro))))
                      (if a0-44
                       (deactivate a0-44)
                       )
                      )
                     (let ((a0-48 (handle->process (-> self evilsis))))
                      (if a0-48
                       (deactivate a0-48)
                       )
                      )
                     )
                    )
     )
    )
   )
  :code
  (behavior ()
   (set! (-> self propeller enable) #f)
   (set! (-> self evilbro) (the-as handle #f))
   (set! (-> self evilsis) (the-as handle #f))
   (quaternion-identity! (-> self root-overlay quat))
   (set! (-> self root-overlay trans quad) (-> self entity extra trans quad))
   (set! (-> self player-riding) #f)
   (set! (-> self auto-pilot) #f)
   (let ((a1-0 (new 'stack-no-clear 'event-message-block)))
    (set! (-> a1-0 from) self)
    (set! (-> a1-0 num-params) 1)
    (set! (-> a1-0 message) 'clone-anim)
    (set! (-> a1-0 param 0) (the-as uint self))
    (when (send-event-function *target* a1-0)
     (send-event (ppointer->process (-> *target* sidekick)) 'matrix 'play-anim)
     (send-event *target* 'blend-shape #t)
     (let* ((gp-0 (get-process *default-dead-pool* othercam #x4000))
            (v1-20 (when gp-0
                    (let ((t9-5 (method-of-type othercam activate)))
                     (t9-5
                      (the-as othercam gp-0)
                      self
                      'othercam
                      (the-as pointer #x70004000)
                      )
                     )
                    (run-now-in-process
                     gp-0
                     othercam-init-by-other
                     self
                     5
                     #f
                     #t
                     )
                    (-> gp-0 ppointer)
                    )
             )
            )
      (send-event (ppointer->process v1-20) 'mask 2048)
      )
     (set! (-> self draw force-lod) 0)
     (ja-play-spooled-anim
      (-> self anim)
      (the-as art-joint-anim (-> self draw art-group data 3))
      (the-as art-joint-anim #f)
      (the-as (function process-drawable symbol) false-func)
      )
     (set! (-> self draw force-lod) -1)
     (send-event *target* 'blend-shape #f)
     (ja-channel-set! 1)
     (let ((v1-33 (-> self skel root-channel 0)))
      (set!
       (-> v1-33 frame-group)
       (the-as art-joint-anim (-> self draw art-group data 3))
       )
      )
     (vector<-cspace! (-> self root-overlay trans) (-> self node-list data 3))
     (matrix->quaternion
      (-> self root-overlay quat)
      (-> self node-list data 3 bone transform)
      )
     (fishermans-boat-reset-physics)
     (transform-post)
     (when *target*
      (vector<-cspace!
       (the-as vector (-> self old-target-pos))
       (-> *target* node-list data 3)
       )
      (send-event *target* 'trans 'restore (-> self old-target-pos))
      (send-event *target* 'end-mode)
      (dummy-47 (-> self root-overlay))
      (dummy-60
       (-> *target* control)
       4096.0
       40960.0
       #t
       (-> *target* control root-prim collide-with)
       )
      (logior! (-> *target* control status) 7)
      (suspend)
      (send-event *camera* 'teleport-to-other-start-string)
      )
     (set-continue! *game-info* "village1-hut")
     )
    )
   (set! (-> self waiting-for-player) #t)
   (set! (-> self ignition) #f)
   (set! (-> self anchored) #t)
   (set! (-> self propeller enable) #t)
   (fishermans-boat-play-sounds)
   (process-entity-status! self (entity-perm-status complete) #t)
   (go fishermans-boat-docked-village)
   (none)
   )
  :post
  (behavior ()
   (ja-post)
   (fishermans-boat-spawn-particles 81920.0)
   (fishermans-boat-play-sounds)
   (none)
   )
  )



<|MERGE_RESOLUTION|>--- conflicted
+++ resolved
@@ -20,2460 +20,7 @@
 (define-extern fishermans-boat-measurements (state fishermans-boat)) ;; unknown type
 
 ;; DECOMP BEGINS
-
-(define
-  *fishermans-boat-constants*
-  (new 'static 'rigid-body-platform-constants
-   :drag-factor 2.0
-   :buoyancy-factor 1.5
-   :max-buoyancy-depth (meters 1.0)
-   :gravity-factor 1.0
-   :gravity (meters 80.0)
-   :player-weight (meters 40.0)
-   :player-bonk-factor 1.0
-   :player-dive-factor 1.0
-   :player-force-distance (meters 10.0)
-   :player-force-clamp (meters 1000000.0)
-   :player-force-timeout #x1e
-   :explosion-force (meters 1000.0)
-   :linear-damping 1.0
-   :angular-damping 1.0
-   :control-point-count 6
-   :mass 2.0
-   :inertial-tensor-x (meters 4.0)
-   :inertial-tensor-y (meters 10.0)
-   :inertial-tensor-z (meters 15.0)
-   :cm-joint-y (meters 3.0)
-   :cm-joint-z (meters 1.0)
-   :idle-distance (meters 50.0)
-   :platform #t
-   :sound-name #f
-   )
-  )
-
-(deftype boat-stabilizer (structure)
-  ((local-pos vector :inline :offset-assert   0)
-   (normal    vector :inline :offset-assert  16)
-   )
-  :method-count-assert 9
-  :size-assert         #x20
-  :flag-assert         #x900000020
-  )
-
-
-(deftype vehicle-path (structure)
-  ((point-array vector 10 :inline :offset-assert   0)
-   (point-count int32             :offset-assert 160)
-   )
-  :method-count-assert 14
-  :size-assert         #xa4
-  :flag-assert         #xe000000a4
-  (:methods
-    (get-point-count (_type_) int 9)
-    (nth-point (_type_ int vector) vector 10)
-    (distance-to-next-point (_type_ int vector) vector 11)
-    (add-point! (_type_ float float float float) none 12)
-    (debug-draw (_type_) symbol 13)
-    )
-  )
-
-
-(defmethod get-point-count vehicle-path ((obj vehicle-path))
-  (-> obj point-count)
-  )
-
-(defmethod nth-point vehicle-path ((obj vehicle-path) (arg0 int) (arg1 vector))
-  (set! (-> arg1 quad) (-> obj point-array arg0 quad))
-  arg1
-  )
-
-(defmethod
-  distance-to-next-point
-  vehicle-path
-  ((obj vehicle-path) (arg0 int) (arg1 vector))
-  (let ((a2-1 (+ arg0 1)))
-   (if (>= a2-1 (-> obj point-count))
-    (set! a2-1 0)
-    )
-   (vector-! arg1 (-> obj point-array a2-1) (-> obj point-array arg0))
-   )
-  (set! (-> arg1 y) 0.0)
-  (vector-normalize! arg1 1.0)
-  arg1
-  )
-
-(defmethod
-  add-point!
-  vehicle-path
-  ((obj vehicle-path) (arg0 float) (arg1 float) (arg2 float) (arg3 float))
-  (let ((v1-0 (-> obj point-count)))
-   (when (< v1-0 10)
-    (set-vector! (-> obj point-array v1-0) arg0 arg1 arg2 arg3)
-    (+! (-> obj point-count) 1)
-    )
-   )
-  0
-  (none)
-  )
-
-(defmethod debug-draw vehicle-path ((obj vehicle-path))
-  (local-vars (sv-64 int) (sv-80 (function _varargs_ object)))
-  (let ((s5-0 (new 'stack-no-clear 'vector))
-        (s4-0 (new 'stack-no-clear 'vector))
-        (s3-0 (new 'stack-no-clear 'vector))
-        )
-   (set! (-> s5-0 y) 0.0)
-   (set! (-> s5-0 w) 1.0)
-   (dotimes (s2-0 (-> obj point-count))
-    (let ((v1-1 (mod (+ s2-0 1) (-> obj point-count))))
-     (set! (-> s4-0 quad) (-> obj point-array s2-0 quad))
-     (set! (-> s3-0 quad) (-> obj point-array v1-1 quad))
-     )
-    (let ((f30-0 (-> s4-0 y))
-          (f28-0 (-> s4-0 w))
-          )
-     (set! (-> s5-0 x) (* f30-0 (cos f28-0)))
-     (set! (-> s5-0 z) (* f30-0 (sin f28-0)))
-     )
-    (set! (-> s4-0 y) 0.0)
-    (set! (-> s4-0 w) 1.0)
-    (set! (-> s3-0 y) 0.0)
-    (set! (-> s3-0 w) 1.0)
-    (add-debug-line
-     #t
-     (bucket-id debug-draw1)
-     s4-0
-     s3-0
-     (new 'static 'rgba :r #xff :g #xff :a #x80)
-     #f
-     (the-as rgba -1)
-     )
-    (add-debug-vector
-     #t
-     (bucket-id debug-draw1)
-     s4-0
-     s5-0
-     (meters 0.00024414062)
-     (new 'static 'rgba :r #xff :a #x80)
-     )
-    (let ((s1-0 add-debug-text-3d)
-          (s0-0 #t)
-          )
-     (set! sv-64 68)
-     (set! sv-80 format)
-     (let ((a0-9 (clear *temp-string*))
-           (a1-6 "~D")
-           (a2-2 s2-0)
-           )
-      (sv-80 a0-9 a1-6 a2-2)
-      )
-     (let ((a2-3 *temp-string*)
-           (a3-2 s4-0)
-           (t0-2 4)
-           (t1-2 #f)
-           )
-      (s1-0
-       s0-0
-       (the-as bucket-id sv-64)
-       a2-3
-       a3-2
-       (the-as font-color t0-2)
-       (the-as vector2h t1-2)
-       )
-      )
-     )
-    )
-   )
-  #f
-  )
-
-(define
-  *boat-turning-radius-table*
-  (new 'static 'array float 32
-   409600.0
-   90931.2
-   94699.52
-   95600.64
-   100802.56
-   97566.72
-   99246.08
-   98713.6
-   95846.4
-   100474.88
-   88842.24
-   105472.0
-   95436.8
-   97525.76
-   102481.92
-   96501.76
-   97198.08
-   93102.08
-   98631.68
-   100270.08
-   96788.48
-   100884.48
-   97402.88
-   98590.72
-   97280.0
-   100065.28
-   104079.36
-   92610.56
-   97034.24
-   88309.76
-   0.0
-   0.0
-   )
-  )
-
-(define
-  *boat-throttle-control-table*
-  (new 'static 'array float 32
-   0.0
-   0.031
-   0.0646
-   0.0952
-   0.1237
-   0.1508
-   0.1753
-   0.2018
-   0.2231
-   0.2473
-   0.2695
-   0.2904
-   0.3119
-   0.3312
-   0.3514
-   0.3701
-   0.3906
-   0.4148
-   0.4272
-   0.4483
-   0.4686
-   0.4856
-   0.5096
-   0.5203
-   0.5507
-   0.5697
-   0.5856
-   0.6184
-   0.6366
-   0.6694
-   0.0
-   0.0
-   )
-  )
-
-(deftype vehicle-controller (structure)
-  ((path                   vehicle-path            :offset-assert   0)
-   (turning-radius-table   (pointer float)         :offset-assert   4)
-   (throttle-control-table (pointer float)         :offset-assert   8)
-   (table-step             float                   :offset-assert  12)
-   (table-length           int32                   :offset-assert  16)
-   (circle-radius          float                   :offset-assert  20)
-   (throttle               float                   :offset-assert  24)
-   (steering               float                   :offset-assert  28)
-   (path-dest-index        int8                    :offset-assert  32)
-   (left-circle            int8                    :offset-assert  33)
-   (path-dest-point        vector          :inline :offset-assert  48)
-   (path-dest-velocity     vector          :inline :offset-assert  64)
-   (dest-circle            vector          :inline :offset-assert  80)
-   (target-point           vector          :inline :offset-assert  96)
-   (sample-dir             vector          :inline :offset-assert 112)
-   (sample-time            uint64                  :offset-assert 128)
-   (sample-index           int32                   :offset-assert 136)
-   )
-  :method-count-assert 17
-  :size-assert         #x8c
-  :flag-assert         #x110000008c
-  (:methods
-    (init! (_type_ vehicle-path (pointer float) (pointer float) int float) none 9)
-    (TODO-RENAME-10 (_type_ vector float int) none 10)
-    (dummy-11 (_type_) none 11)
-    (TODO-RENAME-12 (_type_ int vector) none 12)
-    (move-to-next-point (_type_ vector) none 13)
-    (TODO-RENAME-14 (_type_ vector vector) none 14)
-    (dummy-15 (_type_ collide-shape-moving) none 15)
-    (dummy-16 (_type_) none 16)
-    )
-  )
-
-
-(defmethod relocate vehicle-controller ((obj vehicle-controller) (arg0 int))
-  (if (nonzero? (-> obj path))
-   (&+! (-> obj path) arg0)
-   )
-  (the-as vehicle-controller 0)
-  )
-
-(defmethod
-  TODO-RENAME-12
-  vehicle-controller
-  ((obj vehicle-controller) (arg0 int) (arg1 vector))
-  (when (< arg0 (get-point-count (-> obj path)))
-   (set! (-> obj path-dest-index) arg0)
-   (nth-point (-> obj path) arg0 (-> obj path-dest-point))
-   (let ((f30-0 (-> obj path-dest-point y))
-         (f28-0 (-> obj path-dest-point w))
-         )
-    (set! (-> obj path-dest-velocity x) (* f30-0 (cos f28-0)))
-    (set! (-> obj path-dest-velocity z) (* f30-0 (sin f28-0)))
-    )
-   (set! (-> obj path-dest-velocity y) 0.0)
-   (set! (-> obj path-dest-velocity w) 1.0)
-   (set! (-> obj path-dest-point y) 0.0)
-   (set! (-> obj path-dest-point w) 1.0)
-   (let ((s5-1 (new 'stack-no-clear 'vector)))
-    (let ((s3-0 (new 'stack-no-clear 'vector)))
-     (vector-! s3-0 (-> obj path-dest-point) arg1)
-     (set! (-> s5-1 quad) (-> obj path-dest-velocity quad))
-     (set! (-> s5-1 x) (-> obj path-dest-velocity z))
-     (set! (-> s5-1 z) (- (-> obj path-dest-velocity x)))
-     (vector-xz-normalize! s5-1 1.0)
-     (set! (-> obj left-circle) 1)
-     (when (< 0.0 (vector-dot s3-0 s5-1))
-      (set! (-> obj left-circle) 0)
-      (vector-float*! s5-1 s5-1 -1.0)
-      )
-     )
-    (vector+*!
-     (-> obj dest-circle)
-     (-> obj path-dest-point)
-     s5-1
-     (-> obj circle-radius)
-     )
-    )
-   (set! (-> obj dest-circle w) (-> obj circle-radius))
-   )
-  0
-  (none)
-  )
-
-(defmethod
-  move-to-next-point
-  vehicle-controller
-  ((obj vehicle-controller) (arg0 vector))
-  (let ((s4-0 (+ (-> obj path-dest-index) 1)))
-   (if (>= s4-0 (get-point-count (-> obj path)))
-    (set! s4-0 0)
-    )
-   (TODO-RENAME-12 obj s4-0 arg0)
-   )
-  0
-  (none)
-  )
-
-(defmethod
-  TODO-RENAME-14
-  vehicle-controller
-  ((obj vehicle-controller) (arg0 vector) (arg1 vector))
-  (let ((s5-0 (new 'stack-no-clear 'vector))
-        (s3-0 (new 'stack-no-clear 'vector))
-        )
-   (vector-! s5-0 (-> obj dest-circle) arg0)
-   (let ((f30-0 (vector-xz-length s5-0))
-         (f28-0 (-> obj dest-circle w))
-         )
-    (if (< f30-0 f28-0)
-     (set! f28-0 (* 0.9 f30-0))
-     )
-    (vector-normalize! s5-0 1.0)
-    (set! (-> s3-0 x) (-> s5-0 z))
-    (set! (-> s3-0 z) (- (-> s5-0 x)))
-    (if (= (-> obj left-circle) 1)
-     (vector-float*! s3-0 s3-0 -1.0)
-     )
-    (let* ((f0-5 f30-0)
-           (f0-7 (* f0-5 f0-5))
-           (f1-0 f28-0)
-           (f0-9 (sqrtf (- f0-7 (* f1-0 f1-0))))
-           (f28-1 (/ (* f28-0 f0-9) f30-0))
-           )
-     (let ((f0-12 (/ (* f0-9 f0-9) f30-0)))
-      (set! (-> arg1 quad) (-> arg0 quad))
-      (vector+*! arg1 (-> obj target-point) s5-0 f0-12)
-      )
-     (vector+*! arg1 (-> obj target-point) s3-0 f28-1)
-     )
-    )
-   )
-  0
-  (none)
-  )
-
-(defmethod
-  dummy-15
-  vehicle-controller
-  ((obj vehicle-controller) (arg0 collide-shape-moving))
-  (TODO-RENAME-14 obj (-> arg0 trans) (-> obj target-point))
-  (let ((s3-0 (new 'stack-no-clear 'vector))
-        (s4-0 (new 'stack-no-clear 'vector))
-        )
-   (set! (-> s3-0 quad) (-> obj path-dest-velocity quad))
-   (vector-xz-normalize! s3-0 1.0)
-   (vector-! s4-0 (-> obj path-dest-point) (-> arg0 trans))
-   (let ((f30-0 (vector-dot s3-0 s4-0)))
-    (if (and (< (vector-xz-length s4-0) (-> obj circle-radius)) (< f30-0 0.0))
-     (move-to-next-point obj (-> arg0 trans))
-     )
-    )
-   )
-  (let
-   ((s4-2
-     (max
-      0
-      (min
-       (the
-        int
-        (/ (vector-xz-length (-> obj path-dest-velocity)) (-> obj table-step))
-        )
-       (+ (-> obj table-length) -1)
-       )
-      )
-     )
-    )
-   (set! (-> obj throttle) (-> obj throttle-control-table s4-2))
-   )
-  (let ((s3-1 (new 'stack-no-clear 'vector))
-        (s4-3 (new 'stack-no-clear 'vector))
-        )
-   (vector-z-quaternion! s3-1 (-> arg0 quat))
-   (vector-x-quaternion! s4-3 (-> arg0 quat))
-   (let* ((v1-16 (-> arg0 trans))
-          (f0-9
-           (- (vector-dot s3-1 (-> obj target-point)) (vector-dot s3-1 v1-16))
-           )
-          (f3-0
-           (- (vector-dot s4-3 (-> obj target-point)) (vector-dot s4-3 v1-16))
-           )
-          )
-    (set!
-     (-> obj steering)
-     (fmax -1.0 (fmin 1.0 (/ (* 4.0 f3-0) (fmax 4096.0 f0-9))))
-     )
-    )
-   )
-  0
-  0
-  (none)
-  )
-
-(defmethod dummy-11 vehicle-controller ((obj vehicle-controller))
-  (format
-   #t
-   "(define *turning-radius-table* (new 'static 'inline-array 'float 0~%"
-   )
-  (dotimes (s5-0 (-> obj table-length))
-   (format #t "					     (meters ~4,,2M)~%" (-> obj turning-radius-table s5-0))
-   )
-  (format #t "					     )~%")
-  (format #t "  )~%")
-  (format
-   #t
-   "(define *throttle-control-table* (new 'static 'inline-array 'float 0~%"
-   )
-  (dotimes (s5-1 (-> obj table-length))
-   (format #t "				       ~f~%" (-> obj throttle-control-table s5-1))
-   )
-  (format #t "				       )~%")
-  (format #t "  )~%")
-  0
-  (none)
-  )
-
-(defmethod
-  TODO-RENAME-10
-  vehicle-controller
-  ((obj vehicle-controller) (arg0 vector) (arg1 float) (arg2 int))
-  (let ((s3-0 (new 'stack-no-clear 'vector)))
-   (set! (-> s3-0 quad) (-> arg0 quad))
-   (set! (-> s3-0 y) 0.0)
-   (vector-xz-normalize! s3-0 1.0)
-   (cond
-    ((= arg2 (-> obj sample-index))
-     (let*
-      ((f30-0
-        (*
-         0.0033333334
-         (the
-          float
-          (-
-           (-> *display* base-frame-counter)
-           (the-as int (-> obj sample-time))
-           )
-          )
-         )
-        )
-       (f28-0 (* (-> obj table-step) (the float arg2)))
-       (f0-4 (acos-rad (vector-dot s3-0 (-> obj sample-dir))))
-       (f26-0 (/ (* f28-0 f30-0) f0-4))
-       )
-      (when (and (>= arg2 0) (< arg2 (-> obj table-length)))
-       (set! (-> obj turning-radius-table arg2) f26-0)
-       (set! (-> obj throttle-control-table arg2) arg1)
-       (format
-        #t
-        "sample ~d (~M m/s) angle ~f deg, time ~f sec~%"
-        arg2
-        f28-0
-        (* 57.29747 f0-4)
-        f30-0
-        )
-       (format
-        #t
-        "sample ~d (~M m/s) radius ~M throttle ~f~%"
-        arg2
-        f28-0
-        f26-0
-        arg1
-        )
-       )
-      )
-     )
-    (else
-     (set! (-> obj sample-index) arg2)
-     (set! (-> obj sample-time) (the-as uint (-> *display* base-frame-counter)))
-     (set! (-> obj sample-dir quad) (-> s3-0 quad))
-     )
-    )
-   )
-  0
-  (none)
-  )
-
-(defmethod dummy-16 vehicle-controller ((obj vehicle-controller))
-  (debug-draw (-> obj path))
-  (add-debug-sphere
-   #t
-   (bucket-id debug-draw1)
-   (-> obj dest-circle)
-   (-> obj dest-circle w)
-   (new 'static 'rgba :g #xff :a #x80)
-   )
-  (add-debug-x
-   #t
-   (bucket-id debug-draw1)
-   (-> obj target-point)
-   (new 'static 'rgba :r #xff :g #xff :b #xff :a #x80)
-   )
-  0
-  (none)
-  )
-
-(defmethod
-  init!
-  vehicle-controller
-  ((obj vehicle-controller)
-   (arg0 vehicle-path)
-   (arg1 (pointer float))
-   (arg2 (pointer float))
-   (arg3 int)
-   (arg4 float)
-   )
-  (set! (-> obj path) arg0)
-  (set! (-> obj turning-radius-table) arg1)
-  (set! (-> obj throttle-control-table) arg2)
-  (set! (-> obj table-length) arg3)
-  (set! (-> obj table-step) arg4)
-  (set! (-> obj circle-radius) 102400.0)
-  0
-  (none)
-  )
-
-(deftype fishermans-boat (rigid-body-platform)
-  ((stabilizer-array        boat-stabilizer    2 :inline :offset-assert 736)
-   (engine-thrust-local-pos vector             :inline   :offset-assert 800)
-   (ignition                symbol                       :offset-assert 816)
-   (engine-thrust           float                        :offset-assert 820)
-   (propeller               joint-mod-spinner            :offset-assert 824)
-   (dock-point              vector             :inline   :offset-assert 832)
-   (dest-dir                vector             :inline   :offset-assert 848)
-   (dock-point-index        int8                         :offset-assert 864)
-   (auto-pilot              symbol                       :offset-assert 868)
-   (anchored                symbol                       :offset-assert 872)
-   (waiting-for-player      symbol                       :offset-assert 876)
-   (player-riding           symbol                       :offset-assert 880)
-   (boat-path               vehicle-path       :inline   :offset-assert 896)
-   (cam-tracker             handle                       :offset-assert 1064)
-   (kill-player             symbol                       :offset        1076)
-   (engine-sound-id         sound-id                     :offset        1080)
-   (engine-sound-envelope   float                        :offset        1084)
-   (debug-draw              basic                        :offset        1088)
-   (debug-path-record       basic                        :offset        1092)
-   (debug-path-playback     basic                        :offset        1096)
-   (measure-parameters      basic                        :offset        1100)
-   (controller              vehicle-controller :inline   :offset        1104)
-   (anim                    spool-anim                   :offset        1244)
-   (old-target-pos          transformq         :inline   :offset        1248)
-   (evilbro                 handle                       :offset        1296)
-   (evilsis                 handle                       :offset        1304)
-   )
-  :heap-base #x4b0
-  :method-count-assert 35
-  :size-assert         #x520
-  :flag-assert         #x2304b00520
-  )
-
-
-(let
-  ((v1-7
-    (new 'static 'skeleton-group
-     :art-group-name "fishermans-boat"
-     :bounds
-     (new 'static 'vector :y 12288.0 :w 61440.0)
-     :max-lod 1
-     :longest-edge (meters 7.3)
-     :version #x6
-     )
-    )
-   )
-  (set! (-> v1-7 jgeo) 0)
-  (set! (-> v1-7 janim) 3)
-  (set! (-> v1-7 mgeo 0) (the-as uint 1))
-  (set! (-> v1-7 lod-dist 0) 81920.0)
-  (set! (-> v1-7 mgeo 1) (the-as uint 2))
-  (set! (-> v1-7 lod-dist 1) 4095996000.0)
-  (set! *fishermans-boat-sg* v1-7)
-  )
-
-(let
-  ((v1-8
-    (new 'static 'skeleton-group
-     :art-group-name "evilbro"
-     :bounds (new 'static 'vector :w 4096.0)
-     :version #x6
-     )
-    )
-   )
-  (set! (-> v1-8 jgeo) 0)
-  (set! (-> v1-8 janim) 3)
-  (set! (-> v1-8 mgeo 0) (the-as uint 1))
-  (set! (-> v1-8 lod-dist 0) 4095996000.0)
-  (set! *fb-evilbro-sg* v1-8)
-  )
-
-(let
-  ((v1-9
-    (new 'static 'skeleton-group
-     :art-group-name "evilsis"
-     :bounds (new 'static 'vector :w 4096.0)
-     :version #x6
-     )
-    )
-   )
-  (set! (-> v1-9 jgeo) 0)
-  (set! (-> v1-9 janim) 3)
-  (set! (-> v1-9 mgeo 0) (the-as uint 1))
-  (set! (-> v1-9 lod-dist 0) 4095996000.0)
-  (set! *fb-evilsis-sg* v1-9)
-  )
-
-(defmethod TODO-RENAME-23 fishermans-boat ((obj fishermans-boat) (arg0 float))
-  (local-vars
-   (sv-128 int)
-   (sv-144 rigid-body-control-point)
-   (sv-160 int)
-   (sv-176 vector)
-   )
-  (let ((s4-0 (new 'stack-no-clear 'vector))
-        (s1-0 (new 'stack-no-clear 'vector))
-        (s5-0 (new 'stack-no-clear 'vector))
-        (s0-0 (new 'stack-no-clear 'vector))
-        (s2-0 (new 'stack-no-clear 'vector))
-        (s3-0 (-> obj rbody matrix))
-        )
-   (set! (-> s2-0 quad) (-> s3-0 vector 2 quad))
-   (set! sv-128 0)
-   (while (< sv-128 6)
-    (set! sv-144 (-> obj control-point-array data sv-128))
-    (vector-matrix*! s5-0 (-> sv-144 local-pos) s3-0)
-    (set! (-> sv-144 world-pos quad) (-> s5-0 quad))
-    (TODO-RENAME-17 (-> obj rbody) s5-0 s1-0)
-    (set! (-> sv-144 velocity quad) (-> s1-0 quad))
-    (set! (-> sv-144 world-pos w) (ocean-get-height s5-0))
-    (let* ((f0-2 (- (-> sv-144 world-pos w) (-> s5-0 y)))
-           (f30-0 (fmin 1.0 (/ f0-2 (-> obj info max-buoyancy-depth))))
-           )
-     (when (< 0.0 f0-2)
-      (vector-float*! s4-0 *y-vector* (* 20.0 f0-2 (-> obj rbody mass)))
-      (TODO-RENAME-13 (-> obj rbody) s5-0 s4-0)
-      (vector-float*!
-       s4-0
-       *y-vector*
-       (* 1.6 f30-0 (fmax 0.0 (vector-dot s2-0 s1-0)))
-       )
-      (TODO-RENAME-13 (-> obj rbody) s5-0 s4-0)
-      (vector-float*! s4-0 s1-0 (* -1.0 (-> obj info drag-factor) f30-0))
-      (TODO-RENAME-13 (-> obj rbody) s5-0 s4-0)
-      (vector-float*!
-       s4-0
-       (the-as vector (-> s3-0 vector))
-       (* -0.5 (vector-dot (the-as vector (-> s3-0 vector)) s1-0))
-       )
-      (TODO-RENAME-13 (-> obj rbody) s5-0 s4-0)
-      )
-     )
-    0
-    (set! sv-128 (+ sv-128 1))
-    )
-   (set! sv-160 0)
-   (while (< sv-160 2)
-    (set! sv-176 (-> obj stabilizer-array sv-160 local-pos))
-    (vector-matrix*! s5-0 (the-as vector (&-> sv-176 x)) s3-0)
-    (vector-rotate*! s0-0 (&+ sv-176 16) s3-0)
-    (TODO-RENAME-17 (-> obj rbody) s5-0 s1-0)
-    (vector-float*! s4-0 s0-0 (* -1.0 (vector-dot s0-0 s1-0)))
-    (TODO-RENAME-13 (-> obj rbody) s5-0 s4-0)
-    0
-    (set! sv-160 (+ sv-160 1))
-    )
-   (when (-> obj anchored)
-    (let ((s1-1 (new 'stack-no-clear 'vector)))
-     (vector+*! s5-0 (-> s3-0 vector 3) s2-0 24576.0)
-     (vector+*! s1-1 (-> obj dock-point) (-> obj dest-dir) 24576.0)
-     (vector-! s4-0 s1-1 s5-0)
-     (set! (-> s4-0 y) 0.0)
-     (vector-float*! s4-0 s4-0 10.0)
-     (if (< 81920.0 (vector-length s4-0))
-      (vector-normalize! s4-0 81920.0)
-      )
-     (TODO-RENAME-13 (-> obj rbody) s5-0 s4-0)
-     (vector+*! s5-0 (-> s3-0 vector 3) s2-0 -24576.0)
-     (vector+*! s1-1 (-> obj dock-point) (-> obj dest-dir) -24576.0)
-     (vector-! s4-0 s1-1 s5-0)
-     )
-    (set! (-> s4-0 y) 0.0)
-    (vector-float*! s4-0 s4-0 10.0)
-    (if (< 81920.0 (vector-length s4-0))
-     (vector-normalize! s4-0 81920.0)
-     )
-    (TODO-RENAME-13 (-> obj rbody) s5-0 s4-0)
-    )
-   (when (-> obj ignition)
-    (let ((s2-1 (new 'stack-no-clear 'vector)))
-     (vector-matrix*! s5-0 (-> obj engine-thrust-local-pos) s3-0)
-     (set-vector! s2-1 (- (-> obj controller steering)) 0.0 2.0 1.0)
-     (vector-rotate*! s2-1 s2-1 s3-0)
-     (vector-normalize! s2-1 1.0)
-     (vector-float*! s4-0 s2-1 (-> obj engine-thrust))
-     )
-    (TODO-RENAME-13 (-> obj rbody) s5-0 s4-0)
-    )
-   )
-  (TODO-RENAME-26 obj)
-  (TODO-RENAME-25 obj)
-  0
-  (none)
-  )
-
-(defbehavior fishermans-boat-set-dock-point fishermans-boat ((arg0 int))
-  (set! (-> self dock-point-index) arg0)
-  (nth-point (-> self boat-path) arg0 (-> self dock-point))
-  0
-  (none)
-  )
-
-(defbehavior fishermans-boat-set-path-point fishermans-boat ((arg0 vector))
-  (TODO-RENAME-12
-   (-> self controller)
-   (the-as int arg0)
-   (-> self root-overlay trans)
-   )
-  (vector-normalize-copy!
-   (-> self dest-dir)
-   (-> self controller path-dest-velocity)
-   1.0
-   )
-  0
-  (none)
-  )
-
-(defbehavior fishermans-boat-next-path-point fishermans-boat ()
-  (move-to-next-point (-> self controller) (-> self root-overlay trans))
-  (vector-normalize-copy!
-   (-> self dest-dir)
-   (-> self controller path-dest-velocity)
-   1.0
-   )
-  0
-  (none)
-  )
-
-(set!
-  (-> *part-id-table* 2896)
-  (new 'static 'sparticle-launcher
-   :init-specs
-   (new 'static 'inline-array sp-field-init-spec 21
-    (sp-tex spt-texture (new 'static 'texture-id :index #xa :page #x2))
-    (sp-flt spt-num 0.06)
-    (sp-flt spt-x (meters 10.0))
-    (sp-rnd-flt spt-scale-x (meters 1.5) (meters 3.0) 1.0)
-    (sp-flt spt-rot-y (degrees 0.0))
-    (sp-rnd-flt spt-scale-y (meters 1.5) (meters 3.0) 1.0)
-    (sp-flt spt-r 128.0)
-    (sp-flt spt-g 128.0)
-    (sp-flt spt-b 128.0)
-    (sp-flt spt-a 0.0)
-    (sp-rnd-flt spt-vel-x (meters 0.01) (meters 0.006666667) 1.0)
-    (sp-rnd-flt spt-scalevel-x (meters 0.006666667) (meters 0.008666666) 1.0)
-    (sp-rnd-flt spt-scalevel-y (meters 0.006666667) (meters 0.008666666) 1.0)
-    (sp-flt spt-fade-a 0.7111111)
-    (sp-flt spt-friction 0.94)
-    (sp-int spt-timer 600)
-    (sp-cpuinfo-flags bit2 bit3 left-multiply-quat)
-    (sp-int spt-next-time 90)
-    (sp-launcher-by-id spt-next-launcher 119)
-    (sp-flt spt-rotate-y (degrees 0.0))
-    (sp-end)
-    )
-   )
-  )
-
-(defbehavior
-  fishermans-boat-wave fishermans-boat
-  ((arg0 vector) (arg1 float) (arg2 float))
-  (let ((gp-0 (new 'stack-no-clear 'vector)))
-   (set! (-> gp-0 quad) (-> arg0 quad))
-   (set! (-> gp-0 y) (ocean-get-height arg0))
-   (set! (-> *part-id-table* 2896 init-specs 4 initial-valuef) (+ 24576.0 arg1))
-   (set!
-    (-> *part-id-table* 2896 init-specs 19 initial-valuef)
-    (+ 49152.0 arg1)
-    )
-   (set!
-    (-> *part-id-table* 2896 init-specs 1 initial-valuef)
-    (* 0.0000036621095 arg2)
-    )
-   (set! (-> *part-id-table* 2896 init-specs 2 initial-valuef) (* 0.1 arg2))
-   (sp-launch-particles-var
-    *sp-particle-system-3d*
-    (-> *part-id-table* 2896)
-    gp-0
-    (the-as sparticle-launch-state #f)
-    (the-as sparticle-launch-control #f)
-    1.0
-    )
-   )
-  0
-  (none)
-  )
-
-(defbehavior fishermans-boat-spawn-particles fishermans-boat ((arg0 float))
-  (let* ((s5-0 (-> self node-list data 3 bone transform))
-         (s4-0 (new 'stack-no-clear 'vector))
-         (f30-0 (vector-y-angle (-> s5-0 vector 2)))
-         )
-   (vector-matrix*! s4-0 (new 'static 'vector :z 40960.0 :w 1.0) s5-0)
-   (fishermans-boat-wave s4-0 f30-0 arg0)
-   (vector-matrix*!
-    s4-0
-    (new 'static 'vector :x 20480.0 :z -8192.0 :w 1.0)
-    s5-0
-    )
-   (fishermans-boat-wave s4-0 f30-0 arg0)
-   (vector-matrix*!
-    s4-0
-    (new 'static 'vector :x -20480.0 :z -8192.0 :w 1.0)
-    s5-0
-    )
-   (fishermans-boat-wave s4-0 f30-0 arg0)
-   )
-  0
-  (none)
-  )
-
-(defbehavior fishermans-boat-play-sounds fishermans-boat ()
-  (if (-> self ignition)
-   (set!
-    (-> self engine-sound-envelope)
-    (seek
-     (-> self engine-sound-envelope)
-     1.0
-     (* 2.0 (-> *display* seconds-per-frame))
-     )
-    )
-   (set!
-    (-> self engine-sound-envelope)
-    (seek (-> self engine-sound-envelope) 0.0 (-> *display* seconds-per-frame))
-    )
-   )
-  (cond
-   ((< 0.0 (-> self engine-sound-envelope))
-    (if (zero? (-> self engine-sound-id))
-     (set! (-> self engine-sound-id) (new-sound-id))
-     )
-    (* 0.0000008138021 (-> self engine-thrust))
-    (let ((f30-0 (* 100.0 (-> self engine-sound-envelope)))
-          (f28-0 (+ -1.0 (* 2.0 (-> self engine-sound-envelope))))
-          (gp-0 (new 'stack-no-clear 'vector))
-          )
-     (vector<-cspace! gp-0 (-> self node-list data 4))
-     (sound-play-by-name
-      (static-sound-name "boat-engine")
-      (-> self engine-sound-id)
-      (the int (* 10.24 f30-0))
-      (the int (* 1524.0 f28-0))
-      0
-      (the-as uint 1)
-      gp-0
-      )
-     )
-    )
-   (else
-    (when (nonzero? (-> self engine-sound-id))
-     (sound-stop (-> self engine-sound-id))
-     (set! (-> self engine-sound-id) (new 'static 'sound-id))
-     0
-     )
-    )
-   )
-  (none)
-  )
-
-(defbehavior fishermans-boat-post fishermans-boat ()
-  (when (and *target* (-> self kill-player))
-   (set! (-> self kill-player) #f)
-   (let ((a1-0 (new 'stack-no-clear 'event-message-block)))
-    (set! (-> a1-0 from) self)
-    (set! (-> a1-0 num-params) 2)
-    (set! (-> a1-0 message) 'attack)
-    (set! (-> a1-0 param 0) (the-as uint #f))
-    (let ((a0-0 (new 'static 'attack-info :mask #x20)))
-     (set! (-> a0-0 mode) 'endlessfall)
-     (set! (-> a1-0 param 1) (the-as uint a0-0))
-     )
-    (when (send-event-function *target* a1-0)
-     )
-    )
-   )
-  (when (and *target* (-> self ignition))
-   (cond
-    ((-> self auto-pilot)
-     (dummy-15 (-> self controller) (-> self root-overlay))
-     (vector-normalize-copy!
-      (-> self dest-dir)
-      (-> self controller path-dest-velocity)
-      1.0
-      )
-     )
-    (else
-     (when (not (-> self measure-parameters))
-      (let
-       ((f0-0
-         (analog-input
-          (the-as int (-> *cpad-list* cpads 0 leftx))
-          128.0
-          48.0
-          110.0
-          -1.0
-          )
-         )
-        )
-       (set!
-        (-> self controller steering)
-        (seek
-         (-> self controller steering)
-         (fmax -1.0 (fmin 1.0 f0-0))
-         (-> *display* seconds-per-frame)
-         )
-        )
-       )
-      (if (logtest? (-> *cpad-list* cpads 0 button0-abs 0) (pad-buttons x))
-       (set!
-        (-> self controller throttle)
-        (seek
-         (-> self controller throttle)
-         0.8
-         (-> *display* seconds-per-frame)
-         )
-        )
-       (set!
-        (-> self controller throttle)
-        (seek
-         (-> self controller throttle)
-         0.0
-         (* 0.25 (-> *display* seconds-per-frame))
-         )
-        )
-       )
-      0
-      )
-     )
-    )
-   (when
-    (and
-     (-> self player-riding)
-     (and
-      (zero? (-> self root-overlay riders num-riders))
-      (or
-       (not *target*)
-       (<
-        32768.0
-        (vector-vector-distance
-         (-> self root-overlay trans)
-         (-> *target* control trans)
-         )
-        )
-       )
-      )
-     )
-    (if (process-release? *target*)
-     (set! (-> self kill-player) #t)
-     )
-    (set! (-> self controller throttle) 0.0)
-    (set! (-> self controller steering) 0.0)
-    )
-   )
-  (if (-> self ignition)
-   (set!
-    (-> self engine-thrust)
-    (seek
-     (-> self engine-thrust)
-     (* 1228800.0 (-> self controller throttle))
-     6144.0
-     )
-    )
-   (set! (-> self engine-thrust) 0.0)
-   )
-  (cond
-   ((-> self ignition)
-    (let ((f0-20 60.0)
-          (f1-4 1820.4445)
-          (f2-1 6735.6445)
-          (f3-0 1228800.0)
-          )
-     (set!
-      (-> self propeller spin-rate)
-      (* f0-20 (+ f1-4 (* f2-1 (/ 1.0 f3-0) (-> self engine-thrust))))
-      )
-     )
-    )
-   (else
-    (set!
-     (-> self propeller spin-rate)
-     (seek (-> self propeller spin-rate) 0.0 218.45334)
-     )
-    )
-   )
-  (TODO-RENAME-28 self)
-  (quaternion-copy! (-> self root-overlay quat) (-> self rbody rotation))
-  (TODO-RENAME-18 (-> self rbody) (-> self root-overlay trans))
-  (when (-> self debug-draw)
-   (dummy-16 (-> self controller))
-   (add-debug-sphere
-    #t
-    (bucket-id debug-draw1)
-    (the-as vector (-> self boat-path))
-    614400.0
-    (new 'static 'rgba :b #xff :a #x80)
-    )
-   (add-debug-sphere
-    #t
-    (bucket-id debug-draw1)
-    (the-as vector (&-> self stack 848))
-    409600.0
-    (new 'static 'rgba :b #xff :a #x80)
-    )
-   )
-  (fishermans-boat-spawn-particles 8192.0)
-  (fishermans-boat-play-sounds)
-  (rider-post)
-  (none)
-  )
-
-(defbehavior fishermans-boat-leave-dock? fishermans-boat ()
-  (let ((gp-0 #f))
-   (when
-    (and
-     (< (vector-vector-distance (target-pos 0) (-> self rbody position)) 6144.0)
-     (or
-      (task-complete? *game-info* (game-task jungle-fishgame))
-      (and
-       *cheat-mode*
-       (logtest? (-> *cpad-list* cpads 0 button0-abs 0) (pad-buttons l3))
-       )
-      )
-     (not (level-hint-displayed?))
-     (>= (- (-> *display* base-frame-counter) (-> self state-time)) 900)
-     (file-status *art-control* (-> self anim name) 0)
-     )
-    (hide-hud)
-    (level-hint-surpress!)
-    (kill-current-level-hint '() '(sidekick voicebox) 'exit)
-    (when
-     (and
-      (hud-hidden?)
-      (can-grab-display? (the-as process-taskable self))
-      (= *kernel-boot-message* 'play)
-      )
-     (let
-      ((s5-1
-        (new
-         'stack
-         'font-context
-         *font-default-matrix*
-         32
-         160
-         0.0
-         (font-color default)
-         (font-flags shadow kerning)
-         )
-        )
-       )
-      (let ((v1-17 s5-1))
-       (set! (-> v1-17 width) (the float 440))
-       )
-      (let ((v1-18 s5-1))
-       (set! (-> v1-18 height) (the float 80))
-       )
-      (set! (-> s5-1 flags) (font-flags shadow kerning large))
-      (print-game-text
-       (lookup-text! *common-text* (game-text-id press-to-use) #f)
-       s5-1
-       #f
-       128
-       22
-       )
-      )
-     (when
-      (and
-       (logtest? (-> *cpad-list* cpads 0 button0-rel 0) (pad-buttons circle))
-       (process-grab? *target*)
-       )
-      (set! (-> self waiting-for-player) #f)
-      (set! (-> self player-riding) #t)
-      (set! (-> self auto-pilot) #t)
-      (set! (-> self ignition) #t)
-      (set! (-> self anchored) #f)
-      (set! gp-0 #t)
-      )
-     )
-    )
-   gp-0
-   )
-  )
-
-(defbehavior fishermans-boat-enter-dock? fishermans-boat ()
-  (when
-   (and
-    (-> self player-riding)
-    (= (-> self controller path-dest-index) (-> self dock-point-index))
-    )
-   (if (process-release? *target*)
-    (set! (-> self player-riding) #f)
-    )
-   )
-  (let
-   ((f0-0
-     (vector-vector-xz-distance
-      (-> self root-overlay trans)
-      (-> self dock-point)
-      )
-     )
-    )
-   (when
-    (and
-     (= (-> self controller path-dest-index) (-> self dock-point-index))
-     (not (-> self anchored))
-     (< f0-0 81920.0)
-     )
-    (set! (-> self ignition) #f)
-    (set! (-> self anchored) #t)
-    )
-   (< f0-0 28672.0)
-   )
-  )
-
-(defstate fishermans-boat-docked-village (fishermans-boat)
-  :event
-  (the-as
-   (function process int symbol event-message-block object :behavior fishermans-boat)
-   rigid-body-platform-event-handler
-   )
-  :enter
-  (behavior ()
-   (set! (-> self state-time) (-> *display* base-frame-counter))
-   (none)
-   )
-  :trans
-  (behavior ()
-   (if (fishermans-boat-leave-dock?)
-    (go fishermans-boat-ride-to-misty)
-    )
-   (rider-trans)
-   (if (nonzero? (-> self anim))
-    (spool-push *art-control* (-> self anim name) 0 self -99.0)
-    )
-   (none)
-   )
-  :code
-  (behavior ()
-   (set!
-    (-> self anim)
-    (new 'static 'spool-anim
-     :name "fishermans-boat-ride-to-misty"
-     :index 15
-     :parts 3
-     :command-list
-     '(
-       (0
-         want-levels
-         village1
-         misty
-         )
-       (0
-        shadow
-        target
-        #f
-        )
-       (0
-        shadow
-        sidekick
-        #f
-        )
-       ((the binteger 250)
-        display-level
-        misty
-        display
-        )
-       ((the binteger 250)
-        display-level
-        village1
-        special
-        )
-       ((the binteger 250)
-        want-vis
-        mis
-        )
-       ((the binteger 250)
-        want-force-vis
-        misty
-        #t
-        )
-       ((the binteger 459)
-        want-force-vis
-        misty
-        #f
-        )
-       ((the binteger 459)
-        save
-        )
-       ((the binteger 459)
-        blackout
-        (the binteger 20)
-        )
-       ((the binteger 459) shadow target #t)
-       )
-     )
-    )
-   (fishermans-boat-set-dock-point 0)
-   (fishermans-boat-set-path-point (the-as vector 0))
-   (anim-loop)
-   (none)
-   )
-  :post
-  fishermans-boat-post
-  )
-
-(defstate fishermans-boat-leaving-village (fishermans-boat)
-  :trans
-  (behavior ()
-   (when
-    (<
-     614400.0
-     (vector-vector-xz-distance
-      (-> self root-overlay trans)
-      (-> self dock-point)
-      )
-     )
-    (load-state-want-display-level 'village1 'special)
-    (load-state-want-display-level 'misty 'display)
-    (load-state-want-vis 'mis)
-    (load-state-want-force-vis 'misty #t)
-    (go fishermans-boat-player-control)
-    )
-   (rider-trans)
-   (none)
-   )
-  :code
-  (behavior ()
-   (load-state-want-levels 'village1 'misty)
-   (let ((gp-0 (get-process *default-dead-pool* camera-tracker #x4000)))
-    (set! (-> self cam-tracker) (ppointer->handle (when gp-0
-                                                   (let
-                                                    ((t9-2
-                                                      (method-of-type
-                                                       camera-tracker
-                                                       activate
-                                                       )
-                                                      )
-                                                     )
-                                                    (t9-2
-                                                     (the-as
-                                                      camera-tracker
-                                                      gp-0
-                                                      )
-                                                     self
-                                                     'camera-tracker
-                                                     (the-as pointer #x70004000)
-                                                     )
-                                                    )
-                                                   (run-now-in-process
-                                                    gp-0
-                                                    camera-tracker-init
-                                                    (lambda :behavior fishermans-boat
-                                                     ()
-                                                     (camera-change-to
-                                                      "camera-282"
-                                                      0
-                                                      #f
-                                                      )
-                                                     (while
-                                                      (!=
-                                                       (->
-                                                        self
-                                                        rbody
-                                                        lin-momentum-damping-factor
-                                                        )
-                                                       'release
-                                                       )
-                                                      (suspend)
-                                                      )
-                                                     (set!
-                                                      (->
-                                                       self
-                                                       rbody
-                                                       lin-momentum-damping-factor
-                                                       )
-                                                      (the-as float #f)
-                                                      )
-                                                     (camera-change-to
-                                                      (the-as string 'base)
-                                                      0
-                                                      #f
-                                                      )
-                                                     (none)
-                                                     )
-                                                    )
-                                                   (-> gp-0 ppointer)
-                                                   )
-                                 )
-     )
-    )
-   (send-event (handle->process (-> self cam-tracker)) 'border #t)
-   (send-event (handle->process (-> self cam-tracker)) 'mask #x20800)
-   (fishermans-boat-set-path-point (the-as vector 0))
-   (fishermans-boat-next-path-point)
-   (while #t
-    (suspend)
-    )
-   (none)
-   )
-  :post
-  fishermans-boat-post
-  )
-
-(defstate fishermans-boat-entering-village (fishermans-boat)
-  :trans
-  (behavior ()
-   (when (fishermans-boat-enter-dock?)
-    (set! (-> self waiting-for-player) #f)
-    (when #t
-     (set! (-> *camera* cam-entity) (the-as entity #t))
-     (send-event *camera* 'clear-entity)
-     (load-commands-set! *level* '())
-     (load-state-want-display-level 'village1 'display)
-     (load-state-want-force-vis 'village1 #f)
-     (go fishermans-boat-docked-village)
-     )
-    )
-   (rider-trans)
-   (none)
-   )
-  :code
-  (behavior ()
-   (load-state-want-levels 'village1 'beach)
-   (load-state-want-vis 'vi1)
-   (fishermans-boat-set-dock-point 0)
-   (fishermans-boat-set-path-point (the-as vector 5))
-   (anim-loop)
-   (none)
-   )
-  :post
-  fishermans-boat-post
-  )
-
-(defstate fishermans-boat-docked-misty (fishermans-boat)
-  :event
-  (the-as
-   (function process int symbol event-message-block object :behavior fishermans-boat)
-   rigid-body-platform-event-handler
-   )
-  :enter
-  (behavior ()
-   (set! (-> self state-time) (-> *display* base-frame-counter))
-   (none)
-   )
-  :trans
-  (behavior ()
-   (if (fishermans-boat-leave-dock?)
-    (go fishermans-boat-ride-to-village1)
-    )
-   (rider-trans)
-   (if (nonzero? (-> self anim))
-    (spool-push *art-control* (-> self anim name) 0 self -99.0)
-    )
-   (none)
-   )
-  :code
-  (behavior ()
-   (if #t
-    (set!
-     (-> self anim)
-     (new 'static 'spool-anim
-      :name "fishermans-boat-ride-to-village1"
-      :index 16
-      :parts 3
-      :command-list
-      '(
-        (0
-          want-levels
-          village1
-          misty
-          )
-        (0
-         shadow
-         target
-         #f
-         )
-        (0
-         shadow
-         sidekick
-         #f
-         )
-        ((the binteger 250)
-         display-level
-         village1
-         display
-         )
-        ((the binteger 250)
-         display-level
-         misty
-         #f
-         )
-        ((the binteger 250)
-         want-vis
-         vi1
-         )
-        ((the binteger 250)
-         want-force-vis
-         village1
-         #t
-         )
-        ((the binteger 459)
-         want-force-vis
-         village1
-         #f
-         )
-        ((the binteger 459)
-         save
-         )
-        ((the binteger 459)
-         blackout
-         (the binteger 20)
-         )
-        ((the binteger 459) shadow target #t)
-        )
-      )
-     )
-    (set!
-     (-> self anim)
-     (new 'static 'spool-anim
-      :name "fishermans-boat-ride-to-village1-alt"
-      :index 17
-      :parts 12
-      :command-list
-      '(
-        (0
-          want-levels
-          village1
-          misty
-          )
-        ((the binteger 105)
-         want-levels
-         village1
-         intro
-         )
-        ((the binteger 150)
-         display-level
-         intro
-         display
-         )
-        ((the binteger 150)
-         want-vis
-         int
-         )
-        ((the binteger 150)
-         kill
-         "med-res-level-3"
-         )
-        ((the binteger 150)
-         want-force-vis
-         intro
-         #t
-         )
-        ((the binteger 151)
-         send-event
-         self
-         evilbro
-         )
-        ((the binteger 1199)
-         send-event
-         self
-         evilsis
-         )
-        ((the binteger 1200)
-         want-force-vis
-         intro
-         #f
-         )
-        ((the binteger 1200)
-         want-levels
-         village1
-         beach
-         )
-        ((the binteger 1200)
-         display-level
-         village1
-         display
-         )
-        ((the binteger 1200)
-         want-vis
-         vi1
-         )
-        ((the binteger 1200)
-         want-force-vis
-         village1
-         #t
-         )
-        ((the binteger 1349)
-         want-force-vis
-         village1
-         #f
-         )
-        ((the binteger 1349)
-         save
-         )
-        ((the binteger 1349) blackout (the binteger 20))
-        )
-      )
-     )
-    )
-   (load-state-want-force-vis 'misty #f)
-   (fishermans-boat-set-dock-point 4)
-   (fishermans-boat-set-path-point (the-as vector 4))
-   (anim-loop)
-   (none)
-   )
-  :post
-  fishermans-boat-post
-  )
-
-(defstate fishermans-boat-leaving-misty (fishermans-boat)
-  :trans
-  (behavior ()
-   (when
-    (<
-     409600.0
-     (vector-vector-xz-distance
-      (-> self root-overlay trans)
-      (-> self dock-point)
-      )
-     )
-    (load-state-want-force-vis 'village1 #t)
-    (load-state-want-display-level 'village1 'display)
-    (set-continue! *game-info* "village1-hut")
-    (load-commands-set! *level* (load-command-get-index *level* 'village1 2))
-    (go fishermans-boat-player-control)
-    )
-   (rider-trans)
-   (none)
-   )
-  :code
-  (behavior ()
-   (let ((gp-0 (get-process *default-dead-pool* camera-tracker #x4000)))
-    (set! (-> self cam-tracker) (ppointer->handle (when gp-0
-                                                   (let
-                                                    ((t9-1
-                                                      (method-of-type
-                                                       camera-tracker
-                                                       activate
-                                                       )
-                                                      )
-                                                     )
-                                                    (t9-1
-                                                     (the-as
-                                                      camera-tracker
-                                                      gp-0
-                                                      )
-                                                     self
-                                                     'camera-tracker
-                                                     (the-as pointer #x70004000)
-                                                     )
-                                                    )
-                                                   (run-now-in-process
-                                                    gp-0
-                                                    camera-tracker-init
-                                                    (lambda :behavior fishermans-boat
-                                                     ()
-                                                     (camera-change-to
-                                                      "camera-287"
-                                                      0
-                                                      #f
-                                                      )
-                                                     (while
-                                                      (!=
-                                                       (->
-                                                        self
-                                                        rbody
-                                                        lin-momentum-damping-factor
-                                                        )
-                                                       'release
-                                                       )
-                                                      (suspend)
-                                                      )
-                                                     (set!
-                                                      (->
-                                                       self
-                                                       rbody
-                                                       lin-momentum-damping-factor
-                                                       )
-                                                      (the-as float #f)
-                                                      )
-                                                     (camera-change-to
-                                                      (the-as string 'base)
-                                                      0
-                                                      #f
-                                                      )
-                                                     (none)
-                                                     )
-                                                    )
-                                                   (-> gp-0 ppointer)
-                                                   )
-                                 )
-     )
-    )
-   (send-event (handle->process (-> self cam-tracker)) 'border #t)
-   (send-event (handle->process (-> self cam-tracker)) 'mask #x20800)
-   (fishermans-boat-set-path-point (the-as vector 4))
-   (fishermans-boat-next-path-point)
-   (while #t
-    (suspend)
-    )
-   (none)
-   )
-  :post
-  fishermans-boat-post
-  )
-
-(defstate fishermans-boat-entering-misty (fishermans-boat)
-  :trans
-  (behavior ()
-   (when (fishermans-boat-enter-dock?)
-    (set! (-> self waiting-for-player) #f)
-    (level-hint-spawn
-     (game-text-id misty-daxter-scared)
-     "sksp0060"
-     (the-as entity #f)
-     *entity-pool*
-     (game-task none)
-     )
-    (when #t
-     (set! (-> *camera* cam-entity) (the-as entity #t))
-     (send-event *camera* 'clear-entity)
-     (go fishermans-boat-docked-misty)
-     )
-    )
-   (rider-trans)
-   (none)
-   )
-  :code
-  (behavior ()
-   (set-continue! *game-info* "misty-start")
-   (fishermans-boat-set-dock-point 4)
-   (fishermans-boat-set-path-point (the-as vector 2))
-   (while #t
-    (suspend)
-    )
-   (none)
-   )
-  :post
-  fishermans-boat-post
-  )
-
-(defstate fishermans-boat-player-control (fishermans-boat)
-  :exit
-  (behavior ()
-   (send-event *camera* 'change-state *camera-base-mode* 0)
-   (set! (-> self auto-pilot) #t)
-   (none)
-   )
-  :trans
-  (behavior ()
-   (let ((gp-0 (new 'stack-no-clear 'vector)))
-    (nth-point (-> self boat-path) 0 gp-0)
-    (if
-     (< (vector-vector-xz-distance (-> self root-overlay trans) gp-0) 614400.0)
-     (go fishermans-boat-entering-village)
-     )
-    (nth-point (-> self boat-path) 4 gp-0)
-    (if
-     (< (vector-vector-xz-distance (-> self root-overlay trans) gp-0) 409600.0)
-     (go fishermans-boat-entering-misty)
-     )
-    )
-   0
-   (none)
-   )
-  :code
-  (behavior ()
-   (send-event (handle->process (-> self cam-tracker)) 'message 'release)
-   (suspend)
-   (send-event *camera* 'change-state cam-stick 0)
-   (while #t
-    (if
-     (and
-      (= *cheat-mode* 'debug)
-      (logtest? (-> *cpad-list* cpads 0 button0-rel 0) (pad-buttons triangle))
-      )
-     (set! (-> self auto-pilot) #f)
-     )
-    (suspend)
-    )
-   (none)
-   )
-  :post
-  fishermans-boat-post
-  )
-
-(defbehavior fishermans-boat-set-throttle-by-speed fishermans-boat ((arg0 float))
-  (let* ((f0-0 (vector-xz-length (-> self rbody lin-velocity)))
-         (f1-2 (/ (- arg0 f0-0) arg0))
-         (f30-0 (* 0.005 f1-2))
-         )
-   (format
-    *stdcon*
-    "current ~M target ~M throttle ~f~%"
-    f0-0
-    arg0
-    (-> self controller throttle)
-    )
-   (set!
-    (-> self controller throttle)
-    (fmax 0.0 (fmin 1.0 (+ (-> self controller throttle) f30-0)))
-    )
-   )
-  0
-  (none)
-  )
-
-(defstate fishermans-boat-measurements (fishermans-boat)
-  :exit
-  (behavior ()
-   (set! (-> self measure-parameters) #f)
-   (none)
-   )
-  :trans
-  (behavior ()
-   (if (logtest? (-> *cpad-list* cpads 1 button0-rel 0) (pad-buttons square))
-    (go fishermans-boat-player-control)
-    )
-   (none)
-   )
-  :code
-  (behavior ()
-   (set! (-> self auto-pilot) #f)
-   (let ((gp-0 (new 'stack-no-clear 'vector))
-         (s5-0 1)
-         (s4-0 (+ (-> self controller table-length) -1))
-         )
-    (while (>= s4-0 s5-0)
-     (let ((f30-0 (* (the float s5-0) (-> self controller table-step))))
-      (set! (-> self measure-parameters) #t)
-      (set! (-> self controller steering) 1.0)
-      (set! (-> self state-time) (-> *display* base-frame-counter))
-<<<<<<< HEAD
-      (until
-       (>=
-        (- (-> *display* base-frame-counter) (the-as int (-> self state-time)))
-        300
-        )
-=======
-      (until (>= (- (-> *display* base-frame-counter) (-> self state-time)) 300)
->>>>>>> caac740a
-       (let
-        ((f0-6
-          (/
-           (fabs (- f30-0 (vector-xz-length (-> self rbody lin-velocity))))
-           f30-0
-           )
-          )
-         )
-        (if (< 0.05 f0-6)
-         (set! (-> self state-time) (-> *display* base-frame-counter))
-         )
-        )
-       (fishermans-boat-set-throttle-by-speed f30-0)
-       (suspend)
-       )
-      (vector-z-quaternion! gp-0 (-> self root-overlay quat))
-      (TODO-RENAME-10
-       (-> self controller)
-       gp-0
-       (-> self controller throttle)
-       s5-0
-       )
-      (let ((s3-0 (-> *display* base-frame-counter)))
-       (until (>= (- (-> *display* base-frame-counter) s3-0) 300)
-        (fishermans-boat-set-throttle-by-speed f30-0)
-        (suspend)
-        (suspend)
-        )
-       )
-      )
-     (vector-z-quaternion! gp-0 (-> self root-overlay quat))
-     (TODO-RENAME-10
-      (-> self controller)
-      gp-0
-      (-> self controller throttle)
-      s5-0
-      )
-     (+! s5-0 1)
-     )
-    )
-   (go fishermans-boat-player-control)
-   (none)
-   )
-  :post
-  fishermans-boat-post
-  )
-
-(defmethod relocate fishermans-boat ((obj fishermans-boat) (arg0 int))
-  (relocate (-> obj controller) arg0)
-  (if (nonzero? (-> obj propeller))
-   (&+! (-> obj propeller) arg0)
-   )
-  (the-as
-   fishermans-boat
-   ((the-as
-     (function rigid-body-platform int rigid-body-platform)
-     (find-parent-method fishermans-boat 7)
-     )
-    obj
-    arg0
-    )
-   )
-  )
-
-(defmethod TODO-RENAME-30 fishermans-boat ((obj fishermans-boat))
-  (let
-   ((s5-0
-     (new 'process 'collide-shape-moving obj (collide-list-enum hit-by-others))
-     )
-    )
-   (set! (-> s5-0 dynam) (copy *standard-dynamics* 'process))
-   (set! (-> s5-0 reaction) default-collision-reaction)
-   (set! (-> s5-0 no-reaction) nothing)
-   (dummy-29 s5-0 1)
-   (let ((s4-0 (new 'process 'collide-shape-prim-group s5-0 (the-as uint 1) 0)))
-    (set! (-> s4-0 prim-core collide-as) (the-as uint 2048))
-    (set! (-> s4-0 collide-with) (the-as uint 16))
-    (set! (-> s4-0 prim-core action) (the-as uint 3))
-    (set! (-> s4-0 prim-core offense) 4)
-    (set-vector! (-> s4-0 local-sphere) 0.0 8192.0 0.0 61440.0)
-    (dummy-46 s5-0)
-    (let
-     ((s3-0
-       (new
-        'process
-        'collide-shape-prim-mesh
-        s5-0
-        (the-as uint 0)
-        (the-as uint 0)
-        )
-       )
-      )
-     (set! (-> s3-0 prim-core collide-as) (the-as uint 2048))
-     (set! (-> s3-0 collide-with) (the-as uint 16))
-     (set! (-> s3-0 prim-core action) (the-as uint 3))
-     (set! (-> s3-0 prim-core offense) 4)
-     (set! (-> s3-0 transform-index) 3)
-     (set-vector! (-> s3-0 local-sphere) 0.0 8192.0 0.0 61440.0)
-     )
-    (dummy-28 s4-0)
-    )
-   (set! (-> s5-0 nav-radius) (* 0.75 (-> s5-0 root-prim local-sphere w)))
-   (dummy-50 s5-0)
-   (set! (-> obj root-overlay) s5-0)
-   )
-  0
-  (none)
-  )
-
-(defmethod TODO-RENAME-31 fishermans-boat ((obj fishermans-boat))
-  (dummy-14 obj *fishermans-boat-sg* '())
-  (logclear! (-> obj mask) (process-mask actor-pause movie))
-  (logior! (-> obj skel status) 1)
-  (process-entity-status! obj (entity-perm-status bit-3) #t)
-  (process-entity-status! obj (entity-perm-status bit-7) #t)
-  (set! (-> obj path) (new 'process 'path-control obj 'path 0.0))
-  (logior!
-   (-> obj path flags)
-   (path-control-flag display draw-line draw-point draw-text)
-   )
-  (set! (-> obj boat-path point-count) 0)
-  (add-point! (-> obj boat-path) -88473.6 28672.0 425984.0 16384.0)
-  (add-point! (-> obj boat-path) 18432.0 69632.0 1014169.6 14563.556)
-  (add-point! (-> obj boat-path) 292864.0 122880.0 2875801.5 18204.445)
-  (add-point! (-> obj boat-path) 167936.0 40960.0 3069952.0 32768.0)
-  (add-point! (-> obj boat-path) 49971.2 28672.0 2924544.0 -16384.0)
-  (add-point! (-> obj boat-path) 175718.4 122880.0 626688.0 -18204.445)
-  (add-point! (-> obj boat-path) 50790.4 40960.0 197427.2 32768.0)
-  (init!
-   (-> obj controller)
-   (-> obj boat-path)
-   *boat-turning-radius-table*
-   *boat-throttle-control-table*
-   30
-   4096.0
-   )
-  (set!
-   (-> obj propeller)
-   (new
-    'process
-    'joint-mod-spinner
-    obj
-    4
-    (new 'static 'vector :z -1.0 :w 1.0)
-    0.0
-    )
-   )
-  (set! (-> obj ignition) #f)
-  (set! (-> obj anchored) #t)
-  (set! (-> obj player-riding) #f)
-  (set! (-> obj kill-player) #f)
-  (set! (-> obj debug-draw) #f)
-  (set! (-> obj cam-tracker) (the-as handle #f))
-  (set! (-> obj auto-pilot) #f)
-  (if (= (-> *game-info* current-continue level) 'misty)
-   (fishermans-boat-set-dock-point 4)
-   (fishermans-boat-set-dock-point 0)
-   )
-  (fishermans-boat-set-path-point (the-as vector (-> obj dock-point-index)))
-  (fishermans-boat-next-path-point)
-  (set! (-> obj root-overlay trans quad) (-> obj dock-point quad))
-  (set! (-> obj root-overlay trans y) 0.0)
-  (forward-up-nopitch->quaternion
-   (-> obj root-overlay quat)
-   (-> obj dest-dir)
-   *up-vector*
-   )
-  (TODO-RENAME-29 obj *fishermans-boat-constants*)
-  (let ((v1-39 (-> obj control-point-array data)))
-   (set! (-> v1-39 0 local-pos x) 0.0)
-   (set! (-> v1-39 0 local-pos y) 0.0)
-   (set! (-> v1-39 0 local-pos z) 24576.0)
-   (set! (-> v1-39 0 local-pos w) 1.0)
-   )
-  (let ((v1-41 (-> obj control-point-array data 1)))
-   (set! (-> v1-41 local-pos x) 22528.0)
-   (set! (-> v1-41 local-pos y) 0.0)
-   (set! (-> v1-41 local-pos z) -20480.0)
-   (set! (-> v1-41 local-pos w) 1.0)
-   )
-  (let ((v1-43 (-> obj control-point-array data 2)))
-   (set! (-> v1-43 local-pos x) -22528.0)
-   (set! (-> v1-43 local-pos y) 0.0)
-   (set! (-> v1-43 local-pos z) -20480.0)
-   (set! (-> v1-43 local-pos w) 1.0)
-   )
-  (let ((v1-45 (-> obj control-point-array data 3)))
-   (set! (-> v1-45 local-pos x) 0.0)
-   (set! (-> v1-45 local-pos y) 0.0)
-   (set! (-> v1-45 local-pos z) 49152.0)
-   (set! (-> v1-45 local-pos w) 1.0)
-   )
-  (let ((v1-47 (-> obj control-point-array data 4)))
-   (set! (-> v1-47 local-pos x) 22528.0)
-   (set! (-> v1-47 local-pos y) 0.0)
-   (set! (-> v1-47 local-pos z) 12288.0)
-   (set! (-> v1-47 local-pos w) 1.0)
-   )
-  (let ((v1-49 (-> obj control-point-array data 5)))
-   (set! (-> v1-49 local-pos x) -22528.0)
-   (set! (-> v1-49 local-pos y) 0.0)
-   (set! (-> v1-49 local-pos z) 12288.0)
-   (set! (-> v1-49 local-pos w) 1.0)
-   )
-  (let ((v1-50 (-> obj stabilizer-array)))
-   (set! (-> v1-50 0 local-pos x) 16384.0)
-   (set! (-> v1-50 0 local-pos y) 20480.0)
-   (set! (-> v1-50 0 local-pos z) -32768.0)
-   (set! (-> v1-50 0 local-pos w) 1.0)
-   )
-  (set-vector!
-   (-> obj stabilizer-array 1 local-pos)
-   -16384.0
-   20480.0
-   -32768.0
-   1.0
-   )
-  (set-vector! (-> obj stabilizer-array 0 normal) 0.0 0.75 0.2 1.0)
-  (set-vector! (-> obj stabilizer-array 1 normal) 0.0 0.75 0.2 1.0)
-  (set-vector! (-> obj engine-thrust-local-pos) 0.0 12288.0 -20480.0 1.0)
-  (set! (-> obj root-overlay nav-radius) 53248.0)
-  (nav-mesh-connect obj (-> obj root-overlay) (the-as nav-control #f))
-  (set! (-> obj engine-sound-id) (new 'static 'sound-id))
-  (set! (-> obj debug-path-record) #f)
-  (set! (-> obj debug-path-playback) #f)
-  (set! (-> obj measure-parameters) #f)
-  (set! (-> obj draw origin-joint-index) (the-as uint 3))
-  (let ((a0-29 (-> obj entity)))
-   (if (when a0-29
-        (let ((a0-30 (-> a0-29 extra perm task)))
-         (if a0-30
-          (= a0-30 (game-task none))
-          )
-         )
-        )
-    (set! (-> obj entity extra perm task) (game-task complete))
-    )
-   )
-  (none)
-  )
-
-(defmethod copy-defaults! fishermans-boat ((obj fishermans-boat) (arg0 res-lump))
-  (stack-size-set! (-> obj main-thread) 512)
-  (set! (-> obj mask) (logior (process-mask platform) (-> obj mask)))
-  (TODO-RENAME-30 obj)
-  (process-drawable-from-entity! obj arg0)
-  (TODO-RENAME-31 obj)
-  (if (= (-> *game-info* current-continue level) 'misty)
-   (go fishermans-boat-docked-misty)
-   (go fishermans-boat-docked-village)
-   )
-  (none)
-  )
-
-(defbehavior fishermans-boat-reset-physics fishermans-boat ()
-  (TODO-RENAME-22
-   (-> self rbody)
-   (-> self root-overlay trans)
-   (-> self root-overlay quat)
-   (-> self info linear-damping)
-   (-> self info angular-damping)
-   )
-  (vector-reset! (-> self player-force))
-  (set! (-> self player-impulse) #f)
-  (set! (-> self player-contact) #f)
-  0
-  (none)
-  )
-
-(defstate fishermans-boat-ride-to-misty (fishermans-boat)
-  :code
-  (behavior ()
-   (set! (-> self propeller enable) #f)
-   (quaternion-identity! (-> self root-overlay quat))
-   (set! (-> self root-overlay trans quad) (-> self entity extra trans quad))
-   (set! (-> self player-riding) #f)
-   (set! (-> self auto-pilot) #f)
-   (let ((a1-0 (new 'stack-no-clear 'event-message-block)))
-    (set! (-> a1-0 from) self)
-    (set! (-> a1-0 num-params) 1)
-    (set! (-> a1-0 message) 'clone-anim)
-    (set! (-> a1-0 param 0) (the-as uint self))
-    (when (send-event-function *target* a1-0)
-     (send-event (ppointer->process (-> *target* sidekick)) 'matrix 'play-anim)
-     (send-event *target* 'blend-shape #t)
-     (let* ((gp-0 (get-process *default-dead-pool* othercam #x4000))
-            (v1-20 (when gp-0
-                    (let ((t9-5 (method-of-type othercam activate)))
-                     (t9-5
-                      (the-as othercam gp-0)
-                      self
-                      'othercam
-                      (the-as pointer #x70004000)
-                      )
-                     )
-                    (run-now-in-process
-                     gp-0
-                     othercam-init-by-other
-                     self
-                     5
-                     #f
-                     #t
-                     )
-                    (-> gp-0 ppointer)
-                    )
-             )
-            )
-      (send-event (ppointer->process v1-20) 'mask 2048)
-      )
-     (set! (-> self draw force-lod) 0)
-     (ja-play-spooled-anim
-      (-> self anim)
-      (the-as art-joint-anim (-> self draw art-group data 3))
-      (the-as art-joint-anim #f)
-      (the-as (function process-drawable symbol) false-func)
-      )
-     (set! (-> self draw force-lod) -1)
-     (send-event *target* 'blend-shape #f)
-     (ja-channel-set! 1)
-     (let ((v1-33 (-> self skel root-channel 0)))
-      (set!
-       (-> v1-33 frame-group)
-       (the-as art-joint-anim (-> self draw art-group data 3))
-       )
-      )
-     (vector<-cspace! (-> self root-overlay trans) (-> self node-list data 3))
-     (matrix->quaternion
-      (-> self root-overlay quat)
-      (-> self node-list data 3 bone transform)
-      )
-     (fishermans-boat-reset-physics)
-     (transform-post)
-     (when *target*
-      (vector<-cspace!
-       (the-as vector (-> self old-target-pos))
-       (-> *target* node-list data 3)
-       )
-      (send-event *target* 'trans 'restore (-> self old-target-pos))
-      (send-event *target* 'end-mode)
-      (dummy-47 (-> self root-overlay))
-      (dummy-60
-       (-> *target* control)
-       4096.0
-       40960.0
-       #t
-       (-> *target* control root-prim collide-with)
-       )
-      (logior! (-> *target* control status) 7)
-      (suspend)
-      (send-event *camera* 'teleport-to-other-start-string)
-      )
-     (set-continue! *game-info* "misty-start")
-     )
-    )
-   (set! (-> self waiting-for-player) #t)
-   (set! (-> self ignition) #f)
-   (set! (-> self anchored) #t)
-   (set! (-> self propeller enable) #t)
-   (fishermans-boat-play-sounds)
-   (copy-settings-from-target! *setting-control*)
-   (let ((gp-1 (get-process *default-dead-pool* process #x4000)))
-    (when gp-1
-     (let ((t9-25 (method-of-type process activate)))
-      (t9-25 gp-1 self 'process (the-as pointer #x70004000))
-      )
-     (run-next-time-in-process
-      gp-1
-      (lambda :behavior fishermans-boat
-       ()
-       (let ((gp-0 (-> *display* base-frame-counter)))
-        (until (>= (- (-> *display* base-frame-counter) gp-0) 300)
-         (suspend)
-         )
-        )
-       (while
-        (or
-         (-> *setting-control* current ambient)
-         (-> *setting-control* current hint)
-         (-> *setting-control* current movie)
-         )
-        (suspend)
-        )
-       (suspend)
-       (level-hint-spawn
-        (game-text-id misty-daxter-scared)
-        "sksp0060"
-        (the-as entity #f)
-        *entity-pool*
-        (game-task none)
-        )
-       (none)
-       )
-      )
-     (-> gp-1 ppointer)
-     )
-    )
-   (go fishermans-boat-docked-misty)
-   (none)
-   )
-  :post
-  (behavior ()
-   (ja-post)
-   (fishermans-boat-spawn-particles 81920.0)
-   (fishermans-boat-play-sounds)
-   (none)
-   )
-  )
-
-(defstate fishermans-boat-ride-to-village1 (fishermans-boat)
-  :event
-  (behavior ((arg0 process) (arg1 int) (arg2 symbol) (arg3 event-message-block))
-   (let ((v1-0 arg2))
-    (the-as object (cond
-                    ((= v1-0 'evilbro)
-                     (when (= (level-status *level* 'intro) 'active)
-                      (let ((gp-1 (entity-by-name "evilbro-2")))
-                       (when gp-1
-                        (let
-                         ((s5-0 (get-process *default-dead-pool* manipy #x4000))
-                          )
-                         (set! (-> self evilbro) (ppointer->handle (when s5-0
-                                                                    (let
-                                                                     ((t9-3
-                                                                       (method-of-type
-                                                                        manipy
-                                                                        activate
-                                                                        )
-                                                                       )
-                                                                      )
-                                                                     (t9-3
-                                                                      (the-as
-                                                                       manipy
-                                                                       s5-0
-                                                                       )
-                                                                      self
-                                                                      'manipy
-                                                                      (the-as
-                                                                       pointer
-                                                                       #x70004000
-                                                                       )
-                                                                      )
-                                                                     )
-                                                                    (run-now-in-process
-                                                                     s5-0
-                                                                     manipy-init
-                                                                     (->
-                                                                      self
-                                                                      root-overlay
-                                                                      trans
-                                                                      )
-                                                                     gp-1
-                                                                     *fb-evilbro-sg*
-                                                                     #f
-                                                                     )
-                                                                    (->
-                                                                     s5-0
-                                                                     ppointer
-                                                                     )
-                                                                    )
-                                                  )
-                          )
-                         )
-                        (send-event
-                         (handle->process (-> self evilbro))
-                         'anim-mode
-                         'clone-anim
-                         )
-                        (send-event
-                         (handle->process (-> self evilbro))
-                         'blend-shape
-                         #t
-                         )
-                        (send-event
-                         (handle->process (-> self evilbro))
-                         'center-joint
-                         3
-                         )
-                        )
-                       )
-                      (let ((gp-2 (entity-by-name "evilsis-2")))
-                       (when gp-2
-                        (let
-                         ((s5-1 (get-process *default-dead-pool* manipy #x4000))
-                          )
-                         (set! (-> self evilsis) (ppointer->handle (when s5-1
-                                                                    (let
-                                                                     ((t9-10
-                                                                       (method-of-type
-                                                                        manipy
-                                                                        activate
-                                                                        )
-                                                                       )
-                                                                      )
-                                                                     (t9-10
-                                                                      (the-as
-                                                                       manipy
-                                                                       s5-1
-                                                                       )
-                                                                      self
-                                                                      'manipy
-                                                                      (the-as
-                                                                       pointer
-                                                                       #x70004000
-                                                                       )
-                                                                      )
-                                                                     )
-                                                                    (run-now-in-process
-                                                                     s5-1
-                                                                     manipy-init
-                                                                     (->
-                                                                      self
-                                                                      root-overlay
-                                                                      trans
-                                                                      )
-                                                                     gp-2
-                                                                     *fb-evilsis-sg*
-                                                                     #f
-                                                                     )
-                                                                    (->
-                                                                     s5-1
-                                                                     ppointer
-                                                                     )
-                                                                    )
-                                                  )
-                          )
-                         )
-                        (send-event
-                         (handle->process (-> self evilsis))
-                         'anim-mode
-                         'clone-anim
-                         )
-                        (send-event
-                         (handle->process (-> self evilsis))
-                         'blend-shape
-                         #t
-                         )
-                        (send-event
-                         (handle->process (-> self evilsis))
-                         'center-joint
-                         3
-                         )
-                        )
-                       )
-                      )
-                     )
-                    ((= v1-0 'evilsis)
-                     (let ((a0-44 (handle->process (-> self evilbro))))
-                      (if a0-44
-                       (deactivate a0-44)
-                       )
-                      )
-                     (let ((a0-48 (handle->process (-> self evilsis))))
-                      (if a0-48
-                       (deactivate a0-48)
-                       )
-                      )
-                     )
-                    )
-     )
-    )
-   )
-  :code
-  (behavior ()
-   (set! (-> self propeller enable) #f)
-   (set! (-> self evilbro) (the-as handle #f))
-   (set! (-> self evilsis) (the-as handle #f))
-   (quaternion-identity! (-> self root-overlay quat))
-   (set! (-> self root-overlay trans quad) (-> self entity extra trans quad))
-   (set! (-> self player-riding) #f)
-   (set! (-> self auto-pilot) #f)
-   (let ((a1-0 (new 'stack-no-clear 'event-message-block)))
-    (set! (-> a1-0 from) self)
-    (set! (-> a1-0 num-params) 1)
-    (set! (-> a1-0 message) 'clone-anim)
-    (set! (-> a1-0 param 0) (the-as uint self))
-    (when (send-event-function *target* a1-0)
-     (send-event (ppointer->process (-> *target* sidekick)) 'matrix 'play-anim)
-     (send-event *target* 'blend-shape #t)
-     (let* ((gp-0 (get-process *default-dead-pool* othercam #x4000))
-            (v1-20 (when gp-0
-                    (let ((t9-5 (method-of-type othercam activate)))
-                     (t9-5
-                      (the-as othercam gp-0)
-                      self
-                      'othercam
-                      (the-as pointer #x70004000)
-                      )
-                     )
-                    (run-now-in-process
-                     gp-0
-                     othercam-init-by-other
-                     self
-                     5
-                     #f
-                     #t
-                     )
-                    (-> gp-0 ppointer)
-                    )
-             )
-            )
-      (send-event (ppointer->process v1-20) 'mask 2048)
-      )
-     (set! (-> self draw force-lod) 0)
-     (ja-play-spooled-anim
-      (-> self anim)
-      (the-as art-joint-anim (-> self draw art-group data 3))
-      (the-as art-joint-anim #f)
-      (the-as (function process-drawable symbol) false-func)
-      )
-     (set! (-> self draw force-lod) -1)
-     (send-event *target* 'blend-shape #f)
-     (ja-channel-set! 1)
-     (let ((v1-33 (-> self skel root-channel 0)))
-      (set!
-       (-> v1-33 frame-group)
-       (the-as art-joint-anim (-> self draw art-group data 3))
-       )
-      )
-     (vector<-cspace! (-> self root-overlay trans) (-> self node-list data 3))
-     (matrix->quaternion
-      (-> self root-overlay quat)
-      (-> self node-list data 3 bone transform)
-      )
-     (fishermans-boat-reset-physics)
-     (transform-post)
-     (when *target*
-      (vector<-cspace!
-       (the-as vector (-> self old-target-pos))
-       (-> *target* node-list data 3)
-       )
-      (send-event *target* 'trans 'restore (-> self old-target-pos))
-      (send-event *target* 'end-mode)
-      (dummy-47 (-> self root-overlay))
-      (dummy-60
-       (-> *target* control)
-       4096.0
-       40960.0
-       #t
-       (-> *target* control root-prim collide-with)
-       )
-      (logior! (-> *target* control status) 7)
-      (suspend)
-      (send-event *camera* 'teleport-to-other-start-string)
-      )
-     (set-continue! *game-info* "village1-hut")
-     )
-    )
-   (set! (-> self waiting-for-player) #t)
-   (set! (-> self ignition) #f)
-   (set! (-> self anchored) #t)
-   (set! (-> self propeller enable) #t)
-   (fishermans-boat-play-sounds)
-   (process-entity-status! self (entity-perm-status complete) #t)
-   (go fishermans-boat-docked-village)
-   (none)
-   )
-  :post
-  (behavior ()
-   (ja-post)
-   (fishermans-boat-spawn-particles 81920.0)
-   (fishermans-boat-play-sounds)
-   (none)
-   )
-  )
+asdf
 
 
 
