--- conflicted
+++ resolved
@@ -6,13 +6,9 @@
 ;; dgos: L1, VI1
 
 (define-extern *assistant-sg* skeleton-group)
-<<<<<<< HEAD
 
 ;; DECOMP BEGINS
 
-=======
-;; definition of type assistant
->>>>>>> 56076caa
 (deftype assistant (process-taskable)
   ((sound-id sound-id  :offset-assert 380)
    )
@@ -22,9 +18,6 @@
   :flag-assert         #x3501100180
   )
 
-<<<<<<< HEAD
-
-=======
 ;; definition for method 3 of type assistant
 (defmethod inspect assistant ((obj assistant))
   (let ((t9-0 (method-of-type process-taskable inspect)))
@@ -35,7 +28,6 @@
   )
 
 ;; failed to figure out what this is:
->>>>>>> 56076caa
 (let
   ((v1-1
     (new 'static 'skeleton-group
@@ -899,81 +891,6 @@
   (new 'static 'sparticle-launcher
    :init-specs
    (new 'static 'inline-array sp-field-init-spec 13
-<<<<<<< HEAD
-    (new 'static 'sp-field-init-spec
-     :field #x1
-     :initial-valuef (the-as float #x201200)
-     )
-    (new 'static 'sp-field-init-spec
-     :field #x6
-     :flags #x1
-     :initial-valuef 0.1
-     :random-rangef 1.0
-     :random-multf 1.0
-     )
-    (new 'static 'sp-field-init-spec
-     :field #xd
-     :flags #x1
-     :initial-valuef 4096.0
-     :random-rangef 12288.0
-     :random-multf 1.0
-     )
-    (new 'static 'sp-field-init-spec
-     :field #x10
-     :flags #x1
-     :random-rangef 65536.0
-     :random-multf 1.0
-     )
-    (new 'static 'sp-field-init-spec
-     :field #x11
-     :flags #x3
-     :initial-valuef (the-as float #xfffffffc)
-     :random-multf (the-as float #x1)
-     )
-    (new 'static 'sp-field-init-spec
-     :field #x12
-     :flags #x1
-     :initial-valuef 100.0
-     :random-rangef 28.0
-     :random-multf 1.0
-     )
-    (new 'static 'sp-field-init-spec
-     :field #x13
-     :flags #x1
-     :initial-valuef 100.0
-     :random-multf 1.0
-     )
-    (new 'static 'sp-field-init-spec
-     :field #x14
-     :flags #x1
-     :initial-valuef 80.0
-     :random-multf 1.0
-     )
-    (new 'static 'sp-field-init-spec
-     :field #x15
-     :flags #x1
-     :initial-valuef 32.0
-     :random-rangef 64.0
-     :random-multf 1.0
-     )
-    (new 'static 'sp-field-init-spec
-     :field #x24
-     :flags #x1
-     :initial-valuef -6.4
-     :random-multf 1.0
-     )
-    (new 'static 'sp-field-init-spec
-     :field #x2e
-     :initial-valuef (the-as float #xa)
-     :random-multf (the-as float #x1)
-     )
-    (new 'static 'sp-field-init-spec
-     :field #x2f
-     :initial-valuef (the-as float #xc)
-     :random-multf (the-as float #x1)
-     )
-    (new 'static 'sp-field-init-spec :field #x43)
-=======
     (sp-tex spt-texture (new 'static 'texture-id :index #x12 :page #x2))
     (sp-rnd-flt spt-num 0.1 1.0 1.0)
     (sp-rnd-flt spt-scale-x (meters 1.0) (meters 3.0) 1.0)
@@ -987,7 +904,6 @@
     (sp-int spt-timer 10)
     (sp-cpuinfo-flags bit2 bit3)
     (sp-end)
->>>>>>> 56076caa
     )
    )
   )
@@ -997,136 +913,6 @@
   (new 'static 'sparticle-launcher
    :init-specs
    (new 'static 'inline-array sp-field-init-spec 22
-<<<<<<< HEAD
-    (new 'static 'sp-field-init-spec
-     :field #x1
-     :initial-valuef (the-as float #x200f00)
-     )
-    (new 'static 'sp-field-init-spec
-     :field #x6
-     :flags #x1
-     :initial-valuef 0.1
-     :random-rangef 1.0
-     :random-multf 1.0
-     )
-    (new 'static 'sp-field-init-spec
-     :field #xd
-     :flags #x1
-     :initial-valuef 409.6
-     :random-rangef 409.6
-     :random-multf 1.0
-     )
-    (new 'static 'sp-field-init-spec
-     :field #x11
-     :flags #x3
-     :initial-valuef (the-as float #xfffffffc)
-     :random-multf (the-as float #x1)
-     )
-    (new 'static 'sp-field-init-spec
-     :field #x12
-     :flags #x1
-     :initial-valuef 128.0
-     :random-rangef 128.0
-     :random-multf 1.0
-     )
-    (new 'static 'sp-field-init-spec
-     :field #x13
-     :flags #x1
-     :initial-valuef 128.0
-     :random-multf 1.0
-     )
-    (new 'static 'sp-field-init-spec
-     :field #x14
-     :flags #x1
-     :initial-valuef 64.0
-     :random-multf 1.0
-     )
-    (new 'static 'sp-field-init-spec
-     :field #x15
-     :flags #x1
-     :initial-valuef 32.0
-     :random-rangef 96.0
-     :random-multf 1.0
-     )
-    (new 'static 'sp-field-init-spec
-     :field #x1a
-     :flags #x1
-     :initial-valuef 54.613335
-     :random-rangef 327.68
-     :random-multf 1.0
-     )
-    (new 'static 'sp-field-init-spec
-     :field #x1c
-     :flags #x1
-     :initial-valuef -0.68266666
-     :random-multf 1.0
-     )
-    (new 'static 'sp-field-init-spec
-     :field #x20
-     :flags #x3
-     :initial-valuef (the-as float #xfffffffc)
-     :random-multf (the-as float #x1)
-     )
-    (new 'static 'sp-field-init-spec
-     :field #x22
-     :flags #x1
-     :initial-valuef -0.2
-     :random-multf 1.0
-     )
-    (new 'static 'sp-field-init-spec
-     :field #x23
-     :flags #x1
-     :initial-valuef -0.2
-     :random-multf 1.0
-     )
-    (new 'static 'sp-field-init-spec
-     :field #x26
-     :flags #x1
-     :initial-valuef -8.192
-     :random-multf 1.0
-     )
-    (new 'static 'sp-field-init-spec
-     :field #x2d
-     :flags #x1
-     :initial-valuef 0.93
-     :random-multf 1.0
-     )
-    (new 'static 'sp-field-init-spec
-     :field #x2e
-     :initial-valuef (the-as float #x4b0)
-     :random-multf (the-as float #x1)
-     )
-    (new 'static 'sp-field-init-spec
-     :field #x2f
-     :initial-valuef (the-as float #x4)
-     :random-multf (the-as float #x1)
-     )
-    (new 'static 'sp-field-init-spec
-     :field #x30
-     :flags #x1
-     :initial-valuef 140288.0
-     :random-multf 1.0
-     )
-    (new 'static 'sp-field-init-spec
-     :field #x31
-     :flags #x5
-     :sym 'check-drop-level-assistant
-     )
-    (new 'static 'sp-field-init-spec
-     :field #x3a
-     :flags #x1
-     :random-rangef 32768.0
-     :random-multf 1.0
-     )
-    (new 'static 'sp-field-init-spec
-     :field #x3b
-     :flags #x1
-     :initial-valuef 8192.0
-     :random-rangef 32768.0
-     :random-multf 1.0
-     )
-    (new 'static 'sp-field-init-spec :field #x43)
-=======
     (sp-tex spt-texture (new 'static 'texture-id :index #xf :page #x2))
     (sp-rnd-flt spt-num 0.1 1.0 1.0)
     (sp-rnd-flt spt-scale-x (meters 0.1) (meters 0.1) 1.0)
@@ -1149,7 +935,6 @@
     (sp-rnd-flt spt-conerot-x (degrees 0.0) (degrees 180.0) 1.0)
     (sp-rnd-flt spt-conerot-y (degrees 45.0) (degrees 180.0) 1.0)
     (sp-end)
->>>>>>> 56076caa
     )
    )
   )
@@ -1159,95 +944,6 @@
   (new 'static 'sparticle-launcher
    :init-specs
    (new 'static 'inline-array sp-field-init-spec 15
-<<<<<<< HEAD
-    (new 'static 'sp-field-init-spec
-     :field #x1
-     :initial-valuef (the-as float #x200f00)
-     )
-    (new 'static 'sp-field-init-spec
-     :field #x6
-     :flags #x1
-     :initial-valuef 3.0
-     :random-rangef 1.0
-     :random-multf 1.0
-     )
-    (new 'static 'sp-field-init-spec
-     :field #xd
-     :flags #x1
-     :initial-valuef 307.2
-     :random-rangef 307.2
-     :random-multf 1.0
-     )
-    (new 'static 'sp-field-init-spec
-     :field #x11
-     :flags #x3
-     :initial-valuef (the-as float #xfffffffc)
-     :random-multf (the-as float #x1)
-     )
-    (new 'static 'sp-field-init-spec
-     :field #x12
-     :flags #x1
-     :initial-valuef 128.0
-     :random-rangef 64.0
-     :random-multf 1.0
-     )
-    (new 'static 'sp-field-init-spec
-     :field #x13
-     :flags #x1
-     :initial-valuef 96.0
-     :random-multf 1.0
-     )
-    (new 'static 'sp-field-init-spec
-     :field #x15
-     :flags #x1
-     :initial-valuef 32.0
-     :random-rangef 96.0
-     :random-multf 1.0
-     )
-    (new 'static 'sp-field-init-spec
-     :field #x1a
-     :flags #x1
-     :initial-valuef 47.786667
-     :random-rangef 13.653334
-     :random-multf 1.0
-     )
-    (new 'static 'sp-field-init-spec
-     :field #x24
-     :flags #x1
-     :initial-valuef -0.85333335
-     :random-multf 1.0
-     )
-    (new 'static 'sp-field-init-spec
-     :field #x26
-     :flags #x1
-     :initial-valuef -0.68266666
-     :random-multf 1.0
-     )
-    (new 'static 'sp-field-init-spec
-     :field #x2e
-     :initial-valuef (the-as float #x12c)
-     :random-multf (the-as float #x1)
-     )
-    (new 'static 'sp-field-init-spec
-     :field #x2f
-     :initial-valuef (the-as float #x4)
-     :random-multf (the-as float #x1)
-     )
-    (new 'static 'sp-field-init-spec
-     :field #x3a
-     :flags #x1
-     :initial-valuef 9102.223
-     :random-rangef 5461.3335
-     :random-multf 1.0
-     )
-    (new 'static 'sp-field-init-spec
-     :field #x3b
-     :flags #x1
-     :random-rangef 65536.0
-     :random-multf 1.0
-     )
-    (new 'static 'sp-field-init-spec :field #x43)
-=======
     (sp-tex spt-texture (new 'static 'texture-id :index #xf :page #x2))
     (sp-rnd-flt spt-num 3.0 1.0 1.0)
     (sp-rnd-flt spt-scale-x (meters 0.075) (meters 0.075) 1.0)
@@ -1263,7 +959,6 @@
     (sp-rnd-flt spt-conerot-x (degrees 50.000004) (degrees 30.0) 1.0)
     (sp-rnd-flt spt-conerot-y (degrees 0.0) (degrees 360.0) 1.0)
     (sp-end)
->>>>>>> 56076caa
     )
    )
   )
