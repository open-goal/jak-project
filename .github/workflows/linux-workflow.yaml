--- conflicted
+++ resolved
@@ -49,25 +49,14 @@
 
       # TODO - CMake - replace with presets!
       - name: CMake Generation - Clang - ASAN
-<<<<<<< HEAD
-        if: matrix.compiler == 'clang'
-=======
         if: matrix.compiler == 'clang' && startsWith(github.ref, 'refs/tags/') == false
->>>>>>> ac1e6201
         env:
           CC: clang
           CXX: clang++
         run: |
-<<<<<<< HEAD
-          cmake -B build \
-            -DCMAKE_BUILD_TYPE=Release \
-            -DBUILD_FOR_RELEASE=ON \
-=======
-          ls -l ${{ github.workspace }}/buildcache/bin/buildcache
           cmake -B build \
             -DCMAKE_BUILD_TYPE=Release \
             -DASAN_BUILD=ON \
->>>>>>> ac1e6201
             -DCMAKE_C_COMPILER_LAUNCHER=${{ github.workspace }}/buildcache/bin/buildcache \
             -DCMAKE_CXX_COMPILER_LAUNCHER=${{ github.workspace }}/buildcache/bin/buildcache
 
@@ -80,11 +69,7 @@
         run: |
           cmake -B build \
             -DCMAKE_BUILD_TYPE=Release \
-<<<<<<< HEAD
-            -DBUILD_FOR_RELEASE=ON \
-=======
             -DSTATICALLY_LINK=ON \
->>>>>>> ac1e6201
             -DCMAKE_C_COMPILER_LAUNCHER=${{ github.workspace }}/buildcache/bin/buildcache \
             -DCMAKE_CXX_COMPILER_LAUNCHER=${{ github.workspace }}/buildcache/bin/buildcache
 
