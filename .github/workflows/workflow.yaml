name: Build
on: [push, pull_request]

jobs:
  common:
    # TODO - Start using clang-tidy - requires a bit more setup though - http://clang.llvm.org/docs/HowToSetupToolingForLLVM.html
    name: Linting & Formatting
    runs-on: ubuntu-latest
    steps:
      - name: Checkout Repository
        uses: actions/checkout@v2
        with:
          submodules: true
      - name: Get Package Dependencies
        run: sudo apt install clang-format clang-tidy
      - name: Check Clang-Formatting
        run: |
          chmod +x ./third-party/run-clang-format/run-clang-format.py
          ./third-party/run-clang-format/run-clang-format.py -r common decompiler game goalc test --color always
  build-linux:
    name: (Linux) Build & Test
    runs-on: ubuntu-latest
    defaults:
      run:
        shell: bash
        working-directory: ./
    steps:
      - name: Checkout Repository
        uses: actions/checkout@v1
        with:
          submodules: true
      - name: Get Package Dependencies
        run: sudo apt install build-essential cmake gcc g++ lcov make nasm
      - name: CMake Generation
        run: |
          cmake --version
          cmake -B build -DCODE_COVERAGE=ON
      - name: Build Project
        run: |
          cd build
<<<<<<< HEAD
          make
=======
          make -j4
>>>>>>> 6277bc86
      - name: Run Tests
        timeout-minutes: 5
        run: ./test_code_coverage.sh
      - name: Coveralls
        uses: coverallsapp/github-action@master
        with:
          github-token: ${{ secrets.GITHUB_TOKEN }}
          path-to-lcov: ./build/goalc-test_coverage.info
  build-windows:
    # Very good resource - https://cristianadam.eu/20191222/using-github-actions-with-c-plus-plus-and-cmake/
    name: (Windows) Build & Test
    runs-on: windows-latest
    defaults:
      run:
        shell: powershell
        working-directory: ./
    steps:
      - name: Checkout Repository
        uses: actions/checkout@v1
        with:
          submodules: true
      # https://github.com/ilammy/setup-nasm
      - uses: ilammy/setup-nasm@v1
      # TODO - we need to make a release configuration! (i think linux needs one too)
      - name: CMake Generation
        shell: cmd # ideally id like everything to be powershell but running this bat file is finicky
        run: |
          call "C:/Program Files (x86)/Microsoft Visual Studio/2019/Enterprise/VC/Auxiliary/Build/vcvars64.bat"
          cmake --version
          cmake -B build -DCMAKE_BUILD_TYPE=Debug -G "NMake Makefiles" .
      - name: Build Project
        working-directory: ./build
        shell: cmd
        run: |
          call "C:/Program Files (x86)/Microsoft Visual Studio/2019/Enterprise/VC/Auxiliary/Build/vcvars64.bat"
          set CL=/MP
          nmake
      - name: Run Tests
        timeout-minutes: 5
        run: |
          $env:NEXT_DIR = $pwd
          $env:FAKE_ISO_PATH = "/game/fake_iso.txt"
          ./build/bin/goalc-test.exe --gtest_color=yes<|MERGE_RESOLUTION|>--- conflicted
+++ resolved
@@ -38,11 +38,7 @@
       - name: Build Project
         run: |
           cd build
-<<<<<<< HEAD
-          make
-=======
           make -j4
->>>>>>> 6277bc86
       - name: Run Tests
         timeout-minutes: 5
         run: ./test_code_coverage.sh
