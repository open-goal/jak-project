--- conflicted
+++ resolved
@@ -104,12 +104,8 @@
     }
   } else {
     if (print_progress) {
-<<<<<<< HEAD
-      lg::info("Extracting {}...", patched_name);
-=======
-      lg::info("Extracting {}, size 0x{:x} offset 0x{:x}...", entry.name, entry.size,
+      lg::info("Extracting {}, size 0x{:x} offset 0x{:x}...", patched_name, entry.size,
                entry.offset_in_file);
->>>>>>> ccda20a5
     }
     std::vector<u8> buffer(entry.size);
     if (fseek_64(fp, entry.offset_in_file, SEEK_SET)) {
