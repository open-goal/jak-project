/*!
 * @file FileUtil.cpp
 * Utility functions for reading and writing files.
 */

#include "FileUtil.h"

#include <algorithm>
#include <cstdio> /* defines FILENAME_MAX */
#include <cstdlib>
#include <fstream>
#include <iostream>
#include <sstream>

#include "BinaryWriter.h"

#include "common/common_types.h"
#include "common/util/BinaryReader.h"
#include "common/util/string_util.h"
#include "common/util/unicode_util.h"

// This disables the use of PCLMULQDQ which is probably ok, but let's just be safe and disable it
// because nobody will care if png compression is 10% slower.
#define FPNG_NO_SSE 1
#include "fmt/core.h"
#include "third-party/fpng/fpng.cpp"
#include "third-party/fpng/fpng.h"
#include "third-party/lzokay/lzokay.hpp"

#ifdef _WIN32
#define NOMINMAX
#define WIN32_LEAN_AND_MEAN
#include <Windows.h>
#else
#include <cstring>
#include <unistd.h>
#endif
#include "common/log/log.h"
#include "common/util/Assert.h"

#ifdef __APPLE__
#include <crt_externs.h>
#include <limits.h>

#include "mach-o/dyld.h"
#endif

namespace file_util {
fs::path get_user_home_dir() {
#ifdef _WIN32
  // NOTE - on older systems, this may case issues if it cannot be found!
  std::string home_dir = get_env("USERPROFILE");
  return fs::path(home_dir);
#else
  std::string home_dir = get_env("HOME");
  return fs::path(home_dir);
#endif
}

fs::path get_user_config_dir() {
  fs::path config_base_path;
#ifdef _WIN32
  auto config_base_dir = get_env("APPDATA");
  config_base_path = fs::path(config_base_dir);
#elif __linux
  // Docs - https://specifications.freedesktop.org/basedir-spec/basedir-spec-latest.html
  // Prefer XDG_CONFIG_HOME if available
  auto config_base_dir = get_env("XDG_CONFIG_HOME");
  if (config_base_dir.empty()) {
    config_base_path = get_user_home_dir() / ".config";
  } else {
    config_base_path = fs::path(config_base_dir);
  }
#elif __APPLE__
  auto config_base_dir = get_env("HOME");
  config_base_path = fs::path(config_base_dir) / "Library" / "Application Support";
#endif
  return config_base_path / "OpenGOAL";
}

fs::path get_user_settings_dir(GameVersion game_version) {
  auto game_version_name = game_version_names[game_version];
  return get_user_config_dir() / game_version_name / "settings";
}

fs::path get_user_memcard_dir(GameVersion game_version) {
  auto game_version_name = game_version_names[game_version];
  return get_user_config_dir() / game_version_name / "saves";
}

fs::path get_user_screenshots_dir(GameVersion game_version) {
  auto game_version_name = game_version_names[game_version];
  return get_user_config_dir() / game_version_name / "screenshots";
}

fs::path get_user_misc_dir(GameVersion game_version) {
  auto game_version_name = game_version_names[game_version];
  return get_user_config_dir() / game_version_name / "misc";
}

fs::path get_user_features_dir(GameVersion game_version) {
  auto game_version_name = game_version_names[game_version];
  auto path = get_user_config_dir() / game_version_name / "features";
  file_util::create_dir_if_needed(path);
  return path;
}

struct {
  bool initialized = false;
  fs::path path_to_data;
} gFilePathInfo;

fs::path g_iso_data_directory = "";

/*!
 * Get the path to the current executable.
 */
std::string get_current_executable_path() {
#ifdef _WIN32
  // NOTE - MAX_PATH is kinda wrong here as you can have a path longer than 260 in windows
  wchar_t path[MAX_PATH];
  GetModuleFileNameW(NULL, path, MAX_PATH);
  std::string file_path = wide_string_to_utf8_string(path);
  if (file_path.rfind("\\\\?\\", 0) == 0) {
    return file_path.substr(4);
  }
  return file_path;
#elif __linux
  char buffer[FILENAME_MAX + 1];
  auto len = readlink("/proc/self/exe", buffer,
                      FILENAME_MAX);  // /proc/self acts like a "virtual folder" containing
  // information about the current process
  buffer[len] = '\0';
  return std::string(buffer);
#elif __APPLE__
  char buffer[PATH_MAX];
  uint32_t bufsize = sizeof(buffer);
  if (_NSGetExecutablePath(buffer, &bufsize) != 0) {
    lg::warn("Could not get executable path, trying with _NSGetArgv()[0] instead.");
    auto argv = *_NSGetArgv();
    return std::string(argv[0]);
  }
  return std::string(buffer);
#endif
}

std::optional<std::string> try_get_project_path_from_path(const std::string& path) {
  std::string::size_type pos =
      std::string(path).rfind("jak-project");  // Strip file path down to /jak-project/ directory
  if (pos == std::string::npos) {
    return {};
  }
  return std::string(path).substr(
      0, pos + 11);  // + 12 to include "/jak-project" in the returned filepath
}

/*!
 * See if the current executable is somewhere in jak-project/. If so, return the path to jak-project
 */
std::optional<std::string> try_get_jak_project_path() {
  return try_get_project_path_from_path(get_current_executable_path());
}

std::optional<fs::path> try_get_data_dir() {
  fs::path my_path = get_current_executable_path();
  lg::info("Current executable directory - {}", my_path.string());
  auto data_dir = my_path.parent_path() / "data";
  if (fs::exists(data_dir) && fs::is_directory(data_dir)) {
    return std::make_optional(data_dir);
  } else {
    return {};
  }
}

bool setup_project_path(std::optional<fs::path> project_path_override) {
  if (gFilePathInfo.initialized) {
    return true;
  }

  if (project_path_override) {
    gFilePathInfo.path_to_data = fs::absolute(project_path_override.value());
    gFilePathInfo.initialized = true;
    lg::info("Using explicitly set project path: {}", gFilePathInfo.path_to_data.string());
    return true;
  }

  auto data_path = try_get_data_dir();
  if (data_path) {
    gFilePathInfo.path_to_data = *data_path;
    gFilePathInfo.initialized = true;
    lg::info("Using data path: {}", data_path->string());
    return true;
  }

  auto development_repo_path = try_get_jak_project_path();
  if (development_repo_path) {
    gFilePathInfo.path_to_data = *development_repo_path;
    gFilePathInfo.initialized = true;
    lg::info("Using development repo path: {}", *development_repo_path);
    return true;
  }

  lg::error("Failed to initialize project path.");
  return false;
}

fs::path get_jak_project_dir() {
  ASSERT(gFilePathInfo.initialized);
  return gFilePathInfo.path_to_data;
}

fs::path get_iso_dir_for_game(GameVersion game_version) {
  if (!g_iso_data_directory.empty()) {
    return g_iso_data_directory;
  }
  // Find the location based on the game version
  std::string expected_subdir = "jak1";
  if (game_version == GameVersion::Jak2) {
    expected_subdir = "jak2";
  } else if (game_version == GameVersion::Jak3) {
    expected_subdir = "jak3";
  }
  const auto temp_dir = get_jak_project_dir() / "iso_data" / expected_subdir;
  if (fs::exists(temp_dir)) {
    g_iso_data_directory = temp_dir;
  }
  return g_iso_data_directory;
}

void set_iso_data_dir(const fs::path& directory) {
  g_iso_data_directory = directory;
}

std::string get_file_path(const std::vector<std::string>& input) {
  // TODO - clean this behaviour up, it causes unexpected behaviour when working with files
  // the project path should be explicitly provided by whatever if needed
  // TEMP HACK
  // - if the provided path is absolute, don't add the project path
  if (input.size() == 1 && fs::path(input.at(0)).is_absolute()) {
    return input.at(0);
  }

  auto current_path = file_util::get_jak_project_dir();
  for (auto& str : input) {
    current_path /= str;
  }

  return current_path.string();
}

bool create_dir_if_needed(const fs::path& path) {
  if (!fs::is_directory(path)) {
    fs::create_directories(path);
    return true;
  }
  return false;
}

// TODO - explodes if the file path is invalid
bool create_dir_if_needed_for_file(const std::string& path) {
  return create_dir_if_needed_for_file(fs::path(path));
}

// TODO - explodes if the file path is invalid
bool create_dir_if_needed_for_file(const fs::path& path) {
  return fs::create_directories(path.parent_path());
}

void write_binary_file(const fs::path& name, const void* data, size_t size) {
  FILE* fp = file_util::open_file(name.string().c_str(), "wb");
  if (!fp) {
    throw std::runtime_error("couldn't open file " + name.string());
  }

  if (size == 0) {
    // nothing to write, just 'touch' the file
    fclose(fp);
    return;
  }

  if (fwrite(data, size, 1, fp) != 1) {
    fclose(fp);
    throw std::runtime_error("couldn't write file " + name.string());
  }

  fclose(fp);
}

void write_binary_file(const std::string& name, const void* data, size_t size) {
  write_binary_file(fs::path(name), data, size);
}

void write_rgba_png(const fs::path& name, void* data, int w, int h) {
  auto flags = 0;

  auto ok = fpng::fpng_encode_image_to_file(name.string().c_str(), data, w, h, 4, flags);

  if (!ok) {
    throw std::runtime_error("couldn't save png file " + name.string());
  }
}

void write_text_file(const std::string& file_name, const std::string& text) {
  write_text_file(fs::path(file_name), text);
}

void write_text_file(const fs::path& file_name, const std::string& text) {
  FILE* fp = file_util::open_file(file_name.string().c_str(), "w");
  if (!fp) {
    lg::error("Failed to fopen {}\n", file_name.string());
    throw std::runtime_error("Failed to open file");
  }
  fprintf(fp, "%s\n", text.c_str());
  fclose(fp);
}
std::vector<uint8_t> read_binary_file(const std::string& filename) {
  return read_binary_file(fs::path(filename));
}

std::vector<uint8_t> read_binary_file(const fs::path& path) {
  // make sure file exists and isn't a directory

  auto status = fs::status(path);

  if (!fs::exists(status)) {
    throw std::runtime_error(
        fmt::format("File {} cannot be opened: does not exist.", path.string()));
  }

  if (status.type() != fs::file_type::regular && status.type() != fs::file_type::symlink) {
    throw std::runtime_error(
        fmt::format("File {} cannot be opened: not a regular file or symlink.", path.string()));
  }

  auto fp = file_util::open_file(path.string().c_str(), "rb");
  if (!fp)
    throw std::runtime_error("File " + path.string() +
                             " cannot be opened: " + std::string(strerror(errno)));
  fseek(fp, 0, SEEK_END);
  auto len = ftell(fp);
  if (len == 0) {
    fclose(fp);
    return {};
  }
  rewind(fp);

  std::vector<uint8_t> data;
  data.resize(len);

  if (fread(data.data(), len, 1, fp) != 1) {
    fclose(fp);
    throw std::runtime_error("File " + path.string() + " cannot be read");
  }
  fclose(fp);

  return data;
}

std::string read_text_file(const fs::path& path) {
  fs::ifstream file(path);
  if (!file.good()) {
    throw std::runtime_error("couldn't open " + path.string());
  }
  std::stringstream ss;
  ss << file.rdbuf();
  return ss.str();
}

std::string read_text_file(const std::string& path) {
  return read_text_file(fs::path(path));
}

bool is_printable_char(char c) {
  return c >= ' ' && c <= '~';
}

std::string combine_path(const std::string& parent, const std::string& child) {
  return parent + "/" + child;
}

bool file_exists(const std::string& path) {
  return fs::exists(path);
}

std::string base_name(const std::string& filename) {
  size_t pos = 0;
  ASSERT(!filename.empty());
  for (size_t i = filename.size() - 1; i-- > 0;) {
    if (filename.at(i) == '/' || filename.at(i) == '\\') {
      pos = (i + 1);
      break;
    }
  }
  return filename.substr(pos);
}

std::string base_name_no_ext(const std::string& filename) {
  size_t pos = 0;
  ASSERT(!filename.empty());
  for (size_t i = filename.size() - 1; i-- > 0;) {
    if (filename.at(i) == '/' || filename.at(i) == '\\') {
      pos = (i + 1);
      break;
    }
  }
  std::string file_name = filename.substr(pos);
  return file_name.substr(0, file_name.find_last_of('.'));
  ;
}

std::string split_path_at(const fs::path& path, const std::vector<std::string>& folders) {
  std::string split_str = "";
  for (const auto& folder : folders) {
#ifdef _WIN32
    split_str += folder + "\\";
#else
    split_str += folder + "/";
#endif
  }
  const auto& path_str = path.string();
  return path_str.substr(path_str.find(split_str) + split_str.length());
}

std::string convert_to_unix_path_separators(const std::string& path) {
#ifdef _WIN32
  std::string copy = path;
  std::replace(copy.begin(), copy.end(), '\\', '/');
  return copy;
#else
  return path;
#endif
}

/*!
 * Convert an animation name to ISO name.
 * The animation name is a bunch of dash separated words.
 * The resulting ISO name has the same first two chars as the animation name, and one char from each
 * remaining word. Once there are no more words but remaining chars in the ISO name, the ith extra
 * char is the i+1 th char of the last word. A word ending in a number (or just a number) is turned
 * into the number. The word "resolution" becomes z. The word "accept" becomes y. The word "reject"
 * becomes n. Other words become the first char of the word. The result is uppercased and the file
 * extension is STR Examples (animation name and disc file name, not ISO name):
 *  green-sagecage-outro-beat-boss-enough-cells -> GRSOBBEC.STR
 *  swamp-tetherrock-swamprockexplode-4 -> SWTS4.STR
 *  minershort-resolution-1-orbs -> MIZ1ORBS.STR
 */
void ISONameFromAnimationName(char* dst, const char* src) {
  // The Animation Name is a bunch of words separated by dashes

  // copy first two chars of the first word exactly
  dst[0] = src[0];
  dst[1] = src[1];
  s32 i = 2;  // 2 chars added to dst.

  // skip ahead to the first dash (or \0 if there's no dashes)
  const char* src_ptr = src;
  while (*src_ptr && *src_ptr != '-') {
    src_ptr++;
  }

  // the points to the next dash (or \0 if there's none).
  const char* next_ptr = src_ptr;
  if (*src_ptr) {
    // loop over words (next_ptr points to dash before word, i counts chars in dest)
    while (src_ptr = next_ptr + 1, i < 8) {
      // scan next_ptr forward to next dash
      next_ptr = src_ptr;
      while (*next_ptr && *next_ptr != '-') {
        next_ptr++;
      }

      // there's no next word, so break (the current word will be handled there)
      if (!*next_ptr)
        break;

      // add a char for the current word:
      char char_to_add;
      if (next_ptr[-1] < '0' || next_ptr[-1] > '9') {
        // word doesn't end in a number.

        // some special case words map to special letters (likely to avoid animation name conflicts)
        if (next_ptr - src_ptr == 10 && !memcmp(src_ptr, "resolution", 10)) {
          // NOTE : jak 2 also allows "res" here but that doesn't work properly.
          char_to_add = 'z';
        } else if (next_ptr - src_ptr == 6 && !memcmp(src_ptr, "accept", 6)) {
          char_to_add = 'y';
        } else if (next_ptr - src_ptr == 6 && !memcmp(src_ptr, "reject", 6)) {
          char_to_add = 'n';
        } else if (next_ptr - src_ptr == 5 && !memcmp(src_ptr, "keira", 5)) {
          // NOTE : this was added in jak 2. it's safe to use in jak 1 since she was referred to as
          // "assistant" there
          char_to_add = 'i';
        } else {
          // not a special case, just take the first letter.
          char_to_add = *src_ptr;
        }
      } else {
        // the current word ends in a number, just use this number (I think usually the whole word
        // is just a number)
        char_to_add = next_ptr[-1];
      }

      dst[i++] = char_to_add;
    }

    // here we ran out of room in dest, or words in source.
    // if there's still room in dest and chars in source, just add them
    while (*src_ptr && (i < 8)) {
      dst[i] = *src_ptr;
      src_ptr++;
      i++;
    }
  }

  // pad with spaces (for ISO Name)
  while (i < 8) {
    dst[i++] = ' ';
  }

  // upper case
  for (i = 0; i < 8; i++) {
    if (dst[i] >= 'a' && dst[i] <= 'z') {
      dst[i] -= 0x20;
    }
  }

  // append file extension
  strcpy(dst + 8, "STR");
}

/*!
 * Convert file name to "ISO Name"
 * ISO names are upper case and 12 bytes long.
 * xxxxxxxxyyy0
 *
 * x - uppercase letter of file name, or space
 * y - uppercase letter of file extension, or space
 * 0 - null terminator (\0, not the character zero)
 */
void MakeISOName(char* dst, const char* src) {
  int i = 0;
  const char* src_ptr = src;
  char* dst_ptr = dst;

  // copy name and upper case
  while ((i < 8) && (*src_ptr) && (*src_ptr != '.')) {
    char c = *src_ptr;
    src_ptr++;
    if (('`' < c) && (c < '{')) {  // lower case
      c -= 0x20;
    }
    *dst_ptr = c;
    dst_ptr++;
    i++;
  }

  // pad out name with spaces
  while (i < 8) {
    *dst_ptr = ' ';
    dst_ptr++;
    i++;
  }

  // increment past period
  if (*src_ptr == '.')
    src_ptr++;

  // same for extension
  while (i < 11 && (*src_ptr)) {
    char c = *src_ptr;
    src_ptr++;
    if (('`' < c) && (c < '{')) {  // lower case
      c -= 0x20;
    }
    *dst_ptr = c;
    dst_ptr++;
    i++;
  }

  while (i < 11) {
    *dst_ptr = ' ';
    dst_ptr++;
    i++;
  }
  *dst_ptr = 0;
}

void assert_file_exists(const char* path, const char* error_message) {
  if (!fs::exists(path)) {
    ASSERT_MSG(false, fmt::format("File {} was not found: {}", path, error_message));
  }
}

/*!
 * Check if the given DGO header (or entire file) is compressed.
 */
bool dgo_header_is_compressed(const std::vector<u8>& data) {
  const char compressed_header[] = "oZlB";
  bool is_compressed = true;
  for (int i = 0; i < 4; i++) {
    if (compressed_header[i] != data.at(i)) {
      is_compressed = false;
    }
  }
  return is_compressed;
}

/*!
 * Decompress a DGO. Resulting data will start at the DGO header.
 */
std::vector<u8> decompress_dgo(const std::vector<u8>& data_in) {
  constexpr int MAX_CHUNK_SIZE = 0x8000;
  BinaryReader compressed_reader(data_in);
  // seek past oZlB
  compressed_reader.ffwd(4);
  std::size_t decompressed_size = compressed_reader.read<uint32_t>();
  std::vector<uint8_t> decompressed_data;
  decompressed_data.resize(decompressed_size);
  size_t output_offset = 0;
  while (true) {
    // seek past alignment bytes and read the next chunk size
    uint32_t chunk_size = 0;
    while (!chunk_size) {
      chunk_size = compressed_reader.read<uint32_t>();
    }

    if (chunk_size < MAX_CHUNK_SIZE) {
      std::size_t bytes_written = 0;
      lzokay::EResult ok = lzokay::decompress(
          compressed_reader.here(), chunk_size, decompressed_data.data() + output_offset,
          decompressed_data.size() - output_offset, bytes_written);
      ASSERT(ok == lzokay::EResult::Success);
      compressed_reader.ffwd(chunk_size);
      output_offset += bytes_written;
    } else {
      // nope - sometimes chunk_size is bigger than MAX, but we should still use max.
      //        ASSERT(chunk_size == MAX_CHUNK_SIZE);
      memcpy(decompressed_data.data() + output_offset, compressed_reader.here(), MAX_CHUNK_SIZE);
      compressed_reader.ffwd(MAX_CHUNK_SIZE);
      output_offset += MAX_CHUNK_SIZE;
    }

    if (output_offset >= decompressed_size)
      break;
    while (compressed_reader.get_seek() % 4) {
      compressed_reader.ffwd(1);
    }
  }

  return decompressed_data;
}

FILE* open_file(const fs::path& path, const std::string& mode) {
#ifdef _WIN32
  return _wfopen(path.wstring().c_str(), std::wstring(mode.begin(), mode.end()).c_str());
#else
  return fopen(path.string().c_str(), mode.c_str());
#endif
}

std::vector<fs::path> find_files_in_dir(const fs::path& dir, const std::regex& pattern) {
  std::vector<fs::path> files = {};
  for (auto& p : fs::directory_iterator(dir)) {
    if (p.is_regular_file()) {
      if (std::regex_match(p.path().filename().string(), pattern)) {
        files.push_back(p.path());
      }
    }
  }
  return files;
}

std::vector<fs::path> find_files_recursively(const fs::path& base_dir, const std::regex& pattern) {
  std::vector<fs::path> files = {};
  if (!fs::exists(base_dir)) {
    return files;
  }
  for (auto& p : fs::recursive_directory_iterator(base_dir)) {
    if (p.is_regular_file()) {
      if (std::regex_match(p.path().filename().string(), pattern)) {
        files.push_back(p.path());
      }
    }
  }
  return files;
}

std::vector<fs::path> find_directories_in_dir(const fs::path& base_dir) {
  std::vector<fs::path> dirs = {};
  for (auto& p : fs::recursive_directory_iterator(base_dir)) {
    if (p.is_directory()) {
      dirs.push_back(p.path());
    }
  }
  return dirs;
}

std::vector<fs::path> sort_filepaths(const std::vector<fs::path>& paths, const bool aescending) {
  std::vector<std::string> paths_as_strings = {};
  for (const auto& path : paths) {
    paths_as_strings.push_back(path.string());
  }
  std::sort(paths_as_strings.begin(), paths_as_strings.end(),
            [aescending](const std::string& a, const std::string& b) {
              if (aescending) {
                return a < b;
              } else {
                return a > b;
              }
            });
  std::vector<fs::path> sorted_paths = {};
  for (const auto& path : paths_as_strings) {
    sorted_paths.push_back(fs::path(path));
  }
  return sorted_paths;
}

void copy_file(const fs::path& src, const fs::path& dst) {
  // Check that the src path exists
  if (!fs::exists(src)) {
    throw std::runtime_error(fmt::format("Cannot copy '{}', path does not exist", src.string()));
  }
  // Ensure the directory can be copied into
  if (!fs::exists(dst.parent_path()) && !create_dir_if_needed_for_file(dst)) {
    throw std::runtime_error(fmt::format(
        "Cannot copy '{}', couldn't make directory to copy into '{}'", src.string(), dst.string()));
  }
  fs::copy_file(src, dst, fs::copy_options::overwrite_existing);
}

std::string make_screenshot_filepath(const GameVersion game_version, const std::string& name) {
  std::string file_name;
  if (name.empty()) {
    file_name = fmt::format("{}.png", str_util::current_local_timestamp_no_colons());
  } else {
    file_name = fmt::format("{}.png", name);
  }
  const auto file_path = get_user_screenshots_dir(game_version) / file_name;
  file_util::create_dir_if_needed_for_file(file_path);
  return file_path.string();
}

std::string get_majority_file_line_endings(const std::string& file_contents) {
  size_t lf_count = 0;
  size_t crlf_count = 0;

  for (size_t i = 0; i < file_contents.size(); ++i) {
    if (file_contents[i] == '\n') {
      if (i > 0 && file_contents[i - 1] == '\r') {
        crlf_count++;
      } else {
        lf_count++;
      }
    }
  }

  if (crlf_count > lf_count) {
    return "\r\n";
  }
  return "\n";
}

<<<<<<< HEAD
bool is_dir_in_dir(const fs::path& parent, const fs::path& child) {
  // Check if the parent path is a prefix of the child path
  return child.has_parent_path() && child.parent_path().lexically_relative(parent) == fs::path(".");
=======
std::pair<int, std::string> get_majority_file_line_endings_and_count(
    const std::string& file_contents) {
  size_t lf_count = 0;
  size_t crlf_count = 0;

  for (size_t i = 0; i < file_contents.size(); ++i) {
    if (file_contents[i] == '\n') {
      if (i > 0 && file_contents[i - 1] == '\r') {
        crlf_count++;
      } else {
        lf_count++;
      }
    }
  }

  if (crlf_count > lf_count) {
    return {lf_count + crlf_count, "\r\n"};
  }
  return {lf_count + crlf_count, "\n"};
>>>>>>> 1a058b41
}

}  // namespace file_util
<|MERGE_RESOLUTION|>--- conflicted
+++ resolved
@@ -1,790 +1,789 @@
-/*!
- * @file FileUtil.cpp
- * Utility functions for reading and writing files.
- */
-
-#include "FileUtil.h"
-
-#include <algorithm>
-#include <cstdio> /* defines FILENAME_MAX */
-#include <cstdlib>
-#include <fstream>
-#include <iostream>
-#include <sstream>
-
-#include "BinaryWriter.h"
-
-#include "common/common_types.h"
-#include "common/util/BinaryReader.h"
-#include "common/util/string_util.h"
-#include "common/util/unicode_util.h"
-
-// This disables the use of PCLMULQDQ which is probably ok, but let's just be safe and disable it
-// because nobody will care if png compression is 10% slower.
-#define FPNG_NO_SSE 1
-#include "fmt/core.h"
-#include "third-party/fpng/fpng.cpp"
-#include "third-party/fpng/fpng.h"
-#include "third-party/lzokay/lzokay.hpp"
-
-#ifdef _WIN32
-#define NOMINMAX
-#define WIN32_LEAN_AND_MEAN
-#include <Windows.h>
-#else
-#include <cstring>
-#include <unistd.h>
-#endif
-#include "common/log/log.h"
-#include "common/util/Assert.h"
-
-#ifdef __APPLE__
-#include <crt_externs.h>
-#include <limits.h>
-
-#include "mach-o/dyld.h"
-#endif
-
-namespace file_util {
-fs::path get_user_home_dir() {
-#ifdef _WIN32
-  // NOTE - on older systems, this may case issues if it cannot be found!
-  std::string home_dir = get_env("USERPROFILE");
-  return fs::path(home_dir);
-#else
-  std::string home_dir = get_env("HOME");
-  return fs::path(home_dir);
-#endif
-}
-
-fs::path get_user_config_dir() {
-  fs::path config_base_path;
-#ifdef _WIN32
-  auto config_base_dir = get_env("APPDATA");
-  config_base_path = fs::path(config_base_dir);
-#elif __linux
-  // Docs - https://specifications.freedesktop.org/basedir-spec/basedir-spec-latest.html
-  // Prefer XDG_CONFIG_HOME if available
-  auto config_base_dir = get_env("XDG_CONFIG_HOME");
-  if (config_base_dir.empty()) {
-    config_base_path = get_user_home_dir() / ".config";
-  } else {
-    config_base_path = fs::path(config_base_dir);
-  }
-#elif __APPLE__
-  auto config_base_dir = get_env("HOME");
-  config_base_path = fs::path(config_base_dir) / "Library" / "Application Support";
-#endif
-  return config_base_path / "OpenGOAL";
-}
-
-fs::path get_user_settings_dir(GameVersion game_version) {
-  auto game_version_name = game_version_names[game_version];
-  return get_user_config_dir() / game_version_name / "settings";
-}
-
-fs::path get_user_memcard_dir(GameVersion game_version) {
-  auto game_version_name = game_version_names[game_version];
-  return get_user_config_dir() / game_version_name / "saves";
-}
-
-fs::path get_user_screenshots_dir(GameVersion game_version) {
-  auto game_version_name = game_version_names[game_version];
-  return get_user_config_dir() / game_version_name / "screenshots";
-}
-
-fs::path get_user_misc_dir(GameVersion game_version) {
-  auto game_version_name = game_version_names[game_version];
-  return get_user_config_dir() / game_version_name / "misc";
-}
-
-fs::path get_user_features_dir(GameVersion game_version) {
-  auto game_version_name = game_version_names[game_version];
-  auto path = get_user_config_dir() / game_version_name / "features";
-  file_util::create_dir_if_needed(path);
-  return path;
-}
-
-struct {
-  bool initialized = false;
-  fs::path path_to_data;
-} gFilePathInfo;
-
-fs::path g_iso_data_directory = "";
-
-/*!
- * Get the path to the current executable.
- */
-std::string get_current_executable_path() {
-#ifdef _WIN32
-  // NOTE - MAX_PATH is kinda wrong here as you can have a path longer than 260 in windows
-  wchar_t path[MAX_PATH];
-  GetModuleFileNameW(NULL, path, MAX_PATH);
-  std::string file_path = wide_string_to_utf8_string(path);
-  if (file_path.rfind("\\\\?\\", 0) == 0) {
-    return file_path.substr(4);
-  }
-  return file_path;
-#elif __linux
-  char buffer[FILENAME_MAX + 1];
-  auto len = readlink("/proc/self/exe", buffer,
-                      FILENAME_MAX);  // /proc/self acts like a "virtual folder" containing
-  // information about the current process
-  buffer[len] = '\0';
-  return std::string(buffer);
-#elif __APPLE__
-  char buffer[PATH_MAX];
-  uint32_t bufsize = sizeof(buffer);
-  if (_NSGetExecutablePath(buffer, &bufsize) != 0) {
-    lg::warn("Could not get executable path, trying with _NSGetArgv()[0] instead.");
-    auto argv = *_NSGetArgv();
-    return std::string(argv[0]);
-  }
-  return std::string(buffer);
-#endif
-}
-
-std::optional<std::string> try_get_project_path_from_path(const std::string& path) {
-  std::string::size_type pos =
-      std::string(path).rfind("jak-project");  // Strip file path down to /jak-project/ directory
-  if (pos == std::string::npos) {
-    return {};
-  }
-  return std::string(path).substr(
-      0, pos + 11);  // + 12 to include "/jak-project" in the returned filepath
-}
-
-/*!
- * See if the current executable is somewhere in jak-project/. If so, return the path to jak-project
- */
-std::optional<std::string> try_get_jak_project_path() {
-  return try_get_project_path_from_path(get_current_executable_path());
-}
-
-std::optional<fs::path> try_get_data_dir() {
-  fs::path my_path = get_current_executable_path();
-  lg::info("Current executable directory - {}", my_path.string());
-  auto data_dir = my_path.parent_path() / "data";
-  if (fs::exists(data_dir) && fs::is_directory(data_dir)) {
-    return std::make_optional(data_dir);
-  } else {
-    return {};
-  }
-}
-
-bool setup_project_path(std::optional<fs::path> project_path_override) {
-  if (gFilePathInfo.initialized) {
-    return true;
-  }
-
-  if (project_path_override) {
-    gFilePathInfo.path_to_data = fs::absolute(project_path_override.value());
-    gFilePathInfo.initialized = true;
-    lg::info("Using explicitly set project path: {}", gFilePathInfo.path_to_data.string());
-    return true;
-  }
-
-  auto data_path = try_get_data_dir();
-  if (data_path) {
-    gFilePathInfo.path_to_data = *data_path;
-    gFilePathInfo.initialized = true;
-    lg::info("Using data path: {}", data_path->string());
-    return true;
-  }
-
-  auto development_repo_path = try_get_jak_project_path();
-  if (development_repo_path) {
-    gFilePathInfo.path_to_data = *development_repo_path;
-    gFilePathInfo.initialized = true;
-    lg::info("Using development repo path: {}", *development_repo_path);
-    return true;
-  }
-
-  lg::error("Failed to initialize project path.");
-  return false;
-}
-
-fs::path get_jak_project_dir() {
-  ASSERT(gFilePathInfo.initialized);
-  return gFilePathInfo.path_to_data;
-}
-
-fs::path get_iso_dir_for_game(GameVersion game_version) {
-  if (!g_iso_data_directory.empty()) {
-    return g_iso_data_directory;
-  }
-  // Find the location based on the game version
-  std::string expected_subdir = "jak1";
-  if (game_version == GameVersion::Jak2) {
-    expected_subdir = "jak2";
-  } else if (game_version == GameVersion::Jak3) {
-    expected_subdir = "jak3";
-  }
-  const auto temp_dir = get_jak_project_dir() / "iso_data" / expected_subdir;
-  if (fs::exists(temp_dir)) {
-    g_iso_data_directory = temp_dir;
-  }
-  return g_iso_data_directory;
-}
-
-void set_iso_data_dir(const fs::path& directory) {
-  g_iso_data_directory = directory;
-}
-
-std::string get_file_path(const std::vector<std::string>& input) {
-  // TODO - clean this behaviour up, it causes unexpected behaviour when working with files
-  // the project path should be explicitly provided by whatever if needed
-  // TEMP HACK
-  // - if the provided path is absolute, don't add the project path
-  if (input.size() == 1 && fs::path(input.at(0)).is_absolute()) {
-    return input.at(0);
-  }
-
-  auto current_path = file_util::get_jak_project_dir();
-  for (auto& str : input) {
-    current_path /= str;
-  }
-
-  return current_path.string();
-}
-
-bool create_dir_if_needed(const fs::path& path) {
-  if (!fs::is_directory(path)) {
-    fs::create_directories(path);
-    return true;
-  }
-  return false;
-}
-
-// TODO - explodes if the file path is invalid
-bool create_dir_if_needed_for_file(const std::string& path) {
-  return create_dir_if_needed_for_file(fs::path(path));
-}
-
-// TODO - explodes if the file path is invalid
-bool create_dir_if_needed_for_file(const fs::path& path) {
-  return fs::create_directories(path.parent_path());
-}
-
-void write_binary_file(const fs::path& name, const void* data, size_t size) {
-  FILE* fp = file_util::open_file(name.string().c_str(), "wb");
-  if (!fp) {
-    throw std::runtime_error("couldn't open file " + name.string());
-  }
-
-  if (size == 0) {
-    // nothing to write, just 'touch' the file
-    fclose(fp);
-    return;
-  }
-
-  if (fwrite(data, size, 1, fp) != 1) {
-    fclose(fp);
-    throw std::runtime_error("couldn't write file " + name.string());
-  }
-
-  fclose(fp);
-}
-
-void write_binary_file(const std::string& name, const void* data, size_t size) {
-  write_binary_file(fs::path(name), data, size);
-}
-
-void write_rgba_png(const fs::path& name, void* data, int w, int h) {
-  auto flags = 0;
-
-  auto ok = fpng::fpng_encode_image_to_file(name.string().c_str(), data, w, h, 4, flags);
-
-  if (!ok) {
-    throw std::runtime_error("couldn't save png file " + name.string());
-  }
-}
-
-void write_text_file(const std::string& file_name, const std::string& text) {
-  write_text_file(fs::path(file_name), text);
-}
-
-void write_text_file(const fs::path& file_name, const std::string& text) {
-  FILE* fp = file_util::open_file(file_name.string().c_str(), "w");
-  if (!fp) {
-    lg::error("Failed to fopen {}\n", file_name.string());
-    throw std::runtime_error("Failed to open file");
-  }
-  fprintf(fp, "%s\n", text.c_str());
-  fclose(fp);
-}
-std::vector<uint8_t> read_binary_file(const std::string& filename) {
-  return read_binary_file(fs::path(filename));
-}
-
-std::vector<uint8_t> read_binary_file(const fs::path& path) {
-  // make sure file exists and isn't a directory
-
-  auto status = fs::status(path);
-
-  if (!fs::exists(status)) {
-    throw std::runtime_error(
-        fmt::format("File {} cannot be opened: does not exist.", path.string()));
-  }
-
-  if (status.type() != fs::file_type::regular && status.type() != fs::file_type::symlink) {
-    throw std::runtime_error(
-        fmt::format("File {} cannot be opened: not a regular file or symlink.", path.string()));
-  }
-
-  auto fp = file_util::open_file(path.string().c_str(), "rb");
-  if (!fp)
-    throw std::runtime_error("File " + path.string() +
-                             " cannot be opened: " + std::string(strerror(errno)));
-  fseek(fp, 0, SEEK_END);
-  auto len = ftell(fp);
-  if (len == 0) {
-    fclose(fp);
-    return {};
-  }
-  rewind(fp);
-
-  std::vector<uint8_t> data;
-  data.resize(len);
-
-  if (fread(data.data(), len, 1, fp) != 1) {
-    fclose(fp);
-    throw std::runtime_error("File " + path.string() + " cannot be read");
-  }
-  fclose(fp);
-
-  return data;
-}
-
-std::string read_text_file(const fs::path& path) {
-  fs::ifstream file(path);
-  if (!file.good()) {
-    throw std::runtime_error("couldn't open " + path.string());
-  }
-  std::stringstream ss;
-  ss << file.rdbuf();
-  return ss.str();
-}
-
-std::string read_text_file(const std::string& path) {
-  return read_text_file(fs::path(path));
-}
-
-bool is_printable_char(char c) {
-  return c >= ' ' && c <= '~';
-}
-
-std::string combine_path(const std::string& parent, const std::string& child) {
-  return parent + "/" + child;
-}
-
-bool file_exists(const std::string& path) {
-  return fs::exists(path);
-}
-
-std::string base_name(const std::string& filename) {
-  size_t pos = 0;
-  ASSERT(!filename.empty());
-  for (size_t i = filename.size() - 1; i-- > 0;) {
-    if (filename.at(i) == '/' || filename.at(i) == '\\') {
-      pos = (i + 1);
-      break;
-    }
-  }
-  return filename.substr(pos);
-}
-
-std::string base_name_no_ext(const std::string& filename) {
-  size_t pos = 0;
-  ASSERT(!filename.empty());
-  for (size_t i = filename.size() - 1; i-- > 0;) {
-    if (filename.at(i) == '/' || filename.at(i) == '\\') {
-      pos = (i + 1);
-      break;
-    }
-  }
-  std::string file_name = filename.substr(pos);
-  return file_name.substr(0, file_name.find_last_of('.'));
-  ;
-}
-
-std::string split_path_at(const fs::path& path, const std::vector<std::string>& folders) {
-  std::string split_str = "";
-  for (const auto& folder : folders) {
-#ifdef _WIN32
-    split_str += folder + "\\";
-#else
-    split_str += folder + "/";
-#endif
-  }
-  const auto& path_str = path.string();
-  return path_str.substr(path_str.find(split_str) + split_str.length());
-}
-
-std::string convert_to_unix_path_separators(const std::string& path) {
-#ifdef _WIN32
-  std::string copy = path;
-  std::replace(copy.begin(), copy.end(), '\\', '/');
-  return copy;
-#else
-  return path;
-#endif
-}
-
-/*!
- * Convert an animation name to ISO name.
- * The animation name is a bunch of dash separated words.
- * The resulting ISO name has the same first two chars as the animation name, and one char from each
- * remaining word. Once there are no more words but remaining chars in the ISO name, the ith extra
- * char is the i+1 th char of the last word. A word ending in a number (or just a number) is turned
- * into the number. The word "resolution" becomes z. The word "accept" becomes y. The word "reject"
- * becomes n. Other words become the first char of the word. The result is uppercased and the file
- * extension is STR Examples (animation name and disc file name, not ISO name):
- *  green-sagecage-outro-beat-boss-enough-cells -> GRSOBBEC.STR
- *  swamp-tetherrock-swamprockexplode-4 -> SWTS4.STR
- *  minershort-resolution-1-orbs -> MIZ1ORBS.STR
- */
-void ISONameFromAnimationName(char* dst, const char* src) {
-  // The Animation Name is a bunch of words separated by dashes
-
-  // copy first two chars of the first word exactly
-  dst[0] = src[0];
-  dst[1] = src[1];
-  s32 i = 2;  // 2 chars added to dst.
-
-  // skip ahead to the first dash (or \0 if there's no dashes)
-  const char* src_ptr = src;
-  while (*src_ptr && *src_ptr != '-') {
-    src_ptr++;
-  }
-
-  // the points to the next dash (or \0 if there's none).
-  const char* next_ptr = src_ptr;
-  if (*src_ptr) {
-    // loop over words (next_ptr points to dash before word, i counts chars in dest)
-    while (src_ptr = next_ptr + 1, i < 8) {
-      // scan next_ptr forward to next dash
-      next_ptr = src_ptr;
-      while (*next_ptr && *next_ptr != '-') {
-        next_ptr++;
-      }
-
-      // there's no next word, so break (the current word will be handled there)
-      if (!*next_ptr)
-        break;
-
-      // add a char for the current word:
-      char char_to_add;
-      if (next_ptr[-1] < '0' || next_ptr[-1] > '9') {
-        // word doesn't end in a number.
-
-        // some special case words map to special letters (likely to avoid animation name conflicts)
-        if (next_ptr - src_ptr == 10 && !memcmp(src_ptr, "resolution", 10)) {
-          // NOTE : jak 2 also allows "res" here but that doesn't work properly.
-          char_to_add = 'z';
-        } else if (next_ptr - src_ptr == 6 && !memcmp(src_ptr, "accept", 6)) {
-          char_to_add = 'y';
-        } else if (next_ptr - src_ptr == 6 && !memcmp(src_ptr, "reject", 6)) {
-          char_to_add = 'n';
-        } else if (next_ptr - src_ptr == 5 && !memcmp(src_ptr, "keira", 5)) {
-          // NOTE : this was added in jak 2. it's safe to use in jak 1 since she was referred to as
-          // "assistant" there
-          char_to_add = 'i';
-        } else {
-          // not a special case, just take the first letter.
-          char_to_add = *src_ptr;
-        }
-      } else {
-        // the current word ends in a number, just use this number (I think usually the whole word
-        // is just a number)
-        char_to_add = next_ptr[-1];
-      }
-
-      dst[i++] = char_to_add;
-    }
-
-    // here we ran out of room in dest, or words in source.
-    // if there's still room in dest and chars in source, just add them
-    while (*src_ptr && (i < 8)) {
-      dst[i] = *src_ptr;
-      src_ptr++;
-      i++;
-    }
-  }
-
-  // pad with spaces (for ISO Name)
-  while (i < 8) {
-    dst[i++] = ' ';
-  }
-
-  // upper case
-  for (i = 0; i < 8; i++) {
-    if (dst[i] >= 'a' && dst[i] <= 'z') {
-      dst[i] -= 0x20;
-    }
-  }
-
-  // append file extension
-  strcpy(dst + 8, "STR");
-}
-
-/*!
- * Convert file name to "ISO Name"
- * ISO names are upper case and 12 bytes long.
- * xxxxxxxxyyy0
- *
- * x - uppercase letter of file name, or space
- * y - uppercase letter of file extension, or space
- * 0 - null terminator (\0, not the character zero)
- */
-void MakeISOName(char* dst, const char* src) {
-  int i = 0;
-  const char* src_ptr = src;
-  char* dst_ptr = dst;
-
-  // copy name and upper case
-  while ((i < 8) && (*src_ptr) && (*src_ptr != '.')) {
-    char c = *src_ptr;
-    src_ptr++;
-    if (('`' < c) && (c < '{')) {  // lower case
-      c -= 0x20;
-    }
-    *dst_ptr = c;
-    dst_ptr++;
-    i++;
-  }
-
-  // pad out name with spaces
-  while (i < 8) {
-    *dst_ptr = ' ';
-    dst_ptr++;
-    i++;
-  }
-
-  // increment past period
-  if (*src_ptr == '.')
-    src_ptr++;
-
-  // same for extension
-  while (i < 11 && (*src_ptr)) {
-    char c = *src_ptr;
-    src_ptr++;
-    if (('`' < c) && (c < '{')) {  // lower case
-      c -= 0x20;
-    }
-    *dst_ptr = c;
-    dst_ptr++;
-    i++;
-  }
-
-  while (i < 11) {
-    *dst_ptr = ' ';
-    dst_ptr++;
-    i++;
-  }
-  *dst_ptr = 0;
-}
-
-void assert_file_exists(const char* path, const char* error_message) {
-  if (!fs::exists(path)) {
-    ASSERT_MSG(false, fmt::format("File {} was not found: {}", path, error_message));
-  }
-}
-
-/*!
- * Check if the given DGO header (or entire file) is compressed.
- */
-bool dgo_header_is_compressed(const std::vector<u8>& data) {
-  const char compressed_header[] = "oZlB";
-  bool is_compressed = true;
-  for (int i = 0; i < 4; i++) {
-    if (compressed_header[i] != data.at(i)) {
-      is_compressed = false;
-    }
-  }
-  return is_compressed;
-}
-
-/*!
- * Decompress a DGO. Resulting data will start at the DGO header.
- */
-std::vector<u8> decompress_dgo(const std::vector<u8>& data_in) {
-  constexpr int MAX_CHUNK_SIZE = 0x8000;
-  BinaryReader compressed_reader(data_in);
-  // seek past oZlB
-  compressed_reader.ffwd(4);
-  std::size_t decompressed_size = compressed_reader.read<uint32_t>();
-  std::vector<uint8_t> decompressed_data;
-  decompressed_data.resize(decompressed_size);
-  size_t output_offset = 0;
-  while (true) {
-    // seek past alignment bytes and read the next chunk size
-    uint32_t chunk_size = 0;
-    while (!chunk_size) {
-      chunk_size = compressed_reader.read<uint32_t>();
-    }
-
-    if (chunk_size < MAX_CHUNK_SIZE) {
-      std::size_t bytes_written = 0;
-      lzokay::EResult ok = lzokay::decompress(
-          compressed_reader.here(), chunk_size, decompressed_data.data() + output_offset,
-          decompressed_data.size() - output_offset, bytes_written);
-      ASSERT(ok == lzokay::EResult::Success);
-      compressed_reader.ffwd(chunk_size);
-      output_offset += bytes_written;
-    } else {
-      // nope - sometimes chunk_size is bigger than MAX, but we should still use max.
-      //        ASSERT(chunk_size == MAX_CHUNK_SIZE);
-      memcpy(decompressed_data.data() + output_offset, compressed_reader.here(), MAX_CHUNK_SIZE);
-      compressed_reader.ffwd(MAX_CHUNK_SIZE);
-      output_offset += MAX_CHUNK_SIZE;
-    }
-
-    if (output_offset >= decompressed_size)
-      break;
-    while (compressed_reader.get_seek() % 4) {
-      compressed_reader.ffwd(1);
-    }
-  }
-
-  return decompressed_data;
-}
-
-FILE* open_file(const fs::path& path, const std::string& mode) {
-#ifdef _WIN32
-  return _wfopen(path.wstring().c_str(), std::wstring(mode.begin(), mode.end()).c_str());
-#else
-  return fopen(path.string().c_str(), mode.c_str());
-#endif
-}
-
-std::vector<fs::path> find_files_in_dir(const fs::path& dir, const std::regex& pattern) {
-  std::vector<fs::path> files = {};
-  for (auto& p : fs::directory_iterator(dir)) {
-    if (p.is_regular_file()) {
-      if (std::regex_match(p.path().filename().string(), pattern)) {
-        files.push_back(p.path());
-      }
-    }
-  }
-  return files;
-}
-
-std::vector<fs::path> find_files_recursively(const fs::path& base_dir, const std::regex& pattern) {
-  std::vector<fs::path> files = {};
-  if (!fs::exists(base_dir)) {
-    return files;
-  }
-  for (auto& p : fs::recursive_directory_iterator(base_dir)) {
-    if (p.is_regular_file()) {
-      if (std::regex_match(p.path().filename().string(), pattern)) {
-        files.push_back(p.path());
-      }
-    }
-  }
-  return files;
-}
-
-std::vector<fs::path> find_directories_in_dir(const fs::path& base_dir) {
-  std::vector<fs::path> dirs = {};
-  for (auto& p : fs::recursive_directory_iterator(base_dir)) {
-    if (p.is_directory()) {
-      dirs.push_back(p.path());
-    }
-  }
-  return dirs;
-}
-
-std::vector<fs::path> sort_filepaths(const std::vector<fs::path>& paths, const bool aescending) {
-  std::vector<std::string> paths_as_strings = {};
-  for (const auto& path : paths) {
-    paths_as_strings.push_back(path.string());
-  }
-  std::sort(paths_as_strings.begin(), paths_as_strings.end(),
-            [aescending](const std::string& a, const std::string& b) {
-              if (aescending) {
-                return a < b;
-              } else {
-                return a > b;
-              }
-            });
-  std::vector<fs::path> sorted_paths = {};
-  for (const auto& path : paths_as_strings) {
-    sorted_paths.push_back(fs::path(path));
-  }
-  return sorted_paths;
-}
-
-void copy_file(const fs::path& src, const fs::path& dst) {
-  // Check that the src path exists
-  if (!fs::exists(src)) {
-    throw std::runtime_error(fmt::format("Cannot copy '{}', path does not exist", src.string()));
-  }
-  // Ensure the directory can be copied into
-  if (!fs::exists(dst.parent_path()) && !create_dir_if_needed_for_file(dst)) {
-    throw std::runtime_error(fmt::format(
-        "Cannot copy '{}', couldn't make directory to copy into '{}'", src.string(), dst.string()));
-  }
-  fs::copy_file(src, dst, fs::copy_options::overwrite_existing);
-}
-
-std::string make_screenshot_filepath(const GameVersion game_version, const std::string& name) {
-  std::string file_name;
-  if (name.empty()) {
-    file_name = fmt::format("{}.png", str_util::current_local_timestamp_no_colons());
-  } else {
-    file_name = fmt::format("{}.png", name);
-  }
-  const auto file_path = get_user_screenshots_dir(game_version) / file_name;
-  file_util::create_dir_if_needed_for_file(file_path);
-  return file_path.string();
-}
-
-std::string get_majority_file_line_endings(const std::string& file_contents) {
-  size_t lf_count = 0;
-  size_t crlf_count = 0;
-
-  for (size_t i = 0; i < file_contents.size(); ++i) {
-    if (file_contents[i] == '\n') {
-      if (i > 0 && file_contents[i - 1] == '\r') {
-        crlf_count++;
-      } else {
-        lf_count++;
-      }
-    }
-  }
-
-  if (crlf_count > lf_count) {
-    return "\r\n";
-  }
-  return "\n";
-}
-
-<<<<<<< HEAD
-bool is_dir_in_dir(const fs::path& parent, const fs::path& child) {
-  // Check if the parent path is a prefix of the child path
-  return child.has_parent_path() && child.parent_path().lexically_relative(parent) == fs::path(".");
-=======
-std::pair<int, std::string> get_majority_file_line_endings_and_count(
-    const std::string& file_contents) {
-  size_t lf_count = 0;
-  size_t crlf_count = 0;
-
-  for (size_t i = 0; i < file_contents.size(); ++i) {
-    if (file_contents[i] == '\n') {
-      if (i > 0 && file_contents[i - 1] == '\r') {
-        crlf_count++;
-      } else {
-        lf_count++;
-      }
-    }
-  }
-
-  if (crlf_count > lf_count) {
-    return {lf_count + crlf_count, "\r\n"};
-  }
-  return {lf_count + crlf_count, "\n"};
->>>>>>> 1a058b41
-}
-
-}  // namespace file_util
+/*!
+ * @file FileUtil.cpp
+ * Utility functions for reading and writing files.
+ */
+
+#include "FileUtil.h"
+
+#include <algorithm>
+#include <cstdio> /* defines FILENAME_MAX */
+#include <cstdlib>
+#include <fstream>
+#include <iostream>
+#include <sstream>
+
+#include "BinaryWriter.h"
+
+#include "common/common_types.h"
+#include "common/util/BinaryReader.h"
+#include "common/util/string_util.h"
+#include "common/util/unicode_util.h"
+
+// This disables the use of PCLMULQDQ which is probably ok, but let's just be safe and disable it
+// because nobody will care if png compression is 10% slower.
+#define FPNG_NO_SSE 1
+#include "fmt/core.h"
+#include "third-party/fpng/fpng.cpp"
+#include "third-party/fpng/fpng.h"
+#include "third-party/lzokay/lzokay.hpp"
+
+#ifdef _WIN32
+#define NOMINMAX
+#define WIN32_LEAN_AND_MEAN
+#include <Windows.h>
+#else
+#include <cstring>
+#include <unistd.h>
+#endif
+#include "common/log/log.h"
+#include "common/util/Assert.h"
+
+#ifdef __APPLE__
+#include <crt_externs.h>
+#include <limits.h>
+
+#include "mach-o/dyld.h"
+#endif
+
+namespace file_util {
+fs::path get_user_home_dir() {
+#ifdef _WIN32
+  // NOTE - on older systems, this may case issues if it cannot be found!
+  std::string home_dir = get_env("USERPROFILE");
+  return fs::path(home_dir);
+#else
+  std::string home_dir = get_env("HOME");
+  return fs::path(home_dir);
+#endif
+}
+
+fs::path get_user_config_dir() {
+  fs::path config_base_path;
+#ifdef _WIN32
+  auto config_base_dir = get_env("APPDATA");
+  config_base_path = fs::path(config_base_dir);
+#elif __linux
+  // Docs - https://specifications.freedesktop.org/basedir-spec/basedir-spec-latest.html
+  // Prefer XDG_CONFIG_HOME if available
+  auto config_base_dir = get_env("XDG_CONFIG_HOME");
+  if (config_base_dir.empty()) {
+    config_base_path = get_user_home_dir() / ".config";
+  } else {
+    config_base_path = fs::path(config_base_dir);
+  }
+#elif __APPLE__
+  auto config_base_dir = get_env("HOME");
+  config_base_path = fs::path(config_base_dir) / "Library" / "Application Support";
+#endif
+  return config_base_path / "OpenGOAL";
+}
+
+fs::path get_user_settings_dir(GameVersion game_version) {
+  auto game_version_name = game_version_names[game_version];
+  return get_user_config_dir() / game_version_name / "settings";
+}
+
+fs::path get_user_memcard_dir(GameVersion game_version) {
+  auto game_version_name = game_version_names[game_version];
+  return get_user_config_dir() / game_version_name / "saves";
+}
+
+fs::path get_user_screenshots_dir(GameVersion game_version) {
+  auto game_version_name = game_version_names[game_version];
+  return get_user_config_dir() / game_version_name / "screenshots";
+}
+
+fs::path get_user_misc_dir(GameVersion game_version) {
+  auto game_version_name = game_version_names[game_version];
+  return get_user_config_dir() / game_version_name / "misc";
+}
+
+fs::path get_user_features_dir(GameVersion game_version) {
+  auto game_version_name = game_version_names[game_version];
+  auto path = get_user_config_dir() / game_version_name / "features";
+  file_util::create_dir_if_needed(path);
+  return path;
+}
+
+struct {
+  bool initialized = false;
+  fs::path path_to_data;
+} gFilePathInfo;
+
+fs::path g_iso_data_directory = "";
+
+/*!
+ * Get the path to the current executable.
+ */
+std::string get_current_executable_path() {
+#ifdef _WIN32
+  // NOTE - MAX_PATH is kinda wrong here as you can have a path longer than 260 in windows
+  wchar_t path[MAX_PATH];
+  GetModuleFileNameW(NULL, path, MAX_PATH);
+  std::string file_path = wide_string_to_utf8_string(path);
+  if (file_path.rfind("\\\\?\\", 0) == 0) {
+    return file_path.substr(4);
+  }
+  return file_path;
+#elif __linux
+  char buffer[FILENAME_MAX + 1];
+  auto len = readlink("/proc/self/exe", buffer,
+                      FILENAME_MAX);  // /proc/self acts like a "virtual folder" containing
+  // information about the current process
+  buffer[len] = '\0';
+  return std::string(buffer);
+#elif __APPLE__
+  char buffer[PATH_MAX];
+  uint32_t bufsize = sizeof(buffer);
+  if (_NSGetExecutablePath(buffer, &bufsize) != 0) {
+    lg::warn("Could not get executable path, trying with _NSGetArgv()[0] instead.");
+    auto argv = *_NSGetArgv();
+    return std::string(argv[0]);
+  }
+  return std::string(buffer);
+#endif
+}
+
+std::optional<std::string> try_get_project_path_from_path(const std::string& path) {
+  std::string::size_type pos =
+      std::string(path).rfind("jak-project");  // Strip file path down to /jak-project/ directory
+  if (pos == std::string::npos) {
+    return {};
+  }
+  return std::string(path).substr(
+      0, pos + 11);  // + 12 to include "/jak-project" in the returned filepath
+}
+
+/*!
+ * See if the current executable is somewhere in jak-project/. If so, return the path to jak-project
+ */
+std::optional<std::string> try_get_jak_project_path() {
+  return try_get_project_path_from_path(get_current_executable_path());
+}
+
+std::optional<fs::path> try_get_data_dir() {
+  fs::path my_path = get_current_executable_path();
+  lg::info("Current executable directory - {}", my_path.string());
+  auto data_dir = my_path.parent_path() / "data";
+  if (fs::exists(data_dir) && fs::is_directory(data_dir)) {
+    return std::make_optional(data_dir);
+  } else {
+    return {};
+  }
+}
+
+bool setup_project_path(std::optional<fs::path> project_path_override) {
+  if (gFilePathInfo.initialized) {
+    return true;
+  }
+
+  if (project_path_override) {
+    gFilePathInfo.path_to_data = fs::absolute(project_path_override.value());
+    gFilePathInfo.initialized = true;
+    lg::info("Using explicitly set project path: {}", gFilePathInfo.path_to_data.string());
+    return true;
+  }
+
+  auto data_path = try_get_data_dir();
+  if (data_path) {
+    gFilePathInfo.path_to_data = *data_path;
+    gFilePathInfo.initialized = true;
+    lg::info("Using data path: {}", data_path->string());
+    return true;
+  }
+
+  auto development_repo_path = try_get_jak_project_path();
+  if (development_repo_path) {
+    gFilePathInfo.path_to_data = *development_repo_path;
+    gFilePathInfo.initialized = true;
+    lg::info("Using development repo path: {}", *development_repo_path);
+    return true;
+  }
+
+  lg::error("Failed to initialize project path.");
+  return false;
+}
+
+fs::path get_jak_project_dir() {
+  ASSERT(gFilePathInfo.initialized);
+  return gFilePathInfo.path_to_data;
+}
+
+fs::path get_iso_dir_for_game(GameVersion game_version) {
+  if (!g_iso_data_directory.empty()) {
+    return g_iso_data_directory;
+  }
+  // Find the location based on the game version
+  std::string expected_subdir = "jak1";
+  if (game_version == GameVersion::Jak2) {
+    expected_subdir = "jak2";
+  } else if (game_version == GameVersion::Jak3) {
+    expected_subdir = "jak3";
+  }
+  const auto temp_dir = get_jak_project_dir() / "iso_data" / expected_subdir;
+  if (fs::exists(temp_dir)) {
+    g_iso_data_directory = temp_dir;
+  }
+  return g_iso_data_directory;
+}
+
+void set_iso_data_dir(const fs::path& directory) {
+  g_iso_data_directory = directory;
+}
+
+std::string get_file_path(const std::vector<std::string>& input) {
+  // TODO - clean this behaviour up, it causes unexpected behaviour when working with files
+  // the project path should be explicitly provided by whatever if needed
+  // TEMP HACK
+  // - if the provided path is absolute, don't add the project path
+  if (input.size() == 1 && fs::path(input.at(0)).is_absolute()) {
+    return input.at(0);
+  }
+
+  auto current_path = file_util::get_jak_project_dir();
+  for (auto& str : input) {
+    current_path /= str;
+  }
+
+  return current_path.string();
+}
+
+bool create_dir_if_needed(const fs::path& path) {
+  if (!fs::is_directory(path)) {
+    fs::create_directories(path);
+    return true;
+  }
+  return false;
+}
+
+// TODO - explodes if the file path is invalid
+bool create_dir_if_needed_for_file(const std::string& path) {
+  return create_dir_if_needed_for_file(fs::path(path));
+}
+
+// TODO - explodes if the file path is invalid
+bool create_dir_if_needed_for_file(const fs::path& path) {
+  return fs::create_directories(path.parent_path());
+}
+
+void write_binary_file(const fs::path& name, const void* data, size_t size) {
+  FILE* fp = file_util::open_file(name.string().c_str(), "wb");
+  if (!fp) {
+    throw std::runtime_error("couldn't open file " + name.string());
+  }
+
+  if (size == 0) {
+    // nothing to write, just 'touch' the file
+    fclose(fp);
+    return;
+  }
+
+  if (fwrite(data, size, 1, fp) != 1) {
+    fclose(fp);
+    throw std::runtime_error("couldn't write file " + name.string());
+  }
+
+  fclose(fp);
+}
+
+void write_binary_file(const std::string& name, const void* data, size_t size) {
+  write_binary_file(fs::path(name), data, size);
+}
+
+void write_rgba_png(const fs::path& name, void* data, int w, int h) {
+  auto flags = 0;
+
+  auto ok = fpng::fpng_encode_image_to_file(name.string().c_str(), data, w, h, 4, flags);
+
+  if (!ok) {
+    throw std::runtime_error("couldn't save png file " + name.string());
+  }
+}
+
+void write_text_file(const std::string& file_name, const std::string& text) {
+  write_text_file(fs::path(file_name), text);
+}
+
+void write_text_file(const fs::path& file_name, const std::string& text) {
+  FILE* fp = file_util::open_file(file_name.string().c_str(), "w");
+  if (!fp) {
+    lg::error("Failed to fopen {}\n", file_name.string());
+    throw std::runtime_error("Failed to open file");
+  }
+  fprintf(fp, "%s\n", text.c_str());
+  fclose(fp);
+}
+std::vector<uint8_t> read_binary_file(const std::string& filename) {
+  return read_binary_file(fs::path(filename));
+}
+
+std::vector<uint8_t> read_binary_file(const fs::path& path) {
+  // make sure file exists and isn't a directory
+
+  auto status = fs::status(path);
+
+  if (!fs::exists(status)) {
+    throw std::runtime_error(
+        fmt::format("File {} cannot be opened: does not exist.", path.string()));
+  }
+
+  if (status.type() != fs::file_type::regular && status.type() != fs::file_type::symlink) {
+    throw std::runtime_error(
+        fmt::format("File {} cannot be opened: not a regular file or symlink.", path.string()));
+  }
+
+  auto fp = file_util::open_file(path.string().c_str(), "rb");
+  if (!fp)
+    throw std::runtime_error("File " + path.string() +
+                             " cannot be opened: " + std::string(strerror(errno)));
+  fseek(fp, 0, SEEK_END);
+  auto len = ftell(fp);
+  if (len == 0) {
+    fclose(fp);
+    return {};
+  }
+  rewind(fp);
+
+  std::vector<uint8_t> data;
+  data.resize(len);
+
+  if (fread(data.data(), len, 1, fp) != 1) {
+    fclose(fp);
+    throw std::runtime_error("File " + path.string() + " cannot be read");
+  }
+  fclose(fp);
+
+  return data;
+}
+
+std::string read_text_file(const fs::path& path) {
+  fs::ifstream file(path);
+  if (!file.good()) {
+    throw std::runtime_error("couldn't open " + path.string());
+  }
+  std::stringstream ss;
+  ss << file.rdbuf();
+  return ss.str();
+}
+
+std::string read_text_file(const std::string& path) {
+  return read_text_file(fs::path(path));
+}
+
+bool is_printable_char(char c) {
+  return c >= ' ' && c <= '~';
+}
+
+std::string combine_path(const std::string& parent, const std::string& child) {
+  return parent + "/" + child;
+}
+
+bool file_exists(const std::string& path) {
+  return fs::exists(path);
+}
+
+std::string base_name(const std::string& filename) {
+  size_t pos = 0;
+  ASSERT(!filename.empty());
+  for (size_t i = filename.size() - 1; i-- > 0;) {
+    if (filename.at(i) == '/' || filename.at(i) == '\\') {
+      pos = (i + 1);
+      break;
+    }
+  }
+  return filename.substr(pos);
+}
+
+std::string base_name_no_ext(const std::string& filename) {
+  size_t pos = 0;
+  ASSERT(!filename.empty());
+  for (size_t i = filename.size() - 1; i-- > 0;) {
+    if (filename.at(i) == '/' || filename.at(i) == '\\') {
+      pos = (i + 1);
+      break;
+    }
+  }
+  std::string file_name = filename.substr(pos);
+  return file_name.substr(0, file_name.find_last_of('.'));
+  ;
+}
+
+std::string split_path_at(const fs::path& path, const std::vector<std::string>& folders) {
+  std::string split_str = "";
+  for (const auto& folder : folders) {
+#ifdef _WIN32
+    split_str += folder + "\\";
+#else
+    split_str += folder + "/";
+#endif
+  }
+  const auto& path_str = path.string();
+  return path_str.substr(path_str.find(split_str) + split_str.length());
+}
+
+std::string convert_to_unix_path_separators(const std::string& path) {
+#ifdef _WIN32
+  std::string copy = path;
+  std::replace(copy.begin(), copy.end(), '\\', '/');
+  return copy;
+#else
+  return path;
+#endif
+}
+
+/*!
+ * Convert an animation name to ISO name.
+ * The animation name is a bunch of dash separated words.
+ * The resulting ISO name has the same first two chars as the animation name, and one char from each
+ * remaining word. Once there are no more words but remaining chars in the ISO name, the ith extra
+ * char is the i+1 th char of the last word. A word ending in a number (or just a number) is turned
+ * into the number. The word "resolution" becomes z. The word "accept" becomes y. The word "reject"
+ * becomes n. Other words become the first char of the word. The result is uppercased and the file
+ * extension is STR Examples (animation name and disc file name, not ISO name):
+ *  green-sagecage-outro-beat-boss-enough-cells -> GRSOBBEC.STR
+ *  swamp-tetherrock-swamprockexplode-4 -> SWTS4.STR
+ *  minershort-resolution-1-orbs -> MIZ1ORBS.STR
+ */
+void ISONameFromAnimationName(char* dst, const char* src) {
+  // The Animation Name is a bunch of words separated by dashes
+
+  // copy first two chars of the first word exactly
+  dst[0] = src[0];
+  dst[1] = src[1];
+  s32 i = 2;  // 2 chars added to dst.
+
+  // skip ahead to the first dash (or \0 if there's no dashes)
+  const char* src_ptr = src;
+  while (*src_ptr && *src_ptr != '-') {
+    src_ptr++;
+  }
+
+  // the points to the next dash (or \0 if there's none).
+  const char* next_ptr = src_ptr;
+  if (*src_ptr) {
+    // loop over words (next_ptr points to dash before word, i counts chars in dest)
+    while (src_ptr = next_ptr + 1, i < 8) {
+      // scan next_ptr forward to next dash
+      next_ptr = src_ptr;
+      while (*next_ptr && *next_ptr != '-') {
+        next_ptr++;
+      }
+
+      // there's no next word, so break (the current word will be handled there)
+      if (!*next_ptr)
+        break;
+
+      // add a char for the current word:
+      char char_to_add;
+      if (next_ptr[-1] < '0' || next_ptr[-1] > '9') {
+        // word doesn't end in a number.
+
+        // some special case words map to special letters (likely to avoid animation name conflicts)
+        if (next_ptr - src_ptr == 10 && !memcmp(src_ptr, "resolution", 10)) {
+          // NOTE : jak 2 also allows "res" here but that doesn't work properly.
+          char_to_add = 'z';
+        } else if (next_ptr - src_ptr == 6 && !memcmp(src_ptr, "accept", 6)) {
+          char_to_add = 'y';
+        } else if (next_ptr - src_ptr == 6 && !memcmp(src_ptr, "reject", 6)) {
+          char_to_add = 'n';
+        } else if (next_ptr - src_ptr == 5 && !memcmp(src_ptr, "keira", 5)) {
+          // NOTE : this was added in jak 2. it's safe to use in jak 1 since she was referred to as
+          // "assistant" there
+          char_to_add = 'i';
+        } else {
+          // not a special case, just take the first letter.
+          char_to_add = *src_ptr;
+        }
+      } else {
+        // the current word ends in a number, just use this number (I think usually the whole word
+        // is just a number)
+        char_to_add = next_ptr[-1];
+      }
+
+      dst[i++] = char_to_add;
+    }
+
+    // here we ran out of room in dest, or words in source.
+    // if there's still room in dest and chars in source, just add them
+    while (*src_ptr && (i < 8)) {
+      dst[i] = *src_ptr;
+      src_ptr++;
+      i++;
+    }
+  }
+
+  // pad with spaces (for ISO Name)
+  while (i < 8) {
+    dst[i++] = ' ';
+  }
+
+  // upper case
+  for (i = 0; i < 8; i++) {
+    if (dst[i] >= 'a' && dst[i] <= 'z') {
+      dst[i] -= 0x20;
+    }
+  }
+
+  // append file extension
+  strcpy(dst + 8, "STR");
+}
+
+/*!
+ * Convert file name to "ISO Name"
+ * ISO names are upper case and 12 bytes long.
+ * xxxxxxxxyyy0
+ *
+ * x - uppercase letter of file name, or space
+ * y - uppercase letter of file extension, or space
+ * 0 - null terminator (\0, not the character zero)
+ */
+void MakeISOName(char* dst, const char* src) {
+  int i = 0;
+  const char* src_ptr = src;
+  char* dst_ptr = dst;
+
+  // copy name and upper case
+  while ((i < 8) && (*src_ptr) && (*src_ptr != '.')) {
+    char c = *src_ptr;
+    src_ptr++;
+    if (('`' < c) && (c < '{')) {  // lower case
+      c -= 0x20;
+    }
+    *dst_ptr = c;
+    dst_ptr++;
+    i++;
+  }
+
+  // pad out name with spaces
+  while (i < 8) {
+    *dst_ptr = ' ';
+    dst_ptr++;
+    i++;
+  }
+
+  // increment past period
+  if (*src_ptr == '.')
+    src_ptr++;
+
+  // same for extension
+  while (i < 11 && (*src_ptr)) {
+    char c = *src_ptr;
+    src_ptr++;
+    if (('`' < c) && (c < '{')) {  // lower case
+      c -= 0x20;
+    }
+    *dst_ptr = c;
+    dst_ptr++;
+    i++;
+  }
+
+  while (i < 11) {
+    *dst_ptr = ' ';
+    dst_ptr++;
+    i++;
+  }
+  *dst_ptr = 0;
+}
+
+void assert_file_exists(const char* path, const char* error_message) {
+  if (!fs::exists(path)) {
+    ASSERT_MSG(false, fmt::format("File {} was not found: {}", path, error_message));
+  }
+}
+
+/*!
+ * Check if the given DGO header (or entire file) is compressed.
+ */
+bool dgo_header_is_compressed(const std::vector<u8>& data) {
+  const char compressed_header[] = "oZlB";
+  bool is_compressed = true;
+  for (int i = 0; i < 4; i++) {
+    if (compressed_header[i] != data.at(i)) {
+      is_compressed = false;
+    }
+  }
+  return is_compressed;
+}
+
+/*!
+ * Decompress a DGO. Resulting data will start at the DGO header.
+ */
+std::vector<u8> decompress_dgo(const std::vector<u8>& data_in) {
+  constexpr int MAX_CHUNK_SIZE = 0x8000;
+  BinaryReader compressed_reader(data_in);
+  // seek past oZlB
+  compressed_reader.ffwd(4);
+  std::size_t decompressed_size = compressed_reader.read<uint32_t>();
+  std::vector<uint8_t> decompressed_data;
+  decompressed_data.resize(decompressed_size);
+  size_t output_offset = 0;
+  while (true) {
+    // seek past alignment bytes and read the next chunk size
+    uint32_t chunk_size = 0;
+    while (!chunk_size) {
+      chunk_size = compressed_reader.read<uint32_t>();
+    }
+
+    if (chunk_size < MAX_CHUNK_SIZE) {
+      std::size_t bytes_written = 0;
+      lzokay::EResult ok = lzokay::decompress(
+          compressed_reader.here(), chunk_size, decompressed_data.data() + output_offset,
+          decompressed_data.size() - output_offset, bytes_written);
+      ASSERT(ok == lzokay::EResult::Success);
+      compressed_reader.ffwd(chunk_size);
+      output_offset += bytes_written;
+    } else {
+      // nope - sometimes chunk_size is bigger than MAX, but we should still use max.
+      //        ASSERT(chunk_size == MAX_CHUNK_SIZE);
+      memcpy(decompressed_data.data() + output_offset, compressed_reader.here(), MAX_CHUNK_SIZE);
+      compressed_reader.ffwd(MAX_CHUNK_SIZE);
+      output_offset += MAX_CHUNK_SIZE;
+    }
+
+    if (output_offset >= decompressed_size)
+      break;
+    while (compressed_reader.get_seek() % 4) {
+      compressed_reader.ffwd(1);
+    }
+  }
+
+  return decompressed_data;
+}
+
+FILE* open_file(const fs::path& path, const std::string& mode) {
+#ifdef _WIN32
+  return _wfopen(path.wstring().c_str(), std::wstring(mode.begin(), mode.end()).c_str());
+#else
+  return fopen(path.string().c_str(), mode.c_str());
+#endif
+}
+
+std::vector<fs::path> find_files_in_dir(const fs::path& dir, const std::regex& pattern) {
+  std::vector<fs::path> files = {};
+  for (auto& p : fs::directory_iterator(dir)) {
+    if (p.is_regular_file()) {
+      if (std::regex_match(p.path().filename().string(), pattern)) {
+        files.push_back(p.path());
+      }
+    }
+  }
+  return files;
+}
+
+std::vector<fs::path> find_files_recursively(const fs::path& base_dir, const std::regex& pattern) {
+  std::vector<fs::path> files = {};
+  if (!fs::exists(base_dir)) {
+    return files;
+  }
+  for (auto& p : fs::recursive_directory_iterator(base_dir)) {
+    if (p.is_regular_file()) {
+      if (std::regex_match(p.path().filename().string(), pattern)) {
+        files.push_back(p.path());
+      }
+    }
+  }
+  return files;
+}
+
+std::vector<fs::path> find_directories_in_dir(const fs::path& base_dir) {
+  std::vector<fs::path> dirs = {};
+  for (auto& p : fs::recursive_directory_iterator(base_dir)) {
+    if (p.is_directory()) {
+      dirs.push_back(p.path());
+    }
+  }
+  return dirs;
+}
+
+std::vector<fs::path> sort_filepaths(const std::vector<fs::path>& paths, const bool aescending) {
+  std::vector<std::string> paths_as_strings = {};
+  for (const auto& path : paths) {
+    paths_as_strings.push_back(path.string());
+  }
+  std::sort(paths_as_strings.begin(), paths_as_strings.end(),
+            [aescending](const std::string& a, const std::string& b) {
+              if (aescending) {
+                return a < b;
+              } else {
+                return a > b;
+              }
+            });
+  std::vector<fs::path> sorted_paths = {};
+  for (const auto& path : paths_as_strings) {
+    sorted_paths.push_back(fs::path(path));
+  }
+  return sorted_paths;
+}
+
+void copy_file(const fs::path& src, const fs::path& dst) {
+  // Check that the src path exists
+  if (!fs::exists(src)) {
+    throw std::runtime_error(fmt::format("Cannot copy '{}', path does not exist", src.string()));
+  }
+  // Ensure the directory can be copied into
+  if (!fs::exists(dst.parent_path()) && !create_dir_if_needed_for_file(dst)) {
+    throw std::runtime_error(fmt::format(
+        "Cannot copy '{}', couldn't make directory to copy into '{}'", src.string(), dst.string()));
+  }
+  fs::copy_file(src, dst, fs::copy_options::overwrite_existing);
+}
+
+std::string make_screenshot_filepath(const GameVersion game_version, const std::string& name) {
+  std::string file_name;
+  if (name.empty()) {
+    file_name = fmt::format("{}.png", str_util::current_local_timestamp_no_colons());
+  } else {
+    file_name = fmt::format("{}.png", name);
+  }
+  const auto file_path = get_user_screenshots_dir(game_version) / file_name;
+  file_util::create_dir_if_needed_for_file(file_path);
+  return file_path.string();
+}
+
+std::string get_majority_file_line_endings(const std::string& file_contents) {
+  size_t lf_count = 0;
+  size_t crlf_count = 0;
+
+  for (size_t i = 0; i < file_contents.size(); ++i) {
+    if (file_contents[i] == '\n') {
+      if (i > 0 && file_contents[i - 1] == '\r') {
+        crlf_count++;
+      } else {
+        lf_count++;
+      }
+    }
+  }
+
+  if (crlf_count > lf_count) {
+    return "\r\n";
+  }
+  return "\n";
+}
+
+std::pair<int, std::string> get_majority_file_line_endings_and_count(
+    const std::string& file_contents) {
+  size_t lf_count = 0;
+  size_t crlf_count = 0;
+
+  for (size_t i = 0; i < file_contents.size(); ++i) {
+    if (file_contents[i] == '\n') {
+      if (i > 0 && file_contents[i - 1] == '\r') {
+        crlf_count++;
+      } else {
+        lf_count++;
+      }
+    }
+  }
+
+  if (crlf_count > lf_count) {
+    return {lf_count + crlf_count, "\r\n"};
+  }
+  return {lf_count + crlf_count, "\n"};
+}
+
+bool is_dir_in_dir(const fs::path& parent, const fs::path& child) {
+  // Check if the parent path is a prefix of the child path
+  return child.has_parent_path() && child.parent_path().lexically_relative(parent) == fs::path(".");
+}
+
+}  // namespace file_util