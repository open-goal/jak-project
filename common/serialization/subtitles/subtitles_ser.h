--- conflicted
+++ resolved
@@ -12,8 +12,8 @@
 #include "common/log/log.h"
 #include "common/util/Assert.h"
 #include "common/util/FontUtils.h"
-<<<<<<< HEAD
 #include "common/util/json_util.h"
+#include "common/versions/versions.h"
 
 struct GameTextDefinitionFile {
   enum class Format { GOAL, JSON };
@@ -23,9 +23,6 @@
   std::string text_version = "";
   std::optional<std::string> group_name = std::nullopt;
 };
-=======
-#include "common/versions/versions.h"
->>>>>>> 728ef594
 
 /*!
  * The text bank contains all lines (accessed with an ID) for a language.
@@ -208,10 +205,5 @@
 
 void open_text_project(const std::string& kind,
                        const std::string& filename,
-<<<<<<< HEAD
                        std::vector<GameTextDefinitionFile>& inputs);
-GameSubtitleDB load_subtitle_project();
-=======
-                       std::vector<std::string>& inputs);
-GameSubtitleDB load_subtitle_project(GameVersion game_version);
->>>>>>> 728ef594
+GameSubtitleDB load_subtitle_project(GameVersion game_version);