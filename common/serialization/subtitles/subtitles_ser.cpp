--- conflicted
+++ resolved
@@ -529,10 +529,10 @@
   db.m_subtitle_groups->hydrate_from_asset_file();
   try {
     goos::Reader reader;
-<<<<<<< HEAD
     std::vector<GameTextDefinitionFile> files;
-    std::string subtitle_project =
-        (file_util::get_jak_project_dir() / "game" / "assets" / "game_subtitle.gp").string();
+    std::string subtitle_project = (file_util::get_jak_project_dir() / "game" / "assets" /
+                                    version_to_game_name(game_version) / "game_subtitle.gp")
+                                       .string();
     open_text_project("subtitle", subtitle_project, files);
     for (auto& file : files) {
       if (file.format != GameTextDefinitionFile::Format::GOAL) {
@@ -540,16 +540,6 @@
       }
       auto code = reader.read_from_file({file.file_path});
       parse_subtitle(code, db, file.file_path);
-=======
-    std::vector<std::string> inputs;
-    std::string subtitle_project = (file_util::get_jak_project_dir() / "game" / "assets" /
-                                    version_to_game_name(game_version) / "game_subtitle.gp")
-                                       .string();
-    open_text_project("subtitle", subtitle_project, inputs);
-    for (auto& filename : inputs) {
-      auto code = reader.read_from_file({filename});
-      parse_subtitle(code, db, filename);
->>>>>>> 728ef594
     }
   } catch (std::runtime_error& e) {
     lg::error("error loading subtitle project: {}", e.what());
