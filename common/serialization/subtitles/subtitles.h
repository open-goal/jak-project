#pragma once

#include <algorithm>
<<<<<<< HEAD
#include <string>
#include <map>
#include <memory>
#include <unordered_set>
#include "common/util/FontUtils.h"
#include "common/util/Assert.h"
#include "common/goos/Object.h"
#include "common/log/log.h"
=======
#include <map>
#include <memory>
#include <string>
#include <unordered_set>

#include "common/goos/Object.h"
#include "common/util/Assert.h"
#include "common/util/FontUtils.h"
>>>>>>> 6b6c9372

/*!
 * The text bank contains all lines (accessed with an ID) for a language.
 */
class GameTextBank {
 public:
  GameTextBank(int lang_id) : m_lang_id(lang_id) {}

  int lang() const { return m_lang_id; }
  const std::map<int, std::string>& lines() const { return m_lines; }

  bool line_exists(int id) const { return m_lines.find(id) != m_lines.end(); }
  std::string line(int id) { return m_lines.at(id); }
  void set_line(int id, std::string line) { m_lines[id] = line; }

 private:
  int m_lang_id;
  std::map<int, std::string> m_lines;
};

/*!
 * The text database contains a text bank for each language for each text group.
 * Each text bank contains a list of text lines. Very simple.
 */
class GameTextDB {
 public:
  const std::unordered_map<std::string, std::map<int, std::shared_ptr<GameTextBank>>>& groups()
      const {
    return m_banks;
  }
  const std::map<int, std::shared_ptr<GameTextBank>>& banks(std::string group) const {
    return m_banks.at(group);
  }

  bool bank_exists(std::string group, int id) const {
    if (m_banks.find(group) == m_banks.end())
      return false;
    return m_banks.at(group).find(id) != m_banks.at(group).end();
  }

  std::shared_ptr<GameTextBank> add_bank(std::string group, std::shared_ptr<GameTextBank> bank) {
    ASSERT(!bank_exists(group, bank->lang()));
    m_banks[group][bank->lang()] = bank;
    return bank;
  }
  std::shared_ptr<GameTextBank> bank_by_id(std::string group, int id) {
    if (!bank_exists(group, id)) {
      return nullptr;
    }
    return m_banks.at(group).at(id);
  }

 private:
  std::unordered_map<std::string, std::map<int, std::shared_ptr<GameTextBank>>> m_banks;
};

/*!
 * The subtitle scene info (accessed through the scene name) contains all lines and their timestamps
 * and other settings.
 */
enum class SubtitleSceneKind { Invalid = -1, Movie = 0, Hint = 1, HintNamed = 2 };
class GameSubtitleSceneInfo {
 public:
  struct SubtitleLine {
    SubtitleLine(int frame,
                 std::string line,
                 std::string line_utf8,
                 std::string speaker,
                 std::string speaker_utf8,
                 bool offscreen)
        : frame(frame),
          line(line),
          line_utf8(line_utf8),
          speaker(speaker),
          speaker_utf8(speaker_utf8),
          offscreen(offscreen) {}

    int frame;
    std::string line;
    std::string line_utf8;
    std::string speaker;
    std::string speaker_utf8;
    bool offscreen;

    bool operator<(const SubtitleLine& other) const { return (frame < other.frame); }
  };

  GameSubtitleSceneInfo() {}
  GameSubtitleSceneInfo(SubtitleSceneKind kind) : m_kind(kind) {}

  const std::string& name() const { return m_name; }
  const std::vector<SubtitleLine>& lines() const { return m_lines; }
  int id() const { return m_id; }
  SubtitleSceneKind kind() const { return m_kind; }

  void clear_lines() { m_lines.clear(); }
  void set_name(const std::string& new_name) { m_name = new_name; }
  void set_id(int new_id) { m_id = new_id; }
  void from_other_scene(GameSubtitleSceneInfo& scene) {
    m_name = scene.name();
    m_lines = scene.lines();
    m_kind = scene.kind();
    m_id = scene.id();
  }

  void add_line(int frame,
                std::string line,
                std::string line_utf8,
                std::string speaker,
                std::string speaker_utf8,
                bool offscreen) {
    m_lines.emplace_back(SubtitleLine(frame, line, line_utf8, speaker, speaker_utf8, offscreen));
    std::sort(m_lines.begin(), m_lines.end());
  }

  std::string m_name;
  int m_id;
  std::vector<SubtitleLine> m_lines;
  SubtitleSceneKind m_kind;
  std::string m_sorting_group;
  int m_sorting_group_idx;
};

/*!
 * The subtitle bank contains subtitles for all scenes in a language.
 */
class GameSubtitleBank {
 public:
  GameSubtitleBank(int lang_id) : m_lang_id(lang_id) {}

  int lang() const { return m_lang_id; }
  const std::map<std::string, GameSubtitleSceneInfo>& scenes() const { return m_scenes; }

  bool scene_exists(const std::string& name) const { return m_scenes.find(name) != m_scenes.end(); }
  GameSubtitleSceneInfo& scene_by_name(const std::string& name) { return m_scenes.at(name); }
  void add_scene(GameSubtitleSceneInfo& scene) {
    ASSERT(!scene_exists(scene.name()));
    m_scenes[scene.name()] = scene;
  }

  int m_lang_id;
  std::string file_path;

  std::map<std::string, GameSubtitleSceneInfo> m_scenes;
};

class GameSubtitleGroups {
 public:
  std::vector<std::string> m_group_order;
  std::map<std::string, std::vector<std::string>> m_groups;

  void hydrate_from_asset_file();
  std::string find_group(const std::string& scene_name);
  int find_group_index(const std::string& group_name);
  void remove_scene(const std::string& group_name, const std::string& scene_name);
  void add_scene(const std::string& group_name, const std::string& scene_name);

  std::string group_order_key = "_groups";
  std::string uncategorized_group = "uncategorized";
};

/*!
 * The subtitles database contains a subtitles bank for each language.
 * Each subtitles bank contains a series of subtitle scene infos.
 */
class GameSubtitleDB {
 public:
  const std::map<int, std::shared_ptr<GameSubtitleBank>>& banks() const { return m_banks; }

  bool bank_exists(int id) const { return m_banks.find(id) != m_banks.end(); }

  std::shared_ptr<GameSubtitleBank> add_bank(std::shared_ptr<GameSubtitleBank> bank) {
    ASSERT(!bank_exists(bank->lang()));
    m_banks[bank->lang()] = bank;
    return bank;
  }
  std::shared_ptr<GameSubtitleBank> bank_by_id(int id) {
    if (!bank_exists(id)) {
      return nullptr;
    }
    return m_banks.at(id);
  }

  std::map<int, std::shared_ptr<GameSubtitleBank>> m_banks;
  std::unique_ptr<GameSubtitleGroups> m_subtitle_groups;
};

// TODO add docstrings

void parse_text(const goos::Object& data, GameTextVersion text_ver, GameTextDB& db);
void parse_subtitle(const goos::Object& data,
                    GameTextVersion text_ver,
                    GameSubtitleDB& db,
                    const std::string& file_path);

GameSubtitleDB load_subtitle_project();<|MERGE_RESOLUTION|>--- conflicted
+++ resolved
@@ -1,25 +1,15 @@
 #pragma once
 
 #include <algorithm>
-<<<<<<< HEAD
-#include <string>
-#include <map>
-#include <memory>
-#include <unordered_set>
-#include "common/util/FontUtils.h"
-#include "common/util/Assert.h"
-#include "common/goos/Object.h"
-#include "common/log/log.h"
-=======
 #include <map>
 #include <memory>
 #include <string>
 #include <unordered_set>
 
 #include "common/goos/Object.h"
+#include "common/log/log.h"
 #include "common/util/Assert.h"
 #include "common/util/FontUtils.h"
->>>>>>> 6b6c9372
 
 /*!
  * The text bank contains all lines (accessed with an ID) for a language.
