function(write_revision_h)
    find_package(Git)
    set(GIT_SHORT_SHA "")
    set(GIT_TAG "")
    if(NOT GIT_FOUND)
      MESSAGE(STATUS "write_revision_h(): git was not found")
    endif()
    MESSAGE(STATUS "write_revision_h(): ${CMAKE_SOURCE_DIR}")
    if (GIT_FOUND AND EXISTS ${CMAKE_SOURCE_DIR}/.git)
        MESSAGE(STATUS "Git found, using it to get revision info")
        EXECUTE_PROCESS(WORKING_DIRECTORY ${CMAKE_SOURCE_DIR} COMMAND ${GIT_EXECUTABLE} rev-parse --short HEAD
                OUTPUT_VARIABLE GIT_SHORT_SHA
                OUTPUT_STRIP_TRAILING_WHITESPACE)
        EXECUTE_PROCESS(WORKING_DIRECTORY ${PROJECT_SOURCE_DIR} COMMAND ${GIT_EXECUTABLE} tag --points-at HEAD
                OUTPUT_VARIABLE GIT_TAG
                OUTPUT_STRIP_TRAILING_WHITESPACE
                ERROR_QUIET)
    endif()
    file(WRITE ${CMAKE_CURRENT_SOURCE_DIR}/versions/revision.h "#define BUILT_TAG \"${GIT_TAG}\"\n#define BUILT_SHA \"${GIT_SHORT_SHA}\"\n")
endfunction()

write_revision_h()

add_library(common
        audio/audio_formats.cpp
        cross_os_debug/xdbg.cpp
        cross_sockets/XSocket.cpp
        cross_sockets/XSocketClient.cpp
        cross_sockets/XSocketServer.cpp
        custom_data/pack_helpers.cpp
        custom_data/TFrag3Data.cpp
        dma/dma_copy.cpp
        dma/dma.cpp
        dma/gs.cpp
        formatter/formatter.cpp
        formatter/formatting_rules.cpp
        formatter/formatter_tree.cpp
        formatter/config/rule_config.cpp
        global_profiler/GlobalProfiler.cpp
        goos/Interpreter.cpp
        goos/Object.cpp
        goos/ParseHelpers.cpp
        goos/PrettyPrinter.cpp
        goos/PrettyPrinter2.cpp
        goos/Printer.cpp
        goos/Reader.cpp
        goos/TextDB.cpp
        log/log.cpp
        math/geometry.cpp
        repl/config.cpp
        repl/nrepl/ReplClient.cpp
        repl/nrepl/ReplServer.cpp
        repl/util.cpp
        serialization/subtitles/subtitles_deser.cpp
        serialization/subtitles/subtitles_ser.cpp
        serialization/subtitles2/subtitles2_deser.cpp
<<<<<<< HEAD
        
=======
        serialization/subtitles2/subtitles2_ser.cpp
        sqlite/sqlite.cpp
>>>>>>> cf295952
        type_system/defenum.cpp
        type_system/deftype.cpp
        type_system/state.cpp
        type_system/Type.cpp
        type_system/TypeFieldLookup.cpp
        type_system/TypeSpec.cpp
        type_system/TypeSystem.cpp
        util/Assert.cpp
        util/BitUtils.cpp
        util/compress.cpp
        util/crc32.cpp
        util/dgo_util.cpp
        util/DgoReader.cpp
        util/DgoWriter.cpp
        util/dialogs.cpp
        util/diff.cpp
        util/FileUtil.cpp
        util/FontUtils.cpp
        util/FrameLimiter.cpp
        util/json_util.cpp
        util/os.cpp
        util/print_float.cpp
        util/read_iso_file.cpp
        util/SimpleThreadGroup.cpp
        util/string_util.cpp
        util/term_util.cpp
        util/Timer.cpp
        util/unicode_util.cpp
<<<<<<< HEAD
        versions/versions.cpp serialization/text/text_ser.cpp "serialization/subtitles/subtitles_v1.h")
=======
        versions/versions.cpp)
>>>>>>> cf295952

target_link_libraries(common fmt lzokay replxx libzstd_static tree-sitter sqlite3 libtinyfiledialogs)

if(WIN32)
    target_link_libraries(common wsock32 ws2_32 windowsapp)
elseif(APPLE)
    # don't need anything special
else()
    target_link_libraries(common stdc++fs)
endif()<|MERGE_RESOLUTION|>--- conflicted
+++ resolved
@@ -54,12 +54,8 @@
         serialization/subtitles/subtitles_deser.cpp
         serialization/subtitles/subtitles_ser.cpp
         serialization/subtitles2/subtitles2_deser.cpp
-<<<<<<< HEAD
-        
-=======
         serialization/subtitles2/subtitles2_ser.cpp
         sqlite/sqlite.cpp
->>>>>>> cf295952
         type_system/defenum.cpp
         type_system/deftype.cpp
         type_system/state.cpp
@@ -88,11 +84,7 @@
         util/term_util.cpp
         util/Timer.cpp
         util/unicode_util.cpp
-<<<<<<< HEAD
         versions/versions.cpp serialization/text/text_ser.cpp "serialization/subtitles/subtitles_v1.h")
-=======
-        versions/versions.cpp)
->>>>>>> cf295952
 
 target_link_libraries(common fmt lzokay replxx libzstd_static tree-sitter sqlite3 libtinyfiledialogs)
 
