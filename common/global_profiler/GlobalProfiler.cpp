--- conflicted
+++ resolved
@@ -36,11 +36,7 @@
 
 GlobalProfiler::GlobalProfiler() {
   m_t0 = get_current_ts();
-<<<<<<< HEAD
-  set_max_events(65536 * 4);
-=======
   m_nodes.resize(m_max_events);
->>>>>>> b4113dda
 }
 
 void GlobalProfiler::update_event_buffer_size(size_t new_size) {
