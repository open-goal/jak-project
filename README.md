<p align="center">
  <img width="500" height="100%" src="./docs/img/logo-text-colored-new.png">
</p>

<p align="center">
  <a href="https://open-goal.github.io/" rel="nofollow"><img src="https://img.shields.io/badge/Documentation-Here-informational" alt="Documentation Badge" style="max-width:100%;"></a>
  <a target="_blank" rel="noopener noreferrer" href="https://github.com/open-goal/jak-project/workflows/Build/badge.svg"><img src="https://github.com/open-goal/jak-project/workflows/Build/badge.svg" alt="Linux and Windows Build" style="max-width:100%;"></a>
  <a href="https://www.codacy.com/gh/open-goal/jak-project/dashboard?utm_source=github.com&utm_medium=referral&utm_content=open-goal/jak-project&utm_campaign=Badge_Coverage" rel="nofollow"><img src="https://app.codacy.com/project/badge/Coverage/29316d04a1644aa390c33be07289f3f5" alt="Codacy Badge" style="max-width:100%;"></a>
  <a href="https://www.codacy.com/gh/open-goal/jak-project/dashboard?utm_source=github.com&amp;utm_medium=referral&amp;utm_content=open-goal/jak-project&amp;utm_campaign=Badge_Grade" rel="nofollow"><img src="https://app.codacy.com/project/badge/Grade/29316d04a1644aa390c33be07289f3f5" alt="Codacy Badge" style="max-width:100%;"></a>
  <a href="https://discord.gg/VZbXMHXzWv"><img src="https://img.shields.io/discord/756287461377703987" alt="Discord"></a>
  <a href="https://makeapullrequest.com"><img src="https://img.shields.io/badge/PRs-welcome-brightgreen.svg?style=flat-square" alt=PRs Welcome></a>
</p>

- [Please read first](#please-read-first)
  - [Quick Start](#quick-start)
- [Project Description](#project-description)
  - [Current Status](#current-status)
  - [Methodology](#methodology)
- [Setting up a Development Environment](#setting-up-a-development-environment)
  - [Docker](#docker)
  - [Linux](#linux)
    - [Ubuntu (20.04)](#ubuntu-2004)
    - [Arch](#arch)
    - [Fedora](#fedora)
  - [Windows](#windows)
    - [Required Software](#required-software)
    - [Using Visual Studio](#using-visual-studio)
  - [Building and Running the Game](#building-and-running-the-game)
    - [Extract Assets](#extract-assets)
    - [Build the Game](#build-the-game)
    - [Run the Game](#run-the-game)
      - [Connecting the REPL to the Game](#connecting-the-repl-to-the-game)
      - [Running the Game Without Auto-Booting](#running-the-game-without-auto-booting)
    - [Interacting with the Game](#interacting-with-the-game)
- [Technical Project Overview](#technical-project-overview)
  - [`goalc`](#goalc)
    - [Running the compiler](#running-the-compiler)
  - [`decompiler`](#decompiler)
    - [Running the decompiler](#running-the-decompiler)
  - [`goal_src/`](#goal_src)
  - [`game` runtime](#game-runtime)

## Please read first

Our repositories on GitHub are primarily for development of the project and tracking active issues. Most of the information you will find here pertains to setting up the project for development purposes and is not relevant to the end-user. The Releases page will provide you with a pre-compiled set of tools you need to get this project running on your machine. 

For questions or additional information pertaining to the project, we have a Discord for discussion here: https://discord.gg/VZbXMHXzWv

Additionally, you can find further documentation and answers to **frequently asked questions** on the project's main website: https://open-goal.github.io/

**Do not use this decompilation project without providing your own legally purchased copy of the game.**

<<<<<<< HEAD
### Quick Start
=======
To just play the game, follow the steps in this video https://www.youtube.com/watch?v=p8I9NfuZOgE
>>>>>>> b2eb041e

If you just want to play the game, you can follow the steps in this video: https://www.youtube.com/watch?v=yQBKCnS5MDY

We do not use any assets from the game - you must use your own legitimately obtained PS2 copy of the game. We support every retail PAL, NTSC, and NTSC-J build, including Greatest Hits copies. 

> Please be aware that this installation method is a temporary stop gap while we work on something more user-friendly.

## Project Description

This project is to port Jak 1 (NTSC, "black label" version) to PC. Over 98% of this game is written in GOAL, a custom Lisp language developed by Naughty Dog. Our strategy is:
- decompile the original game code into human-readable GOAL code
- develop our own compiler for GOAL and recompile game code for x86-64
- create a tool to extract game assets into formats that can be easily viewed or modified
- create tools to repack game assets into a format that our port uses.

Our objectives are:
- make the port a "native application" on x86-64, with high performance. It shouldn't be emulated, interpreted, or transpiled.
- Our GOAL compiler's performance should be around the same as unoptimized C.
- try to match things from the original game and development as possible. For example, the original GOAL compiler supported live modification of code while the game is running, so we do the same, even though it's not required for just porting the game.
- support modifications. It should be possible to make edits to the code without everything else breaking.

We support both Linux and Windows on x86-64.

> We do not support, or plan to support the ARM architecture.  This means that this will not run on devices such as an M1 Mac or a mobile device.

### Current Status

Jak 1 is largely playable from start to finish with a handful of bugs that are continually being ironed out.

![](./docs/img/promosmall1.png)
![](./docs/img/promosmall2.png)

YouTube playlist:
https://www.youtube.com/playlist?list=PLWx9T30aAT50cLnCTY1SAbt2TtWQzKfXX

### Methodology

To help with decompiling, we've built a decompiler that can process GOAL code and unpack game assets. We manually specify function types and locations where we believe the original code had type casts (or where they feel appropriate) until the decompiler succeeds, then we clean up the output of the decompiled code by adding comments and adjusting formatting, then save it in `goal_src`.

Our decompiler is designed specifically for processing the output of the original GOAL compiler. As a result, when given correct casts, it often produces code that can be directly fed into a compiler and works perfectly. This is continually tested as part of our unit tests.

## Setting up a Development Environment

The remainder of this README is catered towards people interested in building the project from source, typically with the intention on contributing as a developer.

If this does not sound like you and you just want to play the game, refer to the above section [Quick Start](#quick-start)

### Docker

All three Linux systems are supported using Docker. 

Pick your supported prefered flavour of linux and build your chosen image

```
docker build -f docker/(Arch|Fedora|Ubuntu)/Dockerfile -t jak .
```

This will create an image with all required dependencies and already built.

```
docker run -v "$(pwd)"/build:/home/jak/jak-project/build -it jak bash
```

Note: If you the build directory you'll need to rerun the build command. Alteratively you can get the build via `docker cp`

This will link your build folder to the images so can validate your build or test it on an external device. 

Docker images can be linked into your IDE (e.g. CLion) to help with codesniffing, static analysis, run tests and continuous build.

Unfortently you'll still need task runner on your local machine to run the game or instead, manually run the game via the commands found in `Taskfile.yml`

### Linux

#### Ubuntu (20.04)

Install packages and init repository:

```sh
sudo apt install gcc make cmake build-essential g++ nasm clang-format libxrandr-dev libxinerama-dev libxcursor-dev libpulse-dev libxi-dev python
sudo sh -c "$(curl --location https://taskfile.dev/install.sh)" -- -d -b /usr/local/bin
```

Compile:

```sh
cmake -B build && cmake --build build -j 8
```

Run tests:

```sh
./test.sh
```

Note: we have found that `clang` and `lld` are significantly faster to compile and link than `gcc`, generate faster code, and have better warning messages. To install these:

```sh
sudo apt install lld clang
```

and run `cmake` (in a fresh build directory) with:

```sh
cmake -DCMAKE_SHARED_LINKER_FLAGS="-fuse-ld=lld" -DCMAKE_EXE_LINKER_FLAGS="-fuse-ld=lld" -DCMAKE_C_COMPILER=clang -DCMAKE_CXX_COMPILER=clang++ ..
```

#### Arch

Install packages and init repository:

```sh
sudo pacman -S cmake libpulse base-devel nasm python libx11 libxrandr libxinerama libxcursor libxi
yay -S go-task
```

For Arch only, replace `task` with `go-task` in the rest of the instructions.

Compile:

```sh
cmake -B build && cmake --build build -j 8
```

Run tests:

```sh
./test.sh
```

#### Fedora

Install packages and init repository:

```sh
sudo dnf install cmake python lld clang nasm libX11-devel libXrandr-devel libXinerama-devel libXcursor-devel libXi-devel pulseaudio-libs-devel
sudo sh -c "$(curl --location https://taskfile.dev/install.sh)" -- -d -b /usr/local/bin
```

Compile with `clang`:

```sh
cmake -DCMAKE_SHARED_LINKER_FLAGS="-fuse-ld=lld" -DCMAKE_EXE_LINKER_FLAGS="-fuse-ld=lld" -DCMAKE_C_COMPILER=clang -DCMAKE_CXX_COMPILER=clang++ -B build
cmake --build build -j$(nproc)
```

Run tests:

```sh
./test.sh
```

### Windows

#### Required Software

We primarily use Visual Studio on Windows for C++ development.  Download the latest community edition from [here](https://visualstudio.microsoft.com/vs/).  At the time of writing this is Visual Studio 2022.

You will require the `Desktop development with C++` workload.  This can be selected during the installation, or after via the `Visual Studio Installer`, modifying the Visual Studio Installation.

On Windows, it's recommended to use a package manager, we use Scoop. Follow the steps on the bottom of the homepage [here](https://scoop.sh/) to get it.

Once Scoop is installed, run the following commands:

```sh
scoop install git llvm nasm python task
```

#### Using Visual Studio

Clone the repository by running the following command in your folder of choice.

```sh
git clone https://github.com/open-goal/jak-project.git
```

This will create a `jak-project` folder, open the project as a CMake project via Visual Studio.

![](./docs/img/windows/open-project.png)

Then build the entire project as `Windows Release (clang)`. You can also press Ctrl+Shift+B as a hotkey for Build All.  We currently prefer `clang` on Windows as opposed to `msvc`, though it should work as well!

![](./docs/img/windows/release-build.png)
![](./docs/img/windows/build-all.png)

### Building and Running the Game

Getting a running game involves 4 steps:

1. Build C++ tools (follow Getting Started steps above for your platform)
2. Extract assets from the game
3. Build the game
4. Run the game

#### Extract Assets

First, setup your settings so the following scripts know which game you are using, and which version.  In a terminal, run the following:

```sh
task set-game-jak1
task set-decomp-ntscv1
```

> Run `task --list` to see the other available options

> At the time of writing, only Jak 1 is expected to work end-to-end!

The first step is to extract your ISO file contents into the `iso_data/<game-name>` folder.  In the case of Jak 1 this is `iso_data/jak1`.

Once this is done, open a terminal in the `jak-project` folder and run the following:

```sh
task extract
```

#### Build the Game

The next step is to build the game itself.  To do so, in the same terminal run the following:

```sh
task repl
```

You will be greeted with a prompt like so:

```sh
 _____             _____ _____ _____ __
|     |___ ___ ___|   __|     |  _  |  |
|  |  | . | -_|   |  |  |  |  |     |  |__
|_____|  _|___|_|_|_____|_____|__|__|_____|
      |_|
Welcome to OpenGOAL 0.8!
Run (repl-help) for help with common commands and REPL usage.
Run (lt) to connect to the local target.

g >
```

Run the following to build the game:

```sh
g > (mi)
```

#### Run the Game

Finally the game can be ran.  Open a second terminal from the `jak-project` directory and run the following:

```sh
task boot-game
```

The game should boot automatically if everything was done correctly.

##### Connecting the REPL to the Game

Connecting the REPL to the game allows you to inspect and modify code or data while the game is running.

To do so, in the REPL after a successful `(mi)`, run the following:

```sh
g > (lt)
```

If successful, your prompt should change to:

```sh
gc>
```

For example, running the following will print out some basic information about Jak:

```sh
gc> *target*
```

##### Running the Game Without Auto-Booting

You can also start up the game without booting.  To do so run the following in one terminal

```sh
task run-game
```

And then in your REPL run the following (after a successful `(mi)`):

```sh
g > (lt)
[Listener] Socket connected established! (took 0 tries). Waiting for version...
Got version 0.8 OK!
[Debugger] Context: valid = true, s7 = 0x147d24, base = 0x2123000000, tid = 2438049

gc> (lg)
10836466        #xa559f2              0.0000        ("game" "kernel")

gc> (test-play)
(play :use-vis #t :init-game #f) has been called!
0        #x0              0.0000        0

gc>
```

#### Interacting with the Game

In the graphics window, you can use the period key to bring up the debug menu. Controllers also work, using the same mapping as the original game.

Check out the `pc_debug`, `examples` and `pc` folders under `goal_src` for some examples of GOAL code we wrote. The debug files that are not loaded automatically by the engine have instructions for how to run them.

## Technical Project Overview

There are four main components to the project.

1. `goalc` - the GOAL compiler for x86-64
2. `decompiler` - our decompiler
3. `goal_src/` - the folder containing all OpenGOAL / GOOS code
4. `game` - aka the runtime written in C++

Let's break down each component.

### `goalc`

Our implementation of GOAL is called OpenGOAL.

All of the compiler source code is in `goalc/`. The compiler is controlled through a prompt which can be used to enter commands to compile, connect to a running GOAL program for interaction, run the OpenGOAL debugger, or, if you are connected to a running GOAL program, can be used as a REPL to run code interactively. In addition to compiling code files, the compiler has features to pack and build data files.

#### Running the compiler

**Environment Agnostic**

If you have installed `task` as recommended above, you can run the compiler with `task repl`

**Linux**

To run the compiler on Linux, there is a script `scripts/shell/gc.sh`.

**Windows**

On Windows, there is a `scripts/batch/gc.bat` scripts and a `scripts/batch/gc-no-lt.bat` script, the latter of which will not attempt to automatically attach to a running target.

### `decompiler`

The second component to the project is the decompiler.

The decompiler will output code and other data intended to be inspected by humans in the `decompiler_out` folder. Files in this folder will not be used by the compiler.

#### Running the decompiler

You must have a copy of the PS2 game and place all files from the DVD inside a folder corresponding to the game within `iso_data` folder (`jak1` for Jak 1 Black Label, etc.), as seen in this picture:

![](./docs/img/iso_data-help.png)

The decompiler will extract assets to the `assets` folder. These assets will be used by the compiler when building the port, and you may want to turn asset extraction off after running it once.

**Environment Agnostic**

If you have installed `task` as recommended above, you can run the compiler with `task decomp`

**Linux**

To run, you can use `scripts/shell/decomp.sh` to run the decompiler

**Windows**

To run, you can use `scripts/shell/decomp-jak1.bat` to run the decompiler

### `goal_src/`

The game source code, written in OpenGOAL, is located in `goal_src`. All GOAL and GOOS code should be in this folder.

### `game` runtime

The final component is the "runtime", located in `game`. This is the part of the game that's written in C++.

In the port, that includes:
- The "C Kernel", which contains the GOAL linker and some low-level GOAL language features. GOAL has a completely custom dynamically linked object file format so in order to load the first GOAL code, you need a linker written in C++. Some low-level functions for memory allocation, communicating with the I/O Processor, symbol table, strings, and the type system are also implemented in C, as these are required for the linker. It also listens for incoming messages from the compiler and passes them to the running game. This also initializes the game, by initializing the PS2 hardware, allocating the GOAL heaps, loading the GOAL kernel off of the DVD, and executing the kernel dispatcher function. This is in the `game/kernel` folder. This should be as close as possible to the game, and all differences should be noted with a comment.
- Implementation of Sony's standard library. GOAL code can call C library functions, and Naughty Dog used some Sony library functions to access files, memory cards, controllers, and communicate with the separate I/O Processor. The library functions are in `game/sce`. Implementations of library features specific to the PC port are located in `game/system`.
- The I/O Processor driver, OVERLORD. The PS2 had a separate CPU called the I/O Processor (IOP) that was directly connected to the DVD drive hardware and the sound hardware. Naughty Dog created a custom driver for the IOP that handled streaming data off of the DVD. It is much more complicated than I first expected. It's located in `game/overlord`. Like the C kernel, we try to keep this as close as possible to the actual game.
- Sound code. Naughty Dog used a third party library for sound called `989SND`. Code for the library and an interface for it is located in `game/sound`.
- PC specific graphics code. We have a functional OpenGL renderer and context that can create a game window and display graphics on it. The specific renderers used by the game however are mostly implemented. Aside from post-processing effects, everything in the game is rendered. This is located in `game/graphics`. While many liberties will be taken to make this work, the end result should very closely match the actual game.
- Extra assets used by the port in some fashion, located in `game/assets`. These include extra text files, icons, etc.<|MERGE_RESOLUTION|>--- conflicted
+++ resolved
@@ -50,12 +50,7 @@
 
 **Do not use this decompilation project without providing your own legally purchased copy of the game.**
 
-<<<<<<< HEAD
 ### Quick Start
-=======
-To just play the game, follow the steps in this video https://www.youtube.com/watch?v=p8I9NfuZOgE
->>>>>>> b2eb041e
-
 If you just want to play the game, you can follow the steps in this video: https://www.youtube.com/watch?v=yQBKCnS5MDY
 
 We do not use any assets from the game - you must use your own legitimately obtained PS2 copy of the game. We support every retail PAL, NTSC, and NTSC-J build, including Greatest Hits copies. 
