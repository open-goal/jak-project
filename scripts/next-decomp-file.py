--- conflicted
+++ resolved
@@ -7,53 +7,35 @@
 parser.add_argument("--list", type=int)
 args = parser.parse_args()
 
-<<<<<<< HEAD
 def update_json_file(decomp_list):
-=======
-def update_file(file, hack):
->>>>>>> 468352cb
   new_file_contents = []
   print("Decompiling - " + ','.join(decomp_list))
   # TODO, update the CGO/DGO
   with open("decompiler\config\jak1_ntsc_black_label.jsonc", "r") as config_file:
     cfg_lines = config_file.readlines()
     for line in cfg_lines:
-<<<<<<< HEAD
       if "allowed_objects" in line:
         line = "  \"allowed_objects\": [\"" + ','.join(decomp_list) + "\"],\n"
-=======
-      if "allowed_objects" in line and hack == False:
-        line = "  \"allowed_objects\": [\"" + file[0] + "\"],\n"
-      elif "allowed_objects" in line and hack == True:
-        line = "  \"allowed_objects\": [\"" + file[1] + "\"],\n"
->>>>>>> 468352cb
       new_file_contents.append(line)
   if len(new_file_contents) > 0:
     with open("decompiler\config\jak1_ntsc_black_label.jsonc", "w") as f:
       f.writelines(new_file_contents)
       print("Allowed objects list updated")
 
-<<<<<<< HEAD
 if args.files:
   input_list = args.files.split(",")
   decomp_list = []
   for inFile in input_list:
     for file in file_list:
       if file[0] == inFile:
-        decomp_list.append(inFile)
+        decomp_list.append(file[0])
+        break
+      elif file[1] == args.file:
+        # NOTE - kinda a hack, assumes -ag files always come after
+        decomp_list.append(file[1])
+        break
   if len(decomp_list) > 0:
     update_json_file(decomp_list)
-=======
-if args.file:
-  for file in file_list:
-    if file[0] == args.file:
-      update_file(file, False)
-      break
-    elif file[1] == args.file:
-      # NOTE - kinda a hack, assumes -ag files always come after
-      update_file(file, True)
-      break
->>>>>>> 468352cb
 else:
   list_eligible = []
   for file in file_list:
