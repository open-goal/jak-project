## Given a list of files(comma delimited), decompile it, then place it under the specified placeholder (if it exists)
## if the placeholder doesn't exist, error out
## the placeholder is `;; DECOMP BEGINS`

from jak1_file_list import file_list
import os
import argparse
parser = argparse.ArgumentParser()
parser.add_argument("--files")
args = parser.parse_args()

files = args.files.split(",")

throw_error = False

# files in this list have manual modifications in in code block
# sometimes these modifications don't prevent a compiler error
# and are easy to commit
#
# if you know of / add such a modification, you should append to this
# list, it will remind you such a file was touched by making a root file
# that will be picked up by git to shame you
files_with_modifications = [
  "target-util",
  "ambient",
  "viewer",
  "sunken-obs",
  "cam-master",
  "generic-obs",
  "target-snowball",
  "logic-target",
  "default-menu",
  "collide-shape",
  "cam-states",
<<<<<<< HEAD
  "ogreboss"
=======
  "plant-boss",
  "helix-water"
>>>>>>> 3f85b686
]

for file in files:
  if file in files_with_modifications:
    file_name = "{}.manual_restore_reminder".format(file)
    with open(file_name, 'w') as fp:
      pass

  disasm_path = "./decompiler_out/jak1/{}_disasm.gc".format(file)
  if not os.path.exists(disasm_path):
    print("{} doesn't exist!".format(disasm_path))
    throw_error = True
    continue

  src_path = ""
  for f in file_list:
    if f[2] != 3:
      continue
    if f[0] == file:
      src_path = f[4]
      break

  if not os.path.exists("./goal_src/{}".format(src_path)):
    print("{} couldn't find in /goal_src!".format(file))
    throw_error = True
    continue

  file_path = "./goal_src/{}/{}.gc".format(src_path, file)
  new_lines = []
  with open(file_path) as f:
    lines = f.readlines()
    found_placeholder = False
    for line in lines:
      if ";; decomp begins" in line.lower():
        found_placeholder = True
        new_lines.append(line.upper())
        break
      new_lines.append(line)
    if found_placeholder == False:
      print("No placeholder found in {}, skipping".format(file_path))
      throw_error = True
      continue

  # finally...update the file
  lines_to_ignore = [
    ";;-*-Lisp-*-",
    "(in-package goal)",
    ";; definition",
    ";; INFO:",
    ";; failed to figure",
    ";; Used lq/sq"
  ]
  def skippable_line(line):
    for prefix in lines_to_ignore:
      if line.startswith(prefix):
        return True
    return False
  with open(disasm_path) as f:
    lines = f.readlines()
    in_inspect_method = False
    for i, line in enumerate(lines):
      # strip inspect methods
      if line.startswith("(defmethod inspect") or (line.startswith("(defmethod") and (i + 1 < len(lines) and "inspect" in lines[i+1])):
        in_inspect_method = True
        continue
      if in_inspect_method and line == "\n":
        in_inspect_method = False
      elif in_inspect_method:
        continue
      # strip comments we dont care about
      if skippable_line(line):
        continue
      # otherwise, add it to the file
      new_lines.append(line)

  # write the damn thing
  os.remove(file_path)
  with open(file_path, "w") as f:
    f.writelines(new_lines)

  print("Copied - {}!".format(file))

print("Copying game-text-id enum")
begin_str = ";; GAME-TEXT-ID ENUM BEGINS"
end_str = ";; GAME-TEXT-ID ENUM ENDS"
enum_lines = []
with open('./decompiler/config/all-types.gc') as f:
  lines = f.readlines()
  found_enum = False
  for line in lines:
    if found_enum and end_str in line:
      break
    if found_enum:
      enum_lines.append(line)
    if begin_str in line:
      found_enum = True
new_texth_lines = []
with open('goal_src/engine/ui/text-h.gc') as f:
  lines = f.readlines()
  found_enum = False
  for line in lines:
    if begin_str in line:
      found_enum = True
      new_texth_lines.append(begin_str + "\n")
      new_texth_lines += enum_lines
      new_texth_lines.append(end_str + "\n")
      continue
    if end_str in line:
      found_enum = False
      continue
    if found_enum:
      continue
    new_texth_lines.append(line)
os.remove('goal_src/engine/ui/text-h.gc')
with open('goal_src/engine/ui/text-h.gc', "w") as f:
  f.writelines(new_texth_lines)
print("game-text-id enum updated!")


if throw_error:
  exit(1)<|MERGE_RESOLUTION|>--- conflicted
+++ resolved
@@ -32,12 +32,9 @@
   "default-menu",
   "collide-shape",
   "cam-states",
-<<<<<<< HEAD
+  "plant-boss",
+  "helix-water",
   "ogreboss"
-=======
-  "plant-boss",
-  "helix-water"
->>>>>>> 3f85b686
 ]
 
 for file in files:
