## Given a list of files(comma delimited), decompile it, then place it under the specified placeholder (if it exists)
## if the placeholder doesn't exist, error out
## the placeholder is `;; DECOMP BEGINS`

from jak1_file_list import file_list
import os
import argparse
parser = argparse.ArgumentParser()
parser.add_argument("--files")
args = parser.parse_args()

files = args.files.split(",")

throw_error = False

# files in this list have manual modifications in in code block
# sometimes these modifications don't prevent a compiler error
# and are easy to commit
#
# if you know of / add such a modification, you should append to this
# list, it will remind you such a file was touched by making a root file
# that will be picked up by git to shame you
files_with_modifications = [
  "target-util",
  "ambient",
  "viewer",
  "sunken-obs",
  "cam-master",
  "generic-obs",
  "target-snowball",
  "logic-target",
  "default-menu",
  "collide-shape",
  "cam-states",
  "plant-boss",
  "helix-water",
  "lavatube-energy",
<<<<<<< HEAD
  "ogreboss"
=======
  "sage-finalboss-FIN"
>>>>>>> b84a04a1
]

for file in files:
  if file in files_with_modifications:
    file_name = "{}.manual_restore_reminder".format(file)
    with open(file_name, 'w') as fp:
      pass

  disasm_path = "./decompiler_out/jak1/{}_disasm.gc".format(file)
  if not os.path.exists(disasm_path):
    print("{} doesn't exist!".format(disasm_path))
    throw_error = True
    continue

  src_path = ""
  for f in file_list:
    if f[2] != 3:
      continue
    if f[0] == file:
      src_path = f[4]
      break

  if not os.path.exists("./goal_src/{}".format(src_path)):
    print("{} couldn't find in /goal_src!".format(file))
    throw_error = True
    continue

  file_path = "./goal_src/{}/{}.gc".format(src_path, file)
  new_lines = []
  with open(file_path) as f:
    lines = f.readlines()
    found_placeholder = False
    for line in lines:
      if ";; decomp begins" in line.lower():
        found_placeholder = True
        new_lines.append(line.upper())
        break
      new_lines.append(line)
    if found_placeholder == False:
      print("No placeholder found in {}, skipping".format(file_path))
      throw_error = True
      continue

  # finally...update the file
  lines_to_ignore = [
    ";;-*-Lisp-*-",
    "(in-package goal)",
    ";; definition",
    ";; INFO:",
    ";; failed to figure",
    ";; Used lq/sq"
  ]
  def skippable_line(line):
    for prefix in lines_to_ignore:
      if line.startswith(prefix):
        return True
    return False
  with open(disasm_path) as f:
    lines = f.readlines()
    in_inspect_method = False
    for i, line in enumerate(lines):
      # strip inspect methods
      if line.startswith("(defmethod inspect") or (line.startswith("(defmethod") and (i + 1 < len(lines) and "inspect" in lines[i+1])):
        in_inspect_method = True
        continue
      if in_inspect_method and line == "\n":
        in_inspect_method = False
      elif in_inspect_method:
        continue
      # strip comments we dont care about
      if skippable_line(line):
        continue
      # otherwise, add it to the file
      new_lines.append(line)

  # write the damn thing
  os.remove(file_path)
  with open(file_path, "w") as f:
    f.writelines(new_lines)

  print("Copied - {}!".format(file))

print("Copying game-text-id enum")
begin_str = ";; GAME-TEXT-ID ENUM BEGINS"
end_str = ";; GAME-TEXT-ID ENUM ENDS"
enum_lines = []
with open('./decompiler/config/all-types.gc') as f:
  lines = f.readlines()
  found_enum = False
  for line in lines:
    if found_enum and end_str in line:
      break
    if found_enum:
      enum_lines.append(line)
    if begin_str in line:
      found_enum = True
new_texth_lines = []
with open('goal_src/engine/ui/text-h.gc') as f:
  lines = f.readlines()
  found_enum = False
  for line in lines:
    if begin_str in line:
      found_enum = True
      new_texth_lines.append(begin_str + "\n")
      new_texth_lines += enum_lines
      new_texth_lines.append(end_str + "\n")
      continue
    if end_str in line:
      found_enum = False
      continue
    if found_enum:
      continue
    new_texth_lines.append(line)
os.remove('goal_src/engine/ui/text-h.gc')
with open('goal_src/engine/ui/text-h.gc', "w") as f:
  f.writelines(new_texth_lines)
print("game-text-id enum updated!")


if throw_error:
  exit(1)<|MERGE_RESOLUTION|>--- conflicted
+++ resolved
@@ -35,11 +35,8 @@
   "plant-boss",
   "helix-water",
   "lavatube-energy",
-<<<<<<< HEAD
+  "sage-finalboss-FIN",
   "ogreboss"
-=======
-  "sage-finalboss-FIN"
->>>>>>> b84a04a1
 ]
 
 for file in files:
