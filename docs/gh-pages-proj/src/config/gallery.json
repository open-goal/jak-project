{
<<<<<<< HEAD
  "jak1": {
    "name": "Jak 1",
    "media": [
      {
        "link": "https://www.youtube.com/embed/6dJhyVqqq5Q",
        "timestamp": "2022-01-15",
        "video": true
      },
      {
        "fileName": "can-save-and-load_2022-01-11.png",
        "timestamp": "2022-01-11",
        "caption": "Can Save And Load",
        "video": false
      },
      {
        "fileName": "too-much-fog_2022-01-10.png",
        "timestamp": "2022-01-10",
        "caption": "Too Much Fog",
        "video": false
      },
      {
        "fileName": "boggy-reflections_2022-01-10.png",
        "timestamp": "2022-01-10",
        "caption": "Boggy Reflections",
        "video": false
      }
    ]
  },
  "jak2": {
    "name": "Jak 2",
    "media": []
  },
  "jak3": {
    "name": "Jak 3",
    "media": []
  },
  "jakx": {
    "name": "Jak X",
    "media": []
  },
  "misc": {
    "name": "Miscellaneous",
    "media": []
  }
=======
  "jak1": [
    {
      "fileName": "can-save-and-load.png",
      "lastModified": "2022-01-19T07:18:00.757459",
      "caption": "Can Save And Load"
    },
    {
      "fileName": "boggy-reflections.png",
      "lastModified": "2022-01-19T07:18:00.753459",
      "caption": "Boggy Reflections"
    },
    {
      "fileName": "too-much-fog.png",
      "lastModified": "2022-01-19T07:18:00.761460",
      "caption": "Too Much Fog"
    }
  ],
  "jak2": [],
  "jak3": [],
  "jakx": [],
  "misc": []
>>>>>>> 56fba17a
}<|MERGE_RESOLUTION|>--- conflicted
+++ resolved
@@ -1,50 +1,4 @@
 {
-<<<<<<< HEAD
-  "jak1": {
-    "name": "Jak 1",
-    "media": [
-      {
-        "link": "https://www.youtube.com/embed/6dJhyVqqq5Q",
-        "timestamp": "2022-01-15",
-        "video": true
-      },
-      {
-        "fileName": "can-save-and-load_2022-01-11.png",
-        "timestamp": "2022-01-11",
-        "caption": "Can Save And Load",
-        "video": false
-      },
-      {
-        "fileName": "too-much-fog_2022-01-10.png",
-        "timestamp": "2022-01-10",
-        "caption": "Too Much Fog",
-        "video": false
-      },
-      {
-        "fileName": "boggy-reflections_2022-01-10.png",
-        "timestamp": "2022-01-10",
-        "caption": "Boggy Reflections",
-        "video": false
-      }
-    ]
-  },
-  "jak2": {
-    "name": "Jak 2",
-    "media": []
-  },
-  "jak3": {
-    "name": "Jak 3",
-    "media": []
-  },
-  "jakx": {
-    "name": "Jak X",
-    "media": []
-  },
-  "misc": {
-    "name": "Miscellaneous",
-    "media": []
-  }
-=======
   "jak1": [
     {
       "fileName": "can-save-and-load.png",
@@ -66,5 +20,4 @@
   "jak3": [],
   "jakx": [],
   "misc": []
->>>>>>> 56fba17a
 }