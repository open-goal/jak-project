// Iterates through the `all-types` DTS to find types that meet a variety of criteria, such as:
// - type size
// - field types at given offsets
// - parent-types
// - ...

#include "common/log/log.h"
#include "common/util/FileUtil.h"
#include "common/util/StringUtil.h"
#include "common/util/json_util.h"
#include "common/util/unicode_util.h"

#include "decompiler/util/DecompilerTypeSystem.h"

#include "third-party/CLI11.hpp"
#include "third-party/fmt/core.h"
#include "third-party/json.hpp"

int main(int argc, char** argv) {
  ArgumentGuard u8_guard(argc, argv);

  fs::path output_path;
  std::string game_name = "jak1";
  std::string parent_type = "";
  int method_id_min = -1;
  std::string type_size = "";
  std::string field_json = "";
  bool get_all = false;

  lg::initialize();

  CLI::App app{"OpenGOAL Type Searcher"};
  app.add_option("--output-path", output_path, "Where to output the search results file");
  app.add_flag("-a,--all", get_all, "Just retrieve all possible type names");
  app.add_option("-g,--game", game_name, "Specify the game name, defaults to 'jak1'");
  app.add_option(
      "-s,--size", type_size,
      "The size of the type we are searching for, this can be a range (max-min), assumes decimal");
  app.add_option("-m,--method_id", method_id_min,
                 "Require the provided method id to be supported by the type");
  app.add_option("-p,--parent", parent_type, "The type of which it is an descendent of");
  app.add_option("-f,--fields", field_json,
                 "JSON encoded string specifying which field types and their offsets are required "
                 "- [{offset,type}]");
  app.validate_positionals();
  CLI11_PARSE(app, argc, argv);

  auto ok = file_util::setup_project_path({});
  if (!ok) {
    lg::error("couldn't setup project path, exiting");
    return 1;
  }
  lg::info("Loading type definitions from all-types.gc...");

  auto game_version = game_name_to_version(game_name);

  decompiler::DecompilerTypeSystem dts(game_version);

  // TODO - this could be better (have a jak1 folder)
  if (game_version == GameVersion::Jak1) {
    dts.parse_type_defs({"decompiler", "config", "all-types.gc"});
  } else if (game_version == GameVersion::Jak2) {
    dts.parse_type_defs({"decompiler", "config", "jak2", "all-types.gc"});
  } else {
    lg::error("unsupported game version");
    return 1;
  }

<<<<<<< HEAD
  std::optional<std::vector<std::string>> potential_types = {};
=======
  auto results = nlohmann::json::array({});

  if (get_all) {
    auto type_names = dts.ts.get_all_type_names();
    for (const auto& name : type_names) {
      fmt::print("{}\n", name);
      results.push_back(name);
    }

    // Output the results as a json list
    file_util::write_text_file(output_path.string(), results.dump());
    return 0;
  }

  std::vector<std::string> potential_types = {};
>>>>>>> bdee9832

  // First filter by parent type is available
  if (!parent_type.empty()) {
    potential_types = dts.ts.search_types_by_parent_type(parent_type);
  }

  // Filter by method count
  if (method_id_min != -1) {
    potential_types = dts.ts.search_types_by_minimum_method_id(method_id_min, potential_types);
  }

  // Filter out types by size next
  if (!type_size.empty()) {
    // Check if a range was given
    int min_size = 0;
    std::optional<int> max_size = {};
    if (str_util::contains(type_size, "-")) {
      auto tokens = str_util::split(type_size, '-');
      min_size = std::stoi(tokens[0]);
      max_size = std::stoi(tokens[1]);
    } else {
      min_size = std::stoi(type_size);
    }
    potential_types = dts.ts.search_types_by_size(min_size, max_size, potential_types);
  }

  // Filter out by fields
  if (!field_json.empty()) {
    std::vector<TypeSystem::TypeSearchFieldInput> search_fields = {};
    if (!field_json.empty()) {
      auto data = parse_commented_json(field_json, "--fields arg");
      for (auto& item : data) {
        TypeSystem::TypeSearchFieldInput new_field;
        try {
          new_field.field_offset = item.at("offset").get<int>();
          new_field.field_type_name = item.at("type").get<std::string>();
          search_fields.push_back(new_field);
        } catch (std::exception& ex) {
          fmt::print("Bad field search entry - {}", ex.what());
        }
      }
    }
    potential_types = dts.ts.search_types_by_fields(search_fields, potential_types);
  }

<<<<<<< HEAD
  auto results = nlohmann::json::array({});
  if (potential_types) {
    for (const auto& val : potential_types.value()) {
      fmt::print("{}\n", val);
      results.push_back(val);
    }
  } else {
    fmt::print("Found Nothing!\n");
=======
  for (const auto& val : potential_types) {
    fmt::print("{}\n", val);
    results.push_back(val);
>>>>>>> bdee9832
  }

  // Output the results as a json list
  file_util::write_text_file(output_path.string(), results.dump());
}<|MERGE_RESOLUTION|>--- conflicted
+++ resolved
@@ -6,8 +6,8 @@
 
 #include "common/log/log.h"
 #include "common/util/FileUtil.h"
-#include "common/util/StringUtil.h"
 #include "common/util/json_util.h"
+#include "common/util/string_util.h"
 #include "common/util/unicode_util.h"
 
 #include "decompiler/util/DecompilerTypeSystem.h"
@@ -66,9 +66,6 @@
     return 1;
   }
 
-<<<<<<< HEAD
-  std::optional<std::vector<std::string>> potential_types = {};
-=======
   auto results = nlohmann::json::array({});
 
   if (get_all) {
@@ -83,8 +80,7 @@
     return 0;
   }
 
-  std::vector<std::string> potential_types = {};
->>>>>>> bdee9832
+  std::optional<std::vector<std::string>> potential_types = {};
 
   // First filter by parent type is available
   if (!parent_type.empty()) {
@@ -130,8 +126,6 @@
     potential_types = dts.ts.search_types_by_fields(search_fields, potential_types);
   }
 
-<<<<<<< HEAD
-  auto results = nlohmann::json::array({});
   if (potential_types) {
     for (const auto& val : potential_types.value()) {
       fmt::print("{}\n", val);
@@ -139,11 +133,6 @@
     }
   } else {
     fmt::print("Found Nothing!\n");
-=======
-  for (const auto& val : potential_types) {
-    fmt::print("{}\n", val);
-    results.push_back(val);
->>>>>>> bdee9832
   }
 
   // Output the results as a json list
