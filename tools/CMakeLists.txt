add_subdirectory(level_tools)
add_subdirectory(build_level)
<<<<<<< HEAD

=======
>>>>>>> 3e7832e1

add_executable(dgo_unpacker
        dgo_unpacker.cpp)
target_link_libraries(dgo_unpacker common)

add_executable(dgo_packer
        dgo_packer.cpp)
target_link_libraries(dgo_packer common)

add_executable(memory_dump_tool
        MemoryDumpTool/main.cpp)
target_link_libraries(memory_dump_tool common decomp)
<|MERGE_RESOLUTION|>--- conflicted
+++ resolved
@@ -1,9 +1,5 @@
 add_subdirectory(level_tools)
 add_subdirectory(build_level)
-<<<<<<< HEAD
-
-=======
->>>>>>> 3e7832e1
 
 add_executable(dgo_unpacker
         dgo_unpacker.cpp)
