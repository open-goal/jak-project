--- conflicted
+++ resolved
@@ -31,17 +31,9 @@
         -fdiagnostics-color=always")
 else()
     if(CMAKE_BUILD_TYPE MATCHES "Debug")
-<<<<<<< HEAD
-      message("Setting Flags to Enable Edit and Continue")
-      # Disabled - causes issues with the debugger and the repl library :sigh:
-      # set(CMAKE_CXX_FLAGS_DEBUG "/ZI")
-      # set(CMAKE_SHARED_LINKER_FLAGS "/SAFESEH:NO")
-      # set(CMAKE_EXE_LINKER_FLAGS "/SAFESEH:NO")
-=======
       # This actually breaks some standard library things for some reason?
       # message("Setting Flags to Enable Edit and Continue")
       # set(CMAKE_CXX_FLAGS_DEBUG "/ZI")
->>>>>>> d2f02600
     endif()
     set(CMAKE_CXX_FLAGS "/EHsc")
     set(CMAKE_EXE_LINKER_FLAGS "${CMAKE_EXE_LINKER_FLAGS} /STACK:16000000,16384")
