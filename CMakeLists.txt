--- conflicted
+++ resolved
@@ -15,14 +15,8 @@
 
 # Potentially statically build the project
 option(STATICALLY_LINK "Build for release purposes (statically link everything)" OFF)
-<<<<<<< HEAD
-
-if(STATICALLY_LINK)
-    message(STATUS "Statically linking project")
-=======
 message(STATUS "Statically Link? ${STATICALLY_LINK}")
 if(STATICALLY_LINK)
->>>>>>> ac1e6201
     set(BUILD_SHARED_LIBS OFF)
 else()
     set(BUILD_SHARED_LIBS ON)
@@ -44,11 +38,7 @@
         -Wall \
         -Wno-c++11-narrowing \
         -Wno-c++98-compat \
-<<<<<<< HEAD
-        -Wno-c++20-compat -O3")
-=======
         -O3")
->>>>>>> ac1e6201
 
     # Increase stack size for windows, who's default is too low
     if(WIN32)
@@ -61,7 +51,6 @@
     # additional c++ and linker flags for release mode for our projects
     if(CMAKE_BUILD_TYPE MATCHES "Release" OR CMAKE_BUILD_TYPE MATCHES "RelWithDebInfo")
         set(CMAKE_CXX_FLAGS "${CMAKE_CXX_FLAGS} -O3")
-<<<<<<< HEAD
     endif()
 
     if(CMAKE_BUILD_TYPE MATCHES "RelWithDebInfo")
@@ -75,21 +64,6 @@
         message(STATUS "Doing ASAN build")
     endif()
 
-=======
-    endif()
-
-    if(CMAKE_BUILD_TYPE MATCHES "RelWithDebInfo")
-        # TODO - test with add_link_options instead
-        set(CMAKE_EXE_LINKER_FLAGS "${CMAKE_EXE_LINKER_FLAGS} ${LDFLAGS} -Xlinker /debug")
-    endif()
-
-    # Fuzzing
-    if(NOT STATICALLY_LINK AND ASAN_BUILD)
-        set(CMAKE_CXX_FLAGS "${CMAKE_CXX_FLAGS} -fsanitize=address -O1")
-        message(STATUS "Doing ASAN build")
-    endif()
-
->>>>>>> ac1e6201
     # Warnings
     set(THIRDPARTY_IGNORED_WARNINGS "-Wno-everything")
 elseif(CMAKE_CXX_COMPILER_ID STREQUAL "GNU")
@@ -231,14 +205,8 @@
 option(ZYDIS_BUILD_TOOLS "Zydis: Build tools" OFF)
 option(ZYDIS_BUILD_EXAMPLES "Zydis: Build examples" OFF)
 
-<<<<<<< HEAD
-if(BUILD_SHARED_LIBS)
-    option(ZYDIS_BUILD_SHARED_LIB "Zydis: Build shared library" ON)
-else()
-=======
 if(STATICALLY_LINK)
     message(STATUS "Statically linking zydis")
->>>>>>> ac1e6201
     option(ZYDIS_BUILD_SHARED_LIB "Zydis: Build shared library" OFF)
 else()
     message(STATUS "dynamically linking zydis")
