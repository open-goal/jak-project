--- conflicted
+++ resolved
@@ -125,11 +125,7 @@
       - '{{.OFFLINETEST_BIN_RELEASE_DIR}}/offline-test --iso_data_path "./iso_data/{{.GAME}}" --game {{.GAME}}'
   offline-tests-fast:
     cmds:
-<<<<<<< HEAD
-      - '{{.OFFLINETEST_BIN_RELEASE_DIR}}/offline-test --iso_data_path "./iso_data/{{.GAME}}" --game {{.GAME}} --dump_current_output --num_threads 32'
-=======
       - '{{.OFFLINETEST_BIN_RELEASE_DIR}}/offline-test --iso_data_path "./iso_data/{{.GAME}}" --game {{.GAME}} --num_threads 32 --dump_current_output --fail-on-cmp'
->>>>>>> d13155bf
   offline-test-file:
     cmds:
       - '{{.OFFLINETEST_BIN_RELEASE_DIR}}/offline-test --iso_data_path "./iso_data/{{.GAME}}" --game {{.GAME}} --file {{.FILE}}'
@@ -137,11 +133,7 @@
   update-ref-tests:
     cmds:
       - cmd: python ./scripts/tasks/delete-file-or-folder.py --path failures
-<<<<<<< HEAD
-      - cmd: '{{.OFFLINETEST_BIN_RELEASE_DIR}}/offline-test --iso_data_path "./iso_data/{{.GAME}}" --game {{.GAME}} --dump_current_output --num_threads 32'
-=======
       - cmd: '{{.OFFLINETEST_BIN_RELEASE_DIR}}/offline-test --iso_data_path "./iso_data/{{.GAME}}" --game {{.GAME}} --num_threads 32 --dump_current_output --fail-on-cmp'
->>>>>>> d13155bf
         ignore_error: true
       - python ./scripts/update_decomp_reference.py ./failures ./test/decompiler/reference/ --game {{.GAME}}
       - task: offline-tests-fast
@@ -154,8 +146,4 @@
       - task: offline-test-file
   type-test:
     cmds:
-<<<<<<< HEAD
-      - cmd: '{{.GOALCTEST_BIN_RELEASE_DIR}}/goalc-test --gtest_brief=0 --gtest_filter="*Jak2TypeConsistency*" --gtest_break_on_failure'
-=======
-      - cmd: '{{.GOALCTEST_BIN_RELEASE_DIR}}/goalc-test --gtest_brief=0 --gtest_break_on_failure --gtest_filter="*Jak2TypeConsistency*"'
->>>>>>> d13155bf
+      - cmd: '{{.GOALCTEST_BIN_RELEASE_DIR}}/goalc-test --gtest_brief=0 --gtest_break_on_failure --gtest_filter="*Jak2TypeConsistency*"'