version: '3'

tasks:
  format:
    cmds:
      - python ./third-party/run-clang-format/run-clang-format.py -r common decompiler game goalc test -i
  run-game:
    cmds:
      - ./out/build/Debug/bin/gk.exe -fakeiso -debug -nodisplay
  repl:
    cmds:
      - ./out/build/Release/bin/goalc.exe -auto-lt
  decomp:
    cmds:
      - ./out/build/Release/bin/decompiler.exe "./decompiler/config/jak1_ntsc_black_label.jsonc" "./iso_data/jak1" "./decompiler_out/jak1"
  decomp-clean:
    cmds:
      - rm ./decompiler_out/**/*.asm
      - rm ./decompiler_out/**/*disasm.gc
  decomp-file:
    cmds:
      - python ./scripts/next-decomp-file.py --files "{{.FILES}}"
      - task: decomp
  decomp-list:
    cmds:
      - python ./scripts/next-decomp-file.py --list "{{.LIST}}"
    vars:
      LIST: '{{default "0" .LIST}}'
  # python -m pip install -U watchdog[watchmedo]
  decomp-watch:
    cmds:
      - watchmedo shell-command --drop --patterns="*.gc;*.jsonc" --recursive --command='task decomp-file FILE="{{.FILE}}"' ./decompiler/config/
  clean-all-types:
    cmds:
      - python ./scripts/cleanup-all-types.py
  analyze-ee-memory:
    cmds:
      - ./out/build/Release/bin/memory_dump_tool.exe "{{.FILE}}" ./ > ee-analysis.log
  watch-pcsx2:
    cmds:
      - watchmedo shell-command --drop --patterns="*.p2s" --recursive --command='task analyze-ee-memory FILE="${watch_src_path}"' "{{.SAVESTATE_DIR}}"
    vars:
      SAVESTATE_DIR: '{{default "." .SAVESTATE_DIR}}'
  offline-tests:
    cmds:
      - ./out/build/Release/bin/offline-test.exe "./iso_data/jak1"
  add-reference-test:
    cmds:
      - task: decomp-file
      - python ./scripts/add-reference-test.py --file "{{.FILE}}"
      - task: offline-tests
  add-reference-test-no-decomp:
    cmds:
      - python ./scripts/add-reference-test.py --file "{{.FILE}}"
      - task: offline-tests
  update-reference-tests:
    cmds:
      - cmd: python ./scripts/default-file-or-folder.py --path failures
      - cmd: ./out/build/Release/bin/offline-test.exe "./iso_data/jak1" --dump-mode
        ignore_error: true
      - python ./scripts/update_decomp_reference.py ./failures ./test/decompiler/reference/
      - task: offline-tests
  find-label-types:
    cmds:
      - python ./scripts/next-decomp-file.py --files "{{.FILES}}"
      - task: decomp
      - python ./scripts/find-label-types.py --file "{{.FILE}}"
  type-test:
    cmds:
      - ./out/build/Release/bin/goalc-test.exe --gtest_brief=0 --gtest_filter="*TypeConsistency*"
<<<<<<< HEAD
  update-gsrc:
    cmds:
      - python ./scripts/next-decomp-file.py --files "{{.FILES}}"
      - task: decomp
      - python ./scripts/update-goal-src.py --files "{{.FILES}}"
      - task: type-test
=======
  # TODO - make a script that checks for function/method splits
  # TODO - make a script to cleanup common cruft from finished file
  file-good?:
    cmds:
      - task: type-test
      - task: offline-tests
      - task: find-label-types
>>>>>>> 468352cb
<|MERGE_RESOLUTION|>--- conflicted
+++ resolved
@@ -68,19 +68,15 @@
   type-test:
     cmds:
       - ./out/build/Release/bin/goalc-test.exe --gtest_brief=0 --gtest_filter="*TypeConsistency*"
-<<<<<<< HEAD
   update-gsrc:
     cmds:
       - python ./scripts/next-decomp-file.py --files "{{.FILES}}"
       - task: decomp
       - python ./scripts/update-goal-src.py --files "{{.FILES}}"
       - task: type-test
-=======
   # TODO - make a script that checks for function/method splits
-  # TODO - make a script to cleanup common cruft from finished file
   file-good?:
     cmds:
       - task: type-test
       - task: offline-tests
-      - task: find-label-types
->>>>>>> 468352cb
+      - task: find-label-types