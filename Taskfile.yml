version: '3'

tasks:
  format:
    cmds:
      - cmd: python ./third-party/run-clang-format/run-clang-format.py -r common decompiler game goalc test -i
      # npm install -g prettier
      - cmd: prettier --write ./decompiler/config/jak1_ntsc_black_label/*.jsonc
        ignore_error: true
  run-game:
    cmds:
      - ./out/build/Debug/bin/gk.exe -fakeiso -debug -nodisplay
  repl:
    cmds:
      - ./out/build/Release/bin/goalc.exe -auto-lt
  decomp:
    cmds:
      - ./out/build/Release/bin/decompiler.exe "./decompiler/config/jak1_ntsc_black_label.jsonc" "./iso_data/jak1" "./decompiler_out/jak1"
  decomp-clean:
    cmds:
      - rm ./decompiler_out/**/*.asm
      - rm ./decompiler_out/**/*disasm.gc
  decomp-file:
    cmds:
      - python ./scripts/next-decomp-file.py --files "{{.FILES}}"
      - task: decomp
  decomp-list:
    cmds:
      - python ./scripts/next-decomp-file.py --list "{{.LIST}}"
    vars:
      LIST: '{{default "0" .LIST}}'
  # python -m pip install -U watchdog[watchmedo]
  decomp-watch:
    cmds:
      - watchmedo shell-command --drop --patterns="*.gc;*.jsonc" --recursive --command='task decomp-file FILES="{{.FILES}}"' ./decompiler/config/
  clean-all-types:
    cmds:
      - python ./scripts/cleanup-all-types.py
  analyze-ee-memory:
    cmds:
      - ./out/build/Release/bin/memory_dump_tool.exe "{{.FILE}}" ./ > ee-analysis.log
  watch-pcsx2:
    cmds:
      - watchmedo shell-command --drop --patterns="*.p2s" --recursive --command='task analyze-ee-memory FILE="${watch_src_path}"' "{{.SAVESTATE_DIR}}"
    vars:
      SAVESTATE_DIR: '{{default "." .SAVESTATE_DIR}}'
  offline-tests:
    cmds:
      - ./out/build/Release/bin/offline-test.exe "./iso_data/jak1"
  add-reference-test:
    cmds:
      - task: decomp-file
      - python ./scripts/add-reference-test.py --file "{{.FILES}}"
      - task: offline-tests
  add-reference-test-no-decomp:
    cmds:
      - python ./scripts/add-reference-test.py --file "{{.FILES}}"
      - task: offline-tests
  update-reference-tests:
    cmds:
      - cmd: python ./scripts/default-file-or-folder.py --path failures
      - cmd: ./out/build/Release/bin/offline-test.exe "./iso_data/jak1" --dump-mode
        ignore_error: true
      - python ./scripts/update_decomp_reference.py ./failures ./test/decompiler/reference/
      - task: offline-tests
  find-label-types:
    cmds:
      - python ./scripts/next-decomp-file.py --files "{{.FILES}}"
      - task: decomp
      - python ./scripts/find-label-types.py --file "{{.FILES}}"
  type-test:
    cmds:
      - ./out/build/Release/bin/goalc-test.exe --gtest_brief=0 --gtest_filter="*TypeConsistency*"
  update-gsrc:
    cmds:
      - python ./scripts/next-decomp-file.py --files "{{.FILES}}"
      - task: decomp
      - python ./scripts/update-goal-src.py --files "{{.FILES}}"
      - task: type-test
  # TODO - make a script that checks for function/method splits
  file-good?:
    cmds:
      - task: type-test
      - task: offline-tests
<<<<<<< HEAD
      - task: find-label-types
  cast-repl:
    cmds:
      - cmd: python ./scripts/cast-repl.py
=======
      - task: find-label-types
>>>>>>> 5683f040
<|MERGE_RESOLUTION|>--- conflicted
+++ resolved
@@ -82,11 +82,7 @@
     cmds:
       - task: type-test
       - task: offline-tests
-<<<<<<< HEAD
       - task: find-label-types
   cast-repl:
     cmds:
-      - cmd: python ./scripts/cast-repl.py
-=======
-      - task: find-label-types
->>>>>>> 5683f040
+      - cmd: python ./scripts/cast-repl.py