version: '3'

tasks:
  format:
    cmds:
      - python ./third-party/run-clang-format/run-clang-format.py -r common decompiler game goalc test -i
  run-game:
    cmds:
      - ./out/build/Debug/bin/gk.exe -fakeiso -debug -nodisplay
  repl:
    cmds:
      - ./out/build/Debug/bin/goalc.exe -auto-lt
  decomp:
    cmds:
      - ./out/build/Release/bin/decompiler.exe "./decompiler/config/jak1_ntsc_black_label.jsonc" "./iso_data/jak1" "./decompiler_out/jak1"
  decomp-clean:
    cmds:
      - rm ./decompiler_out/**/*.asm
      - rm ./decompiler_out/**/*disasm.gc
  decomp-next:
    cmds:
      - python ./scripts/next-decomp-file.py --skip "{{.SKIP}}"
      - task: decomp
    vars:
      SKIP: '{{default "0" .SKIP}}'
  decomp-file:
    cmds:
      - python ./scripts/next-decomp-file.py --file "{{.FILE}}"
      - task: decomp
  decomp-list:
    cmds:
      - python ./scripts/next-decomp-file.py --list "{{.LIST}}"
    vars:
      LIST: '{{default "0" .LIST}}'
  # python -m pip install -U watchdog[watchmedo]
  decomp-watch:
    cmds:
      - watchmedo shell-command --drop --patterns="*.gc;*.jsonc" --recursive --command='task decomp-file FILE="{{.FILE}}"' ./decompiler/config/
  cleanup-all-types:
    cmds:
      - python ./scripts/cleanup-all-types.py
  analyze-ee-memory:
    cmds:
      - ./out/build/Debug/bin/memory_dump_tool.exe "{{.FILE}}" > ee-analysis.log
  watch-pcsx2:
    cmds:
      - watchmedo shell-command --drop --patterns="*.p2s" --recursive --command='task analyze-ee-memory FILE="${watch_src_path}"' "{{.SAVESTATE_DIR}}"
    vars:
      SAVESTATE_DIR: '{{default "." .SAVESTATE_DIR}}'
  offline-tests:
    cmds:
<<<<<<< HEAD
      - ./out/build/Release/bin/offline-test.exe "./iso_data/jak1"
  update-reference-tests:
    cmds:
      - ./out/build/Release/bin/offline-test.exe "./iso_data/jak1" --dump-mode
      - python .\scripts\update_decomp_reference.py .\failures\ .\test\decompiler\reference\
      - task: offline-tests

=======
      - ./out/build/Debug/bin/offline-test.exe "./iso_data/jak1"
  update-reference-tests:
    cmds:
      - ./out/build/Debug/bin/offline-test.exe "./iso_data/jak1" --dump-mode
      - python .\scripts\update_decomp_reference.py .\failures\ .\test\decompiler\reference\
      - task: offline-tests
>>>>>>> fb939726
<|MERGE_RESOLUTION|>--- conflicted
+++ resolved
@@ -49,19 +49,9 @@
       SAVESTATE_DIR: '{{default "." .SAVESTATE_DIR}}'
   offline-tests:
     cmds:
-<<<<<<< HEAD
       - ./out/build/Release/bin/offline-test.exe "./iso_data/jak1"
   update-reference-tests:
     cmds:
       - ./out/build/Release/bin/offline-test.exe "./iso_data/jak1" --dump-mode
       - python .\scripts\update_decomp_reference.py .\failures\ .\test\decompiler\reference\
       - task: offline-tests
-
-=======
-      - ./out/build/Debug/bin/offline-test.exe "./iso_data/jak1"
-  update-reference-tests:
-    cmds:
-      - ./out/build/Debug/bin/offline-test.exe "./iso_data/jak1" --dump-mode
-      - python .\scripts\update_decomp_reference.py .\failures\ .\test\decompiler\reference\
-      - task: offline-tests
->>>>>>> fb939726
