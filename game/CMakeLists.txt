--- conflicted
+++ resolved
@@ -55,6 +55,7 @@
         graphics/opengl_renderer/sprite/Sprite3.cpp
         graphics/opengl_renderer/TextureUploadHandler.cpp
         graphics/opengl_renderer/VisDataHandler.cpp
+        graphics/opengl_renderer/Warp.cpp
         graphics/pipelines/opengl.cpp
         graphics/sceGraphicsInterface.cpp
         graphics/texture/jak1_tpage_dir.cpp
@@ -128,8 +129,8 @@
         mips2c/jak2_functions/debug.cpp
         mips2c/jak2_functions/font.cpp
         mips2c/jak2_functions/foreground.cpp
+        mips2c/jak2_functions/generic_effect.cpp
         mips2c/jak2_functions/generic_merc.cpp
-        mips2c/jak2_functions/generic_effect.cpp
         mips2c/jak2_functions/joint.cpp
         mips2c/jak2_functions/lights.cpp
         mips2c/jak2_functions/merc_blend_shape.cpp
@@ -160,7 +161,6 @@
         overlord/srpc.cpp
         overlord/ssound.cpp
         overlord/stream.cpp
-<<<<<<< HEAD
         runtime.cpp
         sce/deci2.cpp
         sce/iop.cpp
@@ -184,63 +184,6 @@
         system/IOP_Kernel.cpp
         system/iop_thread.cpp
         system/SystemThread.cpp
-=======
-        graphics/gfx.cpp
-        graphics/jak2_texture_remap.cpp
-        graphics/display.cpp
-        graphics/sceGraphicsInterface.cpp
-        graphics/opengl_renderer/background/background_common.cpp
-        graphics/opengl_renderer/background/Shrub.cpp
-        graphics/opengl_renderer/background/Tfrag3.cpp
-        graphics/opengl_renderer/background/TFragment.cpp
-        graphics/opengl_renderer/background/Tie3.cpp
-        graphics/opengl_renderer/foreground/Merc2.cpp
-        graphics/opengl_renderer/foreground/Generic2.cpp
-        graphics/opengl_renderer/foreground/Generic2_DMA.cpp
-        graphics/opengl_renderer/foreground/Generic2_Build.cpp
-        graphics/opengl_renderer/foreground/Generic2_OpenGL.cpp
-        graphics/opengl_renderer/sprite/GlowRenderer.cpp
-        graphics/opengl_renderer/sprite/Sprite3.cpp
-        graphics/opengl_renderer/sprite/Sprite3_Distort.cpp
-        graphics/opengl_renderer/sprite/Sprite3_Glow.cpp
-        graphics/opengl_renderer/ocean/CommonOceanRenderer.cpp
-        graphics/opengl_renderer/ocean/OceanMid.cpp
-        graphics/opengl_renderer/ocean/OceanMid_PS2.cpp
-        graphics/opengl_renderer/ocean/OceanMidAndFar.cpp
-        graphics/opengl_renderer/ocean/OceanNear.cpp
-        graphics/opengl_renderer/ocean/OceanNear_PS2.cpp
-        graphics/opengl_renderer/ocean/OceanTexture.cpp
-        graphics/opengl_renderer/ocean/OceanTexture_PC.cpp
-        graphics/opengl_renderer/loader/Loader.cpp
-        graphics/opengl_renderer/loader/LoaderStages.cpp
-        graphics/opengl_renderer/BucketRenderer.cpp
-        graphics/opengl_renderer/CollideMeshRenderer.cpp
-        graphics/opengl_renderer/debug_gui.cpp
-        graphics/opengl_renderer/DepthCue.cpp
-        graphics/opengl_renderer/DirectRenderer.cpp
-        graphics/opengl_renderer/DirectRenderer2.cpp
-        graphics/opengl_renderer/EyeRenderer.cpp
-        graphics/opengl_renderer/LightningRenderer.cpp
-        graphics/opengl_renderer/dma_helpers.cpp
-        graphics/opengl_renderer/opengl_utils.cpp
-        graphics/opengl_renderer/OpenGLRenderer.cpp
-        graphics/opengl_renderer/Profiler.cpp
-        graphics/opengl_renderer/ProgressRenderer.cpp
-        graphics/opengl_renderer/Shader.cpp
-        graphics/opengl_renderer/Shadow_PS2.cpp
-        graphics/opengl_renderer/ShadowRenderer.cpp
-        graphics/opengl_renderer/SkyBlendCPU.cpp
-        graphics/opengl_renderer/SkyBlendGPU.cpp
-        graphics/opengl_renderer/SkyRenderer.cpp
-        graphics/opengl_renderer/TextureUploadHandler.cpp
-        graphics/opengl_renderer/VisDataHandler.cpp
-        graphics/opengl_renderer/Warp.cpp
-        graphics/texture/jak1_tpage_dir.cpp
-        graphics/texture/jak2_tpage_dir.cpp
-        graphics/texture/TextureConverter.cpp
-        graphics/texture/TexturePool.cpp
-        graphics/pipelines/opengl.cpp
->>>>>>> 47d85f89
         system/vm/dmac.cpp
         system/vm/vm.cpp
         tools/filter_menu/filter_menu.cpp
