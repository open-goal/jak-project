--- conflicted
+++ resolved
@@ -102,12 +102,9 @@
         mips2c/jak2_functions/texture.cpp
         mips2c/jak2_functions/ocean.cpp
         mips2c/jak2_functions/ocean_vu0.cpp
-<<<<<<< HEAD
-        mips2c/jak2_functions/squid.cpp
-=======
         mips2c/jak2_functions/merc_blend_shape.cpp
         mips2c/jak2_functions/ripple.cpp
->>>>>>> 8b21a559
+        mips2c/jak2_functions/squid.cpp
         overlord/dma.cpp
         overlord/fake_iso.cpp
         overlord/iso.cpp
