--- conflicted
+++ resolved
@@ -124,11 +124,6 @@
     load_midi(in);
   }
 
-<<<<<<< HEAD
-  lg::info("Created bank {}", bank_id);
-
-=======
->>>>>>> 1b45aab3
   return bank_id;
 }
 
