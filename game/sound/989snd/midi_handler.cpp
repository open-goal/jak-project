--- conflicted
+++ resolved
@@ -261,13 +261,9 @@
 void midi_handler::channel_pitch() {
   u8 channel = m_status & 0xF;
   u32 pitch = (m_seq_ptr[0] << 7) | m_seq_ptr[1];
-<<<<<<< HEAD
-  lg::debug("{}: pitch ch{:01x} {:04x}", m_time, channel, pitch);
-=======
   (void)pitch;
   (void)channel;
-  // fmt::print("{}: pitch ch{:01x} {:04x}\n", m_time, channel, pitch);
->>>>>>> 1b45aab3
+  // lg::debug("{}: pitch ch{:01x} {:04x}", m_time, channel, pitch);
   m_seq_ptr += 2;
 }
 
