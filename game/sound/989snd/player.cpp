--- conflicted
+++ resolved
@@ -197,10 +197,6 @@
 
 u32 player::load_bank(fs::path& filepath, size_t offset) {
   std::scoped_lock lock(m_ticklock);
-<<<<<<< HEAD
-  lg::info("Loading bank {}", filepath.string());
-=======
->>>>>>> 1b45aab3
   std::fstream in(filepath, std::fstream::binary | std::fstream::in);
   in.seekg(offset, std::fstream::beg);
 
