--- conflicted
+++ resolved
@@ -316,15 +316,8 @@
 
   // step 3: start the EE!
   iop_thread.start(iop_runner);
-<<<<<<< HEAD
   deci_thread.start(deci2_runner);
   ee_thread.start(ee_runner);
-=======
-  ee_thread.start(ee_runner);
-
-  deci_thread.start(deci2_runner);
-
->>>>>>> e8911758
   if (VM::use) {
     vm_dmac_thread.start(dmac_runner);
   }
