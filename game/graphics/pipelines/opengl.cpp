/*!
 * @file opengl.cpp
 * Lower-level OpenGL interface. No actual rendering is performed here!
 */

#include "opengl.h"

#include <condition_variable>
#include <memory>
#include <mutex>

#include "common/dma/dma_copy.h"
#include "common/global_profiler/GlobalProfiler.h"
#include "common/goal_constants.h"
#include "common/log/log.h"
#include "common/util/FileUtil.h"
#include "common/util/FrameLimiter.h"
#include "common/util/Timer.h"
#include "common/util/compress.h"

#include "game/graphics/display.h"
#include "game/graphics/gfx.h"
#include "game/graphics/opengl_renderer/OpenGLRenderer.h"
#include "game/graphics/opengl_renderer/debug_gui.h"
#include "game/graphics/texture/TexturePool.h"
#include "game/runtime.h"
#include "game/system/newpad.h"

#include "third-party/imgui/imgui.h"
#include "third-party/imgui/imgui_impl_glfw.h"
#include "third-party/imgui/imgui_impl_opengl3.h"
#define STBI_WINDOWS_UTF8
#include "third-party/stb_image/stb_image.h"

namespace {

constexpr bool run_dma_copy = false;

struct GraphicsData {
  // vsync
  std::mutex sync_mutex;
  std::condition_variable sync_cv;

  // dma chain transfer
  std::mutex dma_mutex;
  std::condition_variable dma_cv;
  u64 frame_idx = 0;
  u64 frame_idx_of_input_data = 0;
  bool has_data_to_render = false;
  FixedChunkDmaCopier dma_copier;

  // texture pool
  std::shared_ptr<TexturePool> texture_pool;

  std::shared_ptr<Loader> loader;

  // temporary opengl renderer
  OpenGLRenderer ogl_renderer;

  OpenGlDebugGui debug_gui;

  FrameLimiter frame_limiter;
  Timer engine_timer;
  double last_engine_time = 1. / 60.;
  float pmode_alp = 0.f;

  std::string imgui_log_filename, imgui_filename;
  GameVersion version;

  GraphicsData(GameVersion version)
      : dma_copier(EE_MAIN_MEM_SIZE),
        texture_pool(std::make_shared<TexturePool>()),
        loader(std::make_shared<Loader>(file_util::get_jak_project_dir() / "out" /
                                        game_version_names[version] / "fr3")),
        ogl_renderer(texture_pool, loader),
        version(version) {}
};

std::unique_ptr<GraphicsData> g_gfx_data;

std::atomic<int> g_cursor_input_mode = GLFW_CURSOR_DISABLED;
bool is_cursor_position_valid = false;
double last_cursor_x_position = 0;
double last_cursor_y_position = 0;

struct {
  bool callbacks_registered = false;
  GLFWmonitor** monitors;
  int monitor_count;
} g_glfw_state;

void SetGlobalGLFWCallbacks() {
  if (g_glfw_state.callbacks_registered) {
    lg::warn("Global GLFW callbacks were already registered!");
  }

  // Get initial state
  g_glfw_state.monitors = glfwGetMonitors(&g_glfw_state.monitor_count);

  // Listen for events
  glfwSetMonitorCallback([](GLFWmonitor* /*monitor*/, int /*event*/) {
    // Reload monitor list
    g_glfw_state.monitors = glfwGetMonitors(&g_glfw_state.monitor_count);
  });

  g_glfw_state.callbacks_registered = true;
}

void ClearGlobalGLFWCallbacks() {
  if (!g_glfw_state.callbacks_registered) {
    return;
  }

  glfwSetMonitorCallback(NULL);

  g_glfw_state.callbacks_registered = false;
}

void ErrorCallback(int err, const char* msg) {
  lg::error("GLFW ERR {}: {}", err, std::string(msg));
}

bool HasError() {
  const char* ptr;
  if (glfwGetError(&ptr) != GLFW_NO_ERROR) {
    lg::error("glfw error: {}", ptr);
    return true;
  } else {
    return false;
  }
}

}  // namespace

static bool gl_inited = false;
static int gl_init(GfxSettings& settings) {
  if (glfwSetErrorCallback(ErrorCallback) != NULL) {
    lg::warn("glfwSetErrorCallback has been re-set!");
  }

  if (glfwInit() == GLFW_FALSE) {
    lg::error("glfwInit error");
    return 1;
  }

  // request an OpenGL 4.3 Core context
  glfwWindowHint(GLFW_CONTEXT_VERSION_MAJOR, 4);  // 4.3
  glfwWindowHint(GLFW_CONTEXT_VERSION_MINOR, 3);
  glfwWindowHint(GLFW_OPENGL_PROFILE, GLFW_OPENGL_CORE_PROFILE);  // core profile, not compat
  // debug check
  if (settings.debug) {
    glfwWindowHint(GLFW_OPENGL_DEBUG_CONTEXT, GLFW_TRUE);
  } else {
    glfwWindowHint(GLFW_OPENGL_DEBUG_CONTEXT, GLFW_FALSE);
  }
  glfwWindowHint(GLFW_DOUBLEBUFFER, GLFW_TRUE);

  return 0;
}

static void gl_exit() {
  ClearGlobalGLFWCallbacks();
  g_gfx_data.reset();
  glfwTerminate();
  glfwSetErrorCallback(NULL);
  gl_inited = false;
}

static std::shared_ptr<GfxDisplay> gl_make_display(int width,
                                                   int height,
                                                   const char* title,
                                                   GfxSettings& /*settings*/,
                                                   GameVersion game_version,
                                                   bool is_main) {
  GLFWwindow* window = glfwCreateWindow(width, height, title, NULL, NULL);

  if (!window) {
    lg::error("gl_make_display failed - Could not create display window");
    return NULL;
  }

  glfwMakeContextCurrent(window);
  if (!gl_inited) {
    gladLoadGLLoader((GLADloadproc)glfwGetProcAddress);
    if (!gladLoadGL()) {
      lg::error("GL init fail");
      return NULL;
    }
    g_gfx_data = std::make_unique<GraphicsData>(game_version);

    gl_inited = true;
  }

  // window icon
  std::string image_path =
      (file_util::get_jak_project_dir() / "game" / "assets" / "appicon.png").string();

  GLFWimage images[1];
  auto load_result = stbi_load(image_path.c_str(), &images[0].width, &images[0].height, 0, 4);
  if (load_result) {
    images[0].pixels = load_result;  // rgba channels
    glfwSetWindowIcon(window, 1, images);
    stbi_image_free(images[0].pixels);
  } else {
    lg::error("Could not load icon for OpenGL window");
  }

  SetGlobalGLFWCallbacks();
  Pad::initialize();

  if (HasError()) {
    lg::error("gl_make_display error");
    return NULL;
  }

  auto display = std::make_shared<GLDisplay>(window, is_main);

  // lg::debug("init display #x{:x}", (uintptr_t)display);

  // setup imgui

  // check that version of the library is okay
  IMGUI_CHECKVERSION();

  // this does initialization for stuff like the font data
  ImGui::CreateContext();

  // Init ImGui settings
  g_gfx_data->imgui_filename = file_util::get_file_path({"imgui.ini"});
  g_gfx_data->imgui_log_filename = file_util::get_file_path({"imgui_log.txt"});
  ImGuiIO& io = ImGui::GetIO();
  io.IniFilename = g_gfx_data->imgui_filename.c_str();
  io.LogFilename = g_gfx_data->imgui_log_filename.c_str();

  // set up to get inputs for this window
  ImGui_ImplGlfw_InitForOpenGL(window, true);

  // NOTE: imgui's setup calls functions that may fail intentionally, and attempts to disable error
  // reporting so these errors are invisible. But it does not work, and some weird X11 default
  // cursor error is set here that we clear.
  glfwGetError(NULL);

  // set up the renderer
  ImGui_ImplOpenGL3_Init("#version 430");

  return std::static_pointer_cast<GfxDisplay>(display);
}

GLDisplay::GLDisplay(GLFWwindow* window, bool is_main) : m_window(window) {
  m_main = is_main;

  // Get initial state
  get_position(&m_last_windowed_xpos, &m_last_windowed_ypos);
  get_size(&m_last_windowed_width, &m_last_windowed_height);

  // Listen for window-specific GLFW events
  glfwSetWindowUserPointer(window, reinterpret_cast<void*>(this));

  glfwSetKeyCallback(window, [](GLFWwindow* window, int key, int scancode, int action, int mods) {
    GLDisplay* display = reinterpret_cast<GLDisplay*>(glfwGetWindowUserPointer(window));
    display->on_key(window, key, scancode, action, mods);
  });

  glfwSetMouseButtonCallback(window, [](GLFWwindow* window, int button, int action, int mode) {
    GLDisplay* display = reinterpret_cast<GLDisplay*>(glfwGetWindowUserPointer(window));
    display->on_mouse_key(window, button, action, mode);
  });

  glfwSetCursorPosCallback(window, [](GLFWwindow* window, double xposition, double yposition) {
    GLDisplay* display = reinterpret_cast<GLDisplay*>(glfwGetWindowUserPointer(window));
    display->on_cursor_position(window, xposition, yposition);
  });

  glfwSetWindowPosCallback(window, [](GLFWwindow* window, int xpos, int ypos) {
    GLDisplay* display = reinterpret_cast<GLDisplay*>(glfwGetWindowUserPointer(window));
    display->on_window_pos(window, xpos, ypos);
  });

  glfwSetWindowSizeCallback(window, [](GLFWwindow* window, int width, int height) {
    GLDisplay* display = reinterpret_cast<GLDisplay*>(glfwGetWindowUserPointer(window));
    display->on_window_size(window, width, height);
  });

  glfwSetWindowIconifyCallback(window, [](GLFWwindow* window, int iconified) {
    GLDisplay* display = reinterpret_cast<GLDisplay*>(glfwGetWindowUserPointer(window));
    display->on_iconify(window, iconified);
  });
}

GLDisplay::~GLDisplay() {
  ImGuiIO& io = ImGui::GetIO();
  io.IniFilename = nullptr;
  io.LogFilename = nullptr;
  glfwSetKeyCallback(m_window, NULL);
  glfwSetWindowPosCallback(m_window, NULL);
  glfwSetWindowSizeCallback(m_window, NULL);
  glfwSetWindowIconifyCallback(m_window, NULL);
  glfwSetWindowUserPointer(m_window, nullptr);
  ImGui_ImplOpenGL3_Shutdown();
  ImGui_ImplGlfw_Shutdown();
  ImGui::DestroyContext();
  glfwDestroyWindow(m_window);
  if (m_main) {
    gl_exit();
  }
}

void GLDisplay::update_cursor_visibility(GLFWwindow* window, bool is_visible) {
  g_cursor_input_mode = (is_visible) ? GLFW_CURSOR_NORMAL : GLFW_CURSOR_DISABLED;
  glfwSetInputMode(window, GLFW_CURSOR, g_cursor_input_mode);
}

void GLDisplay::on_key(GLFWwindow* window, int key, int /*scancode*/, int action, int /*mods*/) {
  if (action == GlfwKeyAction::Press) {
    // lg::debug("KEY PRESS:   key: {} scancode: {} mods: {:X}", key, scancode, mods);
    Pad::OnKeyPress(key);
  } else if (action == GlfwKeyAction::Release) {
    // lg::debug("KEY RELEASE: key: {} scancode: {} mods: {:X}", key, scancode, mods);
    Pad::OnKeyRelease(key);
    GLDisplay* display = reinterpret_cast<GLDisplay*>(glfwGetWindowUserPointer(window));
    if (display != NULL) {  // toggle ImGui when pressing Alt
      if ((key == GLFW_KEY_LEFT_ALT || key == GLFW_KEY_RIGHT_ALT) &&
          glfwGetWindowAttrib(window, GLFW_FOCUSED)) {
        display->set_imgui_visible(!display->is_imgui_visible());
        update_cursor_visibility(window, display->is_imgui_visible());
      }
    }
  }
}

void GLDisplay::on_mouse_key(GLFWwindow* window, int button, int action, int mode) {
  int key =
      button + GLFW_KEY_LAST;  // Mouse button index are appended after initial GLFW keys in newpad

  if (button == GLFW_MOUSE_BUTTON_LEFT &&
      g_cursor_input_mode ==
          GLFW_CURSOR_NORMAL) {  // Are there any other mouse buttons we don't want to use?
    Pad::ClearKey(key);
    return;
  }

  if (action == GlfwKeyAction::Press) {
    Pad::OnKeyPress(key);
  } else if (action == GlfwKeyAction::Release) {
    Pad::OnKeyRelease(key);
  }
}

void GLDisplay::on_cursor_position(GLFWwindow* window, double xposition, double yposition) {
  Pad::MappingInfo mapping_info = Gfx::get_button_mapping();
  if (g_cursor_input_mode == GLFW_CURSOR_NORMAL) {
    if (is_cursor_position_valid == true) {
      Pad::ClearAnalogAxisValue(mapping_info, GlfwKeyCustomAxis::CURSOR_X_AXIS);
      Pad::ClearAnalogAxisValue(mapping_info, GlfwKeyCustomAxis::CURSOR_Y_AXIS);
      is_cursor_position_valid = false;
    }
    return;
  }

  if (is_cursor_position_valid == false) {
    last_cursor_x_position = xposition;
    last_cursor_y_position = yposition;
    is_cursor_position_valid = true;
    return;
  }

  double xoffset = xposition - last_cursor_x_position;
  double yoffset = yposition - last_cursor_y_position;

  Pad::SetAnalogAxisValue(mapping_info, GlfwKeyCustomAxis::CURSOR_X_AXIS, xoffset);
  Pad::SetAnalogAxisValue(mapping_info, GlfwKeyCustomAxis::CURSOR_Y_AXIS, yoffset);

  last_cursor_x_position = xposition;
  last_cursor_y_position = yposition;
}

void GLDisplay::on_window_pos(GLFWwindow* /*window*/, int xpos, int ypos) {
  if (m_fullscreen_target_mode == GfxDisplayMode::Windowed) {
    m_last_windowed_xpos = xpos;
    m_last_windowed_ypos = ypos;
  }
}

void GLDisplay::on_window_size(GLFWwindow* /*window*/, int width, int height) {
  if (m_fullscreen_target_mode == GfxDisplayMode::Windowed) {
    m_last_windowed_width = width;
    m_last_windowed_height = height;
  }
}

void GLDisplay::on_iconify(GLFWwindow* /*window*/, int iconified) {
  m_minimized = iconified == GLFW_TRUE;
}

namespace {
std::string make_output_file_name(const std::string& file_name) {
  file_util::create_dir_if_needed(file_util::get_file_path({"gfx_dumps"}));
  return file_util::get_file_path({"gfx_dumps", file_name});
}
}  // namespace

static bool endsWith(std::string_view str, std::string_view suffix) {
  return str.size() >= suffix.size() &&
         0 == str.compare(str.size() - suffix.size(), suffix.size(), suffix);
}

void render_game_frame(int game_width,
                       int game_height,
                       int window_fb_width,
                       int window_fb_height,
                       int draw_region_width,
                       int draw_region_height,
                       int msaa_samples,
                       bool windows_borderless_hack) {
  // wait for a copied chain.
  bool got_chain = false;
  {
    auto p = scoped_prof("wait-for-dma");
    std::unique_lock<std::mutex> lock(g_gfx_data->dma_mutex);
    // note: there's a timeout here. If the engine is messed up and not sending us frames,
    // we still want to run the glfw loop.
    got_chain = g_gfx_data->dma_cv.wait_for(lock, std::chrono::milliseconds(50),
                                            [=] { return g_gfx_data->has_data_to_render; });
  }
  // render that chain.
  if (got_chain) {
    g_gfx_data->frame_idx_of_input_data = g_gfx_data->frame_idx;
    RenderOptions options;
    options.game_res_w = game_width;
    options.game_res_h = game_height;
    options.window_framebuffer_width = window_fb_width;
    options.window_framebuffer_height = window_fb_height;
    options.draw_region_width = draw_region_width;
    options.draw_region_height = draw_region_height;
    options.msaa_samples = msaa_samples;
    options.draw_render_debug_window = g_gfx_data->debug_gui.should_draw_render_debug();
    options.draw_profiler_window = g_gfx_data->debug_gui.should_draw_profiler();
    options.draw_subtitle_editor_window = g_gfx_data->debug_gui.should_draw_subtitle_editor();
    options.save_screenshot = false;
    options.gpu_sync = g_gfx_data->debug_gui.should_gl_finish();
    options.borderless_windows_hacks = windows_borderless_hack;
    if (g_gfx_data->debug_gui.get_screenshot_flag()) {
      options.save_screenshot = true;
      options.game_res_w = g_gfx_data->debug_gui.screenshot_width;
      options.game_res_h = g_gfx_data->debug_gui.screenshot_height;
      options.draw_region_width = options.game_res_w;
      options.draw_region_height = options.game_res_h;
      options.msaa_samples = g_gfx_data->debug_gui.screenshot_samples;
    }
    options.draw_small_profiler_window = g_gfx_data->debug_gui.small_profiler;
    options.pmode_alp_register = g_gfx_data->pmode_alp;

    GLint msaa_max;
    glGetIntegerv(GL_MAX_SAMPLES, &msaa_max);
    if (options.msaa_samples > msaa_max) {
      options.msaa_samples = msaa_max;
    }

    if (options.save_screenshot) {
      // ensure the screenshot has an extension
      std::string temp_path = g_gfx_data->debug_gui.screenshot_name();
      if (!endsWith(temp_path, ".png")) {
        temp_path += ".png";
      }
      options.screenshot_path = make_output_file_name(temp_path);
    }
    if constexpr (run_dma_copy) {
      auto& chain = g_gfx_data->dma_copier.get_last_result();
      g_gfx_data->ogl_renderer.render(DmaFollower(chain.data.data(), chain.start_offset), options);
    } else {
      auto p = scoped_prof("ogl-render");
      g_gfx_data->ogl_renderer.render(DmaFollower(g_gfx_data->dma_copier.get_last_input_data(),
                                                  g_gfx_data->dma_copier.get_last_input_offset()),
                                      options);
    }
  }

  // before vsync, mark the chain as rendered.
  {
    // should be fine to remove this mutex if the game actually waits for vsync to call
    // send_chain again. but let's be safe for now.
    std::unique_lock<std::mutex> lock(g_gfx_data->dma_mutex);
    g_gfx_data->engine_timer.start();
    g_gfx_data->has_data_to_render = false;
    g_gfx_data->sync_cv.notify_all();
  }
}

void GLDisplay::get_position(int* x, int* y) {
  std::lock_guard<std::mutex> lk(m_lock);
  if (x) {
    *x = m_display_state.window_pos_x;
  }
  if (y) {
    *y = m_display_state.window_pos_y;
  }
}

void GLDisplay::get_size(int* width, int* height) {
  std::lock_guard<std::mutex> lk(m_lock);
  if (width) {
    *width = m_display_state.window_size_width;
  }
  if (height) {
    *height = m_display_state.window_size_height;
  }
}

void GLDisplay::get_scale(float* xs, float* ys) {
  std::lock_guard<std::mutex> lk(m_lock);
  if (xs) {
    *xs = m_display_state.window_scale_x;
  }
  if (ys) {
    *ys = m_display_state.window_scale_y;
  }
}

void GLDisplay::set_size(int width, int height) {
  // glfwSetWindowSize(m_window, width, height);
  m_pending_size.width = width;
  m_pending_size.height = height;
  m_pending_size.pending = true;

  if (windowed()) {
    m_last_windowed_width = width;
    m_last_windowed_height = height;
  }
}

void GLDisplay::update_fullscreen(GfxDisplayMode mode, int screen) {
  GLFWmonitor* monitor = get_monitor(screen);

  switch (mode) {
    case GfxDisplayMode::Windowed: {
      // windowed
      int x, y, width, height;

      if (m_last_fullscreen_mode == GfxDisplayMode::Windowed) {
        // windowed -> windowed, keep position and size
        width = m_last_windowed_width;
        height = m_last_windowed_height;
        x = m_last_windowed_xpos;
        y = m_last_windowed_ypos;
      } else {
        // fullscreen -> windowed, use last windowed size but on the monitor previously
        // fullscreened
        int monitorX, monitorY, monitorWidth, monitorHeight;
        glfwGetMonitorWorkarea(monitor, &monitorX, &monitorY, &monitorWidth, &monitorHeight);

        width = m_last_windowed_width;
        height = m_last_windowed_height;
        x = monitorX + (monitorWidth / 2) - (width / 2);
        y = monitorY + (monitorHeight / 2) - (height / 2);
      }

      glfwSetWindowAttrib(m_window, GLFW_DECORATED, GLFW_TRUE);
      glfwSetWindowFocusCallback(m_window, NULL);
      glfwSetWindowAttrib(m_window, GLFW_FLOATING, GLFW_FALSE);

      glfwSetWindowMonitor(m_window, NULL, x, y, width, height, GLFW_DONT_CARE);

      // these might have changed
      m_last_windowed_width = width;
      m_last_windowed_height = height;
      m_last_windowed_xpos = x;
      m_last_windowed_ypos = y;
    } break;
    case GfxDisplayMode::Fullscreen: {
      // fullscreen
      const GLFWvidmode* vmode = glfwGetVideoMode(monitor);
      glfwSetWindowAttrib(m_window, GLFW_DECORATED, GLFW_FALSE);
      glfwSetWindowFocusCallback(m_window, NULL);
      glfwSetWindowAttrib(m_window, GLFW_FLOATING, GLFW_FALSE);
      glfwSetWindowMonitor(m_window, monitor, 0, 0, vmode->width, vmode->height, GLFW_DONT_CARE);
    } break;
    case GfxDisplayMode::Borderless: {
      // borderless fullscreen
      int x, y;
      glfwGetMonitorPos(monitor, &x, &y);
      const GLFWvidmode* vmode = glfwGetVideoMode(monitor);
      glfwSetWindowAttrib(m_window, GLFW_DECORATED, GLFW_FALSE);
      // glfwSetWindowAttrib(m_window, GLFW_FLOATING, GLFW_TRUE);
      // glfwSetWindowFocusCallback(m_window, FocusCallback);
#ifdef _WIN32
      glfwSetWindowMonitor(m_window, NULL, x, y, vmode->width, vmode->height + 1, GLFW_DONT_CARE);
#else
      glfwSetWindowMonitor(m_window, NULL, x, y, vmode->width, vmode->height, GLFW_DONT_CARE);
#endif
    } break;
  }
}

int GLDisplay::get_screen_vmode_count() {
  std::lock_guard<std::mutex> lk(m_lock);
  return m_display_state.num_vmodes;
}

void GLDisplay::get_screen_size(int vmode_idx, s32* w_out, s32* h_out) {
  std::lock_guard<std::mutex> lk(m_lock);
  if (vmode_idx >= 0 && vmode_idx < MAX_VMODES) {
    if (w_out) {
      *w_out = m_display_state.vmodes[vmode_idx].width;
    }
    if (h_out) {
      *h_out = m_display_state.vmodes[vmode_idx].height;
    }
  } else if (fullscreen_mode() == Fullscreen) {
    if (w_out) {
      *w_out = m_display_state.largest_vmode_width;
    }
    if (h_out) {
      *h_out = m_display_state.largest_vmode_height;
    }
  } else {
    if (w_out) {
      *w_out = m_display_state.current_vmode.width;
    }
    if (h_out) {
      *h_out = m_display_state.current_vmode.height;
    }
  }
}

int GLDisplay::get_screen_rate(int vmode_idx) {
  std::lock_guard<std::mutex> lk(m_lock);
  if (vmode_idx >= 0 && vmode_idx < MAX_VMODES) {
    return m_display_state.vmodes[vmode_idx].refresh_rate;
  } else if (fullscreen_mode() == GfxDisplayMode::Fullscreen) {
    return m_display_state.largest_vmode_refresh_rate;
  } else {
    return m_display_state.current_vmode.refresh_rate;
  }
}

GLFWmonitor* GLDisplay::get_monitor(int index) {
  if (index < 0 || index >= g_glfw_state.monitor_count) {
    // out of bounds, default to primary monitor
    index = 0;
  }

  return g_glfw_state.monitors[index];
}

int GLDisplay::get_monitor_count() {
  return g_glfw_state.monitor_count;
}

bool GLDisplay::minimized() {
  return m_minimized;
}

void GLDisplay::set_lock(bool lock) {
  glfwSetWindowAttrib(m_window, GLFW_RESIZABLE, lock ? GLFW_TRUE : GLFW_FALSE);
}

bool GLDisplay::fullscreen_pending() {
  GLFWmonitor* monitor;
  {
    auto _ = scoped_prof("get_monitor");
    monitor = get_monitor(fullscreen_screen());
  }

  const GLFWvidmode* vmode;
  {
    auto _ = scoped_prof("get-video-mode");
    vmode = glfwGetVideoMode(monitor);
  }

  return GfxDisplay::fullscreen_pending() ||
         (vmode->width != m_last_video_mode.width || vmode->height != m_last_video_mode.height ||
          vmode->refreshRate != m_last_video_mode.refreshRate);
}

void GLDisplay::fullscreen_flush() {
  GfxDisplay::fullscreen_flush();

  GLFWmonitor* monitor = get_monitor(fullscreen_screen());
  auto vmode = glfwGetVideoMode(monitor);

  m_last_video_mode = *vmode;
}

void update_global_profiler() {
  if (g_gfx_data->debug_gui.dump_events) {
    prof().set_enable(false);
    g_gfx_data->debug_gui.dump_events = false;
    prof().dump_to_json((file_util::get_jak_project_dir() / "prof.json").string());
  }
  prof().set_enable(g_gfx_data->debug_gui.record_events);
}

void GLDisplay::VMode::set(const GLFWvidmode* vmode) {
  width = vmode->width;
  height = vmode->height;
  refresh_rate = vmode->refreshRate;
}

void GLDisplay::update_glfw() {
  auto p = scoped_prof("update_glfw");

  glfwPollEvents();
  glfwMakeContextCurrent(m_window);
  Pad::update_gamepads();

  glfwGetFramebufferSize(m_window, &m_display_state_copy.window_size_width,
                         &m_display_state_copy.window_size_height);

  glfwGetWindowContentScale(m_window, &m_display_state_copy.window_scale_x,
                            &m_display_state_copy.window_scale_y);

  glfwGetWindowPos(m_window, &m_display_state_copy.window_pos_x,
                   &m_display_state_copy.window_pos_y);

  GLFWmonitor* monitor = get_monitor(fullscreen_screen());
  auto current_vmode = glfwGetVideoMode(monitor);
  if (current_vmode) {
    m_display_state_copy.current_vmode.set(current_vmode);
  }

  int count = 0;
  auto vmodes = glfwGetVideoModes(monitor, &count);

  if (count > MAX_VMODES) {
    fmt::print("got too many vmodes: {}\n", count);
    count = MAX_VMODES;
  }

  m_display_state_copy.num_vmodes = count;

  m_display_state_copy.largest_vmode_width = 1;
  m_display_state_copy.largest_vmode_refresh_rate = 1;
  for (int i = 0; i < count; i++) {
    if (vmodes[i].width > m_display_state_copy.largest_vmode_width) {
      m_display_state_copy.largest_vmode_height = vmodes[i].height;
      m_display_state_copy.largest_vmode_width = vmodes[i].width;
    }

    if (vmodes[i].refreshRate > m_display_state_copy.largest_vmode_refresh_rate) {
      m_display_state_copy.largest_vmode_refresh_rate = vmodes[i].refreshRate;
    }
    m_display_state_copy.vmodes[i].set(&vmodes[i]);
  }

  if (m_pending_size.pending) {
    glfwSetWindowSize(m_window, m_pending_size.width, m_pending_size.height);
    m_pending_size.pending = false;
  }

  std::lock_guard<std::mutex> lk(m_lock);
  m_display_state = m_display_state_copy;
}

/*!
 * Main function called to render graphics frames. This is called in a loop.
 */
void GLDisplay::render() {
<<<<<<< HEAD
  update_glfw();
=======
  // poll events
  {
    auto p = scoped_prof("poll-gamepads");
    glfwPollEvents();
    glfwMakeContextCurrent(m_window);

    auto& mapping_info = Gfx::get_button_mapping();
    Pad::update_gamepads(mapping_info);
  }
>>>>>>> b3c58d22

  // imgui start of frame
  {
    auto p = scoped_prof("imgui-init");
    ImGui_ImplOpenGL3_NewFrame();
    ImGui_ImplGlfw_NewFrame();
    ImGui::NewFrame();
  }

  // framebuffer size
  int fbuf_w, fbuf_h;
  glfwGetFramebufferSize(m_window, &fbuf_w, &fbuf_h);
  bool windows_borderless_hacks = false;
#ifdef _WIN32
  if (last_fullscreen_mode() == GfxDisplayMode::Borderless) {
    windows_borderless_hacks = true;
  }
#endif

  // render game!
  if (g_gfx_data->debug_gui.should_advance_frame()) {
    auto p = scoped_prof("game-render");
    int game_res_w = Gfx::g_global_settings.game_res_w;
    int game_res_h = Gfx::g_global_settings.game_res_h;
    if (game_res_w <= 0 || game_res_h <= 0) {
      // if the window size reports 0, the game will ask for a 0 sized window, and nothing likes
      // that.
      game_res_w = 640;
      game_res_h = 480;
    }
    render_game_frame(game_res_w, game_res_h, fbuf_w, fbuf_h, Gfx::g_global_settings.lbox_w,
                      Gfx::g_global_settings.lbox_h, Gfx::g_global_settings.msaa_samples,
                      windows_borderless_hacks);
  }

  // render debug
  if (is_imgui_visible()) {
    auto p = scoped_prof("debug-gui");
    g_gfx_data->debug_gui.draw(g_gfx_data->dma_copier.get_last_result().stats);
  }
  {
    auto p = scoped_prof("imgui-render");
    ImGui::Render();
    ImGui_ImplOpenGL3_RenderDrawData(ImGui::GetDrawData());
  }

  // update fullscreen mode, if requested
  {
    auto p = scoped_prof("fullscreen-update");
    update_last_fullscreen_mode();

    if (fullscreen_pending() && !minimized()) {
      fullscreen_flush();
    }
  }

  // actual vsync
  g_gfx_data->debug_gui.finish_frame();
  if (Gfx::g_global_settings.framelimiter) {
    auto p = scoped_prof("frame-limiter");
    g_gfx_data->frame_limiter.run(
        Gfx::g_global_settings.target_fps, Gfx::g_global_settings.experimental_accurate_lag,
        Gfx::g_global_settings.sleep_in_frame_limiter, g_gfx_data->last_engine_time);
  }

  {
    auto p = scoped_prof("swap-buffers");
    glfwSwapBuffers(m_window);
  }

  // actually wait for vsync
  if (g_gfx_data->debug_gui.should_gl_finish()) {
    glFinish();
  }

  // switch vsync modes, if requested
  if (Gfx::g_global_settings.vsync != Gfx::g_global_settings.old_vsync) {
    Gfx::g_global_settings.old_vsync = Gfx::g_global_settings.vsync;
    glfwSwapInterval(Gfx::g_global_settings.vsync);
  }

  // Start timing for the next frame.
  g_gfx_data->debug_gui.start_frame();
  prof().instant_event("ROOT");
  update_global_profiler();

  // toggle even odd and wake up engine waiting on vsync.
  // TODO: we could play with moving this earlier, right after the final bucket renderer.
  //       it breaks the VIF-interrupt profiling though.
  {
    prof().instant_event("engine-notify");
    std::unique_lock<std::mutex> lock(g_gfx_data->sync_mutex);
    g_gfx_data->frame_idx++;
    g_gfx_data->sync_cv.notify_all();
  }

  // reboot whole game, if requested
  if (g_gfx_data->debug_gui.want_reboot_in_debug) {
    g_gfx_data->debug_gui.want_reboot_in_debug = false;
    MasterExit = RuntimeExitStatus::RESTART_IN_DEBUG;
  }

  {
    auto p = scoped_prof("check-close-window");
    // exit if display window was closed
    if (glfwWindowShouldClose(m_window)) {
      std::unique_lock<std::mutex> lock(g_gfx_data->sync_mutex);
      MasterExit = RuntimeExitStatus::EXIT;
      g_gfx_data->sync_cv.notify_all();
    }
  }
}

/*!
 * Wait for the next vsync. Returns 0 or 1 depending on if frame is even or odd.
 * Called from the game thread, on a GOAL stack.
 */
u32 gl_vsync() {
  if (!g_gfx_data) {
    return 0;
  }
  std::unique_lock<std::mutex> lock(g_gfx_data->sync_mutex);
  auto init_frame = g_gfx_data->frame_idx_of_input_data;
  g_gfx_data->sync_cv.wait(lock, [=] {
    return (MasterExit != RuntimeExitStatus::RUNNING) || g_gfx_data->frame_idx > init_frame;
  });
  return g_gfx_data->frame_idx & 1;
}

u32 gl_sync_path() {
  if (!g_gfx_data) {
    return 0;
  }
  std::unique_lock<std::mutex> lock(g_gfx_data->sync_mutex);
  g_gfx_data->last_engine_time = g_gfx_data->engine_timer.getSeconds();
  if (!g_gfx_data->has_data_to_render) {
    return 0;
  }
  g_gfx_data->sync_cv.wait(lock, [=] { return !g_gfx_data->has_data_to_render; });
  return 0;
}

/*!
 * Send DMA to the renderer.
 * Called from the game thread, on a GOAL stack.
 */
void gl_send_chain(const void* data, u32 offset) {
  if (g_gfx_data) {
    std::unique_lock<std::mutex> lock(g_gfx_data->dma_mutex);
    if (g_gfx_data->has_data_to_render) {
      lg::error(
          "Gfx::send_chain called when the graphics renderer has pending data. Was this called "
          "multiple times per frame?");
      return;
    }

    // we copy the dma data and give a copy of it to the render.
    // the copy has a few advantages:
    // - if the game code has a bug and corrupts the DMA buffer, the renderer won't see it.
    // - the copied DMA is much smaller than the entire game memory, so it can be dumped to a
    // file
    //    separate of the entire RAM.
    // - it verifies the DMA data is valid early on.
    // but it may also be pretty expensive. Both the renderer and the game wait on this to
    // complete.

    // The renderers should just operate on DMA chains, so eliminating this step in the future
    // may be easy.

    g_gfx_data->dma_copier.set_input_data(data, offset, run_dma_copy);

    g_gfx_data->has_data_to_render = true;
    g_gfx_data->dma_cv.notify_all();
  }
}

/*!
 * Upload texture outside of main DMA chain.
 * We trust the game to not remove textures that are currently being used, but if the game is messed
 * up, there is a possible race to updating this texture.
 */
void gl_texture_upload_now(const u8* tpage, int mode, u32 s7_ptr) {
  // block
  if (g_gfx_data) {
    // just pass it to the texture pool.
    // the texture pool will take care of locking.
    // we don't want to lock here for the entire duration of the conversion.
    g_gfx_data->texture_pool->handle_upload_now(tpage, mode, g_ee_main_mem, s7_ptr);
  }
}

/*!
 * Handle a local->local texture copy. The texture pool can just update texture pointers.
 * This is called from the main thread and the texture pool itself will handle locking.
 */
void gl_texture_relocate(u32 destination, u32 source, u32 format) {
  if (g_gfx_data) {
    g_gfx_data->texture_pool->relocate(destination, source, format);
  }
}

void gl_poll_events() {
  glfwPollEvents();
}

void gl_set_levels(const std::vector<std::string>& levels) {
  g_gfx_data->loader->set_want_levels(levels);
}

void gl_set_pmode_alp(float val) {
  g_gfx_data->pmode_alp = val;
}

const GfxRendererModule gRendererOpenGL = {
    gl_init,                // init
    gl_make_display,        // make_display
    gl_exit,                // exit
    gl_vsync,               // vsync
    gl_sync_path,           // sync_path
    gl_send_chain,          // send_chain
    gl_texture_upload_now,  // texture_upload_now
    gl_texture_relocate,    // texture_relocate
    gl_poll_events,         // poll_events
    gl_set_levels,          // set_levels
    gl_set_pmode_alp,       // set_pmode_alp
    GfxPipeline::OpenGL,    // pipeline
    "OpenGL 4.3"            // name
};<|MERGE_RESOLUTION|>--- conflicted
+++ resolved
@@ -755,19 +755,9 @@
  * Main function called to render graphics frames. This is called in a loop.
  */
 void GLDisplay::render() {
-<<<<<<< HEAD
   update_glfw();
-=======
-  // poll events
-  {
-    auto p = scoped_prof("poll-gamepads");
-    glfwPollEvents();
-    glfwMakeContextCurrent(m_window);
-
-    auto& mapping_info = Gfx::get_button_mapping();
-    Pad::update_gamepads(mapping_info);
-  }
->>>>>>> b3c58d22
+  auto& mapping_info = Gfx::get_button_mapping();
+  Pad::update_gamepads(mapping_info);
 
   // imgui start of frame
   {
