/*!
 * @file opengl.cpp
 * Lower-level OpenGL interface. No actual rendering is performed here!
 */

#include "opengl.h"

#include <condition_variable>
#include <memory>
#include <mutex>

#include "common/dma/dma_copy.h"
#include "common/global_profiler/GlobalProfiler.h"
#include "common/goal_constants.h"
#include "common/log/log.h"
#include "common/util/FileUtil.h"
#include "common/util/FrameLimiter.h"
#include "common/util/Timer.h"
#include "common/util/compress.h"

#include "game/graphics/display.h"
#include "game/graphics/gfx.h"
#include "game/graphics/opengl_renderer/OpenGLRenderer.h"
#include "game/graphics/opengl_renderer/debug_gui.h"
#include "game/graphics/texture/TexturePool.h"
#include "game/runtime.h"
#include "game/system/newpad.h"

#include "third-party/imgui/imgui.h"
#include "third-party/imgui/imgui_impl_glfw.h"
#include "third-party/imgui/imgui_impl_opengl3.h"
#define STBI_WINDOWS_UTF8
#include "third-party/stb_image/stb_image.h"

namespace {

constexpr bool run_dma_copy = false;

struct GraphicsData {
  // vsync
  std::mutex sync_mutex;
  std::condition_variable sync_cv;

  // dma chain transfer
  std::mutex dma_mutex;
  std::condition_variable dma_cv;
  u64 frame_idx = 0;
  u64 frame_idx_of_input_data = 0;
  bool has_data_to_render = false;
  FixedChunkDmaCopier dma_copier;

  // texture pool
  std::shared_ptr<TexturePool> texture_pool;

  std::shared_ptr<Loader> loader;

  // temporary opengl renderer
  OpenGLRenderer ogl_renderer;

  OpenGlDebugGui debug_gui;

  FrameLimiter frame_limiter;
  Timer engine_timer;
  double last_engine_time = 1. / 60.;
  float pmode_alp = 0.f;

  std::string imgui_log_filename, imgui_filename;
  GameVersion version;

  GraphicsData(GameVersion version)
      : dma_copier(EE_MAIN_MEM_SIZE),
        texture_pool(std::make_shared<TexturePool>()),
        loader(std::make_shared<Loader>(file_util::get_jak_project_dir() / "out" /
                                        game_version_names[version] / "fr3")),
        ogl_renderer(texture_pool, loader),
        version(version) {}
};

std::unique_ptr<GraphicsData> g_gfx_data;

<<<<<<< HEAD
std::atomic<int> g_cursor_input_mode = GLFW_CURSOR_DISABLED;
bool is_cursor_position_valid = false;
double last_cursor_x_position = 0;
double last_cursor_y_position = 0;

void UpdateCursorVisibility(GLFWwindow* window, bool is_visible) {
  g_cursor_input_mode = (is_visible) ? GLFW_CURSOR_NORMAL : GLFW_CURSOR_DISABLED;
  glfwSetInputMode(window, GLFW_CURSOR, g_cursor_input_mode);
}

void SetDisplayCallbacks(GLFWwindow* d) {
  glfwSetKeyCallback(
      d, [](GLFWwindow* window, int key, int /*scancode*/, int action, int /*mods*/) {
        if (action == GlfwKeyAction::Press) {
          // lg::debug("KEY PRESS:   key: {} scancode: {} mods: {:X}", key, scancode, mods);
          Pad::OnKeyPress(key);
        } else if (action == GlfwKeyAction::Release) {
          // lg::debug("KEY RELEASE: key: {} scancode: {} mods: {:X}", key, scancode, mods);
          Pad::OnKeyRelease(key);
          GLDisplay* display = reinterpret_cast<GLDisplay*>(glfwGetWindowUserPointer(window));
          if (display != NULL) {  // toggle ImGui when pressing Alt
            if ((key == GLFW_KEY_LEFT_ALT || key == GLFW_KEY_RIGHT_ALT) &&
                glfwGetWindowAttrib(window, GLFW_FOCUSED)) {
              display->set_imgui_visible(!display->is_imgui_visible());
              UpdateCursorVisibility(window, display->is_imgui_visible());
            }
          }
        }
      });

  glfwSetMouseButtonCallback(d, [](GLFWwindow* window, int button, int action, int mode) {
    int key = button +
              GLFW_KEY_LAST;  // Mouse button index are appended after initial GLFW keys in newpad

    if (button == GLFW_MOUSE_BUTTON_LEFT &&
        g_cursor_input_mode ==
            GLFW_CURSOR_NORMAL) {  // Are there any other mouse buttons we don't want to use?
      Pad::ClearKey(key);
      return;
    }

    if (action == GlfwKeyAction::Press) {
      Pad::OnKeyPress(key);
    } else if (action == GlfwKeyAction::Release) {
      Pad::OnKeyRelease(key);
    }
  });

  glfwSetCursorPosCallback(d, [](GLFWwindow* window, double xposition, double yposition) {
    if (g_cursor_input_mode == GLFW_CURSOR_NORMAL) {
      if (is_cursor_position_valid == true) {
        Pad::ClearAnalogAxisValue(GlfwKeyCustomAxis::CURSOR_X_AXIS);
        Pad::ClearAnalogAxisValue(GlfwKeyCustomAxis::CURSOR_Y_AXIS);
        is_cursor_position_valid = false;
      }
      return;
    }

    if (is_cursor_position_valid == false) {
      last_cursor_x_position = xposition;
      last_cursor_y_position = yposition;
      is_cursor_position_valid = true;
      return;
    }

    double xoffset = xposition - last_cursor_x_position;
    double yoffset = yposition - last_cursor_y_position;

    Pad::SetAnalogAxisValue(GlfwKeyCustomAxis::CURSOR_X_AXIS, xoffset);
    Pad::SetAnalogAxisValue(GlfwKeyCustomAxis::CURSOR_Y_AXIS, yoffset);

    last_cursor_x_position = xposition;
    last_cursor_y_position = yposition;
  });
=======
struct {
  bool callbacks_registered = false;
  GLFWmonitor** monitors;
  int monitor_count;
} g_glfw_state;

void SetGlobalGLFWCallbacks() {
  if (g_glfw_state.callbacks_registered) {
    lg::warn("Global GLFW callbacks were already registered!");
  }

  // Get initial state
  g_glfw_state.monitors = glfwGetMonitors(&g_glfw_state.monitor_count);

  // Listen for events
  glfwSetMonitorCallback([](GLFWmonitor* /*monitor*/, int /*event*/) {
    // Reload monitor list
    g_glfw_state.monitors = glfwGetMonitors(&g_glfw_state.monitor_count);
  });

  g_glfw_state.callbacks_registered = true;
}

void ClearGlobalGLFWCallbacks() {
  if (!g_glfw_state.callbacks_registered) {
    return;
  }

  glfwSetMonitorCallback(NULL);

  g_glfw_state.callbacks_registered = false;
>>>>>>> 7c8ac12b
}

void ErrorCallback(int err, const char* msg) {
  lg::error("GLFW ERR {}: {}", err, std::string(msg));
}

bool HasError() {
  const char* ptr;
  if (glfwGetError(&ptr) != GLFW_NO_ERROR) {
    lg::error("glfw error: {}", ptr);
    return true;
  } else {
    return false;
  }
}

}  // namespace

static bool gl_inited = false;
static int gl_init(GfxSettings& settings) {
  if (glfwSetErrorCallback(ErrorCallback) != NULL) {
    lg::warn("glfwSetErrorCallback has been re-set!");
  }

  if (glfwInit() == GLFW_FALSE) {
    lg::error("glfwInit error");
    return 1;
  }

  // request an OpenGL 4.3 Core context
  glfwWindowHint(GLFW_CONTEXT_VERSION_MAJOR, 4);  // 4.3
  glfwWindowHint(GLFW_CONTEXT_VERSION_MINOR, 3);
  glfwWindowHint(GLFW_OPENGL_PROFILE, GLFW_OPENGL_CORE_PROFILE);  // core profile, not compat
  // debug check
  if (settings.debug) {
    glfwWindowHint(GLFW_OPENGL_DEBUG_CONTEXT, GLFW_TRUE);
  } else {
    glfwWindowHint(GLFW_OPENGL_DEBUG_CONTEXT, GLFW_FALSE);
  }
  glfwWindowHint(GLFW_DOUBLEBUFFER, GLFW_TRUE);

  return 0;
}

static void gl_exit() {
  ClearGlobalGLFWCallbacks();
  g_gfx_data.reset();
  glfwTerminate();
  glfwSetErrorCallback(NULL);
  gl_inited = false;
}

static std::shared_ptr<GfxDisplay> gl_make_display(int width,
                                                   int height,
                                                   const char* title,
                                                   GfxSettings& settings,
                                                   GameVersion game_version,
                                                   bool is_main) {
  GLFWwindow* window = glfwCreateWindow(width, height, title, NULL, NULL);

  if (!window) {
    lg::error("gl_make_display failed - Could not create display window");
    return NULL;
  }

  glfwMakeContextCurrent(window);
  if (!gl_inited) {
    gladLoadGLLoader((GLADloadproc)glfwGetProcAddress);
    if (!gladLoadGL()) {
      lg::error("GL init fail");
      return NULL;
    }
    g_gfx_data = std::make_unique<GraphicsData>(game_version);

    gl_inited = true;
  }

  // window icon
  std::string image_path =
      (file_util::get_jak_project_dir() / "game" / "assets" / "appicon.png").string();

  GLFWimage images[1];
  auto load_result = stbi_load(image_path.c_str(), &images[0].width, &images[0].height, 0, 4);
  if (load_result) {
    images[0].pixels = load_result;  // rgba channels
    glfwSetWindowIcon(window, 1, images);
    stbi_image_free(images[0].pixels);
  } else {
    lg::error("Could not load icon for OpenGL window");
  }

  SetGlobalGLFWCallbacks();
  Pad::initialize();

  if (HasError()) {
    lg::error("gl_make_display error");
    return NULL;
  }

  auto display = std::make_shared<GLDisplay>(window, is_main);

  display->set_imgui_visible(Gfx::g_is_debug_menu_visible_on_startup);
  UpdateCursorVisibility(window, display->is_imgui_visible());
  glfwSetInputMode(window, GLFW_STICKY_KEYS, GLFW_TRUE);

  // lg::debug("init display #x{:x}", (uintptr_t)display);

  // setup imgui

  // check that version of the library is okay
  IMGUI_CHECKVERSION();

  // this does initialization for stuff like the font data
  ImGui::CreateContext();

  // Init ImGui settings
  g_gfx_data->imgui_filename = file_util::get_file_path({"imgui.ini"});
  g_gfx_data->imgui_log_filename = file_util::get_file_path({"imgui_log.txt"});
  ImGuiIO& io = ImGui::GetIO();
  io.IniFilename = g_gfx_data->imgui_filename.c_str();
  io.LogFilename = g_gfx_data->imgui_log_filename.c_str();

  // set up to get inputs for this window
  ImGui_ImplGlfw_InitForOpenGL(window, true);

  // NOTE: imgui's setup calls functions that may fail intentionally, and attempts to disable error
  // reporting so these errors are invisible. But it does not work, and some weird X11 default
  // cursor error is set here that we clear.
  glfwGetError(NULL);

  // set up the renderer
  ImGui_ImplOpenGL3_Init("#version 430");

  return std::static_pointer_cast<GfxDisplay>(display);
}

GLDisplay::GLDisplay(GLFWwindow* window, bool is_main) : m_window(window) {
  m_main = is_main;

  // Get initial state
  get_position(&m_last_windowed_xpos, &m_last_windowed_ypos);
  get_size(&m_last_windowed_width, &m_last_windowed_height);

  // Listen for window-specific GLFW events
  glfwSetWindowUserPointer(window, reinterpret_cast<void*>(this));

  glfwSetKeyCallback(window, [](GLFWwindow* window, int key, int scancode, int action, int mods) {
    GLDisplay* display = reinterpret_cast<GLDisplay*>(glfwGetWindowUserPointer(window));
    display->on_key(window, key, scancode, action, mods);
  });

  glfwSetWindowPosCallback(window, [](GLFWwindow* window, int xpos, int ypos) {
    GLDisplay* display = reinterpret_cast<GLDisplay*>(glfwGetWindowUserPointer(window));
    display->on_window_pos(window, xpos, ypos);
  });

  glfwSetWindowSizeCallback(window, [](GLFWwindow* window, int width, int height) {
    GLDisplay* display = reinterpret_cast<GLDisplay*>(glfwGetWindowUserPointer(window));
    display->on_window_size(window, width, height);
  });

  glfwSetWindowIconifyCallback(window, [](GLFWwindow* window, int iconified) {
    GLDisplay* display = reinterpret_cast<GLDisplay*>(glfwGetWindowUserPointer(window));
    display->on_iconify(window, iconified);
  });
}

GLDisplay::~GLDisplay() {
  ImGuiIO& io = ImGui::GetIO();
  io.IniFilename = nullptr;
  io.LogFilename = nullptr;
  glfwSetKeyCallback(m_window, NULL);
  glfwSetWindowPosCallback(m_window, NULL);
  glfwSetWindowSizeCallback(m_window, NULL);
  glfwSetWindowIconifyCallback(m_window, NULL);
  glfwSetWindowUserPointer(m_window, nullptr);
  ImGui_ImplOpenGL3_Shutdown();
  ImGui_ImplGlfw_Shutdown();
  ImGui::DestroyContext();
  glfwDestroyWindow(m_window);
  if (m_main) {
    gl_exit();
  }
}

void GLDisplay::on_key(GLFWwindow* window, int key, int /*scancode*/, int action, int /*mods*/) {
  if (action == GlfwKeyAction::Press) {
    // lg::debug("KEY PRESS:   key: {} scancode: {} mods: {:X}", key, scancode, mods);
    Pad::OnKeyPress(key);
  } else if (action == GlfwKeyAction::Release) {
    // lg::debug("KEY RELEASE: key: {} scancode: {} mods: {:X}", key, scancode, mods);
    Pad::OnKeyRelease(key);
    if ((key == GLFW_KEY_LEFT_ALT || key == GLFW_KEY_RIGHT_ALT) &&
        glfwGetWindowAttrib(window, GLFW_FOCUSED)) {
      set_imgui_visible(!is_imgui_visible());
    }
  }
}

void GLDisplay::on_window_pos(GLFWwindow* /*window*/, int xpos, int ypos) {
  if (m_fullscreen_target_mode == GfxDisplayMode::Windowed) {
    m_last_windowed_xpos = xpos;
    m_last_windowed_ypos = ypos;
  }
}

void GLDisplay::on_window_size(GLFWwindow* /*window*/, int width, int height) {
  if (m_fullscreen_target_mode == GfxDisplayMode::Windowed) {
    m_last_windowed_width = width;
    m_last_windowed_height = height;
  }
}

void GLDisplay::on_iconify(GLFWwindow* window, int iconified) {
  m_minimized = iconified == GLFW_TRUE;
}

namespace {
std::string make_output_file_name(const std::string& file_name) {
  file_util::create_dir_if_needed(file_util::get_file_path({"gfx_dumps"}));
  return file_util::get_file_path({"gfx_dumps", file_name});
}
}  // namespace

static bool endsWith(std::string_view str, std::string_view suffix) {
  return str.size() >= suffix.size() &&
         0 == str.compare(str.size() - suffix.size(), suffix.size(), suffix);
}

void render_game_frame(int game_width,
                       int game_height,
                       int window_fb_width,
                       int window_fb_height,
                       int draw_region_width,
                       int draw_region_height,
                       int msaa_samples,
                       bool windows_borderless_hack) {
  // wait for a copied chain.
  bool got_chain = false;
  {
    auto p = scoped_prof("wait-for-dma");
    std::unique_lock<std::mutex> lock(g_gfx_data->dma_mutex);
    // note: there's a timeout here. If the engine is messed up and not sending us frames,
    // we still want to run the glfw loop.
    got_chain = g_gfx_data->dma_cv.wait_for(lock, std::chrono::milliseconds(50),
                                            [=] { return g_gfx_data->has_data_to_render; });
  }
  // render that chain.
  if (got_chain) {
    g_gfx_data->frame_idx_of_input_data = g_gfx_data->frame_idx;
    RenderOptions options;
    options.game_res_w = game_width;
    options.game_res_h = game_height;
    options.window_framebuffer_width = window_fb_width;
    options.window_framebuffer_height = window_fb_height;
    options.draw_region_height = draw_region_height;
    options.draw_region_width = draw_region_width;
    options.msaa_samples = msaa_samples;
    options.draw_render_debug_window = g_gfx_data->debug_gui.should_draw_render_debug();
    options.draw_profiler_window = g_gfx_data->debug_gui.should_draw_profiler();
    options.draw_subtitle_editor_window = g_gfx_data->debug_gui.should_draw_subtitle_editor();
    options.save_screenshot = false;
    options.gpu_sync = g_gfx_data->debug_gui.should_gl_finish();
    options.borderless_windows_hacks = windows_borderless_hack;
    if (g_gfx_data->debug_gui.get_screenshot_flag()) {
      options.save_screenshot = true;
      options.game_res_w = g_gfx_data->debug_gui.screenshot_width;
      options.game_res_h = g_gfx_data->debug_gui.screenshot_height;
      options.draw_region_width = options.game_res_w;
      options.draw_region_height = options.game_res_h;
      options.msaa_samples = g_gfx_data->debug_gui.screenshot_samples;
    }
    options.draw_small_profiler_window = g_gfx_data->debug_gui.small_profiler;
    options.pmode_alp_register = g_gfx_data->pmode_alp;

    GLint msaa_max;
    glGetIntegerv(GL_MAX_SAMPLES, &msaa_max);
    if (options.msaa_samples > msaa_max) {
      options.msaa_samples = msaa_max;
    }

    if (options.save_screenshot) {
      // ensure the screenshot has an extension
      std::string temp_path = g_gfx_data->debug_gui.screenshot_name();
      if (!endsWith(temp_path, ".png")) {
        temp_path += ".png";
      }
      options.screenshot_path = make_output_file_name(temp_path);
    }
    if constexpr (run_dma_copy) {
      auto& chain = g_gfx_data->dma_copier.get_last_result();
      g_gfx_data->ogl_renderer.render(DmaFollower(chain.data.data(), chain.start_offset), options);
    } else {
      auto p = scoped_prof("ogl-render");
      g_gfx_data->ogl_renderer.render(DmaFollower(g_gfx_data->dma_copier.get_last_input_data(),
                                                  g_gfx_data->dma_copier.get_last_input_offset()),
                                      options);
    }
  }

  // before vsync, mark the chain as rendered.
  {
    // should be fine to remove this mutex if the game actually waits for vsync to call
    // send_chain again. but let's be safe for now.
    std::unique_lock<std::mutex> lock(g_gfx_data->dma_mutex);
    g_gfx_data->engine_timer.start();
    g_gfx_data->has_data_to_render = false;
    g_gfx_data->sync_cv.notify_all();
  }
}

void GLDisplay::get_position(int* x, int* y) {
  glfwGetWindowPos(m_window, x, y);
}

void GLDisplay::get_size(int* width, int* height) {
  glfwGetFramebufferSize(m_window, width, height);
}

void GLDisplay::get_scale(float* xs, float* ys) {
  glfwGetWindowContentScale(m_window, xs, ys);
}

void GLDisplay::set_size(int width, int height) {
  glfwSetWindowSize(m_window, width, height);

  if (windowed()) {
    m_last_windowed_width = width;
    m_last_windowed_height = height;
  }
}

void GLDisplay::update_fullscreen(GfxDisplayMode mode, int screen) {
  GLFWmonitor* monitor = get_monitor(screen);

  switch (mode) {
    case GfxDisplayMode::Windowed: {
      // windowed
      int x, y, width, height;

      if (m_last_fullscreen_mode == GfxDisplayMode::Windowed) {
        // windowed -> windowed, keep position and size
        width = m_last_windowed_width;
        height = m_last_windowed_height;
        x = m_last_windowed_xpos;
        y = m_last_windowed_ypos;
      } else {
        // fullscreen -> windowed, use last windowed size but on the monitor previously fullscreened
        int monitorX, monitorY, monitorWidth, monitorHeight;
        glfwGetMonitorWorkarea(monitor, &monitorX, &monitorY, &monitorWidth, &monitorHeight);

        width = m_last_windowed_width;
        height = m_last_windowed_height;
        x = monitorX + (monitorWidth / 2) - (width / 2);
        y = monitorY + (monitorHeight / 2) - (height / 2);
      }

      glfwSetWindowAttrib(m_window, GLFW_DECORATED, GLFW_TRUE);
      glfwSetWindowFocusCallback(m_window, NULL);
      glfwSetWindowAttrib(m_window, GLFW_FLOATING, GLFW_FALSE);
<<<<<<< HEAD
      glfwSetWindowMonitor(m_window, NULL, xpos_backup(), ypos_backup(), width_backup(),
                           height_backup(), GLFW_DONT_CARE);
=======
      glfwSetWindowMonitor(m_window, NULL, x, y, width, height, GLFW_DONT_CARE);
      set_imgui_visible(true);

      // these might have changed
      m_last_windowed_width = width;
      m_last_windowed_height = height;
      m_last_windowed_xpos = x;
      m_last_windowed_ypos = y;
>>>>>>> 7c8ac12b
    } break;
    case GfxDisplayMode::Fullscreen: {
      // fullscreen
      const GLFWvidmode* vmode = glfwGetVideoMode(monitor);
      glfwSetWindowAttrib(m_window, GLFW_DECORATED, GLFW_FALSE);
      glfwSetWindowFocusCallback(m_window, NULL);
      glfwSetWindowAttrib(m_window, GLFW_FLOATING, GLFW_FALSE);
      glfwSetWindowMonitor(m_window, monitor, 0, 0, vmode->width, vmode->height, GLFW_DONT_CARE);
    } break;
    case GfxDisplayMode::Borderless: {
      // borderless fullscreen
      int x, y;
      glfwGetMonitorPos(monitor, &x, &y);
      const GLFWvidmode* vmode = glfwGetVideoMode(monitor);
      glfwSetWindowAttrib(m_window, GLFW_DECORATED, GLFW_FALSE);
      // glfwSetWindowAttrib(m_window, GLFW_FLOATING, GLFW_TRUE);
      // glfwSetWindowFocusCallback(m_window, FocusCallback);
#ifdef _WIN32
      glfwSetWindowMonitor(m_window, NULL, x, y, vmode->width, vmode->height + 1, GLFW_DONT_CARE);
#else
      glfwSetWindowMonitor(m_window, NULL, x, y, vmode->width, vmode->height, GLFW_DONT_CARE);
#endif
    } break;
  }
}

int GLDisplay::get_screen_vmode_count() {
  int count = 0;
  glfwGetVideoModes(get_monitor(fullscreen_screen()), &count);
  return count;
}

void GLDisplay::get_screen_size(int vmode_idx, s32* w_out, s32* h_out) {
  GLFWmonitor* monitor = get_monitor(fullscreen_screen());
  auto vmode = glfwGetVideoMode(monitor);
  int count = 0;
  auto vmodes = glfwGetVideoModes(monitor, &count);
  if (vmode_idx >= 0) {
    vmode = &vmodes[vmode_idx];
  } else if (fullscreen_mode() == GfxDisplayMode::Fullscreen) {
    for (int i = 0; i < count; ++i) {
      if (!vmode || vmode->height < vmodes[i].height) {
        vmode = &vmodes[i];
      }
    }
  }
  if (w_out) {
    *w_out = vmode->width;
  }
  if (h_out) {
    *h_out = vmode->height;
  }
}

int GLDisplay::get_screen_rate(int vmode_idx) {
  GLFWmonitor* monitor = get_monitor(fullscreen_screen());
  auto vmode = glfwGetVideoMode(monitor);
  int count = 0;
  auto vmodes = glfwGetVideoModes(monitor, &count);
  if (vmode_idx >= 0) {
    vmode = &vmodes[vmode_idx];
  } else if (fullscreen_mode() == GfxDisplayMode::Fullscreen) {
    for (int i = 0; i < count; ++i) {
      if (!vmode || vmode->refreshRate < vmodes[i].refreshRate) {
        vmode = &vmodes[i];
      }
    }
  }
  return vmode->refreshRate;
}

GLFWmonitor* GLDisplay::get_monitor(int index) {
  if (index < 0 || index >= g_glfw_state.monitor_count) {
    // out of bounds, default to primary monitor
    index = 0;
  }

  return g_glfw_state.monitors[index];
}

int GLDisplay::get_monitor_count() {
  return g_glfw_state.monitor_count;
}

bool GLDisplay::minimized() {
  return m_minimized;
}

void GLDisplay::set_lock(bool lock) {
  glfwSetWindowAttrib(m_window, GLFW_RESIZABLE, lock ? GLFW_TRUE : GLFW_FALSE);
}

bool GLDisplay::fullscreen_pending() {
  GLFWmonitor* monitor = get_monitor(fullscreen_screen());
  auto vmode = glfwGetVideoMode(monitor);

  return GfxDisplay::fullscreen_pending() ||
         (vmode->width != m_last_video_mode.width || vmode->height != m_last_video_mode.height ||
          vmode->refreshRate != m_last_video_mode.refreshRate);
}

void GLDisplay::fullscreen_flush() {
  GfxDisplay::fullscreen_flush();

  GLFWmonitor* monitor = get_monitor(fullscreen_screen());
  auto vmode = glfwGetVideoMode(monitor);

  m_last_video_mode = *vmode;
}

void update_global_profiler() {
  if (g_gfx_data->debug_gui.dump_events) {
    prof().set_enable(false);
    g_gfx_data->debug_gui.dump_events = false;
    prof().dump_to_json((file_util::get_jak_project_dir() / "prof.json").string());
  }
  prof().set_enable(g_gfx_data->debug_gui.record_events);
}

/*!
 * Main function called to render graphics frames. This is called in a loop.
 */
void GLDisplay::render() {
  // poll events
  {
    auto p = scoped_prof("poll-gamepads");
    glfwPollEvents();
    glfwMakeContextCurrent(m_window);
    Pad::update_gamepads();
  }

  // imgui start of frame
  {
    auto p = scoped_prof("imgui-init");
    ImGui_ImplOpenGL3_NewFrame();
    ImGui_ImplGlfw_NewFrame();
    ImGui::NewFrame();
  }

  // framebuffer size
  int fbuf_w, fbuf_h;
  glfwGetFramebufferSize(m_window, &fbuf_w, &fbuf_h);
  bool windows_borderless_hacks = false;
#ifdef _WIN32
  if (last_fullscreen_mode() == GfxDisplayMode::Borderless) {
    windows_borderless_hacks = true;
  }
#endif

  // render game!
  if (g_gfx_data->debug_gui.should_advance_frame()) {
    auto p = scoped_prof("game-render");
    int game_res_w = Gfx::g_global_settings.game_res_w;
    int game_res_h = Gfx::g_global_settings.game_res_h;
    if (game_res_w <= 0 || game_res_h <= 0) {
      // if the window size reports 0, the game will ask for a 0 sized window, and nothing likes
      // that.
      game_res_w = 640;
      game_res_h = 480;
    }
    render_game_frame(game_res_w, game_res_h, fbuf_w, fbuf_h, Gfx::g_global_settings.lbox_w,
                      Gfx::g_global_settings.lbox_h, Gfx::g_global_settings.msaa_samples,
                      windows_borderless_hacks);
  }

  // render debug
  if (is_imgui_visible()) {
    auto p = scoped_prof("debug-gui");
    g_gfx_data->debug_gui.draw(g_gfx_data->dma_copier.get_last_result().stats);
  }
  {
    auto p = scoped_prof("imgui-render");
    ImGui::Render();
    ImGui_ImplOpenGL3_RenderDrawData(ImGui::GetDrawData());
  }

  // actual vsync
  g_gfx_data->debug_gui.finish_frame();
  {
    auto p = scoped_prof("swap-buffers");
    glfwSwapBuffers(m_window);
  }
  if (Gfx::g_global_settings.framelimiter) {
    auto p = scoped_prof("frame-limiter");
    g_gfx_data->frame_limiter.run(
        Gfx::g_global_settings.target_fps, Gfx::g_global_settings.experimental_accurate_lag,
        Gfx::g_global_settings.sleep_in_frame_limiter, g_gfx_data->last_engine_time);
  }
  // actually wait for vsync
  if (g_gfx_data->debug_gui.should_gl_finish()) {
    glFinish();
  }

  // switch vsync modes, if requested
  if (Gfx::g_global_settings.vsync != Gfx::g_global_settings.old_vsync) {
    Gfx::g_global_settings.old_vsync = Gfx::g_global_settings.vsync;
    glfwSwapInterval(Gfx::g_global_settings.vsync);
  }

  // Start timing for the next frame.
  g_gfx_data->debug_gui.start_frame();
  prof().instant_event("ROOT");
  update_global_profiler();

  // toggle even odd and wake up engine waiting on vsync.
  // TODO: we could play with moving this earlier, right after the final bucket renderer.
  //       it breaks the VIF-interrupt profiling though.
  {
    prof().instant_event("engine-notify");
    std::unique_lock<std::mutex> lock(g_gfx_data->sync_mutex);
    g_gfx_data->frame_idx++;
    g_gfx_data->sync_cv.notify_all();
  }

  // update fullscreen mode, if requested
  {
    auto p = scoped_prof("fullscreen-update");
    update_last_fullscreen_mode();

    if (fullscreen_pending() && !minimized()) {
      fullscreen_flush();
    }
  }

  // reboot whole game, if requested
  if (g_gfx_data->debug_gui.want_reboot_in_debug) {
    g_gfx_data->debug_gui.want_reboot_in_debug = false;
    MasterExit = RuntimeExitStatus::RESTART_IN_DEBUG;
  }

  {
    auto p = scoped_prof("check-close-window");
    // exit if display window was closed
    if (glfwWindowShouldClose(m_window)) {
      std::unique_lock<std::mutex> lock(g_gfx_data->sync_mutex);
      MasterExit = RuntimeExitStatus::EXIT;
      g_gfx_data->sync_cv.notify_all();
    }
  }
}

/*!
 * Wait for the next vsync. Returns 0 or 1 depending on if frame is even or odd.
 * Called from the game thread, on a GOAL stack.
 */
u32 gl_vsync() {
  if (!g_gfx_data) {
    return 0;
  }
  std::unique_lock<std::mutex> lock(g_gfx_data->sync_mutex);
  auto init_frame = g_gfx_data->frame_idx_of_input_data;
  g_gfx_data->sync_cv.wait(lock, [=] {
    return (MasterExit != RuntimeExitStatus::RUNNING) || g_gfx_data->frame_idx > init_frame;
  });
  return g_gfx_data->frame_idx & 1;
}

u32 gl_sync_path() {
  if (!g_gfx_data) {
    return 0;
  }
  std::unique_lock<std::mutex> lock(g_gfx_data->sync_mutex);
  g_gfx_data->last_engine_time = g_gfx_data->engine_timer.getSeconds();
  if (!g_gfx_data->has_data_to_render) {
    return 0;
  }
  g_gfx_data->sync_cv.wait(lock, [=] { return !g_gfx_data->has_data_to_render; });
  return 0;
}

/*!
 * Send DMA to the renderer.
 * Called from the game thread, on a GOAL stack.
 */
void gl_send_chain(const void* data, u32 offset) {
  if (g_gfx_data) {
    std::unique_lock<std::mutex> lock(g_gfx_data->dma_mutex);
    if (g_gfx_data->has_data_to_render) {
      lg::error(
          "Gfx::send_chain called when the graphics renderer has pending data. Was this called "
          "multiple times per frame?");
      return;
    }

    // we copy the dma data and give a copy of it to the render.
    // the copy has a few advantages:
    // - if the game code has a bug and corrupts the DMA buffer, the renderer won't see it.
    // - the copied DMA is much smaller than the entire game memory, so it can be dumped to a file
    //    separate of the entire RAM.
    // - it verifies the DMA data is valid early on.
    // but it may also be pretty expensive. Both the renderer and the game wait on this to complete.

    // The renderers should just operate on DMA chains, so eliminating this step in the future may
    // be easy.

    g_gfx_data->dma_copier.set_input_data(data, offset, run_dma_copy);

    g_gfx_data->has_data_to_render = true;
    g_gfx_data->dma_cv.notify_all();
  }
}

void gl_texture_upload_now(const u8* tpage, int mode, u32 s7_ptr) {
  // block
  if (g_gfx_data) {
    // just pass it to the texture pool.
    // the texture pool will take care of locking.
    // we don't want to lock here for the entire duration of the conversion.
    g_gfx_data->texture_pool->handle_upload_now(tpage, mode, g_ee_main_mem, s7_ptr);
  }
}

void gl_texture_relocate(u32 destination, u32 source, u32 format) {
  if (g_gfx_data) {
    g_gfx_data->texture_pool->relocate(destination, source, format);
  }
}

void gl_poll_events() {
  glfwPollEvents();
}

void gl_set_levels(const std::vector<std::string>& levels) {
  g_gfx_data->loader->set_want_levels(levels);
}

void gl_set_pmode_alp(float val) {
  g_gfx_data->pmode_alp = val;
}

const GfxRendererModule gRendererOpenGL = {
    gl_init,                // init
    gl_make_display,        // make_display
    gl_exit,                // exit
    gl_vsync,               // vsync
    gl_sync_path,           // sync_path
    gl_send_chain,          // send_chain
    gl_texture_upload_now,  // texture_upload_now
    gl_texture_relocate,    // texture_relocate
    gl_poll_events,         // poll_events
    gl_set_levels,          // set_levels
    gl_set_pmode_alp,       // set_pmode_alp
    GfxPipeline::OpenGL,    // pipeline
    "OpenGL 4.3"            // name
};<|MERGE_RESOLUTION|>--- conflicted
+++ resolved
@@ -78,82 +78,11 @@
 
 std::unique_ptr<GraphicsData> g_gfx_data;
 
-<<<<<<< HEAD
 std::atomic<int> g_cursor_input_mode = GLFW_CURSOR_DISABLED;
 bool is_cursor_position_valid = false;
 double last_cursor_x_position = 0;
 double last_cursor_y_position = 0;
 
-void UpdateCursorVisibility(GLFWwindow* window, bool is_visible) {
-  g_cursor_input_mode = (is_visible) ? GLFW_CURSOR_NORMAL : GLFW_CURSOR_DISABLED;
-  glfwSetInputMode(window, GLFW_CURSOR, g_cursor_input_mode);
-}
-
-void SetDisplayCallbacks(GLFWwindow* d) {
-  glfwSetKeyCallback(
-      d, [](GLFWwindow* window, int key, int /*scancode*/, int action, int /*mods*/) {
-        if (action == GlfwKeyAction::Press) {
-          // lg::debug("KEY PRESS:   key: {} scancode: {} mods: {:X}", key, scancode, mods);
-          Pad::OnKeyPress(key);
-        } else if (action == GlfwKeyAction::Release) {
-          // lg::debug("KEY RELEASE: key: {} scancode: {} mods: {:X}", key, scancode, mods);
-          Pad::OnKeyRelease(key);
-          GLDisplay* display = reinterpret_cast<GLDisplay*>(glfwGetWindowUserPointer(window));
-          if (display != NULL) {  // toggle ImGui when pressing Alt
-            if ((key == GLFW_KEY_LEFT_ALT || key == GLFW_KEY_RIGHT_ALT) &&
-                glfwGetWindowAttrib(window, GLFW_FOCUSED)) {
-              display->set_imgui_visible(!display->is_imgui_visible());
-              UpdateCursorVisibility(window, display->is_imgui_visible());
-            }
-          }
-        }
-      });
-
-  glfwSetMouseButtonCallback(d, [](GLFWwindow* window, int button, int action, int mode) {
-    int key = button +
-              GLFW_KEY_LAST;  // Mouse button index are appended after initial GLFW keys in newpad
-
-    if (button == GLFW_MOUSE_BUTTON_LEFT &&
-        g_cursor_input_mode ==
-            GLFW_CURSOR_NORMAL) {  // Are there any other mouse buttons we don't want to use?
-      Pad::ClearKey(key);
-      return;
-    }
-
-    if (action == GlfwKeyAction::Press) {
-      Pad::OnKeyPress(key);
-    } else if (action == GlfwKeyAction::Release) {
-      Pad::OnKeyRelease(key);
-    }
-  });
-
-  glfwSetCursorPosCallback(d, [](GLFWwindow* window, double xposition, double yposition) {
-    if (g_cursor_input_mode == GLFW_CURSOR_NORMAL) {
-      if (is_cursor_position_valid == true) {
-        Pad::ClearAnalogAxisValue(GlfwKeyCustomAxis::CURSOR_X_AXIS);
-        Pad::ClearAnalogAxisValue(GlfwKeyCustomAxis::CURSOR_Y_AXIS);
-        is_cursor_position_valid = false;
-      }
-      return;
-    }
-
-    if (is_cursor_position_valid == false) {
-      last_cursor_x_position = xposition;
-      last_cursor_y_position = yposition;
-      is_cursor_position_valid = true;
-      return;
-    }
-
-    double xoffset = xposition - last_cursor_x_position;
-    double yoffset = yposition - last_cursor_y_position;
-
-    Pad::SetAnalogAxisValue(GlfwKeyCustomAxis::CURSOR_X_AXIS, xoffset);
-    Pad::SetAnalogAxisValue(GlfwKeyCustomAxis::CURSOR_Y_AXIS, yoffset);
-
-    last_cursor_x_position = xposition;
-    last_cursor_y_position = yposition;
-  });
-=======
 struct {
   bool callbacks_registered = false;
   GLFWmonitor** monitors;
@@ -185,7 +114,6 @@
   glfwSetMonitorCallback(NULL);
 
   g_glfw_state.callbacks_registered = false;
->>>>>>> 7c8ac12b
 }
 
 void ErrorCallback(int err, const char* msg) {
@@ -288,7 +216,7 @@
   auto display = std::make_shared<GLDisplay>(window, is_main);
 
   display->set_imgui_visible(Gfx::g_is_debug_menu_visible_on_startup);
-  UpdateCursorVisibility(window, display->is_imgui_visible());
+  display->update_cursor_visibility(window, display->is_imgui_visible());
   glfwSetInputMode(window, GLFW_STICKY_KEYS, GLFW_TRUE);
 
   // lg::debug("init display #x{:x}", (uintptr_t)display);
@@ -335,6 +263,16 @@
   glfwSetKeyCallback(window, [](GLFWwindow* window, int key, int scancode, int action, int mods) {
     GLDisplay* display = reinterpret_cast<GLDisplay*>(glfwGetWindowUserPointer(window));
     display->on_key(window, key, scancode, action, mods);
+  });
+
+  glfwSetMouseButtonCallback(window, [](GLFWwindow* window, int button, int action, int mode) {
+    GLDisplay* display = reinterpret_cast<GLDisplay*>(glfwGetWindowUserPointer(window));
+    display->on_mouse_key(window, button, action, mode);
+  });
+
+  glfwSetCursorPosCallback(window, [](GLFWwindow* window, double xposition, double yposition) {
+    GLDisplay* display = reinterpret_cast<GLDisplay*>(glfwGetWindowUserPointer(window));
+    display->on_cursor_position(window, xposition, yposition);
   });
 
   glfwSetWindowPosCallback(window, [](GLFWwindow* window, int xpos, int ypos) {
@@ -371,6 +309,11 @@
   }
 }
 
+void GLDisplay::update_cursor_visibility(GLFWwindow* window, bool is_visible) {
+  g_cursor_input_mode = (is_visible) ? GLFW_CURSOR_NORMAL : GLFW_CURSOR_DISABLED;
+  glfwSetInputMode(window, GLFW_CURSOR, g_cursor_input_mode);
+}
+
 void GLDisplay::on_key(GLFWwindow* window, int key, int /*scancode*/, int action, int /*mods*/) {
   if (action == GlfwKeyAction::Press) {
     // lg::debug("KEY PRESS:   key: {} scancode: {} mods: {:X}", key, scancode, mods);
@@ -378,11 +321,60 @@
   } else if (action == GlfwKeyAction::Release) {
     // lg::debug("KEY RELEASE: key: {} scancode: {} mods: {:X}", key, scancode, mods);
     Pad::OnKeyRelease(key);
-    if ((key == GLFW_KEY_LEFT_ALT || key == GLFW_KEY_RIGHT_ALT) &&
-        glfwGetWindowAttrib(window, GLFW_FOCUSED)) {
-      set_imgui_visible(!is_imgui_visible());
-    }
-  }
+    GLDisplay* display = reinterpret_cast<GLDisplay*>(glfwGetWindowUserPointer(window));
+    if (display != NULL) {  // toggle ImGui when pressing Alt
+      if ((key == GLFW_KEY_LEFT_ALT || key == GLFW_KEY_RIGHT_ALT) &&
+          glfwGetWindowAttrib(window, GLFW_FOCUSED)) {
+        display->set_imgui_visible(!display->is_imgui_visible());
+        update_cursor_visibility(window, display->is_imgui_visible());
+      }
+    }
+  }
+}
+
+void GLDisplay::on_mouse_key(GLFWwindow* window, int button, int action, int mode) {
+  int key =
+      button + GLFW_KEY_LAST;  // Mouse button index are appended after initial GLFW keys in newpad
+
+  if (button == GLFW_MOUSE_BUTTON_LEFT &&
+      g_cursor_input_mode ==
+          GLFW_CURSOR_NORMAL) {  // Are there any other mouse buttons we don't want to use?
+    Pad::ClearKey(key);
+    return;
+  }
+
+  if (action == GlfwKeyAction::Press) {
+    Pad::OnKeyPress(key);
+  } else if (action == GlfwKeyAction::Release) {
+    Pad::OnKeyRelease(key);
+  }
+}
+
+void GLDisplay::on_cursor_position(GLFWwindow* window, double xposition, double yposition) {
+  if (g_cursor_input_mode == GLFW_CURSOR_NORMAL) {
+    if (is_cursor_position_valid == true) {
+      Pad::ClearAnalogAxisValue(GlfwKeyCustomAxis::CURSOR_X_AXIS);
+      Pad::ClearAnalogAxisValue(GlfwKeyCustomAxis::CURSOR_Y_AXIS);
+      is_cursor_position_valid = false;
+    }
+    return;
+  }
+
+  if (is_cursor_position_valid == false) {
+    last_cursor_x_position = xposition;
+    last_cursor_y_position = yposition;
+    is_cursor_position_valid = true;
+    return;
+  }
+
+  double xoffset = xposition - last_cursor_x_position;
+  double yoffset = yposition - last_cursor_y_position;
+
+  Pad::SetAnalogAxisValue(GlfwKeyCustomAxis::CURSOR_X_AXIS, xoffset);
+  Pad::SetAnalogAxisValue(GlfwKeyCustomAxis::CURSOR_Y_AXIS, yoffset);
+
+  last_cursor_x_position = xposition;
+  last_cursor_y_position = yposition;
 }
 
 void GLDisplay::on_window_pos(GLFWwindow* /*window*/, int xpos, int ypos) {
@@ -533,7 +525,8 @@
         x = m_last_windowed_xpos;
         y = m_last_windowed_ypos;
       } else {
-        // fullscreen -> windowed, use last windowed size but on the monitor previously fullscreened
+        // fullscreen -> windowed, use last windowed size but on the monitor previously
+        // fullscreened
         int monitorX, monitorY, monitorWidth, monitorHeight;
         glfwGetMonitorWorkarea(monitor, &monitorX, &monitorY, &monitorWidth, &monitorHeight);
 
@@ -546,19 +539,14 @@
       glfwSetWindowAttrib(m_window, GLFW_DECORATED, GLFW_TRUE);
       glfwSetWindowFocusCallback(m_window, NULL);
       glfwSetWindowAttrib(m_window, GLFW_FLOATING, GLFW_FALSE);
-<<<<<<< HEAD
-      glfwSetWindowMonitor(m_window, NULL, xpos_backup(), ypos_backup(), width_backup(),
-                           height_backup(), GLFW_DONT_CARE);
-=======
+
       glfwSetWindowMonitor(m_window, NULL, x, y, width, height, GLFW_DONT_CARE);
-      set_imgui_visible(true);
 
       // these might have changed
       m_last_windowed_width = width;
       m_last_windowed_height = height;
       m_last_windowed_xpos = x;
       m_last_windowed_ypos = y;
->>>>>>> 7c8ac12b
     } break;
     case GfxDisplayMode::Fullscreen: {
       // fullscreen
@@ -846,13 +834,15 @@
     // we copy the dma data and give a copy of it to the render.
     // the copy has a few advantages:
     // - if the game code has a bug and corrupts the DMA buffer, the renderer won't see it.
-    // - the copied DMA is much smaller than the entire game memory, so it can be dumped to a file
+    // - the copied DMA is much smaller than the entire game memory, so it can be dumped to a
+    // file
     //    separate of the entire RAM.
     // - it verifies the DMA data is valid early on.
-    // but it may also be pretty expensive. Both the renderer and the game wait on this to complete.
-
-    // The renderers should just operate on DMA chains, so eliminating this step in the future may
-    // be easy.
+    // but it may also be pretty expensive. Both the renderer and the game wait on this to
+    // complete.
+
+    // The renderers should just operate on DMA chains, so eliminating this step in the future
+    // may be easy.
 
     g_gfx_data->dma_copier.set_input_data(data, offset, run_dma_copy);
 
