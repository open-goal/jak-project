--- conflicted
+++ resolved
@@ -69,12 +69,6 @@
   return h;
 }
 
-<<<<<<< HEAD
-void GfxDisplay::backup_params() {
-  get_size(&m_width, &m_height);
-  get_position(&m_xpos, &m_ypos);
-  lg::info("backed up window: {},{} {}x{}", m_xpos, m_ypos, m_width, m_height);
-=======
 void GfxDisplay::save_display_settings() {
   nlohmann::json json;
   json["window_xpos"] = m_last_windowed_xpos;
@@ -102,7 +96,6 @@
   } catch (std::exception& e) {
     // do nothing
   }
->>>>>>> 1b45aab3
 }
 
 /*
