#include "BucketRenderer.h"

#include "third-party/fmt/core.h"
#include "third-party/imgui/imgui.h"

std::string BucketRenderer::name_and_id() const {
  return fmt::format("[{:2d}] {}", (int)m_my_id, m_name);
}

EmptyBucketRenderer::EmptyBucketRenderer(const std::string& name, int my_id)
    : BucketRenderer(name, my_id) {}

void EmptyBucketRenderer::render(DmaFollower& dma,
                                 SharedRenderState* render_state,
                                 ScopedProfilerNode& /*prof*/) {
<<<<<<< HEAD
  // an empty bucket should have 4 things:
  // a NEXT in the bucket buffer
  // a CALL that calls the default register buffer chain
  // a CNT then RET to get out of the default register buffer chain
  // a NEXT to get to the next bucket.

  // NEXT
  auto first_tag = dma.current_tag();
  dma.read_and_advance();
  ASSERT(first_tag.kind == DmaTag::Kind::NEXT && first_tag.qwc == 0);

  // CALL
  auto call_tag = dma.current_tag();
  dma.read_and_advance();
  ASSERT_MSG(call_tag.kind == DmaTag::Kind::CALL && call_tag.qwc == 0,
             fmt::format("Bucket renderer {} ({}) was supposed to be empty, but wasn't\n", m_my_id,
                         m_name));

  // in the default reg buffer:
  ASSERT(dma.current_tag_offset() == render_state->default_regs_buffer);
  dma.read_and_advance();
  ASSERT(dma.current_tag().kind == DmaTag::Kind::RET);
  dma.read_and_advance();

  // NEXT to next buffer
  auto to_next_buffer = dma.current_tag();
  ASSERT(to_next_buffer.kind == DmaTag::Kind::NEXT);
  ASSERT(to_next_buffer.qwc == 0);
  dma.read_and_advance();

  // and we should now be in the next bucket!
  ASSERT(dma.current_tag_offset() == render_state->next_bucket);
=======
  if (render_state->version == GameVersion::Jak1) {
    // an empty bucket should have 4 things:
    // a NEXT in the bucket buffer
    // a CALL that calls the default register buffer chain
    // a CNT then RET to get out of the default register buffer chain
    // a NEXT to get to the next bucket.

    // NEXT
    auto first_tag = dma.current_tag();
    dma.read_and_advance();
    ASSERT(first_tag.kind == DmaTag::Kind::NEXT && first_tag.qwc == 0);

    // CALL
    auto call_tag = dma.current_tag();
    dma.read_and_advance();
    if (!(call_tag.kind == DmaTag::Kind::CALL && call_tag.qwc == 0)) {
      fmt::print("Bucket renderer {} ({}) was supposed to be empty, but wasn't\n", m_my_id, m_name);
    }
    ASSERT(call_tag.kind == DmaTag::Kind::CALL && call_tag.qwc == 0);

    // in the default reg buffer:
    ASSERT(dma.current_tag_offset() == render_state->default_regs_buffer);
    dma.read_and_advance();
    ASSERT(dma.current_tag().kind == DmaTag::Kind::RET);
    dma.read_and_advance();

    // NEXT to next buffer
    auto to_next_buffer = dma.current_tag();
    ASSERT(to_next_buffer.kind == DmaTag::Kind::NEXT);
    ASSERT(to_next_buffer.qwc == 0);
    dma.read_and_advance();

    // and we should now be in the next bucket!
    ASSERT(dma.current_tag_offset() == render_state->next_bucket);
  } else {
    auto first_tag = dma.current_tag();
    dma.read_and_advance();
    if (first_tag.kind != DmaTag::Kind::CNT || first_tag.qwc != 0) {
      fmt::print("Bucket renderer {} ({}) was supposed to be empty, but wasn't\n", m_my_id, m_name);
      ASSERT(false);
    }
  }
>>>>>>> 1b45aab3
}

SkipRenderer::SkipRenderer(const std::string& name, int my_id) : BucketRenderer(name, my_id) {}

void SkipRenderer::render(DmaFollower& dma,
                          SharedRenderState* render_state,
                          ScopedProfilerNode& /*prof*/) {
  while (dma.current_tag_offset() != render_state->next_bucket) {
    dma.read_and_advance();
  }
}

void SharedRenderState::reset() {
  has_pc_data = false;
  for (auto& x : occlusion_vis) {
    x.valid = false;
  }
  load_status_debug.clear();
}

RenderMux::RenderMux(const std::string& name,
                     int my_id,
                     std::vector<std::unique_ptr<BucketRenderer>> renderers)
    : BucketRenderer(name, my_id), m_renderers(std::move(renderers)) {
  for (auto& r : m_renderers) {
    m_name_strs.push_back(r->name_and_id());
  }
  for (auto& n : m_name_strs) {
    m_name_str_ptrs.push_back(n.data());
  }
}

void RenderMux::render(DmaFollower& dma,
                       SharedRenderState* render_state,
                       ScopedProfilerNode& prof) {
  m_renderers[m_render_idx]->enabled() = m_enabled;
  m_renderers[m_render_idx]->render(dma, render_state, prof);
}

void RenderMux::draw_debug_window() {
  ImGui::ListBox("Pick", &m_render_idx, m_name_str_ptrs.data(), m_renderers.size());
  ImGui::Separator();
  m_renderers[m_render_idx]->draw_debug_window();
}

void RenderMux::init_textures(TexturePool& tp) {
  for (auto& rend : m_renderers) {
    rend->init_textures(tp);
  }
}

void RenderMux::init_shaders(ShaderLibrary& sl) {
  for (auto& rend : m_renderers) {
    rend->init_shaders(sl);
  }
}<|MERGE_RESOLUTION|>--- conflicted
+++ resolved
@@ -13,40 +13,6 @@
 void EmptyBucketRenderer::render(DmaFollower& dma,
                                  SharedRenderState* render_state,
                                  ScopedProfilerNode& /*prof*/) {
-<<<<<<< HEAD
-  // an empty bucket should have 4 things:
-  // a NEXT in the bucket buffer
-  // a CALL that calls the default register buffer chain
-  // a CNT then RET to get out of the default register buffer chain
-  // a NEXT to get to the next bucket.
-
-  // NEXT
-  auto first_tag = dma.current_tag();
-  dma.read_and_advance();
-  ASSERT(first_tag.kind == DmaTag::Kind::NEXT && first_tag.qwc == 0);
-
-  // CALL
-  auto call_tag = dma.current_tag();
-  dma.read_and_advance();
-  ASSERT_MSG(call_tag.kind == DmaTag::Kind::CALL && call_tag.qwc == 0,
-             fmt::format("Bucket renderer {} ({}) was supposed to be empty, but wasn't\n", m_my_id,
-                         m_name));
-
-  // in the default reg buffer:
-  ASSERT(dma.current_tag_offset() == render_state->default_regs_buffer);
-  dma.read_and_advance();
-  ASSERT(dma.current_tag().kind == DmaTag::Kind::RET);
-  dma.read_and_advance();
-
-  // NEXT to next buffer
-  auto to_next_buffer = dma.current_tag();
-  ASSERT(to_next_buffer.kind == DmaTag::Kind::NEXT);
-  ASSERT(to_next_buffer.qwc == 0);
-  dma.read_and_advance();
-
-  // and we should now be in the next bucket!
-  ASSERT(dma.current_tag_offset() == render_state->next_bucket);
-=======
   if (render_state->version == GameVersion::Jak1) {
     // an empty bucket should have 4 things:
     // a NEXT in the bucket buffer
@@ -62,10 +28,9 @@
     // CALL
     auto call_tag = dma.current_tag();
     dma.read_and_advance();
-    if (!(call_tag.kind == DmaTag::Kind::CALL && call_tag.qwc == 0)) {
-      fmt::print("Bucket renderer {} ({}) was supposed to be empty, but wasn't\n", m_my_id, m_name);
-    }
-    ASSERT(call_tag.kind == DmaTag::Kind::CALL && call_tag.qwc == 0);
+    ASSERT_MSG(call_tag.kind == DmaTag::Kind::CALL && call_tag.qwc == 0,
+               fmt::format("Bucket renderer {} ({}) was supposed to be empty, but wasn't\n",
+                           m_my_id, m_name));
 
     // in the default reg buffer:
     ASSERT(dma.current_tag_offset() == render_state->default_regs_buffer);
@@ -89,7 +54,6 @@
       ASSERT(false);
     }
   }
->>>>>>> 1b45aab3
 }
 
 SkipRenderer::SkipRenderer(const std::string& name, int my_id) : BucketRenderer(name, my_id) {}
