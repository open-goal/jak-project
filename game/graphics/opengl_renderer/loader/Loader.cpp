#include "Loader.h"

#include "common/global_profiler/GlobalProfiler.h"
#include "common/util/FileUtil.h"
#include "common/util/Timer.h"
#include "common/util/compress.h"

#include "game/graphics/opengl_renderer/loader/LoaderStages.h"

#include "third-party/imgui/imgui.h"

namespace {
std::string uppercase_string(const std::string& s) {
  std::string result;
  for (auto c : s) {
    result.push_back(toupper(c));
  }
  return result;
}
}  // namespace

Loader::Loader(const fs::path& base_path, int max_levels)
    : m_base_path(base_path), m_max_levels(max_levels) {
  m_loader_thread = std::thread(&Loader::loader_thread, this);
  m_loader_stages = make_loader_stages();
}

Loader::~Loader() {
  {
    std::lock_guard<std::mutex> lk(m_loader_mutex);
    m_want_shutdown = true;
    m_loader_cv.notify_all();
  }
  m_loader_thread.join();
}

/*!
 * Try to get a loaded level by name. It may fail and return nullptr.
 * Getting a level will reset the counter for the level and prevent it from being kicked out
 * for a little while.
 *
 * This is safe to call from the graphics thread
 */
const LevelData* Loader::get_tfrag3_level(const std::string& level_name) {
  std::unique_lock<std::mutex> lk(m_loader_mutex);
  const auto& existing = m_loaded_tfrag3_levels.find(level_name);
  if (existing == m_loaded_tfrag3_levels.end()) {
    return nullptr;
  } else {
    existing->second->frames_since_last_used = 0;
    return existing->second.get();
  }
}

/*!
 * The game calls this to give the loader a hint on which levels we want.
 * If the loader is not busy, it will begin loading the level.
 * This should be called on every frame.
 */
void Loader::set_want_levels(const std::vector<std::string>& levels) {
  std::unique_lock<std::mutex> lk(m_loader_mutex);
  m_desired_levels = levels;
  if (!m_level_to_load.empty()) {
    // can't do anything, we're loading a level right now
    return;
  }

  if (!m_initializing_tfrag3_levels.empty()) {
    // can't do anything, we're initializing a level right now
    return;
  }

  // loader isn't busy, try to load one of the requested levels.
  for (auto& lev : levels) {
    auto it = m_loaded_tfrag3_levels.find(lev);
    if (it == m_loaded_tfrag3_levels.end()) {
      // we haven't loaded it yet. Request this level to load and wake up the thread.
      m_level_to_load = lev;
      lk.unlock();
      m_loader_cv.notify_all();
      return;
    }
  }
}

/*!
 * The game calls this to tell the loader that we absolutely want these levels active.
 * This will NOT trigger a load!
 */
void Loader::set_active_levels(const std::vector<std::string>& levels) {
  std::unique_lock<std::mutex> lk(m_loader_mutex);
  m_active_levels = levels;
}

/*!
 * Get all levels that are in memory and used very recently.
 */
std::vector<LevelData*> Loader::get_in_use_levels() {
  std::vector<LevelData*> result;
  std::unique_lock<std::mutex> lk(m_loader_mutex);

  for (auto& [name, lev] : m_loaded_tfrag3_levels) {
    if (lev->frames_since_last_used < 5) {
      result.push_back(lev.get());
    }
  }
  return result;
}

void Loader::draw_debug_window() {
  ImGui::Begin("Loader");
  std::unique_lock<std::mutex> lk(m_loader_mutex);
  ImVec4 blue(0.3, 0.3, 0.8, 1.0);
  ImVec4 red(0.8, 0.3, 0.3, 1.0);
  ImVec4 green(0.3, 0.8, 0.3, 1.0);

  if (!m_desired_levels.empty()) {
    ImGui::Text("desired levels");
    for (auto& lev : m_desired_levels) {
      auto lev_color = red;
      if (m_initializing_tfrag3_levels.find(lev) != m_initializing_tfrag3_levels.end()) {
        lev_color = blue;
      }
      if (m_loaded_tfrag3_levels.find(lev) != m_loaded_tfrag3_levels.end()) {
        lev_color = green;
      }
      ImGui::TextColored(lev_color, "%s", lev.c_str());
      ImGui::SameLine();
    }
    ImGui::NewLine();
    ImGui::Separator();
  }

  if (!m_initializing_tfrag3_levels.empty()) {
    ImGui::Text("init levels");
    for (auto& lev : m_initializing_tfrag3_levels) {
      ImGui::TextColored(blue, "%s", lev.first.c_str());
      ImGui::SameLine();
    }
    ImGui::NewLine();
    ImGui::Separator();
  }

  if (!m_loaded_tfrag3_levels.empty()) {
    ImGui::Text("loaded levels");
    for (auto& lev : m_loaded_tfrag3_levels) {
      auto lev_color = green;
      if (lev.second->frames_since_last_used > 0) {
        lev_color = blue;
      }
      if (lev.second->frames_since_last_used > 180) {
        lev_color = red;
      }
      ImGui::TextColored(lev_color, "%20s : %3d", lev.first.c_str(),
                         lev.second->frames_since_last_used);
      ImGui::Text("  %d textures", (int)lev.second->textures.size());
      ImGui::Text("  %d merc", (int)lev.second->merc_model_lookup.size());
    }
    ImGui::NewLine();
    ImGui::Separator();
  }

  ImGui::End();
}

/*!
 * Loader function that runs in a completely separate thread.
 * This is used for file I/O and unpacking.
 */
void Loader::loader_thread() {
  try {
    while (!m_want_shutdown) {
      prof().root_event();
      std::unique_lock<std::mutex> lk(m_loader_mutex);

      // this will keep us asleep until we've got a level to load.
      m_loader_cv.wait(lk, [&] { return !m_level_to_load.empty() || m_want_shutdown; });
      if (m_want_shutdown) {
        return;
      }
      std::string lev = m_level_to_load;
      // don't hold the lock while reading the file.
      lk.unlock();

      // simulate slower hard drive (so that the loader thread can lose to the game loads)
      // std::this_thread::sleep_for(std::chrono::milliseconds(1500));

      // load the fr3 file
      prof().begin_event("read-file");
      Timer disk_timer;
      auto data =
          file_util::read_binary_file(m_base_path / fmt::format("{}.fr3", uppercase_string(lev)));
      double disk_load_time = disk_timer.getSeconds();
      prof().end_event();

      // the FR3 files are compressed
      prof().begin_event("decompress-file");
      Timer decomp_timer;
      auto decomp_data = compression::decompress_zstd(data.data(), data.size());
      double decomp_time = decomp_timer.getSeconds();
      prof().end_event();

      // Read back into the tfrag3::Level structure
      prof().begin_event("deserialize");
      Timer import_timer;
      auto result = std::make_unique<tfrag3::Level>();
      Serializer ser(decomp_data.data(), decomp_data.size());
      result->serialize(ser);
      double import_time = import_timer.getSeconds();
      prof().end_event();

      // and finally "unpack", which creates the vertex data we'll upload to the GPU

      Timer unpack_timer;
      {
        auto p = scoped_prof("tie-unpack");
        for (auto& tie_tree : result->tie_trees) {
          for (auto& tree : tie_tree) {
            tree.unpack();
          }
        }
      }

      {
        auto p = scoped_prof("tfrag-unpack");
        for (auto& t_tree : result->tfrag_trees) {
          for (auto& tree : t_tree) {
            tree.unpack();
          }
        }
      }

      {
        auto p = scoped_prof("shrub-unpack");
        for (auto& shrub_tree : result->shrub_trees) {
          shrub_tree.unpack();
        }
      }

      fmt::print(
          "------------> Load from file: {:.3f}s, import {:.3f}s, decomp {:.3f}s unpack {:.3f}s\n",
          disk_load_time, import_time, decomp_time, unpack_timer.getSeconds());

      // grab the lock again
      lk.lock();
      // move this level to "initializing" state.
      m_initializing_tfrag3_levels[lev] = std::make_unique<LevelData>();  // reset load state
      m_initializing_tfrag3_levels[lev]->level = std::move(result);
      m_level_to_load = "";
      m_file_load_done_cv.notify_all();
    }
  } catch (std::exception& e) {
    ASSERT_MSG(false, fmt::format("Exception {} encountered in loader_thread", e.what()));
  }
}

/*!
 * Load a "common" FR3 file that has non-level textures.
 * This should be called during initialization, before any threaded loading goes on.
 */
const tfrag3::Level& Loader::load_common(TexturePool& tex_pool, const std::string& name) {
  auto data = file_util::read_binary_file(m_base_path / fmt::format("{}.fr3", name));

  auto decomp_data = compression::decompress_zstd(data.data(), data.size());
  Serializer ser(decomp_data.data(), decomp_data.size());
  m_common_level.level = std::make_unique<tfrag3::Level>();
  m_common_level.level->serialize(ser);
  for (auto& tex : m_common_level.level->textures) {
    m_common_level.textures.push_back(add_texture(tex_pool, tex, true));
  }

  Timer tim;
  MercLoaderStage mls;
  LoaderInput input;
  input.tex_pool = &tex_pool;
  input.mercs = &m_all_merc_models;
  input.lev_data = &m_common_level;
  bool done = false;
  while (!done) {
    done = mls.run(tim, input);
  }
  return *m_common_level.level;
}

bool Loader::upload_textures(Timer& timer, LevelData& data, TexturePool& texture_pool) {
  // try to move level from initializing to initialized:

  auto evt = scoped_prof("upload-textures");
  constexpr int MAX_TEX_BYTES_PER_FRAME = 1024 * 128;

  int bytes_this_run = 0;
  int tex_this_run = 0;
  if (data.textures.size() < data.level->textures.size()) {
    std::unique_lock<std::mutex> tpool_lock(texture_pool.mutex());
    while (data.textures.size() < data.level->textures.size()) {
      auto& tex = data.level->textures[data.textures.size()];
      data.textures.push_back(add_texture(texture_pool, tex, false));
      bytes_this_run += tex.w * tex.h * 4;
      tex_this_run++;
      if (tex_this_run > 20) {
        break;
      }
      if (bytes_this_run > MAX_TEX_BYTES_PER_FRAME || timer.getMs() > SHARED_TEXTURE_LOAD_BUDGET) {
        break;
      }
    }
  }
  return data.textures.size() == data.level->textures.size();
}

void Loader::update_blocking(TexturePool& tex_pool) {
  fmt::print("NOTE: coming out of blackout on next frame, doing all loads now...\n");

  bool missing_levels = true;
  while (missing_levels) {
    bool needs_run = true;

    while (needs_run) {
      needs_run = false;
      {
        std::unique_lock<std::mutex> lk(m_loader_mutex);
        if (!m_level_to_load.empty()) {
          m_file_load_done_cv.wait(lk, [&]() { return m_level_to_load.empty(); });
        }
      }
    }

    needs_run = true;

    while (needs_run) {
      needs_run = false;
      {
        std::unique_lock<std::mutex> lk(m_loader_mutex);
        if (!m_initializing_tfrag3_levels.empty()) {
          needs_run = true;
        }
      }

      if (needs_run) {
        update(tex_pool);
      }
    }

    {
      std::unique_lock<std::mutex> lk(m_loader_mutex);
      missing_levels = false;
      for (auto& des : m_desired_levels) {
        if (m_loaded_tfrag3_levels.find(des) == m_loaded_tfrag3_levels.end()) {
          fmt::print("blackout loader doing additional level {}...\n", des);
          missing_levels = true;
        }
      }
    }

    if (missing_levels) {
      set_want_levels(m_desired_levels);
    }
  }

  fmt::print("Blackout loads done. Current status:");
  std::unique_lock<std::mutex> lk(m_loader_mutex);
  for (auto& ld : m_loaded_tfrag3_levels) {
    fmt::print("  {} is loaded.\n", ld.first);
  }
}

const std::string* Loader::get_most_unloadable_level() {
  for (const auto& [name, lev] : m_loaded_tfrag3_levels) {
    if (lev->frames_since_last_used > 180 &&
        std::find(m_desired_levels.begin(), m_desired_levels.end(), name) ==
            m_desired_levels.end()) {
      return &name;
    }
  }

  for (const auto& [name, lev] : m_loaded_tfrag3_levels) {
    if (lev->frames_since_last_used > 180) {
      return &name;
    }
  }
  return nullptr;
}

void Loader::update(TexturePool& texture_pool) {
  Timer loader_timer;

<<<<<<< HEAD
  // only main thread can touch this.
  {
    std::unique_lock<std::mutex> lk(m_loader_mutex);
=======
  {
    // lock because we're accessing m_active_levels
    std::unique_lock<std::mutex> lk(m_loader_mutex);
    // only main thread can touch this.
>>>>>>> 1f4044b9
    for (auto& [name, lev] : m_loaded_tfrag3_levels) {
      if (std::find(m_active_levels.begin(), m_active_levels.end(), name) ==
          m_active_levels.end()) {
        lev->frames_since_last_used++;
      } else {
        lev->frames_since_last_used = 0;
      }
    }
  }

  bool did_gpu_stuff = false;

  // work on moving initializing to initialized.
  {
    // accessing initializing, should lock
    std::unique_lock<std::mutex> lk(m_loader_mutex);
    // grab the first initializing level:
    const auto& it = m_initializing_tfrag3_levels.begin();
    if (it != m_initializing_tfrag3_levels.end()) {
      did_gpu_stuff = true;
      std::string name = it->first;
      auto& lev = it->second;
      if (it->second->load_id == UINT64_MAX) {
        it->second->load_id = m_id++;
      }

      // we're the only place that erases, so it's okay to unlock and hold a reference
      lk.unlock();
      bool done = true;
      LoaderInput loader_input;
      loader_input.lev_data = lev.get();
      loader_input.mercs = &m_all_merc_models;
      loader_input.tex_pool = &texture_pool;

      for (auto& stage : m_loader_stages) {
        auto evt = scoped_prof(fmt::format("stage-{}", stage->name()).c_str());
        Timer stage_timer;
        done = stage->run(loader_timer, loader_input);
        if (stage_timer.getMs() > 5.f) {
          fmt::print("stage {} took {:.2f} ms\n", stage->name(), stage_timer.getMs());
        }
        if (!done) {
          break;
        }
      }

      if (done) {
        auto evt = scoped_prof("finish-stages");
        lk.lock();
        m_loaded_tfrag3_levels[name] = std::move(lev);
        m_initializing_tfrag3_levels.erase(it);

        for (auto& stage : m_loader_stages) {
          stage->reset();
        }
      }
    }
  }

  if (!did_gpu_stuff) {
    auto evt = scoped_prof("gpu-unload");
    // try to remove levels.
    Timer unload_timer;
    if ((int)m_loaded_tfrag3_levels.size() >= m_max_levels) {
      auto to_unload = get_most_unloadable_level();
      if (to_unload) {
        auto& lev = m_loaded_tfrag3_levels.at(*to_unload);
        std::unique_lock<std::mutex> lk(texture_pool.mutex());
        fmt::print("------------------------- PC unloading {}\n", *to_unload);
        for (size_t i = 0; i < lev->level->textures.size(); i++) {
          auto& tex = lev->level->textures[i];
          if (tex.load_to_pool) {
            texture_pool.unload_texture(PcTextureId::from_combo_id(tex.combo_id),
                                        lev->textures.at(i));
          }
        }
        lk.unlock();
        for (auto tex : lev->textures) {
          if (EXTRA_TEX_DEBUG) {
            for (auto& slot : texture_pool.all_textures()) {
              if (slot.source) {
                ASSERT(slot.gpu_texture != tex);
              } else {
                ASSERT(slot.gpu_texture != tex);
              }
            }
          }

          glBindTexture(GL_TEXTURE_2D, tex);
          glDeleteTextures(1, &tex);
        }

        for (auto& tie_geo : lev->tie_data) {
          for (auto& tie_tree : tie_geo) {
            glDeleteBuffers(1, &tie_tree.vertex_buffer);
            if (tie_tree.has_wind) {
              glDeleteBuffers(1, &tie_tree.wind_indices);
            }
            glDeleteBuffers(1, &tie_tree.index_buffer);
          }
        }

        for (auto& tfrag_geo : lev->tfrag_vertex_data) {
          for (auto& tfrag_buff : tfrag_geo) {
            glDeleteBuffers(1, &tfrag_buff);
          }
        }

        glDeleteBuffers(1, &lev->collide_vertices);
        glDeleteBuffers(1, &lev->merc_vertices);
        glDeleteBuffers(1, &lev->merc_indices);

        for (auto& model : lev->level->merc_data.models) {
          auto& mercs = m_all_merc_models.at(model.name);
          MercRef ref{&model, lev->load_id};
          auto it = std::find(mercs.begin(), mercs.end(), ref);
          ASSERT_MSG(it != mercs.end(), fmt::format("missing merc: {}\n", model.name));
          mercs.erase(it);
        }

        m_loaded_tfrag3_levels.erase(*to_unload);
      }
    }

    if (unload_timer.getMs() > 5.f) {
      fmt::print("Unload took {:.2f}\n", unload_timer.getMs());
    }
  }

  if (loader_timer.getMs() > 5) {
    fmt::print("Loader::update slow setup: {:.1f}ms\n", loader_timer.getMs());
  }
}

std::optional<MercRef> Loader::get_merc_model(const char* model_name) {
  // don't think we need to lock here...
  const auto& it = m_all_merc_models.find(model_name);
  if (it != m_all_merc_models.end() && !it->second.empty()) {
    // it->second.front().parent_level->frames_since_last_used = 0;
    return it->second.front();
  } else {
    return std::nullopt;
  }
}<|MERGE_RESOLUTION|>--- conflicted
+++ resolved
@@ -384,16 +384,10 @@
 void Loader::update(TexturePool& texture_pool) {
   Timer loader_timer;
 
-<<<<<<< HEAD
-  // only main thread can touch this.
-  {
-    std::unique_lock<std::mutex> lk(m_loader_mutex);
-=======
   {
     // lock because we're accessing m_active_levels
     std::unique_lock<std::mutex> lk(m_loader_mutex);
     // only main thread can touch this.
->>>>>>> 1f4044b9
     for (auto& [name, lev] : m_loaded_tfrag3_levels) {
       if (std::find(m_active_levels.begin(), m_active_levels.end(), name) ==
           m_active_levels.end()) {
