--- conflicted
+++ resolved
@@ -106,14 +106,12 @@
     }
 
     if (ImGui::BeginMenu("Tools")) {
-<<<<<<< HEAD
       if (m_version == GameVersion::Jak1) {
         ImGui::MenuItem("Subtitle Editor", nullptr, &m_subtitle_editor);
       } else {
         ImGui::MenuItem("Subtitle2 Editor", nullptr, &m_subtitle2_editor);
       }
-      ImGui::MenuItem("Filters", nullptr, &m_filters_menu);
-=======
+
       if (ImGui::BeginMenu("Screenshot")) {
         ImGui::MenuItem("Screenshot Next Frame!", nullptr, &m_want_screenshot);
         ImGui::InputText("File", m_screenshot_save_name, 50);
@@ -124,7 +122,6 @@
         ImGui::EndMenu();
       }
       ImGui::MenuItem("Subtitle Editor", nullptr, &m_subtitle_editor);
->>>>>>> bdaf088d
       ImGui::EndMenu();
     }
 
