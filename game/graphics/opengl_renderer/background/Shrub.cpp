--- conflicted
+++ resolved
@@ -1,12 +1,8 @@
 #include "Shrub.h"
 
-<<<<<<< HEAD
 #include "common/log/log.h"
 
-Shrub::Shrub(const std::string& name, BucketId my_id) : BucketRenderer(name, my_id) {
-=======
 Shrub::Shrub(const std::string& name, int my_id) : BucketRenderer(name, my_id) {
->>>>>>> 1b45aab3
   m_color_result.resize(TIME_OF_DAY_COLOR_COUNT);
 }
 
