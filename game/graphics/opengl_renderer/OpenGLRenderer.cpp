--- conflicted
+++ resolved
@@ -55,7 +55,7 @@
   } else if (severity == GL_DEBUG_SEVERITY_HIGH) {
     lg::error("[{}] OpenGL error 0x{:X} S{:X} T{:X}: {}", g_current_render, id, source, type,
               message);
-    //     ASSERT(false);
+    // ASSERT(false);
   }
 }
 
@@ -98,170 +98,6 @@
   init_bucket_renderer<DirectRenderer>("sky-draw", BucketCategory::OTHER, BucketId::SKY_DRAW, 1024);
   init_bucket_renderer<OceanMidAndFar>("ocean-mid-far", BucketCategory::OCEAN,
                                        BucketId::OCEAN_MID_FAR);
-<<<<<<< HEAD
-  init_bucket_renderer<TextureUploadHandler>("tex-l0-tfrag", BucketCategory::TEX,
-                                             BucketId::TEX_L0_TFRAG);
-  init_bucket_renderer<TFragment>("tfrag-l0-tfrag", BucketCategory::TFRAG, BucketId::TFRAG_L0_TFRAG,
-                                  std::vector{tfrag3::TFragmentTreeKind::NORMAL}, false, 0);
-  Tie3* tie_l0 =
-      init_bucket_renderer<Tie3>("tie-l0-tfrag", BucketCategory::TIE, BucketId::TIE_L0_TFRAG, 0);
-  // 10
-  init_bucket_renderer<Tie3AnotherCategory>("etie-l0-tfrag", BucketCategory::TIE,
-                                            BucketId::ETIE_L0_TFRAG, tie_l0,
-                                            tfrag3::TieCategory::NORMAL_ENVMAP);
-  init_bucket_renderer<Merc2>("merc-l0-tfrag", BucketCategory::MERC, BucketId::MERC_L0_TFRAG);
-  init_bucket_renderer<TextureUploadHandler>("tex-l1-tfrag", BucketCategory::TEX,
-                                             BucketId::TEX_L1_TFRAG);
-  init_bucket_renderer<TFragment>("tfrag-l1-tfrag", BucketCategory::TFRAG, BucketId::TFRAG_L1_TFRAG,
-                                  std::vector{tfrag3::TFragmentTreeKind::NORMAL}, false, 1);
-  // 20
-  Tie3* tie_l1 =
-      init_bucket_renderer<Tie3>("tie-l1-tfrag", BucketCategory::TIE, BucketId::TIE_L1_TFRAG, 1);
-  init_bucket_renderer<Tie3AnotherCategory>("etie-l1-tfrag", BucketCategory::TIE,
-                                            BucketId::ETIE_L1_TFRAG, tie_l1,
-                                            tfrag3::TieCategory::NORMAL_ENVMAP);
-  init_bucket_renderer<Merc2>("merc-l1-tfrag", BucketCategory::MERC, BucketId::MERC_L1_TFRAG);
-  init_bucket_renderer<TextureUploadHandler>("tex-l2-tfrag", BucketCategory::TEX,
-                                             BucketId::TEX_L2_TFRAG);
-  // 30
-  init_bucket_renderer<TFragment>("tfrag-l2-tfrag", BucketCategory::TFRAG, BucketId::TFRAG_L2_TFRAG,
-                                  std::vector{tfrag3::TFragmentTreeKind::NORMAL}, false, 2);
-  Tie3* tie_l2 =
-      init_bucket_renderer<Tie3>("tie-l2-tfrag", BucketCategory::TIE, BucketId::TIE_L2_TFRAG, 2);
-  init_bucket_renderer<Tie3AnotherCategory>("etie-l2-tfrag", BucketCategory::TIE,
-                                            BucketId::ETIE_L2_TFRAG, tie_l2,
-                                            tfrag3::TieCategory::NORMAL_ENVMAP);
-  init_bucket_renderer<Merc2>("merc-l2-tfrag", BucketCategory::MERC, BucketId::MERC_L2_TFRAG);
-  // 40
-  init_bucket_renderer<TextureUploadHandler>("tex-l3-tfrag", BucketCategory::TEX,
-                                             BucketId::TEX_L3_TFRAG);
-  init_bucket_renderer<TFragment>("tfrag-l3-tfrag", BucketCategory::TFRAG, BucketId::TFRAG_L3_TFRAG,
-                                  std::vector{tfrag3::TFragmentTreeKind::NORMAL}, false, 3);
-  Tie3* tie_l3 =
-      init_bucket_renderer<Tie3>("tie-l3-tfrag", BucketCategory::TIE, BucketId::TIE_L3_TFRAG, 3);
-  init_bucket_renderer<Tie3AnotherCategory>("etie-l3-tfrag", BucketCategory::TIE,
-                                            BucketId::ETIE_L3_TFRAG, tie_l3,
-                                            tfrag3::TieCategory::NORMAL_ENVMAP);
-  init_bucket_renderer<Merc2>("merc-l3-tfrag", BucketCategory::MERC, BucketId::MERC_L3_TFRAG);
-  // 50
-  init_bucket_renderer<TextureUploadHandler>("tex-l4-tfrag", BucketCategory::TEX,
-                                             BucketId::TEX_L4_TFRAG);
-  init_bucket_renderer<TFragment>("tfrag-l4-tfrag", BucketCategory::TFRAG, BucketId::TFRAG_L4_TFRAG,
-                                  std::vector{tfrag3::TFragmentTreeKind::NORMAL}, false, 4);
-  Tie3* tie_l4 =
-      init_bucket_renderer<Tie3>("tie-l4-tfrag", BucketCategory::TIE, BucketId::TIE_L4_TFRAG, 4);
-  init_bucket_renderer<Tie3AnotherCategory>("etie-l4-tfrag", BucketCategory::TIE,
-                                            BucketId::ETIE_L4_TFRAG, tie_l4,
-                                            tfrag3::TieCategory::NORMAL_ENVMAP);
-  init_bucket_renderer<Merc2>("merc-l4-tfrag", BucketCategory::MERC, BucketId::MERC_L4_TFRAG);
-  // 60
-  init_bucket_renderer<TextureUploadHandler>("tex-l5-tfrag", BucketCategory::TEX,
-                                             BucketId::TEX_L5_TFRAG);
-  init_bucket_renderer<TFragment>("tfrag-l5-tfrag", BucketCategory::TFRAG, BucketId::TFRAG_L5_TFRAG,
-                                  std::vector{tfrag3::TFragmentTreeKind::NORMAL}, false, 5);
-  Tie3* tie_l5 =
-      init_bucket_renderer<Tie3>("tie-l5-tfrag", BucketCategory::TIE, BucketId::TIE_L5_TFRAG, 5);
-  init_bucket_renderer<Tie3AnotherCategory>("etie-l5-tfrag", BucketCategory::TIE,
-                                            BucketId::ETIE_L5_TFRAG, tie_l5,
-                                            tfrag3::TieCategory::NORMAL_ENVMAP);
-  init_bucket_renderer<Merc2>("merc-l5-tfrag", BucketCategory::MERC, BucketId::MERC_L5_TFRAG);
-  // 70
-  init_bucket_renderer<TextureUploadHandler>("tex-l0-shrub", BucketCategory::TEX,
-                                             BucketId::TEX_L0_SHRUB);
-  init_bucket_renderer<Shrub>("shrub-l0-shrub", BucketCategory::SHRUB, BucketId::SHRUB_L0_SHRUB);
-  init_bucket_renderer<Merc2>("merc-l0-shrub", BucketCategory::MERC, BucketId::MERC_L0_SHRUB);
-  // 80
-  init_bucket_renderer<TextureUploadHandler>("tex-l1-shrub", BucketCategory::TEX,
-                                             BucketId::TEX_L1_SHRUB);
-  init_bucket_renderer<Shrub>("shrub-l1-shrub", BucketCategory::SHRUB, BucketId::SHRUB_L1_SHRUB);
-  // 90
-  init_bucket_renderer<TextureUploadHandler>("tex-l2-shrub", BucketCategory::TEX,
-                                             BucketId::TEX_L2_SHRUB);
-  init_bucket_renderer<Merc2>("merc-l2-shrub", BucketCategory::MERC, BucketId::MERC_L2_SHRUB);
-  init_bucket_renderer<Shrub>("shrub-l2-shrub", BucketCategory::SHRUB, BucketId::SHRUB_L2_SHRUB);
-  // 100
-  init_bucket_renderer<TextureUploadHandler>("tex-l3-shrub", BucketCategory::TEX,
-                                             BucketId::TEX_L3_SHRUB);
-  init_bucket_renderer<Shrub>("shrub-l3-shrub", BucketCategory::SHRUB, BucketId::SHRUB_L3_SHRUB);
-  init_bucket_renderer<Merc2>("merc-l3-shrub", BucketCategory::MERC, BucketId::MERC_L3_SHRUB);
-  init_bucket_renderer<TextureUploadHandler>("tex-l4-shrub", BucketCategory::TEX,
-                                             BucketId::TEX_L4_SHRUB);
-  // 110
-  init_bucket_renderer<Shrub>("shrub-l4-shrub", BucketCategory::SHRUB, BucketId::SHRUB_L4_SHRUB);
-  init_bucket_renderer<TextureUploadHandler>("tex-l5-shrub", BucketCategory::TEX,
-                                             BucketId::TEX_L5_SHRUB);
-  init_bucket_renderer<Shrub>("shrub-l5-shrub", BucketCategory::SHRUB, BucketId::SHRUB_L5_SHRUB);
-  // 120
-  init_bucket_renderer<TextureUploadHandler>("tex-l0-alpha", BucketCategory::TEX,
-                                             BucketId::TEX_L0_ALPHA);
-  init_bucket_renderer<TFragment>("tfrag-t-l0-alpha", BucketCategory::TFRAG,
-                                  BucketId::TFRAG_T_L0_ALPHA,
-                                  std::vector{tfrag3::TFragmentTreeKind::TRANS}, false, 0);
-  init_bucket_renderer<Tie3AnotherCategory>("tie-t-l0-alpha", BucketCategory::TIE,
-                                            BucketId::TIE_T_L0_ALPHA, tie_l0,
-                                            tfrag3::TieCategory::TRANS);
-  // 130
-  init_bucket_renderer<Tie3AnotherCategory>("etie-t-l0-alpha", BucketCategory::TIE,
-                                            BucketId::ETIE_T_L0_ALPHA, tie_l0,
-                                            tfrag3::TieCategory::TRANS_ENVMAP);
-  init_bucket_renderer<TextureUploadHandler>("tex-l1-alpha", BucketCategory::TEX,
-                                             BucketId::TEX_L1_ALPHA);
-  init_bucket_renderer<Merc2>("merc-l0-alpha", BucketCategory::MERC, BucketId::MERC_L0_ALPHA);
-  init_bucket_renderer<TFragment>("tfrag-t-l1-alpha", BucketCategory::TFRAG,
-                                  BucketId::TFRAG_T_L1_ALPHA,
-                                  std::vector{tfrag3::TFragmentTreeKind::TRANS}, false, 1);
-  init_bucket_renderer<Tie3AnotherCategory>("tie-t-l1-alpha", BucketCategory::TIE,
-                                            BucketId::TIE_T_L1_ALPHA, tie_l1,
-                                            tfrag3::TieCategory::TRANS);
-  // 140
-  init_bucket_renderer<Tie3AnotherCategory>("etie-t-l1-alpha", BucketCategory::TIE,
-                                            BucketId::ETIE_T_L1_ALPHA, tie_l1,
-                                            tfrag3::TieCategory::TRANS_ENVMAP);
-  init_bucket_renderer<Merc2>("merc-l1-alpha", BucketCategory::MERC, BucketId::MERC_L1_ALPHA);
-  init_bucket_renderer<TextureUploadHandler>("tex-l2-alpha", BucketCategory::TEX,
-                                             BucketId::TEX_L2_ALPHA);
-  init_bucket_renderer<TFragment>("tfrag-t-l2-alpha", BucketCategory::TFRAG,
-                                  BucketId::TFRAG_T_L2_ALPHA,
-                                  std::vector{tfrag3::TFragmentTreeKind::TRANS}, false, 2);
-  init_bucket_renderer<Tie3AnotherCategory>("tie-t-l2-alpha", BucketCategory::TIE,
-                                            BucketId::TIE_T_L2_ALPHA, tie_l2,
-                                            tfrag3::TieCategory::TRANS);
-  // 150
-  init_bucket_renderer<Tie3AnotherCategory>("etie-t-l2-alpha", BucketCategory::TIE,
-                                            BucketId::ETIE_T_L2_ALPHA, tie_l2,
-                                            tfrag3::TieCategory::TRANS_ENVMAP);
-  init_bucket_renderer<Merc2>("merc-l2-alpha", BucketCategory::MERC, BucketId::MERC_L2_ALPHA);
-  init_bucket_renderer<TextureUploadHandler>("tex-l3-alpha", BucketCategory::TEX,
-                                             BucketId::TEX_L3_ALPHA);
-  init_bucket_renderer<TFragment>("tfrag-t-l3-alpha", BucketCategory::TFRAG,
-                                  BucketId::TFRAG_T_L3_ALPHA,
-                                  std::vector{tfrag3::TFragmentTreeKind::TRANS}, false, 3);
-  init_bucket_renderer<Tie3AnotherCategory>("tie-t-l3-alpha", BucketCategory::TIE,
-                                            BucketId::TIE_T_L3_ALPHA, tie_l3,
-                                            tfrag3::TieCategory::TRANS);
-  // 160
-  init_bucket_renderer<Tie3AnotherCategory>("etie-t-l3-alpha", BucketCategory::TIE,
-                                            BucketId::ETIE_T_L3_ALPHA, tie_l3,
-                                            tfrag3::TieCategory::TRANS_ENVMAP);
-  init_bucket_renderer<Merc2>("merc-l3-alpha", BucketCategory::MERC, BucketId::MERC_L3_ALPHA);
-  init_bucket_renderer<TextureUploadHandler>("tex-l4-alpha", BucketCategory::TEX,
-                                             BucketId::TEX_L4_ALPHA);
-  init_bucket_renderer<TFragment>("tfrag-t-l4-alpha", BucketCategory::TFRAG,
-                                  BucketId::TFRAG_T_L4_ALPHA,
-                                  std::vector{tfrag3::TFragmentTreeKind::TRANS}, false, 4);
-  init_bucket_renderer<Tie3AnotherCategory>("tie-t-l4-alpha", BucketCategory::TIE,
-                                            BucketId::TIE_T_L4_ALPHA, tie_l4,
-                                            tfrag3::TieCategory::TRANS);
-  // 170
-  init_bucket_renderer<Tie3AnotherCategory>("etie-t-l4-alpha", BucketCategory::TIE,
-                                            BucketId::ETIE_T_L4_ALPHA, tie_l4,
-                                            tfrag3::TieCategory::TRANS_ENVMAP);
-  init_bucket_renderer<TextureUploadHandler>("tex-l5-alpha", BucketCategory::TEX,
-                                             BucketId::TEX_L5_ALPHA);
-  init_bucket_renderer<Tie3AnotherCategory>("tie-t-l5-alpha", BucketCategory::TIE,
-                                            BucketId::TIE_T_L5_ALPHA, tie_l5,
-                                            tfrag3::TieCategory::TRANS);
-=======
   for (int i = 0; i < 6; ++i) {
 #define GET_BUCKET_ID_FOR_LIST(bkt1, bkt2, idx) ((int)bkt1 + ((int)bkt2 - (int)bkt1) * idx)
     init_bucket_renderer<TextureUploadHandler>(
@@ -322,11 +158,7 @@
         std::vector{tfrag3::TFragmentTreeKind::WATER}, false, i);
 #undef GET_BUCKET_ID_FOR_LIST
   }
->>>>>>> 66701242
   // 180
-  init_bucket_renderer<Tie3AnotherCategory>("etie-t-l5-alpha", BucketCategory::TIE,
-                                            BucketId::ETIE_T_L5_ALPHA, tie_l5,
-                                            tfrag3::TieCategory::TRANS_ENVMAP);
   init_bucket_renderer<TextureUploadHandler>("tex-lcom-tfrag", BucketCategory::TEX,
                                              BucketId::TEX_LCOM_TFRAG);
   init_bucket_renderer<Merc2>("merc-lcom-tfrag", BucketCategory::MERC, BucketId::MERC_LCOM_TFRAG);
@@ -338,104 +170,6 @@
   init_bucket_renderer<TextureUploadHandler>("tex-lcom-pris", BucketCategory::TEX,
                                              BucketId::TEX_LCOM_PRIS);
   init_bucket_renderer<Merc2>("merc-lcom-pris", BucketCategory::MERC, BucketId::MERC_LCOM_PRIS);
-<<<<<<< HEAD
-  init_bucket_renderer<TextureUploadHandler>("tex-l0-pris2", BucketCategory::TEX,
-                                             BucketId::TEX_L0_PRIS2);
-  init_bucket_renderer<Merc2>("merc-l0-pris2", BucketCategory::MERC, BucketId::MERC_L0_PRIS2);
-  init_bucket_renderer<TextureUploadHandler>("tex-l1-pris2", BucketCategory::TEX,
-                                             BucketId::TEX_L1_PRIS2);
-  init_bucket_renderer<Merc2>("merc-l1-pris2", BucketCategory::MERC, BucketId::MERC_L1_PRIS2);
-  // 230
-  init_bucket_renderer<TextureUploadHandler>("tex-l2-pris2", BucketCategory::TEX,
-                                             BucketId::TEX_L2_PRIS2);
-  init_bucket_renderer<Merc2>("merc-l2-pris2", BucketCategory::MERC, BucketId::MERC_L2_PRIS2);
-  init_bucket_renderer<TextureUploadHandler>("tex-l3-pris2", BucketCategory::TEX,
-                                             BucketId::TEX_L3_PRIS2);
-  init_bucket_renderer<Merc2>("merc-l3-pris2", BucketCategory::MERC, BucketId::MERC_L3_PRIS2);
-  // 240
-  init_bucket_renderer<TextureUploadHandler>("tex-l4-pris2", BucketCategory::TEX,
-                                             BucketId::TEX_L4_PRIS2);
-  init_bucket_renderer<Merc2>("merc-l4-pris2", BucketCategory::MERC, BucketId::MERC_L4_PRIS2);
-  init_bucket_renderer<TextureUploadHandler>("tex-l5-pris2", BucketCategory::TEX,
-                                             BucketId::TEX_L5_PRIS2);
-  init_bucket_renderer<Merc2>("merc-l5-pris2", BucketCategory::MERC, BucketId::MERC_L5_PRIS2);
-  // 250
-  init_bucket_renderer<TextureUploadHandler>("tex-l0-water", BucketCategory::TEX,
-                                             BucketId::TEX_L0_WATER);
-  init_bucket_renderer<Merc2>("merc-l0-water", BucketCategory::MERC, BucketId::MERC_L0_WATER);
-  init_bucket_renderer<TFragment>("tfrag-w-l0-alpha", BucketCategory::TFRAG,
-                                  BucketId::TFRAG_W_L0_WATER,
-                                  std::vector{tfrag3::TFragmentTreeKind::WATER}, false, 0);
-  init_bucket_renderer<Tie3AnotherCategory>("tie-t-l0-water", BucketCategory::TIE,
-                                            BucketId::TIE_W_L0_WATER, tie_l0,
-                                            tfrag3::TieCategory::WATER);
-  init_bucket_renderer<Tie3AnotherCategory>("etie-w-l0-water", BucketCategory::TIE,
-                                            BucketId::ETIE_W_L0_WATER, tie_l0,
-                                            tfrag3::TieCategory::WATER_ENVMAP);
-  // 260
-  init_bucket_renderer<TextureUploadHandler>("tex-l1-water", BucketCategory::TEX,
-                                             BucketId::TEX_L1_WATER);
-  init_bucket_renderer<Merc2>("merc-l1-water", BucketCategory::MERC, BucketId::MERC_L1_WATER);
-  init_bucket_renderer<TFragment>("tfrag-w-l1-alpha", BucketCategory::TFRAG,
-                                  BucketId::TFRAG_W_L1_WATER,
-                                  std::vector{tfrag3::TFragmentTreeKind::WATER}, false, 1);
-  init_bucket_renderer<Tie3AnotherCategory>("tie-t-l1-water", BucketCategory::TIE,
-                                            BucketId::TIE_W_L1_WATER, tie_l1,
-                                            tfrag3::TieCategory::WATER);
-  init_bucket_renderer<Tie3AnotherCategory>("etie-w-l1-water", BucketCategory::TIE,
-                                            BucketId::ETIE_W_L1_WATER, tie_l1,
-                                            tfrag3::TieCategory::WATER_ENVMAP);
-
-  // 270
-  init_bucket_renderer<TextureUploadHandler>("tex-l2-water", BucketCategory::TEX,
-                                             BucketId::TEX_L2_WATER);
-  init_bucket_renderer<Merc2>("merc-l2-water", BucketCategory::MERC, BucketId::MERC_L2_WATER);
-  init_bucket_renderer<TFragment>("tfrag-w-l2-alpha", BucketCategory::TFRAG,
-                                  BucketId::TFRAG_W_L2_WATER,
-                                  std::vector{tfrag3::TFragmentTreeKind::WATER}, false, 2);
-  init_bucket_renderer<Tie3AnotherCategory>("tie-t-l2-water", BucketCategory::TIE,
-                                            BucketId::TIE_W_L2_WATER, tie_l2,
-                                            tfrag3::TieCategory::WATER);
-  init_bucket_renderer<Tie3AnotherCategory>("etie-w-l2-water", BucketCategory::TIE,
-                                            BucketId::ETIE_W_L2_WATER, tie_l2,
-                                            tfrag3::TieCategory::WATER_ENVMAP);
-  init_bucket_renderer<TextureUploadHandler>("tex-l3-water", BucketCategory::TEX,
-                                             BucketId::TEX_L3_WATER);
-  // 280
-  init_bucket_renderer<Merc2>("merc-l3-water", BucketCategory::MERC, BucketId::MERC_L3_WATER);
-  init_bucket_renderer<TFragment>("tfrag-w-l3-water", BucketCategory::TFRAG,
-                                  BucketId::TFRAG_W_L3_WATER,
-                                  std::vector{tfrag3::TFragmentTreeKind::WATER}, false, 3);
-  init_bucket_renderer<Tie3AnotherCategory>("tie-t-l3-water", BucketCategory::TIE,
-                                            BucketId::TIE_W_L3_WATER, tie_l3,
-                                            tfrag3::TieCategory::WATER);
-  init_bucket_renderer<Tie3AnotherCategory>("etie-w-l3-water", BucketCategory::TIE,
-                                            BucketId::ETIE_W_L3_WATER, tie_l3,
-                                            tfrag3::TieCategory::WATER_ENVMAP);
-  init_bucket_renderer<TextureUploadHandler>("tex-l4-water", BucketCategory::TEX,
-                                             BucketId::TEX_L4_WATER);
-  init_bucket_renderer<Merc2>("merc-l4-water", BucketCategory::MERC, BucketId::MERC_L4_WATER);
-  // 290
-  init_bucket_renderer<Tie3AnotherCategory>("tie-t-l4-water", BucketCategory::TIE,
-                                            BucketId::TIE_W_L4_WATER, tie_l4,
-                                            tfrag3::TieCategory::WATER);
-  init_bucket_renderer<Tie3AnotherCategory>("etie-w-l4-water", BucketCategory::TIE,
-                                            BucketId::ETIE_W_L4_WATER, tie_l4,
-                                            tfrag3::TieCategory::WATER_ENVMAP);
-  init_bucket_renderer<TextureUploadHandler>("tex-l5-water", BucketCategory::TEX,
-                                             BucketId::TEX_L5_WATER);
-  // 300
-  init_bucket_renderer<TFragment>("tfrag-w-l5-water", BucketCategory::TFRAG,
-                                  BucketId::TFRAG_W_L5_WATER,
-                                  std::vector{tfrag3::TFragmentTreeKind::WATER}, false, 5);
-  init_bucket_renderer<Tie3AnotherCategory>("tie-t-l5-water", BucketCategory::TIE,
-                                            BucketId::TIE_W_L5_WATER, tie_l5,
-                                            tfrag3::TieCategory::WATER);
-  init_bucket_renderer<Tie3AnotherCategory>("etie-w-l5-water", BucketCategory::TIE,
-                                            BucketId::ETIE_W_L5_WATER, tie_l5,
-                                            tfrag3::TieCategory::WATER_ENVMAP);
-=======
->>>>>>> 66701242
   init_bucket_renderer<TextureUploadHandler>("tex-lcom-water", BucketCategory::TEX,
                                              BucketId::TEX_LCOM_WATER);
   init_bucket_renderer<Merc2>("merc-lcom-water", BucketCategory::MERC, BucketId::MERC_LCOM_WATER);
