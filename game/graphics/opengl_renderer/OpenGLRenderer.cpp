#include "OpenGLRenderer.h"

#include "common/log/log.h"
#include "common/util/FileUtil.h"

#include "game/graphics/opengl_renderer/DepthCue.h"
#include "game/graphics/opengl_renderer/DirectRenderer.h"
#include "game/graphics/opengl_renderer/EyeRenderer.h"
#include "game/graphics/opengl_renderer/ShadowRenderer.h"
#include "game/graphics/opengl_renderer/SkyRenderer.h"
#include "game/graphics/opengl_renderer/Sprite3.h"
#include "game/graphics/opengl_renderer/SpriteRenderer.h"
#include "game/graphics/opengl_renderer/TextureUploadHandler.h"
#include "game/graphics/opengl_renderer/VisDataHandler.h"
#include "game/graphics/opengl_renderer/background/Shrub.h"
#include "game/graphics/opengl_renderer/background/TFragment.h"
#include "game/graphics/opengl_renderer/background/Tie3.h"
#include "game/graphics/opengl_renderer/foreground/Generic2.h"
#include "game/graphics/opengl_renderer/foreground/Merc2.h"
#include "game/graphics/opengl_renderer/ocean/OceanMidAndFar.h"
#include "game/graphics/opengl_renderer/ocean/OceanNear.h"
#include "game/graphics/pipelines/opengl.h"

#include "third-party/imgui/imgui.h"

// for the vif callback
#include "game/kernel/common/kmachine.h"
#include "game/runtime.h"

namespace {
std::string g_current_render;

}

/*!
 * OpenGL Error callback. If we do something invalid, this will be called.
 */
void GLAPIENTRY opengl_error_callback(GLenum source,
                                      GLenum type,
                                      GLuint id,
                                      GLenum severity,
                                      GLsizei /*length*/,
                                      const GLchar* message,
                                      const void* /*userParam*/) {
  if (severity == GL_DEBUG_SEVERITY_NOTIFICATION) {
    lg::debug("OpenGL notification 0x{:X} S{:X} T{:X}: {}", id, source, type, message);
  } else if (severity == GL_DEBUG_SEVERITY_LOW) {
    lg::info("[{}] OpenGL message 0x{:X} S{:X} T{:X}: {}", g_current_render, id, source, type,
             message);
  } else if (severity == GL_DEBUG_SEVERITY_MEDIUM) {
    lg::warn("[{}] OpenGL warn 0x{:X} S{:X} T{:X}: {}", g_current_render, id, source, type,
             message);
  } else if (severity == GL_DEBUG_SEVERITY_HIGH) {
    lg::error("[{}] OpenGL error 0x{:X} S{:X} T{:X}: {}", g_current_render, id, source, type,
              message);
    // ASSERT(false);
  }
}

OpenGLRenderer::OpenGLRenderer(std::shared_ptr<TexturePool> texture_pool,
                               std::shared_ptr<Loader> loader,
                               GameVersion version)
    : m_render_state(texture_pool, loader, version), m_version(version) {
  // setup OpenGL errors
  glEnable(GL_DEBUG_OUTPUT);
  glDebugMessageCallback(opengl_error_callback, nullptr);
  // disable specific errors
  const GLuint gl_error_ignores_api_other[1] = {0x20071};
  glDebugMessageControl(GL_DEBUG_SOURCE_API, GL_DEBUG_TYPE_OTHER, GL_DONT_CARE, 1,
                        &gl_error_ignores_api_other[0], GL_FALSE);

  lg::debug("OpenGL context information: {}", (const char*)glGetString(GL_VERSION));

  // initialize all renderers
  switch (m_version) {
    case GameVersion::Jak1:
      init_bucket_renderers_jak1();
      break;
    case GameVersion::Jak2:
      init_bucket_renderers_jak2();
      break;
    default:
      ASSERT(false);
  }
}

void OpenGLRenderer::init_bucket_renderers_jak2() {
  using namespace jak2;
  m_bucket_renderers.resize((int)BucketId::MAX_BUCKETS);
  m_bucket_categories.resize((int)BucketId::MAX_BUCKETS, BucketCategory::OTHER);
  // 0
  init_bucket_renderer<VisDataHandler>("vis", BucketCategory::OTHER, BucketId::SPECIAL_BUCKET_2);
  init_bucket_renderer<TextureUploadHandler>("tex-lcom-sky-pre", BucketCategory::TEX,
                                             BucketId::TEX_LCOM_SKY_PRE);
  init_bucket_renderer<DirectRenderer>("sky-draw", BucketCategory::OTHER, BucketId::SKY_DRAW, 1024);
  init_bucket_renderer<SkipRenderer>("ocean-mid-far", BucketCategory::OCEAN,
                                     BucketId::OCEAN_MID_FAR);
  init_bucket_renderer<TextureUploadHandler>("tex-l0-tfrag", BucketCategory::TEX,
                                             BucketId::TEX_L0_TFRAG);
  init_bucket_renderer<TFragment>("tfrag-l0-tfrag", BucketCategory::TFRAG, BucketId::TFRAG_L0_TFRAG,
                                  std::vector{tfrag3::TFragmentTreeKind::NORMAL}, false, 0);
  init_bucket_renderer<Tie3>("tie-l0-tfrag", BucketCategory::TIE, BucketId::TIE_L0_TFRAG, 0);
  // 10
  init_bucket_renderer<Merc2>("merc-l0-tfrag", BucketCategory::MERC, BucketId::MERC_L0_TFRAG);
  init_bucket_renderer<TextureUploadHandler>("tex-l1-tfrag", BucketCategory::TEX,
                                             BucketId::TEX_L1_TFRAG);
  init_bucket_renderer<TFragment>("tfrag-l1-tfrag", BucketCategory::TFRAG, BucketId::TFRAG_L1_TFRAG,
                                  std::vector{tfrag3::TFragmentTreeKind::NORMAL}, false, 1);
  // 20
  init_bucket_renderer<Tie3>("tie-l1-tfrag", BucketCategory::TIE, BucketId::TIE_L1_TFRAG, 1);
  init_bucket_renderer<Merc2>("merc-l1-tfrag", BucketCategory::MERC, BucketId::MERC_L1_TFRAG);
  init_bucket_renderer<TextureUploadHandler>("tex-l2-tfrag", BucketCategory::TEX,
                                             BucketId::TEX_L2_TFRAG);
  // 30
  init_bucket_renderer<TFragment>("tfrag-l2-tfrag", BucketCategory::TFRAG, BucketId::TFRAG_L2_TFRAG,
                                  std::vector{tfrag3::TFragmentTreeKind::NORMAL}, false, 2);
  init_bucket_renderer<Tie3>("tie-l2-tfrag", BucketCategory::TIE, BucketId::TIE_L2_TFRAG, 2);
  init_bucket_renderer<Merc2>("merc-l2-tfrag", BucketCategory::MERC, BucketId::MERC_L2_TFRAG);
  // 40
  init_bucket_renderer<TextureUploadHandler>("tex-l3-tfrag", BucketCategory::TEX,
                                             BucketId::TEX_L3_TFRAG);
  init_bucket_renderer<TFragment>("tfrag-l3-tfrag", BucketCategory::TFRAG, BucketId::TFRAG_L3_TFRAG,
                                  std::vector{tfrag3::TFragmentTreeKind::NORMAL}, false, 3);
  init_bucket_renderer<Tie3>("tie-l3-tfrag", BucketCategory::TIE, BucketId::TIE_L3_TFRAG, 3);
  init_bucket_renderer<Merc2>("merc-l3-tfrag", BucketCategory::MERC, BucketId::MERC_L3_TFRAG);
  // 50
  init_bucket_renderer<TextureUploadHandler>("tex-l4-tfrag", BucketCategory::TEX,
                                             BucketId::TEX_L4_TFRAG);
  init_bucket_renderer<TFragment>("tfrag-l4-tfrag", BucketCategory::TFRAG, BucketId::TFRAG_L4_TFRAG,
                                  std::vector{tfrag3::TFragmentTreeKind::NORMAL}, false, 4);
  init_bucket_renderer<Tie3>("tie-l4-tfrag", BucketCategory::TIE, BucketId::TIE_L4_TFRAG, 4);
  // 60
  init_bucket_renderer<TextureUploadHandler>("tex-l5-tfrag", BucketCategory::TEX,
                                             BucketId::TEX_L5_TFRAG);
  init_bucket_renderer<TFragment>("tfrag-l5-tfrag", BucketCategory::TFRAG, BucketId::TFRAG_L5_TFRAG,
                                  std::vector{tfrag3::TFragmentTreeKind::NORMAL}, false, 5);
  init_bucket_renderer<Tie3>("tie-l5-tfrag", BucketCategory::TIE, BucketId::TIE_L5_TFRAG, 5);
  // 70
  init_bucket_renderer<TextureUploadHandler>("tex-l0-shrub", BucketCategory::TEX,
                                             BucketId::TEX_L0_SHRUB);
  init_bucket_renderer<Shrub>("shrub-l0-shrub", BucketCategory::SHRUB, BucketId::SHRUB_L0_SHRUB);
  init_bucket_renderer<Merc2>("merc-l0-shrub", BucketCategory::MERC, BucketId::MERC_L0_SHRUB);
  // 80
  init_bucket_renderer<TextureUploadHandler>("tex-l1-shrub", BucketCategory::TEX,
                                             BucketId::TEX_L1_SHRUB);
  init_bucket_renderer<Shrub>("shrub-l1-shrub", BucketCategory::SHRUB, BucketId::SHRUB_L1_SHRUB);
  // 90
  init_bucket_renderer<TextureUploadHandler>("tex-l2-shrub", BucketCategory::TEX,
                                             BucketId::TEX_L2_SHRUB);
  init_bucket_renderer<Shrub>("shrub-l2-shrub", BucketCategory::SHRUB, BucketId::SHRUB_L2_SHRUB);
  // 100
  init_bucket_renderer<TextureUploadHandler>("tex-l3-shrub", BucketCategory::TEX,
                                             BucketId::TEX_L3_SHRUB);
  init_bucket_renderer<Shrub>("shrub-l3-shrub", BucketCategory::SHRUB, BucketId::SHRUB_L3_SHRUB);
  init_bucket_renderer<TextureUploadHandler>("tex-l4-shrub", BucketCategory::TEX,
                                             BucketId::TEX_L4_SHRUB);
  // 110
  init_bucket_renderer<Shrub>("shrub-l4-shrub", BucketCategory::SHRUB, BucketId::SHRUB_L4_SHRUB);
  init_bucket_renderer<TextureUploadHandler>("tex-l5-shrub", BucketCategory::TEX,
                                             BucketId::TEX_L5_SHRUB);
  init_bucket_renderer<Shrub>("shrub-l5-shrub", BucketCategory::SHRUB, BucketId::SHRUB_L5_SHRUB);
  // 120
  init_bucket_renderer<TextureUploadHandler>("tex-l0-alpha", BucketCategory::TEX,
                                             BucketId::TEX_L0_ALPHA);
  init_bucket_renderer<TFragment>("tfrag-t-l0-alpha", BucketCategory::TFRAG,
                                  BucketId::TFRAG_T_L0_ALPHA,
                                  std::vector{tfrag3::TFragmentTreeKind::TRANS}, false, 0);
  // 130
  init_bucket_renderer<TextureUploadHandler>("tex-l1-alpha", BucketCategory::TEX,
                                             BucketId::TEX_L1_ALPHA);
  init_bucket_renderer<TFragment>("tfrag-t-l1-alpha", BucketCategory::TFRAG,
                                  BucketId::TFRAG_T_L1_ALPHA,
                                  std::vector{tfrag3::TFragmentTreeKind::TRANS}, false, 1);
  // 140
  init_bucket_renderer<Merc2>("merc-l1-alpha", BucketCategory::MERC, BucketId::MERC_L1_ALPHA);
  init_bucket_renderer<TextureUploadHandler>("tex-l2-alpha", BucketCategory::TEX,
                                             BucketId::TEX_L2_ALPHA);
  init_bucket_renderer<TFragment>("tfrag-t-l2-alpha", BucketCategory::TFRAG,
                                  BucketId::TFRAG_T_L2_ALPHA,
                                  std::vector{tfrag3::TFragmentTreeKind::TRANS}, false, 2);
  // 150
  init_bucket_renderer<Merc2>("merc-l2-alpha", BucketCategory::MERC, BucketId::MERC_L2_ALPHA);
  // 160
  // 170
  init_bucket_renderer<TextureUploadHandler>("tex-l5-alpha", BucketCategory::TEX,
                                             BucketId::TEX_L5_ALPHA);
  // 180
  init_bucket_renderer<TextureUploadHandler>("tex-lcom-tfrag", BucketCategory::TEX,
                                             BucketId::TEX_LCOM_TFRAG);
  init_bucket_renderer<Merc2>("merc-lcom-tfrag", BucketCategory::MERC, BucketId::MERC_LCOM_TFRAG);
  // 190
  init_bucket_renderer<TextureUploadHandler>("tex-lcom-shrub", BucketCategory::TEX,
                                             BucketId::TEX_LCOM_SHRUB);
  init_bucket_renderer<Merc2>("merc-lcom-shrub", BucketCategory::MERC, BucketId::MERC_LCOM_SHRUB);
  init_bucket_renderer<TextureUploadHandler>("tex-l0-pris", BucketCategory::TEX,
                                             BucketId::TEX_L0_PRIS);
  init_bucket_renderer<Merc2>("merc-l0-pris", BucketCategory::MERC, BucketId::MERC_L0_PRIS);
  // 200
  init_bucket_renderer<TextureUploadHandler>("tex-l1-pris", BucketCategory::TEX,
                                             BucketId::TEX_L1_PRIS);
  init_bucket_renderer<Merc2>("merc-l1-pris", BucketCategory::MERC, BucketId::MERC_L1_PRIS);
  init_bucket_renderer<TextureUploadHandler>("tex-l2-pris", BucketCategory::TEX,
                                             BucketId::TEX_L2_PRIS);
  init_bucket_renderer<Merc2>("merc-l2-pris", BucketCategory::MERC, BucketId::MERC_L2_PRIS);
  init_bucket_renderer<TextureUploadHandler>("tex-l3-pris", BucketCategory::TEX,
                                             BucketId::TEX_L3_PRIS);
  init_bucket_renderer<Merc2>("merc-l3-pris", BucketCategory::MERC, BucketId::MERC_L3_PRIS);
  // 210
  init_bucket_renderer<TextureUploadHandler>("tex-l4-pris", BucketCategory::TEX,
                                             BucketId::TEX_L4_PRIS);
  init_bucket_renderer<Merc2>("merc-l4-pris", BucketCategory::MERC, BucketId::MERC_L4_PRIS);
  init_bucket_renderer<TextureUploadHandler>("tex-l5-pris", BucketCategory::TEX,
                                             BucketId::TEX_L5_PRIS);
  init_bucket_renderer<Merc2>("merc-l5-pris", BucketCategory::MERC, BucketId::MERC_L5_PRIS);
  // 220
  init_bucket_renderer<TextureUploadHandler>("tex-lcom-pris", BucketCategory::TEX,
                                             BucketId::TEX_LCOM_PRIS);
  init_bucket_renderer<Merc2>("merc-lcom-pris", BucketCategory::MERC, BucketId::MERC_LCOM_PRIS);
  init_bucket_renderer<TextureUploadHandler>("tex-l0-pris2", BucketCategory::TEX,
                                             BucketId::TEX_L0_PRIS2);
  init_bucket_renderer<Merc2>("merc-l0-pris2", BucketCategory::MERC, BucketId::MERC_L0_PRIS2);
  init_bucket_renderer<TextureUploadHandler>("tex-l1-pris2", BucketCategory::TEX,
                                             BucketId::TEX_L1_PRIS2);
  init_bucket_renderer<Merc2>("merc-l1-pris2", BucketCategory::MERC, BucketId::MERC_L1_PRIS2);
  // 230
  init_bucket_renderer<TextureUploadHandler>("tex-l2-pris2", BucketCategory::TEX,
                                             BucketId::TEX_L2_PRIS2);

  init_bucket_renderer<TextureUploadHandler>("tex-l3-pris2", BucketCategory::TEX,
                                             BucketId::TEX_L3_PRIS2);
  // 240
  init_bucket_renderer<TextureUploadHandler>("tex-l4-pris2", BucketCategory::TEX,
                                             BucketId::TEX_L4_PRIS2);
  // 250
  init_bucket_renderer<TextureUploadHandler>("tex-l0-water", BucketCategory::TEX,
                                             BucketId::TEX_L0_WATER);
  init_bucket_renderer<Merc2>("merc-l0-water", BucketCategory::MERC, BucketId::MERC_L0_WATER);
  init_bucket_renderer<TFragment>("tfrag-w-l0-alpha", BucketCategory::TFRAG,
                                  BucketId::TFRAG_W_L0_WATER,
                                  std::vector{tfrag3::TFragmentTreeKind::WATER}, false, 0);
  // 260
  init_bucket_renderer<TextureUploadHandler>("tex-l1-water", BucketCategory::TEX,
                                             BucketId::TEX_L1_WATER);
  init_bucket_renderer<Merc2>("merc-l1-water", BucketCategory::MERC, BucketId::MERC_L1_WATER);
  init_bucket_renderer<TFragment>("tfrag-w-l1-alpha", BucketCategory::TFRAG,
                                  BucketId::TFRAG_W_L1_WATER,
                                  std::vector{tfrag3::TFragmentTreeKind::WATER}, false, 1);

  // 270
  init_bucket_renderer<TextureUploadHandler>("tex-l2-water", BucketCategory::TEX,
                                             BucketId::TEX_L2_WATER);
  init_bucket_renderer<Merc2>("merc-l2-water", BucketCategory::MERC, BucketId::MERC_L2_WATER);
  init_bucket_renderer<TFragment>("tfrag-w-l2-alpha", BucketCategory::TFRAG,
                                  BucketId::TFRAG_W_L2_WATER,
                                  std::vector{tfrag3::TFragmentTreeKind::WATER}, false, 2);
  init_bucket_renderer<TextureUploadHandler>("tex-l3-water", BucketCategory::TEX,
                                             BucketId::TEX_L3_WATER);
  // 280
  init_bucket_renderer<Merc2>("merc-l3-water", BucketCategory::MERC, BucketId::MERC_L3_WATER);
  init_bucket_renderer<TextureUploadHandler>("tex-l4-water", BucketCategory::TEX,
                                             BucketId::TEX_L4_WATER);
  init_bucket_renderer<Merc2>("merc-l4-water", BucketCategory::MERC, BucketId::MERC_L4_WATER);
  // 290
  // 300
  init_bucket_renderer<TextureUploadHandler>("tex-lcom-water", BucketCategory::TEX,
                                             BucketId::TEX_LCOM_WATER);
  init_bucket_renderer<Merc2>("merc-lcom-water", BucketCategory::MERC, BucketId::MERC_LCOM_WATER);
  init_bucket_renderer<TextureUploadHandler>("tex-lcom-sky-post", BucketCategory::TEX,
                                             BucketId::TEX_LCOM_SKY_POST);
  // 310
  init_bucket_renderer<SkipRenderer>("bucket-310", BucketCategory::OCEAN, BucketId::OCEAN_NEAR);
  init_bucket_renderer<TextureUploadHandler>("tex-all-sprite", BucketCategory::TEX,
                                             BucketId::TEX_ALL_SPRITE);
  init_bucket_renderer<Sprite3>("particles", BucketCategory::SPRITE, BucketId::PARTICLES);
  init_bucket_renderer<TextureUploadHandler>("tex-all-warp", BucketCategory::TEX,
                                             BucketId::TEX_ALL_WARP);
  init_bucket_renderer<DirectRenderer>("debug-no-zbuf1", BucketCategory::OTHER,
                                       BucketId::DEBUG_NO_ZBUF1, 0x8000);
  init_bucket_renderer<TextureUploadHandler>("tex-all-map", BucketCategory::TEX,
                                             BucketId::TEX_ALL_MAP);
  // 320
  init_bucket_renderer<DirectRenderer>("progress", BucketCategory::OTHER, BucketId::PROGRESS,
                                       0x8000);
<<<<<<< HEAD
  init_bucket_renderer<SkipRenderer>("screen-filter", BucketCategory::OTHER,
                                     BucketId::SCREEN_FILTER);
=======
  init_bucket_renderer<DirectRenderer>("screen-filter", BucketCategory::OTHER,
                                       BucketId::SCREEN_FILTER, 0x8000);
  init_bucket_renderer<DirectRenderer>("bucket-322", BucketCategory::OTHER, BucketId::BUCKET_322,
                                       0x8000);
>>>>>>> 7d7625f4
  init_bucket_renderer<DirectRenderer>("debug2", BucketCategory::OTHER, BucketId::DEBUG2, 0x8000);
  init_bucket_renderer<DirectRenderer>("debug-no-zbuf2", BucketCategory::OTHER,
                                       BucketId::DEBUG_NO_ZBUF2, 0x8000);
  init_bucket_renderer<DirectRenderer>("debug3", BucketCategory::OTHER, BucketId::DEBUG3, 0x8000);

  // for now, for any unset renderers, just set them to an EmptyBucketRenderer.
  for (size_t i = 0; i < m_bucket_renderers.size(); i++) {
    if (!m_bucket_renderers[i]) {
      init_bucket_renderer<EmptyBucketRenderer>(fmt::format("bucket{}", i), BucketCategory::OTHER,
                                                i);
    }

    m_bucket_renderers[i]->init_shaders(m_render_state.shaders);
    m_bucket_renderers[i]->init_textures(*m_render_state.texture_pool);
  }
  m_render_state.loader->load_common(*m_render_state.texture_pool, "GAME");
}
/*!
 * Construct bucket renderers.  We can specify different renderers for different buckets
 */
void OpenGLRenderer::init_bucket_renderers_jak1() {
  using namespace jak1;
  m_bucket_renderers.resize((int)BucketId::MAX_BUCKETS);
  m_bucket_categories.resize((int)BucketId::MAX_BUCKETS, BucketCategory::OTHER);

  std::vector<tfrag3::TFragmentTreeKind> normal_tfrags = {tfrag3::TFragmentTreeKind::NORMAL,
                                                          tfrag3::TFragmentTreeKind::LOWRES};
  std::vector<tfrag3::TFragmentTreeKind> dirt_tfrags = {tfrag3::TFragmentTreeKind::DIRT};
  std::vector<tfrag3::TFragmentTreeKind> ice_tfrags = {tfrag3::TFragmentTreeKind::ICE};
  auto sky_gpu_blender = std::make_shared<SkyBlendGPU>();
  auto sky_cpu_blender = std::make_shared<SkyBlendCPU>();

  //-------------
  // PRE TEXTURE
  //-------------
  // 0 : ??
  // 1 : ??
  // 2 : ??
  // 3 : SKY_DRAW
  init_bucket_renderer<SkyRenderer>("sky", BucketCategory::OTHER, BucketId::SKY_DRAW);
  // 4 : OCEAN_MID_AND_FAR
  init_bucket_renderer<OceanMidAndFar>("ocean-mid-far", BucketCategory::OCEAN,
                                       BucketId::OCEAN_MID_AND_FAR);

  //-----------------------
  // LEVEL 0 tfrag texture
  //-----------------------
  // 5 : TFRAG_TEX_LEVEL0
  init_bucket_renderer<TextureUploadHandler>("l0-tfrag-tex", BucketCategory::TEX,
                                             BucketId::TFRAG_TEX_LEVEL0);
  // 6 : TFRAG_LEVEL0
  init_bucket_renderer<TFragment>("l0-tfrag-tfrag", BucketCategory::TFRAG, BucketId::TFRAG_LEVEL0,
                                  normal_tfrags, false, 0);
  // 7 : TFRAG_NEAR_LEVEL0
  // 8 : TIE_NEAR_LEVEL0
  // 9 : TIE_LEVEL0
  init_bucket_renderer<Tie3>("l0-tfrag-tie", BucketCategory::TIE, BucketId::TIE_LEVEL0, 0);
  // 10 : MERC_TFRAG_TEX_LEVEL0
  init_bucket_renderer<Merc2>("l0-tfrag-merc", BucketCategory::MERC,
                              BucketId::MERC_TFRAG_TEX_LEVEL0);
  // 11 : GMERC_TFRAG_TEX_LEVEL0
  init_bucket_renderer<Generic2>("l0-tfrag-generic", BucketCategory::GENERIC,
                                 BucketId::GENERIC_TFRAG_TEX_LEVEL0, 1500000, 10000, 10000, 800);

  //-----------------------
  // LEVEL 1 tfrag texture
  //-----------------------
  // 12 : TFRAG_TEX_LEVEL1
  init_bucket_renderer<TextureUploadHandler>("l1-tfrag-tex", BucketCategory::TEX,
                                             BucketId::TFRAG_TEX_LEVEL1);
  // 13 : TFRAG_LEVEL1
  init_bucket_renderer<TFragment>("l1-tfrag-tfrag", BucketCategory::TFRAG, BucketId::TFRAG_LEVEL1,
                                  normal_tfrags, false, 1);
  // 14 : TFRAG_NEAR_LEVEL1
  // 15 : TIE_NEAR_LEVEL1
  // 16 : TIE_LEVEL1
  init_bucket_renderer<Tie3>("l1-tfrag-tie", BucketCategory::TIE, BucketId::TIE_LEVEL1, 1);
  // 17 : MERC_TFRAG_TEX_LEVEL1
  init_bucket_renderer<Merc2>("l1-tfrag-merc", BucketCategory::MERC,
                              BucketId::MERC_TFRAG_TEX_LEVEL1);
  // 18 : GMERC_TFRAG_TEX_LEVEL1
  init_bucket_renderer<Generic2>("l1-tfrag-generic", BucketCategory::GENERIC,
                                 BucketId::GENERIC_TFRAG_TEX_LEVEL1, 1500000, 10000, 10000, 800);

  //-----------------------
  // LEVEL 0 shrub texture
  //-----------------------
  // 19 : SHRUB_TEX_LEVEL0
  init_bucket_renderer<TextureUploadHandler>("l0-shrub-tex", BucketCategory::TEX,
                                             BucketId::SHRUB_TEX_LEVEL0);
  // 20 : SHRUB_NORMAL_LEVEL0
  init_bucket_renderer<Shrub>("l0-shrub", BucketCategory::SHRUB, BucketId::SHRUB_NORMAL_LEVEL0);
  // 21 : ???
  // 22 : SHRUB_BILLBOARD_LEVEL0
  // 23 : SHRUB_TRANS_LEVEL0
  // 24 : SHRUB_GENERIC_LEVEL0

  //-----------------------
  // LEVEL 1 shrub texture
  //-----------------------
  // 25 : SHRUB_TEX_LEVEL1
  init_bucket_renderer<TextureUploadHandler>("l1-shrub-tex", BucketCategory::TEX,
                                             BucketId::SHRUB_TEX_LEVEL1);
  // 26 : SHRUB_NORMAL_LEVEL1
  init_bucket_renderer<Shrub>("l1-shrub", BucketCategory::SHRUB, BucketId::SHRUB_NORMAL_LEVEL1);
  // 27 : ???
  // 28 : SHRUB_BILLBOARD_LEVEL1
  // 29 : SHRUB_TRANS_LEVEL1
  // 30 : SHRUB_GENERIC_LEVEL1
  init_bucket_renderer<Generic2>("mystery-generic", BucketCategory::GENERIC,
                                 BucketId::SHRUB_GENERIC_LEVEL1);

  //-----------------------
  // LEVEL 0 alpha texture
  //-----------------------
  init_bucket_renderer<TextureUploadHandler>("l0-alpha-tex", BucketCategory::TEX,
                                             BucketId::ALPHA_TEX_LEVEL0);  // 31
  init_bucket_renderer<SkyBlendHandler>("l0-alpha-sky-blend-and-tfrag-trans", BucketCategory::OTHER,
                                        BucketId::TFRAG_TRANS0_AND_SKY_BLEND_LEVEL0, 0,
                                        sky_gpu_blender, sky_cpu_blender);  // 32
  // 33
  init_bucket_renderer<TFragment>("l0-alpha-tfrag", BucketCategory::TFRAG,
                                  BucketId::TFRAG_DIRT_LEVEL0, dirt_tfrags, false,
                                  0);  // 34
  // 35
  init_bucket_renderer<TFragment>("l0-alpha-tfrag-ice", BucketCategory::TFRAG,
                                  BucketId::TFRAG_ICE_LEVEL0, ice_tfrags, false, 0);
  // 37

  //-----------------------
  // LEVEL 1 alpha texture
  //-----------------------
  init_bucket_renderer<TextureUploadHandler>("l1-alpha-tex", BucketCategory::TEX,
                                             BucketId::ALPHA_TEX_LEVEL1);  // 38
  init_bucket_renderer<SkyBlendHandler>("l1-alpha-sky-blend-and-tfrag-trans", BucketCategory::OTHER,
                                        BucketId::TFRAG_TRANS1_AND_SKY_BLEND_LEVEL1, 1,
                                        sky_gpu_blender, sky_cpu_blender);  // 39
  // 40
  init_bucket_renderer<TFragment>("l1-alpha-tfrag-dirt", BucketCategory::TFRAG,
                                  BucketId::TFRAG_DIRT_LEVEL1, dirt_tfrags, false,
                                  1);  // 41
  // 42
  init_bucket_renderer<TFragment>("l1-alpha-tfrag-ice", BucketCategory::TFRAG,
                                  BucketId::TFRAG_ICE_LEVEL1, ice_tfrags, false, 1);
  // 44

  init_bucket_renderer<Merc2>("common-alpha-merc", BucketCategory::MERC,
                              BucketId::MERC_AFTER_ALPHA);

  init_bucket_renderer<Generic2>("common-alpha-generic", BucketCategory::GENERIC,
                                 BucketId::GENERIC_ALPHA);                                  // 46
  init_bucket_renderer<ShadowRenderer>("shadow", BucketCategory::OTHER, BucketId::SHADOW);  // 47

  //-----------------------
  // LEVEL 0 pris texture
  //-----------------------
  init_bucket_renderer<TextureUploadHandler>("l0-pris-tex", BucketCategory::TEX,
                                             BucketId::PRIS_TEX_LEVEL0);  // 48
  init_bucket_renderer<Merc2>("l0-pris-merc", BucketCategory::MERC,
                              BucketId::MERC_PRIS_LEVEL0);  // 49
  init_bucket_renderer<Generic2>("l0-pris-generic", BucketCategory::GENERIC,
                                 BucketId::GENERIC_PRIS_LEVEL0);  // 50

  //-----------------------
  // LEVEL 1 pris texture
  //-----------------------
  init_bucket_renderer<TextureUploadHandler>("l1-pris-tex", BucketCategory::TEX,
                                             BucketId::PRIS_TEX_LEVEL1);  // 51
  init_bucket_renderer<Merc2>("l1-pris-merc", BucketCategory::MERC,
                              BucketId::MERC_PRIS_LEVEL1);  // 52
  init_bucket_renderer<Generic2>("l1-pris-generic", BucketCategory::GENERIC,
                                 BucketId::GENERIC_PRIS_LEVEL1);  // 53

  // other renderers may output to the eye renderer
  m_render_state.eye_renderer = init_bucket_renderer<EyeRenderer>(
      "common-pris-eyes", BucketCategory::OTHER, BucketId::MERC_EYES_AFTER_PRIS);  // 54

  // hack: set to merc2 for debugging
  init_bucket_renderer<Merc2>("common-pris-merc", BucketCategory::MERC,
                              BucketId::MERC_AFTER_PRIS);  // 55
  init_bucket_renderer<Generic2>("common-pris-generic", BucketCategory::GENERIC,
                                 BucketId::GENERIC_PRIS);  // 56

  //-----------------------
  // LEVEL 0 water texture
  //-----------------------
  init_bucket_renderer<TextureUploadHandler>("l0-water-tex", BucketCategory::TEX,
                                             BucketId::WATER_TEX_LEVEL0);  // 57
  init_bucket_renderer<Merc2>("l0-water-merc", BucketCategory::MERC,
                              BucketId::MERC_WATER_LEVEL0);  // 58
  init_bucket_renderer<Generic2>("l0-water-generic", BucketCategory::GENERIC,
                                 BucketId::GENERIC_WATER_LEVEL0);  // 59

  //-----------------------
  // LEVEL 1 water texture
  //-----------------------
  init_bucket_renderer<TextureUploadHandler>("l1-water-tex", BucketCategory::TEX,
                                             BucketId::WATER_TEX_LEVEL1);  // 60
  init_bucket_renderer<Merc2>("l1-water-merc", BucketCategory::MERC,
                              BucketId::MERC_WATER_LEVEL1);  // 61
  init_bucket_renderer<Generic2>("l1-water-generic", BucketCategory::GENERIC,
                                 BucketId::GENERIC_WATER_LEVEL1);  // 62

  init_bucket_renderer<OceanNear>("ocean-near", BucketCategory::OCEAN, BucketId::OCEAN_NEAR);  // 63

  //-----------------------
  // DEPTH CUE
  //-----------------------
  init_bucket_renderer<DepthCue>("depth-cue", BucketCategory::OTHER, BucketId::DEPTH_CUE);  // 64

  //-----------------------
  // COMMON texture
  //-----------------------
  init_bucket_renderer<TextureUploadHandler>("common-tex", BucketCategory::TEX,
                                             BucketId::PRE_SPRITE_TEX);  // 65

  std::vector<std::unique_ptr<BucketRenderer>> sprite_renderers;
  // the first renderer added will be the default for sprite.
  sprite_renderers.push_back(std::make_unique<Sprite3>("sprite-3", (int)BucketId::SPRITE));
  sprite_renderers.push_back(
      std::make_unique<SpriteRenderer>("sprite-renderer", (int)BucketId::SPRITE));
  init_bucket_renderer<RenderMux>("sprite", BucketCategory::SPRITE, BucketId::SPRITE,
                                  std::move(sprite_renderers));  // 66

  init_bucket_renderer<DirectRenderer>("debug", BucketCategory::OTHER, BucketId::DEBUG, 0x20000);
  init_bucket_renderer<DirectRenderer>("debug-no-zbuf", BucketCategory::OTHER,
                                       BucketId::DEBUG_NO_ZBUF, 0x8000);
  // an extra custom bucket!
  init_bucket_renderer<DirectRenderer>("subtitle", BucketCategory::OTHER, BucketId::SUBTITLE, 6000);

  // for now, for any unset renderers, just set them to an EmptyBucketRenderer.
  for (size_t i = 0; i < m_bucket_renderers.size(); i++) {
    if (!m_bucket_renderers[i]) {
      init_bucket_renderer<EmptyBucketRenderer>(fmt::format("bucket{}", i), BucketCategory::OTHER,
                                                (BucketId)i);
    }

    m_bucket_renderers[i]->init_shaders(m_render_state.shaders);
    m_bucket_renderers[i]->init_textures(*m_render_state.texture_pool);
  }
  sky_cpu_blender->init_textures(*m_render_state.texture_pool);
  sky_gpu_blender->init_textures(*m_render_state.texture_pool);
  m_render_state.loader->load_common(*m_render_state.texture_pool, "GAME");
}

/*!
 * Main render function. This is called from the gfx loop with the chain passed from the game.
 */
void OpenGLRenderer::render(DmaFollower dma, const RenderOptions& settings) {
  m_profiler.clear();
  m_render_state.reset();
  m_render_state.ee_main_memory = g_ee_main_mem;
  m_render_state.offset_of_s7 = offset_of_s7();

  {
    auto prof = m_profiler.root()->make_scoped_child("frame-setup");
    setup_frame(settings);
    if (settings.gpu_sync) {
      glFinish();
    }
  }

  {
    auto prof = m_profiler.root()->make_scoped_child("loader");
    if (m_last_pmode_alp == 0 && settings.pmode_alp_register != 0 && m_enable_fast_blackout_loads) {
      // blackout, load everything and don't worry about frame rate
      m_render_state.loader->update_blocking(*m_render_state.texture_pool);

    } else {
      m_render_state.loader->update(*m_render_state.texture_pool);
    }
  }

  // render the buckets!
  {
    auto prof = m_profiler.root()->make_scoped_child("buckets");
    dispatch_buckets(dma, prof, settings.gpu_sync);
  }

  // apply effects done with PCRTC registers
  {
    auto prof = m_profiler.root()->make_scoped_child("pcrtc");
    do_pcrtc_effects(settings.pmode_alp_register, &m_render_state, prof);
    if (settings.gpu_sync) {
      glFinish();
    }
  }

  if (settings.draw_render_debug_window) {
    auto prof = m_profiler.root()->make_scoped_child("render-window");
    draw_renderer_selection_window();
    // add a profile bar for the imgui stuff
    // vif_interrupt_callback(0);
    if (settings.gpu_sync) {
      glFinish();
    }
  }

  m_last_pmode_alp = settings.pmode_alp_register;

  m_profiler.finish();
  if (settings.draw_profiler_window) {
    m_profiler.draw();
  }

  //  if (m_profiler.root_time() > 0.018) {
  //    fmt::print("Slow frame: {:.2f} ms\n", m_profiler.root_time() * 1000);
  //    fmt::print("{}\n", m_profiler.to_string());
  //  }

  if (settings.draw_small_profiler_window) {
    SmallProfilerStats stats;
    stats.draw_calls = m_profiler.root()->stats().draw_calls;
    stats.triangles = m_profiler.root()->stats().triangles;
    for (int i = 0; i < (int)BucketCategory::MAX_CATEGORIES; i++) {
      stats.time_per_category[i] = m_category_times[i];
    }
    m_small_profiler.draw(m_render_state.load_status_debug, stats);
  }

  if (settings.draw_subtitle_editor_window) {
    m_subtitle_editor.draw_window();
  }

  if (settings.draw_filters_window) {
    m_filters_menu.draw_window();
  }

  if (settings.save_screenshot) {
    Fbo* screenshot_src;
    int read_buffer;

    // can't screenshot from a multisampled buffer directly -
    if (m_fbo_state.resources.resolve_buffer.valid) {
      screenshot_src = &m_fbo_state.resources.resolve_buffer;
      read_buffer = GL_COLOR_ATTACHMENT0;
    } else {
      screenshot_src = m_fbo_state.render_fbo;
      read_buffer = GL_FRONT;
    }
    finish_screenshot(settings.screenshot_path, screenshot_src->width, screenshot_src->height, 0, 0,
                      screenshot_src->fbo_id, read_buffer);
  }
  if (settings.gpu_sync) {
    glFinish();
  }
}

/*!
 * Draw the per-renderer debug window
 */
void OpenGLRenderer::draw_renderer_selection_window() {
  ImGui::Begin("Renderer Debug");

  ImGui::Checkbox("Use old single-draw", &m_render_state.no_multidraw);
  ImGui::SliderFloat("Fog Adjust", &m_render_state.fog_intensity, 0, 10);
  ImGui::Checkbox("Sky CPU", &m_render_state.use_sky_cpu);
  ImGui::Checkbox("Occlusion Cull", &m_render_state.use_occlusion_culling);
  ImGui::Checkbox("Blackout Loads", &m_enable_fast_blackout_loads);

  for (size_t i = 0; i < m_bucket_renderers.size(); i++) {
    auto renderer = m_bucket_renderers[i].get();
    if (renderer && !renderer->empty()) {
      ImGui::PushID(i);
      if (ImGui::TreeNode(renderer->name_and_id().c_str())) {
        ImGui::Checkbox("Enable", &renderer->enabled());
        renderer->draw_debug_window();
        ImGui::TreePop();
      }
      ImGui::PopID();
    }
  }
  if (ImGui::TreeNode("Texture Pool")) {
    m_render_state.texture_pool->draw_debug_window();
    ImGui::TreePop();
  }
  ImGui::End();
}

namespace {
Fbo make_fbo(int w, int h, int msaa, bool make_zbuf_and_stencil) {
  Fbo result;
  bool use_multisample = msaa > 1;

  // make framebuffer object
  glGenFramebuffers(1, &result.fbo_id);
  glBindFramebuffer(GL_FRAMEBUFFER, result.fbo_id);
  result.valid = true;

  // make texture that will hold the colors of the framebuffer
  GLuint tex;
  glGenTextures(1, &tex);
  result.tex_id = tex;
  glActiveTexture(GL_TEXTURE0);
  if (use_multisample) {
    glBindTexture(GL_TEXTURE_2D_MULTISAMPLE, tex);
    glTexImage2DMultisample(GL_TEXTURE_2D_MULTISAMPLE, msaa, GL_RGBA8, w, h, GL_TRUE);
  } else {
    glBindTexture(GL_TEXTURE_2D, tex);
    glTexImage2D(GL_TEXTURE_2D, 0, GL_RGBA8, w, h, 0, GL_RGBA, GL_UNSIGNED_BYTE, nullptr);
  }
  // make depth and stencil buffers that will hold the... depth and stencil buffers
  if (make_zbuf_and_stencil) {
    GLuint zbuf;
    glGenRenderbuffers(1, &zbuf);
    result.zbuf_stencil_id = zbuf;
    glBindRenderbuffer(GL_RENDERBUFFER, zbuf);
    if (use_multisample) {
      glRenderbufferStorageMultisample(GL_RENDERBUFFER, msaa, GL_DEPTH24_STENCIL8, w, h);
    } else {
      glRenderbufferStorage(GL_RENDERBUFFER, GL_DEPTH24_STENCIL8, w, h);
    }
    glFramebufferRenderbuffer(GL_FRAMEBUFFER, GL_DEPTH_STENCIL_ATTACHMENT, GL_RENDERBUFFER, zbuf);
  }
  // attach texture to framebuffer as target for colors

  if (use_multisample) {
    glFramebufferTexture2D(GL_FRAMEBUFFER, GL_COLOR_ATTACHMENT0, GL_TEXTURE_2D_MULTISAMPLE, tex, 0);
  } else {
    glFramebufferTexture2D(GL_FRAMEBUFFER, GL_COLOR_ATTACHMENT0, GL_TEXTURE_2D, tex, 0);
  }

  GLenum render_targets[1] = {GL_COLOR_ATTACHMENT0};
  glDrawBuffers(1, render_targets);
  auto status = glCheckFramebufferStatus(GL_FRAMEBUFFER);

  if (status != GL_FRAMEBUFFER_COMPLETE) {
    lg::error("Failed to setup framebuffer: {} {} {} {}\n", w, h, msaa, make_zbuf_and_stencil);
    switch (status) {
      case GL_FRAMEBUFFER_UNDEFINED:
        printf("GL_FRAMEBUFFER_UNDEFINED\n");
        break;
      case GL_FRAMEBUFFER_INCOMPLETE_ATTACHMENT:
        printf("GL_FRAMEBUFFER_INCOMPLETE_ATTACHMENT\n");
        break;
      case GL_FRAMEBUFFER_INCOMPLETE_MISSING_ATTACHMENT:
        printf("GL_FRAMEBUFFER_INCOMPLETE_MISSING_ATTACHMENT\n");
        break;
      case GL_FRAMEBUFFER_INCOMPLETE_DRAW_BUFFER:
        printf("GL_FRAMEBUFFER_INCOMPLETE_DRAW_BUFFER\n");
        break;
      case GL_FRAMEBUFFER_INCOMPLETE_READ_BUFFER:
        printf("GL_FRAMEBUFFER_INCOMPLETE_READ_BUFFER\n");
        break;
      case GL_FRAMEBUFFER_UNSUPPORTED:
        printf("GL_FRAMEBUFFER_UNSUPPORTED\n");
        break;
      case GL_FRAMEBUFFER_INCOMPLETE_MULTISAMPLE:
        printf("GL_FRAMEBUFFER_INCOMPLETE_MULTISAMPLE\n");
        break;
      case GL_FRAMEBUFFER_INCOMPLETE_LAYER_TARGETS:
        printf("GL_FRAMEBUFFER_INCOMPLETE_LAYER_TARGETS\n");
        break;
    }
    ASSERT(false);
  }

  result.multisample_count = msaa;
  result.multisampled = use_multisample;
  result.is_window = false;
  result.width = w;
  result.height = h;

  return result;
}
}  // namespace

/*!
 * Pre-render frame setup.
 */
void OpenGLRenderer::setup_frame(const RenderOptions& settings) {
  // glfw controls the window framebuffer, so we just update the size:
  auto& window_fb = m_fbo_state.resources.window;

  bool window_resized = window_fb.width != settings.window_framebuffer_width ||
                        window_fb.height != settings.window_framebuffer_height;
  window_fb.valid = true;
  window_fb.is_window = true;
  window_fb.fbo_id = 0;
  window_fb.width = settings.window_framebuffer_width;
  window_fb.height = settings.window_framebuffer_height;
  window_fb.multisample_count = 1;
  window_fb.multisampled = false;

  // see if the render FBO is still applicable
  if (!m_fbo_state.render_fbo || window_resized ||
      !m_fbo_state.render_fbo->matches(settings.game_res_w, settings.game_res_h,
                                       settings.msaa_samples)) {
    // doesn't match, set up a new one for these settings
    lg::info("FBO Setup: requested {}x{}, msaa {}", settings.game_res_w, settings.game_res_h,
             settings.msaa_samples);

    // clear old framebuffers
    m_fbo_state.resources.render_buffer.clear();
    m_fbo_state.resources.resolve_buffer.clear();

    // first, see if we can just render straight to the display framebuffer.
    if (window_fb.matches(settings.game_res_w, settings.game_res_h, settings.msaa_samples)) {
      // it matches - no need for extra framebuffers.
      lg::info("FBO Setup: rendering directly to window framebuffer");
      m_fbo_state.render_fbo = &m_fbo_state.resources.window;
    } else {
      lg::info("FBO Setup: window didn't match: {} {}", window_fb.width, window_fb.height);

      // create a fbo to render to, with the desired settings
      m_fbo_state.resources.render_buffer =
          make_fbo(settings.game_res_w, settings.game_res_h, settings.msaa_samples, true);
      m_fbo_state.render_fbo = &m_fbo_state.resources.render_buffer;

      bool msaa_matches = window_fb.multisample_count == settings.msaa_samples;

      if (!msaa_matches) {
        lg::info("FBO Setup: using second temporary buffer: res: {}x{} {}x{}", window_fb.width,
                 window_fb.height, settings.game_res_w, settings.game_res_h);

        // we'll need a temporary fbo to do the msaa resolve step
        // non-multisampled, and doesn't need z/stencil
        m_fbo_state.resources.resolve_buffer =
            make_fbo(settings.game_res_w, settings.game_res_h, 1, false);
      } else {
        lg::info("FBO Setup: not using second temporary buffer");
      }
    }
  }

  ASSERT_MSG(settings.game_res_w > 0 && settings.game_res_h > 0,
             fmt::format("Bad viewport size from game_res: {}x{}\n", settings.game_res_w,
                         settings.game_res_h));

  if (!m_fbo_state.render_fbo->is_window) {
    glBindFramebuffer(GL_FRAMEBUFFER, 0);
    glViewport(0, 0, m_fbo_state.resources.window.width, m_fbo_state.resources.window.height);
    glClearColor(0.0, 0.0, 0.0, 0.0);
    glClearDepth(0.0);
    glDepthMask(GL_TRUE);
    glClear(GL_COLOR_BUFFER_BIT | GL_DEPTH_BUFFER_BIT | GL_STENCIL_BUFFER_BIT);
    glDisable(GL_BLEND);
  }

  glBindFramebuffer(GL_FRAMEBUFFER, m_fbo_state.render_fbo->fbo_id);
  glClearColor(0.0, 0.0, 0.0, 0.0);
  glClearDepth(0.0);
  glClearStencil(0);
  glDepthMask(GL_TRUE);
  // Note: could rely on sky renderer to clear depth and color, but this causes problems with
  // letterboxing
  glClear(GL_COLOR_BUFFER_BIT | GL_DEPTH_BUFFER_BIT | GL_STENCIL_BUFFER_BIT);
  glDisable(GL_BLEND);

  // setup the draw region to letterbox later
  m_render_state.draw_region_w = settings.draw_region_width;
  m_render_state.draw_region_h = settings.draw_region_height;

  // center the letterbox
  m_render_state.draw_offset_x =
      (settings.window_framebuffer_width - m_render_state.draw_region_w) / 2;
  m_render_state.draw_offset_y =
      (settings.window_framebuffer_height - m_render_state.draw_region_h) / 2;

  if (settings.borderless_windows_hacks) {
    // pretend the framebuffer is 1 pixel shorter on borderless. fullscreen issues!
    // add one pixel of vertical letterbox on borderless to make up for extra line
    m_render_state.draw_offset_y++;
  }

  m_render_state.render_fb = m_fbo_state.render_fbo->fbo_id;

  if (m_render_state.draw_region_w <= 0 || m_render_state.draw_region_h <= 0) {
    // trying to draw to 0 size region... opengl doesn't like this.
    m_render_state.draw_region_w = 320;
    m_render_state.draw_region_h = 240;
  }

  if (m_fbo_state.render_fbo->is_window) {
    m_render_state.render_fb_x = m_render_state.draw_offset_x;
    m_render_state.render_fb_y = m_render_state.draw_offset_y;
    m_render_state.render_fb_w = m_render_state.draw_region_w;
    m_render_state.render_fb_h = m_render_state.draw_region_h;
    glViewport(m_render_state.draw_offset_x, m_render_state.draw_offset_y,
               m_render_state.draw_region_w, m_render_state.draw_region_h);
  } else {
    m_render_state.render_fb_x = 0;
    m_render_state.render_fb_y = 0;
    m_render_state.render_fb_w = settings.game_res_w;
    m_render_state.render_fb_h = settings.game_res_h;
    glViewport(0, 0, settings.game_res_w, settings.game_res_h);
  }
}

void OpenGLRenderer::dispatch_buckets_jak1(DmaFollower dma,
                                           ScopedProfilerNode& prof,
                                           bool sync_after_buckets) {
  // The first thing the DMA chain should be a call to a common default-registers chain.
  // this chain resets the state of the GS. After this is buckets
  m_category_times.fill(0);

  m_render_state.buckets_base =
      dma.current_tag_offset() + 16;  // offset by 1 qw for the initial call
  m_render_state.next_bucket = m_render_state.buckets_base;
  m_render_state.bucket_for_vis_copy = (int)jak1::BucketId::TFRAG_LEVEL0;
  m_render_state.num_vis_to_copy = 2;

  // Find the default regs buffer
  auto initial_call_tag = dma.current_tag();
  ASSERT(initial_call_tag.kind == DmaTag::Kind::CALL);
  auto initial_call_default_regs = dma.read_and_advance();
  ASSERT(initial_call_default_regs.transferred_tag == 0);  // should be a nop.
  m_render_state.default_regs_buffer = dma.current_tag_offset();
  auto default_regs_tag = dma.current_tag();
  ASSERT(default_regs_tag.kind == DmaTag::Kind::CNT);
  ASSERT(default_regs_tag.qwc == 10);
  // TODO verify data in here.
  auto default_data = dma.read_and_advance();
  ASSERT(default_data.size_bytes > 148);
  memcpy(m_render_state.fog_color.data(), default_data.data + 144, 4);
  auto default_ret_tag = dma.current_tag();
  ASSERT(default_ret_tag.qwc == 0);
  ASSERT(default_ret_tag.kind == DmaTag::Kind::RET);
  dma.read_and_advance();

  // now we should point to the first bucket!
  ASSERT(dma.current_tag_offset() == m_render_state.next_bucket);
  m_render_state.next_bucket += 16;

  // loop over the buckets!
  for (size_t bucket_id = 0; bucket_id < m_bucket_renderers.size(); bucket_id++) {
    auto& renderer = m_bucket_renderers[bucket_id];
    auto bucket_prof = prof.make_scoped_child(renderer->name_and_id());
    g_current_render = renderer->name_and_id();
    // lg::info("Render: {} start", g_current_render);
    renderer->render(dma, &m_render_state, bucket_prof);
    if (sync_after_buckets) {
      auto pp = scoped_prof("finish");
      glFinish();
    }

    // lg::info("Render: {} end", g_current_render);
    //  should have ended at the start of the next chain
    ASSERT(dma.current_tag_offset() == m_render_state.next_bucket);
    m_render_state.next_bucket += 16;
    vif_interrupt_callback(bucket_id);
    m_category_times[(int)m_bucket_categories[bucket_id]] += bucket_prof.get_elapsed_time();

    // hack to draw the collision mesh in the middle the drawing
    if (bucket_id == 31 - 1 && Gfx::g_global_settings.collision_enable) {
      auto p = prof.make_scoped_child("collision-draw");
      m_collide_renderer.render(&m_render_state, p);
    }
  }
  g_current_render = "";

  // TODO ending data.
}

void OpenGLRenderer::dispatch_buckets_jak2(DmaFollower dma,
                                           ScopedProfilerNode& prof,
                                           bool sync_after_buckets) {
  // The first thing the DMA chain should be a call to a common default-registers chain.
  // this chain resets the state of the GS. After this is buckets
  m_category_times.fill(0);

  m_render_state.buckets_base = dma.current_tag_offset();  // starts at 0 in jak 2
  m_render_state.next_bucket = m_render_state.buckets_base + 16;
  m_render_state.bucket_for_vis_copy = (int)jak2::BucketId::SPECIAL_BUCKET_2;
  m_render_state.num_vis_to_copy = 6;

  for (size_t bucket_id = 0; bucket_id < m_bucket_renderers.size(); bucket_id++) {
    auto& renderer = m_bucket_renderers[bucket_id];
    auto bucket_prof = prof.make_scoped_child(renderer->name_and_id());
    g_current_render = renderer->name_and_id();
    // lg::info("Render: {} start", g_current_render);
    renderer->render(dma, &m_render_state, bucket_prof);
    if (sync_after_buckets) {
      auto pp = scoped_prof("finish");
      glFinish();
    }

    // lg::info("Render: {} end", g_current_render);
    //  should have ended at the start of the next chain
    ASSERT(dma.current_tag_offset() == m_render_state.next_bucket);
    m_render_state.next_bucket += 16;
    vif_interrupt_callback(bucket_id + 1);
    m_category_times[(int)m_bucket_categories[bucket_id]] += bucket_prof.get_elapsed_time();
  }
  vif_interrupt_callback(m_bucket_renderers.size());

  // TODO ending data.
}
/*!
 * This function finds buckets and dispatches them to the appropriate part.
 */
void OpenGLRenderer::dispatch_buckets(DmaFollower dma,
                                      ScopedProfilerNode& prof,
                                      bool sync_after_buckets) {
  m_render_state.version = m_version;
  switch (m_version) {
    case GameVersion::Jak1:
      dispatch_buckets_jak1(dma, prof, sync_after_buckets);
      break;
    case GameVersion::Jak2:
      dispatch_buckets_jak2(dma, prof, sync_after_buckets);
      break;
    default:
      ASSERT(false);
  }
}

/*!
 * Take a screenshot!
 */
void OpenGLRenderer::finish_screenshot(const std::string& output_name,
                                       int width,
                                       int height,
                                       int x,
                                       int y,
                                       GLuint fbo,
                                       int read_buffer) {
  std::vector<u32> buffer(width * height);
  glPixelStorei(GL_PACK_ALIGNMENT, 1);
  GLint oldbuf;
  glGetIntegerv(GL_READ_FRAMEBUFFER_BINDING, &oldbuf);
  glBindFramebuffer(GL_READ_FRAMEBUFFER, fbo);
  glReadBuffer(read_buffer);
  glReadPixels(x, y, width, height, GL_RGBA, GL_UNSIGNED_BYTE, buffer.data());
  // flip upside down in place
  for (int h = 0; h < height / 2; h++) {
    for (int w = 0; w < width; w++) {
      std::swap(buffer[h * width + w], buffer[(height - h - 1) * width + w]);
    }
  }

  // set alpha. For some reason, image viewers do weird stuff with alpha.
  for (auto& px : buffer) {
    px |= 0xff000000;
  }
  file_util::write_rgba_png(output_name, buffer.data(), width, height);
  glBindFramebuffer(GL_READ_FRAMEBUFFER, oldbuf);
}

void OpenGLRenderer::do_pcrtc_effects(float alp,
                                      SharedRenderState* render_state,
                                      ScopedProfilerNode& prof) {
  if (m_fbo_state.render_fbo->is_window) {
    // nothing to do!
  } else {
    Fbo* window_blit_src = nullptr;
    if (m_fbo_state.resources.resolve_buffer.valid) {
      glBindFramebuffer(GL_READ_FRAMEBUFFER, m_fbo_state.render_fbo->fbo_id);
      glBindFramebuffer(GL_DRAW_FRAMEBUFFER, m_fbo_state.resources.resolve_buffer.fbo_id);
      glBlitFramebuffer(0,                                            // srcX0
                        0,                                            // srcY0
                        m_fbo_state.render_fbo->width,                // srcX1
                        m_fbo_state.render_fbo->height,               // srcY1
                        0,                                            // dstX0
                        0,                                            // dstY0
                        m_fbo_state.resources.resolve_buffer.width,   // dstX1
                        m_fbo_state.resources.resolve_buffer.height,  // dstY1
                        GL_COLOR_BUFFER_BIT,                          // mask
                        GL_LINEAR                                     // filter
      );
      window_blit_src = &m_fbo_state.resources.resolve_buffer;
    } else {
      window_blit_src = &m_fbo_state.resources.render_buffer;
    }

    glBindFramebuffer(GL_READ_FRAMEBUFFER, window_blit_src->fbo_id);
    glBindFramebuffer(GL_DRAW_FRAMEBUFFER, 0);
    glBlitFramebuffer(0,                                                          // srcX0
                      0,                                                          // srcY0
                      window_blit_src->width,                                     // srcX1
                      window_blit_src->height,                                    // srcY1
                      render_state->draw_offset_x,                                // dstX0
                      render_state->draw_offset_y,                                // dstY0
                      render_state->draw_offset_x + render_state->draw_region_w,  // dstX1
                      render_state->draw_offset_y + render_state->draw_region_h,  // dstY1
                      GL_COLOR_BUFFER_BIT,                                        // mask
                      GL_LINEAR                                                   // filter
    );
    glBindFramebuffer(GL_FRAMEBUFFER, 0);
  }
  if (alp < 1 && m_version != GameVersion::Jak2) {  // TODO: enable blackout on jak 2.
    glDisable(GL_DEPTH_TEST);
    glEnable(GL_BLEND);
    glBlendFuncSeparate(GL_SRC_ALPHA, GL_ONE_MINUS_SRC_ALPHA, GL_ONE, GL_ZERO);
    glBlendEquation(GL_FUNC_ADD);
    glViewport(0, 0, m_fbo_state.resources.window.width, m_fbo_state.resources.window.height);

    m_blackout_renderer.draw(Vector4f(0, 0, 0, 1.f - alp), render_state, prof);

    glEnable(GL_DEPTH_TEST);
  }
}<|MERGE_RESOLUTION|>--- conflicted
+++ resolved
@@ -281,15 +281,10 @@
   // 320
   init_bucket_renderer<DirectRenderer>("progress", BucketCategory::OTHER, BucketId::PROGRESS,
                                        0x8000);
-<<<<<<< HEAD
-  init_bucket_renderer<SkipRenderer>("screen-filter", BucketCategory::OTHER,
-                                     BucketId::SCREEN_FILTER);
-=======
   init_bucket_renderer<DirectRenderer>("screen-filter", BucketCategory::OTHER,
                                        BucketId::SCREEN_FILTER, 0x8000);
   init_bucket_renderer<DirectRenderer>("bucket-322", BucketCategory::OTHER, BucketId::BUCKET_322,
                                        0x8000);
->>>>>>> 7d7625f4
   init_bucket_renderer<DirectRenderer>("debug2", BucketCategory::OTHER, BucketId::DEBUG2, 0x8000);
   init_bucket_renderer<DirectRenderer>("debug-no-zbuf2", BucketCategory::OTHER,
                                        BucketId::DEBUG_NO_ZBUF2, 0x8000);
