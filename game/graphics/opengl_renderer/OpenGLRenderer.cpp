--- conflicted
+++ resolved
@@ -192,13 +192,10 @@
   init_bucket_renderer<TextureUploadHandler>("tex-lcom-pris", BucketCategory::TEX,
                                              BucketId::TEX_LCOM_PRIS);
   init_bucket_renderer<Merc2>("merc-lcom-pris", BucketCategory::MERC, BucketId::MERC_LCOM_PRIS);
-<<<<<<< HEAD
   init_bucket_renderer<TextureUploadHandler>("tex-l0-pris2", BucketCategory::TEX,
                                              BucketId::TEX_L0_PRIS2);
-=======
   init_bucket_renderer<TextureUploadHandler>("tex-l1-pris2", BucketCategory::TEX,
                                              BucketId::TEX_L1_PRIS2);
->>>>>>> 416950a1
   // 230
   // 240
   // 250
