--- conflicted
+++ resolved
@@ -160,11 +160,7 @@
                                              BucketId::TEX_L1_ALPHA);
   init_bucket_renderer<TFragment>("tfrag-t-l1-alpha", BucketCategory::TFRAG,
                                   BucketId::TFRAG_T_L1_ALPHA,
-<<<<<<< HEAD
-                                  std::vector{tfrag3::TFragmentTreeKind::TRANS}, false, 0);
-=======
                                   std::vector{tfrag3::TFragmentTreeKind::TRANS}, false, 1);
->>>>>>> bdee9832
   // 140
   // 150
   // 160
