#include "OpenGLRenderer.h"

#include "common/goal_constants.h"
#include "common/log/log.h"
#include "common/util/FileUtil.h"

#include "game/graphics/opengl_renderer/DepthCue.h"
#include "game/graphics/opengl_renderer/DirectRenderer.h"
#include "game/graphics/opengl_renderer/EyeRenderer.h"
#include "game/graphics/opengl_renderer/LightningRenderer.h"
#include "game/graphics/opengl_renderer/ProgressRenderer.h"
#include "game/graphics/opengl_renderer/ShadowRenderer.h"
#include "game/graphics/opengl_renderer/SkyRenderer.h"
#include "game/graphics/opengl_renderer/TextureUploadHandler.h"
#include "game/graphics/opengl_renderer/VisDataHandler.h"
#include "game/graphics/opengl_renderer/Warp.h"
#include "game/graphics/opengl_renderer/background/Shrub.h"
#include "game/graphics/opengl_renderer/background/TFragment.h"
#include "game/graphics/opengl_renderer/background/Tie3.h"
#include "game/graphics/opengl_renderer/foreground/Generic2.h"
#include "game/graphics/opengl_renderer/foreground/Merc2.h"
#include "game/graphics/opengl_renderer/ocean/OceanMidAndFar.h"
#include "game/graphics/opengl_renderer/ocean/OceanNear.h"
#include "game/graphics/opengl_renderer/sprite/Sprite3.h"
#include "game/graphics/pipelines/opengl.h"

#include "third-party/imgui/imgui.h"

// for the vif callback
#include "game/kernel/common/kmachine.h"
#include "game/runtime.h"

namespace {
std::string g_current_render;

}

/*!
 * OpenGL Error callback. If we do something invalid, this will be called.
 */
void GLAPIENTRY opengl_error_callback(GLenum source,
                                      GLenum type,
                                      GLuint id,
                                      GLenum severity,
                                      GLsizei /*length*/,
                                      const GLchar* message,
                                      const void* /*userParam*/) {
  if (severity == GL_DEBUG_SEVERITY_NOTIFICATION) {
    lg::debug("[{}] OpenGL notification 0x{:X} S{:X} T{:X}: {}", g_current_render, id, source, type,
              message);
  } else if (severity == GL_DEBUG_SEVERITY_LOW) {
    lg::info("[{}] OpenGL message 0x{:X} S{:X} T{:X}: {}", g_current_render, id, source, type,
             message);
  } else if (severity == GL_DEBUG_SEVERITY_MEDIUM) {
    lg::warn("[{}] OpenGL warn 0x{:X} S{:X} T{:X}: {}", g_current_render, id, source, type,
             message);
  } else if (severity == GL_DEBUG_SEVERITY_HIGH) {
    lg::error("[{}] OpenGL error 0x{:X} S{:X} T{:X}: {}", g_current_render, id, source, type,
              message);
    // ASSERT(false);
  }
}

OpenGLRenderer::OpenGLRenderer(std::shared_ptr<TexturePool> texture_pool,
                               std::shared_ptr<Loader> loader,
                               GameVersion version)
    : m_render_state(texture_pool, loader, version),
      m_collide_renderer(version),
      m_version(version) {
  // setup OpenGL errors
  glEnable(GL_DEBUG_OUTPUT);
  glDebugMessageCallback(opengl_error_callback, nullptr);
  // disable specific errors
  const GLuint gl_error_ignores_api_other[1] = {0x20071};
  glDebugMessageControl(GL_DEBUG_SOURCE_API, GL_DEBUG_TYPE_OTHER, GL_DONT_CARE, 1,
                        &gl_error_ignores_api_other[0], GL_FALSE);

  lg::debug("OpenGL context information: {}", (const char*)glGetString(GL_VERSION));

  // initialize all renderers
  switch (m_version) {
    case GameVersion::Jak1:
      init_bucket_renderers_jak1();
      break;
    case GameVersion::Jak2:
      init_bucket_renderers_jak2();
      break;
    default:
      ASSERT(false);
  }
}

void OpenGLRenderer::init_bucket_renderers_jak2() {
  using namespace jak2;
  m_bucket_renderers.resize((int)BucketId::MAX_BUCKETS);
  m_bucket_categories.resize((int)BucketId::MAX_BUCKETS, BucketCategory::OTHER);

  // 0
  init_bucket_renderer<VisDataHandler>("vis", BucketCategory::OTHER, BucketId::BUCKET_2);
  init_bucket_renderer<TextureUploadHandler>("tex-lcom-sky-pre", BucketCategory::TEX,
                                             BucketId::TEX_LCOM_SKY_PRE);
  init_bucket_renderer<DirectRenderer>("sky-draw", BucketCategory::OTHER, BucketId::SKY_DRAW, 1024);
  init_bucket_renderer<OceanMidAndFar>("ocean-mid-far", BucketCategory::OCEAN,
                                       BucketId::OCEAN_MID_FAR);

  for (int i = 0; i < LEVEL_MAX; ++i) {
#define GET_BUCKET_ID_FOR_LIST(bkt1, bkt2, idx) ((int)(bkt1) + ((int)(bkt2) - (int)(bkt1)) * (idx))
    init_bucket_renderer<TextureUploadHandler>(
        fmt::format("tex-l{}-tfrag", i), BucketCategory::TEX,
        GET_BUCKET_ID_FOR_LIST(BucketId::TEX_L0_TFRAG, BucketId::TEX_L1_TFRAG, i));
    init_bucket_renderer<TFragment>(
        fmt::format("tfrag-l{}-tfrag", i), BucketCategory::TFRAG,
        GET_BUCKET_ID_FOR_LIST(BucketId::TFRAG_L0_TFRAG, BucketId::TFRAG_L1_TFRAG, i),
        std::vector{tfrag3::TFragmentTreeKind::NORMAL}, false, i);
    Tie3* tie = init_bucket_renderer<Tie3>(
        fmt::format("tie-l{}-tfrag", i), BucketCategory::TIE,
        GET_BUCKET_ID_FOR_LIST(BucketId::TIE_L0_TFRAG, BucketId::TIE_L1_TFRAG, i), i);
    init_bucket_renderer<Tie3AnotherCategory>(
        fmt::format("etie-l{}-tfrag", i), BucketCategory::TIE,
        GET_BUCKET_ID_FOR_LIST(BucketId::ETIE_L0_TFRAG, BucketId::ETIE_L1_TFRAG, i), tie,
        tfrag3::TieCategory::NORMAL_ENVMAP);
    init_bucket_renderer<Merc2>(
        fmt::format("merc-l{}-tfrag", i), BucketCategory::MERC,
        GET_BUCKET_ID_FOR_LIST(BucketId::MERC_L0_TFRAG, BucketId::MERC_L1_TFRAG, i));
    init_bucket_renderer<Generic2>(
        fmt::format("gmerc-l{}-tfrag", i), BucketCategory::MERC,
        GET_BUCKET_ID_FOR_LIST(BucketId::GMERC_L0_TFRAG, BucketId::GMERC_L1_TFRAG, i));

    init_bucket_renderer<TextureUploadHandler>(
        fmt::format("tex-l{}-shrub", i), BucketCategory::TEX,
        GET_BUCKET_ID_FOR_LIST(BucketId::TEX_L0_SHRUB, BucketId::TEX_L1_SHRUB, i));
    init_bucket_renderer<Shrub>(
        fmt::format("shrub-l{}-shrub", i), BucketCategory::SHRUB,
        GET_BUCKET_ID_FOR_LIST(BucketId::SHRUB_L0_SHRUB, BucketId::SHRUB_L1_SHRUB, i));
    init_bucket_renderer<Merc2>(
        fmt::format("merc-l{}-shrub", i), BucketCategory::MERC,
        GET_BUCKET_ID_FOR_LIST(BucketId::MERC_L0_SHRUB, BucketId::MERC_L1_SHRUB, i));
    init_bucket_renderer<Generic2>(
        fmt::format("gmerc-l{}-shrub", i), BucketCategory::MERC,
        GET_BUCKET_ID_FOR_LIST(BucketId::GMERC_L0_SHRUB, BucketId::GMERC_L1_SHRUB, i));

    init_bucket_renderer<TextureUploadHandler>(
        fmt::format("tex-l{}-alpha", i), BucketCategory::TEX,
        GET_BUCKET_ID_FOR_LIST(BucketId::TEX_L0_ALPHA, BucketId::TEX_L1_ALPHA, i));
    init_bucket_renderer<TFragment>(
        fmt::format("tfrag-t-l{}-alpha", i), BucketCategory::TFRAG,
        GET_BUCKET_ID_FOR_LIST(BucketId::TFRAG_T_L0_ALPHA, BucketId::TFRAG_T_L1_ALPHA, i),
        std::vector{tfrag3::TFragmentTreeKind::TRANS}, false, i);
    init_bucket_renderer<Tie3AnotherCategory>(
        fmt::format("tie-t-l{}-alpha", i), BucketCategory::TIE,
        GET_BUCKET_ID_FOR_LIST(BucketId::TIE_T_L0_ALPHA, BucketId::TIE_T_L1_ALPHA, i), tie,
        tfrag3::TieCategory::TRANS);
    init_bucket_renderer<Tie3AnotherCategory>(
        fmt::format("etie-t-l{}-alpha", i), BucketCategory::TIE,
        GET_BUCKET_ID_FOR_LIST(BucketId::ETIE_T_L0_ALPHA, BucketId::ETIE_T_L1_ALPHA, i), tie,
        tfrag3::TieCategory::TRANS_ENVMAP);
    init_bucket_renderer<Merc2>(
        fmt::format("merc-l{}-alpha", i), BucketCategory::MERC,
        GET_BUCKET_ID_FOR_LIST(BucketId::MERC_L0_ALPHA, BucketId::MERC_L1_ALPHA, i));
    init_bucket_renderer<Generic2>(
        fmt::format("gmerc-l{}-alpha", i), BucketCategory::GENERIC,
        GET_BUCKET_ID_FOR_LIST(BucketId::GMERC_L0_ALPHA, BucketId::GMERC_L1_ALPHA, i));

    init_bucket_renderer<TextureUploadHandler>(
        fmt::format("tex-l{}-pris", i), BucketCategory::TEX,
        GET_BUCKET_ID_FOR_LIST(BucketId::TEX_L0_PRIS, BucketId::TEX_L1_PRIS, i));
    init_bucket_renderer<Merc2>(
        fmt::format("merc-l{}-pris", i), BucketCategory::MERC,
        GET_BUCKET_ID_FOR_LIST(BucketId::MERC_L0_PRIS, BucketId::MERC_L1_PRIS, i));
    init_bucket_renderer<Generic2>(
        fmt::format("gmerc-l{}-pris", i), BucketCategory::GENERIC,
        GET_BUCKET_ID_FOR_LIST(BucketId::GMERC_L0_PRIS, BucketId::GMERC_L1_PRIS, i));

    init_bucket_renderer<TextureUploadHandler>(
        fmt::format("tex-l{}-pris2", i), BucketCategory::TEX,
        GET_BUCKET_ID_FOR_LIST(BucketId::TEX_L0_PRIS2, BucketId::TEX_L1_PRIS2, i));
    init_bucket_renderer<Merc2>(
        fmt::format("merc-l{}-pris2", i), BucketCategory::MERC,
        GET_BUCKET_ID_FOR_LIST(BucketId::MERC_L0_PRIS2, BucketId::MERC_L1_PRIS2, i));
    init_bucket_renderer<Generic2>(
        fmt::format("gmerc-l{}-pris2", i), BucketCategory::GENERIC,
        GET_BUCKET_ID_FOR_LIST(BucketId::GMERC_L0_PRIS2, BucketId::GMERC_L1_PRIS2, i));

    init_bucket_renderer<TextureUploadHandler>(
        fmt::format("tex-l{}-water", i), BucketCategory::TEX,
        GET_BUCKET_ID_FOR_LIST(BucketId::TEX_L0_WATER, BucketId::TEX_L1_WATER, i));
    init_bucket_renderer<Merc2>(
        fmt::format("merc-l{}-water", i), BucketCategory::MERC,
        GET_BUCKET_ID_FOR_LIST(BucketId::MERC_L0_WATER, BucketId::MERC_L1_WATER, i));
    init_bucket_renderer<Generic2>(
        fmt::format("gmerc-l{}-water", i), BucketCategory::GENERIC,
        GET_BUCKET_ID_FOR_LIST(BucketId::GMERC_L0_WATER, BucketId::GMERC_L1_WATER, i));
    init_bucket_renderer<TFragment>(
        fmt::format("tfrag-w-l{}-alpha", i), BucketCategory::TFRAG,
        GET_BUCKET_ID_FOR_LIST(BucketId::TFRAG_W_L0_WATER, BucketId::TFRAG_W_L1_WATER, i),
        std::vector{tfrag3::TFragmentTreeKind::WATER}, false, i);
    init_bucket_renderer<Tie3AnotherCategory>(
        fmt::format("tie-w-l{}-water", i), BucketCategory::TIE,
        GET_BUCKET_ID_FOR_LIST(BucketId::TIE_W_L0_WATER, BucketId::TIE_W_L1_WATER, i), tie,
        tfrag3::TieCategory::WATER);
    init_bucket_renderer<Tie3AnotherCategory>(
        fmt::format("etie-w-l{}-water", i), BucketCategory::TIE,
        GET_BUCKET_ID_FOR_LIST(BucketId::ETIE_W_L0_WATER, BucketId::ETIE_W_L1_WATER, i), tie,
        tfrag3::TieCategory::WATER_ENVMAP);
#undef GET_BUCKET_ID_FOR_LIST
  }
  // 180
  init_bucket_renderer<TextureUploadHandler>("tex-lcom-tfrag", BucketCategory::TEX,
                                             BucketId::TEX_LCOM_TFRAG);
  init_bucket_renderer<Merc2>("merc-lcom-tfrag", BucketCategory::MERC, BucketId::MERC_LCOM_TFRAG);
  // 190
  init_bucket_renderer<TextureUploadHandler>("tex-lcom-shrub", BucketCategory::TEX,
                                             BucketId::TEX_LCOM_SHRUB);
  init_bucket_renderer<Merc2>("merc-lcom-shrub", BucketCategory::MERC, BucketId::MERC_LCOM_SHRUB);
<<<<<<< HEAD
  init_bucket_renderer<ShadowRenderer>("shadow", BucketCategory::OTHER, BucketId::SHADOW);
=======
  init_bucket_renderer<Generic2>("gmerc-lcom-tfrag", BucketCategory::GENERIC,
                                 BucketId::GMERC_LCOM_TFRAG);
>>>>>>> 77123652
  // 220
  init_bucket_renderer<TextureUploadHandler>("tex-lcom-pris", BucketCategory::TEX,
                                             BucketId::TEX_LCOM_PRIS);
  init_bucket_renderer<Merc2>("merc-lcom-pris", BucketCategory::MERC, BucketId::MERC_LCOM_PRIS);
  init_bucket_renderer<TextureUploadHandler>("tex-lcom-water", BucketCategory::TEX,
                                             BucketId::TEX_LCOM_WATER);
  init_bucket_renderer<Merc2>("merc-lcom-water", BucketCategory::MERC, BucketId::MERC_LCOM_WATER);
  init_bucket_renderer<TextureUploadHandler>("tex-lcom-sky-post", BucketCategory::TEX,
                                             BucketId::TEX_LCOM_SKY_POST);
  // 310
  init_bucket_renderer<OceanNear>("ocean-near", BucketCategory::OCEAN, BucketId::OCEAN_NEAR);
  init_bucket_renderer<TextureUploadHandler>("tex-all-sprite", BucketCategory::TEX,
                                             BucketId::TEX_ALL_SPRITE);
  init_bucket_renderer<Sprite3>("particles", BucketCategory::SPRITE, BucketId::PARTICLES);
  init_bucket_renderer<ShadowRenderer>("shadow2", BucketCategory::OTHER, BucketId::SHADOW2);
  init_bucket_renderer<LightningRenderer>("effects", BucketCategory::OTHER, BucketId::EFFECTS);
  init_bucket_renderer<TextureUploadHandler>("tex-all-warp", BucketCategory::TEX,
                                             BucketId::TEX_ALL_WARP);
  init_bucket_renderer<Warp>("warp", BucketCategory::GENERIC, BucketId::GMERC_WARP);
  init_bucket_renderer<DirectRenderer>("debug-no-zbuf1", BucketCategory::OTHER,
                                       BucketId::DEBUG_NO_ZBUF1, 0x8000);
  init_bucket_renderer<TextureUploadHandler>("tex-all-map", BucketCategory::TEX,
                                             BucketId::TEX_ALL_MAP);
  // 320
  init_bucket_renderer<ProgressRenderer>("progress", BucketCategory::OTHER, BucketId::PROGRESS,
                                         0x8000);
  init_bucket_renderer<DirectRenderer>("screen-filter", BucketCategory::OTHER,
                                       BucketId::SCREEN_FILTER, 256);
  init_bucket_renderer<DirectRenderer>("subtitle", BucketCategory::OTHER, BucketId::SUBTITLE,
                                       0x8000);
  init_bucket_renderer<DirectRenderer>("debug2", BucketCategory::OTHER, BucketId::DEBUG2, 0x8000);
  init_bucket_renderer<DirectRenderer>("debug-no-zbuf2", BucketCategory::OTHER,
                                       BucketId::DEBUG_NO_ZBUF2, 0x8000);
  init_bucket_renderer<DirectRenderer>("debug3", BucketCategory::OTHER, BucketId::DEBUG3, 0x1000);

  auto eye_renderer = std::make_unique<EyeRenderer>("eyes", 0);
  m_render_state.eye_renderer = eye_renderer.get();
  m_jak2_eye_renderer = std::move(eye_renderer);

  // for now, for any unset renderers, just set them to an EmptyBucketRenderer.
  for (size_t i = 0; i < m_bucket_renderers.size(); i++) {
    if (!m_bucket_renderers[i]) {
      init_bucket_renderer<EmptyBucketRenderer>(fmt::format("bucket{}", i), BucketCategory::OTHER,
                                                i);
    }

    m_bucket_renderers[i]->init_shaders(m_render_state.shaders);
    m_bucket_renderers[i]->init_textures(*m_render_state.texture_pool, GameVersion::Jak2);
  }

  m_jak2_eye_renderer->init_shaders(m_render_state.shaders);
  m_jak2_eye_renderer->init_textures(*m_render_state.texture_pool, GameVersion::Jak2);

  m_render_state.loader->load_common(*m_render_state.texture_pool, "GAME");
}
/*!
 * Construct bucket renderers.  We can specify different renderers for different buckets
 */
void OpenGLRenderer::init_bucket_renderers_jak1() {
  using namespace jak1;
  m_bucket_renderers.resize((int)BucketId::MAX_BUCKETS);
  m_bucket_categories.resize((int)BucketId::MAX_BUCKETS, BucketCategory::OTHER);

  std::vector<tfrag3::TFragmentTreeKind> normal_tfrags = {tfrag3::TFragmentTreeKind::NORMAL,
                                                          tfrag3::TFragmentTreeKind::LOWRES};
  std::vector<tfrag3::TFragmentTreeKind> dirt_tfrags = {tfrag3::TFragmentTreeKind::DIRT};
  std::vector<tfrag3::TFragmentTreeKind> ice_tfrags = {tfrag3::TFragmentTreeKind::ICE};
  auto sky_gpu_blender = std::make_shared<SkyBlendGPU>();
  auto sky_cpu_blender = std::make_shared<SkyBlendCPU>();

  //-------------
  // PRE TEXTURE
  //-------------
  // 0 : ??
  // 1 : ??
  // 2 : ??
  // 3 : SKY_DRAW
  init_bucket_renderer<SkyRenderer>("sky", BucketCategory::OTHER, BucketId::SKY_DRAW);
  // 4 : OCEAN_MID_AND_FAR
  init_bucket_renderer<OceanMidAndFar>("ocean-mid-far", BucketCategory::OCEAN,
                                       BucketId::OCEAN_MID_AND_FAR);

  //-----------------------
  // LEVEL 0 tfrag texture
  //-----------------------
  // 5 : TFRAG_TEX_LEVEL0
  init_bucket_renderer<TextureUploadHandler>("l0-tfrag-tex", BucketCategory::TEX,
                                             BucketId::TFRAG_TEX_LEVEL0);
  // 6 : TFRAG_LEVEL0
  init_bucket_renderer<TFragment>("l0-tfrag-tfrag", BucketCategory::TFRAG, BucketId::TFRAG_LEVEL0,
                                  normal_tfrags, false, 0);
  // 7 : TFRAG_NEAR_LEVEL0
  // 8 : TIE_NEAR_LEVEL0
  // 9 : TIE_LEVEL0
  init_bucket_renderer<Tie3WithEnvmapJak1>("l0-tfrag-tie", BucketCategory::TIE,
                                           BucketId::TIE_LEVEL0, 0);
  // 10 : MERC_TFRAG_TEX_LEVEL0
  init_bucket_renderer<Merc2>("l0-tfrag-merc", BucketCategory::MERC,
                              BucketId::MERC_TFRAG_TEX_LEVEL0);
  // 11 : GMERC_TFRAG_TEX_LEVEL0
  init_bucket_renderer<Generic2>("l0-tfrag-generic", BucketCategory::GENERIC,
                                 BucketId::GENERIC_TFRAG_TEX_LEVEL0, 1500000, 10000, 10000, 800);

  //-----------------------
  // LEVEL 1 tfrag texture
  //-----------------------
  // 12 : TFRAG_TEX_LEVEL1
  init_bucket_renderer<TextureUploadHandler>("l1-tfrag-tex", BucketCategory::TEX,
                                             BucketId::TFRAG_TEX_LEVEL1);
  // 13 : TFRAG_LEVEL1
  init_bucket_renderer<TFragment>("l1-tfrag-tfrag", BucketCategory::TFRAG, BucketId::TFRAG_LEVEL1,
                                  normal_tfrags, false, 1);
  // 14 : TFRAG_NEAR_LEVEL1
  // 15 : TIE_NEAR_LEVEL1
  // 16 : TIE_LEVEL1
  init_bucket_renderer<Tie3WithEnvmapJak1>("l1-tfrag-tie", BucketCategory::TIE,
                                           BucketId::TIE_LEVEL1, 1);
  // 17 : MERC_TFRAG_TEX_LEVEL1
  init_bucket_renderer<Merc2>("l1-tfrag-merc", BucketCategory::MERC,
                              BucketId::MERC_TFRAG_TEX_LEVEL1);
  // 18 : GMERC_TFRAG_TEX_LEVEL1
  init_bucket_renderer<Generic2>("l1-tfrag-generic", BucketCategory::GENERIC,
                                 BucketId::GENERIC_TFRAG_TEX_LEVEL1, 1500000, 10000, 10000, 800);

  //-----------------------
  // LEVEL 0 shrub texture
  //-----------------------
  // 19 : SHRUB_TEX_LEVEL0
  init_bucket_renderer<TextureUploadHandler>("l0-shrub-tex", BucketCategory::TEX,
                                             BucketId::SHRUB_TEX_LEVEL0);
  // 20 : SHRUB_NORMAL_LEVEL0
  init_bucket_renderer<Shrub>("l0-shrub", BucketCategory::SHRUB, BucketId::SHRUB_NORMAL_LEVEL0);
  // 21 : ???
  // 22 : SHRUB_BILLBOARD_LEVEL0
  // 23 : SHRUB_TRANS_LEVEL0
  // 24 : SHRUB_GENERIC_LEVEL0

  //-----------------------
  // LEVEL 1 shrub texture
  //-----------------------
  // 25 : SHRUB_TEX_LEVEL1
  init_bucket_renderer<TextureUploadHandler>("l1-shrub-tex", BucketCategory::TEX,
                                             BucketId::SHRUB_TEX_LEVEL1);
  // 26 : SHRUB_NORMAL_LEVEL1
  init_bucket_renderer<Shrub>("l1-shrub", BucketCategory::SHRUB, BucketId::SHRUB_NORMAL_LEVEL1);
  // 27 : ???
  // 28 : SHRUB_BILLBOARD_LEVEL1
  // 29 : SHRUB_TRANS_LEVEL1
  // 30 : SHRUB_GENERIC_LEVEL1
  init_bucket_renderer<Generic2>("mystery-generic", BucketCategory::GENERIC,
                                 BucketId::SHRUB_GENERIC_LEVEL1);

  //-----------------------
  // LEVEL 0 alpha texture
  //-----------------------
  init_bucket_renderer<TextureUploadHandler>("l0-alpha-tex", BucketCategory::TEX,
                                             BucketId::ALPHA_TEX_LEVEL0);  // 31
  init_bucket_renderer<SkyBlendHandler>("l0-alpha-sky-blend-and-tfrag-trans", BucketCategory::OTHER,
                                        BucketId::TFRAG_TRANS0_AND_SKY_BLEND_LEVEL0, 0,
                                        sky_gpu_blender, sky_cpu_blender);  // 32
  // 33
  init_bucket_renderer<TFragment>("l0-alpha-tfrag", BucketCategory::TFRAG,
                                  BucketId::TFRAG_DIRT_LEVEL0, dirt_tfrags, false,
                                  0);  // 34
  // 35
  init_bucket_renderer<TFragment>("l0-alpha-tfrag-ice", BucketCategory::TFRAG,
                                  BucketId::TFRAG_ICE_LEVEL0, ice_tfrags, false, 0);
  // 37

  //-----------------------
  // LEVEL 1 alpha texture
  //-----------------------
  init_bucket_renderer<TextureUploadHandler>("l1-alpha-tex", BucketCategory::TEX,
                                             BucketId::ALPHA_TEX_LEVEL1);  // 38
  init_bucket_renderer<SkyBlendHandler>("l1-alpha-sky-blend-and-tfrag-trans", BucketCategory::OTHER,
                                        BucketId::TFRAG_TRANS1_AND_SKY_BLEND_LEVEL1, 1,
                                        sky_gpu_blender, sky_cpu_blender);  // 39
  // 40
  init_bucket_renderer<TFragment>("l1-alpha-tfrag-dirt", BucketCategory::TFRAG,
                                  BucketId::TFRAG_DIRT_LEVEL1, dirt_tfrags, false,
                                  1);  // 41
  // 42
  init_bucket_renderer<TFragment>("l1-alpha-tfrag-ice", BucketCategory::TFRAG,
                                  BucketId::TFRAG_ICE_LEVEL1, ice_tfrags, false, 1);
  // 44

  init_bucket_renderer<Merc2>("common-alpha-merc", BucketCategory::MERC,
                              BucketId::MERC_AFTER_ALPHA);

  init_bucket_renderer<Generic2>("common-alpha-generic", BucketCategory::GENERIC,
                                 BucketId::GENERIC_ALPHA);                                  // 46
  init_bucket_renderer<ShadowRenderer>("shadow", BucketCategory::OTHER, BucketId::SHADOW);  // 47

  //-----------------------
  // LEVEL 0 pris texture
  //-----------------------
  init_bucket_renderer<TextureUploadHandler>("l0-pris-tex", BucketCategory::TEX,
                                             BucketId::PRIS_TEX_LEVEL0);  // 48
  init_bucket_renderer<Merc2>("l0-pris-merc", BucketCategory::MERC,
                              BucketId::MERC_PRIS_LEVEL0);  // 49
  init_bucket_renderer<Generic2>("l0-pris-generic", BucketCategory::GENERIC,
                                 BucketId::GENERIC_PRIS_LEVEL0);  // 50

  //-----------------------
  // LEVEL 1 pris texture
  //-----------------------
  init_bucket_renderer<TextureUploadHandler>("l1-pris-tex", BucketCategory::TEX,
                                             BucketId::PRIS_TEX_LEVEL1);  // 51
  init_bucket_renderer<Merc2>("l1-pris-merc", BucketCategory::MERC,
                              BucketId::MERC_PRIS_LEVEL1);  // 52
  init_bucket_renderer<Generic2>("l1-pris-generic", BucketCategory::GENERIC,
                                 BucketId::GENERIC_PRIS_LEVEL1);  // 53

  // other renderers may output to the eye renderer
  m_render_state.eye_renderer = init_bucket_renderer<EyeRenderer>(
      "common-pris-eyes", BucketCategory::OTHER, BucketId::MERC_EYES_AFTER_PRIS);  // 54

  // hack: set to merc2 for debugging
  init_bucket_renderer<Merc2>("common-pris-merc", BucketCategory::MERC,
                              BucketId::MERC_AFTER_PRIS);  // 55
  init_bucket_renderer<Generic2>("common-pris-generic", BucketCategory::GENERIC,
                                 BucketId::GENERIC_PRIS);  // 56

  //-----------------------
  // LEVEL 0 water texture
  //-----------------------
  init_bucket_renderer<TextureUploadHandler>("l0-water-tex", BucketCategory::TEX,
                                             BucketId::WATER_TEX_LEVEL0);  // 57
  init_bucket_renderer<Merc2>("l0-water-merc", BucketCategory::MERC,
                              BucketId::MERC_WATER_LEVEL0);  // 58
  init_bucket_renderer<Generic2>("l0-water-generic", BucketCategory::GENERIC,
                                 BucketId::GENERIC_WATER_LEVEL0);  // 59

  //-----------------------
  // LEVEL 1 water texture
  //-----------------------
  init_bucket_renderer<TextureUploadHandler>("l1-water-tex", BucketCategory::TEX,
                                             BucketId::WATER_TEX_LEVEL1);  // 60
  init_bucket_renderer<Merc2>("l1-water-merc", BucketCategory::MERC,
                              BucketId::MERC_WATER_LEVEL1);  // 61
  init_bucket_renderer<Generic2>("l1-water-generic", BucketCategory::GENERIC,
                                 BucketId::GENERIC_WATER_LEVEL1);  // 62

  init_bucket_renderer<OceanNear>("ocean-near", BucketCategory::OCEAN, BucketId::OCEAN_NEAR);  // 63

  //-----------------------
  // DEPTH CUE
  //-----------------------
  init_bucket_renderer<DepthCue>("depth-cue", BucketCategory::OTHER, BucketId::DEPTH_CUE);  // 64

  //-----------------------
  // COMMON texture
  //-----------------------
  init_bucket_renderer<TextureUploadHandler>("common-tex", BucketCategory::TEX,
                                             BucketId::PRE_SPRITE_TEX);  // 65

  init_bucket_renderer<Sprite3>("sprite", BucketCategory::SPRITE, BucketId::SPRITE);  // 66

  init_bucket_renderer<DirectRenderer>("debug", BucketCategory::OTHER, BucketId::DEBUG, 0x20000);
  init_bucket_renderer<DirectRenderer>("debug-no-zbuf", BucketCategory::OTHER,
                                       BucketId::DEBUG_NO_ZBUF, 0x8000);
  // an extra custom bucket!
  init_bucket_renderer<DirectRenderer>("subtitle", BucketCategory::OTHER, BucketId::SUBTITLE, 6000);

  // for now, for any unset renderers, just set them to an EmptyBucketRenderer.
  for (size_t i = 0; i < m_bucket_renderers.size(); i++) {
    if (!m_bucket_renderers[i]) {
      init_bucket_renderer<EmptyBucketRenderer>(fmt::format("bucket{}", i), BucketCategory::OTHER,
                                                (BucketId)i);
    }

    m_bucket_renderers[i]->init_shaders(m_render_state.shaders);
    m_bucket_renderers[i]->init_textures(*m_render_state.texture_pool, GameVersion::Jak1);
  }
  sky_cpu_blender->init_textures(*m_render_state.texture_pool, m_version);
  sky_gpu_blender->init_textures(*m_render_state.texture_pool, m_version);
  m_render_state.loader->load_common(*m_render_state.texture_pool, "GAME");
}

/*!
 * Main render function. This is called from the gfx loop with the chain passed from the game.
 */
void OpenGLRenderer::render(DmaFollower dma, const RenderOptions& settings) {
  m_profiler.clear();
  m_render_state.reset();
  m_render_state.ee_main_memory = g_ee_main_mem;
  m_render_state.offset_of_s7 = offset_of_s7();

  {
    auto prof = m_profiler.root()->make_scoped_child("frame-setup");
    setup_frame(settings);
    if (settings.gpu_sync) {
      glFinish();
    }
  }

  {
    auto prof = m_profiler.root()->make_scoped_child("loader");
    if (m_last_pmode_alp == 0 && settings.pmode_alp_register != 0 && m_enable_fast_blackout_loads) {
      // blackout, load everything and don't worry about frame rate
      m_render_state.loader->update_blocking(*m_render_state.texture_pool);

    } else {
      m_render_state.loader->update(*m_render_state.texture_pool);
    }
  }

  // render the buckets!
  {
    auto prof = m_profiler.root()->make_scoped_child("buckets");
    dispatch_buckets(dma, prof, settings.gpu_sync);
  }

  // apply effects done with PCRTC registers
  {
    auto prof = m_profiler.root()->make_scoped_child("pcrtc");
    do_pcrtc_effects(settings.pmode_alp_register, &m_render_state, prof);
    if (settings.gpu_sync) {
      glFinish();
    }
  }

  m_last_pmode_alp = settings.pmode_alp_register;

  if (settings.draw_render_debug_window) {
    auto prof = m_profiler.root()->make_scoped_child("render-window");
    draw_renderer_selection_window();
    // add a profile bar for the imgui stuff
    // vif_interrupt_callback(0);
    if (settings.gpu_sync) {
      glFinish();
    }
  }

  if (settings.draw_loader_window) {
    m_render_state.loader->draw_debug_window();
  }

  m_profiler.finish();
  //  if (m_profiler.root_time() > 0.018) {
  //    fmt::print("Slow frame: {:.2f} ms\n", m_profiler.root_time() * 1000);
  //    fmt::print("{}\n", m_profiler.to_string());
  //  }

  if (settings.draw_profiler_window) {
    m_profiler.draw();
  }

  if (settings.draw_small_profiler_window) {
    SmallProfilerStats stats;
    stats.draw_calls = m_profiler.root()->stats().draw_calls;
    stats.triangles = m_profiler.root()->stats().triangles;
    for (int i = 0; i < (int)BucketCategory::MAX_CATEGORIES; i++) {
      stats.time_per_category[i] = m_category_times[i];
    }
    m_small_profiler.draw(m_render_state.load_status_debug, stats);
  }

  if (settings.draw_subtitle_editor_window) {
    m_subtitle_editor.draw_window();
  }

  if (settings.draw_filters_window) {
    m_filters_menu.draw_window();
  }

  if (settings.save_screenshot) {
    Fbo* screenshot_src;
    int read_buffer;

    // can't screenshot from a multisampled buffer directly -
    if (m_fbo_state.resources.resolve_buffer.valid) {
      screenshot_src = &m_fbo_state.resources.resolve_buffer;
      read_buffer = GL_COLOR_ATTACHMENT0;
    } else {
      screenshot_src = m_fbo_state.render_fbo;
      read_buffer = GL_FRONT;
    }
    finish_screenshot(settings.screenshot_path, screenshot_src->width, screenshot_src->height, 0, 0,
                      screenshot_src->fbo_id, read_buffer);
  }
  if (settings.gpu_sync) {
    glFinish();
  }
}

/*!
 * Draw the per-renderer debug window
 */
void OpenGLRenderer::draw_renderer_selection_window() {
  ImGui::Begin("Renderer Debug");

  ImGui::Checkbox("Use old single-draw", &m_render_state.no_multidraw);
  ImGui::SliderFloat("Fog Adjust", &m_render_state.fog_intensity, 0, 10);
  ImGui::Checkbox("Sky CPU", &m_render_state.use_sky_cpu);
  ImGui::Checkbox("Occlusion Cull", &m_render_state.use_occlusion_culling);
  ImGui::Checkbox("Blackout Loads", &m_enable_fast_blackout_loads);

  for (size_t i = 0; i < m_bucket_renderers.size(); i++) {
    auto renderer = m_bucket_renderers[i].get();
    if (renderer && !renderer->empty()) {
      ImGui::PushID(i);
      if (ImGui::TreeNode(renderer->name_and_id().c_str())) {
        ImGui::Checkbox("Enable", &renderer->enabled());
        renderer->draw_debug_window();
        ImGui::TreePop();
      }
      ImGui::PopID();
    }
  }
  if (ImGui::TreeNode("Texture Pool")) {
    m_render_state.texture_pool->draw_debug_window();
    ImGui::TreePop();
  }
  if (m_jak2_eye_renderer) {
    if (ImGui::TreeNode("Eyes")) {
      m_jak2_eye_renderer->draw_debug_window();
      ImGui::TreePop();
    }
  }
  ImGui::End();
}

namespace {
Fbo make_fbo(int w, int h, int msaa, bool make_zbuf_and_stencil) {
  Fbo result;
  bool use_multisample = msaa > 1;

  // make framebuffer object
  glGenFramebuffers(1, &result.fbo_id);
  glBindFramebuffer(GL_FRAMEBUFFER, result.fbo_id);
  result.valid = true;

  // make texture that will hold the colors of the framebuffer
  GLuint tex;
  glGenTextures(1, &tex);
  result.tex_id = tex;
  glActiveTexture(GL_TEXTURE0);
  if (use_multisample) {
    glBindTexture(GL_TEXTURE_2D_MULTISAMPLE, tex);
    glTexImage2DMultisample(GL_TEXTURE_2D_MULTISAMPLE, msaa, GL_RGBA8, w, h, GL_TRUE);
  } else {
    glBindTexture(GL_TEXTURE_2D, tex);
    glTexImage2D(GL_TEXTURE_2D, 0, GL_RGBA8, w, h, 0, GL_RGBA, GL_UNSIGNED_BYTE, nullptr);
  }
  // make depth and stencil buffers that will hold the... depth and stencil buffers
  if (make_zbuf_and_stencil) {
    GLuint zbuf;
    glGenRenderbuffers(1, &zbuf);
    result.zbuf_stencil_id = zbuf;
    glBindRenderbuffer(GL_RENDERBUFFER, zbuf);
    if (use_multisample) {
      glRenderbufferStorageMultisample(GL_RENDERBUFFER, msaa, GL_DEPTH24_STENCIL8, w, h);
    } else {
      glRenderbufferStorage(GL_RENDERBUFFER, GL_DEPTH24_STENCIL8, w, h);
    }
    glFramebufferRenderbuffer(GL_FRAMEBUFFER, GL_DEPTH_STENCIL_ATTACHMENT, GL_RENDERBUFFER, zbuf);
  }
  // attach texture to framebuffer as target for colors

  if (use_multisample) {
    glFramebufferTexture2D(GL_FRAMEBUFFER, GL_COLOR_ATTACHMENT0, GL_TEXTURE_2D_MULTISAMPLE, tex, 0);
  } else {
    glFramebufferTexture2D(GL_FRAMEBUFFER, GL_COLOR_ATTACHMENT0, GL_TEXTURE_2D, tex, 0);
  }

  GLenum render_targets[1] = {GL_COLOR_ATTACHMENT0};
  glDrawBuffers(1, render_targets);
  auto status = glCheckFramebufferStatus(GL_FRAMEBUFFER);

  if (status != GL_FRAMEBUFFER_COMPLETE) {
    lg::error("Failed to setup framebuffer: {} {} {} {}\n", w, h, msaa, make_zbuf_and_stencil);
    switch (status) {
      case GL_FRAMEBUFFER_UNDEFINED:
        printf("GL_FRAMEBUFFER_UNDEFINED\n");
        break;
      case GL_FRAMEBUFFER_INCOMPLETE_ATTACHMENT:
        printf("GL_FRAMEBUFFER_INCOMPLETE_ATTACHMENT\n");
        break;
      case GL_FRAMEBUFFER_INCOMPLETE_MISSING_ATTACHMENT:
        printf("GL_FRAMEBUFFER_INCOMPLETE_MISSING_ATTACHMENT\n");
        break;
      case GL_FRAMEBUFFER_INCOMPLETE_DRAW_BUFFER:
        printf("GL_FRAMEBUFFER_INCOMPLETE_DRAW_BUFFER\n");
        break;
      case GL_FRAMEBUFFER_INCOMPLETE_READ_BUFFER:
        printf("GL_FRAMEBUFFER_INCOMPLETE_READ_BUFFER\n");
        break;
      case GL_FRAMEBUFFER_UNSUPPORTED:
        printf("GL_FRAMEBUFFER_UNSUPPORTED\n");
        break;
      case GL_FRAMEBUFFER_INCOMPLETE_MULTISAMPLE:
        printf("GL_FRAMEBUFFER_INCOMPLETE_MULTISAMPLE\n");
        break;
      case GL_FRAMEBUFFER_INCOMPLETE_LAYER_TARGETS:
        printf("GL_FRAMEBUFFER_INCOMPLETE_LAYER_TARGETS\n");
        break;
    }
    ASSERT(false);
  }

  result.multisample_count = msaa;
  result.multisampled = use_multisample;
  result.is_window = false;
  result.width = w;
  result.height = h;

  return result;
}
}  // namespace

/*!
 * Pre-render frame setup.
 */
void OpenGLRenderer::setup_frame(const RenderOptions& settings) {
  // glfw controls the window framebuffer, so we just update the size:
  auto& window_fb = m_fbo_state.resources.window;

  bool window_resized = window_fb.width != settings.window_framebuffer_width ||
                        window_fb.height != settings.window_framebuffer_height;
  window_fb.valid = true;
  window_fb.is_window = true;
  window_fb.fbo_id = 0;
  window_fb.width = settings.window_framebuffer_width;
  window_fb.height = settings.window_framebuffer_height;
  window_fb.multisample_count = 1;
  window_fb.multisampled = false;

  // see if the render FBO is still applicable
  if (settings.save_screenshot || window_resized || !m_fbo_state.render_fbo ||
      !m_fbo_state.render_fbo->matches(settings.game_res_w, settings.game_res_h,
                                       settings.msaa_samples)) {
    // doesn't match, set up a new one for these settings
    lg::info("FBO Setup: requested {}x{}, msaa {}", settings.game_res_w, settings.game_res_h,
             settings.msaa_samples);

    // clear old framebuffers
    m_fbo_state.resources.render_buffer.clear();
    m_fbo_state.resources.resolve_buffer.clear();

    // first, see if we can just render straight to the display framebuffer.
    // note: we always force a separate fbo on a screenshot so that it won't capture overlays.
    //       as an added bonus it also doesn't break the sprite distort buffer...
    if (!settings.save_screenshot &&
        window_fb.matches(settings.game_res_w, settings.game_res_h, settings.msaa_samples)) {
      // it matches - no need for extra framebuffers.
      lg::info("FBO Setup: rendering directly to window framebuffer");
      m_fbo_state.render_fbo = &m_fbo_state.resources.window;
    } else {
      lg::info("FBO Setup: window didn't match: {} {}", window_fb.width, window_fb.height);

      // create a fbo to render to, with the desired settings
      m_fbo_state.resources.render_buffer =
          make_fbo(settings.game_res_w, settings.game_res_h, settings.msaa_samples, true);
      m_fbo_state.render_fbo = &m_fbo_state.resources.render_buffer;

      bool msaa_matches = window_fb.multisample_count == settings.msaa_samples;

      if (!msaa_matches) {
        lg::info("FBO Setup: using second temporary buffer: res: {}x{} {}x{}", window_fb.width,
                 window_fb.height, settings.game_res_w, settings.game_res_h);

        // we'll need a temporary fbo to do the msaa resolve step
        // non-multisampled, and doesn't need z/stencil
        m_fbo_state.resources.resolve_buffer =
            make_fbo(settings.game_res_w, settings.game_res_h, 1, false);
      } else {
        lg::info("FBO Setup: not using second temporary buffer");
      }
    }
  }

  ASSERT_MSG(settings.game_res_w > 0 && settings.game_res_h > 0,
             fmt::format("Bad viewport size from game_res: {}x{}\n", settings.game_res_w,
                         settings.game_res_h));

  if (!m_fbo_state.render_fbo->is_window) {
    glBindFramebuffer(GL_FRAMEBUFFER, 0);
    glViewport(0, 0, m_fbo_state.resources.window.width, m_fbo_state.resources.window.height);
    glClearColor(0.0, 0.0, 0.0, 0.0);
    glClearDepth(0.0);
    glDepthMask(GL_TRUE);
    glClear(GL_COLOR_BUFFER_BIT | GL_DEPTH_BUFFER_BIT | GL_STENCIL_BUFFER_BIT);
    glDisable(GL_BLEND);
  }

  glBindFramebuffer(GL_FRAMEBUFFER, m_fbo_state.render_fbo->fbo_id);
  glClearColor(0.0, 0.0, 0.0, 0.0);
  glClearDepth(0.0);
  glClearStencil(0);
  glDepthMask(GL_TRUE);
  // Note: could rely on sky renderer to clear depth and color, but this causes problems with
  // letterboxing
  glClear(GL_COLOR_BUFFER_BIT | GL_DEPTH_BUFFER_BIT | GL_STENCIL_BUFFER_BIT);
  glDisable(GL_BLEND);

  // setup the draw region to letterbox later
  m_render_state.draw_region_w = settings.draw_region_width;
  m_render_state.draw_region_h = settings.draw_region_height;

  // center the letterbox
  m_render_state.draw_offset_x =
      (settings.window_framebuffer_width - m_render_state.draw_region_w) / 2;
  m_render_state.draw_offset_y =
      (settings.window_framebuffer_height - m_render_state.draw_region_h) / 2;

  if (settings.borderless_windows_hacks) {
    // pretend the framebuffer is 1 pixel shorter on borderless. fullscreen issues!
    // add one pixel of vertical letterbox on borderless to make up for extra line
    m_render_state.draw_offset_y++;
  }

  m_render_state.render_fb = m_fbo_state.render_fbo->fbo_id;

  if (m_render_state.draw_region_w <= 0 || m_render_state.draw_region_h <= 0) {
    // trying to draw to 0 size region... opengl doesn't like this.
    m_render_state.draw_region_w = 320;
    m_render_state.draw_region_h = 240;
  }

  if (m_fbo_state.render_fbo->is_window) {
    m_render_state.render_fb_x = m_render_state.draw_offset_x;
    m_render_state.render_fb_y = m_render_state.draw_offset_y;
    m_render_state.render_fb_w = m_render_state.draw_region_w;
    m_render_state.render_fb_h = m_render_state.draw_region_h;
    glViewport(m_render_state.draw_offset_x, m_render_state.draw_offset_y,
               m_render_state.draw_region_w, m_render_state.draw_region_h);
  } else {
    m_render_state.render_fb_x = 0;
    m_render_state.render_fb_y = 0;
    m_render_state.render_fb_w = settings.game_res_w;
    m_render_state.render_fb_h = settings.game_res_h;
    glViewport(0, 0, settings.game_res_w, settings.game_res_h);
  }
}

void OpenGLRenderer::dispatch_buckets_jak1(DmaFollower dma,
                                           ScopedProfilerNode& prof,
                                           bool sync_after_buckets) {
  // The first thing the DMA chain should be a call to a common default-registers chain.
  // this chain resets the state of the GS. After this is buckets
  m_category_times.fill(0);

  m_render_state.buckets_base =
      dma.current_tag_offset() + 16;  // offset by 1 qw for the initial call
  m_render_state.next_bucket = m_render_state.buckets_base;
  m_render_state.bucket_for_vis_copy = (int)jak1::BucketId::TFRAG_LEVEL0;
  m_render_state.num_vis_to_copy = jak1::LEVEL_MAX;

  // Find the default regs buffer
  auto initial_call_tag = dma.current_tag();
  ASSERT(initial_call_tag.kind == DmaTag::Kind::CALL);
  auto initial_call_default_regs = dma.read_and_advance();
  ASSERT(initial_call_default_regs.transferred_tag == 0);  // should be a nop.
  m_render_state.default_regs_buffer = dma.current_tag_offset();
  auto default_regs_tag = dma.current_tag();
  ASSERT(default_regs_tag.kind == DmaTag::Kind::CNT);
  ASSERT(default_regs_tag.qwc == 10);
  // TODO verify data in here.
  auto default_data = dma.read_and_advance();
  ASSERT(default_data.size_bytes > 148);
  memcpy(m_render_state.fog_color.data(), default_data.data + 144, 4);
  auto default_ret_tag = dma.current_tag();
  ASSERT(default_ret_tag.qwc == 0);
  ASSERT(default_ret_tag.kind == DmaTag::Kind::RET);
  dma.read_and_advance();

  // now we should point to the first bucket!
  ASSERT(dma.current_tag_offset() == m_render_state.next_bucket);
  m_render_state.next_bucket += 16;

  // loop over the buckets!
  for (size_t bucket_id = 0; bucket_id < m_bucket_renderers.size(); bucket_id++) {
    auto& renderer = m_bucket_renderers[bucket_id];
    auto bucket_prof = prof.make_scoped_child(renderer->name_and_id());
    g_current_render = renderer->name_and_id();
    // lg::info("Render: {} start", g_current_render);
    renderer->render(dma, &m_render_state, bucket_prof);
    if (sync_after_buckets) {
      auto pp = scoped_prof("finish");
      glFinish();
    }

    // lg::info("Render: {} end", g_current_render);
    //  should have ended at the start of the next chain
    ASSERT(dma.current_tag_offset() == m_render_state.next_bucket);
    m_render_state.next_bucket += 16;
    vif_interrupt_callback(bucket_id);
    m_category_times[(int)m_bucket_categories[bucket_id]] += bucket_prof.get_elapsed_time();

    // hack to draw the collision mesh in the middle the drawing
    if (bucket_id == 31 - 1 && Gfx::g_global_settings.collision_enable) {
      auto p = prof.make_scoped_child("collision-draw");
      m_collide_renderer.render(&m_render_state, p);
    }
  }
  g_current_render = "";

  // TODO ending data.
}

void OpenGLRenderer::dispatch_buckets_jak2(DmaFollower dma,
                                           ScopedProfilerNode& prof,
                                           bool sync_after_buckets) {
  // The first thing the DMA chain should be a call to a common default-registers chain.
  // this chain resets the state of the GS. After this is buckets
  m_category_times.fill(0);

  m_render_state.buckets_base = dma.current_tag_offset();  // starts at 0 in jak 2
  m_render_state.next_bucket = m_render_state.buckets_base + 16;
  m_render_state.bucket_for_vis_copy = (int)jak2::BucketId::BUCKET_2;
  m_render_state.num_vis_to_copy = jak2::LEVEL_MAX;

  for (size_t bucket_id = 0; bucket_id < m_bucket_renderers.size(); bucket_id++) {
    auto& renderer = m_bucket_renderers[bucket_id];
    auto bucket_prof = prof.make_scoped_child(renderer->name_and_id());
    g_current_render = renderer->name_and_id();
    // lg::info("Render: {} start", g_current_render);
    renderer->render(dma, &m_render_state, bucket_prof);
    if (sync_after_buckets) {
      auto pp = scoped_prof("finish");
      glFinish();
    }

    // lg::info("Render: {} end", g_current_render);
    //  should have ended at the start of the next chain
    ASSERT(dma.current_tag_offset() == m_render_state.next_bucket);
    m_render_state.next_bucket += 16;
    vif_interrupt_callback(bucket_id + 1);
    m_category_times[(int)m_bucket_categories[bucket_id]] += bucket_prof.get_elapsed_time();

    // hack to draw the collision mesh in the middle the drawing
    if (bucket_id + 1 == (int)jak2::BucketId::TEX_L0_ALPHA &&
        Gfx::g_global_settings.collision_enable) {
      auto p = prof.make_scoped_child("collision-draw");
      m_collide_renderer.render(&m_render_state, p);
    }
  }
  vif_interrupt_callback(m_bucket_renderers.size());

  // TODO ending data.
}

/*!
 * This function finds buckets and dispatches them to the appropriate part.
 */
void OpenGLRenderer::dispatch_buckets(DmaFollower dma,
                                      ScopedProfilerNode& prof,
                                      bool sync_after_buckets) {
  m_render_state.version = m_version;
  m_render_state.frame_idx++;
  switch (m_version) {
    case GameVersion::Jak1:
      dispatch_buckets_jak1(dma, prof, sync_after_buckets);
      break;
    case GameVersion::Jak2:
      dispatch_buckets_jak2(dma, prof, sync_after_buckets);
      break;
    default:
      ASSERT(false);
  }
}

/*!
 * Take a screenshot!
 */
void OpenGLRenderer::finish_screenshot(const std::string& output_name,
                                       int width,
                                       int height,
                                       int x,
                                       int y,
                                       GLuint fbo,
                                       int read_buffer) {
  std::vector<u32> buffer(width * height);
  glPixelStorei(GL_PACK_ALIGNMENT, 1);
  GLint oldbuf;
  glGetIntegerv(GL_READ_FRAMEBUFFER_BINDING, &oldbuf);
  glBindFramebuffer(GL_READ_FRAMEBUFFER, fbo);
  glReadBuffer(read_buffer);
  glReadPixels(x, y, width, height, GL_RGBA, GL_UNSIGNED_BYTE, buffer.data());
  // flip upside down in place
  for (int h = 0; h < height / 2; h++) {
    for (int w = 0; w < width; w++) {
      std::swap(buffer[h * width + w], buffer[(height - h - 1) * width + w]);
    }
  }

  // set alpha. For some reason, image viewers do weird stuff with alpha.
  for (auto& px : buffer) {
    px |= 0xff000000;
  }
  file_util::write_rgba_png(output_name, buffer.data(), width, height);
  glBindFramebuffer(GL_READ_FRAMEBUFFER, oldbuf);
}

void OpenGLRenderer::do_pcrtc_effects(float alp,
                                      SharedRenderState* render_state,
                                      ScopedProfilerNode& prof) {
  if (m_fbo_state.render_fbo->is_window) {
    // nothing to do!
  } else {
    Fbo* window_blit_src = nullptr;
    if (m_fbo_state.resources.resolve_buffer.valid) {
      glBindFramebuffer(GL_READ_FRAMEBUFFER, m_fbo_state.render_fbo->fbo_id);
      glBindFramebuffer(GL_DRAW_FRAMEBUFFER, m_fbo_state.resources.resolve_buffer.fbo_id);
      glBlitFramebuffer(0,                                            // srcX0
                        0,                                            // srcY0
                        m_fbo_state.render_fbo->width,                // srcX1
                        m_fbo_state.render_fbo->height,               // srcY1
                        0,                                            // dstX0
                        0,                                            // dstY0
                        m_fbo_state.resources.resolve_buffer.width,   // dstX1
                        m_fbo_state.resources.resolve_buffer.height,  // dstY1
                        GL_COLOR_BUFFER_BIT,                          // mask
                        GL_LINEAR                                     // filter
      );
      window_blit_src = &m_fbo_state.resources.resolve_buffer;
    } else {
      window_blit_src = &m_fbo_state.resources.render_buffer;
    }

    glBindFramebuffer(GL_READ_FRAMEBUFFER, window_blit_src->fbo_id);
    glBindFramebuffer(GL_DRAW_FRAMEBUFFER, 0);
    glBlitFramebuffer(0,                                                          // srcX0
                      0,                                                          // srcY0
                      window_blit_src->width,                                     // srcX1
                      window_blit_src->height,                                    // srcY1
                      render_state->draw_offset_x,                                // dstX0
                      render_state->draw_offset_y,                                // dstY0
                      render_state->draw_offset_x + render_state->draw_region_w,  // dstX1
                      render_state->draw_offset_y + render_state->draw_region_h,  // dstY1
                      GL_COLOR_BUFFER_BIT,                                        // mask
                      GL_LINEAR                                                   // filter
    );
    glBindFramebuffer(GL_FRAMEBUFFER, 0);
  }
  if (alp < 1) {
    glDisable(GL_DEPTH_TEST);
    glEnable(GL_BLEND);
    glBlendFuncSeparate(GL_SRC_ALPHA, GL_ONE_MINUS_SRC_ALPHA, GL_ONE, GL_ZERO);
    glBlendEquation(GL_FUNC_ADD);
    glViewport(0, 0, m_fbo_state.resources.window.width, m_fbo_state.resources.window.height);

    m_blackout_renderer.draw(Vector4f(0, 0, 0, 1.f - alp), render_state, prof);

    glEnable(GL_DEPTH_TEST);
  }
}<|MERGE_RESOLUTION|>--- conflicted
+++ resolved
@@ -212,12 +212,9 @@
   init_bucket_renderer<TextureUploadHandler>("tex-lcom-shrub", BucketCategory::TEX,
                                              BucketId::TEX_LCOM_SHRUB);
   init_bucket_renderer<Merc2>("merc-lcom-shrub", BucketCategory::MERC, BucketId::MERC_LCOM_SHRUB);
-<<<<<<< HEAD
-  init_bucket_renderer<ShadowRenderer>("shadow", BucketCategory::OTHER, BucketId::SHADOW);
-=======
   init_bucket_renderer<Generic2>("gmerc-lcom-tfrag", BucketCategory::GENERIC,
                                  BucketId::GMERC_LCOM_TFRAG);
->>>>>>> 77123652
+  init_bucket_renderer<ShadowRenderer>("shadow", BucketCategory::OTHER, BucketId::SHADOW);
   // 220
   init_bucket_renderer<TextureUploadHandler>("tex-lcom-pris", BucketCategory::TEX,
                                              BucketId::TEX_LCOM_PRIS);
