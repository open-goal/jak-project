--- conflicted
+++ resolved
@@ -98,14 +98,9 @@
   init_bucket_renderer<DirectRenderer>("sky-draw", BucketCategory::OTHER, BucketId::SKY_DRAW, 1024);
   init_bucket_renderer<OceanMidAndFar>("ocean-mid-far", BucketCategory::OCEAN,
                                        BucketId::OCEAN_MID_FAR);
-<<<<<<< HEAD
+  // hardcoded level number!!!
   for (int i = 0; i < 8; ++i) {
-#define GET_BUCKET_ID_FOR_LIST(bkt1, bkt2, idx) ((int)bkt1 + ((int)bkt2 - (int)bkt1) * idx)
-=======
-  // hardcoded level number!!!
-  for (int i = 0; i < 6; ++i) {
 #define GET_BUCKET_ID_FOR_LIST(bkt1, bkt2, idx) ((int)(bkt1) + ((int)(bkt2) - (int)(bkt1)) * (idx))
->>>>>>> 198c8e19
     init_bucket_renderer<TextureUploadHandler>(
         fmt::format("tex-l{}-tfrag", i), BucketCategory::TEX,
         GET_BUCKET_ID_FOR_LIST(BucketId::TEX_L0_TFRAG, BucketId::TEX_L1_TFRAG, i));
@@ -113,11 +108,6 @@
         fmt::format("tfrag-l{}-tfrag", i), BucketCategory::TFRAG,
         GET_BUCKET_ID_FOR_LIST(BucketId::TFRAG_L0_TFRAG, BucketId::TFRAG_L1_TFRAG, i),
         std::vector{tfrag3::TFragmentTreeKind::NORMAL}, false, i);
-<<<<<<< HEAD
-    init_bucket_renderer<Tie3>(
-        fmt::format("tie-l{}-tfrag", i), BucketCategory::TIE,
-        GET_BUCKET_ID_FOR_LIST(BucketId::TIE_L0_TFRAG, BucketId::TIE_L1_TFRAG, i), i);
-=======
     Tie3* tie = init_bucket_renderer<Tie3>(
         fmt::format("tie-l{}-tfrag", i), BucketCategory::TIE,
         GET_BUCKET_ID_FOR_LIST(BucketId::TIE_L0_TFRAG, BucketId::TIE_L1_TFRAG, i), i);
@@ -125,7 +115,6 @@
         fmt::format("etie-l{}-tfrag", i), BucketCategory::TIE,
         GET_BUCKET_ID_FOR_LIST(BucketId::ETIE_L0_TFRAG, BucketId::ETIE_L1_TFRAG, i), tie,
         tfrag3::TieCategory::NORMAL_ENVMAP);
->>>>>>> 198c8e19
     init_bucket_renderer<Merc2>(
         fmt::format("merc-l{}-tfrag", i), BucketCategory::MERC,
         GET_BUCKET_ID_FOR_LIST(BucketId::MERC_L0_TFRAG, BucketId::MERC_L1_TFRAG, i));
@@ -147,8 +136,6 @@
         fmt::format("tfrag-t-l{}-alpha", i), BucketCategory::TFRAG,
         GET_BUCKET_ID_FOR_LIST(BucketId::TFRAG_T_L0_ALPHA, BucketId::TFRAG_T_L1_ALPHA, i),
         std::vector{tfrag3::TFragmentTreeKind::TRANS}, false, i);
-<<<<<<< HEAD
-=======
     init_bucket_renderer<Tie3AnotherCategory>(
         fmt::format("tie-t-l{}-alpha", i), BucketCategory::TIE,
         GET_BUCKET_ID_FOR_LIST(BucketId::TIE_T_L0_ALPHA, BucketId::TIE_T_L1_ALPHA, i), tie,
@@ -160,7 +147,6 @@
     init_bucket_renderer<Merc2>(
         fmt::format("merc-l{}-alpha", i), BucketCategory::MERC,
         GET_BUCKET_ID_FOR_LIST(BucketId::MERC_L0_ALPHA, BucketId::MERC_L1_ALPHA, i));
->>>>>>> 198c8e19
 
     init_bucket_renderer<TextureUploadHandler>(
         fmt::format("tex-l{}-pris", i), BucketCategory::TEX,
@@ -186,8 +172,6 @@
         fmt::format("tfrag-w-l{}-alpha", i), BucketCategory::TFRAG,
         GET_BUCKET_ID_FOR_LIST(BucketId::TFRAG_W_L0_WATER, BucketId::TFRAG_W_L1_WATER, i),
         std::vector{tfrag3::TFragmentTreeKind::WATER}, false, i);
-<<<<<<< HEAD
-=======
     init_bucket_renderer<Tie3AnotherCategory>(
         fmt::format("tie-w-l{}-water", i), BucketCategory::TIE,
         GET_BUCKET_ID_FOR_LIST(BucketId::TIE_W_L0_WATER, BucketId::TIE_W_L1_WATER, i), tie,
@@ -196,7 +180,6 @@
         fmt::format("etie-w-l{}-water", i), BucketCategory::TIE,
         GET_BUCKET_ID_FOR_LIST(BucketId::ETIE_W_L0_WATER, BucketId::ETIE_W_L1_WATER, i), tie,
         tfrag3::TieCategory::WATER_ENVMAP);
->>>>>>> 198c8e19
 #undef GET_BUCKET_ID_FOR_LIST
   }
   // 180
@@ -221,11 +204,7 @@
   init_bucket_renderer<TextureUploadHandler>("tex-all-sprite", BucketCategory::TEX,
                                              BucketId::TEX_ALL_SPRITE);
   init_bucket_renderer<Sprite3>("particles", BucketCategory::SPRITE, BucketId::PARTICLES);
-<<<<<<< HEAD
-  init_bucket_renderer<LightningRenderer>("lightning", BucketCategory::OTHER, BucketId::BUCKET_315);
-=======
   init_bucket_renderer<LightningRenderer>("lightning", BucketCategory::OTHER, BucketId::EFFECTS);
->>>>>>> 198c8e19
   init_bucket_renderer<TextureUploadHandler>("tex-all-warp", BucketCategory::TEX,
                                              BucketId::TEX_ALL_WARP);
   init_bucket_renderer<DirectRenderer>("debug-no-zbuf1", BucketCategory::OTHER,
@@ -924,11 +903,7 @@
   m_render_state.buckets_base = dma.current_tag_offset();  // starts at 0 in jak 2
   m_render_state.next_bucket = m_render_state.buckets_base + 16;
   m_render_state.bucket_for_vis_copy = (int)jak2::BucketId::BUCKET_2;
-<<<<<<< HEAD
-  m_render_state.num_vis_to_copy = 8;
-=======
   m_render_state.num_vis_to_copy = 6;
->>>>>>> 198c8e19
 
   for (size_t bucket_id = 0; bucket_id < m_bucket_renderers.size(); bucket_id++) {
     auto& renderer = m_bucket_renderers[bucket_id];
