#include "OpenGLRenderer.h"

#include "common/log/log.h"
#include "common/util/FileUtil.h"

#include "game/graphics/opengl_renderer/DepthCue.h"
#include "game/graphics/opengl_renderer/DirectRenderer.h"
#include "game/graphics/opengl_renderer/EyeRenderer.h"
#include "game/graphics/opengl_renderer/ShadowRenderer.h"
#include "game/graphics/opengl_renderer/SkyRenderer.h"
#include "game/graphics/opengl_renderer/Sprite3.h"
#include "game/graphics/opengl_renderer/SpriteRenderer.h"
#include "game/graphics/opengl_renderer/TextureUploadHandler.h"
#include "game/graphics/opengl_renderer/VisDataHandler.h"
#include "game/graphics/opengl_renderer/background/Shrub.h"
#include "game/graphics/opengl_renderer/background/TFragment.h"
#include "game/graphics/opengl_renderer/background/Tie3.h"
#include "game/graphics/opengl_renderer/foreground/Generic2.h"
#include "game/graphics/opengl_renderer/foreground/Merc2.h"
#include "game/graphics/opengl_renderer/ocean/OceanMidAndFar.h"
#include "game/graphics/opengl_renderer/ocean/OceanNear.h"
#include "game/graphics/pipelines/opengl.h"

#include "third-party/imgui/imgui.h"

// for the vif callback
#include "game/kernel/common/kmachine.h"
#include "game/runtime.h"

namespace {
std::string g_current_render;

}

/*!
 * OpenGL Error callback. If we do something invalid, this will be called.
 */
void GLAPIENTRY opengl_error_callback(GLenum source,
                                      GLenum type,
                                      GLuint id,
                                      GLenum severity,
                                      GLsizei /*length*/,
                                      const GLchar* message,
                                      const void* /*userParam*/) {
  if (severity == GL_DEBUG_SEVERITY_NOTIFICATION) {
    lg::debug("OpenGL notification 0x{:X} S{:X} T{:X}: {}", id, source, type, message);
  } else if (severity == GL_DEBUG_SEVERITY_LOW) {
    lg::info("[{}] OpenGL message 0x{:X} S{:X} T{:X}: {}", g_current_render, id, source, type,
             message);
  } else if (severity == GL_DEBUG_SEVERITY_MEDIUM) {
    lg::warn("[{}] OpenGL warn 0x{:X} S{:X} T{:X}: {}", g_current_render, id, source, type,
             message);
  } else if (severity == GL_DEBUG_SEVERITY_HIGH) {
    lg::error("[{}] OpenGL error 0x{:X} S{:X} T{:X}: {}", g_current_render, id, source, type,
              message);
    // ASSERT(false);
  }
}

OpenGLRenderer::OpenGLRenderer(std::shared_ptr<TexturePool> texture_pool,
                               std::shared_ptr<Loader> loader,
                               GameVersion version)
    : m_render_state(texture_pool, loader, version), m_version(version) {
  // setup OpenGL errors
  glEnable(GL_DEBUG_OUTPUT);
  glDebugMessageCallback(opengl_error_callback, nullptr);
  // disable specific errors
  const GLuint gl_error_ignores_api_other[1] = {0x20071};
  glDebugMessageControl(GL_DEBUG_SOURCE_API, GL_DEBUG_TYPE_OTHER, GL_DONT_CARE, 1,
                        &gl_error_ignores_api_other[0], GL_FALSE);

  lg::debug("OpenGL context information: {}", (const char*)glGetString(GL_VERSION));

  // initialize all renderers
  switch (m_version) {
    case GameVersion::Jak1:
      init_bucket_renderers_jak1();
      break;
    case GameVersion::Jak2:
      init_bucket_renderers_jak2();
      break;
    default:
      ASSERT(false);
  }
}

void OpenGLRenderer::init_bucket_renderers_jak2() {
  using namespace jak2;
  m_bucket_renderers.resize((int)BucketId::MAX_BUCKETS);
  m_bucket_categories.resize((int)BucketId::MAX_BUCKETS, BucketCategory::OTHER);
  // 0
  init_bucket_renderer<VisDataHandler>("vis", BucketCategory::OTHER, BucketId::SPECIAL_BUCKET_2);
  init_bucket_renderer<TextureUploadHandler>("tex-lcom-sky-pre", BucketCategory::TEX,
                                             BucketId::TEX_LCOM_SKY_PRE);
  init_bucket_renderer<DirectRenderer>("sky-draw", BucketCategory::OTHER, BucketId::SKY_DRAW, 1024);
  init_bucket_renderer<SkipRenderer>("bucket-6", BucketCategory::OCEAN, BucketId::OCEAN_MID_FAR);
  init_bucket_renderer<TextureUploadHandler>("tex-l0-tfrag", BucketCategory::TEX,
                                             BucketId::TEX_L0_TFRAG);
  init_bucket_renderer<TFragment>("tfrag-l0-tfrag", BucketCategory::TFRAG, BucketId::TFRAG_L0_TFRAG,
                                  std::vector{tfrag3::TFragmentTreeKind::NORMAL}, false, 0);
  init_bucket_renderer<Tie3>("tie-l0-tfrag", BucketCategory::TIE, BucketId::TIE_L0_TFRAG, 0);
  // 10
  init_bucket_renderer<Merc2>("merc-l0-tfrag", BucketCategory::MERC, BucketId::MERC_L0_TFRAG);
  init_bucket_renderer<TextureUploadHandler>("tex-l1-tfrag", BucketCategory::TEX,
                                             BucketId::TEX_L1_TFRAG);
  init_bucket_renderer<TFragment>("tfrag-l1-tfrag", BucketCategory::TFRAG, BucketId::TFRAG_L1_TFRAG,
                                  std::vector{tfrag3::TFragmentTreeKind::NORMAL}, false, 1);
  // 20
  init_bucket_renderer<Tie3>("tie-l1-tfrag", BucketCategory::TIE, BucketId::TIE_L1_TFRAG, 1);
  init_bucket_renderer<Merc2>("merc-l1-tfrag", BucketCategory::MERC, BucketId::MERC_L1_TFRAG);
  init_bucket_renderer<TextureUploadHandler>("tex-l2-tfrag", BucketCategory::TEX,
                                             BucketId::TEX_L2_TFRAG);
  // 30
  init_bucket_renderer<TFragment>("tfrag-l2-tfrag", BucketCategory::TFRAG, BucketId::TFRAG_L2_TFRAG,
                                  std::vector{tfrag3::TFragmentTreeKind::NORMAL}, false, 2);
  init_bucket_renderer<Tie3>("tie-l2-tfrag", BucketCategory::TIE, BucketId::TIE_L2_TFRAG, 2);
  init_bucket_renderer<Merc2>("merc-l2-tfrag", BucketCategory::MERC, BucketId::MERC_L2_TFRAG);
  // 40
  init_bucket_renderer<TextureUploadHandler>("tex-l3-tfrag", BucketCategory::TEX,
                                             BucketId::TEX_L3_TFRAG);
  init_bucket_renderer<TFragment>("tfrag-l3-tfrag", BucketCategory::TFRAG, BucketId::TFRAG_L3_TFRAG,
                                  std::vector{tfrag3::TFragmentTreeKind::NORMAL}, false, 3);
  init_bucket_renderer<Tie3>("tie-l3-tfrag", BucketCategory::TIE, BucketId::TIE_L3_TFRAG, 3);
  init_bucket_renderer<Merc2>("merc-l3-tfrag", BucketCategory::MERC, BucketId::MERC_L3_TFRAG);
  // 50
  init_bucket_renderer<TextureUploadHandler>("tex-l4-tfrag", BucketCategory::TEX,
                                             BucketId::TEX_L4_TFRAG);
  init_bucket_renderer<TFragment>("tfrag-l4-tfrag", BucketCategory::TFRAG, BucketId::TFRAG_L4_TFRAG,
                                  std::vector{tfrag3::TFragmentTreeKind::NORMAL}, false, 3);
  init_bucket_renderer<Tie3>("tie-l4-tfrag", BucketCategory::TIE, BucketId::TIE_L4_TFRAG, 3);
  // 60
  // 70
  init_bucket_renderer<TextureUploadHandler>("tex-l0-shrub", BucketCategory::TEX,
                                             BucketId::TEX_L0_SHRUB);
  init_bucket_renderer<Shrub>("shrub-l0-shrub", BucketCategory::SHRUB, BucketId::SHRUB_L0_SHRUB);
  init_bucket_renderer<Merc2>("merc-l0-shrub", BucketCategory::MERC, BucketId::MERC_L0_SHRUB);
  // 80
  init_bucket_renderer<TextureUploadHandler>("tex-l1-shrub", BucketCategory::TEX,
                                             BucketId::TEX_L1_SHRUB);
  init_bucket_renderer<Shrub>("shrub-l1-shrub", BucketCategory::SHRUB, BucketId::SHRUB_L1_SHRUB);
  // 90
  init_bucket_renderer<TextureUploadHandler>("tex-l2-shrub", BucketCategory::TEX,
                                             BucketId::TEX_L2_SHRUB);
  init_bucket_renderer<Shrub>("shrub-l2-shrub", BucketCategory::SHRUB, BucketId::SHRUB_L2_SHRUB);
  // 100
  init_bucket_renderer<TextureUploadHandler>("tex-l3-shrub", BucketCategory::TEX,
                                             BucketId::TEX_L3_SHRUB);
  init_bucket_renderer<Shrub>("shrub-l3-shrub", BucketCategory::SHRUB, BucketId::SHRUB_L3_SHRUB);
  init_bucket_renderer<TextureUploadHandler>("tex-l4-shrub", BucketCategory::TEX,
                                             BucketId::TEX_L4_SHRUB);
  // 110
  init_bucket_renderer<Shrub>("shrub-l4-shrub", BucketCategory::SHRUB, BucketId::SHRUB_L4_SHRUB);
  // 120
  init_bucket_renderer<TextureUploadHandler>("tex-l0-alpha", BucketCategory::TEX,
                                             BucketId::TEX_L0_ALPHA);
  init_bucket_renderer<TFragment>("tfrag-t-l0-alpha", BucketCategory::TFRAG,
                                  BucketId::TFRAG_T_L0_ALPHA,
                                  std::vector{tfrag3::TFragmentTreeKind::TRANS}, false, 0);
  // 130
  init_bucket_renderer<TextureUploadHandler>("tex-l1-alpha", BucketCategory::TEX,
                                             BucketId::TEX_L1_ALPHA);
  init_bucket_renderer<TFragment>("tfrag-t-l1-alpha", BucketCategory::TFRAG,
                                  BucketId::TFRAG_T_L1_ALPHA,
                                  std::vector{tfrag3::TFragmentTreeKind::TRANS}, false, 1);
  // 140
  // 150
  // 160
  // 170
  // 180
  init_bucket_renderer<TextureUploadHandler>("tex-lcom-tfrag", BucketCategory::TEX,
                                             BucketId::TEX_LCOM_TFRAG);
  init_bucket_renderer<Merc2>("merc-lcom-tfrag", BucketCategory::MERC, BucketId::MERC_LCOM_TFRAG);
  // 190
  init_bucket_renderer<TextureUploadHandler>("tex-lcom-shrub", BucketCategory::TEX,
                                             BucketId::TEX_LCOM_SHRUB);
  init_bucket_renderer<Merc2>("merc-lcom-shrub", BucketCategory::MERC, BucketId::MERC_LCOM_SHRUB);
  init_bucket_renderer<TextureUploadHandler>("tex-l0-pris", BucketCategory::TEX,
                                             BucketId::TEX_L0_PRIS);
  init_bucket_renderer<Merc2>("merc-l0-pris", BucketCategory::MERC, BucketId::MERC_L0_PRIS);
  // 200
  init_bucket_renderer<TextureUploadHandler>("tex-l1-pris", BucketCategory::TEX,
                                             BucketId::TEX_L1_PRIS);
  init_bucket_renderer<Merc2>("merc-l1-pris", BucketCategory::MERC, BucketId::MERC_L1_PRIS);
  init_bucket_renderer<TextureUploadHandler>("tex-l2-pris", BucketCategory::TEX,
                                             BucketId::TEX_L2_PRIS);
  init_bucket_renderer<Merc2>("merc-l2-pris", BucketCategory::MERC, BucketId::MERC_L2_PRIS);
  init_bucket_renderer<TextureUploadHandler>("tex-l3-pris", BucketCategory::TEX,
                                             BucketId::TEX_L3_PRIS);
<<<<<<< HEAD
  init_bucket_renderer<Merc2>("merc-l2-pris", BucketCategory::MERC, BucketId::MERC_L3_PRIS);
=======
  init_bucket_renderer<Merc2>("merc-l3-pris", BucketCategory::MERC, BucketId::MERC_L3_PRIS);
>>>>>>> 8dedfb68
  // 210
  init_bucket_renderer<TextureUploadHandler>("tex-l4-pris", BucketCategory::TEX,
                                             BucketId::TEX_L4_PRIS);
  init_bucket_renderer<Merc2>("merc-l4-pris", BucketCategory::MERC, BucketId::MERC_L4_PRIS);
  // 220
  init_bucket_renderer<TextureUploadHandler>("tex-lcom-pris", BucketCategory::TEX,
                                             BucketId::TEX_LCOM_PRIS);
  init_bucket_renderer<Merc2>("merc-lcom-pris", BucketCategory::MERC, BucketId::MERC_LCOM_PRIS);
  init_bucket_renderer<TextureUploadHandler>("tex-l1-pris2", BucketCategory::TEX,
                                             BucketId::TEX_L1_PRIS2);
  // 230
  // 240
  init_bucket_renderer<TextureUploadHandler>("tex-l4-pris2", BucketCategory::TEX,
                                             BucketId::TEX_L4_PRIS2);
  // 250
  init_bucket_renderer<TextureUploadHandler>("tex-l0-water", BucketCategory::TEX,
                                             BucketId::TEX_L0_WATER);
  init_bucket_renderer<Merc2>("merc-l0-water", BucketCategory::MERC, BucketId::MERC_L0_WATER);
  init_bucket_renderer<TFragment>("tfrag-w-l0-alpha", BucketCategory::TFRAG,
                                  BucketId::TFRAG_W_L0_WATER,
                                  std::vector{tfrag3::TFragmentTreeKind::WATER}, false, 0);
  // 260
  init_bucket_renderer<TextureUploadHandler>("tex-l1-water", BucketCategory::TEX,
                                             BucketId::TEX_L1_WATER);
  init_bucket_renderer<Merc2>("merc-l1-water", BucketCategory::MERC, BucketId::MERC_L1_WATER);
  init_bucket_renderer<TFragment>("tfrag-w-l1-alpha", BucketCategory::TFRAG,
                                  BucketId::TFRAG_W_L1_WATER,
                                  std::vector{tfrag3::TFragmentTreeKind::WATER}, false, 0);

  // 270
  init_bucket_renderer<TextureUploadHandler>("tex-l2-water", BucketCategory::TEX,
                                             BucketId::TEX_L2_WATER);
  init_bucket_renderer<Merc2>("merc-l2-water", BucketCategory::MERC, BucketId::MERC_L2_WATER);
  init_bucket_renderer<TextureUploadHandler>("tex-l3-water", BucketCategory::TEX,
                                             BucketId::TEX_L3_WATER);
  // 280
  init_bucket_renderer<TextureUploadHandler>("tex-l4-water", BucketCategory::TEX,
                                             BucketId::TEX_L4_WATER);
  init_bucket_renderer<Merc2>("merc-l4-water", BucketCategory::MERC, BucketId::MERC_L4_WATER);
  // 290
  // 300
  init_bucket_renderer<TextureUploadHandler>("tex-lcom-water", BucketCategory::TEX,
                                             BucketId::TEX_LCOM_WATER);
  init_bucket_renderer<Merc2>("merc-lcom-water", BucketCategory::MERC, BucketId::MERC_LCOM_WATER);
  init_bucket_renderer<TextureUploadHandler>("tex-lcom-sky-post", BucketCategory::TEX,
                                             BucketId::TEX_LCOM_SKY_POST);
  // 310
  init_bucket_renderer<SkipRenderer>("bucket-310", BucketCategory::OCEAN, BucketId::OCEAN_NEAR);
  init_bucket_renderer<TextureUploadHandler>("tex-all-sprite", BucketCategory::TEX,
                                             BucketId::TEX_ALL_SPRITE);
  init_bucket_renderer<Sprite3>("particles", BucketCategory::SPRITE, BucketId::PARTICLES);
  init_bucket_renderer<TextureUploadHandler>("tex-all-warp", BucketCategory::TEX,
                                             BucketId::TEX_ALL_WARP);
  init_bucket_renderer<DirectRenderer>("debug-no-zbuf1", BucketCategory::OTHER,
                                       BucketId::DEBUG_NO_ZBUF1, 0x8000);
  init_bucket_renderer<TextureUploadHandler>("tex-all-map", BucketCategory::TEX,
                                             BucketId::TEX_ALL_MAP);
  // 320
  init_bucket_renderer<DirectRenderer>("progress", BucketCategory::OTHER, BucketId::PROGRESS,
                                       0x8000);
  init_bucket_renderer<DirectRenderer>("debug2", BucketCategory::OTHER, BucketId::DEBUG2, 0x8000);
  init_bucket_renderer<DirectRenderer>("debug-no-zbuf2", BucketCategory::OTHER,
                                       BucketId::DEBUG_NO_ZBUF2, 0x8000);
  init_bucket_renderer<DirectRenderer>("debug3", BucketCategory::OTHER, BucketId::DEBUG3, 0x8000);

  // for now, for any unset renderers, just set them to an EmptyBucketRenderer.
  for (size_t i = 0; i < m_bucket_renderers.size(); i++) {
    if (!m_bucket_renderers[i]) {
      init_bucket_renderer<EmptyBucketRenderer>(fmt::format("bucket{}", i), BucketCategory::OTHER,
                                                i);
    }

    m_bucket_renderers[i]->init_shaders(m_render_state.shaders);
    m_bucket_renderers[i]->init_textures(*m_render_state.texture_pool);
  }
  m_render_state.loader->load_common(*m_render_state.texture_pool, "GAME");
}
/*!
 * Construct bucket renderers.  We can specify different renderers for different buckets
 */
void OpenGLRenderer::init_bucket_renderers_jak1() {
  using namespace jak1;
  m_bucket_renderers.resize((int)BucketId::MAX_BUCKETS);
  m_bucket_categories.resize((int)BucketId::MAX_BUCKETS, BucketCategory::OTHER);

  std::vector<tfrag3::TFragmentTreeKind> normal_tfrags = {tfrag3::TFragmentTreeKind::NORMAL,
                                                          tfrag3::TFragmentTreeKind::LOWRES};
  std::vector<tfrag3::TFragmentTreeKind> dirt_tfrags = {tfrag3::TFragmentTreeKind::DIRT};
  std::vector<tfrag3::TFragmentTreeKind> ice_tfrags = {tfrag3::TFragmentTreeKind::ICE};
  auto sky_gpu_blender = std::make_shared<SkyBlendGPU>();
  auto sky_cpu_blender = std::make_shared<SkyBlendCPU>();

  //-------------
  // PRE TEXTURE
  //-------------
  // 0 : ??
  // 1 : ??
  // 2 : ??
  // 3 : SKY_DRAW
  init_bucket_renderer<SkyRenderer>("sky", BucketCategory::OTHER, BucketId::SKY_DRAW);
  // 4 : OCEAN_MID_AND_FAR
  init_bucket_renderer<OceanMidAndFar>("ocean-mid-far", BucketCategory::OCEAN,
                                       BucketId::OCEAN_MID_AND_FAR);

  //-----------------------
  // LEVEL 0 tfrag texture
  //-----------------------
  // 5 : TFRAG_TEX_LEVEL0
  init_bucket_renderer<TextureUploadHandler>("l0-tfrag-tex", BucketCategory::TEX,
                                             BucketId::TFRAG_TEX_LEVEL0);
  // 6 : TFRAG_LEVEL0
  init_bucket_renderer<TFragment>("l0-tfrag-tfrag", BucketCategory::TFRAG, BucketId::TFRAG_LEVEL0,
                                  normal_tfrags, false, 0);
  // 7 : TFRAG_NEAR_LEVEL0
  // 8 : TIE_NEAR_LEVEL0
  // 9 : TIE_LEVEL0
  init_bucket_renderer<Tie3>("l0-tfrag-tie", BucketCategory::TIE, BucketId::TIE_LEVEL0, 0);
  // 10 : MERC_TFRAG_TEX_LEVEL0
  init_bucket_renderer<Merc2>("l0-tfrag-merc", BucketCategory::MERC,
                              BucketId::MERC_TFRAG_TEX_LEVEL0);
  // 11 : GMERC_TFRAG_TEX_LEVEL0
  init_bucket_renderer<Generic2>("l0-tfrag-generic", BucketCategory::GENERIC,
                                 BucketId::GENERIC_TFRAG_TEX_LEVEL0, 1500000, 10000, 10000, 800);

  //-----------------------
  // LEVEL 1 tfrag texture
  //-----------------------
  // 12 : TFRAG_TEX_LEVEL1
  init_bucket_renderer<TextureUploadHandler>("l1-tfrag-tex", BucketCategory::TEX,
                                             BucketId::TFRAG_TEX_LEVEL1);
  // 13 : TFRAG_LEVEL1
  init_bucket_renderer<TFragment>("l1-tfrag-tfrag", BucketCategory::TFRAG, BucketId::TFRAG_LEVEL1,
                                  normal_tfrags, false, 1);
  // 14 : TFRAG_NEAR_LEVEL1
  // 15 : TIE_NEAR_LEVEL1
  // 16 : TIE_LEVEL1
  init_bucket_renderer<Tie3>("l1-tfrag-tie", BucketCategory::TIE, BucketId::TIE_LEVEL1, 1);
  // 17 : MERC_TFRAG_TEX_LEVEL1
  init_bucket_renderer<Merc2>("l1-tfrag-merc", BucketCategory::MERC,
                              BucketId::MERC_TFRAG_TEX_LEVEL1);
  // 18 : GMERC_TFRAG_TEX_LEVEL1
  init_bucket_renderer<Generic2>("l1-tfrag-generic", BucketCategory::GENERIC,
                                 BucketId::GENERIC_TFRAG_TEX_LEVEL1, 1500000, 10000, 10000, 800);

  //-----------------------
  // LEVEL 0 shrub texture
  //-----------------------
  // 19 : SHRUB_TEX_LEVEL0
  init_bucket_renderer<TextureUploadHandler>("l0-shrub-tex", BucketCategory::TEX,
                                             BucketId::SHRUB_TEX_LEVEL0);
  // 20 : SHRUB_NORMAL_LEVEL0
  init_bucket_renderer<Shrub>("l0-shrub", BucketCategory::SHRUB, BucketId::SHRUB_NORMAL_LEVEL0);
  // 21 : ???
  // 22 : SHRUB_BILLBOARD_LEVEL0
  // 23 : SHRUB_TRANS_LEVEL0
  // 24 : SHRUB_GENERIC_LEVEL0

  //-----------------------
  // LEVEL 1 shrub texture
  //-----------------------
  // 25 : SHRUB_TEX_LEVEL1
  init_bucket_renderer<TextureUploadHandler>("l1-shrub-tex", BucketCategory::TEX,
                                             BucketId::SHRUB_TEX_LEVEL1);
  // 26 : SHRUB_NORMAL_LEVEL1
  init_bucket_renderer<Shrub>("l1-shrub", BucketCategory::SHRUB, BucketId::SHRUB_NORMAL_LEVEL1);
  // 27 : ???
  // 28 : SHRUB_BILLBOARD_LEVEL1
  // 29 : SHRUB_TRANS_LEVEL1
  // 30 : SHRUB_GENERIC_LEVEL1
  init_bucket_renderer<Generic2>("mystery-generic", BucketCategory::GENERIC,
                                 BucketId::SHRUB_GENERIC_LEVEL1);

  //-----------------------
  // LEVEL 0 alpha texture
  //-----------------------
  init_bucket_renderer<TextureUploadHandler>("l0-alpha-tex", BucketCategory::TEX,
                                             BucketId::ALPHA_TEX_LEVEL0);  // 31
  init_bucket_renderer<SkyBlendHandler>("l0-alpha-sky-blend-and-tfrag-trans", BucketCategory::OTHER,
                                        BucketId::TFRAG_TRANS0_AND_SKY_BLEND_LEVEL0, 0,
                                        sky_gpu_blender, sky_cpu_blender);  // 32
  // 33
  init_bucket_renderer<TFragment>("l0-alpha-tfrag", BucketCategory::TFRAG,
                                  BucketId::TFRAG_DIRT_LEVEL0, dirt_tfrags, false,
                                  0);  // 34
  // 35
  init_bucket_renderer<TFragment>("l0-alpha-tfrag-ice", BucketCategory::TFRAG,
                                  BucketId::TFRAG_ICE_LEVEL0, ice_tfrags, false, 0);
  // 37

  //-----------------------
  // LEVEL 1 alpha texture
  //-----------------------
  init_bucket_renderer<TextureUploadHandler>("l1-alpha-tex", BucketCategory::TEX,
                                             BucketId::ALPHA_TEX_LEVEL1);  // 38
  init_bucket_renderer<SkyBlendHandler>("l1-alpha-sky-blend-and-tfrag-trans", BucketCategory::OTHER,
                                        BucketId::TFRAG_TRANS1_AND_SKY_BLEND_LEVEL1, 1,
                                        sky_gpu_blender, sky_cpu_blender);  // 39
  // 40
  init_bucket_renderer<TFragment>("l1-alpha-tfrag-dirt", BucketCategory::TFRAG,
                                  BucketId::TFRAG_DIRT_LEVEL1, dirt_tfrags, false,
                                  1);  // 41
  // 42
  init_bucket_renderer<TFragment>("l1-alpha-tfrag-ice", BucketCategory::TFRAG,
                                  BucketId::TFRAG_ICE_LEVEL1, ice_tfrags, false, 1);
  // 44

  init_bucket_renderer<Merc2>("common-alpha-merc", BucketCategory::MERC,
                              BucketId::MERC_AFTER_ALPHA);

  init_bucket_renderer<Generic2>("common-alpha-generic", BucketCategory::GENERIC,
                                 BucketId::GENERIC_ALPHA);                                  // 46
  init_bucket_renderer<ShadowRenderer>("shadow", BucketCategory::OTHER, BucketId::SHADOW);  // 47

  //-----------------------
  // LEVEL 0 pris texture
  //-----------------------
  init_bucket_renderer<TextureUploadHandler>("l0-pris-tex", BucketCategory::TEX,
                                             BucketId::PRIS_TEX_LEVEL0);  // 48
  init_bucket_renderer<Merc2>("l0-pris-merc", BucketCategory::MERC,
                              BucketId::MERC_PRIS_LEVEL0);  // 49
  init_bucket_renderer<Generic2>("l0-pris-generic", BucketCategory::GENERIC,
                                 BucketId::GENERIC_PRIS_LEVEL0);  // 50

  //-----------------------
  // LEVEL 1 pris texture
  //-----------------------
  init_bucket_renderer<TextureUploadHandler>("l1-pris-tex", BucketCategory::TEX,
                                             BucketId::PRIS_TEX_LEVEL1);  // 51
  init_bucket_renderer<Merc2>("l1-pris-merc", BucketCategory::MERC,
                              BucketId::MERC_PRIS_LEVEL1);  // 52
  init_bucket_renderer<Generic2>("l1-pris-generic", BucketCategory::GENERIC,
                                 BucketId::GENERIC_PRIS_LEVEL1);  // 53

  // other renderers may output to the eye renderer
  m_render_state.eye_renderer = init_bucket_renderer<EyeRenderer>(
      "common-pris-eyes", BucketCategory::OTHER, BucketId::MERC_EYES_AFTER_PRIS);  // 54

  // hack: set to merc2 for debugging
  init_bucket_renderer<Merc2>("common-pris-merc", BucketCategory::MERC,
                              BucketId::MERC_AFTER_PRIS);  // 55
  init_bucket_renderer<Generic2>("common-pris-generic", BucketCategory::GENERIC,
                                 BucketId::GENERIC_PRIS);  // 56

  //-----------------------
  // LEVEL 0 water texture
  //-----------------------
  init_bucket_renderer<TextureUploadHandler>("l0-water-tex", BucketCategory::TEX,
                                             BucketId::WATER_TEX_LEVEL0);  // 57
  init_bucket_renderer<Merc2>("l0-water-merc", BucketCategory::MERC,
                              BucketId::MERC_WATER_LEVEL0);  // 58
  init_bucket_renderer<Generic2>("l0-water-generic", BucketCategory::GENERIC,
                                 BucketId::GENERIC_WATER_LEVEL0);  // 59

  //-----------------------
  // LEVEL 1 water texture
  //-----------------------
  init_bucket_renderer<TextureUploadHandler>("l1-water-tex", BucketCategory::TEX,
                                             BucketId::WATER_TEX_LEVEL1);  // 60
  init_bucket_renderer<Merc2>("l1-water-merc", BucketCategory::MERC,
                              BucketId::MERC_WATER_LEVEL1);  // 61
  init_bucket_renderer<Generic2>("l1-water-generic", BucketCategory::GENERIC,
                                 BucketId::GENERIC_WATER_LEVEL1);  // 62

  init_bucket_renderer<OceanNear>("ocean-near", BucketCategory::OCEAN, BucketId::OCEAN_NEAR);  // 63

  //-----------------------
  // DEPTH CUE
  //-----------------------
  init_bucket_renderer<DepthCue>("depth-cue", BucketCategory::OTHER, BucketId::DEPTH_CUE);  // 64

  //-----------------------
  // COMMON texture
  //-----------------------
  init_bucket_renderer<TextureUploadHandler>("common-tex", BucketCategory::TEX,
                                             BucketId::PRE_SPRITE_TEX);  // 65

  std::vector<std::unique_ptr<BucketRenderer>> sprite_renderers;
  // the first renderer added will be the default for sprite.
  sprite_renderers.push_back(std::make_unique<Sprite3>("sprite-3", (int)BucketId::SPRITE));
  sprite_renderers.push_back(
      std::make_unique<SpriteRenderer>("sprite-renderer", (int)BucketId::SPRITE));
  init_bucket_renderer<RenderMux>("sprite", BucketCategory::SPRITE, BucketId::SPRITE,
                                  std::move(sprite_renderers));  // 66

  init_bucket_renderer<DirectRenderer>("debug", BucketCategory::OTHER, BucketId::DEBUG, 0x20000);
  init_bucket_renderer<DirectRenderer>("debug-no-zbuf", BucketCategory::OTHER,
                                       BucketId::DEBUG_NO_ZBUF, 0x8000);
  // an extra custom bucket!
  init_bucket_renderer<DirectRenderer>("subtitle", BucketCategory::OTHER, BucketId::SUBTITLE, 6000);

  // for now, for any unset renderers, just set them to an EmptyBucketRenderer.
  for (size_t i = 0; i < m_bucket_renderers.size(); i++) {
    if (!m_bucket_renderers[i]) {
      init_bucket_renderer<EmptyBucketRenderer>(fmt::format("bucket{}", i), BucketCategory::OTHER,
                                                (BucketId)i);
    }

    m_bucket_renderers[i]->init_shaders(m_render_state.shaders);
    m_bucket_renderers[i]->init_textures(*m_render_state.texture_pool);
  }
  sky_cpu_blender->init_textures(*m_render_state.texture_pool);
  sky_gpu_blender->init_textures(*m_render_state.texture_pool);
  m_render_state.loader->load_common(*m_render_state.texture_pool, "GAME");
}

/*!
 * Main render function. This is called from the gfx loop with the chain passed from the game.
 */
void OpenGLRenderer::render(DmaFollower dma, const RenderOptions& settings) {
  m_profiler.clear();
  m_render_state.reset();
  m_render_state.ee_main_memory = g_ee_main_mem;
  m_render_state.offset_of_s7 = offset_of_s7();

  {
    auto prof = m_profiler.root()->make_scoped_child("frame-setup");
    setup_frame(settings);
    if (settings.gpu_sync) {
      glFinish();
    }
  }

  {
    auto prof = m_profiler.root()->make_scoped_child("loader");
    if (m_last_pmode_alp == 0 && settings.pmode_alp_register != 0 && m_enable_fast_blackout_loads) {
      // blackout, load everything and don't worry about frame rate
      m_render_state.loader->update_blocking(*m_render_state.texture_pool);

    } else {
      m_render_state.loader->update(*m_render_state.texture_pool);
    }
  }

  // render the buckets!
  {
    auto prof = m_profiler.root()->make_scoped_child("buckets");
    dispatch_buckets(dma, prof, settings.gpu_sync);
  }

  // apply effects done with PCRTC registers
  {
    auto prof = m_profiler.root()->make_scoped_child("pcrtc");
    do_pcrtc_effects(settings.pmode_alp_register, &m_render_state, prof);
    if (settings.gpu_sync) {
      glFinish();
    }
  }

  if (settings.draw_render_debug_window) {
    auto prof = m_profiler.root()->make_scoped_child("render-window");
    draw_renderer_selection_window();
    // add a profile bar for the imgui stuff
    // vif_interrupt_callback(0);
    if (settings.gpu_sync) {
      glFinish();
    }
  }

  m_last_pmode_alp = settings.pmode_alp_register;

  m_profiler.finish();
  if (settings.draw_profiler_window) {
    m_profiler.draw();
  }

  //  if (m_profiler.root_time() > 0.018) {
  //    fmt::print("Slow frame: {:.2f} ms\n", m_profiler.root_time() * 1000);
  //    fmt::print("{}\n", m_profiler.to_string());
  //  }

  if (settings.draw_small_profiler_window) {
    SmallProfilerStats stats;
    stats.draw_calls = m_profiler.root()->stats().draw_calls;
    stats.triangles = m_profiler.root()->stats().triangles;
    for (int i = 0; i < (int)BucketCategory::MAX_CATEGORIES; i++) {
      stats.time_per_category[i] = m_category_times[i];
    }
    m_small_profiler.draw(m_render_state.load_status_debug, stats);
  }

  if (settings.draw_subtitle_editor_window) {
    m_subtitle_editor.draw_window();
  }

  if (settings.draw_filters_window) {
    m_filters_menu.draw_window();
  }

  if (settings.save_screenshot) {
    Fbo* screenshot_src;
    int read_buffer;

    // can't screenshot from a multisampled buffer directly -
    if (m_fbo_state.resources.resolve_buffer.valid) {
      screenshot_src = &m_fbo_state.resources.resolve_buffer;
      read_buffer = GL_COLOR_ATTACHMENT0;
    } else {
      screenshot_src = m_fbo_state.render_fbo;
      read_buffer = GL_FRONT;
    }
    finish_screenshot(settings.screenshot_path, screenshot_src->width, screenshot_src->height, 0, 0,
                      screenshot_src->fbo_id, read_buffer);
  }
  if (settings.gpu_sync) {
    glFinish();
  }
}

/*!
 * Draw the per-renderer debug window
 */
void OpenGLRenderer::draw_renderer_selection_window() {
  ImGui::Begin("Renderer Debug");

  ImGui::Checkbox("Use old single-draw", &m_render_state.no_multidraw);
  ImGui::SliderFloat("Fog Adjust", &m_render_state.fog_intensity, 0, 10);
  ImGui::Checkbox("Sky CPU", &m_render_state.use_sky_cpu);
  ImGui::Checkbox("Occlusion Cull", &m_render_state.use_occlusion_culling);
  ImGui::Checkbox("Blackout Loads", &m_enable_fast_blackout_loads);

  for (size_t i = 0; i < m_bucket_renderers.size(); i++) {
    auto renderer = m_bucket_renderers[i].get();
    if (renderer && !renderer->empty()) {
      ImGui::PushID(i);
      if (ImGui::TreeNode(renderer->name_and_id().c_str())) {
        ImGui::Checkbox("Enable", &renderer->enabled());
        renderer->draw_debug_window();
        ImGui::TreePop();
      }
      ImGui::PopID();
    }
  }
  if (ImGui::TreeNode("Texture Pool")) {
    m_render_state.texture_pool->draw_debug_window();
    ImGui::TreePop();
  }
  ImGui::End();
}

namespace {
Fbo make_fbo(int w, int h, int msaa, bool make_zbuf_and_stencil) {
  Fbo result;
  bool use_multisample = msaa > 1;

  // make framebuffer object
  glGenFramebuffers(1, &result.fbo_id);
  glBindFramebuffer(GL_FRAMEBUFFER, result.fbo_id);
  result.valid = true;

  // make texture that will hold the colors of the framebuffer
  GLuint tex;
  glGenTextures(1, &tex);
  result.tex_id = tex;
  glActiveTexture(GL_TEXTURE0);
  if (use_multisample) {
    glBindTexture(GL_TEXTURE_2D_MULTISAMPLE, tex);
    glTexImage2DMultisample(GL_TEXTURE_2D_MULTISAMPLE, msaa, GL_RGBA8, w, h, GL_TRUE);
  } else {
    glBindTexture(GL_TEXTURE_2D, tex);
    glTexImage2D(GL_TEXTURE_2D, 0, GL_RGBA8, w, h, 0, GL_RGBA, GL_UNSIGNED_BYTE, nullptr);
  }
  // make depth and stencil buffers that will hold the... depth and stencil buffers
  if (make_zbuf_and_stencil) {
    GLuint zbuf;
    glGenRenderbuffers(1, &zbuf);
    result.zbuf_stencil_id = zbuf;
    glBindRenderbuffer(GL_RENDERBUFFER, zbuf);
    if (use_multisample) {
      glRenderbufferStorageMultisample(GL_RENDERBUFFER, msaa, GL_DEPTH24_STENCIL8, w, h);
    } else {
      glRenderbufferStorage(GL_RENDERBUFFER, GL_DEPTH24_STENCIL8, w, h);
    }
    glFramebufferRenderbuffer(GL_FRAMEBUFFER, GL_DEPTH_STENCIL_ATTACHMENT, GL_RENDERBUFFER, zbuf);
  }
  // attach texture to framebuffer as target for colors

  if (use_multisample) {
    glFramebufferTexture2D(GL_FRAMEBUFFER, GL_COLOR_ATTACHMENT0, GL_TEXTURE_2D_MULTISAMPLE, tex, 0);
  } else {
    glFramebufferTexture2D(GL_FRAMEBUFFER, GL_COLOR_ATTACHMENT0, GL_TEXTURE_2D, tex, 0);
  }

  GLenum render_targets[1] = {GL_COLOR_ATTACHMENT0};
  glDrawBuffers(1, render_targets);
  auto status = glCheckFramebufferStatus(GL_FRAMEBUFFER);

  if (status != GL_FRAMEBUFFER_COMPLETE) {
    lg::error("Failed to setup framebuffer: {} {} {} {}\n", w, h, msaa, make_zbuf_and_stencil);
    switch (status) {
      case GL_FRAMEBUFFER_UNDEFINED:
        printf("GL_FRAMEBUFFER_UNDEFINED\n");
        break;
      case GL_FRAMEBUFFER_INCOMPLETE_ATTACHMENT:
        printf("GL_FRAMEBUFFER_INCOMPLETE_ATTACHMENT\n");
        break;
      case GL_FRAMEBUFFER_INCOMPLETE_MISSING_ATTACHMENT:
        printf("GL_FRAMEBUFFER_INCOMPLETE_MISSING_ATTACHMENT\n");
        break;
      case GL_FRAMEBUFFER_INCOMPLETE_DRAW_BUFFER:
        printf("GL_FRAMEBUFFER_INCOMPLETE_DRAW_BUFFER\n");
        break;
      case GL_FRAMEBUFFER_INCOMPLETE_READ_BUFFER:
        printf("GL_FRAMEBUFFER_INCOMPLETE_READ_BUFFER\n");
        break;
      case GL_FRAMEBUFFER_UNSUPPORTED:
        printf("GL_FRAMEBUFFER_UNSUPPORTED\n");
        break;
      case GL_FRAMEBUFFER_INCOMPLETE_MULTISAMPLE:
        printf("GL_FRAMEBUFFER_INCOMPLETE_MULTISAMPLE\n");
        break;
      case GL_FRAMEBUFFER_INCOMPLETE_LAYER_TARGETS:
        printf("GL_FRAMEBUFFER_INCOMPLETE_LAYER_TARGETS\n");
        break;
    }
    ASSERT(false);
  }

  result.multisample_count = msaa;
  result.multisampled = use_multisample;
  result.is_window = false;
  result.width = w;
  result.height = h;

  return result;
}
}  // namespace

/*!
 * Pre-render frame setup.
 */
void OpenGLRenderer::setup_frame(const RenderOptions& settings) {
  // glfw controls the window framebuffer, so we just update the size:
  auto& window_fb = m_fbo_state.resources.window;

  bool window_resized = window_fb.width != settings.window_framebuffer_width ||
                        window_fb.height != settings.window_framebuffer_height;
  window_fb.valid = true;
  window_fb.is_window = true;
  window_fb.fbo_id = 0;
  window_fb.width = settings.window_framebuffer_width;
  window_fb.height = settings.window_framebuffer_height;
  window_fb.multisample_count = 1;
  window_fb.multisampled = false;

  // see if the render FBO is still applicable
  if (!m_fbo_state.render_fbo || window_resized ||
      !m_fbo_state.render_fbo->matches(settings.game_res_w, settings.game_res_h,
                                       settings.msaa_samples)) {
    // doesn't match, set up a new one for these settings
    lg::info("FBO Setup: requested {}x{}, msaa {}", settings.game_res_w, settings.game_res_h,
             settings.msaa_samples);

    // clear old framebuffers
    m_fbo_state.resources.render_buffer.clear();
    m_fbo_state.resources.resolve_buffer.clear();

    // first, see if we can just render straight to the display framebuffer.
    if (window_fb.matches(settings.game_res_w, settings.game_res_h, settings.msaa_samples)) {
      // it matches - no need for extra framebuffers.
      lg::info("FBO Setup: rendering directly to window framebuffer");
      m_fbo_state.render_fbo = &m_fbo_state.resources.window;
    } else {
      lg::info("FBO Setup: window didn't match: {} {}", window_fb.width, window_fb.height);

      // create a fbo to render to, with the desired settings
      m_fbo_state.resources.render_buffer =
          make_fbo(settings.game_res_w, settings.game_res_h, settings.msaa_samples, true);
      m_fbo_state.render_fbo = &m_fbo_state.resources.render_buffer;

      bool msaa_matches = window_fb.multisample_count == settings.msaa_samples;

      if (!msaa_matches) {
        lg::info("FBO Setup: using second temporary buffer: res: {}x{} {}x{}", window_fb.width,
                 window_fb.height, settings.game_res_w, settings.game_res_h);

        // we'll need a temporary fbo to do the msaa resolve step
        // non-multisampled, and doesn't need z/stencil
        m_fbo_state.resources.resolve_buffer =
            make_fbo(settings.game_res_w, settings.game_res_h, 1, false);
      } else {
        lg::info("FBO Setup: not using second temporary buffer");
      }
    }
  }

  ASSERT_MSG(settings.game_res_w > 0 && settings.game_res_h > 0,
             fmt::format("Bad viewport size from game_res: {}x{}\n", settings.game_res_w,
                         settings.game_res_h));

  if (!m_fbo_state.render_fbo->is_window) {
    glBindFramebuffer(GL_FRAMEBUFFER, 0);
    glViewport(0, 0, m_fbo_state.resources.window.width, m_fbo_state.resources.window.height);
    glClearColor(0.0, 0.0, 0.0, 0.0);
    glClearDepth(0.0);
    glDepthMask(GL_TRUE);
    glClear(GL_COLOR_BUFFER_BIT | GL_DEPTH_BUFFER_BIT | GL_STENCIL_BUFFER_BIT);
    glDisable(GL_BLEND);
  }

  glBindFramebuffer(GL_FRAMEBUFFER, m_fbo_state.render_fbo->fbo_id);
  glClearColor(0.0, 0.0, 0.0, 0.0);
  glClearDepth(0.0);
  glClearStencil(0);
  glDepthMask(GL_TRUE);
  // Note: could rely on sky renderer to clear depth and color, but this causes problems with
  // letterboxing
  glClear(GL_COLOR_BUFFER_BIT | GL_DEPTH_BUFFER_BIT | GL_STENCIL_BUFFER_BIT);
  glDisable(GL_BLEND);

  // setup the draw region to letterbox later
  m_render_state.draw_region_w = settings.draw_region_width;
  m_render_state.draw_region_h = settings.draw_region_height;

  // center the letterbox
  m_render_state.draw_offset_x =
      (settings.window_framebuffer_width - m_render_state.draw_region_w) / 2;
  m_render_state.draw_offset_y =
      (settings.window_framebuffer_height - m_render_state.draw_region_h) / 2;

  if (settings.borderless_windows_hacks) {
    // pretend the framebuffer is 1 pixel shorter on borderless. fullscreen issues!
    // add one pixel of vertical letterbox on borderless to make up for extra line
    m_render_state.draw_offset_y++;
  }

  m_render_state.render_fb = m_fbo_state.render_fbo->fbo_id;

  if (m_render_state.draw_region_w <= 0 || m_render_state.draw_region_h <= 0) {
    // trying to draw to 0 size region... opengl doesn't like this.
    m_render_state.draw_region_w = 320;
    m_render_state.draw_region_h = 240;
  }

  if (m_fbo_state.render_fbo->is_window) {
    m_render_state.render_fb_x = m_render_state.draw_offset_x;
    m_render_state.render_fb_y = m_render_state.draw_offset_y;
    m_render_state.render_fb_w = m_render_state.draw_region_w;
    m_render_state.render_fb_h = m_render_state.draw_region_h;
    glViewport(m_render_state.draw_offset_x, m_render_state.draw_offset_y,
               m_render_state.draw_region_w, m_render_state.draw_region_h);
  } else {
    m_render_state.render_fb_x = 0;
    m_render_state.render_fb_y = 0;
    m_render_state.render_fb_w = settings.game_res_w;
    m_render_state.render_fb_h = settings.game_res_h;
    glViewport(0, 0, settings.game_res_w, settings.game_res_h);
  }
}

void OpenGLRenderer::dispatch_buckets_jak1(DmaFollower dma,
                                           ScopedProfilerNode& prof,
                                           bool sync_after_buckets) {
  // The first thing the DMA chain should be a call to a common default-registers chain.
  // this chain resets the state of the GS. After this is buckets
  m_category_times.fill(0);

  m_render_state.buckets_base =
      dma.current_tag_offset() + 16;  // offset by 1 qw for the initial call
  m_render_state.next_bucket = m_render_state.buckets_base;
  m_render_state.bucket_for_vis_copy = (int)jak1::BucketId::TFRAG_LEVEL0;
  m_render_state.num_vis_to_copy = 2;

  // Find the default regs buffer
  auto initial_call_tag = dma.current_tag();
  ASSERT(initial_call_tag.kind == DmaTag::Kind::CALL);
  auto initial_call_default_regs = dma.read_and_advance();
  ASSERT(initial_call_default_regs.transferred_tag == 0);  // should be a nop.
  m_render_state.default_regs_buffer = dma.current_tag_offset();
  auto default_regs_tag = dma.current_tag();
  ASSERT(default_regs_tag.kind == DmaTag::Kind::CNT);
  ASSERT(default_regs_tag.qwc == 10);
  // TODO verify data in here.
  auto default_data = dma.read_and_advance();
  ASSERT(default_data.size_bytes > 148);
  memcpy(m_render_state.fog_color.data(), default_data.data + 144, 4);
  auto default_ret_tag = dma.current_tag();
  ASSERT(default_ret_tag.qwc == 0);
  ASSERT(default_ret_tag.kind == DmaTag::Kind::RET);
  dma.read_and_advance();

  // now we should point to the first bucket!
  ASSERT(dma.current_tag_offset() == m_render_state.next_bucket);
  m_render_state.next_bucket += 16;

  // loop over the buckets!
  for (size_t bucket_id = 0; bucket_id < m_bucket_renderers.size(); bucket_id++) {
    auto& renderer = m_bucket_renderers[bucket_id];
    auto bucket_prof = prof.make_scoped_child(renderer->name_and_id());
    g_current_render = renderer->name_and_id();
    // lg::info("Render: {} start", g_current_render);
    renderer->render(dma, &m_render_state, bucket_prof);
    if (sync_after_buckets) {
      auto pp = scoped_prof("finish");
      glFinish();
    }

    // lg::info("Render: {} end", g_current_render);
    //  should have ended at the start of the next chain
    ASSERT(dma.current_tag_offset() == m_render_state.next_bucket);
    m_render_state.next_bucket += 16;
    vif_interrupt_callback(bucket_id);
    m_category_times[(int)m_bucket_categories[bucket_id]] += bucket_prof.get_elapsed_time();

    // hack to draw the collision mesh in the middle the drawing
    if (bucket_id == 31 - 1 && Gfx::g_global_settings.collision_enable) {
      auto p = prof.make_scoped_child("collision-draw");
      m_collide_renderer.render(&m_render_state, p);
    }
  }
  g_current_render = "";

  // TODO ending data.
}

void OpenGLRenderer::dispatch_buckets_jak2(DmaFollower dma,
                                           ScopedProfilerNode& prof,
                                           bool sync_after_buckets) {
  // The first thing the DMA chain should be a call to a common default-registers chain.
  // this chain resets the state of the GS. After this is buckets
  m_category_times.fill(0);

  m_render_state.buckets_base = dma.current_tag_offset();  // starts at 0 in jak 2
  m_render_state.next_bucket = m_render_state.buckets_base + 16;
  m_render_state.bucket_for_vis_copy = (int)jak2::BucketId::SPECIAL_BUCKET_2;
  m_render_state.num_vis_to_copy = 6;

  for (size_t bucket_id = 0; bucket_id < m_bucket_renderers.size(); bucket_id++) {
    auto& renderer = m_bucket_renderers[bucket_id];
    auto bucket_prof = prof.make_scoped_child(renderer->name_and_id());
    g_current_render = renderer->name_and_id();
    // lg::info("Render: {} start", g_current_render);
    renderer->render(dma, &m_render_state, bucket_prof);
    if (sync_after_buckets) {
      auto pp = scoped_prof("finish");
      glFinish();
    }

    // lg::info("Render: {} end", g_current_render);
    //  should have ended at the start of the next chain
    ASSERT(dma.current_tag_offset() == m_render_state.next_bucket);
    m_render_state.next_bucket += 16;
    vif_interrupt_callback(bucket_id + 1);
    m_category_times[(int)m_bucket_categories[bucket_id]] += bucket_prof.get_elapsed_time();
  }
  vif_interrupt_callback(m_bucket_renderers.size());

  // TODO ending data.
}
/*!
 * This function finds buckets and dispatches them to the appropriate part.
 */
void OpenGLRenderer::dispatch_buckets(DmaFollower dma,
                                      ScopedProfilerNode& prof,
                                      bool sync_after_buckets) {
  m_render_state.version = m_version;
  switch (m_version) {
    case GameVersion::Jak1:
      dispatch_buckets_jak1(dma, prof, sync_after_buckets);
      break;
    case GameVersion::Jak2:
      dispatch_buckets_jak2(dma, prof, sync_after_buckets);
      break;
    default:
      ASSERT(false);
  }
}

/*!
 * Take a screenshot!
 */
void OpenGLRenderer::finish_screenshot(const std::string& output_name,
                                       int width,
                                       int height,
                                       int x,
                                       int y,
                                       GLuint fbo,
                                       int read_buffer) {
  std::vector<u32> buffer(width * height);
  glPixelStorei(GL_PACK_ALIGNMENT, 1);
  GLint oldbuf;
  glGetIntegerv(GL_READ_FRAMEBUFFER_BINDING, &oldbuf);
  glBindFramebuffer(GL_READ_FRAMEBUFFER, fbo);
  glReadBuffer(read_buffer);
  glReadPixels(x, y, width, height, GL_RGBA, GL_UNSIGNED_BYTE, buffer.data());
  // flip upside down in place
  for (int h = 0; h < height / 2; h++) {
    for (int w = 0; w < width; w++) {
      std::swap(buffer[h * width + w], buffer[(height - h - 1) * width + w]);
    }
  }

  // set alpha. For some reason, image viewers do weird stuff with alpha.
  for (auto& px : buffer) {
    px |= 0xff000000;
  }
  file_util::write_rgba_png(output_name, buffer.data(), width, height);
  glBindFramebuffer(GL_READ_FRAMEBUFFER, oldbuf);
}

void OpenGLRenderer::do_pcrtc_effects(float alp,
                                      SharedRenderState* render_state,
                                      ScopedProfilerNode& prof) {
  if (m_fbo_state.render_fbo->is_window) {
    // nothing to do!
  } else {
    Fbo* window_blit_src = nullptr;
    if (m_fbo_state.resources.resolve_buffer.valid) {
      glBindFramebuffer(GL_READ_FRAMEBUFFER, m_fbo_state.render_fbo->fbo_id);
      glBindFramebuffer(GL_DRAW_FRAMEBUFFER, m_fbo_state.resources.resolve_buffer.fbo_id);
      glBlitFramebuffer(0,                                            // srcX0
                        0,                                            // srcY0
                        m_fbo_state.render_fbo->width,                // srcX1
                        m_fbo_state.render_fbo->height,               // srcY1
                        0,                                            // dstX0
                        0,                                            // dstY0
                        m_fbo_state.resources.resolve_buffer.width,   // dstX1
                        m_fbo_state.resources.resolve_buffer.height,  // dstY1
                        GL_COLOR_BUFFER_BIT,                          // mask
                        GL_LINEAR                                     // filter
      );
      window_blit_src = &m_fbo_state.resources.resolve_buffer;
    } else {
      window_blit_src = &m_fbo_state.resources.render_buffer;
    }

    glBindFramebuffer(GL_READ_FRAMEBUFFER, window_blit_src->fbo_id);
    glBindFramebuffer(GL_DRAW_FRAMEBUFFER, 0);
    glBlitFramebuffer(0,                                                          // srcX0
                      0,                                                          // srcY0
                      window_blit_src->width,                                     // srcX1
                      window_blit_src->height,                                    // srcY1
                      render_state->draw_offset_x,                                // dstX0
                      render_state->draw_offset_y,                                // dstY0
                      render_state->draw_offset_x + render_state->draw_region_w,  // dstX1
                      render_state->draw_offset_y + render_state->draw_region_h,  // dstY1
                      GL_COLOR_BUFFER_BIT,                                        // mask
                      GL_LINEAR                                                   // filter
    );
    glBindFramebuffer(GL_FRAMEBUFFER, 0);
  }
  if (alp < 1 && m_version != GameVersion::Jak2) {  // TODO: enable blackout on jak 2.
    glDisable(GL_DEPTH_TEST);
    glEnable(GL_BLEND);
    glBlendFuncSeparate(GL_SRC_ALPHA, GL_ONE_MINUS_SRC_ALPHA, GL_ONE, GL_ZERO);
    glBlendEquation(GL_FUNC_ADD);
    glViewport(0, 0, m_fbo_state.resources.window.width, m_fbo_state.resources.window.height);

    m_blackout_renderer.draw(Vector4f(0, 0, 0, 1.f - alp), render_state, prof);

    glEnable(GL_DEPTH_TEST);
  }
}<|MERGE_RESOLUTION|>--- conflicted
+++ resolved
@@ -186,11 +186,7 @@
   init_bucket_renderer<Merc2>("merc-l2-pris", BucketCategory::MERC, BucketId::MERC_L2_PRIS);
   init_bucket_renderer<TextureUploadHandler>("tex-l3-pris", BucketCategory::TEX,
                                              BucketId::TEX_L3_PRIS);
-<<<<<<< HEAD
-  init_bucket_renderer<Merc2>("merc-l2-pris", BucketCategory::MERC, BucketId::MERC_L3_PRIS);
-=======
   init_bucket_renderer<Merc2>("merc-l3-pris", BucketCategory::MERC, BucketId::MERC_L3_PRIS);
->>>>>>> 8dedfb68
   // 210
   init_bucket_renderer<TextureUploadHandler>("tex-l4-pris", BucketCategory::TEX,
                                              BucketId::TEX_L4_PRIS);
