#include "DirectRenderer.h"

#include "common/dma/gs.h"
#include "common/log/log.h"
#include "common/util/Assert.h"

#include "game/graphics/pipelines/opengl.h"

#include "third-party/fmt/core.h"
#include "third-party/imgui/imgui.h"

DirectRenderer::DirectRenderer(const std::string& name, int my_id, int batch_size)
    : BucketRenderer(name, my_id), m_prim_buffer(batch_size) {
  glGenBuffers(1, &m_ogl.vertex_buffer);
  glGenVertexArrays(1, &m_ogl.vao);
  glBindVertexArray(m_ogl.vao);
  glBindBuffer(GL_ARRAY_BUFFER, m_ogl.vertex_buffer);
  m_ogl.vertex_buffer_max_verts = batch_size * 3 * 2;
  m_ogl.vertex_buffer_bytes = m_ogl.vertex_buffer_max_verts * sizeof(Vertex);
  glBufferData(GL_ARRAY_BUFFER, m_ogl.vertex_buffer_bytes, nullptr,
               GL_STREAM_DRAW);  // todo stream?
  glEnableVertexAttribArray(0);
  glVertexAttribPointer(0,                             // location 0 in the shader
                        4,                             // 4 floats per vert (w unused)
                        GL_FLOAT,                      // floats
                        GL_TRUE,                       // normalized, ignored,
                        sizeof(Vertex),                //
                        (void*)offsetof(Vertex, xyzf)  // offset in array (why is this a pointer...)
  );

  glEnableVertexAttribArray(1);
  glVertexAttribPointer(1,                             // location 0 in the shader
                        4,                             // 4 color components
                        GL_UNSIGNED_BYTE,              // floats
                        GL_TRUE,                       // normalized, ignored,
                        sizeof(Vertex),                //
                        (void*)offsetof(Vertex, rgba)  // offset in array (why is this a pointer...)
  );

  glEnableVertexAttribArray(2);
  glVertexAttribPointer(2,                            // location 0 in the shader
                        3,                            // 3 floats per vert
                        GL_FLOAT,                     // floats
                        GL_FALSE,                     // normalized, ignored,
                        sizeof(Vertex),               //
                        (void*)offsetof(Vertex, stq)  // offset in array (why is this a pointer...)
  );

  glEnableVertexAttribArray(3);
  glVertexAttribIPointer(
      3,                                 // location 0 in the shader
      4,                                 // 3 floats per vert
      GL_UNSIGNED_BYTE,                  // floats
      sizeof(Vertex),                    //
      (void*)offsetof(Vertex, tex_unit)  // offset in array (why is this a pointer...)
  );
  glBindBuffer(GL_ARRAY_BUFFER, 0);
  glBindVertexArray(0);
}

DirectRenderer::~DirectRenderer() {
  glDeleteBuffers(1, &m_ogl.vertex_buffer);
  glDeleteVertexArrays(1, &m_ogl.vao);
}

/*!
 * Render from a DMA bucket.
 */
void DirectRenderer::render(DmaFollower& dma,
                            SharedRenderState* render_state,
                            ScopedProfilerNode& prof) {
  // if we're rendering from a bucket, we should start off we a totally reset state:
  reset_state();
  setup_common_state(render_state);

  // just dump the DMA data into the other the render function
  while (dma.current_tag_offset() != render_state->next_bucket) {
    auto data = dma.read_and_advance();
    if (data.size_bytes && m_enabled) {
      render_vif(data.vif0(), data.vif1(), data.data, data.size_bytes, render_state, prof);
    }

    if (dma.current_tag_offset() == render_state->default_regs_buffer) {
      //      reset_state();
      dma.read_and_advance();  // cnt
      ASSERT(dma.current_tag().kind == DmaTag::Kind::RET);
      dma.read_and_advance();  // ret
    }
  }

  if (m_enabled) {
    flush_pending(render_state, prof);
  }
}

void DirectRenderer::reset_state() {
  m_test_state_needs_gl_update = true;
  m_test_state = TestState();

  m_blend_state_needs_gl_update = true;
  m_blend_state = BlendState();

  m_prim_gl_state_needs_gl_update = true;
  m_prim_gl_state = PrimGlState();

  for (int i = 0; i < TEXTURE_STATE_COUNT; ++i) {
    m_buffered_tex_state[i] = TextureState();
  }
  m_tex_state_from_reg = {};
  m_next_free_tex_state = 0;
  m_current_tex_state_idx = -1;

  m_prim_building = PrimBuildState();

  m_stats = {};
}

void DirectRenderer::draw_debug_window() {
  ImGui::Checkbox("Wireframe", &m_debug_state.wireframe);
  ImGui::SameLine();
  ImGui::Checkbox("No-texture", &m_debug_state.disable_texture);
  ImGui::SameLine();
  ImGui::Checkbox("red", &m_debug_state.red);
  ImGui::SameLine();
  ImGui::Checkbox("always", &m_debug_state.always_draw);
  ImGui::SameLine();
  ImGui::Checkbox("no mip", &m_debug_state.disable_mipmap);

  ImGui::Text("Triangles: %d", m_stats.triangles);
  ImGui::SameLine();
  ImGui::Text("Draws: %d", m_stats.draw_calls);

  ImGui::Text("Flush from state change:");
  ImGui::Text("  tex0: %d", m_stats.flush_from_tex_0);
  ImGui::Text("  tex1: %d", m_stats.flush_from_tex_1);
  ImGui::Text("  zbuf: %d", m_stats.flush_from_zbuf);
  ImGui::Text("  test: %d", m_stats.flush_from_test);
  ImGui::Text("  alph: %d", m_stats.flush_from_alpha);
  ImGui::Text("  clmp: %d", m_stats.flush_from_clamp);
  ImGui::Text("  prim: %d", m_stats.flush_from_prim);
  ImGui::Text("  texstate: %d", m_stats.flush_from_state_exhaust);
  ImGui::Text(" Total: %d/%d",
              m_stats.flush_from_prim + m_stats.flush_from_clamp + m_stats.flush_from_alpha +
                  m_stats.flush_from_test + m_stats.flush_from_zbuf + m_stats.flush_from_tex_1 +
                  m_stats.flush_from_tex_0 + m_stats.flush_from_state_exhaust,
              m_stats.draw_calls);
}

float u32_to_float(u32 in) {
  double x = (double)in / UINT32_MAX;
  return x;
}

float u32_to_sc(u32 in) {
  float flt = u32_to_float(in);
  return (flt - 0.5) * 16.0;
}

void DirectRenderer::flush_pending(SharedRenderState* render_state, ScopedProfilerNode& prof) {
  // update opengl state
  if (m_blend_state_needs_gl_update) {
    update_gl_blend();
    m_blend_state_needs_gl_update = false;
  }

  if (m_prim_gl_state_needs_gl_update) {
    update_gl_prim(render_state);
    m_prim_gl_state_needs_gl_update = false;
  }

  if (m_test_state_needs_gl_update) {
    update_gl_test();
    m_test_state_needs_gl_update = false;
  }

  for (int i = 0; i < TEXTURE_STATE_COUNT; i++) {
    auto& tex_state = m_buffered_tex_state[i];
    if (tex_state.used) {
      update_gl_texture(render_state, i);
      tex_state.used = false;
    }
  }
  m_next_free_tex_state = 0;
  m_current_tex_state_idx = -1;

  // NOTE: sometimes we want to update the GL state without actually rendering anything, such as sky
  // textures, so we only return after we've updated the full state
  if (m_prim_buffer.vert_count == 0) {
    return;
  }

  if (m_debug_state.disable_texture) {
    // a bit of a hack, this forces the non-textured shader always.
    render_state->shaders[ShaderId::DIRECT_BASIC].activate();
    m_blend_state_needs_gl_update = true;
    m_prim_gl_state_needs_gl_update = true;
  }

  if (m_debug_state.red) {
    render_state->shaders[ShaderId::DEBUG_RED].activate();
    glDisable(GL_BLEND);
    m_prim_gl_state_needs_gl_update = true;
    m_blend_state_needs_gl_update = true;
  }

  // hacks
  if (m_debug_state.always_draw) {
    glDisable(GL_DEPTH_TEST);
    glDepthFunc(GL_ALWAYS);
  }

  glBindVertexArray(m_ogl.vao);
  // render!
  // update buffers:
  glBindBuffer(GL_ARRAY_BUFFER, m_ogl.vertex_buffer);
  glBufferData(GL_ARRAY_BUFFER, m_prim_buffer.vert_count * sizeof(Vertex),
               m_prim_buffer.vertices.data(), GL_STREAM_DRAW);

  int draw_count = 0;
  glDrawArrays(GL_TRIANGLES, 0, m_prim_buffer.vert_count);
  draw_count++;

  if (m_debug_state.wireframe) {
    render_state->shaders[ShaderId::DEBUG_RED].activate();
    glDisable(GL_BLEND);
    glPolygonMode(GL_FRONT_AND_BACK, GL_LINE);
    glDrawArrays(GL_TRIANGLES, 0, m_prim_buffer.vert_count);
    glPolygonMode(GL_FRONT_AND_BACK, GL_FILL);
    m_blend_state_needs_gl_update = true;
    m_prim_gl_state_needs_gl_update = true;
    draw_count++;
  }

  glActiveTexture(GL_TEXTURE0);
  glBindVertexArray(0);
  int n_tris = draw_count * (m_prim_buffer.vert_count / 3);
  prof.add_tri(n_tris);
  prof.add_draw_call(draw_count);
  m_stats.triangles += n_tris;
  m_stats.draw_calls += draw_count;
  m_prim_buffer.vert_count = 0;
}

void DirectRenderer::update_gl_prim(SharedRenderState* render_state) {
  // currently gouraud is handled in setup.
  const auto& state = m_prim_gl_state;
  if (state.texture_enable) {
    float alpha_reject = 0.0;
    if (m_test_state.alpha_test_enable) {
      switch (m_test_state.alpha_test) {
        case GsTest::AlphaTest::ALWAYS:
          break;
        case GsTest::AlphaTest::GEQUAL:
          alpha_reject = m_test_state.aref / 128.f;
          break;
        case GsTest::AlphaTest::NEVER:
          break;
        default:
          ASSERT_MSG(false, fmt::format("unknown alpha test: {}", (int)m_test_state.alpha_test));
      }
    }

    render_state->shaders[ShaderId::DIRECT_BASIC_TEXTURED].activate();
    glUniform1f(glGetUniformLocation(render_state->shaders[ShaderId::DIRECT_BASIC_TEXTURED].id(),
                                     "alpha_reject"),
                alpha_reject);
    glUniform1f(glGetUniformLocation(render_state->shaders[ShaderId::DIRECT_BASIC_TEXTURED].id(),
                                     "color_mult"),
                m_ogl.color_mult);
    glUniform1f(glGetUniformLocation(render_state->shaders[ShaderId::DIRECT_BASIC_TEXTURED].id(),
                                     "alpha_mult"),
                m_ogl.alpha_mult);
    glUniform4f(glGetUniformLocation(render_state->shaders[ShaderId::DIRECT_BASIC_TEXTURED].id(),
                                     "fog_color"),
                render_state->fog_color[0] / 255.f, render_state->fog_color[1] / 255.f,
                render_state->fog_color[2] / 255.f, render_state->fog_intensity / 255);

  } else {
    render_state->shaders[ShaderId::DIRECT_BASIC].activate();
  }

  if (state.aa_enable) {
    ASSERT(false);
  }
<<<<<<< HEAD
  if (state.use_uv) {
    lg::warn("UV Reg bypassed in DirectRenderer!");
    // ASSERT(false);
  }
=======
>>>>>>> 73561f10
  if (state.ctxt) {
    ASSERT(false);
  }
  if (state.fix) {
    ASSERT(false);
  }
}

void DirectRenderer::update_gl_texture(SharedRenderState* render_state, int unit) {
  std::optional<u64> tex;
  auto& state = m_buffered_tex_state[unit];
  if (!state.used) {
    // nothing used this state, don't bother binding the texture.
    return;
  }
  if (state.using_mt4hh) {
    tex = render_state->texture_pool->lookup_mt4hh(state.texture_base_ptr);
  } else {
    tex = render_state->texture_pool->lookup(state.texture_base_ptr);
  }

  if (!tex) {
    // TODO Add back
    if (state.texture_base_ptr >= 8160 && state.texture_base_ptr <= 8600) {
      lg::warn("Failed to find texture at {}, using random (eye zone)", state.texture_base_ptr);
      tex = render_state->texture_pool->get_placeholder_texture();
    } else {
      lg::warn("Failed to find texture at {}, using random", state.texture_base_ptr);
      tex = render_state->texture_pool->get_placeholder_texture();
    }
  }
  ASSERT(tex);

  glActiveTexture(GL_TEXTURE20 + unit);
  glBindTexture(GL_TEXTURE_2D, *tex);
  // Note: CLAMP and CLAMP_TO_EDGE are different...
  if (state.m_clamp_state.clamp_s) {
    glTexParameteri(GL_TEXTURE_2D, GL_TEXTURE_WRAP_S, GL_CLAMP_TO_EDGE);
  } else {
    glTexParameteri(GL_TEXTURE_2D, GL_TEXTURE_WRAP_S, GL_REPEAT);
  }

  if (state.m_clamp_state.clamp_t) {
    glTexParameteri(GL_TEXTURE_2D, GL_TEXTURE_WRAP_T, GL_CLAMP_TO_EDGE);
  } else {
    glTexParameteri(GL_TEXTURE_2D, GL_TEXTURE_WRAP_T, GL_REPEAT);
  }

  if (state.enable_tex_filt) {
    glTexParameteri(GL_TEXTURE_2D, GL_TEXTURE_MIN_FILTER,
                    m_debug_state.disable_mipmap ? GL_LINEAR : GL_LINEAR_MIPMAP_LINEAR);
    glTexParameteri(GL_TEXTURE_2D, GL_TEXTURE_MAG_FILTER, GL_LINEAR);
  } else {
    glTexParameteri(GL_TEXTURE_2D, GL_TEXTURE_MIN_FILTER, GL_NEAREST);
    glTexParameteri(GL_TEXTURE_2D, GL_TEXTURE_MAG_FILTER, GL_NEAREST);
  }
}

void DirectRenderer::update_gl_blend() {
  const auto& state = m_blend_state;
  m_ogl.color_mult = 1.f;
  m_ogl.alpha_mult = 1.f;
  m_prim_gl_state_needs_gl_update = true;
  if (!state.alpha_blend_enable) {
    glDisable(GL_BLEND);
  } else {
    glEnable(GL_BLEND);
    glBlendColor(1, 1, 1, 1);

    if (state.a == GsAlpha::BlendMode::SOURCE && state.b == GsAlpha::BlendMode::DEST &&
        state.c == GsAlpha::BlendMode::SOURCE && state.d == GsAlpha::BlendMode::DEST) {
      // (Cs - Cd) * As + Cd
      // Cs * As  + (1 - As) * Cd
      // s, d
      // glBlendFunc(GL_SRC_ALPHA, GL_ONE_MINUS_SRC_ALPHA);
      glBlendFuncSeparate(GL_SRC_ALPHA, GL_ONE_MINUS_SRC_ALPHA, GL_ONE, GL_ZERO);
      glBlendEquation(GL_FUNC_ADD);
    } else if (state.a == GsAlpha::BlendMode::SOURCE &&
               state.b == GsAlpha::BlendMode::ZERO_OR_FIXED &&
               state.c == GsAlpha::BlendMode::SOURCE && state.d == GsAlpha::BlendMode::DEST) {
      // (Cs - 0) * As + Cd
      // Cs * As + (1) * Cd
      // s, d
      ASSERT(state.fix == 0);
      glBlendFuncSeparate(GL_SRC_ALPHA, GL_ONE, GL_ONE, GL_ZERO);
      glBlendEquation(GL_FUNC_ADD);
    } else if (state.a == GsAlpha::BlendMode::ZERO_OR_FIXED &&
               state.b == GsAlpha::BlendMode::SOURCE && state.c == GsAlpha::BlendMode::SOURCE &&
               state.d == GsAlpha::BlendMode::DEST) {
      // (0 - Cs) * As + Cd
      // Cd - Cs * As
      // s, d
      glBlendFuncSeparate(GL_SRC_ALPHA, GL_ONE, GL_ONE, GL_ZERO);
      glBlendEquation(GL_FUNC_REVERSE_SUBTRACT);
    } else if (state.a == GsAlpha::BlendMode::SOURCE && state.b == GsAlpha::BlendMode::DEST &&
               state.c == GsAlpha::BlendMode::ZERO_OR_FIXED &&
               state.d == GsAlpha::BlendMode::DEST) {
      // (Cs - Cd) * fix + Cd
      // Cs * fix + (1 - fx) * Cd
      glBlendFuncSeparate(GL_CONSTANT_ALPHA, GL_ONE_MINUS_CONSTANT_ALPHA, GL_ONE, GL_ZERO);
      glBlendColor(0, 0, 0, state.fix / 127.f);
      glBlendEquation(GL_FUNC_ADD);
    } else if (state.a == GsAlpha::BlendMode::SOURCE && state.b == GsAlpha::BlendMode::SOURCE &&
               state.c == GsAlpha::BlendMode::SOURCE && state.d == GsAlpha::BlendMode::SOURCE) {
      // trick to disable alpha blending.
      glDisable(GL_BLEND);
    } else if (state.a == GsAlpha::BlendMode::SOURCE &&
               state.b == GsAlpha::BlendMode::ZERO_OR_FIXED &&
               state.c == GsAlpha::BlendMode::DEST && state.d == GsAlpha::BlendMode::DEST) {
      // (Cs - 0) * Ad + Cd
      glBlendFuncSeparate(GL_DST_ALPHA, GL_ONE, GL_ONE, GL_ZERO);
      glBlendEquation(GL_FUNC_ADD);
      m_ogl.color_mult = 0.5;
    } else {
      // unsupported blend: a 0 b 2 c 2 d 1
      lg::error("unsupported blend: a {} b {} c {} d {}", (int)state.a, (int)state.b, (int)state.c,
                (int)state.d);
      //      ASSERT(false);
    }
  }
}

void DirectRenderer::update_gl_test() {
  const auto& state = m_test_state;

  if (state.zte) {
    glEnable(GL_DEPTH_TEST);
    switch (state.ztst) {
      case GsTest::ZTest::NEVER:
        glDepthFunc(GL_NEVER);
        break;
      case GsTest::ZTest::ALWAYS:
        glDepthFunc(GL_ALWAYS);
        break;
      case GsTest::ZTest::GEQUAL:
        glDepthFunc(GL_GEQUAL);
        break;
      case GsTest::ZTest::GREATER:
        glDepthFunc(GL_GREATER);
        break;
      default:
        ASSERT(false);
    }
  } else {
    // you aren't supposed to turn off z test enable, the GS had some bugs
    ASSERT(false);
  }

  if (state.date) {
    ASSERT(false);
  }

  bool alpha_trick_to_disable = m_test_state.alpha_test_enable &&
                                m_test_state.alpha_test == GsTest::AlphaTest::NEVER &&
                                m_test_state.afail == GsTest::AlphaFail::FB_ONLY;
  if (state.depth_writes && !alpha_trick_to_disable) {
    glDepthMask(GL_TRUE);
  } else {
    glDepthMask(GL_FALSE);
  }
}

void DirectRenderer::setup_common_state(SharedRenderState* /*render_state*/) {
  // todo texture clamp.
}

namespace {
/*!
 * If it's a direct, returns the qwc.
 * If it's ignorable (nop, flush), returns 0.
 * Otherwise, assert.
 */
u32 get_direct_qwc_or_nop(const VifCode& code) {
  switch (code.kind) {
    case VifCode::Kind::NOP:
    case VifCode::Kind::FLUSHA:
      return 0;
    case VifCode::Kind::DIRECT:
      if (code.immediate == 0) {
        return 65536;
      } else {
        return code.immediate;
      }
    default:
      ASSERT(false);
  }
}
}  // namespace

/*!
 * Render VIF data.
 */
void DirectRenderer::render_vif(u32 vif0,
                                u32 vif1,
                                const u8* data,
                                u32 size,
                                SharedRenderState* render_state,
                                ScopedProfilerNode& prof) {
  // here we process VIF data. Basically we just go forward, looking for DIRECTs.
  // We skip stuff like flush and nops.

  // read the vif cmds at the front.
  u32 gif_qwc = get_direct_qwc_or_nop(VifCode(vif0));
  if (gif_qwc) {
    // we got a direct. expect the second thing to be a nop/similar.
    ASSERT(get_direct_qwc_or_nop(VifCode(vif1)) == 0);
  } else {
    gif_qwc = get_direct_qwc_or_nop(VifCode(vif1));
  }

  u32 offset_into_data = 0;
  while (offset_into_data < size) {
    if (gif_qwc) {
      if (offset_into_data & 0xf) {
        // not aligned. should get nops.
        u32 vif;
        memcpy(&vif, data + offset_into_data, 4);
        offset_into_data += 4;
        ASSERT(get_direct_qwc_or_nop(VifCode(vif)) == 0);
      } else {
        // aligned! do a gif transfer!
        render_gif(data + offset_into_data, gif_qwc * 16, render_state, prof);
        offset_into_data += gif_qwc * 16;
      }
    } else {
      // we are reading VIF data.
      u32 vif;
      memcpy(&vif, data + offset_into_data, 4);
      offset_into_data += 4;
      gif_qwc = get_direct_qwc_or_nop(VifCode(vif));
    }
  }
}

/*!
 * Render GIF data.
 */
void DirectRenderer::render_gif(const u8* data,
                                u32 size,
                                SharedRenderState* render_state,
                                ScopedProfilerNode& prof) {
  if (size != UINT32_MAX) {
    ASSERT(size >= 16);
  }

  bool eop = false;

  u32 offset = 0;
  while (!eop) {
    if (size != UINT32_MAX) {
      ASSERT(offset < size);
    }
    GifTag tag(data + offset);
    offset += 16;

    // unpack registers.
    // faster to do it once outside of the nloop loop.
    GifTag::RegisterDescriptor reg_desc[16];
    u32 nreg = tag.nreg();
    for (u32 i = 0; i < nreg; i++) {
      reg_desc[i] = tag.reg(i);
    }

    auto format = tag.flg();
    if (format == GifTag::Format::PACKED) {
      if (tag.pre()) {
        handle_prim(tag.prim(), render_state, prof);
      }
      for (u32 loop = 0; loop < tag.nloop(); loop++) {
        for (u32 reg = 0; reg < nreg; reg++) {
          // fmt::print("{}\n", reg_descriptor_name(reg_desc[reg]));
          switch (reg_desc[reg]) {
            case GifTag::RegisterDescriptor::AD:
              handle_ad(data + offset, render_state, prof);
              break;
            case GifTag::RegisterDescriptor::ST:
              handle_st_packed(data + offset);
              break;
            case GifTag::RegisterDescriptor::RGBAQ:
              handle_rgbaq_packed(data + offset);
              break;
            case GifTag::RegisterDescriptor::XYZF2:
              handle_xyzf2_packed(data + offset, render_state, prof);
              break;
            case GifTag::RegisterDescriptor::XYZ2:
              handle_xyz2_packed(data + offset, render_state, prof);
              break;
            case GifTag::RegisterDescriptor::PRIM:
              handle_prim_packed(data + offset, render_state, prof);
              break;
            case GifTag::RegisterDescriptor::TEX0_1:
              handle_tex0_1_packed(data + offset);
              break;
            case GifTag::RegisterDescriptor::UV:
<<<<<<< HEAD
              lg::warn("UV Register usage not supported yet, but bypassed!");
=======
              handle_uv_packed(data + offset);
>>>>>>> 73561f10
              break;
            default:
              ASSERT_MSG(false, fmt::format("Register {} is not supported in packed mode yet\n",
                                            reg_descriptor_name(reg_desc[reg])));
              break;
          }
          offset += 16;  // PACKED = quadwords
        }
      }
    } else if (format == GifTag::Format::REGLIST) {
      for (u32 loop = 0; loop < tag.nloop(); loop++) {
        for (u32 reg = 0; reg < nreg; reg++) {
          u64 register_data;
          memcpy(&register_data, data + offset, 8);
          // fmt::print("loop: {} reg: {} {}\n", loop, reg, reg_descriptor_name(reg_desc[reg]));
          switch (reg_desc[reg]) {
            case GifTag::RegisterDescriptor::PRIM:
              handle_prim(register_data, render_state, prof);
              break;
            case GifTag::RegisterDescriptor::RGBAQ:
              handle_rgbaq(register_data);
              break;
            case GifTag::RegisterDescriptor::XYZF2:
              handle_xyzf2(register_data, render_state, prof);
              break;
            default:
              ASSERT_MSG(false, fmt::format("Register {} is not supported in reglist mode yet\n",
                                            reg_descriptor_name(reg_desc[reg])));
          }
          offset += 8;  // PACKED = quadwords
        }
      }
    } else {
      ASSERT(false);  // format not packed or reglist.
    }

    eop = tag.eop();
  }

  if (size != UINT32_MAX) {
    if ((offset + 15) / 16 != size / 16) {
      ASSERT_MSG(false, fmt::format("DirectRenderer size failed in {}. expected: {}, got: {}",
                                    name_and_id(), size, offset));
    }
  }

  //  fmt::print("{}\n", GifTag(data).print());
}

void DirectRenderer::handle_ad(const u8* data,
                               SharedRenderState* render_state,
                               ScopedProfilerNode& prof) {
  u64 value;
  GsRegisterAddress addr;
  memcpy(&value, data, sizeof(u64));
  memcpy(&addr, data + 8, sizeof(GsRegisterAddress));

  // fmt::print("{}\n", register_address_name(addr));
  switch (addr) {
    case GsRegisterAddress::ZBUF_1:
      handle_zbuf1(value, render_state, prof);
      break;
    case GsRegisterAddress::TEST_1:
      handle_test1(value, render_state, prof);
      break;
    case GsRegisterAddress::ALPHA_1:
      handle_alpha1(value, render_state, prof);
      break;
    case GsRegisterAddress::PABE:
      handle_pabe(value);
      break;
    case GsRegisterAddress::CLAMP_1:
      handle_clamp1(value);
      break;
    case GsRegisterAddress::PRIM:
      handle_prim(value, render_state, prof);
      break;

    case GsRegisterAddress::TEX1_1:
      handle_tex1_1(value);
      break;
    case GsRegisterAddress::TEXA:
      handle_texa(value);
      break;
    case GsRegisterAddress::TEXCLUT:
      // TODO
      // the only thing the direct renderer does with texture is font, which does no tricks with
      // CLUT. The texture upload process will do all of the lookups with the default CLUT.
      // So we'll just assume that the TEXCLUT is set properly and ignore this.
      break;
    case GsRegisterAddress::FOGCOL:
      // TODO
      break;
    case GsRegisterAddress::TEX0_1:
      handle_tex0_1(value);
      break;
    case GsRegisterAddress::MIPTBP1_1:
    case GsRegisterAddress::MIPTBP2_1:
      // TODO this has the address of different mip levels.
      break;
    case GsRegisterAddress::TEXFLUSH:
      break;
    case GsRegisterAddress::FRAME_1:
      break;
    case GsRegisterAddress::RGBAQ:
      // shadow scissor does this?
      {
        m_prim_building.rgba_reg[0] = data[0];
        m_prim_building.rgba_reg[1] = data[1];
        m_prim_building.rgba_reg[2] = data[2];
        m_prim_building.rgba_reg[3] = data[3];
        memcpy(&m_prim_building.Q, data + 4, 4);
      }
      break;
    default:
      ASSERT_MSG(false, fmt::format("Address {} is not supported", register_address_name(addr)));
  }
}

void DirectRenderer::handle_tex1_1(u64 val) {
  GsTex1 reg(val);
  // for now, we aren't going to handle mipmapping. I don't think it's used with direct.
  //   ASSERT(reg.mxl() == 0);
  // if that's true, we can ignore LCM, MTBA, L, K

  bool want_tex_filt = reg.mmag();
  if (want_tex_filt != m_tex_state_from_reg.enable_tex_filt) {
    m_tex_state_from_reg.enable_tex_filt = want_tex_filt;
    // we changed the state_from_reg, we no longer know if it points to a texture state.
    m_current_tex_state_idx = -1;
  }

  // MMAG/MMIN specify texture filtering. For now, assume always linear
  //  ASSERT(reg.mmag() == true);
  //  if (!(reg.mmin() == 1 || reg.mmin() == 4)) {  // with mipmap off, both of these are linear
  //                                                //    lg::error("unsupported mmin");
  //  }
}

void DirectRenderer::handle_tex0_1_packed(const u8* data) {
  u64 val;
  memcpy(&val, data, sizeof(u64));
  handle_tex0_1(val);
}

void DirectRenderer::handle_tex0_1(u64 val) {
  GsTex0 reg(val);
  // update tbp
  if (m_tex_state_from_reg.current_register != reg) {
    m_tex_state_from_reg.texture_base_ptr = reg.tbp0();
    m_tex_state_from_reg.using_mt4hh = reg.psm() == GsTex0::PSM::PSMT4HH;
    m_tex_state_from_reg.current_register = reg;
    m_tex_state_from_reg.tcc = reg.tcc();
    m_tex_state_from_reg.decal = reg.tfx() == GsTex0::TextureFunction::DECAL;
    ASSERT(reg.tfx() == GsTex0::TextureFunction::DECAL ||
           reg.tfx() == GsTex0::TextureFunction::MODULATE);

    // we changed the state_from_reg, we no longer know if it points to a texture state.
    m_current_tex_state_idx = -1;
  }

  // tbw: assume they got it right
  // psm: assume they got it right
  // tw: assume they got it right
  // th: assume they got it right

  // MERC hack
  // ASSERT(reg.tfx() == GsTex0::TextureFunction::MODULATE);

  // cbp: assume they got it right
  // cpsm: assume they got it right
  // csm: assume they got it right
}

void DirectRenderer::handle_texa(u64 val) {
  GsTexa reg(val);

  // rgba16 isn't used so this doesn't matter?
  // but they use sane defaults anyway
  ASSERT(reg.ta0() == 0);
  ASSERT(reg.ta1() == 0x80);  // note: check rgba16_to_rgba32 if this changes.

  ASSERT(reg.aem() == false);
}

void DirectRenderer::handle_st_packed(const u8* data) {
  memcpy(&m_prim_building.st_reg.x(), data + 0, 4);
  memcpy(&m_prim_building.st_reg.y(), data + 4, 4);
  memcpy(&m_prim_building.Q, data + 8, 4);
}

void DirectRenderer::handle_uv_packed(const u8* data) {
  u32 u, v;
  memcpy(&u, data, 4);
  memcpy(&v, data + 4, 4);
  m_prim_building.st_reg.x() = u;
  m_prim_building.st_reg.y() = v;
  m_prim_building.Q = 16.f;
}

void DirectRenderer::handle_rgbaq_packed(const u8* data) {
  // TODO update Q from st.
  m_prim_building.rgba_reg[0] = data[0];
  m_prim_building.rgba_reg[1] = data[4];
  m_prim_building.rgba_reg[2] = data[8];
  m_prim_building.rgba_reg[3] = data[12];
}

void DirectRenderer::handle_xyzf2_packed(const u8* data,
                                         SharedRenderState* render_state,
                                         ScopedProfilerNode& prof) {
  u32 x, y;
  memcpy(&x, data, 4);
  memcpy(&y, data + 4, 4);

  u64 upper;
  memcpy(&upper, data + 8, 8);
  u32 z = (upper >> 4) & 0xffffff;

  u8 f = (upper >> 36);
  bool adc = upper & (1ull << 47);
  handle_xyzf2_common(x << 16, y << 16, z << 8, f, render_state, prof, !adc);
}

void DirectRenderer::handle_xyz2_packed(const u8* data,
                                        SharedRenderState* render_state,
                                        ScopedProfilerNode& prof) {
  u32 x, y;
  memcpy(&x, data, 4);
  memcpy(&y, data + 4, 4);

  u64 upper;
  memcpy(&upper, data + 8, 8);
  u32 z = upper;

  bool adc = upper & (1ull << 47);
  handle_xyzf2_common(x << 16, y << 16, z, 0, render_state, prof, !adc);
}

PerGameVersion<u32> normal_zbp = {448, 304};
void DirectRenderer::handle_zbuf1(u64 val,
                                  SharedRenderState* render_state,
                                  ScopedProfilerNode& prof) {
  // note: we can basically ignore this. There's a single z buffer that's always configured the same
  // way - 24-bit, at offset 448.
  GsZbuf x(val);
  ASSERT(x.psm() == TextureFormat::PSMZ24);
  ASSERT(x.zbp() == normal_zbp[render_state->version]);

  bool write = !x.zmsk();
  //  ASSERT(write);
  if (write != m_test_state.depth_writes) {
    m_stats.flush_from_zbuf++;
    flush_pending(render_state, prof);
    m_test_state_needs_gl_update = true;
    m_prim_gl_state_needs_gl_update = true;
    m_test_state.depth_writes = write;
  }
}

void DirectRenderer::handle_test1(u64 val,
                                  SharedRenderState* render_state,
                                  ScopedProfilerNode& prof) {
  GsTest reg(val);
  if (reg.alpha_test_enable()) {
    // ASSERT(reg.alpha_test() == GsTest::AlphaTest::ALWAYS);
  }
  ASSERT(!reg.date());
  if (m_test_state.current_register != reg) {
    m_stats.flush_from_test++;
    flush_pending(render_state, prof);
    m_test_state.from_register(reg);
    m_test_state_needs_gl_update = true;
    m_prim_gl_state_needs_gl_update = true;
  }
}

void DirectRenderer::handle_alpha1(u64 val,
                                   SharedRenderState* render_state,
                                   ScopedProfilerNode& prof) {
  GsAlpha reg(val);
  if (m_blend_state.current_register != reg) {
    m_stats.flush_from_alpha++;
    flush_pending(render_state, prof);
    m_blend_state.from_register(reg);
    m_blend_state_needs_gl_update = true;
  }
}

void DirectRenderer::handle_pabe(u64 val) {
  ASSERT(val == 0);  // not really sure how to handle this yet.
}

void DirectRenderer::handle_clamp1(u64 val) {
  if (!(val == 0b101 || val == 0 || val == 1 || val == 0b100)) {
    //    fmt::print("clamp: 0x{:x}\n", val);
    //    ASSERT(false);
  }

  if (m_tex_state_from_reg.m_clamp_state.current_register != val) {
    m_current_tex_state_idx = -1;
    m_tex_state_from_reg.m_clamp_state.current_register = val;
    m_tex_state_from_reg.m_clamp_state.clamp_s = val & 0b001;
    m_tex_state_from_reg.m_clamp_state.clamp_t = val & 0b100;
  }
}

void DirectRenderer::handle_prim_packed(const u8* data,
                                        SharedRenderState* render_state,
                                        ScopedProfilerNode& prof) {
  u64 val;
  memcpy(&val, data, sizeof(u64));
  handle_prim(val, render_state, prof);
}

void DirectRenderer::handle_prim(u64 val,
                                 SharedRenderState* render_state,
                                 ScopedProfilerNode& prof) {
  if (m_prim_building.tri_strip_startup) {
    m_prim_building.tri_strip_startup = 0;
    m_prim_building.building_idx = 0;
  } else {
    if (m_prim_building.building_idx > 0) {
      ASSERT(false);  // shouldn't leave any half-finished prims
    }
  }
  // need to flush any in progress prims to the buffer.

  GsPrim prim(val);
  if (m_prim_gl_state.current_register != prim || m_blend_state.alpha_blend_enable != prim.abe()) {
    m_stats.flush_from_prim++;
    flush_pending(render_state, prof);
    m_prim_gl_state.from_register(prim);
    m_blend_state.alpha_blend_enable = prim.abe();
    m_prim_gl_state_needs_gl_update = true;
    m_blend_state_needs_gl_update = true;
  }

  m_prim_building.kind = prim.kind();
}

void DirectRenderer::handle_rgbaq(u64 val) {
  ASSERT((val >> 32) == 0);  // q = 0
  memcpy(m_prim_building.rgba_reg.data(), &val, 4);
}

int DirectRenderer::get_texture_unit_for_current_reg(SharedRenderState* render_state,
                                                     ScopedProfilerNode& prof) {
  if (m_current_tex_state_idx != -1) {
    return m_current_tex_state_idx;
  }

  if (m_next_free_tex_state >= TEXTURE_STATE_COUNT) {
    m_stats.flush_from_state_exhaust++;
    flush_pending(render_state, prof);
    return get_texture_unit_for_current_reg(render_state, prof);
  } else {
    ASSERT(!m_buffered_tex_state[m_next_free_tex_state].used);
    m_buffered_tex_state[m_next_free_tex_state] = m_tex_state_from_reg;
    m_buffered_tex_state[m_next_free_tex_state].used = true;
    m_current_tex_state_idx = m_next_free_tex_state++;
    return m_current_tex_state_idx;
  }
}

void DirectRenderer::handle_xyzf2_common(u32 x,
                                         u32 y,
                                         u32 z,
                                         u8 f,
                                         SharedRenderState* render_state,
                                         ScopedProfilerNode& prof,
                                         bool advance) {
  if (m_prim_buffer.is_full()) {
    lg::warn("Buffer wrapped in {} ({} verts, {} bytes)", m_name, m_ogl.vertex_buffer_max_verts,
             m_prim_buffer.vert_count * sizeof(Vertex));
    flush_pending(render_state, prof);
  }

  m_prim_building.building_stq.at(m_prim_building.building_idx) = math::Vector<float, 3>(
      m_prim_building.st_reg.x(), m_prim_building.st_reg.y(), m_prim_building.Q);
  m_prim_building.building_rgba.at(m_prim_building.building_idx) = m_prim_building.rgba_reg;
  m_prim_building.building_vert.at(m_prim_building.building_idx) = math::Vector<u32, 4>{x, y, z, f};

  m_prim_building.building_idx++;

  int tex_unit = get_texture_unit_for_current_reg(render_state, prof);
  bool tcc = m_buffered_tex_state[tex_unit].tcc;
  bool decal = m_buffered_tex_state[tex_unit].decal;
  bool fge = m_prim_gl_state.fogging_enable;

  switch (m_prim_building.kind) {
    case GsPrim::Kind::SPRITE: {
      if (m_prim_building.building_idx == 2) {
        // build triangles from the sprite.
        auto& corner1_vert = m_prim_building.building_vert[0];
        auto& corner1_rgba = m_prim_building.building_rgba[0];
        auto& corner2_vert = m_prim_building.building_vert[1];
        auto& corner2_rgba = m_prim_building.building_rgba[1];
        auto& corner1_stq = m_prim_building.building_stq[0];
        auto& corner2_stq = m_prim_building.building_stq[1];

        // should use most recent vertex z.
        math::Vector<u32, 4> corner3_vert{corner1_vert[0], corner2_vert[1], corner2_vert[2]};
        math::Vector<u32, 4> corner4_vert{corner2_vert[0], corner1_vert[1], corner2_vert[2]};
        math::Vector<float, 3> corner3_stq{corner1_stq[0], corner2_stq[1], corner2_stq[2]};
        math::Vector<float, 3> corner4_stq{corner2_stq[0], corner1_stq[1], corner2_stq[2]};

        if (m_prim_gl_state.gouraud_enable) {
          // I'm not really sure what the GS does here.
          ASSERT(false);
        }
        auto& corner3_rgba = corner2_rgba;
        auto& corner4_rgba = corner2_rgba;

        m_prim_buffer.push(corner1_rgba, corner1_vert, corner1_stq, 0, tcc, decal, fge);
        m_prim_buffer.push(corner3_rgba, corner3_vert, corner3_stq, 0, tcc, decal, fge);
        m_prim_buffer.push(corner2_rgba, corner2_vert, corner2_stq, 0, tcc, decal, fge);
        m_prim_buffer.push(corner2_rgba, corner2_vert, corner2_stq, 0, tcc, decal, fge);
        m_prim_buffer.push(corner4_rgba, corner4_vert, corner4_stq, 0, tcc, decal, fge);
        m_prim_buffer.push(corner1_rgba, corner1_vert, corner1_stq, 0, tcc, decal, fge);
        m_prim_building.building_idx = 0;
      }
    } break;
    case GsPrim::Kind::TRI_STRIP: {
      if (m_prim_building.building_idx == 3) {
        m_prim_building.building_idx = 0;
      }

      if (m_prim_building.tri_strip_startup < 3) {
        m_prim_building.tri_strip_startup++;
      }
      if (m_prim_building.tri_strip_startup >= 3) {
        if (advance) {
          for (int i = 0; i < 3; i++) {
            m_prim_buffer.push(m_prim_building.building_rgba[i], m_prim_building.building_vert[i],
                               m_prim_building.building_stq[i], tex_unit, tcc, decal, fge);
          }
        }
      }

    } break;

    case GsPrim::Kind::TRI:
      if (m_prim_building.building_idx == 3) {
        m_prim_building.building_idx = 0;
        for (int i = 0; i < 3; i++) {
          m_prim_buffer.push(m_prim_building.building_rgba[i], m_prim_building.building_vert[i],
                             m_prim_building.building_stq[i], tex_unit, tcc, decal, fge);
        }
      }
      break;

    case GsPrim::Kind::TRI_FAN: {
      if (m_prim_building.tri_strip_startup < 2) {
        m_prim_building.tri_strip_startup++;
      } else {
        if (m_prim_building.building_idx == 2) {
          // nothing.
        } else if (m_prim_building.building_idx == 3) {
          m_prim_building.building_idx = 1;
        }
        for (int i = 0; i < 3; i++) {
          m_prim_buffer.push(m_prim_building.building_rgba[i], m_prim_building.building_vert[i],
                             m_prim_building.building_stq[i], tex_unit, tcc, decal, fge);
        }
      }
    } break;

    case GsPrim::Kind::LINE: {
      if (m_prim_building.building_idx == 2) {
        math::Vector<double, 3> pt0 = m_prim_building.building_vert[0].xyz().cast<double>();
        math::Vector<double, 3> pt1 = m_prim_building.building_vert[1].xyz().cast<double>();
        auto normal = (pt1 - pt0).normalized().cross(math::Vector<double, 3>{0, 0, 1});

        double line_width = (1 << 19);
        //        debug_print_vtx(m_prim_building.building_vert[0]);
        //        debug_print_vtx(m_prim_building.building_vert[1]);

        math::Vector<double, 3> a = pt0 + normal * line_width;
        math::Vector<double, 3> b = pt1 + normal * line_width;
        math::Vector<double, 3> c = pt0 - normal * line_width;
        math::Vector<double, 3> d = pt1 - normal * line_width;
        math::Vector<u32, 4> ai{a.x(), a.y(), a.z(), 0};
        math::Vector<u32, 4> bi{b.x(), b.y(), b.z(), 0};
        math::Vector<u32, 4> ci{c.x(), c.y(), c.z(), 0};
        math::Vector<u32, 4> di{d.x(), d.y(), d.z(), 0};

        // ACB:
        m_prim_buffer.push(m_prim_building.building_rgba[0], ai, {}, 0, false, false, false);
        m_prim_buffer.push(m_prim_building.building_rgba[0], ci, {}, 0, false, false, false);
        m_prim_buffer.push(m_prim_building.building_rgba[1], bi, {}, 0, false, false, false);
        // b c d
        m_prim_buffer.push(m_prim_building.building_rgba[1], bi, {}, 0, false, false, false);
        m_prim_buffer.push(m_prim_building.building_rgba[0], ci, {}, 0, false, false, false);
        m_prim_buffer.push(m_prim_building.building_rgba[1], di, {}, 0, false, false, false);
        //

        m_prim_building.building_idx = 0;
      }
    } break;
    default:
      ASSERT_MSG(false, fmt::format("prim type {} is unsupported in {}.", (int)m_prim_building.kind,
                                    name_and_id()));
  }
}

void DirectRenderer::handle_xyzf2(u64 val,
                                  SharedRenderState* render_state,
                                  ScopedProfilerNode& prof) {
  u32 x = val & 0xffff;
  u32 y = (val >> 16) & 0xffff;
  u32 z = (val >> 32) & 0xffffff;
  u32 f = (val >> 56) & 0xff;

  handle_xyzf2_common(x << 16, y << 16, z << 8, f, render_state, prof, true);
}

void DirectRenderer::TestState::from_register(GsTest reg) {
  current_register = reg;
  alpha_test_enable = reg.alpha_test_enable();
  if (alpha_test_enable) {
    alpha_test = reg.alpha_test();
    aref = reg.aref();
    afail = reg.afail();
  }

  date = reg.date();
  if (date) {
    datm = reg.datm();
  }

  zte = reg.zte();
  ztst = reg.ztest();
}

void DirectRenderer::BlendState::from_register(GsAlpha reg) {
  current_register = reg;
  a = reg.a_mode();
  b = reg.b_mode();
  c = reg.c_mode();
  d = reg.d_mode();
  fix = reg.fix();
}

void DirectRenderer::PrimGlState::from_register(GsPrim reg) {
  current_register = reg;
  gouraud_enable = reg.gouraud();
  texture_enable = reg.tme();
  fogging_enable = reg.fge();
  aa_enable = reg.aa1();
  use_uv = reg.fst();
  ctxt = reg.ctxt();
  fix = reg.fix();
}

DirectRenderer::PrimitiveBuffer::PrimitiveBuffer(int max_triangles) {
  vertices.resize(max_triangles * 3);
  max_verts = max_triangles * 3;
}

void DirectRenderer::PrimitiveBuffer::push(const math::Vector<u8, 4>& rgba,
                                           const math::Vector<u32, 4>& vert,
                                           const math::Vector<float, 3>& st,
                                           int unit,
                                           bool tcc,
                                           bool decal,
                                           bool fog_enable) {
  auto& v = vertices[vert_count];
  v.rgba = rgba;
  v.xyzf[0] = (float)vert[0] / (float)UINT32_MAX;
  v.xyzf[1] = (float)vert[1] / (float)UINT32_MAX;
  v.xyzf[2] = (float)vert[2] / (float)UINT32_MAX;
  v.xyzf[3] = (float)vert[3];
  v.stq = st;
  v.tex_unit = unit;
  v.tcc = tcc;
  v.decal = decal;
  v.fog_enable = fog_enable;
  vert_count++;
}<|MERGE_RESOLUTION|>--- conflicted
+++ resolved
@@ -282,13 +282,6 @@
   if (state.aa_enable) {
     ASSERT(false);
   }
-<<<<<<< HEAD
-  if (state.use_uv) {
-    lg::warn("UV Reg bypassed in DirectRenderer!");
-    // ASSERT(false);
-  }
-=======
->>>>>>> 73561f10
   if (state.ctxt) {
     ASSERT(false);
   }
@@ -583,11 +576,7 @@
               handle_tex0_1_packed(data + offset);
               break;
             case GifTag::RegisterDescriptor::UV:
-<<<<<<< HEAD
-              lg::warn("UV Register usage not supported yet, but bypassed!");
-=======
               handle_uv_packed(data + offset);
->>>>>>> 73561f10
               break;
             default:
               ASSERT_MSG(false, fmt::format("Register {} is not supported in packed mode yet\n",
