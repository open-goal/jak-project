--- conflicted
+++ resolved
@@ -11,14 +11,9 @@
 
 void kmemcard_init_globals();
 
-<<<<<<< HEAD
 // TODO: jak 3 & jak x stubs
-constexpr PerGameVersion<s32> SAVE_SIZE(692, 1204, 0, 0);  // 691 for jak 1 v1
-constexpr PerGameVersion<s32> BANK_SIZE(0x10000, 0x20000, 0x0, 0x0);
-=======
-constexpr PerGameVersion<s32> SAVE_SIZE(692, 1204, 1060);  // 691 for jak 1 v1
-constexpr PerGameVersion<s32> BANK_SIZE(0x10000, 0x20000, 0x1e000);
->>>>>>> d3528569
+constexpr PerGameVersion<s32> SAVE_SIZE(692, 1204, 1060, 1060);  // 691 for jak 1 v1
+constexpr PerGameVersion<s32> BANK_SIZE(0x10000, 0x20000, 0x1e000, 0x1e000);
 
 // each card can be in one of these states:
 enum class MemoryCardState : u32 {
