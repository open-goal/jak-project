#include "kmachine.h"

#include <cstring>
#include <stdexcept>
#include <string>

#include "common/log/log.h"
#include "common/symbols.h"
#include "common/util/FileUtil.h"
#include "common/util/string_util.h"

#include "game/external/discord.h"
#include "game/graphics/display.h"
#include "game/graphics/jak2_texture_remap.h"
#include "game/kernel/common/Symbol4.h"
#include "game/kernel/common/fileio.h"
#include "game/kernel/common/kboot.h"
#include "game/kernel/common/kdgo.h"
#include "game/kernel/common/kdsnetm.h"
#include "game/kernel/common/kernel_types.h"
#include "game/kernel/common/klink.h"
#include "game/kernel/common/kmachine.h"
#include "game/kernel/common/kmalloc.h"
#include "game/kernel/common/kprint.h"
#include "game/kernel/common/kscheme.h"
#include "game/kernel/common/ksocket.h"
#include "game/kernel/common/ksound.h"
#include "game/kernel/common/memory_layout.h"
#include "game/kernel/jak2/kboot.h"
#include "game/kernel/jak2/kdgo.h"
#include "game/kernel/jak2/klink.h"
#include "game/kernel/jak2/klisten.h"
#include "game/kernel/jak2/kmalloc.h"
#include "game/kernel/jak2/kscheme.h"
#include "game/kernel/jak2/ksound.h"
#include "game/overlord/jak2/iso.h"
#include "game/sce/libdma.h"
#include "game/sce/libgraph.h"
#include "game/sce/sif_ee.h"
#include "game/sce/stubs.h"
#include "game/system/vm/vm.h"

using namespace ee;

namespace jak2 {
/*!
 * Initialize global variables based on command line parameters. Not called in retail versions,
 * but it is present in the ELF.
 * DONE
 * Modified to use std::string, and removed call to fflush.
 */
void InitParms(int argc, const char* const* argv) {
  // Modified default settings to boot up the game like normal if no arguments are present.
  if (argc == 1) {
    DiskBoot = 1;
    isodrv = fakeiso;
    modsrc = 0;
    reboot_iop = 0;
    DebugSegment = 0;
    MasterDebug = 0;
  }

  for (int i = 1; i < argc; i++) {
    std::string arg = argv[i];
    // DVD Settings
    // ----------------------------

    // the "cd" mode uses the DVD drive for everything. This is how the game runs in retail
    if (arg == "-cd") {
      Msg(6, "dkernel: cd mode\n");
      isodrv = iso_cd;  // use the actual DVD drive for data files
      modsrc = 1;       // use the DVD drive data for IOP modules
      reboot_iop = 1;   // Reboot the IOP (load new IOP runtime)
    }

    // the "cddata" uses the DVD drive for everything but IOP modules.
    if (arg == "-cddata") {
      Msg(6, "dkernel: cddata mode\n");
      isodrv = iso_cd;  // tell IOP to use actual DVD drive for data files
      modsrc = 0;       // don't use DVD drive for IOP modules
      reboot_iop = 0;   // no need to reboot the IOP
    }

    if (arg == "-demo") {
      Msg(6, "dkernel: demo mode\n");
      kstrcpy(DebugBootMessage, "demo");
    }

    // new for jak 2
    if (arg == "-kiosk") {
      Msg(6, "dkernel: kiosk mode\n");
      kstrcpy(DebugBootMessage, "kiosk");
    }

    // new for jak 2
    if (arg == "-preview") {
      Msg(6, "dkernel: preview mode\n");
      kstrcpy(DebugBootMessage, "preview");
    }

    // the "deviso" mode is one of two modes for testing without the need for DVDs
    if (arg == "-deviso") {
      Msg(6, "dkernel: deviso mode\n");
      isodrv = deviso;  // IOP deviso mode
      modsrc = 2;       // now 2 for Jak 2
      reboot_iop = 0;
    }
    // the "fakeiso" mode is the other of two modes for testing without the need for DVDs
    if (arg == "-fakeiso") {
      Msg(6, "dkernel: fakeiso mode\n");
      isodrv = fakeiso;  // IOP fakeeiso mode
      modsrc = 0;        // no IOP module loading (there's no DVD to load from!)
      reboot_iop = 0;
    }

    // the "boot" mode is used to set GOAL up for running the game in retail mode
    if (arg == "-boot") {
      Msg(6, "dkernel: boot mode\n");
      MasterDebug = 0;
      DiskBoot = 1;
      DebugSegment = 0;
    }

    // new for jak 2
    if (arg == "-debug-boot") {
      Msg(6, "dkernel: debug-boot mode\n");
      MasterDebug = 0;
      DebugSegment = 1;
      DiskBoot = 1;
    }

    // traditional debug mode
    if (arg == "-debug") {
      Msg(6, "dkernel: debug mode\n");
      MasterDebug = 1;
      DebugSegment = 1;
    }

    // the "debug-mem" mode is used to set up GOAL in debug mode, but not to load debug-segments
    if (arg == "-debug-mem") {
      Msg(6, "dkernel: debug-mem mode\n");
      MasterDebug = 1;
      DebugSegment = 0;
    }

    // the "-level [level-name]" mode is used to inform the game to boot a specific level
    // the default level is "#f".
    if (arg == "-level") {
      i++;
      std::string levelName = argv[i];
      Msg(6, "dkernel: level %s\n", levelName.c_str());
      kstrcpy(DebugBootLevel, levelName.c_str());
    }

    // new for jak 2
    if (arg == "-user") {
      i++;
      std::string userName = argv[i];
      Msg(6, "dkernel: user %s\n", userName.c_str());
      kstrcpy(DebugBootUser, userName.c_str());
    }

    // new for jak 2
    if (arg == "-art") {
      i++;
      std::string artGroupName = argv[i];
      Msg(6, "dkernel: art-group %s\n", artGroupName.c_str());
      kstrcpy(DebugBootArtGroup, artGroupName.c_str());
      kstrcpy(DebugBootMessage, "art-group");
    }

    // an added mode to allow booting without a KERNEL.CGO for testing
    if (arg == "-nokernel") {
      Msg(6, "dkernel: no kernel mode\n");
      MasterUseKernel = false;
    }

    // an added mode to allow booting without sound for testing
    if (arg == "-nosound") {
      Msg(6, "dkernel: no sound mode\n");
      masterConfig.disable_sound = true;
    }
  }
}

void InitIOP() {
  Msg(6, "dkernel: boot:%d debug:%d mem:%d dev:%d mod:%d\n", DiskBoot, MasterDebug, DebugSegment,
      isodrv, modsrc);
  sceSifInitRpc(0);

  // init cd if we need it
  if (((isodrv == iso_cd) || (modsrc == 1)) || (reboot_iop == 1)) {
    InitCD();
  }

  if (reboot_iop == 0) {
    // iop with dev kernel
    printf("Rebooting IOP...\n");
    while (!sceSifRebootIop("host0:/usr/local/sce/iop/modules/ioprp271.img")) {
      printf("Failed, retrying...\n");
    }
    while (!sceSifSyncIop()) {
    }
  } else {
    printf("Rebooting IOP...\n");
    while (!sceSifRebootIop("cdrom0:\\DRIVERS\\IOPRP271.IMG")) {
      printf("Failed, retrying...\n");
    }
    while (!sceSifSyncIop()) {
    }
  }
  sceSifInitRpc(0);
  if ((isodrv == iso_cd) || (modsrc == 1)) {
    InitCD();
    sceFsReset();
  }

  char overlord_boot_command[256];
  char* cmd = overlord_boot_command;
  kstrcpy(cmd, init_types[(int)isodrv]);
  cmd = cmd + strlen(cmd) + 1;
  if (!strncmp(DebugBootMessage, "demo", 4)) {
    kstrcpy(cmd, "SCREEN1.DEM");
  } else {
    kstrcpy(cmd, "SCREEN1.USA");
  }
  cmd = cmd + strlen(cmd) + 1;
  if (masterConfig.disable_sound) {
    kstrcpy(cmd, "-nosound");
    cmd = cmd + strlen(cmd) + 1;
  }

  int total_len = cmd - overlord_boot_command;

  if (modsrc == 0) {
    if (sceSifLoadModule("host0:/usr/local/sce/iop/modules/sio2man.irx", 0, nullptr) < 0) {
      MsgErr("loading sio2man.irx failed\n");
      exit(0);
    }

    if (sceSifLoadModule("host0:/usr/local/sce/iop/modules/padman.irx", 0, nullptr) < 0) {
      MsgErr("loading padman.irx failed\n");
      exit(0);
    }
    if (sceSifLoadModule("host0:/usr/local/sce/iop/modules/libsd.irx", 0, nullptr) < 0) {
      MsgErr("loading libsd.irx failed\n");
      exit(0);
    }
    if (sceSifLoadModule("host0:/usr/local/sce/iop/modules/mcman.irx", 0, nullptr) < 0) {
      MsgErr("loading mcman.irx failed\n");
      exit(0);
    }
    if (sceSifLoadModule("host0:/usr/local/sce/iop/modules/mcserv.irx", 0, nullptr) < 0) {
      MsgErr("loading mcserv.irx failed\n");
      exit(0);
    }
    if (sceSifLoadModule("host0:/usr/home/src/989snd23/iop/sce27/989nostr.irx", 0, nullptr) < 0) {
      MsgErr("loading %s failed\n", "host0:/usr/home/src/989snd23/iop/sce27/989nostr.irx");
      exit(0);
    }
    if (DebugSegment) {
      sceSifLoadModule("host0:/usr/home/src/989snd23/iop/sce27/989err.irx", 0, nullptr);
    }
    if (sceSifLoadModule("host0:/usr/local/sce/iop/modules/scrtchpd.irx", 0, nullptr) < 0) {
      MsgErr("loading scrtchpd.irx failed\n");
      exit(0);
    }
    printf("Initializing CD library in FAKEISO mode\n");
    if (sceSifLoadModule("host0:bin/overlord.irx", total_len, overlord_boot_command) < 0) {
      MsgErr("loading overlord.irx <3> failed\n");
      exit(0);
    }
  } else {
    if (modsrc == 1) {
      if (sceSifLoadModule("cdrom0:\\DRIVERS\\SIO2MAN.IRX;1", 0, nullptr) < 0) {
        MsgErr("loading SIO2MAN.IRX failed\n");
        exit(0);
      }
      if (sceSifLoadModule("cdrom0:\\DRIVERS\\PADMAN.IRX;1", 0, nullptr) < 0) {
        MsgErr("loading PADMAN.IRX failed\n");
        exit(0);
      }
      if (sceSifLoadModule("cdrom0:\\DRIVERS\\LIBSD.IRX;1", 0, nullptr) < 0) {
        MsgErr("loading LIBSD.IRX failed\n");
        exit(0);
      }
      if (sceSifLoadModule("cdrom0:\\DRIVERS\\MCMAN.IRX;1", 0, nullptr) < 0) {
        MsgErr("loading MCMAN.IRX failed\n");
        exit(0);
      }

      if (sceSifLoadModule("cdrom0:\\DRIVERS\\MCSERV.IRX;1", 0, nullptr) < 0) {
        MsgErr("loading MCSERV.IRX failed\n");
        exit(0);
      }
      if (sceSifLoadModule("cdrom0:\\DRIVERS\\989NOSTR.IRX;1", 0, nullptr) < 0) {
        MsgErr("loading 989SND.IRX failed\n");
        exit(0);
      }
      if (sceSifLoadModule("cdrom0:\\DRIVERS\\SCRTCHPD.IRX;1", 0, nullptr) < 0) {
        MsgErr("loading SCRTCHPD.IRX failed\n");
        exit(0);
      }
      printf("Initializing CD library in ISO_CD mode\n");
      auto rv =
          sceSifLoadModule("cdrom0:\\DRIVERS\\OVERLORD.IRX;1", total_len, overlord_boot_command);
      if (rv < 0) {
        MsgErr("loading OVERLORD.IRX failed %d\n", rv);
        exit(0);
      }
    } else {
      if (modsrc == 2) {
        if (sceSifLoadModule("host0:isoimage/DRIVERS/SIO2MAN.IRX", 0, nullptr) < 0) {
          MsgErr("loading sio2man.irx failed\n");
          exit(0);
        }
        if (sceSifLoadModule("host0:isoimage/DRIVERS/PADMAN.IRX", 0, nullptr) < 0) {
          MsgErr("loading padman.irx failed\n");
          exit(0);
        }
        if (sceSifLoadModule("host0:isoimage/DRIVERS/LIBSD.IRX", 0, nullptr) < 0) {
          MsgErr("loading libsd.irx failed\n");
          exit(0);
        }
        if (sceSifLoadModule("host0:isoimage/DRIVERS/MCMAN.IRX", 0, nullptr) < 0) {
          MsgErr("loading mcman.irx failed\n");
          exit(0);
        }
        if (sceSifLoadModule("host0:isoimage/DRIVERS/MCSERV.IRX", 0, nullptr) < 0) {
          MsgErr("loading mcserv.irx failed\n");
          exit(0);
        }
        if (sceSifLoadModule("host:isoimage/DRIVERS/989NOSTR.IRX", 1, "do_rpc=0") < 0) {
          MsgErr("loading 989snd.irx failed\n");
          exit(0);
        }
        sceSifLoadModule("host0:/usr/home/src/989snd23/iop/sce27/989err.irx", 0, nullptr);

        if (sceSifLoadModule("host0:isoimage/DRIVERS/SCRTCHPD.IRX;1", 0, nullptr) < 0) {
          MsgErr("loading scrtchpd.irx failed\n");
          exit(0);
        }
        printf("Initializing CD library in DEVISO mode\n");

        auto rv = sceSifLoadModule("host0:isoimage/DRIVERS/OVERLORD.IRX", total_len,
                                   overlord_boot_command);
        if (rv < 0) {
          MsgErr("loading overlord.irx <2> failed\n");
          exit(0);
        }
      }
    }
  }
  int rv = sceMcInit();
  if (rv < 0) {
    MsgErr("MC driver init failed %d\n", rv);
    exit(0);
  }
  printf("InitIOP OK\n");
}
AutoSplitterBlock gAutoSplitterBlock;

int InitMachine() {
  // heap_start = malloc(0x10);
  // set up global heap (modified, the default size in the release game is 32 MB in all cases)
  u32 global_heap_size = GLOBAL_HEAP_END - HEAP_START;
  float size_mb = ((float)global_heap_size) / (float)(1 << 20);
  lg::info("gkernel: global heap 0x{:08x} to 0x{:08x} (size {:.3f} MB)", HEAP_START,
           GLOBAL_HEAP_END, size_mb);
  kinitheap(kglobalheap, Ptr<u8>(HEAP_START), global_heap_size);

  kmemopen_from_c(kglobalheap, "global");
  kmemopen_from_c(kglobalheap, "scheme-globals");
  if (!MasterDebug && !DebugSegment) {
    // if no debug, we make the kheapinfo structure NULL so GOAL knows not to use it.
    // note: either MasterDebug or DebugSegment is enough to give use the debug heap.
    kdebugheap.offset = 0;
  } else {
    kinitheap(kdebugheap, Ptr<u8>(DEBUG_HEAP_START), jak2::DEBUG_HEAP_SIZE);
  }
  init_output();
  InitIOP();
  // sceGsResetPath();
  InitVideo();
  // FlushCache(0);
  // FlushCache(2);
  // sceGsSyncV(0);
  // if (scePadInit(0) != 1) {
  //   MsgErr("dkernel: !init pad\n");
  // }
  if (MasterDebug) {
    InitGoalProto();
  }

  printf("InitSound\n");
  InitSound();
  printf("InitRPC\n");
  InitRPC();
  reset_output();
  clear_print();
  auto status = InitHeapAndSymbol();
  if (status >= 0) {
    printf("InitListenerConnect\n");
    InitListenerConnect();
    printf("InitCheckListener\n");
    InitCheckListener();
    Msg(6, "kernel: machine started\n");
    return 0;
  } else {
    return status;
  }
}

/*!
 * Shutdown the runtime.
 */
int ShutdownMachine() {
  Msg(6, "kernel: machine shutdown (reason %d)\n", MasterExit);

  StopIOP();
  ShutdownSound();
  CloseListener();

  ShutdownGoalProto();

  // OpenGOAL only - kill ps2 VM
  if (VM::use) {
    VM::vm_kill();
  }
  return 0;
}

u32 MouseGetData(u32 _mouse) {
  auto mouse = Ptr<MouseInfo>(_mouse).c();

  mouse->active = offset_of_s7() + jak2_symbols::FIX_SYM_TRUE;
  mouse->valid = offset_of_s7() + jak2_symbols::FIX_SYM_TRUE;
  mouse->cursor = offset_of_s7() + jak2_symbols::FIX_SYM_TRUE;
  mouse->status = 1;
  mouse->button0 = 0;

  s32 xpos = 0;
  s32 ypos = 0;
  if (Display::GetMainDisplay()) {
    std::tie(xpos, ypos) = Display::GetMainDisplay()->get_input_manager()->get_mouse_pos();
  }

  // NOTE - ignoring speed and setting position directly
  // the game assumes resolutions, so this makes it a lot easier to make it actually
  // line up with the mouse cursor

  // TODO - probably factor in scaling as well
  auto win_width = 0;
  auto win_height = 0;
  if (Display::GetMainDisplay()) {
    win_width = Display::GetMainDisplay()->get_display_manager()->get_window_width();
    win_height = Display::GetMainDisplay()->get_display_manager()->get_window_height();
  }

  // These are used to calculate the speed at which to move the mouse to it's new coordinates
  // zero'd out so they are ignored and don't impact the position we are about to set
  mouse->deltax = 0;
  mouse->deltay = 0;
  // These positions will get capped to:
  // - [-256.0, 256.0] for width
  // - [-208.0, 208.0] for height
  // (then 208 or 256 is always added to them to get the final screen coordinate)
  // So just normalize the actual window's values to this range
  double width_per = xpos / double(win_width);
  double height_per = ypos / double(win_height);
  mouse->posx = (512.0 * width_per) - 256.0;
  mouse->posy = (416.0 * height_per) - 208.0;
  // fmt::print("Mouse - X:{}({}), Y:{}({})\n", xpos, mouse->posx, ypos, mouse->posy);
  return _mouse;
}

/*!
 * Open a file-stream.  Name is a GOAL string. Mode is a GOAL symbol.  Use 'read for readonly
 * and anything else for write only.
 */
u64 kopen(u64 fs, u64 name, u64 mode) {
  auto file_stream = Ptr<FileStream>(fs).c();
  file_stream->mode = mode;
  file_stream->name = name;
  file_stream->flags = 0;
  printf("****** CALL TO kopen() ******\n");
  char buffer[128];
  // sprintf(buffer, "host:%s", Ptr<String>(name)->data());
  sprintf(buffer, "%s", Ptr<String>(name)->data());
  if (!strcmp(Ptr<Symbol4<u8>>(mode)->name_cstr(), "read")) {
    // 0x1
    file_stream->file = sceOpen(buffer, SCE_RDONLY);
  } else if (!strcmp(Ptr<Symbol4<u8>>(mode)->name_cstr(), "append")) {
    // new in jak 2!
    // 0x202
    file_stream->file = sceOpen(buffer, SCE_CREAT | SCE_WRONLY);
  } else {
    // 0x602
    file_stream->file = sceOpen(buffer, SCE_TRUNC | SCE_CREAT | SCE_WRONLY);
  }

  return fs;
}

/*!
 * PC port functions START
 */

void update_discord_rpc(u32 discord_info) {
  if (gDiscordRpcEnabled) {
    DiscordRichPresence rpc;
    char state[128];
    char large_image_key[128];
    char large_image_text[128];
    char small_image_key[128];
    char small_image_text[128];
    auto info = discord_info ? Ptr<DiscordInfo>(discord_info).c() : NULL;
    if (info) {
      // Get the data from GOAL
      int orbs = (int)*Ptr<float>(info->orb_count).c();
      int gems = (int)*Ptr<float>(info->gem_count).c();
      char* status = Ptr<String>(info->status).c()->data();
      char* level = Ptr<String>(info->level).c()->data();
      auto cutscene = Ptr<Symbol4<u32>>(info->cutscene)->value();
      float time = *Ptr<float>(info->time_of_day).c();
      float percent_completed = info->percent_completed;

      // Construct the DiscordRPC Object
      // TODO - take nice screenshots with the various time of days once the graphics is in a final
      // state
      const char* full_level_name =
          "unknown";  // jak1_get_full_level_name(Ptr<String>(info->level).c()->data());
      memset(&rpc, 0, sizeof(rpc));
      if (!indoors(level)) {
        char level_with_tod[128];
        strcpy(level_with_tod, level);
        strcat(level_with_tod, "-");
        strcat(level_with_tod, time_of_day_str(time));
        strcpy(large_image_key, level_with_tod);
      } else {
        strcpy(large_image_key, level);
      }
      strcpy(large_image_text, full_level_name);
      if (!strcmp(full_level_name, "unknown")) {
        strcpy(large_image_key, full_level_name);
        strcpy(large_image_text, level);
      }
      rpc.largeImageKey = large_image_key;
      if (cutscene != offset_of_s7()) {
        strcpy(state, "Watching a cutscene");
      } else {
        strcpy(state, fmt::format("{:.0f}% | Orbs: {} | Gems: {}", percent_completed,
                                  std::to_string(orbs), std::to_string(gems))
                          .c_str());
        strcpy(large_image_text, fmt::format(" | {:.0f}% | Orbs: {} | Gems: {}", percent_completed,
                                             std::to_string(orbs), std::to_string(gems))
                                     .c_str());
      }
      rpc.largeImageText = large_image_text;
      rpc.state = state;
      if (!indoors(level)) {
        strcpy(small_image_key, time_of_day_str(time));
        strcpy(small_image_text, "Time of day: ");
        strcat(small_image_text, get_time_of_day(time).c_str());
      } else {
        strcpy(small_image_key, "");
        strcpy(small_image_text, "");
      }
      rpc.smallImageKey = small_image_key;
      rpc.smallImageText = small_image_text;
      rpc.startTimestamp = gStartTime;
      rpc.details = status;
      rpc.partySize = 0;
      rpc.partyMax = 0;
      Discord_UpdatePresence(&rpc);
    }
  } else {
    Discord_ClearPresence();
  }
}

void pc_set_levels(u32 lev_list) {
  if (!Gfx::GetCurrentRenderer()) {
    return;
  }
  std::vector<std::string> levels;
  for (int i = 0; i < LEVEL_MAX; i++) {
    u32 lev = *Ptr<u32>(lev_list + i * 4);
    std::string ls = Ptr<String>(lev).c()->data();
    if (ls != "none" && ls != "#f" && ls != "") {
      levels.push_back(ls);
    }
  }

  Gfx::GetCurrentRenderer()->set_levels(levels);
}

void init_autosplit_struct() {
  gAutoSplitterBlock.pointer_to_symbol =
      (u64)g_ee_main_mem + (u64)intern_from_c("*autosplit-info-jak2*")->value();
}

u32 alloc_vagdir_names(u32 heap_sym) {
  auto alloced_heap = (Ptr<u64>)alloc_heap_memory(heap_sym, gVagDir.count * 8 + 8);
  if (alloced_heap.offset) {
    *alloced_heap = gVagDir.count;
    // use entry -1 to get the amount
    alloced_heap = alloced_heap + 8;
    for (int i = 0; i < gVagDir.count; ++i) {
      char vagname_temp[9];
      memcpy(vagname_temp, gVagDir.vag[i].name, 8);
      for (int j = 0; j < 8; ++j) {
        vagname_temp[j] = tolower(vagname_temp[j]);
      }
      vagname_temp[8] = 0;
      u64 vagname_val;
      memcpy(&vagname_val, vagname_temp, 8);
      *(alloced_heap + i * 8) = vagname_val;
    }
    return alloced_heap.offset;
  }
  return s7.offset;
}

void InitMachine_PCPort() {
  // PC Port added functions
  init_common_pc_port_functions(
      make_function_symbol_from_c,
      [](const char* name) {
        const auto result = intern_from_c(name);
        InternFromCInfo info{};
        info.offset = result.offset;
        return info;
      },
      make_string_from_c);

  make_function_symbol_from_c("__pc-set-levels", (void*)pc_set_levels);
  make_function_symbol_from_c("__pc-get-tex-remap", (void*)lookup_jak2_texture_dest_offset);
  make_function_symbol_from_c("pc-init-autosplitter-struct", (void*)init_autosplit_struct);

  // discord rich presence
  make_function_symbol_from_c("pc-discord-rpc-update", (void*)update_discord_rpc);

<<<<<<< HEAD
=======
  // profiler
  make_function_symbol_from_c("pc-prof", (void*)prof_event);

  // debugging tools
  make_function_symbol_from_c("pc-filter-debug-string?", (void*)pc_filter_debug_string);
  make_function_symbol_from_c("alloc-vagdir-names", (void*)alloc_vagdir_names);

  // other
  make_function_symbol_from_c("pc-rand", (void*)pc_rand);

  // init ps2 VM
  if (VM::use) {
    make_function_symbol_from_c("vm-ptr", (void*)VM::get_vm_ptr);
    VM::vm_init();
  }

>>>>>>> 6d620a92
  // setup string constants
  auto user_dir_path = file_util::get_user_config_dir();
  intern_from_c("*pc-user-dir-base-path*")->value() =
      make_string_from_c(user_dir_path.string().c_str());
  auto settings_path = file_util::get_user_settings_dir(g_game_version);
  intern_from_c("*pc-settings-folder*")->value() =
      make_string_from_c(settings_path.string().c_str());
  intern_from_c("*pc-settings-built-sha*")->value() = make_string_from_c(build_revision().c_str());
}

/*!
 * PC port functions END
 */

void PutDisplayEnv(u32 alp) {
  // we can mostly ignore this, except for one value that sets the 'blackout' amount.
  auto* renderer = Gfx::GetCurrentRenderer();
  if (renderer) {
    renderer->set_pmode_alp(alp / 255.f);
  }
}

u32 sceGsSyncV(u32 mode) {
  ASSERT(mode == 0);
  // VBlank_Handler(); meh...
  if (vblank_interrupt_handler && MasterExit == RuntimeExitStatus::RUNNING) {
    call_goal(Ptr<Function>(vblank_interrupt_handler), 0, 0, 0, s7.offset, g_ee_main_mem);
  }

  return Gfx::vsync();
}

u32 sceGsSyncPath(u32 mode, u32 timeout) {
  ASSERT(mode == 0 && timeout == 0);
  return Gfx::sync_path();
}

void aybabtu() {}

void InitMachineScheme() {
  make_function_symbol_from_c("put-display-env", (void*)PutDisplayEnv);
  make_function_symbol_from_c("syncv", (void*)sceGsSyncV);
  make_function_symbol_from_c("sync-path", (void*)sceGsSyncPath);
  make_function_symbol_from_c("reset-path", (void*)ee::sceGsResetPath);
  make_function_symbol_from_c("reset-graph", (void*)sceGsResetGraph);
  make_function_symbol_from_c("dma-sync", (void*)sceDmaSync);
  make_function_symbol_from_c("gs-put-imr", (void*)sceGsPutIMR);
  make_function_symbol_from_c("gs-get-imr", (void*)sceGsGetIMR);
  make_function_symbol_from_c("gs-store-image", (void*)sceGsExecStoreImage);
  make_function_symbol_from_c("flush-cache", (void*)FlushCache);
  make_function_symbol_from_c("cpad-open", (void*)CPadOpen);
  make_function_symbol_from_c("cpad-get-data", (void*)CPadGetData);
  make_function_symbol_from_c("mouse-get-data", (void*)MouseGetData);
  make_function_symbol_from_c("install-handler", (void*)InstallHandler);
  make_function_symbol_from_c("install-debug-handler", (void*)InstallDebugHandler);
  make_function_symbol_from_c("file-stream-open", (void*)kopen);
  make_function_symbol_from_c("file-stream-close", (void*)kclose);
  make_function_symbol_from_c("file-stream-length", (void*)klength);
  make_function_symbol_from_c("file-stream-seek", (void*)kseek);
  make_function_symbol_from_c("file-stream-read", (void*)kread);
  make_function_symbol_from_c("file-stream-write", (void*)kwrite);
  make_function_symbol_from_c("scf-get-language", (void*)DecodeLanguage);
  make_function_symbol_from_c("scf-get-time", (void*)DecodeTime);
  make_function_symbol_from_c("scf-get-aspect", (void*)DecodeAspect);
  make_function_symbol_from_c("scf-get-volume", (void*)DecodeVolume);
  make_function_symbol_from_c("scf-get-territory", (void*)DecodeTerritory);
  make_function_symbol_from_c("scf-get-timeout", (void*)DecodeTimeout);
  make_function_symbol_from_c("scf-get-inactive-timeout", (void*)DecodeInactiveTimeout);
  make_function_symbol_from_c("dma-to-iop", (void*)dma_to_iop);
  make_function_symbol_from_c("kernel-shutdown", (void*)KernelShutdown);
  make_function_symbol_from_c("aybabtu", (void*)aybabtu);  // was nothing function

  InitMachine_PCPort();

  InitSoundScheme();
  intern_from_c("*stack-top*")->value() = 0x7f00000;
  intern_from_c("*stack-base*")->value() = 0x7ffffff;
  intern_from_c("*stack-size*")->value() = 0x100000;
  intern_from_c("*kernel-boot-message*")->value() = intern_from_c(DebugBootMessage).offset;
  intern_from_c("*user*")->value() = make_string_from_c(DebugBootUser);
  if (DiskBoot) {
    intern_from_c("*kernel-boot-mode*")->value() = intern_from_c("boot").offset;
  }
  intern_from_c("*kernel-boot-level*")->value() = intern_from_c(DebugBootLevel).offset;
  intern_from_c("*kernel-boot-art-group*")->value() = make_string_from_c(DebugBootArtGroup);
  if (DiskBoot) {
    *EnableMethodSet = *EnableMethodSet + 1;
    load_and_link_dgo_from_c("game", kglobalheap,
                             LINK_FLAG_OUTPUT_LOAD | LINK_FLAG_EXECUTE | LINK_FLAG_PRINT_LOGIN,
                             0x400000, true);
    *EnableMethodSet = *EnableMethodSet + -1;
    using namespace jak2_symbols;
    kernel_packages->value() =
        new_pair(s7.offset + FIX_SYM_GLOBAL_HEAP, *((s7 + FIX_SYM_PAIR_TYPE - 1).cast<u32>()),
                 make_string_from_c("engine"), kernel_packages->value());
    kernel_packages->value() =
        new_pair(s7.offset + FIX_SYM_GLOBAL_HEAP, *((s7 + FIX_SYM_PAIR_TYPE - 1).cast<u32>()),
                 make_string_from_c("art"), kernel_packages->value());
    kernel_packages->value() =
        new_pair(s7.offset + FIX_SYM_GLOBAL_HEAP, *((s7 + FIX_SYM_PAIR_TYPE - 1).cast<u32>()),
                 make_string_from_c("common"), kernel_packages->value());
    printf("calling play-boot!\n");
    call_goal_function_by_name("play-boot");  // new function for jak2!
  }
}

std::optional<SQLite::Database> sql_db = std::nullopt;

void initialize_sql_db() {
  // If the DB has already been initialized, no-op
  if (sql_db) {
    return;
  }
  // In the original environment, they relied on a database already being setup with the correct
  // schema We are using an embedded SQLite database, which isn't already setup, so we have to do
  // that here!

  // TODO - eventually tie this to .sql files instead of hard-coding the strings here, usually a
  // nicer editing experience

  fs::path db_path = file_util::get_user_misc_dir(g_game_version) / "jak2-editor.db";
  file_util::create_dir_if_needed_for_file(db_path);

  try {
    sql_db = SQLite::Database(db_path.string(), SQLite::OPEN_READWRITE | SQLite::OPEN_CREATE);
    SQLite::Transaction tx(sql_db.value());
    sql_db->exec(
        "CREATE TABLE IF NOT EXISTS 'level_info' ( 'level_info_id' INTEGER, 'name' TEXT, "
        "'translate_x' REAL, 'translate_y' REAL, 'translate_z' REAL, 'last_update' TEXT, "
        "'sample_point_update' TEXT, PRIMARY KEY('level_info_id' AUTOINCREMENT) );");
    sql_db->exec(
        "CREATE TABLE IF NOT EXISTS 'light' ( 'light_id' INTEGER, 'name' TEXT, 'level_name' TEXT, "
        "'pos_x' REAL, 'pos_y' REAL, 'pos_z' REAL, 'r' REAL, 'dir_x' REAL, 'dir_y' REAL, 'dir_z' "
        "REAL, 'color0_r' REAL, 'color0_g' REAL, 'color0_b' REAL, 'color0_a' REAL, 'decay_start' "
        "REAL, 'ambient_point_ratio' REAL, 'brightness' REAL, PRIMARY KEY('light_id' "
        "AUTOINCREMENT) );");
    sql_db->exec(
        "CREATE TABLE IF NOT EXISTS 'nav_edge' ( 'nav_edge_id' INTEGER NOT NULL, 'nav_graph_id' "
        "INTEGER NOT NULL, 'nav_node_id_1' INTEGER, 'nav_node_id_2' INTEGER, 'directionality' "
        "TEXT, 'speed_limit' NUMERIC, 'density' NUMERIC, 'traffic_edge_flag' NUMERIC, "
        "'nav_clock_mask' NUMERIC, 'nav_clock_type' TEXT, 'width' NUMERIC, 'minimap_edge_flag' "
        "NUMERIC, FOREIGN KEY('nav_node_id_2') REFERENCES 'nav_node'('nav_node_id'), FOREIGN "
        "KEY('nav_graph_id') REFERENCES 'nav_graph'('nav_graph_id'), FOREIGN KEY('nav_node_id_1') "
        "REFERENCES 'nav_node'('nav_node_id'), PRIMARY KEY('nav_edge_id' AUTOINCREMENT) );");
    sql_db->exec(
        "CREATE TABLE IF NOT EXISTS 'nav_graph' ( 'nav_graph_id' INTEGER, 'name' TEXT, PRIMARY "
        "KEY('nav_graph_id' AUTOINCREMENT) );");
    sql_db->exec(
        "CREATE TABLE IF NOT EXISTS 'nav_mesh' ( 'nav_mesh_id' INTEGER, PRIMARY KEY('nav_mesh_id' "
        "AUTOINCREMENT) );");
    sql_db->exec(
        "CREATE TABLE IF NOT EXISTS 'nav_node' ( 'nav_node_id' INTEGER NOT NULL, 'nav_graph_id' "
        "INTEGER NOT NULL, 'nav_mesh_id' INTEGER NOT NULL, 'x' REAL, 'y' REAL, 'z' REAL, "
        "'level_name' TEXT, 'angle' REAL, 'radius' REAL, 'nav_node_flag' NUMERIC, FOREIGN "
        "KEY('nav_mesh_id') REFERENCES 'nav_mesh'('nav_mesh_id'), FOREIGN KEY('nav_graph_id') "
        "REFERENCES 'nav_graph'('nav_graph_id'), PRIMARY KEY('nav_node_id' AUTOINCREMENT) );");
    sql_db->exec(
        "CREATE TABLE IF NOT EXISTS 'nav_visible_nodes' ( 'nav_node_id' INTEGER NOT NULL, "
        "'nav_graph_id' INTEGER NOT NULL, 'nav_edge_id' INTEGER NOT NULL, FOREIGN "
        "KEY('nav_edge_id') REFERENCES 'nav_mesh'('nav_mesh_id'), FOREIGN KEY('nav_graph_id') "
        "REFERENCES 'nav_graph'('nav_graph_id'), PRIMARY KEY('nav_node_id' AUTOINCREMENT) );");
    sql_db->exec(
        "CREATE TABLE IF NOT EXISTS 'race_path' ( 'race_path_id' INTEGER, 'race' TEXT, 'path' "
        "INTEGER, PRIMARY KEY('race_path_id' AUTOINCREMENT) );");
    sql_db->exec(
        "CREATE TABLE IF NOT EXISTS 'region' ( 'region_id' INTEGER NOT NULL, 'level_name' TEXT, "
        "'flags' NUMERIC, 'tree' TEXT, 'on_enter' TEXT, 'on_exit' TEXT, 'on_inside' TEXT, PRIMARY "
        "KEY('region_id' AUTOINCREMENT) );");
    sql_db->exec(
        "CREATE TABLE IF NOT EXISTS 'region_face' ( 'region_face_id' INTEGER NOT NULL, 'region_id' "
        "INTEGER NOT NULL, 'idx' INTEGER, 'kind' TEXT, 'radius' REAL, FOREIGN KEY('region_id') "
        "REFERENCES 'region'('region_id'), PRIMARY KEY('region_face_id' AUTOINCREMENT) );");
    sql_db->exec(
        "CREATE TABLE IF NOT EXISTS 'region_point' ( 'region_point_id' INTEGER, 'region_face_id' "
        "INTEGER NOT NULL, 'idx' INTEGER, 'x' REAL, 'y' REAL, 'z' REAL, FOREIGN "
        "KEY('region_face_id') REFERENCES 'region_face'('region_face_id'), PRIMARY "
        "KEY('region_point_id' AUTOINCREMENT) );");
    sql_db->exec(
        "CREATE TABLE IF NOT EXISTS 'region_sphere' ( 'region_sphere_id' INTEGER, 'region_id' "
        "INTEGER, 'x' REAL, 'y' REAL, 'z' REAL, 'r' REAL, FOREIGN KEY('region_id') REFERENCES "
        "'region'('region_id'), PRIMARY KEY('region_sphere_id' AUTOINCREMENT) );");
    sql_db->exec(
        "CREATE TABLE IF NOT EXISTS 'sample_point' ( 'sample_point_id' INTEGER, 'level_info_id' "
        "INTEGER NOT NULL, 'source' TEXT, 'x' REAL, 'y' REAL, 'z' REAL, FOREIGN "
        "KEY('level_info_id') REFERENCES 'level_info'('level_info_id'), PRIMARY "
        "KEY('sample_point_id' AUTOINCREMENT) );");
    tx.commit();
  } catch (std::exception& e) {
    lg::error("[SQL] Error creating SQLite DB - {}", e.what());
  }
}

}  // namespace jak2<|MERGE_RESOLUTION|>--- conflicted
+++ resolved
@@ -641,25 +641,9 @@
   // discord rich presence
   make_function_symbol_from_c("pc-discord-rpc-update", (void*)update_discord_rpc);
 
-<<<<<<< HEAD
-=======
-  // profiler
-  make_function_symbol_from_c("pc-prof", (void*)prof_event);
-
   // debugging tools
-  make_function_symbol_from_c("pc-filter-debug-string?", (void*)pc_filter_debug_string);
   make_function_symbol_from_c("alloc-vagdir-names", (void*)alloc_vagdir_names);
-
-  // other
-  make_function_symbol_from_c("pc-rand", (void*)pc_rand);
-
-  // init ps2 VM
-  if (VM::use) {
-    make_function_symbol_from_c("vm-ptr", (void*)VM::get_vm_ptr);
-    VM::vm_init();
-  }
-
->>>>>>> 6d620a92
+  
   // setup string constants
   auto user_dir_path = file_util::get_user_config_dir();
   intern_from_c("*pc-user-dir-base-path*")->value() =
