/*!
 * @file klink.cpp
 * GOAL Linker for x86-64
 * Note - this is significantly different from the MIPS linker because the object file format is
 * different.
 * DONE!
 */

#include <cstring>
#include <cstdio>
#include <common/versions.h>
#include "common/log/log.h"
#include "klink.h"
#include "fileio.h"
#include "kscheme.h"
#include "kboot.h"
#include "kprint.h"
#include "common/symbols.h"
#include "common/goal_constants.h"
#include "game/mips2c/mips2c_table.h"
#include "common/util/Assert.h"
#include "third-party/fmt/core.h"

namespace {
// turn on printf's for debugging linking issues.
constexpr bool link_debug_printfs = false;

bool is_opengoal_object(const void* data) {
  auto* header = (const LinkHeaderV2*)data;
  return !(header->type_tag == 0xffffffff && (header->version == 2 || header->version == 4));
}
}  // namespace

// space to store a single in-progress linking state.
link_control saved_link_control;

// pointer to GOAL *ultimate-memcpy*, if its loaded.
Ptr<Function> gfunc_774;

void klink_init_globals() {
  saved_link_control.reset();
  gfunc_774.offset = 0;
}

/*!
 * Initialize the link control.
 */
void link_control::begin(Ptr<uint8_t> object_file,
                         const char* name,
                         int32_t size,
                         Ptr<kheapinfo> heap,
                         uint32_t flags) {
  if (is_opengoal_object(object_file.c())) {
    // save data from call to begin
    m_object_data = object_file;
    kstrcpy(m_object_name, name);
    m_object_size = size;
    m_heap = heap;
    m_flags = flags;

    // initialize link control
    m_entry.offset = 0;
    m_heap_top = m_heap->top;
    m_keep_debug = false;
    m_opengoal = true;

    if (link_debug_printfs) {
      char* goal_name = object_file.cast<char>().c();
      printf("link %s\n", m_object_name);
      printf("link_control::begin %c%c%c%c\n", goal_name[0], goal_name[1], goal_name[2],
             goal_name[3]);
    }

    // points to the beginning of the linking data
    m_link_block_ptr = object_file + BASIC_OFFSET;
    m_code_size = 0;
    m_code_start = object_file;
    m_state = 0;
    m_segment_process = 0;

    ObjectFileHeader* ofh = m_link_block_ptr.cast<ObjectFileHeader>().c();
    if (ofh->goal_version_major != versions::GOAL_VERSION_MAJOR) {
      fprintf(
          stderr,
          "VERSION ERROR: C Kernel built from GOAL %d.%d, but object file %s is from GOAL %d.%d\n",
          versions::GOAL_VERSION_MAJOR, versions::GOAL_VERSION_MINOR, name, ofh->goal_version_major,
          ofh->goal_version_minor);
      ASSERT(false);
    }
    if (link_debug_printfs) {
      printf("Object file header:\n");
      printf(" GOAL ver %d.%d obj %d len %d\n", ofh->goal_version_major, ofh->goal_version_minor,
             ofh->object_file_version, ofh->link_block_length);
      printf(" segment count %d\n", ofh->segment_count);
      for (int i = 0; i < N_SEG; i++) {
        printf(" seg %d link 0x%04x, 0x%04x data 0x%04x, 0x%04x\n", i, ofh->link_infos[i].offset,
               ofh->link_infos[i].size, ofh->code_infos[i].offset, ofh->code_infos[i].size);
      }
    }

    m_version = ofh->object_file_version;
    if (ofh->object_file_version < 4) {
      // three segment file

      // seek past the header
      m_object_data.offset += ofh->link_block_length;
      // todo, set m_code_size

      if (m_link_block_ptr.offset < m_heap->base.offset ||
          m_link_block_ptr.offset >= m_heap->top.offset) {
        // the link block is outside our heap, or in the top of our heap.  It's somebody else's
        // problem.
        if (link_debug_printfs) {
          printf("Link block somebody else's problem\n");
        }

        if (m_heap->base.offset <= m_object_data.offset &&    // above heap base
            m_object_data.offset < m_heap->top.offset &&      // less than heap top (not needed?)
            m_object_data.offset < m_heap->current.offset) {  // less than heap current
          if (link_debug_printfs) {
            printf("Code block in the heap, kicking it out for copy into heap\n");
          }
          m_heap->current = m_object_data;
        }
      } else {
        // in our heap, we need to move it so we can free up its space later on
        if (link_debug_printfs) {
          printf("Link block needs to be moved!\n");
        }

        // allocate space for a new one
        auto new_link_block = kmalloc(m_heap, ofh->link_block_length, KMALLOC_TOP, "link-block");
        auto old_link_block = m_link_block_ptr - BASIC_OFFSET;

        // copy it
        ultimate_memcpy(new_link_block.c(), old_link_block.c(), ofh->link_block_length);
        m_link_block_ptr = new_link_block + BASIC_OFFSET;

        // if we can save some memory here
        if (old_link_block.offset < m_heap->current.offset) {
          if (link_debug_printfs) {
            printf("Kick out old link block\n");
          }
          m_heap->current = old_link_block;
        }
      }
    } else {
      ASSERT_MSG(false, "UNHANDLED OBJECT FILE VERSION");
    }

    if ((m_flags & LINK_FLAG_FORCE_DEBUG) && MasterDebug && !DiskBoot) {
      m_keep_debug = true;
    }
  } else {
    m_opengoal = false;
    // not an open goal object.
    if (link_debug_printfs) {
      printf("Linking GOAL style object\n");
    }

    // initialize
    m_object_data = object_file;
    kstrcpy(m_object_name, name);
    m_object_size = size;
    m_heap = heap;
    m_flags = flags;
    m_entry.offset = 0;
    m_heap_top = m_heap->top;
    m_keep_debug = false;
    m_link_block_ptr = object_file + BASIC_OFFSET;
    m_code_size = 0;
    m_code_start = object_file;
    m_state = 0;
    m_segment_process = 0;

    const auto* header = (LinkHeaderV2*)(m_link_block_ptr.c() - 4);

    m_version = header->version;
    if (header->version < 4) {
      // seek past header
      m_object_data.offset += header->length;
      m_code_size = m_object_size - header->length;
      if (m_link_block_ptr.offset < m_heap->base.offset ||
          m_link_block_ptr.offset >= m_heap->top.offset) {
        // the link block is outside our heap, or in the top of our heap.  It's somebody else's
        // problem.
        if (link_debug_printfs) {
          printf("Link block somebody else's problem\n");
        }

        if (m_heap->base.offset <= m_object_data.offset &&    // above heap base
            m_object_data.offset < m_heap->top.offset &&      // less than heap top (not needed?)
            m_object_data.offset < m_heap->current.offset) {  // less than heap current
          if (link_debug_printfs) {
            printf("Code block in the heap, kicking it out for copy into heap\n");
          }
          m_heap->current = m_object_data;
        }
      } else {
        // in our heap, we need to move it so we can free up its space later on
        if (link_debug_printfs) {
          printf("Link block needs to be moved!\n");
        }

        // allocate space for a new one
        auto new_link_block = kmalloc(m_heap, header->length, KMALLOC_TOP, "link-block");
        auto old_link_block = m_link_block_ptr - BASIC_OFFSET;

        // copy it
        ultimate_memcpy(new_link_block.c(), old_link_block.c(), header->length);
        m_link_block_ptr = new_link_block + BASIC_OFFSET;

        // if we can save some memory here
        if (old_link_block.offset < m_heap->current.offset) {
          if (link_debug_printfs) {
            printf("Kick out old link block\n");
          }
          m_heap->current = old_link_block;
        }
      }

    } else {
      auto header_v4 = (const LinkHeaderV4*)header;
      auto old_object_data = m_object_data;
      m_link_block_ptr =
          old_object_data + header_v4->code_size + sizeof(LinkHeaderV4) + BASIC_OFFSET;
      m_object_data = old_object_data + sizeof(LinkHeaderV4);
      m_code_size = header_v4->code_size;
    }

    if ((m_flags & LINK_FLAG_FORCE_DEBUG) && MasterDebug && !DiskBoot) {
      m_keep_debug = true;
    }
  }
}

/*!
 * Make progress on linking.
 */
uint32_t link_control::work() {
  auto old_debug_segment = DebugSegment;
  if (m_keep_debug) {
    DebugSegment = s7.offset + FIX_SYM_TRUE;
  }

  // set type tag of link block
  *((m_link_block_ptr - 4).cast<u32>()) = *((s7 + FIX_SYM_LINK_BLOCK).cast<u32>());

  uint32_t rv;

  if (m_version == 3) {
    ASSERT(m_opengoal);
    rv = work_v3();
  } else if (m_version == 2 || m_version == 4) {
    ASSERT(!m_opengoal);
    rv = work_v2();
  } else {
    ASSERT_MSG(false, fmt::format("UNHANDLED OBJECT FILE VERSION {} IN WORK!", m_version));
    return 0;
  }

  DebugSegment = old_debug_segment;
  return rv;
}

/*!
 * Link type pointers for a single type in "v3 equivalent" link data
 * Returns a pointer to the link table data after the typelinking data.
 */
uint32_t typelink_v3(Ptr<uint8_t> link, Ptr<uint8_t> data) {
  // get the name of the type
  uint32_t seek = 0;
  char sym_name[256];
  while (link.c()[seek]) {
    sym_name[seek] = link.c()[seek];
    seek++;
    ASSERT(seek < 256);
  }
  sym_name[seek] = 0;
  seek++;

  // determine the number of methods
  uint8_t method_count = link.c()[seek++];

  // intern the GOAL type, creating the vtable if it doesn't exist.
  auto type_ptr = intern_type_from_c(sym_name, method_count);

  // prepare to read the locations of the type pointers
  Ptr<uint32_t> offsets = link.cast<uint32_t>() + seek;
  uint32_t offset_count = *offsets;
  offsets = offsets + 4;
  seek += 4;

  // write the type pointers into memory
  for (uint32_t i = 0; i < offset_count; i++) {
    *(data + offsets.c()[i]).cast<int32_t>() = type_ptr.offset;
    seek += 4;
  }

  return seek;
}

/*!
 * Link symbols (both offsets and pointers) in "v3 equivalent" link data.
 * Returns a pointer to the link table data after the linking data for this symbol.
 */
uint32_t symlink_v3(Ptr<uint8_t> link, Ptr<uint8_t> data) {
  // get the symbol name
  uint32_t seek = 0;
  char sym_name[256];
  while (link.c()[seek]) {
    sym_name[seek] = link.c()[seek];
    seek++;
    ASSERT(seek < 256);
  }
  sym_name[seek] = 0;
  seek++;

  // intern
  auto sym = intern_from_c(sym_name);
  int32_t sym_offset = sym.cast<u32>() - s7;
  uint32_t sym_addr = sym.cast<u32>().offset;

  // prepare to read locations of symbol links
  Ptr<uint32_t> offsets = link.cast<uint32_t>() + seek;
  uint32_t offset_count = *offsets;
  offsets = offsets + 4;
  seek += 4;

  for (uint32_t i = 0; i < offset_count; i++) {
    uint32_t offset = offsets.c()[i];
    seek += 4;
    auto data_ptr = (data + offset).cast<int32_t>();

    if (*data_ptr == -1) {
      // a "-1" indicates that we should store the address.
      *(data + offset).cast<int32_t>() = sym_addr;
    } else {
      // otherwise store the offset to st.  Eventually this should become an s16 instead.
      *(data + offset).cast<int32_t>() = sym_offset;
    }
  }

  return seek;
}

/*!
 * Link a single relative offset (used for RIP)
 */
uint32_t cross_seg_dist_link_v3(Ptr<uint8_t> link,
                                ObjectFileHeader* ofh,
                                int current_seg,
                                int size) {
  // target seg, dist into mine, dist into target, patch loc in mine
  uint8_t target_seg = *link;
  ASSERT(target_seg < ofh->segment_count);

  uint32_t* link_data = (link + 1).cast<uint32_t>().c();
  int32_t mine = link_data[0] + ofh->code_infos[current_seg].offset;
  int32_t tgt = link_data[1] + ofh->code_infos[target_seg].offset;
  int32_t diff = tgt - mine;
  uint32_t offset_of_patch = link_data[2] + ofh->code_infos[current_seg].offset;

  if (!ofh->code_infos[target_seg].offset) {
    // we want to address GOAL 0. In the case where this is a rip-relative load or store, this
    // will crash, which is what we want. If it's an lea and just getting an address, this will get
    // us a nullptr. If you do a method-set! with a null pointer it does nothing, so it's safe to
    // method-set! to things that are in unloaded segments and it'll just keep the old method.
    diff = -mine;
  }
  // printf("link object in seg %d diff %d at %d (%d + %d)\n", target_seg, diff, offset_of_patch,
  // link_data[2], ofh->code_infos[current_seg].offset);

  // both 32-bit and 64-bit pointer links are supported, though 64-bit ones are no longer in use.
  // we still support it just in case we want to run ancient code.
  if (size == 4) {
    *Ptr<int32_t>(offset_of_patch).c() = diff;
  } else if (size == 8) {
    *Ptr<int64_t>(offset_of_patch).c() = diff;
  } else {
    ASSERT(false);
  }

  return 1 + 3 * 4;
}

uint32_t ptr_link_v3(Ptr<u8> link, ObjectFileHeader* ofh, int current_seg) {
  auto* link_data = link.cast<u32>().c();
  u32 patch_loc = link_data[0] + ofh->code_infos[current_seg].offset;
  u32 patch_value = link_data[1] + ofh->code_infos[current_seg].offset;
  *Ptr<u32>(patch_loc).c() = patch_value;
  return 8;
}

/*!
 * Run the linker. For now, all linking is done in two runs.  If this turns out to be too slow,
 * this should be modified to do incremental linking over multiple runs.
 */
uint32_t link_control::work_v3() {
  ObjectFileHeader* ofh = m_link_block_ptr.cast<ObjectFileHeader>().c();
  if (m_state == 0) {
    // state 0 <- copying data.
    // the actual game does all copying in one shot. I assume this is ok because v3 files are just
    // code and always small.  Large data which takes too long to copy should use v2.

    // loop over segments
    for (s32 seg_id = ofh->segment_count - 1; seg_id >= 0; seg_id--) {
      // link the infos
      ofh->link_infos[seg_id].offset += m_link_block_ptr.offset;
      ofh->code_infos[seg_id].offset += m_object_data.offset;

      if (seg_id == DEBUG_SEGMENT) {
        if (!DebugSegment) {
          // clear code info if we aren't going to copy the debug segment.
          ofh->code_infos[seg_id].offset = 0;
          ofh->code_infos[seg_id].size = 0;
        } else {
          if (ofh->code_infos[seg_id].size == 0) {
            // not actually present
            ofh->code_infos[seg_id].offset = 0;
          } else {
            Ptr<u8> src(ofh->code_infos[seg_id].offset);
            ofh->code_infos[seg_id].offset =
                kmalloc(kdebugheap, ofh->code_infos[seg_id].size, 0, "debug-segment").offset;
            if (ofh->code_infos[seg_id].offset == 0) {
              MsgErr("dkernel: unable to malloc %d bytes for debug-segment\n",
                     ofh->code_infos[seg_id].size);
              return 1;
            }
            ultimate_memcpy(Ptr<u8>(ofh->code_infos[seg_id].offset).c(), src.c(),
                            ofh->code_infos[seg_id].size);
          }
        }
      } else if (seg_id == MAIN_SEGMENT) {
        if (ofh->code_infos[seg_id].size == 0) {
          ofh->code_infos[seg_id].offset = 0;
        } else {
          Ptr<u8> src(ofh->code_infos[seg_id].offset);
          ofh->code_infos[seg_id].offset =
              kmalloc(m_heap, ofh->code_infos[seg_id].size, 0, "main-segment").offset;
          if (ofh->code_infos[seg_id].offset == 0) {
            MsgErr("dkernel: unable to malloc %d bytes for main-segment\n",
                   ofh->code_infos[seg_id].size);
            return 1;
          }
          ultimate_memcpy(Ptr<u8>(ofh->code_infos[seg_id].offset).c(), src.c(),
                          ofh->code_infos[seg_id].size);
        }
      } else if (seg_id == TOP_LEVEL_SEGMENT) {
        if (ofh->code_infos[seg_id].size == 0) {
          ofh->code_infos[seg_id].offset = 0;
        } else {
          Ptr<u8> src(ofh->code_infos[seg_id].offset);
          ofh->code_infos[seg_id].offset =
              kmalloc(m_heap, ofh->code_infos[seg_id].size, KMALLOC_TOP, "top-level-segment")
                  .offset;
          if (ofh->code_infos[seg_id].offset == 0) {
            MsgErr("dkernel: unable to malloc %d bytes for top-level-segment\n",
                   ofh->code_infos[seg_id].size);
            return 1;
          }
          ultimate_memcpy(Ptr<u8>(ofh->code_infos[seg_id].offset).c(), src.c(),
                          ofh->code_infos[seg_id].size);
        }
      } else {
        printf("UNHANDLED SEG ID IN WORK V3 STATE 1\n");
      }
    }

    m_state = 1;
    m_segment_process = 0;
    return 0;
  } else if (m_state == 1) {
    // state 1: linking. For now all links are done at once. This is probably going to be fine on a
    // modern computer.  But the game broke this into multiple steps.
    if (m_segment_process < ofh->segment_count) {
      if (ofh->code_infos[m_segment_process].offset) {
        Ptr<u8> lp(ofh->link_infos[m_segment_process].offset);

        while (*lp) {
          switch (*lp) {
            case LINK_TABLE_END:
              break;
            case LINK_SYMBOL_OFFSET:
              lp = lp + 1;
              lp = lp + symlink_v3(lp, Ptr<u8>(ofh->code_infos[m_segment_process].offset));
              break;
            case LINK_TYPE_PTR:
              lp = lp + 1;  // seek past id
              lp = lp + typelink_v3(lp, Ptr<u8>(ofh->code_infos[m_segment_process].offset));
              break;
            case LINK_DISTANCE_TO_OTHER_SEG_64:
              lp = lp + 1;
              lp = lp + cross_seg_dist_link_v3(lp, ofh, m_segment_process, 8);
              break;
            case LINK_DISTANCE_TO_OTHER_SEG_32:
              lp = lp + 1;
              lp = lp + cross_seg_dist_link_v3(lp, ofh, m_segment_process, 4);
              break;
            case LINK_PTR:
              lp = lp + 1;
              lp = lp + ptr_link_v3(lp, ofh, m_segment_process);
              break;
            default:
              ASSERT_MSG(false, fmt::format("unknown link table thing {}", *lp));
              break;
          }
        }
      }

      m_segment_process++;
    } else {
      // all done, can set the entry point to the top-level.
      m_entry = Ptr<u8>(ofh->code_infos[TOP_LEVEL_SEGMENT].offset) + 4;
      return 1;
    }

    return 0;
  }

  else {
    printf("WORK v3 INVALID STATE\n");
    return 1;
  }
}

Ptr<u8> c_symlink2(Ptr<u8> objData, Ptr<u8> linkObj, Ptr<u8> relocTable) {
  u8* relocPtr = relocTable.c();
  Ptr<u8> objPtr = objData;

  do {
    u8 table_value = *relocPtr;
    u32 result = table_value;
    u8* next_reloc = relocPtr + 1;

    if (result & 3) {
      result = (relocPtr[1] << 8) | table_value;
      next_reloc = relocPtr + 2;
      if (result & 2) {
        result = (relocPtr[2] << 16) | result;
        next_reloc = relocPtr + 3;
        if (result & 1) {
          result = (relocPtr[3] << 24) | result;
          next_reloc = relocPtr + 4;
        }
      }
    }

    relocPtr = next_reloc;
    objPtr = objPtr + (result & 0xfffffffc);
    u32 objValue = *(objPtr.cast<u32>());
    if (objValue == 0xffffffff) {
      *(objPtr.cast<u32>()) = linkObj.offset;
    } else {
      // I don't think we should hit this ever.
      ASSERT(false);
    }
  } while (*relocPtr);

  return make_ptr(relocPtr + 1);
}

#define LINK_V2_STATE_INIT_COPY 0
#define LINK_V2_STATE_OFFSETS 1
#define LINK_V2_STATE_SYMBOL_TABLE 2
#define OBJ_V2_CLOSE_ENOUGH 0x90
#define OBJ_V2_MAX_TRANSFER 0x80000

uint32_t link_control::work_v2() {
  //  u32 startCycle = kernel.read_clock(); todo

  if (m_state == LINK_V2_STATE_INIT_COPY) {  // initialization and copying to heap
    // we move the data segment to eliminate gaps
    // very small gaps can be tolerated, as it is not worth the time penalty to move large objects
    // many bytes. if this requires copying a large amount of data, we will do it in smaller chunks,
    // allowing the copy to be spread over multiple game frames

    // state initialization
    if (m_segment_process == 0) {
      m_heap_gap =
          m_object_data - m_heap->current;  // distance between end of heap and start of object
<<<<<<< HEAD
//      if (m_object_data.offset < m_heap->current.offset) {
//        ASSERT(false);
//      }
=======
>>>>>>> e56b2e8d
    }

    if (m_heap_gap <
        OBJ_V2_CLOSE_ENOUGH) {  // close enough, don't relocate the object, just expand the heap
      if (link_debug_printfs) {
        printf("[work_v2] close enough, not moving\n");
      }
      m_heap->current = m_object_data + m_code_size;
      if (m_heap->top.offset <= m_heap->current.offset) {
        MsgErr("dkernel: heap overflow\n");  // game has ~% instead of \n :P
        return 1;
      }
    } else {  // not close enough, need to move the object

      // on the first run of this state...
      if (m_segment_process == 0) {
        m_original_object_location = m_object_data;
        // allocate on heap, will have no gap
        m_object_data = kmalloc(m_heap, m_code_size, 0, "data-segment");
        if (link_debug_printfs) {
          printf("[work_v2] moving from 0x%x to 0x%x\n", m_original_object_location.offset,
                 m_object_data.offset);
        }
        if (!m_object_data.offset) {
          MsgErr("dkernel: unable to malloc %d bytes for data-segment\n", m_code_size);
          return 1;
        }
      }

      // the actual copy
      Ptr<u8> source = m_original_object_location + m_segment_process;
      u32 size = m_code_size - m_segment_process;

      if (size > OBJ_V2_MAX_TRANSFER) {  // around .5 MB
        ultimate_memcpy((m_object_data + m_segment_process).c(), source.c(), OBJ_V2_MAX_TRANSFER);
        m_segment_process += OBJ_V2_MAX_TRANSFER;
        return 0;  // return, don't want to take too long.
      }

      // if we have bytes to copy, but they are less than the max transfer, do it in one shot!
      if (size) {
        ultimate_memcpy((m_object_data + m_segment_process).c(), source.c(), size);
        if (m_segment_process > 0) {  // if we did a previous copy, we return now....
          m_state = LINK_V2_STATE_OFFSETS;
          m_segment_process = 0;
          return 0;
        }
      }
    }

    // otherwise go straight into the next state.
    m_state = LINK_V2_STATE_OFFSETS;
    m_segment_process = 0;
  }

  // init offset phase
  if (m_state == LINK_V2_STATE_OFFSETS && m_segment_process == 0) {
    m_reloc_ptr = m_link_block_ptr + 8;  // seek to link table
    if (*m_reloc_ptr == 0) {             // do we have pointer links to do?
      m_reloc_ptr.offset++;              // if not, seek past the \0, and go to next state
      m_state = LINK_V2_STATE_SYMBOL_TABLE;
      m_segment_process = 0;
    } else {
      m_base_ptr = m_object_data;  // base address for offsetting.
      m_loc_ptr = m_object_data;   // pointer which seeks thru the code
      m_table_toggle = 0;          // are we seeking or fixing?
      m_segment_process = 1;       // we've done first time setup
    }
  }

  if (m_state == LINK_V2_STATE_OFFSETS) {  // pointer fixup
    // this state reads through a table. Values alternate between "seek amount" and "number of
    // consecutive 4-byte
    //  words to fix up".  The counts are encoded using a variable length encoding scheme.  They use
    //  a very stupid
    // method of encoding values which requires O(n) bytes to store the value n.

    // to avoid dropping a frame, we check every 0x400 relocations to see if 0.5 milliseconds have
    // elapsed.
    u32 relocCounter = 0x400;
    while (true) {    // loop over entire table
      while (true) {  // loop over current mode

        // read and seek table
        u8 count = *m_reloc_ptr;
        m_reloc_ptr.offset++;

        if (!m_table_toggle) {  // seek mode
          m_loc_ptr.offset +=
              4 *
              count;  // perform seek (MIPS instructions are 4 bytes, so we >> 2 the seek amount)
        } else {      // offset mode
          for (u32 i = 0; i < count; i++) {
            if (m_loc_ptr.offset % 4) {
              ASSERT(false);
            }
            u32 code = *(m_loc_ptr.cast<u32>());
            code += m_base_ptr.offset;
            *(m_loc_ptr.cast<u32>()) = code;
            m_loc_ptr.offset += 4;
          }
        }

        if (count != 0xff) {
          break;
        }

        if (*m_reloc_ptr == 0) {
          m_reloc_ptr.offset++;
          m_table_toggle = m_table_toggle ^ 1;
        }
      }

      // reached the end of the tableToggle mode
      m_table_toggle = m_table_toggle ^ 1;
      if (*m_reloc_ptr == 0) {
        break;  // end of the state
      }
      relocCounter--;
      if (relocCounter == 0) {
        //        u32 clock_value = kernel.read_clock();
        //        if(clock_value - startCycle > 150000) { // 0.5 milliseconds
        //          return 0;
        //        }
        relocCounter = 0x400;
      }
    }
    m_reloc_ptr.offset++;
    m_state = 2;
    m_segment_process = 0;
  }

  if (m_state == 2) {  // GOAL object fixup
    if (*m_reloc_ptr == 0) {
      m_state = 3;
      m_segment_process = 0;
    } else {
      while (true) {
        u32 relocation = *m_reloc_ptr;
        m_reloc_ptr.offset++;
        Ptr<u8> goalObj;
        char* name;
        if ((relocation & 0x80) == 0) {
          // symbol!
          if (relocation > 9) {
            m_reloc_ptr.offset--;  // no idea what this is.
          }
          name = m_reloc_ptr.cast<char>().c();
          if (link_debug_printfs) {
            printf("[work_v2] symlink: %s\n", name);
          }
          goalObj = intern_from_c(name).cast<u8>();
        } else {
          // type!
          u8 nMethods = relocation & 0x7f;
          if (nMethods == 0) {
            nMethods = 1;
          }
          name = m_reloc_ptr.cast<char>().c();
          if (link_debug_printfs) {
            printf("[work_v2] symlink -type: %s\n", name);
          }
          goalObj = intern_type_from_c(name, nMethods).cast<u8>();
        }
        m_reloc_ptr.offset += strlen(name) + 1;
        // DECOMPILER->hookStartSymlinkV3(_state - 1, _objectData, std::string(name));
        m_reloc_ptr = c_symlink2(m_object_data, goalObj, m_reloc_ptr);
        // DECOMPILER->hookFinishSymlinkV3();
        if (*m_reloc_ptr == 0) {
          break;  // done
        }
        //        u32 currentCycle = kernel.read_clock();
        //        if(currentCycle - startCycle > 150000) {
        //          return 0;
        //        }
      }
      m_state = 3;
      m_segment_process = 0;
    }
  }
  m_entry = m_object_data + 4;
  return 1;
}

/*!
 * Complete linking. This will execute the top-level code for v3 object files, if requested.
 */
void link_control::finish(bool jump_from_c_to_goal) {
  CacheFlush(m_code_start.c(), m_code_size);
  auto old_debug_segment = DebugSegment;
  if (m_keep_debug) {
    // note - this probably doesn't work because DebugSegment isn't *debug-segment*.
    DebugSegment = s7.offset + FIX_SYM_TRUE;
  }
  if (m_flags & LINK_FLAG_FORCE_FAST_LINK) {
    FastLink = 1;
  }
  *EnableMethodSet = *EnableMethodSet + m_keep_debug;

  ObjectFileHeader* ofh = m_link_block_ptr.cast<ObjectFileHeader>().c();
  lg::info("link finish: {}", m_object_name);
  if (ofh->object_file_version == 3) {
    // todo check function type of entry

    // setup mips2c functions
    for (auto& x : Mips2C::gMips2CLinkCallbacks[m_object_name]) {
      x();
    }

    // execute top level!
    if (m_entry.offset && (m_flags & LINK_FLAG_EXECUTE)) {
      if (jump_from_c_to_goal) {
        u64 goal_stack = u64(g_ee_main_mem) + EE_MAIN_MEM_SIZE - 8;
        call_goal_on_stack(m_entry.cast<Function>(), goal_stack, s7.offset, g_ee_main_mem);
      } else {
        call_goal(m_entry.cast<Function>(), 0, 0, 0, s7.offset, g_ee_main_mem);
      }
    }

    // inform compiler that we loaded.
    if (m_flags & LINK_FLAG_OUTPUT_LOAD) {
      output_segment_load(m_object_name, m_link_block_ptr, m_flags);
    }
  } else {
    if (m_flags & LINK_FLAG_EXECUTE) {
      auto entry = m_entry;
      auto name = basename_goal(m_object_name);
      strcpy(Ptr<char>(LINK_CONTROL_NAME_ADDR).c(), name);
      call_method_of_type_arg2(entry.offset, Ptr<Type>(*((entry - 4).cast<u32>())),
                               GOAL_RELOC_METHOD, m_heap.offset,
                               Ptr<char>(LINK_CONTROL_NAME_ADDR).offset);
    }
  }

  *EnableMethodSet = *EnableMethodSet - m_keep_debug;
  FastLink = 0;  // nested fast links won't work right.
  m_heap->top = m_heap_top;
  DebugSegment = old_debug_segment;
}

/*!
 * Immediately link and execute an object file.
 * DONE, EXACT
 */
Ptr<uint8_t> link_and_exec(Ptr<uint8_t> data,
                           const char* name,
                           int32_t size,
                           Ptr<kheapinfo> heap,
                           uint32_t flags,
                           bool jump_from_c_to_goal) {
  link_control lc;
  lc.begin(data, name, size, heap, flags);
  uint32_t done;
  do {
    done = lc.work();
  } while (!done);
  lc.finish(jump_from_c_to_goal);
  return lc.m_entry;
}

/*!
 * Wrapper so this can be called from GOAL. Not in original game.
 */
u64 link_and_exec_wrapper(u64* args) {
  // data, name, size, heap, flags
  return link_and_exec(Ptr<u8>(args[0]), Ptr<char>(args[1]).c(), args[2], Ptr<kheapinfo>(args[3]),
                       args[4], false)
      .offset;
}

/*!
 * GOAL exported function for beginning a link with the saved_link_control
 * 47 -> output_load, output_true, execute, 8, force fast
 * 39 -> no 8 (s7)
 */
uint64_t link_begin(u64* args) {
  // object data, name size, heap flags
  saved_link_control.begin(Ptr<u8>(args[0]), Ptr<char>(args[1]).c(), args[2],
                           Ptr<kheapinfo>(args[3]), args[4]);
  auto work_result = saved_link_control.work();
  // if we managed to finish in one shot, take care of calling finish
  if (work_result) {
    // called from goal
    saved_link_control.finish(false);
  }

  return work_result != 0;
}

/*!
 * GOAL exported function for doing a small amount of linking work on the saved_link_control
 */
uint64_t link_resume() {
  auto work_result = saved_link_control.work();
  if (work_result) {
    // called from goal
    saved_link_control.finish(false);
  }
  return work_result != 0;
}

/*!
 * The ULTIMATE MEMORY COPY
 * IT IS VERY FAST
 * but it may use the scratchpad.  It is implemented in GOAL, and falls back to normal C memcpy
 * if GOAL isn't loaded, or if the alignment isn't good enough.
 */
void ultimate_memcpy(void* dst, void* src, uint32_t size) {
  // only possible if alignment is good.
  if (!(u64(dst) & 0xf) && !(u64(src) & 0xf) && !(u64(size) & 0xf) && size > 0xfff) {
    if (!gfunc_774.offset) {
      // GOAL function is unknown, lets see if its loaded:
      auto sym = find_symbol_from_c("ultimate-memcpy");
      if (sym->value == 0) {
        memmove(dst, src, size);
        return;
      }
      gfunc_774.offset = sym->value;
    }

    Ptr<u8>(call_goal(gfunc_774, make_u8_ptr(dst).offset, make_u8_ptr(src).offset, size, s7.offset,
                      g_ee_main_mem))
        .c();
  } else {
    memmove(dst, src, size);
  }
}

// The functions below are not ported because they are specific to the MIPS implementation.
// In the MIPS implementation, the c_ functions are used until GOAL loads its GOAL-implemented
// versions of the same functions.  The update_goal_fns detects this and causes the linker to use
// the GOAL versions once possible. The GOAL version is much faster, but functionally equivalent to
// the C version. The C version is compiled without optimization, so this isn't too surprising.
// the rellink function is unused.
/*
c_rellink3__FPvP12link_segmentPUc
c_symlink2__FPvUiPUc
c_symlink3__FPvUiPUc
update_goal_fns__Fv
 */<|MERGE_RESOLUTION|>--- conflicted
+++ resolved
@@ -579,12 +579,6 @@
     if (m_segment_process == 0) {
       m_heap_gap =
           m_object_data - m_heap->current;  // distance between end of heap and start of object
-<<<<<<< HEAD
-//      if (m_object_data.offset < m_heap->current.offset) {
-//        ASSERT(false);
-//      }
-=======
->>>>>>> e56b2e8d
     }
 
     if (m_heap_gap <
