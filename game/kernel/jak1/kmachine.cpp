#if defined(__GNUC__)
#pragma GCC diagnostic push
#pragma GCC diagnostic ignored "-Wdeprecated-declarations"
#elif defined(__clang__)
#pragma clang diagnostic push
#pragma clang diagnostic ignored "-Wdeprecated-declarations"
#endif

#include "kmachine.h"

#include <string>

#include "common/log/log.h"
#include "common/symbols.h"
#include "common/util/FileUtil.h"
#include "common/util/string_util.h"

#include "game/external/discord.h"
#include "game/graphics/display.h"
#include "game/graphics/gfx.h"
#include "game/graphics/sceGraphicsInterface.h"
#include "game/kernel/common/fileio.h"
#include "game/kernel/common/kboot.h"
#include "game/kernel/common/kdgo.h"
#include "game/kernel/common/kdsnetm.h"
#include "game/kernel/common/kernel_types.h"
#include "game/kernel/common/klink.h"
#include "game/kernel/common/kmachine.h"
#include "game/kernel/common/kmalloc.h"
#include "game/kernel/common/kprint.h"
#include "game/kernel/common/kscheme.h"
#include "game/kernel/common/ksocket.h"
#include "game/kernel/common/ksound.h"
#include "game/kernel/common/memory_layout.h"
#include "game/kernel/jak1/kboot.h"
#include "game/kernel/jak1/kdgo.h"
#include "game/kernel/jak1/klisten.h"
#include "game/kernel/jak1/kscheme.h"
#include "game/kernel/jak1/ksound.h"
#include "game/sce/deci2.h"
#include "game/sce/libcdvd_ee.h"
#include "game/sce/libdma.h"
#include "game/sce/libgraph.h"
#include "game/sce/sif_ee.h"
#include "game/sce/stubs.h"
#include "game/system/vm/vm.h"

using namespace ee;

namespace jak1 {

/*!
 * Initialize global variables based on command line parameters. Not called in retail versions,
 * but it is present in the ELF.
 * DONE
 * Modified to use std::string, and removed call to fflush.
 */
void InitParms(int argc, const char* const* argv) {
  // Modified default settings:
  if (argc == 1) {
    DiskBoot = 1;
    isodrv = fakeiso;
    modsrc = 0;
    reboot_iop = 0;
    DebugSegment = 0;
    MasterDebug = 0;
  }

  for (int i = 1; i < argc; i++) {
    std::string arg = argv[i];
    // DVD Settings
    // ----------------------------

    // the "cd" mode uses the DVD drive for everything. This is how the game runs in retail
    if (arg == "-cd") {
      Msg(6, "dkernel: cd mode\n");
      isodrv = iso_cd;  // use the actual DVD drive for data files
      modsrc = 1;       // use the DVD drive data for IOP modules
      reboot_iop = 1;   // Reboot the IOP (load new IOP runtime)
    }

    // the "cddata" uses the DVD drive for everything but IOP modules.
    if (arg == "-cddata") {
      Msg(6, "dkernel: cddata mode\n");
      isodrv = iso_cd;  // tell IOP to use actual DVD drive for data files
      modsrc = 0;       // don't use DVD drive for IOP modules
      reboot_iop = 0;   // no need to reboot the IOP
    }

    // the "deviso" mode is one of two modes for testing without the need for DVDs
    if (arg == "-deviso") {
      Msg(6, "dkernel: deviso mode\n");
      isodrv = deviso;  // IOP deviso mode
      modsrc = 0;       // no IOP module loading (there's no DVD to load from!)
      reboot_iop = 0;
    }

    // the "fakeiso" mode is the other of two modes for testing without the need for DVDs
    if (arg == "-fakeiso") {
      Msg(6, "dkernel: fakeiso mode\n");
      isodrv = fakeiso;  // IOP fakeeiso mode
      modsrc = 0;        // no IOP module loading (there's no DVD to load from!)
      reboot_iop = 0;
    }

    // an added mode to allow booting without a KERNEL.CGO for testing
    if (arg == "-nokernel") {
      Msg(6, "dkernel: no kernel mode\n");
      MasterUseKernel = false;
    }

    // an added mode to allow booting without sound for testing
    if (arg == "-nosound") {
      Msg(6, "dkernel: no sound mode\n");
      masterConfig.disable_sound = true;
    }

    // GOAL Settings
    // ----------------------------

    // the "demo" mode is used to pass the message "demo" to the gkernel in the DebugBootMessage
    // (instead of play)
    if (arg == "-demo") {
      Msg(6, "dkernel: demo mode\n");
      kstrcpy(DebugBootMessage, "demo");
    }

    // the "boot" mode is used to set GOAL up for running the game in retail mode
    if (arg == "-boot") {
      Msg(6, "dkernel: boot mode\n");
      MasterDebug = 0;
      DiskBoot = 1;
      DebugSegment = 0;
    }

    // the "debug" mode is used to set GOAL up for debugging/development
    if (arg == "-debug") {
      Msg(6, "dkernel: debug mode\n");
      MasterDebug = 1;
      DebugSegment = 1;
    }

    // the "debug-mem" mode is used to set up GOAL in debug mode, but not to load debug-segments
    if (arg == "-debug-mem") {
      Msg(6, "dkernel: debug-mem mode\n");
      MasterDebug = 1;
      DebugSegment = 0;
    }

    // the "-level [level-name]" mode is used to inform the game to boot a specific level
    // the default level is "#f".
    if (arg == "-level") {
      i++;
      std::string levelName = argv[i];
      Msg(6, "dkernel: level %s\n", levelName.c_str());
      kstrcpy(DebugBootLevel, levelName.c_str());
    }
  }
}

/*!
 * Initialize the I/O Processor
 * Removed calls to exit(0) if loading modules fails.
 */
void InitIOP() {
  // before doing anything with the I/O Processor, we need to set up SIF RPC
  sceSifInitRpc(0);

  if ((isodrv == iso_cd) || modsrc || reboot_iop) {
    // we will need the DVD drive to bring up the IOP
    InitCD();
  }

  if (!reboot_iop) {
    // reboot with development IOP kernel
    lg::debug("Rebooting IOP...");
    while (!sceSifRebootIop("host0:/usr/local/sce/iop/modules/ioprp221.img")) {
      lg::debug("Failed, retrying");
    }
    while (!sceSifSyncIop()) {
      lg::debug("Syncing...");
    }
  } else {
    // reboot with IOP kernel off of the disk
    // reboot with development IOP kernel
    lg::debug("Rebooting IOP...");
    while (!sceSifRebootIop("cdrom0:\\DRIVERS\\IOPRP221.IMG;1")) {
      lg::debug("Failed, retrying");
    }
    while (!sceSifSyncIop()) {
      lg::debug("Syncing...");
    }
  }

  // now that the IOP is booted with the correct kernel, we need to connect SIF RPC again
  sceSifInitRpc(0);

  // if we plan to get files off of the DVD drive, we get ready to load files again.
  // resetting the file system may not be needed here, but it does not hurt.
  if ((isodrv == iso_cd) || modsrc) {
    InitCD();
    sceFsReset();
  }

  // we begin putting together a boot command for OVERLORD, the IOP driver, which must know the data
  // source and the name of the boot splash screen of the game.
  char overlord_boot_command[256];
  char* cmd = overlord_boot_command;
  kstrcpy(cmd, init_types[(int)isodrv]);
  cmd = cmd + strlen(cmd) + 1;
  kstrcpy(cmd, "SCREEN1.USA");
  cmd = cmd + strlen(cmd) + 1;
  if (masterConfig.disable_sound) {
    kstrcpy(cmd, "-nosound");
    cmd = cmd + strlen(cmd) + 1;
  }

  int total_len = cmd - overlord_boot_command;

  if (modsrc == fakeiso) {
    // load from network

    if (sceSifLoadModule("host0:/usr/local/sce/iop/modules/sio2man.irx", 0, nullptr) < 0) {
      MsgErr("loading sio2man.irx failed\n");
    }

    if (sceSifLoadModule("host0:/usr/local/sce/iop/modules/padman.irx", 0, nullptr) < 0) {
      MsgErr("loading padman.irx failed\n");
    }

    if (sceSifLoadModule("host0:/usr/local/sce/iop/modules/libsd.irx", 0, nullptr) < 0) {
      MsgErr("loading libsd.irx failed\n");
    }

    if (sceSifLoadModule("host0:/usr/local/sce/iop/modules/mcman.irx", 0, nullptr) < 0) {
      MsgErr("loading mcman.irx failed\n");
    }

    if (sceSifLoadModule("host0:/usr/local/sce/iop/modules/mcserv.irx", 0, nullptr) < 0) {
      MsgErr("loading mcserv.irx failed\n");
    }

    if (sceSifLoadModule("host0:/usr/home/src/989snd10/iop/989snd.irx", 0, nullptr) < 0) {
      MsgErr("loading 989snd.irx failed\n");
    }

    sceSifLoadModule("host0:/usr/home/src/989snd10/iop/989ERR.IRX", 0, nullptr);

    lg::debug("Initializing CD library...");
    auto rv = sceSifLoadModule("host0:binee/overlord.irx", total_len, overlord_boot_command);
    if (rv < 0) {
      MsgErr("loading overlord.irx failed\n");
    }
  } else {
    // load from DVD drive
    if (sceSifLoadModule("cdrom0:\\\\DRIVERS\\\\SIO2MAN.IRX;1", 0, nullptr) < 0) {
      MsgErr("loading sio2man.irx failed\n");
    }

    if (sceSifLoadModule("cdrom0:\\\\DRIVERS\\\\PADMAN.IRX;1", 0, nullptr) < 0) {
      MsgErr("loading padman.irx failed\n");
    }

    if (sceSifLoadModule("cdrom0:\\\\DRIVERS\\\\LIBSD.IRX;1", 0, nullptr) < 0) {
      MsgErr("loading libsd.irx failed\n");
    }

    if (sceSifLoadModule("cdrom0:\\\\DRIVERS\\\\MCMAN.IRX;1", 0, nullptr) < 0) {
      MsgErr("loading mcman.irx failed\n");
    }

    if (sceSifLoadModule("cdrom0:\\\\DRIVERS\\\\MCSERV.IRX;1", 0, nullptr) < 0) {
      MsgErr("loading mcserv.irx failed\n");
    }

    if (sceSifLoadModule("cdrom0:\\\\DRIVERS\\\\989SND.IRX;1", 0, nullptr) < 0) {
      MsgErr("loading 989snd.irx failed\n");
    }

    lg::debug("Initializing CD library in ISO_CD mode...");
    auto rv =
        sceSifLoadModule("cdrom0:\\\\DRIVERS\\\\OVERLORD.IRX;1", total_len, overlord_boot_command);
    if (rv < 0) {
      MsgErr("loading overlord.irx failed\n");
    }
  }
  auto rv = sceMcInit();
  if (rv < 0) {
    MsgErr("MC driver init failed %d\n", rv);
  } else {
    lg::info("InitIOP OK");
  }
}

AutoSplitterBlock gAutoSplitterBlock;

/*!
 * Initialize GOAL Runtime. This is the main initialization which is called before entering
 * the GOAL kernel dispatch loop (KernelCheckAndDispatch).
 * TODO finish up things which are commented.
 */
int InitMachine() {
  u32 debug_heap_end = (0xffffffff - DEBUG_HEAP_SPACE_FOR_STACK + 1) & 0x7ffffff;

  // initialize the global heap
  u32 global_heap_size = GLOBAL_HEAP_END - HEAP_START;
  float size_mb = ((float)global_heap_size) / (float)(1 << 20);
  lg::info("gkernel: global heap 0x{:08x} to 0x{:08x} (size {:.3f} MB)", HEAP_START,
           GLOBAL_HEAP_END, size_mb);
  kinitheap(kglobalheap, Ptr<u8>(HEAP_START), global_heap_size);

  // initialize the debug heap, if appropriate
  if (MasterDebug) {
    u32 debug_heap_size = debug_heap_end - DEBUG_HEAP_START;
    kinitheap(kdebugheap, Ptr<u8>(DEBUG_HEAP_START), debug_heap_size);
    float debug_size_mb = ((float)debug_heap_size) / (float)(1 << 20);
    float gap_size_mb = ((float)DEBUG_HEAP_START - GLOBAL_HEAP_END) / (float)(1 << 20);
    lg::info("gkernel: debug heap 0x{:08x} to 0x{:08x} (size {:.3f} MB, gap {:.3f} MB)",
             DEBUG_HEAP_START, debug_heap_end, debug_size_mb, gap_size_mb);
  } else {
    // if no debug, we make the kheapinfo structure NULL so GOAL knows not to use it.
    kdebugheap.offset = 0;
  }

  init_output();    // GOAL input/output buffer setup
  jak1::InitIOP();  // start IOP/OVERLORD, loading our legal splash screen

  // sceGsResetPath(); // reset VIF1, VU1, GIF

  InitVideo();  // display legal splash screen

  // FlushCache(WRITEBACK_DCACHE);
  // FlushCache(INVALIDATE_ICACHE);
  // sceGsSyncV(0);   // wait for it to show up on the screen
  //
  // if(scePadInit(0) != 1) { // init controllers
  //   MsgErr("dkernel: !init pad\n");
  // }

  if (MasterDebug) {  // connect to GOAL compiler
    InitGoalProto();
  } else {
    // shut down the deci2 stuff, we don't need it.
    ee::sceDeci2Disable();
  }

  lg::info("InitSound");
  InitSound();  // do nothing!
  lg::info("InitRPC");
  InitRPC();       // connect to IOP
  reset_output();  // reset output buffers
  clear_print();

  s32 goal_status = InitHeapAndSymbol();  // init GOAL runtime, load kernel and engine
  if (goal_status < 0) {
    return goal_status;
  }

  // TODO - better place to put this?
  gAutoSplitterBlock.pointer_to_symbol =
      (u64)g_ee_main_mem + intern_from_c("*autosplit-info-jak1*")->value;

  lg::info("InitListenerConnect");
  InitListenerConnect();
  lg::info("InitCheckListener");
  InitCheckListener();
  Msg(6, "kernel: machine started\n");
  return 0;
}

/*!
 * Shutdown the runtime.
 */
int ShutdownMachine() {
  StopIOP();
  CloseListener();
  ShutdownSound();
  ShutdownGoalProto();

  // OpenGOAL only - kill ps2 VM
  if (VM::use) {
    VM::vm_kill();
  }

  Msg(6, "kernel: machine shutdown\n");
  return 0;
}

/*!
 * Open a file-stream.  Name is a GOAL string. Mode is a GOAL symbol.  Use 'read for readonly
 * and anything else for write only.
 */
u64 kopen(u64 fs, u64 name, u64 mode) {
  auto file_stream = Ptr<FileStream>(fs).c();
  file_stream->mode = mode;
  file_stream->name = name;
  file_stream->flags = 0;
  printf("****** CALL TO kopen() ******\n");
  char buffer[128];
  // sprintf(buffer, "host:%s", Ptr<String>(name)->data());
  sprintf(buffer, "%s", Ptr<String>(name)->data());
  if (!strcmp(info(Ptr<Symbol>(mode))->str->data(), "read")) {
    file_stream->file = sceOpen(buffer, SCE_RDONLY);
  } else {
    // 0x602
    file_stream->file = sceOpen(buffer, SCE_TRUNC | SCE_CREAT | SCE_WRONLY);
  }

  return fs;
}

void PutDisplayEnv(u32 ptr) {
  // we can mostly ignore this, except for one value that sets the 'blackout' amount.
  u8 alp = Ptr<u8>(ptr).c()[1];
  auto* renderer = Gfx::GetCurrentRenderer();
  if (renderer) {
    renderer->set_pmode_alp(alp / 255.f);
  }
}

void update_discord_rpc(u32 discord_info) {
  if (gDiscordRpcEnabled) {
    DiscordRichPresence rpc;
    char state[128];
    char large_image_key[128];
    char large_image_text[128];
    char small_image_key[128];
    char small_image_text[128];
    auto info = discord_info ? Ptr<DiscordInfo>(discord_info).c() : NULL;
    if (info) {
      int cells = (int)*Ptr<float>(info->fuel).c();
      int orbs = (int)*Ptr<float>(info->money_total).c();
      int scout_flies = (int)*Ptr<float>(info->buzzer_total).c();
      int deaths = *Ptr<int>(info->deaths).c();
      float time = *Ptr<float>(info->time_of_day).c();
      auto cutscene = Ptr<Symbol>(info->cutscene)->value;
      auto ogreboss = Ptr<Symbol>(info->ogreboss)->value;
      auto plantboss = Ptr<Symbol>(info->plantboss)->value;
      auto racer = Ptr<Symbol>(info->racer)->value;
      auto flutflut = Ptr<Symbol>(info->flutflut)->value;
      char* status = Ptr<String>(info->status).c()->data();
      char* level = Ptr<String>(info->level).c()->data();
      const char* full_level_name = jak1_get_full_level_name(Ptr<String>(info->level).c()->data());
      memset(&rpc, 0, sizeof(rpc));
      if (!indoors(level)) {
        char level_with_tod[128];
        strcpy(level_with_tod, level);
        strcat(level_with_tod, "-");
        strcat(level_with_tod, time_of_day_str(time));
        strcpy(large_image_key, level_with_tod);
      } else {
        strcpy(large_image_key, level);
      }
      strcpy(large_image_text, full_level_name);
      if (!strcmp(full_level_name, "unknown")) {
        strcpy(large_image_key, full_level_name);
        strcpy(large_image_text, level);
      }
      rpc.largeImageKey = large_image_key;
      if (!strcmp(level, "finalboss")) {
        strcpy(state, "Fighting Final Boss");
      } else if (plantboss != offset_of_s7()) {
        strcpy(state, "Fighting Dark Eco Plant");
        rpc.largeImageKey = "plant-boss";
        strcpy(large_image_text, "Dark Eco Plant");
      } else if (ogreboss != offset_of_s7()) {
        strcpy(state, "Fighting Klaww");
        rpc.largeImageKey = "ogreboss";
        strcpy(large_image_text, "Klaww");
      } else if (!strcmp(level, "title")) {
        strcpy(state, "On title screen");
        rpc.largeImageKey = "title";
        strcpy(large_image_text, "Title screen");
      } else if (!strcmp(level, "intro")) {
        strcpy(state, "Intro");
      } else if (cutscene != offset_of_s7()) {
        strcpy(state, "Watching a cutscene");
      } else {
        strcpy(state, "Cells: ");
        strcat(state, std::to_string(cells).c_str());
        strcat(state, " | Orbs: ");
        strcat(state, std::to_string(orbs).c_str());
        strcat(state, " | Flies: ");
        strcat(state, std::to_string(scout_flies).c_str());

        strcat(large_image_text, " | Cells: ");
        strcat(large_image_text, std::to_string(cells).c_str());
        strcat(large_image_text, " | Orbs: ");
        strcat(large_image_text, std::to_string(orbs).c_str());
        strcat(large_image_text, " | Flies: ");
        strcat(large_image_text, std::to_string(scout_flies).c_str());
        strcat(large_image_text, " | Deaths: ");
        strcat(large_image_text, std::to_string(deaths).c_str());
      }
      rpc.largeImageText = large_image_text;
      rpc.state = state;
      if (racer != offset_of_s7()) {
        strcpy(small_image_key, "target-racer");
        strcpy(small_image_text, "Driving A-Grav Zoomer");
      } else if (flutflut != offset_of_s7()) {
        strcpy(small_image_key, "flutflut");
        strcpy(small_image_text, "Riding on Flut Flut");
      } else {
        if (!indoors(level)) {
          strcpy(small_image_key, time_of_day_str(time));
          strcpy(small_image_text, "Time of day: ");
          strcat(small_image_text, get_time_of_day(time).c_str());
        } else {
          strcpy(small_image_key, "");
          strcpy(small_image_text, "");
        }
      }
      rpc.smallImageKey = small_image_key;
      rpc.smallImageText = small_image_text;
      rpc.startTimestamp = gStartTime;
      rpc.details = status;
      rpc.partySize = 0;
      rpc.partyMax = 0;
      Discord_UpdatePresence(&rpc);
    }
  } else {
    Discord_ClearPresence();
  }
}

void pc_set_levels(u32 l0, u32 l1) {
  if (!Gfx::GetCurrentRenderer()) {
    return;
  }
  std::string l0s = Ptr<String>(l0).c()->data();
  std::string l1s = Ptr<String>(l1).c()->data();

  std::vector<std::string> levels;
  if (l0s != "none" && l0s != "#f") {
    levels.push_back(l0s);
  }

  if (l1s != "none" && l1s != "#f") {
    levels.push_back(l1s);
  }

  Gfx::GetCurrentRenderer()->set_levels(levels);
}

void InitMachine_PCPort() {
  // PC Port added functions
  init_common_pc_port_functions(
      make_function_symbol_from_c,
      [](const char* name) {
        const auto result = intern_from_c(name);
        InternFromCInfo info{};
        info.offset = result.offset;
        return info;
      },
      make_string_from_c);

  // Game specific functions
  // Called from the game thread at each frame to tell the PC rendering code which levels to start
  // loading. The loader internally handles locking.
  make_function_symbol_from_c("__pc-set-levels", (void*)pc_set_levels);

  make_function_symbol_from_c("pc-discord-rpc-update", (void*)update_discord_rpc);

<<<<<<< HEAD
=======
  // profiler
  make_function_symbol_from_c("pc-prof", (void*)prof_event);

  // debugging tools
  make_function_symbol_from_c("pc-filter-debug-string?", (void*)pc_filter_debug_string);

  // other
  make_function_symbol_from_c("pc-rand", (void*)pc_rand);

  // init ps2 VM
  if (VM::use) {
    make_function_symbol_from_c("vm-ptr", (void*)VM::get_vm_ptr);
    VM::vm_init();
  }

>>>>>>> ef23fecd
  // setup string constants
  // TODO - these may be able to be moved into `init_common_pc_port_functions` but it's trickier
  // since they are accessing the Ptr's value
  auto user_dir_path = file_util::get_user_config_dir();
  intern_from_c("*pc-user-dir-base-path*")->value =
      make_string_from_c(user_dir_path.string().c_str());
  auto settings_path = file_util::get_user_settings_dir(g_game_version);
  intern_from_c("*pc-settings-folder*")->value = make_string_from_c(settings_path.string().c_str());
  intern_from_c("*pc-settings-built-sha*")->value = make_string_from_c(build_revision().c_str());
}

/*!
 * Final initialization of the system after the kernel is loaded.
 * This is called from InitHeapAndSymbol at the very end.
 * Exports the last of the functions written in C to the GOAL symbol table
 * If DiskBooting, will load the GAME CGO, containing the engine, and calls "play", the function
 * which should prepare the game engine.
 */
void InitMachineScheme() {
  make_function_symbol_from_c("put-display-env", (void*)PutDisplayEnv);       // used in drawable
  make_function_symbol_from_c("syncv", (void*)sceGsSyncV);                    // used in drawable
  make_function_symbol_from_c("sync-path", (void*)sceGsSyncPath);             // used
  make_function_symbol_from_c("reset-path", (void*)sceGsResetPath);           // used in dma
  make_function_symbol_from_c("reset-graph", (void*)sceGsResetGraph);         // used
  make_function_symbol_from_c("dma-sync", (void*)sceDmaSync);                 // used
  make_function_symbol_from_c("gs-put-imr", (void*)sceGsPutIMR);              // unused
  make_function_symbol_from_c("gs-get-imr", (void*)sceGsGetIMR);              // unused
  make_function_symbol_from_c("gs-store-image", (void*)sceGsExecStoreImage);  // used
  make_function_symbol_from_c("flush-cache", (void*)FlushCache);              // used
  make_function_symbol_from_c("cpad-open", (void*)CPadOpen);                  // used
  make_function_symbol_from_c("cpad-get-data", (void*)CPadGetData);           // used
  make_function_symbol_from_c("install-handler", (void*)InstallHandler);      // used
  make_function_symbol_from_c("install-debug-handler", (void*)InstallDebugHandler);       // used
  make_function_symbol_from_c("file-stream-open", (void*)kopen);                          // used
  make_function_symbol_from_c("file-stream-close", (void*)kclose);                        // used
  make_function_symbol_from_c("file-stream-length", (void*)klength);                      // used
  make_function_symbol_from_c("file-stream-seek", (void*)kseek);                          // unused
  make_function_symbol_from_c("file-stream-read", (void*)kread);                          // used
  make_function_symbol_from_c("file-stream-write", (void*)kwrite);                        // used
  make_function_symbol_from_c("scf-get-language", (void*)DecodeLanguage);                 // used
  make_function_symbol_from_c("scf-get-time", (void*)DecodeTime);                         // used
  make_function_symbol_from_c("scf-get-aspect", (void*)DecodeAspect);                     // used
  make_function_symbol_from_c("scf-get-volume", (void*)DecodeVolume);                     // used
  make_function_symbol_from_c("scf-get-territory", (void*)DecodeTerritory);               // used
  make_function_symbol_from_c("scf-get-timeout", (void*)DecodeTimeout);                   // used
  make_function_symbol_from_c("scf-get-inactive-timeout", (void*)DecodeInactiveTimeout);  // used
  make_function_symbol_from_c("dma-to-iop", (void*)dma_to_iop);                           // unused
  make_function_symbol_from_c("kernel-shutdown", (void*)jak1::KernelShutdown);  // used TODO jak1
  make_function_symbol_from_c("aybabtu", (void*)sceCdMmode);                    // used

  InitMachine_PCPort();
  InitSoundScheme();
  intern_from_c("*stack-top*")->value = 0x07ffc000;
  intern_from_c("*stack-base*")->value = 0x07ffffff;
  intern_from_c("*stack-size*")->value = 0x4000;

  if (DiskBoot) {
    intern_from_c("*kernel-boot-message*")->value = intern_from_c(DebugBootMessage).offset;
    intern_from_c("*kernel-boot-mode*")->value = intern_from_c("boot").offset;  // or debug-boot
    intern_from_c("*kernel-boot-level*")->value = intern_from_c(DebugBootLevel).offset;
  }

  // todo remove MasterUseKernel
  if (DiskBoot && MasterUseKernel) {
    *EnableMethodSet = (*EnableMethodSet) + 1;
    load_and_link_dgo_from_c("game", kglobalheap,
                             LINK_FLAG_OUTPUT_LOAD | LINK_FLAG_EXECUTE | LINK_FLAG_PRINT_LOGIN,
                             0x400000, true);
    *EnableMethodSet = (*EnableMethodSet) - 1;
    using namespace jak1_symbols;
    kernel_packages->value =
        new_pair(s7.offset + FIX_SYM_GLOBAL_HEAP, *((s7 + FIX_SYM_PAIR_TYPE).cast<u32>()),
                 make_string_from_c("engine"), kernel_packages->value);
    kernel_packages->value =
        new_pair(s7.offset + FIX_SYM_GLOBAL_HEAP, *((s7 + FIX_SYM_PAIR_TYPE).cast<u32>()),
                 make_string_from_c("art"), kernel_packages->value);
    kernel_packages->value =
        new_pair(s7.offset + FIX_SYM_GLOBAL_HEAP, *((s7 + FIX_SYM_PAIR_TYPE).cast<u32>()),
                 make_string_from_c("common"), kernel_packages->value);

    lg::info("calling play");
    call_goal_function_by_name("play");
  }
}

}  // namespace jak1

#if defined(__GNUC__)
#pragma GCC diagnostic pop
#elif defined(__clang__)
#pragma clang diagnostic pop
#endif<|MERGE_RESOLUTION|>--- conflicted
+++ resolved
@@ -561,24 +561,6 @@
 
   make_function_symbol_from_c("pc-discord-rpc-update", (void*)update_discord_rpc);
 
-<<<<<<< HEAD
-=======
-  // profiler
-  make_function_symbol_from_c("pc-prof", (void*)prof_event);
-
-  // debugging tools
-  make_function_symbol_from_c("pc-filter-debug-string?", (void*)pc_filter_debug_string);
-
-  // other
-  make_function_symbol_from_c("pc-rand", (void*)pc_rand);
-
-  // init ps2 VM
-  if (VM::use) {
-    make_function_symbol_from_c("vm-ptr", (void*)VM::get_vm_ptr);
-    VM::vm_init();
-  }
-
->>>>>>> ef23fecd
   // setup string constants
   // TODO - these may be able to be moved into `init_common_pc_port_functions` but it's trickier
   // since they are accessing the Ptr's value
