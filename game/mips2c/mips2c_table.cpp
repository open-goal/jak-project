--- conflicted
+++ resolved
@@ -147,13 +147,6 @@
 namespace method_28_sky_work { extern void link(); }
 namespace method_29_sky_work { extern void link(); }
 namespace method_30_sky_work { extern void link(); }
-<<<<<<< HEAD
-namespace draw_large_polygon_ocean { extern void link(); }
-namespace render_ocean_quad { extern void link(); }
-namespace method_16_ocean { extern void link(); }
-namespace method_15_ocean { extern void link(); }
-namespace method_14_ocean { extern void link(); }
-=======
 namespace method_11_collide_hash { extern void link(); }
 namespace method_12_collide_hash { extern void link(); }
 namespace fill_bg_using_box_new { extern void link(); }
@@ -167,7 +160,11 @@
 namespace method_16_collide_edge_work { extern void link(); }
 namespace method_17_collide_edge_work { extern void link(); }
 namespace method_18_collide_edge_work { extern void link(); }
->>>>>>> 811b5de6
+namespace draw_large_polygon_ocean { extern void link(); }
+namespace render_ocean_quad { extern void link(); }
+namespace method_16_ocean { extern void link(); }
+namespace method_15_ocean { extern void link(); }
+namespace method_14_ocean { extern void link(); }
 }
 // clang-format on
 
@@ -263,11 +260,6 @@
        jak2::method_32_sky_work::link, jak2::method_33_sky_work::link,
        jak2::method_28_sky_work::link, jak2::method_29_sky_work::link,
        jak2::method_30_sky_work::link, jak2::set_sky_vf23_value::link}},
-<<<<<<< HEAD
-     {"ocean-vu0",
-      {jak2::method_16_ocean::link, jak2::method_15_ocean::link, jak2::method_14_ocean::link}},
-     {"ocean", {jak2::draw_large_polygon_ocean::link, jak2::render_ocean_quad::link}}},
-=======
      {"collide-hash",
       {jak2::method_11_collide_hash::link, jak2::method_12_collide_hash::link,
        jak2::fill_bg_using_box_new::link, jak2::fill_bg_using_line_sphere_new::link}},
@@ -277,8 +269,10 @@
      {"collide-edge-grab",
       {jak2::method_10_collide_edge_hold_list::link, jak2::method_19_collide_edge_work::link,
        jak2::method_9_edge_grab_info::link, jak2::method_16_collide_edge_work::link,
-       jak2::method_17_collide_edge_work::link, jak2::method_18_collide_edge_work::link}}},
->>>>>>> 811b5de6
+       jak2::method_17_collide_edge_work::link, jak2::method_18_collide_edge_work::link}},
+     {"ocean-vu0",
+      {jak2::method_16_ocean::link, jak2::method_15_ocean::link, jak2::method_14_ocean::link}},
+     {"ocean", {jak2::draw_large_polygon_ocean::link, jak2::render_ocean_quad::link}}},
 };
 
 void LinkedFunctionTable::reg(const std::string& name, u64 (*exec)(void*), u32 stack_size) {
