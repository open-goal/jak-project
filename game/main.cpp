--- conflicted
+++ resolved
@@ -31,11 +31,7 @@
  * @param verbose : should we print debug-level messages to stdout?
  */
 void setup_logging(bool verbose) {
-<<<<<<< HEAD
-  // lg::set_file(file_util::get_file_path({"log/game.txt"}));
-=======
   lg::set_file(file_util::get_file_path({"log", "game.log"}));
->>>>>>> bc40fc5d
   if (verbose) {
     lg::set_file_level(lg::level::debug);
     lg::set_stdout_level(lg::level::debug);
@@ -203,16 +199,12 @@
     lg::info("AVX2 mode disabled");
   }
 
-<<<<<<< HEAD
-  setup_logging(verbose_logging);
-=======
   try {
     setup_logging(verbose);
   } catch (const std::exception& e) {
     lg::error("Failed to setup logging: {}", e.what());
     return 1;
   }
->>>>>>> bc40fc5d
 
   bool force_debug_next_time = false;
   // always start with an empty arg, as internally kmachine starts at `1` not `0`
