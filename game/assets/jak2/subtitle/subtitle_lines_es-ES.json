{
  "cutscenes": {},
  "other": {
    "DSbop001": [
      "Pareces muy enfadado, Jak."
    ],
    "DSbop002": [
      "¿Recuerdas cómo se salta?"
    ],
    "DSbop003": [
      "Salta sobre esa caja para superar la barricada."
    ],
    "DSbop004": [
      "¡Ooh, es un saliente altísimo!",
      "Para llegar a él, prueba a saltar una vez",
      "y luego otra saltando en el aire."
    ],
    "DSbop005": [
      "Buen trabajo, ¿Ves? ¡Aún lo tienes!"
    ],
    "DSbop006": [
      "Nunca encontré piel ni pelo de Keira o de Samos.",
      "No sé a donde sé fueron."
    ],
    "DSbop007": [
      "No se a donde nos trajo ese vehículo raro, pero...",
      "¡Es una especie de mega ciudad!"
    ],
    "DSbop008": [
      "Es un lugar duro, Jak. Tu SI te acuerdas",
      "como luchar, no? Intenta romper esa caja de una patada."
    ],
    "DSbop009": [
      "A si se hace, compañero! ¡Esa patada fue una pasada!",
      "Despeja algo de esa ira, ¿verdad?"
    ],
    "DSbop010": [
      "Hay montones de cajas de la Guardia Carmesí",
      "esperándote. ¡Rompe esa de ahí!"
    ],
    "DSbop011": [
      "¡Buen trabajo! La caja tenía un botiquín dentro.",
      "Recógelo, tienes que conservar tu salud, Jak, porque si no...",
      "¿quién va a luchar?"
    ],
    "DSbop016": [
      "Si saltas y luego te zambulles, golpearás el suelo",
      "con fuerza, rompiendo montones de cosas.",
      "¡Cómo mola destrozarlo todo!"
    ],
    "DSbop017": [
      "¡Guardia, Jak! Ya sabes... qué hacer."
    ],
    "agnt001": [
      "¡Eh, eh, conduce con cuidado!"
    ],
    "agnt002": [
      "¡Cuidado!"
    ],
    "agnt003": [
      "¡Ojo!"
    ],
    "agnt004": [
      "¡Eh, eh, eh, eh!"
    ],
    "agnt005": [
      "¡Ehh!"
    ],
    "agnt006": [
      "¡Estás loco!"
    ],
    "agnt007": [
      "¿¡Has perdido la cabeza!?"
    ],
    "agnt008": [
      "¡Cuidado!"
    ],
    "agnt009": [
      "¡Eso ha dolido!"
    ],
    "agnt010": [
      "Atento, nos acercamos a una parte difícil de la ciudad."
    ],
    "agnt011": [
      "Adelante, ¡ahora!"
    ],
    "agnt012": [
      "¡Estás matando ciudadanos!"
    ],
    "agnt013": [
      "¡No golpees a los civiles!"
    ],
    "agnt014": [
      "¡Tío, estás matando a mi gente!"
    ],
    "agnt015": [
      "¡Mira por donde vas!"
    ],
    "agnt016": [
      "¡Vamos!"
    ],
    "agnt017": [
      "¡Agacha la cabeza!"
    ],
    "agnt018": [
      "¡Nos disparan!"
    ],
    "agnt019": [
      "¡Si no vas más rápido, estamos muertos!"
    ],
    "agnt020": [
      "¡Sigue así!"
    ],
    "agnt021": [
      "¡Vamos, tío, vamos!"
    ],
    "agnt022": [
      "¡Deprisa, tío!"
    ],
    "agnt023": [
      "No pienso montar atrás. ¡Coge un biplaza!"
    ],
    "agnt024": [
      "¡Coge uno más grande!"
    ],
    "agnt025": [
      "¡Pilla uno más grande!"
    ],
    "agnt026": [
      "Pilla uno con dos asientos, ¿vale?"
    ],
    "agnt027": [
      "Consigue otro vehículo."
    ],
    "agnt028": [
      "Están encima."
    ],
    "agnt029": [
      "Nos están siguiendo."
    ],
    "agnt030": [
      "¡Nos están zurrando!"
    ],
    "agnt031": [
      "¡No podremos aguantar mucho más!"
    ],
    "agnt032": [
      "¿¡Es que quieres morir!?"
    ],
    "agnt033": [
      "¿Dónde te ha encontrado Torn?"
    ],
    "agnt034": [
      "¿Seguro que estás de nuestro lado?"
    ],
    "agnt035": [
      "¡Gira, GIRA!"
    ],
    "agnt036": [
      "Bien hecho."
    ],
    "agnt037": [
      "¡Muerte al Barón!"
    ],
    "agnt038": [
      "Gracias a Mar que estás aquí, ¡hay Guardia Carmesí por todas partes!"
    ],
    "agnt039": [
      "Ya era hora, ¡vámonos de aquí!"
    ],
    "agnt040": [
      "Bien, bien, justo a tiempo. ¡Vamos, vamos!"
    ],
    "agnt041": [
      "Por fin, ¡hay que largarse!"
    ],
    "agnt042": [
      "Tío, empezaba a pensar que nunca aparecerías."
    ],
    "agnt043": [
      "Ya iba siendo hora, ¡a volar!"
    ],
    "agnt044": [
      "Llévame a mi nuevo refugio, ¡deprisa!"
    ],
    "agnt045": [
      "Gracias, ¡buena suerte!"
    ],
    "agnt046": [
      "Conduces bien, ve a salvar al resto."
    ],
    "agnt047": [
      "Genial, ¡me largo de aquí!"
    ],
    "agnt048": [
      "Nos vemos en la próxima reunión."
    ],
    "agnt049": [
      "Gracias, me has salvado la vida."
    ],
    "agnt050": [
      "Aquí me bajo."
    ],
    "agnt051": [
      "Me alegro de que estés de nuestra parte."
    ],
    "agnt052": [
      "¡Ugh!"
    ],
    "agnt053": [
      "¡Ugh!"
    ],
    "agnt054": [
      "¡Hah!"
    ],
    "agnt055": [
      "¡Ahhh!"
    ],
    "agnt056": [
      "¡Conduce con cuidado!"
    ],
    "agnt057": [
      "¡Cuidado!"
    ],
    "agnt058": [
      "¡Ojo!"
    ],
    "agnt059": [
      "¡Uoh!"
    ],
    "agnt060": [
      "¡Estás loco!"
    ],
    "agnt061": [
      "¡¿Estas loco?!"
    ],
    "agnt062": [
      "¡Cuidado!"
    ],
    "agnt063": [
      "Eso ha dolido."
    ],
    "agnt064": [
      "Atento, nos acercamos a una parte difícil de la ciudad."
    ],
    "agnt065": [
      "Adelante, ¡ahora!"
    ],
    "agnt066": [
      "¡Estás matando ciudadanos!"
    ],
    "agnt067": [
      "¡No choques con la gente!"
    ],
    "agnt068": [
      "¡Tío, estás matando a la gente!"
    ],
    "agnt069": [
      "¡Mira por dónde vas!"
    ],
    "agnt070": [
      "¡Vamos! ¡Venga, tío!"
    ],
    "agnt071": [
      "¡Agacha la cabeza!"
    ],
    "agnt072": [
      "¡Nos disparan!"
    ],
    "agnt073": [
      "¡Si no vas más rápido, estamos muertos!"
    ],
    "agnt074": [
      "¡Sigue así!"
    ],
    "agnt075": [
      "¡Vamos, tío, vamos!"
    ],
    "agnt076": [
      "¡Deprisa, tío!"
    ],
    "agnt077": [
      "No pienso montar atrás, ¡coge un biplaza!"
    ],
    "agnt078": [
      "Pilla uno más grande."
    ],
    "agnt079": [
      "¡Los tenemos encima!"
    ],
    "agnt080": [
      "¡Nos están siguiendo!"
    ],
    "agnt081": [
      "¡Nos están zurrando!"
    ],
    "agnt082": [
      "No podremos aguantar mucho más."
    ],
    "agnt083": [
      "¿Es que quieres morir?"
    ],
    "agnt084": [
      "¿Dónde te ha encontrado Torn?"
    ],
    "agnt085": [
      "¿Seguro que estás de nuestro lado?"
    ],
    "agnt086": [
      "¡Gira, GIRA!"
    ],
    "agnt087": [
      "¡Bien hecho!"
    ],
    "agnt088": [
      "¡Muerte al Barón!"
    ],
    "agnt089": [
      "Gracias a Mar que estás aquí, ¡hay Guardia Carmesí por todas partes!"
    ],
    "agnt090": [
      "Ya era hora, ¡vámonos de aquí!"
    ],
    "agnt091": [
      "Bien, justo a tiempo, ¡VAMOS, VAMOS!"
    ],
    "agnt092": [
      "Por fin, ¡hay que largarse!"
    ],
    "agnt093": [
      "Tío, empezaba a pensar que nunca aparecerías."
    ],
    "agnt094": [
      "Ya iba siendo hora, ¡a volar!"
    ],
    "agnt095": [
      "Llévame a mi nuevo refugio, ¡deprisa!"
    ],
    "agnt096": [
      "Gracias, ¡buena suerte!"
    ],
    "agnt097": [
      "Conduces bien, ve a salvar al resto."
    ],
    "agnt098": [
      "Genial, ¡me largo de aquí!"
    ],
    "agnt099": [
      "¡Nos vemos en la próxima reunión!"
    ],
    "agnt100": [
      "Gracias, me has salvado la vida."
    ],
    "agnt101": [
      "Aquí me bajo."
    ],
    "agnt102": [
      "Me alegro de que estés de nuestro lado."
    ],
    "agnt103": [
      "¡Cuidado!"
    ],
    "agnt104": [
      "¡Eh!"
    ],
    "agnt105": [
      "¡Uh!"
    ],
    "agnt106": [
      "Vamos, tío, ¿¡intentas matarme!?"
    ],
    "agnt107": [
      "¡Eh! ¡Tranquilo!"
    ],
    "agnt108": [
      "¡No!"
    ],
    "agnt109": [
      "¡Ah!"
    ],
    "agnt110": [
      "¡Ahhh!"
    ],
    "agnt111": [
      "¡Uh!"
    ],
    "agnt112": [
      "¡Ah!"
    ],
    "agnt113": [
      "¡Ahh!"
    ],
    "agnt114": [
      "¡Uh!"
    ],
    "agnt115": [
      "Vale, amigo, ¡vamos!"
    ],
    "agnt116": [
      "¡Cuidado!"
    ],
    "agnt117": [
      "¡Pon los ojos en la carretera!"
    ],
    "agnt118": [
      "¡Cuidado!"
    ],
    "agnt119": [
      "Gracias por el viaje."
    ],
    "agnt120": [
      "Hasta la próxima reunión."
    ],
    "agnt121": [
      "Bien, ¡vámonos!"
    ],
    "agnt122": [
      "¡Conduce, hombre!"
    ],
    "agnt123": [
      "¡Ha estado cerca!"
    ],
    "agnt124": [
      "¿Seguro que sabes lo que haces?"
    ],
    "agnt125": [
      "Vale, gracias, suerte."
    ],
    "agnt126": [
      "Genial, vamos."
    ],
    "agnt127": [
      "¡Conduce, hombre!"
    ],
    "agnt128": [
      "¡Ha estado cerca!"
    ],
    "agnt129": [
      "¿Seguro que sabes lo que haces?"
    ],
    "agnt130": [
      "Vale, gracias, ¡suerte!"
    ],
    "agnt131": [
      "¿Por qué has tardado tanto?"
    ],
    "agnt132": [
      "¡Haz como que sabes dónde vas, tío!"
    ],
    "agnt133": [
      "¡Dale, dale, nos sigue la GC!"
    ],
    "agnt134": [
      "¡Cálmate, ya casi estamos!"
    ],
    "agnt135": [
      "Bien hecho, ¡le diré a la Sombra que estamos a salvo!"
    ],
    "asha001": [
      "La venganza se sirve en plato frío."
    ],
    "asha002": [
      "Cuidadito, solo soy mujer por fuera."
    ],
    "asha003": [
      "Como tu cerebro vaya a juego con tu tamaño...",
      "Vas listo."
    ],
    "asha004": [
      "Las armas pequeñas no me dicen nada."
    ],
    "asha005": [
      "Qué arma más pequeñita..."
    ],
    "asha006": [
      "No sabes con quién te las estás viendo."
    ],
    "asha007": [
      "Nunca dije que pudieses tocarme ahí."
    ],
    "asha008": [
      "¡Toma ya!"
    ],
    "asha009": [
      "Prueba esto."
    ],
    "asha010": [
      "¿Quieres más?"
    ],
    "asha011": [
      "¿Qué se siente?"
    ],
    "asha012": [
      "Eso debe de doler."
    ],
    "asha013": [
      "Oh, qué daño."
    ],
    "asha014": [
      "¡Ugh!"
    ],
    "asha015": [
      "¡Oh!"
    ],
    "asha016": [
      "¡Ah!"
    ],
    "asha017": [
      "¡Ah!"
    ],
    "asha018": [
      "¡Como me vuelvas a atacar, perderás algo importante!"
    ],
    "asha019": [
      "¡Idiota!"
    ],
    "asha020": [
      "Oye, colega, ¿de qué lado estás?"
    ],
    "asha021": [
      "No quiero hacerte daño."
    ],
    "asha022": [
      "Como vuelvas a hacerlo te vas a enterar."
    ],
    "asha023": [
      "Aprende a controlar el gatillo, colega."
    ],
    "asha024": [
      "¿Dónde has aprendido a luchar?"
    ],
    "asha025": [
      "Afina la puntería, amigo."
    ],
    "asha026": [
      "No vuelvas a hacerlo."
    ],
    "asha027": [
      "Mejor me pongo yo detrás."
    ],
    "asha028": [
      "¡No pienso quedarme así!"
    ],
    "asha029": [
      "Otra más y te pongo a cantar como a una soprano."
    ],
    "asha030": [
      "Prueba tu medicina."
    ],
    "asha031": [
      "¡No vuelvas a hacerlo!"
    ],
    "asha032": [
      "Buen disparo."
    ],
    "asha033": [
      "Buen disparo, chaval."
    ],
    "asha034": [
      "Buen trabajo."
    ],
    "asha035": [
      "¡Acaba con todos!"
    ],
    "asha036": [
      "¡A por ellos!"
    ],
    "asha037": [
      "¡Aquí vienen!"
    ],
    "asha038": [
      "¡Necesito ayuda!"
    ],
    "asha039": [
      "Tío, ¡son un montón!"
    ],
    "asha040": [
      "Vienen más."
    ],
    "asha041": [
      "Los tengo."
    ],
    "asha042": [
      "¡Dispara más!"
    ],
    "asha043": [
      "¡Uno menos!"
    ],
    "asha044": [
      "¡Ayudadme!"
    ],
    "asha045": [
      "¡Nos atacan por el flanco!"
    ],
    "asha046": [
      "¡Estamos rodeados!"
    ],
    "asha047": [
      "¡Dispara! ¡Dispara!"
    ],
    "asha048": [
      "Esto no tiene buena pinta."
    ],
    "asha049": [
      "¡Socorro!"
    ],
    "asha050": [
      "¡Esta por mi padre!"
    ],
    "asha051": [
      "Malditos Cabezachapas..."
    ],
    "asha052": [
      "En el blanco."
    ],
    "asha053": [
      "¡Ahí hay más cosas de esas!"
    ],
    "asha054": [
      "¡Liquidadlos!"
    ],
    "asha055": [
      "Ugh..."
    ],
    "asha056": [
      "Hm-agh..."
    ],
    "asha057": [
      "Ah...agh..."
    ],
    "asht002": [
      "Tenías razón, Jak. Lo que hace mi padre está mal.",
      "Y os ayudaré a arreglarlo. Si vais a la Fábrica de Armas,",
      "quizá podamos detenerle. Os veré allí."
    ],
    "asht006": [
      "Es el momento de actuar.",
      "Los Cabezachapas están tan concentrados en atacar la ciudad,",
      "que han dejado expuesto su nido.",
      "Jak, tienes que salir a la Estepa",
      "y atravesar la barrera del nido como sea.",
      "Es posible que si pasas y acabas con el jefe de los Cabezachapas",
      "su ejército se derrumbe. Es una posibilidad remota,",
      "pero quizás sea la única."
    ],
    "bar001": [
      "No prestéis atención a los rumores infundados sobre",
      "las reservas de eco. Como Barón vuestro, os aseguro",
      "que la ciudad tiene un suministro ilimitado.",
      "Los que dicen que se está agotando,",
      "son sólo unos facinerosos.",
      "Lo tengo todo controlado. Os ordeno",
      "que no tengáis miedo."
    ],
    "bar004": [
      "¡Vamos!"
    ],
    "bb01fail": [
      "Creo que deberías practicar más."
    ],
    "bb01int": [
      "Jak, aquí Torn. La Resistencia necesita conductores",
      "para las misiones con vehículos. Demuestra lo que sabes",
      "en la prueba de los anillos y quizá te dejemos participar."
    ],
    "bb01win": [
      "No está mal, nos vendrás bien.",
      "Toma una recompensa por tu esfuerzo."
    ],
    "bb02fail": [
      "Sigues un pelín tímido. Prueba otra vez."
    ],
    "bb02int": [
      "Queremos que nos demuestres tu habilidad conduciendo. Disputa",
      "otra prueba de anillos para que veamos lo que llevas dentro."
    ],
    "bb02win": [
      "No está mal. Te dejaría que me llevases a cualquier sitio."
    ],
    "bb03fail": [
      "Sabía que esta iba a ser demasiado para ti. Sigue practicando."
    ],
    "bb03int": [
      "La siguiente prueba de anillos demuestra quién es quién.",
      "A ver si puedes con ella."
    ],
    "bb03win": [
      "Así se conduce. Empiezo a creer que podrías ayudarnos",
      "de verdad, Jak."
    ],
    "bb04fail": [
      "Lástima, esperaba que pudieses con ello. Sigue intentándolo."
    ],
    "bb04int": [
      "Aquí Torn. Ni siquiera sé porqué te dejo participar en esta",
      "prueba, yo nunca la superé. Supongo que el morbo puede",
      "conmigo. Si la superas serás el mejor piloto que jamás",
      "haya tenido la resistencia."
    ],
    "bb04win": [
      "¡Muy bien, Jak! Eres el mejor piloto que hemos tenido."
    ],
    "bb05fail": [
      "¡No has acabado con todos los Bots, Jak!"
    ],
    "bb05int": [
      "Jak, nos informan de que hay más Bomba Bots rondando por la ciudad.",
      "Son un peligro, y necesito que los localices",
      "y los destruyas a todos antes de que perjudiquen nuestros intereses."
    ],
    "bb05win": [
      "¡Buen trabajo! Menudo sablazo para el presupuesto bélico del barón."
    ],
<<<<<<< HEAD
    "bb06int": [
      "Jak, necesitamos que acabes con otro grupo de Bomba Bots.",
      "Estas armas móviles no dejan de aparecer por la ciudad,",
      "hay que acabar con ellos cuanto antes."
    ],
=======
>>>>>>> 66c45522
    "bb06win": [
      "Otro cargamento de chapa de Bomba Bot para el",
      "desguace. Misión cumplida, la Resistencia",
      "agradece de veras tus servicios."
    ],
    "bb07fail": [
      "¡Has perdido un agente! ¡Esto está fatal, Jak! ¡Misión fallida!"
    ],
<<<<<<< HEAD
    "bb07int": [
      "Aquí Torn, necesito que transportes a más agentes nuestros",
      "a nuevas posiciones en la ciudad.",
      "Los espías de la Guardia nos vigilan de cerca,",
      "así que ten cuidado. Buena suerte."
    ],
=======
>>>>>>> 66c45522
    "bb07win": [
      "¡Buen trabajo! Gracias a ti, nuestra gente sigue viva."
    ],
    "bb08fail": [
      "Han arrestado a uno de nuestros mejores agentes. ¡A la Sombra no le va",
      "a gustar! Has fracasado."
    ],
<<<<<<< HEAD
    "bb08int": [
      "Jak, algunos de nuestros agentes vuelven a estar en peligro.",
      "Búscalos y llévalos a los escondites especiales de la ciudad.",
      "Las patrullas de la guardia están en alerta máxima,",
      "así que será difícil. ¡Procura que no te vean!"
    ],
=======
>>>>>>> 66c45522
    "bb08win": [
      "Así se conduce, Jak.",
      "La Resistencia puede respirar tranquila ahora."
    ],
    "bb09fail": [
      "Has tardado demasiado. Vamos a cancelar la reunión."
    ],
    "bb09int": [
      "Jak, vamos a celebrar una reunión",
      "con algunos agentes especiales. Recoge a cada uno",
      "y llévalo al lugar de reunión."
    ],
    "bb09win": [
      "¡Un trabajo rápido! Quizá un día te",
      "invitemos a estas reuniones."
    ],
    "bb10fail": [
      "¡Te ha faltado rapidez, amigo! Tienes que ser más rápido",
      "en las entregas."
    ],
    "bb10int": [
      "Jak, aquí tienes que demostrar de nuevo tu habilidad conduciendo.",
      "Uno de nuestros agentes ha dejado un paquete.",
      "Quiero que lo lleves al escondite de inmediato."
    ],
    "bb10win": [
      "¡Buen trabajo, Jak!"
    ],
    "bb11fail": [
      "El contenido del paquete no ha servido. Tienes que darte más prisa."
    ],
    "bb11int": [
      "Jak, necesito que lleves un paquete de eco",
      "a la central energética. Si no te das prisa,",
      "a Vin no le servirá de nada su contenido."
    ],
    "bb11win": [
      "Así se conduce, Jak."
    ],
    "bb12fail": [
      "No te has esforzado lo suficiente, novato. Inténtalo de nuevo."
    ],
    "bb12int": [
      "Aquí Torn. Hay que entregar otro paquete",
      "en el estadio. ¡Date prisa!"
    ],
    "bb12win": [
      "No está mal. Definitivamente tienes que competir",
      "en el campeonato."
    ],
    "bb13fail": [
      "Tienes que ir más rápido, tío."
    ],
    "bb13int": [
      "Tienes que llevar un valioso objeto a Onin.",
      "Aunque no puedes conducir todo el camino,",
      "tendrás que ir rápido. Buena suerte."
    ],
    "bb13win": [
      "Así es como se hace, buen trabajo."
    ],
    "bb14fail": [
      "¡Demasiado tarde, Jak! El agente ha cancelado el encuentro.",
      "¡Debes darte más prisa!"
    ],
    "bb14int": [
      "Jak, tenemos un agente esperando la entrega de un paquete.",
      "Los espías de la Guardia le vigilan,",
      "así que, si no se lo llevas deprisa, le arrestarán.",
      "Llévale el paquete antes de que sea tarde."
    ],
    "bb14win": [
      "Buen trabajo, la entrega ha sido un éxito. Me gusta tu estilo, Jak."
    ],
    "bb15fail": [
      "¡La has pifiado, Jak! No la has llevado a la zona segura",
      "como te pedimos."
    ],
    "bb15farr": [
      "¡Bájate de la moto y ponte en marcha!"
    ],
    "bb15int": [
      "Jak, hemos encontrado en las barriadas una bomba",
      "destinada a la Sombra.",
      "Quiero que la recojas y te la lleves a la granja",
      "donde hemos señalizado una zona segura donde puede explotar.",
      "Date prisa."
    ],
    "bb15win": [
      "¡Un trabajo fantástico, Jak! Gracias, te lo digo de veras."
    ],
    "bb16fail": [
      "¡No has acabado con los guardias suficientes!",
      "¡Hay que golpearles con más dureza!"
    ],
    "bb16int": [
      "Jak, aquí Torn.",
      "La guardia personal de élite de Errol avanza por la ciudad.",
      "¡Tenemos que atacarlos y hacerles daño! Acaba con los suficientes",
      "guardias antes de que cancele la misión.",
      "Si no liquidas los suficientes, abremos perdido la oportunidad de",
      "asestar un buen golpe al enemigo."
    ],
    "bb16win": [
      "¡Estupenda operación, Jak! Has mandado un buen recado a Erol."
    ],
    "bb17fail": [
      "Parece que ese chisme es muy dificil de usar. Lo dejaremos por ahora."
    ],
    "bb17int": [
      "Estamos evaluando la nueva Turbotabla para usarla en misiones de la",
      "Resistencia. He oído que se te da bien ese chisme.",
      "Muéstranos qué sabes hacer. Si el robo-juez te da los puntos suficientes,",
      "quizá la añadamos al arsenal."
    ],
    "bb17win": [
      "¡Vaya! ¡Subido en ese chisme eres el rey del asfalto!",
      "Buen trabajo."
    ],
    "bb18fail": [
      "La utilidad de la Turbotabla sigue sin convencerme."
    ],
    "bb18int": [
      "Este es otro sitio estupendo para evaluar las prestaciones",
      "de la Turbotabla. Consigue aquí también los puntos suficientes."
    ],
    "bb18win": [
      "¡Qué dominio, Jak! Con estos chismes, la guardia lo va a",
      "tener imposible para pillarnos."
    ],
    "bb19fail": [
      "No las has cogido todas. Inténtalo de nuevo."
    ],
    "bb19int": [
      "Estamos estudiando el uso de balizas buscadoras.",
      "Coge todas las balizas tan rápido como puedas.",
      "Tienes que darte prisa."
    ],
    "bb19win": [
      "Excelente trabajo. Eres muy valioso",
      "para la Resistencia, Jak."
    ],
    "bb20fail": [
      "¡Muy lento, Jak! Debes esforzarte más por la Sombra."
    ],
    "bb20int": [
      "La Sombra necesita que recojas eco verde para sus",
      "experimentos. Recógelo todo antes de que se desvanezca."
    ],
    "bb20win": [
      "No está mal. Voy a pasarle un buen informe a la Sombra."
    ],
    "bb21fail": [
      "Sigue intentándolo. Tienes que mejorar tus habilidades."
    ],
    "bb21int": [
      "A veces nos gusta \"coger prestado\" equipo de la Guardia Carmesí.",
      "Date una vuelta en esa moto patrulla y dale a",
      "todos los blancos dentro del límite de tiempo."
    ],
    "bb21win": [
      "Buena puntería. A la Guardia le encantaría tenerte como recluta.",
      "Toma, una recompensa por quedarte con nosotros."
    ],
    "bb22fail": [
      "No te has dado prisa con las cabinas, Jak."
    ],
    "bb22int": [
      "La propaganda del Barón está desquiciando",
      "a la gente. Acaba con esas cabinas para que el Barón deje de",
      "difundir sus mentiras."
    ],
    "bb22win": [
      "¡Buen trabajo! Así cerraremos el pico del Barón."
    ],
    "bb23fail": [
      "Has perdido, Jak. Si quieres ganar,",
      "tienes que mejorar en el circuito."
    ],
    "bb23int": [
      "El mejor corredor de la Resistencia te desafía",
      "a una carrera en el Circuito de Anillos 1.",
      "¿Te atreves con este desafío?"
    ],
    "bb23win": [
      "¡Enhorabuena! ¡Has vencido a tu contrincante!"
    ],
    "bb24fail": [
      "Nuestro chico te ha ganado. Que tengas más suerte en la próxima."
    ],
    "bb24int": [
      "¿Una carrerita, Jak?",
      "Nuestro mejor piloto quiere desafiarte en el Circuito de Anillos 2,",
      "que es un poco más dificil.",
      "A ver si estás a la altura de la prueba."
    ],
    "bb24win": [
      "Le has ganado, Jak. Así se conduce."
    ],
    "bb25fail": [
      "Creo que no eres el mejor piloto de la ciudad, Jak.",
      "¡Has perdido!"
    ],
    "bb25int": [
      "El campeón de la Resistencia quiere desafiarte de nuevo.",
      "Esta vez es en el Circuito de Anillos 3.",
      "¡Va a ser la berza!"
    ],
    "bb25win": [
      "Enhorabuena, has ganado a nuestro mejor piloto. Bien hecho."
    ],
    "bb26int": [
      "Aquí Torn. Los buenos agentes de la Resistencia se conocen la ciudad",
      "al dedillo. A ver cómo te manejas.",
      "Si llegas a este sitio dentro del tiempo establecido,",
      "ganarás una recompensa. ¡Vamos!"
    ],
    "bb27int": [
      "Demuestra otra vez tu conocimiento de la ciudad."
    ],
    "bb28int": [
      "Busca este sitio antes de que se agote el tiempo."
    ],
    "bb29int": [
      "Una difícil. Haz una contrarreloj hasta aquí."
    ],
    "bb30int": [
      "¿Reconoces este sitio? Si lo encuentras deprisa, tendrás recompensa."
    ],
    "bb31int": [
      "Aquí va un sitio poco conocido. Si lo encuentras deprisa, estaré impresionado."
    ],
    "bb32int": [
      "A ver si encuentras este sitio. Impresióname, Jak."
    ],
    "bb33int": [
      "Date prisa en llegar y sorpréndeme."
    ],
    "bb34int": [
      "Otro destino para ti. Ve a toda prisa."
    ],
    "bb35int": [
      "Busca este sitio. ¡Deprisa!"
    ],
    "bb36int": [
      "Llega a esta zona para llevarte una recompensa."
    ],
    "bb37int": [
      "¿Podrás encontrar este sitio?"
    ],
    "bb38fail": [
      "¡Un poco flojo, Jak! Deberías calibrar la tabla."
    ],
    "bb38int": [
      "Seguimos evaluando la Turbotabla.",
      "Debes reunir todos los impulsos energéticos",
      "dentro del tiempo establecido."
    ],
    "bb38win": [
      "Así se hace, monstruo."
    ],
    "bb39fail": [
      "Casi. Pero en este negocio, eso significa la muerte."
    ],
    "bb39int": [
      "Coge esa Turbotabla y móntala en un circuito de anillos.",
      "Si superas el tiempo, te tatuaré la cara como la mía."
    ],
    "bb39win": [
      "¡Buena velocidad en el circuito, Jak!",
      "Parecía demasiado fácil."
    ],
    "bb40fail": [
      "¡Has dado con la horma de tu zapato, Jak!",
      "Has estado muy lento en el circuito."
    ],
    "bb40int": [
      "Me gustaría verte con la Turbotabla en otro",
      "Circuito de Anillos. Vamos a poner esto más interesante.",
      "A ver si lo completas a tiempo."
    ],
    "bb40win": [
      "¡Vaya! Hasta yo lo tendría dificil ahí. ¡Buen trabajo!"
    ],
    "bf001": [
      "¡Mi escudo es insensible a tus ataques!"
    ],
    "bf002": [
      "¡No me puedes hacer daño!"
    ],
    "bf003": [
      "¡Idiota! ¡Nada me alcanza!"
    ],
    "bf004": [
      "¡Eres incapaz!"
    ],
    "bf005": [
      "¡No puedes hacer nada!"
    ],
    "bf006": [
      "¡JAJAJAJAJAJA!"
    ],
    "bf007": [
      "¡JAJAJAJA!"
    ],
    "bf008": [
      "¡Ven a por mí!"
    ],
    "bf009": [
      "¡Acércate!"
    ],
    "bf010": [
      "¡Prueba ahora!"
    ],
    "bf011": [
      "¡Venga! ¡Atrévete!"
    ],
    "bf012": [
      "¡Sorpresa!"
    ],
    "bf013": [
      "¡No te caigas!"
    ],
    "bf014": [
      "¡Te aplastaré!"
    ],
    "bf015": [
      "¡Toma ya!"
    ],
    "bf016": [
      "¡Allá voy!"
    ],
    "bf017": [
      "¡Muere de una vez!"
    ],
    "bf018": [
      "¡Tus poderes de Eco Oscuro me sorprenden!"
    ],
    "bf019": [
      "¡Tu arrogancia será tu perdición!"
    ],
    "bf020": [
      "¡La Piedra es mía!"
    ],
    "bf021": [
      "¡Dame la Piedra!"
    ],
    "bf022": [
      "¡Suéltala!"
    ],
    "bf023": [
      "¡Quiero la Piedra!"
    ],
    "bf024": [
      "¡Argh, suelta!"
    ],
    "bf025": [
      "¡Es mía!"
    ],
    "bf026": [
      "¡Pruébate estos!"
    ],
    "bf027": [
      "¡Toma un regalito!"
    ],
    "bf028": [
      "¿Quieres más?"
    ],
    "bf029": [
      "Ya me he cansado, ¡morirás!"
    ],
    "bf030": [
      "¡No podrás escapar de estos!"
    ],
    "bf031": [
      "¡Déjame que comparta esto contigo!"
    ],
    "bf032": [
      "¡Ya eres mío!"
    ],
    "bf033": [
      "¡Toma un poco!"
    ],
    "bf034": [
      "¡Despídete!"
    ],
    "bf035": [
      "¡Disfruta del más allá!"
    ],
    "bf036": [
      "¡Se acabó!"
    ],
    "bf037": [
      "¡Arde en el infierno!"
    ],
    "bf038": [
      "¡La piedra es mía! ¡Te enseñaré lo que puede hacer!"
    ],
    "bf039": [
      "¡Ahora ves el poder de la Piedra en buenas manos!"
    ],
    "bf040": [
      "¿Qué te parece su poder?"
    ],
    "bf041": [
      "¡Ahora lo ves!"
    ],
    "bf042": [
      "¡Soy invencible!"
    ],
    "bf043": [
      "¡No podrás seguir huyendo!"
    ],
    "bf044": [
      "¡Tengo todo el poder que necesito!"
    ],
    "bf045": [
      "¡No podrás escapar!"
    ],
    "bf046": [
      "¡Tengo una cosita para ti!"
    ],
    "bf047": [
      "¡Ven a mí!"
    ],
    "bf048": [
      "¡Ven aquí!"
    ],
    "bf049": [
      "¡Acércate!"
    ],
    "bf050": [
      "¡Nadie te salvará!"
    ],
    "bf051": [
      "¡Eres historia!"
    ],
    "bf052": [
      "¡Yo soy el salvador de la ciudad!"
    ],
    "bf053": [
      "¡Muere!"
    ],
    "bf054": [
      "¡Se acabó!"
    ],
    "bf055": [
      "¡Te tengo!"
    ],
    "bf056": [
      "¡Morirás!"
    ],
    "bf057": [
      "¡NOOOOOO!"
    ],
    "bf058": [
      "¡No!"
    ],
    "bf059": [
      "¡NO!"
    ],
    "bf060": [
      "¡Uorghh!"
    ],
    "bf061": [
      "¡Ahh!"
    ],
    "bf062": [
      "¡Ungh!"
    ],
    "bf063": [
      "¡Aghh!"
    ],
    "bf064": [
      "¡Acabemos con esto!"
    ],
    "bf065": [
      "¡Prueba esto!"
    ],
    "bf066": [
      "¡Detente!"
    ],
    "bf067": [
      "Idiota, ¡no eres rival para mí!"
    ],
    "bf068": [
      "¡Muere de una vez!"
    ],
    "bf069": [
      "¡Ríndete y morirás sin dolor!"
    ],
    "bf070": [
      "¡No me vencerás!"
    ],
    "bf071": [
      "¡Jajaja!"
    ],
    "bf072": [
      "¡Jaja!"
    ],
    "bf073": [
      "¡AH!"
    ],
    "bf074": [
      "¡Urgh!"
    ],
    "bf075": [
      "¡Puedes hacerlo mejor!"
    ],
    "bf076": [
      "¡Eres mío!"
    ],
    "bf077": [
      "¡Muere de una vez!"
    ],
    "bf078": [
      "¡Tengo el poder definitivo!"
    ],
    "bf079": [
      "¡Muere!"
    ],
    "bf080": [
      "¿Eso es todo lo que sabes?"
    ],
    "bf081": [
      "¡Ahora morirás!"
    ],
    "bf082": [
      "¡Fuera de mi torre!"
    ],
    "bf083": [
      "¡Eso ya lo veremos!"
    ],
    "bf084": [
      "¿De verdad crees que vas a ganarme?"
    ],
    "bf085": [
      "¡Témeme!"
    ],
    "bf086": [
      "¡No eres nada!"
    ],
    "bf087": [
      "¡Mi escudo está recargado!"
    ],
    "bf088": [
      "¡Pruébate estos!"
    ],
    "bf089": [
      "¡Debería haberte matado hace mucho!"
    ],
    "bf090": [
      "Nunca te aburres, ¿eh?"
    ],
    "bf091": [
      "¡Quédate quieto!"
    ],
    "bf092": [
      "¡Vuelve al sitio de donde vienes!"
    ],
    "bf093": [
      "¡Vas a morir a mis manos!"
    ],
    "bf094": [
      "¡Acércate!"
    ],
    "bf095": [
      "¡Hasta el fin!"
    ],
    "bf096": [
      "¡No puedes ganar!"
    ],
    "bf097": [
      "¡Ven aquí!"
    ],
    "bf098": [
      "¡ARGHHH!"
    ],
    "bf099": [
      "¡URGHH!"
    ],
    "bf100": [
      "¡Urgh!"
    ],
    "bf101": [
      "¡Oh!"
    ],
    "bf102": [
      "¡Noooo!"
    ],
    "bf103": [
      "¡No!"
    ],
    "bf104": [
      "¡Otra vez no!"
    ],
    "bf105": [
      "¡No puede ser!"
    ],
    "bf106": [
      "¡Esta vez no!"
    ],
    "bf107": [
      "¡Para!"
    ],
    "bf108": [
      "¡Maldición!"
    ],
    "bf109": [
      "¡Maldito...!"
    ],
    "bf110": [
      "¡Ahora sí que estoy enfadado!"
    ],
    "bf111": [
      "¡Impresionante, pero probemos de nuevo!"
    ],
    "bf112": [
      "¡Siempre gana el más fuerte!"
    ],
    "bf113": [
      "¡Tu derrota es inevitable, Jak!"
    ],
    "bf114": [
      "¡Nunca podrías ser un barón!"
    ],
    "bf115": [
      "¡Sabía que eras débil!"
    ],
    "bf116": [
      "Hm, ¡esperaba más de ti!"
    ],
    "bf117": [
      "¡Los débiles siempre pierden!"
    ],
    "bf118": [
      "¡Qué patético!"
    ],
    "bf119": [
      "¡Ha sido muy fácil!"
    ],
    "bf120": [
      "Lo siento, chico, ¡es la guerra!"
    ],
    "bf121": [
      "¡Una lástima que no tengas agallas!"
    ],
    "bf122": [
      "¡Ha ganado el mejor!"
    ],
    "bf123": [
      "Somos iguales, Jak... ¡excepto que tú estás muerto!"
    ],
    "bf124": [
      "¡Siente la furia de la Piedra Precursor!"
    ],
    "bf125": [
      "¡El poder de la piedra me hará invencible!"
    ],
    "bf126": [
      "¡Todos me temerán!"
    ],
    "bf127": [
      "¡Es hora de morir!"
    ],
    "bf128": [
      "¡Mis amiguitos se ocuparán de ti!"
    ],
    "bf129": [
      "¡No puedes seguir huyendo, Jak!"
    ],
    "bf130": [
      "¡Ya te tengo!"
    ],
    "bf131": [
      "¡Sorpresa!"
    ],
    "bf132": [
      "¡Tengo mejores cosas que hacer que perder el tiempo contigo!"
    ],
    "bf133": [
      "¡No eres nada!"
    ],
    "bf134": [
      "Maldito insecto, ¡muere!"
    ],
    "bf135": [
      "¡No está mal, pero deja te enseñe lo que es el poder!"
    ],
    "bf136": [
      "¡Prueba esto!"
    ],
    "bru001": [
      "¡Por el aliento de una mofetoculebra!",
      "¡Vosotros ser héroes del pueblo Lurker!",
      "¡Golpear nuestros pechos en señal de agradecimiento! Ruhuhuh.",
      "Vosotros ahora miembros de honor de tribu Lurker.",
      "Nosotros no olvidar - ¡si necesitar, ayudaros siempre!"
    ],
    "bru002": [
      "¡He oído que los dos buscáis un trozo brillante de Sello de Mar.",
      "A Brutter encantar también cosas brillantes.",
      "Creo que tener trozo. Estar en cañerías",
      "que cuelgan sobre mi choza. Podéis llevar.",
      "¡Regalo de Brutter!"
    ],
    "bru004": [
      "¡Tú hacerlo bien! ¡No haber mejores guerreros en tribus Lurker!",
      "Tú guardar Sello. A ti gustarte cosas brillantes como a Brutter."
    ],
    "cit001": [
      "¡Eh!"
    ],
    "cit004": [
      "¡Cuidado!"
    ],
    "cit008": [
      "¡No!"
    ],
    "cit010": [
      "¡Argh!"
    ],
    "cit016": [
      "¡No te acerques!"
    ],
    "cit033": [
      "¡Eh!"
    ],
    "cit034": [
      "¡Cuidado!"
    ],
    "cit035": [
      "¡Mira poco!"
    ],
    "cit046": [
      "¡Lárgate!"
    ],
    "cit047": [
      "¡Déjame en paz!"
    ],
    "cit051": [
      "¿Estás loco?"
    ],
    "cit053": [
      "¿¡Estás pirado!?"
    ],
    "cit055": [
      "¡Eh, es mi vehículo!"
    ],
    "cit056": [
      "¡Devuélveme mi vehículo!"
    ],
    "cit057": [
      "¿Qué estás haciendo?"
    ],
    "cit058": [
      "¡No te lo lleves!"
    ],
    "cit097": [
      "¡Aahh!"
    ],
    "cit097a": [
      "¡Aahh!"
    ],
    "cit097b": [
      "¡Aaghhh!"
    ],
    "cit097c": [
      "¡¡AAAHHH!!"
    ],
    "cit097d": [
      "¡AAHHH!"
    ],
    "cit098": [
      "¡¡Ohh!!"
    ],
    "cit098a": [
      "¡Oh!"
    ],
    "cit098b": [
      "¡Ah!"
    ],
    "cit098c": [
      "¡Ahh!"
    ],
    "cit098d": [
      "¡Ahh!"
    ],
    "cit099": [
      "¡No!"
    ],
    "cit099a": [
      "¡Noooo!"
    ],
    "cit099b": [
      "¡No!"
    ],
    "cit099c": [
      "¡No!"
    ],
    "cit099d": [
      "¡Nooo!"
    ],
    "cit100": [
      "¡Por favor!"
    ],
    "cit100a": [
      "¡Por favor!"
    ],
    "cit100b": [
      "¡Por favor!"
    ],
    "cit100c": [
      "¡Por favor!"
    ],
    "cit101": [
      "¡Para!"
    ],
    "cit101a": [
      "¡Para!"
    ],
    "cit101b": [
      "¡Para!"
    ],
    "cit101c": [
      "¡Para!"
    ],
    "cit103": [
      "¡Da la alarma!"
    ],
    "cit103a": [
      "¡Da la alarma!"
    ],
    "cit104": [
      "¡Guardias!"
    ],
    "cit104a": [
      "¡Guardias!"
    ],
    "cit105": [
      "¡Ayuda!"
    ],
    "cit120": [
      "¡Aléjate de mí!"
    ],
    "cit120a": [
      "¡Aléjate de mí!"
    ],
    "cit137a": [
      "¡Espera!"
    ],
    "cityv001": [
      "Abandonando zona segura."
    ],
    "cityv002": [
      "Abandone la ciudad bajo su responsabilidad."
    ],
    "cityv003": [
      "Abandonando la ciudad."
    ],
    "cityv004": [
      "Abriendo escudo exterior."
    ],
    "cityv005": [
      "Descontaminación terminada."
    ],
    "cityv006": [
      "Entrando en Villa Refugio."
    ],
    "cityv007": [
      "Re-entrando en ciudad."
    ],
    "cityv008": [
      "Bienvenido otra vez."
    ],
    "cityv009": [
      "Me alegra ver que sigues vivo."
    ],
    "cityv010": [
      "Permiso de seguridad concedido."
    ],
    "cityv011": [
      "Entrada denegada. No tiene el permiso adecuado."
    ],
    "cityv012": [
      "Imposible obedecer."
    ],
    "cityv013": [
      "Por favor, vuelva con el permiso adecuado."
    ],
    "cityv014": [
      "Acceso denegado."
    ],
    "cityv015": [
      "Esta puerta requiere un Permiso Rojo."
    ],
    "cityv016": [
      "Esta puerta requiere un Permiso Verde."
    ],
    "cityv017": [
      "Esta puerta requiere un Permiso Amarillo."
    ],
    "cityv018": [
      "Esta puerta requiere un Permiso Azul."
    ],
    "cityv019": [
      "Esta puerta requiere un Permiso Morado."
    ],
    "cityv020": [
      "Esta puerta requiere un Permiso Negro especial."
    ],
    "cityv021": [
      "Acceso concedido."
    ],
    "cityv022": [
      "Puerta abierta."
    ],
    "cityv023": [
      "Puerta cerrada."
    ],
    "cityv024": [
      "Entre, por favor."
    ],
    "cityv025": [
      "Portal activado."
    ],
    "cityv026": [
      "Precaución: Bajo nivel de Eco."
    ],
    "cityv027": [
      "Sistemas auxiliares fallando."
    ],
    "cityv028": [
      "Precaución: Las existencias de Eco están bajo mínimos."
    ],
    "cityv029": [
      "Red de Eco inestable."
    ],
    "cityv030": [
      "Cabezachapas detectados en Mina."
    ],
    "cityv031": [
      "Cabezachapas detectados en Perforación."
    ],
    "cityv032": [
      "Espere al permiso."
    ],
    "cityv033": [
      "Que pase un buen día."
    ],
    "cityv034": [
      "Bienvenido."
    ],
    "cityv035": [
      "Esta es una zona restringida."
    ],
    "cityv036": [
      "Infringe el Reglamento de Circulación 51d, deténgase."
    ],
    "cityv037": [
      "He alertado a las autoridades."
    ],
    "cityv038": [
      "Este sector está cerrado."
    ],
    "cityv039": [
      "Alerta: Fuga de la prisión en curso."
    ],
    "cityv040": [
      "Alarma: Ciudad bajo asedio."
    ],
    "cityv041": [
      "Ataque de Cabezachapas en curso."
    ],
    "cityv042": [
      "Ciudadanos, acudan a los refugios."
    ],
    "cityv043": [
      "Inestabilidad creciente de Red de Eco."
    ],
    "cityv044": [
      "Red de Eco inoperativa. Repito: Red de Eco inoperativa."
    ],
    "cityv045": [
      "Alerta roja: Escudo de la ciudad en peligro."
    ],
    "cityv046": [
      "Movimiento no autorizado en cloacas."
    ],
    "cityv047": [
      "Esta es una zona restringida. Defensas activadas."
    ],
    "cityv048": [
      "Intrusión detectada. Activando defensas."
    ],
    "cityv049": [
      "Lamento recurrir a la fuerza. Armando sistemas."
    ],
    "cityv050": [
      "Intruso neutralizado."
    ],
    "cityv051": [
      "Sospechoso destruido."
    ],
    "cityv052": [
      "Estoy autorizada a usar la fuerza."
    ],
    "cityv053": [
      "Alerta general: Motín en curso. Guardia Carmesí en camino."
    ],
    "cityv054": [
      "Ríndase. Se encuentra bajo arresto."
    ],
    "cityv055": [
      "No hay escapatoria."
    ],
    "cityv056": [
      "Está en un sector restringido. Este sector está en alerta máxima."
    ],
    "cityv057": [
      "Se encuentra bajo arresto. Ríndase."
    ],
    "cityv058": [
      "Sector fuera de límites."
    ],
    "cityv061": [
      "Sistemas de nuevo operativos y en verde."
    ],
    "cityv062": [
      "La carrera va a comenzar."
    ],
    "cityv063": [
      "Bienvenido al sistema de transporte urbano."
    ],
    "cityv064": [
      "Puede impulsar su vehículo cuando lo desee."
    ],
    "cityv065": [
      "El frenado ayuda a controlar el vehículo."
    ],
    "cityv067": [
      "Es fácil ir marcha atrás."
    ],
    "cityv068": [
      "Puede estar en estacionario en dos zonas: baja y alta."
    ],
    "cityv069": [
      "Pruebe a cambiar de zona."
    ],
    "cityv070": [
      "Cambiar de zona le ayudará a evitar el tráfico o",
      "los obstáculos terrestres."
    ],
    "cityv075": [
      "Alerta: Destrucción del vehículo inminente."
    ],
    "cityv076": [
      "Conduzca con más cuidado la próxima vez."
    ],
    "cityv077": [
      "Gracias por usar el vehículo."
    ],
    "cityv078": [
      "Que pase un buen día."
    ],
    "cityv079": [
      "Precaución: Sistemas de refrigeración de misil dañados."
    ],
    "cityv080": [
      "Alerta: Fallo en el sistema de refrigeración.",
      "Iniciada invalidación de emergencia."
    ],
    "cityv081": [
      "Sobrecarga crítica de sistemas de misil.",
      "Modo corrector inoperativo."
    ],
    "cityv082": [
      "Peligro: Detonación inminente de cabeza.",
      "Evacuación inmediata."
    ],
    "cityv087": [
      "Llegando a la planta del Trono."
    ],
    "cityv088": [
      "Llegando a la planta baja."
    ],
    "cityv093": [
      "Ha sido sentenciado al exterminio."
    ],
    "cityv094": [
      "Esta zona está restringida.",
      "Iniciando exterminio con gran preocupación."
    ],
    "cityv095": [
      "Zona accesible solo a personal de Guardia Carmesí."
    ],
    "cityv096": [
      "La ciudad está en alerta máxima."
    ],
    "cityv097": [
      "La ciudad está siendo atacada.",
      "Que todos los ciudadanos acudan a los refugios."
    ],
    "cityv098": [
      "La ciudad está siendo atacada. Permanezcan en sus casas."
    ],
    "cityv099": [
      "Cabezachapas hostiles infiltrándose en el sistema."
    ],
    "cityv100": [
      "Enhorabuena por recibir un Pase de Seguridad."
    ],
    "cityv107": [
      "Uso no autorizado de puerta de Fortaleza.",
      "Activando tanque de seguridad."
    ],
    "cityv108": [
      "Cápsulas armadas activándose."
    ],
    "cityv109": [
      "Armas sobrecalentándose."
    ],
    "cityv110": [
      "Armas inoperativas. Espere a que se enfríen."
    ],
    "cityv111": [
      "Armas operativas de nuevo."
    ],
    "cityv112": [
      "La cápsula armada ha sufrido graves daños."
    ],
    "cityv130": [
      "El mapa de la ciudad aparece abajo a la derecha."
    ],
    "cityv132": [
      "Siga los iconos del mapa",
      "para llegar a destinos importantes."
    ],
    "cityv134": [
      "Alerta de intrusos."
    ],
    "cityv135": [
      "Espere."
    ],
    "cityv146": [
      "Detecto una sobrecarga de circuitos.",
      "Activa mis interruptores de circuitos auxiliares sin exceder el tiempo",
      "dado y tendrás una recompensa."
    ],
    "cityv147": [
      "No has activado a tiempo la red auxiliar.",
      "Mis circuitos de Zona-C están sobrecargados."
    ],
    "cityv148": [
      "Has activado la red auxiliar de",
      "circuitos a tiempo.",
      "Toma tu recompensa."
    ],
    "cityv149": [
      "Necesito energía de emergencia para mis Convertidores de Eco.",
      "Activa rápidamente todos los circuitos disponibles",
      "para estabilizar la Red de Eco."
    ],
    "cityv150": [
      "No has llegado a los interruptores a tiempo.",
      "La Red de Eco sigue inestable."
    ],
    "cityv151": [
      "Has activado los circuitos",
      "para estabilizar la Red de Eco.",
      "Has conseguido una recompensa."
    ],
    "cityv152": [
      "He detectado un vertido de Eco Oscuro.",
      "Debes eliminarlo rápidamente",
      "antes de que se contamine la ciudad."
    ],
    "cityv153": [
      "No has retirado el Eco Oscuro con la rapidez suficiente."
    ],
    "cityv154": [
      "Has retirado el Eco Oscuro a tiempo.",
      "La ciudad te está agradecida."
    ],
    "cityv155": [
      "Los sensores indican un racimo de Eco Azul en la ciudad.",
      "Reúne todo el Eco antes de que se disipe",
      "y tendrás una recompensa."
    ],
    "cityv156": [
      "No has reunido todo el eco."
    ],
    "cityv157": [
      "Has reunido todo el eco.",
      "Toma tu recompensa."
    ],
    "cityv158": [
      "Requerida acción de emergencia.",
      "Se han detectado bomba bots controlados dirigiéndose",
      "a zonas pobladas. Neutralízalos",
      "antes de que sea tarde."
    ],
    "cityv159": [
      "No has neutralizado los bomba bots controlados."
    ],
    "cityv160": [
      "Has destruido los bomba bots controlados.",
      "La ciudad te da las gracias."
    ],
    "cityv161": [
      "Si llegas a este lugar del juego rápidamente,",
      "recibirás un premio."
    ],
    "cityv162": [
      "Localiza este lugar."
    ],
    "cityv163": [
      "¿Puedes identificar este lugar e ir allí?"
    ],
    "cityv164": [
      "Llega aquí en el tiempo establecido para llevarte una recompensa."
    ],
    "cityv165": [
      "Encuentra el lugar y llévate un premio."
    ],
    "cityv166": [
      "Llega a este lugar y llévate un premio."
    ],
    "cityv167": [
      "Detectados Cabezachapas en el circuito de armas.",
      "Neutralízalos a todos de inmediato."
    ],
    "cityv168": [
      "No los has matado a todos."
    ],
    "cityv169": [
      "Buena puntería. Amenaza eliminada."
    ],
    "cityv170": [
      "Consigue una alta puntuación con la Turbotabla a cambio de un premio."
    ],
    "cityv171": [
      "Puntúa alto y consigue un premio."
    ],
    "cityv172": [
      "No has conseguido una puntuación alta."
    ],
    "cityv173": [
      "Enhorabuena, has conseguido una puntuación alta."
    ],
    "cityv174": [
      "Bienvenido al Ordenador Central del Estadio.",
      "Escoge tu prueba."
    ],
    "cityv175": [
      "A todos los ciudadanos, atención:",
      "La carrera de Clase 1 va a comenzar."
    ],
    "cityv176": [
      "A todos los ciudadanos, atención:",
      "La carrera de Clase 2 va a comenzar."
    ],
    "cityv177": [
      "A todos los ciudadanos, atención:",
      "La carrera de Clase 3 va a comenzar."
    ],
    "cityv178": [
      "¿Desea romper el récord del circuito?"
    ],
    "cityv179": [
      "Enhorabuena, has conseguido el récord de oro."
    ],
    "cityv180": [
      "Enhorabuena, has conseguido el récord de plata."
    ],
    "cityv181": [
      "Enhorabuena, has conseguido el récord de bronce."
    ],
    "cityv182": [
      "¿Desea romper el récord de puntuación?"
    ],
    "cityv183": [
      "¿Deseas obtener una puntuación máxima?"
    ],
    "cityv184": [
      "Bienvenido a las Pruebas Cronometradas."
    ],
    "cityv185": [
      "¿Deseas competir por un tiempo récord?"
    ],
    "cityv186": [
      "Elige el circuito."
    ],
    "cityv187": [
      "¿Deseas competir por el récord del circuito?"
    ],
    "cityv188": [
      "¿Deseas comprar un secreto con Esferas?"
    ],
    "cityv189": [
      "No tienes suficientes Esferas para este secreto."
    ],
    "cityv190": [
      "Secreto activado."
    ],
    "cityv191": [
      "Todos los secretos activados."
    ],
    "cityv192": [
      "Abandone el Traje Titán."
    ],
    "cityv193": [
      "Debes salir del Traje Titán."
    ],
    "cityv194": [
      "Los vehículos deben permanecer en los límites de la ciudad."
    ],
    "cityv195": [
      "Salida denegada. Blancos enemigos todavía presentes."
    ],
    "cityv196": [
      "Salida denegada. Huevos de Cabezachapa detectados."
    ],
    "cityv197": [
      "Los sensores muestran huevos todavía activos."
    ],
    "daxm001": [
      "Dispara a la plataforma, Jak."
    ],
    "daxm002": [
      "¡Necesitamos algo para pasar esta puerta!"
    ],
    "daxm003": [
      "¡Dispara al Cabezachapa cuando mueva su escudo!"
    ],
    "daxm004": [
      "Dale en el estómago!"
    ],
    "daxm005": [
      "Vaya, ¡ese camino ha caído como, eh... una roca!"
    ],
    "daxm006": [
      "Dale a la caja, sin miedo!"
    ],
    "daxm007": [
      "A eso lo llamo yo un camino de rocas!"
    ],
    "daxm008": [
      "¡Tenemos que llegar arriba!"
    ],
    "daxm009": [
      "¡¡Lo conseguimos!!"
    ],
    "daxm010": [
      "¡Rock and roll!"
    ],
    "ds001": [
      "Tenemos que encontrar al Barón, Jak."
    ],
    "ds005": [
      "Jak, ¡eso son Cabezachapas!"
    ],
    "ds006": [
      "¡Por fin conseguiremos ver a la Sombra!",
      "¿Qué hay que hacer en este lugar para que te presten atención?"
    ],
    "ds012": [
      "Esa debe ser la Llave de Rubí de la ciudad."
    ],
    "ds013": [
      "Las estatuas se están convirtiendo en una especie en peligro de extinción."
    ],
    "ds014": [
      "Así que esta es la espeluznante tumba de Mar.",
      "No parece tan terrible."
    ],
    "ds016": [
      "Vamos a devolverle el dinero a Krew."
    ],
    "ds017": [
      "¡Esa es la munición y los misiles que nos dijo Torn que destruyeramos!"
    ],
    "ds018": [
      "¡Consigue el tanque para disparar los misiles!"
    ],
    "ds019": [
      "Rompe esos tubos del centro."
    ],
    "ds020": [
      "Por favor, dime que te acuerdas de cómo se dan volteretas..."
    ],
    "ds023": [
      "¡En marcha!"
    ],
    "ds024": [
      "¡En marcha!"
    ],
    "ds025": [
      "¡Vale!"
    ],
    "ds026": [
      "¡Sí!"
    ],
    "ds028": [
      "¡Sí señor!"
    ],
    "ds029": [
      "Volvamos a la ciudad."
    ],
    "ds030": [
      "Creo que tenemos que volver a la ciudad, Jak."
    ],
    "ds031": [
      "Vamos a hablar con Torn."
    ],
    "ds032": [
      "Volvamos al Escondite de la Resistencia."
    ],
    "ds043": [
      "Puedes saltar más si haces la voltereta."
    ],
    "ds044": [
      "Utiliza un salto largo para cruzar este hueco."
    ],
    "ds045": [
      "¡Bonita forma!"
    ],
    "ds046": [
      "Si te agachas antes de saltar, llegarás más alto.",
      "Tendrás que saltar mucho para llegar a ese saliente, Jak."
    ],
    "ds047": [
      "Ooh, es muy alto.",
      "Tendrás que saltar una vez,",
      "y después volver a saltar en el aire para llegar."
    ],
    "ds048": [
      "¡Dales otra vez, Jak!"
    ],
    "ds049": [
      "¡Haz un patadón giratorio!"
    ],
    "ds050": [
      "Tanque robot, ¡corre!"
    ],
    "ds051": [
      "Deberíamos quedarnos con Sig."
    ],
    "ds052": [
      "Eh, grandullón, qúedate cerca, ¿eh?"
    ],
    "ds053": [
      "Estamos demasiado lejos de Sig."
    ],
    "ds054": [
      "¡Cíñete al plan, Jak, proteger a Sig!"
    ],
    "ds055": [
      "Oh oh, ¿dónde está Sig?"
    ],
    "ds056": [
      "¡Vaya, menuda explosión!"
    ],
    "ds057": [
      "Sig es un buen tirador."
    ],
    "ds058": [
      "¡Ve a ayudar a Sig!"
    ],
    "ds059": [
      "¡Así se hace, Sig!"
    ],
    "ds060": [
      "¡Eres mi héroe!"
    ],
    "ds061": [
      "¡Oh oh, Sig tiene problemas!"
    ],
    "ds062": [
      "¡Hay otro Cabezachapa detrás de nuestro chico!",
      "¡Dispárale, dispárale!"
    ],
    "ds063": [
      "¡Jak, mantén a Sig a salvo!"
    ],
    "ds064": [
      "¡Vaya, Sig está recibiendo una buena paliza!"
    ],
    "ds065": [
      "¡Dispárales, dispárales!"
    ],
    "ds066": [
      "Sig muere, nosotros morimos."
    ],
    "ds067": [
      "Uf, apestamos..."
    ],
    "ds068": [
      "Tenemos que mantenerlos alejados de Sig."
    ],
    "ds069": [
      "Tenemos que encontrar la válvula para restablecer el suministro."
    ],
    "ds094": [
      "Tanque robot, ¡corre!"
    ],
    "ds095": [
      "¡Ahí vuelve ese tanque!"
    ],
    "ds096": [
      "¡Consigue el tanque para disparar los misiles!"
    ],
    "ds099": [
      "¡Tenemos que subir a lo alto de esa torre!"
    ],
    "ds100": [
      "¡Trepa por la torre en ruinas, Jak!"
    ],
    "ds111": [
      "Deberíamos volver a ponernos el Traje Titán para esto."
    ],
    "ds112": [
      "Tienes un puño mecánico, Jak. ¡Utilízalo!"
    ],
    "ds113": [
      "¡Rompe la puerta!"
    ],
    "ds114": [
      "¡Acercándose una mole de 800 kilos!"
    ],
    "ds115": [
      "¡Lo has hecho pedazos, Jak! Ha sido divertido."
    ],
    "ds116": [
      "Dispara a la plataforma, Jak."
    ],
    "ds117": [
      "Necesitamos algo para atravesar esa puerta."
    ],
    "ds118": [
      "Dispara al Cabezachapa cuando mueva su escudo."
    ],
    "ds119": [
      "Dispárale el estómago."
    ],
    "ds120": [
      "Vaya, ¡ese camino ha caído como... una roca!"
    ],
    "ds121": [
      "¡Dale a la caja!"
    ],
    "ds128": [
      "Bueno, se acabó."
    ],
    "ds129": [
      "¡Utiliza el arma, Jak!"
    ],
    "ds143": [
      "¡Se supone que tenemos que mantener con vida a los chicos de Krew!"
    ],
    "ds144": [
      "¡Sálvalos, Jak!"
    ],
    "ds145": [
      "Esto no me gusta, Jak..."
    ],
    "ds146": [
      "¡Detrás de nosotros!"
    ],
    "ds147": [
      "¡Cabezachapas! ¡Por todas partes!"
    ],
    "ds148": [
      "¡Protégenos, Jak! Pero a mí primero."
    ],
    "ds150": [
      "¡Coge un vehículo, Jak! Es más rápido."
    ],
    "ds151": [
      "¡Utiliza la Turbotabla!"
    ],
    "ds152": [
      "¡Tenemos compañía, Jak! ¡Un montón de guardias!"
    ],
    "ds160": [
      "¡Es cierto que somos malos! ¡La Piedra Precursor es nuestra!"
    ],
    "ds161": [
      "¡Ahí está el arma de Mar, Jak! Vamos a echarle un vistazo."
    ],
    "ds162": [
      "Esas esferas precursor ahora valen un montón.",
      "Quizá encontremos unas cuantas escondidas,",
      "o las conseguiremos por hacer tareas difíciles.",
      "¡Con ellas podremos comprar cosas!"
    ],
    "ds163": [
      "Jak, ahora que tenemos el Pase de Seguridad del Palacio,",
      "¡vamos a divertirnos en la choza del gran hombre!"
    ],
    "ds164": [
      "Ayuda para salir de aquí."
    ],
    "ds165": [
      "¡Somos libres, Jak! Gracias a mí.",
      "Es agradable respirar aire fresco, ¿eh?",
      "¡Ya verá ese Barón Praxis!"
    ],
    "ds166": [
      "¡Yo no salgo de esta cápsula...!",
      "¡hasta que acabes con esos chalados Cabezachapas Voladores!"
    ],
    "ds167": [
      "Me pregunto por qué querían que protegiésemos la casa de Samos.",
      "Quizá consigamos ver a la Sombra."
    ],
    "ds168": [
      "¡Ahí está el Anillo de la Fisura!"
    ],
    "ds173": [
      "¡Vaya!"
    ],
    "ds174": [
      "¡Ooooh!"
    ],
    "ds175": [
      "¡Yupi!"
    ],
    "ds176": [
      "¡Vaya!"
    ],
    "ds177": [
      "¡Eh!"
    ],
    "ds178": [
      "Eh, ¿qué es eso?"
    ],
    "ds179": [
      "¡Yuju!"
    ],
    "ds180": [
      "¡Vaya, chaval!"
    ],
    "ds181": [
      "¡Yeepaa!"
    ],
    "ds182": [
      "Uf, ¡ha estado cerca!"
    ],
    "ds183": [
      "¡Oh, tío!"
    ],
    "ds184": [
      "¡Sí!"
    ],
    "ds185": [
      "¡Sí!"
    ],
    "ds186": [
      "¡Eh, mira!"
    ],
    "ds187": [
      "¡Vale!"
    ],
    "ds188": [
      "¡Quítate!"
    ],
    "ds189": [
      "¡Llega la Tormenta Naranja!"
    ],
    "ds190": [
      "¡Con los colegas!"
    ],
    "ds191": [
      "¡Eres mío!"
    ],
    "ds192": [
      "¡Ahí están!"
    ],
    "ds193": [
      "¡Eh! ¡Mira por dónde conduces!"
    ],
    "ds194": [
      "¿Cómo se conduce esta cosa?"
    ],
    "ds195": [
      "¡Sí, es cierto! ¡Soy malo!"
    ],
    "ds196": [
      "¡Fuera de mi camino!"
    ],
    "ds197": [
      "¡Fuera de mi camino!"
    ],
    "ds198": [
      "¡Muévete o piérdete, colega!"
    ],
    "ds199": [
      "Mm... ¡adiós!"
    ],
    "ds200": [
      "¡Última vuelta!"
    ],
    "ds201": [
      "¡Vamos, vamos!"
    ],
    "ds202": [
      "¡Vamos, vamos, vamos!"
    ],
    "ds203": [
      "¡A todo gas!"
    ],
    "ds204": [
      "¡Vaya, hay que cogerlo!"
    ],
    "ds205": [
      "¡Desaparece de mi vista!"
    ],
    "ds206": [
      "¡Guau, ha estado cerca!"
    ],
    "ds207": [
      "¡Mira cómo me largo!"
    ],
    "ds208": [
      "¡Lo tengo!"
    ],
    "ds209": [
      "¡Esta es mi huella, abuela!"
    ],
    "ds210": [
      "¡Aprende a conducir!"
    ],
    "ds211": [
      "¡Gira, gira!"
    ],
    "ds212": [
      "¡Súbete!"
    ],
    "ds213": [
      "¡He ganado, he ganado!"
    ],
    "ds214": [
      "Sí, un buen tiempo de vuelta."
    ],
    "ds215": [
      "¡Oh, sí! ¡Cómo molo!"
    ],
    "ds216": [
      "¡Otra vuelta en el registro de récords!"
    ],
    "ds217": [
      "¡Échale un vistazo a mi cola!"
    ],
    "ds218": [
      "¡Guau!"
    ],
    "ds219": [
      "Eh, el de los colmillos, deprisa, súbete,",
      "¡te llevaremos a Brutter!"
    ],
    "ds220": [
      "¡Aquí está tu chico, Brutter! ¡Estamos listos para conseguir otro animal!"
    ],
    "ds221": [
      "Eh, amante de los animales, ¡mete tu peludo culo en el vehículo!"
    ],
    "ds222": [
      "¡Otro animal de carga!"
    ],
    "ds223": [
      "¡Al vehículo, chaval, podemos salvarte!"
    ],
    "ds224": [
      "Otro Lurker liberado."
    ],
    "ds225": [
      "¡En marcha, aliento de eco! Te tenemos que llevar a Brutter."
    ],
    "ds226": [
      "¡Eh, Brutter! Mira lo que ha traido el gato."
    ],
    "ds227": [
      "¡Mira lo que hemos encontrado!"
    ],
    "ds228": [
      "¿Reconoces a este monstruo?"
    ],
    "ds229": [
      "¡Lo conseguimos! ¡Los hemos salvado a todos!"
    ],
    "ds230": [
      "¡Coge el carro, Jak!"
    ],
    "ds231": [
      "¡Choca el carro!"
    ],
    "ds232": [
      "¡Un poco más de daño y tendremos el engendro!"
    ],
    "ds233": [
      "¡Echa humo, Jak! ¡Dale otra vez!"
    ],
    "ds234": [
      "¡Eso ha causado daños!"
    ],
    "ds235": [
      "¡Uno más como ese y estará acabado!"
    ],
    "ds236": [
      "¡Encuentra el siguiente vehículo!"
    ],
    "ds237": [
      "¡Sí, los hemos eliminado!"
    ],
    "ds238": [
      "¡Atrapar y destruir!"
    ],
    "ds239": [
      "¡Dale, dale!"
    ],
    "ds240": [
      "¡Acaba con él!"
    ],
    "ds241": [
      "¡Coge el Lurker, Jak!"
    ],
    "ds242": [
      "¡Coge el Lurker!"
    ],
    "ds243": [
      "Tenemos que traer a ese Lurker."
    ],
    "ds244": [
      "Normalmente no me gusta estar tan cerca de los Lurkers."
    ],
    "ds245": [
      "Eh, pareces un animal simpático."
    ],
    "ds246": [
      "Buen chico. ¡No me muerdas!"
    ],
    "ds247": [
      "¡Eh, deja de babearme!"
    ],
    "ds248": [
      "¡Está recargando!"
    ],
    "ds249": [
      "¡Ooh, esta vez lo cogimos bien!"
    ],
    "ds250": [
      "¡Sí, ahora está sufriendo!"
    ],
    "ds251": [
      "¡Buen disparo, Jak!"
    ],
    "ds252": [
      "¡Que vienen!"
    ],
    "ds253": [
      "¡Sí, lo tenemos!"
    ],
    "ds254": [
      "¡Jak, escóndete detrás de las columnas cuando dispare!"
    ],
    "ds255": [
      "¡Tiene la Piedra Precursor!"
    ],
    "ds256": [
      "¡Tírale la bomba, Jak!"
    ],
    "ds257": [
      "¡Ese le ha dado!"
    ],
    "ds258": [
      "¡Cuidado!"
    ],
    "ds259": [
      "¡Salta el hueco!"
    ],
    "ds260": [
      "¡Sí, le has dado!"
    ],
    "ds261": [
      "Como si no tuviésemos ya bastante Krew."
    ],
    "ds262": [
      "¡Acaba con ellos, Jak! Luego los catalogamos..."
    ],
    "ds263": [
      "¡Ahí está el auténtico Krew! ¡Dispárale!"
    ],
    "ds264": [
      "¡Lo tienes!"
    ],
    "ds265": [
      "¡Ten mucho cuidado, Jak!"
    ],
    "ds266": [
      "¡Vuelven otra vez!"
    ],
    "ds267": [
      "Nos estás volviendo locos."
    ],
    "ds268": [
      "¡Buen disparo, Jak! El gran hombre está sufriendo."
    ],
    "ds269": [
      "¡Y el rival está sobre la lona!"
    ],
    "ds270": [
      "¡Vamos, chiquitín! ¡Que va a disparar!"
    ],
    "ds271": [
      "Uh, ¡por ahí vienen unos Cabezachapas!"
    ],
    "ds272": [
      "¡Protege al niño!"
    ],
    "ds273": [
      "¡Mata a todos los Cabezachapas!"
    ],
    "ds274": [
      "¡Más Cabezachapas!"
    ],
    "ds275": [
      "¡Dispara a Kor a las piernas!"
    ],
    "ds276": [
      "¡Ya es tuyo, Jak! ¡Dale en la cabeza!"
    ],
    "ds277": [
      "¡En la cabeza, en la cabeza!"
    ],
    "ds278": [
      "¡Creo que deberíamos escondernos!"
    ],
    "ds279": [
      "¡A cubierto antes de que reviente!"
    ],
    "ds280": [
      "¡Sí, esa sí que ha sido buena!"
    ],
    "ds281": [
      "¡Colega, está que echa humo!"
    ],
    "ds282": [
      "¡Cógelo, Jak!"
    ],
    "ds283": [
      "¡Va a disparar!"
    ],
    "ds284": [
      "¡Buena puntería, compañero!"
    ],
    "ds285": [
      "Esto tiene que doler."
    ],
    "ds286": [
      "¡Colega, te has metido con los héroes equivocados!"
    ],
    "ds287": [
      "¡Dispara otra vez, Jak!"
    ],
    "ds288": [
      "¡Jak, esto es una auténtica paliza!"
    ],
    "ds289": [
      "¡Mantente alejado del Eco Oscuro!"
    ],
    "ds302": [
      "¡Casi lo hemos conseguido, Jak!"
    ],
    "ds303": [
      "¡Así se hace! ¡Lo conseguiste!"
    ],
    "ds305": [
      "Dispara al interruptor para cambiar la dirección de las",
      "cintas transportadoras."
    ],
    "ds306": [
      "¡Dispara al interruptor, Jak!"
    ],
    "ds307": [
      "¡Busca el interruptor que cambia la dirección de las cintas!"
    ],
    "ds321": [
      "¡Acaba con las torretas!"
    ],
    "ds322": [
      "¡Dale a las torretas, Jak!"
    ],
    "ds323": [
      "¡Haciendo estragos!"
    ],
    "ds324": [
      "¡Ponte ese Traje Titán!"
    ],
    "ds325": [
      "¡Dispárale a ese barco!"
    ],
    "ds326": [
      "¡Sí, ese barco ya lo ha probado!"
    ],
    "ds327": [
      "Sí, impactos directos."
    ],
    "ds328": [
      "¡Creo que esta vez le has hecho daño!"
    ],
    "ds329": [
      "¡Al fondo del mar! ¡Bien hecho, Jak!"
    ],
    "ds353": [
      "¡Esos deben de ser los misiles que Torn quería que destruyéramos!"
    ],
    "ds354": [
      "¡Rompe estos tubos del centro, Jak!"
    ],
    "ds372": [
      "¡Hay que subirse a la Turbotabla, Jak!"
    ],
    "ds375": [
      "¡Atento al rayo!"
    ],
    "ds378": [
      "¡Tenemos que romper todos esos cables!"
    ],
    "ds379": [
      "Echa abajo los soportes para romper los cables."
    ],
    "ds394": [
      "¡Arañas! ¡Arañas! ¡Odio las arañas!"
    ],
    "ds395": [
      "¡Hay que salir pitando!"
    ],
    "ds398": [
      "¡El primer rayo!"
    ],
    "ds399": [
      "¡El segundo rayo! ¡La puerta se está abriendo!"
    ],
    "ds404": [
      "¡Ahí está Sig!"
    ],
    "ds405": [
      "¡Introduce los bloques en las ranuras, Jak!"
    ],
    "ds406": [
      "¡Dispara o da una patada a los bloques!"
    ],
    "ds407": [
      "¡Date más prisa en meter los bloques en las ranuras!"
    ],
    "ds408": [
      "¡Corre, Jak!"
    ],
    "ds409": [
      "¡En marcha!"
    ],
    "ds410": [
      "¡Tenemos que ir por delante de esa cosa!"
    ],
    "ds439": [
      "¡Dispara a los huevos de Cabezachapa, Jak!"
    ],
    "ds440": [
      "¡No tenemos todos esos asquerosos huevos!"
    ],
    "ds441": [
      "¡Nos hemos dejado algunos huevos!"
    ],
    "ds461": [
      "¡Tenemos que saltar sobre esa caja desde la grúa!"
    ],
    "ds462": [
      "¡Usa tu Turbotabla en este camino!"
    ],
    "ds463": [
      "Deslízate por esas tuberías con tu",
      "Turbotabla."
    ],
    "ds464": [
      "¡Completa un half-pipe!"
    ],
    "ds466": [
      "¡Tienes que lanzar una bomba en cada pozo, Jak!"
    ],
    "ds467": [
      "¡Sube por la rampa hasta que puedas lanzar la bomba!"
    ],
    "ds468": [
      "¡Salta más alto!"
    ],
    "ds469": [
      "¡Un minuto más y seremos sofrito, Jak!"
    ],
    "ds470": [
      "Quedan 30 segundos y después, ¡BOOM!"
    ],
    "ds471": [
      "¡Quedan diez segundos, Jak!"
    ],
    "ds472": [
      "Y ahí va un pozo, ¡todavía quedan cinco!"
    ],
    "ds473": [
      "Dos pozos han pasado a la historia, ¡quedan cuatro!"
    ],
    "ds474": [
      "Tres pozos a la brasa, ¡tres más y acabamos!"
    ],
    "ds475": [
      "Y con ese ya llevamos cuatro, ¡quedan dos más!"
    ],
    "ds476": [
      "Ya has acabado con el quinto, ¡uno más!"
    ],
    "ds477": [
      "¡Los has destruido todos, Jak!"
    ],
    "ds478": [
      "¡El último pozo está allí, donde rescatamos a Vin!"
    ],
    "ds479": [
      "¡Ahora es vulnerable!"
    ],
    "ds480": [
      "¡Acaba con él!"
    ],
    "ds481": [
      "¡Cógelo mientras es vulnerable!"
    ],
    "ds482": [
      "Ahí va..."
    ],
    "ds483": [
      "¿Cómo te sientes con los pantalones bajados, Barón?"
    ],
    "ds484": [
      "¡Dispárale, dispárale!"
    ],
    "ds485": [
      "¡Cuidado!"
    ],
    "ds487": [
      "¡Es fácil, Jak, tenemos que llevarlo a un lugar seguro!"
    ],
    "ds488": [
      "¡Estamos sufriendo muchos daños, colega!"
    ],
    "ds489": [
      "¡Nos están dando una buena!"
    ],
    "ds490": [
      "Quizá debería conducir yo..."
    ],
    "ds491": [
      "Vámonos de aquí,",
      "¡te llevaremos a un lugar en la ciudad!"
    ],
    "ds492": [
      "Está bien, final del trayecto, ¡ahí te quedas!"
    ],
    "ds493": [
      "¡Todos al tren!",
      "¡Próxima parada: Un nuevo y seguro hogar!"
    ],
    "ds494": [
      "¡Creo que esta es tu parada!"
    ],
    "ds495": [
      "¡Daxter Servicio de Taxis por la Libertad a su servicio!",
      "Vamos, que no tenemos todo el día."
    ],
    "ds496": [
      "¡A casita!",
      "¡Y cuéntale a Torn lo bien que lo hemos hecho!"
    ],
    "ds497": [
      "¿Una vuelta, joven luchador?"
    ],
    "ds498": [
      "Muy bien, aquí es donde te bajas. Abajo."
    ],
    "ds499": [
      "¡Lo logramos, Jak!",
      "¡Todos los luchadores ya están en sus nuevos hogares!"
    ],
    "ds500": [
      "Parece que por aquí las estatuas son una especie en extinción."
    ],
    "ds501": [
      "He conseguido una caja parlanchina.",
      "En la ciudad la usan para comunicarse",
      "entre ellos."
    ],
    "ds502": [
      "Vayamos a ver a Onin y a su chiflado pájaro mono."
    ],
    "ds503": [
      "Creo que tenemos que regresar a la ciudad, Jak."
    ],
    "dsek001": [
      "¡Niño! ¡Quédate con ellos, Jak!"
    ],
    "dsek002": [
      "¡Alcánzalos, Jak!"
    ],
    "dsek003": [
      "¿Dónde han ido?"
    ],
    "dsek004": [
      "¡Allá van otra vez!"
    ],
    "dsek005": [
      "¡Vaya, tenemos problemas!"
    ],
    "dsek006": [
      "¡Más guardias!"
    ],
    "dsek007": [
      "¡Niño, de verdad, me vas a matar!"
    ],
    "dsek008": [
      "Aquí, cuchi cuchi..."
    ],
    "dsek009": [
      "¡Allá va ese loco cocoperro...!"
    ],
    "dsek010": [
      "¡Persigue al crío!"
    ],
    "dsek011": [
      "¡Quédate con el crío!"
    ],
    "dsek012": [
      "¡Cocoperro!"
    ],
    "dsek013": [
      "Uf, por fín... ¡Llevemos a estos dos a Kor!"
    ],
    "ero001": [
      "¡Quítate de en medio!"
    ],
    "ero002": [
      "¡El circuíto es mío!"
    ],
    "ero003": [
      "¡Ríndete, gusano!"
    ],
    "ero004": [
      "¡Toca revancha!"
    ],
    "ero005": [
      "¡Hagamos que sea interesante!"
    ],
    "ero006": [
      "¡Come cemento!"
    ],
    "ero007": [
      "¡Es hora de morir!"
    ],
    "ero008": [
      "¡Apártate!"
    ],
    "ero009": [
      "¡Atrápame, perdedor!"
    ],
    "ero010": [
      "¡Soy demasiado rápido!"
    ],
    "ero011": [
      "¡Estás compitiendo con los mayores!"
    ],
    "ero012": [
      "¡Se lo dedico al Barón!"
    ],
    "ero013": [
      "¡Toma ya!"
    ],
    "ero014": [
      "¡Me lo pones muy fácil!"
    ],
    "ero015": [
      "¡Ja, ja, ja! ¡Bye, bye!"
    ],
    "ero016": [
      "¿Quieres más?"
    ],
    "ero017": [
      "¿Ves ahora por qué nunca pierdo?"
    ],
    "ero018": [
      "¡La gente me ama!"
    ],
    "ero019": [
      "¡Ahh!"
    ],
    "ero020": [
      "¡Toma! ¡Sufre un poco!"
    ],
    "ero021": [
      "¡A ver si superas esto!"
    ],
    "ero022": [
      "¿Cómo andas de reflejos?"
    ],
    "ero023": [
      "¡¿Demasiado para ti?!"
    ],
    "ero024": [
      "¿Suficiente?"
    ],
    "ero025": [
      "¡Esquiva esto, listillo!"
    ],
    "ero026": [
      "¡Despídete, gusano!"
    ],
    "ero027": [
      "¡No me vencerás!"
    ],
    "ero028": [
      "¡Moriría antes que dejarte ganar!"
    ],
    "ero029": [
      "¡Será tu última vuelta!"
    ],
    "ero030": [
      "¡Estréllate y arde!"
    ],
    "ero031": [
      "¡Hasta el fin!"
    ],
    "ero032": [
      "¡Última vuelta!"
    ],
    "ero033": [
      "¡Acabemos con esto!"
    ],
    "ero034": [
      "¡No llegarás a la meta!"
    ],
    "ero035": [
      "¡Muere!"
    ],
    "ero036": [
      "¡Muere!"
    ],
    "ero037": [
      "¡Jajajaja!"
    ],
    "ero038": [
      "¡SÍ!"
    ],
    "ero039": [
      "¡JA!"
    ],
    "ero040": [
      "¡NO!"
    ],
    "ero041": [
      "¡NOOOOO!"
    ],
    "ero042": [
      "¡AHHHHHH!"
    ],
    "ero043": [
      "¡Allá vamos!"
    ],
    "ero044": [
      "¡Hasta luego!"
    ],
    "ero045": [
      "Idiota, ¡no puedes vencerme!"
    ],
    "ero046": [
      "Te has dejado un anillo."
    ],
    "ero047": [
      "¡La carrera es mía!"
    ],
    "ero048": [
      "¡Nunca serás tan rápido como yo!"
    ],
    "ero049": [
      "¡Kiera busca un hombre de verdad!"
    ],
    "ero050": [
      "¡Mala suerte, chato!"
    ],
    "ero051": [
      "¡Buen intento!"
    ],
    "ero052": [
      "¡Quítate!"
    ],
    "ero053": [
      "¡Fuera de mi camino!"
    ],
    "ero054": [
      "¡Que voy!"
    ],
    "ero055": [
      "¡Bye bye!"
    ],
    "ero056": [
      "¡Allá voy!"
    ],
    "ero057": [
      "¡Acostúmbrate a chupar rueda!"
    ],
    "ero058": [
      "¡Esta ciudad es mía, gusano!"
    ],
    "ero059": [
      "Jak, estás torpe hoy."
    ],
    "ero060": [
      "¡Ríndete!"
    ],
    "ero061": [
      "Esta vez no."
    ],
    "ero062": [
      "¿Te pones nervioso?"
    ],
    "ero063": [
      "¡Vuelve aquí!"
    ],
    "ero064": [
      "¡Quítate, abuelita!"
    ],
    "ero065": [
      "¡Vas a ver lo que es bueno!"
    ],
    "ero066": [
      "¡Tramo final!"
    ],
    "ero067": [
      "¡Se acabó!"
    ],
    "ero068": [
      "¡Soy el amo!"
    ],
    "ero069": [
      "¿Qué? ¿De dónde has salido?"
    ],
    "ero070": [
      "¡Menuda suerte!"
    ],
    "ero071": [
      "¡No puedes con mi velocidad!"
    ],
    "ero072": [
      "Muere, gusano."
    ],
    "ero073": [
      "¡No!"
    ],
    "ero074": [
      "¡PARA!"
    ],
    "ero075": [
      "¡Jajajaja!"
    ],
    "ero076": [
      "¡JAJA!"
    ],
    "ero077": [
      "¡Ahhh!"
    ],
    "ero078": [
      "¡Ugh!"
    ],
    "ero079": [
      "¡Ugh!"
    ],
    "ero080": [
      "¡Lárgate, gusano!"
    ],
    "ero081": [
      "¡Vuélvete al asilo!"
    ],
    "ero082": [
      "Esta carrera estaba chupada."
    ],
    "ero083": [
      "Ganarte ha sido más fácil de lo que creía."
    ],
    "ero084": [
      "Ni te has acercado. Kiera ha apostado mal."
    ],
    "ero085": [
      "¡Perdedor! ¡Me das pena!"
    ],
    "ero086": [
      "Verás, Jak, yo gano y consigo lo que quiero.",
      "¡Un día seré el barón y la ciudad pagará de veras!"
    ],
    "ero087": [
      "Debí imaginar que no serías rival."
    ],
    "ero088": [
      "¡Gané! ¡Kiera me querrá con locura!"
    ],
    "ero089": [
      "Quizá deberías volver al sitio de donde vengas."
    ],
    "ero090": [
      "Me he ganado el beso de vencedor de Kiera."
    ],
    "ero091": [
      "De nuevo queda patente mi superioridad."
    ],
    "ero092": [
      "Verás, no eres rival para mí."
    ],
    "ero093": [
      "Lástima. ¡Gané!"
    ],
    "ero094": [
      "¡Jajajaja! ¡Insecto patético, he ganado!"
    ],
    "ero095": [
      "¡Nunca me vencerás!"
    ],
    "ero096": [
      "¡Ahhhh!"
    ],
    "ero097": [
      "¡Ugh!"
    ],
    "ero098": [
      "¡Ughhh!"
    ],
    "ero099": [
      "¡Ahh!"
    ],
    "ero100": [
      "¡Ahhh!"
    ],
    "ero101": [
      "¡AHHH!"
    ],
    "ero102": [
      "¡AH!"
    ],
    "ero103": [
      "¡AHHH!"
    ],
    "ero104": [
      "¡Ahhh! ¡Ah!"
    ],
    "erol001": [
      "Te estoy buscando a tí, gusano,",
      "y cuando te encuentre, desearás haber muerto en prisión."
    ],
    "erol002": [
      "Aquí Erol. Parece que te estás quedando sin amigos.",
      "Están todos arrestados y encerrados en tu",
      "prisión favorita. Por cierto, la rubia Tess",
      "gritaba deliciosamente cuando la cogimos.",
      "Estoy impaciente por que le llegue el turno en la silla.",
      "Jajajajaja..."
    ],
    "erol003": [
      "Aquí Erol. Recuerda que la única razón de dejarte",
      "libre es para poder enfrentarme a ti en el campeonato."
    ],
    "hal001": [
      "¡Calláos! ¡Aquí viene el niño mono!"
    ],
    "hal002": [
      "¡Ya era hora de que aparecieses! ¡Venga, manos a la obra!"
    ],
    "hal003": [
      "Krew dijo que nos protegerías hasta la estatua."
    ],
    "hal004": [
      "¡Bajamos!"
    ],
    "hal006": [
      "¡Por aquí!"
    ],
    "hal007": [
      "¡AHH! ¡Es un Cabezachapa! ¡Matadlo, matadlo!"
    ],
    "hal008": [
      "¡Quédate con nosotros!"
    ],
    "hal009": [
      "Krew se va a cabrear si la fastidias."
    ],
    "hal010": [
      "¡No nos dejes morir!"
    ],
    "hal011": [
      "Como nos falles, ¡Krew se encargará de ti!"
    ],
    "hal012": [
      "Tenemos que estar juntos."
    ],
    "hal013": [
      "¡Creía que este tío tenía que protegernos!"
    ],
    "hal014": [
      "¡Tiene razón! Estamos dejando de lado la misión,",
      "no continuaremos hasta que te lo tomes en serio."
    ],
    "hal015": [
      "A mí no me matan por culpa de este desgraciado,",
      "la misión ha terminado."
    ],
    "hal019": [
      "Volvamos antes de que nos maten a todos."
    ],
    "hal020": [
      "Ugh, este sitio apesta."
    ],
    "hal021": [
      "Este sitio me da mala espina."
    ],
    "hal022": [
      "Oh oh, creo que me he hecho pis encima."
    ],
    "hal023": [
      "¡No! ¡Por favor!"
    ],
    "hal024": [
      "Quiero irme a casa."
    ],
    "hal025": [
      "Uy uy uy, oigo cosas."
    ],
    "hal026": [
      "Volvamos."
    ],
    "hal027": [
      "¡O movéis el trasero, u os lo muevo yo a patadas!"
    ],
    "hal028": [
      "Este curro mola más que ser basurero."
    ],
    "hal029": [
      "¿No os encanta el olor a azufre?"
    ],
    "hal030": [
      "¡Tapaos los oídos!"
    ],
    "hal031": [
      "Esto me encanta."
    ],
    "hal032": [
      "Horror, ¡ahora estamos atrapados en este agujero!"
    ],
    "hal033": [
      "¡Dispara, cariño, dispara!"
    ],
    "hal034": [
      "¡Ahh! ¡El techo se mueve!"
    ],
    "hal035": [
      "¡No puedo escapar!"
    ],
    "hal036": [
      "¡Viene uno directo hacia mí!"
    ],
    "hal037": [
      "¡Me ha visto!"
    ],
    "hal038": [
      "¡Ahh! ¡No te acerques!"
    ],
    "hal039": [
      "¡Me han dado!"
    ],
    "hal040": [
      "¡Ahh, voy a morir aquí!"
    ],
    "hal041": [
      "¡Me están sacudiendo!"
    ],
    "hal042": [
      "¡Este será mi fin!"
    ],
    "hal043": [
      "¡Socorro! ¡Tengo ocho bocas que alimentar!"
    ],
    "hal044": [
      "Buen trabajo, eran unos Cabezachapas peligrosos."
    ],
    "hal045": [
      "Ahí estás, ¿por qué no haces algo útil?"
    ],
    "hal046": [
      "¡En marcha!"
    ],
    "hal047": [
      "Vamos, que la vida son cuatro días."
    ],
    "hal048": [
      "¡Ahh! ¡Están bajando por las paredes!"
    ],
    "hal049": [
      "Así se hace, aquí intervengo yo."
    ],
    "hal050": [
      "¡Tapaos, una leche! ¡Bomba va!"
    ],
    "hal051": [
      "Te sugiero que agaches la cabeza, cariño."
    ],
    "hal052": [
      "Tus calzoncillos, en marcha."
    ],
    "hal053": [
      "Se te ha puesto el pelo rubio, ¿eh?",
      "Jeje, la próxima vez hazme caso. Venga, en marcha."
    ],
    "hal054": [
      "Uf, eso debe de doler.",
      "Te dije que te apartases, pero nadie me hace caso."
    ],
    "hal055": [
      "¡Más monstruos de esos!"
    ],
    "hal056": [
      "¿Y qué? Tenemos al dream team. ¡Ponte en marcha, Jak!"
    ],
    "hal057": [
      "¡Jak! Vente echando chispas y haz lo que sabes."
    ],
    "hal058": [
      "Acaba con ellos, chavalote."
    ],
    "hal059": [
      "Rubito, se te da de miedo usar eso."
    ],
    "hal060": [
      "Cállate, Mog."
    ],
    "hal061": [
      "¡Aquí vienen de nuevo!"
    ],
    "hal062": [
      "¡Súbete aquí y gánate el sueldo!"
    ],
    "hal063": [
      "Krew tenía razón. Llevas la magia encima, tío."
    ],
    "hal064": [
      "Así se lucha, colega. Me empiezas a caer bien."
    ],
    "hal065": [
      "Vaya... esto no tiene buena pinta. ¡Jak, te toca!"
    ],
    "hal066": [
      "¡Guau! ¡Rayos de la muerte!",
      "Me quedo aquí mismito hasta que hagas algo."
    ],
    "hal067": [
      "Uhhh, Jak. Creo que este trabajo es para ti."
    ],
    "hal068": [
      "Salta los rayos, Jak."
    ],
    "hal069": [
      "Bien hecho."
    ],
    "hal070": [
      "Sí... qué más quisieras."
    ],
    "hal071": [
      "Nos quedamos aquí hasta que acabes con los Cabezachapas."
    ],
    "hal072": [
      "Grácil cuál bailarina, jejejeje..."
    ],
    "hal073": [
      "¡Dales pal pelo, Jak!"
    ],
    "hal074": [
      "¡Este se va a oír lejos!"
    ],
    "hal075": [
      "Esto está tirao."
    ],
    "hal080": [
      "¡No nos vamos hasta que los mates a todos!"
    ],
    "hal081": [
      "Muy bien, larguémonos antes de que vuelvan."
    ],
    "hal082": [
      "Hoy te estás ganando las habichuelas. ¡Acabemos con esto!"
    ],
    "hal083": [
      "Estoy impresionado, Jak. Voy a pasarle un buen informe al jefe."
    ],
    "hal084": [
      "Sí, hazlo, Jinx."
    ],
    "hal085": [
      "Jinx, tío, ¿qué has puesto en esos petardos?"
    ],
    "hal086": [
      "Fijaos cómo lo hace."
    ],
    "hal087": [
      "Yo salto igual de bien."
    ],
    "hal088": [
      "¡Aléjate de mí, monstruo loco!"
    ],
    "hal090": [
      "Aquí intervengo yo, tapaos los oídos."
    ],
    "hal091": [
      "¡Bomba va!"
    ],
    "hal092": [
      "Allá vamos."
    ],
    "hal093": [
      "Por favor, permíteme."
    ],
    "hal094": [
      "Han desatascado una cañería."
    ],
    "hal095": [
      "¡Este es mi petardito!"
    ],
    "hal096": [
      "¡Dinamita pura!"
    ],
    "hal097": [
      "Despejado, en marcha."
    ],
    "hal101": [
      "¡Ahh! Eso me va a dejar marca."
    ],
    "hal102": [
      "¡Muere! ¡Me vendría bien un poco de ayuda!"
    ],
    "hal103": [
      "Cuidadito, preciosón, o te hago una cara nueva."
    ],
    "hal104": [
      "Un poco de cuidadito con el gatillo."
    ],
    "hal107": [
      "Esto está chupado."
    ],
    "hal108": [
      "¡Ven por aquí, Jak!"
    ],
    "hal109": [
      "¡Acércate, preciosón!"
    ],
    "hal111": [
      "¡Chavalote, no te separes!"
    ],
    "hal112": [
      "Estás en medio, Jak, ¡quítate!"
    ],
    "hal113": [
      "¡Yo de ti no me pondría ahí!"
    ],
    "hal114": [
      "Este va a armar ruido."
    ],
    "hal115": [
      "¡Oh!"
    ],
    "hal116": [
      "¡Oh!"
    ],
    "hal117": [
      "¡Ahh!"
    ],
    "hal118": [
      "¡Es una trampa!"
    ],
    "hal119": [
      "Sí, ¿por qué nos ofrecimos para esto?"
    ],
    "hal120": [
      "Llevo 30 kilos de alto explosivo a la espalda...",
      "Horror..."
    ],
    "hal121": [
      "Dejad de lloriquear como nenazas y moveos."
    ],
    "hal122": [
      "Uh, ¿hay que hacerlo?"
    ],
    "hal123": [
      "Eh, ¿has oído eso?"
    ],
    "hal124": [
      "Estamos fiambres, tío."
    ],
    "hal125": [
      "¡Callaos! Me adelantaré a ver qué es..."
    ],
    "hal126": [
      "Tío, qué cosa más fea."
    ],
    "hal127": [
      "Mátale antes de que nos mate."
    ],
    "hal128": [
      "¡También están viniendo por detrás!"
    ],
    "hal129": [
      "Jak es mi héroe."
    ],
    "hal130": [
      "Parece que voy a todo gas."
    ],
    "hal131": [
      "Odio a Krew."
    ],
    "hal132": [
      "¡Estoy seguro de que no debemos volver por ahí!"
    ],
    "hal133": [
      "¡Viene a por mí!"
    ],
    "hal134": [
      "¡Creo que me busca a mí!"
    ],
    "hal135": [
      "¡Ayúdame, Jak!"
    ],
    "hal136": [
      "¡Voy a morir!"
    ],
    "hal137": [
      "¡Me ha cogido!"
    ],
    "hal138": [
      "¡Jak! ¡Sálvame!"
    ],
    "hal139": [
      "¡Ohh! ¡Me tiene!"
    ],
    "hal140": [
      "¡Ough! Ese rayo pica."
    ],
    "hal141": [
      "¡Me han disparado!"
    ],
    "hal142": [
      "¡Me han alcanzado!"
    ],
    "hal143": [
      "¡Ughh!"
    ],
    "hal144": [
      "¡Ughh! ¡Socorro!"
    ],
    "hal145": [
      "¡Eh, tío, cuidado!"
    ],
    "hal146": [
      "¡Ohh, golpéame otra vez y te pego!"
    ],
    "hal147": [
      "Nadie quiere ser mi amigo..."
    ],
    "hal148": [
      "¡Uh!"
    ],
    "hal149": [
      "¡Uh!"
    ],
    "hal150": [
      "¡Ahh!"
    ],
    "hal151": [
      "¡Me ha cogido!"
    ],
    "hal152": [
      "¡¡Ay!! ¡Otra vez no!"
    ],
    "hal153": [
      "¡Me estoy muriendo!"
    ],
    "hal154": [
      "Otra como esta y soy historia."
    ],
    "hal155": [
      "¡Me disparan!"
    ],
    "hal156": [
      "¡Claro! ¿Por qué no me matas a mí también?"
    ],
    "hal157": [
      "¡Vigila dónde disparas, debilucho!"
    ],
    "hal158": [
      "¡Dispara a los Cabezachapas, no a mí!"
    ],
    "hal159": [
      "¡Ahh!"
    ],
    "hal161": [
      "¡Ugh!"
    ],
    "hal162": [
      "¡Oh!"
    ],
    "hal163": [
      "¡Oh!"
    ],
    "hal164": [
      "¡Ah!"
    ],
    "hal165": [
      "¡Cuidado!"
    ],
    "hal166": [
      "No vamos a hacerlo con un novato, ¡voy a terminar con esto!"
    ],
    "hal167": [
      "Tiene razón, ¡se acabó! A ver si crecéis un poco."
    ],
    "hal168": [
      "¡Estoy acorralado!"
    ],
    "hal169": [
      "¡Me va a disparar!"
    ],
    "hal170": [
      "¡Jak! ¡Haz algo!"
    ],
    "hal171": [
      "¡Ahh! ¡Me ha visto!"
    ],
    "hal172": [
      "¡No, no, no! ¡Ayuda!"
    ],
    "hal173": [
      "¡Se están acercando demasiado, Jak!"
    ],
    "hal174": [
      "¡Nos vamos a divertir!"
    ],
    "hal175": [
      "¡Voy a morir aquí!"
    ],
    "hal176": [
      "¡Jak! ¡No quiero terminar como alimento de bichos!"
    ],
    "hal177": [
      "¡Aghh! ¡Ese rayo duele!"
    ],
    "hal178": [
      "¡Me está disparando!"
    ],
    "hal179": [
      "¡Cuidado con el rayo!"
    ],
    "hal180": [
      "¡Me han disparado!"
    ],
    "hal181": [
      "¡Estoy atrapado!"
    ],
    "hal182": [
      "Retrocede... Voy a detonar este por control remoto."
    ],
    "hal183": [
      "¡Ugh!"
    ],
    "hal184": [
      "¡Muy bien!"
    ],
    "hal185": [
      "¡Vámonos!"
    ],
    "hal186": [
      "¡Date prisa!"
    ],
    "hal187": [
      "Eso es un buen montón de Cabezachapas."
    ],
    "hal188": [
      "¡Uh!"
    ],
    "hal189": [
      "¡Aghh!"
    ],
    "hal190": [
      "Oughh..."
    ],
    "hal191": [
      "¡Mataré a Krew por meterme en esto!"
    ],
    "jak001": [
      "¡Muy bien!"
    ],
    "jak002": [
      "¡Sí!"
    ],
    "jak003": [
      "¡Wooo!"
    ],
    "jak004": [
      "¡Allá vamos!"
    ],
    "jak005": [
      "¡Genial!"
    ],
    "jak006": [
      "¡Sí señor!"
    ],
    "jak007": [
      "¡Qué chachi!"
    ],
    "jak008": [
      "¡Guay!"
    ],
    "jak009": [
      "¡Guay!"
    ],
    "jak010": [
      "¡Sí!"
    ],
    "jak011": [
      "¡Que vamos!"
    ],
    "jak012": [
      "¡Cuidado!"
    ],
    "jak013": [
      "¡Última vuelta!"
    ],
    "jak014": [
      "¡Mucho ojo!"
    ],
    "jak015": [
      "¡Guau!"
    ],
    "jak016": [
      "¡Guau!"
    ],
    "jak017": [
      "¡Agárrate, Dax!"
    ],
    "jak018": [
      "¡Cuidado, Dax!"
    ],
    "jak020": [
      "Vaya... ha estado cerca."
    ],
    "jak021": [
      "¡No!"
    ],
    "jak022": [
      "Esta vez no."
    ],
    "jak023": [
      "¡Argh!"
    ],
    "jak024": [
      "¡Inclinando a tope!"
    ],
    "jak025": [
      "¡Pillado por el interior!"
    ],
    "jak026": [
      "¡Esta es la mía!"
    ],
    "jak027": [
      "¡Jaja, lo tenemos!"
    ],
    "jak028": [
      "¡Cuidado!"
    ],
    "jak029": [
      "¡Estás muerto, Erol!"
    ],
    "jak030": [
      "¡Hasta luego!"
    ],
    "jak031": [
      "¡Jaja!"
    ],
    "jak032": [
      "¡Wooo!"
    ],
    "jak033": [
      "¡Última vuelta!"
    ],
    "jak034": [
      "Adiós."
    ],
    "jak035": [
      "¡Hay que cogerle!"
    ],
    "jak036": [
      "¡Ahí está!"
    ],
    "jak037": [
      "¡Demuéstrame quién eres, preciosa!"
    ],
    "jak038": [
      "¡Allá vamos!"
    ],
    "jak039": [
      "¡Urgh!"
    ],
    "jak040": [
      "Me llevo esto."
    ],
    "jak041": [
      "Necesito esto."
    ],
    "jak042": [
      "¡Quítate, colega!"
    ],
    "jak044": [
      "¡Fuera del vehículo!"
    ],
    "jak045": [
      "¡Quítate de en medio!"
    ],
    "jak046": [
      "Gracias por el viaje."
    ],
    "jak047": [
      "¿Te importa si conduzco?"
    ],
    "jak048": [
      "Me gusta el color de este chisme."
    ],
    "jak049": [
      "Ahora es mío."
    ],
    "jak050": [
      "Perdón, pero necesito esto."
    ],
    "jak051": [
      "¡Vete andando, colega!"
    ],
    "jak052": [
      "Date un paseo."
    ],
    "jak053": [
      "¡Lo siento, llevo prisa!"
    ],
    "jak054": [
      "¡Me voy!"
    ],
    "jak055": [
      "¡Consigue otro!"
    ],
    "jak056": [
      "¡Dominguero!"
    ],
    "jak057": [
      "¡Toma ya!"
    ],
    "jak059": [
      "Jeje, ¿quieres un poco?"
    ],
    "jak060": [
      "¡Toma!"
    ],
    "jak061": [
      "¡Sí, disfruta!"
    ],
    "jak062": [
      "¡Muere!"
    ],
    "jak063": [
      "¡Con ustedes, un malote!"
    ],
    "jak064": [
      "Vais a ver lo que es tener miedo."
    ],
    "jak065": [
      "Oooh, qué daño."
    ],
    "jak066": [
      "La venganza."
    ],
    "jak067": [
      "¡Praxis, MUERE!"
    ],
    "jak068": [
      "¡Estás acabado, Kor!"
    ],
    "jak069": [
      "¡Es mi ciudad, Kor!"
    ],
    "jak070": [
      "Sorpresa... no puedes matarme cuando soy oscuro."
    ],
    "jak071": [
      "¡Pagarás!"
    ],
    "jak072": [
      "¡Vuelve al pasado, Kor! Eres historia."
    ],
    "jak073": [
      "He ganado."
    ],
    "jak074": [
      "Debiste haberme matado cuando pudiste, Praxis."
    ],
    "jak075": [
      "Daxter, cierra el pico y cúbreme la espalda."
    ],
    "jak076": [
      "Vale, Daxter, lo que sea."
    ],
    "jak077": [
      "¡Deja de dar la lata!"
    ],
    "jak078": [
      "Tu cerebro es proporcional a tu tamaño."
    ],
    "jak079": [
      "Tú estás en MI hombro. TÚ eres la mascota."
    ],
    "jak080": [
      "Mientras estés en MI hombro, ten el pico cerrado."
    ],
    "jd001": [
      "¡Eh, chaval! ¡Espera! ¡Vuelve!",
      "¡Debemos protegerle!"
    ],
    "jk001": [
      "Espera, ¡CHAVAL!"
    ],
    "jk002": [
      "¡Va por allí!"
    ],
    "jk003": [
      "¡Dejadle en paz!"
    ],
    "jk004": [
      "¡CHAVAL!"
    ],
    "jk005": [
      "¡A que no te atreves conmigo!"
    ],
    "jk006": [
      "¡Chaval, cuidado!"
    ],
    "jk007": [
      "¿Qué te parece cuando la gente se defiende?"
    ],
    "jk008": [
      "¡Dejad al crio en paz!"
    ],
    "jk009": [
      "¡Es solo un niño!"
    ],
    "jk010": [
      "¡Alejaos de él!"
    ],
    "jk011": [
      "¡Ahora me habéis cabreado!"
    ],
    "jk012": [
      "¡Prueba esto!"
    ],
    "jk013": [
      "¡Atrás!"
    ],
    "jk014": [
      "¡Entremos en el vehículo con el niño!"
    ],
    "jk015": [
      "¡Aguanta!"
    ],
    "jk016": [
      "¡Agacha la cabeza!"
    ],
    "jk017": [
      "Pégate a mi y no te pasará nada."
    ],
    "jk018": [
      "¡Quédate conmigo!"
    ],
    "jk019": [
      "¡Al vehículo, Dax!"
    ],
    "kei001": [
      "Puedes subirte y bajarte de la Turbotabla cuando quieras."
    ],
    "kei002": [
      "¡Puedes saltar sobre la Turbotabla!"
    ],
    "kei003": [
      "Salta sobre ese saliente."
    ],
    "kei004": [
      "Prueba a saltar sobre esa caja."
    ],
    "kei005": [
      "Salta sobre ese obstáculo."
    ],
    "kei006": [
      "¡Saltarás más alto si pruebas a agacharte antes!"
    ],
    "kei007": [
      "Prueba a agacharte y saltar sobre ese obstáculo."
    ],
    "kei008": [
      "Salta y vuelve a saltar poco después de aterrizar",
      "para llegar todavía más lejos."
    ],
    "kei009": [
      "¡Intenta llegar a aquel saliente alto con un salto impulsado!"
    ],
    "kei010": [
      "¡Puedes girar en el aire!"
    ],
    "kei011": [
      "¡Realiza un giro completo para aumentar la velocidad!"
    ],
    "kei012": [
      "¡Buen giro!"
    ],
    "kei013": [
      "Puedes aterrizar en una barandilla y bajar por ella."
    ],
    "kei014": [
      "Prueba a bajar sobre esa barandilla."
    ],
    "kei016": [
      "¡Cuando saltes puedes dar volteretas!"
    ],
    "kei017": [
      "También puedes hacer trucos para divertirte."
    ],
    "kei018": [
      "Prueba a encadenar movimientos para conseguir puntos."
    ],
    "kei019": [
      "¡Consigue puntos para ganar desafíos!"
    ],
    "kei020": [
      "¡Te faltan puntos! Tienes que mejorar los movimientos."
    ],
    "kei021": [
      "¡Buen trabajo!"
    ],
    "kei022": [
      "Casi, pero no del todo."
    ],
    "kei023": [
      "Hazlo otra vez."
    ],
    "kei024": [
      "¡Con un poco más de trabajo quizá ganes!"
    ],
    "kei025": [
      "¡No basta! Consigue más puntos."
    ],
    "kei026": [
      "En la Resistencia dicen que necesitas ayuda,",
      "es imposible alcanzar a los cabezachapas del",
      "bosque a pie, te he dejado mi Turbotabla en la compuerta",
      "de la salida de la ciudad. Como estás en la resistencia,",
      "dejaré que la conserves."
    ],
    "kei027": [
      "Jak, aquí Keira. No te olvides de que sigo necesitando dos objetos",
      "para que funcione el vehículo dimensional. Si no me traes el Mapa del Tiempo",
      "y el Corazón de Mar, ¡no iremos a ninguna parte!"
    ],
    "kei028": [
      "Sin esos dos objetos, este montón de chatarra",
      "no podrá moverse, y menos atravesar la fisura",
      "para volver a nuestra época.",
      "Como no encontréis el Corazón de Mar y el Mapa del Tiempo,",
      "¡estamos listos!"
    ],
    "kei029": [
      "Aquí Keira. Gracias por conseguir los objetos, chicos.",
      "Me extraña que el Mapa del Tiempo tuviese coordenadas.",
      "Venid a verme al estadio."
    ],
    "kg001": [
      "¡Pide refuerzos!"
    ],
    "kg001a": [
      "¡Pide refuerzos!"
    ],
    "kg002": [
      "¡Quieto!"
    ],
    "kg002a": [
      "¡Quieto!"
    ],
    "kg004": [
      "¡Alto!"
    ],
    "kg004a": [
      "¡Alto!"
    ],
    "kg005": [
      "¡Pedid más cruceros!"
    ],
    "kg005a": [
      "¡Pedid más cruceros!"
    ],
    "kg006": [
      "¡Ríndete!"
    ],
    "kg006a": [
      "¡Ríndete!"
    ],
    "kg007": [
      "¡Está prohibido sobrevolar esto!"
    ],
    "kg007a": [
      "¡Está prohibido sobrevolar esto!"
    ],
    "kg008": [
      "¡Detente a un lado!"
    ],
    "kg008a": [
      "¡Detente a un lado!"
    ],
    "kg009": [
      "¡Puedes despedirte!"
    ],
    "kg010": [
      "Sellad la zona."
    ],
    "kg011": [
      "¡Parad el vehículo!"
    ],
    "kg011a": [
      "¡Para el vehículo!"
    ],
    "kg012": [
      "¡Estás bajo arresto!"
    ],
    "kg012a": [
      "¡Estás bajo arresto!"
    ],
    "kg013": [
      "¡Eh, tú!"
    ],
    "kg014": [
      "¡¿Quieres un poco?!"
    ],
    "kg015": [
      "Esta zona está prohibida."
    ],
    "kg016": [
      "¡Para!"
    ],
    "kg018": [
      "¡Eh!"
    ],
    "kg019": [
      "Podemos hacerlo por las buenas o por las malas."
    ],
    "kg020": [
      "¡Frena!"
    ],
    "kg020a": [
      "¡Frena!"
    ],
    "kg021": [
      "¡Quítate!"
    ],
    "kg021a": [
      "¡Quítate!"
    ],
    "kg022": [
      "¡Pedid más Hellcats!"
    ],
    "kg023": [
      "¡Solicito refuerzos!"
    ],
    "kg023a": [
      "¡Solicito refuerzos!"
    ],
    "kg024": [
      "¡Sospechoso a pie!"
    ],
    "kg024a": [
      "¡Sospechoso a pie!"
    ],
    "kg025": [
      "¡Sospechoso conduciendo!"
    ],
    "kg025a": [
      "¡Sospechoso conduciendo!"
    ],
    "kg026": [
      "¡Sospecho huyendo al sector cinco!"
    ],
    "kg026a": [
      "¡Sospecho huyendo al sector cinco!"
    ],
    "kg027": [
      "¡El sospechoso va al sector seis!"
    ],
    "kg027a": [
      "¡El sospechoso va al sector seis!"
    ],
    "kg028": [
      "¡Persecución en sector cuatro!"
    ],
    "kg028a": [
      "¡Persecución en sector cuatro!"
    ],
    "kg029": [
      "Comprobando sector tres."
    ],
    "kg029a": [
      "Comprobando sector tres."
    ],
    "kg030": [
      "Patrullando sector nueve."
    ],
    "kg030a": [
      "Patrullando sector nueve."
    ],
    "kg031": [
      "Informo de que voy a pie."
    ],
    "kg031a": [
      "Informo de que voy a pie."
    ],
    "kg032": [
      "Pasando al sector siguiente."
    ],
    "kg032a": [
      "Pasando al sector siguiente."
    ],
    "kg033": [
      "Detecto actividad sospechosa en este sector."
    ],
    "kg033a": [
      "Detecto actividad sospechosa en este sector."
    ],
    "kg034": [
      "Buscando a sospechosos."
    ],
    "kg034a": [
      "Buscando a sospechosos."
    ],
    "kg035": [
      "Nada por ahora."
    ],
    "kg035a": [
      "Nada por ahora."
    ],
    "kg036": [
      "Recibido, sigo buscando."
    ],
    "kg036a": [
      "Recibido, sigo buscando."
    ],
    "kg037": [
      "Recibido, dispararemos al verlo."
    ],
    "kg037a": [
      "Recibido, dispararemos al verlo."
    ],
    "kg038": [
      "Solicito descripción del sospechoso."
    ],
    "kg039": [
      "¡Sal del vehículo!"
    ],
    "kg039a": [
      "¡Sal del vehículo!"
    ],
    "kg040": [
      "¡Pedid más Hellcats!"
    ],
    "kg040a": [
      "¡Pedid más Hellcats!"
    ],
    "kg041": [
      "La zona es segura."
    ],
    "kg041a": [
      "La zona es segura."
    ],
    "kg042": [
      "Nada que informar."
    ],
    "kg042a": [
      "Nada que informar."
    ],
    "kg043": [
      "Procediendo según lo planeado."
    ],
    "kg043a": [
      "Procediendo según lo planeado."
    ],
    "kg044": [
      "Lo he perdido."
    ],
    "kg044a": [
      "Lo he perdido."
    ],
    "kg045": [
      "No veo al sospechoso."
    ],
    "kg045a": [
      "No veo al sospechoso."
    ],
    "kg046": [
      "Ha desaparecido."
    ],
    "kg046a": [
      "¡Ha desaparecido!"
    ],
    "kg047": [
      "¿Dónde ha ido?"
    ],
    "kg047a": [
      "¿Dónde ha ido?"
    ],
    "kg048": [
      "Contacto visual perdido."
    ],
    "kg048a": [
      "Contacto visual perdido."
    ],
    "kg049": [
      "Se ha escabullido."
    ],
    "kg049a": [
      "Se ha escabullido."
    ],
    "kg050": [
      "Lo he perdido."
    ],
    "kg050a": [
      "Lo he perdido."
    ],
    "kg051": [
      "¡Lo estamos perdiendo!"
    ],
    "kg051a": [
      "¡Lo estamos perdiendo!"
    ],
    "kg052": [
      "Seguimos rastreando."
    ],
    "kg052a": [
      "Seguimos rastreando."
    ],
    "kg053": [
      "Rastreando sector cuatro."
    ],
    "kg053a": [
      "Rastreando sector cuatro."
    ],
    "kg054": [
      "Rastreando sector siete."
    ],
    "kg054a": [
      "Rastreando sector siete."
    ],
    "kg055": [
      "Rastreando sector tres."
    ],
    "kg055a": [
      "Rastreando sector tres."
    ],
    "kg056": [
      "Seguid buscando."
    ],
    "kg056a": [
      "Seguid buscando."
    ],
    "kg057": [
      "Tiene que estar en alguna parte."
    ],
    "kg057a": [
      "Tiene que estar en alguna parte."
    ],
    "kg058": [
      "No lo encuentro."
    ],
    "kg058a": [
      "No lo encuentro."
    ],
    "kg059": [
      "Ni rastro del sujeto."
    ],
    "kg059a": [
      "Ni rastro del sujeto."
    ],
    "kg060": [
      "No le veo por ningún lado."
    ],
    "kg060a": [
      "No le veo por ningún lado."
    ],
    "kg061": [
      "Sigo buscando."
    ],
    "kg061a": [
      "Sigo buscando."
    ],
    "kg062": [
      "Buscando al objetivo."
    ],
    "kg062a": [
      "Buscando al objetivo."
    ],
    "kg063": [
      "Debe de estar aquí."
    ],
    "kg063a": [
      "Debe de estar aquí."
    ],
    "kg064": [
      "Acaba de estar aquí."
    ],
    "kg064a": [
      "Acaba de estar aquí."
    ],
    "kg065": [
      "Lo hemos perdido."
    ],
    "kg065a": [
      "Lo hemos perdido."
    ],
    "kg066": [
      "Se ha ido."
    ],
    "kg066a": [
      "Se ha ido."
    ],
    "kg067": [
      "Ha escapado."
    ],
    "kg067a": [
      "Ha escapado."
    ],
    "kg068": [
      "Se nos ha ido."
    ],
    "kg068a": [
      "Se nos ha ido."
    ],
    "kg069": [
      "Parece que ha huido."
    ],
    "kg069a": [
      "Parece que ha huido."
    ],
    "kg070": [
      "¡Lo encontré!"
    ],
    "kg070a": [
      "¡Lo encontré!"
    ],
    "kg071": [
      "¡Ahí está!"
    ],
    "kg071a": [
      "¡Ahí está!"
    ],
    "kg072": [
      "Notifico objetivo a la vista."
    ],
    "kg072a": [
      "¡Notifico objetivo a la vista!"
    ],
    "kg073": [
      "Identidad confirmada."
    ],
    "kg073a": [
      "Identidad confirmada."
    ],
    "kg074": [
      "¡Lo veo!"
    ],
    "kg074a": [
      "¡Lo veo!"
    ],
    "kg075": [
      "¡Está por aquí!"
    ],
    "kg075a": [
      "¡Está por aquí!"
    ],
    "kg076": [
      "¡A por él!"
    ],
    "kg076a": [
      "¡A por él!"
    ],
    "kg077": [
      "¡Hemos readquirido al objetivo!"
    ],
    "kg077a": [
      "¡Hemos readquirido al objetivo!"
    ],
    "kg078": [
      "Me acerco a él."
    ],
    "kg078a": [
      "¡Me acerco a él!"
    ],
    "kg079": [
      "¡Casi lo tengo!"
    ],
    "kg079a": [
      "¡Casi lo tengo!"
    ],
    "kg080": [
      "¡Le persigo!"
    ],
    "kg080a": [
      "¡Le persigo!"
    ],
    "kg081": [
      "¡Persiguiendo al objetivo!"
    ],
    "kg081a": [
      "¡Persiguiendo al objetivo!"
    ],
    "kg082": [
      "¡No dejéis que escape!"
    ],
    "kg082a": [
      "¡No dejéis que escape!"
    ],
    "kg083": [
      "¡A por él!"
    ],
    "kg083a": [
      "¡A por él!"
    ],
    "kg084": [
      "¡Tras él!"
    ],
    "kg084a": [
      "¡Tras él!"
    ],
    "kg085": [
      "¡Contacto visual!"
    ],
    "kg085a": [
      "¡Contacto visual!"
    ],
    "kg086": [
      "¡Lo veo!"
    ],
    "kg086a": [
      "¡Lo veo!"
    ],
    "kg087": [
      "¡Quieto ahí mismo!"
    ],
    "kg087a": [
      "¡Quieto ahí mismo!"
    ],
    "kg088": [
      "¡Casi lo tengo!"
    ],
    "kg088a": [
      "¡Casi lo tengo!"
    ],
    "kg089": [
      "¡Me han dado!"
    ],
    "kg089a": [
      "¡Me han dado!"
    ],
    "kg090": [
      "¡Un herido!"
    ],
    "kg090a": [
      "¡Un herido!"
    ],
    "kg091": [
      "¡Necesito refuerzos!"
    ],
    "kg091a": [
      "¡Necesito refuerzos!"
    ],
    "kg092": [
      "¡Detenedle!"
    ],
    "kg092a": [
      "¡Detenedle!"
    ],
    "kg093": [
      "¡Cuidado!"
    ],
    "kg093a": [
      "¡Cuidado!"
    ],
    "kg094": [
      "¡Ahí está, disparadle!"
    ],
    "kg094a": [
      "¡Ahí está, disparadle!"
    ],
    "kg095": [
      "¡Acabad con él!"
    ],
    "kg095a": [
      "¡Acabad con él!"
    ],
    "kg096": [
      "¡Fuga de la prisión en curso, dad la alarma!"
    ],
    "kg096a": [
      "¡Fuga de la prisión en curso, dad la alarma!"
    ],
    "kg097": [
      "¡Prisionero en nivel dos!"
    ],
    "kg097a": [
      "¡Prisionero en nivel dos!"
    ],
    "kg098": [
      "¡El prisionero va al subnivel B!"
    ],
    "kg098a": [
      "¡El prisionero va al subnivel B!"
    ],
    "kg099": [
      "¡Creemos que está en las tuberías!"
    ],
    "kg099a": [
      "¡Creemos que está en las tuberías!"
    ],
    "kg100": [
      "Iniciamos el rastreo."
    ],
    "kg100a": [
      "Iniciamos el rastreo."
    ],
    "kg101": [
      "¡Prisionero a la vista, adelante!"
    ],
    "kg101a": [
      "¡Prisionero a la vista, adelante!"
    ],
    "kg102": [
      "¡Hay movimiento en el nivel uno!"
    ],
    "kg102a": [
      "¡Hay movimiento en el nivel uno!"
    ],
    "kg103": [
      "¡Acercaos!"
    ],
    "kg103a": [
      "¡Acercaos!"
    ],
    "kg104": [
      "¡Nos acercamos!"
    ],
    "kg104a": [
      "¡Nos acercamos!"
    ],
    "kg105": [
      "¡Asegurad el bloque de celdas!"
    ],
    "kg105a": [
      "¡Asegurad el bloque de celdas!"
    ],
    "kg106": [
      "¡No toméis prisioneros!"
    ],
    "kg106a": [
      "¡No toméis prisioneros!"
    ],
    "kg107": [
      "¡Prisionero a la vista, lo tenemos!"
    ],
    "kg107a": [
      "¡Prisionero a la vista, lo tenemos!"
    ],
    "kg108": [
      "¡Se fuga un prisionero!"
    ],
    "kg108a": [
      "¡Se fuga un prisionero!"
    ],
    "kg109": [
      "¡Creemos que busca una salida!"
    ],
    "kg109a": [
      "¡Creemos que busca una salida!"
    ],
    "kg110": [
      "Rastreando salas."
    ],
    "kg110a": [
      "Rastreando salas."
    ],
    "kg111": [
      "Prisionero suelto en el complejo."
    ],
    "kg111a": [
      "Prisionero suelto en el complejo."
    ],
    "kg112": [
      "Estamos autorizados a disparar."
    ],
    "kg112a": [
      "Estamos autorizados a disparar."
    ],
    "kg113": [
      "¡Vamos, vamos, vamos! ¡Barred la zona!"
    ],
    "kg113a": [
      "¡Vamos, vamos, vamos! ¡Barred la zona!"
    ],
    "kg114": [
      "Buscando en los sótanos."
    ],
    "kg114a": [
      "Buscando en los sótanos."
    ],
    "kg115": [
      "Bloque de celdas limpio."
    ],
    "kg115a": [
      "Bloque de celdas limpio."
    ],
    "kg116": [
      "Sala de tanques limpia."
    ],
    "kg116a": [
      "Sala de tanques limpia."
    ],
    "kg117": [
      "Activad tanques antidisturbios."
    ],
    "kg117a": [
      "Activad tanques antidisturbios."
    ],
    "kg118": [
      "Tanque con prisionero a la vista."
    ],
    "kg118a": [
      "Tanque con prisionero a la vista."
    ],
    "kg119": [
      "Alerta de intrusos."
    ],
    "kg119a": [
      "¡Alerta de intrusos!"
    ],
    "kg120": [
      "Activando sistemas de seguridad."
    ],
    "kg120a": [
      "Activando sistemas de seguridad."
    ],
    "kg121": [
      "Solicito descripción del sospechoso."
    ],
    "kg121a": [
      "Solicito descripción del sospechoso."
    ],
    "kg122": [
      "Tengo civiles a la vista."
    ],
    "kg122a": [
      "Tengo civiles a la vista."
    ],
    "kg123": [
      "Tengo sospechosos a la vista."
    ],
    "kg123a": [
      "Tengo sospechosos a la vista."
    ],
    "kg124": [
      "Odio el olor de este barrio."
    ],
    "kg124a": [
      "Odio el olor de este barrio."
    ],
    "kg125": [
      "Muy bien, lo comprobaremos."
    ],
    "kg125a": [
      "Muy bien, lo comprobaremos."
    ],
    "kg126": [
      "Confirmado, sospechoso de la Resistencia neutralizado."
    ],
    "kg126a": [
      "Confirmado, sospechoso de la Resistencia neutralizado."
    ],
    "kg127": [
      "¡Son todos culpables!"
    ],
    "kg127a": [
      "¡Son todos culpables!"
    ],
    "kg128": [
      "Aquí la Unidad Alfa, estamos en camino."
    ],
    "kg128a": [
      "Aquí la Unidad Alfa, estamos en camino."
    ],
    "kg129": [
      "Recibido, seguimos rastreando."
    ],
    "kg129a": [
      "Recibido, seguimos rastreando."
    ],
    "kg130": [
      "Unidad Zulú, entramos."
    ],
    "kg130a": [
      "Unidad Zulú, entramos."
    ],
    "kg131": [
      "Recibido, estamos rastreando."
    ],
    "kg131a": [
      "Recibido, estamos rastreando."
    ],
    "kg132": [
      "Yo digo que disparemos y después preguntemos."
    ],
    "kg132a": [
      "Yo digo que disparemos y después preguntemos."
    ],
    "kg133": [
      "¡Tienes derecho a morir!"
    ],
    "kg134": [
      "¡Cargad armas!"
    ],
    "kg135": [
      "¡Abrid fuego!"
    ],
    "kg136": [
      "¡Alerta, alerta!"
    ],
    "kg137": [
      "¡Quieto ahí!"
    ],
    "kg138": [
      "¡Vamos!"
    ],
    "kg139": [
      "¡Vamos, vamos!"
    ],
    "kg140": [
      "¡Rodeadle!"
    ],
    "kg141": [
      "¡Adelante!"
    ],
    "kg142": [
      "¡Acabad con él!"
    ],
    "kg143": [
      "¡Van a rodar cabezas!"
    ],
    "kg144": [
      "¡Arrestadle!"
    ],
    "kg145": [
      "¡Disparadle, disparadle!"
    ],
    "kg146": [
      "¡Muere, forajido!"
    ],
    "kg147": [
      "¡Eres historia!"
    ],
    "kg148": [
      "¡Prueba esto!"
    ],
    "kg149": [
      "¡Toma!"
    ],
    "kg150": [
      "¡Fuego, fuego!"
    ],
    "kg151": [
      "¡Un regalito de la Guardia!"
    ],
    "kg152": [
      "¡Ríndete, forajido!"
    ],
    "kg153": [
      "¡Esto te va a doler!"
    ],
    "kg154": [
      "¡Hora de revancha!"
    ],
    "kg155": [
      "¡Deberías rendirte!"
    ],
    "kg156": [
      "¡Cubridme!"
    ],
    "kg157": [
      "¡Pedid refuerzos!"
    ],
    "kg158": [
      "¡Dispararé!"
    ],
    "kg159": [
      "¡Muere!"
    ],
    "kg160": [
      "¡Te hemos cogido!"
    ],
    "kg161": [
      "¡Motín en curso!"
    ],
    "kg162": [
      "¡Enviad tropas!"
    ],
    "kg163": [
      "¡Ríndete!"
    ],
    "kg164": [
      "¡Que pague por esto!"
    ],
    "kg165": [
      "¡Echadles el guante!"
    ],
    "kg165a": [
      "¡Echadles el guante!"
    ],
    "kg165b": [
      "¡Echadles el guante!"
    ],
    "kg166": [
      "Otra muesca para mi pistola."
    ],
    "kg166a": [
      "Otra muesca para mi pistola."
    ],
    "kg166b": [
      "Otra muesca para mi pistola."
    ],
    "kg167": [
      "¡Ha estado chupado!"
    ],
    "kg167a": [
      "¡Ha estado chupado!"
    ],
    "kg167b": [
      "¡Ha estado chupado!"
    ],
    "kg168": [
      "Sospechoso neutralizado."
    ],
    "kg168a": [
      "Sospechoso neutralizado."
    ],
    "kg168b": [
      "Sospechoso neutralizado."
    ],
    "kg169": [
      "Ni me he despeinado."
    ],
    "kg169a": [
      "Ni me he despeinado."
    ],
    "kg169b": [
      "Ni me he despeinado."
    ],
    "kg170": [
      "Cogedle para... interrogarle, jajaja..."
    ],
    "kg170a": [
      "Cogedle para... interrogarle, jajaja..."
    ],
    "kg170b": [
      "Cogedle para... interrogarle, jajaja..."
    ],
    "kg171": [
      "Otro que muerde el polvo."
    ],
    "kg171a": [
      "Otro que muerde el polvo."
    ],
    "kg171b": [
      "Otro que muerde el polvo."
    ],
    "kg172": [
      "Cómo debe de doler eso."
    ],
    "kg172a": [
      "Cómo debe de doler eso."
    ],
    "kg172b": [
      "Cómo debe de doler eso."
    ],
    "kg173": [
      "Hay un montón más igualitos que ese."
    ],
    "kg173a": [
      "Hay un montón más igualitos que ese."
    ],
    "kg173b": [
      "Hay un montón más igualitos que ese."
    ],
    "kg174": [
      "Escoria humana."
    ],
    "kg174a": [
      "Escoria humana."
    ],
    "kg174b": [
      "Escoria humana."
    ],
    "kg175": [
      "No infrinjas la ley, hijo."
    ],
    "kg175a": [
      "No infrinjas la ley, hijo."
    ],
    "kg175b": [
      "No infrinjas la ley, hijo."
    ],
    "kg176": [
      "¡Estás bajo arresto!"
    ],
    "kg177": [
      "¡En marcha!"
    ],
    "kg178a": [
      "¡Se ha esfumado!"
    ],
    "kg179": [
      "¿Habéis oído lo de los últimos ataques de Cabezachapas?"
    ],
    "kg179b": [
      "¿Habéis oído lo de los últimos ataques de Cabezachapas?"
    ],
    "kg180": [
      "La semana pasada perdimos tres pelotones."
    ],
    "kg180a": [
      "La semana pasada perdimos tres pelotones."
    ],
    "kg180b": [
      "La semana pasada perdimos tres pelotones."
    ],
    "kg181": [
      "Se dice que la Resistencia se está reforzando."
    ],
    "kg181a": [
      "Se dice que la Resistencia se está reforzando."
    ],
    "kg181b": [
      "Se dice que la Resistencia se está reforzando."
    ],
    "kg182": [
      "Solo son rumores, soldado, cierra el pico."
    ],
    "kg182a": [
      "Son solo rumores, soldado, cierra el pico."
    ],
    "kg182b": [
      "Son solo rumores, soldado, cierra el pico."
    ],
    "kg183": [
      "O nosotros o ellos, no caben medias tintas."
    ],
    "kg183a": [
      "O nosotros o ellos, no caben medias tintas."
    ],
    "kg183b": [
      "O nosotros o ellos, no caben medias tintas."
    ],
    "kg184": [
      "No te preocupes, el Barón nos salvará."
    ],
    "kg184a": [
      "No te preocupes, el Barón nos salvará."
    ],
    "kg184b": [
      "No te preocupes, el Barón nos salvará."
    ],
    "kg185": [
      "Ya no tengo fe en nadie."
    ],
    "kg185a": [
      "Ya no tengo fe en nadie."
    ],
    "kg185b": [
      "Ya no tengo fe en nadie."
    ],
    "kg186": [
      "¿Has visto el nuevo JX-7? Va de cine."
    ],
    "kg186a": [
      "¿Has visto el nuevo JX? Va de cine."
    ],
    "kg186b": [
      "¿Has visto el nuevo JX-7? Va de cine."
    ],
    "kg187": [
      "¿Has visto algo?"
    ],
    "kg187a": [
      "¿Has visto algo?"
    ],
    "kg187b": [
      "¿Has visto algo?"
    ],
    "kg188": [
      "No."
    ],
    "kg188a": [
      "No."
    ],
    "kg188b": [
      "Nah."
    ],
    "kg189": [
      "Ten los ojos abiertos."
    ],
    "kg189a": [
      "Ten los ojos abiertos."
    ],
    "kg189b": [
      "Ten los ojos abiertos."
    ],
    "kg190": [
      "Acaban de dar la alerta por radio, estate atento."
    ],
    "kg190a": [
      "Acaban de dar la alerta por radio, estate atento."
    ],
    "kg190b": [
      "Acaban de dar la alerta por radio, estate atento."
    ],
    "kg191": [
      "No confíes en los civiles."
    ],
    "kg191a": [
      "No confíes en los civiles."
    ],
    "kg191b": [
      "No confíes en los civiles."
    ],
    "kg192": [
      "No confíes en nadie."
    ],
    "kg192a": [
      "No confíes en nadie."
    ],
    "kg192b": [
      "No confíes en nadie."
    ],
    "kg193": [
      "¡Larga vida a la Guardia!"
    ],
    "kg193a": [
      "¡Larga vida a la Guardia!"
    ],
    "kg193b": [
      "¡Larga vida a la Guardia!"
    ],
    "kg194": [
      "Desde que trajimos los tanques, no hemos vuelto a tener disturbios."
    ],
    "kg194a": [
      "Desde que trajimos los tanques, no hemos vuelto a tener disturbios."
    ],
    "kg194b": [
      "Desde que trajimos los tanques, no hemos vuelto a tener disturbios."
    ],
    "kg195": [
      "Me aburro, quiero machacar a alguien."
    ],
    "kg195a": [
      "Me aburro, quiero machacar a alguien."
    ],
    "kg195b": [
      "Me aburro, quiero machacar a alguien."
    ],
    "kg196": [
      "Me apetece zurrar a alguien."
    ],
    "kg196a": [
      "Ugh... Me apetece zurrar a alguien."
    ],
    "kg196b": [
      "Me apetece zurrar a alguien."
    ],
    "kg197": [
      "¿Sabes que la resistencia nos ha robado munición en el cuartel?"
    ],
    "kg197a": [
      "¿Sabes que la resistencia nos ha robado...?",
      "¿munición en el cuartel?"
    ],
    "kg197b": [
      "¿Sabes que la resistencia nos ha robado...?",
      "¿munición en el cuartel?"
    ],
    "kg198": [
      "¡La venganza da asco!"
    ],
    "kg198a": [
      "¡La venganza da asco!"
    ],
    "kg198b": [
      "¡La venganza da asco!"
    ],
    "kg199": [
      "¡Animales!"
    ],
    "kg199a": [
      "¡Animales!"
    ],
    "kg199b": [
      "¡Animales!"
    ],
    "kg200": [
      "Se dice que la Sombra murió hace años."
    ],
    "kg200a": [
      "Se dice que la Sombra murió hace años."
    ],
    "kg200b": [
      "Se dice que la Sombra murió hace años."
    ],
    "kg201": [
      "A lo mejor, pero los demás perros de la Resistencia",
      "siguen dando la lata."
    ],
    "kg201a": [
      "A lo mejor, pero los demás perros de la Resistencia",
      "siguen dando la lata."
    ],
    "kg201b": [
      "A lo mejor, pero los demás perros de la Resistencia",
      "siguen dando la lata."
    ],
    "kg202": [
      "¿Puedo disparar a alguien?"
    ],
    "kg202a": [
      "¿Puedo disparar a alguien?"
    ],
    "kg202b": [
      "¿Puedo disparar a alguien?"
    ],
    "kg203": [
      "Me gusta el nuevo blindaje."
    ],
    "kg203a": [
      "Me gusta el nuevo blindaje."
    ],
    "kg203b": [
      "Me gusta el nuevo blindaje."
    ],
    "kg204": [
      "A mí también. Es más cómodo en la entrepierna."
    ],
    "kg204a": [
      "A mí también. Es más cómodo en la entrepierna."
    ],
    "kg204b": [
      "A mí también. Es más cómodo en la entrepierna."
    ],
    "kg205": [
      "Como algo interesante no ocurra pronto,",
      "Voy a empezar a dispararte a ti."
    ],
    "kg205a": [
      "¿Me dejas matar a un civil la próxima vez?"
    ],
    "kg205b": [
      "¿Me dejas matar a un civil la próxima vez?"
    ],
    "kg206a": [
      "Como no pase algo interesante pronto,",
      "te voy a matar a ti."
    ],
    "kg206b": [
      "Como no pase algo interesante pronto,",
      "te voy a matar a ti."
    ],
    "kg207": [
      "¿Has recogido tu soborno esta semana?"
    ],
    "kg207a": [
      "¿Has recogido tu soborno esta semana?"
    ],
    "kg207b": [
      "¿Has recogido tu soborno esta semana?"
    ],
    "kg208": [
      "Shhh..."
    ],
    "kg208a": [
      "Shhh..."
    ],
    "kg209": [
      "Shh."
    ],
    "kg209a": [
      "Shh."
    ],
    "kg209b": [
      "Shh."
    ],
    "kg210": [
      "Se dice que alguien usa las antiguas compuertas de la muralla.",
      "Menudo pirado."
    ],
    "kg210a": [
      "Se dice que alguien usa las antiguas compuertas de la muralla.",
      "Menudo pirado."
    ],
    "kg210b": [
      "Se dice que alguien usa las antiguas compuertas de la muralla.",
      "Menudo pirado."
    ],
    "kg211": [
      "Llevo dos días seguidos de servicio."
    ],
    "kg211a": [
      "Llevo dos días seguidos de servicio."
    ],
    "kg211b": [
      "Llevo dos días seguidos de servicio."
    ],
    "kg212": [
      "No te quejes. A mí me toca patrullar las cloacas mañana."
    ],
    "kg212a": [
      "No te quejes. A mí me toca patrullar las cloacas mañana."
    ],
    "kg212b": [
      "No te quejes. A mí me toca patrullar las cloacas mañana."
    ],
    "kg213": [
      "Ah, pobre imbécil. ¿A qué comandante has cabreado?"
    ],
    "kg213a": [
      "Ah, pobre imbécil. ¿A qué comandante has cabreado?"
    ],
    "kg213b": [
      "Ah, pobre imbécil. ¿A qué comandante has cabreado?"
    ],
    "kg214": [
      "Yo digo que muerte a la Resistencia."
    ],
    "kg214a": [
      "Yo digo que muerte a la Resistencia."
    ],
    "kg214b": [
      "Yo digo que muerte a la Resistencia."
    ],
    "kg215": [
      "Quiero matar a la Sombra esa."
    ],
    "kg215a": [
      "¡Quiero matar a la Sombra esa!"
    ],
    "kg215b": [
      "¡Quiero matar a la Sombra esa!"
    ],
    "kg216": [
      "Y no te olvides del traidor de Torn."
    ],
    "kg216a": [
      "Y no te olvides del traidor de Torn."
    ],
    "kg216b": [
      "¡Y no te olvides del traidor de Torn!"
    ],
    "kg217": [
      "Matarle no es suficiente."
    ],
    "kg217a": [
      "Matarle no es suficiente."
    ],
    "kg217b": [
      "Matarle no es suficiente."
    ],
    "kg218": [
      "¿Por qué buscamos a un niño?"
    ],
    "kg218a": [
      "¿Por qué buscamos a un niño?"
    ],
    "kg218b": [
      "¿Por qué buscamos a un niño?"
    ],
    "kg219": [
      "No lo sé, son órdenes del Barón."
    ],
    "kg219a": [
      "No lo sé, son órdenes del Barón."
    ],
    "kg219b": [
      "No lo sé, son órdenes del Barón."
    ],
    "kg220": [
      "¿Han encontrado ya la Tumba de Mar?"
    ],
    "kg220a": [
      "¿Han encontrado ya la Tumba de Mar?"
    ],
    "kg220b": [
      "¿Han encontrado ya la Tumba de Mar?"
    ],
    "kg221": [
      "No, y si la encuentran, no nos lo dirán."
    ],
    "kg221a": [
      "No, y si la encuentran, no nos lo dirán."
    ],
    "kg221b": [
      "No, y si la encuentran, no nos lo dirán."
    ],
    "kg222": [
      "Voy a apostar en las próximas carreras."
    ],
    "kg222a": [
      "Voy a apostar en las próximas carreras."
    ],
    "kg222b": [
      "Voy a apostar en las próximas carreras."
    ],
    "kg223": [
      "Voy con Erol. Siempre gana."
    ],
    "kg223a": [
      "Voy con Erol. Siempre gana."
    ],
    "kg223b": [
      "Voy con Erol. Siempre gana."
    ],
    "kg224": [
      "¿Vas a ir a las carreras esta vez?"
    ],
    "kg224a": [
      "¿Vas a ir a las carreras esta vez?"
    ],
    "kg224b": [
      "¿Vas a ir a las carreras esta vez?"
    ],
    "kg225": [
      "Estaré allí."
    ],
    "kg225a": [
      "Estaré allí."
    ],
    "kg225b": [
      "Estaré allí."
    ],
    "kg226": [
      "Esta semana hemos tenido bastantes bajas en la guardia."
    ],
    "kg226a": [
      "Esta semana hemos tenido bastantes bajas en la guardia."
    ],
    "kg226b": [
      "Esta semana hemos tenido bastantes bajas en la guardia."
    ],
    "kg227": [
      "Sí, hay unos rebeldes dando bastante la lata."
    ],
    "kg227a": [
      "Sí, hay unos rebeldes dando bastante la lata."
    ],
    "kg227b": [
      "Sí, hay unos rebeldes dando bastante la lata."
    ],
    "kg228": [
      "Me gustaría ser el que acabase con él."
    ],
    "kg228a": [
      "Me encantaría ser el que acabase con él."
    ],
    "kg228b": [
      "Me encantaría ser el que acabase con él."
    ],
    "kg229": [
      "Luego pillamos la bebida."
    ],
    "kg229a": [
      "Luego pillamos la bebida."
    ],
    "kg229b": [
      "Luego pillamos la bebida."
    ],
    "kg230": [
      "Esta guerra me da mala espina."
    ],
    "kg230a": [
      "Esta guerra me da mala espina."
    ],
    "kg230b": [
      "Esta guerra me da mala espina."
    ],
    "kg231": [
      "Creo que hay más ataques de Cabezachapas",
      "de los que admite el cuartel general."
    ],
    "kg231a": [
      "Creo que hay más ataques de Cabezachapas",
      "de los que admite el cuartel general."
    ],
    "kg231b": [
      "Creo que hay más ataques de Cabezachapas",
      "de los que admite el cuartel general."
    ],
    "kg232": [
      "Los informes que he visto tienen mala pinta.",
      "Creo que la ciudad lo tiene crudo."
    ],
    "kg232a": [
      "Los informes que he visto tienen mala pinta.",
      "Creo que la ciudad lo tiene crudo."
    ],
    "kg232b": [
      "Los informes que he visto tienen mala pinta.",
      "Creo que la ciudad lo tiene crudo."
    ],
    "kg233": [
      "Me preocupa lo del tipo nuevo",
      "que lucha para la Resistencia."
    ],
    "kg233a": [
      "Me preocupa lo del tipo nuevo",
      "que lucha para la Resistencia."
    ],
<<<<<<< HEAD
    "kg233b": [
      "Me preocupa lo del tipo nuevo",
      "que lucha para la Resistencia."
    ],
=======
>>>>>>> 66c45522
    "kg234": [
      "Sí, dicen que puede transformarse en un monstruo."
    ],
    "kg234a": [
      "Sí, dicen que puede transformarse en un monstruo."
    ],
    "kg234b": [
      "Sí, dicen que puede transformarse en un monstruo."
    ],
    "kg235": [
      "No te preocupes, pronto veremos su cabeza colgada de la muralla."
    ],
    "kg235a": [
      "No te preocupes, pronto veremos su cabeza colgada de la muralla."
    ],
    "kg235b": [
      "No te preocupes, pronto veremos su cabeza colgada de la muralla."
    ],
    "kg236": [
      "Jejeje."
    ],
    "kg236a": [
      "Jajaja."
    ],
    "kg236b": [
      "Jajaja."
    ],
    "kg237a": [
      "Jajaja."
    ],
    "kg237b": [
      "Jajaja."
    ],
    "kg238a": [
      "Jajaja."
    ],
    "kg239a": [
      "¡Ah!"
    ],
    "kg239b": [
      "¡Ja!"
    ],
    "kg240a": [
      "Jajaja."
    ],
    "kg241a": [
      "¡Sospechoso en vehículo de la Resistencia!"
    ],
    "kg242a": [
      "¡Tiene un cargamento, adelante!"
    ],
    "kg243a": [
      "¡Para ese vehículo!"
    ],
    "kg244a": [
      "Estás bajo arresto, ¡detente a un lado!"
    ],
    "kg245a": [
      "¡Detén el vehículo!"
    ],
    "kg246a": [
      "¡Perseguimos un vehículo!"
    ],
    "kg247a": [
      "¡Tiene un paquete!"
    ],
    "kg248a": [
      "¡Sospechoso con cargamento!"
    ],
    "kg249a": [
      "Sospechamos de envío ilegal."
    ],
    "kg250a": [
      "¡Todas las unidades a por ese vehículo!"
    ],
    "kg251a": [
      "¡El sospechoso va a gran velocidad!"
    ],
    "kg252a": [
      "¡No podemos seguirle!"
    ],
    "kg253a": [
      "¡Está en el puerto!"
    ],
    "kg254a": [
      "¡Se ha escapado!"
    ],
    "kg255a": [
      "¡El sospechoso nos ha despistado!"
    ],
    "kg256a": [
      "¡Vehículo destruido, lo tenemos!"
    ],
    "kg257a": [
      "Buen trabajo, está acabado."
    ],
    "kg258a": [
      "Excelente persecución."
    ],
    "kg259a": [
      "Ataca el transporte de la Guardia, ¡solicito refuerzos!"
    ],
    "kg260a": [
      "¡Sufrimos daños!"
    ],
    "kg261a": [
      "¡Va a por nosotros!"
    ],
    "kg262a": [
      "¡Intenta estrellar el transporte!"
    ],
    "kg263a": [
      "Han emboscado el transporte, ¡responded!"
    ],
    "kg264a": [
      "¡Ha recogido a un prisionero!"
    ],
    "kg265a": [
      "Hemos perdido a un prisionero Lurker."
    ],
    "kg266a": [
      "¡Se lleva a un prisionero Lurker!"
    ],
    "kg267a": [
      "¡Acaba con todos!"
    ],
    "kg268a": [
      "¡Creemos que ayuda a escapar a los Lurkers!"
    ],
    "kg269a": [
      "¡Ya ha acabado con dos transportes nuestros!"
    ],
    "kg270a": [
      "Vuelve a estar solo."
    ],
    "kg271a": [
      "¡¿A dónde va?!"
    ],
    "kg272a": [
      "¡Liquidadle como sea!"
    ],
    "kg273a": [
      "¡Está atacando otro transporte!"
    ],
    "kg274a": [
      "Nos persigue, ¡enviad una escolta!"
    ],
    "kg275a": [
      "Hemos perdido a su pasajero."
    ],
    "kg276a": [
      "¡Lo estamos perdiendo!"
    ],
    "kg277a": [
      "¡Lo tenemos!"
    ],
    "kg278a": [
      "Lo tenemos, ¡así aprenderás a no meterte con la Guardia!"
    ],
    "kg279a": [
      "¡Échate a un lado, amigo de los Lurker!"
    ],
    "kg280a": [
      "Ahí hay un niño, examinadle."
    ],
    "kg281a": [
      "El Barón quiere que arrestemos a todos los niños."
    ],
    "kg282a": [
      "¡Entregad al niño!"
    ],
    "kg283a": [
      "¡Dadnos al niño!"
    ],
    "kg284a": [
      "Si no se rinden, ¡matadlos a todos!"
    ],
    "kg285a": [
      "No matéis al niño."
    ],
    "kg286a": [
      "¡El Barón quiere al niño vivo!"
    ],
    "kg287a": [
      "¡Buscad al niño!"
    ],
    "kg288a": [
      "Ese podría ser el niño que busca el Barón."
    ],
    "kg289a": [
      "¡Tras ellos!"
    ],
    "kg290a": [
      "¡No te muevas!"
    ],
    "kg291a": [
      "¡Matad al chucho!"
    ],
    "kg292a": [
      "¡Habría que matarlos a todos!"
    ],
    "kg293a": [
      "¡Han cogido un vehículo!"
    ],
    "kg294a": [
      "¡Si los tenéis a tiro, disparad!"
    ],
    "kg295a": [
      "¡El sospechoso huye en un vehículo!"
    ],
    "kg296a": [
      "El vehículo del sospechoso está en la sección siete."
    ],
    "kg297a": [
      "Creemos que el niño está con el tío raro de la Resistencia."
    ],
    "kg298a": [
      "¡Acabad con él, pero no matéis al niño!"
    ],
    "kg299a": [
      "¡Vuelven a ir a pie!"
    ],
    "kg300a": [
      "¡¿Qué es esa cosa?!"
    ],
    "kg301a": [
      "Disparad a eso, ¡matadlo!"
    ],
    "kg302a": [
      "¡¿Qué está haciendo?!"
    ],
    "kg303a": [
      "¡Es el monstruo!"
    ],
    "kg304a": [
      "¡Es verdad lo que cuentan!"
    ],
    "kg305a": [
      "¡Es el monstruo oscuro!"
    ],
    "kg306a": [
      "¡Es él!"
    ],
    "kg307a": [
      "¡Es el monstruo del eco oscuro!"
    ],
    "kg308a": [
      "¡Matadle! ¡Matadle!"
    ],
    "kg309a": [
      "El sospechoso se ha transformado en",
      "una especie de criatura."
    ],
    "kg310a": [
      "Es feo de narices."
    ],
    "kg311a": [
      "Qué cosa más fea."
    ],
    "kg312a": [
      "¡Cuidado!"
    ],
    "kg313a": [
      "¡Retirada!"
    ],
    "kg314a": [
      "¡Está machacando a todos!"
    ],
    "kg315a": [
      "¡No podemos matarle!"
    ],
    "kg316a": [
      "¡Permaneced donde estáis!"
    ],
    "kg317a": [
      "¡La Guardia Carmesí no huye!"
    ],
    "kg318a": [
      "¡Cuidado con sus garras!"
    ],
    "kg319a": [
      "¡Esquivad sus descargas energéticas!"
    ],
    "kg320a": [
      "Es una redada, ¡no os resistáis!"
    ],
    "kg321a": [
      "¡Adelante!"
    ],
    "kg322a": [
      "Por orden del Barón Praxis,",
      "¡todos debéis morir!"
    ],
    "kg323a": [
      "Rendíos y no sufriréis mucho."
    ],
    "kg324a": [
      "¡Es el monstruo de la Resistencia!"
    ],
    "kg325a": [
      "¡A por él!"
    ],
    "kg326a": [
      "¡Que todas las unidades vayan a las Barriadas!"
    ],
    "kg327a": [
      "¡Hay un combatiente de la Resistencia!"
    ],
    "kg328a": [
      "¡Quemadlos!"
    ],
    "kg329a": [
      "¡No os separéis!"
    ],
    "kg330a": [
      "¡Lo tenemos acorralado!"
    ],
    "kg331a": [
      "Sospechoso acorralado en sección dos."
    ],
    "kg332a": [
      "¡No hay escapatoria!"
    ],
    "kg333a": [
      "¡No te resistas!"
    ],
    "kg334a": [
      "¡Danos el objeto, monstruito!"
    ],
    "kg335a": [
      "¡No puede escapar!"
    ],
    "kg336a": [
      "¡Está atrapado!"
    ],
    "kg337a": [
      "¡Lo tenemos!"
    ],
    "kg338a": [
      "¡Estamos bajo fuego intenso!"
    ],
    "kg339a": [
      "Tenemos muchas bajas, ¡enviad refuerzos!"
    ],
    "kg340a": [
      "¡Este tío sabe cómo luchar!"
    ],
    "kg341a": [
      "¡No retrocedáis!"
    ],
    "kg342a": [
      "¡No os retiréis!"
    ],
    "kg343a": [
      "¡Hemos perdido al pelotón Beta!"
    ],
    "kg344a": [
      "¡Necesitamos más hombres!"
    ],
    "kg345a": [
      "¡Está en el sendero sur!"
    ],
    "kg346a": [
      "¡Está en el agua!"
    ],
    "kg347a": [
      "¡Está cerca de la choza este, id allí todos!"
    ],
    "kg348a": [
      "¡Vamos a perderle!"
    ],
    "kg349a": [
      "Alerta de intruso, ¡dad la alarma!"
    ],
    "kg350a": [
      "¡La Fortaleza está siendo atacada!"
    ],
    "kg351a": [
      "¡Esta es nuestra casa, tío!"
    ],
    "kg352a": [
      "¡Hay que estar loco para venir a la Fortaleza!"
    ],
    "kg353a": [
      "¡No saldrás de aquí con vida!"
    ],
    "kg354a": [
      "Gracias por ponerlo fácil."
    ],
    "kg355a": [
      "Tenemos muchas bajas."
    ],
    "kg356a": [
      "Está adentrándose, ¡detenedle!"
    ],
    "kg357a": [
      "¡Acabad con este tío, es una orden!"
    ],
    "kg358a": [
      "¡Enviad a las fuerzas de choque!"
    ],
    "kg359a": [
      "¡Traed la artillería pesada!"
    ],
    "kg360a": [
      "¡Enviad a los guardias con escudo!"
    ],
    "kg361a": [
      "¡Casi lo tengo!"
    ],
    "kg362a": [
      "¡Dejádmelo a mí!"
    ],
    "kg363a": [
      "¡Lo tengo!"
    ],
    "kg364a": [
      "¡Rematadle!"
    ],
    "kg365a": [
      "¡Va hacia la sala de munición!"
    ],
    "kg366a": [
      "¡Interceptad al intruso antes de que se aleje!"
    ],
    "kg367a": [
      "Está recogiendo a un sospechoso."
    ],
    "kg368a": [
      "¡Se lleva a un prisionero de la Resistencia!"
    ],
    "kg369a": [
      "¡Acabad con los dos!"
    ],
    "kg370a": [
      "Ha recogido a otro sospechoso."
    ],
    "kg371a": [
      "¡Hemos perdido al tipo que ha dejado!"
    ],
    "kg372a": [
      "Lleva un pasajero."
    ],
    "kg373a": [
      "El conductor trabaja para la Resistencia."
    ],
    "kg374a": [
      "El vehículo sospechoso sufre daños, pero sigue avanzando."
    ],
    "kg375a": [
      "Hay que cortarle el paso."
    ],
    "kg376a": [
      "¡Tiene otro agente!"
    ],
    "kg377a": [
      "¡El sospechoso conduce erráticamente!"
    ],
    "kg378a": [
      "¡El sospechoso sigue huyendo!"
    ],
    "kg379a": [
      "¡Esta vez lo tenemos!"
    ],
    "kg380a": [
      "¡Vehículo sospechoso destruido!"
    ],
    "kg381a": [
      "¡Va a por otro vehículo!"
    ],
    "kg382a": [
      "¡Hemos acabado con él!"
    ],
    "kg383a": [
      "¡Es historia!"
    ],
    "kg384a": [
      "Otra victoria para la Guardia, buena puntería, chicos."
    ],
    "kg385a": [
      "El sospechoso ha escapado."
    ],
    "kg386a": [
      "¡Ugh!"
    ],
    "kg387a": [
      "¡Oh!"
    ],
    "kg388a": [
      "¡Arghh!"
    ],
    "kg389a": [
      "¡Ughh!"
    ],
    "kg390a": [
      "¡Ugh!"
    ],
    "kg391a": [
      "¡Ahh!"
    ],
    "kg392a": [
      "¡Ugh!"
    ],
    "kg393a": [
      "¡Ugh!"
    ],
    "kg394a": [
      "¡Ah!"
    ],
    "kg395a": [
      "¡Ugh!"
    ],
    "kg396a": [
      "¡Ah!"
    ],
    "kg397a": [
      "¡Ugh!"
    ],
    "kg398a": [
      "¡Ahh!"
    ],
    "kg399a": [
      "¡Argh!"
    ],
    "kg400a": [
      "¡Ah!"
    ],
    "kg401a": [
      "¡Uh!"
    ],
    "kg402a": [
      "¡Ah!"
    ],
    "kg403a": [
      "¡Ahh!"
    ],
    "kg404a": [
      "¡Ahh!"
    ],
    "kg405a": [
      "¡Ahh...!"
    ],
    "kg406a": [
      "¡Arrgh!"
    ],
    "kg407a": [
      "¡Uargh!"
    ],
    "kg408a": [
      "¡Ugh...!"
    ],
    "kg409a": [
      "¡Ugh!"
    ],
    "kg410a": [
      "¡Argh!"
    ],
    "kg411a": [
      "¡Ah!"
    ],
    "kg412a": [
      "¡Ugh...!"
    ],
    "kg413a": [
      "¡Ahh...!"
    ],
    "kg414a": [
      "¡Ah!"
    ],
    "kg415a": [
      "¡Argh!"
    ],
    "kg416a": [
      "¡Ugh...!"
    ],
    "kg417a": [
      "Uh..."
    ],
    "kg418a": [
      "¡Ah...!"
    ],
    "kg419a": [
      "¡Uugh!"
    ],
    "kg420a": [
      "¡Ah...!"
    ],
    "kg421a": [
      "¡Ahh...!"
    ],
    "kg422a": [
      "¡Agh!"
    ],
    "kg423a": [
      "¡Ahh!"
    ],
    "kg424a": [
      "¡Argh!"
    ],
    "kg425a": [
      "¡Ugh!"
    ],
    "kg426a": [
      "¡Ahh!"
    ],
    "kg427a": [
      "¡Ugh!"
    ],
    "kg428a": [
      "¡Oh!"
    ],
    "kgv001": [
      "¡Para!"
    ],
    "kgv002": [
      "¡Abrid fuego!"
    ],
    "kgv003": [
      "¡Adelante!"
    ],
    "kgv004": [
      "¡Acabad con él!"
    ],
    "kgv005": [
      "¡Matadle!"
    ],
    "kgv006": [
      "¡Disparadles, disparadles!"
    ],
    "kgv007": [
      "¡Muere, forajido!"
    ],
    "kgv008": [
      "¡Prueba esto!"
    ],
    "kgv009": [
      "¡Fuego, fuego!"
    ],
    "kgv010": [
      "¡Ríndete, forajido!"
    ],
    "kgv011": [
      "¡Sellad la zona!"
    ],
    "kgv012": [
      "¡Pedid refuerzos!"
    ],
    "kgv013": [
      "¡Motín en curso!"
    ],
    "kgv014": [
      "¡Pide refuerzos!"
    ],
    "kgv015": [
      "¡Para el vehículo!"
    ],
    "kgv016": [
      "¡Estás bajo arresto!"
    ],
    "kgv017": [
      "¡Detente a un lado!"
    ],
    "kgv018": [
      "¡Frena!"
    ],
    "kgv019": [
      "¡Quítate!"
    ],
    "kgv020": [
      "¡Sal del vehículo!"
    ],
    "kgv021": [
      "¡Pedid más Hellcats!"
    ],
    "kgv022": [
      "¡Solicito refuerzos!"
    ],
    "kgv023": [
      "¡Persecución en sector cuatro!"
    ],
    "kgv024": [
      "¡Sospechoso conduciendo!"
    ],
    "kgv025": [
      "¡Sospechoso huyendo al sector cinco!"
    ],
    "kor001": [
      "Jak, Daxter, ¡estoy tan orgulloso de vosotros!",
      "Juntos le habéis causado mucho daño al Barón.",
      "¡Podríamos incluso ganar esta guerra!"
    ],
    "kor002": [
      "Excelente trabajo, estáis demostrando ser muy eficaces.",
      "Sin eco, el Barón pronto caerá,",
      "y el futuro de la ciudad estará en nuestras manos."
    ],
    "kor004": [
      "¡Otro duro golpe para el Barón, amigos míos!",
      "¡Pronto cambiará nuestra suerte!"
    ],
    "krew001": [
      "Jak, aquí Krew. Acabo de hablar con mi cliente",
      "que dice que eres bastante bueno con su Turbotabla.",
      "Mis fuentes me dicen que un cargamento de equipos de escucha",
      "de la Guardia Carmesí a llegado a Puerto.",
      "Ninguno de nosotros, incluyendo la Resistencia, quiere que esos chismes",
      "lleguen a funcionar. No es bueno para el negocio.",
      "Ve al Puerto en la Turbotabla",
      "y destruye todas las cajas de la Guardia que veas.",
      "Estarán defendidas,",
      "así que ten cuidado, ¿eh?"
    ],
    "krew002": [
      "Excelente trabajo, Jak. Hasta yo estoy impresionado.",
      "Así dejarán de molestarnos esos desalmados",
      "Guardias Carmesí.",
      "¿Qué mundo es este en el que ya no se puede...?",
      "¿sobornar a unos cuantos guardias?"
    ],
    "krew003": [
      "Ooooh... ¡los cuentos eran ciertos!",
      "El legendario Corazón de Mar fue escondido en la fea estatua",
      "del amiguete.",
      "Mi lema es, ¡si no hay nada roto, no hay beneficio! Jajaja...",
      "Por vuestra lealtad, teneis una excelente mejora de arma",
      "guardada en una caja en el Puerto."
    ],
    "krew004": [
      "Una torreta menos. ¡Seguid mirando!"
    ],
    "krew005": [
      "Dos torretas. ¡Buen trabajo!"
    ],
    "krew006": [
      "Tres torretas destruidas. ¡Seguid así!"
    ],
    "krew007": [
      "Cuatro torretas. Jajaja... ¡Genial, chicos! ¡A por ellos!"
    ],
    "krew008": [
      "¡Cinco torretas hechas polvo! ¡Así se hace!"
    ],
    "krew009": [
      "Seis torretas fuera de servicio.",
      "Jeje, me gusta como lo haceis."
    ],
    "krew010": [
      "¡Un trabajo sensacional! Habéis destruido todas las torretas.",
      "Ahora, volved al Hip Hog."
    ],
    "kwbf001": [
      "¡No puedo jugar limpio!",
      "Tengo una arma secreta: ¡mi campo ambivalente!",
      "Saluda a mi amiguito...",
      "¡Ah, multiplícame! Jajajaja... Qué maravilloso."
    ],
    "kwbf002": [
      "Te voy a presentar a mi... \"crew\"."
    ],
    "kwbf003": [
      "¡Vamos a bailar!"
    ],
    "kwbf004": [
      "¡Vas a morir!"
    ],
    "kwbf005": [
      "¡Allá vamos!"
    ],
    "kwbf006": [
      "Mi, no, mis gemelos están increíbles."
    ],
    "kwbf007": [
      "¡No puedes detenernos a todos!"
    ],
    "kwbf008": [
      "¡Sorpresa! No puedes controlarme."
    ],
    "kwbf009": [
      "Tengo gente legal que me ayuda."
    ],
    "kwbf010": [
      "¡Cógelo!"
    ],
    "kwbf011": [
      "¡UARGH! ¡Venga, intenta cogerme!"
    ],
    "kwbf012": [
      "Hasta ahora has tenido suerte, ¿eh?"
    ],
    "kwbf013": [
      "Ya me estoy cansando. Lo dejamos."
    ],
    "kwbf014": [
      "Hm-hm, voy rápido para ser un grandullón, ¿eh?"
    ],
    "kwbf015": [
      "¡Floto como una mariposa y pico como una avispa!"
    ],
    "kwbf016": [
      "¡Urghh!"
    ],
    "kwbf017": [
      "¡Aurgh!"
    ],
    "kwbf018": [
      "¡Arghh!"
    ],
    "kwbf019": [
      "¡Urrghh!"
    ],
    "kwbf020": [
      "¡Urgh, oh!"
    ],
    "kwbf021": [
      "¡Muere!"
    ],
    "kwbf022": [
      "¡Ya te tengo!"
    ],
    "kwbf023": [
      "¡No puedes ganar, Jak!"
    ],
    "kwbf024": [
      "¡Toma dolor!"
    ],
    "kwbf025": [
      "¡No!"
    ],
    "kwbf026": [
      "¡Se me agota la paciencia!"
    ],
    "kwbf027": [
      "¡Quieto!"
    ],
    "kwbf028": [
      "Jaja, ¿qué tal eso?"
    ],
    "kwbf029": [
      "Deberías haber aprovechado la oportunidad de huir."
    ],
    "kwbf030": [
      "¡Actívalo!"
    ],
    "kwbf031": [
      "¡No puedes detenerla, Jak!"
    ],
    "kwbf032": [
      "¡Jajajaja, qué bien sienta!"
    ],
    "kwbf033": [
      "¡Soy el señor de las armas!"
    ],
    "kwbf034": [
      "¿Suficiente?"
    ],
    "kwbf035": [
      "¡Allá vamos!"
    ],
    "kwbf036": [
      "¡Baila, Jak!"
    ],
    "kwbf037": [
      "¡No puedes con todos!"
    ],
    "kwbf038": [
      "¡Toma! Tú la llevas."
    ],
    "kwbf039": [
      "Uf. Menudo entrenamiento..."
    ],
    "kwbf040": [
      "¿Cuál es el yo real, Jak?"
    ],
    "kwbf041": [
      "Al final... ¡te he puesto en tu sitio!"
    ],
    "kwbf042": [
      "¡Arghh! ¡Pequeño...!"
    ],
    "ora006": [
      "Traeme 200 Piedras Calavera más de los Cabezachapas",
      "y te mostraré otro Poder Oscuro."
    ],
    "ora007": [
      "Traeme 200 Piedras Calavera más",
      "y otro poder será tuyo."
    ],
    "ora008": [
      "Traeme más Piedras Calavera para poder controlar",
      "un Poder Oscuro."
    ],
    "ora009": [
      "No tienes suficientes Piedras Calavera.",
      "Vuelve cuando hayas reunido más."
    ],
    "ora010": [
      "Necesito más Piedras Calavera."
    ],
    "ora011": [
      "No confíes por completo en tus armas."
    ],
    "ora012": [
      "Usa sólo tu cuerpo o tu mente en esta prueba."
    ],
    "ora013": [
      "Las armas son para los débiles."
    ],
    "ora014": [
      "No debes usar armas en esta prueba."
    ],
    "pek001": [
      "¡Aaag! ¡No me puedo creer que lo hayáis conseguido!",
      "Onin dice que buscará en los astros información",
      "sobre estas sagradas reliquias. Os buscaré entonces."
    ],
    "pek002": [
      "¡Aaaag! Ohh... ¡Que me desplomen! ¡La Torre de Luz...!",
      "¡existe de verdad! El rayo de luz brilla sobre",
      "la ciudad. La Tumba de Mar estaba bajo nuestras narices",
      "todo el tiempo. ¡Y la habéis encontrado gracias a mí!"
    ],
    "pek003": [
      "¡Vaaaya! ¡Por todas mis plumas! ¡Estamos más cerca de la Tumba!",
      "¡Nunca pensé que llegaríamos tan lejos!"
    ],
    "pek010": [
      "Este es el cuenco mágico de Onin.",
      "Onin hará que surjan símbolos del cuenco.",
      "Cuando aparezcan, deberás reventarlos antes de que",
      "lleguen al suelo. Hazlo deprisa. Revienta tan solo",
      "los símbolos que veas. Si intentas reventar un símbolo que",
      "no esté, ¡Onin te penalizará! Si te dejas algún símbolo,",
      "¡también serás penalizado! Cada ronda irá más deprisa.",
      "A ver hasta donde llegas.",
      "Para ganar deberás conseguir una puntuación alta."
    ],
    "pek011": [
      "¡Lo haces muy bien!"
    ],
    "pek012": [
      "Umm, no está mal."
    ],
    "pek013": [
      "Sigue así, ¡puedes hacerlo!"
    ],
    "pek014": [
      "Si revientas más del verdadero número de cada símbolo,",
      "¡serás penalizado! ¡Groaa!"
    ],
    "pek015": [
      "¿Listo? ¡Ya!"
    ],
    "pek016": [
      "Este símbolo no estaba, ¡penalización!"
    ],
    "pek017": [
      "Ja, ¡Onin te ha pillado! Revienta solo los que veas."
    ],
    "pek018": [
      "¡Ahora viene otra ronda!",
      "¡Dales caña, Onin, monstrua!"
    ],
    "pek019": [
      "¡Te ha vuelto a pillar! ¿Qué es lo que te pasa?"
    ],
    "pek020": [
      "¡No me puedo creer que hayas llegado hasta aquí!"
    ],
    "pek021": [
      "¡Deprisa! ¡Te estás dejando símbolos!"
    ],
    "pek022": [
      "¡Te has dejado algunos!"
    ],
    "pek023": [
      "¡Deprisa! ¡Deprisa!"
    ],
    "pek024": [
      "¡Dale caña, Onin! ¡Más, Onin, más!",
      "Vamos, chica, ¡dale un poco de ritmo al cuerpo!"
    ],
    "pek025": [
      "¡Otro meneíto!"
    ],
    "pek026": [
      "¡No puede hacer tantos!"
    ],
    "pek027": [
      "¿Qué? ¿Sigue todavía?"
    ],
    "pek028": [
      "A ver si puede con ello."
    ],
    "pek029": [
      "¡Vamos! ¡Venga!"
    ],
    "pek030": [
      "Vale, vale, eres bueno."
    ],
    "pek031": [
      "¡Vaya! No está mal."
    ],
    "pek032": [
      "Vale, he puesto un huevo."
    ],
    "pek033": [
      "¡Increíble! ¡Has ganado!",
      "No tengo palabras, increíble."
    ],
    "pek034": [
      "Tienes suficientes puntos, ¡enhorabuena!"
    ],
    "pek035": [
      "¡Última penalización! Has perdido, perdedor."
    ],
    "pek036": [
      "¡Has perdido! ¡Si es que no me extraña!"
    ],
    "pek037": [
      "¡Pierdes! ¿Quieres intentarlo de nuevo?"
    ],
    "pek038": [
      "Ahh, has puesto un huevo. Lástima, qué pena."
    ],
    "pek039": [
      "Oh, ¡qué cerca... pero no! Jaja..."
    ],
    "pek040": [
      "Lo has dado todo, ¡pero eres un manta!"
    ],
    "pek041": [
      "¡Se acabó, finito, c'est fini!"
    ],
    "prop002": [
      "Como sabéis, hace muchos años fui herido durante nuestro último",
      "y glorioso ataque contra los Cabezachapas.",
      "Lo he sacrificado todo por esta ciudad,",
      "¡y solo pido lo mismo a cambio!",
      "La lealtad será recompensada.",
      "A los demás, les espera la muerte."
    ],
    "prop003": [
      "El eco oscuro que llevas dentro acabará matándote, Jak.",
      "Es imposible detener sus efectos destructivos.",
      "Cuando estás en su caótico puño, no te suelta",
      "hasta que caes en la locura. Entrégate, y te",
      "mataré rápidamente y sin dolor.",
      "Es tu única salida."
    ],
    "prop004": [
      "No intentes hacerme quedar como un tonto, Jak.",
      "Que no te haya matado no significa que",
      "no te vigile de cerca. Los ciudadanos",
      "me adoran porque les doy seguridad.",
      "Solo quiero a cambio sus vidas.",
      "Te encontraré, y cuando lo haga, desearás",
      "haber muerto en prisión"
    ],
    "prop005": [
      "¡Atención, leales ciudadanos! Estamos buscando a un",
      "rebelde que ha causado considerables daños a la",
      "ciudad. Este hombre está armado, es tremendamente",
      "peligroso y puede transformarse en una criatura",
      "monstruosa. Tenemos informes de que trabaja con los",
      "Cabezachapas para perturbar la ciudad y vuestra seguridad.",
      "¡Informad de inmediato si lo veis!"
    ],
    "prop006": [
      "Valientes ciudadanos, hoy es el aniversario de la gran",
      "batalla que arruinó la parte de la ciudad conocida como",
      "Ciudad Muerta. Recordad a los que murieron",
      "aquel día y lo que les debemos a los Cabezachapas",
      "por su traición. Recordad la valentía con la que luché",
      "para salvar a aquellos pobres ciudadanos",
      "y agradeced a la Guardia Carmesí",
      "la seguridad que os da cada día."
    ],
    "prop007": [
      "Soy vuestro Barón. Los informes sobre la invasión",
      "de Cabezachapas son tremendamente exagerados.",
      "Os aseguro que se trata de una pequeña incursión que será",
      "aplastada en breve. Quedaos en casa, no tengáis miedo,",
      "¡o seréis castigados!"
    ],
    "prop008": [
      "Atención, ciudadanos, os habla vuestro Barón.",
      "Los cierres de las antiguas puertas de seguridad",
      "han sido usados sin permiso varias veces. Por fortuna,",
      "estas infracciones no han causado contaminación alguna,",
      "pero todos sabemos lo mortal que es la Estepa.",
      "Nadie puede salir de la ciudad sin autorización,",
      "los infractores serán capturados",
      "y ejecutados."
    ],
    "prop009": [
      "Sirve a tu ciudad."
    ],
    "prop010": [
      "¡Sacrifícate por la ciudad y todo prosperará!"
    ],
    "prop011": [
      "Tienes seguridad gracias a mí."
    ],
    "prop012": [
      "¡Todos los Cabezachapas deben morir!"
    ],
    "prop013": [
      "Trabaja duro y sé agradecido."
    ],
    "prop014": [
      "Informa sobre todos los maleantes."
    ],
    "prop015": [
      "Recuerda, incluso tus amigos podrían ser enemigos."
    ],
    "prop016": [
      "Entrega a los subversivos."
    ],
    "prop017": [
      "¡Dependemos de nuestra fuerza!"
    ],
    "prop018": [
      "Obedece y disfruta."
    ],
    "prop019": [
      "El sacrificio es algo necesario",
      "para la ciudad."
    ],
    "prop020": [
      "Sacrifícate por tu ciudad."
    ],
    "prop021": [
      "Recuerda, hasta tus amigos pueden ser enemigos."
    ],
    "prop022": [
      "La ciudad necesita tu sacrificio."
    ],
    "prop023": [
      "¡Es mejor estar dentro de la ciudad!"
    ],
    "prop024": [
      "La ley no debe tener piedad."
    ],
    "prop025": [
      "La justicia es rápida."
    ],
    "prop026": [
      "¡La Resistencia está muerta!"
    ],
    "prop027": [
      "Únete a la Guardia Carmesí, y tu familia",
      "podrá quedarse."
    ],
    "prop028": [
      "Mi filosofía es la única que vale."
    ],
    "prop029": [
      "Liderazgo equivale a control."
    ],
    "prop030": [
      "Renuncia a tu libertad y yo te protegeré."
    ],
    "prop031": [
      "Ten fe en mí y tuya será la Tierra Prometida."
    ],
    "prop032": [
      "Tu ciudad necesita un líder fuerte, no un tonto inmaduro."
    ],
    "prop033": [
      "No damos la bienvenida a forasteros."
    ],
    "prop034": [
      "¡Rechaza a los que me desafíen!"
    ],
    "prop035": [
      "Soy la cara de Villa Refugio."
    ],
    "prop036": [
      "Sin mi poder, no habría ciudad."
    ],
    "prop037": [
      "¡Sígueme a un futuro más seguro!"
    ],
    "prop038": [
      "Dentro de las murallas estás a salvo."
    ],
    "prop039": [
      "Si me desafías, morirás."
    ],
    "prop040": [
      "¡Bienvenido a Villa Refugio!",
      "Por tu seguridad, hay que cumplir todas las leyes.",
      "Obedéceme y no serás castigado."
    ],
    "prop041": [
      "La ciudad es segura. No dejaré que sufras daños.",
      "Confía en mí."
    ],
    "prop042": [
      "Puedes estar seguro de que destruiré a los Cabezachapas",
      "de una manera u otra."
    ],
    "prop043": [
      "A todos los ciudadanos, esta insignificante revuelta",
      "de la Resistencia será aplastada.",
      "Trituraremos a estos advenedizos, no podrán",
      "amenazarme a mí ni al orden de la ciudad."
    ],
    "prop044": [
      "A los habitantes de esta gran ciudad, hay un monstruo",
      "entre vosotros, disfrazado de hombre.",
      "Es peligroso y debemos destruirlo.",
      "Ofrezco una recompensa de eco por su captura, o,",
      "si tenéis a alguien en prisión, lo intercambiaré por",
      "ese renegado. Prometo."
    ],
    "prop045": [
      "A todos los que me desafían, que los vigilo,",
      "soy omnipresente, ¡soy la ciudad!"
    ],
    "prop046": [
      "Soy vuestro Barón. El ministerio de trabajo extremo",
      "me ha informado de la bajada de la productividad",
      "este mes. ¡Es inaceptable!",
      "¿Os doy seguridad y así me lo pagáis?",
      "¡Trabajad más duro, no coherentemente!",
      "Liberad la mente, y el cuerpo obedecerá.",
      "¡Los trabajos forzados os liberarán!",
      "Y para impulsar vuestra motivación espiritual,",
      "¡el próximo mes se doblan las tareas!"
    ],
    "prop047": [
      "Debido a cierto... \"desgaste\", esta ciudad",
      "necesita reclutas frescos de la Guardia Carmesí.",
      "¡Os invito a ofrecer a miembros de vuestra familia!",
      "Venid a las instalaciones de la querida Fortaleza,",
      "o... eso."
    ],
    "prop048": [
      "Como Barón, he promulgado una ley \"anti-turbotablas\"",
      "en la ciudad. Pequeños delincuentes sin nada",
      "que hacer excepto flotar y hacer truquitos. ¡Ugh!",
      "Meteré a los infractores en la Guardia y les enseñaré",
      "disciplina. No patinar, ¡es la ley!"
    ],
    "prop049": [
      "Me decepciona la falta de compromiso y",
      "sacrificio de esta ciudad. ¡Trabajad más! ¡Comed menos!",
      "¡Bebed cuando os lo diga! Dormir es opcional.",
      "Luchamos con una amenaza externa,",
      "¡no me obliguéis a declararos la guerra!"
    ],
<<<<<<< HEAD
    "prop050": [
      "Saludos, habitantes de esta perfecta utopía. Pronto",
      "empezará la carrera de este año. Los ciudadanos",
      "libres de arresto domiciliario pueden ir",
      "al estadio a ver cómo su hijo favorito, Erol, demuestra",
      "que la Guardia Carmesí son los guerreros de élite",
      "de la ciudad. ¡Venid con toda la familia!",
      "Los primeros mil niños tendrán un paquete",
      "de reclutamiento de la Guardia Carmesí obligatorio",
      "y les \"pediremos\" que se queden de por vida.",
      "¡Qué suerte!"
    ],
=======
>>>>>>> 66c45522
    "prop051": [
      "Soy vuestro Barón, ¡aún tengo el mando!",
      "Os aseguro que no quedan Cabezachapas",
      "en la ciudad. Quien me contradiga,",
      "¡recibirá un disparo! La situación actual solo",
      "es un truco de propaganda, creado por la",
      "ilegal milicia de la Resistencia para",
      "transformar las leyes y desacreditar a los que os protegen",
      "mientras dormís. No prestéis oídos a ese truco,",
      "¡no hay Cabezachapas en un radio de 160 km de la ciudad!"
    ],
    "prop052": [
      "Soy el Barón Praxis. Hemos recuperado la ciudad",
      "y los Cabezachapas huyen de nosotros.",
      "¡La victoria se acerca! Seguid luchando por la libertad",
      "que algún día os daré. Seguid desafiando a los",
      "enemigos de mi ley y orden,",
      "seguid muriendo por mí."
    ],
    "prop053": [
      "No temáis a los de rojo. Claro que hay quejas",
      "ocasionales por abuso policial, destrucción",
      "gratuita de la propiedad privada durante las redadas,",
      "arrestos en masa, desamores y demás.",
      "¡Eh, somos humanos! Dirigir una ciudad es",
      "mas duro de lo que parece, pues sería peor",
      "si se ocuparan los Cabezachapas."
    ],
<<<<<<< HEAD
    "prop054": [
      "Hemos tenido algunos incidentes con la clase baja",
      "trabajadora. Si vuestro Lurker se desmanda, llamad al",
      "Control de Animales Carmesí. ¿El Lurker está en un árbol?",
      "¿Atrapado en una alcantarilla? ¿Echa espuma por la boca?",
      "Llamad a los cordiales oficiales del C.A.C.",
      "y ellos tratarán a vuestro peludo amigo",
      "con el amor y cuidado que merece...",
      "y se lo llevarán para amaestrarlo.",
      "Recordad, ¡los Lurkers pueden ser peligrosos!"
    ],
    "prop055": [
      "Por favor, donad generosamente al fondo de eco del Barón.",
      "Vuestra generosa donación se invertirá",
      "en acciones humanitarias:",
      "bombas, armas, blindajes e investigación en modificación",
      "genética, todo para preservar nuestra",
      "maravillosa ciudad. Donad a menudo, libremente...",
      "¡u os lo quitaremos!"
    ],
=======
>>>>>>> 66c45522
    "prop056": [
      "Se está tan solo en la cumbre, y desde arriba puedo",
      "que esta sucia ciudad necesita desesperadamente",
      "una revitalización. Así que, en las próximas semanas,",
      "derrumbaremos muchas secciones de la ciudad.",
      "Toda queja contra esta iniciativa constructora",
      "deberá ser entregada en mano,",
      "en la Prisión Fortaleza para su examen.",
      "Las secciones condenadas se evacuarán",
      "antes de la demolición.",
      "Si alguien se queda en casa, es su responsabilidad."
    ],
    "prop057": [
      "¡El ataque Cabezachapa no triunfará!",
      "Vuestro Barón ha tomado ciertas medidas",
      "para garantizar que los Cabezachapas NUNCA se",
      "queden con la ciudad. Descansad tranquilos, de la",
      "derrota sacaré una victoria, a cualquier precio.",
      "Juré no dejar caer nunca esta ciudad, y voy a",
      "cumplirlo. ¡Lo que va a pasar es por nuestro bien!",
      "Recordad, morir por una victoria es un",
      "signo de honor."
    ],
    "prop058": [
      "Soy el Barón Praxis. Me enfrento a serias decisiones",
      "sobre nuestro futuro ahora que la ciudad afronta",
      "su mayor amenaza en 300 años. Lamento tener",
      "pocas opciones. Os ordeno que volváis a casa",
      "a despediros de vuestras familias.",
      "Estad seguros de que venceremos, de un modo,",
      "u otro. Es el momento de enseñarles a esas criaturas",
      "lo que podemos hacer cuando no hay esperanza.",
      "Ha sido un placer gobernaros",
      "hasta el final."
    ],
    "sam001": [
      "Aquí Samos. Jak, necesito que vayas a mi antigua",
      "choza en las ruinas de Ciudad Muerta. Hay que recuperar",
      "una cosa que escondí allí hace mucho, ¡buena suerte!",
      "Ah, Daxter, ¡cuando estés allí limpia aquello un poco!"
    ],
    "sam002": [
      "Aquí Samos. Ahora que estáis aquí quiero",
      "que vayáis a mi antigua choza. Necesitamos una cosa que",
      "tengo allí. Buena suerte, y cuidado con los Cabezachapas."
    ],
    "sam003": [
      "Aquí Samos, Jak. Los Cabezachapas deben de haber",
      "llevado el gran anillo portal a su Nido en la Estepa.",
      "Si queremos usar ese anillo para abrir la fisura y volver",
      "a nuestra aldea, tenemos que ir al Nido y encontrarlo."
    ],
    "sam004": [
      "Lo has hecho bien, Jak. Por suerte, la Piedra Precursor no",
      "estaba en la bomba cuando detonó porque si no,",
      "no estaríamos vivos. Vuelve al garage de competición",
      "cuanto antes."
    ],
    "sam005": [
      "¡Buen trabajo, chicos!",
      "Buscad al Samos Joven y dadle la Semilla."
    ],
    "sam006": [
      "¡Por fin habéis llegado! Buscad el Tótem Lurker",
      "y coged el trozo del Sello de Mar que hay arriba."
    ],
    "sam007": [
      "¡Jak, lleva al niño sano y salvo a la Central Energética!"
    ],
    "sam008": [
      "Gracias por protegernos, Jak.",
      "Te veremos en el Nido."
    ],
    "sigc001": [
      "¡Espera un poco, hay que enseñarte a usar esta preciosidad! Primero tienes que sacar el arma."
    ],
    "sigc002": [
      "La Dispersora es un arma de corto alcance",
      "con un gran radio de acción."
    ],
    "sigc003": [
      "Para dispararla, presiona el gatillo."
    ],
    "sigc004": [
      "¡Vale! Nada mal, ¿eh?"
    ],
    "sigc005": [
      "Eso sí, no es el arma más rápida del mercado."
    ],
    "sigc006": [
      "Puedes guardar el arma o sacarla en cualquier momento."
    ],
    "sigc007": [
      "Prueba a guardar el arma."
    ],
    "sigc008": [
      "Fácil, ¿eh?"
    ],
    "sigc009": [
      "Ahora vuelve a sacar el arma."
    ],
    "sigc010": [
      "¡Bien!"
    ],
    "sigc011": [
      "En las cajas de la Guardia Carmesí encontrarás munición roja."
    ],
    "sigc012": [
      "Dispara a las cajas."
    ],
    "sigc013": [
      "¡Estupendo, ya estás listo!"
    ],
    "sigc014": [
      "¿Quieres probar el circuito de la Dispersora?"
    ],
    "sigc015": [
      "El Blaster es un arma multiuso",
      "con buena cadencia de disparo."
    ],
    "sigc016": [
      "Es un arma que requiere tener más puntería."
    ],
    "sigc017": [
      "Puedes cambiar el modo del arma en cualquier momento."
    ],
    "sigc018": [
      "En las cajas encontrarás munición amarilla."
    ],
    "sigc022": [
      "¿Quieres probar tu destreza en el circuito de armas?"
    ],
    "sigc023": [
      "¿Qué circuito quieres hacer?"
    ],
    "sigc024": [
      "Dispara a todos los blancos. Cuanto más rápido les alcances",
      "más puntos conseguirás."
    ],
    "sigc025": [
      "No dispares a los civiles.",
      "Si alcanzas a un blanco civil, perderás puntos."
    ],
    "sigc026": [
      "Buena suerte."
    ],
    "sigc027": [
      "Prepara el arma. ¿Listo? ¡Ya!"
    ],
    "sigc028": [
      "¡Perfecto! Puedes venirte de cacería cuando quieras."
    ],
    "sigc029": [
      "¡Lo conseguiste! ¡Buena puntería!"
    ],
    "sigc030": [
      "¡Así se hace! ¡Tienes futuro, chaval!"
    ],
    "sigc031": [
      "No está mal, servirás."
    ],
    "sigc032": [
      "Inténtalo de nuevo, novato. Todavía estás verde con este material."
    ],
    "sigc033": [
      "Ni mal, ni bien. ¿Otra vez?"
    ],
    "sigc034": [
      "Casi, pero no basta para el combate real. ¿Otra vez?"
    ],
    "sigc035": [
      "¿Quieres probar otra vez? ¿O quieres ir con mamá?"
    ],
    "sigc036": [
      "Todavía no estás listo del todo. ¿Otra vez?"
    ],
    "sigc037": [
      "¡Dispara más deprisa a los blancos!"
    ],
    "sigc038": [
      "¡Dale vida, chico!"
    ],
    "sigc039": [
      "El tiempo de reacción lo es todo."
    ],
    "sigc040": [
      "Los diferentes modos de disparo son útiles para los diferentes blancos."
    ],
    "sigc041": [
      "Mantén la calma y vencerás."
    ],
    "sigc043": [
      "Prueba a cambiar a la Dispersora."
    ],
    "sigc053": [
      "Dale vida al gatillo, chavalín."
    ],
    "sigc054": [
      "¡Eso era un civil!"
    ],
    "sigc055": [
      "¡He dicho que no dispares a civiles, matoncete!"
    ],
    "sigc056": [
      "¡Buen trabajo!"
    ],
    "sigc057": [
      "Una ronda fenomenal, ya lo siento por los pobres Cabezachapas."
    ],
    "sigc058": [
      "¡Eso ha estado de miedo! ¡Haces que parezca fácil!"
    ],
    "sigc059": [
      "¡Has arrasado en el circuito!"
    ],
    "sigc060": [
      "¡Los Cabezachapas te van a comer vivo! ¡Hazlo otra vez!"
    ],
    "sigc061": [
      "Necesitas practicar un poco."
    ],
    "sigc062": [
      "Me acuerdo de cuando yo empezaba, sigue intentándolo."
    ],
    "sigc063": [
      "¡Una ronda perfecta! Se te da de miedo."
    ],
    "sigc064": [
      "¡Así se dispara! Estoy impresionado."
    ],
    "sigc065": [
      "¡Vaya! ¡Tela marinera, chato! ¡Una ronda perfecta!"
    ],
    "sigc066": [
      "¡Buen disparo!"
    ],
    "sigc067": [
      "¡Menuda caña!"
    ],
    "sigc068": [
      "¡Muy bien! Me recuerda a mí mismo."
    ],
    "sigc069": [
      "Haz que te teman."
    ],
    "sigc070": [
      "¡Buen combo!"
    ],
    "sigc071": [
      "¡Me encanta ver como trabajas!"
    ],
    "sigc072": [
      "Ahora cambia otra vez al Blaster."
    ],
    "sigc073": [
      "Los Esteparios tenemos que ser rápidos. Puedes atacar combinando patadas",
      "con disparos de arma."
    ],
    "sigc074": [
      "Combina patada y disparo."
    ],
    "sigc075": [
      "Patea al primer blanco, y dispara mientras lo haces",
      "para alcanzar al segundo blanco."
    ],
    "sigc076": [
      "¡Muy bien!"
    ],
    "sigc077": [
      "Casi, casi. Prueba otra vez. Da la patada y dispara casi al mismo tiempo."
    ],
    "sigc078": [
      "Para hacer el combo, acuérdate de disparar al dar la patada."
    ],
    "sigc079": [
      "Inténtalo de nuevo."
    ],
    "sigc080": [
      "¡Así lo hacemos los Esteparios!",
      "¡Van a caer como moscas!"
    ],
    "sigc081": [
      "¿Crees que podrás con el circuito del Blaster?"
    ],
    "sigf001": [
      "¡Habéis acabado con todos! Sigo sin saber por qué hay",
      "Cabezachapas tan cerca de la ciudad. Para ser sincero,",
      "no creía que pudieseis con esta tarea. ¡Buen trabajo!"
    ],
    "sigt003": [
      "¡En marcha!"
    ],
    "sigt004": [
      "¡Sígueme!"
    ],
    "sigt005": [
      "Ponte detrás mientras liquido ese depósito."
    ],
    "sigt006": [
      "¡Deprisa, chaval! ¡No tengo todo el día!"
    ],
    "sigt007": [
      "¡Por aquí!"
    ],
    "sigt008": [
      "Acaba con esos enemigos de ahí."
    ],
    "sigt009": [
      "¡Deprisa! ¡Baja el puente!"
    ],
    "sigt010": [
      "Salta y agarra el puente para bajarlo."
    ],
    "sigt011": [
      "Crucemos el puente antes de que vuelvan."
    ],
    "sigt012": [
      "Ese es el primer objetivo, contén a las demás criaturas",
      "mientras cargo el Pacificador."
    ],
    "sigt013": [
      "Un Cabezachapa menos."
    ],
    "sigt014": [
      "Ahora a por el siguiente objetivo."
    ],
    "sigt015": [
      "Con los Cabezachapas hay que disparar primero y preguntar después."
    ],
    "sigt017": [
      "¡Quédate conmigo!"
    ],
    "sigt019": [
      "¡Liquida a esos gusanos!"
    ],
    "sigt020": [
      "¡Fantástico, chaval! Que no se te suba."
    ],
    "sigt021": [
      "Ahí está el segundo gusano, tan tranquilo."
    ],
    "sigt022": [
      "¡Cúbreme!"
    ],
    "sigt023": [
      "¡Toma ya! Un Cabezachapa menos del que preocuparse."
    ],
    "sigt024": [
      "¡El siguiente!"
    ],
    "sigt025": [
      "Cúbreme la espalda, mientras me ocupo de este.",
      "No hay que dar a las tuberías."
    ],
    "sigt026": [
      "A eso le llamo yo tener la cabeza en otra parte."
    ],
    "sigt027": [
      "Vamos a darle cuerda a esto."
    ],
    "sigt028": [
      "Jejeje, ¡Cabezachapa a la plancha!"
    ],
    "sigt029": [
      "¡Cuidado! ¡Tenemos compañía!"
    ],
    "sigt030": [
      "¡Demonios! ¡Se me ha atascado, ocúpate tú!"
    ],
    "sigt031": [
      "¡Atácalos mientras arreglo el arma!"
    ],
    "sigt032": [
      "El Pacificador vuelve a funcionar. ¡En marcha!"
    ],
    "sigt033": [
      "¡Último objetivo! Después a casa."
    ],
    "sigt036": [
      "Enemigo a la vista."
    ],
    "sigt037": [
      "¿Me echabas de menos?"
    ],
    "sigt038": [
      "Despídete, cariño."
    ],
    "sigt039": [
      "¡Gracias por salvarme el trasero, ha estado cerca!"
    ],
    "sigt043": [
      "¡Quédate conmigo!"
    ],
    "sigt044": [
      "¡No te alejes o moriremos los dos!"
    ],
    "sigt045": [
      "¡Ven aquí y no te alejes!"
    ],
    "sigt046": [
      "Quieres jugar, ¿eh?"
    ],
    "sigt047": [
      "Vaya, ¿quieres guerra?"
    ],
    "sigt049": [
      "¡No podéis con esta misión, par de lilas! ¡Se acabó!"
    ],
    "sigt052": [
      "¡No trabajo con aficionados!"
    ],
    "sigt053": [
      "¡No hacéis más que darme problemas!"
    ],
    "sigt054": [
      "¡A ver si crecéis un poco!"
    ],
    "sigt056": [
      "¡¿Quieres probar esto?!"
    ],
    "sigt057": [
      "Baja el puente mientras les contengo."
    ],
    "sigt058": [
      "¡Acaba con todos!"
    ],
    "sigt059": [
      "Bien, no hay tiempo para festejos."
    ],
    "sigt060": [
      "Si no lo puedo matar, es problema de otro.",
      "Ocupaos de esos bloques."
    ],
    "sigt061": [
      "Tienes que resolver los bloques, tío."
    ],
    "sigt062": [
      "¿Has oído algo?"
    ],
    "sigt063": [
      "Menudo Cabezachapa más feo."
    ],
    "sigt064": [
      "Dispararle solo servirá para que se enfade más, ¡corred!"
    ],
    "sigt065": [
      "¡Nos vemos en el otro lado!"
    ],
    "sigt066": [
      "¡Te doy el bote, coyote!"
    ],
    "sigt067": [
      "¡Me las piro, vampiro!"
    ],
    "sigt068": [
      "Creo que no volveremos a verle."
    ],
    "sigt069": [
      "Resuelve esto, yo te cubriré la espalda."
    ],
    "sigt070": [
      "Esto es cosa tuya, querido. Resuélvelo para que nos podamos ir."
    ],
    "sigt071": [
      "Genial, aquí viene el grandullón este. ¡Vamos!"
    ],
    "sigt072": [
      "¡Corred!"
    ],
    "sigt073": [
      "¡Vamos, vamos!"
    ],
    "sigt074": [
      "¡Nos está cogiendo!"
    ],
    "sigt075": [
      "¡Seguid corriendo!"
    ],
    "sigt076": [
      "¡Deprisa!"
    ],
    "sigt077": [
      "¡Va a ser por poco!"
    ],
    "sigt078": [
      "¡Moved el trasero!"
    ],
    "sigt082": [
      "Eh, tío, no me cabrees."
    ],
    "sigt083": [
      "¡¿Algún último deseo?!"
    ],
    "sigt087": [
      "¡Esto te va a doler un poco!"
    ],
    "sigt089": [
      "Nunca confíes en aficionados."
    ],
    "sigt090": [
      "¡O mostráis seriedad, o esto se acabó!"
    ],
    "sigt091": [
      "Está claro que esto os queda grande."
    ],
    "sigt092": [
      "Pierdo el tiempo con vosotros, la misión ha terminado."
    ],
    "sigt093": [
      "Uhh... ugh...."
    ],
    "sigt100": [
      "Te altera la belleza, amigo."
    ],
    "sigt101": [
      "¡En marcha!"
    ],
    "sigt102": [
      "¡Me encanta el olor a metal quemado!"
    ],
    "sigt103": [
      "Un paseo por el parque."
    ],
    "sigt104": [
      "¡Sígueme!"
    ],
    "sigt105": [
      "¡Vámonos!"
    ],
    "sigt106": [
      "¡Por aquí!"
    ],
    "sigt107": [
      "¡Aquí!"
    ],
    "sigt108": [
      "¡Vamos!"
    ],
    "sigt109": [
      "Dales el beso de la muerte."
    ],
    "sigt110": [
      "¡Me encantan muertos!"
    ],
    "sigt111": [
      "¡Brillante trasero, hasta más ver!"
    ],
    "sigt112": [
      "¡Nacido para matar!"
    ],
    "sigt113": [
      "Dos en el pecho, uno en la cabeza."
    ],
<<<<<<< HEAD
    "spot004": [
      "Venid a aclamarme",
      "mientras destrozo de nuevo a mis rivales en el circuito.",
      "La final de este año será para morirse,",
      "garantizo que habrá más emoción.",
      "¡Esta vez quiero sangre! Traed a los críos."
    ],
=======
>>>>>>> 66c45522
    "tess001": [
      "¡Eh, chicos! Aquí Tess. Antes de que Krew se fuese, le vi esconder",
      "algo en la máquina de juegos. Conociéndole,",
      "es probable que sea algo valioso.",
      "Quizá queráis venir a echar un vistazo."
    ],
<<<<<<< HEAD
    "tor001": [
      "La operación ha sido un éxito.",
      "Todos los miembros de la Resistencia están a salvo.",
      "Venid al escondite, tengo una nueva misión para vosotros",
      "mientras esperamos a que la alarma acabe."
    ],
    "tor002": [
      "Eso aliviará la tensión de las calles.",
      "Buen trabajo, yo no lo habría hecho mejor."
    ],
    "tor003": [
      "Eso es, Jak, ¡tu turno! No dispares las alarmas,",
      "los guardias de retén son duros.",
      "Ve al bloque de celdas y busca a los prisioneros.",
      "Cuando estéis allí, activaremos el Portal de dentro",
      "para sacaros a todos. Buena Suerte."
    ],
    "tor004": [
      "Bien, mi viejo código de acceso permitirá a Vin desactivar",
      "el cierre magnético de la puerta de la Fortaleza."
    ],
    "tor005": [
      "Jak, aquí Torn, ¡los Cabezachapas atacan la ciudad!",
      "Un gran contingente se acerca a la muralla desde el mar.",
      "Para detenerlos necesitamos que alguien dispare desde las",
      "cápsulas armadas. Reuníos conmigo en la muralla que da",
      "al mar. ¡Deprisa! ¡Necesitamos a todos los hombres posibles!"
    ],
=======
>>>>>>> 66c45522
    "tor007": [
      "Jak, los guardias han bloqueado el camino, ¡sal de aquí!"
    ],
    "tor008": [
      "Han montado un control en el camino, ¡están encima de ti!"
    ],
    "torn024": [
      "¡Llegan más!"
    ],
    "tswm001": [
      "¡Daxter, puedes hacerlo!"
    ],
    "tswm002": [
      "Sigue así, Daxter."
    ],
    "tswm003": [
      "¡Vamos, vamos!"
    ],
    "tswm004": [
      "¡Vaya! ¡Qué animal!"
    ],
    "tswm005": [
      "¡Así se hace!"
    ],
    "tswm006": [
      "¡Buen golpe!"
    ],
    "tswm007": [
      "¡Sí, señor!"
    ],
    "tswm008": [
      "¡Buen tiro, Daxter!"
    ],
    "tswm009": [
      "¡Casi lo has logrado!"
    ],
    "tswm010": [
      "¡Puedes ganar, cariño!"
    ],
    "tswm011": [
      "¡Mi héroe!"
    ],
    "tswm012": [
      "¡Fijaos en él!"
    ],
    "tswm013": [
      "¡Es el Relámpago Naranja!"
    ],
    "tswm014": [
      "¡Unos cuantos más!"
    ],
    "tswm015": [
      "¡Otra vez!"
    ],
    "tswm016": [
      "¡Sí!"
    ],
    "tswm017": [
      "¡Esa es mi ardilla traviesa!"
    ],
    "tswm018": [
      "¡Oh!"
    ],
    "tswm019": [
      "Un poco mal ahí."
    ],
    "tswm020": [
      "¡No des a los rojos!"
    ],
    "tswm021": [
      "¡Ooh!"
    ],
    "tswm022": [
      "¡Eso te quita puntos!"
    ],
    "tswm023": [
      "¡Lo conseguiste!"
    ],
    "tswm024": [
      "¡Daxter, has ganado!"
    ],
    "tswm025": [
      "¡Eres todo un hombre! Bueno... todo un animal."
    ],
    "tswm026": [
      "¡Has ganado en el juego, Daxter!"
    ],
    "tswm027": [
      "¿Dónde aprendiste a golpear así?"
    ],
    "tswm028": [
      "¡Ha sido increíble!"
    ],
    "tswm029": [
      "Bastante bien para un bichejillo."
    ],
    "tswm030": [
      "Ooh... ¡No son bastantes puntos!"
    ],
    "tswm031": [
      "¡No! Has perdido..."
    ],
    "tswm032": [
      "Awww... ¡Has vuelto a perder!"
    ],
    "tswm033": [
      "¡Casi lo tenías!"
    ],
    "tswm034": [
      "Una vez más."
    ],
    "tswm035": [
      "¡Puedes hacerlo!"
    ],
    "tswm036": [
      "¡Inténtalo de nuevo!"
    ],
    "tswm037": [
      "Tienes que ganar, Daxter."
    ],
    "tswm038": [
      "¡Prueba otra vez!"
    ],
    "tswm039": [
      "¡Uy! ¡Ese era malo!"
    ],
    "tswm040": [
      "No le des al malo, Daxter."
    ],
    "tswm041": [
      "Le has dado a un Cabezachapa malo."
    ],
    "tswm042": [
      "¡Otra vez no!"
    ],
    "tswm043": [
      "¡Oh no!"
    ],
    "tswm044": [
      "¡Daxter..! ¡Necesitas más puntos!"
    ],
    "tswm045": [
      "¡Sigue así...!"
    ],
    "tswm046": [
      "Oh, Daxter... ¿te has chamuscado los bigotes?"
    ],
    "tswm047": [
      "¡Vas a puntuar!"
    ],
    "tswm048": [
      "¡Casi has llegado...!"
    ],
    "tswm049": [
      "¡Unos pocos más!"
    ],
    "tswm050": [
      "¡Tenemos un ganador!"
    ],
    "tswm051": [
      "¡Oh! Ese era malo."
    ],
    "tswm052": [
      "No le des al malo, Daxter."
    ],
    "tswm053": [
      "Daxter, ¡le has dado a un Cabezachapa malo!"
    ],
    "tswm054": [
      "¡¡Daxter, lo lograste!!"
    ],
    "tswm055": [
      "¡Lo conseguiste, peludito!"
    ],
    "tswm056": [
      "¡¡Sí!! ¡Has ganado!"
    ],
    "tswm057": [
      "Sabía que lo conseguirías."
    ],
    "vin002": [
      "Muy bien, la Red Energética de la Zona B funciona de nuevo.",
      "Divertíos mientras os matan en el Palacio."
    ],
    "vin003": [
      "¡Sigues sin destruir todos los huevos de Cabezachapa!",
      "¡Asegúrate de acabar con todos o me dará un...!",
      "¡ataque al corazón!"
    ],
    "vin004": [
      "¡Habéis destruido todos los huevos!",
      "¡Gracias a eso tendremos más eco para la ciudad!",
      "¡Buen trabajo!"
    ],
    "vin011": [
      "Gracias al cielo que habéis volado esos pozos.",
      "No quiero que vengan más Cabezachapas por aquí.",
      "¡Buen trabajo, chicos! Os debo una."
    ],
    "vin012": [
      "¡Buen trabajo, chicos! Cuantos menos huevos",
      "dejemos que se incuben, a menos monstruos",
      "tendremos que enfrentarnos."
    ],
    "vin013": [
      "Jak... Kor...",
      "Lugar de... Construcción...",
      "Ah..."
    ],
    "vin014": [
      "¡Otra vez me habéis salvado el pellejo!",
      "A lo mejor ahora me suben el sueldo.",
      "Me vendría de perlas. ¡Gracias por la ayuda!"
    ],
    "vin015": [
      "¡La muralla ha caído! Repito - ¡La muralla ha caído!",
      "¡Sabotaje! ¡Lo ha hecho Kor!",
      "¡Lo sabía! ¡Los Cabezachapas serán mi final!",
      "¡OH, NO! ¡¡Los Cabezachapas están en la puerta!!",
      "¡¡La están rompiendo!!",
      "¡¡Son demasiados!! ¡¡¡Jak!!! ¡¡¡AHHHH!!!"
    ],
<<<<<<< HEAD
    "ys001": [
      "¡Excelente, muchachos! Volved al",
      "Escondite, tengo otra misión para vosotros."
    ],
=======
>>>>>>> 66c45522
    "ys002": [
      "¡Buen disparo, chaval!",
      "¡Buen trabajo, Jak!",
      "Esta noche dormiremos mejor."
    ]
  },
  "speakers": {
    "agent": "Agente",
    "ashelin": "Ashelin",
    "baron": "Barón Praxis",
    "brutter": "Brutter",
    "citizen-female": "Ciudadana",
    "citizen-male": "Ciudadano",
    "computer": "Ordenador",
    "darkjak": "Jak Oscuro",
    "daxter": "Daxter",
    "errol": "Erol",
    "grim": "Grim",
    "guard": "Guardia Carmesí",
    "guard-a": "Guardia A",
    "guard-b": "Guardia B",
    "jak": "Jak",
    "jinx": "Jinx",
    "keira": "Keira",
    "keira-before-class-3": "Mecánico",
    "kid": "Niño",
    "kor": "Kor",
    "krew": "Krew",
    "metalkor": "Kor Cabezachapa",
    "metalkor-before-consite": "Jefe Cabezachapa",
    "metalkor-intro": "???",
    "mog": "Mog",
    "onin": "Onin",
    "oracle": "Oráculo",
    "pecker": "Pecker",
    "precursor": "Precursor",
    "samos": "Samos",
    "sig": "Sig",
    "tess": "Tess",
    "torn": "Torn",
    "vin": "Vin",
    "youngsamos": "Joven Samos",
    "youngsamos-before-rescue": "Samos"
  }
}<|MERGE_RESOLUTION|>--- conflicted
+++ resolved
@@ -711,14 +711,6 @@
     "bb05win": [
       "¡Buen trabajo! Menudo sablazo para el presupuesto bélico del barón."
     ],
-<<<<<<< HEAD
-    "bb06int": [
-      "Jak, necesitamos que acabes con otro grupo de Bomba Bots.",
-      "Estas armas móviles no dejan de aparecer por la ciudad,",
-      "hay que acabar con ellos cuanto antes."
-    ],
-=======
->>>>>>> 66c45522
     "bb06win": [
       "Otro cargamento de chapa de Bomba Bot para el",
       "desguace. Misión cumplida, la Resistencia",
@@ -727,15 +719,6 @@
     "bb07fail": [
       "¡Has perdido un agente! ¡Esto está fatal, Jak! ¡Misión fallida!"
     ],
-<<<<<<< HEAD
-    "bb07int": [
-      "Aquí Torn, necesito que transportes a más agentes nuestros",
-      "a nuevas posiciones en la ciudad.",
-      "Los espías de la Guardia nos vigilan de cerca,",
-      "así que ten cuidado. Buena suerte."
-    ],
-=======
->>>>>>> 66c45522
     "bb07win": [
       "¡Buen trabajo! Gracias a ti, nuestra gente sigue viva."
     ],
@@ -743,15 +726,6 @@
       "Han arrestado a uno de nuestros mejores agentes. ¡A la Sombra no le va",
       "a gustar! Has fracasado."
     ],
-<<<<<<< HEAD
-    "bb08int": [
-      "Jak, algunos de nuestros agentes vuelven a estar en peligro.",
-      "Búscalos y llévalos a los escondites especiales de la ciudad.",
-      "Las patrullas de la guardia están en alerta máxima,",
-      "así que será difícil. ¡Procura que no te vean!"
-    ],
-=======
->>>>>>> 66c45522
     "bb08win": [
       "Así se conduce, Jak.",
       "La Resistencia puede respirar tranquila ahora."
@@ -5701,13 +5675,6 @@
       "Me preocupa lo del tipo nuevo",
       "que lucha para la Resistencia."
     ],
-<<<<<<< HEAD
-    "kg233b": [
-      "Me preocupa lo del tipo nuevo",
-      "que lucha para la Resistencia."
-    ],
-=======
->>>>>>> 66c45522
     "kg234": [
       "Sí, dicen que puede transformarse en un monstruo."
     ],
@@ -6960,21 +6927,6 @@
       "Luchamos con una amenaza externa,",
       "¡no me obliguéis a declararos la guerra!"
     ],
-<<<<<<< HEAD
-    "prop050": [
-      "Saludos, habitantes de esta perfecta utopía. Pronto",
-      "empezará la carrera de este año. Los ciudadanos",
-      "libres de arresto domiciliario pueden ir",
-      "al estadio a ver cómo su hijo favorito, Erol, demuestra",
-      "que la Guardia Carmesí son los guerreros de élite",
-      "de la ciudad. ¡Venid con toda la familia!",
-      "Los primeros mil niños tendrán un paquete",
-      "de reclutamiento de la Guardia Carmesí obligatorio",
-      "y les \"pediremos\" que se queden de por vida.",
-      "¡Qué suerte!"
-    ],
-=======
->>>>>>> 66c45522
     "prop051": [
       "Soy vuestro Barón, ¡aún tengo el mando!",
       "Os aseguro que no quedan Cabezachapas",
@@ -7003,29 +6955,6 @@
       "mas duro de lo que parece, pues sería peor",
       "si se ocuparan los Cabezachapas."
     ],
-<<<<<<< HEAD
-    "prop054": [
-      "Hemos tenido algunos incidentes con la clase baja",
-      "trabajadora. Si vuestro Lurker se desmanda, llamad al",
-      "Control de Animales Carmesí. ¿El Lurker está en un árbol?",
-      "¿Atrapado en una alcantarilla? ¿Echa espuma por la boca?",
-      "Llamad a los cordiales oficiales del C.A.C.",
-      "y ellos tratarán a vuestro peludo amigo",
-      "con el amor y cuidado que merece...",
-      "y se lo llevarán para amaestrarlo.",
-      "Recordad, ¡los Lurkers pueden ser peligrosos!"
-    ],
-    "prop055": [
-      "Por favor, donad generosamente al fondo de eco del Barón.",
-      "Vuestra generosa donación se invertirá",
-      "en acciones humanitarias:",
-      "bombas, armas, blindajes e investigación en modificación",
-      "genética, todo para preservar nuestra",
-      "maravillosa ciudad. Donad a menudo, libremente...",
-      "¡u os lo quitaremos!"
-    ],
-=======
->>>>>>> 66c45522
     "prop056": [
       "Se está tan solo en la cumbre, y desde arriba puedo",
       "que esta sucia ciudad necesita desesperadamente",
@@ -7579,53 +7508,12 @@
     "sigt113": [
       "Dos en el pecho, uno en la cabeza."
     ],
-<<<<<<< HEAD
-    "spot004": [
-      "Venid a aclamarme",
-      "mientras destrozo de nuevo a mis rivales en el circuito.",
-      "La final de este año será para morirse,",
-      "garantizo que habrá más emoción.",
-      "¡Esta vez quiero sangre! Traed a los críos."
-    ],
-=======
->>>>>>> 66c45522
     "tess001": [
       "¡Eh, chicos! Aquí Tess. Antes de que Krew se fuese, le vi esconder",
       "algo en la máquina de juegos. Conociéndole,",
       "es probable que sea algo valioso.",
       "Quizá queráis venir a echar un vistazo."
     ],
-<<<<<<< HEAD
-    "tor001": [
-      "La operación ha sido un éxito.",
-      "Todos los miembros de la Resistencia están a salvo.",
-      "Venid al escondite, tengo una nueva misión para vosotros",
-      "mientras esperamos a que la alarma acabe."
-    ],
-    "tor002": [
-      "Eso aliviará la tensión de las calles.",
-      "Buen trabajo, yo no lo habría hecho mejor."
-    ],
-    "tor003": [
-      "Eso es, Jak, ¡tu turno! No dispares las alarmas,",
-      "los guardias de retén son duros.",
-      "Ve al bloque de celdas y busca a los prisioneros.",
-      "Cuando estéis allí, activaremos el Portal de dentro",
-      "para sacaros a todos. Buena Suerte."
-    ],
-    "tor004": [
-      "Bien, mi viejo código de acceso permitirá a Vin desactivar",
-      "el cierre magnético de la puerta de la Fortaleza."
-    ],
-    "tor005": [
-      "Jak, aquí Torn, ¡los Cabezachapas atacan la ciudad!",
-      "Un gran contingente se acerca a la muralla desde el mar.",
-      "Para detenerlos necesitamos que alguien dispare desde las",
-      "cápsulas armadas. Reuníos conmigo en la muralla que da",
-      "al mar. ¡Deprisa! ¡Necesitamos a todos los hombres posibles!"
-    ],
-=======
->>>>>>> 66c45522
     "tor007": [
       "Jak, los guardias han bloqueado el camino, ¡sal de aquí!"
     ],
@@ -7848,13 +7736,6 @@
       "¡¡La están rompiendo!!",
       "¡¡Son demasiados!! ¡¡¡Jak!!! ¡¡¡AHHHH!!!"
     ],
-<<<<<<< HEAD
-    "ys001": [
-      "¡Excelente, muchachos! Volved al",
-      "Escondite, tengo otra misión para vosotros."
-    ],
-=======
->>>>>>> 66c45522
     "ys002": [
       "¡Buen disparo, chaval!",
       "¡Buen trabajo, Jak!",
