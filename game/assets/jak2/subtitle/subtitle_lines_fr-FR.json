{
  "cutscenes": {},
<<<<<<< HEAD
  "other": {},
=======
  "other": {
    "DSbop001": [
      "Tu as l'air vraiment en colère, Jak."
    ],
    "DSbop002": [
      "Tu te souviens comment on saute ?"
    ],
    "DSbop003": [
      "Saute sur les caisses pour monter."
    ],
    "DSbop004": [
      "Ooh, c'est haut !",
      "Pour l'atteindre, saute une première fois",
      "et recommence une fois en l'air."
    ],
    "DSbop010": [
      "Il y a beaucoup de caisses Grenagarde qui",
      "me tendent les bras. Démolis celles-là !"
    ],
    "DSbop011": [
      "Bien joué ! Elle contient une trousse de secours.",
      "Prends-la, t'as intérêt à rester en bonne santé, Jak, hein sinon...",
      "Qui c'est qui va se battre ?"
    ],
    "DSbop016": [
      "Si tu sautes avant de plonger, tu retomberas assez",
      "violemment pour faire de gros dégâts.",
      "C'est drôle de casser des trucs, hein ?"
    ],
    "DSbop017": [
      "Jak, les gardes ! À toi... à toi de jouer."
    ],
    "asha001": [
      "L'heure de la vengeance a sonné."
    ],
    "asha002": [
      "Fais gaffe, j'ai pas l'air comme ça mais je mords."
    ],
    "asha006": [
      "Tu ne sais pas à qui t'as affaire."
    ],
    "asha007": [
      "Hé mais pas touche."
    ],
    "asha008": [
      "Prends ça !"
    ],
    "asha009": [
      "Tiens."
    ],
    "asha011": [
      "Qu'est-ce que tu penses de ça ?"
    ],
    "asha012": [
      "Ça fait mal non ?"
    ],
    "asha014": [
      "Ugh !"
    ],
    "asha015": [
      "Ough !"
    ],
    "asha016": [
      "Ah !"
    ],
    "asha017": [
      "Agh !"
    ],
    "asha018": [
      "Touche-moi encore et tu vas le regretter toute ta vie !"
    ],
    "asha019": [
      "C'est pas malin !"
    ],
    "asha020": [
      "Écoute mon grand, choisis ton camp."
    ],
    "asha021": [
      "Ne me pousse pas."
    ],
    "asha022": [
      "Si tu recommences je te tue ok."
    ],
    "asha023": [
      "Tu manques d'entrainement, tu sais."
    ],
    "asha024": [
      "Mais où as-tu appris à te battre ?"
    ],
    "asha025": [
      "Regarde un peu ce que tu fais."
    ],
    "asha026": [
      "Ne recommence jamais ça."
    ],
    "asha027": [
      "Mais qu'est ce que tu fabriques ?"
    ],
    "asha028": [
      "Très peu pour moi !"
    ],
    "asha029": [
      "La prochaine fois je te transforme en soprano."
    ],
    "asha031": [
      "Ne refais jamais ça !"
    ],
    "asha032": [
      "Bien vu."
    ],
    "asha033": [
      "Pas mal joué, mon grand."
    ],
    "asha034": [
      "Bien joué."
    ],
    "asha035": [
      "Écrase-les !"
    ],
    "asha036": [
      "Tue-moi tout ça !"
    ],
    "asha037": [
      "Les voilà !"
    ],
    "asha038": [
      "J'ai besoin d'aide !"
    ],
    "asha039": [
      "Mais c'est une invasion !"
    ],
    "asha041": [
      "Je les ai eu."
    ],
    "asha042": [
      "Mets la gomme !"
    ],
    "asha044": [
      "Aide-moi !"
    ],
    "asha047": [
      "Tire ! Tire !"
    ],
    "asha049": [
      "Au secours !"
    ],
    "asha050": [
      "Ça c'est pour mon père !"
    ],
    "asha051": [
      "Sales Métal Heads."
    ],
    "asha052": [
      "Tête de noeud."
    ],
    "asha054": [
      "On va se les faire !"
    ],
    "asha055": [
      "Ugh..."
    ],
    "asha056": [
      "Hm-agh..."
    ],
    "asha057": [
      "Hah...agh..."
    ],
    "asht002": [
      "Vous aviez raison, Jak. Ce que fait mon père est mal.",
      "Je veux vous aider. Nous pourrons peut-être l'arrêter si",
      "nous parvenons à l'Usine d'armes. Je vous y rejoins."
    ],
    "asht006": [
      "Je pense qu'il est temps d'agir.",
      "Les Métal Heads sont occupés à attaquer la ville,",
      "ils ont sans doute laissé leur nid sans surveillance.",
      "Jak, tu dois aller aux terres pelées et forcer la",
      "barrière du nid d'une façon ou d'une autre.",
      "Si tu y pénètres et élimines le chef des Métal Heads",
      "peut-être que l'armée s'effondrera. C'est un coup,",
      "risqué mais c'est peut-être notre seule chance."
    ],
    "bar004": [
      "Allez !"
    ],
    "bb01int": [
      "Jak, c'est Torn. Les Souterrains cherchent de nouveaux pilotes",
      "pour des missions. Fais tes preuves lors du défi de",
      "l'anneau et on te prendra peut-être avec nous."
    ],
    "bb01win": [
      "Pas mal, je crois que tu fais l'affaire.",
      "Tiens, une petite récompense."
    ],
    "bb02fail": [
      "Tu es un peu timide. Réessaie."
    ],
    "bb02int": [
      "On aimerait voir comment tu pilotes. Relève un autre",
      "défi de l'anneau, pour qu'on se fasse une idée."
    ],
    "bb02win": [
      "Pas mal. Tu pourrais me faire servir de pilote à l'occasion."
    ],
    "bb03int": [
      "Ce nouveau défi de l'anneau sépare les hommes des enfants.",
      "Voyons voir comment tu t'en sors."
    ],
    "bb03win": [
      "Bon pilotage. Je commence à croire que tu nous",
      "sera très utile, Jak."
    ],
    "bb05int": [
      "Jak, des explorobots traineraient en ville.",
      "Ils présentent une dangereuse menace, et vous devez les localiser",
      "puis les détruire un à un avant qu'ils s'en prennent à nos intérêts."
    ],
    "bb05win": [
      "Beau travail ! Ça va faire un trou dans le budget de guerre du Baron."
    ],
    "bb07win": [
      "Beau travail ! Tu as sauvé des vies."
    ],
    "bb10win": [
      "Beau travail, Jak !"
    ],
    "bb14win": [
      "Beau travail, tu as bien livré ce paquet. J'aime ta façon de faire, Jak."
    ],
    "bb19win": [
      "Excellent. Les Souterrains ont",
      "de la chance de t'avoir, Jak."
    ],
    "bb20win": [
      "Pas mal. Je le ferai savoir au Sphinx."
    ],
    "bf002": [
      "C'est même pas la peine d'essayer !"
    ],
    "bf003": [
      "Imbécile ! Rien ne peut m'atteindre !"
    ],
    "bf004": [
      "Misérable insecte !"
    ],
    "bf005": [
      "Tu ne peux rien contre moi !"
    ],
    "bf006": [
      "HAHAHAHAHAHA !"
    ],
    "bf007": [
      "HAHAHAHA !"
    ],
    "bf009": [
      "Approche-toi !"
    ],
    "bf010": [
      "Allez lance-toi !"
    ],
    "bf011": [
      "Je vais m'occuper de toi !"
    ],
    "bf012": [
      "Surprise !"
    ],
    "bf013": [
      "Tombe pas !"
    ],
    "bf014": [
      "Je vais t'écrabouiller !"
    ],
    "bf015": [
      "Prends ça !"
    ],
    "bf016": [
      "Me voilà !"
    ],
    "bf017": [
      "T'es coriace toi hein ?"
    ],
    "bf019": [
      "Ton arrogance te perdra !"
    ],
    "bf020": [
      "Elle est à moi cette pierre !"
    ],
    "bf021": [
      "Rends-moi la pierre !"
    ],
    "bf022": [
      "Lache-la !"
    ],
    "bf023": [
      "Je veux cette pierre !"
    ],
    "bf024": [
      "Argh, mais donne !"
    ],
    "bf025": [
      "C'est à moi !"
    ],
    "bf026": [
      "Goûte un peu ça !"
    ],
    "bf027": [
      "J'ai un cadeau pour toi !"
    ],
    "bf028": [
      "T'en veux encore ?"
    ],
    "bf029": [
      "Bon ça suffit là, tu crèves ou quoi ?!"
    ],
    "bf030": [
      "Tu ne peux pas leur échapper !"
    ],
    "bf031": [
      "Je compatis pourquoi ta douleur !"
    ],
    "bf032": [
      "Tu es à ma merci !"
    ],
    "bf033": [
      "Que penses-tu de ça ?"
    ],
    "bf034": [
      "Fais ta prière !"
    ],
    "bf035": [
      "Salue les anges de ma part !"
    ],
    "bf036": [
      "C'est fini !"
    ],
    "bf037": [
      "Brûle en enfer !"
    ],
    "bf039": [
      "Tels sont les pouvoirs de la Pierre dans des mains expertes !"
    ],
    "bf042": [
      "Je suis invincible !"
    ],
    "bf043": [
      "On échappe pas à son destin !"
    ],
    "bf045": [
      "Tu ne peux pas y échapper !"
    ],
    "bf046": [
      "Voilà un petit cadeau !"
    ],
    "bf047": [
      "Viens voir un peu !"
    ],
    "bf048": [
      "Viens là !"
    ],
    "bf051": [
      "La mort te tend les bras !"
    ],
    "bf052": [
      "C'est moi le sauveur de cette ville, pas toi !"
    ],
    "bf053": [
      "Crève !"
    ],
    "bf054": [
      "C'est fini !"
    ],
    "bf056": [
      "Crève crève !"
    ],
    "bf060": [
      "Uorghh !"
    ],
    "bf061": [
      "Ahh !"
    ],
    "bf062": [
      "Ungh !"
    ],
    "bf063": [
      "Raghh !"
    ],
    "bf064": [
      "Qu'on en finisse maintenant !"
    ],
    "bf065": [
      "Prends ça !"
    ],
    "bf066": [
      "Stop !"
    ],
    "bf067": [
      "Toi, t'es loin d'avoir la carrure pour ça !"
    ],
    "bf068": [
      "T'es coriace toi hein !?"
    ],
    "bf069": [
      "Rends-toi et je te promets une morte indolore !"
    ],
    "bf070": [
      "C'est peine perdue !"
    ],
    "bf071": [
      "Aha !"
    ],
    "bf072": [
      "Haha !"
    ],
    "bf073": [
      "AH !"
    ],
    "bf074": [
      "Urgh !"
    ],
    "bf075": [
      "Tu peux faire mieux que ça !"
    ],
    "bf076": [
      "Tu es à moi !"
    ],
    "bf077": [
      "T'es coriace toi hein !?"
    ],
    "bf079": [
      "Crève !"
    ],
    "bf082": [
      "Descends de ma tour !"
    ],
    "bf085": [
      "Crains-moi !"
    ],
    "bf087": [
      "Mon bouclier est maintenant rechargé !"
    ],
    "bf088": [
      "Essaie donc ça !"
    ],
    "bf093": [
      "Je vais vous tuer tous les deux de mes mains !"
    ],
    "bf094": [
      "Allez approche !"
    ],
    "bf095": [
      "To the end!"
    ],
    "bf098": [
      "ARGHHH !"
    ],
    "bf099": [
      "URGHH !"
    ],
    "bf100": [
      "Urgh !"
    ],
    "bf101": [
      "Oof !"
    ],
    "bf102": [
      "Noooon !"
    ],
    "bf103": [
      "Non !"
    ],
    "bf104": [
      "Pas encore !"
    ],
    "bf107": [
      "Stop !"
    ],
    "bf117": [
      "La défaite est pour les faibles !"
    ],
    "bf119": [
      "C'était trop facile !"
    ],
    "bf124": [
      "Ressens la fureur de la Pierre des Précurseurs !"
    ],
    "bf125": [
      "Avec l'énergie de la Pierre, je suis invincible !"
    ],
    "bf126": [
      "Tous me craindront à présent !"
    ],
    "bf128": [
      "Mes petits amis vont s'occuper de toi !"
    ],
    "bf131": [
      "Surprise !"
    ],
    "bru001": [
      "Chaude haleine de serpent d'oie !",
      "Vous être héros du peuple Lurker!",
      "Nous frapper notre poitrine pour merci ! Ooooh.",
      "Vous devenir membre honoraire des Lurkers.",
      "Nous jamais oublier ! Si vous avoir besoin, nous vous aider !"
    ],
    "bru002": [
      "Vous deux chercher sceau de Mar ? Très brillant je crois.",
      "Brutter aussi adorer objets brillants.",
      "J'ai objet je pense. Dans ghetto,",
      "accroché au dessus de maison de moi, c'est pour vous.",
      "Cadeau de Brutter!"
    ],
    "bru004": [
      "Bien travaillé ! Vous être plus forts que meilleurs guerriers lurkers !",
      "Vous garder sceau. Vous aimer objet brillant, comme Brutter."
    ],
    "cit001": [
      "Hé !"
    ],
    "cit008": [
      "Non !"
    ],
    "cit010": [
      "Argh !"
    ],
    "cit033": [
      "Hé !"
    ],
    "cit047": [
      "Laissez-moi tranquille !"
    ],
    "cit051": [
      "Vous êtes fou ?"
    ],
    "cit053": [
      "Vous êtes fou ?!"
    ],
    "cit055": [
      "Hé, c'est mon véhicule !"
    ],
    "cit056": [
      "Rendez-moi mon véhicule !"
    ],
    "cit057": [
      "Qu'est-ce que vous faites ?"
    ],
    "cit058": [
      "Pitié, ne le prenez pas !"
    ],
    "cit097": [
      "Ugh !"
    ],
    "cit097a": [
      "Aahh !"
    ],
    "cit097b": [
      "Aaghhh !"
    ],
    "cit097c": [
      "AAAHHH !"
    ],
    "cit097d": [
      "AAHHH !"
    ],
    "cit098": [
      "Ahh !"
    ],
    "cit098a": [
      "Urgh !"
    ],
    "cit098b": [
      "Ugh !"
    ],
    "cit098c": [
      "Ugh !"
    ],
    "cit098d": [
      "Ahh !"
    ],
    "cit099": [
      "Non !"
    ],
    "cit099a": [
      "Noooon !"
    ],
    "cit099b": [
      "Non !"
    ],
    "cit099c": [
      "Non !"
    ],
    "cit099d": [
      "Nooon !"
    ],
    "cit100": [
      "Pitié !"
    ],
    "cit100a": [
      "Pitié !"
    ],
    "cit100b": [
      "Pitié !"
    ],
    "cit100c": [
      "Pitié !"
    ],
    "cit101": [
      "Stop !"
    ],
    "cit101a": [
      "Stop !"
    ],
    "cit101b": [
      "Stop !"
    ],
    "cit101c": [
      "Stop !"
    ],
    "cit103": [
      "Levez l'alerte !"
    ],
    "cit103a": [
      "Levez l'alerte !"
    ],
    "cit104": [
      "Gardes !"
    ],
    "cit104a": [
      "Gardes !"
    ],
    "cit105": [
      "Au secours !"
    ],
    "cit120": [
      "Laissez-moi tranquille !"
    ],
    "cit120a": [
      "Laissez-moi tranquille !"
    ],
    "cit137a": [
      "Attendez !"
    ],
    "cityv001": [
      "Vous quittez la zone de sécurité."
    ],
    "cityv002": [
      "Attention vous quittez la ville."
    ],
    "cityv003": [
      "Vous quittez la ville."
    ],
    "cityv004": [
      "Ouverture du mur protecteur."
    ],
    "cityv005": [
      "Décontamination terminée."
    ],
    "cityv006": [
      "Vous entrez à Abriville."
    ],
    "cityv007": [
      "Vous rentrez dans la ville."
    ],
    "cityv008": [
      "Bienvenue."
    ],
    "cityv009": [
      "Ravie de vous voir vivant."
    ],
    "cityv010": [
      "Security clearance granted."
    ],
    "cityv011": [
      "Entrée refusée. Vous n'avez pas l'autorisation."
    ],
    "cityv012": [
      "Requête impossible."
    ],
    "cityv013": [
      "Veuillez fournir l'autorisation."
    ],
    "cityv014": [
      "Accès refusé."
    ],
    "cityv015": [
      "Autorisation Rouge requise pour cette porte."
    ],
    "cityv016": [
      "Autorisation Verte requise pour cette porte."
    ],
    "cityv017": [
      "Autorisation Jaune requise pour cette porte."
    ],
    "cityv018": [
      "Autorisation Bleue requise pour cette porte."
    ],
    "cityv019": [
      "Autorisation Violette requise pour cette porte."
    ],
    "cityv020": [
      "Autorisation Noire Spéciale requise pour cette porte."
    ],
    "cityv021": [
      "Accès autorisé."
    ],
    "cityv022": [
      "Porte ouverte."
    ],
    "cityv023": [
      "Porte fermée."
    ],
    "cityv024": [
      "Entrez s'il vous plait."
    ],
    "cityv027": [
      "Système de secours défaillant."
    ],
    "cityv029": [
      "Réseau d'éco instable."
    ],
    "cityv033": [
      "Passez une bonne journée."
    ],
    "cityv034": [
      "Bienvenue."
    ],
    "cityv035": [
      "Ceci est une zone surveillée."
    ],
    "cityv038": [
      "Ce secteur est vérouillé."
    ],
    "cityv039": [
      "Alerte: On signale une évasion."
    ],
    "cityv043": [
      "Réseau d'éco de plus en plus instable."
    ],
    "cityv047": [
      "C'est une zone surveillée. Défenses activées."
    ],
    "cityv048": [
      "Entrée interdite. Activation de défenses."
    ],
    "cityv050": [
      "Intrus neutralisé."
    ],
    "cityv051": [
      "Suspect détruit."
    ],
    "cityv052": [
      "Je suis autorisé à utiliser de la force."
    ],
    "cityv054": [
      "Rendez-vous. Vous êtes en état d'arrestion."
    ],
    "cityv055": [
      "Il n'y a pas d'issue."
    ],
    "cityv056": [
      "Vous vous trouvez dans une zone surveillée. Le secteur est en état d'alerte."
    ],
    "cityv057": [
      "Vous êtes en état d'arrestation. Rendez-vous."
    ],
    "cityv058": [
      "Ce secteur est hors limite."
    ],
    "cityv063": [
      "Bienvenue dans le système de transport de la ville."
    ],
    "cityv068": [
      "Vous pouvez circuler dans deux zones : basse et haute."
    ],
    "cityv069": [
      "Changez de zone de circulation."
    ],
    "cityv070": [
      "Changez de zone de circulation pour éviter",
      "les véhicules et les obstacles."
    ],
    "cityv077": [
      "Merci d'avoir utilisé ce véhicule."
    ],
    "cityv078": [
      "Bonne journée."
    ],
    "cityv079": [
      "Attention : Système de refroidissement de missiles endommagé."
    ],
    "cityv080": [
      "Alerte : Défaillance du système de refroidissement de secours.",
      "Passage en commandes manuelles."
    ],
    "cityv081": [
      "Surcharge critique des systèmes de missiles.",
      "Absence de réponse de la sécurité."
    ],
    "cityv082": [
      "Danger : Détonation d'ogives imminente.",
      "Évacuation immédiate.."
    ],
    "cityv100": [
      "Félicitation vous avez reçu un laissé passer."
    ],
    "cityv107": [
      "Utilisation non autorisée de la porte de la forteresse.",
      "Activation du Tank de sécurité."
    ],
    "cityv130": [
      "La carte de la ville est affichée en bas à droite."
    ],
    "cityv132": [
      "Suivez les icônes de la carte",
      "pour accéder aux points stratégiques."
    ],
    "cityv174": [
      "Bienvenue sur l'Ordinateur Central du Stade.",
      "Sélectionnez votre défi."
    ],
    "cityv175": [
      "À tous les citoyens :",
      "La Course de championnat de Classe 1 va commencer."
    ],
    "cityv176": [
      "À tous les citoyens :",
      "La Course de championnat de Classe 2 va commencer."
    ],
    "cityv177": [
      "À tous les citoyens :",
      "La Course de championnat de Classe 3 va commencer."
    ],
    "cityv178": [
      "Vous voulez essayer de battre le record ?"
    ],
    "cityv179": [
      "Félicitations, vous avez gagné la médaille d'or."
    ],
    "cityv180": [
      "Félicitations, vous avez gagné la médaille d'argent."
    ],
    "cityv181": [
      "Félicitations, vous avez gagné la médaille de bronze."
    ],
    "cityv182": [
      "Vous voulez essayer de battre le record ?"
    ],
    "cityv183": [
      "Vous voulez essayer de battre le record ?"
    ],
    "cityv188": [
      "Voulez-vous utiliser les Orbes pour acheter ce secret ?"
    ],
    "cityv189": [
      "Vous n'avez pas assez d'Orbes pour ce secret."
    ],
    "cityv190": [
      "Secret activé."
    ],
    "cityv191": [
      "Tous les secrets sont activés."
    ],
    "cityv192": [
      "Veuillez quitter la titanocombi."
    ],
    "cityv193": [
      "Vous devez quitter la titanocombi."
    ],
    "ds005": [
      "Jak, ce sont des Métal Heads !"
    ],
    "ds006": [
      "On va enfin voir le Sphinx !",
      "Qu'est-ce qui faut pas faire pour se faire remarquer ici ?"
    ],
    "ds012": [
      "Ce doit être la Clé Rubis de la ville."
    ],
    "ds016": [
      "Rapportons l'argent à Krew."
    ],
    "ds017": [
      "Voilà les munitions et les missiles !"
    ],
    "ds018": [
      "Le Tank doit pouvoir les détruire !"
    ],
    "ds020": [
      "Dis-moi que tu te souviens comment rouler..."
    ],
    "ds029": [
      "Retournons à la ville."
    ],
    "ds030": [
      "On devrait retourner à la ville, Jak."
    ],
    "ds031": [
      "Retournons voir Torn."
    ],
    "ds032": [
      "Retournons à la cachette des souterrains."
    ],
    "ds043": [
      "Tu peux sauter plus loin en roulant en même temps."
    ],
    "ds044": [
      "Utilise un long saut pour passer ce trou."
    ],
    "ds046": [
      "Si tu te baisses avant de sauter, tu iras plus haut.",
      "Il va falloir sauter haut pour atteindre ce rebord, Jak."
    ],
    "ds111": [
      "Il faudrait mettre la Titanocombi à l'envers pour passer là."
    ],
    "ds112": [
      "T'as le poing mécanique, Jak. Utilise-le !"
    ],
    "ds113": [
      "Défonce la porte !"
    ],
    "ds114": [
      "Le gorille d'une demi tonne droit devant !"
    ],
    "ds115": [
      "Balèze, Jak ! C'était de leur éclate."
    ],
    "ds118": [
      "Tire sur le Métal Head lorsqu'il bouge son bouclier."
    ],
    "ds121": [
      "Trop de la balle, mon chou !"
    ],
    "ds129": [
      "Vise le canon, Jak !"
    ],
    "ds151": [
      "Prends ton JET-Board!"
    ],
    "ds162": [
      "Ces Orbes Précurseur ont une grande valeur.",
      "On peut en trouver nous même,",
      "ou en recevoir pour des missions difficiles.",
      "Ça nous servira de monnaie !"
    ],
    "ds164": [
      "Recule pour sortir de ce machin."
    ],
    "ds165": [
      "On est libre, Jak ! Grâce à moi.",
      "Ça fait du bien de respirer à l'air libre, hein ?",
      "On va lui faire sa fête au Baron !"
    ],
    "ds173": [
      "Ahhh !"
    ],
    "ds174": [
      "Ooooh !"
    ],
    "ds175": [
      "Whoa-whoa-oaa-ah !"
    ],
    "ds176": [
      "Whoa !"
    ],
    "ds177": [
      "Hé !"
    ],
    "ds178": [
      "Hé, regarde un peu !"
    ],
    "ds179": [
      "Ooh !"
    ],
    "ds180": [
      "Oh, pff pff !"
    ],
    "ds181": [
      "Uooaaoh !"
    ],
    "ds183": [
      "Oh, pff pff !"
    ],
    "ds184": [
      "Ouais !"
    ],
    "ds185": [
      "Ouais !"
    ],
    "ds186": [
      "Hé, regarde un peu !"
    ],
    "ds187": [
      "Très bien !"
    ],
    "ds188": [
      "Pousse-toi !"
    ],
    "ds189": [
      "L'éclair Orange arrive !"
    ],
    "ds191": [
      "T'es à moi !"
    ],
    "ds192": [
      "Les voilà !"
    ],
    "ds193": [
      "Hé! Regarde où tu vas !"
    ],
    "ds195": [
      "Et oui, c'est ça ! Je suis mauvais !"
    ],
    "ds198": [
      "Bouge tes fesses, gros !"
    ],
    "ds199": [
      "Mm... ciao!"
    ],
    "ds200": [
      "Dernier tour !"
    ],
    "ds203": [
      "Mets la gomme !"
    ],
    "ds207": [
      "Mords la poussière !"
    ],
    "ds208": [
      "Je t'ai eu !"
    ],
    "ds209": [
      "C'est à moi, mamie !"
    ],
    "ds210": [
      "Apprends à conduire !"
    ],
    "ds213": [
      "Oooh, j'ai gagné, j'ai gagné !"
    ],
    "ds216": [
      "Un autre tour dans le livre des records !"
    ],
    "ds217": [
      "Regarde bien ma queue !"
    ],
    "ds218": [
      "Wahoo !"
    ],
    "ds219": [
      "Hé, mon gars, monte vite,",
      "on t'amène à Brutter !"
    ],
    "ds220": [
      "Voilà ton gars, Brutter ! On part chercher un autre animal !"
    ],
    "ds221": [
      "Allez, l'ami des bêtes, ramène tes fesses poilues !"
    ],
    "ds222": [
      "Voilà une autre bête de somme !"
    ],
    "ds223": [
      "Monte là dedans, mon gars, on va te sauver !"
    ],
    "ds224": [
      "Un autre lurker libéré."
    ],
    "ds248": [
      "Il refait le plein !"
    ],
    "ds250": [
      "Ouais, tu l'as eu !"
    ],
    "ds251": [
      "Joli tir, Jak !"
    ],
    "ds252": [
      "Attention !"
    ],
    "ds253": [
      "Ouais, on l'a eu !"
    ],
    "ds254": [
      "Jak, cache-toi derrière les pilliers quand il tire !"
    ],
    "ds255": [
      "Il a la Pierre des Précurseurs !"
    ],
    "ds256": [
      "Balance-lui la bombe en pleine poire, Jak!"
    ],
    "ds258": [
      "Attention !"
    ],
    "ds262": [
      "Vise-les, Jak ! On fera le tri après..."
    ],
    "ds263": [
      "C'est lui le vrai ! Flingue-le !"
    ],
    "ds264": [
      "Tu l'as eu !"
    ],
    "ds266": [
      "Ils reviennent !"
    ],
    "ds267": [
      "Oh là je crois qu'on a perdu la boule."
    ],
    "ds268": [
      "Bien joué, Jak! Il déguste ce gros lard."
    ],
    "ds269": [
      "L'adversaire est au tapis !"
    ],
    "ds372": [
      "Le JET-Board a l'air tout indiqué, Jak !"
    ],
    "ds378": [
      "On doit virer tous les câbles de fixation !"
    ],
    "ds379": [
      "Grind sur la barre des fixation pour casser les câbles."
    ],
    "ds394": [
      "Des araignées ! Des araignées ! Huff... huff... Je déteste les araignées !"
    ],
    "ds395": [
      "C'est le moment de courir !"
    ],
    "ds439": [
      "Tire sur tous les oeufs de Métal Heads, Jak !"
    ],
    "ds440": [
      "On a pas eu tous ces affreux oeufs !"
    ],
    "ds441": [
      "Les oeufs ne sont pas tous détruits !"
    ],
    "ds466": [
      "Tu vas devoir lancer une bombe dans chaque puits, Jak !"
    ],
    "ds467": [
      "Sers-toi des rampes pour sauter suffisamment haut et lancer les bombes !"
    ],
    "ds468": [
      "Il va falloir sauter plus haut !"
    ],
    "ds469": [
      "Plus qu'une minute et on est cuit !"
    ],
    "ds470": [
      "Dans 30 secondes... ça fera BOUM !"
    ],
    "ds471": [
      "Plus que 10 secondes, Jak!"
    ],
    "ds472": [
      "Ça fait un puit en moins, plus que cinq !"
    ],
    "ds473": [
      "Deux puits de détruits, plus que quatre !"
    ],
    "ds474": [
      "Trois puits partis en fumée, encore trois !"
    ],
    "ds475": [
      "Et le quatrième, plus que deux !"
    ],
    "ds476": [
      "Et le cinquième puit, plus qu'un !"
    ],
    "ds477": [
      "Tu les a tous eu, Jak !"
    ],
    "ds482": [
      "Il arrive..."
    ],
    "ds483": [
      "Comment il s'en sort sans pantalon, le Baron ?"
    ],
    "ds484": [
      "Flingue-le, flingue-le !"
    ],
    "ds485": [
      "Attention !"
    ],
    "dsek001": [
      "Petit ! Reste avec nous !"
    ],
    "dsek002": [
      "Rattrape-les, Jak !"
    ],
    "dsek003": [
      "Mais où ils sont ?!"
    ],
    "dsek004": [
      "Les revoilà !"
    ],
    "dsek005": [
      "Oh oh, on est dans le pétrin !"
    ],
    "dsek006": [
      "En voilà d'autres !?"
    ],
    "dsek007": [
      "Petit, s'il te plait ! Tu vas me rendre dingue !"
    ],
    "dsek008": [
      "Hé, gentil le toutou..."
    ],
    "dsek009": [
      "Et revoilà ce taré de Croco-chien...!"
    ],
    "dsek010": [
      "Attrape le gamin !"
    ],
    "dsek012": [
      "Croco-chien !"
    ],
    "dsek013": [
      "Ouf, enfin... rapportons-les à Kor !"
    ],
    "jak002": [
      "Ouais !"
    ],
    "jak003": [
      "Wooo !"
    ],
    "jak005": [
      "Joli !"
    ],
    "jak008": [
      "Cool !"
    ],
    "jak009": [
      "Cool !"
    ],
    "jak010": [
      "Oh, ouais !"
    ],
    "jak012": [
      "Attention !"
    ],
    "jak013": [
      "Dernier tour !"
    ],
    "jak014": [
      "Fais gaffe !"
    ],
    "jak015": [
      "Whoa !"
    ],
    "jak016": [
      "Whoa !"
    ],
    "jak017": [
      "Nan, Dax !"
    ],
    "jak018": [
      "Minute, Dax !"
    ],
    "jak020": [
      "Whoa... c'était chaud."
    ],
    "jak021": [
      "Non !"
    ],
    "jak022": [
      "Pas cette fois."
    ],
    "jak023": [
      "Huargh !"
    ],
    "jak025": [
      "Attrape-moi de l'intérieur !"
    ],
    "jak027": [
      "Haha, on l'a eu !"
    ],
    "jak029": [
      "Tu es mort, Errol !"
    ],
    "jak031": [
      "Haha !"
    ],
    "jak032": [
      "Wooo !"
    ],
    "jak033": [
      "Dernier tour !"
    ],
    "jak034": [
      "Plus tard."
    ],
    "jak039": [
      "Urgh !"
    ],
    "jak050": [
      "Excusez-moi, mais j'ai besoin de ça."
    ],
    "jak051": [
      "Fais une promenade !"
    ],
    "jak052": [
      "Essaie de marcher."
    ],
    "jak053": [
      "Désolé, mais je suis pressé !"
    ],
    "jak054": [
      "J'y vais !"
    ],
    "jak055": [
      "Prends un autre véhicule !"
    ],
    "jak067": [
      "MEURS, Praxis !"
    ],
    "jak068": [
      "Tu es fait, Kor !"
    ],
    "jak069": [
      "C'est ma ville, Kor !"
    ],
    "jak070": [
      "Surprise... tu ne peux pas me tuer dans ma forme noire."
    ],
    "jak071": [
      "Maintenant tu vas le payer !"
    ],
    "jd001": [
      "Hé, gamin ! Attends ! Reviens !",
      "Nous devons le protéger !"
    ],
    "jk001": [
      "Attends, PETIT !"
    ],
    "jk003": [
      "Fichez-lui la paix !"
    ],
    "jk004": [
      "PETIT !"
    ],
    "jk005": [
      "Prenez un adversaire à votre taille !"
    ],
    "jk006": [
      "Attention, petit !"
    ],
    "jk007": [
      "Alors ça fait quoi quand on riposte ?"
    ],
    "jk008": [
      "Laissez ce gamin tranquille !"
    ],
    "jk009": [
      "Ce n'est qu'un môme !"
    ],
    "jk011": [
      "Ça y est je suis énervé !"
    ],
    "jk012": [
      "Prenez ça !"
    ],
    "jk013": [
      "Dégagez !"
    ],
    "jk014": [
      "Faut sauter dans le véhicule avec le môme !"
    ],
    "jk015": [
      "Attends !"
    ],
    "jk016": [
      "Baisse la tête, petit !"
    ],
    "jk017": [
      "Reste avec moi, et il t'arrivera rien."
    ],
    "jk018": [
      "Reste près de moi, petit !"
    ],
    "jk019": [
      "Saute dans le véhicule, Dax !"
    ],
    "kei001": [
      "Tu peux monter sur le JET-Board ou en descendre à tout moment."
    ],
    "kei002": [
      "Tu peux sauter sur ton JET-Board!"
    ],
    "kei006": [
      "Tu peux sauter plus haut en te baissant d'abord !"
    ],
    "kei008": [
      "Saute encore et encore après un peu avoir atteri",
      "pour une plus grande impulsion !"
    ],
    "kei009": [
      "Essaie de monter sur ce plus haut rebord avec un saut propulsé !"
    ],
    "kei010": [
      "Tu peux pivoter en l'air !"
    ],
    "kei011": [
      "Réussis un tour à 360 degrés pour gagner en vitesse !"
    ],
    "kei012": [
      "Belle rotation !"
    ],
    "kei013": [
      "Tu peux atterir sur un rebord et grinder dessus."
    ],
    "kei014": [
      "Essaie de grinder sur ce rebord."
    ],
    "kei016": [
      "Tu peux faire des flips en sautant !"
    ],
    "kei017": [
      "Tu peux aussi faire des acrobaties."
    ],
    "kei018": [
      "Combine les figures qui gagner des points."
    ],
    "kei019": [
      "Gagne assez de points pour remporter le défi !"
    ],
    "kei020": [
      "Pas assez de points ! Entraine-toi."
    ],
    "kei021": [
      "Bien joué !"
    ],
    "kei022": [
      "Presque, mais pas tout à fait."
    ],
    "kei023": [
      "Essaie encore."
    ],
    "kei024": [
      "Un peu plus d'entrainement et tu peux gagner !"
    ],
    "kei025": [
      "Pas bon ! Pas assez de points."
    ],
    "kei026": [
      "Les Soutterains ont dit que tu avais besoin d'aide,",
      "à pied tu ne pourras pas attraper ces Métal Heads dans la",
      "Fôret, alors j'ai laissé mon JET-Board à l'entrée du SAS",
      "à l'entrée de la ville. Puisque tu aides les Souterrains,",
      "j'accepte même que tu le gardes !"
    ],
    "kei029": [
      "Ici Keira. Merci d'avoir récupéré les objets, les gars.",
      "C'est bizarre... sur la Carte du temps il y a de vieilles",
      "coordonnées. Rejoignez-moi au Stade."
    ],
    "krew001": [
      "Jak, c'est Krew. Je viens de parler à ma cliente,",
      "elle m'a dit que t'étais un pro du JET-Board.",
      "Selon mes sources une cargaison de système d'éco",
      "de Grenagarde vient d'arriver au Port.",
      "Personne, y compris les Souterrains, ne veulent de",
      "ces trucs là. C'est pas bon pour les affaires.",
      "Saute dans un JET-Board, rends-toi au Port",
      "et détruis toutes les caisses Grenagardes.",
      "La zone est certainement surveillée,",
      "alors, fais attention !"
    ],
    "krew002": [
      "Excellent travail, Jak. Je suis même impressionné.",
      "Voilà qui devrait tenir ces Grenagardes",
      "sans scrupule à l'écart.",
      "Où va-t'on si ne peut même plus s'acheter un",
      "garde de temps en temps ?"
    ],
    "krew003": [
      "Ooooh... la légende était donc vraie !",
      "Le fameux Coeur de Mar était caché dans",
      "cette ignoble statue du vieux bonhomme.",
      "Rien de cassé, rien de gagné ! Telle est ma devise ! Hahaha !",
      "Pour vous récompenser, vous trouverez un upgrade d'arme",
      "planqué dans une caisse au Port."
    ],
    "krew004": [
      "Et une tourelle de moins. Trouve-moi les autres."
    ],
    "krew005": [
      "Et de deux. Vous vous en sortez bien !"
    ],
    "krew006": [
      "Trois de chute. Pas mal, continuez."
    ],
    "krew010": [
      "Les rois de la démolission ! Vous avez détruit toutes les tourelles !",
      "Maintenant, rendez-vous au Hip Hog."
    ],
    "kwbf001": [
      "Tu sais bien.. que je ne peux m'empêcher de tricher !",
      "C'est mon arme secrète eh.",
      "Dis bonjour à mes petits copains...",
      "Hahahaha... Quelle joie d'être aussi nombreux."
    ],
    "kwbf002": [
      "Laisse-moi te présenter mes clones."
    ],
    "kwbf004": [
      "Tu vas mourir !"
    ],
    "kwbf005": [
      "Nous voilà !"
    ],
    "kwbf006": [
      "Impressionnant mes jumeaux non ?"
    ],
    "kwbf007": [
      "Tu ne nous aura pas tous !"
    ],
    "kwbf008": [
      "Surprise ! Tu ne viendras jamais à bout de moi."
    ],
    "kwbf011": [
      "UARGH ! Essaie de m'arrêter maintenant !"
    ],
    "kwbf013": [
      "Allez ça suffit. Finissons-en."
    ],
    "kwbf014": [
      "Hm-hm, je suis rapide pour une baleine, non ?"
    ],
    "kwbf016": [
      "Urghh !"
    ],
    "kwbf017": [
      "Aurgh !"
    ],
    "kwbf018": [
      "Arghh !"
    ],
    "kwbf019": [
      "Urrghh !"
    ],
    "kwbf020": [
      "Urgh, ow !"
    ],
    "kwbf022": [
      "Maintenant je te tiens !"
    ],
    "kwbf023": [
      "Tu n'es pas de taille, Jak !"
    ],
    "kwbf024": [
      "Tiens prends ça !"
    ],
    "kwbf025": [
      "Non !"
    ],
    "kwbf026": [
      "Ça commence à bien faire !"
    ],
    "kwbf027": [
      "Reste tranquille !"
    ],
    "kwbf028": [
      "Haha, qu'est-ce que tu en dis ?"
    ],
    "kwbf029": [
      "Tu aurais dû fuir tant que c'était encore possible."
    ],
    "kwbf030": [
      "Prends ça !"
    ],
    "kwbf031": [
      "Tu n'arrêteras pas la bombe, Jak !"
    ],
    "kwbf032": [
      "Hahahaha, quel pied !"
    ],
    "kwbf033": [
      "Je suis le maitre des armes !"
    ],
    "kwbf036": [
      "Dance pour moi, Jak !"
    ],
    "kwbf037": [
      "Tu ne peux pas tous nous avoir !"
    ],
    "kwbf038": [
      "Touché ! Je t'ai eu."
    ],
    "kwbf039": [
      "Aaah. Un peu de remise en forme..."
    ],
    "kwbf040": [
      "Devine où je suis, Jak !"
    ],
    "kwbf042": [
      "Arghh ! Espèce de... !"
    ],
    "ora009": [
      "Vous n'avez pas assez de Gemmes Crâniennes.",
      "Revenez lorsque quand vous aurez davantage."
    ],
    "ora011": [
      "Ne comptez pas trop sur les armes."
    ],
    "ora012": [
      "N'utilisez que votre corps et votre esprit pour ce défi."
    ],
    "ora013": [
      "Seul les faibles utilisent des armes."
    ],
    "ora014": [
      "Vous ne devez pas utiliser d'arme pour ce défi."
    ],
    "tess001": [
      "Hé, les gars ! C'est Tess. J'ai vu Krew cacher un truc",
      "derrière la machine là. Connaissant l'oiseau,",
      "c'est surement quelque chose de précieux.",
      "Vous devriez jeter un oeil."
    ],
    "tswm001": [
      "Tu peux le faire, Daxter !"
    ],
    "tswm002": [
      "Continue, Daxter."
    ],
    "tswm003": [
      "Allez, allez, allez !"
    ],
    "tswm004": [
      "Waw ! Quelle bête !"
    ],
    "tswm005": [
      "Ça y est !"
    ],
    "tswm006": [
      "Bien joué !"
    ],
    "tswm007": [
      "Ooh ho ho, mon trésor !"
    ],
    "tswm008": [
      "Bien vu, Daxter !"
    ],
    "tswm009": [
      "Tu y es presque !"
    ],
    "tswm010": [
      "Tu peux gagner, mon trésor !"
    ],
    "tswm011": [
      "Tu es mon héros !"
    ],
    "tswm012": [
      "Regarde-le celui-là !"
    ],
    "tswm013": [
      "L'éclair Orange a frappé !"
    ],
    "tswm014": [
      "Encore quelques un !"
    ],
    "tswm015": [
      "Frappe encore !"
    ],
    "tswm016": [
      "Oui !"
    ],
    "tswm017": [
      "Oh ma beloutre en sucre !"
    ],
    "tswm018": [
      "Oh !"
    ],
    "tswm019": [
      "Ça ne va pas."
    ],
    "tswm020": [
      "Ne frappe pas les rouges !"
    ],
    "tswm021": [
      "Ooh !"
    ],
    "tswm023": [
      "Tu as réussi !"
    ],
    "tswm024": [
      "Daxter, tu as gagné !"
    ],
    "tswm027": [
      "Où as-tu appris à te battre comme ça ?"
    ],
    "tswm028": [
      "C'était renversant !"
    ],
    "tswm029": [
      "Pas mal pour une petite boule de poils."
    ],
    "tswm030": [
      "Ooh... Il manque des points !"
    ],
    "tswm031": [
      "Non ! Tu as perdu..."
    ],
    "tswm032": [
      "Awww... Tu as encore perdu !"
    ],
    "tswm033": [
      "Presque !"
    ],
    "tswm034": [
      "Essaie encore."
    ],
    "tswm035": [
      "Tu peux y arriver !"
    ],
    "tswm036": [
      "Allez essaie encore !"
    ],
    "tswm037": [
      "Tu dois gagner, Daxter."
    ],
    "tswm038": [
      "Essaie encore !"
    ],
    "tswm039": [
      "Ah ! Ce n'était pas le bon !"
    ],
    "tswm040": [
      "Ne touche pas à ceux-là, Daxter."
    ],
    "tswm041": [
      "Tu as touché un mauvais Métal Head."
    ],
    "tswm042": [
      "Ça suffit !"
    ],
    "tswm043": [
      "Oh non !"
    ],
    "tswm044": [
      "Daxter.. ! Il te faut encore des points !"
    ],
    "tswm045": [
      "Continue... !"
    ],
    "tswm047": [
      "Tu vas battre le score !"
    ],
    "tswm048": [
      "Tu y es presque... !"
    ],
    "tswm049": [
      "Encore un peu !"
    ],
    "tswm050": [
      "Nous avons un gagnant !"
    ],
    "tswm051": [
      "Oh ! Ce n'était pas le bon."
    ],
    "tswm052": [
      "Ne touche pas à ceux-là, Daxter."
    ],
    "tswm053": [
      "Daxter, tu as touché un mauvais Métal Head !"
    ],
    "tswm054": [
      "Daxter, tu as gagné !"
    ],
    "tswm055": [
      "Tu as réussi, poussin !"
    ],
    "tswm056": [
      "Ouais !! Tu as gagné !"
    ],
    "tswm057": [
      "Je savais que tu y arriverais."
    ],
    "vin002": [
      "Ok, le réseau de la Zone B est rétabli.",
      "Éclatez-vous en mourrant dans le palais."
    ],
    "vin003": [
      "Vous avez détruit le dernier oeuf de Métal Head!",
      "On devrait pouvoir économiser un peu d'éco pour la ville.",
      "Bravo !"
    ],
    "vin011": [
      "Dieu soit loué vous avez fait sauter ces puits.",
      "De quoi tenir les Métal Heads à distance pour de bon.",
      "Beau travail, les gars ! Je vous revaudrai ça."
    ],
    "vin013": [
      "Jak... Kor...",
      "Le... chantier...",
      "Oooh..."
    ],
    "vin015": [
      "Le mur protecteur est tombé ! Je répète : Le mur protecteur est tombé !",
      "Sabotage ! C'est un coup de Kor !",
      "Je le savais, les Métal Heads auront ma peau !",
      "OH NON ! Les Métal Heads sont devant ma porte !!",
      "Ils entrent de force !!",
      "Ils sont trop nombreux !! Jak !!! AHHHH !!!"
    ],
    "ys001": [
      "Excellent les gars ! Revenez à la cachette,",
      "j'ai une autre mission pour vous."
    ],
    "ys002": [
      "Joli coup, mon grand !",
      "Beau travail , Jak !",
      "Je crois qu'on dormira mieux ce soir."
    ]
  },
>>>>>>> 6abfc9d1
  "speakers": {
    "agent": "Agent",
    "ashelin": "Ashelin",
    "baron": "Baron Praxis",
    "brutter": "Brutter",
<<<<<<< HEAD
    "citizen-female": "Citizen",
    "citizen-male": "Citizen",
    "computer": "Computer",
=======
    "citizen-female": "Citoyenne",
    "citizen-male": "Citoyen",
    "computer": "Ordinateur",
>>>>>>> 6abfc9d1
    "darkjak": "Dark Jak",
    "daxter": "Daxter",
    "errol": "Erol",
    "grim": "Grim",
<<<<<<< HEAD
    "guard": "Krimzon Guard",
    "guard-a": "Guard A",
    "guard-b": "Guard B",
    "jak": "Jak",
    "jinx": "Jinx",
    "keira": "Keira",
    "keira-before-class-3": "Mechanic",
    "kid": "Kid",
=======
    "guard": "Grenagarde",
    "guard-a": "Garde A",
    "guard-b": "Garde B",
    "jak": "Jak",
    "jinx": "Jinx",
    "keira": "Keira",
    "keira-before-class-3": "Mécanicienne",
    "kid": "Enfant",
>>>>>>> 6abfc9d1
    "kor": "Kor",
    "krew": "Krew",
    "metalkor": "Metal Kor",
    "mog": "Mog",
    "onin": "Onin",
    "oracle": "Oracle",
    "pecker": "Pecker",
<<<<<<< HEAD
    "precursor": "Precursor",
=======
    "precursor": "Precurseur",
>>>>>>> 6abfc9d1
    "samos": "Samos",
    "sig": "Sig",
    "tess": "Tess",
    "torn": "Torn",
    "vin": "Vin",
<<<<<<< HEAD
    "youngsamos": "Young Samos",
    "youngsamos-before-rescue": "Samos"
=======
    "youngsamos": "Jeune Samos",
    "youngsamos-before-rescue": "Sphinx"
>>>>>>> 6abfc9d1
  }
}<|MERGE_RESOLUTION|>--- conflicted
+++ resolved
@@ -1,8 +1,5 @@
 {
   "cutscenes": {},
-<<<<<<< HEAD
-  "other": {},
-=======
   "other": {
     "DSbop001": [
       "Tu as l'air vraiment en colère, Jak."
@@ -1822,35 +1819,18 @@
       "Je crois qu'on dormira mieux ce soir."
     ]
   },
->>>>>>> 6abfc9d1
   "speakers": {
     "agent": "Agent",
     "ashelin": "Ashelin",
     "baron": "Baron Praxis",
     "brutter": "Brutter",
-<<<<<<< HEAD
-    "citizen-female": "Citizen",
-    "citizen-male": "Citizen",
-    "computer": "Computer",
-=======
     "citizen-female": "Citoyenne",
     "citizen-male": "Citoyen",
     "computer": "Ordinateur",
->>>>>>> 6abfc9d1
     "darkjak": "Dark Jak",
     "daxter": "Daxter",
     "errol": "Erol",
     "grim": "Grim",
-<<<<<<< HEAD
-    "guard": "Krimzon Guard",
-    "guard-a": "Guard A",
-    "guard-b": "Guard B",
-    "jak": "Jak",
-    "jinx": "Jinx",
-    "keira": "Keira",
-    "keira-before-class-3": "Mechanic",
-    "kid": "Kid",
-=======
     "guard": "Grenagarde",
     "guard-a": "Garde A",
     "guard-b": "Garde B",
@@ -1859,7 +1839,6 @@
     "keira": "Keira",
     "keira-before-class-3": "Mécanicienne",
     "kid": "Enfant",
->>>>>>> 6abfc9d1
     "kor": "Kor",
     "krew": "Krew",
     "metalkor": "Metal Kor",
@@ -1867,22 +1846,13 @@
     "onin": "Onin",
     "oracle": "Oracle",
     "pecker": "Pecker",
-<<<<<<< HEAD
-    "precursor": "Precursor",
-=======
     "precursor": "Precurseur",
->>>>>>> 6abfc9d1
     "samos": "Samos",
     "sig": "Sig",
     "tess": "Tess",
     "torn": "Torn",
     "vin": "Vin",
-<<<<<<< HEAD
-    "youngsamos": "Young Samos",
-    "youngsamos-before-rescue": "Samos"
-=======
     "youngsamos": "Jeune Samos",
     "youngsamos-before-rescue": "Sphinx"
->>>>>>> 6abfc9d1
   }
 }