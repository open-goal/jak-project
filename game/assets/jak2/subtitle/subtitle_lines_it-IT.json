{
  "cutscenes": {},
  "other": {
    "DSbop001": [
      "Jak, sembri così arrabbiato."
    ],
    "DSbop002": [
      "Ti ricordi come si salta?"
    ],
    "DSbop003": [
      "Per superare la barricata, salta su quella cassa!"
    ],
    "DSbop004": [
      "Ooh, è alto!",
      "saltare, e mentre sei in aria datti la spinta per saltare di",
      "nuovo, dovresti raggiungerlo."
    ],
    "DSbop005": [
      "Good job, see? You still got it!"
    ],
    "DSbop006": [
      "I never found hide nor hair of Keira or Samos.",
      "I don't know where they went."
    ],
    "DSbop007": [
      "I don't know where that crazy rift vehicle took us, but...",
      "È una specie di grande città!"
    ],
    "DSbop008": [
      "It's a tough place, Jak. You DO remember",
      "how to fight, right? Try breaking that crate with a kick."
    ],
    "DSbop009": [
      "Looking good, partner! Nice spin kick!",
      "Works out some of that anger, eh?"
    ],
    "DSbop010": [
      "Ci sono molte casse delle Guardie Kremizi",
      "aspettano di essere aperte. Rompi quella cassa!"
    ],
    "DSbop011": [
      "Bene! La cassa aveva una scorta di energia all'interno.",
      "Raccoglila, devi mantenerti in forze, Jak, altrimenti chi combatterà?",
      "altrimenti chi combatterà?"
    ],
    "DSbop016": [
      "Se salti e ti tuffi, la forza con cui cadrai al suolo",
      "ti consentirà di rompere molte cose.",
      "Spaccare roba è divertente, eh?"
    ],
    "DSbop017": [
      "Guardie, Jak! Fai quello che sai fare meglio!"
    ],
    "agnt001": [
      "Ehi, ehi, fai attenzione!"
    ],
    "agnt002": [
      "Attento!"
    ],
    "agnt003": [
      "Occhio!"
    ],
    "agnt004": [
      "Uaoh uaoh uaoh uaoh!"
    ],
    "agnt005": [
      "Uaoh!"
    ],
    "agnt006": [
      "Tu sei pazzo!"
    ],
    "agnt007": [
      "Sei fuori di testa!?"
    ],
    "agnt008": [
      "Attenzione!"
    ],
    "agnt009": [
      "Ehi, è pericoloso!"
    ],
    "agnt010": [
      "Attento, stiamo arrivando nella zona più pericolosa della città."
    ],
    "agnt011": [
      "Ci siamo!"
    ],
    "agnt012": [
      "Stai terrorizzando tutti!"
    ],
    "agnt013": [
      "Non colpire i cittadini, amico!"
    ],
    "agnt014": [
      "Amico, stai terrorizzando la mia gente!"
    ],
    "agnt015": [
      "Guarda dove vai!"
    ],
    "agnt016": [
      "Vai, amico!"
    ],
    "agnt017": [
      "Giù la testa!"
    ],
    "agnt018": [
      "Ci stanno sparando!"
    ],
    "agnt019": [
      "Se non guidi più veloce siamo morti!"
    ],
    "agnt020": [
      "Vai, continua!"
    ],
    "agnt021": [
      "Vai, amico, vai!"
    ],
    "agnt022": [
      "Svelto, amico!"
    ],
    "agnt023": [
      "Non voglio stare dietro, prendi un due posti!"
    ],
    "agnt024": [
      "Prendi un auto più grande!"
    ],
    "agnt025": [
      "Prendi un veicolo più grande."
    ],
    "agnt026": [
      "Trovane una a due posti, ok?"
    ],
    "agnt027": [
      "Trova un altro veicolo."
    ],
    "agnt028": [
      "Ci sono dietro."
    ],
    "agnt029": [
      "Siamo seguiti."
    ],
    "agnt030": [
      "Stiamo finendo in pezzi!"
    ],
    "agnt031": [
      "Non possiamo subire altri colpi!"
    ],
    "agnt032": [
      "Stai cercando di morire!?"
    ],
    "agnt033": [
      "Ma dove ti ha trovato Torn?"
    ],
    "agnt034": [
      "Sei sicuro di essere dei nostri?"
    ],
    "agnt035": [
      "Gira, GIRA!"
    ],
    "agnt036": [
      "Bel colpo."
    ],
    "agnt037": [
      "Morte al Barone!"
    ],
    "agnt038": [
      "Grazie a Mar sei qui, le Guardie Kremizi sono ovunque!"
    ],
    "agnt039": [
      "Finalmente, andiamo via di qui!"
    ],
    "agnt040": [
      "Bene, bene, appena in tempo. VIA, VIA, VIA!"
    ],
    "agnt041": [
      "Finalmente, dobbiamo muoverci!"
    ],
    "agnt042": [
      "Amico, cominciavo a pensare che non saresti venuto."
    ],
    "agnt043": [
      "Andiamo, non c'è un secondo da perdere!"
    ],
    "agnt044": [
      "Portami al sicuro, alla svelta!"
    ],
    "agnt045": [
      "Grazie. Buona fortuna!"
    ],
    "agnt046": [
      "Ottima guida, vai a salvare gli altri ragazzi."
    ],
    "agnt047": [
      "OK, scendo qui!"
    ],
    "agnt048": [
      "Ci vediamo al prossimo incontro."
    ],
    "agnt049": [
      "Grazie, mi hai salvato la pelle."
    ],
    "agnt050": [
      "Io scendo qui."
    ],
    "agnt051": [
      "Sono contento che tu sia dei nostri."
    ],
    "agnt052": [
      "Hah!"
    ],
    "agnt053": [
      "Agh!"
    ],
    "agnt054": [
      "Uagh!"
    ],
    "agnt055": [
      "Ahhh!"
    ],
    "agnt056": [
      "Fai attenzione!"
    ],
    "agnt057": [
      "Attento!"
    ],
    "agnt058": [
      "Occhio!"
    ],
    "agnt059": [
      "OOH!"
    ],
    "agnt060": [
      "Tu sei pazzo!"
    ],
    "agnt061": [
      "Sei fuori di testa?!"
    ],
    "agnt062": [
      "Attenzione!"
    ],
    "agnt063": [
      "Ehi, è pericoloso!"
    ],
    "agnt064": [
      "Stiamo arrivando nella zona più pericolosa della città!"
    ],
    "agnt065": [
      "Ora ci siamo."
    ],
    "agnt066": [
      "Stai terrorizzando tutti!"
    ],
    "agnt067": [
      "Non colpire i cittadini, amico!"
    ],
    "agnt068": [
      "Stai terrorizzando la mia gente!"
    ],
    "agnt069": [
      "Guarda dove vai!"
    ],
    "agnt070": [
      "Vai, amico!"
    ],
    "agnt071": [
      "Giù la testa!"
    ],
    "agnt072": [
      "Ci stanno sparando!"
    ],
    "agnt073": [
      "Se non guidi più veloce siamo morti!"
    ],
    "agnt074": [
      "Vai, continua!"
    ],
    "agnt075": [
      "Vai, amico, vai!"
    ],
    "agnt076": [
      "Svelto, amico!"
    ],
    "agnt077": [
      "Non voglio stare dietro, prendi un due posti!"
    ],
    "agnt078": [
      "Prendi un veicolo più grande."
    ],
    "agnt079": [
      "Ci sono addosso!"
    ],
    "agnt080": [
      "Ci inseguono!"
    ],
    "agnt081": [
      "Stiamo finendo in pezzi!"
    ],
    "agnt082": [
      "Non possiamo subire altri colpi."
    ],
    "agnt083": [
      "Vuoi morire, amico?"
    ],
    "agnt084": [
      "Ma Torn, dove ti ha trovato?"
    ],
    "agnt085": [
      "Sei sicuro di essere dei nostri?"
    ],
    "agnt086": [
      "Gira, GIRA!"
    ],
    "agnt087": [
      "Bel colpo!"
    ],
    "agnt088": [
      "Morte al Barone!"
    ],
    "agnt089": [
      "Grazie a Mar sei qui, le Guardie Kremizi sono ovunque!"
    ],
    "agnt090": [
      "Finalmente, andiamo via di qui!"
    ],
    "agnt091": [
      "Bene, appena in tempo, VIA, VIA, VIA!"
    ],
    "agnt092": [
      "Finalmente, dobbiamo muoverci!"
    ],
    "agnt093": [
      "Cominciavo a pensare che non saresti venuto."
    ],
    "agnt094": [
      "Puntuale come un orologio. Andiamo!"
    ],
    "agnt095": [
      "Portami al sicuro, alla svelta!"
    ],
    "agnt096": [
      "Grazie, buona fortuna!"
    ],
    "agnt097": [
      "Ottima guida, vai a salvare gli altri ragazzi."
    ],
    "agnt098": [
      "OK, scendo qui!"
    ],
    "agnt099": [
      "Ci vediamo al prossimo incontro!"
    ],
    "agnt100": [
      "Grazie, mi hai salvato la pelle."
    ],
    "agnt101": [
      "Io scendo qui."
    ],
    "agnt102": [
      "Sono contento che tu sia dei nostri."
    ],
    "agnt103": [
      "Attento!"
    ],
    "agnt104": [
      "Ehi!"
    ],
    "agnt105": [
      "Gah!"
    ],
    "agnt106": [
      "Ehi, stai cercando di farmi fuori!?"
    ],
    "agnt107": [
      "Calmo, amico!"
    ],
    "agnt108": [
      "Doooh!"
    ],
    "agnt109": [
      "Ohhh!"
    ],
    "agnt110": [
      "Blaaahhh!"
    ],
    "agnt111": [
      "Uff!"
    ],
    "agnt112": [
      "Ah!"
    ],
    "agnt113": [
      "Ahh!"
    ],
    "agnt114": [
      "Uuuh!"
    ],
    "agnt115": [
      "Ok, amico, andiamo!"
    ],
    "agnt116": [
      "Attenzione!"
    ],
    "agnt117": [
      "Tieni d'occhio la strada!"
    ],
    "agnt118": [
      "Attento!"
    ],
    "agnt119": [
      "Grazie per il passaggio."
    ],
    "agnt120": [
      "Ci vediamo al prossimo incontro."
    ],
    "agnt121": [
      "Bene, andiamo!"
    ],
    "agnt122": [
      "Guida, amico, guida!"
    ],
    "agnt123": [
      "C'è mancato poco!"
    ],
    "agnt124": [
      "Sei sicuro di sapere quello che fai?"
    ],
    "agnt125": [
      "Ok, grazie. Buona fortuna."
    ],
    "agnt126": [
      "Perfetto, andiamo."
    ],
    "agnt127": [
      "Guida, amico, guida!"
    ],
    "agnt128": [
      "C'è mancato poco."
    ],
    "agnt129": [
      "Sei sicuro di sapere quello che fai?"
    ],
    "agnt130": [
      "Ok, grazie, buona fortuna!"
    ],
    "agnt131": [
      "Perché c'hai messo tanto?"
    ],
    "agnt132": [
      "Muoviti come se sapessi cosa fai!"
    ],
    "agnt133": [
      "Vai, le Guardie Kremizi ci raggiungono!"
    ],
    "agnt134": [
      "Continua così, ci siamo quasi!"
    ],
    "agnt135": [
      "Sei stato grande, avvertirò l'Ombra che siamo salvi!"
    ],
    "asha001": [
      "Sarà una vendetta spietata, come me."
    ],
    "asha002": [
      "Guardati le chiappe, sono una donna solo all'apparenza."
    ],
    "asha003": [
      "Lasciati rimpicciolire...",
      "Non che tu ne abbia bisogno."
    ],
    "asha004": [
      "Le pistole piccole non mi eccitano."
    ],
    "asha005": [
      "Che pistola piccola..."
    ],
    "asha006": [
      "Non sai con chi hai a che fare."
    ],
    "asha007": [
      "Non ho mai detto che potessi toccarmi lì."
    ],
    "asha008": [
      "Prendi questo!"
    ],
    "asha009": [
      "Eccone un po'."
    ],
    "asha010": [
      "Pronto per un altro?"
    ],
    "asha011": [
      "Come ti senti?"
    ],
    "asha012": [
      "Sembra far male."
    ],
    "asha013": [
      "Uuh, che male."
    ],
    "asha014": [
      "Gah!"
    ],
    "asha015": [
      "Goah!"
    ],
    "asha016": [
      "Gah!"
    ],
    "asha017": [
      "Agh!"
    ],
    "asha018": [
      "Colpiscimi ancora e perderai qualcosa di prezioso!"
    ],
    "asha019": [
      "Poco furbo!"
    ],
    "asha020": [
      "Ascolta, amico, da che parte stai?"
    ],
    "asha021": [
      "Non obbligarmi a farti male."
    ],
    "asha022": [
      "Fallo di nuovo e ti ridurrò a pezzi."
    ],
    "asha023": [
      "Controlla la tua pistola, amico."
    ],
    "asha024": [
      "Dove hai imparato a combattere?"
    ],
    "asha025": [
      "Controlla i bersagli, amico."
    ],
    "asha026": [
      "Non farlo mai più!"
    ],
    "asha027": [
      "Forse dovrei stare dietro di te."
    ],
    "asha028": [
      "Non lo prenderò!"
    ],
    "asha029": [
      "Fallo di nuovo e canterai come un soprano."
    ],
    "asha030": [
      "Ciò che è dato è reso."
    ],
    "asha031": [
      "Non farlo di nuovo!"
    ],
    "asha032": [
      "Bel colpo."
    ],
    "asha033": [
      "Bel colpo, ragazzo."
    ],
    "asha034": [
      "Bel lavoro."
    ],
    "asha035": [
      "Distruggili tutti!"
    ],
    "asha036": [
      "Distruggiamoli!"
    ],
    "asha037": [
      "Eccoli arrivare!"
    ],
    "asha038": [
      "Ho bisogno d'aiuto!"
    ],
    "asha039": [
      "Ehi, sono veramente molti!"
    ],
    "asha040": [
      "Altri in arrivo."
    ],
    "asha041": [
      "Ci penso io."
    ],
    "asha042": [
      "Più potenza di fuoco!"
    ],
    "asha043": [
      "Uno in meno!"
    ],
    "asha044": [
      "Aiutami!"
    ],
    "asha045": [
      "Ci stanno circondando!"
    ],
    "asha046": [
      "Siamo circondati!"
    ],
    "asha047": [
      "Spara! Spara!"
    ],
    "asha048": [
      "È una brutta situazione."
    ],
    "asha049": [
      "Aiuto!"
    ],
    "asha050": [
      "Questo è per mio padre!"
    ],
    "asha051": [
      "Dannate Teste di Metallo..."
    ],
    "asha052": [
      "Centro!"
    ],
    "asha053": [
      "Ne stanno arrivando altre!"
    ],
    "asha054": [
      "Distruggile tutte!"
    ],
    "asha055": [
      "Ugh..."
    ],
    "asha056": [
      "Gah-agh..."
    ],
    "asha057": [
      "Ahh...uh-agh..."
    ],
    "asht002": [
      "Avevi ragione, Jak. Ciò che sta facendo mio padre è sbagliato.",
      "Mi serve il tuo aiuto. Se riesci a entrare nella Fabbrica d'Armi,",
      "forse possiamo fermarlo. Ci vediamo là."
    ],
    "asht006": [
      "È il momento di agire.",
      "Le Teste di Metallo sono concentrate sull'attacco alla città",
      "e il loro nido potrebbe essere indifeso.",
      "Jak, devi uscire subito dal Deserto",
      "e sfondare la barriera del nido a qualunque costo.",
      "Se entri e fai fuori il capo delle Teste di Metallo,",
      "la loro armata collasserà. È difficile,",
      "ma potrebbe essere la nostra unica possibilità."
    ],
    "bar001": [
      "Non ascoltate le voci prive di fondamento sulle",
      "limitate scorte di Eco. In qualità di vostro Barone, vi assicuro",
      "che la città ha disponibile una quantità infinita di Eco.",
      "Chi dice che le nostre scorte si stanno esaurendo,",
      "cerca solo di spaventarvi e di portarvi alla ribellione!",
      "Ho tutto sotto controllo. Vi ordino",
      "di non avere paura."
    ],
    "bar004": [
      "Vai!"
    ],
    "bb01fail": [
      "Credo che ti serve altra pratica."
    ],
    "bb01int": [
      "Jak, qui è Torn. Il Mondo Sotterraneo ha",
      "bisogno di piloti per le missioni con i veicoli.",
      "Prova la Sfida dell'Anello e forse ti prenderemo con noi."
    ],
    "bb01win": [
      "Non male, penso che tu possa tornarci",
      "utile. Questo è una piccola ricompensa."
    ],
    "bb02fail": [
      "Sei ancora un po' impacciato. Prova di nuovo."
    ],
    "bb02int": [
      "Vorremmo vederti in azione. Prova di nuovo",
      "la Sfida dell'Anello e vediamo cosa sai fare."
    ],
    "bb02win": [
      "Non male. Potresti essere il mio pilota per le fughe."
    ],
    "bb03fail": [
      "Sapevo che questo sarebbe stato troppo per te. Continua a provare."
    ],
    "bb03int": [
      "La prossima Sfida dell'Anello distinguerà gli uomini dai ragazzi.",
      "Vediamo se riuscirai a cavartela."
    ],
    "bb03win": [
      "Ottima guida. Comincio a pensare che potresti davvero",
      "esserci utile, Jak."
    ],
    "bb04fail": [
      "Peccato, eppure speravo ci riuscissi. Continua a provare."
    ],
    "bb04int": [
      "Parla Torn. Non so nemmeno perché ti faccio provare questa",
      "Sfida dell'Anello, forse perché sono curioso. Del resto nemmeno io l'ho mai",
      "superata. Supera la prova e sarai il miglior pilota del",
      "Mondo Sotterraneo."
    ],
    "bb04win": [
      "Molto bene, Jak! Sei il miglior pilota che abbia mai avuto."
    ],
    "bb05fail": [
      "Non hai eliminato tutti i bot, Jak!"
    ],
    "bb05int": [
      "Jak, i rapporti dicono che altri Bot Esplosivi si aggirano",
      "per la città. Sono un pericolo. Devi trovarli",
      "e distruggerli tutti prima che facciano danni."
    ],
    "bb05win": [
      "Ottimo lavoro! Questo darà un bel colpo al budget di guerra del Barone."
    ],
<<<<<<< HEAD
    "bb06int": [
      "Jak, devi eliminare un altro gruppo di Bot Esplosivi.",
      "Questi pericoli pubblici continuano a comparire in città,",
      "dobbiamo farli a pezzi prima possibile!"
    ],
=======
>>>>>>> 66c45522
    "bb06win": [
      "Un altro ammasso di bot esplosivi in attesa di",
      "rottamazione. Missione compiuta, il Mondo Sotterraneo ti ringrazia",
      "per il tuo aiuto."
    ],
    "bb07fail": [
      "Hai perso un agente! Accidenti, Jak! Missione fallita!"
    ],
<<<<<<< HEAD
    "bb07int": [
      "Parla Torn, ho bisogno che tu trasferisca altri nostri Agenti",
      "in nuove postazioni in città.",
      "Le Guardie Kremizi osservano tutti i nostri movimenti,",
      "quindi sta' attento. In bocca al lupo."
    ],
=======
>>>>>>> 66c45522
    "bb07win": [
      "Ottimo lavoro! Stai impedendo che la gente muoia là fuori."
    ],
    "bb08fail": [
      "Uno dei nostri migliori agenti è stato arrestato. L'Ombra non sarà",
      "contento! Missione fallita."
    ],
<<<<<<< HEAD
    "bb08int": [
      "Jak, alcuni dei nostri Agenti sono di nuovo in pericolo.",
      "Trovali tutti e conducili ai rifugi speciali in città.",
      "Le pattuglie sono in stato di allerta,",
      "quindi questa volta sarà dura. Tieni un basso profilo!"
    ],
=======
>>>>>>> 66c45522
    "bb08win": [
      "Un ottimo lavoro, Jak.",
      "Ora il Mondo Sotterraneo può tirare il fiato."
    ],
    "bb09fail": [
      "Ci hai messo troppo tempo, Jak. L'incontro è stato annullato."
    ],
    "bb09int": [
      "Jak, è previsto un incontro del",
      "Mondo Sotterraneo con alcuni dei nostri agenti.",
      "Trovali e portali nel luogo stabilito."
    ],
    "bb09win": [
      "Sei molto veloce, Jak! Un giorno potremmo addirittura",
      "invitarti a uno di questi incontri."
    ],
    "bb10fail": [
      "Non sei stato abbastanza veloce, amico!",
      "Devi fare in fretta con le consegne."
    ],
    "bb10int": [
      "Jak, devi provare ancora una volta la tua abilità di guida.",
      "Uno dei nostri Agenti ha perso un pacchetto, devi",
      "consegnarlo subito al Nascondiglio."
    ],
    "bb10win": [
      "Ottimo lavoro, Jak!"
    ],
    "bb11fail": [
      "Il contenuto del pacco non ce l'ha fatta. Più veloce la prossima volta!"
    ],
    "bb11int": [
      "Jak, devi portare un pacco di Eco alla",
      "centrale elettrica. Fa' alla svelta o il contenuto diventerà",
      "inutile per Vin."
    ],
    "bb11win": [
      "Ottima guida, Jak."
    ],
    "bb12fail": [
      "Non hai spinto abbastanza sull'acceleratore. Riprova."
    ],
    "bb12int": [
      "Parla Torn, abbiamo un'altra consegna per lo",
      "Stadio. Fa' alla svelta!"
    ],
    "bb12win": [
      "Non male, dovresti gareggiare nel",
      "campionato cittadino."
    ],
    "bb13fail": [
      "Devi lavorare sulla velocità, amico."
    ],
    "bb13int": [
      "Devi consegnare un oggetto di valore a Onin.",
      "Non potrai guidare per tutta la strada, ma dovrai",
      "fare lo stesso alla svelta. Buona fortuna."
    ],
    "bb13win": [
      "È così che si fa, ottimo lavoro!"
    ],
    "bb14fail": [
      "Troppo tardi, Jak! L'agente dice che è troppo tardi.",
      "Devi raggiungerlo più in fretta!"
    ],
    "bb14int": [
      "Jak, un nostro Agente aspetta una consegna. Le Guardie lo tengono",
      "d'occhio, quindi se non lo raggiungi",
      "velocemente, sarà arrestato. Portagli il pacco prima che",
      "sia troppo tardi, mi raccomando."
    ],
    "bb14win": [
      "Ottimo lavoro, la consegna è stata un successo. Mi piace il tuo stile, Jak."
    ],
    "bb15fail": [
      "Male, Jak! Non l'hai portata nella zona",
      "sicura come ti avevamo chiesto."
    ],
    "bb15farr": [
      "Scendi dalla moto e allontanati, Jak!!"
    ],
    "bb15int": [
      "Jak, nei Bassifondi abbiamo trovato",
      "una bomba piazzata per l'Ombra.",
      "Devi prenderla e portarla nella zona della Fattoria",
      "dove c'è un'area sicura per farla esplodere.",
      "Fa' presto!"
    ],
    "bb15win": [
      "Un lavoro eccezionale, Jak! Grazie...grazie davvero."
    ],
    "bb16fail": [
      "Non hai eliminato abbastanza guardie,",
      "bisogna colpire più duro!"
    ],
    "bb16int": [
      "Jak, qui è Torn.",
      "Le guardie d'élite di Erol pattugliano la città.",
      "Dobbiamo colpirle e colpire duro! Elimina",
      "un numero sufficiente di guardie prima che io",
      "interrompa la missione. Se non lo fai, perderemo",
      "l'opportunità di infliggere seri danni al nemico."
    ],
    "bb16win": [
      "Ottima toccata e fuga, Jak! Questo è un bel messaggio per Erol."
    ],
    "bb17fail": [
      "Pare che questo aggeggio sia ostico. Per ora meglio lasciar perdere."
    ],
    "bb17int": [
      "Stiamo valutando l'utilizzo del JET-Board in missione.",
      "Sappiamo che te la cavi con quell'aggeggio, facci",
      "vedere cosa sai fare. Totalizza abbastanza punti con",
      "il giudice-bot e valuteremo l'idea di far entrare il JET nel nostro arsenale."
    ],
    "bb17win": [
      "Uau! Bruci davvero l'asfalto con quell'affare!",
      "Ottimo lavoro."
    ],
    "bb18fail": [
      "Non sono ancora sicuro che il JET-Board sia così utile."
    ],
    "bb18int": [
      "Questo è un altro luogo perfetto per testare il",
      "JET-Board. Cerca di totalizzare più punti possibile."
    ],
    "bb18win": [
      "Controllo perfetto, Jak. I Kremizi dovranno sudare",
      "per prenderci su questi aggeggi."
    ],
    "bb19fail": [
      "Non li hai raccolti tutti. Prova di nuovo."
    ],
    "bb19int": [
      "Stiamo valutando l'uso in missione di segnalatori a",
      "ricerca. Raccogli tutti i segnalatori prima possibile.",
      "Questa volta dovrai agire velocemente."
    ],
    "bb19win": [
      "Bel lavoro. Sei un elemento",
      "fondamentale per il Mondo Sotterraneo."
    ],
    "bb20fail": [
      "Troppo lento, Jak! Quando l'Ombra chiede, tu devi scattare!"
    ],
    "bb20int": [
      "L'Ombra vuole che tu raccolga dell'Eco verde per i",
      "suoi esperimenti. Raccoglilo tutto prima che svanisca."
    ],
    "bb20win": [
      "Non male, Jak. Metterò una buona parola per te con l'Ombra."
    ],
    "bb21fail": [
      "Continua a provare, devi migliorare ancora."
    ],
    "bb21int": [
      "Ogni tanto ci piace \"prendere in prestito\"",
      "l'equipaggiamento delle Guardie Kremizi. Prendi la moto della pattuglia e",
      "colpisci tutti i bersagli nel tempo limite."
    ],
    "bb21win": [
      "Bel colpo. Le guardie pagherebbero per averti come recluta,",
      "ma eccoti una piccola ricompensa per farti stare con noi."
    ],
    "bb22fail": [
      "Non hai eliminato i chioschi in tempo, Jak!"
    ],
    "bb22int": [
      "La propaganda del Barone sta mettendo ad una prova",
      "i cittadini. Elimina quei chioschi e fermeremo le menzogne",
      "di Praxis."
    ],
    "bb22win": [
      "Bel lavoro! Questo dovrebbe zittire il Barone per qualche tempo."
    ],
    "bb23fail": [
      "Hai perso, Jak. Se vuoi vincere,",
      "devi lavorare sulla velocità!"
    ],
    "bb23int": [
      "Il miglior pilota del Mondo Sotterraneo",
      "vuole sfidarti sul Percorso ad",
      "Anello Uno. Ti andrebbe una sfida?"
    ],
    "bb23win": [
      "Congratulazioni! Hai sconfitto lo sfidante!"
    ],
    "bb24fail": [
      "Il nostro pilota ti ha battuto. Andrà meglio alla prossima."
    ],
    "bb24int": [
      "Pronto per una piccola gara, Jak?",
      "Il nostro pilota migliore vuole sfidarti sul",
      "Percorso ad Anello Due. Questa volta sarà più",
      "difficile. Vediamo cosa riesci a fare."
    ],
    "bb24win": [
      "L'hai battuto, Jak. Grande prova."
    ],
    "bb25fail": [
      "Sembra che tu non sia il miglior pilota della città, Jak.",
      "Hai perso!"
    ],
    "bb25int": [
      "Il campione del Mondo Sotterraneo vuole ancora te.",
      "La sfida è sul difficile Percorso ad Anello Tre,",
      "stavolta ci vorrà tutta la tua abilità."
    ],
    "bb25win": [
      "Congratulazioni, hai battuto il nostro campione. Ben fatto."
    ],
    "bb26int": [
      "Parla Torn. Un buon agente del Mondo Sotterraneo",
      "conosce la città come le sue tasche, Jak. Raggiungi questo",
      "luogo nel tempo limite e otterrai una",
      "una ricompensa. Ora va'!"
    ],
    "bb27int": [
      "Hai un'altra chance per dimostrare che conosci la città."
    ],
    "bb28int": [
      "Trova questo luogo prima che scada il tempo!"
    ],
    "bb29int": [
      "Questa volta sarà dura, raggiungi il luogo in tempo."
    ],
    "bb30int": [
      "Riconosci questo posto? Trovalo in fretta per avere una ricompensa."
    ],
    "bb31int": [
      "Questo è un posto poco conosciuto. Se vuoi stupirmi, trovalo alla svelta."
    ],
    "bb32int": [
      "Voglio vedere se riesci a trovare questo posto. Stupiscimi, Jak!"
    ],
    "bb33int": [
      "Arriva qui alla svelta e sorprendimi."
    ],
    "bb34int": [
      "Ecco un'altra destinazione, raggiungila."
    ],
    "bb35int": [
      "Trova questo luogo, subito!"
    ],
    "bb36int": [
      "Raggiungi quest'area e avrai una ricompensa."
    ],
    "bb37int": [
      "Credi di poter trovare questo posto?"
    ],
    "bb38fail": [
      "Non va bene, Jak! Forse dovresti ricalibrare quella tavola."
    ],
    "bb38int": [
      "Stiamo ancora valutando l'uso del",
      "JET-Board. Vediamo se raccogli tutti i nuclei",
      "di energia nel tempo limite."
    ],
    "bb38win": [
      "Ottima guida, ragazzo."
    ],
    "bb39fail": [
      "Quasi, ma in questo lavoro, \"quasi\" significa essere morti."
    ],
    "bb39int": [
      "Prova il JET-Board sul Percorso ad Anello. Migliora il",
      "tempo record e ti farò tatuare la faccia come la mia."
    ],
    "bb39win": [
      "Hai tenuto una buona media, Jak!",
      "Forse era un circuito troppo semplice."
    ],
    "bb40fail": [
      "Pare non sia andata bene, Jak. Sei stato",
      "troppo lento su questo tracciato."
    ],
    "bb40int": [
      "Vorrei che provassi il JET-Board su un altro",
      "Percorso ad Anello. Rendiamo la cosa più interessante, vediamo se",
      "riesci a completare il giro nel tempo limite."
    ],
    "bb40win": [
      "Wow! Nemmeno io avrei fatto di meglio, bel lavoro!"
    ],
    "bf001": [
      "Il mio scudo è impermeabile ai tuoi attacchi!"
    ],
    "bf002": [
      "Non puoi ferirmi!"
    ],
    "bf003": [
      "Pazzo! Nulla può toccarmi!"
    ],
    "bf004": [
      "Sei impotente!"
    ],
    "bf005": [
      "Non puoi fare nulla!"
    ],
    "bf006": [
      "AHAHAHAHAHAHAHAHAH!"
    ],
    "bf007": [
      "AHAHAHAH!"
    ],
    "bf008": [
      "Prendimi!"
    ],
    "bf009": [
      "Avvicinati!"
    ],
    "bf010": [
      "Prova ora!"
    ],
    "bf011": [
      "Andiamo sul personale!"
    ],
    "bf012": [
      "Sorpresa!"
    ],
    "bf013": [
      "Non cadere!"
    ],
    "bf014": [
      "Ti distruggerò!"
    ],
    "bf015": [
      "Prendi questo!"
    ],
    "bf016": [
      "Eccomi qua!"
    ],
    "bf017": [
      "Perché non muori?!"
    ],
    "bf018": [
      "I poteri dell'eco oscuro mi sorprendono!"
    ],
    "bf019": [
      "La tua arroganza ti sarà letale!"
    ],
    "bf020": [
      "La Pietra è mia!"
    ],
    "bf021": [
      "Dammi la Pietra!"
    ],
    "bf022": [
      "Lasciala!"
    ],
    "bf023": [
      "Voglio la Pietra!"
    ],
    "bf024": [
      "Aaarrrgh...lasciala!"
    ],
    "bf025": [
      "È mia!"
    ],
    "bf026": [
      "Prova questi."
    ],
    "bf027": [
      "Ecco un piccolo regalo!"
    ],
    "bf028": [
      "Ne vuoi ancora?"
    ],
    "bf029": [
      "Mi sto stancando. Ora morirai!"
    ],
    "bf030": [
      "Non riuscirai mai a sfuggirgli!"
    ],
    "bf031": [
      "Lasciami condividere il dolore!"
    ],
    "bf032": [
      "Ora sei mio!"
    ],
    "bf033": [
      "Eccoti all'inferno!"
    ],
    "bf034": [
      "Augura la buona notte."
    ],
    "bf035": [
      "Inizia un'altra vita!"
    ],
    "bf036": [
      "È finita!"
    ],
    "bf037": [
      "Brucia all'inferno!"
    ],
    "bf038": [
      "La Pietra è mia! Lascia che ti mostri cosa può fare!"
    ],
    "bf039": [
      "Ora vedrai cosa può fare la Pietra nelle giuste mani!"
    ],
    "bf040": [
      "Che ne dici?"
    ],
    "bf041": [
      "Ora vedrai!"
    ],
    "bf042": [
      "Ora sono invincibile!"
    ],
    "bf043": [
      "Non puoi correre per sempre!"
    ],
    "bf044": [
      "Ho tutto il potere che mi serve!"
    ],
    "bf045": [
      "Non puoi evitarlo!"
    ],
    "bf046": [
      "Ecco qualcosa di speciale!"
    ],
    "bf047": [
      "Vieni da me!"
    ],
    "bf048": [
      "Vieni qui!"
    ],
    "bf049": [
      "Avvicinati!"
    ],
    "bf050": [
      "Ora nulla può salvarti!"
    ],
    "bf051": [
      "Sei storia!"
    ],
    "bf052": [
      "Io sono il salvatore della città, non tu!"
    ],
    "bf053": [
      "Muori!"
    ],
    "bf054": [
      "È finita!"
    ],
    "bf055": [
      "Ti ho preso!"
    ],
    "bf056": [
      "Ora morirai!"
    ],
    "bf057": [
      "NOOOOOO!"
    ],
    "bf058": [
      "No!"
    ],
    "bf059": [
      "No!"
    ],
    "bf060": [
      "Uooorrghh!"
    ],
    "bf061": [
      "Aah!"
    ],
    "bf062": [
      "Ouh!"
    ],
    "bf063": [
      "Raghh!"
    ],
    "bf064": [
      "Ora facciamola finita!"
    ],
    "bf065": [
      "Prendi questo!"
    ],
    "bf066": [
      "Stop!"
    ],
    "bf067": [
      "Idiota, non puoi competere con me!"
    ],
    "bf068": [
      "Perché non muori!?"
    ],
    "bf069": [
      "Arrenditi e non ti farò soffrire!"
    ],
    "bf070": [
      "Non puoi vincere!"
    ],
    "bf071": [
      "Aha!"
    ],
    "bf072": [
      "Aha!"
    ],
    "bf073": [
      "AH!"
    ],
    "bf074": [
      "Uoh!"
    ],
    "bf075": [
      "Puoi fare di meglio!"
    ],
    "bf076": [
      "Sei mio!"
    ],
    "bf077": [
      "Perché non muori!?"
    ],
    "bf078": [
      "Il mio potere è infinito!"
    ],
    "bf079": [
      "Muori!"
    ],
    "bf080": [
      "È il tuo colpo migliore?"
    ],
    "bf081": [
      "Ora morirai!"
    ],
    "bf082": [
      "Via dalla mia torre!"
    ],
    "bf083": [
      "Vedremo come te la cavi!"
    ],
    "bf084": [
      "Pensi davvero di avere una possibilità?"
    ],
    "bf085": [
      "Trema."
    ],
    "bf086": [
      "Non sei nessuno!"
    ],
    "bf087": [
      "Il mio scudo è di nuovo carico!"
    ],
    "bf088": [
      "Prova questi!"
    ],
    "bf089": [
      "Dovevo eliminarti molto tempo fa!"
    ],
    "bf090": [
      "Mai un attimo di distrazione, eh?"
    ],
    "bf091": [
      "Fermo lì!"
    ],
    "bf092": [
      "Torna da dove sei venuto!"
    ],
    "bf093": [
      "Morirete entrambi per mano mia!"
    ],
    "bf094": [
      "Più vicino!"
    ],
    "bf095": [
      "Fino alla fine!"
    ],
    "bf096": [
      "Non puoi vincere!"
    ],
    "bf097": [
      "Vieni qui!"
    ],
    "bf098": [
      "ARGH!"
    ],
    "bf099": [
      "OOOH!"
    ],
    "bf100": [
      "Ouuuh!"
    ],
    "bf101": [
      "Uuuh!"
    ],
    "bf102": [
      "Noooo!"
    ],
    "bf103": [
      "No!"
    ],
    "bf104": [
      "Di nuovo?"
    ],
    "bf105": [
      "Non può essere!"
    ],
    "bf106": [
      "Un'altra volta!"
    ],
    "bf107": [
      "Fermo!"
    ],
    "bf108": [
      "Maledizione!"
    ],
    "bf109": [
      "Tu, piccolo...!"
    ],
    "bf110": [
      "Ora hai scatenato la mia ira!"
    ],
    "bf111": [
      "Notevole, ma prova di nuovo!"
    ],
    "bf112": [
      "È sempre il più forte a vincere."
    ],
    "bf113": [
      "La tua sconfitta era inevitabile."
    ],
    "bf114": [
      "Non potrai mai essere un barone!"
    ],
    "bf115": [
      "Sapevo che eri un debole."
    ],
    "bf116": [
      "Hm, mi aspettavo di più da te."
    ],
    "bf117": [
      "La sconfitta è per i deboli!"
    ],
    "bf118": [
      "Patetico!"
    ],
    "bf119": [
      "Davvero troppo facile!"
    ],
    "bf120": [
      "Mi dispiace, ragazzo, è la guerra."
    ],
    "bf121": [
      "Peccato che tu non valga niente!"
    ],
    "bf122": [
      "Ha vinto il migliore."
    ],
    "bf123": [
      "Siamo simili, Jak...oh, a parte per il fatto che tu sei morto."
    ],
    "bf124": [
      "Assapora la furia della Pietra del Precursor!"
    ],
    "bf125": [
      "Con i poteri della Pietra, sono invincibile!"
    ],
    "bf126": [
      "Tutti ora mi temeranno!"
    ],
    "bf127": [
      "È tempo di morire."
    ],
    "bf128": [
      "I miei piccoli amici avranno cura di te!"
    ],
    "bf129": [
      "Non puoi fuggire per sempre, Jak!"
    ],
    "bf130": [
      "Ora sei mio..."
    ],
    "bf131": [
      "Sorpresa!"
    ],
    "bf132": [
      "Ho cose migliori da fare che perdere il mio tempo con te."
    ],
    "bf133": [
      "Non sei niente."
    ],
    "bf134": [
      "Fastidioso insetto, muori!"
    ],
    "bf135": [
      "Non male, ma lascia che io ti mostri la vera potenza!"
    ],
    "bf136": [
      "Prendi questo!"
    ],
    "bru001": [
      "Per l'alito puzzolente di un serpente!",
      "Eroi per popolo Lurker voi sarete!",
      "Noi molto grati siamo a voi! Uhuhuh.",
      "Ora voi membri onorari di tribù Lurker.",
      "Noi no dimenticare - se a voi servire, noi aiutare!"
    ],
    "bru002": [
      "Ho sentito voi due cercare un pezzo di Sigillo luccicante di Mar.",
      "Anche a Brutter piacere cose luccicanti.",
      "Io credere di avere pezzo. Essere i Bassifondi Marini,",
      "appeso su mia capanna. Voi liberi di prendere.",
      "Regalo di Brutter!"
    ],
    "bru004": [
      "Tu essere bravo! No guerriero migliore in tutte tribù Lurker!",
      "Tu tenere Sigillo. A te piacere cose luccicanti, proprio come a Brutter."
    ],
    "cit001": [
      "Ehi!"
    ],
    "cit004": [
      "Attento!"
    ],
    "cit008": [
      "No!"
    ],
    "cit010": [
      "Aaah!"
    ],
    "cit016": [
      "Sta' lontano!"
    ],
    "cit033": [
      "Ehi!"
    ],
    "cit034": [
      "Attenzione!"
    ],
    "cit035": [
      "Attento!"
    ],
    "cit046": [
      "Va' via!"
    ],
    "cit047": [
      "Lasciami da solo!"
    ],
    "cit051": [
      "Sei pazzo?!"
    ],
    "cit053": [
      "Sei matto?"
    ],
    "cit055": [
      "Ehi, quello è il mio veicolo!"
    ],
    "cit056": [
      "Ridammi il mio veicolo!"
    ],
    "cit057": [
      "Cosa stai facendo?"
    ],
    "cit058": [
      "Per favore, non prenderlo!"
    ],
    "cit097": [
      "Gaaaaah!"
    ],
    "cit097a": [
      "Aaah!"
    ],
    "cit097b": [
      "Gaaaaaah!"
    ],
    "cit097c": [
      "Ahh!"
    ],
    "cit097d": [
      "AAHHH!"
    ],
    "cit098": [
      "Ugh!"
    ],
    "cit098a": [
      "Ugh!"
    ],
    "cit098b": [
      "Uha!"
    ],
    "cit098c": [
      "Ugh!"
    ],
    "cit098d": [
      "Ahh!"
    ],
    "cit099": [
      "No!"
    ],
    "cit099a": [
      "No!"
    ],
    "cit099b": [
      "No!"
    ],
    "cit099c": [
      "No!"
    ],
    "cit099d": [
      "No!"
    ],
    "cit100": [
      "Per favore!"
    ],
    "cit100a": [
      "Per favore!"
    ],
    "cit100b": [
      "Per favore!"
    ],
    "cit100c": [
      "Per favore!"
    ],
    "cit101": [
      "Fermo!"
    ],
    "cit101a": [
      "Fermo!"
    ],
    "cit101b": [
      "Fermo!"
    ],
    "cit101c": [
      "Fermo!"
    ],
    "cit103": [
      "Suonate l'allarme!"
    ],
    "cit103a": [
      "Suonate l'allarme!"
    ],
    "cit104": [
      "Guardie!"
    ],
    "cit104a": [
      "Guardie!"
    ],
    "cit105": [
      "Aiuto!"
    ],
    "cit120": [
      "Stai lontano da me!"
    ],
    "cit120a": [
      "Stai lontano da me!"
    ],
    "cit137a": [
      "Aspetta!"
    ],
    "cityv001": [
      "Esci dalla zona di sicurezza."
    ],
    "cityv002": [
      "Esci dalla città a tuo rischio."
    ],
    "cityv003": [
      "Esci dalla città."
    ],
    "cityv004": [
      "Apri scudi esterni."
    ],
    "cityv005": [
      "Fine decontaminazione."
    ],
    "cityv006": [
      "Ingresso Città Rifugio."
    ],
    "cityv007": [
      "Rientro in città."
    ],
    "cityv008": [
      "Bentornato."
    ],
    "cityv009": [
      "È un piacere rivederti."
    ],
    "cityv010": [
      "Concesso autorizzazione sicurezza."
    ],
    "cityv011": [
      "Accesso negato. Non hai l'autorizzazione."
    ],
    "cityv012": [
      "Richiesta inaccettabile."
    ],
    "cityv013": [
      "Torna con l'adeguata autorizzazione."
    ],
    "cityv014": [
      "Accesso negato."
    ],
    "cityv015": [
      "Ti serve un'autorizzazione rossa per questo portale."
    ],
    "cityv016": [
      "Ti serve un'autorizzazione verde per questo portale."
    ],
    "cityv017": [
      "Ti serve un'autorizzazione gialla per questo portale."
    ],
    "cityv018": [
      "Ti serve un'autorizzazione blu per questo portale."
    ],
    "cityv019": [
      "Ti serve un'autorizzazione viola per questo portale."
    ],
    "cityv020": [
      "Per questo portale: autorizzazione speciale nera."
    ],
    "cityv021": [
      "Accesso consentito."
    ],
    "cityv022": [
      "Porta aperta."
    ],
    "cityv023": [
      "Porta chiusa."
    ],
    "cityv024": [
      "Entra, prego."
    ],
    "cityv025": [
      "Portale Temporale online."
    ],
    "cityv026": [
      "Attenzione: rifornimenti Eco ridotti."
    ],
    "cityv027": [
      "Errore nel sistema di backup."
    ],
    "cityv028": [
      "Attenzione: rifornimenti d'Eco sotto i minimi di sicurezza."
    ],
    "cityv029": [
      "Griglia dell'eco instabile."
    ],
    "cityv030": [
      "Teste di Metallo al Sito Minerario."
    ],
    "cityv031": [
      "Teste di Metallo al Sito di Scavo."
    ],
    "cityv032": [
      "Attendere autorizzazione."
    ],
    "cityv033": [
      "Buona giornata."
    ],
    "cityv034": [
      "Benvenuto."
    ],
    "cityv035": [
      "Zona d'accesso limitato."
    ],
    "cityv036": [
      "Stai violando la legge 51-D sulla velocità. Rallenta."
    ],
    "cityv037": [
      "Ho avvertito le autorità."
    ],
    "cityv038": [
      "Questo settore è chiuso."
    ],
    "cityv039": [
      "Allarme: evasione in corso."
    ],
    "cityv040": [
      "Allarme: città sotto attacco."
    ],
    "cityv041": [
      "Attacco Teste di Metallo in corso."
    ],
    "cityv042": [
      "Tutti i cittadini: nei rifugi."
    ],
    "cityv043": [
      "Instabilità nella griglia dell'eco."
    ],
    "cityv044": [
      "Griglia dell'eco spenta. Ripeto: griglia dell'eco spenta."
    ],
    "cityv045": [
      "Codice rosso: scudo della città danneggiato."
    ],
    "cityv046": [
      "Movimento non autorizzato nella rete fognaria."
    ],
    "cityv047": [
      "Zona d'accesso limitato. Difese attivate."
    ],
    "cityv048": [
      "Accesso vietato. Attivazione difese."
    ],
    "cityv049": [
      "Mi dispiace utilizzare la forza. Armare il sistema."
    ],
    "cityv050": [
      "Intruso neutralizzato."
    ],
    "cityv051": [
      "Sospetto distrutto."
    ],
    "cityv052": [
      "Sono autorizzato a usare la forza."
    ],
    "cityv053": [
      "Allarme generale: rivolta in corso. Guardie Kremizi in arrivo."
    ],
    "cityv054": [
      "Arrenditi. Sei in arresto."
    ],
    "cityv055": [
      "Non c'è via di fuga."
    ],
    "cityv056": [
      "Sei in un settore ad accesso limitato. Il settore è in stato di allerta."
    ],
    "cityv057": [
      "Sei in arresto. Arrenditi."
    ],
    "cityv058": [
      "Questo settore è off limit."
    ],
    "cityv061": [
      "Sistema di nuovo online, codice verde."
    ],
    "cityv062": [
      "La corsa sta per iniziare."
    ],
    "cityv063": [
      "Benvenuto nel sistema di trasporti cittadino."
    ],
    "cityv064": [
      "Puoi aumentare la velocità del tuo veicolo se vuoi."
    ],
    "cityv065": [
      "La frenata ti aiuterà a controllare il veicolo."
    ],
    "cityv067": [
      "Arretrare è semplice."
    ],
    "cityv068": [
      "Puoi fluttuare in due zone: in alto e in basso."
    ],
    "cityv069": [
      "Prova a cambiare la zona in cui fluttui."
    ],
    "cityv070": [
      "Cambiando la zona in cui stai fluttuando eviti",
      "il traffico o gli ostacoli."
    ],
    "cityv075": [
      "Allarme: distruzione veicolo imminente."
    ],
    "cityv076": [
      "La prossima volta guida con più attenzione."
    ],
    "cityv077": [
      "Grazie per aver usato il veicolo."
    ],
    "cityv078": [
      "Buona giornata."
    ],
    "cityv079": [
      "Attenzione: danni al sistema di raffreddamento missile."
    ],
    "cityv080": [
      "Attenzione: errore nel backup del sistema di raffreddamento.",
      "Iniziare manovra d'emergenza."
    ],
    "cityv081": [
      "Sovraccarico critico al sistema dei missili.",
      "Il sistema di sicurezza non risponde."
    ],
    "cityv082": [
      "Pericolo: detonazione imminente della testata di guerra.",
      "Evacuare subito."
    ],
    "cityv087": [
      "Trasferimento al piano della Stanza del Trono."
    ],
    "cityv088": [
      "Trasferimento al piano terra."
    ],
    "cityv093": [
      "È stata decisa la tua morte."
    ],
    "cityv094": [
      "Quest'area è ad accesso limitato,",
      "avvio eliminazione con estrema cautela."
    ],
    "cityv095": [
      "Area accessibile solo al personale delle Guardie Kremizi."
    ],
    "cityv096": [
      "La città è in stato di allerta."
    ],
    "cityv097": [
      "La città è sotto attacco.",
      "Tutti i cittadini si rechino nei rifugi."
    ],
    "cityv098": [
      "La città è sotto attacco. Restate nelle vostre case."
    ],
    "cityv099": [
      "Le Teste di Metallo si stanno infiltrando nel sistema."
    ],
    "cityv100": [
      "Congratulazioni, hai ricevuto un Lasciapassare di Sicurezza."
    ],
    "cityv107": [
      "Uso non autorizzato porte Fortezza,",
      "tirato carro difensivo."
    ],
    "cityv108": [
      "Cannone online."
    ],
    "cityv109": [
      "Armi surriscaldate."
    ],
    "cityv110": [
      "Armi non operative. Attendere il raffreddamento."
    ],
    "cityv111": [
      "Armi di nuovo online."
    ],
    "cityv112": [
      "Il cannone ha subito ingenti danni."
    ],
    "cityv130": [
      "Mappa città riprodotta in basso a destra."
    ],
    "cityv132": [
      "Segui le icone sulla mappa",
      "per raggiungere luoghi importanti."
    ],
    "cityv134": [
      "Allarme intruso."
    ],
    "cityv135": [
      "Fermo."
    ],
    "cityv146": [
      "Sto rilevando un sovraccarico dei circuiti.",
      "Attiva gli interruttori di deviazione nel tempo limite,",
      "otterrai una ricompensa."
    ],
    "cityv147": [
      "Attivazione della griglia di deviazione riuscita.",
      "Ecco una ricompensa."
    ],
    "cityv148": [
      "Attivazione della griglia di deviazione",
      "riuscita. Ecco una",
      "ricompensa."
    ],
    "cityv149": [
      "Richiedo energia ausiliaria per i Convertitori di Eco.",
      "Attiva circuiti disponibili",
      "per stabilizzare la Griglia."
    ],
    "cityv150": [
      "Interruttori non attivati nel tempo limite.",
      "Griglia dell'Eco instabile."
    ],
    "cityv151": [
      "Circuiti attivati,",
      "Griglia dell'Eco stabilizzata.",
      "Hai guadagnato una ricompensa."
    ],
    "cityv152": [
      "Rilevata fonte di Eco Oscuro.",
      "Rimuovere il pericolo prima che",
      "la città sia contaminata."
    ],
    "cityv153": [
      "Rimozione dell'Eco Oscuro fallita."
    ],
    "cityv154": [
      "Rimozione dell'Eco Oscuro riuscita,",
      "la città ti è riconoscente."
    ],
    "cityv155": [
      "I sensori indicano una traccia di Eco Blu in città.",
      "Raccogli tutto l'Eco prima che si disperda",
      "e riceverai una ricompensa."
    ],
    "cityv156": [
      "Raccolta di tutto l'eco fallita."
    ],
    "cityv157": [
      "Raccolta di tutto l'eco riuscita.",
      "Ecco una ricompensa."
    ],
    "cityv158": [
      "Richiesta intervento di emergenza.",
      "Rilevati bot esplosivi in fuga verso",
      "le aree popolate. Neutralizzare tutti i bot",
      "prima che sia troppo tardi."
    ],
    "cityv159": [
      "Neutralizzazione bot esplosivi fallita."
    ],
    "cityv160": [
      "Bot esplosivi distrutti. La città",
      "ti è riconoscente."
    ],
    "cityv161": [
      "Raggiungi rapidamente questo punto",
      "del gioco per ricevere un premio."
    ],
    "cityv162": [
      "Prova a trovare questo luogo."
    ],
    "cityv163": [
      "Sei in grado di raggiungere questo luogo?"
    ],
    "cityv164": [
      "Raggiungi il luogo nel tempo limite, avrai una ricompensa."
    ],
    "cityv165": [
      "Trova questo luogo e avrai un premio."
    ],
    "cityv166": [
      "Raggiungi questo luogo e avrai un premio."
    ],
    "cityv167": [
      "Rilevate Teste di Metallo sul Percorso di Tiro.",
      "Neutralizzarle tutte subito."
    ],
    "cityv168": [
      "Neutralizzazione fallita."
    ],
    "cityv169": [
      "Lavoro eccellente. Minaccia eliminata."
    ],
    "cityv170": [
      "Totalizza un record sul JET-Board e otterrai un premio."
    ],
    "cityv171": [
      "Stabilisci un record e otterrai un premio."
    ],
    "cityv172": [
      "Punteggio ottenuto non sufficiente."
    ],
    "cityv173": [
      "Congratulazioni, hai ottenuto un punteggio record."
    ],
    "cityv174": [
      "Benvenuto nel Computer Centrale dello Stadio.",
      "Prego, selezionare la prova."
    ],
    "cityv175": [
      "Attenzione, a tutti i cittadini:",
      "La Gara di Classe 1 sta per iniziare."
    ],
    "cityv176": [
      "Attenzione, a tutti i cittadini:",
      "La Gara di Classe 2 sta per iniziare."
    ],
    "cityv177": [
      "Attenzione, a tutti i cittadini:",
      "La Gara di Classe 3 sta per iniziare."
    ],
    "cityv178": [
      "Vuoi migliorare il record del circuito?"
    ],
    "cityv179": [
      "Congratulazioni, hai ottenuto la medaglia d'oro."
    ],
    "cityv180": [
      "Congratulazioni, hai ottenuto la medaglia d'argento."
    ],
    "cityv181": [
      "Congratulazioni, hai ottenuto la medaglia di bronzo."
    ],
    "cityv182": [
      "Vuoi migliorare il record di punti?"
    ],
    "cityv183": [
      "Vuoi provare a stabilire un punteggio record?"
    ],
    "cityv184": [
      "Benvenuto alle gare a tempo."
    ],
    "cityv185": [
      "Vuoi provare a stabilire il tempo record?"
    ],
    "cityv186": [
      "Scegliere il percorso."
    ],
    "cityv187": [
      "Vuoi migliorare il record del circuito?"
    ],
    "cityv188": [
      "Vuoi usare Globi per comprare un segreto?"
    ],
    "cityv189": [
      "Non hai Globi sufficienti per questo segreto."
    ],
    "cityv190": [
      "Segreto attivato."
    ],
    "cityv191": [
      "Tutti i segreti attivati."
    ],
    "cityv192": [
      "Uscire dal Titan Suit."
    ],
    "cityv193": [
      "Devi uscire dal Titan Suit."
    ],
    "cityv194": [
      "I veicoli devono restare nei confini cittadini."
    ],
    "cityv195": [
      "Uscita negata. Obiettivi nemici ancora presenti."
    ],
    "cityv196": [
      "Uscita negata. Rilevate altre uova di Teste di Metallo."
    ],
    "cityv197": [
      "I sensori indicano altre uova di Teste di Metallo."
    ],
    "daxm001": [
      "Spara la piattaforma, Jak!"
    ],
    "daxm002": [
      "Ci serve qualcosa per superare quel portale."
    ],
    "daxm003": [
      "Sparagli quando sposta lo scudo."
    ],
    "daxm004": [
      "Colpiscilo nello stomaco!"
    ],
    "daxm005": [
      "Uaoh! Quel ponte è venuto giù come...come un sasso!"
    ],
    "daxm006": [
      "Spacca tutto!"
    ],
    "daxm007": [
      "That's what I call a rocky road!"
    ],
    "daxm008": [
      "We gotta get to the top!"
    ],
    "daxm009": [
      "We made it!!"
    ],
    "daxm010": [
      "Rock 'n roll!"
    ],
    "ds001": [
      "Dobbiamo trovare il Barone, Jak!"
    ],
    "ds005": [
      "Jak, quelle sono Teste di Metallo!"
    ],
    "ds006": [
      "Finalmente possiamo vedere l'Ombra!",
      "Cosa bisogna fare in questo posto per farsi notare?"
    ],
    "ds012": [
      "Quella dev'essere la Chiave di Rubino della città."
    ],
    "ds013": [
      "Le statue stanno diventando una specie in via d'estinzione da queste parti."
    ],
    "ds014": [
      "Questa è la Tomba di Mar, eh? Non sembra",
      "così spaventosa."
    ],
    "ds016": [
      "Riportiamo i soldi a Krew."
    ],
    "ds017": [
      "Guarda! Le munizioni e i missili che Torn ci ha detto di distruggere!"
    ],
    "ds018": [
      "Vai sul carro per sparare al missile!"
    ],
    "ds019": [
      "Distruggi quei tubi al centro!"
    ],
    "ds020": [
      "Per favore, dimmi che ti ricordi ancora come fare!"
    ],
    "ds023": [
      "Andiamo!"
    ],
    "ds024": [
      "Forza, andiamo!"
    ],
    "ds025": [
      "Bene!"
    ],
    "ds026": [
      "Sì!"
    ],
    "ds028": [
      "Oh sììì!"
    ],
    "ds029": [
      "Torniamo in città."
    ],
    "ds030": [
      "Credo che dovremmo tornare in città, Jak."
    ],
    "ds031": [
      "Andiamo a parlare con Torn."
    ],
    "ds032": [
      "Torniamo al Nascondiglio del Mondo Sotterraneo."
    ],
    "ds043": [
      "Se arrivi veloce, puoi saltare più lontano."
    ],
    "ds044": [
      "Fai un salto lungo per superare il crepaccio."
    ],
    "ds045": [
      "Bella forma!"
    ],
    "ds046": [
      "Se ti abbassi prima di saltare, arriverai più in alto.",
      "Devi saltare più in alto per raggiungere quella sporgenza, Jak."
    ],
    "ds047": [
      "Ooh, è molto in alto! Devi",
      "saltare una volta,",
      "quindi saltare di nuovo in aria per raggiungerla."
    ],
    "ds048": [
      "Colpiscili di nuovo, Jak!"
    ],
    "ds049": [
      "Calcio in giravolta!"
    ],
    "ds050": [
      "Carro robot! Corri!"
    ],
    "ds051": [
      "Dovremmo stare con Sig."
    ],
    "ds052": [
      "Ehi, ragazzone, stai vicino, eh?"
    ],
    "ds053": [
      "Siamo troppo lontani da Sig."
    ],
    "ds054": [
      "Segui il piano, Jak, proteggi Sig!"
    ],
    "ds055": [
      "Oh-oh, dov'è Sig?"
    ],
    "ds056": [
      "Wow, che botta!"
    ],
    "ds057": [
      "Sig non è niente male."
    ],
    "ds058": [
      "Vai ad aiutare Sig!"
    ],
    "ds059": [
      "Bel colpo, Sig!"
    ],
    "ds060": [
      "Sei il mio eroe!"
    ],
    "ds061": [
      "Oh-oh, Sig è nei guai!"
    ],
    "ds062": [
      "C'è un'altra Testa di Metallo che insegue il ragazzo!",
      "Spara, spara!"
    ],
    "ds063": [
      "Tieni Sig al sicuro, Jak!"
    ],
    "ds064": [
      "Uau, Sig le sta prendendo!"
    ],
    "ds065": [
      "Sparagli, sparagli!"
    ],
    "ds066": [
      "Se Sig muore, noi siamo morti!"
    ],
    "ds067": [
      "Ah, siamo troppo scarsi..."
    ],
    "ds068": [
      "Dobbiamo tenerli lontani da Sig."
    ],
    "ds069": [
      "Dobbiamo trovare la valvola per riattivare l'acqua!"
    ],
    "ds094": [
      "Carro robot, corri!"
    ],
    "ds095": [
      "Ecco di nuovo quel carro!"
    ],
    "ds096": [
      "Sali sul carro per lanciare il missile!"
    ],
    "ds099": [
      "Dobbiamo raggiungere la cima della torre!"
    ],
    "ds100": [
      "Sali sulla torre, Jak!"
    ],
    "ds111": [
      "Per superare questo percorso, ci servirebbe la Titan Suit."
    ],
    "ds112": [
      "Hai un pugno mechanico, Jak. Usalo!"
    ],
    "ds113": [
      "Butta giù la porta!"
    ],
    "ds114": [
      "Bruto corazzato da 500 chili in arrivo!"
    ],
    "ds115": [
      "Bel lavoro, Jak! Ah, è stato divertente!"
    ],
    "ds116": [
      "Spara la piattaforma, Jak!"
    ],
    "ds117": [
      "Ci serve qualcosa per superare quel portale."
    ],
    "ds118": [
      "Sparagli quando sposta lo scudo."
    ],
    "ds119": [
      "Colpiscilo nello stomaco!"
    ],
    "ds120": [
      "Uao, quel ponte è venuto giù come...come un sasso!"
    ],
    "ds121": [
      "Spacca tutto!"
    ],
    "ds128": [
      "Bene, siamo passati."
    ],
    "ds129": [
      "Spara al cannone, Jak!"
    ],
    "ds143": [
      "Dovremmo aiutare i ragazzi di Krew a sopravvivere, Jak!"
    ],
    "ds144": [
      "Salvali, Jak!"
    ],
    "ds145": [
      "Questo non mi piace, Jak..."
    ],
    "ds146": [
      "Dietro di noi, Jak!"
    ],
    "ds147": [
      "Teste di Metallo! Dappertutto!"
    ],
    "ds148": [
      "Proteggici, Jak! Ma prima proteggi me."
    ],
    "ds150": [
      "Prendi un veicolo, Jak! È più veloce."
    ],
    "ds151": [
      "Usa il tuo JET-Board!"
    ],
    "ds152": [
      "Abbiamo compagnia, Jak! Guardie, molte guardie!"
    ],
    "ds160": [
      "È vero, siamo cattivi! La Pietra del Precursor è nostra!"
    ],
    "ds161": [
      "C'è il cannone di Mar, Jak, andiamo a vedere!"
    ],
    "ds162": [
      "Queste sfere Precursor valgono molto ora.",
      "dovremmo trovarne alcune qui in giro",
      "o riceverne completando alcune missioni.",
      "Vendendole potremmo comprare molte cose!"
    ],
    "ds163": [
      "Jak, ora che abbiamo il lasciapassare per entrare nel",
      "Palazzo, andiamo a divertirci nelle stanze del capo!"
    ],
    "ds164": [
      "Arretra per uscire dal mech."
    ],
    "ds165": [
      "Siamo liberi, Jak! Grazie a me.",
      "È bello respirare dell'aria fresca, eh?",
      "La faremo vedere al Barone Praxis!"
    ],
    "ds166": [
      "Non uscirò da questa capsula",
      "finché non avrai ucciso tutte le Teste di Metallo volanti!"
    ],
    "ds167": [
      "Mi chiedo perché ci hanno chiesto di proteggere la capanna di Samos.",
      "Forse ora incontreremo l'Ombra."
    ],
    "ds168": [
      "Ecco l'Anello Temporale!"
    ],
    "ds173": [
      "Uaiaha!"
    ],
    "ds174": [
      "Uohuuu!"
    ],
    "ds175": [
      "Uau!"
    ],
    "ds176": [
      "Uaoh!"
    ],
    "ds177": [
      "Ehi!"
    ],
    "ds178": [
      "Ehi, quello che è?!"
    ],
    "ds179": [
      "Uohu!"
    ],
    "ds180": [
      "Wow, ragazzo!"
    ],
    "ds181": [
      "Uaaaaoh!"
    ],
    "ds182": [
      "Wow, c'è mancato poco!"
    ],
    "ds183": [
      "Oh, ragazzo!"
    ],
    "ds184": [
      "Sì!"
    ],
    "ds185": [
      "Sì!"
    ],
    "ds186": [
      "Ehi, attento!"
    ],
    "ds187": [
      "Va bene!"
    ],
    "ds188": [
      "Spostati!"
    ],
    "ds189": [
      "Sta passando il Fulmine Arancione!"
    ],
    "ds190": [
      "A tutta velocità!"
    ],
    "ds191": [
      "Sei mio!"
    ],
    "ds192": [
      "Eccolo lì!"
    ],
    "ds193": [
      "Ehi! Guarda dove stai andando!"
    ],
    "ds194": [
      "Come si guida questo coso?"
    ],
    "ds195": [
      "Sì, è vero, sono cattivo!"
    ],
    "ds196": [
      "Levati dai piedi!"
    ],
    "ds197": [
      "Levati dai piedi!"
    ],
    "ds198": [
      "Spostati, amico, o saranno guai!"
    ],
    "ds199": [
      "Mm... bye-bye!"
    ],
    "ds200": [
      "Ultimo giro!"
    ],
    "ds201": [
      "Forza, forza!"
    ],
    "ds202": [
      "Forza, forza, forza!"
    ],
    "ds203": [
      "Andiamo al massimo!"
    ],
    "ds204": [
      "Uao, dobbiamo rimontare!"
    ],
    "ds205": [
      "Girati e brucia, bellezza!"
    ],
    "ds206": [
      "Wow, sarà una gara combatutta!"
    ],
    "ds207": [
      "Mangia la mia polvere, amico!"
    ],
    "ds208": [
      "Preso!"
    ],
    "ds209": [
      "Questa è la mia pista, nonnina!"
    ],
    "ds210": [
      "Impara a guidare!"
    ],
    "ds211": [
      "Curva, CURVA!"
    ],
    "ds212": [
      "Passaci sopra!"
    ],
    "ds213": [
      "Uuuh, ho vinto, ho vinto!"
    ],
    "ds214": [
      "Sì, ottimo tempo sul giro!"
    ],
    "ds215": [
      "Sì! Sono troppo forte!"
    ],
    "ds216": [
      "Un altro giro nel libro dei record!"
    ],
    "ds217": [
      "Guarda bene nel fondoschiena!"
    ],
    "ds218": [
      "Uaaaaoh!"
    ],
    "ds219": [
      "Ehi, dentone, muoviti a entrare, ti",
      "porteremo da Brutter!"
    ],
    "ds220": [
      "Ecco il tuo amico, Brutter! Andiamo subito a prenderne un altro!"
    ],
    "ds221": [
      "Forza, amante degli animali, porta le tue chiappe pelose sul veicolo!"
    ],
    "ds222": [
      "Ecco un altro carico da trasportare!"
    ],
    "ds223": [
      "Monta sul veicolo, amico, possiamo salvarti!"
    ],
    "ds224": [
      "Un altro Nascosto liberato."
    ],
    "ds225": [
      "Muoversi! Dobbiamo portarti da Brutter."
    ],
    "ds226": [
      "Ehi, Brutter! Guarda cosa ti abbiamo portato."
    ],
    "ds227": [
      "Guarda cos'abbiamo trovato!"
    ],
    "ds228": [
      "Riconosci questo mostro?"
    ],
    "ds229": [
      "Ce l'abbiamo fatta! Li abbiamo salvati tutti!"
    ],
    "ds230": [
      "Prendi il carretto, Jak!"
    ],
    "ds231": [
      "Distruggi il carretto, Jak!"
    ],
    "ds232": [
      "Qualche altro colpo ed è tutto finito!"
    ],
    "ds233": [
      "Sta fumando, Jak! Colpiscilo di nuovo!"
    ],
    "ds234": [
      "Questo ha inflitto qualche danno!"
    ],
    "ds235": [
      "Un altro colpo del genere ed è finito!"
    ],
    "ds236": [
      "Trova il prossimo veicolo!"
    ],
    "ds237": [
      "Sì, lo abbiamo distrutto!"
    ],
    "ds238": [
      "Insegui e distruggi!"
    ],
    "ds239": [
      "Colpiscilo!"
    ],
    "ds240": [
      "Distruggilo!"
    ],
    "ds241": [
      "Jak, recupera il Nascosto!"
    ],
    "ds242": [
      "Recupera il Nascosto!"
    ],
    "ds243": [
      "Dobbiamo recuperare quel Nascosto!"
    ],
    "ds244": [
      "Di solito non mi piace essere così vicino ai Nascosti."
    ],
    "ds245": [
      "Ah, sembri un animale molto carino."
    ],
    "ds246": [
      "Calmo, amico, non mordermi!"
    ],
    "ds247": [
      "Ehi, smettila di colpirmi!"
    ],
    "ds248": [
      "Sta ricaricando!"
    ],
    "ds249": [
      "Uuh, l'abbiamo preso bene questa volta!"
    ],
    "ds250": [
      "Ehi, gli ha fatto male!"
    ],
    "ds251": [
      "Bel colpo, Jak!"
    ],
    "ds252": [
      "In arrivo!"
    ],
    "ds253": [
      "Sì, preso!"
    ],
    "ds254": [
      "Jak, nasconditi dietro le colonne quando spara!"
    ],
    "ds255": [
      "Ha la Pietra del Precursor!"
    ],
    "ds256": [
      "Jak, lancia la bomba contro di lui!"
    ],
    "ds257": [
      "Quella l'ha colpito!"
    ],
    "ds258": [
      "Attenzione!"
    ],
    "ds259": [
      "Salta!"
    ],
    "ds260": [
      "Sì, lo hai colpito!"
    ],
    "ds261": [
      "Come se non ne avessimo già abbastanza di Krew."
    ],
    "ds262": [
      "Colpiscili tutti, Jak! Li divideremo dopo!"
    ],
    "ds263": [
      "Ecco il vero Krew! Sparagli!"
    ],
    "ds264": [
      "L'hai preso!"
    ],
    "ds265": [
      "Attento alle spalle, Jak!"
    ],
    "ds266": [
      "Stanno tornando!"
    ],
    "ds267": [
      "Ora c'hai fatto arrabbiare!"
    ],
    "ds268": [
      "Bel colpo, Jak! Il gran capo si è fatto male."
    ],
    "ds269": [
      "E lo sfidante è contato a terra!"
    ],
    "ds270": [
      "Continua a muoverti! Sta per sparare!"
    ],
    "ds271": [
      "Uaoh, stanno arrivando delle Teste di Metallo!"
    ],
    "ds272": [
      "Proteggi il bambino!"
    ],
    "ds273": [
      "Uccidi le Teste di Metallo!"
    ],
    "ds274": [
      "Altre Teste di Metallo!"
    ],
    "ds275": [
      "Colpisci le gambe di Kor, Jak!"
    ],
    "ds276": [
      "È a terra, Jak! Colpiscilo in testa!"
    ],
    "ds277": [
      "Calcio in testa, calcio in testa!"
    ],
    "ds278": [
      "Credo che dovremmo nasconderci!"
    ],
    "ds279": [
      "Nasconditi prima che scoppi!"
    ],
    "ds280": [
      "Sì, l'hai preso bene questa volta!"
    ],
    "ds281": [
      "Oh, amico, ora è veramente arrabbiato!"
    ],
    "ds282": [
      "Prendilo, Jak!"
    ],
    "ds283": [
      "Sta per sparare!"
    ],
    "ds284": [
      "Bel colpo, amico!"
    ],
    "ds285": [
      "Quello deve far male."
    ],
    "ds286": [
      "Hai infastidito gli eroi sbagliati, amico!"
    ],
    "ds287": [
      "Sparagli ancora, Jak!"
    ],
    "ds288": [
      "Jak, le stiamo prendendo!"
    ],
    "ds289": [
      "Stai lontano dall'Eco Oscuro!"
    ],
    "ds302": [
      "Li abbiamo quasi presi, Jak!"
    ],
    "ds303": [
      "Ecco! Ci sei riuscito!"
    ],
    "ds305": [
      "Spara l'interruttore per cambiare la direzione",
      "dei nastri!"
    ],
    "ds306": [
      "Devi sparare all'interruttore, Jak!"
    ],
    "ds307": [
      "Trova l'interruttore per cambiare la direzione del nastro!"
    ],
    "ds321": [
      "Distruggi le torrette!"
    ],
    "ds322": [
      "Colpisci le torrette, Jak!"
    ],
    "ds323": [
      "Facciamo qualche danno!"
    ],
    "ds324": [
      "Entra nel Titan Suit!"
    ],
    "ds325": [
      "Spara la nave!"
    ],
    "ds326": [
      "Sì, la nave sta subendo dei danni!"
    ],
    "ds327": [
      "Ooh, colpi diretti."
    ],
    "ds328": [
      "Questa volta l'hai presa in pieno!"
    ],
    "ds329": [
      "La nave è distrutta! Ci sei riuscito, Jak!"
    ],
    "ds353": [
      "Quello dev'essere il missile che Torn ci ha detto di distruggere!"
    ],
    "ds354": [
      "Distruggi quelle tubature al centro, Jak!"
    ],
    "ds372": [
      "Dobbiamo usare il JET-Board, Jak!"
    ],
    "ds375": [
      "Cerca il raggio!"
    ],
    "ds378": [
      "Dobbiamo rompere i cavi di supporto!"
    ],
    "ds379": [
      "Scivola sulle basi di supporto per rompere i cavi."
    ],
    "ds394": [
      "Ragni! Ragni! Hhu...huhuh...odio i ragni!"
    ],
    "ds395": [
      "Corriamo, corriamo!"
    ],
    "ds398": [
      "Il primo raggio!"
    ],
    "ds399": [
      "Il secondo raggio! La porta si sta aprendo!"
    ],
    "ds404": [
      "Ecco Sig!"
    ],
    "ds405": [
      "Porta quei blocchi nelle aperture, Jak!"
    ],
    "ds406": [
      "Spara ai blocchi o dagli un calcio!"
    ],
    "ds407": [
      "Devi mettere quei blocchi nelle aperture più in fretta!"
    ],
    "ds408": [
      "Corri, Jak!"
    ],
    "ds409": [
      "Continua a muoverti!"
    ],
    "ds410": [
      "Dobbiamo restare davanti a questa cosa!"
    ],
    "ds439": [
      "Colpisci le uova delle Teste di Metallo, Jak!"
    ],
    "ds440": [
      "Non abbiamo distrutto tutte le uova!"
    ],
    "ds441": [
      "Abbiamo mancato delle uova!"
    ],
    "ds461": [
      "Dobbiamo salire sulla cassa appesa alla gru!"
    ],
    "ds462": [
      "Usa il tuo hoverboard in questo percorso!"
    ],
    "ds463": [
      "Puoi scivolare lungo questi tubi utilizzando",
      "l'hoverboard!"
    ],
    "ds464": [
      "Usa l'half-pipe fino alla fine!"
    ],
    "ds466": [
      "Devi lanciare una bomba nei pozzi d'Eco, Jak!"
    ],
    "ds467": [
      "Usa la rampa per alzarti abbastanza e lanciare la bomba!"
    ],
    "ds468": [
      "Devi saltare di più!"
    ],
    "ds469": [
      "Solo un minuto prima di essere fritti, Jak!"
    ],
    "ds470": [
      "30 secondi...e poi...BUM!"
    ],
    "ds471": [
      "Mancano dieci secondi, Jak!"
    ],
    "ds472": [
      "Un pozzo distrutto, ne mancano cinque!"
    ],
    "ds473": [
      "Due pozzi andati, quattro rimasti!"
    ],
    "ds474": [
      "Tre pozzi esplosi, ne mancano solo tre!"
    ],
    "ds475": [
      "Questo era il quarto, mancano due pozzi!"
    ],
    "ds476": [
      "Hai preso il quinto! Ne manca solo uno!"
    ],
    "ds477": [
      "Li hai distrutti tutti, Jak!"
    ],
    "ds478": [
      "L'ultimo pozzo è dove abbiamo liberato Vin!"
    ],
    "ds479": [
      "Ora è vulnerabile!"
    ],
    "ds480": [
      "Eliminalo!"
    ],
    "ds481": [
      "Colpiscilo mentre è vulnerabile!"
    ],
    "ds482": [
      "Sta arrivando!"
    ],
    "ds483": [
      "Come ci si sente con i pantaloni calati, Barone?"
    ],
    "ds484": [
      "Sparagli, sparagli!"
    ],
    "ds485": [
      "Attento!"
    ],
    "ds487": [
      "Calmo, Jak, dobbiamo portarlo al sicuro!"
    ],
    "ds488": [
      "Stiamo subendo molti danni, amico!"
    ],
    "ds489": [
      "Stiamo subendo troppo, amico!"
    ],
    "ds490": [
      "Forse dovrei guidare io..."
    ],
    "ds491": [
      "Andiamo nel Sotterraneo, ti",
      "porteremo in un luogo sicuro della città!"
    ],
    "ds492": [
      "Okay, la corsa è finita, ora scendi!"
    ],
    "ds493": [
      "Tutti a bordo del Trasporto Sotterraneo!",
      "Prossima fermata: la tua nuova casa!"
    ],
    "ds494": [
      "Credo che questa sia la tua fermata!"
    ],
    "ds495": [
      "Servizio di Taxi dei Combattenti per la Libertà di",
      "Daxter! Su, amico, non c'è tempo da perdere."
    ],
    "ds496": [
      "Eccoti a casa!",
      "Ricordati di dire a Torn quanto siamo stati bravi!"
    ],
    "ds497": [
      "Stai cercando un passaggio?"
    ],
    "ds498": [
      "Ok, devi scendere qui. Allora...scendi!"
    ],
    "ds499": [
      "Ci siamo riusciti, Jak!",
      "Abbiamo portato tutti i combattenti nei nuovi nascondigli!"
    ],
    "ds500": [
      "Le statue stanno diventando una specie in via d'estinzione da queste parti."
    ],
    "ds501": [
      "Ho trovato un talkbox.",
      "La gente in città usa queste cose per",
      "comunicare."
    ],
    "ds502": [
      "Andiamo da Onin e dal suo folle pennuto."
    ],
    "ds503": [
      "Credo che dovremmo tornare in città, Jak."
    ],
    "dsek001": [
      "Bambino, stai con Jak!"
    ],
    "dsek002": [
      "Raggiungili, Jak!"
    ],
    "dsek003": [
      "Ma dove vanno?!"
    ],
    "dsek004": [
      "Eccoli di nuovo!"
    ],
    "dsek005": [
      "Oh-oh, problemi in vista!"
    ],
    "dsek006": [
      "Altre guardie!"
    ],
    "dsek007": [
      "Bambino, attento, mi stai uccidendo!"
    ],
    "dsek008": [
      "Vieni qui, ciuccino..."
    ],
    "dsek009": [
      "C'è di nuovo quel pazzo di crocadog!"
    ],
    "dsek010": [
      "Inseguiamo il bambino!"
    ],
    "dsek011": [
      "Dietro al bambino!"
    ],
    "dsek012": [
      "Crocadog!"
    ],
    "dsek013": [
      "Uh, finalmente...portiamo questi due da Kor!"
    ],
    "ero001": [
      "Togliti dai piedi!"
    ],
    "ero002": [
      "Questo tracciato è mio!"
    ],
    "ero003": [
      "Arrenditi, eco mostro!"
    ],
    "ero004": [
      "Ora della vendetta."
    ],
    "ero005": [
      "Rendiamo la gara interessante!"
    ],
    "ero006": [
      "Al muro!"
    ],
    "ero007": [
      "È l'ora di morire!"
    ],
    "ero008": [
      "Levati!"
    ],
    "ero009": [
      "Prendimi ora, perdente!"
    ],
    "ero010": [
      "Sono troppo veloce per te!"
    ],
    "ero011": [
      "Ora corri contro i grandi!"
    ],
    "ero012": [
      "Eccone uno per il Barone."
    ],
    "ero013": [
      "Prendi questo!"
    ],
    "ero014": [
      "Rendi tutto troppo facile!"
    ],
    "ero015": [
      "Ahahah, addio!"
    ],
    "ero016": [
      "Ne vuoi un po'?"
    ],
    "ero017": [
      "Ora capisci perché non perdo mai."
    ],
    "ero018": [
      "Il pubblico mi ama!"
    ],
    "ero019": [
      "Ahh!"
    ],
    "ero020": [
      "Preparati a soffrire!"
    ],
    "ero021": [
      "Prova a sfuggire a questi!"
    ],
    "ero022": [
      "Come sono i tuoi riflessi?"
    ],
    "ero023": [
      "È troppo per te?!"
    ],
    "ero024": [
      "Ti basta?"
    ],
    "ero025": [
      "Evita questo, furbacchione!"
    ],
    "ero026": [
      "Buonanotte, eco-mostro!"
    ],
    "ero027": [
      "Non puoi battermi!"
    ],
    "ero028": [
      "Morirei pur di non farti vincere!"
    ],
    "ero029": [
      "Questo sarà il tuo ultimo giro."
    ],
    "ero030": [
      "Esplodi e brucia!"
    ],
    "ero031": [
      "Fino alla fine!"
    ],
    "ero032": [
      "Ultimo giro di vita!"
    ],
    "ero033": [
      "Ora la facciamo finita!"
    ],
    "ero034": [
      "Non vedrai la bandiera scacchi!"
    ],
    "ero035": [
      "MUORI!"
    ],
    "ero036": [
      "Muori!"
    ],
    "ero037": [
      "Ahahahah!"
    ],
    "ero038": [
      "YEAH!"
    ],
    "ero039": [
      "HA!"
    ],
    "ero040": [
      "NO!"
    ],
    "ero041": [
      "NOOOOO!"
    ],
    "ero042": [
      "AHHHHHH!"
    ],
    "ero043": [
      "Andiamo."
    ],
    "ero044": [
      "Ci vediamo più tardi."
    ],
    "ero045": [
      "Pazzo! Non puoi sconfiggermi."
    ],
    "ero046": [
      "Ha mancato un anello."
    ],
    "ero047": [
      "Questa gara è mia!"
    ],
    "ero048": [
      "Non sarai mai veloce come me!"
    ],
    "ero049": [
      "Keira vuole uomini veri."
    ],
    "ero050": [
      "Che sfortuna, poverino."
    ],
    "ero051": [
      "Bel tentativo."
    ],
    "ero052": [
      "Spostati!"
    ],
    "ero053": [
      "Levati da lì!"
    ],
    "ero054": [
      "Sto passando!"
    ],
    "ero055": [
      "Bye bye!"
    ],
    "ero056": [
      "Eccomi qui!"
    ],
    "ero057": [
      "Abituati a guardarmi il fondoschiena!"
    ],
    "ero058": [
      "Questa è la mia città, eco-mostro."
    ],
    "ero059": [
      "Non sembri in forma, Jak."
    ],
    "ero060": [
      "Arrenditi!"
    ],
    "ero061": [
      "Non questa volta."
    ],
    "ero062": [
      "Stai diventando nervoso."
    ],
    "ero063": [
      "Torna qui!"
    ],
    "ero064": [
      "Spostati, lumaca!"
    ],
    "ero065": [
      "È qui che io ti batterò."
    ],
    "ero066": [
      "L'ultimo sforzo!"
    ],
    "ero067": [
      "È finita!"
    ],
    "ero068": [
      "Questa città è mia!"
    ],
    "ero069": [
      "Cosa? Da dove verresti?"
    ],
    "ero070": [
      "Sei solo fortunato."
    ],
    "ero071": [
      "Non la reggi questa velocità!"
    ],
    "ero072": [
      "Muori, mostro."
    ],
    "ero073": [
      "No!"
    ],
    "ero074": [
      "FERMO!"
    ],
    "ero075": [
      "Ahahahah!"
    ],
    "ero076": [
      "HAHA!"
    ],
    "ero077": [
      "Ahhh!"
    ],
    "ero078": [
      "Ohh!"
    ],
    "ero079": [
      "Uuh!"
    ],
    "ero080": [
      "Prendi questo, mostro!"
    ],
    "ero081": [
      "Preoccupati di finire intero."
    ],
    "ero082": [
      "È stata una gara troppo facile."
    ],
    "ero083": [
      "Batterti è stato più facile di quanto pensassi."
    ],
    "ero084": [
      "Non ci sei neanche vicino, Kiera ha scelto la persona sbagliata."
    ],
    "ero085": [
      "Perdente! Mi fai schifo!"
    ],
    "ero086": [
      "Vedi, Jak? Ho vinto e prenderò ciò che voglio.",
      "Un giorno io sarò il Barone, e allora la città la pagherà!"
    ],
    "ero087": [
      "Lo sapevo che non avrei avuto problemi con te."
    ],
    "ero088": [
      "Ho vinto! Adesso Kiera mi amerà!"
    ],
    "ero089": [
      "Forse dovresti tornare al pianeta da cui provieni."
    ],
    "ero090": [
      "Più tardi mi prenderò un bel bacio della vittoria da Kiera."
    ],
    "ero091": [
      "Ho dimostrato ancora la mia superiorità."
    ],
    "ero092": [
      "Vedi? Non hai speranze contro di me."
    ],
    "ero093": [
      "Che peccato, ho vinto!"
    ],
    "ero094": [
      "Ahahahah, patetico insetto, ho vinto!"
    ],
    "ero095": [
      "Non mi sconfiggerai mai!"
    ],
    "ero096": [
      "Ahhh...ahh."
    ],
    "ero097": [
      "Guh!"
    ],
    "ero098": [
      "Uoh!"
    ],
    "ero099": [
      "Dahh!"
    ],
    "ero100": [
      "Eahh!"
    ],
    "ero101": [
      "OAHHH!"
    ],
    "ero102": [
      "UOH!"
    ],
    "ero103": [
      "IOAHHH!"
    ],
    "ero104": [
      "NOOOOH!"
    ],
    "erol001": [
      "Ti sto cercando, eco-mostro.",
      "Visto quello che ho in mente per te, sarebbe stato meglio morire in prigione!"
    ],
    "erol002": [
      "Parla Erol. Sembra che tu sia corto di amici.",
      "Li abbiamo arrestati e li abbiamo",
      "portati nella tua prigione preferita. E quella biondina Tess",
      "urlava in maniera deliziosa quando l'abbiamo",
      "arrestata. Già, non vedo l'ora di",
      "interrogarla. Ricordati, l'unico motivo per cui cammini ancora è perché voglio sfidarti nella gara del campionato! Fino ad allora, non sentirti troppo solo...ahahahahah!"
    ],
    "erol003": [
      "Qui parla Erol. Ricorda che l'unica ragione per cui ti lascio",
      "caminare è che così ti posso affrontare nel campionato!"
    ],
    "hal001": [
      "Calmi! Ecco arrivare il ragazzo."
    ],
    "hal002": [
      "Era ora che arrivassi. Ok, andiamo."
    ],
    "hal003": [
      "Krew ha detto che ci proteggerai fino alla statua."
    ],
    "hal004": [
      "Noi scendiamo!"
    ],
    "hal006": [
      "Di qua!"
    ],
    "hal007": [
      "AHH! È una Testa di Metallo! Sparagli, sparagli!"
    ],
    "hal008": [
      "Resta con noi, ragazzo!"
    ],
    "hal009": [
      "Se ci lasci morire, Krew ti distruggerà."
    ],
    "hal010": [
      "Non lasciarci morire!"
    ],
    "hal011": [
      "Se ci scarichi, Krew ti farà a pezzi!"
    ],
    "hal012": [
      "Dobbiamo restare uniti."
    ],
    "hal013": [
      "Ma quel ragazzo non doveva proteggerci?"
    ],
    "hal014": [
      "Ora possiamo dire che la missione è finita.",
      "Non andremo avanti finché non farai sul serio."
    ],
    "hal015": [
      "Non mi farò ammazzare per colpa di un perdente,",
      "la missione è conclusa!"
    ],
    "hal019": [
      "Torniamo indietro, moriremo tutti."
    ],
    "hal020": [
      "Oh, questo posto puzza!"
    ],
    "hal021": [
      "Ho una brutta sensazione su questo posto."
    ],
    "hal022": [
      "Oh-oh, me la sono fatta addosso."
    ],
    "hal023": [
      "No! Per favore!"
    ],
    "hal024": [
      "Torniamo a casa."
    ],
    "hal025": [
      "Ohh, sento delle voci."
    ],
    "hal026": [
      "Torniamo indietro!"
    ],
    "hal027": [
      "Muovete le chiappe o ve ne farò muovere io!"
    ],
    "hal028": [
      "Questo lavoro è peggio che fare lo spazzino."
    ],
    "hal029": [
      "L'odore di zolfo non è grandioso? Eheh...eheh..."
    ],
    "hal030": [
      "Tappati le orecchie!"
    ],
    "hal031": [
      "Adoro questo lavoro."
    ],
    "hal032": [
      "Aah, siamo bloccati in questo pozzo schifoso!"
    ],
    "hal033": [
      "Spara, amico, spara!"
    ],
    "hal034": [
      "Ah! Attenzione al soffitto!"
    ],
    "hal035": [
      "Non posso andare!"
    ],
    "hal036": [
      "Qualcuno viene verso di me!"
    ],
    "hal037": [
      "Ehi, mi vede!"
    ],
    "hal038": [
      "Ahh! Allontanati!"
    ],
    "hal039": [
      "Mi sta colpendo!"
    ],
    "hal040": [
      "Gahh, morirò qui!"
    ],
    "hal041": [
      "Mi stanno colpendo!"
    ],
    "hal042": [
      "Questa sarà la mia fine!"
    ],
    "hal043": [
      "Aiuto! Ho otto figli da sfamare!"
    ],
    "hal044": [
      "Bel lavoro, quelle Teste di Metallo erano molto pericolose."
    ],
    "hal045": [
      "Eccoti qui, perché non cerchi di renderti utile?"
    ],
    "hal046": [
      "Continua a muoverti!"
    ],
    "hal047": [
      "Andiamo! Non diventeremo più giovani."
    ],
    "hal048": [
      "Ahh! Stanno scendendo dai muri!"
    ],
    "hal049": [
      "La strada è ancora lunga, siamo entrati da qui."
    ],
    "hal050": [
      "Volevi dire \"copriti le chiappe\"! Bomba in buca!"
    ],
    "hal051": [
      "Farai meglio a tenere giù la testa, tesoro."
    ],
    "hal052": [
      "Che alito pesante, andiamo!"
    ],
    "hal053": [
      "Ti ha fatto rizzare i capelli, eh?",
      "Eheh, la prossima volta mi ascolterai. Ok, andiamo avanti."
    ],
    "hal054": [
      "Ooh, deve fare molto male.",
      "Ti avevo detto di stare indietro, ma nessuno ascolta mai Jinx!"
    ],
    "hal055": [
      "Ci sono altri mostri!"
    ],
    "hal056": [
      "E allora? Siamo in compagnia dei migliori. Jak, pensaci tu!"
    ],
    "hal057": [
      "Jak! Porta qui il tuo sedere e pensaci tu!"
    ],
    "hal058": [
      "Portali fuori, ragazzo!"
    ],
    "hal059": [
      "Sei molto abile con quel ferro, biondino."
    ],
    "hal060": [
      "Sta' zitto, Mog!"
    ],
    "hal061": [
      "Eccoli di nuovo!"
    ],
    "hal062": [
      "Vieni qui e guadagnati la paga!"
    ],
    "hal063": [
      "Krew aveva ragione su di te. Sei magico, amico."
    ],
    "hal064": [
      "Bel combattimento, amico! Cominci a piacermi."
    ],
    "hal065": [
      "Okay...la situazione non è bella. Jak, tocca a te!"
    ],
    "hal066": [
      "Uao! Raggio della morte?!",
      "Resterò qui fino a quando non avrai fatto qualcosa."
    ],
    "hal067": [
      "Ah, Jak, tu sei la persona giusta per questo lavoro."
    ],
    "hal068": [
      "Salta i raggi, Jak!"
    ],
    "hal069": [
      "Belle mosse!"
    ],
    "hal070": [
      "Sì, ti piacerebbe, nanetto."
    ],
    "hal071": [
      "Staremo fermi finché non avrai eliminato le Teste di Metallo."
    ],
    "hal072": [
      "Dolce come una ballerina! Eheh...eheh..."
    ],
    "hal073": [
      "Falli impazzire, Jak!"
    ],
    "hal074": [
      "Ci sarà un bel rumore."
    ],
    "hal075": [
      "Troppo facile!"
    ],
    "hal080": [
      "Non ci muoviamo fino a quando non li ammazzi tutti!"
    ],
    "hal081": [
      "Ok, usciamo di qui prima che ne arrivino altre."
    ],
    "hal082": [
      "Oggi ti sei meritato la paga. E ora finiamola!"
    ],
    "hal083": [
      "Sono impressionato, Jak. Metterò una buona parola per te con il capo."
    ],
    "hal084": [
      "Avanti, fallo, Jinx!"
    ],
    "hal085": [
      "Ehi, Jinx, cos'hai messo in quegli esplosivi?"
    ],
    "hal086": [
      "Guardate come va."
    ],
    "hal087": [
      "Anch'io potrei saltare così."
    ],
    "hal088": [
      "Allontanati da me, brutto mostro!"
    ],
    "hal090": [
      "Ecco dove entro in gioco io. Copritevi le orecchie!"
    ],
    "hal091": [
      "Bomba in buca!"
    ],
    "hal092": [
      "Andiamo avanti."
    ],
    "hal093": [
      "Per favore, lascia fare a me!"
    ],
    "hal094": [
      "Fogna sgorgata in arrivo!"
    ],
    "hal095": [
      "Questo è il mio trucco esplosivo!"
    ],
    "hal096": [
      "Esplodi, baby!"
    ],
    "hal097": [
      "Tutto a posto. Muoviamoci!"
    ],
    "hal101": [
      "Ahh! Questo lascerà il segno!"
    ],
    "hal102": [
      "Muori! Un piccolo aiuto ci starebbe bene!"
    ],
    "hal103": [
      "Fa' attenzione, bello, o ti cambio i connotati."
    ],
    "hal104": [
      "Controlla il dito sul mirino!"
    ],
    "hal107": [
      "Una passeggiata."
    ],
    "hal108": [
      "Vieni qui, Jak!"
    ],
    "hal109": [
      "Resta vicino, bel ragazzo!"
    ],
    "hal111": [
      "Stai con noi, ragazzo!"
    ],
    "hal112": [
      "È un punto pericoloso, Jak, muoviti!"
    ],
    "hal113": [
      "Non resterei lì se fossi in te!"
    ],
    "hal114": [
      "Ci sarà un bel rumore."
    ],
    "hal115": [
      "Oh!"
    ],
    "hal116": [
      "Ooh!"
    ],
    "hal117": [
      "Ehi!"
    ],
    "hal118": [
      "Una trappola!"
    ],
    "hal119": [
      "Ah, io avrei un impegno..."
    ],
    "hal120": [
      "Ho trenta cariche di potenti esplosivi attaccate alla mia schiena...",
      "Perfetto..."
    ],
    "hal121": [
      "Smettila di piagnucolare e continua a muoverti."
    ],
    "hal122": [
      "Uh, dobbiamo proprio?"
    ],
    "hal123": [
      "Aah, l'hai sentito?"
    ],
    "hal124": [
      "Siamo morti, amico."
    ],
    "hal125": [
      "Zitto! Andrò avanti a vedere cos'è successo..."
    ],
    "hal126": [
      "Quel coso è bruttissimo."
    ],
    "hal127": [
      "Prendilo, prima che lui prenda noi."
    ],
    "hal128": [
      "Stanno arrivando anche da dietro!"
    ],
    "hal129": [
      "Jak è il mio eroe."
    ],
    "hal130": [
      "Sembra che io abbia ancora benzina."
    ],
    "hal131": [
      "Io odio Krew!"
    ],
    "hal132": [
      "Krew si arrabbierà se combini dei guai!"
    ],
    "hal133": [
      "Sta venendo da me!"
    ],
    "hal134": [
      "Credo che voglia me!"
    ],
    "hal135": [
      "Aiutami, Jak!"
    ],
    "hal136": [
      "Sto per morire!"
    ],
    "hal137": [
      "Mi ha preso!"
    ],
    "hal138": [
      "Jak! Salvami!"
    ],
    "hal139": [
      "Oouuh! Mi ha preso!"
    ],
    "hal140": [
      "Oughh! Quel raggio è forte."
    ],
    "hal141": [
      "Mi ha preso!"
    ],
    "hal142": [
      "Mi ha colpito!"
    ],
    "hal143": [
      "Gahhh!"
    ],
    "hal144": [
      "Gahah! Aiuto!"
    ],
    "hal145": [
      "Ehi, ragazzo, attento!"
    ],
    "hal146": [
      "Ohh, prendimi ancora e te le suono!"
    ],
    "hal147": [
      "Nessuno è mio amico..."
    ],
    "hal148": [
      "Oh!"
    ],
    "hal149": [
      "Uh!"
    ],
    "hal150": [
      "Oh!"
    ],
    "hal151": [
      "Mi ha preso!"
    ],
    "hal152": [
      "Un'altra volta no!"
    ],
    "hal153": [
      "Sto per morire!"
    ],
    "hal154": [
      "Un'altra così e sono storia."
    ],
    "hal155": [
      "Mi sta sparando!"
    ],
    "hal156": [
      "Certo! Perché non uccidi anche me?"
    ],
    "hal157": [
      "Occhio a chi spari, pivello!"
    ],
    "hal158": [
      "Spara alle bestiacce di ferro, non a me!"
    ],
    "hal159": [
      "Ahh!"
    ],
    "hal161": [
      "Ugh!"
    ],
    "hal162": [
      "Oh!"
    ],
    "hal163": [
      "Oh!"
    ],
    "hal164": [
      "Ah!"
    ],
    "hal165": [
      "Attenti!"
    ],
    "hal166": [
      "Non lavoriamo con i pivelli. Per me abbiamo finito!"
    ],
    "hal167": [
      "Bene, abbiamo finito! Torna quando vorrai fare sul serio."
    ],
    "hal168": [
      "Mi hanno incastrato!"
    ],
    "hal169": [
      "Sta per spararmi!"
    ],
    "hal170": [
      "Jak! Fa' qualcosa!"
    ],
    "hal171": [
      "Aaah! Mi ha preso!"
    ],
    "hal172": [
      "No no no no! Aiuto!"
    ],
    "hal173": [
      "Si stanno avvicinando troppo, Jak!"
    ],
    "hal174": [
      "Sta per prendermi!"
    ],
    "hal175": [
      "Stanno per uccidermi quaggiù!"
    ],
    "hal176": [
      "Jak! Sto per diventare cibo per le bestie!"
    ],
    "hal177": [
      "Aah! Quel raggio brucia!"
    ],
    "hal178": [
      "Mi sta sparando!"
    ],
    "hal179": [
      "Attenti ai raggi!"
    ],
    "hal180": [
      "Mi spara addosso!"
    ],
    "hal181": [
      "Sono in trappola!"
    ],
    "hal182": [
      "State indietro! Sto per farlo saltare con il comando a distanza!"
    ],
    "hal183": [
      "Eh? Heh, sì!"
    ],
    "hal184": [
      "Così!"
    ],
    "hal185": [
      "Andiamo!"
    ],
    "hal186": [
      "Muoversi!"
    ],
    "hal187": [
      "Sono una marea di Teste di Metallo!"
    ],
    "hal188": [
      "Oh!"
    ],
    "hal189": [
      "Dah!"
    ],
    "hal190": [
      "Oooah..."
    ],
    "hal191": [
      "Krew la pagherà per avermi cacciato in questo guaio!"
    ],
    "jak001": [
      "Ottimo!"
    ],
    "jak002": [
      "Yeah!"
    ],
    "jak003": [
      "Uoaoh!"
    ],
    "jak004": [
      "Andiamo!"
    ],
    "jak005": [
      "Bene!"
    ],
    "jak006": [
      "Rock 'n' roll!"
    ],
    "jak007": [
      "Perfetto!"
    ],
    "jak008": [
      "Figo!"
    ],
    "jak009": [
      "Figo!"
    ],
    "jak010": [
      "Oh, sì!"
    ],
    "jak011": [
      "Sorpasso!"
    ],
    "jak012": [
      "Occhio!"
    ],
    "jak013": [
      "Ultimo giro!"
    ],
    "jak014": [
      "Attenzione!"
    ],
    "jak015": [
      "Uao!"
    ],
    "jak016": [
      "Uaoh!"
    ],
    "jak017": [
      "Resisti, Dax!"
    ],
    "jak018": [
      "Reggiti, Dax!"
    ],
    "jak020": [
      "Uh! Ragazzi, c'è mancato poco."
    ],
    "jak021": [
      "No!"
    ],
    "jak022": [
      "Non questa volta."
    ],
    "jak023": [
      "Hueh!"
    ],
    "jak024": [
      "Abbassati, baby!"
    ],
    "jak025": [
      "Passalo all'interno!"
    ],
    "jak026": [
      "È il mio spettacolo!"
    ],
    "jak027": [
      "Hah, l'abbiamo preso!"
    ],
    "jak028": [
      "Attenzione!"
    ],
    "jak029": [
      "Sei morto, Erol!"
    ],
    "jak030": [
      "Ci vediamo!"
    ],
    "jak031": [
      "Ahah!"
    ],
    "jak032": [
      "Uoh!"
    ],
    "jak033": [
      "Ultimo giro!"
    ],
    "jak034": [
      "A più tardi."
    ],
    "jak035": [
      "Dobbiamo rimontare!"
    ],
    "jak036": [
      "Eccolo lì!"
    ],
    "jak037": [
      "Forza, baby, fammi vedere chi sei!"
    ],
    "jak038": [
      "Andiamo!"
    ],
    "jak039": [
      "Guh!"
    ],
    "jak040": [
      "Questo lo prendo io."
    ],
    "jak041": [
      "Lo prendo in prestito."
    ],
    "jak042": [
      "Spostati, amico!"
    ],
    "jak044": [
      "Fuori da quel veicolo!"
    ],
    "jak045": [
      "Togliti dai piedi!"
    ],
    "jak046": [
      "Grazie per il passaggio."
    ],
    "jak047": [
      "Ti spiace se guido io?"
    ],
    "jak048": [
      "Bello il colore di questo veicolo."
    ],
    "jak049": [
      "Ora è mio."
    ],
    "jak050": [
      "Scusa, ma serve a me."
    ],
    "jak051": [
      "Fai l'autostop, amico!"
    ],
    "jak052": [
      "Prova a camminare."
    ],
    "jak053": [
      "Scusa, ma sono di fretta!"
    ],
    "jak054": [
      "Devo andare!"
    ],
    "jak055": [
      "Prendi un altro mezzo!"
    ],
    "jak056": [
      "Pirata!"
    ],
    "jak057": [
      "Va' al diavolo!"
    ],
    "jak059": [
      "Eheh, ne vuoi ancora?"
    ],
    "jak060": [
      "Prendi questo!"
    ],
    "jak061": [
      "Sì, come ti senti?"
    ],
    "jak062": [
      "Muori!"
    ],
    "jak063": [
      "Il cattivone sta arrivando!"
    ],
    "jak064": [
      "Se fossi in te, comincerei a tremare, amico."
    ],
    "jak065": [
      "Uuuh, fa male, vero?"
    ],
    "jak066": [
      "Questa è la mia vendetta."
    ],
    "jak067": [
      "MUORI, Praxis!"
    ],
    "jak068": [
      "Sei finito, Kor!"
    ],
    "jak069": [
      "Questa è la mia città, Kor!"
    ],
    "jak070": [
      "Sorpresa, non puoi uccidermi nella mia forma oscura."
    ],
    "jak071": [
      "Ora la pagherai!"
    ],
    "jak072": [
      "Torna al passato, Kor! Perché sei storia."
    ],
    "jak073": [
      "Ho vinto."
    ],
    "jak074": [
      "Dovevi uccidermi quando ne avevi la possibilità, Praxis."
    ],
    "jak075": [
      "Daxter, taci e guardami le spalle."
    ],
    "jak076": [
      "Come vuoi, Daxter."
    ],
    "jak077": [
      "Vuoi tacere un attimo?"
    ],
    "jak078": [
      "Ti si è rimpicciolito tutto, anche il cervello."
    ],
    "jak079": [
      "TU sei sulla mia spalla. TU sei l'aiutante."
    ],
    "jak080": [
      "Finché stai sulla mia spalla, tieni chiusa la bocca."
    ],
    "jd001": [
      "Bambino! Aspetta! Torna indietro!",
      "Dobbiamo proteggerlo!"
    ],
    "jk001": [
      "Aspetta! Bambino!"
    ],
    "jk002": [
      "Iniziamo!"
    ],
    "jk003": [
      "Lasciatelo in pace!"
    ],
    "jk004": [
      "BAMBINO!"
    ],
    "jk005": [
      "Prenditela con uno come te!"
    ],
    "jk006": [
      "Bambino, attento!"
    ],
    "jk007": [
      "È più divertente quando qualcuno si difende?"
    ],
    "jk008": [
      "Lasciate stare il bambino!"
    ],
    "jk009": [
      "È solo un bambino!"
    ],
    "jk010": [
      "State lontani da lui!"
    ],
    "jk011": [
      "Ora mi avete fatto arrabbiare!"
    ],
    "jk012": [
      "Prendi questo!"
    ],
    "jk013": [
      "Indietro!"
    ],
    "jk014": [
      "Entriamo nel veicolo col bambino!"
    ],
    "jk015": [
      "Fermo!"
    ],
    "jk016": [
      "Giù la testa, piccolo!"
    ],
    "jk017": [
      "Stai con me e sarai al sicuro."
    ],
    "jk018": [
      "Stai con me, bambino!"
    ],
    "jk019": [
      "Nel veicolo, Dax!"
    ],
    "kei001": [
      "Puoi salire e scendere dal JET-Board in qualunque momento."
    ],
    "kei002": [
      "Sul tuo JET-Board puoi fare dei salti!"
    ],
    "kei003": [
      "Salta su quel muretto!"
    ],
    "kei004": [
      "Prova a saltare su quella cassa!"
    ],
    "kei005": [
      "Salta oltre quell'ostacolo."
    ],
    "kei006": [
      "Puoi saltare ancora più in alto se prima ti accovacci!"
    ],
    "kei007": [
      "Prova a darti lo slancio per saltare quell'ostacolo."
    ],
    "kei008": [
      "Salta, e appena atterrato, salta di nuovo.",
      "Otterrai una spinta addirittura maggiore!"
    ],
    "kei009": [
      "Prova a raggiungere quel muretto più in alto con un gran salto!"
    ],
    "kei010": [
      "Mentre sei in aria, puoi ruotare!"
    ],
    "kei011": [
      "Se ruoti di 360 gradi, avrai una spinta in avanti!"
    ],
    "kei012": [
      "Ottima giravolta!"
    ],
    "kei013": [
      "Puoi atterrare su un corrimano e fare un grind."
    ],
    "kei014": [
      "Fai un grind su quella ringhiera."
    ],
    "kei016": [
      "Mentre salti, puoi fare dei flip!"
    ],
    "kei017": [
      "Divertiti a fare delle evoluzioni."
    ],
    "kei018": [
      "Prova a concatenare più mosse, una dopo l'altra, per fare punti."
    ],
    "kei019": [
      "Se fai abbastanza punti, vinci la sfida!"
    ],
    "kei020": [
      "Non hai abbastanza punti! Migliora le tue mosse."
    ],
    "kei021": [
      "Ottimo lavoro!"
    ],
    "kei022": [
      "Quasi, ma non è abbastanza."
    ],
    "kei023": [
      "Riprova."
    ],
    "kei024": [
      "Ancora un piccolo sforzo e puoi vincere!"
    ],
    "kei025": [
      "Non va bene! Non hai abbastanza punti."
    ],
    "kei026": [
      "Il Mondo Sotterraneo ha chiesto aiuto,",
      "non prenderai mai quelle Teste di",
      "Metallo nella Foresta a piedi. Il mio JET-Board è al portello",
      "all'uscita della città. Potrei lasciartelo tenere, visto che aiuti",
      "il Mondo Sotterraneo!"
    ],
    "kei027": [
      "Jak, parla Kiera. Non dimenticare che per far funzionare il Rift Rider,",
      "mi servono questi due artefatti: la Mappa del Tempo e la",
      "gemma energetica Cuore di Mar, o non andremo da nessuna parte!"
    ],
    "kei028": [
      "Mi servono quei due artefatti o questo cumulo di",
      "rottami non si sposterà di un metro, figurati",
      "riportarci alla nostra epoca!",
      "Devi trovare il Cuore di Mar e la Mappa del Tempo",
      "o resteremo tutti qui!"
    ],
    "kei029": [
      "Parla Kiera. Grazie per aver recuperato gli",
      "artefatti. È strano...ma la mappa del tempo mostrava un gruppo di vecchie",
      "coordinate. Incontriamoci allo Stadio."
    ],
    "kg001": [
      "Servono rinforzi!"
    ],
    "kg001a": [
      "Servono rinforzi!"
    ],
    "kg002": [
      "Fermo!"
    ],
    "kg002a": [
      "Fermo!"
    ],
    "kg004": [
      "Halt!"
    ],
    "kg004a": [
      "Alt!"
    ],
    "kg005": [
      "Servono altri incrociatori!"
    ],
    "kg005a": [
      "Servono altri incrociatori!"
    ],
    "kg006": [
      "Arrenditi!"
    ],
    "kg006a": [
      "Arrenditi!"
    ],
    "kg007": [
      "Qui il volo è vietato!"
    ],
    "kg007a": [
      "Qui il volo è vietato!"
    ],
    "kg008": [
      "Fermo!"
    ],
    "kg008a": [
      "Fermo!"
    ],
    "kg009": [
      "Sorridi, amico!"
    ],
    "kg010": [
      "Chiudete l'area."
    ],
    "kg011": [
      "Ferma il veicolo!"
    ],
    "kg011a": [
      "Ferma il veicolo!"
    ],
    "kg012": [
      "Sei in arresto!"
    ],
    "kg012a": [
      "Sei in arresto!"
    ],
    "kg013": [
      "Ehi tu!"
    ],
    "kg014": [
      "Un po' di piombo?!"
    ],
    "kg015": [
      "L'accesso è vietato."
    ],
    "kg016": [
      "Stop!"
    ],
    "kg018": [
      "Ehi!"
    ],
    "kg019": [
      "Puoi scegliere: le buone o le cattive."
    ],
    "kg020": [
      "Rallenta!"
    ],
    "kg020a": [
      "Rallenta!"
    ],
    "kg021": [
      "Muoviti!"
    ],
    "kg021a": [
      "Muoviti!"
    ],
    "kg022": [
      "Chiama altri Hellcat!"
    ],
    "kg023": [
      "Richiedo rinforzi!"
    ],
    "kg023a": [
      "Richiedo rinforzi!"
    ],
    "kg024": [
      "Sospetto a piedi!"
    ],
    "kg024a": [
      "Sospetto a piedi!"
    ],
    "kg025": [
      "Sospetto in un veicolo!"
    ],
    "kg025a": [
      "Sospetto in un veicolo!"
    ],
    "kg026": [
      "Sospetto in volo nel settore cinque!"
    ],
    "kg026a": [
      "Sospetto in volo nel settore cinque!"
    ],
    "kg027": [
      "Sospetto nel settore sei!"
    ],
    "kg027a": [
      "Sospetto nel settore sei!"
    ],
    "kg028": [
      "Inseguimento nel settore quattro!"
    ],
    "kg028a": [
      "Inseguimento nel settore quattro!"
    ],
    "kg029": [
      "Controllo settore tre."
    ],
    "kg029a": [
      "Controllo settore tre."
    ],
    "kg030": [
      "Pattugliamento settore nove."
    ],
    "kg030a": [
      "Pattugliamento settore nove."
    ],
    "kg031": [
      "Attenzione, sono a piedi."
    ],
    "kg031a": [
      "Attenzione, sono a piedi."
    ],
    "kg032": [
      "Passo al settore successivo."
    ],
    "kg032a": [
      "Passo al settore successivo."
    ],
    "kg033": [
      "Attività sospetta in questo settore."
    ],
    "kg033a": [
      "Attività sospetta in questo settore."
    ],
    "kg034": [
      "Ricerca sospetti in corso."
    ],
    "kg034a": [
      "Ricerca sospetti in corso."
    ],
    "kg035": [
      "Nulla fin ora."
    ],
    "kg035a": [
      "Nulla fin ora."
    ],
    "kg036": [
      "Ricevuto, continuo a cercare."
    ],
    "kg036a": [
      "Ricevuto, continuo a cercare."
    ],
    "kg037": [
      "Ricevuto, spariamo a vista."
    ],
    "kg037a": [
      "Ricevuto, spariamo a vista."
    ],
    "kg038": [
      "Comunicare la descrizione dei sospetti."
    ],
    "kg039": [
      "Fuori dal veicolo!"
    ],
    "kg039a": [
      "Fuori dal veicolo!"
    ],
    "kg040": [
      "Chiama altri Hellcat!"
    ],
    "kg040a": [
      "Chiama altri Hellcat!"
    ],
    "kg041": [
      "L'area è sicura."
    ],
    "kg041a": [
      "L'area è sicura."
    ],
    "kg042": [
      "Nulla da segnalare."
    ],
    "kg042a": [
      "Nulla da segnalare."
    ],
    "kg043": [
      "Procedo come stabilito."
    ],
    "kg043a": [
      "Procedo come stabilito."
    ],
    "kg044": [
      "L'ho perso."
    ],
    "kg044a": [
      "L'ho perso!"
    ],
    "kg045": [
      "Sospetto non in vista."
    ],
    "kg045a": [
      "Sospetto non in vista!"
    ],
    "kg046": [
      "È scomparso."
    ],
    "kg046a": [
      "È scomparso!"
    ],
    "kg047": [
      "Dov'è andato?"
    ],
    "kg047a": [
      "Dov'è andato?"
    ],
    "kg048": [
      "Ho perso il contatto visivo."
    ],
    "kg048a": [
      "Ho perso il contatto visivo!"
    ],
    "kg049": [
      "Si è dileguato."
    ],
    "kg049a": [
      "Si è dileguato!"
    ],
    "kg050": [
      "Non è più in vista."
    ],
    "kg050a": [
      "Non è più in vista!"
    ],
    "kg051": [
      "L'abbiamo perso!"
    ],
    "kg051a": [
      "L'abbiamo perso!"
    ],
    "kg052": [
      "Proseguiamo la perlustrazione."
    ],
    "kg052a": [
      "Proseguiamo la perlustrazione."
    ],
    "kg053": [
      "Perlustrazione settore quattro."
    ],
    "kg053a": [
      "Perlustrazione settore quattro."
    ],
    "kg054": [
      "Perlustrazione settore sette."
    ],
    "kg054a": [
      "Perlustrazione settore sette."
    ],
    "kg055": [
      "Perlustrazione settore tre."
    ],
    "kg055a": [
      "Perlustrazione settore tre."
    ],
    "kg056": [
      "Ricerca in corso."
    ],
    "kg056a": [
      "Ricerca in corso!"
    ],
    "kg057": [
      "Deve essere qui da qualche parte."
    ],
    "kg057a": [
      "Deve essere qui da qualche parte."
    ],
    "kg058": [
      "Non riesco a trovarlo."
    ],
    "kg058a": [
      "Non riesco a trovarlo!"
    ],
    "kg059": [
      "Nessuna traccia del soggetto."
    ],
    "kg059a": [
      "Nessuna traccia del soggetto!"
    ],
    "kg060": [
      "Non lo vedo da nessuna parte."
    ],
    "kg060a": [
      "Non lo vedo da nessuna parte!"
    ],
    "kg061": [
      "Continua a cercare."
    ],
    "kg061a": [
      "Continua a cercare."
    ],
    "kg062": [
      "Ricerca del soggetto in corso."
    ],
    "kg062a": [
      "Ricerca del soggetto in corso."
    ],
    "kg063": [
      "Deve essere qui."
    ],
    "kg063a": [
      "Deve essere qui."
    ],
    "kg064": [
      "Era proprio qui."
    ],
    "kg064a": [
      "Era proprio qui!"
    ],
    "kg065": [
      "L'abbiamo perso."
    ],
    "kg065a": [
      "L'abbiamo perso."
    ],
    "kg066": [
      "È scomparso."
    ],
    "kg066a": [
      "È scomparso!"
    ],
    "kg067": [
      "È fuggito."
    ],
    "kg067a": [
      "È fuggito!"
    ],
    "kg068": [
      "Ci ha seminati."
    ],
    "kg068a": [
      "Ci ha seminati."
    ],
    "kg069": [
      "Sembra sia sparito."
    ],
    "kg069a": [
      "Sembra sia sparito."
    ],
    "kg070": [
      "L'ho trovato!"
    ],
    "kg070a": [
      "L'ho trovato!"
    ],
    "kg071": [
      "Eccolo!"
    ],
    "kg071a": [
      "Eccolo!"
    ],
    "kg072": [
      "Attenzione, soggetto in vista."
    ],
    "kg072a": [
      "Attenzione, soggetto in vista!"
    ],
    "kg073": [
      "Soggetto identificato."
    ],
    "kg073a": [
      "Soggetto identificato!"
    ],
    "kg074": [
      "Lo vedo!"
    ],
    "kg074a": [
      "Lo vedo!"
    ],
    "kg075": [
      "È da questa parte!"
    ],
    "kg075a": [
      "È da questa parte!"
    ],
    "kg076": [
      "Prendiamolo!"
    ],
    "kg076a": [
      "Prendiamolo!"
    ],
    "kg077": [
      "Obiettivo riacquisito!"
    ],
    "kg077a": [
      "Obiettivo riacquisito!"
    ],
    "kg078": [
      "Mi sto avvicinando."
    ],
    "kg078a": [
      "Mi sto avvicinando!"
    ],
    "kg079": [
      "Ci sono vicino!"
    ],
    "kg079a": [
      "Ci sono vicino!"
    ],
    "kg080": [
      "Sono all'inseguimento!"
    ],
    "kg080a": [
      "Sono all'inseguimento!"
    ],
    "kg081": [
      "Inseguo il soggetto."
    ],
    "kg081a": [
      "Inseguo il soggetto!"
    ],
    "kg082": [
      "Non lasciamolo scappare!"
    ],
    "kg082a": [
      "Non lasciamolo scappare!"
    ],
    "kg083": [
      "Prendiamolo!"
    ],
    "kg083a": [
      "Prendiamolo!"
    ],
    "kg084": [
      "Seguiamolo!"
    ],
    "kg084a": [
      "Seguiamolo!"
    ],
    "kg085": [
      "Ora lo vedo!"
    ],
    "kg085a": [
      "Ora lo vedo!"
    ],
    "kg086": [
      "Lo vedo!"
    ],
    "kg086a": [
      "Lo vedo!"
    ],
    "kg087": [
      "Fermo dove sei!"
    ],
    "kg087a": [
      "Fermo dove sei!"
    ],
    "kg088": [
      "Ce l'ho a portata di tiro!"
    ],
    "kg088a": [
      "Ce l'ho a portata di tiro!"
    ],
    "kg089": [
      "Mi ha colpito!"
    ],
    "kg089a": [
      "Mi ha colpito!"
    ],
    "kg090": [
      "Uomo a terra!"
    ],
    "kg090a": [
      "Uomo a terra!"
    ],
    "kg091": [
      "Mi servono rinforzi!"
    ],
    "kg091a": [
      "Mi servono rinforzi!"
    ],
    "kg092": [
      "Fermatelo!"
    ],
    "kg092a": [
      "Fermatelo!"
    ],
    "kg093": [
      "Attenzione!"
    ],
    "kg093a": [
      "Attenzione!"
    ],
    "kg094": [
      "Eccolo, sparategli!"
    ],
    "kg094a": [
      "Eccolo, sparategli!"
    ],
    "kg095": [
      "Eliminatelo!"
    ],
    "kg095a": [
      "Eliminatelo!"
    ],
    "kg096": [
      "Fuga in corso, suonare l'allarme!"
    ],
    "kg096a": [
      "Fuga in corso, suonare l'allarme!"
    ],
    "kg097": [
      "Prigioniero al livello due!"
    ],
    "kg097a": [
      "Prigioniero al livello due!"
    ],
    "kg098": [
      "Prigioniero in direzione del sub-livello B!"
    ],
    "kg098a": [
      "Prigioniero in direzione del sub-livello B!"
    ],
    "kg099": [
      "Pensiamo sia nei condotti!"
    ],
    "kg099a": [
      "Pensiamo sia nei condotti!"
    ],
    "kg100": [
      "Iniziamo la perlustrazione."
    ],
    "kg100a": [
      "Iniziamo la perlustrazione."
    ],
    "kg101": [
      "Il prigioniero è in zona, muoviamoci!"
    ],
    "kg101a": [
      "Il prigioniero è in zona. Muoviamoci!"
    ],
    "kg102": [
      "C'è movimento al livello uno!"
    ],
    "kg102a": [
      "C'è movimento al livello uno!"
    ],
    "kg103": [
      "In avvicinamento."
    ],
    "kg103a": [
      "In avvicinamento!"
    ],
    "kg104": [
      "Stiamo entrando."
    ],
    "kg104a": [
      "Stiamo entrando."
    ],
    "kg105": [
      "Sorvegliate le celle!"
    ],
    "kg105a": [
      "Sorvegliate le celle!"
    ],
    "kg106": [
      "Non fate prigionieri!"
    ],
    "kg106a": [
      "Non fate prigionieri!"
    ],
    "kg107": [
      "Prigioniero avvistato, ce l'abbiamo!"
    ],
    "kg107a": [
      "Prigioniero avvistato, ce l'abbiamo!"
    ],
    "kg108": [
      "Il prigioniero è fuggito!"
    ],
    "kg108a": [
      "Il prigioniero è fuggito!"
    ],
    "kg109": [
      "Crediamo sia diretto all'uscita!"
    ],
    "kg109a": [
      "Crediamo sia diretto all'uscita!"
    ],
    "kg110": [
      "Perlustriamo le stanze."
    ],
    "kg110a": [
      "Perlustriamo le stanze!"
    ],
    "kg111": [
      "Prigioniero libero nel complesso!"
    ],
    "kg111a": [
      "Prigioniero libero nel complesso!"
    ],
    "kg112": [
      "Siamo autorizzati a sparare per uccidere."
    ],
    "kg112a": [
      "Siamo autorizzati a sparare per uccidere."
    ],
    "kg113": [
      "Via, via, via! Perlustrare l'area!"
    ],
    "kg113a": [
      "Via, via, via! Perlustrate l'area!"
    ],
    "kg114": [
      "Perlustriamo i sotterranei!"
    ],
    "kg114a": [
      "Perlustriamo i sotterranei."
    ],
    "kg115": [
      "Zona celle è sicura."
    ],
    "kg115a": [
      "Zona celle sicura."
    ],
    "kg116": [
      "Sala carro sicura."
    ],
    "kg116a": [
      "Sala carro sicura!"
    ],
    "kg117": [
      "Attivare i carri."
    ],
    "kg117a": [
      "Attivare i carri!"
    ],
    "kg118": [
      "Il carro ha avvistato il prigioniero."
    ],
    "kg118a": [
      "Il carro ha avvistato il prigioniero!"
    ],
    "kg119": [
      "Allarme intruso."
    ],
    "kg119a": [
      "Allarme intruso!"
    ],
    "kg120": [
      "Attivazione sistemi di sicurezza."
    ],
    "kg120a": [
      "Attivazione sistemi di sicurezza."
    ],
    "kg121": [
      "Fornire la descrizione dei sospetti."
    ],
    "kg121a": [
      "Fornire la descrizione dei sospetti."
    ],
    "kg122": [
      "Civili in vista."
    ],
    "kg122a": [
      "Ho civili in vista."
    ],
    "kg123": [
      "Sospetti in vista."
    ],
    "kg123a": [
      "Ho i sospetti in vista."
    ],
    "kg124": [
      "Odio l'odore di questa zona della città."
    ],
    "kg124a": [
      "Odio l'odore di questa zona della città."
    ],
    "kg125": [
      "Ok, controlliamo."
    ],
    "kg125a": [
      "Ok, controlliamo."
    ],
    "kg126": [
      "Confermato, sospetto neutralizzato."
    ],
    "kg126a": [
      "Confermato, sospetto neutralizzato."
    ],
    "kg127": [
      "Sono tutti colpevoli!"
    ],
    "kg127a": [
      "Sono tutti colpevoli!"
    ],
    "kg128": [
      "Qui è Unità Alfa, siamo in marcia."
    ],
    "kg128a": [
      "Qui è Unità Alfa, siamo in marcia."
    ],
    "kg129": [
      "Ricevuto, proseguiamo la perlustrazione."
    ],
    "kg129a": [
      "Ricevuto, proseguiamo la perlustrazione."
    ],
    "kg130": [
      "Unità Zulu, stiamo entrando."
    ],
    "kg130a": [
      "Unità Zulu, stiamo entrando!"
    ],
    "kg131": [
      "Ricevuto, perlustrazione in corso."
    ],
    "kg131a": [
      "Ricevuto, perlustrazione in corso."
    ],
    "kg132": [
      "Sparate a tutti, li identificheremo dopo."
    ],
    "kg132a": [
      "Sparate a tutti, li identificheremo dopo."
    ],
    "kg133": [
      "Hai il diritto di morire, amico!"
    ],
    "kg134": [
      "Pronto al fuoco!"
    ],
    "kg135": [
      "Aprite il fuoco!"
    ],
    "kg136": [
      "Allarme, allarme!"
    ],
    "kg137": [
      "Non muoverti!"
    ],
    "kg138": [
      "Vai!"
    ],
    "kg139": [
      "Via, via, via!"
    ],
    "kg140": [
      "Circondatelo!"
    ],
    "kg141": [
      "Avanziamo!"
    ],
    "kg142": [
      "Eliminatelo!"
    ],
    "kg143": [
      "Spaccate qualche testa!"
    ],
    "kg144": [
      "Arrestatelo!"
    ],
    "kg145": [
      "Sparategli, sparategli!"
    ],
    "kg146": [
      "Muori, criminale!"
    ],
    "kg147": [
      "Sei storia, amico!"
    ],
    "kg148": [
      "Prendi questo!"
    ],
    "kg149": [
      "Prendi!"
    ],
    "kg150": [
      "Fuoco, fuoco!"
    ],
    "kg151": [
      "Eccone uno per la Guardia!"
    ],
    "kg152": [
      "Arrenditi, criminale!"
    ],
    "kg153": [
      "Arriva il giustiziere!"
    ],
    "kg154": [
      "Rispondete al fuoco!"
    ],
    "kg155": [
      "Dovresti arrenderti!"
    ],
    "kg156": [
      "Mi serve copertura!"
    ],
    "kg157": [
      "Chiamate i rinforzi!"
    ],
    "kg158": [
      "Fermo o sparo!"
    ],
    "kg159": [
      "Muori!"
    ],
    "kg160": [
      "Sei in arresto!"
    ],
    "kg161": [
      "Sommossa in corso!"
    ],
    "kg162": [
      "Mandate le truppe!"
    ],
    "kg163": [
      "Arrenditi!"
    ],
    "kg164": [
      "Deve pagarla!"
    ],
    "kg165": [
      "Inseguitelo ed eliminatelo!"
    ],
    "kg165a": [
      "Inseguitelo ed eliminatelo!"
    ],
    "kg165b": [
      "Inseguitelo ed eliminatelo!"
    ],
    "kg166": [
      "Un'altra tacca per la mia pistola."
    ],
    "kg166a": [
      "Un'altra tacca per la mia pistola."
    ],
    "kg166b": [
      "Un'altra tacca per la mia pistola."
    ],
    "kg167": [
      "Troppo facile!"
    ],
    "kg167a": [
      "Troppo facile!"
    ],
    "kg167b": [
      "Troppo facile!"
    ],
    "kg168": [
      "Sospetto neutralizzato."
    ],
    "kg168a": [
      "Sospetto neutralizzato."
    ],
    "kg168b": [
      "Sospetto neutralizzato."
    ],
    "kg169": [
      "Come bere un bicchier d'acqua."
    ],
    "kg169a": [
      "Come bere un bicchiere d'acqua."
    ],
    "kg169b": [
      "Come bere un bicchiere d'acqua."
    ],
    "kg170": [
      "Prendetelo per...interrogarlo, ahahahahah..."
    ],
    "kg170a": [
      "Prendetelo per...interrogarlo, eheheheheheheheh..."
    ],
    "kg170b": [
      "Prendetelo per...interrogarlo, ahahahahahahah..."
    ],
    "kg171": [
      "Un altro che mangia la polvere."
    ],
    "kg171a": [
      "Un altro che morde la polvere."
    ],
    "kg171b": [
      "Un altro che morde la polvere."
    ],
    "kg172": [
      "Deve fare male, eh?"
    ],
    "kg172a": [
      "Deve fare male, eh?"
    ],
    "kg172b": [
      "Deve fare male, eh?"
    ],
    "kg173": [
      "Ce ne sono molti altri da dove viene questo."
    ],
    "kg173a": [
      "Ce ne sono molti altri da dove viene questo."
    ],
    "kg173b": [
      "Ce ne sono molti altri da dove viene questo."
    ],
    "kg174": [
      "Feccia!"
    ],
    "kg174a": [
      "Feccia!"
    ],
    "kg174b": [
      "Feccia."
    ],
    "kg175": [
      "Non sfidare la legge, amico."
    ],
    "kg175a": [
      "Non sfidare la legge, amico."
    ],
    "kg175b": [
      "Non sfidare la legge, amico."
    ],
    "kg176": [
      "Sei in arresto!"
    ],
    "kg177": [
      "Muoviamoci!"
    ],
    "kg178a": [
      "È scomparso!"
    ],
    "kg179": [
      "Avete saputo dell'ultimo attacco delle Teste di Metallo?"
    ],
    "kg179b": [
      "Avete saputo dell'ultimo attacco delle Teste di Metallo?"
    ],
    "kg180": [
      "Abbiamo perso tre squadre la settimana scorsa."
    ],
    "kg180a": [
      "Abbiamo perso tre squadre la settimana scorsa."
    ],
    "kg180b": [
      "Abbiamo perso tre squadre la settimana scorsa."
    ],
    "kg181": [
      "Il Mondo Sotterraneo si sta rinforzando."
    ],
    "kg181a": [
      "Ho sentito che il Mondo Sotterraneo si sta rinforzando."
    ],
    "kg181b": [
      "Il Mondo Sotterraneo si sta rinforzando."
    ],
    "kg182": [
      "Sono solo voci, soldato, tieni chiusa la bocca."
    ],
    "kg182a": [
      "Sono solo voci, soldato, tieni chiusa la bocca."
    ],
    "kg182b": [
      "Sono solo voci, soldato, tieni chiusa la bocca."
    ],
    "kg183": [
      "O noi o loro, non c'è altra scelta."
    ],
    "kg183a": [
      "O noi o loro, non c'è altra scelta."
    ],
    "kg183b": [
      "O noi o loro, non c'è altra scelta."
    ],
    "kg184": [
      "Non preoccuparti, il Barone ci salverà."
    ],
    "kg184a": [
      "Non preoccuparti, il Barone ci salverà."
    ],
    "kg184b": [
      "Non preoccuparti, il Barone ci salverà."
    ],
    "kg185": [
      "Non mi fido di nessuno."
    ],
    "kg185a": [
      "Non mi fido di nessuno."
    ],
    "kg185b": [
      "Non mi fido di nessuno!"
    ],
    "kg186": [
      "Vedi quel JX-7? È uno splendore."
    ],
    "kg186a": [
      "Vedi quel JX-7? È uno splendore."
    ],
    "kg186b": [
      "Vedi quel JX-7? È uno splendore."
    ],
    "kg187": [
      "Hai visto tutto?"
    ],
    "kg187a": [
      "Hai visto tutto?"
    ],
    "kg187b": [
      "Hai visto tutto."
    ],
    "kg188": [
      "Nah."
    ],
    "kg188a": [
      "Nah."
    ],
    "kg188b": [
      "Nah."
    ],
    "kg189": [
      "Tieni gli occhi aperti."
    ],
    "kg189a": [
      "Tieni gli occhi aperti."
    ],
    "kg189b": [
      "Tieni gli occhi aperti."
    ],
    "kg190": [
      "Ho ricevuto un allarme radio, stiamo all'erta."
    ],
    "kg190a": [
      "Ho ricevuto un allarme radio, stiamo all'erta."
    ],
    "kg190b": [
      "Ho ricevuto un allarme radio, stiamo all'erta."
    ],
    "kg191": [
      "Mai fidarsi di un civile."
    ],
    "kg191a": [
      "Mai fidarsi di un civile."
    ],
    "kg191b": [
      "Mai fidarsi di un civile."
    ],
    "kg192": [
      "Non fidarti di nessuno."
    ],
    "kg192a": [
      "Mai fidarsi di nessuno."
    ],
    "kg192b": [
      "Mai fidarsi di nessuno."
    ],
    "kg193": [
      "Lunga vita ai Kremizi!"
    ],
    "kg193a": [
      "Lunga vita ai Kremizi!"
    ],
    "kg193b": [
      "Lunga vita ai Kremizi!"
    ],
    "kg194": [
      "Non abbiamo avuto una sommossa da quando abbiamo i carri."
    ],
    "kg194a": [
      "Non abbiamo avuto una sommossa da quando abbiamo i carri."
    ],
    "kg194b": [
      "Non abbiamo avuto una sommossa da quando abbiamo i carri."
    ],
    "kg195": [
      "Sono stanco, voglio spaccare qualche testa."
    ],
    "kg195a": [
      "Sono stanco, voglio spaccare qualche testa."
    ],
    "kg195b": [
      "Sono stanco...voglio spaccare qualche testa."
    ],
    "kg196": [
      "Argh...voglio prendere a calci qualcuno."
    ],
    "kg196a": [
      "Ugh...voglio prendere a calci qualcuno."
    ],
    "kg196b": [
      "Argh, voglio prendere a calci qualcuno!"
    ],
    "kg197": [
      "Lo sai che il Mondo Sotterraneo ci ha rubato le munizioni?"
    ],
    "kg197a": [
      "Hai sentito che il Mondo",
      "Sotterraneo ha rubato le munizioni?"
    ],
    "kg197b": [
      "Lo sai che il Mondo Sotterraneo",
      "ci ha rubato le munizioni?"
    ],
    "kg198": [
      "Facciamogliela vedere!"
    ],
    "kg198a": [
      "Facciamogliela vedere."
    ],
    "kg198b": [
      "Facciamogliela vedere!"
    ],
    "kg199": [
      "Animali!"
    ],
    "kg199a": [
      "Animali."
    ],
    "kg199b": [
      "Animali!"
    ],
    "kg200": [
      "Ho sentito che l'Ombra è morto da anni."
    ],
    "kg200a": [
      "Ho sentito che l'Ombra è morto da anni."
    ],
    "kg200b": [
      "Ho sentito che l'Ombra è morto da anni."
    ],
    "kg201": [
      "Forse, ma gli altri del Mondo Sotterraneo",
      "sono ancora in giro."
    ],
    "kg201a": [
      "Forse, ma gli altri del Mondo",
      "Sotterraneo sono ancora in giro."
    ],
    "kg201b": [
      "Forse, ma gli altri del Mondo Sotterraneo sono",
      "ancora in giro."
    ],
    "kg202": [
      "Posso sparare a qualcuno ora?"
    ],
    "kg202a": [
      "Posso sparare a qualcuno ora?"
    ],
    "kg202b": [
      "Posso sparare a qualcuno ora?"
    ],
    "kg203": [
      "Mi piace la nuova corazza."
    ],
    "kg203a": [
      "Mi piace la nuova corazza."
    ],
    "kg203b": [
      "Mi piace la nuova corazza."
    ],
    "kg204": [
      "Sì, anche a me, è più comoda al cavallo."
    ],
    "kg204a": [
      "Sì, anche a me. È più comoda al cavallo."
    ],
    "kg204b": [
      "Sì, anche a me. È più comoda al cavallo."
    ],
    "kg205": [
      "Alla prossima, posso uccidere un civile?",
      "I'm going to start shooting you."
    ],
    "kg205a": [
      "Alla prossima, posso uccidere un civile?"
    ],
    "kg205b": [
      "Alla prossima, posso uccidere un civile?"
    ],
    "kg206a": [
      "Se non succede nulla di",
      "interessante, sparo a te."
    ],
    "kg206b": [
      "Se non succede nulla di interessante,",
      "sparo a te."
    ],
    "kg207": [
      "Raccogliamo bustarelle?"
    ],
    "kg207a": [
      "Raccogliamo bustarelle?"
    ],
    "kg207b": [
      "Raccogliamo bustarelle?"
    ],
    "kg208": [
      "Shhh..."
    ],
    "kg208a": [
      "Shh..."
    ],
    "kg209": [
      "Shh."
    ],
    "kg209a": [
      "Shh."
    ],
    "kg209b": [
      "Shh."
    ],
    "kg210": [
      "Ho sentito che qualcuno usa i portelli delle vecchie mura.",
      "Bastardo."
    ],
    "kg210a": [
      "Ho sentito che qualcuno usa i portelli delle vecchie mura.",
      "Bastardo."
    ],
    "kg210b": [
      "Ho sentito che qualcuno usa i portelli delle vecchie mura.",
      "Bastardo!"
    ],
    "kg211": [
      "Sono in servizio da due giorni."
    ],
    "kg211a": [
      "Sono in servizio da due giorni."
    ],
    "kg211b": [
      "Sono in servizio da due giorni."
    ],
    "kg212": [
      "Non lamentarti. Settimana pattuglio le fogne."
    ],
    "kg212a": [
      "Non lamentarti, settimana pattuglio le fogne."
    ],
    "kg212b": [
      "Non lamentarti, in settimana pattuglio le fogne."
    ],
    "kg213": [
      "Ah, poveraccio. Quale comandante hai fatto arrabbiare?"
    ],
    "kg213a": [
      "Ah, poveraccio. Quale comandante hai fatto arrabbiare?"
    ],
    "kg213b": [
      "Ah, poveraccio. Quale comandante hai fatto arrabbiare?"
    ],
    "kg214": [
      "Morte al Mondo Sotterraneo!"
    ],
    "kg214a": [
      "Morte al Mondo Sotterraneo!"
    ],
    "kg214b": [
      "Morte al Mondo Sotterraneo!"
    ],
    "kg215": [
      "Voglio uccidere l'Ombra."
    ],
    "kg215a": [
      "Voglio uccidere l'Ombra!"
    ],
    "kg215b": [
      "Voglio uccidere l'Ombra!"
    ],
    "kg216": [
      "E ricorda Torn, quel traditore."
    ],
    "kg216a": [
      "E ricorda Torn, quel traditore."
    ],
    "kg216b": [
      "E ricorda Torn, quel traditore!"
    ],
    "kg217": [
      "La morte è poco per lui."
    ],
    "kg217a": [
      "La morte è poco per lui."
    ],
    "kg217b": [
      "La morte è poco per lui!"
    ],
    "kg218": [
      "Perché stiamo cercando dei ragazzini?"
    ],
    "kg218a": [
      "Perché stiamo cercando dei ragazzini?"
    ],
    "kg218b": [
      "Perché stiamo cercando dei ragazzini?"
    ],
    "kg219": [
      "Non lo so, ordini del Barone."
    ],
    "kg219a": [
      "Non lo so, ordine del Barone."
    ],
    "kg219b": [
      "Non lo so, ordini del Barone."
    ],
    "kg220": [
      "Hanno trovato la Tomba di Mar?"
    ],
    "kg220a": [
      "Hanno trovato la Tomba di Mar?"
    ],
    "kg220b": [
      "Hanno trovato la Tomba di Mar?"
    ],
    "kg221": [
      "No, ma tanto non ce lo direbbero."
    ],
    "kg221a": [
      "No, ma tanto non ce lo direbbero."
    ],
    "kg221b": [
      "No, ma tanto non ce lo direbbero."
    ],
    "kg222": [
      "Ho una grossa puntata sulle prossime gare."
    ],
    "kg222a": [
      "Ho una grossa puntata sulle prossime gare."
    ],
    "kg222b": [
      "Ho una grossa puntata sulle prossime gare."
    ],
    "kg223": [
      "Erol è il mio favorito. Vince sempre."
    ],
    "kg223a": [
      "Erol è il mio favorito. Vince sempre."
    ],
    "kg223b": [
      "Erol è il mio favorito. Vince sempre."
    ],
    "kg224": [
      "Vai alle gare cittadine stavolta?"
    ],
    "kg224a": [
      "Vai alle gare cittadine stavolta?"
    ],
    "kg224b": [
      "Vai alle gare cittadine stavolta?"
    ],
    "kg225": [
      "Ci sarò."
    ],
    "kg225a": [
      "Ci sarò."
    ],
    "kg225b": [
      "Ci sarò."
    ],
    "kg226": [
      "Questa settimana ci sono stati molti caduti tra le guardie."
    ],
    "kg226a": [
      "Questa settimana ci sono stati molti caduti tra le guardie."
    ],
    "kg226b": [
      "Questa settimana ci sono stati molti caduti tra le guardie."
    ],
    "kg227": [
      "Sì, un ribelle sta combinando un inferno."
    ],
    "kg227a": [
      "Sì, un ribelle sta combinando un inferno."
    ],
    "kg227b": [
      "Sì, un ribelle sta combinando un inferno."
    ],
    "kg228": [
      "Come vorrei essere io a farlo fuori."
    ],
    "kg228a": [
      "Come vorrei essere io a farlo fuori."
    ],
    "kg228b": [
      "Come vorrei essere io a farlo fuori."
    ],
    "kg229": [
      "Più tardi beviamo un goccio."
    ],
    "kg229a": [
      "Più tardi beviamo un goccio."
    ],
    "kg229b": [
      "Più tardi beviamo un goccio."
    ],
    "kg230": [
      "Questa guerra mi mette una certa ansia."
    ],
    "kg230a": [
      "Questa guerra mi mette una certa ansia."
    ],
    "kg230b": [
      "Questa guerra mi mette una certa ansia."
    ],
    "kg231": [
      "Ci sono troppi attacchi di Teste",
      "di Metallo."
    ],
    "kg231a": [
      "Ci sono troppi attacchi di",
      "Teste di Metallo."
    ],
    "kg231b": [
      "Ci sono troppi attacchi di Teste",
      "di Metallo."
    ],
    "kg232": [
      "I rapporti che ho visto non sono buoni,",
      "credo che la città sia nei guai."
    ],
    "kg232a": [
      "I rapporti che ho visto non sono buoni.",
      "Credo che la città sia nei guai."
    ],
    "kg232b": [
      "I rapporti che ho visto non sono buoni,",
      "credo che la città sia nei guai."
    ],
    "kg233": [
      "Mi preoccupa il nuovo combattente",
      "del Mondo Sotterraneo."
    ],
    "kg233a": [
      "Mi preoccupa il nuovo combattente",
      "del Mondo Sotterraneo."
    ],
<<<<<<< HEAD
    "kg233b": [
      "Mi preoccupa il nuovo combattente",
      "del Mondo Sotterraneo."
    ],
=======
>>>>>>> 66c45522
    "kg234": [
      "Sì, dicono che possa trasformarsi in un mostro."
    ],
    "kg234a": [
      "Sì, dicono che possa trasformarsi in un mostro."
    ],
    "kg234b": [
      "Sì, dicono che possa trasformarsi in un mostro."
    ],
    "kg235": [
      "Don't worry, his head'll be on the tower wall soon enough."
    ],
    "kg235a": [
      "Don't worry, his head'll be on the tower wall soon enough."
    ],
    "kg235b": [
      "Don't worry, his head'll be on the tower wall soon enough."
    ],
    "kg236": [
      "Hehehe."
    ],
    "kg236a": [
      "Hehehe."
    ],
    "kg236b": [
      "Hehehe."
    ],
    "kg237a": [
      "Hehehe..."
    ],
    "kg237b": [
      "Hehehe..."
    ],
    "kg238a": [
      "Hahaha..."
    ],
    "kg239a": [
      "Hah!"
    ],
    "kg239b": [
      "Hah!"
    ],
    "kg240a": [
      "Hehehe..."
    ],
    "kg241a": [
      "Sospetto in veicolo del Mondo Sotterraneo!"
    ],
    "kg242a": [
      "Ha un carico a bordo, muoviamoci!"
    ],
    "kg243a": [
      "Stop that vehicle!"
    ],
    "kg244a": [
      "Sei in arresto, fermo!"
    ],
    "kg245a": [
      "Consegna il veicolo!"
    ],
    "kg246a": [
      "Siamo in inseguimento!"
    ],
    "kg247a": [
      "Ha un pacco con sé!"
    ],
    "kg248a": [
      "L'individuo ha un carico sospetto!"
    ],
    "kg249a": [
      "Pensiamo sia un carico illegale."
    ],
    "kg250a": [
      "All units close in on vehicle!"
    ],
    "kg251a": [
      "Suspect moving at high speed!"
    ],
    "kg252a": [
      "We can't keep up!"
    ],
    "kg253a": [
      "He's in the port!"
    ],
    "kg254a": [
      "He got away!"
    ],
    "kg255a": [
      "Suspect has taken out pursuit!"
    ],
    "kg256a": [
      "Vehicle destroyed, we got him!"
    ],
    "kg257a": [
      "Nice work boys, he's down."
    ],
    "kg258a": [
      "Excellent pursuit."
    ],
    "kg259a": [
      "Guard transport under attack, requesting support!"
    ],
    "kg260a": [
      "We're takin' damage!"
    ],
    "kg261a": [
      "He's after us!"
    ],
    "kg262a": [
      "He's trying to crash the transport!"
    ],
    "kg263a": [
      "We've had a transport ambush, units respond!"
    ],
    "kg264a": [
      "He's picking up a prisoner!"
    ],
    "kg265a": [
      "We lost a Lurker prisoner."
    ],
    "kg266a": [
      "He's got a Lurker prisoner with him!"
    ],
    "kg267a": [
      "Take 'em all out!"
    ],
    "kg268a": [
      "We think he's helping the Lurkers escape!"
    ],
    "kg269a": [
      "He's taken out two of our transports already!"
    ],
    "kg270a": [
      "He's alone again."
    ],
    "kg271a": [
      "Where's he heading?!"
    ],
    "kg272a": [
      "Terminate with extreme prejudice!"
    ],
    "kg273a": [
      "He's attacking another transport!"
    ],
    "kg274a": [
      "We're being chased, send in an escort!"
    ],
    "kg275a": [
      "We lost this passenger."
    ],
    "kg276a": [
      "We're losing him!"
    ],
    "kg277a": [
      "We got 'em!"
    ],
    "kg278a": [
      "We got 'em, teach ya to screw with the KG!"
    ],
    "kg279a": [
      "Pull over, Lurker lover!"
    ],
    "kg280a": [
      "There's a kid, check him out."
    ],
    "kg281a": [
      "Il Barone vuole che ogni bambino in città sia arrestato."
    ],
    "kg282a": [
      "Molla il bambino!"
    ],
    "kg283a": [
      "Molla il bambino!"
    ],
    "kg284a": [
      "Se non si arrendono, uccideteli!"
    ],
    "kg285a": [
      "Non uccidete il bambino."
    ],
    "kg286a": [
      "Il Barone vuole il bambino vivo!"
    ],
    "kg287a": [
      "Trovate il bambino!"
    ],
    "kg288a": [
      "Forse è il bambino che il Barone vuole."
    ],
    "kg289a": [
      "Seguiteli!"
    ],
    "kg290a": [
      "Non muoverti, ragazzo!"
    ],
    "kg291a": [
      "Eliminate quel bastardo!"
    ],
    "kg292a": [
      "Dobbiamo ucciderli!"
    ],
    "kg293a": [
      "Hanno preso un veicolo!"
    ],
    "kg294a": [
      "Se ce l'hai a tiro, spara!"
    ],
    "kg295a": [
      "Suspect is fleeing in vehicle!"
    ],
    "kg296a": [
      "Suspect's vehicle moving through section seven."
    ],
    "kg297a": [
      "Pensiamo che il bambino sia con quello strano tipo."
    ],
    "kg298a": [
      "Fattelo fuori, ma non colpite il bambino!"
    ],
    "kg299a": [
      "Sono di nuovo a piedi!"
    ],
    "kg300a": [
      "What is that thing?!"
    ],
    "kg301a": [
      "Sparate quella cosa, sparate!"
    ],
    "kg302a": [
      "Cosa sta facendo?!"
    ],
    "kg303a": [
      "It's that monster!"
    ],
    "kg304a": [
      "The stories are true!"
    ],
    "kg305a": [
      "It's the dark monster!"
    ],
    "kg306a": [
      "It's him!"
    ],
    "kg307a": [
      "It's the dark eco freak!"
    ],
    "kg308a": [
      "Kill it, kill it!"
    ],
    "kg309a": [
      "Suspect has transformed into",
      "a creature of some kind."
    ],
    "kg310a": [
      "Sure is ugly."
    ],
    "kg311a": [
      "That's one ugly creature."
    ],
    "kg312a": [
      "Look out!"
    ],
    "kg313a": [
      "Fall back!"
    ],
    "kg314a": [
      "He's wasting everybody!"
    ],
    "kg315a": [
      "We can't kill it!"
    ],
    "kg316a": [
      "Stand your ground men!"
    ],
    "kg317a": [
      "The Krimzon Guard do not run!"
    ],
    "kg318a": [
      "Watch out for his claws!"
    ],
    "kg319a": [
      "Keep clear of his energy bolts!"
    ],
    "kg320a": [
      "This is a raid, do not resist!"
    ],
    "kg321a": [
      "Andiamo!"
    ],
    "kg322a": [
      "Per ordine del Barone Praxis,",
      "qui tutti devono essere terminati!"
    ],
    "kg323a": [
      "Arrendetevi e non soffrirete molto."
    ],
    "kg324a": [
      "È quel mostro del Mondo Sotterraneo!"
    ],
    "kg325a": [
      "Prendetelo!"
    ],
    "kg326a": [
      "Tutte le unità, convergere ai Water Slums!"
    ],
    "kg327a": [
      "Abbiamo un combattente dal Mondo Sotterraneo!"
    ],
    "kg328a": [
      "Bruciateli!"
    ],
    "kg329a": [
      "State uniti!"
    ],
    "kg330a": [
      "L'abbiamo intrappolato!"
    ],
    "kg331a": [
      "Suspect cornered in section two."
    ],
    "kg332a": [
      "Non c'è via di fuga!"
    ],
    "kg333a": [
      "La resistenza è inutile!"
    ],
    "kg334a": [
      "Molla l'artefatto, scherzo della natura!"
    ],
    "kg335a": [
      "L'abbiamo tagliato fuori!"
    ],
    "kg336a": [
      "È in trappola!"
    ],
    "kg337a": [
      "We got 'em!"
    ],
    "kg338a": [
      "Siamo sotto attacco!"
    ],
    "kg339a": [
      "Stiamo subendo perdite, mandate i rinforzi!"
    ],
    "kg340a": [
      "Questo ragazzo sa come combattere!"
    ],
    "kg341a": [
      "Mantenete le posizioni!"
    ],
    "kg342a": [
      "Non ritiratevi!"
    ],
    "kg343a": [
      "La squadra Beta è andata!"
    ],
    "kg344a": [
      "Mi servono uomini!"
    ],
    "kg345a": [
      "È sul percorso sud!"
    ],
    "kg346a": [
      "He's in the water!"
    ],
    "kg347a": [
      "He's near the east hut, all units converge!"
    ],
    "kg348a": [
      "We're gonna lose him!"
    ],
    "kg349a": [
      "Intruder alert, sound the alarm!"
    ],
    "kg350a": [
      "La Fortezza è sotto attacco!"
    ],
    "kg351a": [
      "This is our house, boy!"
    ],
    "kg352a": [
      "You've got brass coming into our Fortress!"
    ],
    "kg353a": [
      "You won't get out of here alive!"
    ],
    "kg354a": [
      "Thanks for making this easy."
    ],
    "kg355a": [
      "We're taking heavy casualties."
    ],
    "kg356a": [
      "He's getting in deep, stop him!"
    ],
    "kg357a": [
      "Take this guy out, that's an order!"
    ],
    "kg358a": [
      "Send in the shock squad!"
    ],
    "kg359a": [
      "Bring in the heavy firepower!"
    ],
    "kg360a": [
      "Send in the shield guards!"
    ],
    "kg361a": [
      "I'm on him!"
    ],
    "kg362a": [
      "Let me at 'em!"
    ],
    "kg363a": [
      "I got 'em!"
    ],
    "kg364a": [
      "Finish him off!"
    ],
    "kg365a": [
      "He's moving toward the ammo room!"
    ],
    "kg366a": [
      "Intercept the intruder before he gets in too far!"
    ],
    "kg367a": [
      "He's picking up a suspect."
    ],
    "kg368a": [
      "He's got an Underground agent with him!"
    ],
    "kg369a": [
      "Take 'em both out!"
    ],
    "kg370a": [
      "He's picked up another suspect."
    ],
    "kg371a": [
      "We lost the guy he dropped off!"
    ],
    "kg372a": [
      "He's got a passenger."
    ],
    "kg373a": [
      "Driver is working with the Underground."
    ],
    "kg374a": [
      "Suspect vehicle taking damage, but still moving."
    ],
    "kg375a": [
      "We need to cut 'em off!"
    ],
    "kg376a": [
      "He's got another agent!"
    ],
    "kg377a": [
      "Suspect driving erratically!"
    ],
    "kg378a": [
      "Suspect still evading!"
    ],
    "kg379a": [
      "We got 'em this time!"
    ],
    "kg380a": [
      "Suspect vehicle destroyed!"
    ],
    "kg381a": [
      "He's going for another vehicle!"
    ],
    "kg382a": [
      "We took 'em out!"
    ],
    "kg383a": [
      "He's toast!"
    ],
    "kg384a": [
      "Another win for the KG, good shooting, men."
    ],
    "kg385a": [
      "Suspect has evaded capture."
    ],
    "kg386a": [
      "Ough!"
    ],
    "kg387a": [
      "Huh!"
    ],
    "kg388a": [
      "Arghh!"
    ],
    "kg389a": [
      "Ughh!"
    ],
    "kg390a": [
      "Hugh!"
    ],
    "kg391a": [
      "Aughh!"
    ],
    "kg392a": [
      "Haugh!"
    ],
    "kg393a": [
      "Oof!"
    ],
    "kg394a": [
      "Hah!"
    ],
    "kg395a": [
      "Ugh!"
    ],
    "kg396a": [
      "Hah!"
    ],
    "kg397a": [
      "Ugh!"
    ],
    "kg398a": [
      "Huff!"
    ],
    "kg399a": [
      "Argh!"
    ],
    "kg400a": [
      "Hah!"
    ],
    "kg401a": [
      "Huh!"
    ],
    "kg402a": [
      "Huuh!"
    ],
    "kg403a": [
      "Haah!"
    ],
    "kg404a": [
      "Ahh!"
    ],
    "kg405a": [
      "Ahh...!"
    ],
    "kg406a": [
      "Arrgh!"
    ],
    "kg407a": [
      "Uargh!"
    ],
    "kg408a": [
      "Ugh...!"
    ],
    "kg409a": [
      "Ugh!"
    ],
    "kg410a": [
      "Nargh!"
    ],
    "kg411a": [
      "Hah!"
    ],
    "kg412a": [
      "Ugh...!"
    ],
    "kg413a": [
      "Gah...!"
    ],
    "kg414a": [
      "Ah!"
    ],
    "kg415a": [
      "Argh!"
    ],
    "kg416a": [
      "Ugh...!"
    ],
    "kg417a": [
      "Uh..."
    ],
    "kg418a": [
      "Ah...!"
    ],
    "kg419a": [
      "Uugh!"
    ],
    "kg420a": [
      "Ah...!"
    ],
    "kg421a": [
      "Huah...!"
    ],
    "kg422a": [
      "Agh!"
    ],
    "kg423a": [
      "Hungh...!"
    ],
    "kg424a": [
      "Argh!"
    ],
    "kg425a": [
      "Ugh!"
    ],
    "kg426a": [
      "Ugh!"
    ],
    "kg427a": [
      "Ugh!"
    ],
    "kg428a": [
      "Oof!"
    ],
    "kgv001": [
      "Fermo!"
    ],
    "kgv002": [
      "Aprite il fuoco!"
    ],
    "kgv003": [
      "Move in!"
    ],
    "kgv004": [
      "Take 'em out!"
    ],
    "kgv005": [
      "Take him down!"
    ],
    "kgv006": [
      "Shoot 'em, shoot 'em!"
    ],
    "kgv007": [
      "Die, outlaw!"
    ],
    "kgv008": [
      "Eat this!"
    ],
    "kgv009": [
      "Fuoco, fuoco!"
    ],
    "kgv010": [
      "Give it up, outlaw!"
    ],
    "kgv011": [
      "Chiudete l'area."
    ],
    "kgv012": [
      "Servono rinforzi!"
    ],
    "kgv013": [
      "Riot in progress!"
    ],
    "kgv014": [
      "Call for backup!"
    ],
    "kgv015": [
      "Ferma il veicolo!"
    ],
    "kgv016": [
      "Sei in arresto!"
    ],
    "kgv017": [
      "Fermo!"
    ],
    "kgv018": [
      "Rallenta!"
    ],
    "kgv019": [
      "Move over!"
    ],
    "kgv020": [
      "Fuori dal veicolo!"
    ],
    "kgv021": [
      "Chiamate i Hellcat!"
    ],
    "kgv022": [
      "Requesting backup!"
    ],
    "kgv023": [
      "High speed chase in sector four!"
    ],
    "kgv024": [
      "Sospetto in un veicolo!"
    ],
    "kgv025": [
      "Suspect fleeing into sector five."
    ],
    "kor001": [
      "Sono così orgoglioso di te Jak, e anche di te, Daxter!",
      "Insieme avete inflitto un grosso danno al Barone.",
      "Ora potremmo vincere questa guerra!"
    ],
    "kor002": [
      "Ottimo lavoro, ti stai dimostrando un valido aiuto.",
      "Senza eco, il Barone sarà presto in ginocchio",
      "e il futuro della città sarà nelle nostre mani."
    ],
    "kor004": [
      "Un altro colpo inflitto al Barone, amici miei!",
      "Presto i nostri destini cambieranno!"
    ],
    "krew001": [
      "Jak, qui è Krew. Ho parlato con il mio cliente",
      "e mi ha detto che sei abbastanza abile con il suo JET-Board.",
      "Ho saputo da fonti sicure che un carico di apparecchiature per la sorveglianza",
      "destinato alle Guardie Kremizi è arrivato al Porto.",
      "Nessuno di noi, incluso il Mondo Sotteraneo, vuole che questi",
      "dispositivi entrino in funzione. Non è un bene per gli affari.",
      "Vai al Porto con il JET-Board e distruggi",
      "e distruggi tutte le casse delle Guardie Kremizi.",
      "Ci sarà un perimetro difensivo, quindi",
      "fai attenzione, hm?"
    ],
    "krew002": [
      "Ottimo lavoro, Jak. Hai impressionato anche me.",
      "Questo dovrebbe tenere quelle Guardie Kremizi",
      "lontano dai nostri affari.",
      "Che mondo è se non è più possibile corrompere",
      "qualche guardia, hm?"
    ],
    "krew003": [
      "Ooooh... a volte le favole diventano realtà!",
      "Il leggendario Cuore di Mar era in quella mostruosa statua",
      "del vecchio ragazzino.",
      "Se non si distrugge, non si guadagna! Questo è il mio motto. Ahahahah...",
      "Come premio per la tua fedeltà, troverai un potenziamento",
      "per il cannone all'interno di una cassa nel Porto."
    ],
    "krew004": [
      "Una torretta distrutta. Continuate a cercare!"
    ],
    "krew005": [
      "Due torrette. Bene fino ad ora!"
    ],
    "krew006": [
      "Tre torrette andate. Bene! Continuate così!"
    ],
    "krew007": [
      "Four turrets trashed. Haha... Lovely, boys! Go get 'em!"
    ],
    "krew008": [
      "Five turrets down the drain! Keep going."
    ],
    "krew009": [
      "Six turrets out of commission.",
      "Hah, I like the way you work."
    ],
    "krew010": [
      "Ottimo lavoro, ragazzi! Avete distrutto tutte le torrette.",
      "Ora, tornate alla Coscia di Porco."
    ],
    "kwbf001": [
      "Lo sai che non posso combattere onestamente!",
      "Ho un'arma segreta: il campo duplicatore!",
      "Saluta il mio amico...",
      "Moltiplicarmi! Ahahahah... Che bellezza."
    ],
    "kwbf002": [
      "Permettimi di presentarti alla mia truppa."
    ],
    "kwbf003": [
      "Let's dance!"
    ],
    "kwbf004": [
      "You will die!"
    ],
    "kwbf005": [
      "Here we come!"
    ],
    "kwbf006": [
      "My, don't my twins look stunning?"
    ],
    "kwbf007": [
      "Non puoi fermarci tutti!"
    ],
    "kwbf008": [
      "Surprise! More of me than you can handle."
    ],
    "kwbf009": [
      "Ho chiamato in aiuto un paio di uomini."
    ],
    "kwbf010": [
      "Prendetelo!"
    ],
    "kwbf011": [
      "UARGH! Try stopping me now!"
    ],
    "kwbf012": [
      "You're getting lucky so far, 'ey?"
    ],
    "kwbf013": [
      "I grow weary of this. We end it now."
    ],
    "kwbf014": [
      "Sono abbastanza veloce vista la mia stazza, eh?"
    ],
    "kwbf015": [
      "Volo come una farfalla e pungo come un'ape!"
    ],
    "kwbf016": [
      "Ough!"
    ],
    "kwbf017": [
      "Auuuh!"
    ],
    "kwbf018": [
      "Eargh!"
    ],
    "kwbf019": [
      "Uuuooah!"
    ],
    "kwbf020": [
      "Urgh, ow!"
    ],
    "kwbf021": [
      "Die!"
    ],
    "kwbf022": [
      "Now I have you!"
    ],
    "kwbf023": [
      "Non puoi vincere, Jak!"
    ],
    "kwbf024": [
      "Here's some pain!"
    ],
    "kwbf025": [
      "No!"
    ],
    "kwbf026": [
      "La mia pazienza ha un limite!"
    ],
    "kwbf027": [
      "Stai fermo!"
    ],
    "kwbf028": [
      "Ahahah, come ti senti?"
    ],
    "kwbf029": [
      "You should have walked away when you had a chance."
    ],
    "kwbf030": [
      "Pop this!"
    ],
    "kwbf031": [
      "Non puoi fermare la bomba, Jak!"
    ],
    "kwbf032": [
      "Hahahaha, that felt good!"
    ],
    "kwbf033": [
      "I am the weapon master!"
    ],
    "kwbf034": [
      "Ne hai prese abbastanza?"
    ],
    "kwbf035": [
      "Here we come!"
    ],
    "kwbf036": [
      "Dance for me, Jak!"
    ],
    "kwbf037": [
      "You can't get us all!"
    ],
    "kwbf038": [
      "Tag! You're it."
    ],
    "kwbf039": [
      "Phew. This is a bit of a workout..."
    ],
    "kwbf040": [
      "Which is the real me, Jak?"
    ],
    "kwbf041": [
      "Finally... I get to put you in your place!"
    ],
    "kwbf042": [
      "Aughh! Tu...piccolo...!"
    ],
    "ora006": [
      "Bring me 200 more Metal Head Skull Gems",
      "and I will show you another Dark Power."
    ],
    "ora007": [
      "Bring me 200 more Skull Gems",
      "and another power will be yours to control."
    ],
    "ora008": [
      "Bring me more Skull Gems to receive control",
      "over a Dark Power."
    ],
    "ora009": [
      "Non hai abbastanza Gemme del Teschio.",
      "Torna quando ne avrai raccolte di più."
    ],
    "ora010": [
      "I need more Skull Gems."
    ],
    "ora011": [
      "Non riporre eccessivamente nelle armi."
    ],
    "ora012": [
      "Usa solo il corpo e il cervello per questa sfida."
    ],
    "ora013": [
      "Le armi sono per i deboli."
    ],
    "ora014": [
      "Non devi utilizzare armi in questa sfida."
    ],
    "pek001": [
      "Aark! Non posso credere che ci siate riusciti!",
      "Onin ha detto che cercherà nelle linee temporali notizie",
      "su queste sacre reliquie. Ci vediamo dopo."
    ],
    "pek002": [
      "Oh... per mille piume di scimmia, la Torre di Luce esiste!",
      "Il raggio di luce splende nella città!",
      "La Tomba di Mar è stata tutto il tempo sotto i nostri nasi.",
      "E grazie a me, l'avete trovata!"
    ],
    "pek003": [
      "Wow! As I live and molt, one step closer to the Tomb.",
      "I never thought we'd get this far!"
    ],
    "pek010": [
      "This is Onin's magic bowl.",
      "Onin will make symbols appear from her bowl.",
      "When the symbols appear, you must pop them before they",
      "reach the ground. You must pop them quickly, pop only",
      "the symbols you see. If you try to pop a symbol that is",
      "not there, Onin will give you a penalty! Miss any symbols",
      "and you will penalized! Each round will get faster.",
      "Let's see how far you get.",
      "You must get a high enough score to win."
    ],
    "pek011": [
      "You are doing very well!"
    ],
    "pek012": [
      "Huh, not bad."
    ],
    "pek013": [
      "Keep going, you can do it!"
    ],
    "pek014": [
      "Non pensare di far scoppiare simboli che non ci sono,",
      "sarai penalizzato! Aark!"
    ],
    "pek015": [
      "Pronto? Via!"
    ],
    "pek016": [
      "That symbol wasn't there, penalty!"
    ],
    "pek017": [
      "Hah, Onin ti ha beccato! Fa' scoppiare solo i simboli che vedi."
    ],
    "pek018": [
      "Here comes another round!",
      "Give him another burst, Onin girl!"
    ],
    "pek019": [
      "Ti ha beccato di nuovo! Qual è il problema?"
    ],
    "pek020": [
      "Non posso credere che tu sia arrivato fin qui!"
    ],
    "pek021": [
      "Svelto! Stai perdendo dei simboli!"
    ],
    "pek022": [
      "Ne hai mancati alcuni!"
    ],
    "pek023": [
      "Faster! Faster!"
    ],
    "pek024": [
      "Fagliela vedere, Onin! Vai, Onin, vai!",
      "Avanti, bella, dacci dentro come solo tu sai fare!"
    ],
    "pek025": [
      "Rockin' in the club."
    ],
    "pek026": [
      "He can't do that many!"
    ],
    "pek027": [
      "Cosa? È ancora in gioco?"
    ],
    "pek028": [
      "Let's see if he can handle it."
    ],
    "pek029": [
      "Go! Come on!"
    ],
    "pek030": [
      "Okay, non sei male."
    ],
    "pek031": [
      "Uau! Non male."
    ],
    "pek032": [
      "Well, I laid an egg."
    ],
    "pek033": [
      "Incredibile! Hai vinto!",
      "Sono senza parole, un evento molto raro."
    ],
    "pek034": [
      "You got enough points, congratulations!"
    ],
    "pek035": [
      "Last penalty! You lose, loser."
    ],
    "pek036": [
      "You lost! Why am I not surprised?"
    ],
    "pek037": [
      "You lose! Would you like to try again?"
    ],
    "pek038": [
      "Ahh, you laid an egg. Too bad, so sad."
    ],
    "pek039": [
      "Oooh, so close... not! Hehehe..."
    ],
    "pek040": [
      "You made a valiant effort, but you suck!"
    ],
    "pek041": [
      "Game over, finito, done, se acabó!"
    ],
    "prop002": [
      "As you all know, I was wounded during our last",
      "glorious assault against the Metal Head Nest",
      "many years ago. I have sacrificed everything",
      "for this city and I demand only the same in return!",
      "Loyalty will be rewarded,",
      "death will await all others."
    ],
    "prop003": [
      "The Dark Eco inside you will eventually kill you, Jak.",
      "Its destructive effects cannot be stopped.",
      "Once you are in its chaotic grip, it will not let you go",
      "until you slide into insanity. Turn yourself in, and I will",
      "kill you mercifully and painlessly,",
      "it is your only way out."
    ],
    "prop004": [
      "Non provare a prendermi in giro, Jak.",
      "Solo perché non ti ho ancora ucciso, non vuol",
      "mean I'm not onto you. The citizens of this city",
      "worship me because I offer them safety.",
      "All I ask in return is for their lives.",
      "I'll find you, and when I do, you'll wish",
      "you died in prison."
    ],
    "prop005": [
      "Attention, my loyal citizens! We are looking for a",
      "rebel fugitive who has caused the city considerable",
      "damage of late. This man is armed and extremely",
      "dangerous and can somehow change into a monstrous",
      "creature. We have reports he is working with the",
      "Metal Heads to subvert your city and your safety.",
      "Report all sightings immediately!"
    ],
    "prop006": [
      "Coraggiosi cittadini, oggi è l'anniversario della grande",
      "battle that ruined our city section we now call",
      "Dead Town. Remember those who died",
      "that day and how much we owe the Metal Heads",
      "for their treachery! Remember how bravely I fought",
      "to save those poor souls of the overrun section",
      "and reflect on how grateful you should all be that the",
      "Krimzon Guard keeps you safe each day."
    ],
    "prop007": [
      "This is your Baron. The reports of a Metal Head",
      "invasion of the city are vastly overblown.",
      "I assure you this is but a small incursion and we will",
      "defeat it shortly. Stay in your homes, do not panic,",
      "or you will be punished!"
    ],
    "prop008": [
      "Attention citizens, this is your Baron speaking.",
      "There have been several unauthorized uses of the",
      "city's old gate locks. Fortunately, these breaches",
      "have not resulted in contamination, but we all know",
      "how deadly the Wasteland is. No one is allowed",
      "outside the city without authorization, let it be",
      "known that any violators will be caught",
      "and executed."
    ],
    "prop009": [
      "Servi la tua città."
    ],
    "prop010": [
      "Sacrifice for your city, and all will prosper!"
    ],
    "prop011": [
      "You are safe, because I care."
    ],
    "prop012": [
      "All Metal Heads must die!"
    ],
    "prop013": [
      "Lavora duro e sii riconoscente."
    ],
    "prop014": [
      "Denuncia i disonesti."
    ],
    "prop015": [
      "Ricorda, anche i tuoi amici possono essere i tuoi nemici."
    ],
    "prop016": [
      "Denuncia i sovversivi."
    ],
    "prop017": [
      "Strength is our only option!"
    ],
    "prop018": [
      "Obbedisci e sii felice."
    ],
    "prop019": [
      "Il sacrificio è una cosa che devi fare",
      "per la tua città."
    ],
    "prop020": [
      "Sacrificati per la tua città."
    ],
    "prop021": [
      "Ricorda, anche gli amici possono essere nemici."
    ],
    "prop022": [
      "La città ha bisogno del tuo sacrificio."
    ],
    "prop023": [
      "Dentro le mura è meglio!"
    ],
    "prop024": [
      "La legge non deve avere pietà."
    ],
    "prop025": [
      "La giustizia è rapida."
    ],
    "prop026": [
      "Il movimento Mondo Sotterraneo è morto!"
    ],
    "prop027": [
      "Join the Krimzon Guard and your family",
      "will be allowed to stay."
    ],
    "prop028": [
      "Una via: La mia via."
    ],
    "prop029": [
      "Comandare è controllare."
    ],
    "prop030": [
      "Rinuncia alla tua libertà e io ti proteggerò."
    ],
    "prop031": [
      "Abbiate fede in me e la Terra Promessa sarà vostra."
    ],
    "prop032": [
      "La città ha bisogno di un capo forte, non di un giovane folle."
    ],
    "prop033": [
      "Welcome not the unknown face."
    ],
    "prop034": [
      "Evitate chi mi sfida!"
    ],
    "prop035": [
      "Io sono il volto di Città Rifugio."
    ],
    "prop036": [
      "Senza la mia forza, non ci sarebbe nessuna città."
    ],
    "prop037": [
      "Seguitemi in un futuro sicuro!"
    ],
    "prop038": [
      "You are safe inside the walls with me."
    ],
    "prop039": [
      "Sfidami... e muori."
    ],
    "prop040": [
      "Benvenuti a Città Rifugio!",
      "Tutte le leggi sono in vigore per la vostra sicurezza.",
      "Obbeditemi e non sarete puniti."
    ],
    "prop041": [
      "The city is safe. I will not allow harm",
      "to befall you, trust me."
    ],
    "prop042": [
      "State sicuri, distruggerò le Teste di Metallo.",
      "In un modo o nell'altro."
    ],
    "prop043": [
      "A tutti i cittadini, questa piccola rivolta clandestina",
      "will be dealt with by all aggressive means.",
      "We will crush these arrogant upstarts, they will not",
      "be allowed to threaten me or this city's order!"
    ],
    "prop044": [
      "A tutti i cittadini di questa grande città, tra di voi",
      "c'è un mostro, mascherato da un uomo!",
      "He is dangerous and must be destroyed!",
      "I offer a reward of eco for his capture, or, if you",
      "have a loved one in prison, I will exchange them for",
      "this renegade. I promise."
    ],
    "prop045": [
      "To all who defy me! I am watching you,",
      "I am everywhere, I am this city!"
    ],
    "prop046": [
      "This is your Baron. I have been informed by the",
      "ministry of extreme labor that worker productivity is",
      "down this month! That is unacceptable!",
      "I give you safety and this is how you repay me?",
      "You must work harder, not smarter!",
      "Free the mind and the body will do as it's told,",
      "forced labor will set you free!",
      "And to help you in your spiritual motivation...",
      "quotas are doubled next month!"
    ],
    "prop047": [
      "Due to recent, uh... \"attrition\" difficulties,",
      "this city needs fresh Krimzon Guard recruits!",
      "Everyone is asked to volunteer members of their family!",
      "Come down to your friendly Fortress facility.",
      "Or else!"
    ],
    "prop048": [
      "As your Baron, I am instituting a \"no hoverboard\" rule",
      "in the city! Young delinquents with nothing better",
      "to do than float around and do tricks! Huh!",
      "I'll put all violators into the Guard and teach them",
      "some discipline. No skating, it's the law!"
    ],
    "prop049": [
      "I am disappointed with this city's lack of",
      "commitment and sacrifice. Work harder! Eat less!",
      "Drink only when I tell you! Sleep is optional.",
      "We are at war with an outside threat,",
      "don't make me declare war on you as well!"
    ],
<<<<<<< HEAD
    "prop050": [
      "Greetings, people of this wonderful utopia. This year's",
      "championship race will begin shortly. All citizens",
      "not under house arrest are invited to come down",
      "to the Stadium and watch your favorite son Erol",
      "once again show how the Krimzon Guard are the elite",
      "warriors of this city. Bring the whole family!",
      "The first one thousand children will get",
      "a mandatory Krimzon Guard recruitment package",
      "and be \"asked\" to join the Guard for life!",
      "What a treat!"
    ],
=======
>>>>>>> 66c45522
    "prop051": [
      "This is your Baron, I am still in control!",
      "And I assure you, there's absolutely no Metal Heads",
      "in the city. Anyone who contradicts this fact...",
      "will be shot! The current situation is merely",
      "an elaborate propaganda hoax, perpetrated by",
      "the outlawed Underground militia trying to",
      "subvert our laws and discredit those who protect you",
      "while you sleep! Pay no attention to this foolish hoax,",
      "there are no Metal Heads within 100 miles of this city!"
    ],
    "prop052": [
      "This is Baron Praxis. We have taken back the city",
      "and the Metal Heads are now fleeing before us!",
      "Victory is at hand! Continue to fight for the freedom",
      "I may some day give you. Continue to defy these",
      "enemies of my law and order...",
      "and continue to die for me."
    ],
    "prop053": [
      "Fear not the men in red. Sure, there are occasional",
      "complaints about their over-aggressive policing,",
      "wanton destruction of people's property during raids,",
      "mass-arrests, misplaced loved ones and whatnot.",
      "Hey, we're only human! Running a city can be",
      "tougher than it looks, imagine how much worse",
      "it would be if the Metal Heads were in charge!"
    ],
<<<<<<< HEAD
    "prop054": [
      "We've had a few incidents with our lower class",
      "labor force lately. If your Lurker is acting up,",
      "call Krimzon Animal Control. Is your Lurker in a tree?",
      "Stuck in a sewer grate? Foaming at the mouth?",
      "Call the friendly officers of the K.A.C.",
      "and they will deal with your furry slave",
      "with all the love and care it deserves...",
      "then haul it away for reconditioning.",
      "Remember, Lurkers can be dangerous!"
    ],
    "prop055": [
      "Per favore, donate generosamente al fondo Eco del Barone.",
      "Your munificent donation will be used for",
      "a variety of humanitarian needs:",
      "bombs, guns, armor, genetic alteration research,",
      "all in the name of preserving this",
      "wonderful city of ours. Give often, give freely...",
      "or it will be taken from you!"
    ],
=======
>>>>>>> 66c45522
    "prop056": [
      "It can be so lonely at the top and looking down from",
      "up here I can see that this dirty city is in desperate",
      "need of revitalization. So, to that end, we",
      "will be bulldozing many sections of the city in the",
      "coming weeks! All complaints against this",
      "construction initiative can be brought,",
      "in-person, to the Fortress Prison where they will be",
      "\"reviewed.\" Condemned city sections are to",
      "be evacuated before razing begins.",
      "Anyone still in their homes will be ignored."
    ],
    "prop057": [
      "The Metal Head attack will not succeed!",
      "Your Baron has taken certain measures",
      "to guarantee that the Metal Heads will NEVER hold",
      "this city for long. Rest assured, I will snatch victory",
      "from the jaws of defeat, whatever the cost!",
      "I vowed never to let this city fall, and I intend to keep",
      "that promise. What must happen is for the good of all!",
      "Remember, to die in victory is a glorious",
      "badge of honor!"
    ],
    "prop058": [
      "This is Baron Praxis. As our city faces its worst threat",
      "in three hundred years, I am faced with serious",
      "decisions concerning our future. I regret that I have",
      "few choices left. I command you all to return to your",
      "homes and say goodbye to your families.",
      "Be assured, we will not lose this fight, one way",
      "or another! The time has come to show these creatures",
      "what we're capable of when all hope is lost!",
      "It has been a pleasure ruling over you",
      "to the end."
    ],
    "sam001": [
      "Parla Samos. Jak, ho bisogno che tu vada alle rovine",
      "della Città Morta a visitare la mia vecchia capanna. È il momento di recuperare",
      "qualcosa che ho nascosto molto tempo fa. Buona fortuna!",
      "Ah, Daxter, dai una ripulita in giro già che ci sei!"
    ],
    "sam002": [
      "This is Samos. Now that you boys are here",
      "I want you to get up to my old hut. There is something there",
      "that we need! Good luck, and watch our for Metal Heads."
    ],
    "sam003": [
      "This is Samos, Jak. the Metal Heads must have taken",
      "the giant gate ring to their Nest in the Wasteland.",
      "If they're ever going to use that ring to open a rift back",
      "to our old village, we need to get into the Nest and find it."
    ],
    "sam004": [
      "You did well, Jak. Luckily, the Precursor Stone wasn't in that",
      "bomb when it went off or none of us would be here",
      "right now. Come back to the race garage",
      "as soon as you can."
    ],
    "sam005": [
      "Good work so far, boys!",
      "Find Young Samos and give him the Life Seed."
    ],
    "sam006": [
      "Finally, you got here! Find the Lurker Totem",
      "and retrieve a piece of the Seal of Mar on its top."
    ],
    "sam007": [
      "You've got to get the boy safely to the Power Station, Jak!"
    ],
    "sam008": [
      "Thank you for protecting us, Jak.",
      "We'll meet you at the Nest."
    ],
    "sigc001": [
      "Ehi, fermati, abbiamo bisogno che tu impari a usare questa bellezza!"
    ],
    "sigc002": [
      "Il Mitra è un'arma a corta gittata",
      "con un buon arco di tiro."
    ],
    "sigc003": [
      "Per fare fuoco, premi il grilletto."
    ],
    "sigc004": [
      "Un discreto rinculo!"
    ],
    "sigc005": [
      "Certo non si tratta dell'arma più veloce al mondo."
    ],
    "sigc006": [
      "Puoi mettere via o estrarre la tua arma quando vuoi."
    ],
    "sigc007": [
      "Prova a metterla via."
    ],
    "sigc008": [
      "Facile, eh?"
    ],
    "sigc009": [
      "Ora estraila di nuovo."
    ],
    "sigc010": [
      "Bene!"
    ],
    "sigc011": [
      "Troverai le munizioni rosse nelle casse delle Guardie Kremizi."
    ],
    "sigc012": [
      "Spara alle casse."
    ],
    "sigc013": [
      "Ottimo, ora sei pronto!"
    ],
    "sigc014": [
      "Vuoi tentare l'addestramento per il Mitra?"
    ],
    "sigc015": [
      "Il Blaster è un'arma per ogni occasione",
      "a una buona cadenza di fuoco."
    ],
    "sigc016": [
      "Quest'arma richiede una maggiore capacità di mira."
    ],
    "sigc017": [
      "Puoi cambiare le modalità di fuoco quando vuoi."
    ],
    "sigc018": [
      "Puoi trovare le munizioni gialle nelle casse."
    ],
    "sigc022": [
      "Vuoi metterti alla prova con l'addestramento alle armi?"
    ],
    "sigc023": [
      "Which course do you want to play?"
    ],
    "sigc024": [
      "Spara ogni bersaglio. Più velocemente colpisci",
      "più punti riceverai."
    ],
    "sigc025": [
      "Non sparare sui civili.",
      "Se colpisci un bersaglio amico, ti verranno tolti dei punti."
    ],
    "sigc026": [
      "Buona fortuna."
    ],
    "sigc027": [
      "Colpo in canna. Pronto, via!"
    ],
    "sigc028": [
      "Perfect! You can be my backup any day."
    ],
    "sigc029": [
      "Ce l'hai fatta, ottima mira!"
    ],
    "sigc030": [
      "Bella mira! Hai stoffa, ragazzo!"
    ],
    "sigc031": [
      "Non male, ce la farai."
    ],
    "sigc032": [
      "Try again, rookie. You're still a bit rusty with that hardware."
    ],
    "sigc033": [
      "Not bad, but not good. Try again?"
    ],
    "sigc034": [
      "Close, but in the thick, close won't cut it. Try again?"
    ],
    "sigc035": [
      "Care to try again? Or is your momma calling?"
    ],
    "sigc036": [
      "You're not up to speed yet, try again?"
    ],
    "sigc037": [
      "You gotta shoot those targets faster!"
    ],
    "sigc038": [
      "Be the gun, baby!"
    ],
    "sigc039": [
      "It's all about reaction time."
    ],
    "sigc040": [
      "Different gun modes come in handy against different targets."
    ],
    "sigc041": [
      "Be cool and you'll rule."
    ],
    "sigc043": [
      "Try switching to the Scatter Gun."
    ],
    "sigc053": [
      "Faster on the trigger, cherry."
    ],
    "sigc054": [
      "That was a civilian!"
    ],
    "sigc055": [
      "I said \"don't shoot civvies,\" itchy finger!"
    ],
    "sigc056": [
      "Great job!"
    ],
    "sigc057": [
      "Awesome round, I feel sorry for those Metal Heads already."
    ],
    "sigc058": [
      "That was a sweet round, you make it look easy!"
    ],
    "sigc059": [
      "You smoked that course!"
    ],
    "sigc060": [
      "The Metal Heads will eat you alive, rookie! Do it over!"
    ],
    "sigc061": [
      "You need some practice."
    ],
    "sigc062": [
      "I remember my rookie days, keep trying."
    ],
    "sigc063": [
      "Perfect round! You are the man."
    ],
    "sigc064": [
      "Perfect shooting! I'm impressed."
    ],
    "sigc065": [
      "Whoa, rock and roll, baby! That was a perfect round."
    ],
    "sigc066": [
      "Nice shot!"
    ],
    "sigc067": [
      "Wasted 'em!"
    ],
    "sigc068": [
      "Very nice! Reminds me of me."
    ],
    "sigc069": [
      "Make 'em fear you."
    ],
    "sigc070": [
      "Good combo!"
    ],
    "sigc071": [
      "I love seeing you work!"
    ],
    "sigc072": [
      "Now switch back to the Blaster."
    ],
    "sigc073": [
      "Noi Cacciatori del Deserto dobbiamo essere veloci.",
      "Combina gli attacchi: sferra un calcio e poi spara col'arma."
    ],
    "sigc074": [
      "Try a kick-shot combo."
    ],
    "sigc075": [
      "Dai un calcio al primo bersaglio, poi spara mentre calci",
      "e colpirai automaticamente il secondo."
    ],
    "sigc076": [
      "Great move!"
    ],
    "sigc077": [
      "Not quite, try again. Kick then shoot, almost at the same time."
    ],
    "sigc078": [
      "Make sure you shoot while you're kicking to get the combo."
    ],
    "sigc079": [
      "Give it another shot."
    ],
    "sigc080": [
      "Ecco una mossa da Cacciatore del Deserto!",
      "Non sapranno nemmeno cosa li ha colpiti!"
    ],
    "sigc081": [
      "Think you can handle the Blaster course?"
    ],
    "sigf001": [
      "Li avete annientati! Chi sa che ci facevano quelle Teste di Metallo",
      "da combattimento vicino alla città. A dire il vero,",
      "non pensavo che ce l'avreste fatta. Complimenti, ragazzi!"
    ],
    "sigt003": [
      "Andiamo!"
    ],
    "sigt004": [
      "Seguimi!"
    ],
    "sigt005": [
      "Resta dietro di me, sparo al serbatoio."
    ],
    "sigt006": [
      "Svelti ragazzi, non c'è molto tempo!"
    ],
    "sigt007": [
      "Da questa parte!"
    ],
    "sigt008": [
      "Friggi quei cattivi là davanti."
    ],
    "sigt009": [
      "Svelto! Abbassa il ponte!"
    ],
    "sigt010": [
      "Jump up and grab the bridge to bring it down."
    ],
    "sigt011": [
      "Attraversiamo il ponte prima che tornino."
    ],
    "sigt012": [
      "Ecco il primo bersaglio, tenete lontane le creature",
      "mentre carico il Peace Maker."
    ],
    "sigt013": [
      "Una testa di metallo, servita rovente."
    ],
    "sigt014": [
      "Andiamo al prossimo obiettivo."
    ],
    "sigt015": [
      "Con le teste di metallo, prima si spara e dopo si fanno domande."
    ],
    "sigt017": [
      "Vieni qui e stammi vicino!"
    ],
    "sigt019": [
      "Falli a pezzi!"
    ],
    "sigt020": [
      "Ottimo ragazzo, ma non ti bottare alla testa!"
    ],
    "sigt021": [
      "Ecco il secondo rifiuto, tutto per noi."
    ],
    "sigt022": [
      "Coprimi!"
    ],
    "sigt023": [
      "Bum! Una testa di metallo in meno."
    ],
    "sigt024": [
      "Prossimo bersaglio."
    ],
    "sigt025": [
      "Guardami le spalle mentre io friggo questo rottame.",
      "Il trucco sta nel non colpire i tubi."
    ],
    "sigt026": [
      "Questo è quello che chiamo far fuori qualcuno!"
    ],
    "sigt027": [
      "Serve uno strumento accurato questa volta."
    ],
    "sigt028": [
      "Ahahah, teste di metallo flambé!"
    ],
    "sigt029": [
      "Attenzione! Abbiamo compagnia!"
    ],
    "sigt030": [
      "Accidenti! La mia arma è inceppata, al riparo!"
    ],
    "sigt031": [
      "Devo sistemare la mia arma!"
    ],
    "sigt032": [
      "Ok, il Peace Maker funziona di nuovo. Muoviamoci!"
    ],
    "sigt033": [
      "Ultimo bersaglio, poi si va a casa."
    ],
    "sigt036": [
      "Cominciano i problemi."
    ],
    "sigt037": [
      "Mi avevi perso?"
    ],
    "sigt038": [
      "Dì le tue preghiere, piccolo."
    ],
    "sigt039": [
      "Grazie per la copertura, ci ha mancato poco!"
    ],
    "sigt043": [
      "Stay with me!"
    ],
    "sigt044": [
      "Resta vicino o saremo morti!"
    ],
    "sigt045": [
      "Get over here and stay close!"
    ],
    "sigt046": [
      "You wanna play, huh?"
    ],
    "sigt047": [
      "Oh, you got games?"
    ],
    "sigt049": [
      "You cherries can't handle this mission, we're through!"
    ],
    "sigt052": [
      "I don't work with amateurs!"
    ],
    "sigt053": [
      "You're more trouble than you're worth!"
    ],
    "sigt054": [
      "Come back when you're serious!"
    ],
    "sigt056": [
      "You want some of this?!"
    ],
    "sigt057": [
      "Abbassa quel trespolo, io li trattengo."
    ],
    "sigt058": [
      "Take 'em all out!"
    ],
    "sigt059": [
      "Grande, ma non c'è tempo."
    ],
    "sigt060": [
      "Se non posso a sparargli, sarà un problema di qualcun altro.",
      "Fai qualcosa con quei blocchi."
    ],
    "sigt061": [
      "Devi capire cosa fare con quei blocchi."
    ],
    "sigt062": [
      "Hai sentito qualcosa?"
    ],
    "sigt063": [
      "That's one big ugly Metal Head."
    ],
    "sigt064": [
      "Shootin' this one's only going to get it mad, run!"
    ],
    "sigt065": [
      "See ya on the flipside!"
    ],
    "sigt066": [
      "Gone with the wind."
    ],
    "sigt067": [
      "Ci vediamo, amico!"
    ],
    "sigt068": [
      "Credo che sia l'ultima volta che lo vediamo."
    ],
    "sigt069": [
      "Risolvi questo, io ti proteggerò le chiappe."
    ],
    "sigt070": [
      "Questo è il tuo compito, amico. Risolvilo e ce ne andiamo a casa."
    ],
    "sigt071": [
      "Great, here comes that bad boy again. Move!"
    ],
    "sigt072": [
      "Scappa!"
    ],
    "sigt073": [
      "Via, via, via!"
    ],
    "sigt074": [
      "Si sta avvicinando!"
    ],
    "sigt075": [
      "Continua a muoverti!"
    ],
    "sigt076": [
      "Più veloce!"
    ],
    "sigt077": [
      "È sempre più vicino!"
    ],
    "sigt078": [
      "Muovete le chiappe!"
    ],
    "sigt082": [
      "Buddy, you don't wanna piss me off."
    ],
    "sigt083": [
      "You got a death wish?!"
    ],
    "sigt087": [
      "Have a little pain right back!"
    ],
    "sigt089": [
      "Never trust a rookie."
    ],
    "sigt090": [
      "We're finished until you guys get serious."
    ],
    "sigt091": [
      "This mission is obviously out of your league."
    ],
    "sigt092": [
      "You're wasting my time, this mission is over."
    ],
    "sigt093": [
      "Uhh... ugh...."
    ],
    "sigt100": [
      "Rage before beauty, buddy."
    ],
    "sigt101": [
      "Let's move!"
    ],
    "sigt102": [
      "I love the smell of burning metal!"
    ],
    "sigt103": [
      "Una passeggiata nel parco."
    ],
    "sigt104": [
      "Follow me!"
    ],
    "sigt105": [
      "Let's go!"
    ],
    "sigt106": [
      "This way!"
    ],
    "sigt107": [
      "Over here!"
    ],
    "sigt108": [
      "Andiamo, baby!"
    ],
    "sigt109": [
      "Blow 'em a kiss of death."
    ],
    "sigt110": [
      "I love dead-heads!"
    ],
    "sigt111": [
      "Kiss your shiny butt goodbye!"
    ],
    "sigt112": [
      "Born to kill, baby!"
    ],
    "sigt113": [
      "Two to the chest, one to the head."
    ],
<<<<<<< HEAD
    "spot004": [
      "Come out and cheer for me",
      "as I destroy the competition once again on the track.",
      "This year's racing final will be to die for,",
      "I guarantee more thrills and more spills.",
      "This time I want blood! Bring the kids."
    ],
=======
>>>>>>> 66c45522
    "tess001": [
      "Ehi, ragazzi! Parla Tess. Ho visto che Krew, prima di andarsene,",
      "ha nascosto qualcosa qui nella macchina da gioco. Conoscendolo,",
      "probabilmente sarà qualcosa di prezioso.",
      "Fareste meglio a venire a vedere."
    ],
<<<<<<< HEAD
    "tor001": [
      "The operation was a success.",
      "All Underground members are safe.",
      "Come back to the hideout, I have a new mission for you",
      "while we wait for this alert to blow over."
    ],
    "tor002": [
      "That should take some heat off the streets.",
      "Good work, I couldn't have done it better myself."
    ],
    "tor003": [
      "That's it, Jak, you're up! Try not to trigger any alarms,",
      "the garrison guards will be tough.",
      "Get to the prison cell block and find the prisoners.",
      "Once there, we'll turn on the Warp Gate inside",
      "to get you all back out. Good luck."
    ],
    "tor004": [
      "Okay, my old access codes should help Vin turn off",
      "the magnetic seal for the Fortress door."
    ],
    "tor005": [
      "Jak, this is Torn, the city is under Metal Head attack!",
      "There's a large force moving toward the city wall",
      "from the ocean. We need people manning the tower gunpods",
      "to stop that assault. Meet me at the seaside ocean wall",
      "in the Port. Hurry, we need every man we can get!"
    ],
=======
>>>>>>> 66c45522
    "tor007": [
      "Jak, un posto di blocco delle guardie, esci di lì!"
    ],
    "tor008": [
      "Hanno predisposto un blocco stradale, ti stanno cercando!"
    ],
    "torn024": [
      "More coming in!"
    ],
    "tswm001": [
      "You can do it, Daxter!"
    ],
    "tswm002": [
      "Keep going, Daxter."
    ],
    "tswm003": [
      "Go, go, go!"
    ],
    "tswm004": [
      "Wow! What an animal!"
    ],
    "tswm005": [
      "Preso!"
    ],
    "tswm006": [
      "Bel colpo!"
    ],
    "tswm007": [
      "Ooh ho ho, baby!"
    ],
    "tswm008": [
      "Bel colpo, Daxter!"
    ],
    "tswm009": [
      "You're almost there!"
    ],
    "tswm010": [
      "You can win, baby!"
    ],
    "tswm011": [
      "My hero!"
    ],
    "tswm012": [
      "Look at him go!"
    ],
    "tswm013": [
      "You ARE Orange Lightning!"
    ],
    "tswm014": [
      "Just a few more!"
    ],
    "tswm015": [
      "Hit him again!"
    ],
    "tswm016": [
      "Yes!"
    ],
    "tswm017": [
      "That's my naughty ottsel!"
    ],
    "tswm018": [
      "Oh!"
    ],
    "tswm019": [
      "That wasn't good."
    ],
    "tswm020": [
      "Don't hit the red ones!"
    ],
    "tswm021": [
      "Ooh!"
    ],
    "tswm022": [
      "That took points away!"
    ],
    "tswm023": [
      "You did it!"
    ],
    "tswm024": [
      "Daxter, you won!"
    ],
    "tswm025": [
      "Yes! You're the man! I mean... the animal."
    ],
    "tswm026": [
      "Hai battuto il gioco, Daxter!"
    ],
    "tswm027": [
      "Where'd you learn to pound like that?"
    ],
    "tswm028": [
      "That was amazing!"
    ],
    "tswm029": [
      "Pretty good for a little furball."
    ],
    "tswm030": [
      "Ooh... Not enough points!"
    ],
    "tswm031": [
      "No! You lost..."
    ],
    "tswm032": [
      "Awww... You lost again!"
    ],
    "tswm033": [
      "So close!"
    ],
    "tswm034": [
      "One more time."
    ],
    "tswm035": [
      "You can do it!"
    ],
    "tswm036": [
      "You have to try again!"
    ],
    "tswm037": [
      "You have to beat the game, Daxter."
    ],
    "tswm038": [
      "Try again!"
    ],
    "tswm039": [
      "Ah! That was a bad one!"
    ],
    "tswm040": [
      "Don't hit the bad ones, Daxter."
    ],
    "tswm041": [
      "You hit a bad Metal Head."
    ],
    "tswm042": [
      "Not again!"
    ],
    "tswm043": [
      "Oh no!"
    ],
    "tswm044": [
      "Daxter..! You need more points!"
    ],
    "tswm045": [
      "Keep going...!"
    ],
    "tswm046": [
      "Oh, Daxter... did you get your whiskers singed?"
    ],
    "tswm047": [
      "You're gonna score!"
    ],
    "tswm048": [
      "You're almost there...!"
    ],
    "tswm049": [
      "Just a few more!"
    ],
    "tswm050": [
      "We have a winner!"
    ],
    "tswm051": [
      "Oh! That was a bad one."
    ],
    "tswm052": [
      "Don't hit the bad ones, Daxter."
    ],
    "tswm053": [
      "Daxter, you hit a bad Metal Head!"
    ],
    "tswm054": [
      "Daxter, you won!!"
    ],
    "tswm055": [
      "You did it, fur boy!"
    ],
    "tswm056": [
      "Yes!! You beat the game!"
    ],
    "tswm057": [
      "I knew you could do it."
    ],
    "vin002": [
      "Okay, la griglia energetica della Zona B funziona di nuovo.",
      "Divertitevi a fare una brutta fine nel Palazzo."
    ],
    "vin003": [
      "Hai distrutto l'ultimo uovo di Teste di Metallo!",
      "Questo dovrebbe darci un po' più di Eco per la città.",
      "Bel lavoro!"
    ],
    "vin004": [
      "You still haven't gotten all the Metal Head eggs!",
      "Make sure you get 'em all, or I'm gonna have",
      "a nervous breakdown!"
    ],
    "vin011": [
      "Grazie al cielo hai distrutto quelle sorgenti.",
      "Non c'era bisogno di avere altre Teste di Metallo in giro.",
      "Bel lavoro, ragazzi! Vi sono debitore."
    ],
    "vin012": [
      "Good work, guys! The fewer Metal Head eggs",
      "we allow to hatch, the fewer of those nasty monsters",
      "we'll have to fight!"
    ],
    "vin013": [
      "Jak...Kor...",
      "Presto...il sito...",
      "Eh-agh..."
    ],
    "vin014": [
      "Once again you guys have saved my butt!",
      "Maybe now I'll get a raise. Or a long vacation.",
      "God knows I could use one. Thanks for the help!"
    ],
    "vin015": [
      "Il muro di protezione è caduto! Ripeto - il muro di protezione è CA-DU-TO!",
      "Sabotaggio! È stato Kor!",
      "Lo sapevo, le Teste di Metallo mi faranno a pezzi!",
      "OH NO! Le Teste di Metallo sono alla porta!",
      "Stanno entrando!",
      "Sono troppe! Jak! AHHHH!!!"
    ],
<<<<<<< HEAD
    "ys001": [
      "Excellent work, boys! Come on back",
      "to the Hideout, I have another task for you."
    ],
=======
>>>>>>> 66c45522
    "ys002": [
      "Bella mira, ragazzo!",
      "Bel lavoro, Jak!",
      "Stanotte dormiremo tutti più tranquilli."
    ]
  },
  "speakers": {
    "agent": "Agente",
    "ashelin": "Ashlin",
    "baron": "Barone Praxis",
    "brutter": "Brutter",
    "citizen-female": "Cittadina",
    "citizen-male": "Cittadino",
    "computer": "Computer",
    "darkjak": "Dark Jak",
    "daxter": "Daxter",
    "errol": "Erol",
    "grim": "Grim",
    "guard": "Guardia Kremizi",
    "guard-a": "Guardia A",
    "guard-b": "Guardia B",
    "jak": "Jak",
    "jinx": "Jinx",
    "keira": "Kiera",
    "keira-before-class-3": "Meccanico",
    "kid": "Bambino",
    "kor": "Kor",
    "krew": "Krew",
    "metalkor": "Metal Kor",
    "metalkor-before-consite": "Capo delle Teste di Metallo",
    "metalkor-intro": "???",
    "mog": "Mog",
    "onin": "Onin",
    "oracle": "Oracolo",
    "pecker": "Pecker",
    "precursor": "Precursor",
    "samos": "Samos",
    "sig": "Sig",
    "tess": "Tess",
    "torn": "Torn",
    "vin": "Vin",
    "youngsamos": "Samos giovane",
    "youngsamos-before-rescue": "Samos"
  }
}<|MERGE_RESOLUTION|>--- conflicted
+++ resolved
@@ -711,14 +711,6 @@
     "bb05win": [
       "Ottimo lavoro! Questo darà un bel colpo al budget di guerra del Barone."
     ],
-<<<<<<< HEAD
-    "bb06int": [
-      "Jak, devi eliminare un altro gruppo di Bot Esplosivi.",
-      "Questi pericoli pubblici continuano a comparire in città,",
-      "dobbiamo farli a pezzi prima possibile!"
-    ],
-=======
->>>>>>> 66c45522
     "bb06win": [
       "Un altro ammasso di bot esplosivi in attesa di",
       "rottamazione. Missione compiuta, il Mondo Sotterraneo ti ringrazia",
@@ -727,15 +719,6 @@
     "bb07fail": [
       "Hai perso un agente! Accidenti, Jak! Missione fallita!"
     ],
-<<<<<<< HEAD
-    "bb07int": [
-      "Parla Torn, ho bisogno che tu trasferisca altri nostri Agenti",
-      "in nuove postazioni in città.",
-      "Le Guardie Kremizi osservano tutti i nostri movimenti,",
-      "quindi sta' attento. In bocca al lupo."
-    ],
-=======
->>>>>>> 66c45522
     "bb07win": [
       "Ottimo lavoro! Stai impedendo che la gente muoia là fuori."
     ],
@@ -743,15 +726,6 @@
       "Uno dei nostri migliori agenti è stato arrestato. L'Ombra non sarà",
       "contento! Missione fallita."
     ],
-<<<<<<< HEAD
-    "bb08int": [
-      "Jak, alcuni dei nostri Agenti sono di nuovo in pericolo.",
-      "Trovali tutti e conducili ai rifugi speciali in città.",
-      "Le pattuglie sono in stato di allerta,",
-      "quindi questa volta sarà dura. Tieni un basso profilo!"
-    ],
-=======
->>>>>>> 66c45522
     "bb08win": [
       "Un ottimo lavoro, Jak.",
       "Ora il Mondo Sotterraneo può tirare il fiato."
@@ -5701,13 +5675,6 @@
       "Mi preoccupa il nuovo combattente",
       "del Mondo Sotterraneo."
     ],
-<<<<<<< HEAD
-    "kg233b": [
-      "Mi preoccupa il nuovo combattente",
-      "del Mondo Sotterraneo."
-    ],
-=======
->>>>>>> 66c45522
     "kg234": [
       "Sì, dicono che possa trasformarsi in un mostro."
     ],
@@ -6960,21 +6927,6 @@
       "We are at war with an outside threat,",
       "don't make me declare war on you as well!"
     ],
-<<<<<<< HEAD
-    "prop050": [
-      "Greetings, people of this wonderful utopia. This year's",
-      "championship race will begin shortly. All citizens",
-      "not under house arrest are invited to come down",
-      "to the Stadium and watch your favorite son Erol",
-      "once again show how the Krimzon Guard are the elite",
-      "warriors of this city. Bring the whole family!",
-      "The first one thousand children will get",
-      "a mandatory Krimzon Guard recruitment package",
-      "and be \"asked\" to join the Guard for life!",
-      "What a treat!"
-    ],
-=======
->>>>>>> 66c45522
     "prop051": [
       "This is your Baron, I am still in control!",
       "And I assure you, there's absolutely no Metal Heads",
@@ -7003,29 +6955,6 @@
       "tougher than it looks, imagine how much worse",
       "it would be if the Metal Heads were in charge!"
     ],
-<<<<<<< HEAD
-    "prop054": [
-      "We've had a few incidents with our lower class",
-      "labor force lately. If your Lurker is acting up,",
-      "call Krimzon Animal Control. Is your Lurker in a tree?",
-      "Stuck in a sewer grate? Foaming at the mouth?",
-      "Call the friendly officers of the K.A.C.",
-      "and they will deal with your furry slave",
-      "with all the love and care it deserves...",
-      "then haul it away for reconditioning.",
-      "Remember, Lurkers can be dangerous!"
-    ],
-    "prop055": [
-      "Per favore, donate generosamente al fondo Eco del Barone.",
-      "Your munificent donation will be used for",
-      "a variety of humanitarian needs:",
-      "bombs, guns, armor, genetic alteration research,",
-      "all in the name of preserving this",
-      "wonderful city of ours. Give often, give freely...",
-      "or it will be taken from you!"
-    ],
-=======
->>>>>>> 66c45522
     "prop056": [
       "It can be so lonely at the top and looking down from",
       "up here I can see that this dirty city is in desperate",
@@ -7579,53 +7508,12 @@
     "sigt113": [
       "Two to the chest, one to the head."
     ],
-<<<<<<< HEAD
-    "spot004": [
-      "Come out and cheer for me",
-      "as I destroy the competition once again on the track.",
-      "This year's racing final will be to die for,",
-      "I guarantee more thrills and more spills.",
-      "This time I want blood! Bring the kids."
-    ],
-=======
->>>>>>> 66c45522
     "tess001": [
       "Ehi, ragazzi! Parla Tess. Ho visto che Krew, prima di andarsene,",
       "ha nascosto qualcosa qui nella macchina da gioco. Conoscendolo,",
       "probabilmente sarà qualcosa di prezioso.",
       "Fareste meglio a venire a vedere."
     ],
-<<<<<<< HEAD
-    "tor001": [
-      "The operation was a success.",
-      "All Underground members are safe.",
-      "Come back to the hideout, I have a new mission for you",
-      "while we wait for this alert to blow over."
-    ],
-    "tor002": [
-      "That should take some heat off the streets.",
-      "Good work, I couldn't have done it better myself."
-    ],
-    "tor003": [
-      "That's it, Jak, you're up! Try not to trigger any alarms,",
-      "the garrison guards will be tough.",
-      "Get to the prison cell block and find the prisoners.",
-      "Once there, we'll turn on the Warp Gate inside",
-      "to get you all back out. Good luck."
-    ],
-    "tor004": [
-      "Okay, my old access codes should help Vin turn off",
-      "the magnetic seal for the Fortress door."
-    ],
-    "tor005": [
-      "Jak, this is Torn, the city is under Metal Head attack!",
-      "There's a large force moving toward the city wall",
-      "from the ocean. We need people manning the tower gunpods",
-      "to stop that assault. Meet me at the seaside ocean wall",
-      "in the Port. Hurry, we need every man we can get!"
-    ],
-=======
->>>>>>> 66c45522
     "tor007": [
       "Jak, un posto di blocco delle guardie, esci di lì!"
     ],
@@ -7848,13 +7736,6 @@
       "Stanno entrando!",
       "Sono troppe! Jak! AHHHH!!!"
     ],
-<<<<<<< HEAD
-    "ys001": [
-      "Excellent work, boys! Come on back",
-      "to the Hideout, I have another task for you."
-    ],
-=======
->>>>>>> 66c45522
     "ys002": [
       "Bella mira, ragazzo!",
       "Bel lavoro, Jak!",
