--- conflicted
+++ resolved
@@ -9,13 +9,8 @@
   ;; "patch" files so we can fix some errors and perhaps maintain consistency
   (file "game/assets/jak1/text/text_patch_ja.gs")
   ;; add custom files down here
-<<<<<<< HEAD
-  (jak1-v1 "game/assets/jak1/text/game_text_en.gs")
-  (jak1-v1 "game/assets/jak1/text/game_text_de.gs")
-  (jak1-v1 "game/assets/jak1/text/game_text_ja.gs")
-=======
   (file "game/assets/jak1/text/game_text_en.gs")
+  (file "game/assets/jak1/text/game_text_de.gs")
   (file "game/assets/jak1/text/game_text_ja.gs")
->>>>>>> f763eb6b
   )
 
