#include "ssound.h"

#include <cstring>

#include "game/runtime.h"
#include "game/sound/sndshim.h"

s32 gMusicFade = 0;
s32 gSema;
Sound gSounds[64];
Vec3w gEarTrans[2];
Vec3w gCamTrans;
s32 gMusicFadeDir = 0;
Curve gCurves[16];
s32 gCamAngle;
u8 gMirrorMode = 0;
u32 sLastTick = 0;

static s32 sqrt_table[256] = {
    0,     4096,  5793,  7094,  8192,  9159,  10033, 10837, 11585, 12288, 12953, 13585, 14189,
    14768, 15326, 15864, 16384, 16888, 17378, 17854, 18318, 18770, 19212, 19644, 20066, 20480,
    20886, 21283, 21674, 22058, 22435, 22806, 23170, 23530, 23884, 24232, 24576, 24915, 25249,
    25580, 25905, 26227, 26545, 26859, 27170, 27477, 27780, 28081, 28378, 28672, 28963, 29251,
    29537, 29819, 30099, 30377, 30652, 30924, 31194, 31462, 31727, 31991, 32252, 32511, 32768,
    33023, 33276, 33527, 33776, 34024, 34270, 34514, 34756, 34996, 35235, 35472, 35708, 35942,
    36175, 36406, 36636, 36864, 37091, 37316, 37540, 37763, 37985, 38205, 38424, 38642, 38858,
    39073, 39287, 39500, 39712, 39923, 40132, 40341, 40548, 40755, 40960, 41164, 41368, 41570,
    41771, 41972, 42171, 42369, 42567, 42763, 42959, 43154, 43348, 43541, 43733, 43925, 44115,
    44305, 44494, 44682, 44869, 45056, 45242, 45427, 45611, 45795, 45977, 46160, 46341, 46522,
    46702, 46881, 47059, 47237, 47415, 47591, 47767, 47942, 48117, 48291, 48465, 48637, 48809,
    48981, 49152, 49322, 49492, 49661, 49830, 49998, 50166, 50332, 50499, 50665, 50830, 50995,
    51159, 51323, 51486, 51649, 51811, 51972, 52134, 52294, 52454, 52614, 52773, 52932, 53090,
    53248, 53405, 53562, 53719, 53874, 54030, 54185, 54340, 54494, 54647, 54801, 54954, 55106,
    55258, 55410, 55561, 55712, 55862, 56012, 56162, 56311, 56459, 56608, 56756, 56903, 57051,
    57198, 57344, 57490, 57636, 57781, 57926, 58071, 58215, 58359, 58503, 58646, 58789, 58931,
    59073, 59215, 59357, 59498, 59639, 59779, 59919, 60059, 60199, 60338, 60477, 60615, 60753,
    60891, 61029, 61166, 61303, 61440, 61576, 61712, 61848, 61984, 62119, 62254, 62388, 62523,
    62657, 62790, 62924, 63057, 63190, 63323, 63455, 63587, 63719, 63850, 63982, 64113, 64243,
    64374, 64504, 64634, 64763, 64893, 65022, 65151, 65279, 65408,
};

static s32 atan_table[257] = {
    0,  0,  0,  0,  0,  1,  1,  1,  1,  2,  2,  2,  2,  2,  3,  3,  3,  3,  4,  4,  4,  4,  4,  5,
    5,  5,  5,  6,  6,  6,  6,  6,  7,  7,  7,  7,  8,  8,  8,  8,  8,  9,  9,  9,  9,  9,  10, 10,
    10, 10, 11, 11, 11, 11, 11, 12, 12, 12, 12, 12, 13, 13, 13, 13, 14, 14, 14, 14, 14, 15, 15, 15,
    15, 15, 16, 16, 16, 16, 16, 17, 17, 17, 17, 17, 18, 18, 18, 18, 18, 19, 19, 19, 19, 19, 20, 20,
    20, 20, 20, 21, 21, 21, 21, 21, 22, 22, 22, 22, 22, 23, 23, 23, 23, 23, 23, 24, 24, 24, 24, 24,
    25, 25, 25, 25, 25, 26, 26, 26, 26, 26, 26, 27, 27, 27, 27, 27, 27, 28, 28, 28, 28, 28, 29, 29,
    29, 29, 29, 29, 30, 30, 30, 30, 30, 30, 31, 31, 31, 31, 31, 31, 32, 32, 32, 32, 32, 32, 32, 33,
    33, 33, 33, 33, 33, 34, 34, 34, 34, 34, 34, 34, 35, 35, 35, 35, 35, 35, 35, 36, 36, 36, 36, 36,
    36, 37, 37, 37, 37, 37, 37, 37, 37, 38, 38, 38, 38, 38, 38, 38, 39, 39, 39, 39, 39, 39, 39, 40,
    40, 40, 40, 40, 40, 40, 40, 41, 41, 41, 41, 41, 41, 41, 41, 42, 42, 42, 42, 42, 42, 42, 42, 43,
    43, 43, 43, 43, 43, 43, 43, 43, 44, 44, 44, 44, 44, 44, 44, 44, 45,
};

void ssound_init_globals() {
  gMusicFade = 0;
  gSema = 0;
}

Sound* LookupSound(s32 id) {
  if (id == 0) {
    return nullptr;
  }

  for (auto& s : gSounds) {
    if (s.id == id) {
      s32 sndid = snd_SoundIsStillPlaying(s.sound_handle);
      s.sound_handle = sndid;

      if (sndid == 0) {
        s.id = 0;
        return nullptr;
      }

      return &s;
    }
  }

  return nullptr;
}

void CleanSounds() {
  for (auto& s : gSounds) {
    if (s.id != 0) {
      s32 sndid = snd_SoundIsStillPlaying(s.sound_handle);
      s.sound_handle = sndid;

      if (sndid == 0) {
        s.id = 0;
      }
    }
  }
}

s32 CalculateAngle(Vec3w* trans) {
  s32 diffX = gCamTrans.x - trans->x;
  s32 diffZ = gCamTrans.z - trans->z;
  s32 angle;

  s32 lookupX = diffX;
  s32 lookupZ = diffZ;

  if (diffX < 0) {
    lookupX = trans->x - gCamTrans.x;
  }

  if (diffZ < 0) {
    lookupZ = trans->z - gCamTrans.z;
  }

  if (lookupX == 0 && lookupZ == 0) {
    return 0;
  }

  if (lookupZ >= lookupX) {
    angle = atan_table[(lookupX << 8) / lookupZ];

    if (diffZ >= 0) {
      if (diffX < 0) {
        angle = 360 - angle;
      }
    } else if (diffX >= 0) {
      angle = 180 - angle;
    } else {
      angle += 180;
    }
  } else {
    angle = atan_table[(lookupZ << 8) / lookupX];

    if (diffX >= 0) {
      if (diffZ >= 0) {
        angle = 90 - angle;
      } else {
        angle = angle + 90;
      }
    } else {
      if (diffZ >= 0) {
        angle = angle + 270;
      } else {
        angle = 270 - angle;
      }
    }
  }

  angle = (angle - gCamAngle + 720) % 360;

  if (gMirrorMode) {
    angle = ((180 - angle) + 180) % 360;
  }

  return angle;
}

s32 GetPan(Sound* sound) {
  return CalculateAngle(&sound->params.trans);
}

s32 CalculateFalloffVolume(Vec3w* pos, s32 volume, s32 fo_curve, s32 fo_min, s32 fo_max) {
  s32 xdiff = 0;
  s32 ydiff = 0;
  s32 zdiff = 0;

  if (g_game_version == GameVersion::Jak1) {
    if (fo_curve == 0) {
      return volume;
    }

    xdiff = gEarTrans[0].x - pos->x;
    ydiff = gEarTrans[0].y - pos->y;
    zdiff = gEarTrans[0].z - pos->z;
  } else {
    if (fo_curve == 1) {
      return volume;
    } else if (fo_curve == 9) {
      xdiff = gEarTrans[1].x - pos->x;
      ydiff = gEarTrans[1].y - pos->y;
      zdiff = gEarTrans[1].z - pos->z;
    } else if (fo_curve == 10) {
      xdiff = 0;
      ydiff = gEarTrans[0].y - pos->y;
      zdiff = 0;
    } else if (fo_curve == 11) {
      xdiff = gEarTrans[1].x - pos->x;
      ydiff = gEarTrans[1].y - pos->y;
      zdiff = gEarTrans[1].z - pos->z;
    } else {
      xdiff = gEarTrans[0].x - pos->x;
      ydiff = gEarTrans[0].y - pos->y;
      zdiff = gEarTrans[0].z - pos->z;
    }
  }

  if (xdiff < 0) {
    xdiff = -xdiff;
  }
  if (ydiff < 0) {
    ydiff = -ydiff;
  }
  if (zdiff < 0) {
    zdiff = -zdiff;
  }

  s32 min = fo_min << 8;
  s32 max = fo_max << 8;

  s32 new_vol = 0;
  if (xdiff <= max && ydiff <= max && zdiff <= max) {
    while (max > 0x7fff) {
      max >>= 1;
      min >>= 1;
      xdiff >>= 1;
      ydiff >>= 1;
      zdiff >>= 1;
    }
    s32 dist_squared = xdiff * xdiff + ydiff * ydiff + zdiff * zdiff;
    s32 uVar1 = 0;
    if (dist_squared != 0) {
      while ((dist_squared & 0xc0000000) == 0) {
        uVar1 = uVar1 + 1;
        dist_squared <<= 2;
      }
      uVar1 = sqrt_table[dist_squared >> 24] >> (uVar1 & 0x1f);
    }
    new_vol = volume;
    if (min < uVar1) {
      s32 voldiff = uVar1 - min;
      if (uVar1 < max) {
        uVar1 = max - min;
        while (0xffff < voldiff) {
          uVar1 >>= 1;
          voldiff >>= 1;
        }
        voldiff = (voldiff << 0x10) / uVar1;
        if (voldiff != 0x10000) {
          new_vol = voldiff * voldiff >> 0x10;
          new_vol = gCurves[fo_curve].unk4 * 0x10000 + gCurves[fo_curve].unk3 * voldiff +
                        gCurves[fo_curve].unk2 * new_vol +
                        gCurves[fo_curve].unk1 * ((new_vol * voldiff) >> 0x10) >>
                    0xc;
          if (new_vol < 0) {
            new_vol = 0;
          } else {
            if (0x10000 < new_vol) {
              new_vol = 0x10000;
            }
          }
          new_vol = (new_vol * volume) >> 0x10;
        }
      } else {
        new_vol = 0;
      }
    }
<<<<<<< HEAD
=======

    distance = sqrt_table[distance >> 24] >> steps;
  } else {
    distance = 0;
  }

  if (distance <= (u32)min) {
    return volume;
  }

  if (distance >= (u32)max) {
    return 0;
  }

  s32 start = distance - min;
  s32 end = max - min;

  while (start > 0xFFFF) {
    start >>= 1;
    end >>= 1;
  }

  s32 v13 = (start << 16) / end;
  if (v13 == 0x10000) {
    return volume;
  }

  s32 factor = ((gCurves[fo_curve].unk4 << 16) + gCurves[fo_curve].unk3 * v13 +
                gCurves[fo_curve].unk2 * ((v13 * v13) >> 16) +
                gCurves[fo_curve].unk1 * (((((v13 * v13) >> 16) * v13) >> 16) >> 16)) >>
               12;

  if (factor > 0x10000) {
    factor = 0x10000;
>>>>>>> a80cff9a
  }
  if (fo_curve == 11 && new_vol < 0x180) {
    new_vol = 0x180;
  }
  return new_vol;
}

s32 GetVolume(Sound* sound) {
  return CalculateFalloffVolume(&sound->params.trans, sound->params.volume, sound->params.fo_curve,
                                sound->params.fo_min, sound->params.fo_max);
}

void UpdateVolume(Sound* sound) {
  s32 id = snd_SoundIsStillPlaying(sound->sound_handle);
  sound->sound_handle = id;
  if (sound->sound_handle == 0) {
    sound->id = 0;
  } else {
    s32 volume = GetVolume(sound);
    snd_SetSoundVolPan(id, volume, -2);
  }
}

Sound* AllocateSound() {
  for (auto& s : gSounds) {
    if (s.id == 0) {
      return &s;
    }
  }

  CleanSounds();
  for (auto& s : gSounds) {
    if (s.id == 0) {
      return &s;
    }
  }

  return nullptr;
}

void KillSoundsInGroup(u8 group) {
  for (auto& s : gSounds) {
    if (s.id != 0) {
      s32 sndid = snd_SoundIsStillPlaying(s.sound_handle);
      s.sound_handle = sndid;

      if (sndid == 0) {
        s.id = 0;
      } else if (s.params.group & group) {
        snd_StopSound(s.sound_handle);
        s.id = 0;
      }
    }
  }
}

void UpdateAutoVol(Sound* sound, s32 ticks) {
  if (ticks < sound->auto_time) {
    s32 nvol = sound->new_volume;
    if (nvol == -4) {
      nvol = 0;
    }

    s32 step = (nvol - sound->params.volume) * ticks;
    step /= sound->auto_time;

    if (step >= 0) {
      if (step == 0) {
        step = 1;
      }

      sound->params.volume += step;
      if (sound->new_volume < sound->params.volume) {
        sound->params.volume = sound->new_volume;
      }

    } else {
      sound->params.volume += step;
      if (sound->new_volume > sound->params.volume) {
        sound->params.volume = sound->new_volume;
      }
    }

    sound->auto_time -= ticks;
    return;
  }

  if (sound->new_volume == -4) {
    snd_StopSound(sound->sound_handle);
    sound->id = 0;
  } else {
    sound->params.volume = sound->new_volume;
  }

  sound->auto_time = 0;
}

void PrintActiveSounds() {
  char string[64];

  for (auto& s : gSounds) {
    if (s.id != 0 && s.is_music == 0) {
      if (s.bank_entry != nullptr) {
        u32 len = strlen(s.bank_entry->name.data());
        if (len > 16) {
          len = 16;
        }
        sprintf(string, "                 : Vol %d", GetVolume(&s));
        memcpy(string, s.bank_entry->name.data(), len);
        printf("%s\n", string);
      } else {  // added for printing jak2 sounds
        u32 len = strlen(s.name);
        if (len > 16) {
          len = 16;
        }
        sprintf(string, "                 : Vol %d, ID %d, Curve %d", GetVolume(&s), s.id,
                s.params.fo_curve);
        memcpy(string, s.name, len);
        printf("%s\n", string);
      }
    }
  }
}

void SetCurve(s32 curve, s32 falloff, s32 ease) {
  gCurves[curve].unk1 = ease * 2;
  gCurves[curve].unk2 = falloff - 3 * ease;
  gCurves[curve].unk3 = ease - falloff - 0x1000;
  gCurves[curve].unk4 = 0x1000;
}<|MERGE_RESOLUTION|>--- conflicted
+++ resolved
@@ -214,24 +214,24 @@
       zdiff >>= 1;
     }
     s32 dist_squared = xdiff * xdiff + ydiff * ydiff + zdiff * zdiff;
-    s32 uVar1 = 0;
+    s32 dist_steps = 0;
     if (dist_squared != 0) {
       while ((dist_squared & 0xc0000000) == 0) {
-        uVar1 = uVar1 + 1;
+        dist_steps = dist_steps + 1;
         dist_squared <<= 2;
       }
-      uVar1 = sqrt_table[dist_squared >> 24] >> (uVar1 & 0x1f);
+      dist_steps = sqrt_table[dist_squared >> 24] >> (dist_steps & 0x1f);
     }
     new_vol = volume;
-    if (min < uVar1) {
-      s32 voldiff = uVar1 - min;
-      if (uVar1 < max) {
-        uVar1 = max - min;
+    if (min < dist_steps) {
+      s32 voldiff = dist_steps - min;
+      if (dist_steps < max) {
+        dist_steps = max - min;
         while (0xffff < voldiff) {
-          uVar1 >>= 1;
+          dist_steps >>= 1;
           voldiff >>= 1;
         }
-        voldiff = (voldiff << 0x10) / uVar1;
+        voldiff = (voldiff << 0x10) / dist_steps;
         if (voldiff != 0x10000) {
           new_vol = voldiff * voldiff >> 0x10;
           new_vol = gCurves[fo_curve].unk4 * 0x10000 + gCurves[fo_curve].unk3 * voldiff +
@@ -251,43 +251,6 @@
         new_vol = 0;
       }
     }
-<<<<<<< HEAD
-=======
-
-    distance = sqrt_table[distance >> 24] >> steps;
-  } else {
-    distance = 0;
-  }
-
-  if (distance <= (u32)min) {
-    return volume;
-  }
-
-  if (distance >= (u32)max) {
-    return 0;
-  }
-
-  s32 start = distance - min;
-  s32 end = max - min;
-
-  while (start > 0xFFFF) {
-    start >>= 1;
-    end >>= 1;
-  }
-
-  s32 v13 = (start << 16) / end;
-  if (v13 == 0x10000) {
-    return volume;
-  }
-
-  s32 factor = ((gCurves[fo_curve].unk4 << 16) + gCurves[fo_curve].unk3 * v13 +
-                gCurves[fo_curve].unk2 * ((v13 * v13) >> 16) +
-                gCurves[fo_curve].unk1 * (((((v13 * v13) >> 16) * v13) >> 16) >> 16)) >>
-               12;
-
-  if (factor > 0x10000) {
-    factor = 0x10000;
->>>>>>> a80cff9a
   }
   if (fo_curve == 11 && new_vol < 0x180) {
     new_vol = 0x180;
