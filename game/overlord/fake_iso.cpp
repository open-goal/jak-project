--- conflicted
+++ resolved
@@ -187,12 +187,7 @@
 static const char* get_file_path(FileRecord* fr) {
   assert(fr->location < fake_iso_entry_count);
   static char path_buffer[1024];
-<<<<<<< HEAD
-  strcpy(path_buffer, next_dir);
-
-=======
   strcpy(path_buffer, file_util::get_project_path().c_str());
->>>>>>> de5aa7e5
   strcat(path_buffer, "/");
   strcat(path_buffer, fake_iso_entries[fr->location].file_path);
   return path_buffer;
