--- conflicted
+++ resolved
@@ -62,8 +62,10 @@
   }
 }
 
-<<<<<<< HEAD
 void OnKeyPress(int key, int button) {
+  if (ImGui::IsAnyItemActive()) {
+    return;
+  }
   if (!keyboard_enabled && g_gamepads.gamepad_idx[0] != -1) {
     return;
   }
@@ -77,13 +79,6 @@
     MapButton(Gfx::g_settings.pad_mapping_info, (Button)button, input_mode_pad, key);
     return;
   }
-=======
-void OnKeyPress(int key) {
-  if (ImGui::IsAnyItemActive()) {
-    return;
-  }
-
->>>>>>> 666a19dd
   if (input_mode == InputModeStatus::Enabled) {
     input_mode_key = key;
     if (key == GLFW_KEY_ESCAPE) {
