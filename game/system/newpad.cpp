--- conflicted
+++ resolved
@@ -36,12 +36,8 @@
 float g_gamepad_analogs[CONTROLLER_COUNT][(int)Analog::Max] = {{0}};
 
 struct GamepadState {
-<<<<<<< HEAD
-  std::atomic<int> gamepad_idx[CONTROLLER_COUNT] = {-1, -1};
-=======
   int gamepad_idx[CONTROLLER_COUNT] = {-1, -1, -1, -1};
   bool glfw_joystick_used[GLFW_JOYSTICK_LAST + 1] = {false};
->>>>>>> 18dfb6c1
 } g_gamepads;
 
 // input mode for controller mapping
@@ -508,30 +504,12 @@
   check_gamepads();
   UpdateAxisValue(mapping_info);
 
-<<<<<<< HEAD
   if (g_gamepads.gamepad_idx[0] == -1) {
     for (int pad = 0; pad < CONTROLLER_COUNT; ++pad) {
       clear_pad(pad);
     }
     return;
   }
-=======
-  constexpr std::pair<Button, int> gamepad_map[] = {
-      {Button::Select, GLFW_GAMEPAD_BUTTON_BACK},
-      {Button::L3, GLFW_GAMEPAD_BUTTON_LEFT_THUMB},
-      {Button::R3, GLFW_GAMEPAD_BUTTON_RIGHT_THUMB},
-      {Button::Start, GLFW_GAMEPAD_BUTTON_START},
-      {Button::Up, GLFW_GAMEPAD_BUTTON_DPAD_UP},
-      {Button::Right, GLFW_GAMEPAD_BUTTON_DPAD_RIGHT},
-      {Button::Down, GLFW_GAMEPAD_BUTTON_DPAD_DOWN},
-      {Button::Left, GLFW_GAMEPAD_BUTTON_DPAD_LEFT},
-      {Button::L1, GLFW_GAMEPAD_BUTTON_LEFT_BUMPER},
-      {Button::R1, GLFW_GAMEPAD_BUTTON_RIGHT_BUMPER},
-      {Button::Triangle, GLFW_GAMEPAD_BUTTON_TRIANGLE},
-      {Button::Circle, GLFW_GAMEPAD_BUTTON_CIRCLE},
-      {Button::X, GLFW_GAMEPAD_BUTTON_CROSS},
-      {Button::Square, GLFW_GAMEPAD_BUTTON_SQUARE}};
->>>>>>> 18dfb6c1
 
   constexpr std::pair<Analog, int> gamepad_analog_map[] = {
       {Analog::Left_X, GLFW_GAMEPAD_AXIS_LEFT_X},
@@ -556,22 +534,11 @@
     }
   };
 
-<<<<<<< HEAD
-  read_pad_state(0);
-
-  for (int pad = 1; pad < CONTROLLER_COUNT; ++pad) {
-    if (g_gamepads.gamepad_idx[pad] != -1) {
-      read_pad_state(pad);
-    } else {
-      clear_pad(pad);
-    }
-=======
   for (int i = 0; i < CONTROLLER_COUNT; i++) {
     if (g_gamepads.gamepad_idx[i] != -1)
       read_pad_state(i);
     else
       clear_pad(i);
->>>>>>> 18dfb6c1
   }
 }
 
