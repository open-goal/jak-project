--- conflicted
+++ resolved
@@ -256,14 +256,12 @@
     g_gamepad_buttons[(int)button] = state.buttons[idx];
   }
 
-<<<<<<< HEAD
+  g_gamepad_buttons[(int)Button::L2] = state.axes[GLFW_GAMEPAD_AXIS_LEFT_TRIGGER] > 0;
+  g_gamepad_buttons[(int)Button::R2] = state.axes[GLFW_GAMEPAD_AXIS_RIGHT_TRIGGER] > 0;
+
   for (const auto& [analog_vector, idx] : gamepad_analog_map) {
     g_gamepad_analogs[(int)analog_vector] = state.axes[idx];
   }
-=======
-  g_gamepad_buttons[(int)Button::L2] = state.axes[GLFW_GAMEPAD_AXIS_LEFT_TRIGGER] > 0;
-  g_gamepad_buttons[(int)Button::R2] = state.axes[GLFW_GAMEPAD_AXIS_RIGHT_TRIGGER] > 0;
->>>>>>> d2f02600
 }
 
 };  // namespace Pad