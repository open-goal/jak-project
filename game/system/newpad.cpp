--- conflicted
+++ resolved
@@ -243,19 +243,13 @@
 
 // returns the value of the analog axis (in the future, likely pressure sensitive if we support it?)
 // if invalid or otherwise -- returns 127 (analog stick neutral position)
-<<<<<<< HEAD
-int GetAnalogValue(MappingInfo& mapping, Analog analog, int pad = 0) {
+int GetAnalogValue(MappingInfo& /*mapping*/, Analog analog, int pad = 0) {
   float input = 0.0f;
-
-=======
-int AnalogValue(MappingInfo& /*mapping*/, Analog analog, int pad = 0) {
->>>>>>> 51485239
   if (CheckPadIdx(pad) == -1) {
     // Pad out of range, return a stable value
     return 127;
   }
 
-<<<<<<< HEAD
   if (g_gamepads.gamepad_idx[pad] == -1) {
     input = g_key_analogs[pad][(int)analog];
     // Hack. Clearing the buffer immediately can lead to inconsistencies on analog input.
@@ -263,52 +257,6 @@
     // Decreasing the values gradually seems like a good comprise.
     g_key_analogs[pad][(int)analog] *= 0.95;
   } else {  // Gamepad present
-=======
-  float input = 0.0f;
-  if (pad == 0) {
-    // Movement controls mapped to WASD keys
-    if (g_buffered_key_status[GLFW_KEY_W] && analog == Analog::Left_Y)
-      input += -1.0f;
-    if (g_buffered_key_status[GLFW_KEY_S] && analog == Analog::Left_Y)
-      input += 1.0f;
-    if (g_buffered_key_status[GLFW_KEY_A] && analog == Analog::Left_X)
-      input += -1.0f;
-    if (g_buffered_key_status[GLFW_KEY_D] && analog == Analog::Left_X)
-      input += 1.0f;
-
-    // Camera controls mapped to IJKL keys
-    if (g_buffered_key_status[GLFW_KEY_I] && analog == Analog::Right_Y)
-      input += -1.0f;
-    if (g_buffered_key_status[GLFW_KEY_K] && analog == Analog::Right_Y)
-      input += 1.0f;
-    if (g_buffered_key_status[GLFW_KEY_J] && analog == Analog::Right_X)
-      input += -1.0f;
-    if (g_buffered_key_status[GLFW_KEY_L] && analog == Analog::Right_X)
-      input += 1.0f;
-  } else if (pad == 1) {
-    // these bindings are not sane
-    if (g_buffered_key_status[GLFW_KEY_KP_5] && analog == Analog::Left_Y)
-      input += -1.0f;
-    if (g_buffered_key_status[GLFW_KEY_KP_2] && analog == Analog::Left_Y)
-      input += 1.0f;
-    if (g_buffered_key_status[GLFW_KEY_KP_1] && analog == Analog::Left_X)
-      input += -1.0f;
-    if (g_buffered_key_status[GLFW_KEY_KP_3] && analog == Analog::Left_X)
-      input += 1.0f;
-
-    // these bindings are not sane
-    if (g_buffered_key_status[GLFW_KEY_KP_DIVIDE] && analog == Analog::Right_Y)
-      input += -1.0f;
-    if (g_buffered_key_status[GLFW_KEY_KP_8] && analog == Analog::Right_Y)
-      input += 1.0f;
-    if (g_buffered_key_status[GLFW_KEY_KP_7] && analog == Analog::Right_X)
-      input += -1.0f;
-    if (g_buffered_key_status[GLFW_KEY_KP_9] && analog == Analog::Right_X)
-      input += 1.0f;
-  }
-
-  if (input == 0) {
->>>>>>> 51485239
     input = g_gamepad_analogs[pad][(int)analog];
   }
 
