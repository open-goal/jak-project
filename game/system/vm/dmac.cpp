--- conflicted
+++ resolved
@@ -8,13 +8,9 @@
 
 #include "vm.h"
 
-<<<<<<< HEAD
-#include "game/kernel/kmalloc.h"
-=======
 #include "common/log/log.h"
 
 #include "game/kernel/common/kmalloc.h"
->>>>>>> 6ce1d2a0
 #include "game/runtime.h"
 
 namespace VM {
