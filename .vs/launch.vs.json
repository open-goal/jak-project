--- conflicted
+++ resolved
@@ -67,11 +67,7 @@
         "--game",
         "jak2",
         "--file",
-<<<<<<< HEAD
-        "race-info"
-=======
         "progress"
->>>>>>> f7e1e738
       ]
     },
     {
