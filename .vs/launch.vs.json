--- conflicted
+++ resolved
@@ -96,11 +96,7 @@
         "--game",
         "jak2",
         "--file",
-<<<<<<< HEAD
-        "target-h"
-=======
         "nav-enemy"
->>>>>>> e5d6ac1c
       ]
     },
     {
