--- conflicted
+++ resolved
@@ -100,69 +100,36 @@
       "type": "default",
       "project": "CMakeLists.txt",
       "projectTarget": "gk.exe (bin\\gk.exe)",
-<<<<<<< HEAD
-      "name": "Game - Jak 1 (no kernel)",
-      "args": ["-fakeiso", "-debug", "-nokernel", "-v", "-nodisplay"]
-=======
       "name": "Game - Jak 1 - Runtime",
       "args": ["-v", "--game", "jak1", "--", "-fakeiso", "-debug"]
->>>>>>> b7fc7383
-    },
-    {
-      "type": "default",
-      "project": "CMakeLists.txt",
-      "projectTarget": "gk.exe (bin\\gk.exe)",
-<<<<<<< HEAD
-      "name": "Game - Jak 1 (with kernel)",
-      "args": ["-fakeiso", "-debug", "-v"]
-=======
+    },
+    {
+      "type": "default",
+      "project": "CMakeLists.txt",
+      "projectTarget": "gk.exe (bin\\gk.exe)",
       "name": "Game - Jak 1 - Runtime (boot)",
       "args": ["-v", "--game", "jak1", "--", "-boot", "-fakeiso", "-debug"]
->>>>>>> b7fc7383
-    },
-    {
-      "type": "default",
-      "project": "CMakeLists.txt",
-      "projectTarget": "gk.exe (bin\\gk.exe)",
-<<<<<<< HEAD
-      "name": "Game - Jak 1 (boot)",
-      "args": ["-boot", "-fakeiso", "-debug", "-v"]
-    },
-    {
-      "type": "default",
-      "project": "CMakeLists.txt",
-      "projectTarget": "gk.exe (bin\\gk.exe)",
-      "name": "Game - Jak 1 (boot no debug)",
-      "args": ["-boot", "-fakeiso", "-v"]
-=======
+    },
+    {
+      "type": "default",
+      "project": "CMakeLists.txt",
+      "projectTarget": "gk.exe (bin\\gk.exe)",
       "name": "Game - Jak 2 - Runtime",
       "args": ["-v", "--game", "jak2", "--", "-fakeiso", "-debug"]
->>>>>>> b7fc7383
-    },
-    {
-      "type": "default",
-      "project": "CMakeLists.txt",
-      "projectTarget": "gk.exe (bin\\gk.exe)",
-<<<<<<< HEAD
-      "name": "Game - Jak 2 (boot)",
-      "args": ["-boot", "-fakeiso", "-debug", "-v", "-jak2"]
-=======
+    },
+    {
+      "type": "default",
+      "project": "CMakeLists.txt",
+      "projectTarget": "gk.exe (bin\\gk.exe)",
       "name": "Game - Jak 2 - Runtime (boot)",
       "args": ["-v", "--game", "jak2", "--", "-boot", "-fakeiso", "-debug"]
->>>>>>> b7fc7383
-    },
-    {
-      "type": "default",
-      "project": "CMakeLists.txt",
-<<<<<<< HEAD
-      "projectTarget": "gk.exe (bin\\gk.exe)",
-      "name": "Game - Jak 2 (no boot)",
-      "args": ["-fakeiso", "-debug", "-v", "-jak2"]
-=======
+    },
+    {
+      "type": "default",
+      "project": "CMakeLists.txt",
       "projectTarget": "goalc.exe (bin\\goalc.exe)",
       "name": "REPL",
       "args": ["--user-auto"]
->>>>>>> b7fc7383
     },
     {
       "type": "default",
