--- conflicted
+++ resolved
@@ -102,11 +102,7 @@
       "project" : "CMakeLists.txt",
       "projectTarget" : "memory_dump_tool.exe (bin\\memory_dump_tool.exe)",
       "name" : "Run - EE Memory Analyze - Test",
-<<<<<<< HEAD
-      "args" : [ "${workspaceRoot}/saveState.p2s", "./"]
-=======
       "args" : [ "\"C:\\Users\\xtvas\\Repositories\\pcsx2\\128mb\\sstates\\SCUS-97124 (1B3976AB).00.p2s\"", "${workspaceRoot}"]
->>>>>>> 468352cb
     },
     {
       "type" : "default",
