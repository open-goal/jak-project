add_library(
        decomp
        SHARED
        data/game_count.cpp
        data/game_text.cpp
        data/StrFileReader.cpp
        data/tpage.cpp

        Disasm/Instruction.cpp
        Disasm/InstructionDecode.cpp
        Disasm/InstructionMatching.cpp
        Disasm/InstructionParser.cpp
        Disasm/OpcodeInfo.cpp
        Disasm/Register.cpp

        Function/BasicBlocks.cpp
        Function/CfgVtx.cpp
        Function/ExpressionBuilder.cpp
        Function/ExpressionStack.cpp
        Function/Function.cpp
        Function/RegUsage.cpp
        Function/TypeAnalysis.cpp
        Function/TypeInspector.cpp

        IR/BasicOpBuilder.cpp
        IR/CfgBuilder.cpp
        IR/IR.cpp
        IR/IR_ExpressionStack.cpp
        IR/IR_TypeAnalysis.cpp

        IR2/atomic_op_builder.cpp
        IR2/AtomicOp.cpp
        IR2/AtomicOpForm.cpp
        IR2/AtomicOpTypeAnalysis.cpp
        IR2/cfg_builder.cpp
        IR2/Env.cpp
        IR2/Form.cpp
        IR2/reg_usage.cpp
        IR2/variable_naming.cpp

        ObjectFile/LinkedObjectFile.cpp
        ObjectFile/LinkedObjectFileCreation.cpp
        ObjectFile/ObjectFileDB.cpp
        ObjectFile/ObjectFileDB_IR2.cpp

        util/DecompilerTypeSystem.cpp
        util/TP_Type.cpp

        config.cpp
)

target_link_libraries(decomp
        minilzo
        common
        fmt
        )

add_executable(decompiler
        main.cpp
        )

target_link_libraries(decompiler
        decomp
        common
        minilzo
<<<<<<< HEAD
        common_util
        type_system
	spdlog
=======
>>>>>>> 40d328f4
        fmt)<|MERGE_RESOLUTION|>--- conflicted
+++ resolved
@@ -63,10 +63,4 @@
         decomp
         common
         minilzo
-<<<<<<< HEAD
-        common_util
-        type_system
-	spdlog
-=======
->>>>>>> 40d328f4
         fmt)