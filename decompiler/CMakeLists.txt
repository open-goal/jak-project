add_executable(decompiler
        util/LispPrint.cpp
        main.cpp
        ObjectFile/ObjectFileDB.cpp
        Disasm/Instruction.cpp
        Disasm/InstructionDecode.cpp
        Disasm/OpcodeInfo.cpp
        Disasm/Register.cpp
        ObjectFile/LinkedObjectFileCreation.cpp
        ObjectFile/LinkedObjectFile.cpp
        Function/Function.cpp
        config.cpp
        util/LispPrint.cpp
        Function/BasicBlocks.cpp
        Disasm/InstructionMatching.cpp
        TypeSystem/GoalType.cpp
        TypeSystem/GoalFunction.cpp
        TypeSystem/GoalSymbol.cpp
        TypeSystem/TypeInfo.cpp
        TypeSystem/TypeSpec.cpp Function/CfgVtx.cpp Function/CfgVtx.h)

<<<<<<< HEAD
target_link_libraries(decompiler util
        minilzo)
=======
target_link_libraries(decompiler
        minilzo
        common_util)
>>>>>>> de5aa7e5
<|MERGE_RESOLUTION|>--- conflicted
+++ resolved
@@ -19,11 +19,6 @@
         TypeSystem/TypeInfo.cpp
         TypeSystem/TypeSpec.cpp Function/CfgVtx.cpp Function/CfgVtx.h)
 
-<<<<<<< HEAD
-target_link_libraries(decompiler util
-        minilzo)
-=======
 target_link_libraries(decompiler
         minilzo
-        common_util)
->>>>>>> de5aa7e5
+        common_util)