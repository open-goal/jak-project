/*!
 * @file ObjectFileDB_IR2.cpp
 * This runs the IR2 analysis passes.
 */

#include <common/link_types.h>
#include "ObjectFileDB.h"
#include "common/log/log.h"
#include "common/util/Timer.h"
#include "common/util/FileUtil.h"
#include "decompiler/Function/TypeInspector.h"
#include "decompiler/analysis/type_analysis.h"
#include "decompiler/analysis/reg_usage.h"
#include "decompiler/analysis/insert_lets.h"
#include "decompiler/analysis/label_types.h"
#include "decompiler/analysis/find_defstates.h"
#include "decompiler/analysis/variable_naming.h"
#include "decompiler/analysis/cfg_builder.h"
#include "decompiler/analysis/final_output.h"
#include "decompiler/analysis/expression_build.h"
#include "decompiler/analysis/inline_asm_rewrite.h"
#include "decompiler/analysis/stack_spill.h"
#include "decompiler/analysis/static_refs.h"
#include "decompiler/analysis/symbol_def_map.h"
#include "common/goos/PrettyPrinter.h"
#include "decompiler/IR2/Form.h"

namespace decompiler {

/*!
 * Main IR2 analysis pass.
 * At this point, we assume that the files are loaded and we've run find_code to locate all
 * functions, but nothing else.
 */
void ObjectFileDB::analyze_functions_ir2(const std::string& output_dir,
                                         const Config& config,
                                         bool skip_debug_output) {
  (void)skip_debug_output;
  // First, do basic analysis on the top level:
  lg::info("Using IR2 analysis...");
  lg::info("Processing top-level functions...");
  ir2_top_level_pass(config);

  ir2_do_segment_analysis_phase1(TOP_LEVEL_SEGMENT, config);
  ir2_do_segment_analysis_phase1(DEBUG_SEGMENT, config);
  ir2_do_segment_analysis_phase1(MAIN_SEGMENT, config);

  ir2_setup_labels(config);

  ir2_do_segment_analysis_phase2(TOP_LEVEL_SEGMENT, config);

  for_each_obj([&](ObjectFileData& data) {
    try {
      run_defstate(data.linked_data.functions_by_seg.at(2).front());
    } catch (const std::exception& e) {
      lg::error("Failed to find defstates: {}", e.what());
    }
  });

  ir2_do_segment_analysis_phase2(DEBUG_SEGMENT, config);
  ir2_do_segment_analysis_phase2(MAIN_SEGMENT, config);

  if (config.generate_symbol_definition_map) {
    lg::info("Generating symbol definition map...");
    ir2_symbol_definition_map(output_dir);
  }

  //  if (!skip_debug_output) {
  //    lg::info("Storing temporary form result...");
  //    ir2_store_current_forms();
  //  }

  lg::info("Inserting anonymous function definitions...");

  ir2_insert_anonymous_functions(DEBUG_SEGMENT);
  ir2_insert_anonymous_functions(MAIN_SEGMENT);
  ir2_insert_anonymous_functions(TOP_LEVEL_SEGMENT);

  if (!output_dir.empty()) {
    lg::info("Writing results...");
    ir2_write_results(output_dir, config);
  }
}

void ObjectFileDB::ir2_do_segment_analysis_phase1(int seg, const Config& config) {
  lg::info("COMMON ANALYSIS 1 {}", seg);

  lg::info("Processing basic blocks and control flow graph...");
  ir2_basic_block_pass(seg, config);
  lg::info("Finding stack spills...");
  ir2_stack_spill_slot_pass(seg);
  lg::info("Converting to atomic ops...");
  ir2_atomic_op_pass(seg, config);
}

void ObjectFileDB::ir2_do_segment_analysis_phase2(int seg, const Config& config) {
  lg::info("COMMON ANALYSIS 2 {}", seg);

  lg::info("Running type analysis...");
  ir2_type_analysis_pass(seg, config);
  lg::info("Register usage analysis...");
  ir2_register_usage_pass(seg);
  lg::info("Variable analysis...");
  ir2_variable_pass(seg);
  lg::info("Initial structuring...");
  ir2_cfg_build_pass(seg);

  lg::info("Expression building...");
  ir2_build_expressions(seg, config);
  lg::info("Re-writing inline asm instructions...");
  ir2_rewrite_inline_asm_instructions(seg);

  lg::info("Inserting lets...");
  ir2_insert_lets(seg);
}

void ObjectFileDB::ir2_setup_labels(const Config& config) {
  for_each_obj([&](ObjectFileData& data) {
    if (data.linked_data.segments == 3) {
      std::unordered_map<std::string, LabelConfigInfo> config_labels;
      auto config_it = config.label_types.find(data.to_unique_name());
      if (config_it != config.label_types.end()) {
        config_labels = config_it->second;
      }
      try {
        data.linked_data.label_db =
            std::make_unique<LabelDB>(config_labels, data.linked_data.labels, dts);
<<<<<<< HEAD
        analyze_labels(data.linked_data.label_db.get(), &data.linked_data, dts);
=======
        analyze_labels(data.linked_data.label_db.get(), &data.linked_data);
>>>>>>> 6f7dfea8
      } catch (const std::exception& e) {
        lg::die("Error parsing labels for {}: {}\n", data.to_unique_name(), e.what());
      }
    }
  });
}

/*!
 * Analyze the top level function of each object.
 * - Find global function definitions
 * - Find type definitions
 * - Find method definitions
 * - Warn for non-unique function names.
 */
void ObjectFileDB::ir2_top_level_pass(const Config& config) {
  Timer timer;
  int total_functions = 0;
  int total_named_global_functions = 0;
  int total_methods = 0;
  int total_top_levels = 0;
  int total_unknowns = 0;

  for_each_obj([&](ObjectFileData& data) {
    if (data.linked_data.segments == 3) {
      // the top level segment should have a single function
      assert(data.linked_data.functions_by_seg.at(2).size() == 1);

      auto& func = data.linked_data.functions_by_seg.at(2).front();
      assert(func.guessed_name.empty());
      func.guessed_name.set_as_top_level(data.to_unique_name());
      func.find_global_function_defs(data.linked_data, dts);
      func.find_type_defs(data.linked_data, dts);
      func.find_method_defs(data.linked_data, dts);
    }
  });

  // check for function uniqueness.
  std::unordered_set<std::string> unique_names;
  std::unordered_map<std::string, std::unordered_set<std::string>> duplicated_functions;

  int uid = 1;
  for_each_obj([&](ObjectFileData& data) {
    int func_in_obj = 0;
    for (int segment_id = 0; segment_id < int(data.linked_data.segments); segment_id++) {
      for (auto& func : data.linked_data.functions_by_seg.at(segment_id)) {
        func.guessed_name.unique_id = uid++;
        func.guessed_name.id_in_object = func_in_obj++;
        func.guessed_name.object_name = data.to_unique_name();
        auto name = func.guessed_name.to_string();

        switch (func.guessed_name.kind) {
          case FunctionName::FunctionKind::METHOD:
            total_methods++;
            break;
          case FunctionName::FunctionKind::GLOBAL:
            total_named_global_functions++;
            break;
          case FunctionName::FunctionKind::TOP_LEVEL_INIT:
            total_top_levels++;
            break;
          case FunctionName::FunctionKind::UNIDENTIFIED:
            total_unknowns++;
            break;
          default:
            assert(false);
        }
        total_functions++;

        if (unique_names.find(name) != unique_names.end()) {
          duplicated_functions[name].insert(data.to_unique_name());
        }

        unique_names.insert(name);

        TypeSpec ts;
        if (lookup_function_type(func.guessed_name, data.to_unique_name(), config, &ts)) {
          func.type = ts;
        } else {
          func.type = TypeSpec("function");
        }

        if (config.hacks.asm_functions_by_name.find(name) !=
            config.hacks.asm_functions_by_name.end()) {
          func.warnings.info("Flagged as asm by config");
          func.suspected_asm = true;
        }
      }
    }
  });

  // we remember duplicates like this so we can warn on all occurances of the duplicate name
  for_each_function([&](Function& func, int segment_id, ObjectFileData& data) {
    (void)segment_id;
    auto name = func.guessed_name.to_string();

    if (duplicated_functions.find(name) != duplicated_functions.end()) {
      duplicated_functions[name].insert(data.to_unique_name());
      func.warnings.info("this function exists in multiple non-identical object files");
    }
  });

  lg::info("Found a total of {} functions in {:.2f} ms", total_functions, timer.getMs());
  lg::info("{:4d} unknown {:.2f}%", total_unknowns, 100.f * total_unknowns / total_functions);
  lg::info("{:4d} global  {:.2f}%", total_named_global_functions,
           100.f * total_named_global_functions / total_functions);
  lg::info("{:4d} methods {:.2f}%", total_methods, 100.f * total_methods / total_functions);
  lg::info("{:4d} logins  {:.2f}%\n", total_top_levels, 100.f * total_top_levels / total_functions);
}

/*!
 * Initial Function Analysis Pass to build the control flow graph.
 * - Find basic blocks
 * - Analyze prologue and epilogue
 * - Build control flow graph
 */
void ObjectFileDB::ir2_basic_block_pass(int seg, const Config& config) {
  Timer timer;
  // Main Pass over each function...
  int total_basic_blocks = 0;
  int total_functions = 0;
  int functions_with_one_block = 0;
  int inspect_methods = 0;
  int suspected_asm = 0;
  int failed_to_build_cfg = 0;

  for_each_function_in_seg(seg, [&](Function& func, ObjectFileData& data) {
    total_functions++;
    func.ir2.env.file = &data.linked_data;
    func.ir2.env.dts = &dts;
    func.ir2.env.func = &func;

    // first, find basic blocks.
    auto blocks = find_blocks_in_function(data.linked_data, seg, func);
    total_basic_blocks += blocks.size();
    if (blocks.size() == 1) {
      functions_with_one_block++;
    }
    func.basic_blocks = blocks;

    if (!func.suspected_asm) {
      // find the prologue/epilogue so they can be excluded from basic blocks.
      func.analyze_prologue(data.linked_data);
    } else {
      // manually exclude the type tag from the basic block.
      assert(func.basic_blocks.front().start_word == 0);
      assert(func.basic_blocks.front().end_word >= 1);
      func.basic_blocks.front().start_word = 1;
    }

    if (!func.suspected_asm) {
      // run analysis

      // build a control flow graph, just looking at branch instructions.
      CondWithElseLengthHack hack;
      auto lookup =
          config.hacks.cond_with_else_len_by_func_name.find(func.guessed_name.to_string());
      if (lookup != config.hacks.cond_with_else_len_by_func_name.end()) {
        hack = lookup->second;
      }

      std::unordered_set<int> asm_br_blocks;
      auto asm_lookup =
          config.hacks.blocks_ending_in_asm_branch_by_func_name.find(func.guessed_name.to_string());
      if (asm_lookup != config.hacks.blocks_ending_in_asm_branch_by_func_name.end()) {
        asm_br_blocks = asm_lookup->second;
      }

      func.cfg = build_cfg(data.linked_data, seg, func, hack, asm_br_blocks);
      if (!func.cfg->is_fully_resolved()) {
        lg::warn("Function {} from {} failed to build control flow graph!",
                 func.guessed_name.to_string(), data.to_unique_name());
        failed_to_build_cfg++;
      } else {
        func.cfg_ok = true;
      }
    }

    if (func.suspected_asm) {
      func.warnings.info("Assembly Function");
      suspected_asm++;
    }
  });

  lg::info("Found {} basic blocks in {} functions in {:.2f} ms:", total_basic_blocks,
           total_functions, timer.getMs());
  lg::info(" {} functions ({:.2f}%) failed to build control flow graph", failed_to_build_cfg,
           100.f * failed_to_build_cfg / total_functions);
  lg::info(" {} functions ({:.2f}%) had exactly one basic block", functions_with_one_block,
           100.f * functions_with_one_block / total_functions);
  lg::info(" {} functions ({:.2f}%) were ignored as assembly", suspected_asm,
           100.f * suspected_asm / total_functions);
  lg::info(" {} functions ({:.2f}%) were inspect methods\n", inspect_methods,
           100.f * inspect_methods / total_functions);
}

void ObjectFileDB::ir2_stack_spill_slot_pass(int seg) {
  Timer timer;
  int functions_with_spills = 0;
  int total_slots = 0;
  for_each_function_in_seg(seg, [&](Function& func, ObjectFileData&) {
    if (!func.cfg_ok) {
      return;
    }
    try {
      auto spill_map = build_spill_map(func.instructions, {func.prologue_end, func.epilogue_start});
      auto map_size = spill_map.size();
      if (map_size) {
        functions_with_spills++;
        total_slots += map_size;
      }
      func.ir2.env.set_stack_spills(spill_map);
    } catch (std::exception& e) {
      func.warnings.general_warning("stack spill failed: {}", e.what());
    }
  });
  lg::info("Analyzed stack spills: found {} functions with spills (total {} vars), took {:.2f} ms",
           functions_with_spills, total_slots, timer.getMs());
}

/*!
 * Conversion of MIPS instructions into AtomicOps. The AtomicOps represent what we
 * think are IR of the original GOAL compiler.
 */
void ObjectFileDB::ir2_atomic_op_pass(int seg, const Config& config) {
  Timer timer;
  int total_functions = 0;
  int attempted = 0;
  int successful = 0;
  for_each_function_in_seg(seg, [&](Function& func, ObjectFileData& data) {
    if (!func.cfg_ok) {
      return;
    }
    total_functions++;
    if (!func.suspected_asm) {
      func.ir2.atomic_ops_attempted = true;
      attempted++;
      try {
        bool inline_asm =
            config.hacks.hint_inline_assembly_functions.find(func.guessed_name.to_string()) !=
            config.hacks.hint_inline_assembly_functions.end();

        std::unordered_set<int> blocks_ending_in_asm_branch;
        auto asm_branch_it = config.hacks.blocks_ending_in_asm_branch_by_func_name.find(
            func.guessed_name.to_string());

        if (asm_branch_it != config.hacks.blocks_ending_in_asm_branch_by_func_name.end()) {
          blocks_ending_in_asm_branch = asm_branch_it->second;
        }

        auto ops = convert_function_to_atomic_ops(func, data.linked_data.labels, func.warnings,
                                                  inline_asm, blocks_ending_in_asm_branch);
        func.ir2.atomic_ops = std::make_shared<FunctionAtomicOps>(std::move(ops));
        func.ir2.atomic_ops_succeeded = true;
        func.ir2.env.set_end_var(func.ir2.atomic_ops->end_op().return_var());
        successful++;
      } catch (std::exception& e) {
        lg::warn("Function {} from {} could not be converted to atomic ops: {}",
                 func.guessed_name.to_string(), data.to_unique_name(), e.what());
        func.warnings.general_warning("Failed to convert to atomic ops: {}", e.what());
      }
    }
  });

  lg::info("{}/{}/{} (successful/attempted/total) functions converted to Atomic Ops in {:.2f} ms",
           successful, attempted, total_functions, timer.getMs());
  lg::info("{:.2f}% were attempted, {:.2f}% of attempted succeeded\n",
           100.f * attempted / total_functions, 100.f * successful / attempted);
}

void ObjectFileDB::ir2_symbol_definition_map(const std::string& output_dir) {
  Timer timer;
  SymbolMapBuilder map_builder;
  for_each_obj([&](ObjectFileData& data) { map_builder.add_object(data); });
  map_builder.build_map();
  std::string result = map_builder.convert_to_json();
  auto file_name = file_util::combine_path(output_dir, "symbol_map.json");
  file_util::write_text_file(file_name, result);

  lg::info("Built symbol map in {:.2f} ms", timer.getMs());
}

template <typename Key, typename Value>
Value try_lookup(const std::unordered_map<Key, Value>& map, const Key& key) {
  auto lookup = map.find(key);
  if (lookup == map.end()) {
    return Value();
  } else {
    return lookup->second;
  }
}

/*!
 * Analyze registers and determine the type in each register at each instruction.
 * - Figure out the type of each function, from configs.
 * - Propagate types.
 * - NOTE: this will update register info usage more accurately for functions.
 */
void ObjectFileDB::ir2_type_analysis_pass(int seg, const Config& config) {
  Timer timer;
  int total_functions = 0;
  int non_asm_functions = 0;
  int attempted_functions = 0;
  int successful_functions = 0;

  for_each_function_in_seg(seg, [&](Function& func, ObjectFileData& data) {
    total_functions++;
    if (!func.suspected_asm) {
      non_asm_functions++;
      TypeSpec ts;
      if (lookup_function_type(func.guessed_name, data.to_unique_name(), config, &ts) &&
          func.ir2.atomic_ops_succeeded) {
        func.type = ts;
        attempted_functions++;
        // try type analysis here.
        auto func_name = func.guessed_name.to_string();
        auto register_casts =
            try_lookup(config.register_type_casts_by_function_by_atomic_op_idx, func_name);
        func.ir2.env.set_type_casts(register_casts);
        auto stack_casts =
            try_lookup(config.stack_type_casts_by_function_by_stack_offset, func_name);
        func.ir2.env.set_stack_casts(stack_casts);
        if (config.hacks.pair_functions_by_name.find(func_name) !=
            config.hacks.pair_functions_by_name.end()) {
          func.ir2.env.set_sloppy_pair_typing();
        }

        if (config.hacks.reject_cond_to_value.find(func_name) !=
            config.hacks.reject_cond_to_value.end()) {
          func.ir2.env.aggressively_reject_cond_to_value_rewrite = true;
        }
        func.ir2.env.set_stack_structure_hints(
            try_lookup(config.stack_structure_hints_by_function, func_name));
        if (run_type_analysis_ir2(ts, dts, func)) {
          successful_functions++;
          func.ir2.env.types_succeeded = true;
        } else {
          func.warnings.type_prop_warning("Type analysis failed");
        }
      } else {
        lg::warn("Function {} didn't know its type", func.guessed_name.to_string());
        func.warnings.type_prop_warning("Function {} has unknown type",
                                        func.guessed_name.to_string());
      }
    }
  });

  lg::info("{}/{}/{}/{} (success/attempted/non-asm/total) in {:.2f} ms\n", successful_functions,
           attempted_functions, non_asm_functions, total_functions, timer.getMs());
}

void ObjectFileDB::ir2_register_usage_pass(int seg) {
  Timer timer;

  int total_funcs = 0, analyzed_funcs = 0;
  for_each_function_in_seg(seg, [&](Function& func, ObjectFileData& data) {
    (void)data;
    total_funcs++;
    if (!func.suspected_asm && func.ir2.atomic_ops_succeeded) {
      analyzed_funcs++;
      func.ir2.env.set_reg_use(analyze_ir2_register_usage(func));

      auto block_0_start = func.ir2.env.reg_use().block.at(0).input;
      std::vector<Register> dep_regs;
      for (auto x : block_0_start) {
        dep_regs.push_back(x);
      }

      if (!dep_regs.empty()) {
        std::sort(dep_regs.begin(), dep_regs.end(),
                  [](const Register& a, const Register& b) { return a.reg_id() < b.reg_id(); });

        int end_valid_argument = Register(Reg::GPR, Reg::T3).reg_id() + 1;
        if (func.type.arg_count() > 0) {
          // end_valid_argument = Register::get_arg_reg(func.type.arg_count() - 1).reg_id();
          end_valid_argument = Register(Reg::GPR, Reg::A0).reg_id() + func.type.arg_count() - 1;
        }

        for (auto& x : dep_regs) {
          if ((x.get_kind() == Reg::VF && x.get_vf() != 0) || x.get_kind() == Reg::SPECIAL) {
            lg::error("Bad vf dependency on {} in {}", x.to_charp(), func.guessed_name.to_string());
            func.warnings.bad_vf_dependency("{}", x.to_string());
            continue;
          }

          if (x == Register(Reg::GPR, Reg::S6) || x == Register(Reg::GPR, Reg::S7) ||
              x == Register(Reg::GPR, Reg::SP) || x == Register(Reg::VF, 0)) {
            continue;
          }

          if (x.reg_id() < end_valid_argument) {
            continue;
          }

          lg::error("Bad register dependency on {} in {}", x.to_charp(),
                    func.guessed_name.to_string());
          func.warnings.general_warning("Function may read a register that is not set: {}",
                                        x.to_string());
        }
      }
    }
  });

  lg::info("{}/{} functions had register usage analyzed in {:.2f} ms\n", analyzed_funcs,
           total_funcs, timer.getMs());
}

void ObjectFileDB::ir2_variable_pass(int seg) {
  Timer timer;
  int attempted = 0;
  int successful = 0;
  for_each_function_in_seg(seg, [&](Function& func, ObjectFileData& data) {
    (void)data;
    if (!func.suspected_asm && func.ir2.atomic_ops_succeeded && func.ir2.env.has_type_analysis()) {
      try {
        attempted++;
        auto result =
            run_variable_renaming(func, func.ir2.env.reg_use(), *func.ir2.atomic_ops, dts);
        if (result.has_value()) {
          successful++;
          func.ir2.env.set_local_vars(*result);
        }
      } catch (const std::exception& e) {
        lg::warn("variable pass failed on {}: {}", func.guessed_name.to_string(), e.what());
      }
    }
  });
  lg::info("{}/{} functions out of attempted passed variable pass in {:.2f} ms\n", successful,
           attempted, timer.getMs());
}

void ObjectFileDB::ir2_cfg_build_pass(int seg) {
  Timer timer;
  int total = 0;
  int attempted = 0;
  int successful = 0;
  for_each_function_in_seg(seg, [&](Function& func, ObjectFileData& data) {
    (void)data;
    total++;
    if (!func.suspected_asm && func.ir2.atomic_ops_succeeded && func.cfg->is_fully_resolved()) {
      attempted++;
      try {
        build_initial_forms(func);
      } catch (std::exception& e) {
        func.warnings.general_warning("Failed to structure: {}", e.what());
        func.ir2.top_form = nullptr;
      }
    }

    if (func.ir2.top_form) {
      successful++;
    }
  });

  lg::info("{}/{}/{} cfg build in {:.2f} ms\n", successful, attempted, total, timer.getMs());
}

void ObjectFileDB::ir2_store_current_forms(int seg) {
  Timer timer;
  int total = 0;

  for_each_function_in_seg(seg, [&](Function& func, ObjectFileData& data) {
    (void)data;

    if (func.ir2.top_form) {
      total++;
      func.ir2.debug_form_string =
          pretty_print::to_string(func.ir2.top_form->to_form(func.ir2.env));
    }
  });

  lg::info("Stored debug forms for {} functions in {:.2f} ms\n", total, timer.getMs());
}

void ObjectFileDB::ir2_build_expressions(int seg, const Config& config) {
  Timer timer;
  int total = 0;
  int attempted = 0;
  int successful = 0;
  for_each_function_in_seg(seg, [&](Function& func, ObjectFileData& data) {
    (void)data;
    total++;
    if (func.ir2.top_form && func.ir2.env.has_type_analysis() && func.ir2.env.has_local_vars() &&
        func.ir2.env.types_succeeded) {
      attempted++;
      auto name = func.guessed_name.to_string();
      auto arg_config = config.function_arg_names.find(name);
      auto var_config = config.function_var_overrides.find(name);
      if (convert_to_expressions(func.ir2.top_form, *func.ir2.form_pool, func,
                                 arg_config != config.function_arg_names.end()
                                     ? arg_config->second
                                     : std::vector<std::string>{},
                                 var_config != config.function_var_overrides.end()
                                     ? var_config->second
                                     : std::unordered_map<std::string, LocalVarOverride>{},
                                 dts)) {
        successful++;
        func.ir2.print_debug_forms = true;
        func.ir2.expressions_succeeded = true;
      }
    }
  });

  lg::info("{}/{}/{} expression build in {:.2f} ms\n", successful, attempted, total, timer.getMs());
}

void ObjectFileDB::ir2_insert_lets(int seg) {
  Timer timer;
  LetStats combined_stats;
  int attempted = 0;

  for_each_function_in_seg(seg, [&](Function& func, ObjectFileData&) {
    if (func.ir2.expressions_succeeded) {
      attempted++;
      combined_stats += insert_lets(func, func.ir2.env, *func.ir2.form_pool, func.ir2.top_form);
    }
  });

  lg::info("Let pass on {} functions ({}/{} vars in lets) in {:.2f} ms\n", attempted,
           combined_stats.vars_in_lets, combined_stats.total_vars, timer.getMs());
}

void ObjectFileDB::ir2_rewrite_inline_asm_instructions(int seg) {
  Timer timer;
  int total = 0;
  int attempted = 0;
  int successful = 0;
  for_each_function_in_seg(seg, [&](Function& func, ObjectFileData& data) {
    (void)data;
    total++;
    if (func.ir2.top_form && func.ir2.env.has_type_analysis()) {
      attempted++;
      if (rewrite_inline_asm_instructions(func.ir2.top_form, *func.ir2.form_pool, func, dts)) {
        successful++;
        func.ir2.print_debug_forms = true;
      }
    }
  });

  lg::info("{}/{}/{} rewrote inline-asm instructions in {:.2f} ms\n", successful, attempted, total,
           timer.getMs());
}

void ObjectFileDB::ir2_insert_anonymous_functions(int seg) {
  Timer timer;
  int total = 0;
  for_each_function_in_seg(seg, [&](Function& func, ObjectFileData& data) {
    (void)data;
    if (func.ir2.top_form && func.ir2.env.has_type_analysis()) {
      try {
        total += insert_static_refs(func.ir2.top_form, *func.ir2.form_pool, func, dts);
      } catch (std::exception& e) {
        func.warnings.general_warning("Failed static ref finding: {}\n", e.what());
        lg::error("Function {} failed static ref: {}\n", func.guessed_name.to_string(), e.what());
      }
    }
  });

  lg::info("Inserted {} anonymous functions in {:.2f} ms\n", total, timer.getMs());
}

void ObjectFileDB::ir2_write_results(const std::string& output_dir, const Config& config) {
  Timer timer;
  lg::info("Writing IR2 results to file...");
  int total_files = 0;
  int total_bytes = 0;
  for_each_obj([&](ObjectFileData& obj) {
    if (obj.linked_data.has_any_functions()) {
      // todo
      total_files++;
      auto file_text = ir2_to_file(obj, config);
      total_bytes += file_text.length();
      auto file_name = file_util::combine_path(output_dir, obj.to_unique_name() + "_ir2.asm");
      file_util::write_text_file(file_name, file_text);

      auto final = ir2_final_out(obj);
      auto final_name = file_util::combine_path(output_dir, obj.to_unique_name() + "_disasm.gc");
      file_util::write_text_file(final_name, final);
    }
  });
  lg::info("Wrote {} files ({:.2f} MB) in {:.2f} ms\n", total_files, total_bytes / float(1 << 20),
           timer.getMs());
}

std::string ObjectFileDB::ir2_to_file(ObjectFileData& data, const Config& config) {
  std::string result;

  const char* segment_names[] = {"main segment", "debug segment", "top-level segment"};
  assert(data.linked_data.segments <= 3);
  for (int seg = data.linked_data.segments; seg-- > 0;) {
    // segment header
    result += ";------------------------------------------\n;  ";
    result += segment_names[seg];
    result += "\n;------------------------------------------\n\n";

    // functions
    for (auto& func : data.linked_data.functions_by_seg.at(seg)) {
      try {
        result += ir2_function_to_string(data, func, seg);
      } catch (std::exception& e) {
        result += "Failed to write";
        result += func.guessed_name.to_string();
        result += ": ";
        result += e.what();
        result += "\n";
      }

      if (func.ir2.top_form && func.ir2.env.has_local_vars()) {
        result += '\n';
        if (func.ir2.env.has_local_vars()) {
          if (!func.ir2.print_debug_forms) {
            result += ";; expression building failed part way through, function may be weird\n";
          }
          result += final_defun_out(func, func.ir2.env, dts);
        } else {
          result += ";; no variable information\n";
          result += pretty_print::to_string(func.ir2.top_form->to_form(func.ir2.env));
        }

        result += '\n';
      } else if (func.ir2.atomic_ops_succeeded) {
        auto& ao = func.ir2.atomic_ops;
        for (size_t i = 0; i < ao->ops.size(); i++) {
          auto& op = ao->ops.at(i);

          if (!dynamic_cast<FunctionEndOp*>(op.get())) {
            auto instr_idx = ao->atomic_op_to_instruction.at(i);

            // check for a label to print
            auto label_id = data.linked_data.get_label_at(seg, (func.start_word + instr_idx) * 4);
            if (label_id != -1) {
              result += fmt::format("(label {})\n", data.linked_data.labels.at(label_id).name);
            }
            // check for no misaligned labels in code segments.
            for (int j = 1; j < 4; j++) {
              assert(data.linked_data.get_label_at(seg, (func.start_word + instr_idx) * 4 + j) ==
                     -1);
            }

            // print assembly ops.
          }

          // print instruction
          result += fmt::format("  {}\n", op->to_string(func.ir2.env));
        }
      }

      // print if it exists, even if it's not okay.
      if (config.print_cfgs && func.cfg) {
        result += fmt::format("Control Flow Graph:\n{}\n\n",
                              pretty_print::to_string(func.cfg->to_form()));
      }

      if (false && func.ir2.print_debug_forms) {
        result += '\n';
        result += ";; DEBUG OUTPUT BELOW THIS LINE:\n";
        result += func.ir2.debug_form_string;
        result += '\n';
      }
    }

    // print data
    for (size_t i = data.linked_data.offset_of_data_zone_by_seg.at(seg);
         i < data.linked_data.words_by_seg.at(seg).size(); i++) {
      for (int j = 0; j < 4; j++) {
        auto label_id = data.linked_data.get_label_at(seg, i * 4 + j);
        if (label_id != -1) {
          result += data.linked_data.labels.at(label_id).name + ":";
          if (j != 0) {
            result += " (offset " + std::to_string(j) + ")";
          }
          result += "\n";
        }
      }

      auto& word = data.linked_data.words_by_seg[seg][i];
      data.linked_data.append_word_to_string(result, word);

      if (word.kind == LinkedWord::TYPE_PTR && word.symbol_name == "string") {
        result += "; " + data.linked_data.get_goal_string(seg, i) + "\n";
      }
    }
  }

  return result;
}

namespace {
void append_commented(std::string& line,
                      bool& has_comment,
                      const std::string& to_append,
                      int offset = 0) {
  // minimum length before comment appears.
  constexpr int pre_comment_length = 30;
  // if comment overflows, how much to indent the next one
  constexpr int overflow_indent = 30;

  // pad, and add comment
  if (!has_comment) {
    if (line.length() < pre_comment_length) {
      line.append(pre_comment_length - line.length(), ' ');
    }
    line += ";; ";
    line += to_append;
    has_comment = true;
  } else {
    if (std::max(int(line.length()), offset) + to_append.length() > 120) {
      line += "\n";
      line.append(overflow_indent, ' ');
      line += ";; ";
    } else {
      if (int(line.length()) < offset) {
        line.append(offset - line.length(), ' ');
      }
      line += " ";
    }
    line += to_append;
  }
}
}  // namespace

std::string ObjectFileDB::ir2_function_to_string(ObjectFileData& data, Function& func, int seg) {
  std::string result;
  result += ";;;;;;;;;;;;;;;;;;;;;;;;;;;;;;;;;;;;;;;;;;;;;;;;;;;;;;;;;;;;;;\n";
  result += "; .function " + func.guessed_name.to_string() + "\n";
  result += ";;;;;;;;;;;;;;;;;;;;;;;;;;;;;;;;;;;;;;;;;;;;;;;;;;;;;;;;;;;;;;\n";
  result += func.prologue.to_string(2) + "\n";
  if (func.warnings.has_warnings()) {
    result += ";; Warnings:\n" + func.warnings.get_warning_text(true) + "\n";
  }

  if (func.ir2.env.has_local_vars()) {
    result += func.ir2.env.print_local_var_types(func.ir2.top_form);
  }

  bool print_atomics = func.ir2.atomic_ops_succeeded;
  // print each instruction in the function.
  bool in_delay_slot = false;
  int total_instructions_printed = 0;
  int last_instr_printed = 0;

  std::string line;
  auto print_instr_start = [&](int i) {
    // check for a label to print
    auto label_id = data.linked_data.get_label_at(seg, (func.start_word + i) * 4);
    if (label_id != -1) {
      result += data.linked_data.labels.at(label_id).name + ":\n";
    }
    // check for no misaligned labels in code segments.
    for (int j = 1; j < 4; j++) {
      assert(data.linked_data.get_label_at(seg, (func.start_word + i) * 4 + j) == -1);
    }

    // print the assembly instruction
    auto& instr = func.instructions.at(i);
    line = "    " + instr.to_string(data.linked_data.labels);
  };

  auto print_instr_end = [&](int i) {
    auto& instr = func.instructions.at(i);
    result += line;
    result += "\n";

    // print delay slot gap
    if (in_delay_slot) {
      result += "\n";
      in_delay_slot = false;
    }

    // for next time...
    if (gOpcodeInfo[(int)instr.kind].has_delay_slot) {
      in_delay_slot = true;
    }
    total_instructions_printed++;
    assert(last_instr_printed + 1 == i);
    last_instr_printed = i;
  };

  // first, print the prologue. we start at word 1 because word 0 is the type tag
  for (int i = 1; i < func.basic_blocks.front().start_word; i++) {
    print_instr_start(i);
    print_instr_end(i);
  }

  // next, print each basic block
  int end_idx = func.basic_blocks.front().start_word;
  for (int block_id = 0; block_id < int(func.basic_blocks.size()); block_id++) {
    // block number
    result += "B" + std::to_string(block_id) + ":\n";
    auto& block = func.basic_blocks.at(block_id);

    const TypeState* init_types = nullptr;
    if (func.ir2.env.has_type_analysis()) {
      init_types = &func.ir2.env.get_types_at_block_entry(block_id);
    }

    for (int instr_id = block.start_word; instr_id < block.end_word; instr_id++) {
      print_instr_start(instr_id);
      bool printed_comment = false;

      // print atomic op
      int op_id = -1;
      if (print_atomics && func.instr_starts_atomic_op(instr_id)) {
        auto& op = func.get_atomic_op_at_instr(instr_id);
        op_id = func.ir2.atomic_ops->instruction_to_atomic_op.at(instr_id);
        append_commented(line, printed_comment,
                         fmt::format("[{:3d}] {}", op_id,
                                     op.to_form(data.linked_data.labels, func.ir2.env).print()));

        if (func.ir2.env.has_type_analysis()) {
          append_commented(
              line, printed_comment,
              op.reg_type_info_as_string(*init_types, func.ir2.env.get_types_after_op(op_id)), 50);
        }

        /*if (func.ir2.env.has_reg_use()) {
          std::string regs;
          for (auto r : func.ir2.env.reg_use().op.at(op_id).live_in) {
            regs += r.to_charp();
            regs += ' ';
          }
          if (!regs.empty()) {
            append_commented(line, printed_comment, "lvi: " + regs, 50);
          }
        }*/
      }
      auto& instr = func.instructions.at(instr_id);
      // print linked strings
      for (int iidx = 0; iidx < instr.n_src; iidx++) {
        if (instr.get_src(iidx).is_label()) {
          auto lab = data.linked_data.labels.at(instr.get_src(iidx).get_label());
          if (data.linked_data.is_string(lab.target_segment, lab.offset)) {
            append_commented(
                line, printed_comment,
                data.linked_data.get_goal_string(lab.target_segment, lab.offset / 4 - 1));
          }
        }
      }
      print_instr_end(instr_id);

      if (print_atomics && func.ir2.env.has_type_analysis() &&
          func.instr_starts_atomic_op(instr_id)) {
        init_types = &func.ir2.env.get_types_after_op(op_id);
      }
    }
    end_idx = block.end_word;
  }

  for (int i = end_idx; i < func.end_word - func.start_word; i++) {
    print_instr_start(i);
    print_instr_end(i);
  }

  if (func.cfg) {
    if (!func.cfg->is_fully_resolved()) {
      result += func.cfg->to_form_string();
      result += "\n";
      result += func.cfg->to_dot();
      result += "\n";
    }
  }

  result += "\n";

  assert(total_instructions_printed == (func.end_word - func.start_word - 1));
  return result;
}

/*!
 * Try to look up the type of a function. Looks at the decompiler type info, the hints files,
 * and other GOAL rules.
 */
bool ObjectFileDB::lookup_function_type(const FunctionName& name,
                                        const std::string& obj_name,
                                        const Config& config,
                                        TypeSpec* result) {
  // don't return function types that are explictly flagged as bad in config.
  if (config.hacks.no_type_analysis_functions_by_name.find(name.to_string()) !=
      config.hacks.no_type_analysis_functions_by_name.end()) {
    return false;
  }

  if (name.kind == FunctionName::FunctionKind::GLOBAL) {
    // global GOAL function.
    auto kv = dts.symbol_types.find(name.function_name);
    if (kv != dts.symbol_types.end() && kv->second.arg_count() >= 1) {
      if (kv->second.base_type() != "function") {
        lg::die("Found a function named {} but the symbol has type {}", name.to_string(),
                kv->second.print());
      }
      // good, found a global function with full type information.
      *result = kv->second;
      return true;
    }
  } else if (name.kind == FunctionName::FunctionKind::METHOD) {
    MethodInfo info;

    if (dts.ts.try_lookup_method(name.type_name, name.method_id, &info)) {
      if (info.type.arg_count() >= 1) {
        if (info.type.base_type() != "function") {
          lg::die("Found a method named {} but the symbol has type {}", name.to_string(),
                  info.type.print());
        }
        // substitute the _type_ for the correct type.
        *result = info.type.substitute_for_method_call(name.type_name);
        return true;
      }
    }

  } else if (name.kind == FunctionName::FunctionKind::TOP_LEVEL_INIT) {
    *result = dts.ts.make_function_typespec({}, "none");
    return true;
  } else if (name.kind == FunctionName::FunctionKind::UNIDENTIFIED) {
    // try looking up the object
    const auto& map = config.anon_function_types_by_obj_by_id;
    auto obj_kv = map.find(obj_name);
    if (obj_kv != map.end()) {
      auto func_kv = obj_kv->second.find(name.get_anon_id());
      if (func_kv != obj_kv->second.end()) {
        *result = dts.parse_type_spec(func_kv->second);
        return true;
      }
    }
  } else if (name.kind == FunctionName::FunctionKind::NV_STATE) {
    auto sym_type = dts.symbol_types.find(name.state_name);
    if (sym_type == dts.symbol_types.end()) {
      lg::error("Could not find symbol with name {} for state. This is likely a decompiler bug.",
                name.state_name);
      return false;
    }
    *result = get_state_handler_type(name.handler_kind, sym_type->second);
    return true;
  } else if (name.kind == FunctionName::FunctionKind::V_STATE) {
    auto mi = dts.ts.lookup_method(name.type_name, name.state_name);
    *result = get_state_handler_type(name.handler_kind,
                                     mi.type.substitute_for_method_call(name.type_name));
    return true;
  } else {
    assert(false);
  }
  return false;
}

std::string ObjectFileDB::ir2_final_out(ObjectFileData& data,
                                        const std::unordered_set<std::string>& skip_functions) {
  if (data.obj_version == 3) {
    std::string result;
    result += ";;-*-Lisp-*-\n";
    result += "(in-package goal)\n\n";
    assert(data.linked_data.functions_by_seg.at(TOP_LEVEL_SEGMENT).size() == 1);
    auto top_level = data.linked_data.functions_by_seg.at(TOP_LEVEL_SEGMENT).at(0);
    result += write_from_top_level(top_level, dts, data.linked_data, skip_functions);
    result += "\n\n";
    return result;
  } else {
    return ";; not a code file.";
  }
}

}  // namespace decompiler<|MERGE_RESOLUTION|>--- conflicted
+++ resolved
@@ -125,11 +125,7 @@
       try {
         data.linked_data.label_db =
             std::make_unique<LabelDB>(config_labels, data.linked_data.labels, dts);
-<<<<<<< HEAD
-        analyze_labels(data.linked_data.label_db.get(), &data.linked_data, dts);
-=======
         analyze_labels(data.linked_data.label_db.get(), &data.linked_data);
->>>>>>> 6f7dfea8
       } catch (const std::exception& e) {
         lg::die("Error parsing labels for {}: {}\n", data.to_unique_name(), e.what());
       }
