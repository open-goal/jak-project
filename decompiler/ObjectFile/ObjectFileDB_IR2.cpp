/*!
 * @file ObjectFileDB_IR2.cpp
 * This runs the IR2 analysis passes.
 */

#include "ObjectFileDB.h"

#include "common/goos/PrettyPrinter.h"
#include "common/link_types.h"
#include "common/log/log.h"
#include "common/util/FileUtil.h"
#include "common/util/Timer.h"

#include "decompiler/IR2/Form.h"
#include "decompiler/analysis/analyze_inspect_method.h"
#include "decompiler/analysis/cfg_builder.h"
#include "decompiler/analysis/expression_build.h"
#include "decompiler/analysis/final_output.h"
#include "decompiler/analysis/find_defpartgroup.h"
#include "decompiler/analysis/find_defstates.h"
#include "decompiler/analysis/find_skelgroups.h"
#include "decompiler/analysis/inline_asm_rewrite.h"
#include "decompiler/analysis/insert_lets.h"
#include "decompiler/analysis/label_types.h"
#include "decompiler/analysis/mips2c.h"
#include "decompiler/analysis/reg_usage.h"
#include "decompiler/analysis/stack_spill.h"
#include "decompiler/analysis/static_refs.h"
#include "decompiler/analysis/symbol_def_map.h"
#include "decompiler/analysis/type_analysis.h"
#include "decompiler/analysis/variable_naming.h"
#include "decompiler/types2/types2.h"

namespace decompiler {

/*!
 * Main IR2 analysis pass.
 * At this point, we assume that the files are loaded and we've run find_code to locate all
 * functions, but nothing else.
 */
void ObjectFileDB::analyze_functions_ir2(
    const fs::path& output_dir,
    const Config& config,
    const std::unordered_set<std::string>& skip_functions,
    const std::unordered_map<std::string, std::unordered_set<std::string>>& skip_states) {
  int total_file_count = 0;
  for (auto& f : obj_files_by_name) {
    total_file_count += f.second.size();
  }
  int file_idx = 1;
  for_each_obj([&](ObjectFileData& data) {
    Timer file_timer;
    lg::info("[{:3d}/{}]------ {}", file_idx++, total_file_count, data.to_unique_name());
    ir2_do_segment_analysis_phase1(TOP_LEVEL_SEGMENT, config, data);
    ir2_do_segment_analysis_phase1(DEBUG_SEGMENT, config, data);
    ir2_do_segment_analysis_phase1(MAIN_SEGMENT, config, data);
    ir2_setup_labels(config, data);
    ir2_do_segment_analysis_phase2(TOP_LEVEL_SEGMENT, config, data);
    if (data.linked_data.functions_by_seg.size() == 3) {
      enum { DEFPART, DEFSTATE, DEFSKELGROUP } step = DEFPART;
      try {
        run_defpartgroup(data.linked_data.functions_by_seg.at(TOP_LEVEL_SEGMENT).front());
        step = DEFSTATE;
        run_defstate(data.linked_data.functions_by_seg.at(TOP_LEVEL_SEGMENT).front(), skip_states);
        step = DEFSKELGROUP;
        run_defskelgroups(data.linked_data.functions_by_seg.at(TOP_LEVEL_SEGMENT).front());

      } catch (const std::exception& e) {
        switch (step) {
          case DEFPART:
            lg::error("Failed to find defpartgroups: {}", e.what());
            break;
          case DEFSTATE:
            lg::error("Failed to find defstates: {}", e.what());
            break;
          case DEFSKELGROUP:
            lg::error("Failed to find defskelgroups: {}", e.what());
            break;
        }
      }
    }
    ir2_do_segment_analysis_phase2(DEBUG_SEGMENT, config, data);
    ir2_do_segment_analysis_phase2(MAIN_SEGMENT, config, data);

    ir2_insert_anonymous_functions(DEBUG_SEGMENT, data);
    ir2_insert_anonymous_functions(MAIN_SEGMENT, data);
    ir2_insert_anonymous_functions(TOP_LEVEL_SEGMENT, data);

    ir2_run_mips2c(config, data);

    ir2_symbol_definition_map(data);

    // TODO - insert the game_name into the import line automatically
    // instead of `goal_src/jak1/import/something.gc`
    // just `import/something.gc`
    //
    // Can be relative to the root of the source directory
    const auto& imports_it = config.import_deps_by_file.find(data.to_unique_name());
    std::vector<std::string> imports;
    if (imports_it != config.import_deps_by_file.end()) {
      imports = imports_it->second;
    }

    if (!output_dir.string().empty()) {
      ir2_write_results(output_dir, config, imports, data);
    } else {
      data.output_with_skips = ir2_final_out(data, imports, skip_functions);
      data.full_output = ir2_final_out(data, imports, {});
    }

    if (!config.generate_all_types) {
      // this frees ir2 memory, but means future passes can't look back on this function.
      for_each_function_def_order_in_obj(data, [&](Function& f, int) { f.ir2 = {}; });
    } else {
      for_each_function_def_order_in_obj(data, [&](Function& f, int seg) {
        if (seg == TOP_LEVEL_SEGMENT) {
          return;  // keep top-levels
        }
        if (f.guessed_name.kind == FunctionName::FunctionKind::METHOD &&
            f.guessed_name.method_id == GOAL_INSPECT_METHOD) {
          return;  // keep inspects
        }
        // otherwise free memory
        f.ir2 = {};
      });
    }

    lg::info("Done in {:.2f}ms", file_timer.getMs());
  });

  lg::info("{}", stats.let.print());

  if (config.generate_symbol_definition_map) {
    lg::info("Generating symbol definition map...");
    map_builder.build_map();
    std::string result = map_builder.convert_to_json();
    file_util::write_text_file(output_dir / "symbol_map.json", result);
  }
}

void ObjectFileDB::ir2_do_segment_analysis_phase1(int seg,
                                                  const Config& config,
                                                  ObjectFileData& data) {
  ir2_basic_block_pass(seg, config, data);
  ir2_stack_spill_slot_pass(seg, data);
  ir2_atomic_op_pass(seg, config, data);
}

void ObjectFileDB::ir2_do_segment_analysis_phase2(int seg,
                                                  const Config& config,
                                                  ObjectFileData& data) {
  ir2_type_analysis_pass(seg, config, data);
  ir2_register_usage_pass(seg, data);
  ir2_variable_pass(seg, data);
  ir2_cfg_build_pass(seg, data);

  ir2_build_expressions(seg, config, data);
  ir2_rewrite_inline_asm_instructions(seg, data);

  ir2_insert_lets(seg, data);
}

void ObjectFileDB::ir2_setup_labels(const Config& config, ObjectFileData& data) {
  if (data.linked_data.segments == 3) {
    std::unordered_map<std::string, LabelConfigInfo> config_labels;
    auto config_it = config.label_types.find(data.to_unique_name());
    if (config_it != config.label_types.end()) {
      config_labels = config_it->second;
    }
    try {
      data.linked_data.label_db =
          std::make_unique<LabelDB>(config_labels, data.linked_data.labels, dts);
      analyze_labels(data.linked_data.label_db.get(), &data.linked_data);
    } catch (const std::exception& e) {
      lg::die("Error parsing labels for {}: {}", data.to_unique_name(), e.what());
    }
  }
}

void ObjectFileDB::ir2_run_mips2c(const Config& config, ObjectFileData& data) {
  for_each_function_def_order_in_obj(data, [&](Function& func, int) {
    if (config.hacks.mips2c_functions_by_name.count(func.name())) {
      lg::info("MIPS2C on {}", func.name());
      run_mips2c(&func, config.game_version);
    }

    auto it = config.hacks.mips2c_jump_table_functions.find(func.name());
    if (it != config.hacks.mips2c_jump_table_functions.end()) {
      run_mips2c_jump_table(&func, it->second, config.game_version);
    }
  });
}

/*!
 * Analyze the top level function of each object.
 * - Find global function definitions
 * - Find type definitions
 * - Find method definitions
 * - Warn for non-unique function names.
 */
void ObjectFileDB::ir2_top_level_pass(const Config& config) {
  Timer timer;
  int total_functions = 0;
  int total_named_global_functions = 0;
  int total_methods = 0;
  int total_top_levels = 0;
  int total_unknowns = 0;

  for_each_obj([&](ObjectFileData& data) {
    if (data.linked_data.segments == 3) {
      // the top level segment should have a single function
      ASSERT(data.linked_data.functions_by_seg.at(2).size() == 1);

      auto& func = data.linked_data.functions_by_seg.at(2).front();
      ASSERT(func.guessed_name.empty());
      func.guessed_name.set_as_top_level(data.to_unique_name());
      func.find_global_function_defs(data.linked_data, dts);
      func.find_type_defs(data.linked_data, dts);
      func.find_method_defs(data.linked_data, dts);
    }
  });

  // check for function uniqueness.
  std::unordered_set<std::string> unique_names;
  std::unordered_map<std::string, std::unordered_set<std::string>> duplicated_functions;

  int uid = 1;
  for_each_obj([&](ObjectFileData& data) {
    int func_in_obj = 0;
    for (int segment_id = 0; segment_id < int(data.linked_data.segments); segment_id++) {
      for (auto& func : data.linked_data.functions_by_seg.at(segment_id)) {
        func.guessed_name.unique_id = uid++;
        func.guessed_name.id_in_object = func_in_obj++;
        func.guessed_name.object_name = data.to_unique_name();
        auto name = func.name();

        switch (func.guessed_name.kind) {
          case FunctionName::FunctionKind::METHOD:
            total_methods++;
            break;
          case FunctionName::FunctionKind::GLOBAL:
            total_named_global_functions++;
            break;
          case FunctionName::FunctionKind::TOP_LEVEL_INIT:
            total_top_levels++;
            break;
          case FunctionName::FunctionKind::UNIDENTIFIED:
            total_unknowns++;
            break;
          default:
            ASSERT(false);
        }
        total_functions++;

        if (unique_names.find(name) != unique_names.end()) {
          duplicated_functions[name].insert(data.to_unique_name());
        }

        unique_names.insert(name);

        TypeSpec ts;
        if (lookup_function_type(func.guessed_name, data.to_unique_name(), config, &ts)) {
          func.type = ts;
        } else {
          func.type = TypeSpec("function");
        }

        if (config.hacks.asm_functions_by_name.find(name) !=
            config.hacks.asm_functions_by_name.end()) {
          func.warnings.info("Flagged as asm by config");
          func.suspected_asm = true;
        }

        if (config.hacks.mips2c_functions_by_name.find(name) !=
            config.hacks.mips2c_functions_by_name.end()) {
          func.warnings.info("Flagged as mips2c by config");
          func.suspected_asm = true;
        }
      }
    }
  });

  // we remember duplicates like this so we can warn on all occurances of the duplicate name
  for_each_function([&](Function& func, int segment_id, ObjectFileData& data) {
    (void)segment_id;
    auto name = func.name();

    if (duplicated_functions.find(name) != duplicated_functions.end()) {
      duplicated_functions[name].insert(data.to_unique_name());
      func.warnings.info("this function exists in multiple non-identical object files");
    }
  });

  lg::info("Found a total of {} functions in {:.2f} ms", total_functions, timer.getMs());
  lg::info("{:4d} unknown {:.2f}%", total_unknowns, 100.f * total_unknowns / total_functions);
  lg::info("{:4d} global  {:.2f}%", total_named_global_functions,
           100.f * total_named_global_functions / total_functions);
  lg::info("{:4d} methods {:.2f}%", total_methods, 100.f * total_methods / total_functions);
  lg::info("{:4d} logins  {:.2f}%", total_top_levels, 100.f * total_top_levels / total_functions);
}

void ObjectFileDB::ir2_analyze_all_types(const fs::path& output_file,
                                         const std::optional<std::string>& previous_game_types,
                                         const std::unordered_set<std::string>& bad_types) {
  std::vector<PerObjectAllTypeInfo> per_object;

  DecompilerTypeSystem previous_game_ts(GameVersion::Jak1);  // version here doesn't matter.
  if (previous_game_types) {
    previous_game_ts.parse_type_defs({*previous_game_types});
  }

  TypeInspectorCache ti_cache;

  for_each_obj([&](ObjectFileData& data) {
    if (data.obj_version != 3) {
      return;
    }

    auto& object_result = per_object.emplace_back();
    object_result.object_name = data.to_unique_name();

    // Go through the top-level segment first to identify the type names associated with each symbol
    // def
    for_each_function_in_seg_in_obj(TOP_LEVEL_SEGMENT, data, [&](Function& f) {
      inspect_top_level_for_metadata(f, data.linked_data, dts, previous_game_ts, object_result);
    });

    // Handle the top level last, which is fine as all symbol_defs are always written after typedefs
    for_each_function_def_order_in_obj(data, [&](Function& f, int seg) {
      if (seg != TOP_LEVEL_SEGMENT) {
        if (f.is_inspect_method && bad_types.find(f.guessed_name.type_name) == bad_types.end()) {
          auto deftype_from_inspect =
              inspect_inspect_method(f, f.guessed_name.type_name, dts, data.linked_data,
                                     previous_game_ts, ti_cache, object_result);
          bool already_seen = object_result.type_info.count(f.guessed_name.type_name) > 0;
          if (!already_seen) {
            object_result.type_names_in_order.push_back(f.guessed_name.type_name);
          }
          auto& info = object_result.type_info[f.guessed_name.type_name];
          info.from_inspect_method = true;
          info.type_definition = deftype_from_inspect;
        } else {
          // no inspect methods
          // - can we solve custom print methods in a generic way?  ie `entity-links`
        }
      }
    });

    for_each_function_in_seg_in_obj(TOP_LEVEL_SEGMENT, data, [&](Function& f) {
      object_result.symbol_defs += inspect_top_level_symbol_defines(
          f, data.linked_data, dts, previous_game_ts, object_result);
    });
  });

  std::string result;
  result += ";; All Types\n\n";

  for (auto& obj : per_object) {
    result += fmt::format(";;;;;;;;;;;;;;;;;;;;;;;;;;;;;;;;;;;;\n");
    result += fmt::format(";; {:30s} ;;\n", obj.object_name);
    result += fmt::format(";;;;;;;;;;;;;;;;;;;;;;;;;;;;;;;;;;;;\n\n");
    for (const auto& type_name : obj.type_names_in_order) {
      auto& info = obj.type_info.at(type_name);
      result += info.type_definition;
      result += "\n";
    }
    result += obj.symbol_defs;
    result += "\n";
  }

  file_util::write_text_file(output_file, result);
}

/*!
 * Initial Function Analysis Pass to build the control flow graph.
 * - Find basic blocks
 * - Analyze prologue and epilogue
 * - Build control flow graph
 */
void ObjectFileDB::ir2_basic_block_pass(int seg, const Config& config, ObjectFileData& data) {
  for_each_function_in_seg_in_obj(seg, data, [&](Function& func) {
    func.ir2.env.file = &data.linked_data;
    func.ir2.env.dts = &dts;
    func.ir2.env.func = &func;

    // first, find basic blocks.
    auto blocks = find_blocks_in_function(data.linked_data, seg, func);
    func.basic_blocks = blocks;

    if (!func.suspected_asm) {
      // find the prologue/epilogue so they can be excluded from basic blocks.
      func.analyze_prologue(data.linked_data);
    } else {
      // manually exclude the type tag from the basic block.
      ASSERT(func.basic_blocks.front().start_word == 0);
      ASSERT(func.basic_blocks.front().end_word >= 1);
      func.basic_blocks.front().start_word = 1;
    }

    if (!func.suspected_asm) {
      // run analysis

      // build a control flow graph, just looking at branch instructions.
      CondWithElseLengthHack hack;
      auto lookup = config.hacks.cond_with_else_len_by_func_name.find(func.name());
      if (lookup != config.hacks.cond_with_else_len_by_func_name.end()) {
        hack = lookup->second;
      }

      std::unordered_set<int> asm_br_blocks;
      auto asm_lookup = config.hacks.blocks_ending_in_asm_branch_by_func_name.find(func.name());
      if (asm_lookup != config.hacks.blocks_ending_in_asm_branch_by_func_name.end()) {
        asm_br_blocks = asm_lookup->second;
      }

      func.cfg = build_cfg(data.linked_data, seg, func, hack, asm_br_blocks, config.game_version);
      if (!func.cfg->is_fully_resolved()) {
        lg::warn("Function {} from {} failed to build control flow graph!", func.name(),
                 data.to_unique_name());
      } else {
        func.cfg_ok = true;
      }
    }

    if (func.suspected_asm) {
      func.warnings.info("Assembly Function");
    }
  });
}

void ObjectFileDB::ir2_stack_spill_slot_pass(int seg, ObjectFileData& data) {
  for_each_function_in_seg_in_obj(seg, data, [&](Function& func) {
    if (!func.cfg_ok) {
      return;
    }
    try {
      auto spill_map = build_spill_map(func.instructions, {func.prologue_end, func.epilogue_start});
      func.ir2.env.set_stack_spills(spill_map);
    } catch (std::exception& e) {
      func.warnings.warning("stack spill failed: {}", e.what());
    }
  });
}

/*!
 * Conversion of MIPS instructions into AtomicOps. The AtomicOps represent what we
 * think are IR of the original GOAL compiler.
 */
void ObjectFileDB::ir2_atomic_op_pass(int seg, const Config& config, ObjectFileData& data) {
  for_each_function_in_seg_in_obj(seg, data, [&](Function& func) {
    if (!func.cfg_ok) {
      return;
    }
    if (!func.suspected_asm) {
      func.ir2.atomic_ops_attempted = true;
      try {
        bool inline_asm = config.hacks.hint_inline_assembly_functions.find(func.name()) !=
                          config.hacks.hint_inline_assembly_functions.end();

        std::unordered_set<int> blocks_ending_in_asm_branch;
        auto asm_branch_it =
            config.hacks.blocks_ending_in_asm_branch_by_func_name.find(func.name());

        if (asm_branch_it != config.hacks.blocks_ending_in_asm_branch_by_func_name.end()) {
          blocks_ending_in_asm_branch = asm_branch_it->second;
        }

        auto ops =
            convert_function_to_atomic_ops(func, data.linked_data.labels, func.warnings, inline_asm,
                                           blocks_ending_in_asm_branch, config.game_version);
        func.ir2.atomic_ops = std::make_shared<FunctionAtomicOps>(std::move(ops));
        func.ir2.atomic_ops_succeeded = true;
        func.ir2.env.set_end_var(func.ir2.atomic_ops->end_op().return_var());
      } catch (std::exception& e) {
        lg::warn("Function {} from {} could not be converted to atomic ops: {}", func.name(),
                 data.to_unique_name(), e.what());
        func.warnings.error("Failed to convert to atomic ops: {}", e.what());
      }
    }
  });
}

void ObjectFileDB::ir2_symbol_definition_map(ObjectFileData& data) {
  map_builder.add_object(data);
}

template <typename Key, typename Value>
Value try_lookup(const std::unordered_map<Key, Value>& map, const Key& key) {
  auto lookup = map.find(key);
  if (lookup == map.end()) {
    return Value();
  } else {
    return lookup->second;
  }
}

/*!
 * Analyze registers and determine the type in each register at each instruction.
 * - Figure out the type of each function, from configs.
 * - Propagate types.
 * - NOTE: this will update register info usage more accurately for functions.
 */
void ObjectFileDB::ir2_type_analysis_pass(int seg, const Config& config, ObjectFileData& data) {
  auto obj_name = data.to_unique_name();
  for_each_function_in_seg_in_obj(seg, data, [&](Function& func) {
    if (!func.suspected_asm) {
      TypeSpec ts;
      if (lookup_function_type(func.guessed_name, data.to_unique_name(), config, &ts) &&
          func.ir2.atomic_ops_succeeded) {
        func.type = ts;
        // try type analysis here.
        auto func_name = func.name();
        auto register_casts =
            try_lookup(config.register_type_casts_by_function_by_atomic_op_idx, func_name);
        func.ir2.env.set_type_casts(register_casts);

        auto stack_casts =
            try_lookup(config.stack_type_casts_by_function_by_stack_offset, func_name);
        func.ir2.env.set_stack_casts(stack_casts);

        if (config.hacks.pair_functions_by_name.find(func_name) !=
            config.hacks.pair_functions_by_name.end()) {
          func.ir2.env.set_sloppy_pair_typing();
        }

        if (config.hacks.reject_cond_to_value.find(func_name) !=
            config.hacks.reject_cond_to_value.end()) {
          func.ir2.env.aggressively_reject_cond_to_value_rewrite = true;
        }

        func.ir2.env.set_stack_structure_hints(
            try_lookup(config.stack_structure_hints_by_function, func_name));

        if (config.art_groups_by_function.find(func_name) != config.art_groups_by_function.end()) {
          func.ir2.env.set_art_group(config.art_groups_by_function.at(func_name));
        } else if (config.art_groups_by_file.find(obj_name) != config.art_groups_by_file.end()) {
          func.ir2.env.set_art_group(config.art_groups_by_file.at(obj_name));
        } else {
          func.ir2.env.set_art_group(obj_name + "-ag");
        }

        constexpr bool kForceNewTypes = false;
        if (config.game_version == GameVersion::Jak2 || kForceNewTypes) {
          // use new types for jak 2 always
          types2::Input in;
          types2::Output out;
          in.func = &func;
          in.function_type = ts;
          in.dts = &dts;
          try {
            types2::run(out, in);
            func.ir2.env.set_types(out.block_init_types, out.op_end_types, *func.ir2.atomic_ops,
                                   ts);
          } catch (const std::exception& e) {
            func.warnings.error("Type analysis failed: {}", e.what());
          }
          func.ir2.env.types_succeeded = out.succeeded;
        } else {
          // old type pass
          if (run_type_analysis_ir2(ts, dts, func)) {
            func.ir2.env.types_succeeded = true;
          } else {
            func.warnings.error("Type analysis failed");
          }
        }
      } else {
        lg::warn("Function {} didn't know its type", func.name());
        func.warnings.error("Function {} has unknown type", func.name());
      }
    }
  });
}

void ObjectFileDB::ir2_register_usage_pass(int seg, ObjectFileData& data) {
  for_each_function_in_seg_in_obj(seg, data, [&](Function& func) {
    if (!func.suspected_asm && func.ir2.atomic_ops_succeeded) {
      func.ir2.env.set_reg_use(analyze_ir2_register_usage(func));

      auto& block_0_start = func.ir2.env.reg_use().block.at(0).input;
      std::vector<Register> dep_regs;
      for (auto x : block_0_start) {
        dep_regs.push_back(x);
      }

      if (!dep_regs.empty()) {
        std::sort(dep_regs.begin(), dep_regs.end(),
                  [](const Register& a, const Register& b) { return a.reg_id() < b.reg_id(); });

        int end_valid_argument = Register(Reg::GPR, Reg::T3).reg_id() + 1;
        if (func.type.arg_count() > 0) {
          // end_valid_argument = Register::get_arg_reg(func.type.arg_count() - 1).reg_id();
          end_valid_argument = Register(Reg::GPR, Reg::A0).reg_id() + func.type.arg_count() - 1;
        }

        for (auto& x : dep_regs) {
          if ((x.get_kind() == Reg::VF && x.get_vf() != 0) || x.get_kind() == Reg::SPECIAL) {
            lg::error("Bad vf dependency on {} in {}", x.to_charp(), func.name());
            func.warnings.error("Bad vector register dependency: {}", x.to_string());
            continue;
          }

          if (x == Register(Reg::GPR, Reg::S6) || x == Register(Reg::GPR, Reg::S7) ||
              x == Register(Reg::GPR, Reg::SP) || x == Register(Reg::VF, 0)) {
            continue;
          }

          if (x.reg_id() < end_valid_argument) {
            continue;
          }

          lg::error("Bad register dependency on {} in {}", x.to_charp(), func.name());
          func.warnings.warning("Function may read a register that is not set: {}", x.to_string());
        }
      }
    }
  });
}

void ObjectFileDB::ir2_variable_pass(int seg, ObjectFileData& data) {
  for_each_function_in_seg_in_obj(seg, data, [&](Function& func) {
    (void)data;
    if (!func.suspected_asm && func.ir2.atomic_ops_succeeded && func.ir2.env.has_type_analysis()) {
      try {
        auto result =
            run_variable_renaming(func, func.ir2.env.reg_use(), *func.ir2.atomic_ops, dts);
        if (result.has_value()) {
          func.ir2.env.set_local_vars(*result);
        }
      } catch (const std::exception& e) {
        lg::warn("variable pass failed on {}: {}", func.name(), e.what());
      }
    }
  });
}

void ObjectFileDB::ir2_cfg_build_pass(int seg, ObjectFileData& data) {
  Timer timer;
  int total = 0;
  int attempted = 0;
  int successful = 0;
  for_each_function_in_seg_in_obj(seg, data, [&](Function& func) {
    (void)data;
    total++;
    if (!func.suspected_asm && func.ir2.atomic_ops_succeeded && func.cfg->is_fully_resolved()) {
      attempted++;
      try {
        build_initial_forms(func);
      } catch (std::exception& e) {
        func.warnings.error("Failed to structure: {}", e.what());
        func.ir2.top_form = nullptr;
      }
    }

    if (func.ir2.top_form) {
      successful++;
    }
  });
}

void ObjectFileDB::ir2_build_expressions(int seg, const Config& config, ObjectFileData& data) {
  for_each_function_in_seg_in_obj(seg, data, [&](Function& func) {
    (void)data;
    if (func.ir2.top_form && func.ir2.env.has_type_analysis() && func.ir2.env.has_local_vars() &&
        func.ir2.env.types_succeeded) {
      auto name = func.name();
      auto arg_config = config.function_arg_names.find(name);
      auto var_config = config.function_var_overrides.find(name);
      if (convert_to_expressions(func.ir2.top_form, *func.ir2.form_pool, func,
                                 arg_config != config.function_arg_names.end()
                                     ? arg_config->second
                                     : std::vector<std::string>{},
                                 var_config != config.function_var_overrides.end()
                                     ? var_config->second
                                     : std::unordered_map<std::string, LocalVarOverride>{},
                                 dts)) {
        func.ir2.print_debug_forms = true;
        func.ir2.expressions_succeeded = true;
      }
    }
  });
}

void ObjectFileDB::ir2_insert_lets(int seg, ObjectFileData& data) {
  for_each_function_in_seg_in_obj(seg, data, [&](Function& func) {
    if (func.ir2.expressions_succeeded) {
      try {
        insert_lets(func, func.ir2.env, *func.ir2.form_pool, func.ir2.top_form, stats.let);
      } catch (const std::exception& e) {
        const auto err = fmt::format(
            "Error while inserting lets: {}. Make sure that the return type is not "
            "none if something is actually returned.",
            e.what());
        lg::warn(err);
        func.warnings.error(err);
      }
    }
  });
}

void ObjectFileDB::ir2_rewrite_inline_asm_instructions(int seg, ObjectFileData& data) {
  for_each_function_in_seg_in_obj(seg, data, [&](Function& func) {
    (void)data;
    if (func.ir2.top_form && func.ir2.env.has_type_analysis()) {
      if (rewrite_inline_asm_instructions(func.ir2.top_form, *func.ir2.form_pool, func, dts)) {
        func.ir2.print_debug_forms = true;
      }
    }
  });
}

void ObjectFileDB::ir2_insert_anonymous_functions(int seg, ObjectFileData& data) {
  for_each_function_in_seg_in_obj(seg, data, [&](Function& func) {
    (void)data;
    if (func.ir2.top_form && func.ir2.env.has_type_analysis()) {
      try {
        insert_static_refs(func.ir2.top_form, *func.ir2.form_pool, func, dts);
      } catch (std::exception& e) {
<<<<<<< HEAD
        func.warnings.general_warning("Failed static ref finding: {}\n", e.what());
        lg::error("Function {} failed static ref: {}", func.name(), e.what());
=======
        func.warnings.error("Failed static ref finding: {}\n", e.what());
        lg::error("Function {} failed static ref: {}\n", func.name(), e.what());
>>>>>>> 1b45aab3
      }
    }
  });
}

void ObjectFileDB::ir2_write_results(const fs::path& output_dir,
                                     const Config& config,
                                     const std::vector<std::string>& imports,
                                     ObjectFileData& obj) {
  if (obj.linked_data.has_any_functions()) {
    auto file_text = ir2_to_file(obj, config);
    auto file_name = output_dir / (obj.to_unique_name() + "_ir2.asm");
    file_util::write_text_file(file_name, file_text);

    auto final = ir2_final_out(obj, imports, {});
    auto final_name = output_dir / (obj.to_unique_name() + "_disasm.gc");
    file_util::write_text_file(final_name, final);
  }
}

std::string ObjectFileDB::ir2_to_file(ObjectFileData& data, const Config& config) {
  std::string result;

  auto all_types_path = file_util::get_file_path({config.all_types_file});
  auto game_version = game_version_names[config.game_version];

  result += fmt::format("; ALL_TYPES={}={}\n\n", game_version, all_types_path);

  const char* segment_names[] = {"main segment", "debug segment", "top-level segment"};
  ASSERT(data.linked_data.segments <= 3);
  for (int seg = data.linked_data.segments; seg-- > 0;) {
    // segment header
    result += ";------------------------------------------\n;  ";
    result += segment_names[seg];
    result += "\n;------------------------------------------\n\n";

    // functions
    for (auto& func : data.linked_data.functions_by_seg.at(seg)) {
      try {
        result += ir2_function_to_string(data, func, seg);
      } catch (std::exception& e) {
        result += "Failed to write ";
        result += func.name();
        result += ": ";
        result += e.what();
        result += "\n";
      }

      if (func.ir2.top_form && func.ir2.env.has_local_vars()) {
        result += "\n;;-*-OpenGOAL-Start-*-\n\n";
        if (func.ir2.env.has_local_vars()) {
          if (!func.ir2.print_debug_forms) {
            result += ";; expression building failed part way through, function may be weird\n";
          }
          result += final_defun_out(func, func.ir2.env, dts);
        } else {
          result += ";; no variable information\n";
          result += pretty_print::to_string(func.ir2.top_form->to_form(func.ir2.env));
        }
        result += "\n\n;;-*-OpenGOAL-End-*-\n\n";
      } else if (func.ir2.atomic_ops_succeeded) {
        auto& ao = func.ir2.atomic_ops;
        for (size_t i = 0; i < ao->ops.size(); i++) {
          auto& op = ao->ops.at(i);

          if (!dynamic_cast<FunctionEndOp*>(op.get())) {
            auto instr_idx = ao->atomic_op_to_instruction.at(i);

            // check for a label to print
            auto label_id = data.linked_data.get_label_at(seg, (func.start_word + instr_idx) * 4);
            if (label_id != -1) {
              result += fmt::format("(label {})\n", data.linked_data.labels.at(label_id).name);
            }
            // check for no misaligned labels in code segments.
            for (int j = 1; j < 4; j++) {
              ASSERT(data.linked_data.get_label_at(seg, (func.start_word + instr_idx) * 4 + j) ==
                     -1);
            }

            // print assembly ops.
          }

          // print instruction
          result += fmt::format("  {}\n", op->to_string(func.ir2.env));
        }
      }

      // print if it exists, even if it's not okay.
      if (config.print_cfgs && func.cfg) {
        result += fmt::format("Control Flow Graph:\n{}\n\n",
                              pretty_print::to_string(func.cfg->to_form()));
      }

      if (false && func.ir2.print_debug_forms) {
        result += '\n';
        result += ";; DEBUG OUTPUT BELOW THIS LINE:\n";
        result += func.ir2.debug_form_string;
        result += '\n';
      }

      result += ";; .endfunction\n\n";
    }

    // print data
    for (size_t i = data.linked_data.offset_of_data_zone_by_seg.at(seg);
         i < data.linked_data.words_by_seg.at(seg).size(); i++) {
      for (int j = 0; j < 4; j++) {
        auto label_id = data.linked_data.get_label_at(seg, i * 4 + j);
        if (label_id != -1) {
          result += data.linked_data.labels.at(label_id).name + ":";
          if (j != 0) {
            result += " (offset " + std::to_string(j) + ")";
          }
          result += "\n";
        }
      }

      auto& word = data.linked_data.words_by_seg[seg][i];
      data.linked_data.append_word_to_string(result, word);

      if (word.kind() == LinkedWord::TYPE_PTR && word.symbol_name() == "string") {
        result += "; " + data.linked_data.get_goal_string(seg, i) + "\n";
      }
    }

    result += '\n';
  }

  return result;
}

namespace {
void append_commented(std::string& line,
                      bool& has_comment,
                      const std::string& to_append,
                      int offset = 0) {
  // minimum length before comment appears.
  constexpr int pre_comment_length = 30;
  // if comment overflows, how much to indent the next one
  constexpr int overflow_indent = 30;

  // pad, and add comment
  if (!has_comment) {
    if (line.length() < pre_comment_length) {
      line.append(pre_comment_length - line.length(), ' ');
    }
    line += ";; ";
    line += to_append;
    has_comment = true;
  } else {
    if (std::max(int(line.length()), offset) + to_append.length() > 120) {
      line += "\n";
      line.append(overflow_indent, ' ');
      line += ";; ";
    } else {
      if (int(line.length()) < offset) {
        line.append(offset - line.length(), ' ');
      }
      line += " ";
    }
    line += to_append;
  }
}
}  // namespace

std::string ObjectFileDB::ir2_function_to_string(ObjectFileData& data, Function& func, int seg) {
  std::string result;
  result += ";;;;;;;;;;;;;;;;;;;;;;;;;;;;;;;;;;;;;;;;;;;;;;;;;;;;;;;;;;;;;;\n";
  result += "; .function " + func.name() + "\n";
  result += ";;;;;;;;;;;;;;;;;;;;;;;;;;;;;;;;;;;;;;;;;;;;;;;;;;;;;;;;;;;;;;\n";
  result += func.prologue.to_string(2) + "\n";
  if (func.warnings.has_warnings()) {
    result += ";; Warnings:\n" + func.warnings.get_warning_text(true) + "\n";
  }

  /*
  if (func.ir2.env.has_local_vars()) {
    result += func.ir2.env.print_local_var_types(func.ir2.top_form);
  }
   */

  bool print_atomics = func.ir2.atomic_ops_succeeded;
  // print each instruction in the function.
  bool in_delay_slot = false;
  int total_instructions_printed = 0;
  int last_instr_printed = 0;

  std::string line;
  auto print_instr_start = [&](int i) {
    // check for a label to print
    auto label_id = data.linked_data.get_label_at(seg, (func.start_word + i) * 4);
    if (label_id != -1) {
      result += data.linked_data.labels.at(label_id).name + ":\n";
    }
    // check for no misaligned labels in code segments.
    for (int j = 1; j < 4; j++) {
      ASSERT(data.linked_data.get_label_at(seg, (func.start_word + i) * 4 + j) == -1);
    }

    // print the assembly instruction
    auto& instr = func.instructions.at(i);
    line = "    " + instr.to_string(data.linked_data.labels);
  };

  auto print_instr_end = [&](int i) {
    auto& instr = func.instructions.at(i);
    result += line;
    result += "\n";

    // print delay slot gap
    if (in_delay_slot) {
      result += "\n";
      in_delay_slot = false;
    }

    // for next time...
    if (gOpcodeInfo[(int)instr.kind].has_delay_slot) {
      in_delay_slot = true;
    }
    total_instructions_printed++;
    ASSERT(last_instr_printed + 1 == i);
    last_instr_printed = i;
  };

  // first, print the prologue. we start at word 1 because word 0 is the type tag
  for (int i = 1; i < func.basic_blocks.front().start_word; i++) {
    print_instr_start(i);
    print_instr_end(i);
  }

  // next, print each basic block
  int end_idx = func.basic_blocks.front().start_word;
  for (int block_id = 0; block_id < int(func.basic_blocks.size()); block_id++) {
    // block number
    result += "B" + std::to_string(block_id) + ":\n";
    auto& block = func.basic_blocks.at(block_id);

    const TypeState* init_types = nullptr;
    if (func.ir2.env.has_type_analysis()) {
      init_types = &func.ir2.env.get_types_at_block_entry(block_id);
    }

    int start_word = block.start_word;
    // if we have no prologue, skip the type tag.
    if (start_word == 0) {
      start_word = 1;
    }
    for (int instr_id = start_word; instr_id < block.end_word; instr_id++) {
      print_instr_start(instr_id);
      bool printed_comment = false;

      // print atomic op
      int op_id = -1;
      if (print_atomics && func.instr_starts_atomic_op(instr_id)) {
        auto& op = func.get_atomic_op_at_instr(instr_id);
        op_id = func.ir2.atomic_ops->instruction_to_atomic_op.at(instr_id);
        append_commented(line, printed_comment,
                         fmt::format("[{:3d}] {}", op_id,
                                     op.to_form(data.linked_data.labels, func.ir2.env).print()));

        if (func.ir2.env.has_type_analysis()) {
          append_commented(
              line, printed_comment,
              op.reg_type_info_as_string(*init_types, func.ir2.env.get_types_after_op(op_id)), 50);
        }

        /*if (func.ir2.env.has_reg_use()) {
          std::string regs;
          for (auto r : func.ir2.env.reg_use().op.at(op_id).live_in) {
            regs += r.to_charp();
            regs += ' ';
          }
          if (!regs.empty()) {
            append_commented(line, printed_comment, "lvi: " + regs, 50);
          }
        }*/
      }
      auto& instr = func.instructions.at(instr_id);
      // print linked strings
      for (int iidx = 0; iidx < instr.n_src; iidx++) {
        if (instr.get_src(iidx).is_label()) {
          auto lab = data.linked_data.labels.at(instr.get_src(iidx).get_label());
          if (data.linked_data.is_string(lab.target_segment, lab.offset)) {
            append_commented(
                line, printed_comment,
                data.linked_data.get_goal_string(lab.target_segment, lab.offset / 4 - 1));
          }
        }
      }
      print_instr_end(instr_id);

      if (print_atomics && func.ir2.env.has_type_analysis() &&
          func.instr_starts_atomic_op(instr_id)) {
        init_types = &func.ir2.env.get_types_after_op(op_id);
      }
    }
    end_idx = block.end_word;
  }

  for (int i = end_idx; i < func.end_word - func.start_word; i++) {
    print_instr_start(i);
    print_instr_end(i);
  }

  if (func.cfg) {
    if (!func.cfg->is_fully_resolved()) {
      result += func.cfg->to_form_string();
      result += "\n";
      result += func.cfg->to_dot();
      result += "\n";
    }
  }

  if (func.mips2c_output) {
    result += *func.mips2c_output;
  }

  result += "\n";

  ASSERT(total_instructions_printed == (func.end_word - func.start_word - 1));
  return result;
}

/*!
 * Try to look up the type of a function. Looks at the decompiler type info, the hints files,
 * and other GOAL rules.
 */
bool ObjectFileDB::lookup_function_type(const FunctionName& name,
                                        const std::string& obj_name,
                                        const Config& config,
                                        TypeSpec* result) {
  // don't return function types that are explictly flagged as bad in config.
  if (config.hacks.no_type_analysis_functions_by_name.find(name.to_string()) !=
      config.hacks.no_type_analysis_functions_by_name.end()) {
    return false;
  }

  if (name.kind == FunctionName::FunctionKind::GLOBAL) {
    // global GOAL function.
    auto kv = dts.symbol_types.find(name.function_name);
    if (kv != dts.symbol_types.end() && kv->second.arg_count() >= 1) {
      if (kv->second.base_type() != "function") {
        lg::die("Found a function named {} but the symbol has type {}", name.to_string(),
                kv->second.print());
      }
      // good, found a global function with full type information.
      *result = kv->second;
      return true;
    }
  } else if (name.kind == FunctionName::FunctionKind::METHOD) {
    MethodInfo info;

    if (dts.ts.try_lookup_method(name.type_name, name.method_id, &info)) {
      if (info.type.arg_count() >= 1) {
        if (info.type.base_type() != "function") {
          lg::die("Found a method named {} but the symbol has type {}", name.to_string(),
                  info.type.print());
        }
        // substitute the _type_ for the correct type.
        *result = info.type.substitute_for_method_call(name.type_name);
        return true;
      }
    }

  } else if (name.kind == FunctionName::FunctionKind::TOP_LEVEL_INIT) {
    *result = dts.ts.make_function_typespec({}, "none");
    return true;
  } else if (name.kind == FunctionName::FunctionKind::UNIDENTIFIED) {
    // try looking up the object
    const auto& map = config.anon_function_types_by_obj_by_id;
    auto obj_kv = map.find(obj_name);
    if (obj_kv != map.end()) {
      auto func_kv = obj_kv->second.find(name.get_anon_id());
      if (func_kv != obj_kv->second.end()) {
        *result = dts.parse_type_spec(func_kv->second);
        return true;
      }
    }
  } else if (name.kind == FunctionName::FunctionKind::NV_STATE) {
    auto sym_type = dts.symbol_types.find(name.state_name);
    if (sym_type == dts.symbol_types.end()) {
      lg::error("Could not find symbol with name {} for state. This is likely a decompiler bug.",
                name.state_name);
      return false;
    }
    *result = get_state_handler_type(name.handler_kind, sym_type->second);
    return true;
  } else if (name.kind == FunctionName::FunctionKind::V_STATE) {
    auto mi = dts.ts.lookup_method(name.type_name, name.state_name);
    *result = get_state_handler_type(name.handler_kind,
                                     mi.type.substitute_for_method_call(name.type_name));
    return true;
  } else {
    ASSERT(false);
  }
  return false;
}

std::string ObjectFileDB::ir2_final_out(ObjectFileData& data,
                                        const std::vector<std::string>& imports,
                                        const std::unordered_set<std::string>& skip_functions) {
  if (data.obj_version == 3) {
    std::string result;
    result += ";;-*-Lisp-*-\n";
    result += "(in-package goal)\n\n";
    ASSERT(data.linked_data.functions_by_seg.at(TOP_LEVEL_SEGMENT).size() == 1);
    auto top_level = data.linked_data.functions_by_seg.at(TOP_LEVEL_SEGMENT).at(0);
    result += write_from_top_level(top_level, dts, data.linked_data, imports, skip_functions);
    result += "\n\n";
    return result;
  } else {
    return ";; not a code file.";
  }
}

}  // namespace decompiler<|MERGE_RESOLUTION|>--- conflicted
+++ resolved
@@ -715,13 +715,8 @@
       try {
         insert_static_refs(func.ir2.top_form, *func.ir2.form_pool, func, dts);
       } catch (std::exception& e) {
-<<<<<<< HEAD
-        func.warnings.general_warning("Failed static ref finding: {}\n", e.what());
-        lg::error("Function {} failed static ref: {}", func.name(), e.what());
-=======
         func.warnings.error("Failed static ref finding: {}\n", e.what());
         lg::error("Function {} failed static ref: {}\n", func.name(), e.what());
->>>>>>> 1b45aab3
       }
     }
   });
