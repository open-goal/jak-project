/*!
 * @file ObjectFileDB.cpp
 * A "database" of object files found in DGO files.
 * Eliminates duplicate object files, and also assigns unique names to all object files
 * (there may be different object files with the same name sometimes)
 */

#include "ObjectFileDB.h"
#include <algorithm>
#include <set>
#include <cstring>
#include <map>
#include "LinkedObjectFileCreation.h"
#include "decompiler/config.h"
#include "third-party/minilzo/minilzo.h"
#include "common/util/BinaryReader.h"
#include "decompiler/util/FileIO.h"
#include "common/util/Timer.h"
#include "common/util/FileUtil.h"
#include "decompiler/Function/BasicBlocks.h"
#include "decompiler/IR/BasicOpBuilder.h"
#include "decompiler/IR/CfgBuilder.h"
#include "third-party/spdlog/include/spdlog/spdlog.h"

/*!
 * Get a unique name for this object file.
 */
std::string ObjectFileRecord::to_unique_name() const {
  return name + "-v" + std::to_string(version);
}

std::string ObjectFileData::to_unique_name() const {
  if (has_multiple_versions) {
    std::string result = record.name + "-";
    auto dgo_names_sorted = dgo_names;
    std::sort(dgo_names_sorted.begin(), dgo_names_sorted.end());
    for (auto x : dgo_names_sorted) {
      auto ext = x.substr(x.length() - 4, 4);
      if (ext == ".CGO" || ext == ".cgo" || ext == ".DGO" || ext == ".dgo") {
        x = x.substr(0, x.length() - 4);
      }
      result += x + "-";
    }
    result.pop_back();
    return result;
  } else {
    return record.name;
  }
}
ObjectFileData& ObjectFileDB::lookup_record(ObjectFileRecord rec) {
  ObjectFileData* result = nullptr;

  for (auto& x : obj_files_by_name[rec.name]) {
    if (x.record.version == rec.version) {
      assert(x.record.hash == rec.hash);
      assert(!result);
      result = &x;
    }
  }

  assert(result);
  return *result;
}

/*!
 * Build an object file DB for the given list of DGOs.
 */
ObjectFileDB::ObjectFileDB(const std::vector<std::string>& _dgos) {
  Timer timer;

  spdlog::info("-Loading types...");
  dts.parse_type_defs({"decompiler", "config", "all-types.gc"});

  spdlog::info("-Initializing ObjectFileDB...");
  for (auto& dgo : _dgos) {
    get_objs_from_dgo(dgo);
  }

  spdlog::info("ObjectFileDB Initialized:");
  spdlog::info("Total DGOs: {}", int(_dgos.size()));
  spdlog::info("Total data: {} bytes", stats.total_dgo_bytes);
  spdlog::info("Total objs: {}", stats.total_obj_files);
  spdlog::info("Unique objs: {}", stats.unique_obj_files);
  spdlog::info("Unique data: {} bytes", stats.unique_obj_bytes);
  spdlog::info("Total {} ms ({:3f} MB/sec, {} obj/sec", timer.getMs(),
               stats.total_dgo_bytes / ((1u << 20u) * timer.getSeconds()),
               stats.total_obj_files / timer.getSeconds());
}

// Header for a DGO file
struct DgoHeader {
  uint32_t size;
  char name[60];
};

namespace {
/*!
 * Assert false if the char[] has non-null data after the null terminated string.
 * Used to sanity check the sizes of strings in DGO/object file headers.
 */
void assert_string_empty_after(const char* str, int size) {
  auto ptr = str;
  while (*ptr)
    ptr++;
  while (ptr - str < size) {
    assert(!*ptr);
    ptr++;
  }
}
}  // namespace

namespace {
std::string get_object_file_name(const std::string& original_name, uint8_t* data, int size) {
  const char art_group_text[] =
      "/src/next/data/art-group6/";  // todo, this may change in other games
  const char suffix[] = "-ag.go";

  int len = int(strlen(art_group_text));
  for (int start = 0; start < size; start++) {
    bool failed = false;
    for (int i = 0; i < len; i++) {
      if (start + i >= size || data[start + i] != art_group_text[i]) {
        failed = true;
        break;
      }
    }

    if (!failed) {
      for (int i = 0; i < int(original_name.length()); i++) {
        if (start + len + i >= size || data[start + len + i] != original_name[i]) {
          assert(false);
        }
      }

      assert(int(strlen(suffix)) + start + len + int(original_name.length()) < size);
      assert(!memcmp(data + start + len + original_name.length(), suffix, strlen(suffix) + 1));

      return original_name + "-ag";
    }
  }

  return original_name;
}
}  // namespace

constexpr int MAX_CHUNK_SIZE = 0x8000;
/*!
 * Load the objects stored in the given DGO into the ObjectFileDB
 */
void ObjectFileDB::get_objs_from_dgo(const std::string& filename) {
  auto dgo_data = file_util::read_binary_file(filename);
  stats.total_dgo_bytes += dgo_data.size();

  const char jak2_header[] = "oZlB";
  bool is_jak2 = true;
  for (int i = 0; i < 4; i++) {
    if (jak2_header[i] != dgo_data[i]) {
      is_jak2 = false;
    }
  }

  if (is_jak2) {
    if (lzo_init() != LZO_E_OK) {
      assert(false);
    }
    BinaryReader compressed_reader(dgo_data);
    // seek past oZlB
    compressed_reader.ffwd(4);
    auto decompressed_size = compressed_reader.read<uint32_t>();
    std::vector<uint8_t> decompressed_data;
    decompressed_data.resize(decompressed_size);
    size_t output_offset = 0;
    while (true) {
      // seek past alignment bytes and read the next chunk size
      uint32_t chunk_size = 0;
      while (!chunk_size) {
        chunk_size = compressed_reader.read<uint32_t>();
      }

      if (chunk_size < MAX_CHUNK_SIZE) {
        lzo_uint bytes_written;
        auto lzo_rv =
            lzo1x_decompress(compressed_reader.here(), chunk_size,
                             decompressed_data.data() + output_offset, &bytes_written, nullptr);
        assert(lzo_rv == LZO_E_OK);
        compressed_reader.ffwd(chunk_size);
        output_offset += bytes_written;
      } else {
        // nope - sometimes chunk_size is bigger than MAX, but we should still use max.
        //        assert(chunk_size == MAX_CHUNK_SIZE);
        memcpy(decompressed_data.data() + output_offset, compressed_reader.here(), MAX_CHUNK_SIZE);
        compressed_reader.ffwd(MAX_CHUNK_SIZE);
        output_offset += MAX_CHUNK_SIZE;
      }

      if (output_offset >= decompressed_size)
        break;
      while (compressed_reader.get_seek() % 4) {
        compressed_reader.ffwd(1);
      }
    }
    dgo_data = decompressed_data;
  }

  BinaryReader reader(dgo_data);
  auto header = reader.read<DgoHeader>();

  auto dgo_base_name = base_name(filename);
  assert(header.name == dgo_base_name);
  assert_string_empty_after(header.name, 60);

  // get all obj files...
  for (uint32_t i = 0; i < header.size; i++) {
    auto obj_header = reader.read<DgoHeader>();
    assert(reader.bytes_left() >= obj_header.size);
    assert_string_empty_after(obj_header.name, 60);

    auto name = get_object_file_name(obj_header.name, reader.here(), obj_header.size);

    add_obj_from_dgo(name, obj_header.name, reader.here(), obj_header.size, dgo_base_name);
    reader.ffwd(obj_header.size);
  }

  // check we're at the end
  assert(0 == reader.bytes_left());
}

/*!
 * Add an object file to the ObjectFileDB
 */
void ObjectFileDB::add_obj_from_dgo(const std::string& obj_name,
                                    const std::string& name_in_dgo,
                                    uint8_t* obj_data,
                                    uint32_t obj_size,
                                    const std::string& dgo_name) {
  stats.total_obj_files++;
  assert(obj_size > 128);
  uint16_t version = *(uint16_t*)(obj_data + 8);
  auto hash = crc32(obj_data, obj_size);

  bool duplicated = false;
  // first, check to see if we already got it...
  for (auto& e : obj_files_by_name[obj_name]) {
    if (e.data.size() == obj_size && e.record.hash == hash) {
      // just to make sure we don't have a hash collision.
      assert(!memcmp(obj_data, e.data.data(), obj_size));

      // already got it!
      e.reference_count++;
      auto& rec = e.record;
      assert(name_in_dgo == e.name_in_dgo);
      e.dgo_names.push_back(dgo_name);
      obj_files_by_dgo[dgo_name].push_back(rec);
      duplicated = true;
      break;
    } else {
      e.has_multiple_versions = true;
    }
  }

  if (duplicated) {
    return;
  }

  // nope, have to add a new one.
  ObjectFileData data;
  data.data.resize(obj_size);
  memcpy(data.data.data(), obj_data, obj_size);
  data.record.hash = hash;
  data.record.name = obj_name;
  data.dgo_names.push_back(dgo_name);
  if (obj_files_by_name[obj_name].empty()) {
    // if this is the first time we've seen this object file name, add it in the order.
    obj_file_order.push_back(obj_name);
  }
  data.record.version = obj_files_by_name[obj_name].size();
  data.name_in_dgo = name_in_dgo;
  data.obj_version = version;
  obj_files_by_dgo[dgo_name].push_back(data.record);
  obj_files_by_name[obj_name].emplace_back(std::move(data));
  stats.unique_obj_files++;
  stats.unique_obj_bytes += obj_size;

  if (obj_files_by_name[obj_name].size() > 1) {
    for (auto& e : obj_files_by_name[obj_name]) {
      e.has_multiple_versions = true;
    }
  }
}

/*!
 * Generate a listing of what object files go in which dgos
 */
std::string ObjectFileDB::generate_dgo_listing() {
  std::string result = ";; DGO File Listing\n\n";
  std::vector<std::string> dgo_names;
  for (auto& kv : obj_files_by_dgo) {
    dgo_names.push_back(kv.first);
  }

  std::sort(dgo_names.begin(), dgo_names.end());

  for (const auto& name : dgo_names) {
    result += "(\"" + name + "\"\n";
    for (auto& obj_rec : obj_files_by_dgo[name]) {
      auto obj = lookup_record(obj_rec);
      std::string extension = ".o";
      if (obj.obj_version == 4 || obj.obj_version == 2) {
        extension = ".go";
      }
      result += "  (\"" + obj.to_unique_name() + extension + "\" \"" + obj.name_in_dgo + "\")\n";
    }
    result += "  )\n\n";
  }

  return result;
}

namespace {
std::string pad_string(const std::string& in, size_t length) {
  assert(in.length() < length);
  return in + std::string(length - in.length(), ' ');
}
}  // namespace

std::string ObjectFileDB::generate_obj_listing() {
  std::string result;
  std::set<std::string> all_unique_names;
  int unique_count = 0;
  for (auto& obj_file : obj_file_order) {
    for (auto& x : obj_files_by_name.at(obj_file)) {
      std::string dgos = "[";
      for (auto& y : x.dgo_names) {
        assert(y.length() >= 5);
        dgos += "\"" + y.substr(0, y.length() - 4) + "\", ";
      }
      dgos.pop_back();
      dgos.pop_back();
      dgos += "]";
      result += "[\"" + pad_string(x.to_unique_name() + "\", ", 40) + "\"" +
                pad_string(x.name_in_dgo + "\", ", 30) + std::to_string(x.obj_version) + ", " +
                dgos + ", \"\"],\n";
      unique_count++;
      all_unique_names.insert(x.to_unique_name());
    }
  }

  // this check is extremely important. It makes sure we don't have any repeat names. This could
  // be caused by two files with the same name, in the same DGOs, but different data.
  assert(int(all_unique_names.size()) == unique_count);
  return result;
}

/*!
 * Process all of the linking data of all objects.
 */
void ObjectFileDB::process_link_data() {
  spdlog::info("- Processing Link Data...");
  Timer process_link_timer;

  LinkedObjectFile::Stats combined_stats;

  for_each_obj([&](ObjectFileData& obj) {
    obj.linked_data = to_linked_object_file(obj.data, obj.record.name, dts);
    combined_stats.add(obj.linked_data.stats);
  });

  spdlog::info("Processed Link Data:");
  spdlog::info(" Code {} bytes", combined_stats.total_code_bytes);
  spdlog::info(" v2 Code {} bytes", combined_stats.total_v2_code_bytes);
  spdlog::info(" v2 Link Data {} bytes", combined_stats.total_v2_link_bytes);
  spdlog::info(" v2 Pointers {}", combined_stats.total_v2_pointers);
  spdlog::info(" v2 Pointer Seeks {}", combined_stats.total_v2_pointer_seeks);
  spdlog::info(" v2 Symbols {}", combined_stats.total_v2_symbol_count);
  spdlog::info(" v2 Symbol Links {}", combined_stats.total_v2_symbol_links);

  spdlog::info(" v3 Code {} bytes", combined_stats.v3_code_bytes);
  spdlog::info(" v3 Link Data {} bytes", combined_stats.v3_link_bytes);
  spdlog::info(" v3 Pointers {}", combined_stats.v3_pointers);
  spdlog::info("   Split {}", combined_stats.v3_split_pointers);
  spdlog::info("   Word  {}", combined_stats.v3_word_pointers);
  spdlog::info(" v3 Pointer Seeks {}", combined_stats.v3_pointer_seeks);
  spdlog::info(" v3 Symbols {}", combined_stats.v3_symbol_count);
  spdlog::info(" v3 Offset Symbol Links {}", combined_stats.v3_symbol_link_offset);
  spdlog::info(" v3 Word Symbol Links {}", combined_stats.v3_symbol_link_word);

  spdlog::info(" Total {} ms\n", process_link_timer.getMs());
  // printf("\n");
}

/*!
 * Process all of the labels generated from linking and give them reasonable names.
 */
void ObjectFileDB::process_labels() {
  spdlog::info("- Processing Labels...");
  Timer process_label_timer;
  uint32_t total = 0;
  for_each_obj([&](ObjectFileData& obj) { total += obj.linked_data.set_ordered_label_names(); });

  spdlog::info("Processed Labels:");
  spdlog::info(" Total {} labels", total);
  spdlog::info(" Total {} ms", process_label_timer.getMs());
  // printf("\n");
}

/*!
 * Dump object files and their linking data to text files for debugging
 */
void ObjectFileDB::write_object_file_words(const std::string& output_dir, bool dump_v3_only) {
  if (dump_v3_only) {
    spdlog::info("- Writing object file dumps (v3 only)...");
  } else {
    spdlog::info("- Writing object file dumps (all)...");
  }

  Timer timer;
  uint32_t total_bytes = 0, total_files = 0;

  for_each_obj([&](ObjectFileData& obj) {
    if (obj.linked_data.segments == 3 || !dump_v3_only) {
      auto file_text = obj.linked_data.print_words();
      auto file_name = combine_path(output_dir, obj.record.to_unique_name() + ".txt");
      total_bytes += file_text.size();
      file_util::write_text_file(file_name, file_text);
      total_files++;
    }
  });

  spdlog::info("Wrote object file dumps:");
  spdlog::info(" Total {} files", total_files);
  spdlog::info(" Total {:3f} MB", total_bytes / ((float)(1u << 20u)));
  spdlog::info(" Total {} ms ({:3f} MB/sec)", timer.getMs(),
               total_bytes / ((1u << 20u) * timer.getSeconds()));
  // printf("\n");
}

/*!
 * Dump disassembly for object files containing code.  Data zones will also be dumped.
 */
void ObjectFileDB::write_disassembly(const std::string& output_dir,
                                     bool disassemble_objects_without_functions) {
  spdlog::info("- Writing functions...");
  Timer timer;
  uint32_t total_bytes = 0, total_files = 0;

  for_each_obj([&](ObjectFileData& obj) {
    if (obj.linked_data.has_any_functions() || disassemble_objects_without_functions) {
      auto file_text = obj.linked_data.print_disassembly();
      auto file_name = combine_path(output_dir, obj.record.to_unique_name() + ".func");
      total_bytes += file_text.size();
      file_util::write_text_file(file_name, file_text);
      total_files++;
    }
  });

  spdlog::info("Wrote functions dumps:");
  spdlog::info(" Total {} files", total_files);
  spdlog::info(" Total {} MB", total_bytes / ((float)(1u << 20u)));
  spdlog::info(" Total {} ms ({:3f} MB/sec)", timer.getMs(),
               total_bytes / ((1u << 20u) * timer.getSeconds()));
  // printf("\n");
}

/*!
 * Find code/data zones, identify functions, and disassemble
 */
void ObjectFileDB::find_code() {
  spdlog::info("- Finding code in object files...");
  LinkedObjectFile::Stats combined_stats;
  Timer timer;

  for_each_obj([&](ObjectFileData& obj) {
    //      printf("fc %s\n", obj.record.to_unique_name().c_str());
    obj.linked_data.find_code();
    obj.linked_data.find_functions();
    obj.linked_data.disassemble_functions();

    if (get_config().game_version == 1 || obj.record.to_unique_name() != "effect-control-v0") {
      obj.linked_data.process_fp_relative_links();
    } else {
      spdlog::warn("Skipping process_fp_relative_links in {}", obj.record.to_unique_name().c_str());
    }

    auto& obj_stats = obj.linked_data.stats;
    if (obj_stats.code_bytes / 4 > obj_stats.decoded_ops) {
      spdlog::warn("Failed to decode all in {} ({} / {})", obj.record.to_unique_name().c_str(),
                   obj_stats.decoded_ops, obj_stats.code_bytes / 4);
    }
    combined_stats.add(obj.linked_data.stats);
  });

  spdlog::info("Found code:");
  spdlog::info(" Code {} MB", combined_stats.code_bytes / (float)(1 << 20));
  spdlog::info(" Data {} MB", combined_stats.data_bytes / (float)(1 << 20));
  spdlog::info(" Functions: {}", combined_stats.function_count);
  spdlog::info(" fp uses resolved: {} / {} ({} %)", combined_stats.n_fp_reg_use_resolved,
               combined_stats.n_fp_reg_use,
               100.f * (float)combined_stats.n_fp_reg_use_resolved / combined_stats.n_fp_reg_use);
  auto total_ops = combined_stats.code_bytes / 4;
  spdlog::info(" Decoded {} / {} ({} %)", combined_stats.decoded_ops, total_ops,
               100.f * (float)combined_stats.decoded_ops / total_ops);
  spdlog::info(" Total {} ms", timer.getMs());
  // printf("\n");
}

/*!
 * Finds and writes all scripts into a file named all_scripts.lisp.
 * Doesn't change any state in ObjectFileDB.
 */
void ObjectFileDB::find_and_write_scripts(const std::string& output_dir) {
  spdlog::info("- Finding scripts in object files...");
  Timer timer;
  std::string all_scripts;

  for_each_obj([&](ObjectFileData& obj) {
    auto scripts = obj.linked_data.print_scripts();
    if (!scripts.empty()) {
      all_scripts += ";--------------------------------------\n";
      all_scripts += "; " + obj.record.to_unique_name() + "\n";
      all_scripts += ";---------------------------------------\n";
      all_scripts += scripts;
    }
  });

  auto file_name = combine_path(output_dir, "all_scripts.lisp");
  file_util::write_text_file(file_name, all_scripts);

  spdlog::info("Found scripts:");
  spdlog::info(" Total {} ms\n", timer.getMs());
}

void ObjectFileDB::analyze_functions() {
  spdlog::info("- Analyzing Functions...");
  Timer timer;

  int total_functions = 0;
  int resolved_cfg_functions = 0;
  const auto& config = get_config();

  {
    timer.start();
    for_each_obj([&](ObjectFileData& data) {
      if (data.linked_data.segments == 3) {
        // the top level segment should have a single function
        assert(data.linked_data.functions_by_seg.at(2).size() == 1);

        auto& func = data.linked_data.functions_by_seg.at(2).front();
        assert(func.guessed_name.empty());
        func.guessed_name.set_as_top_level();
        func.find_global_function_defs(data.linked_data, dts);
        func.find_method_defs(data.linked_data);
      }
    });

    // check for function uniqueness.
    std::unordered_set<std::string> unique_names;
    std::unordered_map<std::string, std::unordered_set<std::string>> duplicated_functions;

    int uid = 1;
    for_each_function([&](Function& func, int segment_id, ObjectFileData& data) {
      (void)segment_id;
      func.guessed_name.unique_id = uid++;
      auto name = func.guessed_name.to_string();
      if (func.guessed_name.expected_unique()) {
        if (unique_names.find(name) != unique_names.end()) {
          duplicated_functions[name].insert(data.record.to_unique_name());
        }

        unique_names.insert(name);
      }

      if (config.asm_functions_by_name.find(name) != config.asm_functions_by_name.end()) {
        func.warnings += "flagged as asm by config\n";
        func.suspected_asm = true;
      }
    });

    for_each_function([&](Function& func, int segment_id, ObjectFileData& data) {
      (void)segment_id;
      auto name = func.guessed_name.to_string();
      if (func.guessed_name.expected_unique()) {
        if (duplicated_functions.find(name) != duplicated_functions.end()) {
          duplicated_functions[name].insert(data.record.to_unique_name());
          func.warnings += "this function exists in multiple non-identical object files";
        }
      }
    });

    //    for(const auto& kv : duplicated_functions) {
    //      printf("Function %s is found in non-identical object files:\n", kv.first.c_str());
    //      for(const auto& obj : kv.second) {
    //        printf(" %s\n", obj.c_str());
    //      }
    //    }
  }

  int total_trivial_cfg_functions = 0;
  int total_named_functions = 0;
  int total_basic_ops = 0;
  int total_failed_basic_ops = 0;

  int asm_funcs = 0;
  int non_asm_funcs = 0;
  int successful_cfg_irs = 0;
  int successful_type_analysis = 0;

  std::map<int, std::vector<std::string>> unresolved_by_length;
  if (get_config().find_basic_blocks) {
    timer.start();
    int total_basic_blocks = 0;
    for_each_function([&](Function& func, int segment_id, ObjectFileData& data) {
      // printf("in %s\n", func.guessed_name.to_string().c_str());
      auto blocks = find_blocks_in_function(data.linked_data, segment_id, func);
      total_basic_blocks += blocks.size();
      func.basic_blocks = blocks;

      total_functions++;
      if (!func.suspected_asm) {
        // run analysis

        // first, find the prologue/epilogue
        func.analyze_prologue(data.linked_data);

        // build a control flow graph
        func.cfg = build_cfg(data.linked_data, segment_id, func);

        // convert individual basic blocks to sequences of IR Basic Ops
        for (auto& block : func.basic_blocks) {
          if (block.end_word > block.start_word) {
            add_basic_ops_to_block(&func, block, &data.linked_data);
          }
        }
        total_basic_ops += func.get_basic_op_count();
        total_failed_basic_ops += func.get_failed_basic_op_count();

        // Combine basic ops + CFG to build a nested IR
        func.ir = build_cfg_ir(func, *func.cfg, data.linked_data);
        non_asm_funcs++;
        if (func.ir) {
          successful_cfg_irs++;
        }

        if (func.cfg->is_fully_resolved()) {
          resolved_cfg_functions++;
        }

        // type analysis
        if (func.guessed_name.kind == FunctionName::FunctionKind::GLOBAL) {
          // we're a global named function. This means we're stored in a symbol
          auto kv = dts.symbol_types.find(func.guessed_name.function_name);
          if (kv != dts.symbol_types.end() && kv->second.arg_count() >= 1) {
            if (kv->second.base_type() != "function") {
              spdlog::error("Found a function named {} but the symbol has type {}",
                            func.guessed_name.to_string(), kv->second.print());
              assert(false);
            }
            // GOOD!
            spdlog::info("Type Analysis on {} {}", func.guessed_name.to_string(),
                         kv->second.print());
            func.run_type_analysis(kv->second, dts, data.linked_data);
            if (func.has_typemaps()) {
              successful_type_analysis++;
            }
          }
        }
      } else {
        asm_funcs++;
      }

      if (func.basic_blocks.size() > 1 && !func.suspected_asm) {
        if (func.cfg->is_fully_resolved()) {
        } else {
          unresolved_by_length[func.end_word - func.start_word].push_back(
              func.guessed_name.to_string());
        }
      }

      if (!func.suspected_asm && func.basic_blocks.size() <= 1) {
        total_trivial_cfg_functions++;
      }

      if (!func.guessed_name.empty()) {
        total_named_functions++;
      }

      //      if (func.guessed_name.to_string() == "inspect") {
      //        assert(false);
      //      }
    });

    spdlog::info("Found {} functions ({} with no control flow)", total_functions,
                 total_trivial_cfg_functions);
    spdlog::info("Named {}/{} functions ({}%)", total_named_functions, total_functions,
                 100.f * float(total_named_functions) / float(total_functions));
    spdlog::info("Excluding {} asm functions", asm_funcs);
    spdlog::info("Found {} basic blocks in {} ms", total_basic_blocks, timer.getMs());
    spdlog::info(" {}/{} functions passed cfg analysis stage ({}%)", resolved_cfg_functions,
                 non_asm_funcs, 100.f * float(resolved_cfg_functions) / float(non_asm_funcs));
    int successful_basic_ops = total_basic_ops - total_failed_basic_ops;
    spdlog::info(" {}/{} basic ops converted successfully ({}%)", successful_basic_ops,
                 total_basic_ops, 100.f * float(successful_basic_ops) / float(total_basic_ops));
<<<<<<< HEAD
    spdlog::info(" {}/{} cfgs converted to ir ({}%)\n", successful_cfg_irs, non_asm_funcs,
                 100.f * float(successful_cfg_irs) / float(non_asm_funcs));
=======
    spdlog::info(" {}/{} cfgs converted to ir ({}%)", successful_cfg_irs, non_asm_funcs,
                 100.f * float(successful_cfg_irs) / float(non_asm_funcs));
    spdlog::info(" {}/{} functions passed type analysis ({:.2f}%)\n", successful_type_analysis,
                 non_asm_funcs, 100.f * float(successful_type_analysis) / float(non_asm_funcs));
>>>>>>> fc1a8f37

    //    for (auto& kv : unresolved_by_length) {
    //      printf("LEN %d\n", kv.first);
    //      for (auto& x : kv.second) {
    //        printf("  %s\n", x.c_str());
    //      }
    //    }
  }
}<|MERGE_RESOLUTION|>--- conflicted
+++ resolved
@@ -699,15 +699,10 @@
     int successful_basic_ops = total_basic_ops - total_failed_basic_ops;
     spdlog::info(" {}/{} basic ops converted successfully ({}%)", successful_basic_ops,
                  total_basic_ops, 100.f * float(successful_basic_ops) / float(total_basic_ops));
-<<<<<<< HEAD
-    spdlog::info(" {}/{} cfgs converted to ir ({}%)\n", successful_cfg_irs, non_asm_funcs,
-                 100.f * float(successful_cfg_irs) / float(non_asm_funcs));
-=======
     spdlog::info(" {}/{} cfgs converted to ir ({}%)", successful_cfg_irs, non_asm_funcs,
                  100.f * float(successful_cfg_irs) / float(non_asm_funcs));
     spdlog::info(" {}/{} functions passed type analysis ({:.2f}%)\n", successful_type_analysis,
                  non_asm_funcs, 100.f * float(successful_type_analysis) / float(non_asm_funcs));
->>>>>>> fc1a8f37
 
     //    for (auto& kv : unresolved_by_length) {
     //      printf("LEN %d\n", kv.first);
