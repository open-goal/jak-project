#include "extract_level.h"

#include <set>
#include <thread>

#include "common/log/log.h"
#include "common/util/FileUtil.h"
#include "common/util/SimpleThreadGroup.h"
#include "common/util/compress.h"
#include "common/util/string_util.h"

#include "decompiler/level_extractor/BspHeader.h"
#include "decompiler/level_extractor/extract_actors.h"
#include "decompiler/level_extractor/extract_collide_frags.h"
#include "decompiler/level_extractor/extract_hfrag.h"
#include "decompiler/level_extractor/extract_joint_group.h"
#include "decompiler/level_extractor/extract_merc.h"
#include "decompiler/level_extractor/extract_shrub.h"
#include "decompiler/level_extractor/extract_tfrag.h"
#include "decompiler/level_extractor/extract_tie.h"
#include "decompiler/level_extractor/fr3_to_gltf.h"

namespace decompiler {

/*!
 * Look through files in a DGO and find the bsp-header file (the level)
 */
std::optional<ObjectFileRecord> get_bsp_file(const std::vector<ObjectFileRecord>& records,
                                             const std::string& dgo_name) {
  std::optional<ObjectFileRecord> result;
  bool found = false;
  for (auto& file : records) {
    if (file.name.length() > 4 && file.name.substr(file.name.length() - 4) == "-vis") {
      ASSERT(!found);
      found = true;
      result = file;
    }
  }

  if (!result) {
    if (str_util::ends_with(dgo_name, ".DGO") || str_util::ends_with(dgo_name, ".CGO")) {
      auto expected_name = dgo_name.substr(0, dgo_name.length() - 4);
      for (auto& c : expected_name) {
        c = tolower(c);
      }
      if (!records.empty() && expected_name == records.back().name) {
        return records.back();
      }
    }
  }
  return result;
}

/*!
 * Make sure a file is a valid bsp-header.
 */
bool is_valid_bsp(const decompiler::LinkedObjectFile& file) {
  if (file.segments != 1) {
    lg::error("Got {} segments, but expected 1", file.segments);
    return false;
  }

  auto& first_word = file.words_by_seg.at(0).at(0);
  if (first_word.kind() != decompiler::LinkedWord::TYPE_PTR) {
    lg::error("Expected the first word to be a type pointer, but it wasn't.");
    return false;
  }

  if (first_word.symbol_name() != "bsp-header") {
    lg::error("Expected to get a bsp-header, but got {} instead.", first_word.symbol_name());
    return false;
  }

  return true;
}

tfrag3::Texture make_texture(u32 id,
                             const TextureDB::TextureData& tex,
                             const std::string& tpage_name,
                             bool pool_load) {
  tfrag3::Texture new_tex;
  new_tex.combo_id = id;
  new_tex.w = tex.w;
  new_tex.h = tex.h;
  new_tex.debug_tpage_name = tpage_name;
  new_tex.debug_name = tex.name;
  new_tex.data = tex.rgba_bytes;
  new_tex.combo_id = id;
  new_tex.load_to_pool = pool_load;
  return new_tex;
}

void add_all_textures_from_level(tfrag3::Level& lev,
                                 const std::string& level_name,
                                 const TextureDB& tex_db) {
  const auto& level_it = tex_db.texture_ids_per_level.find(level_name);
  if (level_it != tex_db.texture_ids_per_level.end()) {
    for (auto id : level_it->second) {
      const auto& tex = tex_db.textures.at(id);
      lev.textures.push_back(make_texture(id, tex, tex_db.tpage_names.at(tex.page), true));
    }
  }
}

void confirm_textures_identical(const TextureDB& tex_db) {
  std::unordered_map<std::string, std::vector<u32>> tex_dupl;
  for (auto& tex : tex_db.textures) {
    auto name = tex_db.tpage_names.at(tex.second.page) + tex.second.name;
    auto it = tex_dupl.find(name);
    if (it == tex_dupl.end()) {
      tex_dupl.insert({name, tex.second.rgba_bytes});
    } else {
      bool ok = it->second == tex.second.rgba_bytes;
      if (!ok) {
        ASSERT_MSG(false, fmt::format("BAD duplicate: {} {} vs {}", name,
                                      tex.second.rgba_bytes.size(), it->second.size()));
      }
    }
  }
}

void extract_art_groups_from_level(const ObjectFileDB& db,
                                   const TextureDB& tex_db,
                                   const std::vector<level_tools::TextureRemap>& tex_remap,
                                   const std::string& dgo_name,
                                   tfrag3::Level& level_data,
                                   std::map<std::string, level_tools::ArtData>& art_group_data) {
  if (db.obj_files_by_dgo.count(dgo_name)) {
    const auto& files = db.obj_files_by_dgo.at(dgo_name);
    for (const auto& file : files) {
      if (file.name.length() > 3 && !file.name.compare(file.name.length() - 3, 3, "-ag")) {
        const auto& ag_file = db.lookup_record(file);
        extract_merc(ag_file, tex_db, db.dts, tex_remap, level_data, false, db.version());
        extract_joint_group(ag_file, db.dts, db.version(), art_group_data);
      }
    }
  }
}

std::vector<level_tools::TextureRemap> extract_tex_remap(const ObjectFileDB& db,
                                                         const std::string& dgo_name) {
  auto bsp_rec = get_bsp_file(db.obj_files_by_dgo.at(dgo_name), dgo_name);
  if (!bsp_rec) {
    lg::warn("Skipping extract for {} because the BSP file was not found", dgo_name);
    return {};
  }
  std::string level_name = bsp_rec->name;

  lg::info("Processing level {} ({})", dgo_name, level_name);
  const auto& bsp_file = db.lookup_record(*bsp_rec);
  bool ok = is_valid_bsp(bsp_file.linked_data);
  ASSERT(ok);

  level_tools::DrawStats draw_stats;
  level_tools::BspHeader bsp_header;
  bsp_header.read_from_file(bsp_file.linked_data, db.dts, &draw_stats, db.version(), true);

  return bsp_header.texture_remap_table;
}

level_tools::BspHeader extract_bsp_from_level(const ObjectFileDB& db,
                                              const TextureDB& tex_db,
                                              const std::string& dgo_name,
                                              const Config& config,
                                              tfrag3::Level& level_data) {
  auto hacks = config.hacks;
  auto bsp_rec = get_bsp_file(db.obj_files_by_dgo.at(dgo_name), dgo_name);
  if (!bsp_rec) {
    lg::warn("Skipping extract for {} because the BSP file was not found", dgo_name);
    return {};
  }

  lg::info("Processing {}...", dgo_name);
  const auto& bsp_file = db.lookup_record(*bsp_rec);
  bool ok = is_valid_bsp(bsp_file.linked_data);
  ASSERT(ok);

  level_tools::DrawStats draw_stats;
  // draw_stats.debug_print_dma_data = true;
  level_tools::BspHeader bsp_header;
  bsp_header.read_from_file(bsp_file.linked_data, db.dts, &draw_stats, db.version());
  ASSERT((int)bsp_header.drawable_tree_array.trees.size() == bsp_header.drawable_tree_array.length);

  // grrr.....
  if (db.version() == GameVersion::Jak1 && dgo_name == "TIT.DGO" && bsp_header.name == "intro") {
    bsp_header.name = "title";
  } else if (db.version() == GameVersion::Jak1 && dgo_name == "DEM.DGO" &&
             bsp_header.name == "intro") {
    bsp_header.name = "demo";
  }

  /*
  level_tools::PrintSettings settings;
  settings.expand_collide = true;
  lg::print("{}\n", bsp_header.print(settings));
   */

  const std::set<std::string> tfrag_trees = {
      "drawable-tree-tfrag",        "drawable-tree-trans-tfrag",       "drawable-tree-tfrag-trans",
      "drawable-tree-dirt-tfrag",   "drawable-tree-tfrag-water",       "drawable-tree-ice-tfrag",
      "drawable-tree-lowres-tfrag", "drawable-tree-lowres-trans-tfrag"};
  int i = 0;

  std::vector<const level_tools::DrawableTreeInstanceTie*> all_ties;
  for (auto& draw_tree : bsp_header.drawable_tree_array.trees) {
    auto as_tie_tree = dynamic_cast<level_tools::DrawableTreeInstanceTie*>(draw_tree.get());
    if (as_tie_tree) {
      all_ties.push_back(as_tie_tree);
    }
  }

  bool got_collide = false;
  for (auto& draw_tree : bsp_header.drawable_tree_array.trees) {
    if (tfrag_trees.count(draw_tree->my_type())) {
      auto as_tfrag_tree = dynamic_cast<level_tools::DrawableTreeTfrag*>(draw_tree.get());
      ASSERT(as_tfrag_tree);
      std::vector<std::pair<int, int>> expected_missing_textures;
      auto it = hacks.missing_textures_by_level.find(bsp_header.name);
      if (it != hacks.missing_textures_by_level.end()) {
        expected_missing_textures = it->second;
      }
      bool atest_disable_flag = false;
      if (db.version() == GameVersion::Jak2) {
        if (bsp_header.texture_flags[0] & 1) {
          atest_disable_flag = true;
        }
      }
      extract_tfrag(as_tfrag_tree, fmt::format("{}-{}", dgo_name, i++),
                    bsp_header.texture_remap_table, tex_db, expected_missing_textures, level_data,
                    false, bsp_header.name, atest_disable_flag);
    } else if (draw_tree->my_type() == "drawable-tree-instance-tie") {
      auto as_tie_tree = dynamic_cast<level_tools::DrawableTreeInstanceTie*>(draw_tree.get());
      ASSERT(as_tie_tree);
      extract_tie(as_tie_tree, fmt::format("{}-{}-tie", dgo_name, i++),
                  bsp_header.texture_remap_table, tex_db, level_data, false, db.version());
    } else if (draw_tree->my_type() == "drawable-tree-instance-shrub") {
      auto as_shrub_tree =
          dynamic_cast<level_tools::shrub_types::DrawableTreeInstanceShrub*>(draw_tree.get());
      ASSERT(as_shrub_tree);
      extract_shrub(as_shrub_tree, fmt::format("{}-{}-shrub", dgo_name, i++),
                    bsp_header.texture_remap_table, tex_db, {}, level_data, false, db.version());
    } else if (draw_tree->my_type() == "drawable-tree-collide-fragment" &&
               config.extract_collision) {
      auto as_collide_frags =
          dynamic_cast<level_tools::DrawableTreeCollideFragment*>(draw_tree.get());
      ASSERT(as_collide_frags);
      ASSERT(!got_collide);
      got_collide = true;
      extract_collide_frags(as_collide_frags, all_ties, config,
                            fmt::format("{}-{}-collide", dgo_name, i++), level_data);
    } else {
      lg::print("  unsupported tree {}\n", draw_tree->my_type());
    }
  }

  if (bsp_header.collide_hash.num_items) {
    ASSERT(!got_collide);
    extract_collide_frags(bsp_header.collide_hash, all_ties, config,
                          fmt::format("{}-{}-collide", dgo_name, i++), db.dts, level_data);
  }
<<<<<<< HEAD

  if (bsp_header.hfrag) {
    extract_hfrag(*bsp_header.hfrag, dgo_name, bsp_header.texture_remap_table, tex_db, &level_data);
  }
  level_data.level_name = level_name;
=======
  level_data.level_name = bsp_header.name;
>>>>>>> 807ca746

  return bsp_header;
}

/*!
 * Extract stuff found in GAME.CGO.
 * Even though GAME.CGO isn't technically a level, the decompiler/loader treat it like one,
 * but the bsp stuff is just empty. It will contain only textures/art groups.
 */
void extract_common(const ObjectFileDB& db,
                    const TextureDB& tex_db,
                    const std::string& dgo_name,
                    const fs::path& output_folder,
                    const Config& config) {
  if (db.obj_files_by_dgo.count(dgo_name) == 0) {
    lg::warn("Skipping common extract for {} because the DGO was not part of the input", dgo_name);
    return;
  }

  if (tex_db.textures.size() == 0) {
    lg::warn("Skipping common extract because there were no textures in the input");
    return;
  }

  confirm_textures_identical(tex_db);

  tfrag3::Level tfrag_level;
  std::map<std::string, level_tools::ArtData> art_group_data;
  add_all_textures_from_level(tfrag_level, dgo_name, tex_db);
  extract_art_groups_from_level(db, tex_db, {}, dgo_name, tfrag_level, art_group_data);

  add_all_textures_from_level(tfrag_level, "ARTSPOOL", tex_db);
  extract_art_groups_from_level(db, tex_db, {}, "ARTSPOOL", tfrag_level, art_group_data);

  std::set<std::string> textures_we_have;

  // put _all_ index textures in common.
  for (const auto& [id, tex] : tex_db.index_textures_by_combo_id) {
    tfrag_level.index_textures.push_back(tex);
  }

  for (const auto& t : tfrag_level.textures) {
    textures_we_have.insert(t.debug_name);
  }

  for (const auto& [id, normal_texture] : tex_db.textures) {
    if (config.common_tpages.count(normal_texture.page) &&
        !textures_we_have.count(normal_texture.name)) {
      textures_we_have.insert(normal_texture.name);
      tfrag_level.textures.push_back(
          make_texture(id, normal_texture, tex_db.tpage_names.at(normal_texture.page), true));
    }
  }

  // add animated textures that are missing.
  for (const auto& [id, normal_texture] : tex_db.textures) {
    if (config.animated_textures.count(normal_texture.name) &&
        !textures_we_have.count(normal_texture.name)) {
      textures_we_have.insert(normal_texture.name);
      tfrag_level.textures.push_back(
          make_texture(id, normal_texture, tex_db.tpage_names.at(normal_texture.page), false));
    }
  }

  Serializer ser;
  tfrag_level.serialize(ser);
  auto compressed =
      compression::compress_zstd(ser.get_save_result().first, ser.get_save_result().second);

  lg::info("stats for {}", dgo_name);
  print_memory_usage(tfrag_level, ser.get_save_result().second);
  lg::info("compressed: {} -> {} ({:.2f}%)", ser.get_save_result().second, compressed.size(),
           100.f * compressed.size() / ser.get_save_result().second);
  file_util::write_binary_file(
      output_folder / fmt::format("{}.fr3", dgo_name.substr(0, dgo_name.length() - 4)),
      compressed.data(), compressed.size());

  if (config.rip_levels) {
    auto file_path = file_util::get_jak_project_dir() / "glb_out" / "common.glb";
    file_util::create_dir_if_needed_for_file(file_path);
    save_level_foreground_as_gltf(tfrag_level, art_group_data, file_path);
  }
}

void extract_from_level(const ObjectFileDB& db,
                        const TextureDB& tex_db,
                        const std::string& dgo_name,
                        const Config& config,
                        const fs::path& output_folder,
                        const fs::path& entities_folder) {
  if (db.obj_files_by_dgo.count(dgo_name) == 0) {
    lg::warn("Skipping extract for {} because the DGO was not part of the input", dgo_name);
    return;
  }
  tfrag3::Level level_data;
  std::map<std::string, level_tools::ArtData> art_group_data;
  add_all_textures_from_level(level_data, dgo_name, tex_db);

  // the bsp header file data
  auto bsp_header = extract_bsp_from_level(db, tex_db, dgo_name, config, level_data);
  extract_art_groups_from_level(db, tex_db, bsp_header.texture_remap_table, dgo_name, level_data,
                                art_group_data);

  Serializer ser;
  level_data.serialize(ser);
  auto compressed =
      compression::compress_zstd(ser.get_save_result().first, ser.get_save_result().second);
  lg::info("stats for {}", level_data.level_name);
  print_memory_usage(level_data, ser.get_save_result().second);
  lg::info("compressed: {} -> {} ({:.2f}%)", ser.get_save_result().second, compressed.size(),
           100.f * compressed.size() / ser.get_save_result().second);
  file_util::write_binary_file(output_folder / fmt::format("{}.fr3", level_data.level_name),
                               compressed.data(), compressed.size());

  if (config.rip_levels) {
    auto back_file_path = file_util::get_jak_project_dir() / "glb_out" /
                          fmt::format("{}_background.glb", level_data.level_name);
    file_util::create_dir_if_needed_for_file(back_file_path);
    save_level_background_as_gltf(level_data, back_file_path);
    auto fore_file_path = file_util::get_jak_project_dir() / "glb_out" /
                          fmt::format("{}_foreground.glb", level_data.level_name);
    file_util::create_dir_if_needed_for_file(fore_file_path);
    save_level_foreground_as_gltf(level_data, art_group_data, fore_file_path);
  }
  file_util::write_text_file(entities_folder / fmt::format("{}_actors.json", level_data.level_name),
                             extract_actors_to_json(bsp_header.actors));
}

void extract_all_levels(const ObjectFileDB& db,
                        const TextureDB& tex_db,
                        const std::vector<std::string>& dgo_names,
                        const std::string& common_name,
                        const Config& config,
                        const fs::path& output_path) {
  extract_common(db, tex_db, common_name, output_path, config);
  auto entities_dir = file_util::get_jak_project_dir() / "decompiler_out" /
                      game_version_names[config.game_version] / "entities";
  file_util::create_dir_if_needed(entities_dir);
  SimpleThreadGroup threads;
  threads.run(
      [&](int idx) {
        extract_from_level(db, tex_db, dgo_names[idx], config, output_path, entities_dir);
      },
      dgo_names.size());
  threads.join();
}

}  // namespace decompiler<|MERGE_RESOLUTION|>--- conflicted
+++ resolved
@@ -258,15 +258,10 @@
     extract_collide_frags(bsp_header.collide_hash, all_ties, config,
                           fmt::format("{}-{}-collide", dgo_name, i++), db.dts, level_data);
   }
-<<<<<<< HEAD
-
   if (bsp_header.hfrag) {
     extract_hfrag(*bsp_header.hfrag, dgo_name, bsp_header.texture_remap_table, tex_db, &level_data);
   }
-  level_data.level_name = level_name;
-=======
   level_data.level_name = bsp_header.name;
->>>>>>> 807ca746
 
   return bsp_header;
 }
