#include "extract_level.h"

#include <set>
#include <thread>

#include "common/log/log.h"
#include "common/util/FileUtil.h"
#include "common/util/SimpleThreadGroup.h"
#include "common/util/compress.h"

#include "decompiler/level_extractor/BspHeader.h"
#include "decompiler/level_extractor/extract_collide_frags.h"
#include "decompiler/level_extractor/extract_merc.h"
#include "decompiler/level_extractor/extract_shrub.h"
#include "decompiler/level_extractor/extract_tfrag.h"
#include "decompiler/level_extractor/extract_tie.h"

namespace decompiler {

/*!
 * Look through files in a DGO and find the bsp-header file (the level)
 */
std::optional<ObjectFileRecord> get_bsp_file(const std::vector<ObjectFileRecord>& records) {
  std::optional<ObjectFileRecord> result;
  bool found = false;
  for (auto& file : records) {
    if (file.name.length() > 4 && file.name.substr(file.name.length() - 4) == "-vis") {
      ASSERT(!found);
      found = true;
      result = file;
    }
  }
  return result;
}

/*!
 * Make sure a file is a valid bsp-header.
 */
bool is_valid_bsp(const decompiler::LinkedObjectFile& file) {
  if (file.segments != 1) {
    lg::error("Got {} segments, but expected 1", file.segments);
    return false;
  }

  auto& first_word = file.words_by_seg.at(0).at(0);
  if (first_word.kind() != decompiler::LinkedWord::TYPE_PTR) {
    lg::error("Expected the first word to be a type pointer, but it wasn't.");
    return false;
  }

  if (first_word.symbol_name() != "bsp-header") {
    lg::error("Expected to get a bsp-header, but got {} instead.", first_word.symbol_name());
    return false;
  }

  return true;
}

void add_all_textures_from_level(tfrag3::Level& lev,
                                 const std::string& level_name,
                                 const TextureDB& tex_db) {
  ASSERT(lev.textures.empty());
  const auto& level_it = tex_db.texture_ids_per_level.find(level_name);
  if (level_it != tex_db.texture_ids_per_level.end()) {
    for (auto id : level_it->second) {
      const auto& tex = tex_db.textures.at(id);
      lev.textures.emplace_back();
      auto& new_tex = lev.textures.back();
      new_tex.combo_id = id;
      new_tex.w = tex.w;
      new_tex.h = tex.h;
      new_tex.debug_tpage_name = tex_db.tpage_names.at(tex.page);
      new_tex.debug_name = new_tex.debug_tpage_name + tex.name;
      new_tex.data = tex.rgba_bytes;
      new_tex.combo_id = id;
      new_tex.load_to_pool = true;
    }
  }
}

void confirm_textures_identical(const TextureDB& tex_db) {
  std::unordered_map<std::string, std::vector<u32>> tex_dupl;
  for (auto& tex : tex_db.textures) {
    auto name = tex_db.tpage_names.at(tex.second.page) + tex.second.name;
    auto it = tex_dupl.find(name);
    if (it == tex_dupl.end()) {
      tex_dupl.insert({name, tex.second.rgba_bytes});
    } else {
      bool ok = it->second == tex.second.rgba_bytes;
      if (!ok) {
        ASSERT_MSG(false, fmt::format("BAD duplicate: {} {} vs {}", name,
                                      tex.second.rgba_bytes.size(), it->second.size()));
      }
    }
  }
}

void extract_art_groups_from_level(const ObjectFileDB& db,
                                   const TextureDB& tex_db,
                                   const std::vector<level_tools::TextureRemap>& tex_remap,
                                   const std::string& dgo_name,
                                   tfrag3::Level& level_data,
                                   bool dump_level) {
  const auto& files = db.obj_files_by_dgo.at(dgo_name);
  for (const auto& file : files) {
    if (file.name.length() > 3 && !file.name.compare(file.name.length() - 3, 3, "-ag")) {
      const auto& ag_file = db.lookup_record(file);
      extract_merc(ag_file, tex_db, db.dts, tex_remap, level_data, dump_level);
    }
  }
}

std::vector<level_tools::TextureRemap> extract_bsp_from_level(const ObjectFileDB& db,
                                                              const TextureDB& tex_db,
                                                              const std::string& dgo_name,
                                                              const DecompileHacks& hacks,
                                                              bool dump_level,
                                                              bool extract_collision,
                                                              tfrag3::Level& level_data) {
  auto bsp_rec = get_bsp_file(db.obj_files_by_dgo.at(dgo_name));
  if (!bsp_rec) {
    lg::warn("Skipping extract for {} because the BSP file was not found", dgo_name);
    return {};
  }
  std::string level_name = bsp_rec->name.substr(0, bsp_rec->name.length() - 4);

  lg::info("Processing level {} ({})", dgo_name, level_name);
  const auto& bsp_file = db.lookup_record(*bsp_rec);
  bool ok = is_valid_bsp(bsp_file.linked_data);
  ASSERT(ok);

  level_tools::DrawStats draw_stats;
  // draw_stats.debug_print_dma_data = true;
  level_tools::BspHeader bsp_header;
  bsp_header.read_from_file(bsp_file.linked_data, db.dts, &draw_stats);
  ASSERT((int)bsp_header.drawable_tree_array.trees.size() == bsp_header.drawable_tree_array.length);

  /*
  level_tools::PrintSettings settings;
  settings.expand_collide = true;
  fmt::print("{}\n", bsp_header.print(settings));
   */

  const std::set<std::string> tfrag_trees = {
      "drawable-tree-tfrag",     "drawable-tree-trans-tfrag",  "drawable-tree-dirt-tfrag",
      "drawable-tree-ice-tfrag", "drawable-tree-lowres-tfrag", "drawable-tree-lowres-trans-tfrag"};
  int i = 0;

  std::vector<const level_tools::DrawableTreeInstanceTie*> all_ties;
  for (auto& draw_tree : bsp_header.drawable_tree_array.trees) {
    auto as_tie_tree = dynamic_cast<level_tools::DrawableTreeInstanceTie*>(draw_tree.get());
    if (as_tie_tree) {
      all_ties.push_back(as_tie_tree);
    }
  }

  bool got_collide = false;
  for (auto& draw_tree : bsp_header.drawable_tree_array.trees) {
    if (tfrag_trees.count(draw_tree->my_type())) {
      auto as_tfrag_tree = dynamic_cast<level_tools::DrawableTreeTfrag*>(draw_tree.get());
      ASSERT(as_tfrag_tree);
      std::vector<std::pair<int, int>> expected_missing_textures;
      auto it = hacks.missing_textures_by_level.find(level_name);
      if (it != hacks.missing_textures_by_level.end()) {
        expected_missing_textures = it->second;
      }
      extract_tfrag(as_tfrag_tree, fmt::format("{}-{}", dgo_name, i++),
                    bsp_header.texture_remap_table, tex_db, expected_missing_textures, level_data,
                    dump_level);
    } else if (draw_tree->my_type() == "drawable-tree-instance-tie") {
      auto as_tie_tree = dynamic_cast<level_tools::DrawableTreeInstanceTie*>(draw_tree.get());
      ASSERT(as_tie_tree);
      extract_tie(as_tie_tree, fmt::format("{}-{}-tie", dgo_name, i++),
                  bsp_header.texture_remap_table, tex_db, level_data, dump_level);
    } else if (draw_tree->my_type() == "drawable-tree-instance-shrub") {
      auto as_shrub_tree =
          dynamic_cast<level_tools::shrub_types::DrawableTreeInstanceShrub*>(draw_tree.get());
      ASSERT(as_shrub_tree);
      extract_shrub(as_shrub_tree, fmt::format("{}-{}-shrub", dgo_name, i++),
                    bsp_header.texture_remap_table, tex_db, {}, level_data, dump_level);
    } else if (draw_tree->my_type() == "drawable-tree-collide-fragment" && extract_collision) {
      auto as_collide_frags =
          dynamic_cast<level_tools::DrawableTreeCollideFragment*>(draw_tree.get());
      ASSERT(as_collide_frags);
      ASSERT(!got_collide);
      got_collide = true;
      extract_collide_frags(as_collide_frags, all_ties, fmt::format("{}-{}-collide", dgo_name, i++),
                            level_data, dump_level);
    } else {
      // fmt::print("  unsupported tree {}\n", draw_tree->my_type());
    }
  }
  level_data.level_name = level_name;

  return bsp_header.texture_remap_table;
}

/*!
 * Extract stuff found in GAME.CGO.
 * Even though GAME.CGO isn't technically a level, the decompiler/loader treat it like one,
 * but the bsp stuff is just empty. It will contain only textures/art groups.
 */
void extract_common(const ObjectFileDB& db,
                    const TextureDB& tex_db,
                    const std::string& dgo_name,
                    bool dump_levels,
                    const fs::path& output_folder) {
  if (db.obj_files_by_dgo.count(dgo_name) == 0) {
    lg::warn("Skipping common extract for {} because the DGO was not part of the input", dgo_name);
    return;
  }

  if (tex_db.textures.size() == 0) {
    lg::warn("Skipping common extract because there were no textures in the input");
    return;
  }

  confirm_textures_identical(tex_db);

  tfrag3::Level tfrag_level;
  add_all_textures_from_level(tfrag_level, dgo_name, tex_db);
  extract_art_groups_from_level(db, tex_db, {}, dgo_name, tfrag_level, dump_levels);
  Serializer ser;
  tfrag_level.serialize(ser);
  auto compressed =
      compression::compress_zstd(ser.get_save_result().first, ser.get_save_result().second);

  fmt::print("stats for {}\n", dgo_name);
  print_memory_usage(tfrag_level, ser.get_save_result().second);
<<<<<<< HEAD
  lg::info("compressed: {} -> {} ({:.2f}%)", ser.get_save_result().second, compressed.size(),
           100.f * compressed.size() / ser.get_save_result().second);
  file_util::write_binary_file(file_util::get_file_path({fmt::format(
                                   "assets/{}.fr3", dgo_name.substr(0, dgo_name.length() - 4))}),
                               compressed.data(), compressed.size());
=======
  fmt::print("compressed: {} -> {} ({:.2f}%)\n", ser.get_save_result().second, compressed.size(),
             100.f * compressed.size() / ser.get_save_result().second);
  file_util::write_binary_file(
      output_folder / fmt::format("{}.fr3", dgo_name.substr(0, dgo_name.length() - 4)),
      compressed.data(), compressed.size());
>>>>>>> 6ce1d2a0
}

void extract_from_level(const ObjectFileDB& db,
                        const TextureDB& tex_db,
                        const std::string& dgo_name,
                        const DecompileHacks& hacks,
                        bool dump_level,
                        bool extract_collision,
                        const fs::path& output_folder) {
  if (db.obj_files_by_dgo.count(dgo_name) == 0) {
    lg::warn("Skipping extract for {} because the DGO was not part of the input", dgo_name);
    return;
  }
  tfrag3::Level level_data;
  add_all_textures_from_level(level_data, dgo_name, tex_db);

  // the bsp header file data
  auto tex_remap = extract_bsp_from_level(db, tex_db, dgo_name, hacks, dump_level,
                                          extract_collision, level_data);
  extract_art_groups_from_level(db, tex_db, tex_remap, dgo_name, level_data, dump_level);

  Serializer ser;
  level_data.serialize(ser);
  auto compressed =
      compression::compress_zstd(ser.get_save_result().first, ser.get_save_result().second);
  fmt::print("stats for {}\n", dgo_name);
  print_memory_usage(level_data, ser.get_save_result().second);
<<<<<<< HEAD
  lg::info("compressed: {} -> {} ({:.2f}%)", ser.get_save_result().second, compressed.size(),
           100.f * compressed.size() / ser.get_save_result().second);
  file_util::write_binary_file(file_util::get_file_path({fmt::format(
                                   "assets/{}.fr3", dgo_name.substr(0, dgo_name.length() - 4))}),
                               compressed.data(), compressed.size());
=======
  fmt::print("compressed: {} -> {} ({:.2f}%)\n", ser.get_save_result().second, compressed.size(),
             100.f * compressed.size() / ser.get_save_result().second);
  file_util::write_binary_file(
      output_folder / fmt::format("{}.fr3", dgo_name.substr(0, dgo_name.length() - 4)),
      compressed.data(), compressed.size());
>>>>>>> 6ce1d2a0
}

void extract_all_levels(const ObjectFileDB& db,
                        const TextureDB& tex_db,
                        const std::vector<std::string>& dgo_names,
                        const std::string& common_name,
                        const DecompileHacks& hacks,
                        bool debug_dump_level,
                        bool extract_collision,
                        const fs::path& output_path) {
  extract_common(db, tex_db, common_name, debug_dump_level, output_path);
  SimpleThreadGroup threads;
  threads.run(
      [&](int idx) {
        extract_from_level(db, tex_db, dgo_names[idx], hacks, debug_dump_level, extract_collision,
                           output_path);
      },
      dgo_names.size());
  threads.join();
}

}  // namespace decompiler<|MERGE_RESOLUTION|>--- conflicted
+++ resolved
@@ -225,21 +225,13 @@
   auto compressed =
       compression::compress_zstd(ser.get_save_result().first, ser.get_save_result().second);
 
-  fmt::print("stats for {}\n", dgo_name);
+  lg::info("stats for {}", dgo_name);
   print_memory_usage(tfrag_level, ser.get_save_result().second);
-<<<<<<< HEAD
   lg::info("compressed: {} -> {} ({:.2f}%)", ser.get_save_result().second, compressed.size(),
-           100.f * compressed.size() / ser.get_save_result().second);
-  file_util::write_binary_file(file_util::get_file_path({fmt::format(
-                                   "assets/{}.fr3", dgo_name.substr(0, dgo_name.length() - 4))}),
-                               compressed.data(), compressed.size());
-=======
-  fmt::print("compressed: {} -> {} ({:.2f}%)\n", ser.get_save_result().second, compressed.size(),
              100.f * compressed.size() / ser.get_save_result().second);
   file_util::write_binary_file(
       output_folder / fmt::format("{}.fr3", dgo_name.substr(0, dgo_name.length() - 4)),
       compressed.data(), compressed.size());
->>>>>>> 6ce1d2a0
 }
 
 void extract_from_level(const ObjectFileDB& db,
@@ -265,21 +257,13 @@
   level_data.serialize(ser);
   auto compressed =
       compression::compress_zstd(ser.get_save_result().first, ser.get_save_result().second);
-  fmt::print("stats for {}\n", dgo_name);
+  lg::info("stats for {}", dgo_name);
   print_memory_usage(level_data, ser.get_save_result().second);
-<<<<<<< HEAD
   lg::info("compressed: {} -> {} ({:.2f}%)", ser.get_save_result().second, compressed.size(),
-           100.f * compressed.size() / ser.get_save_result().second);
-  file_util::write_binary_file(file_util::get_file_path({fmt::format(
-                                   "assets/{}.fr3", dgo_name.substr(0, dgo_name.length() - 4))}),
-                               compressed.data(), compressed.size());
-=======
-  fmt::print("compressed: {} -> {} ({:.2f}%)\n", ser.get_save_result().second, compressed.size(),
              100.f * compressed.size() / ser.get_save_result().second);
   file_util::write_binary_file(
       output_folder / fmt::format("{}.fr3", dgo_name.substr(0, dgo_name.length() - 4)),
       compressed.data(), compressed.size());
->>>>>>> 6ce1d2a0
 }
 
 void extract_all_levels(const ObjectFileDB& db,
