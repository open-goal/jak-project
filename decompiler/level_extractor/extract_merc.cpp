#include "extract_merc.h"

#include "common/log/log.h"
#include "common/util/BitUtils.h"
#include "common/util/FileUtil.h"
#include "common/util/colors.h"
#include "common/util/string_util.h"

#include "decompiler/level_extractor/MercData.h"
#include "decompiler/level_extractor/extract_common.h"
#include "decompiler/util/goal_data_reader.h"

namespace decompiler {

// number of slots on VU1 data memory to store matrices
constexpr int MERC_VU1_MATRIX_SLOTS = 18;
// the size of each "matrix". Includes a transformation and rotation matrix (for normals)
constexpr int MERC_MATRIX_STRIDE = 7;

// converts a vu1 address to an index of a matrix slot.
// as far as I can tell, nothing in the game uses indices, they are always addresses already
u32 vu1_addr_to_matrix_slot(u32 addr) {
  ASSERT(addr >= 6);
  ASSERT(addr < (6 + MERC_MATRIX_STRIDE * MERC_VU1_MATRIX_SLOTS));
  addr -= 6;
  ASSERT((addr % MERC_MATRIX_STRIDE) == 0);
  return addr / MERC_MATRIX_STRIDE;
}

u32 matrix_slot_to_vu1_addr(u32 slot) {
  ASSERT(slot < MERC_VU1_MATRIX_SLOTS);
  return 6 + (slot * MERC_MATRIX_STRIDE);
}

/*!
 * The GS settings of a merc draw (shader + tex)
 */
struct MercGsState {
  // the blending, clamp, etc settings. from adgif shaders
  DrawMode mode;
  // the texture to use, as a "pc combo" texture index.
  u32 pc_combo_tex_id;
  u64 as_u64() const { return (((u64)pc_combo_tex_id) << 32) | mode.as_int(); }
};

/*!
 * This is all the state that's required to understand how to draw a vertex. including both the GS
 * state, and stuff (matrices) left behind in VU memory.  The matrix slots are matrix indices into
 * the original bones matrices (all the matrices in the skeleton). An index of -1 indicates that
 * there is no known matrix in this slot.
 */
struct MercState {
  MercGsState merc_draw_mode;
  // vu1_matrix_slots[x] = y
  // where x is the slot in VU1 memory, and y is the matrix index for the bones/skeleton stuff.
  std::array<int, MERC_VU1_MATRIX_SLOTS> vu1_matrix_slots;
  MercState() { vu1_matrix_slots.fill(-1); }
};

/*!
 * Required information for a "draw", consisting of a strip of triangles (represented as indices for
 * OpenGL triangle strip) and the draw settings.
 */
struct MercDraw {
  size_t ctrl_idx;    // which merc ctrl in the level we correspond to
  size_t effect_idx;  // which effect within that control
  size_t frag_idx;    // which frag within that effect
  // note that the above triple isn't enough to uniquely identify a draw - there can be multiple
  // draws within a fragment.

  // draw settings
  MercState state;

  // opengl indices. currently into a per-effect vertex list (likely to merge into a giant buffer
  // eventually)
  std::vector<u32> indices;

  // where we would be in VU1 data memory (used in construction)
  u32 vtx_offset;  // relative to writing output zone
  u32 vtx_nloop;   // nloop that goes in the gif tag drawing us.
};

/*!
 * Merc Vertex. Not the format we'll want in the game data files, but most useful as an intermediate
 * when building up draws.
 */
struct MercUnpackedVtx {
  int kind = 0;        // 1, 2, or 3 matrix
  math::Vector3f pos;  // position
  math::Vector3f nrm;  // normal (as input to the merc math, pretty sure legnth is bogus)
  math::Vector2f st;   // texture coordinates
  math::Vector<u8, 4> rgba;

  int skel_mats[3];
  float mat_weights[3];

  u16 dst0;
  u16 dst1;

  bool can_be_modified = false;
  int idx_in_combined_lump4 = -1;  // divided by 3

  int flump4 = -1;
  int frag = -1;
};

/*!
 * A single vertex in a single blend shape target.
 * This is used to store both the base position and offsets.
 * These integers are for the EE-format merc int data, before VIF/VU processing.
 */
struct BlercVtxIntTarget {
  math::Vector<s8, 3> pos;
  math::Vector<s8, 3> nrm;
  u8 idx = 0;  // if this is a non-base vertex (an offset), the target index

  /*!
   * Are all components zero? (if so, this vertex is not effected by this target).
   */
  bool all_zero_data() const {
    return pos == math::Vector<s8, 3>::zero() && nrm == math::Vector<s8, 3>::zero();
  }
};

/*!
 * A single vertex and all of its blend targets.
 */
struct BlercVtxInt {
  // the base position. If blend shapes are off, or weights all 0, then this position is used.
  BlercVtxIntTarget base;
  // the offsets for each target. Stored sparsely so targets that don't move the vertex
  // from the base position aren't stored.
  std::vector<BlercVtxIntTarget> targets;
  // the index of this vertex in the "lump4" EE-format merc data. before samecopy/crosscopy
  // processing
  u32 lump4_addr = 0;
  // the floating point offset specified in the fp_header that will be applied during rendering.
  math::Vector3f pos_offset;
};

/*!
 * An entire merc-effect, split into draws.
 * Note that copied or multiply-placed vertices will be de-deduplicated, but not identical vertices
 * that actually appear in the input to merc.
 */
struct ConvertedMercEffect {
  size_t ctrl_idx;
  size_t effect_idx;
  // draws from all fragments.
  std::vector<MercDraw> draws;
  std::vector<MercUnpackedVtx> vertices;
  std::vector<u32> verts_per_frag;
  bool has_envmap = false;
  DrawMode envmap_mode;
  u32 envmap_texture;
  std::optional<s8> eye_slot;
  float pos_scale = 0;

  // note: these vertices are _not_ in the same order as vertices.
  // these are in the order they appeared in EE-memory. Some vertices may not use blerc.
  // the only way to map these to other vertices is to use lump4_addrs
  std::vector<BlercVtxInt> blerc_vertices_i;
};

/*!
 * Extract a merc-ctrl data structure. This is mostly just copying the GOAL data to C++ classes,
 * but does include the effect of processing the DMA data through VIF.
 */
MercCtrl extract_merc_ctrl(const LinkedObjectFile& file,
                           const DecompilerTypeSystem& dts,
                           int word_idx) {
  Ref ref;
  ref.data = &file;
  ref.seg = 0;
  ref.byte_offset = word_idx * 4;

  auto tr = typed_ref_from_basic(ref, dts);

  MercCtrl ctrl;
  ctrl.from_ref(tr, dts, file.version);  // the merc data import
  return ctrl;
}

namespace {
/*!
 * Merc models tend to have strange texture ids. I don't really understand why.
 * On login, the texture is checked against a list of textures in the bsp, and replaced with this.
 * It doesn't seem to be related to sharing textures between levels - the yakow texture uses this.
 */
u32 remap_texture(u32 original, const std::vector<level_tools::TextureRemap>& map) {
  auto masked = original & 0xffffff00;
  for (auto& t : map) {
    if (t.original_texid == masked) {
      return t.new_texid | 20;
    }
  }
  return original;
}

/*!
 * Set the alpha fields of a DrawMode (for PC renderers) based on gs alpha register
 */
void update_mode_from_alpha1(GsAlpha reg, DrawMode& mode) {
  if (reg.a_mode() == GsAlpha::BlendMode::SOURCE && reg.b_mode() == GsAlpha::BlendMode::DEST &&
      reg.c_mode() == GsAlpha::BlendMode::SOURCE && reg.d_mode() == GsAlpha::BlendMode::DEST) {
    // (Cs - Cd) * As + Cd
    // Cs * As  + (1 - As) * Cd
    mode.set_alpha_blend(DrawMode::AlphaBlend::SRC_DST_SRC_DST);

  } else if (reg.a_mode() == GsAlpha::BlendMode::SOURCE &&
             reg.b_mode() == GsAlpha::BlendMode::ZERO_OR_FIXED &&
             reg.c_mode() == GsAlpha::BlendMode::SOURCE &&
             reg.d_mode() == GsAlpha::BlendMode::DEST) {
    // (Cs - 0) * As + Cd
    // Cs * As + (1) * CD
    mode.set_alpha_blend(DrawMode::AlphaBlend::SRC_0_SRC_DST);
  } else if (reg.a_mode() == GsAlpha::BlendMode::SOURCE &&
             reg.b_mode() == GsAlpha::BlendMode::ZERO_OR_FIXED &&
             reg.c_mode() == GsAlpha::BlendMode::ZERO_OR_FIXED &&
             reg.d_mode() == GsAlpha::BlendMode::DEST) {
    ASSERT(reg.fix() == 128);
    // Cv = (Cs - 0) * FIX + Cd
    // if fix = 128, it works out to 1.0
    mode.set_alpha_blend(DrawMode::AlphaBlend::SRC_0_FIX_DST);
    // src plus dest
  } else if (reg.a_mode() == GsAlpha::BlendMode::SOURCE &&
             reg.b_mode() == GsAlpha::BlendMode::DEST &&
             reg.c_mode() == GsAlpha::BlendMode::ZERO_OR_FIXED &&
             reg.d_mode() == GsAlpha::BlendMode::DEST) {
    // Cv = (Cs - Cd) * FIX + Cd
    if (reg.fix() == 64) {
      mode.set_alpha_blend(DrawMode::AlphaBlend::SRC_DST_FIX_DST);
    } else if (reg.fix() == 128) {
      // Cv = (Cs - Cd) + Cd = Cs... no blend.
      mode.set_alpha_blend(DrawMode::AlphaBlend::SRC_SRC_SRC_SRC);
    } else {
      ASSERT_NOT_REACHED();
    }
  } else if (reg.a_mode() == GsAlpha::BlendMode::DEST &&
             reg.b_mode() == GsAlpha::BlendMode::SOURCE &&
             reg.c_mode() == GsAlpha::BlendMode::ZERO_OR_FIXED &&
             reg.d_mode() == GsAlpha::BlendMode::ZERO_OR_FIXED) {
  } else if (reg.a_mode() == GsAlpha::BlendMode::SOURCE &&
             reg.b_mode() == GsAlpha::BlendMode::ZERO_OR_FIXED &&
             reg.c_mode() == GsAlpha::BlendMode::DEST && reg.d_mode() == GsAlpha::BlendMode::DEST) {
    mode.set_alpha_blend(DrawMode::AlphaBlend::SRC_0_DST_DST);
  }

  else {
    // unsupported blend: a 0 b 1 c 0 d 2 is this part of generic?
    lg::warn("unsupported blend: a {} b {} c {} d {}", (int)reg.a_mode(), (int)reg.b_mode(),
             (int)reg.c_mode(), (int)reg.d_mode());
    mode.set_alpha_blend(DrawMode::AlphaBlend::SRC_DST_SRC_DST);
    // ASSERT(false);
  }
}

/*!
 * Convert merc shader to PC draw mode
 */
DrawMode process_draw_mode(const MercShader& info,
                           bool enable_alpha_test,
                           bool enable_alpha_blend,
                           bool depth_write,
                           bool fge) {
  DrawMode mode;
  /*
   *       (new 'static 'gs-test
           :ate #x1
           :atst (gs-atest greater-equal)
           :aref #x26
           :zte #x1
           :ztst (gs-ztest greater-equal)
           )
   */
  mode.set_at(enable_alpha_test);
  mode.set_alpha_test(DrawMode::AlphaTest::GEQUAL);
  mode.set_aref(0x26);
  mode.set_alpha_fail(GsTest::AlphaFail::KEEP);
  mode.set_alpha_test(DrawMode::AlphaTest::GEQUAL);
  mode.enable_zt();
  mode.set_depth_write_enable(depth_write);
  mode.set_depth_test(GsTest::ZTest::GEQUAL);

  // check these
  mode.set_ab(enable_alpha_blend);
  mode.set_alpha_blend(DrawMode::AlphaBlend::SRC_DST_SRC_DST);
  mode.set_tcc(info.tex0.tcc());
  mode.set_decal(info.tex0.tfx() == GsTex0::TextureFunction::DECAL);
  if (info.tex0.tfx() != GsTex0::TextureFunction::DECAL) {
    ASSERT(info.tex0.tfx() == GsTex0::TextureFunction::MODULATE);
  }

  mode.set_filt_enable(info.tex1.mmag());

  // the alpha matters (maybe?)
  update_mode_from_alpha1(info.alpha, mode);

  // the clamp matters
  if (!(info.clamp == 0b101 || info.clamp == 0 || info.clamp == 1 || info.clamp == 0b100)) {
    ASSERT_MSG(false, fmt::format("clamp: 0x{:x}", info.clamp));
  }

  mode.set_clamp_s_enable(info.clamp & 0b1);
  mode.set_clamp_t_enable(info.clamp & 0b100);

  mode.set_fog(fge);

  return mode;
}

float u32_as_float(u32 in) {
  float out;
  memcpy(&out, &in, sizeof(float));
  return out;
}

u32 float_as_u32(float in) {
  u32 out;
  memcpy(&out, &in, sizeof(float));
  return out;
}
}  // namespace

/*!
 * Representing something that can be written to the merc output buffer. 1 qw
 */
struct MercOutputQuadword {
  enum class Kind {
    INVALID,       // uninitialized, or in the middle of another thing
    VTX_START,     // the first qw of a vertex
    SHADER_START,  // the first qw of a shader (the giftag)
    PRIM_START     // the giftag for a list of vertices
  } kind = Kind::INVALID;

  // if we're a vertex
  u32 vtx_idx = -1;  // index in the effect's vertex list.
  bool adc = false;  // if our adc flag is set. this differs between copies, so put it here.

  // if we're a primitive giftag, the number of vertices that come after us.
  u32 nloop_count = 0;
};

struct MercMemory {
  std::array<MercOutputQuadword, 1024> memory;
};

/*!
 * Add vertices from a fragment to memory. Emulates the unpacking.
 */
void handle_frag(const std::string& debug_name,
                 const MercCtrlHeader& ctrl_header,
                 const MercFragment& frag,
                 const MercFragmentControl& frag_ctrl,
                 const MercState& state,
                 std::vector<MercUnpackedVtx>& effect_vertices,
                 MercMemory& memory,
                 bool can_be_modified,
                 int base_lump4,
                 int frag_idx) {
  (void)frag_ctrl;
  (void)debug_name;
  // lg::print("handling frag: {}\n", debug_name);
  // lg::print("{}\n", frag.print());

  // we'll iterate through the lump and rgba data
  int lump_ptr = 0;                     // vertex data starts at the beginning of "lump"
  int rgba_ptr = frag.header.rgba_off;  // rgba is in u4's
  int perc_ptr = frag.header.perc_off;
  int last_mat2_perc = perc_ptr - 1;
  int perc_toggle = 0;

  u32 mat1_cnt = frag.header.mat1_cnt;
  u32 mat12_cnt = frag.header.mat2_cnt + mat1_cnt;
  u32 mat123_cnt = frag.header.mat3_cnt + mat12_cnt;

  // loop through vertices.
  int prev_mat0 = -1;
  int prev_mat1 = -1;
  int prev_mat2 = -1;
  for (size_t i = 0; i < mat123_cnt; i++) {
    u32 current_vtx_idx = effect_vertices.size();  // idx in effect vertex list.
    auto& vtx = effect_vertices.emplace_back();
    vtx.can_be_modified = can_be_modified;
    vtx.idx_in_combined_lump4 = lump_ptr / 3 + base_lump4;
    vtx.frag = frag_idx;
    vtx.flump4 = lump_ptr / 3;

    if (i < mat1_cnt) {
      vtx.kind = 1;  // 1 matrix
    } else if (i < mat12_cnt) {
      vtx.kind = 2;  // 2 matrix
    } else {
      vtx.kind = 3;
    }

    // the three quadwords in the source data
    auto v0 = frag.lump4_unpacked.at(lump_ptr);
    auto v1 = frag.lump4_unpacked.at(lump_ptr + 1);
    auto v2 = frag.lump4_unpacked.at(lump_ptr + 2);

    // ilwr.x vi08, vi01    ;; load mat0 from vertex
    u16 mat0_addr;
    memcpy(&mat0_addr, &v0.x(), 2);
    u16 mat1_addr;
    memcpy(&mat1_addr, &v0.y(), 2);

    if (vtx.kind == 1) {
      vtx.skel_mats[0] = state.vu1_matrix_slots.at(vu1_addr_to_matrix_slot(mat0_addr));
      vtx.skel_mats[1] = 0;
      vtx.skel_mats[2] = 0;
      vtx.mat_weights[0] = 1.f;
      vtx.mat_weights[1] = 0.f;
      vtx.mat_weights[2] = 0.f;
      ASSERT(vtx.skel_mats[0] >= 0);
    } else if (vtx.kind == 2) {
      u8 m0 = mat0_addr & 0x7f;
      u8 m1 = mat1_addr & 0x7f;
      if (m0 == 0x7f) {
        ASSERT(prev_mat0 != -1);
      } else {
        prev_mat0 = vu1_addr_to_matrix_slot(m0);
        prev_mat1 = vu1_addr_to_matrix_slot(m1);
      }
      vtx.skel_mats[0] = state.vu1_matrix_slots.at(prev_mat0);
      vtx.skel_mats[1] = state.vu1_matrix_slots.at(prev_mat1);
      vtx.skel_mats[2] = 0;

      if (m0 != 0x7f && i != mat1_cnt) {
        if (perc_toggle) {
          perc_ptr++;
        }
        perc_toggle = !perc_toggle;
      }

      auto perc = frag.unsigned_four_including_header.at(perc_ptr);
      last_mat2_perc = perc_ptr;

      if (!perc_toggle) {
        vtx.mat_weights[0] = perc.x() / 255.f;
        vtx.mat_weights[1] = perc.y() / 255.f;
      } else {
        vtx.mat_weights[0] = perc.z() / 255.f;
        vtx.mat_weights[1] = perc.w() / 255.f;
      }
      vtx.mat_weights[2] = 0.f;

      float sum = vtx.mat_weights[0] + vtx.mat_weights[1];
      ASSERT(std::abs(1.f - sum) < 1e-6);
    } else if (vtx.kind == 3) {
      u8 m0 = mat0_addr & 0x7f;
      u8 m1 = mat1_addr & 0x7f;

      if (i == mat12_cnt) {
        perc_ptr = last_mat2_perc;
      }

      if (m0 == 0x7f) {
        ASSERT(prev_mat0 != -1);
      } else {
        perc_ptr++;
        prev_mat0 = vu1_addr_to_matrix_slot(m0);
        prev_mat1 = vu1_addr_to_matrix_slot(m1);
        prev_mat2 = vu1_addr_to_matrix_slot(frag.unsigned_four_including_header.at(perc_ptr).w());
      }
      vtx.skel_mats[0] = state.vu1_matrix_slots.at(prev_mat0);
      vtx.skel_mats[1] = state.vu1_matrix_slots.at(prev_mat1);
      vtx.skel_mats[2] = state.vu1_matrix_slots.at(prev_mat2);

      auto perc = frag.unsigned_four_including_header.at(perc_ptr);
      vtx.mat_weights[0] = perc.x() / 255.f;
      vtx.mat_weights[1] = perc.y() / 255.f;
      vtx.mat_weights[2] = perc.z() / 255.f;

      float sum = vtx.mat_weights[0] + vtx.mat_weights[1] + vtx.mat_weights[2];
      ASSERT(std::abs(1.f - sum) < 1e-6);
    } else {
      ASSERT(false);
    }

    u16 mat1;
    memcpy(&mat1, &v0.y(), 2);
    u16 mat0;
    memcpy(&mat0, &v0.x(), 2);

    // add.zw vf08, vf08, vf17    ;; lump offset
    // vf17 = [2048, 255, -65537, xyz-add.x] (the ?? is set per fragment)
    v0.z() += -65537;
    v0.w() += frag.fp_header.x_add;

    // add.xyzw vf11, vf11, vf18  ;; lump offset
    // vf18 = [st-out-X, st-out-X, -65537, xyz-add.y] (X = a if xtop = 0, X = b otherwise)
    v1.x() += u32_as_float(ctrl_header.st_out_a);
    v1.y() += u32_as_float(ctrl_header.st_out_a);
    v1.z() += -65537;
    v1.w() += frag.fp_header.y_add;

    // add.xyzw vf14, vf14, vf19  ;; lump offset
    // vf19 = [st-magic, st-magic, -65537, xyz-add.z]
    v2.x() += u32_as_float(ctrl_header.st_magic);
    v2.y() += u32_as_float(ctrl_header.st_magic);
    v2.z() += -65537;
    v2.w() += frag.fp_header.z_add;

    vtx.pos = math::Vector3f(v0.w(), v1.w(), v2.w());
    vtx.nrm = math::Vector3f(v0.z(), v1.z(), v2.z());

    // vtx.mat1 = 0;                           // not used like this
    vtx.dst0 = float_as_u32(v1.x()) - 371;  // xtop to output buffer offset
    vtx.dst1 = float_as_u32(v1.y()) - 371;
    vtx.rgba = frag.unsigned_four_including_header.at(rgba_ptr);
    vtx.st = math::Vector2f(v2.x(), v2.y());

    // crazy flag logic to set adc
    s16 mat1_flag = mat1;
    s16 mat0_flag = mat0;
    bool dst0_adc, dst1_adc;
    if (vtx.kind == 1) {
      ASSERT(mat1_flag == -1 || mat1_flag == 0 || mat1_flag == 1);
      dst0_adc = mat1_flag <= 0;
      dst1_adc = dst0_adc && (mat1_flag != 0);
      dst0_adc = !dst0_adc;
      dst1_adc = !dst1_adc;
    } else {
      // adc logic
      //   ilw.y vi09, -6(vi01)
      s16 vi09 = mat1_flag;
      //   move.xyzw vf21, vf08
      bool vf21_has_adc = false;
      bool vf08_has_adc = false;
      if (!(vi09 > 0)) {
        vf21_has_adc = true;
      }
      //   ibgtz vi09, L47
      //
      //   addx.w vf21, vf21, vf17
      //
      // L47:
      //   ilw.x vi09, -9(vi01)
      vi09 = mat0_flag;
      //   ftoi4.xyzw vf21, vf21
      //
      //   sq.xyzw vf21, 2(vi10)
      dst0_adc = !vf21_has_adc;
      if (!(vi09 >= 0)) {
        vf21_has_adc = vf08_has_adc;
      }
      dst1_adc = !vf21_has_adc;
      //   ibgez vi09, L50
      //
      //   ftoi4.xyzw vf21, vf08
      //
      // L50:
      //   sq.xyzw vf21, 2(vi13)

      //      dst0_adc = mat1_flag <= 0;
      //      dst1_adc = dst0_adc && (mat0_flag >= 0);
      //      dst0_adc = !dst0_adc;
      //      dst1_adc = !dst1_adc;
      //      lg::print("{}\n", dst1_adc);
    }

    // write to two spots in memory
    auto& dst0_mem = memory.memory.at(vtx.dst0);
    auto& dst1_mem = memory.memory.at(vtx.dst1);

    dst0_mem.kind = MercOutputQuadword::Kind::VTX_START;
    dst0_mem.vtx_idx = current_vtx_idx;
    dst0_mem.adc = dst0_adc;
    memory.memory.at(vtx.dst0 + 1).kind = MercOutputQuadword::Kind::INVALID;
    memory.memory.at(vtx.dst0 + 2).kind = MercOutputQuadword::Kind::INVALID;

    dst1_mem.kind = MercOutputQuadword::Kind::VTX_START;
    dst1_mem.vtx_idx = current_vtx_idx;
    dst1_mem.adc = dst1_adc;
    memory.memory.at(vtx.dst1 + 1).kind = MercOutputQuadword::Kind::INVALID;
    memory.memory.at(vtx.dst1 + 2).kind = MercOutputQuadword::Kind::INVALID;

    /*
    lg::print("place vertex {} @ {} {}: {} (adc {} {}) {}\n", current_vtx_idx, vtx.dst0, vtx.dst1,
               vtx.pos.to_string_aligned(), dst0_adc, dst1_adc, mat1_flag);
               */

    lump_ptr += 3;  // advance 3 qw
    rgba_ptr++;
  }
}

/*!
 * Build OpenGL index list from a single GIF packet.
 * TODO: should check we aren't putting in x x R x x R
 */
std::vector<u32> index_list_from_packet(u32 vtx_ptr, u32 nloop, const MercMemory& memory) {
  std::vector<u32> result;
  u32 prev_vtx = UINT32_MAX;

  result.push_back(UINT32_MAX);
  while (nloop) {
    auto& vtx_mem = memory.memory.at(vtx_ptr);
    if (vtx_mem.kind == MercOutputQuadword::Kind::VTX_START) {
      bool adc = vtx_mem.adc;
      if (adc) {
        result.push_back(vtx_mem.vtx_idx);
      } else {
        result.push_back(UINT32_MAX);
        result.push_back(prev_vtx);
        result.push_back(vtx_mem.vtx_idx);
      }
      prev_vtx = vtx_mem.vtx_idx;
    } else {
      // missing vertex!
      lg::warn("MISSING VERTEX at {}", vtx_ptr);
      result.push_back(UINT32_MAX);
    }

    vtx_ptr += 3;
    nloop--;
  }

  result.push_back(UINT32_MAX);
  return result;
}

/*!
 * Dump draws to obj file.
 */
std::string debug_dump_to_obj(const std::vector<MercDraw>& draws,
                              const std::vector<MercUnpackedVtx>& vertices) {
  std::string result;
  std::vector<math::Vector4f> verts;
  std::vector<math::Vector<int, 3>> faces;

  for (auto& draw : draws) {
    // add verts...
    int queue[2];
    int q_idx = 0;
    for (size_t ii = 2; ii < draw.indices.size(); ii++) {
      u32 v0 = draw.indices[ii - 2];
      u32 v1 = draw.indices[ii - 1];
      u32 v2 = draw.indices[ii - 0];
      if (v0 != UINT32_MAX && v1 != UINT32_MAX && v2 != UINT32_MAX) {
        faces.emplace_back(v0 + 1, v1 + 1, v2 + 1);
      }
    }
    for (auto& idx : draw.indices) {
      if (idx == UINT32_MAX) {
        q_idx = 0;
      } else {
        if (q_idx >= 2) {
          faces.emplace_back(queue[0] + 1, queue[1] + 1, idx + 1);
        }
        queue[(q_idx++) % 2] = idx;
      }
    }
  }

  for (auto& vtx : vertices) {
    result += fmt::format("v {} {} {}\n", vtx.pos.x() / 1024.f, vtx.pos.y() / 1024.f,
                          vtx.pos.z() / 1024.f);
  }

  for (auto& face : faces) {
    result += fmt::format("f {}/{} {}/{} {}/{}\n", face.x(), face.x(), face.y(), face.y(), face.z(),
                          face.z());
  }

  return result;
}

math::Vector4<u16> vtx_to_rgba_bone_debug(const MercUnpackedVtx& vtx) {
  math::Vector4<u16> result;
  result.fill(0);
  for (int i = 0; i < 3; i++) {
    if (vtx.skel_mats[i] == -1 || vtx.mat_weights[i] == 0) {
      continue;
    }
    u32 rgba_packed = colors::common_colors[vtx.skel_mats[i] % colors::COLOR_COUNT];
    result.x() += ((rgba_packed >> 16) & 0xff) * vtx.mat_weights[i];
    result.y() += ((rgba_packed >> 8) & 0xff) * vtx.mat_weights[i];
    result.z() += ((rgba_packed >> 0) & 0xff) * vtx.mat_weights[i];
  }
  return result;
}

std::string debug_dump_to_ply(const std::vector<MercDraw>& draws,
                              const std::vector<MercUnpackedVtx>& vertices) {
  std::vector<math::Vector4f> verts;
  std::vector<math::Vector<int, 3>> faces;

  for (auto& draw : draws) {
    // add verts...
    for (size_t ii = 2; ii < draw.indices.size(); ii++) {
      u32 v0 = draw.indices[ii - 2];
      u32 v1 = draw.indices[ii - 1];
      u32 v2 = draw.indices[ii - 0];
      if (v0 != UINT32_MAX && v1 != UINT32_MAX && v2 != UINT32_MAX) {
        faces.emplace_back(v0, v1, v2);
      }
    }
  }

  std::string result = fmt::format(
      "ply\nformat ascii 1.0\nelement vertex {}\nproperty float x\nproperty float y\nproperty "
      "float z\nproperty uchar red\nproperty uchar green\nproperty uchar blue\nelement face "
      "{}\nproperty list uchar int vertex_index\nend_header\n",
      vertices.size(), faces.size());

  for (auto& vtx : vertices) {
    auto rgba = vtx_to_rgba_bone_debug(vtx);
    result += fmt::format("{} {} {} {} {} {}\n", vtx.pos.x() / 1024.f, vtx.pos.y() / 1024.f,
                          vtx.pos.z() / 1024.f, rgba[0], rgba[1], rgba[2]);
  }

  for (auto& face : faces) {
    result += fmt::format("3 {} {} {}\n", face.x(), face.y(), face.z());
  }

  return result;
}

s32 find_or_add_texture_to_level(tfrag3::Level& out,
                                 const TextureDB& tex_db,
                                 const std::string& debug_name,
                                 u32 pc_combo_tex_id,
                                 const MercCtrlHeader& hdr,
                                 u8* eye_out,
                                 GameVersion version) {
  s32 idx_in_level_texture = INT32_MAX;
  for (s32 i = 0; i < (int)out.textures.size(); i++) {
    if (out.textures[i].combo_id == pc_combo_tex_id) {
      idx_in_level_texture = i;
      break;
    }
  }

  if (idx_in_level_texture == INT32_MAX) {
    // not added to level, add it
    auto tex_it = tex_db.textures.find(pc_combo_tex_id);
    if (tex_it == tex_db.textures.end()) {
      if (pc_combo_tex_id == 0 && debug_name == "yakow-lod0") {
        // this texture is missing in the real game, and it ends up using an invalid texture
        // configuration, making it completely black. Instead of that, just pick a similar-ish
        // yakow fur texture. It's not perfect, but it's better than nothing.
        for (size_t i = 0; i < out.textures.size(); i++) {
          auto& existing = out.textures[i];
          if (existing.debug_name == "yak-medfur-end") {
            idx_in_level_texture = i;
            break;
          }
        }
      } else {
        lg::error("merc failed to find texture: 0x{:x} for {}. Should be in tpage {}",
                  pc_combo_tex_id, debug_name, pc_combo_tex_id >> 16);
        idx_in_level_texture = 0;
      }
    } else {
      idx_in_level_texture = out.textures.size();
      auto& new_tex = out.textures.emplace_back();
      new_tex.combo_id = pc_combo_tex_id;
      new_tex.w = tex_it->second.w;
      new_tex.h = tex_it->second.h;
      new_tex.debug_name = tex_it->second.name;
      new_tex.debug_tpage_name = tex_db.tpage_names.at(tex_it->second.page);
      new_tex.data = tex_it->second.rgba_bytes;
    }
  }

  // check eyes
  u32 eye_tpage = PerGameVersion<u32>(0x1cf, 0x70c, 0x3)[version];
  u32 left_id = PerGameVersion<u32>(0x6f, 0x7, 0x2)[version];
  u32 right_id = PerGameVersion<u32>(0x70, 0x8, 0x3)[version];

  if (eye_out && (pc_combo_tex_id >> 16) == eye_tpage) {
    auto tex_it = tex_db.textures.find(pc_combo_tex_id);
    if (tex_it == tex_db.textures.end()) {
      // fmt::print("{} got dynamic merc texture (no known texture)\n", debug_name);
    } else {
      // fmt::print("{} got dynamic merc texture (will overwrite {})\n", debug_name,
      //                  tex_it->second.name);
    }
    u32 idx = pc_combo_tex_id & 0xffff;

    if (idx == left_id || idx == right_id) {
      if (!hdr.eye_ctrl) {
        fmt::print("no eye ctrl, but expected one for {}\n", debug_name);
        // it looks like these models have half-implemented eyes - the texture IDs are there, but
        // there's no eye control.
        if (debug_name != "kor-break-lod0" && debug_name != "errol-lowres-lod1" &&
            debug_name != "kleever-rider-lod0") {
<<<<<<< HEAD
          fmt::print("no eye ctrl, but expected one");
=======
>>>>>>> a527afdc
          ASSERT(false);
        }
      }
      if (idx == left_id) {
        *eye_out = (hdr.eye_ctrl->eye_slot * 2);
      } else if (idx == right_id) {
        *eye_out = (hdr.eye_ctrl->eye_slot * 2) + 1;
      }
    } else {
      // fmt::print("got unknown tex id in eye page: {}\n", idx);
    }
  }

  // check anim output
  const auto& level_tex = out.textures.at(idx_in_level_texture);
  const auto& it = tex_db.animated_tex_output_to_anim_slot.find(level_tex.debug_name);
  if (it != tex_db.animated_tex_output_to_anim_slot.end()) {
    return -int(it->second) - 1;
  }
  return idx_in_level_texture;
}

ConvertedMercEffect convert_merc_effect(const MercEffect& input_effect,
                                        const MercCtrlHeader& ctrl_header,
                                        const std::vector<level_tools::TextureRemap>& map,
                                        const std::string& debug_name,
                                        size_t ctrl_idx,
                                        size_t effect_idx,
                                        bool dump,
                                        const TextureDB& tex_db,
                                        tfrag3::Level& out,
                                        GameVersion version) {
  ConvertedMercEffect result;
  result.ctrl_idx = ctrl_idx;
  result.effect_idx = effect_idx;
  result.pos_scale = ctrl_header.xyz_scale;

  if (ctrl_header.eye_ctrl) {
    result.eye_slot = ctrl_header.eye_ctrl->eye_slot;
  }
  if (input_effect.extra_info.shader) {
    result.has_envmap = true;
    result.envmap_mode =
        process_draw_mode(*input_effect.extra_info.shader, false, false, false, false);
    result.envmap_mode.set_ab(true);
    u32 new_tex = remap_texture(input_effect.extra_info.shader->original_tex, map);
    ASSERT(result.envmap_mode.get_tcc_enable());
    ASSERT(result.envmap_mode.get_alpha_blend() == DrawMode::AlphaBlend::SRC_0_DST_DST);

    // texture the texture page/texture index, and convert to a PC port texture ID
    u32 tpage = new_tex >> 20;
    u32 tidx = (new_tex >> 8) & 0b1111'1111'1111;
    u32 tex_combo = (((u32)tpage) << 16) | tidx;
    result.envmap_texture = find_or_add_texture_to_level(out, tex_db, "envmap", tex_combo,
                                                         ctrl_header, nullptr, version);
  } else if (input_effect.envmap_or_effect_usage) {
    u32 tex_combo = 0;
    switch (version) {
      case GameVersion::Jak1: {
        u32 env = 0x10000000;  // jak 1, check for jak 2.
        u32 tpage = env >> 20;
        u32 tidx = (env >> 8) & 0b1111'1111'1111;
        tex_combo = (((u32)tpage) << 16) | tidx;
      } break;
      case GameVersion::Jak2:
      case GameVersion::Jak3: {
        u32 tpage = 0x1f;
        u32 tidx = 2;
        tex_combo = (((u32)tpage) << 16) | tidx;
      } break;
      default:
        ASSERT_NOT_REACHED();
    }

    result.envmap_texture = find_or_add_texture_to_level(out, tex_db, "envmap-default", tex_combo,
                                                         ctrl_header, nullptr, version);

    DrawMode mode;
    mode.set_at(false);
    mode.enable_zt();
    mode.enable_depth_write();
    mode.set_depth_test(GsTest::ZTest::GEQUAL);

    // check these
    mode.disable_ab();
    mode.set_alpha_blend(DrawMode::AlphaBlend::SRC_0_DST_DST);
    mode.set_tcc(true);
    mode.set_decal(false);
    mode.set_filt_enable(true);

    mode.set_clamp_s_enable(true);
    mode.set_clamp_t_enable(true);

    result.has_envmap = true;
    result.envmap_mode = mode;
    result.envmap_mode.set_ab(true);
  }

  bool use_alpha_blend = false;
  bool depth_write = true;
  // TODO check jak 3
  if (version >= GameVersion::Jak2) {
    constexpr int kWaterTexture = 4;
    constexpr int kAlphaTexture = 3;
    if (input_effect.texture_index == kAlphaTexture) {
      use_alpha_blend = true;
    }
    if (input_effect.texture_index == kWaterTexture) {
      depth_write = false;
      use_alpha_blend = true;
    }
  }

  // full reset of state per effect.
  // we have no idea what the previous effect draw will be - it might be given to
  // mercneric.
  bool shader_set = false;       // no previous shader can reliably be known
  MercState merc_state;          // current gs settings/matrix slots
  MercMemory merc_memories[2];   // double buffered output
  int memory_buffer_toggle = 0;  // which output we're in

  int combined_lump4_addr = 0;

  for (size_t fi = 0; fi < input_effect.frag_ctrl.size(); fi++) {
    const auto& frag = input_effect.frag_geo[fi];
    const auto& frag_ctrl = input_effect.frag_ctrl[fi];

    // first, deal with matrices
    for (size_t mi = 0; mi < frag_ctrl.mat_xfer_count; mi++) {
      const auto& xfer = frag_ctrl.mat_dest_data[mi];
      merc_state.vu1_matrix_slots[vu1_addr_to_matrix_slot(xfer.matrix_dest)] = xfer.matrix_number;
    }

    if (!shader_set) {
      // if we don't have a shader set, we shouldn't have anything that reuses the last shader
      ASSERT(frag.header.strip_len == 0);
      // and we should set the shader
      ASSERT(frag.fp_header.shader_cnt > 0);
      shader_set = true;
    }

    // run the frag.
    // this will add vertices to the per-effect vertex lists and also update the merc memory
    // to point to these.
    bool can_be_modified = false;
    if (fi < input_effect.blend_ctrl.size()) {
      can_be_modified = input_effect.blend_ctrl.at(fi).blend_vtx_count > 0;
    }

    if (input_effect.effect_bits & kRippleEffectBit) {
      can_be_modified = true;
    }

    if (input_effect.effect_bits & kTextureScrollEffectBit) {
      can_be_modified = true;
    }

    if (input_effect.effect_bits & kTransEffectBit) {
      use_alpha_blend = true;
    }

    handle_frag(debug_name, ctrl_header, frag, frag_ctrl, merc_state, result.vertices,
                merc_memories[memory_buffer_toggle], can_be_modified, combined_lump4_addr, fi);
    u32 vert_count = frag.lump4_unpacked.size() / 3;
    combined_lump4_addr += vert_count;
    result.verts_per_frag.push_back(vert_count);

    // we'll add draws after this draw, but wait to actually populate the index lists until
    // we've processed all the vertices.
    size_t first_draw_to_update = result.draws.size();

    // continuation of a previous shader
    if (frag.header.strip_len) {
      // add the continued draw
      auto& new_draw = result.draws.emplace_back();
      new_draw.ctrl_idx = ctrl_idx;
      new_draw.effect_idx = effect_idx;
      new_draw.frag_idx = fi;
      new_draw.state = merc_state;
      new_draw.vtx_offset = 1;
      // just remember where it started. we might copy some vertices from a later draw in this
      // fragment back to this draw, and at this point we don't know what the adc flags would be.
      // (or their index, because we are deduplicated)
      new_draw.vtx_nloop = frag.header.strip_len;
    }

    // loop over fresh shaders
    for (size_t i = 0; i < frag.fp_header.shader_cnt; i++) {
      const auto& shader = frag.shaders.at(i);
      // update merc state from shader (will hold over to next fragment, if needed)
      bool fog = true;
      merc_state.merc_draw_mode.mode =
          process_draw_mode(shader, result.has_envmap, use_alpha_blend, depth_write, fog);
      if (!merc_state.merc_draw_mode.mode.get_tcc_enable()) {
        ASSERT(false);
      }
      u32 new_tex = remap_texture(shader.original_tex, map);

      // texture the texture page/texture index, and convert to a PC port texture ID
      u32 tpage = new_tex >> 20;
      u32 tidx = (new_tex >> 8) & 0b1111'1111'1111;
      u32 tex_combo = (((u32)tpage) << 16) | tidx;

      // remember the texture id
      merc_state.merc_draw_mode.pc_combo_tex_id = tex_combo;

      // add the draw
      auto& new_draw = result.draws.emplace_back();
      new_draw.ctrl_idx = ctrl_idx;
      new_draw.effect_idx = effect_idx;
      new_draw.frag_idx = fi;
      new_draw.state = merc_state;
      // write the shader to memory
      merc_memories[memory_buffer_toggle].memory.at(shader.output_offset).kind =
          MercOutputQuadword::Kind::SHADER_START;
      for (int mi = 1; mi < 6; mi++) {
        // fill 5qw of adgif data with invalid. make sure we don't read verts from here
        merc_memories[memory_buffer_toggle].memory.at(shader.output_offset + mi).kind =
            MercOutputQuadword::Kind::INVALID;
      }
      // write the giftag for primitives
      auto& prim_packet = merc_memories[memory_buffer_toggle].memory.at(shader.output_offset + 6);
      prim_packet.kind = MercOutputQuadword::Kind::PRIM_START;
      prim_packet.nloop_count = shader.next_strip_nloop;

      // update draw from hidden fields in adgif.
      new_draw.vtx_offset = shader.output_offset + 7;
      new_draw.vtx_nloop = shader.next_strip_nloop;
    }

    // copy from other places inside this output buffer
    u32 srcdst_ptr = frag.header.srcdest_off;
    for (u32 sci = 0; sci < frag.header.samecopy_cnt; sci++) {
      auto& cpy = frag.unsigned_four_including_header[srcdst_ptr];
      // lg::print("sci: {}\n", cpy.to_string_hex_byte());
      u32 src = cpy[0];
      auto& vert = merc_memories[memory_buffer_toggle].memory.at(src);
      u32 dst = cpy[1];
      auto& dvert = merc_memories[memory_buffer_toggle].memory.at(dst);
      if (vert.kind == MercOutputQuadword::Kind::VTX_START) {
        dvert = vert;
        if (cpy[3]) {
          // dvert.adc = true;
          dvert.adc = !dvert.adc;
        }
      } else {
        lg::warn("sc missing vert");
        dvert.kind = MercOutputQuadword::Kind::INVALID;
      }

      srcdst_ptr++;
    }

    // "cross" copy from the other output buffer
    for (u32 cci = 0; cci < frag.header.crosscopy_cnt; cci++) {
      auto& cpy = frag.unsigned_four_including_header[srcdst_ptr];
      // lg::print("cci: {}\n", cpy.to_string_hex_byte());
      u32 src = cpy[0];
      auto& vert = merc_memories[memory_buffer_toggle ^ 1].memory.at(src);
      u32 dst = cpy[1];
      auto& dvert = merc_memories[memory_buffer_toggle].memory.at(dst);
      if (vert.kind == MercOutputQuadword::Kind::VTX_START) {
        dvert = vert;
        if (cpy[3]) {
          // dvert.adc = true;
          dvert.adc = !dvert.adc;
        }
      } else {
        lg::warn("cc missing vert");
        dvert.kind = MercOutputQuadword::Kind::INVALID;
      }
      srcdst_ptr++;
    }

    // now that we've copied all vertices, create index lists.
    for (size_t i = first_draw_to_update; i < result.draws.size(); i++) {
      auto& draw = result.draws[i];
      draw.indices = index_list_from_packet(draw.vtx_offset, draw.vtx_nloop,
                                            merc_memories[memory_buffer_toggle]);
    }

    memory_buffer_toggle ^= 1;
  }

  // process blend fragments. this loop combines all fragments in this effect, and unpacks the int
  // data.
  // each blend fragment corresponds to a normal fragment.
  // the vertices also match up, but the blend fragment may be smaller, allowing them to skip
  // vertices at the end of fragments.
  // (also, there can be fewer blend frags, and the remaining frags just don't have blerc)
  int base_blend_out = 0;
  for (size_t i = 0; i < input_effect.blend_frag_count; i++) {
    // these three structures are all associated:
    auto& bc = input_effect.blend_ctrl.at(i);
    auto& bd = input_effect.blend_data.at(i);
    auto& f = input_effect.frag_geo.at(i).fp_header;

    // index in blend int data.
    int bdi = 0;

    size_t original_size = result.blerc_vertices_i.size();
    result.blerc_vertices_i.resize(original_size + bc.blend_vtx_count);
    BlercVtxInt* out_vertices = nullptr;
    if (bc.blend_vtx_count) {
      out_vertices = &result.blerc_vertices_i[original_size];
    }

    // the base position of this vertex.
    for (int vi = 0; vi < bc.blend_vtx_count; vi++) {
      auto& out_vertex = out_vertices[vi];
      out_vertex.lump4_addr = base_blend_out + vi;
      out_vertex.pos_offset = math::Vector3f(f.x_add, f.y_add, f.z_add);
      auto& vc = out_vertex.base;
      vc.nrm.x() = bd.u8_data.at(bdi++);
      vc.pos.x() = bd.u8_data.at(bdi++);

      vc.nrm.y() = bd.u8_data.at(bdi++);
      vc.pos.y() = bd.u8_data.at(bdi++);

      vc.nrm.z() = bd.u8_data.at(bdi++);
      vc.pos.z() = bd.u8_data.at(bdi++);
    }
    // align16 for DMA (transferred per group)
    bdi = align16(bdi);

    // next, add targets by
    for (size_t ti = 0; ti < bc.bt_index.size(); ti++) {
      if (bc.bt_index[ti] == 0) {
        // this fragment isn't used by this target, skip it.
        // (they also don't store the offsets for this)
        continue;
      }

      for (int vi = 0; vi < bc.blend_vtx_count; vi++) {
        BlercVtxIntTarget vc;
        vc.idx = ti;

        vc.nrm.x() = bd.u8_data.at(bdi++);
        vc.pos.x() = bd.u8_data.at(bdi++);

        vc.nrm.y() = bd.u8_data.at(bdi++);
        vc.pos.y() = bd.u8_data.at(bdi++);

        vc.nrm.z() = bd.u8_data.at(bdi++);
        vc.pos.z() = bd.u8_data.at(bdi++);

        // some vertices within a fragment may not use all the targets of that fragment.
        // detect this and skip adding the 0 offsets, so the downstream stuff can skip adding
        // this to the file.
        if (!vc.all_zero_data()) {
          out_vertices[vi].targets.push_back(vc);
        }
      }
      // for DMA
      bdi = align16(bdi);
    }
    // we should have processed all the u8 data
    ASSERT((size_t)align16(bdi) == bd.u8_data.size());

    // skip over vertices that don't have blend.
    base_blend_out += result.verts_per_frag.at(i);
  }

  if (dump) {
    auto file_path = file_util::get_file_path(
        {"debug_out/merc", fmt::format("{}_{}.ply", debug_name, effect_idx)});
    file_util::create_dir_if_needed_for_file(file_path);
    file_util::write_text_file(file_path, debug_dump_to_ply(result.draws, result.vertices));
  }

  return result;
}

u8 convert_mat(int in) {
  if (in >= 0) {
    return in;
  } else {
    return 0;
  }
}

tfrag3::MercVertex convert_vertex(const MercUnpackedVtx& vtx, float xyz_scale) {
  tfrag3::MercVertex out;
  out.pos[0] = vtx.pos[0] * xyz_scale;
  out.pos[1] = vtx.pos[1] * xyz_scale;
  out.pos[2] = vtx.pos[2] * xyz_scale;
  out.pad0 = 0;
  out.normal[0] = vtx.nrm[0];
  out.normal[1] = vtx.nrm[1];
  out.normal[2] = vtx.nrm[2];
  out.pad1 = 0;
  out.weights[0] = vtx.mat_weights[0];
  out.weights[1] = vtx.mat_weights[1];
  out.weights[2] = vtx.mat_weights[2];
  out.pad2 = 0;
  out.st[0] = vtx.st[0];
  out.st[1] = vtx.st[1];
  out.rgba[0] = vtx.rgba[0];
  out.rgba[1] = vtx.rgba[1];
  out.rgba[2] = vtx.rgba[2];
  out.rgba[3] = vtx.rgba[3];
  out.mats[0] = convert_mat(vtx.skel_mats[0]);
  out.mats[1] = convert_mat(vtx.skel_mats[1]);
  out.mats[2] = convert_mat(vtx.skel_mats[2]);
  out.pad3 = 0;
  return out;
}

struct VertexSourceInfo {
  int combined_lump4;
  int frag;
  int flump4;
};

// ND used VIF to do int->float conversion.
// This is a little tricky because you can only do an int + int, then interpret that as a float.
// This resulting conversion is linear (for some range of input):
// out = in * scale + offset

// where scale and offset are the values returned below (assuming in is small)

float magic_float_scale(u32 base_val) {
  float a, b;
  memcpy(&a, &base_val, 4);
  base_val++;
  memcpy(&b, &base_val, 4);
  return b - a;
}

float magic_float_offset(u32 base_val) {
  float a;
  memcpy(&a, &base_val, 4);
  return a;
}

/*!
 * The offset (or base position) of a vertex target (or base position), stored as a float.
 */
struct BlercVtxFloatTarget {
  math::Vector3f pos;
  math::Vector3f nrm;
  u8 idx;  // if an offset, the index of the target we belong to.
};

/*!
 * A single vertex (floating point), and all the offsets for all the targets it uses.
 * These floats are exactly the floats used by the merc2 renderer (pre-bones), so they can
 * be uploaded into mod buffers directly.
 */
struct BlercVtxFloat {
  BlercVtxFloatTarget base;
  std::vector<BlercVtxFloatTarget> targets;
  s32 dest = -1;  // the index of this vertex in the mod buffer (PC vertex ordering)
};

/*!
 * Convert a vertex offset (or base position) from int format (EE lump) to floating point.
 */
BlercVtxFloatTarget blerc_vertex_convert(const BlercVtxIntTarget& in,
                                         const math::Vector<float, 3>& pos_offset,
                                         float pos_scale,
                                         bool is_base) {
  BlercVtxFloatTarget result;
  result.idx = in.idx;

  // scale factors to apply. these integers match the row value for VIF.
  float pos_total_scale = magic_float_scale(0x4b010000) * pos_scale;
  float nrm_total_scale = magic_float_scale(0x47800000);

  if (is_base) {
    // the EE assembly was:
    // pextlb t6, r0, t6 to get u16's from the packed u8's, so these should be treated as unsigned.
    result.nrm = in.nrm.cast<u8>().cast<float>() * nrm_total_scale;
    result.pos = in.pos.cast<u8>().cast<float>() * pos_total_scale;

    // also include the floating point offset from...
    math::Vector3f post_pos_off;
    post_pos_off.fill(magic_float_offset(0x4b010000));  // the vif integer add
    post_pos_off += pos_offset;                         // the offset in the fp header
    post_pos_off *= pos_scale;                          // and scale this by xyz-scale.

    math::Vector3f nrm_off;
    nrm_off.fill(magic_float_offset(0x47800000) - 65537.f);  // 65537.f is part of MERC

    result.pos += post_pos_off;
    result.nrm += nrm_off;
  } else {
    // in the target case, the s8's were sign extended, so cast from s8 -> float directly.
    // all the offset are applied after the sum, so we don't need to include them here
    // (we include them once in the base).
    // pextlb t5, t5, r0
    // psrah t5, t5, 8
    result.pos = in.pos.cast<float>() * pos_total_scale;
    result.nrm = in.nrm.cast<float>() * nrm_total_scale;
  }
  return result;
}

/*!
 * Convert a vertex and its targets from int format to floating point. The floating point format
 * here matches the PC merc float format exactly.
 */
BlercVtxFloat blerc_vertex_convert(const BlercVtxInt& in, float pos_scale) {
  BlercVtxFloat result;
  result.base = blerc_vertex_convert(in.base, in.pos_offset, pos_scale, true);
  for (auto& t : in.targets) {
    result.targets.push_back(blerc_vertex_convert(t, in.pos_offset, pos_scale, false));
  }
  return result;
}

/*!
 * Convert floating point data for a single blerc vertex target to the format used by PC blerc code.
 * This includes padding to match the GPU vertex format and keep the vectors 16-byte aligned.
 */
tfrag3::BlercFloatData to_float_data(const math::Vector3f& pos,
                                     const math::Vector3f& nrm,
                                     float scale) {
  tfrag3::BlercFloatData result;
  result.v[0] = pos.x() * scale;
  result.v[1] = pos.y() * scale;
  result.v[2] = pos.z() * scale;
  result.v[3] = 0;
  result.v[4] = nrm.x() * scale;
  result.v[5] = nrm.y() * scale;
  result.v[6] = nrm.z() * scale;
  result.v[7] = 0;
  return result;
}

/*!
 * Pack floating point vertices to the format for PC blerc.
 * Currently this is designed with an outer loop over vertices. It's probably not the best thing,
 * but it still beats the unoptimized version by a few times.
 */
tfrag3::Blerc blerc_pack(const std::vector<BlercVtxFloat>& verts) {
  tfrag3::Blerc blerc;
  for (auto& v : verts) {
    // this check is weird, but it discards blerc vertices that don't map to any PC mod vertex.
    // why does this happen? I'm not sure. It only happens on 3 vertices in metalkor, crocadog, and
    // kor. It could be that merc has some extra vertices that are unpacked twice.
    if (v.dest >= 0) {
      // base is multiplied by 8192, then left shifted by 13, so it cancels
      blerc.float_data.push_back(to_float_data(v.base.pos, v.base.nrm, 1.f));
      for (auto& t : v.targets) {
        // target is multiplied by "weight", then left shifted by 13. So full weight is
        // 8192:
        blerc.int_data.push_back(t.idx);
        blerc.float_data.push_back(to_float_data(t.pos, t.nrm, 1.f / 8192.f));
      }
      blerc.int_data.push_back(tfrag3::Blerc::kTargetIdxTerminator);
      blerc.int_data.push_back(v.dest);
    }
  }
  return blerc;
}

void create_modifiable_vertex_data(
    const std::vector<bool>& vtx_mod_flag,
    const std::vector<VertexSourceInfo>& vtx_srcs,
    tfrag3::MercModelGroup& out,
    size_t first_out_vertex,
    size_t first_out_model,
    const std::vector<std::vector<ConvertedMercEffect>>& all_effects) {
  ASSERT(vtx_mod_flag.size() + first_out_vertex == out.vertices.size());

  // we need to be able to modify some vertices at runtime.
  // this can be detected vertex-by-vertex
  // the plan is to find MercEffects that contain modifiable vertices, and provide an alternate way
  // to draw them. In the case where no vertices should be modified, we can fall back to the normal
  // merc drawing path.

  // In this modifiable draw path, there will be a list of "fixed draws", which draw vertices that
  // cannot be modified. This set is known at build-time.
  // The "mod draws" will draw the modifiable vertices. These use the normal index buffer, but
  // index into a per-effect modifiable vertex buffer, not the giant per-FR3 merc vertex buffer.

  // some stats
  [[maybe_unused]] int num_tris = 0;  // all triangles
  [[maybe_unused]] int mod_tris = 0;  // triangles in mod draws

  // loop over models added from this art-group
  for (size_t mi = first_out_model; mi < out.models.size(); mi++) {
    auto& model = out.models.at(mi);
    // loop over "effects" within this model. the pc format merges all fragments in an effect
    // together.

    for (size_t ei = 0; ei < model.effects.size(); ei++) {
      auto& effect = model.effects[ei];

      std::vector<std::vector<u32>> inds_per_mod_draw;

      // loop over draw calls within this effect, and determine if it's fixed, modifiable, or needs
      // to be split up. For mod draws, this just figures which vertices go which the draw, using
      // the indices in the original vertex buffer.
      for (const auto& draw : effect.all_draws) {
        num_tris += draw.num_triangles;

        // first check to see what's in this draw
        bool found_mod = false;
        bool found_fixed = false;
        for (int i = 0; i < (int)draw.index_count; i++) {
          u32 idx = out.indices.at(draw.first_index + i);
          if (idx == UINT32_MAX) {
            continue;
          }
          ASSERT(idx >= first_out_vertex);
          if (vtx_mod_flag.at(idx - first_out_vertex)) {
            found_mod = true;
          } else {
            found_fixed = true;
          }
        }

        if (!found_fixed && !found_mod) {
          // nothing found at all, bad
          ASSERT_NOT_REACHED();
        } else if (found_fixed && !found_mod) {
          // only fixed. can just copy the fixed draw. This can reuse the index buffer data
          // we already added for this effect.
          effect.mod.fix_draw.push_back(draw);
        } else if (found_mod && !found_fixed) {
          // only mod. Add the entire draw
          effect.mod.mod_draw.push_back(draw);
          // remember the indices _in the main buffer_ for these vertices.
          auto& inds_out = inds_per_mod_draw.emplace_back();
          for (u32 i = 0; i < draw.index_count; i++) {
            inds_out.push_back(out.indices.at(draw.first_index + i));
          }
          mod_tris += draw.num_triangles;
        } else {
          // it's a mix and needs to be split per strip. Strips containing any mod vertices
          // go in the mod category.

          // build strips as lists of vertex indices.
          std::vector<std::vector<u32>> strips;
          strips.emplace_back();
          for (u32 i = 0; i < draw.index_count; i++) {
            u32 val = out.indices.at(draw.first_index + i);
            if (val == UINT32_MAX) {
              if (!strips.back().empty()) {
                strips.emplace_back();
              }
            } else {
              strips.back().push_back(val);
            }
          }

          // create the two draws
          tfrag3::MercDraw mod = draw;
          tfrag3::MercDraw fix = draw;
          std::vector<u32> mod_ind, fix_ind;
          // iterate over strips and add them to the right one
          for (auto& strip : strips) {
            bool strip_has_mod = false;
            for (auto ind : strip) {
              if (vtx_mod_flag.at(ind - first_out_vertex)) {
                strip_has_mod = true;
                break;
              }
            }
            if (strip_has_mod) {
              mod_ind.insert(mod_ind.end(), strip.begin(), strip.end());
              mod_ind.push_back(UINT32_MAX);
            } else {
              fix_ind.insert(fix_ind.end(), strip.begin(), strip.end());
              fix_ind.push_back(UINT32_MAX);
            }
          }

          mod.index_count = mod_ind.size();
          inds_per_mod_draw.push_back(mod_ind);
          fix.first_index = out.indices.size();
          fix.index_count = fix_ind.size();
          out.indices.insert(out.indices.end(), fix_ind.begin(), fix_ind.end());

          effect.mod.mod_draw.push_back(mod);
          effect.mod.fix_draw.push_back(fix);
        }
      }  // for draw

      // if there are no modifiable draws, we can't possible modify anything, so not worth
      // storing the fixed draws
      if (effect.mod.mod_draw.empty()) {
        effect.mod.fix_draw.clear();
      } else {
        effect.has_mod_draw = true;
        // In this second pass, we need to build the actual vertex buffer and index buffer for
        // the mod draws.

        // the renderer has some optimizations it can decide to use the default value, instead
        // of reading from the game for some subset of the mod vertices.

        // map of original vertices to slot in the mod vtx buffer.
        std::unordered_map<u32, u32> vtx_to_mod_vtx;
        // loop over mod draws
        for (size_t mdi = 0; mdi < effect.mod.mod_draw.size(); mdi++) {
          auto& draw = effect.mod.mod_draw[mdi];
          // indices into the normal vertex buffer for this draw
          auto& orig_inds = inds_per_mod_draw.at(mdi);

          // we'll be adding indices to the end of the main index buffer.
          // these never change, so we want them in the big buffer loaded with the fr3.
          u32 new_first_index = out.indices.size();

          // loop over indices into the normal vertex buffer
          for (auto vidx : orig_inds) {
            if (vidx == UINT32_MAX) {
              out.indices.push_back(UINT32_MAX);
              continue;  // strip restart
            }

            // see if we've already got a copy of this vertex in the mod buffer
            const auto& existing = vtx_to_mod_vtx.find(vidx);
            if (existing == vtx_to_mod_vtx.end()) {
              // nope, add vertex to mod buffer
              auto idx = effect.mod.vertices.size();
              // remember we did this one already
              vtx_to_mod_vtx[vidx] = idx;
              // add the vertex
              effect.mod.vertices.push_back(out.vertices.at(vidx));
              // look up where this one came from in the EE memory layout
              auto src = vtx_srcs.at(vidx - first_out_vertex);
              ASSERT(src.combined_lump4 < UINT16_MAX);
              // add the EE layout index of this vertex to the data, so the runtime
              // knows how to map from EE data to the mod vertex buffer
              effect.mod.vertex_lump4_addr.push_back(src.combined_lump4);

              // also flag that this fragment has modifiable vertices: we want to know
              // which ones are safe to skip.
              u32 frag_idx = src.frag;
              if (frag_idx >= effect.mod.fragment_mask.size()) {
                effect.mod.fragment_mask.resize(frag_idx + 1);
              }
              effect.mod.fragment_mask[frag_idx] = true;
              out.indices.push_back(idx);
            } else {
              // already added this vertex, just reuse it.
              out.indices.push_back(existing->second);
            }
          }
          draw.first_index = new_first_index;
        }

        const auto& og_effect = all_effects.at(mi - first_out_model).at(ei);

        // blerc! The blerc vertex indexing is totally different, so track which blerc vertex
        // goes with the lump4 (ee layout addr).
        std::vector<s32> which_blerc_is_at_this_lump4;
        std::vector<BlercVtxFloat> blerc_floats;

        // convert blerc from int to float, and fill out the lump4 map.
        for (size_t i = 0; i < og_effect.blerc_vertices_i.size(); i++) {
          auto& bvi = og_effect.blerc_vertices_i[i];
          if (bvi.lump4_addr >= which_blerc_is_at_this_lump4.size()) {
            which_blerc_is_at_this_lump4.resize(bvi.lump4_addr + 1, -1);
          }
          which_blerc_is_at_this_lump4[bvi.lump4_addr] = i;
          blerc_floats.push_back(blerc_vertex_convert(bvi, og_effect.pos_scale));
        }

        // the second part of blerc mapping - tell each vertex where it goes in the
        // mod vertex buffer. This way we don't really care about the order of blerc vertices,
        // and we don't have to consider lump4 at all in the renderer.

        // loop over all mod vertices
        for (u32 vi = 0; vi < effect.mod.vertices.size(); vi++) {
          // figure out its lump4.
          u16 la = effect.mod.vertex_lump4_addr[vi];
          ASSERT(la < UINT16_MAX);
          // check if there's a blerc modifier for this vertex
          if (la < which_blerc_is_at_this_lump4.size()) {
            s32 bi = which_blerc_is_at_this_lump4.at(la);
            if (bi >= 0) {
              // there is! remember this dest.
              blerc_floats[bi].dest = vi;
            }
          }
        }
        effect.mod.blerc = blerc_pack(blerc_floats);

        // this next section is a bit of a hack: the renderer loops over fragments,
        // we know ahead of time that some fragments have no modifiable vertices.
        // we'd like the renderer to just skip over this fragment, and not worry about
        // how many vertices it has. So we effectively splice out the disabled fragments indices.
        // this means that the "combined lump4" counter will skip over these fragments.
        const auto& frag_counts = og_effect.verts_per_frag;
        std::unordered_map<u32, u32> old_to_new;
        u32 old_idx = 0;
        u32 new_idx = 0;
        for (size_t fi = 0; fi < effect.mod.fragment_mask.size(); fi++) {
          if (effect.mod.fragment_mask[fi]) {
            for (u32 vi = 0; vi < frag_counts.at(fi); vi++) {
              old_to_new[old_idx] = new_idx;
              old_idx++;
              new_idx++;
            }
          } else {
            old_idx += frag_counts.at(fi);
          }
        }
        effect.mod.expect_vidx_end = new_idx;
        for (auto& v : effect.mod.vertex_lump4_addr) {
          v = old_to_new.at(v);
        }
      }
    }
  }
}

/*!
 * Top-level merc extraction
 */
void extract_merc(const ObjectFileData& ag_data,
                  const TextureDB& tex_db,
                  const DecompilerTypeSystem& dts,
                  const std::vector<level_tools::TextureRemap>& map,
                  tfrag3::Level& out,
                  bool dump_level,
                  GameVersion version) {
  if (dump_level) {
    file_util::create_dir_if_needed(file_util::get_file_path({"debug_out/merc"}));
  }
  // find all merc-ctrls in the object file
  auto ctrl_locations = find_objects_with_type(ag_data.linked_data, "merc-ctrl");

  // extract them. this does very basic unpacking of data, as done by the VIF/DMA on PS2.
  std::vector<MercCtrl> ctrls;
  for (auto location : ctrl_locations) {
    auto ctrl = extract_merc_ctrl(ag_data.linked_data, dts, location);
    ctrls.push_back(ctrl);
  }

  // extract draws. this does no regrouping yet.
  std::vector<std::vector<ConvertedMercEffect>> all_effects;
  for (size_t ci = 0; ci < ctrls.size(); ci++) {
    auto& effects_in_ctrl = all_effects.emplace_back();
    for (size_t ei = 0; ei < ctrls[ci].effects.size(); ei++) {
      effects_in_ctrl.push_back(convert_merc_effect(ctrls[ci].effects[ei], ctrls[ci].header, map,
                                                    ctrls[ci].name, ci, ei, dump_level, tex_db, out,
                                                    version));
    }
  }

  size_t first_out_vertex = out.merc_data.vertices.size();
  // convert to PC format
  // first pass, before merging indices
  u32 first_model = out.merc_data.models.size();
  std::vector<bool> vertex_modify_flags;
  std::vector<VertexSourceInfo> vertex_srcs;
  std::vector<std::vector<std::vector<std::vector<u32>>>> indices_temp;  // ctrl, effect, draw, vtx
  for (size_t ci = 0; ci < ctrls.size(); ci++) {
    indices_temp.emplace_back();
    auto& pc_ctrl = out.merc_data.models.emplace_back();
    auto& ctrl = ctrls[ci];

    pc_ctrl.name = ctrl.name;
    pc_ctrl.max_draws = 0;
    pc_ctrl.max_bones = 0;
    pc_ctrl.st_vif_add = ctrl.header.st_vif_add;
    pc_ctrl.st_magic = u32_as_float(ctrl.header.st_magic);
    pc_ctrl.xyz_scale = ctrl.header.xyz_scale;

    for (size_t ei = 0; ei < ctrls[ci].effects.size(); ei++) {
      indices_temp[ci].emplace_back();
      auto& pc_effect = pc_ctrl.effects.emplace_back();
      auto& effect = all_effects[ci][ei];
      pc_effect.has_envmap = effect.has_envmap;
      pc_effect.envmap_texture = effect.envmap_texture;
      pc_effect.envmap_mode = effect.envmap_mode;
      u32 first_vertex = out.merc_data.vertices.size();
      for (auto& vtx : effect.vertices) {
        auto cvtx = convert_vertex(vtx, ctrl.header.xyz_scale);
        vertex_modify_flags.push_back(vtx.can_be_modified);
        vertex_srcs.push_back({vtx.idx_in_combined_lump4, vtx.frag, vtx.flump4});
        out.merc_data.vertices.push_back(cvtx);
        for (int i = 0; i < 3; i++) {
          pc_ctrl.max_bones = std::max(pc_ctrl.max_bones, (u32)cvtx.mats[i]);
        }
      }

      // can do two types of de-duplication: toggling back and forth shaders and matrices
      std::map<u64, u64> draw_mode_dedup;

      for (auto& draw : effect.draws) {
        indices_temp[ci][ei].emplace_back();
        // find draw to add to, or create a new one
        const auto& existing = draw_mode_dedup.find(draw.state.merc_draw_mode.as_u64());
        tfrag3::MercDraw* pc_draw = nullptr;
        u64 pc_draw_idx = -1;
        if (existing == draw_mode_dedup.end()) {
          pc_draw_idx = pc_effect.all_draws.size();
          draw_mode_dedup[draw.state.merc_draw_mode.as_u64()] = pc_draw_idx;
          pc_draw = &pc_effect.all_draws.emplace_back();
          pc_draw->mode = draw.state.merc_draw_mode.mode;
          pc_draw->tree_tex_id = find_or_add_texture_to_level(
              out, tex_db, ctrl.name, draw.state.merc_draw_mode.pc_combo_tex_id, ctrl.header,
              &pc_draw->eye_id, version);
        } else {
          pc_draw_idx = existing->second;
          pc_draw = &pc_effect.all_draws.at(pc_draw_idx);
        }

        for (auto idx : draw.indices) {
          if (idx == UINT32_MAX) {
            indices_temp[ci][ei][pc_draw_idx].push_back(idx);
          } else {
            indices_temp[ci][ei][pc_draw_idx].push_back(idx + first_vertex);
          }
        }
      }
    }
  }

  // merge indices
  for (size_t ci = 0; ci < ctrls.size(); ci++) {
    auto& pc_ctrl = out.merc_data.models.at(ci + first_model);
    for (size_t ei = 0; ei < ctrls[ci].effects.size(); ei++) {
      auto& pc_effect = pc_ctrl.effects.at(ei);
      for (size_t di = 0; di < pc_effect.all_draws.size(); di++) {
        auto& pc_draw = pc_effect.all_draws.at(di);
        auto& inds = indices_temp[ci][ei][di];
        pc_draw.num_triangles = clean_up_vertex_indices(inds);
        pc_draw.first_index = out.merc_data.indices.size();
        pc_draw.index_count = inds.size();
        out.merc_data.indices.insert(out.merc_data.indices.end(), inds.begin(), inds.end());
      }
    }
  }

  create_modifiable_vertex_data(vertex_modify_flags, vertex_srcs, out.merc_data, first_out_vertex,
                                first_model, all_effects);

  // compute max draws
  for (u32 mi = first_model; mi < out.merc_data.models.size(); mi++) {
    auto& model = out.merc_data.models[mi];
    model.max_draws = 0;
    for (auto& e : model.effects) {
      model.max_draws += e.all_draws.size();
      if (e.has_mod_draw) {
        model.max_draws += e.mod.mod_draw.size() + e.mod.fix_draw.size();
      }
    }
  }
}
}  // namespace decompiler<|MERGE_RESOLUTION|>--- conflicted
+++ resolved
@@ -787,10 +787,6 @@
         // there's no eye control.
         if (debug_name != "kor-break-lod0" && debug_name != "errol-lowres-lod1" &&
             debug_name != "kleever-rider-lod0") {
-<<<<<<< HEAD
-          fmt::print("no eye ctrl, but expected one");
-=======
->>>>>>> a527afdc
           ASSERT(false);
         }
       }
