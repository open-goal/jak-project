#include <cstdio>
#include <string>
#include <vector>
#include "ObjectFile/ObjectFileDB.h"
#include "common/log/log.h"
#include "config.h"
<<<<<<< HEAD
#include "util/FileIO.h"
#include "third-party/spdlog/include/spdlog/spdlog.h"
#include "common/util/FileUtil.h"

int main(int argc, char** argv) {
  spdlog::info("Jak Disassembler");

  init_crc();
  init_opcode_info();

  if (argc != 4) {
    spdlog::info("Usage: jak_disassembler <config_file> <in_folder> <out_folder>");
=======
#include "common/util/FileUtil.h"

int main(int argc, char** argv) {
  using namespace decompiler;
  lg::set_file(file_util::get_file_path({"log/decompiler.txt"}));
  lg::set_file_level(lg::level::info);
  lg::set_stdout_level(lg::level::info);
  lg::set_flush_level(lg::level::info);
  lg::initialize();

  file_util::init_crc();
  init_opcode_info();

  if (argc != 4) {
    printf("Usage: jak_disassembler <config_file> <in_folder> <out_folder>\n");
>>>>>>> 40d328f4
    return 1;
  }

  // collect all files to process
  set_config(argv[1]);
  std::string in_folder = argv[2];
  std::string out_folder = argv[3];

  std::vector<std::string> dgos, objs, strs;
  for (const auto& dgo_name : get_config().dgo_names) {
    dgos.push_back(file_util::combine_path(in_folder, dgo_name));
  }

  for (const auto& obj_name : get_config().object_file_names) {
    objs.push_back(file_util::combine_path(in_folder, obj_name));
  }

  for (const auto& str_name : get_config().str_file_names) {
    strs.push_back(file_util::combine_path(in_folder, str_name));
  }

  // build file database
  lg::info("Setting up object file DB...");
  ObjectFileDB db(dgos, get_config().obj_file_name_map_file, objs, strs);
  file_util::write_text_file(file_util::combine_path(out_folder, "dgo.txt"),
                             db.generate_dgo_listing());
  file_util::write_text_file(file_util::combine_path(out_folder, "obj.txt"),
                             db.generate_obj_listing());

  if (get_config().dump_objs) {
    auto path = file_util::combine_path(out_folder, "raw_obj");
    file_util::create_dir_if_needed(path);
    db.dump_raw_objects(path);
  }

  // process files (basic)
  db.process_link_data();
  db.find_code();
  db.process_labels();

  // IR1 or IR2 function analysis
  if (get_config().run_ir2) {
    db.analyze_functions_ir2(out_folder);
  } else {
    if (get_config().analyze_functions) {
      db.analyze_functions_ir1();
    }

    if (get_config().write_disassembly) {
      db.write_disassembly(out_folder, get_config().disassemble_objects_without_functions,
                           get_config().write_func_json);
      db.write_debug_type_analysis(out_folder);
    }

    if (get_config().analyze_expressions) {
      db.analyze_expressions();
      db.write_disassembly(out_folder, false, false, "_expr");
    }
  }

  // common IR1 and IR2 function stuff:
  file_util::write_text_file(file_util::combine_path(out_folder, "all-syms.gc"),
                             db.dts.dump_symbol_types());

  // data stuff
  if (get_config().write_scripts) {
    db.find_and_write_scripts(out_folder);
  }

  if (get_config().write_hexdump) {
    db.write_object_file_words(out_folder, get_config().write_hexdump_on_v3_only);
  }

  if (get_config().process_game_text) {
    auto result = db.process_game_text_files();
    file_util::write_text_file(file_util::get_file_path({"assets", "game_text.txt"}), result);
  }

  if (get_config().process_tpages) {
    db.process_tpages();
  }

  if (get_config().process_game_count) {
    auto result = db.process_game_count_file();
    file_util::write_text_file(file_util::get_file_path({"assets", "game_count.txt"}), result);
  }

  // todo print type summary
  // printf("%s\n", get_type_info().get_summary().c_str());

  lg::info("Disassembly has completed successfully.");
  return 0;
}<|MERGE_RESOLUTION|>--- conflicted
+++ resolved
@@ -4,20 +4,6 @@
 #include "ObjectFile/ObjectFileDB.h"
 #include "common/log/log.h"
 #include "config.h"
-<<<<<<< HEAD
-#include "util/FileIO.h"
-#include "third-party/spdlog/include/spdlog/spdlog.h"
-#include "common/util/FileUtil.h"
-
-int main(int argc, char** argv) {
-  spdlog::info("Jak Disassembler");
-
-  init_crc();
-  init_opcode_info();
-
-  if (argc != 4) {
-    spdlog::info("Usage: jak_disassembler <config_file> <in_folder> <out_folder>");
-=======
 #include "common/util/FileUtil.h"
 
 int main(int argc, char** argv) {
@@ -33,7 +19,6 @@
 
   if (argc != 4) {
     printf("Usage: jak_disassembler <config_file> <in_folder> <out_folder>\n");
->>>>>>> 40d328f4
     return 1;
   }
 
