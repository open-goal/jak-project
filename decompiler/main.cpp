#include <cstdio>
#include <string>
#include <vector>

#include "config.h"

#include "common/log/log.h"
#include "common/util/FileUtil.h"
#include "common/util/Timer.h"
#include "common/util/diff.h"
#include "common/util/os.h"
#include "common/versions.h"
#include <common/util/unicode_util.h>

#include "ObjectFile/ObjectFileDB.h"
#include "decompiler/data/TextureDB.h"
#include "decompiler/data/streamed_audio.h"
#include "decompiler/level_extractor/extract_level.h"

int main(int argc, char** argv) {
  fs::u8arguments u8guard(argc, argv);
  if (!u8guard.valid()) {
    exit(EXIT_FAILURE);
  }

  Timer decomp_timer;

  lg::info("[Mem] Top of main: {} MB", get_peak_rss() / (1024 * 1024));
  using namespace decompiler;
  if (!file_util::setup_project_path(std::nullopt)) {
    return 1;
  }
  lg::set_file(file_util::get_file_path({"log/decompiler.txt"}));
  lg::set_file_level(lg::level::info);
  lg::set_stdout_level(lg::level::info);
  lg::set_flush_level(lg::level::info);
  lg::initialize();
<<<<<<< HEAD
  lg::info("GOAL Decompiler version {}", versions::DECOMPILER_VERSION);
=======
>>>>>>> 6ce1d2a0

  init_opcode_info();

  // TODO - replace with CLI lib
  if (argc < 4) {
    printf(
        "Usage: decompiler <config_file> <in_folder> <out_folder> "
        "[bool_flag_name=true/false...]\n");
    return 1;
  }
  fmt::print("[Mem] After init: {} MB\n", get_peak_rss() / (1024 * 1024));

  // collect all files to process
  Config config;
  try {
    // Allow overriding config boolean flags via CLI
    // There are very minimum guard-rails here
    //
    // "<key>=<override>"
    //
    // This allows us to run scripts that deviate from the defaults
    // TODO - replace with CLI lib
    std::map<std::string, bool> overrides;
    if (argc > 4) {
      for (int i = 4; i < argc; i++) {
        std::string val = argv[i];
        if (val.find('=') == std::string::npos) {
          printf("Aborting - invalid flag override syntax\n");
          printf(
              "Usage: decompiler <config_file> <in_folder> <out_folder> "
              "[bool_flag_name=true/false...]\n");
          return 1;
        }
        auto pair = split_string(argv[i], '=');
        if (pair.size() > 2) {
          printf("Aborting - invalid flag override syntax, provide pairs!\n");
          printf(
              "Usage: decompiler <config_file> <in_folder> <out_folder> "
              "[bool_flag_name=true/false...]\n");
          return 1;
        }
        if (pair.at(1) != "true" && pair.at(1) != "false") {
          printf("Aborting - invalid flag override syntax, true|false only!\n");
          printf(
              "Usage: decompiler <config_file> <in_folder> <out_folder> "
              "[bool_flag_name=true/false...]\n");
          return 1;
        }
        overrides.insert({pair.at(0), pair.at(0) == "true"});
      }
    }

    config = read_config_file(argv[1], overrides);

  } catch (const std::exception& e) {
    lg::error("Failed to parse config: {}", e.what());
    return 1;
  }

  // std::string in_folder = file_util::combine_path(argv[2], config.game_name);
  fs::path in_folder = fs::path(argv[2]) / config.game_name;
  fs::path out_folder = fs::path(argv[3]) / config.game_name;

  // Verify the in_folder is correct
<<<<<<< HEAD
  // TODO - refactor to use ghc::filesystem, cleanup file_util
  if (!file_util::file_exists(in_folder)) {
    lg::error("Aborting - 'in_folder' does not exist '{}'", in_folder);
=======
  if (!exists(in_folder)) {
    fmt::print("Aborting - 'in_folder' does not exist '{}'\n", in_folder.string());
>>>>>>> 6ce1d2a0
    return 1;
  }

  // Warning message if expected ELF isn't found, user could be using bad assets / didn't extract
  // the ISO properly
<<<<<<< HEAD
  if (!config.expected_elf_name.empty() &&
      !file_util::file_exists(file_util::combine_path(in_folder, config.expected_elf_name))) {
    lg::warn(
=======
  if (!config.expected_elf_name.empty() && !exists(in_folder / config.expected_elf_name)) {
    fmt::print(
>>>>>>> 6ce1d2a0
        "WARNING - '{}' does not contain the expected ELF file '{}'.  Was the ISO extracted "
        "properly or is there a version mismatch?\n",
        in_folder.string(), config.expected_elf_name);
  }

  std::vector<fs::path> dgos, objs, strs;
  for (const auto& dgo_name : config.dgo_names) {
    dgos.push_back(in_folder / dgo_name);
  }

  for (const auto& obj_name : config.object_file_names) {
    objs.push_back(in_folder / obj_name);
  }

  for (const auto& str_name : config.str_file_names) {
    strs.push_back(in_folder / str_name);
  }

  file_util::create_dir_if_needed(out_folder);
  file_util::create_dir_if_needed(out_folder / "assets");

  if (config.rip_levels) {
    file_util::create_dir_if_needed(file_util::get_jak_project_dir() / "debug_out");
  }

  lg::info("[Mem] After config read: {} MB", get_peak_rss() / (1024 * 1024));

  // build file database
  lg::info("Setting up object file DB...");
  ObjectFileDB db(dgos, fs::path(config.obj_file_name_map_file), objs, strs, config);

  lg::info("[Mem] After DB setup: {} MB", get_peak_rss() / (1024 * 1024));

  // write out DGO file info
  file_util::write_text_file(out_folder / "dgo.txt", db.generate_dgo_listing());
  // write out object file map (used for future decompilations, if desired)
  file_util::write_text_file(out_folder / "obj.txt",
                             db.generate_obj_listing(config.merged_objects));

  // dump raw objs
  if (config.dump_objs) {
    auto path = out_folder / "raw_obj";
    file_util::create_dir_if_needed(path);
    db.dump_raw_objects(path);
  }

  // process files (required for all analysis)
  db.process_link_data(config);
  lg::info("[Mem] After link data: {} MB", get_peak_rss() / (1024 * 1024));
  db.find_code(config);
  db.process_labels();
  lg::info("[Mem] After code: {} MB", get_peak_rss() / (1024 * 1024));

  // top level decompile (do this before printing asm so we get function names)
  if (config.find_functions) {
    db.ir2_top_level_pass(config);
  }

  // print disassembly
  if (config.disassemble_code || config.disassemble_data) {
    db.write_disassembly(out_folder, config.disassemble_data, config.disassemble_code,
                         config.write_hex_near_instructions);
  }

  // process art groups (used in decompilation)
  if (config.decompile_code || config.process_art_groups) {
    db.extract_art_info();
  }

  // main decompile.
  if (config.decompile_code) {
    db.analyze_functions_ir2(out_folder, config, {});
  }

<<<<<<< HEAD
  lg::info("[Mem] After decomp: {} MB", get_peak_rss() / (1024 * 1024));
=======
  if (config.generate_all_types) {
    ASSERT_MSG(config.decompile_code, "Must decompile code to generate all-types");
    db.ir2_analyze_all_types(out_folder / "new-all-types.gc", config.old_all_types_file,
                             config.hacks.types_with_bad_inspect_methods);
  }

  fmt::print("[Mem] After decomp: {} MB\n", get_peak_rss() / (1024 * 1024));
>>>>>>> 6ce1d2a0

  // write out all symbols
  file_util::write_text_file(out_folder / "all-syms.gc", db.dts.dump_symbol_types());

  // write art groups
  if (config.process_art_groups) {
    db.dump_art_info(out_folder);
  }

  if (config.hexdump_code || config.hexdump_data) {
    db.write_object_file_words(out_folder, config.hexdump_data, config.hexdump_code);
  }

  // data stuff
  if (config.write_scripts) {
    db.find_and_write_scripts(out_folder);
  }

  if (config.process_game_text) {
    auto result = db.process_game_text_files(config);
    if (!result.empty()) {
      file_util::write_text_file(out_folder / "assets" / "game_text.txt", result);
    }
  }

  lg::info("[Mem] After text: {} MB", get_peak_rss() / (1024 * 1024));

  decompiler::TextureDB tex_db;
  if (config.process_tpages || config.levels_extract) {
    auto textures_out = out_folder / "textures";
    file_util::create_dir_if_needed(textures_out);
    auto result = db.process_tpages(tex_db, textures_out);
    if (!result.empty() && config.process_tpages) {
      file_util::write_text_file(textures_out / "tpage-dir.txt", result);
    }
  }

<<<<<<< HEAD
  lg::info("[Mem] After textures: {} MB", get_peak_rss() / (1024 * 1024));
  // todo config
  auto replacements_path = file_util::get_file_path({"texture_replacements"});
  if (std::filesystem::exists(replacements_path)) {
=======
  fmt::print("[Mem] After textures: {} MB\n", get_peak_rss() / (1024 * 1024));
  auto replacements_path = file_util::get_jak_project_dir() / "texture_replacements";
  if (fs::exists(replacements_path)) {
>>>>>>> 6ce1d2a0
    tex_db.replace_textures(replacements_path);
  }

  if (config.process_game_count) {
    auto result = db.process_game_count_file();
    if (!result.empty()) {
      file_util::write_text_file(out_folder / "assets" / "game_count.txt", result);
    }
  }

  if (config.levels_extract) {
    auto level_out_path =
        file_util::get_jak_project_dir() / "out" / game_version_names[config.game_version] / "fr3";
    file_util::create_dir_if_needed(level_out_path);
    extract_all_levels(db, tex_db, config.levels_to_extract, "GAME.CGO", config.hacks,
                       config.rip_levels, config.extract_collision, level_out_path);
  }

  lg::info("[Mem] After extraction: {} MB", get_peak_rss() / (1024 * 1024));

  if (!config.audio_dir_file_name.empty()) {
    auto streaming_audio_in = in_folder / "VAG";
    auto streaming_audio_out = out_folder / "assets" / "streaming_audio";
    file_util::create_dir_if_needed(streaming_audio_out);
    process_streamed_audio(streaming_audio_out, in_folder, config.streamed_audio_file_names);
  }

  lg::info("Decompiler has finished successfully in {:.2f} seconds.", decomp_timer.getSeconds());
  return 0;
}<|MERGE_RESOLUTION|>--- conflicted
+++ resolved
@@ -35,10 +35,6 @@
   lg::set_stdout_level(lg::level::info);
   lg::set_flush_level(lg::level::info);
   lg::initialize();
-<<<<<<< HEAD
-  lg::info("GOAL Decompiler version {}", versions::DECOMPILER_VERSION);
-=======
->>>>>>> 6ce1d2a0
 
   init_opcode_info();
 
@@ -103,29 +99,17 @@
   fs::path out_folder = fs::path(argv[3]) / config.game_name;
 
   // Verify the in_folder is correct
-<<<<<<< HEAD
-  // TODO - refactor to use ghc::filesystem, cleanup file_util
-  if (!file_util::file_exists(in_folder)) {
-    lg::error("Aborting - 'in_folder' does not exist '{}'", in_folder);
-=======
   if (!exists(in_folder)) {
-    fmt::print("Aborting - 'in_folder' does not exist '{}'\n", in_folder.string());
->>>>>>> 6ce1d2a0
+    lg::error("Aborting - 'in_folder' does not exist '{}'", in_folder.string());
     return 1;
   }
 
   // Warning message if expected ELF isn't found, user could be using bad assets / didn't extract
   // the ISO properly
-<<<<<<< HEAD
-  if (!config.expected_elf_name.empty() &&
-      !file_util::file_exists(file_util::combine_path(in_folder, config.expected_elf_name))) {
-    lg::warn(
-=======
   if (!config.expected_elf_name.empty() && !exists(in_folder / config.expected_elf_name)) {
-    fmt::print(
->>>>>>> 6ce1d2a0
+    lg::error(
         "WARNING - '{}' does not contain the expected ELF file '{}'.  Was the ISO extracted "
-        "properly or is there a version mismatch?\n",
+        "properly or is there a version mismatch?",
         in_folder.string(), config.expected_elf_name);
   }
 
@@ -198,17 +182,13 @@
     db.analyze_functions_ir2(out_folder, config, {});
   }
 
-<<<<<<< HEAD
-  lg::info("[Mem] After decomp: {} MB", get_peak_rss() / (1024 * 1024));
-=======
   if (config.generate_all_types) {
     ASSERT_MSG(config.decompile_code, "Must decompile code to generate all-types");
     db.ir2_analyze_all_types(out_folder / "new-all-types.gc", config.old_all_types_file,
                              config.hacks.types_with_bad_inspect_methods);
   }
 
-  fmt::print("[Mem] After decomp: {} MB\n", get_peak_rss() / (1024 * 1024));
->>>>>>> 6ce1d2a0
+  lg::info("[Mem] After decomp: {} MB", get_peak_rss() / (1024 * 1024));
 
   // write out all symbols
   file_util::write_text_file(out_folder / "all-syms.gc", db.dts.dump_symbol_types());
@@ -246,16 +226,9 @@
     }
   }
 
-<<<<<<< HEAD
   lg::info("[Mem] After textures: {} MB", get_peak_rss() / (1024 * 1024));
-  // todo config
-  auto replacements_path = file_util::get_file_path({"texture_replacements"});
-  if (std::filesystem::exists(replacements_path)) {
-=======
-  fmt::print("[Mem] After textures: {} MB\n", get_peak_rss() / (1024 * 1024));
   auto replacements_path = file_util::get_jak_project_dir() / "texture_replacements";
   if (fs::exists(replacements_path)) {
->>>>>>> 6ce1d2a0
     tex_db.replace_textures(replacements_path);
   }
 
