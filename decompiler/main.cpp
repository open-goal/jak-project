--- conflicted
+++ resolved
@@ -60,9 +60,5 @@
 
   file_util::write_text_file(combine_path(out_folder, "all-syms.gc"), db.dts.dump_symbol_types());
   spdlog::info("Disassembly has completed successfully.");
-<<<<<<< HEAD
-
-=======
->>>>>>> 8e2a9e60
   return 0;
 }