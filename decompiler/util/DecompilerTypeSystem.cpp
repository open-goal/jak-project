#include "DecompilerTypeSystem.h"

#include "TP_Type.h"

#include "common/goos/Reader.h"
#include "common/log/log.h"
#include "common/type_system/defenum.h"
#include "common/type_system/deftype.h"

#include "decompiler/Disasm/Register.h"

namespace decompiler {
DecompilerTypeSystem::DecompilerTypeSystem(GameVersion version) {
  ts.add_builtin_types(version);
}

namespace {
// some utilities for parsing the type def file

goos::Object& car(const goos::Object& pair) {
  if (pair.is_pair()) {
    return pair.as_pair()->car;
  } else {
    throw std::runtime_error("car called on something that was not a pair: " + pair.print());
  }
}

goos::Object& cdr(const goos::Object& pair) {
  if (pair.is_pair()) {
    return pair.as_pair()->cdr;
  } else {
    throw std::runtime_error("cdr called on something that was not a pair");
  }
}

template <typename T>
void for_each_in_list(goos::Object& list, T f) {
  goos::Object* iter = &list;
  while (iter->is_pair()) {
    f(car(*iter));
    iter = &cdr(*iter);
  }

  if (!iter->is_empty_list()) {
    throw std::runtime_error("malformed list");
  }
}
}  // namespace

void DecompilerTypeSystem::parse_type_defs(const std::vector<std::string>& file_path) {
  auto read = m_reader.read_from_file(file_path);
  auto& data = cdr(read);

  for_each_in_list(data, [&](goos::Object& o) {
    try {
      if (car(o).as_symbol()->name == "define-extern") {
        auto symbol_metadata = DefinitionMetadata();
        auto* rest = &cdr(o);
        auto sym_name = car(*rest);
        rest = &cdr(*rest);
        // check for docstring
        if (rest->is_pair() && car(*rest).is_string()) {
          symbol_metadata.docstring = car(*rest).as_string()->data;
          rest = &cdr(*rest);
        }
        auto sym_type = car(*rest);
        if (!cdr(*rest).is_empty_list()) {
          throw std::runtime_error("malformed define-extern");
        }
        symbol_metadata.definition_info = m_reader.db.get_short_info_for(o);
        add_symbol(sym_name.as_symbol()->name, parse_typespec(&ts, sym_type), symbol_metadata);
      } else if (car(o).as_symbol()->name == "deftype") {
        auto dtr = parse_deftype(cdr(o), &ts);
        dtr.type_info->m_metadata.definition_info = m_reader.db.get_short_info_for(o);
        if (dtr.create_runtime_type) {
          add_symbol(dtr.type.base_type(), "type", dtr.type_info->m_metadata);
        }
        // declare the type's states globally
        for (auto& state : dtr.type_info->get_states_declared_for_type()) {
          // TODO - get definition info for the state definitions specifically
          add_symbol(state.first, state.second, dtr.type_info->m_metadata);
        }
      } else if (car(o).as_symbol()->name == "declare-type") {
        auto* rest = &cdr(o);
        auto type_name = car(*rest);
        rest = &cdr(*rest);
        auto type_kind = car(*rest);
        if (!cdr(*rest).is_empty_list()) {
          throw std::runtime_error("malformed declare-type");
        }
        ts.forward_declare_type_as(type_name.as_symbol()->name, type_kind.as_symbol()->name);
      } else if (car(o).as_symbol()->name == "defenum") {
        auto symbol_metadata = DefinitionMetadata();
        parse_defenum(cdr(o), &ts, &symbol_metadata);
        symbol_metadata.definition_info = m_reader.db.get_short_info_for(o);
        auto* rest = &cdr(o);
        const auto& enum_name = car(*rest).as_symbol()->name;
        symbol_metadata_map[enum_name] = symbol_metadata;
        // so far, enums are never runtime types so there's no symbol for them.
      } else {
        throw std::runtime_error("Decompiler cannot parse " + car(o).print());
      }
    } catch (std::exception& e) {
      auto info = m_reader.db.get_info_for(o);
      lg::error("{} when parsing decompiler type file:\n{}", e.what(), info);
      throw e;
    }
  });
}

TypeSpec DecompilerTypeSystem::parse_type_spec(const std::string& str) const {
  auto read = m_reader.read_from_string(str);
  auto data = cdr(read);
  return parse_typespec(&ts, car(data));
}

std::string DecompilerTypeSystem::dump_symbol_types() {
  ASSERT(symbol_add_order.size() == symbols.size());
  std::string result;
  for (auto& symbol_name : symbol_add_order) {
    auto skv = symbol_types.find(symbol_name);
    if (skv == symbol_types.end()) {
      result += fmt::format(";;(define-extern {} object) ;; unknown type\n", symbol_name);
    } else {
      result += fmt::format("(define-extern {} {})\n", symbol_name, skv->second.print());
    }
  }
  return result;
}

void DecompilerTypeSystem::add_type_flags(const std::string& name, u64 flags) {
  auto kv = type_flags.find(name);
  if (kv != type_flags.end()) {
    if (kv->second != flags) {
      lg::warn("duplicated type flags for {}, was 0x{:x}, now 0x{:x}", name.c_str(), kv->second,
               flags);
      lg::warn("duplicated type flags that are inconsistent!");
    }
  }
  type_flags[name] = flags;
}

void DecompilerTypeSystem::add_type_parent(const std::string& child, const std::string& parent) {
  auto kv = type_parents.find(child);
  if (kv != type_parents.end()) {
    if (kv->second != parent) {
      lg::warn("duplicated type parents for {} was {} now {}", child.c_str(), kv->second.c_str(),
               parent.c_str());
      throw std::runtime_error("duplicated type parents that are inconsistent!");
    }
  }
  type_parents[child] = parent;
}

std::string DecompilerTypeSystem::lookup_parent_from_inspects(const std::string& child) const {
  auto kv_tp = type_parents.find(child);
  if (kv_tp != type_parents.end()) {
    return kv_tp->second;
  }

  return "UNKNOWN";
}

bool DecompilerTypeSystem::lookup_flags(const std::string& type, u64* dest) const {
  auto kv = type_flags.find(type);
  if (kv != type_flags.end()) {
    *dest = kv->second;
    return true;
  }
  return false;
}

void DecompilerTypeSystem::add_symbol(const std::string& name,
                                      const TypeSpec& type_spec,
                                      const DefinitionMetadata& symbol_metadata) {
  add_symbol(name);
  auto skv = symbol_types.find(name);
  if (skv == symbol_types.end() || skv->second == type_spec) {
    symbol_types[name] = type_spec;
    // TODO - could get rid of this if there is a way to go from TypeSpec -> full Type
    if (symbol_metadata.definition_info) {
      symbol_metadata_map[name] = symbol_metadata;
    }
  } else {
    if (ts.tc(type_spec, skv->second)) {
    } else {
      lg::warn("Attempting to redefine type of symbol {} from {} to {}\n", name,
               skv->second.print(), type_spec.print());
      throw std::runtime_error("Type redefinition");
    }
  }
}

/*!
 * Compute the least common ancestor of two TP Types.
 */
TP_Type DecompilerTypeSystem::tp_lca(const TP_Type& existing,
                                     const TP_Type& add,
                                     bool* changed) const {
  // starting from most vague to most specific

  // simplest case, no difference.
  if (existing == add) {
    *changed = false;
    return existing;
  }

  // being sometimes uninitialized should not modify types.
  if (add.kind == TP_Type::Kind::UNINITIALIZED) {
    *changed = false;
    return existing;
  }

  // replace anything that's uninitialized sometimes.
  if (existing.kind == TP_Type::Kind::UNINITIALIZED) {
    *changed = true;  // existing != none because of previous check.
    return add;
  }

  // similar to before, false as null shouldn't modify types.
  if (add.kind == TP_Type::Kind::FALSE_AS_NULL) {
    *changed = false;
    return existing;
  }

  // replace any false as nulls.
  if (existing.kind == TP_Type::Kind::FALSE_AS_NULL) {
    *changed = true;  // existing != false because of previous check.
    return add;
  }

  // different values, but the same kind.
  if (existing.kind == add.kind) {
    switch (existing.kind) {
      case TP_Type::Kind::TYPESPEC: {
        auto new_result = TP_Type::make_from_ts(coerce_to_reg_type(ts.lowest_common_ancestor(
            existing.get_objects_typespec(), add.get_objects_typespec())));
        *changed = (new_result != existing);
        return new_result;
      }
      case TP_Type::Kind::TYPE_OF_TYPE_OR_CHILD: {
        auto new_result = TP_Type::make_type_allow_virtual_object(ts.lowest_common_ancestor(
            existing.get_type_objects_typespec(), add.get_type_objects_typespec()));
        *changed = (new_result != existing);
        return new_result;
      }

      case TP_Type::Kind::TYPE_OF_TYPE_NO_VIRTUAL: {
        auto new_result = TP_Type::make_type_no_virtual_object(ts.lowest_common_ancestor(
            existing.get_type_objects_typespec(), add.get_type_objects_typespec()));
        *changed = (new_result != existing);
        return new_result;
      }

      case TP_Type::Kind::PRODUCT_WITH_CONSTANT:
        // we know they are different.
        *changed = true;
        return TP_Type::make_from_ts(TypeSpec("int"));
      case TP_Type::Kind::OBJECT_PLUS_PRODUCT_WITH_CONSTANT:
        *changed = true;
        // todo - there might be cases where we need to LCA the base types??
        return TP_Type::make_from_ts(TypeSpec("object"));
      case TP_Type::Kind::OBJECT_NEW_METHOD:
        *changed = true;
        // this case should never happen I think.
        return TP_Type::make_from_ts(TypeSpec("function"));
      case TP_Type::Kind::STRING_CONSTANT: {
        auto existing_count = get_format_arg_count(existing.get_string());
        auto added_count = get_format_arg_count(add.get_string());
        *changed = true;
        if (added_count == existing_count) {
          return TP_Type::make_from_format_string(existing_count);
        } else {
          return TP_Type::make_from_ts(TypeSpec("string"));
        }
      }
      case TP_Type::Kind::INTEGER_CONSTANT:
        *changed = true;
        return TP_Type::make_from_ts(TypeSpec("int"));
      case TP_Type::Kind::FORMAT_STRING:
        if (existing.get_format_string_arg_count() == add.get_format_string_arg_count()) {
          *changed = false;
          return existing;
        } else {
          *changed = true;
          return TP_Type::make_from_ts(TypeSpec("string"));
        }
      case TP_Type::Kind::INTEGER_CONSTANT_PLUS_VAR:
        if (existing.get_integer_constant() == add.get_integer_constant()) {
          auto new_child = TP_Type::make_from_integer_constant_plus_var(
              existing.get_integer_constant(),
              coerce_to_reg_type(ts.lowest_common_ancestor(existing.get_objects_typespec(),
                                                           add.get_objects_typespec())));
          *changed = (new_child != existing);
          return new_child;
        } else {
          *changed = true;
          return TP_Type::make_from_ts("int");
        }

      case TP_Type::Kind::INTEGER_CONSTANT_PLUS_VAR_MULT:
        // a bit lazy here, but I don't think you can ever merge these.
        *changed = true;
        return TP_Type::make_from_ts("int");

      case TP_Type::Kind::VIRTUAL_METHOD:
        // never allow this to remain method
        *changed = true;
        return TP_Type::make_from_ts(
            ts.lowest_common_ancestor(existing.typespec(), add.typespec()));

      case TP_Type::Kind::NON_VIRTUAL_METHOD:
        // never allow this to remain method
        *changed = true;
        return TP_Type::make_from_ts(
            ts.lowest_common_ancestor(existing.typespec(), add.typespec()));

      case TP_Type::Kind::LABEL_ADDR:
        *changed = false;
        return existing;

      case TP_Type::Kind::FALSE_AS_NULL:
      case TP_Type::Kind::UNINITIALIZED:
      case TP_Type::Kind::DYNAMIC_METHOD_ACCESS:
      case TP_Type::Kind::INVALID:
      default:
        ASSERT(false);
        return {};
    }
  } else {
    // trying to combine two of different types.
    if (existing.can_be_format_string() && add.can_be_format_string()) {
      int existing_count = get_format_arg_count(existing);
      int add_count = get_format_arg_count(add);
      TP_Type result_type;
      if (existing_count == add_count) {
        result_type = TP_Type::make_from_format_string(existing_count);
      } else {
        result_type = TP_Type::make_from_ts(TypeSpec("string"));
      }

      *changed = (result_type != existing);
      return result_type;
    }

    if (existing.kind == TP_Type::Kind::TYPE_OF_TYPE_NO_VIRTUAL &&
        add.kind == TP_Type::Kind::TYPE_OF_TYPE_OR_CHILD) {
      auto result_type = TP_Type::make_type_no_virtual_object(ts.lowest_common_ancestor(
          existing.get_type_objects_typespec(), add.get_type_objects_typespec()));
      *changed = (result_type != existing);
      return result_type;
    }

    if (existing.kind == TP_Type::Kind::TYPE_OF_TYPE_OR_CHILD &&
        add.kind == TP_Type::Kind::TYPE_OF_TYPE_NO_VIRTUAL) {
      auto result_type = TP_Type::make_type_no_virtual_object(ts.lowest_common_ancestor(
          existing.get_type_objects_typespec(), add.get_type_objects_typespec()));
      *changed = (result_type != existing);
      return result_type;
    }

    // otherwise, as an absolute fallback, convert both to TypeSpecs and do TypeSpec LCA
    auto new_result = TP_Type::make_from_ts(
        coerce_to_reg_type(ts.lowest_common_ancestor(existing.typespec(), add.typespec())));
    *changed = (new_result != existing);
    return new_result;
  }
}

/*!
 * Find the least common ancestor of an entire typestate.
 */
bool DecompilerTypeSystem::tp_lca(TypeState* combined, const TypeState& add) {
  bool result = false;
  for (int i = 0; i < 32; i++) {
    bool diff = false;
    auto new_type = tp_lca(combined->gpr_types[i], add.gpr_types[i], &diff);
    if (diff) {
      result = true;
      combined->gpr_types[i] = new_type;
    }
  }

  for (int i = 0; i < 32; i++) {
    bool diff = false;
    auto new_type = tp_lca(combined->fpr_types[i], add.fpr_types[i], &diff);
    if (diff) {
      result = true;
      combined->fpr_types[i] = new_type;
    }
  }

  for (auto& x : add.spill_slots) {
    //    auto existing = combined->spill_slots.find(x.first);
    //    if (existing == combined->spill_slots.end()) {
    //      result = true;
    //      combined->spill_slots.insert({existing->first, existing->second});
    //    }
    bool diff = false;
    auto new_type = tp_lca(combined->spill_slots[x.first], x.second, &diff);
    if (diff) {
      result = true;
      combined->spill_slots[x.first] = new_type;
    }
  }

  bool diff = false;
  auto new_type = tp_lca(combined->next_state_type, add.next_state_type, &diff);
  if (diff) {
    result = true;
    combined->next_state_type = new_type;
  }

  return result;
}

int DecompilerTypeSystem::get_format_arg_count(const std::string& str) const {
  auto bad_it = bad_format_strings.find(str);
  if (bad_it != bad_format_strings.end()) {
    return bad_it->second;
  }

<<<<<<< HEAD
  static const std::vector<char> single_char_ignore_list = {'%', 'T', 't'};
  static const std::vector<std::string> multi_char_ignore_list = {"0L", "1L",  "3L", "1K", "2j",
                                                                  "0k", "30L", "1T", "2T"};
=======
  static const std::vector<char> single_char_ignore_list = {'%', 'T'};
  static const std::vector<std::string> multi_char_ignore_list = {
      "0L", "1L", "3L", "1k", "1K", "2j", "0k", "0K", "30L", "1T", "2T"};
>>>>>>> 2a1dc7bd

  int arg_count = 0;
  for (size_t i = 0; i < str.length(); i++) {
    if (str.at(i) == '~') {
      i++;  // also eat the next character.

      // Check for codes that take no args
      bool code_takes_no_arg = false;
      for (char c : single_char_ignore_list) {
        if (i < str.length() && str.at(i) == c) {
          code_takes_no_arg = true;
          break;
        }
      }

      for (auto& code : multi_char_ignore_list) {
        if (i + 1 < str.length() && code.length() == 2 && (str.at(i) == code.at(0)) &&
            str.at(i + 1) == code.at(1)) {
          code_takes_no_arg = true;
          break;
        }
        if (i + 2 < str.length() && code.length() == 3 && (str.at(i) == code.at(0)) &&
            str.at(i + 1) == code.at(1) && str.at(i + 2) == code.at(2)) {
          code_takes_no_arg = true;
          break;
        }
      }

      if (!code_takes_no_arg) {
        arg_count++;
      }
    }
  }
  return arg_count;
}

int DecompilerTypeSystem::get_format_arg_count(const TP_Type& type) const {
  if (type.is_constant_string()) {
    return get_format_arg_count(type.get_string());
  } else {
    return type.get_format_string_arg_count();
  }
}

int DecompilerTypeSystem::get_dynamic_format_arg_count(const std::string& func_name,
                                                       int op_idx) const {
  auto kv = format_ops_with_dynamic_string_by_func_name.find(func_name);
  if (kv == format_ops_with_dynamic_string_by_func_name.end()) {
    throw std::runtime_error(fmt::format("Unknown dynamic format string."));
  } else {
    auto& formats = kv->second;
    auto the_format =
        std::find_if(formats.begin(), formats.end(),
                     [op_idx](const std::vector<int> vec) { return vec.at(0) == op_idx; });
    if (the_format == formats.end()) {
      throw std::runtime_error(fmt::format("Unknown dynamic format string."));
    }
    return the_format->at(1);
  }
}

TypeSpec DecompilerTypeSystem::lookup_symbol_type(const std::string& name) const {
  auto kv = symbol_types.find(name);
  if (kv == symbol_types.end()) {
    throw std::runtime_error(
        fmt::format("Decompiler type system did not know the type of symbol {}. Add it!", name));
  } else {
    return kv->second;
  }
}

bool DecompilerTypeSystem::should_attempt_cast_simplify(const TypeSpec& expected,
                                                        const TypeSpec& actual) const {
  if (expected == TypeSpec("meters") && actual == TypeSpec("float")) {
    return true;
  }

  if (expected == TypeSpec("seconds") && actual == TypeSpec("int64")) {
    return true;
  }

  if (expected == TypeSpec("degrees") && actual == TypeSpec("float")) {
    return true;
  }

  return !ts.tc(expected, actual);
}
}  // namespace decompiler<|MERGE_RESOLUTION|>--- conflicted
+++ resolved
@@ -420,15 +420,9 @@
     return bad_it->second;
   }
 
-<<<<<<< HEAD
   static const std::vector<char> single_char_ignore_list = {'%', 'T', 't'};
-  static const std::vector<std::string> multi_char_ignore_list = {"0L", "1L",  "3L", "1K", "2j",
-                                                                  "0k", "30L", "1T", "2T"};
-=======
-  static const std::vector<char> single_char_ignore_list = {'%', 'T'};
   static const std::vector<std::string> multi_char_ignore_list = {
       "0L", "1L", "3L", "1k", "1K", "2j", "0k", "0K", "30L", "1T", "2T"};
->>>>>>> 2a1dc7bd
 
   int arg_count = 0;
   for (size_t i = 0; i < str.length(); i++) {
