#include "data_decompile.h"

#include <algorithm>

#include "common/goos/PrettyPrinter.h"
#include "common/log/log.h"
#include "common/type_system/Type.h"
#include "common/util/Assert.h"
#include "common/util/math_util.h"
#include "common/util/print_float.h"

#include "decompiler/IR2/Form.h"
#include "decompiler/ObjectFile/LinkedObjectFile.h"
#include "decompiler/analysis/final_output.h"
#include "decompiler/util/sparticle_decompile.h"

#include "third-party/fmt/core.h"

namespace decompiler {

/*!
 * Entry point from the decompiler to decompile data.
 */
goos::Object decompile_at_label_with_hint(const LabelInfo& hint,
                                          const DecompilerLabel& label,
                                          const std::vector<DecompilerLabel>& labels,
                                          const std::vector<std::vector<LinkedWord>>& words,
                                          DecompilerTypeSystem& dts,
                                          const LinkedObjectFile* file,
                                          GameVersion version) {
  const auto& type = hint.result_type;
  if (!hint.array_size.has_value()) {
    // if we don't have an array size, treat it as just a normal type.
    if (hint.is_value) {
      throw std::runtime_error(fmt::format(
          "Label {} was marked as a value, but is being decompiled as a reference.", hint.name));
    }
    return decompile_at_label(type, label, labels, words, dts.ts, file, version);
  }

  if (type.base_type() == "pointer") {
    if (hint.is_value) {
      throw std::runtime_error(fmt::format(
          "Label {} was marked as a value, but is being decompiled as a reference.", hint.name));
    }
    auto field_type_info = dts.ts.lookup_type(type.get_single_arg());
    if (field_type_info->is_reference()) {
      throw std::runtime_error(
          fmt::format("Type {} label {} is not yet supported by the data decompiler.", type.print(),
                      hint.name));
    } else {
      auto stride = field_type_info->get_size_in_memory();

      int word_count = ((stride * (*hint.array_size)) + 3) / 4;
      std::vector<LinkedWord> obj_words;
      obj_words.insert(obj_words.begin(),
                       words.at(label.target_segment).begin() + (label.offset / 4),
                       words.at(label.target_segment).begin() + (label.offset / 4) + word_count);

      return decompile_value_array(type.get_single_arg(), field_type_info, *hint.array_size, stride,
                                   0, obj_words, dts.ts);
    }
  }

  if (type.base_type() == "inline-array") {
    if (hint.is_value) {
      throw std::runtime_error(fmt::format(
          "Label {} was marked as a value, but is being decompiled as a reference.", hint.name));
    }
    auto field_type_info = dts.ts.lookup_type(type.get_single_arg());
    if (!field_type_info->is_reference()) {
      throw std::runtime_error(
          fmt::format("Type {} for label {} is invalid, the element type is not inlineable.",
                      hint.result_type.print(), hint.name));
    } else {
      // it's an inline array.  let's figure out the len and stride
      auto len = *hint.array_size;
      // TODO - having this logic here isn't great.
      auto stride = align(field_type_info->get_size_in_memory(),
                          field_type_info->get_inline_array_stride_alignment());
      lg::info("decompiler {} stride {} {} = {}", field_type_info->get_name(),
               field_type_info->get_size_in_memory(),
               field_type_info->get_inline_array_stride_alignment(),
               align(field_type_info->get_size_in_memory(),
                     field_type_info->get_inline_array_stride_alignment()));

      if (dynamic_cast<BasicType*>(field_type_info)) {
        throw std::runtime_error("Plan basic arrays not supported yet");
        // I just want to double check offsets....
      }

      std::vector<goos::Object> array_def = {pretty_print::to_symbol(fmt::format(
          "new 'static 'inline-array {} {}", type.get_single_arg().print(), *hint.array_size))};
      for (int elt = 0; elt < len; elt++) {
        DecompilerLabel fake_label;
        fake_label.target_segment = label.target_segment;
        fake_label.offset = label.offset + field_type_info->get_offset() + stride * elt;
        fake_label.name = fmt::format("fake-label-{}-elt-{}", type.get_single_arg().print(), elt);
        array_def.push_back(decompile_at_label(type.get_single_arg(), fake_label, labels, words,
                                               dts.ts, file, version));
      }
      return pretty_print::build_list(array_def);
    }
  }

  throw std::runtime_error(fmt::format(
      "Type `{}` with length {} is not yet supported by the data decompiler. (label {})",
      hint.result_type.print(), *hint.array_size, hint.name));
}

/*!
 * Attempt to determine the type of this label. This does not make sure that the type system
 * actually knows about the type. If the thing is not a basic or pair, it will fail.
 */
std::optional<TypeSpec> get_type_of_label(const DecompilerLabel& label,
                                          const std::vector<std::vector<LinkedWord>>& words) {
  if ((label.offset % 8) == 2) {
    return TypeSpec("pair");
  }

  // try to guess the type by looking for a type pointer.
  if (label.offset < 4) {
    return {};
  }

  if ((label.offset % 8) == 4) {
    auto type_ptr_word_idx = (label.offset / 4) - 1;
    auto& type_ptr = words.at(label.target_segment).at(type_ptr_word_idx);
    if (type_ptr.kind() != LinkedWord::TYPE_PTR) {
      return {};
    }
    if (type_ptr.symbol_name() == "array") {
      auto content_type_ptr_word_idx = type_ptr_word_idx + 3;
      auto& content_type_ptr = words.at(label.target_segment).at(content_type_ptr_word_idx);
      if (content_type_ptr.kind() != LinkedWord::TYPE_PTR) {
        return {};
      }
      return TypeSpec("array", {TypeSpec(content_type_ptr.symbol_name())});
    }
    return TypeSpec(type_ptr.symbol_name());
  } else {
    return {};
  }
}

/*!
 * Attempt to decompile data at the given label, without knowing the type.  This can only succeed
 * if the object is a basic or pair, and is intended to save the user time in these cases,
 * or even be run automatically.
 */
goos::Object decompile_at_label_guess_type(const DecompilerLabel& label,
                                           const std::vector<DecompilerLabel>& labels,
                                           const std::vector<std::vector<LinkedWord>>& words,
                                           const TypeSystem& ts,
                                           const LinkedObjectFile* file,
                                           GameVersion version) {
  auto guessed_type = get_type_of_label(label, words);
  if (!guessed_type.has_value()) {
    throw std::runtime_error("(1) Could not guess the type of " + label.name);
  }
  return decompile_at_label(*guessed_type, label, labels, words, ts, file, version);
}

goos::Object decompile_function_at_label(const DecompilerLabel& label,
                                         const LinkedObjectFile* file,
                                         bool in_static_pair) {
  if (file) {
    auto other_func = file->try_get_function_at_label(label);
    if (other_func && other_func->ir2.env.has_local_vars() && other_func->ir2.top_form &&
        other_func->ir2.expressions_succeeded) {
      auto out = final_output_lambda(*other_func);
      if (in_static_pair) {
        return pretty_print::build_list("unquote", out);
      } else {
        return out;
      }
    }
  }
  return pretty_print::to_symbol(fmt::format("<lambda at {}>", label.name));
}

/*!
 * Attempt to decompile data of the given type at the given label. If the decompiler thinks the
 * types do not line up, it will fail.
 */
goos::Object decompile_at_label(const TypeSpec& type,
                                const DecompilerLabel& label,
                                const std::vector<DecompilerLabel>& labels,
                                const std::vector<std::vector<LinkedWord>>& words,
                                const TypeSystem& ts,
                                const LinkedObjectFile* file,
                                GameVersion version,
                                bool in_static_pair) {
  if (type == TypeSpec("string")) {
    return decompile_string_at_label(label, words);
  }

  if (ts.tc(TypeSpec("function"), type)) {
    return decompile_function_at_label(label, file, in_static_pair);
  }

  if (ts.tc(TypeSpec("array"), type)) {
    std::optional<TypeSpec> content_type_spec;
    if (type.has_single_arg()) {
      content_type_spec = type.get_single_arg();
    }
    return decompile_boxed_array(label, labels, words, ts, file, content_type_spec, version);
  }

  if (ts.tc(TypeSpec("structure"), type)) {
    return decompile_structure(type, label, labels, words, ts, file, true, version);
  }

  if (type == TypeSpec("pair")) {
    return decompile_pair(label, labels, words, ts, true, file, version);
  }

  throw std::runtime_error(fmt::format(
      "Unimplemented decompile_at_label for Label: {} and Type: {}", label.name, type.print()));
}

/*!
 * Special case to decompile a string into a string constant.
 */
goos::Object decompile_string_at_label(const DecompilerLabel& label,
                                       const std::vector<std::vector<LinkedWord>>& words) {
  // first, check that it's actually a string.
  if (label.offset % 4) {
    throw std::runtime_error(fmt::format("Cannot get string at label {}, alignment of label is {}",
                                         label.name, label.offset));
  }
  ASSERT(label.offset >= 4);

  const auto& type_ptr = words.at(label.target_segment).at((label.offset - 4) / 4);
  if (type_ptr.kind() != LinkedWord::TYPE_PTR) {
    throw std::runtime_error(fmt::format(
        "Cannot get string at label {}, word before is not a type pointer.", label.name));
  }

  if (type_ptr.symbol_name() != "string") {
    throw std::runtime_error(fmt::format("Cannot get string at label {}, type pointer is for a {}.",
                                         label.name, type_ptr.symbol_name()));
  }

  std::string result;

  auto word_idx = (label.offset / 4) - 1;
  // next should be the size
  if (word_idx + 1 >= int(words.at(label.target_segment).size())) {
    throw std::runtime_error(
        fmt::format("Cannot get string at label {}, not enough room", label.name));
  }
  const LinkedWord& size_word = words.at(label.target_segment).at(word_idx + 1);
  if (size_word.kind() != LinkedWord::PLAIN_DATA) {
    // sometimes an array of string pointer triggers this!
    throw std::runtime_error(
        fmt::format("Cannot get string at label {}, size is not plain data.", label.name));
  }

  // now characters...
  for (size_t i = 0; i < size_word.data; i++) {
    int word_offset = word_idx + 2 + (i / 4);
    int byte_offset = i % 4;
    auto& word = words.at(label.target_segment).at(word_offset);
    if (word.kind() != LinkedWord::PLAIN_DATA) {
      throw std::runtime_error(
          fmt::format("Cannot get string at label {}, character is not plain data.", label.name));
    }
    char cword[4];
    memcpy(cword, &word.data, 4);
    result += cword[byte_offset];
    ASSERT(result.back() != 0);
  }
  return goos::StringObject::make_new(result);
}

goos::Object decompile_value_array(const TypeSpec& elt_type,
                                   const Type* elt_type_info,
                                   int length,
                                   int stride,
                                   int offset,
                                   const std::vector<LinkedWord>& obj_words,
                                   const TypeSystem& ts) {
  std::vector<goos::Object> array_def = {
      pretty_print::to_symbol(fmt::format("new 'static 'array {} {}", elt_type.print(), length))};

  for (int i = 0; i < length; i++) {
    auto start = offset + stride * i;
    auto end = start + elt_type_info->get_size_in_memory();
    std::vector<u8> elt_bytes;
    for (int j = start; j < end; j++) {
      auto& word = obj_words.at(j / 4);
      if (word.kind() != LinkedWord::PLAIN_DATA) {
        if (word.kind() == LinkedWord::TYPE_PTR) {
          throw std::runtime_error(
              fmt::format("Got bad word in kind in array of values: expecting array of {}'s, got a "
                          "type pointer {}\n",
                          elt_type.print(), word.symbol_name()));
        }
        throw std::runtime_error(fmt::format(
            "Got bad word in kind in array of values: expecting array of {}'s, got a {}\n",
            elt_type.print(), (int)word.kind()));
      }
      elt_bytes.push_back(word.get_byte(j % 4));
    }
    ASSERT(elt_type != TypeSpec("uint128"));
    array_def.push_back(decompile_value(elt_type, elt_bytes, ts));
  }

  return pretty_print::build_list(array_def);
}

namespace {
float word_as_float(const LinkedWord& w) {
  ASSERT(w.kind() == LinkedWord::PLAIN_DATA);
  float v;
  memcpy(&v, &w.data, 4);
  return v;
}

s32 word_as_s32(const LinkedWord& w) {
  ASSERT(w.kind() == LinkedWord::PLAIN_DATA);
  return w.data;
}

std::string print_def(const goos::Object& obj) {
  if (obj.is_pair() && obj.as_pair()->car.is_symbol() &&
      obj.as_pair()->car.as_symbol()->name == "quote") {
    auto& rest = obj.as_pair()->cdr;
    if (rest.is_pair() && rest.as_pair()->cdr.is_empty_list()) {
      return fmt::format("'{}", rest.as_pair()->car.print());
    }
  }
  return obj.print();
}

/*!
 * Start at start_byte, and find the location of the next label.
 * Will only check labels that are in the given segment.
 */
int index_of_closest_following_label_in_segment(int start_byte,
                                                int seg,
                                                const std::vector<DecompilerLabel>& labels) {
  int result_idx = -1;
  int closest_byte = -1;
  for (int i = 0; i < (int)labels.size(); i++) {
    const auto& label = labels.at(i);
    if (label.target_segment == seg) {
      if (result_idx == -1 && label.offset > start_byte) {
        result_idx = i;
        closest_byte = label.offset;
      } else {
        if (label.offset > start_byte && label.offset < closest_byte) {
          result_idx = i;
          closest_byte = label.offset;
        }
      }
    }
  }
  return result_idx;
}

/*!
 * Attempt to decompile a reference to an inline array, without knowing the size.
 */
goos::Object decomp_ref_to_integer_array_guess_size(
    const std::vector<LinkedWord>& words,
    const std::vector<DecompilerLabel>& labels,
    int my_seg,
    int field_location,
    const TypeSystem& ts,
    const std::vector<std::vector<LinkedWord>>& all_words,
    const LinkedObjectFile* /*file*/,
    const TypeSpec& array_elt_type,
    int stride) {
  // lg::print("Decomp decomp_ref_to_inline_array_guess_size {}\n", array_elt_type.print());

  // verify types
  auto elt_type_info = ts.lookup_type(array_elt_type);
  ASSERT(stride == elt_type_info->get_size_in_memory());
  ASSERT(!elt_type_info->is_reference());

  // the input is the location of the data field.
  // we expect that to be a label:
  ASSERT((field_location % 4) == 0);
  auto pointer_to_data = words.at(field_location / 4);
  ASSERT(pointer_to_data.kind() == LinkedWord::PTR);

  // the data shouldn't have any labels in the middle of it, so we can find the end of the array
  // by searching for the label after the start label.
  const auto& start_label = labels.at(pointer_to_data.label_id());
  int end_label_idx =
      index_of_closest_following_label_in_segment(start_label.offset, my_seg, labels);

  int end_offset = all_words.at(my_seg).size() * 4;
  if (end_label_idx < 0) {
    lg::warn(
        "Failed to find label: likely just an unimplemented case for when the data is the last "
        "thing in the file.");
  } else {
    const auto& end_label = labels.at(end_label_idx);
    end_offset = end_label.offset;
  }

  // lg::print("Data is from {} to {}\n", start_label.name, end_label.name);

  // now we can figure out the size
  int size_bytes = end_offset - start_label.offset;
  int size_elts = size_bytes / stride;  // 32 bytes per ocean-near-index
  int leftover_bytes = size_bytes % stride;
  // lg::print("Size is {} bytes ({} elts), with {} bytes left over\n", size_bytes,
  // size_elts,leftover_bytes);

  // if we have leftover, should verify that its all zeros, or that it's the type pointer
  // of the next basic in the data section.
  // ex:
  // .word <data>
  // .type <some-other-basic's type tag>
  // L21: ; label some other basic
  // <other basic's data>
  int padding_start = end_offset - leftover_bytes;
  int padding_end = end_offset;
  for (int pad_byte_idx = padding_start; pad_byte_idx < padding_end; pad_byte_idx++) {
    auto& word = all_words.at(my_seg).at(pad_byte_idx / 4);
    switch (word.kind()) {
      case LinkedWord::PLAIN_DATA:
        ASSERT(word.get_byte(pad_byte_idx) == 0);
        break;
      case LinkedWord::TYPE_PTR:
        break;
      default:
        ASSERT(false);
    }
  }

  // if we end exactly on a type_ptr, take off an element.
  if (all_words.at(my_seg).at((end_offset - 1) / 4).kind() == LinkedWord::TYPE_PTR) {
    size_elts--;
  }

  return decompile_value_array(array_elt_type, elt_type_info, size_elts, stride, start_label.offset,
                               all_words.at(start_label.target_segment), ts);
}

/*!
 * Attempt to decompile a reference to an inline array, without knowing the size.
 */
goos::Object decomp_ref_to_inline_array_guess_size(
    const std::vector<LinkedWord>& words,
    const std::vector<DecompilerLabel>& labels,
    int my_seg,
    int field_location,
    const TypeSystem& ts,
    const std::vector<std::vector<LinkedWord>>& all_words,
    const LinkedObjectFile* file,
    const TypeSpec& array_elt_type,
    int stride,
    GameVersion version) {
  // lg::print("Decomp decomp_ref_to_inline_array_guess_size {}\n", array_elt_type.print());

  // verify the stride matches the type system
  auto elt_type_info = ts.lookup_type(array_elt_type);
  int elt_size = align(elt_type_info->get_size_in_memory(),
                       elt_type_info->get_inline_array_stride_alignment());
  ASSERT(stride == elt_size);

  // the input is the location of the data field.
  // we expect that to be a label:
  ASSERT((field_location % 4) == 0);
  auto pointer_to_data = words.at(field_location / 4);

  // inline-arrays can also be initialized as #f
  if (pointer_to_data.kind() == LinkedWord::SYM_PTR) {
    ASSERT_MSG(
        pointer_to_data.symbol_name() == "#f",
        fmt::format(
            "attempted to decompile an inline-array of '{}', but encounted a non `#f` symbol",
            array_elt_type.base_type()));
    return pretty_print::to_symbol("#f");
  }

  ASSERT(pointer_to_data.kind() == LinkedWord::PTR);

  // the data shouldn't have any labels in the middle of it, so we can find the end of the array
  // by searching for the label after the start label.
  const auto& start_label = labels.at(pointer_to_data.label_id());
  int end_label_idx =
      index_of_closest_following_label_in_segment(start_label.offset, my_seg, labels);

  int end_offset = all_words.at(my_seg).size() * 4;
  if (end_label_idx < 0) {
    lg::warn(
        "Failed to find label: likely just an unimplemented case for when the data is the last "
        "thing in the file.");
  } else {
    const auto& end_label = labels.at(end_label_idx);
    end_offset = end_label.offset;
  }

  // lg::print("Data is from {} to {}\n", start_label.name, end_label.name);

  // now we can figure out the size
  int size_bytes = end_offset - start_label.offset;
  int size_elts = size_bytes / stride;  // 32 bytes per ocean-near-index
  int leftover_bytes = size_bytes % stride;
  // lg::print("Size is {} bytes ({} elts), with {} bytes left over\n", size_bytes,
  // size_elts,leftover_bytes);

  // if we have leftover, should verify that its all zeros, or that it's the type pointer
  // of the next basic in the data section.
  // ex:
  // .word <data>
  // .type <some-other-basic's type tag>
  // L21: ; label some other basic
  // <other basic's data>
  int padding_start = end_offset - leftover_bytes;
  int padding_end = end_offset;
  for (int pad_byte_idx = padding_start; pad_byte_idx < padding_end; pad_byte_idx++) {
    auto& word = all_words.at(my_seg).at(pad_byte_idx / 4);
    switch (word.kind()) {
      case LinkedWord::PLAIN_DATA:
        ASSERT(word.get_byte(pad_byte_idx) == 0);
        break;
      case LinkedWord::TYPE_PTR:
        break;
      default:
        ASSERT(false);
    }
  }

  // now disassemble:
  std::vector<goos::Object> array_def = {pretty_print::to_symbol(
      fmt::format("new 'static 'inline-array {} {}", array_elt_type.print(), size_elts))};

  for (int elt = 0; elt < size_elts; elt++) {
    // for each element, create a fake temporary label at the start to identify it
    DecompilerLabel fake_label;
    fake_label.target_segment = my_seg;  // same segment
    fake_label.offset = start_label.offset + elt * stride;
    array_def.push_back(
        decompile_at_label(array_elt_type, fake_label, labels, all_words, ts, file, version));
  }

  // build into a list.
  return pretty_print::build_list(array_def);
}

goos::Object decompile_sound_spec(const TypeSpec& type,
                                  const DecompilerLabel& label,
                                  const std::vector<DecompilerLabel>& labels,
                                  const std::vector<std::vector<LinkedWord>>& words,
                                  const TypeSystem& ts,
                                  const LinkedObjectFile* file,
                                  GameVersion version) {
  // auto normal = decompile_structure(type, label, labels, words, ts, file, false);
  // lg::print("Doing: {}\n", normal.print());
  auto uncast_type_info = ts.lookup_type(type);
  auto type_info = dynamic_cast<StructureType*>(uncast_type_info);
  if (!type_info) {
    throw std::runtime_error(fmt::format("Type {} wasn't a structure type.", type.print()));
  }
  ASSERT(type_info->get_size_in_memory() == 0x4c);

  // get words for real
  auto offset_location = label.offset - type_info->get_offset();
  int word_count = (type_info->get_size_in_memory() + 3) / 4;
  std::vector<LinkedWord> obj_words;
  obj_words.insert(obj_words.begin(),
                   words.at(label.target_segment).begin() + (offset_location / 4) + 1,
                   words.at(label.target_segment).begin() + (offset_location / 4) + word_count);

  for (int i = 0; i < word_count - 1; ++i) {
    if (i == word_count - 2 && !obj_words.at(i).data) {
      // just some default initialized sound spec, don't attempt anything fancy.
      return decompile_structure(type, label, labels, words, ts, file, false, version);
    }
    if (obj_words.at(i).data)
      break;
  }

  u16 implicit_mask = 0;
  u16 mask = obj_words.at(0).data;
  float num = word_as_float(obj_words.at(1));
  u8 group = obj_words.at(2).data;
  char sound_name[17];
  sound_name[16] = 0;
  memcpy(&sound_name[0], &obj_words.at(3).data, sizeof(u32));
  memcpy(&sound_name[4], &obj_words.at(4).data, sizeof(u32));
  memcpy(&sound_name[8], &obj_words.at(5).data, sizeof(u32));
  memcpy(&sound_name[12], &obj_words.at(6).data, sizeof(u32));
  std::string name(sound_name);

  for (int i = 0; i < 4; ++i) {
    if (obj_words.at(7 + i).data) {
      throw std::runtime_error("static sound-spec trans was not zero.");
    }
  }

  s32 volume = word_as_s32(obj_words.at(11));
  s32 pitch = word_as_s32(obj_words.at(12));
  s32 bend = word_as_s32(obj_words.at(13));
  s16 fo_min = word_as_s32(obj_words.at(14));
  s16 fo_max = word_as_s32(obj_words.at(14)) >> 16;
  s8 fo_curve = word_as_s32(obj_words.at(15));
  s8 priority = word_as_s32(obj_words.at(15)) >> 8;
  s32 auto_time = word_as_s32(obj_words.at(16));
  s32 auto_from = word_as_s32(obj_words.at(17));

  if (bend) {
    throw std::runtime_error("static sound-spec bend was not zero.");
  }
  if (fo_curve && file->version == GameVersion::Jak1) {
    throw std::runtime_error("static sound-spec fo_curve was not zero.");
  }
  if (priority) {
    throw std::runtime_error("static sound-spec priority was not zero.");
  }
  if (auto_time) {
    throw std::runtime_error("static sound-spec auto_time was not zero.");
  }
  if (auto_from) {
    throw std::runtime_error("static sound-spec auto_from was not zero.");
  }

  std::vector<goos::Object> the_macro;

  the_macro.push_back(pretty_print::to_symbol("static-sound-spec"));
  the_macro.push_back(goos::StringObject::make_new(name));
  if (num != 1) {
    the_macro.push_back(pretty_print::to_symbol(fmt::format(":num {}", num)));
  }
  if (group != 1) {
    the_macro.push_back(pretty_print::to_symbol(fmt::format(":group {}", num)));
  }
  if ((mask & 1) || volume != 1024) {
    implicit_mask |= 1 << 0;
    float volf = volume / 10.24f;
    // volume is fixed point, and floats should round towards zero, so we convert specific ints
    // to better-looking floats that end up being the same value.
    // there should be a more automated way to do this, but i am a bit lazy.
    // TODO try fixed point print i made some time ago
    switch (volume) {
      case 0x2cc:
        volf = 70;
        break;
      case 0x333:
        volf = 80;
        break;
    }
    the_macro.push_back(pretty_print::to_symbol(fmt::format(":volume {}", float_to_string(volf))));
  }
  if (pitch != 0) {
    implicit_mask |= 1 << 1;
    the_macro.push_back(pretty_print::to_symbol(fmt::format(":pitch-mod {}", pitch)));
  }
  if (fo_min != 0) {
    implicit_mask |= 1 << 6;
    the_macro.push_back(pretty_print::to_symbol(fmt::format(":fo-min {}", fo_min)));
  }
  if (fo_max != 0) {
    implicit_mask |= 1 << 7;
    the_macro.push_back(pretty_print::to_symbol(fmt::format(":fo-max {}", fo_max)));
  }
  if (fo_curve != 0) {
    implicit_mask |= (1 << 8);
    the_macro.push_back(pretty_print::to_symbol(fmt::format(":fo-curve {}", fo_curve)));
  }

  if (mask < implicit_mask) {
    throw std::runtime_error(
        fmt::format("static sound-spec too many implicit masks: #x{:x}", implicit_mask ^ mask));
  }
  u16 final_mask = mask ^ implicit_mask;
  if (final_mask) {
    lg::error(
        "final_mask in static sound-spec decomp: #x{:x}. This is fine, but should be reported.",
        final_mask);
    std::string mask_list = ":mask (";
    bool first = true;
    for (const auto& m : decompile_bitfield_enum_from_int(TypeSpec("sound-mask"), ts, final_mask)) {
      if (!first) {
        mask_list += " ";
      }
      mask_list += m;
      first = false;
    }
    mask_list += ")";

    the_macro.push_back(pretty_print::to_symbol(mask_list));
  }

  return pretty_print::build_list(the_macro);
}

}  // namespace

// TODO - add a common game version
const std::unordered_map<
    GameVersion,
    std::unordered_map<std::string, std::unordered_map<std::string, ArrayFieldDecompMeta>>>
    array_field_decomp_special_cases = {
        {GameVersion::Jak1,
         /*!
          * Decompile the data field of ocean-near-indices, which is an (inline-array
          * ocean-near-index). This is like a C++ ocean_near_index*, meaning we don't know how long
          * the array is. We know all the data in a ocean_near_index is just integers, so we can
          * guess that the end of the array is just the location of the next label. There's a chance
          * that this will include some padding in the array and make it too long, but there is no
          * harm in that.
          */
         {{"ocean-near-indices",
           {{"data", ArrayFieldDecompMeta(TypeSpec("ocean-near-index"), 32)}}},
          {"ocean-mid-masks", {{"data", ArrayFieldDecompMeta(TypeSpec("ocean-mid-mask"), 8)}}},
          {"sparticle-launcher",
           {{"init-specs", ArrayFieldDecompMeta(TypeSpec("sp-field-init-spec"), 16)}}},
          {"sparticle-launch-group",
           {{"launcher", ArrayFieldDecompMeta(TypeSpec("sparticle-group-item"), 32)}}},
          {"nav-mesh",
           {{"vertex", ArrayFieldDecompMeta(TypeSpec("nav-vertex"), 16)},
            {"poly", ArrayFieldDecompMeta(TypeSpec("nav-poly"), 8)},
            {"route", ArrayFieldDecompMeta(TypeSpec("vector4ub"), 4)}}},
          {"lightning-probe-vars", {{"probe-dirs", ArrayFieldDecompMeta(TypeSpec("vector"), 16)}}},
          {"ropebridge-tuning",
           {{"col-mesh-indexes",
             ArrayFieldDecompMeta(TypeSpec("uint8"),
                                  1,
                                  ArrayFieldDecompMeta::Kind::REF_TO_INTEGER_ARR)}}}}},
        {GameVersion::Jak2,
         {{"ocean-near-indices",
           {{"data", ArrayFieldDecompMeta(TypeSpec("ocean-near-index"), 32)}}},
          {"ocean-mid-masks", {{"data", ArrayFieldDecompMeta(TypeSpec("ocean-mid-mask"), 8)}}},
          {"sparticle-launcher",
           {{"init-specs", ArrayFieldDecompMeta(TypeSpec("sp-field-init-spec"), 16)}}},
          {"sparticle-launch-group",
           {{"launcher", ArrayFieldDecompMeta(TypeSpec("sparticle-group-item"), 32)}}},
          {"nav-network-info",
           {{"adjacency", ArrayFieldDecompMeta(TypeSpec("nav-network-adjacency"), 16)}}},
          {"sig-path", {{"samples", ArrayFieldDecompMeta(TypeSpec("sig-path-sample"), 64)}}},
          {"race-info",
           {{"turbo-pad-array", ArrayFieldDecompMeta(TypeSpec("race-turbo-pad"), 32)},
            {"racer-array", ArrayFieldDecompMeta(TypeSpec("race-racer-info"), 16)},
            {"decision-point-array", ArrayFieldDecompMeta(TypeSpec("race-decision-point"), 16)}}},
          {"actor-hash-bucket",
           {{"data", ArrayFieldDecompMeta(TypeSpec("actor-cshape-ptr"),
                                          16,
                                          ArrayFieldDecompMeta::Kind::REF_TO_INLINE_ARR)}}},
<<<<<<< HEAD
          {
              "xz-height-map",
              {{"data", ArrayFieldDecompMeta(TypeSpec("int8"),
                                             1,
                                             ArrayFieldDecompMeta::Kind::REF_TO_INTEGER_ARR)}},
          },
=======
          {"xz-height-map",
           {{"data", ArrayFieldDecompMeta(TypeSpec("int8"),
                                          1,
                                          ArrayFieldDecompMeta::Kind::REF_TO_INTEGER_ARR)}}},
          {"enemy-info",
           {{"idle-anim-script",
             ArrayFieldDecompMeta(TypeSpec("uint32"),
                                  4,
                                  ArrayFieldDecompMeta::Kind::REF_TO_INTEGER_ARR)}}},
>>>>>>> 00ac1209
          {"nav-enemy-info",
           {{"idle-anim-script",
             ArrayFieldDecompMeta(TypeSpec("uint32"),
                                  4,
                                  ArrayFieldDecompMeta::Kind::REF_TO_INTEGER_ARR)}}},
          {"tpath-info",
           // TODO - should be able to just decompile the `anims` field
           {{"anim1", ArrayFieldDecompMeta(TypeSpec("tpath-control-frame"), 16)},
            {"anim2", ArrayFieldDecompMeta(TypeSpec("tpath-control-frame"), 16)},
            {"anim3", ArrayFieldDecompMeta(TypeSpec("tpath-control-frame"), 16)}}},
          // kinda want to add regex support now...
          {"bigmap-compressed-layers",
           {{"layer0", ArrayFieldDecompMeta(TypeSpec("uint32"),
                                            4,
                                            ArrayFieldDecompMeta::Kind::REF_TO_INTEGER_ARR)},
            {"layer1", ArrayFieldDecompMeta(TypeSpec("uint32"),
                                            4,
                                            ArrayFieldDecompMeta::Kind::REF_TO_INTEGER_ARR)},
            {"layer2", ArrayFieldDecompMeta(TypeSpec("uint32"),
                                            4,
                                            ArrayFieldDecompMeta::Kind::REF_TO_INTEGER_ARR)},
            {"layer3", ArrayFieldDecompMeta(TypeSpec("uint32"),
                                            4,
                                            ArrayFieldDecompMeta::Kind::REF_TO_INTEGER_ARR)},
            {"layer4", ArrayFieldDecompMeta(TypeSpec("uint32"),
                                            4,
                                            ArrayFieldDecompMeta::Kind::REF_TO_INTEGER_ARR)},
            {"layer5", ArrayFieldDecompMeta(TypeSpec("uint32"),
                                            4,
                                            ArrayFieldDecompMeta::Kind::REF_TO_INTEGER_ARR)},
            {"layer6", ArrayFieldDecompMeta(TypeSpec("uint32"),
                                            4,
                                            ArrayFieldDecompMeta::Kind::REF_TO_INTEGER_ARR)},
            {"layer7", ArrayFieldDecompMeta(TypeSpec("uint32"),
                                            4,
                                            ArrayFieldDecompMeta::Kind::REF_TO_INTEGER_ARR)},
            {"layer8", ArrayFieldDecompMeta(TypeSpec("uint32"),
                                            4,
                                            ArrayFieldDecompMeta::Kind::REF_TO_INTEGER_ARR)},
            {"layer9", ArrayFieldDecompMeta(TypeSpec("uint32"),
                                            4,
                                            ArrayFieldDecompMeta::Kind::REF_TO_INTEGER_ARR)},
            {"layer10", ArrayFieldDecompMeta(TypeSpec("uint32"),
                                             4,
                                             ArrayFieldDecompMeta::Kind::REF_TO_INTEGER_ARR)},
            {"layer11", ArrayFieldDecompMeta(TypeSpec("uint32"),
                                             4,
                                             ArrayFieldDecompMeta::Kind::REF_TO_INTEGER_ARR)},
            {"layer12", ArrayFieldDecompMeta(TypeSpec("uint32"),
                                             4,
                                             ArrayFieldDecompMeta::Kind::REF_TO_INTEGER_ARR)},
            {"layer13", ArrayFieldDecompMeta(TypeSpec("uint32"),
                                             4,
                                             ArrayFieldDecompMeta::Kind::REF_TO_INTEGER_ARR)},
            {"layer14", ArrayFieldDecompMeta(TypeSpec("uint32"),
                                             4,
                                             ArrayFieldDecompMeta::Kind::REF_TO_INTEGER_ARR)},
            {"layer15", ArrayFieldDecompMeta(TypeSpec("uint32"),
                                             4,
                                             ArrayFieldDecompMeta::Kind::REF_TO_INTEGER_ARR)},
            {"layer16", ArrayFieldDecompMeta(TypeSpec("uint32"),
                                             4,
                                             ArrayFieldDecompMeta::Kind::REF_TO_INTEGER_ARR)},
            {"layer17", ArrayFieldDecompMeta(TypeSpec("uint32"),
                                             4,
                                             ArrayFieldDecompMeta::Kind::REF_TO_INTEGER_ARR)},
            {"layer18", ArrayFieldDecompMeta(TypeSpec("uint32"),
                                             4,
                                             ArrayFieldDecompMeta::Kind::REF_TO_INTEGER_ARR)},
            {"layer19", ArrayFieldDecompMeta(TypeSpec("uint32"),
                                             4,
                                             ArrayFieldDecompMeta::Kind::REF_TO_INTEGER_ARR)}}},
          {"lightning-probe-vars", {{"probe-dirs", ArrayFieldDecompMeta(TypeSpec("vector"), 16)}}},
          {"nav-mesh",
           {{"poly-array", ArrayFieldDecompMeta(TypeSpec("nav-poly"), 64)},
            {"nav-control-array", ArrayFieldDecompMeta(TypeSpec("nav-control"), 288)}}}}}};

goos::Object decompile_structure(const TypeSpec& type,
                                 const DecompilerLabel& label,
                                 const std::vector<DecompilerLabel>& labels,
                                 const std::vector<std::vector<LinkedWord>>& words,
                                 const TypeSystem& ts,
                                 const LinkedObjectFile* file,
                                 bool use_fancy_macros,
                                 GameVersion version) {
  // some structures we want to decompile to fancy macros instead of a raw static definiton
  // temp hack!!
  if (use_fancy_macros && file) {
    if (file->version == GameVersion::Jak1) {
      if (type == TypeSpec("sp-field-init-spec")) {
        ASSERT(file->version == GameVersion::Jak1);  // need to update enums
        return decompile_sparticle_field_init(type, label, labels, words, ts, file, version);
      }
      if (type == TypeSpec("sparticle-group-item")) {
        ASSERT(file->version == GameVersion::Jak1);  // need to update enums
        return decompile_sparticle_group_item(type, label, labels, words, ts, file);
      }
    }
    if (type == TypeSpec("sound-spec")) {
      return decompile_sound_spec(type, label, labels, words, ts, file, version);
    }
  }

  // first step, get type info and words
  TypeSpec actual_type = type;
  auto uncast_type_info = ts.lookup_type(actual_type);
  auto type_info = dynamic_cast<StructureType*>(uncast_type_info);
  if (!type_info) {
    throw std::runtime_error(fmt::format("Type {} wasn't a structure type.", actual_type.print()));
  }
  bool is_basic = dynamic_cast<BasicType*>(uncast_type_info);
  auto offset_location = label.offset - type_info->get_offset();

  if (is_basic) {
    const auto& word = words.at(label.target_segment).at((offset_location / 4));
    if (word.kind() != LinkedWord::TYPE_PTR) {
      throw std::runtime_error(
          fmt::format("Basic does not start with type pointer: {}", label.name));
    }

    if (word.symbol_name() != actual_type.base_type()) {
      // we can specify a more specific type.
      auto got_type = TypeSpec(word.symbol_name());
      if (ts.tc(actual_type, got_type)) {
        actual_type = got_type;

        type_info = dynamic_cast<StructureType*>(ts.lookup_type(actual_type));
        if (!type_info) {
          throw std::runtime_error(
              fmt::format("Type-tag type {} wasn't a structure type.", actual_type.print()));
        }

        // try again with the right type. this resets back to decompile_at_label because we may
        // want to get the specific function/string/etc implementations.
        return decompile_at_label(actual_type, label, labels, words, ts, file, version);
      } else {
        throw std::runtime_error(
            fmt::format("Basic has the wrong type pointer, got {} expected {} at label {}:{}",
                        word.symbol_name(), actual_type.base_type(), label.name, label.offset));
      }
    }
  }

  int word_count = (type_info->get_size_in_memory() + 3) / 4;

  // check alignment
  if (offset_location % 8) {
    std::string error = fmt::format(
        "Decompiling a structure with type type {} (type offset {}) at label {}, but it has "
        "alignment {}, which is not valid. This might be okay for a packed inline array, but "
        "shouldn't happen for basics. {}",
        type_info->get_name(), type_info->get_offset(), label.name, (offset_location % 8),
        (offset_location & 0b10) ? "Maybe it is actually a pair?" : "");

    if (is_basic || !type_info->is_packed()) {
      throw std::runtime_error(error);
    } else {
      // lg::print("{}\n", error);
    }
  }

  // check enough room
  if (int(words.at(label.target_segment).size()) < word_count + offset_location / 4) {
    throw std::runtime_error(fmt::format(
        "Structure type {} takes up {} bytes and doesn't fit. {}:{}", type_info->get_name(),
        type_info->get_size_in_memory(), label.name, offset_location));
  }

  // get words for real
  std::vector<LinkedWord> obj_words;
  obj_words.insert(obj_words.begin(),
                   words.at(label.target_segment).begin() + (offset_location / 4),
                   words.at(label.target_segment).begin() + (offset_location / 4) + word_count);

  // status of each byte.
  enum ByteStatus : u8 { ZERO_UNREAD, HAS_DATA_UNREAD, ZERO_READ, HAS_DATA_READ };
  std::vector<int> field_status_per_byte;
  for (int i = 0; i < word_count; i++) {
    auto& w = obj_words.at(i);
    switch (w.kind()) {
      case LinkedWord::TYPE_PTR:
      case LinkedWord::PTR:
      case LinkedWord::SYM_PTR:
      case LinkedWord::EMPTY_PTR:
        field_status_per_byte.push_back(HAS_DATA_UNREAD);
        field_status_per_byte.push_back(HAS_DATA_UNREAD);
        field_status_per_byte.push_back(HAS_DATA_UNREAD);
        field_status_per_byte.push_back(HAS_DATA_UNREAD);
        break;
      case LinkedWord::PLAIN_DATA: {
        u8 bytes[4];
        memcpy(bytes, &w.data, 4);
        for (auto b : bytes) {
          field_status_per_byte.push_back(b ? HAS_DATA_UNREAD : ZERO_UNREAD);
        }
      } break;
      default:
        throw std::runtime_error("Unsupported word in static data");
    }
  }

  std::vector<std::pair<std::string, goos::Object>> field_defs_out;
  // now iterate over fields:
  int idx = 0;
  for (auto& field : type_info->fields()) {
    if (field.skip_in_decomp()) {
      idx++;
      continue;
    }
    if (is_basic && idx == 0) {
      ASSERT(field.name() == "type" && field.offset() == 0);
      auto& word = obj_words.at(0);
      if (word.kind() != LinkedWord::TYPE_PTR) {
        throw std::runtime_error("Basic does not start with type pointer");
      }

      if (word.symbol_name() != actual_type.base_type()) {
        // the check above should have caught this.
        ASSERT(false);
      }
      for (int k = 0; k < 4; k++) {
        field_status_per_byte.at(k) = HAS_DATA_READ;
      }
      idx++;
      continue;
    }
    idx++;

    // O(N^2)-1 approach to the score system? but I didn't notice any slowdowns and there are
    // ultimately not many static allocs
    bool higher_score_available = false;
    for (auto& other_field : type_info->fields()) {
      if (other_field == field)
        continue;
      if (other_field.offset() == field.offset() &&
          other_field.field_score() > field.field_score()) {
        higher_score_available = true;
        break;
      }
    }
    if (higher_score_available) {
      // a higher priority field is available
      continue;
    }

    // first, let's see if this overlaps with anything:
    auto field_start = field.offset();
    auto field_end = field_start + ts.get_size_in_type(field);
    bool all_zero = true;
    bool any_overlap = false;
    for (int i = field_start; i < field_end; i++) {
      auto status = field_status_per_byte.at(i);
      if (status != ZERO_UNREAD && status != ZERO_READ) {
        all_zero = false;
      }
      if (status == HAS_DATA_READ || status == ZERO_READ) {
        any_overlap = true;
      }
    }

    if (all_zero) {
      // special case for dynamic arrays at the end of a type
      // TODO - this causes an assert in Type.hL240
      // if (!(field_start == field_end && field.is_dynamic())) {
      //  // field has nothing in it, just skip it.
      //  continue;
      //}
      continue;
    }

    if (any_overlap) {
      // for now, let's just skip fields that overlapped with the previous.
      // eventually we should do something smarter here...
      continue;
    }

    // first, let's see if it's a value or reference
    auto field_type_info = ts.lookup_type_allow_partial_def(field.type());
    if (!field_type_info->is_reference() && field.type() != TypeSpec("object")) {
      // value type. need to get bytes.
      ASSERT(!field.is_inline());
      if (field.is_array()) {
        // array of values.
        auto len = field.array_size();
        auto stride = ts.get_size_in_type(field) / len;
        ASSERT(stride == field_type_info->get_size_in_memory());

        if (field.type().base_type() == "uint128") {
          lg::error("Decompiling an array of uint128's for field {} of type {}\n", type.print(),
                    field.name());
        }
        field_defs_out.emplace_back(
            field.name(), decompile_value_array(field.type(), field_type_info, len, stride,
                                                field_start, obj_words, ts));
      } else if (field.is_dynamic()) {
        throw std::runtime_error(
            fmt::format("Dynamic value field {} in static data type {} not yet implemented",
                        field.name(), actual_type.print()));
      } else {
        // array field special cases, uses the map initialized above!
        // check if there is a special case for this type+field+version combination
        if (file && array_field_decomp_special_cases.count(file->version) > 0 &&
            array_field_decomp_special_cases.at(file->version).count(type.print()) > 0 &&
            array_field_decomp_special_cases.at(file->version)
                    .at(type.print())
                    .count(field.name()) > 0) {
          // We have a special case, do the things
          const auto& metadata =
              array_field_decomp_special_cases.at(file->version).at(type.print()).at(field.name());
          if (metadata.kind == ArrayFieldDecompMeta::Kind::REF_TO_INLINE_ARR) {
            field_defs_out.emplace_back(
                field.name(),
                decomp_ref_to_inline_array_guess_size(
                    obj_words, labels, label.target_segment, field_start, ts, words, file,
                    metadata.element_type, metadata.bytes_per_element, file->version));
          } else if (metadata.kind == ArrayFieldDecompMeta::Kind::REF_TO_INTEGER_ARR) {
            field_defs_out.emplace_back(
                field.name(), decomp_ref_to_integer_array_guess_size(
                                  obj_words, labels, label.target_segment, field_start, ts, words,
                                  file, metadata.element_type, metadata.bytes_per_element));
          }
        } else {  // otherwise, it's a pointer array or plain data
          if (field.type().base_type() == "pointer") {
            if (obj_words.at(field_start / 4).kind() != LinkedWord::SYM_PTR) {
              continue;
            }

            if (obj_words.at(field_start / 4).symbol_name() != "#f") {
              lg::warn("Got a weird symbol in a pointer field: {}",
                       obj_words.at(field_start / 4).symbol_name());
              continue;
            }

            field_defs_out.emplace_back(field.name(), pretty_print::to_symbol("#f"));

          } else {
            if (obj_words.at(field_start / 4).kind() != LinkedWord::PLAIN_DATA) {
              continue;
            }
            std::vector<u8> bytes_out;
            for (int byte_idx = field_start; byte_idx < field_end; byte_idx++) {
              bytes_out.push_back(obj_words.at(byte_idx / 4).get_byte(byte_idx % 4));
            }

            // use more specific types for gif tags.
            bool is_gif_type =
                type.base_type() == "dma-gif-packet" || type.base_type() == "dma-gif";
            if (is_gif_type && field.name() == "gif0") {
              field_defs_out.emplace_back(field.name(),
                                          decompile_value(TypeSpec("gif-tag64"), bytes_out, ts));
            } else if (is_gif_type && field.name() == "gif1") {
              field_defs_out.emplace_back(field.name(),
                                          decompile_value(TypeSpec("gif-tag-regs"), bytes_out, ts));
            } else {
              if (field.type() == TypeSpec("uint128")) {
                throw std::runtime_error(
                    fmt::format("Failed to decompile: looking at field {} (from {}) with type {}",
                                field.name(), type_info->get_name(), field.type().print()));
              }
              field_defs_out.emplace_back(field.name(),
                                          decompile_value(field.type(), bytes_out, ts));
            }
          }
        }
      }

    } else {
      if (!field.is_dynamic() && !field.is_array() && field.is_inline()) {
        // inline structure!
        DecompilerLabel fake_label;
        fake_label.target_segment = label.target_segment;
        // offset from real start of outer + field offset + tag, we want to fake that.
        fake_label.offset = offset_location + field.offset() + field_type_info->get_offset();
        fake_label.name = fmt::format("fake-label-{}-{}", actual_type.print(), field.name());
        field_defs_out.emplace_back(
            field.name(),
            decompile_at_label(field.type(), fake_label, labels, words, ts, file, version));
      } else if (!field.is_dynamic() && field.is_array() && field.is_inline()) {
        // it's an inline array.  let's figure out the len and stride
        auto len = field.array_size();
        auto total_size = ts.get_size_in_type(field);
        auto stride = total_size / len;
        ASSERT(stride * len == total_size);
        ASSERT(stride == align(field_type_info->get_size_in_memory(),
                               field_type_info->get_inline_array_stride_alignment()));

        std::vector<goos::Object> array_def = {pretty_print::to_symbol(fmt::format(
            "new 'static 'inline-array {} {}", field.type().print(), field.array_size()))};
        for (int elt = 0; elt < len; elt++) {
          DecompilerLabel fake_label;
          fake_label.target_segment = label.target_segment;
          // offset from real start of outer + field offset + tag, we want to fake that.
          fake_label.offset =
              offset_location + field.offset() + field_type_info->get_offset() + stride * elt;
          fake_label.name =
              fmt::format("fake-label-{}-{}-elt-{}", actual_type.print(), field.name(), elt);
          array_def.push_back(
              decompile_at_label(field.type(), fake_label, labels, words, ts, file, version));
        }
        field_defs_out.emplace_back(field.name(), pretty_print::build_list(array_def));
      } else if (!field.is_dynamic() && field.is_array() && !field.is_inline()) {
        auto len = field.array_size();
        auto total_size = ts.get_size_in_type(field);
        auto stride = total_size / len;
        ASSERT(stride * len == total_size);
        ASSERT(stride == 4);

        std::vector<goos::Object> array_def = {pretty_print::to_symbol(
            fmt::format("new 'static 'array {} {}", field.type().print(), field.array_size()))};

        int end_elt = 0;
        for (int elt = len; elt-- > 0;) {
          auto& word = obj_words.at((field_start / 4) + elt);
          if (word.kind() == LinkedWord::PLAIN_DATA && word.data == 0) {
            continue;
          }
          end_elt = elt + 1;
          break;
        }

        for (int elt = 0; elt < end_elt; elt++) {
          auto& word = obj_words.at((field_start / 4) + elt);

          if (word.kind() == LinkedWord::PTR) {
            array_def.push_back(decompile_at_label(field.type(), labels.at(word.label_id()), labels,
                                                   words, ts, file, version));
          } else if (word.kind() == LinkedWord::PLAIN_DATA && word.data == 0) {
            // do nothing, the default is zero?
            array_def.push_back(pretty_print::to_symbol("0"));
          } else if (word.kind() == LinkedWord::SYM_PTR) {
            if (word.symbol_name() == "#f" || word.symbol_name() == "#t") {
              array_def.push_back(pretty_print::to_symbol(fmt::format("{}", word.symbol_name())));
            } else {
              array_def.push_back(pretty_print::to_symbol(fmt::format("'{}", word.symbol_name())));
            }
          } else if (word.kind() == LinkedWord::EMPTY_PTR) {
            array_def.push_back(pretty_print::to_symbol("'()"));
          } else {
            throw std::runtime_error(fmt::format(
                "Field {} in type {} offset {} did not have a proper reference for "
                "array element {} k = {}",
                field.name(), actual_type.print(), field.offset(), elt, (int)word.kind()));
          }
        }
        field_defs_out.emplace_back(field.name(), pretty_print::build_list(array_def));

      } else if (field.is_dynamic() || field.is_array() || field.is_inline()) {
        throw std::runtime_error(fmt::format(
            "Dynamic/array/inline reference field {} type {} in static data not yet implemented",
            field.name(), actual_type.print()));
      } else {
        // then we expect a label.
        ASSERT(field_end - field_start == 4);
        auto& word = obj_words.at(field_start / 4);

        if (word.kind() == LinkedWord::PTR) {
          if (field.type() == TypeSpec("symbol")) {
            continue;
          }
          if (field.type() == TypeSpec("object")) {
            field_defs_out.emplace_back(
                field.name(), decompile_at_label_guess_type(labels.at(word.label_id()), labels,
                                                            words, ts, file, version));
          } else {
            field_defs_out.emplace_back(
                field.name(), decompile_at_label(field.type(), labels.at(word.label_id()), labels,
                                                 words, ts, file, version));
          }
        } else if (word.kind() == LinkedWord::PLAIN_DATA && word.data == 0) {
          // do nothing, the default is zero?
          field_defs_out.emplace_back(field.name(), pretty_print::to_symbol("0"));
        } else if (word.kind() == LinkedWord::SYM_PTR) {
          if (word.symbol_name() == "#f" || word.symbol_name() == "#t") {
            field_defs_out.emplace_back(
                field.name(), pretty_print::to_symbol(fmt::format("{}", word.symbol_name())));
          } else {
            field_defs_out.emplace_back(
                field.name(), pretty_print::to_symbol(fmt::format("'{}", word.symbol_name())));
          }
        } else if (word.kind() == LinkedWord::EMPTY_PTR) {
          field_defs_out.emplace_back(field.name(), pretty_print::to_symbol("'()"));
        } else if (word.kind() == LinkedWord::TYPE_PTR) {
          if (field.type() != TypeSpec("type")) {
            throw std::runtime_error(
                fmt::format("Field {} in type {} offset {} had a reference to type {}, but the "
                            "type of the field is not type.",
                            field.name(), actual_type.print(), field.offset(), word.symbol_name()));
          }
          int method_count = ts.get_type_method_count(word.symbol_name());
          field_defs_out.emplace_back(
              field.name(), pretty_print::to_symbol(fmt::format("(type-ref {} :method-count {})",
                                                                word.symbol_name(), method_count)));
        } else {
          throw std::runtime_error(
              fmt::format("Field {} in type {} offset {} did not have a proper reference",
                          field.name(), actual_type.print(), field.offset()));
        }
      }
    }

    // OK - READ THE FIELD:
    for (int i = field_start; i < field_end; i++) {
      // even if our field was partially zero, we mark those zero bytes as "has data".
      field_status_per_byte.at(i) = HAS_DATA_READ;
    }
  }

  for (size_t i = 0; i < field_status_per_byte.size(); i++) {
    if (field_status_per_byte.at(i) == HAS_DATA_UNREAD) {
      throw std::runtime_error(
          fmt::format("In structure of type {} at label {} offset {}, there was unknown data.",
                      actual_type.print(), label.name, i));
    }
  }

  std::vector<goos::Object> result_def = {
      pretty_print::to_symbol(fmt::format("new 'static '{}", actual_type.print()))};
  for (auto& f : field_defs_out) {
    auto str = f.second.print();
    bool hack = actual_type.base_type() == "sp-field-init-spec" && f.first == "object";
    if (str.length() < 40 && !hack) {
      result_def.push_back(
          pretty_print::to_symbol(fmt::format(":{} {}", f.first, print_def(f.second))));
    } else {
      result_def.push_back(pretty_print::to_symbol(fmt::format(":{}", f.first)));
      result_def.push_back(f.second);
    }
  }
  return pretty_print::build_list(result_def);
}

goos::Object bitfield_defs_print(const TypeSpec& type,
                                 const std::vector<BitFieldConstantDef>& defs) {
  std::vector<goos::Object> result;
  result.push_back(pretty_print::to_symbol(fmt::format("new 'static '{}", type.print())));
  for (auto& def : defs) {
    if (def.enum_constant) {
      result.push_back(
          pretty_print::to_symbol(fmt::format(":{} {}", def.field_name, *def.enum_constant)));
    } else if (def.is_signed) {
      result.push_back(
          pretty_print::to_symbol(fmt::format(":{} {}", def.field_name, (s64)def.value)));
    } else if (def.nested_field) {
      result.push_back(pretty_print::to_symbol(fmt::format(
          ":{} {}", def.field_name,
          bitfield_defs_print(def.nested_field->field_type, def.nested_field->fields).print())));
    } else {
      result.push_back(
          pretty_print::to_symbol(fmt::format(":{} #x{:x}", def.field_name, def.value)));
    }
  }
  return pretty_print::build_list(result);
}

goos::Object decompile_value(const TypeSpec& type,
                             const std::vector<u8>& bytes,
                             const TypeSystem& ts) {
  auto as_enum = ts.try_enum_lookup(type);
  if (as_enum) {
    ASSERT((int)bytes.size() == as_enum->get_load_size());
    ASSERT(bytes.size() <= 8);
    u64 value = 0;
    memcpy(&value, bytes.data(), bytes.size());
    if (as_enum->is_bitfield()) {
      auto defs = decompile_bitfield_enum_from_int(type, ts, value);
      std::vector<goos::Object> result_def = {pretty_print::to_symbol(type.print())};
      for (auto& x : defs) {
        result_def.push_back(pretty_print::to_symbol(x));
      }
      return pretty_print::build_list(result_def);
    } else {
      auto def = decompile_int_enum_from_int(type, ts, value);
      return pretty_print::build_list(type.print(), def);
    }
  }

  auto as_bitfield = dynamic_cast<BitFieldType*>(ts.lookup_type(type));
  if (as_bitfield) {
    if (as_bitfield->get_name() == "sound-name") {
      ASSERT(bytes.size() == 16);
      char name[17];
      memcpy(name, bytes.data(), 16);
      name[16] = '\0';

      bool got_zero = false;
      for (int i = 0; i < 16; i++) {
        if (name[i] == 0) {
          got_zero = true;
        } else {
          if (got_zero) {
            ASSERT(false);
          }
        }
      }
      return pretty_print::to_symbol(fmt::format("(static-sound-name \"{}\")", name));
    } else if (as_bitfield->get_name() != "time-frame") {  // time-frame has a special case below
      ASSERT((int)bytes.size() == as_bitfield->get_load_size());
      ASSERT(bytes.size() <= 8);
      u64 value = 0;
      memcpy(&value, bytes.data(), bytes.size());
      auto defs = decompile_bitfield_from_int(type, ts, value);
      return bitfield_defs_print(type, defs);
    }
  }

  // try as common integer types:
  if (ts.tc(TypeSpec("uint32"), type)) {
    ASSERT(bytes.size() == 4);
    u32 value;
    memcpy(&value, bytes.data(), 4);
    return pretty_print::to_symbol(fmt::format("#x{:x}", u64(value)));
  } else if (ts.tc(TypeSpec("int32"), type)) {
    ASSERT(bytes.size() == 4);
    s32 value;
    memcpy(&value, bytes.data(), 4);
    if (value > 100) {
      return pretty_print::to_symbol(fmt::format("#x{:x}", value));
    } else {
      return pretty_print::to_symbol(fmt::format("{}", value));
    }
  } else if (ts.tc(TypeSpec("uint16"), type)) {
    ASSERT(bytes.size() == 2);
    u16 value;
    memcpy(&value, bytes.data(), 2);
    return pretty_print::to_symbol(fmt::format("#x{:x}", u64(value)));
  } else if (ts.tc(TypeSpec("int16"), type)) {
    ASSERT(bytes.size() == 2);
    s16 value;
    memcpy(&value, bytes.data(), 2);
    if (value > 100) {
      return pretty_print::to_symbol(fmt::format("#x{:x}", value));
    } else {
      return pretty_print::to_symbol(fmt::format("{}", value));
    }
  } else if (ts.tc(TypeSpec("int8"), type)) {
    ASSERT(bytes.size() == 1);
    s8 value;
    memcpy(&value, bytes.data(), 1);
    if (value > 5) {
      return pretty_print::to_symbol(fmt::format("#x{:x}", value));
    } else {
      return pretty_print::to_symbol(fmt::format("{}", value));
    }
  } else if (type == TypeSpec("seconds") || type == TypeSpec("time-frame")) {
    ASSERT(bytes.size() == 8);
    s64 value;
    memcpy(&value, bytes.data(), 8);

    return pretty_print::to_symbol(
        fmt::format("(seconds {})", fixed_point_to_string(value, TICKS_PER_SECOND)));
  } else if (ts.tc(TypeSpec("uint64"), type)) {
    ASSERT(bytes.size() == 8);
    u64 value;
    memcpy(&value, bytes.data(), 8);
    return pretty_print::to_symbol(fmt::format("#x{:x}", value));
  } else if (ts.tc(TypeSpec("int64"), type)) {
    ASSERT(bytes.size() == 8);
    s64 value;
    memcpy(&value, bytes.data(), 8);
    if (value > 100) {
      return pretty_print::to_symbol(fmt::format("#x{:x}", value));
    } else {
      return pretty_print::to_symbol(fmt::format("{}", value));
    }
  } else if (type == TypeSpec("meters")) {
    ASSERT(bytes.size() == 4);
    float value;
    memcpy(&value, bytes.data(), 4);
    double meters = (double)value / METER_LENGTH;
    auto rep = pretty_print::float_representation(meters);
    if (rep.print().find("the-as") != std::string::npos) {
      return rep;
      // return pretty_print::build_list("the-as", "meters", rep);
    } else {
      return pretty_print::to_symbol(fmt::format("(meters {})", meters_to_string(value)));
    }
  } else if (type == TypeSpec("degrees")) {
    ASSERT(bytes.size() == 4);
    float value;
    memcpy(&value, bytes.data(), 4);
    double degrees = (double)value / DEGREES_LENGTH;
    return pretty_print::build_list("degrees", pretty_print::float_representation(degrees));
  } else if (ts.tc(TypeSpec("float"), type)) {
    ASSERT(bytes.size() == 4);
    float value;
    memcpy(&value, bytes.data(), 4);
    return pretty_print::float_representation(value);
  } else if (ts.tc(TypeSpec("uint8"), type)) {
    ASSERT(bytes.size() == 1);
    u8 value;
    memcpy(&value, bytes.data(), 1);
    return pretty_print::to_symbol(fmt::format("#x{:x}", value));
  } else {
    throw std::runtime_error(fmt::format("decompile_value failed on a {}", type.print()));
  }
}

goos::Object decompile_boxed_array(const DecompilerLabel& label,
                                   const std::vector<DecompilerLabel>& labels,
                                   const std::vector<std::vector<LinkedWord>>& words,
                                   const TypeSystem& ts,
                                   const LinkedObjectFile* file,
                                   const std::optional<TypeSpec>& content_type_override,
                                   GameVersion version) {
  TypeSpec content_type;
  auto type_ptr_word_idx = (label.offset / 4) - 1;
  if ((label.offset % 8) == 4) {
    auto& type_ptr = words.at(label.target_segment).at(type_ptr_word_idx);
    if (type_ptr.kind() != LinkedWord::TYPE_PTR) {
      throw std::runtime_error("Invalid basic in decompile_boxed_array");
    }
    if (type_ptr.symbol_name() == "array" || type_ptr.symbol_name() == "texture-anim-array") {
      auto content_type_ptr_word_idx = type_ptr_word_idx + 3;
      auto& content_type_ptr = words.at(label.target_segment).at(content_type_ptr_word_idx);
      if (content_type_ptr.kind() != LinkedWord::TYPE_PTR) {
        throw std::runtime_error("Invalid content in decompile_boxed_array");
      }
      content_type = TypeSpec(content_type_ptr.symbol_name());
    } else {
      throw std::runtime_error(
          fmt::format("Wrong basic type in decompile_boxed_array: got {}", type_ptr.symbol_name()));
    }
  } else {
    throw std::runtime_error("Invalid alignment in decompile_boxed_array");
  }

  if (content_type_override) {
    content_type = *content_type_override;
  }

  // now get the size
  auto& size_word_1 = words.at(label.target_segment).at(type_ptr_word_idx + 1);
  auto& size_word_2 = words.at(label.target_segment).at(type_ptr_word_idx + 2);
  auto first_elt_word_idx = type_ptr_word_idx + 4;

  if (size_word_1.kind() != LinkedWord::PLAIN_DATA ||
      size_word_2.kind() != LinkedWord::PLAIN_DATA) {
    throw std::runtime_error("Invalid size in decompile_boxed_array");
  }

  int array_length = size_word_1.data;
  int array_allocated_length = size_word_2.data;

  auto content_type_info = ts.lookup_type(content_type);
  auto params_obj = array_length == array_allocated_length
                        ? pretty_print::to_symbol(fmt::format("new 'static 'boxed-array :type {}",
                                                              content_type.print()))
                        : pretty_print::to_symbol(fmt::format(
                              "new 'static 'boxed-array :type {} :length {} :allocated-length {}",
                              content_type.print(), array_length, array_allocated_length));
  if (content_type_info->is_reference() || content_type == TypeSpec("object")) {
    // easy, stride of 4.
    std::vector<goos::Object> result = {params_obj};

    for (int elt = 0; elt < array_length; elt++) {
      auto& word = words.at(label.target_segment).at(first_elt_word_idx + elt);
      if (word.kind() == LinkedWord::PLAIN_DATA && word.data == 0) {
        result.push_back(pretty_print::to_symbol("0"));
      } else if (word.kind() == LinkedWord::PTR) {
        if (content_type == TypeSpec("object")) {
          result.push_back(decompile_at_label_guess_type(labels.at(word.label_id()), labels, words,
                                                         ts, file, version));
        } else {
          result.push_back(decompile_at_label(content_type, labels.at(word.label_id()), labels,
                                              words, ts, file, version));
        }
      } else if (word.kind() == LinkedWord::SYM_PTR) {
        result.push_back(pretty_print::to_symbol(fmt::format("'{}", word.symbol_name())));
      } else {
        if (content_type == TypeSpec("object") && word.kind() == LinkedWord::PLAIN_DATA &&
            (word.data & 0b111) == 0) {
          s32 val = word.data;
          result.push_back(pretty_print::to_symbol(fmt::format("(the binteger {})", val / 8)));
        } else if (content_type == TypeSpec("type") && word.kind() == LinkedWord::TYPE_PTR) {
          result.push_back(pretty_print::to_symbol(word.symbol_name()));
        } else {
          throw std::runtime_error(fmt::format(
              "Unknown content type in boxed array of references, word idx {} at label {}",
              first_elt_word_idx + elt, label.name));
        }
      }
    }

    return pretty_print::build_list(result);
  } else if (content_type.base_type() == "inline-array") {
    std::vector<goos::Object> result = {params_obj};

    for (int elt = 0; elt < array_length; elt++) {
      auto& word = words.at(label.target_segment).at(first_elt_word_idx + elt);
      auto segment = labels.at(word.label_id()).target_segment;
      result.push_back(decomp_ref_to_inline_array_guess_size(
          words.at(segment), labels, segment, (first_elt_word_idx + elt) * 4, ts, words, file,
          content_type.get_single_arg(), ts.get_deref_info(content_type).stride, version));
    }

    return pretty_print::build_list(result);
  } else {
    // value array
    std::vector<goos::Object> result = {params_obj};

    auto stride = content_type_info->get_size_in_memory();
    for (int i = 0; i < array_length; i++) {
      auto start = first_elt_word_idx * 4 + stride * i;
      auto end = start + content_type_info->get_size_in_memory();
      std::vector<u8> elt_bytes;
      for (int j = start; j < end; j++) {
        auto& word = words.at(label.target_segment).at(j / 4);
        if (word.kind() != LinkedWord::PLAIN_DATA) {
          throw std::runtime_error(fmt::format("Got bad word of kind {} in boxed array of values",
                                               fmt::underlying(word.kind())));
        }
        elt_bytes.push_back(word.get_byte(j % 4));
      }
      ASSERT(content_type != TypeSpec("uint128"));
      result.push_back(decompile_value(content_type, elt_bytes, ts));
    }
    return pretty_print::build_list(result);
  }
}

namespace {
goos::Object decompile_pair_elt(const LinkedWord& word,
                                const std::vector<DecompilerLabel>& labels,
                                const std::vector<std::vector<LinkedWord>>& words,
                                const TypeSystem& ts,
                                const LinkedObjectFile* file,
                                GameVersion version) {
  if (word.kind() == LinkedWord::PTR) {
    auto& label = labels.at(word.label_id());
    auto guessed_type = get_type_of_label(label, words);
    if (!guessed_type.has_value()) {
      auto& info = file->label_db->lookup(label.name);
      if (info.known) {
        guessed_type = info.result_type;
      }
    }

    if (!guessed_type.has_value()) {
      throw std::runtime_error("(1) Could not guess the type of " + label.name);
    }

    if (guessed_type == TypeSpec("pair")) {
      return decompile_pair(label, labels, words, ts, false, file, version);
    }

    return decompile_at_label(*guessed_type, label, labels, words, ts, file, version, true);
  } else if (word.kind() == LinkedWord::PLAIN_DATA && word.data == 0) {
    // do nothing, the default is zero?
    return pretty_print::to_symbol("0");
  } else if (word.kind() == LinkedWord::SYM_PTR) {
    // never quote symbols in a list.
    return pretty_print::to_symbol(word.symbol_name());
  } else if (word.kind() == LinkedWord::EMPTY_PTR) {
    return pretty_print::to_symbol("'()");
  } else if (word.kind() == LinkedWord::PLAIN_DATA && (word.data & 0b111) == 0) {
    return pretty_print::to_symbol(fmt::format("{}", ((s32)word.data) >> 3));  // binteger assumed
  } else if (word.kind() == LinkedWord::PLAIN_DATA) {
    return pretty_print::to_symbol(fmt::format("#x{:x}", word.data));
  } else {
    throw std::runtime_error(fmt::format("Pair elt did not have a good word kind: k {} d {}",
                                         (int)word.kind(), word.data));
  }
}

bool is_pointer_to_pair(const LinkedWord& word, const std::vector<DecompilerLabel>& labels) {
  if (word.kind() != LinkedWord::PTR) {
    return false;
  }
  auto& dest_label = labels.at(word.label_id());
  return (dest_label.offset % 8) == 2;
}
}  // namespace

goos::Object decompile_pair(const DecompilerLabel& label,
                            const std::vector<DecompilerLabel>& labels,
                            const std::vector<std::vector<LinkedWord>>& words,
                            const TypeSystem& ts,
                            bool add_quote,
                            const LinkedObjectFile* file,
                            GameVersion version) {
  if ((label.offset % 8) != 2) {
    if ((label.offset % 4) != 0) {
      throw std::runtime_error(
          fmt::format("Invalid alignment for pair {} at {}\n", label.offset % 16, label.name));
    } else {
      auto& word = words.at(label.target_segment).at(label.offset / 4);
      if (word.kind() != LinkedWord::EMPTY_PTR) {
        throw std::runtime_error(
            fmt::format("Based on alignment, expected to get empty list for pair at {}, but didn't",
                        label.name));
      }
      return pretty_print::to_symbol("'()");
    }
  }

  std::vector<goos::Object> list_tokens;
  auto to_print = label;

  for (int iter = 0;; iter++) {
    if (iter > 10000) {
      throw std::runtime_error(
          "Exceeded 10,000 look ups while trying to follow a linked list. Giving up, the list is "
          "possibly circular. Increase the limit in data_decompile.cpp if you really need more.");
    }

    if ((to_print.offset % 8) == 2) {
      // continue
      auto car_word = words.at(to_print.target_segment).at((to_print.offset - 2) / 4);
      list_tokens.push_back(decompile_pair_elt(car_word, labels, words, ts, file, version));

      auto cdr_word = words.at(to_print.target_segment).at((to_print.offset + 2) / 4);
      // if empty
      if (cdr_word.kind() == LinkedWord::EMPTY_PTR) {
        if (add_quote) {
          return pretty_print::build_list("quote", pretty_print::build_list(list_tokens));
        } else {
          return pretty_print::build_list(list_tokens);
        }
      }
      // if pointer
      if (is_pointer_to_pair(cdr_word, labels)) {
        to_print = labels.at(cdr_word.label_id());
        continue;
      }
      // improper
      list_tokens.push_back(pretty_print::to_symbol("."));
      list_tokens.push_back(decompile_pair_elt(cdr_word, labels, words, ts, file, version));
      if (add_quote) {
        return pretty_print::build_list("quote", pretty_print::build_list(list_tokens));
      } else {
        return pretty_print::build_list(list_tokens);
      }
    } else {
      throw std::runtime_error(
          fmt::format("Invalid alignment for pair {}\n", to_print.offset % 16));
    }
  }
}

goos::Object decompile_bitfield(const TypeSpec& type,
                                const BitFieldType* type_info,
                                const DecompilerLabel& label,
                                const std::vector<DecompilerLabel>&,
                                const std::vector<std::vector<LinkedWord>>& words,
                                const TypeSystem& ts) {
  // read memory
  int start_byte = label.offset;
  int end_byte = start_byte + type_info->get_size_in_memory();
  std::vector<u8> elt_bytes;
  for (int j = start_byte; j < end_byte; j++) {
    auto& word = words.at(label.target_segment).at(j / 4);
    if (word.kind() != LinkedWord::PLAIN_DATA) {
      throw std::runtime_error("Got bad word in static bitfield");
    }
    elt_bytes.push_back(word.get_byte(j % 4));
  }

  // pad bytes array to 64-bits:
  while (elt_bytes.size() < 8) {
    elt_bytes.push_back(0);
  }
  ASSERT(elt_bytes.size() == 8);

  // read as u64
  u64 value = *(u64*)(elt_bytes.data());
  auto defs = decompile_bitfield_from_int(type, ts, value);
  return bitfield_defs_print(type, defs);
}

std::optional<std::vector<BitFieldConstantDef>> try_decompile_bitfield_from_int(
    const TypeSpec& type,
    const TypeSystem& ts,
    u64 value,
    bool require_success,
    std::optional<int> offset) {
  u64 touched_bits = 0;
  std::vector<BitFieldConstantDef> result;

  auto type_info = dynamic_cast<BitFieldType*>(ts.lookup_type(type));
  ASSERT(type_info);

  int start_bit = 0;

  if (offset) {
    start_bit = *offset;
  }
  int end_bit = 64 + start_bit;

  for (auto& field : type_info->fields()) {
    if (field.skip_in_decomp() || field.offset() < start_bit ||
        (field.offset() + field.size()) > end_bit) {
      continue;
    }

    u64 bitfield_value;
    bool is_signed = ts.tc(TypeSpec("int"), field.type()) && !ts.tc(TypeSpec("uint"), field.type());
    if (is_signed) {
      // signed
      s64 signed_value = value;
      bitfield_value =
          extract_bitfield<s64>(signed_value, field.offset() - start_bit, field.size());
    } else {
      // unsigned
      bitfield_value = extract_bitfield<u64>(value, field.offset() - start_bit, field.size());
    }

    if (bitfield_value != 0) {
      BitFieldConstantDef def;
      def.value = bitfield_value;
      def.field_name = field.name();
      def.is_signed = is_signed;
      def.is_float = field.type().base_type() == "float";
      auto enum_info = ts.try_enum_lookup(field.type());
      if (enum_info && !enum_info->is_bitfield()) {
        auto name = decompile_int_enum_from_int(field.type(), ts, bitfield_value);
        def.enum_constant = fmt::format("({} {})", field.type().print(), name);
      }

      auto nested_bitfield_type = dynamic_cast<BitFieldType*>(ts.lookup_type(field.type()));
      if (nested_bitfield_type) {
        BitFieldConstantDef::NestedField nested;
        nested.field_type = field.type();
        // never nested 128-bit bitfields
        nested.fields =
            *try_decompile_bitfield_from_int(field.type(), ts, bitfield_value, true, {});
        def.nested_field = nested;
      }
      result.push_back(def);
    }

    for (int i = field.offset() - start_bit; i < field.offset() + field.size() - start_bit; i++) {
      touched_bits |= (u64(1) << i);
    }
  }

  u64 untouched_but_set = value & (~touched_bits);

  if (untouched_but_set) {
    if (require_success) {
      throw std::runtime_error(fmt::format(
          "Failed to decompile static bitfield of type {}. Original value is 0x{:x} but "
          "we didn't touch",
          type.print(), value, untouched_but_set));
    }
    return {};
  }
  return result;
}

std::vector<BitFieldConstantDef> decompile_bitfield_from_int(const TypeSpec& type,
                                                             const TypeSystem& ts,
                                                             u64 value) {
  return *try_decompile_bitfield_from_int(type, ts, value, true, {});
}

std::vector<std::string> decompile_bitfield_enum_from_int(const TypeSpec& type,
                                                          const TypeSystem& ts,
                                                          u64 value) {
  u64 reconstructed = 0;
  std::vector<std::string> result;
  auto type_info = ts.try_enum_lookup(type.base_type());
  ASSERT(type_info);
  ASSERT(type_info->is_bitfield());

  std::vector<std::string> bit_sorted_names;
  for (auto& field : type_info->entries()) {
    bit_sorted_names.push_back(field.first);
  }
  std::sort(bit_sorted_names.begin(), bit_sorted_names.end(),
            [&](const std::string& a, const std::string& b) {
              return type_info->entries().at(a) < type_info->entries().at(b);
            });

  for (auto& kv : type_info->entries()) {
    u64 mask = ((u64)1) << kv.second;
    if (value & mask) {
      reconstructed |= mask;
      result.push_back(kv.first);
    }
  }

  int bit_count = 0;
  {
    u64 x = value;
    while (x) {
      if (x & 1) {
        bit_count++;
      }
      x >>= 1;
    }
  }

  if (reconstructed != value) {
    throw std::runtime_error(fmt::format(
        "Failed to decompile bitfield enum {}. Original value is 0x{:x} but we could only "
        "make 0x{:x} using the available fields.",
        type.print(), value, reconstructed));
  }

  if (bit_count == (int)result.size()) {
    // unordered map will give us these fields in a weird order, let's order them explicitly.
    // because we have exactly one name per bit, we can just order them in bit order.
    std::sort(result.begin(), result.end(), [&](const std::string& a, const std::string& b) {
      return type_info->entries().at(a) < type_info->entries().at(b);
    });
  } else {
    // we have multiple. Just sort alphabetically and complain.
    lg::warn("Enum type {} has multiple entries with the same value.", type_info->get_name());
    std::sort(result.begin(), result.end());
  }

  return result;
}

std::string decompile_int_enum_from_int(const TypeSpec& type, const TypeSystem& ts, u64 value) {
  auto type_info = ts.try_enum_lookup(type.base_type());
  ASSERT(type_info);
  ASSERT(!type_info->is_bitfield());

  std::vector<std::string> matches;
  for (auto& field : type_info->entries()) {
    if ((u64)field.second == value) {
      matches.push_back(field.first);
    }
  }

  if (matches.size() == 0) {
    throw std::runtime_error(
        fmt::format("Failed to decompile integer enum. Value {} (0x{:x}) wasn't found in enum {}",
                    value, value, type_info->get_name()));
  } else if (matches.size() == 1) {
    return matches.front();
  } else {
    std::sort(matches.begin(), matches.end());
    return matches.front();
  }
}
}  // namespace decompiler<|MERGE_RESOLUTION|>--- conflicted
+++ resolved
@@ -744,14 +744,6 @@
            {{"data", ArrayFieldDecompMeta(TypeSpec("actor-cshape-ptr"),
                                           16,
                                           ArrayFieldDecompMeta::Kind::REF_TO_INLINE_ARR)}}},
-<<<<<<< HEAD
-          {
-              "xz-height-map",
-              {{"data", ArrayFieldDecompMeta(TypeSpec("int8"),
-                                             1,
-                                             ArrayFieldDecompMeta::Kind::REF_TO_INTEGER_ARR)}},
-          },
-=======
           {"xz-height-map",
            {{"data", ArrayFieldDecompMeta(TypeSpec("int8"),
                                           1,
@@ -761,7 +753,6 @@
              ArrayFieldDecompMeta(TypeSpec("uint32"),
                                   4,
                                   ArrayFieldDecompMeta::Kind::REF_TO_INTEGER_ARR)}}},
->>>>>>> 00ac1209
           {"nav-enemy-info",
            {{"idle-anim-script",
              ArrayFieldDecompMeta(TypeSpec("uint32"),
@@ -1049,10 +1040,6 @@
         auto stride = ts.get_size_in_type(field) / len;
         ASSERT(stride == field_type_info->get_size_in_memory());
 
-        if (field.type().base_type() == "uint128") {
-          lg::error("Decompiling an array of uint128's for field {} of type {}\n", type.print(),
-                    field.name());
-        }
         field_defs_out.emplace_back(
             field.name(), decompile_value_array(field.type(), field_type_info, len, stride,
                                                 field_start, obj_words, ts));
