#include "data_decompile.h"

#include <algorithm>

#include "common/goos/PrettyPrinter.h"
#include "common/log/log.h"
#include "common/type_system/Type.h"
#include "common/util/Assert.h"
#include "common/util/math_util.h"
#include "common/util/print_float.h"

#include "decompiler/IR2/Form.h"
#include "decompiler/ObjectFile/LinkedObjectFile.h"
#include "decompiler/analysis/final_output.h"
#include "decompiler/util/sparticle_decompile.h"

#include "third-party/fmt/core.h"

namespace decompiler {

/*!
 * Entry point from the decompiler to decompile data.
 */
goos::Object decompile_at_label_with_hint(const LabelInfo& hint,
                                          const DecompilerLabel& label,
                                          const std::vector<DecompilerLabel>& labels,
                                          const std::vector<std::vector<LinkedWord>>& words,
                                          DecompilerTypeSystem& dts,
                                          const LinkedObjectFile* file,
                                          GameVersion version) {
  const auto& type = hint.result_type;
  if (!hint.array_size.has_value()) {
    // if we don't have an array size, treat it as just a normal type.
    if (hint.is_value) {
      throw std::runtime_error(fmt::format(
          "Label {} was marked as a value, but is being decompiled as a reference.", hint.name));
    }
    return decompile_at_label(type, label, labels, words, dts.ts, file, version);
  }

  if (type.base_type() == "pointer") {
    if (hint.is_value) {
      throw std::runtime_error(fmt::format(
          "Label {} was marked as a value, but is being decompiled as a reference.", hint.name));
    }
    auto field_type_info = dts.ts.lookup_type(type.get_single_arg());
    if (field_type_info->is_reference()) {
      throw std::runtime_error(
          fmt::format("Type {} label {} is not yet supported by the data decompiler.", type.print(),
                      hint.name));
    } else {
      auto stride = field_type_info->get_size_in_memory();

      int word_count = ((stride * (*hint.array_size)) + 3) / 4;
      std::vector<LinkedWord> obj_words;
      obj_words.insert(obj_words.begin(),
                       words.at(label.target_segment).begin() + (label.offset / 4),
                       words.at(label.target_segment).begin() + (label.offset / 4) + word_count);

      return decompile_value_array(type.get_single_arg(), field_type_info, *hint.array_size, stride,
                                   0, obj_words, dts.ts);
    }
  }

  if (type.base_type() == "inline-array") {
    if (hint.is_value) {
      throw std::runtime_error(fmt::format(
          "Label {} was marked as a value, but is being decompiled as a reference.", hint.name));
    }
    auto field_type_info = dts.ts.lookup_type(type.get_single_arg());
    if (!field_type_info->is_reference()) {
      throw std::runtime_error(
          fmt::format("Type {} for label {} is invalid, the element type is not inlineable.",
                      hint.result_type.print(), hint.name));
    } else {
      // it's an inline array.  let's figure out the len and stride
      auto len = *hint.array_size;
      // TODO - having this logic here isn't great.
      auto stride = align(field_type_info->get_size_in_memory(),
                          field_type_info->get_inline_array_stride_alignment());
      lg::info("decompiler {} stride {} {} = {}", field_type_info->get_name(),
               field_type_info->get_size_in_memory(),
               field_type_info->get_inline_array_stride_alignment(),
               align(field_type_info->get_size_in_memory(),
                     field_type_info->get_inline_array_stride_alignment()));

      if (dynamic_cast<BasicType*>(field_type_info)) {
        throw std::runtime_error("Plan basic arrays not supported yet");
        // I just want to double check offsets....
      }

      std::vector<goos::Object> array_def = {pretty_print::to_symbol(fmt::format(
          "new 'static 'inline-array {} {}", type.get_single_arg().print(), *hint.array_size))};
      for (int elt = 0; elt < len; elt++) {
        DecompilerLabel fake_label;
        fake_label.target_segment = label.target_segment;
        fake_label.offset = label.offset + field_type_info->get_offset() + stride * elt;
        fake_label.name = fmt::format("fake-label-{}-elt-{}", type.get_single_arg().print(), elt);
        array_def.push_back(decompile_at_label(type.get_single_arg(), fake_label, labels, words,
                                               dts.ts, file, version));
      }
      return pretty_print::build_list(array_def);
    }
  }

  throw std::runtime_error(fmt::format(
      "Type `{}` with length {} is not yet supported by the data decompiler. (label {})",
      hint.result_type.print(), *hint.array_size, hint.name));
}

/*!
 * Attempt to determine the type of this label. This does not make sure that the type system
 * actually knows about the type. If the thing is not a basic or pair, it will fail.
 */
std::optional<TypeSpec> get_type_of_label(const DecompilerLabel& label,
                                          const std::vector<std::vector<LinkedWord>>& words) {
  if ((label.offset % 8) == 2) {
    return TypeSpec("pair");
  }

  // try to guess the type by looking for a type pointer.
  if (label.offset < 4) {
    return {};
  }

  if ((label.offset % 8) == 4) {
    auto type_ptr_word_idx = (label.offset / 4) - 1;
    auto& type_ptr = words.at(label.target_segment).at(type_ptr_word_idx);
    if (type_ptr.kind() != LinkedWord::TYPE_PTR) {
      return {};
    }
    if (type_ptr.symbol_name() == "array") {
      auto content_type_ptr_word_idx = type_ptr_word_idx + 3;
      auto& content_type_ptr = words.at(label.target_segment).at(content_type_ptr_word_idx);
      if (content_type_ptr.kind() != LinkedWord::TYPE_PTR) {
        return {};
      }
      return TypeSpec("array", {TypeSpec(content_type_ptr.symbol_name())});
    }
    return TypeSpec(type_ptr.symbol_name());
  } else {
    return {};
  }
}

/*!
 * Attempt to decompile data at the given label, without knowing the type.  This can only succeed
 * if the object is a basic or pair, and is intended to save the user time in these cases,
 * or even be run automatically.
 */
goos::Object decompile_at_label_guess_type(const DecompilerLabel& label,
                                           const std::vector<DecompilerLabel>& labels,
                                           const std::vector<std::vector<LinkedWord>>& words,
                                           const TypeSystem& ts,
                                           const LinkedObjectFile* file,
                                           GameVersion version) {
  auto guessed_type = get_type_of_label(label, words);
  if (!guessed_type.has_value()) {
    throw std::runtime_error("(1) Could not guess the type of " + label.name);
  }
  return decompile_at_label(*guessed_type, label, labels, words, ts, file, version);
}

goos::Object decompile_function_at_label(const DecompilerLabel& label,
                                         const LinkedObjectFile* file,
                                         bool in_static_pair) {
  if (file) {
    auto other_func = file->try_get_function_at_label(label);
    if (other_func && other_func->ir2.env.has_local_vars() && other_func->ir2.top_form &&
        other_func->ir2.expressions_succeeded) {
      auto out = final_output_lambda(*other_func);
      if (in_static_pair) {
        return pretty_print::build_list("unquote", out);
      } else {
        return out;
      }
    }
  }
  return pretty_print::to_symbol(fmt::format("<lambda at {}>", label.name));
}

/*!
 * Attempt to decompile data of the given type at the given label. If the decompiler thinks the
 * types do not line up, it will fail.
 */
goos::Object decompile_at_label(const TypeSpec& type,
                                const DecompilerLabel& label,
                                const std::vector<DecompilerLabel>& labels,
                                const std::vector<std::vector<LinkedWord>>& words,
                                const TypeSystem& ts,
                                const LinkedObjectFile* file,
                                GameVersion version,
                                bool in_static_pair) {
  if (type == TypeSpec("string")) {
    return decompile_string_at_label(label, words);
  }

  if (ts.tc(TypeSpec("function"), type)) {
    return decompile_function_at_label(label, file, in_static_pair);
  }

  if (ts.tc(TypeSpec("array"), type)) {
    std::optional<TypeSpec> content_type_spec;
    if (type.has_single_arg()) {
      content_type_spec = type.get_single_arg();
    }
    return decompile_boxed_array(label, labels, words, ts, file, content_type_spec, version);
  }

  if (ts.tc(TypeSpec("structure"), type)) {
    return decompile_structure(type, label, labels, words, ts, file, true, version);
  }

  if (type == TypeSpec("pair")) {
    return decompile_pair(label, labels, words, ts, true, file, version);
  }

  throw std::runtime_error(fmt::format(
      "Unimplemented decompile_at_label for Label: {} and Type: {}", label.name, type.print()));
}

/*!
 * Special case to decompile a string into a string constant.
 */
goos::Object decompile_string_at_label(const DecompilerLabel& label,
                                       const std::vector<std::vector<LinkedWord>>& words) {
  // first, check that it's actually a string.
  if (label.offset % 4) {
    throw std::runtime_error(fmt::format("Cannot get string at label {}, alignment of label is {}",
                                         label.name, label.offset));
  }
  ASSERT(label.offset >= 4);

  const auto& type_ptr = words.at(label.target_segment).at((label.offset - 4) / 4);
  if (type_ptr.kind() != LinkedWord::TYPE_PTR) {
    throw std::runtime_error(fmt::format(
        "Cannot get string at label {}, word before is not a type pointer.", label.name));
  }

  if (type_ptr.symbol_name() != "string") {
    throw std::runtime_error(fmt::format("Cannot get string at label {}, type pointer is for a {}.",
                                         label.name, type_ptr.symbol_name()));
  }

  std::string result;

  auto word_idx = (label.offset / 4) - 1;
  // next should be the size
  if (word_idx + 1 >= int(words.at(label.target_segment).size())) {
    throw std::runtime_error(
        fmt::format("Cannot get string at label {}, not enough room", label.name));
  }
  const LinkedWord& size_word = words.at(label.target_segment).at(word_idx + 1);
  if (size_word.kind() != LinkedWord::PLAIN_DATA) {
    // sometimes an array of string pointer triggers this!
    throw std::runtime_error(
        fmt::format("Cannot get string at label {}, size is not plain data.", label.name));
  }

  // now characters...
  for (size_t i = 0; i < size_word.data; i++) {
    int word_offset = word_idx + 2 + (i / 4);
    int byte_offset = i % 4;
    auto& word = words.at(label.target_segment).at(word_offset);
    if (word.kind() != LinkedWord::PLAIN_DATA) {
      throw std::runtime_error(
          fmt::format("Cannot get string at label {}, character is not plain data.", label.name));
    }
    char cword[4];
    memcpy(cword, &word.data, 4);
    result += cword[byte_offset];
    ASSERT(result.back() != 0);
  }
  return goos::StringObject::make_new(result);
}

goos::Object decompile_value_array(const TypeSpec& elt_type,
                                   const Type* elt_type_info,
                                   int length,
                                   int stride,
                                   int offset,
                                   const std::vector<LinkedWord>& obj_words,
                                   const TypeSystem& ts) {
  std::vector<goos::Object> array_def = {
      pretty_print::to_symbol(fmt::format("new 'static 'array {} {}", elt_type.print(), length))};

  for (int i = 0; i < length; i++) {
    auto start = offset + stride * i;
    auto end = start + elt_type_info->get_size_in_memory();
    std::vector<u8> elt_bytes;
    for (int j = start; j < end; j++) {
      auto& word = obj_words.at(j / 4);
      if (word.kind() != LinkedWord::PLAIN_DATA) {
        if (word.kind() == LinkedWord::TYPE_PTR) {
          throw std::runtime_error(
              fmt::format("Got bad word in kind in array of values: expecting array of {}'s, got a "
                          "type pointer {}\n",
                          elt_type.print(), word.symbol_name()));
        }
        throw std::runtime_error(fmt::format(
            "Got bad word in kind in array of values: expecting array of {}'s, got a {}\n",
            elt_type.print(), (int)word.kind()));
      }
      elt_bytes.push_back(word.get_byte(j % 4));
    }
    ASSERT(elt_type != TypeSpec("uint128"));
    array_def.push_back(decompile_value(elt_type, elt_bytes, ts));
  }

  return pretty_print::build_list(array_def);
}

namespace {
float word_as_float(const LinkedWord& w) {
  ASSERT(w.kind() == LinkedWord::PLAIN_DATA);
  float v;
  memcpy(&v, &w.data, 4);
  return v;
}

s32 word_as_s32(const LinkedWord& w) {
  ASSERT(w.kind() == LinkedWord::PLAIN_DATA);
  return w.data;
}

std::string print_def(const goos::Object& obj) {
  if (obj.is_pair() && obj.as_pair()->car.is_symbol() &&
      obj.as_pair()->car.as_symbol()->name == "quote") {
    auto& rest = obj.as_pair()->cdr;
    if (rest.is_pair() && rest.as_pair()->cdr.is_empty_list()) {
      return fmt::format("'{}", rest.as_pair()->car.print());
    }
  }
  return obj.print();
}

/*!
 * Start at start_byte, and find the location of the next label.
 * Will only check labels that are in the given segment.
 */
int index_of_closest_following_label_in_segment(int start_byte,
                                                int seg,
                                                const std::vector<DecompilerLabel>& labels) {
  int result_idx = -1;
  int closest_byte = -1;
  for (int i = 0; i < (int)labels.size(); i++) {
    const auto& label = labels.at(i);
    if (label.target_segment == seg) {
      if (result_idx == -1 && label.offset > start_byte) {
        result_idx = i;
        closest_byte = label.offset;
      } else {
        if (label.offset > start_byte && label.offset < closest_byte) {
          result_idx = i;
          closest_byte = label.offset;
        }
      }
    }
  }
  return result_idx;
}

/*!
 * Attempt to decompile a reference to an inline array, without knowing the size.
 */
goos::Object decomp_ref_to_integer_array_guess_size(
    const std::vector<LinkedWord>& words,
    const std::vector<DecompilerLabel>& labels,
    int my_seg,
    int field_location,
    const TypeSystem& ts,
    const std::vector<std::vector<LinkedWord>>& all_words,
    const LinkedObjectFile* /*file*/,
    const TypeSpec& array_elt_type,
    int stride) {
  // lg::print("Decomp decomp_ref_to_inline_array_guess_size {}\n", array_elt_type.print());

  // verify types
  auto elt_type_info = ts.lookup_type(array_elt_type);
  ASSERT(stride == elt_type_info->get_size_in_memory());
  ASSERT(!elt_type_info->is_reference());

  // the input is the location of the data field.
  // we expect that to be a label:
  ASSERT((field_location % 4) == 0);
  auto pointer_to_data = words.at(field_location / 4);
  ASSERT(pointer_to_data.kind() == LinkedWord::PTR);

  // the data shouldn't have any labels in the middle of it, so we can find the end of the array
  // by searching for the label after the start label.
  const auto& start_label = labels.at(pointer_to_data.label_id());
  int end_label_idx =
      index_of_closest_following_label_in_segment(start_label.offset, my_seg, labels);

  int end_offset = all_words.at(my_seg).size() * 4;
  if (end_label_idx < 0) {
    lg::warn(
        "Failed to find label: likely just an unimplemented case for when the data is the last "
        "thing in the file.");
  } else {
    const auto& end_label = labels.at(end_label_idx);
    end_offset = end_label.offset;
  }

  // lg::print("Data is from {} to {}\n", start_label.name, end_label.name);

  // now we can figure out the size
  int size_bytes = end_offset - start_label.offset;
  int size_elts = size_bytes / stride;  // 32 bytes per ocean-near-index
  int leftover_bytes = size_bytes % stride;
  // lg::print("Size is {} bytes ({} elts), with {} bytes left over\n", size_bytes,
  // size_elts,leftover_bytes);

  // if we have leftover, should verify that its all zeros, or that it's the type pointer
  // of the next basic in the data section.
  // ex:
  // .word <data>
  // .type <some-other-basic's type tag>
  // L21: ; label some other basic
  // <other basic's data>
  int padding_start = end_offset - leftover_bytes;
  int padding_end = end_offset;
  for (int pad_byte_idx = padding_start; pad_byte_idx < padding_end; pad_byte_idx++) {
    auto& word = all_words.at(my_seg).at(pad_byte_idx / 4);
    switch (word.kind()) {
      case LinkedWord::PLAIN_DATA:
        ASSERT(word.get_byte(pad_byte_idx) == 0);
        break;
      case LinkedWord::TYPE_PTR:
        break;
      default:
        ASSERT(false);
    }
  }

  // if we end exactly on a type_ptr, take off an element.
  if (all_words.at(my_seg).at((end_offset - 1) / 4).kind() == LinkedWord::TYPE_PTR) {
    size_elts--;
  }

  return decompile_value_array(array_elt_type, elt_type_info, size_elts, stride, start_label.offset,
                               all_words.at(start_label.target_segment), ts);
}

/*!
 * Attempt to decompile a reference to an inline array, without knowing the size.
 */
goos::Object decomp_ref_to_inline_array_guess_size(
    const std::vector<LinkedWord>& words,
    const std::vector<DecompilerLabel>& labels,
    int my_seg,
    int field_location,
    const TypeSystem& ts,
    const std::vector<std::vector<LinkedWord>>& all_words,
    const LinkedObjectFile* file,
    const TypeSpec& array_elt_type,
    int stride,
    GameVersion version) {
  // lg::print("Decomp decomp_ref_to_inline_array_guess_size {}\n", array_elt_type.print());

  // verify the stride matches the type system
  auto elt_type_info = ts.lookup_type(array_elt_type);
  int elt_size = align(elt_type_info->get_size_in_memory(),
                       elt_type_info->get_inline_array_stride_alignment());
  ASSERT(stride == elt_size);

  // the input is the location of the data field.
  // we expect that to be a label:
  ASSERT((field_location % 4) == 0);
  auto pointer_to_data = words.at(field_location / 4);

  // inline-arrays can also be initialized as #f
  if (pointer_to_data.kind() == LinkedWord::SYM_PTR) {
    ASSERT_MSG(
        pointer_to_data.symbol_name() == "#f",
        fmt::format(
            "attempted to decompile an inline-array of '{}', but encounted a non `#f` symbol",
            array_elt_type.base_type()));
    return pretty_print::to_symbol("#f");
  }

  ASSERT(pointer_to_data.kind() == LinkedWord::PTR);

  // the data shouldn't have any labels in the middle of it, so we can find the end of the array
  // by searching for the label after the start label.
  const auto& start_label = labels.at(pointer_to_data.label_id());
  int end_label_idx =
      index_of_closest_following_label_in_segment(start_label.offset, my_seg, labels);

  int end_offset = all_words.at(my_seg).size() * 4;
  if (end_label_idx < 0) {
    lg::warn(
        "Failed to find label: likely just an unimplemented case for when the data is the last "
        "thing in the file.");
  } else {
    const auto& end_label = labels.at(end_label_idx);
    end_offset = end_label.offset;
  }

  // lg::print("Data is from {} to {}\n", start_label.name, end_label.name);

  // now we can figure out the size
  int size_bytes = end_offset - start_label.offset;
  int size_elts = size_bytes / stride;  // 32 bytes per ocean-near-index
  int leftover_bytes = size_bytes % stride;
  // lg::print("Size is {} bytes ({} elts), with {} bytes left over\n", size_bytes,
  // size_elts,leftover_bytes);

  // if we have leftover, should verify that its all zeros, or that it's the type pointer
  // of the next basic in the data section.
  // ex:
  // .word <data>
  // .type <some-other-basic's type tag>
  // L21: ; label some other basic
  // <other basic's data>
  int padding_start = end_offset - leftover_bytes;
  int padding_end = end_offset;
  for (int pad_byte_idx = padding_start; pad_byte_idx < padding_end; pad_byte_idx++) {
    auto& word = all_words.at(my_seg).at(pad_byte_idx / 4);
    switch (word.kind()) {
      case LinkedWord::PLAIN_DATA:
        ASSERT(word.get_byte(pad_byte_idx % 4) == 0);
        break;
      case LinkedWord::TYPE_PTR:
        break;
      default:
        ASSERT(false);
    }
  }

  // now disassemble:
  std::vector<goos::Object> array_def = {pretty_print::to_symbol(
      fmt::format("new 'static 'inline-array {} {}", array_elt_type.print(), size_elts))};

  for (int elt = 0; elt < size_elts; elt++) {
    // for each element, create a fake temporary label at the start to identify it
    DecompilerLabel fake_label;
    fake_label.target_segment = my_seg;  // same segment
    fake_label.offset = start_label.offset + elt * stride;
    array_def.push_back(
        decompile_at_label(array_elt_type, fake_label, labels, all_words, ts, file, version));
  }

  // build into a list.
  return pretty_print::build_list(array_def);
}

goos::Object decompile_sound_spec(const TypeSpec& type,
                                  const DecompilerLabel& label,
                                  const std::vector<DecompilerLabel>& labels,
                                  const std::vector<std::vector<LinkedWord>>& words,
                                  const TypeSystem& ts,
                                  const LinkedObjectFile* file,
                                  GameVersion version) {
  // auto normal = decompile_structure(type, label, labels, words, ts, file, false);
  // lg::print("Doing: {}\n", normal.print());
  auto uncast_type_info = ts.lookup_type(type);
  auto type_info = dynamic_cast<StructureType*>(uncast_type_info);
  if (!type_info) {
    throw std::runtime_error(fmt::format("Type {} wasn't a structure type.", type.print()));
  }
  ASSERT(type_info->get_size_in_memory() == 0x4c);

  // get words for real
  auto offset_location = label.offset - type_info->get_offset();
  int word_count = (type_info->get_size_in_memory() + 3) / 4;
  std::vector<LinkedWord> obj_words;
  obj_words.insert(obj_words.begin(),
                   words.at(label.target_segment).begin() + (offset_location / 4) + 1,
                   words.at(label.target_segment).begin() + (offset_location / 4) + word_count);

  for (int i = 0; i < word_count - 1; ++i) {
    if (i == word_count - 2 && !obj_words.at(i).data) {
      // just some default initialized sound spec, don't attempt anything fancy.
      return decompile_structure(type, label, labels, words, ts, file, false, version);
    }
    if (obj_words.at(i).data)
      break;
  }

  u16 implicit_mask = 0;
  u16 mask = obj_words.at(0).data;
  float num = word_as_float(obj_words.at(1));
  u8 group = obj_words.at(2).data;
  char sound_name[17];
  sound_name[16] = 0;
  memcpy(&sound_name[0], &obj_words.at(3).data, sizeof(u32));
  memcpy(&sound_name[4], &obj_words.at(4).data, sizeof(u32));
  memcpy(&sound_name[8], &obj_words.at(5).data, sizeof(u32));
  memcpy(&sound_name[12], &obj_words.at(6).data, sizeof(u32));
  std::string name(sound_name);

  for (int i = 0; i < 4; ++i) {
    if (obj_words.at(7 + i).data) {
      throw std::runtime_error("static sound-spec trans was not zero.");
    }
  }

  s32 volume = word_as_s32(obj_words.at(11));
  s32 pitch = word_as_s32(obj_words.at(12));
  s32 bend = word_as_s32(obj_words.at(13));
  s16 fo_min = word_as_s32(obj_words.at(14));
  s16 fo_max = word_as_s32(obj_words.at(14)) >> 16;
  s8 fo_curve = word_as_s32(obj_words.at(15));
  s8 priority = word_as_s32(obj_words.at(15)) >> 8;
  s32 auto_time = word_as_s32(obj_words.at(16));
  s32 auto_from = word_as_s32(obj_words.at(17));

  if (bend) {
    throw std::runtime_error("static sound-spec bend was not zero.");
  }
  if (fo_curve && file->version == GameVersion::Jak1) {
    throw std::runtime_error("static sound-spec fo_curve was not zero.");
  }
  if (priority) {
    throw std::runtime_error("static sound-spec priority was not zero.");
  }
  if (auto_time) {
    throw std::runtime_error("static sound-spec auto_time was not zero.");
  }
  if (auto_from) {
    throw std::runtime_error("static sound-spec auto_from was not zero.");
  }

  std::vector<goos::Object> the_macro;

  the_macro.push_back(pretty_print::to_symbol("static-sound-spec"));
  the_macro.push_back(goos::StringObject::make_new(name));
  if (num != 1) {
    the_macro.push_back(pretty_print::to_symbol(fmt::format(":num {}", num)));
  }
  if (group != 1) {
    the_macro.push_back(pretty_print::to_symbol(fmt::format(":group {}", num)));
  }
  if ((mask & 1) || volume != 1024) {
    implicit_mask |= 1 << 0;
    float volf = volume / 10.24f;
    // volume is fixed point, and floats should round towards zero, so we convert specific ints
    // to better-looking floats that end up being the same value.
    // there should be a more automated way to do this, but i am a bit lazy.
    // TODO try fixed point print i made some time ago
    switch (volume) {
      case 0x2cc:
        volf = 70;
        break;
      case 0x333:
        volf = 80;
        break;
    }
    the_macro.push_back(pretty_print::to_symbol(fmt::format(":volume {}", float_to_string(volf))));
  }
  if (pitch != 0) {
    implicit_mask |= 1 << 1;
    the_macro.push_back(pretty_print::to_symbol(fmt::format(":pitch-mod {}", pitch)));
  }
  if (fo_min != 0) {
    implicit_mask |= 1 << 6;
    the_macro.push_back(pretty_print::to_symbol(fmt::format(":fo-min {}", fo_min)));
  }
  if (fo_max != 0) {
    implicit_mask |= 1 << 7;
    the_macro.push_back(pretty_print::to_symbol(fmt::format(":fo-max {}", fo_max)));
  }
  if (fo_curve != 0) {
    implicit_mask |= (1 << 8);
    the_macro.push_back(pretty_print::to_symbol(fmt::format(":fo-curve {}", fo_curve)));
  }

  if (mask < implicit_mask) {
    throw std::runtime_error(
        fmt::format("static sound-spec too many implicit masks: #x{:x}", implicit_mask ^ mask));
  }
  u16 final_mask = mask ^ implicit_mask;
  if (final_mask) {
    lg::error(
        "final_mask in static sound-spec decomp: #x{:x}. This is fine, but should be reported.",
        final_mask);
    std::string mask_list = ":mask (";
    bool first = true;
    for (const auto& m : decompile_bitfield_enum_from_int(TypeSpec("sound-mask"), ts, final_mask)) {
      if (!first) {
        mask_list += " ";
      }
      mask_list += m;
      first = false;
    }
    mask_list += ")";

    the_macro.push_back(pretty_print::to_symbol(mask_list));
  }

  return pretty_print::build_list(the_macro);
}

}  // namespace

// TODO - add a common game version
const std::unordered_map<
    GameVersion,
    std::unordered_map<std::string, std::unordered_map<std::string, ArrayFieldDecompMeta>>>
    array_field_decomp_special_cases = {
        {GameVersion::Jak1,
         /*!
          * Decompile the data field of ocean-near-indices, which is an (inline-array
          * ocean-near-index). This is like a C++ ocean_near_index*, meaning we don't know how long
          * the array is. We know all the data in a ocean_near_index is just integers, so we can
          * guess that the end of the array is just the location of the next label. There's a chance
          * that this will include some padding in the array and make it too long, but there is no
          * harm in that.
          */
         {{"ocean-near-indices",
           {{"data", ArrayFieldDecompMeta(TypeSpec("ocean-near-index"), 32)}}},
          {"ocean-mid-masks", {{"data", ArrayFieldDecompMeta(TypeSpec("ocean-mid-mask"), 8)}}},
          {"sparticle-launcher",
           {{"init-specs", ArrayFieldDecompMeta(TypeSpec("sp-field-init-spec"), 16)}}},
          {"sparticle-launch-group",
           {{"launcher", ArrayFieldDecompMeta(TypeSpec("sparticle-group-item"), 32)}}},
          {"nav-mesh",
           {{"vertex", ArrayFieldDecompMeta(TypeSpec("nav-vertex"), 16)},
            {"poly", ArrayFieldDecompMeta(TypeSpec("nav-poly"), 8)},
            {"route", ArrayFieldDecompMeta(TypeSpec("vector4ub"), 4)}}},
          {"lightning-probe-vars", {{"probe-dirs", ArrayFieldDecompMeta(TypeSpec("vector"), 16)}}},
          {"ropebridge-tuning",
           {{"col-mesh-indexes",
             ArrayFieldDecompMeta(TypeSpec("uint8"),
                                  1,
                                  ArrayFieldDecompMeta::Kind::REF_TO_INTEGER_ARR)}}}}},
        {GameVersion::Jak2,
         {{"ocean-near-indices",
           {{"data", ArrayFieldDecompMeta(TypeSpec("ocean-near-index"), 32)}}},
          {"ocean-mid-masks", {{"data", ArrayFieldDecompMeta(TypeSpec("ocean-mid-mask"), 8)}}},
          {"sparticle-launcher",
           {{"init-specs", ArrayFieldDecompMeta(TypeSpec("sp-field-init-spec"), 16)}}},
          {"sparticle-launch-group",
           {{"launcher", ArrayFieldDecompMeta(TypeSpec("sparticle-group-item"), 32)}}},
          {"nav-network-info",
           {{"adjacency", ArrayFieldDecompMeta(TypeSpec("nav-network-adjacency"), 16)}}},
          {"sig-path", {{"samples", ArrayFieldDecompMeta(TypeSpec("sig-path-sample"), 64)}}},
          {"fort-robotank-segment",
           {{"event-tbl", ArrayFieldDecompMeta(TypeSpec("fort-robotank-segment-event"), 32)}}},
          {"race-info",
           {{"turbo-pad-array", ArrayFieldDecompMeta(TypeSpec("race-turbo-pad"), 32)},
            {"racer-array", ArrayFieldDecompMeta(TypeSpec("race-racer-info"), 16)},
            {"decision-point-array", ArrayFieldDecompMeta(TypeSpec("race-decision-point"), 16)}}},
          {"actor-hash-bucket",
           {{"data", ArrayFieldDecompMeta(TypeSpec("actor-cshape-ptr"),
                                          16,
                                          ArrayFieldDecompMeta::Kind::REF_TO_INLINE_ARR)}}},
          {"xz-height-map",
           {{"data", ArrayFieldDecompMeta(TypeSpec("int8"),
                                          1,
                                          ArrayFieldDecompMeta::Kind::REF_TO_INTEGER_ARR)}}},
          {"enemy-info",
           {{"idle-anim-script",
             ArrayFieldDecompMeta(TypeSpec("uint32"),
                                  4,
                                  ArrayFieldDecompMeta::Kind::REF_TO_INTEGER_ARR)}}},
          {"nav-enemy-info",
           {{"idle-anim-script",
             ArrayFieldDecompMeta(TypeSpec("uint32"),
                                  4,
                                  ArrayFieldDecompMeta::Kind::REF_TO_INTEGER_ARR)}}},
          {"tpath-info",
           // TODO - should be able to just decompile the `anims` field
           {{"anim1", ArrayFieldDecompMeta(TypeSpec("tpath-control-frame"), 16)},
            {"anim2", ArrayFieldDecompMeta(TypeSpec("tpath-control-frame"), 16)},
            {"anim3", ArrayFieldDecompMeta(TypeSpec("tpath-control-frame"), 16)}}},
          // kinda want to add regex support now...
          {"bigmap-compressed-layers",
           {{"layer0", ArrayFieldDecompMeta(TypeSpec("uint32"),
                                            4,
                                            ArrayFieldDecompMeta::Kind::REF_TO_INTEGER_ARR)},
            {"layer1", ArrayFieldDecompMeta(TypeSpec("uint32"),
                                            4,
                                            ArrayFieldDecompMeta::Kind::REF_TO_INTEGER_ARR)},
            {"layer2", ArrayFieldDecompMeta(TypeSpec("uint32"),
                                            4,
                                            ArrayFieldDecompMeta::Kind::REF_TO_INTEGER_ARR)},
            {"layer3", ArrayFieldDecompMeta(TypeSpec("uint32"),
                                            4,
                                            ArrayFieldDecompMeta::Kind::REF_TO_INTEGER_ARR)},
            {"layer4", ArrayFieldDecompMeta(TypeSpec("uint32"),
                                            4,
                                            ArrayFieldDecompMeta::Kind::REF_TO_INTEGER_ARR)},
            {"layer5", ArrayFieldDecompMeta(TypeSpec("uint32"),
                                            4,
                                            ArrayFieldDecompMeta::Kind::REF_TO_INTEGER_ARR)},
            {"layer6", ArrayFieldDecompMeta(TypeSpec("uint32"),
                                            4,
                                            ArrayFieldDecompMeta::Kind::REF_TO_INTEGER_ARR)},
            {"layer7", ArrayFieldDecompMeta(TypeSpec("uint32"),
                                            4,
                                            ArrayFieldDecompMeta::Kind::REF_TO_INTEGER_ARR)},
            {"layer8", ArrayFieldDecompMeta(TypeSpec("uint32"),
                                            4,
                                            ArrayFieldDecompMeta::Kind::REF_TO_INTEGER_ARR)},
            {"layer9", ArrayFieldDecompMeta(TypeSpec("uint32"),
                                            4,
                                            ArrayFieldDecompMeta::Kind::REF_TO_INTEGER_ARR)},
            {"layer10", ArrayFieldDecompMeta(TypeSpec("uint32"),
                                             4,
                                             ArrayFieldDecompMeta::Kind::REF_TO_INTEGER_ARR)},
            {"layer11", ArrayFieldDecompMeta(TypeSpec("uint32"),
                                             4,
                                             ArrayFieldDecompMeta::Kind::REF_TO_INTEGER_ARR)},
            {"layer12", ArrayFieldDecompMeta(TypeSpec("uint32"),
                                             4,
                                             ArrayFieldDecompMeta::Kind::REF_TO_INTEGER_ARR)},
            {"layer13", ArrayFieldDecompMeta(TypeSpec("uint32"),
                                             4,
                                             ArrayFieldDecompMeta::Kind::REF_TO_INTEGER_ARR)},
            {"layer14", ArrayFieldDecompMeta(TypeSpec("uint32"),
                                             4,
                                             ArrayFieldDecompMeta::Kind::REF_TO_INTEGER_ARR)},
            {"layer15", ArrayFieldDecompMeta(TypeSpec("uint32"),
                                             4,
                                             ArrayFieldDecompMeta::Kind::REF_TO_INTEGER_ARR)},
            {"layer16", ArrayFieldDecompMeta(TypeSpec("uint32"),
                                             4,
                                             ArrayFieldDecompMeta::Kind::REF_TO_INTEGER_ARR)},
            {"layer17", ArrayFieldDecompMeta(TypeSpec("uint32"),
                                             4,
                                             ArrayFieldDecompMeta::Kind::REF_TO_INTEGER_ARR)},
            {"layer18", ArrayFieldDecompMeta(TypeSpec("uint32"),
                                             4,
                                             ArrayFieldDecompMeta::Kind::REF_TO_INTEGER_ARR)},
            {"layer19", ArrayFieldDecompMeta(TypeSpec("uint32"),
                                             4,
                                             ArrayFieldDecompMeta::Kind::REF_TO_INTEGER_ARR)}}},
          {"lightning-probe-vars", {{"probe-dirs", ArrayFieldDecompMeta(TypeSpec("vector"), 16)}}},
          {"nav-mesh",
           {{"poly-array", ArrayFieldDecompMeta(TypeSpec("nav-poly"), 64)},
            {"nav-control-array", ArrayFieldDecompMeta(TypeSpec("nav-control"), 288)}}},
<<<<<<< HEAD
          {"trail-conn-hash",
           {{"cell", ArrayFieldDecompMeta(TypeSpec("trail-conn-hash-cell"), 4)},
            {"conn-ids", ArrayFieldDecompMeta(TypeSpec("uint16"),
                                              2,
                                              ArrayFieldDecompMeta::Kind::REF_TO_INTEGER_ARR)}}},
          {"trail-graph",
           {{"node", ArrayFieldDecompMeta(TypeSpec("trail-node"), 18)},
            {"conn", ArrayFieldDecompMeta(TypeSpec("trail-conn"), 8)},
            {"conn-ids", ArrayFieldDecompMeta(TypeSpec("uint16"),
                                              2,
                                              ArrayFieldDecompMeta::Kind::REF_TO_INTEGER_ARR)},
            {"visgroup", ArrayFieldDecompMeta(TypeSpec("trail-conn-hash-cell"), 4)},
            {"visnode-ids",
             ArrayFieldDecompMeta(TypeSpec("uint16"),
                                  2,
                                  ArrayFieldDecompMeta::Kind::REF_TO_INTEGER_ARR)}}}}}};
=======
          {"predator-graph",
           {{"node", ArrayFieldDecompMeta(TypeSpec("predator-node"), 48)},
            {"edge", ArrayFieldDecompMeta(TypeSpec("predator-edge"), 4)}}}}}};
>>>>>>> 8dedfb68

goos::Object decompile_structure(const TypeSpec& type,
                                 const DecompilerLabel& label,
                                 const std::vector<DecompilerLabel>& labels,
                                 const std::vector<std::vector<LinkedWord>>& words,
                                 const TypeSystem& ts,
                                 const LinkedObjectFile* file,
                                 bool use_fancy_macros,
                                 GameVersion version) {
  // some structures we want to decompile to fancy macros instead of a raw static definiton
  // temp hack!!
  if (use_fancy_macros && file) {
    if (file->version == GameVersion::Jak1) {
      if (type == TypeSpec("sp-field-init-spec")) {
        ASSERT(file->version == GameVersion::Jak1);  // need to update enums
        return decompile_sparticle_field_init(type, label, labels, words, ts, file, version);
      }
      if (type == TypeSpec("sparticle-group-item")) {
        ASSERT(file->version == GameVersion::Jak1);  // need to update enums
        return decompile_sparticle_group_item(type, label, labels, words, ts, file);
      }
    }
    if (type == TypeSpec("sound-spec")) {
      return decompile_sound_spec(type, label, labels, words, ts, file, version);
    }
  }

  // first step, get type info and words
  TypeSpec actual_type = type;
  auto uncast_type_info = ts.lookup_type(actual_type);
  auto type_info = dynamic_cast<StructureType*>(uncast_type_info);
  if (!type_info) {
    throw std::runtime_error(fmt::format("Type {} wasn't a structure type.", actual_type.print()));
  }
  bool is_basic = dynamic_cast<BasicType*>(uncast_type_info);
  auto offset_location = label.offset - type_info->get_offset();

  if (is_basic) {
    const auto& word = words.at(label.target_segment).at((offset_location / 4));
    if (word.kind() != LinkedWord::TYPE_PTR) {
      throw std::runtime_error(
          fmt::format("Basic does not start with type pointer: {}", label.name));
    }

    if (word.symbol_name() != actual_type.base_type()) {
      // we can specify a more specific type.
      auto got_type = TypeSpec(word.symbol_name());
      if (ts.tc(actual_type, got_type)) {
        actual_type = got_type;

        type_info = dynamic_cast<StructureType*>(ts.lookup_type(actual_type));
        if (!type_info) {
          throw std::runtime_error(
              fmt::format("Type-tag type {} wasn't a structure type.", actual_type.print()));
        }

        // try again with the right type. this resets back to decompile_at_label because we may
        // want to get the specific function/string/etc implementations.
        return decompile_at_label(actual_type, label, labels, words, ts, file, version);
      } else {
        throw std::runtime_error(
            fmt::format("Basic has the wrong type pointer, got {} expected {} at label {}:{}",
                        word.symbol_name(), actual_type.base_type(), label.name, label.offset));
      }
    }
  }

  int word_count = (type_info->get_size_in_memory() + 3) / 4;
  int byte_count = type_info->get_size_in_memory();

  // check alignment
  if (offset_location % 8) {
    std::string error = fmt::format(
        "Decompiling a structure with type type {} (type offset {}) at label {}, but it has "
        "alignment {}, which is not valid. This might be okay for a packed inline array, but "
        "shouldn't happen for basics. {}",
        type_info->get_name(), type_info->get_offset(), label.name, (offset_location % 8),
        (offset_location & 0b10) ? "Maybe it is actually a pair?" : "");

    if (is_basic || !type_info->is_packed()) {
      throw std::runtime_error(error);
    } else {
      // lg::print("{}\n", error);
    }
  }

  // check enough room
  if (int(words.at(label.target_segment).size()) < word_count + offset_location / 4) {
    throw std::runtime_error(fmt::format(
        "Structure type {} takes up {} bytes and doesn't fit. {}:{}", type_info->get_name(),
        type_info->get_size_in_memory(), label.name, offset_location));
  }

  // get words for real
  std::vector<LinkedWord> obj_words;
  obj_words.insert(obj_words.begin(),
                   words.at(label.target_segment).begin() + (offset_location / 4),
                   words.at(label.target_segment).begin() + (offset_location / 4) + word_count);

  // status of each byte.
  enum ByteStatus : u8 { ZERO_UNREAD, HAS_DATA_UNREAD, ZERO_READ, HAS_DATA_READ };
  std::vector<int> field_status_per_byte;
  for (int i = 0; i < byte_count; i++) {
    auto& w = obj_words.at(i / 4);
    switch (w.kind()) {
      case LinkedWord::TYPE_PTR:
      case LinkedWord::PTR:
      case LinkedWord::SYM_PTR:
      case LinkedWord::EMPTY_PTR:
        field_status_per_byte.push_back(HAS_DATA_UNREAD);
        break;
      case LinkedWord::PLAIN_DATA: {
        field_status_per_byte.push_back(w.get_byte(i % 4) ? HAS_DATA_UNREAD : ZERO_UNREAD);
      } break;
      default:
        throw std::runtime_error("Unsupported word in static data");
    }
  }

  std::vector<std::pair<std::string, goos::Object>> field_defs_out;
  // now iterate over fields:
  int idx = 0;
  for (auto& field : type_info->fields()) {
    if (field.skip_in_decomp()) {
      idx++;
      continue;
    }
    if (is_basic && idx == 0) {
      ASSERT(field.name() == "type" && field.offset() == 0);
      auto& word = obj_words.at(0);
      if (word.kind() != LinkedWord::TYPE_PTR) {
        throw std::runtime_error("Basic does not start with type pointer");
      }

      if (word.symbol_name() != actual_type.base_type()) {
        // the check above should have caught this.
        ASSERT(false);
      }
      for (int k = 0; k < 4; k++) {
        field_status_per_byte.at(k) = HAS_DATA_READ;
      }
      idx++;
      continue;
    }
    idx++;

    // O(N^2)-1 approach to the score system? but I didn't notice any slowdowns and there are
    // ultimately not many static allocs
    bool higher_score_available = false;
    for (auto& other_field : type_info->fields()) {
      if (other_field == field)
        continue;
      if (other_field.offset() == field.offset() &&
          other_field.field_score() > field.field_score()) {
        higher_score_available = true;
        break;
      }
    }
    if (higher_score_available) {
      // a higher priority field is available
      continue;
    }

    // first, let's see if this overlaps with anything:
    auto field_start = field.offset();
    auto field_end = field_start + ts.get_size_in_type(field);
    bool all_zero = true;
    bool any_overlap = false;
    for (int i = field_start; i < field_end; i++) {
      auto status = field_status_per_byte.at(i);
      if (status != ZERO_UNREAD && status != ZERO_READ) {
        all_zero = false;
      }
      if (status == HAS_DATA_READ || status == ZERO_READ) {
        any_overlap = true;
      }
    }

    if (all_zero) {
      // special case for dynamic arrays at the end of a type
      // TODO - this causes an assert in Type.hL240
      // if (!(field_start == field_end && field.is_dynamic())) {
      //  // field has nothing in it, just skip it.
      //  continue;
      //}
      continue;
    }

    if (any_overlap) {
      // for now, let's just skip fields that overlapped with the previous.
      // eventually we should do something smarter here...
      continue;
    }

    // first, let's see if it's a value or reference
    auto field_type_info = ts.lookup_type_allow_partial_def(field.type());
    if (!field_type_info->is_reference() && field.type() != TypeSpec("object")) {
      // value type. need to get bytes.
      ASSERT(!field.is_inline());
      if (field.is_array()) {
        // array of values.
        auto len = field.array_size();
        auto stride = ts.get_size_in_type(field) / len;
        ASSERT(stride == field_type_info->get_size_in_memory());

        field_defs_out.emplace_back(
            field.name(), decompile_value_array(field.type(), field_type_info, len, stride,
                                                field_start, obj_words, ts));
      } else if (field.is_dynamic()) {
        throw std::runtime_error(
            fmt::format("Dynamic value field {} in static data type {} not yet implemented",
                        field.name(), actual_type.print()));
      } else {
        // array field special cases, uses the map initialized above!
        // check if there is a special case for this type+field+version combination
        if (file && array_field_decomp_special_cases.count(file->version) > 0 &&
            array_field_decomp_special_cases.at(file->version).count(type.print()) > 0 &&
            array_field_decomp_special_cases.at(file->version)
                    .at(type.print())
                    .count(field.name()) > 0) {
          // We have a special case, do the things
          const auto& metadata =
              array_field_decomp_special_cases.at(file->version).at(type.print()).at(field.name());
          if (metadata.kind == ArrayFieldDecompMeta::Kind::REF_TO_INLINE_ARR) {
            field_defs_out.emplace_back(
                field.name(),
                decomp_ref_to_inline_array_guess_size(
                    obj_words, labels, label.target_segment, field_start, ts, words, file,
                    metadata.element_type, metadata.bytes_per_element, file->version));
          } else if (metadata.kind == ArrayFieldDecompMeta::Kind::REF_TO_INTEGER_ARR) {
            field_defs_out.emplace_back(
                field.name(), decomp_ref_to_integer_array_guess_size(
                                  obj_words, labels, label.target_segment, field_start, ts, words,
                                  file, metadata.element_type, metadata.bytes_per_element));
          }
        } else {  // otherwise, it's a pointer array or plain data
          if (field.type().base_type() == "pointer") {
            if (obj_words.at(field_start / 4).kind() != LinkedWord::SYM_PTR) {
              continue;
            }

            if (obj_words.at(field_start / 4).symbol_name() != "#f") {
              lg::warn("Got a weird symbol in a pointer field: {}",
                       obj_words.at(field_start / 4).symbol_name());
              continue;
            }

            field_defs_out.emplace_back(field.name(), pretty_print::to_symbol("#f"));

          } else {
            if (obj_words.at(field_start / 4).kind() != LinkedWord::PLAIN_DATA) {
              continue;
            }
            std::vector<u8> bytes_out;
            for (int byte_idx = field_start; byte_idx < field_end; byte_idx++) {
              bytes_out.push_back(obj_words.at(byte_idx / 4).get_byte(byte_idx % 4));
            }

            // use more specific types for gif tags.
            bool is_gif_type =
                type.base_type() == "dma-gif-packet" || type.base_type() == "dma-gif";
            if (is_gif_type && field.name() == "gif0") {
              field_defs_out.emplace_back(field.name(),
                                          decompile_value(TypeSpec("gif-tag64"), bytes_out, ts));
            } else if (is_gif_type && field.name() == "gif1") {
              field_defs_out.emplace_back(field.name(),
                                          decompile_value(TypeSpec("gif-tag-regs"), bytes_out, ts));
            } else {
              if (field.type() == TypeSpec("uint128")) {
                throw std::runtime_error(
                    fmt::format("Failed to decompile: looking at field {} (from {}) with type {}",
                                field.name(), type_info->get_name(), field.type().print()));
              }
              field_defs_out.emplace_back(field.name(),
                                          decompile_value(field.type(), bytes_out, ts));
            }
          }
        }
      }

    } else {
      if (!field.is_dynamic() && !field.is_array() && field.is_inline()) {
        // inline structure!
        DecompilerLabel fake_label;
        fake_label.target_segment = label.target_segment;
        // offset from real start of outer + field offset + tag, we want to fake that.
        fake_label.offset = offset_location + field.offset() + field_type_info->get_offset();
        fake_label.name = fmt::format("fake-label-{}-{}", actual_type.print(), field.name());
        field_defs_out.emplace_back(
            field.name(),
            decompile_at_label(field.type(), fake_label, labels, words, ts, file, version));
      } else if (!field.is_dynamic() && field.is_array() && field.is_inline()) {
        // it's an inline array.  let's figure out the len and stride
        auto len = field.array_size();
        auto total_size = ts.get_size_in_type(field);
        auto stride = total_size / len;
        ASSERT(stride * len == total_size);
        ASSERT(stride == align(field_type_info->get_size_in_memory(),
                               field_type_info->get_inline_array_stride_alignment()));

        std::vector<goos::Object> array_def = {pretty_print::to_symbol(fmt::format(
            "new 'static 'inline-array {} {}", field.type().print(), field.array_size()))};
        for (int elt = 0; elt < len; elt++) {
          DecompilerLabel fake_label;
          fake_label.target_segment = label.target_segment;
          // offset from real start of outer + field offset + tag, we want to fake that.
          fake_label.offset =
              offset_location + field.offset() + field_type_info->get_offset() + stride * elt;
          fake_label.name =
              fmt::format("fake-label-{}-{}-elt-{}", actual_type.print(), field.name(), elt);
          array_def.push_back(
              decompile_at_label(field.type(), fake_label, labels, words, ts, file, version));
        }
        field_defs_out.emplace_back(field.name(), pretty_print::build_list(array_def));
      } else if (!field.is_dynamic() && field.is_array() && !field.is_inline()) {
        auto len = field.array_size();
        auto total_size = ts.get_size_in_type(field);
        auto stride = total_size / len;
        ASSERT(stride * len == total_size);
        ASSERT(stride == 4);

        std::vector<goos::Object> array_def = {pretty_print::to_symbol(
            fmt::format("new 'static 'array {} {}", field.type().print(), field.array_size()))};

        int end_elt = 0;
        for (int elt = len; elt-- > 0;) {
          auto& word = obj_words.at((field_start / 4) + elt);
          if (word.kind() == LinkedWord::PLAIN_DATA && word.data == 0) {
            continue;
          }
          end_elt = elt + 1;
          break;
        }

        for (int elt = 0; elt < end_elt; elt++) {
          auto& word = obj_words.at((field_start / 4) + elt);

          if (word.kind() == LinkedWord::PTR) {
            array_def.push_back(decompile_at_label(field.type(), labels.at(word.label_id()), labels,
                                                   words, ts, file, version));
          } else if (word.kind() == LinkedWord::PLAIN_DATA && word.data == 0) {
            // do nothing, the default is zero?
            array_def.push_back(pretty_print::to_symbol("0"));
          } else if (word.kind() == LinkedWord::SYM_PTR) {
            if (word.symbol_name() == "#f" || word.symbol_name() == "#t") {
              array_def.push_back(pretty_print::to_symbol(fmt::format("{}", word.symbol_name())));
            } else {
              array_def.push_back(pretty_print::to_symbol(fmt::format("'{}", word.symbol_name())));
            }
          } else if (word.kind() == LinkedWord::EMPTY_PTR) {
            array_def.push_back(pretty_print::to_symbol("'()"));
          } else {
            throw std::runtime_error(fmt::format(
                "Field {} in type {} offset {} did not have a proper reference for "
                "array element {} k = {}",
                field.name(), actual_type.print(), field.offset(), elt, (int)word.kind()));
          }
        }
        field_defs_out.emplace_back(field.name(), pretty_print::build_list(array_def));

      } else if (field.is_dynamic() || field.is_array() || field.is_inline()) {
        throw std::runtime_error(fmt::format(
            "Dynamic/array/inline reference field {} type {} in static data not yet implemented",
            field.name(), actual_type.print()));
      } else {
        // then we expect a label.
        ASSERT(field_end - field_start == 4);
        auto& word = obj_words.at(field_start / 4);

        if (word.kind() == LinkedWord::PTR) {
          if (field.type() == TypeSpec("symbol")) {
            continue;
          }
          if (field.type() == TypeSpec("object")) {
            field_defs_out.emplace_back(
                field.name(), decompile_at_label_guess_type(labels.at(word.label_id()), labels,
                                                            words, ts, file, version));
          } else {
            field_defs_out.emplace_back(
                field.name(), decompile_at_label(field.type(), labels.at(word.label_id()), labels,
                                                 words, ts, file, version));
          }
        } else if (word.kind() == LinkedWord::PLAIN_DATA && word.data == 0) {
          // do nothing, the default is zero?
          field_defs_out.emplace_back(field.name(), pretty_print::to_symbol("0"));
        } else if (word.kind() == LinkedWord::SYM_PTR) {
          if (word.symbol_name() == "#f" || word.symbol_name() == "#t") {
            field_defs_out.emplace_back(
                field.name(), pretty_print::to_symbol(fmt::format("{}", word.symbol_name())));
          } else {
            field_defs_out.emplace_back(
                field.name(), pretty_print::to_symbol(fmt::format("'{}", word.symbol_name())));
          }
        } else if (word.kind() == LinkedWord::EMPTY_PTR) {
          field_defs_out.emplace_back(field.name(), pretty_print::to_symbol("'()"));
        } else if (word.kind() == LinkedWord::TYPE_PTR) {
          if (field.type() != TypeSpec("type")) {
            throw std::runtime_error(
                fmt::format("Field {} in type {} offset {} had a reference to type {}, but the "
                            "type of the field is not type.",
                            field.name(), actual_type.print(), field.offset(), word.symbol_name()));
          }
          int method_count = ts.get_type_method_count(word.symbol_name());
          field_defs_out.emplace_back(
              field.name(), pretty_print::to_symbol(fmt::format("(type-ref {} :method-count {})",
                                                                word.symbol_name(), method_count)));
        } else {
          throw std::runtime_error(
              fmt::format("Field {} in type {} offset {} did not have a proper reference",
                          field.name(), actual_type.print(), field.offset()));
        }
      }
    }

    // OK - READ THE FIELD:
    for (int i = field_start; i < field_end; i++) {
      // even if our field was partially zero, we mark those zero bytes as "has data".
      field_status_per_byte.at(i) = HAS_DATA_READ;
    }
  }

  for (size_t i = 0; i < field_status_per_byte.size(); i++) {
    if (field_status_per_byte.at(i) == HAS_DATA_UNREAD) {
      throw std::runtime_error(
          fmt::format("In structure of type {} at label {} offset {}, there was unknown data.",
                      actual_type.print(), label.name, i));
    }
  }

  std::vector<goos::Object> result_def = {
      pretty_print::to_symbol(fmt::format("new 'static '{}", actual_type.print()))};
  for (auto& f : field_defs_out) {
    auto str = f.second.print();
    bool hack = actual_type.base_type() == "sp-field-init-spec" && f.first == "object";
    if (str.length() < 40 && !hack) {
      result_def.push_back(
          pretty_print::to_symbol(fmt::format(":{} {}", f.first, print_def(f.second))));
    } else {
      result_def.push_back(pretty_print::to_symbol(fmt::format(":{}", f.first)));
      result_def.push_back(f.second);
    }
  }
  return pretty_print::build_list(result_def);
}

goos::Object bitfield_defs_print(const TypeSpec& type,
                                 const std::vector<BitFieldConstantDef>& defs) {
  std::vector<goos::Object> result;
  result.push_back(pretty_print::to_symbol(fmt::format("new 'static '{}", type.print())));
  for (auto& def : defs) {
    if (def.enum_constant) {
      result.push_back(
          pretty_print::to_symbol(fmt::format(":{} {}", def.field_name, *def.enum_constant)));
    } else if (def.is_signed) {
      result.push_back(
          pretty_print::to_symbol(fmt::format(":{} {}", def.field_name, (s64)def.value)));
    } else if (def.nested_field) {
      result.push_back(pretty_print::to_symbol(fmt::format(
          ":{} {}", def.field_name,
          bitfield_defs_print(def.nested_field->field_type, def.nested_field->fields).print())));
    } else {
      result.push_back(
          pretty_print::to_symbol(fmt::format(":{} #x{:x}", def.field_name, def.value)));
    }
  }
  return pretty_print::build_list(result);
}

goos::Object decompile_value(const TypeSpec& type,
                             const std::vector<u8>& bytes,
                             const TypeSystem& ts) {
  auto as_enum = ts.try_enum_lookup(type);
  if (as_enum) {
    ASSERT((int)bytes.size() == as_enum->get_load_size());
    ASSERT(bytes.size() <= 8);
    u64 value = 0;
    memcpy(&value, bytes.data(), bytes.size());
    if (as_enum->is_bitfield()) {
      auto defs = decompile_bitfield_enum_from_int(type, ts, value);
      std::vector<goos::Object> result_def = {pretty_print::to_symbol(type.print())};
      for (auto& x : defs) {
        result_def.push_back(pretty_print::to_symbol(x));
      }
      return pretty_print::build_list(result_def);
    } else {
      auto def = decompile_int_enum_from_int(type, ts, value);
      return pretty_print::build_list(type.print(), def);
    }
  }

  auto as_bitfield = dynamic_cast<BitFieldType*>(ts.lookup_type(type));
  if (as_bitfield) {
    if (as_bitfield->get_name() == "sound-name") {
      ASSERT(bytes.size() == 16);
      char name[17];
      memcpy(name, bytes.data(), 16);
      name[16] = '\0';

      bool got_zero = false;
      for (int i = 0; i < 16; i++) {
        if (name[i] == 0) {
          got_zero = true;
        } else {
          if (got_zero) {
            ASSERT(false);
          }
        }
      }
      return pretty_print::to_symbol(fmt::format("(static-sound-name \"{}\")", name));
    } else if (as_bitfield->get_name() != "time-frame") {  // time-frame has a special case below
      ASSERT((int)bytes.size() == as_bitfield->get_load_size());
      ASSERT(bytes.size() <= 8);
      u64 value = 0;
      memcpy(&value, bytes.data(), bytes.size());
      auto defs = decompile_bitfield_from_int(type, ts, value);
      return bitfield_defs_print(type, defs);
    }
  }

  // try as common integer types:
  if (ts.tc(TypeSpec("uint32"), type)) {
    ASSERT(bytes.size() == 4);
    u32 value;
    memcpy(&value, bytes.data(), 4);
    return pretty_print::to_symbol(fmt::format("#x{:x}", u64(value)));
  } else if (ts.tc(TypeSpec("int32"), type)) {
    ASSERT(bytes.size() == 4);
    s32 value;
    memcpy(&value, bytes.data(), 4);
    if (value > 100) {
      return pretty_print::to_symbol(fmt::format("#x{:x}", value));
    } else {
      return pretty_print::to_symbol(fmt::format("{}", value));
    }
  } else if (ts.tc(TypeSpec("uint16"), type)) {
    ASSERT(bytes.size() == 2);
    u16 value;
    memcpy(&value, bytes.data(), 2);
    return pretty_print::to_symbol(fmt::format("#x{:x}", u64(value)));
  } else if (ts.tc(TypeSpec("int16"), type)) {
    ASSERT(bytes.size() == 2);
    s16 value;
    memcpy(&value, bytes.data(), 2);
    if (value > 100) {
      return pretty_print::to_symbol(fmt::format("#x{:x}", value));
    } else {
      return pretty_print::to_symbol(fmt::format("{}", value));
    }
  } else if (ts.tc(TypeSpec("int8"), type)) {
    ASSERT(bytes.size() == 1);
    s8 value;
    memcpy(&value, bytes.data(), 1);
    if (value > 5) {
      return pretty_print::to_symbol(fmt::format("#x{:x}", value));
    } else {
      return pretty_print::to_symbol(fmt::format("{}", value));
    }
  } else if (type == TypeSpec("seconds") || type == TypeSpec("time-frame")) {
    ASSERT(bytes.size() == 8);
    s64 value;
    memcpy(&value, bytes.data(), 8);

    return pretty_print::to_symbol(
        fmt::format("(seconds {})", fixed_point_to_string(value, TICKS_PER_SECOND)));
  } else if (ts.tc(TypeSpec("uint64"), type)) {
    ASSERT(bytes.size() == 8);
    u64 value;
    memcpy(&value, bytes.data(), 8);
    return pretty_print::to_symbol(fmt::format("#x{:x}", value));
  } else if (ts.tc(TypeSpec("int64"), type)) {
    ASSERT(bytes.size() == 8);
    s64 value;
    memcpy(&value, bytes.data(), 8);
    if (value > 100) {
      return pretty_print::to_symbol(fmt::format("#x{:x}", value));
    } else {
      return pretty_print::to_symbol(fmt::format("{}", value));
    }
  } else if (type == TypeSpec("meters")) {
    ASSERT(bytes.size() == 4);
    float value;
    memcpy(&value, bytes.data(), 4);
    double meters = (double)value / METER_LENGTH;
    auto rep = pretty_print::float_representation(meters);
    if (rep.print().find("the-as") != std::string::npos) {
      return rep;
      // return pretty_print::build_list("the-as", "meters", rep);
    } else {
      return pretty_print::to_symbol(fmt::format("(meters {})", meters_to_string(value)));
    }
  } else if (type == TypeSpec("degrees")) {
    ASSERT(bytes.size() == 4);
    float value;
    memcpy(&value, bytes.data(), 4);
    double degrees = (double)value / DEGREES_LENGTH;
    return pretty_print::build_list("degrees", pretty_print::float_representation(degrees));
  } else if (ts.tc(TypeSpec("float"), type)) {
    ASSERT(bytes.size() == 4);
    float value;
    memcpy(&value, bytes.data(), 4);
    return pretty_print::float_representation(value);
  } else if (ts.tc(TypeSpec("uint8"), type)) {
    ASSERT(bytes.size() == 1);
    u8 value;
    memcpy(&value, bytes.data(), 1);
    return pretty_print::to_symbol(fmt::format("#x{:x}", value));
  } else {
    throw std::runtime_error(fmt::format("decompile_value failed on a {}", type.print()));
  }
}

goos::Object decompile_boxed_array(const DecompilerLabel& label,
                                   const std::vector<DecompilerLabel>& labels,
                                   const std::vector<std::vector<LinkedWord>>& words,
                                   const TypeSystem& ts,
                                   const LinkedObjectFile* file,
                                   const std::optional<TypeSpec>& content_type_override,
                                   GameVersion version) {
  TypeSpec content_type;
  auto type_ptr_word_idx = (label.offset / 4) - 1;
  if ((label.offset % 8) == 4) {
    auto& type_ptr = words.at(label.target_segment).at(type_ptr_word_idx);
    if (type_ptr.kind() != LinkedWord::TYPE_PTR) {
      throw std::runtime_error("Invalid basic in decompile_boxed_array");
    }
    if (type_ptr.symbol_name() == "array" || type_ptr.symbol_name() == "texture-anim-array") {
      auto content_type_ptr_word_idx = type_ptr_word_idx + 3;
      auto& content_type_ptr = words.at(label.target_segment).at(content_type_ptr_word_idx);
      if (content_type_ptr.kind() != LinkedWord::TYPE_PTR) {
        throw std::runtime_error("Invalid content in decompile_boxed_array");
      }
      content_type = TypeSpec(content_type_ptr.symbol_name());
    } else {
      throw std::runtime_error(
          fmt::format("Wrong basic type in decompile_boxed_array: got {}", type_ptr.symbol_name()));
    }
  } else {
    throw std::runtime_error("Invalid alignment in decompile_boxed_array");
  }

  if (content_type_override) {
    content_type = *content_type_override;
  }

  // now get the size
  auto& size_word_1 = words.at(label.target_segment).at(type_ptr_word_idx + 1);
  auto& size_word_2 = words.at(label.target_segment).at(type_ptr_word_idx + 2);
  auto first_elt_word_idx = type_ptr_word_idx + 4;

  if (size_word_1.kind() != LinkedWord::PLAIN_DATA ||
      size_word_2.kind() != LinkedWord::PLAIN_DATA) {
    throw std::runtime_error("Invalid size in decompile_boxed_array");
  }

  int array_length = size_word_1.data;
  int array_allocated_length = size_word_2.data;

  auto content_type_info = ts.lookup_type(content_type);
  auto params_obj = array_length == array_allocated_length
                        ? pretty_print::to_symbol(fmt::format("new 'static 'boxed-array :type {}",
                                                              content_type.print()))
                        : pretty_print::to_symbol(fmt::format(
                              "new 'static 'boxed-array :type {} :length {} :allocated-length {}",
                              content_type.print(), array_length, array_allocated_length));
  if (content_type_info->is_reference() || content_type == TypeSpec("object")) {
    // easy, stride of 4.
    std::vector<goos::Object> result = {params_obj};

    for (int elt = 0; elt < array_length; elt++) {
      auto& word = words.at(label.target_segment).at(first_elt_word_idx + elt);
      if (word.kind() == LinkedWord::PLAIN_DATA && word.data == 0) {
        result.push_back(pretty_print::to_symbol("0"));
      } else if (word.kind() == LinkedWord::PTR) {
        if (content_type == TypeSpec("object")) {
          result.push_back(decompile_at_label_guess_type(labels.at(word.label_id()), labels, words,
                                                         ts, file, version));
        } else {
          result.push_back(decompile_at_label(content_type, labels.at(word.label_id()), labels,
                                              words, ts, file, version));
        }
      } else if (word.kind() == LinkedWord::SYM_PTR) {
        result.push_back(pretty_print::to_symbol(fmt::format("'{}", word.symbol_name())));
      } else {
        if (content_type == TypeSpec("object") && word.kind() == LinkedWord::PLAIN_DATA &&
            (word.data & 0b111) == 0) {
          s32 val = word.data;
          result.push_back(pretty_print::to_symbol(fmt::format("(the binteger {})", val / 8)));
        } else if (content_type == TypeSpec("type") && word.kind() == LinkedWord::TYPE_PTR) {
          result.push_back(pretty_print::to_symbol(word.symbol_name()));
        } else {
          throw std::runtime_error(fmt::format(
              "Unknown content type in boxed array of references, word idx {} at label {}",
              first_elt_word_idx + elt, label.name));
        }
      }
    }

    return pretty_print::build_list(result);
  } else if (content_type.base_type() == "inline-array") {
    std::vector<goos::Object> result = {params_obj};

    for (int elt = 0; elt < array_length; elt++) {
      auto& word = words.at(label.target_segment).at(first_elt_word_idx + elt);
      auto segment = labels.at(word.label_id()).target_segment;
      result.push_back(decomp_ref_to_inline_array_guess_size(
          words.at(segment), labels, segment, (first_elt_word_idx + elt) * 4, ts, words, file,
          content_type.get_single_arg(), ts.get_deref_info(content_type).stride, version));
    }

    return pretty_print::build_list(result);
  } else {
    // value array
    std::vector<goos::Object> result = {params_obj};

    auto stride = content_type_info->get_size_in_memory();
    for (int i = 0; i < array_length; i++) {
      auto start = first_elt_word_idx * 4 + stride * i;
      auto end = start + content_type_info->get_size_in_memory();
      std::vector<u8> elt_bytes;
      for (int j = start; j < end; j++) {
        auto& word = words.at(label.target_segment).at(j / 4);
        if (word.kind() != LinkedWord::PLAIN_DATA) {
          throw std::runtime_error(fmt::format("Got bad word of kind {} in boxed array of values",
                                               fmt::underlying(word.kind())));
        }
        elt_bytes.push_back(word.get_byte(j % 4));
      }
      ASSERT(content_type != TypeSpec("uint128"));
      result.push_back(decompile_value(content_type, elt_bytes, ts));
    }
    return pretty_print::build_list(result);
  }
}

namespace {
goos::Object decompile_pair_elt(const LinkedWord& word,
                                const std::vector<DecompilerLabel>& labels,
                                const std::vector<std::vector<LinkedWord>>& words,
                                const TypeSystem& ts,
                                const LinkedObjectFile* file,
                                GameVersion version) {
  if (word.kind() == LinkedWord::PTR) {
    auto& label = labels.at(word.label_id());
    auto guessed_type = get_type_of_label(label, words);
    if (!guessed_type.has_value()) {
      auto& info = file->label_db->lookup(label.name);
      if (info.known) {
        guessed_type = info.result_type;
      }
    }

    if (!guessed_type.has_value()) {
      throw std::runtime_error("(1) Could not guess the type of " + label.name);
    }

    if (guessed_type == TypeSpec("pair")) {
      return decompile_pair(label, labels, words, ts, false, file, version);
    }

    return decompile_at_label(*guessed_type, label, labels, words, ts, file, version, true);
  } else if (word.kind() == LinkedWord::PLAIN_DATA && word.data == 0) {
    // do nothing, the default is zero?
    return pretty_print::to_symbol("0");
  } else if (word.kind() == LinkedWord::SYM_PTR) {
    // never quote symbols in a list.
    return pretty_print::to_symbol(word.symbol_name());
  } else if (word.kind() == LinkedWord::EMPTY_PTR) {
    return pretty_print::to_symbol("'()");
  } else if (word.kind() == LinkedWord::PLAIN_DATA && (word.data & 0b111) == 0) {
    return pretty_print::to_symbol(fmt::format("{}", ((s32)word.data) >> 3));  // binteger assumed
  } else if (word.kind() == LinkedWord::PLAIN_DATA) {
    return pretty_print::to_symbol(fmt::format("#x{:x}", word.data));
  } else {
    throw std::runtime_error(fmt::format("Pair elt did not have a good word kind: k {} d {}",
                                         (int)word.kind(), word.data));
  }
}

bool is_pointer_to_pair(const LinkedWord& word, const std::vector<DecompilerLabel>& labels) {
  if (word.kind() != LinkedWord::PTR) {
    return false;
  }
  auto& dest_label = labels.at(word.label_id());
  return (dest_label.offset % 8) == 2;
}
}  // namespace

goos::Object decompile_pair(const DecompilerLabel& label,
                            const std::vector<DecompilerLabel>& labels,
                            const std::vector<std::vector<LinkedWord>>& words,
                            const TypeSystem& ts,
                            bool add_quote,
                            const LinkedObjectFile* file,
                            GameVersion version) {
  if ((label.offset % 8) != 2) {
    if ((label.offset % 4) != 0) {
      throw std::runtime_error(
          fmt::format("Invalid alignment for pair {} at {}\n", label.offset % 16, label.name));
    } else {
      auto& word = words.at(label.target_segment).at(label.offset / 4);
      if (word.kind() != LinkedWord::EMPTY_PTR) {
        throw std::runtime_error(
            fmt::format("Based on alignment, expected to get empty list for pair at {}, but didn't",
                        label.name));
      }
      return pretty_print::to_symbol("'()");
    }
  }

  std::vector<goos::Object> list_tokens;
  auto to_print = label;

  for (int iter = 0;; iter++) {
    if (iter > 10000) {
      throw std::runtime_error(
          "Exceeded 10,000 look ups while trying to follow a linked list. Giving up, the list is "
          "possibly circular. Increase the limit in data_decompile.cpp if you really need more.");
    }

    if ((to_print.offset % 8) == 2) {
      // continue
      auto car_word = words.at(to_print.target_segment).at((to_print.offset - 2) / 4);
      list_tokens.push_back(decompile_pair_elt(car_word, labels, words, ts, file, version));

      auto cdr_word = words.at(to_print.target_segment).at((to_print.offset + 2) / 4);
      // if empty
      if (cdr_word.kind() == LinkedWord::EMPTY_PTR) {
        if (add_quote) {
          return pretty_print::build_list("quote", pretty_print::build_list(list_tokens));
        } else {
          return pretty_print::build_list(list_tokens);
        }
      }
      // if pointer
      if (is_pointer_to_pair(cdr_word, labels)) {
        to_print = labels.at(cdr_word.label_id());
        continue;
      }
      // improper
      list_tokens.push_back(pretty_print::to_symbol("."));
      list_tokens.push_back(decompile_pair_elt(cdr_word, labels, words, ts, file, version));
      if (add_quote) {
        return pretty_print::build_list("quote", pretty_print::build_list(list_tokens));
      } else {
        return pretty_print::build_list(list_tokens);
      }
    } else {
      throw std::runtime_error(
          fmt::format("Invalid alignment for pair {}\n", to_print.offset % 16));
    }
  }
}

goos::Object decompile_bitfield(const TypeSpec& type,
                                const BitFieldType* type_info,
                                const DecompilerLabel& label,
                                const std::vector<DecompilerLabel>&,
                                const std::vector<std::vector<LinkedWord>>& words,
                                const TypeSystem& ts) {
  // read memory
  int start_byte = label.offset;
  int end_byte = start_byte + type_info->get_size_in_memory();
  std::vector<u8> elt_bytes;
  for (int j = start_byte; j < end_byte; j++) {
    auto& word = words.at(label.target_segment).at(j / 4);
    if (word.kind() != LinkedWord::PLAIN_DATA) {
      throw std::runtime_error("Got bad word in static bitfield");
    }
    elt_bytes.push_back(word.get_byte(j % 4));
  }

  // pad bytes array to 64-bits:
  while (elt_bytes.size() < 8) {
    elt_bytes.push_back(0);
  }
  ASSERT(elt_bytes.size() == 8);

  // read as u64
  u64 value = *(u64*)(elt_bytes.data());
  auto defs = decompile_bitfield_from_int(type, ts, value);
  return bitfield_defs_print(type, defs);
}

std::optional<std::vector<BitFieldConstantDef>> try_decompile_bitfield_from_int(
    const TypeSpec& type,
    const TypeSystem& ts,
    u64 value,
    bool require_success,
    std::optional<int> offset) {
  u64 touched_bits = 0;
  std::vector<BitFieldConstantDef> result;

  auto type_info = dynamic_cast<BitFieldType*>(ts.lookup_type(type));
  ASSERT(type_info);

  int start_bit = 0;

  if (offset) {
    start_bit = *offset;
  }
  int end_bit = 64 + start_bit;

  for (auto& field : type_info->fields()) {
    if (field.skip_in_decomp() || field.offset() < start_bit ||
        (field.offset() + field.size()) > end_bit) {
      continue;
    }

    u64 bitfield_value;
    bool is_signed = ts.tc(TypeSpec("int"), field.type()) && !ts.tc(TypeSpec("uint"), field.type());
    if (is_signed) {
      // signed
      s64 signed_value = value;
      bitfield_value =
          extract_bitfield<s64>(signed_value, field.offset() - start_bit, field.size());
    } else {
      // unsigned
      bitfield_value = extract_bitfield<u64>(value, field.offset() - start_bit, field.size());
    }

    if (bitfield_value != 0) {
      BitFieldConstantDef def;
      def.value = bitfield_value;
      def.field_name = field.name();
      def.is_signed = is_signed;
      def.is_float = field.type().base_type() == "float";
      auto enum_info = ts.try_enum_lookup(field.type());
      if (enum_info && !enum_info->is_bitfield()) {
        auto name = decompile_int_enum_from_int(field.type(), ts, bitfield_value);
        def.enum_constant = fmt::format("({} {})", field.type().print(), name);
      }

      auto nested_bitfield_type = dynamic_cast<BitFieldType*>(ts.lookup_type(field.type()));
      if (nested_bitfield_type) {
        BitFieldConstantDef::NestedField nested;
        nested.field_type = field.type();
        // never nested 128-bit bitfields
        nested.fields =
            *try_decompile_bitfield_from_int(field.type(), ts, bitfield_value, true, {});
        def.nested_field = nested;
      }
      result.push_back(def);
    }

    for (int i = field.offset() - start_bit; i < field.offset() + field.size() - start_bit; i++) {
      touched_bits |= (u64(1) << i);
    }
  }

  u64 untouched_but_set = value & (~touched_bits);

  if (untouched_but_set) {
    if (require_success) {
      throw std::runtime_error(fmt::format(
          "Failed to decompile static bitfield of type {}. Original value is 0x{:x} but "
          "we didn't touch",
          type.print(), value, untouched_but_set));
    }
    return {};
  }
  return result;
}

std::vector<BitFieldConstantDef> decompile_bitfield_from_int(const TypeSpec& type,
                                                             const TypeSystem& ts,
                                                             u64 value) {
  return *try_decompile_bitfield_from_int(type, ts, value, true, {});
}

std::vector<std::string> decompile_bitfield_enum_from_int(const TypeSpec& type,
                                                          const TypeSystem& ts,
                                                          u64 value) {
  u64 reconstructed = 0;
  std::vector<std::string> result;
  auto type_info = ts.try_enum_lookup(type.base_type());
  ASSERT(type_info);
  ASSERT(type_info->is_bitfield());

  std::vector<std::string> bit_sorted_names;
  for (auto& field : type_info->entries()) {
    bit_sorted_names.push_back(field.first);
  }
  std::sort(bit_sorted_names.begin(), bit_sorted_names.end(),
            [&](const std::string& a, const std::string& b) {
              return type_info->entries().at(a) < type_info->entries().at(b);
            });

  for (auto& kv : type_info->entries()) {
    u64 mask = ((u64)1) << kv.second;
    if (value & mask) {
      reconstructed |= mask;
      result.push_back(kv.first);
    }
  }

  int bit_count = 0;
  {
    u64 x = value;
    while (x) {
      if (x & 1) {
        bit_count++;
      }
      x >>= 1;
    }
  }

  if (reconstructed != value) {
    throw std::runtime_error(fmt::format(
        "Failed to decompile bitfield enum {}. Original value is 0x{:x} but we could only "
        "make 0x{:x} using the available fields.",
        type.print(), value, reconstructed));
  }

  if (bit_count == (int)result.size()) {
    // unordered map will give us these fields in a weird order, let's order them explicitly.
    // because we have exactly one name per bit, we can just order them in bit order.
    std::sort(result.begin(), result.end(), [&](const std::string& a, const std::string& b) {
      return type_info->entries().at(a) < type_info->entries().at(b);
    });
  } else {
    // we have multiple. Just sort alphabetically and complain.
    lg::warn("Enum type {} has multiple entries with the same value.", type_info->get_name());
    std::sort(result.begin(), result.end());
  }

  return result;
}

std::string decompile_int_enum_from_int(const TypeSpec& type, const TypeSystem& ts, u64 value) {
  auto type_info = ts.try_enum_lookup(type.base_type());
  ASSERT(type_info);
  ASSERT(!type_info->is_bitfield());

  std::vector<std::string> matches;
  for (auto& field : type_info->entries()) {
    if ((u64)field.second == value) {
      matches.push_back(field.first);
    }
  }

  if (matches.size() == 0) {
    throw std::runtime_error(
        fmt::format("Failed to decompile integer enum. Value {} (0x{:x}) wasn't found in enum {}",
                    value, value, type_info->get_name()));
  } else if (matches.size() == 1) {
    return matches.front();
  } else {
    std::sort(matches.begin(), matches.end());
    return matches.front();
  }
}
}  // namespace decompiler<|MERGE_RESOLUTION|>--- conflicted
+++ resolved
@@ -831,7 +831,6 @@
           {"nav-mesh",
            {{"poly-array", ArrayFieldDecompMeta(TypeSpec("nav-poly"), 64)},
             {"nav-control-array", ArrayFieldDecompMeta(TypeSpec("nav-control"), 288)}}},
-<<<<<<< HEAD
           {"trail-conn-hash",
            {{"cell", ArrayFieldDecompMeta(TypeSpec("trail-conn-hash-cell"), 4)},
             {"conn-ids", ArrayFieldDecompMeta(TypeSpec("uint16"),
@@ -847,12 +846,10 @@
             {"visnode-ids",
              ArrayFieldDecompMeta(TypeSpec("uint16"),
                                   2,
-                                  ArrayFieldDecompMeta::Kind::REF_TO_INTEGER_ARR)}}}}}};
-=======
+                                  ArrayFieldDecompMeta::Kind::REF_TO_INTEGER_ARR)},
           {"predator-graph",
            {{"node", ArrayFieldDecompMeta(TypeSpec("predator-node"), 48)},
             {"edge", ArrayFieldDecompMeta(TypeSpec("predator-edge"), 4)}}}}}};
->>>>>>> 8dedfb68
 
 goos::Object decompile_structure(const TypeSpec& type,
                                  const DecompilerLabel& label,
