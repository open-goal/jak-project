--- conflicted
+++ resolved
@@ -829,15 +829,13 @@
           {"nav-mesh",
            {{"poly-array", ArrayFieldDecompMeta(TypeSpec("nav-poly"), 64)},
             {"nav-control-array", ArrayFieldDecompMeta(TypeSpec("nav-control"), 288)}}},
-<<<<<<< HEAD
+
+          {"predator-graph",
+           {{"node", ArrayFieldDecompMeta(TypeSpec("predator-node"), 48)},
+            {"edge", ArrayFieldDecompMeta(TypeSpec("predator-edge"), 4)}}},
           /*{"bot-course",
            {{"speech-tunings", ArrayFieldDecompMeta(TypeSpec("bot-speech-tuning"), 12)}}}
-          {"ai-task-pool", {{"tasks", ArrayFieldDecompMeta(TypeSpec("ai-task"), 48)}}}*/}}};
-=======
-          {"predator-graph",
-           {{"node", ArrayFieldDecompMeta(TypeSpec("predator-node"), 48)},
-            {"edge", ArrayFieldDecompMeta(TypeSpec("predator-edge"), 4)}}}}}};
->>>>>>> 416950a1
+            {"ai-task-pool", {{"tasks", ArrayFieldDecompMeta(TypeSpec("ai-task"), 48)}}}*/}}};
 
 goos::Object decompile_structure(const TypeSpec& type,
                                  const DecompilerLabel& label,
