--- conflicted
+++ resolved
@@ -531,149 +531,6 @@
   return pretty_print::build_list(array_def);
 }
 
-<<<<<<< HEAD
-=======
-/*!
- * Decompile the data field of ocean-near-indices, which is an (inline-array ocean-near-index).
- * This is like a C++ ocean_near_index*, meaning we don't know how long the array is.
- * We know all the data in a ocean_near_index is just integers, so we can guess that the end
- * of the array is just the location of the next label.
- * There's a chance that this will include some padding in the array and make it too long,
- * but there is no harm in that.
- */
-goos::Object ocean_near_indices_decompile(const std::vector<LinkedWord>& words,
-                                          const std::vector<DecompilerLabel>& labels,
-                                          int my_seg,
-                                          int field_location,
-                                          const TypeSystem& ts,
-                                          const std::vector<std::vector<LinkedWord>>& all_words,
-                                          const LinkedObjectFile* file,
-                                          GameVersion version) {
-  return decomp_ref_to_inline_array_guess_size(words, labels, my_seg, field_location, ts, all_words,
-                                               file, TypeSpec("ocean-near-index"), 32, version);
-}
-
-goos::Object ocean_mid_masks_decompile(const std::vector<LinkedWord>& words,
-                                       const std::vector<DecompilerLabel>& labels,
-                                       int my_seg,
-                                       int field_location,
-                                       const TypeSystem& ts,
-                                       const std::vector<std::vector<LinkedWord>>& all_words,
-                                       const LinkedObjectFile* file,
-                                       GameVersion version) {
-  return decomp_ref_to_inline_array_guess_size(words, labels, my_seg, field_location, ts, all_words,
-                                               file, TypeSpec("ocean-mid-mask"), 8, version);
-}
-
-goos::Object sp_field_init_spec_decompile(const std::vector<LinkedWord>& words,
-                                          const std::vector<DecompilerLabel>& labels,
-                                          int my_seg,
-                                          int field_location,
-                                          const TypeSystem& ts,
-                                          const std::vector<std::vector<LinkedWord>>& all_words,
-                                          const LinkedObjectFile* file,
-                                          GameVersion version) {
-  return decomp_ref_to_inline_array_guess_size(words, labels, my_seg, field_location, ts, all_words,
-                                               file, TypeSpec("sp-field-init-spec"), 16, version);
-}
-
-goos::Object nav_mesh_vertex_arr_decompile(const std::vector<LinkedWord>& words,
-                                           const std::vector<DecompilerLabel>& labels,
-                                           int my_seg,
-                                           int field_location,
-                                           const TypeSystem& ts,
-                                           const std::vector<std::vector<LinkedWord>>& all_words,
-                                           const LinkedObjectFile* file,
-                                           GameVersion version) {
-  return decomp_ref_to_inline_array_guess_size(words, labels, my_seg, field_location, ts, all_words,
-                                               file, TypeSpec("nav-vertex"), 16, version);
-}
-
-goos::Object nav_mesh_poly_arr_decompile(const std::vector<LinkedWord>& words,
-                                         const std::vector<DecompilerLabel>& labels,
-                                         int my_seg,
-                                         int field_location,
-                                         const TypeSystem& ts,
-                                         const std::vector<std::vector<LinkedWord>>& all_words,
-                                         const LinkedObjectFile* file,
-                                         GameVersion version) {
-  return decomp_ref_to_inline_array_guess_size(words, labels, my_seg, field_location, ts, all_words,
-                                               file, TypeSpec("nav-poly"), 8, version);
-}
-
-goos::Object nav_mesh_poly_arr_jak2_decompile(const std::vector<LinkedWord>& words,
-                                              const std::vector<DecompilerLabel>& labels,
-                                              int my_seg,
-                                              int field_location,
-                                              const TypeSystem& ts,
-                                              const std::vector<std::vector<LinkedWord>>& all_words,
-                                              const LinkedObjectFile* file,
-                                              GameVersion version) {
-  return decomp_ref_to_inline_array_guess_size(words, labels, my_seg, field_location, ts, all_words,
-                                               file, TypeSpec("nav-poly"), 64, version);
-}
-
-goos::Object nav_mesh_nav_control_arr_decompile(
-    const std::vector<LinkedWord>& words,
-    const std::vector<DecompilerLabel>& labels,
-    int my_seg,
-    int field_location,
-    const TypeSystem& ts,
-    const std::vector<std::vector<LinkedWord>>& all_words,
-    const LinkedObjectFile* file,
-    GameVersion version) {
-  return decomp_ref_to_inline_array_guess_size(words, labels, my_seg, field_location, ts, all_words,
-                                               file, TypeSpec("nav-control"), 288, version);
-}
-
-goos::Object xz_height_map_data_arr_decompile(const std::vector<LinkedWord>& words,
-                                              const std::vector<DecompilerLabel>& labels,
-                                              int my_seg,
-                                              int field_location,
-                                              const TypeSystem& ts,
-                                              const std::vector<std::vector<LinkedWord>>& all_words,
-                                              const LinkedObjectFile* file,
-                                              GameVersion version) {
-  return decomp_ref_to_inline_array_guess_size(words, labels, my_seg, field_location, ts, all_words,
-                                               file, TypeSpec("vector4b"), 4, version);
-}
-
-goos::Object nav_mesh_route_arr_decompile(const std::vector<LinkedWord>& words,
-                                          const std::vector<DecompilerLabel>& labels,
-                                          int my_seg,
-                                          int field_location,
-                                          const TypeSystem& ts,
-                                          const std::vector<std::vector<LinkedWord>>& all_words,
-                                          const LinkedObjectFile* file,
-                                          GameVersion version) {
-  return decomp_ref_to_inline_array_guess_size(words, labels, my_seg, field_location, ts, all_words,
-                                               file, TypeSpec("vector4ub"), 4, version);
-}
-
-goos::Object sp_launch_grp_launcher_decompile(const std::vector<LinkedWord>& words,
-                                              const std::vector<DecompilerLabel>& labels,
-                                              int my_seg,
-                                              int field_location,
-                                              const TypeSystem& ts,
-                                              const std::vector<std::vector<LinkedWord>>& all_words,
-                                              const LinkedObjectFile* file,
-                                              GameVersion version) {
-  return decomp_ref_to_inline_array_guess_size(words, labels, my_seg, field_location, ts, all_words,
-                                               file, TypeSpec("sparticle-group-item"), 32, version);
-}
-goos::Object probe_dir_decompile(const std::vector<LinkedWord>& words,
-                                 const std::vector<DecompilerLabel>& labels,
-                                 int my_seg,
-                                 int field_location,
-                                 const TypeSystem& ts,
-                                 const std::vector<std::vector<LinkedWord>>& all_words,
-                                 const LinkedObjectFile* file,
-                                 GameVersion version) {
-  return decomp_ref_to_inline_array_guess_size(words, labels, my_seg, field_location, ts, all_words,
-                                               file, TypeSpec("vector"), 16, version);
-}
-
->>>>>>> 9a04c7e3
 goos::Object decompile_sound_spec(const TypeSpec& type,
                                   const DecompilerLabel& label,
                                   const std::vector<DecompilerLabel>& labels,
@@ -1088,7 +945,6 @@
             fmt::format("Dynamic value field {} in static data type {} not yet implemented",
                         field.name(), actual_type.print()));
       } else {
-<<<<<<< HEAD
         // array field special cases, uses the map initialized above!
         // check if there is a special case for this type+field+version combination
         if (array_field_decomp_special_cases.count(file->version) > 0 &&
@@ -1103,7 +959,7 @@
             field_defs_out.emplace_back(
                 field.name(), decomp_ref_to_inline_array_guess_size(
                                   obj_words, labels, label.target_segment, field_start, ts, words,
-                                  file, metadata.element_type, metadata.bytes_per_element));
+                                  file, metadata.element_type, metadata.bytes_per_element, file->version));
           } else if (metadata.kind == ArrayFieldDecompMeta::Kind::REF_TO_INTEGER_ARR) {
             field_defs_out.emplace_back(
                 field.name(), decomp_ref_to_integer_array_guess_size(
@@ -1111,66 +967,6 @@
                                   file, metadata.element_type, metadata.bytes_per_element));
           }
         } else {  // otherwise, it's a pointer array or plain data
-=======
-        // TODO - this is getting a little unwieldly -- refactor this at some point
-        if (field.name() == "data" && type.print() == "ocean-near-indices") {
-          // first, get the label:
-          field_defs_out.emplace_back(
-              field.name(), ocean_near_indices_decompile(obj_words, labels, label.target_segment,
-                                                         field_start, ts, words, file, version));
-        } else if (field.name() == "data" && type.print() == "ocean-mid-masks") {
-          field_defs_out.emplace_back(
-              field.name(), ocean_mid_masks_decompile(obj_words, labels, label.target_segment,
-                                                      field_start, ts, words, file, version));
-        } else if (field.name() == "init-specs" && type.print() == "sparticle-launcher") {
-          field_defs_out.emplace_back(
-              field.name(), sp_field_init_spec_decompile(obj_words, labels, label.target_segment,
-                                                         field_start, ts, words, file, version));
-        } else if (field.name() == "vertex" && type.print() == "nav-mesh" &&
-                   file->version == GameVersion::Jak1) {
-          field_defs_out.emplace_back(
-              field.name(), nav_mesh_vertex_arr_decompile(obj_words, labels, label.target_segment,
-                                                          field_start, ts, words, file, version));
-        } else if (field.name() == "poly" && type.print() == "nav-mesh" &&
-                   file->version == GameVersion::Jak1) {
-          field_defs_out.emplace_back(
-              field.name(), nav_mesh_poly_arr_decompile(obj_words, labels, label.target_segment,
-                                                        field_start, ts, words, file, version));
-        } else if (field.name() == "poly-array" && type.print() == "nav-mesh" &&
-                   file->version == GameVersion::Jak2) {
-          field_defs_out.emplace_back(field.name(), nav_mesh_poly_arr_jak2_decompile(
-                                                        obj_words, labels, label.target_segment,
-                                                        field_start, ts, words, file, version));
-        } else if (field.name() == "nav-control-array" && type.print() == "nav-mesh" &&
-                   file->version == GameVersion::Jak2) {
-          field_defs_out.emplace_back(field.name(), nav_mesh_nav_control_arr_decompile(
-                                                        obj_words, labels, label.target_segment,
-                                                        field_start, ts, words, file, version));
-        } else if (field.name() == "data" && type.print() == "xz-height-map" &&
-                   file->version == GameVersion::Jak2) {
-          field_defs_out.emplace_back(field.name(), xz_height_map_data_arr_decompile(
-                                                        obj_words, labels, label.target_segment,
-                                                        field_start, ts, words, file, version));
-        } else if (field.name() == "route" && type.print() == "nav-mesh" &&
-                   file->version == GameVersion::Jak1) {
-          field_defs_out.emplace_back(
-              field.name(), nav_mesh_route_arr_decompile(obj_words, labels, label.target_segment,
-                                                         field_start, ts, words, file, version));
-        } else if (field.name() == "launcher" && type.print() == "sparticle-launch-group") {
-          field_defs_out.emplace_back(field.name(), sp_launch_grp_launcher_decompile(
-                                                        obj_words, labels, label.target_segment,
-                                                        field_start, ts, words, file, version));
-        } else if (field.name() == "col-mesh-indexes" && type.print() == "ropebridge-tuning") {
-          field_defs_out.emplace_back(
-              field.name(), decomp_ref_to_integer_array_guess_size(
-                                obj_words, labels, label.target_segment, field_start, ts, words,
-                                file, TypeSpec("uint8"), 1));
-        } else if (field.name() == "probe-dirs" && type.print() == "lightning-probe-vars") {
-          field_defs_out.emplace_back(field.name(),
-                                      probe_dir_decompile(obj_words, labels, label.target_segment,
-                                                          field_start, ts, words, file, version));
-        } else {
->>>>>>> 9a04c7e3
           if (field.type().base_type() == "pointer") {
             if (obj_words.at(field_start / 4).kind() != LinkedWord::SYM_PTR) {
               continue;
