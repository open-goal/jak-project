#include "data_decompile.h"

#include <algorithm>

#include "common/goos/PrettyPrinter.h"
#include "common/log/log.h"
#include "common/type_system/Type.h"
#include "common/util/Assert.h"
#include "common/util/math_util.h"
#include "common/util/print_float.h"

#include "decompiler/IR2/Form.h"
#include "decompiler/ObjectFile/LinkedObjectFile.h"
#include "decompiler/analysis/final_output.h"
#include "decompiler/util/sparticle_decompile.h"

#include "third-party/fmt/core.h"

namespace decompiler {

/*!
 * Entry point from the decompiler to decompile data.
 */
goos::Object decompile_at_label_with_hint(const LabelInfo& hint,
                                          const DecompilerLabel& label,
                                          const std::vector<DecompilerLabel>& labels,
                                          const std::vector<std::vector<LinkedWord>>& words,
                                          DecompilerTypeSystem& dts,
                                          const LinkedObjectFile* file,
                                          GameVersion version) {
  const auto& type = hint.result_type;
  if (!hint.array_size.has_value()) {
    // if we don't have an array size, treat it as just a normal type.
    if (hint.is_value) {
      throw std::runtime_error(fmt::format(
          "Label {} was marked as a value, but is being decompiled as a reference.", hint.name));
    }
    return decompile_at_label(type, label, labels, words, dts.ts, file, version);
  }

  if (type.base_type() == "pointer") {
    if (hint.is_value) {
      throw std::runtime_error(fmt::format(
          "Label {} was marked as a value, but is being decompiled as a reference.", hint.name));
    }
    auto field_type_info = dts.ts.lookup_type(type.get_single_arg());
    if (field_type_info->is_reference()) {
      throw std::runtime_error(
          fmt::format("Type {} label {} is not yet supported by the data decompiler.", type.print(),
                      hint.name));
    } else {
      auto stride = field_type_info->get_size_in_memory();

      int word_count = ((stride * (*hint.array_size)) + 3) / 4;
      std::vector<LinkedWord> obj_words;
      obj_words.insert(obj_words.begin(),
                       words.at(label.target_segment).begin() + (label.offset / 4),
                       words.at(label.target_segment).begin() + (label.offset / 4) + word_count);

      return decompile_value_array(type.get_single_arg(), field_type_info, *hint.array_size, stride,
                                   0, obj_words, dts.ts);
    }
  }

  if (type.base_type() == "inline-array") {
    if (hint.is_value) {
      throw std::runtime_error(fmt::format(
          "Label {} was marked as a value, but is being decompiled as a reference.", hint.name));
    }
    auto field_type_info = dts.ts.lookup_type(type.get_single_arg());
    if (!field_type_info->is_reference()) {
      throw std::runtime_error(
          fmt::format("Type {} for label {} is invalid, the element type is not inlineable.",
                      hint.result_type.print(), hint.name));
    } else {
      // it's an inline array.  let's figure out the len and stride
      auto len = *hint.array_size;
      // TODO - having this logic here isn't great.
      auto stride = align(field_type_info->get_size_in_memory(),
                          field_type_info->get_inline_array_stride_alignment());
      lg::info("decompiler {} stride {} {} = {}", field_type_info->get_name(),
               field_type_info->get_size_in_memory(),
               field_type_info->get_inline_array_stride_alignment(),
               align(field_type_info->get_size_in_memory(),
                     field_type_info->get_inline_array_stride_alignment()));

      if (dynamic_cast<BasicType*>(field_type_info)) {
        throw std::runtime_error("Plan basic arrays not supported yet");
        // I just want to double check offsets....
      }

      std::vector<goos::Object> array_def = {pretty_print::to_symbol(fmt::format(
          "new 'static 'inline-array {} {}", type.get_single_arg().print(), *hint.array_size))};
      for (int elt = 0; elt < len; elt++) {
        DecompilerLabel fake_label;
        fake_label.target_segment = label.target_segment;
        fake_label.offset = label.offset + field_type_info->get_offset() + stride * elt;
        fake_label.name = fmt::format("fake-label-{}-elt-{}", type.get_single_arg().print(), elt);
        array_def.push_back(decompile_at_label(type.get_single_arg(), fake_label, labels, words,
                                               dts.ts, file, version));
      }
      return pretty_print::build_list(array_def);
    }
  }

  throw std::runtime_error(fmt::format(
      "Type `{}` with length {} is not yet supported by the data decompiler. (label {})",
      hint.result_type.print(), *hint.array_size, hint.name));
}

/*!
 * Attempt to determine the type of this label. This does not make sure that the type system
 * actually knows about the type. If the thing is not a basic or pair, it will fail.
 */
std::optional<TypeSpec> get_type_of_label(const DecompilerLabel& label,
                                          const std::vector<std::vector<LinkedWord>>& words) {
  if ((label.offset % 8) == 2) {
    return TypeSpec("pair");
  }

  // try to guess the type by looking for a type pointer.
  if (label.offset < 4) {
    return {};
  }

  if ((label.offset % 8) == 4) {
    auto type_ptr_word_idx = (label.offset / 4) - 1;
    auto& type_ptr = words.at(label.target_segment).at(type_ptr_word_idx);
    if (type_ptr.kind() != LinkedWord::TYPE_PTR) {
      return {};
    }
    if (type_ptr.symbol_name() == "array") {
      auto content_type_ptr_word_idx = type_ptr_word_idx + 3;
      auto& content_type_ptr = words.at(label.target_segment).at(content_type_ptr_word_idx);
      if (content_type_ptr.kind() != LinkedWord::TYPE_PTR) {
        return {};
      }
      return TypeSpec("array", {TypeSpec(content_type_ptr.symbol_name())});
    }
    return TypeSpec(type_ptr.symbol_name());
  } else {
    return {};
  }
}

/*!
 * Attempt to decompile data at the given label, without knowing the type.  This can only succeed
 * if the object is a basic or pair, and is intended to save the user time in these cases,
 * or even be run automatically.
 */
goos::Object decompile_at_label_guess_type(const DecompilerLabel& label,
                                           const std::vector<DecompilerLabel>& labels,
                                           const std::vector<std::vector<LinkedWord>>& words,
                                           const TypeSystem& ts,
                                           const LinkedObjectFile* file,
                                           GameVersion version) {
  auto guessed_type = get_type_of_label(label, words);
  if (!guessed_type.has_value()) {
    throw std::runtime_error("(1) Could not guess the type of " + label.name);
  }
  return decompile_at_label(*guessed_type, label, labels, words, ts, file, version);
}

goos::Object decompile_function_at_label(const DecompilerLabel& label,
                                         const LinkedObjectFile* file,
                                         bool in_static_pair) {
  if (file) {
    auto other_func = file->try_get_function_at_label(label);
    if (other_func && other_func->ir2.env.has_local_vars() && other_func->ir2.top_form &&
        other_func->ir2.expressions_succeeded) {
      auto out = final_output_lambda(*other_func);
      if (in_static_pair) {
        return pretty_print::build_list("unquote", out);
      } else {
        return out;
      }
    }
  }
  return pretty_print::to_symbol(fmt::format("<lambda at {}>", label.name));
}

/*!
 * Attempt to decompile data of the given type at the given label. If the decompiler thinks the
 * types do not line up, it will fail.
 */
goos::Object decompile_at_label(const TypeSpec& type,
                                const DecompilerLabel& label,
                                const std::vector<DecompilerLabel>& labels,
                                const std::vector<std::vector<LinkedWord>>& words,
                                const TypeSystem& ts,
                                const LinkedObjectFile* file,
                                GameVersion version,
                                bool in_static_pair) {
  if (type == TypeSpec("string")) {
    return decompile_string_at_label(label, words);
  }

  if (ts.tc(TypeSpec("function"), type)) {
    return decompile_function_at_label(label, file, in_static_pair);
  }

  if (ts.tc(TypeSpec("array"), type)) {
    std::optional<TypeSpec> content_type_spec;
    if (type.has_single_arg()) {
      content_type_spec = type.get_single_arg();
    }
    return decompile_boxed_array(label, labels, words, ts, file, content_type_spec, version);
  }

  if (ts.tc(TypeSpec("structure"), type)) {
    return decompile_structure(type, label, labels, words, ts, file, true, version);
  }

  if (type == TypeSpec("pair")) {
    return decompile_pair(label, labels, words, ts, true, file, version);
  }

  throw std::runtime_error(fmt::format(
      "Unimplemented decompile_at_label for Label: {} and Type: {}", label.name, type.print()));
}

/*!
 * Special case to decompile a string into a string constant.
 */
goos::Object decompile_string_at_label(const DecompilerLabel& label,
                                       const std::vector<std::vector<LinkedWord>>& words) {
  // first, check that it's actually a string.
  if (label.offset % 4) {
    throw std::runtime_error(fmt::format("Cannot get string at label {}, alignment of label is {}",
                                         label.name, label.offset));
  }
  ASSERT(label.offset >= 4);

  const auto& type_ptr = words.at(label.target_segment).at((label.offset - 4) / 4);
  if (type_ptr.kind() != LinkedWord::TYPE_PTR) {
    throw std::runtime_error(fmt::format(
        "Cannot get string at label {}, word before is not a type pointer.", label.name));
  }

  if (type_ptr.symbol_name() != "string") {
    throw std::runtime_error(fmt::format("Cannot get string at label {}, type pointer is for a {}.",
                                         label.name, type_ptr.symbol_name()));
  }

  std::string result;

  auto word_idx = (label.offset / 4) - 1;
  // next should be the size
  if (word_idx + 1 >= int(words.at(label.target_segment).size())) {
    throw std::runtime_error(
        fmt::format("Cannot get string at label {}, not enough room", label.name));
  }
  const LinkedWord& size_word = words.at(label.target_segment).at(word_idx + 1);
  if (size_word.kind() != LinkedWord::PLAIN_DATA) {
    // sometimes an array of string pointer triggers this!
    throw std::runtime_error(
        fmt::format("Cannot get string at label {}, size is not plain data.", label.name));
  }

  // now characters...
  for (size_t i = 0; i < size_word.data; i++) {
    int word_offset = word_idx + 2 + (i / 4);
    int byte_offset = i % 4;
    auto& word = words.at(label.target_segment).at(word_offset);
    if (word.kind() != LinkedWord::PLAIN_DATA) {
      throw std::runtime_error(
          fmt::format("Cannot get string at label {}, character is not plain data.", label.name));
    }
    char cword[4];
    memcpy(cword, &word.data, 4);
    result += cword[byte_offset];
    ASSERT(result.back() != 0);
  }
  return goos::StringObject::make_new(result);
}

goos::Object decompile_value_array(const TypeSpec& elt_type,
                                   const Type* elt_type_info,
                                   int length,
                                   int stride,
                                   int offset,
                                   const std::vector<LinkedWord>& obj_words,
                                   const TypeSystem& ts) {
  std::vector<goos::Object> array_def = {
      pretty_print::to_symbol(fmt::format("new 'static 'array {} {}", elt_type.print(), length))};

  for (int i = 0; i < length; i++) {
    auto start = offset + stride * i;
    auto end = start + elt_type_info->get_size_in_memory();
    std::vector<u8> elt_bytes;
    for (int j = start; j < end; j++) {
      auto& word = obj_words.at(j / 4);
      if (word.kind() != LinkedWord::PLAIN_DATA) {
        if (word.kind() == LinkedWord::TYPE_PTR) {
          throw std::runtime_error(
              fmt::format("Got bad word in kind in array of values: expecting array of {}'s, got a "
                          "type pointer {}\n",
                          elt_type.print(), word.symbol_name()));
        }
        throw std::runtime_error(fmt::format(
            "Got bad word in kind in array of values: expecting array of {}'s, got a {}\n",
            elt_type.print(), (int)word.kind()));
      }
      elt_bytes.push_back(word.get_byte(j % 4));
    }
    ASSERT(elt_type != TypeSpec("uint128"));
    array_def.push_back(decompile_value(elt_type, elt_bytes, ts));
  }

  return pretty_print::build_list(array_def);
}

namespace {
float word_as_float(const LinkedWord& w) {
  ASSERT(w.kind() == LinkedWord::PLAIN_DATA);
  float v;
  memcpy(&v, &w.data, 4);
  return v;
}

s32 word_as_s32(const LinkedWord& w) {
  ASSERT(w.kind() == LinkedWord::PLAIN_DATA);
  return w.data;
}

std::string print_def(const goos::Object& obj) {
  if (obj.is_pair() && obj.as_pair()->car.is_symbol() &&
      obj.as_pair()->car.as_symbol()->name == "quote") {
    auto& rest = obj.as_pair()->cdr;
    if (rest.is_pair() && rest.as_pair()->cdr.is_empty_list()) {
      return fmt::format("'{}", rest.as_pair()->car.print());
    }
  }
  return obj.print();
}

/*!
 * Start at start_byte, and find the location of the next label.
 * Will only check labels that are in the given segment.
 */
int index_of_closest_following_label_in_segment(int start_byte,
                                                int seg,
                                                const std::vector<DecompilerLabel>& labels) {
  int result_idx = -1;
  int closest_byte = -1;
  for (int i = 0; i < (int)labels.size(); i++) {
    const auto& label = labels.at(i);
    if (label.target_segment == seg) {
      if (result_idx == -1 && label.offset > start_byte) {
        result_idx = i;
        closest_byte = label.offset;
      } else {
        if (label.offset > start_byte && label.offset < closest_byte) {
          result_idx = i;
          closest_byte = label.offset;
        }
      }
    }
  }
  return result_idx;
}

/*!
 * Attempt to decompile a reference to an inline array, without knowing the size.
 */
goos::Object decomp_ref_to_integer_array_guess_size(
    const std::vector<LinkedWord>& words,
    const std::vector<DecompilerLabel>& labels,
    int my_seg,
    int field_location,
    const TypeSystem& ts,
    const std::vector<std::vector<LinkedWord>>& all_words,
    const LinkedObjectFile* /*file*/,
    const TypeSpec& array_elt_type,
    int stride) {
  // lg::print("Decomp decomp_ref_to_inline_array_guess_size {}\n", array_elt_type.print());

  // verify types
  auto elt_type_info = ts.lookup_type(array_elt_type);
  ASSERT(stride == elt_type_info->get_size_in_memory());
  ASSERT(!elt_type_info->is_reference());

  // the input is the location of the data field.
  // we expect that to be a label:
  ASSERT((field_location % 4) == 0);
  auto pointer_to_data = words.at(field_location / 4);
  ASSERT(pointer_to_data.kind() == LinkedWord::PTR);

  // the data shouldn't have any labels in the middle of it, so we can find the end of the array
  // by searching for the label after the start label.
  const auto& start_label = labels.at(pointer_to_data.label_id());
  int end_label_idx =
      index_of_closest_following_label_in_segment(start_label.offset, my_seg, labels);

  int end_offset = all_words.at(my_seg).size() * 4;
  if (end_label_idx < 0) {
    lg::warn(
        "Failed to find label: likely just an unimplemented case for when the data is the last "
        "thing in the file.");
  } else {
    const auto& end_label = labels.at(end_label_idx);
    end_offset = end_label.offset;
  }

  // lg::print("Data is from {} to {}\n", start_label.name, end_label.name);

  // now we can figure out the size
  int size_bytes = end_offset - start_label.offset;
  int size_elts = size_bytes / stride;  // 32 bytes per ocean-near-index
  int leftover_bytes = size_bytes % stride;
  // lg::print("Size is {} bytes ({} elts), with {} bytes left over\n", size_bytes,
  // size_elts,leftover_bytes);

  // if we have leftover, should verify that its all zeros, or that it's the type pointer
  // of the next basic in the data section.
  // ex:
  // .word <data>
  // .type <some-other-basic's type tag>
  // L21: ; label some other basic
  // <other basic's data>
  int padding_start = end_offset - leftover_bytes;
  int padding_end = end_offset;
  for (int pad_byte_idx = padding_start; pad_byte_idx < padding_end; pad_byte_idx++) {
    auto& word = all_words.at(my_seg).at(pad_byte_idx / 4);
    switch (word.kind()) {
      case LinkedWord::PLAIN_DATA:
        ASSERT(word.get_byte(pad_byte_idx) == 0);
        break;
      case LinkedWord::TYPE_PTR:
        break;
      default:
        ASSERT(false);
    }
  }

  // if we end exactly on a type_ptr, take off an element.
  if (all_words.at(my_seg).at((end_offset - 1) / 4).kind() == LinkedWord::TYPE_PTR) {
    size_elts--;
  }

  return decompile_value_array(array_elt_type, elt_type_info, size_elts, stride, start_label.offset,
                               all_words.at(start_label.target_segment), ts);
}

/*!
 * Attempt to decompile a reference to an inline array, without knowing the size.
 */
goos::Object decomp_ref_to_inline_array_guess_size(
    const std::vector<LinkedWord>& words,
    const std::vector<DecompilerLabel>& labels,
    int my_seg,
    int field_location,
    const TypeSystem& ts,
    const std::vector<std::vector<LinkedWord>>& all_words,
    const LinkedObjectFile* file,
    const TypeSpec& array_elt_type,
    int stride,
    GameVersion version) {
  // lg::print("Decomp decomp_ref_to_inline_array_guess_size {}\n", array_elt_type.print());

  // verify the stride matches the type system
  auto elt_type_info = ts.lookup_type(array_elt_type);
  int elt_size = align(elt_type_info->get_size_in_memory(),
                       elt_type_info->get_inline_array_stride_alignment());
  ASSERT(stride == elt_size);

  // the input is the location of the data field.
  // we expect that to be a label:
  ASSERT((field_location % 4) == 0);
  auto pointer_to_data = words.at(field_location / 4);

  // inline-arrays can also be initialized as #f
  if (pointer_to_data.kind() == LinkedWord::SYM_PTR) {
    ASSERT_MSG(
        pointer_to_data.symbol_name() == "#f",
        fmt::format(
            "attempted to decompile an inline-array of '{}', but encounted a non `#f` symbol",
            array_elt_type.base_type()));
    return pretty_print::to_symbol("#f");
  }

  ASSERT(pointer_to_data.kind() == LinkedWord::PTR);

  // the data shouldn't have any labels in the middle of it, so we can find the end of the array
  // by searching for the label after the start label.
  const auto& start_label = labels.at(pointer_to_data.label_id());
  int end_label_idx =
      index_of_closest_following_label_in_segment(start_label.offset, my_seg, labels);

  int end_offset = all_words.at(my_seg).size() * 4;
  if (end_label_idx < 0) {
    lg::warn(
        "Failed to find label: likely just an unimplemented case for when the data is the last "
        "thing in the file.");
  } else {
    const auto& end_label = labels.at(end_label_idx);
    end_offset = end_label.offset;
  }

  // lg::print("Data is from {} to {}\n", start_label.name, end_label.name);

  // now we can figure out the size
  int size_bytes = end_offset - start_label.offset;
  int size_elts = size_bytes / stride;  // 32 bytes per ocean-near-index
  int leftover_bytes = size_bytes % stride;
  // lg::print("Size is {} bytes ({} elts), with {} bytes left over\n", size_bytes,
  // size_elts,leftover_bytes);

  // if we have leftover, should verify that its all zeros, or that it's the type pointer
  // of the next basic in the data section.
  // ex:
  // .word <data>
  // .type <some-other-basic's type tag>
  // L21: ; label some other basic
  // <other basic's data>
  int padding_start = end_offset - leftover_bytes;
  int padding_end = end_offset;
  for (int pad_byte_idx = padding_start; pad_byte_idx < padding_end; pad_byte_idx++) {
    auto& word = all_words.at(my_seg).at(pad_byte_idx / 4);
    switch (word.kind()) {
      case LinkedWord::PLAIN_DATA:
        ASSERT(word.get_byte(pad_byte_idx) == 0);
        break;
      case LinkedWord::TYPE_PTR:
        break;
      default:
        ASSERT(false);
    }
  }

  // now disassemble:
  std::vector<goos::Object> array_def = {pretty_print::to_symbol(
      fmt::format("new 'static 'inline-array {} {}", array_elt_type.print(), size_elts))};

  for (int elt = 0; elt < size_elts; elt++) {
    // for each element, create a fake temporary label at the start to identify it
    DecompilerLabel fake_label;
    fake_label.target_segment = my_seg;  // same segment
    fake_label.offset = start_label.offset + elt * stride;
    array_def.push_back(
        decompile_at_label(array_elt_type, fake_label, labels, all_words, ts, file, version));
  }

  // build into a list.
  return pretty_print::build_list(array_def);
}

goos::Object decompile_sound_spec(const TypeSpec& type,
                                  const DecompilerLabel& label,
                                  const std::vector<DecompilerLabel>& labels,
                                  const std::vector<std::vector<LinkedWord>>& words,
                                  const TypeSystem& ts,
                                  const LinkedObjectFile* file,
                                  GameVersion version) {
  // auto normal = decompile_structure(type, label, labels, words, ts, file, false);
  // lg::print("Doing: {}\n", normal.print());
  auto uncast_type_info = ts.lookup_type(type);
  auto type_info = dynamic_cast<StructureType*>(uncast_type_info);
  if (!type_info) {
    throw std::runtime_error(fmt::format("Type {} wasn't a structure type.", type.print()));
  }
  ASSERT(type_info->get_size_in_memory() == 0x4c);

  // get words for real
  auto offset_location = label.offset - type_info->get_offset();
  int word_count = (type_info->get_size_in_memory() + 3) / 4;
  std::vector<LinkedWord> obj_words;
  obj_words.insert(obj_words.begin(),
                   words.at(label.target_segment).begin() + (offset_location / 4) + 1,
                   words.at(label.target_segment).begin() + (offset_location / 4) + word_count);

  for (int i = 0; i < word_count - 1; ++i) {
    if (i == word_count - 2 && !obj_words.at(i).data) {
      // just some default initialized sound spec, don't attempt anything fancy.
      return decompile_structure(type, label, labels, words, ts, file, false, version);
    }
    if (obj_words.at(i).data)
      break;
  }

  u16 implicit_mask = 0;
  u16 mask = obj_words.at(0).data;
  float num = word_as_float(obj_words.at(1));
  u8 group = obj_words.at(2).data;
  char sound_name[17];
  sound_name[16] = 0;
  memcpy(&sound_name[0], &obj_words.at(3).data, sizeof(u32));
  memcpy(&sound_name[4], &obj_words.at(4).data, sizeof(u32));
  memcpy(&sound_name[8], &obj_words.at(5).data, sizeof(u32));
  memcpy(&sound_name[12], &obj_words.at(6).data, sizeof(u32));
  std::string name(sound_name);

  for (int i = 0; i < 4; ++i) {
    if (obj_words.at(7 + i).data) {
      throw std::runtime_error("static sound-spec trans was not zero.");
    }
  }

  s32 volume = word_as_s32(obj_words.at(11));
  s32 pitch = word_as_s32(obj_words.at(12));
  s32 bend = word_as_s32(obj_words.at(13));
  s16 fo_min = word_as_s32(obj_words.at(14));
  s16 fo_max = word_as_s32(obj_words.at(14)) >> 16;
  s8 fo_curve = word_as_s32(obj_words.at(15));
  s8 priority = word_as_s32(obj_words.at(15)) >> 8;
  s32 auto_time = word_as_s32(obj_words.at(16));
  s32 auto_from = word_as_s32(obj_words.at(17));

  if (bend) {
    throw std::runtime_error("static sound-spec bend was not zero.");
  }
  if (fo_curve && file->version == GameVersion::Jak1) {
    throw std::runtime_error("static sound-spec fo_curve was not zero.");
  }
  if (priority) {
    throw std::runtime_error("static sound-spec priority was not zero.");
  }
  if (auto_time) {
    throw std::runtime_error("static sound-spec auto_time was not zero.");
  }
  if (auto_from) {
    throw std::runtime_error("static sound-spec auto_from was not zero.");
  }

  std::vector<goos::Object> the_macro;

  the_macro.push_back(pretty_print::to_symbol("static-sound-spec"));
  the_macro.push_back(goos::StringObject::make_new(name));
  if (num != 1) {
    the_macro.push_back(pretty_print::to_symbol(fmt::format(":num {}", num)));
  }
  if (group != 1) {
    the_macro.push_back(pretty_print::to_symbol(fmt::format(":group {}", num)));
  }
  if ((mask & 1) || volume != 1024) {
    implicit_mask |= 1 << 0;
    float volf = volume / 10.24f;
    // volume is fixed point, and floats should round towards zero, so we convert specific ints
    // to better-looking floats that end up being the same value.
    // there should be a more automated way to do this, but i am a bit lazy.
    // TODO try fixed point print i made some time ago
    switch (volume) {
      case 0x2cc:
        volf = 70;
        break;
      case 0x333:
        volf = 80;
        break;
    }
    the_macro.push_back(pretty_print::to_symbol(fmt::format(":volume {}", float_to_string(volf))));
  }
  if (pitch != 0) {
    implicit_mask |= 1 << 1;
    the_macro.push_back(pretty_print::to_symbol(fmt::format(":pitch-mod {}", pitch)));
  }
  if (fo_min != 0) {
    implicit_mask |= 1 << 6;
    the_macro.push_back(pretty_print::to_symbol(fmt::format(":fo-min {}", fo_min)));
  }
  if (fo_max != 0) {
    implicit_mask |= 1 << 7;
    the_macro.push_back(pretty_print::to_symbol(fmt::format(":fo-max {}", fo_max)));
  }
  if (fo_curve != 0) {
    implicit_mask |= (1 << 8);
    the_macro.push_back(pretty_print::to_symbol(fmt::format(":fo-curve {}", fo_curve)));
  }

  if (mask < implicit_mask) {
    throw std::runtime_error(
        fmt::format("static sound-spec too many implicit masks: #x{:x}", implicit_mask ^ mask));
  }
  u16 final_mask = mask ^ implicit_mask;
  if (final_mask) {
    lg::error(
        "final_mask in static sound-spec decomp: #x{:x}. This is fine, but should be reported.",
        final_mask);
    std::string mask_list = ":mask (";
    bool first = true;
    for (const auto& m : decompile_bitfield_enum_from_int(TypeSpec("sound-mask"), ts, final_mask)) {
      if (!first) {
        mask_list += " ";
      }
      mask_list += m;
      first = false;
    }
    mask_list += ")";

    the_macro.push_back(pretty_print::to_symbol(mask_list));
  }

  return pretty_print::build_list(the_macro);
}

}  // namespace

// TODO - add a common game version
const std::unordered_map<
    GameVersion,
    std::unordered_map<std::string, std::unordered_map<std::string, ArrayFieldDecompMeta>>>
    array_field_decomp_special_cases = {
        {GameVersion::Jak1,
         /*!
          * Decompile the data field of ocean-near-indices, which is an (inline-array
          * ocean-near-index). This is like a C++ ocean_near_index*, meaning we don't know how long
          * the array is. We know all the data in a ocean_near_index is just integers, so we can
          * guess that the end of the array is just the location of the next label. There's a chance
          * that this will include some padding in the array and make it too long, but there is no
          * harm in that.
          */
         {{"ocean-near-indices",
           {{"data", ArrayFieldDecompMeta(TypeSpec("ocean-near-index"), 32)}}},
          {"ocean-mid-masks", {{"data", ArrayFieldDecompMeta(TypeSpec("ocean-mid-mask"), 8)}}},
          {"sparticle-launcher",
           {{"init-specs", ArrayFieldDecompMeta(TypeSpec("sp-field-init-spec"), 16)}}},
          {"sparticle-launch-group",
           {{"launcher", ArrayFieldDecompMeta(TypeSpec("sparticle-group-item"), 32)}}},
          {"nav-mesh",
           {{"vertex", ArrayFieldDecompMeta(TypeSpec("nav-vertex"), 16)},
            {"poly", ArrayFieldDecompMeta(TypeSpec("nav-poly"), 8)},
            {"route", ArrayFieldDecompMeta(TypeSpec("vector4ub"), 4)}}},
          {"lightning-probe-vars", {{"probe-dirs", ArrayFieldDecompMeta(TypeSpec("vector"), 16)}}},
          {"ropebridge-tuning",
           {{"col-mesh-indexes",
             ArrayFieldDecompMeta(TypeSpec("uint8"),
                                  1,
                                  ArrayFieldDecompMeta::Kind::REF_TO_INTEGER_ARR)}}}}},
        {GameVersion::Jak2,
         {{"ocean-near-indices",
           {{"data", ArrayFieldDecompMeta(TypeSpec("ocean-near-index"), 32)}}},
          {"ocean-mid-masks", {{"data", ArrayFieldDecompMeta(TypeSpec("ocean-mid-mask"), 8)}}},
          {"sparticle-launcher",
           {{"init-specs", ArrayFieldDecompMeta(TypeSpec("sp-field-init-spec"), 16)}}},
          {"sparticle-launch-group",
           {{"launcher", ArrayFieldDecompMeta(TypeSpec("sparticle-group-item"), 32)}}},
<<<<<<< HEAD
          {"nav-network-info",
           {{"adjacency", ArrayFieldDecompMeta(TypeSpec("nav-network-adjacency"), 16)}}},
=======
          {"sig-path", {{"samples", ArrayFieldDecompMeta(TypeSpec("sig-path-sample"), 64)}}},
>>>>>>> 2eca6148
          {"race-info",
           {{"turbo-pad-array", ArrayFieldDecompMeta(TypeSpec("race-turbo-pad"), 32)},
            {"racer-array", ArrayFieldDecompMeta(TypeSpec("race-racer-info"), 16)},
            {"decision-point-array", ArrayFieldDecompMeta(TypeSpec("race-decision-point"), 16)}}},
          {"actor-hash-bucket",
           {{"data", ArrayFieldDecompMeta(TypeSpec("actor-cshape-ptr"),
                                          16,
                                          ArrayFieldDecompMeta::Kind::REF_TO_INLINE_ARR)}}},
          {"xz-height-map",
           {{"data", ArrayFieldDecompMeta(TypeSpec("int8"),
                                          1,
                                          ArrayFieldDecompMeta::Kind::REF_TO_INTEGER_ARR)}}},
          {"nav-enemy-info",
           {{"idle-anim-script",
             ArrayFieldDecompMeta(TypeSpec("uint32"),
                                  4,
                                  ArrayFieldDecompMeta::Kind::REF_TO_INTEGER_ARR)}}},
          // kinda want to add regex support now...
          {"bigmap-compressed-layers",
           {{"layer0", ArrayFieldDecompMeta(TypeSpec("uint32"),
                                            4,
                                            ArrayFieldDecompMeta::Kind::REF_TO_INTEGER_ARR)},
            {"layer1", ArrayFieldDecompMeta(TypeSpec("uint32"),
                                            4,
                                            ArrayFieldDecompMeta::Kind::REF_TO_INTEGER_ARR)},
            {"layer2", ArrayFieldDecompMeta(TypeSpec("uint32"),
                                            4,
                                            ArrayFieldDecompMeta::Kind::REF_TO_INTEGER_ARR)},
            {"layer3", ArrayFieldDecompMeta(TypeSpec("uint32"),
                                            4,
                                            ArrayFieldDecompMeta::Kind::REF_TO_INTEGER_ARR)},
            {"layer4", ArrayFieldDecompMeta(TypeSpec("uint32"),
                                            4,
                                            ArrayFieldDecompMeta::Kind::REF_TO_INTEGER_ARR)},
            {"layer5", ArrayFieldDecompMeta(TypeSpec("uint32"),
                                            4,
                                            ArrayFieldDecompMeta::Kind::REF_TO_INTEGER_ARR)},
            {"layer6", ArrayFieldDecompMeta(TypeSpec("uint32"),
                                            4,
                                            ArrayFieldDecompMeta::Kind::REF_TO_INTEGER_ARR)},
            {"layer7", ArrayFieldDecompMeta(TypeSpec("uint32"),
                                            4,
                                            ArrayFieldDecompMeta::Kind::REF_TO_INTEGER_ARR)},
            {"layer8", ArrayFieldDecompMeta(TypeSpec("uint32"),
                                            4,
                                            ArrayFieldDecompMeta::Kind::REF_TO_INTEGER_ARR)},
            {"layer9", ArrayFieldDecompMeta(TypeSpec("uint32"),
                                            4,
                                            ArrayFieldDecompMeta::Kind::REF_TO_INTEGER_ARR)},
            {"layer10", ArrayFieldDecompMeta(TypeSpec("uint32"),
                                             4,
                                             ArrayFieldDecompMeta::Kind::REF_TO_INTEGER_ARR)},
            {"layer11", ArrayFieldDecompMeta(TypeSpec("uint32"),
                                             4,
                                             ArrayFieldDecompMeta::Kind::REF_TO_INTEGER_ARR)},
            {"layer12", ArrayFieldDecompMeta(TypeSpec("uint32"),
                                             4,
                                             ArrayFieldDecompMeta::Kind::REF_TO_INTEGER_ARR)},
            {"layer13", ArrayFieldDecompMeta(TypeSpec("uint32"),
                                             4,
                                             ArrayFieldDecompMeta::Kind::REF_TO_INTEGER_ARR)},
            {"layer14", ArrayFieldDecompMeta(TypeSpec("uint32"),
                                             4,
                                             ArrayFieldDecompMeta::Kind::REF_TO_INTEGER_ARR)},
            {"layer15", ArrayFieldDecompMeta(TypeSpec("uint32"),
                                             4,
                                             ArrayFieldDecompMeta::Kind::REF_TO_INTEGER_ARR)},
            {"layer16", ArrayFieldDecompMeta(TypeSpec("uint32"),
                                             4,
                                             ArrayFieldDecompMeta::Kind::REF_TO_INTEGER_ARR)},
            {"layer17", ArrayFieldDecompMeta(TypeSpec("uint32"),
                                             4,
                                             ArrayFieldDecompMeta::Kind::REF_TO_INTEGER_ARR)},
            {"layer18", ArrayFieldDecompMeta(TypeSpec("uint32"),
                                             4,
                                             ArrayFieldDecompMeta::Kind::REF_TO_INTEGER_ARR)},
            {"layer19", ArrayFieldDecompMeta(TypeSpec("uint32"),
                                             4,
                                             ArrayFieldDecompMeta::Kind::REF_TO_INTEGER_ARR)}}},
          {"lightning-probe-vars", {{"probe-dirs", ArrayFieldDecompMeta(TypeSpec("vector"), 16)}}},
          {"nav-mesh",
           {{"poly-array", ArrayFieldDecompMeta(TypeSpec("nav-poly"), 64)},
            {"nav-control-array", ArrayFieldDecompMeta(TypeSpec("nav-control"), 288)}}}}}};

goos::Object decompile_structure(const TypeSpec& type,
                                 const DecompilerLabel& label,
                                 const std::vector<DecompilerLabel>& labels,
                                 const std::vector<std::vector<LinkedWord>>& words,
                                 const TypeSystem& ts,
                                 const LinkedObjectFile* file,
                                 bool use_fancy_macros,
                                 GameVersion version) {
  // some structures we want to decompile to fancy macros instead of a raw static definiton
  // temp hack!!
  if (use_fancy_macros && file) {
    if (file->version == GameVersion::Jak1) {
      if (type == TypeSpec("sp-field-init-spec")) {
        ASSERT(file->version == GameVersion::Jak1);  // need to update enums
        return decompile_sparticle_field_init(type, label, labels, words, ts, file, version);
      }
      if (type == TypeSpec("sparticle-group-item")) {
        ASSERT(file->version == GameVersion::Jak1);  // need to update enums
        return decompile_sparticle_group_item(type, label, labels, words, ts, file);
      }
    }
    if (type == TypeSpec("sound-spec")) {
      return decompile_sound_spec(type, label, labels, words, ts, file, version);
    }
  }

  // first step, get type info and words
  TypeSpec actual_type = type;
  auto uncast_type_info = ts.lookup_type(actual_type);
  auto type_info = dynamic_cast<StructureType*>(uncast_type_info);
  if (!type_info) {
    throw std::runtime_error(fmt::format("Type {} wasn't a structure type.", actual_type.print()));
  }
  bool is_basic = dynamic_cast<BasicType*>(uncast_type_info);
  auto offset_location = label.offset - type_info->get_offset();

  if (is_basic) {
    const auto& word = words.at(label.target_segment).at((offset_location / 4));
    if (word.kind() != LinkedWord::TYPE_PTR) {
      throw std::runtime_error(
          fmt::format("Basic does not start with type pointer: {}", label.name));
    }

    if (word.symbol_name() != actual_type.base_type()) {
      // we can specify a more specific type.
      auto got_type = TypeSpec(word.symbol_name());
      if (ts.tc(actual_type, got_type)) {
        actual_type = got_type;

        type_info = dynamic_cast<StructureType*>(ts.lookup_type(actual_type));
        if (!type_info) {
          throw std::runtime_error(
              fmt::format("Type-tag type {} wasn't a structure type.", actual_type.print()));
        }

        // try again with the right type. this resets back to decompile_at_label because we may
        // want to get the specific function/string/etc implementations.
        return decompile_at_label(actual_type, label, labels, words, ts, file, version);
      } else {
        throw std::runtime_error(
            fmt::format("Basic has the wrong type pointer, got {} expected {} at label {}:{}",
                        word.symbol_name(), actual_type.base_type(), label.name, label.offset));
      }
    }
  }

  int word_count = (type_info->get_size_in_memory() + 3) / 4;

  // check alignment
  if (offset_location % 8) {
    std::string error = fmt::format(
        "Decompiling a structure with type type {} (type offset {}) at label {}, but it has "
        "alignment {}, which is not valid. This might be okay for a packed inline array, but "
        "shouldn't happen for basics. {}",
        type_info->get_name(), type_info->get_offset(), label.name, (offset_location % 8),
        (offset_location & 0b10) ? "Maybe it is actually a pair?" : "");

    if (is_basic || !type_info->is_packed()) {
      throw std::runtime_error(error);
    } else {
      // lg::print("{}\n", error);
    }
  }

  // check enough room
  if (int(words.at(label.target_segment).size()) < word_count + offset_location / 4) {
    throw std::runtime_error(fmt::format(
        "Structure type {} takes up {} bytes and doesn't fit. {}:{}", type_info->get_name(),
        type_info->get_size_in_memory(), label.name, offset_location));
  }

  // get words for real
  std::vector<LinkedWord> obj_words;
  obj_words.insert(obj_words.begin(),
                   words.at(label.target_segment).begin() + (offset_location / 4),
                   words.at(label.target_segment).begin() + (offset_location / 4) + word_count);

  // status of each byte.
  enum ByteStatus : u8 { ZERO_UNREAD, HAS_DATA_UNREAD, ZERO_READ, HAS_DATA_READ };
  std::vector<int> field_status_per_byte;
  for (int i = 0; i < word_count; i++) {
    auto& w = obj_words.at(i);
    switch (w.kind()) {
      case LinkedWord::TYPE_PTR:
      case LinkedWord::PTR:
      case LinkedWord::SYM_PTR:
      case LinkedWord::EMPTY_PTR:
        field_status_per_byte.push_back(HAS_DATA_UNREAD);
        field_status_per_byte.push_back(HAS_DATA_UNREAD);
        field_status_per_byte.push_back(HAS_DATA_UNREAD);
        field_status_per_byte.push_back(HAS_DATA_UNREAD);
        break;
      case LinkedWord::PLAIN_DATA: {
        u8 bytes[4];
        memcpy(bytes, &w.data, 4);
        for (auto b : bytes) {
          field_status_per_byte.push_back(b ? HAS_DATA_UNREAD : ZERO_UNREAD);
        }
      } break;
      default:
        throw std::runtime_error("Unsupported word in static data");
    }
  }

  std::vector<std::pair<std::string, goos::Object>> field_defs_out;
  // now iterate over fields:
  int idx = 0;
  for (auto& field : type_info->fields()) {
    if (field.skip_in_decomp()) {
      idx++;
      continue;
    }
    if (is_basic && idx == 0) {
      ASSERT(field.name() == "type" && field.offset() == 0);
      auto& word = obj_words.at(0);
      if (word.kind() != LinkedWord::TYPE_PTR) {
        throw std::runtime_error("Basic does not start with type pointer");
      }

      if (word.symbol_name() != actual_type.base_type()) {
        // the check above should have caught this.
        ASSERT(false);
      }
      for (int k = 0; k < 4; k++) {
        field_status_per_byte.at(k) = HAS_DATA_READ;
      }
      idx++;
      continue;
    }
    idx++;

    // O(N^2)-1 approach to the score system? but I didn't notice any slowdowns and there are
    // ultimately not many static allocs
    bool higher_score_available = false;
    for (auto& other_field : type_info->fields()) {
      if (other_field == field)
        continue;
      if (other_field.offset() == field.offset() &&
          other_field.field_score() > field.field_score()) {
        higher_score_available = true;
        break;
      }
    }
    if (higher_score_available) {
      // a higher priority field is available
      continue;
    }

    // first, let's see if this overlaps with anything:
    auto field_start = field.offset();
    auto field_end = field_start + ts.get_size_in_type(field);
    bool all_zero = true;
    bool any_overlap = false;
    for (int i = field_start; i < field_end; i++) {
      auto status = field_status_per_byte.at(i);
      if (status != ZERO_UNREAD && status != ZERO_READ) {
        all_zero = false;
      }
      if (status == HAS_DATA_READ || status == ZERO_READ) {
        any_overlap = true;
      }
    }

    if (all_zero) {
      // special case for dynamic arrays at the end of a type
      // TODO - this causes an assert in Type.hL240
      // if (!(field_start == field_end && field.is_dynamic())) {
      //  // field has nothing in it, just skip it.
      //  continue;
      //}
      continue;
    }

    if (any_overlap) {
      // for now, let's just skip fields that overlapped with the previous.
      // eventually we should do something smarter here...
      continue;
    }

    // first, let's see if it's a value or reference
    auto field_type_info = ts.lookup_type_allow_partial_def(field.type());
    if (!field_type_info->is_reference() && field.type() != TypeSpec("object")) {
      // value type. need to get bytes.
      ASSERT(!field.is_inline());
      if (field.is_array()) {
        // array of values.
        auto len = field.array_size();
        auto stride = ts.get_size_in_type(field) / len;
        ASSERT(stride == field_type_info->get_size_in_memory());

        field_defs_out.emplace_back(
            field.name(), decompile_value_array(field.type(), field_type_info, len, stride,
                                                field_start, obj_words, ts));
      } else if (field.is_dynamic()) {
        throw std::runtime_error(
            fmt::format("Dynamic value field {} in static data type {} not yet implemented",
                        field.name(), actual_type.print()));
      } else {
        // array field special cases, uses the map initialized above!
        // check if there is a special case for this type+field+version combination
        if (file && array_field_decomp_special_cases.count(file->version) > 0 &&
            array_field_decomp_special_cases.at(file->version).count(type.print()) > 0 &&
            array_field_decomp_special_cases.at(file->version)
                    .at(type.print())
                    .count(field.name()) > 0) {
          // We have a special case, do the things
          const auto& metadata =
              array_field_decomp_special_cases.at(file->version).at(type.print()).at(field.name());
          if (metadata.kind == ArrayFieldDecompMeta::Kind::REF_TO_INLINE_ARR) {
            field_defs_out.emplace_back(
                field.name(),
                decomp_ref_to_inline_array_guess_size(
                    obj_words, labels, label.target_segment, field_start, ts, words, file,
                    metadata.element_type, metadata.bytes_per_element, file->version));
          } else if (metadata.kind == ArrayFieldDecompMeta::Kind::REF_TO_INTEGER_ARR) {
            field_defs_out.emplace_back(
                field.name(), decomp_ref_to_integer_array_guess_size(
                                  obj_words, labels, label.target_segment, field_start, ts, words,
                                  file, metadata.element_type, metadata.bytes_per_element));
          }
        } else {  // otherwise, it's a pointer array or plain data
          if (field.type().base_type() == "pointer") {
            if (obj_words.at(field_start / 4).kind() != LinkedWord::SYM_PTR) {
              continue;
            }

            if (obj_words.at(field_start / 4).symbol_name() != "#f") {
              lg::warn("Got a weird symbol in a pointer field: {}",
                       obj_words.at(field_start / 4).symbol_name());
              continue;
            }

            field_defs_out.emplace_back(field.name(), pretty_print::to_symbol("#f"));

          } else {
            if (obj_words.at(field_start / 4).kind() != LinkedWord::PLAIN_DATA) {
              continue;
            }
            std::vector<u8> bytes_out;
            for (int byte_idx = field_start; byte_idx < field_end; byte_idx++) {
              bytes_out.push_back(obj_words.at(byte_idx / 4).get_byte(byte_idx % 4));
            }

            // use more specific types for gif tags.
            bool is_gif_type =
                type.base_type() == "dma-gif-packet" || type.base_type() == "dma-gif";
            if (is_gif_type && field.name() == "gif0") {
              field_defs_out.emplace_back(field.name(),
                                          decompile_value(TypeSpec("gif-tag64"), bytes_out, ts));
            } else if (is_gif_type && field.name() == "gif1") {
              field_defs_out.emplace_back(field.name(),
                                          decompile_value(TypeSpec("gif-tag-regs"), bytes_out, ts));
            } else {
              if (field.type() == TypeSpec("uint128")) {
                throw std::runtime_error(
                    fmt::format("Failed to decompile: looking at field {} (from {}) with type {}",
                                field.name(), type_info->get_name(), field.type().print()));
              }
              field_defs_out.emplace_back(field.name(),
                                          decompile_value(field.type(), bytes_out, ts));
            }
          }
        }
      }

    } else {
      if (!field.is_dynamic() && !field.is_array() && field.is_inline()) {
        // inline structure!
        DecompilerLabel fake_label;
        fake_label.target_segment = label.target_segment;
        // offset from real start of outer + field offset + tag, we want to fake that.
        fake_label.offset = offset_location + field.offset() + field_type_info->get_offset();
        fake_label.name = fmt::format("fake-label-{}-{}", actual_type.print(), field.name());
        field_defs_out.emplace_back(
            field.name(),
            decompile_at_label(field.type(), fake_label, labels, words, ts, file, version));
      } else if (!field.is_dynamic() && field.is_array() && field.is_inline()) {
        // it's an inline array.  let's figure out the len and stride
        auto len = field.array_size();
        auto total_size = ts.get_size_in_type(field);
        auto stride = total_size / len;
        ASSERT(stride * len == total_size);
        ASSERT(stride == align(field_type_info->get_size_in_memory(),
                               field_type_info->get_inline_array_stride_alignment()));

        std::vector<goos::Object> array_def = {pretty_print::to_symbol(fmt::format(
            "new 'static 'inline-array {} {}", field.type().print(), field.array_size()))};
        for (int elt = 0; elt < len; elt++) {
          DecompilerLabel fake_label;
          fake_label.target_segment = label.target_segment;
          // offset from real start of outer + field offset + tag, we want to fake that.
          fake_label.offset =
              offset_location + field.offset() + field_type_info->get_offset() + stride * elt;
          fake_label.name =
              fmt::format("fake-label-{}-{}-elt-{}", actual_type.print(), field.name(), elt);
          array_def.push_back(
              decompile_at_label(field.type(), fake_label, labels, words, ts, file, version));
        }
        field_defs_out.emplace_back(field.name(), pretty_print::build_list(array_def));
      } else if (!field.is_dynamic() && field.is_array() && !field.is_inline()) {
        auto len = field.array_size();
        auto total_size = ts.get_size_in_type(field);
        auto stride = total_size / len;
        ASSERT(stride * len == total_size);
        ASSERT(stride == 4);

        std::vector<goos::Object> array_def = {pretty_print::to_symbol(
            fmt::format("new 'static 'array {} {}", field.type().print(), field.array_size()))};

        int end_elt = 0;
        for (int elt = len; elt-- > 0;) {
          auto& word = obj_words.at((field_start / 4) + elt);
          if (word.kind() == LinkedWord::PLAIN_DATA && word.data == 0) {
            continue;
          }
          end_elt = elt + 1;
          break;
        }

        for (int elt = 0; elt < end_elt; elt++) {
          auto& word = obj_words.at((field_start / 4) + elt);

          if (word.kind() == LinkedWord::PTR) {
            array_def.push_back(decompile_at_label(field.type(), labels.at(word.label_id()), labels,
                                                   words, ts, file, version));
          } else if (word.kind() == LinkedWord::PLAIN_DATA && word.data == 0) {
            // do nothing, the default is zero?
            array_def.push_back(pretty_print::to_symbol("0"));
          } else if (word.kind() == LinkedWord::SYM_PTR) {
            if (word.symbol_name() == "#f" || word.symbol_name() == "#t") {
              array_def.push_back(pretty_print::to_symbol(fmt::format("{}", word.symbol_name())));
            } else {
              array_def.push_back(pretty_print::to_symbol(fmt::format("'{}", word.symbol_name())));
            }
          } else if (word.kind() == LinkedWord::EMPTY_PTR) {
            array_def.push_back(pretty_print::to_symbol("'()"));
          } else {
            throw std::runtime_error(fmt::format(
                "Field {} in type {} offset {} did not have a proper reference for "
                "array element {} k = {}",
                field.name(), actual_type.print(), field.offset(), elt, (int)word.kind()));
          }
        }
        field_defs_out.emplace_back(field.name(), pretty_print::build_list(array_def));

      } else if (field.is_dynamic() || field.is_array() || field.is_inline()) {
        throw std::runtime_error(fmt::format(
            "Dynamic/array/inline reference field {} type {} in static data not yet implemented",
            field.name(), actual_type.print()));
      } else {
        // then we expect a label.
        ASSERT(field_end - field_start == 4);
        auto& word = obj_words.at(field_start / 4);

        if (word.kind() == LinkedWord::PTR) {
          if (field.type() == TypeSpec("symbol")) {
            continue;
          }
          if (field.type() == TypeSpec("object")) {
            field_defs_out.emplace_back(
                field.name(), decompile_at_label_guess_type(labels.at(word.label_id()), labels,
                                                            words, ts, file, version));
          } else {
            field_defs_out.emplace_back(
                field.name(), decompile_at_label(field.type(), labels.at(word.label_id()), labels,
                                                 words, ts, file, version));
          }
        } else if (word.kind() == LinkedWord::PLAIN_DATA && word.data == 0) {
          // do nothing, the default is zero?
          field_defs_out.emplace_back(field.name(), pretty_print::to_symbol("0"));
        } else if (word.kind() == LinkedWord::SYM_PTR) {
          if (word.symbol_name() == "#f" || word.symbol_name() == "#t") {
            field_defs_out.emplace_back(
                field.name(), pretty_print::to_symbol(fmt::format("{}", word.symbol_name())));
          } else {
            field_defs_out.emplace_back(
                field.name(), pretty_print::to_symbol(fmt::format("'{}", word.symbol_name())));
          }
        } else if (word.kind() == LinkedWord::EMPTY_PTR) {
          field_defs_out.emplace_back(field.name(), pretty_print::to_symbol("'()"));
        } else if (word.kind() == LinkedWord::TYPE_PTR) {
          if (field.type() != TypeSpec("type")) {
            throw std::runtime_error(
                fmt::format("Field {} in type {} offset {} had a reference to type {}, but the "
                            "type of the field is not type.",
                            field.name(), actual_type.print(), field.offset(), word.symbol_name()));
          }
          int method_count = ts.get_type_method_count(word.symbol_name());
          field_defs_out.emplace_back(
              field.name(), pretty_print::to_symbol(fmt::format("(type-ref {} :method-count {})",
                                                                word.symbol_name(), method_count)));
        } else {
          throw std::runtime_error(
              fmt::format("Field {} in type {} offset {} did not have a proper reference",
                          field.name(), actual_type.print(), field.offset()));
        }
      }
    }

    // OK - READ THE FIELD:
    for (int i = field_start; i < field_end; i++) {
      // even if our field was partially zero, we mark those zero bytes as "has data".
      field_status_per_byte.at(i) = HAS_DATA_READ;
    }
  }

  for (size_t i = 0; i < field_status_per_byte.size(); i++) {
    if (field_status_per_byte.at(i) == HAS_DATA_UNREAD) {
      throw std::runtime_error(
          fmt::format("In structure of type {} at label {} offset {}, there was unknown data.",
                      actual_type.print(), label.name, i));
    }
  }

  std::vector<goos::Object> result_def = {
      pretty_print::to_symbol(fmt::format("new 'static '{}", actual_type.print()))};
  for (auto& f : field_defs_out) {
    auto str = f.second.print();
    bool hack = actual_type.base_type() == "sp-field-init-spec" && f.first == "object";
    if (str.length() < 40 && !hack) {
      result_def.push_back(
          pretty_print::to_symbol(fmt::format(":{} {}", f.first, print_def(f.second))));
    } else {
      result_def.push_back(pretty_print::to_symbol(fmt::format(":{}", f.first)));
      result_def.push_back(f.second);
    }
  }
  return pretty_print::build_list(result_def);
}

goos::Object bitfield_defs_print(const TypeSpec& type,
                                 const std::vector<BitFieldConstantDef>& defs) {
  std::vector<goos::Object> result;
  result.push_back(pretty_print::to_symbol(fmt::format("new 'static '{}", type.print())));
  for (auto& def : defs) {
    if (def.enum_constant) {
      result.push_back(
          pretty_print::to_symbol(fmt::format(":{} {}", def.field_name, *def.enum_constant)));
    } else if (def.is_signed) {
      result.push_back(
          pretty_print::to_symbol(fmt::format(":{} {}", def.field_name, (s64)def.value)));
    } else if (def.nested_field) {
      result.push_back(pretty_print::to_symbol(fmt::format(
          ":{} {}", def.field_name,
          bitfield_defs_print(def.nested_field->field_type, def.nested_field->fields).print())));
    } else {
      result.push_back(
          pretty_print::to_symbol(fmt::format(":{} #x{:x}", def.field_name, def.value)));
    }
  }
  return pretty_print::build_list(result);
}

goos::Object decompile_value(const TypeSpec& type,
                             const std::vector<u8>& bytes,
                             const TypeSystem& ts) {
  auto as_enum = ts.try_enum_lookup(type);
  if (as_enum) {
    ASSERT((int)bytes.size() == as_enum->get_load_size());
    ASSERT(bytes.size() <= 8);
    u64 value = 0;
    memcpy(&value, bytes.data(), bytes.size());
    if (as_enum->is_bitfield()) {
      auto defs = decompile_bitfield_enum_from_int(type, ts, value);
      std::vector<goos::Object> result_def = {pretty_print::to_symbol(type.print())};
      for (auto& x : defs) {
        result_def.push_back(pretty_print::to_symbol(x));
      }
      return pretty_print::build_list(result_def);
    } else {
      auto def = decompile_int_enum_from_int(type, ts, value);
      return pretty_print::build_list(type.print(), def);
    }
  }

  auto as_bitfield = dynamic_cast<BitFieldType*>(ts.lookup_type(type));
  if (as_bitfield) {
    if (as_bitfield->get_name() == "sound-name") {
      ASSERT(bytes.size() == 16);
      char name[17];
      memcpy(name, bytes.data(), 16);
      name[16] = '\0';

      bool got_zero = false;
      for (int i = 0; i < 16; i++) {
        if (name[i] == 0) {
          got_zero = true;
        } else {
          if (got_zero) {
            ASSERT(false);
          }
        }
      }
      return pretty_print::to_symbol(fmt::format("(static-sound-name \"{}\")", name));
    } else if (as_bitfield->get_name() != "time-frame") {  // time-frame has a special case below
      ASSERT((int)bytes.size() == as_bitfield->get_load_size());
      ASSERT(bytes.size() <= 8);
      u64 value = 0;
      memcpy(&value, bytes.data(), bytes.size());
      auto defs = decompile_bitfield_from_int(type, ts, value);
      return bitfield_defs_print(type, defs);
    }
  }

  // try as common integer types:
  if (ts.tc(TypeSpec("uint32"), type)) {
    ASSERT(bytes.size() == 4);
    u32 value;
    memcpy(&value, bytes.data(), 4);
    return pretty_print::to_symbol(fmt::format("#x{:x}", u64(value)));
  } else if (ts.tc(TypeSpec("int32"), type)) {
    ASSERT(bytes.size() == 4);
    s32 value;
    memcpy(&value, bytes.data(), 4);
    if (value > 100) {
      return pretty_print::to_symbol(fmt::format("#x{:x}", value));
    } else {
      return pretty_print::to_symbol(fmt::format("{}", value));
    }
  } else if (ts.tc(TypeSpec("uint16"), type)) {
    ASSERT(bytes.size() == 2);
    u16 value;
    memcpy(&value, bytes.data(), 2);
    return pretty_print::to_symbol(fmt::format("#x{:x}", u64(value)));
  } else if (ts.tc(TypeSpec("int16"), type)) {
    ASSERT(bytes.size() == 2);
    s16 value;
    memcpy(&value, bytes.data(), 2);
    if (value > 100) {
      return pretty_print::to_symbol(fmt::format("#x{:x}", value));
    } else {
      return pretty_print::to_symbol(fmt::format("{}", value));
    }
  } else if (ts.tc(TypeSpec("int8"), type)) {
    ASSERT(bytes.size() == 1);
    s8 value;
    memcpy(&value, bytes.data(), 1);
    if (value > 5) {
      return pretty_print::to_symbol(fmt::format("#x{:x}", value));
    } else {
      return pretty_print::to_symbol(fmt::format("{}", value));
    }
  } else if (type == TypeSpec("seconds") || type == TypeSpec("time-frame")) {
    ASSERT(bytes.size() == 8);
    s64 value;
    memcpy(&value, bytes.data(), 8);

    return pretty_print::to_symbol(
        fmt::format("(seconds {})", fixed_point_to_string(value, TICKS_PER_SECOND)));
  } else if (ts.tc(TypeSpec("uint64"), type)) {
    ASSERT(bytes.size() == 8);
    u64 value;
    memcpy(&value, bytes.data(), 8);
    return pretty_print::to_symbol(fmt::format("#x{:x}", value));
  } else if (ts.tc(TypeSpec("int64"), type)) {
    ASSERT(bytes.size() == 8);
    s64 value;
    memcpy(&value, bytes.data(), 8);
    if (value > 100) {
      return pretty_print::to_symbol(fmt::format("#x{:x}", value));
    } else {
      return pretty_print::to_symbol(fmt::format("{}", value));
    }
  } else if (type == TypeSpec("meters")) {
    ASSERT(bytes.size() == 4);
    float value;
    memcpy(&value, bytes.data(), 4);
    double meters = (double)value / METER_LENGTH;
    auto rep = pretty_print::float_representation(meters);
    if (rep.print().find("the-as") != std::string::npos) {
      return rep;
      // return pretty_print::build_list("the-as", "meters", rep);
    } else {
      return pretty_print::to_symbol(fmt::format("(meters {})", meters_to_string(value)));
    }
  } else if (type == TypeSpec("degrees")) {
    ASSERT(bytes.size() == 4);
    float value;
    memcpy(&value, bytes.data(), 4);
    double degrees = (double)value / DEGREES_LENGTH;
    return pretty_print::build_list("degrees", pretty_print::float_representation(degrees));
  } else if (ts.tc(TypeSpec("float"), type)) {
    ASSERT(bytes.size() == 4);
    float value;
    memcpy(&value, bytes.data(), 4);
    return pretty_print::float_representation(value);
  } else if (ts.tc(TypeSpec("uint8"), type)) {
    ASSERT(bytes.size() == 1);
    u8 value;
    memcpy(&value, bytes.data(), 1);
    return pretty_print::to_symbol(fmt::format("#x{:x}", value));
  } else {
    throw std::runtime_error(fmt::format("decompile_value failed on a {}", type.print()));
  }
}

goos::Object decompile_boxed_array(const DecompilerLabel& label,
                                   const std::vector<DecompilerLabel>& labels,
                                   const std::vector<std::vector<LinkedWord>>& words,
                                   const TypeSystem& ts,
                                   const LinkedObjectFile* file,
                                   const std::optional<TypeSpec>& content_type_override,
                                   GameVersion version) {
  TypeSpec content_type;
  auto type_ptr_word_idx = (label.offset / 4) - 1;
  if ((label.offset % 8) == 4) {
    auto& type_ptr = words.at(label.target_segment).at(type_ptr_word_idx);
    if (type_ptr.kind() != LinkedWord::TYPE_PTR) {
      throw std::runtime_error("Invalid basic in decompile_boxed_array");
    }
    if (type_ptr.symbol_name() == "array" || type_ptr.symbol_name() == "texture-anim-array") {
      auto content_type_ptr_word_idx = type_ptr_word_idx + 3;
      auto& content_type_ptr = words.at(label.target_segment).at(content_type_ptr_word_idx);
      if (content_type_ptr.kind() != LinkedWord::TYPE_PTR) {
        throw std::runtime_error("Invalid content in decompile_boxed_array");
      }
      content_type = TypeSpec(content_type_ptr.symbol_name());
    } else {
      throw std::runtime_error(
          fmt::format("Wrong basic type in decompile_boxed_array: got {}", type_ptr.symbol_name()));
    }
  } else {
    throw std::runtime_error("Invalid alignment in decompile_boxed_array");
  }

  if (content_type_override) {
    content_type = *content_type_override;
  }

  // now get the size
  auto& size_word_1 = words.at(label.target_segment).at(type_ptr_word_idx + 1);
  auto& size_word_2 = words.at(label.target_segment).at(type_ptr_word_idx + 2);
  auto first_elt_word_idx = type_ptr_word_idx + 4;

  if (size_word_1.kind() != LinkedWord::PLAIN_DATA ||
      size_word_2.kind() != LinkedWord::PLAIN_DATA) {
    throw std::runtime_error("Invalid size in decompile_boxed_array");
  }

  int array_length = size_word_1.data;
  int array_allocated_length = size_word_2.data;

  auto content_type_info = ts.lookup_type(content_type);
  auto params_obj = array_length == array_allocated_length
                        ? pretty_print::to_symbol(fmt::format("new 'static 'boxed-array :type {}",
                                                              content_type.print()))
                        : pretty_print::to_symbol(fmt::format(
                              "new 'static 'boxed-array :type {} :length {} :allocated-length {}",
                              content_type.print(), array_length, array_allocated_length));
  if (content_type_info->is_reference() || content_type == TypeSpec("object")) {
    // easy, stride of 4.
    std::vector<goos::Object> result = {params_obj};

    for (int elt = 0; elt < array_length; elt++) {
      auto& word = words.at(label.target_segment).at(first_elt_word_idx + elt);
      if (word.kind() == LinkedWord::PLAIN_DATA && word.data == 0) {
        result.push_back(pretty_print::to_symbol("0"));
      } else if (word.kind() == LinkedWord::PTR) {
        if (content_type == TypeSpec("object")) {
          result.push_back(decompile_at_label_guess_type(labels.at(word.label_id()), labels, words,
                                                         ts, file, version));
        } else {
          result.push_back(decompile_at_label(content_type, labels.at(word.label_id()), labels,
                                              words, ts, file, version));
        }
      } else if (word.kind() == LinkedWord::SYM_PTR) {
        result.push_back(pretty_print::to_symbol(fmt::format("'{}", word.symbol_name())));
      } else {
        if (content_type == TypeSpec("object") && word.kind() == LinkedWord::PLAIN_DATA &&
            (word.data & 0b111) == 0) {
          s32 val = word.data;
          result.push_back(pretty_print::to_symbol(fmt::format("(the binteger {})", val / 8)));
        } else if (content_type == TypeSpec("type") && word.kind() == LinkedWord::TYPE_PTR) {
          result.push_back(pretty_print::to_symbol(word.symbol_name()));
        } else {
          throw std::runtime_error(
              fmt::format("Unknown content type in boxed array of references, word idx {}",
                          first_elt_word_idx + elt));
        }
      }
    }

    return pretty_print::build_list(result);
  } else if (content_type.base_type() == "inline-array") {
    std::vector<goos::Object> result = {params_obj};

    for (int elt = 0; elt < array_length; elt++) {
      auto& word = words.at(label.target_segment).at(first_elt_word_idx + elt);
      auto segment = labels.at(word.label_id()).target_segment;
      result.push_back(decomp_ref_to_inline_array_guess_size(
          words.at(segment), labels, segment, (first_elt_word_idx + elt) * 4, ts, words, file,
          content_type.get_single_arg(), ts.get_deref_info(content_type).stride, version));
    }

    return pretty_print::build_list(result);
  } else {
    // value array
    std::vector<goos::Object> result = {params_obj};

    auto stride = content_type_info->get_size_in_memory();
    for (int i = 0; i < array_length; i++) {
      auto start = first_elt_word_idx * 4 + stride * i;
      auto end = start + content_type_info->get_size_in_memory();
      std::vector<u8> elt_bytes;
      for (int j = start; j < end; j++) {
        auto& word = words.at(label.target_segment).at(j / 4);
        if (word.kind() != LinkedWord::PLAIN_DATA) {
          throw std::runtime_error(
              fmt::format("Got bad word of kind {} in boxed array of values", word.kind()));
        }
        elt_bytes.push_back(word.get_byte(j % 4));
      }
      ASSERT(content_type != TypeSpec("uint128"));
      result.push_back(decompile_value(content_type, elt_bytes, ts));
    }
    return pretty_print::build_list(result);
  }
}

namespace {
goos::Object decompile_pair_elt(const LinkedWord& word,
                                const std::vector<DecompilerLabel>& labels,
                                const std::vector<std::vector<LinkedWord>>& words,
                                const TypeSystem& ts,
                                const LinkedObjectFile* file,
                                GameVersion version) {
  if (word.kind() == LinkedWord::PTR) {
    auto& label = labels.at(word.label_id());
    auto guessed_type = get_type_of_label(label, words);
    if (!guessed_type.has_value()) {
      auto& info = file->label_db->lookup(label.name);
      if (info.known) {
        guessed_type = info.result_type;
      }
    }

    if (!guessed_type.has_value()) {
      throw std::runtime_error("(1) Could not guess the type of " + label.name);
    }

    if (guessed_type == TypeSpec("pair")) {
      return decompile_pair(label, labels, words, ts, false, file, version);
    }

    return decompile_at_label(*guessed_type, label, labels, words, ts, file, version, true);
  } else if (word.kind() == LinkedWord::PLAIN_DATA && word.data == 0) {
    // do nothing, the default is zero?
    return pretty_print::to_symbol("0");
  } else if (word.kind() == LinkedWord::SYM_PTR) {
    // never quote symbols in a list.
    return pretty_print::to_symbol(word.symbol_name());
  } else if (word.kind() == LinkedWord::EMPTY_PTR) {
    return pretty_print::to_symbol("'()");
  } else if (word.kind() == LinkedWord::PLAIN_DATA && (word.data & 0b111) == 0) {
    return pretty_print::to_symbol(fmt::format("{}", ((s32)word.data) >> 3));  // binteger assumed
  } else if (word.kind() == LinkedWord::PLAIN_DATA) {
    return pretty_print::to_symbol(fmt::format("#x{:x}", word.data));
  } else {
    throw std::runtime_error(fmt::format("Pair elt did not have a good word kind: k {} d {}",
                                         (int)word.kind(), word.data));
  }
}
}  // namespace

goos::Object decompile_pair(const DecompilerLabel& label,
                            const std::vector<DecompilerLabel>& labels,
                            const std::vector<std::vector<LinkedWord>>& words,
                            const TypeSystem& ts,
                            bool add_quote,
                            const LinkedObjectFile* file,
                            GameVersion version) {
  if ((label.offset % 8) != 2) {
    if ((label.offset % 4) != 0) {
      throw std::runtime_error(
          fmt::format("Invalid alignment for pair {} at {}\n", label.offset % 16, label.name));
    } else {
      auto& word = words.at(label.target_segment).at(label.offset / 4);
      if (word.kind() != LinkedWord::EMPTY_PTR) {
        throw std::runtime_error(
            fmt::format("Based on alignment, expected to get empty list for pair at {}, but didn't",
                        label.name));
      }
      return pretty_print::to_symbol("'()");
    }
  }

  std::vector<goos::Object> list_tokens;
  auto to_print = label;

  for (int iter = 0;; iter++) {
    if (iter > 10000) {
      throw std::runtime_error(
          "Exceeded 10,000 look ups while trying to follow a linked list. Giving up, the list is "
          "possibly circular. Increase the limit in data_decompile.cpp if you really need more.");
    }

    if ((to_print.offset % 8) == 2) {
      // continue
      auto car_word = words.at(to_print.target_segment).at((to_print.offset - 2) / 4);
      list_tokens.push_back(decompile_pair_elt(car_word, labels, words, ts, file, version));

      auto cdr_word = words.at(to_print.target_segment).at((to_print.offset + 2) / 4);
      // if empty
      if (cdr_word.kind() == LinkedWord::EMPTY_PTR) {
        if (add_quote) {
          return pretty_print::build_list("quote", pretty_print::build_list(list_tokens));
        } else {
          return pretty_print::build_list(list_tokens);
        }
      }
      // if pointer
      if (cdr_word.kind() == LinkedWord::PTR) {
        to_print = labels.at(cdr_word.label_id());
        continue;
      }
      // improper
      list_tokens.push_back(pretty_print::to_symbol("."));
      list_tokens.push_back(decompile_pair_elt(cdr_word, labels, words, ts, file, version));
      if (add_quote) {
        return pretty_print::build_list("quote", pretty_print::build_list(list_tokens));
      } else {
        return pretty_print::build_list(list_tokens);
      }
    } else {
      if ((to_print.offset % 4) != 0) {
        throw std::runtime_error(
            fmt::format("Invalid alignment for pair {}\n", to_print.offset % 16));
      } else {
        // improper
        list_tokens.push_back(pretty_print::to_symbol("."));
        list_tokens.push_back(
            decompile_pair_elt(words.at(to_print.target_segment).at(to_print.offset / 4), labels,
                               words, ts, file, version));
        if (add_quote) {
          return pretty_print::build_list("quote", pretty_print::build_list(list_tokens));
        } else {
          return pretty_print::build_list(list_tokens);
        }
      }
    }
  }
}

goos::Object decompile_bitfield(const TypeSpec& type,
                                const BitFieldType* type_info,
                                const DecompilerLabel& label,
                                const std::vector<DecompilerLabel>&,
                                const std::vector<std::vector<LinkedWord>>& words,
                                const TypeSystem& ts) {
  // read memory
  int start_byte = label.offset;
  int end_byte = start_byte + type_info->get_size_in_memory();
  std::vector<u8> elt_bytes;
  for (int j = start_byte; j < end_byte; j++) {
    auto& word = words.at(label.target_segment).at(j / 4);
    if (word.kind() != LinkedWord::PLAIN_DATA) {
      throw std::runtime_error("Got bad word in static bitfield");
    }
    elt_bytes.push_back(word.get_byte(j % 4));
  }

  // pad bytes array to 64-bits:
  while (elt_bytes.size() < 8) {
    elt_bytes.push_back(0);
  }
  ASSERT(elt_bytes.size() == 8);

  // read as u64
  u64 value = *(u64*)(elt_bytes.data());
  auto defs = decompile_bitfield_from_int(type, ts, value);
  return bitfield_defs_print(type, defs);
}

std::optional<std::vector<BitFieldConstantDef>> try_decompile_bitfield_from_int(
    const TypeSpec& type,
    const TypeSystem& ts,
    u64 value,
    bool require_success,
    std::optional<int> offset) {
  u64 touched_bits = 0;
  std::vector<BitFieldConstantDef> result;

  auto type_info = dynamic_cast<BitFieldType*>(ts.lookup_type(type));
  ASSERT(type_info);

  int start_bit = 0;

  if (offset) {
    start_bit = *offset;
  }
  int end_bit = 64 + start_bit;

  for (auto& field : type_info->fields()) {
    if (field.skip_in_decomp() || field.offset() < start_bit ||
        (field.offset() + field.size()) > end_bit) {
      continue;
    }

    u64 bitfield_value;
    bool is_signed = ts.tc(TypeSpec("int"), field.type()) && !ts.tc(TypeSpec("uint"), field.type());
    if (is_signed) {
      // signed
      s64 signed_value = value;
      bitfield_value =
          extract_bitfield<s64>(signed_value, field.offset() - start_bit, field.size());
    } else {
      // unsigned
      bitfield_value = extract_bitfield<u64>(value, field.offset() - start_bit, field.size());
    }

    if (bitfield_value != 0) {
      BitFieldConstantDef def;
      def.value = bitfield_value;
      def.field_name = field.name();
      def.is_signed = is_signed;
      def.is_float = field.type().base_type() == "float";
      auto enum_info = ts.try_enum_lookup(field.type());
      if (enum_info && !enum_info->is_bitfield()) {
        auto name = decompile_int_enum_from_int(field.type(), ts, bitfield_value);
        def.enum_constant = fmt::format("({} {})", field.type().print(), name);
      }

      auto nested_bitfield_type = dynamic_cast<BitFieldType*>(ts.lookup_type(field.type()));
      if (nested_bitfield_type) {
        BitFieldConstantDef::NestedField nested;
        nested.field_type = field.type();
        // never nested 128-bit bitfields
        nested.fields =
            *try_decompile_bitfield_from_int(field.type(), ts, bitfield_value, true, {});
        def.nested_field = nested;
      }
      result.push_back(def);
    }

    for (int i = field.offset() - start_bit; i < field.offset() + field.size() - start_bit; i++) {
      touched_bits |= (u64(1) << i);
    }
  }

  u64 untouched_but_set = value & (~touched_bits);

  if (untouched_but_set) {
    if (require_success) {
      throw std::runtime_error(fmt::format(
          "Failed to decompile static bitfield of type {}. Original value is 0x{:x} but "
          "we didn't touch",
          type.print(), value, untouched_but_set));
    }
    return {};
  }
  return result;
}

std::vector<BitFieldConstantDef> decompile_bitfield_from_int(const TypeSpec& type,
                                                             const TypeSystem& ts,
                                                             u64 value) {
  return *try_decompile_bitfield_from_int(type, ts, value, true, {});
}

std::vector<std::string> decompile_bitfield_enum_from_int(const TypeSpec& type,
                                                          const TypeSystem& ts,
                                                          u64 value) {
  u64 reconstructed = 0;
  std::vector<std::string> result;
  auto type_info = ts.try_enum_lookup(type.base_type());
  ASSERT(type_info);
  ASSERT(type_info->is_bitfield());

  std::vector<std::string> bit_sorted_names;
  for (auto& field : type_info->entries()) {
    bit_sorted_names.push_back(field.first);
  }
  std::sort(bit_sorted_names.begin(), bit_sorted_names.end(),
            [&](const std::string& a, const std::string& b) {
              return type_info->entries().at(a) < type_info->entries().at(b);
            });

  for (auto& kv : type_info->entries()) {
    u64 mask = ((u64)1) << kv.second;
    if (value & mask) {
      reconstructed |= mask;
      result.push_back(kv.first);
    }
  }

  int bit_count = 0;
  {
    u64 x = value;
    while (x) {
      if (x & 1) {
        bit_count++;
      }
      x >>= 1;
    }
  }

  if (reconstructed != value) {
    throw std::runtime_error(fmt::format(
        "Failed to decompile bitfield enum {}. Original value is 0x{:x} but we could only "
        "make 0x{:x} using the available fields.",
        type.print(), value, reconstructed));
  }

  if (bit_count == (int)result.size()) {
    // unordered map will give us these fields in a weird order, let's order them explicitly.
    // because we have exactly one name per bit, we can just order them in bit order.
    std::sort(result.begin(), result.end(), [&](const std::string& a, const std::string& b) {
      return type_info->entries().at(a) < type_info->entries().at(b);
    });
  } else {
    // we have multiple. Just sort alphabetically and complain.
    lg::warn("Enum type {} has multiple entries with the same value.", type_info->get_name());
    std::sort(result.begin(), result.end());
  }

  return result;
}

std::string decompile_int_enum_from_int(const TypeSpec& type, const TypeSystem& ts, u64 value) {
  auto type_info = ts.try_enum_lookup(type.base_type());
  ASSERT(type_info);
  ASSERT(!type_info->is_bitfield());

  std::vector<std::string> matches;
  for (auto& field : type_info->entries()) {
    if ((u64)field.second == value) {
      matches.push_back(field.first);
    }
  }

  if (matches.size() == 0) {
    throw std::runtime_error(
        fmt::format("Failed to decompile integer enum. Value {} (0x{:x}) wasn't found in enum {}",
                    value, value, type_info->get_name()));
  } else if (matches.size() == 1) {
    return matches.front();
  } else {
    std::sort(matches.begin(), matches.end());
    return matches.front();
  }
}
}  // namespace decompiler<|MERGE_RESOLUTION|>--- conflicted
+++ resolved
@@ -733,12 +733,9 @@
            {{"init-specs", ArrayFieldDecompMeta(TypeSpec("sp-field-init-spec"), 16)}}},
           {"sparticle-launch-group",
            {{"launcher", ArrayFieldDecompMeta(TypeSpec("sparticle-group-item"), 32)}}},
-<<<<<<< HEAD
           {"nav-network-info",
            {{"adjacency", ArrayFieldDecompMeta(TypeSpec("nav-network-adjacency"), 16)}}},
-=======
           {"sig-path", {{"samples", ArrayFieldDecompMeta(TypeSpec("sig-path-sample"), 64)}}},
->>>>>>> 2eca6148
           {"race-info",
            {{"turbo-pad-array", ArrayFieldDecompMeta(TypeSpec("race-turbo-pad"), 32)},
             {"racer-array", ArrayFieldDecompMeta(TypeSpec("race-racer-info"), 16)},
