#include "data_decompile.h"

#include <algorithm>

#include "common/goos/PrettyPrinter.h"
#include "common/log/log.h"
#include "common/type_system/Type.h"
#include "common/util/Assert.h"
#include "common/util/math_util.h"
#include "common/util/print_float.h"

#include "decompiler/IR2/Form.h"
#include "decompiler/ObjectFile/LinkedObjectFile.h"
#include "decompiler/analysis/final_output.h"
#include "decompiler/util/sparticle_decompile.h"

#include "third-party/fmt/core.h"

namespace decompiler {

/*!
 * Entry point from the decompiler to decompile data.
 */
goos::Object decompile_at_label_with_hint(const LabelInfo& hint,
                                          const DecompilerLabel& label,
                                          const std::vector<DecompilerLabel>& labels,
                                          const std::vector<std::vector<LinkedWord>>& words,
                                          DecompilerTypeSystem& dts,
                                          const LinkedObjectFile* file,
                                          GameVersion version) {
  const auto& type = hint.result_type;
  if (!hint.array_size.has_value()) {
    // if we don't have an array size, treat it as just a normal type.
    if (hint.is_value) {
      throw std::runtime_error(fmt::format(
          "Label {} was marked as a value, but is being decompiled as a reference.", hint.name));
    }
    return decompile_at_label(type, label, labels, words, dts.ts, file, version);
  }

  if (type.base_type() == "pointer") {
    if (hint.is_value) {
      throw std::runtime_error(fmt::format(
          "Label {} was marked as a value, but is being decompiled as a reference.", hint.name));
    }
    auto field_type_info = dts.ts.lookup_type(type.get_single_arg());
    if (field_type_info->is_reference()) {
      throw std::runtime_error(
          fmt::format("Type {} label {} is not yet supported by the data decompiler.", type.print(),
                      hint.name));
    } else {
      auto stride = field_type_info->get_size_in_memory();

      int word_count = ((stride * (*hint.array_size)) + 3) / 4;
      std::vector<LinkedWord> obj_words;
      obj_words.insert(obj_words.begin(),
                       words.at(label.target_segment).begin() + (label.offset / 4),
                       words.at(label.target_segment).begin() + (label.offset / 4) + word_count);

      return decompile_value_array(type.get_single_arg(), field_type_info, *hint.array_size, stride,
                                   0, obj_words, dts.ts);
    }
  }

  if (type.base_type() == "inline-array") {
    if (hint.is_value) {
      throw std::runtime_error(fmt::format(
          "Label {} was marked as a value, but is being decompiled as a reference.", hint.name));
    }
    auto field_type_info = dts.ts.lookup_type(type.get_single_arg());
    if (!field_type_info->is_reference()) {
      throw std::runtime_error(
          fmt::format("Type {} for label {} is invalid, the element type is not inlineable.",
                      hint.result_type.print(), hint.name));
    } else {
      // it's an inline array.  let's figure out the len and stride
      auto len = *hint.array_size;
      // TODO - having this logic here isn't great.
      auto stride = align(field_type_info->get_size_in_memory(),
                          field_type_info->get_inline_array_stride_alignment());
      lg::info("decompiler {} stride {} {} = {}", field_type_info->get_name(),
               field_type_info->get_size_in_memory(),
               field_type_info->get_inline_array_stride_alignment(),
               align(field_type_info->get_size_in_memory(),
                     field_type_info->get_inline_array_stride_alignment()));

      if (dynamic_cast<BasicType*>(field_type_info)) {
        throw std::runtime_error("Plan basic arrays not supported yet");
        // I just want to double check offsets....
      }

      std::vector<goos::Object> array_def = {pretty_print::to_symbol(fmt::format(
          "new 'static 'inline-array {} {}", type.get_single_arg().print(), *hint.array_size))};
      for (int elt = 0; elt < len; elt++) {
        DecompilerLabel fake_label;
        fake_label.target_segment = label.target_segment;
        fake_label.offset = label.offset + field_type_info->get_offset() + stride * elt;
        fake_label.name = fmt::format("fake-label-{}-elt-{}", type.get_single_arg().print(), elt);
        array_def.push_back(decompile_at_label(type.get_single_arg(), fake_label, labels, words,
                                               dts.ts, file, version));
      }
      return pretty_print::build_list(array_def);
    }
  }

  throw std::runtime_error(fmt::format(
      "Type `{}` with length {} is not yet supported by the data decompiler. (label {})",
      hint.result_type.print(), *hint.array_size, hint.name));
}

/*!
 * Attempt to determine the type of this label. This does not make sure that the type system
 * actually knows about the type. If the thing is not a basic or pair, it will fail.
 */
std::optional<TypeSpec> get_type_of_label(const DecompilerLabel& label,
                                          const std::vector<std::vector<LinkedWord>>& words) {
  if ((label.offset % 8) == 2) {
    return TypeSpec("pair");
  }

  // try to guess the type by looking for a type pointer.
  if (label.offset < 4) {
    return {};
  }

  if ((label.offset % 8) == 4) {
    auto type_ptr_word_idx = (label.offset / 4) - 1;
    auto& type_ptr = words.at(label.target_segment).at(type_ptr_word_idx);
    if (type_ptr.kind() != LinkedWord::TYPE_PTR) {
      return {};
    }
    if (type_ptr.symbol_name() == "array") {
      auto content_type_ptr_word_idx = type_ptr_word_idx + 3;
      auto& content_type_ptr = words.at(label.target_segment).at(content_type_ptr_word_idx);
      if (content_type_ptr.kind() != LinkedWord::TYPE_PTR) {
        return {};
      }
      return TypeSpec("array", {TypeSpec(content_type_ptr.symbol_name())});
    }
    return TypeSpec(type_ptr.symbol_name());
  } else {
    return {};
  }
}

/*!
 * Attempt to decompile data at the given label, without knowing the type.  This can only succeed
 * if the object is a basic or pair, and is intended to save the user time in these cases,
 * or even be run automatically.
 */
goos::Object decompile_at_label_guess_type(const DecompilerLabel& label,
                                           const std::vector<DecompilerLabel>& labels,
                                           const std::vector<std::vector<LinkedWord>>& words,
                                           const TypeSystem& ts,
                                           const LinkedObjectFile* file,
                                           GameVersion version) {
  auto guessed_type = get_type_of_label(label, words);
  if (!guessed_type.has_value()) {
    throw std::runtime_error("(1) Could not guess the type of " + label.name);
  }
  return decompile_at_label(*guessed_type, label, labels, words, ts, file, version);
}

goos::Object decompile_function_at_label(const DecompilerLabel& label,
                                         const LinkedObjectFile* file,
                                         bool in_static_pair) {
  if (file) {
    auto other_func = file->try_get_function_at_label(label);
    if (other_func && other_func->ir2.env.has_local_vars() && other_func->ir2.top_form &&
        other_func->ir2.expressions_succeeded) {
      auto out = final_output_lambda(*other_func);
      if (in_static_pair) {
        return pretty_print::build_list("unquote", out);
      } else {
        return out;
      }
    }
  }
  return pretty_print::to_symbol(fmt::format("<lambda at {}>", label.name));
}

/*!
 * Attempt to decompile data of the given type at the given label. If the decompiler thinks the
 * types do not line up, it will fail.
 */
goos::Object decompile_at_label(const TypeSpec& type,
                                const DecompilerLabel& label,
                                const std::vector<DecompilerLabel>& labels,
                                const std::vector<std::vector<LinkedWord>>& words,
                                const TypeSystem& ts,
                                const LinkedObjectFile* file,
                                GameVersion version,
                                bool in_static_pair) {
  if (type == TypeSpec("string")) {
    return decompile_string_at_label(label, words);
  }

  if (ts.tc(TypeSpec("function"), type)) {
    return decompile_function_at_label(label, file, in_static_pair);
  }

  if (ts.tc(TypeSpec("array"), type)) {
    std::optional<TypeSpec> content_type_spec;
    if (type.has_single_arg()) {
      content_type_spec = type.get_single_arg();
    }
    return decompile_boxed_array(label, labels, words, ts, file, content_type_spec, version);
  }

  if (ts.tc(TypeSpec("structure"), type)) {
    return decompile_structure(type, label, labels, words, ts, file, true, version);
  }

  if (type == TypeSpec("pair")) {
    return decompile_pair(label, labels, words, ts, true, file, version);
  }

  throw std::runtime_error(fmt::format(
      "Unimplemented decompile_at_label for Label: {} and Type: {}", label.name, type.print()));
}

/*!
 * Special case to decompile a string into a string constant.
 */
goos::Object decompile_string_at_label(const DecompilerLabel& label,
                                       const std::vector<std::vector<LinkedWord>>& words) {
  // first, check that it's actually a string.
  if (label.offset % 4) {
    throw std::runtime_error(fmt::format("Cannot get string at label {}, alignment of label is {}",
                                         label.name, label.offset));
  }
  ASSERT(label.offset >= 4);

  const auto& type_ptr = words.at(label.target_segment).at((label.offset - 4) / 4);
  if (type_ptr.kind() != LinkedWord::TYPE_PTR) {
    throw std::runtime_error(fmt::format(
        "Cannot get string at label {}, word before is not a type pointer.", label.name));
  }

  if (type_ptr.symbol_name() != "string") {
    throw std::runtime_error(fmt::format("Cannot get string at label {}, type pointer is for a {}.",
                                         label.name, type_ptr.symbol_name()));
  }

  std::string result;

  auto word_idx = (label.offset / 4) - 1;
  // next should be the size
  if (word_idx + 1 >= int(words.at(label.target_segment).size())) {
    throw std::runtime_error(
        fmt::format("Cannot get string at label {}, not enough room", label.name));
  }
  const LinkedWord& size_word = words.at(label.target_segment).at(word_idx + 1);
  if (size_word.kind() != LinkedWord::PLAIN_DATA) {
    // sometimes an array of string pointer triggers this!
    throw std::runtime_error(
        fmt::format("Cannot get string at label {}, size is not plain data.", label.name));
  }

  // now characters...
  for (size_t i = 0; i < size_word.data; i++) {
    int word_offset = word_idx + 2 + (i / 4);
    int byte_offset = i % 4;
    auto& word = words.at(label.target_segment).at(word_offset);
    if (word.kind() != LinkedWord::PLAIN_DATA) {
      throw std::runtime_error(
          fmt::format("Cannot get string at label {}, character is not plain data.", label.name));
    }
    char cword[4];
    memcpy(cword, &word.data, 4);
    result += cword[byte_offset];
    ASSERT(result.back() != 0);
  }
  return goos::StringObject::make_new(result);
}

goos::Object decompile_value_array(const TypeSpec& elt_type,
                                   const Type* elt_type_info,
                                   int length,
                                   int stride,
                                   int offset,
                                   const std::vector<LinkedWord>& obj_words,
                                   const TypeSystem& ts) {
  std::vector<goos::Object> array_def = {
      pretty_print::to_symbol(fmt::format("new 'static 'array {} {}", elt_type.print(), length))};

  for (int i = 0; i < length; i++) {
    auto start = offset + stride * i;
    auto end = start + elt_type_info->get_size_in_memory();
    std::vector<u8> elt_bytes;
    for (int j = start; j < end; j++) {
      auto& word = obj_words.at(j / 4);
      if (word.kind() != LinkedWord::PLAIN_DATA) {
        if (word.kind() == LinkedWord::TYPE_PTR) {
          throw std::runtime_error(
              fmt::format("Got bad word in kind in array of values: expecting array of {}'s, got a "
                          "type pointer {}\n",
                          elt_type.print(), word.symbol_name()));
        }
        throw std::runtime_error(fmt::format(
            "Got bad word in kind in array of values: expecting array of {}'s, got a {}\n",
            elt_type.print(), (int)word.kind()));
      }
      elt_bytes.push_back(word.get_byte(j % 4));
    }
    ASSERT(elt_type != TypeSpec("uint128"));
    array_def.push_back(decompile_value(elt_type, elt_bytes, ts));
  }

  return pretty_print::build_list(array_def);
}

namespace {
float word_as_float(const LinkedWord& w) {
  ASSERT(w.kind() == LinkedWord::PLAIN_DATA);
  float v;
  memcpy(&v, &w.data, 4);
  return v;
}

s32 word_as_s32(const LinkedWord& w) {
  ASSERT(w.kind() == LinkedWord::PLAIN_DATA);
  return w.data;
}

std::string print_def(const goos::Object& obj) {
  if (obj.is_pair() && obj.as_pair()->car.is_symbol() &&
      obj.as_pair()->car.as_symbol()->name == "quote") {
    auto& rest = obj.as_pair()->cdr;
    if (rest.is_pair() && rest.as_pair()->cdr.is_empty_list()) {
      return fmt::format("'{}", rest.as_pair()->car.print());
    }
  }
  return obj.print();
}

/*!
 * Start at start_byte, and find the location of the next label.
 * Will only check labels that are in the given segment.
 */
int index_of_closest_following_label_in_segment(int start_byte,
                                                int seg,
                                                const std::vector<DecompilerLabel>& labels) {
  int result_idx = -1;
  int closest_byte = -1;
  for (int i = 0; i < (int)labels.size(); i++) {
    const auto& label = labels.at(i);
    if (label.target_segment == seg) {
      if (result_idx == -1 && label.offset > start_byte) {
        result_idx = i;
        closest_byte = label.offset;
      } else {
        if (label.offset > start_byte && label.offset < closest_byte) {
          result_idx = i;
          closest_byte = label.offset;
        }
      }
    }
  }
  return result_idx;
}

/*!
 * Attempt to decompile a reference to an inline array, without knowing the size.
 */
goos::Object decomp_ref_to_integer_array_guess_size(
    const std::vector<LinkedWord>& words,
    const std::vector<DecompilerLabel>& labels,
    int my_seg,
    int field_location,
    const TypeSystem& ts,
    const std::vector<std::vector<LinkedWord>>& all_words,
    const LinkedObjectFile* /*file*/,
    const TypeSpec& array_elt_type,
    int stride) {
  // lg::print("Decomp decomp_ref_to_inline_array_guess_size {}\n", array_elt_type.print());

  // verify types
  auto elt_type_info = ts.lookup_type(array_elt_type);
  ASSERT(stride == elt_type_info->get_size_in_memory());
  ASSERT(!elt_type_info->is_reference());

  // the input is the location of the data field.
  // we expect that to be a label:
  ASSERT((field_location % 4) == 0);
  auto pointer_to_data = words.at(field_location / 4);
  ASSERT(pointer_to_data.kind() == LinkedWord::PTR);

  // the data shouldn't have any labels in the middle of it, so we can find the end of the array
  // by searching for the label after the start label.
  const auto& start_label = labels.at(pointer_to_data.label_id());
  int end_label_idx =
      index_of_closest_following_label_in_segment(start_label.offset, my_seg, labels);

  int end_offset = all_words.at(my_seg).size() * 4;
  if (end_label_idx < 0) {
    lg::warn(
        "Failed to find label: likely just an unimplemented case for when the data is the last "
        "thing in the file.");
  } else {
    const auto& end_label = labels.at(end_label_idx);
    end_offset = end_label.offset;
  }

  // lg::print("Data is from {} to {}\n", start_label.name, end_label.name);

  // now we can figure out the size
  int size_bytes = end_offset - start_label.offset;
  int size_elts = size_bytes / stride;  // 32 bytes per ocean-near-index
  int leftover_bytes = size_bytes % stride;
  // lg::print("Size is {} bytes ({} elts), with {} bytes left over\n", size_bytes,
  // size_elts,leftover_bytes);

  // if we have leftover, should verify that its all zeros, or that it's the type pointer
  // of the next basic in the data section.
  // ex:
  // .word <data>
  // .type <some-other-basic's type tag>
  // L21: ; label some other basic
  // <other basic's data>
  int padding_start = end_offset - leftover_bytes;
  int padding_end = end_offset;
  for (int pad_byte_idx = padding_start; pad_byte_idx < padding_end; pad_byte_idx++) {
    auto& word = all_words.at(my_seg).at(pad_byte_idx / 4);
    switch (word.kind()) {
      case LinkedWord::PLAIN_DATA:
        ASSERT(word.get_byte(pad_byte_idx) == 0);
        break;
      case LinkedWord::TYPE_PTR:
        break;
      default:
        ASSERT(false);
    }
  }

  // if we end exactly on a type_ptr, take off an element.
  if (all_words.at(my_seg).at((end_offset - 1) / 4).kind() == LinkedWord::TYPE_PTR) {
    size_elts--;
  }

  return decompile_value_array(array_elt_type, elt_type_info, size_elts, stride, start_label.offset,
                               all_words.at(start_label.target_segment), ts);
}

/*!
 * Attempt to decompile a reference to an inline array, without knowing the size.
 */
goos::Object decomp_ref_to_inline_array_guess_size(
    const std::vector<LinkedWord>& words,
    const std::vector<DecompilerLabel>& labels,
    int my_seg,
    int field_location,
    const TypeSystem& ts,
    const std::vector<std::vector<LinkedWord>>& all_words,
    const LinkedObjectFile* file,
    const TypeSpec& array_elt_type,
    int stride,
    GameVersion version) {
  // lg::print("Decomp decomp_ref_to_inline_array_guess_size {}\n", array_elt_type.print());

  // verify the stride matches the type system
  auto elt_type_info = ts.lookup_type(array_elt_type);
  int elt_size = align(elt_type_info->get_size_in_memory(),
                       elt_type_info->get_inline_array_stride_alignment());
  ASSERT(stride == elt_size);

  // the input is the location of the data field.
  // we expect that to be a label:
  ASSERT((field_location % 4) == 0);
  auto pointer_to_data = words.at(field_location / 4);

  // inline-arrays can also be initialized as #f
  if (pointer_to_data.kind() == LinkedWord::SYM_PTR) {
    ASSERT_MSG(
        pointer_to_data.symbol_name() == "#f",
        fmt::format(
            "attempted to decompile an inline-array of '{}', but encounted a non `#f` symbol",
            array_elt_type.base_type()));
    return pretty_print::to_symbol("#f");
  }

  ASSERT(pointer_to_data.kind() == LinkedWord::PTR);

  // the data shouldn't have any labels in the middle of it, so we can find the end of the array
  // by searching for the label after the start label.
  const auto& start_label = labels.at(pointer_to_data.label_id());
  int end_label_idx =
      index_of_closest_following_label_in_segment(start_label.offset, my_seg, labels);

  int end_offset = all_words.at(my_seg).size() * 4;
  if (end_label_idx < 0) {
    lg::warn(
        "Failed to find label: likely just an unimplemented case for when the data is the last "
        "thing in the file.");
  } else {
    const auto& end_label = labels.at(end_label_idx);
    end_offset = end_label.offset;
  }

  // lg::print("Data is from {} to {}\n", start_label.name, end_label.name);

  // now we can figure out the size
  int size_bytes = end_offset - start_label.offset;
  int size_elts = size_bytes / stride;  // 32 bytes per ocean-near-index
  int leftover_bytes = size_bytes % stride;
  // lg::print("Size is {} bytes ({} elts), with {} bytes left over\n", size_bytes,
  // size_elts,leftover_bytes);

  // if we have leftover, should verify that its all zeros, or that it's the type pointer
  // of the next basic in the data section.
  // ex:
  // .word <data>
  // .type <some-other-basic's type tag>
  // L21: ; label some other basic
  // <other basic's data>
  int padding_start = end_offset - leftover_bytes;
  int padding_end = end_offset;
  for (int pad_byte_idx = padding_start; pad_byte_idx < padding_end; pad_byte_idx++) {
    auto& word = all_words.at(my_seg).at(pad_byte_idx / 4);
    switch (word.kind()) {
      case LinkedWord::PLAIN_DATA:
        ASSERT(word.get_byte(pad_byte_idx % 4) == 0);
        break;
      case LinkedWord::TYPE_PTR:
        break;
      default:
        ASSERT(false);
    }
  }

  // now disassemble:
  std::vector<goos::Object> array_def = {pretty_print::to_symbol(
      fmt::format("new 'static 'inline-array {} {}", array_elt_type.print(), size_elts))};

  for (int elt = 0; elt < size_elts; elt++) {
    // for each element, create a fake temporary label at the start to identify it
    DecompilerLabel fake_label;
    fake_label.target_segment = my_seg;  // same segment
    fake_label.offset = start_label.offset + elt * stride;
    array_def.push_back(
        decompile_at_label(array_elt_type, fake_label, labels, all_words, ts, file, version));
  }

  // build into a list.
  return pretty_print::build_list(array_def);
}

goos::Object decompile_sound_spec(const TypeSpec& type,
                                  const DecompilerLabel& label,
                                  const std::vector<DecompilerLabel>& labels,
                                  const std::vector<std::vector<LinkedWord>>& words,
                                  const TypeSystem& ts,
                                  const LinkedObjectFile* file,
                                  GameVersion version) {
  // auto normal = decompile_structure(type, label, labels, words, ts, file, false);
  // lg::print("Doing: {}\n", normal.print());
  auto uncast_type_info = ts.lookup_type(type);
  auto type_info = dynamic_cast<StructureType*>(uncast_type_info);
  if (!type_info) {
    throw std::runtime_error(fmt::format("Type {} wasn't a structure type.", type.print()));
  }
  ASSERT(type_info->get_size_in_memory() == 0x4c);

  // get words for real
  auto offset_location = label.offset - type_info->get_offset();
  int word_count = (type_info->get_size_in_memory() + 3) / 4;
  std::vector<LinkedWord> obj_words;
  obj_words.insert(obj_words.begin(),
                   words.at(label.target_segment).begin() + (offset_location / 4) + 1,
                   words.at(label.target_segment).begin() + (offset_location / 4) + word_count);

  for (int i = 0; i < word_count - 1; ++i) {
    if (i == word_count - 2 && !obj_words.at(i).data) {
      // just some default initialized sound spec, don't attempt anything fancy.
      return decompile_structure(type, label, labels, words, ts, file, false, version);
    }
    if (obj_words.at(i).data)
      break;
  }

  u16 implicit_mask = 0;
  u16 mask = obj_words.at(0).data;
  float num = word_as_float(obj_words.at(1));
  u8 group = obj_words.at(2).data;
  char sound_name[17];
  sound_name[16] = 0;
  memcpy(&sound_name[0], &obj_words.at(3).data, sizeof(u32));
  memcpy(&sound_name[4], &obj_words.at(4).data, sizeof(u32));
  memcpy(&sound_name[8], &obj_words.at(5).data, sizeof(u32));
  memcpy(&sound_name[12], &obj_words.at(6).data, sizeof(u32));
  std::string name(sound_name);

  for (int i = 0; i < 4; ++i) {
    if (obj_words.at(7 + i).data) {
      throw std::runtime_error("static sound-spec trans was not zero.");
    }
  }

  s32 volume = word_as_s32(obj_words.at(11));
  s32 pitch = word_as_s32(obj_words.at(12));
  s32 bend = word_as_s32(obj_words.at(13));
  s16 fo_min = word_as_s32(obj_words.at(14));
  s16 fo_max = word_as_s32(obj_words.at(14)) >> 16;
  s8 fo_curve = word_as_s32(obj_words.at(15));
  s8 priority = word_as_s32(obj_words.at(15)) >> 8;
  s32 auto_time = word_as_s32(obj_words.at(16));
  s32 auto_from = word_as_s32(obj_words.at(17));

  if (bend) {
    throw std::runtime_error("static sound-spec bend was not zero.");
  }
  if (fo_curve && file->version == GameVersion::Jak1) {
    throw std::runtime_error("static sound-spec fo_curve was not zero.");
  }
  if (priority) {
    throw std::runtime_error("static sound-spec priority was not zero.");
  }
  if (auto_time) {
    throw std::runtime_error("static sound-spec auto_time was not zero.");
  }
  if (auto_from) {
    throw std::runtime_error("static sound-spec auto_from was not zero.");
  }

  std::vector<goos::Object> the_macro;

  the_macro.push_back(pretty_print::to_symbol("static-sound-spec"));
  the_macro.push_back(goos::StringObject::make_new(name));
  if (num != 1) {
    the_macro.push_back(pretty_print::to_symbol(fmt::format(":num {}", num)));
  }
  if (group != 1) {
    the_macro.push_back(pretty_print::to_symbol(fmt::format(":group {}", num)));
  }
  if ((mask & 1) || volume != 1024) {
    implicit_mask |= 1 << 0;
    float volf = volume / 10.24f;
    // volume is fixed point, and floats should round towards zero, so we convert specific ints
    // to better-looking floats that end up being the same value.
    // there should be a more automated way to do this, but i am a bit lazy.
    // TODO try fixed point print i made some time ago
    switch (volume) {
      case 0x2cc:
        volf = 70;
        break;
      case 0x333:
        volf = 80;
        break;
    }
    the_macro.push_back(pretty_print::to_symbol(fmt::format(":volume {}", float_to_string(volf))));
  }
  if (pitch != 0) {
    implicit_mask |= 1 << 1;
    the_macro.push_back(pretty_print::to_symbol(fmt::format(":pitch-mod {}", pitch)));
  }
  if (fo_min != 0) {
    implicit_mask |= 1 << 6;
    the_macro.push_back(pretty_print::to_symbol(fmt::format(":fo-min {}", fo_min)));
  }
  if (fo_max != 0) {
    implicit_mask |= 1 << 7;
    the_macro.push_back(pretty_print::to_symbol(fmt::format(":fo-max {}", fo_max)));
  }
  if (fo_curve != 0) {
    implicit_mask |= (1 << 8);
    the_macro.push_back(pretty_print::to_symbol(fmt::format(":fo-curve {}", fo_curve)));
  }

  if (mask < implicit_mask) {
    throw std::runtime_error(
        fmt::format("static sound-spec too many implicit masks: #x{:x}", implicit_mask ^ mask));
  }
  u16 final_mask = mask ^ implicit_mask;
  if (final_mask) {
    lg::error(
        "final_mask in static sound-spec decomp: #x{:x}. This is fine, but should be reported.",
        final_mask);
    std::string mask_list = ":mask (";
    bool first = true;
    for (const auto& m : decompile_bitfield_enum_from_int(TypeSpec("sound-mask"), ts, final_mask)) {
      if (!first) {
        mask_list += " ";
      }
      mask_list += m;
      first = false;
    }
    mask_list += ")";

    the_macro.push_back(pretty_print::to_symbol(mask_list));
  }

  return pretty_print::build_list(the_macro);
}

}  // namespace

// TODO - add a common game version
const std::unordered_map<
    GameVersion,
    std::unordered_map<std::string, std::unordered_map<std::string, ArrayFieldDecompMeta>>>
    array_field_decomp_special_cases = {
        {GameVersion::Jak1,
         /*!
          * Decompile the data field of ocean-near-indices, which is an (inline-array
          * ocean-near-index). This is like a C++ ocean_near_index*, meaning we don't know how long
          * the array is. We know all the data in a ocean_near_index is just integers, so we can
          * guess that the end of the array is just the location of the next label. There's a chance
          * that this will include some padding in the array and make it too long, but there is no
          * harm in that.
          */
         {{"ocean-near-indices",
           {{"data", ArrayFieldDecompMeta(TypeSpec("ocean-near-index"), 32)}}},
          {"ocean-mid-masks", {{"data", ArrayFieldDecompMeta(TypeSpec("ocean-mid-mask"), 8)}}},
          {"sparticle-launcher",
           {{"init-specs", ArrayFieldDecompMeta(TypeSpec("sp-field-init-spec"), 16)}}},
          {"sparticle-launch-group",
           {{"launcher", ArrayFieldDecompMeta(TypeSpec("sparticle-group-item"), 32)}}},
          {"nav-mesh",
           {{"vertex", ArrayFieldDecompMeta(TypeSpec("nav-vertex"), 16)},
            {"poly", ArrayFieldDecompMeta(TypeSpec("nav-poly"), 8)},
            {"route", ArrayFieldDecompMeta(TypeSpec("vector4ub"), 4)}}},
          {"lightning-probe-vars", {{"probe-dirs", ArrayFieldDecompMeta(TypeSpec("vector"), 16)}}},
          {"ropebridge-tuning",
           {{"col-mesh-indexes",
             ArrayFieldDecompMeta(TypeSpec("uint8"),
                                  1,
                                  ArrayFieldDecompMeta::Kind::REF_TO_INTEGER_ARR)}}}}},
        {GameVersion::Jak2,
         {{"ocean-near-indices",
           {{"data", ArrayFieldDecompMeta(TypeSpec("ocean-near-index"), 32)}}},
          {"ocean-mid-masks", {{"data", ArrayFieldDecompMeta(TypeSpec("ocean-mid-mask"), 8)}}},
          {"sparticle-launcher",
           {{"init-specs", ArrayFieldDecompMeta(TypeSpec("sp-field-init-spec"), 16)}}},
          {"sparticle-launch-group",
           {{"launcher", ArrayFieldDecompMeta(TypeSpec("sparticle-group-item"), 32)}}},
          {"nav-network-info",
           {{"adjacency", ArrayFieldDecompMeta(TypeSpec("nav-network-adjacency"), 16)}}},
          {"sig-path", {{"samples", ArrayFieldDecompMeta(TypeSpec("sig-path-sample"), 64)}}},
          {"fort-robotank-segment",
           {{"event-tbl", ArrayFieldDecompMeta(TypeSpec("fort-robotank-segment-event"), 32)}}},
          {"race-info",
           {{"turbo-pad-array", ArrayFieldDecompMeta(TypeSpec("race-turbo-pad"), 32)},
            {"racer-array", ArrayFieldDecompMeta(TypeSpec("race-racer-info"), 16)},
            {"decision-point-array", ArrayFieldDecompMeta(TypeSpec("race-decision-point"), 16)}}},
          {"actor-hash-bucket",
           {{"data", ArrayFieldDecompMeta(TypeSpec("actor-cshape-ptr"),
                                          16,
                                          ArrayFieldDecompMeta::Kind::REF_TO_INLINE_ARR)}}},
          {"xz-height-map",
           {{"data", ArrayFieldDecompMeta(TypeSpec("int8"),
                                          1,
                                          ArrayFieldDecompMeta::Kind::REF_TO_INTEGER_ARR)}}},
          {"enemy-info",
           {{"idle-anim-script",
             ArrayFieldDecompMeta(TypeSpec("uint32"),
                                  4,
                                  ArrayFieldDecompMeta::Kind::REF_TO_INTEGER_ARR)}}},
          {"nav-enemy-info",
           {{"idle-anim-script",
             ArrayFieldDecompMeta(TypeSpec("uint32"),
                                  4,
                                  ArrayFieldDecompMeta::Kind::REF_TO_INTEGER_ARR)}}},
          {"tpath-info",
           // TODO - should be able to just decompile the `anims` field
           {{"anim1", ArrayFieldDecompMeta(TypeSpec("tpath-control-frame"), 16)},
            {"anim2", ArrayFieldDecompMeta(TypeSpec("tpath-control-frame"), 16)},
            {"anim3", ArrayFieldDecompMeta(TypeSpec("tpath-control-frame"), 16)}}},
          // kinda want to add regex support now...
          {"bigmap-compressed-layers",
           {{"layer0", ArrayFieldDecompMeta(TypeSpec("uint32"),
                                            4,
                                            ArrayFieldDecompMeta::Kind::REF_TO_INTEGER_ARR)},
            {"layer1", ArrayFieldDecompMeta(TypeSpec("uint32"),
                                            4,
                                            ArrayFieldDecompMeta::Kind::REF_TO_INTEGER_ARR)},
            {"layer2", ArrayFieldDecompMeta(TypeSpec("uint32"),
                                            4,
                                            ArrayFieldDecompMeta::Kind::REF_TO_INTEGER_ARR)},
            {"layer3", ArrayFieldDecompMeta(TypeSpec("uint32"),
                                            4,
                                            ArrayFieldDecompMeta::Kind::REF_TO_INTEGER_ARR)},
            {"layer4", ArrayFieldDecompMeta(TypeSpec("uint32"),
                                            4,
                                            ArrayFieldDecompMeta::Kind::REF_TO_INTEGER_ARR)},
            {"layer5", ArrayFieldDecompMeta(TypeSpec("uint32"),
                                            4,
                                            ArrayFieldDecompMeta::Kind::REF_TO_INTEGER_ARR)},
            {"layer6", ArrayFieldDecompMeta(TypeSpec("uint32"),
                                            4,
                                            ArrayFieldDecompMeta::Kind::REF_TO_INTEGER_ARR)},
            {"layer7", ArrayFieldDecompMeta(TypeSpec("uint32"),
                                            4,
                                            ArrayFieldDecompMeta::Kind::REF_TO_INTEGER_ARR)},
            {"layer8", ArrayFieldDecompMeta(TypeSpec("uint32"),
                                            4,
                                            ArrayFieldDecompMeta::Kind::REF_TO_INTEGER_ARR)},
            {"layer9", ArrayFieldDecompMeta(TypeSpec("uint32"),
                                            4,
                                            ArrayFieldDecompMeta::Kind::REF_TO_INTEGER_ARR)},
            {"layer10", ArrayFieldDecompMeta(TypeSpec("uint32"),
                                             4,
                                             ArrayFieldDecompMeta::Kind::REF_TO_INTEGER_ARR)},
            {"layer11", ArrayFieldDecompMeta(TypeSpec("uint32"),
                                             4,
                                             ArrayFieldDecompMeta::Kind::REF_TO_INTEGER_ARR)},
            {"layer12", ArrayFieldDecompMeta(TypeSpec("uint32"),
                                             4,
                                             ArrayFieldDecompMeta::Kind::REF_TO_INTEGER_ARR)},
            {"layer13", ArrayFieldDecompMeta(TypeSpec("uint32"),
                                             4,
                                             ArrayFieldDecompMeta::Kind::REF_TO_INTEGER_ARR)},
            {"layer14", ArrayFieldDecompMeta(TypeSpec("uint32"),
                                             4,
                                             ArrayFieldDecompMeta::Kind::REF_TO_INTEGER_ARR)},
            {"layer15", ArrayFieldDecompMeta(TypeSpec("uint32"),
                                             4,
                                             ArrayFieldDecompMeta::Kind::REF_TO_INTEGER_ARR)},
            {"layer16", ArrayFieldDecompMeta(TypeSpec("uint32"),
                                             4,
                                             ArrayFieldDecompMeta::Kind::REF_TO_INTEGER_ARR)},
            {"layer17", ArrayFieldDecompMeta(TypeSpec("uint32"),
                                             4,
                                             ArrayFieldDecompMeta::Kind::REF_TO_INTEGER_ARR)},
            {"layer18", ArrayFieldDecompMeta(TypeSpec("uint32"),
                                             4,
                                             ArrayFieldDecompMeta::Kind::REF_TO_INTEGER_ARR)},
            {"layer19", ArrayFieldDecompMeta(TypeSpec("uint32"),
                                             4,
                                             ArrayFieldDecompMeta::Kind::REF_TO_INTEGER_ARR)}}},
          {"lightning-probe-vars", {{"probe-dirs", ArrayFieldDecompMeta(TypeSpec("vector"), 16)}}},
          {"nav-mesh",
           {{"poly-array", ArrayFieldDecompMeta(TypeSpec("nav-poly"), 64)},
            {"nav-control-array", ArrayFieldDecompMeta(TypeSpec("nav-control"), 288)}}},
<<<<<<< HEAD

=======
          {"trail-conn-hash",
           {{"cell", ArrayFieldDecompMeta(TypeSpec("trail-conn-hash-cell"), 4)},
            {"conn-ids", ArrayFieldDecompMeta(TypeSpec("uint16"),
                                              2,
                                              ArrayFieldDecompMeta::Kind::REF_TO_INTEGER_ARR)}}},
          {"trail-graph",
           {{"node", ArrayFieldDecompMeta(TypeSpec("trail-node"), 18)},
            {"conn", ArrayFieldDecompMeta(TypeSpec("trail-conn"), 8)},
            {"conn-ids", ArrayFieldDecompMeta(TypeSpec("uint16"),
                                              2,
                                              ArrayFieldDecompMeta::Kind::REF_TO_INTEGER_ARR)},
            {"visgroup", ArrayFieldDecompMeta(TypeSpec("trail-conn-hash-cell"), 4)},
            {"visnode-ids", ArrayFieldDecompMeta(TypeSpec("uint16"),
                                                 2,
                                                 ArrayFieldDecompMeta::Kind::REF_TO_INTEGER_ARR)}}},
>>>>>>> 8b12553d
          {"predator-graph",
           {{"node", ArrayFieldDecompMeta(TypeSpec("predator-node"), 48)},
            {"edge", ArrayFieldDecompMeta(TypeSpec("predator-edge"), 4)}}},
          {"sig0-course",
           {{"spots", ArrayFieldDecompMeta(TypeSpec("bot-spot"), 32)},
            {"speeches", ArrayFieldDecompMeta(TypeSpec("bot-speech-info"), 16)},
            {"dirs", ArrayFieldDecompMeta(TypeSpec("vector"), 16)},
            {"speech-tunings", ArrayFieldDecompMeta(TypeSpec("bot-speech-tuning"), 16)}}},
          {"ashelin-course",
           {{"spots", ArrayFieldDecompMeta(TypeSpec("bot-spot"), 32)},
            {"speeches", ArrayFieldDecompMeta(TypeSpec("bot-speech-info"), 16)},
            {"dirs", ArrayFieldDecompMeta(TypeSpec("vector"), 16)},
            {"speech-tunings", ArrayFieldDecompMeta(TypeSpec("bot-speech-tuning"), 16)}}},
          {"ai-task-pool",
           {{"tasks", ArrayFieldDecompMeta(TypeSpec("uint32"),
                                           4,
                                           ArrayFieldDecompMeta::Kind::REF_TO_INTEGER_ARR)}}}}}};

goos::Object decompile_structure(const TypeSpec& type,
                                 const DecompilerLabel& label,
                                 const std::vector<DecompilerLabel>& labels,
                                 const std::vector<std::vector<LinkedWord>>& words,
                                 const TypeSystem& ts,
                                 const LinkedObjectFile* file,
                                 bool use_fancy_macros,
                                 GameVersion version) {
  // some structures we want to decompile to fancy macros instead of a raw static definiton
  // temp hack!!
  if (use_fancy_macros && file) {
    if (file->version == GameVersion::Jak1) {
      if (type == TypeSpec("sp-field-init-spec")) {
        ASSERT(file->version == GameVersion::Jak1);  // need to update enums
        return decompile_sparticle_field_init(type, label, labels, words, ts, file, version);
      }
      if (type == TypeSpec("sparticle-group-item")) {
        ASSERT(file->version == GameVersion::Jak1);  // need to update enums
        return decompile_sparticle_group_item(type, label, labels, words, ts, file);
      }
    }
    if (type == TypeSpec("sound-spec")) {
      return decompile_sound_spec(type, label, labels, words, ts, file, version);
    }
  }

  // first step, get type info and words
  TypeSpec actual_type = type;
  auto uncast_type_info = ts.lookup_type(actual_type);
  auto type_info = dynamic_cast<StructureType*>(uncast_type_info);
  if (!type_info) {
    throw std::runtime_error(fmt::format("Type {} wasn't a structure type.", actual_type.print()));
  }
  bool is_basic = dynamic_cast<BasicType*>(uncast_type_info);
  auto offset_location = label.offset - type_info->get_offset();

  if (is_basic) {
    const auto& word = words.at(label.target_segment).at((offset_location / 4));
    if (word.kind() != LinkedWord::TYPE_PTR) {
      throw std::runtime_error(
          fmt::format("Basic does not start with type pointer: {}", label.name));
    }

    if (word.symbol_name() != actual_type.base_type()) {
      // we can specify a more specific type.
      auto got_type = TypeSpec(word.symbol_name());
      if (ts.tc(actual_type, got_type)) {
        actual_type = got_type;

        type_info = dynamic_cast<StructureType*>(ts.lookup_type(actual_type));
        if (!type_info) {
          throw std::runtime_error(
              fmt::format("Type-tag type {} wasn't a structure type.", actual_type.print()));
        }

        // try again with the right type. this resets back to decompile_at_label because we may
        // want to get the specific function/string/etc implementations.
        return decompile_at_label(actual_type, label, labels, words, ts, file, version);
      } else {
        throw std::runtime_error(
            fmt::format("Basic has the wrong type pointer, got {} expected {} at label {}:{}",
                        word.symbol_name(), actual_type.base_type(), label.name, label.offset));
      }
    }
  }

  int word_count = (type_info->get_size_in_memory() + 3) / 4;
  int byte_count = type_info->get_size_in_memory();

  // check alignment
  if (offset_location % 8) {
    std::string error = fmt::format(
        "Decompiling a structure with type type {} (type offset {}) at label {}, but it has "
        "alignment {}, which is not valid. This might be okay for a packed inline array, but "
        "shouldn't happen for basics. {}",
        type_info->get_name(), type_info->get_offset(), label.name, (offset_location % 8),
        (offset_location & 0b10) ? "Maybe it is actually a pair?" : "");

    if (is_basic || !type_info->is_packed()) {
      throw std::runtime_error(error);
    } else {
      // lg::print("{}\n", error);
    }
  }

  // check enough room
  if (int(words.at(label.target_segment).size()) < word_count + offset_location / 4) {
    throw std::runtime_error(fmt::format(
        "Structure type {} takes up {} bytes and doesn't fit. {}:{}", type_info->get_name(),
        type_info->get_size_in_memory(), label.name, offset_location));
  }

  // get words for real
  std::vector<LinkedWord> obj_words;
  obj_words.insert(obj_words.begin(),
                   words.at(label.target_segment).begin() + (offset_location / 4),
                   words.at(label.target_segment).begin() + (offset_location / 4) + word_count);

  // status of each byte.
  enum ByteStatus : u8 { ZERO_UNREAD, HAS_DATA_UNREAD, ZERO_READ, HAS_DATA_READ };
  std::vector<int> field_status_per_byte;
  for (int i = 0; i < byte_count; i++) {
    auto& w = obj_words.at(i / 4);
    switch (w.kind()) {
      case LinkedWord::TYPE_PTR:
      case LinkedWord::PTR:
      case LinkedWord::SYM_PTR:
      case LinkedWord::EMPTY_PTR:
        field_status_per_byte.push_back(HAS_DATA_UNREAD);
        break;
      case LinkedWord::PLAIN_DATA: {
        field_status_per_byte.push_back(w.get_byte(i % 4) ? HAS_DATA_UNREAD : ZERO_UNREAD);
      } break;
      default:
        throw std::runtime_error("Unsupported word in static data");
    }
  }

  std::vector<std::pair<std::string, goos::Object>> field_defs_out;
  // now iterate over fields:
  int idx = 0;
  for (auto& field : type_info->fields()) {
    if (field.skip_in_decomp()) {
      idx++;
      continue;
    }
    if (is_basic && idx == 0) {
      ASSERT(field.name() == "type" && field.offset() == 0);
      auto& word = obj_words.at(0);
      if (word.kind() != LinkedWord::TYPE_PTR) {
        throw std::runtime_error("Basic does not start with type pointer");
      }

      if (word.symbol_name() != actual_type.base_type()) {
        // the check above should have caught this.
        ASSERT(false);
      }
      for (int k = 0; k < 4; k++) {
        field_status_per_byte.at(k) = HAS_DATA_READ;
      }
      idx++;
      continue;
    }
    idx++;

    // O(N^2)-1 approach to the score system? but I didn't notice any slowdowns and there are
    // ultimately not many static allocs
    bool higher_score_available = false;
    for (auto& other_field : type_info->fields()) {
      if (other_field == field)
        continue;
      if (other_field.offset() == field.offset() &&
          other_field.field_score() > field.field_score()) {
        higher_score_available = true;
        break;
      }
    }
    if (higher_score_available) {
      // a higher priority field is available
      continue;
    }

    // first, let's see if this overlaps with anything:
    auto field_start = field.offset();
    auto field_end = field_start + ts.get_size_in_type(field);
    bool all_zero = true;
    bool any_overlap = false;
    for (int i = field_start; i < field_end; i++) {
      auto status = field_status_per_byte.at(i);
      if (status != ZERO_UNREAD && status != ZERO_READ) {
        all_zero = false;
      }
      if (status == HAS_DATA_READ || status == ZERO_READ) {
        any_overlap = true;
      }
    }

    if (all_zero) {
      // special case for dynamic arrays at the end of a type
      // TODO - this causes an assert in Type.hL240
      // if (!(field_start == field_end && field.is_dynamic())) {
      //  // field has nothing in it, just skip it.
      //  continue;
      //}
      continue;
    }

    if (any_overlap) {
      // for now, let's just skip fields that overlapped with the previous.
      // eventually we should do something smarter here...
      continue;
    }

    // first, let's see if it's a value or reference
    auto field_type_info = ts.lookup_type_allow_partial_def(field.type());
    if (!field_type_info->is_reference() && field.type() != TypeSpec("object")) {
      // value type. need to get bytes.
      ASSERT(!field.is_inline());
      if (field.is_array()) {
        // array of values.
        auto len = field.array_size();
        auto stride = ts.get_size_in_type(field) / len;
        ASSERT(stride == field_type_info->get_size_in_memory());

        field_defs_out.emplace_back(
            field.name(), decompile_value_array(field.type(), field_type_info, len, stride,
                                                field_start, obj_words, ts));
      } else if (field.is_dynamic()) {
        throw std::runtime_error(
            fmt::format("Dynamic value field {} in static data type {} not yet implemented",
                        field.name(), actual_type.print()));
      } else {
        // array field special cases, uses the map initialized above!
        // check if there is a special case for this type+field+version combination
        if (file && array_field_decomp_special_cases.count(file->version) > 0 &&
            array_field_decomp_special_cases.at(file->version).count(type.print()) > 0 &&
            array_field_decomp_special_cases.at(file->version)
                    .at(type.print())
                    .count(field.name()) > 0) {
          // We have a special case, do the things
          const auto& metadata =
              array_field_decomp_special_cases.at(file->version).at(type.print()).at(field.name());
          if (metadata.kind == ArrayFieldDecompMeta::Kind::REF_TO_INLINE_ARR) {
            field_defs_out.emplace_back(
                field.name(),
                decomp_ref_to_inline_array_guess_size(
                    obj_words, labels, label.target_segment, field_start, ts, words, file,
                    metadata.element_type, metadata.bytes_per_element, file->version));
          } else if (metadata.kind == ArrayFieldDecompMeta::Kind::REF_TO_INTEGER_ARR) {
            field_defs_out.emplace_back(
                field.name(), decomp_ref_to_integer_array_guess_size(
                                  obj_words, labels, label.target_segment, field_start, ts, words,
                                  file, metadata.element_type, metadata.bytes_per_element));
          }
        } else {  // otherwise, it's a pointer array or plain data
          if (field.type().base_type() == "pointer") {
            if (obj_words.at(field_start / 4).kind() != LinkedWord::SYM_PTR) {
              continue;
            }

            if (obj_words.at(field_start / 4).symbol_name() != "#f") {
              lg::warn("Got a weird symbol in a pointer field: {}",
                       obj_words.at(field_start / 4).symbol_name());
              continue;
            }

            field_defs_out.emplace_back(field.name(), pretty_print::to_symbol("#f"));

          } else {
            if (obj_words.at(field_start / 4).kind() != LinkedWord::PLAIN_DATA) {
              continue;
            }
            std::vector<u8> bytes_out;
            for (int byte_idx = field_start; byte_idx < field_end; byte_idx++) {
              bytes_out.push_back(obj_words.at(byte_idx / 4).get_byte(byte_idx % 4));
            }

            // use more specific types for gif tags.
            bool is_gif_type =
                type.base_type() == "dma-gif-packet" || type.base_type() == "dma-gif";
            if (is_gif_type && field.name() == "gif0") {
              field_defs_out.emplace_back(field.name(),
                                          decompile_value(TypeSpec("gif-tag64"), bytes_out, ts));
            } else if (is_gif_type && field.name() == "gif1") {
              field_defs_out.emplace_back(field.name(),
                                          decompile_value(TypeSpec("gif-tag-regs"), bytes_out, ts));
            } else {
              if (field.type() == TypeSpec("uint128")) {
                throw std::runtime_error(
                    fmt::format("Failed to decompile: looking at field {} (from {}) with type {}",
                                field.name(), type_info->get_name(), field.type().print()));
              }
              field_defs_out.emplace_back(field.name(),
                                          decompile_value(field.type(), bytes_out, ts));
            }
          }
        }
      }

    } else {
      if (!field.is_dynamic() && !field.is_array() && field.is_inline()) {
        // inline structure!
        DecompilerLabel fake_label;
        fake_label.target_segment = label.target_segment;
        // offset from real start of outer + field offset + tag, we want to fake that.
        fake_label.offset = offset_location + field.offset() + field_type_info->get_offset();
        fake_label.name = fmt::format("fake-label-{}-{}", actual_type.print(), field.name());
        field_defs_out.emplace_back(
            field.name(),
            decompile_at_label(field.type(), fake_label, labels, words, ts, file, version));
      } else if (!field.is_dynamic() && field.is_array() && field.is_inline()) {
        // it's an inline array.  let's figure out the len and stride
        auto len = field.array_size();
        auto total_size = ts.get_size_in_type(field);
        auto stride = total_size / len;
        ASSERT(stride * len == total_size);
        ASSERT(stride == align(field_type_info->get_size_in_memory(),
                               field_type_info->get_inline_array_stride_alignment()));

        std::vector<goos::Object> array_def = {pretty_print::to_symbol(fmt::format(
            "new 'static 'inline-array {} {}", field.type().print(), field.array_size()))};
        for (int elt = 0; elt < len; elt++) {
          DecompilerLabel fake_label;
          fake_label.target_segment = label.target_segment;
          // offset from real start of outer + field offset + tag, we want to fake that.
          fake_label.offset =
              offset_location + field.offset() + field_type_info->get_offset() + stride * elt;
          fake_label.name =
              fmt::format("fake-label-{}-{}-elt-{}", actual_type.print(), field.name(), elt);
          array_def.push_back(
              decompile_at_label(field.type(), fake_label, labels, words, ts, file, version));
        }
        field_defs_out.emplace_back(field.name(), pretty_print::build_list(array_def));
      } else if (!field.is_dynamic() && field.is_array() && !field.is_inline()) {
        auto len = field.array_size();
        auto total_size = ts.get_size_in_type(field);
        auto stride = total_size / len;
        ASSERT(stride * len == total_size);
        ASSERT(stride == 4);

        std::vector<goos::Object> array_def = {pretty_print::to_symbol(
            fmt::format("new 'static 'array {} {}", field.type().print(), field.array_size()))};

        int end_elt = 0;
        for (int elt = len; elt-- > 0;) {
          auto& word = obj_words.at((field_start / 4) + elt);
          if (word.kind() == LinkedWord::PLAIN_DATA && word.data == 0) {
            continue;
          }
          end_elt = elt + 1;
          break;
        }

        for (int elt = 0; elt < end_elt; elt++) {
          auto& word = obj_words.at((field_start / 4) + elt);

          if (word.kind() == LinkedWord::PTR) {
            array_def.push_back(decompile_at_label(field.type(), labels.at(word.label_id()), labels,
                                                   words, ts, file, version));
          } else if (word.kind() == LinkedWord::PLAIN_DATA && word.data == 0) {
            // do nothing, the default is zero?
            array_def.push_back(pretty_print::to_symbol("0"));
          } else if (word.kind() == LinkedWord::SYM_PTR) {
            if (word.symbol_name() == "#f" || word.symbol_name() == "#t") {
              array_def.push_back(pretty_print::to_symbol(fmt::format("{}", word.symbol_name())));
            } else {
              array_def.push_back(pretty_print::to_symbol(fmt::format("'{}", word.symbol_name())));
            }
          } else if (word.kind() == LinkedWord::EMPTY_PTR) {
            array_def.push_back(pretty_print::to_symbol("'()"));
          } else {
            throw std::runtime_error(fmt::format(
                "Field {} in type {} offset {} did not have a proper reference for "
                "array element {} k = {}",
                field.name(), actual_type.print(), field.offset(), elt, (int)word.kind()));
          }
        }
        field_defs_out.emplace_back(field.name(), pretty_print::build_list(array_def));

      } else if (field.is_dynamic() || field.is_array() || field.is_inline()) {
        throw std::runtime_error(fmt::format(
            "Dynamic/array/inline reference field {} type {} in static data not yet implemented",
            field.name(), actual_type.print()));
      } else {
        // then we expect a label.
        ASSERT(field_end - field_start == 4);
        auto& word = obj_words.at(field_start / 4);

        if (word.kind() == LinkedWord::PTR) {
          if (field.type() == TypeSpec("symbol")) {
            continue;
          }
          if (field.type() == TypeSpec("object")) {
            field_defs_out.emplace_back(
                field.name(), decompile_at_label_guess_type(labels.at(word.label_id()), labels,
                                                            words, ts, file, version));
          } else {
            field_defs_out.emplace_back(
                field.name(), decompile_at_label(field.type(), labels.at(word.label_id()), labels,
                                                 words, ts, file, version));
          }
        } else if (word.kind() == LinkedWord::PLAIN_DATA && word.data == 0) {
          // do nothing, the default is zero?
          field_defs_out.emplace_back(field.name(), pretty_print::to_symbol("0"));
        } else if (word.kind() == LinkedWord::SYM_PTR) {
          if (word.symbol_name() == "#f" || word.symbol_name() == "#t") {
            field_defs_out.emplace_back(
                field.name(), pretty_print::to_symbol(fmt::format("{}", word.symbol_name())));
          } else {
            field_defs_out.emplace_back(
                field.name(), pretty_print::to_symbol(fmt::format("'{}", word.symbol_name())));
          }
        } else if (word.kind() == LinkedWord::EMPTY_PTR) {
          field_defs_out.emplace_back(field.name(), pretty_print::to_symbol("'()"));
        } else if (word.kind() == LinkedWord::TYPE_PTR) {
          if (field.type() != TypeSpec("type")) {
            throw std::runtime_error(
                fmt::format("Field {} in type {} offset {} had a reference to type {}, but the "
                            "type of the field is not type.",
                            field.name(), actual_type.print(), field.offset(), word.symbol_name()));
          }
          int method_count = ts.get_type_method_count(word.symbol_name());
          field_defs_out.emplace_back(
              field.name(), pretty_print::to_symbol(fmt::format("(type-ref {} :method-count {})",
                                                                word.symbol_name(), method_count)));
        } else {
          throw std::runtime_error(
              fmt::format("Field {} in type {} offset {} did not have a proper reference",
                          field.name(), actual_type.print(), field.offset()));
        }
      }
    }

    // OK - READ THE FIELD:
    for (int i = field_start; i < field_end; i++) {
      // even if our field was partially zero, we mark those zero bytes as "has data".
      field_status_per_byte.at(i) = HAS_DATA_READ;
    }
  }

  for (size_t i = 0; i < field_status_per_byte.size(); i++) {
    if (field_status_per_byte.at(i) == HAS_DATA_UNREAD) {
      throw std::runtime_error(
          fmt::format("In structure of type {} at label {} offset {}, there was unknown data.",
                      actual_type.print(), label.name, i));
    }
  }

  std::vector<goos::Object> result_def = {
      pretty_print::to_symbol(fmt::format("new 'static '{}", actual_type.print()))};
  for (auto& f : field_defs_out) {
    auto str = f.second.print();
    bool hack = actual_type.base_type() == "sp-field-init-spec" && f.first == "object";
    if (str.length() < 40 && !hack) {
      result_def.push_back(
          pretty_print::to_symbol(fmt::format(":{} {}", f.first, print_def(f.second))));
    } else {
      result_def.push_back(pretty_print::to_symbol(fmt::format(":{}", f.first)));
      result_def.push_back(f.second);
    }
  }
  return pretty_print::build_list(result_def);
}

goos::Object bitfield_defs_print(const TypeSpec& type,
                                 const std::vector<BitFieldConstantDef>& defs) {
  std::vector<goos::Object> result;
  result.push_back(pretty_print::to_symbol(fmt::format("new 'static '{}", type.print())));
  for (auto& def : defs) {
    if (def.enum_constant) {
      result.push_back(
          pretty_print::to_symbol(fmt::format(":{} {}", def.field_name, *def.enum_constant)));
    } else if (def.is_signed) {
      result.push_back(
          pretty_print::to_symbol(fmt::format(":{} {}", def.field_name, (s64)def.value)));
    } else if (def.nested_field) {
      result.push_back(pretty_print::to_symbol(fmt::format(
          ":{} {}", def.field_name,
          bitfield_defs_print(def.nested_field->field_type, def.nested_field->fields).print())));
    } else {
      result.push_back(
          pretty_print::to_symbol(fmt::format(":{} #x{:x}", def.field_name, def.value)));
    }
  }
  return pretty_print::build_list(result);
}

goos::Object decompile_value(const TypeSpec& type,
                             const std::vector<u8>& bytes,
                             const TypeSystem& ts) {
  auto as_enum = ts.try_enum_lookup(type);
  if (as_enum) {
    ASSERT((int)bytes.size() == as_enum->get_load_size());
    ASSERT(bytes.size() <= 8);
    u64 value = 0;
    memcpy(&value, bytes.data(), bytes.size());
    if (as_enum->is_bitfield()) {
      auto defs = decompile_bitfield_enum_from_int(type, ts, value);
      std::vector<goos::Object> result_def = {pretty_print::to_symbol(type.print())};
      for (auto& x : defs) {
        result_def.push_back(pretty_print::to_symbol(x));
      }
      return pretty_print::build_list(result_def);
    } else {
      auto def = decompile_int_enum_from_int(type, ts, value);
      return pretty_print::build_list(type.print(), def);
    }
  }

  auto as_bitfield = dynamic_cast<BitFieldType*>(ts.lookup_type(type));
  if (as_bitfield) {
    if (as_bitfield->get_name() == "sound-name") {
      ASSERT(bytes.size() == 16);
      char name[17];
      memcpy(name, bytes.data(), 16);
      name[16] = '\0';

      bool got_zero = false;
      for (int i = 0; i < 16; i++) {
        if (name[i] == 0) {
          got_zero = true;
        } else {
          if (got_zero) {
            ASSERT(false);
          }
        }
      }
      return pretty_print::to_symbol(fmt::format("(static-sound-name \"{}\")", name));
    } else if (as_bitfield->get_name() != "time-frame") {  // time-frame has a special case below
      ASSERT((int)bytes.size() == as_bitfield->get_load_size());
      ASSERT(bytes.size() <= 8);
      u64 value = 0;
      memcpy(&value, bytes.data(), bytes.size());
      auto defs = decompile_bitfield_from_int(type, ts, value);
      return bitfield_defs_print(type, defs);
    }
  }

  // try as common integer types:
  if (ts.tc(TypeSpec("uint32"), type)) {
    ASSERT(bytes.size() == 4);
    u32 value;
    memcpy(&value, bytes.data(), 4);
    return pretty_print::to_symbol(fmt::format("#x{:x}", u64(value)));
  } else if (ts.tc(TypeSpec("int32"), type)) {
    ASSERT(bytes.size() == 4);
    s32 value;
    memcpy(&value, bytes.data(), 4);
    if (value > 100) {
      return pretty_print::to_symbol(fmt::format("#x{:x}", value));
    } else {
      return pretty_print::to_symbol(fmt::format("{}", value));
    }
  } else if (ts.tc(TypeSpec("uint16"), type)) {
    ASSERT(bytes.size() == 2);
    u16 value;
    memcpy(&value, bytes.data(), 2);
    return pretty_print::to_symbol(fmt::format("#x{:x}", u64(value)));
  } else if (ts.tc(TypeSpec("int16"), type)) {
    ASSERT(bytes.size() == 2);
    s16 value;
    memcpy(&value, bytes.data(), 2);
    if (value > 100) {
      return pretty_print::to_symbol(fmt::format("#x{:x}", value));
    } else {
      return pretty_print::to_symbol(fmt::format("{}", value));
    }
  } else if (ts.tc(TypeSpec("int8"), type)) {
    ASSERT(bytes.size() == 1);
    s8 value;
    memcpy(&value, bytes.data(), 1);
    if (value > 5) {
      return pretty_print::to_symbol(fmt::format("#x{:x}", value));
    } else {
      return pretty_print::to_symbol(fmt::format("{}", value));
    }
  } else if (type == TypeSpec("seconds") || type == TypeSpec("time-frame")) {
    ASSERT(bytes.size() == 8);
    s64 value;
    memcpy(&value, bytes.data(), 8);

    return pretty_print::to_symbol(
        fmt::format("(seconds {})", fixed_point_to_string(value, TICKS_PER_SECOND)));
  } else if (ts.tc(TypeSpec("uint64"), type)) {
    ASSERT(bytes.size() == 8);
    u64 value;
    memcpy(&value, bytes.data(), 8);
    return pretty_print::to_symbol(fmt::format("#x{:x}", value));
  } else if (ts.tc(TypeSpec("int64"), type)) {
    ASSERT(bytes.size() == 8);
    s64 value;
    memcpy(&value, bytes.data(), 8);
    if (value > 100) {
      return pretty_print::to_symbol(fmt::format("#x{:x}", value));
    } else {
      return pretty_print::to_symbol(fmt::format("{}", value));
    }
  } else if (type == TypeSpec("meters")) {
    ASSERT(bytes.size() == 4);
    float value;
    memcpy(&value, bytes.data(), 4);
    double meters = (double)value / METER_LENGTH;
    auto rep = pretty_print::float_representation(meters);
    if (rep.print().find("the-as") != std::string::npos) {
      return rep;
      // return pretty_print::build_list("the-as", "meters", rep);
    } else {
      return pretty_print::to_symbol(fmt::format("(meters {})", meters_to_string(value)));
    }
  } else if (type == TypeSpec("degrees")) {
    ASSERT(bytes.size() == 4);
    float value;
    memcpy(&value, bytes.data(), 4);
    double degrees = (double)value / DEGREES_LENGTH;
    return pretty_print::build_list("degrees", pretty_print::float_representation(degrees));
  } else if (ts.tc(TypeSpec("float"), type)) {
    ASSERT(bytes.size() == 4);
    float value;
    memcpy(&value, bytes.data(), 4);
    return pretty_print::float_representation(value);
  } else if (ts.tc(TypeSpec("uint8"), type)) {
    ASSERT(bytes.size() == 1);
    u8 value;
    memcpy(&value, bytes.data(), 1);
    return pretty_print::to_symbol(fmt::format("#x{:x}", value));
  } else {
    throw std::runtime_error(fmt::format("decompile_value failed on a {}", type.print()));
  }
}

goos::Object decompile_boxed_array(const DecompilerLabel& label,
                                   const std::vector<DecompilerLabel>& labels,
                                   const std::vector<std::vector<LinkedWord>>& words,
                                   const TypeSystem& ts,
                                   const LinkedObjectFile* file,
                                   const std::optional<TypeSpec>& content_type_override,
                                   GameVersion version) {
  TypeSpec content_type;
  auto type_ptr_word_idx = (label.offset / 4) - 1;
  if ((label.offset % 8) == 4) {
    auto& type_ptr = words.at(label.target_segment).at(type_ptr_word_idx);
    if (type_ptr.kind() != LinkedWord::TYPE_PTR) {
      throw std::runtime_error("Invalid basic in decompile_boxed_array");
    }
    if (type_ptr.symbol_name() == "array" || type_ptr.symbol_name() == "texture-anim-array") {
      auto content_type_ptr_word_idx = type_ptr_word_idx + 3;
      auto& content_type_ptr = words.at(label.target_segment).at(content_type_ptr_word_idx);
      if (content_type_ptr.kind() != LinkedWord::TYPE_PTR) {
        throw std::runtime_error("Invalid content in decompile_boxed_array");
      }
      content_type = TypeSpec(content_type_ptr.symbol_name());
    } else {
      throw std::runtime_error(
          fmt::format("Wrong basic type in decompile_boxed_array: got {}", type_ptr.symbol_name()));
    }
  } else {
    throw std::runtime_error("Invalid alignment in decompile_boxed_array");
  }

  if (content_type_override) {
    content_type = *content_type_override;
  }

  // now get the size
  auto& size_word_1 = words.at(label.target_segment).at(type_ptr_word_idx + 1);
  auto& size_word_2 = words.at(label.target_segment).at(type_ptr_word_idx + 2);
  auto first_elt_word_idx = type_ptr_word_idx + 4;

  if (size_word_1.kind() != LinkedWord::PLAIN_DATA ||
      size_word_2.kind() != LinkedWord::PLAIN_DATA) {
    throw std::runtime_error("Invalid size in decompile_boxed_array");
  }

  int array_length = size_word_1.data;
  int array_allocated_length = size_word_2.data;

  auto content_type_info = ts.lookup_type(content_type);
  auto params_obj = array_length == array_allocated_length
                        ? pretty_print::to_symbol(fmt::format("new 'static 'boxed-array :type {}",
                                                              content_type.print()))
                        : pretty_print::to_symbol(fmt::format(
                              "new 'static 'boxed-array :type {} :length {} :allocated-length {}",
                              content_type.print(), array_length, array_allocated_length));
  if (content_type_info->is_reference() || content_type == TypeSpec("object")) {
    // easy, stride of 4.
    std::vector<goos::Object> result = {params_obj};

    for (int elt = 0; elt < array_length; elt++) {
      auto& word = words.at(label.target_segment).at(first_elt_word_idx + elt);
      if (word.kind() == LinkedWord::PLAIN_DATA && word.data == 0) {
        result.push_back(pretty_print::to_symbol("0"));
      } else if (word.kind() == LinkedWord::PTR) {
        if (content_type == TypeSpec("object")) {
          result.push_back(decompile_at_label_guess_type(labels.at(word.label_id()), labels, words,
                                                         ts, file, version));
        } else {
          result.push_back(decompile_at_label(content_type, labels.at(word.label_id()), labels,
                                              words, ts, file, version));
        }
      } else if (word.kind() == LinkedWord::SYM_PTR) {
        result.push_back(pretty_print::to_symbol(fmt::format("'{}", word.symbol_name())));
      } else {
        if (content_type == TypeSpec("object") && word.kind() == LinkedWord::PLAIN_DATA &&
            (word.data & 0b111) == 0) {
          s32 val = word.data;
          result.push_back(pretty_print::to_symbol(fmt::format("(the binteger {})", val / 8)));
        } else if (content_type == TypeSpec("type") && word.kind() == LinkedWord::TYPE_PTR) {
          result.push_back(pretty_print::to_symbol(word.symbol_name()));
        } else {
          throw std::runtime_error(fmt::format(
              "Unknown content type in boxed array of references, word idx {} at label {}",
              first_elt_word_idx + elt, label.name));
        }
      }
    }

    return pretty_print::build_list(result);
  } else if (content_type.base_type() == "inline-array") {
    std::vector<goos::Object> result = {params_obj};

    for (int elt = 0; elt < array_length; elt++) {
      auto& word = words.at(label.target_segment).at(first_elt_word_idx + elt);
      auto segment = labels.at(word.label_id()).target_segment;
      result.push_back(decomp_ref_to_inline_array_guess_size(
          words.at(segment), labels, segment, (first_elt_word_idx + elt) * 4, ts, words, file,
          content_type.get_single_arg(), ts.get_deref_info(content_type).stride, version));
    }

    return pretty_print::build_list(result);
  } else {
    // value array
    std::vector<goos::Object> result = {params_obj};

    auto stride = content_type_info->get_size_in_memory();
    for (int i = 0; i < array_length; i++) {
      auto start = first_elt_word_idx * 4 + stride * i;
      auto end = start + content_type_info->get_size_in_memory();
      std::vector<u8> elt_bytes;
      for (int j = start; j < end; j++) {
        auto& word = words.at(label.target_segment).at(j / 4);
        if (word.kind() != LinkedWord::PLAIN_DATA) {
          throw std::runtime_error(fmt::format("Got bad word of kind {} in boxed array of values",
                                               fmt::underlying(word.kind())));
        }
        elt_bytes.push_back(word.get_byte(j % 4));
      }
      ASSERT(content_type != TypeSpec("uint128"));
      result.push_back(decompile_value(content_type, elt_bytes, ts));
    }
    return pretty_print::build_list(result);
  }
}

namespace {
goos::Object decompile_pair_elt(const LinkedWord& word,
                                const std::vector<DecompilerLabel>& labels,
                                const std::vector<std::vector<LinkedWord>>& words,
                                const TypeSystem& ts,
                                const LinkedObjectFile* file,
                                GameVersion version) {
  if (word.kind() == LinkedWord::PTR) {
    auto& label = labels.at(word.label_id());
    auto guessed_type = get_type_of_label(label, words);
    if (!guessed_type.has_value()) {
      auto& info = file->label_db->lookup(label.name);
      if (info.known) {
        guessed_type = info.result_type;
      }
    }

    if (!guessed_type.has_value()) {
      throw std::runtime_error("(1) Could not guess the type of " + label.name);
    }

    if (guessed_type == TypeSpec("pair")) {
      return decompile_pair(label, labels, words, ts, false, file, version);
    }

    return decompile_at_label(*guessed_type, label, labels, words, ts, file, version, true);
  } else if (word.kind() == LinkedWord::PLAIN_DATA && word.data == 0) {
    // do nothing, the default is zero?
    return pretty_print::to_symbol("0");
  } else if (word.kind() == LinkedWord::SYM_PTR) {
    // never quote symbols in a list.
    return pretty_print::to_symbol(word.symbol_name());
  } else if (word.kind() == LinkedWord::EMPTY_PTR) {
    return pretty_print::to_symbol("'()");
  } else if (word.kind() == LinkedWord::PLAIN_DATA && (word.data & 0b111) == 0) {
    return pretty_print::to_symbol(fmt::format("{}", ((s32)word.data) >> 3));  // binteger assumed
  } else if (word.kind() == LinkedWord::PLAIN_DATA) {
    return pretty_print::to_symbol(fmt::format("#x{:x}", word.data));
  } else {
    throw std::runtime_error(fmt::format("Pair elt did not have a good word kind: k {} d {}",
                                         (int)word.kind(), word.data));
  }
}

bool is_pointer_to_pair(const LinkedWord& word, const std::vector<DecompilerLabel>& labels) {
  if (word.kind() != LinkedWord::PTR) {
    return false;
  }
  auto& dest_label = labels.at(word.label_id());
  return (dest_label.offset % 8) == 2;
}
}  // namespace

goos::Object decompile_pair(const DecompilerLabel& label,
                            const std::vector<DecompilerLabel>& labels,
                            const std::vector<std::vector<LinkedWord>>& words,
                            const TypeSystem& ts,
                            bool add_quote,
                            const LinkedObjectFile* file,
                            GameVersion version) {
  if ((label.offset % 8) != 2) {
    if ((label.offset % 4) != 0) {
      throw std::runtime_error(
          fmt::format("Invalid alignment for pair {} at {}\n", label.offset % 16, label.name));
    } else {
      auto& word = words.at(label.target_segment).at(label.offset / 4);
      if (word.kind() != LinkedWord::EMPTY_PTR) {
        throw std::runtime_error(
            fmt::format("Based on alignment, expected to get empty list for pair at {}, but didn't",
                        label.name));
      }
      return pretty_print::to_symbol("'()");
    }
  }

  std::vector<goos::Object> list_tokens;
  auto to_print = label;

  for (int iter = 0;; iter++) {
    if (iter > 10000) {
      throw std::runtime_error(
          "Exceeded 10,000 look ups while trying to follow a linked list. Giving up, the list is "
          "possibly circular. Increase the limit in data_decompile.cpp if you really need more.");
    }

    if ((to_print.offset % 8) == 2) {
      // continue
      auto car_word = words.at(to_print.target_segment).at((to_print.offset - 2) / 4);
      list_tokens.push_back(decompile_pair_elt(car_word, labels, words, ts, file, version));

      auto cdr_word = words.at(to_print.target_segment).at((to_print.offset + 2) / 4);
      // if empty
      if (cdr_word.kind() == LinkedWord::EMPTY_PTR) {
        if (add_quote) {
          return pretty_print::build_list("quote", pretty_print::build_list(list_tokens));
        } else {
          return pretty_print::build_list(list_tokens);
        }
      }
      // if pointer
      if (is_pointer_to_pair(cdr_word, labels)) {
        to_print = labels.at(cdr_word.label_id());
        continue;
      }
      // improper
      list_tokens.push_back(pretty_print::to_symbol("."));
      list_tokens.push_back(decompile_pair_elt(cdr_word, labels, words, ts, file, version));
      if (add_quote) {
        return pretty_print::build_list("quote", pretty_print::build_list(list_tokens));
      } else {
        return pretty_print::build_list(list_tokens);
      }
    } else {
      throw std::runtime_error(
          fmt::format("Invalid alignment for pair {}\n", to_print.offset % 16));
    }
  }
}

goos::Object decompile_bitfield(const TypeSpec& type,
                                const BitFieldType* type_info,
                                const DecompilerLabel& label,
                                const std::vector<DecompilerLabel>&,
                                const std::vector<std::vector<LinkedWord>>& words,
                                const TypeSystem& ts) {
  // read memory
  int start_byte = label.offset;
  int end_byte = start_byte + type_info->get_size_in_memory();
  std::vector<u8> elt_bytes;
  for (int j = start_byte; j < end_byte; j++) {
    auto& word = words.at(label.target_segment).at(j / 4);
    if (word.kind() != LinkedWord::PLAIN_DATA) {
      throw std::runtime_error("Got bad word in static bitfield");
    }
    elt_bytes.push_back(word.get_byte(j % 4));
  }

  // pad bytes array to 64-bits:
  while (elt_bytes.size() < 8) {
    elt_bytes.push_back(0);
  }
  ASSERT(elt_bytes.size() == 8);

  // read as u64
  u64 value = *(u64*)(elt_bytes.data());
  auto defs = decompile_bitfield_from_int(type, ts, value);
  return bitfield_defs_print(type, defs);
}

std::optional<std::vector<BitFieldConstantDef>> try_decompile_bitfield_from_int(
    const TypeSpec& type,
    const TypeSystem& ts,
    u64 value,
    bool require_success,
    std::optional<int> offset) {
  u64 touched_bits = 0;
  std::vector<BitFieldConstantDef> result;

  auto type_info = dynamic_cast<BitFieldType*>(ts.lookup_type(type));
  ASSERT(type_info);

  int start_bit = 0;

  if (offset) {
    start_bit = *offset;
  }
  int end_bit = 64 + start_bit;

  for (auto& field : type_info->fields()) {
    if (field.skip_in_decomp() || field.offset() < start_bit ||
        (field.offset() + field.size()) > end_bit) {
      continue;
    }

    u64 bitfield_value;
    bool is_signed = ts.tc(TypeSpec("int"), field.type()) && !ts.tc(TypeSpec("uint"), field.type());
    if (is_signed) {
      // signed
      s64 signed_value = value;
      bitfield_value =
          extract_bitfield<s64>(signed_value, field.offset() - start_bit, field.size());
    } else {
      // unsigned
      bitfield_value = extract_bitfield<u64>(value, field.offset() - start_bit, field.size());
    }

    if (bitfield_value != 0) {
      BitFieldConstantDef def;
      def.value = bitfield_value;
      def.field_name = field.name();
      def.is_signed = is_signed;
      def.is_float = field.type().base_type() == "float";
      auto enum_info = ts.try_enum_lookup(field.type());
      if (enum_info && !enum_info->is_bitfield()) {
        auto name = decompile_int_enum_from_int(field.type(), ts, bitfield_value);
        def.enum_constant = fmt::format("({} {})", field.type().print(), name);
      }

      auto nested_bitfield_type = dynamic_cast<BitFieldType*>(ts.lookup_type(field.type()));
      if (nested_bitfield_type) {
        BitFieldConstantDef::NestedField nested;
        nested.field_type = field.type();
        // never nested 128-bit bitfields
        nested.fields =
            *try_decompile_bitfield_from_int(field.type(), ts, bitfield_value, true, {});
        def.nested_field = nested;
      }
      result.push_back(def);
    }

    for (int i = field.offset() - start_bit; i < field.offset() + field.size() - start_bit; i++) {
      touched_bits |= (u64(1) << i);
    }
  }

  u64 untouched_but_set = value & (~touched_bits);

  if (untouched_but_set) {
    if (require_success) {
      throw std::runtime_error(fmt::format(
          "Failed to decompile static bitfield of type {}. Original value is 0x{:x} but "
          "we didn't touch",
          type.print(), value, untouched_but_set));
    }
    return {};
  }
  return result;
}

std::vector<BitFieldConstantDef> decompile_bitfield_from_int(const TypeSpec& type,
                                                             const TypeSystem& ts,
                                                             u64 value) {
  return *try_decompile_bitfield_from_int(type, ts, value, true, {});
}

std::vector<std::string> decompile_bitfield_enum_from_int(const TypeSpec& type,
                                                          const TypeSystem& ts,
                                                          u64 value) {
  u64 reconstructed = 0;
  std::vector<std::string> result;
  auto type_info = ts.try_enum_lookup(type.base_type());
  ASSERT(type_info);
  ASSERT(type_info->is_bitfield());

  std::vector<std::string> bit_sorted_names;
  for (auto& field : type_info->entries()) {
    bit_sorted_names.push_back(field.first);
  }
  std::sort(bit_sorted_names.begin(), bit_sorted_names.end(),
            [&](const std::string& a, const std::string& b) {
              return type_info->entries().at(a) < type_info->entries().at(b);
            });

  for (auto& kv : type_info->entries()) {
    u64 mask = ((u64)1) << kv.second;
    if (value & mask) {
      reconstructed |= mask;
      result.push_back(kv.first);
    }
  }

  int bit_count = 0;
  {
    u64 x = value;
    while (x) {
      if (x & 1) {
        bit_count++;
      }
      x >>= 1;
    }
  }

  if (reconstructed != value) {
    throw std::runtime_error(fmt::format(
        "Failed to decompile bitfield enum {}. Original value is 0x{:x} but we could only "
        "make 0x{:x} using the available fields.",
        type.print(), value, reconstructed));
  }

  if (bit_count == (int)result.size()) {
    // unordered map will give us these fields in a weird order, let's order them explicitly.
    // because we have exactly one name per bit, we can just order them in bit order.
    std::sort(result.begin(), result.end(), [&](const std::string& a, const std::string& b) {
      return type_info->entries().at(a) < type_info->entries().at(b);
    });
  } else {
    // we have multiple. Just sort alphabetically and complain.
    lg::warn("Enum type {} has multiple entries with the same value.", type_info->get_name());
    std::sort(result.begin(), result.end());
  }

  return result;
}

std::string decompile_int_enum_from_int(const TypeSpec& type, const TypeSystem& ts, u64 value) {
  auto type_info = ts.try_enum_lookup(type.base_type());
  ASSERT(type_info);
  ASSERT(!type_info->is_bitfield());

  std::vector<std::string> matches;
  for (auto& field : type_info->entries()) {
    if ((u64)field.second == value) {
      matches.push_back(field.first);
    }
  }

  if (matches.size() == 0) {
    throw std::runtime_error(
        fmt::format("Failed to decompile integer enum. Value {} (0x{:x}) wasn't found in enum {}",
                    value, value, type_info->get_name()));
  } else if (matches.size() == 1) {
    return matches.front();
  } else {
    std::sort(matches.begin(), matches.end());
    return matches.front();
  }
}
}  // namespace decompiler<|MERGE_RESOLUTION|>--- conflicted
+++ resolved
@@ -831,9 +831,6 @@
           {"nav-mesh",
            {{"poly-array", ArrayFieldDecompMeta(TypeSpec("nav-poly"), 64)},
             {"nav-control-array", ArrayFieldDecompMeta(TypeSpec("nav-control"), 288)}}},
-<<<<<<< HEAD
-
-=======
           {"trail-conn-hash",
            {{"cell", ArrayFieldDecompMeta(TypeSpec("trail-conn-hash-cell"), 4)},
             {"conn-ids", ArrayFieldDecompMeta(TypeSpec("uint16"),
@@ -849,7 +846,6 @@
             {"visnode-ids", ArrayFieldDecompMeta(TypeSpec("uint16"),
                                                  2,
                                                  ArrayFieldDecompMeta::Kind::REF_TO_INTEGER_ARR)}}},
->>>>>>> 8b12553d
           {"predator-graph",
            {{"node", ArrayFieldDecompMeta(TypeSpec("predator-node"), 48)},
             {"edge", ArrayFieldDecompMeta(TypeSpec("predator-edge"), 4)}}},
