#include "Form.h"

#include <algorithm>
#include <utility>
#include "decompiler/ObjectFile/LinkedObjectFile.h"
#include "common/goos/PrettyPrinter.h"
#include "common/type_system/TypeSystem.h"
#include "common/util/print_float.h"
#include "decompiler/util/DecompilerTypeSystem.h"
#include "decompiler/util/data_decompile.h"
#include "common/util/print_float.h"

namespace decompiler {

///////////////////
// FormPool
///////////////////

FormPool::~FormPool() {
  for (auto& x : m_forms) {
    delete x;
  }

  for (auto& x : m_elements) {
    delete x;
  }
}

///////////////////
// FormElement
///////////////////

std::string FormElement::to_string(const Env& env) const {
  return to_form(env).print();
}

void FormElement::push_to_stack(const Env& env, FormPool&, FormStack&) {
  throw std::runtime_error(fmt::format("push_to_stack not implemented for {}: {}", to_string(env),
                                       typeid(*this).name()));
}

goos::Object FormElement::to_form_as_condition_internal(const Env& env) const {
  return to_form(env);
}

bool FormElement::active() const {
  return true;
}

goos::Object FormElement::to_form(const Env& env) const {
  if (active()) {
    return to_form_internal(env);
  } else {
    return pretty_print::build_list("empty-form");
  }
}

///////////////////
// Form
//////////////////

goos::Object Form::to_form(const Env& env) const {
  assert(!m_elements.empty());
  if (m_elements.size() == 1) {
    return m_elements.front()->to_form(env);
  } else {
    std::vector<goos::Object> forms;
    forms.push_back(pretty_print::to_symbol("begin"));
    for (auto& x : m_elements) {
      if (x->active()) {
        forms.push_back(x->to_form_internal(env));
      }
    }

    if (forms.size() == 2) {
      return forms.at(1);
    }
    return pretty_print::build_list(forms);
  }
}

goos::Object Form::to_form_as_condition(const Env& env) const {
  assert(!m_elements.empty());
  if (m_elements.size() == 1) {
    return m_elements.front()->to_form_as_condition_internal(env);
  } else {
    std::vector<goos::Object> forms;
    forms.push_back(pretty_print::to_symbol("begin"));
    for (size_t i = 0; i < m_elements.size(); i++) {
      const auto& x = m_elements.at(i);
      if (i == m_elements.size() - 1) {
        forms.push_back(x->to_form_as_condition_internal(env));
      } else {
        if (x->active()) {
          forms.push_back(x->to_form_internal(env));
        }
      }
    }

    return pretty_print::build_list(forms);
  }
}

std::string Form::to_string(const Env& env) const {
  return to_form(env).print();
}

void Form::inline_forms(std::vector<goos::Object>& forms, const Env& env) const {
  for (auto& x : m_elements) {
    if (x->active()) {
      forms.push_back(x->to_form_internal(env));
    }
  }
}

void Form::apply(const std::function<void(FormElement*)>& f) {
  for (size_t i = 0; i < m_elements.size(); i++) {
    m_elements.at(i)->apply(f);
  }
}

void Form::apply_form(const std::function<void(Form*)>& f) {
  f(this);
  for (auto& x : m_elements) {
    x->apply_form(f);
  }
}

void Form::collect_vars(RegAccessSet& vars, bool recursive) const {
  for (auto e : m_elements) {
    e->collect_vars(vars, recursive);
  }
}

void Form::get_modified_regs(RegSet& regs) const {
  for (auto e : m_elements) {
    e->get_modified_regs(regs);
  }
}

/////////////////////////////
// SimpleExpressionElement
/////////////////////////////

SimpleExpressionElement::SimpleExpressionElement(SimpleExpression expr, int my_idx)
    : m_expr(std::move(expr)), m_my_idx(my_idx) {}

goos::Object SimpleExpressionElement::to_form_internal(const Env& env) const {
  return m_expr.to_form(env.file->labels, env);
}

void SimpleExpressionElement::apply(const std::function<void(FormElement*)>& f) {
  f(this);
}

void SimpleExpressionElement::apply_form(const std::function<void(Form*)>&) {}

bool SimpleExpressionElement::is_sequence_point() const {
  throw std::runtime_error("Should not check if a SimpleExpressionElement is a sequence point");
}

void SimpleExpressionElement::collect_vars(RegAccessSet& vars, bool) const {
  m_expr.collect_vars(vars);
}

void SimpleExpressionElement::get_modified_regs(RegSet& regs) const {
  (void)regs;
}

/////////////////////////////
// StoreElement
/////////////////////////////

StoreElement::StoreElement(const StoreOp* op) : m_op(op) {}

goos::Object StoreElement::to_form_internal(const Env& env) const {
  return m_op->to_form(env.file->labels, env);
}

void StoreElement::apply(const std::function<void(FormElement*)>& f) {
  f(this);
}

void StoreElement::apply_form(const std::function<void(Form*)>&) {}

void StoreElement::collect_vars(RegAccessSet& vars, bool) const {
  return m_op->collect_vars(vars);
}

void StoreElement::get_modified_regs(RegSet& regs) const {
  (void)regs;
}

/////////////////////////////
// LoadSourceElement
/////////////////////////////

LoadSourceElement::LoadSourceElement(Form* addr, int size, LoadVarOp::Kind kind)
    : m_addr(addr), m_size(size), m_kind(kind) {
  m_addr->parent_element = this;
}

goos::Object LoadSourceElement::to_form_internal(const Env& env) const {
  switch (m_kind) {
    case LoadVarOp::Kind::FLOAT:
      assert(m_size == 4);
      return pretty_print::build_list("l.f", m_addr->to_form(env));
    case LoadVarOp::Kind::UNSIGNED:
      switch (m_size) {
        case 1:
          return pretty_print::build_list("l.bu", m_addr->to_form(env));
        case 2:
          return pretty_print::build_list("l.hu", m_addr->to_form(env));
        case 4:
          return pretty_print::build_list("l.wu", m_addr->to_form(env));
        case 8:
          return pretty_print::build_list("l.d", m_addr->to_form(env));
        case 16:
          return pretty_print::build_list("l.q", m_addr->to_form(env));
        default:
          assert(false);
          return {};
      }
      break;
    case LoadVarOp::Kind::SIGNED:
      switch (m_size) {
        case 1:
          return pretty_print::build_list("l.b", m_addr->to_form(env));
        case 2:
          return pretty_print::build_list("l.h", m_addr->to_form(env));
        case 4:
          return pretty_print::build_list("l.w", m_addr->to_form(env));
        default:
          assert(false);
          return {};
      }
      break;
    case LoadVarOp::Kind::VECTOR_FLOAT:
      assert(m_size == 16);
      return pretty_print::build_list("l.vf", m_addr->to_form(env));
      break;
    default:
      assert(false);
      return {};
  }
}

void LoadSourceElement::apply(const std::function<void(FormElement*)>& f) {
  f(this);
  m_addr->apply(f);
}

void LoadSourceElement::apply_form(const std::function<void(Form*)>& f) {
  m_addr->apply_form(f);
}

void LoadSourceElement::collect_vars(RegAccessSet& vars, bool recursive) const {
  if (recursive) {
    m_addr->collect_vars(vars, recursive);
  }
}

void LoadSourceElement::get_modified_regs(RegSet& regs) const {
  m_addr->get_modified_regs(regs);
}

/////////////////////////////
// SimpleAtomElement
/////////////////////////////

SimpleAtomElement::SimpleAtomElement(const SimpleAtom& atom, bool omit_var_cast)
    : m_atom(atom), m_omit_var_cast(omit_var_cast) {
  if (m_omit_var_cast) {
    assert(atom.is_var());
  }
}

goos::Object SimpleAtomElement::to_form_internal(const Env& env) const {
  if (m_omit_var_cast) {
    return m_atom.var().to_form(env, RegisterAccess::Print::AS_VARIABLE_NO_CAST);
  }
  return m_atom.to_form(env.file->labels, env);
}

void SimpleAtomElement::apply(const std::function<void(FormElement*)>& f) {
  f(this);
}

void SimpleAtomElement::apply_form(const std::function<void(Form*)>&) {}

void SimpleAtomElement::collect_vars(RegAccessSet& vars, bool) const {
  return m_atom.collect_vars(vars);
}

void SimpleAtomElement::get_modified_regs(RegSet& regs) const {
  (void)regs;
}

/////////////////////////////
// SetVarElement
/////////////////////////////

SetVarElement::SetVarElement(const RegisterAccess& var,
                             Form* value,
                             bool is_sequence_point,
                             TypeSpec src_type,
                             const SetVarInfo& info)
    : m_dst(var),
      m_src(value),
      m_is_sequence_point(is_sequence_point),
      m_src_type(std::move(src_type)),
      m_var_info(info) {
  value->parent_element = this;
}

goos::Object SetVarElement::to_form_internal(const Env& env) const {
  assert(active());
  auto reg_kind = m_dst.reg().get_kind();
  if ((reg_kind == Reg::FPR || reg_kind == Reg::GPR) && env.has_type_analysis() &&
      env.has_local_vars()) {
    auto expected_type = env.get_variable_type(m_dst, true);
    if (!env.dts->ts.tc(expected_type, m_src_type)) {
      return pretty_print::build_list(
          "set!", m_dst.to_form(env, RegisterAccess::Print::AS_VARIABLE_NO_CAST),
          pretty_print::build_list("the-as", expected_type.print(), m_src->to_form(env)));
    }
  }

  return pretty_print::build_list(
      "set!", m_dst.to_form(env, RegisterAccess::Print::AS_VARIABLE_NO_CAST), m_src->to_form(env));
}

std::optional<TypeSpec> SetVarElement::required_cast(const Env& env) const {
  auto expected_type = env.get_variable_type(m_dst, true);
  if (!env.dts->ts.tc(expected_type, m_src_type)) {
    return expected_type;
  }
  return std::nullopt;
}

void SetVarElement::apply(const std::function<void(FormElement*)>& f) {
  f(this);
  m_src->apply(f);
}

void SetVarElement::apply_form(const std::function<void(Form*)>& f) {
  m_src->apply_form(f);
}

bool SetVarElement::is_sequence_point() const {
  return m_is_sequence_point;
}

void SetVarElement::collect_vars(RegAccessSet& vars, bool recursive) const {
  if (m_var_info.is_dead_set || m_var_info.is_dead_false) {
    return;
  }
  vars.insert(m_dst);
  if (recursive) {
    m_src->collect_vars(vars, recursive);
  }
}

void SetVarElement::get_modified_regs(RegSet& regs) const {
  regs.insert(m_dst.reg());
  m_src->get_modified_regs(regs);
}

bool SetVarElement::active() const {
  if (is_eliminated_coloring_move() || is_dead_false_set()) {
    return false;
  } else {
    return true;
  }
}

StoreInSymbolElement::StoreInSymbolElement(std::string sym_name,
                                           SimpleExpression value,
                                           std::optional<TypeSpec> cast_for_set,
                                           std::optional<TypeSpec> cast_for_define,
                                           int my_idx)
    : m_sym_name(std::move(sym_name)),
      m_value(std::move(value)),
      m_cast_for_set(std::move(cast_for_set)),
      m_cast_for_define(std::move(cast_for_define)),
      m_my_idx(my_idx) {}

goos::Object StoreInSymbolElement::to_form_internal(const Env& env) const {
  if (m_cast_for_set) {
    return pretty_print::build_list(
        "set!", m_sym_name,
        pretty_print::build_list(fmt::format("the-as {}", m_cast_for_set->print()),
                                 m_value.to_form(env.file->labels, env)));
  } else {
    return pretty_print::build_list("set!", m_sym_name, m_value.to_form(env.file->labels, env));
  }
}

void StoreInSymbolElement::apply(const std::function<void(FormElement*)>& f) {
  f(this);
}

void StoreInSymbolElement::apply_form(const std::function<void(Form*)>&) {}

void StoreInSymbolElement::collect_vars(RegAccessSet& vars, bool) const {
  m_value.collect_vars(vars);
}

void StoreInSymbolElement::get_modified_regs(RegSet&) const {}

StoreInPairElement::StoreInPairElement(bool is_car,
                                       RegisterAccess pair,
                                       SimpleExpression value,
                                       int my_idx)
    : m_is_car(is_car), m_pair(pair), m_value(value), m_my_idx(my_idx) {}

goos::Object StoreInPairElement::to_form_internal(const Env& env) const {
  return pretty_print::build_list(
      "set!", pretty_print::build_list(m_is_car ? "car" : "cdr", m_pair.to_form(env)),
      m_value.to_form(env.file->labels, env));
}

void StoreInPairElement::apply(const std::function<void(FormElement*)>& f) {
  f(this);
}

void StoreInPairElement::apply_form(const std::function<void(Form*)>&) {}

void StoreInPairElement::collect_vars(RegAccessSet& vars, bool) const {
  m_value.collect_vars(vars);
  vars.insert(m_pair);
}

void StoreInPairElement::get_modified_regs(RegSet&) const {}

/////////////////////////////
// SetFormFormElement
/////////////////////////////

SetFormFormElement::SetFormFormElement(Form* dst,
                                       Form* src,
                                       std::optional<TypeSpec> cast_for_set,
                                       std::optional<TypeSpec> cast_for_define)
    : m_dst(dst),
      m_src(src),
      m_cast_for_set(std::move(cast_for_set)),
      m_cast_for_define(std::move(cast_for_define)) {
  m_dst->parent_element = this;
  m_src->parent_element = this;
}

goos::Object SetFormFormElement::to_form_internal(const Env& env) const {
  if (m_cast_for_set) {
    return pretty_print::build_list(
        fmt::format("set!"), m_dst->to_form(env),
        pretty_print::build_list(fmt::format("the-as {}", m_cast_for_set->print()),
                                 m_src->to_form(env)));
  } else {
    std::vector<goos::Object> forms = {pretty_print::to_symbol("set!"), m_dst->to_form(env),
                                       m_src->to_form(env)};
    return pretty_print::build_list(forms);
  }
}

goos::Object SetFormFormElement::to_form_for_define(const Env& env) const {
  if (m_cast_for_define) {
    // for vu-function, we just put a 0. These aren't supported
    if (*m_cast_for_define == TypeSpec("vu-function")) {
      return pretty_print::build_list(
          fmt::format("define"), m_dst->to_form(env),
          pretty_print::build_list(fmt::format("the-as {}", m_cast_for_define->print()),
                                   pretty_print::to_symbol("0")));
    }
    return pretty_print::build_list(
        fmt::format("define"), m_dst->to_form(env),
        pretty_print::build_list(fmt::format("the-as {}", m_cast_for_define->print()),
                                 m_src->to_form(env)));
  } else {
    std::vector<goos::Object> forms = {pretty_print::to_symbol("define"), m_dst->to_form(env),
                                       m_src->to_form(env)};
    return pretty_print::build_list(forms);
  }
}

void SetFormFormElement::apply(const std::function<void(FormElement*)>& f) {
  f(this);
  m_src->apply(f);
  m_dst->apply(f);
}

void SetFormFormElement::apply_form(const std::function<void(Form*)>& f) {
  m_src->apply_form(f);
  m_dst->apply_form(f);
}

bool SetFormFormElement::is_sequence_point() const {
  return true;
}

void SetFormFormElement::collect_vars(RegAccessSet& vars, bool recursive) const {
  if (recursive) {
    m_src->collect_vars(vars, recursive);
    m_dst->collect_vars(vars, recursive);
  }
}

void SetFormFormElement::get_modified_regs(RegSet& regs) const {
  (void)regs;
}

/////////////////////////////
// AtomicOpElement
/////////////////////////////

AtomicOpElement::AtomicOpElement(AtomicOp* op) : m_op(op) {}

goos::Object AtomicOpElement::to_form_internal(const Env& env) const {
  return m_op->to_form(env.file->labels, env);
}

void AtomicOpElement::apply(const std::function<void(FormElement*)>& f) {
  f(this);
}

void AtomicOpElement::apply_form(const std::function<void(Form*)>&) {}

void AtomicOpElement::collect_vars(RegAccessSet& vars, bool) const {
  m_op->collect_vars(vars);
}

void AtomicOpElement::get_modified_regs(RegSet& regs) const {
  for (auto r : m_op->write_regs()) {
    regs.insert(r);
  }

  for (auto r : m_op->clobber_regs()) {
    regs.insert(r);
  }
}

/////////////////////////////
// AsmBranchElement
/////////////////////////////

AsmBranchElement::AsmBranchElement(AsmBranchOp* branch_op, Form* branch_delay, bool likely)
    : m_branch_op(branch_op), m_branch_delay(branch_delay), m_likely(likely) {
  m_branch_delay->parent_element = this;
  for (auto& elt : m_branch_delay->elts()) {
    assert(elt->parent_form == m_branch_delay);
  }
}

goos::Object AsmBranchElement::to_form_internal(const Env& env) const {
  auto f = m_branch_op->to_form(env.file->labels, env);
  return pretty_print::build_list(f, m_branch_delay->to_form(env));  // temp hack
}

void AsmBranchElement::apply(const std::function<void(FormElement*)>& f) {
  f(this);
  m_branch_delay->apply(f);
}

void AsmBranchElement::apply_form(const std::function<void(Form*)>& f) {
  m_branch_delay->apply_form(f);
}

void AsmBranchElement::collect_vars(RegAccessSet& vars, bool recursive) const {
  if (recursive) {
    m_branch_delay->collect_vars(vars, recursive);
  }
  m_branch_op->collect_vars(vars);
}

void AsmBranchElement::get_modified_regs(RegSet& regs) const {
  m_branch_delay->get_modified_regs(regs);
  for (auto r : m_branch_op->write_regs()) {
    regs.insert(r);
  }

  for (auto r : m_branch_op->clobber_regs()) {
    regs.insert(r);
  }
}

/////////////////////////////
// TranslatedAsmBranch
/////////////////////////////

TranslatedAsmBranch::TranslatedAsmBranch(Form* branch_condition,
                                         Form* branch_delay,
                                         int label_id,
                                         bool likely)
    : m_branch_condition(branch_condition),
      m_branch_delay(branch_delay),
      m_label_id(label_id),
      m_likely(likely) {
  if (m_branch_delay) {
    m_branch_delay->parent_element = this;
  }

  m_branch_condition->parent_element = this;
}

goos::Object TranslatedAsmBranch::to_form_internal(const Env& env) const {
  // auto& cfg = env.func->cfg;
  auto& label = env.file->labels.at(m_label_id);
  int instr_in_function = (label.offset / 4 - env.func->start_word);

  int block_id = -20;
  if (instr_in_function == env.func->basic_blocks.back().end_word) {
    block_id = env.func->basic_blocks.size() - 1;
  } else {
    int atomic_op_in_function =
        env.func->ir2.atomic_ops->instruction_to_atomic_op.at(instr_in_function);
    auto& ao = env.func->ir2.atomic_ops;

    for (int i = 0; i < (int)ao->block_id_to_first_atomic_op.size(); i++) {
      if (ao->block_id_to_first_atomic_op.at(i) == atomic_op_in_function) {
        block_id = i;
        break;
      }
    }
  }

  assert(block_id >= 0);

  if (m_branch_delay) {
    if (m_branch_delay->parent_element != this) {
      fmt::print("bad ptr. Parent is {}\n", m_branch_delay->parent_element->to_string(env));
      assert(false);
    }

    assert(m_branch_delay->parent_element->parent_form);
    std::vector<goos::Object> list = {
        pretty_print::to_symbol("b!"), m_branch_condition->to_form(env),
        pretty_print::to_symbol(fmt::format("cfg-{}", block_id)),
        pretty_print::to_symbol(m_likely ? ":likely-delay" : ":delay"),
        m_branch_delay->to_form(env)};

    return pretty_print::build_list(list);
  } else {
    std::vector<goos::Object> list = {pretty_print::to_symbol("b!"),
                                      m_branch_condition->to_form(env),
                                      pretty_print::to_symbol(fmt::format("cfg-{}", block_id))};

    return pretty_print::build_list(list);
  }
}

void TranslatedAsmBranch::apply(const std::function<void(FormElement*)>& f) {
  f(this);
  m_branch_condition->apply(f);
  if (m_branch_delay) {
    m_branch_delay->apply(f);
  }
}

void TranslatedAsmBranch::apply_form(const std::function<void(Form*)>& f) {
  m_branch_condition->apply_form(f);
  if (m_branch_delay) {
    m_branch_delay->apply_form(f);
  }
}

void TranslatedAsmBranch::collect_vars(RegAccessSet& vars, bool recursive) const {
  if (recursive) {
    m_branch_condition->collect_vars(vars, recursive);
    if (m_branch_delay) {
      if (m_branch_delay->parent_element != this) {
        fmt::print("bad ptr. Parent is {}\n", (void*)m_branch_delay->parent_element);
        assert(false);
      }

      for (auto& elt : m_branch_delay->elts()) {
        assert(elt->parent_form == m_branch_delay);
      }

      m_branch_delay->collect_vars(vars, recursive);
    }
  }
}

void TranslatedAsmBranch::get_modified_regs(RegSet& regs) const {
  m_branch_condition->get_modified_regs(regs);
  if (m_branch_delay) {
    m_branch_delay->get_modified_regs(regs);
  }
}

/////////////////////////////
// AsmOpElement
/////////////////////////////

AsmOpElement::AsmOpElement(const AsmOp* op) : m_op(op) {}

goos::Object AsmOpElement::to_form_internal(const Env& env) const {
  return m_op->to_form(env.file->labels, env);
}

void AsmOpElement::apply(const std::function<void(FormElement*)>& f) {
  f(this);
}

void AsmOpElement::apply_form(const std::function<void(Form*)>&) {}

void AsmOpElement::collect_vars(RegAccessSet& vars, bool) const {
  m_op->collect_vars(vars);
}

void AsmOpElement::get_modified_regs(RegSet& regs) const {
  for (auto r : m_op->write_regs()) {
    regs.insert(r);
  }

  for (auto r : m_op->clobber_regs()) {
    regs.insert(r);
  }
}

/////////////////////////////
// OpenGoalAsmOpElement
/////////////////////////////

OpenGoalAsmOpElement::OpenGoalAsmOpElement(const AsmOp* op) : m_op(op) {}

goos::Object OpenGoalAsmOpElement::to_form_internal(const Env& env) const {
  return m_op->to_open_goal_form(env.file->labels, env);
}

void OpenGoalAsmOpElement::apply(const std::function<void(FormElement*)>& f) {
  f(this);
}

void OpenGoalAsmOpElement::apply_form(const std::function<void(Form*)>&) {}

void OpenGoalAsmOpElement::collect_vars(RegAccessSet& vars, bool) const {
  m_op->collect_vars(vars);
}

void OpenGoalAsmOpElement::collect_vf_regs(RegSet& regs) const {
  for (auto r : m_op->read_regs()) {
    if (r.is_vu_float()) {
      regs.insert(r);
    }
  }

  for (auto r : m_op->write_regs()) {
    if (r.is_vu_float()) {
      regs.insert(r);
    }
  }

  for (auto r : m_op->clobber_regs()) {
    if (r.is_vu_float()) {
      regs.insert(r);
    }
  }
}

void OpenGoalAsmOpElement::get_modified_regs(RegSet& regs) const {
  for (auto r : m_op->write_regs()) {
    regs.insert(r);
  }

  for (auto r : m_op->clobber_regs()) {
    regs.insert(r);
  }
}

/////////////////////////////
// ConditionElement
/////////////////////////////

ConditionElement::ConditionElement(IR2_Condition::Kind kind,
                                   std::optional<SimpleAtom> src0,
                                   std::optional<SimpleAtom> src1,
                                   RegSet consumed,
                                   bool flipped)
    : m_kind(kind), m_consumed(std::move(consumed)), m_flipped(flipped) {
  m_src[0] = src0;
  m_src[1] = src1;
}

goos::Object ConditionElement::to_form_internal(const Env& env) const {
  std::vector<goos::Object> forms;
  forms.push_back(pretty_print::to_symbol(get_condition_kind_name(m_kind)));
  for (int i = 0; i < get_condition_num_args(m_kind); i++) {
    forms.push_back(m_src[i]->to_form(env.file->labels, env));
  }
  if (forms.size() > 1) {
    return pretty_print::build_list(forms);
  } else {
    return forms.front();
  }
}

goos::Object ConditionElement::to_form_as_condition_internal(const Env& env) const {
  if (m_kind == IR2_Condition::Kind::TRUTHY) {
    return m_src[0]->to_form(env.file->labels, env);
  } else {
    return to_form_internal(env);
  }
}

void ConditionElement::apply(const std::function<void(FormElement*)>& f) {
  f(this);
}

void ConditionElement::apply_form(const std::function<void(Form*)>&) {}

void ConditionElement::invert() {
  m_kind = get_condition_opposite(m_kind);
}

void ConditionElement::collect_vars(RegAccessSet& vars, bool) const {
  for (auto src : m_src) {
    if (src.has_value() && src->is_var()) {
      vars.insert(src->var());
    }
  }
}

void ConditionElement::get_modified_regs(RegSet& regs) const {
  (void)regs;
}

/////////////////////////////
// FunctionCallElement
/////////////////////////////

FunctionCallElement::FunctionCallElement(const CallOp* op) : m_op(op) {}

goos::Object FunctionCallElement::to_form_internal(const Env& env) const {
  return m_op->to_form(env.file->labels, env);
}

void FunctionCallElement::apply(const std::function<void(FormElement*)>& f) {
  f(this);
}

void FunctionCallElement::apply_form(const std::function<void(Form*)>&) {}

void FunctionCallElement::collect_vars(RegAccessSet& vars, bool) const {
  return m_op->collect_vars(vars);
}

void FunctionCallElement::get_modified_regs(RegSet& regs) const {
  for (auto r : m_op->write_regs()) {
    regs.insert(r);
  }

  for (auto r : m_op->clobber_regs()) {
    regs.insert(r);
  }
}

/////////////////////////////
// BranchElement
/////////////////////////////

BranchElement::BranchElement(const BranchOp* op) : m_op(op) {}

goos::Object BranchElement::to_form_internal(const Env& env) const {
  return m_op->to_form(env.file->labels, env);
}

void BranchElement::apply(const std::function<void(FormElement*)>& f) {
  f(this);
}

void BranchElement::apply_form(const std::function<void(Form*)>&) {}

void BranchElement::collect_vars(RegAccessSet& vars, bool) const {
  return m_op->collect_vars(vars);
}

void BranchElement::get_modified_regs(RegSet& regs) const {
  for (auto r : m_op->write_regs()) {
    regs.insert(r);
  }

  for (auto r : m_op->clobber_regs()) {
    regs.insert(r);
  }
}

/////////////////////////////
// ReturnElement
/////////////////////////////

ReturnElement::ReturnElement(Form* _return_code, Form* _dead_code)
    : return_code(_return_code), dead_code(_dead_code) {
  return_code->parent_element = this;
  if (dead_code) {
    dead_code->parent_element = this;
  }
}

goos::Object ReturnElement::to_form_internal(const Env& env) const {
  std::vector<goos::Object> forms;
  forms.push_back(pretty_print::to_symbol("return"));
  forms.push_back(return_code->to_form(env));
  if (dead_code) {
    forms.push_back(dead_code->to_form(env));
  }
  return pretty_print::build_list(forms);
}

void ReturnElement::apply(const std::function<void(FormElement*)>& f) {
  f(this);
  return_code->apply(f);
  if (dead_code) {
    dead_code->apply(f);
  }
}

void ReturnElement::apply_form(const std::function<void(Form*)>& f) {
  return_code->apply_form(f);
  if (dead_code) {
    dead_code->apply_form(f);
  }
}

void ReturnElement::collect_vars(RegAccessSet& vars, bool recursive) const {
  if (recursive) {
    return_code->collect_vars(vars, recursive);
    if (dead_code) {
      dead_code->collect_vars(vars, recursive);
    }
  }
}

void ReturnElement::get_modified_regs(RegSet& regs) const {
  return_code->get_modified_regs(regs);
  if (dead_code) {
    dead_code->get_modified_regs(regs);
  }
}

/////////////////////////////
// BreakElement
/////////////////////////////

BreakElement::BreakElement(Form* _return_code, Form* _dead_code, int _lid)
    : return_code(_return_code), dead_code(_dead_code), lid(_lid) {
  return_code->parent_element = this;
  if (dead_code) {
    dead_code->parent_element = this;
  }
}

goos::Object BreakElement::to_form_internal(const Env& env) const {
  std::vector<goos::Object> forms;
  if (dead_code) {
    forms.push_back(pretty_print::to_symbol("break"));
    forms.push_back(pretty_print::build_list(return_code->to_form(env)));
    forms.push_back(pretty_print::build_list(dead_code->to_form(env)));
  } else {
    if (return_code->try_as_element<EmptyElement>()) {
      return pretty_print::build_list(fmt::format("goto cfg-{}", lid));
    } else {
      forms.push_back(pretty_print::to_symbol("begin"));
      return_code->inline_forms(forms, env);
      forms.push_back(pretty_print::build_list(fmt::format("goto cfg-{}", lid)));
    }
  }
  return pretty_print::build_list(forms);
}

void BreakElement::apply(const std::function<void(FormElement*)>& f) {
  f(this);
  return_code->apply(f);
  if (dead_code) {
    dead_code->apply(f);
  }
}

void BreakElement::apply_form(const std::function<void(Form*)>& f) {
  return_code->apply_form(f);
  if (dead_code) {
    dead_code->apply_form(f);
  }
}

void BreakElement::collect_vars(RegAccessSet& vars, bool recursive) const {
  if (recursive) {
    return_code->collect_vars(vars, recursive);
    if (dead_code) {
      dead_code->collect_vars(vars, recursive);
    }
  }
}

void BreakElement::get_modified_regs(RegSet& regs) const {
  return_code->get_modified_regs(regs);
  if (dead_code) {
    dead_code->get_modified_regs(regs);
  }
}

/////////////////////////////
// CondWithElseElement
/////////////////////////////

CondWithElseElement::CondWithElseElement(std::vector<Entry> _entries, Form* _else_ir)
    : entries(std::move(_entries)), else_ir(_else_ir) {
  for (auto& e : entries) {
    e.condition->parent_element = this;
    e.body->parent_element = this;
  }
  else_ir->parent_element = this;
}

goos::Object CondWithElseElement::to_form_internal(const Env& env) const {
  // for now we only turn it into an if statement if both cases won't require a begin at the top
  // level. I think it is more common to write these as a two-case cond instead of an if with begin.
  if (entries.size() == 1 && entries.front().body->is_reasonable_for_if() &&
      else_ir->is_reasonable_for_if()) {
    std::vector<goos::Object> list;
    list.push_back(pretty_print::to_symbol("if"));
    list.push_back(entries.front().condition->to_form_as_condition(env));
    list.push_back(entries.front().body->to_form(env));
    list.push_back(else_ir->to_form(env));
    return pretty_print::build_list(list);
  } else {
    std::vector<goos::Object> list;
    list.push_back(pretty_print::to_symbol("cond"));
    for (auto& e : entries) {
      std::vector<goos::Object> entry;
      entry.push_back(e.condition->to_form_as_condition(env));
      e.body->inline_forms(entry, env);
      list.push_back(pretty_print::build_list(entry));
    }
    std::vector<goos::Object> else_form;
    else_form.push_back(pretty_print::to_symbol("else"));
    else_ir->inline_forms(else_form, env);
    list.push_back(pretty_print::build_list(else_form));
    return pretty_print::build_list(list);
  }
}

void CondWithElseElement::apply(const std::function<void(FormElement*)>& f) {
  f(this);
  for (auto& entry : entries) {
    entry.condition->apply(f);
    entry.body->apply(f);
  }
  else_ir->apply(f);
}

void CondWithElseElement::apply_form(const std::function<void(Form*)>& f) {
  for (auto& entry : entries) {
    entry.condition->apply_form(f);
    entry.body->apply_form(f);
  }
  else_ir->apply_form(f);
}

void CondWithElseElement::collect_vars(RegAccessSet& vars, bool recursive) const {
  if (recursive) {
    for (auto& entry : entries) {
      entry.condition->collect_vars(vars, recursive);
      entry.body->collect_vars(vars, recursive);
    }
    else_ir->collect_vars(vars, recursive);
  }
}

void CondWithElseElement::get_modified_regs(RegSet& regs) const {
  for (auto& e : entries) {
    e.condition->get_modified_regs(regs);
    e.body->get_modified_regs(regs);
  }
  else_ir->get_modified_regs(regs);
}

/////////////////////////////
// EmptyElement
/////////////////////////////

goos::Object EmptyElement::to_form_internal(const Env&) const {
  return pretty_print::build_list("empty");
}

void EmptyElement::apply(const std::function<void(FormElement*)>& f) {
  f(this);
}

void EmptyElement::apply_form(const std::function<void(Form*)>&) {}
void EmptyElement::collect_vars(RegAccessSet&, bool) const {}
void EmptyElement::get_modified_regs(RegSet&) const {}

/////////////////////////////
// RLetElement
/////////////////////////////

bool cmp(Register x, Register y) {
  int comparison = x.to_string().compare(y.to_string());
  if (comparison <= 0)
    return true;
  return false;
}

RLetElement::RLetElement(Form* _body, RegSet _regs) : body(_body) {
  for (auto& reg : _regs) {
    sorted_regs.push_back(reg);
  }
  std::sort(sorted_regs.begin(), sorted_regs.end(), cmp);
}

void RLetElement::apply(const std::function<void(FormElement*)>& f) {
  f(this);
  body->apply(f);
}

goos::Object RLetElement::reg_list() const {
  std::vector<goos::Object> regs;
  for (auto& reg : sorted_regs) {
    if (reg.is_vu_float()) {
      std::string reg_name = reg.to_string() == "ACC" ? "acc" : reg.to_string();
      regs.push_back(
          pretty_print::build_list(pretty_print::to_symbol(fmt::format("{} :class vf", reg_name))));
    }
  }
  return pretty_print::build_list(regs);
}

bool RLetElement::needs_vf0_init() const {
  for (auto& reg : sorted_regs) {
    if (reg.get_kind() == Reg::RegisterKind::VF && reg.to_string() == "vf0") {
      return true;
    }
  }
  return false;
}

goos::Object RLetElement::to_form_internal(const Env& env) const {
  std::vector<goos::Object> rletForm;
  rletForm.push_back(pretty_print::to_symbol("rlet"));
  rletForm.push_back(reg_list());

  // NOTE - initialize any relevant registers in the body first
  if (needs_vf0_init()) {
    rletForm.push_back(pretty_print::to_symbol("(init-vf0-vector)"));  // Defined in vector-h.gc
  }

  body->inline_forms(rletForm, env);
  return pretty_print::build_list(rletForm);
}

void RLetElement::apply_form(const std::function<void(Form*)>& f) {
  body->apply_form(f);
}

void RLetElement::collect_vars(RegAccessSet& vars, bool recursive) const {
  if (recursive) {
    body->collect_vars(vars, recursive);
  }
}

void RLetElement::get_modified_regs(RegSet& regs) const {
  body->get_modified_regs(regs);
}

/////////////////////////////
// WhileElement
/////////////////////////////

WhileElement::WhileElement(Form* _condition, Form* _body) : condition(_condition), body(_body) {
  condition->parent_element = this;
  body->parent_element = this;
}

void WhileElement::apply(const std::function<void(FormElement*)>& f) {
  // note - this is done in program order, rather than print order. Not sure if this makes sense.
  f(this);
  body->apply(f);
  condition->apply(f);
}

goos::Object WhileElement::to_form_internal(const Env& env) const {
  std::vector<goos::Object> list;
  list.push_back(pretty_print::to_symbol("while"));
  list.push_back(condition->to_form_as_condition(env));
  body->inline_forms(list, env);
  return pretty_print::build_list(list);
}

void WhileElement::apply_form(const std::function<void(Form*)>& f) {
  body->apply_form(f);
  condition->apply_form(f);
}

void WhileElement::collect_vars(RegAccessSet& vars, bool recursive) const {
  if (recursive) {
    body->collect_vars(vars, recursive);
    condition->collect_vars(vars, recursive);
  }
}

void WhileElement::get_modified_regs(RegSet& regs) const {
  condition->get_modified_regs(regs);
  body->get_modified_regs(regs);
}

/////////////////////////////
// UntilElement
/////////////////////////////

UntilElement::UntilElement(Form* _condition, Form* _body) : condition(_condition), body(_body) {
  condition->parent_element = this;
  body->parent_element = this;
}

void UntilElement::apply(const std::function<void(FormElement*)>& f) {
  // note - this is done in program order, rather than print order. Not sure if this makes sense.
  f(this);
  body->apply(f);
  condition->apply(f);
}

goos::Object UntilElement::to_form_internal(const Env& env) const {
  std::vector<goos::Object> list;
  list.push_back(pretty_print::to_symbol("until"));
  list.push_back(condition->to_form_as_condition(env));
  body->inline_forms(list, env);
  return pretty_print::build_list(list);
}

void UntilElement::apply_form(const std::function<void(Form*)>& f) {
  body->apply_form(f);
  condition->apply_form(f);
}

void UntilElement::collect_vars(RegAccessSet& vars, bool recursive) const {
  if (recursive) {
    body->collect_vars(vars, recursive);
    condition->collect_vars(vars, recursive);
  }
}

void UntilElement::get_modified_regs(RegSet& regs) const {
  condition->get_modified_regs(regs);
  body->get_modified_regs(regs);
}

/////////////////////////////
// ShortCircuitElement
/////////////////////////////

ShortCircuitElement::ShortCircuitElement(std::vector<Entry> _entries)
    : entries(std::move(_entries)) {
  for (auto& entry : entries) {
    entry.condition->parent_element = this;
  }
}

void ShortCircuitElement::apply(const std::function<void(FormElement*)>& f) {
  f(this);
  for (auto& x : entries) {
    x.condition->apply(f);
    //    if (x.output) {
    //      // not sure about this...
    //      x.output->apply(f);
    //    }
  }
}

void ShortCircuitElement::apply_form(const std::function<void(Form*)>& f) {
  for (auto& x : entries) {
    x.condition->apply_form(f);
    //    if (x.output) {
    //      // not sure about this...
    //      x.output->apply(f);
    //    }
  }
}

goos::Object ShortCircuitElement::to_form_internal(const Env& env) const {
  std::vector<goos::Object> forms;
  switch (kind) {
    case UNKNOWN:
      forms.push_back(pretty_print::to_symbol("unknown-sc"));
      break;
    case AND:
      forms.push_back(pretty_print::to_symbol("and"));
      break;
    case OR:
      forms.push_back(pretty_print::to_symbol("or"));
      break;
    default:
      assert(false);
  }
  for (auto& x : entries) {
    forms.push_back(x.condition->to_form_as_condition(env));
  }
  return pretty_print::build_list(forms);
}

void ShortCircuitElement::collect_vars(RegAccessSet& vars, bool recursive) const {
  //  vars.insert(final_result);  // todo - this might be unused.
  if (recursive) {
    for (auto& entry : entries) {
      entry.condition->collect_vars(vars, recursive);
    }
  }
}

void ShortCircuitElement::get_modified_regs(RegSet& regs) const {
  for (auto& e : entries) {
    e.condition->get_modified_regs(regs);
  }
}

/////////////////////////////
// CondNoElseElement
/////////////////////////////

CondNoElseElement::CondNoElseElement(std::vector<Entry> _entries) : entries(std::move(_entries)) {
  for (auto& entry : entries) {
    entry.condition->parent_element = this;
    entry.body->parent_element = this;
  }
}

goos::Object CondNoElseElement::to_form_internal(const Env& env) const {
  if (entries.size() == 1 && entries.front().body->is_reasonable_for_if()) {
    // print as an if statement if we can put the body in a single form.
    std::vector<goos::Object> list;
    list.push_back(pretty_print::to_symbol("if"));
    list.push_back(entries.front().condition->to_form_as_condition(env));
    list.push_back(entries.front().body->to_form(env));
    return pretty_print::build_list(list);
  } else if (entries.size() == 1) {
    // turn into a when if the body requires multiple forms
    // todo check to see if the condition starts with a NOT and this can be simplified to an
    // unless.
    std::vector<goos::Object> list;
    list.push_back(pretty_print::to_symbol("when"));
    list.push_back(entries.front().condition->to_form_as_condition(env));
    entries.front().body->inline_forms(list, env);
    return pretty_print::build_list(list);
  } else {
    std::vector<goos::Object> list;
    list.push_back(pretty_print::to_symbol("cond"));
    for (auto& e : entries) {
      std::vector<goos::Object> entry;
      entry.push_back(e.condition->to_form_as_condition(env));
      e.body->inline_forms(entry, env);
      list.push_back(pretty_print::build_list(entry));
    }
    return pretty_print::build_list(list);
  }
}

void CondNoElseElement::apply(const std::function<void(FormElement*)>& f) {
  f(this);
  for (auto& e : entries) {
    e.condition->apply(f);
    e.body->apply(f);
  }
}

void CondNoElseElement::apply_form(const std::function<void(Form*)>& f) {
  for (auto& e : entries) {
    e.condition->apply_form(f);
    e.body->apply_form(f);
  }
}

void CondNoElseElement::collect_vars(RegAccessSet& vars, bool recursive) const {
  if (recursive) {
    for (auto& e : entries) {
      e.condition->collect_vars(vars, recursive);
      e.body->collect_vars(vars, recursive);
    }
  }
}

void CondNoElseElement::get_modified_regs(RegSet& regs) const {
  for (auto& e : entries) {
    e.condition->get_modified_regs(regs);
    e.body->get_modified_regs(regs);
  }
}

CaseElement::CaseElement(Form* value, const std::vector<Entry>& entries, Form* else_body)
    : m_value(value), m_entries(entries), m_else_body(else_body) {
  m_value->parent_element = this;
  for (auto& entry : m_entries) {
    for (auto& val : entry.vals) {
      val->parent_element = this;
    }
    entry.body->parent_element = this;
  }
  if (m_else_body) {
    m_else_body->parent_element = this;
  }
}

goos::Object CaseElement::to_form_internal(const Env& env) const {
  std::vector<goos::Object> list;
  list.push_back(pretty_print::to_symbol("case"));
  list.push_back(m_value->to_form(env));
  for (auto& e : m_entries) {
    std::vector<goos::Object> entry;

    // cases
    std::vector<goos::Object> cases;
    for (auto& val : e.vals) {
      cases.push_back(val->to_form(env));
    }
    entry.push_back(pretty_print::build_list(cases));

    // body
    e.body->inline_forms(entry, env);
    list.push_back(pretty_print::build_list(entry));
  }

  if (m_else_body) {
    std::vector<goos::Object> entry;
    entry.push_back(pretty_print::to_symbol("else"));
    m_else_body->inline_forms(entry, env);
    list.push_back(pretty_print::build_list(entry));
  }
  return pretty_print::build_list(list);
}

void CaseElement::apply(const std::function<void(FormElement*)>& f) {
  f(this);
  m_value->apply(f);
  for (auto& e : m_entries) {
    for (auto& val : e.vals) {
      val->apply(f);
    }
    e.body->apply(f);
  }

  if (m_else_body) {
    m_else_body->apply(f);
  }
}

void CaseElement::apply_form(const std::function<void(Form*)>& f) {
  m_value->apply_form(f);
  for (auto& e : m_entries) {
    for (auto& val : e.vals) {
      val->apply_form(f);
    }
    e.body->apply_form(f);
  }

  if (m_else_body) {
    m_else_body->apply_form(f);
  }
}

void CaseElement::collect_vars(RegAccessSet& vars, bool recursive) const {
  if (recursive) {
    m_value->collect_vars(vars, recursive);
    for (auto& e : m_entries) {
      for (auto& val : e.vals) {
        val->collect_vars(vars, recursive);
      }
      e.body->collect_vars(vars, recursive);
    }

    if (m_else_body) {
      m_else_body->collect_vars(vars, recursive);
    }
  }
}

void CaseElement::get_modified_regs(RegSet& regs) const {
  m_value->get_modified_regs(regs);
  for (auto& e : m_entries) {
    for (auto& val : e.vals) {
      val->get_modified_regs(regs);
    }
    e.body->get_modified_regs(regs);
  }

  if (m_else_body) {
    m_else_body->get_modified_regs(regs);
  }
}

/////////////////////////////
// AbsElement
/////////////////////////////

AbsElement::AbsElement(RegisterAccess _source, RegSet _consumed)
    : source(_source), consumed(std::move(_consumed)) {}

goos::Object AbsElement::to_form_internal(const Env& env) const {
  return pretty_print::build_list("abs", source.to_form(env));
}

void AbsElement::apply(const std::function<void(FormElement*)>& f) {
  f(this);
}

void AbsElement::apply_form(const std::function<void(Form*)>&) {}

void AbsElement::collect_vars(RegAccessSet& vars, bool) const {
  vars.insert(source);
}

void AbsElement::get_modified_regs(RegSet&) const {}

/////////////////////////////
// AshElement
/////////////////////////////

AshElement::AshElement(RegisterAccess _shift_amount,
                       RegisterAccess _value,
                       std::optional<RegisterAccess> _clobber,
                       bool _is_signed,
                       RegSet _consumed)
    : shift_amount(_shift_amount),
      value(_value),
      clobber(_clobber),
      is_signed(_is_signed),
      consumed(_consumed) {}

goos::Object AshElement::to_form_internal(const Env& env) const {
  return pretty_print::build_list(pretty_print::to_symbol(is_signed ? "ash.si" : "ash.ui"),
                                  value.to_form(env), shift_amount.to_form(env));
}

void AshElement::apply(const std::function<void(FormElement*)>& f) {
  f(this);
}

void AshElement::apply_form(const std::function<void(Form*)>&) {}

void AshElement::collect_vars(RegAccessSet& vars, bool) const {
  vars.insert(value);
  vars.insert(shift_amount);
}

void AshElement::get_modified_regs(RegSet&) const {}

/////////////////////////////
// TypeOfElement
/////////////////////////////

TypeOfElement::TypeOfElement(Form* _value, std::optional<RegisterAccess> _clobber)
    : value(_value), clobber(_clobber) {
  value->parent_element = this;
}

goos::Object TypeOfElement::to_form_internal(const Env& env) const {
  return pretty_print::build_list("rtype-of", value->to_form(env));
}

void TypeOfElement::apply(const std::function<void(FormElement*)>& f) {
  f(this);
  value->apply(f);
}

void TypeOfElement::apply_form(const std::function<void(Form*)>& f) {
  value->apply_form(f);
}

void TypeOfElement::collect_vars(RegAccessSet& vars, bool recursive) const {
  if (recursive) {
    value->collect_vars(vars, recursive);
  }
}

void TypeOfElement::get_modified_regs(RegSet&) const {}

/////////////////////////////
// ConditionalMoveFalseElement
/////////////////////////////

ConditionalMoveFalseElement::ConditionalMoveFalseElement(RegisterAccess _dest,
                                                         RegisterAccess _old_value,
                                                         RegisterAccess _source,
                                                         bool _on_zero)
    : dest(_dest), old_value(_old_value), source(_source), on_zero(_on_zero) {}

goos::Object ConditionalMoveFalseElement::to_form_internal(const Env& env) const {
  return pretty_print::build_list(on_zero ? "cmove-#f-zero" : "cmove-#f-nonzero", dest.to_form(env),
                                  source.to_form(env), old_value.to_form(env));
}

void ConditionalMoveFalseElement::apply(const std::function<void(FormElement*)>& f) {
  f(this);
}

void ConditionalMoveFalseElement::apply_form(const std::function<void(Form*)>&) {}

void ConditionalMoveFalseElement::collect_vars(RegAccessSet& vars, bool) const {
  vars.insert(dest);
  vars.insert(old_value);
  vars.insert(source);
}

void ConditionalMoveFalseElement::get_modified_regs(RegSet& regs) const {
  regs.insert(dest.reg());
}

/////////////////////////////
// GenericElement
/////////////////////////////

GenericOperator GenericOperator::make_fixed(FixedOperatorKind kind) {
  GenericOperator op;
  op.m_kind = Kind::FIXED_OPERATOR;
  op.m_fixed_kind = kind;
  return op;
}

GenericOperator GenericOperator::make_function(Form* value) {
  GenericOperator op;
  op.m_kind = Kind::FUNCTION_EXPR;
  op.m_function = value;
  return op;
}

GenericOperator GenericOperator::make_compare(IR2_Condition::Kind kind) {
  GenericOperator op;
  op.m_kind = Kind::CONDITION_OPERATOR;
  op.m_condition_kind = kind;
  return op;
}

void GenericOperator::collect_vars(RegAccessSet& vars, bool recursive) const {
  switch (m_kind) {
    case Kind::FIXED_OPERATOR:
    case Kind::CONDITION_OPERATOR:
      return;
    case Kind::FUNCTION_EXPR:
      if (recursive) {
        m_function->collect_vars(vars, recursive);
      }
      return;
    default:
      assert(false);
  }
}

goos::Object GenericOperator::to_form(const Env& env) const {
  switch (m_kind) {
    case Kind::FIXED_OPERATOR:
      return pretty_print::to_symbol(fixed_operator_to_string(m_fixed_kind));
    case Kind::CONDITION_OPERATOR:
      return pretty_print::to_symbol(get_condition_kind_name(m_condition_kind));
    case Kind::FUNCTION_EXPR:
      return m_function->to_form(env);
    default:
      assert(false);
      return {};
  }
}

void GenericOperator::apply(const std::function<void(FormElement*)>& f) {
  switch (m_kind) {
    case Kind::FIXED_OPERATOR:
    case Kind::CONDITION_OPERATOR:
      break;
    case Kind::FUNCTION_EXPR:
      m_function->apply(f);
      break;
    default:
      assert(false);
  }
}

void GenericOperator::apply_form(const std::function<void(Form*)>& f) {
  switch (m_kind) {
    case Kind::FIXED_OPERATOR:
    case Kind::CONDITION_OPERATOR:
      break;
    case Kind::FUNCTION_EXPR:
      m_function->apply_form(f);
      break;
    default:
      assert(false);
  }
}

bool GenericOperator::operator==(const GenericOperator& other) const {
  if (m_kind != other.m_kind) {
    return false;
  }
  switch (m_kind) {
    case Kind::FIXED_OPERATOR:
      return m_fixed_kind == other.m_fixed_kind;
    case Kind::CONDITION_OPERATOR:
      return m_condition_kind == other.m_condition_kind;
    case Kind::FUNCTION_EXPR:
      return false;
    default:
      assert(false);
      return false;
  }
}

bool GenericOperator::operator!=(const GenericOperator& other) const {
  return !((*this) == other);
}

void GenericOperator::get_modified_regs(RegSet& regs) const {
  switch (m_kind) {
    case Kind::FIXED_OPERATOR:
    case Kind::CONDITION_OPERATOR:
      break;
    case Kind::FUNCTION_EXPR:
      m_function->get_modified_regs(regs);
      break;
    default:
      assert(false);
  }
}

std::string fixed_operator_to_string(FixedOperatorKind kind) {
  switch (kind) {
    case FixedOperatorKind::GPR_TO_FPR:
      return "gpr->fpr";
    case FixedOperatorKind::DIVISION:
      return "/";
    case FixedOperatorKind::ADDITION:
      return "+";
    case FixedOperatorKind::ADDITION_IN_PLACE:
      return "+!";
    case FixedOperatorKind::ADDITION_PTR:
      return "&+";
    case FixedOperatorKind::ADDITION_PTR_IN_PLACE:
      return "&+!";
    case FixedOperatorKind::SUBTRACTION:
      return "-";
    case FixedOperatorKind::SUBTRACTION_PTR:
      return "&-";
    case FixedOperatorKind::MULTIPLICATION:
      return "*";
    case FixedOperatorKind::SQRT:
      return "sqrtf";
    case FixedOperatorKind::ARITH_SHIFT:
      return "ash";
    case FixedOperatorKind::MOD:
      return "mod";
    case FixedOperatorKind::ABS:
      return "abs";
    case FixedOperatorKind::MIN:
      return "min";
    case FixedOperatorKind::MAX:
      return "max";
    case FixedOperatorKind::FABS:
      return "fabs";
    case FixedOperatorKind::FMIN:
      return "fmin";
    case FixedOperatorKind::FMAX:
      return "fmax";
    case FixedOperatorKind::LOGAND:
      return "logand";
    case FixedOperatorKind::LOGAND_IN_PLACE:
      return "logand!";
    case FixedOperatorKind::LOGIOR:
      return "logior";
    case FixedOperatorKind::LOGIOR_IN_PLACE:
      return "logior!";
    case FixedOperatorKind::LOGXOR:
      return "logxor";
    case FixedOperatorKind::LOGNOR:
      return "lognor";
    case FixedOperatorKind::LOGNOT:
      return "lognot";
    case FixedOperatorKind::LOGCLEAR:
      return "logclear";
    case FixedOperatorKind::LOGCLEAR_IN_PLACE:
      return "logclear!";
    case FixedOperatorKind::LOGTEST:
      return "logtest?";
    case FixedOperatorKind::LOGTESTA:
      return "logtesta?";
    case FixedOperatorKind::SHL:
      return "shl";
    case FixedOperatorKind::SHR:
      return "shr";
    case FixedOperatorKind::SAR:
      return "sar";
    case FixedOperatorKind::CAR:
      return "car";
    case FixedOperatorKind::CDR:
      return "cdr";
    case FixedOperatorKind::NEW:
      return "new";
    case FixedOperatorKind::OBJECT_NEW:
      return "object-new";
    case FixedOperatorKind::TYPE_NEW:
      return "type-new";
    case FixedOperatorKind::CONS:
      return "cons";
    case FixedOperatorKind::LT:
      return "<";
    case FixedOperatorKind::GT:
      return ">";
    case FixedOperatorKind::LEQ:
      return "<=";
    case FixedOperatorKind::GEQ:
      return ">=";
    case FixedOperatorKind::EQ:
      return "=";
    case FixedOperatorKind::NEQ:
      return "!=";
    case FixedOperatorKind::METHOD_OF_OBJECT:
      return "method-of-object";
    case FixedOperatorKind::METHOD_OF_TYPE:
      return "method-of-type";
    case FixedOperatorKind::NULLP:
      return "null?";
    case FixedOperatorKind::PAIRP:
      return "pair?";
    case FixedOperatorKind::NONE:
      return "none";
    case FixedOperatorKind::PCPYLD:
      return "make-u128";
    case FixedOperatorKind::SYMBOL_TO_STRING:
      return "symbol->string";
    case FixedOperatorKind::ADDRESS_OF:
      return "&";
    case FixedOperatorKind::ASM_SLLV_R0:
      return ".asm.sllv.r0";
    case FixedOperatorKind::ASM_MADDS:
      return ".asm.madd.s";
    case FixedOperatorKind::VECTOR_MINUS:
      return "vector-!";
    case FixedOperatorKind::VECTOR_PLUS:
      return "vector+!";
    case FixedOperatorKind::VECTOR_CROSS:
      return "vector-cross!";
    case FixedOperatorKind::VECTOR_FLOAT_PRODUCT:
      return "vector-float*!";
    case FixedOperatorKind::L32_NOT_FALSE_CBOOL:
      return "l32-false-check";
    case FixedOperatorKind::VECTOR_3_DOT:
      return "vector-dot";
    case FixedOperatorKind::VECTOR_4_DOT:
      return "vector4-dot";
    case FixedOperatorKind::PROCESS_TO_PPOINTER:
      return "process->ppointer";
    case FixedOperatorKind::PPOINTER_TO_HANDLE:
      return "ppointer->handle";
    case FixedOperatorKind::PROCESS_TO_HANDLE:
      return "process->handle";
    case FixedOperatorKind::PPOINTER_TO_PROCESS:
      return "ppointer->process";
    case FixedOperatorKind::SEND_EVENT:
      return "send-event";
    default:
      assert(false);
      return "";
  }
}

GenericElement::GenericElement(GenericOperator op) : m_head(op) {
  if (op.kind() == GenericOperator::Kind::FUNCTION_EXPR) {
    op.m_function->parent_element = this;
  }
}

GenericElement::GenericElement(GenericOperator op, Form* arg) : m_head(op), m_elts({arg}) {
  if (op.kind() == GenericOperator::Kind::FUNCTION_EXPR) {
    op.m_function->parent_element = this;
  }
  for (auto x : m_elts) {
    x->parent_element = this;
  }
}

GenericElement::GenericElement(GenericOperator op, Form* arg0, Form* arg1)
    : m_head(op), m_elts({arg0, arg1}) {
  if (op.kind() == GenericOperator::Kind::FUNCTION_EXPR) {
    op.m_function->parent_element = this;
  }
  for (auto x : m_elts) {
    x->parent_element = this;
  }
}

GenericElement::GenericElement(GenericOperator op, std::vector<Form*> forms)
    : m_head(op), m_elts(std::move(forms)) {
  if (op.kind() == GenericOperator::Kind::FUNCTION_EXPR) {
    op.m_function->parent_element = this;
  }
  for (auto x : m_elts) {
    x->parent_element = this;
  }
}

goos::Object GenericElement::to_form_internal(const Env& env) const {
  if (m_head.kind() == GenericOperator::Kind::CONDITION_OPERATOR &&
      m_head.condition_kind() == IR2_Condition::Kind::TRUTHY) {
    assert(m_elts.size() == 1);
    return m_elts.front()->to_form_as_condition(env);
  } else if (m_head.kind() == GenericOperator::Kind::CONDITION_OPERATOR &&
             m_head.condition_kind() == IR2_Condition::Kind::ALWAYS) {
    return pretty_print::to_symbol("#t");
  } else {
    std::vector<goos::Object> result;
    result.push_back(m_head.to_form(env));
    for (auto x : m_elts) {
      assert(x->parent_element);
      result.push_back(x->to_form(env));
    }
    return pretty_print::build_list(result);
  }
}

void GenericElement::apply(const std::function<void(FormElement*)>& f) {
  f(this);
  m_head.apply(f);
  for (auto x : m_elts) {
    x->apply(f);
  }
}

void GenericElement::apply_form(const std::function<void(Form*)>& f) {
  m_head.apply_form(f);
  for (auto x : m_elts) {
    x->apply_form(f);
  }
}

void GenericElement::collect_vars(RegAccessSet& vars, bool recursive) const {
  if (recursive) {
    m_head.collect_vars(vars, recursive);
    for (auto x : m_elts) {
      x->collect_vars(vars, recursive);
    }
  }
}

void GenericElement::get_modified_regs(RegSet& regs) const {
  m_head.get_modified_regs(regs);
  for (auto x : m_elts) {
    x->get_modified_regs(regs);
  }
}

/////////////////////////////
// CastElement
/////////////////////////////

CastElement::CastElement(TypeSpec type, Form* source, bool numeric)
    : m_type(std::move(type)), m_source(source), m_numeric(numeric) {
  m_source->parent_element = this;
}

goos::Object CastElement::to_form_internal(const Env& env) const {
  // assert(m_source->parent_element == this);
  auto atom = form_as_atom(m_source);
  if (atom && atom->is_var()) {
    return pretty_print::build_list(
        m_numeric ? "the" : "the-as", m_type.print(),
        atom->var().to_form(env, RegisterAccess::Print::AS_VARIABLE_NO_CAST));
  }
  return pretty_print::build_list(m_numeric ? "the" : "the-as", m_type.print(),
                                  m_source->to_form(env));
}

void CastElement::apply(const std::function<void(FormElement*)>& f) {
  // assert(m_source->parent_element == this);
  f(this);
  m_source->apply(f);
}

void CastElement::apply_form(const std::function<void(Form*)>& f) {
  // assert(m_source->parent_element == this);
  m_source->apply_form(f);
}

void CastElement::collect_vars(RegAccessSet& vars, bool recursive) const {
  // assert(m_source->parent_element == this);
  if (recursive) {
    m_source->collect_vars(vars, recursive);
  }
}

void CastElement::get_modified_regs(RegSet& regs) const {
  assert(m_source->parent_element == this);
  m_source->get_modified_regs(regs);
}

/////////////////////////////
// DerefElement
/////////////////////////////

DerefToken DerefToken::make_int_constant(s64 int_constant) {
  DerefToken x;
  x.m_kind = Kind::INTEGER_CONSTANT;
  x.m_int_constant = int_constant;
  return x;
}

DerefToken DerefToken::make_int_expr(Form* expr) {
  DerefToken x;
  x.m_kind = Kind::INTEGER_EXPRESSION;
  x.m_expr = expr;
  return x;
}

DerefToken DerefToken::make_field_name(const std::string& name) {
  DerefToken x;
  x.m_kind = Kind::FIELD_NAME;
  x.m_name = name;
  return x;
}

DerefToken DerefToken::make_expr_placeholder() {
  DerefToken x;
  x.m_kind = Kind::EXPRESSION_PLACEHOLDER;
  return x;
}

void DerefToken::collect_vars(RegAccessSet& vars, bool recursive) const {
  switch (m_kind) {
    case Kind::INTEGER_CONSTANT:
    case Kind::FIELD_NAME:
    case Kind::EXPRESSION_PLACEHOLDER:
      break;
    case Kind::INTEGER_EXPRESSION:
      if (recursive) {
        m_expr->collect_vars(vars, recursive);
      }
      break;
    default:
      assert(false);
  }
}

goos::Object DerefToken::to_form(const Env& env) const {
  switch (m_kind) {
    case Kind::INTEGER_CONSTANT:
      return pretty_print::to_symbol(fmt::format("{}", m_int_constant));
    case Kind::INTEGER_EXPRESSION:
      return m_expr->to_form(env);
    case Kind::FIELD_NAME:
      return pretty_print::to_symbol(m_name);
    case Kind::EXPRESSION_PLACEHOLDER:
      return pretty_print::to_symbol("PLACEHOLDER");
    default:
      assert(false);
      return {};
  }
}

void DerefToken::apply(const std::function<void(FormElement*)>& f) {
  switch (m_kind) {
    case Kind::INTEGER_CONSTANT:
    case Kind::FIELD_NAME:
    case Kind::EXPRESSION_PLACEHOLDER:
      break;
    case Kind::INTEGER_EXPRESSION:
      m_expr->apply(f);
      break;
    default:
      assert(false);
  }
}

void DerefToken::apply_form(const std::function<void(Form*)>& f) {
  switch (m_kind) {
    case Kind::INTEGER_CONSTANT:
    case Kind::FIELD_NAME:
    case Kind::EXPRESSION_PLACEHOLDER:
      break;
    case Kind::INTEGER_EXPRESSION:
      m_expr->apply_form(f);
      break;
    default:
      assert(false);
  }
}

void DerefToken::get_modified_regs(RegSet& regs) const {
  switch (m_kind) {
    case Kind::INTEGER_CONSTANT:
    case Kind::FIELD_NAME:
    case Kind::EXPRESSION_PLACEHOLDER:
      break;
    case Kind::INTEGER_EXPRESSION:
      m_expr->get_modified_regs(regs);
      break;
    default:
      assert(false);
  }
}

DerefToken to_token(const FieldReverseLookupOutput::Token& in) {
  switch (in.kind) {
    case FieldReverseLookupOutput::Token::Kind::FIELD:
      return DerefToken::make_field_name(in.name);
    case FieldReverseLookupOutput::Token::Kind::CONSTANT_IDX:
      return DerefToken::make_int_constant(in.idx);
    case FieldReverseLookupOutput::Token::Kind::VAR_IDX:
      return DerefToken::make_expr_placeholder();
    default:
      // temp
      throw std::runtime_error("Cannot convert rd lookup token to deref token");
  }
}

DerefElement::DerefElement(Form* base, bool is_addr_of, DerefToken token)
    : m_base(base), m_is_addr_of(is_addr_of), m_tokens({std::move(token)}) {
  m_base->parent_element = this;
  for (auto& x : m_tokens) {
    if (x.kind() == DerefToken::Kind::INTEGER_EXPRESSION) {
      x.expr()->parent_element = this;
    }
  }
  inline_nested();
}

DerefElement::DerefElement(Form* base, bool is_addr_of, std::vector<DerefToken> tokens)
    : m_base(base), m_is_addr_of(is_addr_of), m_tokens(std::move(tokens)) {
  m_base->parent_element = this;
  for (auto& x : m_tokens) {
    if (x.kind() == DerefToken::Kind::INTEGER_EXPRESSION) {
      x.expr()->parent_element = this;
    }
  }
  inline_nested();
}

goos::Object DerefElement::to_form_internal(const Env& env) const {
  assert(m_base->parent_element);
  std::vector<goos::Object> forms = {pretty_print::to_symbol(m_is_addr_of ? "&->" : "->"),
                                     m_base->to_form(env)};
  for (auto& tok : m_tokens) {
    forms.push_back(tok.to_form(env));
  }
  return pretty_print::build_list(forms);
}

void DerefElement::apply(const std::function<void(FormElement*)>& f) {
  f(this);
  m_base->apply(f);
  for (auto& tok : m_tokens) {
    tok.apply(f);
  }
}

void DerefElement::apply_form(const std::function<void(Form*)>& f) {
  m_base->apply_form(f);
  for (auto& tok : m_tokens) {
    tok.apply_form(f);
  }
}

void DerefElement::collect_vars(RegAccessSet& vars, bool recursive) const {
  if (recursive) {
    m_base->collect_vars(vars, recursive);
    for (auto& tok : m_tokens) {
      tok.collect_vars(vars, recursive);
    }
  }
}

void DerefElement::get_modified_regs(RegSet& regs) const {
  m_base->get_modified_regs(regs);
  for (auto& tok : m_tokens) {
    tok.get_modified_regs(regs);
  }
}

void DerefElement::set_base(Form* new_base) {
  m_base = new_base;
  m_base->parent_element = this;
}

/////////////////////////////
// DynamicMethodAccess
/////////////////////////////

DynamicMethodAccess::DynamicMethodAccess(RegisterAccess source) : m_source(source) {}

goos::Object DynamicMethodAccess::to_form_internal(const Env& env) const {
  return pretty_print::build_list("dyn-method-access", m_source.to_form(env));
}

void DynamicMethodAccess::apply(const std::function<void(FormElement*)>& f) {
  f(this);
}

void DynamicMethodAccess::apply_form(const std::function<void(Form*)>&) {}

void DynamicMethodAccess::collect_vars(RegAccessSet& vars, bool) const {
  vars.insert(m_source);
}

void DynamicMethodAccess::get_modified_regs(RegSet&) const {}

/////////////////////////////
// ArrayFieldAccess
/////////////////////////////
ArrayFieldAccess::ArrayFieldAccess(RegisterAccess source,
                                   const std::vector<DerefToken>& deref_tokens,
                                   int expected_stride,
                                   int constant_offset,
                                   bool flipped)
    : m_source(source),
      m_deref_tokens(deref_tokens),
      m_expected_stride(expected_stride),
      m_constant_offset(constant_offset),
      m_flipped(flipped) {
  for (auto& token : m_deref_tokens) {
    if (token.kind() == DerefToken::Kind::INTEGER_EXPRESSION) {
      token.expr()->parent_element = this;
    }
  }
}

goos::Object ArrayFieldAccess::to_form_internal(const Env& env) const {
  std::vector<goos::Object> elts;
  elts.push_back(pretty_print::to_symbol("dynamic-array-field-access"));
  elts.push_back(m_source.to_form(env));
  for (auto& tok : m_deref_tokens) {
    elts.push_back(tok.to_form(env));
  }
  return pretty_print::build_list(elts);
}

void ArrayFieldAccess::apply(const std::function<void(FormElement*)>& f) {
  f(this);
  for (auto& tok : m_deref_tokens) {
    tok.apply(f);
  }
}

void ArrayFieldAccess::apply_form(const std::function<void(Form*)>& f) {
  for (auto& tok : m_deref_tokens) {
    tok.apply_form(f);
  }
}

void ArrayFieldAccess::collect_vars(RegAccessSet& vars, bool recursive) const {
  vars.insert(m_source);
  if (recursive) {
    for (auto& tok : m_deref_tokens) {
      tok.collect_vars(vars, recursive);
    }
  }
}

void ArrayFieldAccess::get_modified_regs(RegSet& regs) const {
  for (auto& tok : m_deref_tokens) {
    tok.get_modified_regs(regs);
  }
}

/////////////////////////////
// GetMethodElement
/////////////////////////////

GetMethodElement::GetMethodElement(Form* in, std::string name, bool is_object)
    : m_in(in), m_name(std::move(name)), m_is_object(is_object) {
  in->parent_element = this;
}

goos::Object GetMethodElement::to_form_internal(const Env& env) const {
  return pretty_print::build_list(m_is_object ? "method-of-object" : "method-of-type",
                                  m_in->to_form(env), m_name);
}

void GetMethodElement::apply(const std::function<void(FormElement*)>& f) {
  f(this);
  m_in->apply(f);
}

void GetMethodElement::apply_form(const std::function<void(Form*)>& f) {
  m_in->apply_form(f);
}

void GetMethodElement::collect_vars(RegAccessSet& vars, bool recursive) const {
  if (recursive) {
    m_in->collect_vars(vars, recursive);
  }
}

void GetMethodElement::get_modified_regs(RegSet& regs) const {
  m_in->get_modified_regs(regs);
}

/////////////////////////////
// StringConstantElement
/////////////////////////////

StringConstantElement::StringConstantElement(const std::string& value) : m_value(value) {}

goos::Object StringConstantElement::to_form_internal(const Env&) const {
  return goos::StringObject::make_new(m_value);
}

void StringConstantElement::apply(const std::function<void(FormElement*)>&) {}
void StringConstantElement::apply_form(const std::function<void(Form*)>&) {}
void StringConstantElement::collect_vars(RegAccessSet&, bool) const {}
void StringConstantElement::get_modified_regs(RegSet&) const {}

/////////////////////////////
// ConstantTokenElement
/////////////////////////////
ConstantTokenElement::ConstantTokenElement(const std::string& value) : m_value(value) {}

goos::Object ConstantTokenElement::to_form_internal(const Env&) const {
  return pretty_print::to_symbol(m_value);
}

void ConstantTokenElement::apply(const std::function<void(FormElement*)>&) {}
void ConstantTokenElement::apply_form(const std::function<void(Form*)>&) {}
void ConstantTokenElement::collect_vars(RegAccessSet&, bool) const {}
void ConstantTokenElement::get_modified_regs(RegSet&) const {}

/////////////////////////////
// ConstantFloatElement
/////////////////////////////

ConstantFloatElement::ConstantFloatElement(float value) : m_value(value) {}

void ConstantFloatElement::apply(const std::function<void(FormElement*)>&) {}
void ConstantFloatElement::apply_form(const std::function<void(Form*)>&) {}
void ConstantFloatElement::collect_vars(RegAccessSet&, bool) const {}
void ConstantFloatElement::get_modified_regs(RegSet&) const {}

goos::Object ConstantFloatElement::to_form_internal(const Env&) const {
  return pretty_print::float_representation(m_value);
}

/////////////////////////////
// StorePlainDeref
/////////////////////////////

StorePlainDeref::StorePlainDeref(Form* dst,
                                 SimpleExpression expr,
                                 int my_idx,
                                 RegisterAccess base_var,
                                 std::optional<TypeSpec> dst_cast_type,
                                 std::optional<TypeSpec> src_cast_type,
                                 int size)
    : m_dst(dst),
      m_expr(std::move(expr)),
      m_my_idx(my_idx),
      m_base_var(base_var),
      m_dst_cast_type(std::move(dst_cast_type)),
      m_src_cast_type(std::move(src_cast_type)),
      m_size(size) {
  m_dst->parent_element = this;
}

goos::Object StorePlainDeref::to_form_internal(const Env& env) const {
  std::vector<goos::Object> lst = {pretty_print::to_symbol("set!")};

  if (m_dst_cast_type) {
    lst.push_back(
        pretty_print::build_list("the-as", m_dst_cast_type->print(), m_dst->to_form(env)));
  } else {
    lst.push_back(m_dst->to_form(env));
  }

  if (m_src_cast_type) {
    lst.push_back(pretty_print::build_list("the-as", m_src_cast_type->print(),
                                           m_expr.to_form(env.file->labels, env)));
  } else {
    lst.push_back(m_expr.to_form(env.file->labels, env));
  }

  return pretty_print::build_list(lst);
}

void StorePlainDeref::apply(const std::function<void(FormElement*)>& f) {
  f(this);
  m_dst->apply(f);
}

void StorePlainDeref::apply_form(const std::function<void(Form*)>& f) {
  m_dst->apply_form(f);
}

void StorePlainDeref::collect_vars(RegAccessSet& vars, bool recursive) const {
  m_expr.collect_vars(vars);
  m_dst->collect_vars(vars, recursive);
}

void StorePlainDeref::get_modified_regs(RegSet& regs) const {
  m_dst->get_modified_regs(regs);
}

/////////////////////////////
// StoreArrayAccess
/////////////////////////////

StoreArrayAccess::StoreArrayAccess(ArrayFieldAccess* dst,
                                   SimpleExpression expr,
                                   int my_idx,
                                   RegisterAccess array_src,
                                   std::optional<TypeSpec> src_cast_type)
    : m_dst(dst),
      m_expr(expr),
      m_my_idx(my_idx),
      m_base_var(array_src),
      m_src_cast_type(src_cast_type) {}

goos::Object StoreArrayAccess::to_form_internal(const Env& env) const {
  return pretty_print::build_list("set!", m_dst->to_form(env),
                                  m_expr.to_form(env.file->labels, env));
}

void StoreArrayAccess::apply(const std::function<void(FormElement*)>& f) {
  f(this);
  m_dst->apply(f);
}

void StoreArrayAccess::apply_form(const std::function<void(Form*)>& f) {
  m_dst->apply_form(f);
}

void StoreArrayAccess::collect_vars(RegAccessSet& vars, bool recursive) const {
  m_expr.collect_vars(vars);
  m_dst->collect_vars(vars, recursive);
}

void StoreArrayAccess::get_modified_regs(RegSet& regs) const {
  m_dst->get_modified_regs(regs);
}

/////////////////////////////
// DecompiledDataElement
/////////////////////////////

DecompiledDataElement::DecompiledDataElement(const DecompilerLabel& label,
                                             const std::optional<LabelInfo>& label_info)
    : m_label(label), m_label_info(label_info) {}

goos::Object DecompiledDataElement::to_form_internal(const Env&) const {
  if (m_decompiled) {
    return m_description;
  } else {
    return pretty_print::to_symbol(fmt::format("<static-data {}>", m_label.name));
  }
}

void DecompiledDataElement::apply(const std::function<void(FormElement*)>& f) {
  f(this);
}

void DecompiledDataElement::apply_form(const std::function<void(Form*)>&) {}

void DecompiledDataElement::collect_vars(RegAccessSet&, bool) const {}

void DecompiledDataElement::get_modified_regs(RegSet&) const {}

void DecompiledDataElement::do_decomp(const Env& env, const LinkedObjectFile* file) {
  if (m_label_info) {
    m_description = decompile_at_label_with_hint(*m_label_info, m_label, env.file->labels,
                                                 env.file->words_by_seg, *env.dts, file);

  } else {
    m_description = decompile_at_label_guess_type(m_label, env.file->labels, env.file->words_by_seg,
                                                  env.dts->ts, file);
  }
  m_decompiled = true;
}

/////////////////////////////
// LetElement
/////////////////////////////

LetElement::LetElement(Form* body, bool star) : m_body(body), m_star(star) {
  m_body->parent_element = this;
}

void LetElement::add_def(RegisterAccess dst, Form* value) {
  value->parent_element = this;
  m_entries.push_back({dst, value});
}

void LetElement::make_let_star() {
  m_star = true;
}

goos::Object LetElement::to_form_internal(const Env& env) const {
  std::vector<goos::Object> outer = {pretty_print::to_symbol(m_star ? "let*" : "let")};

  std::vector<goos::Object> def_list;

  for (auto& entry : m_entries) {
    def_list.push_back(pretty_print::build_list(
        entry.dest.to_form(env, RegisterAccess::Print::AS_VARIABLE_NO_CAST),
        entry.src->to_form(env)));
  }

  outer.push_back(pretty_print::build_list(def_list));
  m_body->inline_forms(outer, env);
  return pretty_print::build_list(outer);
}

void LetElement::apply(const std::function<void(FormElement*)>& f) {
  f(this);
  for (auto& entry : m_entries) {
    entry.src->apply(f);
  }
  m_body->apply(f);
}

void LetElement::apply_form(const std::function<void(Form*)>& f) {
  for (auto& entry : m_entries) {
    entry.src->apply_form(f);
  }
  m_body->apply_form(f);
}

void LetElement::collect_vars(RegAccessSet& vars, bool recursive) const {
  for (auto& entry : m_entries) {
    vars.insert(entry.dest);
    if (recursive) {
      entry.src->collect_vars(vars, recursive);
    }
  }
  m_body->collect_vars(vars, recursive);
}

void LetElement::get_modified_regs(RegSet& regs) const {
  for (auto& entry : m_entries) {
    regs.insert(entry.dest.reg());
  }
  m_body->get_modified_regs(regs);
}

void LetElement::add_entry(const Entry& e) {
  e.src->parent_element = this;
  m_entries.push_back(e);
}

void LetElement::set_body(Form* new_body) {
  m_body = new_body;
  m_body->parent_element = this;
}

/////////////////////////////
// CounterLoopElement
/////////////////////////////

CounterLoopElement::CounterLoopElement(Kind kind,
                                       RegisterAccess var_init,
                                       RegisterAccess var_check,
                                       RegisterAccess var_inc,
                                       Form* check_value,
                                       Form* body)
    : m_var_init(var_init),
      m_var_check(var_check),
      m_var_inc(var_inc),
      m_check_value(check_value),
      m_body(body),
      m_kind(kind) {
  m_body->parent_element = this;
  m_check_value->parent_element = this;
  assert(m_var_inc.reg() == m_var_check.reg());
  assert(m_var_init.reg() == m_var_inc.reg());
}

goos::Object CounterLoopElement::to_form_internal(const Env& env) const {
  std::string loop_name;
  switch (m_kind) {
    case Kind::DOTIMES:
      loop_name = "dotimes";
      break;
    case Kind::COUNTDOWN:
      loop_name = "countdown";
      break;
    default:
      assert(false);
  }
  std::vector<goos::Object> outer = {
      pretty_print::to_symbol(loop_name),
      pretty_print::build_list(m_var_init.to_form(env), m_check_value->to_form(env))};
  m_body->inline_forms(outer, env);
  return pretty_print::build_list(outer);
}

void CounterLoopElement::apply(const std::function<void(FormElement*)>& f) {
  f(this);
  m_check_value->apply(f);
  m_body->apply(f);
}

void CounterLoopElement::apply_form(const std::function<void(Form*)>& f) {
  m_check_value->apply_form(f);
  m_body->apply_form(f);
}

void CounterLoopElement::collect_vars(RegAccessSet& vars, bool recursive) const {
  vars.insert(m_var_init);
  vars.insert(m_var_check);
  vars.insert(m_var_inc);
  if (recursive) {
    m_body->collect_vars(vars, recursive);
    m_check_value->collect_vars(vars, recursive);
  }
}

void CounterLoopElement::get_modified_regs(RegSet& regs) const {
  regs.insert(m_var_inc.reg());
  m_body->get_modified_regs(regs);
  m_check_value->get_modified_regs(regs);
}

/////////////////////////////
// LambdaDefinitionElement
/////////////////////////////

LambdaDefinitionElement::LambdaDefinitionElement(const goos::Object& def) : m_def(def) {}

goos::Object LambdaDefinitionElement::to_form_internal(const Env&) const {
  return m_def;
}

void LambdaDefinitionElement::apply_form(const std::function<void(Form*)>&) {}

void LambdaDefinitionElement::apply(const std::function<void(FormElement*)>& f) {
  f(this);
}

void LambdaDefinitionElement::collect_vars(RegAccessSet&, bool) const {}

void LambdaDefinitionElement::get_modified_regs(RegSet&) const {}

/////////////////////////////
// StackVarDefElement
/////////////////////////////

StackStructureDefElement::StackStructureDefElement(const StackStructureEntry& entry)
    : m_entry(entry) {}

goos::Object StackStructureDefElement::to_form_internal(const Env&) const {
  switch (m_entry.hint.container_type) {
    case StackStructureHint::ContainerType::NONE:
      return pretty_print::build_list(
          fmt::format("new 'stack-no-clear '{}", m_entry.ref_type.print()));
    case StackStructureHint::ContainerType::INLINE_ARRAY:
      return pretty_print::build_list(fmt::format("new 'stack-no-clear 'inline-array '{} {}",
                                                  m_entry.ref_type.get_single_arg().print(),
                                                  m_entry.hint.container_size));
    case StackStructureHint::ContainerType::ARRAY:
      return pretty_print::build_list(fmt::format("new 'stack-no-clear 'array '{} {}",
                                                  m_entry.ref_type.get_single_arg().print(),
                                                  m_entry.hint.container_size));
    default:
      assert(false);
  }
}

void StackStructureDefElement::apply_form(const std::function<void(Form*)>&) {}

void StackStructureDefElement::apply(const std::function<void(FormElement*)>& f) {
  f(this);
}

void StackStructureDefElement::collect_vars(RegAccessSet&, bool) const {}

void StackStructureDefElement::get_modified_regs(RegSet&) const {}

////////////////////////////////
// VectorFloatLoadStoreElement
////////////////////////////////

VectorFloatLoadStoreElement::VectorFloatLoadStoreElement(Register vf_reg,
                                                         Form* location,
                                                         bool is_load,
                                                         int my_idx)
    : m_vf_reg(vf_reg), m_location(location), m_is_load(is_load), m_my_idx(my_idx) {
  location->parent_element = this;
}

goos::Object VectorFloatLoadStoreElement::to_form_internal(const Env& env) const {
  if (m_is_load) {
    return pretty_print::build_list(".lvf", pretty_print::to_symbol(m_vf_reg.to_charp()),
                                    m_location->to_form(env));
  } else {
    return pretty_print::build_list(".svf", m_location->to_form(env),
                                    pretty_print::to_symbol(m_vf_reg.to_charp()));
  }
}

void VectorFloatLoadStoreElement::apply(const std::function<void(FormElement*)>& f) {
  f(this);
  m_location->apply(f);
}

void VectorFloatLoadStoreElement::apply_form(const std::function<void(Form*)>& f) {
  m_location->apply_form(f);
}

void VectorFloatLoadStoreElement::collect_vars(RegAccessSet& vars, bool recursive) const {
  if (recursive) {
    m_location->collect_vars(vars, recursive);
  }
}

void VectorFloatLoadStoreElement::get_modified_regs(RegSet&) const {
  // vf's dont count
}

void VectorFloatLoadStoreElement::collect_vf_regs(RegSet& regs) const {
  regs.insert(m_vf_reg);
}

////////////////////////////////
// StackSpillStoreElement
////////////////////////////////

StackSpillStoreElement::StackSpillStoreElement(SimpleAtom value,
                                               int size,
                                               int stack_offset,
                                               const std::optional<TypeSpec>& cast_type)
    : m_value(value), m_size(size), m_stack_offset(stack_offset), m_cast_type(cast_type) {}

goos::Object StackSpillStoreElement::to_form_internal(const Env& env) const {
  return pretty_print::build_list(
      fmt::format("set! {}", env.get_spill_slot_var_name(m_stack_offset)), m_value.to_form(env));
}

void StackSpillStoreElement::apply(const std::function<void(FormElement*)>& f) {
  f(this);
}

void StackSpillStoreElement::apply_form(const std::function<void(Form*)>&) {}

void StackSpillStoreElement::collect_vars(RegAccessSet& vars, bool) const {
  if (m_value.is_var()) {
    vars.insert(m_value.var());
  }
}

void StackSpillStoreElement::get_modified_regs(RegSet&) const {}

////////////////////////////////
// StackSpillValueElement
////////////////////////////////

StackSpillValueElement::StackSpillValueElement(int size, int stack_offset, bool is_signed)
    : m_size(size), m_stack_offset(stack_offset), m_is_signed(is_signed) {}

goos::Object StackSpillValueElement::to_form_internal(const Env& env) const {
  return pretty_print::to_symbol(env.get_spill_slot_var_name(m_stack_offset));
}

void StackSpillValueElement::apply(const std::function<void(FormElement*)>& f) {
  f(this);
}

void StackSpillValueElement::apply_form(const std::function<void(Form*)>&) {}
void StackSpillValueElement::collect_vars(RegAccessSet&, bool) const {}
void StackSpillValueElement::get_modified_regs(RegSet&) const {}

////////////////////////////////
// MethodOfTypeElement
///////////////////////////////

MethodOfTypeElement::MethodOfTypeElement(RegisterAccess type_reg,
                                         const TypeSpec& type_at_decompile,
                                         const MethodInfo& method_info)
    : m_type_reg(type_reg), m_type_at_decompile(type_at_decompile), m_method_info(method_info) {}

goos::Object MethodOfTypeElement::to_form_internal(const Env& env) const {
  return pretty_print::build_list("method-of-type", m_type_reg.to_form(env), m_method_info.name);
}

void MethodOfTypeElement::apply(const std::function<void(FormElement*)>& f) {
  f(this);
}

void MethodOfTypeElement::apply_form(const std::function<void(Form*)>&) {}

void MethodOfTypeElement::collect_vars(RegAccessSet& vars, bool) const {
  vars.insert(m_type_reg);
}

void MethodOfTypeElement::get_modified_regs(RegSet&) const {}

////////////////////////////////
// LabelElement
///////////////////////////////

LabelElement::LabelElement(int lid) : m_lid(lid) {}

goos::Object LabelElement::to_form_internal(const Env&) const {
  return pretty_print::build_list(fmt::format("label cfg-{}", m_lid));
}

void LabelElement::apply(const std::function<void(FormElement*)>& f) {
  f(this);
}

void LabelElement::apply_form(const std::function<void(Form*)>&) {}
void LabelElement::collect_vars(RegAccessSet&, bool) const {}
void LabelElement::get_modified_regs(RegSet&) const {}

////////////////////////////////
// LabelDerefElement
///////////////////////////////

LabelDerefElement::LabelDerefElement(int lid,
                                     int size,
                                     LoadVarOp::Kind load_kind,
                                     RegisterAccess var)
    : m_lid(lid), m_size(size), m_load_kind(load_kind), m_var(var) {}

goos::Object LabelDerefElement::to_form_internal(const Env& env) const {
  return pretty_print::build_list(fmt::format("label-deref {} :label {} :size {} :kind {}",
                                              m_var.to_string(env), env.file->labels.at(m_lid).name,
                                              m_size, load_kind_to_string(m_load_kind)));
}

void LabelDerefElement::apply(const std::function<void(FormElement*)>& f) {
  f(this);
}

void LabelDerefElement::apply_form(const std::function<void(Form*)>&) {}
void LabelDerefElement::collect_vars(RegAccessSet& regs, bool) const {
  regs.insert(m_var);
}
void LabelDerefElement::get_modified_regs(RegSet&) const {}

////////////////////////////////
// GetSymbolStringPointer
//////////////////////////////

GetSymbolStringPointer::GetSymbolStringPointer(Form* src) : m_src(src) {
  m_src->parent_element = this;
}

goos::Object GetSymbolStringPointer::to_form_internal(const Env& env) const {
  return pretty_print::build_list("sym->str-ptr", m_src->to_form(env));
}

void GetSymbolStringPointer::apply(const std::function<void(FormElement*)>& f) {
  f(this);
  m_src->apply(f);
}

void GetSymbolStringPointer::apply_form(const std::function<void(Form*)>& f) {
  m_src->apply_form(f);
}

void GetSymbolStringPointer::collect_vars(RegAccessSet& vars, bool recursive) const {
  if (recursive) {
    m_src->collect_vars(vars, recursive);
  }
}

void GetSymbolStringPointer::get_modified_regs(RegSet& regs) const {
  return m_src->get_modified_regs(regs);
}

////////////////////////////////
// DefstateElement
////////////////////////////////

DefstateElement::DefstateElement(const std::string& process_type,
                                 const std::string& state_name,
                                 const std::vector<Entry>& entries,
                                 bool is_virtual)
    : m_process_type(process_type),
      m_state_name(state_name),
      m_entries(entries),
      m_is_virtual(is_virtual) {
  for (auto& e : m_entries) {
    e.val->parent_element = this;
  }
}

void DefstateElement::apply(const std::function<void(FormElement*)>& f) {
  f(this);
  for (auto& e : m_entries) {
    e.val->apply(f);
  }
}

void DefstateElement::apply_form(const std::function<void(Form*)>& f) {
  for (auto& e : m_entries) {
    e.val->apply_form(f);
  }
}

void DefstateElement::collect_vars(RegAccessSet& vars, bool recursive) const {
  if (recursive) {
    for (auto& e : m_entries) {
      e.val->collect_vars(vars, recursive);
    }
  }
}

void DefstateElement::get_modified_regs(RegSet& regs) const {
  for (auto& e : m_entries) {
    e.val->get_modified_regs(regs);
  }
}

goos::Object DefstateElement::to_form_internal(const Env& env) const {
  std::vector<goos::Object> forms;
  forms.push_back(pretty_print::to_symbol("defstate"));
  forms.push_back(pretty_print::to_symbol(m_state_name));
  forms.push_back(pretty_print::build_list(m_process_type));

  if (m_is_virtual) {
    forms.push_back(pretty_print::to_symbol(":virtual #t"));
  }

  for (const auto& e : m_entries) {
    forms.push_back(pretty_print::to_symbol(fmt::format(":{}", handler_kind_to_name(e.kind))));
    auto to_print = e.val;
    forms.push_back(to_print->to_form(env));
  }

  return pretty_print::build_list(forms);
}

////////////////////////////////
// DefskelgroupElement
////////////////////////////////

DefskelgroupElement::DefskelgroupElement(const std::string& name,
                                         const DefskelgroupElement::Info& info,
                                         const StaticInfo& data)
    : m_name(name), m_static_info(data), m_info(info) {
  for (auto& e : m_info.lods) {
    e.mgeo->parent_element = this;
    e.lod_dist->parent_element = this;
  }
  m_info.janim->parent_element = this;
  m_info.jgeo->parent_element = this;
}

void DefskelgroupElement::apply(const std::function<void(FormElement*)>& f) {
  f(this);
  for (auto& e : m_info.lods) {
    e.mgeo->apply(f);
    e.lod_dist->apply(f);
  }
  m_info.janim->apply(f);
  m_info.jgeo->apply(f);
}

void DefskelgroupElement::apply_form(const std::function<void(Form*)>& f) {
  for (auto& e : m_info.lods) {
    e.mgeo->apply_form(f);
    e.lod_dist->apply_form(f);
  }
  m_info.janim->apply_form(f);
  m_info.jgeo->apply_form(f);
}

void DefskelgroupElement::collect_vars(RegAccessSet& vars, bool recursive) const {
  if (recursive) {
    for (auto& e : m_info.lods) {
      e.mgeo->collect_vars(vars, recursive);
      e.lod_dist->collect_vars(vars, recursive);
    }
    m_info.janim->collect_vars(vars, recursive);
    m_info.jgeo->collect_vars(vars, recursive);
  }
}

void DefskelgroupElement::get_modified_regs(RegSet& regs) const {
  for (auto& e : m_info.lods) {
    e.mgeo->get_modified_regs(regs);
    e.lod_dist->get_modified_regs(regs);
  }
  m_info.janim->get_modified_regs(regs);
  m_info.jgeo->get_modified_regs(regs);
}

goos::Object DefskelgroupElement::to_form_internal(const Env& env) const {
  std::vector<goos::Object> forms;
  forms.push_back(
      pretty_print::to_symbol(fmt::format("defskelgroup {} {}", m_name, m_static_info.art_name)));
  forms.push_back(m_info.jgeo->to_form(env));
  forms.push_back(m_info.janim->to_form(env));

  std::vector<goos::Object> lod_forms;
  for (const auto& e : m_info.lods) {
    auto f_dist = pretty_print::to_symbol(fmt::format(
        "(meters {})",
        float_to_string_no_decimal(e.lod_dist->to_form(env).as_float() / METER_LENGTH)));
    lod_forms.push_back(pretty_print::build_list(e.mgeo->to_form(env), f_dist));
  }
  forms.push_back(pretty_print::build_list(lod_forms));

  forms.push_back(pretty_print::to_symbol(
      fmt::format(":bounds (static-spherem {} {} {} {})",
<<<<<<< HEAD
                  float_to_string_no_decimal(m_static_info.bounds.x() / METER_LENGTH),
                  float_to_string_no_decimal(m_static_info.bounds.y() / METER_LENGTH),
                  float_to_string_no_decimal(m_static_info.bounds.z() / METER_LENGTH),
                  float_to_string_no_decimal(m_static_info.bounds.w() / METER_LENGTH))));
  forms.push_back(pretty_print::to_symbol(
      fmt::format(":longest-edge (meters {})",
                  float_to_string_no_decimal(m_static_info.longest_edge / METER_LENGTH))));
=======
                  float_to_string(m_static_info.bounds.x() / METER_LENGTH, false),
                  float_to_string(m_static_info.bounds.y() / METER_LENGTH, false),
                  float_to_string(m_static_info.bounds.z() / METER_LENGTH, false),
                  float_to_string(m_static_info.bounds.w() / METER_LENGTH, false))));
  forms.push_back(pretty_print::to_symbol(
      fmt::format(":longest-edge (meters {})",
                  float_to_string(m_static_info.longest_edge / METER_LENGTH, false))));
>>>>>>> 380e7b35

  if (m_static_info.shadow != 0) {
    forms.push_back(pretty_print::to_symbol(fmt::format(":shadow {}", m_static_info.shadow)));
  }
  if (m_static_info.tex_level != 0) {
    forms.push_back(
        pretty_print::to_symbol(fmt::format(":texture-level {}", m_static_info.tex_level)));
  }
  if (m_static_info.sort != 0) {
    forms.push_back(pretty_print::to_symbol(fmt::format(":sort {}", m_static_info.sort)));
  }
  if (m_static_info.version != 6) {
    forms.push_back(pretty_print::to_symbol(fmt::format(":version {}", m_static_info.version)));
  }

  return pretty_print::build_list(forms);
}

////////////////////////////////
// ResLumpMacroElement
////////////////////////////////

ResLumpMacroElement::ResLumpMacroElement(Kind kind,
                                         Form* lump_object,
                                         Form* property_name,
                                         Form* default_arg,
                                         Form* tag_ptr,
                                         Form* time,
                                         const TypeSpec& result_type)
    : m_kind(kind),
      m_lump_object(lump_object),
      m_property_name(property_name),
      m_default_arg(default_arg),
      m_tag_ptr(tag_ptr),
      m_time(time),
      m_result_type(result_type) {
  m_lump_object->parent_element = this;
  m_property_name->parent_element = this;
  if (m_default_arg) {
    m_default_arg->parent_element = this;
  }
  if (m_tag_ptr) {
    m_tag_ptr->parent_element = this;
  }
  if (m_time) {
    m_time->parent_element = this;
  }
}

void ResLumpMacroElement::apply(const std::function<void(FormElement*)>& f) {
  f(this);
  m_lump_object->apply(f);
  m_property_name->apply(f);
  if (m_default_arg) {
    m_default_arg->apply(f);
  }
  if (m_tag_ptr) {
    m_tag_ptr->apply(f);
  }
  if (m_time) {
    m_time->apply(f);
  }
}

void ResLumpMacroElement::apply_form(const std::function<void(Form*)>& f) {
  m_lump_object->apply_form(f);
  m_property_name->apply_form(f);
  if (m_default_arg) {
    m_default_arg->apply_form(f);
  }
  if (m_tag_ptr) {
    m_tag_ptr->apply_form(f);
  }
  if (m_time) {
    m_time->apply_form(f);
  }
}

void ResLumpMacroElement::collect_vars(RegAccessSet& vars, bool recursive) const {
  if (recursive) {
    m_lump_object->collect_vars(vars, recursive);
    m_property_name->collect_vars(vars, recursive);
    if (m_default_arg) {
      m_default_arg->collect_vars(vars, recursive);
    }
    if (m_tag_ptr) {
      m_tag_ptr->collect_vars(vars, recursive);
    }
    if (m_time) {
      m_time->collect_vars(vars, recursive);
    }
  }
}

void ResLumpMacroElement::get_modified_regs(RegSet& regs) const {
  m_lump_object->get_modified_regs(regs);
  m_property_name->get_modified_regs(regs);
  if (m_default_arg) {
    m_default_arg->get_modified_regs(regs);
  }
  if (m_tag_ptr) {
    m_tag_ptr->get_modified_regs(regs);
  }
  if (m_time) {
    m_time->get_modified_regs(regs);
  }
}

goos::Object ResLumpMacroElement::to_form_internal(const Env& env) const {
  std::vector<goos::Object> forms;

  switch (m_kind) {
    case Kind::DATA:
      forms.push_back(pretty_print::to_symbol("res-lump-data"));
      break;
    case Kind::STRUCT:
      forms.push_back(pretty_print::to_symbol("res-lump-struct"));
      break;
    case Kind::VALUE:
      forms.push_back(pretty_print::to_symbol("res-lump-value"));
      break;
    default:
      assert(false);
  }

  forms.push_back(m_lump_object->to_form(env));
  forms.push_back(m_property_name->to_form(env));

  forms.push_back(pretty_print::to_symbol(m_result_type.print()));

  if (m_default_arg) {
    forms.push_back(pretty_print::to_symbol(":default"));
    forms.push_back(m_default_arg->to_form(env));
  }

  if (m_tag_ptr) {
    forms.push_back(pretty_print::to_symbol(":tag-ptr"));
    forms.push_back(m_tag_ptr->to_form(env));
  }

  if (m_time) {
    forms.push_back(pretty_print::to_symbol(":time"));
    forms.push_back(m_time->to_form(env));
  }

  return pretty_print::build_list(forms);
}
////////////////////////////////
// Utilities
////////////////////////////////

std::optional<SimpleAtom> form_element_as_atom(const FormElement* f) {
  auto as_atom = dynamic_cast<const SimpleAtomElement*>(f);
  if (as_atom) {
    return as_atom->atom();
  }

  auto as_se = dynamic_cast<const SimpleExpressionElement*>(f);
  if (as_se && as_se->expr().is_identity()) {
    return as_se->expr().get_arg(0);
  }

  return {};
}

std::optional<SimpleAtom> form_as_atom(const Form* f) {
  auto as_single = f->try_as_single_element();
  return form_element_as_atom(as_single);
}

FormElement* make_cast_using_existing(FormElement* elt, const TypeSpec& type, FormPool& pool) {
  auto as_cast = dynamic_cast<CastElement*>(elt);
  if (as_cast) {
    if (as_cast->type() != type) {
      as_cast->set_type(type);
    }
    return as_cast;
  } else {
    return pool.alloc_element<CastElement>(type, pool.alloc_single_form(nullptr, elt));
  }
}

GenericElement* alloc_generic_token_op(const std::string& name,
                                       const std::vector<Form*>& args,
                                       FormPool& pool) {
  auto op = GenericOperator::make_function(
      pool.alloc_single_element_form<ConstantTokenElement>(nullptr, name));
  return pool.alloc_element<GenericElement>(op, args);
}

Form* alloc_var_form(const RegisterAccess& var, FormPool& pool) {
  return pool.alloc_single_element_form<SimpleAtomElement>(nullptr, SimpleAtom::make_var(var));
}

}  // namespace decompiler<|MERGE_RESOLUTION|>--- conflicted
+++ resolved
@@ -5,7 +5,6 @@
 #include "decompiler/ObjectFile/LinkedObjectFile.h"
 #include "common/goos/PrettyPrinter.h"
 #include "common/type_system/TypeSystem.h"
-#include "common/util/print_float.h"
 #include "decompiler/util/DecompilerTypeSystem.h"
 #include "decompiler/util/data_decompile.h"
 #include "common/util/print_float.h"
@@ -2982,24 +2981,14 @@
 
   std::vector<goos::Object> lod_forms;
   for (const auto& e : m_info.lods) {
-    auto f_dist = pretty_print::to_symbol(fmt::format(
-        "(meters {})",
-        float_to_string_no_decimal(e.lod_dist->to_form(env).as_float() / METER_LENGTH)));
+    auto f_dist = pretty_print::to_symbol(
+        fmt::format("(meters {})", e.lod_dist->to_form(env).as_float() / METER_LENGTH));
     lod_forms.push_back(pretty_print::build_list(e.mgeo->to_form(env), f_dist));
   }
   forms.push_back(pretty_print::build_list(lod_forms));
 
   forms.push_back(pretty_print::to_symbol(
       fmt::format(":bounds (static-spherem {} {} {} {})",
-<<<<<<< HEAD
-                  float_to_string_no_decimal(m_static_info.bounds.x() / METER_LENGTH),
-                  float_to_string_no_decimal(m_static_info.bounds.y() / METER_LENGTH),
-                  float_to_string_no_decimal(m_static_info.bounds.z() / METER_LENGTH),
-                  float_to_string_no_decimal(m_static_info.bounds.w() / METER_LENGTH))));
-  forms.push_back(pretty_print::to_symbol(
-      fmt::format(":longest-edge (meters {})",
-                  float_to_string_no_decimal(m_static_info.longest_edge / METER_LENGTH))));
-=======
                   float_to_string(m_static_info.bounds.x() / METER_LENGTH, false),
                   float_to_string(m_static_info.bounds.y() / METER_LENGTH, false),
                   float_to_string(m_static_info.bounds.z() / METER_LENGTH, false),
@@ -3007,7 +2996,6 @@
   forms.push_back(pretty_print::to_symbol(
       fmt::format(":longest-edge (meters {})",
                   float_to_string(m_static_info.longest_edge / METER_LENGTH, false))));
->>>>>>> 380e7b35
 
   if (m_static_info.shadow != 0) {
     forms.push_back(pretty_print::to_symbol(fmt::format(":shadow {}", m_static_info.shadow)));
