#include "third-party/fmt/core.h"
#include "decompiler/ObjectFile/LinkedObjectFile.h"
#include "common/log/log.h"
#include "AtomicOp.h"
#include "decompiler/util/TP_Type.h"
#include "decompiler/util/DecompilerTypeSystem.h"
#include "decompiler/IR2/bitfields.h"
#include "common/type_system/state.h"

namespace decompiler {

namespace {
bool tc(const DecompilerTypeSystem& dts, const TypeSpec& expected, const TP_Type& actual) {
  return dts.ts.tc(expected, actual.typespec());
}

bool is_int_or_uint(const DecompilerTypeSystem& dts, const TP_Type& type) {
  return tc(dts, TypeSpec("integer"), type) || tc(dts, TypeSpec("uint"), type);
}

bool is_signed(const DecompilerTypeSystem& dts, const TP_Type& type) {
  return tc(dts, TypeSpec("int"), type) && !tc(dts, TypeSpec("uint"), type);
}

RegClass get_reg_kind(const Register& r) {
  switch (r.get_kind()) {
    case Reg::GPR:
      return RegClass::GPR_64;
    case Reg::FPR:
      return RegClass::FLOAT;
    default:
      assert(false);
      return RegClass::INVALID;
  }
}

}  // namespace

std::string AtomicOp::reg_type_info_as_string(const TypeState& init_types,
                                              const TypeState& end_types) const {
  std::string result;

  auto read_mask = regs_to_gpr_mask(m_read_regs);
  auto write_mask = regs_to_gpr_mask(m_write_regs);

  result += fmt::format("[{}] -> [{}]", init_types.print_gpr_masked(read_mask),
                        end_types.print_gpr_masked(write_mask));
  //  auto clobber_mask = regs_to_gpr_mask(m_clobber_regs);
  //  if (clobber_mask) {
  //    result += "cl: ";
  //    for (auto& reg : m_clobber_regs) {
  //      result += reg.to_string();
  //      result += ' ';
  //    }
  //  }

  return result;
}

TP_Type SimpleAtom::get_type(const TypeState& input,
                             const Env& env,
                             const DecompilerTypeSystem& dts) const {
  switch (m_kind) {
    case Kind::EMPTY_LIST:
      return TP_Type::make_from_ts("pair");
    case Kind::VARIABLE:
      return input.get(var().reg());
    case Kind::INTEGER_CONSTANT:
      return TP_Type::make_from_integer(m_int);
    case Kind::SYMBOL_PTR:
      if (m_string == "#f") {
        return TP_Type::make_false();
      } else {
        return TP_Type::make_from_ts("symbol");
      }
    case Kind::SYMBOL_VAL: {
      if (m_string == "#f") {
        // if we ever read the false symbol, it should contain the false symbol as its value.
        return TP_Type::make_false();
      } else if (m_string == "__START-OF-TABLE__") {
        // another annoying special case. We have a fake symbol called __START-OF-TABLE__
        // which actually means that you get the first address in the symbol table.
        // it's not really a linked symbol, but the basic op builder represents it as one.
        return TP_Type::make_from_ts(TypeSpec("pointer"));
      } else if (m_string == "enter-state") {
        return TP_Type::make_enter_state();
      }

      // look up the type of the symbol
      auto type = dts.symbol_types.find(m_string);
      if (type == dts.symbol_types.end()) {
        throw std::runtime_error("Do not have the type of symbol " + m_string);
      }

      if (type->second == TypeSpec("type")) {
        // if we get a type by symbol, we should remember which type we got it from.
        return TP_Type::make_type_no_virtual_object(TypeSpec(m_string));
      }

      if (type->second == TypeSpec("function")) {
        lg::warn("Function {} has unknown type", m_string);
      }

      // otherwise, just return a normal typespec
      return TP_Type::make_from_ts(type->second);
    }
    case Kind::STATIC_ADDRESS: {
      const auto& hint = env.file->label_db->lookup(m_int);
      if (!hint.known) {
        throw std::runtime_error(
            fmt::format("Label {} was unknown in AtomicOpTypeAnalysis.", hint.name));
      }
      if (hint.result_type.base_type() == "string") {
        // we special case strings because the type pass will constant propagate them as needed to
        // figure out the argument count for calls for format.
        auto label = env.file->labels.at(m_int);
        return TP_Type::make_from_string(env.file->get_goal_string_by_label(label));
      }
      if (hint.is_value) {
        // todo, do we really need this? should be use something else instead?
        // return TP_Type::make_from_ts(TypeSpec("pointer", {hint.result_type}));
        return TP_Type::make_label_addr(m_int);
      } else {
        return TP_Type::make_from_ts(hint.result_type);
      }

      /*
      auto label = env.file->labels.at(m_int);
      // strings are 16-byte aligned, but functions are 8 byte aligned?
      if ((label.offset & 7) == BASIC_OFFSET) {
        // it's a basic! probably.
        const auto& word =
            env.file->words_by_seg.at(label.target_segment).at((label.offset - 4) / 4);
        if (word.kind == LinkedWord::TYPE_PTR) {
          if (word.symbol_name == "string") {
            return TP_Type::make_from_string(env.file->get_goal_string_by_label(label));
          } else if (word.symbol_name == "function") {
            // let's see if the user marked this as a lambda and if we can get a more specific type.
            auto hint_kv = env.label_types().find(label.name);
            if (hint_kv != env.label_types().end() && hint_kv->second.type_name == "_lambda_") {
              auto func = env.file->try_get_function_at_label(m_int);
              if (func) {
                return TP_Type::make_from_ts(func->type);
              }
            }
          }
          // otherwise, some other static basic.
          return TP_Type::make_from_ts(TypeSpec(word.symbol_name));
        }
      } else if ((label.offset & 7) == PAIR_OFFSET) {
        return TP_Type::make_from_ts(TypeSpec("pair"));
      }

      auto hint_kv = env.label_types().find(label.name);
      if (hint_kv != env.label_types().end()) {
        return TP_Type::make_from_ts(dts.parse_type_spec(hint_kv->second.type_name));
      }
      // todo: should we take out this warning?
      lg::warn("IR_StaticAddress does not know the type of {}", label.name);
      return TP_Type::make_label_addr(m_int);
       */
    }
    case Kind::INVALID:
    default:
      assert(false);
  }
  return {};
}

TP_Type SimpleExpression::get_type(const TypeState& input,
                                   const Env& env,
                                   const DecompilerTypeSystem& dts) const {
  switch (m_kind) {
    case Kind::IDENTITY:
      return m_args[0].get_type(input, env, dts);
    case Kind::GPR_TO_FPR: {
      const auto& in_type = input.get(get_arg(0).var().reg());
      if (in_type.is_integer_constant(0)) {
        // GOAL is smart enough to use binary 0b0 as floating point 0.
        return TP_Type::make_from_ts("float");
      }
      return in_type;
    }
    case Kind::FPR_TO_GPR:
      return m_args[0].get_type(input, env, dts);
    case Kind::DIV_S:
    case Kind::SUB_S:
    case Kind::MUL_S:
    case Kind::ADD_S:
    case Kind::SQRT_S:
    case Kind::ABS_S:
    case Kind::NEG_S:
    case Kind::INT_TO_FLOAT:
    case Kind::MIN_S:
    case Kind::MAX_S:
      return TP_Type::make_from_ts("float");
    case Kind::FLOAT_TO_INT:
      return TP_Type::make_from_ts("int");
    case Kind::ADD:
    case Kind::SUB:
    case Kind::MUL_SIGNED:
    case Kind::DIV_SIGNED:
    case Kind::RIGHT_SHIFT_ARITH:
    case Kind::RIGHT_SHIFT_LOGIC:
    case Kind::MOD_SIGNED:
    case Kind::MIN_SIGNED:
    case Kind::MAX_SIGNED:
    case Kind::OR:
    case Kind::AND:
    case Kind::NOR:
    case Kind::XOR:
    case Kind::LEFT_SHIFT:
    case Kind::MUL_UNSIGNED:
    case Kind::PCPYLD:
      return get_type_int2(input, env, dts);
    case Kind::NEG:
    case Kind::LOGNOT:
      return get_type_int1(input, env, dts);
    case Kind::DIV_UNSIGNED:
    case Kind::MOD_UNSIGNED:
      return TP_Type::make_from_ts("uint");
    case Kind::VECTOR_PLUS:
    case Kind::VECTOR_MINUS:
    case Kind::VECTOR_CROSS:
      return TP_Type::make_from_ts("vector");
    case Kind::VECTOR_FLOAT_PRODUCT:
      return TP_Type::make_from_ts("vector");
    case Kind::SUBU_L32_S7:
      return TP_Type::make_from_ts("int");
    case Kind::VECTOR_3_DOT:
      return TP_Type::make_from_ts("float");
    default:
      throw std::runtime_error("Simple expression cannot get_type: " +
                               to_form(env.file->labels, env).print());
  }
  return {};
}

TP_Type SimpleExpression::get_type_int1(const TypeState& input,
                                        const Env& env,
                                        const DecompilerTypeSystem& dts) const {
  (void)input;
  (void)dts;
  auto arg_type = m_args[0].get_type(input, env, dts);
  if (is_int_or_uint(dts, arg_type)) {
    switch (m_kind) {
      case Kind::NEG:
        // if we negate a thing, let's just make it a signed integer.
        return TP_Type::make_from_ts(TypeSpec("int"));
        //      case Kind:::
        //        // if we take the absolute value of a thing, just make it signed.
        //        return TP_Type::make_from_ts(TypeSpec("int"));
      case Kind::LOGNOT:
        // otherwise, make it int/uint as needed (this works because we check is_int_or_uint
        // above)
        return TP_Type::make_from_ts(arg_type.typespec());
      default:
        break;
    }
  }

  throw std::runtime_error("IR_IntMath1::get_expression_type case not handled: " +
                           to_form(env.file->labels, env).print() + " " + arg_type.print());
}

namespace {
/*!
 * Get the type of sp + offset.
 */
TP_Type get_stack_type_at_constant_offset(int offset,
                                          const Env& env,
                                          const DecompilerTypeSystem& dts,
                                          const TypeState& types) {
  (void)dts;

  // first look for a stack structure
  for (auto& structure : env.stack_structure_hints()) {
    if (offset < structure.hint.stack_offset ||
        offset >= (structure.hint.stack_offset + structure.size)) {
      continue;  // reject, it isn't in this variable
    }

    if (offset == structure.hint.stack_offset) {
      // special case just getting the variable

      return TP_Type::make_from_ts(coerce_to_reg_type(structure.ref_type));
    }

    // Note: GOAL doesn't seem to constant propagate memory access on the stack, so the code
    // below should never be needed.
    /*
    // yes, it is in the variable!
    FieldReverseLookupInput rd_in;
    rd_in.deref = std::nullopt;                     // not a deref
    rd_in.stride = 0;                               // not a strided access
    rd_in.offset = offset - var.hint.stack_offset;  // offset into this var
    rd_in.base_type = var.ref_type;                 // use ref type for ptr.
    auto rd = dts.ts.reverse_field_lookup(rd_in);
    if (rd.success) {
      auto result = TP_Type::make_from_ts(coerce_to_reg_type(rd.result_type));
      fmt::print("Matched a stack variable! {}\n", result.print());
      return result;
    }
     */
    // if we fail, keep trying others. This lets us have overlays in stack memory.
  }

  // look for a stack variable
  auto kv = types.spill_slots.find(offset);
  if (kv != types.spill_slots.end()) {
    return TP_Type::make_from_ts(TypeSpec("pointer", {kv->second.typespec()}));
  }

  throw std::runtime_error(
      fmt::format("Failed to find a stack variable or structure at offset {}", offset));
}
}  // namespace

/*!
 * Special case for "integer math".
 */
TP_Type SimpleExpression::get_type_int2(const TypeState& input,
                                        const Env& env,
                                        const DecompilerTypeSystem& dts) const {
  auto arg0_type = m_args[0].get_type(input, env, dts);
  auto arg1_type = m_args[1].get_type(input, env, dts);

  // special cases for integers
  switch (m_kind) {
    case Kind::LEFT_SHIFT:
      // multiplication by constant power of two, optimized to a shift.
      if (m_args[1].is_int() && is_int_or_uint(dts, arg0_type)) {
        assert(m_args[1].get_int() >= 0);
        assert(m_args[1].get_int() < 64);
        // this could be a bitfield access or a multiply.
        // we pick bitfield access if the parent is a bitfield.
        if (dynamic_cast<BitFieldType*>(dts.ts.lookup_type(arg0_type.typespec()))) {
          return TP_Type::make_from_left_shift_bitfield(arg0_type.typespec(), m_args[1].get_int(),
                                                        false);
        } else if (arg0_type.kind == TP_Type::Kind::PCPYUD_BITFIELD) {
          return TP_Type::make_from_left_shift_bitfield(arg0_type.get_bitfield_type(),
                                                        m_args[1].get_int(), true);
        } else {
          return TP_Type::make_from_product(1ull << m_args[1].get_int(), is_signed(dts, arg0_type));
        }
      }

      if (m_args[1].is_int() && dts.ts.tc(TypeSpec("pointer"), arg0_type.typespec())) {
        // allow shifting a pointer to put it in a bitfield.
        return TP_Type::make_from_ts(TypeSpec("uint"));
      }
      break;

    case Kind::RIGHT_SHIFT_ARITH:
    case Kind::RIGHT_SHIFT_LOGIC: {
      bool is_unsigned = m_kind == Kind::RIGHT_SHIFT_LOGIC;

      if (m_args[1].is_int()) {
        auto bf = dynamic_cast<BitFieldType*>(dts.ts.lookup_type(arg0_type.typespec()));
        if (bf) {
          int shift_size = 64;
          int size = shift_size - m_args[1].get_int();
          int start_bit = shift_size - size;
          auto field = find_field(dts.ts, bf, start_bit, size, is_unsigned);
          return TP_Type::make_from_ts(coerce_to_reg_type(field.type()));
        }
      }

      if (arg0_type.kind == TP_Type::Kind::LEFT_SHIFTED_BITFIELD && m_args[1].is_int()) {
        // second op in left/right shift combo
        int end_bit = 64 - arg0_type.get_left_shift();
        if (arg0_type.pcpyud()) {
          end_bit += 64;
        }

        int size = 64 - m_args[1].get_int();
        int start_bit = end_bit - size;
        if (start_bit < 0) {
          throw std::runtime_error("Bad bitfield start bit");
        }

        auto type = dts.ts.lookup_type(arg0_type.get_bitfield_type());
        auto as_bitfield = dynamic_cast<BitFieldType*>(type);
        assert(as_bitfield);
        auto field = find_field(dts.ts, as_bitfield, start_bit, size, is_unsigned);
        return TP_Type::make_from_ts(coerce_to_reg_type(field.type()));
      }

      if (m_kind == Kind::RIGHT_SHIFT_ARITH) {
        return TP_Type::make_from_ts(TypeSpec("int"));
      }
    } break;

    case Kind::MUL_SIGNED: {
      if (arg0_type.is_integer_constant() && is_int_or_uint(dts, arg1_type)) {
        return TP_Type::make_from_product(arg0_type.get_integer_constant(),
                                          is_signed(dts, arg0_type));
      } else if (is_int_or_uint(dts, arg0_type) && is_int_or_uint(dts, arg1_type)) {
        // signed multiply will always return a signed number.
        return TP_Type::make_from_ts("int");
      }
    } break;

    case Kind::MUL_UNSIGNED: {
      if (arg0_type.is_integer_constant() && is_int_or_uint(dts, arg1_type)) {
        return TP_Type::make_from_product(arg0_type.get_integer_constant(),
                                          is_signed(dts, arg0_type));
      } else if (is_int_or_uint(dts, arg0_type) && is_int_or_uint(dts, arg1_type)) {
        // unsigned multiply will always return a unsigned number.
        return TP_Type::make_from_ts("uint");
      }
    } break;

    case Kind::DIV_SIGNED:
    case Kind::MOD_SIGNED: {
      if (is_int_or_uint(dts, arg0_type) && is_int_or_uint(dts, arg1_type)) {
        // signed division will always return a signed number.
        return TP_Type::make_from_ts("int");
      }
    } break;

    case Kind::ADD:
      // get stack address:
      if (m_args[0].is_var() && m_args[0].var().reg() == Register(Reg::GPR, Reg::SP) &&
          m_args[1].is_int()) {
        return get_stack_type_at_constant_offset(m_args[1].get_int(), env, dts, input);
      }

      if (arg0_type.is_product_with(4) && tc(dts, TypeSpec("type"), arg1_type)) {
        // dynamic access into the method array with shift, add, offset-load
        // no need to track the type because we don't know the method index anyway.
        return TP_Type::make_partial_dyanmic_vtable_access();
      }

      if (arg1_type.is_integer_constant() &&
          arg0_type.kind == TP_Type::Kind::PRODUCT_WITH_CONSTANT) {
        return TP_Type::make_from_integer_constant_plus_product(
            arg1_type.get_integer_constant(), arg0_type.typespec(), arg0_type.get_multiplier());
      }

      if (arg1_type.is_integer_constant() && is_int_or_uint(dts, arg0_type)) {
        return TP_Type::make_from_integer_constant_plus_var(arg1_type.get_integer_constant(),
                                                            arg0_type.typespec());
      }
      break;

    case Kind::MIN_SIGNED:
      return TP_Type::make_from_ts("int");

    default:
      break;
  }

  if (arg0_type.kind == TP_Type::Kind::PCPYUD_BITFIELD &&
      (m_kind == Kind::AND || m_kind == Kind::OR)) {
    // anding a bitfield should return the bitfield type.
    return TP_Type::make_from_pcpyud_bitfield(arg0_type.get_bitfield_type());
  }

  // this is right but breaks something else right now.
  if (m_kind == Kind::PCPYLD && arg0_type.kind == TP_Type::Kind::PCPYUD_BITFIELD) {
    return arg1_type;
  }

  if (m_kind == Kind::PCPYLD) {
    return TP_Type::make_from_ts("uint");
  }

  if (arg0_type.kind == TP_Type::Kind::INTEGER_CONSTANT_PLUS_VAR_MULT && m_kind == Kind::ADD) {
    FieldReverseLookupInput rd_in;
    rd_in.offset = arg0_type.get_add_int_constant();
    rd_in.stride = arg0_type.get_mult_int_constant();
    rd_in.base_type = arg1_type.typespec();
    auto out = env.dts->ts.reverse_field_lookup(rd_in);
    if (out.success) {
      return TP_Type::make_from_ts(coerce_to_reg_type(out.result_type));
    }
  }

  if (arg0_type.kind == TP_Type::Kind::INTEGER_CONSTANT_PLUS_VAR && m_kind == Kind::ADD) {
    FieldReverseLookupInput rd_in;
    rd_in.offset = arg0_type.get_integer_constant();
    rd_in.stride = 1;
    rd_in.base_type = arg1_type.typespec();
    auto out = env.dts->ts.reverse_field_lookup(rd_in);
    if (out.success) {
      return TP_Type::make_from_ts(coerce_to_reg_type(out.result_type));
    }
  }

  if (arg0_type == arg1_type && is_int_or_uint(dts, arg0_type)) {
    // both are the same type and both are int/uint, so we assume that we're doing integer math.
    // we strip off any weird things like multiplication or integer constant.
    return TP_Type::make_from_ts(arg0_type.typespec());
  }

  if (is_int_or_uint(dts, arg0_type) && is_int_or_uint(dts, arg1_type)) {
    // usually we would want to use arg0's type as the "winning" type.
    // but we use arg1's if arg0 is an integer constant
    // in either case, strip off weird stuff.
    if (arg0_type.is_integer_constant() && !arg1_type.is_integer_constant()) {
      return TP_Type::make_from_ts(arg1_type.typespec());
    }
    return TP_Type::make_from_ts(arg0_type.typespec());
  }

  if (tc(dts, TypeSpec("binteger"), arg0_type) && is_int_or_uint(dts, arg1_type)) {
    // if arg0 is a binteger, the result is probably a binteger as well
    return TP_Type::make_from_ts("binteger");
  }

  // special cases for non-integers
  if ((arg0_type.typespec() == TypeSpec("object") || arg0_type.typespec() == TypeSpec("pair") ||
       tc(dts, TypeSpec("basic"), arg0_type)) &&
      (arg1_type.is_integer_constant(62) || arg1_type.is_integer_constant(61))) {
    // boxed object tag trick.
    return TP_Type::make_from_ts("int");
  }

  if (m_args[1].is_int() && m_kind == Kind::ADD && arg0_type.kind == TP_Type::Kind::TYPESPEC) {
    // access a field.
    FieldReverseLookupInput rd_in;
    rd_in.deref = std::nullopt;
    rd_in.stride = 0;
    rd_in.offset = m_args[1].get_int();
    rd_in.base_type = arg0_type.typespec();
    auto rd = dts.ts.reverse_field_lookup(rd_in);

    if (rd.success) {
      return TP_Type::make_from_ts(coerce_to_reg_type(rd.result_type));
    }
  }

  // access with just product and no offset.
  if (m_kind == Kind::ADD && arg0_type.kind == TP_Type::Kind::TYPESPEC &&
      arg0_type.typespec().base_type() == "inline-array" &&
      arg1_type.kind == TP_Type::Kind::PRODUCT_WITH_CONSTANT) {
    FieldReverseLookupInput rd_in;
    rd_in.deref = std::nullopt;
    rd_in.stride = arg1_type.get_multiplier();
    rd_in.offset = 0;
    rd_in.base_type = arg0_type.typespec();
    auto rd = dts.ts.reverse_field_multi_lookup(rd_in);

    for (int i = 0; i < (int)rd.results.size(); i++) {
      if (rd.results.at(i).has_variable_token()) {
        return TP_Type::make_from_ts(coerce_to_reg_type(rd.results.at(i).result_type));
        break;
      }
    }
  }

  if (m_kind == Kind::ADD && arg1_type.kind == TP_Type::Kind::TYPESPEC &&
      arg1_type.typespec().base_type() == "inline-array" &&
      arg0_type.kind == TP_Type::Kind::PRODUCT_WITH_CONSTANT) {
    FieldReverseLookupInput rd_in;
    rd_in.deref = std::nullopt;
    rd_in.stride = arg0_type.get_multiplier();
    rd_in.offset = 0;
    rd_in.base_type = arg1_type.typespec();
    auto rd = dts.ts.reverse_field_multi_lookup(rd_in);

    for (int i = 0; i < (int)rd.results.size(); i++) {
      if (rd.results.at(i).has_variable_token()) {
        return TP_Type::make_from_ts(coerce_to_reg_type(rd.results.at(i).result_type));
        break;
      }
    }
  }

  if (m_kind == Kind::ADD && arg0_type.is_product() && arg1_type.kind == TP_Type::Kind::TYPESPEC) {
    return TP_Type::make_object_plus_product(arg1_type.typespec(), arg0_type.get_multiplier(),
                                             true);
  }

  if (m_kind == Kind::ADD && arg1_type.is_product() && arg0_type.kind == TP_Type::Kind::TYPESPEC) {
    return TP_Type::make_object_plus_product(arg0_type.typespec(), arg1_type.get_multiplier(),
                                             false);
  }

  if ((m_kind == Kind::ADD || m_kind == Kind::SUB) &&
      arg0_type.typespec().base_type() == "pointer" && tc(dts, TypeSpec("integer"), arg1_type)) {
    if (m_kind == Kind::ADD && !m_args[1].is_int()) {
      return TP_Type::make_object_plus_product(arg0_type.typespec(), 1, false);
    }
    // plain pointer plus integer = plain pointer
    return TP_Type::make_from_ts(arg0_type.typespec());
  }

  if ((m_kind == Kind::ADD || m_kind == Kind::SUB) &&
      arg1_type.typespec().base_type() == "pointer" && tc(dts, TypeSpec("integer"), arg0_type)) {
    // plain pointer plus integer = plain pointer
    return TP_Type::make_from_ts(arg1_type.typespec());
  }

  if (m_kind == Kind::ADD && tc(dts, TypeSpec("structure"), arg0_type) &&
      arg1_type.is_integer_constant()) {
    auto type_info = dts.ts.lookup_type(arg0_type.typespec());
    if ((u64)type_info->get_size_in_memory() == arg1_type.get_integer_constant()) {
      return TP_Type::make_from_ts(arg0_type.typespec());
    }
  }

  if (tc(dts, TypeSpec("structure"), arg1_type) && !m_args[0].is_int() &&
      is_int_or_uint(dts, arg0_type)) {
    if (arg1_type.typespec() == TypeSpec("symbol") &&
        arg0_type.is_integer_constant(SYM_INFO_OFFSET + POINTER_SIZE)) {
      // symbol -> GOAL String
      // NOTE - the offset doesn't fit in a s16, so it's loaded into a register first.
      // so we expect the arg to be a variable, and the type propagation will figure out the
      // integer constant.
      return TP_Type::make_from_ts(dts.ts.make_pointer_typespec("string"));
    } else {
      // byte access of offset array field trick.
      // arg1 holds a structure.
      // arg0 is an integer in a register.
      return TP_Type::make_object_plus_product(arg1_type.typespec(), 1, true);
    }
  }

  if (m_kind == Kind::AND) {
    if (arg0_type.typespec().base_type() == "pointer" && tc(dts, TypeSpec("integer"), arg1_type)) {
      // pointer logand integer = pointer
      return TP_Type::make_from_ts(arg0_type.typespec());
    } else if (arg1_type.typespec().base_type() == "pointer" &&
               tc(dts, TypeSpec("integer"), arg0_type)) {
      // integer logand pointer = pointer
      return TP_Type::make_from_ts(arg1_type.typespec());
    }
    // base case for and. Just get an integer.
    return TP_Type::make_from_ts(TypeSpec("int"));
  }

  if ((m_kind == Kind::ADD || m_kind == Kind::SUB) && tc(dts, TypeSpec("pointer"), arg0_type) &&
      tc(dts, TypeSpec("pointer"), arg1_type)) {
    return TP_Type::make_from_ts(TypeSpec("int"));
  }

  if (m_kind == Kind::RIGHT_SHIFT_LOGIC && arg0_type.typespec() == TypeSpec("float") &&
      arg1_type.is_integer_constant(63)) {
    //
    return TP_Type::make_from_ts(TypeSpec("int"));
  }

  if (m_kind == Kind::OR && arg0_type.typespec() == TypeSpec("float") &&
      arg1_type.typespec() == TypeSpec("float")) {
    env.func->warnings.general_warning("Using logior on floats");
    // returning int instead of uint because they like to use the float sign bit as an integer sign
    // bit.
    return TP_Type::make_from_ts(TypeSpec("float"));
  }

  auto& name = env.func->guessed_name;
  if (name.kind == FunctionName::FunctionKind::METHOD && name.method_id == 7 &&
      env.func->type.arg_count() == 3) {
    if (m_kind == Kind::ADD && arg1_type.typespec() == TypeSpec("int")) {
      return arg0_type;
    }
  }

  throw std::runtime_error(fmt::format("Cannot get_type_int2: {}, args {} and {}",
                                       to_form(env.file->labels, env).print(), arg0_type.print(),
                                       arg1_type.print()));
}

TypeState IR2_BranchDelay::propagate_types(const TypeState& input,
                                           const Env& env,
                                           DecompilerTypeSystem& dts) const {
  TypeState output = input;
  switch (m_kind) {
    case Kind::DSLLV: {
      // I believe this is only used in ash. We ignore the shift amount's type and just look
      // at the input value. If it's a uint/int based type, we just return uint/int (not the type)
      // this will kill any weird stuff like product, etc.
      // if it's not an integer type, it's currently an error.
      auto dst = m_var[0]->reg();
      auto src = m_var[1]->reg();
      if (tc(dts, TypeSpec("uint"), output.get(src))) {
        output.get(dst) = TP_Type::make_from_ts("uint");
      } else if (tc(dts, TypeSpec("int"), output.get(src))) {
        output.get(dst) = TP_Type::make_from_ts("int");
      } else {
        throw std::runtime_error("BranchDelay::type_prop DSLLV for src " + output.get(src).print());
      }
    } break;
    case Kind::NEGATE:
      // to match the behavior in IntMath1, assume signed when negating.
      output.get(m_var[0]->reg()) = TP_Type::make_from_ts("int");
      break;
    case Kind::SET_REG_FALSE:
      output.get(m_var[0]->reg()) = TP_Type::make_false();
      break;
    case Kind::SET_REG_REG:
      output.get(m_var[0]->reg()) = output.get(m_var[1]->reg());
      break;
    case Kind::SET_REG_TRUE:
      output.get(m_var[0]->reg()) = TP_Type::make_from_ts(TypeSpec("symbol"));
      break;
    case Kind::SET_BINTEGER:
      output.get(m_var[0]->reg()) = TP_Type::make_type_no_virtual_object(TypeSpec("binteger"));
      break;
    case Kind::SET_PAIR:
      output.get(m_var[0]->reg()) = TP_Type::make_type_no_virtual_object(TypeSpec("pair"));
      break;
    case Kind::NOP:
    case Kind::NO_DELAY:
      break;
    default:
      throw std::runtime_error("Unhandled branch delay in type_prop: " +
                               to_form(env.file->labels, env).print());
  }
  return output;
}

/////////////////////////////////////////
// Implementations of propagate_types_internal
/////////////////////////////////////////

TypeState AtomicOp::propagate_types(const TypeState& input,
                                    const Env& env,
                                    DecompilerTypeSystem& dts) {
  // do op-specific type propagation
  TypeState result = propagate_types_internal(input, env, dts);
  // clobber
  for (auto reg : m_clobber_regs) {
    result.get(reg) = TP_Type::make_uninitialized();
  }
  return result;
}

TypeState SetVarOp::propagate_types_internal(const TypeState& input,
                                             const Env& env,
                                             DecompilerTypeSystem& dts) {
  TypeState result = input;
  if (m_dst.reg().get_kind() == Reg::FPR && m_src.is_identity() && m_src.get_arg(0).is_int() &&
      m_src.get_arg(0).get_int() == 0) {
    // mtc fX, r0 should be a float type. GOAL was smart enough to do this.
    result.get(m_dst.reg()) = TP_Type::make_from_ts("float");
    m_source_type = TypeSpec("float");
    return result;
  }
  auto type = m_src.get_type(input, env, dts);
  result.get(m_dst.reg()) = type;
  m_source_type = type.typespec();
  return result;
}

TypeState AsmOp::propagate_types_internal(const TypeState& input,
                                          const Env& env,
                                          DecompilerTypeSystem& dts) {
  (void)env;
  (void)dts;
  TypeState result = input;

  if (m_instr.kind == InstructionKind::QMFC2) {
    assert(m_dst);
    result.get(m_dst->reg()) = TP_Type::make_from_ts("float");
    return result;
  }

  if (m_instr.kind == InstructionKind::PCPYUD) {
    if (m_src[1] && m_src[1]->reg() == Register(Reg::GPR, Reg::R0)) {
      assert(m_src[0]);
      auto& in_type = result.get(m_src[0]->reg());
      auto bf = dynamic_cast<BitFieldType*>(dts.ts.lookup_type(in_type.typespec()));
      if (bf) {
        assert(m_dst);
        result.get(m_dst->reg()) = TP_Type::make_from_pcpyud_bitfield(in_type.typespec());
        return result;
      }
    }
  }

  // pextuw t0, r0, gp
  if (m_instr.kind == InstructionKind::PEXTUW) {
    if (m_src[0] && m_src[0]->reg() == Register(Reg::GPR, Reg::R0)) {
      assert(m_src[1]);
      auto type = dts.ts.lookup_type(result.get(m_src[1]->reg()).typespec());
      auto as_bitfield = dynamic_cast<BitFieldType*>(type);
      if (as_bitfield) {
        auto field = find_field(dts.ts, as_bitfield, 64, 32, true);
        assert(m_dst);
        result.get(m_dst->reg()) = TP_Type::make_from_ts(field.type());
        return result;
      }
    }
  }

  // sllv out, in, r0
  if (m_instr.kind == InstructionKind::SLLV && m_src[1]->reg() == Register(Reg::GPR, Reg::R0)) {
    auto type = dts.ts.lookup_type(result.get(m_src[0]->reg()).typespec());
    auto as_bitfield = dynamic_cast<BitFieldType*>(type);
    if (as_bitfield) {
      auto field = find_field(dts.ts, as_bitfield, 0, 32, {});
      result.get(m_dst->reg()) = TP_Type::make_from_ts(field.type());
      return result;
    }
  }

  // srl out, bitfield, int
  if (m_instr.kind == InstructionKind::SRL) {
    auto type = dts.ts.lookup_type(result.get(m_src[0]->reg()).typespec());
    auto as_bitfield = dynamic_cast<BitFieldType*>(type);
    if (as_bitfield) {
      int sa = m_instr.src[1].get_imm();
      int offset = sa;
      int size = 32 - offset;
      auto field = find_field(dts.ts, as_bitfield, offset, size, {});
      result.get(m_dst->reg()) = TP_Type::make_from_ts(coerce_to_reg_type(field.type()));
      return result;
    }
  }

  if (m_dst.has_value()) {
    auto kind = m_dst->reg().get_kind();
    if (kind == Reg::FPR) {
      result.get(m_dst->reg()) = TP_Type::make_from_ts("float");
    } else if (kind == Reg::GPR) {
      for (auto& x : m_src) {
        if (x && x->reg().get_kind() == Reg::GPR) {
          auto src_type = result.get(x->reg()).typespec();
          if (dts.ts.tc(TypeSpec("int128"), src_type) || dts.ts.tc(TypeSpec("uint128"), src_type)) {
            result.get(m_dst->reg()) = TP_Type::make_from_ts("uint128");
            return result;
          }
        }
        result.get(m_dst->reg()) = TP_Type::make_from_ts("int");
      }
    }
  }
  return result;
}

TypeState SetVarConditionOp::propagate_types_internal(const TypeState& input,
                                                      const Env& env,
                                                      DecompilerTypeSystem& dts) {
  (void)env;
  (void)dts;
  TypeState result = input;
  result.get(m_dst.reg()) = TP_Type::make_from_ts("symbol");
  return result;
}

TypeState StoreOp::propagate_types_internal(const TypeState& input,
                                            const Env& env,
                                            DecompilerTypeSystem& dts) {
  TypeState output = input;

  // look for setting the next state of the current process
  IR2_RegOffset ro;
  if (get_as_reg_offset(m_addr, &ro)) {
    if (ro.reg == Register(Reg::GPR, Reg::S6) && ro.offset == 72) {
      output.next_state_type = m_value.get_type(input, env, dts);
    }
  }
  (void)env;
  (void)dts;
  return output;
}

TP_Type LoadVarOp::get_src_type(const TypeState& input,
                                const Env& env,
                                DecompilerTypeSystem& dts) const {
  if (m_src.is_identity()) {
    auto& src = m_src.get_arg(0);
    if (src.is_static_addr()) {
      if (m_kind == Kind::FLOAT) {
        // assume anything loaded from floating point will be a float.
        return TP_Type::make_from_ts("float");
      }

      // todo labeldb
      auto label_name = env.file->labels.at(src.label()).name;
      const auto& hint = env.file->label_db->lookup(label_name);
      if (!hint.known) {
        throw std::runtime_error(
<<<<<<< HEAD
            fmt::format("Label {} was unknown in AtomicOpTypeAnalysis.", hint.name));
=======
            fmt::format("Label {} was unknown in AtomicOpTypeAnalysis (type).", hint.name));
>>>>>>> 6f7dfea8
      }

      if (!hint.is_value) {
        throw std::runtime_error(
            fmt::format("Label {} was used as a value, but wasn't marked as one", hint.name));
      }

      return TP_Type::make_from_ts(coerce_to_reg_type(hint.result_type));

      //      if (m_size == 8) {
      //        // 8 byte integer constants are always loaded from a static pool
      //        // this could technically hide loading a different type from inside of a static
      //        basic. return TP_Type::make_from_ts(dts.ts.make_typespec("uint"));
      //      }
    }
  }

  ///////////////////////////////////////
  // REGISTER + OFFSET (possibly 0)
  ///////////////////////////////////////
  IR2_RegOffset ro;
  if (get_as_reg_offset(m_src, &ro)) {
    auto& input_type = input.get(ro.reg);
    if ((input_type.kind == TP_Type::Kind::TYPE_OF_TYPE_OR_CHILD ||
         input_type.kind == TP_Type::Kind::TYPE_OF_TYPE_NO_VIRTUAL) &&
        ro.offset >= 16 && (ro.offset & 3) == 0 && m_size == 4 && m_kind == Kind::UNSIGNED) {
      // method get of fixed type
      auto type_name = input_type.get_type_objects_typespec().base_type();
      auto method_id = (ro.offset - 16) / 4;
      auto method_info = dts.ts.lookup_method(type_name, method_id);
      auto method_type = method_info.type.substitute_for_method_call(type_name);
      if (type_name == "object" && method_id == GOAL_NEW_METHOD) {
        // remember that we're an object new.
        return TP_Type::make_object_new(method_type);
      }
      if (method_id == GOAL_NEW_METHOD) {
        return TP_Type::make_from_ts(method_type);
      } else if (input_type.kind == TP_Type::Kind::TYPE_OF_TYPE_NO_VIRTUAL) {
        return TP_Type::make_non_virtual_method(method_type, TypeSpec(type_name), method_id);
      } else {
        return TP_Type::make_virtual_method(method_type, TypeSpec(type_name), method_id);
      }
    }

    if (input_type.kind == TP_Type::Kind::TYPESPEC && input_type.typespec() == TypeSpec("type") &&
        ro.offset >= 16 && (ro.offset & 3) == 0 && m_size == 4 && m_kind == Kind::UNSIGNED) {
      // method get of an unknown type. We assume the most general "object" type.
      auto method_id = (ro.offset - 16) / 4;
      if (method_id <= (int)GOAL_MEMUSAGE_METHOD) {
        auto method_info = dts.ts.lookup_method("object", method_id);
        if (method_id != GOAL_NEW_METHOD && method_id != GOAL_RELOC_METHOD) {
          // this can get us the wrong thing for `new` methods.  And maybe relocate?
          return TP_Type::make_non_virtual_method(
              method_info.type.substitute_for_method_call("object"), TypeSpec("object"), method_id);
        }
      }
    }

    if (input_type.typespec() == TypeSpec("pointer") &&
        input_type.kind != TP_Type::Kind::OBJECT_PLUS_PRODUCT_WITH_CONSTANT) {
      // we got a plain pointer. let's just assume we're loading an integer.
      // perhaps we should disable this feature by default on 4-byte loads if we're getting
      // lots of false positives for loading pointers from plain pointers.

      switch (m_kind) {
        case Kind::UNSIGNED:
          switch (m_size) {
            case 1:
            case 2:
            case 4:
            case 8:
              return TP_Type::make_from_ts(TypeSpec("uint"));
            default:
              break;
          }
          break;
        case Kind::SIGNED:
          switch (m_size) {
            case 1:
            case 2:
            case 4:
            case 8:
              return TP_Type::make_from_ts(TypeSpec("int"));
            default:
              break;
          }
          break;
        case Kind::FLOAT:
          return TP_Type::make_from_ts(TypeSpec("float"));
        default:
          assert(false);
      }
    }

    if (input_type.kind == TP_Type::Kind::OBJECT_PLUS_PRODUCT_WITH_CONSTANT) {
      FieldReverseLookupInput rd_in;
      DerefKind dk;
      dk.is_store = false;
      dk.reg_kind = get_reg_kind(ro.reg);
      dk.sign_extend = m_kind == Kind::SIGNED;
      dk.size = m_size;
      rd_in.deref = dk;
      rd_in.base_type = input_type.get_obj_plus_const_mult_typespec();
      rd_in.stride = input_type.get_multiplier();
      rd_in.offset = ro.offset;
      auto rd = dts.ts.reverse_field_lookup(rd_in);

      if (rd.success) {
        //        load_path_set = true;
        //        load_path_addr_of = rd.addr_of;
        //        load_path_base = ro.reg_ir;
        //        for (auto& x : rd.tokens) {
        //          load_path.push_back(x.print());
        //        }
        return TP_Type::make_from_ts(coerce_to_reg_type(rd.result_type));
      }
    }

    if (input_type.kind == TP_Type::Kind::TYPESPEC && ro.offset == -4 && m_kind == Kind::UNSIGNED &&
        m_size == 4 && ro.reg.get_kind() == Reg::GPR) {
      // get type of basic likely, but misrecognized as an object.
      // occurs often in typecase-like structures because other possible types are
      // "stripped".
      //      load_path_base = ro.reg_ir;
      //      load_path_addr_of = false;
      //      load_path.push_back("type");
      //      load_path_set = true;

      return TP_Type::make_type_allow_virtual_object(input_type.typespec().base_type());
    }

    if (input_type.kind == TP_Type::Kind::DYNAMIC_METHOD_ACCESS && ro.offset == 16) {
      // access method vtable. The input is type + (4 * method), and the 16 is the offset
      // of method 0.
      return TP_Type::make_from_ts(TypeSpec("function"));
    }

    // Assume we're accessing a field of an object.
    // if we are a pair with sloppy typing, don't use this and instead use the case down below.
    if (input_type.typespec() != TypeSpec("pair") || !env.allow_sloppy_pair_typing()) {
      FieldReverseLookupInput rd_in;
      DerefKind dk;
      dk.is_store = false;
      dk.reg_kind = get_reg_kind(ro.reg);
      dk.sign_extend = m_kind == Kind::SIGNED;
      dk.size = m_size;
      rd_in.deref = dk;
      rd_in.base_type = input_type.typespec();
      rd_in.stride = 0;
      rd_in.offset = ro.offset;
      auto rd = dts.ts.reverse_field_lookup(rd_in);

      if (rd.success) {
        if (rd_in.base_type.base_type() == "state" && rd.tokens.size() == 1 &&
            rd.tokens.front().kind == FieldReverseLookupOutput::Token::Kind::FIELD &&
            rd.tokens.front().name == "enter" && rd_in.base_type.arg_count() > 0) {
          // special case for accessing the enter field of state
          return TP_Type::make_from_ts(state_to_go_function(rd_in.base_type));
        } else {
          return TP_Type::make_from_ts(coerce_to_reg_type(rd.result_type));
        }
      }
    }

    if (input_type.typespec() == TypeSpec("pointer") ||
        input_type.kind == TP_Type::Kind::OBJECT_PLUS_PRODUCT_WITH_CONSTANT) {
      // we got a plain pointer. let's just assume we're loading an integer.
      // perhaps we should disable this feature by default on 4-byte loads if we're getting
      // lots of false positives for loading pointers from plain pointers.

      switch (m_kind) {
        case Kind::UNSIGNED:
          switch (m_size) {
            case 1:
            case 2:
            case 4:
            case 8:
              return TP_Type::make_from_ts(TypeSpec("uint"));
            case 16:
              return TP_Type::make_from_ts(TypeSpec("uint128"));
            default:
              break;
          }
          break;
        case Kind::SIGNED:
          switch (m_size) {
            case 1:
            case 2:
            case 4:
            case 8:
              return TP_Type::make_from_ts(TypeSpec("int"));
            case 16:
              return TP_Type::make_from_ts(TypeSpec("int128"));
            default:
              break;
          }
          break;
        case Kind::FLOAT:
          return TP_Type::make_from_ts(TypeSpec("float"));
        default:
          assert(false);
      }
    }

    // rd failed, try as pair.
    if (env.allow_sloppy_pair_typing()) {
      // we are strict here - only permit pair-type loads from object or pair.
      // object is permitted for stuff like association lists where the car is also a pair.
      if (m_kind == Kind::SIGNED && m_size == 4 &&
          (input_type.typespec() == TypeSpec("object") ||
           input_type.typespec() == TypeSpec("pair"))) {
        // these rules are of course not always correct or the most specific, but it's the best
        // we can do.
        if (ro.offset == 2) {
          // cdr = another pair.
          return TP_Type::make_from_ts(TypeSpec("pair"));
        } else if (ro.offset == -2) {
          // car = some object.
          return TP_Type::make_from_ts(TypeSpec("object"));
        }
      }
    }
  }

  throw std::runtime_error(
      fmt::format("Could not get type of load: {}. ", to_form(env.file->labels, env).print()));

  throw std::runtime_error("LoadVarOp cannot get_src_type: " +
                           to_form(env.file->labels, env).print());
}

TypeState LoadVarOp::propagate_types_internal(const TypeState& input,
                                              const Env& env,
                                              DecompilerTypeSystem& dts) {
  if (m_dst.reg().get_kind() == Reg::FPR || m_dst.reg().get_kind() == Reg::GPR) {
    TypeState result = input;
    auto load_type = get_src_type(input, env, dts);
    result.get(m_dst.reg()) = load_type;
    m_type = load_type.typespec();
    return result;
  } else {
    // vector float loads show up as LoadVarOps, but we don't want to track types in the
    // vector float registers.
    return input;
  }
}

TypeState BranchOp::propagate_types_internal(const TypeState& input,
                                             const Env& env,
                                             DecompilerTypeSystem& dts) {
  return m_branch_delay.propagate_types(input, env, dts);
}

TypeState SpecialOp::propagate_types_internal(const TypeState& input,
                                              const Env& env,
                                              DecompilerTypeSystem& dts) {
  (void)env;
  (void)dts;
  // none of these write anything. Suspend clobbers, but this is taken care of automatically
  switch (m_kind) {
    case Kind::NOP:
    case Kind::BREAK:
    case Kind::CRASH:
    case Kind::SUSPEND:
      return input;
    default:
      assert(false);
      return input;
  }
}

TypeState CallOp::propagate_types_internal(const TypeState& input,
                                           const Env& env,
                                           DecompilerTypeSystem& dts) {
  (void)dts;
  (void)env;
  const Reg::Gpr arg_regs[8] = {Reg::A0, Reg::A1, Reg::A2, Reg::A3,
                                Reg::T0, Reg::T1, Reg::T2, Reg::T3};
  TypeState end_types = input;

  auto in_tp = input.get(Register(Reg::GPR, Reg::T9));
  if (in_tp.kind == TP_Type::Kind::OBJECT_NEW_METHOD &&
      !dts.type_prop_settings.current_method_type.empty()) {
    // calling object new method. Set the result to a new object of our type
    end_types.get(Register(Reg::GPR, Reg::V0)) =
        TP_Type::make_from_ts(dts.type_prop_settings.current_method_type);
    // update the call type
    m_call_type = in_tp.get_method_new_object_typespec();
    m_call_type.get_arg(m_call_type.arg_count() - 1) =
        TypeSpec(dts.type_prop_settings.current_method_type);
    m_call_type_set = true;

    m_read_regs.clear();
    m_arg_vars.clear();
    m_read_regs.emplace_back(Reg::GPR, Reg::T9);
    for (int i = 0; i < int(m_call_type.arg_count()) - 1; i++) {
      m_read_regs.emplace_back(Reg::GPR, arg_regs[i]);
      m_arg_vars.push_back(RegisterAccess(AccessMode::READ, m_read_regs.back(), m_my_idx));
    }
    return end_types;
  }

  auto in_type = in_tp.typespec();

  if (in_type.base_type() != "function") {
    throw std::runtime_error("Called something that was not a function: " + in_type.print());
  }

  // If we call enter-state, update our type.
  if (in_tp.kind == TP_Type::Kind::ENTER_STATE_FUNCTION) {
    // this is a GO!
    auto state_type = input.next_state_type.typespec();
    if (state_type.base_type() != "state") {
      throw std::runtime_error(
          fmt::format("At op {}, called enter-state, but the current next-state has type {}, which "
                      "is not a valid state.",
                      m_my_idx, input.next_state_type.print()));
    }

    if (state_type.arg_count() == 0) {
      throw std::runtime_error(fmt::format(
          "At op {}, tried to enter-state, but the type of (-> s6 next-state) is just a plain "
          "state.  The decompiler must know the specific state type.",
          m_my_idx));
    }
    in_type = state_to_go_function(state_type);
  }

  if (in_type.arg_count() < 1) {
    throw std::runtime_error("Called a function, but we do not know its type");
  }

  if (in_type.arg_count() == 2 && in_type.get_arg(0) == TypeSpec("_varargs_")) {
    // we're calling a varags function, which is format. We can determine the argument count
    // by looking at the format string, if we can get it.
    auto arg_type = input.get(Register(Reg::GPR, Reg::A1));
    if (arg_type.is_constant_string() || arg_type.is_format_string()) {
      int arg_count = -1;

      if (arg_type.is_constant_string()) {
        auto& str = arg_type.get_string();
        arg_count = dts.get_format_arg_count(str);
      } else {
        // is format string.
        arg_count = arg_type.get_format_string_arg_count();
      }

      if (arg_count + 2 > 8) {
        throw std::runtime_error(
            "Call to `format` pushed the arg-count beyond the acceptable arg limit (8), do you "
            "need to add "
            "a code to the ignore lists?");
      }

      TypeSpec format_call_type("function");
      format_call_type.add_arg(TypeSpec("object"));  // destination
      format_call_type.add_arg(TypeSpec("string"));  // format string
      for (int i = 0; i < arg_count; i++) {
        format_call_type.add_arg(TypeSpec("object"));
      }
      format_call_type.add_arg(TypeSpec("object"));
      arg_count += 2;  // for destination and format string.

      m_call_type = format_call_type;
      m_call_type_set = true;

      end_types.get(Register(Reg::GPR, Reg::V0)) = TP_Type::make_from_ts(in_type.last_arg());

      // we can also update register usage here.
      m_read_regs.clear();
      m_arg_vars.clear();
      m_read_regs.emplace_back(Reg::GPR, Reg::T9);
      for (int i = 0; i < arg_count; i++) {
        m_read_regs.emplace_back(Reg::GPR, arg_regs[i]);
        m_arg_vars.push_back(RegisterAccess(AccessMode::READ, m_read_regs.back(), m_my_idx));
      }

      return end_types;
    } else {
      throw std::runtime_error("Failed to get string for _varags_ call, got " + arg_type.print());
    }
  }
  // set the call type!
  m_call_type = in_type;
  m_call_type_set = true;

  end_types.get(Register(Reg::GPR, Reg::V0)) = TP_Type::make_from_ts(in_type.last_arg());

  // we can also update register usage here.
  m_read_regs.clear();
  m_arg_vars.clear();
  m_read_regs.emplace_back(Reg::GPR, Reg::T9);

  for (uint32_t i = 0; i < in_type.arg_count() - 1; i++) {
    m_read_regs.emplace_back(Reg::GPR, arg_regs[i]);
    m_arg_vars.push_back(RegisterAccess(AccessMode::READ, m_read_regs.back(), m_my_idx));
  }

  // _always_ write the v0 register, even if the function returns none.
  // GOAL seems to insert coloring moves even on functions returning none.
  m_write_regs.clear();
  m_write_regs.emplace_back(Reg::GPR, Reg::V0);

  return end_types;
}

TypeState ConditionalMoveFalseOp::propagate_types_internal(const TypeState& input,
                                                           const Env& env,
                                                           DecompilerTypeSystem& dts) {
  (void)env;
  (void)dts;
  // these should only appear when paired with a (set! dest #t) earlier, so this expression
  // shouldn't set any types.  Still, double check and override if this fails.
  TypeState result = input;
  if (result.get(m_dst.reg()).typespec() != TypeSpec("symbol")) {
    lg::warn("Conditional Moved #f into something of type {}",
             result.get(m_dst.reg()).typespec().print());
    result.get(m_dst.reg()) = TP_Type::make_from_ts("symbol");
  }

  return result;
}

TypeState FunctionEndOp::propagate_types_internal(const TypeState& input,
                                                  const Env&,
                                                  DecompilerTypeSystem&) {
  return input;
}

void FunctionEndOp::mark_function_as_no_return_value() {
  m_read_regs.clear();
  m_function_has_return_value = false;
}

TypeState AsmBranchOp::propagate_types_internal(const TypeState& input,
                                                const Env& env,
                                                DecompilerTypeSystem& dts) {
  if (m_branch_delay) {
    return m_branch_delay->propagate_types(input, env, dts);
  }
  // for now, just make everything uint
  TypeState output = input;
  for (auto x : m_write_regs) {
    if (x.allowed_local_gpr()) {
      output.get(x) = TP_Type::make_from_ts("uint");
    }
  }

  return output;
}

TypeState StackSpillLoadOp::propagate_types_internal(const TypeState& input,
                                                     const Env& env,
                                                     DecompilerTypeSystem&) {
  // stack slot load
  auto info = env.stack_spills().lookup(m_offset);
  if (info.size != m_size) {
    env.func->warnings.general_warning("Stack slot load mismatch: defined as size {}, got size {}",
                                       info.size, m_size);
  }

  if (info.is_signed != m_is_signed) {
    env.func->warnings.general_warning("Stack slot offset {} signed mismatch", m_offset);
  }

  auto& loaded_type = input.get_slot(m_offset);
  auto result = input;
  result.get(m_dst.reg()) = loaded_type;
  return result;
}

TypeState StackSpillStoreOp::propagate_types_internal(const TypeState& input,
                                                      const Env& env,
                                                      DecompilerTypeSystem& dts) {
  auto info = env.stack_spills().lookup(m_offset);
  if (info.size != m_size) {
    env.func->warnings.general_warning(
        "Stack slot store mismatch: defined as size {}, got size {}\n", info.size, m_size);
  }

  auto stored_type = m_value.get_type(input, env, dts);
  auto result = input;
  result.spill_slots[m_offset] = stored_type;
  return result;
}

}  // namespace decompiler<|MERGE_RESOLUTION|>--- conflicted
+++ resolved
@@ -874,11 +874,7 @@
       const auto& hint = env.file->label_db->lookup(label_name);
       if (!hint.known) {
         throw std::runtime_error(
-<<<<<<< HEAD
-            fmt::format("Label {} was unknown in AtomicOpTypeAnalysis.", hint.name));
-=======
             fmt::format("Label {} was unknown in AtomicOpTypeAnalysis (type).", hint.name));
->>>>>>> 6f7dfea8
       }
 
       if (!hint.is_value) {
