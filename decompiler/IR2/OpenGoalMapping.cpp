#include "OpenGoalMapping.h"
#include "common/goos/PrettyPrinter.h"
#include <optional>

namespace decompiler {

typedef OpenGOALAsm::InstructionModifiers MOD;

const std::map<InstructionKind, OpenGOALAsm::Function> MIPS_ASM_TO_OPEN_GOAL_FUNCS = {
    // ----- EE -------
    {InstructionKind::PSLLW, {".pw.sll", {}}},
    {InstructionKind::PSRAW, {".pw.sra", {}}},
    {InstructionKind::PSUBW, {".psubw", {}}},

<<<<<<< HEAD
    // Boolean Arithmetic - or / not or / and
=======
>>>>>>> eee8390e
    {InstructionKind::POR, {".por", {}}},
    {InstructionKind::PNOR, {".pnor", {}}},
    {InstructionKind::PAND, {".pand", {}}},

<<<<<<< HEAD
    // Parallel Pack
    {InstructionKind::PPACH, {".ppach", {}}},

    // Parallel Compares
    {InstructionKind::PCEQB, {".pceqb", {}}},
    // {InstructionKind::PCEQH, {".pceqh", {}}},
    {InstructionKind::PCEQW, {".pceqw", {}}},
    // {InstructionKind::PCGTB, {".pcgtb", {}}},
    // {InstructionKind::PCGTH, {".pcgth", {}}},
    {InstructionKind::PCGTW, {".pcgtw", {}}},

    // Parallel Extends
    {InstructionKind::PEXTUB, {".pextub", {}}},
    {InstructionKind::PEXTUH, {".pextuh", {}}},
=======
>>>>>>> eee8390e
    {InstructionKind::PEXTUW, {".pextuw", {}}},
    {InstructionKind::PEXTLB, {".pextlb", {}}},
    {InstructionKind::PEXTLH, {".pextlh", {}}},
    {InstructionKind::PEXTLW, {".pextlw", {}}},
    {InstructionKind::PCPYLD, {".pcpyld", {}}},
    {InstructionKind::PCPYUD, {".pcpyud", {}}},

    // NOTE - depending on how this is used, this may case issues! Be Warned!
    // lots of implicit logic in OpenGOAL depending on argument types!
    {InstructionKind::MFC1, {".mov", {}}},

    // ---- COP2 -----
    // TODO - VMOVE supports dest, but OpenGOAL does NOT yet!
    {InstructionKind::VMOVE, {".mov.vf", {MOD::DEST_MASK}}},

    // Load and Store
    {InstructionKind::LQC2, {".lvf", {MOD::OFFSET}}},
    {InstructionKind::QMFC2, {".mov", {}}},
    {InstructionKind::SQC2, {".svf", {MOD::OFFSET, MOD::SWAP_FIRST_TWO_SOURCE_ARGS}}},
    {InstructionKind::QMTC2, {".mov", {}}},

    // Redundant ops, NOP and WAIT
    {InstructionKind::VNOP, {".nop.vf", {}}},
    {InstructionKind::VWAITQ, {".wait.vf", {}}},

    // Max / Min
    {InstructionKind::VMAX, {".max.vf", {MOD::DEST_MASK}}},
    {InstructionKind::VMAX_BC, {".max.{}.vf", {MOD::BROADCAST, MOD::DEST_MASK}}},
    {InstructionKind::VMINI, {".min.vf", {MOD::DEST_MASK}}},
    {InstructionKind::VMINI_BC, {".min.{}.vf", {MOD::BROADCAST, MOD::DEST_MASK}}},

    // Addition / Addition with ACC
    {InstructionKind::VADD, {".add.vf", {MOD::DEST_MASK}}},
    {InstructionKind::VADD_BC, {".add.{}.vf", {MOD::BROADCAST, MOD::DEST_MASK}}},
    {InstructionKind::VADDA, {".add.vf", {MOD::DEST_MASK}}},
    {InstructionKind::VADDA_BC, {".add.{}.vf", {MOD::BROADCAST, MOD::DEST_MASK}}},

    // Subtraction
    {InstructionKind::VSUB, {".sub.vf", {MOD::DEST_MASK}}},
    {InstructionKind::VSUB_BC, {".sub.{}.vf", {MOD::BROADCAST, MOD::DEST_MASK}}},

    // Multiplication / Multiplication with ACC
    {InstructionKind::VMUL, {".mul.vf", {MOD::DEST_MASK}}},
    {InstructionKind::VMUL_BC, {".mul.{}.vf", {MOD::BROADCAST, MOD::DEST_MASK}}},
    {InstructionKind::VMULA, {".mul.vf", {MOD::DEST_MASK}}},
    {InstructionKind::VMULA_BC, {".mul.{}.vf", {MOD::BROADCAST, MOD::DEST_MASK}}},

    // Add or Subtract with the resulting product / use the ACC
    {InstructionKind::VMADD, {".add.mul.vf", {MOD::DEST_MASK, MOD::ACC_THIRD_SRC_ARG}}},
    {InstructionKind::VMADD_BC,
     {".add.mul.{}.vf", {MOD::BROADCAST, MOD::DEST_MASK, MOD::ACC_THIRD_SRC_ARG}}},
    {InstructionKind::VMADDA, {".add.mul.vf", {MOD::DEST_MASK, MOD::ACC_THIRD_SRC_ARG}}},
    {InstructionKind::VMADDA_BC,
     {".add.mul.{}.vf", {MOD::BROADCAST, MOD::DEST_MASK, MOD::ACC_THIRD_SRC_ARG}}},
    {InstructionKind::VMSUB, {".sub.mul.vf", {MOD::DEST_MASK, MOD::ACC_THIRD_SRC_ARG}}},
    {InstructionKind::VMSUB_BC,
     {".sub.mul.{}.vf", {MOD::BROADCAST, MOD::DEST_MASK, MOD::ACC_THIRD_SRC_ARG}}},
    {InstructionKind::VMSUBA_BC,
     {".sub.mul.{}.vf", {MOD::BROADCAST, MOD::DEST_MASK, MOD::ACC_THIRD_SRC_ARG}}},
    {InstructionKind::VMSUBQ, {".sub.mul.vf", {MOD::DEST_MASK, MOD::ACC_THIRD_SRC_ARG}}},

    // Absolute value
    {InstructionKind::VABS, {".abs.vf", {MOD::DEST_MASK}}},

    // Outer-product
    // NOTE - currently it's assumed these groups of instructions will be replaced with 1
    {InstructionKind::VOPMULA, {"TODO.VOPMULA.vf", {}}},
    {InstructionKind::VOPMSUB, {".outer.product.vf", {MOD::SWAP_FIRST_TWO_SOURCE_ARGS}}},

    // Division
    {InstructionKind::VDIV, {".div.vf", {MOD::FTF, MOD::FSF}}},

    // Square-root
    {InstructionKind::VSQRT, {".sqrt.vf", {MOD::FTF}}},
    {InstructionKind::VRSQRT, {".isqrt.vf", {MOD::FTF, MOD::FSF}}},

    // Operations using the result of division
    {InstructionKind::VADDQ, {".add.vf", {MOD::DEST_MASK}}},
    {InstructionKind::VSUBQ, {".sub.vf", {MOD::DEST_MASK}}},
    {InstructionKind::VMULQ, {".mul.vf", {MOD::DEST_MASK}}},
    {InstructionKind::VMULAQ, {".mul.vf", {MOD::DEST_MASK}}},

    //// Random number generation
    {InstructionKind::VRGET, {"TODO.VRGET", {}}},
    {InstructionKind::VRXOR, {"TODO.VRXOR", {}}},
    {InstructionKind::VRNEXT, {"TODO.VRNEXT", {}}},

    //// VU Integer operations
    {InstructionKind::VMTIR, {"TODO.VMTIR", {}}},
    {InstructionKind::VIAND, {"TODO.VIAND", {}}},
    {InstructionKind::VIADDI, {"TODO.VIADDI", {}}},

    //// Load/store from VU memory
    {InstructionKind::VLQI, {"TODO.VLQI", {}}},
    {InstructionKind::VSQI, {"TODO.VSQI", {}}},

    //// Fixed point conversions
    {InstructionKind::VFTOI0, {".ftoi.vf", {MOD::DEST_MASK}}},
    {InstructionKind::VITOF0, {".itof.vf", {MOD::DEST_MASK}}},
    // NOTE - Only the .xyzw mask is supported via macros!
    {InstructionKind::VFTOI4, {".vftoi4.xyzw", {MOD::DEST_MASK}}},
    {InstructionKind::VITOF12, {".vitof12.xyzw", {MOD::DEST_MASK}}},
    {InstructionKind::VFTOI12, {".vftoi12.xyzw", {MOD::DEST_MASK}}},
    {InstructionKind::VITOF15, {".vitof15.xyzw", {MOD::DEST_MASK}}},

    //// Status Checks
    {InstructionKind::VCLIP, {"TODO.VCLIP", {}}},
};

bool OpenGOALAsm::Function::allows_modifier(InstructionModifiers mod) {
  return std::find(modifiers.begin(), modifiers.end(), mod) != modifiers.end();
}

OpenGOALAsm::OpenGOALAsm(Instruction _instr) : instr(_instr) {
  if (MIPS_ASM_TO_OPEN_GOAL_FUNCS.count(instr.kind) == 0) {
    valid = false;
  } else {
    func = MIPS_ASM_TO_OPEN_GOAL_FUNCS.at(instr.kind);
    if (func.funcTemplate.rfind("TODO", 0) == 0) {
      todo = true;
    }
  }
}

OpenGOALAsm::OpenGOALAsm(Instruction _instr,
                         std::optional<RegisterAccess> _dst,
                         const std::vector<std::optional<RegisterAccess>>& _src)
    : instr(_instr), m_dst(_dst), m_src(_src) {
  if (MIPS_ASM_TO_OPEN_GOAL_FUNCS.count(instr.kind) == 0) {
    valid = false;
  } else {
    func = MIPS_ASM_TO_OPEN_GOAL_FUNCS.at(instr.kind);
    if (func.funcTemplate.rfind("TODO", 0) == 0) {
      todo = true;
    }
  }
}

std::string OpenGOALAsm::full_function_name() {
  std::string func_name = func.funcTemplate;
  // OpenGOAL uses the function name for broadcast specification
  if (func.allows_modifier(MOD::BROADCAST)) {
    if (instr.cop2_bc != 0xff) {
      std::string bc = std::string(1, instr.cop2_bc_to_char());
      func_name = fmt::format(func_name, bc);
    }
  }
  return func_name;
}

std::vector<goos::Object> OpenGOALAsm::get_args(const std::vector<DecompilerLabel>& labels,
                                                const Env& env) {
  std::vector<goos::Object> args;
  std::vector<goos::Object> named_args;

  bool got_fsf = false;
  for (int i = 0; i < instr.n_src; i++) {
    auto v = m_src.at(i);
    InstructionAtom atom = instr.get_src(i);

    if (v.has_value()) {
      // Normal register / constant args
      args.push_back(v.value().to_form(env, RegisterAccess::Print::AS_VARIABLE_NO_CAST));
    } else if (atom.kind == InstructionAtom::AtomKind::VF_FIELD) {
      // Handle FTF/FSF operations
      if (func.allows_modifier(MOD::FTF) && func.allows_modifier(MOD::FSF)) {
        if (got_fsf) {
          named_args.push_back(
              pretty_print::to_symbol(fmt::format(":ftf #b{:b}", atom.get_vf_field())));
        } else {
          got_fsf = true;
          named_args.push_back(
              pretty_print::to_symbol(fmt::format(":fsf #b{:b}", atom.get_vf_field())));
        }
      } else if (func.allows_modifier(MOD::FSF)) {
        named_args.push_back(
            pretty_print::to_symbol(fmt::format(":fsf #b{:b}", atom.get_vf_field())));
      } else if (func.allows_modifier(MOD::FTF)) {
        named_args.push_back(
            pretty_print::to_symbol(fmt::format(":ftf #b{:b}", atom.get_vf_field())));
      } else {
        assert(false);
      }
    } else if (func.allows_modifier(MOD::OFFSET) && atom.kind == InstructionAtom::AtomKind::IMM) {
      // Handle offsetting
      if (atom.get_imm() != 0) {
        named_args.push_back(pretty_print::to_symbol(fmt::format(":offset {}", atom.get_imm())));
      }
    } else {
      args.push_back(pretty_print::to_symbol(atom.to_string(labels)));
    }
  }

  // Handle third-argument accumulator
  if (func.allows_modifier(MOD::ACC_THIRD_SRC_ARG)) {
    args.push_back(pretty_print::to_symbol("acc"));
  }

  // Handle destination masks
  if (func.allows_modifier(MOD::DEST_MASK) && instr.cop2_dest != 0xff && instr.cop2_dest != 15) {
    named_args.push_back(
        pretty_print::to_symbol(fmt::format(":mask #b{:b}", instr.cop2_dest_mask_intel())));
  }

  // Some functions are configured, or its easiest to swap the source args
  // NOTE - this currently assumes it is the first two args that must be swapped
  if (func.allows_modifier(MOD::SWAP_FIRST_TWO_SOURCE_ARGS)) {
    std::swap(args.at(0), args.at(1));
  }

  args.insert(args.end(), named_args.begin(), named_args.end());
  return args;
}
}  // namespace decompiler<|MERGE_RESOLUTION|>--- conflicted
+++ resolved
@@ -12,15 +12,11 @@
     {InstructionKind::PSRAW, {".pw.sra", {}}},
     {InstructionKind::PSUBW, {".psubw", {}}},
 
-<<<<<<< HEAD
     // Boolean Arithmetic - or / not or / and
-=======
->>>>>>> eee8390e
     {InstructionKind::POR, {".por", {}}},
     {InstructionKind::PNOR, {".pnor", {}}},
     {InstructionKind::PAND, {".pand", {}}},
 
-<<<<<<< HEAD
     // Parallel Pack
     {InstructionKind::PPACH, {".ppach", {}}},
 
@@ -35,8 +31,6 @@
     // Parallel Extends
     {InstructionKind::PEXTUB, {".pextub", {}}},
     {InstructionKind::PEXTUH, {".pextuh", {}}},
-=======
->>>>>>> eee8390e
     {InstructionKind::PEXTUW, {".pextuw", {}}},
     {InstructionKind::PEXTLB, {".pextlb", {}}},
     {InstructionKind::PEXTLH, {".pextlh", {}}},
