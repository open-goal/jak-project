#include "OpenGoalMapping.h"
#include "common/goos/PrettyPrinter.h"
#include <optional>

namespace decompiler {

typedef OpenGOALAsm::InstructionModifiers MOD;

const std::map<InstructionKind, OpenGOALAsm::Function> MIPS_ASM_TO_OPEN_GOAL_FUNCS = {
    // ----- EE -------
    {InstructionKind::PSLLW, {".pw.sll", {}}},
    {InstructionKind::PSRAW, {".pw.sra", {}}},
    {InstructionKind::PSUBW, {".psubw", {}}},

<<<<<<< HEAD
=======
    // Boolean Arithmetic - or / not or / and
    {InstructionKind::POR, {".por", {}}},
    {InstructionKind::PNOR, {".pnor", {}}},
    {InstructionKind::PAND, {".pand", {}}},

    // Parallel Pack
    {InstructionKind::PPACH, {".ppach", {}}},

    // Parallel Compares
    {InstructionKind::PCEQB, {".pceqb", {}}},
    // {InstructionKind::PCEQH, {".pceqh", {}}},
    {InstructionKind::PCEQW, {".pceqw", {}}},
    // {InstructionKind::PCGTB, {".pcgtb", {}}},
    // {InstructionKind::PCGTH, {".pcgth", {}}},
    {InstructionKind::PCGTW, {".pcgtw", {}}},

    // Parallel Extends
>>>>>>> 84bd9b0e
    {InstructionKind::PEXTUB, {".pextub", {}}},
    {InstructionKind::PEXTUH, {".pextuh", {}}},
    {InstructionKind::PEXTUW, {".pextuw", {}}},
    {InstructionKind::PEXTLB, {".pextlb", {}}},
    {InstructionKind::PEXTLH, {".pextlh", {}}},
    {InstructionKind::PEXTLW, {".pextlw", {}}},
    {InstructionKind::PCPYLD, {".pcpyld", {}}},
    {InstructionKind::PCPYUD, {".pcpyud", {}}},

    // NOTE - depending on how this is used, this may case issues! Be Warned!
    // lots of implicit logic in OpenGOAL depending on argument types!
    {InstructionKind::MFC1, {".mov", {}}},

    // ---- COP2 -----
    // TODO - VMOVE supports dest, but OpenGOAL does NOT yet!
    {InstructionKind::VMOVE, {".mov.vf", {MOD::DEST_MASK}}},

    // Load and Store
    {InstructionKind::LQC2, {".lvf", {MOD::OFFSET}}},
    {InstructionKind::QMFC2, {".mov", {}}},
    {InstructionKind::SQC2, {".svf", {MOD::OFFSET, MOD::SWAP_FIRST_TWO_SOURCE_ARGS}}},
    {InstructionKind::QMTC2, {".mov", {}}},

    // Redundant ops, NOP and WAIT
    {InstructionKind::VNOP, {".nop.vf", {}}},
    {InstructionKind::VWAITQ, {".wait.vf", {}}},

    // Max / Min
    {InstructionKind::VMAX, {".max.vf", {MOD::DEST_MASK}}},
    {InstructionKind::VMAX_BC, {".max.{}.vf", {MOD::BROADCAST, MOD::DEST_MASK}}},
    {InstructionKind::VMINI, {".min.vf", {MOD::DEST_MASK}}},
    {InstructionKind::VMINI_BC, {".min.{}.vf", {MOD::BROADCAST, MOD::DEST_MASK}}},

    // Addition / Addition with ACC
    {InstructionKind::VADD, {".add.vf", {MOD::DEST_MASK}}},
    {InstructionKind::VADD_BC, {".add.{}.vf", {MOD::BROADCAST, MOD::DEST_MASK}}},
    {InstructionKind::VADDA, {".add.vf", {MOD::DEST_MASK}}},
    {InstructionKind::VADDA_BC, {".add.{}.vf", {MOD::BROADCAST, MOD::DEST_MASK}}},

    // Subtraction
    {InstructionKind::VSUB, {".sub.vf", {MOD::DEST_MASK}}},
    {InstructionKind::VSUB_BC, {".sub.{}.vf", {MOD::BROADCAST, MOD::DEST_MASK}}},

    // Multiplication / Multiplication with ACC
    {InstructionKind::VMUL, {".mul.vf", {MOD::DEST_MASK}}},
    {InstructionKind::VMUL_BC, {".mul.{}.vf", {MOD::BROADCAST, MOD::DEST_MASK}}},
    {InstructionKind::VMULA, {".mul.vf", {MOD::DEST_MASK}}},
    {InstructionKind::VMULA_BC, {".mul.{}.vf", {MOD::BROADCAST, MOD::DEST_MASK}}},

    // Add or Subtract with the resulting product / use the ACC
    {InstructionKind::VMADD, {".add.mul.vf", {MOD::DEST_MASK, MOD::ACC_THIRD_SRC_ARG}}},
    {InstructionKind::VMADD_BC,
     {".add.mul.{}.vf", {MOD::BROADCAST, MOD::DEST_MASK, MOD::ACC_THIRD_SRC_ARG}}},
    {InstructionKind::VMADDA, {".add.mul.vf", {MOD::DEST_MASK, MOD::ACC_THIRD_SRC_ARG}}},
    {InstructionKind::VMADDA_BC,
     {".add.mul.{}.vf", {MOD::BROADCAST, MOD::DEST_MASK, MOD::ACC_THIRD_SRC_ARG}}},
    {InstructionKind::VMSUB, {".sub.mul.vf", {MOD::DEST_MASK, MOD::ACC_THIRD_SRC_ARG}}},
    {InstructionKind::VMSUB_BC,
     {".sub.mul.{}.vf", {MOD::BROADCAST, MOD::DEST_MASK, MOD::ACC_THIRD_SRC_ARG}}},
    {InstructionKind::VMSUBA_BC,
     {".sub.mul.{}.vf", {MOD::BROADCAST, MOD::DEST_MASK, MOD::ACC_THIRD_SRC_ARG}}},
    {InstructionKind::VMSUBQ, {".sub.mul.vf", {MOD::DEST_MASK, MOD::ACC_THIRD_SRC_ARG}}},

    // Absolute value
    {InstructionKind::VABS, {".abs.vf", {MOD::DEST_MASK}}},

    // Outer-product
    // NOTE - currently it's assumed these groups of instructions will be replaced with 1
    {InstructionKind::VOPMULA, {"TODO.VOPMULA.vf", {}}},
    {InstructionKind::VOPMSUB, {".outer.product.vf", {MOD::SWAP_FIRST_TWO_SOURCE_ARGS}}},

    // Division
    {InstructionKind::VDIV, {".div.vf", {MOD::FTF, MOD::FSF}}},

    // Square-root
    {InstructionKind::VSQRT, {".sqrt.vf", {MOD::FTF}}},
    {InstructionKind::VRSQRT, {".isqrt.vf", {MOD::FTF, MOD::FSF}}},

    // Operations using the result of division
    {InstructionKind::VADDQ, {".add.vf", {MOD::DEST_MASK}}},
    {InstructionKind::VSUBQ, {".sub.vf", {MOD::DEST_MASK}}},
    {InstructionKind::VMULQ, {".mul.vf", {MOD::DEST_MASK}}},
    {InstructionKind::VMULAQ, {".mul.vf", {MOD::DEST_MASK}}},

    //// Random number generation
    {InstructionKind::VRGET, {"TODO.VRGET", {}}},
    {InstructionKind::VRXOR, {"TODO.VRXOR", {}}},
    {InstructionKind::VRNEXT, {"TODO.VRNEXT", {}}},

    //// VU Integer operations
    {InstructionKind::VMTIR, {"TODO.VMTIR", {}}},
    {InstructionKind::VIAND, {"TODO.VIAND", {}}},
    {InstructionKind::VIADDI, {"TODO.VIADDI", {}}},

    //// Load/store from VU memory
    {InstructionKind::VLQI, {"TODO.VLQI", {}}},
    {InstructionKind::VSQI, {"TODO.VSQI", {}}},

    //// Fixed point conversions
    {InstructionKind::VFTOI0, {".ftoi.vf", {MOD::DEST_MASK}}},
    {InstructionKind::VITOF0, {".itof.vf", {MOD::DEST_MASK}}},
    // NOTE - Only the .xyzw mask is supported via macros!
    {InstructionKind::VFTOI4, {"vftoi4.xyzw", {MOD::DEST_MASK}}},
    {InstructionKind::VITOF12, {"vitof12.xyzw", {MOD::DEST_MASK}}},
    {InstructionKind::VFTOI12, {"vftoi12.xyzw", {MOD::DEST_MASK}}},
    {InstructionKind::VITOF15, {"vitof15.xyzw", {MOD::DEST_MASK}}},

    //// Status Checks
    {InstructionKind::VCLIP, {"TODO.VCLIP", {}}},
};

bool OpenGOALAsm::Function::allows_modifier(InstructionModifiers mod) {
  return std::find(modifiers.begin(), modifiers.end(), mod) != modifiers.end();
}

OpenGOALAsm::OpenGOALAsm(Instruction _instr) : instr(_instr) {
  if (MIPS_ASM_TO_OPEN_GOAL_FUNCS.count(instr.kind) == 0) {
    valid = false;
  } else {
    func = MIPS_ASM_TO_OPEN_GOAL_FUNCS.at(instr.kind);
    if (func.funcTemplate.rfind("TODO", 0) == 0) {
      todo = true;
    }
  }
}

OpenGOALAsm::OpenGOALAsm(Instruction _instr,
                         std::optional<RegisterAccess> _dst,
                         const std::vector<std::optional<RegisterAccess>>& _src)
    : instr(_instr), m_dst(_dst), m_src(_src) {
  if (MIPS_ASM_TO_OPEN_GOAL_FUNCS.count(instr.kind) == 0) {
    valid = false;
  } else {
    func = MIPS_ASM_TO_OPEN_GOAL_FUNCS.at(instr.kind);
    if (func.funcTemplate.rfind("TODO", 0) == 0) {
      todo = true;
    }
  }
}

std::string OpenGOALAsm::full_function_name() {
  std::string func_name = func.funcTemplate;
  // OpenGOAL uses the function name for broadcast specification
  if (func.allows_modifier(MOD::BROADCAST)) {
    if (instr.cop2_bc != 0xff) {
      std::string bc = std::string(1, instr.cop2_bc_to_char());
      func_name = fmt::format(func_name, bc);
    }
  }
  return func_name;
}

std::vector<goos::Object> OpenGOALAsm::get_args(const std::vector<DecompilerLabel>& labels,
                                                const Env& env) {
  std::vector<goos::Object> args;
  std::vector<goos::Object> named_args;

  bool got_fsf = false;
  for (int i = 0; i < instr.n_src; i++) {
    auto v = m_src.at(i);
    InstructionAtom atom = instr.get_src(i);

    if (v.has_value()) {
      // Normal register / constant args
      args.push_back(v.value().to_form(env, RegisterAccess::Print::AS_VARIABLE_NO_CAST));
    } else if (atom.kind == InstructionAtom::AtomKind::VF_FIELD) {
      // Handle FTF/FSF operations
      if (func.allows_modifier(MOD::FTF) && func.allows_modifier(MOD::FSF)) {
        if (got_fsf) {
          named_args.push_back(
              pretty_print::to_symbol(fmt::format(":ftf #b{:b}", atom.get_vf_field())));
        } else {
          got_fsf = true;
          named_args.push_back(
              pretty_print::to_symbol(fmt::format(":fsf #b{:b}", atom.get_vf_field())));
        }
      } else if (func.allows_modifier(MOD::FSF)) {
        named_args.push_back(
            pretty_print::to_symbol(fmt::format(":fsf #b{:b}", atom.get_vf_field())));
      } else if (func.allows_modifier(MOD::FTF)) {
        named_args.push_back(
            pretty_print::to_symbol(fmt::format(":ftf #b{:b}", atom.get_vf_field())));
      } else {
        assert(false);
      }
    } else if (func.allows_modifier(MOD::OFFSET) && atom.kind == InstructionAtom::AtomKind::IMM) {
      // Handle offsetting
      if (atom.get_imm() != 0) {
        named_args.push_back(pretty_print::to_symbol(fmt::format(":offset {}", atom.get_imm())));
      }
    } else {
      args.push_back(pretty_print::to_symbol(atom.to_string(labels)));
    }
  }

  // Handle third-argument accumulator
  if (func.allows_modifier(MOD::ACC_THIRD_SRC_ARG)) {
    args.push_back(pretty_print::to_symbol("acc"));
  }

  // Handle destination masks
  if (func.allows_modifier(MOD::DEST_MASK) && instr.cop2_dest != 0xff && instr.cop2_dest != 15) {
    named_args.push_back(
        pretty_print::to_symbol(fmt::format(":mask #b{:b}", instr.cop2_dest_mask_intel())));
  }

  // Some functions are configured, or its easiest to swap the source args
  // NOTE - this currently assumes it is the first two args that must be swapped
  if (func.allows_modifier(MOD::SWAP_FIRST_TWO_SOURCE_ARGS)) {
    std::swap(args.at(0), args.at(1));
  }

  args.insert(args.end(), named_args.begin(), named_args.end());
  return args;
}
}  // namespace decompiler<|MERGE_RESOLUTION|>--- conflicted
+++ resolved
@@ -12,8 +12,6 @@
     {InstructionKind::PSRAW, {".pw.sra", {}}},
     {InstructionKind::PSUBW, {".psubw", {}}},
 
-<<<<<<< HEAD
-=======
     // Boolean Arithmetic - or / not or / and
     {InstructionKind::POR, {".por", {}}},
     {InstructionKind::PNOR, {".pnor", {}}},
@@ -31,7 +29,6 @@
     {InstructionKind::PCGTW, {".pcgtw", {}}},
 
     // Parallel Extends
->>>>>>> 84bd9b0e
     {InstructionKind::PEXTUB, {".pextub", {}}},
     {InstructionKind::PEXTUH, {".pextuh", {}}},
     {InstructionKind::PEXTUW, {".pextuw", {}}},
