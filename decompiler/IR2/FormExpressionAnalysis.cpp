#include "Form.h"
#include "FormStack.h"
#include "GenericElementMatcher.h"
#include "common/goos/PrettyPrinter.h"
#include "decompiler/util/DecompilerTypeSystem.h"
#include "decompiler/ObjectFile/LinkedObjectFile.h"
#include "decompiler/util/data_decompile.h"
#include "decompiler/IR2/bitfields.h"
#include "common/util/BitUtils.h"
#include "common/type_system/state.h"

/*
 * TODO
 * - use var_to_form over expressions for vars
 * - check out if we can push/pop variables instead of registers?
 */

/*!
 * Basic idea: push partial expressions to the stack and pop them off as they are used.
 * Leftovers are left on the stack and flushed out as set!
 *  But the challenge is knowing it's safe to pop something off of the stack.
 *  If the value is used after the read again, then it's not.
 *
 * The tricky situation is to accidentally generate this
 *  [simplified, we would never group like this, but similar things are possible]
 * (+ s5 (begin (set! s5 z) (+ x y)))
 * when the value of s5 used is after the (set! s5 z).
 *
 * To avoid that case, we make sure that anything after s5 in the expression cannot modify s5. If it
 * does, we just don't do the expression building and leave it as smaller expressions. To accomplish
 * this, we submit a batch of registers to pop, and the stack takes care of making sure this
 * property will hold.
 *
 * But what about
 * (+ (* s5 s4) (begin (set! s5 z) (+ x y)))
 *  Luckily this isn't a problem. The actual (* s5 s4) will only be inserted if the multiply
 *  instruction actually occurs before the second term in the outer addition.
 *  The issue only occurs when a pop fails and we just insert a variable name.
 *  In other words, this variable "insert" is the only that lets us bypass ordering.
 *    (which makes me wonder if I should have solved this by being more careful with that...
 *     but I have no immediate ideas unless we allow backtracking in popping which is bad)
 *
 * Now sometimes it's too hard to figure out exactly all of the variables we might pop and do
 * it all in one batch. We pop one thing, but we know that there are registers it shouldn't modify.
 * Instead of the barrier register approach, we do something easier: explicitly forbid
 * "outside of expression register variable side effects".
 * This means that you modify a register that's visible outside of the expression. Confusingly,
 * memory access doesn't count as a side effect and register read/writes that are part of a
 * chained together expression do not count.
 * This is kind of a hacky workaround that I'd really like to remove eventually.
 * I think it can basically be solved by being strategic in when we update from stack and we can
 * avoid the highly general "update some unknown vector of unknown things from the stack"
 */

namespace decompiler {

namespace {
Form* strip_pcypld_64(Form* in) {
  auto m = match(Matcher::op(GenericOpMatcher::fixed(FixedOperatorKind::PCPYLD),
                             {Matcher::integer(0), Matcher::any(0)}),
                 in);
  if (m.matched) {
    return m.maps.forms.at(0);
  } else {
    return in;
  }
}

std::optional<float> get_goal_float_constant(Form* in) {
  auto as_fc = in->try_as_element<ConstantFloatElement>();
  if (as_fc) {
    return as_fc->value();
  }
  return {};
}
}  // namespace

Form* try_cast_simplify(Form* in,
                        const TypeSpec& new_type,
                        FormPool& pool,
                        const Env& env,
                        bool tc_pass) {
  auto in_as_cast = dynamic_cast<CastElement*>(in->try_as_single_element());
  if (in_as_cast && in_as_cast->type() == new_type) {
    return in;  // no need to cast again, it already has it!
  }

  if (new_type == TypeSpec("meters")) {
    auto fc = get_goal_float_constant(in);

    if (fc) {
      double div = (double)*fc / METER_LENGTH;  // GOOS will use doubles here
      if (div * METER_LENGTH == *fc) {
        return pool.alloc_single_element_form<GenericElement>(
            nullptr,
            GenericOperator::make_function(
                pool.alloc_single_element_form<ConstantTokenElement>(nullptr, "meters")),
            pool.alloc_single_element_form<ConstantFloatElement>(nullptr, div));
      } else {
        lg::error("Floating point value {} could not be converted to meters.", *fc);
      }
    }
  }

  if (new_type == TypeSpec("degrees")) {
    auto fc = get_goal_float_constant(in);
    if (fc) {
      double div = (double)*fc / DEGREES_LENGTH;  // GOOS will use doubles here
      if (div * DEGREES_LENGTH == *fc) {
        return pool.alloc_single_element_form<GenericElement>(
            nullptr,
            GenericOperator::make_function(
                pool.alloc_single_element_form<ConstantTokenElement>(nullptr, "degrees")),
            pool.alloc_single_element_form<ConstantFloatElement>(nullptr, div));
      } else {
        lg::error("Floating point value {} could not be converted to degrees.", *fc);
      }
    }
  }

  auto type_info = env.dts->ts.lookup_type(new_type);
  auto bitfield_info = dynamic_cast<BitFieldType*>(type_info);
  if (bitfield_info) {
    // todo remove this.
    if (bitfield_info->get_load_size() == 8) {
      in = strip_pcypld_64(in);
    }
    return cast_to_bitfield(bitfield_info, new_type, pool, env, in);
  }

  auto enum_info = dynamic_cast<EnumType*>(type_info);
  if (enum_info) {
    if (enum_info->is_bitfield()) {
      return cast_to_bitfield_enum(enum_info, new_type, pool, env, in);
    } else {
      return cast_to_int_enum(enum_info, new_type, pool, env, in);
    }
  }

  if (tc_pass) {
    return in;
  } else {
    return nullptr;
  }
}

bool Form::has_side_effects() {
  bool has_side_effect = false;
  apply([&](FormElement* elt) {
    if (dynamic_cast<SetVarElement*>(elt)) {
      has_side_effect = true;
    }
  });
  return has_side_effect;
}

bool FormElement::has_side_effects() {
  bool has_side_effect = false;
  apply([&](FormElement* elt) {
    if (dynamic_cast<SetVarElement*>(elt)) {
      has_side_effect = true;
    }
  });
  return has_side_effect;
}

namespace {

bool is_power_of_two(int in, int* out) {
  int x = 1;
  for (int i = 0; i < 32; i++) {
    if (x == in) {
      *out = i;
      return true;
    }
    x = x * 2;
  }
  return false;
}

/*!
 * Imagine:
 *   x = foo
 *   { // some macro/inlined thing
 *     read from x
 *     return x;
 *   }
 *
 * and you want to transform it to
 * x = some_macro(foo, blah, ...)
 *
 * this will get you foo (and pop it from the stack), assuming the stack is sitting right after the
 * point where the inline thing evaluated foo.
 *
 * For later book-keeping of reg use, if it gets you something new, it will set found_orig_out,
 * and also give you the regaccess for the x of the x = foo.
 *
 * If you use this, you are responsible for adding code that sets x again.
 */
Form* repop_passthrough_arg(Form* in,
                            FormStack& stack,
                            const Env& env,
                            RegisterAccess* orig_out,
                            bool* found_orig_out) {
  *found_orig_out = false;

  auto as_atom = form_as_atom(in);
  if (as_atom && as_atom->is_var()) {
    return stack.pop_reg(as_atom->var().reg(), {}, env, true, -1, orig_out, found_orig_out);
  }
  return in;
}

/*!
 * Create a form which represents a variable.
 */
Form* var_to_form(const RegisterAccess& var, FormPool& pool) {
  return pool.alloc_single_element_form<SimpleAtomElement>(nullptr, SimpleAtom::make_var(var));
}

/*!
 * Pop values of off the expression stack
 * @param vars     : list of variables to pop. In order of source code evaluation.
 * @param env      : the decompilation environment
 * @param pool     : form allocation pool
 * @param stack    : stack to pop from
 * @param output   : list of locations to push results.
 * @param consumes : if you have a different list of variables that are consumed by this operation.
 */
void pop_helper(const std::vector<RegisterAccess>& vars,
                const Env& env,
                FormPool& pool,
                FormStack& stack,
                const std::vector<std::vector<FormElement*>*>& output,
                bool allow_side_effects,
                const std::optional<RegSet>& consumes = std::nullopt,
                const std::vector<int>& times_used = {}) {
  // to submit to stack to attempt popping
  std::vector<Register> submit_regs;
  // submit_reg[i] is for var submit_reg_to_var[i]
  std::vector<size_t> submit_reg_to_var;

  // build submission for stack
  std::unordered_map<Register, int, Register::hash> reg_counts;
  for (auto& v : vars) {
    reg_counts[v.reg()]++;
  }

  for (size_t var_idx = 0; var_idx < vars.size(); var_idx++) {
    const auto& var = vars.at(var_idx);
    auto& ri = env.reg_use().op.at(var.idx());
    RegSet consumes_to_use = consumes.value_or(ri.consumes);
    if (consumes_to_use.find(var.reg()) != consumes_to_use.end()) {
      if (reg_counts.at(var.reg()) == 1) {
        // we consume the register, so it's safe to try popping.

        int times = 1;
        if (!times_used.empty()) {
          times = times_used.at(var_idx);
        }

        auto& use_def = env.get_use_def_info(var);
        if (use_def.use_count() == times && use_def.def_count() == 1) {
          submit_reg_to_var.push_back(var_idx);
          submit_regs.push_back(var.reg());
        } else {
          // auto var_id = env.get_program_var_id(var);
          //          fmt::print(
          //              "Unsafe to pop {}: used {} times, def {} times, expected use {} ({} {} rd:
          //              {}) ({} "
          //              "{})\n",
          //              var.to_string(env), use_def.use_count(), use_def.def_count(), times,
          //              var.reg().to_string(), var.idx(), var.mode() == AccessMode::READ,
          //              var_id.reg.to_string(), var_id.id);

          //          if (var.to_string(env) == "a3-0") {
          //            for (auto& use : use_def.uses) {
          //              if (!use.disabled) {
          //                fmt::print("  at instruction {}\n", use.op_id);
          //              }
          //            }
          //          }
        }
      }
    }
  }

  // submit and get a result! If the stack has nothing to pop, the result here may be nullptr.
  std::vector<Form*> pop_result;
  // loop in reverse (later vals first)
  for (size_t i = submit_regs.size(); i-- > 0;) {
    // figure out what var we are:
    auto var_idx = submit_reg_to_var.at(i);

    // anything _less_ than this should be unmodified by the pop
    // it's fine to modify yourself in your pop.
    RegSet pop_barrier_regs;
    for (size_t j = 0; j < var_idx; j++) {
      pop_barrier_regs.insert(vars.at(j).reg());
    }

    // do the pop, with the barrier to prevent out-of-sequence popping.
    pop_result.push_back(
        stack.pop_reg(submit_regs.at(i), pop_barrier_regs, env, allow_side_effects));
  }
  // now flip back to the source order for making the final result
  std::reverse(pop_result.begin(), pop_result.end());

  // final result forms. Will be nullptr if: we didn't try popping OR popping from stack failed.
  std::vector<Form*> forms;
  forms.resize(vars.size(), nullptr);
  if (!pop_result.empty()) {
    // success!
    for (size_t i = 0; i < submit_regs.size(); i++) {
      // fill out vars from our submission
      forms.at(submit_reg_to_var.at(i)) = pop_result.at(i);
    }
  }

  // write the output
  for (size_t i = 0; i < forms.size(); i++) {
    if (forms.at(i)) {
      // we got a form. inline these in the result
      for (auto x : forms.at(i)->elts()) {
        output.at(i)->push_back(x);
      }
    } else {
      // we got nothing, just insert the variable name.
      output.at(i)->push_back(pool.alloc_element<SimpleExpressionElement>(
          SimpleAtom::make_var(vars.at(i)).as_expr(), vars.at(i).idx()));
    }
  }
}

/*!
 * This should be used to generate all casts.
 */
Form* cast_form(Form* in,
                const TypeSpec& new_type,
                FormPool& pool,
                const Env& env,
                bool tc_pass = false) {
  auto result = try_cast_simplify(in, new_type, pool, env, tc_pass);
  if (result) {
    return result;
  }

  return pool.alloc_single_element_form<CastElement>(nullptr, new_type, in);
}

/*!
 * Pop each variable in the input list into a form. The variables should be given in the order
 * they are evaluated in the source. It is safe to put the result of these in the same expression.
 * This uses the barrier register approach, but it is only effective if you put all registers
 * appearing at the same level.
 */
std::vector<Form*> pop_to_forms(const std::vector<RegisterAccess>& vars,
                                const Env& env,
                                FormPool& pool,
                                FormStack& stack,
                                bool allow_side_effects,
                                const std::optional<RegSet>& consumes = std::nullopt,
                                const std::vector<int>& times_to_use = {}) {
  std::vector<Form*> forms;
  std::vector<std::vector<FormElement*>> forms_out;
  std::vector<std::vector<FormElement*>*> form_ptrs;
  forms_out.resize(vars.size());
  form_ptrs.reserve(vars.size());
  forms.reserve(vars.size());
  for (auto& x : forms_out) {
    form_ptrs.push_back(&x);
  }

  pop_helper(vars, env, pool, stack, form_ptrs, allow_side_effects, consumes, times_to_use);

  for (auto& x : forms_out) {
    forms.push_back(pool.alloc_sequence_form(nullptr, x));
  }

  // add casts, if needed.
  assert(vars.size() == forms.size());
  for (size_t i = 0; i < vars.size(); i++) {
    auto atom = form_as_atom(forms[i]);
    bool is_var = atom && atom->is_var();
    auto cast = env.get_user_cast_for_access(vars[i]);
    // only cast if we didn't get a var (compacting expressions).
    // there is a separate system for casting variables that will do a better job.
    if (cast && !is_var) {
      forms[i] = cast_form(forms[i], *cast, pool, env);
      // pool.alloc_single_element_form<CastElement>(nullptr, *cast, forms[i]);
    }
  }

  return forms;
}

/*!
 * type == float (exactly)?
 */
bool is_float_type(const Env& env, int my_idx, RegisterAccess var) {
  auto type = env.get_types_before_op(my_idx).get(var.reg()).typespec();
  return env.dts->ts.tc(TypeSpec("float"), type);
}

/*!
 * type == int (exactly)?
 */
bool is_int_type(const Env& env, int my_idx, RegisterAccess var) {
  auto type = env.get_types_before_op(my_idx).get(var.reg()).typespec();
  return type == TypeSpec("int");
}

bool is_pointer_type(const Env& env, int my_idx, RegisterAccess var) {
  auto type = env.get_types_before_op(my_idx).get(var.reg()).typespec();
  return type.base_type() == "pointer";
}

/*!
 * type == uint (exactly)?
 */
bool is_uint_type(const Env& env, int my_idx, RegisterAccess var) {
  auto type = env.get_types_before_op(my_idx).get(var.reg()).typespec();
  return type == TypeSpec("uint");
}

bool is_ptr_or_child(const Env& env, int my_idx, RegisterAccess var, bool) {
  // Now that decompiler types are synced up properly, we don't want this.
  //    auto type = as_var ? env.get_variable_type(var, true).base_type()
  //                       : env.get_types_before_op(my_idx).get(var.reg()).typespec().base_type();
  auto type = env.get_types_before_op(my_idx).get(var.reg()).typespec().base_type();
  return type == "pointer";
}

}  // namespace

/*!
 * Update a form to use values from the stack. Won't push to the stack.
 * This should be used to update a Form that immediately follows something being pushed.
 * Will only change the first element of the form - anything after that will jump sequencing
 */
void Form::update_children_from_stack(const Env& env,
                                      FormPool& pool,
                                      FormStack& stack,
                                      bool allow_side_effects) {
  assert(!m_elements.empty());

  std::vector<FormElement*> new_elts;

  for (size_t i = 0; i < m_elements.size(); i++) {
    if (i == 0) {
      // only bother doing the first one.
      if (!m_elements[i]->is_popped()) {
        m_elements[i]->update_from_stack(env, pool, stack, &new_elts, allow_side_effects);
      } else {
        new_elts.push_back(m_elements[i]);
      }

    } else {
      new_elts.push_back(m_elements[i]);
    }
  }

  for (auto& x : new_elts) {
    x->parent_form = this;
  }

  m_elements = new_elts;
}

/*!
 * Default update_from_stack for an element if no specific one is provided.
 */
void FormElement::update_from_stack(const Env& env,
                                    FormPool&,
                                    FormStack&,
                                    std::vector<FormElement*>*,
                                    bool) {
  throw std::runtime_error(fmt::format("update_from_stack NYI for {}", to_string(env)));
}

namespace {
Form* make_cast_if_needed(Form* in,
                          const TypeSpec& in_type,
                          const TypeSpec& out_type,
                          FormPool& pool,
                          const Env& env) {
  if (in_type == out_type) {
    return in;
  }

  if (out_type == TypeSpec("float") && env.dts->ts.tc(TypeSpec("float"), in_type)) {
    return in;
  }
  return cast_form(in, out_type, pool, env);
}

std::vector<Form*> make_casts_if_needed(const std::vector<Form*>& in,
                                        const std::vector<TypeSpec>& in_types,
                                        const TypeSpec& out_type,
                                        FormPool& pool,
                                        const Env& env) {
  std::vector<Form*> out;
  assert(in.size() == in_types.size());
  for (size_t i = 0; i < in_types.size(); i++) {
    out.push_back(make_cast_if_needed(in.at(i), in_types.at(i), out_type, pool, env));
  }
  return out;
}
}  // namespace

/*!
 * Update a LoadSourceElement from the stack.
 */
void LoadSourceElement::update_from_stack(const Env& env,
                                          FormPool& pool,
                                          FormStack& stack,
                                          std::vector<FormElement*>* result,
                                          bool allow_side_effects) {
  mark_popped();
  m_addr->update_children_from_stack(env, pool, stack, allow_side_effects);
  result->push_back(this);
}

void SimpleExpressionElement::update_from_stack_identity(const Env& env,
                                                         FormPool& pool,
                                                         FormStack& stack,
                                                         std::vector<FormElement*>* result,
                                                         bool allow_side_effects) {
  auto& arg = m_expr.get_arg(0);
  if (arg.is_var()) {
    auto forms = pop_to_forms({arg.var()}, env, pool, stack, allow_side_effects);
    for (auto x : forms.at(0)->elts()) {
      result->push_back(x);
    }
  } else if (arg.is_static_addr()) {
    auto lab = env.file->labels.at(arg.label());
    if (env.file->is_string(lab.target_segment, lab.offset)) {
      auto str = env.file->get_goal_string(lab.target_segment, lab.offset / 4 - 1, false);
      result->push_back(pool.alloc_element<StringConstantElement>(str));
    } else {
      // look for a label hint:
      auto kv = env.label_types().find(lab.name);
      if (kv != env.label_types().end()) {
        auto type_name = kv->second.type_name;
        // the actual decompilation is deferred until later, once static lambdas are done.
        if (type_name == "_auto_") {
          result->push_back(pool.alloc_element<DecompiledDataElement>(lab));
        } else if (type_name == "_lambda_") {
          result->push_back(this);
        } else {
          result->push_back(pool.alloc_element<DecompiledDataElement>(lab, kv->second));
        }
      } else {
        result->push_back(this);
      }
    }

  } else if (arg.is_sym_ptr() || arg.is_sym_val() || arg.is_int() || arg.is_empty_list()) {
    result->push_back(this);
  } else {
    throw std::runtime_error(fmt::format(
        "SimpleExpressionElement::update_from_stack_identity NYI for {}", to_string(env)));
  }
}

void SimpleExpressionElement::update_from_stack_gpr_to_fpr(const Env& env,
                                                           FormPool& pool,
                                                           FormStack& stack,
                                                           std::vector<FormElement*>* result,
                                                           bool allow_side_effects) {
  auto src = m_expr.get_arg(0);
  auto src_type = env.get_types_before_op(src.var().idx()).get(src.var().reg());
  std::vector<FormElement*> src_fes;
  if (src.is_var()) {
    auto forms = pop_to_forms({src.var()}, env, pool, stack, allow_side_effects);
    for (auto x : forms.at(0)->elts()) {
      src_fes.push_back(x);
    }
  } else {
    src_fes = {this};
  }

  // set ourself to identity.
  m_expr = src.as_expr();

  if (env.dts->ts.tc(TypeSpec("float"), src_type.typespec())) {
    // got a float as an input, we can convert it to an FPR with no effect.
    for (auto x : src_fes) {
      result->push_back(x);
    }
  } else {
    // converting something else to an FPR, put an expression around it.
    result->push_back(pool.alloc_element<GenericElement>(
        GenericOperator::make_fixed(FixedOperatorKind::GPR_TO_FPR),
        pool.alloc_sequence_form(nullptr, src_fes)));
  }
}

void SimpleExpressionElement::update_from_stack_fpr_to_gpr(const Env& env,
                                                           FormPool& pool,
                                                           FormStack& stack,
                                                           std::vector<FormElement*>* result,
                                                           bool allow_side_effects) {
  auto src = m_expr.get_arg(0);
  auto src_type = env.get_types_before_op(m_my_idx).get(src.var().reg());
  if (env.dts->ts.tc(TypeSpec("float"), src_type.typespec()) ||
      src_type.typespec() == TypeSpec("int")) {
    // set ourself to identity.
    m_expr = src.as_expr();
    // then go again.
    assert(m_popped);
    m_popped = false;
    update_from_stack(env, pool, stack, result, allow_side_effects);
  } else {
    throw std::runtime_error(
        fmt::format("FPR -> GPR applied to a {} in {}", src_type.print(), to_string(env)));
  }
}

void SimpleExpressionElement::update_from_stack_div_s(const Env& env,
                                                      FormPool& pool,
                                                      FormStack& stack,
                                                      std::vector<FormElement*>* result,
                                                      bool allow_side_effects) {
  if (is_float_type(env, m_my_idx, m_expr.get_arg(0).var()) &&
      is_float_type(env, m_my_idx, m_expr.get_arg(1).var())) {
    // todo - check the order here

    auto args = pop_to_forms({m_expr.get_arg(0).var(), m_expr.get_arg(1).var()}, env, pool, stack,
                             allow_side_effects);
    auto new_form = pool.alloc_element<GenericElement>(
        GenericOperator::make_fixed(FixedOperatorKind::DIVISION), args.at(0), args.at(1));
    result->push_back(new_form);
  } else {
    throw std::runtime_error(fmt::format("Floating point division attempted on invalid types."));
  }
}

void SimpleExpressionElement::update_from_stack_float_2(const Env& env,
                                                        FixedOperatorKind kind,
                                                        FormPool& pool,
                                                        FormStack& stack,
                                                        std::vector<FormElement*>* result,
                                                        bool allow_side_effects) {
  if (is_float_type(env, m_my_idx, m_expr.get_arg(0).var()) &&
      is_float_type(env, m_my_idx, m_expr.get_arg(1).var())) {
    // todo - check the order here

    auto args = pop_to_forms({m_expr.get_arg(0).var(), m_expr.get_arg(1).var()}, env, pool, stack,
                             allow_side_effects);
    auto new_form = pool.alloc_element<GenericElement>(GenericOperator::make_fixed(kind),
                                                       args.at(0), args.at(1));
    result->push_back(new_form);
  } else {
    auto type0 = env.get_types_before_op(m_my_idx).get(m_expr.get_arg(0).var().reg());
    auto type1 = env.get_types_before_op(m_my_idx).get(m_expr.get_arg(1).var().reg());
    throw std::runtime_error(
        fmt::format("Floating point math attempted on invalid types: {} and {} in op {}.",
                    type0.print(), type1.print(), to_string(env)));
  }
}

void SimpleExpressionElement::update_from_stack_float_1(const Env& env,
                                                        FixedOperatorKind kind,
                                                        FormPool& pool,
                                                        FormStack& stack,
                                                        std::vector<FormElement*>* result,
                                                        bool allow_side_effects) {
  if (is_float_type(env, m_my_idx, m_expr.get_arg(0).var())) {
    auto args = pop_to_forms({m_expr.get_arg(0).var()}, env, pool, stack, allow_side_effects);
    auto new_form =
        pool.alloc_element<GenericElement>(GenericOperator::make_fixed(kind), args.at(0));
    result->push_back(new_form);
  } else {
    throw std::runtime_error(fmt::format("Floating point division attempted on invalid types."));
  }
}

void SimpleExpressionElement::update_from_stack_si_1(const Env& env,
                                                     FixedOperatorKind kind,
                                                     FormPool& pool,
                                                     FormStack& stack,
                                                     std::vector<FormElement*>* result,
                                                     bool allow_side_effects) {
  auto in_type = env.get_types_before_op(m_my_idx).get(m_expr.get_arg(0).var().reg()).typespec();
  auto arg = pop_to_forms({m_expr.get_arg(0).var()}, env, pool, stack, allow_side_effects).at(0);
  result->push_back(pool.alloc_element<GenericElement>(
      GenericOperator::make_fixed(kind),
      make_cast_if_needed(arg, in_type, TypeSpec("int"), pool, env)));
}

namespace {
std::vector<Form*> get_addition_elements(Form* in) {
  auto gen_elt = in->try_as_element<GenericElement>();
  if (gen_elt && gen_elt->op().is_fixed(FixedOperatorKind::ADDITION)) {
    return gen_elt->elts();
  } else {
    return {in};
  }
}

FormElement* make_and_compact_addition(Form* arg0,
                                       Form* arg1,
                                       const std::optional<TypeSpec>& arg0_cast,
                                       const std::optional<TypeSpec>& arg1_cast,
                                       FormPool& pool,
                                       const Env& env) {
  if (!arg1_cast) {
    auto arg0_elts = get_addition_elements(arg0);
    assert(!arg0_elts.empty());
    if (arg0_cast) {
      arg0_elts.front() = cast_form(arg0_elts.front(), *arg0_cast, pool, env);
    }

    // it's fine to only cast the first thing here - the rest are already cast properly.
    auto arg1_elts = get_addition_elements(arg1);
    assert(!arg1_elts.empty());
    if (arg1_cast) {
      arg1_elts.front() = cast_form(arg1_elts.front(), *arg1_cast, pool, env);
    }

    // add all together
    arg0_elts.insert(arg0_elts.end(), arg1_elts.begin(), arg1_elts.end());
    return pool.alloc_element<GenericElement>(
        GenericOperator::make_fixed(FixedOperatorKind::ADDITION), arg0_elts);
  } else {
    if (arg0_cast) {
      arg0 = cast_form(arg0, *arg0_cast, pool, env);
    }

    if (arg1_cast) {
      arg1 = cast_form(arg1, *arg1_cast, pool, env);
    }
    return pool.alloc_element<GenericElement>(
        GenericOperator::make_fixed(FixedOperatorKind::ADDITION), arg0, arg1);
  }
}
}  // namespace

void SimpleExpressionElement::update_from_stack_add_i(const Env& env,
                                                      FormPool& pool,
                                                      FormStack& stack,
                                                      std::vector<FormElement*>* result,
                                                      bool allow_side_effects) {
  auto arg0_i = is_int_type(env, m_my_idx, m_expr.get_arg(0).var());
  auto arg0_u = is_uint_type(env, m_my_idx, m_expr.get_arg(0).var());

  bool arg1_reg = m_expr.get_arg(1).is_var();
  bool arg1_i = true;
  bool arg1_u = true;
  if (arg1_reg) {
    arg1_i = is_int_type(env, m_my_idx, m_expr.get_arg(1).var());
    arg1_u = is_uint_type(env, m_my_idx, m_expr.get_arg(1).var());
  }

  std::vector<Form*> args;

  if (arg1_reg) {
    args = pop_to_forms({m_expr.get_arg(0).var(), m_expr.get_arg(1).var()}, env, pool, stack,
                        allow_side_effects);
  } else {
    args = pop_to_forms({m_expr.get_arg(0).var()}, env, pool, stack, allow_side_effects);
    args.push_back(pool.alloc_single_element_form<SimpleAtomElement>(nullptr, m_expr.get_arg(1)));
  }

  bool arg0_ptr = is_ptr_or_child(env, m_my_idx, m_expr.get_arg(0).var(), true);
  bool arg1_ptr = false;

  // Look for getting an address inside of an object.
  // (+ <integer 108 + int> process). array style access with a stride of 1.
  // in the case, both are vars.
  if (arg1_reg) {
    // lookup types.
    auto arg1_type = env.get_types_before_op(m_my_idx).get(m_expr.get_arg(1).var().reg());
    auto arg0_type = env.get_types_before_op(m_my_idx).get(m_expr.get_arg(0).var().reg());
    arg1_ptr = is_ptr_or_child(env, m_my_idx, m_expr.get_arg(1).var(), true);

    // try to find symbol to string stuff
    auto arg0_int = get_goal_integer_constant(args.at(0), env);
    if (arg0_int && (*arg0_int == SYM_INFO_OFFSET + 4) &&
        arg1_type.typespec() == TypeSpec("symbol")) {
      result->push_back(pool.alloc_element<GetSymbolStringPointer>(args.at(1)));
      return;
    }

    auto addition_matcher =
        GenericOpMatcher::or_match({GenericOpMatcher::fixed(FixedOperatorKind::ADDITION),
                                    GenericOpMatcher::fixed(FixedOperatorKind::ADDITION_PTR)});
    if (arg0_type.kind == TP_Type::Kind::INTEGER_CONSTANT_PLUS_VAR) {
      // try to see if this is valid, from the type system.
      FieldReverseLookupInput input;
      input.offset = arg0_type.get_integer_constant();
      input.stride = 1;
      input.base_type = arg1_type.typespec();
      auto out = env.dts->ts.reverse_field_lookup(input);
      if (out.success && out.has_variable_token()) {
        // it is. now we have to modify things
        // first, look for the index

        auto arg0_matcher =
            Matcher::op(addition_matcher, {Matcher::any(0), Matcher::integer(input.offset)});
        auto match_result = match(arg0_matcher, args.at(0));
        if (match_result.matched) {
          bool used_index = false;
          std::vector<DerefToken> tokens;
          for (auto& tok : out.tokens) {
            if (tok.kind == FieldReverseLookupOutput::Token::Kind::VAR_IDX) {
              assert(!used_index);
              used_index = true;
              tokens.push_back(DerefToken::make_int_expr(match_result.maps.forms.at(0)));
            } else {
              tokens.push_back(to_token(tok));
            }
          }
          assert(used_index);
          result->push_back(pool.alloc_element<DerefElement>(args.at(1), out.addr_of, tokens));
          return;
        } else {
          throw std::runtime_error("Failed to match for stride 1 address access with add.");
        }
      }
    } else if (arg0_type.kind == TP_Type::Kind::INTEGER_CONSTANT_PLUS_VAR_MULT) {
      // try to see if this is valid, from the type system.
      FieldReverseLookupInput input;
      input.offset = arg0_type.get_add_int_constant();
      input.stride = arg0_type.get_mult_int_constant();
      input.base_type = arg1_type.typespec();
      auto out = env.dts->ts.reverse_field_lookup(input);
      if (out.success && out.has_variable_token()) {
        // it is. now we have to modify things
        // first, look for the index
        int p2;
        if (is_power_of_two(input.stride, &p2)) {
          // (+ (shl (-> a0-0 reg-count) 3) 28)
          auto arg0_matcher =
              Matcher::op(addition_matcher,
                          {Matcher::op(GenericOpMatcher::fixed(FixedOperatorKind::MULTIPLICATION),
                                       {Matcher::any(0), Matcher::integer(input.stride)}),
                           Matcher::integer(input.offset)});
          auto match_result = match(arg0_matcher, args.at(0));
          if (match_result.matched) {
            bool used_index = false;
            std::vector<DerefToken> tokens;
            for (auto& tok : out.tokens) {
              if (tok.kind == FieldReverseLookupOutput::Token::Kind::VAR_IDX) {
                assert(!used_index);
                used_index = true;
                tokens.push_back(DerefToken::make_int_expr(match_result.maps.forms.at(0)));
              } else {
                tokens.push_back(to_token(tok));
              }
            }
            assert(used_index);
            result->push_back(pool.alloc_element<DerefElement>(args.at(1), out.addr_of, tokens));
            return;
          } else {
            throw std::runtime_error(
                fmt::format("Failed to match for stride (power 2 {}) with add: {}", input.stride,
                            args.at(0)->to_string(env)));
          }
        } else {
          auto int_matcher = Matcher::integer(input.stride);
          auto arg0_matcher = Matcher::op(
              addition_matcher,
              {Matcher::op(GenericOpMatcher::fixed(FixedOperatorKind::MULTIPLICATION),
                           {Matcher::match_or({Matcher::cast("uint", int_matcher), int_matcher}),
                            Matcher::any(0)}),
               Matcher::integer(input.offset)});
          auto match_result = match(arg0_matcher, args.at(0));
          if (match_result.matched) {
            bool used_index = false;
            std::vector<DerefToken> tokens;
            for (auto& tok : out.tokens) {
              if (tok.kind == FieldReverseLookupOutput::Token::Kind::VAR_IDX) {
                assert(!used_index);
                used_index = true;
                tokens.push_back(DerefToken::make_int_expr(match_result.maps.forms.at(0)));
              } else {
                tokens.push_back(to_token(tok));
              }
            }
            assert(used_index);
            result->push_back(pool.alloc_element<DerefElement>(args.at(1), out.addr_of, tokens));
            return;
          } else {
            throw std::runtime_error(
                fmt::format("Failed to match for stride (non power 2 {}) with add: {}",
                            input.stride, args.at(0)->to_string(env)));
          }
        }
      }
    } else if (arg1_type.kind == TP_Type::Kind::PRODUCT_WITH_CONSTANT &&
               arg0_type.kind == TP_Type::Kind::TYPESPEC &&
               arg0_type.typespec().base_type() == "inline-array") {
      FieldReverseLookupInput rd_in;
      rd_in.deref = std::nullopt;
      rd_in.stride = arg1_type.get_multiplier();
      rd_in.offset = 0;
      rd_in.base_type = arg0_type.typespec();
      auto rd = env.dts->ts.reverse_field_multi_lookup(rd_in);
      int idx_of_success = -1;
      if (rd.success) {
        for (int i = 0; i < (int)rd.results.size(); i++) {
          if (rd.results.at(i).has_variable_token()) {
            idx_of_success = i;
            break;
          }
        }
      }

      if (idx_of_success >= 0) {
        auto& rd_ok = rd.results.at(idx_of_success);
        auto arg1_matcher = Matcher::match_or(
            {Matcher::op(GenericOpMatcher::fixed(FixedOperatorKind::MULTIPLICATION),
                         {Matcher::any(0), Matcher::integer(rd_in.stride)}),
             Matcher::op(GenericOpMatcher::fixed(FixedOperatorKind::MULTIPLICATION),
                         {Matcher::integer(rd_in.stride), Matcher::any(0)})});
        auto match_result = match(arg1_matcher, args.at(1));
        if (match_result.matched) {
          bool used_index = false;
          std::vector<DerefToken> tokens;
          for (auto& tok : rd_ok.tokens) {
            if (tok.kind == FieldReverseLookupOutput::Token::Kind::VAR_IDX) {
              assert(!used_index);
              used_index = true;
              tokens.push_back(DerefToken::make_int_expr(match_result.maps.forms.at(0)));
            } else {
              tokens.push_back(to_token(tok));
            }
          }
          assert(used_index);
          result->push_back(pool.alloc_element<DerefElement>(args.at(0), rd_ok.addr_of, tokens));
          return;
        } else {
          throw std::runtime_error("Failed to match product_with_constant inline array access 1.");
        }
      }
    } else if (arg0_type.kind == TP_Type::Kind::PRODUCT_WITH_CONSTANT &&
               arg1_type.kind == TP_Type::Kind::TYPESPEC &&
               arg1_type.typespec().base_type() == "inline-array") {
      FieldReverseLookupInput rd_in;
      rd_in.deref = std::nullopt;
      rd_in.stride = arg0_type.get_multiplier();
      rd_in.offset = 0;
      rd_in.base_type = arg1_type.typespec();
      auto rd = env.dts->ts.reverse_field_multi_lookup(rd_in);
      int idx_of_success = -1;
      if (rd.success) {
        for (int i = 0; i < (int)rd.results.size(); i++) {
          if (rd.results.at(i).has_variable_token()) {
            idx_of_success = i;
            break;
          }
        }
      }
      // fmt::print("here {} {} {}\n", rd_in.base_type.print(), rd.success,
      // rd.has_variable_token());

      if (idx_of_success >= 0) {
        auto& rd_ok = rd.results.at(idx_of_success);
        auto arg0_matcher = Matcher::match_or(
            {Matcher::op(GenericOpMatcher::fixed(FixedOperatorKind::MULTIPLICATION),
                         {Matcher::any(0), Matcher::integer(rd_in.stride)}),
             Matcher::op(GenericOpMatcher::fixed(FixedOperatorKind::MULTIPLICATION),
                         {Matcher::match_or({Matcher::cast("uint", Matcher::integer(rd_in.stride)),
                                             Matcher::integer(rd_in.stride)}),
                          Matcher::any(0)})});
        auto match_result = match(arg0_matcher, args.at(0));
        if (match_result.matched) {
          bool used_index = false;
          std::vector<DerefToken> tokens;
          for (auto& tok : rd_ok.tokens) {
            if (tok.kind == FieldReverseLookupOutput::Token::Kind::VAR_IDX) {
              assert(!used_index);
              used_index = true;
              tokens.push_back(DerefToken::make_int_expr(match_result.maps.forms.at(0)));
            } else {
              tokens.push_back(to_token(tok));
            }
          }
          assert(used_index);
          result->push_back(pool.alloc_element<DerefElement>(args.at(1), rd_ok.addr_of, tokens));
          return;
        } else {
          lg::error("Bad is {}\n", args.at(0)->to_string(env));
          throw std::runtime_error("Failed to match product_with_constant inline array access 2.");
        }
      }
    }
  }

  auto arg0_type = env.get_types_before_op(m_my_idx).get(m_expr.get_arg(0).var().reg());

  if (env.dts->ts.tc(TypeSpec("structure"), arg0_type.typespec()) && m_expr.get_arg(1).is_int()) {
    auto type_info = env.dts->ts.lookup_type(arg0_type.typespec());
    if (type_info->get_size_in_memory() == m_expr.get_arg(1).get_int()) {
      auto new_form = pool.alloc_element<GenericElement>(
          GenericOperator::make_fixed(FixedOperatorKind::ADDITION_PTR), args.at(0), args.at(1));
      result->push_back(new_form);
      return;
    }
  }

  if (false && ((arg0_i && arg1_i) || (arg0_u && arg1_u))) {
    auto new_form = pool.alloc_element<GenericElement>(
        GenericOperator::make_fixed(FixedOperatorKind::ADDITION), args.at(0), args.at(1));
    result->push_back(new_form);
  } else if (arg0_ptr) {
    auto new_form = pool.alloc_element<GenericElement>(
        GenericOperator::make_fixed(FixedOperatorKind::ADDITION_PTR), args.at(0), args.at(1));
    result->push_back(new_form);
  } else if (arg1_ptr && arg0_type.is_integer_constant()) {
    // this is a bit weird, but (&+ thing <constant>) sometimes becomes (&+ <constant> thing).
    // in these cases, we flip the argument order.
    auto new_form = pool.alloc_element<GenericElement>(
        GenericOperator::make_fixed(FixedOperatorKind::ADDITION_PTR), args.at(1), args.at(0));
    result->push_back(new_form);
  } else {
    std::optional<TypeSpec> arg0_cast, arg1_cast;

    if (!arg0_i && !arg0_u && arg0_type.typespec() != TypeSpec("binteger") &&
        !env.dts->ts.tc(TypeSpec("integer"), arg0_type.typespec())) {
      arg0_cast = TypeSpec(arg0_i ? "int" : "uint");
    }

    if (!arg1_i && !arg1_u) {
      arg1_cast = TypeSpec(arg0_i ? "int" : "uint");
    }

    result->push_back(
        make_and_compact_addition(args.at(0), args.at(1), arg0_cast, arg1_cast, pool, env));
  }
}

void SimpleExpressionElement::update_from_stack_mult_si(const Env& env,
                                                        FormPool& pool,
                                                        FormStack& stack,
                                                        std::vector<FormElement*>* result,
                                                        bool allow_side_effects) {
  auto arg0_i = is_int_type(env, m_my_idx, m_expr.get_arg(0).var());
  auto arg1_i = is_int_type(env, m_my_idx, m_expr.get_arg(1).var());

  auto args = pop_to_forms({m_expr.get_arg(0).var(), m_expr.get_arg(1).var()}, env, pool, stack,
                           allow_side_effects);

  if (!arg0_i) {
    args.at(0) = pool.alloc_single_element_form<CastElement>(nullptr, TypeSpec("int"), args.at(0));
  }

  if (!arg1_i) {
    args.at(1) = pool.alloc_single_element_form<CastElement>(nullptr, TypeSpec("int"), args.at(1));
  }

  auto new_form = pool.alloc_element<GenericElement>(
      GenericOperator::make_fixed(FixedOperatorKind::MULTIPLICATION), args.at(0), args.at(1));
  result->push_back(new_form);
}

void SimpleExpressionElement::update_from_stack_force_si_2(const Env& env,
                                                           FixedOperatorKind kind,
                                                           FormPool& pool,
                                                           FormStack& stack,
                                                           std::vector<FormElement*>* result,
                                                           bool allow_side_effects,
                                                           bool reverse) {
  auto arg0_i = is_int_type(env, m_my_idx, m_expr.get_arg(0).var());
  bool arg1_i = true;
  bool arg1_reg = m_expr.get_arg(1).is_var();
  if (arg1_reg) {
    arg1_i = is_int_type(env, m_my_idx, m_expr.get_arg(1).var());
  } else {
    assert(m_expr.get_arg(1).is_int());
  }

  std::vector<Form*> args;
  if (arg1_reg) {
    if (reverse) {
      args = pop_to_forms({m_expr.get_arg(1).var(), m_expr.get_arg(0).var()}, env, pool, stack,
                          allow_side_effects);
      auto temp = args.at(1);
      args.at(1) = args.at(0);
      args.at(0) = temp;
    } else {
      args = pop_to_forms({m_expr.get_arg(0).var(), m_expr.get_arg(1).var()}, env, pool, stack,
                          allow_side_effects);
    }

  } else {
    args = pop_to_forms({m_expr.get_arg(0).var()}, env, pool, stack, allow_side_effects);
    args.push_back(pool.alloc_single_element_form<SimpleAtomElement>(nullptr, m_expr.get_arg(1)));
  }

  if (!arg0_i) {
    args.at(0) = pool.alloc_single_element_form<CastElement>(nullptr, TypeSpec("int"), args.at(0));
  }

  if (!arg1_i) {
    args.at(1) = pool.alloc_single_element_form<CastElement>(nullptr, TypeSpec("int"), args.at(1));
  }

  auto new_form =
      pool.alloc_element<GenericElement>(GenericOperator::make_fixed(kind), args.at(0), args.at(1));
  result->push_back(new_form);
}

void SimpleExpressionElement::update_from_stack_force_ui_2(const Env& env,
                                                           FixedOperatorKind kind,
                                                           FormPool& pool,
                                                           FormStack& stack,
                                                           std::vector<FormElement*>* result,
                                                           bool allow_side_effects) {
  auto arg0_u = is_uint_type(env, m_my_idx, m_expr.get_arg(0).var());
  bool arg1_u = true;
  bool arg1_reg = m_expr.get_arg(1).is_var();
  if (arg1_reg) {
    arg1_u = is_uint_type(env, m_my_idx, m_expr.get_arg(1).var());
  } else {
    assert(m_expr.get_arg(1).is_int());
  }

  std::vector<Form*> args;
  if (arg1_reg) {
    args = pop_to_forms({m_expr.get_arg(0).var(), m_expr.get_arg(1).var()}, env, pool, stack,
                        allow_side_effects);
  } else {
    args = pop_to_forms({m_expr.get_arg(0).var()}, env, pool, stack, allow_side_effects);
    args.push_back(pool.alloc_single_element_form<SimpleAtomElement>(nullptr, m_expr.get_arg(1)));
  }

  if (!arg0_u) {
    args.at(0) = pool.alloc_single_element_form<CastElement>(nullptr, TypeSpec("uint"), args.at(0));
  }

  if (!arg1_u) {
    args.at(1) = pool.alloc_single_element_form<CastElement>(nullptr, TypeSpec("uint"), args.at(1));
  }

  auto new_form =
      pool.alloc_element<GenericElement>(GenericOperator::make_fixed(kind), args.at(0), args.at(1));
  result->push_back(new_form);
}

void SimpleExpressionElement::update_from_stack_pcypld(const Env& env,
                                                       FormPool& pool,
                                                       FormStack& stack,
                                                       std::vector<FormElement*>* result,
                                                       bool allow_side_effects) {
  std::vector<Form*> args;
  std::vector<RegisterAccess> ras;
  for (int arg_idx = 0; arg_idx < m_expr.args(); arg_idx++) {
    if (m_expr.get_arg(arg_idx).is_var()) {
      ras.push_back(m_expr.get_arg(arg_idx).var());
    }
  }
  auto popped_args = pop_to_forms(ras, env, pool, stack, allow_side_effects);

  int ras_idx = 0;
  for (int arg_idx = 0; arg_idx < m_expr.args(); arg_idx++) {
    if (m_expr.get_arg(arg_idx).is_var()) {
      args.push_back(popped_args.at(ras_idx));
      ras_idx++;
    } else {
      args.push_back(
          pool.alloc_single_element_form<SimpleAtomElement>(nullptr, m_expr.get_arg(arg_idx)));
    }
  }

  /*
    pcpyud v1, s4, r0
    ld a0, L152(fp)
    and v1, v1, a0
    lui a0, 1
    dsll32 a0, a0, 0
    or v1, v1, a0
    pcpyld v1, v1, s4
    por s4, v1, r0
   */

  auto as_mod = args.at(0)->try_as_element<ModifiedCopyBitfieldElement>();
  if (as_mod && as_mod->from_pcpyud()) {
    auto base_form = as_mod->base()->to_form(env);
    auto a1_form = args.at(1)->to_form(env);
    if (base_form == a1_form) {
      as_mod->clear_pcpyud_flag();
      result->push_back(as_mod);
      return;
    } else {
      fmt::print("pcpyud rewrite form fail: {} {}\n", base_form.print(), a1_form.print());
    }
  }
  auto new_form = pool.alloc_element<GenericElement>(
      GenericOperator::make_fixed(FixedOperatorKind::PCPYLD), args.at(0), args.at(1));
  result->push_back(new_form);
}

void SimpleExpressionElement::update_from_stack_vector_plus_minus_cross(
    FixedOperatorKind op_kind,
    const Env& env,
    FormPool& pool,
    FormStack& stack,
    std::vector<FormElement*>* result,
    bool allow_side_effects) {
  std::vector<Form*> popped_args =
      pop_to_forms({m_expr.get_arg(0).var(), m_expr.get_arg(1).var(), m_expr.get_arg(2).var()}, env,
                   pool, stack, allow_side_effects);

  for (int i = 0; i < 3; i++) {
    auto arg_type = env.get_types_before_op(m_my_idx).get(m_expr.get_arg(i).var().reg());
    if (arg_type.typespec() != TypeSpec("vector")) {
      popped_args.at(i) = cast_form(popped_args.at(i), TypeSpec("vector"), pool, env);
    }
  }

  auto new_form = pool.alloc_element<GenericElement>(
      GenericOperator::make_fixed(op_kind),
      std::vector<Form*>{popped_args.at(0), popped_args.at(1), popped_args.at(2)});
  result->push_back(new_form);
}

void SimpleExpressionElement::update_from_stack_vector_float_product(
    const Env& env,
    FormPool& pool,
    FormStack& stack,
    std::vector<FormElement*>* result,
    bool allow_side_effects) {
  std::vector<Form*> popped_args =
      pop_to_forms({m_expr.get_arg(0).var(), m_expr.get_arg(1).var(), m_expr.get_arg(2).var()}, env,
                   pool, stack, allow_side_effects);

  for (int i = 0; i < 3; i++) {
    auto arg_type = env.get_types_before_op(m_my_idx).get(m_expr.get_arg(i).var().reg());
    TypeSpec desired_type(i == 2 ? "float" : "vector");
    if (arg_type.typespec() != desired_type) {
      popped_args.at(i) = cast_form(popped_args.at(i), desired_type, pool, env);
    }
  }

  auto new_form = pool.alloc_element<GenericElement>(
      GenericOperator::make_fixed(FixedOperatorKind::VECTOR_FLOAT_PRODUCT),
      std::vector<Form*>{popped_args.at(0), popped_args.at(1), popped_args.at(2)});
  result->push_back(new_form);
}

void SimpleExpressionElement::update_from_stack_vector_3_dot(const Env& env,
                                                             FormPool& pool,
                                                             FormStack& stack,
                                                             std::vector<FormElement*>* result,
                                                             bool allow_side_effects) {
  std::vector<Form*> popped_args = pop_to_forms({m_expr.get_arg(0).var(), m_expr.get_arg(1).var()},
                                                env, pool, stack, allow_side_effects);

  for (int i = 0; i < 2; i++) {
    auto arg_type = env.get_types_before_op(m_my_idx).get(m_expr.get_arg(i).var().reg());
    if (arg_type.typespec() != TypeSpec("vector")) {
      popped_args.at(i) = cast_form(popped_args.at(i), TypeSpec("vector"), pool, env);
    }
  }

  auto new_form = pool.alloc_element<GenericElement>(
      GenericOperator::make_fixed(FixedOperatorKind::VECTOR_3_DOT),
      std::vector<Form*>{popped_args.at(0), popped_args.at(1)});
  result->push_back(new_form);
}

void SimpleExpressionElement::update_from_stack_copy_first_int_2(const Env& env,
                                                                 FixedOperatorKind kind,
                                                                 FormPool& pool,
                                                                 FormStack& stack,
                                                                 std::vector<FormElement*>* result,
                                                                 bool allow_side_effects) {
  auto arg0_type = env.get_variable_type(m_expr.get_arg(0).var(), true);
  auto arg0_i = is_int_type(env, m_my_idx, m_expr.get_arg(0).var());
  auto arg0_u = is_uint_type(env, m_my_idx, m_expr.get_arg(0).var());
  if (!m_expr.get_arg(1).is_var()) {
    auto args = pop_to_forms({m_expr.get_arg(0).var()}, env, pool, stack, allow_side_effects);

    if (!arg0_i && !arg0_u) {
      auto bti = dynamic_cast<EnumType*>(env.dts->ts.lookup_type(arg0_type));
      if (bti) {
        auto new_form = pool.alloc_element<GenericElement>(
            GenericOperator::make_fixed(kind), args.at(0),
            cast_form(pool.alloc_single_element_form<SimpleAtomElement>(nullptr, m_expr.get_arg(1)),
                      arg0_type, pool, env));
        result->push_back(new_form);
      } else {
        auto new_form = pool.alloc_element<GenericElement>(
            GenericOperator::make_fixed(kind),
            pool.alloc_single_element_form<CastElement>(nullptr, TypeSpec("int"), args.at(0)),
            pool.alloc_single_element_form<SimpleAtomElement>(nullptr, m_expr.get_arg(1)));
        result->push_back(new_form);
      }
    } else {
      auto new_form = pool.alloc_element<GenericElement>(
          GenericOperator::make_fixed(kind), args.at(0),
          pool.alloc_single_element_form<SimpleAtomElement>(nullptr, m_expr.get_arg(1)));
      result->push_back(new_form);
    }

    return;
  }
  auto arg1_i = is_int_type(env, m_my_idx, m_expr.get_arg(1).var());
  auto arg1_u = is_uint_type(env, m_my_idx, m_expr.get_arg(1).var());

  auto args = pop_to_forms({m_expr.get_arg(0).var(), m_expr.get_arg(1).var()}, env, pool, stack,
                           allow_side_effects);

  if ((arg0_i && arg1_i) || (arg0_u && arg1_u)) {
    auto new_form = pool.alloc_element<GenericElement>(GenericOperator::make_fixed(kind),
                                                       args.at(0), args.at(1));
    result->push_back(new_form);
  } else {
    auto cast = pool.alloc_single_element_form<CastElement>(
        nullptr, TypeSpec(arg0_i ? "int" : "uint"), args.at(1));
    if (kind == FixedOperatorKind::SUBTRACTION &&
        is_pointer_type(env, m_my_idx, m_expr.get_arg(0).var())) {
      kind = FixedOperatorKind::SUBTRACTION_PTR;
    }
    auto new_form =
        pool.alloc_element<GenericElement>(GenericOperator::make_fixed(kind), args.at(0), cast);
    result->push_back(new_form);
  }
}

namespace {
Form* strip_int_or_uint_cast(Form* in) {
  auto as_cast = in->try_as_element<CastElement>();
  if (as_cast && (as_cast->type() == TypeSpec("int") || as_cast->type() == TypeSpec("uint"))) {
    return as_cast->source();
  }
  return in;
}
}  // namespace

FormElement* SimpleExpressionElement::update_from_stack_logor_or_logand_helper(
    const Env& env,
    FixedOperatorKind kind,
    FormPool& pool,
    FormStack& stack,
    bool allow_side_effects) {
  // grab the normal variable type
  auto arg0_type = env.get_variable_type(m_expr.get_arg(0).var(), true);

  // and try to get it as a bitfield
  auto type_info = env.dts->ts.lookup_type(arg0_type);
  auto bitfield_info = dynamic_cast<BitFieldType*>(type_info);
  bool had_pcpyud = false;
  TypeSpec bitfield_type = arg0_type;

  if (!bitfield_info) {
    // the above won't work if we're already done a pcpyud to grab the upper 64 bits.
    // we need to grab the type in the register (a TP_type) and check
    const auto& arg0_reg_type =
        env.get_types_before_op(m_expr.get_arg(0).var().idx()).get(m_expr.get_arg(0).var().reg());
    if (arg0_reg_type.kind == TP_Type::Kind::PCPYUD_BITFIELD) {
      // yes!
      had_pcpyud = true;
      bitfield_info =
          dynamic_cast<BitFieldType*>(env.dts->ts.lookup_type(arg0_reg_type.get_bitfield_type()));
      assert(bitfield_info);
    } else if (arg0_reg_type.kind == TP_Type::Kind::PCPYUD_BITFIELD_AND) {
      // already have the pcpyud in the thing.
      bitfield_info =
          dynamic_cast<BitFieldType*>(env.dts->ts.lookup_type(arg0_reg_type.get_bitfield_type()));
      assert(bitfield_info);
    }
  }

  if (bitfield_info && m_expr.get_arg(1).is_int()) {
    // andi, ori with bitfield.
    auto base = pop_to_forms({m_expr.get_arg(0).var()}, env, pool, stack, allow_side_effects).at(0);
    auto read_elt = dynamic_cast<BitfieldAccessElement*>(base->try_as_single_element());
    if (!read_elt) {
      read_elt = pool.alloc_element<BitfieldAccessElement>(base, bitfield_type);
      assert(!had_pcpyud);
    } else {
      if (had_pcpyud) {
        assert(read_elt->has_pcpyud());
      }
    }

    BitfieldManip::Kind manip_kind;
    if (kind == FixedOperatorKind::LOGAND) {
      manip_kind = BitfieldManip::Kind::LOGAND_WITH_CONSTANT_INT;
    } else if (kind == FixedOperatorKind::LOGIOR) {
      manip_kind = BitfieldManip::Kind::LOGIOR_WITH_CONSTANT_INT;
    } else {
      assert(false);
    }

    BitfieldManip step(manip_kind, m_expr.get_arg(1).get_int());
    auto other = read_elt->push_step(step, env.dts->ts, pool, env);
    if (other) {
      return other;
    } else {
      return read_elt;
    }

  } else if (!m_expr.get_arg(1).is_var()) {
    // andi, something else (don't think this can happen?)
    std::vector<FormElement*> result;
    update_from_stack_copy_first_int_2(env, kind, pool, stack, &result, allow_side_effects);
    assert(result.size() == 1);
    return result.at(0);
  } else {
    // and, two forms
    auto arg1_type = env.get_variable_type(m_expr.get_arg(1).var(), true);
    auto arg0_i = is_int_type(env, m_my_idx, m_expr.get_arg(0).var());
    auto arg0_u = is_uint_type(env, m_my_idx, m_expr.get_arg(0).var());
    auto arg1_i = is_int_type(env, m_my_idx, m_expr.get_arg(1).var());
    auto arg1_u = is_uint_type(env, m_my_idx, m_expr.get_arg(1).var());
    auto arg0_n = arg0_i || arg0_u;
    auto arg1_n = arg1_i || arg1_u;

    auto args = pop_to_forms({m_expr.get_arg(0).var(), m_expr.get_arg(1).var()}, env, pool, stack,
                             allow_side_effects);

    if (bitfield_info) {
      // either the immediate didn't fit in the 16-bit imm or it's with a variable
      bool made_new_read_elt = false;
      auto read_elt = dynamic_cast<BitfieldAccessElement*>(args.at(0)->try_as_single_element());
      if (!read_elt) {
        read_elt = pool.alloc_element<BitfieldAccessElement>(args.at(0), bitfield_type);
        made_new_read_elt = true;
        assert(!had_pcpyud);
      } else {
        if (had_pcpyud) {
          assert(read_elt->has_pcpyud());
        }
      }

      auto stripped_arg1 = strip_int_or_uint_cast(args.at(1));
      // auto arg1_atom = form_as_atom(strip_int_or_uint_cast(args.at(1)));
      auto arg1_as_int = get_goal_integer_constant(stripped_arg1, env);
      if (arg1_as_int) {
        BitfieldManip::Kind manip_kind;
        if (kind == FixedOperatorKind::LOGAND) {
          manip_kind = BitfieldManip::Kind::LOGAND_WITH_CONSTANT_INT;
        } else if (kind == FixedOperatorKind::LOGIOR) {
          manip_kind = BitfieldManip::Kind::LOGIOR_WITH_CONSTANT_INT;
        } else {
          assert(false);
        }
        BitfieldManip step(manip_kind, *arg1_as_int);
        auto other = read_elt->push_step(step, env.dts->ts, pool, env);
        // assert(!other);  // shouldn't be complete.
        if (other) {
          return other;
        } else {
          return read_elt;
        }
      } else if (!made_new_read_elt) {
        BitfieldManip::Kind manip_kind;
        if (kind == FixedOperatorKind::LOGAND) {
          manip_kind = BitfieldManip::Kind::LOGAND_WITH_FORM;
        } else if (kind == FixedOperatorKind::LOGIOR) {
          manip_kind = BitfieldManip::Kind::LOGIOR_WITH_FORM;
        } else {
          assert(false);
        }
        auto step = BitfieldManip::from_form(manip_kind, stripped_arg1);
        auto other = read_elt->push_step(step, env.dts->ts, pool, env);
        if (other) {
          return other;
        } else {
          return read_elt;
        }
      }
    }

    if (((arg0_i || arg0_u) && (arg1_i || arg1_u)) ||
        (arg0_n && arg1_type.base_type() == "pointer") ||
        (arg1_n && arg0_type.base_type() == "pointer")) {
      // types already good
      // we also allow (logand intvar pointer) and (logand pointer intvar)
      auto new_form = pool.alloc_element<GenericElement>(GenericOperator::make_fixed(kind),
                                                         args.at(0), args.at(1));
      return new_form;
      // types bad, insert cast.
    } else {
      // this is an ugly hack to make (logand (lognot (enum-bitfield xxxx)) work.
      // I have only one example for this, so I think this unlikely to work in all cases.
      if (m_expr.get_arg(1).is_var()) {
        auto eti = env.dts->ts.try_enum_lookup(arg1_type.base_type());
        if (eti) {
          auto integer = get_goal_integer_constant(args.at(0), env);
          if (integer && ((s64)*integer) < 0) {
            // clearing a bitfield.
            auto elts = decompile_bitfield_enum_from_int(arg1_type, env.dts->ts, ~*integer);
            auto oper =
                GenericOperator::make_function(pool.alloc_single_element_form<ConstantTokenElement>(
                    nullptr, arg1_type.base_type()));
            std::vector<Form*> form_elts;
            for (auto& x : elts) {
              form_elts.push_back(pool.alloc_single_element_form<ConstantTokenElement>(nullptr, x));
            }
            auto inverted =
                pool.alloc_single_element_form<GenericElement>(nullptr, oper, form_elts);
            auto normal = pool.alloc_single_element_form<GenericElement>(
                nullptr, GenericOperator::make_fixed(FixedOperatorKind::LOGNOT), inverted);
            auto new_form = pool.alloc_element<GenericElement>(GenericOperator::make_fixed(kind),
                                                               normal, args.at(1));
            return new_form;
          }
        }
      }

      bool arg0_int_like = env.dts->ts.tc(TypeSpec("integer"), arg0_type);
      bool arg1_int_like = env.dts->ts.tc(TypeSpec("integer"), arg1_type);

      if ((arg0_int_like) && (arg1_int_like)) {
        auto new_form = pool.alloc_element<GenericElement>(GenericOperator::make_fixed(kind),
                                                           args.at(0), args.at(1));
        return new_form;
        // types bad, insert cast.
      }

      auto cast = pool.alloc_single_element_form<CastElement>(
          nullptr, TypeSpec(arg0_i ? "int" : "uint"), args.at(1));
      auto new_form =
          pool.alloc_element<GenericElement>(GenericOperator::make_fixed(kind), args.at(0), cast);
      return new_form;
    }
  }
}

void SimpleExpressionElement::update_from_stack_logor_or_logand(const Env& env,
                                                                FixedOperatorKind kind,
                                                                FormPool& pool,
                                                                FormStack& stack,
                                                                std::vector<FormElement*>* result,
                                                                bool allow_side_effects) {
  auto element =
      update_from_stack_logor_or_logand_helper(env, kind, pool, stack, allow_side_effects);

  /*
     (defmacro logclear (a b)
       "Returns the result of setting the bits in b to zero in a"
       `(logand (lognot ,b) ,a)
       )
   */

  constexpr int a_form = 0;
  constexpr int b_form = 1;

  auto lognot_submatcher =
      Matcher::op(GenericOpMatcher::fixed(FixedOperatorKind::LOGNOT), {Matcher::any(b_form)});
  auto lognot_submatchers =
      Matcher::match_or({Matcher::cast("uint", lognot_submatcher),
                         Matcher::cast("int", lognot_submatcher), lognot_submatcher});

  auto logclear_matcher =
      Matcher::match_or({Matcher::op(GenericOpMatcher::fixed(FixedOperatorKind::LOGAND),
                                     {lognot_submatchers, Matcher::any(a_form)}),
                         Matcher::op(GenericOpMatcher::fixed(FixedOperatorKind::LOGAND),
                                     {Matcher::any(a_form), lognot_submatchers})});

  Form hack_form;
  hack_form.elts().push_back(element);

  auto mr = match(logclear_matcher, &hack_form);
  if (mr.matched) {
    result->push_back(pool.alloc_element<GenericElement>(
        GenericOperator::make_fixed(FixedOperatorKind::LOGCLEAR),
        std::vector<Form*>{mr.maps.forms.at(a_form), mr.maps.forms.at(b_form)}));

    return;
  }

  result->push_back(element);
}

void SimpleExpressionElement::update_from_stack_left_shift(const Env& env,
                                                           FormPool& pool,
                                                           FormStack& stack,
                                                           std::vector<FormElement*>* result,
                                                           bool allow_side_effects) {
  auto arg0_type = env.get_variable_type(m_expr.get_arg(0).var(), true);

  auto type_info = env.dts->ts.lookup_type(arg0_type);
  auto bitfield_info = dynamic_cast<BitFieldType*>(type_info);
  if (bitfield_info && m_expr.get_arg(1).is_int()) {
    auto base = pop_to_forms({m_expr.get_arg(0).var()}, env, pool, stack, allow_side_effects).at(0);
    auto read_elt = pool.alloc_element<BitfieldAccessElement>(base, arg0_type);
    BitfieldManip step(BitfieldManip::Kind::LEFT_SHIFT, m_expr.get_arg(1).get_int());
    auto other = read_elt->push_step(step, env.dts->ts, pool, env);
    assert(!other);  // shouldn't be complete.
    result->push_back(read_elt);
  } else {
    // try to turn this into a multiplication, if possible
    if (m_expr.get_arg(1).is_int()) {
      auto args = pop_to_forms({m_expr.get_arg(0).var()}, env, pool, stack, allow_side_effects);
      int sa = m_expr.get_arg(1).get_int();

      auto as_ba = args.at(0)->try_as_element<BitfieldAccessElement>();
      if (as_ba) {
        BitfieldManip step(BitfieldManip::Kind::LEFT_SHIFT, m_expr.get_arg(1).get_int());
        auto other = as_ba->push_step(step, env.dts->ts, pool, env);
        assert(!other);  // shouldn't be complete.
        result->push_back(as_ba);
        return;
      }

      // somewhat arbitrary threshold to switch from multiplications to shift.
      if (sa < 10) {
        s64 multiplier = (s64(1) << sa);

        auto new_form = pool.alloc_element<GenericElement>(
            GenericOperator::make_fixed(FixedOperatorKind::MULTIPLICATION), args.at(0),
            pool.alloc_single_element_form<SimpleAtomElement>(
                nullptr, SimpleAtom::make_int_constant(multiplier)));
        result->push_back(new_form);
        return;
      }

      auto arg0_i = is_int_type(env, m_my_idx, m_expr.get_arg(0).var());
      auto arg0_u = is_uint_type(env, m_my_idx, m_expr.get_arg(0).var());
      if (!arg0_i && !arg0_u) {
        auto new_form = pool.alloc_element<GenericElement>(
            GenericOperator::make_fixed(FixedOperatorKind::SHL),
            pool.alloc_single_element_form<CastElement>(nullptr, TypeSpec("int"), args.at(0)),
            pool.alloc_single_element_form<SimpleAtomElement>(nullptr, m_expr.get_arg(1)));
        result->push_back(new_form);
      } else {
        auto new_form = pool.alloc_element<GenericElement>(
            GenericOperator::make_fixed(FixedOperatorKind::SHL), args.at(0),
            pool.alloc_single_element_form<SimpleAtomElement>(nullptr, m_expr.get_arg(1)));
        result->push_back(new_form);
      }

      return;
    }

    update_from_stack_copy_first_int_2(env, FixedOperatorKind::SHL, pool, stack, result,
                                       allow_side_effects);
  }
}

void SimpleExpressionElement::update_from_stack_right_shift_logic(const Env& env,
                                                                  FormPool& pool,
                                                                  FormStack& stack,
                                                                  std::vector<FormElement*>* result,
                                                                  bool allow_side_effects) {
  auto arg0_type = env.get_variable_type(m_expr.get_arg(0).var(), true);
  auto type_info = env.dts->ts.lookup_type(arg0_type);
  auto bitfield_info = dynamic_cast<BitFieldType*>(type_info);
  if (bitfield_info && m_expr.get_arg(1).is_int()) {
    auto base = pop_to_forms({m_expr.get_arg(0).var()}, env, pool, stack, allow_side_effects).at(0);
    auto read_elt = pool.alloc_element<BitfieldAccessElement>(base, arg0_type);
    BitfieldManip step(BitfieldManip::Kind::RIGHT_SHIFT_LOGICAL, m_expr.get_arg(1).get_int());
    auto other = read_elt->push_step(step, env.dts->ts, pool, env);
    assert(other);  // should be a high field.
    result->push_back(other);
  } else {
    auto arg0_i = is_int_type(env, m_my_idx, m_expr.get_arg(0).var());
    auto arg0_u = is_uint_type(env, m_my_idx, m_expr.get_arg(0).var());
    if (m_expr.get_arg(1).is_int()) {
      auto arg =
          pop_to_forms({m_expr.get_arg(0).var()}, env, pool, stack, allow_side_effects).at(0);
      auto as_bitfield_access = dynamic_cast<BitfieldAccessElement*>(arg->try_as_single_element());

      if (as_bitfield_access) {
        BitfieldManip step(BitfieldManip::Kind::RIGHT_SHIFT_LOGICAL, m_expr.get_arg(1).get_int());
        auto next = as_bitfield_access->push_step(step, env.dts->ts, pool, env);
        if (next) {
          result->push_back(next);
        } else {
          result->push_back(as_bitfield_access);
        }
      } else {
        /*
        int sa = m_expr.get_arg(1).get_int();
        if (sa < 10) {
          if (!arg0_u) {
            arg = cast_form(arg, TypeSpec("uint"), pool, env);
          }
          s64 multiplier = (s64(1) << sa);

          auto new_form = pool.alloc_element<GenericElement>(
              GenericOperator::make_fixed(FixedOperatorKind::DIVISION), arg,
              pool.alloc_single_element_form<SimpleAtomElement>(
                  nullptr, SimpleAtom::make_int_constant(multiplier)));
          result->push_back(new_form);
          return;
        }
         */

        if (!arg0_i && !arg0_u) {
          auto new_form = pool.alloc_element<GenericElement>(
              GenericOperator::make_fixed(FixedOperatorKind::SHR),
              pool.alloc_single_element_form<CastElement>(nullptr, TypeSpec("int"), arg),
              pool.alloc_single_element_form<SimpleAtomElement>(nullptr, m_expr.get_arg(1)));
          result->push_back(new_form);
        } else {
          auto new_form = pool.alloc_element<GenericElement>(
              GenericOperator::make_fixed(FixedOperatorKind::SHR), arg,
              pool.alloc_single_element_form<SimpleAtomElement>(nullptr, m_expr.get_arg(1)));
          result->push_back(new_form);
        }
      }
    } else {
      update_from_stack_copy_first_int_2(env, FixedOperatorKind::SHR, pool, stack, result,
                                         allow_side_effects);
    }
  }
}

void SimpleExpressionElement::update_from_stack_right_shift_arith(const Env& env,
                                                                  FormPool& pool,
                                                                  FormStack& stack,
                                                                  std::vector<FormElement*>* result,
                                                                  bool allow_side_effects) {
  auto arg0_type = env.get_variable_type(m_expr.get_arg(0).var(), true);
  auto type_info = env.dts->ts.lookup_type(arg0_type);
  auto bitfield_info = dynamic_cast<BitFieldType*>(type_info);
  if (bitfield_info && m_expr.get_arg(1).is_int()) {
    auto base = pop_to_forms({m_expr.get_arg(0).var()}, env, pool, stack, allow_side_effects).at(0);
    auto read_elt = pool.alloc_element<BitfieldAccessElement>(base, arg0_type);
    BitfieldManip step(BitfieldManip::Kind::RIGHT_SHIFT_ARITH, m_expr.get_arg(1).get_int());
    auto other = read_elt->push_step(step, env.dts->ts, pool, env);
    assert(other);  // should be a high field.
    result->push_back(other);
  } else {
    if (m_expr.get_arg(1).is_int()) {
      if (m_expr.get_arg(1).get_int() < 10) {
        auto arg0_i = is_int_type(env, m_my_idx, m_expr.get_arg(0).var());
        auto arg =
            pop_to_forms({m_expr.get_arg(0).var()}, env, pool, stack, allow_side_effects).at(0);
        int sa = m_expr.get_arg(1).get_int();

        if (!arg0_i) {
          arg = cast_form(arg, TypeSpec("int"), pool, env);
        }
        s64 multiplier = (s64(1) << sa);

        auto new_form = pool.alloc_element<GenericElement>(
            GenericOperator::make_fixed(FixedOperatorKind::DIVISION), arg,
            pool.alloc_single_element_form<SimpleAtomElement>(
                nullptr, SimpleAtom::make_int_constant(multiplier)));
        result->push_back(new_form);
        return;
      }

      auto arg0_i = is_int_type(env, m_my_idx, m_expr.get_arg(0).var());
      auto arg0_u = is_uint_type(env, m_my_idx, m_expr.get_arg(0).var());
      auto args = pop_to_forms({m_expr.get_arg(0).var()}, env, pool, stack, allow_side_effects);

      auto as_ba = args.at(0)->try_as_element<BitfieldAccessElement>();
      if (as_ba) {
        BitfieldManip step(BitfieldManip::Kind::RIGHT_SHIFT_ARITH, m_expr.get_arg(1).get_int());
        auto other = as_ba->push_step(step, env.dts->ts, pool, env);
        assert(other);  // should be a high field.
        result->push_back(other);
        return;
      }

      if (!arg0_i && !arg0_u) {
        auto new_form = pool.alloc_element<GenericElement>(
            GenericOperator::make_fixed(FixedOperatorKind::SAR),
            pool.alloc_single_element_form<CastElement>(nullptr, TypeSpec("int"), args.at(0)),
            pool.alloc_single_element_form<SimpleAtomElement>(nullptr, m_expr.get_arg(1)));
        result->push_back(new_form);
      } else {
        auto new_form = pool.alloc_element<GenericElement>(
            GenericOperator::make_fixed(FixedOperatorKind::SAR), args.at(0),
            pool.alloc_single_element_form<SimpleAtomElement>(nullptr, m_expr.get_arg(1)));
        result->push_back(new_form);
      }

      return;
    }

    update_from_stack_copy_first_int_2(env, FixedOperatorKind::SAR, pool, stack, result,
                                       allow_side_effects);
  }
}

void SimpleExpressionElement::update_from_stack_lognot(const Env& env,
                                                       FormPool& pool,
                                                       FormStack& stack,
                                                       std::vector<FormElement*>* result,
                                                       bool allow_side_effects) {
  auto args = pop_to_forms({m_expr.get_arg(0).var()}, env, pool, stack, allow_side_effects);
  auto new_form = pool.alloc_element<GenericElement>(
      GenericOperator::make_fixed(FixedOperatorKind::LOGNOT), args.at(0));
  result->push_back(new_form);
}

void SimpleExpressionElement::update_from_stack_int_to_float(const Env& env,
                                                             FormPool& pool,
                                                             FormStack& stack,
                                                             std::vector<FormElement*>* result,
                                                             bool allow_side_effects) {
  auto var = m_expr.get_arg(0).var();
  auto arg = pop_to_forms({var}, env, pool, stack, allow_side_effects).at(0);
  // if we convert from a GPR to FPR, then immediately to int to float, we can strip away the
  // the gpr->fpr operation beacuse it doesn't matter.
  auto fpr_convert_matcher =
      Matcher::op(GenericOpMatcher::fixed(FixedOperatorKind::GPR_TO_FPR), {Matcher::any(0)});
  auto type = env.get_types_before_op(var.idx()).get(var.reg()).typespec();
  if (type == TypeSpec("int") || type == TypeSpec("uint")) {
    auto mr = match(fpr_convert_matcher, arg);
    if (mr.matched) {
      arg = mr.maps.forms.at(0);
    }
    result->push_back(pool.alloc_element<CastElement>(TypeSpec("float"), arg, true));
  } else {
    throw std::runtime_error(fmt::format("Used int to float on a {} from {}: {}", type.print(),
                                         var.to_form(env).print(), arg->to_string(env)));
  }
}

void SimpleExpressionElement::update_from_stack_float_to_int(const Env& env,
                                                             FormPool& pool,
                                                             FormStack& stack,
                                                             std::vector<FormElement*>* result,
                                                             bool allow_side_effects) {
  auto var = m_expr.get_arg(0).var();
  auto arg = pop_to_forms({var}, env, pool, stack, allow_side_effects).at(0);
  auto type = env.get_types_before_op(var.idx()).get(var.reg()).typespec();
  if (type == TypeSpec("float")) {
    result->push_back(pool.alloc_element<CastElement>(TypeSpec("int"), arg, true));
  } else {
    throw std::runtime_error(
        fmt::format("Used float to int on a {}: {}", type.print(), to_string(env)));
  }
}

namespace {
GenericElement* allocate_fixed_op(FormPool& pool, FixedOperatorKind kind, Form* op1) {
  return pool.alloc_element<GenericElement>(GenericOperator::make_fixed(kind), op1);
}
}  // namespace

void SimpleExpressionElement::update_from_stack_subu_l32_s7(const Env& env,
                                                            FormPool& pool,
                                                            FormStack& stack,
                                                            std::vector<FormElement*>* result,
                                                            bool allow_side_effects) {
  auto var = m_expr.get_arg(0).var();
  auto arg = pop_to_forms({var}, env, pool, stack, allow_side_effects).at(0);
  auto type = env.get_types_before_op(var.idx()).get(var.reg()).typespec();
  if (type != TypeSpec("handle")) {
    env.func->warnings.general_warning(
        ".subu (32-bit) used on a {} at idx {}. This probably should be a handle.", type.print(),
        var.idx());
  }
  result->push_back(allocate_fixed_op(pool, FixedOperatorKind::L32_NOT_FALSE_CBOOL, arg));
}

void SimpleExpressionElement::update_from_stack(const Env& env,
                                                FormPool& pool,
                                                FormStack& stack,
                                                std::vector<FormElement*>* result,
                                                bool allow_side_effects) {
  mark_popped();
  switch (m_expr.kind()) {
    case SimpleExpression::Kind::IDENTITY:
      update_from_stack_identity(env, pool, stack, result, allow_side_effects);
      break;
    case SimpleExpression::Kind::GPR_TO_FPR:
      update_from_stack_gpr_to_fpr(env, pool, stack, result, allow_side_effects);
      break;
    case SimpleExpression::Kind::FPR_TO_GPR:
      update_from_stack_fpr_to_gpr(env, pool, stack, result, allow_side_effects);
      break;
    case SimpleExpression::Kind::DIV_S:
      update_from_stack_div_s(env, pool, stack, result, allow_side_effects);
      break;
    case SimpleExpression::Kind::SUB_S:
      update_from_stack_float_2(env, FixedOperatorKind::SUBTRACTION, pool, stack, result,
                                allow_side_effects);
      break;
    case SimpleExpression::Kind::MUL_S:
      update_from_stack_float_2(env, FixedOperatorKind::MULTIPLICATION, pool, stack, result,
                                allow_side_effects);
      break;
    case SimpleExpression::Kind::ADD_S:
      update_from_stack_float_2(env, FixedOperatorKind::ADDITION, pool, stack, result,
                                allow_side_effects);
      break;
    case SimpleExpression::Kind::MAX_S:
      update_from_stack_float_2(env, FixedOperatorKind::FMAX, pool, stack, result,
                                allow_side_effects);
      break;
    case SimpleExpression::Kind::MIN_S:
      update_from_stack_float_2(env, FixedOperatorKind::FMIN, pool, stack, result,
                                allow_side_effects);
      break;
    case SimpleExpression::Kind::SQRT_S:
      update_from_stack_float_1(env, FixedOperatorKind::SQRT, pool, stack, result,
                                allow_side_effects);
      break;
    case SimpleExpression::Kind::ABS_S:
      update_from_stack_float_1(env, FixedOperatorKind::FABS, pool, stack, result,
                                allow_side_effects);
      break;
    case SimpleExpression::Kind::NEG:
      update_from_stack_si_1(env, FixedOperatorKind::SUBTRACTION, pool, stack, result,
                             allow_side_effects);
      break;
    case SimpleExpression::Kind::NEG_S:
      update_from_stack_float_1(env, FixedOperatorKind::SUBTRACTION, pool, stack, result,
                                allow_side_effects);
      break;
    case SimpleExpression::Kind::ADD:
      update_from_stack_add_i(env, pool, stack, result, allow_side_effects);
      break;
    case SimpleExpression::Kind::SUB:
      update_from_stack_copy_first_int_2(env, FixedOperatorKind::SUBTRACTION, pool, stack, result,
                                         allow_side_effects);
      break;
    case SimpleExpression::Kind::MUL_SIGNED:
      update_from_stack_mult_si(env, pool, stack, result, allow_side_effects);
      break;
    case SimpleExpression::Kind::DIV_SIGNED:
      update_from_stack_force_si_2(env, FixedOperatorKind::DIVISION, pool, stack, result,
                                   allow_side_effects, false);
      break;
    case SimpleExpression::Kind::DIV_UNSIGNED:
      update_from_stack_force_ui_2(env, FixedOperatorKind::DIVISION, pool, stack, result,
                                   allow_side_effects);
      break;
    case SimpleExpression::Kind::MOD_SIGNED:
      update_from_stack_force_si_2(env, FixedOperatorKind::MOD, pool, stack, result,
                                   allow_side_effects, false);
      break;
    case SimpleExpression::Kind::MOD_UNSIGNED:
      update_from_stack_force_ui_2(env, FixedOperatorKind::MOD, pool, stack, result,
                                   allow_side_effects);
      break;
    case SimpleExpression::Kind::MIN_SIGNED:
      update_from_stack_force_si_2(env, FixedOperatorKind::MIN, pool, stack, result,
                                   allow_side_effects, false);
      break;
    case SimpleExpression::Kind::MAX_SIGNED:
      update_from_stack_force_si_2(env, FixedOperatorKind::MAX, pool, stack, result,
                                   allow_side_effects, false);
      break;
    case SimpleExpression::Kind::AND:
      update_from_stack_logor_or_logand(env, FixedOperatorKind::LOGAND, pool, stack, result,
                                        allow_side_effects);
      break;
    case SimpleExpression::Kind::OR:
      update_from_stack_logor_or_logand(env, FixedOperatorKind::LOGIOR, pool, stack, result,
                                        allow_side_effects);
      break;
    case SimpleExpression::Kind::NOR:
      update_from_stack_copy_first_int_2(env, FixedOperatorKind::LOGNOR, pool, stack, result,
                                         allow_side_effects);
      break;
    case SimpleExpression::Kind::XOR:
      update_from_stack_copy_first_int_2(env, FixedOperatorKind::LOGXOR, pool, stack, result,
                                         allow_side_effects);
      break;
    case SimpleExpression::Kind::LOGNOT:
      update_from_stack_lognot(env, pool, stack, result, allow_side_effects);
      break;
    case SimpleExpression::Kind::LEFT_SHIFT:
      update_from_stack_left_shift(env, pool, stack, result, allow_side_effects);
      break;
    case SimpleExpression::Kind::RIGHT_SHIFT_LOGIC:
      update_from_stack_right_shift_logic(env, pool, stack, result, allow_side_effects);
      break;
    case SimpleExpression::Kind::RIGHT_SHIFT_ARITH:
      update_from_stack_right_shift_arith(env, pool, stack, result, allow_side_effects);
      break;
    case SimpleExpression::Kind::MUL_UNSIGNED:
      update_from_stack_force_ui_2(env, FixedOperatorKind::MULTIPLICATION, pool, stack, result,
                                   allow_side_effects);
      break;
    case SimpleExpression::Kind::INT_TO_FLOAT:
      update_from_stack_int_to_float(env, pool, stack, result, allow_side_effects);
      break;
    case SimpleExpression::Kind::FLOAT_TO_INT:
      update_from_stack_float_to_int(env, pool, stack, result, allow_side_effects);
      break;
    case SimpleExpression::Kind::PCPYLD:
      update_from_stack_pcypld(env, pool, stack, result, allow_side_effects);
      break;
    case SimpleExpression::Kind::VECTOR_PLUS:
      update_from_stack_vector_plus_minus_cross(FixedOperatorKind::VECTOR_PLUS, env, pool, stack,
                                                result, allow_side_effects);
      break;
    case SimpleExpression::Kind::VECTOR_MINUS:
      update_from_stack_vector_plus_minus_cross(FixedOperatorKind::VECTOR_MINUS, env, pool, stack,
                                                result, allow_side_effects);
      break;
    case SimpleExpression::Kind::VECTOR_CROSS:
      update_from_stack_vector_plus_minus_cross(FixedOperatorKind::VECTOR_CROSS, env, pool, stack,
                                                result, allow_side_effects);
      break;
    case SimpleExpression::Kind::VECTOR_FLOAT_PRODUCT:
      update_from_stack_vector_float_product(env, pool, stack, result, allow_side_effects);
      break;
    case SimpleExpression::Kind::SUBU_L32_S7:
      update_from_stack_subu_l32_s7(env, pool, stack, result, allow_side_effects);
      break;
    case SimpleExpression::Kind::VECTOR_3_DOT:
      update_from_stack_vector_3_dot(env, pool, stack, result, allow_side_effects);
      break;
    default:
      throw std::runtime_error(
          fmt::format("SimpleExpressionElement::update_from_stack NYI for {}", to_string(env)));
  }
}

///////////////////
// SetVarElement
///////////////////

void SetVarElement::push_to_stack(const Env& env, FormPool& pool, FormStack& stack) {
  mark_popped();
  for (auto x : m_src->elts()) {
    assert(x->parent_form == m_src);
  }
  assert(m_src->parent_element == this);

  // hack for method stuff
  if (is_dead_set()) {
    stack.push_value_to_reg_dead(m_dst, m_src, true, m_src_type, m_var_info);
    return;
  }

  // bool skip = false;
  //  auto dst_type = env.get_variable_type(m_dst, false);
  //  auto as_bitfield = dynamic_cast<BitFieldType*>(env.dts->ts.lookup_type(dst_type));
  //  if (as_bitfield && as_bitfield->get_load_size() == 16) {
  //    skip = true;
  //  }

  // if we are a reg-reg move that consumes the original, push it without popping from stack.
  // it is the Stack's responsibility to untangle these later on.
  if (m_src->is_single_element()) {
    auto src_as_se = dynamic_cast<SimpleExpressionElement*>(m_src->back());
    if (src_as_se) {
      if (src_as_se->expr().kind() == SimpleExpression::Kind::IDENTITY &&
          src_as_se->expr().get_arg(0).is_var()) {
        // this can happen late in the case of coloring moves which are also gpr -> fpr's
        // so they don't get caught by SetVarOp::get_as_form's check.
        if (env.op_id_is_eliminated_coloring_move(src_as_se->expr().get_arg(0).var().idx())) {
          m_var_info.is_eliminated_coloring_move = true;
        }

        auto var = src_as_se->expr().get_arg(0).var();
        auto& info = env.reg_use().op.at(var.idx());
        if (info.consumes.find(var.reg()) != info.consumes.end()) {
          stack.push_non_seq_reg_to_reg(m_dst, src_as_se->expr().get_arg(0).var(), m_src,
                                        m_src_type, m_var_info);
          return;
        }
      }
    }
  }

  // we aren't a reg-reg move, so update our source
  m_src->update_children_from_stack(env, pool, stack, true);

  /*
  auto src_as_bf_set = dynamic_cast<ModifiedCopyBitfieldElement*>(m_src->try_as_single_element());
  if (src_as_bf_set && !src_as_bf_set->from_pcpyud() && src_as_bf_set->mods().size() == 1) {
    auto dst_form = m_dst.to_form(env, RegisterAccess::Print::AS_VARIABLE_NO_CAST);
    auto src_form = src_as_bf_set->base()->to_form(env);
    if (dst_form == src_form) {
      // success!
      auto value = src_as_bf_set->mods().at(0).value;
      value->parent_element = this;

      // make the (-> thing bitfield)
      auto field_token = DerefToken::make_field_name(src_as_bf_set->mods().at(0).field_name);
      auto dst_dform = pool.alloc_single_element_form<SimpleAtomElement>(nullptr,
  SimpleAtom::make_var(m_dst)); auto loc_elt = pool.alloc_element<DerefElement>(dst_dform, false,
  field_token); loc_elt->inline_nested(); auto loc = pool.alloc_single_form(nullptr, loc_elt); auto
  new_form_el = pool.alloc_element<SetFormFormElement>(loc, value);
      stack.push_form_element(new_form_el, true);
      return;
    }
  }
   */

  for (auto x : m_src->elts()) {
    assert(x->parent_form == m_src);
  }

  if (m_src->is_single_element()) {
    auto src_as_se = dynamic_cast<SimpleExpressionElement*>(m_src->back());
    if (src_as_se) {
      if (src_as_se->expr().kind() == SimpleExpression::Kind::IDENTITY &&
          m_dst.reg().get_kind() == Reg::FPR && src_as_se->expr().get_arg(0).is_int() &&
          src_as_se->expr().get_arg(0).get_int() == 0) {
        // not sure this is the best place for this.
        stack.push_value_to_reg(m_dst,
                                pool.alloc_single_element_form<ConstantFloatElement>(nullptr, 0.0),
                                true, m_src_type, m_var_info);
        return;
      }

      // this might get skipped earlier because gpr->fpr gets wrapped in an operation that's
      // stripped off by update_children_from_stack.
      if (src_as_se->expr().kind() == SimpleExpression::Kind::IDENTITY &&
          src_as_se->expr().get_arg(0).is_var()) {
        if (env.op_id_is_eliminated_coloring_move(src_as_se->expr().get_arg(0).var().idx())) {
          m_var_info.is_eliminated_coloring_move = true;
        }
      }
    }
  }

  stack.push_value_to_reg(m_dst, m_src, true, m_src_type, m_var_info);
  for (auto x : m_src->elts()) {
    assert(x->parent_form == m_src);
  }
}

void SetFormFormElement::push_to_stack(const Env& env, FormPool& pool, FormStack& stack) {
  assert(m_popped);
  assert(m_real_push_count == 0);
  m_real_push_count++;

  // check for bitfield setting:
  auto src_as_bf_set = dynamic_cast<ModifiedCopyBitfieldElement*>(m_src->try_as_single_element());
  if (src_as_bf_set && !src_as_bf_set->from_pcpyud() && src_as_bf_set->mods().size() == 1) {
    auto dst_form = m_dst->to_form(env);
    auto src_form = src_as_bf_set->base()->to_form(env);
    if (dst_form == src_form) {
      // success!
      auto value = src_as_bf_set->mods().at(0).value;
      value->parent_element = this;

      // make the (-> thing bitfield)
      auto field_token = DerefToken::make_field_name(src_as_bf_set->mods().at(0).field_name);
      auto loc_elt = pool.alloc_element<DerefElement>(m_dst, false, field_token);
      loc_elt->inline_nested();
      auto loc = pool.alloc_single_form(nullptr, loc_elt);
      loc->parent_element = this;

      m_dst = loc;
      m_src = value;
    }
  } else if (src_as_bf_set) {
    fmt::print("invalid bf set: {}\n", src_as_bf_set->to_string(env));
  }

  const std::pair<FixedOperatorKind, FixedOperatorKind> in_place_ops[] = {
      {FixedOperatorKind::ADDITION, FixedOperatorKind::ADDITION_IN_PLACE},
      {FixedOperatorKind::ADDITION_PTR, FixedOperatorKind::ADDITION_PTR_IN_PLACE},
      {FixedOperatorKind::LOGAND, FixedOperatorKind::LOGAND_IN_PLACE},
      {FixedOperatorKind::LOGIOR, FixedOperatorKind::LOGIOR_IN_PLACE},
      {FixedOperatorKind::LOGCLEAR, FixedOperatorKind::LOGCLEAR_IN_PLACE}};

  auto src_as_generic = m_src->try_as_element<GenericElement>();
  if (src_as_generic) {
    for (auto& op_pair : in_place_ops) {
      if (src_as_generic->op().is_fixed(op_pair.first)) {
        auto dst_form = m_dst->to_form(env);
        auto add_form_0 = src_as_generic->elts().at(0)->to_form(env);

        if (dst_form == add_form_0) {
          src_as_generic->op() = GenericOperator::make_fixed(op_pair.second);
          stack.push_form_element(src_as_generic, true);
          return;
        }
      }
    }
  }

  stack.push_form_element(this, true);
}

void StoreInSymbolElement::push_to_stack(const Env& env, FormPool& pool, FormStack& stack) {
  auto sym = pool.alloc_single_element_form<SimpleExpressionElement>(
      nullptr, SimpleAtom::make_sym_val(m_sym_name).as_expr(), m_my_idx);
  auto val = pool.alloc_single_element_form<SimpleExpressionElement>(nullptr, m_value, m_my_idx);
  val->update_children_from_stack(env, pool, stack, true);

  auto elt = pool.alloc_element<SetFormFormElement>(sym, val, m_cast_for_set, m_cast_for_define);
  elt->mark_popped();
  stack.push_form_element(elt, true);
}

void StoreInPairElement::push_to_stack(const Env& env, FormPool& pool, FormStack& stack) {
  auto op = m_is_car ? FixedOperatorKind::CAR : FixedOperatorKind::CDR;
  if (m_value.is_var()) {
    auto vars = std::vector<RegisterAccess>({m_value.var(), m_pair});
    auto popped = pop_to_forms(vars, env, pool, stack, true);
    auto addr = pool.alloc_single_element_form<GenericElement>(
        nullptr, GenericOperator::make_fixed(op), popped.at(1));
    addr->mark_popped();
    auto fr = pool.alloc_element<SetFormFormElement>(addr, popped.at(0));
    fr->mark_popped();
    stack.push_form_element(fr, true);
  } else {
    auto val = pool.alloc_single_element_form<SimpleExpressionElement>(nullptr, m_value, m_my_idx);
    val->mark_popped();
    auto addr = pool.alloc_single_element_form<GenericElement>(
        nullptr, GenericOperator::make_fixed(op),
        pop_to_forms({m_pair}, env, pool, stack, true).at(0));
    addr->mark_popped();
    auto fr = pool.alloc_element<SetFormFormElement>(addr, val);
    fr->mark_popped();
    stack.push_form_element(fr, true);
  }
}

namespace {

Form* make_optional_cast(const std::optional<TypeSpec>& cast_type,
                         Form* in,
                         FormPool& pool,
                         const Env& env) {
  if (cast_type) {
    return cast_form(in, *cast_type, pool, env);
  } else {
    return in;
  }
}

bool try_to_rewrite_vector_inline_ctor(const Env& env,
                                       FormPool& pool,
                                       FormStack& stack,
                                       const std::string& type_name) {
  // now, let's check for a matrix initialization.
  auto matrix_entries = stack.try_getting_active_stack_entries({true, false});
  if (matrix_entries) {
    // the (set! var (new 'stack-no-clear 'matrix))
    if (matrix_entries->at(0).destination->reg() == Register(Reg::GPR, Reg::R0)) {
      return false;
    }
    auto var_name = env.get_variable_name(*matrix_entries->at(0).destination);
    auto src = matrix_entries->at(0).source->try_as_element<StackStructureDefElement>();
    if (!src) {
      return false;
    }
    if (src->type() != TypeSpec(type_name)) {
      return false;
    }

    // zeroing the rows:
    std::vector<RegisterAccess> write_vars;

    auto elt = matrix_entries->at(1).elt;

    std::vector<DerefTokenMatcher> token_matchers = {DerefTokenMatcher::string("vec"),
                                                     DerefTokenMatcher::string("quad")};
    if (type_name == "vector") {
      token_matchers = {DerefTokenMatcher::string("quad")};
    }

    auto matcher = Matcher::set(Matcher::deref(Matcher::any_reg(0), false, token_matchers),
                                Matcher::cast("uint128", Matcher::integer(0)));

    Form hack;
    hack.elts().push_back(elt);
    auto mr = match(matcher, &hack);

    if (mr.matched) {
      if (var_name != env.get_variable_name(*mr.maps.regs.at(0))) {
        return false;
      }
      write_vars.push_back(*mr.maps.regs.at(0));
    } else {
      return false;
    }

    // success!
    for (auto& wv : write_vars) {
      env.get_use_def_info(wv);
      Env* menv = const_cast<Env*>(&env);
      menv->disable_use(wv);
    }
    stack.pop(2);

    stack.push_value_to_reg(
        *matrix_entries->at(0).destination,
        pool.alloc_single_element_form<GenericElement>(
            nullptr,
            GenericOperator::make_function(pool.alloc_single_element_form<ConstantTokenElement>(
                nullptr, fmt::format("new-stack-{}0", type_name)))),
        true, TypeSpec(type_name));
    return true;
  }
  return false;
}

bool try_to_rewrite_matrix_inline_ctor(const Env& env, FormPool& pool, FormStack& stack) {
  // now, let's check for a matrix initialization.
  auto matrix_entries = stack.try_getting_active_stack_entries({true, false, false, false, false});
  if (matrix_entries) {
    // the (set! var (new 'stack-no-clear 'matrix))
    if (matrix_entries->at(0).destination->reg() == Register(Reg::GPR, Reg::R0)) {
      return false;
    }
    auto var_name = env.get_variable_name(*matrix_entries->at(0).destination);
    auto src = matrix_entries->at(0).source->try_as_element<StackStructureDefElement>();
    if (!src) {
      return false;
    }
    if (src->type() != TypeSpec("matrix")) {
      return false;
    }

    // zeroing the rows:
    std::vector<RegisterAccess> write_vars;
    for (int i = 0; i < 4; i++) {
      auto elt = matrix_entries->at(i + 1).elt;

      auto matcher = Matcher::set(
          Matcher::deref(Matcher::any_reg(0), false,
                         {DerefTokenMatcher::string("vector"), DerefTokenMatcher::integer(i),
                          DerefTokenMatcher::string("quad")}),
          Matcher::cast("uint128", Matcher::integer(0)));

      Form hack;
      hack.elts().push_back(elt);
      auto mr = match(matcher, &hack);

      if (mr.matched) {
        if (var_name != env.get_variable_name(*mr.maps.regs.at(0))) {
          return false;
        }
        write_vars.push_back(*mr.maps.regs.at(0));
      } else {
        return false;
      }
    }

    // success!
    for (auto& wv : write_vars) {
      env.get_use_def_info(wv);
      Env* menv = const_cast<Env*>(&env);
      menv->disable_use(wv);
    }
    stack.pop(5);

    stack.push_value_to_reg(*matrix_entries->at(0).destination,
                            pool.alloc_single_element_form<GenericElement>(
                                nullptr, GenericOperator::make_function(
                                             pool.alloc_single_element_form<ConstantTokenElement>(
                                                 nullptr, "new-stack-matrix0"))),
                            true, TypeSpec("matrix"));
    return true;
  }
  return false;
}

}  // namespace

void StorePlainDeref::push_to_stack(const Env& env, FormPool& pool, FormStack& stack) {
  mark_popped();

  if (m_expr.is_var()) {
    // this matches the order in Compiler::compile_set
    auto vars = std::vector<RegisterAccess>({m_expr.var(), m_base_var});
    // for 16-byte stores, the order is backward. Why????
    if (size() == 16) {
      std::swap(vars.at(0), vars.at(1));
    }
    auto popped = pop_to_forms(vars, env, pool, stack, true);
    if (size() == 16) {
      std::swap(popped.at(0), popped.at(1));
    }
    m_dst->try_as_element<DerefElement>()->set_base(
        make_optional_cast(m_dst_cast_type, popped.at(1), pool, env));
    m_dst->mark_popped();
    m_dst->try_as_element<DerefElement>()->inline_nested();
    auto fr = pool.alloc_element<SetFormFormElement>(
        m_dst, make_optional_cast(m_src_cast_type, popped.at(0), pool, env));
    // so the bitfield set check can run
    fr->mark_popped();
    fr->push_to_stack(env, pool, stack);
  } else {
    auto vars = std::vector<RegisterAccess>({m_base_var});
    auto popped = pop_to_forms(vars, env, pool, stack, true);
    m_dst->try_as_element<DerefElement>()->set_base(
        make_optional_cast(m_dst_cast_type, popped.at(0), pool, env));
    m_dst->mark_popped();
    m_dst->try_as_element<DerefElement>()->inline_nested();
    auto val = pool.alloc_single_element_form<SimpleExpressionElement>(nullptr, m_expr, m_my_idx);
    val->mark_popped();
    auto fr = pool.alloc_element<SetFormFormElement>(
        m_dst, make_optional_cast(m_src_cast_type, val, pool, env));
    fr->mark_popped();
    stack.push_form_element(fr, true);
  }

  if (!try_to_rewrite_matrix_inline_ctor(env, pool, stack)) {
    if (!try_to_rewrite_vector_inline_ctor(env, pool, stack, "vector")) {
      try_to_rewrite_vector_inline_ctor(env, pool, stack, "quaternion");
    }
  }
}

void StoreArrayAccess::push_to_stack(const Env& env, FormPool& pool, FormStack& stack) {
  mark_popped();
  Form* expr_form = nullptr;
  Form* array_form = nullptr;
  if (m_expr.is_var()) {
    auto vars = std::vector<RegisterAccess>({m_expr.var(), m_base_var});
    auto popped = pop_to_forms(vars, env, pool, stack, true);
    m_dst->mark_popped();
    expr_form = popped.at(0);
    array_form = popped.at(1);
  } else {
    auto vars = std::vector<RegisterAccess>({m_base_var});
    auto popped = pop_to_forms(vars, env, pool, stack, true);
    m_dst->mark_popped();
    expr_form = pool.alloc_single_element_form<SimpleExpressionElement>(nullptr, m_expr, m_my_idx);
    array_form = popped.at(0);
  }

  std::vector<FormElement*> forms_out;
  m_dst->update_with_val(array_form, env, pool, &forms_out, true);
  auto form_out = pool.alloc_sequence_form(nullptr, forms_out);

  auto fr = pool.alloc_element<SetFormFormElement>(
      form_out, make_optional_cast(m_src_cast_type, expr_form, pool, env));
  fr->mark_popped();
  fr->push_to_stack(env, pool, stack);
}

///////////////////
// AshElement
///////////////////

void AshElement::update_from_stack(const Env& env,
                                   FormPool& pool,
                                   FormStack& stack,
                                   std::vector<FormElement*>* result,
                                   bool allow_side_effects) {
  mark_popped();
  auto forms = pop_to_forms({value, shift_amount}, env, pool, stack, allow_side_effects, consumed);
  auto new_form = pool.alloc_element<GenericElement>(
      GenericOperator::make_fixed(FixedOperatorKind::ARITH_SHIFT), forms.at(0), forms.at(1));
  result->push_back(new_form);
}

///////////////////
// AbsElement
///////////////////

void AbsElement::update_from_stack(const Env& env,
                                   FormPool& pool,
                                   FormStack& stack,
                                   std::vector<FormElement*>* result,
                                   bool allow_side_effects) {
  mark_popped();
  auto forms = pop_to_forms({source}, env, pool, stack, allow_side_effects, consumed);
  auto new_form = pool.alloc_element<GenericElement>(
      GenericOperator::make_fixed(FixedOperatorKind::ABS), forms.at(0));
  result->push_back(new_form);
}

namespace {
/*!
 * Try to recognize setting the next state.
 */
Form* get_set_next_state(FormElement* set_elt, const Env& env) {
  auto as_set = dynamic_cast<SetFormFormElement*>(set_elt);
  if (!as_set) {
    return nullptr;
  }

  auto dst = as_set->dst();
  auto dst_matcher =
      Matcher::deref(Matcher::any_reg(0), false, {DerefTokenMatcher::string("next-state")});
  auto mr = match(dst_matcher, dst);
  if (!mr.matched) {
    fmt::print("failed to match dst {}\n", dst->to_string(env));
    return nullptr;
  }

  if (mr.maps.regs.at(0)->reg() != Register(Reg::GPR, Reg::S6)) {
    fmt::print("failed to match pp reg, got {}\n", mr.maps.regs.at(0)->reg().to_string());
    return nullptr;
  }

  return as_set->src();
}
}  // namespace

///////////////////
// FunctionCallElement
///////////////////

void FunctionCallElement::update_from_stack(const Env& env,
                                            FormPool& pool,
                                            FormStack& stack,
                                            std::vector<FormElement*>* result,
                                            bool allow_side_effects) {
  mark_popped();
  std::vector<Form*> args;
  auto nargs = m_op->arg_vars().size();
  args.resize(nargs, nullptr);

  std::vector<RegisterAccess> all_pop_vars = {m_op->function_var()};
  for (size_t i = 0; i < nargs; i++) {
    all_pop_vars.push_back(m_op->arg_vars().at(i));
  }

  TypeSpec function_type;
  auto& in_type_state = env.get_types_before_op(all_pop_vars.at(0).idx());
  auto& tp_type = in_type_state.get(all_pop_vars.at(0).reg());
  if (env.has_type_analysis()) {
    function_type = tp_type.typespec();
  }

  // if we're actually a go:
  Form* go_next_state = nullptr;
  if (tp_type.kind == TP_Type::Kind::ENTER_STATE_FUNCTION) {
    auto& next_state_type = in_type_state.next_state_type;
    if (next_state_type.typespec().base_type() != "state") {
      throw std::runtime_error("Bad state type in expressions (not state): " +
                               next_state_type.print());
    }
    if (next_state_type.typespec().arg_count() == 0) {
      throw std::runtime_error("Bad state type in expressions (no args): " +
                               next_state_type.print());
    }

    // modify our type for the go.
    function_type = state_to_go_function(next_state_type.typespec());

    // up next, we need to deal with the
    // (set! (-> pp next-state) process-drawable-art-error)
    auto stack_back = stack.pop_back(pool);

    auto next_state = get_set_next_state(stack_back, env);
    if (!next_state) {
      throw std::runtime_error(
          fmt::format("Expressions couldn't figure out this go. The back of the stack was {} and "
                      "we expected to see something set (-> pp next-state) instead.",
                      stack_back->to_string(env)));
    }
    go_next_state = next_state;
  }

  bool swap_function =
      tp_type.kind == TP_Type::Kind::NON_VIRTUAL_METHOD && all_pop_vars.size() >= 2;
  if (tp_type.kind == TP_Type::Kind::NON_VIRTUAL_METHOD) {
    // this is a hack to make some weird macro for calling res-lump methods work
    if (env.dts->ts.tc(TypeSpec("res-lump"), tp_type.method_from_type())) {
      swap_function = false;
    }
  }

  if (swap_function) {
    std::swap(all_pop_vars.at(0), all_pop_vars.at(1));
  }

  auto unstacked = pop_to_forms(all_pop_vars, env, pool, stack, allow_side_effects);
  if (swap_function) {
    std::swap(unstacked.at(0), unstacked.at(1));
    std::swap(all_pop_vars.at(0), all_pop_vars.at(1));
  }

  std::vector<Form*> arg_forms;
  bool has_good_types = env.has_type_analysis() && function_type.arg_count() == nargs + 1;
  TypeSpec first_arg_type;

  for (size_t arg_id = 0; arg_id < nargs; arg_id++) {
    auto val = unstacked.at(arg_id + 1);  // first is the function itself.
    auto& var = all_pop_vars.at(arg_id + 1);
    if (has_good_types) {
      auto actual_arg_type = env.get_types_before_op(var.idx()).get(var.reg()).typespec();
      auto val_atom = form_as_atom(val);
      if (val_atom && val_atom->is_var()) {
        actual_arg_type = env.get_variable_type(val_atom->var(), true);
      }

      if (arg_id == 0) {
        first_arg_type = actual_arg_type;
      }

      auto desired_arg_type = function_type.get_arg(arg_id);
      if (env.dts->should_attempt_cast_simplify(desired_arg_type, actual_arg_type)) {
        arg_forms.push_back(cast_form(val, desired_arg_type, pool, env,
                                      env.dts->ts.tc(desired_arg_type, actual_arg_type)));
      } else {
        arg_forms.push_back(val);
      }
    } else {
      arg_forms.push_back(val);
    }
  }

  FormElement* new_form = nullptr;

  if (go_next_state) {
    arg_forms.insert(arg_forms.begin(), go_next_state);
    auto go_form = pool.alloc_element<GenericElement>(
        GenericOperator::make_function(
            pool.alloc_single_element_form<ConstantTokenElement>(nullptr, "go")),
        arg_forms);
    result->push_back(go_form);
    return;
  }

  {
    // deal with virtual method calls.
    auto matcher = Matcher::op(GenericOpMatcher::fixed(FixedOperatorKind::METHOD_OF_OBJECT),
                               {Matcher::any_reg(0), Matcher::any(1)});
    auto mr = match(matcher, unstacked.at(0));
    if (mr.matched && nargs >= 1) {
      auto vtable_reg = mr.maps.regs.at(0);
      assert(vtable_reg);
      auto vtable_var_name = env.get_variable_name(*vtable_reg);
      auto arg0_mr = match(Matcher::any_reg(0), unstacked.at(1));
      if (arg0_mr.matched && env.get_variable_name(*arg0_mr.maps.regs.at(0)) == vtable_var_name) {
        if (tp_type.kind != TP_Type::Kind::VIRTUAL_METHOD) {
          throw std::runtime_error(
              "Method internal mismatch. METHOD_OF_OBJECT operator didn't get a VIRTUAL_METHOD "
              "type.");
        }

        bool is_res_lump = tp_type.method_from_type().base_type() == "res-lump";
        bool should_use_virtual =
            env.dts->ts.should_use_virtual_methods(tp_type.method_from_type(), tp_type.method_id());

        if (!should_use_virtual && !is_res_lump) {
          throw std::runtime_error(
              fmt::format("Method call on {} id {} used a virtual call unexpectedly.",
                          tp_type.method_from_type().print(), tp_type.method_id()));
        }

        if (should_use_virtual) {
          // fmt::print("STACK\n{}\n\n", stack.print(env));
          auto pop = pop_to_forms({*arg0_mr.maps.regs.at(0)}, env, pool, stack, allow_side_effects,
                                  {}, {2})
                         .at(0);
          // fmt::print("GOT: {}\n", pop->to_string(env));
          arg_forms.at(0) = pop;

          new_form = pool.alloc_element<GenericElement>(
              GenericOperator::make_function(mr.maps.forms.at(1)), arg_forms);
          result->push_back(new_form);
          assert(!go_next_state);
          return;
        }
      }
    }
  }

  new_form = pool.alloc_element<GenericElement>(GenericOperator::make_function(unstacked.at(0)),
                                                arg_forms);

  {
    // detect method calls:
    // ex: ((method-of-type pair new) (quote global) pair gp-0 a3-0)
    constexpr int type_for_method = 0;
    constexpr int method_name = 1;

    auto deref_matcher = Matcher::op(
        GenericOpMatcher::fixed(FixedOperatorKind::METHOD_OF_TYPE),
        {Matcher::any_symbol(type_for_method), Matcher::any_constant_token(method_name)});

    auto matcher = Matcher::op_with_rest(GenericOpMatcher::func(deref_matcher), {});
    auto temp_form = pool.alloc_single_form(nullptr, new_form);
    auto match_result = match(matcher, temp_form);
    if (match_result.matched) {
      auto type_1 = match_result.maps.strings.at(type_for_method);
      auto name = match_result.maps.strings.at(method_name);

      if (name == "new" && type_1 == "object") {
        // calling the new method of object. This is a special case that turns into an (object-new
        // macro. The arguments are allocation type-to-make and size of type
        // symbol, type, int.
        std::vector<Form*> new_args = dynamic_cast<GenericElement*>(new_form)->elts();

        // if needed, cast to to correct type.
        std::vector<TypeSpec> expected_arg_types = {TypeSpec("symbol"), TypeSpec("type"),
                                                    TypeSpec("int")};
        assert(new_args.size() >= 3);
        for (size_t i = 0; i < 3; i++) {
          auto& var = all_pop_vars.at(i + 1);  // 0 is the function itself.
          auto arg_type = env.get_types_before_op(var.idx()).get(var.reg()).typespec();
          if (!env.dts->ts.tc(expected_arg_types.at(i), arg_type)) {
            new_args.at(i) = pool.alloc_single_element_form<CastElement>(
                nullptr, expected_arg_types.at(i), new_args.at(i));
          }
        }

        auto new_op = pool.alloc_element<GenericElement>(
            GenericOperator::make_fixed(FixedOperatorKind::OBJECT_NEW), new_args);
        result->push_back(new_op);
        assert(!go_next_state);
        return;
      }
      if (name == "new" && type_1 == "type") {
        std::vector<Form*> new_args = dynamic_cast<GenericElement*>(new_form)->elts();
        auto new_op = pool.alloc_element<GenericElement>(
            GenericOperator::make_fixed(FixedOperatorKind::TYPE_NEW), new_args);
        result->push_back(new_op);
        assert(!go_next_state);
        return;
      } else if (name == "new") {
        constexpr int allocation = 2;
        constexpr int type_for_arg = 3;
        auto alloc_matcher = Matcher::any_quoted_symbol(allocation);
        auto type_arg_matcher = Matcher::any_symbol(type_for_arg);
        matcher = Matcher::op_with_rest(GenericOpMatcher::func(deref_matcher),
                                        {alloc_matcher, type_arg_matcher});
        match_result = match(matcher, temp_form);
        if (match_result.matched) {
          auto alloc = match_result.maps.strings.at(allocation);
          if (alloc != "global" && alloc != "debug" && alloc != "process") {
            throw std::runtime_error("Unrecognized heap symbol for new: " + alloc);
          }
          auto type_2 = match_result.maps.strings.at(type_for_arg);
          if (type_1 != type_2) {
            throw std::runtime_error(
                fmt::format("Inconsistent types in method call: {} and {}", type_1, type_2));
          }

          if (type_2 == "array") {
            type_2 = "boxed-array";
          }

          auto quoted_type = pool.alloc_single_element_form<SimpleAtomElement>(
              nullptr, SimpleAtom::make_sym_ptr(type_2));

          if (alloc == "global" && type_1 == "pair") {
            // cons!
            // (new 'global 'pair a b) -> (cons a b)
            std::vector<Form*> cons_args = {dynamic_cast<GenericElement*>(new_form)->elts().at(2),
                                            dynamic_cast<GenericElement*>(new_form)->elts().at(3)};
            auto cons_op = pool.alloc_element<GenericElement>(
                GenericOperator::make_fixed(FixedOperatorKind::CONS), cons_args);
            result->push_back(cons_op);
            assert(!go_next_state);
            return;
          } else {
            // just normal construction on the heap
            std::vector<Form*> new_args = dynamic_cast<GenericElement*>(new_form)->elts();
            new_args.at(1) = quoted_type;

            auto new_op = pool.alloc_element<GenericElement>(
                GenericOperator::make_fixed(FixedOperatorKind::NEW), new_args);
            result->push_back(new_op);
            assert(!go_next_state);
            return;
          }
        }
        // possible else case here to catch fixed-type new's in a nicer way
      }
    }
  }

  {
    // detect method calls:
    // ex: ((method-of-type x blah) arg...)
    constexpr int method_name = 0;
    constexpr int type_source = 1;

    auto deref_matcher =
        Matcher::op(GenericOpMatcher::fixed(FixedOperatorKind::METHOD_OF_TYPE),
                    {Matcher::any(type_source), Matcher::any_constant_token(method_name)});

    auto matcher = Matcher::op_with_rest(GenericOpMatcher::func(deref_matcher), {});
    auto temp_form = pool.alloc_single_form(nullptr, new_form);
    auto match_result = match(matcher, temp_form);
    if (match_result.matched) {
      auto name = match_result.maps.strings.at(method_name);
      if (name != "new") {
        // only do these checks on non-new methods.  New methods are treated as functions because
        // they are never virtual and are never called like a method.
        if (tp_type.kind != TP_Type::Kind::NON_VIRTUAL_METHOD) {
          throw std::runtime_error(fmt::format(
              "Method internal mismatch. METHOD_OF_TYPE operator didn't get a NON_VIRTUAL_METHOD "
              "type. Got {} instead. {} {}",
              tp_type.print(), name, match_result.maps.forms.at(type_source)->to_string(env)));
        }
      }

      auto type_source_form = match_result.maps.forms.at(type_source);

      // if the type is the exact type of the argument, we want to build it into a method call
      if (type_source_form->to_string(env) == first_arg_type.base_type() && name != "new") {
        if (env.dts->ts.should_use_virtual_methods(tp_type.method_from_type(),
                                                   tp_type.method_id())) {
          throw std::runtime_error(fmt::format(
              "Expected type {} method id {} to use virtual methods, but it didn't.  Set option "
              ":final in the deftype to disable virtual method calls",
              tp_type.method_from_type().print(), tp_type.method_id()));
        }
        auto method_op = pool.alloc_single_element_form<ConstantTokenElement>(nullptr, name);
        auto gop = GenericOperator::make_function(method_op);

        result->push_back(pool.alloc_element<GenericElement>(gop, arg_forms));
        assert(!go_next_state);
        return;
      }

      if (name == "new" && arg_forms.size() >= 2) {
        bool got_stack_new = true;
        // method
        // (the-as symbol (new 'stack-no-clear 'draw-context))
        //  draw-context
        auto first_cast = arg_forms.at(0)->try_as_element<CastElement>();
        if (!first_cast || first_cast->type() != TypeSpec("symbol")) {
          got_stack_new = false;
        }

        if (got_stack_new) {
          auto new_op = first_cast->source()->try_as_element<StackStructureDefElement>();
          if (!new_op || new_op->type().base_type() != type_source_form->to_string(env)) {
            got_stack_new = false;
          }
        }

        if (got_stack_new) {
          if (arg_forms.at(1)->to_string(env) != type_source_form->to_string(env)) {
            got_stack_new = false;
          }
        }

        if (got_stack_new) {
          std::vector<Form*> stack_new_args;
          stack_new_args.push_back(
              pool.alloc_single_element_form<ConstantTokenElement>(nullptr, "'stack"));
          stack_new_args.push_back(pool.alloc_single_element_form<ConstantTokenElement>(
              nullptr, fmt::format("'{}", type_source_form->to_string(env))));
          for (size_t i = 2; i < arg_forms.size(); i++) {
            stack_new_args.push_back(arg_forms.at(i));
          }
          result->push_back(pool.alloc_element<GenericElement>(
              GenericOperator::make_fixed(FixedOperatorKind::NEW), stack_new_args));
          assert(!go_next_state);
          return;
        }
      }

      auto method_op =
          pool.alloc_single_element_form<GetMethodElement>(nullptr, type_source_form, name, false);
      auto gop = GenericOperator::make_function(method_op);

      result->push_back(pool.alloc_element<GenericElement>(gop, arg_forms));
      return;
    }
  }

  result->push_back(new_form);
}

void FunctionCallElement::push_to_stack(const Env& env, FormPool& pool, FormStack& stack) {
  std::vector<FormElement*> rewritten;
  update_from_stack(env, pool, stack, &rewritten, true);
  for (auto x : rewritten) {
    stack.push_form_element(x, true);
  }
}

///////////////////
// DerefElement
///////////////////
void DerefElement::update_from_stack(const Env& env,
                                     FormPool& pool,
                                     FormStack& stack,
                                     std::vector<FormElement*>* result,
                                     bool allow_side_effects) {
  mark_popped();
  // todo - update var tokens from stack?
  m_base->update_children_from_stack(env, pool, stack, allow_side_effects);

  // look for sym->str-ptr
  auto sym_str = m_base->try_as_element<GetSymbolStringPointer>();
  if (sym_str && m_tokens.size() == 1 && m_tokens.at(0).is_int(0)) {
    result->push_back(pool.alloc_element<GenericElement>(
        GenericOperator::make_fixed(FixedOperatorKind::SYMBOL_TO_STRING), sym_str->src()));
    return;
  }

  // merge nested ->'s
  inline_nested();

  result->push_back(this);
}

void DerefElement::inline_nested() {
  auto as_deref = dynamic_cast<DerefElement*>(m_base->try_as_single_element());
  if (as_deref) {
    if (!m_is_addr_of && !as_deref->is_addr_of()) {
      m_tokens.insert(m_tokens.begin(), as_deref->tokens().begin(), as_deref->tokens().end());
      m_base = as_deref->m_base;
    }
  }
}

///////////////////
// UntilElement
///////////////////

void UntilElement::push_to_stack(const Env& env, FormPool& pool, FormStack& stack) {
  mark_popped();
  for (auto form : {condition, body}) {
    FormStack temp_stack(false);
    for (auto& entry : form->elts()) {
      entry->push_to_stack(env, pool, temp_stack);
    }
    auto new_entries = temp_stack.rewrite(pool, env);
    form->clear();
    for (auto e : new_entries) {
      form->push_back(e);
    }
  }

  stack.push_form_element(this, true);
}

void WhileElement::push_to_stack(const Env& env, FormPool& pool, FormStack& stack) {
  mark_popped();
  bool first = true;
  for (auto form : {body, condition}) {
    FormStack temp_stack(first && stack.is_root());
    first = false;
    for (auto& entry : form->elts()) {
      entry->push_to_stack(env, pool, temp_stack);
    }
    auto new_entries = temp_stack.rewrite(pool, env);
    form->clear();
    for (auto e : new_entries) {
      form->push_back(e);
    }
  }
  stack.push_form_element(this, true);
}

///////////////////
// CondNoElseElement
///////////////////
void CondNoElseElement::push_to_stack(const Env& env, FormPool& pool, FormStack& stack) {
  mark_popped();
  if (already_rewritten) {
    stack.push_form_element(this, true);
    return;
  }

  // the first condition is special
  auto first_condition = entries.front().condition;
  // lets evaluate in on the parent stack...
  for (auto x : first_condition->elts()) {
    x->push_to_stack(env, pool, stack);
  }

  RegisterAccess write_as_value = final_destination;
  bool first = true;
  for (auto& entry : entries) {
    for (auto form : {entry.condition, entry.body}) {
      if (form == first_condition) {
        form->clear();
        form->push_back(stack.pop_back(pool));
      } else {
        FormStack temp_stack(first && stack.is_root());
        first = false;
        for (auto& elt : form->elts()) {
          elt->push_to_stack(env, pool, temp_stack);
        }

        std::vector<FormElement*> new_entries;

        if (form == entry.body && used_as_value) {
          // try to advance us to the real write so we don't use the final_destination,
          // which may contain the wrong variable, but right register.
          std::optional<RegisterAccess> written_var;
          new_entries = rewrite_to_get_var(temp_stack, pool, final_destination, env, &written_var);
          if (written_var) {
            write_as_value = *written_var;
          }
        } else {
          new_entries = temp_stack.rewrite(pool, env);
        }

        form->clear();
        for (auto e : new_entries) {
          form->push_back(e);
        }
      }
    }
  }

  if (used_as_value) {
    // TODO - is this wrong?
    stack.push_value_to_reg(write_as_value, pool.alloc_single_form(nullptr, this), true,
                            env.get_variable_type(final_destination, false));
  } else {
    stack.push_form_element(this, true);
  }
  already_rewritten = true;
}

void CondWithElseElement::push_to_stack(const Env& env, FormPool& pool, FormStack& stack) {
  mark_popped();
  if (already_rewritten) {
    stack.push_form_element(this, true);
    return;
  }
  // first, let's try to detect if all bodies write the same value
  std::optional<RegisterAccess> last_var;
  bool rewrite_as_set = true;

  // the first condition is special
  auto first_condition = entries.front().condition;
  // lets evaluate in on the parent stack...
  for (auto x : first_condition->elts()) {
    x->push_to_stack(env, pool, stack);
  }

  // process conditions and bodies
  for (auto& entry : entries) {
    for (auto form : {entry.condition, entry.body}) {
      if (form == first_condition) {
        form->clear();
        form->push_back(stack.pop_back(pool));
      } else {
        FormStack temp_stack(false);
        if (form == entry.body) {
          auto as_setvar = dynamic_cast<SetVarElement*>(form->elts().back());
          if (as_setvar && as_setvar->is_dead_set() && as_setvar->src_type() != TypeSpec("float")) {
            rewrite_as_set = false;
          }
        }
        for (auto& elt : form->elts()) {
          elt->push_to_stack(env, pool, temp_stack);
        }

        std::vector<FormElement*> new_entries;
        new_entries = temp_stack.rewrite(pool, env);

        form->clear();
        for (auto e : new_entries) {
          form->push_back(e);
        }
      }
    }
  }

  // process else.
  FormStack temp_stack(false);
  for (auto& elt : else_ir->elts()) {
    elt->push_to_stack(env, pool, temp_stack);
  }

  std::vector<FormElement*> new_entries;
  new_entries = temp_stack.rewrite(pool, env);

  else_ir->clear();
  for (auto e : new_entries) {
    else_ir->push_back(e);
  }

  // collect all forms which should write the output.
  std::vector<Form*> write_output_forms;
  for (const auto& entry : entries) {
    write_output_forms.push_back(entry.body);
  }
  write_output_forms.push_back(else_ir);

  // check all to see if they write the value.
  std::vector<SetVarElement*> dest_sets;
  std::vector<TypeSpec> source_types;  // only explicit accesses that aren't move-eliminated

  int empty_count = 0;
  for (auto form : write_output_forms) {
    auto last_in_body = dynamic_cast<SetVarElement*>(form->elts().back());
    if (last_in_body) {
      dest_sets.push_back(last_in_body);
      if (last_var.has_value()) {
        if (last_var->reg() != last_in_body->dst().reg()) {
          rewrite_as_set = false;
          break;
        }
        source_types.push_back(last_in_body->src_type());
      }
      last_var = last_in_body->dst();
    }
    empty_count++;
  }

  if (empty_count > 0 && env.aggressively_reject_cond_to_value_rewrite) {
    rewrite_as_set = false;
  }

  if (!last_var.has_value()) {
    rewrite_as_set = false;
  }

  // determine if set destination is used
  bool set_unused = false;
  if (rewrite_as_set) {
    auto& info = env.reg_use().op.at(last_var->idx());
    if (info.written_and_unused.find(last_var->reg()) != info.written_and_unused.end()) {
      set_unused = true;
    }
  }

  // rewrite extra sets as needed.
  if (rewrite_as_set && !set_unused) {
    for (auto& entry : entries) {
      rewrite_to_get_var(entry.body->elts(), pool, *last_var, env);
      entry.body->claim_all_children();
    }
    rewrite_to_get_var(else_ir->elts(), pool, *last_var, env);
    else_ir->claim_all_children();
  }

  // update register info
  if (rewrite_as_set && !set_unused) {
    // might not be the same if a set is eliminated by a coloring move.
    // assert(dest_sets.size() == write_output_forms.size());
    if (!dest_sets.empty()) {
      for (size_t i = 0; i < dest_sets.size() - 1; i++) {
        auto var = dest_sets.at(i)->dst();
        auto* env2 = const_cast<Env*>(&env);
        env2->disable_def(var, env2->func->warnings);
      }
    }
  }

  // merge conds in the else block.
  auto else_as_another_cond = else_ir->try_as_element<CondWithElseElement>();
  if (else_as_another_cond) {
    while (else_as_another_cond) {
      for (auto& e : else_as_another_cond->entries) {
        entries.push_back(e);
      }
      else_ir = else_as_another_cond->else_ir;
      else_as_another_cond = else_ir->try_as_element<CondWithElseElement>();
    }
  }

  if (rewrite_as_set) {
    if (set_unused) {
      stack.push_form_element(this, true);
    } else {
      // We may need to insert a cast here.

      // Note:
      // I think this might skip a cast if you have something like
      // (set! x (if y z (expr))) and z requires a cast, but the move from z to x is
      // eliminated by GOAL's register allocator.

      //      fmt::print("checking:\n");
      //      for (auto& t : source_types) {
      //        fmt::print("  {}\n", t.print());
      //      }

      auto expected_type = env.get_variable_type(*last_var, true);
      // fmt::print("The expected type is {}\n", expected_type.print());
      auto result_type =
          source_types.empty() ? expected_type : env.dts->ts.lowest_common_ancestor(source_types);
      // fmt::print("but we actually got {}\n", result_type.print());

      Form* result_value = pool.alloc_single_form(nullptr, this);
      if (!env.dts->ts.tc(expected_type, result_type)) {
        result_value =
            pool.alloc_single_element_form<CastElement>(nullptr, expected_type, result_value);
      }

      stack.push_value_to_reg(*last_var, result_value, true,
                              env.get_variable_type(*last_var, false));
    }
  } else {
    stack.push_form_element(this, true);
  }
  already_rewritten = true;
}

///////////////////
// ShortCircuitElement
///////////////////

FormElement* sc_to_handle_get_proc(ShortCircuitElement* elt,
                                   const Env& env,
                                   FormPool& pool,
                                   FormStack& stack) {
  if (elt->kind != ShortCircuitElement::AND) {
    return nullptr;
  }

  if (elt->entries.size() != 2) {
    return nullptr;
  }

  // fmt::print("candidate: {}\n", elt->to_string(env));

  constexpr int reg_input_1 = 0;
  constexpr int reg_input_2 = 1;
  constexpr int reg_input_3 = 2;
  constexpr int reg_temp_1 = 10;
  constexpr int reg_temp_2 = 11;
  constexpr int reg_temp_3 = 12;

  // check first.
  auto first_matcher =
      Matcher::op(GenericOpMatcher::condition(IR2_Condition::Kind::NONZERO),
                  {Matcher::op(GenericOpMatcher::fixed(FixedOperatorKind::L32_NOT_FALSE_CBOOL),
                               {Matcher::any_reg(reg_input_1)})});

  auto first_result = match(first_matcher, elt->entries.at(0).condition);
  if (!first_result.matched) {
    return nullptr;
  }

  // auto first_use_of_in = *first_result.maps.regs.at(reg_input_1);
  // fmt::print("reg1: {}\n", first_use_of_in.to_string(env));

  auto setup_matcher = Matcher::set_var(
      Matcher::deref(Matcher::any_reg(reg_input_2), false,
                     {DerefTokenMatcher::string("process"), DerefTokenMatcher::integer(0)}),
      reg_temp_1);

  auto if_matcher = Matcher::if_no_else(
      Matcher::op(
          GenericOpMatcher::fixed(FixedOperatorKind::EQ),
          {Matcher::deref(Matcher::any_reg(reg_input_3), false, {DerefTokenMatcher::string("pid")}),
           Matcher::deref(Matcher::any_reg(reg_temp_2), false,
                          {DerefTokenMatcher::string("pid")})}),
      Matcher::any_reg(reg_temp_3));

  auto second_matcher = Matcher::begin({setup_matcher, if_matcher});

  auto second_result = match(second_matcher, elt->entries.at(1).condition);
  if (!second_result.matched) {
    return nullptr;
  }

  auto in1 = *first_result.maps.regs.at(reg_input_1);
  auto in2 = *second_result.maps.regs.at(reg_input_2);
  auto in3 = *second_result.maps.regs.at(reg_input_3);

  auto in_name = in1.to_string(env);
  if (in_name != in2.to_string(env)) {
    return nullptr;
  }

  if (in_name != in3.to_string(env)) {
    return nullptr;
  }

  auto temp_name = second_result.maps.regs.at(reg_temp_1)->to_string(env);
  if (temp_name != second_result.maps.regs.at(reg_temp_2)->to_string(env)) {
    return nullptr;
  }

  if (temp_name != second_result.maps.regs.at(reg_temp_3)->to_string(env)) {
    return nullptr;
  }

  const auto& temp_use_def = env.get_use_def_info(*second_result.maps.regs.at(reg_temp_1));
  if (temp_use_def.use_count() != 2 || temp_use_def.def_count() != 1) {
    return nullptr;
  }

  // modify use def:
  auto* menv = const_cast<Env*>(&env);
  menv->disable_use(in2);
  menv->disable_use(in3);

  auto repopped = stack.pop_reg(in1, {}, env, true);
  // fmt::print("repopped: {}\n", repopped->to_string(env));

  if (!repopped) {
    repopped = var_to_form(in1, pool);
  }

  return pool.alloc_element<GenericElement>(
      GenericOperator::make_function(
          pool.alloc_single_element_form<ConstantTokenElement>(nullptr, "handle->process")),
      repopped);

  return nullptr;
}

void ShortCircuitElement::push_to_stack(const Env& env, FormPool& pool, FormStack& stack) {
  mark_popped();
  if (!used_as_value.value_or(false)) {
    throw std::runtime_error(
        "ShortCircuitElement::push_to_stack not implemented for result not used case.");

    stack.push_form_element(this, true);
  } else {
    if (already_rewritten) {
      stack.push_form_element(this, true);
      return;
    }

    // the first condition is special
    auto first_condition = entries.front().condition;
    // lets evaluate in on the parent stack...
    for (auto x : first_condition->elts()) {
      x->push_to_stack(env, pool, stack);
    }

    for (int i = 0; i < int(entries.size()); i++) {
      auto& entry = entries.at(i);
      if (entry.condition == first_condition) {
        entry.condition->clear();
        entry.condition->push_back(stack.pop_back(pool));
      } else {
        FormStack temp_stack(false);
        for (auto& elt : entry.condition->elts()) {
          elt->push_to_stack(env, pool, temp_stack);
        }

        std::vector<FormElement*> new_entries;
        if (i == int(entries.size()) - 1) {
          new_entries = rewrite_to_get_var(temp_stack, pool, final_result, env);
        } else {
          new_entries = temp_stack.rewrite(pool, env);
        }

        entry.condition->clear();
        for (auto e : new_entries) {
          if (dynamic_cast<EmptyElement*>(e)) {
            continue;
          }
          entry.condition->push_back(e);
        }
        if (entry.condition->elts().empty()) {
          entry.condition->push_back(pool.alloc_element<EmptyElement>());
        }
      }
    }

    FormElement* to_push = this;
    auto as_handle_get = sc_to_handle_get_proc(this, env, pool, stack);
    if (as_handle_get) {
      to_push = as_handle_get;
    }

    assert(used_as_value.has_value());
    stack.push_value_to_reg(final_result, pool.alloc_single_form(nullptr, to_push), true,
                            env.get_variable_type(final_result, false));
    already_rewritten = true;
  }
}

void ShortCircuitElement::update_from_stack(const Env& env,
                                            FormPool& pool,
                                            FormStack& stack,
                                            std::vector<FormElement*>* result,
                                            bool) {
  mark_popped();
  (void)stack;
  if (already_rewritten) {
    result->push_back(this);
    return;
  }
  for (int i = 0; i < int(entries.size()); i++) {
    auto& entry = entries.at(i);
    FormStack temp_stack(false);
    for (auto& elt : entry.condition->elts()) {
      elt->push_to_stack(env, pool, temp_stack);
    }

    std::vector<FormElement*> new_entries;
    if (i == int(entries.size()) - 1) {
      new_entries = rewrite_to_get_var(temp_stack, pool, final_result, env);
    } else {
      new_entries = temp_stack.rewrite(pool, env);
    }

    entry.condition->clear();
    for (auto e : new_entries) {
      entry.condition->push_back(e);
    }
  }
  result->push_back(this);
  already_rewritten = true;
}

namespace {
Matcher make_int_uint_cast_matcher(const Matcher& thing) {
  return Matcher::match_or({Matcher::cast("uint", thing), Matcher::cast("int", thing), thing});
}
}  // namespace

///////////////////
// ConditionElement
///////////////////

namespace {
/*!
 * Try to make a pretty looking constant out of value for comparing to something of type.
 * If we can't do anything nice, return nullptr.
 */
Form* try_make_constant_for_compare(Form* value,
                                    const TypeSpec& type,
                                    FormPool& pool,
                                    const Env& env) {
  if (get_goal_integer_constant(value, env) && env.dts->ts.try_enum_lookup(type)) {
    return cast_form(value, type, pool, env);
  }
  return nullptr;
}

Form* try_make_constant_from_int_for_compare(s64 value,
                                             const TypeSpec& type,
                                             FormPool& pool,
                                             const Env& env) {
  auto enum_type_info = env.dts->ts.try_enum_lookup(type);
  if (enum_type_info) {
    if (enum_type_info->is_bitfield()) {
      if (value != 0) {
        // prefer (zero? x) for bitfield enums.
        return cast_to_bitfield_enum(enum_type_info, pool, env, value);
      }
    } else {
      return cast_to_int_enum(enum_type_info, pool, env, value);
    }
  }
  return nullptr;
}

std::vector<Form*> cast_to_64_bit(const std::vector<Form*>& forms,
                                  const std::vector<TypeSpec>& types,
                                  FormPool& pool,
                                  const Env& env) {
  std::vector<Form*> result;
  for (size_t i = 0; i < forms.size(); i++) {
    if (env.dts->ts.tc(TypeSpec("uint128"), types.at(i))) {
      result.push_back(cast_form(forms[i], TypeSpec("uint"), pool, env));
    } else if (env.dts->ts.tc(TypeSpec("int128"), types.at(i))) {
      result.push_back(cast_form(forms[i], TypeSpec("int"), pool, env));
    } else {
      result.push_back(forms[i]);
    }
  }
  return result;
}
}  // namespace

FormElement* ConditionElement::make_zero_check_generic(const Env& env,
                                                       FormPool& pool,
                                                       const std::vector<Form*>& source_forms,
                                                       const std::vector<TypeSpec>& source_types) {
  // (zero? (+ thing small-integer)) -> (= thing (- small-integer))
  assert(source_forms.size() == 1);

  auto enum_type_info = env.dts->ts.try_enum_lookup(source_types.at(0));
  if (enum_type_info && !enum_type_info->is_bitfield()) {
    // (zero? (+ (the-as uint arg0) (the-as uint -2))) check enum value
    auto mr = match(
        Matcher::op(GenericOpMatcher::fixed(FixedOperatorKind::ADDITION),
                    {make_int_uint_cast_matcher(Matcher::any(0)),
                     Matcher::match_or({Matcher::any_integer(1),
                                        make_int_uint_cast_matcher(Matcher::any_integer(1))})}),
        source_forms.at(0));
    if (mr.matched) {
      s64 value = mr.maps.ints.at(1);
      value = -value;
      auto enum_constant = cast_to_int_enum(enum_type_info, pool, env, value);
      return pool.alloc_element<GenericElement>(
          GenericOperator::make_fixed(FixedOperatorKind::EQ),
          std::vector<Form*>{mr.maps.forms.at(0), enum_constant});
    }
  }

  {
    auto mr = match(Matcher::op(GenericOpMatcher::fixed(FixedOperatorKind::ADDITION),
                                {Matcher::any(0), Matcher::any_integer(1)}),
                    source_forms.at(0));
    if (mr.matched) {
      s64 value = -mr.maps.ints.at(1);
      auto value_form = pool.alloc_single_element_form<SimpleAtomElement>(
          nullptr, SimpleAtom::make_int_constant(value));
      return pool.alloc_element<GenericElement>(
          GenericOperator::make_fixed(FixedOperatorKind::EQ),
          std::vector<Form*>{mr.maps.forms.at(0), value_form});
    }
  }

  auto nice_constant = try_make_constant_from_int_for_compare(0, source_types.at(0), pool, env);
  if (nice_constant) {
    return pool.alloc_element<GenericElement>(
        GenericOperator::make_fixed(FixedOperatorKind::EQ),
        std::vector<Form*>{source_forms.at(0), nice_constant});
  }

  return pool.alloc_element<GenericElement>(GenericOperator::make_compare(m_kind), source_forms);
}

FormElement* ConditionElement::make_nonzero_check_generic(const Env& env,
                                                          FormPool& pool,
                                                          const std::vector<Form*>& source_forms,
                                                          const std::vector<TypeSpec>&) {
  // for (nonzero? (-> obj bitfield))
  FormElement* bitfield_compare = nullptr;
  assert(source_forms.size() == 1);
  auto as_bitfield_op =
      dynamic_cast<BitfieldAccessElement*>(source_forms.at(0)->try_as_single_element());
  if (as_bitfield_op) {
    bitfield_compare = as_bitfield_op->push_step(
        BitfieldManip(BitfieldManip::Kind::NONZERO_COMPARE, 0), env.dts->ts, pool, env);
  }

  if (bitfield_compare) {
    return bitfield_compare;
  }

  auto mr = match(Matcher::op(GenericOpMatcher::fixed(FixedOperatorKind::ADDITION),
                              {Matcher::any(0), Matcher::any_integer(1)}),
                  source_forms.at(0));
  if (mr.matched) {
    s64 value = -mr.maps.ints.at(1);
    auto value_form = pool.alloc_single_element_form<SimpleAtomElement>(
        nullptr, SimpleAtom::make_int_constant(value));
    return pool.alloc_element<GenericElement>(GenericOperator::make_fixed(FixedOperatorKind::NEQ),
                                              std::vector<Form*>{mr.maps.forms.at(0), value_form});
  }

  /*
   (defmacro logtest? (a b)
     "does a have any of the bits in b?"
     `(nonzero? (logand ,a ,b))
     )
   */
  auto logand_matcher = Matcher::op(GenericOpMatcher::fixed(FixedOperatorKind::LOGAND),
                                    {Matcher::any(0), Matcher::any(1)});
  auto mr_logand = match(logand_matcher, source_forms.at(0));
  if (mr_logand.matched) {
    return pool.alloc_element<GenericElement>(
        GenericOperator::make_fixed(FixedOperatorKind::LOGTEST), mr_logand.maps.forms.at(0),
        mr_logand.maps.forms.at(1));
  }

  return pool.alloc_element<GenericElement>(GenericOperator::make_compare(m_kind), source_forms);
}

FormElement* ConditionElement::make_equal_check_generic(const Env& env,
                                                        FormPool& pool,
                                                        const std::vector<Form*>& source_forms,
                                                        const std::vector<TypeSpec>& source_types) {
  assert(source_forms.size() == 2);
  // (= thing '())
  auto ref = source_forms.at(1);
  auto ref_atom = form_as_atom(ref);
  if (ref_atom && ref_atom->get_kind() == SimpleAtom::Kind::EMPTY_LIST) {
    // null?
    return pool.alloc_element<GenericElement>(GenericOperator::make_fixed(FixedOperatorKind::NULLP),
                                              source_forms.at(0));
  } else {
    auto nice_constant =
        try_make_constant_for_compare(source_forms.at(1), source_types.at(0), pool, env);
    if (nice_constant) {
      auto forms_with_cast = source_forms;
      forms_with_cast.at(1) = nice_constant;
      return pool.alloc_element<GenericElement>(GenericOperator::make_fixed(FixedOperatorKind::EQ),
                                                forms_with_cast);
    } else {
      return pool.alloc_element<GenericElement>(
          GenericOperator::make_fixed(FixedOperatorKind::EQ),
          cast_to_64_bit(source_forms, source_types, pool, env));
    }
  }
}

FormElement* ConditionElement::make_not_equal_check_generic(
    const Env& env,
    FormPool& pool,
    const std::vector<Form*>& source_forms,
    const std::vector<TypeSpec>& source_types) {
  assert(source_forms.size() == 2);
  // (!= thing '())
  auto ref = source_forms.at(1);
  auto ref_atom = form_as_atom(ref);
  if (ref_atom && ref_atom->get_kind() == SimpleAtom::Kind::EMPTY_LIST) {
    // null?
    return pool.alloc_element<GenericElement>(
        GenericOperator::make_compare(IR2_Condition::Kind::FALSE),
        pool.alloc_single_element_form<GenericElement>(
            nullptr, GenericOperator::make_fixed(FixedOperatorKind::NULLP), source_forms.at(0)));
  } else {
    return pool.alloc_element<GenericElement>(
        GenericOperator::make_fixed(FixedOperatorKind::NEQ),
        cast_to_64_bit(source_forms, source_types, pool, env));
  }
}

FormElement* ConditionElement::make_less_than_zero_signed_check_generic(
    const Env& env,
    FormPool& pool,
    const std::vector<Form*>& source_forms,
    const std::vector<TypeSpec>& types) {
  assert(source_forms.size() == 1);
  // (< (shl (the-as int iter) 62) 0) -> (pair? iter)

  // match (shl [(the-as int [x]) | [x]] 62)
  auto shift_match =
      match(Matcher::op(GenericOpMatcher::fixed(FixedOperatorKind::SHL),
                        {
                            Matcher::match_or({Matcher::cast("int", Matcher::any(0)),
                                               Matcher::any(0)}),  // the val
                            Matcher::integer(62)  // get the bit in the highest position.
                        }),
            source_forms.at(0));

  if (shift_match.matched) {
    return pool.alloc_element<GenericElement>(GenericOperator::make_fixed(FixedOperatorKind::PAIRP),
                                              shift_match.maps.forms.at(0));
  } else {
    auto casted = make_casts_if_needed(source_forms, types, TypeSpec("int"), pool, env);
    auto zero = pool.alloc_single_element_form<SimpleAtomElement>(nullptr,
                                                                  SimpleAtom::make_int_constant(0));
    casted.push_back(zero);
    return pool.alloc_element<GenericElement>(GenericOperator::make_fixed(FixedOperatorKind::LT),
                                              casted);
  }
}

FormElement* ConditionElement::make_geq_zero_signed_check_generic(
    const Env& env,
    FormPool& pool,
    const std::vector<Form*>& source_forms,
    const std::vector<TypeSpec>& types) {
  assert(source_forms.size() == 1);
  // (>= (shl (the-as int iter) 62) 0) -> (not (pair? iter))

  // match (shl [(the-as int [x]) | [x]] 62)
  auto shift_match =
      match(Matcher::op(GenericOpMatcher::fixed(FixedOperatorKind::SHL),
                        {
                            Matcher::match_or({Matcher::cast("int", Matcher::any(0)),
                                               Matcher::any(0)}),  // the val
                            Matcher::integer(62)  // get the bit in the highest position.
                        }),
            source_forms.at(0));

  if (shift_match.matched) {
    return pool.alloc_element<GenericElement>(
        GenericOperator::make_compare(IR2_Condition::Kind::FALSE),
        pool.alloc_single_element_form<GenericElement>(
            nullptr, GenericOperator::make_fixed(FixedOperatorKind::PAIRP),
            shift_match.maps.forms.at(0)));
  } else {
    auto casted = make_casts_if_needed(source_forms, types, TypeSpec("int"), pool, env);
    auto zero = pool.alloc_single_element_form<SimpleAtomElement>(nullptr,
                                                                  SimpleAtom::make_int_constant(0));
    casted.push_back(zero);
    return pool.alloc_element<GenericElement>(GenericOperator::make_fixed(FixedOperatorKind::GEQ),
                                              casted);
  }
}

FormElement* ConditionElement::make_generic(const Env& env,
                                            FormPool& pool,
                                            const std::vector<Form*>& source_forms,
                                            const std::vector<TypeSpec>& types) {
  switch (m_kind) {
    case IR2_Condition::Kind::ZERO:
      return make_zero_check_generic(env, pool, source_forms, types);
    case IR2_Condition::Kind::NONZERO:
      return make_nonzero_check_generic(env, pool, source_forms, types);
    case IR2_Condition::Kind::TRUTHY:
    case IR2_Condition::Kind::FALSE:
    case IR2_Condition::Kind::IS_PAIR:
    case IR2_Condition::Kind::IS_NOT_PAIR:
    case IR2_Condition::Kind::ALWAYS:
      // kind of a hack, we fall back to the old condition operator which is special cased
      // to print the truthy condition in a nice way. and we use it for other things that don't
      // require fancy renaming.
      return pool.alloc_element<GenericElement>(GenericOperator::make_compare(m_kind),
                                                source_forms);
    case IR2_Condition::Kind::EQUAL:
      return make_equal_check_generic(env, pool, source_forms, types);

    case IR2_Condition::Kind::NOT_EQUAL:
      return make_not_equal_check_generic(env, pool, source_forms, types);

    case IR2_Condition::Kind::LESS_THAN_SIGNED:
      return pool.alloc_element<GenericElement>(
          GenericOperator::make_fixed(FixedOperatorKind::LT),
          make_casts_if_needed(source_forms, types, TypeSpec("int"), pool, env));
    case IR2_Condition::Kind::LESS_THAN_UNSIGNED:
      return pool.alloc_element<GenericElement>(
          GenericOperator::make_fixed(FixedOperatorKind::LT),
          make_casts_if_needed(source_forms, types, TypeSpec("uint"), pool, env));

    case IR2_Condition::Kind::GEQ_UNSIGNED:
      return pool.alloc_element<GenericElement>(
          GenericOperator::make_fixed(FixedOperatorKind::GEQ),
          make_casts_if_needed(source_forms, types, TypeSpec("uint"), pool, env));

    case IR2_Condition::Kind::GEQ_SIGNED:
      return pool.alloc_element<GenericElement>(
          GenericOperator::make_fixed(FixedOperatorKind::GEQ),
          make_casts_if_needed(source_forms, types, TypeSpec("int"), pool, env));

    case IR2_Condition::Kind::LESS_THAN_ZERO_SIGNED: {
      return make_less_than_zero_signed_check_generic(env, pool, source_forms, types);
    }

    case IR2_Condition::Kind::LESS_THAN_ZERO_UNSIGNED: {
      auto casted = make_casts_if_needed(source_forms, types, TypeSpec("uint"), pool, env);
      auto zero = pool.alloc_single_element_form<SimpleAtomElement>(
          nullptr, SimpleAtom::make_int_constant(0));
      casted.push_back(zero);
      return pool.alloc_element<GenericElement>(GenericOperator::make_fixed(FixedOperatorKind::LT),
                                                casted);
    }

    case IR2_Condition::Kind::LEQ_ZERO_SIGNED: {
      auto casted = make_casts_if_needed(source_forms, types, TypeSpec("int"), pool, env);
      auto zero = pool.alloc_single_element_form<SimpleAtomElement>(
          nullptr, SimpleAtom::make_int_constant(0));
      casted.push_back(zero);
      return pool.alloc_element<GenericElement>(GenericOperator::make_fixed(FixedOperatorKind::LEQ),
                                                casted);
    }

    case IR2_Condition::Kind::GEQ_ZERO_SIGNED: {
      return make_geq_zero_signed_check_generic(env, pool, source_forms, types);
    }

    case IR2_Condition::Kind::GREATER_THAN_ZERO_UNSIGNED: {
      auto casted = make_casts_if_needed(source_forms, types, TypeSpec("uint"), pool, env);
      auto zero = pool.alloc_single_element_form<SimpleAtomElement>(
          nullptr, SimpleAtom::make_int_constant(0));
      casted.push_back(zero);
      return pool.alloc_element<GenericElement>(GenericOperator::make_fixed(FixedOperatorKind::GT),
                                                casted);
    }

    case IR2_Condition::Kind::GREATER_THAN_ZERO_SIGNED: {
      auto casted = make_casts_if_needed(source_forms, types, TypeSpec("int"), pool, env);
      auto zero = pool.alloc_single_element_form<SimpleAtomElement>(
          nullptr, SimpleAtom::make_int_constant(0));
      casted.push_back(zero);
      return pool.alloc_element<GenericElement>(GenericOperator::make_fixed(FixedOperatorKind::GT),
                                                casted);
    }

    case IR2_Condition::Kind::FLOAT_NOT_EQUAL: {
      auto casted = make_casts_if_needed(source_forms, types, TypeSpec("float"), pool, env);
      return pool.alloc_element<GenericElement>(GenericOperator::make_fixed(FixedOperatorKind::NEQ),
                                                casted);
    }

    case IR2_Condition::Kind::FLOAT_EQUAL: {
      auto casted = make_casts_if_needed(source_forms, types, TypeSpec("float"), pool, env);
      return pool.alloc_element<GenericElement>(GenericOperator::make_fixed(FixedOperatorKind::EQ),
                                                casted);
    }

    case IR2_Condition::Kind::FLOAT_LEQ: {
      auto casted = make_casts_if_needed(source_forms, types, TypeSpec("float"), pool, env);
      return pool.alloc_element<GenericElement>(GenericOperator::make_fixed(FixedOperatorKind::LEQ),
                                                casted);
    }

    case IR2_Condition::Kind::FLOAT_LESS_THAN: {
      auto casted = make_casts_if_needed(source_forms, types, TypeSpec("float"), pool, env);
      return pool.alloc_element<GenericElement>(GenericOperator::make_fixed(FixedOperatorKind::LT),
                                                casted);
    }

    case IR2_Condition::Kind::FLOAT_GEQ: {
      auto casted = make_casts_if_needed(source_forms, types, TypeSpec("float"), pool, env);
      return pool.alloc_element<GenericElement>(GenericOperator::make_fixed(FixedOperatorKind::GEQ),
                                                casted);
    }

    case IR2_Condition::Kind::FLOAT_GREATER_THAN: {
      // never emitted by normal branch conditions
      auto casted = make_casts_if_needed(source_forms, types, TypeSpec("float"), pool, env);
      return pool.alloc_element<GenericElement>(GenericOperator::make_fixed(FixedOperatorKind::GT),
                                                casted);
    }

    default:
      throw std::runtime_error("ConditionElement::make_generic NYI for kind " +
                               get_condition_kind_name(m_kind));
  }
}

void ConditionElement::push_to_stack(const Env& env, FormPool& pool, FormStack& stack) {
  mark_popped();
  std::vector<Form*> source_forms, popped_forms;
  std::vector<TypeSpec> source_types;
  std::vector<RegisterAccess> vars;

  for (int i = 0; i < get_condition_num_args(m_kind); i++) {
    if (m_src[i]->is_var()) {
      auto& var = m_src[i]->var();
      vars.push_back(var);
      source_types.push_back(env.get_types_before_op(var.idx()).get(var.reg()).typespec());
    } else if (m_src[i]->is_int()) {
      if (m_src[i]->get_int() == 0 && condition_uses_float(m_kind)) {
        // if we're doing a floating point comparison, and one of our arguments is a constant
        // which is an "integer zero", treat it as a floating point zero.
        source_types.push_back(TypeSpec("float"));
      } else {
        source_types.push_back(TypeSpec("int"));
      }
    } else if (m_src[i]->is_sym_val() && m_src[i]->get_str() == "#f") {
      source_types.push_back(TypeSpec("symbol"));
    } else {
      throw std::runtime_error(fmt::format(
          "Unsupported atom in ConditionElement::push_to_stack: {}", m_src[i]->to_string(env)));
    }
  }
  if (m_flipped) {
    std::reverse(vars.begin(), vars.end());
  }

  popped_forms = pop_to_forms(vars, env, pool, stack, true, m_consumed);
  if (m_flipped) {
    std::reverse(popped_forms.begin(), popped_forms.end());
  }

  int popped_counter = 0;
  for (int i = 0; i < get_condition_num_args(m_kind); i++) {
    if (m_src[i]->is_var()) {
      source_forms.push_back(popped_forms.at(popped_counter++));
    } else {
      source_forms.push_back(pool.alloc_single_element_form<SimpleAtomElement>(nullptr, *m_src[i]));
    }
  }
  assert(popped_counter == int(popped_forms.size()));
  assert(source_forms.size() == source_types.size());

  stack.push_form_element(make_generic(env, pool, source_forms, source_types), true);
}

void ConditionElement::update_from_stack(const Env& env,
                                         FormPool& pool,
                                         FormStack& stack,
                                         std::vector<FormElement*>* result,
                                         bool allow_side_effects) {
  mark_popped();
  std::vector<Form*> source_forms, popped_forms;
  std::vector<TypeSpec> source_types;
  std::vector<RegisterAccess> vars;

  for (int i = 0; i < get_condition_num_args(m_kind); i++) {
    if (m_src[i]->is_var()) {
      auto& var = m_src[i]->var();
      vars.push_back(var);
      source_types.push_back(env.get_types_before_op(var.idx()).get(var.reg()).typespec());
    } else if (m_src[i]->is_int()) {
      if (m_src[i]->get_int() == 0 && condition_uses_float(m_kind)) {
        // if we're doing a floating point comparison, and one of our arguments is a constant
        // which is an "integer zero", treat it as a floating point zero.
        source_types.push_back(TypeSpec("float"));
      } else {
        source_types.push_back(TypeSpec("int"));
      }
<<<<<<< HEAD
    } else {
      throw std::runtime_error("Unsupported atom in ConditionElement::update_from_stack: " +
                               m_src[i]->to_string(env));
=======
    } else if (m_src[i]->is_sym_val() && m_src[i]->get_str() == "#f") {
      source_types.push_back(TypeSpec("symbol"));
    }

    else {
      throw std::runtime_error("Unsupported atom in ConditionElement::update_from_stack");
>>>>>>> ad695ed1
    }
  }
  if (m_flipped) {
    std::reverse(vars.begin(), vars.end());
  }

  popped_forms = pop_to_forms(vars, env, pool, stack, allow_side_effects, m_consumed);
  if (m_flipped) {
    std::reverse(popped_forms.begin(), popped_forms.end());
  }

  int popped_counter = 0;
  for (int i = 0; i < get_condition_num_args(m_kind); i++) {
    if (m_src[i]->is_var()) {
      source_forms.push_back(popped_forms.at(popped_counter++));
    } else {
      source_forms.push_back(pool.alloc_single_element_form<SimpleAtomElement>(nullptr, *m_src[i]));
    }
  }
  assert(popped_counter == int(popped_forms.size()));
  assert(source_forms.size() == source_types.size());

  result->push_back(make_generic(env, pool, source_forms, source_types));
}

void ReturnElement::push_to_stack(const Env& env, FormPool& pool, FormStack& stack) {
  mark_popped();
  FormStack temp_stack(false);
  for (auto& elt : return_code->elts()) {
    elt->push_to_stack(env, pool, temp_stack);
  }

  std::vector<FormElement*> new_entries;
  std::optional<RegisterAccess> var;
  new_entries = rewrite_to_get_var(temp_stack, pool, env.end_var(), env, &var);

  assert(!new_entries.empty());

  return_code->clear();

  for (int i = 0; i < ((int)new_entries.size()) - 1; i++) {
    stack.push_form_element(new_entries.at(i), true);
  }

  return_code->push_back(new_entries.back());
  if (var) {
    const auto& func_type = env.func->type.last_arg();
    if (!env.dts->ts.tc(func_type, env.get_variable_type(*var, false))) {
      auto as_cast = return_code->try_as_element<CastElement>();
      if (as_cast) {
        return_code->clear();
        as_cast->set_type(func_type);
        return_code->push_back(as_cast);
      } else {
        return_code = cast_form(return_code, func_type, pool, env);
        return_code->parent_element = this;
      }
    }
  }
  stack.push_form_element(this, true);
}

namespace {

void push_asm_srl_to_stack(const AsmOp* op,
                           FormElement* /*form_elt*/,
                           const Env& env,
                           FormPool& pool,
                           FormStack& stack) {
  // we will try to convert this into a bitfield operation. If this fails, fall back to assembly.
  auto var = op->src(0);
  assert(var.has_value());  // srl should always have this.

  auto dst = op->dst();
  assert(dst.has_value());

  auto integer_atom = op->instruction().get_src(1);
  assert(integer_atom.is_imm());
  auto integer = integer_atom.get_imm();

  auto arg0_type = env.get_variable_type(*var, true);
  auto type_info = env.dts->ts.lookup_type(arg0_type);
  auto bitfield_info = dynamic_cast<BitFieldType*>(type_info);
  if (bitfield_info) {
    auto base = pop_to_forms({*var}, env, pool, stack, true).at(0);
    auto read_elt = pool.alloc_element<BitfieldAccessElement>(base, arg0_type);
    BitfieldManip step(BitfieldManip::Kind::RIGHT_SHIFT_LOGICAL_32BIT, integer);
    auto other = read_elt->push_step(step, env.dts->ts, pool, env);
    assert(other);  // should be a high field.
    stack.push_value_to_reg(*dst, pool.alloc_single_form(nullptr, other), true,
                            env.get_variable_type(*dst, true));
  } else {
    // stack.push_form_element(form_elt, true);
    auto src_var = pop_to_forms({*var}, env, pool, stack, true).at(0);
    auto as_ba = src_var->try_as_element<BitfieldAccessElement>();
    if (as_ba) {
      BitfieldManip step(BitfieldManip::Kind::RIGHT_SHIFT_LOGICAL_32BIT, integer);
      auto other = as_ba->push_step(step, env.dts->ts, pool, env);
      assert(other);  // should immediately get a field.
      stack.push_value_to_reg(*dst, pool.alloc_single_form(nullptr, other), true,
                              env.get_variable_type(*dst, true));
    } else {
      throw std::runtime_error("Got invalid bitfield manip for srl");
    }
  }
}

void push_asm_sllv_to_stack(const AsmOp* op,
                            FormElement* form_elt,
                            const Env& env,
                            FormPool& pool,
                            FormStack& stack) {
  auto var = op->src(0);
  assert(var.has_value());

  auto dst = op->dst();
  assert(dst.has_value());

  auto sav = op->src(1);
  assert(sav.has_value());

  auto arg0_type = env.get_variable_type(*var, true);
  auto type_info = env.dts->ts.lookup_type(arg0_type);
  auto bitfield_info = dynamic_cast<BitFieldType*>(type_info);
  if (sav->reg() == Register(Reg::GPR, Reg::R0)) {
    if (bitfield_info) {
      auto base = pop_to_forms({*var}, env, pool, stack, true).at(0);
      auto read_elt = pool.alloc_element<BitfieldAccessElement>(base, arg0_type);
      BitfieldManip step(BitfieldManip::Kind::SLLV_SEXT, 0);
      auto other = read_elt->push_step(step, env.dts->ts, pool, env);
      assert(other);  // should immediately get a field.
      stack.push_value_to_reg(*dst, pool.alloc_single_form(nullptr, other), true,
                              env.get_variable_type(*dst, true));
    } else {
      auto src_var = pop_to_forms({*var}, env, pool, stack, true).at(0);
      auto as_ba = src_var->try_as_element<BitfieldAccessElement>();
      if (as_ba) {
        // part of existing chain.
        BitfieldManip step(BitfieldManip::Kind::SLLV_SEXT, 0);
        auto other = as_ba->push_step(step, env.dts->ts, pool, env);
        assert(other);  // should immediately get a field.
        stack.push_value_to_reg(*dst, pool.alloc_single_form(nullptr, other), true,
                                env.get_variable_type(*dst, true));
      } else {
        // push it to a weird looking form for initial bitfield setting.
        // these are lazily converted at the destination.
        stack.push_value_to_reg(
            *dst,
            pool.alloc_single_element_form<GenericElement>(
                nullptr, GenericOperator::make_fixed(FixedOperatorKind::ASM_SLLV_R0), src_var),
            true, env.get_variable_type(*dst, true));
      }
    }
  } else {
    stack.push_form_element(form_elt, true);
  }
}

void push_asm_pcpyud_to_stack(const AsmOp* op,
                              FormElement* form_elt,
                              const Env& env,
                              FormPool& pool,
                              FormStack& stack) {
  // pcpyud v1, gp, r0 for example.

  auto var = op->src(0);
  assert(var.has_value());

  auto dst = op->dst();
  assert(dst.has_value());

  auto possible_r0 = op->src(1);
  assert(possible_r0.has_value());

  auto arg0_type = env.get_variable_type(*var, true);
  auto type_info = env.dts->ts.lookup_type(arg0_type);
  auto bitfield_info = dynamic_cast<BitFieldType*>(type_info);
  if (bitfield_info && possible_r0->reg() == Register(Reg::GPR, Reg::R0)) {
    auto base = pop_to_forms({*var}, env, pool, stack, true).at(0);
    auto read_elt = pool.alloc_element<BitfieldAccessElement>(base, arg0_type);
    read_elt->push_pcpyud(env.dts->ts, pool, env);
    stack.push_value_to_reg(*dst, pool.alloc_single_form(nullptr, read_elt), true,
                            env.get_variable_type(*dst, true));
  } else {
    stack.push_form_element(form_elt, true);
  }
}

void push_asm_pextuw_to_stack(const AsmOp* op,
                              FormElement* form_elt,
                              const Env& env,
                              FormPool& pool,
                              FormStack& stack) {
  // (.pextuw t0-0 r0-0 obj)

  auto var = op->src(1);
  assert(var.has_value());

  auto dst = op->dst();
  assert(dst.has_value());

  auto possible_r0 = op->src(0);
  assert(possible_r0.has_value());

  auto arg0_type = env.get_variable_type(*var, true);
  auto type_info = env.dts->ts.lookup_type(arg0_type);
  auto bitfield_info = dynamic_cast<BitFieldType*>(type_info);
  if (bitfield_info && possible_r0->reg() == Register(Reg::GPR, Reg::R0)) {
    auto base = pop_to_forms({*var}, env, pool, stack, true).at(0);
    auto read_elt = pool.alloc_element<BitfieldAccessElement>(base, arg0_type);
    BitfieldManip step(BitfieldManip::Kind::PEXTUW, 0);
    auto other = read_elt->push_step(step, env.dts->ts, pool, env);
    assert(other);  // should immediately get a field.
    stack.push_value_to_reg(*dst, pool.alloc_single_form(nullptr, other), true,
                            env.get_variable_type(*dst, true));
  } else {
    stack.push_form_element(form_elt, true);
  }
}

/*
void push_asm_madds_to_stack(const AsmOp* op,
                             FormElement* form_elt,
                             const Env& env,
                             FormPool& pool,
                             FormStack& stack) {
  auto src0 = op->src(0);
  assert(src0.has_value());

  auto src1 = op->src(1);
  assert(src1.has_value());

  auto dst = op->dst();
  assert(dst.has_value());

  auto vars = pop_to_forms({*src0, *src1}, env, pool, stack, true);

  stack.push_value_to_reg(
      *dst,
      pool.alloc_single_element_form<GenericElement>(
          nullptr, GenericOperator::make_fixed(FixedOperatorKind::ASM_MADDS), vars),
      true, env.get_variable_type(*dst, true));
}
*/

void push_asm_to_stack(const AsmOp* op,
                       FormElement* form_elt,
                       const Env& env,
                       FormPool& pool,
                       FormStack& stack) {
  switch (op->instruction().kind) {
    case InstructionKind::SRL:
      push_asm_srl_to_stack(op, form_elt, env, pool, stack);
      break;
    case InstructionKind::SLLV:
      push_asm_sllv_to_stack(op, form_elt, env, pool, stack);
      break;
    case InstructionKind::PCPYUD:
      push_asm_pcpyud_to_stack(op, form_elt, env, pool, stack);
      break;
    case InstructionKind::PEXTUW:
      push_asm_pextuw_to_stack(op, form_elt, env, pool, stack);
      break;
      /*
    case InstructionKind::MADDS:
      push_asm_madds_to_stack(op, form_elt, env, pool, stack);
      break;
       */
    default:
      stack.push_form_element(form_elt, true);
      break;
  }
}

}  // namespace

void AtomicOpElement::push_to_stack(const Env& env, FormPool& pool, FormStack& stack) {
  mark_popped();
  auto as_end = dynamic_cast<const FunctionEndOp*>(m_op);
  if (as_end) {
    // we don't want to push this to the stack (for now at least)
    return;
  }

  auto as_special = dynamic_cast<const SpecialOp*>(m_op);
  if (as_special) {
    if (as_special->kind() == SpecialOp::Kind::NOP ||
        as_special->kind() == SpecialOp::Kind::BREAK ||
        as_special->kind() == SpecialOp::Kind::CRASH ||
        as_special->kind() == SpecialOp::Kind::SUSPEND) {
      stack.push_form_element(this, true);
      return;
    }
  }

  auto as_asm = dynamic_cast<const AsmOp*>(m_op);
  if (as_asm) {
    push_asm_to_stack(as_asm, this, env, pool, stack);
    return;
  }

  auto as_branch = dynamic_cast<AsmBranchOp*>(m_op);
  if (as_branch && !as_branch->is_likely()) {
    // this is a bit of a hack, but we go AsmBranchOp -> AsmBranchElement -> TranslatedAsmBranch
    auto delay = as_branch->branch_delay();
    assert(delay);
    // this might not be enough - we may need to back up to the cfg builder and do something there.
    auto del = pool.alloc_single_element_form<AtomicOpElement>(nullptr, delay);
    auto be = pool.alloc_element<AsmBranchElement>(as_branch, del, false);
    be->push_to_stack(env, pool, stack);
    return;
  }

  throw std::runtime_error("Cannot push atomic op to stack: " + m_op->to_string(env));
}

void AsmOpElement::push_to_stack(const Env& env, FormPool& pool, FormStack& stack) {
  mark_popped();
  push_asm_to_stack(m_op, this, env, pool, stack);
}

void GenericElement::update_from_stack(const Env& env,
                                       FormPool& pool,
                                       FormStack& stack,
                                       std::vector<FormElement*>* result,
                                       bool) {
  mark_popped();
  if (m_elts.size() == 1) {
    // a bit of a hack, but AtomicOpForm uses this for loading car/cdr
    // this is safe to do.
    m_elts.front()->update_children_from_stack(env, pool, stack, true);
  }
  result->push_back(this);
}

void AsmBranchElement::push_to_stack(const Env& env, FormPool& pool, FormStack& stack) {
  // create a condition element
  RegSet consumed;
  if (env.has_reg_use()) {
    consumed = env.reg_use().op.at(m_branch_op->op_id()).consumes;
  }
  std::optional<SimpleAtom> vars[2];
  for (int i = 0; i < get_condition_num_args(m_branch_op->condition().kind()); i++) {
    vars[i] = m_branch_op->condition().src(i);
  }
  auto ce = pool.alloc_element<ConditionElement>(m_branch_op->condition().kind(), vars[0], vars[1],
                                                 consumed, false);

  // and update it from the stack.
  std::vector<FormElement*> ce_updated;
  ce->update_from_stack(env, pool, stack, &ce_updated, true);

  auto branch_condition = pool.alloc_sequence_form(nullptr, ce_updated);

  auto op = pool.alloc_element<TranslatedAsmBranch>(
      branch_condition, m_branch_delay, m_branch_op->label_id(), m_branch_op->is_likely());
  // fmt::print("rewrote as {}\n", op->to_string(env));
  stack.push_form_element(op, true);
}

void BranchElement::push_to_stack(const Env& env, FormPool& pool, FormStack& stack) {
  // These will appear if we have an asm-branch that looked like a normal branch.
  // create a condition element
  RegSet consumed;
  if (env.has_reg_use()) {
    consumed = env.reg_use().op.at(m_op->op_id()).consumes;
  }
  std::optional<SimpleAtom> vars[2];
  for (int i = 0; i < get_condition_num_args(m_op->condition().kind()); i++) {
    vars[i] = m_op->condition().src(i);
  }
  auto ce = pool.alloc_element<ConditionElement>(m_op->condition().kind(), vars[0], vars[1],
                                                 consumed, false);

  // and update it from the stack.
  std::vector<FormElement*> ce_updated;
  ce->update_from_stack(env, pool, stack, &ce_updated, true);

  auto branch_condition = pool.alloc_sequence_form(nullptr, ce_updated);

  Form* branch_delay = nullptr;
  switch (m_op->branch_delay().kind()) {
    case IR2_BranchDelay::Kind::NOP: {
      branch_delay = nullptr;
    } break;
    case IR2_BranchDelay::Kind::SET_REG_REG: {
      auto src = m_op->branch_delay().var(1);
      auto dst = m_op->branch_delay().var(0);

      auto src_form =
          pool.alloc_single_element_form<SimpleAtomElement>(nullptr, SimpleAtom::make_var(src));

      branch_delay = pool.alloc_single_element_form<SetVarElement>(
          nullptr, dst, src_form, true, env.get_variable_type(src, true));
    } break;
    default:
      throw std::runtime_error("Unhandled branch delay in BranchElement::push_to_stack: " +
                               m_op->to_string(env));
  }

  assert(!m_op->likely());
  auto op = pool.alloc_element<TranslatedAsmBranch>(branch_condition, branch_delay,
                                                    m_op->label_id(), m_op->likely());
  // fmt::print("rewrote (non-asm) as {}\n", op->to_string(env));
  stack.push_form_element(op, true);
}

void GenericElement::push_to_stack(const Env& env, FormPool& pool, FormStack& stack) {
  (void)env;
  (void)pool;
  mark_popped();
  stack.push_form_element(this, true);
}

////////////////////////
// DynamicMethodAccess
////////////////////////

void DynamicMethodAccess::update_from_stack(const Env& env,
                                            FormPool& pool,
                                            FormStack& stack,
                                            std::vector<FormElement*>* result,
                                            bool allow_side_effects) {
  mark_popped();
  // auto new_val = stack.pop_reg(m_source, {}, env, allow_side_effects);
  auto new_val = pop_to_forms({m_source}, env, pool, stack, allow_side_effects).at(0);
  auto reg0_matcher =
      Matcher::match_or({Matcher::any_reg(0), Matcher::cast("uint", Matcher::any_reg(0))});
  auto reg1_matcher =
      Matcher::match_or({Matcher::any_reg(1), Matcher::cast("int", Matcher::any_reg(1))});

  // (+ (* method-id 4) (the-as int child-type))
  auto mult_matcher =
      Matcher::fixed_op(FixedOperatorKind::MULTIPLICATION, {reg0_matcher, Matcher::integer(4)});
  auto matcher = Matcher::fixed_op(FixedOperatorKind::ADDITION, {mult_matcher, reg1_matcher});
  auto match_result = match(matcher, new_val);
  if (!match_result.matched) {
    throw std::runtime_error("Could not match DynamicMethodAccess values: " +
                             new_val->to_string(env));
  }

  auto idx = match_result.maps.regs.at(0);
  auto base = match_result.maps.regs.at(1);
  assert(idx.has_value() && base.has_value());

  auto deref = pool.alloc_element<DerefElement>(
      var_to_form(base.value(), pool), false,
      std::vector<DerefToken>{DerefToken::make_field_name("method-table"),
                              DerefToken::make_int_expr(var_to_form(idx.value(), pool))});
  result->push_back(deref);
}

////////////////////////
// ArrayFieldAccess
////////////////////////

void ArrayFieldAccess::update_with_val(Form* new_val,
                                       const Env& env,
                                       FormPool& pool,
                                       std::vector<FormElement*>* result,
                                       bool) {
  int power_of_two = 0;

  if (m_constant_offset == 0) {
    if (m_expected_stride == 1) {
      auto base_matcher =
          Matcher::match_or({Matcher::cast("int", Matcher::any(0)),
                             Matcher::cast("uint", Matcher::any(0)), Matcher::any(0)});
      auto offset_matcher =
          Matcher::match_or({Matcher::cast("int", Matcher::any(1)),
                             Matcher::cast("uint", Matcher::any(1)), Matcher::any(1)});

      // (&+ data-ptr <idx>)
      auto matcher = Matcher::match_or(
          {Matcher::fixed_op(FixedOperatorKind::ADDITION, {base_matcher, offset_matcher}),
           Matcher::fixed_op(FixedOperatorKind::ADDITION_PTR, {base_matcher, offset_matcher})});

      auto match_result = match(matcher, new_val);
      if (!match_result.matched) {
        throw std::runtime_error(
            fmt::format("Failed to match array stride 1 load {}", new_val->to_string(env)));
      }
      auto idx = match_result.maps.forms.at(1);
      auto base = match_result.maps.forms.at(0);
      assert(idx && base);

      if (m_flipped) {
        std::swap(idx, base);
      }

      std::vector<DerefToken> tokens = m_deref_tokens;
      for (auto& x : tokens) {
        if (x.kind() == DerefToken::Kind::EXPRESSION_PLACEHOLDER) {
          x = DerefToken::make_int_expr(idx);
        }
      }
      //      tokens.push_back(DerefToken::make_int_expr(idx));

      auto deref = pool.alloc_element<DerefElement>(base, false, tokens);
      result->push_back(deref);
    } else if (is_power_of_two(m_expected_stride, &power_of_two)) {
      // reg0 is base
      // reg1 is idx

      auto reg0_matcher =
          Matcher::match_or({Matcher::cast("int", Matcher::any(0)),
                             Matcher::cast("uint", Matcher::any(0)), Matcher::any(0)});
      auto reg1_matcher =
          Matcher::match_or({Matcher::cast("uint", Matcher::any(1)), Matcher::any(1)});
      auto mult_matcher = Matcher::fixed_op(FixedOperatorKind::MULTIPLICATION,
                                            {reg1_matcher, Matcher::integer(m_expected_stride)});
      mult_matcher = Matcher::match_or({Matcher::cast("uint", mult_matcher), mult_matcher});
      auto matcher = Matcher::match_or(
          {Matcher::fixed_op(FixedOperatorKind::ADDITION, {reg0_matcher, mult_matcher}),
           Matcher::fixed_op(FixedOperatorKind::ADDITION_PTR, {reg0_matcher, mult_matcher})});
      auto match_result = match(matcher, new_val);
      if (!match_result.matched) {
        matcher = Matcher::match_or(
            {Matcher::fixed_op(FixedOperatorKind::ADDITION, {mult_matcher, reg0_matcher}),
             Matcher::fixed_op(FixedOperatorKind::ADDITION_PTR, {mult_matcher, reg0_matcher})});
        match_result = match(matcher, new_val);
        if (!match_result.matched) {
          result->push_back(this);
          return;
          fmt::print("power {}\n", power_of_two);
          throw std::runtime_error(
              "Couldn't match ArrayFieldAccess (stride power of 2, 0 offset) values: " +
              new_val->to_string(env));
        }
      }

      auto idx = match_result.maps.forms.at(1);
      auto base = match_result.maps.forms.at(0);
      assert(idx && base);

      std::vector<DerefToken> tokens = m_deref_tokens;
      for (auto& x : tokens) {
        if (x.kind() == DerefToken::Kind::EXPRESSION_PLACEHOLDER) {
          x = DerefToken::make_int_expr(idx);
        }
      }
      //      tokens.push_back(DerefToken::make_int_expr(idx));

      auto deref = pool.alloc_element<DerefElement>(base, false, tokens);
      result->push_back(deref);
    } else {
      throw std::runtime_error("Not power of two case, not yet implemented (no offset)");
    }
  } else {
    if (m_expected_stride == 1) {
      // reg0 is idx
      auto reg0_matcher =
          Matcher::match_or({Matcher::cast("int", Matcher::any(0)),
                             Matcher::cast("uint", Matcher::any(0)), Matcher::any(0)});
      // reg1 is base
      auto reg1_matcher =
          Matcher::match_or({Matcher::cast("int", Matcher::any(1)),
                             Matcher::cast("uint", Matcher::any(1)), Matcher::any(1)});
      auto matcher = Matcher::fixed_op(FixedOperatorKind::ADDITION, {reg0_matcher, reg1_matcher});
      auto match_result = match(matcher, new_val);
      if (!match_result.matched) {
        throw std::runtime_error("Could not match ArrayFieldAccess (stride 1) values: " +
                                 new_val->to_string(env));
      }
      auto idx = match_result.maps.forms.at(0);
      auto base = match_result.maps.forms.at(1);
      assert(idx && base);

      std::vector<DerefToken> tokens = m_deref_tokens;
      for (auto& x : tokens) {
        if (x.kind() == DerefToken::Kind::EXPRESSION_PLACEHOLDER) {
          x = DerefToken::make_int_expr(idx);
        }
      }
      // tokens.push_back(DerefToken::make_int_expr(var_to_form(idx.value(), pool)));

      auto deref = pool.alloc_element<DerefElement>(base, false, tokens);
      result->push_back(deref);
    } else if (is_power_of_two(m_expected_stride, &power_of_two)) {
      // (+ (sll (the-as uint a1-0) 2) (the-as int a0-0))
      // (+ gp-0 (the-as uint (shl (the-as uint (shl (the-as uint s4-0) 2)) 2)))
      auto reg0_matcher =
          Matcher::match_or({Matcher::cast("uint", Matcher::any(0)), Matcher::any(0)});
      auto reg1_matcher =
          Matcher::match_or({Matcher::cast("uint", Matcher::any(1)),
                             Matcher::cast("int", Matcher::any(1)), Matcher::any(1)});
      auto mult_matcher = Matcher::fixed_op(FixedOperatorKind::MULTIPLICATION,
                                            {reg0_matcher, Matcher::integer(m_expected_stride)});
      mult_matcher = Matcher::match_or({Matcher::cast("uint", mult_matcher), mult_matcher});
      auto matcher = Matcher::fixed_op(FixedOperatorKind::ADDITION, {mult_matcher, reg1_matcher});
      auto match_result = match(matcher, new_val);
      Form* idx = nullptr;
      Form* base = nullptr;
      // TODO - figure out why it sometimes happens the other way.
      if (!match_result.matched) {
        matcher = Matcher::fixed_op(FixedOperatorKind::ADDITION, {reg1_matcher, mult_matcher});
        match_result = match(matcher, new_val);
        if (!match_result.matched) {
          throw std::runtime_error("Could not match ArrayFieldAccess (stride power of 2) values: " +
                                   new_val->to_string(env));
        }
      }
      idx = match_result.maps.forms.at(0);
      base = match_result.maps.forms.at(1);

      assert(idx && base);

      std::vector<DerefToken> tokens = m_deref_tokens;
      for (auto& x : tokens) {
        if (x.kind() == DerefToken::Kind::EXPRESSION_PLACEHOLDER) {
          x = DerefToken::make_int_expr(idx);
        }
      }
      // tokens.push_back(DerefToken::make_int_expr(var_to_form(idx.value(), pool)));

      auto deref = pool.alloc_element<DerefElement>(base, false, tokens);
      result->push_back(deref);
    } else {
      // (+ v0-0 (the-as uint (* 12 (+ a3-0 -1))))
      auto mult_matcher = Matcher::op(GenericOpMatcher::fixed(FixedOperatorKind::MULTIPLICATION),
                                      {Matcher::integer(m_expected_stride), Matcher::any(0)});
      mult_matcher = Matcher::match_or(
          {Matcher::cast("uint", mult_matcher), Matcher::cast("int", mult_matcher), mult_matcher});
      auto add_matcher = Matcher::op(GenericOpMatcher::fixed(FixedOperatorKind::ADDITION),
                                     {Matcher::any(1), mult_matcher});
      add_matcher = Matcher::match_or(
          {add_matcher, Matcher::op(GenericOpMatcher::fixed(FixedOperatorKind::ADDITION),
                                    {mult_matcher, Matcher::any(1)})});

      auto mr = match(add_matcher, new_val);
      if (!mr.matched) {
        throw std::runtime_error("Failed to match non-power of two case: " +
                                 new_val->to_string(env));
      }

      auto base = strip_int_or_uint_cast(mr.maps.forms.at(1));
      auto idx = mr.maps.forms.at(0);

      assert(idx && base);

      std::vector<DerefToken> tokens = m_deref_tokens;
      for (auto& x : tokens) {
        if (x.kind() == DerefToken::Kind::EXPRESSION_PLACEHOLDER) {
          x = DerefToken::make_int_expr(idx);
        }
      }

      auto deref = pool.alloc_element<DerefElement>(base, false, tokens);
      result->push_back(deref);
    }
  }
}

void ArrayFieldAccess::update_from_stack(const Env& env,
                                         FormPool& pool,
                                         FormStack& stack,
                                         std::vector<FormElement*>* result,
                                         bool allow_side_effects) {
  mark_popped();
  auto new_val = pop_to_forms({m_source}, env, pool, stack, allow_side_effects).at(0);
  update_with_val(new_val, env, pool, result, allow_side_effects);
}

////////////////////////
// CastElement
////////////////////////

void CastElement::update_from_stack(const Env& env,
                                    FormPool& pool,
                                    FormStack& stack,
                                    std::vector<FormElement*>* result,
                                    bool allow_side_effects) {
  mark_popped();
  m_source->update_children_from_stack(env, pool, stack, allow_side_effects);
  result->push_back(this);
}

////////////////////////
// TypeOfElement
////////////////////////

void TypeOfElement::update_from_stack(const Env& env,
                                      FormPool& pool,
                                      FormStack& stack,
                                      std::vector<FormElement*>* result,
                                      bool allow_side_effects) {
  mark_popped();
  value->update_children_from_stack(env, pool, stack, allow_side_effects);
  result->push_back(this);
}
////////////////////////
// EmptyElement
////////////////////////

void EmptyElement::push_to_stack(const Env&, FormPool&, FormStack& stack) {
  mark_popped();
  stack.push_form_element(this, true);
}

void StoreElement::push_to_stack(const Env&, FormPool&, FormStack& stack) {
  mark_popped();
  stack.push_form_element(this, true);
}

bool is_symbol_true(const Form* form) {
  auto as_simple = dynamic_cast<SimpleExpressionElement*>(form->try_as_single_element());
  if (as_simple && as_simple->expr().is_identity() && as_simple->expr().get_arg(0).is_sym_ptr() &&
      as_simple->expr().get_arg(0).get_str() == "#t") {
    return true;
  }
  return false;
}

void ConditionalMoveFalseElement::push_to_stack(const Env& env, FormPool& pool, FormStack& stack) {
  mark_popped();
  // pop the value and the original
  auto popped = pop_to_forms({old_value, source}, env, pool, stack, true);
  if (!is_symbol_true(popped.at(0))) {
    lg::warn("Failed to ConditionalMoveFalseElement::push_to_stack");
    stack.push_value_to_reg(source, popped.at(1), true, TypeSpec("symbol"));
    stack.push_form_element(this, true);
    return;
  }
  stack.push_value_to_reg(dest,
                          pool.alloc_single_element_form<GenericElement>(
                              nullptr,
                              GenericOperator::make_compare(on_zero ? IR2_Condition::Kind::NONZERO
                                                                    : IR2_Condition::Kind::ZERO),
                              std::vector<Form*>{popped.at(1)}),
                          true, TypeSpec("symbol"));
}

///////////////////////////
// StackSpillStoreElement
///////////////////////////
void StackSpillStoreElement::push_to_stack(const Env& env, FormPool& pool, FormStack& stack) {
  mark_popped();
  Form* src;
  if (m_value.is_var()) {
    src = pop_to_forms({m_value.var()}, env, pool, stack, true).at(0);
  } else {
    src = pool.alloc_single_element_form<SimpleAtomElement>(nullptr, m_value);
  }

  auto dst = pool.alloc_single_element_form<ConstantTokenElement>(
      nullptr, env.get_spill_slot_var_name(m_stack_offset));
  if (m_cast_type) {
    src = cast_form(src, *m_cast_type, pool, env);
  }
  stack.push_form_element(pool.alloc_element<SetFormFormElement>(dst, src), true);
}

namespace {

/*!
 * Is the given form an assembly form to load data from a vector to the given vf register?
 */
Form* is_load_store_vector_to_reg(const Register& reg,
                                  FormElement* form,
                                  bool is_load,
                                  int* idx_out) {
  auto as_vf_op = dynamic_cast<VectorFloatLoadStoreElement*>(form);
  if (!as_vf_op) {
    return nullptr;
  }

  if (as_vf_op->is_load() != is_load) {
    return nullptr;
  }

  if (as_vf_op->vf_reg() != reg) {
    return nullptr;
  }

  // check that we actually got a real vector type, not some other thing that happens to have a
  // quad.
  auto& addr_type = as_vf_op->addr_type();
  if (!addr_type || addr_type != TypeSpec("vector")) {
    return nullptr;
  }

  // make sure we load from the right spot, and extract the base.
  auto loc = as_vf_op->location();
  auto matcher = Matcher::deref(Matcher::any(0), true, {DerefTokenMatcher::string("quad")});
  auto mr = match(matcher, loc);
  if (!mr.matched) {
    return nullptr;
  }

  // output the index of the actual store op, for reguse purposes.
  if (idx_out) {
    *idx_out = as_vf_op->my_idx();
  }

  // got it!
  return mr.maps.forms.at(0);
}

/*!
 * Try to convert a form to a regaccess.
 */
std::optional<RegisterAccess> form_as_ra(Form* form) {
  auto as_atom = form_as_atom(form);
  if (as_atom && as_atom->is_var()) {
    return as_atom->var();
  }
  return {};
}

bool try_vector_reset_inline(const Env& env,
                             FormPool& pool,
                             FormStack& stack,
                             FormElement* store_element) {
  // the store
  int store_idx = -1;
  auto store = is_load_store_vector_to_reg(Register(Reg::VF, 0), store_element, false, &store_idx);
  if (!store) {
    return false;
  }

  // remove these from the stack.
  // stack.pop(1);

  // the store here _should_ have failed propagation and just given us a variable.
  // if this is causing issues, we can run this check before propagating, as well call this from
  // the function that attempts the pop.
  auto store_var = form_as_ra(store);
  if (!store_var) {
    env.func->warnings.general_warning("Almost found vector reset, but couldn't get store var.");
    // stack.push_form_element(new_thing->elts().at(0), true);
    return false;
  }

  // ignore the store as a use. This will allow the entire vector-! expression to be expression
  // propagated, if it is appropriate.
  if (store_var) {
    auto menv = const_cast<Env*>(&env);
    menv->disable_use(*store_var);
  }

  // now try to see if we can pop the first arg (destination vector).
  bool got_orig = false;
  RegisterAccess orig;
  store = repop_passthrough_arg(store, stack, env, &orig, &got_orig);

  // create the actual  form
  Form* new_thing = pool.alloc_single_element_form<GenericElement>(
      nullptr,
      GenericOperator::make_function(
          pool.alloc_single_element_form<ConstantTokenElement>(nullptr, "vector-reset!")),
      std::vector<Form*>{store});

  if (got_orig) {
    // we got a value for the destination.  because we used the special repop passthrough,
    // we're responsible for inserting a set to set the var that we "stole" from.
    // We do this through push_value_to_reg, so it can be propagated if needed, but only if
    // somebody will actually read the output.
    // to tell, we look at the live out of the store op and the end - the earlier one would of
    // course be live out always because the store will read it again.

    auto& op_info = env.reg_use().op.at(store_idx);
    if (op_info.live.find(orig.reg()) == op_info.live.end()) {
      // nobody reads it, don't bother.
      stack.push_form_element(new_thing->elts().at(0), true);
    } else {
      stack.push_value_to_reg(orig, new_thing, true, TypeSpec("vector"));
    }

  } else {
    stack.push_form_element(new_thing->elts().at(0), true);
  }

  return true;
}
}  // namespace

void VectorFloatLoadStoreElement::push_to_stack(const Env& env, FormPool& pool, FormStack& stack) {
  mark_popped();

  auto loc_as_deref = m_location->try_as_element<DerefElement>();
  if (loc_as_deref) {
    auto root = loc_as_deref->base();
    auto atom = form_as_atom(root);
    if (atom && atom->get_kind() == SimpleAtom::Kind::VARIABLE) {
      m_addr_type = env.get_variable_type(atom->var(), true);
    }
  }

  auto name = env.func->guessed_name.to_string();
  // don't find vector-! inside of vector-!.
  if (!m_is_load && name != "vector-!" && name != "vector+!" && name != "vector-reset!") {
    if (try_vector_reset_inline(env, pool, stack, this)) {
      return;
    }
  }

  if (loc_as_deref) {
    auto root = loc_as_deref->base();
    auto atom = form_as_atom(root);
    if (atom && atom->get_kind() == SimpleAtom::Kind::VARIABLE) {
      loc_as_deref->set_base(pop_to_forms({atom->var()}, env, pool, stack, true).at(0));
    }
  }
  stack.push_form_element(this, true);
}

void MethodOfTypeElement::update_from_stack(const Env& env,
                                            FormPool& pool,
                                            FormStack& stack,
                                            std::vector<FormElement*>* result,
                                            bool allow_side_effects) {
  mark_popped();
  auto type = pop_to_forms({m_type_reg}, env, pool, stack, allow_side_effects).at(0);

  auto type_as_deref = type->try_as_element<DerefElement>();
  if (type_as_deref) {
    if (type_as_deref->tokens().size() > 1 &&
        type_as_deref->tokens().back().is_field_name("type")) {
      type_as_deref->tokens().pop_back();
      result->push_back(pool.alloc_element<GenericElement>(
          GenericOperator::make_fixed(FixedOperatorKind::METHOD_OF_OBJECT),
          std::vector<Form*>{type, pool.alloc_single_element_form<ConstantTokenElement>(
                                       nullptr, m_method_info.name)}));
      return;
    } else if (type_as_deref->tokens().size() == 1 &&
               type_as_deref->tokens().back().is_field_name("type")) {
      result->push_back(pool.alloc_element<GenericElement>(
          GenericOperator::make_fixed(FixedOperatorKind::METHOD_OF_OBJECT),
          std::vector<Form*>{
              type_as_deref->base(),
              pool.alloc_single_element_form<ConstantTokenElement>(nullptr, m_method_info.name)}));
      return;
    }
  }

  result->push_back(pool.alloc_element<GenericElement>(
      GenericOperator::make_fixed(FixedOperatorKind::METHOD_OF_TYPE),
      std::vector<Form*>{type, pool.alloc_single_element_form<ConstantTokenElement>(
                                   nullptr, m_method_info.name)}));
}

void SimpleAtomElement::update_from_stack(const Env&,
                                          FormPool&,
                                          FormStack&,
                                          std::vector<FormElement*>* result,
                                          bool) {
  mark_popped();
  result->push_back(this);
}

void StringConstantElement::update_from_stack(const Env&,
                                              FormPool&,
                                              FormStack&,
                                              std::vector<FormElement*>* result,
                                              bool) {
  mark_popped();
  result->push_back(this);
}

void GetMethodElement::update_from_stack(const Env&,
                                         FormPool&,
                                         FormStack&,
                                         std::vector<FormElement*>* result,
                                         bool) {
  mark_popped();
  result->push_back(this);
}

void CondNoElseElement::update_from_stack(const Env&,
                                          FormPool&,
                                          FormStack&,
                                          std::vector<FormElement*>* result,
                                          bool) {
  mark_popped();
  result->push_back(this);
}

void ConstantTokenElement::update_from_stack(const Env&,
                                             FormPool&,
                                             FormStack&,
                                             std::vector<FormElement*>* result,
                                             bool) {
  mark_popped();
  result->push_back(this);
}

void ConstantFloatElement::update_from_stack(const Env&,
                                             FormPool&,
                                             FormStack&,
                                             std::vector<FormElement*>* result,
                                             bool) {
  mark_popped();
  result->push_back(this);
}

void StackStructureDefElement::update_from_stack(const Env&,
                                                 FormPool&,
                                                 FormStack&,
                                                 std::vector<FormElement*>* result,
                                                 bool) {
  mark_popped();
  result->push_back(this);
}

void StackSpillValueElement::update_from_stack(const Env&,
                                               FormPool&,
                                               FormStack&,
                                               std::vector<FormElement*>* result,
                                               bool) {
  mark_popped();
  result->push_back(this);
}

void GetSymbolStringPointer::update_from_stack(const Env&,
                                               FormPool&,
                                               FormStack&,
                                               std::vector<FormElement*>* result,
                                               bool) {
  mark_popped();
  result->push_back(this);
}

void LabelElement::push_to_stack(const Env&, FormPool&, FormStack& stack) {
  mark_popped();
  stack.push_form_element(this, true);
}

void BreakElement::push_to_stack(const Env& env, FormPool& pool, FormStack& stack) {
  mark_popped();
  FormStack temp_stack(false);
  for (auto& elt : return_code->elts()) {
    elt->push_to_stack(env, pool, temp_stack);
  }

  std::vector<FormElement*> new_entries;
  new_entries = temp_stack.rewrite(pool, env);

  assert(!new_entries.empty());
  return_code->clear();

  for (int i = 0; i < ((int)new_entries.size()); i++) {
    stack.push_form_element(new_entries.at(i), true);
  }

  return_code->push_back(pool.alloc_element<EmptyElement>());
  stack.push_form_element(this, true);
}

}  // namespace decompiler<|MERGE_RESOLUTION|>--- conflicted
+++ resolved
@@ -3843,18 +3843,11 @@
       } else {
         source_types.push_back(TypeSpec("int"));
       }
-<<<<<<< HEAD
+    } else if (m_src[i]->is_sym_val() && m_src[i]->get_str() == "#f") {
+      source_types.push_back(TypeSpec("symbol"));
     } else {
       throw std::runtime_error("Unsupported atom in ConditionElement::update_from_stack: " +
                                m_src[i]->to_string(env));
-=======
-    } else if (m_src[i]->is_sym_val() && m_src[i]->get_str() == "#f") {
-      source_types.push_back(TypeSpec("symbol"));
-    }
-
-    else {
-      throw std::runtime_error("Unsupported atom in ConditionElement::update_from_stack");
->>>>>>> ad695ed1
     }
   }
   if (m_flipped) {
