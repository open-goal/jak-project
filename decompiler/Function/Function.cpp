--- conflicted
+++ resolved
@@ -92,15 +92,9 @@
       // storing s7 on the stack is done by interrupt handlers, which we probably don't want to
       // support
       if (instr.kind == InstructionKind::SD && instr.get_src(0).get_reg() == make_gpr(Reg::S7)) {
-<<<<<<< HEAD
-        spdlog::warn("{} Suspected ASM function based on this instruction in prologue: {}\n",
-                     guessed_name.to_string(), instr.to_string(file.labels));
-        warnings += ";; Flagged as ASM function because of " + instr.to_string(file.labels) + "\n";
-=======
         lg::warn("{} Suspected ASM function based on this instruction in prologue: {}\n",
-                 guessed_name.to_string(), instr.to_string(file));
+                 guessed_name.to_string(), instr.to_string(file.labels));
         warnings += ";; Flagged as ASM function because of " + instr.to_string(file) + "\n";
->>>>>>> 3331e9cd
         suspected_asm = true;
         return;
       }
