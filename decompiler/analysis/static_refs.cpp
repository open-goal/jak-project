#include "static_refs.h"
#include "common/goos/PrettyPrinter.h"
#include "decompiler/Function/Function.h"
#include "decompiler/ObjectFile/LinkedObjectFile.h"
#include "decompiler/analysis/final_output.h"

namespace decompiler {

namespace {

bool kind_for_lambda(FunctionName::FunctionKind k) {
  if (k == FunctionName::FunctionKind::UNIDENTIFIED || k == FunctionName::FunctionKind::NV_STATE ||
      k == FunctionName::FunctionKind::V_STATE) {
    return true;
  }
  return false;
}

bool try_convert_lambda(const Function& parent_function,
                        FormPool& pool,
                        Form* f,
                        bool defstate_behavior) {
  auto atom = form_as_atom(f);
  if (atom && atom->is_static_addr()) {
    auto lab = parent_function.ir2.env.file->labels.at(atom->label());
    auto& env = parent_function.ir2.env;
    const auto& info = parent_function.ir2.env.file->label_db->lookup(lab.name);

    auto& file = env.file;
    auto other_func = file->try_get_function_at_label(atom->label());
    if (other_func && kind_for_lambda(other_func->guessed_name.kind)) {
      if (info.from_user) {
        lg::error(
            "Label {} had an entry in config, but it is a function. This will be "
            "ignored and is no longer required.",
            lab.name);
      }
<<<<<<< HEAD
      if (!other_func->ir2.env.has_local_vars() || !other_func->ir2.expressions_succeeded) {
=======
      if (!other_func->ir2.env.has_local_vars() || !other_func->ir2.top_form ||
          !other_func->ir2.expressions_succeeded) {
>>>>>>> 45318be0
        // don't bother if we don't even have vars.
        return false;
      }
      goos::Object result;
      if (defstate_behavior) {
        result = final_output_defstate_anonymous_behavior(*other_func);
      } else {
        result = final_output_lambda(*other_func);
      }

      f->clear();
      f->push_back(pool.alloc_element<LambdaDefinitionElement>(result));
      return true;
    }
  }
  return false;
}
}  // namespace

int insert_static_refs(Form* top_level_form,
                       FormPool& pool,
                       const Function& function,
                       const DecompilerTypeSystem&) {
  int replaced = 0;

  // first, look for defstates and lambdas to behaviors.
  top_level_form->apply([&](FormElement* fe) {
    auto as_defstate = dynamic_cast<DefstateElement*>(fe);
    if (as_defstate) {
      for (auto& e : as_defstate->entries()) {
        if (e.is_behavior) {
          if (try_convert_lambda(function, pool, e.val, true)) {
            replaced++;
          }
        }
      }
    }
  });

  // next, all the rest.
  top_level_form->apply_form([&](Form* f) {
    if (try_convert_lambda(function, pool, f, false)) {
      replaced++;
    }
  });

  top_level_form->apply([&](FormElement* fe) {
    auto as_static_data = dynamic_cast<DecompiledDataElement*>(fe);
    if (as_static_data) {
      as_static_data->do_decomp(function.ir2.env, function.ir2.env.file);
    }
  });
  return replaced;
}
}  // namespace decompiler<|MERGE_RESOLUTION|>--- conflicted
+++ resolved
@@ -35,12 +35,8 @@
             "ignored and is no longer required.",
             lab.name);
       }
-<<<<<<< HEAD
-      if (!other_func->ir2.env.has_local_vars() || !other_func->ir2.expressions_succeeded) {
-=======
       if (!other_func->ir2.env.has_local_vars() || !other_func->ir2.top_form ||
           !other_func->ir2.expressions_succeeded) {
->>>>>>> 45318be0
         // don't bother if we don't even have vars.
         return false;
       }
