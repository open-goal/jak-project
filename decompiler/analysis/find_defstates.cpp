--- conflicted
+++ resolved
@@ -155,12 +155,8 @@
     // name = code/event/etc
     if (skip_states.count(state_name) > 0) {
       if (skip_states.at(state_name).find(name) != skip_states.at(state_name).end()) {
-<<<<<<< HEAD
-        // anyway to add a comment here?
-=======
         env.func->warnings.general_warning("SKIP: skipping '{}' handler for state '{}'", name,
                                            state_name);
->>>>>>> 45318be0
         continue;
       }
     }
