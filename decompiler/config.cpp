#include "config.h"

#include "common/log/log.h"
#include "common/util/FileUtil.h"
#include "common/util/json_util.h"

#include "decompiler/util/config_parsers.h"

#include "third-party/fmt/core.h"
#include "third-party/json.hpp"

namespace decompiler {

namespace {
/*!
 * Read an entry from cfg containing the name of a json file, and parse that file.
 * Relative to jak-project directory.
 */
nlohmann::json read_json_file_from_config(const nlohmann::json& cfg, const std::string& file_key) {
  auto file_name = cfg.at(file_key).get<std::string>();
  auto file_txt = file_util::read_text_file(file_util::get_file_path({file_name}));
  return parse_commented_json(file_txt, file_name);
}
}  // namespace

/*!
 * Parse the main config file and return decompiler config.
 */
Config read_config_file(const fs::path& path_to_config_file, const std::string& override_json) {
  Config config;
  auto config_str = file_util::read_text_file(path_to_config_file);
<<<<<<< HEAD
  auto cfg = parse_commented_json(config_str, path_to_config_file);

  // Override JSON
  for (auto const& [key, val] : overrides) {
    lg::info("[Config] - Overwriting '{}' with '{}'", key, val);
    cfg[key] = val;
  }
=======
  auto cfg = parse_commented_json(config_str, path_to_config_file.string());
  fmt::print("Config Overide: '{}'\n", override_json);
  auto cfg_override = parse_commented_json(override_json, "");
  cfg.update(cfg_override);
>>>>>>> 1b45aab3

  int version_int = cfg.at("game_version").get<int>();
  ASSERT(version_int == 1 || version_int == 2);
  config.game_version = (GameVersion)version_int;
  config.text_version = cfg.at("text_version").get<GameTextVersion>();
  config.game_name = cfg.at("game_name").get<std::string>();
  if (cfg.contains("expected_elf_name")) {
    config.expected_elf_name = cfg.at("expected_elf_name").get<std::string>();
  }
  config.all_types_file = cfg.at("all_types_file").get<std::string>();

  auto inputs_json = read_json_file_from_config(cfg, "inputs_file");
  config.dgo_names = inputs_json.at("dgo_names").get<std::vector<std::string>>();
  config.object_file_names = inputs_json.at("object_file_names").get<std::vector<std::string>>();
  config.str_file_names = inputs_json.at("str_file_names").get<std::vector<std::string>>();
  config.audio_dir_file_name = inputs_json.at("audio_dir_file_name").get<std::string>();
  config.streamed_audio_file_names =
      inputs_json.at("streamed_audio_file_names").get<std::vector<std::string>>();

  if (cfg.contains("obj_file_name_map_file")) {
    config.obj_file_name_map_file = cfg.at("obj_file_name_map_file").get<std::string>();
  }
  config.disassemble_code = cfg.at("disassemble_code").get<bool>();
  config.decompile_code = cfg.at("decompile_code").get<bool>();
  config.write_hex_near_instructions = cfg.at("write_hex_near_instructions").get<bool>();
  config.write_scripts = cfg.at("write_scripts").get<bool>();
  config.disassemble_data = cfg.at("disassemble_data").get<bool>();
  config.process_tpages = cfg.at("process_tpages").get<bool>();
  config.process_game_text = cfg.at("process_game_text").get<bool>();
  config.process_game_count = cfg.at("process_game_count").get<bool>();
  config.process_art_groups = cfg.at("process_art_groups").get<bool>();
  config.hexdump_code = cfg.at("hexdump_code").get<bool>();
  config.hexdump_data = cfg.at("hexdump_data").get<bool>();
  config.find_functions = cfg.at("find_functions").get<bool>();
  config.dump_objs = cfg.at("dump_objs").get<bool>();
  config.print_cfgs = cfg.at("print_cfgs").get<bool>();
  config.generate_symbol_definition_map = cfg.at("generate_symbol_definition_map").get<bool>();
  config.is_pal = cfg.at("is_pal").get<bool>();
  config.rip_levels = cfg.at("rip_levels").get<bool>();
  config.extract_collision = cfg.at("extract_collision").get<bool>();
  config.generate_all_types = cfg.at("generate_all_types").get<bool>();
  if (cfg.contains("old_all_types_file")) {
    config.old_all_types_file = cfg.at("old_all_types_file").get<std::string>();
  }
  auto allowed = cfg.at("allowed_objects").get<std::vector<std::string>>();
  for (const auto& x : allowed) {
    config.allowed_objects.insert(x);
  }
  auto banned = cfg.at("banned_objects").get<std::vector<std::string>>();
  for (const auto& x : banned) {
    config.banned_objects.insert(x);
  }

  auto type_casts_json = read_json_file_from_config(cfg, "type_casts_file");
  for (auto& kv : type_casts_json.items()) {
    auto& function_name = kv.key();
    auto& casts = kv.value();
    for (auto& cast : casts) {
      if (cast.at(0).is_string()) {
        auto cast_name = cast.at(0).get<std::string>();
        if (cast_name == "_stack_") {
          // it's a stack var cast
          StackTypeCast stack_cast;
          stack_cast.stack_offset = cast.at(1).get<int>();
          stack_cast.type_name = cast.at(2).get<std::string>();
          config.stack_type_casts_by_function_by_stack_offset[function_name]
                                                             [stack_cast.stack_offset] = stack_cast;
        } else {
          throw std::runtime_error(fmt::format("Unknown cast type: {}", cast_name));
        }
      } else {
        auto idx_range = parse_json_optional_integer_range(cast.at(0));
        for (auto idx : idx_range) {
          RegisterTypeCast type_cast;
          type_cast.atomic_op_idx = idx;
          type_cast.reg = Register(cast.at(1).get<std::string>());
          type_cast.type_name = cast.at(2).get<std::string>();
          config.register_type_casts_by_function_by_atomic_op_idx[function_name][idx].push_back(
              type_cast);
        }
      }
    }
  }

  auto anon_func_json = read_json_file_from_config(cfg, "anonymous_function_types_file");
  for (auto& kv : anon_func_json.items()) {
    auto& obj_file_name = kv.key();
    auto& anon_types = kv.value();
    for (auto& anon_type : anon_types) {
      auto id = anon_type.at(0).get<int>();
      const auto& type_name = anon_type.at(1).get<std::string>();
      config.anon_function_types_by_obj_by_id[obj_file_name][id] = type_name;
    }
  }
  auto var_names_json = read_json_file_from_config(cfg, "var_names_file");
  for (auto& kv : var_names_json.items()) {
    auto& function_name = kv.key();
    auto arg = kv.value().find("args");
    if (arg != kv.value().end()) {
      for (auto& x : arg.value()) {
        config.function_arg_names[function_name].push_back(x);
      }
    }

    auto var = kv.value().find("vars");
    if (var != kv.value().end()) {
      for (auto& vkv : var->get<std::unordered_map<std::string, nlohmann::json>>()) {
        LocalVarOverride override;
        if (vkv.second.is_string()) {
          override.name = vkv.second.get<std::string>();
        } else if (vkv.second.is_array()) {
          override.name = vkv.second[0].get<std::string>();
          override.type = vkv.second[1].get<std::string>();
        } else {
          throw std::runtime_error("Invalid function var override.");
        }
        config.function_var_overrides[function_name][vkv.first] = override;
      }
    }
  }

  auto label_types_json = read_json_file_from_config(cfg, "label_types_file");
  for (auto& kv : label_types_json.items()) {
    auto& obj_name = kv.key();
    auto& types = kv.value();
    for (auto& x : types) {
      const auto& name = x.at(0).get<std::string>();
      const auto& type_name = x.at(1).get<std::string>();
      bool is_val = false;
      std::optional<int> array_size;
      if (x.size() > 2) {
        if (x.at(2).is_boolean()) {
          is_val = x.at(2).get<bool>();
        } else {
          array_size = x.at(2).get<int>();
        }
      }
      auto& config_entry = config.label_types[obj_name][name];
      config_entry = {is_val, type_name, array_size};
    }
  }

  auto stack_structures_json = read_json_file_from_config(cfg, "stack_structures_file");
  for (auto& kv : stack_structures_json.items()) {
    auto& func_name = kv.key();
    auto& stack_structures = kv.value();
    config.stack_structure_hints_by_function[func_name] =
        parse_stack_structure_hints(stack_structures);
  }

  auto hacks_json = read_json_file_from_config(cfg, "hacks_file");
  config.hacks.hint_inline_assembly_functions =
      hacks_json.at("hint_inline_assembly_functions").get<std::unordered_set<std::string>>();
  config.hacks.asm_functions_by_name =
      hacks_json.at("asm_functions_by_name").get<std::unordered_set<std::string>>();
  config.hacks.pair_functions_by_name =
      hacks_json.at("pair_functions_by_name").get<std::unordered_set<std::string>>();
  config.hacks.no_type_analysis_functions_by_name =
      hacks_json.at("no_type_analysis_functions_by_name").get<std::unordered_set<std::string>>();
  config.hacks.types_with_bad_inspect_methods =
      hacks_json.at("types_with_bad_inspect_methods").get<std::unordered_set<std::string>>();
  config.hacks.reject_cond_to_value = hacks_json.at("aggressively_reject_cond_to_value_rewrite")
                                          .get<std::unordered_set<std::string>>();
  config.hacks.blocks_ending_in_asm_branch_by_func_name =
      hacks_json.at("blocks_ending_in_asm_branch")
          .get<std::unordered_map<std::string, std::unordered_set<int>>>();
  config.hacks.format_ops_with_dynamic_string_by_func_name =
      hacks_json.at("dynamic_format_arg_counts")
          .get<std::unordered_map<std::string, std::vector<std::vector<int>>>>();
  config.hacks.mips2c_functions_by_name =
      hacks_json.at("mips2c_functions_by_name").get<std::unordered_set<std::string>>();
  config.hacks.mips2c_jump_table_functions =
      hacks_json.at("mips2c_jump_table_functions")
          .get<std::unordered_map<std::string, std::vector<int>>>();

  for (auto& entry : hacks_json.at("cond_with_else_max_lengths")) {
    auto func_name = entry.at(0).get<std::string>();
    auto cond_name = entry.at(1).get<std::string>();
    auto max_len = entry.at(2).get<int>();
    config.hacks.cond_with_else_len_by_func_name[func_name].max_length_by_start_block[cond_name] =
        max_len;
  }

  for (auto& entry : hacks_json.at("missing_textures")) {
    int tpage = entry.at(1).get<int>();
    int idx = entry.at(2).get<int>();
    config.hacks.missing_textures_by_level[entry.at(0).get<std::string>()].emplace_back(tpage, idx);
  }

  config.bad_format_strings =
      hacks_json.at("bad_format_strings").get<std::unordered_map<std::string, int>>();

  auto merged = hacks_json.at("expected_merged_objs").get<std::vector<std::string>>();
  for (const auto& x : merged) {
    config.merged_objects.insert(x);
  }

  config.levels_to_extract = inputs_json.at("levels_to_extract").get<std::vector<std::string>>();
  config.levels_extract = cfg.at("levels_extract").get<bool>();

  auto art_info_json = read_json_file_from_config(cfg, "art_info_file");
  config.art_groups_by_file =
      art_info_json.at("files").get<std::unordered_map<std::string, std::string>>();
  config.art_groups_by_function =
      art_info_json.at("functions").get<std::unordered_map<std::string, std::string>>();

  auto import_deps = read_json_file_from_config(cfg, "import_deps_file");
  config.import_deps_by_file =
      import_deps.get<std::unordered_map<std::string, std::vector<std::string>>>();

  config.write_patches = cfg.at("write_patches").get<bool>();
  config.apply_patches = cfg.at("apply_patches").get<bool>();
  const auto& object_patches = cfg.at("object_patches");
  for (auto& [obj, pch] : object_patches.items()) {
    ObjectPatchInfo new_pch;
    new_pch.crc = (u32)std::stoull(pch.at("crc32").get<std::string>(), nullptr, 16);
    new_pch.target_file = pch.at("in").get<std::string>();
    new_pch.patch_file = pch.at("out").get<std::string>();
    config.object_patches.insert({obj, new_pch});
  }

  return config;
}

}  // namespace decompiler<|MERGE_RESOLUTION|>--- conflicted
+++ resolved
@@ -29,20 +29,10 @@
 Config read_config_file(const fs::path& path_to_config_file, const std::string& override_json) {
   Config config;
   auto config_str = file_util::read_text_file(path_to_config_file);
-<<<<<<< HEAD
-  auto cfg = parse_commented_json(config_str, path_to_config_file);
-
-  // Override JSON
-  for (auto const& [key, val] : overrides) {
-    lg::info("[Config] - Overwriting '{}' with '{}'", key, val);
-    cfg[key] = val;
-  }
-=======
   auto cfg = parse_commented_json(config_str, path_to_config_file.string());
-  fmt::print("Config Overide: '{}'\n", override_json);
+  lg::info("Config Overide: '{}'\n", override_json);
   auto cfg_override = parse_commented_json(override_json, "");
   cfg.update(cfg_override);
->>>>>>> 1b45aab3
 
   int version_int = cfg.at("game_version").get<int>();
   ASSERT(version_int == 1 || version_int == 2);
