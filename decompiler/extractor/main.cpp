--- conflicted
+++ resolved
@@ -104,13 +104,8 @@
     const IsoFile& iso_file,
     const std::filesystem::path& extracted_iso_path) {
   if (!std::filesystem::exists(extracted_iso_path / "DGO")) {
-<<<<<<< HEAD
     lg::error("input folder doesn't have a DGO folder. Is this the right input?");
-    return ExtractorErrorCode::VALIDATION_BAD_EXTRACTION;
-=======
-    fmt::print(stderr, "ERROR: input folder doesn't have a DGO folder. Is this the right input?\n");
     return {ExtractorErrorCode::VALIDATION_BAD_EXTRACTION, std::nullopt};
->>>>>>> d76ba837
   }
 
   std::optional<ExtractorErrorCode> error_code;
