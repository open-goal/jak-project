#include <map>
#include <regex>
#include <unordered_map>

#include "extractor_util.hpp"

#include "common/log/log.h"
#include "common/util/FileUtil.h"
#include "common/util/json_util.h"
#include "common/util/read_iso_file.h"
#include <common/util/unicode_util.h>

#include "decompiler/Disasm/OpcodeInfo.h"
#include "decompiler/ObjectFile/ObjectFileDB.h"
#include "decompiler/config.h"
#include "decompiler/level_extractor/extract_level.h"
#include "goalc/compiler/Compiler.h"

#include "third-party/CLI11.hpp"

<<<<<<< HEAD
enum class ExtractorErrorCode {
  SUCCESS = 0,
  VALIDATION_CANT_LOCATE_ELF = 4000,
  VALIDATION_SERIAL_MISSING_FROM_DB = 4001,
  VALIDATION_ELF_MISSING_FROM_DB = 4002,
  VALIDATION_BAD_ISO_CONTENTS = 4010,
  VALIDATION_INCORRECT_EXTRACTION_COUNT = 4011,
  VALIDATION_BAD_EXTRACTION = 4020,
  DECOMPILATION_GENERIC_ERROR = 4030
};

enum GameIsoFlags { FLAG_JAK1_BLACK_LABEL = (1 << 0) };

static const std::unordered_map<std::string, GameIsoFlags> sGameIsoFlagNames = {
    {"jak1-black-label", FLAG_JAK1_BLACK_LABEL}};

struct ISOMetadata {
  std::string canonical_name;
  std::string region;
  int num_files;
  xxh::hash64_t contents_hash;
  std::string decomp_config;
  GameIsoFlags flags = (GameIsoFlags)0;
};

// TODO - when we support jak2 and beyond, add which game it's for as well
// this will let the installer reject (or gracefully handle) jak2 isos on the jak1 page, etc.

// { SERIAL : { ELF_HASH : ISOMetadataDatabase } }
static const std::map<std::string, std::map<xxh::hash64_t, ISOMetadata>> isoDatabase{
    {"SCUS-97124",
     {{7280758013604870207U,
       {"Jak & Daxter™: The Precursor Legacy (Black Label)", "NTSC-U", 337, 11363853835861842434U,
        "jak1_ntsc_black_label", FLAG_JAK1_BLACK_LABEL}},
      {744661860962747854,
       {"Jak & Daxter™: The Precursor Legacy", "NTSC-U", 338, 8538304367812415885U, "jak1_jp"}}}},
    {"SCES-50361",
     {{12150718117852276522U,
       {"Jak & Daxter™: The Precursor Legacy", "PAL", 338, 16850370297611763875U, "jak1_pal"}}}},
    {"SCPS-15021",
     {{16909372048085114219U,
       {"ジャックＸダクスター　～　旧世界の遺産", "NTSC-J", 338, 1262350561338887717,
        "jak1_jp"}}}}};

void setup_global_decompiler_stuff(std::optional<std::filesystem::path> project_path_override) {
  decompiler::init_opcode_info();
  file_util::setup_project_path(project_path_override);
}

IsoFile extract_files(std::filesystem::path data_dir_path,
                      std::filesystem::path extracted_iso_path) {
  lg::info("input isn't a folder, assuming it's an ISO file...");
=======
IsoFile extract_files(fs::path input_file_path, fs::path extracted_iso_path) {
  lg::info(
      "Note: Provided game data path '{}' points to a file, not a directory. Assuming it's an ISO "
      "file and attempting to extract!",
      input_file_path.string());
>>>>>>> 6ce1d2a0

  fs::create_directories(extracted_iso_path);

  auto fp = file_util::open_file(input_file_path, "rb");
  ASSERT_MSG(fp, "failed to open input ISO file");
  IsoFile iso = unpack_iso_files(fp, extracted_iso_path, true, true);
  fclose(fp);
  return iso;
}

<<<<<<< HEAD
std::pair<std::optional<std::string>, std::optional<xxh::hash64_t>> findElfFile(
    const std::filesystem::path& extracted_iso_path) {
  std::optional<std::string> serial = std::nullopt;
  std::optional<xxh::hash64_t> elf_hash = std::nullopt;
  for (const auto& entry : fs::directory_iterator(extracted_iso_path)) {
    auto as_str = entry.path().filename().string();
    if (std::regex_match(as_str, std::regex(".{4}_.{3}\\..{2}"))) {
      serial = std::make_optional(
          fmt::format("{}-{}", as_str.substr(0, 4), as_str.substr(5, 3) + as_str.substr(9, 2)));
      // We already found the path, so hash it while we're here
      auto fp = fopen(entry.path().string().c_str(), "rb");
      fseek(fp, 0, SEEK_END);
      size_t size = ftell(fp);
      std::vector<u8> buffer(size);
      rewind(fp);
      fread(&buffer[0], sizeof(std::vector<u8>::value_type), buffer.size(), fp);
      elf_hash = std::make_optional(xxh::xxhash<64>(buffer));
      break;
    }
  }
  return {serial, elf_hash};
}

std::pair<ExtractorErrorCode, std::optional<ISOMetadata>> validate(
    const IsoFile& iso_file,
    const std::filesystem::path& extracted_iso_path) {
  if (!std::filesystem::exists(extracted_iso_path / "DGO")) {
    lg::error("input folder doesn't have a DGO folder. Is this the right input?");
    return {ExtractorErrorCode::VALIDATION_BAD_EXTRACTION, std::nullopt};
=======
std::tuple<std::optional<ISOMetadata>, ExtractorErrorCode> validate(
    const fs::path& extracted_iso_path,
    const xxh::hash64_t expected_hash,
    const int expected_num_files) {
  if (!fs::exists(extracted_iso_path / "DGO")) {
    lg::error("input folder doesn't have a DGO folder. Is this the right input?");
    return {std::nullopt, ExtractorErrorCode::VALIDATION_BAD_EXTRACTION};
>>>>>>> 6ce1d2a0
  }

  const auto [serial, elf_hash] = findElfFile(extracted_iso_path);

  if (!serial || !elf_hash) {
    lg::error("Unable to locate a Serial/ELF file!");
<<<<<<< HEAD
    if (!error_code.has_value()) {
      error_code = std::make_optional(ExtractorErrorCode::VALIDATION_CANT_LOCATE_ELF);
    }
=======
>>>>>>> 6ce1d2a0
    // No point in continuing here
    return {std::nullopt, ExtractorErrorCode::VALIDATION_CANT_LOCATE_ELF};
  }

  // Find the game in our tracking database
<<<<<<< HEAD
  std::optional<ISOMetadata> meta_res = std::nullopt;
  if (auto dbEntry = isoDatabase.find(serial.value()); dbEntry == isoDatabase.end()) {
    lg::error("Serial '{}' not found in the validation database", serial.value());
    if (!error_code.has_value()) {
      error_code = std::make_optional(ExtractorErrorCode::VALIDATION_SERIAL_MISSING_FROM_DB);
    }
  } else {
    auto& metaMap = dbEntry->second;
    auto meta_entry = metaMap.find(elf_hash.value());
    if (meta_entry == metaMap.end()) {
      lg::error(
          "ELF Hash '{}' not found in the validation database, is this a new or "
          "modified version of the same game?\n",
          elf_hash.value());
      if (!error_code.has_value()) {
        error_code = std::make_optional(ExtractorErrorCode::VALIDATION_ELF_MISSING_FROM_DB);
      }
    } else {
      meta_res = std::make_optional<ISOMetadata>(meta_entry->second);
      const auto& meta = *meta_res;
      // Print out some information
      lg::info("Detected Game Metadata:");
      lg::info("\tDetected - {}", meta.canonical_name);
      lg::info("\tRegion - {}", meta.region);
      lg::info("\tSerial - {}", dbEntry->first);
      lg::info("\tUses Decompiler Config - {}", meta.decomp_config);

      // - Number of Files
      if (meta.num_files != iso_file.files_extracted) {
        lg::error("Extracted an unexpected number of files. Expected '{}', Actual '{}'",
                  meta.num_files, iso_file.files_extracted);
        if (!error_code.has_value()) {
          error_code =
              std::make_optional(ExtractorErrorCode::VALIDATION_INCORRECT_EXTRACTION_COUNT);
        }
      }
      // Check the ISO Hash
      if (meta.contents_hash != contents_hash) {
        lg::error("Overall ISO content's hash does not match. Expected '{}', Actual '{}'",
                  meta.contents_hash, contents_hash);
      }
    }
  }

  // Finally, return the result
  if (error_code.has_value()) {
    // Generate the map entry to make things simple, just convienance
    if (error_code.value() == ExtractorErrorCode::VALIDATION_SERIAL_MISSING_FROM_DB) {
      lg::warn(
          "If this is a new release or version that should be supported, consider adding the "
          "following serial entry to the database:\n");
      lg::warn(
          "\t'{{\"{}\", {{{{{}U, {{\"GAME_TITLE\", \"NTSC-U/PAL/NTSC-J\", {}, {}U, "
          "\"DECOMP_CONFIF_FILENAME_NO_EXTENSION\"}}}}}}}}'\n",
          serial.value(), elf_hash.value(), iso_file.files_extracted, contents_hash);
    } else if (error_code.value() == ExtractorErrorCode::VALIDATION_ELF_MISSING_FROM_DB) {
      lg::warn(
          "If this is a new release or version that should be supported, consider adding the "
          "following ELF entry to the database under the '{}' serial:\n",
          serial.value());
      lg::warn(
          "\t'{{{}, {{\"GAME_TITLE\", \"NTSC-U/PAL/NTSC-J\", {}, {}U, "
          "\"DECOMP_CONFIF_FILENAME_NO_EXTENSION\"}}}}'\n",
          elf_hash.value(), iso_file.files_extracted, contents_hash);
    } else {
      lg::error(
          "Validation has failed to match with expected values, see the above errors for "
          "specific.  This may be an error in the validation database!\n");
    }
    return {*error_code, std::nullopt};
=======
  auto dbEntry = isoDatabase.find(serial.value());
  if (dbEntry == isoDatabase.end()) {
    lg::error("Serial '{}' not found in the validation database", serial.value());
    log_potential_new_db_entry(ExtractorErrorCode::VALIDATION_SERIAL_MISSING_FROM_DB,
                               serial.value(), elf_hash.value(), expected_num_files, expected_hash);
    return {std::nullopt, ExtractorErrorCode::VALIDATION_SERIAL_MISSING_FROM_DB};
  }

  auto& metaMap = dbEntry->second;
  auto meta_entry = metaMap.find(elf_hash.value());
  if (meta_entry == metaMap.end()) {
    lg::error(
        "ELF Hash '{}' not found in the validation database, is this a new or "
        "modified version of the same game?",
        elf_hash.value());
    log_potential_new_db_entry(ExtractorErrorCode::VALIDATION_ELF_MISSING_FROM_DB, serial.value(),
                               elf_hash.value(), expected_num_files, expected_hash);
    return {std::nullopt, ExtractorErrorCode::VALIDATION_ELF_MISSING_FROM_DB};
>>>>>>> 6ce1d2a0
  }

  auto version_info = meta_entry->second;
  // Print out some information
  lg::info("Detected Game Metadata:");
  lg::info("\tDetected - {}", version_info.canonical_name);
  lg::info("\tRegion - {}", version_info.region);
  lg::info("\tSerial - {}", dbEntry->first);
  lg::info("\tUses Decompiler Config - {}", version_info.decomp_config);

  // - Number of Files
  if (version_info.num_files != expected_num_files) {
    lg::error("Extracted an unexpected number of files. Expected '{}', Actual '{}'",
              version_info.num_files, expected_num_files);
    return {std::nullopt, ExtractorErrorCode::VALIDATION_INCORRECT_EXTRACTION_COUNT};
  }
  // Check the ISO Hash
  if (version_info.contents_hash != expected_hash) {
    lg::error("Overall ISO content's hash does not match. Expected '{}', Actual '{}'",
              version_info.contents_hash, expected_hash);
    return {std::nullopt, ExtractorErrorCode::VALIDATION_FILE_CONTENTS_UNEXPECTED};
  }

  return {
      std::make_optional(version_info),
      ExtractorErrorCode::SUCCESS,
  };
}

void decompile(const fs::path& iso_data_path, const std::string& data_subfolder) {
  using namespace decompiler;

  // Determine which config to use from the database
<<<<<<< HEAD
  auto meta = determineRelease(jak1_input_files);
  std::string decomp_config = "jak1_ntsc_black_label";
  if (meta.has_value()) {
    decomp_config = meta.value().decomp_config;
    lg::info("Automatically detected decompiler config, using - {}", decomp_config);
  }
=======
  const auto version_info = get_version_info_or_default(iso_data_path);
>>>>>>> 6ce1d2a0

  Config config = read_config_file((file_util::get_jak_project_dir() / "decompiler" / "config" /
                                    fmt::format("{}.jsonc", version_info.decomp_config))
                                       .string(),
                                   {});

  std::vector<fs::path> dgos, objs;

  // grab all DGOS we need (level + common)
  // TODO - Jak 2 - jak 1 specific code?
  for (const auto& dgo_name : config.dgo_names) {
    std::string common_name = "GAME.CGO";
    if (dgo_name.length() > 3 && dgo_name.substr(dgo_name.length() - 3) == "DGO") {
      // ends in DGO, it's a level
      dgos.push_back(iso_data_path / dgo_name);
    } else if (dgo_name.length() >= common_name.length() &&
               dgo_name.substr(dgo_name.length() - common_name.length()) == common_name) {
      // it's COMMON.CGO, we need that too.
      dgos.push_back(iso_data_path / dgo_name);
    }
  }

  // grab all the object files we need (just text)
  for (const auto& obj_name : config.object_file_names) {
    if (obj_name.length() > 3 && obj_name.substr(obj_name.length() - 3) == "TXT") {
      // ends in TXT
      objs.push_back(iso_data_path / obj_name);
    }
  }

  // set up objects
  ObjectFileDB db(dgos, fs::path(config.obj_file_name_map_file), objs, {}, config);

  // save object files
  auto out_folder = file_util::get_jak_project_dir() / "decompiler_out" / data_subfolder;
  auto raw_obj_folder = out_folder / "raw_obj";
  file_util::create_dir_if_needed(raw_obj_folder);
  db.dump_raw_objects(raw_obj_folder);

  // analyze object file link data
  db.process_link_data(config);
  db.find_code(config);
  db.process_labels();

  // ensure asset dir exists
  file_util::create_dir_if_needed(out_folder / "assets");

  // text files
  {
    auto result = db.process_game_text_files(config);
    if (!result.empty()) {
      file_util::write_text_file(out_folder / "assets" / "game_text.txt", result);
    }
  }

  // textures
  decompiler::TextureDB tex_db;
  auto textures_out = out_folder / "textures";
  file_util::create_dir_if_needed(textures_out);
  file_util::write_text_file(textures_out / "tpage-dir.txt",
                             db.process_tpages(tex_db, textures_out));
  // texture replacements
  auto replacements_path = file_util::get_jak_project_dir() / "texture_replacements";
  if (fs::exists(replacements_path)) {
    tex_db.replace_textures(replacements_path);
  }

  // game count
  {
    auto result = db.process_game_count_file();
    if (!result.empty()) {
      file_util::write_text_file(out_folder / "assets" / "game_count.txt", result);
    }
  }

  // levels
  {
    auto level_out_path =
        file_util::get_jak_project_dir() / "out" / game_version_names[config.game_version] / "fr3";
    file_util::create_dir_if_needed(level_out_path);
    extract_all_levels(db, tex_db, config.levels_to_extract, "GAME.CGO", config.hacks,
                       config.rip_levels, config.extract_collision, level_out_path);
  }
}

ExtractorErrorCode compile(const fs::path& iso_data_path, const std::string& data_subfolder) {
  // Determine which config to use from the database
  const auto version_info = get_version_info_or_default(iso_data_path);

  Compiler compiler(game_name_to_version(version_info.game_name));
  compiler.make_system().set_constant("*iso-data*", absolute(iso_data_path).string());
  compiler.make_system().set_constant("*use-iso-data-path*", true);

  int flags = 0;
  for (const auto& flag : version_info.flags) {
    if (auto it = sGameIsoFlagNames.find(flag); it != sGameIsoFlagNames.end()) {
      flags |= it->second;
    }
  }

  if (version_info.game_name == "jak1") {
    compiler.make_system().set_constant("*jak1-full-game*", !(flags & FLAG_JAK1_BLACK_LABEL));
  }

  auto project_path = file_util::get_jak_project_dir() / "goal_src" / data_subfolder / "game.gp";
  if (!fs::exists(project_path)) {
    return ExtractorErrorCode::COMPILATION_BAD_PROJECT_PATH;
  }

  compiler.make_system().load_project_file(project_path.string());
  compiler.run_front_end_on_string("(mi)");

  return ExtractorErrorCode::SUCCESS;
}

void launch_game() {
  system(fmt::format("\"{}\"", (file_util::get_jak_project_dir() / "../gk").string()).c_str());
}

int main(int argc, char** argv) {
  fs::path input_file_path;
  fs::path project_path_override;
  bool flag_runall = false;
  bool flag_extract = false;
  bool flag_fail_on_validation = false;
  bool flag_decompile = false;
  bool flag_compile = false;
  bool flag_play = false;
  bool flag_folder = false;
  std::string game_name = "jak1";

  fs::u8arguments u8guard(argc, argv);
  if (!u8guard.valid()) {
    lg::error("Bad encoding, needs UTF-8");
    exit(EXIT_FAILURE);
  }

  lg::initialize();

  CLI::App app{"OpenGOAL Level Extraction Tool"};
  app.add_option("game-files-path", input_file_path,
                 "The path to the folder with the ISO extracted or the ISO itself")
      ->required();
  app.add_option("--proj-path", project_path_override,
                 "Explicitly set the location of the 'data/' folder");
  app.add_flag("-g,--game", game_name, "Specify the game name, defaults to 'jak1'");
  app.add_flag("-a,--all", flag_runall, "Run all steps, from extraction to playing the game");
  app.add_flag("-e,--extract", flag_extract, "Extract the ISO");
  app.add_flag("-v,--validate", flag_fail_on_validation,
               "Fail on validation errors during extraction");
  app.add_flag("-d,--decompile", flag_decompile, "Decompile the game data");
  app.add_flag("-c,--compile", flag_compile, "Compile the game");
  app.add_flag("-p,--play", flag_play, "Play the game");
  app.add_flag("-f,--folder", flag_folder, "Extract from folder");
  app.validate_positionals();
  CLI11_PARSE(app, argc, argv);

<<<<<<< HEAD
  lg::info("Working Directory - {}", std::filesystem::current_path().string());
=======
  lg::info("Working Directory - {}", fs::current_path().string());
>>>>>>> 6ce1d2a0

  // If no flag is set, we default to running everything
  if (!flag_extract && !flag_decompile && !flag_compile && !flag_play) {
    lg::info("Running all steps, no flags provided!");
    flag_runall = true;
  }
  if (flag_runall) {
    flag_extract = true;
    flag_decompile = true;
    flag_compile = true;
    flag_play = true;
  }

  // - SETUP
  decompiler::init_opcode_info();
  if (!project_path_override.empty()) {
    if (!fs::exists(project_path_override)) {
      lg::error("Error: project path override '{}' does not exist", project_path_override.string());
      return static_cast<int>(ExtractorErrorCode::INVALID_CLI_INPUT);
    }
    auto ok = file_util::setup_project_path(project_path_override);
    if (!ok) {
      lg::error("Could not setup project path!");
      return 1;
    }
  } else {
    auto ok = file_util::setup_project_path({});
    if (!ok) {
      lg::error("Could not setup project path!");
      return 1;
    }
  }

  auto log_path = file_util::get_jak_project_dir() / "extractor.log";
  lg::set_file(log_path.string());

<<<<<<< HEAD
  // make sure the input looks right
  if (!std::filesystem::exists(data_dir_path)) {
    lg::error("input data path {} does not exist", data_dir_path.string());
    return 1;
=======
  fs::path iso_data_path;

  // - INPUT VALIDATION
  if (!fs::exists(input_file_path)) {
    lg::error("Error: input game file path '{}' does not exist", input_file_path.string());
    return static_cast<int>(ExtractorErrorCode::INVALID_CLI_INPUT);
  }
  if (data_subfolders.count(game_name) == 0) {
    lg::error("Error: input game name '{}' is not valid", game_name);
    return static_cast<int>(ExtractorErrorCode::INVALID_CLI_INPUT);
>>>>>>> 6ce1d2a0
  }
  std::string data_subfolder = data_subfolders[game_name];

  if (flag_extract) {
    // we extract to a temporary location because we don't know what we're extracting yet!
    fs::path temp_iso_extract_location = file_util::get_jak_project_dir() / "iso_data" / "_temp";
    if (input_file_path != temp_iso_extract_location) {
      // in case input is also output, don't just wipe everything (weird)
      fs::remove_all(temp_iso_extract_location);
    }
    fs::create_directories(temp_iso_extract_location);

    if (fs::is_regular_file(input_file_path)) {
      // If it's a file, then it better be an iso file
      const auto [iso_ok, iso_code] = is_iso_file(input_file_path);
      if (!iso_ok) {
        return static_cast<int>(iso_code);
      }

      // Extract to the temporary location
      const auto iso_file = extract_files(input_file_path, temp_iso_extract_location);
      // Get hash and file count
      const auto [hash, file_count] = calculate_extraction_hash(iso_file);
      // Validate the result to determine the release
      const auto [version_info, validate_code] =
          validate(temp_iso_extract_location, hash, file_count);
      if (validate_code == ExtractorErrorCode::VALIDATION_BAD_EXTRACTION ||
          (flag_fail_on_validation && validate_code != ExtractorErrorCode::SUCCESS)) {
        return static_cast<int>(validate_code);
      }
      // Finalize the folder name now that we know where it should go
      if (!version_info) {
        lg::error("could not verify release, so not finalizing iso_data, leaving in '_temp'");
        iso_data_path = temp_iso_extract_location;
      } else {
        // We know the version since we just extracted it, so the user didn't need to provide this
        // explicitly
        data_subfolder = data_subfolders[version_info->game_name];
        iso_data_path = file_util::get_jak_project_dir() / "iso_data" / data_subfolder;
        if (fs::exists(iso_data_path)) {
          fs::remove_all(iso_data_path);
        }

        // std::filesystem doesn't have a rename for dirs...
        fs::copy(temp_iso_extract_location, iso_data_path, fs::copy_options::recursive);
        fs::remove_all(temp_iso_extract_location);
      }
    } else if (fs::is_directory(input_file_path)) {
      if (!flag_folder) {
        // if we didn't request a folder explicitly, but we got one, assume something went wrong.
        lg::error("got a folder, but didn't get folder flag");
<<<<<<< HEAD
        return static_cast<int>(ExtractorErrorCode::VALIDATION_BAD_ISO_CONTENTS);
=======
        return static_cast<int>(ExtractorErrorCode::INVALID_CLI_INPUT);
>>>>>>> 6ce1d2a0
      }
      iso_data_path = input_file_path;
      // Get hash and file count
      const auto [hash, file_count] = calculate_extraction_hash(iso_data_path);
      // Validate
      auto [version_info, code] = validate(iso_data_path, hash, file_count);
    }

    // write out a json file with some metadata for the game
    if (fs::exists(iso_data_path / "buildinfo.json")) {
      fs::remove(iso_data_path / "buildinfo.json");
    }
    const auto [serial, elf_hash] = findElfFile(iso_data_path);
    BuildInfo build_info;
    if (serial.has_value()) {
      build_info.serial = serial.value();
    }
    if (elf_hash.has_value()) {
      build_info.elf_hash = elf_hash.value();
    }
    const nlohmann::json json_data{build_info};
    file_util::write_text_file((iso_data_path / "buildinfo.json").string(), json_data.dump(2));
  } else {
    // If we did not extract, we have no clue what game the user is trying to decompile / compile
    // this is why the user has to specify this!
    iso_data_path = file_util::get_jak_project_dir() / "iso_data" / data_subfolder;
  }

  if (flag_decompile) {
    try {
      decompile(iso_data_path, data_subfolder);
    } catch (std::exception& e) {
      lg::error("Error during decompile: {}", e.what());
      return static_cast<int>(ExtractorErrorCode::DECOMPILATION_GENERIC_ERROR);
    }
  }

  if (flag_compile) {
    compile(iso_data_path, data_subfolder);
  }

  if (flag_play) {
    launch_game();
  }

  return 0;
}<|MERGE_RESOLUTION|>--- conflicted
+++ resolved
@@ -18,66 +18,11 @@
 
 #include "third-party/CLI11.hpp"
 
-<<<<<<< HEAD
-enum class ExtractorErrorCode {
-  SUCCESS = 0,
-  VALIDATION_CANT_LOCATE_ELF = 4000,
-  VALIDATION_SERIAL_MISSING_FROM_DB = 4001,
-  VALIDATION_ELF_MISSING_FROM_DB = 4002,
-  VALIDATION_BAD_ISO_CONTENTS = 4010,
-  VALIDATION_INCORRECT_EXTRACTION_COUNT = 4011,
-  VALIDATION_BAD_EXTRACTION = 4020,
-  DECOMPILATION_GENERIC_ERROR = 4030
-};
-
-enum GameIsoFlags { FLAG_JAK1_BLACK_LABEL = (1 << 0) };
-
-static const std::unordered_map<std::string, GameIsoFlags> sGameIsoFlagNames = {
-    {"jak1-black-label", FLAG_JAK1_BLACK_LABEL}};
-
-struct ISOMetadata {
-  std::string canonical_name;
-  std::string region;
-  int num_files;
-  xxh::hash64_t contents_hash;
-  std::string decomp_config;
-  GameIsoFlags flags = (GameIsoFlags)0;
-};
-
-// TODO - when we support jak2 and beyond, add which game it's for as well
-// this will let the installer reject (or gracefully handle) jak2 isos on the jak1 page, etc.
-
-// { SERIAL : { ELF_HASH : ISOMetadataDatabase } }
-static const std::map<std::string, std::map<xxh::hash64_t, ISOMetadata>> isoDatabase{
-    {"SCUS-97124",
-     {{7280758013604870207U,
-       {"Jak & Daxter™: The Precursor Legacy (Black Label)", "NTSC-U", 337, 11363853835861842434U,
-        "jak1_ntsc_black_label", FLAG_JAK1_BLACK_LABEL}},
-      {744661860962747854,
-       {"Jak & Daxter™: The Precursor Legacy", "NTSC-U", 338, 8538304367812415885U, "jak1_jp"}}}},
-    {"SCES-50361",
-     {{12150718117852276522U,
-       {"Jak & Daxter™: The Precursor Legacy", "PAL", 338, 16850370297611763875U, "jak1_pal"}}}},
-    {"SCPS-15021",
-     {{16909372048085114219U,
-       {"ジャックＸダクスター　～　旧世界の遺産", "NTSC-J", 338, 1262350561338887717,
-        "jak1_jp"}}}}};
-
-void setup_global_decompiler_stuff(std::optional<std::filesystem::path> project_path_override) {
-  decompiler::init_opcode_info();
-  file_util::setup_project_path(project_path_override);
-}
-
-IsoFile extract_files(std::filesystem::path data_dir_path,
-                      std::filesystem::path extracted_iso_path) {
-  lg::info("input isn't a folder, assuming it's an ISO file...");
-=======
 IsoFile extract_files(fs::path input_file_path, fs::path extracted_iso_path) {
   lg::info(
       "Note: Provided game data path '{}' points to a file, not a directory. Assuming it's an ISO "
       "file and attempting to extract!",
       input_file_path.string());
->>>>>>> 6ce1d2a0
 
   fs::create_directories(extracted_iso_path);
 
@@ -88,37 +33,6 @@
   return iso;
 }
 
-<<<<<<< HEAD
-std::pair<std::optional<std::string>, std::optional<xxh::hash64_t>> findElfFile(
-    const std::filesystem::path& extracted_iso_path) {
-  std::optional<std::string> serial = std::nullopt;
-  std::optional<xxh::hash64_t> elf_hash = std::nullopt;
-  for (const auto& entry : fs::directory_iterator(extracted_iso_path)) {
-    auto as_str = entry.path().filename().string();
-    if (std::regex_match(as_str, std::regex(".{4}_.{3}\\..{2}"))) {
-      serial = std::make_optional(
-          fmt::format("{}-{}", as_str.substr(0, 4), as_str.substr(5, 3) + as_str.substr(9, 2)));
-      // We already found the path, so hash it while we're here
-      auto fp = fopen(entry.path().string().c_str(), "rb");
-      fseek(fp, 0, SEEK_END);
-      size_t size = ftell(fp);
-      std::vector<u8> buffer(size);
-      rewind(fp);
-      fread(&buffer[0], sizeof(std::vector<u8>::value_type), buffer.size(), fp);
-      elf_hash = std::make_optional(xxh::xxhash<64>(buffer));
-      break;
-    }
-  }
-  return {serial, elf_hash};
-}
-
-std::pair<ExtractorErrorCode, std::optional<ISOMetadata>> validate(
-    const IsoFile& iso_file,
-    const std::filesystem::path& extracted_iso_path) {
-  if (!std::filesystem::exists(extracted_iso_path / "DGO")) {
-    lg::error("input folder doesn't have a DGO folder. Is this the right input?");
-    return {ExtractorErrorCode::VALIDATION_BAD_EXTRACTION, std::nullopt};
-=======
 std::tuple<std::optional<ISOMetadata>, ExtractorErrorCode> validate(
     const fs::path& extracted_iso_path,
     const xxh::hash64_t expected_hash,
@@ -126,96 +40,17 @@
   if (!fs::exists(extracted_iso_path / "DGO")) {
     lg::error("input folder doesn't have a DGO folder. Is this the right input?");
     return {std::nullopt, ExtractorErrorCode::VALIDATION_BAD_EXTRACTION};
->>>>>>> 6ce1d2a0
   }
 
   const auto [serial, elf_hash] = findElfFile(extracted_iso_path);
 
   if (!serial || !elf_hash) {
     lg::error("Unable to locate a Serial/ELF file!");
-<<<<<<< HEAD
-    if (!error_code.has_value()) {
-      error_code = std::make_optional(ExtractorErrorCode::VALIDATION_CANT_LOCATE_ELF);
-    }
-=======
->>>>>>> 6ce1d2a0
     // No point in continuing here
     return {std::nullopt, ExtractorErrorCode::VALIDATION_CANT_LOCATE_ELF};
   }
 
   // Find the game in our tracking database
-<<<<<<< HEAD
-  std::optional<ISOMetadata> meta_res = std::nullopt;
-  if (auto dbEntry = isoDatabase.find(serial.value()); dbEntry == isoDatabase.end()) {
-    lg::error("Serial '{}' not found in the validation database", serial.value());
-    if (!error_code.has_value()) {
-      error_code = std::make_optional(ExtractorErrorCode::VALIDATION_SERIAL_MISSING_FROM_DB);
-    }
-  } else {
-    auto& metaMap = dbEntry->second;
-    auto meta_entry = metaMap.find(elf_hash.value());
-    if (meta_entry == metaMap.end()) {
-      lg::error(
-          "ELF Hash '{}' not found in the validation database, is this a new or "
-          "modified version of the same game?\n",
-          elf_hash.value());
-      if (!error_code.has_value()) {
-        error_code = std::make_optional(ExtractorErrorCode::VALIDATION_ELF_MISSING_FROM_DB);
-      }
-    } else {
-      meta_res = std::make_optional<ISOMetadata>(meta_entry->second);
-      const auto& meta = *meta_res;
-      // Print out some information
-      lg::info("Detected Game Metadata:");
-      lg::info("\tDetected - {}", meta.canonical_name);
-      lg::info("\tRegion - {}", meta.region);
-      lg::info("\tSerial - {}", dbEntry->first);
-      lg::info("\tUses Decompiler Config - {}", meta.decomp_config);
-
-      // - Number of Files
-      if (meta.num_files != iso_file.files_extracted) {
-        lg::error("Extracted an unexpected number of files. Expected '{}', Actual '{}'",
-                  meta.num_files, iso_file.files_extracted);
-        if (!error_code.has_value()) {
-          error_code =
-              std::make_optional(ExtractorErrorCode::VALIDATION_INCORRECT_EXTRACTION_COUNT);
-        }
-      }
-      // Check the ISO Hash
-      if (meta.contents_hash != contents_hash) {
-        lg::error("Overall ISO content's hash does not match. Expected '{}', Actual '{}'",
-                  meta.contents_hash, contents_hash);
-      }
-    }
-  }
-
-  // Finally, return the result
-  if (error_code.has_value()) {
-    // Generate the map entry to make things simple, just convienance
-    if (error_code.value() == ExtractorErrorCode::VALIDATION_SERIAL_MISSING_FROM_DB) {
-      lg::warn(
-          "If this is a new release or version that should be supported, consider adding the "
-          "following serial entry to the database:\n");
-      lg::warn(
-          "\t'{{\"{}\", {{{{{}U, {{\"GAME_TITLE\", \"NTSC-U/PAL/NTSC-J\", {}, {}U, "
-          "\"DECOMP_CONFIF_FILENAME_NO_EXTENSION\"}}}}}}}}'\n",
-          serial.value(), elf_hash.value(), iso_file.files_extracted, contents_hash);
-    } else if (error_code.value() == ExtractorErrorCode::VALIDATION_ELF_MISSING_FROM_DB) {
-      lg::warn(
-          "If this is a new release or version that should be supported, consider adding the "
-          "following ELF entry to the database under the '{}' serial:\n",
-          serial.value());
-      lg::warn(
-          "\t'{{{}, {{\"GAME_TITLE\", \"NTSC-U/PAL/NTSC-J\", {}, {}U, "
-          "\"DECOMP_CONFIF_FILENAME_NO_EXTENSION\"}}}}'\n",
-          elf_hash.value(), iso_file.files_extracted, contents_hash);
-    } else {
-      lg::error(
-          "Validation has failed to match with expected values, see the above errors for "
-          "specific.  This may be an error in the validation database!\n");
-    }
-    return {*error_code, std::nullopt};
-=======
   auto dbEntry = isoDatabase.find(serial.value());
   if (dbEntry == isoDatabase.end()) {
     lg::error("Serial '{}' not found in the validation database", serial.value());
@@ -234,7 +69,6 @@
     log_potential_new_db_entry(ExtractorErrorCode::VALIDATION_ELF_MISSING_FROM_DB, serial.value(),
                                elf_hash.value(), expected_num_files, expected_hash);
     return {std::nullopt, ExtractorErrorCode::VALIDATION_ELF_MISSING_FROM_DB};
->>>>>>> 6ce1d2a0
   }
 
   auto version_info = meta_entry->second;
@@ -268,16 +102,7 @@
   using namespace decompiler;
 
   // Determine which config to use from the database
-<<<<<<< HEAD
-  auto meta = determineRelease(jak1_input_files);
-  std::string decomp_config = "jak1_ntsc_black_label";
-  if (meta.has_value()) {
-    decomp_config = meta.value().decomp_config;
-    lg::info("Automatically detected decompiler config, using - {}", decomp_config);
-  }
-=======
   const auto version_info = get_version_info_or_default(iso_data_path);
->>>>>>> 6ce1d2a0
 
   Config config = read_config_file((file_util::get_jak_project_dir() / "decompiler" / "config" /
                                     fmt::format("{}.jsonc", version_info.decomp_config))
@@ -435,11 +260,7 @@
   app.validate_positionals();
   CLI11_PARSE(app, argc, argv);
 
-<<<<<<< HEAD
-  lg::info("Working Directory - {}", std::filesystem::current_path().string());
-=======
   lg::info("Working Directory - {}", fs::current_path().string());
->>>>>>> 6ce1d2a0
 
   // If no flag is set, we default to running everything
   if (!flag_extract && !flag_decompile && !flag_compile && !flag_play) {
@@ -476,12 +297,6 @@
   auto log_path = file_util::get_jak_project_dir() / "extractor.log";
   lg::set_file(log_path.string());
 
-<<<<<<< HEAD
-  // make sure the input looks right
-  if (!std::filesystem::exists(data_dir_path)) {
-    lg::error("input data path {} does not exist", data_dir_path.string());
-    return 1;
-=======
   fs::path iso_data_path;
 
   // - INPUT VALIDATION
@@ -492,7 +307,6 @@
   if (data_subfolders.count(game_name) == 0) {
     lg::error("Error: input game name '{}' is not valid", game_name);
     return static_cast<int>(ExtractorErrorCode::INVALID_CLI_INPUT);
->>>>>>> 6ce1d2a0
   }
   std::string data_subfolder = data_subfolders[game_name];
 
@@ -544,11 +358,7 @@
       if (!flag_folder) {
         // if we didn't request a folder explicitly, but we got one, assume something went wrong.
         lg::error("got a folder, but didn't get folder flag");
-<<<<<<< HEAD
-        return static_cast<int>(ExtractorErrorCode::VALIDATION_BAD_ISO_CONTENTS);
-=======
         return static_cast<int>(ExtractorErrorCode::INVALID_CLI_INPUT);
->>>>>>> 6ce1d2a0
       }
       iso_data_path = input_file_path;
       // Get hash and file count
