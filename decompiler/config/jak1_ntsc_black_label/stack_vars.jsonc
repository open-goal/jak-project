--- conflicted
+++ resolved
@@ -248,13 +248,12 @@
     [32, "vector"]
   ],
 
-<<<<<<< HEAD
+  "ripple-add-debug-sphere": [
+    [16, "vector"]
+  ],
+
   "camera-teleport-to-entity": [
     [16, "transformq"],
     [64, "event-message-block"]
-=======
-  "ripple-add-debug-sphere": [
-    [16, "vector"]
->>>>>>> fb939726
   ]
 }