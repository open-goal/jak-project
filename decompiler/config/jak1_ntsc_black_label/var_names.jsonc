--- conflicted
+++ resolved
@@ -3748,7 +3748,12 @@
     }
   },
 
-<<<<<<< HEAD
+  "(code target-death)": {
+    "vars": {
+      "s5-8": ["s5-8", "handle"]
+    }
+  },
+
   "(code pelican-spit)": {
     "vars": {
       "gp-1": ["gp-1", "handle"],
@@ -3761,11 +3766,6 @@
       "gp-2": ["gp-2", "handle"],
       "v1-65": ["v1-65", "handle"],
       "s5-2": ["s5-2", "handle"]
-=======
-  "(code target-death)": {
-    "vars": {
-      "s5-8": ["s5-8", "handle"]
->>>>>>> cee7752c
     }
   },
 
