--- conflicted
+++ resolved
@@ -3410,17 +3410,6 @@
     }
   },
 
-<<<<<<< HEAD
-  "voicebox-track": {
-    "vars": {
-      "a0-1": "target"
-    }
-  },
-
-  "citb-drop-plat-drop-children": {
-    "vars": {
-      "v1-4": ["v1-4", "handle"]
-=======
   "(method 48 progress)": {
     "args": ["obj", "screen", "option"]
   },
@@ -3457,7 +3446,18 @@
       "v1-16": ["v1-16", "dma-packet"],
       "v1-25": ["v1-25", "dma-packet"],
       "v1-34": ["v1-34", "dma-packet"]
->>>>>>> d6ffaede
+    }
+  },
+  
+  "voicebox-track": {
+    "vars": {
+      "a0-1": "target"
+    }
+  },
+
+  "citb-drop-plat-drop-children": {
+    "vars": {
+      "v1-4": ["v1-4", "handle"]
     }
   },
 
