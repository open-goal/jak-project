--- conflicted
+++ resolved
@@ -3649,7 +3649,12 @@
     }
   },
 
-<<<<<<< HEAD
+  "execute-math-engine": {
+    "vars": {
+      "a0-1": ["a0-1", "process-drawable"]
+    }
+  },
+
   "(event citb-robotboss-idle)": {
     "vars": {
       "v0-3": ["v0-3", "symbol"]
@@ -3666,11 +3671,6 @@
   "(event darkecobarrel-mover-move)": {
     "vars": {
       "v0-0": ["v0-0", "object"]
-=======
-  "execute-math-engine": {
-    "vars": {
-      "a0-1": ["a0-1", "process-drawable"]
->>>>>>> 8b25a19e
     }
   },
 
