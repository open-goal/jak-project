{
  "identity": {
    "args": ["obj"]
  },

  "1/": {
    "args": ["x"]
  },

  "+": {
    "args": ["x", "y"]
  },

  "-": {
    "args": ["x", "y"]
  },

  "*": {
    "args": ["x", "y"]
  },

  "/": {
    "args": ["x", "y"]
  },

  "ash": {
    "args": ["value", "shift-amount"]
  },

  "mod": {
    "args": ["x", "y"]
  },

  "rem": {
    "args": ["x", "y"]
  },

  "abs": {
    "args": ["x"]
  },

  "min": {
    "args": ["x", "y"]
  },

  "max": {
    "args": ["x", "y"]
  },

  "logior": {
    "args": ["x", "y"]
  },

  "logand": {
    "args": ["x", "y"]
  },

  "lognor": {
    "args": ["x", "y"]
  },

  "logxor": {
    "args": ["x", "y"]
  },

  "lognot": {
    "args": ["x"]
  },

  "basic-type?": {
    "args": ["obj", "parent-type"],
    "vars": { "v1-0": "obj-type", "a0-1": "end-type" }
  },

  "type-type?": {
    "args": ["child-type", "parent-type"],
    "vars": { "v1-0": "end-type" }
  },

  "find-parent-method": {
    "args": ["child-type", "method-id"],
    "vars": {
      "v0-0": "current-method",
      "v1-2": "original-method",
      "v1-5": "unused1"
    }
  },

  "ref": {
    "args": ["lst", "index"],
    "vars": { "v1-0": "count" }
  },

  "(method 4 pair)": {
    "vars": { "v0-0": "result", "v1-1": "iter" }
  },

  "last": {
    "args": ["lst"],
    "vars": { "v0-0": "iter" }
  },
  "member": {
    "args": ["obj", "lst"],
    "vars": { "v1-0": "iter" }
  },
  "nmember": {
    "args": ["obj", "lst"]
  },
  "assoc": {
    "args": ["item", "alist"],
    "vars": { "v1-0": "iter" }
  },
  "assoce": {
    "args": ["item", "alist"],
    "vars": { "v1-0": "iter" }
  },
  "nassoc": {
    "args": ["item-name", "alist"],
    "vars": { "a1-1": "key" }
  },
  "nassoce": {
    "args": ["item-name", "alist"],
    "vars": { "s4-0": "key" }
  },
  "append!": {
    "args": ["front", "back"],
    "vars": { "v1-1": "iter" }
  },
  "delete!": {
    "args": ["item", "lst"],
    "vars": { "a2-0": "iter", "v1-1": "iter-prev" }
  },
  "delete-car!": {
    "args": ["item", "lst"],
    "vars": { "a2-0": "iter", "v1-2": "iter-prev" }
  },
  "insert-cons!": {
    "args": ["kv", "alist"],
    "vars": { "a3-0": "updated-list" }
  },
  "sort": {
    "args": ["lst", "compare-func"],
    "vars": {
      "s4-0": "unsorted-count",
      "s3-0": "iter",
      "s2-0": "first-elt",
      "s1-0": "seoncd-elt",
      "v1-1": "compare-result"
    }
  },
  "(method 0 inline-array-class)": {
    "args": ["allocation", "type-to-make", "size"],
    "vars": { "v0-0": "obj" }
  },
  "(method 0 array)": {
    "args": ["allocation", "type-to-make", "content-type", "len"],
    "vars": { "v0-1": "obj" }
  },

  "(method 2 array)": {
    "vars": { "v1-1": "content-type-sym" }
  },

  "(method 3 array)": {
    "vars": { "v1-1": "content-type-sym" }
  },

  "mem-copy!": {
    "args": ["dst", "src", "size"],
    "vars": { "v0-0": "result", "v1-0": "i" }
  },
  "qmem-copy<-!": {
    "args": ["dst", "src", "size"],
    "vars": { "v0-0": "result", "v1-1": "qwc", "a2-1": "value" }
  },
  "qmem-copy->!": {
    "args": ["dst", "src", "size"],
    "vars": {
      "v0-0": "result",
      "v1-1": "qwc",
      "a1-1": "src-ptr",
      "a0-1": "dst-ptr",
      "a2-3": "value"
    }
  },
  "mem-set32!": {
    "args": ["dst", "size", "value"],
    "vars": { "v0-0": "result", "v1-0": "i" }
  },
  "mem-or!": {
    "args": ["dst", "src", "size"],
    "vars": { "v0-0": "result", "v1-0": "i" }
  },
  "fact": {
    "args": ["x"]
  },
  "mem-print": {
    "args": ["data", "word-count"],
    "vars": { "s4-0": "current-qword" }
  },
  "print-tree-bitmask": {
    "args": ["bits", "count"],
    "vars": { "s4-0": "i" }
  },
  "valid?": {
    "args": ["obj", "expected-type", "name", "allow-false", "print-dest"],
    "vars": { "v1-1": "in-goal-mem" }
  },

  // GKERNEL

  "(method 0 cpu-thread)": {
    "vars": { "v0-0": ["obj", "cpu-thread"] }
  },

  "inspect-process-heap": {
    "vars": { "s5-0": ["obj", "pointer"] }
  },

  "(method 23 dead-pool-heap)": {
    "args": ["this", "rec"]
  },

  "(method 0 dead-pool-heap)": {
    "vars": { "v0-0": ["obj", "dead-pool-heap"] }
  },

  "seek": {
    "args": ["x", "target", "diff"],
    "vars": { "f2-0": "err" }
  },

  "lerp": {
    "args": ["minimum", "maximum", "amount"]
  },

  "lerp-scale": {
    "args": ["min-out", "max-out", "in", "min-in", "max-in"],
    "vars": { "f0-1": "scale" }
  },

  "lerp-clamp": {
    "args": ["minimum", "maximum", "amount"]
  },

  "rand-vu-int-range": {
    "args": ["first", "second"],
    "vars": { "f0-4": "float-in-range" }
  },

  "(method 0 bit-array)": {
    "args": ["allocation", "type-to-make", "length"],
    "vars": { "v0-0": "obj" }
  },

  "(method 12 bit-array)": {
    "vars": { "v1-2": "idx" }
  },

  "box-vector-enside?": {
    "args": ["box", "pt"]
  },

  "box-vector-inside?": {
    "args": ["box", "pt"]
  },

  "string=": {
    "args": ["str-a", "str-b"],
    "vars": { "a2-0": "a-ptr", "v1-0": "b-ptr" }
  },

  "string-charp=": {
    "args": ["str", "charp"],
    "vars": { "v1-0": "str-ptr" }
  },

  "copyn-string<-charp": {
    "args": ["str", "charp", "len"],
    "vars": { "a3-0": "i", "v1-0": "str-ptr" }
  },

  "string<-charp": {
    "args": ["str", "charp"],
    "vars": { "v1-0": "str-ptr" }
  },

  "charp<-string": {
    "args": ["charp", "str"],
    "vars": { "v1-0": "str-ptr" }
  },

  "copy-charp<-charp": {
    "args": ["dst", "src"]
  },

  "cat-string<-string": {
    "args": ["a", "b"],
    "vars": { "v1-0": "a-ptr", "a1-1": "b-ptr" }
  },

  "catn-string<-charp": {
    "args": ["a", "b", "len"],
    "vars": { "v1-0": "a-ptr", "a3-2": "i" }
  },

  "cat-string<-string_to_charp": {
    "args": ["a", "b", "end-ptr"],
    "vars": { "v1-0": "b-ptr", "v0-0": "a-ptr" }
  },

  "append-character-to-string": {
    "args": ["str", "char"],
    "vars": { "v1-0": "str-ptr" }
  },

  "charp-basename": {
    "args": ["charp"],
    "vars": { "v1-0": "ptr" }
  },

  "string<?": {
    "args": ["a", "b"],
    "vars": { "s4-1": "len", "v1-4": "i" }
  },

  "string>?": {
    "args": ["a", "b"],
    "vars": { "s4-1": "len", "v1-4": "i" }
  },
  "string<=?": {
    "args": ["a", "b"],
    "vars": { "s4-1": "len", "v1-4": "i" }
  },
  "string>=?": {
    "args": ["a", "b"],
    "vars": { "s4-1": "len", "v1-4": "i" }
  },
  "string-cat-to-last-char": {
    "args": ["base-str", "append-str", "char"],
    "vars": { "s4-0": "end-of-append", "v1-0": "location-of-char" }
  },
  "string-suck-up!": {
    "args": ["str", "location"],
    "vars": { "v1-2": "str-ptr" }
  },
  "string-strip-trailing-whitespace!": {
    "args": ["str"],
    "vars": { "v1-6": "ptr" }
  },

  "string-get-arg!!": {
    "args": ["a-str", "arg"],
    "vars": { "s4-0": "arg-word-start", "s4-1": "arg-end", "v1-3": "arg-start" }
  },

  "string->int": {
    "args": ["str"],
    "vars": {
      "a0-1": "str-ptr",
      "v0-0": "result",
      "a0-2": "next-char-1",
      "a0-3": "next-char-2"
    }
  },

  "string-get-flag!!": {
    "args": ["result", "in", "first-flag", "second-flag"]
  },

  "(method 0 state)": {
    "args": [
      "allocation",
      "type-to-make",
      "name",
      "code",
      "trans",
      "enter",
      "exit",
      "event"
    ],
    "vars": { "v0-0": "obj" }
  },

  "previous-brother": {
    "args": ["proc"],
    "vars": { "v1-0": "parent", "v1-2": "child" }
  },

  // Matrix
  "matrix-identity": {
    "args": ["mat"],
    "vars": { "f0-0": "one" }
  },

  "matrix+!": {
    "args": ["dst", "src1", "src2"],
    "vars": { "v1-0": "i" }
  },

  "matrix-!": {
    "args": ["dst", "src1", "src2"],
    "vars": { "v1-0": "i" }
  },

  "matrix*!": {
    "args": ["dst", "src1", "src2"]
  },

  "matrixp*!": {
    "args": ["dst", "src1", "src2"],
    "vars": { "s5-0": "temp-mat" }
  },

  "vector-matrix*!": {
    "args": ["dst", "vec", "mat"]
  },

  "vector-rotate*!": {
    "args": ["dst", "vec", "mat"]
  },

  "vector3s-matrix*!": {
    "args": ["dst", "vec", "mat"],
    "vars": { "s5-0": "temp-vec3" }
  },

  "vector3s-rotate*!": {
    "args": ["dst", "vec", "mat"],
    "vars": { "s5-0": "temp-vec3" }
  },

  "matrix-transpose!": {
    "args": ["dst", "src"]
  },

  "matrix-inverse-of-rot-trans!": {
    "args": ["dst", "src"]
  },

  "matrix-4x4-inverse!": {
    "args": ["dst", "src"]
  },

  "matrix-translate!": {
    "args": ["dst", "trans"]
  },

  "matrix-translate+!": {
    "args": ["dst", "src", "trans"]
  },

  "matrix-scale!": {
    "args": ["dst", "scale"]
  },

  "scale-matrix!": {
    "args": ["dst", "scale", "src"]
  },

  "matrix-inv-scale!": {
    "args": ["dst", "scale"]
  },

  "column-scale-matrix!": {
    "args": ["dst", "scale", "src"]
  },

  "matrix-rotate-x!": {
    "args": ["dst", "rot-deg"],
    "vars": { "f30-0": "rot-sin", "f0-0": "rot-cos" }
  },

  "matrix-rotate-y!": {
    "args": ["dst", "rot-deg"],
    "vars": { "f30-0": "rot-sin", "f0-0": "rot-cos" }
  },

  "matrix-rotate-z!": {
    "args": ["dst", "rot-deg"],
    "vars": { "f30-0": "rot-sin", "f0-0": "rot-cos" }
  },

  "matrix-rotate-zyx!": {
    "args": ["dst", "rot-xyz-deg"],
    "vars": { "gp-0": "temp-mat", "s5-0": "rot-mat" }
  },

  "matrix-rotate-xyz!": {
    "args": ["dst", "rot-xyz-deg"],
    "vars": { "gp-0": "temp-mat", "s5-0": "rot-mat" }
  },

  "matrix-rotate-zxy!": {
    "args": ["dst", "rot-xyz-deg"],
    "vars": { "gp-0": "temp-mat", "s5-0": "rot-mat" }
  },

  "matrix-rotate-yxz!": {
    "args": ["dst", "rot-xyz-deg"],
    "vars": { "gp-0": "temp-mat", "s5-0": "rot-mat" }
  },

  "matrix-rotate-yzx!": {
    "args": ["dst", "rot-xyz-deg"],
    "vars": { "gp-0": "temp-mat", "s5-0": "rot-mat" }
  },

  "matrix-rotate-yxy!": {
    "args": ["dst", "rots-deg"],
    "vars": {
      "a2-0": "sincos-input",
      "s5-0": "sin-vec",
      "s4-0": "cos-vec",
      "f1-1": "cos-y",
      "f0-5": "sin-y",
      "f2-0": "cos-x",
      "f5-0": "sin-x",
      "f3-0": "cos-z",
      "f4-0": "sin-z"
    }
  },

  "matrix-rotate-yx!": {
    "args": ["dst", "rot-y-deg", "rot-x-deg"]
  },

  "matrix-axis-angle!": {
    "args": ["dst", "axis", "angle-deg"]
  },

  "matrix-lerp!": {
    "args": ["dst", "src1", "src2", "alpha"]
  },

  "matrix-3x3-determinant": {
    "args": ["mat"]
  },

  "matrix-3x3-inverse!": {
    "args": ["dst", "src"]
  },

  "matrix-3x3-inverse-transpose!": {
    "args": ["dst", "src"]
  },

  "matrix3-inverse-transpose!": {
    "args": ["dst", "src"]
  },

  "matrix-4x4-determinant": {
    "args": ["dst", "src"]
  },

  "matrix-4x4-inverse-transpose!": {
    "args": ["dst", "src"]
  },

  "matrix-y-angle": {
    "args": ["mat"],
    "vars": { "v1-0": "z-row" }
  },

  "(method 0 trs)": {
    "vars": { "gp-0": "obj" }
  },

  "transform-matrix-calc!": {
    "args": ["tf", "dst-mat"]
  },

  "transform-matrix-parent-calc!": {
    "args": ["tf", "dst-mat", "inv-scale"]
  },

  "trs-matrix-calc!": {
    "args": ["tf", "dst-mat"]
  },

  "quaternion-axis-angle!": {
    "args": ["quat", "x", "y", "z", "angle"]
  },

  "quaternion-vector-angle!": {
    "args": ["quat", "axis", "angle"]
  },

  "vector-flatten!": {
    "args": ["dst", "src", "plane-normal"]
  },

  "vector-reflect!": {
    "args": ["dst", "src", "plane-normal"]
  },

  "vector-reflect-flat!": {
    "args": ["dst", "src", "plane-normal"]
  },

  "vector-reflect-true-flat!": {
    "args": ["dst", "src", "plane-normal"]
  },

  "vector-reflect-flat-above!": {
    "args": ["dst", "src", "plane-normal"]
  },

  "deg-seek": {
    "args": ["in", "target", "max-diff"],
    "vars": {
      "v1-1": "in-int",
      "a0-2": "target-int",
      "a1-2": "max-diff-int",
      "a2-1": "diff",
      "a3-0": "abs-diff"
    }
  },

  "deg-seek-smooth": {
    "args": ["in", "target", "max-diff", "amount"],
    "vars": { "f0-1": "step" }
  },

  "deg-lerp-clamp": {
    "args": ["min-val", "max-val", "in"]
  },

  "sinerp-clamp": {
    "args": ["minimum", "maximum", "amount"]
  },

  "coserp-clamp": {
    "args": ["minimum", "maximum", "amount"]
  },
  "coserp": {
    "args": ["minimum", "maximum", "amount"]
  },

  "coserp180-clamp": {
    "args": ["minimum", "maximum", "amount"]
  },
  "coserp180": {
    "args": ["minimum", "maximum", "amount"]
  },
  "ease-in-out": {
    "args": ["total", "progress"]
  },
  "dma-send-to-spr": {
    "args": ["sadr", "madr", "qwc", "sync"]
  },
  "dma-send-to-spr-no-flush": {
    "args": ["sadr", "madr", "qwc", "sync"]
  },
  "dma-send-from-spr": {
    "args": ["madr", "sadr", "qwc", "sync"]
  },
  "dma-send-from-spr-no-flush": {
    "args": ["madr", "sadr", "qwc", "sync"]
  },
  "dump-vu1-range": {
    "args": ["start", "total-count"]
  },
  "ultimate-memcpy": {
    "args": ["dst", "src", "size-bytes"],
    "vars": {
      "s2-0": "qwc-remaining",
      "s1-0": "qwc-transferred-now",
      "s4-0": "spr-to-bank",
      "s3-0": "spr-from-bank"
    }
  },

  "dma-buffer-add-vu-function": {
    "args": ["dma-buf", "vu-func"],
    "vars": {
      "t1-1": "dma-buf-2",
      "v1-0": "func-ptr",
      "a3-0": "qlen",
      "a1-1": "origin",
      "t0-1": "qwc-now",
      "t2-0": ["buf-ptr", "dma-packet"]
    }
  },

  "dma-buffer-add-buckets": {
    "args": ["dma-buf", "count"],
    "vars": { "a2-0": "i", "v1-0": ["current-bucket", "dma-bucket"] }
  },

  "dma-buffer-patch-buckets": {
    "args": ["bucket", "count"],
    "vars": { "v1-1": "i" }
  },

  "dma-bucket-insert-tag": {
    "args": ["base", "idx", "tag-start", "tag-end"],
    "vars": { "v1-1": "bucket" }
  },

  "disasm-vif-details": {
    "args": ["stream", "data", "kind", "count"],
    "vars": { "s4-0": "count2", "s3-0": "data-ptr", "s2-0": "i" }
  },

  "disasm-vif-tag": {
    "args": ["data", "words", "stream", "details"],
    "vars": {
      "gp-0": "byte-idx",
      "v1-0": "cmd-template-idx",
      "a0-12": "print-kind",
      "s1-0": "first-tag",
      "s0-0": "packet-size",
      "t1-1": ["stcycl-imm", "vif-stcycl-imm"],
      "sv-16": "cmd",
      "sv-32": "data-ptr",
      "sv-48": "data-idx",
      "sv-64": "unpack-imm"
    }
  },

  "disasm-dma-list": {
    "args": ["data", "mode", "verbose", "stream", "expected-size"],
    "vars": {
      "sv-16": "addr",
      "sv-32": "data-2",
      "sv-48": "qwc",
      "sv-64": "ra-1",
      "sv-80": "ra-2",
      "sv-96": "call-depth",
      "sv-112": "current-tag",
      "s2-0": "mode-2",
      "s3-0": "verbose-2",
      "gp-0": "stream-2",
      "s1-0": "expected-size-2",
      "s0-0": "end-condition",
      "s4-0": "total-qwc",
      "s5-0": "total-tags"
    }
  },

  "cpad-invalid!": {
    "args": ["pad"]
  },

  "(method 0 cpad-info)": {
    "args": ["alloction", "type-to-make", "idx"],
    "vars": { "s5-0": "obj" }
  },

  "analog-input": {
    "args": ["in", "offset", "center-val", "max-val", "out-range"],
    "vars": {
      "f1-1": "offset-in",
      "f0-3": "magnitude",
      "v1-0": "max-magnitude"
    }
  },

  "cpad-set-buzz!": {
    "args": ["pad", "buzz-idx", "buzz-amount", "duration"]
  },

  "service-cpads": {
    "vars": {
      "gp-0": "pad-list",
      "s5-0": "pad-idx",
      "s4-0": "pad",
      "s3-0": "buzz-idx",
      "v1-29": "current-button0"
    }
  },

  "buzz-stop!": {
    "args": ["idx"]
  },

  "default-buffer-init": {
    "args": ["buff"],
    "vars": {
      "v1-0": "buff-ptr",
      "v1-1": "buff-ptr2",
      "v1-3": "buff-ptr3",
      "v1-4": "buff-ptr4",
      "a1-4": ["packet", "dma-gif-packet"],
      "a1-6": ["gif-tag", "gs-gif-tag"],
      "a1-8": ["data", "(pointer uint64)"],
      "a0-1": ["ret-packet", "dma-packet"],
      "v1-2": "buff-ptr5"
    }
  },

  "add-reg-gif-packet": {
    "args": ["packet", "reg-idx", "reg-val"],
    "vars": { "v1-0": "tag" }
  },

  "(method 9 font-context)": {
    "args": ["obj", "mat"]
  },
  "(method 10 font-context)": {
    "args": ["obj", "x", "y"]
  },
  "(method 11 font-context)": {
    "args": ["obj", "z"]
  },
  "(method 12 font-context)": {
    "args": ["obj", "w"]
  },
  "(method 13 font-context)": {
    "args": ["obj", "width"]
  },
  "(method 14 font-context)": {
    "args": ["obj", "height"]
  },
  "(method 15 font-context)": {
    "args": ["obj", "proj"]
  },
  "(method 16 font-context)": {
    "args": ["obj", "color"]
  },
  "(method 17 font-context)": {
    "args": ["obj", "flags"]
  },
  "(method 18 font-context)": {
    "args": ["obj", "start-line"]
  },
  "(method 19 font-context)": {
    "args": ["obj", "scale"]
  },
  "(method 0 font-context)": {
    "args": [
      "allocation",
      "type-to-make",
      "mat",
      "x",
      "y",
      "z",
      "color",
      "flags"
    ],
    "vars": { "v0-0": "obj" }
  },
  "font-set-tex0": {
    "args": ["ptr-tex0", "tex", "tex-addr", "psm", "clut-addr"]
  },

  "(method 0 display-frame)": {
    "vars": { "gp-0": "obj" }
  },

  "(method 0 draw-context)": {
    "args": [
      "allocation",
      "type-to-make",
      "org-x",
      "org-y",
      "width",
      "height",
      "color-0"
    ]
  },

  "(method 0 display)": {
    "args": ["allocation", "type-to-make", "psm", "w", "h", "ztest", "zpsm"],
    "vars": { "gp-0": "obj" }
  },

  "(method 0 ripple-control)": {
    "vars": { "v0-0": "obj" }
  },

  "vector-seek-2d-xz-smooth!": {
    "args": ["vec", "target", "max-step", "alpha"],
    "vars": {
      "f0-1": "x-diff",
      "f2-1": "z-diff",
      "f1-5": "x-step",
      "f0-3": "z-step",
      "f2-4": "step-len"
    }
  },

  "vector-seek-2d-yz-smooth!": {
    "args": ["vec", "target", "max-step", "alpha"],
    "vars": {
      "f0-1": "y-diff",
      "f2-1": "z-diff",
      "f1-5": "y-step",
      "f0-3": "z-step",
      "f2-4": "step-len",
      "f2-6": "step-scale"
    }
  },

  "vector-seek-3d-smooth!": {
    "args": ["vec", "target", "max-step", "alpha"],
    "vars": {
      "f0-1": "x-diff",
      "f1-2": "y-diff",
      "f3-1": "z-diff",
      "f2-6": "x-step",
      "f1-3": "y-step",
      "f0-4": "z-step",
      "f3-5": "step-len",
      "f3-7": "step-scale"
    }
  },

  "seek-with-smooth": {
    "args": ["value", "target", "max-step", "alpha", "deadband"],
    "vars": { "f0-1": "diff", "f0-2": "step", "f1-4": "min-step" }
  },

  "vector-v+!": {
    "args": ["result", "position", "velocity"]
  },

  "vector-v*float+!": {
    "args": ["result", "position", "velocity", "velocity-scale"]
  },

  "vector-v++!": {
    "args": ["position", "velocity"]
  },

  "vector-v*float!": {
    "args": ["delta-p", "velocity", "scale"]
  },

  "vector-v*float++!": {
    "args": ["position", "velocity", "scale"]
  },

  "vector-lerp!": {
    "args": ["out", "a", "b", "alpha"]
  },

  "vector-lerp-clamp!": {
    "args": ["out", "a", "b", "alpha"]
  },

  "vector4-lerp!": {
    "args": ["out", "a", "b", "alpha"]
  },

  "vector4-lerp-clamp!": {
    "args": ["out", "a", "b", "alpha"]
  },

  "vector-deg-lerp-clamp!": {
    "args": ["out", "min-val", "max-val", "in"]
  },

  "make-file-name": {
    "args": ["kind", "name", "art-group-version"]
  },

  "make-vfile-name": {
    "args": ["kind", "name"]
  },

  "file-info-correct-version?": {
    "args": ["info", "kind", "version-override"],
    "vars": { "s5-0": "expected-version", "s4-0": "kind-name" }
  },

  "(method 0 load-dir)": {
    "args": ["allocation", "type-to-make", "length", "unk"],
    "vars": { "s4-0": "obj" }
  },

  "(method 0 load-dir-art-group)": {
    "args": ["allocation", "type-to-make", "length", "unk"],
    "vars": { "v0-0": "obj" }
  },

  "(method 0 external-art-buffer)": {
    "args": ["allocation", "type-to-make", "idx"],
    "vars": { "v0-0": "obj" }
  },

  "(method 0 external-art-control)": {
    "vars": { "gp-0": "obj", "s4-0": "buff-idx", "v1-9": "rec-idx" }
  },

  "(method 9 display)": {
    "args": ["obj", "slowdown"],
    "vars": { "gp-0": "obj", "s5-0": "ratio" }
  },

  "set-draw-env-offset": {
    "args": ["env", "x", "y"]
  },

  "set-display-env": {
    "args": ["env", "psm", "width", "height", "dx", "dy", "fbp"]
  },

  "set-draw-env": {
    "args": ["env", "psm", "width", "height", "ztest", "zpsm", "fbp"]
  },

  "set-display": {
    "args": ["disp", "psm", "w", "h", "ztest", "zpsm"]
  },

  "set-display2": {
    "args": ["disp", "psm", "w", "h", "ztest", "zpsm"]
  },

  "(method 11 profile-bar)": {
    "args": ["obj", "name", "color"],
    "vars": { "s5-0": "new-frame" }
  },

  "(method 12 profile-bar)": {
    "args": ["obj", "name", "color"],
    "vars": { "v0-0": "new-frame" }
  },

  "gs-set-default-store-image": {
    "args": [
      "packet",
      "src-fbp",
      "src-w",
      "src-psm",
      "ssax",
      "ssay",
      "rrw",
      "rrh"
    ]
  },

  "store-image": {
    "args": ["oddeven"],
    "vars": {
      "s4-0": "buff0",
      "s1-0": "buff1",
      "s0-0": "packet",
      "gp-0": "file",
      "s3-0": "width",
      "s2-0": "height",
      "s0-1": "ptr-0",
      "sv-16": "ptr-1",
      "sv-32": "y-idx",
      "sv-48": "y-idx-2"
    }
  },

  "(method 0 draw-context)": {
    "args": [
      "allocation",
      "type-to-make",
      "org-x",
      "org-y",
      "width",
      "height",
      "color-0"
    ],
    "vars": { "v0-0": "obj" }
  },

  "draw-context-set-xy": {
    "args": ["ctxt", "x", "y"]
  },

  "texture-qwc": {
    "args": ["w", "h", "tex-format"]
  },

  "gs-find-block": {
    "args": ["bx", "by", "tex-format"]
  },

  "gs-largest-block": {
    "args": ["tex-width", "tex-height", "tex-format"],
    "vars": {
      "s5-0": "block-width",
      "v1-0": "block-height",
      "a0-6": "real-width",
      "a1-4": "real-height",
      "s5-1": "width-blocks",
      "s3-1": "height-blocks",
      "s2-0": "x",
      "s1-0": "y",
      "s4-1": "max-block"
    }
  },

  "gs-blocks-used": {
    "args": ["tex-width", "tex-height", "tex-format"],
    "vars": {
      "s4-0": "page-width",
      "v1-0": "page-height",
      "a0-6": "real-width",
      "a1-4": "real-height",
      "s3-0": "width-blocks",
      "s1-0": "height-blocks"
    }
  },

  "dma-buffer-add-ref-texture": {
    "args": ["buf", "data", "tex-w", "tex-h", "tex-format"],
    "vars": {
      "s5-0": "data-ptr",
      "v1-0": "qwc",
      "a0-4": "qwc-this-time",
      "a1-3": "eop",
      "a3-1": ["setup-dma", "dma-packet"],
      "a3-3": ["setup-dif", "gs-gif-tag"],
      "a2-4": ["data-dma", "dma-packet"]
    }
  },

  "(method 15 texture-pool)": {
    "args": ["obj", "word-count"]
  },

  "(method 22 texture-pool)": {
    "args": ["obj", "tpage-id"]
  },

  "(method 10 texture-page)": {
    "args": ["obj", "segment-count", "additional-size"]
  },

  "(method 16 texture-pool)": {
    "args": ["obj", "segment", "size"]
  },

  "(method 9 texture-page)": {
    "args": ["obj", "seg"]
  },

  "texture-page-default-allocate": {
    "args": ["pool", "page", "seg", "tpage-id"],
    "vars": { "s3-0": "seg-id" }
  },

  "texture-page-common-allocate": {
    "args": ["pool", "page", "seg", "tpage-id"],
    "vars": { "s4-0": "seg-id" }
  },

  "(method 12 texture-page)": {
    "args": ["obj", "new-dest", "seg-id"],
    "vars": {
      "a3-4": "dst-block",
      "t0-1": "tex-id",
      "t1-6": "tex",
      "t2-0": "num-mips",
      "t3-4": "mip-id"
    }
  },

  "texture-page-common-boot-allocate": {
    "args": ["pool", "page", "heap", "tpage-id"],
    "vars": { "s2-0": "tex-id" }
  },

  "upload-vram-data": {
    "args": ["buf", "dest", "tex-data", "tex-h"],
    "vars": {
      "a3-2": "height-this-time",
      "a0-1": ["dma", "dma-packet"],
      "a0-3": ["gif", "gs-gif-tag"],
      "a0-5": "gs-data"
    }
  },

  "upload-vram-pages": {
    "args": ["pool", "segment", "page", "mode", "bucket-idx"],
    "vars": {
      "s3-0": "dma-buf",
      "sv-16": "tex-data",
      "sv-20": "tex-dest-base-chunk",
      "sv-24": "chunk-count",
      "sv-48": "tex-id",
      "s1-0": "upload-chunk-idx",
      "v1-24": "current-dest-chunk",
      "sv-32": "chunks-to-upload-count",
      "sv-40": "first-chunk-idx-to-upload",
      "gp-0": "total-upload-size",
      "s4-0": "dma-start",
      "a0-26": ["dma", "dma-packet"],
      "a0-28": ["gif", "gs-gif-tag"],
      "a0-30": "gif-data",
      "v1-50": ["dma-end", "dma-packet"]
    }
  },

  "update-vram-pages": {
    "args": ["pool", "pool-segment", "page", "mode"],
    "vars": {
      "t1-0": "dest-block",
      "t2-0": "sz",
      "t0-1": "page-id",
      "a1-4": "upload-chunks",
      "a2-3": "chunk-idx",
      "v1-2": "modified-chunk-count",
      "a3-8": "vram-chunk"
    }
  },

  "upload-vram-pages-pris": {
    "args": ["pool", "segment", "page", "bucket-idx", "allow-cache-mask"],
    "vars": {
      "s3-0": "dma-buf",
      "sv-16": "tex-data",
      "sv-20": "tex-dest-base-chunk",
      "sv-24": "chunk-count",
      "sv-32": "chunks-to-upload-count",
      "sv-40": "first-chunk-idx-to-upload",
      "sv-48": "page-id",
      "s0-0": "upload-chunk-idx",
      "sv-52": "current-dest-chunk",
      "sv-56": "need-tex",
      "gp-0": "total-upload-size",
      "a0-21": ["dma", "dma-packet"],
      "a0-23": ["gif", "gs-gif-tag"],
      "v1-55": ["dma-end", "dma-packet"]
    }
  },

  "texture-page-near-allocate-0": {
    "args": ["pool", "page", "heap", "mode"],
    "vars": {
      "s3-0": "common-dest",
      "s2-0": "page-seg-idx",
      "a1-5": "page-seg-2-size",
      "v1-15": "after-seg-2-data",
      "a0-8": "seg-2-data"
    }
  },

  "texture-page-near-allocate-1": {
    "args": ["pool", "page", "heap", "mode"],
    "vars": {
      "s4-0": "seg2-size",
      "a1-1": "seg2-dest",
      "s2-0": "common-dest",
      "s1-0": "page-seg-idx"
    }
  },

  "texture-page-level-allocate": {
    "args": ["pool", "page", "heap", "mode"],
    "vars": {
      "s2-0": "common-id",
      "v1-6": "level-idx"
    }
  },

  "texture-page-dir-inspect": {
    "args": ["dir", "mode"],
    "vars": {
      "v1-0": "pool",
      "s4-0": "level-idx",
      "a1-3": "lev",
      "s4-1": "entry-idx",
      "s3-0": "entry-page",
      "s2-0": "entry-link",
      "s1-0": "entry-list-length"
    }
  },

  "texture-page-size-check": {
    "args": ["pool", "level", "hide-prints"],
    "vars": {
      "gp-0": "oversize",
      "s3-0": "tfrag-page",
      "v1-0": "tfrag-mip0-size",
      "v1-3": "pris-page",
      "v1-5": "shrub-page",
      "v1-7": "alpha-page",
      "v1-9": "water-page"
    }
  },

  "(method 13 texture-pool)": {
    "args": ["obj", "level", "max-page-kind", "id-array"],
    "vars": {
      "v1-0": "page-idx",
      "v1-5": "tfrag-dir-entry",
      "v1-7": "pris-dir-entry",
      "v1-9": "shrub-dir-entry",
      "v1-11": "alpha-dir-entry",
      "v1-13": "water-dir-entry",
      "a2-7": "overflow-bits"
    }
  },

  "(method 14 texture-pool)": {
    "args": ["obj", "level", "tex-page-kind"],
    "vars": {
      "s3-0": "tfrag-page",
      "s2-0": "tfrag-bucket",
      "f30-0": "distance",
      "a2-4": "pris-page",
      "a3-3": "pris-bucket",
      "a2-5": "shrub-page",
      "f0-5": "shrub-closest",
      "t0-4": "shrub-bucket",
      "a3-4": "shrub-mode",
      "s3-1": "alpha-page",
      "f0-6": "alpha-closest",
      "s2-1": "alpha-bucket",
      "s1-3": "alpha-mode",
      "s0-0": "alpha-dest-chunk",
      "a2-7": "water-page",
      "a3-6": "water-bucket"
    }
  },

  "(method 13 texture-page)": {
    "args": ["obj", "dma-buff", "mode"],
    "vars": {
      "sv-16": "total-size",
      "v1-7": "start-segment",
      "s5-0": "chunk-count",
      "s4-0": "current-dest",
      "s3-0": "current-data",
      "a3-1": "chunks-now",
      "a0-1": ["pkt", "dma-packet"],
      "a0-3": ["gs-tag", "gs-gif-tag"],
      "a0-5": "gs-reg-data"
    }
  },

  "texture-relocate": {
    "args": ["dma-buff", "tex", "dest-loc", "dest-fmt", "clut-dst"],
    "vars": {
      "v1-0": "mip-level",
      "t1-1": "mip-w",
      "t2-3": "mip-h",
      "t4-0": ["dma-pkt", "dma-packet"],
      "t4-2": ["gs-pkt", "gs-gif-tag"]
    }
  },

  "(method 11 texture-pool)": {
    "vars": {
      "s3-0": "font-clut",
      "sv-16": "heap-before-font-tex",
      "sv-20": "clut-dest-addr",
      "s4-0": "dma-buff",
      "s5-0": "main-font-tx",
      "s2-0": "font-tx-1",
      "s1-0": "font-tx-1-dest",
      "s0-0": "font-tx-1-fmt",
      "s2-1": "font-tx-0",
      "s1-1": "font-tx-0-dest",
      "s0-1": "font-tx-0-fmt",
      "s2-2": "font-tx-3",
      "s1-2": "font-tx-3-dest",
      "s0-2": "font-tx-3-fmt",
      "s2-3": "font-tx-2",
      "s1-3": "font-tx-2-dest",
      "s0-3": "font-tx-2-fmt"
    }
  },

  "link-texture-by-id": {
    "vars": {
      "s4-0": "dir-entry"
    }
  },

  "(method 9 texture-page-dir)": {
    "args": ["obj", "heap"],
    "vars": {
      "v1-0": "mem-start",
      "a1-1": "mem-end",
      "a2-0": "entry-idx",
      "t1-0": "entry",
      "t0-0": "tex-page",
      "a3-4": "link-arr",
      "t0-3": "tex-count",
      "t1-4": "tex-idx",
      "t2-0": "link-slot",
      "t3-2": ["shader", "adgif-shader"],
      "t4-1": "dist-past-end"
    }
  },

  "display-loop": {
    "vars": {}
  },

  "adgif-shader-login": {
    "args": "shader",
    "vars": {
      "s5-0": "tex"
    }
  },

  "adgif-shader-login-fast": {
    "args": ["shader"],
    "vars": {
      "v1-4": "tex-id",
      "a0-9": "dir-entry",
      "s5-0": "tex"
    }
  },

  "texture-page-login": {
    "args": ["id", "alloc-func", "heap"],
    "vars": {
      "s5-0": "dir-entry",
      "s4-0": "old-alloc-func",
      "s3-0": "file-name"
    }
  },

  "(method 9 __assert-info-private-struct)": {
    "args": ["obj", "filename", "line-num", "column-num"]
  },

  "__assert": {
    "args": ["exp", "msg"]
  },

  "__assert-min-max-range-float": {
    "args": ["exp", "minimum", "maximum", "msg-exp", "msg-min", "msg-max"]
  },

  "__assert-min-max-range-int": {
    "args": ["exp", "minimum", "maximum", "msg-exp", "msg-min", "msg-max"]
  },

  "__assert-zero-lim-range-int": {
    "args": ["exp", "maximum", "msg-exp", "msg-max"]
  },

  "fog-corrector-setup": {
    "args": ["corrector", "math-cam"]
  },

  "update-math-camera": {
    "args": ["math-cam", "video-mode", "aspect"],
    "vars": {
      "f0-4": "temp1",
      "v1-1": "elim1",
      "f0-6": "temp2",
      "v1-2": "elim2",
      "f1-3": "x-rat",
      "f0-7": "y-rat",
      "v1-3": "cull-info",
      "f2-2": "unused-x-thing",
      "f2-5": "y-thing",
      "f3-11": "one-plus-2x-squared",
      "f3-14": "one-plus-2y-squared",
      "f2-9": "temp3",
      "a0-2": "elim3",
      "f2-11": "near-x",
      "f1-5": "near-y",
      "f0-10": "near-corner-dist-sqr",
      "f2-8": "unused-thing-2",
      "f1-8": "near-z",
      "f0-12": "temp4",
      "a0-6": "elim4",
      "f1-12": "dx-rat-2",
      "f0-14": "d-temp-2",
      "f2-13": "dx-rat-times-4",
      "f3-21": "d-temp-3",
      "f4-21": "inverse-x-len",
      "f5-11": "inverse-x-len-2",
      "f0-16": "temp5",
      "a0-7": "elim5",
      "f1-15": "dy-rat",
      "f0-18": "d-temp-4",
      "f2-15": "dy-rat-times-4",
      "f3-22": "d-temp-5",
      "f4-26": "inverse-y-len",
      "f5-16": "inverse-y-len-2",
      "f0-20": "temp6",
      "v1-4": "elim6",
      "v0-2": "cam-mat",
      "f2-16": "fog-constant-1",
      "f3-23": "fog-constant-2",
      "f0-12": "fog-contsant-3",
      "f0-24": "fog-at-near-plane",
      "f1-22": "fog-factor-2",
      "f4-35": "cam-fov-mult",
      "f5-19": "corrected-fog",
      "f5-23": "hvdf-x",
      "f6-29": "hvdf-y",
      "f2-18": "hvdf-z",
      "f4-40": "hvdf-w",
      "f2-19": "persp-xx",
      "f3-36": "persp-yy",
      "f1-32": "persp-x",
      "v1-11": "sprite-row-0",
      "v1-12": "sprite-row-1",
      "v1-13": "sprite-row-2",
      "v1-14": "sprite-row-3",
      "f1-37": "temp7",
      "v1-16": "elim7",
      "v1-24": "pfog",
      "a0-12": "vis-gif-0",
      "a0-13": "vis-gif-1",
      "a0-14": "vis-gif-1-again",
      "a0-15": "vis-gif-1-again-again"
    }
  },

  "move-target-from-pad": {
    "args": ["trans", "pad-idx"],
    "vars": {
      "s4-0": "local-trans",
      "a0-5": "inv-cam-rot",
      "s3-0": "cam-rot-mat"
    }
  },

  "(method 13 profile-bar)": {
    "args": ["obj", "buf", "bar-pos"],
    "vars": {
      "v1-1": "height",
      "a1-4": "block-idx",
      "a2-1": "block-count",
      "t0-0": "left",
      "v1-3": "end-time",
      "s4-0": "worst-time-cache",
      "a3-1": "screen-y",
      "t2-0": ["direct-tag", "dma-packet"],
      "t2-2": ["start-gif-tag", "gs-gif-tag"],
      "t1-4": "block"
    }
  },

  "draw-sprite2d-xy": {
    "args": ["buf", "x", "y", "w", "h", "color"],
    "vars": {
      "t2-1": "context",
      "a0-3": "draw-x",
      "a1-9": "draw-y",
      "t1-2": "draw-w",
      "t0-2": "draw-h",
      "a3-2": ["dma", "dma-packet"],
      "a3-4": ["gif", "gs-gif-tag"],
      "v1-10": ["end-dma", "dma-packet"],
      "a0-13": "total-qwc",
      "a3-6": "gif-buf"
    }
  },

  "draw-quad2d": {
    "args": ["buf", "context"],
    "vars": {
      "a2-1": "draw-x",
      "a3-7": "draw-y",
      "t3-0": "draw-w",
      "t2-0": "draw-h",
      "v1-8": "end-dma",
      "t1-0": ["dma", "dma-packet"],
      "t1-2": ["gif", "gs-gif-tag"],
      "t1-4": "gif-buf",
      "a1-11": "total-qwc"
    }
  },

  "set-display-gs-state": {
    "args": ["dma-buf", "fbp", "scx", "scy", "fb-msk", "psm"],
    "vars": {
      "t3-0": ["dma", "dma-packet"],
      "t3-2": ["gif", "gs-gif-tag"],
      "t3-4": "gif-buf",
      "t2-0": "fbw"
    }
  },

  "set-display-gs-state-offset": {
    "args": [
      "dma-buf",
      "fbp",
      "width",
      "height",
      "fb-msk",
      "psm",
      "off-x",
      "off-y"
    ],
    "vars": {
      "t4-0": "fbw",
      "t5-0": ["dma", "dma-packet"],
      "t5-2": ["gif", "gs-gif-tag"],
      "t5-4": ["gif-data", "(pointer uint64)"]
    }
  },

  "reset-display-gs-state": {
    "args": ["disp", "dma-buf", "oddeven"],
    "vars": {
      "a3-0": "onscreen",
      "v1-0": "hoff",
      "a2-6": "fbp",
      "t0-0": ["dma", "dma-packet"],
      "t0-2": ["gif", "gs-gif-tag"],
      "a3-3": ["gif-data", "(pointer uint64)"]
    }
  },

  "(method 0 engine)": {
    "args": ["allocation", "type-to-make", "name", "length"],
    "vars": { "v0-0": "obj", "v1-11": "idx-to-link", "a0-1": "end-idx" }
  },

  "(method 10 engine)": {
    "args": ["obj", "f"],
    "vars": { "a0-1": "current", "s4-0": "next" }
  },

  "(method 11 engine)": {
    "args": ["obj", "f"],
    "vars": { "s4-0": "iter" }
  },

  "(method 12 engine)": {
    "vars": { "s4-0": ["ct", "connection"] }
  },

  "(method 13 engine)": {
    "vars": { "s4-0": ["ct", "connection"], "v1-2": "result" }
  },

  "(method 19 engine)": {
    "args": ["obj", "p1-value"],
    "vars": { "a0-1": "current", "s4-0": "next" }
  },

  "(method 20 engine)": {
    "args": ["obj", "p2-value"],
    "vars": { "a0-1": "current", "s4-0": "next" }
  },

  "connection-process-apply": {
    "args": ["proc", "func"],
    "vars": { "s5-0": "iter" }
  },

  "(method 15 engine)": {
    "args": ["obj", "proc", "func", "p1", "p2", "p3"],
    "vars": { "v1-0": "con" }
  },

  "surface-interp!": {
    "args": ["dst", "src0", "src1", "amount"]
  },

  "surface-mult!": {
    "args": ["dst", "src0", "src1"]
  },

  "(method 0 collide-shape-prim)": {
    "args": ["allocation", "type-to-make", "cshape", "prim-id", "size-bytes"]
  },

  "(method 0 collide-shape-prim-sphere)": {
    "args": ["allocation", "type-to-make", "cshape", "prim-id"],
    "vars": { "v0-0": ["obj", "collide-shape-prim-sphere"] }
  },
  "(method 0 collide-shape-prim-mesh)": {
    "args": ["allocation", "type-to-make", "cshape", "mesh-id", "prim-id"],
    "vars": { "v0-0": ["obj", "collide-shape-prim-mesh"] }
  },
  "(method 0 collide-shape-prim-group)": {
    "args": ["allocation", "type-to-make", "cshape", "elt-count", "prim-id"],
    "vars": { "v0-0": ["obj", "collide-shape-prim-group"] }
  },
  "(method 0 collide-shape)": {
    "args": [
      "allocation",
      "type-to-make",
      "proc",
      "collide-list-kind",
      "prim-id"
    ],
    "vars": { "s5-0": "obj" }
  },
  "(method 0 collide-sticky-rider-group)": {
    "vars": { "v0-0": "obj" }
  },
  "(method 11 touching-prims-entry-pool)": {
    "vars": { "a1-0": "current", "v1-0": "prev", "a2-0": "next" }
  },
  "(method 0 touching-list)": {
    "vars": { "v0-0": ["obj", "touching-list"] }
  },

  "cspace-by-name-no-fail": {
    "vars": { "v0-0": ["result", "cspace"] }
  },

  "num-func-loop!": {
    "args": ["chan", "inc"],
    "vars": { "f0-1": "duration", "f1-2": "after-inc", "f0-3": "wrapped" }
  },

  "shrubbery-login-post-texture": {
    "args": ["obj"],
    "vars": {
      "v1-1": "shader-count",
      "a1-1": ["dst", "qword"],
      "a2-5": ["tex-dst", "qword"],
      "a3-0": ["src", "qword"],
      "a2-6": ["text-dst2", "qword"],
      "a3-1": ["src-2", "qword"],
      "a3-2": ["src-3", "qword"]
    }
  },

  "(method 20 actor-link-info)": {
    "args": ["obj", "message"],
    "vars": {
      "s4-0": "iter",
      "s5-0": "result",
      "a0-1": "proc",
      "a1-1": "msg-block"
    }
  },

  // LEVEL
  "lookup-level-info": {
    "args": ["name"],
    "vars": {
      "a1-1": ["info", "level-load-info"],
      "v1-0": "rest",
      "a1-0": "current-sym"
    }
  },

  "(method 21 level-group)": {
    "args": ["obj", "name", "cmd-idx"],
    "vars": { "v1-1": "cmd-lst" }
  },

  // SHADOW-CPU-H
  "(method 0 shadow-control)": {
    "args": [
      "allocation",
      "type-to-make",
      "bottom-offset",
      "top-offset",
      "dir",
      "center",
      "fade"
    ],
    "vars": { "v0-0": "obj" }
  },

  // RES
  "(method 0 res-lump)": {
    "args": ["allocation", "type-to-make", "data-count", "data-size"],
    "vars": { "v0-0": "obj" }
  },
  "(method 20 res-lump)": {
    "args": ["obj", "time", "result", "buf"],
    "vars": {
      "t0-2": "tag-lo",
      "t1-2": "tag-hi",
      "v1-6": "elt-count",
      "f0-2": "interp",
      "a1-6": "src-lo",
      "a2-13": "src-hi"
    }
  },
  "(method 3 res-lump)": {
    "vars": { "s5-0": "i" }
  },
  "(method 9 res-lump)": {
    "args": ["obj", "name", "mode", "time", "default", "tag-addr", "buf-addr"],
    "vars": { "s3-0": "tag-pair" }
  },
  "(method 10 res-lump)": {
    "args": ["obj", "name", "mode", "time", "default", "tag-addr", "buf-addr"],
    "vars": { "s3-0": "tag-pair", "v1-4": "tag" }
  },
  "(method 11 res-lump)": {
    "args": ["obj", "name", "mode", "time", "default", "tag-addr", "buf-addr"],
    "vars": {
      "a2-1": "tag-pair",
      "s1-0": "tag",
      "s0-0": "tag-type",
      "gp-1": "data"
    }
  },
  "(method 12 res-lump)": {
    "args": ["obj", "name", "mode", "time", "default", "tag-addr", "buf-addr"],
    "vars": {
      "a2-1": "tag-pair",
      "s1-0": "tag",
      "s0-0": "tag-type",
      "gp-1": "data"
    }
  },
  "(method 16 res-lump)": {
    "vars": {
      "v1-0": "tags-sorted",
      "a1-0": "i",
      "a2-1": "tag-stop",
      "a3-2": "tag1",
      "t0-3": "tag2",
      "t1-6": "tag-name1",
      "t2-6": "tag-name2"
    }
  },
  "(method 15 res-lump)": {
    "vars": {
      "s5-0": ["tag-pair", "res-tag-pair"],
      "s2-0": "existing-tag",
      "s3-0": "data-size",
      "v1-25": "resource-mem"
    }
  },

  "(method 17 res-lump)": {
    "vars": {
      "a0-2": "new-tag",
      "s4-0": "tag-mem"
    }
  },

  "(method 8 res-lump)": {
    "args": ["obj", "block", "flags"],
    "vars": {
      "s3-0": "mem-use-id",
      "s2-0": "mem-use-name",
      "v1-22": "obj-size",
      "s1-0": "tag-idx",
      "s0-0": "tag-data"
    }
  },

  // FACT-H
  "(method 0 fact-info-target)": {
    "vars": { "gp-0": "obj" }
  },
  "(method 0 fact-info-enemy)": {
    "vars": {
      "gp-0": "obj",
      "s5-0": "entity"
    }
  },

  "(method 0 fact-info)": {
    "args": ["allocation", "type-to-make", "proc", "pkup-type", "pkup-amount"],
    "vars": {
      "gp-0": ["obj", "fact-info"],
      "s5-0": "ent",
      "sv-16": "tag"
    }
  },

  "(method 0 align-control)": {
    "vars": { "v0-0": ["obj", "align-control"] }
  },

  "str-load": {
    "args": ["name", "chunk-id", "address", "len"],
    "vars": { "s2-0": ["cmd", "load-chunk-msg"] }
  },

  "str-load-status": {
    "args": ["length-out"],
    "vars": { "v1-7": "response" }
  },

  "str-play-async": {
    "args": ["name", "addr"],
    "vars": { "s4-0": "cmd" }
  },

  "str-play-stop": {
    "args": ["name"],
    "vars": { "s5-0": "cmd" }
  },

  "str-play-queue": {
    "args": ["name"],
    "vars": { "s5-0": "cmd" }
  },

  "str-ambient-play": {
    "args": ["name"],
    "vars": { "s5-0": "cmd" }
  },

  "str-ambient-stop": {
    "args": ["name"],
    "vars": { "s5-0": "cmd" }
  },

  "string->sound-name": {
    "args": ["str"],
    "vars": {
      "v1-0": "snd-name",
      "a1-0": ["out-ptr", "(pointer uint8)"],
      "a2-0": "in-ptr"
    }
  },
  "dgo-load-begin": {
    "args": ["name", "buffer1", "buffer2", "current-heap"],
    "vars": { "s2-0": "cmd" }
  },

  "dgo-load-get-next": {
    "args": ["last-object"],
    "vars": { "gp-0": ["load-location", "pointer"], "v1-5": "response" }
  },

  "dgo-load-continue": {
    "args": ["current-heap"],
    "vars": { "gp-0": "cmd" }
  },
  "dgo-load-cancel": {
    "vars": { "a2-0": "cmd" }
  },

  "find-temp-buffer": {
    "args": ["size"],
    "vars": { "gp-0": "qwc" }
  },

  "dgo-load-link": {
    "args": ["obj-file", "heap", "print-login", "last-object"],
    "vars": { "s4-0": "obj-data" }
  },

  "ramdisk-load": {
    "args": ["file-id", "offset", "length", "buffer"],
    "vars": { "v1-1": "cmd" }
  },

  "show-mc-info": {
    "args": ["dma-buf"],
    "vars": { "s5-0": "info", "s4-0": "slot-idx" }
  },

  "(method 19 res-lump)": {
    "args": ["obj", "name-sym", "mode", "time"],
    "vars": {
      "t2-4": "type-chars",
      "t3-1": "max-search",
      "t4-0": "min-search",
      "t6-5": "diff",
      "t5-2": "check-idx",
      "t4-1": "tag-idx",
      "t3-13": "interp-tag-idx",
      "t4-4": "tag-ptr",
      "t0-6": "lo-tag-idx-out",
      "v1-14": "hi-tag-idx-out",
      "t1-0": "most-recent-invalid-time-idx"
    }
  },

  "entity-actor-count": {
    "args": ["res", "name"],
    "vars": {
      "sv-16": "tag"
    }
  },

  "(method 0 joint-mod)": {
    "args": ["allocation", "type-to-make", "mode", "proc", "joint-idx"],
    "vars": {
      "gp-0": "obj",
      "v1-7": "twist-max"
    }
  },

  "joint-mod-debug-draw": {
    "args": ["mod"]
  },

  "(method 9 joint-mod)": {
    "args": ["obj", "handler-mode"],
    "vars": { "v1-0": "joint", "a0-1": "mode" }
  },

  "(method 10 joint-mod)": {
    "args": ["obj", "target-trans"],
    "vars": { "f0-0": "distance" }
  },

  "(method 13 joint-mod)": { "args": ["obj", "x", "y", "z"] },
  "(method 14 joint-mod)": { "args": ["obj", "trans", "rot", "scale"] },
  "(method 11 joint-mod)": {
    "args": ["obj", "target-trans", "option", "proc"],
    "vars": {
      "s1-0": "proc-drawable",
      "s3-1": ["enemy-facts", "fact-info-enemy"],
      "f30-0": "dist"
    }
  },

  "joint-mod-look-at-handler": { "args": ["csp", "xform", "mat"] },
  "(method 9 collide-history)": {
    "args": ["obj", "cshape", "xs", "transv", "transv-out"]
  },

  "add-debug-sphere-from-table": {
    "vars": { "s1-0": ["points", "(inline-array vector)"] }
  },

  "entity-actor-lookup": {
    "args": ["lump", "name", "idx"]
  },

  "(method 0 actor-link-info)": {
    "args": ["allocation", "type-to-make", "proc"],
    "vars": { "s5-0": "obj", "a0-1": "ent" }
  },

  "(method 25 actor-link-info)": {
    "vars": { "s5-0": "actor", "gp-0": "count" }
  },

  "(method 9 actor-link-info)": {
    "args": ["obj", "matching-type"],
    "vars": { "s3-0": "actor", "s5-0": "mask", "s4-0": "current-bit" }
  },

  "(method 10 actor-link-info)": {
    "vars": { "s5-0": "this-actor", "s4-0": "actor", "gp-0": "count" }
  },

  "alt-actor-list-subtask-incomplete-count": {
    "vars": {
      "s4-0": "alt-actor-count",
      "gp-0": "incomplete-count",
      "s3-0": "alt-actor-idx"
    }
  },

  "check-irx-version": {
    "vars": { "gp-0": ["cmd", "sound-rpc-get-irx-version"] }
  },
  "sound-bank-load": {
    "vars": { "v1-1": ["cmd", "sound-rpc-load-bank"] }
  },
  "sound-bank-unload": {
    "vars": { "v1-1": ["cmd", "sound-rpc-unload-bank"] }
  },
  "sound-music-load": {
    "vars": { "v1-1": ["cmd", "sound-rpc-load-music"] }
  },
  "sound-music-unload": {
    "vars": { "v1-1": ["cmd", "sound-rpc-unload-music"] }
  },
  "sound-reload-info": {
    "vars": { "v1-1": ["cmd", "sound-rpc-reload-info"] }
  },
  "set-language": {
    "vars": { "v1-1": ["cmd", "sound-rpc-set-language"] }
  },
  "list-sounds": {
    "vars": { "v1-1": ["cmd", "sound-rpc-list-sounds"] }
  },
  "sound-set-volume": {
    "vars": { "v1-0": ["cmd", "sound-rpc-set-master-volume"] }
  },
  "sound-set-reverb": {
    "vars": { "v1-0": ["cmd", "sound-rpc-set-reverb"] }
  },
  "sound-set-ear-trans": {
    "vars": { "gp-0": ["cmd", "sound-rpc-set-ear-trans"] }
  },
  "sound-play-by-name": {
    "args": ["name", "id", "vol", "pitch", "bend", "group", "trans"],
    "vars": {
      "s5-0": ["cmd", "sound-rpc-play"],
      "s3-1": ["proc", "process-drawable"],
      "s4-0": "sound-trans"
    }
  },
  "sound-play-by-spec": {
    "args": ["spec", "id", "trans"],
    "vars": {
      "s5-0": ["cmd", "sound-rpc-play"],
      "s3-1": ["proc", "process-drawable"]
    }
  },
  "sound-pause": {
    "vars": { "v1-0": ["cmd", "sound-rpc-pause-sound"] }
  },
  "sound-stop": {
    "vars": { "v1-0": ["cmd", "sound-rpc-stop-sound"] }
  },
  "sound-continue": {
    "vars": { "v1-0": ["cmd", "sound-rpc-continue-sound"] }
  },
  "sound-group-pause": {
    "vars": { "v1-0": ["cmd", "sound-rpc-pause-group"] }
  },
  "sound-group-stop": {
    "vars": { "v1-0": ["cmd", "sound-rpc-stop-group"] }
  },
  "sound-group-continue": {
    "vars": { "v1-0": ["cmd", "sound-rpc-continue-group"] }
  },
  "sound-set-falloff-curve": {
    "vars": { "v1-0": ["cmd", "sound-rpc-set-falloff-curve"] }
  },
  "sound-set-sound-falloff": {
    "vars": { "v1-0": ["cmd", "sound-rpc-set-sound-falloff"] }
  },
  "sound-set-flava": {
    "vars": { "v1-0": ["cmd", "sound-rpc-set-flava"] }
  },
  "(method 0 ambient-sound)": {
    "vars": { "s5-1": ["obj", "ambient-sound"], "v1-2": "bc" }
  },
  "(method 9 ambient-sound)": {
    "vars": { "s5-1": "spec", "s4-2": "spec-volume" }
  },
  "(method 11 ambient-sound)": {
    "vars": { "gp-0": ["cmd", "sound-rpc-set-param"] }
  },
  "(method 12 ambient-sound)": {
    "vars": { "v1-2": ["cmd", "sound-rpc-set-param"] }
  },
  "sound-buffer-dump": {
    "vars": { "s3-0": ["cmd", "sound-rpc-play"] }
  },

  "(method 0 path-control)": {
    "args": ["allocation", "type-to-make", "proc", "name", "time"],
    "vars": {
      "gp-0": ["obj", "path-control"],
      "s3-1": "ent",
      "v1-7": "lookup-entity",
      "sv-16": "tag",
      "v1-9": "data"
    }
  },

  "(method 0 curve-control)": {
    "args": ["allocation", "type-to-make", "proc", "name", "time"],
    "vars": { "gp-0": "obj", "s3-1": "ent", "v1-3": "lookup-entity" }
  },

  "nav-mesh-connect": {
    "args": ["proc", "trans", "nav-cont"],
    "vars": {
      "s2-0": "ent",
      "v0-0": "lookup-entity",
      "s3-0": "entity-nav-mesh"
    }
  },

  "(method 0 nav-control)": {
    "args": [
      "allocation",
      "type-to-make",
      "shape",
      "sphere-count",
      "nearest-y-threshold-default"
    ],
    "vars": { "s5-0": ["obj", "nav-control"], "a0-3": "ent" }
  },

  "add-debug-point": {
    "args": ["enable-draw", "bucket", "pt"],
    "vars": {
      "a0-6": ["a0-6", "(pointer uint64)"],
      "a0-7": ["a0-7", "dma-packet"],
      "a3-0": ["a3-0", "dma-packet"],
      "a3-2": ["a3-2", "gs-gif-tag"],
      "a3-4": ["a3-4", "vector4w-2"],
      "a3-6": ["a3-6", "vector4w-2"],
      "a3-8": ["a3-8", "vector4w-2"],
      "a1-30": ["a1-30", "vector4w-2"],
      "v1-7": "buf"
    }
  },
  "internal-draw-debug-line": {
    "vars": {
      "s2-0": ["s2-0", "rgba"],
      "s5-0": ["s5-0", "rgba"],
      "a3-1": ["a3-1", "dma-packet"],
      "a3-3": ["a3-3", "gs-gif-tag"],
      "a1-43": ["a1-43", "(inline-array vector4w-2)"],
      "a0-31": ["a0-31", "(pointer uint64)"],
      "a0-32": ["a0-32", "dma-packet"]
    }
  },
  "add-debug-flat-triangle": {
    "vars": {
      "a3-1": ["a3-1", "dma-packet"],
      "a3-3": ["a3-3", "gs-gif-tag"],
      "a3-5": ["a3-5", "(inline-array vector4w-3)"],
      "a0-9": ["a0-9", "(pointer uint64)"],
      "a0-10": ["a0-10", "dma-packet"]
    }
  },
  "add-debug-line2d": {
    "vars": {
      "a2-3": ["a2-3", "dma-packet"],
      "a2-5": ["a2-5", "gs-gif-tag"],
      "a2-7": ["a2-7", "(inline-array vector4w)"],
      "a2-9": ["a2-9", "(inline-array vector4w)"],
      "a0-20": ["a0-20", "(pointer uint64)"],
      "v1-10": ["v1-10", "dma-packet"]
    }
  },
  "debug-percent-bar": {
    "vars": {
      "v1-5": ["v1-5", "dma-packet"]
    }
  },
  "debug-pad-display": {
    "vars": {
      "v1-12": ["v1-12", "dma-packet"]
    }
  },
  "internal-draw-debug-text-3d": {
    "vars": {
      "v1-11": ["v1-11", "dma-packet"]
    }
  },
  "add-debug-light": { "vars": { "s1-0": ["s1-0", "rgba"] } },

  "generic-init-buffers": {
    "vars": {
      "v1-8": ["packet", "dma-packet"],
      "gp-0": ["gp-0", "gs-zbuf"],
      "s5-0": ["s5-0", "gs-zbuf"]
    }
  },

  "level-update-after-load": {
    "args": ["loaded-level", "level-login-state"],
    "vars": {
      "s3-0": "level-drawable-trees",
      "s5-0": "initial-timer",
      "v1-4": "current-timer",
      "v1-5": "elapsed-timer",
      "s2-0": "current-login-pos",
      "s2-1": ["current-drawable", "drawable-tree"],
      "s1-0": "idx-in-drawable"
    }
  },

  "(method 9 setting-data)": {
    "vars": {
      "s3-0": ["conn", "connection"]
    }
  },

  "(method 12 level)": {
    "vars": {
      "s5-3": ["s5-3", "pair"]
    }
  },

  "update-sound-banks": {
    "vars": {
      "t0-0": ["t0-0", "symbol"]
    }
  },

  "(method 16 level-group)": {
    "vars": {
      "s1-0": ["s1-0", "continue-point"]
    }
  },

  "(method 20 level)": {
    "vars": {
      "s3-0": ["s3-0", "ramdisk-rpc-fill"]
    }
  },

<<<<<<< HEAD
  "ground-tween-initialize": {
    "vars": {
      "s2-0": ["joint-control", "joint-control-channel"]
    }
  },

  "place-holder-leave-me-alone": {}
=======
  "(method 9 game-info)": {
    "args": ["obj", "cause", "save-to-load", "continue-point-override"],
    "vars": {
      "v1-0": "selected-cause",
      "s4-1": "lev-info"
    }
  },

  "(method 10 game-info)": {
    "args": ["obj", "item", "amount", "source"],
    "vars": {
      "v1-10": "proc",
      "s4-1": "level-idx",
      "a0-35": "buzz-task",
      "s4-2": "buzz-index",
      "f30-0": "buzz-count",
      "s3-0": "ctrl",
      "s5-2": "buzz-bits"
    }
  },

  "(method 14 game-info)": {
    "args": ["obj", "lev"],
    "vars": {
      "s5-0": "perms",
      "s4-0": "lev-entities",
      "s3-0": "lev-entity-idx",
      "s2-0": "lev-entity-perm",
      "v1-8": "info-entity-perm"
    }
  },

  "(method 15 game-info)": {
    "args": ["obj", "lev"],
    "vars": {
      "s5-0": "lev-entities",
      "s4-0": "lev-entity-idx",
      "s3-0": "lev-entity-perm",
      "v1-7": "info-entity-perm"
    }
  },

  "(method 25 game-info)": {
    "args": ["obj", "save"],
    "vars": {
      "v1-0": ["save-data", "game-save-tag"],
      "s4-0": ["data", "game-save-tag"],
      "v1-9": "old-base-frame",
      "v1-10": "frame-counter-diff"
    }
  },

  "(method 10 game-save)": {
    "args": ["obj", "filename"],
    "vars": {
      "s5-0": "stream",
      "s3-0": "in-size",
      "s4-0": "my-size"
    }
  },

  "(method 11 game-save)": {
    "args": ["obj", "detail"],
    "vars": {
      "s4-0": ["tag", "game-save-tag"],
      "s3-0": "tag-idx",
      "s2-1": "prog-lev-idx",
      "a2-13": "lev-name"
    }
  },

  "debug-menu-func-decode": {
    "vars": {
      "v0-0": ["ret-val", "symbol"]
    }
  },

  "letterbox": {
    "vars": {
      "s5-0": "dma-buf",
      "v1-5": ["pkt", "dma-packet"]
    }
  },

  "blackout": {
    "vars": {
      "s5-0": "dma-buf",
      "gp-0": "sprite-dma-data",
      "v1-4": ["pkt", "dma-packet"]
    }
  },

  "set-master-mode": {
    "args": ["new-mode"],
    "vars": { "v1-3": "mode" }
  },

  "main-cheats": {
    "vars": {
      "v1-13": "cheatmode-state",
      "v1-158": "cheatmode-debug-state",
      "v1-303": "cheat-language-state",
      "v1-394": "cheat-pal-state",
      "s5-9": "dma-buff",
      "gp-9": "dma-start",
      "v1-533": ["dma-pkt", "dma-packet"],
      "gp-10": "timeout",
      "v1-548": "inactive-timeout",
      "gp-11": "game-end-proc"
    }
  },

  "load-game-text-info": {
    "args": ["txt-name", "curr-text", "heap"],
    "vars": {
      "sv-16": "heap-sym-heap",
      "sv-24": "lang",
      "sv-32": "load-status",
      "sv-40": "heap-free"
    }
  },

  "(method 13 art-group)": {
    "vars": {
      "s3-0": "art-elt",
      "s4-0": "janim",
      "v1-9": "janim-group",
      "s2-0": "success"
    }
  },

  "(method 14 art-group)": {
    "vars": {
      "s3-0": "art-elt",
      "s4-0": "janim",
      "v1-9": "janim-group",
      "s3-1": "success"
    }
  },

  "(method 16 process-drawable)": {
    "vars": {
      "s3-0": "body-T-world",
      "s0-0": "world-T-body",
      "s2-0": "grav-rt-body",
      "a1-5": "vel-rt-body"
    }
  },

  "(method 11 cam-float-seeker)": {
    "args": ["obj", "offset"],
    "vars": {
      "f1-2": "pos-error",
      "f0-5": "partial-velocity-limit",
      "f1-3": "daccel",
      "f1-6": "abs-vel",
      "f0-6": "abs-vel-limit",
      "f0-10": "dpos"
    }
  },

  "(method 9 trsqv)": {
    "args": ["obj", "dir", "vel", "frame-count"],
    "vars": {
      "f0-0": "yaw-error",
      "f1-2": "yaw-limit",
      "f30-0": "saturated-yaw",
      "a1-2": "quat",
      "f0-2": "old-diff"
    }
  },

  "(method 13 trsqv)": {
    "args": ["obj", "yaw", "vel", "frame-count"]
  },

  "(method 16 trsqv)": {
    "vars": {
      "s5-0": "quat",
      "s1-0": "grav",
      "s3-0": "rot-mat",
      "s4-0": "dir-z",
      "a0-4": "dir-x"
    }
  },

  "(method 25 trsqv)": {
    "vars": {
      "s5-0": "quat",
      "gp-0": "dir-z",
      "s5-1": "dir-y",
      "a1-2": "dir-grav",
      "v1-2": "grav-z-plane",
      "f0-1": "grav-dot"
    }
  },

  "(method 17 trsqv)": {
    "args": ["obj", "target", "y-rate", "z-rate"],
    "vars": {
      "gp-0": "quat",
      "s5-0": "temp-quat"
    }
  },

  "raw-ray-sphere-intersect": {
    "vars": {
      "v0-0": ["result", "float"],
      "v1-0": ["v1-0", "float"]
    }
  },

  "ray-sphere-intersect": {
    "args": ["ray-origin", "ray-dir", "sph-origin", "radius"]
  },

  "ray-circle-intersect": {
    "args": ["ray-origin", "ray-dir", "circle-origin", "radius"]
  },

  "ray-cylinder-intersect": {
    "args": [
      "ray-origin",
      "ray-dir",
      "cyl-origin",
      "cyl-axis",
      "cyl-rad",
      "cyl-len"
    ]
  },

  "(method 10 cylinder)": {
    "args": ["obj", "probe-origin", "probe-dir"],
    "vars": {
      "f30-0": "result",
      "f0-5": "u-origin-sph",
      "s4-0": "end-pt",
      "f0-8": "u-end-sphere"
    }
  },

  "(method 10 cylinder-flat)": {
    "args": ["obj", "probe-origin", "probe-dir"],
    "vars": {
      "f30-0": "result",
      "f0-5": "u-origin-circle",
      "s5-0": "end-pt",
      "f0-8": "u-end-circle"
    }
  },

  "ray-arbitrary-circle-intersect": {
    "args": [
      "probe-origin",
      "probe-dir",
      "circle-origin",
      "circle-normal",
      "radius"
    ]
  },

  "print-tr-stat": {
    "args": ["stat", "name", "dest"]
  },

  "update-subdivide-settings!": {
    "args": ["settings", "math-cam", "idx"]
  },

  "start-perf-stat-collection": {
    "vars": {
      "v1-2": "frame-idx",
      "v1-5": "bucket",
      "a0-2": "which-stat",
      "a0-7": "stat-idx"
    }
  },

  "ja-play-spooled-anim": {
    "vars": {
      "sv-16": "spool-part",
      "sv-28": "old-skel-status",
      "sv-64": "spool-sound"
    }
  },

  "(method 3 anim-tester)": {
    "vars": {
      "s5-0": ["s5-0", "anim-test-obj"],
      "s4-0": ["s4-0", "anim-test-sequence"],
      "s3-0": ["s3-0", "anim-test-seq-item"]
    }
  },

  "anim-test-obj-item-valid?": {
    "vars": {
      "s5-0": ["s5-0", "anim-test-sequence"]
    }
  },

  "anim-test-obj-remove-invalid": {
    "vars": {
      //"s5-0": ["s5-0", "anim-test-sequence"],
      "v1-31": ["v1-31", "anim-test-sequence"],
      "s3-0": ["s3-0", "anim-test-seq-item"],
      "s2-0": ["s2-0", "anim-test-seq-item"]
    }
  },

  "anim-tester-reset": {
    "vars": {
      "v1-1": ["v1-1", "anim-test-obj"]
    }
  },

  "anim-tester-save-object-seqs": {
    "vars": {
      "s4-2": ["s4-2", "anim-test-seq-item"]
    }
  },

  "sprite-setup-header": {
    "args": ["hdr", "num-sprites"]
  },

  "(method 0 sprite-aux-list)": {
    "args": ["allocation", "type-to-make", "size"]
  },

  "sprite-setup-frame-data": {
    "args": ["data", "tbp-offset"]
  },

  "(method 0 sprite-array-2d)": {
    "args": ["allocation", "type-to-make", "group-0-size", "group-1-size"],
    "vars": {
      "v1-0": "sprite-count",
      "s4-0": "vec-data-size",
      "a2-3": "adgif-data-size"
    }
  },

  "(method 0 sprite-array-3d)": {
    "args": ["allocation", "type-to-make", "group-0-size", "group-1-size"],
    "vars": {
      "v1-0": "sprite-count",
      "s4-0": "vec-data-size",
      "a2-3": "adgif-data-size"
    }
  },

  "sprite-set-3d-quaternion": {
    "args": ["data", "quat"]
  },
  "sprite-get-3d-quaternion": {
    "args": ["data", "quat"]
  },
  "sprite-add-matrix-data": {
    "args": ["dma-buff", "matrix-mode"],
    "vars": {
      "v1-0": "count",
      "a2-1": ["pkt1", "dma-packet"],
      "a1-2": ["mtx", "matrix"],
      "a2-9": ["pkt2", "dma-packet"],
      "a1-11": "mtx2",
      "a1-20": "hvdf-idx"
    }
  },

  "sprite-add-frame-data": {
    "args": ["dma-buff", "tbp-offset"],
    "vars": {
      "a0-1": ["pkt", "dma-packet"]
    }
  },

  "sprite-add-2d-chunk": {
    "args": [
      "sprites",
      "start-sprite-idx",
      "num-sprites",
      "dma-buff",
      "mscal-addr"
    ],
    "vars": {
      "a0-1": ["pkt1", "dma-packet"],
      "s1-0": "qwc-pkt1",
      "a1-7": "qwc-pkt2",
      "a0-5": ["pkt2", "dma-packet"],
      "a1-11": "qwc-pkt3",
      "a0-7": ["pkt3", "dma-packet"],
      "v1-7": ["pkt4", "dma-packet"]
    }
  },

  "sprite-add-2d-all": {
    "args": ["sprites", "dma-buff", "group-idx"],
    "vars": {
      "s4-0": "current-sprite-idx",
      "s2-0": "remaining-sprites",
      "s3-0": "mscal-addr"
    }
  },

  "sprite-add-3d-chunk": {
    "args": ["sprites", "start-sprite-idx", "num-sprites", "dma-buff"],
    "vars": {
      "a0-1": ["pkt1", "dma-packet"],
      "s2-0": "qwc-pkt1",
      "a1-7": "qwc-pkt2",
      "a0-5": ["pkt2", "dma-packet"],
      "a1-11": "qwc-pkt3",
      "a0-7": ["pkt3", "dma-packet"],
      "v1-7": ["pkt4", "dma-packet"]
    }
  },

  "sprite-add-3d-all": {
    "args": ["sprites", "dma-buff", "group-idx"],
    "vars": {
      "s4-0": "current-sprite-idx",
      "s3-0": "remaining-sprites"
    }
  },

  "sprite-add-shadow-chunk": {
    "args": ["shadow-buff", "start-idx", "num-sprites", "dma-buff"],
    "vars": {
      "s2-0": "qwc-pkt1",
      "a0-1": ["pkt1", "dma-packet"],
      "a1-7": "qwc-pkt2",
      "a0-5": ["pkt2", "dma-packet"],
      "v1-5": "sprite-idx",
      "a0-7": "dma-vec-data",
      "a1-14": "in-vec-data",
      "a1-15": "qwc-pkt3",
      "a0-11": ["pkt3", "dma-packet"],
      "s2-1": "si",
      "s1-0": "dma-adgif-data",
      "s0-0": "in-adgif-data",
      "v1-21": ["pkt4", "dma-packet"]
    }
  },

  "sprite-add-shadow-all": {
    "args": ["shadow-buff", "dma-buff"],
    "vars": {
      "s4-0": "current-shadow",
      "s3-0": "remaining-shadows"
    }
  },

  "sprite-draw": {
    "args": "disp",
    "vars": {
      "gp-0": "dma-mem-begin",
      "s4-0": "dma-buff",
      "s5-0": "dma-bucket-begin",
      "a0-9": ["pkt1", "dma-packet"],
      "a0-11": ["giftag", "gs-gif-tag"],
      "a0-17": ["pkt2", "dma-packet"],
      "a0-19": ["pkt3", "dma-packet"],
      "a0-26": ["pkt4", "dma-packet"],
      "v1-26": ["pkt5", "dma-packet"],
      "v1-31": "mem-use"
    }
  },

  "mem-usage-bsp-tree": {
    "args": ["header", "node", "mem-use", "flags"]
  },

  "(method 8 bsp-header)": {
    "args": ["obj", "mem-use", "flags"]
  },

  "(method 10 bsp-header)": {
    "args": ["obj", "other-draw", "disp-frame"],
    "vars": {
      "s4-0": "lev",
      "a2-3": "vis-list-qwc",
      "v1-15": "vis-list-qwc2",
      "a0-9": ["vis-list-spad", "(pointer uint128)"],
      "a1-5": ["vis-list-lev", "(pointer uint128)"],
      "a2-4": "current-qw"
    }
  },

  "bsp-camera-asm": {
    "args": ["bsp-hdr", "camera-pos"],
    "vars": {
      "v1-0": ["next-node", "bsp-node"],
      "a1-1": "real-node"
    }
  },

  "level-remap-texture": {
    "args": ["tex-id"],
    "vars": {
      "v1-1": "bsp-hdr",
      "a3-0": "table-size",
      "v1-2": ["table-data-start", "(pointer uint64)"],
      "t0-0": "table-data-ptr",
      "a1-1": "mask1",
      "a2-1": "masked-tex-id",
      "a3-2": "table-data-end",
      "t0-3": "midpoint",
      "t1-1": "diff"
    }
  },

  "debug-menu-make-from-template": {
    "vars": {
      "s5-1": ["s5-1", "string"]
    }
  },

  "debug-menu-item-var-render": {
    "vars": {
      "v1-14": ["v1-14", "dma-packet"]
    }
  },

  "generic-add-constants": {
    "vars": {
      "a0-1": ["a0-1", "dma-packet"]
    }
  },

  "generic-init-buf": {
    "vars": {
      "a0-2": ["a0-2", "dma-packet"],
      "a0-4": ["a0-4", "gs-gif-tag"],
      "a0-9": ["a0-9", "dma-packet"],
      "v1-7": ["v1-7", "(pointer int32)"]
    }
  },

  "(anon-function 1 cam-combiner)": {
    "vars": {
      "pp": ["pp", "process"]
    }
  },

  "(anon-function 2 cam-combiner)": {
    "vars": {
      "a0-3": ["vec", "(pointer vector)"]
    }
  },

  "(method 14 sync-info)": {
    "args": ["obj", "period", "phase"],
    "vars": {
      "f0-1": "period-float",
      "f1-1": "value"
    }
  },

  "(method 14 sync-info-eased)": {
    "args": ["obj", "period", "phase", "out-param", "in-param"],
    "vars": {
      "f0-9": "total-easing-phase",
      "f1-11": "total-normal-phase",
      "f0-1": "period-float",
      "f1-1": "value",
      "f3-4": "y-end"
    }
  },

  "(method 14 sync-info-paused)": {
    "args": ["obj", "period", "phase", "out-param", "in-param"]
  },

  "(method 15 sync-info)": {
    "args": [
      "obj",
      "proc",
      "default-period",
      "default-phase",
      "default-out",
      "default-in"
    ]
  },

  "(method 15 sync-info-eased)": {
    "args": [
      "obj",
      "proc",
      "default-period",
      "default-phase",
      "default-out",
      "default-in"
    ]
  },

  "(method 15 sync-info-paused)": {
    "args": [
      "obj",
      "proc",
      "default-period",
      "default-phase",
      "default-out",
      "default-in"
    ]
  },

  "(method 10 sync-info)": {
    "vars": {
      "v1-0": "period",
      "f0-1": "period-float",
      "f1-2": "current-time"
    }
  },

  "(method 16 sync-info)": {
    "args": ["obj", "user-time-offset"],
    "vars": {
      "a2-0": "period",
      "f0-1": "period-float",
      "v1-0": "wrapped-user-offset",
      "f1-4": "current-time",
      "f1-6": "current-time-wrapped",
      "f1-10": "combined-offset",
      "f0-3": "combined-offset-wrapped"
    }
  },

  "(method 11 sync-info)": {
    "vars": {
      "v1-0": "period",
      "f0-1": "period-float",
      "f1-2": "current-time"
    }
  },

  "(method 11 sync-info-paused)": {
    "vars": {
      "v1-0": "period",
      "f1-0": "period-float",
      "f0-1": "max-phase",
      "f2-2": "current-time"
    }
  },

  "(method 9 sync-info)": {
    "args": ["obj", "max-val"],
    "vars": {
      "v1-0": "period",
      "f0-1": "period-float",
      "f1-2": "current-time"
    }
  },

  "(method 13 sync-info)": {
    "args": ["obj"],
    "vars": {
      "v1-0": "period",
      "f1-0": "period-float",
      "f2-2": "current-time",
      "f0-1": "max-val",
      "f0-2": "phase-out-of-2"
    }
  },

  "(method 13 sync-info-eased)": {
    "args": ["obj"],
    "vars": {
      "v1-0": "period",
      "f1-0": "period-float",
      "f0-1": "max-val",
      "f2-2": "current-time",
      "f0-2": "current-val",
      "v1-2": "in-mirror?",
      "f1-4": "tlo",
      "f0-7": "eased-phase"
    }
  },

  "(method 12 sync-info)": {
    "args": ["obj", "max-out-val"],
    "vars": {
      "v1-0": "period",
      "f1-0": "period-float",
      "f0-1": "max-val",
      "f2-2": "current-time",
      "f0-2": "current-val"
    }
  },

  "(method 12 sync-info-eased)": {
    "args": ["obj", "max-out-val"]
  },
  "(method 12 sync-info-paused)": {
    "args": ["obj", "max-out-val"]
  },

  "(method 9 delayed-rand-float)": {
    "args": ["obj", "min-tim", "max-time", "max-times-two"]
  },

  "(method 10 oscillating-float)": {
    "args": ["obj", "target-offset"],
    "vars": { "f0-3": "acc" }
  },

  "(method 9 oscillating-float)": {
    "args": ["obj", "init-val", "accel", "max-vel", "damping"]
  },

  "(method 9 bouncing-float)": {
    "args": [
      "obj",
      "init-val",
      "max-val",
      "min-val",
      "elast",
      "accel",
      "max-vel",
      "damping"
    ]
  },

  "(method 9 delayed-rand-vector)": {
    "args": ["obj", "min-time", "max-time", "xz-range", "y-range"]
  },

  "(method 9 oscillating-vector)": {
    "args": ["obj", "init-val", "accel", "max-vel", "damping"]
  },

  "(method 10 oscillating-vector)": {
    "args": ["obj", "target-offset"],
    "vars": { "f0-2": "vel" }
  },

  "(method 9 trajectory)": {
    "args": ["obj", "time", "result"]
  },

  "(method 10 trajectory)": {
    "args": ["obj", "time", "result"]
  },

  "(method 11 trajectory)": {
    "args": ["obj", "from", "to", "duration", "grav"],
    "vars": { "f0-3": "xz-vel" }
  },

  "(method 12 trajectory)": {
    "args": ["obj", "from", "to", "xz-vel", "grav"],
    "vars": { "f0-1": "duration" }
  },

  "(method 13 trajectory)": {
    "args": ["obj", "from", "to", "y-vel", "grav"]
  },

  "(method 15 trajectory)": {
    "vars":{
      "s5-0":"prev-pos",
      "s4-0":"pos",
      "s3-0":"num-segments",
      "f0-1":"t-eval"
    }
  },  

  "aaaaaaaaaaaaaaaaaaaaaaa": {}
>>>>>>> ad695ed1
}<|MERGE_RESOLUTION|>--- conflicted
+++ resolved
@@ -2273,15 +2273,6 @@
     }
   },
 
-<<<<<<< HEAD
-  "ground-tween-initialize": {
-    "vars": {
-      "s2-0": ["joint-control", "joint-control-channel"]
-    }
-  },
-
-  "place-holder-leave-me-alone": {}
-=======
   "(method 9 game-info)": {
     "args": ["obj", "cause", "save-to-load", "continue-point-override"],
     "vars": {
@@ -3048,6 +3039,11 @@
     }
   },  
 
+  "ground-tween-initialize": {
+    "vars": {
+      "s2-0": ["joint-control", "joint-control-channel"]
+    }
+  },
+
   "aaaaaaaaaaaaaaaaaaaaaaa": {}
->>>>>>> ad695ed1
 }