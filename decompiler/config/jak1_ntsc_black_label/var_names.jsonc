{
  "identity": {
    "args": ["obj"]
  },

  "1/": {
    "args": ["x"]
  },

  "+": {
    "args": ["x", "y"]
  },

  "-": {
    "args": ["x", "y"]
  },

  "*": {
    "args": ["x", "y"]
  },

  "/": {
    "args": ["x", "y"]
  },

  "ash": {
    "args": ["value", "shift-amount"]
  },

  "mod": {
    "args": ["x", "y"]
  },

  "rem": {
    "args": ["x", "y"]
  },

  "abs": {
    "args": ["x"]
  },

  "min": {
    "args": ["x", "y"]
  },

  "max": {
    "args": ["x", "y"]
  },

  "logior": {
    "args": ["x", "y"]
  },

  "logand": {
    "args": ["x", "y"]
  },

  "lognor": {
    "args": ["x", "y"]
  },

  "logxor": {
    "args": ["x", "y"]
  },

  "lognot": {
    "args": ["x"]
  },

  "basic-type?": {
    "args": ["obj", "parent-type"],
    "vars": { "v1-0": "obj-type", "a0-1": "end-type" }
  },

  "type-type?": {
    "args": ["child-type", "parent-type"],
    "vars": { "v1-0": "end-type" }
  },

  "find-parent-method": {
    "args": ["child-type", "method-id"],
    "vars": {
      "v0-0": "current-method",
      "v1-2": "original-method",
      "v1-5": "unused1"
    }
  },

  "ref": {
    "args": ["lst", "index"],
    "vars": { "v1-0": "count" }
  },

  "(method 4 pair)": {
    "vars": { "v0-0": "result", "v1-1": "iter" }
  },

  "last": {
    "args": ["lst"],
    "vars": { "v0-0": "iter" }
  },
  "member": {
    "args": ["obj", "lst"],
    "vars": { "v1-0": "iter" }
  },
  "nmember": {
    "args": ["obj", "lst"]
  },
  "assoc": {
    "args": ["item", "alist"],
    "vars": { "v1-0": "iter" }
  },
  "assoce": {
    "args": ["item", "alist"],
    "vars": { "v1-0": "iter" }
  },
  "nassoc": {
    "args": ["item-name", "alist"],
    "vars": { "a1-1": "key" }
  },
  "nassoce": {
    "args": ["item-name", "alist"],
    "vars": { "s4-0": "key" }
  },
  "append!": {
    "args": ["front", "back"],
    "vars": { "v1-1": "iter" }
  },
  "delete!": {
    "args": ["item", "lst"],
    "vars": { "a2-0": "iter", "v1-1": "iter-prev" }
  },
  "delete-car!": {
    "args": ["item", "lst"],
    "vars": { "a2-0": "iter", "v1-2": "iter-prev" }
  },
  "insert-cons!": {
    "args": ["kv", "alist"],
    "vars": { "a3-0": "updated-list" }
  },
  "sort": {
    "args": ["lst", "compare-func"],
    "vars": {
      "s4-0": "unsorted-count",
      "s3-0": "iter",
      "s2-0": "first-elt",
      "s1-0": "seoncd-elt",
      "v1-1": "compare-result"
    }
  },
  "(method 0 inline-array-class)": {
    "args": ["allocation", "type-to-make", "size"],
    "vars": { "v0-0": "obj" }
  },
  "(method 0 array)": {
    "args": ["allocation", "type-to-make", "content-type", "len"],
    "vars": { "v0-1": "obj" }
  },

  "(method 2 array)": {
    "vars": { "v1-1": "content-type-sym" }
  },

  "(method 3 array)": {
    "vars": { "v1-1": "content-type-sym" }
  },

  "mem-copy!": {
    "args": ["dst", "src", "size"],
    "vars": { "v0-0": "result", "v1-0": "i" }
  },
  "qmem-copy<-!": {
    "args": ["dst", "src", "size"],
    "vars": { "v0-0": "result", "v1-1": "qwc", "a2-1": "value" }
  },
  "qmem-copy->!": {
    "args": ["dst", "src", "size"],
    "vars": {
      "v0-0": "result",
      "v1-1": "qwc",
      "a1-1": "src-ptr",
      "a0-1": "dst-ptr",
      "a2-3": "value"
    }
  },
  "mem-set32!": {
    "args": ["dst", "size", "value"],
    "vars": { "v0-0": "result", "v1-0": "i" }
  },
  "mem-or!": {
    "args": ["dst", "src", "size"],
    "vars": { "v0-0": "result", "v1-0": "i" }
  },
  "fact": {
    "args": ["x"]
  },
  "mem-print": {
    "args": ["data", "word-count"],
    "vars": { "s4-0": "current-qword" }
  },
  "print-tree-bitmask": {
    "args": ["bits", "count"],
    "vars": { "s4-0": "i" }
  },
  "valid?": {
    "args": ["obj", "expected-type", "name", "allow-false", "print-dest"],
    "vars": { "v1-1": "in-goal-mem" }
  },

  // GKERNEL

  "(method 0 cpu-thread)": {
    "vars": { "v0-0": ["obj", "cpu-thread"] }
  },

  "inspect-process-heap": {
    "vars": { "s5-0": ["obj", "pointer"] }
  },

  "(method 23 dead-pool-heap)": {
    "args": ["this", "rec"]
  },

  "(method 0 dead-pool-heap)": {
    "vars": { "v0-0": ["obj", "dead-pool-heap"] }
  },

  "seek": {
    "args": ["x", "target", "diff"],
    "vars": { "f2-0": "err" }
  },

  "lerp": {
    "args": ["minimum", "maximum", "amount"]
  },

  "lerp-scale": {
    "args": ["min-out", "max-out", "in", "min-in", "max-in"],
    "vars": { "f0-1": "scale" }
  },

  "lerp-clamp": {
    "args": ["minimum", "maximum", "amount"]
  },

  "rand-vu-int-range": {
    "args": ["first", "second"],
    "vars": { "f0-4": "float-in-range" }
  },

  "(method 0 bit-array)": {
    "args": ["allocation", "type-to-make", "length"],
    "vars": { "v0-0": "obj" }
  },

  "(method 12 bit-array)": {
    "vars": { "v1-2": "idx" }
  },

  "box-vector-enside?": {
    "args": ["box", "pt"]
  },

  "box-vector-inside?": {
    "args": ["box", "pt"]
  },

  "string=": {
    "args": ["str-a", "str-b"],
    "vars": { "a2-0": "a-ptr", "v1-0": "b-ptr" }
  },

  "string-charp=": {
    "args": ["str", "charp"],
    "vars": { "v1-0": "str-ptr" }
  },

  "copyn-string<-charp": {
    "args": ["str", "charp", "len"],
    "vars": { "a3-0": "i", "v1-0": "str-ptr" }
  },

  "string<-charp": {
    "args": ["str", "charp"],
    "vars": { "v1-0": "str-ptr" }
  },

  "charp<-string": {
    "args": ["charp", "str"],
    "vars": { "v1-0": "str-ptr" }
  },

  "copy-charp<-charp": {
    "args": ["dst", "src"]
  },

  "cat-string<-string": {
    "args": ["a", "b"],
    "vars": { "v1-0": "a-ptr", "a1-1": "b-ptr" }
  },

  "catn-string<-charp": {
    "args": ["a", "b", "len"],
    "vars": { "v1-0": "a-ptr", "a3-2": "i" }
  },

  "cat-string<-string_to_charp": {
    "args": ["a", "b", "end-ptr"],
    "vars": { "v1-0": "b-ptr", "v0-0": "a-ptr" }
  },

  "append-character-to-string": {
    "args": ["str", "char"],
    "vars": { "v1-0": "str-ptr" }
  },

  "charp-basename": {
    "args": ["charp"],
    "vars": { "v1-0": "ptr" }
  },

  "string<?": {
    "args": ["a", "b"],
    "vars": { "s4-1": "len", "v1-4": "i" }
  },

  "string>?": {
    "args": ["a", "b"],
    "vars": { "s4-1": "len", "v1-4": "i" }
  },
  "string<=?": {
    "args": ["a", "b"],
    "vars": { "s4-1": "len", "v1-4": "i" }
  },
  "string>=?": {
    "args": ["a", "b"],
    "vars": { "s4-1": "len", "v1-4": "i" }
  },
  "string-cat-to-last-char": {
    "args": ["base-str", "append-str", "char"],
    "vars": { "s4-0": "end-of-append", "v1-0": "location-of-char" }
  },
  "string-suck-up!": {
    "args": ["str", "location"],
    "vars": { "v1-2": "str-ptr" }
  },
  "string-strip-trailing-whitespace!": {
    "args": ["str"],
    "vars": { "v1-6": "ptr" }
  },

  "string-get-arg!!": {
    "args": ["a-str", "arg"],
    "vars": { "s4-0": "arg-word-start", "s4-1": "arg-end", "v1-3": "arg-start" }
  },

  "string->int": {
    "args": ["str"],
    "vars": {
      "a0-1": "str-ptr",
      "v0-0": "result",
      "a0-2": "next-char-1",
      "a0-3": "next-char-2"
    }
  },

  "string-get-flag!!": {
    "args": ["result", "in", "first-flag", "second-flag"]
  },

  "(method 0 state)": {
    "args": [
      "allocation",
      "type-to-make",
      "name",
      "code",
      "trans",
      "enter",
      "exit",
      "event"
    ],
    "vars": { "v0-0": "obj" }
  },

  "previous-brother": {
    "args": ["proc"],
    "vars": { "v1-0": "parent", "v1-2": "child" }
  },

  // Matrix
  "matrix-identity": {
    "args": ["mat"],
    "vars": { "f0-0": "one" }
  },

  "matrix+!": {
    "args": ["dst", "src1", "src2"],
    "vars": { "v1-0": "i" }
  },

  "matrix-!": {
    "args": ["dst", "src1", "src2"],
    "vars": { "v1-0": "i" }
  },

  "matrix*!": {
    "args": ["dst", "src1", "src2"]
  },

  "matrixp*!": {
    "args": ["dst", "src1", "src2"],
    "vars": { "s5-0": "temp-mat" }
  },

  "vector-matrix*!": {
    "args": ["dst", "vec", "mat"]
  },

  "vector-rotate*!": {
    "args": ["dst", "vec", "mat"]
  },

  "vector3s-matrix*!": {
    "args": ["dst", "vec", "mat"],
    "vars": { "s5-0": "temp-vec3" }
  },

  "vector3s-rotate*!": {
    "args": ["dst", "vec", "mat"],
    "vars": { "s5-0": "temp-vec3" }
  },

  "matrix-transpose!": {
    "args": ["dst", "src"]
  },

  "matrix-inverse-of-rot-trans!": {
    "args": ["dst", "src"]
  },

  "matrix-4x4-inverse!": {
    "args": ["dst", "src"]
  },

  "matrix-translate!": {
    "args": ["dst", "trans"]
  },

  "matrix-translate+!": {
    "args": ["dst", "src", "trans"]
  },

  "matrix-scale!": {
    "args": ["dst", "scale"]
  },

  "scale-matrix!": {
    "args": ["dst", "scale", "src"]
  },

  "matrix-inv-scale!": {
    "args": ["dst", "scale"]
  },

  "column-scale-matrix!": {
    "args": ["dst", "scale", "src"]
  },

  "matrix-rotate-x!": {
    "args": ["dst", "rot-deg"],
    "vars": { "f30-0": "rot-sin", "f0-0": "rot-cos" }
  },

  "matrix-rotate-y!": {
    "args": ["dst", "rot-deg"],
    "vars": { "f30-0": "rot-sin", "f0-0": "rot-cos" }
  },

  "matrix-rotate-z!": {
    "args": ["dst", "rot-deg"],
    "vars": { "f30-0": "rot-sin", "f0-0": "rot-cos" }
  },

  "matrix-rotate-zyx!": {
    "args": ["dst", "rot-xyz-deg"],
    "vars": { "gp-0": "temp-mat", "s5-0": "rot-mat" }
  },

  "matrix-rotate-xyz!": {
    "args": ["dst", "rot-xyz-deg"],
    "vars": { "gp-0": "temp-mat", "s5-0": "rot-mat" }
  },

  "matrix-rotate-zxy!": {
    "args": ["dst", "rot-xyz-deg"],
    "vars": { "gp-0": "temp-mat", "s5-0": "rot-mat" }
  },

  "matrix-rotate-yxz!": {
    "args": ["dst", "rot-xyz-deg"],
    "vars": { "gp-0": "temp-mat", "s5-0": "rot-mat" }
  },

  "matrix-rotate-yzx!": {
    "args": ["dst", "rot-xyz-deg"],
    "vars": { "gp-0": "temp-mat", "s5-0": "rot-mat" }
  },

  "matrix-rotate-yxy!": {
    "args": ["dst", "rots-deg"],
    "vars": {
      "a2-0": "sincos-input",
      "s5-0": "sin-vec",
      "s4-0": "cos-vec",
      "f1-1": "cos-y",
      "f0-5": "sin-y",
      "f2-0": "cos-x",
      "f5-0": "sin-x",
      "f3-0": "cos-z",
      "f4-0": "sin-z"
    }
  },

  "matrix-rotate-yx!": {
    "args": ["dst", "rot-y-deg", "rot-x-deg"]
  },

  "matrix-axis-angle!": {
    "args": ["dst", "axis", "angle-deg"]
  },

  "matrix-lerp!": {
    "args": ["dst", "src1", "src2", "alpha"]
  },

  "matrix-3x3-determinant": {
    "args": ["mat"]
  },

  "matrix-3x3-inverse!": {
    "args": ["dst", "src"]
  },

  "matrix-3x3-inverse-transpose!": {
    "args": ["dst", "src"]
  },

  "matrix3-inverse-transpose!": {
    "args": ["dst", "src"]
  },

  "matrix-4x4-determinant": {
    "args": ["dst", "src"]
  },

  "matrix-4x4-inverse-transpose!": {
    "args": ["dst", "src"]
  },

  "matrix-y-angle": {
    "args": ["mat"],
    "vars": { "v1-0": "z-row" }
  },

  "(method 0 trs)": {
    "vars": { "gp-0": "obj" }
  },

  "transform-matrix-calc!": {
    "args": ["tf", "dst-mat"]
  },

  "transform-matrix-parent-calc!": {
    "args": ["tf", "dst-mat", "inv-scale"]
  },

  "trs-matrix-calc!": {
    "args": ["tf", "dst-mat"]
  },

  "quaternion-axis-angle!": {
    "args": ["quat", "x", "y", "z", "angle"]
  },

  "quaternion-vector-angle!": {
    "args": ["quat", "axis", "angle"]
  },

  "vector-flatten!": {
    "args": ["dst", "src", "plane-normal"]
  },

  "vector-reflect!": {
    "args": ["dst", "src", "plane-normal"]
  },

  "vector-reflect-flat!": {
    "args": ["dst", "src", "plane-normal"]
  },

  "vector-reflect-true-flat!": {
    "args": ["dst", "src", "plane-normal"]
  },

  "vector-reflect-flat-above!": {
    "args": ["dst", "src", "plane-normal"]
  },

  "deg-seek": {
    "args": ["in", "target", "max-diff"],
    "vars": {
      "v1-1": "in-int",
      "a0-2": "target-int",
      "a1-2": "max-diff-int",
      "a2-1": "diff",
      "a3-0": "abs-diff"
    }
  },

  "deg-seek-smooth": {
    "args": ["in", "target", "max-diff", "amount"],
    "vars": { "f0-1": "step" }
  },

  "deg-lerp-clamp": {
    "args": ["min-val", "max-val", "in"]
  },

  "sinerp-clamp": {
    "args": ["minimum", "maximum", "amount"]
  },

  "coserp-clamp": {
    "args": ["minimum", "maximum", "amount"]
  },
  "coserp": {
    "args": ["minimum", "maximum", "amount"]
  },

  "coserp180-clamp": {
    "args": ["minimum", "maximum", "amount"]
  },
  "coserp180": {
    "args": ["minimum", "maximum", "amount"]
  },
  "ease-in-out": {
    "args": ["total", "progress"]
  },
  "dma-send-to-spr": {
    "args": ["sadr", "madr", "qwc", "sync"]
  },
  "dma-send-to-spr-no-flush": {
    "args": ["sadr", "madr", "qwc", "sync"]
  },
  "dma-send-from-spr": {
    "args": ["madr", "sadr", "qwc", "sync"]
  },
  "dma-send-from-spr-no-flush": {
    "args": ["madr", "sadr", "qwc", "sync"]
  },
  "dump-vu1-range": {
    "args": ["start", "total-count"]
  },
  "ultimate-memcpy": {
    "args": ["dst", "src", "size-bytes"],
    "vars": {
      "s2-0": "qwc-remaining",
      "s1-0": "qwc-transferred-now",
      "s4-0": "spr-to-bank",
      "s3-0": "spr-from-bank"
    }
  },

  "dma-buffer-add-vu-function": {
    "args": ["dma-buf", "vu-func"],
    "vars": {
      "t1-1": "dma-buf-2",
      "v1-0": "func-ptr",
      "a3-0": "qlen",
      "a1-1": "origin",
      "t0-1": "qwc-now",
      "t2-0": ["buf-ptr", "dma-packet"]
    }
  },

  "dma-buffer-add-buckets": {
    "args": ["dma-buf", "count"],
    "vars": { "a2-0": "i", "v1-0": ["current-bucket", "dma-bucket"] }
  },

  "dma-buffer-patch-buckets": {
    "args": ["bucket", "count"],
    "vars": { "v1-1": "i" }
  },

  "dma-bucket-insert-tag": {
    "args": ["base", "idx", "tag-start", "tag-end"],
    "vars": { "v1-1": "bucket" }
  },

  "disasm-vif-details": {
    "args": ["stream", "data", "kind", "count"],
    "vars": { "s4-0": "count2", "s3-0": "data-ptr", "s2-0": "i" }
  },

  "disasm-vif-tag": {
    "args": ["data", "words", "stream", "details"],
    "vars": {
      "gp-0": "byte-idx",
      "v1-0": "cmd-template-idx",
      "a0-12": "print-kind",
      "s1-0": "first-tag",
      "s0-0": "packet-size",
      "t1-1": ["stcycl-imm", "vif-stcycl-imm"],
      "sv-16": "cmd",
      "sv-32": "data-ptr",
      "sv-48": "data-idx",
      "sv-64": "unpack-imm"
    }
  },

  "disasm-dma-list": {
    "args": ["data", "mode", "verbose", "stream", "expected-size"],
    "vars": {
      "sv-16": "addr",
      "sv-32": "data-2",
      "sv-48": "qwc",
      "sv-64": "ra-1",
      "sv-80": "ra-2",
      "sv-96": "call-depth",
      "sv-112": "current-tag",
      "s2-0": "mode-2",
      "s3-0": "verbose-2",
      "gp-0": "stream-2",
      "s1-0": "expected-size-2",
      "s0-0": "end-condition",
      "s4-0": "total-qwc",
      "s5-0": "total-tags"
    }
  },

  "cpad-invalid!": {
    "args": ["pad"]
  },

  "(method 0 cpad-info)": {
    "args": ["alloction", "type-to-make", "idx"],
    "vars": { "s5-0": "obj" }
  },

  "analog-input": {
    "args": ["in", "offset", "center-val", "max-val", "out-range"],
    "vars": {
      "f1-1": "offset-in",
      "f0-3": "magnitude",
      "v1-0": "max-magnitude"
    }
  },

  "cpad-set-buzz!": {
    "args": ["pad", "buzz-idx", "buzz-amount", "duration"]
  },

  "service-cpads": {
    "vars": {
      "gp-0": "pad-list",
      "s5-0": "pad-idx",
      "s4-0": "pad",
      "s3-0": "buzz-idx",
      "v1-29": "current-button0"
    }
  },

  "buzz-stop!": {
    "args": ["idx"]
  },

  "default-buffer-init": {
    "args": ["buff"],
    "vars": {
      "v1-0": "buff-ptr",
      "v1-1": "buff-ptr2",
      "v1-3": "buff-ptr3",
      "v1-4": "buff-ptr4",
      "a1-4": ["packet", "dma-gif-packet"],
      "a1-6": ["gif-tag", "gs-gif-tag"],
      "a1-8": ["data", "(pointer uint64)"],
      "a0-1": ["ret-packet", "dma-packet"],
      "v1-2": "buff-ptr5"
    }
  },

  "add-reg-gif-packet": {
    "args": ["packet", "reg-idx", "reg-val"],
    "vars": { "v1-0": "tag" }
  },

  "(method 9 font-context)": {
    "args": ["obj", "mat"]
  },
  "(method 10 font-context)": {
    "args": ["obj", "x", "y"]
  },
  "(method 11 font-context)": {
    "args": ["obj", "z"]
  },
  "(method 12 font-context)": {
    "args": ["obj", "w"]
  },
  "(method 13 font-context)": {
    "args": ["obj", "width"]
  },
  "(method 14 font-context)": {
    "args": ["obj", "height"]
  },
  "(method 15 font-context)": {
    "args": ["obj", "proj"]
  },
  "(method 16 font-context)": {
    "args": ["obj", "color"]
  },
  "(method 17 font-context)": {
    "args": ["obj", "flags"]
  },
  "(method 18 font-context)": {
    "args": ["obj", "start-line"]
  },
  "(method 19 font-context)": {
    "args": ["obj", "scale"]
  },
  "(method 0 font-context)": {
    "args": [
      "allocation",
      "type-to-make",
      "mat",
      "x",
      "y",
      "z",
      "color",
      "flags"
    ],
    "vars": { "v0-0": "obj" }
  },
  "font-set-tex0": {
    "args": ["ptr-tex0", "tex", "tex-addr", "psm", "clut-addr"]
  },

  "(method 0 display-frame)": {
    "vars": { "gp-0": "obj" }
  },

  "(method 0 draw-context)": {
    "args": [
      "allocation",
      "type-to-make",
      "org-x",
      "org-y",
      "width",
      "height",
      "color-0"
    ]
  },

  "(method 0 display)": {
    "args": ["allocation", "type-to-make", "psm", "w", "h", "ztest", "zpsm"],
    "vars": { "gp-0": "obj" }
  },

  "(method 0 ripple-control)": {
    "vars": { "v0-0": "obj" }
  },

  "vector-seek-2d-xz-smooth!": {
    "args": ["vec", "target", "max-step", "alpha"],
    "vars": {
      "f0-1": "x-diff",
      "f2-1": "z-diff",
      "f1-5": "x-step",
      "f0-3": "z-step",
      "f2-4": "step-len"
    }
  },

  "vector-seek-2d-yz-smooth!": {
    "args": ["vec", "target", "max-step", "alpha"],
    "vars": {
      "f0-1": "y-diff",
      "f2-1": "z-diff",
      "f1-5": "y-step",
      "f0-3": "z-step",
      "f2-4": "step-len",
      "f2-6": "step-scale"
    }
  },

  "vector-seek-3d-smooth!": {
    "args": ["vec", "target", "max-step", "alpha"],
    "vars": {
      "f0-1": "x-diff",
      "f1-2": "y-diff",
      "f3-1": "z-diff",
      "f2-6": "x-step",
      "f1-3": "y-step",
      "f0-4": "z-step",
      "f3-5": "step-len",
      "f3-7": "step-scale"
    }
  },

  "seek-with-smooth": {
    "args": ["value", "target", "max-step", "alpha", "deadband"],
    "vars": { "f0-1": "diff", "f0-2": "step", "f1-4": "min-step" }
  },

  "vector-v+!": {
    "args": ["result", "position", "velocity"]
  },

  "vector-v*float+!": {
    "args": ["result", "position", "velocity", "velocity-scale"]
  },

  "vector-v++!": {
    "args": ["position", "velocity"]
  },

  "vector-v*float!": {
    "args": ["delta-p", "velocity", "scale"]
  },

  "vector-v*float++!": {
    "args": ["position", "velocity", "scale"]
  },

  "vector-lerp!": {
    "args": ["out", "a", "b", "alpha"]
  },

  "vector-lerp-clamp!": {
    "args": ["out", "a", "b", "alpha"]
  },

  "vector4-lerp!": {
    "args": ["out", "a", "b", "alpha"]
  },

  "vector4-lerp-clamp!": {
    "args": ["out", "a", "b", "alpha"]
  },

  "vector-deg-lerp-clamp!": {
    "args": ["out", "min-val", "max-val", "in"]
  },

  "make-file-name": {
    "args": ["kind", "name", "art-group-version"]
  },

  "make-vfile-name": {
    "args": ["kind", "name"]
  },

  "file-info-correct-version?": {
    "args": ["info", "kind", "version-override"],
    "vars": { "s5-0": "expected-version", "s4-0": "kind-name" }
  },

  "(method 0 load-dir)": {
    "args": ["allocation", "type-to-make", "length", "unk"],
    "vars": { "s4-0": "obj" }
  },

  "(method 0 load-dir-art-group)": {
    "args": ["allocation", "type-to-make", "length", "unk"],
    "vars": { "v0-0": "obj" }
  },

  "(method 0 external-art-buffer)": {
    "args": ["allocation", "type-to-make", "idx"],
    "vars": { "v0-0": "obj" }
  },

  "(method 0 external-art-control)": {
    "vars": { "gp-0": "obj", "s4-0": "buff-idx", "v1-9": "rec-idx" }
  },

  "(method 9 display)": {
    "args": ["obj", "slowdown"],
    "vars": { "gp-0": "obj", "s5-0": "ratio" }
  },

  "set-draw-env-offset": {
    "args": ["env", "x", "y"]
  },

  "set-display-env": {
    "args": ["env", "psm", "width", "height", "dx", "dy", "fbp"]
  },

  "set-draw-env": {
    "args": ["env", "psm", "width", "height", "ztest", "zpsm", "fbp"]
  },

  "set-display": {
    "args": ["disp", "psm", "w", "h", "ztest", "zpsm"]
  },

  "set-display2": {
    "args": ["disp", "psm", "w", "h", "ztest", "zpsm"]
  },

  "(method 11 profile-bar)": {
    "args": ["obj", "name", "color"],
    "vars": { "s5-0": "new-frame" }
  },

  "(method 12 profile-bar)": {
    "args": ["obj", "name", "color"],
    "vars": { "v0-0": "new-frame" }
  },

  "gs-set-default-store-image": {
    "args": [
      "packet",
      "src-fbp",
      "src-w",
      "src-psm",
      "ssax",
      "ssay",
      "rrw",
      "rrh"
    ]
  },

  "store-image": {
    "args": ["oddeven"],
    "vars": {
      "s4-0": "buff0",
      "s1-0": "buff1",
      "s0-0": "packet",
      "gp-0": "file",
      "s3-0": "width",
      "s2-0": "height",
      "s0-1": "ptr-0",
      "sv-16": "ptr-1",
      "sv-32": "y-idx",
      "sv-48": "y-idx-2"
    }
  },

  "(method 0 draw-context)": {
    "args": [
      "allocation",
      "type-to-make",
      "org-x",
      "org-y",
      "width",
      "height",
      "color-0"
    ],
    "vars": { "v0-0": "obj" }
  },

  "draw-context-set-xy": {
    "args": ["ctxt", "x", "y"]
  },

  "texture-qwc": {
    "args": ["w", "h", "tex-format"]
  },

  "gs-find-block": {
    "args": ["bx", "by", "tex-format"]
  },

  "gs-largest-block": {
    "args": ["tex-width", "tex-height", "tex-format"],
    "vars": {
      "s5-0": "block-width",
      "v1-0": "block-height",
      "a0-6": "real-width",
      "a1-4": "real-height",
      "s5-1": "width-blocks",
      "s3-1": "height-blocks",
      "s2-0": "x",
      "s1-0": "y",
      "s4-1": "max-block"
    }
  },

  "gs-blocks-used": {
    "args": ["tex-width", "tex-height", "tex-format"],
    "vars": {
      "s4-0": "page-width",
      "v1-0": "page-height",
      "a0-6": "real-width",
      "a1-4": "real-height",
      "s3-0": "width-blocks",
      "s1-0": "height-blocks"
    }
  },

  "dma-buffer-add-ref-texture": {
    "args": ["buf", "data", "tex-w", "tex-h", "tex-format"],
    "vars": {
      "s5-0": "data-ptr",
      "v1-0": "qwc",
      "a0-4": "qwc-this-time",
      "a1-3": "eop",
      "a3-1": ["setup-dma", "dma-packet"],
      "a3-3": ["setup-dif", "gs-gif-tag"],
      "a2-4": ["data-dma", "dma-packet"]
    }
  },

  "(method 15 texture-pool)": {
    "args": ["obj", "word-count"]
  },

  "(method 22 texture-pool)": {
    "args": ["obj", "tpage-id"]
  },

  "(method 10 texture-page)": {
    "args": ["obj", "segment-count", "additional-size"]
  },

  "(method 16 texture-pool)": {
    "args": ["obj", "segment", "size"]
  },

  "(method 9 texture-page)": {
    "args": ["obj", "seg"]
  },

  "texture-page-default-allocate": {
    "args": ["pool", "page", "seg", "tpage-id"],
    "vars": { "s3-0": "seg-id" }
  },

  "texture-page-common-allocate": {
    "args": ["pool", "page", "seg", "tpage-id"],
    "vars": { "s4-0": "seg-id" }
  },

  "(method 12 texture-page)": {
    "args": ["obj", "new-dest", "seg-id"],
    "vars": {
      "a3-4": "dst-block",
      "t0-1": "tex-id",
      "t1-6": "tex",
      "t2-0": "num-mips",
      "t3-4": "mip-id"
    }
  },

  "texture-page-common-boot-allocate": {
    "args": ["pool", "page", "heap", "tpage-id"],
    "vars": { "s2-0": "tex-id" }
  },

  "upload-vram-data": {
    "args": ["buf", "dest", "tex-data", "tex-h"],
    "vars": {
      "a3-2": "height-this-time",
      "a0-1": ["dma", "dma-packet"],
      "a0-3": ["gif", "gs-gif-tag"],
      "a0-5": "gs-data"
    }
  },

  "upload-vram-pages": {
    "args": ["pool", "segment", "page", "mode", "bucket-idx"],
    "vars": {
      "s3-0": "dma-buf",
      "sv-16": "tex-data",
      "sv-20": "tex-dest-base-chunk",
      "sv-24": "chunk-count",
      "sv-48": "tex-id",
      "s1-0": "upload-chunk-idx",
      "v1-24": "current-dest-chunk",
      "sv-32": "chunks-to-upload-count",
      "sv-40": "first-chunk-idx-to-upload",
      "gp-0": "total-upload-size",
      "s4-0": "dma-start",
      "a0-26": ["dma", "dma-packet"],
      "a0-28": ["gif", "gs-gif-tag"],
      "a0-30": "gif-data",
      "v1-50": ["dma-end", "dma-packet"]
    }
  },

  "update-vram-pages": {
    "args": ["pool", "pool-segment", "page", "mode"],
    "vars": {
      "t1-0": "dest-block",
      "t2-0": "sz",
      "t0-1": "page-id",
      "a1-4": "upload-chunks",
      "a2-3": "chunk-idx",
      "v1-2": "modified-chunk-count",
      "a3-8": "vram-chunk"
    }
  },

  "upload-vram-pages-pris": {
    "args": ["pool", "segment", "page", "bucket-idx", "allow-cache-mask"],
    "vars": {
      "s3-0": "dma-buf",
      "sv-16": "tex-data",
      "sv-20": "tex-dest-base-chunk",
      "sv-24": "chunk-count",
      "sv-32": "chunks-to-upload-count",
      "sv-40": "first-chunk-idx-to-upload",
      "sv-48": "page-id",
      "s0-0": "upload-chunk-idx",
      "sv-52": "current-dest-chunk",
      "sv-56": "need-tex",
      "gp-0": "total-upload-size",
      "a0-21": ["dma", "dma-packet"],
      "a0-23": ["gif", "gs-gif-tag"],
      "v1-55": ["dma-end", "dma-packet"]
    }
  },

  "texture-page-near-allocate-0": {
    "args": ["pool", "page", "heap", "mode"],
    "vars": {
      "s3-0": "common-dest",
      "s2-0": "page-seg-idx",
      "a1-5": "page-seg-2-size",
      "v1-15": "after-seg-2-data",
      "a0-8": "seg-2-data"
    }
  },

  "texture-page-near-allocate-1": {
    "args": ["pool", "page", "heap", "mode"],
    "vars": {
      "s4-0": "seg2-size",
      "a1-1": "seg2-dest",
      "s2-0": "common-dest",
      "s1-0": "page-seg-idx"
    }
  },

  "texture-page-level-allocate": {
    "args": ["pool", "page", "heap", "mode"],
    "vars": {
      "s2-0": "common-id",
      "v1-6": "level-idx"
    }
  },

  "texture-page-dir-inspect": {
    "args": ["dir", "mode"],
    "vars": {
      "v1-0": "pool",
      "s4-0": "level-idx",
      "a1-3": "lev",
      "s4-1": "entry-idx",
      "s3-0": "entry-page",
      "s2-0": "entry-link",
      "s1-0": "entry-list-length"
    }
  },

  "texture-page-size-check": {
    "args": ["pool", "level", "hide-prints"],
    "vars": {
      "gp-0": "oversize",
      "s3-0": "tfrag-page",
      "v1-0": "tfrag-mip0-size",
      "v1-3": "pris-page",
      "v1-5": "shrub-page",
      "v1-7": "alpha-page",
      "v1-9": "water-page"
    }
  },

  "(method 13 texture-pool)": {
    "args": ["obj", "level", "max-page-kind", "id-array"],
    "vars": {
      "v1-0": "page-idx",
      "v1-5": "tfrag-dir-entry",
      "v1-7": "pris-dir-entry",
      "v1-9": "shrub-dir-entry",
      "v1-11": "alpha-dir-entry",
      "v1-13": "water-dir-entry",
      "a2-7": "overflow-bits"
    }
  },

  "(method 14 texture-pool)": {
    "args": ["obj", "level", "tex-page-kind"],
    "vars": {
      "s3-0": "tfrag-page",
      "s2-0": "tfrag-bucket",
      "f30-0": "distance",
      "a2-4": "pris-page",
      "a3-3": "pris-bucket",
      "a2-5": "shrub-page",
      "f0-5": "shrub-closest",
      "t0-4": "shrub-bucket",
      "a3-4": "shrub-mode",
      "s3-1": "alpha-page",
      "f0-6": "alpha-closest",
      "s2-1": "alpha-bucket",
      "s1-3": "alpha-mode",
      "s0-0": "alpha-dest-chunk",
      "a2-7": "water-page",
      "a3-6": "water-bucket"
    }
  },

  "(method 13 texture-page)": {
    "args": ["obj", "dma-buff", "mode"],
    "vars": {
      "sv-16": "total-size",
      "v1-7": "start-segment",
      "s5-0": "chunk-count",
      "s4-0": "current-dest",
      "s3-0": "current-data",
      "a3-1": "chunks-now",
      "a0-1": ["pkt", "dma-packet"],
      "a0-3": ["gs-tag", "gs-gif-tag"],
      "a0-5": "gs-reg-data"
    }
  },

  "texture-relocate": {
    "args": ["dma-buff", "tex", "dest-loc", "dest-fmt", "clut-dst"],
    "vars": {
      "v1-0": "mip-level",
      "t1-1": "mip-w",
      "t2-3": "mip-h",
      "t4-0": ["dma-pkt", "dma-packet"],
      "t4-2": ["gs-pkt", "gs-gif-tag"]
    }
  },

  "(method 11 texture-pool)": {
    "vars": {
      "s3-0": "font-clut",
      "sv-16": "heap-before-font-tex",
      "sv-20": "clut-dest-addr",
      "s4-0": "dma-buff",
      "s5-0": "main-font-tx",
      "s2-0": "font-tx-1",
      "s1-0": "font-tx-1-dest",
      "s0-0": "font-tx-1-fmt",
      "s2-1": "font-tx-0",
      "s1-1": "font-tx-0-dest",
      "s0-1": "font-tx-0-fmt",
      "s2-2": "font-tx-3",
      "s1-2": "font-tx-3-dest",
      "s0-2": "font-tx-3-fmt",
      "s2-3": "font-tx-2",
      "s1-3": "font-tx-2-dest",
      "s0-3": "font-tx-2-fmt"
    }
  },

  "link-texture-by-id": {
    "vars": {
      "s4-0": "dir-entry"
    }
  },

  "(method 9 texture-page-dir)": {
    "args": ["obj", "heap"],
    "vars": {
      "v1-0": "mem-start",
      "a1-1": "mem-end",
      "a2-0": "entry-idx",
      "t1-0": "entry",
      "t0-0": "tex-page",
      "a3-4": "link-arr",
      "t0-3": "tex-count",
      "t1-4": "tex-idx",
      "t2-0": "link-slot",
      "t3-2": ["shader", "adgif-shader"],
      "t4-1": "dist-past-end"
    }
  },

  "display-loop": {
    "vars": {
      "s3-0": "debug-buf",
      "gp-0": "disp",
      "s5-2": "debug-txt-buf"
    }
  },

  "adgif-shader-login": {
    "args": "shader",
    "vars": {
      "s5-0": "tex"
    }
  },

  "adgif-shader-login-fast": {
    "args": ["shader"],
    "vars": {
      "v1-4": "tex-id",
      "a0-9": "dir-entry",
      "s5-0": "tex"
    }
  },

  "texture-page-login": {
    "args": ["id", "alloc-func", "heap"],
    "vars": {
      "s5-0": "dir-entry",
      "s4-0": "old-alloc-func",
      "s3-0": "file-name"
    }
  },

  "(method 9 __assert-info-private-struct)": {
    "args": ["obj", "filename", "line-num", "column-num"]
  },

  "__assert": {
    "args": ["exp", "msg"]
  },

  "__assert-min-max-range-float": {
    "args": ["exp", "minimum", "maximum", "msg-exp", "msg-min", "msg-max"]
  },

  "__assert-min-max-range-int": {
    "args": ["exp", "minimum", "maximum", "msg-exp", "msg-min", "msg-max"]
  },

  "__assert-zero-lim-range-int": {
    "args": ["exp", "maximum", "msg-exp", "msg-max"]
  },

  "fog-corrector-setup": {
    "args": ["corrector", "math-cam"]
  },

  "update-math-camera": {
    "args": ["math-cam", "video-mode", "aspect"],
    "vars": {
      "f0-4": "temp1",
      "v1-1": "elim1",
      "f0-6": "temp2",
      "v1-2": "elim2",
      "f1-3": "x-rat",
      "f0-7": "y-rat",
      "v1-3": "cull-info",
      "f2-2": "unused-x-thing",
      "f2-5": "y-thing",
      "f3-11": "one-plus-2x-squared",
      "f3-14": "one-plus-2y-squared",
      "f2-9": "temp3",
      "a0-2": "elim3",
      "f2-11": "near-x",
      "f1-5": "near-y",
      "f0-10": "near-corner-dist-sqr",
      "f2-8": "unused-thing-2",
      "f1-8": "near-z",
      "f0-12": "temp4",
      "a0-6": "elim4",
      "f1-12": "dx-rat-2",
      "f0-14": "d-temp-2",
      "f2-13": "dx-rat-times-4",
      "f3-21": "d-temp-3",
      "f4-21": "inverse-x-len",
      "f5-11": "inverse-x-len-2",
      "f0-16": "temp5",
      "a0-7": "elim5",
      "f1-15": "dy-rat",
      "f0-18": "d-temp-4",
      "f2-15": "dy-rat-times-4",
      "f3-22": "d-temp-5",
      "f4-26": "inverse-y-len",
      "f5-16": "inverse-y-len-2",
      "f0-20": "temp6",
      "v1-4": "elim6",
      "v0-2": "cam-mat",
      "f2-16": "fog-constant-1",
      "f3-23": "fog-constant-2",
      "f0-12": "fog-contsant-3",
      "f0-24": "fog-at-near-plane",
      "f1-22": "fog-factor-2",
      "f4-35": "cam-fov-mult",
      "f5-19": "corrected-fog",
      "f5-23": "hvdf-x",
      "f6-29": "hvdf-y",
      "f2-18": "hvdf-z",
      "f4-40": "hvdf-w",
      "f2-19": "persp-xx",
      "f3-36": "persp-yy",
      "f1-32": "persp-x",
      "v1-11": "sprite-row-0",
      "v1-12": "sprite-row-1",
      "v1-13": "sprite-row-2",
      "v1-14": "sprite-row-3",
      "f1-37": "temp7",
      "v1-16": "elim7",
      "v1-24": "pfog",
      "a0-12": "vis-gif-0",
      "a0-13": "vis-gif-1",
      "a0-14": "vis-gif-1-again",
      "a0-15": "vis-gif-1-again-again"
    }
  },

  "move-target-from-pad": {
    "args": ["trans", "pad-idx"],
    "vars": {
      "s4-0": "local-trans",
      "a0-5": "inv-cam-rot",
      "s3-0": "cam-rot-mat"
    }
  },

  "(method 13 profile-bar)": {
    "args": ["obj", "buf", "bar-pos"],
    "vars": {
      "v1-1": "height",
      "a1-4": "block-idx",
      "a2-1": "block-count",
      "t0-0": "left",
      "v1-3": "end-time",
      "s4-0": "worst-time-cache",
      "a3-1": "screen-y",
      "t2-0": ["direct-tag", "dma-packet"],
      "t2-2": ["start-gif-tag", "gs-gif-tag"],
      "t1-4": "block"
    }
  },

  "draw-sprite2d-xy": {
    "args": ["buf", "x", "y", "w", "h", "color"],
    "vars": {
      "t2-1": "context",
      "a0-3": "draw-x",
      "a1-9": "draw-y",
      "t1-2": "draw-w",
      "t0-2": "draw-h",
      "a3-2": ["dma", "dma-packet"],
      "a3-4": ["gif", "gs-gif-tag"],
      "v1-10": ["end-dma", "dma-packet"],
      "a0-13": "total-qwc",
      "a3-6": "gif-buf"
    }
  },

  "draw-quad2d": {
    "args": ["buf", "context"],
    "vars": {
      "a2-1": "draw-x",
      "a3-7": "draw-y",
      "t3-0": "draw-w",
      "t2-0": "draw-h",
      "v1-8": "end-dma",
      "t1-0": ["dma", "dma-packet"],
      "t1-2": ["gif", "gs-gif-tag"],
      "t1-4": "gif-buf",
      "a1-11": "total-qwc"
    }
  },

  "set-display-gs-state": {
    "args": ["dma-buf", "fbp", "scx", "scy", "fb-msk", "psm"],
    "vars": {
      "t3-0": ["dma", "dma-packet"],
      "t3-2": ["gif", "gs-gif-tag"],
      "t3-4": "gif-buf",
      "t2-0": "fbw"
    }
  },

  "set-display-gs-state-offset": {
    "args": [
      "dma-buf",
      "fbp",
      "width",
      "height",
      "fb-msk",
      "psm",
      "off-x",
      "off-y"
    ],
    "vars": {
      "t4-0": "fbw",
      "t5-0": ["dma", "dma-packet"],
      "t5-2": ["gif", "gs-gif-tag"],
      "t5-4": ["gif-data", "(pointer uint64)"]
    }
  },

  "reset-display-gs-state": {
    "args": ["disp", "dma-buf", "oddeven"],
    "vars": {
      "a3-0": "onscreen",
      "v1-0": "hoff",
      "a2-6": "fbp",
      "t0-0": ["dma", "dma-packet"],
      "t0-2": ["gif", "gs-gif-tag"],
      "a3-3": ["gif-data", "(pointer uint64)"]
    }
  },

  "(method 0 engine)": {
    "args": ["allocation", "type-to-make", "name", "length"],
    "vars": { "v0-0": "obj", "v1-11": "idx-to-link", "a0-1": "end-idx" }
  },

  "(method 10 engine)": {
    "args": ["obj", "f"],
    "vars": { "a0-1": "current", "s4-0": "next" }
  },

  "(method 11 engine)": {
    "args": ["obj", "f"],
    "vars": { "s4-0": "iter" }
  },

  "(method 12 engine)": {
    "vars": { "s4-0": ["ct", "connection"] }
  },

  "(method 13 engine)": {
    "vars": { "s4-0": ["ct", "connection"], "v1-2": "result" }
  },

  "(method 19 engine)": {
    "args": ["obj", "p1-value"],
    "vars": { "a0-1": "current", "s4-0": "next" }
  },

  "(method 20 engine)": {
    "args": ["obj", "p2-value"],
    "vars": { "a0-1": "current", "s4-0": "next" }
  },

  "connection-process-apply": {
    "args": ["proc", "func"],
    "vars": { "s5-0": "iter" }
  },

  "(method 15 engine)": {
    "args": ["obj", "proc", "func", "p1", "p2", "p3"],
    "vars": { "v1-0": "con" }
  },

  "surface-interp!": {
    "args": ["dst", "src0", "src1", "amount"]
  },

  "surface-mult!": {
    "args": ["dst", "src0", "src1"]
  },

  "(method 0 collide-shape-prim)": {
    "args": ["allocation", "type-to-make", "cshape", "prim-id", "size-bytes"]
  },

  "(method 0 collide-shape-prim-sphere)": {
    "args": ["allocation", "type-to-make", "cshape", "prim-id"],
    "vars": { "v0-0": ["obj", "collide-shape-prim-sphere"] }
  },
  "(method 0 collide-shape-prim-mesh)": {
    "args": ["allocation", "type-to-make", "cshape", "mesh-id", "prim-id"],
    "vars": { "v0-0": ["obj", "collide-shape-prim-mesh"] }
  },
  "(method 0 collide-shape-prim-group)": {
    "args": ["allocation", "type-to-make", "cshape", "elt-count", "prim-id"],
    "vars": { "v0-0": ["obj", "collide-shape-prim-group"] }
  },
  "(method 0 collide-shape)": {
    "args": [
      "allocation",
      "type-to-make",
      "proc",
      "collide-list-kind",
      "prim-id"
    ],
    "vars": { "s5-0": "obj" }
  },
  "(method 0 collide-sticky-rider-group)": {
    "vars": { "v0-0": "obj" }
  },
  "(method 11 touching-prims-entry-pool)": {
    "vars": { "a1-0": "current", "v1-0": "prev", "a2-0": "next" }
  },
  "(method 0 touching-list)": {
    "vars": { "v0-0": ["obj", "touching-list"] }
  },

  "cspace-by-name-no-fail": {
    "vars": { "v0-0": ["result", "cspace"] }
  },

  "num-func-loop!": {
    "args": ["chan", "inc"],
    "vars": { "f0-1": "duration", "f1-2": "after-inc", "f0-3": "wrapped" }
  },

  "shrubbery-login-post-texture": {
    "args": ["obj"],
    "vars": {
      "v1-1": "shader-count",
      "a1-1": ["dst", "qword"],
      "a2-5": ["tex-dst", "qword"],
      "a3-0": ["src", "qword"],
      "a2-6": ["text-dst2", "qword"],
      "a3-1": ["src-2", "qword"],
      "a3-2": ["src-3", "qword"]
    }
  },

  "(method 20 actor-link-info)": {
    "args": ["obj", "message"],
    "vars": {
      "s4-0": "iter",
      "s5-0": "result",
      "a0-1": "proc",
      "a1-1": "msg-block"
    }
  },

  // LEVEL
  "lookup-level-info": {
    "args": ["name"],
    "vars": {
      "a1-1": ["info", "level-load-info"],
      "v1-0": "rest",
      "a1-0": "current-sym"
    }
  },

  "(method 21 level-group)": {
    "args": ["obj", "name", "cmd-idx"],
    "vars": { "v1-1": "cmd-lst" }
  },

  // SHADOW-CPU-H
  "(method 0 shadow-control)": {
    "args": [
      "allocation",
      "type-to-make",
      "bottom-offset",
      "top-offset",
      "dir",
      "center",
      "fade"
    ],
    "vars": { "v0-0": "obj" }
  },

  // RES
  "(method 0 res-lump)": {
    "args": ["allocation", "type-to-make", "data-count", "data-size"],
    "vars": { "v0-0": "obj" }
  },
  "(method 20 res-lump)": {
    "args": ["obj", "time", "result", "buf"],
    "vars": {
      "t0-2": "tag-lo",
      "t1-2": "tag-hi",
      "v1-6": "elt-count",
      "f0-2": "interp",
      "a1-6": "src-lo",
      "a2-13": "src-hi"
    }
  },
  "(method 3 res-lump)": {
    "vars": { "s5-0": "i" }
  },
  "(method 9 res-lump)": {
    "args": ["obj", "name", "mode", "time", "default", "tag-addr", "buf-addr"],
    "vars": { "s3-0": "tag-pair" }
  },
  "(method 10 res-lump)": {
    "args": ["obj", "name", "mode", "time", "default", "tag-addr", "buf-addr"],
    "vars": { "s3-0": "tag-pair", "v1-4": "tag" }
  },
  "(method 11 res-lump)": {
    "args": ["obj", "name", "mode", "time", "default", "tag-addr", "buf-addr"],
    "vars": {
      "a2-1": "tag-pair",
      "s1-0": "tag",
      "s0-0": "tag-type",
      "gp-1": "data"
    }
  },
  "(method 12 res-lump)": {
    "args": ["obj", "name", "mode", "time", "default", "tag-addr", "buf-addr"],
    "vars": {
      "a2-1": "tag-pair",
      "s1-0": "tag",
      "s0-0": "tag-type",
      "gp-1": "data"
    }
  },
  "(method 16 res-lump)": {
    "vars": {
      "v1-0": "tags-sorted",
      "a1-0": "i",
      "a2-1": "tag-stop",
      "a3-2": "tag1",
      "t0-3": "tag2",
      "t1-6": "tag-name1",
      "t2-6": "tag-name2"
    }
  },
  "(method 15 res-lump)": {
    "vars": {
      "s5-0": ["tag-pair", "res-tag-pair"],
      "s2-0": "existing-tag",
      "s3-0": "data-size",
      "v1-25": "resource-mem"
    }
  },

  "(method 17 res-lump)": {
    "vars": {
      "a0-2": "new-tag",
      "s4-0": "tag-mem"
    }
  },

  "(method 8 res-lump)": {
    "args": ["obj", "block", "flags"],
    "vars": {
      "s3-0": "mem-use-id",
      "s2-0": "mem-use-name",
      "v1-22": "obj-size",
      "s1-0": "tag-idx",
      "s0-0": "tag-data"
    }
  },

  // FACT-H
  "(method 0 fact-info-target)": {
    "vars": { "gp-0": "obj" }
  },
  "(method 0 fact-info-enemy)": {
    "vars": {
      "gp-0": "obj",
      "s5-0": "entity"
    }
  },

  "(method 0 fact-info)": {
    "args": ["allocation", "type-to-make", "proc", "pkup-type", "pkup-amount"],
    "vars": {
      "gp-0": ["obj", "fact-info"],
      "s5-0": "ent",
      "sv-16": "tag"
    }
  },

  "(method 0 align-control)": {
    "vars": { "v0-0": ["obj", "align-control"] }
  },

  "str-load": {
    "args": ["name", "chunk-id", "address", "len"],
    "vars": { "s2-0": ["cmd", "load-chunk-msg"] }
  },

  "str-load-status": {
    "args": ["length-out"],
    "vars": { "v1-7": "response" }
  },

  "str-play-async": {
    "args": ["name", "addr"],
    "vars": { "s4-0": "cmd" }
  },

  "str-play-stop": {
    "args": ["name"],
    "vars": { "s5-0": "cmd" }
  },

  "str-play-queue": {
    "args": ["name"],
    "vars": { "s5-0": "cmd" }
  },

  "str-ambient-play": {
    "args": ["name"],
    "vars": { "s5-0": "cmd" }
  },

  "str-ambient-stop": {
    "args": ["name"],
    "vars": { "s5-0": "cmd" }
  },

  "string->sound-name": {
    "args": ["str"],
    "vars": {
      "v1-0": "snd-name",
      "a1-0": ["out-ptr", "(pointer uint8)"],
      "a2-0": "in-ptr"
    }
  },
  "dgo-load-begin": {
    "args": ["name", "buffer1", "buffer2", "current-heap"],
    "vars": { "s2-0": "cmd" }
  },

  "dgo-load-get-next": {
    "args": ["last-object"],
    "vars": { "gp-0": ["load-location", "pointer"], "v1-5": "response" }
  },

  "dgo-load-continue": {
    "args": ["current-heap"],
    "vars": { "gp-0": "cmd" }
  },
  "dgo-load-cancel": {
    "vars": { "a2-0": "cmd" }
  },

  "find-temp-buffer": {
    "args": ["size"],
    "vars": { "gp-0": "qwc" }
  },

  "dgo-load-link": {
    "args": ["obj-file", "heap", "print-login", "last-object"],
    "vars": { "s4-0": "obj-data" }
  },

  "ramdisk-load": {
    "args": ["file-id", "offset", "length", "buffer"],
    "vars": { "v1-1": "cmd" }
  },

  "show-mc-info": {
    "args": ["dma-buf"],
    "vars": { "s5-0": "info", "s4-0": "slot-idx" }
  },

  "(method 19 res-lump)": {
    "args": ["obj", "name-sym", "mode", "time"],
    "vars": {
      "t2-4": "type-chars",
      "t3-1": "max-search",
      "t4-0": "min-search",
      "t6-5": "diff",
      "t5-2": "check-idx",
      "t4-1": "tag-idx",
      "t3-13": "interp-tag-idx",
      "t4-4": "tag-ptr",
      "t0-6": "lo-tag-idx-out",
      "v1-14": "hi-tag-idx-out",
      "t1-0": "most-recent-invalid-time-idx"
    }
  },

  "entity-actor-count": {
    "args": ["res", "name"],
    "vars": {
      "sv-16": "tag"
    }
  },

  "(method 0 joint-mod)": {
    "args": ["allocation", "type-to-make", "mode", "proc", "joint-idx"],
    "vars": {
      "gp-0": "obj",
      "v1-7": "twist-max"
    }
  },

  "joint-mod-debug-draw": {
    "args": ["mod"]
  },

  "(method 9 joint-mod)": {
    "args": ["obj", "handler-mode"],
    "vars": { "v1-0": "joint", "a0-1": "mode" }
  },

  "(method 10 joint-mod)": {
    "args": ["obj", "target-trans"],
    "vars": { "f0-0": "distance" }
  },

  "(method 13 joint-mod)": { "args": ["obj", "x", "y", "z"] },
  "(method 14 joint-mod)": { "args": ["obj", "trans", "rot", "scale"] },
  "(method 11 joint-mod)": {
    "args": ["obj", "target-trans", "option", "proc"],
    "vars": {
      "s1-0": "proc-drawable",
      "s3-1": ["enemy-facts", "fact-info-enemy"],
      "f30-0": "dist"
    }
  },

  "joint-mod-look-at-handler": { "args": ["csp", "xform", "mat"] },
  "(method 9 collide-history)": {
    "args": ["obj", "cshape", "xs", "transv", "transv-out"]
  },

  "add-debug-sphere-from-table": {
    "vars": { "s1-0": ["points", "(inline-array vector)"] }
  },

  "entity-actor-lookup": {
    "args": ["lump", "name", "idx"]
  },

  "(method 0 actor-link-info)": {
    "args": ["allocation", "type-to-make", "proc"],
    "vars": { "s5-0": "obj", "a0-1": "ent" }
  },

  "(method 25 actor-link-info)": {
    "vars": { "s5-0": "actor", "gp-0": "count" }
  },

  "(method 9 actor-link-info)": {
    "args": ["obj", "matching-type"],
    "vars": { "s3-0": "actor", "s5-0": "mask", "s4-0": "current-bit" }
  },

  "(method 10 actor-link-info)": {
    "vars": { "s5-0": "this-actor", "s4-0": "actor", "gp-0": "count" }
  },

  "alt-actor-list-subtask-incomplete-count": {
    "vars": {
      "s4-0": "alt-actor-count",
      "gp-0": "incomplete-count",
      "s3-0": "alt-actor-idx"
    }
  },

  "check-irx-version": {
    "vars": { "gp-0": ["cmd", "sound-rpc-get-irx-version"] }
  },
  "sound-bank-load": {
    "vars": { "v1-1": ["cmd", "sound-rpc-load-bank"] }
  },
  "sound-bank-unload": {
    "vars": { "v1-1": ["cmd", "sound-rpc-unload-bank"] }
  },
  "sound-music-load": {
    "vars": { "v1-1": ["cmd", "sound-rpc-load-music"] }
  },
  "sound-music-unload": {
    "vars": { "v1-1": ["cmd", "sound-rpc-unload-music"] }
  },
  "sound-reload-info": {
    "vars": { "v1-1": ["cmd", "sound-rpc-reload-info"] }
  },
  "set-language": {
    "vars": { "v1-1": ["cmd", "sound-rpc-set-language"] }
  },
  "list-sounds": {
    "vars": { "v1-1": ["cmd", "sound-rpc-list-sounds"] }
  },
  "sound-set-volume": {
    "vars": { "v1-0": ["cmd", "sound-rpc-set-master-volume"] }
  },
  "sound-set-reverb": {
    "vars": { "v1-0": ["cmd", "sound-rpc-set-reverb"] }
  },
  "sound-set-ear-trans": {
    "vars": { "gp-0": ["cmd", "sound-rpc-set-ear-trans"] }
  },
  "sound-play-by-name": {
    "args": ["name", "id", "vol", "pitch", "bend", "group", "trans"],
    "vars": {
      "s5-0": ["cmd", "sound-rpc-play"],
      "s3-1": ["proc", "process-drawable"],
      "s4-0": "sound-trans"
    }
  },
  "sound-play-by-spec": {
    "args": ["spec", "id", "trans"],
    "vars": {
      "s5-0": ["cmd", "sound-rpc-play"],
      "s3-1": ["proc", "process-drawable"]
    }
  },
  "sound-pause": {
    "vars": { "v1-0": ["cmd", "sound-rpc-pause-sound"] }
  },
  "sound-stop": {
    "vars": { "v1-0": ["cmd", "sound-rpc-stop-sound"] }
  },
  "sound-continue": {
    "vars": { "v1-0": ["cmd", "sound-rpc-continue-sound"] }
  },
  "sound-group-pause": {
    "vars": { "v1-0": ["cmd", "sound-rpc-pause-group"] }
  },
  "sound-group-stop": {
    "vars": { "v1-0": ["cmd", "sound-rpc-stop-group"] }
  },
  "sound-group-continue": {
    "vars": { "v1-0": ["cmd", "sound-rpc-continue-group"] }
  },
  "sound-set-falloff-curve": {
    "vars": { "v1-0": ["cmd", "sound-rpc-set-falloff-curve"] }
  },
  "sound-set-sound-falloff": {
    "vars": { "v1-0": ["cmd", "sound-rpc-set-sound-falloff"] }
  },
  "sound-set-flava": {
    "vars": { "v1-0": ["cmd", "sound-rpc-set-flava"] }
  },
  "(method 0 ambient-sound)": {
    "vars": { "s5-1": ["obj", "ambient-sound"], "v1-2": "bc" }
  },
  "(method 9 ambient-sound)": {
    "vars": { "s5-1": "spec", "s4-2": "spec-volume" }
  },
  "(method 11 ambient-sound)": {
    "vars": { "gp-0": ["cmd", "sound-rpc-set-param"] }
  },
  "(method 12 ambient-sound)": {
    "vars": { "v1-2": ["cmd", "sound-rpc-set-param"] }
  },
  "sound-buffer-dump": {
    "vars": { "s3-0": ["cmd", "sound-rpc-play"] }
  },

  "(method 0 path-control)": {
    "args": ["allocation", "type-to-make", "proc", "name", "time"],
    "vars": {
      "gp-0": ["obj", "path-control"],
      "s3-1": "ent",
      "v1-7": "lookup-entity",
      "sv-16": "tag",
      "v1-9": "data"
    }
  },

  "(method 0 curve-control)": {
    "args": ["allocation", "type-to-make", "proc", "name", "time"],
    "vars": { "gp-0": "obj", "s3-1": "ent", "v1-3": "lookup-entity" }
  },

  "nav-mesh-connect": {
    "args": ["proc", "trans", "nav-cont"],
    "vars": {
      "s2-0": "ent",
      "v0-0": "lookup-entity",
      "s3-0": "entity-nav-mesh"
    }
  },

  "(method 0 nav-control)": {
    "args": [
      "allocation",
      "type-to-make",
      "shape",
      "sphere-count",
      "nearest-y-threshold-default"
    ],
    "vars": { "s5-0": ["obj", "nav-control"], "a0-3": "ent" }
  },

  "add-debug-point": {
    "args": ["enable-draw", "bucket", "pt"],
    "vars": {
      "a0-6": ["a0-6", "(pointer uint64)"],
      "a0-7": ["a0-7", "dma-packet"],
      "a3-0": ["a3-0", "dma-packet"],
      "a3-2": ["a3-2", "gs-gif-tag"],
      "a3-4": ["a3-4", "vector4w-2"],
      "a3-6": ["a3-6", "vector4w-2"],
      "a3-8": ["a3-8", "vector4w-2"],
      "a1-30": ["a1-30", "vector4w-2"],
      "v1-7": "buf"
    }
  },
  "internal-draw-debug-line": {
    "vars": {
      "s2-0": ["s2-0", "rgba"],
      "s5-0": ["s5-0", "rgba"],
      "a3-1": ["a3-1", "dma-packet"],
      "a3-3": ["a3-3", "gs-gif-tag"],
      "a1-43": ["a1-43", "(inline-array vector4w-2)"],
      "a0-31": ["a0-31", "(pointer uint64)"],
      "a0-32": ["a0-32", "dma-packet"]
    }
  },
  "add-debug-flat-triangle": {
    "vars": {
      "a3-1": ["a3-1", "dma-packet"],
      "a3-3": ["a3-3", "gs-gif-tag"],
      "a3-5": ["a3-5", "(inline-array vector4w-3)"],
      "a0-9": ["a0-9", "(pointer uint64)"],
      "a0-10": ["a0-10", "dma-packet"]
    }
  },
  "add-debug-line2d": {
    "vars": {
      "a2-3": ["a2-3", "dma-packet"],
      "a2-5": ["a2-5", "gs-gif-tag"],
      "a2-7": ["a2-7", "(inline-array vector4w)"],
      "a2-9": ["a2-9", "(inline-array vector4w)"],
      "a0-20": ["a0-20", "(pointer uint64)"],
      "v1-10": ["v1-10", "dma-packet"]
    }
  },
  "debug-percent-bar": {
    "vars": {
      "v1-5": ["v1-5", "dma-packet"]
    }
  },
  "debug-pad-display": {
    "vars": {
      "v1-12": ["v1-12", "dma-packet"]
    }
  },
  "internal-draw-debug-text-3d": {
    "vars": {
      "v1-11": ["v1-11", "dma-packet"]
    }
  },

  "generic-init-buffers": {
    "vars": {
      "v1-8": ["packet", "dma-packet"],
      "gp-0": ["gp-0", "gs-zbuf"],
      "s5-0": ["s5-0", "gs-zbuf"]
    }
  },

  "level-update-after-load": {
    "args": ["loaded-level", "level-login-state"],
    "vars": {
      "s3-0": "level-drawable-trees",
      "s5-0": "initial-timer",
      "v1-4": "current-timer",
      "v1-5": "elapsed-timer",
      "s2-0": "current-login-pos",
      "s2-1": ["current-drawable", "drawable-tree"],
      "s1-0": "idx-in-drawable"
    }
  },

  "(method 9 setting-data)": {
    "vars": {
      "s3-0": ["conn", "connection"]
    }
  },

  "(method 12 level)": {
    "vars": {
      "s5-3": ["s5-3", "pair"]
    }
  },

  "update-sound-banks": {
    "vars": {
      "t0-0": ["t0-0", "symbol"]
    }
  },

  "(method 16 level-group)": {
    "vars": {
      "s1-0": ["s1-0", "continue-point"]
    }
  },

  "(method 20 level)": {
    "vars": {
      "s3-0": ["s3-0", "ramdisk-rpc-fill"]
    }
  },

  "(method 9 game-info)": {
    "args": ["obj", "cause", "save-to-load", "continue-point-override"],
    "vars": {
      "v1-0": "selected-cause",
      "s4-1": "lev-info"
    }
  },

  "(method 10 game-info)": {
    "args": ["obj", "item", "amount", "source"],
    "vars": {
      "v1-10": "proc",
      "s4-1": "level-idx",
      "a0-35": "buzz-task",
      "s4-2": "buzz-index",
      "f30-0": "buzz-count",
      "s3-0": "ctrl",
      "s5-2": "buzz-bits"
    }
  },

  "(method 14 game-info)": {
    "args": ["obj", "lev"],
    "vars": {
      "s5-0": "perms",
      "s4-0": "lev-entities",
      "s3-0": "lev-entity-idx",
      "s2-0": "lev-entity-perm",
      "v1-8": "info-entity-perm"
    }
  },

  "(method 15 game-info)": {
    "args": ["obj", "lev"],
    "vars": {
      "s5-0": "lev-entities",
      "s4-0": "lev-entity-idx",
      "s3-0": "lev-entity-perm",
      "v1-7": "info-entity-perm"
    }
  },

  "(method 25 game-info)": {
    "args": ["obj", "save"],
    "vars": {
      "v1-0": ["save-data", "game-save-tag"],
      "s4-0": ["data", "game-save-tag"],
      "v1-9": "old-base-frame",
      "v1-10": "frame-counter-diff"
    }
  },

  "(method 10 game-save)": {
    "args": ["obj", "filename"],
    "vars": {
      "s5-0": "stream",
      "s3-0": "in-size",
      "s4-0": "my-size"
    }
  },

  "(method 11 game-save)": {
    "args": ["obj", "detail"],
    "vars": {
      "s4-0": ["tag", "game-save-tag"],
      "s3-0": "tag-idx",
      "s2-1": "prog-lev-idx",
      "a2-13": "lev-name"
    }
  },

  "debug-menu-func-decode": {
    "vars": {
      "v0-0": ["ret-val", "symbol"]
    }
  },

  "letterbox": {
    "vars": {
      "s5-0": "dma-buf",
      "v1-5": ["pkt", "dma-packet"]
    }
  },

  "blackout": {
    "vars": {
      "s5-0": "dma-buf",
      "gp-0": "sprite-dma-data",
      "v1-4": ["pkt", "dma-packet"]
    }
  },

  "set-master-mode": {
    "args": ["new-mode"],
    "vars": { "v1-3": "mode" }
  },

  "main-cheats": {
    "vars": {
      "v1-13": "cheatmode-state",
      "v1-158": "cheatmode-debug-state",
      "v1-303": "cheat-language-state",
      "v1-394": "cheat-pal-state",
      "s5-9": "dma-buff",
      "gp-9": "dma-start",
      "v1-533": ["dma-pkt", "dma-packet"],
      "gp-10": "timeout",
      "v1-548": "inactive-timeout",
      "gp-11": "game-end-proc"
    }
  },

  "load-game-text-info": {
    "args": ["txt-name", "curr-text", "heap"],
    "vars": {
      "sv-16": "heap-sym-heap",
      "sv-24": "lang",
      "sv-32": "load-status",
      "sv-40": "heap-free"
    }
  },

  "(method 13 art-group)": {
    "vars": {
      "s3-0": "art-elt",
      "s4-0": "janim",
      "v1-9": "janim-group",
      "s2-0": "success"
    }
  },

  "(method 14 art-group)": {
    "vars": {
      "s3-0": "art-elt",
      "s4-0": "janim",
      "v1-9": "janim-group",
      "s3-1": "success"
    }
  },

  "(method 16 process-drawable)": {
    "vars": {
      "s3-0": "body-T-world",
      "s0-0": "world-T-body",
      "s2-0": "grav-rt-body",
      "a1-5": "vel-rt-body"
    }
  },

  "(method 11 cam-float-seeker)": {
    "args": ["obj", "offset"],
    "vars": {
      "f1-2": "pos-error",
      "f0-5": "partial-velocity-limit",
      "f1-3": "daccel",
      "f1-6": "abs-vel",
      "f0-6": "abs-vel-limit",
      "f0-10": "dpos"
    }
  },

  "(method 9 trsqv)": {
    "args": ["obj", "dir", "vel", "frame-count"],
    "vars": {
      "f0-0": "yaw-error",
      "f1-2": "yaw-limit",
      "f30-0": "saturated-yaw",
      "a1-2": "quat",
      "f0-2": "old-diff"
    }
  },

  "(method 13 trsqv)": {
    "args": ["obj", "yaw", "vel", "frame-count"]
  },

  "(method 16 trsqv)": {
    "vars": {
      "s5-0": "quat",
      "s1-0": "grav",
      "s3-0": "rot-mat",
      "s4-0": "dir-z",
      "a0-4": "dir-x"
    }
  },

  "(method 25 trsqv)": {
    "vars": {
      "s5-0": "quat",
      "gp-0": "dir-z",
      "s5-1": "dir-y",
      "a1-2": "dir-grav",
      "v1-2": "grav-z-plane",
      "f0-1": "grav-dot"
    }
  },

  "(method 17 trsqv)": {
    "args": ["obj", "target", "y-rate", "z-rate"],
    "vars": {
      "gp-0": "quat",
      "s5-0": "temp-quat"
    }
  },

  "raw-ray-sphere-intersect": {
    "vars": {
      "v0-0": ["result", "float"],
      "v1-0": ["v1-0", "float"]
    }
  },

  "ray-sphere-intersect": {
    "args": ["ray-origin", "ray-dir", "sph-origin", "radius"]
  },

  "ray-circle-intersect": {
    "args": ["ray-origin", "ray-dir", "circle-origin", "radius"]
  },

  "ray-cylinder-intersect": {
    "args": [
      "ray-origin",
      "ray-dir",
      "cyl-origin",
      "cyl-axis",
      "cyl-rad",
      "cyl-len"
    ]
  },

  "(method 10 cylinder)": {
    "args": ["obj", "probe-origin", "probe-dir"],
    "vars": {
      "f30-0": "result",
      "f0-5": "u-origin-sph",
      "s4-0": "end-pt",
      "f0-8": "u-end-sphere"
    }
  },

  "(method 10 cylinder-flat)": {
    "args": ["obj", "probe-origin", "probe-dir"],
    "vars": {
      "f30-0": "result",
      "f0-5": "u-origin-circle",
      "s5-0": "end-pt",
      "f0-8": "u-end-circle"
    }
  },

  "ray-arbitrary-circle-intersect": {
    "args": [
      "probe-origin",
      "probe-dir",
      "circle-origin",
      "circle-normal",
      "radius"
    ]
  },

  "print-tr-stat": {
    "args": ["stat", "name", "dest"]
  },

  "update-subdivide-settings!": {
    "args": ["settings", "math-cam", "idx"]
  },

  "start-perf-stat-collection": {
    "vars": {
      "v1-2": "frame-idx",
      "v1-5": "bucket",
      "a0-2": "which-stat",
      "a0-7": "stat-idx"
    }
  },

  "ja-play-spooled-anim": {
    "vars": {
      "sv-16": "spool-part",
      "sv-28": "old-skel-status",
      "sv-64": "spool-sound"
    }
  },

  "(method 3 anim-tester)": {
    "vars": {
      "s5-0": ["s5-0", "anim-test-obj"],
      "s4-0": ["s4-0", "anim-test-sequence"],
      "s3-0": ["s3-0", "anim-test-seq-item"]
    }
  },

  "anim-test-obj-item-valid?": {
    "vars": {
      "s5-0": ["s5-0", "anim-test-sequence"]
    }
  },

  "anim-test-obj-remove-invalid": {
    "vars": {
      //"s5-0": ["s5-0", "anim-test-sequence"],
      "v1-31": ["v1-31", "anim-test-sequence"],
      "s3-0": ["s3-0", "anim-test-seq-item"],
      "s2-0": ["s2-0", "anim-test-seq-item"]
    }
  },

  "anim-tester-reset": {
    "vars": {
      "v1-1": ["v1-1", "anim-test-obj"]
    }
  },

  "anim-tester-save-object-seqs": {
    "vars": {
      "s4-2": ["s4-2", "anim-test-seq-item"]
    }
  },

  "sprite-setup-header": {
    "args": ["hdr", "num-sprites"]
  },

  "(method 0 sprite-aux-list)": {
    "args": ["allocation", "type-to-make", "size"]
  },

  "sprite-setup-frame-data": {
    "args": ["data", "tbp-offset"]
  },

  "(method 0 sprite-array-2d)": {
    "args": ["allocation", "type-to-make", "group-0-size", "group-1-size"],
    "vars": {
      "v1-0": "sprite-count",
      "s4-0": "vec-data-size",
      "a2-3": "adgif-data-size"
    }
  },

  "(method 0 sprite-array-3d)": {
    "args": ["allocation", "type-to-make", "group-0-size", "group-1-size"],
    "vars": {
      "v1-0": "sprite-count",
      "s4-0": "vec-data-size",
      "a2-3": "adgif-data-size"
    }
  },

  "sprite-set-3d-quaternion": {
    "args": ["data", "quat"]
  },
  "sprite-get-3d-quaternion": {
    "args": ["data", "quat"]
  },
  "sprite-add-matrix-data": {
    "args": ["dma-buff", "matrix-mode"],
    "vars": {
      "v1-0": "count",
      "a2-1": ["pkt1", "dma-packet"],
      "a1-2": ["mtx", "matrix"],
      "a2-9": ["pkt2", "dma-packet"],
      "a1-11": "mtx2",
      "a1-20": "hvdf-idx"
    }
  },

  "sprite-add-frame-data": {
    "args": ["dma-buff", "tbp-offset"],
    "vars": {
      "a0-1": ["pkt", "dma-packet"]
    }
  },

  "sprite-add-2d-chunk": {
    "args": [
      "sprites",
      "start-sprite-idx",
      "num-sprites",
      "dma-buff",
      "mscal-addr"
    ],
    "vars": {
      "a0-1": ["pkt1", "dma-packet"],
      "s1-0": "qwc-pkt1",
      "a1-7": "qwc-pkt2",
      "a0-5": ["pkt2", "dma-packet"],
      "a1-11": "qwc-pkt3",
      "a0-7": ["pkt3", "dma-packet"],
      "v1-7": ["pkt4", "dma-packet"]
    }
  },

  "sprite-add-2d-all": {
    "args": ["sprites", "dma-buff", "group-idx"],
    "vars": {
      "s4-0": "current-sprite-idx",
      "s2-0": "remaining-sprites",
      "s3-0": "mscal-addr"
    }
  },

  "sprite-add-3d-chunk": {
    "args": ["sprites", "start-sprite-idx", "num-sprites", "dma-buff"],
    "vars": {
      "a0-1": ["pkt1", "dma-packet"],
      "s2-0": "qwc-pkt1",
      "a1-7": "qwc-pkt2",
      "a0-5": ["pkt2", "dma-packet"],
      "a1-11": "qwc-pkt3",
      "a0-7": ["pkt3", "dma-packet"],
      "v1-7": ["pkt4", "dma-packet"]
    }
  },

  "sprite-add-3d-all": {
    "args": ["sprites", "dma-buff", "group-idx"],
    "vars": {
      "s4-0": "current-sprite-idx",
      "s3-0": "remaining-sprites"
    }
  },

  "sprite-add-shadow-chunk": {
    "args": ["shadow-buff", "start-idx", "num-sprites", "dma-buff"],
    "vars": {
      "s2-0": "qwc-pkt1",
      "a0-1": ["pkt1", "dma-packet"],
      "a1-7": "qwc-pkt2",
      "a0-5": ["pkt2", "dma-packet"],
      "v1-5": "sprite-idx",
      "a0-7": "dma-vec-data",
      "a1-14": "in-vec-data",
      "a1-15": "qwc-pkt3",
      "a0-11": ["pkt3", "dma-packet"],
      "s2-1": "si",
      "s1-0": "dma-adgif-data",
      "s0-0": "in-adgif-data",
      "v1-21": ["pkt4", "dma-packet"]
    }
  },

  "sprite-add-shadow-all": {
    "args": ["shadow-buff", "dma-buff"],
    "vars": {
      "s4-0": "current-shadow",
      "s3-0": "remaining-shadows"
    }
  },

  "sprite-draw": {
    "args": "disp",
    "vars": {
      "gp-0": "dma-mem-begin",
      "s4-0": "dma-buff",
      "s5-0": "dma-bucket-begin",
      "a0-9": ["pkt1", "dma-packet"],
      "a0-11": ["giftag", "gs-gif-tag"],
      "a0-17": ["pkt2", "dma-packet"],
      "a0-19": ["pkt3", "dma-packet"],
      "a0-26": ["pkt4", "dma-packet"],
      "v1-26": ["pkt5", "dma-packet"],
      "v1-31": "mem-use"
    }
  },

  "mem-usage-bsp-tree": {
    "args": ["header", "node", "mem-use", "flags"]
  },

  "(method 8 bsp-header)": {
    "args": ["obj", "mem-use", "flags"]
  },

  "(method 10 bsp-header)": {
    "args": ["obj", "other-draw", "disp-frame"],
    "vars": {
      "s4-0": "lev",
      "a2-3": "vis-list-qwc",
      "v1-15": "vis-list-qwc2",
      "a0-9": ["vis-list-spad", "(pointer uint128)"],
      "a1-5": ["vis-list-lev", "(pointer uint128)"],
      "a2-4": "current-qw"
    }
  },

  "bsp-camera-asm": {
    "args": ["bsp-hdr", "camera-pos"],
    "vars": {
      "v1-0": ["next-node", "bsp-node"],
      "a1-1": "real-node"
    }
  },

  "level-remap-texture": {
    "args": ["tex-id"],
    "vars": {
      "v1-1": "bsp-hdr",
      "a3-0": "table-size",
      "v1-2": ["table-data-start", "(pointer uint64)"],
      "t0-0": "table-data-ptr",
      "a1-1": "mask1",
      "a2-1": "masked-tex-id",
      "a3-2": "table-data-end",
      "t0-3": "midpoint",
      "t1-1": "diff"
    }
  },

  "debug-menu-make-from-template": {
    "vars": {
      "s5-1": ["s5-1", "string"]
    }
  },

  "debug-menu-item-var-render": {
    "vars": {
      "v1-14": ["v1-14", "dma-packet"]
    }
  },

  "generic-add-constants": {
    "vars": {
      "a0-1": ["a0-1", "dma-packet"]
    }
  },

  "generic-init-buf": {
    "vars": {
      "a0-2": ["a0-2", "dma-packet"],
      "a0-4": ["a0-4", "gs-gif-tag"],
      "a0-9": ["a0-9", "dma-packet"],
      "v1-7": ["v1-7", "(pointer int32)"]
    }
  },

  "(anon-function 1 cam-combiner)": {
    "vars": {
      "pp": ["pp", "process"]
    }
  },

  "(anon-function 2 cam-combiner)": {
    "vars": {
      "a0-3": ["vec", "(pointer vector)"]
    }
  },

  "(method 14 sync-info)": {
    "args": ["obj", "period", "phase"],
    "vars": {
      "f0-1": "period-float",
      "f1-1": "value"
    }
  },

  "(method 14 sync-info-eased)": {
    "args": ["obj", "period", "phase", "out-param", "in-param"],
    "vars": {
      "f0-9": "total-easing-phase",
      "f1-11": "total-normal-phase",
      "f0-1": "period-float",
      "f1-1": "value",
      "f3-4": "y-end"
    }
  },

  "(method 14 sync-info-paused)": {
    "args": ["obj", "period", "phase", "out-param", "in-param"]
  },

  "(method 15 sync-info)": {
    "args": [
      "obj",
      "proc",
      "default-period",
      "default-phase",
      "default-out",
      "default-in"
    ]
  },

  "(method 15 sync-info-eased)": {
    "args": [
      "obj",
      "proc",
      "default-period",
      "default-phase",
      "default-out",
      "default-in"
    ]
  },

  "(method 15 sync-info-paused)": {
    "args": [
      "obj",
      "proc",
      "default-period",
      "default-phase",
      "default-out",
      "default-in"
    ]
  },

  "(method 10 sync-info)": {
    "vars": {
      "v1-0": "period",
      "f0-1": "period-float",
      "f1-2": "current-time"
    }
  },

  "(method 16 sync-info)": {
    "args": ["obj", "user-time-offset"],
    "vars": {
      "a2-0": "period",
      "f0-1": "period-float",
      "v1-0": "wrapped-user-offset",
      "f1-4": "current-time",
      "f1-6": "current-time-wrapped",
      "f1-10": "combined-offset",
      "f0-3": "combined-offset-wrapped"
    }
  },

  "(method 11 sync-info)": {
    "vars": {
      "v1-0": "period",
      "f0-1": "period-float",
      "f1-2": "current-time"
    }
  },

  "(method 11 sync-info-paused)": {
    "vars": {
      "v1-0": "period",
      "f1-0": "period-float",
      "f0-1": "max-phase",
      "f2-2": "current-time"
    }
  },

  "(method 9 sync-info)": {
    "args": ["obj", "max-val"],
    "vars": {
      "v1-0": "period",
      "f0-1": "period-float",
      "f1-2": "current-time"
    }
  },

  "(method 13 sync-info)": {
    "args": ["obj"],
    "vars": {
      "v1-0": "period",
      "f1-0": "period-float",
      "f2-2": "current-time",
      "f0-1": "max-val",
      "f0-2": "phase-out-of-2"
    }
  },

  "(method 13 sync-info-eased)": {
    "args": ["obj"],
    "vars": {
      "v1-0": "period",
      "f1-0": "period-float",
      "f0-1": "max-val",
      "f2-2": "current-time",
      "f0-2": "current-val",
      "v1-2": "in-mirror?",
      "f1-4": "tlo",
      "f0-7": "eased-phase"
    }
  },

  "(method 12 sync-info)": {
    "args": ["obj", "max-out-val"],
    "vars": {
      "v1-0": "period",
      "f1-0": "period-float",
      "f0-1": "max-val",
      "f2-2": "current-time",
      "f0-2": "current-val"
    }
  },

  "(method 12 sync-info-eased)": {
    "args": ["obj", "max-out-val"]
  },
  "(method 12 sync-info-paused)": {
    "args": ["obj", "max-out-val"]
  },

  "(method 9 delayed-rand-float)": {
    "args": ["obj", "min-tim", "max-time", "max-times-two"]
  },

  "(method 10 oscillating-float)": {
    "args": ["obj", "target-offset"],
    "vars": { "f0-3": "acc" }
  },

  "(method 9 oscillating-float)": {
    "args": ["obj", "init-val", "accel", "max-vel", "damping"]
  },

  "(method 9 bouncing-float)": {
    "args": [
      "obj",
      "init-val",
      "max-val",
      "min-val",
      "elast",
      "accel",
      "max-vel",
      "damping"
    ]
  },

  "(method 9 delayed-rand-vector)": {
    "args": ["obj", "min-time", "max-time", "xz-range", "y-range"]
  },

  "(method 9 oscillating-vector)": {
    "args": ["obj", "init-val", "accel", "max-vel", "damping"]
  },

  "(method 10 oscillating-vector)": {
    "args": ["obj", "target-offset"],
    "vars": { "f0-2": "vel" }
  },

  "(method 9 trajectory)": {
    "args": ["obj", "time", "result"]
  },

  "(method 10 trajectory)": {
    "args": ["obj", "time", "result"]
  },

  "(method 11 trajectory)": {
    "args": ["obj", "from", "to", "duration", "grav"],
    "vars": { "f0-3": "xz-vel" }
  },

  "(method 12 trajectory)": {
    "args": ["obj", "from", "to", "xz-vel", "grav"],
    "vars": { "f0-1": "duration" }
  },

  "(method 13 trajectory)": {
    "args": ["obj", "from", "to", "y-vel", "grav"]
  },

  "(method 15 trajectory)": {
    "vars": {
      "s5-0": "prev-pos",
      "s4-0": "pos",
      "s3-0": "num-segments",
      "f0-1": "t-eval"
    }
  },

  "set-font-color-alpha": {
    "args": ["idx", "alpha"]
  },

  "print-game-text-scaled": {
    "args": ["str", "scale", "font-ctxt", "alpha"]
  },

  "print-game-text": {
    "args": ["str", "font-ctxt", "alpha", "offset-thing"]
  },

  "display-frame-start": {
    "args": ["disp", "new-frame-idx", "odd-even"],
    "vars": {
      "f30-0": "time-ratio",
      "s3-0": "scaled-seconds",
      "s3-1": "new-frame"
    }
  },

  "display-frame-finish": {
    "args": ["disp"],
    "vars": {
      "s4-0": "this-frame",
      "s5-0": "this-calc-buf",
      "s3-0": "bucket-idx",
      "v1-7": "this-global-buf",
      "a0-16": "global-buf",
      "v1-19": "calc-current",
      "a2-1": "calc-start",
      "s4-1": "global-current",
      "s5-1": "global-start",
      "s3-1": "global-end"
    }
  },

  "display-sync": {
    "args": ["disp"],
    "vars": {
      "s4-0": "frame-idx",
      "s5-0": "syncv-result",
      "s3-0": "dma-buf-to-send",
      "a1-4": "next-frame"
    }
  },

  "draw-string": {
    "args": ["str-in", "context"],
    "vars": {
      "v1-5": "fw",
      "a1-1": "dma-out",
      "t2-0": "flags",
      "a3-0": "has-flag-size24",
      "a3-1": "font-table-12",
      "a3-2": "font-table-to-use",
      "t0-0": "q-lo-tmpl",
      "t1-0": "q-hi-tmpl",
      "t3-0": "in-color",
      "t3-1": "color-array-prod",
      "t4-0": "fw+col",
      "t3-2": "q-verts-0p",
      "t5-0": "q-verts-1p",
      "t3-3": "q-verts-2p",
      "t4-1": "q-verts-3p",
      "t5-1": "q-verts-1t",
      "t5-2": "q-verts-1",
      "t3-4": "q-verts-2t",
      "t3-5": "q-verts-2",
      "t6-0": "q-verts-0t",
      "t6-1": "q-verts-0",
      "t4-2": "q-verts-3t",
      "t4-3": "q-verts-3",
      "t3-6": "fw2",
      "t4-4": "str-char",
      "t5-3": "not-sc-lit1",
      "t5-4": "not-sc-~",
      "t4-14": "fc-cr",
      "r0-0": "r0",
      "r0-1": "r0",
      "r0-2": "r0",
      "r0-3": "r0"
    }
  },

  "add-debug-outline-triangle": {
    "args":["enable", "bucket", "p0", "p1", "p2", "color"]
  },

  "unpack-comp-rle": {
    "args":["out", "in"],
    "vars":{
      "v1-2":"current-input",
      "a2-0":"repeated-value",
      "v1-3":"copy-length",
      "a2-1":"src-val"
    }
  },

  "(method 16 level)": {
    "args":["obj", "vis-info"],
    "vars":{
      "a0-1":"cam-leaf-idx",
      "v1-1":"curr-vis-str",
      "s4-0":"desired-vis-str",
      "s4-1":"vis-buffer",
      "s3-1":"vis-load-result",
      "v1-28":"dest-bits",
      "a1-3":"len",
      "a0-19":"bsp-bits",
      "a1-5":"len-qw",
      "s2-0":"lower-flag-bits",
      "s1-0":"spad-start",
      "s0-0":"spad-end",
      "s3-2":"list-len",
      "v1-49":"list-qwc",
      "v0-1":"result"
    }
  },

  "(method 9 merc-fragment)": {
    "vars":{
      "s5-0":"fp-data",
      "s4-0":"eye-ctrl",
      "s3-0":"shader",
      "v1-7":"eye-tex-block",
      "v1-34":"eye-tex-block-2",
      "v1-57":"tex",
      "a0-36":"seg"
    }
  },

  "(method 9 merc-effect)": {
    "vars":{
      "v1-0":"data",
      "v1-1":"tex",
      "a0-8":"seg",
      "s3-0":"frag-idx",
      "s2-0":"ctrl-size",
      "s1-0":"geo-size",
      "s4-0":["geo", "merc-fragment"],
      "s5-0":["ctrl", "merc-fragment-control"]
    }
  },

  "merc-vu1-add-vu-function": {
    "args":["dma", "func", "flush-mode"],
    "vars": {
      "v1-0":"func-data",
      "a3-0":"qwc",
      "a1-1":"dst",
      "t0-1":"qwc-this-time"
    }
  },

  "(method 8 merc-ctrl)": {
    "vars": {
      "s4-0":"ctrl-mem",
      "s3-0":"effect-idx",
      "s2-0":["fctrl", "merc-fragment-control"],
      "s1-0":"frag-idx",
      "v1-35":"effect-mem",
      "a0-15":"effect-idx2",
      "a1-9":["bctrl", "merc-blend-ctrl"],
      "a2-1":"blend-frag-idx"
    }
  },

  "(method 9 merc-ctrl)": {
    "vars":{
      "v1-3":"seg",
      "s5-0":"effect-idx",
      "a0-4":"idx-with-bit1",
      "a0-7":"this-effect",
      "a1-5":"last-effect",
      "a2-6":"copy-idx"
    }
  },

  "merc-vu1-init-buffer": {
    "args":["dma-bucket", "test"],
    "vars": {
      "gp-0":"bucket",
      "s4-0":"dma-buf"
    }
  },

  "(method 11 fact-info-target)": {
    "args":["obj", "kind", "amount", "source-handle"],
    "vars":{"f0-29":"buzz-count","f30-0":"eco-lev"}
  },

  "auto-save-init-by-other": {
    "args":["desired-mode", "notify-proc", "card-idx", "file-idx"]
  },

  "debug-menu-item-var-make-int": {
    "args":["item", "callback", "inc", "has-range", "range-min", "range-max", "hex"]
  },

  "debug-menu-item-var-make-float": {
    "args":["item", "callback", "inc", "has-range", "range-min", "range-max", "precision"]
  },

  "(method 0 debug-menu-item-var)": {
    "args":["allocation", "type-to-make", "name", "id", "max-width"]
  },

  "debug-menu-context-grab-joypad": {
    "args":["menu", "callback-arg", "callback-func"]
  },
  
  "debug-menu-context-default-selection": {
    "args": ["ctxt", "keep-current"],
    "vars": {
      "s5-0":"menu",
      "s4-0":"currently-active"
    }
  },

  "debug-menu-rebuild": {
    "args":["menu"],
    "vars": {
      "s4-0":"max-width",
      "s5-0":"entry-count",
      "s3-0":"iter",
      "a0-1":"current-item"
    }
  },

  "debug-menu-context-set-root-menu":{
    "args":["context", "menu"],
    "vars":{
      "s4-0":"active"
    }
  },

  "debug-menu-append-item": {
    "args":["menu", "item"],
    "vars": {
      "gp-0":"context",
      "s4-0":"was-active"
    }
  },

  "(anon-function 82 default-menu)": {
    "vars":{"s4-0":["s4-0", "texture-id"]}
  },

<<<<<<< HEAD
  "voicebox-track": {
    "vars": {
      "a0-1": "target"
    }
  },

=======
  "process-status-bits": {
    "vars":{"s3-0":["proc-draw", "process-drawable"]}
  },

  "(method 29 entity-actor)":{
    "args":["obj", "mode", "expected-type"]
  },

  "(method 13 level-group)":{
    "args":["obj", "mode", "expected-type"]
  },

  "(method 24 entity)": {
    "args":["obj", "lev-group", "lev", "aid"],
    "vars":{
      "v1-4":"level-link",
      "t0-5":"other-prev",
      "t1-1":"other-front"
    }
  },

  "update-actor-vis-box": {
    "args":["proc", "min-pt", "max-pt"],
    "vars":{"v1-4":"world-bounds-origin", "f0-0":"radius"}
  },

  "init-entity": {
    "args":["proc", "ent"]
  },

  "(method 22 entity-actor)": {
    "vars":{
      "s5-0":"entity-type",
      "v1-0":"info",
      "s4-0":"entity-process"
    }
  },

  "(method 18 bsp-header)": {
    "vars":{
      "a2-0":"existing-actor-count",
      "s4-0":"birth-idx",
      "a0-4":"idx-to-birth",
      "v1-25":"actor-to-birth",
      "a2-5":"existing-amb-count",
      "s4-1":"amb-array",
      "s3-0":"bsp-ambs",
      "a0-10":"amb-to-birth",
      "s4-2":"cams"
    }
  },

  "(code falling beach-rock)": {
    "vars": {
      "gp-2": ["gp-2", "handle"],
      "s5-1": ["s5-1", "handle"]
    }
  },


>>>>>>> 9b0480c5
  "aaaaaaaaaaaaaaaaaaaaaaa": {}
}<|MERGE_RESOLUTION|>--- conflicted
+++ resolved
@@ -3291,14 +3291,6 @@
     "vars":{"s4-0":["s4-0", "texture-id"]}
   },
 
-<<<<<<< HEAD
-  "voicebox-track": {
-    "vars": {
-      "a0-1": "target"
-    }
-  },
-
-=======
   "process-status-bits": {
     "vars":{"s3-0":["proc-draw", "process-drawable"]}
   },
@@ -3358,7 +3350,11 @@
     }
   },
 
-
->>>>>>> 9b0480c5
+  "voicebox-track": {
+    "vars": {
+      "a0-1": "target"
+    }
+  },
+
   "aaaaaaaaaaaaaaaaaaaaaaa": {}
 }