{
  "identity": {
    "args": ["obj"]
  },

  "1/": {
    "args": ["x"]
  },

  "+": {
    "args": ["x", "y"]
  },

  "-": {
    "args": ["x", "y"]
  },

  "*": {
    "args": ["x", "y"]
  },

  "/": {
    "args": ["x", "y"]
  },

  "ash": {
    "args": ["value", "shift-amount"]
  },

  "mod": {
    "args": ["x", "y"]
  },

  "rem": {
    "args": ["x", "y"]
  },

  "abs": {
    "args": ["x"]
  },

  "min": {
    "args": ["x", "y"]
  },

  "max": {
    "args": ["x", "y"]
  },

  "logior": {
    "args": ["x", "y"]
  },

  "logand": {
    "args": ["x", "y"]
  },

  "lognor": {
    "args": ["x", "y"]
  },

  "logxor": {
    "args": ["x", "y"]
  },

  "lognot": {
    "args": ["x"]
  },

  "basic-type?": {
    "args": ["obj", "parent-type"],
    "vars": { "v1-0": "obj-type", "a0-1": "end-type" }
  },

  "type-type?": {
    "args": ["child-type", "parent-type"],
    "vars": { "v1-0": "end-type" }
  },

  "find-parent-method": {
    "args": ["child-type", "method-id"],
    "vars": {
      "v0-0": "current-method",
      "v1-2": "original-method",
      "v1-5": "unused1"
    }
  },

  "ref": {
    "args": ["lst", "index"],
    "vars": { "v1-0": "count" }
  },

  "(method 4 pair)": {
    "vars": { "v0-0": "result", "v1-1": "iter" }
  },

  "last": {
    "args": ["lst"],
    "vars": { "v0-0": "iter" }
  },
  "member": {
    "args": ["obj", "lst"],
    "vars": { "v1-0": "iter" }
  },
  "nmember": {
    "args": ["obj", "lst"]
  },
  "assoc": {
    "args": ["item", "alist"],
    "vars": { "v1-0": "iter" }
  },
  "assoce": {
    "args": ["item", "alist"],
    "vars": { "v1-0": "iter" }
  },
  "nassoc": {
    "args": ["item-name", "alist"],
    "vars": { "a1-1": "key" }
  },
  "nassoce": {
    "args": ["item-name", "alist"],
    "vars": { "s4-0": "key" }
  },
  "append!": {
    "args": ["front", "back"],
    "vars": { "v1-1": "iter" }
  },
  "delete!": {
    "args": ["item", "lst"],
    "vars": { "a2-0": "iter", "v1-1": "iter-prev" }
  },
  "delete-car!": {
    "args": ["item", "lst"],
    "vars": { "a2-0": "iter", "v1-2": "iter-prev" }
  },
  "insert-cons!": {
    "args": ["kv", "alist"],
    "vars": { "a3-0": "updated-list" }
  },
  "sort": {
    "args": ["lst", "compare-func"],
    "vars": {
      "s4-0": "unsorted-count",
      "s3-0": "iter",
      "s2-0": "first-elt",
      "s1-0": "seoncd-elt",
      "v1-1": "compare-result"
    }
  },
  "(method 0 inline-array-class)": {
    "args": ["allocation", "type-to-make", "size"],
    "vars": { "v0-0": "obj" }
  },
  "(method 0 array)": {
    "args": ["allocation", "type-to-make", "content-type", "len"],
    "vars": { "v0-1": "obj" }
  },

  "(method 2 array)": {
    "vars": { "v1-1": "content-type-sym" }
  },

  "(method 3 array)": {
    "vars": { "v1-1": "content-type-sym" }
  },

  "mem-copy!": {
    "args": ["dst", "src", "size"],
    "vars": { "v0-0": "result", "v1-0": "i" }
  },
  "qmem-copy<-!": {
    "args": ["dst", "src", "size"],
    "vars": { "v0-0": "result", "v1-1": "qwc", "a2-1": "value" }
  },
  "qmem-copy->!": {
    "args": ["dst", "src", "size"],
    "vars": {
      "v0-0": "result",
      "v1-1": "qwc",
      "a1-1": "src-ptr",
      "a0-1": "dst-ptr",
      "a2-3": "value"
    }
  },
  "mem-set32!": {
    "args": ["dst", "size", "value"],
    "vars": { "v0-0": "result", "v1-0": "i" }
  },
  "mem-or!": {
    "args": ["dst", "src", "size"],
    "vars": { "v0-0": "result", "v1-0": "i" }
  },
  "fact": {
    "args": ["x"]
  },
  "mem-print": {
    "args": ["data", "word-count"],
    "vars": { "s4-0": "current-qword" }
  },
  "print-tree-bitmask": {
    "args": ["bits", "count"],
    "vars": { "s4-0": "i" }
  },
  "valid?": {
    "args": ["obj", "expected-type", "name", "allow-false", "print-dest"],
    "vars": { "v1-1": "in-goal-mem" }
  },

  // GKERNEL

  "(method 0 cpu-thread)": {
    "vars": { "v0-0": ["obj", "cpu-thread"] }
  },

  "inspect-process-heap": {
    "vars": { "s5-0": ["obj", "pointer"] }
  },

  "(method 23 dead-pool-heap)": {
    "args": ["this", "rec"]
  },

  "(method 0 dead-pool-heap)": {
    "vars": { "v0-0": ["obj", "dead-pool-heap"] }
  },

  "seek": {
    "args": ["x", "target", "diff"],
    "vars": { "f2-0": "err" }
  },

  "lerp": {
    "args": ["minimum", "maximum", "amount"]
  },

  "lerp-scale": {
    "args": ["min-out", "max-out", "in", "min-in", "max-in"],
    "vars": { "f0-1": "scale" }
  },

  "lerp-clamp": {
    "args": ["minimum", "maximum", "amount"]
  },

  "rand-vu-int-range": {
    "args": ["first", "second"],
    "vars": { "f0-4": "float-in-range" }
  },

  "(method 0 bit-array)": {
    "args": ["allocation", "type-to-make", "length"],
    "vars": { "v0-0": "obj" }
  },

  "(method 12 bit-array)": {
    "vars": { "v1-2": "idx" }
  },

  "box-vector-enside?": {
    "args": ["box", "pt"]
  },

  "box-vector-inside?": {
    "args": ["box", "pt"]
  },

  "string=": {
    "args": ["str-a", "str-b"],
    "vars": { "a2-0": "a-ptr", "v1-0": "b-ptr" }
  },

  "string-charp=": {
    "args": ["str", "charp"],
    "vars": { "v1-0": "str-ptr" }
  },

  "copyn-string<-charp": {
    "args": ["str", "charp", "len"],
    "vars": { "a3-0": "i", "v1-0": "str-ptr" }
  },

  "string<-charp": {
    "args": ["str", "charp"],
    "vars": { "v1-0": "str-ptr" }
  },

  "charp<-string": {
    "args": ["charp", "str"],
    "vars": { "v1-0": "str-ptr" }
  },

  "copy-charp<-charp": {
    "args": ["dst", "src"]
  },

  "cat-string<-string": {
    "args": ["a", "b"],
    "vars": { "v1-0": "a-ptr", "a1-1": "b-ptr" }
  },

  "catn-string<-charp": {
    "args": ["a", "b", "len"],
    "vars": { "v1-0": "a-ptr", "a3-2": "i" }
  },

  "cat-string<-string_to_charp": {
    "args": ["a", "b", "end-ptr"],
    "vars": { "v1-0": "b-ptr", "v0-0": "a-ptr" }
  },

  "append-character-to-string": {
    "args": ["str", "char"],
    "vars": { "v1-0": "str-ptr" }
  },

  "charp-basename": {
    "args": ["charp"],
    "vars": { "v1-0": "ptr" }
  },

  "string<?": {
    "args": ["a", "b"],
    "vars": { "s4-1": "len", "v1-4": "i" }
  },

  "string>?": {
    "args": ["a", "b"],
    "vars": { "s4-1": "len", "v1-4": "i" }
  },
  "string<=?": {
    "args": ["a", "b"],
    "vars": { "s4-1": "len", "v1-4": "i" }
  },
  "string>=?": {
    "args": ["a", "b"],
    "vars": { "s4-1": "len", "v1-4": "i" }
  },
  "string-cat-to-last-char": {
    "args": ["base-str", "append-str", "char"],
    "vars": { "s4-0": "end-of-append", "v1-0": "location-of-char" }
  },
  "string-suck-up!": {
    "args": ["str", "location"],
    "vars": { "v1-2": "str-ptr" }
  },
  "string-strip-trailing-whitespace!": {
    "args": ["str"],
    "vars": { "v1-6": "ptr" }
  },

  "string-get-arg!!": {
    "args": ["a-str", "arg"],
    "vars": { "s4-0": "arg-word-start", "s4-1": "arg-end", "v1-3": "arg-start" }
  },

  "string->int": {
    "args": ["str"],
    "vars": {
      "a0-1": "str-ptr",
      "v0-0": "result",
      "a0-2": "next-char-1",
      "a0-3": "next-char-2"
    }
  },

  "string-get-flag!!": {
    "args": ["result", "in", "first-flag", "second-flag"]
  },

  "(method 0 state)": {
    "args": [
      "allocation",
      "type-to-make",
      "name",
      "code",
      "trans",
      "enter",
      "exit",
      "event"
    ],
    "vars": { "v0-0": "obj" }
  },

  "previous-brother": {
    "args": ["proc"],
    "vars": { "v1-0": "parent", "v1-2": "child" }
  },

  // Matrix
  "matrix-identity": {
    "args": ["mat"],
    "vars": { "f0-0": "one" }
  },

  "matrix+!": {
    "args": ["dst", "src1", "src2"],
    "vars": { "v1-0": "i" }
  },

  "matrix-!": {
    "args": ["dst", "src1", "src2"],
    "vars": { "v1-0": "i" }
  },

  "matrix*!": {
    "args": ["dst", "src1", "src2"]
  },

  "matrixp*!": {
    "args": ["dst", "src1", "src2"],
    "vars": { "s5-0": "temp-mat" }
  },

  "vector-matrix*!": {
    "args": ["dst", "vec", "mat"]
  },

  "vector-rotate*!": {
    "args": ["dst", "vec", "mat"]
  },

  "vector3s-matrix*!": {
    "args": ["dst", "vec", "mat"],
    "vars": { "s5-0": "temp-vec3" }
  },

  "vector3s-rotate*!": {
    "args": ["dst", "vec", "mat"],
    "vars": { "s5-0": "temp-vec3" }
  },

  "matrix-transpose!": {
    "args": ["dst", "src"]
  },

  "matrix-inverse-of-rot-trans!": {
    "args": ["dst", "src"]
  },

  "matrix-4x4-inverse!": {
    "args": ["dst", "src"]
  },

  "matrix-translate!": {
    "args": ["dst", "trans"]
  },

  "matrix-translate+!": {
    "args": ["dst", "src", "trans"]
  },

  "matrix-scale!": {
    "args": ["dst", "scale"]
  },

  "scale-matrix!": {
    "args": ["dst", "scale", "src"]
  },

  "matrix-inv-scale!": {
    "args": ["dst", "scale"]
  },

  "column-scale-matrix!": {
    "args": ["dst", "scale", "src"]
  },

  "matrix-rotate-x!": {
    "args": ["dst", "rot-deg"],
    "vars": { "f30-0": "rot-sin", "f0-0": "rot-cos" }
  },

  "matrix-rotate-y!": {
    "args": ["dst", "rot-deg"],
    "vars": { "f30-0": "rot-sin", "f0-0": "rot-cos" }
  },

  "matrix-rotate-z!": {
    "args": ["dst", "rot-deg"],
    "vars": { "f30-0": "rot-sin", "f0-0": "rot-cos" }
  },

  "matrix-rotate-zyx!": {
    "args": ["dst", "rot-xyz-deg"],
    "vars": { "gp-0": "temp-mat", "s5-0": "rot-mat" }
  },

  "matrix-rotate-xyz!": {
    "args": ["dst", "rot-xyz-deg"],
    "vars": { "gp-0": "temp-mat", "s5-0": "rot-mat" }
  },

  "matrix-rotate-zxy!": {
    "args": ["dst", "rot-xyz-deg"],
    "vars": { "gp-0": "temp-mat", "s5-0": "rot-mat" }
  },

  "matrix-rotate-yxz!": {
    "args": ["dst", "rot-xyz-deg"],
    "vars": { "gp-0": "temp-mat", "s5-0": "rot-mat" }
  },

  "matrix-rotate-yzx!": {
    "args": ["dst", "rot-xyz-deg"],
    "vars": { "gp-0": "temp-mat", "s5-0": "rot-mat" }
  },

  "matrix-rotate-yxy!": {
    "args": ["dst", "rots-deg"],
    "vars": {
      "a2-0": "sincos-input",
      "s5-0": "sin-vec",
      "s4-0": "cos-vec",
      "f1-1": "cos-y",
      "f0-5": "sin-y",
      "f2-0": "cos-x",
      "f5-0": "sin-x",
      "f3-0": "cos-z",
      "f4-0": "sin-z"
    }
  },

  "matrix-rotate-yx!": {
    "args": ["dst", "rot-y-deg", "rot-x-deg"]
  },

  "matrix-axis-angle!": {
    "args": ["dst", "axis", "angle-deg"]
  },

  "matrix-lerp!": {
    "args": ["dst", "src1", "src2", "alpha"]
  },

  "matrix-3x3-determinant": {
    "args": ["mat"]
  },

  "matrix-3x3-inverse!": {
    "args": ["dst", "src"]
  },

  "matrix-3x3-inverse-transpose!": {
    "args": ["dst", "src"]
  },

  "matrix3-inverse-transpose!": {
    "args": ["dst", "src"]
  },

  "matrix-4x4-determinant": {
    "args": ["dst", "src"]
  },

  "matrix-4x4-inverse-transpose!": {
    "args": ["dst", "src"]
  },

  "matrix-y-angle": {
    "args": ["mat"],
    "vars": { "v1-0": "z-row" }
  },

  "(method 0 trs)": {
    "vars": { "gp-0": "obj" }
  },

  "transform-matrix-calc!": {
    "args": ["tf", "dst-mat"]
  },

  "transform-matrix-parent-calc!": {
    "args": ["tf", "dst-mat", "inv-scale"]
  },

  "trs-matrix-calc!": {
    "args": ["tf", "dst-mat"]
  },

  "quaternion-axis-angle!": {
    "args": ["quat", "x", "y", "z", "angle"]
  },

  "quaternion-vector-angle!": {
    "args": ["quat", "axis", "angle"]
  },

  "vector-flatten!": {
    "args": ["dst", "src", "plane-normal"]
  },

  "vector-reflect!": {
    "args": ["dst", "src", "plane-normal"]
  },

  "vector-reflect-flat!": {
    "args": ["dst", "src", "plane-normal"]
  },

  "vector-reflect-true-flat!": {
    "args": ["dst", "src", "plane-normal"]
  },

  "vector-reflect-flat-above!": {
    "args": ["dst", "src", "plane-normal"]
  },

  "deg-seek": {
    "args": ["in", "target", "max-diff"],
    "vars": {
      "v1-1": "in-int",
      "a0-2": "target-int",
      "a1-2": "max-diff-int",
      "a2-1": "diff",
      "a3-0": "abs-diff"
    }
  },

  "deg-seek-smooth": {
    "args": ["in", "target", "max-diff", "amount"],
    "vars": { "f0-1": "step" }
  },

  "deg-lerp-clamp": {
    "args": ["min-val", "max-val", "in"]
  },

  "sinerp-clamp": {
    "args": ["minimum", "maximum", "amount"]
  },

  "coserp-clamp": {
    "args": ["minimum", "maximum", "amount"]
  },
  "coserp": {
    "args": ["minimum", "maximum", "amount"]
  },

  "coserp180-clamp": {
    "args": ["minimum", "maximum", "amount"]
  },
  "coserp180": {
    "args": ["minimum", "maximum", "amount"]
  },
  "ease-in-out": {
    "args": ["total", "progress"]
  },
  "dma-send-to-spr": {
    "args": ["sadr", "madr", "qwc", "sync"]
  },
  "dma-send-to-spr-no-flush": {
    "args": ["sadr", "madr", "qwc", "sync"]
  },
  "dma-send-from-spr": {
    "args": ["madr", "sadr", "qwc", "sync"]
  },
  "dma-send-from-spr-no-flush": {
    "args": ["madr", "sadr", "qwc", "sync"]
  },
  "dump-vu1-range": {
    "args": ["start", "total-count"]
  },
  "ultimate-memcpy": {
    "args": ["dst", "src", "size-bytes"],
    "vars": {
      "s2-0": "qwc-remaining",
      "s1-0": "qwc-transferred-now",
      "s4-0": "spr-to-bank",
      "s3-0": "spr-from-bank"
    }
  },

  "dma-buffer-add-vu-function": {
    "args": ["dma-buf", "vu-func"],
    "vars": {
      "t1-1": "dma-buf-2",
      "v1-0": "func-ptr",
      "a3-0": "qlen",
      "a1-1": "origin",
      "t0-1": "qwc-now",
      "t2-0": ["buf-ptr", "dma-packet"]
    }
  },

  "dma-buffer-add-buckets": {
    "args": ["dma-buf", "count"],
    "vars": { "a2-0": "i", "v1-0": ["current-bucket", "dma-bucket"] }
  },

  "dma-buffer-patch-buckets": {
    "args": ["bucket", "count"],
    "vars": { "v1-1": "i" }
  },

  "dma-bucket-insert-tag": {
    "args": ["base", "idx", "tag-start", "tag-end"],
    "vars": { "v1-1": "bucket" }
  },

  "disasm-vif-details": {
    "args": ["stream", "data", "kind", "count"],
    "vars": { "s4-0": "count2", "s3-0": "data-ptr", "s2-0": "i" }
  },

  "disasm-vif-tag": {
    "args": ["data", "words", "stream", "details"],
    "vars": {
      "gp-0": "byte-idx",
      "v1-0": "cmd-template-idx",
      "a0-12": "print-kind",
      "s1-0": "first-tag",
      "s0-0": "packet-size",
      "t1-1": ["stcycl-imm", "vif-stcycl-imm"],
      "sv-16": "cmd",
      "sv-32": "data-ptr",
      "sv-48": "data-idx",
      "sv-64": "unpack-imm"
    }
  },

  "disasm-dma-list": {
    "args": ["data", "mode", "verbose", "stream", "expected-size"],
    "vars": {
      "sv-16": "addr",
      "sv-32": "data-2",
      "sv-48": "qwc",
      "sv-64": "ra-1",
      "sv-80": "ra-2",
      "sv-96": "call-depth",
      "sv-112": "current-tag",
      "s2-0": "mode-2",
      "s3-0": "verbose-2",
      "gp-0": "stream-2",
      "s1-0": "expected-size-2",
      "s0-0": "end-condition",
      "s4-0": "total-qwc",
      "s5-0": "total-tags"
    }
  },

  "cpad-invalid!": {
    "args": ["pad"]
  },

  "(method 0 cpad-info)": {
    "args": ["alloction", "type-to-make", "idx"],
    "vars": { "s5-0": "obj" }
  },

  "analog-input": {
    "args": ["in", "offset", "center-val", "max-val", "out-range"],
    "vars": {
      "f1-1": "offset-in",
      "f0-3": "magnitude",
      "v1-0": "max-magnitude"
    }
  },

  "cpad-set-buzz!": {
    "args": ["pad", "buzz-idx", "buzz-amount", "duration"]
  },

  "service-cpads": {
    "vars": {
      "gp-0": "pad-list",
      "s5-0": "pad-idx",
      "s4-0": "pad",
      "s3-0": "buzz-idx",
      "v1-29": "current-button0"
    }
  },

  "buzz-stop!": {
    "args": ["idx"]
  },

  "default-buffer-init": {
    "args": ["buff"],
    "vars": {
      "v1-0": "buff-ptr",
      "v1-1": "buff-ptr2",
      "v1-3": "buff-ptr3",
      "v1-4": "buff-ptr4",
      "a1-4": ["packet", "dma-gif-packet"],
      "a1-6": ["gif-tag", "gs-gif-tag"],
      "a1-8": ["data", "(pointer uint64)"],
      "a0-1": ["ret-packet", "dma-packet"],
      "v1-2": "buff-ptr5"
    }
  },

  "add-reg-gif-packet": {
    "args": ["packet", "reg-idx", "reg-val"],
    "vars": { "v1-0": "tag" }
  },

  "(method 9 font-context)": {
    "args": ["obj", "mat"]
  },
  "(method 10 font-context)": {
    "args": ["obj", "x", "y"]
  },
  "(method 11 font-context)": {
    "args": ["obj", "z"]
  },
  "(method 12 font-context)": {
    "args": ["obj", "w"]
  },
  "(method 13 font-context)": {
    "args": ["obj", "width"]
  },
  "(method 14 font-context)": {
    "args": ["obj", "height"]
  },
  "(method 15 font-context)": {
    "args": ["obj", "proj"]
  },
  "(method 16 font-context)": {
    "args": ["obj", "color"]
  },
  "(method 17 font-context)": {
    "args": ["obj", "flags"]
  },
  "(method 18 font-context)": {
    "args": ["obj", "start-line"]
  },
  "(method 19 font-context)": {
    "args": ["obj", "scale"]
  },
  "(method 0 font-context)": {
    "args": [
      "allocation",
      "type-to-make",
      "mat",
      "x",
      "y",
      "z",
      "color",
      "flags"
    ],
    "vars": { "v0-0": "obj" }
  },
  "font-set-tex0": {
    "args": ["ptr-tex0", "tex", "tex-addr", "psm", "clut-addr"]
  },

  "(method 0 display-frame)": {
    "vars": { "gp-0": "obj" }
  },

  "(method 0 draw-context)": {
    "args": [
      "allocation",
      "type-to-make",
      "org-x",
      "org-y",
      "width",
      "height",
      "color-0"
    ]
  },

  "(method 0 display)": {
    "args": ["allocation", "type-to-make", "psm", "w", "h", "ztest", "zpsm"],
    "vars": { "gp-0": "obj" }
  },

  "(method 0 ripple-control)": {
    "vars": { "v0-0": "obj" }
  },

  "vector-seek-2d-xz-smooth!": {
    "args": ["vec", "target", "max-step", "alpha"],
    "vars": {
      "f0-1": "x-diff",
      "f2-1": "z-diff",
      "f1-5": "x-step",
      "f0-3": "z-step",
      "f2-4": "step-len"
    }
  },

  "vector-seek-2d-yz-smooth!": {
    "args": ["vec", "target", "max-step", "alpha"],
    "vars": {
      "f0-1": "y-diff",
      "f2-1": "z-diff",
      "f1-5": "y-step",
      "f0-3": "z-step",
      "f2-4": "step-len",
      "f2-6": "step-scale"
    }
  },

  "vector-seek-3d-smooth!": {
    "args": ["vec", "target", "max-step", "alpha"],
    "vars": {
      "f0-1": "x-diff",
      "f1-2": "y-diff",
      "f3-1": "z-diff",
      "f2-6": "x-step",
      "f1-3": "y-step",
      "f0-4": "z-step",
      "f3-5": "step-len",
      "f3-7": "step-scale"
    }
  },

  "seek-with-smooth": {
    "args": ["value", "target", "max-step", "alpha", "deadband"],
    "vars": { "f0-1": "diff", "f0-2": "step", "f1-4": "min-step" }
  },

  "vector-v+!": {
    "args": ["result", "position", "velocity"]
  },

  "vector-v*float+!": {
    "args": ["result", "position", "velocity", "velocity-scale"]
  },

  "vector-v++!": {
    "args": ["position", "velocity"]
  },

  "vector-v*float!": {
    "args": ["delta-p", "velocity", "scale"]
  },

  "vector-v*float++!": {
    "args": ["position", "velocity", "scale"]
  },

  "vector-lerp!": {
    "args": ["out", "a", "b", "alpha"]
  },

  "vector-lerp-clamp!": {
    "args": ["out", "a", "b", "alpha"]
  },

  "vector4-lerp!": {
    "args": ["out", "a", "b", "alpha"]
  },

  "vector4-lerp-clamp!": {
    "args": ["out", "a", "b", "alpha"]
  },

  "vector-deg-lerp-clamp!": {
    "args": ["out", "min-val", "max-val", "in"]
  },

  "make-file-name": {
    "args": ["kind", "name", "art-group-version"]
  },

  "make-vfile-name": {
    "args": ["kind", "name"]
  },

  "file-info-correct-version?": {
    "args": ["info", "kind", "version-override"],
    "vars": { "s5-0": "expected-version", "s4-0": "kind-name" }
  },

  "(method 0 load-dir)": {
    "args": ["allocation", "type-to-make", "length", "unk"],
    "vars": { "s4-0": "obj" }
  },

  "(method 0 load-dir-art-group)": {
    "args": ["allocation", "type-to-make", "length", "unk"],
    "vars": { "v0-0": "obj" }
  },

  "(method 0 external-art-buffer)": {
    "args": ["allocation", "type-to-make", "idx"],
    "vars": { "v0-0": "obj" }
  },

  "(method 0 external-art-control)": {
    "vars": { "gp-0": "obj", "s4-0": "buff-idx", "v1-9": "rec-idx" }
  },

  "(method 9 display)": {
    "args": ["obj", "slowdown"],
    "vars": { "gp-0": "obj", "s5-0": "ratio" }
  },

  "set-draw-env-offset": {
    "args": ["env", "x", "y"]
  },

  "set-display-env": {
    "args": ["env", "psm", "width", "height", "dx", "dy", "fbp"]
  },

  "set-draw-env": {
    "args": ["env", "psm", "width", "height", "ztest", "zpsm", "fbp"]
  },

  "set-display": {
    "args": ["disp", "psm", "w", "h", "ztest", "zpsm"]
  },

  "set-display2": {
    "args": ["disp", "psm", "w", "h", "ztest", "zpsm"]
  },

  "(method 11 profile-bar)": {
    "args": ["obj", "name", "color"],
    "vars": { "s5-0": "new-frame" }
  },

  "(method 12 profile-bar)": {
    "args": ["obj", "name", "color"],
    "vars": { "v0-0": "new-frame" }
  },

  "gs-set-default-store-image": {
    "args": [
      "packet",
      "src-fbp",
      "src-w",
      "src-psm",
      "ssax",
      "ssay",
      "rrw",
      "rrh"
    ]
  },

  "store-image": {
    "args": ["oddeven"],
    "vars": {
      "s4-0": "buff0",
      "s1-0": "buff1",
      "s0-0": "packet",
      "gp-0": "file",
      "s3-0": "width",
      "s2-0": "height",
      "s0-1": "ptr-0",
      "sv-16": "ptr-1",
      "sv-32": "y-idx",
      "sv-48": "y-idx-2"
    }
  },

  "(method 0 draw-context)": {
    "args": [
      "allocation",
      "type-to-make",
      "org-x",
      "org-y",
      "width",
      "height",
      "color-0"
    ],
    "vars": { "v0-0": "obj" }
  },

  "draw-context-set-xy": {
    "args": ["ctxt", "x", "y"]
  },

  "texture-qwc": {
    "args": ["w", "h", "tex-format"]
  },

  "gs-find-block": {
    "args": ["bx", "by", "tex-format"]
  },

  "gs-largest-block": {
    "args": ["tex-width", "tex-height", "tex-format"],
    "vars": {
      "s5-0": "block-width",
      "v1-0": "block-height",
      "a0-6": "real-width",
      "a1-4": "real-height",
      "s5-1": "width-blocks",
      "s3-1": "height-blocks",
      "s2-0": "x",
      "s1-0": "y",
      "s4-1": "max-block"
    }
  },

  "gs-blocks-used": {
    "args": ["tex-width", "tex-height", "tex-format"],
    "vars": {
      "s4-0": "page-width",
      "v1-0": "page-height",
      "a0-6": "real-width",
      "a1-4": "real-height",
      "s3-0": "width-blocks",
      "s1-0": "height-blocks"
    }
  },

  "dma-buffer-add-ref-texture": {
    "args": ["buf", "data", "tex-w", "tex-h", "tex-format"],
    "vars": {
      "s5-0": "data-ptr",
      "v1-0": "qwc",
      "a0-4": "qwc-this-time",
      "a1-3": "eop",
      "a3-1": ["setup-dma", "dma-packet"],
      "a3-3": ["setup-dif", "gs-gif-tag"],
      "a2-4": ["data-dma", "dma-packet"]
    }
  },

  "(method 15 texture-pool)": {
    "args": ["obj", "word-count"]
  },

  "(method 22 texture-pool)": {
    "args": ["obj", "tpage-id"]
  },

  "(method 10 texture-page)": {
    "args": ["obj", "segment-count", "additional-size"]
  },

  "(method 16 texture-pool)": {
    "args": ["obj", "segment", "size"]
  },

  "(method 9 texture-page)": {
    "args": ["obj", "seg"]
  },

  "texture-page-default-allocate": {
    "args": ["pool", "page", "seg", "tpage-id"],
    "vars": { "s3-0": "seg-id" }
  },

  "texture-page-common-allocate": {
    "args": ["pool", "page", "seg", "tpage-id"],
    "vars": { "s4-0": "seg-id" }
  },

  "(method 12 texture-page)": {
    "args": ["obj", "new-dest", "seg-id"],
    "vars": {
      "a3-4": "dst-block",
      "t0-1": "tex-id",
      "t1-6": "tex",
      "t2-0": "num-mips",
      "t3-4": "mip-id"
    }
  },

  "texture-page-common-boot-allocate": {
    "args": ["pool", "page", "heap", "tpage-id"],
    "vars": { "s2-0": "tex-id" }
  },

  "upload-vram-data": {
    "args": ["buf", "dest", "tex-data", "tex-h"],
    "vars": {
      "a3-2": "height-this-time",
      "a0-1": ["dma", "dma-packet"],
      "a0-3": ["gif", "gs-gif-tag"],
      "a0-5": "gs-data"
    }
  },

  "upload-vram-pages": {
    "args": ["pool", "segment", "page", "mode", "bucket-idx"],
    "vars": {
      "s3-0": "dma-buf",
      "sv-16": "tex-data",
      "sv-20": "tex-dest-base-chunk",
      "sv-24": "chunk-count",
      "sv-48": "tex-id",
      "s1-0": "upload-chunk-idx",
      "v1-24": "current-dest-chunk",
      "sv-32": "chunks-to-upload-count",
      "sv-40": "first-chunk-idx-to-upload",
      "gp-0": "total-upload-size",
      "s4-0": "dma-start",
      "a0-26": ["dma", "dma-packet"],
      "a0-28": ["gif", "gs-gif-tag"],
      "a0-30": "gif-data",
      "v1-50": ["dma-end", "dma-packet"]
    }
  },

  "update-vram-pages": {
    "args": ["pool", "pool-segment", "page", "mode"],
    "vars": {
      "t1-0": "dest-block",
      "t2-0": "sz",
      "t0-1": "page-id",
      "a1-4": "upload-chunks",
      "a2-3": "chunk-idx",
      "v1-2": "modified-chunk-count",
      "a3-8": "vram-chunk"
    }
  },

  "upload-vram-pages-pris": {
    "args": ["pool", "segment", "page", "bucket-idx", "allow-cache-mask"],
    "vars": {
      "s3-0": "dma-buf",
      "sv-16": "tex-data",
      "sv-20": "tex-dest-base-chunk",
      "sv-24": "chunk-count",
      "sv-32": "chunks-to-upload-count",
      "sv-40": "first-chunk-idx-to-upload",
      "sv-48": "page-id",
      "s0-0": "upload-chunk-idx",
      "sv-52": "current-dest-chunk",
      "sv-56": "allow-cached",
      "gp-0": "total-upload-size",
      "a0-21": ["dma", "dma-packet"],
      "a0-23": ["gif", "gs-gif-tag"],
      "v1-55": ["dma-end", "dma-packet"]
    }
  },

  "texture-page-near-allocate-0": {
    "args": ["pool", "page", "heap", "mode"],
    "vars": {
      "s3-0": "common-dest",
      "s2-0": "page-seg-idx",
      "a1-5": "page-seg-2-size",
      "v1-15": "after-seg-2-data",
      "a0-8": "seg-2-data"
    }
  },

  "texture-page-near-allocate-1": {
    "args": ["pool", "page", "heap", "mode"],
    "vars": {
      "s4-0": "seg2-size",
      "a1-1": "seg2-dest",
      "s2-0": "common-dest",
      "s1-0": "page-seg-idx"
    }
  },

  "texture-page-level-allocate": {
    "args": ["pool", "page", "heap", "mode"],
    "vars": {
      "s2-0": "common-id",
      "v1-6": "level-idx"
    }
  },

  "texture-page-dir-inspect": {
    "args": ["dir", "mode"],
    "vars": {
      "v1-0": "pool",
      "s4-0": "level-idx",
      "a1-3": "lev",
      "s4-1": "entry-idx",
      "s3-0": "entry-page",
      "s2-0": "entry-link",
      "s1-0": "entry-list-length"
    }
  },

  "texture-page-size-check": {
    "args": ["pool", "level", "hide-prints"],
    "vars": {
      "gp-0": "oversize",
      "s3-0": "tfrag-page",
      "v1-0": "tfrag-mip0-size",
      "v1-3": "pris-page",
      "v1-5": "shrub-page",
      "v1-7": "alpha-page",
      "v1-9": "water-page"
    }
  },

  "(method 13 texture-pool)": {
    "args": ["obj", "level", "max-page-kind", "id-array"],
    "vars": {
      "v1-0": "page-idx",
      "v1-5": "tfrag-dir-entry",
      "v1-7": "pris-dir-entry",
      "v1-9": "shrub-dir-entry",
      "v1-11": "alpha-dir-entry",
      "v1-13": "water-dir-entry",
      "a2-7": "overflow-bits"
    }
  },

  "(method 14 texture-pool)": {
    "args": ["obj", "level", "tex-page-kind"],
    "vars": {
      "s3-0": "tfrag-page",
      "s2-0": "tfrag-bucket",
      "f30-0": "distance",
      "a2-4": "pris-page",
      "a3-3": "pris-bucket",
      "a2-5": "shrub-page",
      "f0-5": "shrub-closest",
      "t0-4": "shrub-bucket",
      "a3-4": "shrub-mode",
      "s3-1": "alpha-page",
      "f0-6": "alpha-closest",
      "s2-1": "alpha-bucket",
      "s1-3": "alpha-mode",
      "s0-0": "alpha-dest-chunk",
      "a2-7": "water-page",
      "a3-6": "water-bucket"
    }
  },

  "(method 9 __assert-info-private-struct)": {
    "args": ["obj", "filename", "line-num", "column-num"]
  },

  "__assert": {
    "args": ["exp", "msg"]
  },

  "__assert-min-max-range-float": {
    "args": ["exp", "minimum", "maximum", "msg-exp", "msg-min", "msg-max"]
  },

  "__assert-min-max-range-int": {
    "args": ["exp", "minimum", "maximum", "msg-exp", "msg-min", "msg-max"]
  },

  "__assert-zero-lim-range-int": {
    "args": ["exp", "maximum", "msg-exp", "msg-max"]
  },

  "fog-corrector-setup": {
    "args": ["corrector", "math-cam"]
  },

  "update-math-camera": {
    "args": ["math-cam", "video-mode", "aspect"],
    "vars": {
      "f0-4": "temp1",
      "v1-1": "elim1",
      "f0-6": "temp2",
      "v1-2": "elim2",
      "f1-3": "x-rat",
      "f0-7": "y-rat",
      "v1-3": "cull-info",
      "f2-2": "unused-x-thing",
      "f2-5": "y-thing",
      "f3-11": "one-plus-2x-squared",
      "f3-14": "one-plus-2y-squared",
      "f2-9": "temp3",
      "a0-2": "elim3",
      "f2-11": "near-x",
      "f1-5": "near-y",
      "f0-10": "near-corner-dist-sqr",
      "f2-8": "unused-thing-2",
      "f1-8": "near-z",
      "f0-12": "temp4",
      "a0-6": "elim4",
      "f1-12": "dx-rat-2",
      "f0-14": "d-temp-2",
      "f2-13": "dx-rat-times-4",
      "f3-21": "d-temp-3",
      "f4-21": "inverse-x-len",
      "f5-11": "inverse-x-len-2",
      "f0-16": "temp5",
      "a0-7": "elim5",
      "f1-15": "dy-rat",
      "f0-18": "d-temp-4",
      "f2-15": "dy-rat-times-4",
      "f3-22": "d-temp-5",
      "f4-26": "inverse-y-len",
      "f5-16": "inverse-y-len-2",
      "f0-20": "temp6",
      "v1-4": "elim6",
      "v0-2": "cam-mat",
      "f2-16": "fog-constant-1",
      "f3-23": "fog-constant-2",
      "f0-12": "fog-contsant-3",
      "f0-24": "fog-at-near-plane",
      "f1-22": "fog-factor-2",
      "f4-35": "cam-fov-mult",
      "f5-19": "corrected-fog",
      "f5-23": "hvdf-x",
      "f6-29": "hvdf-y",
      "f2-18": "hvdf-z",
      "f4-40": "hvdf-w",
      "f2-19": "persp-xx",
      "f3-36": "persp-yy",
      "f1-32": "persp-x",
      "v1-11": "sprite-row-0",
      "v1-12": "sprite-row-1",
      "v1-13": "sprite-row-2",
      "v1-14": "sprite-row-3",
      "f1-37": "temp7",
      "v1-16": "elim7",
      "v1-24": "pfog",
      "a0-12": "vis-gif-0",
      "a0-13": "vis-gif-1",
      "a0-14": "vis-gif-1-again",
      "a0-15": "vis-gif-1-again-again"
    }
  },

  "move-target-from-pad": {
    "args": ["trans", "pad-idx"],
    "vars": {
      "s4-0": "local-trans",
      "a0-5": "inv-cam-rot",
      "s3-0": "cam-rot-mat"
    }
  },

  "(method 13 profile-bar)": {
    "args": ["obj", "buf", "bar-pos"],
    "vars": {
      "v1-1": "height",
      "a1-4": "block-idx",
      "a2-1": "block-count",
      "t0-0": "left",
      "v1-3": "end-time",
      "s4-0": "worst-time-cache",
      "a3-1": "screen-y",
      "t2-0": ["direct-tag", "dma-packet"],
      "t2-2": ["start-gif-tag", "gs-gif-tag"],
      "t1-4": "block"
    }
  },

  "draw-sprite2d-xy": {
    "args": ["buf", "x", "y", "w", "h", "color"],
    "vars": {
      "t2-1": "context",
      "a0-3": "draw-x",
      "a1-9": "draw-y",
      "t1-2": "draw-w",
      "t0-2": "draw-h",
      "a3-2": ["dma", "dma-packet"],
      "a3-4": ["gif", "gs-gif-tag"],
      "v1-10": ["end-dma", "dma-packet"],
      "a0-13": "total-qwc",
      "a3-6": "gif-buf"
    }
  },

  "draw-quad2d": {
    "args": ["buf", "context"],
    "vars": {
      "a2-1": "draw-x",
      "a3-7": "draw-y",
      "t3-0": "draw-w",
      "t2-0": "draw-h",
      "v1-8": "end-dma",
      "t1-0": ["dma", "dma-packet"],
      "t1-2": ["gif", "gs-gif-tag"],
      "t1-4": "gif-buf",
      "a1-11": "total-qwc"
    }
  },

  "set-display-gs-state": {
    "args": ["dma-buf", "fbp", "scx", "scy", "fb-msk", "psm"],
    "vars": {
      "t3-0": ["dma", "dma-packet"],
      "t3-2": ["gif", "gs-gif-tag"],
      "t3-4": "gif-buf",
      "t2-0": "fbw"
    }
  },

  "set-display-gs-state-offset": {
    "args": [
      "dma-buf",
      "fbp",
      "width",
      "height",
      "fb-msk",
      "psm",
      "off-x",
      "off-y"
    ],
    "vars": {
      "t4-0": "fbw",
      "t5-0": ["dma", "dma-packet"],
      "t5-2": ["gif", "gs-gif-tag"],
      "t5-4": ["gif-data", "(pointer uint64)"]
    }
  },

  "reset-display-gs-state": {
    "args": ["disp", "dma-buf", "oddeven"],
    "vars": {
      "a3-0": "onscreen",
      "v1-0": "hoff",
      "a2-6": "fbp",
      "t0-0": ["dma", "dma-packet"],
      "t0-2": ["gif", "gs-gif-tag"],
      "a3-3": ["gif-data", "(pointer uint64)"]
    }
  },

  "(method 0 engine)": {
    "args": ["allocation", "type-to-make", "name", "length"],
    "vars": { "v0-0": "obj", "v1-11": "idx-to-link", "a0-1": "end-idx" }
  },

  "(method 10 engine)": {
    "args": ["obj", "f"],
    "vars": { "a0-1": "current", "s4-0": "next" }
  },

  "(method 11 engine)": {
    "args": ["obj", "f"],
    "vars": { "s4-0": "iter" }
  },

  "(method 12 engine)": {
    "vars": { "s4-0": ["ct", "connection"] }
  },

  "(method 13 engine)": {
    "vars": { "s4-0": ["ct", "connection"], "v1-2": "result" }
  },

  "(method 19 engine)": {
    "args": ["obj", "p1-value"],
    "vars": { "a0-1": "current", "s4-0": "next" }
  },

  "(method 20 engine)": {
    "args": ["obj", "p2-value"],
    "vars": { "a0-1": "current", "s4-0": "next" }
  },

  "connection-process-apply": {
    "args": ["proc", "func"],
    "vars": { "s5-0": "iter" }
  },

  "(method 15 engine)": {
    "args": ["obj", "proc", "func", "p1", "p2", "p3"],
    "vars": { "v1-0": "con" }
  },

  "surface-interp!": {
    "args": ["dst", "src0", "src1", "amount"]
  },

  "surface-mult!": {
    "args": ["dst", "src0", "src1"]
  },

  "(method 0 collide-shape-prim)": {
    "args": ["allocation", "type-to-make", "cshape", "prim-id", "size-bytes"]
  },

  "(method 0 collide-shape-prim-sphere)": {
    "args": ["allocation", "type-to-make", "cshape", "prim-id"],
    "vars": { "v0-0": ["obj", "collide-shape-prim-sphere"] }
  },
  "(method 0 collide-shape-prim-mesh)": {
    "args": ["allocation", "type-to-make", "cshape", "mesh-id", "prim-id"],
    "vars": { "v0-0": ["obj", "collide-shape-prim-mesh"] }
  },
  "(method 0 collide-shape-prim-group)": {
    "args": ["allocation", "type-to-make", "cshape", "elt-count", "prim-id"],
    "vars": { "v0-0": ["obj", "collide-shape-prim-group"] }
  },
  "(method 0 collide-shape)": {
    "args": [
      "allocation",
      "type-to-make",
      "proc",
      "collide-list-kind",
      "prim-id"
    ],
    "vars": { "s5-0": "obj" }
  },
  "(method 0 collide-sticky-rider-group)": {
    "vars": { "v0-0": "obj" }
  },
  "(method 11 touching-prims-entry-pool)": {
    "vars": { "a1-0": "current", "v1-0": "prev", "a2-0": "next" }
  },
  "(method 0 touching-list)": {
    "vars": { "v0-0": ["obj", "touching-list"] }
  },

  "cspace-by-name-no-fail": {
    "vars": { "v0-0": ["result", "cspace"] }
  },

  "num-func-loop!": {
    "args": ["chan", "inc"],
    "vars": { "f0-1": "duration", "f1-2": "after-inc", "f0-3": "wrapped" }
  },

  "shrubbery-login-post-texture": {
    "args": ["obj"],
    "vars": {
      "v1-1": "shader-count",
      "a1-1": ["dst", "qword"],
      "a2-5": ["tex-dst", "qword"],
      "a3-0": ["src", "qword"],
      "a2-6": ["text-dst2", "qword"],
      "a3-1": ["src-2", "qword"],
      "a3-2": ["src-3", "qword"]
    }
  },

  // LEVEL
  "lookup-level-info": {
    "args": ["name"],
    "vars": {
      "a1-1": ["info", "level-load-info"],
      "v1-0": "rest",
      "a1-0": "current-sym"
    }
  },

  "(method 21 level-group)": {
    "args": ["obj", "name", "cmd-idx"],
    "vars": { "v1-1": "cmd-lst" }
  },

  // SHADOW-CPU-H
  "(method 0 shadow-control)": {
    "args": [
      "allocation",
      "type-to-make",
      "bottom-offset",
      "top-offset",
      "dir",
      "center",
      "fade"
    ],
    "vars": { "v0-0": "obj" }
  },

  // RES
  "(method 0 res-lump)": {
    "args": ["allocation", "type-to-make", "data-count", "data-size"],
    "vars": { "v0-0": "obj" }
  },
  "(method 20 res-lump)": {
    "args": ["obj", "time", "result", "buf"],
    "vars": {
      "t0-2": "tag-lo",
      "t1-2": "tag-hi",
      "v1-6": "elt-count",
      "f0-2": "interp",
      "a1-6": "src-lo",
      "a2-13": "src-hi"
    }
  },
  "(method 3 res-lump)": {
    "vars": { "s5-0": "i" }
  },
  "(method 9 res-lump)": {
    "args": ["obj", "name", "mode", "time", "default", "tag-addr", "buf-addr"],
    "vars": { "s3-0": "tag-pair" }
  },
  "(method 10 res-lump)": {
    "args": ["obj", "name", "mode", "time", "default", "tag-addr", "buf-addr"],
    "vars": { "s3-0": "tag-pair", "v1-4": "tag" }
  },
  "(method 11 res-lump)": {
    "args": ["obj", "name", "mode", "time", "default", "tag-addr", "buf-addr"],
    "vars": {
      "a2-1": "tag-pair",
      "s1-0": "tag",
      "s0-0": "tag-type",
      "gp-1": "data"
    }
  },
  "(method 12 res-lump)": {
    "args": ["obj", "name", "mode", "time", "default", "tag-addr", "buf-addr"],
    "vars": {
      "a2-1": "tag-pair",
      "s1-0": "tag",
      "s0-0": "tag-type",
      "gp-1": "data"
    }
  },
  "(method 16 res-lump)": {
    "vars": {
      "v1-0": "tags-sorted",
      "a1-0": "i",
      "a2-1": "tag-stop",
      "a3-2": "tag1",
      "t0-3": "tag2",
      "t1-6": "tag-name1",
      "t2-6": "tag-name2"
    }
  },
  "(method 15 res-lump)": {
    "vars": {
      "s5-0": ["tag-pair", "res-tag-pair"]
    }
  },

  // FACT-H
  "(method 0 fact-info-target)": {
    "vars": { "gp-0": "obj" }
  },
  "(method 0 fact-info-enemy)": {
    "vars": {
      "gp-0": "obj",
      "s5-0": "entity"
    }
  },

  "(method 0 fact-info)": {
    "args": ["allocation", "type-to-make", "proc", "pkup-type", "pkup-amount"],
    "vars": {
      "gp-0": ["obj", "fact-info"],
      "s5-0": "ent",
      "sv-16": "tag",
      "t9-1": ["go-func", "(function string none)"]
    }
  },

  "(method 0 align-control)": {
    "vars": { "v0-0": ["obj", "align-control"] }
  },

  "str-load": {
    "args": ["name", "chunk-id", "address", "len"],
    "vars": { "s2-0": ["cmd", "load-chunk-msg"] }
  },

  "str-load-status": {
    "args": ["length-out"],
    "vars": { "v1-7": "response" }
  },

  "str-play-async": {
    "args": ["name", "addr"],
    "vars": { "s4-0": "cmd" }
  },

  "str-play-stop": {
    "args": ["name"],
    "vars": { "s5-0": "cmd" }
  },

  "str-play-queue": {
    "args": ["name"],
    "vars": { "s5-0": "cmd" }
  },

  "str-ambient-play": {
    "args": ["name"],
    "vars": { "s5-0": "cmd" }
  },

  "str-ambient-stop": {
    "args": ["name"],
    "vars": { "s5-0": "cmd" }
  },

  "string->sound-name": {
    "args": ["str"],
    "vars": {
      "v1-0": "snd-name",
      "a1-0": ["out-ptr", "(pointer uint8)"],
      "a2-0": "in-ptr"
    }
  },
  "dgo-load-begin": {
    "args": ["name", "buffer1", "buffer2", "current-heap"],
    "vars": { "s2-0": "cmd" }
  },

  "dgo-load-get-next": {
    "args": ["last-object"],
    "vars": { "gp-0": ["load-location", "pointer"], "v1-5": "response" }
  },

  "dgo-load-continue": {
    "args": ["current-heap"],
    "vars": { "gp-0": "cmd" }
  },
  "dgo-load-cancel": {
    "vars": { "a2-0": "cmd" }
  },

  "find-temp-buffer": {
    "args": ["size"],
    "vars": { "gp-0": "qwc" }
  },

  "dgo-load-link": {
    "args": ["obj-file", "heap", "print-login", "last-object"],
    "vars": { "s4-0": "obj-data" }
  },

  "ramdisk-load": {
    "args": ["file-id", "offset", "length", "buffer"],
    "vars": { "v1-1": "cmd" }
  },

  "show-mc-info": {
    "args": ["dma-buf"],
    "vars": { "s5-0": "info", "s4-0": "slot-idx" }
  },

  "(method 19 res-lump)": {
    "args": ["obj", "name-sym", "mode", "time"],
    "vars": {
      "t2-4": "type-chars",
      "t3-1": "max-search",
      "t4-0": "min-search",
      "t6-5": "diff",
      "t5-2": "check-idx",
      "t4-1": "tag-idx",
      "t3-13": "interp-tag-idx",
      "t4-4": "tag-ptr",
      "t0-6": "lo-tag-idx-out",
      "v1-14": "hi-tag-idx-out",
      "t1-0": "most-recent-invalid-time-idx"
    }
  },

  "entity-actor-count": {
    "args": ["res", "name"],
    "vars": {
      "sv-16": "tag"
    }
  },

  "(method 0 joint-mod)": {
    "args": ["allocation", "type-to-make", "mode", "proc", "joint-idx"],
    "vars": {
      "gp-0": "obj",
      "v1-7": "twist-max"
    }
  },

  "joint-mod-debug-draw": {
    "args": ["mod"]
  },

  "(method 9 joint-mod)": {
    "args": ["obj", "handler-mode"],
    "vars": { "v1-0": "joint", "a0-1": "mode" }
  },

  "(method 10 joint-mod)": {
    "args": ["obj", "target-trans"],
    "vars": { "f0-0": "distance" }
  },

  "(method 13 joint-mod)": { "args": ["obj", "x", "y", "z"] },
  "(method 14 joint-mod)": { "args": ["obj", "trans", "rot", "scale"] },
  "(method 11 joint-mod)": {
    "args": ["obj", "target-trans", "option", "proc"],
    "vars": {
      "s1-0": "proc-drawable",
      "s3-1": ["enemy-facts", "fact-info-enemy"],
      "f30-0": "dist",
      "v1-12": ["ppointer", "(pointer process)"]
    }
  },

  "joint-mod-look-at-handler": { "args": ["csp", "xform", "mat"] },
  "(method 9 collide-history)": {
    "args": ["obj", "cshape", "xs", "transv", "transv-out"]
  },

  "add-debug-sphere-from-table": {
    "vars": { "s1-0": ["points", "(inline-array vector)"] }
  },

  "entity-actor-lookup": {
    "args": ["lump", "name", "idx"]
  },

  "(method 0 actor-link-info)": {
    "args": ["allocation", "type-to-make", "proc"],
    "vars": { "s5-0": "obj", "a0-1": "ent" }
  },

  "(method 25 actor-link-info)": {
    "vars": { "s5-0": "actor", "gp-0": "count" }
  },

  "(method 9 actor-link-info)": {
    "args": ["obj", "matching-type"],
    "vars": { "s3-0": "actor", "s5-0": "mask", "s4-0": "current-bit" }
  },

  "(method 10 actor-link-info)": {
    "vars": { "s5-0": "this-actor", "s4-0": "actor", "gp-0": "count" }
  },

  "alt-actor-list-subtask-incomplete-count": {
    "vars": {
      "s4-0": "alt-actor-count",
      "gp-0": "incomplete-count",
      "s3-0": "alt-actor-idx"
    }
  },

  "check-irx-version": {
    "vars": { "gp-0": ["cmd", "sound-rpc-get-irx-version"] }
  },
  "sound-bank-load": {
    "vars": { "v1-1": ["cmd", "sound-rpc-load-bank"] }
  },
  "sound-bank-unload": {
    "vars": { "v1-1": ["cmd", "sound-rpc-unload-bank"] }
  },
  "sound-music-load": {
    "vars": { "v1-1": ["cmd", "sound-rpc-load-music"] }
  },
  "sound-music-unload": {
    "vars": { "v1-1": ["cmd", "sound-rpc-unload-music"] }
  },
  "sound-reload-info": {
    "vars": { "v1-1": ["cmd", "sound-rpc-reload-info"] }
  },
  "set-language": {
    "vars": { "v1-1": ["cmd", "sound-rpc-set-language"] }
  },
  "list-sounds": {
    "vars": { "v1-1": ["cmd", "sound-rpc-list-sounds"] }
  },
  "sound-set-volume": {
    "vars": { "v1-0": ["cmd", "sound-rpc-set-master-volume"] }
  },
  "sound-set-reverb": {
    "vars": { "v1-0": ["cmd", "sound-rpc-set-reverb"] }
  },
  "sound-set-ear-trans": {
    "vars": { "gp-0": ["cmd", "sound-rpc-set-ear-trans"] }
  },
  "sound-play-by-name": {
    "args": ["name", "id", "vol", "pitch", "bend", "group", "trans"],
    "vars": {
      "s5-0": ["cmd", "sound-rpc-play"],
      "s3-1": ["proc", "process-drawable"],
      "s4-0": "sound-trans"
    }
  },
  "sound-play-by-spec": {
    "args": ["spec", "id", "trans"],
    "vars": {
      "s5-0": ["cmd", "sound-rpc-play"],
      "s3-1": ["proc", "process-drawable"]
    }
  },
  "sound-pause": {
    "vars": { "v1-0": ["cmd", "sound-rpc-pause-sound"] }
  },
  "sound-stop": {
    "vars": { "v1-0": ["cmd", "sound-rpc-stop-sound"] }
  },
  "sound-continue": {
    "vars": { "v1-0": ["cmd", "sound-rpc-continue-sound"] }
  },
  "sound-group-pause": {
    "vars": { "v1-0": ["cmd", "sound-rpc-pause-group"] }
  },
  "sound-group-stop": {
    "vars": { "v1-0": ["cmd", "sound-rpc-stop-group"] }
  },
  "sound-group-continue": {
    "vars": { "v1-0": ["cmd", "sound-rpc-continue-group"] }
  },
  "sound-set-falloff-curve": {
    "vars": { "v1-0": ["cmd", "sound-rpc-set-falloff-curve"] }
  },
  "sound-set-sound-falloff": {
    "vars": { "v1-0": ["cmd", "sound-rpc-set-sound-falloff"] }
  },
  "sound-set-flava": {
    "vars": { "v1-0": ["cmd", "sound-rpc-set-flava"] }
  },
  "(method 0 ambient-sound)": {
    "vars": { "s5-1": ["obj", "ambient-sound"], "v1-2": "bc" }
  },
  "(method 9 ambient-sound)": {
    "vars": { "s5-1": "spec", "s4-2": "spec-volume" }
  },
  "(method 11 ambient-sound)": {
    "vars": { "gp-0": ["cmd", "sound-rpc-set-param"] }
  },
  "(method 12 ambient-sound)": {
    "vars": { "v1-2": ["cmd", "sound-rpc-set-param"] }
  },
  "sound-buffer-dump": {
    "vars": { "s3-0": ["cmd", "sound-rpc-play"] }
  },

  "(method 0 path-control)": {
    "args": ["allocation", "type-to-make", "proc", "name", "time"],
    "vars": {
      "gp-0": ["obj", "path-control"],
      "s3-1": "ent",
      "v1-7": "lookup-entity",
      "sv-16": "tag",
      "v1-9": "data"
    }
  },

  "(method 0 curve-control)": {
    "args": ["allocation", "type-to-make", "proc", "name", "time"],
    "vars": { "gp-0": "obj", "s3-1": "ent", "v1-3": "lookup-entity" }
  },

  "nav-mesh-connect": {
    "args": ["proc", "trans", "nav-cont"],
    "vars": {
      "s2-0": "ent",
      "v0-0": "lookup-entity",
      "s3-0": "entity-nav-mesh"
    }
  },

  "(method 0 nav-control)": {
    "args": [
      "allocation",
      "type-to-make",
      "shape",
      "sphere-count",
      "nearest-y-threshold-default"
    ],
    "vars": { "s5-0": ["obj", "nav-control"], "a0-3": "ent" }
  },

  "add-debug-point": {
    "vars": {
      "a0-6": ["a0-6", "(pointer uint64)"],
      "a0-7": ["a0-7", "dma-packet"],
      "a3-0": ["a3-0", "dma-packet"],
      "a3-2": ["a3-2", "gs-gif-tag"],
      "a3-4": ["a3-4", "vector4w-2"],
      "a3-6": ["a3-6", "vector4w-2"],
      "a3-8": ["a3-8", "vector4w-2"],
      "a1-30": ["a1-30", "vector4w-2"]
    }
  },
  "internal-draw-debug-line": {
    "vars": {
      "s2-0": ["s2-0", "rgba"],
      "s5-0": ["s5-0", "rgba"],
      "a3-1": ["a3-1", "dma-packet"],
      "a3-3": ["a3-3", "gs-gif-tag"],
      "a1-43": ["a1-43", "(inline-array vector4w-2)"],
      "a0-31": ["a0-31", "(pointer uint64)"],
      "a0-32": ["a0-32", "dma-packet"]
    }
  },
  "add-debug-flat-triangle": {
    "vars": {
      "a3-1": ["a3-1", "dma-packet"],
      "a3-3": ["a3-3", "gs-gif-tag"],
      "a3-5": ["a3-5", "(inline-array vector4w-3)"],
      "a0-9": ["a0-9", "(pointer uint64)"],
      "a0-10": ["a0-10", "dma-packet"]
    }
  },
  "add-debug-line2d": {
    "vars": {
      "a2-3": ["a2-3", "dma-packet"],
      "a2-5": ["a2-5", "gs-gif-tag"],
      "a2-7": ["a2-7", "(inline-array vector4w)"],
      "a2-9": ["a2-9", "(inline-array vector4w)"],
      "a0-20": ["a0-20", "(pointer uint64)"],
      "v1-10": ["v1-10", "dma-packet"]
    }
  },
  "debug-percent-bar": {
    "vars": {
      "v1-5": ["v1-5", "dma-packet"]
    }
  },
  "debug-pad-display": {
    "vars": {
      "v1-12": ["v1-12", "dma-packet"]
    }
  },
  "internal-draw-debug-text-3d": {
    "vars": {
      "v1-11": ["v1-11", "dma-packet"]
    }
  },
  "add-debug-light": { "vars": { "s1-0": ["s1-0", "rgba"] } },

  "generic-init-buffers": {
    "vars": {
      "v1-8": ["packet", "dma-packet"]
    }
  },

  "level-update-after-load": {
    "args": ["loaded-level", "level-login-state"],
    "vars": {
      "s3-0": "level-drawable-trees",
      "s5-0": "initial-timer",
      "v1-4": "current-timer",
      "v1-5": "elapsed-timer",
      "s2-0": "current-login-pos",
      "s2-1": ["current-drawable", "drawable-tree"],
      "s1-0": "idx-in-drawable"
    }
  },

  "(method 9 setting-data)": {
    "vars": {
      "s3-0": ["conn", "connection"]
    }
  },
<<<<<<< HEAD
  
  "debug-menu-func-decode": {
    "vars": {
      "v0-0": ["ret-val", "symbol"]
=======

  "(method 12 level)": {
    "vars": {
      "s5-3": ["s5-3", "pair"]
    }
  },

  "update-sound-banks": {
    "vars": {
      "t0-0": ["t0-0", "symbol"]
    }
  },

  "(method 16 level-group)": {
    "vars": {
      "s1-0": ["s1-0", "continue-point"]
    }
  },

  "(method 20 level)": {
    "vars": {
      "s3-0": ["s3-0", "ramdisk-rpc-fill"]
    }
  },

  "(method 9 game-info)": {
    "args": ["obj", "cause", "save-to-load", "continue-point-override"],
    "vars": {
      "v1-0": "selected-cause",
      "s4-1": "lev-info"
    }
  },

  "(method 10 game-info)": {
    "args": ["obj", "item", "amount", "source"],
    "vars": {
      "v1-10":"proc",
      "s4-1":"level-idx",
      "a0-35":"buzz-task",
      "s4-2":"buzz-index",
      "f30-0":"buzz-count",
      "s3-0":"ctrl",
      "s5-2":"buzz-bits"
    }
  },

  "(method 14 game-info)": {
    "args":["obj", "lev"],
    "vars": {
      "s5-0":"perms",
      "s4-0":"lev-entities",
      "s3-0":"lev-entity-idx",
      "s2-0":"lev-entity-perm",
      "v1-8":"info-entity-perm"
    }
  },

  "(method 15 game-info)": {
    "args":["obj", "lev"],
    "vars": {
      "s5-0":"lev-entities",
      "s4-0":"lev-entity-idx",
      "s3-0":"lev-entity-perm",
      "v1-7":"info-entity-perm"
    }
  },

  "(method 25 game-info)": {
    "args": ["obj", "save"],
    "vars": {
      "v1-0": ["save-data", "game-save-tag"],
      "s4-0": ["data", "game-save-tag"],
      "v1-9": "old-base-frame",
      "v1-10": "frame-counter-diff"
    }
  },

  "(method 10 game-save)": {
    "args": ["obj", "filename"],
    "vars": {
      "s5-0": "stream",
      "s3-0": "in-size",
      "s4-0": "my-size"
    }
  },

  "(method 11 game-save)": {
    "args": ["obj", "detail"],
    "vars": {
      "s4-0": ["tag", "game-save-tag"],
      "s3-0": "tag-idx",
      "s2-1":"prog-lev-idx",
      "a2-13":"lev-name"
>>>>>>> a6eb5199
    }
  }
}<|MERGE_RESOLUTION|>--- conflicted
+++ resolved
@@ -2115,12 +2115,6 @@
       "s3-0": ["conn", "connection"]
     }
   },
-<<<<<<< HEAD
-  
-  "debug-menu-func-decode": {
-    "vars": {
-      "v0-0": ["ret-val", "symbol"]
-=======
 
   "(method 12 level)": {
     "vars": {
@@ -2214,7 +2208,12 @@
       "s3-0": "tag-idx",
       "s2-1":"prog-lev-idx",
       "a2-13":"lev-name"
->>>>>>> a6eb5199
+    }
+  },
+  
+  "debug-menu-func-decode": {
+    "vars": {
+      "v0-0": ["ret-val", "symbol"]
     }
   }
 }