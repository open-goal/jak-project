{
  "identity": {
    "args": ["obj"]
  },

  "1/": {
    "args": ["x"]
  },

  "+": {
    "args": ["x", "y"]
  },

  "-": {
    "args": ["x", "y"]
  },

  "*": {
    "args": ["x", "y"]
  },

  "/": {
    "args": ["x", "y"]
  },

  "ash": {
    "args": ["value", "shift-amount"]
  },

  "mod": {
    "args": ["x", "y"]
  },

  "rem": {
    "args": ["x", "y"]
  },

  "abs": {
    "args": ["x"]
  },

  "min": {
    "args": ["x", "y"]
  },

  "max": {
    "args": ["x", "y"]
  },

  "logior": {
    "args": ["x", "y"]
  },

  "logand": {
    "args": ["x", "y"]
  },

  "lognor": {
    "args": ["x", "y"]
  },

  "logxor": {
    "args": ["x", "y"]
  },

  "lognot": {
    "args": ["x"]
  },

  "basic-type?": {
    "args": ["obj", "parent-type"],
    "vars": { "v1-0": "obj-type", "a0-1": "end-type" }
  },

  "type-type?": {
    "args": ["child-type", "parent-type"],
    "vars": { "v1-0": "end-type" }
  },

  "find-parent-method": {
    "args": ["child-type", "method-id"],
    "vars": {
      "v0-0": "current-method",
      "v1-2": "original-method",
      "v1-5": "unused1"
    }
  },

  "ref": {
    "args": ["lst", "index"],
    "vars": { "v1-0": "count" }
  },

  "(method 4 pair)": {
    "vars": { "v0-0": "result", "v1-1": "iter" }
  },

  "last": {
    "args": ["lst"],
    "vars": { "v0-0": "iter" }
  },
  "member": {
    "args": ["obj", "lst"],
    "vars": { "v1-0": "iter" }
  },
  "nmember": {
    "args": ["obj", "lst"]
  },
  "assoc": {
    "args": ["item", "alist"],
    "vars": { "v1-0": "iter" }
  },
  "assoce": {
    "args": ["item", "alist"],
    "vars": { "v1-0": "iter" }
  },
  "nassoc": {
    "args": ["item-name", "alist"],
    "vars": { "a1-1": "key" }
  },
  "nassoce": {
    "args": ["item-name", "alist"],
    "vars": { "s4-0": "key" }
  },
  "append!": {
    "args": ["front", "back"],
    "vars": { "v1-1": "iter" }
  },
  "delete!": {
    "args": ["item", "lst"],
    "vars": { "a2-0": "iter", "v1-1": "iter-prev" }
  },
  "delete-car!": {
    "args": ["item", "lst"],
    "vars": { "a2-0": "iter", "v1-2": "iter-prev" }
  },
  "insert-cons!": {
    "args": ["kv", "alist"],
    "vars": { "a3-0": "updated-list" }
  },
  "sort": {
    "args": ["lst", "compare-func"],
    "vars": {
      "s4-0": "unsorted-count",
      "s3-0": "iter",
      "s2-0": "first-elt",
      "s1-0": "seoncd-elt",
      "v1-1": "compare-result"
    }
  },
  "(method 0 inline-array-class)": {
    "args": ["allocation", "type-to-make", "size"],
    "vars": { "v0-0": "obj" }
  },
  "(method 0 array)": {
    "args": ["allocation", "type-to-make", "content-type", "len"],
    "vars": { "v0-1": "obj" }
  },

  "(method 2 array)": {
    "vars": { "v1-1": "content-type-sym" }
  },

  "(method 3 array)": {
    "vars": { "v1-1": "content-type-sym" }
  },

  "mem-copy!": {
    "args": ["dst", "src", "size"],
    "vars": { "v0-0": "result", "v1-0": "i" }
  },
  "qmem-copy<-!": {
    "args": ["dst", "src", "size"],
    "vars": { "v0-0": "result", "v1-1": "qwc", "a2-1": "value" }
  },
  "qmem-copy->!": {
    "args": ["dst", "src", "size"],
    "vars": {
      "v0-0": "result",
      "v1-1": "qwc",
      "a1-1": "src-ptr",
      "a0-1": "dst-ptr",
      "a2-3": "value"
    }
  },
  "mem-set32!": {
    "args": ["dst", "size", "value"],
    "vars": { "v0-0": "result", "v1-0": "i" }
  },
  "mem-or!": {
    "args": ["dst", "src", "size"],
    "vars": { "v0-0": "result", "v1-0": "i" }
  },
  "fact": {
    "args": ["x"]
  },
  "mem-print": {
    "args": ["data", "word-count"],
    "vars": { "s4-0": "current-qword" }
  },
  "print-tree-bitmask": {
    "args": ["bits", "count"],
    "vars": { "s4-0": "i" }
  },
  "valid?": {
    "args": ["obj", "expected-type", "name", "allow-false", "print-dest"],
    "vars": { "v1-1": "in-goal-mem" }
  },

  // GKERNEL

  "(method 0 cpu-thread)": {
    "vars": { "v0-0": ["obj", "cpu-thread"] }
  },

  "inspect-process-heap": {
    "vars": { "s5-0": ["obj", "pointer"] }
  },

  "(method 23 dead-pool-heap)": {
    "args": ["this", "rec"]
  },

  "(method 0 dead-pool-heap)": {
    "vars": { "v0-0": ["obj", "dead-pool-heap"] }
  },

  "seek": {
    "args": ["x", "target", "diff"],
    "vars": { "f2-0": "err" }
  },

  "lerp": {
    "args": ["minimum", "maximum", "amount"]
  },

  "lerp-scale": {
    "args": ["min-out", "max-out", "in", "min-in", "max-in"],
    "vars": { "f0-1": "scale" }
  },

  "lerp-clamp": {
    "args": ["minimum", "maximum", "amount"]
  },

  "rand-vu-int-range": {
    "args": ["first", "second"],
    "vars": { "f0-4": "float-in-range" }
  },

  "(method 0 bit-array)": {
    "args": ["allocation", "type-to-make", "length"],
    "vars": { "v0-0": "obj" }
  },

  "(method 12 bit-array)": {
    "vars": { "v1-2": "idx" }
  },

  "box-vector-enside?": {
    "args": ["box", "pt"]
  },

  "box-vector-inside?": {
    "args": ["box", "pt"]
  },

  "string=": {
    "args": ["str-a", "str-b"],
    "vars": { "a2-0": "a-ptr", "v1-0": "b-ptr" }
  },

  "string-charp=": {
    "args": ["str", "charp"],
    "vars": { "v1-0": "str-ptr" }
  },

  "copyn-string<-charp": {
    "args": ["str", "charp", "len"],
    "vars": { "a3-0": "i", "v1-0": "str-ptr" }
  },

  "string<-charp": {
    "args": ["str", "charp"],
    "vars": { "v1-0": "str-ptr" }
  },

  "charp<-string": {
    "args": ["charp", "str"],
    "vars": { "v1-0": "str-ptr" }
  },

  "copy-charp<-charp": {
    "args": ["dst", "src"]
  },

  "cat-string<-string": {
    "args": ["a", "b"],
    "vars": { "v1-0": "a-ptr", "a1-1": "b-ptr" }
  },

  "catn-string<-charp": {
    "args": ["a", "b", "len"],
    "vars": { "v1-0": "a-ptr", "a3-2": "i" }
  },

  "cat-string<-string_to_charp": {
    "args": ["a", "b", "end-ptr"],
    "vars": { "v1-0": "b-ptr", "v0-0": "a-ptr" }
  },

  "append-character-to-string": {
    "args": ["str", "char"],
    "vars": { "v1-0": "str-ptr" }
  },

  "charp-basename": {
    "args": ["charp"],
    "vars": { "v1-0": "ptr" }
  },

  "string<?": {
    "args": ["a", "b"],
    "vars": { "s4-1": "len", "v1-4": "i" }
  },

  "string>?": {
    "args": ["a", "b"],
    "vars": { "s4-1": "len", "v1-4": "i" }
  },
  "string<=?": {
    "args": ["a", "b"],
    "vars": { "s4-1": "len", "v1-4": "i" }
  },
  "string>=?": {
    "args": ["a", "b"],
    "vars": { "s4-1": "len", "v1-4": "i" }
  },
  "string-cat-to-last-char": {
    "args": ["base-str", "append-str", "char"],
    "vars": { "s4-0": "end-of-append", "v1-0": "location-of-char" }
  },
  "string-suck-up!": {
    "args": ["str", "location"],
    "vars": { "v1-2": "str-ptr" }
  },
  "string-strip-trailing-whitespace!": {
    "args": ["str"],
    "vars": { "v1-6": "ptr" }
  },

  "string-get-arg!!": {
    "args": ["a-str", "arg"],
    "vars": { "s4-0": "arg-word-start", "s4-1": "arg-end", "v1-3": "arg-start" }
  },

  "string->int": {
    "args": ["str"],
    "vars": {
      "a0-1": "str-ptr",
      "v0-0": "result",
      "a0-2": "next-char-1",
      "a0-3": "next-char-2"
    }
  },

  "string-get-flag!!": {
    "args": ["result", "in", "first-flag", "second-flag"]
  },

  "(method 0 state)": {
    "args": [
      "allocation",
      "type-to-make",
      "name",
      "code",
      "trans",
      "enter",
      "exit",
      "event"
    ],
    "vars": { "v0-0": "obj" }
  },

  "previous-brother": {
    "args": ["proc"],
    "vars": { "v1-0": "parent", "v1-2": "child" }
  },

  // Matrix
  "matrix-identity": {
    "args": ["mat"],
    "vars": { "f0-0": "one" }
  },

  "matrix+!": {
    "args": ["dst", "src1", "src2"],
    "vars": { "v1-0": "i" }
  },

  "matrix-!": {
    "args": ["dst", "src1", "src2"],
    "vars": { "v1-0": "i" }
  },

  "matrix*!": {
    "args": ["dst", "src1", "src2"]
  },

  "matrixp*!": {
    "args": ["dst", "src1", "src2"],
    "vars": { "s5-0": "temp-mat" }
  },

  "vector-matrix*!": {
    "args": ["dst", "vec", "mat"]
  },

  "vector-rotate*!": {
    "args": ["dst", "vec", "mat"]
  },

  "vector3s-matrix*!": {
    "args": ["dst", "vec", "mat"],
    "vars": { "s5-0": "temp-vec3" }
  },

  "vector3s-rotate*!": {
    "args": ["dst", "vec", "mat"],
    "vars": { "s5-0": "temp-vec3" }
  },

  "matrix-transpose!": {
    "args": ["dst", "src"]
  },

  "matrix-inverse-of-rot-trans!": {
    "args": ["dst", "src"]
  },

  "matrix-4x4-inverse!": {
    "args": ["dst", "src"]
  },

  "matrix-translate!": {
    "args": ["dst", "trans"]
  },

  "matrix-translate+!": {
    "args": ["dst", "src", "trans"]
  },

  "matrix-scale!": {
    "args": ["dst", "scale"]
  },

  "scale-matrix!": {
    "args": ["dst", "scale", "src"]
  },

  "matrix-inv-scale!": {
    "args": ["dst", "scale"]
  },

  "column-scale-matrix!": {
    "args": ["dst", "scale", "src"]
  },

  "matrix-rotate-x!": {
    "args": ["dst", "rot-deg"],
    "vars": { "f30-0": "rot-sin", "f0-0": "rot-cos" }
  },

  "matrix-rotate-y!": {
    "args": ["dst", "rot-deg"],
    "vars": { "f30-0": "rot-sin", "f0-0": "rot-cos" }
  },

  "matrix-rotate-z!": {
    "args": ["dst", "rot-deg"],
    "vars": { "f30-0": "rot-sin", "f0-0": "rot-cos" }
  },

  "matrix-rotate-zyx!": {
    "args": ["dst", "rot-xyz-deg"],
    "vars": { "gp-0": "temp-mat", "s5-0": "rot-mat" }
  },

  "matrix-rotate-xyz!": {
    "args": ["dst", "rot-xyz-deg"],
    "vars": { "gp-0": "temp-mat", "s5-0": "rot-mat" }
  },

  "matrix-rotate-zxy!": {
    "args": ["dst", "rot-xyz-deg"],
    "vars": { "gp-0": "temp-mat", "s5-0": "rot-mat" }
  },

  "matrix-rotate-yxz!": {
    "args": ["dst", "rot-xyz-deg"],
    "vars": { "gp-0": "temp-mat", "s5-0": "rot-mat" }
  },

  "matrix-rotate-yzx!": {
    "args": ["dst", "rot-xyz-deg"],
    "vars": { "gp-0": "temp-mat", "s5-0": "rot-mat" }
  },

  "matrix-rotate-yxy!": {
    "args": ["dst", "rots-deg"],
    "vars": {
      "a2-0": "sincos-input",
      "s5-0": "sin-vec",
      "s4-0": "cos-vec",
      "f1-1": "cos-y",
      "f0-5": "sin-y",
      "f2-0": "cos-x",
      "f5-0": "sin-x",
      "f3-0": "cos-z",
      "f4-0": "sin-z"
    }
  },

  "matrix-rotate-yx!": {
    "args": ["dst", "rot-y-deg", "rot-x-deg"]
  },

  "matrix-axis-angle!": {
    "args": ["dst", "axis", "angle-deg"]
  },

  "matrix-lerp!": {
    "args": ["dst", "src1", "src2", "alpha"]
  },

  "matrix-3x3-determinant": {
    "args": ["mat"]
  },

  "matrix-3x3-inverse!": {
    "args": ["dst", "src"]
  },

  "matrix-3x3-inverse-transpose!": {
    "args": ["dst", "src"]
  },

  "matrix3-inverse-transpose!": {
    "args": ["dst", "src"]
  },

  "matrix-4x4-determinant": {
    "args": ["dst", "src"]
  },

  "matrix-4x4-inverse-transpose!": {
    "args": ["dst", "src"]
  },

  "matrix-y-angle": {
    "args": ["mat"],
    "vars": { "v1-0": "z-row" }
  },

  "(method 0 trs)": {
    "vars": { "gp-0": "obj" }
  },

  "transform-matrix-calc!": {
    "args": ["tf", "dst-mat"]
  },

  "transform-matrix-parent-calc!": {
    "args": ["tf", "dst-mat", "inv-scale"]
  },

  "trs-matrix-calc!": {
    "args": ["tf", "dst-mat"]
  },

  "quaternion-axis-angle!": {
    "args": ["quat", "x", "y", "z", "angle"]
  },

  "quaternion-vector-angle!": {
    "args": ["quat", "axis", "angle"]
  },

  "vector-flatten!": {
    "args": ["dst", "src", "plane-normal"]
  },

  "vector-reflect!": {
    "args": ["dst", "src", "plane-normal"]
  },

  "vector-reflect-flat!": {
    "args": ["dst", "src", "plane-normal"]
  },

  "vector-reflect-true-flat!": {
    "args": ["dst", "src", "plane-normal"]
  },

  "vector-reflect-flat-above!": {
    "args": ["dst", "src", "plane-normal"]
  },

  "deg-seek": {
    "args": ["in", "target", "max-diff"],
    "vars": {
      "v1-1": "in-int",
      "a0-2": "target-int",
      "a1-2": "max-diff-int",
      "a2-1": "diff",
      "a3-0": "abs-diff"
    }
  },

  "deg-seek-smooth": {
    "args": ["in", "target", "max-diff", "amount"],
    "vars": { "f0-1": "step" }
  },

  "deg-lerp-clamp": {
    "args": ["min-val", "max-val", "in"]
  },

  "sinerp-clamp": {
    "args": ["minimum", "maximum", "amount"]
  },

  "coserp-clamp": {
    "args": ["minimum", "maximum", "amount"]
  },
  "coserp": {
    "args": ["minimum", "maximum", "amount"]
  },

  "coserp180-clamp": {
    "args": ["minimum", "maximum", "amount"]
  },
  "coserp180": {
    "args": ["minimum", "maximum", "amount"]
  },
  "ease-in-out": {
    "args": ["total", "progress"]
  },
  "dma-send-to-spr": {
    "args": ["sadr", "madr", "qwc", "sync"]
  },
  "dma-send-to-spr-no-flush": {
    "args": ["sadr", "madr", "qwc", "sync"]
  },
  "dma-send-from-spr": {
    "args": ["madr", "sadr", "qwc", "sync"]
  },
  "dma-send-from-spr-no-flush": {
    "args": ["madr", "sadr", "qwc", "sync"]
  },
  "dump-vu1-range": {
    "args": ["start", "total-count"]
  },
  "ultimate-memcpy": {
    "args": ["dst", "src", "size-bytes"],
    "vars": {
      "s2-0": "qwc-remaining",
      "s1-0": "qwc-transferred-now",
      "s4-0": "spr-to-bank",
      "s3-0": "spr-from-bank"
    }
  },

  "dma-buffer-add-vu-function": {
    "args": ["dma-buf", "vu-func"],
    "vars": {
      "t1-1": "dma-buf-2",
      "v1-0": "func-ptr",
      "a3-0": "qlen",
      "a1-1": "origin",
      "t0-1": "qwc-now",
      "t2-0": ["buf-ptr", "dma-packet"]
    }
  },

  "dma-buffer-add-buckets": {
    "args": ["dma-buf", "count"],
    "vars": { "a2-0": "i", "v1-0": ["current-bucket", "dma-bucket"] }
  },

  "dma-buffer-patch-buckets": {
    "args": ["bucket", "count"],
    "vars": { "v1-1": "i" }
  },

  "dma-bucket-insert-tag": {
    "args": ["base", "idx", "tag-start", "tag-end"],
    "vars": { "v1-1": "bucket" }
  },

  "disasm-vif-details": {
    "args": ["stream", "data", "kind", "count"],
    "vars": { "s4-0": "count2", "s3-0": "data-ptr", "s2-0": "i" }
  },

  "disasm-vif-tag": {
    "args": ["data", "words", "stream", "details"],
    "vars": {
      "gp-0": "byte-idx",
      "v1-0": "cmd-template-idx",
      "a0-12": "print-kind",
      "s1-0": "first-tag",
      "s0-0": "packet-size",
      "t1-1": ["stcycl-imm", "vif-stcycl-imm"],
      "sv-16": "cmd",
      "sv-32": "data-ptr",
      "sv-48": "data-idx",
      "sv-64": "unpack-imm"
    }
  },

  "disasm-dma-list": {
    "args": ["data", "mode", "verbose", "stream", "expected-size"],
    "vars": {
      "sv-16": "addr",
      "sv-32": "data-2",
      "sv-48": "qwc",
      "sv-64": "ra-1",
      "sv-80": "ra-2",
      "sv-96": "call-depth",
      "sv-112": "current-tag",
      "s2-0": "mode-2",
      "s3-0": "verbose-2",
      "gp-0": "stream-2",
      "s1-0": "expected-size-2",
      "s0-0": "end-condition",
      "s4-0": "total-qwc",
      "s5-0": "total-tags"
    }
  },

  "cpad-invalid!": {
    "args": ["pad"]
  },

  "(method 0 cpad-info)": {
    "args": ["alloction", "type-to-make", "idx"],
    "vars": { "s5-0": "obj" }
  },

  "analog-input": {
    "args": ["in", "offset", "center-val", "max-val", "out-range"],
    "vars": {
      "f1-1": "offset-in",
      "f0-3": "magnitude",
      "v1-0": "max-magnitude"
    }
  },

  "cpad-set-buzz!": {
    "args": ["pad", "buzz-idx", "buzz-amount", "duration"]
  },

  "service-cpads": {
    "vars": {
      "gp-0": "pad-list",
      "s5-0": "pad-idx",
      "s4-0": "pad",
      "s3-0": "buzz-idx",
      "v1-29": "current-button0"
    }
  },

  "buzz-stop!": {
    "args": ["idx"]
  },

  "default-buffer-init": {
    "args": ["buff"],
    "vars": {
      "v1-0": "buff-ptr",
      "v1-1": "buff-ptr2",
      "v1-3": "buff-ptr3",
      "v1-4": "buff-ptr4",
      "a1-4": ["packet", "dma-gif-packet"],
      "a1-6": ["gif-tag", "gs-gif-tag"],
      "a1-8": ["data", "(pointer uint64)"],
      "a0-1": ["ret-packet", "dma-packet"],
      "v1-2": "buff-ptr5"
    }
  },

  "add-reg-gif-packet": {
    "args": ["packet", "reg-idx", "reg-val"],
    "vars": { "v1-0": "tag" }
  },

  "(method 9 font-context)": {
    "args": ["obj", "mat"]
  },
  "(method 10 font-context)": {
    "args": ["obj", "x", "y"]
  },
  "(method 11 font-context)": {
    "args": ["obj", "z"]
  },
  "(method 12 font-context)": {
    "args": ["obj", "w"]
  },
  "(method 13 font-context)": {
    "args": ["obj", "width"]
  },
  "(method 14 font-context)": {
    "args": ["obj", "height"]
  },
  "(method 15 font-context)": {
    "args": ["obj", "proj"]
  },
  "(method 16 font-context)": {
    "args": ["obj", "color"]
  },
  "(method 17 font-context)": {
    "args": ["obj", "flags"]
  },
  "(method 18 font-context)": {
    "args": ["obj", "start-line"]
  },
  "(method 19 font-context)": {
    "args": ["obj", "scale"]
  },
  "(method 0 font-context)": {
    "args": [
      "allocation",
      "type-to-make",
      "mat",
      "x",
      "y",
      "z",
      "color",
      "flags"
    ],
    "vars": { "v0-0": "obj" }
  },
  "font-set-tex0": {
    "args": ["ptr-tex0", "tex", "tex-addr", "psm", "clut-addr"]
  },

  "(method 0 display-frame)": {
    "vars": { "gp-0": "obj" }
  },

  "(method 0 draw-context)": {
    "args": [
      "allocation",
      "type-to-make",
      "org-x",
      "org-y",
      "width",
      "height",
      "color-0"
    ]
  },

  "(method 0 display)": {
    "args": ["allocation", "type-to-make", "psm", "w", "h", "ztest", "zpsm"],
    "vars": { "gp-0": "obj" }
  },

  "(method 0 ripple-control)": {
    "vars": { "v0-0": "obj" }
  },

  "vector-seek-2d-xz-smooth!": {
    "args": ["vec", "target", "max-step", "alpha"],
    "vars": {
      "f0-1": "x-diff",
      "f2-1": "z-diff",
      "f1-5": "x-step",
      "f0-3": "z-step",
      "f2-4": "step-len"
    }
  },

  "vector-seek-2d-yz-smooth!": {
    "args": ["vec", "target", "max-step", "alpha"],
    "vars": {
      "f0-1": "y-diff",
      "f2-1": "z-diff",
      "f1-5": "y-step",
      "f0-3": "z-step",
      "f2-4": "step-len",
      "f2-6": "step-scale"
    }
  },

  "vector-seek-3d-smooth!": {
    "args": ["vec", "target", "max-step", "alpha"],
    "vars": {
      "f0-1": "x-diff",
      "f1-2": "y-diff",
      "f3-1": "z-diff",
      "f2-6": "x-step",
      "f1-3": "y-step",
      "f0-4": "z-step",
      "f3-5": "step-len",
      "f3-7": "step-scale"
    }
  },

  "seek-with-smooth": {
    "args": ["value", "target", "max-step", "alpha", "deadband"],
    "vars": { "f0-1": "diff", "f0-2": "step", "f1-4": "min-step" }
  },

  "vector-v+!": {
    "args": ["result", "position", "velocity"]
  },

  "vector-v*float+!": {
    "args": ["result", "position", "velocity", "velocity-scale"]
  },

  "vector-v++!": {
    "args": ["position", "velocity"]
  },

  "vector-v*float!": {
    "args": ["delta-p", "velocity", "scale"]
  },

  "vector-v*float++!": {
    "args": ["position", "velocity", "scale"]
  },

  "vector-lerp!": {
    "args": ["out", "a", "b", "alpha"]
  },

  "vector-lerp-clamp!": {
    "args": ["out", "a", "b", "alpha"]
  },

  "vector4-lerp!": {
    "args": ["out", "a", "b", "alpha"]
  },

  "vector4-lerp-clamp!": {
    "args": ["out", "a", "b", "alpha"]
  },

  "vector-deg-lerp-clamp!": {
    "args": ["out", "min-val", "max-val", "in"]
  },

  "make-file-name": {
    "args": ["kind", "name", "art-group-version"]
  },

  "make-vfile-name": {
    "args": ["kind", "name"]
  },

  "file-info-correct-version?": {
    "args": ["info", "kind", "version-override"],
    "vars": { "s5-0": "expected-version", "s4-0": "kind-name" }
  },

  "(method 0 load-dir)": {
    "args": ["allocation", "type-to-make", "length", "unk"],
    "vars": { "s4-0": "obj" }
  },

  "(method 0 load-dir-art-group)": {
    "args": ["allocation", "type-to-make", "length", "unk"],
    "vars": { "v0-0": "obj" }
  },

  "(method 0 external-art-buffer)": {
    "args": ["allocation", "type-to-make", "idx"],
    "vars": { "v0-0": "obj" }
  },

  "(method 0 external-art-control)": {
    "vars": { "gp-0": "obj", "s4-0": "buff-idx", "v1-9": "rec-idx" }
  },

  "(method 9 display)": {
    "args": ["obj", "slowdown"],
    "vars": { "gp-0": "obj", "s5-0": "ratio" }
  },

  "set-draw-env-offset": {
    "args": ["env", "x", "y"]
  },

  "set-display-env": {
    "args": ["env", "psm", "width", "height", "dx", "dy", "fbp"]
  },

  "set-draw-env": {
    "args": ["env", "psm", "width", "height", "ztest", "zpsm", "fbp"]
  },

  "set-display": {
    "args": ["disp", "psm", "w", "h", "ztest", "zpsm"]
  },

  "set-display2": {
    "args": ["disp", "psm", "w", "h", "ztest", "zpsm"]
  },

  "(method 11 profile-bar)": {
    "args": ["obj", "name", "color"],
    "vars": { "s5-0": "new-frame" }
  },

  "(method 12 profile-bar)": {
    "args": ["obj", "name", "color"],
    "vars": { "v0-0": "new-frame" }
  },

  "gs-set-default-store-image": {
    "args": [
      "packet",
      "src-fbp",
      "src-w",
      "src-psm",
      "ssax",
      "ssay",
      "rrw",
      "rrh"
    ]
  },

  "store-image": {
    "args": ["oddeven"],
    "vars": {
      "s4-0": "buff0",
      "s1-0": "buff1",
      "s0-0": "packet",
      "gp-0": "file",
      "s3-0": "width",
      "s2-0": "height",
      "s0-1": "ptr-0",
      "sv-16": "ptr-1",
      "sv-32": "y-idx",
      "sv-48": "y-idx-2"
    }
  },

  "(method 0 draw-context)": {
    "args": [
      "allocation",
      "type-to-make",
      "org-x",
      "org-y",
      "width",
      "height",
      "color-0"
    ],
    "vars": { "v0-0": "obj" }
  },

  "draw-context-set-xy": {
    "args": ["ctxt", "x", "y"]
  },

  "texture-qwc": {
    "args": ["w", "h", "tex-format"]
  },

  "gs-find-block": {
    "args": ["bx", "by", "tex-format"]
  },

  "gs-largest-block": {
    "args": ["tex-width", "tex-height", "tex-format"],
    "vars": {
      "s5-0": "block-width",
      "v1-0": "block-height",
      "a0-6": "real-width",
      "a1-4": "real-height",
      "s5-1": "width-blocks",
      "s3-1": "height-blocks",
      "s2-0": "x",
      "s1-0": "y",
      "s4-1": "max-block"
    }
  },

  "gs-blocks-used": {
    "args": ["tex-width", "tex-height", "tex-format"],
    "vars": {
      "s4-0": "page-width",
      "v1-0": "page-height",
      "a0-6": "real-width",
      "a1-4": "real-height",
      "s3-0": "width-blocks",
      "s1-0": "height-blocks"
    }
  },

  "dma-buffer-add-ref-texture": {
    "args": ["buf", "data", "tex-w", "tex-h", "tex-format"],
    "vars": {
      "s5-0": "data-ptr",
      "v1-0": "qwc",
      "a0-4": "qwc-this-time",
      "a1-3": "eop",
      "a3-1": ["setup-dma", "dma-packet"],
      "a3-3": ["setup-dif", "gs-gif-tag"],
      "a2-4": ["data-dma", "dma-packet"]
    }
  },

  "(method 15 texture-pool)": {
    "args": ["obj", "word-count"]
  },

  "(method 22 texture-pool)": {
    "args": ["obj", "tpage-id"]
  },

  "(method 10 texture-page)": {
    "args": ["obj", "segment-count", "additional-size"]
  },

  "(method 16 texture-pool)": {
    "args": ["obj", "segment", "size"]
  },

  "(method 9 texture-page)": {
    "args": ["obj", "seg"]
  },

  "texture-page-default-allocate": {
    "args": ["pool", "page", "seg", "tpage-id"],
    "vars": { "s3-0": "seg-id" }
  },

  "texture-page-common-allocate": {
    "args": ["pool", "page", "seg", "tpage-id"],
    "vars": { "s4-0": "seg-id" }
  },

  "(method 12 texture-page)": {
    "args": ["obj", "new-dest", "seg-id"],
    "vars": {
      "a3-4": "dst-block",
      "t0-1": "tex-id",
      "t1-6": "tex",
      "t2-0": "num-mips",
      "t3-4": "mip-id"
    }
  },

  "texture-page-common-boot-allocate": {
    "args": ["pool", "page", "heap", "tpage-id"],
    "vars": { "s2-0": "tex-id" }
  },

  "upload-vram-data": {
    "args": ["buf", "dest", "tex-data", "tex-h"],
    "vars": {
      "a3-2": "height-this-time",
      "a0-1": ["dma", "dma-packet"],
      "a0-3": ["gif", "gs-gif-tag"],
      "a0-5": "gs-data"
    }
  },

  "upload-vram-pages": {
    "args": ["pool", "segment", "page", "mode", "bucket-idx"],
    "vars": {
      "s3-0": "dma-buf",
      "sv-16": "tex-data",
      "sv-20": "tex-dest-base-chunk",
      "sv-24": "chunk-count",
      "sv-48": "tex-id",
      "s1-0": "upload-chunk-idx",
      "v1-24": "current-dest-chunk",
      "sv-32": "chunks-to-upload-count",
      "sv-40": "first-chunk-idx-to-upload",
      "gp-0": "total-upload-size",
      "s4-0": "dma-start",
      "a0-26": ["dma", "dma-packet"],
      "a0-28": ["gif", "gs-gif-tag"],
      "a0-30": "gif-data",
      "v1-50": ["dma-end", "dma-packet"]
    }
  },

  "update-vram-pages": {
    "args": ["pool", "pool-segment", "page", "mode"],
    "vars": {
      "t1-0": "dest-block",
      "t2-0": "sz",
      "t0-1": "page-id",
      "a1-4": "upload-chunks",
      "a2-3": "chunk-idx",
      "v1-2": "modified-chunk-count",
      "a3-8": "vram-chunk"
    }
  },

  "upload-vram-pages-pris": {
    "args": ["pool", "segment", "page", "bucket-idx", "allow-cache-mask"],
    "vars": {
      "s3-0": "dma-buf",
      "sv-16": "tex-data",
      "sv-20": "tex-dest-base-chunk",
      "sv-24": "chunk-count",
      "sv-32": "chunks-to-upload-count",
      "sv-40": "first-chunk-idx-to-upload",
      "sv-48": "page-id",
      "s0-0": "upload-chunk-idx",
      "sv-52": "current-dest-chunk",
      "sv-56": "need-tex",
      "gp-0": "total-upload-size",
      "a0-21": ["dma", "dma-packet"],
      "a0-23": ["gif", "gs-gif-tag"],
      "v1-55": ["dma-end", "dma-packet"]
    }
  },

  "texture-page-near-allocate-0": {
    "args": ["pool", "page", "heap", "mode"],
    "vars": {
      "s3-0": "common-dest",
      "s2-0": "page-seg-idx",
      "a1-5": "page-seg-2-size",
      "v1-15": "after-seg-2-data",
      "a0-8": "seg-2-data"
    }
  },

  "texture-page-near-allocate-1": {
    "args": ["pool", "page", "heap", "mode"],
    "vars": {
      "s4-0": "seg2-size",
      "a1-1": "seg2-dest",
      "s2-0": "common-dest",
      "s1-0": "page-seg-idx"
    }
  },

  "texture-page-level-allocate": {
    "args": ["pool", "page", "heap", "mode"],
    "vars": {
      "s2-0": "common-id",
      "v1-6": "level-idx"
    }
  },

  "texture-page-dir-inspect": {
    "args": ["dir", "mode"],
    "vars": {
      "v1-0": "pool",
      "s4-0": "level-idx",
      "a1-3": "lev",
      "s4-1": "entry-idx",
      "s3-0": "entry-page",
      "s2-0": "entry-link",
      "s1-0": "entry-list-length"
    }
  },

  "texture-page-size-check": {
    "args": ["pool", "level", "hide-prints"],
    "vars": {
      "gp-0": "oversize",
      "s3-0": "tfrag-page",
      "v1-0": "tfrag-mip0-size",
      "v1-3": "pris-page",
      "v1-5": "shrub-page",
      "v1-7": "alpha-page",
      "v1-9": "water-page"
    }
  },

  "(method 13 texture-pool)": {
    "args": ["obj", "level", "max-page-kind", "id-array"],
    "vars": {
      "v1-0": "page-idx",
      "v1-5": "tfrag-dir-entry",
      "v1-7": "pris-dir-entry",
      "v1-9": "shrub-dir-entry",
      "v1-11": "alpha-dir-entry",
      "v1-13": "water-dir-entry",
      "a2-7": "overflow-bits"
    }
  },

  "(method 14 texture-pool)": {
    "args": ["obj", "level", "tex-page-kind"],
    "vars": {
      "s3-0": "tfrag-page",
      "s2-0": "tfrag-bucket",
      "f30-0": "distance",
      "a2-4": "pris-page",
      "a3-3": "pris-bucket",
      "a2-5": "shrub-page",
      "f0-5": "shrub-closest",
      "t0-4": "shrub-bucket",
      "a3-4": "shrub-mode",
      "s3-1": "alpha-page",
      "f0-6": "alpha-closest",
      "s2-1": "alpha-bucket",
      "s1-3": "alpha-mode",
      "s0-0": "alpha-dest-chunk",
      "a2-7": "water-page",
      "a3-6": "water-bucket"
    }
  },

  "(method 13 texture-page)": {
    "args": ["obj", "dma-buff", "mode"],
    "vars": {
      "sv-16": "total-size",
      "v1-7": "start-segment",
      "s5-0": "chunk-count",
      "s4-0": "current-dest",
      "s3-0": "current-data",
      "a3-1": "chunks-now",
      "a0-1": ["pkt", "dma-packet"],
      "a0-3": ["gs-tag", "gs-gif-tag"],
      "a0-5": "gs-reg-data"
    }
  },

  "texture-relocate": {
    "args": ["dma-buff", "tex", "dest-loc", "dest-fmt", "clut-dst"],
    "vars": {
      "v1-0": "mip-level",
      "t1-1": "mip-w",
      "t2-3": "mip-h",
      "t4-0": ["dma-pkt", "dma-packet"],
      "t4-2": ["gs-pkt", "gs-gif-tag"]
    }
  },

  "(method 11 texture-pool)": {
    "vars": {
      "s3-0": "font-clut",
      "sv-16": "heap-before-font-tex",
      "sv-20": "clut-dest-addr",
      "s4-0": "dma-buff",
      "s5-0": "main-font-tx",
      "s2-0": "font-tx-1",
      "s1-0": "font-tx-1-dest",
      "s0-0": "font-tx-1-fmt",
      "s2-1": "font-tx-0",
      "s1-1": "font-tx-0-dest",
      "s0-1": "font-tx-0-fmt",
      "s2-2": "font-tx-3",
      "s1-2": "font-tx-3-dest",
      "s0-2": "font-tx-3-fmt",
      "s2-3": "font-tx-2",
      "s1-3": "font-tx-2-dest",
      "s0-3": "font-tx-2-fmt"
    }
  },

  "link-texture-by-id": {
    "vars": {
      "s4-0": "dir-entry"
    }
  },

  "(method 9 texture-page-dir)": {
    "args": ["obj", "heap"],
    "vars": {
      "v1-0": "mem-start",
      "a1-1": "mem-end",
      "a2-0": "entry-idx",
      "t1-0": "entry",
      "t0-0": "tex-page",
      "a3-4": "link-arr",
      "t0-3": "tex-count",
      "t1-4": "tex-idx",
      "t2-0": "link-slot",
      "t3-2": ["shader", "adgif-shader"],
      "t4-1": "dist-past-end"
    }
  },

  "display-loop": {
    "vars": {
      "s3-0": "debug-buf",
      "gp-0": "disp",
      "s5-2": "debug-txt-buf"
    }
  },

  "adgif-shader-login": {
    "args": "shader",
    "vars": {
      "s5-0": "tex"
    }
  },

  "adgif-shader-login-fast": {
    "args": ["shader"],
    "vars": {
      "v1-4": "tex-id",
      "a0-9": "dir-entry",
      "s5-0": "tex"
    }
  },

  "texture-page-login": {
    "args": ["id", "alloc-func", "heap"],
    "vars": {
      "s5-0": "dir-entry",
      "s4-0": "old-alloc-func",
      "s3-0": "file-name"
    }
  },

  "(method 9 __assert-info-private-struct)": {
    "args": ["obj", "filename", "line-num", "column-num"]
  },

  "__assert": {
    "args": ["exp", "msg"]
  },

  "__assert-min-max-range-float": {
    "args": ["exp", "minimum", "maximum", "msg-exp", "msg-min", "msg-max"]
  },

  "__assert-min-max-range-int": {
    "args": ["exp", "minimum", "maximum", "msg-exp", "msg-min", "msg-max"]
  },

  "__assert-zero-lim-range-int": {
    "args": ["exp", "maximum", "msg-exp", "msg-max"]
  },

  "fog-corrector-setup": {
    "args": ["corrector", "math-cam"]
  },

  "update-math-camera": {
    "args": ["math-cam", "video-mode", "aspect"],
    "vars": {
      "f0-4": "temp1",
      "v1-1": "elim1",
      "f0-6": "temp2",
      "v1-2": "elim2",
      "f1-3": "x-rat",
      "f0-7": "y-rat",
      "v1-3": "cull-info",
      "f2-2": "unused-x-thing",
      "f2-5": "y-thing",
      "f3-11": "one-plus-2x-squared",
      "f3-14": "one-plus-2y-squared",
      "f2-9": "temp3",
      "a0-2": "elim3",
      "f2-11": "near-x",
      "f1-5": "near-y",
      "f0-10": "near-corner-dist-sqr",
      "f2-8": "unused-thing-2",
      "f1-8": "near-z",
      "f0-12": "temp4",
      "a0-6": "elim4",
      "f1-12": "dx-rat-2",
      "f0-14": "d-temp-2",
      "f2-13": "dx-rat-times-4",
      "f3-21": "d-temp-3",
      "f4-21": "inverse-x-len",
      "f5-11": "inverse-x-len-2",
      "f0-16": "temp5",
      "a0-7": "elim5",
      "f1-15": "dy-rat",
      "f0-18": "d-temp-4",
      "f2-15": "dy-rat-times-4",
      "f3-22": "d-temp-5",
      "f4-26": "inverse-y-len",
      "f5-16": "inverse-y-len-2",
      "f0-20": "temp6",
      "v1-4": "elim6",
      "v0-2": "cam-mat",
      "f2-16": "fog-constant-1",
      "f3-23": "fog-constant-2",
      "f0-12": "fog-contsant-3",
      "f0-24": "fog-at-near-plane",
      "f1-22": "fog-factor-2",
      "f4-35": "cam-fov-mult",
      "f5-19": "corrected-fog",
      "f5-23": "hvdf-x",
      "f6-29": "hvdf-y",
      "f2-18": "hvdf-z",
      "f4-40": "hvdf-w",
      "f2-19": "persp-xx",
      "f3-36": "persp-yy",
      "f1-32": "persp-x",
      "v1-11": "sprite-row-0",
      "v1-12": "sprite-row-1",
      "v1-13": "sprite-row-2",
      "v1-14": "sprite-row-3",
      "f1-37": "temp7",
      "v1-16": "elim7",
      "v1-24": "pfog",
      "a0-12": "vis-gif-0",
      "a0-13": "vis-gif-1",
      "a0-14": "vis-gif-1-again",
      "a0-15": "vis-gif-1-again-again"
    }
  },

  "move-target-from-pad": {
    "args": ["trans", "pad-idx"],
    "vars": {
      "s4-0": "local-trans",
      "a0-5": "inv-cam-rot",
      "s3-0": "cam-rot-mat"
    }
  },

  "(method 13 profile-bar)": {
    "args": ["obj", "buf", "bar-pos"],
    "vars": {
      "v1-1": "height",
      "a1-4": "block-idx",
      "a2-1": "block-count",
      "t0-0": "left",
      "v1-3": "end-time",
      "s4-0": "worst-time-cache",
      "a3-1": "screen-y",
      "t2-0": ["direct-tag", "dma-packet"],
      "t2-2": ["start-gif-tag", "gs-gif-tag"],
      "t1-4": "block"
    }
  },

  "draw-sprite2d-xy": {
    "args": ["buf", "x", "y", "w", "h", "color"],
    "vars": {
      "t2-1": "context",
      "a0-3": "draw-x",
      "a1-9": "draw-y",
      "t1-2": "draw-w",
      "t0-2": "draw-h",
      "a3-2": ["dma", "dma-packet"],
      "a3-4": ["gif", "gs-gif-tag"],
      "v1-10": ["end-dma", "dma-packet"],
      "a0-13": "total-qwc",
      "a3-6": "gif-buf"
    }
  },

  "draw-quad2d": {
    "args": ["buf", "context"],
    "vars": {
      "a2-1": "draw-x",
      "a3-7": "draw-y",
      "t3-0": "draw-w",
      "t2-0": "draw-h",
      "v1-8": "end-dma",
      "t1-0": ["dma", "dma-packet"],
      "t1-2": ["gif", "gs-gif-tag"],
      "t1-4": "gif-buf",
      "a1-11": "total-qwc"
    }
  },

  "set-display-gs-state": {
    "args": ["dma-buf", "fbp", "scx", "scy", "fb-msk", "psm"],
    "vars": {
      "t3-0": ["dma", "dma-packet"],
      "t3-2": ["gif", "gs-gif-tag"],
      "t3-4": "gif-buf",
      "t2-0": "fbw"
    }
  },

  "set-display-gs-state-offset": {
    "args": [
      "dma-buf",
      "fbp",
      "width",
      "height",
      "fb-msk",
      "psm",
      "off-x",
      "off-y"
    ],
    "vars": {
      "t4-0": "fbw",
      "t5-0": ["dma", "dma-packet"],
      "t5-2": ["gif", "gs-gif-tag"],
      "t5-4": ["gif-data", "(pointer uint64)"]
    }
  },

  "reset-display-gs-state": {
    "args": ["disp", "dma-buf", "oddeven"],
    "vars": {
      "a3-0": "onscreen",
      "v1-0": "hoff",
      "a2-6": "fbp",
      "t0-0": ["dma", "dma-packet"],
      "t0-2": ["gif", "gs-gif-tag"],
      "a3-3": ["gif-data", "(pointer uint64)"]
    }
  },

  "(method 0 engine)": {
    "args": ["allocation", "type-to-make", "name", "length"],
    "vars": { "v0-0": "obj", "v1-11": "idx-to-link", "a0-1": "end-idx" }
  },

  "(method 10 engine)": {
    "args": ["obj", "f"],
    "vars": { "a0-1": "current", "s4-0": "next" }
  },

  "(method 11 engine)": {
    "args": ["obj", "f"],
    "vars": { "s4-0": "iter" }
  },

  "(method 12 engine)": {
    "vars": { "s4-0": ["ct", "connection"] }
  },

  "(method 13 engine)": {
    "vars": { "s4-0": ["ct", "connection"], "v1-2": "result" }
  },

  "(method 19 engine)": {
    "args": ["obj", "p1-value"],
    "vars": { "a0-1": "current", "s4-0": "next" }
  },

  "(method 20 engine)": {
    "args": ["obj", "p2-value"],
    "vars": { "a0-1": "current", "s4-0": "next" }
  },

  "connection-process-apply": {
    "args": ["proc", "func"],
    "vars": { "s5-0": "iter" }
  },

  "(method 15 engine)": {
    "args": ["obj", "proc", "func", "p1", "p2", "p3"],
    "vars": { "v1-0": "con" }
  },

  "surface-interp!": {
    "args": ["dst", "src0", "src1", "amount"]
  },

  "surface-mult!": {
    "args": ["dst", "src0", "src1"]
  },

  "(method 0 collide-shape-prim)": {
    "args": ["allocation", "type-to-make", "cshape", "prim-id", "size-bytes"]
  },

  "(method 0 collide-shape-prim-sphere)": {
    "args": ["allocation", "type-to-make", "cshape", "prim-id"],
    "vars": { "v0-0": ["obj", "collide-shape-prim-sphere"] }
  },
  "(method 0 collide-shape-prim-mesh)": {
    "args": ["allocation", "type-to-make", "cshape", "mesh-id", "prim-id"],
    "vars": { "v0-0": ["obj", "collide-shape-prim-mesh"] }
  },
  "(method 0 collide-shape-prim-group)": {
    "args": ["allocation", "type-to-make", "cshape", "elt-count", "prim-id"],
    "vars": { "v0-0": ["obj", "collide-shape-prim-group"] }
  },
  "(method 0 collide-shape)": {
    "args": [
      "allocation",
      "type-to-make",
      "proc",
      "collide-list-kind",
      "prim-id"
    ],
    "vars": { "s5-0": "obj" }
  },
  "(method 0 collide-sticky-rider-group)": {
    "vars": { "v0-0": "obj" }
  },
  "(method 11 touching-prims-entry-pool)": {
    "vars": { "a1-0": "current", "v1-0": "prev", "a2-0": "next" }
  },
  "(method 0 touching-list)": {
    "vars": { "v0-0": ["obj", "touching-list"] }
  },

  "cspace-by-name-no-fail": {
    "vars": { "v0-0": ["result", "cspace"] }
  },

  "num-func-loop!": {
    "args": ["chan", "inc"],
    "vars": { "f0-1": "duration", "f1-2": "after-inc", "f0-3": "wrapped" }
  },

  "shrubbery-login-post-texture": {
    "args": ["obj"],
    "vars": {
      "v1-1": "shader-count",
      "a1-1": ["dst", "qword"],
      "a2-5": ["tex-dst", "qword"],
      "a3-0": ["src", "qword"],
      "a2-6": ["text-dst2", "qword"],
      "a3-1": ["src-2", "qword"],
      "a3-2": ["src-3", "qword"]
    }
  },

  "(method 20 actor-link-info)": {
    "args": ["obj", "message"],
    "vars": {
      "s4-0": "iter",
      "s5-0": "result",
      "a0-1": "proc",
      "a1-1": "msg-block"
    }
  },

  // LEVEL
  "lookup-level-info": {
    "args": ["name"],
    "vars": {
      "a1-1": ["info", "level-load-info"],
      "v1-0": "rest",
      "a1-0": "current-sym"
    }
  },

  "(method 21 level-group)": {
    "args": ["obj", "name", "cmd-idx"],
    "vars": { "v1-1": "cmd-lst" }
  },

  // SHADOW-CPU-H
  "(method 0 shadow-control)": {
    "args": [
      "allocation",
      "type-to-make",
      "bottom-offset",
      "top-offset",
      "dir",
      "center",
      "fade"
    ],
    "vars": { "v0-0": "obj" }
  },

  // RES
  "(method 0 res-lump)": {
    "args": ["allocation", "type-to-make", "data-count", "data-size"],
    "vars": { "v0-0": "obj" }
  },
  "(method 20 res-lump)": {
    "args": ["obj", "time", "result", "buf"],
    "vars": {
      "t0-2": "tag-lo",
      "t1-2": "tag-hi",
      "v1-6": "elt-count",
      "f0-2": "interp",
      "a1-6": "src-lo",
      "a2-13": "src-hi"
    }
  },
  "(method 3 res-lump)": {
    "vars": { "s5-0": "i" }
  },
  "(method 9 res-lump)": {
    "args": ["obj", "name", "mode", "time", "default", "tag-addr", "buf-addr"],
    "vars": { "s3-0": "tag-pair" }
  },
  "(method 10 res-lump)": {
    "args": ["obj", "name", "mode", "time", "default", "tag-addr", "buf-addr"],
    "vars": { "s3-0": "tag-pair", "v1-4": "tag" }
  },
  "(method 11 res-lump)": {
    "args": ["obj", "name", "mode", "time", "default", "tag-addr", "buf-addr"],
    "vars": {
      "a2-1": "tag-pair",
      "s1-0": "tag",
      "s0-0": "tag-type",
      "gp-1": "data"
    }
  },
  "(method 12 res-lump)": {
    "args": ["obj", "name", "mode", "time", "default", "tag-addr", "buf-addr"],
    "vars": {
      "a2-1": "tag-pair",
      "s1-0": "tag",
      "s0-0": "tag-type",
      "gp-1": "data"
    }
  },
  "(method 16 res-lump)": {
    "vars": {
      "v1-0": "tags-sorted",
      "a1-0": "i",
      "a2-1": "tag-stop",
      "a3-2": "tag1",
      "t0-3": "tag2",
      "t1-6": "tag-name1",
      "t2-6": "tag-name2"
    }
  },
  "(method 15 res-lump)": {
    "vars": {
      "s5-0": ["tag-pair", "res-tag-pair"],
      "s2-0": "existing-tag",
      "s3-0": "data-size",
      "v1-25": "resource-mem"
    }
  },

  "(method 17 res-lump)": {
    "vars": {
      "a0-2": "new-tag",
      "s4-0": "tag-mem"
    }
  },

  "(method 8 res-lump)": {
    "args": ["obj", "block", "flags"],
    "vars": {
      "s3-0": "mem-use-id",
      "s2-0": "mem-use-name",
      "v1-22": "obj-size",
      "s1-0": "tag-idx",
      "s0-0": "tag-data"
    }
  },

  // FACT-H
  "(method 0 fact-info-target)": {
    "vars": { "gp-0": "obj" }
  },
  "(method 0 fact-info-enemy)": {
    "vars": {
      "gp-0": "obj",
      "s5-0": "entity"
    }
  },

  "(method 0 fact-info)": {
    "args": ["allocation", "type-to-make", "proc", "pkup-type", "pkup-amount"],
    "vars": {
      "gp-0": ["obj", "fact-info"],
      "s5-0": "ent",
      "sv-16": "tag"
    }
  },

  "(method 0 align-control)": {
    "vars": { "v0-0": ["obj", "align-control"] }
  },

  "str-load": {
    "args": ["name", "chunk-id", "address", "len"],
    "vars": { "s2-0": ["cmd", "load-chunk-msg"] }
  },

  "str-load-status": {
    "args": ["length-out"],
    "vars": { "v1-7": "response" }
  },

  "str-play-async": {
    "args": ["name", "addr"],
    "vars": { "s4-0": "cmd" }
  },

  "str-play-stop": {
    "args": ["name"],
    "vars": { "s5-0": "cmd" }
  },

  "str-play-queue": {
    "args": ["name"],
    "vars": { "s5-0": "cmd" }
  },

  "str-ambient-play": {
    "args": ["name"],
    "vars": { "s5-0": "cmd" }
  },

  "str-ambient-stop": {
    "args": ["name"],
    "vars": { "s5-0": "cmd" }
  },

  "string->sound-name": {
    "args": ["str"],
    "vars": {
      "v1-0": "snd-name",
      "a1-0": ["out-ptr", "(pointer uint8)"],
      "a2-0": "in-ptr"
    }
  },
  "dgo-load-begin": {
    "args": ["name", "buffer1", "buffer2", "current-heap"],
    "vars": { "s2-0": "cmd" }
  },

  "dgo-load-get-next": {
    "args": ["last-object"],
    "vars": { "gp-0": ["load-location", "pointer"], "v1-5": "response" }
  },

  "dgo-load-continue": {
    "args": ["current-heap"],
    "vars": { "gp-0": "cmd" }
  },
  "dgo-load-cancel": {
    "vars": { "a2-0": "cmd" }
  },

  "find-temp-buffer": {
    "args": ["size"],
    "vars": { "gp-0": "qwc" }
  },

  "dgo-load-link": {
    "args": ["obj-file", "heap", "print-login", "last-object"],
    "vars": { "s4-0": "obj-data" }
  },

  "ramdisk-load": {
    "args": ["file-id", "offset", "length", "buffer"],
    "vars": { "v1-1": "cmd" }
  },

  "show-mc-info": {
    "args": ["dma-buf"],
    "vars": { "s5-0": "info", "s4-0": "slot-idx" }
  },

  "(method 19 res-lump)": {
    "args": ["obj", "name-sym", "mode", "time"],
    "vars": {
      "t2-4": "type-chars",
      "t3-1": "max-search",
      "t4-0": "min-search",
      "t6-5": "diff",
      "t5-2": "check-idx",
      "t4-1": "tag-idx",
      "t3-13": "interp-tag-idx",
      "t4-4": "tag-ptr",
      "t0-6": "lo-tag-idx-out",
      "v1-14": "hi-tag-idx-out",
      "t1-0": "most-recent-invalid-time-idx"
    }
  },

  "entity-actor-count": {
    "args": ["res", "name"],
    "vars": {
      "sv-16": "tag"
    }
  },

  "(method 0 joint-mod)": {
    "args": ["allocation", "type-to-make", "mode", "proc", "joint-idx"],
    "vars": {
      "gp-0": "obj",
      "v1-7": "twist-max"
    }
  },

  "joint-mod-debug-draw": {
    "args": ["mod"]
  },

  "(method 9 joint-mod)": {
    "args": ["obj", "handler-mode"],
    "vars": { "v1-0": "joint", "a0-1": "mode" }
  },

  "(method 10 joint-mod)": {
    "args": ["obj", "target-trans"],
    "vars": { "f0-0": "distance" }
  },

  "(method 13 joint-mod)": { "args": ["obj", "x", "y", "z"] },
  "(method 14 joint-mod)": { "args": ["obj", "trans", "rot", "scale"] },
  "(method 11 joint-mod)": {
    "args": ["obj", "target-trans", "option", "proc"],
    "vars": {
      "s1-0": "proc-drawable",
      "s3-1": ["enemy-facts", "fact-info-enemy"],
      "f30-0": "dist"
    }
  },

  "joint-mod-look-at-handler": { "args": ["csp", "xform", "mat"] },
  "(method 9 collide-history)": {
    "args": ["obj", "cshape", "xs", "transv", "transv-out"]
  },

  "add-debug-sphere-from-table": {
    "vars": { "s1-0": ["points", "(inline-array vector)"] }
  },

  "entity-actor-lookup": {
    "args": ["lump", "name", "idx"]
  },

  "(method 0 actor-link-info)": {
    "args": ["allocation", "type-to-make", "proc"],
    "vars": { "s5-0": "obj", "a0-1": "ent" }
  },

  "(method 25 actor-link-info)": {
    "vars": { "s5-0": "actor", "gp-0": "count" }
  },

  "(method 9 actor-link-info)": {
    "args": ["obj", "matching-type"],
    "vars": { "s3-0": "actor", "s5-0": "mask", "s4-0": "current-bit" }
  },

  "(method 10 actor-link-info)": {
    "vars": { "s5-0": "this-actor", "s4-0": "actor", "gp-0": "count" }
  },

  "alt-actor-list-subtask-incomplete-count": {
    "vars": {
      "s4-0": "alt-actor-count",
      "gp-0": "incomplete-count",
      "s3-0": "alt-actor-idx"
    }
  },

  "check-irx-version": {
    "vars": { "gp-0": ["cmd", "sound-rpc-get-irx-version"] }
  },
  "sound-bank-load": {
    "vars": { "v1-1": ["cmd", "sound-rpc-load-bank"] }
  },
  "sound-bank-unload": {
    "vars": { "v1-1": ["cmd", "sound-rpc-unload-bank"] }
  },
  "sound-music-load": {
    "vars": { "v1-1": ["cmd", "sound-rpc-load-music"] }
  },
  "sound-music-unload": {
    "vars": { "v1-1": ["cmd", "sound-rpc-unload-music"] }
  },
  "sound-reload-info": {
    "vars": { "v1-1": ["cmd", "sound-rpc-reload-info"] }
  },
  "set-language": {
    "vars": { "v1-1": ["cmd", "sound-rpc-set-language"] }
  },
  "list-sounds": {
    "vars": { "v1-1": ["cmd", "sound-rpc-list-sounds"] }
  },
  "sound-set-volume": {
    "vars": { "v1-0": ["cmd", "sound-rpc-set-master-volume"] }
  },
  "sound-set-reverb": {
    "vars": { "v1-0": ["cmd", "sound-rpc-set-reverb"] }
  },
  "sound-set-ear-trans": {
    "vars": { "gp-0": ["cmd", "sound-rpc-set-ear-trans"] }
  },
  "sound-play-by-name": {
    "args": ["name", "id", "vol", "pitch", "bend", "group", "trans"],
    "vars": {
      "s5-0": ["cmd", "sound-rpc-play"],
      "s3-1": ["proc", "process-drawable"],
      "s4-0": "sound-trans"
    }
  },
  "sound-play-by-spec": {
    "args": ["spec", "id", "trans"],
    "vars": {
      "s5-0": ["cmd", "sound-rpc-play"],
      "s3-1": ["proc", "process-drawable"]
    }
  },
  "sound-pause": {
    "vars": { "v1-0": ["cmd", "sound-rpc-pause-sound"] }
  },
  "sound-stop": {
    "vars": { "v1-0": ["cmd", "sound-rpc-stop-sound"] }
  },
  "sound-continue": {
    "vars": { "v1-0": ["cmd", "sound-rpc-continue-sound"] }
  },
  "sound-group-pause": {
    "vars": { "v1-0": ["cmd", "sound-rpc-pause-group"] }
  },
  "sound-group-stop": {
    "vars": { "v1-0": ["cmd", "sound-rpc-stop-group"] }
  },
  "sound-group-continue": {
    "vars": { "v1-0": ["cmd", "sound-rpc-continue-group"] }
  },
  "sound-set-falloff-curve": {
    "vars": { "v1-0": ["cmd", "sound-rpc-set-falloff-curve"] }
  },
  "sound-set-sound-falloff": {
    "vars": { "v1-0": ["cmd", "sound-rpc-set-sound-falloff"] }
  },
  "sound-set-flava": {
    "vars": { "v1-0": ["cmd", "sound-rpc-set-flava"] }
  },
  "(method 0 ambient-sound)": {
    "vars": { "s5-1": ["obj", "ambient-sound"], "v1-2": "bc" }
  },
  "(method 9 ambient-sound)": {
    "vars": { "s5-1": "spec", "s4-2": "spec-volume" }
  },
  "(method 11 ambient-sound)": {
    "vars": { "gp-0": ["cmd", "sound-rpc-set-param"] }
  },
  "(method 12 ambient-sound)": {
    "vars": { "v1-2": ["cmd", "sound-rpc-set-param"] }
  },
  "sound-buffer-dump": {
    "vars": { "s3-0": ["cmd", "sound-rpc-play"] }
  },

  "(method 0 path-control)": {
    "args": ["allocation", "type-to-make", "proc", "name", "time"],
    "vars": {
      "gp-0": ["obj", "path-control"],
      "s3-1": "ent",
      "v1-7": "lookup-entity",
      "sv-16": "tag",
      "v1-9": "data"
    }
  },

  "(method 0 curve-control)": {
    "args": ["allocation", "type-to-make", "proc", "name", "time"],
    "vars": { "gp-0": "obj", "s3-1": "ent", "v1-3": "lookup-entity" }
  },

  "nav-mesh-connect": {
    "args": ["proc", "trans", "nav-cont"],
    "vars": {
      "s2-0": "ent",
      "v0-0": "lookup-entity",
      "s3-0": "entity-nav-mesh"
    }
  },

  "(method 0 nav-control)": {
    "args": [
      "allocation",
      "type-to-make",
      "shape",
      "sphere-count",
      "nearest-y-threshold-default"
    ],
    "vars": { "s5-0": ["obj", "nav-control"], "a0-3": "ent" }
  },

  "add-debug-point": {
    "args": ["enable-draw", "bucket", "pt"],
    "vars": {
      "a0-6": ["a0-6", "(pointer uint64)"],
      "a0-7": ["a0-7", "dma-packet"],
      "a3-0": ["a3-0", "dma-packet"],
      "a3-2": ["a3-2", "gs-gif-tag"],
      "a3-4": ["a3-4", "vector4w-2"],
      "a3-6": ["a3-6", "vector4w-2"],
      "a3-8": ["a3-8", "vector4w-2"],
      "a1-30": ["a1-30", "vector4w-2"],
      "v1-7": "buf"
    }
  },
  "internal-draw-debug-line": {
    "vars": {
      "s2-0": ["s2-0", "rgba"],
      "s5-0": ["s5-0", "rgba"],
      "a3-1": ["a3-1", "dma-packet"],
      "a3-3": ["a3-3", "gs-gif-tag"],
      "a1-43": ["a1-43", "(inline-array vector4w-2)"],
      "a0-31": ["a0-31", "(pointer uint64)"],
      "a0-32": ["a0-32", "dma-packet"]
    }
  },
  "add-debug-flat-triangle": {
    "vars": {
      "a3-1": ["a3-1", "dma-packet"],
      "a3-3": ["a3-3", "gs-gif-tag"],
      "a3-5": ["a3-5", "(inline-array vector4w-3)"],
      "a0-9": ["a0-9", "(pointer uint64)"],
      "a0-10": ["a0-10", "dma-packet"]
    }
  },
  "add-debug-line2d": {
    "vars": {
      "a2-3": ["a2-3", "dma-packet"],
      "a2-5": ["a2-5", "gs-gif-tag"],
      "a2-7": ["a2-7", "(inline-array vector4w)"],
      "a2-9": ["a2-9", "(inline-array vector4w)"],
      "a0-20": ["a0-20", "(pointer uint64)"],
      "v1-10": ["v1-10", "dma-packet"]
    }
  },
  "debug-percent-bar": {
    "vars": {
      "v1-5": ["v1-5", "dma-packet"]
    }
  },
  "debug-pad-display": {
    "vars": {
      "v1-12": ["v1-12", "dma-packet"]
    }
  },
  "internal-draw-debug-text-3d": {
    "vars": {
      "v1-11": ["v1-11", "dma-packet"]
    }
  },

  "generic-init-buffers": {
    "vars": {
      "v1-8": ["packet", "dma-packet"],
      "gp-0": ["gp-0", "gs-zbuf"],
      "s5-0": ["s5-0", "gs-zbuf"]
    }
  },

  "level-update-after-load": {
    "args": ["loaded-level", "level-login-state"],
    "vars": {
      "s3-0": "level-drawable-trees",
      "s5-0": "initial-timer",
      "v1-4": "current-timer",
      "v1-5": "elapsed-timer",
      "s2-0": "current-login-pos",
      "s2-1": ["current-drawable", "drawable-tree"],
      "s1-0": "idx-in-drawable"
    }
  },

  "(method 9 setting-data)": {
    "vars": {
      "s3-0": ["conn", "connection"]
    }
  },

  "(method 12 level)": {
    "vars": {
      "s5-3": ["s5-3", "pair"]
    }
  },

  "update-sound-banks": {
    "vars": {
      "t0-0": ["t0-0", "symbol"]
    }
  },

  "(method 16 level-group)": {
    "vars": {
      "s1-0": ["s1-0", "continue-point"]
    }
  },

  "(method 20 level)": {
    "vars": {
      "s3-0": ["s3-0", "ramdisk-rpc-fill"]
    }
  },

  "(method 9 game-info)": {
    "args": ["obj", "cause", "save-to-load", "continue-point-override"],
    "vars": {
      "v1-0": "selected-cause",
      "s4-1": "lev-info"
    }
  },

  "(method 10 game-info)": {
    "args": ["obj", "item", "amount", "source"],
    "vars": {
      "v1-10": "proc",
      "s4-1": "level-idx",
      "a0-35": "buzz-task",
      "s4-2": "buzz-index",
      "f30-0": "buzz-count",
      "s3-0": "ctrl",
      "s5-2": "buzz-bits"
    }
  },

  "(method 14 game-info)": {
    "args": ["obj", "lev"],
    "vars": {
      "s5-0": "perms",
      "s4-0": "lev-entities",
      "s3-0": "lev-entity-idx",
      "s2-0": "lev-entity-perm",
      "v1-8": "info-entity-perm"
    }
  },

  "(method 15 game-info)": {
    "args": ["obj", "lev"],
    "vars": {
      "s5-0": "lev-entities",
      "s4-0": "lev-entity-idx",
      "s3-0": "lev-entity-perm",
      "v1-7": "info-entity-perm"
    }
  },

  "(method 25 game-info)": {
    "args": ["obj", "save"],
    "vars": {
      "v1-0": ["save-data", "game-save-tag"],
      "s4-0": ["data", "game-save-tag"],
      "v1-9": "old-base-frame",
      "v1-10": "frame-counter-diff"
    }
  },

  "(method 10 game-save)": {
    "args": ["obj", "filename"],
    "vars": {
      "s5-0": "stream",
      "s3-0": "in-size",
      "s4-0": "my-size"
    }
  },

  "(method 11 game-save)": {
    "args": ["obj", "detail"],
    "vars": {
      "s4-0": ["tag", "game-save-tag"],
      "s3-0": "tag-idx",
      "s2-1": "prog-lev-idx",
      "a2-13": "lev-name"
    }
  },

  "debug-menu-func-decode": {
    "vars": {
      "v0-0": ["ret-val", "symbol"]
    }
  },

  "letterbox": {
    "vars": {
      "s5-0": "dma-buf",
      "v1-5": ["pkt", "dma-packet"]
    }
  },

  "blackout": {
    "vars": {
      "s5-0": "dma-buf",
      "gp-0": "sprite-dma-data",
      "v1-4": ["pkt", "dma-packet"]
    }
  },

  "set-master-mode": {
    "args": ["new-mode"],
    "vars": { "v1-3": "mode" }
  },

  "main-cheats": {
    "vars": {
      "v1-13": "cheatmode-state",
      "v1-158": "cheatmode-debug-state",
      "v1-303": "cheat-language-state",
      "v1-394": "cheat-pal-state",
      "s5-9": "dma-buff",
      "gp-9": "dma-start",
      "v1-533": ["dma-pkt", "dma-packet"],
      "gp-10": "timeout",
      "v1-548": "inactive-timeout",
      "gp-11": "game-end-proc"
    }
  },

  "load-game-text-info": {
    "args": ["txt-name", "curr-text", "heap"],
    "vars": {
      "sv-16": "heap-sym-heap",
      "sv-24": "lang",
      "sv-32": "load-status",
      "sv-40": "heap-free"
    }
  },

  "(method 13 art-group)": {
    "vars": {
      "s3-0": "art-elt",
      "s4-0": "janim",
      "v1-9": "janim-group",
      "s2-0": "success"
    }
  },

  "(method 14 art-group)": {
    "vars": {
      "s3-0": "art-elt",
      "s4-0": "janim",
      "v1-9": "janim-group",
      "s3-1": "success"
    }
  },

  "(method 16 process-drawable)": {
    "vars": {
      "s3-0": "body-T-world",
      "s0-0": "world-T-body",
      "s2-0": "grav-rt-body",
      "a1-5": "vel-rt-body"
    }
  },

  "(method 11 cam-float-seeker)": {
    "args": ["obj", "offset"],
    "vars": {
      "f1-2": "pos-error",
      "f0-5": "partial-velocity-limit",
      "f1-3": "daccel",
      "f1-6": "abs-vel",
      "f0-6": "abs-vel-limit",
      "f0-10": "dpos"
    }
  },

  "(method 9 trsqv)": {
    "args": ["obj", "dir", "vel", "frame-count"],
    "vars": {
      "f0-0": "yaw-error",
      "f1-2": "yaw-limit",
      "f30-0": "saturated-yaw",
      "a1-2": "quat",
      "f0-2": "old-diff"
    }
  },

  "(method 13 trsqv)": {
    "args": ["obj", "yaw", "vel", "frame-count"]
  },

  "(method 16 trsqv)": {
    "vars": {
      "s5-0": "quat",
      "s1-0": "grav",
      "s3-0": "rot-mat",
      "s4-0": "dir-z",
      "a0-4": "dir-x"
    }
  },

  "(method 25 trsqv)": {
    "vars": {
      "s5-0": "quat",
      "gp-0": "dir-z",
      "s5-1": "dir-y",
      "a1-2": "dir-grav",
      "v1-2": "grav-z-plane",
      "f0-1": "grav-dot"
    }
  },

  "(method 17 trsqv)": {
    "args": ["obj", "target", "y-rate", "z-rate"],
    "vars": {
      "gp-0": "quat",
      "s5-0": "temp-quat"
    }
  },

  "raw-ray-sphere-intersect": {
    "vars": {
      "v0-0": ["result", "float"],
      "v1-0": ["v1-0", "float"]
    }
  },

  "ray-sphere-intersect": {
    "args": ["ray-origin", "ray-dir", "sph-origin", "radius"]
  },

  "ray-circle-intersect": {
    "args": ["ray-origin", "ray-dir", "circle-origin", "radius"]
  },

  "ray-cylinder-intersect": {
    "args": [
      "ray-origin",
      "ray-dir",
      "cyl-origin",
      "cyl-axis",
      "cyl-rad",
      "cyl-len"
    ]
  },

  "(method 10 cylinder)": {
    "args": ["obj", "probe-origin", "probe-dir"],
    "vars": {
      "f30-0": "result",
      "f0-5": "u-origin-sph",
      "s4-0": "end-pt",
      "f0-8": "u-end-sphere"
    }
  },

  "(method 10 cylinder-flat)": {
    "args": ["obj", "probe-origin", "probe-dir"],
    "vars": {
      "f30-0": "result",
      "f0-5": "u-origin-circle",
      "s5-0": "end-pt",
      "f0-8": "u-end-circle"
    }
  },

  "ray-arbitrary-circle-intersect": {
    "args": [
      "probe-origin",
      "probe-dir",
      "circle-origin",
      "circle-normal",
      "radius"
    ]
  },

  "print-tr-stat": {
    "args": ["stat", "name", "dest"]
  },

  "update-subdivide-settings!": {
    "args": ["settings", "math-cam", "idx"]
  },

  "start-perf-stat-collection": {
    "vars": {
      "v1-2": "frame-idx",
      "v1-5": "bucket",
      "a0-2": "which-stat",
      "a0-7": "stat-idx"
    }
  },

  "ja-play-spooled-anim": {
    "vars": {
      "sv-16": "spool-part",
      "sv-28": "old-skel-status",
      "sv-64": "spool-sound"
    }
  },

  "(method 3 anim-tester)": {
    "vars": {
      "s5-0": ["s5-0", "anim-test-obj"],
      "s4-0": ["s4-0", "anim-test-sequence"],
      "s3-0": ["s3-0", "anim-test-seq-item"]
    }
  },

  "anim-test-obj-item-valid?": {
    "vars": {
      "s5-0": ["s5-0", "anim-test-sequence"]
    }
  },

  "anim-test-obj-remove-invalid": {
    "vars": {
      //"s5-0": ["s5-0", "anim-test-sequence"],
      "v1-31": ["v1-31", "anim-test-sequence"],
      "s3-0": ["s3-0", "anim-test-seq-item"],
      "s2-0": ["s2-0", "anim-test-seq-item"]
    }
  },

  "anim-tester-reset": {
    "vars": {
      "v1-1": ["v1-1", "anim-test-obj"]
    }
  },

  "anim-tester-save-object-seqs": {
    "vars": {
      "s4-2": ["s4-2", "anim-test-seq-item"]
    }
  },

  "sprite-setup-header": {
    "args": ["hdr", "num-sprites"]
  },

  "(method 0 sprite-aux-list)": {
    "args": ["allocation", "type-to-make", "size"]
  },

  "sprite-setup-frame-data": {
    "args": ["data", "tbp-offset"]
  },

  "(method 0 sprite-array-2d)": {
    "args": ["allocation", "type-to-make", "group-0-size", "group-1-size"],
    "vars": {
      "v1-0": "sprite-count",
      "s4-0": "vec-data-size",
      "a2-3": "adgif-data-size"
    }
  },

  "(method 0 sprite-array-3d)": {
    "args": ["allocation", "type-to-make", "group-0-size", "group-1-size"],
    "vars": {
      "v1-0": "sprite-count",
      "s4-0": "vec-data-size",
      "a2-3": "adgif-data-size"
    }
  },

  "sprite-set-3d-quaternion": {
    "args": ["data", "quat"]
  },
  "sprite-get-3d-quaternion": {
    "args": ["data", "quat"]
  },
  "sprite-add-matrix-data": {
    "args": ["dma-buff", "matrix-mode"],
    "vars": {
      "v1-0": "count",
      "a2-1": ["pkt1", "dma-packet"],
      "a1-2": ["mtx", "matrix"],
      "a2-9": ["pkt2", "dma-packet"],
      "a1-11": "mtx2",
      "a1-20": "hvdf-idx"
    }
  },

  "sprite-add-frame-data": {
    "args": ["dma-buff", "tbp-offset"],
    "vars": {
      "a0-1": ["pkt", "dma-packet"]
    }
  },

  "sprite-add-2d-chunk": {
    "args": [
      "sprites",
      "start-sprite-idx",
      "num-sprites",
      "dma-buff",
      "mscal-addr"
    ],
    "vars": {
      "a0-1": ["pkt1", "dma-packet"],
      "s1-0": "qwc-pkt1",
      "a1-7": "qwc-pkt2",
      "a0-5": ["pkt2", "dma-packet"],
      "a1-11": "qwc-pkt3",
      "a0-7": ["pkt3", "dma-packet"],
      "v1-7": ["pkt4", "dma-packet"]
    }
  },

  "sprite-add-2d-all": {
    "args": ["sprites", "dma-buff", "group-idx"],
    "vars": {
      "s4-0": "current-sprite-idx",
      "s2-0": "remaining-sprites",
      "s3-0": "mscal-addr"
    }
  },

  "sprite-add-3d-chunk": {
    "args": ["sprites", "start-sprite-idx", "num-sprites", "dma-buff"],
    "vars": {
      "a0-1": ["pkt1", "dma-packet"],
      "s2-0": "qwc-pkt1",
      "a1-7": "qwc-pkt2",
      "a0-5": ["pkt2", "dma-packet"],
      "a1-11": "qwc-pkt3",
      "a0-7": ["pkt3", "dma-packet"],
      "v1-7": ["pkt4", "dma-packet"]
    }
  },

  "sprite-add-3d-all": {
    "args": ["sprites", "dma-buff", "group-idx"],
    "vars": {
      "s4-0": "current-sprite-idx",
      "s3-0": "remaining-sprites"
    }
  },

  "sprite-add-shadow-chunk": {
    "args": ["shadow-buff", "start-idx", "num-sprites", "dma-buff"],
    "vars": {
      "s2-0": "qwc-pkt1",
      "a0-1": ["pkt1", "dma-packet"],
      "a1-7": "qwc-pkt2",
      "a0-5": ["pkt2", "dma-packet"],
      "v1-5": "sprite-idx",
      "a0-7": "dma-vec-data",
      "a1-14": "in-vec-data",
      "a1-15": "qwc-pkt3",
      "a0-11": ["pkt3", "dma-packet"],
      "s2-1": "si",
      "s1-0": "dma-adgif-data",
      "s0-0": "in-adgif-data",
      "v1-21": ["pkt4", "dma-packet"]
    }
  },

  "sprite-add-shadow-all": {
    "args": ["shadow-buff", "dma-buff"],
    "vars": {
      "s4-0": "current-shadow",
      "s3-0": "remaining-shadows"
    }
  },

  "sprite-draw": {
    "args": "disp",
    "vars": {
      "gp-0": "dma-mem-begin",
      "s4-0": "dma-buff",
      "s5-0": "dma-bucket-begin",
      "a0-9": ["pkt1", "dma-packet"],
      "a0-11": ["giftag", "gs-gif-tag"],
      "a0-17": ["pkt2", "dma-packet"],
      "a0-19": ["pkt3", "dma-packet"],
      "a0-26": ["pkt4", "dma-packet"],
      "v1-26": ["pkt5", "dma-packet"],
      "v1-31": "mem-use"
    }
  },

  "mem-usage-bsp-tree": {
    "args": ["header", "node", "mem-use", "flags"]
  },

  "(method 8 bsp-header)": {
    "args": ["obj", "mem-use", "flags"]
  },

  "(method 10 bsp-header)": {
    "args": ["obj", "other-draw", "disp-frame"],
    "vars": {
      "s4-0": "lev",
      "a2-3": "vis-list-qwc",
      "v1-15": "vis-list-qwc2",
      "a0-9": ["vis-list-spad", "(pointer uint128)"],
      "a1-5": ["vis-list-lev", "(pointer uint128)"],
      "a2-4": "current-qw"
    }
  },

  "bsp-camera-asm": {
    "args": ["bsp-hdr", "camera-pos"],
    "vars": {
      "v1-0": ["next-node", "bsp-node"],
      "a1-1": "real-node"
    }
  },

  "level-remap-texture": {
    "args": ["tex-id"],
    "vars": {
      "v1-1": "bsp-hdr",
      "a3-0": "table-size",
      "v1-2": ["table-data-start", "(pointer uint64)"],
      "t0-0": "table-data-ptr",
      "a1-1": "mask1",
      "a2-1": "masked-tex-id",
      "a3-2": "table-data-end",
      "t0-3": "midpoint",
      "t1-1": "diff"
    }
  },

  "debug-menu-make-from-template": {
    "vars": {
      "s5-1": ["s5-1", "string"]
    }
  },

  "debug-menu-item-var-render": {
    "vars": {
      "v1-14": ["v1-14", "dma-packet"]
    }
  },

  "generic-add-constants": {
    "vars": {
      "a0-1": ["a0-1", "dma-packet"]
    }
  },

  "generic-init-buf": {
    "vars": {
      "a0-2": ["a0-2", "dma-packet"],
      "a0-4": ["a0-4", "gs-gif-tag"],
      "a0-9": ["a0-9", "dma-packet"],
      "v1-7": ["v1-7", "(pointer int32)"]
    }
  },

  "(anon-function 1 cam-combiner)": {
    "vars": {
      "pp": ["pp", "process"]
    }
  },

  "(anon-function 2 cam-combiner)": {
    "vars": {
      "a0-3": ["vec", "(pointer vector)"]
    }
  },

  "(method 14 sync-info)": {
    "args": ["obj", "period", "phase"],
    "vars": {
      "f0-1": "period-float",
      "f1-1": "value"
    }
  },

  "(method 14 sync-info-eased)": {
    "args": ["obj", "period", "phase", "out-param", "in-param"],
    "vars": {
      "f0-9": "total-easing-phase",
      "f1-11": "total-normal-phase",
      "f0-1": "period-float",
      "f1-1": "value",
      "f3-4": "y-end"
    }
  },

  "(method 14 sync-info-paused)": {
    "args": ["obj", "period", "phase", "out-param", "in-param"]
  },

  "(method 15 sync-info)": {
    "args": [
      "obj",
      "proc",
      "default-period",
      "default-phase",
      "default-out",
      "default-in"
    ]
  },

  "(method 15 sync-info-eased)": {
    "args": [
      "obj",
      "proc",
      "default-period",
      "default-phase",
      "default-out",
      "default-in"
    ]
  },

  "(method 15 sync-info-paused)": {
    "args": [
      "obj",
      "proc",
      "default-period",
      "default-phase",
      "default-out",
      "default-in"
    ]
  },

  "(method 10 sync-info)": {
    "vars": {
      "v1-0": "period",
      "f0-1": "period-float",
      "f1-2": "current-time"
    }
  },

  "(method 16 sync-info)": {
    "args": ["obj", "user-time-offset"],
    "vars": {
      "a2-0": "period",
      "f0-1": "period-float",
      "v1-0": "wrapped-user-offset",
      "f1-4": "current-time",
      "f1-6": "current-time-wrapped",
      "f1-10": "combined-offset",
      "f0-3": "combined-offset-wrapped"
    }
  },

  "(method 11 sync-info)": {
    "vars": {
      "v1-0": "period",
      "f0-1": "period-float",
      "f1-2": "current-time"
    }
  },

  "(method 11 sync-info-paused)": {
    "vars": {
      "v1-0": "period",
      "f1-0": "period-float",
      "f0-1": "max-phase",
      "f2-2": "current-time"
    }
  },

  "(method 9 sync-info)": {
    "args": ["obj", "max-val"],
    "vars": {
      "v1-0": "period",
      "f0-1": "period-float",
      "f1-2": "current-time"
    }
  },

  "(method 13 sync-info)": {
    "args": ["obj"],
    "vars": {
      "v1-0": "period",
      "f1-0": "period-float",
      "f2-2": "current-time",
      "f0-1": "max-val",
      "f0-2": "phase-out-of-2"
    }
  },

  "(method 13 sync-info-eased)": {
    "args": ["obj"],
    "vars": {
      "v1-0": "period",
      "f1-0": "period-float",
      "f0-1": "max-val",
      "f2-2": "current-time",
      "f0-2": "current-val",
      "v1-2": "in-mirror?",
      "f1-4": "tlo",
      "f0-7": "eased-phase"
    }
  },

  "(method 12 sync-info)": {
    "args": ["obj", "max-out-val"],
    "vars": {
      "v1-0": "period",
      "f1-0": "period-float",
      "f0-1": "max-val",
      "f2-2": "current-time",
      "f0-2": "current-val"
    }
  },

  "(method 12 sync-info-eased)": {
    "args": ["obj", "max-out-val"]
  },
  "(method 12 sync-info-paused)": {
    "args": ["obj", "max-out-val"]
  },

  "(method 9 delayed-rand-float)": {
    "args": ["obj", "min-tim", "max-time", "max-times-two"]
  },

  "(method 10 oscillating-float)": {
    "args": ["obj", "target-offset"],
    "vars": { "f0-3": "acc" }
  },

  "(method 9 oscillating-float)": {
    "args": ["obj", "init-val", "accel", "max-vel", "damping"]
  },

  "(method 9 bouncing-float)": {
    "args": [
      "obj",
      "init-val",
      "max-val",
      "min-val",
      "elast",
      "accel",
      "max-vel",
      "damping"
    ]
  },

  "(method 9 delayed-rand-vector)": {
    "args": ["obj", "min-time", "max-time", "xz-range", "y-range"]
  },

  "(method 9 oscillating-vector)": {
    "args": ["obj", "init-val", "accel", "max-vel", "damping"]
  },

  "(method 10 oscillating-vector)": {
    "args": ["obj", "target-offset"],
    "vars": { "f0-2": "vel" }
  },

  "(method 9 trajectory)": {
    "args": ["obj", "time", "result"]
  },

  "(method 10 trajectory)": {
    "args": ["obj", "time", "result"]
  },

  "(method 11 trajectory)": {
    "args": ["obj", "from", "to", "duration", "grav"],
    "vars": { "f0-3": "xz-vel" }
  },

  "(method 12 trajectory)": {
    "args": ["obj", "from", "to", "xz-vel", "grav"],
    "vars": { "f0-1": "duration" }
  },

  "(method 13 trajectory)": {
    "args": ["obj", "from", "to", "y-vel", "grav"]
  },

  "(method 15 trajectory)": {
    "vars": {
      "s5-0": "prev-pos",
      "s4-0": "pos",
      "s3-0": "num-segments",
      "f0-1": "t-eval"
    }
  },

  "set-font-color-alpha": {
    "args": ["idx", "alpha"]
  },

  "print-game-text-scaled": {
    "args": ["str", "scale", "font-ctxt", "alpha"]
  },

  "print-game-text": {
    "args": ["str", "font-ctxt", "alpha", "offset-thing"]
  },

  "display-frame-start": {
    "args": ["disp", "new-frame-idx", "odd-even"],
    "vars": {
      "f30-0": "time-ratio",
      "s3-0": "scaled-seconds",
      "s3-1": "new-frame"
    }
  },

  "display-frame-finish": {
    "args": ["disp"],
    "vars": {
      "s4-0": "this-frame",
      "s5-0": "this-calc-buf",
      "s3-0": "bucket-idx",
      "v1-7": "this-global-buf",
      "a0-16": "global-buf",
      "v1-19": "calc-current",
      "a2-1": "calc-start",
      "s4-1": "global-current",
      "s5-1": "global-start",
      "s3-1": "global-end"
    }
  },

  "display-sync": {
    "args": ["disp"],
    "vars": {
      "s4-0": "frame-idx",
      "s5-0": "syncv-result",
      "s3-0": "dma-buf-to-send",
      "a1-4": "next-frame"
    }
  },

  "draw-string": {
    "args": ["str-in", "context"],
    "vars": {
      "v1-5": "fw",
      "a1-1": "dma-out",
      "t2-0": "flags",
      "a3-0": "has-flag-size24",
      "a3-1": "font-table-12",
      "a3-2": "font-table-to-use",
      "t0-0": "q-lo-tmpl",
      "t1-0": "q-hi-tmpl",
      "t3-0": "in-color",
      "t3-1": "color-array-prod",
      "t4-0": "fw+col",
      "t3-2": "q-verts-0p",
      "t5-0": "q-verts-1p",
      "t3-3": "q-verts-2p",
      "t4-1": "q-verts-3p",
      "t5-1": "q-verts-1t",
      "t5-2": "q-verts-1",
      "t3-4": "q-verts-2t",
      "t3-5": "q-verts-2",
      "t6-0": "q-verts-0t",
      "t6-1": "q-verts-0",
      "t4-2": "q-verts-3t",
      "t4-3": "q-verts-3",
      "t3-6": "fw2",
      "t4-4": "str-char",
      "t5-3": "not-sc-lit1",
      "t5-4": "not-sc-~",
      "t4-14": "fc-cr",
      "r0-0": "r0",
      "r0-1": "r0",
      "r0-2": "r0",
      "r0-3": "r0"
    }
  },

  "add-debug-outline-triangle": {
    "args":["enable", "bucket", "p0", "p1", "p2", "color"]
  },

<<<<<<< HEAD
=======
  "unpack-comp-rle": {
    "args":["out", "in"],
    "vars":{
      "v1-2":"current-input",
      "a2-0":"repeated-value",
      "v1-3":"copy-length",
      "a2-1":"src-val"
    }
  },

  "(method 16 level)": {
    "args":["obj", "vis-info"],
    "vars":{
      "a0-1":"cam-leaf-idx",
      "v1-1":"curr-vis-str",
      "s4-0":"desired-vis-str",
      "s4-1":"vis-buffer",
      "s3-1":"vis-load-result",
      "v1-28":"dest-bits",
      "a1-3":"len",
      "a0-19":"bsp-bits",
      "a1-5":"len-qw",
      "s2-0":"lower-flag-bits",
      "s1-0":"spad-start",
      "s0-0":"spad-end",
      "s3-2":"list-len",
      "v1-49":"list-qwc",
      "v0-1":"result"
    }
  },

  "(method 9 merc-fragment)": {
    "vars":{
      "s5-0":"fp-data",
      "s4-0":"eye-ctrl",
      "s3-0":"shader",
      "v1-7":"eye-tex-block",
      "v1-34":"eye-tex-block-2",
      "v1-57":"tex",
      "a0-36":"seg"
    }
  },

  "(method 9 merc-effect)": {
    "vars":{
      "v1-0":"data",
      "v1-1":"tex",
      "a0-8":"seg",
      "s3-0":"frag-idx",
      "s2-0":"ctrl-size",
      "s1-0":"geo-size",
      "s4-0":["geo", "merc-fragment"],
      "s5-0":["ctrl", "merc-fragment-control"]
    }
  },

  "merc-vu1-add-vu-function": {
    "args":["dma", "func", "flush-mode"],
    "vars": {
      "v1-0":"func-data",
      "a3-0":"qwc",
      "a1-1":"dst",
      "t0-1":"qwc-this-time"
    }
  },

  "(method 8 merc-ctrl)": {
    "vars": {
      "s4-0":"ctrl-mem",
      "s3-0":"effect-idx",
      "s2-0":["fctrl", "merc-fragment-control"],
      "s1-0":"frag-idx",
      "v1-35":"effect-mem",
      "a0-15":"effect-idx2",
      "a1-9":["bctrl", "merc-blend-ctrl"],
      "a2-1":"blend-frag-idx"
    }
  },

  "(method 9 merc-ctrl)": {
    "vars":{
      "v1-3":"seg",
      "s5-0":"effect-idx",
      "a0-4":"idx-with-bit1",
      "a0-7":"this-effect",
      "a1-5":"last-effect",
      "a2-6":"copy-idx"
    }
  },

  "merc-vu1-init-buffer": {
    "args":["dma-bucket", "test"],
    "vars": {
      "gp-0":"bucket",
      "s4-0":"dma-buf"
    }
  },
>>>>>>> 69d08400
  "aaaaaaaaaaaaaaaaaaaaaaa": {}
}<|MERGE_RESOLUTION|>--- conflicted
+++ resolved
@@ -3131,8 +3131,6 @@
     "args":["enable", "bucket", "p0", "p1", "p2", "color"]
   },
 
-<<<<<<< HEAD
-=======
   "unpack-comp-rle": {
     "args":["out", "in"],
     "vars":{
@@ -3230,6 +3228,6 @@
       "s4-0":"dma-buf"
     }
   },
->>>>>>> 69d08400
+
   "aaaaaaaaaaaaaaaaaaaaaaa": {}
 }