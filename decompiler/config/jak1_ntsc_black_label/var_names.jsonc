--- conflicted
+++ resolved
@@ -2084,11 +2084,6 @@
     }
   },
 
-<<<<<<< HEAD
-  "(anon-function 2 cam-combiner)": {
-    "vars": {
-      "a0-3": ["vec", "(pointer vector)"]
-=======
   "level-update-after-load": {
     "args": ["loaded-level", "level-login-state"],
     "vars": {
@@ -2099,7 +2094,12 @@
       "s2-0":"current-login-pos",
       "s2-1":"current-drawable",
       "s1-0":"idx-in-drawable"
->>>>>>> 10b00e57
+    }
+  },
+
+  "(anon-function 2 cam-combiner)": {
+    "vars": {
+      "a0-3": ["vec", "(pointer vector)"]
     }
   }
 }