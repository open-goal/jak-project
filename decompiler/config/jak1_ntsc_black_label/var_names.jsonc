{
  "identity": {
    "args": ["obj"]
  },

  "1/": {
    "args": ["x"]
  },

  "+": {
    "args": ["x", "y"]
  },

  "-": {
    "args": ["x", "y"]
  },

  "*": {
    "args": ["x", "y"]
  },

  "/": {
    "args": ["x", "y"]
  },

  "ash": {
    "args": ["value", "shift-amount"]
  },

  "mod": {
    "args": ["x", "y"]
  },

  "rem": {
    "args": ["x", "y"]
  },

  "abs": {
    "args": ["x"]
  },

  "min": {
    "args": ["x", "y"]
  },

  "max": {
    "args": ["x", "y"]
  },

  "logior": {
    "args": ["x", "y"]
  },

  "logand": {
    "args": ["x", "y"]
  },

  "lognor": {
    "args": ["x", "y"]
  },

  "logxor": {
    "args": ["x", "y"]
  },

  "lognot": {
    "args": ["x"]
  },

  "basic-type?": {
    "args": ["obj", "parent-type"],
    "vars": { "v1-0": "obj-type", "a0-1": "end-type" }
  },

  "type-type?": {
    "args": ["child-type", "parent-type"],
    "vars": { "v1-0": "end-type" }
  },

  "find-parent-method": {
    "args": ["child-type", "method-id"],
    "vars": {
      "v0-0": "current-method",
      "v1-2": "original-method",
      "v1-5": "unused1"
    }
  },

  "ref": {
    "args": ["lst", "index"],
    "vars": { "v1-0": "count" }
  },

  "(method 4 pair)": {
    "vars": { "v0-0": "result", "v1-1": "iter" }
  },

  "last": {
    "args": ["lst"],
    "vars": { "v0-0": "iter" }
  },
  "member": {
    "args": ["obj", "lst"],
    "vars": { "v1-0": "iter" }
  },
  "nmember": {
    "args": ["obj", "lst"]
  },
  "assoc": {
    "args": ["item", "alist"],
    "vars": { "v1-0": "iter" }
  },
  "assoce": {
    "args": ["item", "alist"],
    "vars": { "v1-0": "iter" }
  },
  "nassoc": {
    "args": ["item-name", "alist"],
    "vars": { "a1-1": "key" }
  },
  "nassoce": {
    "args": ["item-name", "alist"],
    "vars": { "s4-0": "key" }
  },
  "append!": {
    "args": ["front", "back"],
    "vars": { "v1-1": "iter" }
  },
  "delete!": {
    "args": ["item", "lst"],
    "vars": { "a2-0": "iter", "v1-1": "iter-prev" }
  },
  "delete-car!": {
    "args": ["item", "lst"],
    "vars": { "a2-0": "iter", "v1-2": "iter-prev" }
  },
  "insert-cons!": {
    "args": ["kv", "alist"],
    "vars": { "a3-0": "updated-list" }
  },
  "sort": {
    "args": ["lst", "compare-func"],
    "vars": {
      "s4-0": "unsorted-count",
      "s3-0": "iter",
      "s2-0": "first-elt",
      "s1-0": "second-elt",
      "v1-1": "compare-result"
    }
  },
  "(method 0 inline-array-class)": {
    "args": ["allocation", "type-to-make", "size"],
    "vars": { "v0-0": "obj" }
  },
  "(method 0 array)": {
    "args": ["allocation", "type-to-make", "content-type", "len"],
    "vars": { "v0-1": "obj" }
  },

  "(method 2 array)": {
    "vars": { "v1-1": "content-type-sym" }
  },

  "(method 3 array)": {
    "vars": { "v1-1": "content-type-sym" }
  },

  "mem-copy!": {
    "args": ["dst", "src", "size"],
    "vars": { "v0-0": "result", "v1-0": "i" }
  },
  "qmem-copy<-!": {
    "args": ["dst", "src", "size"],
    "vars": { "v0-0": "result", "v1-1": "qwc", "a2-1": "value" }
  },
  "qmem-copy->!": {
    "args": ["dst", "src", "size"],
    "vars": {
      "v0-0": "result",
      "v1-1": "qwc",
      "a1-1": "src-ptr",
      "a0-1": "dst-ptr",
      "a2-3": "value"
    }
  },
  "mem-set32!": {
    "args": ["dst", "size", "value"],
    "vars": { "v0-0": "result", "v1-0": "i" }
  },
  "mem-or!": {
    "args": ["dst", "src", "size"],
    "vars": { "v0-0": "result", "v1-0": "i" }
  },
  "fact": {
    "args": ["x"]
  },
  "mem-print": {
    "args": ["data", "word-count"],
    "vars": { "s4-0": "current-qword" }
  },
  "print-tree-bitmask": {
    "args": ["bits", "count"],
    "vars": { "s4-0": "i" }
  },
  "valid?": {
    "args": ["obj", "expected-type", "name", "allow-false", "print-dest"],
    "vars": { "v1-1": "in-goal-mem" }
  },

  // GKERNEL

  "(method 0 cpu-thread)": {
    "vars": { "v0-0": ["obj", "cpu-thread"] }
  },

  "inspect-process-heap": {
    "vars": { "s5-0": ["obj", "pointer"] }
  },

  "(method 23 dead-pool-heap)": {
    "args": ["this", "rec"]
  },

  "(method 0 dead-pool-heap)": {
    "vars": { "v0-0": ["obj", "dead-pool-heap"] }
  },

  "seek": {
    "args": ["x", "target", "diff"],
    "vars": { "f2-0": "err" }
  },

  "lerp": {
    "args": ["minimum", "maximum", "amount"]
  },

  "lerp-scale": {
    "args": ["min-out", "max-out", "in", "min-in", "max-in"],
    "vars": { "f0-1": "scale" }
  },

  "lerp-clamp": {
    "args": ["minimum", "maximum", "amount"]
  },

  "rand-vu-int-range": {
    "args": ["first", "second"],
    "vars": { "f0-4": "float-in-range" }
  },

  "(method 0 bit-array)": {
    "args": ["allocation", "type-to-make", "length"],
    "vars": { "v0-0": "obj" }
  },

  "(method 12 bit-array)": {
    "vars": { "v1-2": "idx" }
  },

  "box-vector-enside?": {
    "args": ["box", "pt"]
  },

  "box-vector-inside?": {
    "args": ["box", "pt"]
  },

  "string=": {
    "args": ["str-a", "str-b"],
    "vars": { "a2-0": "a-ptr", "v1-0": "b-ptr" }
  },

  "string-charp=": {
    "args": ["str", "charp"],
    "vars": { "v1-0": "str-ptr" }
  },

  "copyn-string<-charp": {
    "args": ["str", "charp", "len"],
    "vars": { "a3-0": "i", "v1-0": "str-ptr" }
  },

  "string<-charp": {
    "args": ["str", "charp"],
    "vars": { "v1-0": "str-ptr" }
  },

  "charp<-string": {
    "args": ["charp", "str"],
    "vars": { "v1-0": "str-ptr" }
  },

  "copy-charp<-charp": {
    "args": ["dst", "src"]
  },

  "cat-string<-string": {
    "args": ["a", "b"],
    "vars": { "v1-0": "a-ptr", "a1-1": "b-ptr" }
  },

  "catn-string<-charp": {
    "args": ["a", "b", "len"],
    "vars": { "v1-0": "a-ptr", "a3-2": "i" }
  },

  "cat-string<-string_to_charp": {
    "args": ["a", "b", "end-ptr"],
    "vars": { "v1-0": "b-ptr", "v0-0": "a-ptr" }
  },

  "append-character-to-string": {
    "args": ["str", "char"],
    "vars": { "v1-0": "str-ptr" }
  },

  "charp-basename": {
    "args": ["charp"],
    "vars": { "v1-0": "ptr" }
  },

  "string<?": {
    "args": ["a", "b"],
    "vars": { "s4-1": "len", "v1-4": "i" }
  },

  "string>?": {
    "args": ["a", "b"],
    "vars": { "s4-1": "len", "v1-4": "i" }
  },
  "string<=?": {
    "args": ["a", "b"],
    "vars": { "s4-1": "len", "v1-4": "i" }
  },
  "string>=?": {
    "args": ["a", "b"],
    "vars": { "s4-1": "len", "v1-4": "i" }
  },
  "string-cat-to-last-char": {
    "args": ["base-str", "append-str", "char"],
    "vars": { "s4-0": "end-of-append", "v1-0": "location-of-char" }
  },
  "string-suck-up!": {
    "args": ["str", "location"],
    "vars": { "v1-2": "str-ptr" }
  },
  "string-strip-trailing-whitespace!": {
    "args": ["str"],
    "vars": { "v1-6": "ptr" }
  },

  "string-get-arg!!": {
    "args": ["a-str", "arg"],
    "vars": { "s4-0": "arg-word-start", "s4-1": "arg-end", "v1-3": "arg-start" }
  },

  "string->int": {
    "args": ["str"],
    "vars": {
      "a0-1": "str-ptr",
      "v0-0": "result",
      "a0-2": "next-char-1",
      "a0-3": "next-char-2"
    }
  },

  "string-get-flag!!": {
    "args": ["result", "in", "first-flag", "second-flag"]
  },

  "(method 0 state)": {
    "args": [
      "allocation",
      "type-to-make",
      "name",
      "code",
      "trans",
      "enter",
      "exit",
      "event"
    ],
    "vars": { "v0-0": "obj" }
  },

  "previous-brother": {
    "args": ["proc"],
    "vars": { "v1-0": "parent", "v1-2": "child" }
  },

  // Matrix
  "matrix-identity": {
    "args": ["mat"],
    "vars": { "f0-0": "one" }
  },

  "matrix+!": {
    "args": ["dst", "src1", "src2"],
    "vars": { "v1-0": "i" }
  },

  "matrix-!": {
    "args": ["dst", "src1", "src2"],
    "vars": { "v1-0": "i" }
  },

  "matrix*!": {
    "args": ["dst", "src1", "src2"]
  },

  "matrixp*!": {
    "args": ["dst", "src1", "src2"],
    "vars": { "s5-0": "temp-mat" }
  },

  "vector-matrix*!": {
    "args": ["dst", "vec", "mat"]
  },

  "vector-rotate*!": {
    "args": ["dst", "vec", "mat"]
  },

  "vector3s-matrix*!": {
    "args": ["dst", "vec", "mat"],
    "vars": { "s5-0": "temp-vec3" }
  },

  "vector3s-rotate*!": {
    "args": ["dst", "vec", "mat"],
    "vars": { "s5-0": "temp-vec3" }
  },

  "matrix-transpose!": {
    "args": ["dst", "src"]
  },

  "matrix-inverse-of-rot-trans!": {
    "args": ["dst", "src"]
  },

  "matrix-4x4-inverse!": {
    "args": ["dst", "src"]
  },

  "matrix-translate!": {
    "args": ["dst", "trans"]
  },

  "matrix-translate+!": {
    "args": ["dst", "src", "trans"]
  },

  "matrix-scale!": {
    "args": ["dst", "scale"]
  },

  "scale-matrix!": {
    "args": ["dst", "scale", "src"]
  },

  "matrix-inv-scale!": {
    "args": ["dst", "scale"]
  },

  "column-scale-matrix!": {
    "args": ["dst", "scale", "src"]
  },

  "matrix-rotate-x!": {
    "args": ["dst", "rot-deg"],
    "vars": { "f30-0": "rot-sin", "f0-0": "rot-cos" }
  },

  "matrix-rotate-y!": {
    "args": ["dst", "rot-deg"],
    "vars": { "f30-0": "rot-sin", "f0-0": "rot-cos" }
  },

  "matrix-rotate-z!": {
    "args": ["dst", "rot-deg"],
    "vars": { "f30-0": "rot-sin", "f0-0": "rot-cos" }
  },

  "matrix-rotate-zyx!": {
    "args": ["dst", "rot-xyz-deg"],
    "vars": { "gp-0": "temp-mat", "s5-0": "rot-mat" }
  },

  "matrix-rotate-xyz!": {
    "args": ["dst", "rot-xyz-deg"],
    "vars": { "gp-0": "temp-mat", "s5-0": "rot-mat" }
  },

  "matrix-rotate-zxy!": {
    "args": ["dst", "rot-xyz-deg"],
    "vars": { "gp-0": "temp-mat", "s5-0": "rot-mat" }
  },

  "matrix-rotate-yxz!": {
    "args": ["dst", "rot-xyz-deg"],
    "vars": { "gp-0": "temp-mat", "s5-0": "rot-mat" }
  },

  "matrix-rotate-yzx!": {
    "args": ["dst", "rot-xyz-deg"],
    "vars": { "gp-0": "temp-mat", "s5-0": "rot-mat" }
  },

  "matrix-rotate-yxy!": {
    "args": ["dst", "rots-deg"],
    "vars": {
      "a2-0": "sincos-input",
      "s5-0": "sin-vec",
      "s4-0": "cos-vec",
      "f1-1": "cos-y",
      "f0-5": "sin-y",
      "f2-0": "cos-x",
      "f5-0": "sin-x",
      "f3-0": "cos-z",
      "f4-0": "sin-z"
    }
  },

  "matrix-rotate-yx!": {
    "args": ["dst", "rot-y-deg", "rot-x-deg"]
  },

  "matrix-axis-angle!": {
    "args": ["dst", "axis", "angle-deg"]
  },

  "matrix-lerp!": {
    "args": ["dst", "src1", "src2", "alpha"]
  },

  "matrix-3x3-determinant": {
    "args": ["mat"]
  },

  "matrix-3x3-inverse!": {
    "args": ["dst", "src"]
  },

  "matrix-3x3-inverse-transpose!": {
    "args": ["dst", "src"]
  },

  "matrix3-inverse-transpose!": {
    "args": ["dst", "src"]
  },

  "matrix-4x4-determinant": {
    "args": ["dst", "src"]
  },

  "matrix-4x4-inverse-transpose!": {
    "args": ["dst", "src"]
  },

  "matrix-y-angle": {
    "args": ["mat"],
    "vars": { "v1-0": "z-row" }
  },

  "(method 0 trs)": {
    "vars": { "gp-0": "obj" }
  },

  "transform-matrix-calc!": {
    "args": ["tf", "dst-mat"]
  },

  "transform-matrix-parent-calc!": {
    "args": ["tf", "dst-mat", "inv-scale"]
  },

  "trs-matrix-calc!": {
    "args": ["tf", "dst-mat"]
  },

  "quaternion-axis-angle!": {
    "args": ["quat", "x", "y", "z", "angle"]
  },

  "quaternion-vector-angle!": {
    "args": ["quat", "axis", "angle"]
  },

  "vector-flatten!": {
    "args": ["dst", "src", "plane-normal"]
  },

  "vector-reflect!": {
    "args": ["dst", "src", "plane-normal"]
  },

  "vector-reflect-flat!": {
    "args": ["dst", "src", "plane-normal"]
  },

  "vector-reflect-true-flat!": {
    "args": ["dst", "src", "plane-normal"]
  },

  "vector-reflect-flat-above!": {
    "args": ["dst", "src", "plane-normal"]
  },

  "deg-seek": {
    "args": ["in", "target", "max-diff"],
    "vars": {
      "v1-1": "in-int",
      "a0-2": "target-int",
      "a1-2": "max-diff-int",
      "a2-1": "diff",
      "a3-0": "abs-diff"
    }
  },

  "deg-seek-smooth": {
    "args": ["in", "target", "max-diff", "amount"],
    "vars": { "f0-1": "step" }
  },

  "deg-lerp-clamp": {
    "args": ["min-val", "max-val", "in"]
  },

  "sinerp-clamp": {
    "args": ["minimum", "maximum", "amount"]
  },

  "coserp-clamp": {
    "args": ["minimum", "maximum", "amount"]
  },
  "coserp": {
    "args": ["minimum", "maximum", "amount"]
  },

  "coserp180-clamp": {
    "args": ["minimum", "maximum", "amount"]
  },
  "coserp180": {
    "args": ["minimum", "maximum", "amount"]
  },
  "ease-in-out": {
    "args": ["total", "progress"]
  },
  "dma-send-to-spr": {
    "args": ["sadr", "madr", "qwc", "sync"]
  },
  "dma-send-to-spr-no-flush": {
    "args": ["sadr", "madr", "qwc", "sync"]
  },
  "dma-send-from-spr": {
    "args": ["madr", "sadr", "qwc", "sync"]
  },
  "dma-send-from-spr-no-flush": {
    "args": ["madr", "sadr", "qwc", "sync"]
  },
  "dump-vu1-range": {
    "args": ["start", "total-count"]
  },
  "ultimate-memcpy": {
    "args": ["dst", "src", "size-bytes"],
    "vars": {
      "s2-0": "qwc-remaining",
      "s1-0": "qwc-transferred-now",
      "s4-0": "spr-to-bank",
      "s3-0": "spr-from-bank"
    }
  },

  "dma-buffer-add-vu-function": {
    "args": ["dma-buf", "vu-func"],
    "vars": {
      "t1-1": "dma-buf-2",
      "v1-0": "func-ptr",
      "a3-0": "qlen",
      "a1-1": "origin",
      "t0-1": "qwc-now",
      "t2-0": ["buf-ptr", "dma-packet"]
    }
  },

  "dma-buffer-add-buckets": {
    "args": ["dma-buf", "count"],
    "vars": { "a2-0": "i", "v1-0": ["current-bucket", "dma-bucket"] }
  },

  "dma-buffer-patch-buckets": {
    "args": ["bucket", "count"],
    "vars": { "v1-1": "i" }
  },

  "dma-bucket-insert-tag": {
    "args": ["base", "idx", "tag-start", "tag-end"],
    "vars": { "v1-1": "bucket" }
  },

  "disasm-vif-details": {
    "args": ["stream", "data", "kind", "count"],
    "vars": { "s4-0": "count2", "s3-0": "data-ptr", "s2-0": "i" }
  },

  "disasm-vif-tag": {
    "args": ["data", "words", "stream", "details"],
    "vars": {
      "gp-0": "byte-idx",
      "v1-0": "cmd-template-idx",
      "a0-12": "print-kind",
      "s1-0": "first-tag",
      "s0-0": "packet-size",
      "t1-1": ["stcycl-imm", "vif-stcycl-imm"],
      "sv-16": "cmd",
      "sv-32": "data-ptr",
      "sv-48": "data-idx",
      "sv-64": "unpack-imm"
    }
  },

  "disasm-dma-list": {
    "args": ["data", "mode", "verbose", "stream", "expected-size"],
    "vars": {
      "sv-16": "addr",
      "sv-32": "data-2",
      "sv-48": "qwc",
      "sv-64": "ra-1",
      "sv-80": "ra-2",
      "sv-96": "call-depth",
      "sv-112": "current-tag",
      "s2-0": "mode-2",
      "s3-0": "verbose-2",
      "gp-0": "stream-2",
      "s1-0": "expected-size-2",
      "s0-0": "end-condition",
      "s4-0": "total-qwc",
      "s5-0": "total-tags"
    }
  },

  "cpad-invalid!": {
    "args": ["pad"]
  },

  "(method 0 cpad-info)": {
    "args": ["alloction", "type-to-make", "idx"],
    "vars": { "s5-0": "obj" }
  },

  "analog-input": {
    "args": ["in", "offset", "center-val", "max-val", "out-range"],
    "vars": {
      "f1-1": "offset-in",
      "f0-3": "magnitude",
      "v1-0": "max-magnitude"
    }
  },

  "cpad-set-buzz!": {
    "args": ["pad", "buzz-idx", "buzz-amount", "duration"]
  },

  "service-cpads": {
    "vars": {
      "gp-0": "pad-list",
      "s5-0": "pad-idx",
      "s4-0": "pad",
      "s3-0": "buzz-idx",
      "v1-29": "current-button0"
    }
  },

  "buzz-stop!": {
    "args": ["idx"]
  },

  "default-buffer-init": {
    "args": ["buff"],
    "vars": {
      "v1-0": "buff-ptr",
      "v1-1": "buff-ptr2",
      "v1-3": "buff-ptr3",
      "v1-4": "buff-ptr4",
      "a1-4": ["packet", "dma-gif-packet"],
      "a1-6": ["gif-tag", "gs-gif-tag"],
      "a1-8": ["data", "(pointer uint64)"],
      "a0-1": ["ret-packet", "dma-packet"],
      "v1-2": "buff-ptr5"
    }
  },

  "add-reg-gif-packet": {
    "args": ["packet", "reg-idx", "reg-val"],
    "vars": { "v1-0": "tag" }
  },

  "(method 9 font-context)": {
    "args": ["obj", "mat"]
  },
  "(method 10 font-context)": {
    "args": ["obj", "x", "y"]
  },
  "(method 11 font-context)": {
    "args": ["obj", "z"]
  },
  "(method 12 font-context)": {
    "args": ["obj", "w"]
  },
  "(method 13 font-context)": {
    "args": ["obj", "width"]
  },
  "(method 14 font-context)": {
    "args": ["obj", "height"]
  },
  "(method 15 font-context)": {
    "args": ["obj", "proj"]
  },
  "(method 16 font-context)": {
    "args": ["obj", "color"]
  },
  "(method 17 font-context)": {
    "args": ["obj", "flags"]
  },
  "(method 18 font-context)": {
    "args": ["obj", "start-line"]
  },
  "(method 19 font-context)": {
    "args": ["obj", "scale"]
  },
  "(method 0 font-context)": {
    "args": [
      "allocation",
      "type-to-make",
      "mat",
      "x",
      "y",
      "z",
      "color",
      "flags"
    ],
    "vars": { "v0-0": "obj" }
  },
  "font-set-tex0": {
    "args": ["ptr-tex0", "tex", "tex-addr", "psm", "clut-addr"]
  },

  "(method 0 display-frame)": {
    "vars": { "gp-0": "obj" }
  },

  "(method 0 draw-context)": {
    "args": [
      "allocation",
      "type-to-make",
      "org-x",
      "org-y",
      "width",
      "height",
      "color-0"
    ]
  },

  "(method 0 display)": {
    "args": ["allocation", "type-to-make", "psm", "w", "h", "ztest", "zpsm"],
    "vars": { "gp-0": "obj" }
  },

  "(method 0 ripple-control)": {
    "vars": { "v0-0": "obj" }
  },

  "vector-seek-2d-xz-smooth!": {
    "args": ["vec", "target", "max-step", "alpha"],
    "vars": {
      "f0-1": "x-diff",
      "f2-1": "z-diff",
      "f1-5": "x-step",
      "f0-3": "z-step",
      "f2-4": "step-len"
    }
  },

  "vector-seek-2d-yz-smooth!": {
    "args": ["vec", "target", "max-step", "alpha"],
    "vars": {
      "f0-1": "y-diff",
      "f2-1": "z-diff",
      "f1-5": "y-step",
      "f0-3": "z-step",
      "f2-4": "step-len",
      "f2-6": "step-scale"
    }
  },

  "vector-seek-3d-smooth!": {
    "args": ["vec", "target", "max-step", "alpha"],
    "vars": {
      "f0-1": "x-diff",
      "f1-2": "y-diff",
      "f3-1": "z-diff",
      "f2-6": "x-step",
      "f1-3": "y-step",
      "f0-4": "z-step",
      "f3-5": "step-len",
      "f3-7": "step-scale"
    }
  },

  "seek-with-smooth": {
    "args": ["value", "target", "max-step", "alpha", "deadband"],
    "vars": { "f0-1": "diff", "f0-2": "step", "f1-4": "min-step" }
  },

  "vector-v+!": {
    "args": ["result", "position", "velocity"]
  },

  "vector-v*float+!": {
    "args": ["result", "position", "velocity", "velocity-scale"]
  },

  "vector-v++!": {
    "args": ["position", "velocity"]
  },

  "vector-v*float!": {
    "args": ["delta-p", "velocity", "scale"]
  },

  "vector-v*float++!": {
    "args": ["position", "velocity", "scale"]
  },

  "vector-lerp!": {
    "args": ["out", "a", "b", "alpha"]
  },

  "vector-lerp-clamp!": {
    "args": ["out", "a", "b", "alpha"]
  },

  "vector4-lerp!": {
    "args": ["out", "a", "b", "alpha"]
  },

  "vector4-lerp-clamp!": {
    "args": ["out", "a", "b", "alpha"]
  },

  "vector-deg-lerp-clamp!": {
    "args": ["out", "min-val", "max-val", "in"]
  },

  "make-file-name": {
    "args": ["kind", "name", "art-group-version"]
  },

  "make-vfile-name": {
    "args": ["kind", "name"]
  },

  "file-info-correct-version?": {
    "args": ["info", "kind", "version-override"],
    "vars": { "s5-0": "expected-version", "s4-0": "kind-name" }
  },

  "(method 0 load-dir)": {
    "args": ["allocation", "type-to-make", "length", "unk"],
    "vars": { "s4-0": "obj" }
  },

  "(method 0 load-dir-art-group)": {
    "args": ["allocation", "type-to-make", "length", "unk"],
    "vars": { "v0-0": "obj" }
  },

  "(method 0 external-art-buffer)": {
    "args": ["allocation", "type-to-make", "idx"],
    "vars": { "v0-0": "obj" }
  },

  "(method 0 external-art-control)": {
    "vars": { "gp-0": "obj", "s4-0": "buff-idx", "v1-9": "rec-idx" }
  },

  "(method 9 display)": {
    "args": ["obj", "slowdown"],
    "vars": { "gp-0": "obj", "s5-0": "ratio" }
  },

  "set-draw-env-offset": {
    "args": ["env", "x", "y"]
  },

  "set-display-env": {
    "args": ["env", "psm", "width", "height", "dx", "dy", "fbp"]
  },

  "set-draw-env": {
    "args": ["env", "psm", "width", "height", "ztest", "zpsm", "fbp"]
  },

  "set-display": {
    "args": ["disp", "psm", "w", "h", "ztest", "zpsm"]
  },

  "set-display2": {
    "args": ["disp", "psm", "w", "h", "ztest", "zpsm"]
  },

  "(method 11 profile-bar)": {
    "args": ["obj", "name", "color"],
    "vars": { "s5-0": "new-frame" }
  },

  "(method 12 profile-bar)": {
    "args": ["obj", "name", "color"],
    "vars": { "v0-0": "new-frame" }
  },

  "gs-set-default-store-image": {
    "args": [
      "packet",
      "src-fbp",
      "src-w",
      "src-psm",
      "ssax",
      "ssay",
      "rrw",
      "rrh"
    ]
  },

  "store-image": {
    "args": ["oddeven"],
    "vars": {
      "s4-0": "buff0",
      "s1-0": "buff1",
      "s0-0": "packet",
      "gp-0": "file",
      "s3-0": "width",
      "s2-0": "height",
      "s0-1": "ptr-0",
      "sv-16": "ptr-1",
      "sv-32": "y-idx",
      "sv-48": "y-idx-2"
    }
  },

  "(method 0 draw-context)": {
    "args": [
      "allocation",
      "type-to-make",
      "org-x",
      "org-y",
      "width",
      "height",
      "color-0"
    ],
    "vars": { "v0-0": "obj" }
  },

  "draw-context-set-xy": {
    "args": ["ctxt", "x", "y"]
  },

  "texture-qwc": {
    "args": ["w", "h", "tex-format"]
  },

  "gs-find-block": {
    "args": ["bx", "by", "tex-format"]
  },

  "gs-largest-block": {
    "args": ["tex-width", "tex-height", "tex-format"],
    "vars": {
      "s5-0": "block-width",
      "v1-0": "block-height",
      "a0-6": "real-width",
      "a1-4": "real-height",
      "s5-1": "width-blocks",
      "s3-1": "height-blocks",
      "s2-0": "x",
      "s1-0": "y",
      "s4-1": "max-block"
    }
  },

  "gs-blocks-used": {
    "args": ["tex-width", "tex-height", "tex-format"],
    "vars": {
      "s4-0": "page-width",
      "v1-0": "page-height",
      "a0-6": "real-width",
      "a1-4": "real-height",
      "s3-0": "width-blocks",
      "s1-0": "height-blocks"
    }
  },

  "dma-buffer-add-ref-texture": {
    "args": ["buf", "data", "tex-w", "tex-h", "tex-format"],
    "vars": {
      "s5-0": "data-ptr",
      "v1-0": "qwc",
      "a0-4": "qwc-this-time",
      "a1-3": "eop",
      "a3-1": ["setup-dma", "dma-packet"],
      "a3-3": ["setup-dif", "gs-gif-tag"],
      "a2-4": ["data-dma", "dma-packet"]
    }
  },

  "(method 15 texture-pool)": {
    "args": ["obj", "word-count"]
  },

  "(method 22 texture-pool)": {
    "args": ["obj", "tpage-id"]
  },

  "(method 10 texture-page)": {
    "args": ["obj", "segment-count", "additional-size"]
  },

  "(method 16 texture-pool)": {
    "args": ["obj", "segment", "size"]
  },

  "(method 9 texture-page)": {
    "args": ["obj", "seg"]
  },

  "texture-page-default-allocate": {
    "args": ["pool", "page", "seg", "tpage-id"],
    "vars": { "s3-0": "seg-id" }
  },

  "texture-page-common-allocate": {
    "args": ["pool", "page", "seg", "tpage-id"],
    "vars": { "s4-0": "seg-id" }
  },

  "(method 12 texture-page)": {
    "args": ["obj", "new-dest", "seg-id"],
    "vars": {
      "a3-4": "dst-block",
      "t0-1": "tex-id",
      "t1-6": "tex",
      "t2-0": "num-mips",
      "t3-4": "mip-id"
    }
  },

  "texture-page-common-boot-allocate": {
    "args": ["pool", "page", "heap", "tpage-id"],
    "vars": { "s2-0": "tex-id" }
  },

  "upload-vram-data": {
    "args": ["buf", "dest", "tex-data", "tex-h"],
    "vars": {
      "a3-2": "height-this-time",
      "a0-1": ["dma", "dma-packet"],
      "a0-3": ["gif", "gs-gif-tag"],
      "a0-5": "gs-data"
    }
  },

  "upload-vram-pages": {
    "args": ["pool", "segment", "page", "mode", "bucket-idx"],
    "vars": {
      "s3-0": "dma-buf",
      "sv-16": "tex-data",
      "sv-20": "tex-dest-base-chunk",
      "sv-24": "chunk-count",
      "sv-48": "tex-id",
      "s1-0": "upload-chunk-idx",
      "v1-24": "current-dest-chunk",
      "sv-32": "chunks-to-upload-count",
      "sv-40": "first-chunk-idx-to-upload",
      "gp-0": "total-upload-size",
      "s4-0": "dma-start",
      "a0-26": ["dma", "dma-packet"],
      "a0-28": ["gif", "gs-gif-tag"],
      "a0-30": "gif-data",
      "v1-50": ["dma-end", "dma-packet"]
    }
  },

  "update-vram-pages": {
    "args": ["pool", "pool-segment", "page", "mode"],
    "vars": {
      "t1-0": "dest-block",
      "t2-0": "sz",
      "t0-1": "page-id",
      "a1-4": "upload-chunks",
      "a2-3": "chunk-idx",
      "v1-2": "modified-chunk-count",
      "a3-8": "vram-chunk"
    }
  },

  "upload-vram-pages-pris": {
    "args": ["pool", "segment", "page", "bucket-idx", "allow-cache-mask"],
    "vars": {
      "s3-0": "dma-buf",
      "sv-16": "tex-data",
      "sv-20": "tex-dest-base-chunk",
      "sv-24": "chunk-count",
      "sv-32": "chunks-to-upload-count",
      "sv-40": "first-chunk-idx-to-upload",
      "sv-48": "page-id",
      "s0-0": "upload-chunk-idx",
      "sv-52": "current-dest-chunk",
      "sv-56": "need-tex",
      "gp-0": "total-upload-size",
      "a0-21": ["dma", "dma-packet"],
      "a0-23": ["gif", "gs-gif-tag"],
      "v1-55": ["dma-end", "dma-packet"]
    }
  },

  "texture-page-near-allocate-0": {
    "args": ["pool", "page", "heap", "mode"],
    "vars": {
      "s3-0": "common-dest",
      "s2-0": "page-seg-idx",
      "a1-5": "page-seg-2-size",
      "v1-15": "after-seg-2-data",
      "a0-8": "seg-2-data"
    }
  },

  "texture-page-near-allocate-1": {
    "args": ["pool", "page", "heap", "mode"],
    "vars": {
      "s4-0": "seg2-size",
      "a1-1": "seg2-dest",
      "s2-0": "common-dest",
      "s1-0": "page-seg-idx"
    }
  },

  "texture-page-level-allocate": {
    "args": ["pool", "page", "heap", "mode"],
    "vars": {
      "s2-0": "common-id",
      "v1-6": "level-idx"
    }
  },

  "texture-page-dir-inspect": {
    "args": ["dir", "mode"],
    "vars": {
      "v1-0": "pool",
      "s4-0": "level-idx",
      "a1-3": "lev",
      "s4-1": "entry-idx",
      "s3-0": "entry-page",
      "s2-0": "entry-link",
      "s1-0": "entry-list-length"
    }
  },

  "texture-page-size-check": {
    "args": ["pool", "level", "hide-prints"],
    "vars": {
      "gp-0": "oversize",
      "s3-0": "tfrag-page",
      "v1-0": "tfrag-mip0-size",
      "v1-3": "pris-page",
      "v1-5": "shrub-page",
      "v1-7": "alpha-page",
      "v1-9": "water-page"
    }
  },

  "(method 13 texture-pool)": {
    "args": ["obj", "level", "max-page-kind", "id-array"],
    "vars": {
      "v1-0": "page-idx",
      "v1-5": "tfrag-dir-entry",
      "v1-7": "pris-dir-entry",
      "v1-9": "shrub-dir-entry",
      "v1-11": "alpha-dir-entry",
      "v1-13": "water-dir-entry",
      "a2-7": "overflow-bits"
    }
  },

  "(method 14 texture-pool)": {
    "args": ["obj", "level", "tex-page-kind"],
    "vars": {
      "s3-0": "tfrag-page",
      "s2-0": "tfrag-bucket",
      "f30-0": "distance",
      "a2-4": "pris-page",
      "a3-3": "pris-bucket",
      "a2-5": "shrub-page",
      "f0-5": "shrub-closest",
      "t0-4": "shrub-bucket",
      "a3-4": "shrub-mode",
      "s3-1": "alpha-page",
      "f0-6": "alpha-closest",
      "s2-1": "alpha-bucket",
      "s1-3": "alpha-mode",
      "s0-0": "alpha-dest-chunk",
      "a2-7": "water-page",
      "a3-6": "water-bucket"
    }
  },

  "(method 13 texture-page)": {
    "args": ["obj", "dma-buff", "mode"],
    "vars": {
      "sv-16": "total-size",
      "v1-7": "start-segment",
      "s5-0": "chunk-count",
      "s4-0": "current-dest",
      "s3-0": "current-data",
      "a3-1": "chunks-now",
      "a0-1": ["pkt", "dma-packet"],
      "a0-3": ["gs-tag", "gs-gif-tag"],
      "a0-5": "gs-reg-data"
    }
  },

  "texture-relocate": {
    "args": ["dma-buff", "tex", "dest-loc", "dest-fmt", "clut-dst"],
    "vars": {
      "v1-0": "mip-level",
      "t1-1": "mip-w",
      "t2-3": "mip-h",
      "t4-0": ["dma-pkt", "dma-packet"],
      "t4-2": ["gs-pkt", "gs-gif-tag"]
    }
  },

  "(method 11 texture-pool)": {
    "vars": {
      "s3-0": "font-clut",
      "sv-16": "heap-before-font-tex",
      "sv-20": "clut-dest-addr",
      "s4-0": "dma-buff",
      "s5-0": "main-font-tx",
      "s2-0": "font-tx-1",
      "s1-0": "font-tx-1-dest",
      "s0-0": "font-tx-1-fmt",
      "s2-1": "font-tx-0",
      "s1-1": "font-tx-0-dest",
      "s0-1": "font-tx-0-fmt",
      "s2-2": "font-tx-3",
      "s1-2": "font-tx-3-dest",
      "s0-2": "font-tx-3-fmt",
      "s2-3": "font-tx-2",
      "s1-3": "font-tx-2-dest",
      "s0-3": "font-tx-2-fmt"
    }
  },

  "link-texture-by-id": {
    "vars": {
      "s4-0": "dir-entry"
    }
  },

  "(method 9 texture-page-dir)": {
    "args": ["obj", "heap"],
    "vars": {
      "v1-0": "mem-start",
      "a1-1": "mem-end",
      "a2-0": "entry-idx",
      "t1-0": "entry",
      "t0-0": "tex-page",
      "a3-4": "link-arr",
      "t0-3": "tex-count",
      "t1-4": "tex-idx",
      "t2-0": "link-slot",
      "t3-2": ["shader", "adgif-shader"],
      "t4-1": "dist-past-end"
    }
  },

  "display-loop": {
    "vars": {
      "s3-0": "debug-buf",
      "gp-0": "disp",
      "s5-2": "debug-txt-buf"
    }
  },

  "adgif-shader-login": {
    "args": "shader",
    "vars": {
      "s5-0": "tex"
    }
  },

  "adgif-shader-login-fast": {
    "args": ["shader"],
    "vars": {
      "v1-4": "tex-id",
      "a0-9": "dir-entry",
      "s5-0": "tex"
    }
  },

  "texture-page-login": {
    "args": ["id", "alloc-func", "heap"],
    "vars": {
      "s5-0": "dir-entry",
      "s4-0": "old-alloc-func",
      "s3-0": "file-name"
    }
  },

  "(method 9 __assert-info-private-struct)": {
    "args": ["obj", "filename", "line-num", "column-num"]
  },

  "__assert": {
    "args": ["exp", "msg"]
  },

  "__assert-min-max-range-float": {
    "args": ["exp", "minimum", "maximum", "msg-exp", "msg-min", "msg-max"]
  },

  "__assert-min-max-range-int": {
    "args": ["exp", "minimum", "maximum", "msg-exp", "msg-min", "msg-max"]
  },

  "__assert-zero-lim-range-int": {
    "args": ["exp", "maximum", "msg-exp", "msg-max"]
  },

  "fog-corrector-setup": {
    "args": ["corrector", "math-cam"]
  },

  "update-math-camera": {
    "args": ["math-cam", "video-mode", "aspect"],
    "vars": {
      "f0-4": "temp1",
      "v1-1": "elim1",
      "f0-6": "temp2",
      "v1-2": "elim2",
      "f1-3": "x-rat",
      "f0-7": "y-rat",
      "v1-3": "cull-info",
      "f2-2": "unused-x-thing",
      "f2-5": "y-thing",
      "f3-11": "one-plus-2x-squared",
      "f3-14": "one-plus-2y-squared",
      "f2-9": "temp3",
      "a0-2": "elim3",
      "f2-11": "near-x",
      "f1-5": "near-y",
      "f0-10": "near-corner-dist-sqr",
      "f2-8": "unused-thing-2",
      "f1-8": "near-z",
      "f0-12": "temp4",
      "a0-6": "elim4",
      "f1-12": "dx-rat-2",
      "f0-14": "d-temp-2",
      "f2-13": "dx-rat-times-4",
      "f3-21": "d-temp-3",
      "f4-21": "inverse-x-len",
      "f5-11": "inverse-x-len-2",
      "f0-16": "temp5",
      "a0-7": "elim5",
      "f1-15": "dy-rat",
      "f0-18": "d-temp-4",
      "f2-15": "dy-rat-times-4",
      "f3-22": "d-temp-5",
      "f4-26": "inverse-y-len",
      "f5-16": "inverse-y-len-2",
      "f0-20": "temp6",
      "v1-4": "elim6",
      "v0-2": "cam-mat",
      "f2-16": "fog-constant-1",
      "f3-23": "fog-constant-2",
      "f0-12": "fog-contsant-3",
      "f0-24": "fog-at-near-plane",
      "f1-22": "fog-factor-2",
      "f4-35": "cam-fov-mult",
      "f5-19": "corrected-fog",
      "f5-23": "hvdf-x",
      "f6-29": "hvdf-y",
      "f2-18": "hvdf-z",
      "f4-40": "hvdf-w",
      "f2-19": "persp-xx",
      "f3-36": "persp-yy",
      "f1-32": "persp-x",
      "v1-11": "sprite-row-0",
      "v1-12": "sprite-row-1",
      "v1-13": "sprite-row-2",
      "v1-14": "sprite-row-3",
      "f1-37": "temp7",
      "v1-16": "elim7",
      "v1-24": "pfog",
      "a0-12": "vis-gif-0",
      "a0-13": "vis-gif-1",
      "a0-14": "vis-gif-1-again",
      "a0-15": "vis-gif-1-again-again"
    }
  },

  "move-target-from-pad": {
    "args": ["trans", "pad-idx"],
    "vars": {
      "s4-0": "local-trans",
      "a0-5": "inv-cam-rot",
      "s3-0": "cam-rot-mat"
    }
  },

  "(method 13 profile-bar)": {
    "args": ["obj", "buf", "bar-pos"],
    "vars": {
      "v1-1": "height",
      "a1-4": "block-idx",
      "a2-1": "block-count",
      "t0-0": "left",
      "v1-3": "end-time",
      "s4-0": "worst-time-cache",
      "a3-1": "screen-y",
      "t2-0": ["direct-tag", "dma-packet"],
      "t2-2": ["start-gif-tag", "gs-gif-tag"],
      "t1-4": "block"
    }
  },

  "draw-sprite2d-xy": {
    "args": ["buf", "x", "y", "w", "h", "color"],
    "vars": {
      "t2-1": "context",
      "a0-3": "draw-x",
      "a1-9": "draw-y",
      "t1-2": "draw-w",
      "t0-2": "draw-h",
      "a3-2": ["dma", "dma-packet"],
      "a3-4": ["gif", "gs-gif-tag"],
      "v1-10": ["end-dma", "dma-packet"],
      "a0-13": "total-qwc",
      "a3-6": "gif-buf"
    }
  },

  "draw-quad2d": {
    "args": ["buf", "context"],
    "vars": {
      "a2-1": "draw-x",
      "a3-7": "draw-y",
      "t3-0": "draw-w",
      "t2-0": "draw-h",
      "v1-8": "end-dma",
      "t1-0": ["dma", "dma-packet"],
      "t1-2": ["gif", "gs-gif-tag"],
      "t1-4": "gif-buf",
      "a1-11": "total-qwc"
    }
  },

  "set-display-gs-state": {
    "args": ["dma-buf", "fbp", "scx", "scy", "fb-msk", "psm"],
    "vars": {
      "t3-0": ["dma", "dma-packet"],
      "t3-2": ["gif", "gs-gif-tag"],
      "t3-4": "gif-buf",
      "t2-0": "fbw"
    }
  },

  "set-display-gs-state-offset": {
    "args": [
      "dma-buf",
      "fbp",
      "width",
      "height",
      "fb-msk",
      "psm",
      "off-x",
      "off-y"
    ],
    "vars": {
      "t4-0": "fbw",
      "t5-0": ["dma", "dma-packet"],
      "t5-2": ["gif", "gs-gif-tag"],
      "t5-4": ["gif-data", "(pointer uint64)"]
    }
  },

  "reset-display-gs-state": {
    "args": ["disp", "dma-buf", "oddeven"],
    "vars": {
      "a3-0": "onscreen",
      "v1-0": "hoff",
      "a2-6": "fbp",
      "t0-0": ["dma", "dma-packet"],
      "t0-2": ["gif", "gs-gif-tag"],
      "a3-3": ["gif-data", "(pointer uint64)"]
    }
  },

  "(method 0 engine)": {
    "args": ["allocation", "type-to-make", "name", "length"],
    "vars": { "v0-0": "obj", "v1-11": "idx-to-link", "a0-1": "end-idx" }
  },

  "(method 10 engine)": {
    "args": ["obj", "f"],
    "vars": { "a0-1": "current", "s4-0": "next" }
  },

  "(method 11 engine)": {
    "args": ["obj", "f"],
    "vars": { "s4-0": "iter" }
  },

  "(method 12 engine)": {
    "vars": { "s4-0": ["ct", "connection"] }
  },

  "(method 13 engine)": {
    "vars": { "s4-0": ["ct", "connection"], "v1-2": "result" }
  },

  "(method 19 engine)": {
    "args": ["obj", "p1-value"],
    "vars": { "a0-1": "current", "s4-0": "next" }
  },

  "(method 20 engine)": {
    "args": ["obj", "p2-value"],
    "vars": { "a0-1": "current", "s4-0": "next" }
  },

  "connection-process-apply": {
    "args": ["proc", "func"],
    "vars": { "s5-0": "iter" }
  },

  "(method 15 engine)": {
    "args": ["obj", "proc", "func", "p1", "p2", "p3"],
    "vars": { "v1-0": "con" }
  },

  "surface-interp!": {
    "args": ["dst", "src0", "src1", "amount"]
  },

  "surface-mult!": {
    "args": ["dst", "src0", "src1"]
  },

  "(method 0 collide-shape-prim)": {
    "args": ["allocation", "type-to-make", "cshape", "prim-id", "size-bytes"]
  },

  "(method 0 collide-shape-prim-sphere)": {
    "args": ["allocation", "type-to-make", "cshape", "prim-id"],
    "vars": { "v0-0": ["obj", "collide-shape-prim-sphere"] }
  },
  "(method 0 collide-shape-prim-mesh)": {
    "args": ["allocation", "type-to-make", "cshape", "mesh-id", "prim-id"],
    "vars": { "v0-0": ["obj", "collide-shape-prim-mesh"] }
  },
  "(method 0 collide-shape-prim-group)": {
    "args": ["allocation", "type-to-make", "cshape", "elt-count", "prim-id"],
    "vars": { "v0-0": ["obj", "collide-shape-prim-group"] }
  },
  "(method 0 collide-shape)": {
    "args": [
      "allocation",
      "type-to-make",
      "proc",
      "collide-list-kind",
      "prim-id"
    ],
    "vars": { "s5-0": "obj" }
  },
  "(method 0 collide-sticky-rider-group)": {
    "vars": { "v0-0": "obj" }
  },
  "(method 11 touching-prims-entry-pool)": {
    "vars": { "a1-0": "current", "v1-0": "prev", "a2-0": "next" }
  },
  "(method 0 touching-list)": {
    "vars": { "v0-0": ["obj", "touching-list"] }
  },

  "cspace-by-name-no-fail": {
    "vars": { "v0-0": ["result", "cspace"] }
  },

  "num-func-loop!": {
    "args": ["chan", "inc"],
    "vars": { "f0-1": "duration", "f1-2": "after-inc", "f0-3": "wrapped" }
  },

  "shrubbery-login-post-texture": {
    "args": ["obj"],
    "vars": {
      "v1-1": "shader-count",
      "a1-1": ["dst", "qword"],
      "a2-5": ["tex-dst", "qword"],
      "a3-0": ["src", "qword"],
      "a2-6": ["text-dst2", "qword"],
      "a3-1": ["src-2", "qword"],
      "a3-2": ["src-3", "qword"]
    }
  },

  "(method 20 actor-link-info)": {
    "args": ["obj", "message"],
    "vars": {
      "s4-0": "iter",
      "s5-0": "result",
      "a0-1": "proc",
      "a1-1": "msg-block"
    }
  },

  // LEVEL
  "lookup-level-info": {
    "args": ["name"],
    "vars": {
      "a1-1": ["info", "level-load-info"],
      "v1-0": "rest",
      "a1-0": "current-sym"
    }
  },

  "(method 21 level-group)": {
    "args": ["obj", "name", "cmd-idx"],
    "vars": { "v1-1": "cmd-lst" }
  },

  // SHADOW-CPU-H
  "(method 0 shadow-control)": {
    "args": [
      "allocation",
      "type-to-make",
      "bottom-offset",
      "top-offset",
      "dir",
      "center",
      "fade"
    ],
    "vars": { "v0-0": "obj" }
  },

  // RES
  "(method 0 res-lump)": {
    "args": ["allocation", "type-to-make", "data-count", "data-size"],
    "vars": { "v0-0": "obj" }
  },
  "(method 20 res-lump)": {
    "args": ["obj", "time", "result", "buf"],
    "vars": {
      "t0-2": "tag-lo",
      "t1-2": "tag-hi",
      "v1-6": "elt-count",
      "f0-2": "interp",
      "a1-6": "src-lo",
      "a2-13": "src-hi"
    }
  },
  "(method 3 res-lump)": {
    "vars": { "s5-0": "i" }
  },
  "(method 9 res-lump)": {
    "args": ["obj", "name", "mode", "time", "default", "tag-addr", "buf-addr"],
    "vars": { "s3-0": "tag-pair" }
  },
  "(method 10 res-lump)": {
    "args": ["obj", "name", "mode", "time", "default", "tag-addr", "buf-addr"],
    "vars": { "s3-0": "tag-pair", "v1-4": "tag" }
  },
  "(method 11 res-lump)": {
    "args": ["obj", "name", "mode", "time", "default", "tag-addr", "buf-addr"],
    "vars": {
      "a2-1": "tag-pair",
      "s1-0": "tag",
      "s0-0": "tag-type",
      "gp-1": "data"
    }
  },
  "(method 12 res-lump)": {
    "args": ["obj", "name", "mode", "time", "default", "tag-addr", "buf-addr"],
    "vars": {
      "a2-1": "tag-pair",
      "s1-0": "tag",
      "s0-0": "tag-type",
      "gp-1": "data"
    }
  },
  "(method 16 res-lump)": {
    "vars": {
      "v1-0": "tags-sorted",
      "a1-0": "i",
      "a2-1": "tag-stop",
      "a3-2": "tag1",
      "t0-3": "tag2",
      "t1-6": "tag-name1",
      "t2-6": "tag-name2"
    }
  },
  "(method 15 res-lump)": {
    "vars": {
      "s5-0": ["tag-pair", "res-tag-pair"],
      "s2-0": "existing-tag",
      "s3-0": "data-size",
      "v1-25": "resource-mem"
    }
  },

  "(method 17 res-lump)": {
    "vars": {
      "a0-2": "new-tag",
      "s4-0": "tag-mem"
    }
  },

  "(method 8 res-lump)": {
    "args": ["obj", "block", "flags"],
    "vars": {
      "s3-0": "mem-use-id",
      "s2-0": "mem-use-name",
      "v1-22": "obj-size",
      "s1-0": "tag-idx",
      "s0-0": "tag-data"
    }
  },

  // FACT-H
  "(method 0 fact-info-target)": {
    "vars": { "gp-0": "obj" }
  },
  "(method 0 fact-info-enemy)": {
    "vars": {
      "gp-0": "obj",
      "s5-0": "entity"
    }
  },

  "(method 0 fact-info)": {
    "args": ["allocation", "type-to-make", "proc", "pkup-type", "pkup-amount"],
    "vars": {
      "gp-0": ["obj", "fact-info"],
      "s5-0": "ent",
      "sv-16": "tag"
    }
  },

  "(method 0 align-control)": {
    "vars": { "v0-0": ["obj", "align-control"] }
  },

  "str-load": {
    "args": ["name", "chunk-id", "address", "len"],
    "vars": { "s2-0": ["cmd", "load-chunk-msg"] }
  },

  "str-load-status": {
    "args": ["length-out"],
    "vars": { "v1-7": "response" }
  },

  "str-play-async": {
    "args": ["name", "addr"],
    "vars": { "s4-0": "cmd" }
  },

  "str-play-stop": {
    "args": ["name"],
    "vars": { "s5-0": "cmd" }
  },

  "str-play-queue": {
    "args": ["name"],
    "vars": { "s5-0": "cmd" }
  },

  "str-ambient-play": {
    "args": ["name"],
    "vars": { "s5-0": "cmd" }
  },

  "str-ambient-stop": {
    "args": ["name"],
    "vars": { "s5-0": "cmd" }
  },

  "string->sound-name": {
    "args": ["str"],
    "vars": {
      "v1-0": "snd-name",
      "a1-0": ["out-ptr", "(pointer uint8)"],
      "a2-0": "in-ptr"
    }
  },
  "dgo-load-begin": {
    "args": ["name", "buffer1", "buffer2", "current-heap"],
    "vars": { "s2-0": "cmd" }
  },

  "dgo-load-get-next": {
    "args": ["last-object"],
    "vars": { "gp-0": ["load-location", "pointer"], "v1-5": "response" }
  },

  "dgo-load-continue": {
    "args": ["current-heap"],
    "vars": { "gp-0": "cmd" }
  },
  "dgo-load-cancel": {
    "vars": { "a2-0": "cmd" }
  },

  "find-temp-buffer": {
    "args": ["size"],
    "vars": { "gp-0": "qwc" }
  },

  "dgo-load-link": {
    "args": ["obj-file", "heap", "print-login", "last-object"],
    "vars": { "s4-0": "obj-data" }
  },

  "ramdisk-load": {
    "args": ["file-id", "offset", "length", "buffer"],
    "vars": { "v1-1": "cmd" }
  },

  "show-mc-info": {
    "args": ["dma-buf"],
    "vars": { "s5-0": "info", "s4-0": "slot-idx" }
  },

  "(method 19 res-lump)": {
    "args": ["obj", "name-sym", "mode", "time"],
    "vars": {
      "t2-4": "type-chars",
      "t3-1": "max-search",
      "t4-0": "min-search",
      "t6-5": "diff",
      "t5-2": "check-idx",
      "t4-1": "tag-idx",
      "t3-13": "interp-tag-idx",
      "t4-4": "tag-ptr",
      "t0-6": "lo-tag-idx-out",
      "v1-14": "hi-tag-idx-out",
      "t1-0": "most-recent-invalid-time-idx"
    }
  },

  "entity-actor-count": {
    "args": ["res", "name"],
    "vars": {
      "sv-16": "tag"
    }
  },

  "(method 0 joint-mod)": {
    "args": ["allocation", "type-to-make", "mode", "proc", "joint-idx"],
    "vars": {
      "gp-0": "obj",
      "v1-7": "twist-max"
    }
  },

  "joint-mod-debug-draw": {
    "args": ["mod"]
  },

  "(method 9 joint-mod)": {
    "args": ["obj", "handler-mode"],
    "vars": { "v1-0": "joint", "a0-1": "mode" }
  },

  "(method 10 joint-mod)": {
    "args": ["obj", "target-trans"],
    "vars": { "f0-0": "distance" }
  },

  "(method 13 joint-mod)": { "args": ["obj", "x", "y", "z"] },
  "(method 14 joint-mod)": { "args": ["obj", "trans", "rot", "scale"] },
  "(method 11 joint-mod)": {
    "args": ["obj", "target-trans", "option", "proc"],
    "vars": {
      "s1-0": "proc-drawable",
      "s3-1": ["enemy-facts", "fact-info-enemy"],
      "f30-0": "dist"
    }
  },

  "joint-mod-look-at-handler": { "args": ["csp", "xform", "mat"] },
  "(method 9 collide-history)": {
    "args": ["obj", "cshape", "xs", "transv", "transv-out"]
  },

  "add-debug-sphere-from-table": {
    "vars": { "s1-0": ["points", "(inline-array vector)"] }
  },

  "entity-actor-lookup": {
    "args": ["lump", "name", "idx"]
  },

  "(method 0 actor-link-info)": {
    "args": ["allocation", "type-to-make", "proc"],
    "vars": { "s5-0": "obj", "a0-1": "ent" }
  },

  "(method 25 actor-link-info)": {
    "vars": { "s5-0": "actor", "gp-0": "count" }
  },

  "(method 9 actor-link-info)": {
    "args": ["obj", "matching-type"],
    "vars": { "s3-0": "actor", "s5-0": "mask", "s4-0": "current-bit" }
  },

  "(method 10 actor-link-info)": {
    "vars": { "s5-0": "this-actor", "s4-0": "actor", "gp-0": "count" }
  },

  "alt-actor-list-subtask-incomplete-count": {
    "vars": {
      "s4-0": "alt-actor-count",
      "gp-0": "incomplete-count",
      "s3-0": "alt-actor-idx"
    }
  },

  "check-irx-version": {
    "vars": { "gp-0": ["cmd", "sound-rpc-get-irx-version"] }
  },
  "sound-bank-load": {
    "vars": { "v1-1": ["cmd", "sound-rpc-load-bank"] }
  },
  "sound-bank-unload": {
    "vars": { "v1-1": ["cmd", "sound-rpc-unload-bank"] }
  },
  "sound-music-load": {
    "vars": { "v1-1": ["cmd", "sound-rpc-load-music"] }
  },
  "sound-music-unload": {
    "vars": { "v1-1": ["cmd", "sound-rpc-unload-music"] }
  },
  "sound-reload-info": {
    "vars": { "v1-1": ["cmd", "sound-rpc-reload-info"] }
  },
  "set-language": {
    "vars": { "v1-1": ["cmd", "sound-rpc-set-language"] }
  },
  "list-sounds": {
    "vars": { "v1-1": ["cmd", "sound-rpc-list-sounds"] }
  },
  "sound-set-volume": {
    "vars": { "v1-0": ["cmd", "sound-rpc-set-master-volume"] }
  },
  "sound-set-reverb": {
    "vars": { "v1-0": ["cmd", "sound-rpc-set-reverb"] }
  },
  "sound-set-ear-trans": {
    "vars": { "gp-0": ["cmd", "sound-rpc-set-ear-trans"] }
  },
  "sound-play-by-name": {
    "args": ["name", "id", "vol", "pitch", "bend", "group", "trans"],
    "vars": {
      "s5-0": ["cmd", "sound-rpc-play"],
      "s3-1": ["proc", "process-drawable"],
      "s4-0": "sound-trans"
    }
  },
  "sound-play-by-spec": {
    "args": ["spec", "id", "trans"],
    "vars": {
      "s5-0": ["cmd", "sound-rpc-play"],
      "s3-1": ["proc", "process-drawable"]
    }
  },
  "sound-pause": {
    "vars": { "v1-0": ["cmd", "sound-rpc-pause-sound"] }
  },
  "sound-stop": {
    "vars": { "v1-0": ["cmd", "sound-rpc-stop-sound"] }
  },
  "sound-continue": {
    "vars": { "v1-0": ["cmd", "sound-rpc-continue-sound"] }
  },
  "sound-group-pause": {
    "vars": { "v1-0": ["cmd", "sound-rpc-pause-group"] }
  },
  "sound-group-stop": {
    "vars": { "v1-0": ["cmd", "sound-rpc-stop-group"] }
  },
  "sound-group-continue": {
    "vars": { "v1-0": ["cmd", "sound-rpc-continue-group"] }
  },
  "sound-set-falloff-curve": {
    "vars": { "v1-0": ["cmd", "sound-rpc-set-falloff-curve"] }
  },
  "sound-set-sound-falloff": {
    "vars": { "v1-0": ["cmd", "sound-rpc-set-sound-falloff"] }
  },
  "sound-set-flava": {
    "vars": { "v1-0": ["cmd", "sound-rpc-set-flava"] }
  },
  "(method 0 ambient-sound)": {
    "vars": { "s5-1": ["obj", "ambient-sound"], "v1-2": "bc" }
  },
  "(method 9 ambient-sound)": {
    "vars": { "s5-1": "spec", "s4-2": "spec-volume" }
  },
  "(method 11 ambient-sound)": {
    "vars": { "gp-0": ["cmd", "sound-rpc-set-param"] }
  },
  "(method 12 ambient-sound)": {
    "vars": { "v1-2": ["cmd", "sound-rpc-set-param"] }
  },
  "sound-buffer-dump": {
    "vars": { "s3-0": ["cmd", "sound-rpc-play"] }
  },

  "(method 0 path-control)": {
    "args": ["allocation", "type-to-make", "proc", "name", "time"],
    "vars": {
      "gp-0": ["obj", "path-control"],
      "s3-1": "ent",
      "v1-7": "lookup-entity",
      "sv-16": "tag",
      "v1-9": "data"
    }
  },

  "(method 0 curve-control)": {
    "args": ["allocation", "type-to-make", "proc", "name", "time"],
    "vars": { "gp-0": "obj", "s3-1": "ent", "v1-3": "lookup-entity" }
  },

  "nav-mesh-connect": {
    "args": ["proc", "trans", "nav-cont"],
    "vars": {
      "s2-0": "ent",
      "v0-0": "lookup-entity",
      "s3-0": "entity-nav-mesh"
    }
  },

  "(method 0 nav-control)": {
    "args": [
      "allocation",
      "type-to-make",
      "shape",
      "sphere-count",
      "nearest-y-threshold-default"
    ],
    "vars": { "s5-0": ["obj", "nav-control"], "a0-3": "ent" }
  },

  "add-debug-point": {
    "args": ["enable-draw", "bucket", "pt"],
    "vars": {
      "a0-6": ["a0-6", "(pointer uint64)"],
      "a0-7": ["a0-7", "dma-packet"],
      "a3-0": ["a3-0", "dma-packet"],
      "a3-2": ["a3-2", "gs-gif-tag"],
      "a3-4": ["a3-4", "vector4w-2"],
      "a3-6": ["a3-6", "vector4w-2"],
      "a3-8": ["a3-8", "vector4w-2"],
      "a1-30": ["a1-30", "vector4w-2"],
      "v1-7": "buf"
    }
  },
  "internal-draw-debug-line": {
    "vars": {
      "s2-0": ["s2-0", "rgba"],
      "s5-0": ["s5-0", "rgba"],
      "a3-1": ["a3-1", "dma-packet"],
      "a3-3": ["a3-3", "gs-gif-tag"],
      "a1-43": ["a1-43", "(inline-array vector4w-2)"],
      "a0-31": ["a0-31", "(pointer uint64)"],
      "a0-32": ["a0-32", "dma-packet"]
    }
  },
  "add-debug-flat-triangle": {
    "vars": {
      "a3-1": ["a3-1", "dma-packet"],
      "a3-3": ["a3-3", "gs-gif-tag"],
      "a3-5": ["a3-5", "(inline-array vector4w-3)"],
      "a0-9": ["a0-9", "(pointer uint64)"],
      "a0-10": ["a0-10", "dma-packet"]
    }
  },
  "add-debug-line2d": {
    "vars": {
      "a2-3": ["a2-3", "dma-packet"],
      "a2-5": ["a2-5", "gs-gif-tag"],
      "a2-7": ["a2-7", "(inline-array vector4w)"],
      "a2-9": ["a2-9", "(inline-array vector4w)"],
      "a0-20": ["a0-20", "(pointer uint64)"],
      "v1-10": ["v1-10", "dma-packet"]
    }
  },
  "debug-percent-bar": {
    "vars": {
      "v1-5": ["v1-5", "dma-packet"]
    }
  },
  "debug-pad-display": {
    "vars": {
      "v1-12": ["v1-12", "dma-packet"]
    }
  },
  "internal-draw-debug-text-3d": {
    "vars": {
      "v1-11": ["v1-11", "dma-packet"]
    }
  },

  "generic-init-buffers": {
    "vars": {
      "v1-8": ["packet", "dma-packet"],
      "gp-0": ["gp-0", "gs-zbuf"],
      "s5-0": ["s5-0", "gs-zbuf"]
    }
  },

  "level-update-after-load": {
    "args": ["loaded-level", "level-login-state"],
    "vars": {
      "s3-0": "level-drawable-trees",
      "s5-0": "initial-timer",
      "v1-4": "current-timer",
      "v1-5": "elapsed-timer",
      "s2-0": "current-login-pos",
      "s2-1": ["current-drawable", "drawable-tree"],
      "s1-0": "idx-in-drawable"
    }
  },

  "(method 9 setting-data)": {
    "vars": {
      "s3-0": ["conn", "connection"]
    }
  },

  "(method 12 level)": {
    "vars": {
      "s5-3": ["s5-3", "pair"]
    }
  },

  "update-sound-banks": {
    "vars": {
      "t0-0": ["t0-0", "symbol"]
    }
  },

  "(method 16 level-group)": {
    "vars": {
      "s1-0": ["s1-0", "continue-point"]
    }
  },

  "(method 20 level)": {
    "vars": {
      "s3-0": ["s3-0", "ramdisk-rpc-fill"]
    }
  },

  "(method 9 game-info)": {
    "args": ["obj", "cause", "save-to-load", "continue-point-override"],
    "vars": {
      "v1-0": "selected-cause",
      "s4-1": "lev-info"
    }
  },

  "(method 10 game-info)": {
    "args": ["obj", "item", "amount", "source"],
    "vars": {
      "v1-10": "proc",
      "s4-1": "level-idx",
      "a0-35": "buzz-task",
      "s4-2": "buzz-index",
      "f30-0": "buzz-count",
      "s3-0": "ctrl",
      "s5-2": "buzz-bits"
    }
  },

  "(method 14 game-info)": {
    "args": ["obj", "lev"],
    "vars": {
      "s5-0": "perms",
      "s4-0": "lev-entities",
      "s3-0": "lev-entity-idx",
      "s2-0": "lev-entity-perm",
      "v1-8": "info-entity-perm"
    }
  },

  "(method 15 game-info)": {
    "args": ["obj", "lev"],
    "vars": {
      "s5-0": "lev-entities",
      "s4-0": "lev-entity-idx",
      "s3-0": "lev-entity-perm",
      "v1-7": "info-entity-perm"
    }
  },

  "(method 25 game-info)": {
    "args": ["obj", "save"],
    "vars": {
      "v1-0": ["save-data", "game-save-tag"],
      "s4-0": ["data", "game-save-tag"],
      "v1-9": "old-base-frame",
      "v1-10": "frame-counter-diff"
    }
  },

  "(method 10 game-save)": {
    "args": ["obj", "filename"],
    "vars": {
      "s5-0": "stream",
      "s3-0": "in-size",
      "s4-0": "my-size"
    }
  },

  "(method 11 game-save)": {
    "args": ["obj", "detail"],
    "vars": {
      "s4-0": ["tag", "game-save-tag"],
      "s3-0": "tag-idx",
      "s2-1": "prog-lev-idx",
      "a2-13": "lev-name"
    }
  },

  "debug-menu-func-decode": {
    "vars": {
      "v0-0": ["ret-val", "symbol"]
    }
  },

  "letterbox": {
    "vars": {
      "s5-0": "dma-buf",
      "v1-5": ["pkt", "dma-packet"]
    }
  },

  "blackout": {
    "vars": {
      "s5-0": "dma-buf",
      "gp-0": "sprite-dma-data",
      "v1-4": ["pkt", "dma-packet"]
    }
  },

  "set-master-mode": {
    "args": ["new-mode"],
    "vars": { "v1-3": "mode" }
  },

  "main-cheats": {
    "vars": {
      "v1-13": "cheatmode-state",
      "v1-158": "cheatmode-debug-state",
      "v1-303": "cheat-language-state",
      "v1-394": "cheat-pal-state",
      "s5-9": "dma-buff",
      "gp-9": "dma-start",
      "v1-533": ["dma-pkt", "dma-packet"],
      "gp-10": "timeout",
      "v1-548": "inactive-timeout",
      "gp-11": "game-end-proc"
    }
  },

  "load-game-text-info": {
    "args": ["txt-name", "curr-text", "heap"],
    "vars": {
      "sv-16": "heap-sym-heap",
      "sv-24": "lang",
      "sv-32": "load-status",
      "sv-40": "heap-free"
    }
  },

  "(method 13 art-group)": {
    "vars": {
      "s3-0": "art-elt",
      "s4-0": "janim",
      "v1-9": "janim-group",
      "s2-0": "success"
    }
  },

  "(method 14 art-group)": {
    "vars": {
      "s3-0": "art-elt",
      "s4-0": "janim",
      "v1-9": "janim-group",
      "s3-1": "success"
    }
  },

  "(method 16 process-drawable)": {
    "vars": {
      "s3-0": "body-T-world",
      "s0-0": "world-T-body",
      "s2-0": "grav-rt-body",
      "a1-5": "vel-rt-body"
    }
  },

  "(method 11 cam-float-seeker)": {
    "args": ["obj", "offset"],
    "vars": {
      "f1-2": "pos-error",
      "f0-5": "partial-velocity-limit",
      "f1-3": "daccel",
      "f1-6": "abs-vel",
      "f0-6": "abs-vel-limit",
      "f0-10": "dpos"
    }
  },

  "(method 9 trsqv)": {
    "args": ["obj", "dir", "vel", "frame-count"],
    "vars": {
      "f0-0": "yaw-error",
      "f1-2": "yaw-limit",
      "f30-0": "saturated-yaw",
      "a1-2": "quat",
      "f0-2": "old-diff"
    }
  },

  "(method 13 trsqv)": {
    "args": ["obj", "yaw", "vel", "frame-count"]
  },

  "(method 16 trsqv)": {
    "vars": {
      "s5-0": "quat",
      "s1-0": "grav",
      "s3-0": "rot-mat",
      "s4-0": "dir-z",
      "a0-4": "dir-x"
    }
  },

  "(method 25 trsqv)": {
    "vars": {
      "s5-0": "quat",
      "gp-0": "dir-z",
      "s5-1": "dir-y",
      "a1-2": "dir-grav",
      "v1-2": "grav-z-plane",
      "f0-1": "grav-dot"
    }
  },

  "(method 17 trsqv)": {
    "args": ["obj", "target", "y-rate", "z-rate"],
    "vars": {
      "gp-0": "quat",
      "s5-0": "temp-quat"
    }
  },

  "raw-ray-sphere-intersect": {
    "vars": {
      "v0-0": ["result", "float"],
      "v1-0": ["v1-0", "float"]
    }
  },

  "ray-sphere-intersect": {
    "args": ["ray-origin", "ray-dir", "sph-origin", "radius"]
  },

  "ray-circle-intersect": {
    "args": ["ray-origin", "ray-dir", "circle-origin", "radius"]
  },

  "ray-cylinder-intersect": {
    "args": [
      "ray-origin",
      "ray-dir",
      "cyl-origin",
      "cyl-axis",
      "cyl-rad",
      "cyl-len"
    ]
  },

  "(method 10 cylinder)": {
    "args": ["obj", "probe-origin", "probe-dir"],
    "vars": {
      "f30-0": "result",
      "f0-5": "u-origin-sph",
      "s4-0": "end-pt",
      "f0-8": "u-end-sphere"
    }
  },

  "(method 10 cylinder-flat)": {
    "args": ["obj", "probe-origin", "probe-dir"],
    "vars": {
      "f30-0": "result",
      "f0-5": "u-origin-circle",
      "s5-0": "end-pt",
      "f0-8": "u-end-circle"
    }
  },

  "ray-arbitrary-circle-intersect": {
    "args": [
      "probe-origin",
      "probe-dir",
      "circle-origin",
      "circle-normal",
      "radius"
    ]
  },

  "print-tr-stat": {
    "args": ["stat", "name", "dest"]
  },

  "update-subdivide-settings!": {
    "args": ["settings", "math-cam", "idx"]
  },

  "start-perf-stat-collection": {
    "vars": {
      "v1-2": "frame-idx",
      "v1-5": "bucket",
      "a0-2": "which-stat",
      "a0-7": "stat-idx"
    }
  },

  "ja-play-spooled-anim": {
    "vars": {
      "sv-16": "spool-part",
      "sv-28": "old-skel-status",
      "sv-64": "spool-sound"
    }
  },

  "(method 3 anim-tester)": {
    "vars": {
      "s5-0": ["s5-0", "anim-test-obj"],
      "s4-0": ["s4-0", "anim-test-sequence"],
      "s3-0": ["s3-0", "anim-test-seq-item"]
    }
  },

  "anim-test-obj-item-valid?": {
    "vars": {
      "s5-0": ["s5-0", "anim-test-sequence"]
    }
  },

  "anim-test-obj-remove-invalid": {
    "vars": {
      //"s5-0": ["s5-0", "anim-test-sequence"],
      "v1-31": ["v1-31", "anim-test-sequence"],
      "s3-0": ["s3-0", "anim-test-seq-item"],
      "s2-0": ["s2-0", "anim-test-seq-item"]
    }
  },

  "anim-tester-reset": {
    "vars": {
      "v1-1": ["v1-1", "anim-test-obj"]
    }
  },

  "anim-tester-save-object-seqs": {
    "vars": {
      "s4-2": ["s4-2", "anim-test-seq-item"]
    }
  },

  "sprite-setup-header": {
    "args": ["hdr", "num-sprites"]
  },

  "(method 0 sprite-aux-list)": {
    "args": ["allocation", "type-to-make", "size"]
  },

  "sprite-setup-frame-data": {
    "args": ["data", "tbp-offset"]
  },

  "(method 0 sprite-array-2d)": {
    "args": ["allocation", "type-to-make", "group-0-size", "group-1-size"],
    "vars": {
      "v1-0": "sprite-count",
      "s4-0": "vec-data-size",
      "a2-3": "adgif-data-size"
    }
  },

  "(method 0 sprite-array-3d)": {
    "args": ["allocation", "type-to-make", "group-0-size", "group-1-size"],
    "vars": {
      "v1-0": "sprite-count",
      "s4-0": "vec-data-size",
      "a2-3": "adgif-data-size"
    }
  },

  "sprite-set-3d-quaternion": {
    "args": ["data", "quat"]
  },
  "sprite-get-3d-quaternion": {
    "args": ["data", "quat"]
  },
  "sprite-add-matrix-data": {
    "args": ["dma-buff", "matrix-mode"],
    "vars": {
      "v1-0": "count",
      "a2-1": ["pkt1", "dma-packet"],
      "a1-2": ["mtx", "matrix"],
      "a2-9": ["pkt2", "dma-packet"],
      "a1-11": "mtx2",
      "a1-20": "hvdf-idx"
    }
  },

  "sprite-add-frame-data": {
    "args": ["dma-buff", "tbp-offset"],
    "vars": {
      "a0-1": ["pkt", "dma-packet"]
    }
  },

  "sprite-add-2d-chunk": {
    "args": [
      "sprites",
      "start-sprite-idx",
      "num-sprites",
      "dma-buff",
      "mscal-addr"
    ],
    "vars": {
      "a0-1": ["pkt1", "dma-packet"],
      "s1-0": "qwc-pkt1",
      "a1-7": "qwc-pkt2",
      "a0-5": ["pkt2", "dma-packet"],
      "a1-11": "qwc-pkt3",
      "a0-7": ["pkt3", "dma-packet"],
      "v1-7": ["pkt4", "dma-packet"]
    }
  },

  "sprite-add-2d-all": {
    "args": ["sprites", "dma-buff", "group-idx"],
    "vars": {
      "s4-0": "current-sprite-idx",
      "s2-0": "remaining-sprites",
      "s3-0": "mscal-addr"
    }
  },

  "sprite-add-3d-chunk": {
    "args": ["sprites", "start-sprite-idx", "num-sprites", "dma-buff"],
    "vars": {
      "a0-1": ["pkt1", "dma-packet"],
      "s2-0": "qwc-pkt1",
      "a1-7": "qwc-pkt2",
      "a0-5": ["pkt2", "dma-packet"],
      "a1-11": "qwc-pkt3",
      "a0-7": ["pkt3", "dma-packet"],
      "v1-7": ["pkt4", "dma-packet"]
    }
  },

  "sprite-add-3d-all": {
    "args": ["sprites", "dma-buff", "group-idx"],
    "vars": {
      "s4-0": "current-sprite-idx",
      "s3-0": "remaining-sprites"
    }
  },

  "sprite-add-shadow-chunk": {
    "args": ["shadow-buff", "start-idx", "num-sprites", "dma-buff"],
    "vars": {
      "s2-0": "qwc-pkt1",
      "a0-1": ["pkt1", "dma-packet"],
      "a1-7": "qwc-pkt2",
      "a0-5": ["pkt2", "dma-packet"],
      "v1-5": "sprite-idx",
      "a0-7": "dma-vec-data",
      "a1-14": "in-vec-data",
      "a1-15": "qwc-pkt3",
      "a0-11": ["pkt3", "dma-packet"],
      "s2-1": "si",
      "s1-0": "dma-adgif-data",
      "s0-0": "in-adgif-data",
      "v1-21": ["pkt4", "dma-packet"]
    }
  },

  "sprite-add-shadow-all": {
    "args": ["shadow-buff", "dma-buff"],
    "vars": {
      "s4-0": "current-shadow",
      "s3-0": "remaining-shadows"
    }
  },

  "sprite-draw": {
    "args": "disp",
    "vars": {
      "gp-0": "dma-mem-begin",
      "s4-0": "dma-buff",
      "s5-0": "dma-bucket-begin",
      "a0-9": ["pkt1", "dma-packet"],
      "a0-11": ["giftag", "gs-gif-tag"],
      "a0-17": ["pkt2", "dma-packet"],
      "a0-19": ["pkt3", "dma-packet"],
      "a0-26": ["pkt4", "dma-packet"],
      "v1-26": ["pkt5", "dma-packet"],
      "v1-31": "mem-use"
    }
  },

  "mem-usage-bsp-tree": {
    "args": ["header", "node", "mem-use", "flags"]
  },

  "(method 8 bsp-header)": {
    "args": ["obj", "mem-use", "flags"]
  },

  "(method 10 bsp-header)": {
    "args": ["obj", "other-draw", "disp-frame"],
    "vars": {
      "s4-0": "lev",
      "a2-3": "vis-list-qwc",
      "v1-15": "vis-list-qwc2",
      "a0-9": ["vis-list-spad", "(pointer uint128)"],
      "a1-5": ["vis-list-lev", "(pointer uint128)"],
      "a2-4": "current-qw"
    }
  },

  "bsp-camera-asm": {
    "args": ["bsp-hdr", "camera-pos"],
    "vars": {
      "v1-0": ["next-node", "bsp-node"],
      "a1-1": "real-node"
    }
  },

  "level-remap-texture": {
    "args": ["tex-id"],
    "vars": {
      "v1-1": "bsp-hdr",
      "a3-0": "table-size",
      "v1-2": ["table-data-start", "(pointer uint64)"],
      "t0-0": "table-data-ptr",
      "a1-1": "mask1",
      "a2-1": "masked-tex-id",
      "a3-2": "table-data-end",
      "t0-3": "midpoint",
      "t1-1": "diff"
    }
  },

  "debug-menu-make-from-template": {
    "vars": {
      "s5-1": ["s5-1", "string"]
    }
  },

  "debug-menu-item-var-render": {
    "vars": {
      "v1-14": ["v1-14", "dma-packet"]
    }
  },

  "generic-add-constants": {
    "vars": {
      "a0-1": ["a0-1", "dma-packet"]
    }
  },

  "generic-init-buf": {
    "vars": {
      "a0-2": ["a0-2", "dma-packet"],
      "a0-4": ["a0-4", "gs-gif-tag"],
      "a0-9": ["a0-9", "dma-packet"],
      "v1-7": ["v1-7", "(pointer int32)"]
    }
  },

  "(anon-function 1 cam-combiner)": {
    "vars": {
      "pp": ["pp", "process"]
    }
  },

  "(anon-function 2 cam-combiner)": {
    "vars": {
      "a0-3": ["vec", "(pointer vector)"]
    }
  },

  "(method 14 sync-info)": {
    "args": ["obj", "period", "phase"],
    "vars": {
      "f0-1": "period-float",
      "f1-1": "value"
    }
  },

  "(method 14 sync-info-eased)": {
    "args": ["obj", "period", "phase", "out-param", "in-param"],
    "vars": {
      "f0-9": "total-easing-phase",
      "f1-11": "total-normal-phase",
      "f0-1": "period-float",
      "f1-1": "value",
      "f3-4": "y-end"
    }
  },

  "(method 14 sync-info-paused)": {
    "args": ["obj", "period", "phase", "out-param", "in-param"]
  },

  "(method 15 sync-info)": {
    "args": [
      "obj",
      "proc",
      "default-period",
      "default-phase",
      "default-out",
      "default-in"
    ]
  },

  "(method 15 sync-info-eased)": {
    "args": [
      "obj",
      "proc",
      "default-period",
      "default-phase",
      "default-out",
      "default-in"
    ]
  },

  "(method 15 sync-info-paused)": {
    "args": [
      "obj",
      "proc",
      "default-period",
      "default-phase",
      "default-out",
      "default-in"
    ]
  },

  "(method 10 sync-info)": {
    "vars": {
      "v1-0": "period",
      "f0-1": "period-float",
      "f1-2": "current-time"
    }
  },

  "(method 16 sync-info)": {
    "args": ["obj", "user-time-offset"],
    "vars": {
      "a2-0": "period",
      "f0-1": "period-float",
      "v1-0": "wrapped-user-offset",
      "f1-4": "current-time",
      "f1-6": "current-time-wrapped",
      "f1-10": "combined-offset",
      "f0-3": "combined-offset-wrapped"
    }
  },

  "(method 11 sync-info)": {
    "vars": {
      "v1-0": "period",
      "f0-1": "period-float",
      "f1-2": "current-time"
    }
  },

  "(method 11 sync-info-paused)": {
    "vars": {
      "v1-0": "period",
      "f1-0": "period-float",
      "f0-1": "max-phase",
      "f2-2": "current-time"
    }
  },

  "(method 9 sync-info)": {
    "args": ["obj", "max-val"],
    "vars": {
      "v1-0": "period",
      "f0-1": "period-float",
      "f1-2": "current-time"
    }
  },

  "(method 13 sync-info)": {
    "args": ["obj"],
    "vars": {
      "v1-0": "period",
      "f1-0": "period-float",
      "f2-2": "current-time",
      "f0-1": "max-val",
      "f0-2": "phase-out-of-2"
    }
  },

  "(method 13 sync-info-eased)": {
    "args": ["obj"],
    "vars": {
      "v1-0": "period",
      "f1-0": "period-float",
      "f0-1": "max-val",
      "f2-2": "current-time",
      "f0-2": "current-val",
      "v1-2": "in-mirror?",
      "f1-4": "tlo",
      "f0-7": "eased-phase"
    }
  },

  "(method 12 sync-info)": {
    "args": ["obj", "max-out-val"],
    "vars": {
      "v1-0": "period",
      "f1-0": "period-float",
      "f0-1": "max-val",
      "f2-2": "current-time",
      "f0-2": "current-val"
    }
  },

  "(method 12 sync-info-eased)": {
    "args": ["obj", "max-out-val"]
  },
  "(method 12 sync-info-paused)": {
    "args": ["obj", "max-out-val"]
  },

  "(method 9 delayed-rand-float)": {
    "args": ["obj", "min-tim", "max-time", "max-times-two"]
  },

  "(method 10 oscillating-float)": {
    "args": ["obj", "target-offset"],
    "vars": { "f0-3": "acc" }
  },

  "(method 9 oscillating-float)": {
    "args": ["obj", "init-val", "accel", "max-vel", "damping"]
  },

  "(method 9 bouncing-float)": {
    "args": [
      "obj",
      "init-val",
      "max-val",
      "min-val",
      "elast",
      "accel",
      "max-vel",
      "damping"
    ]
  },

  "(method 9 delayed-rand-vector)": {
    "args": ["obj", "min-time", "max-time", "xz-range", "y-range"]
  },

  "(method 9 oscillating-vector)": {
    "args": ["obj", "init-val", "accel", "max-vel", "damping"]
  },

  "(method 10 oscillating-vector)": {
    "args": ["obj", "target-offset"],
    "vars": { "f0-2": "vel" }
  },

  "(method 9 trajectory)": {
    "args": ["obj", "time", "result"]
  },

  "(method 10 trajectory)": {
    "args": ["obj", "time", "result"]
  },

  "(method 11 trajectory)": {
    "args": ["obj", "from", "to", "duration", "grav"],
    "vars": { "f0-3": "xz-vel" }
  },

  "(method 12 trajectory)": {
    "args": ["obj", "from", "to", "xz-vel", "grav"],
    "vars": { "f0-1": "duration" }
  },

  "(method 13 trajectory)": {
    "args": ["obj", "from", "to", "y-vel", "grav"]
  },

  "(method 15 trajectory)": {
    "vars": {
      "s5-0": "prev-pos",
      "s4-0": "pos",
      "s3-0": "num-segments",
      "f0-1": "t-eval"
    }
  },

  "set-font-color-alpha": {
    "args": ["idx", "alpha"]
  },

  "print-game-text-scaled": {
    "args": ["str", "scale", "font-ctxt", "alpha"]
  },

  "print-game-text": {
    "args": ["str", "font-ctxt", "alpha", "offset-thing"]
  },

  "display-frame-start": {
    "args": ["disp", "new-frame-idx", "odd-even"],
    "vars": {
      "f30-0": "time-ratio",
      "s3-0": "scaled-seconds",
      "s3-1": "new-frame"
    }
  },

  "display-frame-finish": {
    "args": ["disp"],
    "vars": {
      "s4-0": "this-frame",
      "s5-0": "this-calc-buf",
      "s3-0": "bucket-idx",
      "v1-7": "this-global-buf",
      "a0-16": "global-buf",
      "v1-19": "calc-current",
      "a2-1": "calc-start",
      "s4-1": "global-current",
      "s5-1": "global-start",
      "s3-1": "global-end"
    }
  },

  "display-sync": {
    "args": ["disp"],
    "vars": {
      "s4-0": "frame-idx",
      "s5-0": "syncv-result",
      "s3-0": "dma-buf-to-send",
      "a1-4": "next-frame"
    }
  },

  "draw-string": {
    "args": ["str-in", "context"],
    "vars": {
      "v1-5": "fw",
      "a1-1": "dma-out",
      "t2-0": "flags",
      "a3-0": "has-flag-size24",
      "a3-1": "font-table-12",
      "a3-2": "font-table-to-use",
      "t0-0": "q-lo-tmpl",
      "t1-0": "q-hi-tmpl",
      "t3-0": "in-color",
      "t3-1": "color-array-prod",
      "t4-0": "fw+col",
      "t3-2": "q-verts-0p",
      "t5-0": "q-verts-1p",
      "t3-3": "q-verts-2p",
      "t4-1": "q-verts-3p",
      "t5-1": "q-verts-1t",
      "t5-2": "q-verts-1",
      "t3-4": "q-verts-2t",
      "t3-5": "q-verts-2",
      "t6-0": "q-verts-0t",
      "t6-1": "q-verts-0",
      "t4-2": "q-verts-3t",
      "t4-3": "q-verts-3",
      "t3-6": "fw2",
      "t4-4": "str-char",
      "t5-3": "not-sc-lit1",
      "t5-4": "not-sc-~",
      "t4-14": "fc-cr",
      "r0-0": "r0",
      "r0-1": "r0",
      "r0-2": "r0",
      "r0-3": "r0"
    }
  },

  "add-debug-outline-triangle": {
    "args": ["enable", "bucket", "p0", "p1", "p2", "color"]
  },

  "unpack-comp-rle": {
    "args": ["out", "in"],
    "vars": {
      "v1-2": "current-input",
      "a2-0": "repeated-value",
      "v1-3": "copy-length",
      "a2-1": "src-val"
    }
  },

  "(method 16 level)": {
    "args": ["obj", "vis-info"],
    "vars": {
      "a0-1": "cam-leaf-idx",
      "v1-1": "curr-vis-str",
      "s4-0": "desired-vis-str",
      "s4-1": "vis-buffer",
      "s3-1": "vis-load-result",
      "v1-28": "dest-bits",
      "a1-3": "len",
      "a0-19": "bsp-bits",
      "a1-5": "len-qw",
      "s2-0": "lower-flag-bits",
      "s1-0": "spad-start",
      "s0-0": "spad-end",
      "s3-2": "list-len",
      "v1-49": "list-qwc",
      "v0-1": "result"
    }
  },

  "(method 9 merc-fragment)": {
    "vars": {
      "s5-0": "fp-data",
      "s4-0": "eye-ctrl",
      "s3-0": "shader",
      "v1-7": "eye-tex-block",
      "v1-34": "eye-tex-block-2",
      "v1-57": "tex",
      "a0-36": "seg"
    }
  },

  "(method 9 merc-effect)": {
    "vars": {
      "v1-0": "data",
      "v1-1": "tex",
      "a0-8": "seg",
      "s3-0": "frag-idx",
      "s2-0": "ctrl-size",
      "s1-0": "geo-size",
      "s4-0": ["geo", "merc-fragment"],
      "s5-0": ["ctrl", "merc-fragment-control"]
    }
  },

  "merc-vu1-add-vu-function": {
    "args": ["dma", "func", "flush-mode"],
    "vars": {
      "v1-0": "func-data",
      "a3-0": "qwc",
      "a1-1": "dst",
      "t0-1": "qwc-this-time"
    }
  },

  "(method 8 merc-ctrl)": {
    "vars": {
      "s4-0": "ctrl-mem",
      "s3-0": "effect-idx",
      "s2-0": ["fctrl", "merc-fragment-control"],
      "s1-0": "frag-idx",
      "v1-35": "effect-mem",
      "a0-15": "effect-idx2",
      "a1-9": ["bctrl", "merc-blend-ctrl"],
      "a2-1": "blend-frag-idx"
    }
  },

  "(method 9 merc-ctrl)": {
    "vars": {
      "v1-3": "seg",
      "s5-0": "effect-idx",
      "a0-4": "idx-with-bit1",
      "a0-7": "this-effect",
      "a1-5": "last-effect",
      "a2-6": "copy-idx"
    }
  },

  "merc-vu1-init-buffer": {
    "args": ["dma-bucket", "test"],
    "vars": {
      "gp-0": "bucket",
      "s4-0": "dma-buf"
    }
  },

  "(method 9 screen-filter)": {
    "vars": {
      "v1-4": ["v1-4", "dma-packet"],
      "s5-0": "buf"
    }
  },

  "(method 11 fact-info-target)": {
    "args": ["obj", "kind", "amount", "source-handle"],
    "vars": { "f0-29": "buzz-count", "f30-0": "eco-lev" }
  },

  "auto-save-init-by-other": {
    "args": ["desired-mode", "notify-proc", "card-idx", "file-idx"]
  },

  "debug-menu-item-var-make-int": {
    "args": [
      "item",
      "callback",
      "inc",
      "has-range",
      "range-min",
      "range-max",
      "hex"
    ]
  },

  "debug-menu-item-var-make-float": {
    "args": [
      "item",
      "callback",
      "inc",
      "has-range",
      "range-min",
      "range-max",
      "precision"
    ]
  },

  "(method 0 debug-menu-item-var)": {
    "args": ["allocation", "type-to-make", "name", "id", "max-width"]
  },

  "debug-menu-context-grab-joypad": {
    "args": ["menu", "callback-arg", "callback-func"]
  },

  "debug-menu-context-default-selection": {
    "args": ["ctxt", "keep-current"],
    "vars": {
      "s5-0": "menu",
      "s4-0": "currently-active"
    }
  },

  "debug-menu-rebuild": {
    "args": ["menu"],
    "vars": {
      "s4-0": "max-width",
      "s5-0": "entry-count",
      "s3-0": "iter",
      "a0-1": "current-item"
    }
  },

  "debug-menu-context-set-root-menu": {
    "args": ["context", "menu"],
    "vars": {
      "s4-0": "active"
    }
  },

  "debug-menu-append-item": {
    "args": ["menu", "item"],
    "vars": {
      "gp-0": "context",
      "s4-0": "was-active"
    }
  },

  "(anon-function 82 default-menu)": {
    "vars": { "s4-0": ["s4-0", "texture-id"] }
  },

  "process-status-bits": {
    "vars": { "s3-0": ["proc-draw", "process-drawable"] }
  },

  "(method 29 entity-actor)": {
    "args": ["obj", "mode", "expected-type"]
  },

  "(method 13 level-group)": {
    "args": ["obj", "mode", "expected-type"]
  },

  "(method 24 entity)": {
    "args": ["obj", "lev-group", "lev", "aid"],
    "vars": {
      "v1-4": "level-link",
      "t0-5": "other-prev",
      "t1-1": "other-front"
    }
  },

  "update-actor-vis-box": {
    "args": ["proc", "min-pt", "max-pt"],
    "vars": { "v1-4": "world-bounds-origin", "f0-0": "radius" }
  },

  "init-entity": {
    "args": ["proc", "ent"]
  },

  "(method 22 entity-actor)": {
    "vars": {
      "s5-0": "entity-type",
      "v1-0": "info",
      "s4-0": "entity-process"
    }
  },

  "(method 18 bsp-header)": {
    "vars": {
      "a2-0": "existing-actor-count",
      "s4-0": "birth-idx",
      "a0-4": "idx-to-birth",
      "v1-25": "actor-to-birth",
      "a2-5": "existing-amb-count",
      "s4-1": "amb-array",
      "s3-0": "bsp-ambs",
      "a0-10": "amb-to-birth",
      "s4-2": "cams"
    }
  },

  "(code falling beach-rock)": {
    "vars": {
      "gp-2": ["gp-2", "handle"],
      "s5-1": ["s5-1", "handle"]
    }
  },

  "draw-percent-bar": {
    "vars": {
      "v1-3": ["v1-3", "dma-packet"]
    }
  },

  "(dummy-17 progress)": {
    "vars": {
      "v1-20": ["v1-20", "dma-packet"],
      "v1-81": ["v1-81", "dma-packet"]
    }
  },

  "make-current-level-available-to-progress": {
    "vars": {
      "a0-0": "cur-lev",
      "v1-7": "lev-idx"
    }
  },

  "make-levels-with-tasks-available-to-progress": {
    "vars": {
      "gp-0": "i",
      "s4-0": "ii",
      "s5-0": "tasks"
    }
  },

  "get-next-task-up": {
    "args": ["cur-task-idx", "lev-idx"]
  },
  "get-next-task-down": {
    "args": ["cur-task-idx", "lev-idx"]
  },
  "get-next-level-up": {
    "args": ["lev-idx"]
  },
  "get-next-level-down": {
    "args": ["lev-idx"]
  },

  "calculate-completion": {
    "args": ["the-progress"],
    "vars": {
      "sv-40": "total-cells",
      "sv-48": "total-buzzers",
      "sv-56": "total-orbs",
      "sv-16": "current-cells",
      "sv-24": "current-buzzers",
      "sv-32": "current-orbs"
    }
  },

  "(method 48 progress)": {
    "args": ["obj", "screen", "option"]
  },

  "activate-progress": {
    "args": ["creator", "screen"]
  },

  "(method 23 progress)": {
    "args": ["obj", "aspect", "video-mode"]
  },

  "(method 35 progress)": {
    "vars": {
      "s4-0": ["s4-0", "game-text-id"]
    }
  },

  "(method 43 progress)": {
    "vars": {
      "s4-0": ["s4-0", "game-text-id"]
    }
  },

  "(method 38 progress)": {
    "vars": {
      "a1-1": ["a1-1", "game-text-id"]
    }
  },

  "(post progress-debug)": {
    "vars": {
      "v1-7": ["v1-7", "dma-packet"],
      "v1-16": ["v1-16", "dma-packet"],
      "v1-25": ["v1-25", "dma-packet"],
      "v1-34": ["v1-34", "dma-packet"]
    }
  },

  "voicebox-track": {
    "vars": {
      "a0-1": "target"
    }
  },

  "citb-drop-plat-drop-children": {
    "vars": {
      "v1-4": ["v1-4", "handle"]
    }
  },

  "master-track-target": {
    "vars": {
      "v0-1": ["v0-1", "symbol"],
      "v1-14": ["v1-14", "handle"]
    }
  },

  "cam-los-spline-collide": {
    "vars": {
      "s3-0": ["s3-0", "(inline-array collide-cache-tri)"]
    }
  },

  "cam-draw-collide-cache": {
    "vars": {
      "gp-0": ["gp-0", "(inline-array collide-cache-tri)"]
    }
  },

  "cam-los-collide": {
    "vars": {
      "s1-1": ["s1-1", "(inline-array collide-cache-tri)"]
    }
  },

  "(code plunger-lurker-plunge)": {
    "vars": {
      "gp-1": ["gp-1", "handle"],
      "s5-0": ["s5-0", "othercam"]
    }
  },

  "flying-lurker-play-intro": {
    "vars": {
      "gp-1": ["gp-1", "handle"]
    }
  },

  "(code flying-lurker-start)": {
    "vars": {
      "v1-9": ["v1-9", "float"]
    }
  },

  "(code flying-lurker-fly)": {
    "vars": {
      "v1-42": ["v1-42", "float"]
    }
  },

  "(method 14 level-group)": {
    "vars": {
      "s1-1": ["s1-1", "process-drawable"]
    }
  },

  "level-hint-displayed?": {
    "vars": {
      "a0-1": ["a0-1", "level-hint"]
    }
  },

  "level-hint-init-by-other": {
    "vars": {
      "a0-6": ["a0-6", "string"]
    }
  },

  "(method 27 entity-ambient)": {
    "vars": {
      "s5-0": ["s5-0", "symbol"]
    }
  },

  "upload-vis-bits": {
    "vars": {
      "v1-2": "qwc",
      "a0-1": ["lev-vis-bits", "(pointer uint128)"],
      "a1-1": ["all-vis", "(pointer uint128)"],
      "a2-2": ["spad-vis", "(pointer uint128)"]
    }
  },

  "(event be-clone process-taskable)": {
    "vars": {
      "v0-0": ["v0-0", "shadow-geo"]
    }
  },

  "(event idle process-taskable)": {
    "vars": {
      "v0-0": ["v0-0", "symbol"]
    }
  },

  "(method 9 load-dir-art-group)": {
    "args": ["obj", "art-name", "do-reload", "heap", "version"]
  },

  "(method 15 hud-money)": {
    "vars": {
      "v1-8": ["v1-8", "dma-packet"]
    }
  },

  "(method 15 hud-money-all)": {
    "vars": {
      "v1-32": ["v1-32", "dma-packet"]
    }
  },

  "(trans fisher-done)": {
    "vars": {
      "v1-13": ["v1-13", "dma-packet"]
    }
  },

  "anim-tester-get-playing-item": {
    "vars": {
      "v0-0": ["v0-0", "anim-test-seq-item"]
    }
  },

  "light-eco-mother-default-event-handler": {
    "vars": {
      "v0-0": ["v0-0", "int"]
    }
  },

  "(method 7 sage-finalboss)": {
    "vars": {
      "v1-0": ["v1-0", "(inline-array sage-finalboss-particle)"]
    }
  },

  "(code robotboss-white-eco-movie)": {
    "vars": {
      "gp-1": ["gp-1", "handle"]
    }
  },

  "cam-collision-record-draw": {
    "vars": {
      "s5-0": ["s5-0", "cam-collision-record"]
    }
  },

  "cam-collision-record-save": {
    "vars": {
      "v1-5": ["v1-5", "cam-collision-record"]
    }
  },

  "cam-layout-save-cam-trans": {
    "vars": {
      "s5-1": ["s5-1", "vector"],
      "s2-1": ["s2-1", "vector"]
    }
  },

  "(method 15 level)": {
    "vars": {
      "v1-5": ["v1-5", "(inline-array box8s)"]
    }
  },

  "(method 14 process-drawable)": {
    "vars": {
      "a2-10": ["a2-10", "int"]
    }
  },

  "joint-control-reset!": {
    "vars": {
      "v1-2": ["v1-2", "joint-control-channel"]
    }
  },

  "matrix-from-control!": {
    "vars": {
      "v1-10": ["v1-10", "matrix"]
    }
  },

  "(event citb-robotboss-idle)": {
    "vars": {
      "v0-3": ["v0-3", "symbol"]
    }
  },

  "(code pov-camera-playing maincavecam)": {
    "vars": {
      "gp-1": ["gp-1", "handle"]
    }
  },

  // this shouldn't be required
  "(event darkecobarrel-mover-move)": {
    "vars": {
      "v0-0": ["v0-0", "object"]
    }
  },

  // this shouldn't be required
  "(event cam-master-active)": {
    "vars": {
      "v0-0": ["v0-0", "object"]
    }
  },

  "(code pickup fuel-cell)": {
    "vars": {
      "v1-34": ["v1-34", "(inline-array vector)"]
    }
  },

  "(method 11 eco)": {
    "vars": {
      "v1-2": ["v1-2", "pickup-type"]
    }
  },

  "(method 9 fact-info)": {
    "vars": {
      "s3-0": ["s3-0", "pickup-type"]
    }
  },

  "(event pickup eco-collectable)": {
    "vars": {
      "v0-1": ["v0-1", "symbol"]
    }
  },

  "cloud-track": {
    "vars": {
      "s1-1": ["s1-1", "handle"],
      "s2-1": ["s2-1", "handle"]
    }
  },

  "(method 63 collide-shape-moving)": {
    "vars": {
      "s0-0": ["s0-0", "collide-cache-prim"]
    }
  },

  "target-powerup-effect": {
    "vars": {
      "a0-74": ["a0-74", "vector"]
    }
  },

  "(code target-yellow-blast)": {
    "vars": {
      "gp-0": ["gp-0", "handle"]
    }
  },

  "dma-add-process-drawable": {
    "vars": {
      "a0-20": ["a0-20", "terrain-context"],
      "s4-0": ["s4-0", "vector"],
      "v1-42": ["v1-42", "vector"],
      "s3-1": "lod-to-use",
      "f30-1": "cam-dist"
    }
  },

  "flatten-joint-control-to-spr": {
    "vars": {
      "a1-0": ["a1-0", "(inline-array vector)"],
      "a1-1": ["a1-1", "(inline-array vector)"],
      "a1-2": ["a1-2", "(inline-array vector)"],
      "s5-0": "nb-channels",
      "s4-0": "upl-idx",
      "s3-0": "ch"
    }
  },

  "(event puffer-die)": {
    "vars": {
      "v0-0": ["v0-0", "uint"]
    }
  },

  "bones-init": {
    "vars": {
      "a2-1": ["a2-1", "bone-memory"],
      "v1-2": ["v1-2", "bone-memory"]
    }
  },

  "draw-bones-mtx-calc": {
    "vars": {
      "t2-0": ["t2-0", "bone-memory"]
    }
  },

  "bones-mtx-calc-execute": {
    "vars": {
      "a1-9": ["a1-9", "(inline-array vector)"],
      "v1-18": ["v1-18", "(inline-array matrix)"]
    }
  },

  "texscroll-make-request": {
    "vars": {
      "a1-1": ["a1-1", "mei-texture-scroll"]
    }
  },

  "texscroll-execute": {
    "vars": {
      "t1-0": ["t1-0", "merc-fragment"],
      "a1-2": ["a1-2", "mei-texture-scroll"],
      "t1-3": ["t1-3", "(pointer int8)"],
      "a2-1": ["a2-1", "merc-fragment-control"]
    }
  },

  "draw-bones": {
    "vars": {
      "a2-6": ["a2-6", "bone-regs"],
      "t4-0": ["t4-0", "bone-memory"],
      "v1-36": ["v1-36", "mei-texture-scroll"],
      "v1-6": ["v1-6", "vu-lights"]
    }
  },

  "draw-bones-hud": {
    "vars": {
      "t0-1": ["t0-1", "bone-regs"],
      "t6-0": ["t6-0", "bone-memory"],
      "t2-10": ["t2-10", "vu-lights"]
    }
  },

  "(code manipy-idle)": {
    "vars": {
      "v1-29": ["v1-29", "(pointer process)"]
    }
  },

  "(code target-death)": {
    "vars": {
      "s5-8": ["s5-8", "handle"]
    }
  },

  "(method 23 exit-chamber)": {
    "vars": {
      "v1-39": ["v1-39", "handle"]
    }
  },

  "beachcam-spawn": {
    "vars": {
      "gp-1": ["gp-1", "handle"],
      "v1-12": ["v1-12", "handle"],
      "v1-15": ["v1-15", "handle"],
      "s5-2": ["s5-2", "handle"]
    }
  },

  "(code pelican-spit)": {
    "vars": {
      "gp-1": ["gp-1", "handle"],
      "s4-0": ["s4-0", "handle"]
    }
  },

  "(code race-ring-active)": {
    "vars": {
      "gp-2": ["gp-2", "handle"],
      "v1-65": ["v1-65", "handle"],
      "s5-2": ["s5-2", "handle"]
    }
  },

  "(code pov-camera-playing snowcam)": {
    "vars": {
      "gp-2": ["gp-2", "handle"]
    }
  },

<<<<<<< HEAD
  "(code happy-plant-opening)": {
    "vars": {
      "gp-2": ["gp-2", "handle"],
      "v1-40": ["v1-40", "handle"],
      "s5-3": ["s5-3", "handle"]
    }
  },

  "(code target-title)": {
    "vars": {
      "gp-0": ["gp-0", "handle"]
    }
  },

  "(code hud-collecting)": {
    "vars": {
      "v1-0": ["v1-0", "handle"]
=======
  "(code target-demo)": {
    "vars": {
      "v1-12": ["v1-12", "handle"],
      "v1-24": ["v1-24", "handle"],
      "v1-32": ["v1-32", "handle"],
      "v1-38": ["v1-38", "handle"],
      "v1-44": ["v1-44", "handle"],
      "v1-50": ["v1-50", "handle"],
      "v1-56": ["v1-56", "handle"],
      "v1-62": ["v1-62", "handle"],
      "v1-70": ["v1-70", "handle"],
      "v1-76": ["v1-76", "handle"],
      "v1-82": ["v1-82", "handle"],
      "v1-88": ["v1-88", "handle"],
      "v1-94": ["v1-94", "handle"],
      "v1-100": ["v1-100", "handle"],
      "v1-106": ["v1-106", "handle"],
      "v1-112": ["v1-112", "handle"],
      "v1-18": ["v1-18", "handle"]
    }
  },

  "(method 32 sequenceA-village1)": {
    "vars": {
      "v1-27": ["v1-27", "handle"],
      "v1-34": ["v1-34", "handle"]
    }
  },

  "(exit play-anim sequenceA-village1)": {
    "vars": {
      "v1-4": ["v1-4", "handle"],
      "v1-10": ["v1-10", "handle"]
    }
  },

  "(event play-anim sequenceA-village1)": {
    "vars": {
      "v1-12": ["v1-12", "handle"],
      "v1-19": ["v1-19", "handle"],
      "v1-26": ["v1-26", "handle"]
    }
  },

  "mistycam-spawn": {
    "vars": {
      "v1-12": ["v1-12", "handle"],
      "v1-15": ["v1-15", "handle"],
      "s5-2": ["s5-2", "handle"]
>>>>>>> 72fe0682
    }
  },

  "aaaaaaaaaaaaaaaaaaaaaaa": {}
}<|MERGE_RESOLUTION|>--- conflicted
+++ resolved
@@ -3863,25 +3863,6 @@
     }
   },
 
-<<<<<<< HEAD
-  "(code happy-plant-opening)": {
-    "vars": {
-      "gp-2": ["gp-2", "handle"],
-      "v1-40": ["v1-40", "handle"],
-      "s5-3": ["s5-3", "handle"]
-    }
-  },
-
-  "(code target-title)": {
-    "vars": {
-      "gp-0": ["gp-0", "handle"]
-    }
-  },
-
-  "(code hud-collecting)": {
-    "vars": {
-      "v1-0": ["v1-0", "handle"]
-=======
   "(code target-demo)": {
     "vars": {
       "v1-12": ["v1-12", "handle"],
@@ -3931,7 +3912,26 @@
       "v1-12": ["v1-12", "handle"],
       "v1-15": ["v1-15", "handle"],
       "s5-2": ["s5-2", "handle"]
->>>>>>> 72fe0682
+    }
+  },
+
+  "(code happy-plant-opening)": {
+    "vars": {
+      "gp-2": ["gp-2", "handle"],
+      "v1-40": ["v1-40", "handle"],
+      "s5-3": ["s5-3", "handle"]
+    }
+  },
+
+  "(code target-title)": {
+    "vars": {
+      "gp-0": ["gp-0", "handle"]
+    }
+  },
+
+  "(code hud-collecting)": {
+    "vars": {
+      "v1-0": ["v1-0", "handle"]
     }
   },
 
