{
  "identity": {
    "args": ["obj"]
  },

  "1/": {
    "args": ["x"]
  },

  "+": {
    "args": ["x", "y"]
  },

  "-": {
    "args": ["x", "y"]
  },

  "*": {
    "args": ["x", "y"]
  },

  "/": {
    "args": ["x", "y"]
  },

  "ash": {
    "args": ["value", "shift-amount"]
  },

  "mod": {
    "args": ["x", "y"]
  },

  "rem": {
    "args": ["x", "y"]
  },

  "abs": {
    "args": ["x"]
  },

  "min": {
    "args": ["x", "y"]
  },

  "max": {
    "args": ["x", "y"]
  },

  "logior": {
    "args": ["x", "y"]
  },

  "logand": {
    "args": ["x", "y"]
  },

  "lognor": {
    "args": ["x", "y"]
  },

  "logxor": {
    "args": ["x", "y"]
  },

  "lognot": {
    "args": ["x"]
  },

  "basic-type?": {
    "args": ["obj", "parent-type"],
    "vars": { "v1-0": "obj-type", "a0-1": "end-type" }
  },

  "type-type?": {
    "args": ["child-type", "parent-type"],
    "vars": { "v1-0": "end-type" }
  },

  "find-parent-method": {
    "args": ["child-type", "method-id"],
    "vars": {
      "v0-0": "current-method",
      "v1-2": "original-method",
      "v1-5": "unused1"
    }
  },

  "ref": {
    "args": ["lst", "index"],
    "vars": { "v1-0": "count" }
  },

  "(method 4 pair)": {
    "vars": { "v0-0": "result", "v1-1": "iter" }
  },

  "last": {
    "args": ["lst"],
    "vars": { "v0-0": "iter" }
  },
  "member": {
    "args": ["obj", "lst"],
    "vars": { "v1-0": "iter" }
  },
  "nmember": {
    "args": ["obj", "lst"]
  },
  "assoc": {
    "args": ["item", "alist"],
    "vars": { "v1-0": "iter" }
  },
  "assoce": {
    "args": ["item", "alist"],
    "vars": { "v1-0": "iter" }
  },
  "nassoc": {
    "args": ["item-name", "alist"],
    "vars": { "a1-1": "key" }
  },
  "nassoce": {
    "args": ["item-name", "alist"],
    "vars": { "s4-0": "key" }
  },
  "append!": {
    "args": ["front", "back"],
    "vars": { "v1-1": "iter" }
  },
  "delete!": {
    "args": ["item", "lst"],
    "vars": { "a2-0": "iter", "v1-1": "iter-prev" }
  },
  "delete-car!": {
    "args": ["item", "lst"],
    "vars": { "a2-0": "iter", "v1-2": "iter-prev" }
  },
  "insert-cons!": {
    "args": ["kv", "alist"],
    "vars": { "a3-0": "updated-list" }
  },
  "sort": {
    "args": ["lst", "compare-func"],
    "vars": {
      "s4-0": "unsorted-count",
      "s3-0": "iter",
      "s2-0": "first-elt",
      "s1-0": "seoncd-elt",
      "v1-1": "compare-result"
    }
  },
  "(method 0 inline-array-class)": {
    "args": ["allocation", "type-to-make", "size"],
    "vars": { "v0-0": "obj" }
  },
  "(method 0 array)": {
    "args": ["allocation", "type-to-make", "content-type", "len"],
    "vars": { "v0-1": "obj" }
  },

  "(method 2 array)": {
    "vars": { "v1-1": "content-type-sym" }
  },

  "(method 3 array)": {
    "vars": { "v1-1": "content-type-sym" }
  },

  "mem-copy!": {
    "args": ["dst", "src", "size"],
    "vars": { "v0-0": "result", "v1-0": "i" }
  },
  "qmem-copy<-!": {
    "args": ["dst", "src", "size"],
    "vars": { "v0-0": "result", "v1-1": "qwc", "a2-1": "value" }
  },
  "qmem-copy->!": {
    "args": ["dst", "src", "size"],
    "vars": {
      "v0-0": "result",
      "v1-1": "qwc",
      "a1-1": "src-ptr",
      "a0-1": "dst-ptr",
      "a2-3": "value"
    }
  },
  "mem-set32!": {
    "args": ["dst", "size", "value"],
    "vars": { "v0-0": "result", "v1-0": "i" }
  },
  "mem-or!": {
    "args": ["dst", "src", "size"],
    "vars": { "v0-0": "result", "v1-0": "i" }
  },
  "fact": {
    "args": ["x"]
  },
  "mem-print": {
    "args": ["data", "word-count"],
    "vars": { "s4-0": "current-qword" }
  },
  "print-tree-bitmask": {
    "args": ["bits", "count"],
    "vars": { "s4-0": "i" }
  },
  "valid?": {
    "args": ["obj", "expected-type", "name", "allow-false", "print-dest"],
    "vars": { "v1-1": "in-goal-mem" }
  },

  // GKERNEL

  "(method 0 cpu-thread)": {
    "vars": { "v0-0": ["obj", "cpu-thread"] }
  },

  "inspect-process-heap": {
    "vars": { "s5-0": ["obj", "pointer"] }
  },

  "(method 23 dead-pool-heap)": {
    "args": ["this", "rec"]
  },

  "(method 0 dead-pool-heap)": {
    "vars": { "v0-0": ["obj", "dead-pool-heap"] }
  },

  "seek": {
    "args": ["x", "target", "diff"],
    "vars": { "f2-0": "err" }
  },

  "lerp": {
    "args": ["minimum", "maximum", "amount"]
  },

  "lerp-scale": {
    "args": ["min-out", "max-out", "in", "min-in", "max-in"],
    "vars": { "f0-1": "scale" }
  },

  "lerp-clamp": {
    "args": ["minimum", "maximum", "amount"]
  },

  "rand-vu-int-range": {
    "args": ["first", "second"],
    "vars": { "f0-4": "float-in-range" }
  },

  "(method 0 bit-array)": {
    "args": ["allocation", "type-to-make", "length"],
    "vars": { "v0-0": "obj" }
  },

  "(method 12 bit-array)": {
    "vars": { "v1-2": "idx" }
  },

  "box-vector-enside?": {
    "args": ["box", "pt"]
  },

  "box-vector-inside?": {
    "args": ["box", "pt"]
  },

  "string=": {
    "args": ["str-a", "str-b"],
    "vars": { "a2-0": "a-ptr", "v1-0": "b-ptr" }
  },

  "string-charp=": {
    "args": ["str", "charp"],
    "vars": { "v1-0": "str-ptr" }
  },

  "copyn-string<-charp": {
    "args": ["str", "charp", "len"],
    "vars": { "a3-0": "i", "v1-0": "str-ptr" }
  },

  "string<-charp": {
    "args": ["str", "charp"],
    "vars": { "v1-0": "str-ptr" }
  },

  "charp<-string": {
    "args": ["charp", "str"],
    "vars": { "v1-0": "str-ptr" }
  },

  "copy-charp<-charp": {
    "args": ["dst", "src"]
  },

  "cat-string<-string": {
    "args": ["a", "b"],
    "vars": { "v1-0": "a-ptr", "a1-1": "b-ptr" }
  },

  "catn-string<-charp": {
    "args": ["a", "b", "len"],
    "vars": { "v1-0": "a-ptr", "a3-2": "i" }
  },

  "cat-string<-string_to_charp": {
    "args": ["a", "b", "end-ptr"],
    "vars": { "v1-0": "b-ptr", "v0-0": "a-ptr" }
  },

  "append-character-to-string": {
    "args": ["str", "char"],
    "vars": { "v1-0": "str-ptr" }
  },

  "charp-basename": {
    "args": ["charp"],
    "vars": { "v1-0": "ptr" }
  },

  "string<?": {
    "args": ["a", "b"],
    "vars": { "s4-1": "len", "v1-4": "i" }
  },

  "string>?": {
    "args": ["a", "b"],
    "vars": { "s4-1": "len", "v1-4": "i" }
  },
  "string<=?": {
    "args": ["a", "b"],
    "vars": { "s4-1": "len", "v1-4": "i" }
  },
  "string>=?": {
    "args": ["a", "b"],
    "vars": { "s4-1": "len", "v1-4": "i" }
  },
  "string-cat-to-last-char": {
    "args": ["base-str", "append-str", "char"],
    "vars": { "s4-0": "end-of-append", "v1-0": "location-of-char" }
  },
  "string-suck-up!": {
    "args": ["str", "location"],
    "vars": { "v1-2": "str-ptr" }
  },
  "string-strip-trailing-whitespace!": {
    "args": ["str"],
    "vars": { "v1-6": "ptr" }
  },

  "string-get-arg!!": {
    "args": ["a-str", "arg"],
    "vars": { "s4-0": "arg-word-start", "s4-1": "arg-end", "v1-3": "arg-start" }
  },

  "string->int": {
    "args": ["str"],
    "vars": {
      "a0-1": "str-ptr",
      "v0-0": "result",
      "a0-2": "next-char-1",
      "a0-3": "next-char-2"
    }
  },

  "string-get-flag!!": {
    "args": ["result", "in", "first-flag", "second-flag"]
  },

  "(method 0 state)": {
    "args": [
      "allocation",
      "type-to-make",
      "name",
      "code",
      "trans",
      "enter",
      "exit",
      "event"
    ],
    "vars": { "v0-0": "obj" }
  },

  "previous-brother": {
    "args": ["proc"],
    "vars": { "v1-0": "parent", "v1-2": "child" }
  },

  // Matrix
  "matrix-identity": {
    "args": ["mat"],
    "vars": { "f0-0": "one" }
  },

  "matrix+!": {
    "args": ["dst", "src1", "src2"],
    "vars": { "v1-0": "i" }
  },

  "matrix-!": {
    "args": ["dst", "src1", "src2"],
    "vars": { "v1-0": "i" }
  },

  "matrix*!": {
    "args": ["dst", "src1", "src2"]
  },

  "matrixp*!": {
    "args": ["dst", "src1", "src2"],
    "vars": { "s5-0": "temp-mat" }
  },

  "vector-matrix*!": {
    "args": ["dst", "vec", "mat"]
  },

  "vector-rotate*!": {
    "args": ["dst", "vec", "mat"]
  },

  "vector3s-matrix*!": {
    "args": ["dst", "vec", "mat"],
    "vars": { "s5-0": "temp-vec3" }
  },

  "vector3s-rotate*!": {
    "args": ["dst", "vec", "mat"],
    "vars": { "s5-0": "temp-vec3" }
  },

  "matrix-transpose!": {
    "args": ["dst", "src"]
  },

  "matrix-inverse-of-rot-trans!": {
    "args": ["dst", "src"]
  },

  "matrix-4x4-inverse!": {
    "args": ["dst", "src"]
  },

  "matrix-translate!": {
    "args": ["dst", "trans"]
  },

  "matrix-translate+!": {
    "args": ["dst", "src", "trans"]
  },

  "matrix-scale!": {
    "args": ["dst", "scale"]
  },

  "scale-matrix!": {
    "args": ["dst", "scale", "src"]
  },

  "matrix-inv-scale!": {
    "args": ["dst", "scale"]
  },

  "column-scale-matrix!": {
    "args": ["dst", "scale", "src"]
  },

  "matrix-rotate-x!": {
    "args": ["dst", "rot-deg"],
    "vars": { "f30-0": "rot-sin", "f0-0": "rot-cos" }
  },

  "matrix-rotate-y!": {
    "args": ["dst", "rot-deg"],
    "vars": { "f30-0": "rot-sin", "f0-0": "rot-cos" }
  },

  "matrix-rotate-z!": {
    "args": ["dst", "rot-deg"],
    "vars": { "f30-0": "rot-sin", "f0-0": "rot-cos" }
  },

  "matrix-rotate-zyx!": {
    "args": ["dst", "rot-xyz-deg"],
    "vars": { "gp-0": "temp-mat", "s5-0": "rot-mat" }
  },

  "matrix-rotate-xyz!": {
    "args": ["dst", "rot-xyz-deg"],
    "vars": { "gp-0": "temp-mat", "s5-0": "rot-mat" }
  },

  "matrix-rotate-zxy!": {
    "args": ["dst", "rot-xyz-deg"],
    "vars": { "gp-0": "temp-mat", "s5-0": "rot-mat" }
  },

  "matrix-rotate-yxz!": {
    "args": ["dst", "rot-xyz-deg"],
    "vars": { "gp-0": "temp-mat", "s5-0": "rot-mat" }
  },

  "matrix-rotate-yzx!": {
    "args": ["dst", "rot-xyz-deg"],
    "vars": { "gp-0": "temp-mat", "s5-0": "rot-mat" }
  },

  "matrix-rotate-yxy!": {
    "args": ["dst", "rots-deg"],
    "vars": {
      "a2-0": "sincos-input",
      "s5-0": "sin-vec",
      "s4-0": "cos-vec",
      "f1-1": "cos-y",
      "f0-5": "sin-y",
      "f2-0": "cos-x",
      "f5-0": "sin-x",
      "f3-0": "cos-z",
      "f4-0": "sin-z"
    }
  },

  "matrix-rotate-yx!": {
    "args": ["dst", "rot-y-deg", "rot-x-deg"]
  },

  "matrix-axis-angle!": {
    "args": ["dst", "axis", "angle-deg"]
  },

  "matrix-lerp!": {
    "args": ["dst", "src1", "src2", "alpha"]
  },

  "matrix-3x3-determinant": {
    "args": ["mat"]
  },

  "matrix-3x3-inverse!": {
    "args": ["dst", "src"]
  },

  "matrix-3x3-inverse-transpose!": {
    "args": ["dst", "src"]
  },

  "matrix3-inverse-transpose!": {
    "args": ["dst", "src"]
  },

  "matrix-4x4-determinant": {
    "args": ["dst", "src"]
  },

  "matrix-4x4-inverse-transpose!": {
    "args": ["dst", "src"]
  },

  "matrix-y-angle": {
    "args": ["mat"],
    "vars": { "v1-0": "z-row" }
  },

  "(method 0 trs)": {
    "vars": { "gp-0": "obj" }
  },

  "transform-matrix-calc!": {
    "args": ["tf", "dst-mat"]
  },

  "transform-matrix-parent-calc!": {
    "args": ["tf", "dst-mat", "inv-scale"]
  },

  "trs-matrix-calc!": {
    "args": ["tf", "dst-mat"]
  },

  "quaternion-axis-angle!": {
    "args": ["quat", "x", "y", "z", "angle"]
  },

  "quaternion-vector-angle!": {
    "args": ["quat", "axis", "angle"]
  },

  "vector-flatten!": {
    "args": ["dst", "src", "plane-normal"]
  },

  "vector-reflect!": {
    "args": ["dst", "src", "plane-normal"]
  },

  "vector-reflect-flat!": {
    "args": ["dst", "src", "plane-normal"]
  },

  "vector-reflect-true-flat!": {
    "args": ["dst", "src", "plane-normal"]
  },

  "vector-reflect-flat-above!": {
    "args": ["dst", "src", "plane-normal"]
  },

  "deg-seek": {
    "args": ["in", "target", "max-diff"],
    "vars": {
      "v1-1": "in-int",
      "a0-2": "target-int",
      "a1-2": "max-diff-int",
      "a2-1": "diff",
      "a3-0": "abs-diff"
    }
  },

  "deg-seek-smooth": {
    "args": ["in", "target", "max-diff", "amount"],
    "vars": { "f0-1": "step" }
  },

  "deg-lerp-clamp": {
    "args": ["min-val", "max-val", "in"]
  },

  "sinerp-clamp": {
    "args": ["minimum", "maximum", "amount"]
  },

  "coserp-clamp": {
    "args": ["minimum", "maximum", "amount"]
  },
  "coserp": {
    "args": ["minimum", "maximum", "amount"]
  },

  "coserp180-clamp": {
    "args": ["minimum", "maximum", "amount"]
  },
  "coserp180": {
    "args": ["minimum", "maximum", "amount"]
  },
  "ease-in-out": {
    "args": ["total", "progress"]
  },
  "dma-send-to-spr": {
    "args": ["sadr", "madr", "qwc", "sync"]
  },
  "dma-send-to-spr-no-flush": {
    "args": ["sadr", "madr", "qwc", "sync"]
  },
  "dma-send-from-spr": {
    "args": ["madr", "sadr", "qwc", "sync"]
  },
  "dma-send-from-spr-no-flush": {
    "args": ["madr", "sadr", "qwc", "sync"]
  },
  "dump-vu1-range": {
    "args": ["start", "total-count"]
  },
  "ultimate-memcpy": {
    "args": ["dst", "src", "size-bytes"],
    "vars": {
      "s2-0": "qwc-remaining",
      "s1-0": "qwc-transferred-now",
      "s4-0": "spr-to-bank",
      "s3-0": "spr-from-bank"
    }
  },

  "dma-buffer-add-vu-function": {
    "args": ["dma-buf", "vu-func"],
    "vars": {
      "t1-1": "dma-buf-2",
      "v1-0": "func-ptr",
      "a3-0": "qlen",
      "a1-1": "origin",
      "t0-1": "qwc-now",
      "t2-0": ["buf-ptr", "dma-packet"]
    }
  },

  "dma-buffer-add-buckets": {
    "args": ["dma-buf", "count"],
    "vars": { "a2-0": "i", "v1-0": ["current-bucket", "dma-bucket"] }
  },

  "dma-buffer-patch-buckets": {
    "args": ["bucket", "count"],
    "vars": { "v1-1": "i" }
  },

  "dma-bucket-insert-tag": {
    "args": ["base", "idx", "tag-start", "tag-end"],
    "vars": { "v1-1": "bucket" }
  },

  "disasm-vif-details": {
    "args": ["stream", "data", "kind", "count"],
    "vars": { "s4-0": "count2", "s3-0": "data-ptr", "s2-0": "i" }
  },

  "disasm-vif-tag": {
    "args": ["data", "words", "stream", "details"],
    "vars": {
      "gp-0": "byte-idx",
      "v1-0": "cmd-template-idx",
      "a0-12": "print-kind",
      "s1-0": "first-tag",
      "s0-0": "packet-size",
      "t1-1": ["stcycl-imm", "vif-stcycl-imm"],
      "sv-16": "cmd",
      "sv-32": "data-ptr",
      "sv-48": "data-idx",
      "sv-64": "unpack-imm"
    }
  },

  "disasm-dma-list": {
    "args": ["data", "mode", "verbose", "stream", "expected-size"],
    "vars": {
      "sv-16": "addr",
      "sv-32": "data-2",
      "sv-48": "qwc",
      "sv-64": "ra-1",
      "sv-80": "ra-2",
      "sv-96": "call-depth",
      "sv-112": "current-tag",
      "s2-0": "mode-2",
      "s3-0": "verbose-2",
      "gp-0": "stream-2",
      "s1-0": "expected-size-2",
      "s0-0": "end-condition",
      "s4-0": "total-qwc",
      "s5-0": "total-tags"
    }
  },

  "cpad-invalid!": {
    "args": ["pad"]
  },

  "(method 0 cpad-info)": {
    "args": ["alloction", "type-to-make", "idx"],
    "vars": { "s5-0": "obj" }
  },

  "analog-input": {
    "args": ["in", "offset", "center-val", "max-val", "out-range"],
    "vars": {
      "f1-1": "offset-in",
      "f0-3": "magnitude",
      "v1-0": "max-magnitude"
    }
  },

  "cpad-set-buzz!": {
    "args": ["pad", "buzz-idx", "buzz-amount", "duration"]
  },

  "service-cpads": {
    "vars": {
      "gp-0": "pad-list",
      "s5-0": "pad-idx",
      "s4-0": "pad",
      "s3-0": "buzz-idx",
      "v1-29": "current-button0"
    }
  },

  "buzz-stop!": {
    "args": ["idx"]
  },

  "default-buffer-init": {
    "args": ["buff"],
    "vars": {
      "v1-0": "buff-ptr",
      "v1-1": "buff-ptr2",
      "v1-3": "buff-ptr3",
      "v1-4": "buff-ptr4",
      "a1-4": ["packet", "dma-gif-packet"],
      "a1-6": ["gif-tag", "gs-gif-tag"],
      "a1-8": ["data", "(pointer uint64)"],
      "a0-1": ["ret-packet", "dma-packet"],
      "v1-2": "buff-ptr5"
    }
  },

  "add-reg-gif-packet": {
    "args": ["packet", "reg-idx", "reg-val"],
    "vars": { "v1-0": "tag" }
  },

  "(method 9 font-context)": {
    "args": ["obj", "mat"]
  },
  "(method 10 font-context)": {
    "args": ["obj", "x", "y"]
  },
  "(method 11 font-context)": {
    "args": ["obj", "z"]
  },
  "(method 12 font-context)": {
    "args": ["obj", "w"]
  },
  "(method 13 font-context)": {
    "args": ["obj", "width"]
  },
  "(method 14 font-context)": {
    "args": ["obj", "height"]
  },
  "(method 15 font-context)": {
    "args": ["obj", "proj"]
  },
  "(method 16 font-context)": {
    "args": ["obj", "color"]
  },
  "(method 17 font-context)": {
    "args": ["obj", "flags"]
  },
  "(method 18 font-context)": {
    "args": ["obj", "start-line"]
  },
  "(method 19 font-context)": {
    "args": ["obj", "scale"]
  },
  "(method 0 font-context)": {
    "args": [
      "allocation",
      "type-to-make",
      "mat",
      "x",
      "y",
      "z",
      "color",
      "flags"
    ],
    "vars": { "v0-0": "obj" }
  },
  "font-set-tex0": {
    "args": ["ptr-tex0", "tex", "tex-addr", "psm", "clut-addr"]
  },

  "(method 0 display-frame)": {
    "vars": { "gp-0": "obj" }
  },

  "(method 0 draw-context)": {
    "args": [
      "allocation",
      "type-to-make",
      "org-x",
      "org-y",
      "width",
      "height",
      "color-0"
    ]
  },

  "(method 0 display)": {
    "args": ["allocation", "type-to-make", "psm", "w", "h", "ztest", "zpsm"],
    "vars": { "gp-0": "obj" }
  },

  "(method 0 ripple-control)": {
    "vars": { "v0-0": "obj" }
  },

  "vector-seek-2d-xz-smooth!": {
    "args": ["vec", "target", "max-step", "alpha"],
    "vars": {
      "f0-1": "x-diff",
      "f2-1": "z-diff",
      "f1-5": "x-step",
      "f0-3": "z-step",
      "f2-4": "step-len"
    }
  },

  "vector-seek-2d-yz-smooth!": {
    "args": ["vec", "target", "max-step", "alpha"],
    "vars": {
      "f0-1": "y-diff",
      "f2-1": "z-diff",
      "f1-5": "y-step",
      "f0-3": "z-step",
      "f2-4": "step-len",
      "f2-6": "step-scale"
    }
  },

  "vector-seek-3d-smooth!": {
    "args": ["vec", "target", "max-step", "alpha"],
    "vars": {
      "f0-1": "x-diff",
      "f1-2": "y-diff",
      "f3-1": "z-diff",
      "f2-6": "x-step",
      "f1-3": "y-step",
      "f0-4": "z-step",
      "f3-5": "step-len",
      "f3-7": "step-scale"
    }
  },

  "seek-with-smooth": {
    "args": ["value", "target", "max-step", "alpha", "deadband"],
    "vars": { "f0-1": "diff", "f0-2": "step", "f1-4": "min-step" }
  },

  "vector-v+!": {
    "args": ["result", "position", "velocity"]
  },

  "vector-v*float+!": {
    "args": ["result", "position", "velocity", "velocity-scale"]
  },

  "vector-v++!": {
    "args": ["position", "velocity"]
  },

  "vector-v*float!": {
    "args": ["delta-p", "velocity", "scale"]
  },

  "vector-v*float++!": {
    "args": ["position", "velocity", "scale"]
  },

  "vector-lerp!": {
    "args": ["out", "a", "b", "alpha"]
  },

  "vector-lerp-clamp!": {
    "args": ["out", "a", "b", "alpha"]
  },

  "vector4-lerp!": {
    "args": ["out", "a", "b", "alpha"]
  },

  "vector4-lerp-clamp!": {
    "args": ["out", "a", "b", "alpha"]
  },

  "vector-deg-lerp-clamp!": {
    "args": ["out", "min-val", "max-val", "in"]
  },

  "make-file-name": {
    "args": ["kind", "name", "art-group-version"]
  },

  "make-vfile-name": {
    "args": ["kind", "name"]
  },

  "file-info-correct-version?": {
    "args": ["info", "kind", "version-override"],
    "vars": { "s5-0": "expected-version", "s4-0": "kind-name" }
  },

  "(method 0 load-dir)": {
    "args": ["allocation", "type-to-make", "length", "unk"],
    "vars": { "s4-0": "obj" }
  },

  "(method 0 load-dir-art-group)": {
    "args": ["allocation", "type-to-make", "length", "unk"],
    "vars": { "v0-0": "obj" }
  },

  "(method 0 external-art-buffer)": {
    "args": ["allocation", "type-to-make", "idx"],
    "vars": { "v0-0": "obj" }
  },

  "(method 0 external-art-control)": {
    "vars": { "gp-0": "obj", "s4-0": "buff-idx", "v1-9": "rec-idx" }
  },

  "(method 9 display)": {
    "args": ["obj", "slowdown"],
    "vars": { "gp-0": "obj", "s5-0": "ratio" }
  },

  "set-draw-env-offset": {
    "args": ["env", "x", "y"]
  },

  "set-display-env": {
    "args": ["env", "psm", "width", "height", "dx", "dy", "fbp"]
  },

  "set-draw-env": {
    "args": ["env", "psm", "width", "height", "ztest", "zpsm", "fbp"]
  },

  "set-display": {
    "args": ["disp", "psm", "w", "h", "ztest", "zpsm"]
  },

  "set-display2": {
    "args": ["disp", "psm", "w", "h", "ztest", "zpsm"]
  },

  "(method 11 profile-bar)": {
    "args": ["obj", "name", "color"],
    "vars": { "s5-0": "new-frame" }
  },

  "(method 12 profile-bar)": {
    "args": ["obj", "name", "color"],
    "vars": { "v0-0": "new-frame" }
  },

  "gs-set-default-store-image": {
    "args": [
      "packet",
      "src-fbp",
      "src-w",
      "src-psm",
      "ssax",
      "ssay",
      "rrw",
      "rrh"
    ]
  },

  "store-image": {
    "args": ["oddeven"],
    "vars": {
      "s4-0": "buff0",
      "s1-0": "buff1",
      "s0-0": "packet",
      "gp-0": "file",
      "s3-0": "width",
      "s2-0": "height",
      "s0-1": "ptr-0",
      "sv-16": "ptr-1",
      "sv-32": "y-idx",
      "sv-48": "y-idx-2"
    }
  },

  "(method 0 draw-context)": {
    "args": [
      "allocation",
      "type-to-make",
      "org-x",
      "org-y",
      "width",
      "height",
      "color-0"
    ],
    "vars": { "v0-0": "obj" }
  },

  "draw-context-set-xy": {
    "args": ["ctxt", "x", "y"]
  },

  "texture-qwc": {
    "args": ["w", "h", "tex-format"]
  },

  "gs-find-block": {
    "args": ["bx", "by", "tex-format"]
  },

  "gs-largest-block": {
    "args": ["tex-width", "tex-height", "tex-format"],
    "vars": {
      "s5-0": "block-width",
      "v1-0": "block-height",
      "a0-6": "real-width",
      "a1-4": "real-height",
      "s5-1": "width-blocks",
      "s3-1": "height-blocks",
      "s2-0": "x",
      "s1-0": "y",
      "s4-1": "max-block"
    }
  },

  "gs-blocks-used": {
    "args": ["tex-width", "tex-height", "tex-format"],
    "vars": {
      "s4-0": "page-width",
      "v1-0": "page-height",
      "a0-6": "real-width",
      "a1-4": "real-height",
      "s3-0": "width-blocks",
      "s1-0": "height-blocks"
    }
  },

  "dma-buffer-add-ref-texture": {
    "args": ["buf", "data", "tex-w", "tex-h", "tex-format"],
    "vars": {
      "s5-0": "data-ptr",
      "v1-0": "qwc",
      "a0-4": "qwc-this-time",
      "a1-3": "eop",
      "a3-1": ["setup-dma", "dma-packet"],
      "a3-3": ["setup-dif", "gs-gif-tag"],
      "a2-4": ["data-dma", "dma-packet"]
    }
  },

  "(method 15 texture-pool)": {
    "args": ["obj", "word-count"]
  },

  "(method 22 texture-pool)": {
    "args": ["obj", "tpage-id"]
  },

  "(method 10 texture-page)": {
    "args": ["obj", "segment-count", "additional-size"]
  },

  "(method 16 texture-pool)": {
    "args": ["obj", "segment", "size"]
  },

  "(method 9 texture-page)": {
    "args": ["obj", "seg"]
  },

  "texture-page-default-allocate": {
    "args": ["pool", "page", "seg", "tpage-id"],
    "vars": { "s3-0": "seg-id" }
  },

  "texture-page-common-allocate": {
    "args": ["pool", "page", "seg", "tpage-id"],
    "vars": { "s4-0": "seg-id" }
  },

  "(method 12 texture-page)": {
    "args": ["obj", "new-dest", "seg-id"],
    "vars": {
      "a3-4": "dst-block",
      "t0-1": "tex-id",
      "t1-6": "tex",
      "t2-0": "num-mips",
      "t3-4": "mip-id"
    }
  },

  "texture-page-common-boot-allocate": {
    "args": ["pool", "page", "heap", "tpage-id"],
    "vars": { "s2-0": "tex-id" }
  },

  "upload-vram-data": {
    "args": ["buf", "dest", "tex-data", "tex-h"],
    "vars": {
      "a3-2": "height-this-time",
      "a0-1": ["dma", "dma-packet"],
      "a0-3": ["gif", "gs-gif-tag"],
      "a0-5": "gs-data"
    }
  },

  "upload-vram-pages": {
    "args": ["pool", "segment", "page", "mode", "bucket-idx"],
    "vars": {
      "s3-0": "dma-buf",
      "sv-16": "tex-data",
      "sv-20": "tex-dest-base-chunk",
      "sv-24": "chunk-count",
      "sv-48": "tex-id",
      "s1-0": "upload-chunk-idx",
      "v1-24": "current-dest-chunk",
      "sv-32": "chunks-to-upload-count",
      "sv-40": "first-chunk-idx-to-upload",
      "gp-0": "total-upload-size",
      "s4-0": "dma-start",
      "a0-26": ["dma", "dma-packet"],
      "a0-28": ["gif", "gs-gif-tag"],
      "a0-30": "gif-data",
      "v1-50": ["dma-end", "dma-packet"]
    }
  },

  "update-vram-pages": {
    "args": ["pool", "pool-segment", "page", "mode"],
    "vars": {
      "t1-0": "dest-block",
      "t2-0": "sz",
      "t0-1": "page-id",
      "a1-4": "upload-chunks",
      "a2-3": "chunk-idx",
      "v1-2": "modified-chunk-count",
      "a3-8": "vram-chunk"
    }
  },

  "upload-vram-pages-pris": {
    "args": ["pool", "segment", "page", "bucket-idx", "allow-cache-mask"],
    "vars": {
      "s3-0": "dma-buf",
      "sv-16": "tex-data",
      "sv-20": "tex-dest-base-chunk",
      "sv-24": "chunk-count",
      "sv-32": "chunks-to-upload-count",
      "sv-40": "first-chunk-idx-to-upload",
      "sv-48": "page-id",
      "s0-0": "upload-chunk-idx",
      "sv-52": "current-dest-chunk",
      "sv-56": "need-tex",
      "gp-0": "total-upload-size",
      "a0-21": ["dma", "dma-packet"],
      "a0-23": ["gif", "gs-gif-tag"],
      "v1-55": ["dma-end", "dma-packet"]
    }
  },

  "texture-page-near-allocate-0": {
    "args": ["pool", "page", "heap", "mode"],
    "vars": {
      "s3-0": "common-dest",
      "s2-0": "page-seg-idx",
      "a1-5": "page-seg-2-size",
      "v1-15": "after-seg-2-data",
      "a0-8": "seg-2-data"
    }
  },

  "texture-page-near-allocate-1": {
    "args": ["pool", "page", "heap", "mode"],
    "vars": {
      "s4-0": "seg2-size",
      "a1-1": "seg2-dest",
      "s2-0": "common-dest",
      "s1-0": "page-seg-idx"
    }
  },

  "texture-page-level-allocate": {
    "args": ["pool", "page", "heap", "mode"],
    "vars": {
      "s2-0": "common-id",
      "v1-6": "level-idx"
    }
  },

  "texture-page-dir-inspect": {
    "args": ["dir", "mode"],
    "vars": {
      "v1-0": "pool",
      "s4-0": "level-idx",
      "a1-3": "lev",
      "s4-1": "entry-idx",
      "s3-0": "entry-page",
      "s2-0": "entry-link",
      "s1-0": "entry-list-length"
    }
  },

  "texture-page-size-check": {
    "args": ["pool", "level", "hide-prints"],
    "vars": {
      "gp-0": "oversize",
      "s3-0": "tfrag-page",
      "v1-0": "tfrag-mip0-size",
      "v1-3": "pris-page",
      "v1-5": "shrub-page",
      "v1-7": "alpha-page",
      "v1-9": "water-page"
    }
  },

  "(method 13 texture-pool)": {
    "args": ["obj", "level", "max-page-kind", "id-array"],
    "vars": {
      "v1-0": "page-idx",
      "v1-5": "tfrag-dir-entry",
      "v1-7": "pris-dir-entry",
      "v1-9": "shrub-dir-entry",
      "v1-11": "alpha-dir-entry",
      "v1-13": "water-dir-entry",
      "a2-7": "overflow-bits"
    }
  },

  "(method 14 texture-pool)": {
    "args": ["obj", "level", "tex-page-kind"],
    "vars": {
      "s3-0": "tfrag-page",
      "s2-0": "tfrag-bucket",
      "f30-0": "distance",
      "a2-4": "pris-page",
      "a3-3": "pris-bucket",
      "a2-5": "shrub-page",
      "f0-5": "shrub-closest",
      "t0-4": "shrub-bucket",
      "a3-4": "shrub-mode",
      "s3-1": "alpha-page",
      "f0-6": "alpha-closest",
      "s2-1": "alpha-bucket",
      "s1-3": "alpha-mode",
      "s0-0": "alpha-dest-chunk",
      "a2-7": "water-page",
      "a3-6": "water-bucket"
    }
  },

  "(method 13 texture-page)": {
    "args": ["obj", "dma-buff", "mode"],
    "vars": {
      "sv-16": "total-size",
      "v1-7": "start-segment",
      "s5-0": "chunk-count",
      "s4-0": "current-dest",
      "s3-0": "current-data",
      "a3-1": "chunks-now",
      "a0-1": ["pkt", "dma-packet"],
      "a0-3": ["gs-tag", "gs-gif-tag"],
      "a0-5": "gs-reg-data"
    }
  },

  "texture-relocate": {
    "args": ["dma-buff", "tex", "dest-loc", "dest-fmt", "clut-dst"],
    "vars": {
      "v1-0": "mip-level",
      "t1-1": "mip-w",
      "t2-3": "mip-h",
      "t4-0": ["dma-pkt", "dma-packet"],
      "t4-2": ["gs-pkt", "gs-gif-tag"]
    }
  },

  "(method 11 texture-pool)": {
    "vars": {
      "s3-0": "font-clut",
      "sv-16": "heap-before-font-tex",
      "sv-20": "clut-dest-addr",
      "s4-0": "dma-buff",
      "s5-0": "main-font-tx",
      "s2-0": "font-tx-1",
      "s1-0": "font-tx-1-dest",
      "s0-0": "font-tx-1-fmt",
      "s2-1": "font-tx-0",
      "s1-1": "font-tx-0-dest",
      "s0-1": "font-tx-0-fmt",
      "s2-2": "font-tx-3",
      "s1-2": "font-tx-3-dest",
      "s0-2": "font-tx-3-fmt",
      "s2-3": "font-tx-2",
      "s1-3": "font-tx-2-dest",
      "s0-3": "font-tx-2-fmt"
    }
  },

  "link-texture-by-id": {
    "vars": {
      "s4-0": "dir-entry"
    }
  },

  "(method 9 texture-page-dir)": {
    "args": ["obj", "heap"],
    "vars": {
      "v1-0": "mem-start",
      "a1-1": "mem-end",
      "a2-0": "entry-idx",
      "t1-0": "entry",
      "t0-0": "tex-page",
      "a3-4": "link-arr",
      "t0-3": "tex-count",
      "t1-4": "tex-idx",
      "t2-0": "link-slot",
      "t3-2": ["shader", "adgif-shader"],
      "t4-1": "dist-past-end"
    }
  },

  "display-loop": {
    "vars": {
      "s3-0": "debug-buf",
      "gp-0": "disp",
      "s5-2": "debug-txt-buf"
    }
  },

  "adgif-shader-login": {
    "args": "shader",
    "vars": {
      "s5-0": "tex"
    }
  },

  "adgif-shader-login-fast": {
    "args": ["shader"],
    "vars": {
      "v1-4": "tex-id",
      "a0-9": "dir-entry",
      "s5-0": "tex"
    }
  },

  "texture-page-login": {
    "args": ["id", "alloc-func", "heap"],
    "vars": {
      "s5-0": "dir-entry",
      "s4-0": "old-alloc-func",
      "s3-0": "file-name"
    }
  },

  "(method 9 __assert-info-private-struct)": {
    "args": ["obj", "filename", "line-num", "column-num"]
  },

  "__assert": {
    "args": ["exp", "msg"]
  },

  "__assert-min-max-range-float": {
    "args": ["exp", "minimum", "maximum", "msg-exp", "msg-min", "msg-max"]
  },

  "__assert-min-max-range-int": {
    "args": ["exp", "minimum", "maximum", "msg-exp", "msg-min", "msg-max"]
  },

  "__assert-zero-lim-range-int": {
    "args": ["exp", "maximum", "msg-exp", "msg-max"]
  },

  "fog-corrector-setup": {
    "args": ["corrector", "math-cam"]
  },

  "update-math-camera": {
    "args": ["math-cam", "video-mode", "aspect"],
    "vars": {
      "f0-4": "temp1",
      "v1-1": "elim1",
      "f0-6": "temp2",
      "v1-2": "elim2",
      "f1-3": "x-rat",
      "f0-7": "y-rat",
      "v1-3": "cull-info",
      "f2-2": "unused-x-thing",
      "f2-5": "y-thing",
      "f3-11": "one-plus-2x-squared",
      "f3-14": "one-plus-2y-squared",
      "f2-9": "temp3",
      "a0-2": "elim3",
      "f2-11": "near-x",
      "f1-5": "near-y",
      "f0-10": "near-corner-dist-sqr",
      "f2-8": "unused-thing-2",
      "f1-8": "near-z",
      "f0-12": "temp4",
      "a0-6": "elim4",
      "f1-12": "dx-rat-2",
      "f0-14": "d-temp-2",
      "f2-13": "dx-rat-times-4",
      "f3-21": "d-temp-3",
      "f4-21": "inverse-x-len",
      "f5-11": "inverse-x-len-2",
      "f0-16": "temp5",
      "a0-7": "elim5",
      "f1-15": "dy-rat",
      "f0-18": "d-temp-4",
      "f2-15": "dy-rat-times-4",
      "f3-22": "d-temp-5",
      "f4-26": "inverse-y-len",
      "f5-16": "inverse-y-len-2",
      "f0-20": "temp6",
      "v1-4": "elim6",
      "v0-2": "cam-mat",
      "f2-16": "fog-constant-1",
      "f3-23": "fog-constant-2",
      "f0-12": "fog-contsant-3",
      "f0-24": "fog-at-near-plane",
      "f1-22": "fog-factor-2",
      "f4-35": "cam-fov-mult",
      "f5-19": "corrected-fog",
      "f5-23": "hvdf-x",
      "f6-29": "hvdf-y",
      "f2-18": "hvdf-z",
      "f4-40": "hvdf-w",
      "f2-19": "persp-xx",
      "f3-36": "persp-yy",
      "f1-32": "persp-x",
      "v1-11": "sprite-row-0",
      "v1-12": "sprite-row-1",
      "v1-13": "sprite-row-2",
      "v1-14": "sprite-row-3",
      "f1-37": "temp7",
      "v1-16": "elim7",
      "v1-24": "pfog",
      "a0-12": "vis-gif-0",
      "a0-13": "vis-gif-1",
      "a0-14": "vis-gif-1-again",
      "a0-15": "vis-gif-1-again-again"
    }
  },

  "move-target-from-pad": {
    "args": ["trans", "pad-idx"],
    "vars": {
      "s4-0": "local-trans",
      "a0-5": "inv-cam-rot",
      "s3-0": "cam-rot-mat"
    }
  },

  "(method 13 profile-bar)": {
    "args": ["obj", "buf", "bar-pos"],
    "vars": {
      "v1-1": "height",
      "a1-4": "block-idx",
      "a2-1": "block-count",
      "t0-0": "left",
      "v1-3": "end-time",
      "s4-0": "worst-time-cache",
      "a3-1": "screen-y",
      "t2-0": ["direct-tag", "dma-packet"],
      "t2-2": ["start-gif-tag", "gs-gif-tag"],
      "t1-4": "block"
    }
  },

  "draw-sprite2d-xy": {
    "args": ["buf", "x", "y", "w", "h", "color"],
    "vars": {
      "t2-1": "context",
      "a0-3": "draw-x",
      "a1-9": "draw-y",
      "t1-2": "draw-w",
      "t0-2": "draw-h",
      "a3-2": ["dma", "dma-packet"],
      "a3-4": ["gif", "gs-gif-tag"],
      "v1-10": ["end-dma", "dma-packet"],
      "a0-13": "total-qwc",
      "a3-6": "gif-buf"
    }
  },

  "draw-quad2d": {
    "args": ["buf", "context"],
    "vars": {
      "a2-1": "draw-x",
      "a3-7": "draw-y",
      "t3-0": "draw-w",
      "t2-0": "draw-h",
      "v1-8": "end-dma",
      "t1-0": ["dma", "dma-packet"],
      "t1-2": ["gif", "gs-gif-tag"],
      "t1-4": "gif-buf",
      "a1-11": "total-qwc"
    }
  },

  "set-display-gs-state": {
    "args": ["dma-buf", "fbp", "scx", "scy", "fb-msk", "psm"],
    "vars": {
      "t3-0": ["dma", "dma-packet"],
      "t3-2": ["gif", "gs-gif-tag"],
      "t3-4": "gif-buf",
      "t2-0": "fbw"
    }
  },

  "set-display-gs-state-offset": {
    "args": [
      "dma-buf",
      "fbp",
      "width",
      "height",
      "fb-msk",
      "psm",
      "off-x",
      "off-y"
    ],
    "vars": {
      "t4-0": "fbw",
      "t5-0": ["dma", "dma-packet"],
      "t5-2": ["gif", "gs-gif-tag"],
      "t5-4": ["gif-data", "(pointer uint64)"]
    }
  },

  "reset-display-gs-state": {
    "args": ["disp", "dma-buf", "oddeven"],
    "vars": {
      "a3-0": "onscreen",
      "v1-0": "hoff",
      "a2-6": "fbp",
      "t0-0": ["dma", "dma-packet"],
      "t0-2": ["gif", "gs-gif-tag"],
      "a3-3": ["gif-data", "(pointer uint64)"]
    }
  },

  "(method 0 engine)": {
    "args": ["allocation", "type-to-make", "name", "length"],
    "vars": { "v0-0": "obj", "v1-11": "idx-to-link", "a0-1": "end-idx" }
  },

  "(method 10 engine)": {
    "args": ["obj", "f"],
    "vars": { "a0-1": "current", "s4-0": "next" }
  },

  "(method 11 engine)": {
    "args": ["obj", "f"],
    "vars": { "s4-0": "iter" }
  },

  "(method 12 engine)": {
    "vars": { "s4-0": ["ct", "connection"] }
  },

  "(method 13 engine)": {
    "vars": { "s4-0": ["ct", "connection"], "v1-2": "result" }
  },

  "(method 19 engine)": {
    "args": ["obj", "p1-value"],
    "vars": { "a0-1": "current", "s4-0": "next" }
  },

  "(method 20 engine)": {
    "args": ["obj", "p2-value"],
    "vars": { "a0-1": "current", "s4-0": "next" }
  },

  "connection-process-apply": {
    "args": ["proc", "func"],
    "vars": { "s5-0": "iter" }
  },

  "(method 15 engine)": {
    "args": ["obj", "proc", "func", "p1", "p2", "p3"],
    "vars": { "v1-0": "con" }
  },

  "surface-interp!": {
    "args": ["dst", "src0", "src1", "amount"]
  },

  "surface-mult!": {
    "args": ["dst", "src0", "src1"]
  },

  "(method 0 collide-shape-prim)": {
    "args": ["allocation", "type-to-make", "cshape", "prim-id", "size-bytes"]
  },

  "(method 0 collide-shape-prim-sphere)": {
    "args": ["allocation", "type-to-make", "cshape", "prim-id"],
    "vars": { "v0-0": ["obj", "collide-shape-prim-sphere"] }
  },
  "(method 0 collide-shape-prim-mesh)": {
    "args": ["allocation", "type-to-make", "cshape", "mesh-id", "prim-id"],
    "vars": { "v0-0": ["obj", "collide-shape-prim-mesh"] }
  },
  "(method 0 collide-shape-prim-group)": {
    "args": ["allocation", "type-to-make", "cshape", "elt-count", "prim-id"],
    "vars": { "v0-0": ["obj", "collide-shape-prim-group"] }
  },
  "(method 0 collide-shape)": {
    "args": [
      "allocation",
      "type-to-make",
      "proc",
      "collide-list-kind",
      "prim-id"
    ],
    "vars": { "s5-0": "obj" }
  },
  "(method 0 collide-sticky-rider-group)": {
    "vars": { "v0-0": "obj" }
  },
  "(method 11 touching-prims-entry-pool)": {
    "vars": { "a1-0": "current", "v1-0": "prev", "a2-0": "next" }
  },
  "(method 0 touching-list)": {
    "vars": { "v0-0": ["obj", "touching-list"] }
  },

  "cspace-by-name-no-fail": {
    "vars": { "v0-0": ["result", "cspace"] }
  },

  "num-func-loop!": {
    "args": ["chan", "inc"],
    "vars": { "f0-1": "duration", "f1-2": "after-inc", "f0-3": "wrapped" }
  },

  "shrubbery-login-post-texture": {
    "args": ["obj"],
    "vars": {
      "v1-1": "shader-count",
      "a1-1": ["dst", "qword"],
      "a2-5": ["tex-dst", "qword"],
      "a3-0": ["src", "qword"],
      "a2-6": ["text-dst2", "qword"],
      "a3-1": ["src-2", "qword"],
      "a3-2": ["src-3", "qword"]
    }
  },

  "(method 20 actor-link-info)": {
    "args": ["obj", "message"],
    "vars": {
      "s4-0": "iter",
      "s5-0": "result",
      "a0-1": "proc",
      "a1-1": "msg-block"
    }
  },

  // LEVEL
  "lookup-level-info": {
    "args": ["name"],
    "vars": {
      "a1-1": ["info", "level-load-info"],
      "v1-0": "rest",
      "a1-0": "current-sym"
    }
  },

  "(method 21 level-group)": {
    "args": ["obj", "name", "cmd-idx"],
    "vars": { "v1-1": "cmd-lst" }
  },

  // SHADOW-CPU-H
  "(method 0 shadow-control)": {
    "args": [
      "allocation",
      "type-to-make",
      "bottom-offset",
      "top-offset",
      "dir",
      "center",
      "fade"
    ],
    "vars": { "v0-0": "obj" }
  },

  // RES
  "(method 0 res-lump)": {
    "args": ["allocation", "type-to-make", "data-count", "data-size"],
    "vars": { "v0-0": "obj" }
  },
  "(method 20 res-lump)": {
    "args": ["obj", "time", "result", "buf"],
    "vars": {
      "t0-2": "tag-lo",
      "t1-2": "tag-hi",
      "v1-6": "elt-count",
      "f0-2": "interp",
      "a1-6": "src-lo",
      "a2-13": "src-hi"
    }
  },
  "(method 3 res-lump)": {
    "vars": { "s5-0": "i" }
  },
  "(method 9 res-lump)": {
    "args": ["obj", "name", "mode", "time", "default", "tag-addr", "buf-addr"],
    "vars": { "s3-0": "tag-pair" }
  },
  "(method 10 res-lump)": {
    "args": ["obj", "name", "mode", "time", "default", "tag-addr", "buf-addr"],
    "vars": { "s3-0": "tag-pair", "v1-4": "tag" }
  },
  "(method 11 res-lump)": {
    "args": ["obj", "name", "mode", "time", "default", "tag-addr", "buf-addr"],
    "vars": {
      "a2-1": "tag-pair",
      "s1-0": "tag",
      "s0-0": "tag-type",
      "gp-1": "data"
    }
  },
  "(method 12 res-lump)": {
    "args": ["obj", "name", "mode", "time", "default", "tag-addr", "buf-addr"],
    "vars": {
      "a2-1": "tag-pair",
      "s1-0": "tag",
      "s0-0": "tag-type",
      "gp-1": "data"
    }
  },
  "(method 16 res-lump)": {
    "vars": {
      "v1-0": "tags-sorted",
      "a1-0": "i",
      "a2-1": "tag-stop",
      "a3-2": "tag1",
      "t0-3": "tag2",
      "t1-6": "tag-name1",
      "t2-6": "tag-name2"
    }
  },
  "(method 15 res-lump)": {
    "vars": {
      "s5-0": ["tag-pair", "res-tag-pair"],
      "s2-0": "existing-tag",
      "s3-0": "data-size",
      "v1-25": "resource-mem"
    }
  },

  "(method 17 res-lump)": {
    "vars": {
      "a0-2": "new-tag",
      "s4-0": "tag-mem"
    }
  },

  "(method 8 res-lump)": {
    "args": ["obj", "block", "flags"],
    "vars": {
      "s3-0": "mem-use-id",
      "s2-0": "mem-use-name",
      "v1-22": "obj-size",
      "s1-0": "tag-idx",
      "s0-0": "tag-data"
    }
  },

  // FACT-H
  "(method 0 fact-info-target)": {
    "vars": { "gp-0": "obj" }
  },
  "(method 0 fact-info-enemy)": {
    "vars": {
      "gp-0": "obj",
      "s5-0": "entity"
    }
  },

  "(method 0 fact-info)": {
    "args": ["allocation", "type-to-make", "proc", "pkup-type", "pkup-amount"],
    "vars": {
      "gp-0": ["obj", "fact-info"],
      "s5-0": "ent",
      "sv-16": "tag"
    }
  },

  "(method 0 align-control)": {
    "vars": { "v0-0": ["obj", "align-control"] }
  },

  "str-load": {
    "args": ["name", "chunk-id", "address", "len"],
    "vars": { "s2-0": ["cmd", "load-chunk-msg"] }
  },

  "str-load-status": {
    "args": ["length-out"],
    "vars": { "v1-7": "response" }
  },

  "str-play-async": {
    "args": ["name", "addr"],
    "vars": { "s4-0": "cmd" }
  },

  "str-play-stop": {
    "args": ["name"],
    "vars": { "s5-0": "cmd" }
  },

  "str-play-queue": {
    "args": ["name"],
    "vars": { "s5-0": "cmd" }
  },

  "str-ambient-play": {
    "args": ["name"],
    "vars": { "s5-0": "cmd" }
  },

  "str-ambient-stop": {
    "args": ["name"],
    "vars": { "s5-0": "cmd" }
  },

  "string->sound-name": {
    "args": ["str"],
    "vars": {
      "v1-0": "snd-name",
      "a1-0": ["out-ptr", "(pointer uint8)"],
      "a2-0": "in-ptr"
    }
  },
  "dgo-load-begin": {
    "args": ["name", "buffer1", "buffer2", "current-heap"],
    "vars": { "s2-0": "cmd" }
  },

  "dgo-load-get-next": {
    "args": ["last-object"],
    "vars": { "gp-0": ["load-location", "pointer"], "v1-5": "response" }
  },

  "dgo-load-continue": {
    "args": ["current-heap"],
    "vars": { "gp-0": "cmd" }
  },
  "dgo-load-cancel": {
    "vars": { "a2-0": "cmd" }
  },

  "find-temp-buffer": {
    "args": ["size"],
    "vars": { "gp-0": "qwc" }
  },

  "dgo-load-link": {
    "args": ["obj-file", "heap", "print-login", "last-object"],
    "vars": { "s4-0": "obj-data" }
  },

  "ramdisk-load": {
    "args": ["file-id", "offset", "length", "buffer"],
    "vars": { "v1-1": "cmd" }
  },

  "show-mc-info": {
    "args": ["dma-buf"],
    "vars": { "s5-0": "info", "s4-0": "slot-idx" }
  },

  "(method 19 res-lump)": {
    "args": ["obj", "name-sym", "mode", "time"],
    "vars": {
      "t2-4": "type-chars",
      "t3-1": "max-search",
      "t4-0": "min-search",
      "t6-5": "diff",
      "t5-2": "check-idx",
      "t4-1": "tag-idx",
      "t3-13": "interp-tag-idx",
      "t4-4": "tag-ptr",
      "t0-6": "lo-tag-idx-out",
      "v1-14": "hi-tag-idx-out",
      "t1-0": "most-recent-invalid-time-idx"
    }
  },

  "entity-actor-count": {
    "args": ["res", "name"],
    "vars": {
      "sv-16": "tag"
    }
  },

  "(method 0 joint-mod)": {
    "args": ["allocation", "type-to-make", "mode", "proc", "joint-idx"],
    "vars": {
      "gp-0": "obj",
      "v1-7": "twist-max"
    }
  },

  "joint-mod-debug-draw": {
    "args": ["mod"]
  },

  "(method 9 joint-mod)": {
    "args": ["obj", "handler-mode"],
    "vars": { "v1-0": "joint", "a0-1": "mode" }
  },

  "(method 10 joint-mod)": {
    "args": ["obj", "target-trans"],
    "vars": { "f0-0": "distance" }
  },

  "(method 13 joint-mod)": { "args": ["obj", "x", "y", "z"] },
  "(method 14 joint-mod)": { "args": ["obj", "trans", "rot", "scale"] },
  "(method 11 joint-mod)": {
    "args": ["obj", "target-trans", "option", "proc"],
    "vars": {
      "s1-0": "proc-drawable",
      "s3-1": ["enemy-facts", "fact-info-enemy"],
      "f30-0": "dist"
    }
  },

  "joint-mod-look-at-handler": { "args": ["csp", "xform", "mat"] },
  "(method 9 collide-history)": {
    "args": ["obj", "cshape", "xs", "transv", "transv-out"]
  },

  "add-debug-sphere-from-table": {
    "vars": { "s1-0": ["points", "(inline-array vector)"] }
  },

  "entity-actor-lookup": {
    "args": ["lump", "name", "idx"]
  },

  "(method 0 actor-link-info)": {
    "args": ["allocation", "type-to-make", "proc"],
    "vars": { "s5-0": "obj", "a0-1": "ent" }
  },

  "(method 25 actor-link-info)": {
    "vars": { "s5-0": "actor", "gp-0": "count" }
  },

  "(method 9 actor-link-info)": {
    "args": ["obj", "matching-type"],
    "vars": { "s3-0": "actor", "s5-0": "mask", "s4-0": "current-bit" }
  },

  "(method 10 actor-link-info)": {
    "vars": { "s5-0": "this-actor", "s4-0": "actor", "gp-0": "count" }
  },

  "alt-actor-list-subtask-incomplete-count": {
    "vars": {
      "s4-0": "alt-actor-count",
      "gp-0": "incomplete-count",
      "s3-0": "alt-actor-idx"
    }
  },

  "check-irx-version": {
    "vars": { "gp-0": ["cmd", "sound-rpc-get-irx-version"] }
  },
  "sound-bank-load": {
    "vars": { "v1-1": ["cmd", "sound-rpc-load-bank"] }
  },
  "sound-bank-unload": {
    "vars": { "v1-1": ["cmd", "sound-rpc-unload-bank"] }
  },
  "sound-music-load": {
    "vars": { "v1-1": ["cmd", "sound-rpc-load-music"] }
  },
  "sound-music-unload": {
    "vars": { "v1-1": ["cmd", "sound-rpc-unload-music"] }
  },
  "sound-reload-info": {
    "vars": { "v1-1": ["cmd", "sound-rpc-reload-info"] }
  },
  "set-language": {
    "vars": { "v1-1": ["cmd", "sound-rpc-set-language"] }
  },
  "list-sounds": {
    "vars": { "v1-1": ["cmd", "sound-rpc-list-sounds"] }
  },
  "sound-set-volume": {
    "vars": { "v1-0": ["cmd", "sound-rpc-set-master-volume"] }
  },
  "sound-set-reverb": {
    "vars": { "v1-0": ["cmd", "sound-rpc-set-reverb"] }
  },
  "sound-set-ear-trans": {
    "vars": { "gp-0": ["cmd", "sound-rpc-set-ear-trans"] }
  },
  "sound-play-by-name": {
    "args": ["name", "id", "vol", "pitch", "bend", "group", "trans"],
    "vars": {
      "s5-0": ["cmd", "sound-rpc-play"],
      "s3-1": ["proc", "process-drawable"],
      "s4-0": "sound-trans"
    }
  },
  "sound-play-by-spec": {
    "args": ["spec", "id", "trans"],
    "vars": {
      "s5-0": ["cmd", "sound-rpc-play"],
      "s3-1": ["proc", "process-drawable"]
    }
  },
  "sound-pause": {
    "vars": { "v1-0": ["cmd", "sound-rpc-pause-sound"] }
  },
  "sound-stop": {
    "vars": { "v1-0": ["cmd", "sound-rpc-stop-sound"] }
  },
  "sound-continue": {
    "vars": { "v1-0": ["cmd", "sound-rpc-continue-sound"] }
  },
  "sound-group-pause": {
    "vars": { "v1-0": ["cmd", "sound-rpc-pause-group"] }
  },
  "sound-group-stop": {
    "vars": { "v1-0": ["cmd", "sound-rpc-stop-group"] }
  },
  "sound-group-continue": {
    "vars": { "v1-0": ["cmd", "sound-rpc-continue-group"] }
  },
  "sound-set-falloff-curve": {
    "vars": { "v1-0": ["cmd", "sound-rpc-set-falloff-curve"] }
  },
  "sound-set-sound-falloff": {
    "vars": { "v1-0": ["cmd", "sound-rpc-set-sound-falloff"] }
  },
  "sound-set-flava": {
    "vars": { "v1-0": ["cmd", "sound-rpc-set-flava"] }
  },
  "(method 0 ambient-sound)": {
    "vars": { "s5-1": ["obj", "ambient-sound"], "v1-2": "bc" }
  },
  "(method 9 ambient-sound)": {
    "vars": { "s5-1": "spec", "s4-2": "spec-volume" }
  },
  "(method 11 ambient-sound)": {
    "vars": { "gp-0": ["cmd", "sound-rpc-set-param"] }
  },
  "(method 12 ambient-sound)": {
    "vars": { "v1-2": ["cmd", "sound-rpc-set-param"] }
  },
  "sound-buffer-dump": {
    "vars": { "s3-0": ["cmd", "sound-rpc-play"] }
  },

  "(method 0 path-control)": {
    "args": ["allocation", "type-to-make", "proc", "name", "time"],
    "vars": {
      "gp-0": ["obj", "path-control"],
      "s3-1": "ent",
      "v1-7": "lookup-entity",
      "sv-16": "tag",
      "v1-9": "data"
    }
  },

  "(method 0 curve-control)": {
    "args": ["allocation", "type-to-make", "proc", "name", "time"],
    "vars": { "gp-0": "obj", "s3-1": "ent", "v1-3": "lookup-entity" }
  },

  "nav-mesh-connect": {
    "args": ["proc", "trans", "nav-cont"],
    "vars": {
      "s2-0": "ent",
      "v0-0": "lookup-entity",
      "s3-0": "entity-nav-mesh"
    }
  },

  "(method 0 nav-control)": {
    "args": [
      "allocation",
      "type-to-make",
      "shape",
      "sphere-count",
      "nearest-y-threshold-default"
    ],
    "vars": { "s5-0": ["obj", "nav-control"], "a0-3": "ent" }
  },

  "add-debug-point": {
    "args": ["enable-draw", "bucket", "pt"],
    "vars": {
      "a0-6": ["a0-6", "(pointer uint64)"],
      "a0-7": ["a0-7", "dma-packet"],
      "a3-0": ["a3-0", "dma-packet"],
      "a3-2": ["a3-2", "gs-gif-tag"],
      "a3-4": ["a3-4", "vector4w-2"],
      "a3-6": ["a3-6", "vector4w-2"],
      "a3-8": ["a3-8", "vector4w-2"],
      "a1-30": ["a1-30", "vector4w-2"],
      "v1-7": "buf"
    }
  },
  "internal-draw-debug-line": {
    "vars": {
      "s2-0": ["s2-0", "rgba"],
      "s5-0": ["s5-0", "rgba"],
      "a3-1": ["a3-1", "dma-packet"],
      "a3-3": ["a3-3", "gs-gif-tag"],
      "a1-43": ["a1-43", "(inline-array vector4w-2)"],
      "a0-31": ["a0-31", "(pointer uint64)"],
      "a0-32": ["a0-32", "dma-packet"]
    }
  },
  "add-debug-flat-triangle": {
    "vars": {
      "a3-1": ["a3-1", "dma-packet"],
      "a3-3": ["a3-3", "gs-gif-tag"],
      "a3-5": ["a3-5", "(inline-array vector4w-3)"],
      "a0-9": ["a0-9", "(pointer uint64)"],
      "a0-10": ["a0-10", "dma-packet"]
    }
  },
  "add-debug-line2d": {
    "vars": {
      "a2-3": ["a2-3", "dma-packet"],
      "a2-5": ["a2-5", "gs-gif-tag"],
      "a2-7": ["a2-7", "(inline-array vector4w)"],
      "a2-9": ["a2-9", "(inline-array vector4w)"],
      "a0-20": ["a0-20", "(pointer uint64)"],
      "v1-10": ["v1-10", "dma-packet"]
    }
  },
  "debug-percent-bar": {
    "vars": {
      "v1-5": ["v1-5", "dma-packet"]
    }
  },
  "debug-pad-display": {
    "vars": {
      "v1-12": ["v1-12", "dma-packet"]
    }
  },
  "internal-draw-debug-text-3d": {
    "vars": {
      "v1-11": ["v1-11", "dma-packet"]
    }
  },

  "generic-init-buffers": {
    "vars": {
      "v1-8": ["packet", "dma-packet"],
      "gp-0": ["gp-0", "gs-zbuf"],
      "s5-0": ["s5-0", "gs-zbuf"]
    }
  },

  "level-update-after-load": {
    "args": ["loaded-level", "level-login-state"],
    "vars": {
      "s3-0": "level-drawable-trees",
      "s5-0": "initial-timer",
      "v1-4": "current-timer",
      "v1-5": "elapsed-timer",
      "s2-0": "current-login-pos",
      "s2-1": ["current-drawable", "drawable-tree"],
      "s1-0": "idx-in-drawable"
    }
  },

  "(method 9 setting-data)": {
    "vars": {
      "s3-0": ["conn", "connection"]
    }
  },

  "(method 12 level)": {
    "vars": {
      "s5-3": ["s5-3", "pair"]
    }
  },

  "update-sound-banks": {
    "vars": {
      "t0-0": ["t0-0", "symbol"]
    }
  },

  "(method 16 level-group)": {
    "vars": {
      "s1-0": ["s1-0", "continue-point"]
    }
  },

  "(method 20 level)": {
    "vars": {
      "s3-0": ["s3-0", "ramdisk-rpc-fill"]
    }
  },

  "(method 9 game-info)": {
    "args": ["obj", "cause", "save-to-load", "continue-point-override"],
    "vars": {
      "v1-0": "selected-cause",
      "s4-1": "lev-info"
    }
  },

  "(method 10 game-info)": {
    "args": ["obj", "item", "amount", "source"],
    "vars": {
      "v1-10": "proc",
      "s4-1": "level-idx",
      "a0-35": "buzz-task",
      "s4-2": "buzz-index",
      "f30-0": "buzz-count",
      "s3-0": "ctrl",
      "s5-2": "buzz-bits"
    }
  },

  "(method 14 game-info)": {
    "args": ["obj", "lev"],
    "vars": {
      "s5-0": "perms",
      "s4-0": "lev-entities",
      "s3-0": "lev-entity-idx",
      "s2-0": "lev-entity-perm",
      "v1-8": "info-entity-perm"
    }
  },

  "(method 15 game-info)": {
    "args": ["obj", "lev"],
    "vars": {
      "s5-0": "lev-entities",
      "s4-0": "lev-entity-idx",
      "s3-0": "lev-entity-perm",
      "v1-7": "info-entity-perm"
    }
  },

  "(method 25 game-info)": {
    "args": ["obj", "save"],
    "vars": {
      "v1-0": ["save-data", "game-save-tag"],
      "s4-0": ["data", "game-save-tag"],
      "v1-9": "old-base-frame",
      "v1-10": "frame-counter-diff"
    }
  },

  "(method 10 game-save)": {
    "args": ["obj", "filename"],
    "vars": {
      "s5-0": "stream",
      "s3-0": "in-size",
      "s4-0": "my-size"
    }
  },

  "(method 11 game-save)": {
    "args": ["obj", "detail"],
    "vars": {
      "s4-0": ["tag", "game-save-tag"],
      "s3-0": "tag-idx",
      "s2-1": "prog-lev-idx",
      "a2-13": "lev-name"
    }
  },

  "debug-menu-func-decode": {
    "vars": {
      "v0-0": ["ret-val", "symbol"]
    }
  },

  "letterbox": {
    "vars": {
      "s5-0": "dma-buf",
      "v1-5": ["pkt", "dma-packet"]
    }
  },

  "blackout": {
    "vars": {
      "s5-0": "dma-buf",
      "gp-0": "sprite-dma-data",
      "v1-4": ["pkt", "dma-packet"]
    }
  },

  "set-master-mode": {
    "args": ["new-mode"],
    "vars": { "v1-3": "mode" }
  },

  "main-cheats": {
    "vars": {
      "v1-13": "cheatmode-state",
      "v1-158": "cheatmode-debug-state",
      "v1-303": "cheat-language-state",
      "v1-394": "cheat-pal-state",
      "s5-9": "dma-buff",
      "gp-9": "dma-start",
      "v1-533": ["dma-pkt", "dma-packet"],
      "gp-10": "timeout",
      "v1-548": "inactive-timeout",
      "gp-11": "game-end-proc"
    }
  },

  "load-game-text-info": {
    "args": ["txt-name", "curr-text", "heap"],
    "vars": {
      "sv-16": "heap-sym-heap",
      "sv-24": "lang",
      "sv-32": "load-status",
      "sv-40": "heap-free"
    }
  },

  "(method 13 art-group)": {
    "vars": {
      "s3-0": "art-elt",
      "s4-0": "janim",
      "v1-9": "janim-group",
      "s2-0": "success"
    }
  },

  "(method 14 art-group)": {
    "vars": {
      "s3-0": "art-elt",
      "s4-0": "janim",
      "v1-9": "janim-group",
      "s3-1": "success"
    }
  },

  "(method 16 process-drawable)": {
    "vars": {
      "s3-0": "body-T-world",
      "s0-0": "world-T-body",
      "s2-0": "grav-rt-body",
      "a1-5": "vel-rt-body"
    }
  },

  "(method 11 cam-float-seeker)": {
    "args": ["obj", "offset"],
    "vars": {
      "f1-2": "pos-error",
      "f0-5": "partial-velocity-limit",
      "f1-3": "daccel",
      "f1-6": "abs-vel",
      "f0-6": "abs-vel-limit",
      "f0-10": "dpos"
    }
  },

  "(method 9 trsqv)": {
    "args": ["obj", "dir", "vel", "frame-count"],
    "vars": {
      "f0-0": "yaw-error",
      "f1-2": "yaw-limit",
      "f30-0": "saturated-yaw",
      "a1-2": "quat",
      "f0-2": "old-diff"
    }
  },

  "(method 13 trsqv)": {
    "args": ["obj", "yaw", "vel", "frame-count"]
  },

  "(method 16 trsqv)": {
    "vars": {
      "s5-0": "quat",
      "s1-0": "grav",
      "s3-0": "rot-mat",
      "s4-0": "dir-z",
      "a0-4": "dir-x"
    }
  },

  "(method 25 trsqv)": {
    "vars": {
      "s5-0": "quat",
      "gp-0": "dir-z",
      "s5-1": "dir-y",
      "a1-2": "dir-grav",
      "v1-2": "grav-z-plane",
      "f0-1": "grav-dot"
    }
  },

  "(method 17 trsqv)": {
    "args": ["obj", "target", "y-rate", "z-rate"],
    "vars": {
      "gp-0": "quat",
      "s5-0": "temp-quat"
    }
  },

  "raw-ray-sphere-intersect": {
    "vars": {
      "v0-0": ["result", "float"],
      "v1-0": ["v1-0", "float"]
    }
  },

  "ray-sphere-intersect": {
    "args": ["ray-origin", "ray-dir", "sph-origin", "radius"]
  },

  "ray-circle-intersect": {
    "args": ["ray-origin", "ray-dir", "circle-origin", "radius"]
  },

  "ray-cylinder-intersect": {
    "args": [
      "ray-origin",
      "ray-dir",
      "cyl-origin",
      "cyl-axis",
      "cyl-rad",
      "cyl-len"
    ]
  },

  "(method 10 cylinder)": {
    "args": ["obj", "probe-origin", "probe-dir"],
    "vars": {
      "f30-0": "result",
      "f0-5": "u-origin-sph",
      "s4-0": "end-pt",
      "f0-8": "u-end-sphere"
    }
  },

  "(method 10 cylinder-flat)": {
    "args": ["obj", "probe-origin", "probe-dir"],
    "vars": {
      "f30-0": "result",
      "f0-5": "u-origin-circle",
      "s5-0": "end-pt",
      "f0-8": "u-end-circle"
    }
  },

  "ray-arbitrary-circle-intersect": {
    "args": [
      "probe-origin",
      "probe-dir",
      "circle-origin",
      "circle-normal",
      "radius"
    ]
  },

  "print-tr-stat": {
    "args": ["stat", "name", "dest"]
  },

  "update-subdivide-settings!": {
    "args": ["settings", "math-cam", "idx"]
  },

  "start-perf-stat-collection": {
    "vars": {
      "v1-2": "frame-idx",
      "v1-5": "bucket",
      "a0-2": "which-stat",
      "a0-7": "stat-idx"
    }
  },

  "ja-play-spooled-anim": {
    "vars": {
      "sv-16": "spool-part",
      "sv-28": "old-skel-status",
      "sv-64": "spool-sound"
    }
  },

  "(method 3 anim-tester)": {
    "vars": {
      "s5-0": ["s5-0", "anim-test-obj"],
      "s4-0": ["s4-0", "anim-test-sequence"],
      "s3-0": ["s3-0", "anim-test-seq-item"]
    }
  },

  "anim-test-obj-item-valid?": {
    "vars": {
      "s5-0": ["s5-0", "anim-test-sequence"]
    }
  },

  "anim-test-obj-remove-invalid": {
    "vars": {
      //"s5-0": ["s5-0", "anim-test-sequence"],
      "v1-31": ["v1-31", "anim-test-sequence"],
      "s3-0": ["s3-0", "anim-test-seq-item"],
      "s2-0": ["s2-0", "anim-test-seq-item"]
    }
  },

  "anim-tester-reset": {
    "vars": {
      "v1-1": ["v1-1", "anim-test-obj"]
    }
  },

  "anim-tester-save-object-seqs": {
    "vars": {
      "s4-2": ["s4-2", "anim-test-seq-item"]
    }
  },

  "sprite-setup-header": {
    "args": ["hdr", "num-sprites"]
  },

  "(method 0 sprite-aux-list)": {
    "args": ["allocation", "type-to-make", "size"]
  },

  "sprite-setup-frame-data": {
    "args": ["data", "tbp-offset"]
  },

  "(method 0 sprite-array-2d)": {
    "args": ["allocation", "type-to-make", "group-0-size", "group-1-size"],
    "vars": {
      "v1-0": "sprite-count",
      "s4-0": "vec-data-size",
      "a2-3": "adgif-data-size"
    }
  },

  "(method 0 sprite-array-3d)": {
    "args": ["allocation", "type-to-make", "group-0-size", "group-1-size"],
    "vars": {
      "v1-0": "sprite-count",
      "s4-0": "vec-data-size",
      "a2-3": "adgif-data-size"
    }
  },

  "sprite-set-3d-quaternion": {
    "args": ["data", "quat"]
  },
  "sprite-get-3d-quaternion": {
    "args": ["data", "quat"]
  },
  "sprite-add-matrix-data": {
    "args": ["dma-buff", "matrix-mode"],
    "vars": {
      "v1-0": "count",
      "a2-1": ["pkt1", "dma-packet"],
      "a1-2": ["mtx", "matrix"],
      "a2-9": ["pkt2", "dma-packet"],
      "a1-11": "mtx2",
      "a1-20": "hvdf-idx"
    }
  },

  "sprite-add-frame-data": {
    "args": ["dma-buff", "tbp-offset"],
    "vars": {
      "a0-1": ["pkt", "dma-packet"]
    }
  },

  "sprite-add-2d-chunk": {
    "args": [
      "sprites",
      "start-sprite-idx",
      "num-sprites",
      "dma-buff",
      "mscal-addr"
    ],
    "vars": {
      "a0-1": ["pkt1", "dma-packet"],
      "s1-0": "qwc-pkt1",
      "a1-7": "qwc-pkt2",
      "a0-5": ["pkt2", "dma-packet"],
      "a1-11": "qwc-pkt3",
      "a0-7": ["pkt3", "dma-packet"],
      "v1-7": ["pkt4", "dma-packet"]
    }
  },

  "sprite-add-2d-all": {
    "args": ["sprites", "dma-buff", "group-idx"],
    "vars": {
      "s4-0": "current-sprite-idx",
      "s2-0": "remaining-sprites",
      "s3-0": "mscal-addr"
    }
  },

  "sprite-add-3d-chunk": {
    "args": ["sprites", "start-sprite-idx", "num-sprites", "dma-buff"],
    "vars": {
      "a0-1": ["pkt1", "dma-packet"],
      "s2-0": "qwc-pkt1",
      "a1-7": "qwc-pkt2",
      "a0-5": ["pkt2", "dma-packet"],
      "a1-11": "qwc-pkt3",
      "a0-7": ["pkt3", "dma-packet"],
      "v1-7": ["pkt4", "dma-packet"]
    }
  },

  "sprite-add-3d-all": {
    "args": ["sprites", "dma-buff", "group-idx"],
    "vars": {
      "s4-0": "current-sprite-idx",
      "s3-0": "remaining-sprites"
    }
  },

  "sprite-add-shadow-chunk": {
    "args": ["shadow-buff", "start-idx", "num-sprites", "dma-buff"],
    "vars": {
      "s2-0": "qwc-pkt1",
      "a0-1": ["pkt1", "dma-packet"],
      "a1-7": "qwc-pkt2",
      "a0-5": ["pkt2", "dma-packet"],
      "v1-5": "sprite-idx",
      "a0-7": "dma-vec-data",
      "a1-14": "in-vec-data",
      "a1-15": "qwc-pkt3",
      "a0-11": ["pkt3", "dma-packet"],
      "s2-1": "si",
      "s1-0": "dma-adgif-data",
      "s0-0": "in-adgif-data",
      "v1-21": ["pkt4", "dma-packet"]
    }
  },

  "sprite-add-shadow-all": {
    "args": ["shadow-buff", "dma-buff"],
    "vars": {
      "s4-0": "current-shadow",
      "s3-0": "remaining-shadows"
    }
  },

  "sprite-draw": {
    "args": "disp",
    "vars": {
      "gp-0": "dma-mem-begin",
      "s4-0": "dma-buff",
      "s5-0": "dma-bucket-begin",
      "a0-9": ["pkt1", "dma-packet"],
      "a0-11": ["giftag", "gs-gif-tag"],
      "a0-17": ["pkt2", "dma-packet"],
      "a0-19": ["pkt3", "dma-packet"],
      "a0-26": ["pkt4", "dma-packet"],
      "v1-26": ["pkt5", "dma-packet"],
      "v1-31": "mem-use"
    }
  },

  "mem-usage-bsp-tree": {
    "args": ["header", "node", "mem-use", "flags"]
  },

  "(method 8 bsp-header)": {
    "args": ["obj", "mem-use", "flags"]
  },

  "(method 10 bsp-header)": {
    "args": ["obj", "other-draw", "disp-frame"],
    "vars": {
      "s4-0": "lev",
      "a2-3": "vis-list-qwc",
      "v1-15": "vis-list-qwc2",
      "a0-9": ["vis-list-spad", "(pointer uint128)"],
      "a1-5": ["vis-list-lev", "(pointer uint128)"],
      "a2-4": "current-qw"
    }
  },

  "bsp-camera-asm": {
    "args": ["bsp-hdr", "camera-pos"],
    "vars": {
      "v1-0": ["next-node", "bsp-node"],
      "a1-1": "real-node"
    }
  },

  "level-remap-texture": {
    "args": ["tex-id"],
    "vars": {
      "v1-1": "bsp-hdr",
      "a3-0": "table-size",
      "v1-2": ["table-data-start", "(pointer uint64)"],
      "t0-0": "table-data-ptr",
      "a1-1": "mask1",
      "a2-1": "masked-tex-id",
      "a3-2": "table-data-end",
      "t0-3": "midpoint",
      "t1-1": "diff"
    }
  },

  "debug-menu-make-from-template": {
    "vars": {
      "s5-1": ["s5-1", "string"]
    }
  },

  "debug-menu-item-var-render": {
    "vars": {
      "v1-14": ["v1-14", "dma-packet"]
    }
  },

  "generic-add-constants": {
    "vars": {
      "a0-1": ["a0-1", "dma-packet"]
    }
  },

  "generic-init-buf": {
    "vars": {
      "a0-2": ["a0-2", "dma-packet"],
      "a0-4": ["a0-4", "gs-gif-tag"],
      "a0-9": ["a0-9", "dma-packet"],
      "v1-7": ["v1-7", "(pointer int32)"]
    }
  },

  "(anon-function 1 cam-combiner)": {
    "vars": {
      "pp": ["pp", "process"]
    }
  },

  "(anon-function 2 cam-combiner)": {
    "vars": {
      "a0-3": ["vec", "(pointer vector)"]
    }
  },

  "(method 14 sync-info)": {
    "args": ["obj", "period", "phase"],
    "vars": {
      "f0-1": "period-float",
      "f1-1": "value"
    }
  },

  "(method 14 sync-info-eased)": {
    "args": ["obj", "period", "phase", "out-param", "in-param"],
    "vars": {
      "f0-9": "total-easing-phase",
      "f1-11": "total-normal-phase",
      "f0-1": "period-float",
      "f1-1": "value",
      "f3-4": "y-end"
    }
  },

  "(method 14 sync-info-paused)": {
    "args": ["obj", "period", "phase", "out-param", "in-param"]
  },

  "(method 15 sync-info)": {
    "args": [
      "obj",
      "proc",
      "default-period",
      "default-phase",
      "default-out",
      "default-in"
    ]
  },

  "(method 15 sync-info-eased)": {
    "args": [
      "obj",
      "proc",
      "default-period",
      "default-phase",
      "default-out",
      "default-in"
    ]
  },

  "(method 15 sync-info-paused)": {
    "args": [
      "obj",
      "proc",
      "default-period",
      "default-phase",
      "default-out",
      "default-in"
    ]
  },

  "(method 10 sync-info)": {
    "vars": {
      "v1-0": "period",
      "f0-1": "period-float",
      "f1-2": "current-time"
    }
  },

  "(method 16 sync-info)": {
    "args": ["obj", "user-time-offset"],
    "vars": {
      "a2-0": "period",
      "f0-1": "period-float",
      "v1-0": "wrapped-user-offset",
      "f1-4": "current-time",
      "f1-6": "current-time-wrapped",
      "f1-10": "combined-offset",
      "f0-3": "combined-offset-wrapped"
    }
  },

  "(method 11 sync-info)": {
    "vars": {
      "v1-0": "period",
      "f0-1": "period-float",
      "f1-2": "current-time"
    }
  },

  "(method 11 sync-info-paused)": {
    "vars": {
      "v1-0": "period",
      "f1-0": "period-float",
      "f0-1": "max-phase",
      "f2-2": "current-time"
    }
  },

  "(method 9 sync-info)": {
    "args": ["obj", "max-val"],
    "vars": {
      "v1-0": "period",
      "f0-1": "period-float",
      "f1-2": "current-time"
    }
  },

  "(method 13 sync-info)": {
    "args": ["obj"],
    "vars": {
      "v1-0": "period",
      "f1-0": "period-float",
      "f2-2": "current-time",
      "f0-1": "max-val",
      "f0-2": "phase-out-of-2"
    }
  },

  "(method 13 sync-info-eased)": {
    "args": ["obj"],
    "vars": {
      "v1-0": "period",
      "f1-0": "period-float",
      "f0-1": "max-val",
      "f2-2": "current-time",
      "f0-2": "current-val",
      "v1-2": "in-mirror?",
      "f1-4": "tlo",
      "f0-7": "eased-phase"
    }
  },

  "(method 12 sync-info)": {
    "args": ["obj", "max-out-val"],
    "vars": {
      "v1-0": "period",
      "f1-0": "period-float",
      "f0-1": "max-val",
      "f2-2": "current-time",
      "f0-2": "current-val"
    }
  },

  "(method 12 sync-info-eased)": {
    "args": ["obj", "max-out-val"]
  },
  "(method 12 sync-info-paused)": {
    "args": ["obj", "max-out-val"]
  },

  "(method 9 delayed-rand-float)": {
    "args": ["obj", "min-tim", "max-time", "max-times-two"]
  },

  "(method 10 oscillating-float)": {
    "args": ["obj", "target-offset"],
    "vars": { "f0-3": "acc" }
  },

  "(method 9 oscillating-float)": {
    "args": ["obj", "init-val", "accel", "max-vel", "damping"]
  },

  "(method 9 bouncing-float)": {
    "args": [
      "obj",
      "init-val",
      "max-val",
      "min-val",
      "elast",
      "accel",
      "max-vel",
      "damping"
    ]
  },

  "(method 9 delayed-rand-vector)": {
    "args": ["obj", "min-time", "max-time", "xz-range", "y-range"]
  },

  "(method 9 oscillating-vector)": {
    "args": ["obj", "init-val", "accel", "max-vel", "damping"]
  },

  "(method 10 oscillating-vector)": {
    "args": ["obj", "target-offset"],
    "vars": { "f0-2": "vel" }
  },

  "(method 9 trajectory)": {
    "args": ["obj", "time", "result"]
  },

  "(method 10 trajectory)": {
    "args": ["obj", "time", "result"]
  },

  "(method 11 trajectory)": {
    "args": ["obj", "from", "to", "duration", "grav"],
    "vars": { "f0-3": "xz-vel" }
  },

  "(method 12 trajectory)": {
    "args": ["obj", "from", "to", "xz-vel", "grav"],
    "vars": { "f0-1": "duration" }
  },

  "(method 13 trajectory)": {
    "args": ["obj", "from", "to", "y-vel", "grav"]
  },

  "(method 15 trajectory)": {
    "vars": {
      "s5-0": "prev-pos",
      "s4-0": "pos",
      "s3-0": "num-segments",
      "f0-1": "t-eval"
    }
  },

  "set-font-color-alpha": {
    "args": ["idx", "alpha"]
  },

  "print-game-text-scaled": {
    "args": ["str", "scale", "font-ctxt", "alpha"]
  },

  "print-game-text": {
    "args": ["str", "font-ctxt", "alpha", "offset-thing"]
  },

  "display-frame-start": {
    "args": ["disp", "new-frame-idx", "odd-even"],
    "vars": {
      "f30-0": "time-ratio",
      "s3-0": "scaled-seconds",
      "s3-1": "new-frame"
    }
  },

  "display-frame-finish": {
    "args": ["disp"],
    "vars": {
      "s4-0": "this-frame",
      "s5-0": "this-calc-buf",
      "s3-0": "bucket-idx",
      "v1-7": "this-global-buf",
      "a0-16": "global-buf",
      "v1-19": "calc-current",
      "a2-1": "calc-start",
      "s4-1": "global-current",
      "s5-1": "global-start",
      "s3-1": "global-end"
    }
  },

  "display-sync": {
    "args": ["disp"],
    "vars": {
      "s4-0": "frame-idx",
      "s5-0": "syncv-result",
      "s3-0": "dma-buf-to-send",
      "a1-4": "next-frame"
    }
  },

  "draw-string": {
    "args": ["str-in", "context"],
    "vars": {
      "v1-5": "fw",
      "a1-1": "dma-out",
      "t2-0": "flags",
      "a3-0": "has-flag-size24",
      "a3-1": "font-table-12",
      "a3-2": "font-table-to-use",
      "t0-0": "q-lo-tmpl",
      "t1-0": "q-hi-tmpl",
      "t3-0": "in-color",
      "t3-1": "color-array-prod",
      "t4-0": "fw+col",
      "t3-2": "q-verts-0p",
      "t5-0": "q-verts-1p",
      "t3-3": "q-verts-2p",
      "t4-1": "q-verts-3p",
      "t5-1": "q-verts-1t",
      "t5-2": "q-verts-1",
      "t3-4": "q-verts-2t",
      "t3-5": "q-verts-2",
      "t6-0": "q-verts-0t",
      "t6-1": "q-verts-0",
      "t4-2": "q-verts-3t",
      "t4-3": "q-verts-3",
      "t3-6": "fw2",
      "t4-4": "str-char",
      "t5-3": "not-sc-lit1",
      "t5-4": "not-sc-~",
      "t4-14": "fc-cr",
      "r0-0": "r0",
      "r0-1": "r0",
      "r0-2": "r0",
      "r0-3": "r0"
    }
  },

  "add-debug-outline-triangle": {
    "args":["enable", "bucket", "p0", "p1", "p2", "color"]
  },

  "unpack-comp-rle": {
    "args":["out", "in"],
    "vars":{
      "v1-2":"current-input",
      "a2-0":"repeated-value",
      "v1-3":"copy-length",
      "a2-1":"src-val"
    }
  },

  "(method 16 level)": {
    "args":["obj", "vis-info"],
    "vars":{
      "a0-1":"cam-leaf-idx",
      "v1-1":"curr-vis-str",
      "s4-0":"desired-vis-str",
      "s4-1":"vis-buffer",
      "s3-1":"vis-load-result",
      "v1-28":"dest-bits",
      "a1-3":"len",
      "a0-19":"bsp-bits",
      "a1-5":"len-qw",
      "s2-0":"lower-flag-bits",
      "s1-0":"spad-start",
      "s0-0":"spad-end",
      "s3-2":"list-len",
      "v1-49":"list-qwc",
      "v0-1":"result"
    }
  },

  "(method 9 merc-fragment)": {
    "vars":{
      "s5-0":"fp-data",
      "s4-0":"eye-ctrl",
      "s3-0":"shader",
      "v1-7":"eye-tex-block",
      "v1-34":"eye-tex-block-2",
      "v1-57":"tex",
      "a0-36":"seg"
    }
  },

  "(method 9 merc-effect)": {
    "vars":{
      "v1-0":"data",
      "v1-1":"tex",
      "a0-8":"seg",
      "s3-0":"frag-idx",
      "s2-0":"ctrl-size",
      "s1-0":"geo-size",
      "s4-0":["geo", "merc-fragment"],
      "s5-0":["ctrl", "merc-fragment-control"]
    }
  },

  "merc-vu1-add-vu-function": {
    "args":["dma", "func", "flush-mode"],
    "vars": {
      "v1-0":"func-data",
      "a3-0":"qwc",
      "a1-1":"dst",
      "t0-1":"qwc-this-time"
    }
  },

  "(method 8 merc-ctrl)": {
    "vars": {
      "s4-0":"ctrl-mem",
      "s3-0":"effect-idx",
      "s2-0":["fctrl", "merc-fragment-control"],
      "s1-0":"frag-idx",
      "v1-35":"effect-mem",
      "a0-15":"effect-idx2",
      "a1-9":["bctrl", "merc-blend-ctrl"],
      "a2-1":"blend-frag-idx"
    }
  },

  "(method 9 merc-ctrl)": {
    "vars":{
      "v1-3":"seg",
      "s5-0":"effect-idx",
      "a0-4":"idx-with-bit1",
      "a0-7":"this-effect",
      "a1-5":"last-effect",
      "a2-6":"copy-idx"
    }
  },

  "merc-vu1-init-buffer": {
    "args":["dma-bucket", "test"],
    "vars": {
      "gp-0":"bucket",
      "s4-0":"dma-buf"
    }
  },

<<<<<<< HEAD
  "(method 9 screen-filter)": {
    "vars": {
      "v1-4":["v1-4", "dma-packet"],
      "s5-0":"buf"
    }
  },

=======
  "(method 11 fact-info-target)": {
    "args":["obj", "kind", "amount", "source-handle"],
    "vars":{"f0-29":"buzz-count","f30-0":"eco-lev"}
  },

  "auto-save-init-by-other": {
    "args":["desired-mode", "notify-proc", "card-idx", "file-idx"]
  },

  "debug-menu-item-var-make-int": {
    "args":["item", "callback", "inc", "has-range", "range-min", "range-max", "hex"]
  },

  "debug-menu-item-var-make-float": {
    "args":["item", "callback", "inc", "has-range", "range-min", "range-max", "precision"]
  },

  "(method 0 debug-menu-item-var)": {
    "args":["allocation", "type-to-make", "name", "id", "max-width"]
  },

  "debug-menu-context-grab-joypad": {
    "args":["menu", "callback-arg", "callback-func"]
  },
  
  "debug-menu-context-default-selection": {
    "args": ["ctxt", "keep-current"],
    "vars": {
      "s5-0":"menu",
      "s4-0":"currently-active"
    }
  },

  "debug-menu-rebuild": {
    "args":["menu"],
    "vars": {
      "s4-0":"max-width",
      "s5-0":"entry-count",
      "s3-0":"iter",
      "a0-1":"current-item"
    }
  },

  "debug-menu-context-set-root-menu":{
    "args":["context", "menu"],
    "vars":{
      "s4-0":"active"
    }
  },

  "debug-menu-append-item": {
    "args":["menu", "item"],
    "vars": {
      "gp-0":"context",
      "s4-0":"was-active"
    }
  },

  "(anon-function 82 default-menu)": {
    "vars":{"s4-0":["s4-0", "texture-id"]}
  },

  "process-status-bits": {
    "vars":{"s3-0":["proc-draw", "process-drawable"]}
  },

  "(method 29 entity-actor)":{
    "args":["obj", "mode", "expected-type"]
  },

  "(method 13 level-group)":{
    "args":["obj", "mode", "expected-type"]
  },

  "(method 24 entity)": {
    "args":["obj", "lev-group", "lev", "aid"],
    "vars":{
      "v1-4":"level-link",
      "t0-5":"other-prev",
      "t1-1":"other-front"
    }
  },

  "update-actor-vis-box": {
    "args":["proc", "min-pt", "max-pt"],
    "vars":{"v1-4":"world-bounds-origin", "f0-0":"radius"}
  },

  "init-entity": {
    "args":["proc", "ent"]
  },

  "(method 22 entity-actor)": {
    "vars":{
      "s5-0":"entity-type",
      "v1-0":"info",
      "s4-0":"entity-process"
    }
  },

  "(method 18 bsp-header)": {
    "vars":{
      "a2-0":"existing-actor-count",
      "s4-0":"birth-idx",
      "a0-4":"idx-to-birth",
      "v1-25":"actor-to-birth",
      "a2-5":"existing-amb-count",
      "s4-1":"amb-array",
      "s3-0":"bsp-ambs",
      "a0-10":"amb-to-birth",
      "s4-2":"cams"
    }
  },

  "(code falling beach-rock)": {
    "vars": {
      "gp-2": ["gp-2", "handle"],
      "s5-1": ["s5-1", "handle"]
    }
  },


>>>>>>> 0656a255
  "aaaaaaaaaaaaaaaaaaaaaaa": {}
}<|MERGE_RESOLUTION|>--- conflicted
+++ resolved
@@ -3229,7 +3229,6 @@
     }
   },
 
-<<<<<<< HEAD
   "(method 9 screen-filter)": {
     "vars": {
       "v1-4":["v1-4", "dma-packet"],
@@ -3237,7 +3236,6 @@
     }
   },
 
-=======
   "(method 11 fact-info-target)": {
     "args":["obj", "kind", "amount", "source-handle"],
     "vars":{"f0-29":"buzz-count","f30-0":"eco-lev"}
@@ -3359,7 +3357,5 @@
     }
   },
 
-
->>>>>>> 0656a255
   "aaaaaaaaaaaaaaaaaaaaaaa": {}
 }