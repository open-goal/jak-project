{
  "identity": {
    "args": ["obj"]
  },

  "1/": {
    "args": ["x"]
  },

  "+": {
    "args": ["x", "y"]
  },

  "-": {
    "args": ["x", "y"]
  },

  "*": {
    "args": ["x", "y"]
  },

  "/": {
    "args": ["x", "y"]
  },

  "ash": {
    "args": ["value", "shift-amount"]
  },

  "mod": {
    "args": ["x", "y"]
  },

  "rem": {
    "args": ["x", "y"]
  },

  "abs": {
    "args": ["x"]
  },

  "min": {
    "args": ["x", "y"]
  },

  "max": {
    "args": ["x", "y"]
  },

  "logior": {
    "args": ["x", "y"]
  },

  "logand": {
    "args": ["x", "y"]
  },

  "lognor": {
    "args": ["x", "y"]
  },

  "logxor": {
    "args": ["x", "y"]
  },

  "lognot": {
    "args": ["x"]
  },

  "basic-type?": {
    "args": ["obj", "parent-type"],
    "vars": { "v1-0": "obj-type", "a0-1": "end-type" }
  },

  "type-type?": {
    "args": ["child-type", "parent-type"],
    "vars": { "v1-0": "end-type" }
  },

  "find-parent-method": {
    "args": ["child-type", "method-id"],
    "vars": {
      "v0-0": "current-method",
      "v1-2": "original-method",
      "v1-5": "unused1"
    }
  },

  "ref": {
    "args": ["lst", "index"],
    "vars": { "v1-0": "count" }
  },

  "(method 4 pair)": {
    "vars": { "v0-0": "result", "v1-1": "iter" }
  },

  "last": {
    "args": ["lst"],
    "vars": { "v0-0": "iter" }
  },
  "member": {
    "args": ["obj", "lst"],
    "vars": { "v1-0": "iter" }
  },
  "nmember": {
    "args": ["obj", "lst"]
  },
  "assoc": {
    "args": ["item", "alist"],
    "vars": { "v1-0": "iter" }
  },
  "assoce": {
    "args": ["item", "alist"],
    "vars": { "v1-0": "iter" }
  },
  "nassoc": {
    "args": ["item-name", "alist"],
    "vars": { "a1-1": "key" }
  },
  "nassoce": {
    "args": ["item-name", "alist"],
    "vars": { "s4-0": "key" }
  },
  "append!": {
    "args": ["front", "back"],
    "vars": { "v1-1": "iter" }
  },
  "delete!": {
    "args": ["item", "lst"],
    "vars": { "a2-0": "iter", "v1-1": "iter-prev" }
  },
  "delete-car!": {
    "args": ["item", "lst"],
    "vars": { "a2-0": "iter", "v1-2": "iter-prev" }
  },
  "insert-cons!": {
    "args": ["kv", "alist"],
    "vars": { "a3-0": "updated-list" }
  },
  "sort": {
    "args": ["lst", "compare-func"],
    "vars": {
      "s4-0": "unsorted-count",
      "s3-0": "iter",
      "s2-0": "first-elt",
      "s1-0": "second-elt",
      "v1-1": "compare-result"
    }
  },
  "(method 0 inline-array-class)": {
    "args": ["allocation", "type-to-make", "size"],
    "vars": { "v0-0": "obj" }
  },
  "(method 0 array)": {
    "args": ["allocation", "type-to-make", "content-type", "len"],
    "vars": { "v0-1": "obj" }
  },

  "(method 2 array)": {
    "vars": { "v1-1": "content-type-sym" }
  },

  "(method 3 array)": {
    "vars": { "v1-1": "content-type-sym" }
  },

  "mem-copy!": {
    "args": ["dst", "src", "size"],
    "vars": { "v0-0": "result", "v1-0": "i" }
  },
  "qmem-copy<-!": {
    "args": ["dst", "src", "size"],
    "vars": { "v0-0": "result", "v1-1": "qwc", "a2-1": "value" }
  },
  "qmem-copy->!": {
    "args": ["dst", "src", "size"],
    "vars": {
      "v0-0": "result",
      "v1-1": "qwc",
      "a1-1": "src-ptr",
      "a0-1": "dst-ptr",
      "a2-3": "value"
    }
  },
  "mem-set32!": {
    "args": ["dst", "size", "value"],
    "vars": { "v0-0": "result", "v1-0": "i" }
  },
  "mem-or!": {
    "args": ["dst", "src", "size"],
    "vars": { "v0-0": "result", "v1-0": "i" }
  },
  "fact": {
    "args": ["x"]
  },
  "mem-print": {
    "args": ["data", "word-count"],
    "vars": { "s4-0": "current-qword" }
  },
  "print-tree-bitmask": {
    "args": ["bits", "count"],
    "vars": { "s4-0": "i" }
  },
  "valid?": {
    "args": ["obj", "expected-type", "name", "allow-false", "print-dest"],
    "vars": { "v1-1": "in-goal-mem" }
  },

  // GKERNEL

  "(method 0 cpu-thread)": {
    "vars": { "v0-0": ["obj", "cpu-thread"] }
  },

  "inspect-process-heap": {
    "vars": { "s5-0": ["obj", "pointer"] }
  },

  "(method 23 dead-pool-heap)": {
    "args": ["this", "rec"]
  },

  "(method 0 dead-pool-heap)": {
    "vars": { "v0-0": ["obj", "dead-pool-heap"] }
  },

  "seek": {
    "args": ["x", "target", "diff"],
    "vars": { "f2-0": "err" }
  },

  "lerp": {
    "args": ["minimum", "maximum", "amount"]
  },

  "lerp-scale": {
    "args": ["min-out", "max-out", "in", "min-in", "max-in"],
    "vars": { "f0-1": "scale" }
  },

  "lerp-clamp": {
    "args": ["minimum", "maximum", "amount"]
  },

  "rand-vu-int-range": {
    "args": ["first", "second"],
    "vars": { "f0-4": "float-in-range" }
  },

  "(method 0 bit-array)": {
    "args": ["allocation", "type-to-make", "length"],
    "vars": { "v0-0": "obj" }
  },

  "(method 12 bit-array)": {
    "vars": { "v1-2": "idx" }
  },

  "box-vector-enside?": {
    "args": ["box", "pt"]
  },

  "box-vector-inside?": {
    "args": ["box", "pt"]
  },

  "string=": {
    "args": ["str-a", "str-b"],
    "vars": { "a2-0": "a-ptr", "v1-0": "b-ptr" }
  },

  "string-charp=": {
    "args": ["str", "charp"],
    "vars": { "v1-0": "str-ptr" }
  },

  "copyn-string<-charp": {
    "args": ["str", "charp", "len"],
    "vars": { "a3-0": "i", "v1-0": "str-ptr" }
  },

  "string<-charp": {
    "args": ["str", "charp"],
    "vars": { "v1-0": "str-ptr" }
  },

  "charp<-string": {
    "args": ["charp", "str"],
    "vars": { "v1-0": "str-ptr" }
  },

  "copy-charp<-charp": {
    "args": ["dst", "src"]
  },

  "cat-string<-string": {
    "args": ["a", "b"],
    "vars": { "v1-0": "a-ptr", "a1-1": "b-ptr" }
  },

  "catn-string<-charp": {
    "args": ["a", "b", "len"],
    "vars": { "v1-0": "a-ptr", "a3-2": "i" }
  },

  "cat-string<-string_to_charp": {
    "args": ["a", "b", "end-ptr"],
    "vars": { "v1-0": "b-ptr", "v0-0": "a-ptr" }
  },

  "append-character-to-string": {
    "args": ["str", "char"],
    "vars": { "v1-0": "str-ptr" }
  },

  "charp-basename": {
    "args": ["charp"],
    "vars": { "v1-0": "ptr" }
  },

  "string<?": {
    "args": ["a", "b"],
    "vars": { "s4-1": "len", "v1-4": "i" }
  },

  "string>?": {
    "args": ["a", "b"],
    "vars": { "s4-1": "len", "v1-4": "i" }
  },
  "string<=?": {
    "args": ["a", "b"],
    "vars": { "s4-1": "len", "v1-4": "i" }
  },
  "string>=?": {
    "args": ["a", "b"],
    "vars": { "s4-1": "len", "v1-4": "i" }
  },
  "string-cat-to-last-char": {
    "args": ["base-str", "append-str", "char"],
    "vars": { "s4-0": "end-of-append", "v1-0": "location-of-char" }
  },
  "string-suck-up!": {
    "args": ["str", "location"],
    "vars": { "v1-2": "str-ptr" }
  },
  "string-strip-trailing-whitespace!": {
    "args": ["str"],
    "vars": { "v1-6": "ptr" }
  },

  "string-get-arg!!": {
    "args": ["a-str", "arg"],
    "vars": { "s4-0": "arg-word-start", "s4-1": "arg-end", "v1-3": "arg-start" }
  },

  "string->int": {
    "args": ["str"],
    "vars": {
      "a0-1": "str-ptr",
      "v0-0": "result",
      "a0-2": "next-char-1",
      "a0-3": "next-char-2"
    }
  },

  "string-get-flag!!": {
    "args": ["result", "in", "first-flag", "second-flag"]
  },

  "(method 0 state)": {
    "args": [
      "allocation",
      "type-to-make",
      "name",
      "code",
      "trans",
      "enter",
      "exit",
      "event"
    ],
    "vars": { "v0-0": "obj" }
  },

  "previous-brother": {
    "args": ["proc"],
    "vars": { "v1-0": "parent", "v1-2": "child" }
  },

  // Matrix
  "matrix-identity": {
    "args": ["mat"],
    "vars": { "f0-0": "one" }
  },

  "matrix+!": {
    "args": ["dst", "src1", "src2"],
    "vars": { "v1-0": "i" }
  },

  "matrix-!": {
    "args": ["dst", "src1", "src2"],
    "vars": { "v1-0": "i" }
  },

  "matrix*!": {
    "args": ["dst", "src1", "src2"]
  },

  "matrixp*!": {
    "args": ["dst", "src1", "src2"],
    "vars": { "s5-0": "temp-mat" }
  },

  "vector-matrix*!": {
    "args": ["dst", "vec", "mat"]
  },

  "vector-rotate*!": {
    "args": ["dst", "vec", "mat"]
  },

  "vector3s-matrix*!": {
    "args": ["dst", "vec", "mat"],
    "vars": { "s5-0": "temp-vec3" }
  },

  "vector3s-rotate*!": {
    "args": ["dst", "vec", "mat"],
    "vars": { "s5-0": "temp-vec3" }
  },

  "matrix-transpose!": {
    "args": ["dst", "src"]
  },

  "matrix-inverse-of-rot-trans!": {
    "args": ["dst", "src"]
  },

  "matrix-4x4-inverse!": {
    "args": ["dst", "src"]
  },

  "matrix-translate!": {
    "args": ["dst", "trans"]
  },

  "matrix-translate+!": {
    "args": ["dst", "src", "trans"]
  },

  "matrix-scale!": {
    "args": ["dst", "scale"]
  },

  "scale-matrix!": {
    "args": ["dst", "scale", "src"]
  },

  "matrix-inv-scale!": {
    "args": ["dst", "scale"]
  },

  "column-scale-matrix!": {
    "args": ["dst", "scale", "src"]
  },

  "matrix-rotate-x!": {
    "args": ["dst", "rot-deg"],
    "vars": { "f30-0": "rot-sin", "f0-0": "rot-cos" }
  },

  "matrix-rotate-y!": {
    "args": ["dst", "rot-deg"],
    "vars": { "f30-0": "rot-sin", "f0-0": "rot-cos" }
  },

  "matrix-rotate-z!": {
    "args": ["dst", "rot-deg"],
    "vars": { "f30-0": "rot-sin", "f0-0": "rot-cos" }
  },

  "matrix-rotate-zyx!": {
    "args": ["dst", "rot-xyz-deg"],
    "vars": { "gp-0": "temp-mat", "s5-0": "rot-mat" }
  },

  "matrix-rotate-xyz!": {
    "args": ["dst", "rot-xyz-deg"],
    "vars": { "gp-0": "temp-mat", "s5-0": "rot-mat" }
  },

  "matrix-rotate-zxy!": {
    "args": ["dst", "rot-xyz-deg"],
    "vars": { "gp-0": "temp-mat", "s5-0": "rot-mat" }
  },

  "matrix-rotate-yxz!": {
    "args": ["dst", "rot-xyz-deg"],
    "vars": { "gp-0": "temp-mat", "s5-0": "rot-mat" }
  },

  "matrix-rotate-yzx!": {
    "args": ["dst", "rot-xyz-deg"],
    "vars": { "gp-0": "temp-mat", "s5-0": "rot-mat" }
  },

  "matrix-rotate-yxy!": {
    "args": ["dst", "rots-deg"],
    "vars": {
      "a2-0": "sincos-input",
      "s5-0": "sin-vec",
      "s4-0": "cos-vec",
      "f1-1": "cos-y",
      "f0-5": "sin-y",
      "f2-0": "cos-x",
      "f5-0": "sin-x",
      "f3-0": "cos-z",
      "f4-0": "sin-z"
    }
  },

  "matrix-rotate-yx!": {
    "args": ["dst", "rot-y-deg", "rot-x-deg"]
  },

  "matrix-axis-angle!": {
    "args": ["dst", "axis", "angle-deg"]
  },

  "matrix-lerp!": {
    "args": ["dst", "src1", "src2", "alpha"]
  },

  "matrix-3x3-determinant": {
    "args": ["mat"]
  },

  "matrix-3x3-inverse!": {
    "args": ["dst", "src"]
  },

  "matrix-3x3-inverse-transpose!": {
    "args": ["dst", "src"]
  },

  "matrix3-inverse-transpose!": {
    "args": ["dst", "src"]
  },

  "matrix-4x4-determinant": {
    "args": ["dst", "src"]
  },

  "matrix-4x4-inverse-transpose!": {
    "args": ["dst", "src"]
  },

  "matrix-y-angle": {
    "args": ["mat"],
    "vars": { "v1-0": "z-row" }
  },

  "(method 0 trs)": {
    "vars": { "gp-0": "obj" }
  },

  "transform-matrix-calc!": {
    "args": ["tf", "dst-mat"]
  },

  "transform-matrix-parent-calc!": {
    "args": ["tf", "dst-mat", "inv-scale"]
  },

  "trs-matrix-calc!": {
    "args": ["tf", "dst-mat"]
  },

  "quaternion-axis-angle!": {
    "args": ["quat", "x", "y", "z", "angle"]
  },

  "quaternion-vector-angle!": {
    "args": ["quat", "axis", "angle"]
  },

  "vector-flatten!": {
    "args": ["dst", "src", "plane-normal"]
  },

  "vector-reflect!": {
    "args": ["dst", "src", "plane-normal"]
  },

  "vector-reflect-flat!": {
    "args": ["dst", "src", "plane-normal"]
  },

  "vector-reflect-true-flat!": {
    "args": ["dst", "src", "plane-normal"]
  },

  "vector-reflect-flat-above!": {
    "args": ["dst", "src", "plane-normal"]
  },

  "deg-seek": {
    "args": ["in", "target", "max-diff"],
    "vars": {
      "v1-1": "in-int",
      "a0-2": "target-int",
      "a1-2": "max-diff-int",
      "a2-1": "diff",
      "a3-0": "abs-diff"
    }
  },

  "deg-seek-smooth": {
    "args": ["in", "target", "max-diff", "amount"],
    "vars": { "f0-1": "step" }
  },

  "deg-lerp-clamp": {
    "args": ["min-val", "max-val", "in"]
  },

  "sinerp-clamp": {
    "args": ["minimum", "maximum", "amount"]
  },

  "coserp-clamp": {
    "args": ["minimum", "maximum", "amount"]
  },
  "coserp": {
    "args": ["minimum", "maximum", "amount"]
  },

  "coserp180-clamp": {
    "args": ["minimum", "maximum", "amount"]
  },
  "coserp180": {
    "args": ["minimum", "maximum", "amount"]
  },
  "ease-in-out": {
    "args": ["total", "progress"]
  },
  "dma-send-to-spr": {
    "args": ["sadr", "madr", "qwc", "sync"]
  },
  "dma-send-to-spr-no-flush": {
    "args": ["sadr", "madr", "qwc", "sync"]
  },
  "dma-send-from-spr": {
    "args": ["madr", "sadr", "qwc", "sync"]
  },
  "dma-send-from-spr-no-flush": {
    "args": ["madr", "sadr", "qwc", "sync"]
  },
  "dump-vu1-range": {
    "args": ["start", "total-count"]
  },
  "ultimate-memcpy": {
    "args": ["dst", "src", "size-bytes"],
    "vars": {
      "s2-0": "qwc-remaining",
      "s1-0": "qwc-transferred-now",
      "s4-0": "spr-to-bank",
      "s3-0": "spr-from-bank"
    }
  },

  "dma-buffer-add-vu-function": {
    "args": ["dma-buf", "vu-func"],
    "vars": {
      "t1-1": "dma-buf-2",
      "v1-0": "func-ptr",
      "a3-0": "qlen",
      "a1-1": "origin",
      "t0-1": "qwc-now",
      "t2-0": ["buf-ptr", "dma-packet"]
    }
  },

  "dma-buffer-add-buckets": {
    "args": ["dma-buf", "count"],
    "vars": { "a2-0": "i", "v1-0": ["current-bucket", "dma-bucket"] }
  },

  "dma-buffer-patch-buckets": {
    "args": ["bucket", "count"],
    "vars": { "v1-1": "i" }
  },

  "dma-bucket-insert-tag": {
    "args": ["base", "idx", "tag-start", "tag-end"],
    "vars": { "v1-1": "bucket" }
  },

  "disasm-vif-details": {
    "args": ["stream", "data", "kind", "count"],
    "vars": { "s4-0": "count2", "s3-0": "data-ptr", "s2-0": "i" }
  },

  "disasm-vif-tag": {
    "args": ["data", "words", "stream", "details"],
    "vars": {
      "gp-0": "byte-idx",
      "v1-0": "cmd-template-idx",
      "a0-12": "print-kind",
      "s1-0": "first-tag",
      "s0-0": "packet-size",
      "t1-1": ["stcycl-imm", "vif-stcycl-imm"],
      "sv-16": "cmd",
      "sv-32": "data-ptr",
      "sv-48": "data-idx",
      "sv-64": "unpack-imm"
    }
  },

  "disasm-dma-list": {
    "args": ["data", "mode", "verbose", "stream", "expected-size"],
    "vars": {
      "sv-16": "addr",
      "sv-32": "data-2",
      "sv-48": "qwc",
      "sv-64": "ra-1",
      "sv-80": "ra-2",
      "sv-96": "call-depth",
      "sv-112": "current-tag",
      "s2-0": "mode-2",
      "s3-0": "verbose-2",
      "gp-0": "stream-2",
      "s1-0": "expected-size-2",
      "s0-0": "end-condition",
      "s4-0": "total-qwc",
      "s5-0": "total-tags"
    }
  },

  "cpad-invalid!": {
    "args": ["pad"]
  },

  "(method 0 cpad-info)": {
    "args": ["alloction", "type-to-make", "idx"],
    "vars": { "s5-0": "obj" }
  },

  "analog-input": {
    "args": ["in", "offset", "center-val", "max-val", "out-range"],
    "vars": {
      "f1-1": "offset-in",
      "f0-3": "magnitude",
      "v1-0": "max-magnitude"
    }
  },

  "cpad-set-buzz!": {
    "args": ["pad", "buzz-idx", "buzz-amount", "duration"]
  },

  "service-cpads": {
    "vars": {
      "gp-0": "pad-list",
      "s5-0": "pad-idx",
      "s4-0": "pad",
      "s3-0": "buzz-idx",
      "v1-29": "current-button0"
    }
  },

  "buzz-stop!": {
    "args": ["idx"]
  },

  "default-buffer-init": {
    "args": ["buff"],
    "vars": {
      "v1-0": "buff-ptr",
      "v1-1": "buff-ptr2",
      "v1-3": "buff-ptr3",
      "v1-4": "buff-ptr4",
      "a1-4": ["packet", "dma-gif-packet"],
      "a1-6": ["gif-tag", "gs-gif-tag"],
      "a1-8": ["data", "(pointer uint64)"],
      "a0-1": ["ret-packet", "dma-packet"],
      "v1-2": "buff-ptr5"
    }
  },

  "add-reg-gif-packet": {
    "args": ["packet", "reg-idx", "reg-val"],
    "vars": { "v1-0": "tag" }
  },

  "(method 9 font-context)": {
    "args": ["obj", "mat"]
  },
  "(method 10 font-context)": {
    "args": ["obj", "x", "y"]
  },
  "(method 11 font-context)": {
    "args": ["obj", "z"]
  },
  "(method 12 font-context)": {
    "args": ["obj", "w"]
  },
  "(method 13 font-context)": {
    "args": ["obj", "width"]
  },
  "(method 14 font-context)": {
    "args": ["obj", "height"]
  },
  "(method 15 font-context)": {
    "args": ["obj", "proj"]
  },
  "(method 16 font-context)": {
    "args": ["obj", "color"]
  },
  "(method 17 font-context)": {
    "args": ["obj", "flags"]
  },
  "(method 18 font-context)": {
    "args": ["obj", "start-line"]
  },
  "(method 19 font-context)": {
    "args": ["obj", "scale"]
  },
  "(method 0 font-context)": {
    "args": [
      "allocation",
      "type-to-make",
      "mat",
      "x",
      "y",
      "z",
      "color",
      "flags"
    ],
    "vars": { "v0-0": "obj" }
  },
  "font-set-tex0": {
    "args": ["ptr-tex0", "tex", "tex-addr", "psm", "clut-addr"]
  },

  "(method 0 display-frame)": {
    "vars": { "gp-0": "obj" }
  },

  "(method 0 draw-context)": {
    "args": [
      "allocation",
      "type-to-make",
      "org-x",
      "org-y",
      "width",
      "height",
      "color-0"
    ]
  },

  "(method 0 display)": {
    "args": ["allocation", "type-to-make", "psm", "w", "h", "ztest", "zpsm"],
    "vars": { "gp-0": "obj" }
  },

  "(method 0 ripple-control)": {
    "vars": { "v0-0": "obj" }
  },

  "vector-seek-2d-xz-smooth!": {
    "args": ["vec", "target", "max-step", "alpha"],
    "vars": {
      "f0-1": "x-diff",
      "f2-1": "z-diff",
      "f1-5": "x-step",
      "f0-3": "z-step",
      "f2-4": "step-len"
    }
  },

  "vector-seek-2d-yz-smooth!": {
    "args": ["vec", "target", "max-step", "alpha"],
    "vars": {
      "f0-1": "y-diff",
      "f2-1": "z-diff",
      "f1-5": "y-step",
      "f0-3": "z-step",
      "f2-4": "step-len",
      "f2-6": "step-scale"
    }
  },

  "vector-seek-3d-smooth!": {
    "args": ["vec", "target", "max-step", "alpha"],
    "vars": {
      "f0-1": "x-diff",
      "f1-2": "y-diff",
      "f3-1": "z-diff",
      "f2-6": "x-step",
      "f1-3": "y-step",
      "f0-4": "z-step",
      "f3-5": "step-len",
      "f3-7": "step-scale"
    }
  },

  "seek-with-smooth": {
    "args": ["value", "target", "max-step", "alpha", "deadband"],
    "vars": { "f0-1": "diff", "f0-2": "step", "f1-4": "min-step" }
  },

  "vector-v+!": {
    "args": ["result", "position", "velocity"]
  },

  "vector-v*float+!": {
    "args": ["result", "position", "velocity", "velocity-scale"]
  },

  "vector-v++!": {
    "args": ["position", "velocity"]
  },

  "vector-v*float!": {
    "args": ["delta-p", "velocity", "scale"]
  },

  "vector-v*float++!": {
    "args": ["position", "velocity", "scale"]
  },

  "vector-lerp!": {
    "args": ["out", "a", "b", "alpha"]
  },

  "vector-lerp-clamp!": {
    "args": ["out", "a", "b", "alpha"]
  },

  "vector4-lerp!": {
    "args": ["out", "a", "b", "alpha"]
  },

  "vector4-lerp-clamp!": {
    "args": ["out", "a", "b", "alpha"]
  },

  "vector-deg-lerp-clamp!": {
    "args": ["out", "min-val", "max-val", "in"]
  },

  "make-file-name": {
    "args": ["kind", "name", "art-group-version"]
  },

  "make-vfile-name": {
    "args": ["kind", "name"]
  },

  "file-info-correct-version?": {
    "args": ["info", "kind", "version-override"],
    "vars": { "s5-0": "expected-version", "s4-0": "kind-name" }
  },

  "(method 0 load-dir)": {
    "args": ["allocation", "type-to-make", "length", "unk"],
    "vars": { "s4-0": "obj" }
  },

  "(method 0 load-dir-art-group)": {
    "args": ["allocation", "type-to-make", "length", "unk"],
    "vars": { "v0-0": "obj" }
  },

  "(method 0 external-art-buffer)": {
    "args": ["allocation", "type-to-make", "idx"],
    "vars": { "v0-0": "obj" }
  },

  "(method 0 external-art-control)": {
    "vars": { "gp-0": "obj", "s4-0": "buff-idx", "v1-9": "rec-idx" }
  },

  "(method 9 display)": {
    "args": ["obj", "slowdown"],
    "vars": { "gp-0": "obj", "s5-0": "ratio" }
  },

  "set-draw-env-offset": {
    "args": ["env", "x", "y"]
  },

  "set-display-env": {
    "args": ["env", "psm", "width", "height", "dx", "dy", "fbp"]
  },

  "set-draw-env": {
    "args": ["env", "psm", "width", "height", "ztest", "zpsm", "fbp"]
  },

  "set-display": {
    "args": ["disp", "psm", "w", "h", "ztest", "zpsm"]
  },

  "set-display2": {
    "args": ["disp", "psm", "w", "h", "ztest", "zpsm"]
  },

  "(method 11 profile-bar)": {
    "args": ["obj", "name", "color"],
    "vars": { "s5-0": "new-frame" }
  },

  "(method 12 profile-bar)": {
    "args": ["obj", "name", "color"],
    "vars": { "v0-0": "new-frame" }
  },

  "gs-set-default-store-image": {
    "args": [
      "packet",
      "src-fbp",
      "src-w",
      "src-psm",
      "ssax",
      "ssay",
      "rrw",
      "rrh"
    ]
  },

  "store-image": {
    "args": ["oddeven"],
    "vars": {
      "s4-0": "buff0",
      "s1-0": "buff1",
      "s0-0": "packet",
      "gp-0": "file",
      "s3-0": "width",
      "s2-0": "height",
      "s0-1": "ptr-0",
      "sv-16": "ptr-1",
      "sv-32": "y-idx",
      "sv-48": "y-idx-2"
    }
  },

  "(method 0 draw-context)": {
    "args": [
      "allocation",
      "type-to-make",
      "org-x",
      "org-y",
      "width",
      "height",
      "color-0"
    ],
    "vars": { "v0-0": "obj" }
  },

  "draw-context-set-xy": {
    "args": ["ctxt", "x", "y"]
  },

  "texture-qwc": {
    "args": ["w", "h", "tex-format"]
  },

  "gs-find-block": {
    "args": ["bx", "by", "tex-format"]
  },

  "gs-largest-block": {
    "args": ["tex-width", "tex-height", "tex-format"],
    "vars": {
      "s5-0": "block-width",
      "v1-0": "block-height",
      "a0-6": "real-width",
      "a1-4": "real-height",
      "s5-1": "width-blocks",
      "s3-1": "height-blocks",
      "s2-0": "x",
      "s1-0": "y",
      "s4-1": "max-block"
    }
  },

  "gs-blocks-used": {
    "args": ["tex-width", "tex-height", "tex-format"],
    "vars": {
      "s4-0": "page-width",
      "v1-0": "page-height",
      "a0-6": "real-width",
      "a1-4": "real-height",
      "s3-0": "width-blocks",
      "s1-0": "height-blocks"
    }
  },

  "dma-buffer-add-ref-texture": {
    "args": ["buf", "data", "tex-w", "tex-h", "tex-format"],
    "vars": {
      "s5-0": "data-ptr",
      "v1-0": "qwc",
      "a0-4": "qwc-this-time",
      "a1-3": "eop",
      "a3-1": ["setup-dma", "dma-packet"],
      "a3-3": ["setup-dif", "gs-gif-tag"],
      "a2-4": ["data-dma", "dma-packet"]
    }
  },

  "(method 15 texture-pool)": {
    "args": ["obj", "word-count"]
  },

  "(method 22 texture-pool)": {
    "args": ["obj", "tpage-id"]
  },

  "(method 10 texture-page)": {
    "args": ["obj", "segment-count", "additional-size"]
  },

  "(method 16 texture-pool)": {
    "args": ["obj", "segment", "size"]
  },

  "(method 9 texture-page)": {
    "args": ["obj", "seg"]
  },

  "texture-page-default-allocate": {
    "args": ["pool", "page", "seg", "tpage-id"],
    "vars": { "s3-0": "seg-id" }
  },

  "texture-page-common-allocate": {
    "args": ["pool", "page", "seg", "tpage-id"],
    "vars": { "s4-0": "seg-id" }
  },

  "(method 12 texture-page)": {
    "args": ["obj", "new-dest", "seg-id"],
    "vars": {
      "a3-4": "dst-block",
      "t0-1": "tex-id",
      "t1-6": "tex",
      "t2-0": "num-mips",
      "t3-4": "mip-id"
    }
  },

  "texture-page-common-boot-allocate": {
    "args": ["pool", "page", "heap", "tpage-id"],
    "vars": { "s2-0": "tex-id" }
  },

  "upload-vram-data": {
    "args": ["buf", "dest", "tex-data", "tex-h"],
    "vars": {
      "a3-2": "height-this-time",
      "a0-1": ["dma", "dma-packet"],
      "a0-3": ["gif", "gs-gif-tag"],
      "a0-5": "gs-data"
    }
  },

  "upload-vram-pages": {
    "args": ["pool", "segment", "page", "mode", "bucket-idx"],
    "vars": {
      "s3-0": "dma-buf",
      "sv-16": "tex-data",
      "sv-20": "tex-dest-base-chunk",
      "sv-24": "chunk-count",
      "sv-48": "tex-id",
      "s1-0": "upload-chunk-idx",
      "v1-24": "current-dest-chunk",
      "sv-32": "chunks-to-upload-count",
      "sv-40": "first-chunk-idx-to-upload",
      "gp-0": "total-upload-size",
      "s4-0": "dma-start",
      "a0-26": ["dma", "dma-packet"],
      "a0-28": ["gif", "gs-gif-tag"],
      "a0-30": "gif-data",
      "v1-50": ["dma-end", "dma-packet"]
    }
  },

  "update-vram-pages": {
    "args": ["pool", "pool-segment", "page", "mode"],
    "vars": {
      "t1-0": "dest-block",
      "t2-0": "sz",
      "t0-1": "page-id",
      "a1-4": "upload-chunks",
      "a2-3": "chunk-idx",
      "v1-2": "modified-chunk-count",
      "a3-8": "vram-chunk"
    }
  },

  "upload-vram-pages-pris": {
    "args": ["pool", "segment", "page", "bucket-idx", "allow-cache-mask"],
    "vars": {
      "s3-0": "dma-buf",
      "sv-16": "tex-data",
      "sv-20": "tex-dest-base-chunk",
      "sv-24": "chunk-count",
      "sv-32": "chunks-to-upload-count",
      "sv-40": "first-chunk-idx-to-upload",
      "sv-48": "page-id",
      "s0-0": "upload-chunk-idx",
      "sv-52": "current-dest-chunk",
      "sv-56": "need-tex",
      "gp-0": "total-upload-size",
      "a0-21": ["dma", "dma-packet"],
      "a0-23": ["gif", "gs-gif-tag"],
      "v1-55": ["dma-end", "dma-packet"]
    }
  },

  "texture-page-near-allocate-0": {
    "args": ["pool", "page", "heap", "mode"],
    "vars": {
      "s3-0": "common-dest",
      "s2-0": "page-seg-idx",
      "a1-5": "page-seg-2-size",
      "v1-15": "after-seg-2-data",
      "a0-8": "seg-2-data"
    }
  },

  "texture-page-near-allocate-1": {
    "args": ["pool", "page", "heap", "mode"],
    "vars": {
      "s4-0": "seg2-size",
      "a1-1": "seg2-dest",
      "s2-0": "common-dest",
      "s1-0": "page-seg-idx"
    }
  },

  "texture-page-level-allocate": {
    "args": ["pool", "page", "heap", "mode"],
    "vars": {
      "s2-0": "common-id",
      "v1-6": "level-idx"
    }
  },

  "texture-page-dir-inspect": {
    "args": ["dir", "mode"],
    "vars": {
      "v1-0": "pool",
      "s4-0": "level-idx",
      "a1-3": "lev",
      "s4-1": "entry-idx",
      "s3-0": "entry-page",
      "s2-0": "entry-link",
      "s1-0": "entry-list-length"
    }
  },

  "texture-page-size-check": {
    "args": ["pool", "level", "hide-prints"],
    "vars": {
      "gp-0": "oversize",
      "s3-0": "tfrag-page",
      "v1-0": "tfrag-mip0-size",
      "v1-3": "pris-page",
      "v1-5": "shrub-page",
      "v1-7": "alpha-page",
      "v1-9": "water-page"
    }
  },

  "(method 13 texture-pool)": {
    "args": ["obj", "level", "max-page-kind", "id-array"],
    "vars": {
      "v1-0": "page-idx",
      "v1-5": "tfrag-dir-entry",
      "v1-7": "pris-dir-entry",
      "v1-9": "shrub-dir-entry",
      "v1-11": "alpha-dir-entry",
      "v1-13": "water-dir-entry",
      "a2-7": "overflow-bits"
    }
  },

  "(method 14 texture-pool)": {
    "args": ["obj", "level", "tex-page-kind"],
    "vars": {
      "s3-0": "tfrag-page",
      "s2-0": "tfrag-bucket",
      "f30-0": "distance",
      "a2-4": "pris-page",
      "a3-3": "pris-bucket",
      "a2-5": "shrub-page",
      "f0-5": "shrub-closest",
      "t0-4": "shrub-bucket",
      "a3-4": "shrub-mode",
      "s3-1": "alpha-page",
      "f0-6": "alpha-closest",
      "s2-1": "alpha-bucket",
      "s1-3": "alpha-mode",
      "s0-0": "alpha-dest-chunk",
      "a2-7": "water-page",
      "a3-6": "water-bucket"
    }
  },

  "(method 13 texture-page)": {
    "args": ["obj", "dma-buff", "mode"],
    "vars": {
      "sv-16": "total-size",
      "v1-7": "start-segment",
      "s5-0": "chunk-count",
      "s4-0": "current-dest",
      "s3-0": "current-data",
      "a3-1": "chunks-now",
      "a0-1": ["pkt", "dma-packet"],
      "a0-3": ["gs-tag", "gs-gif-tag"],
      "a0-5": "gs-reg-data"
    }
  },

  "texture-relocate": {
    "args": ["dma-buff", "tex", "dest-loc", "dest-fmt", "clut-dst"],
    "vars": {
      "v1-0": "mip-level",
      "t1-1": "mip-w",
      "t2-3": "mip-h",
      "t4-0": ["dma-pkt", "dma-packet"],
      "t4-2": ["gs-pkt", "gs-gif-tag"]
    }
  },

  "(method 11 texture-pool)": {
    "vars": {
      "s3-0": "font-clut",
      "sv-16": "heap-before-font-tex",
      "sv-20": "clut-dest-addr",
      "s4-0": "dma-buff",
      "s5-0": "main-font-tx",
      "s2-0": "font-tx-1",
      "s1-0": "font-tx-1-dest",
      "s0-0": "font-tx-1-fmt",
      "s2-1": "font-tx-0",
      "s1-1": "font-tx-0-dest",
      "s0-1": "font-tx-0-fmt",
      "s2-2": "font-tx-3",
      "s1-2": "font-tx-3-dest",
      "s0-2": "font-tx-3-fmt",
      "s2-3": "font-tx-2",
      "s1-3": "font-tx-2-dest",
      "s0-3": "font-tx-2-fmt"
    }
  },

  "link-texture-by-id": {
    "vars": {
      "s4-0": "dir-entry"
    }
  },

  "(method 9 texture-page-dir)": {
    "args": ["obj", "heap"],
    "vars": {
      "v1-0": "mem-start",
      "a1-1": "mem-end",
      "a2-0": "entry-idx",
      "t1-0": "entry",
      "t0-0": "tex-page",
      "a3-4": "link-arr",
      "t0-3": "tex-count",
      "t1-4": "tex-idx",
      "t2-0": "link-slot",
      "t3-2": ["shader", "adgif-shader"],
      "t4-1": "dist-past-end"
    }
  },

  "display-loop": {
    "vars": {
      "s3-0": "debug-buf",
      "gp-0": "disp",
      "s5-2": "debug-txt-buf"
    }
  },

  "adgif-shader-login": {
    "args": "shader",
    "vars": {
      "s5-0": "tex"
    }
  },

  "adgif-shader-login-fast": {
    "args": ["shader"],
    "vars": {
      "v1-4": "tex-id",
      "a0-9": "dir-entry",
      "s5-0": "tex"
    }
  },

  "texture-page-login": {
    "args": ["id", "alloc-func", "heap"],
    "vars": {
      "s5-0": "dir-entry",
      "s4-0": "old-alloc-func",
      "s3-0": "file-name"
    }
  },

  "(method 9 __assert-info-private-struct)": {
    "args": ["obj", "filename", "line-num", "column-num"]
  },

  "__assert": {
    "args": ["exp", "msg"]
  },

  "__assert-min-max-range-float": {
    "args": ["exp", "minimum", "maximum", "msg-exp", "msg-min", "msg-max"]
  },

  "__assert-min-max-range-int": {
    "args": ["exp", "minimum", "maximum", "msg-exp", "msg-min", "msg-max"]
  },

  "__assert-zero-lim-range-int": {
    "args": ["exp", "maximum", "msg-exp", "msg-max"]
  },

  "fog-corrector-setup": {
    "args": ["corrector", "math-cam"]
  },

  "update-math-camera": {
    "args": ["math-cam", "video-mode", "aspect"],
    "vars": {
      "f0-4": "temp1",
      "v1-1": "elim1",
      "f0-6": "temp2",
      "v1-2": "elim2",
      "f1-3": "x-rat",
      "f0-7": "y-rat",
      "v1-3": "cull-info",
      "f2-2": "unused-x-thing",
      "f2-5": "y-thing",
      "f3-11": "one-plus-2x-squared",
      "f3-14": "one-plus-2y-squared",
      "f2-9": "temp3",
      "a0-2": "elim3",
      "f2-11": "near-x",
      "f1-5": "near-y",
      "f0-10": "near-corner-dist-sqr",
      "f2-8": "unused-thing-2",
      "f1-8": "near-z",
      "f0-12": "temp4",
      "a0-6": "elim4",
      "f1-12": "dx-rat-2",
      "f0-14": "d-temp-2",
      "f2-13": "dx-rat-times-4",
      "f3-21": "d-temp-3",
      "f4-21": "inverse-x-len",
      "f5-11": "inverse-x-len-2",
      "f0-16": "temp5",
      "a0-7": "elim5",
      "f1-15": "dy-rat",
      "f0-18": "d-temp-4",
      "f2-15": "dy-rat-times-4",
      "f3-22": "d-temp-5",
      "f4-26": "inverse-y-len",
      "f5-16": "inverse-y-len-2",
      "f0-20": "temp6",
      "v1-4": "elim6",
      "v0-2": "cam-mat",
      "f2-16": "fog-constant-1",
      "f3-23": "fog-constant-2",
      "f0-12": "fog-contsant-3",
      "f0-24": "fog-at-near-plane",
      "f1-22": "fog-factor-2",
      "f4-35": "cam-fov-mult",
      "f5-19": "corrected-fog",
      "f5-23": "hvdf-x",
      "f6-29": "hvdf-y",
      "f2-18": "hvdf-z",
      "f4-40": "hvdf-w",
      "f2-19": "persp-xx",
      "f3-36": "persp-yy",
      "f1-32": "persp-x",
      "v1-11": "sprite-row-0",
      "v1-12": "sprite-row-1",
      "v1-13": "sprite-row-2",
      "v1-14": "sprite-row-3",
      "f1-37": "temp7",
      "v1-16": "elim7",
      "v1-24": "pfog",
      "a0-12": "vis-gif-0",
      "a0-13": "vis-gif-1",
      "a0-14": "vis-gif-1-again",
      "a0-15": "vis-gif-1-again-again"
    }
  },

  "move-target-from-pad": {
    "args": ["trans", "pad-idx"],
    "vars": {
      "s4-0": "local-trans",
      "a0-5": "inv-cam-rot",
      "s3-0": "cam-rot-mat"
    }
  },

  "(method 13 profile-bar)": {
    "args": ["obj", "buf", "bar-pos"],
    "vars": {
      "v1-1": "height",
      "a1-4": "block-idx",
      "a2-1": "block-count",
      "t0-0": "left",
      "v1-3": "end-time",
      "s4-0": "worst-time-cache",
      "a3-1": "screen-y",
      "t2-0": ["direct-tag", "dma-packet"],
      "t2-2": ["start-gif-tag", "gs-gif-tag"],
      "t1-4": "block"
    }
  },

  "draw-sprite2d-xy": {
    "args": ["buf", "x", "y", "w", "h", "color"],
    "vars": {
      "t2-1": "context",
      "a0-3": "draw-x",
      "a1-9": "draw-y",
      "t1-2": "draw-w",
      "t0-2": "draw-h",
      "a3-2": ["dma", "dma-packet"],
      "a3-4": ["gif", "gs-gif-tag"],
      "v1-10": ["end-dma", "dma-packet"],
      "a0-13": "total-qwc",
      "a3-6": "gif-buf"
    }
  },

  "draw-quad2d": {
    "args": ["buf", "context"],
    "vars": {
      "a2-1": "draw-x",
      "a3-7": "draw-y",
      "t3-0": "draw-w",
      "t2-0": "draw-h",
      "v1-8": "end-dma",
      "t1-0": ["dma", "dma-packet"],
      "t1-2": ["gif", "gs-gif-tag"],
      "t1-4": "gif-buf",
      "a1-11": "total-qwc"
    }
  },

  "set-display-gs-state": {
    "args": ["dma-buf", "fbp", "scx", "scy", "fb-msk", "psm"],
    "vars": {
      "t3-0": ["dma", "dma-packet"],
      "t3-2": ["gif", "gs-gif-tag"],
      "t3-4": "gif-buf",
      "t2-0": "fbw"
    }
  },

  "set-display-gs-state-offset": {
    "args": [
      "dma-buf",
      "fbp",
      "width",
      "height",
      "fb-msk",
      "psm",
      "off-x",
      "off-y"
    ],
    "vars": {
      "t4-0": "fbw",
      "t5-0": ["dma", "dma-packet"],
      "t5-2": ["gif", "gs-gif-tag"],
      "t5-4": ["gif-data", "(pointer uint64)"]
    }
  },

  "reset-display-gs-state": {
    "args": ["disp", "dma-buf", "oddeven"],
    "vars": {
      "a3-0": "onscreen",
      "v1-0": "hoff",
      "a2-6": "fbp",
      "t0-0": ["dma", "dma-packet"],
      "t0-2": ["gif", "gs-gif-tag"],
      "a3-3": ["gif-data", "(pointer uint64)"]
    }
  },

  "(method 0 engine)": {
    "args": ["allocation", "type-to-make", "name", "length"],
    "vars": { "v0-0": "obj", "v1-11": "idx-to-link", "a0-1": "end-idx" }
  },

  "(method 10 engine)": {
    "args": ["obj", "f"],
    "vars": { "a0-1": "current", "s4-0": "next" }
  },

  "(method 11 engine)": {
    "args": ["obj", "f"],
    "vars": { "s4-0": "iter" }
  },

  "(method 12 engine)": {
    "vars": { "s4-0": ["ct", "connection"] }
  },

  "(method 13 engine)": {
    "vars": { "s4-0": ["ct", "connection"], "v1-2": "result" }
  },

  "(method 19 engine)": {
    "args": ["obj", "p1-value"],
    "vars": { "a0-1": "current", "s4-0": "next" }
  },

  "(method 20 engine)": {
    "args": ["obj", "p2-value"],
    "vars": { "a0-1": "current", "s4-0": "next" }
  },

  "connection-process-apply": {
    "args": ["proc", "func"],
    "vars": { "s5-0": "iter" }
  },

  "(method 15 engine)": {
    "args": ["obj", "proc", "func", "p1", "p2", "p3"],
    "vars": { "v1-0": "con" }
  },

  "surface-interp!": {
    "args": ["dst", "src0", "src1", "amount"]
  },

  "surface-mult!": {
    "args": ["dst", "src0", "src1"]
  },

  "(method 0 collide-shape-prim)": {
    "args": ["allocation", "type-to-make", "cshape", "prim-id", "size-bytes"]
  },

  "(method 0 collide-shape-prim-sphere)": {
    "args": ["allocation", "type-to-make", "cshape", "prim-id"],
    "vars": { "v0-0": ["obj", "collide-shape-prim-sphere"] }
  },
  "(method 0 collide-shape-prim-mesh)": {
    "args": ["allocation", "type-to-make", "cshape", "mesh-id", "prim-id"],
    "vars": { "v0-0": ["obj", "collide-shape-prim-mesh"] }
  },
  "(method 0 collide-shape-prim-group)": {
    "args": ["allocation", "type-to-make", "cshape", "elt-count", "prim-id"],
    "vars": { "v0-0": ["obj", "collide-shape-prim-group"] }
  },
  "(method 0 collide-shape)": {
    "args": [
      "allocation",
      "type-to-make",
      "proc",
      "collide-list-kind",
      "prim-id"
    ],
    "vars": { "s5-0": "obj" }
  },
  "(method 0 collide-sticky-rider-group)": {
    "vars": { "v0-0": "obj" }
  },
  "(method 11 touching-prims-entry-pool)": {
    "vars": { "a1-0": "current", "v1-0": "prev", "a2-0": "next" }
  },
  "(method 0 touching-list)": {
    "vars": { "v0-0": ["obj", "touching-list"] }
  },

  "cspace-by-name-no-fail": {
    "vars": { "v0-0": ["result", "cspace"] }
  },

  "num-func-loop!": {
    "args": ["chan", "inc"],
    "vars": { "f0-1": "duration", "f1-2": "after-inc", "f0-3": "wrapped" }
  },

  "shrubbery-login-post-texture": {
    "args": ["obj"],
    "vars": {
      "v1-1": "shader-count",
      "a1-1": ["dst", "qword"],
      "a2-5": ["tex-dst", "qword"],
      "a3-0": ["src", "qword"],
      "a2-6": ["text-dst2", "qword"],
      "a3-1": ["src-2", "qword"],
      "a3-2": ["src-3", "qword"]
    }
  },

  "(method 20 actor-link-info)": {
    "args": ["obj", "message"],
    "vars": {
      "s4-0": "iter",
      "s5-0": "result",
      "a0-1": "proc",
      "a1-1": "msg-block"
    }
  },

  // LEVEL
  "lookup-level-info": {
    "args": ["name"],
    "vars": {
      "a1-1": ["info", "level-load-info"],
      "v1-0": "rest",
      "a1-0": "current-sym"
    }
  },

  "(method 21 level-group)": {
    "args": ["obj", "name", "cmd-idx"],
    "vars": { "v1-1": "cmd-lst" }
  },

  // SHADOW-CPU-H
  "(method 0 shadow-control)": {
    "args": [
      "allocation",
      "type-to-make",
      "bottom-offset",
      "top-offset",
      "dir",
      "center",
      "fade"
    ],
    "vars": { "v0-0": "obj" }
  },

  // RES
  "(method 0 res-lump)": {
    "args": ["allocation", "type-to-make", "data-count", "data-size"],
    "vars": { "v0-0": "obj" }
  },
  "(method 20 res-lump)": {
    "args": ["obj", "time", "result", "buf"],
    "vars": {
      "t0-2": "tag-lo",
      "t1-2": "tag-hi",
      "v1-6": "elt-count",
      "f0-2": "interp",
      "a1-6": "src-lo",
      "a2-13": "src-hi"
    }
  },
  "(method 3 res-lump)": {
    "vars": { "s5-0": "i" }
  },
  "(method 9 res-lump)": {
    "args": ["obj", "name", "mode", "time", "default", "tag-addr", "buf-addr"],
    "vars": { "s3-0": "tag-pair" }
  },
  "(method 10 res-lump)": {
    "args": ["obj", "name", "mode", "time", "default", "tag-addr", "buf-addr"],
    "vars": { "s3-0": "tag-pair", "v1-4": "tag" }
  },
  "(method 11 res-lump)": {
    "args": ["obj", "name", "mode", "time", "default", "tag-addr", "buf-addr"],
    "vars": {
      "a2-1": "tag-pair",
      "s1-0": "tag",
      "s0-0": "tag-type",
      "gp-1": "data"
    }
  },
  "(method 12 res-lump)": {
    "args": ["obj", "name", "mode", "time", "default", "tag-addr", "buf-addr"],
    "vars": {
      "a2-1": "tag-pair",
      "s1-0": "tag",
      "s0-0": "tag-type",
      "gp-1": "data"
    }
  },
  "(method 16 res-lump)": {
    "vars": {
      "v1-0": "tags-sorted",
      "a1-0": "i",
      "a2-1": "tag-stop",
      "a3-2": "tag1",
      "t0-3": "tag2",
      "t1-6": "tag-name1",
      "t2-6": "tag-name2"
    }
  },
  "(method 15 res-lump)": {
    "vars": {
      "s5-0": ["tag-pair", "res-tag-pair"],
      "s2-0": "existing-tag",
      "s3-0": "data-size",
      "v1-25": "resource-mem"
    }
  },

  "(method 17 res-lump)": {
    "vars": {
      "a0-2": "new-tag",
      "s4-0": "tag-mem"
    }
  },

  "(method 8 res-lump)": {
    "args": ["obj", "block", "flags"],
    "vars": {
      "s3-0": "mem-use-id",
      "s2-0": "mem-use-name",
      "v1-22": "obj-size",
      "s1-0": "tag-idx",
      "s0-0": "tag-data"
    }
  },

  // FACT-H
  "(method 0 fact-info-target)": {
    "vars": { "gp-0": "obj" }
  },
  "(method 0 fact-info-enemy)": {
    "vars": {
      "gp-0": "obj",
      "s5-0": "entity"
    }
  },

  "(method 0 fact-info)": {
    "args": ["allocation", "type-to-make", "proc", "pkup-type", "pkup-amount"],
    "vars": {
      "gp-0": ["obj", "fact-info"],
      "s5-0": "ent",
      "sv-16": "tag"
    }
  },

  "(method 0 align-control)": {
    "vars": { "v0-0": ["obj", "align-control"] }
  },

  "str-load": {
    "args": ["name", "chunk-id", "address", "len"],
    "vars": { "s2-0": ["cmd", "load-chunk-msg"] }
  },

  "str-load-status": {
    "args": ["length-out"],
    "vars": { "v1-7": "response" }
  },

  "str-play-async": {
    "args": ["name", "addr"],
    "vars": { "s4-0": "cmd" }
  },

  "str-play-stop": {
    "args": ["name"],
    "vars": { "s5-0": "cmd" }
  },

  "str-play-queue": {
    "args": ["name"],
    "vars": { "s5-0": "cmd" }
  },

  "str-ambient-play": {
    "args": ["name"],
    "vars": { "s5-0": "cmd" }
  },

  "str-ambient-stop": {
    "args": ["name"],
    "vars": { "s5-0": "cmd" }
  },

  "string->sound-name": {
    "args": ["str"],
    "vars": {
      "v1-0": "snd-name",
      "a1-0": ["out-ptr", "(pointer uint8)"],
      "a2-0": "in-ptr"
    }
  },
  "dgo-load-begin": {
    "args": ["name", "buffer1", "buffer2", "current-heap"],
    "vars": { "s2-0": "cmd" }
  },

  "dgo-load-get-next": {
    "args": ["last-object"],
    "vars": { "gp-0": ["load-location", "pointer"], "v1-5": "response" }
  },

  "dgo-load-continue": {
    "args": ["current-heap"],
    "vars": { "gp-0": "cmd" }
  },
  "dgo-load-cancel": {
    "vars": { "a2-0": "cmd" }
  },

  "find-temp-buffer": {
    "args": ["size"],
    "vars": { "gp-0": "qwc" }
  },

  "dgo-load-link": {
    "args": ["obj-file", "heap", "print-login", "last-object"],
    "vars": { "s4-0": "obj-data" }
  },

  "ramdisk-load": {
    "args": ["file-id", "offset", "length", "buffer"],
    "vars": { "v1-1": "cmd" }
  },

  "show-mc-info": {
    "args": ["dma-buf"],
    "vars": { "s5-0": "info", "s4-0": "slot-idx" }
  },

  "(method 19 res-lump)": {
    "args": ["obj", "name-sym", "mode", "time"],
    "vars": {
      "t2-4": "type-chars",
      "t3-1": "max-search",
      "t4-0": "min-search",
      "t6-5": "diff",
      "t5-2": "check-idx",
      "t4-1": "tag-idx",
      "t3-13": "interp-tag-idx",
      "t4-4": "tag-ptr",
      "t0-6": "lo-tag-idx-out",
      "v1-14": "hi-tag-idx-out",
      "t1-0": "most-recent-invalid-time-idx"
    }
  },

  "entity-actor-count": {
    "args": ["res", "name"],
    "vars": {
      "sv-16": "tag"
    }
  },

  "(method 0 joint-mod)": {
    "args": ["allocation", "type-to-make", "mode", "proc", "joint-idx"],
    "vars": {
      "gp-0": "obj",
      "v1-7": "twist-max"
    }
  },

  "joint-mod-debug-draw": {
    "args": ["mod"]
  },

  "(method 9 joint-mod)": {
    "args": ["obj", "handler-mode"],
    "vars": { "v1-0": "joint", "a0-1": "mode" }
  },

  "(method 10 joint-mod)": {
    "args": ["obj", "target-trans"],
    "vars": { "f0-0": "distance" }
  },

  "(method 13 joint-mod)": { "args": ["obj", "x", "y", "z"] },
  "(method 14 joint-mod)": { "args": ["obj", "trans", "rot", "scale"] },
  "(method 11 joint-mod)": {
    "args": ["obj", "target-trans", "option", "proc"],
    "vars": {
      "s1-0": "proc-drawable",
      "s3-1": ["enemy-facts", "fact-info-enemy"],
      "f30-0": "dist"
    }
  },

  "joint-mod-look-at-handler": { "args": ["csp", "xform", "mat"] },
  "(method 9 collide-history)": {
    "args": ["obj", "cshape", "xs", "transv", "transv-out"]
  },

  "add-debug-sphere-from-table": {
    "vars": { "s1-0": ["points", "(inline-array vector)"] }
  },

  "entity-actor-lookup": {
    "args": ["lump", "name", "idx"]
  },

  "(method 0 actor-link-info)": {
    "args": ["allocation", "type-to-make", "proc"],
    "vars": { "s5-0": "obj", "a0-1": "ent" }
  },

  "(method 25 actor-link-info)": {
    "vars": { "s5-0": "actor", "gp-0": "count" }
  },

  "(method 9 actor-link-info)": {
    "args": ["obj", "matching-type"],
    "vars": { "s3-0": "actor", "s5-0": "mask", "s4-0": "current-bit" }
  },

  "(method 10 actor-link-info)": {
    "vars": { "s5-0": "this-actor", "s4-0": "actor", "gp-0": "count" }
  },

  "alt-actor-list-subtask-incomplete-count": {
    "vars": {
      "s4-0": "alt-actor-count",
      "gp-0": "incomplete-count",
      "s3-0": "alt-actor-idx"
    }
  },

  "check-irx-version": {
    "vars": { "gp-0": ["cmd", "sound-rpc-get-irx-version"] }
  },
  "sound-bank-load": {
    "vars": { "v1-1": ["cmd", "sound-rpc-load-bank"] }
  },
  "sound-bank-unload": {
    "vars": { "v1-1": ["cmd", "sound-rpc-unload-bank"] }
  },
  "sound-music-load": {
    "vars": { "v1-1": ["cmd", "sound-rpc-load-music"] }
  },
  "sound-music-unload": {
    "vars": { "v1-1": ["cmd", "sound-rpc-unload-music"] }
  },
  "sound-reload-info": {
    "vars": { "v1-1": ["cmd", "sound-rpc-reload-info"] }
  },
  "set-language": {
    "vars": { "v1-1": ["cmd", "sound-rpc-set-language"] }
  },
  "list-sounds": {
    "vars": { "v1-1": ["cmd", "sound-rpc-list-sounds"] }
  },
  "sound-set-volume": {
    "vars": { "v1-0": ["cmd", "sound-rpc-set-master-volume"] }
  },
  "sound-set-reverb": {
    "vars": { "v1-0": ["cmd", "sound-rpc-set-reverb"] }
  },
  "sound-set-ear-trans": {
    "vars": { "gp-0": ["cmd", "sound-rpc-set-ear-trans"] }
  },
  "sound-play-by-name": {
    "args": ["name", "id", "vol", "pitch", "bend", "group", "trans"],
    "vars": {
      "s5-0": ["cmd", "sound-rpc-play"],
      "s3-1": ["proc", "process-drawable"],
      "s4-0": "sound-trans"
    }
  },
  "sound-play-by-spec": {
    "args": ["spec", "id", "trans"],
    "vars": {
      "s5-0": ["cmd", "sound-rpc-play"],
      "s3-1": ["proc", "process-drawable"]
    }
  },
  "sound-pause": {
    "vars": { "v1-0": ["cmd", "sound-rpc-pause-sound"] }
  },
  "sound-stop": {
    "vars": { "v1-0": ["cmd", "sound-rpc-stop-sound"] }
  },
  "sound-continue": {
    "vars": { "v1-0": ["cmd", "sound-rpc-continue-sound"] }
  },
  "sound-group-pause": {
    "vars": { "v1-0": ["cmd", "sound-rpc-pause-group"] }
  },
  "sound-group-stop": {
    "vars": { "v1-0": ["cmd", "sound-rpc-stop-group"] }
  },
  "sound-group-continue": {
    "vars": { "v1-0": ["cmd", "sound-rpc-continue-group"] }
  },
  "sound-set-falloff-curve": {
    "vars": { "v1-0": ["cmd", "sound-rpc-set-falloff-curve"] }
  },
  "sound-set-sound-falloff": {
    "vars": { "v1-0": ["cmd", "sound-rpc-set-sound-falloff"] }
  },
  "sound-set-flava": {
    "vars": { "v1-0": ["cmd", "sound-rpc-set-flava"] }
  },
  "(method 0 ambient-sound)": {
    "vars": { "s5-1": ["obj", "ambient-sound"], "v1-2": "bc" }
  },
  "(method 9 ambient-sound)": {
    "vars": { "s5-1": "spec", "s4-2": "spec-volume" }
  },
  "(method 11 ambient-sound)": {
    "vars": { "gp-0": ["cmd", "sound-rpc-set-param"] }
  },
  "(method 12 ambient-sound)": {
    "vars": { "v1-2": ["cmd", "sound-rpc-set-param"] }
  },
  "sound-buffer-dump": {
    "vars": { "s3-0": ["cmd", "sound-rpc-play"] }
  },

  "(method 0 path-control)": {
    "args": ["allocation", "type-to-make", "proc", "name", "time"],
    "vars": {
      "gp-0": ["obj", "path-control"],
      "s3-1": "ent",
      "v1-7": "lookup-entity",
      "sv-16": "tag",
      "v1-9": "data"
    }
  },

  "(method 0 curve-control)": {
    "args": ["allocation", "type-to-make", "proc", "name", "time"],
    "vars": { "gp-0": "obj", "s3-1": "ent", "v1-3": "lookup-entity" }
  },

  "nav-mesh-connect": {
    "args": ["proc", "trans", "nav-cont"],
    "vars": {
      "s2-0": "ent",
      "v0-0": "lookup-entity",
      "s3-0": "entity-nav-mesh"
    }
  },

  "(method 0 nav-control)": {
    "args": [
      "allocation",
      "type-to-make",
      "shape",
      "sphere-count",
      "nearest-y-threshold-default"
    ],
    "vars": { "s5-0": ["obj", "nav-control"], "a0-3": "ent" }
  },

  "add-debug-point": {
    "args": ["enable-draw", "bucket", "pt"],
    "vars": {
      "a0-6": ["a0-6", "(pointer uint64)"],
      "a0-7": ["a0-7", "dma-packet"],
      "a3-0": ["a3-0", "dma-packet"],
      "a3-2": ["a3-2", "gs-gif-tag"],
      "a3-4": ["a3-4", "vector4w-2"],
      "a3-6": ["a3-6", "vector4w-2"],
      "a3-8": ["a3-8", "vector4w-2"],
      "a1-30": ["a1-30", "vector4w-2"],
      "v1-7": "buf"
    }
  },
  "internal-draw-debug-line": {
    "vars": {
      "s2-0": ["s2-0", "rgba"],
      "s5-0": ["s5-0", "rgba"],
      "a3-1": ["a3-1", "dma-packet"],
      "a3-3": ["a3-3", "gs-gif-tag"],
      "a1-43": ["a1-43", "(inline-array vector4w-2)"],
      "a0-31": ["a0-31", "(pointer uint64)"],
      "a0-32": ["a0-32", "dma-packet"]
    }
  },
  "add-debug-flat-triangle": {
    "vars": {
      "a3-1": ["a3-1", "dma-packet"],
      "a3-3": ["a3-3", "gs-gif-tag"],
      "a3-5": ["a3-5", "(inline-array vector4w-3)"],
      "a0-9": ["a0-9", "(pointer uint64)"],
      "a0-10": ["a0-10", "dma-packet"]
    }
  },
  "add-debug-line2d": {
    "vars": {
      "a2-3": ["a2-3", "dma-packet"],
      "a2-5": ["a2-5", "gs-gif-tag"],
      "a2-7": ["a2-7", "(inline-array vector4w)"],
      "a2-9": ["a2-9", "(inline-array vector4w)"],
      "a0-20": ["a0-20", "(pointer uint64)"],
      "v1-10": ["v1-10", "dma-packet"]
    }
  },
  "debug-percent-bar": {
    "vars": {
      "v1-5": ["v1-5", "dma-packet"]
    }
  },
  "debug-pad-display": {
    "vars": {
      "v1-12": ["v1-12", "dma-packet"]
    }
  },
  "internal-draw-debug-text-3d": {
    "vars": {
      "v1-11": ["v1-11", "dma-packet"]
    }
  },

  "generic-init-buffers": {
    "vars": {
      "v1-8": ["packet", "dma-packet"],
      "gp-0": ["gp-0", "gs-zbuf"],
      "s5-0": ["s5-0", "gs-zbuf"]
    }
  },

  "level-update-after-load": {
    "args": ["loaded-level", "level-login-state"],
    "vars": {
      "s3-0": "level-drawable-trees",
      "s5-0": "initial-timer",
      "v1-4": "current-timer",
      "v1-5": "elapsed-timer",
      "s2-0": "current-login-pos",
      "s2-1": ["current-drawable", "drawable-tree"],
      "s1-0": "idx-in-drawable"
    }
  },

  "(method 9 setting-data)": {
    "vars": {
      "s3-0": ["conn", "connection"]
    }
  },

  "(method 12 level)": {
    "vars": {
      "s5-3": ["s5-3", "pair"]
    }
  },

  "update-sound-banks": {
    "vars": {
      "t0-0": ["t0-0", "symbol"]
    }
  },

  "(method 16 level-group)": {
    "vars": {
      "s1-0": ["s1-0", "continue-point"]
    }
  },

  "(method 20 level)": {
    "vars": {
      "s3-0": ["s3-0", "ramdisk-rpc-fill"]
    }
  },

  "(method 9 game-info)": {
    "args": ["obj", "cause", "save-to-load", "continue-point-override"],
    "vars": {
      "v1-0": "selected-cause",
      "s4-1": "lev-info"
    }
  },

  "(method 10 game-info)": {
    "args": ["obj", "item", "amount", "source"],
    "vars": {
      "v1-10": "proc",
      "s4-1": "level-idx",
      "a0-35": "buzz-task",
      "s4-2": "buzz-index",
      "f30-0": "buzz-count",
      "s3-0": "ctrl",
      "s5-2": "buzz-bits"
    }
  },

  "(method 14 game-info)": {
    "args": ["obj", "lev"],
    "vars": {
      "s5-0": "perms",
      "s4-0": "lev-entities",
      "s3-0": "lev-entity-idx",
      "s2-0": "lev-entity-perm",
      "v1-8": "info-entity-perm"
    }
  },

  "(method 15 game-info)": {
    "args": ["obj", "lev"],
    "vars": {
      "s5-0": "lev-entities",
      "s4-0": "lev-entity-idx",
      "s3-0": "lev-entity-perm",
      "v1-7": "info-entity-perm"
    }
  },

  "(method 25 game-info)": {
    "args": ["obj", "save"],
    "vars": {
      "v1-0": ["save-data", "game-save-tag"],
      "s4-0": ["data", "game-save-tag"],
      "v1-9": "old-base-frame",
      "v1-10": "frame-counter-diff"
    }
  },

  "(method 10 game-save)": {
    "args": ["obj", "filename"],
    "vars": {
      "s5-0": "stream",
      "s3-0": "in-size",
      "s4-0": "my-size"
    }
  },

  "(method 11 game-save)": {
    "args": ["obj", "detail"],
    "vars": {
      "s4-0": ["tag", "game-save-tag"],
      "s3-0": "tag-idx",
      "s2-1": "prog-lev-idx",
      "a2-13": "lev-name"
    }
  },

  "debug-menu-func-decode": {
    "vars": {
      "v0-0": ["ret-val", "symbol"]
    }
  },

  "letterbox": {
    "vars": {
      "s5-0": "dma-buf",
      "v1-5": ["pkt", "dma-packet"]
    }
  },

  "blackout": {
    "vars": {
      "s5-0": "dma-buf",
      "gp-0": "sprite-dma-data",
      "v1-4": ["pkt", "dma-packet"]
    }
  },

  "set-master-mode": {
    "args": ["new-mode"],
    "vars": { "v1-3": "mode" }
  },

  "main-cheats": {
    "vars": {
      "v1-13": "cheatmode-state",
      "v1-158": "cheatmode-debug-state",
      "v1-303": "cheat-language-state",
      "v1-394": "cheat-pal-state",
      "s5-9": "dma-buff",
      "gp-9": "dma-start",
      "v1-533": ["dma-pkt", "dma-packet"],
      "gp-10": "timeout",
      "v1-548": "inactive-timeout",
      "gp-11": "game-end-proc"
    }
  },

  "load-game-text-info": {
    "args": ["txt-name", "curr-text", "heap"],
    "vars": {
      "sv-16": "heap-sym-heap",
      "sv-24": "lang",
      "sv-32": "load-status",
      "sv-40": "heap-free"
    }
  },

  "(method 13 art-group)": {
    "vars": {
      "s3-0": "art-elt",
      "s4-0": "janim",
      "v1-9": "janim-group",
      "s2-0": "success"
    }
  },

  "(method 14 art-group)": {
    "vars": {
      "s3-0": "art-elt",
      "s4-0": "janim",
      "v1-9": "janim-group",
      "s3-1": "success"
    }
  },

  "(method 16 process-drawable)": {
    "vars": {
      "s3-0": "body-T-world",
      "s0-0": "world-T-body",
      "s2-0": "grav-rt-body",
      "a1-5": "vel-rt-body"
    }
  },

  "(method 11 cam-float-seeker)": {
    "args": ["obj", "offset"],
    "vars": {
      "f1-2": "pos-error",
      "f0-5": "partial-velocity-limit",
      "f1-3": "daccel",
      "f1-6": "abs-vel",
      "f0-6": "abs-vel-limit",
      "f0-10": "dpos"
    }
  },

  "(method 9 trsqv)": {
    "args": ["obj", "dir", "vel", "frame-count"],
    "vars": {
      "f0-0": "yaw-error",
      "f1-2": "yaw-limit",
      "f30-0": "saturated-yaw",
      "a1-2": "quat",
      "f0-2": "old-diff"
    }
  },

  "(method 13 trsqv)": {
    "args": ["obj", "yaw", "vel", "frame-count"]
  },

  "(method 16 trsqv)": {
    "vars": {
      "s5-0": "quat",
      "s1-0": "grav",
      "s3-0": "rot-mat",
      "s4-0": "dir-z",
      "a0-4": "dir-x"
    }
  },

  "(method 25 trsqv)": {
    "vars": {
      "s5-0": "quat",
      "gp-0": "dir-z",
      "s5-1": "dir-y",
      "a1-2": "dir-grav",
      "v1-2": "grav-z-plane",
      "f0-1": "grav-dot"
    }
  },

  "(method 17 trsqv)": {
    "args": ["obj", "target", "y-rate", "z-rate"],
    "vars": {
      "gp-0": "quat",
      "s5-0": "temp-quat"
    }
  },

  "raw-ray-sphere-intersect": {
    "vars": {
      "v0-0": ["result", "float"],
      "v1-0": ["v1-0", "float"]
    }
  },

  "ray-sphere-intersect": {
    "args": ["ray-origin", "ray-dir", "sph-origin", "radius"]
  },

  "ray-circle-intersect": {
    "args": ["ray-origin", "ray-dir", "circle-origin", "radius"]
  },

  "ray-cylinder-intersect": {
    "args": [
      "ray-origin",
      "ray-dir",
      "cyl-origin",
      "cyl-axis",
      "cyl-rad",
      "cyl-len"
    ]
  },

  "(method 10 cylinder)": {
    "args": ["obj", "probe-origin", "probe-dir"],
    "vars": {
      "f30-0": "result",
      "f0-5": "u-origin-sph",
      "s4-0": "end-pt",
      "f0-8": "u-end-sphere"
    }
  },

  "(method 10 cylinder-flat)": {
    "args": ["obj", "probe-origin", "probe-dir"],
    "vars": {
      "f30-0": "result",
      "f0-5": "u-origin-circle",
      "s5-0": "end-pt",
      "f0-8": "u-end-circle"
    }
  },

  "ray-arbitrary-circle-intersect": {
    "args": [
      "probe-origin",
      "probe-dir",
      "circle-origin",
      "circle-normal",
      "radius"
    ]
  },

  "print-tr-stat": {
    "args": ["stat", "name", "dest"]
  },

  "update-subdivide-settings!": {
    "args": ["settings", "math-cam", "idx"]
  },

  "start-perf-stat-collection": {
    "vars": {
      "v1-2": "frame-idx",
      "v1-5": "bucket",
      "a0-2": "which-stat",
      "a0-7": "stat-idx"
    }
  },

  "ja-play-spooled-anim": {
    "vars": {
      "sv-16": "spool-part",
      "sv-28": "old-skel-status",
      "sv-64": "spool-sound"
    }
  },

  "(method 3 anim-tester)": {
    "vars": {
      "s5-0": ["s5-0", "anim-test-obj"],
      "s4-0": ["s4-0", "anim-test-sequence"],
      "s3-0": ["s3-0", "anim-test-seq-item"]
    }
  },

  "anim-test-obj-item-valid?": {
    "vars": {
      "s5-0": ["s5-0", "anim-test-sequence"]
    }
  },

  "anim-test-obj-remove-invalid": {
    "vars": {
      //"s5-0": ["s5-0", "anim-test-sequence"],
      "v1-31": ["v1-31", "anim-test-sequence"],
      "s3-0": ["s3-0", "anim-test-seq-item"],
      "s2-0": ["s2-0", "anim-test-seq-item"]
    }
  },

  "anim-tester-reset": {
    "vars": {
      "v1-1": ["v1-1", "anim-test-obj"]
    }
  },

  "anim-tester-save-object-seqs": {
    "vars": {
      "s4-2": ["s4-2", "anim-test-seq-item"]
    }
  },

  "sprite-setup-header": {
    "args": ["hdr", "num-sprites"]
  },

  "(method 0 sprite-aux-list)": {
    "args": ["allocation", "type-to-make", "size"]
  },

  "sprite-setup-frame-data": {
    "args": ["data", "tbp-offset"]
  },

  "(method 0 sprite-array-2d)": {
    "args": ["allocation", "type-to-make", "group-0-size", "group-1-size"],
    "vars": {
      "v1-0": "sprite-count",
      "s4-0": "vec-data-size",
      "a2-3": "adgif-data-size"
    }
  },

  "(method 0 sprite-array-3d)": {
    "args": ["allocation", "type-to-make", "group-0-size", "group-1-size"],
    "vars": {
      "v1-0": "sprite-count",
      "s4-0": "vec-data-size",
      "a2-3": "adgif-data-size"
    }
  },

  "sprite-set-3d-quaternion": {
    "args": ["data", "quat"]
  },
  "sprite-get-3d-quaternion": {
    "args": ["data", "quat"]
  },
  "sprite-add-matrix-data": {
    "args": ["dma-buff", "matrix-mode"],
    "vars": {
      "v1-0": "count",
      "a2-1": ["pkt1", "dma-packet"],
      "a1-2": ["mtx", "matrix"],
      "a2-9": ["pkt2", "dma-packet"],
      "a1-11": "mtx2",
      "a1-20": "hvdf-idx"
    }
  },

  "sprite-add-frame-data": {
    "args": ["dma-buff", "tbp-offset"],
    "vars": {
      "a0-1": ["pkt", "dma-packet"]
    }
  },

  "sprite-add-2d-chunk": {
    "args": [
      "sprites",
      "start-sprite-idx",
      "num-sprites",
      "dma-buff",
      "mscal-addr"
    ],
    "vars": {
      "a0-1": ["pkt1", "dma-packet"],
      "s1-0": "qwc-pkt1",
      "a1-7": "qwc-pkt2",
      "a0-5": ["pkt2", "dma-packet"],
      "a1-11": "qwc-pkt3",
      "a0-7": ["pkt3", "dma-packet"],
      "v1-7": ["pkt4", "dma-packet"]
    }
  },

  "sprite-add-2d-all": {
    "args": ["sprites", "dma-buff", "group-idx"],
    "vars": {
      "s4-0": "current-sprite-idx",
      "s2-0": "remaining-sprites",
      "s3-0": "mscal-addr"
    }
  },

  "sprite-add-3d-chunk": {
    "args": ["sprites", "start-sprite-idx", "num-sprites", "dma-buff"],
    "vars": {
      "a0-1": ["pkt1", "dma-packet"],
      "s2-0": "qwc-pkt1",
      "a1-7": "qwc-pkt2",
      "a0-5": ["pkt2", "dma-packet"],
      "a1-11": "qwc-pkt3",
      "a0-7": ["pkt3", "dma-packet"],
      "v1-7": ["pkt4", "dma-packet"]
    }
  },

  "sprite-add-3d-all": {
    "args": ["sprites", "dma-buff", "group-idx"],
    "vars": {
      "s4-0": "current-sprite-idx",
      "s3-0": "remaining-sprites"
    }
  },

  "sprite-add-shadow-chunk": {
    "args": ["shadow-buff", "start-idx", "num-sprites", "dma-buff"],
    "vars": {
      "s2-0": "qwc-pkt1",
      "a0-1": ["pkt1", "dma-packet"],
      "a1-7": "qwc-pkt2",
      "a0-5": ["pkt2", "dma-packet"],
      "v1-5": "sprite-idx",
      "a0-7": "dma-vec-data",
      "a1-14": "in-vec-data",
      "a1-15": "qwc-pkt3",
      "a0-11": ["pkt3", "dma-packet"],
      "s2-1": "si",
      "s1-0": "dma-adgif-data",
      "s0-0": "in-adgif-data",
      "v1-21": ["pkt4", "dma-packet"]
    }
  },

  "sprite-add-shadow-all": {
    "args": ["shadow-buff", "dma-buff"],
    "vars": {
      "s4-0": "current-shadow",
      "s3-0": "remaining-shadows"
    }
  },

  "sprite-draw": {
    "args": "disp",
    "vars": {
      "gp-0": "dma-mem-begin",
      "s4-0": "dma-buff",
      "s5-0": "dma-bucket-begin",
      "a0-9": ["pkt1", "dma-packet"],
      "a0-11": ["giftag", "gs-gif-tag"],
      "a0-17": ["pkt2", "dma-packet"],
      "a0-19": ["pkt3", "dma-packet"],
      "a0-26": ["pkt4", "dma-packet"],
      "v1-26": ["pkt5", "dma-packet"],
      "v1-31": "mem-use"
    }
  },

  "mem-usage-bsp-tree": {
    "args": ["header", "node", "mem-use", "flags"]
  },

  "(method 8 bsp-header)": {
    "args": ["obj", "mem-use", "flags"]
  },

  "(method 10 bsp-header)": {
    "args": ["obj", "other-draw", "disp-frame"],
    "vars": {
      "s4-0": "lev",
      "a2-3": "vis-list-qwc",
      "v1-15": "vis-list-qwc2",
      "a0-9": ["vis-list-spad", "(pointer uint128)"],
      "a1-5": ["vis-list-lev", "(pointer uint128)"],
      "a2-4": "current-qw"
    }
  },

  "bsp-camera-asm": {
    "args": ["bsp-hdr", "camera-pos"],
    "vars": {
      "v1-0": ["next-node", "bsp-node"],
      "a1-1": "real-node"
    }
  },

  "level-remap-texture": {
    "args": ["tex-id"],
    "vars": {
      "v1-1": "bsp-hdr",
      "a3-0": "table-size",
      "v1-2": ["table-data-start", "(pointer uint64)"],
      "t0-0": "table-data-ptr",
      "a1-1": "mask1",
      "a2-1": "masked-tex-id",
      "a3-2": "table-data-end",
      "t0-3": "midpoint",
      "t1-1": "diff"
    }
  },

  "debug-menu-make-from-template": {
    "vars": {
      "s5-1": ["s5-1", "string"]
    }
  },

  "debug-menu-item-var-render": {
    "vars": {
      "v1-14": ["v1-14", "dma-packet"]
    }
  },

  "generic-add-constants": {
    "vars": {
      "a0-1": ["a0-1", "dma-packet"]
    }
  },

  "generic-init-buf": {
    "vars": {
      "a0-2": ["a0-2", "dma-packet"],
      "a0-4": ["a0-4", "gs-gif-tag"],
      "a0-9": ["a0-9", "dma-packet"],
      "v1-7": ["v1-7", "(pointer int32)"]
    }
  },

  "(anon-function 1 cam-combiner)": {
    "vars": {
      "pp": ["pp", "process"]
    }
  },

  "(anon-function 2 cam-combiner)": {
    "vars": {
      "a0-3": ["vec", "(pointer vector)"]
    }
  },

  "(method 14 sync-info)": {
    "args": ["obj", "period", "phase"],
    "vars": {
      "f0-1": "period-float",
      "f1-1": "value"
    }
  },

  "(method 14 sync-info-eased)": {
    "args": ["obj", "period", "phase", "out-param", "in-param"],
    "vars": {
      "f0-9": "total-easing-phase",
      "f1-11": "total-normal-phase",
      "f0-1": "period-float",
      "f1-1": "value",
      "f3-4": "y-end"
    }
  },

  "(method 14 sync-info-paused)": {
    "args": ["obj", "period", "phase", "out-param", "in-param"]
  },

  "(method 15 sync-info)": {
    "args": [
      "obj",
      "proc",
      "default-period",
      "default-phase",
      "default-out",
      "default-in"
    ]
  },

  "(method 15 sync-info-eased)": {
    "args": [
      "obj",
      "proc",
      "default-period",
      "default-phase",
      "default-out",
      "default-in"
    ]
  },

  "(method 15 sync-info-paused)": {
    "args": [
      "obj",
      "proc",
      "default-period",
      "default-phase",
      "default-out",
      "default-in"
    ]
  },

  "(method 10 sync-info)": {
    "vars": {
      "v1-0": "period",
      "f0-1": "period-float",
      "f1-2": "current-time"
    }
  },

  "(method 16 sync-info)": {
    "args": ["obj", "user-time-offset"],
    "vars": {
      "a2-0": "period",
      "f0-1": "period-float",
      "v1-0": "wrapped-user-offset",
      "f1-4": "current-time",
      "f1-6": "current-time-wrapped",
      "f1-10": "combined-offset",
      "f0-3": "combined-offset-wrapped"
    }
  },

  "(method 11 sync-info)": {
    "vars": {
      "v1-0": "period",
      "f0-1": "period-float",
      "f1-2": "current-time"
    }
  },

  "(method 11 sync-info-paused)": {
    "vars": {
      "v1-0": "period",
      "f1-0": "period-float",
      "f0-1": "max-phase",
      "f2-2": "current-time"
    }
  },

  "(method 9 sync-info)": {
    "args": ["obj", "max-val"],
    "vars": {
      "v1-0": "period",
      "f0-1": "period-float",
      "f1-2": "current-time"
    }
  },

  "(method 13 sync-info)": {
    "args": ["obj"],
    "vars": {
      "v1-0": "period",
      "f1-0": "period-float",
      "f2-2": "current-time",
      "f0-1": "max-val",
      "f0-2": "phase-out-of-2"
    }
  },

  "(method 13 sync-info-eased)": {
    "args": ["obj"],
    "vars": {
      "v1-0": "period",
      "f1-0": "period-float",
      "f0-1": "max-val",
      "f2-2": "current-time",
      "f0-2": "current-val",
      "v1-2": "in-mirror?",
      "f1-4": "tlo",
      "f0-7": "eased-phase"
    }
  },

  "(method 12 sync-info)": {
    "args": ["obj", "max-out-val"],
    "vars": {
      "v1-0": "period",
      "f1-0": "period-float",
      "f0-1": "max-val",
      "f2-2": "current-time",
      "f0-2": "current-val"
    }
  },

  "(method 12 sync-info-eased)": {
    "args": ["obj", "max-out-val"]
  },
  "(method 12 sync-info-paused)": {
    "args": ["obj", "max-out-val"]
  },

  "(method 9 delayed-rand-float)": {
    "args": ["obj", "min-tim", "max-time", "max-times-two"]
  },

  "(method 10 oscillating-float)": {
    "args": ["obj", "target-offset"],
    "vars": { "f0-3": "acc" }
  },

  "(method 9 oscillating-float)": {
    "args": ["obj", "init-val", "accel", "max-vel", "damping"]
  },

  "(method 9 bouncing-float)": {
    "args": [
      "obj",
      "init-val",
      "max-val",
      "min-val",
      "elast",
      "accel",
      "max-vel",
      "damping"
    ]
  },

  "(method 9 delayed-rand-vector)": {
    "args": ["obj", "min-time", "max-time", "xz-range", "y-range"]
  },

  "(method 9 oscillating-vector)": {
    "args": ["obj", "init-val", "accel", "max-vel", "damping"]
  },

  "(method 10 oscillating-vector)": {
    "args": ["obj", "target-offset"],
    "vars": { "f0-2": "vel" }
  },

  "(method 9 trajectory)": {
    "args": ["obj", "time", "result"]
  },

  "(method 10 trajectory)": {
    "args": ["obj", "time", "result"]
  },

  "(method 11 trajectory)": {
    "args": ["obj", "from", "to", "duration", "grav"],
    "vars": { "f0-3": "xz-vel" }
  },

  "(method 12 trajectory)": {
    "args": ["obj", "from", "to", "xz-vel", "grav"],
    "vars": { "f0-1": "duration" }
  },

  "(method 13 trajectory)": {
    "args": ["obj", "from", "to", "y-vel", "grav"]
  },

  "(method 15 trajectory)": {
    "vars": {
      "s5-0": "prev-pos",
      "s4-0": "pos",
      "s3-0": "num-segments",
      "f0-1": "t-eval"
    }
  },

  "set-font-color-alpha": {
    "args": ["idx", "alpha"]
  },

  "print-game-text-scaled": {
    "args": ["str", "scale", "font-ctxt", "alpha"]
  },

  "print-game-text": {
    "args": ["str", "font-ctxt", "alpha", "offset-thing"]
  },

  "display-frame-start": {
    "args": ["disp", "new-frame-idx", "odd-even"],
    "vars": {
      "f30-0": "time-ratio",
      "s3-0": "scaled-seconds",
      "s3-1": "new-frame"
    }
  },

  "display-frame-finish": {
    "args": ["disp"],
    "vars": {
      "s4-0": "this-frame",
      "s5-0": "this-calc-buf",
      "s3-0": "bucket-idx",
      "v1-7": "this-global-buf",
      "a0-16": "global-buf",
      "v1-19": "calc-current",
      "a2-1": "calc-start",
      "s4-1": "global-current",
      "s5-1": "global-start",
      "s3-1": "global-end"
    }
  },

  "display-sync": {
    "args": ["disp"],
    "vars": {
      "s4-0": "frame-idx",
      "s5-0": "syncv-result",
      "s3-0": "dma-buf-to-send",
      "a1-4": "next-frame"
    }
  },

  "draw-string": {
    "args": ["str-in", "context"],
    "vars": {
      "v1-5": "fw",
      "a1-1": "dma-out",
      "t2-0": "flags",
      "a3-0": "has-flag-size24",
      "a3-1": "font-table-12",
      "a3-2": "font-table-to-use",
      "t0-0": "q-lo-tmpl",
      "t1-0": "q-hi-tmpl",
      "t3-0": "in-color",
      "t3-1": "color-array-prod",
      "t4-0": "fw+col",
      "t3-2": "q-verts-0p",
      "t5-0": "q-verts-1p",
      "t3-3": "q-verts-2p",
      "t4-1": "q-verts-3p",
      "t5-1": "q-verts-1t",
      "t5-2": "q-verts-1",
      "t3-4": "q-verts-2t",
      "t3-5": "q-verts-2",
      "t6-0": "q-verts-0t",
      "t6-1": "q-verts-0",
      "t4-2": "q-verts-3t",
      "t4-3": "q-verts-3",
      "t3-6": "fw2",
      "t4-4": "str-char",
      "t5-3": "not-sc-lit1",
      "t5-4": "not-sc-~",
      "t4-14": "fc-cr",
      "r0-0": "r0",
      "r0-1": "r0",
      "r0-2": "r0",
      "r0-3": "r0"
    }
  },

  "add-debug-outline-triangle": {
    "args": ["enable", "bucket", "p0", "p1", "p2", "color"]
  },

  "unpack-comp-rle": {
    "args": ["out", "in"],
    "vars": {
      "v1-2": "current-input",
      "a2-0": "repeated-value",
      "v1-3": "copy-length",
      "a2-1": "src-val"
    }
  },

  "(method 16 level)": {
    "args": ["obj", "vis-info"],
    "vars": {
      "a0-1": "cam-leaf-idx",
      "v1-1": "curr-vis-str",
      "s4-0": "desired-vis-str",
      "s4-1": "vis-buffer",
      "s3-1": "vis-load-result",
      "v1-28": "dest-bits",
      "a1-3": "len",
      "a0-19": "bsp-bits",
      "a1-5": "len-qw",
      "s2-0": "lower-flag-bits",
      "s1-0": "spad-start",
      "s0-0": "spad-end",
      "s3-2": "list-len",
      "v1-49": "list-qwc",
      "v0-1": "result"
    }
  },

  "(method 9 merc-fragment)": {
    "vars": {
      "s5-0": "fp-data",
      "s4-0": "eye-ctrl",
      "s3-0": "shader",
      "v1-7": "eye-tex-block",
      "v1-34": "eye-tex-block-2",
      "v1-57": "tex",
      "a0-36": "seg"
    }
  },

  "(method 9 merc-effect)": {
    "vars": {
      "v1-0": "data",
      "v1-1": "tex",
      "a0-8": "seg",
      "s3-0": "frag-idx",
      "s2-0": "ctrl-size",
      "s1-0": "geo-size",
      "s4-0": ["geo", "merc-fragment"],
      "s5-0": ["ctrl", "merc-fragment-control"]
    }
  },

  "merc-vu1-add-vu-function": {
    "args": ["dma", "func", "flush-mode"],
    "vars": {
      "v1-0": "func-data",
      "a3-0": "qwc",
      "a1-1": "dst",
      "t0-1": "qwc-this-time"
    }
  },

  "(method 8 merc-ctrl)": {
    "vars": {
      "s4-0": "ctrl-mem",
      "s3-0": "effect-idx",
      "s2-0": ["fctrl", "merc-fragment-control"],
      "s1-0": "frag-idx",
      "v1-35": "effect-mem",
      "a0-15": "effect-idx2",
      "a1-9": ["bctrl", "merc-blend-ctrl"],
      "a2-1": "blend-frag-idx"
    }
  },

  "(method 9 merc-ctrl)": {
    "vars": {
      "v1-3": "seg",
      "s5-0": "effect-idx",
      "a0-4": "idx-with-bit1",
      "a0-7": "this-effect",
      "a1-5": "last-effect",
      "a2-6": "copy-idx"
    }
  },

  "merc-vu1-init-buffer": {
    "args": ["dma-bucket", "test"],
    "vars": {
      "gp-0": "bucket",
      "s4-0": "dma-buf"
    }
  },

  "(method 9 screen-filter)": {
    "vars": {
      "v1-4": ["v1-4", "dma-packet"],
      "s5-0": "buf"
    }
  },

  "(method 11 fact-info-target)": {
    "args": ["obj", "kind", "amount", "source-handle"],
    "vars": { "f0-29": "buzz-count", "f30-0": "eco-lev" }
  },

  "auto-save-init-by-other": {
    "args": ["desired-mode", "notify-proc", "card-idx", "file-idx"]
  },

  "debug-menu-item-var-make-int": {
    "args": [
      "item",
      "callback",
      "inc",
      "has-range",
      "range-min",
      "range-max",
      "hex"
    ]
  },

  "debug-menu-item-var-make-float": {
    "args": [
      "item",
      "callback",
      "inc",
      "has-range",
      "range-min",
      "range-max",
      "precision"
    ]
  },

  "(method 0 debug-menu-item-var)": {
    "args": ["allocation", "type-to-make", "name", "id", "max-width"]
  },

  "debug-menu-context-grab-joypad": {
    "args": ["menu", "callback-arg", "callback-func"]
  },

  "debug-menu-context-default-selection": {
    "args": ["ctxt", "keep-current"],
    "vars": {
      "s5-0": "menu",
      "s4-0": "currently-active"
    }
  },

  "debug-menu-rebuild": {
    "args": ["menu"],
    "vars": {
      "s4-0": "max-width",
      "s5-0": "entry-count",
      "s3-0": "iter",
      "a0-1": "current-item"
    }
  },

  "debug-menu-context-set-root-menu": {
    "args": ["context", "menu"],
    "vars": {
      "s4-0": "active"
    }
  },

  "debug-menu-append-item": {
    "args": ["menu", "item"],
    "vars": {
      "gp-0": "context",
      "s4-0": "was-active"
    }
  },

  "(anon-function 82 default-menu)": {
    "vars": { "s4-0": ["s4-0", "texture-id"] }
  },

  "process-status-bits": {
    "vars": { "s3-0": ["proc-draw", "process-drawable"] }
  },

  "(method 29 entity-actor)": {
    "args": ["obj", "mode", "expected-type"]
  },

  "(method 13 level-group)": {
    "args": ["obj", "mode", "expected-type"]
  },

  "(method 24 entity)": {
    "args": ["obj", "lev-group", "lev", "aid"],
    "vars": {
      "v1-4": "level-link",
      "t0-5": "other-prev",
      "t1-1": "other-front"
    }
  },

  "update-actor-vis-box": {
    "args": ["proc", "min-pt", "max-pt"],
    "vars": { "v1-4": "world-bounds-origin", "f0-0": "radius" }
  },

  "init-entity": {
    "args": ["proc", "ent"]
  },

  "(method 22 entity-actor)": {
    "vars": {
      "s5-0": "entity-type",
      "v1-0": "info",
      "s4-0": "entity-process"
    }
  },

  "(method 18 bsp-header)": {
    "vars": {
      "a2-0": "existing-actor-count",
      "s4-0": "birth-idx",
      "a0-4": "idx-to-birth",
      "v1-25": "actor-to-birth",
      "a2-5": "existing-amb-count",
      "s4-1": "amb-array",
      "s3-0": "bsp-ambs",
      "a0-10": "amb-to-birth",
      "s4-2": "cams"
    }
  },

  "(code falling beach-rock)": {
    "vars": {
      "gp-2": ["gp-2", "handle"],
      "s5-1": ["s5-1", "handle"]
    }
  },

  "draw-percent-bar": {
    "vars": {
      "v1-3": ["v1-3", "dma-packet"]
    }
  },

  "(dummy-17 progress)": {
    "vars": {
      "v1-20": ["v1-20", "dma-packet"],
      "v1-81": ["v1-81", "dma-packet"]
    }
  },

  "make-current-level-available-to-progress": {
    "vars": {
      "a0-0": "cur-lev",
      "v1-7": "lev-idx"
    }
  },

  "make-levels-with-tasks-available-to-progress": {
    "vars": {
      "gp-0": "i",
      "s4-0": "ii",
      "s5-0": "tasks"
    }
  },

  "get-next-task-up": {
    "args": ["cur-task-idx", "lev-idx"]
  },
  "get-next-task-down": {
    "args": ["cur-task-idx", "lev-idx"]
  },
  "get-next-level-up": {
    "args": ["lev-idx"]
  },
  "get-next-level-down": {
    "args": ["lev-idx"]
  },

  "calculate-completion": {
    "args": ["the-progress"],
    "vars": {
      "sv-40": "total-cells",
      "sv-48": "total-buzzers",
      "sv-56": "total-orbs",
      "sv-16": "current-cells",
      "sv-24": "current-buzzers",
      "sv-32": "current-orbs"
    }
  },

  "(method 48 progress)": {
    "args": ["obj", "screen", "option"]
  },

  "activate-progress": {
    "args": ["creator", "screen"]
  },

  "(method 23 progress)": {
    "args": ["obj", "aspect", "video-mode"]
  },

  "(method 35 progress)": {
    "vars": {
      "s4-0": ["s4-0", "game-text-id"]
    }
  },

  "(method 43 progress)": {
    "vars": {
      "s4-0": ["s4-0", "game-text-id"]
    }
  },

  "(method 38 progress)": {
    "vars": {
      "a1-1": ["a1-1", "game-text-id"]
    }
  },

  "(post progress-debug)": {
    "vars": {
      "v1-7": ["v1-7", "dma-packet"],
      "v1-16": ["v1-16", "dma-packet"],
      "v1-25": ["v1-25", "dma-packet"],
      "v1-34": ["v1-34", "dma-packet"]
    }
  },

  "voicebox-track": {
    "vars": {
      "a0-1": "target"
    }
  },

  "citb-drop-plat-drop-children": {
    "vars": {
      "v1-4": ["v1-4", "handle"]
    }
  },

  "master-track-target": {
    "vars": {
      "v0-1": ["v0-1", "symbol"],
      "v1-14": ["v1-14", "handle"]
    }
  },

  "cam-los-spline-collide": {
    "vars": {
      "s3-0": ["s3-0", "(inline-array collide-cache-tri)"]
    }
  },

  "cam-draw-collide-cache": {
    "vars": {
      "gp-0": ["gp-0", "(inline-array collide-cache-tri)"]
    }
  },

  "cam-los-collide": {
    "vars": {
      "s1-1": ["s1-1", "(inline-array collide-cache-tri)"]
    }
  },

  "(code plunger-lurker-plunge)": {
    "vars": {
      "gp-1": ["gp-1", "handle"],
      "s5-0": ["s5-0", "othercam"]
    }
  },

  "flying-lurker-play-intro": {
    "vars": {
      "gp-1": ["gp-1", "handle"]
    }
  },

  "(code flying-lurker-start)": {
    "vars": {
      "v1-9": ["v1-9", "float"]
    }
  },

  "(code flying-lurker-fly)": {
    "vars": {
      "v1-42": ["v1-42", "float"]
    }
  },

  "(method 14 level-group)": {
    "vars": {
      "s1-1": ["s1-1", "process-drawable"]
    }
  },

  "level-hint-displayed?": {
    "vars": {
      "a0-1": ["a0-1", "level-hint"]
    }
  },

  "level-hint-init-by-other": {
    "vars": {
      "a0-6": ["a0-6", "string"]
    }
  },

  "(method 27 entity-ambient)": {
    "vars": {
      "s5-0": ["s5-0", "symbol"]
    }
  },

  "upload-vis-bits": {
    "vars": {
      "v1-2": "qwc",
      "a0-1": ["lev-vis-bits", "(pointer uint128)"],
      "a1-1": ["all-vis", "(pointer uint128)"],
      "a2-2": ["spad-vis", "(pointer uint128)"]
    }
  },

  "(event be-clone process-taskable)": {
    "vars": {
      "v0-0": ["v0-0", "shadow-geo"]
    }
  },

  "(event idle process-taskable)": {
    "vars": {
      "v0-0": ["v0-0", "symbol"]
    }
  },

  "(method 9 load-dir-art-group)": {
    "args": ["obj", "art-name", "do-reload", "heap", "version"]
  },

  "(method 15 hud-money)": {
    "vars": {
      "v1-8": ["v1-8", "dma-packet"]
    }
  },

  "(method 15 hud-money-all)": {
    "vars": {
      "v1-32": ["v1-32", "dma-packet"]
    }
  },

  "(trans fisher-done)": {
    "vars": {
      "v1-13": ["v1-13", "dma-packet"]
    }
  },

  "anim-tester-get-playing-item": {
    "vars": {
      "v0-0": ["v0-0", "anim-test-seq-item"]
    }
  },

  "light-eco-mother-default-event-handler": {
    "vars": {
      "v0-0": ["v0-0", "int"]
    }
  },

  "(method 7 sage-finalboss)": {
    "vars": {
      "v1-0": ["v1-0", "(inline-array sage-finalboss-particle)"]
    }
  },

  "(code robotboss-white-eco-movie)": {
    "vars": {
      "gp-1": ["gp-1", "handle"]
    }
  },

  "cam-collision-record-draw": {
    "vars": {
      "s5-0": ["s5-0", "cam-collision-record"]
    }
  },

  "cam-collision-record-save": {
    "vars": {
      "v1-5": ["v1-5", "cam-collision-record"]
    }
  },

  "cam-layout-save-cam-trans": {
    "vars": {
      "s5-1": ["s5-1", "vector"],
      "s2-1": ["s2-1", "vector"]
    }
  },

  "(method 15 level)": {
    "vars": {
      "v1-5": ["v1-5", "(inline-array box8s)"]
    }
  },

  "(method 14 process-drawable)": {
    "vars": {
      "a2-10": ["a2-10", "int"]
    }
  },

  "joint-control-reset!": {
    "vars": {
      "v1-2": ["v1-2", "joint-control-channel"]
    }
  },

  "matrix-from-control!": {
    "vars": {
      "v1-10": ["v1-10", "matrix"]
    }
  },

  "(event citb-robotboss-idle)": {
    "vars": {
      "v0-3": ["v0-3", "symbol"]
    }
  },

  "(code pov-camera-playing maincavecam)": {
    "vars": {
      "gp-1": ["gp-1", "handle"]
    }
  },

  // this shouldn't be required
  "(event darkecobarrel-mover-move)": {
    "vars": {
      "v0-0": ["v0-0", "object"]
    }
  },

  // this shouldn't be required
  "(event cam-master-active)": {
    "vars": {
      "v0-0": ["v0-0", "object"]
    }
  },

  "(code pickup fuel-cell)": {
    "vars": {
      "v1-34": ["v1-34", "(inline-array vector)"]
    }
  },

  "(method 11 eco)": {
    "vars": {
      "v1-2": ["v1-2", "pickup-type"]
    }
  },

  "(method 9 fact-info)": {
    "vars": {
      "s3-0": ["s3-0", "pickup-type"]
    }
  },

  "(event pickup eco-collectable)": {
    "vars": {
      "v0-1": ["v0-1", "symbol"]
    }
  },

  "cloud-track": {
    "vars": {
      "s1-1": ["s1-1", "handle"],
      "s2-1": ["s2-1", "handle"]
    }
  },

  "(method 63 collide-shape-moving)": {
    "vars": {
      "s0-0": ["s0-0", "collide-cache-prim"]
    }
  },

  "target-powerup-effect": {
    "vars": {
      "a0-74": ["a0-74", "vector"]
    }
  },

  "(code target-yellow-blast)": {
    "vars": {
      "gp-0": ["gp-0", "handle"]
    }
  },

  "dma-add-process-drawable": {
    "vars": {
      "a0-20": ["a0-20", "terrain-context"],
      "s4-0": ["s4-0", "vector"],
      "v1-42": ["v1-42", "vector"],
      "s3-1": "lod-to-use",
      "f30-1": "cam-dist"
    }
  },

  "flatten-joint-control-to-spr": {
    "vars": {
      "a1-0": ["a1-0", "(inline-array vector)"],
      "a1-1": ["a1-1", "(inline-array vector)"],
      "a1-2": ["a1-2", "(inline-array vector)"],
      "s5-0": "nb-channels",
      "s4-0": "upl-idx",
      "s3-0": "ch"
    }
  },

  "(event puffer-die)": {
    "vars": {
      "v0-0": ["v0-0", "uint"]
    }
  },

<<<<<<< HEAD
  "(code happy-plant-opening)": {
    "vars": {
      "gp-2": ["gp-2", "handle"],
      "v1-40": ["v1-40", "handle"],
      "s5-3": ["s5-3", "handle"]
    }
  },

  "(code pov-camera-playing snowcam)": {
    "vars": {
      "gp-2": ["gp-2", "handle"]
    }
  },

  "(code target-title)": {
    "vars": {
      "gp-0": ["gp-0", "handle"]
    }
  },

  "(code hud-collecting)": {
    "vars": {
      "v1-0": ["v1-0", "handle"]
=======
  "bones-init": {
    "vars": {
      "a2-1": ["a2-1", "bone-memory"],
      "v1-2": ["v1-2", "bone-memory"]
    }
  },

  "draw-bones-mtx-calc": {
    "vars": {
      "t2-0": ["t2-0", "bone-memory"]
    }
  },

  "bones-mtx-calc-execute": {
    "vars": {
      "a1-9": ["a1-9", "(inline-array vector)"],
      "v1-18": ["v1-18", "(inline-array matrix)"]
    }
  },

  "texscroll-make-request": {
    "vars": {
      "a1-1": ["a1-1", "mei-texture-scroll"]
    }
  },

  "texscroll-execute": {
    "vars": {
      "t1-0": ["t1-0", "merc-fragment"],
      "a1-2": ["a1-2", "mei-texture-scroll"],
      "t1-3": ["t1-3", "(pointer int8)"],
      "a2-1": ["a2-1", "merc-fragment-control"]
    }
  },

  "draw-bones": {
    "vars": {
      "a2-6": ["a2-6", "bone-regs"],
      "t4-0": ["t4-0", "bone-memory"],
      "v1-36": ["v1-36", "mei-texture-scroll"],
      "v1-6": ["v1-6", "vu-lights"]
    }
  },

  "draw-bones-hud": {
    "vars": {
      "t0-1": ["t0-1", "bone-regs"],
      "t6-0": ["t6-0", "bone-memory"],
      "t2-10": ["t2-10", "vu-lights"]
    }
  },

  "(code manipy-idle)": {
    "vars": {
      "v1-29": ["v1-29", "(pointer process)"]
    }
  },

  "(code target-death)": {
    "vars": {
      "s5-8": ["s5-8", "handle"]
    }
  },

  "(method 23 exit-chamber)": {
    "vars": {
      "v1-39": ["v1-39", "handle"]
    }
  },

  "beachcam-spawn": {
    "vars": {
      "gp-1": ["gp-1", "handle"],
      "v1-12": ["v1-12", "handle"],
      "v1-15": ["v1-15", "handle"],
      "s5-2": ["s5-2", "handle"]
    }
  },

  "(code pelican-spit)": {
    "vars": {
      "gp-1": ["gp-1", "handle"],
      "s4-0": ["s4-0", "handle"]
    }
  },

  "(code race-ring-active)": {
    "vars": {
      "gp-2": ["gp-2", "handle"],
      "v1-65": ["v1-65", "handle"],
      "s5-2": ["s5-2", "handle"]
    }
  },

  "(code pov-camera-playing snowcam)": {
    "vars": {
      "gp-2": ["gp-2", "handle"]
>>>>>>> 3f85b686
    }
  },

  "aaaaaaaaaaaaaaaaaaaaaaa": {}
}<|MERGE_RESOLUTION|>--- conflicted
+++ resolved
@@ -3763,31 +3763,6 @@
     }
   },
 
-<<<<<<< HEAD
-  "(code happy-plant-opening)": {
-    "vars": {
-      "gp-2": ["gp-2", "handle"],
-      "v1-40": ["v1-40", "handle"],
-      "s5-3": ["s5-3", "handle"]
-    }
-  },
-
-  "(code pov-camera-playing snowcam)": {
-    "vars": {
-      "gp-2": ["gp-2", "handle"]
-    }
-  },
-
-  "(code target-title)": {
-    "vars": {
-      "gp-0": ["gp-0", "handle"]
-    }
-  },
-
-  "(code hud-collecting)": {
-    "vars": {
-      "v1-0": ["v1-0", "handle"]
-=======
   "bones-init": {
     "vars": {
       "a2-1": ["a2-1", "bone-memory"],
@@ -3885,7 +3860,32 @@
   "(code pov-camera-playing snowcam)": {
     "vars": {
       "gp-2": ["gp-2", "handle"]
->>>>>>> 3f85b686
+    }
+  },
+
+  "(code happy-plant-opening)": {
+    "vars": {
+      "gp-2": ["gp-2", "handle"],
+      "v1-40": ["v1-40", "handle"],
+      "s5-3": ["s5-3", "handle"]
+    }
+  },
+
+  "(code pov-camera-playing snowcam)": {
+    "vars": {
+      "gp-2": ["gp-2", "handle"]
+    }
+  },
+
+  "(code target-title)": {
+    "vars": {
+      "gp-0": ["gp-0", "handle"]
+    }
+  },
+
+  "(code hud-collecting)": {
+    "vars": {
+      "v1-0": ["v1-0", "handle"]
     }
   },
 
