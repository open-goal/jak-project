{
  "identity": {
    "args": ["obj"]
  },

  "1/": {
    "args": ["x"]
  },

  "+": {
    "args": ["x", "y"]
  },

  "-": {
    "args": ["x", "y"]
  },

  "*": {
    "args": ["x", "y"]
  },

  "/": {
    "args": ["x", "y"]
  },

  "ash": {
    "args": ["value", "shift-amount"]
  },

  "mod": {
    "args": ["x", "y"]
  },

  "rem": {
    "args": ["x", "y"]
  },

  "abs": {
    "args": ["x"]
  },

  "min": {
    "args": ["x", "y"]
  },

  "max": {
    "args": ["x", "y"]
  },

  "logior": {
    "args": ["x", "y"]
  },

  "logand": {
    "args": ["x", "y"]
  },

  "lognor": {
    "args": ["x", "y"]
  },

  "logxor": {
    "args": ["x", "y"]
  },

  "lognot": {
    "args": ["x"]
  },

  "basic-type?": {
    "args": ["obj", "parent-type"],
    "vars": { "v1-0": "obj-type", "a0-1": "end-type" }
  },

  "type-type?": {
    "args": ["child-type", "parent-type"],
    "vars": { "v1-0": "end-type" }
  },

  "find-parent-method": {
    "args": ["child-type", "method-id"],
    "vars": {
      "v0-0": "current-method",
      "v1-2": "original-method",
      "v1-5": "unused1"
    }
  },

  "ref": {
    "args": ["lst", "index"],
    "vars": { "v1-0": "count" }
  },

  "(method 4 pair)": {
    "vars": { "v0-0": "result", "v1-1": "iter" }
  },

  "last": {
    "args": ["lst"],
    "vars": { "v0-0": "iter" }
  },
  "member": {
    "args": ["obj", "lst"],
    "vars": { "v1-0": "iter" }
  },
  "nmember": {
    "args": ["obj", "lst"]
  },
  "assoc": {
    "args": ["item", "alist"],
    "vars": { "v1-0": "iter" }
  },
  "assoce": {
    "args": ["item", "alist"],
    "vars": { "v1-0": "iter" }
  },
  "nassoc": {
    "args": ["item-name", "alist"],
    "vars": { "a1-1": "key" }
  },
  "nassoce": {
    "args": ["item-name", "alist"],
    "vars": { "s4-0": "key" }
  },
  "append!": {
    "args": ["front", "back"],
    "vars": { "v1-1": "iter" }
  },
  "delete!": {
    "args": ["item", "lst"],
    "vars": { "a2-0": "iter", "v1-1": "iter-prev" }
  },
  "delete-car!": {
    "args": ["item", "lst"],
    "vars": { "a2-0": "iter", "v1-2": "iter-prev" }
  },
  "insert-cons!": {
    "args": ["kv", "alist"],
    "vars": { "a3-0": "updated-list" }
  },
  "sort": {
    "args": ["lst", "compare-func"],
    "vars": {
      "s4-0": "unsorted-count",
      "s3-0": "iter",
      "s2-0": "first-elt",
      "s1-0": "second-elt",
      "v1-1": "compare-result"
    }
  },
  "(method 0 inline-array-class)": {
    "args": ["allocation", "type-to-make", "size"],
    "vars": { "v0-0": "obj" }
  },
  "(method 0 array)": {
    "args": ["allocation", "type-to-make", "content-type", "len"],
    "vars": { "v0-1": "obj" }
  },

  "(method 2 array)": {
    "vars": { "v1-1": "content-type-sym" }
  },

  "(method 3 array)": {
    "vars": { "v1-1": "content-type-sym" }
  },

  "mem-copy!": {
    "args": ["dst", "src", "size"],
    "vars": { "v0-0": "result", "v1-0": "i" }
  },
  "qmem-copy<-!": {
    "args": ["dst", "src", "size"],
    "vars": { "v0-0": "result", "v1-1": "qwc", "a2-1": "value" }
  },
  "qmem-copy->!": {
    "args": ["dst", "src", "size"],
    "vars": {
      "v0-0": "result",
      "v1-1": "qwc",
      "a1-1": "src-ptr",
      "a0-1": "dst-ptr",
      "a2-3": "value"
    }
  },
  "mem-set32!": {
    "args": ["dst", "size", "value"],
    "vars": { "v0-0": "result", "v1-0": "i" }
  },
  "mem-or!": {
    "args": ["dst", "src", "size"],
    "vars": { "v0-0": "result", "v1-0": "i" }
  },
  "fact": {
    "args": ["x"]
  },
  "mem-print": {
    "args": ["data", "word-count"],
    "vars": { "s4-0": "current-qword" }
  },
  "print-tree-bitmask": {
    "args": ["bits", "count"],
    "vars": { "s4-0": "i" }
  },
  "valid?": {
    "args": ["obj", "expected-type", "name", "allow-false", "print-dest"],
    "vars": { "v1-1": "in-goal-mem" }
  },

  // GKERNEL

  "(method 0 cpu-thread)": {
    "vars": { "v0-0": ["obj", "cpu-thread"] }
  },

  "inspect-process-heap": {
    "vars": { "s5-0": ["obj", "pointer"] }
  },

  "(method 23 dead-pool-heap)": {
    "args": ["this", "rec"]
  },

  "(method 0 dead-pool-heap)": {
    "vars": { "v0-0": ["obj", "dead-pool-heap"] }
  },

  "seek": {
    "args": ["x", "target", "diff"],
    "vars": { "f2-0": "err" }
  },

  "lerp": {
    "args": ["minimum", "maximum", "amount"]
  },

  "lerp-scale": {
    "args": ["min-out", "max-out", "in", "min-in", "max-in"],
    "vars": { "f0-1": "scale" }
  },

  "lerp-clamp": {
    "args": ["minimum", "maximum", "amount"]
  },

  "rand-vu-int-range": {
    "args": ["first", "second"],
    "vars": { "f0-4": "float-in-range" }
  },

  "(method 0 bit-array)": {
    "args": ["allocation", "type-to-make", "length"],
    "vars": { "v0-0": "obj" }
  },

  "(method 12 bit-array)": {
    "vars": { "v1-2": "idx" }
  },

  "box-vector-enside?": {
    "args": ["box", "pt"]
  },

  "box-vector-inside?": {
    "args": ["box", "pt"]
  },

  "string=": {
    "args": ["str-a", "str-b"],
    "vars": { "a2-0": "a-ptr", "v1-0": "b-ptr" }
  },

  "string-charp=": {
    "args": ["str", "charp"],
    "vars": { "v1-0": "str-ptr" }
  },

  "copyn-string<-charp": {
    "args": ["str", "charp", "len"],
    "vars": { "a3-0": "i", "v1-0": "str-ptr" }
  },

  "string<-charp": {
    "args": ["str", "charp"],
    "vars": { "v1-0": "str-ptr" }
  },

  "charp<-string": {
    "args": ["charp", "str"],
    "vars": { "v1-0": "str-ptr" }
  },

  "copy-charp<-charp": {
    "args": ["dst", "src"]
  },

  "cat-string<-string": {
    "args": ["a", "b"],
    "vars": { "v1-0": "a-ptr", "a1-1": "b-ptr" }
  },

  "catn-string<-charp": {
    "args": ["a", "b", "len"],
    "vars": { "v1-0": "a-ptr", "a3-2": "i" }
  },

  "cat-string<-string_to_charp": {
    "args": ["a", "b", "end-ptr"],
    "vars": { "v1-0": "b-ptr", "v0-0": "a-ptr" }
  },

  "append-character-to-string": {
    "args": ["str", "char"],
    "vars": { "v1-0": "str-ptr" }
  },

  "charp-basename": {
    "args": ["charp"],
    "vars": { "v1-0": "ptr" }
  },

  "string<?": {
    "args": ["a", "b"],
    "vars": { "s4-1": "len", "v1-4": "i" }
  },

  "string>?": {
    "args": ["a", "b"],
    "vars": { "s4-1": "len", "v1-4": "i" }
  },
  "string<=?": {
    "args": ["a", "b"],
    "vars": { "s4-1": "len", "v1-4": "i" }
  },
  "string>=?": {
    "args": ["a", "b"],
    "vars": { "s4-1": "len", "v1-4": "i" }
  },
  "string-cat-to-last-char": {
    "args": ["base-str", "append-str", "char"],
    "vars": { "s4-0": "end-of-append", "v1-0": "location-of-char" }
  },
  "string-suck-up!": {
    "args": ["str", "location"],
    "vars": { "v1-2": "str-ptr" }
  },
  "string-strip-trailing-whitespace!": {
    "args": ["str"],
    "vars": { "v1-6": "ptr" }
  },

  "string-get-arg!!": {
    "args": ["a-str", "arg"],
    "vars": { "s4-0": "arg-word-start", "s4-1": "arg-end", "v1-3": "arg-start" }
  },

  "string->int": {
    "args": ["str"],
    "vars": {
      "a0-1": "str-ptr",
      "v0-0": "result",
      "a0-2": "next-char-1",
      "a0-3": "next-char-2"
    }
  },

  "string-get-flag!!": {
    "args": ["result", "in", "first-flag", "second-flag"]
  },

  "(method 0 state)": {
    "args": [
      "allocation",
      "type-to-make",
      "name",
      "code",
      "trans",
      "enter",
      "exit",
      "event"
    ],
    "vars": { "v0-0": "obj" }
  },

  "previous-brother": {
    "args": ["proc"],
    "vars": { "v1-0": "parent", "v1-2": "child" }
  },

  // Matrix
  "matrix-identity": {
    "args": ["mat"],
    "vars": { "f0-0": "one" }
  },

  "matrix+!": {
    "args": ["dst", "src1", "src2"],
    "vars": { "v1-0": "i" }
  },

  "matrix-!": {
    "args": ["dst", "src1", "src2"],
    "vars": { "v1-0": "i" }
  },

  "matrix*!": {
    "args": ["dst", "src1", "src2"]
  },

  "matrixp*!": {
    "args": ["dst", "src1", "src2"],
    "vars": { "s5-0": "temp-mat" }
  },

  "vector-matrix*!": {
    "args": ["dst", "vec", "mat"]
  },

  "vector-rotate*!": {
    "args": ["dst", "vec", "mat"]
  },

  "vector3s-matrix*!": {
    "args": ["dst", "vec", "mat"],
    "vars": { "s5-0": "temp-vec3" }
  },

  "vector3s-rotate*!": {
    "args": ["dst", "vec", "mat"],
    "vars": { "s5-0": "temp-vec3" }
  },

  "matrix-transpose!": {
    "args": ["dst", "src"]
  },

  "matrix-inverse-of-rot-trans!": {
    "args": ["dst", "src"]
  },

  "matrix-4x4-inverse!": {
    "args": ["dst", "src"]
  },

  "matrix-translate!": {
    "args": ["dst", "trans"]
  },

  "matrix-translate+!": {
    "args": ["dst", "src", "trans"]
  },

  "matrix-scale!": {
    "args": ["dst", "scale"]
  },

  "scale-matrix!": {
    "args": ["dst", "scale", "src"]
  },

  "matrix-inv-scale!": {
    "args": ["dst", "scale"]
  },

  "column-scale-matrix!": {
    "args": ["dst", "scale", "src"]
  },

  "matrix-rotate-x!": {
    "args": ["dst", "rot-deg"],
    "vars": { "f30-0": "rot-sin", "f0-0": "rot-cos" }
  },

  "matrix-rotate-y!": {
    "args": ["dst", "rot-deg"],
    "vars": { "f30-0": "rot-sin", "f0-0": "rot-cos" }
  },

  "matrix-rotate-z!": {
    "args": ["dst", "rot-deg"],
    "vars": { "f30-0": "rot-sin", "f0-0": "rot-cos" }
  },

  "matrix-rotate-zyx!": {
    "args": ["dst", "rot-xyz-deg"],
    "vars": { "gp-0": "temp-mat", "s5-0": "rot-mat" }
  },

  "matrix-rotate-xyz!": {
    "args": ["dst", "rot-xyz-deg"],
    "vars": { "gp-0": "temp-mat", "s5-0": "rot-mat" }
  },

  "matrix-rotate-zxy!": {
    "args": ["dst", "rot-xyz-deg"],
    "vars": { "gp-0": "temp-mat", "s5-0": "rot-mat" }
  },

  "matrix-rotate-yxz!": {
    "args": ["dst", "rot-xyz-deg"],
    "vars": { "gp-0": "temp-mat", "s5-0": "rot-mat" }
  },

  "matrix-rotate-yzx!": {
    "args": ["dst", "rot-xyz-deg"],
    "vars": { "gp-0": "temp-mat", "s5-0": "rot-mat" }
  },

  "matrix-rotate-yxy!": {
    "args": ["dst", "rots-deg"],
    "vars": {
      "a2-0": "sincos-input",
      "s5-0": "sin-vec",
      "s4-0": "cos-vec",
      "f1-1": "cos-y",
      "f0-5": "sin-y",
      "f2-0": "cos-x",
      "f5-0": "sin-x",
      "f3-0": "cos-z",
      "f4-0": "sin-z"
    }
  },

  "matrix-rotate-yx!": {
    "args": ["dst", "rot-y-deg", "rot-x-deg"]
  },

  "matrix-axis-angle!": {
    "args": ["dst", "axis", "angle-deg"]
  },

  "matrix-lerp!": {
    "args": ["dst", "src1", "src2", "alpha"]
  },

  "matrix-3x3-determinant": {
    "args": ["mat"]
  },

  "matrix-3x3-inverse!": {
    "args": ["dst", "src"]
  },

  "matrix-3x3-inverse-transpose!": {
    "args": ["dst", "src"]
  },

  "matrix3-inverse-transpose!": {
    "args": ["dst", "src"]
  },

  "matrix-4x4-determinant": {
    "args": ["dst", "src"]
  },

  "matrix-4x4-inverse-transpose!": {
    "args": ["dst", "src"]
  },

  "matrix-y-angle": {
    "args": ["mat"],
    "vars": { "v1-0": "z-row" }
  },

  "(method 0 trs)": {
    "vars": { "gp-0": "obj" }
  },

  "transform-matrix-calc!": {
    "args": ["tf", "dst-mat"]
  },

  "transform-matrix-parent-calc!": {
    "args": ["tf", "dst-mat", "inv-scale"]
  },

  "trs-matrix-calc!": {
    "args": ["tf", "dst-mat"]
  },

  "quaternion-axis-angle!": {
    "args": ["quat", "x", "y", "z", "angle"]
  },

  "quaternion-vector-angle!": {
    "args": ["quat", "axis", "angle"]
  },

  "vector-flatten!": {
    "args": ["dst", "src", "plane-normal"]
  },

  "vector-reflect!": {
    "args": ["dst", "src", "plane-normal"]
  },

  "vector-reflect-flat!": {
    "args": ["dst", "src", "plane-normal"]
  },

  "vector-reflect-true-flat!": {
    "args": ["dst", "src", "plane-normal"]
  },

  "vector-reflect-flat-above!": {
    "args": ["dst", "src", "plane-normal"]
  },

  "deg-seek": {
    "args": ["in", "target", "max-diff"],
    "vars": {
      "v1-1": "in-int",
      "a0-2": "target-int",
      "a1-2": "max-diff-int",
      "a2-1": "diff",
      "a3-0": "abs-diff"
    }
  },

  "deg-seek-smooth": {
    "args": ["in", "target", "max-diff", "amount"],
    "vars": { "f0-1": "step" }
  },

  "deg-lerp-clamp": {
    "args": ["min-val", "max-val", "in"]
  },

  "sinerp-clamp": {
    "args": ["minimum", "maximum", "amount"]
  },

  "coserp-clamp": {
    "args": ["minimum", "maximum", "amount"]
  },
  "coserp": {
    "args": ["minimum", "maximum", "amount"]
  },

  "coserp180-clamp": {
    "args": ["minimum", "maximum", "amount"]
  },
  "coserp180": {
    "args": ["minimum", "maximum", "amount"]
  },
  "ease-in-out": {
    "args": ["total", "progress"]
  },
  "dma-send-to-spr": {
    "args": ["sadr", "madr", "qwc", "sync"]
  },
  "dma-send-to-spr-no-flush": {
    "args": ["sadr", "madr", "qwc", "sync"]
  },
  "dma-send-from-spr": {
    "args": ["madr", "sadr", "qwc", "sync"]
  },
  "dma-send-from-spr-no-flush": {
    "args": ["madr", "sadr", "qwc", "sync"]
  },
  "dump-vu1-range": {
    "args": ["start", "total-count"]
  },
  "ultimate-memcpy": {
    "args": ["dst", "src", "size-bytes"],
    "vars": {
      "s2-0": "qwc-remaining",
      "s1-0": "qwc-transferred-now",
      "s4-0": "spr-to-bank",
      "s3-0": "spr-from-bank"
    }
  },

  "dma-buffer-add-vu-function": {
    "args": ["dma-buf", "vu-func"],
    "vars": {
      "t1-1": "dma-buf-2",
      "v1-0": "func-ptr",
      "a3-0": "qlen",
      "a1-1": "origin",
      "t0-1": "qwc-now",
      "t2-0": ["buf-ptr", "dma-packet"]
    }
  },

  "dma-buffer-add-buckets": {
    "args": ["dma-buf", "count"],
    "vars": { "a2-0": "i", "v1-0": ["current-bucket", "dma-bucket"] }
  },

  "dma-buffer-patch-buckets": {
    "args": ["bucket", "count"],
    "vars": { "v1-1": "i" }
  },

  "dma-bucket-insert-tag": {
    "args": ["base", "idx", "tag-start", "tag-end"],
    "vars": { "v1-1": "bucket" }
  },

  "disasm-vif-details": {
    "args": ["stream", "data", "kind", "count"],
    "vars": { "s4-0": "count2", "s3-0": "data-ptr", "s2-0": "i" }
  },

  "disasm-vif-tag": {
    "args": ["data", "words", "stream", "details"],
    "vars": {
      "gp-0": "byte-idx",
      "v1-0": "cmd-template-idx",
      "a0-12": "print-kind",
      "s1-0": "first-tag",
      "s0-0": "packet-size",
      "t1-1": ["stcycl-imm", "vif-stcycl-imm"],
      "sv-16": "cmd",
      "sv-32": "data-ptr",
      "sv-48": "data-idx",
      "sv-64": "unpack-imm"
    }
  },

  "disasm-dma-list": {
    "args": ["data", "mode", "verbose", "stream", "expected-size"],
    "vars": {
      "sv-16": "addr",
      "sv-32": "data-2",
      "sv-48": "qwc",
      "sv-64": "ra-1",
      "sv-80": "ra-2",
      "sv-96": "call-depth",
      "sv-112": "current-tag",
      "s2-0": "mode-2",
      "s3-0": "verbose-2",
      "gp-0": "stream-2",
      "s1-0": "expected-size-2",
      "s0-0": "end-condition",
      "s4-0": "total-qwc",
      "s5-0": "total-tags"
    }
  },

  "cpad-invalid!": {
    "args": ["pad"]
  },

  "(method 0 cpad-info)": {
    "args": ["alloction", "type-to-make", "idx"],
    "vars": { "s5-0": "obj" }
  },

  "analog-input": {
    "args": ["in", "offset", "center-val", "max-val", "out-range"],
    "vars": {
      "f1-1": "offset-in",
      "f0-3": "magnitude",
      "v1-0": "max-magnitude"
    }
  },

  "cpad-set-buzz!": {
    "args": ["pad", "buzz-idx", "buzz-amount", "duration"]
  },

  "service-cpads": {
    "vars": {
      "gp-0": "pad-list",
      "s5-0": "pad-idx",
      "s4-0": "pad",
      "s3-0": "buzz-idx",
      "v1-29": "current-button0"
    }
  },

  "buzz-stop!": {
    "args": ["idx"]
  },

  "default-buffer-init": {
    "args": ["buff"],
    "vars": {
      "v1-0": "buff-ptr",
      "v1-1": "buff-ptr2",
      "v1-3": "buff-ptr3",
      "v1-4": "buff-ptr4",
      "a1-4": ["packet", "dma-gif-packet"],
      "a1-6": ["gif-tag", "gs-gif-tag"],
      "a1-8": ["data", "(pointer uint64)"],
      "a0-1": ["ret-packet", "dma-packet"],
      "v1-2": "buff-ptr5"
    }
  },

  "add-reg-gif-packet": {
    "args": ["packet", "reg-idx", "reg-val"],
    "vars": { "v1-0": "tag" }
  },

  "(method 9 font-context)": {
    "args": ["obj", "mat"]
  },
  "(method 10 font-context)": {
    "args": ["obj", "x", "y"]
  },
  "(method 11 font-context)": {
    "args": ["obj", "z"]
  },
  "(method 12 font-context)": {
    "args": ["obj", "w"]
  },
  "(method 13 font-context)": {
    "args": ["obj", "width"]
  },
  "(method 14 font-context)": {
    "args": ["obj", "height"]
  },
  "(method 15 font-context)": {
    "args": ["obj", "proj"]
  },
  "(method 16 font-context)": {
    "args": ["obj", "color"]
  },
  "(method 17 font-context)": {
    "args": ["obj", "flags"]
  },
  "(method 18 font-context)": {
    "args": ["obj", "start-line"]
  },
  "(method 19 font-context)": {
    "args": ["obj", "scale"]
  },
  "(method 0 font-context)": {
    "args": [
      "allocation",
      "type-to-make",
      "mat",
      "x",
      "y",
      "z",
      "color",
      "flags"
    ],
    "vars": { "v0-0": "obj" }
  },
  "font-set-tex0": {
    "args": ["ptr-tex0", "tex", "tex-addr", "psm", "clut-addr"]
  },

  "(method 0 display-frame)": {
    "vars": { "gp-0": "obj" }
  },

  "(method 0 draw-context)": {
    "args": [
      "allocation",
      "type-to-make",
      "org-x",
      "org-y",
      "width",
      "height",
      "color-0"
    ]
  },

  "(method 0 display)": {
    "args": ["allocation", "type-to-make", "psm", "w", "h", "ztest", "zpsm"],
    "vars": { "gp-0": "obj" }
  },

  "(method 0 ripple-control)": {
    "vars": { "v0-0": "obj" }
  },

  "vector-seek-2d-xz-smooth!": {
    "args": ["vec", "target", "max-step", "alpha"],
    "vars": {
      "f0-1": "x-diff",
      "f2-1": "z-diff",
      "f1-5": "x-step",
      "f0-3": "z-step",
      "f2-4": "step-len"
    }
  },

  "vector-seek-2d-yz-smooth!": {
    "args": ["vec", "target", "max-step", "alpha"],
    "vars": {
      "f0-1": "y-diff",
      "f2-1": "z-diff",
      "f1-5": "y-step",
      "f0-3": "z-step",
      "f2-4": "step-len",
      "f2-6": "step-scale"
    }
  },

  "vector-seek-3d-smooth!": {
    "args": ["vec", "target", "max-step", "alpha"],
    "vars": {
      "f0-1": "x-diff",
      "f1-2": "y-diff",
      "f3-1": "z-diff",
      "f2-6": "x-step",
      "f1-3": "y-step",
      "f0-4": "z-step",
      "f3-5": "step-len",
      "f3-7": "step-scale"
    }
  },

  "seek-with-smooth": {
    "args": ["value", "target", "max-step", "alpha", "deadband"],
    "vars": { "f0-1": "diff", "f0-2": "step", "f1-4": "min-step" }
  },

  "vector-v+!": {
    "args": ["result", "position", "velocity"]
  },

  "vector-v*float+!": {
    "args": ["result", "position", "velocity", "velocity-scale"]
  },

  "vector-v++!": {
    "args": ["position", "velocity"]
  },

  "vector-v*float!": {
    "args": ["delta-p", "velocity", "scale"]
  },

  "vector-v*float++!": {
    "args": ["position", "velocity", "scale"]
  },

  "vector-lerp!": {
    "args": ["out", "a", "b", "alpha"]
  },

  "vector-lerp-clamp!": {
    "args": ["out", "a", "b", "alpha"]
  },

  "vector4-lerp!": {
    "args": ["out", "a", "b", "alpha"]
  },

  "vector4-lerp-clamp!": {
    "args": ["out", "a", "b", "alpha"]
  },

  "vector-deg-lerp-clamp!": {
    "args": ["out", "min-val", "max-val", "in"]
  },

  "make-file-name": {
    "args": ["kind", "name", "art-group-version"]
  },

  "make-vfile-name": {
    "args": ["kind", "name"]
  },

  "file-info-correct-version?": {
    "args": ["info", "kind", "version-override"],
    "vars": { "s5-0": "expected-version", "s4-0": "kind-name" }
  },

  "(method 0 load-dir)": {
    "args": ["allocation", "type-to-make", "length", "unk"],
    "vars": { "s4-0": "obj" }
  },

  "(method 0 load-dir-art-group)": {
    "args": ["allocation", "type-to-make", "length", "unk"],
    "vars": { "v0-0": "obj" }
  },

  "(method 0 external-art-buffer)": {
    "args": ["allocation", "type-to-make", "idx"],
    "vars": { "v0-0": "obj" }
  },

  "(method 0 external-art-control)": {
    "vars": { "gp-0": "obj", "s4-0": "buff-idx", "v1-9": "rec-idx" }
  },

  "(method 9 display)": {
    "args": ["obj", "slowdown"],
    "vars": { "gp-0": "obj", "s5-0": "ratio" }
  },

  "set-draw-env-offset": {
    "args": ["env", "x", "y"]
  },

  "set-display-env": {
    "args": ["env", "psm", "width", "height", "dx", "dy", "fbp"]
  },

  "set-draw-env": {
    "args": ["env", "psm", "width", "height", "ztest", "zpsm", "fbp"]
  },

  "set-display": {
    "args": ["disp", "psm", "w", "h", "ztest", "zpsm"]
  },

  "set-display2": {
    "args": ["disp", "psm", "w", "h", "ztest", "zpsm"]
  },

  "(method 11 profile-bar)": {
    "args": ["obj", "name", "color"],
    "vars": { "s5-0": "new-frame" }
  },

  "(method 12 profile-bar)": {
    "args": ["obj", "name", "color"],
    "vars": { "v0-0": "new-frame" }
  },

  "gs-set-default-store-image": {
    "args": [
      "packet",
      "src-fbp",
      "src-w",
      "src-psm",
      "ssax",
      "ssay",
      "rrw",
      "rrh"
    ]
  },

  "store-image": {
    "args": ["oddeven"],
    "vars": {
      "s4-0": "buff0",
      "s1-0": "buff1",
      "s0-0": "packet",
      "gp-0": "file",
      "s3-0": "width",
      "s2-0": "height",
      "s0-1": "ptr-0",
      "sv-16": "ptr-1",
      "sv-32": "y-idx",
      "sv-48": "y-idx-2"
    }
  },

  "(method 0 draw-context)": {
    "args": [
      "allocation",
      "type-to-make",
      "org-x",
      "org-y",
      "width",
      "height",
      "color-0"
    ],
    "vars": { "v0-0": "obj" }
  },

  "draw-context-set-xy": {
    "args": ["ctxt", "x", "y"]
  },

  "texture-qwc": {
    "args": ["w", "h", "tex-format"]
  },

  "gs-find-block": {
    "args": ["bx", "by", "tex-format"]
  },

  "gs-largest-block": {
    "args": ["tex-width", "tex-height", "tex-format"],
    "vars": {
      "s5-0": "block-width",
      "v1-0": "block-height",
      "a0-6": "real-width",
      "a1-4": "real-height",
      "s5-1": "width-blocks",
      "s3-1": "height-blocks",
      "s2-0": "x",
      "s1-0": "y",
      "s4-1": "max-block"
    }
  },

  "gs-blocks-used": {
    "args": ["tex-width", "tex-height", "tex-format"],
    "vars": {
      "s4-0": "page-width",
      "v1-0": "page-height",
      "a0-6": "real-width",
      "a1-4": "real-height",
      "s3-0": "width-blocks",
      "s1-0": "height-blocks"
    }
  },

  "dma-buffer-add-ref-texture": {
    "args": ["buf", "data", "tex-w", "tex-h", "tex-format"],
    "vars": {
      "s5-0": "data-ptr",
      "v1-0": "qwc",
      "a0-4": "qwc-this-time",
      "a1-3": "eop",
      "a3-1": ["setup-dma", "dma-packet"],
      "a3-3": ["setup-dif", "gs-gif-tag"],
      "a2-4": ["data-dma", "dma-packet"]
    }
  },

  "(method 15 texture-pool)": {
    "args": ["obj", "word-count"]
  },

  "(method 22 texture-pool)": {
    "args": ["obj", "tpage-id"]
  },

  "(method 10 texture-page)": {
    "args": ["obj", "segment-count", "additional-size"]
  },

  "(method 16 texture-pool)": {
    "args": ["obj", "segment", "size"]
  },

  "(method 9 texture-page)": {
    "args": ["obj", "seg"]
  },

  "texture-page-default-allocate": {
    "args": ["pool", "page", "seg", "tpage-id"],
    "vars": { "s3-0": "seg-id" }
  },

  "texture-page-common-allocate": {
    "args": ["pool", "page", "seg", "tpage-id"],
    "vars": { "s4-0": "seg-id" }
  },

  "(method 12 texture-page)": {
    "args": ["obj", "new-dest", "seg-id"],
    "vars": {
      "a3-4": "dst-block",
      "t0-1": "tex-id",
      "t1-6": "tex",
      "t2-0": "num-mips",
      "t3-4": "mip-id"
    }
  },

  "texture-page-common-boot-allocate": {
    "args": ["pool", "page", "heap", "tpage-id"],
    "vars": { "s2-0": "tex-id" }
  },

  "upload-vram-data": {
    "args": ["buf", "dest", "tex-data", "tex-h"],
    "vars": {
      "a3-2": "height-this-time",
      "a0-1": ["dma", "dma-packet"],
      "a0-3": ["gif", "gs-gif-tag"],
      "a0-5": "gs-data"
    }
  },

  "upload-vram-pages": {
    "args": ["pool", "segment", "page", "mode", "bucket-idx"],
    "vars": {
      "s3-0": "dma-buf",
      "sv-16": "tex-data",
      "sv-20": "tex-dest-base-chunk",
      "sv-24": "chunk-count",
      "sv-48": "tex-id",
      "s1-0": "upload-chunk-idx",
      "v1-24": "current-dest-chunk",
      "sv-32": "chunks-to-upload-count",
      "sv-40": "first-chunk-idx-to-upload",
      "gp-0": "total-upload-size",
      "s4-0": "dma-start",
      "a0-26": ["dma", "dma-packet"],
      "a0-28": ["gif", "gs-gif-tag"],
      "a0-30": "gif-data",
      "v1-50": ["dma-end", "dma-packet"]
    }
  },

  "update-vram-pages": {
    "args": ["pool", "pool-segment", "page", "mode"],
    "vars": {
      "t1-0": "dest-block",
      "t2-0": "sz",
      "t0-1": "page-id",
      "a1-4": "upload-chunks",
      "a2-3": "chunk-idx",
      "v1-2": "modified-chunk-count",
      "a3-8": "vram-chunk"
    }
  },

  "upload-vram-pages-pris": {
    "args": ["pool", "segment", "page", "bucket-idx", "allow-cache-mask"],
    "vars": {
      "s3-0": "dma-buf",
      "sv-16": "tex-data",
      "sv-20": "tex-dest-base-chunk",
      "sv-24": "chunk-count",
      "sv-32": "chunks-to-upload-count",
      "sv-40": "first-chunk-idx-to-upload",
      "sv-48": "page-id",
      "s0-0": "upload-chunk-idx",
      "sv-52": "current-dest-chunk",
      "sv-56": "need-tex",
      "gp-0": "total-upload-size",
      "a0-21": ["dma", "dma-packet"],
      "a0-23": ["gif", "gs-gif-tag"],
      "v1-55": ["dma-end", "dma-packet"]
    }
  },

  "texture-page-near-allocate-0": {
    "args": ["pool", "page", "heap", "mode"],
    "vars": {
      "s3-0": "common-dest",
      "s2-0": "page-seg-idx",
      "a1-5": "page-seg-2-size",
      "v1-15": "after-seg-2-data",
      "a0-8": "seg-2-data"
    }
  },

  "texture-page-near-allocate-1": {
    "args": ["pool", "page", "heap", "mode"],
    "vars": {
      "s4-0": "seg2-size",
      "a1-1": "seg2-dest",
      "s2-0": "common-dest",
      "s1-0": "page-seg-idx"
    }
  },

  "texture-page-level-allocate": {
    "args": ["pool", "page", "heap", "mode"],
    "vars": {
      "s2-0": "common-id",
      "v1-6": "level-idx"
    }
  },

  "texture-page-dir-inspect": {
    "args": ["dir", "mode"],
    "vars": {
      "v1-0": "pool",
      "s4-0": "level-idx",
      "a1-3": "lev",
      "s4-1": "entry-idx",
      "s3-0": "entry-page",
      "s2-0": "entry-link",
      "s1-0": "entry-list-length"
    }
  },

  "texture-page-size-check": {
    "args": ["pool", "level", "hide-prints"],
    "vars": {
      "gp-0": "oversize",
      "s3-0": "tfrag-page",
      "v1-0": "tfrag-mip0-size",
      "v1-3": "pris-page",
      "v1-5": "shrub-page",
      "v1-7": "alpha-page",
      "v1-9": "water-page"
    }
  },

  "(method 13 texture-pool)": {
    "args": ["obj", "level", "max-page-kind", "id-array"],
    "vars": {
      "v1-0": "page-idx",
      "v1-5": "tfrag-dir-entry",
      "v1-7": "pris-dir-entry",
      "v1-9": "shrub-dir-entry",
      "v1-11": "alpha-dir-entry",
      "v1-13": "water-dir-entry",
      "a2-7": "overflow-bits"
    }
  },

  "(method 14 texture-pool)": {
    "args": ["obj", "level", "tex-page-kind"],
    "vars": {
      "s3-0": "tfrag-page",
      "s2-0": "tfrag-bucket",
      "f30-0": "distance",
      "a2-4": "pris-page",
      "a3-3": "pris-bucket",
      "a2-5": "shrub-page",
      "f0-5": "shrub-closest",
      "t0-4": "shrub-bucket",
      "a3-4": "shrub-mode",
      "s3-1": "alpha-page",
      "f0-6": "alpha-closest",
      "s2-1": "alpha-bucket",
      "s1-3": "alpha-mode",
      "s0-0": "alpha-dest-chunk",
      "a2-7": "water-page",
      "a3-6": "water-bucket"
    }
  },

  "(method 13 texture-page)": {
    "args": ["obj", "dma-buff", "mode"],
    "vars": {
      "sv-16": "total-size",
      "v1-7": "start-segment",
      "s5-0": "chunk-count",
      "s4-0": "current-dest",
      "s3-0": "current-data",
      "a3-1": "chunks-now",
      "a0-1": ["pkt", "dma-packet"],
      "a0-3": ["gs-tag", "gs-gif-tag"],
      "a0-5": "gs-reg-data"
    }
  },

  "texture-relocate": {
    "args": ["dma-buff", "tex", "dest-loc", "dest-fmt", "clut-dst"],
    "vars": {
      "v1-0": "mip-level",
      "t1-1": "mip-w",
      "t2-3": "mip-h",
      "t4-0": ["dma-pkt", "dma-packet"],
      "t4-2": ["gs-pkt", "gs-gif-tag"]
    }
  },

  "(method 11 texture-pool)": {
    "vars": {
      "s3-0": "font-clut",
      "sv-16": "heap-before-font-tex",
      "sv-20": "clut-dest-addr",
      "s4-0": "dma-buff",
      "s5-0": "main-font-tx",
      "s2-0": "font-tx-1",
      "s1-0": "font-tx-1-dest",
      "s0-0": "font-tx-1-fmt",
      "s2-1": "font-tx-0",
      "s1-1": "font-tx-0-dest",
      "s0-1": "font-tx-0-fmt",
      "s2-2": "font-tx-3",
      "s1-2": "font-tx-3-dest",
      "s0-2": "font-tx-3-fmt",
      "s2-3": "font-tx-2",
      "s1-3": "font-tx-2-dest",
      "s0-3": "font-tx-2-fmt"
    }
  },

  "link-texture-by-id": {
    "vars": {
      "s4-0": "dir-entry"
    }
  },

  "(method 9 texture-page-dir)": {
    "args": ["obj", "heap"],
    "vars": {
      "v1-0": "mem-start",
      "a1-1": "mem-end",
      "a2-0": "entry-idx",
      "t1-0": "entry",
      "t0-0": "tex-page",
      "a3-4": "link-arr",
      "t0-3": "tex-count",
      "t1-4": "tex-idx",
      "t2-0": "link-slot",
      "t3-2": ["shader", "adgif-shader"],
      "t4-1": "dist-past-end"
    }
  },

  "display-loop": {
    "vars": {
      "s3-0": "debug-buf",
      "gp-0": "disp",
      "s5-2": "debug-txt-buf"
    }
  },

  "adgif-shader-login": {
    "args": "shader",
    "vars": {
      "s5-0": "tex"
    }
  },

  "adgif-shader-login-fast": {
    "args": ["shader"],
    "vars": {
      "v1-4": "tex-id",
      "a0-9": "dir-entry",
      "s5-0": "tex"
    }
  },

  "texture-page-login": {
    "args": ["id", "alloc-func", "heap"],
    "vars": {
      "s5-0": "dir-entry",
      "s4-0": "old-alloc-func",
      "s3-0": "file-name"
    }
  },

  "(method 9 __assert-info-private-struct)": {
    "args": ["obj", "filename", "line-num", "column-num"]
  },

  "__assert": {
    "args": ["exp", "msg"]
  },

  "__assert-min-max-range-float": {
    "args": ["exp", "minimum", "maximum", "msg-exp", "msg-min", "msg-max"]
  },

  "__assert-min-max-range-int": {
    "args": ["exp", "minimum", "maximum", "msg-exp", "msg-min", "msg-max"]
  },

  "__assert-zero-lim-range-int": {
    "args": ["exp", "maximum", "msg-exp", "msg-max"]
  },

  "fog-corrector-setup": {
    "args": ["corrector", "math-cam"]
  },

  "update-math-camera": {
    "args": ["math-cam", "video-mode", "aspect"],
    "vars": {
      "f0-4": "temp1",
      "v1-1": "elim1",
      "f0-6": "temp2",
      "v1-2": "elim2",
      "f1-3": "x-rat",
      "f0-7": "y-rat",
      "v1-3": "cull-info",
      "f2-2": "unused-x-thing",
      "f2-5": "y-thing",
      "f3-11": "one-plus-2x-squared",
      "f3-14": "one-plus-2y-squared",
      "f2-9": "temp3",
      "a0-2": "elim3",
      "f2-11": "near-x",
      "f1-5": "near-y",
      "f0-10": "near-corner-dist-sqr",
      "f2-8": "unused-thing-2",
      "f1-8": "near-z",
      "f0-12": "temp4",
      "a0-6": "elim4",
      "f1-12": "dx-rat-2",
      "f0-14": "d-temp-2",
      "f2-13": "dx-rat-times-4",
      "f3-21": "d-temp-3",
      "f4-21": "inverse-x-len",
      "f5-11": "inverse-x-len-2",
      "f0-16": "temp5",
      "a0-7": "elim5",
      "f1-15": "dy-rat",
      "f0-18": "d-temp-4",
      "f2-15": "dy-rat-times-4",
      "f3-22": "d-temp-5",
      "f4-26": "inverse-y-len",
      "f5-16": "inverse-y-len-2",
      "f0-20": "temp6",
      "v1-4": "elim6",
      "v0-2": "cam-mat",
      "f2-16": "fog-constant-1",
      "f3-23": "fog-constant-2",
      "f0-12": "fog-contsant-3",
      "f0-24": "fog-at-near-plane",
      "f1-22": "fog-factor-2",
      "f4-35": "cam-fov-mult",
      "f5-19": "corrected-fog",
      "f5-23": "hvdf-x",
      "f6-29": "hvdf-y",
      "f2-18": "hvdf-z",
      "f4-40": "hvdf-w",
      "f2-19": "persp-xx",
      "f3-36": "persp-yy",
      "f1-32": "persp-x",
      "v1-11": "sprite-row-0",
      "v1-12": "sprite-row-1",
      "v1-13": "sprite-row-2",
      "v1-14": "sprite-row-3",
      "f1-37": "temp7",
      "v1-16": "elim7",
      "v1-24": "pfog",
      "a0-12": "vis-gif-0",
      "a0-13": "vis-gif-1",
      "a0-14": "vis-gif-1-again",
      "a0-15": "vis-gif-1-again-again"
    }
  },

  "move-target-from-pad": {
    "args": ["trans", "pad-idx"],
    "vars": {
      "s4-0": "local-trans",
      "a0-5": "inv-cam-rot",
      "s3-0": "cam-rot-mat"
    }
  },

  "(method 13 profile-bar)": {
    "args": ["obj", "buf", "bar-pos"],
    "vars": {
      "v1-1": "height",
      "a1-4": "block-idx",
      "a2-1": "block-count",
      "t0-0": "left",
      "v1-3": "end-time",
      "s4-0": "worst-time-cache",
      "a3-1": "screen-y",
      "t2-0": ["direct-tag", "dma-packet"],
      "t2-2": ["start-gif-tag", "gs-gif-tag"],
      "t1-4": "block"
    }
  },

  "draw-sprite2d-xy": {
    "args": ["buf", "x", "y", "w", "h", "color"],
    "vars": {
      "t2-1": "context",
      "a0-3": "draw-x",
      "a1-9": "draw-y",
      "t1-2": "draw-w",
      "t0-2": "draw-h",
      "a3-2": ["dma", "dma-packet"],
      "a3-4": ["gif", "gs-gif-tag"],
      "v1-10": ["end-dma", "dma-packet"],
      "a0-13": "total-qwc",
      "a3-6": "gif-buf"
    }
  },

  "draw-quad2d": {
    "args": ["buf", "context"],
    "vars": {
      "a2-1": "draw-x",
      "a3-7": "draw-y",
      "t3-0": "draw-w",
      "t2-0": "draw-h",
      "v1-8": "end-dma",
      "t1-0": ["dma", "dma-packet"],
      "t1-2": ["gif", "gs-gif-tag"],
      "t1-4": "gif-buf",
      "a1-11": "total-qwc"
    }
  },

  "set-display-gs-state": {
    "args": ["dma-buf", "fbp", "scx", "scy", "fb-msk", "psm"],
    "vars": {
      "t3-0": ["dma", "dma-packet"],
      "t3-2": ["gif", "gs-gif-tag"],
      "t3-4": "gif-buf",
      "t2-0": "fbw"
    }
  },

  "set-display-gs-state-offset": {
    "args": [
      "dma-buf",
      "fbp",
      "width",
      "height",
      "fb-msk",
      "psm",
      "off-x",
      "off-y"
    ],
    "vars": {
      "t4-0": "fbw",
      "t5-0": ["dma", "dma-packet"],
      "t5-2": ["gif", "gs-gif-tag"],
      "t5-4": ["gif-data", "(pointer uint64)"]
    }
  },

  "reset-display-gs-state": {
    "args": ["disp", "dma-buf", "oddeven"],
    "vars": {
      "a3-0": "onscreen",
      "v1-0": "hoff",
      "a2-6": "fbp",
      "t0-0": ["dma", "dma-packet"],
      "t0-2": ["gif", "gs-gif-tag"],
      "a3-3": ["gif-data", "(pointer uint64)"]
    }
  },

  "(method 0 engine)": {
    "args": ["allocation", "type-to-make", "name", "length"],
    "vars": { "v0-0": "obj", "v1-11": "idx-to-link", "a0-1": "end-idx" }
  },

  "(method 10 engine)": {
    "args": ["obj", "f"],
    "vars": { "a0-1": "current", "s4-0": "next" }
  },

  "(method 11 engine)": {
    "args": ["obj", "f"],
    "vars": { "s4-0": "iter" }
  },

  "(method 12 engine)": {
    "vars": { "s4-0": ["ct", "connection"] }
  },

  "(method 13 engine)": {
    "vars": { "s4-0": ["ct", "connection"], "v1-2": "result" }
  },

  "(method 19 engine)": {
    "args": ["obj", "p1-value"],
    "vars": { "a0-1": "current", "s4-0": "next" }
  },

  "(method 20 engine)": {
    "args": ["obj", "p2-value"],
    "vars": { "a0-1": "current", "s4-0": "next" }
  },

  "connection-process-apply": {
    "args": ["proc", "func"],
    "vars": { "s5-0": "iter" }
  },

  "(method 15 engine)": {
    "args": ["obj", "proc", "func", "p1", "p2", "p3"],
    "vars": { "v1-0": "con" }
  },

  "surface-interp!": {
    "args": ["dst", "src0", "src1", "amount"]
  },

  "surface-mult!": {
    "args": ["dst", "src0", "src1"]
  },

  "(method 0 collide-shape-prim)": {
    "args": ["allocation", "type-to-make", "cshape", "prim-id", "size-bytes"]
  },

  "(method 0 collide-shape-prim-sphere)": {
    "args": ["allocation", "type-to-make", "cshape", "prim-id"],
    "vars": { "v0-0": ["obj", "collide-shape-prim-sphere"] }
  },
  "(method 0 collide-shape-prim-mesh)": {
    "args": ["allocation", "type-to-make", "cshape", "mesh-id", "prim-id"],
    "vars": { "v0-0": ["obj", "collide-shape-prim-mesh"] }
  },
  "(method 0 collide-shape-prim-group)": {
    "args": ["allocation", "type-to-make", "cshape", "elt-count", "prim-id"],
    "vars": { "v0-0": ["obj", "collide-shape-prim-group"] }
  },
  "(method 0 collide-shape)": {
    "args": [
      "allocation",
      "type-to-make",
      "proc",
      "collide-list-kind",
      "prim-id"
    ],
    "vars": { "s5-0": "obj" }
  },
  "(method 0 collide-sticky-rider-group)": {
    "vars": { "v0-0": "obj" }
  },
  "(method 11 touching-prims-entry-pool)": {
    "vars": { "a1-0": "current", "v1-0": "prev", "a2-0": "next" }
  },
  "(method 0 touching-list)": {
    "vars": { "v0-0": ["obj", "touching-list"] }
  },

  "cspace-by-name-no-fail": {
    "vars": { "v0-0": ["result", "cspace"] }
  },

  "num-func-loop!": {
    "args": ["chan", "inc"],
    "vars": { "f0-1": "duration", "f1-2": "after-inc", "f0-3": "wrapped" }
  },

  "shrubbery-login-post-texture": {
    "args": ["obj"],
    "vars": {
      "v1-1": "shader-count",
      "a1-1": ["dst", "qword"],
      "a2-5": ["tex-dst", "qword"],
      "a3-0": ["src", "qword"],
      "a2-6": ["text-dst2", "qword"],
      "a3-1": ["src-2", "qword"],
      "a3-2": ["src-3", "qword"]
    }
  },

  "(method 20 actor-link-info)": {
    "args": ["obj", "message"],
    "vars": {
      "s4-0": "iter",
      "s5-0": "result",
      "a0-1": "proc",
      "a1-1": "msg-block"
    }
  },

  // LEVEL
  "lookup-level-info": {
    "args": ["name"],
    "vars": {
      "a1-1": ["info", "level-load-info"],
      "v1-0": "rest",
      "a1-0": "current-sym"
    }
  },

  "(method 21 level-group)": {
    "args": ["obj", "name", "cmd-idx"],
    "vars": { "v1-1": "cmd-lst" }
  },

  // SHADOW-CPU-H
  "(method 0 shadow-control)": {
    "args": [
      "allocation",
      "type-to-make",
      "bottom-offset",
      "top-offset",
      "dir",
      "center",
      "fade"
    ],
    "vars": { "v0-0": "obj" }
  },

  // RES
  "(method 0 res-lump)": {
    "args": ["allocation", "type-to-make", "data-count", "data-size"],
    "vars": { "v0-0": "obj" }
  },
  "(method 20 res-lump)": {
    "args": ["obj", "time", "result", "buf"],
    "vars": {
      "t0-2": "tag-lo",
      "t1-2": "tag-hi",
      "v1-6": "elt-count",
      "f0-2": "interp",
      "a1-6": "src-lo",
      "a2-13": "src-hi"
    }
  },
  "(method 3 res-lump)": {
    "vars": { "s5-0": "i" }
  },
  "(method 9 res-lump)": {
    "args": ["obj", "name", "mode", "time", "default", "tag-addr", "buf-addr"],
    "vars": { "s3-0": "tag-pair" }
  },
  "(method 10 res-lump)": {
    "args": ["obj", "name", "mode", "time", "default", "tag-addr", "buf-addr"],
    "vars": { "s3-0": "tag-pair", "v1-4": "tag" }
  },
  "(method 11 res-lump)": {
    "args": ["obj", "name", "mode", "time", "default", "tag-addr", "buf-addr"],
    "vars": {
      "a2-1": "tag-pair",
      "s1-0": "tag",
      "s0-0": "tag-type",
      "gp-1": "data"
    }
  },
  "(method 12 res-lump)": {
    "args": ["obj", "name", "mode", "time", "default", "tag-addr", "buf-addr"],
    "vars": {
      "a2-1": "tag-pair",
      "s1-0": "tag",
      "s0-0": "tag-type",
      "gp-1": "data"
    }
  },
  "(method 16 res-lump)": {
    "vars": {
      "v1-0": "tags-sorted",
      "a1-0": "i",
      "a2-1": "tag-stop",
      "a3-2": "tag1",
      "t0-3": "tag2",
      "t1-6": "tag-name1",
      "t2-6": "tag-name2"
    }
  },
  "(method 15 res-lump)": {
    "vars": {
      "s5-0": ["tag-pair", "res-tag-pair"],
      "s2-0": "existing-tag",
      "s3-0": "data-size",
      "v1-25": "resource-mem"
    }
  },

  "(method 17 res-lump)": {
    "vars": {
      "a0-2": "new-tag",
      "s4-0": "tag-mem"
    }
  },

  "(method 8 res-lump)": {
    "args": ["obj", "block", "flags"],
    "vars": {
      "s3-0": "mem-use-id",
      "s2-0": "mem-use-name",
      "v1-22": "obj-size",
      "s1-0": "tag-idx",
      "s0-0": "tag-data"
    }
  },

  // FACT-H
  "(method 0 fact-info-target)": {
    "vars": { "gp-0": "obj" }
  },
  "(method 0 fact-info-enemy)": {
    "vars": {
      "gp-0": "obj",
      "s5-0": "entity"
    }
  },

  "(method 0 fact-info)": {
    "args": ["allocation", "type-to-make", "proc", "pkup-type", "pkup-amount"],
    "vars": {
      "gp-0": ["obj", "fact-info"],
      "s5-0": "ent",
      "sv-16": "tag"
    }
  },

  "(method 0 align-control)": {
    "vars": { "v0-0": ["obj", "align-control"] }
  },

  "str-load": {
    "args": ["name", "chunk-id", "address", "len"],
    "vars": { "s2-0": ["cmd", "load-chunk-msg"] }
  },

  "str-load-status": {
    "args": ["length-out"],
    "vars": { "v1-7": "response" }
  },

  "str-play-async": {
    "args": ["name", "addr"],
    "vars": { "s4-0": "cmd" }
  },

  "str-play-stop": {
    "args": ["name"],
    "vars": { "s5-0": "cmd" }
  },

  "str-play-queue": {
    "args": ["name"],
    "vars": { "s5-0": "cmd" }
  },

  "str-ambient-play": {
    "args": ["name"],
    "vars": { "s5-0": "cmd" }
  },

  "str-ambient-stop": {
    "args": ["name"],
    "vars": { "s5-0": "cmd" }
  },

  "string->sound-name": {
    "args": ["str"],
    "vars": {
      "v1-0": "snd-name",
      "a1-0": ["out-ptr", "(pointer uint8)"],
      "a2-0": "in-ptr"
    }
  },
  "dgo-load-begin": {
    "args": ["name", "buffer1", "buffer2", "current-heap"],
    "vars": { "s2-0": "cmd" }
  },

  "dgo-load-get-next": {
    "args": ["last-object"],
    "vars": { "gp-0": ["load-location", "pointer"], "v1-5": "response" }
  },

  "dgo-load-continue": {
    "args": ["current-heap"],
    "vars": { "gp-0": "cmd" }
  },
  "dgo-load-cancel": {
    "vars": { "a2-0": "cmd" }
  },

  "find-temp-buffer": {
    "args": ["size"],
    "vars": { "gp-0": "qwc" }
  },

  "dgo-load-link": {
    "args": ["obj-file", "heap", "print-login", "last-object"],
    "vars": { "s4-0": "obj-data" }
  },

  "ramdisk-load": {
    "args": ["file-id", "offset", "length", "buffer"],
    "vars": { "v1-1": "cmd" }
  },

  "show-mc-info": {
    "args": ["dma-buf"],
    "vars": { "s5-0": "info", "s4-0": "slot-idx" }
  },

  "(method 19 res-lump)": {
    "args": ["obj", "name-sym", "mode", "time"],
    "vars": {
      "t2-4": "type-chars",
      "t3-1": "max-search",
      "t4-0": "min-search",
      "t6-5": "diff",
      "t5-2": "check-idx",
      "t4-1": "tag-idx",
      "t3-13": "interp-tag-idx",
      "t4-4": "tag-ptr",
      "t0-6": "lo-tag-idx-out",
      "v1-14": "hi-tag-idx-out",
      "t1-0": "most-recent-invalid-time-idx"
    }
  },

  "entity-actor-count": {
    "args": ["res", "name"],
    "vars": {
      "sv-16": "tag"
    }
  },

  "(method 0 joint-mod)": {
    "args": ["allocation", "type-to-make", "mode", "proc", "joint-idx"],
    "vars": {
      "gp-0": "obj",
      "v1-7": "twist-max"
    }
  },

  "joint-mod-debug-draw": {
    "args": ["mod"]
  },

  "(method 9 joint-mod)": {
    "args": ["obj", "handler-mode"],
    "vars": { "v1-0": "joint", "a0-1": "mode" }
  },

  "(method 10 joint-mod)": {
    "args": ["obj", "target-trans"],
    "vars": { "f0-0": "distance" }
  },

  "(method 13 joint-mod)": { "args": ["obj", "x", "y", "z"] },
  "(method 14 joint-mod)": { "args": ["obj", "trans", "rot", "scale"] },
  "(method 11 joint-mod)": {
    "args": ["obj", "target-trans", "option", "proc"],
    "vars": {
      "s1-0": "proc-drawable",
      "s3-1": ["enemy-facts", "fact-info-enemy"],
      "f30-0": "dist"
    }
  },

  "joint-mod-look-at-handler": { "args": ["csp", "xform", "mat"] },
  "(method 9 collide-history)": {
    "args": ["obj", "cshape", "xs", "transv", "transv-out"]
  },

  "add-debug-sphere-from-table": {
    "vars": { "s1-0": ["points", "(inline-array vector)"] }
  },

  "entity-actor-lookup": {
    "args": ["lump", "name", "idx"]
  },

  "(method 0 actor-link-info)": {
    "args": ["allocation", "type-to-make", "proc"],
    "vars": { "s5-0": "obj", "a0-1": "ent" }
  },

  "(method 25 actor-link-info)": {
    "vars": { "s5-0": "actor", "gp-0": "count" }
  },

  "(method 9 actor-link-info)": {
    "args": ["obj", "matching-type"],
    "vars": { "s3-0": "actor", "s5-0": "mask", "s4-0": "current-bit" }
  },

  "(method 10 actor-link-info)": {
    "vars": { "s5-0": "this-actor", "s4-0": "actor", "gp-0": "count" }
  },

  "alt-actor-list-subtask-incomplete-count": {
    "vars": {
      "s4-0": "alt-actor-count",
      "gp-0": "incomplete-count",
      "s3-0": "alt-actor-idx"
    }
  },

  "check-irx-version": {
    "vars": { "gp-0": ["cmd", "sound-rpc-get-irx-version"] }
  },
  "sound-bank-load": {
    "vars": { "v1-1": ["cmd", "sound-rpc-load-bank"] }
  },
  "sound-bank-unload": {
    "vars": { "v1-1": ["cmd", "sound-rpc-unload-bank"] }
  },
  "sound-music-load": {
    "vars": { "v1-1": ["cmd", "sound-rpc-load-music"] }
  },
  "sound-music-unload": {
    "vars": { "v1-1": ["cmd", "sound-rpc-unload-music"] }
  },
  "sound-reload-info": {
    "vars": { "v1-1": ["cmd", "sound-rpc-reload-info"] }
  },
  "set-language": {
    "vars": { "v1-1": ["cmd", "sound-rpc-set-language"] }
  },
  "list-sounds": {
    "vars": { "v1-1": ["cmd", "sound-rpc-list-sounds"] }
  },
  "sound-set-volume": {
    "vars": { "v1-0": ["cmd", "sound-rpc-set-master-volume"] }
  },
  "sound-set-reverb": {
    "vars": { "v1-0": ["cmd", "sound-rpc-set-reverb"] }
  },
  "sound-set-ear-trans": {
    "vars": { "gp-0": ["cmd", "sound-rpc-set-ear-trans"] }
  },
  "sound-play-by-name": {
    "args": ["name", "id", "vol", "pitch", "bend", "group", "trans"],
    "vars": {
      "s5-0": ["cmd", "sound-rpc-play"],
      "s3-1": ["proc", "process-drawable"],
      "s4-0": "sound-trans"
    }
  },
  "sound-play-by-spec": {
    "args": ["spec", "id", "trans"],
    "vars": {
      "s5-0": ["cmd", "sound-rpc-play"],
      "s3-1": ["proc", "process-drawable"]
    }
  },
  "sound-pause": {
    "vars": { "v1-0": ["cmd", "sound-rpc-pause-sound"] }
  },
  "sound-stop": {
    "vars": { "v1-0": ["cmd", "sound-rpc-stop-sound"] }
  },
  "sound-continue": {
    "vars": { "v1-0": ["cmd", "sound-rpc-continue-sound"] }
  },
  "sound-group-pause": {
    "vars": { "v1-0": ["cmd", "sound-rpc-pause-group"] }
  },
  "sound-group-stop": {
    "vars": { "v1-0": ["cmd", "sound-rpc-stop-group"] }
  },
  "sound-group-continue": {
    "vars": { "v1-0": ["cmd", "sound-rpc-continue-group"] }
  },
  "sound-set-falloff-curve": {
    "vars": { "v1-0": ["cmd", "sound-rpc-set-falloff-curve"] }
  },
  "sound-set-sound-falloff": {
    "vars": { "v1-0": ["cmd", "sound-rpc-set-sound-falloff"] }
  },
  "sound-set-flava": {
    "vars": { "v1-0": ["cmd", "sound-rpc-set-flava"] }
  },
  "(method 0 ambient-sound)": {
    "vars": { "s5-1": ["obj", "ambient-sound"], "v1-2": "bc" }
  },
  "(method 9 ambient-sound)": {
    "vars": { "s5-1": "spec", "s4-2": "spec-volume" }
  },
  "(method 11 ambient-sound)": {
    "vars": { "gp-0": ["cmd", "sound-rpc-set-param"] }
  },
  "(method 12 ambient-sound)": {
    "vars": { "v1-2": ["cmd", "sound-rpc-set-param"] }
  },
  "sound-buffer-dump": {
    "vars": { "s3-0": ["cmd", "sound-rpc-play"] }
  },

  "(method 0 path-control)": {
    "args": ["allocation", "type-to-make", "proc", "name", "time"],
    "vars": {
      "gp-0": ["obj", "path-control"],
      "s3-1": "ent",
      "v1-7": "lookup-entity",
      "sv-16": "tag",
      "v1-9": "data"
    }
  },

  "(method 0 curve-control)": {
    "args": ["allocation", "type-to-make", "proc", "name", "time"],
    "vars": { "gp-0": "obj", "s3-1": "ent", "v1-3": "lookup-entity" }
  },

  "nav-mesh-connect": {
    "args": ["proc", "trans", "nav-cont"],
    "vars": {
      "s2-0": "ent",
      "v0-0": "lookup-entity",
      "s3-0": "entity-nav-mesh"
    }
  },

  "(method 0 nav-control)": {
    "args": [
      "allocation",
      "type-to-make",
      "shape",
      "sphere-count",
      "nearest-y-threshold-default"
    ],
    "vars": { "s5-0": ["obj", "nav-control"], "a0-3": "ent" }
  },

  "add-debug-point": {
    "args": ["enable-draw", "bucket", "pt"],
    "vars": {
      "a0-6": ["a0-6", "(pointer uint64)"],
      "a0-7": ["a0-7", "dma-packet"],
      "a3-0": ["a3-0", "dma-packet"],
      "a3-2": ["a3-2", "gs-gif-tag"],
      "a3-4": ["a3-4", "vector4w-2"],
      "a3-6": ["a3-6", "vector4w-2"],
      "a3-8": ["a3-8", "vector4w-2"],
      "a1-30": ["a1-30", "vector4w-2"],
      "v1-7": "buf"
    }
  },
  "internal-draw-debug-line": {
    "vars": {
      "s2-0": ["s2-0", "rgba"],
      "s5-0": ["s5-0", "rgba"],
      "a3-1": ["a3-1", "dma-packet"],
      "a3-3": ["a3-3", "gs-gif-tag"],
      "a1-43": ["a1-43", "(inline-array vector4w-2)"],
      "a0-31": ["a0-31", "(pointer uint64)"],
      "a0-32": ["a0-32", "dma-packet"]
    }
  },
  "add-debug-flat-triangle": {
    "vars": {
      "a3-1": ["a3-1", "dma-packet"],
      "a3-3": ["a3-3", "gs-gif-tag"],
      "a3-5": ["a3-5", "(inline-array vector4w-3)"],
      "a0-9": ["a0-9", "(pointer uint64)"],
      "a0-10": ["a0-10", "dma-packet"]
    }
  },
  "add-debug-line2d": {
    "vars": {
      "a2-3": ["a2-3", "dma-packet"],
      "a2-5": ["a2-5", "gs-gif-tag"],
      "a2-7": ["a2-7", "(inline-array vector4w)"],
      "a2-9": ["a2-9", "(inline-array vector4w)"],
      "a0-20": ["a0-20", "(pointer uint64)"],
      "v1-10": ["v1-10", "dma-packet"]
    }
  },
  "debug-percent-bar": {
    "vars": {
      "v1-5": ["v1-5", "dma-packet"]
    }
  },
  "debug-pad-display": {
    "vars": {
      "v1-12": ["v1-12", "dma-packet"]
    }
  },
  "internal-draw-debug-text-3d": {
    "vars": {
      "v1-11": ["v1-11", "dma-packet"]
    }
  },

  "generic-init-buffers": {
    "vars": {
      "v1-8": ["packet", "dma-packet"],
      "gp-0": ["gp-0", "gs-zbuf"],
      "s5-0": ["s5-0", "gs-zbuf"]
    }
  },

  "level-update-after-load": {
    "args": ["loaded-level", "level-login-state"],
    "vars": {
      "s3-0": "level-drawable-trees",
      "s5-0": "initial-timer",
      "v1-4": "current-timer",
      "v1-5": "elapsed-timer",
      "s2-0": "current-login-pos",
      "s2-1": ["current-drawable", "drawable-tree"],
      "s1-0": "idx-in-drawable"
    }
  },

  "(method 9 setting-data)": {
    "vars": {
      "s3-0": ["conn", "connection"]
    }
  },

  "(method 12 level)": {
    "vars": {
      "s5-3": ["s5-3", "pair"]
    }
  },

  "update-sound-banks": {
    "vars": {
      "t0-0": ["t0-0", "symbol"]
    }
  },

  "(method 16 level-group)": {
    "vars": {
      "s1-0": ["s1-0", "continue-point"]
    }
  },

  "(method 20 level)": {
    "vars": {
      "s3-0": ["s3-0", "ramdisk-rpc-fill"]
    }
  },

  "(method 9 game-info)": {
    "args": ["obj", "cause", "save-to-load", "continue-point-override"],
    "vars": {
      "v1-0": "selected-cause",
      "s4-1": "lev-info"
    }
  },

  "(method 10 game-info)": {
    "args": ["obj", "item", "amount", "source"],
    "vars": {
      "v1-10": "proc",
      "s4-1": "level-idx",
      "a0-35": "buzz-task",
      "s4-2": "buzz-index",
      "f30-0": "buzz-count",
      "s3-0": "ctrl",
      "s5-2": "buzz-bits"
    }
  },

  "(method 14 game-info)": {
    "args": ["obj", "lev"],
    "vars": {
      "s5-0": "perms",
      "s4-0": "lev-entities",
      "s3-0": "lev-entity-idx",
      "s2-0": "lev-entity-perm",
      "v1-8": "info-entity-perm"
    }
  },

  "(method 15 game-info)": {
    "args": ["obj", "lev"],
    "vars": {
      "s5-0": "lev-entities",
      "s4-0": "lev-entity-idx",
      "s3-0": "lev-entity-perm",
      "v1-7": "info-entity-perm"
    }
  },

  "(method 25 game-info)": {
    "args": ["obj", "save"],
    "vars": {
      "v1-0": ["save-data", "game-save-tag"],
      "s4-0": ["data", "game-save-tag"],
      "v1-9": "old-base-frame",
      "v1-10": "frame-counter-diff"
    }
  },

  "(method 10 game-save)": {
    "args": ["obj", "filename"],
    "vars": {
      "s5-0": "stream",
      "s3-0": "in-size",
      "s4-0": "my-size"
    }
  },

  "(method 11 game-save)": {
    "args": ["obj", "detail"],
    "vars": {
      "s4-0": ["tag", "game-save-tag"],
      "s3-0": "tag-idx",
      "s2-1": "prog-lev-idx",
      "a2-13": "lev-name"
    }
  },

  "debug-menu-func-decode": {
    "vars": {
      "v0-0": ["ret-val", "symbol"]
    }
  },

  "letterbox": {
    "vars": {
      "s5-0": "dma-buf",
      "v1-5": ["pkt", "dma-packet"]
    }
  },

  "blackout": {
    "vars": {
      "s5-0": "dma-buf",
      "gp-0": "sprite-dma-data",
      "v1-4": ["pkt", "dma-packet"]
    }
  },

  "set-master-mode": {
    "args": ["new-mode"],
    "vars": { "v1-3": "mode" }
  },

  "main-cheats": {
    "vars": {
      "v1-13": "cheatmode-state",
      "v1-158": "cheatmode-debug-state",
      "v1-303": "cheat-language-state",
      "v1-394": "cheat-pal-state",
      "s5-9": "dma-buff",
      "gp-9": "dma-start",
      "v1-533": ["dma-pkt", "dma-packet"],
      "gp-10": "timeout",
      "v1-548": "inactive-timeout",
      "gp-11": "game-end-proc"
    }
  },

  "load-game-text-info": {
    "args": ["txt-name", "curr-text", "heap"],
    "vars": {
      "sv-16": "heap-sym-heap",
      "sv-24": "lang",
      "sv-32": "load-status",
      "sv-40": "heap-free"
    }
  },

  "(method 13 art-group)": {
    "vars": {
      "s3-0": "art-elt",
      "s4-0": "janim",
      "v1-9": "janim-group",
      "s2-0": "success"
    }
  },

  "(method 14 art-group)": {
    "vars": {
      "s3-0": "art-elt",
      "s4-0": "janim",
      "v1-9": "janim-group",
      "s3-1": "success"
    }
  },

  "(method 16 process-drawable)": {
    "vars": {
      "s3-0": "body-T-world",
      "s0-0": "world-T-body",
      "s2-0": "grav-rt-body",
      "a1-5": "vel-rt-body"
    }
  },

  "(method 11 cam-float-seeker)": {
    "args": ["obj", "offset"],
    "vars": {
      "f1-2": "pos-error",
      "f0-5": "partial-velocity-limit",
      "f1-3": "daccel",
      "f1-6": "abs-vel",
      "f0-6": "abs-vel-limit",
      "f0-10": "dpos"
    }
  },

  "(method 9 trsqv)": {
    "args": ["obj", "dir", "vel", "frame-count"],
    "vars": {
      "f0-0": "yaw-error",
      "f1-2": "yaw-limit",
      "f30-0": "saturated-yaw",
      "a1-2": "quat",
      "f0-2": "old-diff"
    }
  },

  "(method 13 trsqv)": {
    "args": ["obj", "yaw", "vel", "frame-count"]
  },

  "(method 16 trsqv)": {
    "vars": {
      "s5-0": "quat",
      "s1-0": "grav",
      "s3-0": "rot-mat",
      "s4-0": "dir-z",
      "a0-4": "dir-x"
    }
  },

  "(method 25 trsqv)": {
    "vars": {
      "s5-0": "quat",
      "gp-0": "dir-z",
      "s5-1": "dir-y",
      "a1-2": "dir-grav",
      "v1-2": "grav-z-plane",
      "f0-1": "grav-dot"
    }
  },

  "(method 17 trsqv)": {
    "args": ["obj", "target", "y-rate", "z-rate"],
    "vars": {
      "gp-0": "quat",
      "s5-0": "temp-quat"
    }
  },

  "raw-ray-sphere-intersect": {
    "vars": {
      "v0-0": ["result", "float"],
      "v1-0": ["v1-0", "float"]
    }
  },

  "ray-sphere-intersect": {
    "args": ["ray-origin", "ray-dir", "sph-origin", "radius"]
  },

  "ray-circle-intersect": {
    "args": ["ray-origin", "ray-dir", "circle-origin", "radius"]
  },

  "ray-cylinder-intersect": {
    "args": [
      "ray-origin",
      "ray-dir",
      "cyl-origin",
      "cyl-axis",
      "cyl-rad",
      "cyl-len"
    ]
  },

  "(method 10 cylinder)": {
    "args": ["obj", "probe-origin", "probe-dir"],
    "vars": {
      "f30-0": "result",
      "f0-5": "u-origin-sph",
      "s4-0": "end-pt",
      "f0-8": "u-end-sphere"
    }
  },

  "(method 10 cylinder-flat)": {
    "args": ["obj", "probe-origin", "probe-dir"],
    "vars": {
      "f30-0": "result",
      "f0-5": "u-origin-circle",
      "s5-0": "end-pt",
      "f0-8": "u-end-circle"
    }
  },

  "ray-arbitrary-circle-intersect": {
    "args": [
      "probe-origin",
      "probe-dir",
      "circle-origin",
      "circle-normal",
      "radius"
    ]
  },

  "print-tr-stat": {
    "args": ["stat", "name", "dest"]
  },

  "update-subdivide-settings!": {
    "args": ["settings", "math-cam", "idx"]
  },

  "start-perf-stat-collection": {
    "vars": {
      "v1-2": "frame-idx",
      "v1-5": "bucket",
      "a0-2": "which-stat",
      "a0-7": "stat-idx"
    }
  },

  "ja-play-spooled-anim": {
    "vars": {
      "sv-16": "spool-part",
      "sv-28": "old-skel-status",
      "sv-64": "spool-sound"
    }
  },

  "(method 3 anim-tester)": {
    "vars": {
      "s5-0": ["s5-0", "anim-test-obj"],
      "s4-0": ["s4-0", "anim-test-sequence"],
      "s3-0": ["s3-0", "anim-test-seq-item"]
    }
  },

  "anim-test-obj-item-valid?": {
    "vars": {
      "s5-0": ["s5-0", "anim-test-sequence"]
    }
  },

  "anim-test-obj-remove-invalid": {
    "vars": {
      //"s5-0": ["s5-0", "anim-test-sequence"],
      "v1-31": ["v1-31", "anim-test-sequence"],
      "s3-0": ["s3-0", "anim-test-seq-item"],
      "s2-0": ["s2-0", "anim-test-seq-item"]
    }
  },

  "anim-tester-reset": {
    "vars": {
      "v1-1": ["v1-1", "anim-test-obj"]
    }
  },

  "anim-tester-save-object-seqs": {
    "vars": {
      "s4-2": ["s4-2", "anim-test-seq-item"]
    }
  },

  "sprite-setup-header": {
    "args": ["hdr", "num-sprites"]
  },

  "(method 0 sprite-aux-list)": {
    "args": ["allocation", "type-to-make", "size"]
  },

  "sprite-setup-frame-data": {
    "args": ["data", "tbp-offset"]
  },

  "(method 0 sprite-array-2d)": {
    "args": ["allocation", "type-to-make", "group-0-size", "group-1-size"],
    "vars": {
      "v1-0": "sprite-count",
      "s4-0": "vec-data-size",
      "a2-3": "adgif-data-size"
    }
  },

  "(method 0 sprite-array-3d)": {
    "args": ["allocation", "type-to-make", "group-0-size", "group-1-size"],
    "vars": {
      "v1-0": "sprite-count",
      "s4-0": "vec-data-size",
      "a2-3": "adgif-data-size"
    }
  },

  "sprite-set-3d-quaternion": {
    "args": ["data", "quat"]
  },
  "sprite-get-3d-quaternion": {
    "args": ["data", "quat"]
  },
  "sprite-add-matrix-data": {
    "args": ["dma-buff", "matrix-mode"],
    "vars": {
      "v1-0": "count",
      "a2-1": ["pkt1", "dma-packet"],
      "a1-2": ["mtx", "matrix"],
      "a2-9": ["pkt2", "dma-packet"],
      "a1-11": "mtx2",
      "a1-20": "hvdf-idx"
    }
  },

  "sprite-add-frame-data": {
    "args": ["dma-buff", "tbp-offset"],
    "vars": {
      "a0-1": ["pkt", "dma-packet"]
    }
  },

  "sprite-add-2d-chunk": {
    "args": [
      "sprites",
      "start-sprite-idx",
      "num-sprites",
      "dma-buff",
      "mscal-addr"
    ],
    "vars": {
      "a0-1": ["pkt1", "dma-packet"],
      "s1-0": "qwc-pkt1",
      "a1-7": "qwc-pkt2",
      "a0-5": ["pkt2", "dma-packet"],
      "a1-11": "qwc-pkt3",
      "a0-7": ["pkt3", "dma-packet"],
      "v1-7": ["pkt4", "dma-packet"]
    }
  },

  "sprite-add-2d-all": {
    "args": ["sprites", "dma-buff", "group-idx"],
    "vars": {
      "s4-0": "current-sprite-idx",
      "s2-0": "remaining-sprites",
      "s3-0": "mscal-addr"
    }
  },

  "sprite-add-3d-chunk": {
    "args": ["sprites", "start-sprite-idx", "num-sprites", "dma-buff"],
    "vars": {
      "a0-1": ["pkt1", "dma-packet"],
      "s2-0": "qwc-pkt1",
      "a1-7": "qwc-pkt2",
      "a0-5": ["pkt2", "dma-packet"],
      "a1-11": "qwc-pkt3",
      "a0-7": ["pkt3", "dma-packet"],
      "v1-7": ["pkt4", "dma-packet"]
    }
  },

  "sprite-add-3d-all": {
    "args": ["sprites", "dma-buff", "group-idx"],
    "vars": {
      "s4-0": "current-sprite-idx",
      "s3-0": "remaining-sprites"
    }
  },

  "sprite-add-shadow-chunk": {
    "args": ["shadow-buff", "start-idx", "num-sprites", "dma-buff"],
    "vars": {
      "s2-0": "qwc-pkt1",
      "a0-1": ["pkt1", "dma-packet"],
      "a1-7": "qwc-pkt2",
      "a0-5": ["pkt2", "dma-packet"],
      "v1-5": "sprite-idx",
      "a0-7": "dma-vec-data",
      "a1-14": "in-vec-data",
      "a1-15": "qwc-pkt3",
      "a0-11": ["pkt3", "dma-packet"],
      "s2-1": "si",
      "s1-0": "dma-adgif-data",
      "s0-0": "in-adgif-data",
      "v1-21": ["pkt4", "dma-packet"]
    }
  },

  "sprite-add-shadow-all": {
    "args": ["shadow-buff", "dma-buff"],
    "vars": {
      "s4-0": "current-shadow",
      "s3-0": "remaining-shadows"
    }
  },

  "sprite-draw": {
    "args": "disp",
    "vars": {
      "gp-0": "dma-mem-begin",
      "s4-0": "dma-buff",
      "s5-0": "dma-bucket-begin",
      "a0-9": ["pkt1", "dma-packet"],
      "a0-11": ["giftag", "gs-gif-tag"],
      "a0-17": ["pkt2", "dma-packet"],
      "a0-19": ["pkt3", "dma-packet"],
      "a0-26": ["pkt4", "dma-packet"],
      "v1-26": ["pkt5", "dma-packet"],
      "v1-31": "mem-use"
    }
  },

  "mem-usage-bsp-tree": {
    "args": ["header", "node", "mem-use", "flags"]
  },

  "(method 8 bsp-header)": {
    "args": ["obj", "mem-use", "flags"]
  },

  "(method 10 bsp-header)": {
    "args": ["obj", "other-draw", "disp-frame"],
    "vars": {
      "s4-0": "lev",
      "a2-3": "vis-list-qwc",
      "v1-15": "vis-list-qwc2",
      "a0-9": ["vis-list-spad", "(pointer uint128)"],
      "a1-5": ["vis-list-lev", "(pointer uint128)"],
      "a2-4": "current-qw"
    }
  },

  "bsp-camera-asm": {
    "args": ["bsp-hdr", "camera-pos"],
    "vars": {
      "v1-0": ["next-node", "bsp-node"],
      "a1-1": "real-node"
    }
  },

  "level-remap-texture": {
    "args": ["tex-id"],
    "vars": {
      "v1-1": "bsp-hdr",
      "a3-0": "table-size",
      "v1-2": ["table-data-start", "(pointer uint64)"],
      "t0-0": "table-data-ptr",
      "a1-1": "mask1",
      "a2-1": "masked-tex-id",
      "a3-2": "table-data-end",
      "t0-3": "midpoint",
      "t1-1": "diff"
    }
  },

  "debug-menu-make-from-template": {
    "vars": {
      "s5-1": ["s5-1", "string"]
    }
  },

  "debug-menu-item-var-render": {
    "vars": {
      "v1-14": ["v1-14", "dma-packet"]
    }
  },

  "generic-add-constants": {
    "vars": {
      "a0-1": ["a0-1", "dma-packet"]
    }
  },

  "generic-init-buf": {
    "vars": {
      "a0-2": ["a0-2", "dma-packet"],
      "a0-4": ["a0-4", "gs-gif-tag"],
      "a0-9": ["a0-9", "dma-packet"],
      "v1-7": ["v1-7", "(pointer int32)"]
    }
  },

  "(anon-function 1 cam-combiner)": {
    "vars": {
      "pp": ["pp", "process"]
    }
  },

  "(anon-function 2 cam-combiner)": {
    "vars": {
      "a0-3": ["vec", "(pointer vector)"]
    }
  },

  "(method 14 sync-info)": {
    "args": ["obj", "period", "phase"],
    "vars": {
      "f0-1": "period-float",
      "f1-1": "value"
    }
  },

  "(method 14 sync-info-eased)": {
    "args": ["obj", "period", "phase", "out-param", "in-param"],
    "vars": {
      "f0-9": "total-easing-phase",
      "f1-11": "total-normal-phase",
      "f0-1": "period-float",
      "f1-1": "value",
      "f3-4": "y-end"
    }
  },

  "(method 14 sync-info-paused)": {
    "args": ["obj", "period", "phase", "out-param", "in-param"]
  },

  "(method 15 sync-info)": {
    "args": [
      "obj",
      "proc",
      "default-period",
      "default-phase",
      "default-out",
      "default-in"
    ]
  },

  "(method 15 sync-info-eased)": {
    "args": [
      "obj",
      "proc",
      "default-period",
      "default-phase",
      "default-out",
      "default-in"
    ]
  },

  "(method 15 sync-info-paused)": {
    "args": [
      "obj",
      "proc",
      "default-period",
      "default-phase",
      "default-out",
      "default-in"
    ]
  },

  "(method 10 sync-info)": {
    "vars": {
      "v1-0": "period",
      "f0-1": "period-float",
      "f1-2": "current-time"
    }
  },

  "(method 16 sync-info)": {
    "args": ["obj", "user-time-offset"],
    "vars": {
      "a2-0": "period",
      "f0-1": "period-float",
      "v1-0": "wrapped-user-offset",
      "f1-4": "current-time",
      "f1-6": "current-time-wrapped",
      "f1-10": "combined-offset",
      "f0-3": "combined-offset-wrapped"
    }
  },

  "(method 11 sync-info)": {
    "vars": {
      "v1-0": "period",
      "f0-1": "period-float",
      "f1-2": "current-time"
    }
  },

  "(method 11 sync-info-paused)": {
    "vars": {
      "v1-0": "period",
      "f1-0": "period-float",
      "f0-1": "max-phase",
      "f2-2": "current-time"
    }
  },

  "(method 9 sync-info)": {
    "args": ["obj", "max-val"],
    "vars": {
      "v1-0": "period",
      "f0-1": "period-float",
      "f1-2": "current-time"
    }
  },

  "(method 13 sync-info)": {
    "args": ["obj"],
    "vars": {
      "v1-0": "period",
      "f1-0": "period-float",
      "f2-2": "current-time",
      "f0-1": "max-val",
      "f0-2": "phase-out-of-2"
    }
  },

  "(method 13 sync-info-eased)": {
    "args": ["obj"],
    "vars": {
      "v1-0": "period",
      "f1-0": "period-float",
      "f0-1": "max-val",
      "f2-2": "current-time",
      "f0-2": "current-val",
      "v1-2": "in-mirror?",
      "f1-4": "tlo",
      "f0-7": "eased-phase"
    }
  },

  "(method 12 sync-info)": {
    "args": ["obj", "max-out-val"],
    "vars": {
      "v1-0": "period",
      "f1-0": "period-float",
      "f0-1": "max-val",
      "f2-2": "current-time",
      "f0-2": "current-val"
    }
  },

  "(method 12 sync-info-eased)": {
    "args": ["obj", "max-out-val"]
  },
  "(method 12 sync-info-paused)": {
    "args": ["obj", "max-out-val"]
  },

  "(method 9 delayed-rand-float)": {
    "args": ["obj", "min-tim", "max-time", "max-times-two"]
  },

  "(method 10 oscillating-float)": {
    "args": ["obj", "target-offset"],
    "vars": { "f0-3": "acc" }
  },

  "(method 9 oscillating-float)": {
    "args": ["obj", "init-val", "accel", "max-vel", "damping"]
  },

  "(method 9 bouncing-float)": {
    "args": [
      "obj",
      "init-val",
      "max-val",
      "min-val",
      "elast",
      "accel",
      "max-vel",
      "damping"
    ]
  },

  "(method 9 delayed-rand-vector)": {
    "args": ["obj", "min-time", "max-time", "xz-range", "y-range"]
  },

  "(method 9 oscillating-vector)": {
    "args": ["obj", "init-val", "accel", "max-vel", "damping"]
  },

  "(method 10 oscillating-vector)": {
    "args": ["obj", "target-offset"],
    "vars": { "f0-2": "vel" }
  },

  "(method 9 trajectory)": {
    "args": ["obj", "time", "result"]
  },

  "(method 10 trajectory)": {
    "args": ["obj", "time", "result"]
  },

  "(method 11 trajectory)": {
    "args": ["obj", "from", "to", "duration", "grav"],
    "vars": { "f0-3": "xz-vel" }
  },

  "(method 12 trajectory)": {
    "args": ["obj", "from", "to", "xz-vel", "grav"],
    "vars": { "f0-1": "duration" }
  },

  "(method 13 trajectory)": {
    "args": ["obj", "from", "to", "y-vel", "grav"]
  },

  "(method 15 trajectory)": {
    "vars": {
      "s5-0": "prev-pos",
      "s4-0": "pos",
      "s3-0": "num-segments",
      "f0-1": "t-eval"
    }
  },

  "set-font-color-alpha": {
    "args": ["idx", "alpha"]
  },

  "print-game-text-scaled": {
    "args": ["str", "scale", "font-ctxt", "alpha"]
  },

  "print-game-text": {
    "args": ["str", "font-ctxt", "alpha", "offset-thing"]
  },

  "display-frame-start": {
    "args": ["disp", "new-frame-idx", "odd-even"],
    "vars": {
      "f30-0": "time-ratio",
      "s3-0": "scaled-seconds",
      "s3-1": "new-frame"
    }
  },

  "display-frame-finish": {
    "args": ["disp"],
    "vars": {
      "s4-0": "this-frame",
      "s5-0": "this-calc-buf",
      "s3-0": "bucket-idx",
      "v1-7": "this-global-buf",
      "a0-16": "global-buf",
      "v1-19": "calc-current",
      "a2-1": "calc-start",
      "s4-1": "global-current",
      "s5-1": "global-start",
      "s3-1": "global-end"
    }
  },

  "display-sync": {
    "args": ["disp"],
    "vars": {
      "s4-0": "frame-idx",
      "s5-0": "syncv-result",
      "s3-0": "dma-buf-to-send",
      "a1-4": "next-frame"
    }
  },

  "draw-string": {
    "args": ["str-in", "context"],
    "vars": {
      "v1-5": "fw",
      "a1-1": "dma-out",
      "t2-0": "flags",
      "a3-0": "has-flag-size24",
      "a3-1": "font-table-12",
      "a3-2": "font-table-to-use",
      "t0-0": "q-lo-tmpl",
      "t1-0": "q-hi-tmpl",
      "t3-0": "in-color",
      "t3-1": "color-array-prod",
      "t4-0": "fw+col",
      "t3-2": "q-verts-0p",
      "t5-0": "q-verts-1p",
      "t3-3": "q-verts-2p",
      "t4-1": "q-verts-3p",
      "t5-1": "q-verts-1t",
      "t5-2": "q-verts-1",
      "t3-4": "q-verts-2t",
      "t3-5": "q-verts-2",
      "t6-0": "q-verts-0t",
      "t6-1": "q-verts-0",
      "t4-2": "q-verts-3t",
      "t4-3": "q-verts-3",
      "t3-6": "fw2",
      "t4-4": "str-char",
      "t5-3": "not-sc-lit1",
      "t5-4": "not-sc-~",
      "t4-14": "fc-cr",
      "r0-0": "r0",
      "r0-1": "r0",
      "r0-2": "r0",
      "r0-3": "r0"
    }
  },

  "add-debug-outline-triangle": {
    "args": ["enable", "bucket", "p0", "p1", "p2", "color"]
  },

  "unpack-comp-rle": {
    "args": ["out", "in"],
    "vars": {
      "v1-2": "current-input",
      "a2-0": "repeated-value",
      "v1-3": "copy-length",
      "a2-1": "src-val"
    }
  },

  "(method 16 level)": {
    "args": ["obj", "vis-info"],
    "vars": {
      "a0-1": "cam-leaf-idx",
      "v1-1": "curr-vis-str",
      "s4-0": "desired-vis-str",
      "s4-1": "vis-buffer",
      "s3-1": "vis-load-result",
      "v1-28": "dest-bits",
      "a1-3": "len",
      "a0-19": "bsp-bits",
      "a1-5": "len-qw",
      "s2-0": "lower-flag-bits",
      "s1-0": "spad-start",
      "s0-0": "spad-end",
      "s3-2": "list-len",
      "v1-49": "list-qwc",
      "v0-1": "result"
    }
  },

  "(method 9 merc-fragment)": {
    "vars": {
      "s5-0": "fp-data",
      "s4-0": "eye-ctrl",
      "s3-0": "shader",
      "v1-7": "eye-tex-block",
      "v1-34": "eye-tex-block-2",
      "v1-57": "tex",
      "a0-36": "seg"
    }
  },

  "(method 9 merc-effect)": {
    "vars": {
      "v1-0": "data",
      "v1-1": "tex",
      "a0-8": "seg",
      "s3-0": "frag-idx",
      "s2-0": "ctrl-size",
      "s1-0": "geo-size",
      "s4-0": ["geo", "merc-fragment"],
      "s5-0": ["ctrl", "merc-fragment-control"]
    }
  },

  "merc-vu1-add-vu-function": {
    "args": ["dma", "func", "flush-mode"],
    "vars": {
      "v1-0": "func-data",
      "a3-0": "qwc",
      "a1-1": "dst",
      "t0-1": "qwc-this-time"
    }
  },

  "(method 8 merc-ctrl)": {
    "vars": {
      "s4-0": "ctrl-mem",
      "s3-0": "effect-idx",
      "s2-0": ["fctrl", "merc-fragment-control"],
      "s1-0": "frag-idx",
      "v1-35": "effect-mem",
      "a0-15": "effect-idx2",
      "a1-9": ["bctrl", "merc-blend-ctrl"],
      "a2-1": "blend-frag-idx"
    }
  },

  "(method 9 merc-ctrl)": {
    "vars": {
      "v1-3": "seg",
      "s5-0": "effect-idx",
      "a0-4": "idx-with-bit1",
      "a0-7": "this-effect",
      "a1-5": "last-effect",
      "a2-6": "copy-idx"
    }
  },

  "merc-vu1-init-buffer": {
    "args": ["dma-bucket", "test"],
    "vars": {
      "gp-0": "bucket",
      "s4-0": "dma-buf"
    }
  },

  "(method 9 screen-filter)": {
    "vars": {
      "v1-4": ["v1-4", "dma-packet"],
      "s5-0": "buf"
    }
  },

  "(method 11 fact-info-target)": {
    "args": ["obj", "kind", "amount", "source-handle"],
    "vars": { "f0-29": "buzz-count", "f30-0": "eco-lev" }
  },

  "auto-save-init-by-other": {
    "args": ["desired-mode", "notify-proc", "card-idx", "file-idx"]
  },

  "debug-menu-item-var-make-int": {
    "args": [
      "item",
      "callback",
      "inc",
      "has-range",
      "range-min",
      "range-max",
      "hex"
    ]
  },

  "debug-menu-item-var-make-float": {
    "args": [
      "item",
      "callback",
      "inc",
      "has-range",
      "range-min",
      "range-max",
      "precision"
    ]
  },

  "(method 0 debug-menu-item-var)": {
    "args": ["allocation", "type-to-make", "name", "id", "max-width"]
  },

  "debug-menu-context-grab-joypad": {
    "args": ["menu", "callback-arg", "callback-func"]
  },

  "debug-menu-context-default-selection": {
    "args": ["ctxt", "keep-current"],
    "vars": {
      "s5-0": "menu",
      "s4-0": "currently-active"
    }
  },

  "debug-menu-rebuild": {
    "args": ["menu"],
    "vars": {
      "s4-0": "max-width",
      "s5-0": "entry-count",
      "s3-0": "iter",
      "a0-1": "current-item"
    }
  },

  "debug-menu-context-set-root-menu": {
    "args": ["context", "menu"],
    "vars": {
      "s4-0": "active"
    }
  },

  "debug-menu-append-item": {
    "args": ["menu", "item"],
    "vars": {
      "gp-0": "context",
      "s4-0": "was-active"
    }
  },

  "(anon-function 82 default-menu)": {
    "vars": { "s4-0": ["s4-0", "texture-id"] }
  },

  "process-status-bits": {
    "vars": { "s3-0": ["proc-draw", "process-drawable"] }
  },

  "(method 29 entity-actor)": {
    "args": ["obj", "mode", "expected-type"]
  },

  "(method 13 level-group)": {
    "args": ["obj", "mode", "expected-type"]
  },

  "(method 24 entity)": {
    "args": ["obj", "lev-group", "lev", "aid"],
    "vars": {
      "v1-4": "level-link",
      "t0-5": "other-prev",
      "t1-1": "other-front"
    }
  },

  "update-actor-vis-box": {
    "args": ["proc", "min-pt", "max-pt"],
    "vars": { "v1-4": "world-bounds-origin", "f0-0": "radius" }
  },

  "init-entity": {
    "args": ["proc", "ent"]
  },

  "(method 22 entity-actor)": {
    "vars": {
      "s5-0": "entity-type",
      "v1-0": "info",
      "s4-0": "entity-process"
    }
  },

  "(method 18 bsp-header)": {
    "vars": {
      "a2-0": "existing-actor-count",
      "s4-0": "birth-idx",
      "a0-4": "idx-to-birth",
      "v1-25": "actor-to-birth",
      "a2-5": "existing-amb-count",
      "s4-1": "amb-array",
      "s3-0": "bsp-ambs",
      "a0-10": "amb-to-birth",
      "s4-2": "cams"
    }
  },

  "(code falling beach-rock)": {
    "vars": {
      "gp-2": ["gp-2", "handle"],
      "s5-1": ["s5-1", "handle"]
    }
  },

  "draw-percent-bar": {
    "vars": {
      "v1-3": ["v1-3", "dma-packet"]
    }
  },

  "(dummy-17 progress)": {
    "vars": {
      "v1-20": ["v1-20", "dma-packet"],
      "v1-81": ["v1-81", "dma-packet"]
    }
  },

  "make-current-level-available-to-progress": {
    "vars": {
      "a0-0": "cur-lev",
      "v1-7": "lev-idx"
    }
  },

  "make-levels-with-tasks-available-to-progress": {
    "vars": {
      "gp-0": "i",
      "s4-0": "ii",
      "s5-0": "tasks"
    }
  },

  "get-next-task-up": {
    "args": ["cur-task-idx", "lev-idx"]
  },
  "get-next-task-down": {
    "args": ["cur-task-idx", "lev-idx"]
  },
  "get-next-level-up": {
    "args": ["lev-idx"]
  },
  "get-next-level-down": {
    "args": ["lev-idx"]
  },

  "calculate-completion": {
    "args": ["the-progress"],
    "vars": {
      "sv-40": "total-cells",
      "sv-48": "total-buzzers",
      "sv-56": "total-orbs",
      "sv-16": "current-cells",
      "sv-24": "current-buzzers",
      "sv-32": "current-orbs"
    }
  },

  "(method 48 progress)": {
    "args": ["obj", "screen", "option"]
  },

  "activate-progress": {
    "args": ["creator", "screen"]
  },

  "(method 23 progress)": {
    "args": ["obj", "aspect", "video-mode"]
  },

  "(method 35 progress)": {
    "vars": {
      "s4-0": ["s4-0", "game-text-id"]
    }
  },

  "(method 43 progress)": {
    "vars": {
      "s4-0": ["s4-0", "game-text-id"]
    }
  },

  "(method 38 progress)": {
    "vars": {
      "a1-1": ["a1-1", "game-text-id"]
    }
  },

  "(post progress-debug)": {
    "vars": {
      "v1-7": ["v1-7", "dma-packet"],
      "v1-16": ["v1-16", "dma-packet"],
      "v1-25": ["v1-25", "dma-packet"],
      "v1-34": ["v1-34", "dma-packet"]
    }
  },

  "voicebox-track": {
    "vars": {
      "a0-1": "target"
    }
  },

  "citb-drop-plat-drop-children": {
    "vars": {
      "v1-4": ["v1-4", "handle"]
    }
  },

  "master-track-target": {
    "vars": {
      "v0-1": ["v0-1", "symbol"],
      "v1-14": ["v1-14", "handle"]
    }
  },

  "cam-los-spline-collide": {
    "vars": {
      "s3-0": ["s3-0", "(inline-array collide-cache-tri)"]
    }
  },

  "cam-draw-collide-cache": {
    "vars": {
      "gp-0": ["gp-0", "(inline-array collide-cache-tri)"]
    }
  },

  "cam-los-collide": {
    "vars": {
      "s1-1": ["s1-1", "(inline-array collide-cache-tri)"]
    }
  },

  "(code plunger-lurker-plunge)": {
    "vars": {
      "gp-1": ["gp-1", "handle"],
      "s5-0": ["s5-0", "othercam"]
    }
  },

  "flying-lurker-play-intro": {
    "vars": {
      "gp-1": ["gp-1", "handle"]
    }
  },

  "(code flying-lurker-start)": {
    "vars": {
      "v1-9": ["v1-9", "float"]
    }
  },

  "(code flying-lurker-fly)": {
    "vars": {
      "v1-42": ["v1-42", "float"]
    }
  },

  "(method 14 level-group)": {
    "vars": {
      "s1-1": ["s1-1", "process-drawable"]
    }
  },

  "level-hint-displayed?": {
    "vars": {
      "a0-1": ["a0-1", "level-hint"]
    }
  },

  "level-hint-init-by-other": {
    "vars": {
      "a0-6": ["a0-6", "string"]
    }
  },

  "(method 27 entity-ambient)": {
    "vars": {
      "s5-0": ["s5-0", "symbol"]
    }
  },

  "upload-vis-bits": {
    "vars": {
      "v1-2": "qwc",
      "a0-1": ["lev-vis-bits", "(pointer uint128)"],
      "a1-1": ["all-vis", "(pointer uint128)"],
      "a2-2": ["spad-vis", "(pointer uint128)"]
    }
  },

  "(event be-clone process-taskable)": {
    "vars": {
      "v0-0": ["v0-0", "shadow-geo"]
    }
  },

  "(event idle process-taskable)": {
    "vars": {
      "v0-0": ["v0-0", "symbol"]
    }
  },

  "(method 9 load-dir-art-group)": {
    "args": ["obj", "art-name", "do-reload", "heap", "version"]
  },

  "(method 15 hud-money)": {
    "vars": {
      "v1-8": ["v1-8", "dma-packet"]
    }
  },

  "(method 15 hud-money-all)": {
    "vars": {
      "v1-32": ["v1-32", "dma-packet"]
    }
  },

  "(trans fisher-done)": {
    "vars": {
      "v1-13": ["v1-13", "dma-packet"]
    }
  },

  "anim-tester-get-playing-item": {
    "vars": {
      "v0-0": ["v0-0", "anim-test-seq-item"]
    }
  },

  "light-eco-mother-default-event-handler": {
    "vars": {
      "v0-0": ["v0-0", "int"]
    }
  },

  "(method 7 sage-finalboss)": {
    "vars": {
      "v1-0": ["v1-0", "(inline-array sage-finalboss-particle)"]
    }
  },

  "(code robotboss-white-eco-movie)": {
    "vars": {
      "gp-1": ["gp-1", "handle"]
    }
  },

  "cam-collision-record-draw": {
    "vars": {
      "s5-0": ["s5-0", "cam-collision-record"]
    }
  },

  "cam-collision-record-save": {
    "vars": {
      "v1-5": ["v1-5", "cam-collision-record"]
    }
  },

  "cam-layout-save-cam-trans": {
    "vars": {
      "s5-1": ["s5-1", "vector"],
      "s2-1": ["s2-1", "vector"]
    }
  },

  "(method 15 level)": {
    "vars": {
      "v1-5": ["v1-5", "(inline-array box8s)"]
    }
  },

  "(method 14 process-drawable)": {
    "vars": {
      "a2-10": ["a2-10", "int"]
    }
  },

  "joint-control-reset!": {
    "vars": {
      "v1-2": ["v1-2", "joint-control-channel"]
    }
  },

  "matrix-from-control!": {
    "vars": {
      "v1-10": ["v1-10", "matrix"]
    }
  },

  "(event citb-robotboss-idle)": {
    "vars": {
      "v0-3": ["v0-3", "symbol"]
    }
  },

  "(code pov-camera-playing maincavecam)": {
    "vars": {
      "gp-1": ["gp-1", "handle"]
    }
  },

  // this shouldn't be required
  "(event darkecobarrel-mover-move)": {
    "vars": {
      "v0-0": ["v0-0", "object"]
    }
  },

  // this shouldn't be required
  "(event cam-master-active)": {
    "vars": {
      "v0-0": ["v0-0", "object"]
    }
  },

  "(code pickup fuel-cell)": {
    "vars": {
      "v1-34": ["v1-34", "(inline-array vector)"]
    }
  },

  "(method 11 eco)": {
    "vars": {
      "v1-2": ["v1-2", "pickup-type"]
    }
  },

  "(method 9 fact-info)": {
    "vars": {
      "s3-0": ["s3-0", "pickup-type"]
    }
  },

  "(event pickup eco-collectable)": {
    "vars": {
      "v0-1": ["v0-1", "symbol"]
    }
  },

  "cloud-track": {
    "vars": {
      "s1-1": ["s1-1", "handle"],
      "s2-1": ["s2-1", "handle"]
    }
  },

  "(method 63 collide-shape-moving)": {
    "vars": {
      "s0-0": ["s0-0", "collide-cache-prim"]
    }
  },

  "target-powerup-effect": {
    "vars": {
      "a0-74": ["a0-74", "vector"]
    }
  },

  "(code target-yellow-blast)": {
    "vars": {
      "gp-0": ["gp-0", "handle"]
    }
  },

  "dma-add-process-drawable": {
    "vars": {
      "a0-20": ["a0-20", "terrain-context"],
      "s4-0": ["s4-0", "vector"],
      "v1-42": ["v1-42", "vector"],
      "s3-1": "lod-to-use",
      "f30-1": "cam-dist"
    }
  },

  "flatten-joint-control-to-spr": {
    "vars": {
      "a1-0": ["a1-0", "(inline-array vector)"],
      "a1-1": ["a1-1", "(inline-array vector)"],
      "a1-2": ["a1-2", "(inline-array vector)"],
      "s5-0": "nb-channels",
      "s4-0": "upl-idx",
      "s3-0": "ch"
    }
  },

  "(event puffer-die)": {
    "vars": {
      "v0-0": ["v0-0", "uint"]
    }
  },

  "bones-init": {
    "vars": {
      "a2-1": ["a2-1", "bone-memory"],
      "v1-2": ["v1-2", "bone-memory"]
    }
  },

  "draw-bones-mtx-calc": {
    "vars": {
      "t2-0": ["t2-0", "bone-memory"]
    }
  },

  "bones-mtx-calc-execute": {
    "vars": {
      "a1-9": ["a1-9", "(inline-array vector)"],
      "v1-18": ["v1-18", "(inline-array matrix)"]
    }
  },

  "texscroll-make-request": {
    "vars": {
      "a1-1": ["a1-1", "mei-texture-scroll"]
    }
  },

  "texscroll-execute": {
    "vars": {
      "t1-0": ["t1-0", "merc-fragment"],
      "a1-2": ["a1-2", "mei-texture-scroll"],
      "t1-3": ["t1-3", "(pointer int8)"],
      "a2-1": ["a2-1", "merc-fragment-control"]
    }
  },

  "draw-bones": {
    "vars": {
      "a2-6": ["a2-6", "bone-regs"],
      "t4-0": ["t4-0", "bone-memory"],
      "v1-36": ["v1-36", "mei-texture-scroll"],
      "v1-6": ["v1-6", "vu-lights"]
    }
  },

  "draw-bones-hud": {
    "vars": {
      "t0-1": ["t0-1", "bone-regs"],
      "t6-0": ["t6-0", "bone-memory"],
      "t2-10": ["t2-10", "vu-lights"]
    }
  },

  "(code manipy-idle)": {
    "vars": {
      "v1-29": ["v1-29", "(pointer process)"]
    }
  },

  "(code target-death)": {
    "vars": {
      "s5-8": ["s5-8", "handle"]
    }
  },

<<<<<<< HEAD
  "(code pelican-spit)": {
    "vars": {
      "gp-1": ["gp-1", "handle"],
      "s4-0": ["s4-0", "handle"]
    }
  },

  "(code race-ring-active)": {
    "vars": {
      "gp-2": ["gp-2", "handle"],
      "v1-65": ["v1-65", "handle"],
=======
  "(method 23 exit-chamber)": {
    "vars": {
      "v1-39": ["v1-39", "handle"]
    }
  },

  "beachcam-spawn": {
    "vars": {
      "gp-1": ["gp-1", "handle"],
      "v1-12": ["v1-12", "handle"],
      "v1-15": ["v1-15", "handle"],
>>>>>>> 3a035f2b
      "s5-2": ["s5-2", "handle"]
    }
  },

  "aaaaaaaaaaaaaaaaaaaaaaa": {}
}<|MERGE_RESOLUTION|>--- conflicted
+++ resolved
@@ -3827,19 +3827,6 @@
     }
   },
 
-<<<<<<< HEAD
-  "(code pelican-spit)": {
-    "vars": {
-      "gp-1": ["gp-1", "handle"],
-      "s4-0": ["s4-0", "handle"]
-    }
-  },
-
-  "(code race-ring-active)": {
-    "vars": {
-      "gp-2": ["gp-2", "handle"],
-      "v1-65": ["v1-65", "handle"],
-=======
   "(method 23 exit-chamber)": {
     "vars": {
       "v1-39": ["v1-39", "handle"]
@@ -3851,7 +3838,21 @@
       "gp-1": ["gp-1", "handle"],
       "v1-12": ["v1-12", "handle"],
       "v1-15": ["v1-15", "handle"],
->>>>>>> 3a035f2b
+      "s5-2": ["s5-2", "handle"]
+    }
+  },
+
+  "(code pelican-spit)": {
+    "vars": {
+      "gp-1": ["gp-1", "handle"],
+      "s4-0": ["s4-0", "handle"]
+    }
+  },
+
+  "(code race-ring-active)": {
+    "vars": {
+      "gp-2": ["gp-2", "handle"],
+      "v1-65": ["v1-65", "handle"],
       "s5-2": ["s5-2", "handle"]
     }
   },
