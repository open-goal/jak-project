{
  "identity": {
    "args": ["obj"]
  },

  "1/": {
    "args": ["x"]
  },

  "+": {
    "args": ["x", "y"]
  },

  "-": {
    "args": ["x", "y"]
  },

  "*": {
    "args": ["x", "y"]
  },

  "/": {
    "args": ["x", "y"]
  },

  "ash": {
    "args": ["value", "shift-amount"]
  },

  "mod": {
    "args": ["x", "y"]
  },

  "rem": {
    "args": ["x", "y"]
  },

  "abs": {
    "args": ["x"]
  },

  "min": {
    "args": ["x", "y"]
  },

  "max": {
    "args": ["x", "y"]
  },

  "logior": {
    "args": ["x", "y"]
  },

  "logand": {
    "args": ["x", "y"]
  },

  "lognor": {
    "args": ["x", "y"]
  },

  "logxor": {
    "args": ["x", "y"]
  },

  "lognot": {
    "args": ["x"]
  },

  "basic-type?": {
    "args": ["obj", "parent-type"],
    "vars": { "v1-0": "obj-type", "a0-1": "end-type" }
  },

  "type-type?": {
    "args": ["child-type", "parent-type"],
    "vars": { "v1-0": "end-type" }
  },

  "find-parent-method": {
    "args": ["child-type", "method-id"],
    "vars": {
      "v0-0": "current-method",
      "v1-2": "original-method",
      "v1-5": "unused1"
    }
  },

  "ref": {
    "args": ["lst", "index"],
    "vars": { "v1-0": "count" }
  },

  "(method 4 pair)": {
    "vars": { "v0-0": "result", "v1-1": "iter" }
  },

  "last": {
    "args": ["lst"],
    "vars": { "v0-0": "iter" }
  },
  "member": {
    "args": ["obj", "lst"],
    "vars": { "v1-0": "iter" }
  },
  "nmember": {
    "args": ["obj", "lst"]
  },
  "assoc": {
    "args": ["item", "alist"],
    "vars": { "v1-0": "iter" }
  },
  "assoce": {
    "args": ["item", "alist"],
    "vars": { "v1-0": "iter" }
  },
  "nassoc": {
    "args": ["item-name", "alist"],
    "vars": { "a1-1": "key" }
  },
  "nassoce": {
    "args": ["item-name", "alist"],
    "vars": { "s4-0": "key" }
  },
  "append!": {
    "args": ["front", "back"],
    "vars": { "v1-1": "iter" }
  },
  "delete!": {
    "args": ["item", "lst"],
    "vars": { "a2-0": "iter", "v1-1": "iter-prev" }
  },
  "delete-car!": {
    "args": ["item", "lst"],
    "vars": { "a2-0": "iter", "v1-2": "iter-prev" }
  },
  "insert-cons!": {
    "args": ["kv", "alist"],
    "vars": { "a3-0": "updated-list" }
  },
  "sort": {
    "args": ["lst", "compare-func"],
    "vars": {
      "s4-0": "unsorted-count",
      "s3-0": "iter",
      "s2-0": "first-elt",
      "s1-0": "seoncd-elt",
      "v1-1": "compare-result"
    }
  },
  "(method 0 inline-array-class)": {
    "args": ["allocation", "type-to-make", "size"],
    "vars": { "v0-0": "obj" }
  },
  "(method 0 array)": {
    "args": ["allocation", "type-to-make", "content-type", "len"],
    "vars": { "v0-1": "obj" }
  },

  "(method 2 array)": {
    "vars": { "v1-1": "content-type-sym" }
  },

  "(method 3 array)": {
    "vars": { "v1-1": "content-type-sym" }
  },

  "mem-copy!": {
    "args": ["dst", "src", "size"],
    "vars": { "v0-0": "result", "v1-0": "i" }
  },
  "qmem-copy<-!": {
    "args": ["dst", "src", "size"],
    "vars": { "v0-0": "result", "v1-1": "qwc", "a2-1": "value" }
  },
  "qmem-copy->!": {
    "args": ["dst", "src", "size"],
    "vars": {
      "v0-0": "result",
      "v1-1": "qwc",
      "a1-1": "src-ptr",
      "a0-1": "dst-ptr",
      "a2-3": "value"
    }
  },
  "mem-set32!": {
    "args": ["dst", "size", "value"],
    "vars": { "v0-0": "result", "v1-0": "i" }
  },
  "mem-or!": {
    "args": ["dst", "src", "size"],
    "vars": { "v0-0": "result", "v1-0": "i" }
  },
  "fact": {
    "args": ["x"]
  },
  "mem-print": {
    "args": ["data", "word-count"],
    "vars": { "s4-0": "current-qword" }
  },
  "print-tree-bitmask": {
    "args": ["bits", "count"],
    "vars": { "s4-0": "i" }
  },
  "valid?": {
    "args": ["obj", "expected-type", "name", "allow-false", "print-dest"],
    "vars": { "v1-1": "in-goal-mem" }
  },

  // GKERNEL

  "(method 0 cpu-thread)": {
    "vars": { "v0-0": ["obj", "cpu-thread"] }
  },

  "inspect-process-heap": {
    "vars": { "s5-0": ["obj", "pointer"] }
  },

  "(method 23 dead-pool-heap)": {
    "args": ["this", "rec"]
  },

  "(method 0 dead-pool-heap)": {
    "vars": { "v0-0": ["obj", "dead-pool-heap"] }
  },

  "seek": {
    "args": ["x", "target", "diff"],
    "vars": { "f2-0": "err" }
  },

  "lerp": {
    "args": ["minimum", "maximum", "amount"]
  },

  "lerp-scale": {
    "args": ["min-out", "max-out", "in", "min-in", "max-in"],
    "vars": { "f0-1": "scale" }
  },

  "lerp-clamp": {
    "args": ["minimum", "maximum", "amount"]
  },

  "rand-vu-int-range": {
    "args": ["first", "second"],
    "vars": { "f0-4": "float-in-range" }
  },

  "(method 0 bit-array)": {
    "args": ["allocation", "type-to-make", "length"],
    "vars": { "v0-0": "obj" }
  },

  "(method 12 bit-array)": {
    "vars": { "v1-2": "idx" }
  },

  "box-vector-enside?": {
    "args": ["box", "pt"]
  },

  "box-vector-inside?": {
    "args": ["box", "pt"]
  },

  "string=": {
    "args": ["str-a", "str-b"],
    "vars": { "a2-0": "a-ptr", "v1-0": "b-ptr" }
  },

  "string-charp=": {
    "args": ["str", "charp"],
    "vars": { "v1-0": "str-ptr" }
  },

  "copyn-string<-charp": {
    "args": ["str", "charp", "len"],
    "vars": { "a3-0": "i", "v1-0": "str-ptr" }
  },

  "string<-charp": {
    "args": ["str", "charp"],
    "vars": { "v1-0": "str-ptr" }
  },

  "charp<-string": {
    "args": ["charp", "str"],
    "vars": { "v1-0": "str-ptr" }
  },

  "copy-charp<-charp": {
    "args": ["dst", "src"]
  },

  "cat-string<-string": {
    "args": ["a", "b"],
    "vars": { "v1-0": "a-ptr", "a1-1": "b-ptr" }
  },

  "catn-string<-charp": {
    "args": ["a", "b", "len"],
    "vars": { "v1-0": "a-ptr", "a3-2": "i" }
  },

  "cat-string<-string_to_charp": {
    "args": ["a", "b", "end-ptr"],
    "vars": { "v1-0": "b-ptr", "v0-0": "a-ptr" }
  },

  "append-character-to-string": {
    "args": ["str", "char"],
    "vars": { "v1-0": "str-ptr" }
  },

  "charp-basename": {
    "args": ["charp"],
    "vars": { "v1-0": "ptr" }
  },

  "string<?": {
    "args": ["a", "b"],
    "vars": { "s4-1": "len", "v1-4": "i" }
  },

  "string>?": {
    "args": ["a", "b"],
    "vars": { "s4-1": "len", "v1-4": "i" }
  },
  "string<=?": {
    "args": ["a", "b"],
    "vars": { "s4-1": "len", "v1-4": "i" }
  },
  "string>=?": {
    "args": ["a", "b"],
    "vars": { "s4-1": "len", "v1-4": "i" }
  },
  "string-cat-to-last-char": {
    "args": ["base-str", "append-str", "char"],
    "vars": { "s4-0": "end-of-append", "v1-0": "location-of-char" }
  },
  "string-suck-up!": {
    "args": ["str", "location"],
    "vars": { "v1-2": "str-ptr" }
  },
  "string-strip-trailing-whitespace!": {
    "args": ["str"],
    "vars": { "v1-6": "ptr" }
  },

  "string-get-arg!!": {
    "args": ["a-str", "arg"],
    "vars": { "s4-0": "arg-word-start", "s4-1": "arg-end", "v1-3": "arg-start" }
  },

  "string->int": {
    "args": ["str"],
    "vars": {
      "a0-1": "str-ptr",
      "v0-0": "result",
      "a0-2": "next-char-1",
      "a0-3": "next-char-2"
    }
  },

  "string-get-flag!!": {
    "args": ["result", "in", "first-flag", "second-flag"]
  },

  "(method 0 state)": {
    "args": [
      "allocation",
      "type-to-make",
      "name",
      "code",
      "trans",
      "enter",
      "exit",
      "event"
    ],
    "vars": { "v0-0": "obj" }
  },

  "previous-brother": {
    "args": ["proc"],
    "vars": { "v1-0": "parent", "v1-2": "child" }
  },

  // Matrix
  "matrix-identity": {
    "args": ["mat"],
    "vars": { "f0-0": "one" }
  },

  "matrix+!": {
    "args": ["dst", "src1", "src2"],
    "vars": { "v1-0": "i" }
  },

  "matrix-!": {
    "args": ["dst", "src1", "src2"],
    "vars": { "v1-0": "i" }
  },

  "matrix*!": {
    "args": ["dst", "src1", "src2"]
  },

  "matrixp*!": {
    "args": ["dst", "src1", "src2"],
    "vars": { "s5-0": "temp-mat" }
  },

  "vector-matrix*!": {
    "args": ["dst", "vec", "mat"]
  },

  "vector-rotate*!": {
    "args": ["dst", "vec", "mat"]
  },

  "vector3s-matrix*!": {
    "args": ["dst", "vec", "mat"],
    "vars": { "s5-0": "temp-vec3" }
  },

  "vector3s-rotate*!": {
    "args": ["dst", "vec", "mat"],
    "vars": { "s5-0": "temp-vec3" }
  },

  "matrix-transpose!": {
    "args": ["dst", "src"]
  },

  "matrix-inverse-of-rot-trans!": {
    "args": ["dst", "src"]
  },

  "matrix-4x4-inverse!": {
    "args": ["dst", "src"]
  },

  "matrix-translate!": {
    "args": ["dst", "trans"]
  },

  "matrix-translate+!": {
    "args": ["dst", "src", "trans"]
  },

  "matrix-scale!": {
    "args": ["dst", "scale"]
  },

  "scale-matrix!": {
    "args": ["dst", "scale", "src"]
  },

  "matrix-inv-scale!": {
    "args": ["dst", "scale"]
  },

  "column-scale-matrix!": {
    "args": ["dst", "scale", "src"]
  },

  "matrix-rotate-x!": {
    "args": ["dst", "rot-deg"],
    "vars": { "f30-0": "rot-sin", "f0-0": "rot-cos" }
  },

  "matrix-rotate-y!": {
    "args": ["dst", "rot-deg"],
    "vars": { "f30-0": "rot-sin", "f0-0": "rot-cos" }
  },

  "matrix-rotate-z!": {
    "args": ["dst", "rot-deg"],
    "vars": { "f30-0": "rot-sin", "f0-0": "rot-cos" }
  },

  "matrix-rotate-zyx!": {
    "args": ["dst", "rot-xyz-deg"],
    "vars": { "gp-0": "temp-mat", "s5-0": "rot-mat" }
  },

  "matrix-rotate-xyz!": {
    "args": ["dst", "rot-xyz-deg"],
    "vars": { "gp-0": "temp-mat", "s5-0": "rot-mat" }
  },

  "matrix-rotate-zxy!": {
    "args": ["dst", "rot-xyz-deg"],
    "vars": { "gp-0": "temp-mat", "s5-0": "rot-mat" }
  },

  "matrix-rotate-yxz!": {
    "args": ["dst", "rot-xyz-deg"],
    "vars": { "gp-0": "temp-mat", "s5-0": "rot-mat" }
  },

  "matrix-rotate-yzx!": {
    "args": ["dst", "rot-xyz-deg"],
    "vars": { "gp-0": "temp-mat", "s5-0": "rot-mat" }
  },

  "matrix-rotate-yxy!": {
    "args": ["dst", "rots-deg"],
    "vars": {
      "a2-0": "sincos-input",
      "s5-0": "sin-vec",
      "s4-0": "cos-vec",
      "f1-1": "cos-y",
      "f0-5": "sin-y",
      "f2-0": "cos-x",
      "f5-0": "sin-x",
      "f3-0": "cos-z",
      "f4-0": "sin-z"
    }
  },

  "matrix-rotate-yx!": {
    "args": ["dst", "rot-y-deg", "rot-x-deg"]
  },

  "matrix-axis-angle!": {
    "args": ["dst", "axis", "angle-deg"]
  },

  "matrix-lerp!": {
    "args": ["dst", "src1", "src2", "alpha"]
  },

  "matrix-3x3-determinant": {
    "args": ["mat"]
  },

  "matrix-3x3-inverse!": {
    "args": ["dst", "src"]
  },

  "matrix-3x3-inverse-transpose!": {
    "args": ["dst", "src"]
  },

  "matrix3-inverse-transpose!": {
    "args": ["dst", "src"]
  },

  "matrix-4x4-determinant": {
    "args": ["dst", "src"]
  },

  "matrix-4x4-inverse-transpose!": {
    "args": ["dst", "src"]
  },

  "matrix-y-angle": {
    "args": ["mat"],
    "vars": { "v1-0": "z-row" }
  },

  "(method 0 trs)": {
    "vars": { "gp-0": "obj" }
  },

  "transform-matrix-calc!": {
    "args": ["tf", "dst-mat"]
  },

  "transform-matrix-parent-calc!": {
    "args": ["tf", "dst-mat", "inv-scale"]
  },

  "trs-matrix-calc!": {
    "args": ["tf", "dst-mat"]
  },

  "quaternion-axis-angle!": {
    "args": ["quat", "x", "y", "z", "angle"]
  },

  "quaternion-vector-angle!": {
    "args": ["quat", "axis", "angle"]
  },

  "vector-flatten!": {
    "args": ["dst", "src", "plane-normal"]
  },

  "vector-reflect!": {
    "args": ["dst", "src", "plane-normal"]
  },

  "vector-reflect-flat!": {
    "args": ["dst", "src", "plane-normal"]
  },

  "vector-reflect-true-flat!": {
    "args": ["dst", "src", "plane-normal"]
  },

  "vector-reflect-flat-above!": {
    "args": ["dst", "src", "plane-normal"]
  },

  "deg-seek": {
    "args": ["in", "target", "max-diff"],
    "vars": {
      "v1-1": "in-int",
      "a0-2": "target-int",
      "a1-2": "max-diff-int",
      "a2-1": "diff",
      "a3-0": "abs-diff"
    }
  },

  "deg-seek-smooth": {
    "args": ["in", "target", "max-diff", "amount"],
    "vars": { "f0-1": "step" }
  },

  "deg-lerp-clamp": {
    "args": ["min-val", "max-val", "in"]
  },

  "sinerp-clamp": {
    "args": ["minimum", "maximum", "amount"]
  },

  "coserp-clamp": {
    "args": ["minimum", "maximum", "amount"]
  },
  "coserp": {
    "args": ["minimum", "maximum", "amount"]
  },

  "coserp180-clamp": {
    "args": ["minimum", "maximum", "amount"]
  },
  "coserp180": {
    "args": ["minimum", "maximum", "amount"]
  },
  "ease-in-out": {
    "args": ["total", "progress"]
  },
  "dma-send-to-spr": {
    "args": ["sadr", "madr", "qwc", "sync"]
  },
  "dma-send-to-spr-no-flush": {
    "args": ["sadr", "madr", "qwc", "sync"]
  },
  "dma-send-from-spr": {
    "args": ["madr", "sadr", "qwc", "sync"]
  },
  "dma-send-from-spr-no-flush": {
    "args": ["madr", "sadr", "qwc", "sync"]
  },
  "dump-vu1-range": {
    "args": ["start", "total-count"]
  },
  "ultimate-memcpy": {
    "args": ["dst", "src", "size-bytes"],
    "vars": {
      "s2-0": "qwc-remaining",
      "s1-0": "qwc-transferred-now",
      "s4-0": "spr-to-bank",
      "s3-0": "spr-from-bank"
    }
  },

  "dma-buffer-add-vu-function": {
    "args": ["dma-buf", "vu-func"],
    "vars": {
      "t1-1": "dma-buf-2",
      "v1-0": "func-ptr",
      "a3-0": "qlen",
      "a1-1": "origin",
      "t0-1": "qwc-now",
      "t2-0": ["buf-ptr", "dma-packet"]
    }
  },

  "dma-buffer-add-buckets": {
    "args": ["dma-buf", "count"],
    "vars": { "a2-0": "i", "v1-0": ["current-bucket", "dma-bucket"] }
  },

  "dma-buffer-patch-buckets": {
    "args": ["bucket", "count"],
    "vars": { "v1-1": "i" }
  },

  "dma-bucket-insert-tag": {
    "args": ["base", "idx", "tag-start", "tag-end"],
    "vars": { "v1-1": "bucket" }
  },

  "disasm-vif-details": {
    "args": ["stream", "data", "kind", "count"],
    "vars": { "s4-0": "count2", "s3-0": "data-ptr", "s2-0": "i" }
  },

  "disasm-vif-tag": {
    "args": ["data", "words", "stream", "details"],
    "vars": {
      "gp-0": "byte-idx",
      "v1-0": "cmd-template-idx",
      "a0-12": "print-kind",
      "s1-0": "first-tag",
      "s0-0": "packet-size",
      "t1-1": ["stcycl-imm", "vif-stcycl-imm"],
      "sv-16": "cmd",
      "sv-32": "data-ptr",
      "sv-48": "data-idx",
      "sv-64": "unpack-imm"
    }
  },

  "disasm-dma-list": {
    "args": ["data", "mode", "verbose", "stream", "expected-size"],
    "vars": {
      "sv-16": "addr",
      "sv-32": "data-2",
      "sv-48": "qwc",
      "sv-64": "ra-1",
      "sv-80": "ra-2",
      "sv-96": "call-depth",
      "sv-112": "current-tag",
      "s2-0": "mode-2",
      "s3-0": "verbose-2",
      "gp-0": "stream-2",
      "s1-0": "expected-size-2",
      "s0-0": "end-condition",
      "s4-0": "total-qwc",
      "s5-0": "total-tags"
    }
  },

  "cpad-invalid!": {
    "args": ["pad"]
  },

  "(method 0 cpad-info)": {
    "args": ["alloction", "type-to-make", "idx"],
    "vars": { "s5-0": "obj" }
  },

  "analog-input": {
    "args": ["in", "offset", "center-val", "max-val", "out-range"],
    "vars": {
      "f1-1": "offset-in",
      "f0-3": "magnitude",
      "v1-0": "max-magnitude"
    }
  },

  "cpad-set-buzz!": {
    "args": ["pad", "buzz-idx", "buzz-amount", "duration"]
  },

  "service-cpads": {
    "vars": {
      "gp-0": "pad-list",
      "s5-0": "pad-idx",
      "s4-0": "pad",
      "s3-0": "buzz-idx",
      "v1-29": "current-button0"
    }
  },

  "buzz-stop!": {
    "args": ["idx"]
  },

  "default-buffer-init": {
    "args": ["buff"],
    "vars": {
      "v1-0": "buff-ptr",
      "v1-1": "buff-ptr2",
      "v1-3": "buff-ptr3",
      "v1-4": "buff-ptr4",
      "a1-4": ["packet", "dma-gif-packet"],
      "a1-6": ["gif-tag", "gs-gif-tag"],
      "a1-8": ["data", "(pointer uint64)"],
      "a0-1": ["ret-packet", "dma-packet"],
      "v1-2": "buff-ptr5"
    }
  },

  "add-reg-gif-packet": {
    "args": ["packet", "reg-idx", "reg-val"],
    "vars": { "v1-0": "tag" }
  },

  "(method 9 font-context)": {
    "args": ["obj", "mat"]
  },
  "(method 10 font-context)": {
    "args": ["obj", "x", "y"]
  },
  "(method 11 font-context)": {
    "args": ["obj", "z"]
  },
  "(method 12 font-context)": {
    "args": ["obj", "w"]
  },
  "(method 13 font-context)": {
    "args": ["obj", "width"]
  },
  "(method 14 font-context)": {
    "args": ["obj", "height"]
  },
  "(method 15 font-context)": {
    "args": ["obj", "proj"]
  },
  "(method 16 font-context)": {
    "args": ["obj", "color"]
  },
  "(method 17 font-context)": {
    "args": ["obj", "flags"]
  },
  "(method 18 font-context)": {
    "args": ["obj", "start-line"]
  },
  "(method 19 font-context)": {
    "args": ["obj", "scale"]
  },
  "(method 0 font-context)": {
    "args": [
      "allocation",
      "type-to-make",
      "mat",
      "x",
      "y",
      "z",
      "color",
      "flags"
    ],
    "vars": { "v0-0": "obj" }
  },
  "font-set-tex0": {
    "args": ["ptr-tex0", "tex", "tex-addr", "psm", "clut-addr"]
  },

  "(method 0 display-frame)": {
    "vars": { "gp-0": "obj" }
  },

  "(method 0 draw-context)": {
    "args": [
      "allocation",
      "type-to-make",
      "org-x",
      "org-y",
      "width",
      "height",
      "color-0"
    ]
  },

  "(method 0 display)": {
    "args": ["allocation", "type-to-make", "psm", "w", "h", "ztest", "zpsm"],
    "vars": { "gp-0": "obj" }
  },

  "(method 0 ripple-control)": {
    "vars": { "v0-0": "obj" }
  },

  "vector-seek-2d-xz-smooth!": {
    "args": ["vec", "target", "max-step", "alpha"],
    "vars": {
      "f0-1": "x-diff",
      "f2-1": "z-diff",
      "f1-5": "x-step",
      "f0-3": "z-step",
      "f2-4": "step-len"
    }
  },

  "vector-seek-2d-yz-smooth!": {
    "args": ["vec", "target", "max-step", "alpha"],
    "vars": {
      "f0-1": "y-diff",
      "f2-1": "z-diff",
      "f1-5": "y-step",
      "f0-3": "z-step",
      "f2-4": "step-len",
      "f2-6": "step-scale"
    }
  },

  "vector-seek-3d-smooth!": {
    "args": ["vec", "target", "max-step", "alpha"],
    "vars": {
      "f0-1": "x-diff",
      "f1-2": "y-diff",
      "f3-1": "z-diff",
      "f2-6": "x-step",
      "f1-3": "y-step",
      "f0-4": "z-step",
      "f3-5": "step-len",
      "f3-7": "step-scale"
    }
  },

  "seek-with-smooth": {
    "args": ["value", "target", "max-step", "alpha", "deadband"],
    "vars": { "f0-1": "diff", "f0-2": "step", "f1-4": "min-step" }
  },

  "vector-v+!": {
    "args": ["result", "position", "velocity"]
  },

  "vector-v*float+!": {
    "args": ["result", "position", "velocity", "velocity-scale"]
  },

  "vector-v++!": {
    "args": ["position", "velocity"]
  },

  "vector-v*float!": {
    "args": ["delta-p", "velocity", "scale"]
  },

  "vector-v*float++!": {
    "args": ["position", "velocity", "scale"]
  },

  "vector-lerp!": {
    "args": ["out", "a", "b", "alpha"]
  },

  "vector-lerp-clamp!": {
    "args": ["out", "a", "b", "alpha"]
  },

  "vector4-lerp!": {
    "args": ["out", "a", "b", "alpha"]
  },

  "vector4-lerp-clamp!": {
    "args": ["out", "a", "b", "alpha"]
  },

  "vector-deg-lerp-clamp!": {
    "args": ["out", "min-val", "max-val", "in"]
  },

  "make-file-name": {
    "args": ["kind", "name", "art-group-version"]
  },

  "make-vfile-name": {
    "args": ["kind", "name"]
  },

  "file-info-correct-version?": {
    "args": ["info", "kind", "version-override"],
    "vars": { "s5-0": "expected-version", "s4-0": "kind-name" }
  },

  "(method 0 load-dir)": {
    "args": ["allocation", "type-to-make", "length", "unk"],
    "vars": { "s4-0": "obj" }
  },

  "(method 0 load-dir-art-group)": {
    "args": ["allocation", "type-to-make", "length", "unk"],
    "vars": { "v0-0": "obj" }
  },

  "(method 0 external-art-buffer)": {
    "args": ["allocation", "type-to-make", "idx"],
    "vars": { "v0-0": "obj" }
  },

  "(method 0 external-art-control)": {
    "vars": { "gp-0": "obj", "s4-0": "buff-idx", "v1-9": "rec-idx" }
  },

  "(method 9 display)": {
    "args": ["obj", "slowdown"],
    "vars": { "gp-0": "obj", "s5-0": "ratio" }
  },

  "set-draw-env-offset": {
    "args": ["env", "x", "y"]
  },

  "set-display-env": {
    "args": ["env", "psm", "width", "height", "dx", "dy", "fbp"]
  },

  "set-draw-env": {
    "args": ["env", "psm", "width", "height", "ztest", "zpsm", "fbp"]
  },

  "set-display": {
    "args": ["disp", "psm", "w", "h", "ztest", "zpsm"]
  },

  "set-display2": {
    "args": ["disp", "psm", "w", "h", "ztest", "zpsm"]
  },

  "(method 11 profile-bar)": {
    "args": ["obj", "name", "color"],
    "vars": { "s5-0": "new-frame" }
  },

  "(method 12 profile-bar)": {
    "args": ["obj", "name", "color"],
    "vars": { "v0-0": "new-frame" }
  },

  "gs-set-default-store-image": {
    "args": [
      "packet",
      "src-fbp",
      "src-w",
      "src-psm",
      "ssax",
      "ssay",
      "rrw",
      "rrh"
    ]
  },

  "store-image": {
    "args": ["oddeven"],
    "vars": {
      "s4-0": "buff0",
      "s1-0": "buff1",
      "s0-0": "packet",
      "gp-0": "file",
      "s3-0": "width",
      "s2-0": "height",
      "s0-1": "ptr-0",
      "sv-16": "ptr-1",
      "sv-32": "y-idx",
      "sv-48": "y-idx-2"
    }
  },

  "(method 0 draw-context)": {
    "args": [
      "allocation",
      "type-to-make",
      "org-x",
      "org-y",
      "width",
      "height",
      "color-0"
    ],
    "vars": { "v0-0": "obj" }
  },

  "draw-context-set-xy": {
    "args": ["ctxt", "x", "y"]
  },

  "texture-qwc": {
    "args": ["w", "h", "tex-format"]
  },

  "gs-find-block": {
    "args": ["bx", "by", "tex-format"]
  },

  "gs-largest-block": {
    "args": ["tex-width", "tex-height", "tex-format"],
    "vars": {
      "s5-0": "block-width",
      "v1-0": "block-height",
      "a0-6": "real-width",
      "a1-4": "real-height",
      "s5-1": "width-blocks",
      "s3-1": "height-blocks",
      "s2-0": "x",
      "s1-0": "y",
      "s4-1": "max-block"
    }
  },

  "gs-blocks-used": {
    "args": ["tex-width", "tex-height", "tex-format"],
    "vars": {
      "s4-0": "page-width",
      "v1-0": "page-height",
      "a0-6": "real-width",
      "a1-4": "real-height",
      "s3-0": "width-blocks",
      "s1-0": "height-blocks"
    }
  },

  "dma-buffer-add-ref-texture": {
    "args": ["buf", "data", "tex-w", "tex-h", "tex-format"],
    "vars": {
      "s5-0": "data-ptr",
      "v1-0": "qwc",
      "a0-4": "qwc-this-time",
      "a1-3": "eop",
      "a3-1": ["setup-dma", "dma-packet"],
      "a3-3": ["setup-dif", "gs-gif-tag"],
      "a2-4": ["data-dma", "dma-packet"]
    }
  },

  "(method 15 texture-pool)": {
    "args": ["obj", "word-count"]
  },

  "(method 22 texture-pool)": {
    "args": ["obj", "tpage-id"]
  },

  "(method 10 texture-page)": {
    "args": ["obj", "segment-count", "additional-size"]
  },

  "(method 16 texture-pool)": {
    "args": ["obj", "segment", "size"]
  },

  "(method 9 texture-page)": {
    "args": ["obj", "seg"]
  },

  "texture-page-default-allocate": {
    "args": ["pool", "page", "seg", "tpage-id"],
    "vars": { "s3-0": "seg-id" }
  },

  "texture-page-common-allocate": {
    "args": ["pool", "page", "seg", "tpage-id"],
    "vars": { "s4-0": "seg-id" }
  },

  "(method 12 texture-page)": {
    "args": ["obj", "new-dest", "seg-id"],
    "vars": {
      "a3-4": "dst-block",
      "t0-1": "tex-id",
      "t1-6": "tex",
      "t2-0": "num-mips",
      "t3-4": "mip-id"
    }
  },

  "texture-page-common-boot-allocate": {
    "args": ["pool", "page", "heap", "tpage-id"],
    "vars": { "s2-0": "tex-id" }
  },

  "upload-vram-data": {
    "args": ["buf", "dest", "tex-data", "tex-h"],
    "vars": {
      "a3-2": "height-this-time",
      "a0-1": ["dma", "dma-packet"],
      "a0-3": ["gif", "gs-gif-tag"],
      "a0-5": "gs-data"
    }
  },

  "upload-vram-pages": {
    "args": ["pool", "segment", "page", "mode", "bucket-idx"],
    "vars": {
      "s3-0": "dma-buf",
      "sv-16": "tex-data",
      "sv-20": "tex-dest-base-chunk",
      "sv-24": "chunk-count",
      "sv-48": "tex-id",
      "s1-0": "upload-chunk-idx",
      "v1-24": "current-dest-chunk",
      "sv-32": "chunks-to-upload-count",
      "sv-40": "first-chunk-idx-to-upload",
      "gp-0": "total-upload-size",
      "s4-0": "dma-start",
      "a0-26": ["dma", "dma-packet"],
      "a0-28": ["gif", "gs-gif-tag"],
      "a0-30": "gif-data",
      "v1-50": ["dma-end", "dma-packet"]
    }
  },

  "update-vram-pages": {
    "args": ["pool", "pool-segment", "page", "mode"],
    "vars": {
      "t1-0": "dest-block",
      "t2-0": "sz",
      "t0-1": "page-id",
      "a1-4": "upload-chunks",
      "a2-3": "chunk-idx",
      "v1-2": "modified-chunk-count",
      "a3-8": "vram-chunk"
    }
  },

  "upload-vram-pages-pris": {
    "args": ["pool", "segment", "page", "bucket-idx", "allow-cache-mask"],
    "vars": {
      "s3-0": "dma-buf",
      "sv-16": "tex-data",
      "sv-20": "tex-dest-base-chunk",
      "sv-24": "chunk-count",
      "sv-32": "chunks-to-upload-count",
      "sv-40": "first-chunk-idx-to-upload",
      "sv-48": "page-id",
      "s0-0": "upload-chunk-idx",
      "sv-52": "current-dest-chunk",
      "sv-56": "allow-cached",
      "gp-0": "total-upload-size",
      "a0-21": ["dma", "dma-packet"],
      "a0-23": ["gif", "gs-gif-tag"],
      "v1-55": ["dma-end", "dma-packet"]
    }
  },

  "texture-page-near-allocate-0": {
    "args": ["pool", "page", "heap", "mode"],
    "vars": {
      "s3-0": "common-dest",
      "s2-0": "page-seg-idx",
      "a1-5": "page-seg-2-size",
      "v1-15": "after-seg-2-data",
      "a0-8": "seg-2-data"
    }
  },

  "texture-page-near-allocate-1": {
    "args": ["pool", "page", "heap", "mode"],
    "vars": {
      "s4-0": "seg2-size",
      "a1-1": "seg2-dest",
      "s2-0": "common-dest",
      "s1-0": "page-seg-idx"
    }
  },

  "texture-page-level-allocate": {
    "args": ["pool", "page", "heap", "mode"],
    "vars": {
      "s2-0": "common-id",
      "v1-6": "level-idx"
    }
  },

  "texture-page-size-check": {
    "args": ["pool", "level", "hide-prints"],
    "vars": {
      "gp-0": "oversize",
      "s3-0": "tfrag-page",
      "v1-0": "tfrag-mip0-size",
      "v1-3": "pris-page",
      "v1-5": "shrub-page",
      "v1-7": "alpha-page",
      "v1-9": "water-page"
    }
  },

  "(method 13 texture-pool)": {
    "args": ["obj", "level", "max-page-kind", "id-array"],
    "vars": {
      "v1-0": "page-idx",
      "v1-5": "tfrag-dir-entry",
      "v1-7": "pris-dir-entry",
      "v1-9": "shrub-dir-entry",
      "v1-11": "alpha-dir-entry",
      "v1-13": "water-dir-entry",
      "a2-7": "overflow-bits"
    }
  },

  "(method 14 texture-pool)": {
    "args": ["obj", "level", "tex-page-kind"],
    "vars": {
      "s3-0": "tfrag-page",
      "s2-0": "tfrag-bucket",
      "f30-0": "distance",
      "a2-4": "pris-page",
      "a3-3": "pris-bucket",
      "a2-5": "shrub-page",
      "f0-5": "shrub-closest",
      "t0-4": "shrub-bucket",
      "a3-4": "shrub-mode",
      "s3-1": "alpha-page",
      "f0-6": "alpha-closest",
      "s2-1": "alpha-bucket",
      "s1-3": "alpha-mode",
      "s0-0": "alpha-dest-chunk",
      "a2-7": "water-page",
      "a3-6": "water-bucket"
    }
  },

  "(method 9 __assert-info-private-struct)": {
    "args": ["obj", "filename", "line-num", "column-num"]
  },

  "__assert": {
    "args": ["exp", "msg"]
  },

  "__assert-min-max-range-float": {
    "args": ["exp", "minimum", "maximum", "msg-exp", "msg-min", "msg-max"]
  },

  "__assert-min-max-range-int": {
    "args": ["exp", "minimum", "maximum", "msg-exp", "msg-min", "msg-max"]
  },

  "__assert-zero-lim-range-int": {
    "args": ["exp", "maximum", "msg-exp", "msg-max"]
  },

  "fog-corrector-setup": {
    "args": ["corrector", "math-cam"]
  },

  "update-math-camera": {
    "args": ["math-cam", "video-mode", "aspect"],
    "vars": {
      "f0-4": "temp1",
      "v1-1": "elim1",
      "f0-6": "temp2",
      "v1-2": "elim2",
      "f1-3": "x-rat",
      "f0-7": "y-rat",
      "v1-3": "cull-info",
      "f2-2": "unused-x-thing",
      "f2-5": "y-thing",
      "f3-11": "one-plus-2x-squared",
      "f3-14": "one-plus-2y-squared",
      "f2-9": "temp3",
      "a0-2": "elim3",
      "f2-11": "near-x",
      "f1-5": "near-y",
      "f0-10": "near-corner-dist-sqr",
      "f2-8": "unused-thing-2",
      "f1-8": "near-z",
      "f0-12": "temp4",
      "a0-6": "elim4",
      "f1-12": "dx-rat-2",
      "f0-14": "d-temp-2",
      "f2-13": "dx-rat-times-4",
      "f3-21": "d-temp-3",
      "f4-21": "inverse-x-len",
      "f5-11": "inverse-x-len-2",
      "f0-16": "temp5",
      "a0-7": "elim5",
      "f1-15": "dy-rat",
      "f0-18": "d-temp-4",
      "f2-15": "dy-rat-times-4",
      "f3-22": "d-temp-5",
      "f4-26": "inverse-y-len",
      "f5-16": "inverse-y-len-2",
      "f0-20": "temp6",
      "v1-4": "elim6",
      "v0-2": "cam-mat",
      "f2-16": "fog-constant-1",
      "f3-23": "fog-constant-2",
      "f0-12": "fog-contsant-3",
      "f0-24": "fog-at-near-plane",
      "f1-22": "fog-factor-2",
      "f4-35": "cam-fov-mult",
      "f5-19": "corrected-fog",
      "f5-23": "hvdf-x",
      "f6-29": "hvdf-y",
      "f2-18": "hvdf-z",
      "f4-40": "hvdf-w",
      "f2-19": "persp-xx",
      "f3-36": "persp-yy",
      "f1-32": "persp-x",
      "v1-11": "sprite-row-0",
      "v1-12": "sprite-row-1",
      "v1-13": "sprite-row-2",
      "v1-14": "sprite-row-3",
      "f1-37": "temp7",
      "v1-16": "elim7",
      "v1-24": "pfog",
      "a0-12": "vis-gif-0",
      "a0-13": "vis-gif-1",
      "a0-14": "vis-gif-1-again",
      "a0-15": "vis-gif-1-again-again"
    }
  },

  "move-target-from-pad": {
    "args": ["trans", "pad-idx"],
    "vars": {
      "s4-0": "local-trans",
      "a0-5": "inv-cam-rot",
      "s3-0": "cam-rot-mat"
    }
  },

  "(method 13 profile-bar)": {
    "args": ["obj", "buf", "bar-pos"],
    "vars": {
      "v1-1": "height",
      "a1-4": "block-idx",
      "a2-1": "block-count",
      "t0-0": "left",
      "v1-3": "end-time",
      "s4-0": "worst-time-cache",
      "a3-1": "screen-y",
      "t2-0": ["direct-tag", "dma-packet"],
      "t2-2": ["start-gif-tag", "gs-gif-tag"],
      "t1-4": "block"
    }
  },

  "draw-sprite2d-xy": {
    "args": ["buf", "x", "y", "w", "h", "color"],
    "vars": {
      "t2-1": "context",
      "a0-3": "draw-x",
      "a1-9": "draw-y",
      "t1-2": "draw-w",
      "t0-2": "draw-h",
      "a3-2": ["dma", "dma-packet"],
      "a3-4": ["gif", "gs-gif-tag"],
      "v1-10": ["end-dma", "dma-packet"],
      "a0-13": "total-qwc",
      "a3-6": "gif-buf"
    }
  },

  "draw-quad2d": {
    "args": ["buf", "context"],
    "vars": {
      "a2-1": "draw-x",
      "a3-7": "draw-y",
      "t3-0": "draw-w",
      "t2-0": "draw-h",
      "v1-8": "end-dma",
      "t1-0": ["dma", "dma-packet"],
      "t1-2": ["gif", "gs-gif-tag"],
      "t1-4": "gif-buf",
      "a1-11": "total-qwc"
    }
  },

  "set-display-gs-state": {
    "args": ["dma-buf", "fbp", "scx", "scy", "fb-msk", "psm"],
    "vars": {
      "t3-0": ["dma", "dma-packet"],
      "t3-2": ["gif", "gs-gif-tag"],
      "t3-4": "gif-buf",
      "t2-0": "fbw"
    }
  },

  "set-display-gs-state-offset": {
    "args": [
      "dma-buf",
      "fbp",
      "width",
      "height",
      "fb-msk",
      "psm",
      "off-x",
      "off-y"
    ],
    "vars": {
      "t4-0": "fbw",
      "t5-0": ["dma", "dma-packet"],
      "t5-2": ["gif", "gs-gif-tag"],
      "t5-4": ["gif-data", "(pointer uint64)"]
    }
  },

  "reset-display-gs-state": {
    "args": ["disp", "dma-buf", "oddeven"],
    "vars": {
      "a3-0": "onscreen",
      "v1-0": "hoff",
      "a2-6": "fbp",
      "t0-0": ["dma", "dma-packet"],
      "t0-2": ["gif", "gs-gif-tag"],
      "a3-3": ["gif-data", "(pointer uint64)"]
    }
  },

  "(method 0 engine)": {
    "args": ["allocation", "type-to-make", "name", "length"],
    "vars": { "v0-0": "obj", "v1-11": "idx-to-link", "a0-1": "end-idx" }
  },

  "(method 10 engine)": {
    "args": ["obj", "f"],
    "vars": { "a0-1": "current", "s4-0": "next" }
  },

  "(method 11 engine)": {
    "args": ["obj", "f"],
    "vars": { "s4-0": "iter" }
  },

  "(method 12 engine)": {
    "vars": { "s4-0": ["ct", "connection"] }
  },

  "(method 13 engine)": {
    "vars": { "s4-0": ["ct", "connection"], "v1-2": "result" }
  },

  "(method 19 engine)": {
    "args": ["obj", "p1-value"],
    "vars": { "a0-1": "current", "s4-0": "next" }
  },

  "(method 20 engine)": {
    "args": ["obj", "p2-value"],
    "vars": { "a0-1": "current", "s4-0": "next" }
  },

  "connection-process-apply": {
    "args": ["proc", "func"],
    "vars": { "s5-0": "iter" }
  },

  "(method 15 engine)": {
    "args": ["obj", "proc", "func", "p1", "p2", "p3"],
    "vars": { "v1-0": "con" }
  },

  "surface-interp!": {
    "args": ["dst", "src0", "src1", "amount"]
  },

  "surface-mult!": {
    "args": ["dst", "src0", "src1"]
  },

  "(method 0 collide-shape-prim)": {
    "args": ["allocation", "type-to-make", "cshape", "prim-id", "size-bytes"]
  },

  "(method 0 collide-shape-prim-sphere)": {
    "args": ["allocation", "type-to-make", "cshape", "prim-id"],
    "vars": { "v0-0": ["obj", "collide-shape-prim-sphere"] }
  },
  "(method 0 collide-shape-prim-mesh)": {
    "args": ["allocation", "type-to-make", "cshape", "mesh-id", "prim-id"],
    "vars": { "v0-0": ["obj", "collide-shape-prim-mesh"] }
  },
  "(method 0 collide-shape-prim-group)": {
    "args": ["allocation", "type-to-make", "cshape", "elt-count", "prim-id"],
    "vars": { "v0-0": ["obj", "collide-shape-prim-group"] }
  },
  "(method 0 collide-shape)": {
    "args": [
      "allocation",
      "type-to-make",
      "proc",
      "collide-list-kind",
      "prim-id"
    ],
    "vars": { "s5-0": "obj" }
  },
  "(method 0 collide-sticky-rider-group)": {
    "vars": { "v0-0": "obj" }
  },
  "(method 11 touching-prims-entry-pool)": {
    "vars": { "a1-0": "current", "v1-0": "prev", "a2-0": "next" }
  },
  "(method 0 touching-list)": {
    "vars": { "v0-0": ["obj", "touching-list"] }
  },

  "cspace-by-name-no-fail": {
    "vars": { "v0-0": ["result", "cspace"] }
  },

  "num-func-loop!": {
    "args": ["chan", "inc"],
    "vars": { "f0-1": "duration", "f1-2": "after-inc", "f0-3": "wrapped" }
  },

  "shrubbery-login-post-texture": {
    "args": ["obj"],
    "vars": {
      "v1-1": "shader-count",
      "a1-1": ["dst", "qword"],
      "a2-5": ["tex-dst", "qword"],
      "a3-0": ["src", "qword"],
      "a2-6": ["text-dst2", "qword"],
      "a3-1": ["src-2", "qword"],
      "a3-2": ["src-3", "qword"]
    }
  },

  // LEVEL
  "lookup-level-info": {
    "args": ["name"],
    "vars": {
      "a1-1": ["info", "level-load-info"],
      "v1-0": "rest",
      "a1-0": "current-sym"
    }
  },

  "(method 21 level-group)": {
    "args": ["obj", "name", "cmd-idx"],
    "vars": { "v1-1": "cmd-lst" }
  },

  // SHADOW-CPU-H
  "(method 0 shadow-control)": {
    "args": [
      "allocation",
      "type-to-make",
      "bottom-offset",
      "top-offset",
      "dir",
      "center",
      "fade"
    ],
    "vars": { "v0-0": "obj" }
  },

  // RES
  "(method 0 res-lump)": {
    "args": ["allocation", "type-to-make", "data-count", "data-size"],
    "vars": { "v0-0": "obj" }
  },
  "(method 20 res-lump)": {
    "args": ["obj", "time", "result", "buf"],
    "vars": {
      "t0-2": "tag-lo",
      "t1-2": "tag-hi",
      "v1-6": "elt-count",
      "f0-2": "interp",
      "a1-6": "src-lo",
      "a2-13": "src-hi"
    }
  },
  "(method 3 res-lump)": {
    "vars": { "s5-0": "i" }
  },
  "(method 9 res-lump)": {
    "args": ["obj", "name", "mode", "time", "default", "tag-addr", "buf-addr"],
    "vars": { "s3-0": "tag-pair" }
  },
  "(method 10 res-lump)": {
    "args": ["obj", "name", "mode", "time", "default", "tag-addr", "buf-addr"],
    "vars": { "s3-0": "tag-pair", "v1-4": "tag" }
  },
  "(method 11 res-lump)": {
    "args": ["obj", "name", "mode", "time", "default", "tag-addr", "buf-addr"],
    "vars": {
      "a2-1": "tag-pair",
      "s1-0": "tag",
      "s0-0": "tag-type",
      "gp-1": "data"
    }
  },
  "(method 12 res-lump)": {
    "args": ["obj", "name", "mode", "time", "default", "tag-addr", "buf-addr"],
    "vars": {
      "a2-1": "tag-pair",
      "s1-0": "tag",
      "s0-0": "tag-type",
      "gp-1": "data"
    }
  },
  "(method 16 res-lump)": {
    "vars": {
      "v1-0": "tags-sorted",
      "a1-0": "i",
      "a2-1": "tag-stop",
      "a3-2": "tag1",
      "t0-3": "tag2",
      "t1-6": "tag-name1",
      "t2-6": "tag-name2"
    }
  },
  "(method 15 res-lump)": {
    "vars": {
      "s5-0": ["tag-pair", "res-tag-pair"]
    }
  },

  // FACT-H
  "(method 0 fact-info-target)": {
    "vars": { "gp-0": "obj" }
  },
  "(method 0 fact-info-enemy)": {
    "vars": {
      "gp-0": "obj",
      "s5-0": "entity"
    }
  },

  "(method 0 fact-info)": {
    "args": ["allocation", "type-to-make", "proc", "pkup-type", "pkup-amount"],
    "vars": {
      "gp-0": ["obj", "fact-info"],
      "s5-0": "ent",
      "sv-16": "tag",
      "t9-1": ["go-func", "(function string none)"]
    }
  },

  "(method 0 align-control)": {
    "vars": { "v0-0": ["obj", "align-control"] }
  },

  "str-load": {
    "args": ["name", "chunk-id", "address", "len"],
    "vars": { "s2-0": ["cmd", "load-chunk-msg"] }
  },

  "str-load-status": {
    "args": ["length-out"],
    "vars": { "v1-7": "response" }
  },

  "str-play-async": {
    "args": ["name", "addr"],
    "vars": { "s4-0": "cmd" }
  },

  "str-play-stop": {
    "args": ["name"],
    "vars": { "s5-0": "cmd" }
  },

  "str-play-queue": {
    "args": ["name"],
    "vars": { "s5-0": "cmd" }
  },

  "str-ambient-play": {
    "args": ["name"],
    "vars": { "s5-0": "cmd" }
  },

  "str-ambient-stop": {
    "args": ["name"],
    "vars": { "s5-0": "cmd" }
  },

  "string->sound-name": {
    "args": ["str"],
    "vars": {
      "v1-0": "snd-name",
      "a1-0": ["out-ptr", "(pointer uint8)"],
      "a2-0": "in-ptr"
    }
  },
  "dgo-load-begin": {
    "args": ["name", "buffer1", "buffer2", "current-heap"],
    "vars": { "s2-0": "cmd" }
  },

  "dgo-load-get-next": {
    "args": ["last-object"],
    "vars": { "gp-0": ["load-location", "pointer"], "v1-5": "response" }
  },

  "dgo-load-continue": {
    "args": ["current-heap"],
    "vars": { "gp-0": "cmd" }
  },
  "dgo-load-cancel": {
    "vars": { "a2-0": "cmd" }
  },

  "find-temp-buffer": {
    "args": ["size"],
    "vars": { "gp-0": "qwc" }
  },

  "dgo-load-link": {
    "args": ["obj-file", "heap", "print-login", "last-object"],
    "vars": { "s4-0": "obj-data" }
  },

  "ramdisk-load": {
    "args": ["file-id", "offset", "length", "buffer"],
    "vars": { "v1-1": "cmd" }
  },

  "show-mc-info": {
    "args": ["dma-buf"],
    "vars": { "s5-0": "info", "s4-0": "slot-idx" }
  },

  "(method 19 res-lump)": {
    "args": ["obj", "name-sym", "mode", "time"],
    "vars": {
      "t2-4": "type-chars",
      "t3-1": "max-search",
      "t4-0": "min-search",
      "t6-5": "diff",
      "t5-2": "check-idx",
      "t4-1": "tag-idx",
      "t3-13": "interp-tag-idx",
      "t4-4": "tag-ptr",
      "t0-6": "lo-tag-idx-out",
      "v1-14": "hi-tag-idx-out",
      "t1-0": "most-recent-invalid-time-idx"
    }
  },

  "entity-actor-count": {
    "args": ["res", "name"],
    "vars": {
      "sv-16": "tag"
    }
  },

  "(method 0 joint-mod)": {
    "args": ["allocation", "type-to-make", "mode", "proc", "joint-idx"],
    "vars": {
      "gp-0": "obj",
      "v1-7": "twist-max"
    }
  },

  "joint-mod-debug-draw": {
    "args": ["mod"]
  },

  "(method 9 joint-mod)": {
    "args": ["obj", "handler-mode"],
    "vars": { "v1-0": "joint", "a0-1": "mode" }
  },

  "(method 10 joint-mod)": {
    "args": ["obj", "target-trans"],
    "vars": { "f0-0": "distance" }
  },

  "(method 13 joint-mod)": { "args": ["obj", "x", "y", "z"] },
  "(method 14 joint-mod)": { "args": ["obj", "trans", "rot", "scale"] },
  "(method 11 joint-mod)": {
    "args": ["obj", "target-trans", "option", "proc"],
    "vars": {
      "s1-0": "proc-drawable",
      "s3-1": ["enemy-facts", "fact-info-enemy"],
      "f30-0": "dist",
      "v1-12": ["ppointer", "(pointer process)"]
    }
  },

  "joint-mod-look-at-handler": { "args": ["csp", "xform", "mat"] },
  "(method 9 collide-history)": {
    "args": ["obj", "cshape", "xs", "transv", "transv-out"]
  },

  "add-debug-sphere-from-table": {
    "vars": { "s1-0": ["points", "(inline-array vector)"] }
  },

  "entity-actor-lookup": {
    "args": ["lump", "name", "idx"]
  },

  "(method 0 actor-link-info)": {
    "args": ["allocation", "type-to-make", "proc"],
    "vars": { "s5-0": "obj", "a0-1": "ent" }
  },

  "(method 25 actor-link-info)": {
    "vars": { "s5-0": "actor", "gp-0": "count" }
  },

  "(method 9 actor-link-info)": {
    "args": ["obj", "matching-type"],
    "vars": { "s3-0": "actor", "s5-0": "mask", "s4-0": "current-bit" }
  },

  "(method 10 actor-link-info)": {
    "vars": { "s5-0": "this-actor", "s4-0": "actor", "gp-0": "count" }
  },

  "alt-actor-list-subtask-incomplete-count": {
    "vars": {
      "s4-0": "alt-actor-count",
      "gp-0": "incomplete-count",
      "s3-0": "alt-actor-idx"
    }
  },

  "check-irx-version": {
    "vars": { "gp-0": ["cmd", "sound-rpc-get-irx-version"] }
  },
  "sound-bank-load": {
    "vars": { "v1-1": ["cmd", "sound-rpc-load-bank"] }
  },
  "sound-bank-unload": {
    "vars": { "v1-1": ["cmd", "sound-rpc-unload-bank"] }
  },
  "sound-music-load": {
    "vars": { "v1-1": ["cmd", "sound-rpc-load-music"] }
  },
  "sound-music-unload": {
    "vars": { "v1-1": ["cmd", "sound-rpc-unload-music"] }
  },
  "sound-reload-info": {
    "vars": { "v1-1": ["cmd", "sound-rpc-reload-info"] }
  },
  "set-language": {
    "vars": { "v1-1": ["cmd", "sound-rpc-set-language"] }
  },
  "list-sounds": {
    "vars": { "v1-1": ["cmd", "sound-rpc-list-sounds"] }
  },
  "sound-set-volume": {
    "vars": { "v1-0": ["cmd", "sound-rpc-set-master-volume"] }
  },
  "sound-set-reverb": {
    "vars": { "v1-0": ["cmd", "sound-rpc-set-reverb"] }
  },
  "sound-set-ear-trans": {
    "vars": { "gp-0": ["cmd", "sound-rpc-set-ear-trans"] }
  },
  "sound-play-by-name": {
    "args": ["name", "id", "vol", "pitch", "bend", "group", "trans"],
    "vars": {
      "s5-0": ["cmd", "sound-rpc-play"],
      "s3-1": ["proc", "process-drawable"],
      "s4-0": "sound-trans"
    }
  },
  "sound-play-by-spec": {
    "args": ["spec", "id", "trans"],
    "vars": {
      "s5-0": ["cmd", "sound-rpc-play"],
      "s3-1": ["proc", "process-drawable"]
    }
  },
  "sound-pause": {
    "vars": { "v1-0": ["cmd", "sound-rpc-pause-sound"] }
  },
  "sound-stop": {
    "vars": { "v1-0": ["cmd", "sound-rpc-stop-sound"] }
  },
  "sound-continue": {
    "vars": { "v1-0": ["cmd", "sound-rpc-continue-sound"] }
  },
  "sound-group-pause": {
    "vars": { "v1-0": ["cmd", "sound-rpc-pause-group"] }
  },
  "sound-group-stop": {
    "vars": { "v1-0": ["cmd", "sound-rpc-stop-group"] }
  },
  "sound-group-continue": {
    "vars": { "v1-0": ["cmd", "sound-rpc-continue-group"] }
  },
  "sound-set-falloff-curve": {
    "vars": { "v1-0": ["cmd", "sound-rpc-set-falloff-curve"] }
  },
  "sound-set-sound-falloff": {
    "vars": { "v1-0": ["cmd", "sound-rpc-set-sound-falloff"] }
  },
  "sound-set-flava": {
    "vars": { "v1-0": ["cmd", "sound-rpc-set-flava"] }
  },
  "(method 0 ambient-sound)": {
    "vars": { "s5-1": ["obj", "ambient-sound"], "v1-2": "bc" }
  },
  "(method 9 ambient-sound)": {
    "vars": { "s5-1": "spec", "s4-2": "spec-volume" }
  },
  "(method 11 ambient-sound)": {
    "vars": { "gp-0": ["cmd", "sound-rpc-set-param"] }
  },
  "(method 12 ambient-sound)": {
    "vars": { "v1-2": ["cmd", "sound-rpc-set-param"] }
  },
  "sound-buffer-dump": {
    "vars": { "s3-0": ["cmd", "sound-rpc-play"] }
  },

  "(method 0 path-control)": {
    "args": ["allocation", "type-to-make", "proc", "name", "time"],
    "vars": {
      "gp-0": ["obj", "path-control"],
      "s3-1": "ent",
      "v1-7": "lookup-entity",
      "sv-16": "tag",
      "v1-9": "data"
    }
  },

  "(method 0 curve-control)": {
    "args": ["allocation", "type-to-make", "proc", "name", "time"],
    "vars": { "gp-0": "obj", "s3-1": "ent", "v1-3": "lookup-entity" }
  },

  "nav-mesh-connect": {
    "args": ["proc", "trans", "nav-cont"],
    "vars": {
      "s2-0": "ent",
      "v0-0": "lookup-entity",
      "s3-0": "entity-nav-mesh"
    }
  },

  "(method 0 nav-control)": {
    "args": [
      "allocation",
      "type-to-make",
      "shape",
      "sphere-count",
      "nearest-y-threshold-default"
    ],
    "vars": { "s5-0": ["obj", "nav-control"], "a0-3": "ent" }
  },

  "add-debug-point": {
    "vars": {
      "a0-6": ["a0-6", "(pointer uint64)"],
      "a0-7": ["a0-7", "dma-packet"],
      "a3-0": ["a3-0", "dma-packet"],
      "a3-2": ["a3-2", "gs-gif-tag"],
      "a3-4": ["a3-4", "vector4w-2"],
      "a3-6": ["a3-6", "vector4w-2"],
      "a3-8": ["a3-8", "vector4w-2"],
      "a1-30": ["a1-30", "vector4w-2"]
    }
  },
  "internal-draw-debug-line": {
    "vars": {
      "s2-0": ["s2-0", "rgba"],
      "s5-0": ["s5-0", "rgba"],
      "a3-1": ["a3-1", "dma-packet"],
      "a3-3": ["a3-3", "gs-gif-tag"],
      "a1-43": ["a1-43", "(inline-array vector4w-2)"],
      "a0-31": ["a0-31", "(pointer uint64)"],
      "a0-32": ["a0-32", "dma-packet"]
    }
  },
  "add-debug-flat-triangle": {
    "vars": {
      "a3-1": ["a3-1", "dma-packet"],
      "a3-3": ["a3-3", "gs-gif-tag"],
      "a3-5": ["a3-5", "(inline-array vector4w-3)"],
      "a0-9": ["a0-9", "(pointer uint64)"],
      "a0-10": ["a0-10", "dma-packet"]
    }
  },
  "add-debug-line2d": {
    "vars": {
      "a2-3": ["a2-3", "dma-packet"],
      "a2-5": ["a2-5", "gs-gif-tag"],
      "a2-7": ["a2-7", "(inline-array vector4w)"],
      "a2-9": ["a2-9", "(inline-array vector4w)"],
      "a0-20": ["a0-20", "(pointer uint64)"],
      "v1-10": ["v1-10", "dma-packet"]
    }
  },
  "debug-percent-bar": {
    "vars": {
      "v1-5": ["v1-5", "dma-packet"]
    }
  },
  "debug-pad-display": {
    "vars": {
      "v1-12": ["v1-12", "dma-packet"]
    }
  },
  "internal-draw-debug-text-3d": {
    "vars": {
      "v1-11": ["v1-11", "dma-packet"]
    }
  },
  "add-debug-light": { "vars": { "s1-0": ["s1-0", "rgba"] } },

  "generic-init-buffers": {
    "vars": {
      "v1-8": ["packet", "dma-packet"]
    }
  },
<<<<<<< HEAD
  
  "debug-menu-func-decode": {
    "vars": {
      "v0-0": ["ret-val", "symbol"]
=======

  "level-update-after-load": {
    "args": ["loaded-level", "level-login-state"],
    "vars": {
      "s3-0":"level-drawable-trees",
      "s5-0":"initial-timer",
      "v1-4":"current-timer",
      "v1-5":"elapsed-timer",
      "s2-0":"current-login-pos",
      "s2-1":"current-drawable",
      "s1-0":"idx-in-drawable"
>>>>>>> b19a2c82
    }
  }
}<|MERGE_RESOLUTION|>--- conflicted
+++ resolved
@@ -2083,12 +2083,6 @@
       "v1-8": ["packet", "dma-packet"]
     }
   },
-<<<<<<< HEAD
-  
-  "debug-menu-func-decode": {
-    "vars": {
-      "v0-0": ["ret-val", "symbol"]
-=======
 
   "level-update-after-load": {
     "args": ["loaded-level", "level-login-state"],
@@ -2100,7 +2094,12 @@
       "s2-0":"current-login-pos",
       "s2-1":"current-drawable",
       "s1-0":"idx-in-drawable"
->>>>>>> b19a2c82
+    }
+  },
+  
+  "debug-menu-func-decode": {
+    "vars": {
+      "v0-0": ["ret-val", "symbol"]
     }
   }
 }