--- conflicted
+++ resolved
@@ -3624,7 +3624,25 @@
     }
   },
 
-<<<<<<< HEAD
+  "cam-collision-record-draw": {
+    "vars": {
+      "s5-0": ["s5-0", "cam-collision-record"]
+    }
+  },
+
+  "cam-collision-record-save": {
+    "vars": {
+      "v1-5": ["v1-5", "cam-collision-record"]
+    }
+  },
+
+  "cam-layout-save-cam-trans": {
+    "vars": {
+      "s5-1": ["s5-1", "vector"],
+      "s2-1": ["s2-1", "vector"]
+    }
+  },
+
   "(event citb-robotboss-idle)": {
     "vars": {
       "v0-3": ["v0-3", "symbol"]
@@ -3641,24 +3659,6 @@
   "(event darkecobarrel-mover-move)": {
     "vars": {
       "v0-0": ["v0-0", "object"]
-=======
-  "cam-collision-record-draw": {
-    "vars": {
-      "s5-0": ["s5-0", "cam-collision-record"]
-    }
-  },
-
-  "cam-collision-record-save": {
-    "vars": {
-      "v1-5": ["v1-5", "cam-collision-record"]
-    }
-  },
-
-  "cam-layout-save-cam-trans": {
-    "vars": {
-      "s5-1": ["s5-1", "vector"],
-      "s2-1": ["s2-1", "vector"]
->>>>>>> 8a0ff963
     }
   },
 
