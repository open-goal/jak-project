--- conflicted
+++ resolved
@@ -3557,24 +3557,6 @@
     }
   },
 
-<<<<<<< HEAD
-  "(event citb-robotboss-idle)": {
-    "vars": {
-      "v0-3": ["v0-3", "symbol"]
-    }
-  },
-
-  "(code pov-camera-playing maincavecam)": {
-    "vars": {
-      "gp-1": ["gp-1", "handle"]
-    }
-  },
-
-  // this shouldn't be required
-  "(event darkecobarrel-mover-move)": {
-    "vars": {
-      "v0-0": ["v0-0", "object"]
-=======
   "upload-vis-bits": {
     "vars": {
       "v1-2": "qwc",
@@ -3639,7 +3621,25 @@
   "(code robotboss-white-eco-movie)": {
     "vars": {
       "gp-1": ["gp-1", "handle"]
->>>>>>> 45318be0
+    }
+  },
+
+  "(event citb-robotboss-idle)": {
+    "vars": {
+      "v0-3": ["v0-3", "symbol"]
+    }
+  },
+
+  "(code pov-camera-playing maincavecam)": {
+    "vars": {
+      "gp-1": ["gp-1", "handle"]
+    }
+  },
+
+  // this shouldn't be required
+  "(event darkecobarrel-mover-move)": {
+    "vars": {
+      "v0-0": ["v0-0", "object"]
     }
   },
 
