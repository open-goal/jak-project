--- conflicted
+++ resolved
@@ -3643,7 +3643,12 @@
     }
   },
 
-<<<<<<< HEAD
+  "(method 15 level)": {
+    "vars": {
+      "v1-5": ["s5-1", "(inline-array box8s)"]
+    }
+  },
+
   "(event citb-robotboss-idle)": {
     "vars": {
       "v0-3": ["v0-3", "symbol"]
@@ -3660,11 +3665,6 @@
   "(event darkecobarrel-mover-move)": {
     "vars": {
       "v0-0": ["v0-0", "object"]
-=======
-  "(method 15 level)": {
-    "vars": {
-      "v1-5": ["s5-1", "(inline-array box8s)"]
->>>>>>> 20e5f671
     }
   },
 
