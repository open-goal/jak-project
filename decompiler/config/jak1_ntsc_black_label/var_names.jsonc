--- conflicted
+++ resolved
@@ -3594,11 +3594,6 @@
     }
   },
 
-<<<<<<< HEAD
-  "target-powerup-effect": {
-    "vars": {
-      "a0-74": ["a0-74", "vector"]
-=======
   "(trans fisher-done)": {
     "vars": {
       "v1-13": ["v1-13", "dma-packet"]
@@ -3651,7 +3646,12 @@
   "(method 15 level)": {
     "vars": {
       "v1-5": ["s5-1", "(inline-array box8s)"]
->>>>>>> f6841009
+    }
+  },
+
+  "target-powerup-effect": {
+    "vars": {
+      "a0-74": ["a0-74", "vector"]
     }
   },
 
