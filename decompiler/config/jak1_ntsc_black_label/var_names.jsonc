{
  "identity": {
    "args": ["obj"]
  },

  "1/": {
    "args": ["x"]
  },

  "+": {
    "args": ["x", "y"]
  },

  "-": {
    "args": ["x", "y"]
  },

  "*": {
    "args": ["x", "y"]
  },

  "/": {
    "args": ["x", "y"]
  },

  "ash": {
    "args": ["value", "shift-amount"]
  },

  "mod": {
    "args": ["x", "y"]
  },

  "rem": {
    "args": ["x", "y"]
  },

  "abs": {
    "args": ["x"]
  },

  "min": {
    "args": ["x", "y"]
  },

  "max": {
    "args": ["x", "y"]
  },

  "logior": {
    "args": ["x", "y"]
  },

  "logand": {
    "args": ["x", "y"]
  },

  "lognor": {
    "args": ["x", "y"]
  },

  "logxor": {
    "args": ["x", "y"]
  },

  "lognot": {
    "args": ["x"]
  },

  "basic-type?": {
    "args": ["obj", "parent-type"],
    "vars": { "v1-0": "obj-type", "a0-1": "end-type" }
  },

  "type-type?": {
    "args": ["child-type", "parent-type"],
    "vars": { "v1-0": "end-type" }
  },

  "find-parent-method": {
    "args": ["child-type", "method-id"],
    "vars": {
      "v0-0": "current-method",
      "v1-2": "original-method",
      "v1-5": "unused1"
    }
  },

  "ref": {
    "args": ["lst", "index"],
    "vars": { "v1-0": "count" }
  },

  "(method 4 pair)": {
    "vars": { "v0-0": "result", "v1-1": "iter" }
  },

  "last": {
    "args": ["lst"],
    "vars": { "v0-0": "iter" }
  },
  "member": {
    "args": ["obj", "lst"],
    "vars": { "v1-0": "iter" }
  },
  "nmember": {
    "args": ["obj", "lst"]
  },
  "assoc": {
    "args": ["item", "alist"],
    "vars": { "v1-0": "iter" }
  },
  "assoce": {
    "args": ["item", "alist"],
    "vars": { "v1-0": "iter" }
  },
  "nassoc": {
    "args": ["item-name", "alist"],
    "vars": { "a1-1": "key" }
  },
  "nassoce": {
    "args": ["item-name", "alist"],
    "vars": { "s4-0": "key" }
  },
  "append!": {
    "args": ["front", "back"],
    "vars": { "v1-1": "iter" }
  },
  "delete!": {
    "args": ["item", "lst"],
    "vars": { "a2-0": "iter", "v1-1": "iter-prev" }
  },
  "delete-car!": {
    "args": ["item", "lst"],
    "vars": { "a2-0": "iter", "v1-2": "iter-prev" }
  },
  "insert-cons!": {
    "args": ["kv", "alist"],
    "vars": { "a3-0": "updated-list" }
  },
  "sort": {
    "args": ["lst", "compare-func"],
    "vars": {
      "s4-0": "unsorted-count",
      "s3-0": "iter",
      "s2-0": "first-elt",
      "s1-0": "seoncd-elt",
      "v1-1": "compare-result"
    }
  },
  "(method 0 inline-array-class)": {
    "args": ["allocation", "type-to-make", "size"],
    "vars": { "v0-0": "obj" }
  },
  "(method 0 array)": {
    "args": ["allocation", "type-to-make", "content-type", "len"],
    "vars": { "v0-1": "obj" }
  },

  "(method 2 array)": {
    "vars": { "v1-1": "content-type-sym" }
  },

  "(method 3 array)": {
    "vars": { "v1-1": "content-type-sym" }
  },

  "mem-copy!": {
    "args": ["dst", "src", "size"],
    "vars": { "v0-0": "result", "v1-0": "i" }
  },
  "qmem-copy<-!": {
    "args": ["dst", "src", "size"],
    "vars": { "v0-0": "result", "v1-1": "qwc", "a2-1": "value" }
  },
  "qmem-copy->!": {
    "args": ["dst", "src", "size"],
    "vars": {
      "v0-0": "result",
      "v1-1": "qwc",
      "a1-1": "src-ptr",
      "a0-1": "dst-ptr",
      "a2-3": "value"
    }
  },
  "mem-set32!": {
    "args": ["dst", "size", "value"],
    "vars": { "v0-0": "result", "v1-0": "i" }
  },
  "mem-or!": {
    "args": ["dst", "src", "size"],
    "vars": { "v0-0": "result", "v1-0": "i" }
  },
  "fact": {
    "args": ["x"]
  },
  "mem-print": {
    "args": ["data", "word-count"],
    "vars": { "s4-0": "current-qword" }
  },
  "print-tree-bitmask": {
    "args": ["bits", "count"],
    "vars": { "s4-0": "i" }
  },
  "valid?": {
    "args": ["obj", "expected-type", "name", "allow-false", "print-dest"],
    "vars": { "v1-1": "in-goal-mem" }
  },

  // GKERNEL

  "(method 0 cpu-thread)": {
    "vars": { "v0-0": ["obj", "cpu-thread"] }
  },

  "inspect-process-heap": {
    "vars": { "s5-0": ["obj", "pointer"] }
  },

  "(method 23 dead-pool-heap)": {
    "args": ["this", "rec"]
  },

  "(method 0 dead-pool-heap)": {
    "vars": { "v0-0": ["obj", "dead-pool-heap"] }
  },

  "seek": {
    "args": ["x", "target", "diff"],
    "vars": { "f2-0": "err" }
  },

  "lerp": {
    "args": ["minimum", "maximum", "amount"]
  },

  "lerp-scale": {
    "args": ["min-out", "max-out", "in", "min-in", "max-in"],
    "vars": { "f0-1": "scale" }
  },

  "lerp-clamp": {
    "args": ["minimum", "maximum", "amount"]
  },

  "rand-vu-int-range": {
    "args": ["first", "second"],
    "vars": { "f0-4": "float-in-range" }
  },

  "(method 0 bit-array)": {
    "args": ["allocation", "type-to-make", "length"],
    "vars": { "v0-0": "obj" }
  },

  "(method 12 bit-array)": {
    "vars": { "v1-2": "idx" }
  },

  "box-vector-enside?": {
    "args": ["box", "pt"]
  },

  "box-vector-inside?": {
    "args": ["box", "pt"]
  },

  "string=": {
    "args": ["str-a", "str-b"],
    "vars": { "a2-0": "a-ptr", "v1-0": "b-ptr" }
  },

  "string-charp=": {
    "args": ["str", "charp"],
    "vars": { "v1-0": "str-ptr" }
  },

  "copyn-string<-charp": {
    "args": ["str", "charp", "len"],
    "vars": { "a3-0": "i", "v1-0": "str-ptr" }
  },

  "string<-charp": {
    "args": ["str", "charp"],
    "vars": { "v1-0": "str-ptr" }
  },

  "charp<-string": {
    "args": ["charp", "str"],
    "vars": { "v1-0": "str-ptr" }
  },

  "copy-charp<-charp": {
    "args": ["dst", "src"]
  },

  "cat-string<-string": {
    "args": ["a", "b"],
    "vars": { "v1-0": "a-ptr", "a1-1": "b-ptr" }
  },

  "catn-string<-charp": {
    "args": ["a", "b", "len"],
    "vars": { "v1-0": "a-ptr", "a3-2": "i" }
  },

  "cat-string<-string_to_charp": {
    "args": ["a", "b", "end-ptr"],
    "vars": { "v1-0": "b-ptr", "v0-0": "a-ptr" }
  },

  "append-character-to-string": {
    "args": ["str", "char"],
    "vars": { "v1-0": "str-ptr" }
  },

  "charp-basename": {
    "args": ["charp"],
    "vars": { "v1-0": "ptr" }
  },

  "string<?": {
    "args": ["a", "b"],
    "vars": { "s4-1": "len", "v1-4": "i" }
  },

  "string>?": {
    "args": ["a", "b"],
    "vars": { "s4-1": "len", "v1-4": "i" }
  },
  "string<=?": {
    "args": ["a", "b"],
    "vars": { "s4-1": "len", "v1-4": "i" }
  },
  "string>=?": {
    "args": ["a", "b"],
    "vars": { "s4-1": "len", "v1-4": "i" }
  },
  "string-cat-to-last-char": {
    "args": ["base-str", "append-str", "char"],
    "vars": { "s4-0": "end-of-append", "v1-0": "location-of-char" }
  },
  "string-suck-up!": {
    "args": ["str", "location"],
    "vars": { "v1-2": "str-ptr" }
  },
  "string-strip-trailing-whitespace!": {
    "args": ["str"],
    "vars": { "v1-6": "ptr" }
  },

  "string-get-arg!!": {
    "args": ["a-str", "arg"],
    "vars": { "s4-0": "arg-word-start", "s4-1": "arg-end", "v1-3": "arg-start" }
  },

  "string->int": {
    "args": ["str"],
    "vars": {
      "a0-1": "str-ptr",
      "v0-0": "result",
      "a0-2": "next-char-1",
      "a0-3": "next-char-2"
    }
  },

  "string-get-flag!!": {
    "args": ["result", "in", "first-flag", "second-flag"]
  },

  "(method 0 state)": {
    "args": [
      "allocation",
      "type-to-make",
      "name",
      "code",
      "trans",
      "enter",
      "exit",
      "event"
    ],
    "vars": { "v0-0": "obj" }
  },

  "previous-brother": {
    "args": ["proc"],
    "vars": { "v1-0": "parent", "v1-2": "child" }
  },

  // Matrix
  "matrix-identity": {
    "args": ["mat"],
    "vars": { "f0-0": "one" }
  },

  "matrix+!": {
    "args": ["dst", "src1", "src2"],
    "vars": { "v1-0": "i" }
  },

  "matrix-!": {
    "args": ["dst", "src1", "src2"],
    "vars": { "v1-0": "i" }
  },

  "matrix*!": {
    "args": ["dst", "src1", "src2"]
  },

  "matrixp*!": {
    "args": ["dst", "src1", "src2"],
    "vars": { "s5-0": "temp-mat" }
  },

  "vector-matrix*!": {
    "args": ["dst", "vec", "mat"]
  },

  "vector-rotate*!": {
    "args": ["dst", "vec", "mat"]
  },

  "vector3s-matrix*!": {
    "args": ["dst", "vec", "mat"],
    "vars": { "s5-0": "temp-vec3" }
  },

  "vector3s-rotate*!": {
    "args": ["dst", "vec", "mat"],
    "vars": { "s5-0": "temp-vec3" }
  },

  "matrix-transpose!": {
    "args": ["dst", "src"]
  },

  "matrix-inverse-of-rot-trans!": {
    "args": ["dst", "src"]
  },

  "matrix-4x4-inverse!": {
    "args": ["dst", "src"]
  },

  "matrix-translate!": {
    "args": ["dst", "trans"]
  },

  "matrix-translate+!": {
    "args": ["dst", "src", "trans"]
  },

  "matrix-scale!": {
    "args": ["dst", "scale"]
  },

  "scale-matrix!": {
    "args": ["dst", "scale", "src"]
  },

  "matrix-inv-scale!": {
    "args": ["dst", "scale"]
  },

  "column-scale-matrix!": {
    "args": ["dst", "scale", "src"]
  },

  "matrix-rotate-x!": {
    "args": ["dst", "rot-deg"],
    "vars": { "f30-0": "rot-sin", "f0-0": "rot-cos" }
  },

  "matrix-rotate-y!": {
    "args": ["dst", "rot-deg"],
    "vars": { "f30-0": "rot-sin", "f0-0": "rot-cos" }
  },

  "matrix-rotate-z!": {
    "args": ["dst", "rot-deg"],
    "vars": { "f30-0": "rot-sin", "f0-0": "rot-cos" }
  },

  "matrix-rotate-zyx!": {
    "args": ["dst", "rot-xyz-deg"],
    "vars": { "gp-0": "temp-mat", "s5-0": "rot-mat" }
  },

  "matrix-rotate-xyz!": {
    "args": ["dst", "rot-xyz-deg"],
    "vars": { "gp-0": "temp-mat", "s5-0": "rot-mat" }
  },

  "matrix-rotate-zxy!": {
    "args": ["dst", "rot-xyz-deg"],
    "vars": { "gp-0": "temp-mat", "s5-0": "rot-mat" }
  },

  "matrix-rotate-yxz!": {
    "args": ["dst", "rot-xyz-deg"],
    "vars": { "gp-0": "temp-mat", "s5-0": "rot-mat" }
  },

  "matrix-rotate-yzx!": {
    "args": ["dst", "rot-xyz-deg"],
    "vars": { "gp-0": "temp-mat", "s5-0": "rot-mat" }
  },

  "matrix-rotate-yxy!": {
    "args": ["dst", "rots-deg"],
    "vars": {
      "a2-0": "sincos-input",
      "s5-0": "sin-vec",
      "s4-0": "cos-vec",
      "f1-1": "cos-y",
      "f0-5": "sin-y",
      "f2-0": "cos-x",
      "f5-0": "sin-x",
      "f3-0": "cos-z",
      "f4-0": "sin-z"
    }
  },

  "matrix-rotate-yx!": {
    "args": ["dst", "rot-y-deg", "rot-x-deg"]
  },

  "matrix-axis-angle!": {
    "args": ["dst", "axis", "angle-deg"]
  },

  "matrix-lerp!": {
    "args": ["dst", "src1", "src2", "alpha"]
  },

  "matrix-3x3-determinant": {
    "args": ["mat"]
  },

  "matrix-3x3-inverse!": {
    "args": ["dst", "src"]
  },

  "matrix-3x3-inverse-transpose!": {
    "args": ["dst", "src"]
  },

  "matrix3-inverse-transpose!": {
    "args": ["dst", "src"]
  },

  "matrix-4x4-determinant": {
    "args": ["dst", "src"]
  },

  "matrix-4x4-inverse-transpose!": {
    "args": ["dst", "src"]
  },

  "matrix-y-angle": {
    "args": ["mat"],
    "vars": { "v1-0": "z-row" }
  },

  "(method 0 trs)": {
    "vars": { "gp-0": "obj" }
  },

  "transform-matrix-calc!": {
    "args": ["tf", "dst-mat"]
  },

  "transform-matrix-parent-calc!": {
    "args": ["tf", "dst-mat", "inv-scale"]
  },

  "trs-matrix-calc!": {
    "args": ["tf", "dst-mat"]
  },

  "quaternion-axis-angle!": {
    "args": ["quat", "x", "y", "z", "angle"]
  },

  "quaternion-vector-angle!": {
    "args": ["quat", "axis", "angle"]
  },

  "vector-flatten!": {
    "args": ["dst", "src", "plane-normal"]
  },

  "vector-reflect!": {
    "args": ["dst", "src", "plane-normal"]
  },

  "vector-reflect-flat!": {
    "args": ["dst", "src", "plane-normal"]
  },

  "vector-reflect-true-flat!": {
    "args": ["dst", "src", "plane-normal"]
  },

  "vector-reflect-flat-above!": {
    "args": ["dst", "src", "plane-normal"]
  },

  "deg-seek": {
    "args": ["in", "target", "max-diff"],
    "vars": {
      "v1-1": "in-int",
      "a0-2": "target-int",
      "a1-2": "max-diff-int",
      "a2-1": "diff",
      "a3-0": "abs-diff"
    }
  },

  "deg-seek-smooth": {
    "args": ["in", "target", "max-diff", "amount"],
    "vars": { "f0-1": "step" }
  },

  "deg-lerp-clamp": {
    "args": ["min-val", "max-val", "in"]
  },

  "sinerp-clamp": {
    "args": ["minimum", "maximum", "amount"]
  },

  "coserp-clamp": {
    "args": ["minimum", "maximum", "amount"]
  },
  "coserp": {
    "args": ["minimum", "maximum", "amount"]
  },

  "coserp180-clamp": {
    "args": ["minimum", "maximum", "amount"]
  },
  "coserp180": {
    "args": ["minimum", "maximum", "amount"]
  },
  "ease-in-out": {
    "args": ["total", "progress"]
  },
  "dma-send-to-spr": {
    "args": ["sadr", "madr", "qwc", "sync"]
  },
  "dma-send-to-spr-no-flush": {
    "args": ["sadr", "madr", "qwc", "sync"]
  },
  "dma-send-from-spr": {
    "args": ["madr", "sadr", "qwc", "sync"]
  },
  "dma-send-from-spr-no-flush": {
    "args": ["madr", "sadr", "qwc", "sync"]
  },
  "dump-vu1-range": {
    "args": ["start", "total-count"]
  },
  "ultimate-memcpy": {
    "args": ["dst", "src", "size-bytes"],
    "vars": {
      "s2-0": "qwc-remaining",
      "s1-0": "qwc-transferred-now",
      "s4-0": "spr-to-bank",
      "s3-0": "spr-from-bank"
    }
  },

  "dma-buffer-add-vu-function": {
    "args": ["dma-buf", "vu-func"],
    "vars": {
      "t1-1": "dma-buf-2",
      "v1-0": "func-ptr",
      "a3-0": "qlen",
      "a1-1": "origin",
      "t0-1": "qwc-now",
      "t2-0": ["buf-ptr", "dma-packet"]
    }
  },

  "dma-buffer-add-buckets": {
    "args": ["dma-buf", "count"],
    "vars": { "a2-0": "i", "v1-0": ["current-bucket", "dma-bucket"] }
  },

  "dma-buffer-patch-buckets": {
    "args": ["bucket", "count"],
    "vars": { "v1-1": "i" }
  },

  "dma-bucket-insert-tag": {
    "args": ["base", "idx", "tag-start", "tag-end"],
    "vars": { "v1-1": "bucket" }
  },

  "disasm-vif-details": {
    "args": ["stream", "data", "kind", "count"],
    "vars": { "s4-0": "count2", "s3-0": "data-ptr", "s2-0": "i" }
  },

  "disasm-vif-tag": {
    "args": ["data", "words", "stream", "details"],
    "vars": {
      "gp-0": "byte-idx",
      "v1-0": "cmd-template-idx",
      "a0-12": "print-kind",
      "s1-0": "first-tag",
      "s0-0": "packet-size",
      "t1-1": ["stcycl-imm", "vif-stcycl-imm"],
      "sv-16": "cmd",
      "sv-32": "data-ptr",
      "sv-48": "data-idx",
      "sv-64": "unpack-imm"
    }
  },

  "disasm-dma-list": {
    "args": ["data", "mode", "verbose", "stream", "expected-size"],
    "vars": {
      "sv-16": "addr",
      "sv-32": "data-2",
      "sv-48": "qwc",
      "sv-64": "ra-1",
      "sv-80": "ra-2",
      "sv-96": "call-depth",
      "sv-112": "current-tag",
      "s2-0": "mode-2",
      "s3-0": "verbose-2",
      "gp-0": "stream-2",
      "s1-0": "expected-size-2",
      "s0-0": "end-condition",
      "s4-0": "total-qwc",
      "s5-0": "total-tags"
    }
  },

  "cpad-invalid!": {
    "args": ["pad"]
  },

  "(method 0 cpad-info)": {
    "args": ["alloction", "type-to-make", "idx"],
    "vars": { "s5-0": "obj" }
  },

  "analog-input": {
    "args": ["in", "offset", "center-val", "max-val", "out-range"],
    "vars": {
      "f1-1": "offset-in",
      "f0-3": "magnitude",
      "v1-0": "max-magnitude"
    }
  },

  "cpad-set-buzz!": {
    "args": ["pad", "buzz-idx", "buzz-amount", "duration"]
  },

  "service-cpads": {
    "vars": {
      "gp-0": "pad-list",
      "s5-0": "pad-idx",
      "s4-0": "pad",
      "s3-0": "buzz-idx",
      "v1-29": "current-button0"
    }
  },

  "buzz-stop!": {
    "args": ["idx"]
  },

  "default-buffer-init": {
    "args": ["buff"],
    "vars": {
      "v1-0": "buff-ptr",
      "v1-1": "buff-ptr2",
      "v1-3": "buff-ptr3",
      "v1-4": "buff-ptr4",
      "a1-4": ["packet", "dma-gif-packet"],
      "a1-6": ["gif-tag", "gs-gif-tag"],
      "a1-8": ["data", "(pointer uint64)"],
      "a0-1": ["ret-packet", "dma-packet"],
      "v1-2": "buff-ptr5"
    }
  },

  "add-reg-gif-packet": {
    "args": ["packet", "reg-idx", "reg-val"],
    "vars": { "v1-0": "tag" }
  },

  "(method 9 font-context)": {
    "args": ["obj", "mat"]
  },
  "(method 10 font-context)": {
    "args": ["obj", "x", "y"]
  },
  "(method 11 font-context)": {
    "args": ["obj", "z"]
  },
  "(method 12 font-context)": {
    "args": ["obj", "w"]
  },
  "(method 13 font-context)": {
    "args": ["obj", "width"]
  },
  "(method 14 font-context)": {
    "args": ["obj", "height"]
  },
  "(method 15 font-context)": {
    "args": ["obj", "proj"]
  },
  "(method 16 font-context)": {
    "args": ["obj", "color"]
  },
  "(method 17 font-context)": {
    "args": ["obj", "flags"]
  },
  "(method 18 font-context)": {
    "args": ["obj", "start-line"]
  },
  "(method 19 font-context)": {
    "args": ["obj", "scale"]
  },
  "(method 0 font-context)": {
    "args": [
      "allocation",
      "type-to-make",
      "mat",
      "x",
      "y",
      "z",
      "color",
      "flags"
    ],
    "vars": { "v0-0": "obj" }
  },
  "font-set-tex0": {
    "args": ["ptr-tex0", "tex", "tex-addr", "psm", "clut-addr"]
  },

  "(method 0 display-frame)": {
    "vars": { "gp-0": "obj" }
  },

  "(method 0 draw-context)": {
    "args": [
      "allocation",
      "type-to-make",
      "org-x",
      "org-y",
      "width",
      "height",
      "color-0"
    ]
  },

  "(method 0 display)": {
    "args": ["allocation", "type-to-make", "psm", "w", "h", "ztest", "zpsm"],
    "vars": { "gp-0": "obj" }
  },

  "(method 0 ripple-control)": {
    "vars": { "v0-0": "obj" }
  },

  "vector-seek-2d-xz-smooth!": {
    "args": ["vec", "target", "max-step", "alpha"],
    "vars": {
      "f0-1": "x-diff",
      "f2-1": "z-diff",
      "f1-5": "x-step",
      "f0-3": "z-step",
      "f2-4": "step-len"
    }
  },

  "vector-seek-2d-yz-smooth!": {
    "args": ["vec", "target", "max-step", "alpha"],
    "vars": {
      "f0-1": "y-diff",
      "f2-1": "z-diff",
      "f1-5": "y-step",
      "f0-3": "z-step",
      "f2-4": "step-len",
      "f2-6": "step-scale"
    }
  },

  "vector-seek-3d-smooth!": {
    "args": ["vec", "target", "max-step", "alpha"],
    "vars": {
      "f0-1": "x-diff",
      "f1-2": "y-diff",
      "f3-1": "z-diff",
      "f2-6": "x-step",
      "f1-3": "y-step",
      "f0-4": "z-step",
      "f3-5": "step-len",
      "f3-7": "step-scale"
    }
  },

  "seek-with-smooth": {
    "args": ["value", "target", "max-step", "alpha", "deadband"],
    "vars": { "f0-1": "diff", "f0-2": "step", "f1-4": "min-step" }
  },

  "vector-v+!": {
    "args": ["result", "position", "velocity"]
  },

  "vector-v*float+!": {
    "args": ["result", "position", "velocity", "velocity-scale"]
  },

  "vector-v++!": {
    "args": ["position", "velocity"]
  },

  "vector-v*float!": {
    "args": ["delta-p", "velocity", "scale"]
  },

  "vector-v*float++!": {
    "args": ["position", "velocity", "scale"]
  },

  "vector-lerp!": {
    "args": ["out", "a", "b", "alpha"]
  },

  "vector-lerp-clamp!": {
    "args": ["out", "a", "b", "alpha"]
  },

  "vector4-lerp!": {
    "args": ["out", "a", "b", "alpha"]
  },

  "vector4-lerp-clamp!": {
    "args": ["out", "a", "b", "alpha"]
  },

  "vector-deg-lerp-clamp!": {
    "args": ["out", "min-val", "max-val", "in"]
  },

  "make-file-name": {
    "args": ["kind", "name", "art-group-version"]
  },

  "make-vfile-name": {
    "args": ["kind", "name"]
  },

  "file-info-correct-version?": {
    "args": ["info", "kind", "version-override"],
    "vars": { "s5-0": "expected-version", "s4-0": "kind-name" }
  },

  "(method 0 load-dir)": {
    "args": ["allocation", "type-to-make", "length", "unk"],
    "vars": { "s4-0": "obj" }
  },

  "(method 0 load-dir-art-group)": {
    "args": ["allocation", "type-to-make", "length", "unk"],
    "vars": { "v0-0": "obj" }
  },

  "(method 0 external-art-buffer)": {
    "args": ["allocation", "type-to-make", "idx"],
    "vars": { "v0-0": "obj" }
  },

  "(method 0 external-art-control)": {
    "vars": { "gp-0": "obj", "s4-0": "buff-idx", "v1-9": "rec-idx" }
  },

  "(method 9 display)": {
    "args": ["obj", "slowdown"],
    "vars": { "gp-0": "obj", "s5-0": "ratio" }
  },

  "set-draw-env-offset": {
    "args": ["env", "x", "y"]
  },

  "set-display-env": {
    "args": ["env", "psm", "width", "height", "dx", "dy", "fbp"]
  },

  "set-draw-env": {
    "args": ["env", "psm", "width", "height", "ztest", "zpsm", "fbp"]
  },

  "set-display": {
    "args": ["disp", "psm", "w", "h", "ztest", "zpsm"]
  },

  "set-display2": {
    "args": ["disp", "psm", "w", "h", "ztest", "zpsm"]
  },

  "(method 11 profile-bar)": {
    "args": ["obj", "name", "color"],
    "vars": { "s5-0": "new-frame" }
  },

  "(method 12 profile-bar)": {
    "args": ["obj", "name", "color"],
    "vars": { "v0-0": "new-frame" }
  },

  "gs-set-default-store-image": {
    "args": [
      "packet",
      "src-fbp",
      "src-w",
      "src-psm",
      "ssax",
      "ssay",
      "rrw",
      "rrh"
    ]
  },

  "store-image": {
    "args": ["oddeven"],
    "vars": {
      "s4-0": "buff0",
      "s1-0": "buff1",
      "s0-0": "packet",
      "gp-0": "file",
      "s3-0": "width",
      "s2-0": "height",
      "s0-1": "ptr-0",
      "sv-16": "ptr-1",
      "sv-32": "y-idx",
      "sv-48": "y-idx-2"
    }
  },

  "(method 0 draw-context)": {
    "args": [
      "allocation",
      "type-to-make",
      "org-x",
      "org-y",
      "width",
      "height",
      "color-0"
    ],
    "vars": { "v0-0": "obj" }
  },

  "draw-context-set-xy": {
    "args": ["ctxt", "x", "y"]
  },

  "texture-qwc": {
    "args": ["w", "h", "tex-format"]
  },

  "gs-find-block": {
    "args": ["bx", "by", "tex-format"]
  },

  "gs-largest-block": {
    "args": ["tex-width", "tex-height", "tex-format"],
    "vars": {
      "s5-0": "block-width",
      "v1-0": "block-height",
      "a0-6": "real-width",
      "a1-4": "real-height",
      "s5-1": "width-blocks",
      "s3-1": "height-blocks",
      "s2-0": "x",
      "s1-0": "y",
      "s4-1": "max-block"
    }
  },

  "gs-blocks-used": {
    "args": ["tex-width", "tex-height", "tex-format"],
    "vars": {
      "s4-0": "page-width",
      "v1-0": "page-height",
      "a0-6": "real-width",
      "a1-4": "real-height",
      "s3-0": "width-blocks",
      "s1-0": "height-blocks"
    }
  },

  "dma-buffer-add-ref-texture": {
    "args": ["buf", "data", "tex-w", "tex-h", "tex-format"],
    "vars": {
      "s5-0": "data-ptr",
      "v1-0": "qwc",
      "a0-4": "qwc-this-time",
      "a1-3": "eop",
      "a3-1": ["setup-dma", "dma-packet"],
      "a3-3": ["setup-dif", "gs-gif-tag"],
      "a2-4": ["data-dma", "dma-packet"]
    }
  },

  "(method 15 texture-pool)": {
    "args": ["obj", "word-count"]
  },

  "(method 22 texture-pool)": {
    "args": ["obj", "tpage-id"]
  },

  "(method 10 texture-page)": {
    "args": ["obj", "segment-count", "additional-size"]
  },

  "(method 16 texture-pool)": {
    "args": ["obj", "segment", "size"]
  },

  "(method 9 texture-page)": {
    "args": ["obj", "seg"]
  },

  "texture-page-default-allocate": {
    "args": ["pool", "page", "seg", "tpage-id"],
    "vars": { "s3-0": "seg-id" }
  },

  "texture-page-common-allocate": {
    "args": ["pool", "page", "seg", "tpage-id"],
    "vars": { "s4-0": "seg-id" }
  },

  "(method 12 texture-page)": {
    "args": ["obj", "new-dest", "seg-id"],
    "vars": {
      "a3-4": "dst-block",
      "t0-1": "tex-id",
      "t1-6": "tex",
      "t2-0": "num-mips",
      "t3-4": "mip-id"
    }
  },

  "texture-page-common-boot-allocate": {
    "args": ["pool", "page", "heap", "tpage-id"],
    "vars": { "s2-0": "tex-id" }
  },

  "upload-vram-data": {
    "args": ["buf", "dest", "tex-data", "tex-h"],
    "vars": {
      "a3-2": "height-this-time",
      "a0-1": ["dma", "dma-packet"],
      "a0-3": ["gif", "gs-gif-tag"],
      "a0-5": "gs-data"
    }
  },

  "upload-vram-pages": {
    "args": ["pool", "segment", "page", "mode", "bucket-idx"],
    "vars": {
      "s3-0": "dma-buf",
      "sv-16": "tex-data",
      "sv-20": "tex-dest-base-chunk",
      "sv-24": "chunk-count",
      "sv-48": "tex-id",
      "s1-0": "upload-chunk-idx",
      "v1-24": "current-dest-chunk",
      "sv-32": "chunks-to-upload-count",
      "sv-40": "first-chunk-idx-to-upload",
      "gp-0": "total-upload-size",
      "s4-0": "dma-start",
      "a0-26": ["dma", "dma-packet"],
      "a0-28": ["gif", "gs-gif-tag"],
      "a0-30": "gif-data",
      "v1-50": ["dma-end", "dma-packet"]
    }
  },

  "update-vram-pages": {
    "args": ["pool", "pool-segment", "page", "mode"],
    "vars": {
      "t1-0": "dest-block",
      "t2-0": "sz",
      "t0-1": "page-id",
      "a1-4": "upload-chunks",
      "a2-3": "chunk-idx",
      "v1-2": "modified-chunk-count",
      "a3-8": "vram-chunk"
    }
  },

  "upload-vram-pages-pris": {
    "args": ["pool", "segment", "page", "bucket-idx", "allow-cache-mask"],
    "vars": {
      "s3-0": "dma-buf",
      "sv-16": "tex-data",
      "sv-20": "tex-dest-base-chunk",
      "sv-24": "chunk-count",
      "sv-32": "chunks-to-upload-count",
      "sv-40": "first-chunk-idx-to-upload",
      "sv-48": "page-id",
      "s0-0": "upload-chunk-idx",
      "sv-52": "current-dest-chunk",
      "sv-56": "allow-cached",
      "gp-0": "total-upload-size",
      "a0-21": ["dma", "dma-packet"],
      "a0-23": ["gif", "gs-gif-tag"],
      "v1-55": ["dma-end", "dma-packet"]
    }
  },

  "texture-page-near-allocate-0": {
    "args": ["pool", "page", "heap", "mode"],
    "vars": {
      "s3-0": "common-dest",
      "s2-0": "page-seg-idx",
      "a1-5": "page-seg-2-size",
      "v1-15": "after-seg-2-data",
      "a0-8": "seg-2-data"
    }
  },

  "texture-page-near-allocate-1": {
    "args": ["pool", "page", "heap", "mode"],
    "vars": {
      "s4-0": "seg2-size",
      "a1-1": "seg2-dest",
      "s2-0": "common-dest",
      "s1-0": "page-seg-idx"
    }
  },

  "texture-page-level-allocate": {
    "args": ["pool", "page", "heap", "mode"],
    "vars": {
      "s2-0": "common-id",
      "v1-6": "level-idx"
    }
  },

  "texture-page-dir-inspect": {
    "args": ["dir", "mode"],
    "vars": {
      "v1-0": "pool",
      "s4-0": "level-idx",
      "a1-3": "lev",
      "s4-1": "entry-idx",
      "s3-0": "entry-page",
      "s2-0": "entry-link",
      "s1-0": "entry-list-length"
    }
  },

  "texture-page-size-check": {
    "args": ["pool", "level", "hide-prints"],
    "vars": {
      "gp-0": "oversize",
      "s3-0": "tfrag-page",
      "v1-0": "tfrag-mip0-size",
      "v1-3": "pris-page",
      "v1-5": "shrub-page",
      "v1-7": "alpha-page",
      "v1-9": "water-page"
    }
  },

  "(method 13 texture-pool)": {
    "args": ["obj", "level", "max-page-kind", "id-array"],
    "vars": {
      "v1-0": "page-idx",
      "v1-5": "tfrag-dir-entry",
      "v1-7": "pris-dir-entry",
      "v1-9": "shrub-dir-entry",
      "v1-11": "alpha-dir-entry",
      "v1-13": "water-dir-entry",
      "a2-7": "overflow-bits"
    }
  },

  "(method 14 texture-pool)": {
    "args": ["obj", "level", "tex-page-kind"],
    "vars": {
      "s3-0": "tfrag-page",
      "s2-0": "tfrag-bucket",
      "f30-0": "distance",
      "a2-4": "pris-page",
      "a3-3": "pris-bucket",
      "a2-5": "shrub-page",
      "f0-5": "shrub-closest",
      "t0-4": "shrub-bucket",
      "a3-4": "shrub-mode",
      "s3-1": "alpha-page",
      "f0-6": "alpha-closest",
      "s2-1": "alpha-bucket",
      "s1-3": "alpha-mode",
      "s0-0": "alpha-dest-chunk",
      "a2-7": "water-page",
      "a3-6": "water-bucket"
    }
  },

  "(method 13 texture-page)": {
    "args": ["obj", "dma-buff", "mode"],
    "vars": {
      "sv-16": "total-size",
      "v1-7": "start-segment",
      "s5-0": "chunk-count",
      "s4-0": "current-dest",
      "s3-0": "current-data",
      "a3-1": "chunks-now",
      "a0-1": ["pkt", "dma-packet"],
      "a0-3": ["gs-tag", "gs-gif-tag"],
      "a0-5": "gs-reg-data"
    }
  },

  "texture-relocate": {
    "args": ["dma-buff", "tex", "dest-loc", "dest-fmt", "clut-dst"],
    "vars": {
      "v1-0": "mip-level",
      "t1-1": "mip-w",
      "t2-3": "mip-h",
      "t4-0": ["dma-pkt", "dma-packet"],
      "t4-2": ["gs-pkt", "gs-gif-tag"]
    }
  },

  "(method 11 texture-pool)": {
    "vars": {
      "s3-0": "font-clut",
      "sv-16": "heap-before-font-tex",
      "sv-20": "clut-dest-addr",
      "s4-0": "dma-buff",
      "s5-0": "main-font-tx",
      "s2-0": "font-tx-1",
      "s1-0": "font-tx-1-dest",
      "s0-0": "font-tx-1-fmt",
      "s2-1": "font-tx-0",
      "s1-1": "font-tx-0-dest",
      "s0-1": "font-tx-0-fmt",
      "s2-2": "font-tx-3",
      "s1-2": "font-tx-3-dest",
      "s0-2": "font-tx-3-fmt",
      "s2-3": "font-tx-2",
      "s1-3": "font-tx-2-dest",
      "s0-3": "font-tx-2-fmt"
    }
  },

  "link-texture-by-id": {
    "vars": {
      "s4-0": "dir-entry"
    }
  },

  "(method 9 texture-page-dir)": {
    "args": ["obj", "heap"],
    "vars": {
      "v1-0": "mem-start",
      "a1-1": "mem-end",
      "a2-0": "entry-idx",
      "t1-0": "entry",
      "t0-0": "tex-page",
      "a3-4": "link-arr",
      "t0-3": "tex-count",
      "t1-4": "tex-idx",
      "t2-0": "link-slot",
      "t3-2": ["shader", "adgif-shader"],
      "t4-1": "dist-past-end"
    }
  },

  "display-loop": {
    "vars": {}
  },

  "adgif-shader-login": {
    "args": "shader",
    "vars": {
      "s5-0": "tex"
    }
  },

  "adgif-shader-login-fast": {
    "args": ["shader"],
    "vars": {
      "v1-4": "tex-id",
      "a0-9": "dir-entry",
      "s5-0": "tex"
    }
  },

  "texture-page-login": {
    "args": ["id", "alloc-func", "heap"],
    "vars": {
      "s5-0": "dir-entry",
      "s4-0": "old-alloc-func",
      "s3-0": "file-name"
    }
  },

  "(method 9 __assert-info-private-struct)": {
    "args": ["obj", "filename", "line-num", "column-num"]
  },

  "__assert": {
    "args": ["exp", "msg"]
  },

  "__assert-min-max-range-float": {
    "args": ["exp", "minimum", "maximum", "msg-exp", "msg-min", "msg-max"]
  },

  "__assert-min-max-range-int": {
    "args": ["exp", "minimum", "maximum", "msg-exp", "msg-min", "msg-max"]
  },

  "__assert-zero-lim-range-int": {
    "args": ["exp", "maximum", "msg-exp", "msg-max"]
  },

  "fog-corrector-setup": {
    "args": ["corrector", "math-cam"]
  },

  "update-math-camera": {
    "args": ["math-cam", "video-mode", "aspect"],
    "vars": {
      "f0-4": "temp1",
      "v1-1": "elim1",
      "f0-6": "temp2",
      "v1-2": "elim2",
      "f1-3": "x-rat",
      "f0-7": "y-rat",
      "v1-3": "cull-info",
      "f2-2": "unused-x-thing",
      "f2-5": "y-thing",
      "f3-11": "one-plus-2x-squared",
      "f3-14": "one-plus-2y-squared",
      "f2-9": "temp3",
      "a0-2": "elim3",
      "f2-11": "near-x",
      "f1-5": "near-y",
      "f0-10": "near-corner-dist-sqr",
      "f2-8": "unused-thing-2",
      "f1-8": "near-z",
      "f0-12": "temp4",
      "a0-6": "elim4",
      "f1-12": "dx-rat-2",
      "f0-14": "d-temp-2",
      "f2-13": "dx-rat-times-4",
      "f3-21": "d-temp-3",
      "f4-21": "inverse-x-len",
      "f5-11": "inverse-x-len-2",
      "f0-16": "temp5",
      "a0-7": "elim5",
      "f1-15": "dy-rat",
      "f0-18": "d-temp-4",
      "f2-15": "dy-rat-times-4",
      "f3-22": "d-temp-5",
      "f4-26": "inverse-y-len",
      "f5-16": "inverse-y-len-2",
      "f0-20": "temp6",
      "v1-4": "elim6",
      "v0-2": "cam-mat",
      "f2-16": "fog-constant-1",
      "f3-23": "fog-constant-2",
      "f0-12": "fog-contsant-3",
      "f0-24": "fog-at-near-plane",
      "f1-22": "fog-factor-2",
      "f4-35": "cam-fov-mult",
      "f5-19": "corrected-fog",
      "f5-23": "hvdf-x",
      "f6-29": "hvdf-y",
      "f2-18": "hvdf-z",
      "f4-40": "hvdf-w",
      "f2-19": "persp-xx",
      "f3-36": "persp-yy",
      "f1-32": "persp-x",
      "v1-11": "sprite-row-0",
      "v1-12": "sprite-row-1",
      "v1-13": "sprite-row-2",
      "v1-14": "sprite-row-3",
      "f1-37": "temp7",
      "v1-16": "elim7",
      "v1-24": "pfog",
      "a0-12": "vis-gif-0",
      "a0-13": "vis-gif-1",
      "a0-14": "vis-gif-1-again",
      "a0-15": "vis-gif-1-again-again"
    }
  },

  "move-target-from-pad": {
    "args": ["trans", "pad-idx"],
    "vars": {
      "s4-0": "local-trans",
      "a0-5": "inv-cam-rot",
      "s3-0": "cam-rot-mat"
    }
  },

  "(method 13 profile-bar)": {
    "args": ["obj", "buf", "bar-pos"],
    "vars": {
      "v1-1": "height",
      "a1-4": "block-idx",
      "a2-1": "block-count",
      "t0-0": "left",
      "v1-3": "end-time",
      "s4-0": "worst-time-cache",
      "a3-1": "screen-y",
      "t2-0": ["direct-tag", "dma-packet"],
      "t2-2": ["start-gif-tag", "gs-gif-tag"],
      "t1-4": "block"
    }
  },

  "draw-sprite2d-xy": {
    "args": ["buf", "x", "y", "w", "h", "color"],
    "vars": {
      "t2-1": "context",
      "a0-3": "draw-x",
      "a1-9": "draw-y",
      "t1-2": "draw-w",
      "t0-2": "draw-h",
      "a3-2": ["dma", "dma-packet"],
      "a3-4": ["gif", "gs-gif-tag"],
      "v1-10": ["end-dma", "dma-packet"],
      "a0-13": "total-qwc",
      "a3-6": "gif-buf"
    }
  },

  "draw-quad2d": {
    "args": ["buf", "context"],
    "vars": {
      "a2-1": "draw-x",
      "a3-7": "draw-y",
      "t3-0": "draw-w",
      "t2-0": "draw-h",
      "v1-8": "end-dma",
      "t1-0": ["dma", "dma-packet"],
      "t1-2": ["gif", "gs-gif-tag"],
      "t1-4": "gif-buf",
      "a1-11": "total-qwc"
    }
  },

  "set-display-gs-state": {
    "args": ["dma-buf", "fbp", "scx", "scy", "fb-msk", "psm"],
    "vars": {
      "t3-0": ["dma", "dma-packet"],
      "t3-2": ["gif", "gs-gif-tag"],
      "t3-4": "gif-buf",
      "t2-0": "fbw"
    }
  },

  "set-display-gs-state-offset": {
    "args": [
      "dma-buf",
      "fbp",
      "width",
      "height",
      "fb-msk",
      "psm",
      "off-x",
      "off-y"
    ],
    "vars": {
      "t4-0": "fbw",
      "t5-0": ["dma", "dma-packet"],
      "t5-2": ["gif", "gs-gif-tag"],
      "t5-4": ["gif-data", "(pointer uint64)"]
    }
  },

  "reset-display-gs-state": {
    "args": ["disp", "dma-buf", "oddeven"],
    "vars": {
      "a3-0": "onscreen",
      "v1-0": "hoff",
      "a2-6": "fbp",
      "t0-0": ["dma", "dma-packet"],
      "t0-2": ["gif", "gs-gif-tag"],
      "a3-3": ["gif-data", "(pointer uint64)"]
    }
  },

  "(method 0 engine)": {
    "args": ["allocation", "type-to-make", "name", "length"],
    "vars": { "v0-0": "obj", "v1-11": "idx-to-link", "a0-1": "end-idx" }
  },

  "(method 10 engine)": {
    "args": ["obj", "f"],
    "vars": { "a0-1": "current", "s4-0": "next" }
  },

  "(method 11 engine)": {
    "args": ["obj", "f"],
    "vars": { "s4-0": "iter" }
  },

  "(method 12 engine)": {
    "vars": { "s4-0": ["ct", "connection"] }
  },

  "(method 13 engine)": {
    "vars": { "s4-0": ["ct", "connection"], "v1-2": "result" }
  },

  "(method 19 engine)": {
    "args": ["obj", "p1-value"],
    "vars": { "a0-1": "current", "s4-0": "next" }
  },

  "(method 20 engine)": {
    "args": ["obj", "p2-value"],
    "vars": { "a0-1": "current", "s4-0": "next" }
  },

  "connection-process-apply": {
    "args": ["proc", "func"],
    "vars": { "s5-0": "iter" }
  },

  "(method 15 engine)": {
    "args": ["obj", "proc", "func", "p1", "p2", "p3"],
    "vars": { "v1-0": "con" }
  },

  "surface-interp!": {
    "args": ["dst", "src0", "src1", "amount"]
  },

  "surface-mult!": {
    "args": ["dst", "src0", "src1"]
  },

  "(method 0 collide-shape-prim)": {
    "args": ["allocation", "type-to-make", "cshape", "prim-id", "size-bytes"]
  },

  "(method 0 collide-shape-prim-sphere)": {
    "args": ["allocation", "type-to-make", "cshape", "prim-id"],
    "vars": { "v0-0": ["obj", "collide-shape-prim-sphere"] }
  },
  "(method 0 collide-shape-prim-mesh)": {
    "args": ["allocation", "type-to-make", "cshape", "mesh-id", "prim-id"],
    "vars": { "v0-0": ["obj", "collide-shape-prim-mesh"] }
  },
  "(method 0 collide-shape-prim-group)": {
    "args": ["allocation", "type-to-make", "cshape", "elt-count", "prim-id"],
    "vars": { "v0-0": ["obj", "collide-shape-prim-group"] }
  },
  "(method 0 collide-shape)": {
    "args": [
      "allocation",
      "type-to-make",
      "proc",
      "collide-list-kind",
      "prim-id"
    ],
    "vars": { "s5-0": "obj" }
  },
  "(method 0 collide-sticky-rider-group)": {
    "vars": { "v0-0": "obj" }
  },
  "(method 11 touching-prims-entry-pool)": {
    "vars": { "a1-0": "current", "v1-0": "prev", "a2-0": "next" }
  },
  "(method 0 touching-list)": {
    "vars": { "v0-0": ["obj", "touching-list"] }
  },

  "cspace-by-name-no-fail": {
    "vars": { "v0-0": ["result", "cspace"] }
  },

  "num-func-loop!": {
    "args": ["chan", "inc"],
    "vars": { "f0-1": "duration", "f1-2": "after-inc", "f0-3": "wrapped" }
  },

  "shrubbery-login-post-texture": {
    "args": ["obj"],
    "vars": {
      "v1-1": "shader-count",
      "a1-1": ["dst", "qword"],
      "a2-5": ["tex-dst", "qword"],
      "a3-0": ["src", "qword"],
      "a2-6": ["text-dst2", "qword"],
      "a3-1": ["src-2", "qword"],
      "a3-2": ["src-3", "qword"]
    }
  },

  "(method 20 actor-link-info)": {
    "args": ["obj", "message"],
    "vars": {
      "s4-0": "iter",
      "s5-0": "result",
      "a0-1": "proc",
      "a1-1": "msg-block"
    }
  },

  // LEVEL
  "lookup-level-info": {
    "args": ["name"],
    "vars": {
      "a1-1": ["info", "level-load-info"],
      "v1-0": "rest",
      "a1-0": "current-sym"
    }
  },

  "(method 21 level-group)": {
    "args": ["obj", "name", "cmd-idx"],
    "vars": { "v1-1": "cmd-lst" }
  },

  // SHADOW-CPU-H
  "(method 0 shadow-control)": {
    "args": [
      "allocation",
      "type-to-make",
      "bottom-offset",
      "top-offset",
      "dir",
      "center",
      "fade"
    ],
    "vars": { "v0-0": "obj" }
  },

  // RES
  "(method 0 res-lump)": {
    "args": ["allocation", "type-to-make", "data-count", "data-size"],
    "vars": { "v0-0": "obj" }
  },
  "(method 20 res-lump)": {
    "args": ["obj", "time", "result", "buf"],
    "vars": {
      "t0-2": "tag-lo",
      "t1-2": "tag-hi",
      "v1-6": "elt-count",
      "f0-2": "interp",
      "a1-6": "src-lo",
      "a2-13": "src-hi"
    }
  },
  "(method 3 res-lump)": {
    "vars": { "s5-0": "i" }
  },
  "(method 9 res-lump)": {
    "args": ["obj", "name", "mode", "time", "default", "tag-addr", "buf-addr"],
    "vars": { "s3-0": "tag-pair" }
  },
  "(method 10 res-lump)": {
    "args": ["obj", "name", "mode", "time", "default", "tag-addr", "buf-addr"],
    "vars": { "s3-0": "tag-pair", "v1-4": "tag" }
  },
  "(method 11 res-lump)": {
    "args": ["obj", "name", "mode", "time", "default", "tag-addr", "buf-addr"],
    "vars": {
      "a2-1": "tag-pair",
      "s1-0": "tag",
      "s0-0": "tag-type",
      "gp-1": "data"
    }
  },
  "(method 12 res-lump)": {
    "args": ["obj", "name", "mode", "time", "default", "tag-addr", "buf-addr"],
    "vars": {
      "a2-1": "tag-pair",
      "s1-0": "tag",
      "s0-0": "tag-type",
      "gp-1": "data"
    }
  },
  "(method 16 res-lump)": {
    "vars": {
      "v1-0": "tags-sorted",
      "a1-0": "i",
      "a2-1": "tag-stop",
      "a3-2": "tag1",
      "t0-3": "tag2",
      "t1-6": "tag-name1",
      "t2-6": "tag-name2"
    }
  },
  "(method 15 res-lump)": {
    "vars": {
      "s5-0": ["tag-pair", "res-tag-pair"],
      "s2-0": "existing-tag",
      "s3-0": "data-size",
      "v1-25": "resource-mem"
    }
  },

  "(method 17 res-lump)": {
    "vars": {
      "a0-2": "new-tag",
      "s4-0": "tag-mem"
    }
  },

  "(method 8 res-lump)": {
    "args": ["obj", "block", "flags"],
    "vars": {
      "s3-0": "mem-use-id",
      "s2-0": "mem-use-name",
      "v1-22": "obj-size",
      "s1-0": "tag-idx",
      "s0-0": "tag-data"
    }
  },

  // FACT-H
  "(method 0 fact-info-target)": {
    "vars": { "gp-0": "obj" }
  },
  "(method 0 fact-info-enemy)": {
    "vars": {
      "gp-0": "obj",
      "s5-0": "entity"
    }
  },

  "(method 0 fact-info)": {
    "args": ["allocation", "type-to-make", "proc", "pkup-type", "pkup-amount"],
    "vars": {
      "gp-0": ["obj", "fact-info"],
      "s5-0": "ent",
      "sv-16": "tag"
    }
  },

  "(method 0 align-control)": {
    "vars": { "v0-0": ["obj", "align-control"] }
  },

  "str-load": {
    "args": ["name", "chunk-id", "address", "len"],
    "vars": { "s2-0": ["cmd", "load-chunk-msg"] }
  },

  "str-load-status": {
    "args": ["length-out"],
    "vars": { "v1-7": "response" }
  },

  "str-play-async": {
    "args": ["name", "addr"],
    "vars": { "s4-0": "cmd" }
  },

  "str-play-stop": {
    "args": ["name"],
    "vars": { "s5-0": "cmd" }
  },

  "str-play-queue": {
    "args": ["name"],
    "vars": { "s5-0": "cmd" }
  },

  "str-ambient-play": {
    "args": ["name"],
    "vars": { "s5-0": "cmd" }
  },

  "str-ambient-stop": {
    "args": ["name"],
    "vars": { "s5-0": "cmd" }
  },

  "string->sound-name": {
    "args": ["str"],
    "vars": {
      "v1-0": "snd-name",
      "a1-0": ["out-ptr", "(pointer uint8)"],
      "a2-0": "in-ptr"
    }
  },
  "dgo-load-begin": {
    "args": ["name", "buffer1", "buffer2", "current-heap"],
    "vars": { "s2-0": "cmd" }
  },

  "dgo-load-get-next": {
    "args": ["last-object"],
    "vars": { "gp-0": ["load-location", "pointer"], "v1-5": "response" }
  },

  "dgo-load-continue": {
    "args": ["current-heap"],
    "vars": { "gp-0": "cmd" }
  },
  "dgo-load-cancel": {
    "vars": { "a2-0": "cmd" }
  },

  "find-temp-buffer": {
    "args": ["size"],
    "vars": { "gp-0": "qwc" }
  },

  "dgo-load-link": {
    "args": ["obj-file", "heap", "print-login", "last-object"],
    "vars": { "s4-0": "obj-data" }
  },

  "ramdisk-load": {
    "args": ["file-id", "offset", "length", "buffer"],
    "vars": { "v1-1": "cmd" }
  },

  "show-mc-info": {
    "args": ["dma-buf"],
    "vars": { "s5-0": "info", "s4-0": "slot-idx" }
  },

  "(method 19 res-lump)": {
    "args": ["obj", "name-sym", "mode", "time"],
    "vars": {
      "t2-4": "type-chars",
      "t3-1": "max-search",
      "t4-0": "min-search",
      "t6-5": "diff",
      "t5-2": "check-idx",
      "t4-1": "tag-idx",
      "t3-13": "interp-tag-idx",
      "t4-4": "tag-ptr",
      "t0-6": "lo-tag-idx-out",
      "v1-14": "hi-tag-idx-out",
      "t1-0": "most-recent-invalid-time-idx"
    }
  },

  "entity-actor-count": {
    "args": ["res", "name"],
    "vars": {
      "sv-16": "tag"
    }
  },

  "(method 0 joint-mod)": {
    "args": ["allocation", "type-to-make", "mode", "proc", "joint-idx"],
    "vars": {
      "gp-0": "obj",
      "v1-7": "twist-max"
    }
  },

  "joint-mod-debug-draw": {
    "args": ["mod"]
  },

  "(method 9 joint-mod)": {
    "args": ["obj", "handler-mode"],
    "vars": { "v1-0": "joint", "a0-1": "mode" }
  },

  "(method 10 joint-mod)": {
    "args": ["obj", "target-trans"],
    "vars": { "f0-0": "distance" }
  },

  "(method 13 joint-mod)": { "args": ["obj", "x", "y", "z"] },
  "(method 14 joint-mod)": { "args": ["obj", "trans", "rot", "scale"] },
  "(method 11 joint-mod)": {
    "args": ["obj", "target-trans", "option", "proc"],
    "vars": {
      "s1-0": "proc-drawable",
      "s3-1": ["enemy-facts", "fact-info-enemy"],
      "f30-0": "dist"
    }
  },

  "joint-mod-look-at-handler": { "args": ["csp", "xform", "mat"] },
  "(method 9 collide-history)": {
    "args": ["obj", "cshape", "xs", "transv", "transv-out"]
  },

  "add-debug-sphere-from-table": {
    "vars": { "s1-0": ["points", "(inline-array vector)"] }
  },

  "entity-actor-lookup": {
    "args": ["lump", "name", "idx"]
  },

  "(method 0 actor-link-info)": {
    "args": ["allocation", "type-to-make", "proc"],
    "vars": { "s5-0": "obj", "a0-1": "ent" }
  },

  "(method 25 actor-link-info)": {
    "vars": { "s5-0": "actor", "gp-0": "count" }
  },

  "(method 9 actor-link-info)": {
    "args": ["obj", "matching-type"],
    "vars": { "s3-0": "actor", "s5-0": "mask", "s4-0": "current-bit" }
  },

  "(method 10 actor-link-info)": {
    "vars": { "s5-0": "this-actor", "s4-0": "actor", "gp-0": "count" }
  },

  "alt-actor-list-subtask-incomplete-count": {
    "vars": {
      "s4-0": "alt-actor-count",
      "gp-0": "incomplete-count",
      "s3-0": "alt-actor-idx"
    }
  },

  "check-irx-version": {
    "vars": { "gp-0": ["cmd", "sound-rpc-get-irx-version"] }
  },
  "sound-bank-load": {
    "vars": { "v1-1": ["cmd", "sound-rpc-load-bank"] }
  },
  "sound-bank-unload": {
    "vars": { "v1-1": ["cmd", "sound-rpc-unload-bank"] }
  },
  "sound-music-load": {
    "vars": { "v1-1": ["cmd", "sound-rpc-load-music"] }
  },
  "sound-music-unload": {
    "vars": { "v1-1": ["cmd", "sound-rpc-unload-music"] }
  },
  "sound-reload-info": {
    "vars": { "v1-1": ["cmd", "sound-rpc-reload-info"] }
  },
  "set-language": {
    "vars": { "v1-1": ["cmd", "sound-rpc-set-language"] }
  },
  "list-sounds": {
    "vars": { "v1-1": ["cmd", "sound-rpc-list-sounds"] }
  },
  "sound-set-volume": {
    "vars": { "v1-0": ["cmd", "sound-rpc-set-master-volume"] }
  },
  "sound-set-reverb": {
    "vars": { "v1-0": ["cmd", "sound-rpc-set-reverb"] }
  },
  "sound-set-ear-trans": {
    "vars": { "gp-0": ["cmd", "sound-rpc-set-ear-trans"] }
  },
  "sound-play-by-name": {
    "args": ["name", "id", "vol", "pitch", "bend", "group", "trans"],
    "vars": {
      "s5-0": ["cmd", "sound-rpc-play"],
      "s3-1": ["proc", "process-drawable"],
      "s4-0": "sound-trans"
    }
  },
  "sound-play-by-spec": {
    "args": ["spec", "id", "trans"],
    "vars": {
      "s5-0": ["cmd", "sound-rpc-play"],
      "s3-1": ["proc", "process-drawable"]
    }
  },
  "sound-pause": {
    "vars": { "v1-0": ["cmd", "sound-rpc-pause-sound"] }
  },
  "sound-stop": {
    "vars": { "v1-0": ["cmd", "sound-rpc-stop-sound"] }
  },
  "sound-continue": {
    "vars": { "v1-0": ["cmd", "sound-rpc-continue-sound"] }
  },
  "sound-group-pause": {
    "vars": { "v1-0": ["cmd", "sound-rpc-pause-group"] }
  },
  "sound-group-stop": {
    "vars": { "v1-0": ["cmd", "sound-rpc-stop-group"] }
  },
  "sound-group-continue": {
    "vars": { "v1-0": ["cmd", "sound-rpc-continue-group"] }
  },
  "sound-set-falloff-curve": {
    "vars": { "v1-0": ["cmd", "sound-rpc-set-falloff-curve"] }
  },
  "sound-set-sound-falloff": {
    "vars": { "v1-0": ["cmd", "sound-rpc-set-sound-falloff"] }
  },
  "sound-set-flava": {
    "vars": { "v1-0": ["cmd", "sound-rpc-set-flava"] }
  },
  "(method 0 ambient-sound)": {
    "vars": { "s5-1": ["obj", "ambient-sound"], "v1-2": "bc" }
  },
  "(method 9 ambient-sound)": {
    "vars": { "s5-1": "spec", "s4-2": "spec-volume" }
  },
  "(method 11 ambient-sound)": {
    "vars": { "gp-0": ["cmd", "sound-rpc-set-param"] }
  },
  "(method 12 ambient-sound)": {
    "vars": { "v1-2": ["cmd", "sound-rpc-set-param"] }
  },
  "sound-buffer-dump": {
    "vars": { "s3-0": ["cmd", "sound-rpc-play"] }
  },

  "(method 0 path-control)": {
    "args": ["allocation", "type-to-make", "proc", "name", "time"],
    "vars": {
      "gp-0": ["obj", "path-control"],
      "s3-1": "ent",
      "v1-7": "lookup-entity",
      "sv-16": "tag",
      "v1-9": "data"
    }
  },

  "(method 0 curve-control)": {
    "args": ["allocation", "type-to-make", "proc", "name", "time"],
    "vars": { "gp-0": "obj", "s3-1": "ent", "v1-3": "lookup-entity" }
  },

  "nav-mesh-connect": {
    "args": ["proc", "trans", "nav-cont"],
    "vars": {
      "s2-0": "ent",
      "v0-0": "lookup-entity",
      "s3-0": "entity-nav-mesh"
    }
  },

  "(method 0 nav-control)": {
    "args": [
      "allocation",
      "type-to-make",
      "shape",
      "sphere-count",
      "nearest-y-threshold-default"
    ],
    "vars": { "s5-0": ["obj", "nav-control"], "a0-3": "ent" }
  },

  "add-debug-point": {
    "args": ["enable-draw", "bucket", "pt"],
    "vars": {
      "a0-6": ["a0-6", "(pointer uint64)"],
      "a0-7": ["a0-7", "dma-packet"],
      "a3-0": ["a3-0", "dma-packet"],
      "a3-2": ["a3-2", "gs-gif-tag"],
      "a3-4": ["a3-4", "vector4w-2"],
      "a3-6": ["a3-6", "vector4w-2"],
      "a3-8": ["a3-8", "vector4w-2"],
      "a1-30": ["a1-30", "vector4w-2"]
    }
  },
  "internal-draw-debug-line": {
    "vars": {
      "s2-0": ["s2-0", "rgba"],
      "s5-0": ["s5-0", "rgba"],
      "a3-1": ["a3-1", "dma-packet"],
      "a3-3": ["a3-3", "gs-gif-tag"],
      "a1-43": ["a1-43", "(inline-array vector4w-2)"],
      "a0-31": ["a0-31", "(pointer uint64)"],
      "a0-32": ["a0-32", "dma-packet"]
    }
  },
  "add-debug-flat-triangle": {
    "vars": {
      "a3-1": ["a3-1", "dma-packet"],
      "a3-3": ["a3-3", "gs-gif-tag"],
      "a3-5": ["a3-5", "(inline-array vector4w-3)"],
      "a0-9": ["a0-9", "(pointer uint64)"],
      "a0-10": ["a0-10", "dma-packet"]
    }
  },
  "add-debug-line2d": {
    "vars": {
      "a2-3": ["a2-3", "dma-packet"],
      "a2-5": ["a2-5", "gs-gif-tag"],
      "a2-7": ["a2-7", "(inline-array vector4w)"],
      "a2-9": ["a2-9", "(inline-array vector4w)"],
      "a0-20": ["a0-20", "(pointer uint64)"],
      "v1-10": ["v1-10", "dma-packet"]
    }
  },
  "debug-percent-bar": {
    "vars": {
      "v1-5": ["v1-5", "dma-packet"]
    }
  },
  "debug-pad-display": {
    "vars": {
      "v1-12": ["v1-12", "dma-packet"]
    }
  },
  "internal-draw-debug-text-3d": {
    "vars": {
      "v1-11": ["v1-11", "dma-packet"]
    }
  },
  "add-debug-light": { "vars": { "s1-0": ["s1-0", "rgba"] } },

  "generic-init-buffers": {
    "vars": {
      "v1-8": ["packet", "dma-packet"]
    }
  },

  "level-update-after-load": {
    "args": ["loaded-level", "level-login-state"],
    "vars": {
      "s3-0": "level-drawable-trees",
      "s5-0": "initial-timer",
      "v1-4": "current-timer",
      "v1-5": "elapsed-timer",
      "s2-0": "current-login-pos",
      "s2-1": ["current-drawable", "drawable-tree"],
      "s1-0": "idx-in-drawable"
    }
  },

  "(method 9 setting-data)": {
    "vars": {
      "s3-0": ["conn", "connection"]
    }
  },

  "(method 12 level)": {
    "vars": {
      "s5-3": ["s5-3", "pair"]
    }
  },

  "update-sound-banks": {
    "vars": {
      "t0-0": ["t0-0", "symbol"]
    }
  },

  "(method 16 level-group)": {
    "vars": {
      "s1-0": ["s1-0", "continue-point"]
    }
  },

  "(method 20 level)": {
    "vars": {
      "s3-0": ["s3-0", "ramdisk-rpc-fill"]
    }
  },

  "(method 9 game-info)": {
    "args": ["obj", "cause", "save-to-load", "continue-point-override"],
    "vars": {
      "v1-0": "selected-cause",
      "s4-1": "lev-info"
    }
  },

  "(method 10 game-info)": {
    "args": ["obj", "item", "amount", "source"],
    "vars": {
      "v1-10": "proc",
      "s4-1": "level-idx",
      "a0-35": "buzz-task",
      "s4-2": "buzz-index",
      "f30-0": "buzz-count",
      "s3-0": "ctrl",
      "s5-2": "buzz-bits"
    }
  },

  "(method 14 game-info)": {
    "args": ["obj", "lev"],
    "vars": {
      "s5-0": "perms",
      "s4-0": "lev-entities",
      "s3-0": "lev-entity-idx",
      "s2-0": "lev-entity-perm",
      "v1-8": "info-entity-perm"
    }
  },

  "(method 15 game-info)": {
    "args": ["obj", "lev"],
    "vars": {
      "s5-0": "lev-entities",
      "s4-0": "lev-entity-idx",
      "s3-0": "lev-entity-perm",
      "v1-7": "info-entity-perm"
    }
  },

  "(method 25 game-info)": {
    "args": ["obj", "save"],
    "vars": {
      "v1-0": ["save-data", "game-save-tag"],
      "s4-0": ["data", "game-save-tag"],
      "v1-9": "old-base-frame",
      "v1-10": "frame-counter-diff"
    }
  },

  "(method 10 game-save)": {
    "args": ["obj", "filename"],
    "vars": {
      "s5-0": "stream",
      "s3-0": "in-size",
      "s4-0": "my-size"
    }
  },

  "(method 11 game-save)": {
    "args": ["obj", "detail"],
    "vars": {
      "s4-0": ["tag", "game-save-tag"],
      "s3-0": "tag-idx",
      "s2-1": "prog-lev-idx",
      "a2-13": "lev-name"
    }
  },

  "debug-menu-func-decode": {
    "vars": {
      "v0-0": ["ret-val", "symbol"]
    }
  },

  "letterbox": {
    "vars": {
      "s5-0": "dma-buf",
      "v1-5": ["pkt", "dma-packet"]
    }
  },

  "blackout": {
    "vars": {
      "s5-0": "dma-buf",
      "gp-0": "sprite-dma-data",
      "v1-4": ["pkt", "dma-packet"]
    }
  },

  "set-master-mode": {
    "args": ["new-mode"],
    "vars": { "v1-3": "mode" }
  },

  "main-cheats": {
    "vars": {
      "v1-13": "cheatmode-state",
      "v1-158": "cheatmode-debug-state",
      "v1-303": "cheat-language-state",
      "v1-394": "cheat-pal-state",
      "s5-9": "dma-buff",
      "gp-9": "dma-start",
      "v1-533": ["dma-pkt", "dma-packet"],
      "gp-10": "timeout",
      "v1-548": "inactive-timeout",
      "gp-11": "game-end-proc"
    }
  },

  "load-game-text-info": {
    "args": ["txt-name", "curr-text", "heap"],
    "vars": {
      "sv-16": "heap-sym-heap",
      "sv-24": "lang",
      "sv-32": "load-status",
      "sv-40": "heap-free"
    }
  },

  "(method 13 art-group)": {
    "vars": {
      "s3-0": "art-elt",
      "s4-0": "janim",
      "v1-9": "janim-group",
      "s2-0": "success"
    }
  },

  "(method 14 art-group)": {
    "vars": {
      "s3-0": "art-elt",
      "s4-0": "janim",
      "v1-9": "janim-group",
      "s3-1": "success"
    }
  },

  "(method 16 process-drawable)": {
    "vars": {
      "s3-0": "body-T-world",
      "s0-0": "world-T-body",
      "s2-0": "grav-rt-body",
      "a1-5": "vel-rt-body"
    }
  },

  "(method 11 cam-float-seeker)": {
    "args": ["obj", "offset"],
    "vars": {
      "f1-2": "pos-error",
      "f0-5": "partial-velocity-limit",
      "f1-3": "daccel",
      "f1-6": "abs-vel",
      "f0-6": "abs-vel-limit",
      "f0-10": "dpos"
    }
  },

  "(method 9 trsqv)": {
    "args": ["obj", "dir", "vel", "frame-count"],
    "vars": {
      "f0-0": "yaw-error",
      "f1-2": "yaw-limit",
      "f30-0": "saturated-yaw",
      "a1-2": "quat",
      "f0-2": "old-diff"
    }
  },

  "(method 13 trsqv)": {
    "args": ["obj", "yaw", "vel", "frame-count"]
  },

  "(method 16 trsqv)": {
    "vars": {
      "s5-0": "quat",
      "s1-0": "grav",
      "s3-0": "rot-mat",
      "s4-0": "dir-z",
      "a0-4": "dir-x"
    }
  },

  "(method 25 trsqv)": {
    "vars": {
      "s5-0": "quat",
      "gp-0": "dir-z",
      "s5-1": "dir-y",
      "a1-2": "dir-grav",
      "v1-2": "grav-z-plane",
      "f0-1": "grav-dot"
    }
  },

  "(method 17 trsqv)": {
    "args": ["obj", "target", "y-rate", "z-rate"],
    "vars": {
      "gp-0": "quat",
      "s5-0": "temp-quat"
    }
  },

  "raw-ray-sphere-intersect": {
    "vars": {
      "v0-0": ["result", "float"],
      "v1-0": ["v1-0", "float"]
    }
  },

  "ray-sphere-intersect": {
    "args": ["ray-origin", "ray-dir", "sph-origin", "radius"]
  },

  "ray-circle-intersect": {
    "args": ["ray-origin", "ray-dir", "circle-origin", "radius"]
  },

  "ray-cylinder-intersect": {
    "args": [
      "ray-origin",
      "ray-dir",
      "cyl-origin",
      "cyl-axis",
      "cyl-rad",
      "cyl-len"
    ]
  },

  "(method 10 cylinder)": {
    "args": ["obj", "probe-origin", "probe-dir"],
    "vars": {
      "f30-0": "result",
      "f0-5": "u-origin-sph",
      "s4-0": "end-pt",
      "f0-8": "u-end-sphere"
    }
  },

  "(method 10 cylinder-flat)": {
    "args": ["obj", "probe-origin", "probe-dir"],
    "vars": {
      "f30-0": "result",
      "f0-5": "u-origin-circle",
      "s5-0": "end-pt",
      "f0-8": "u-end-circle"
    }
  },

  "ray-arbitrary-circle-intersect": {
    "args": [
      "probe-origin",
      "probe-dir",
      "circle-origin",
      "circle-normal",
      "radius"
    ]
  },

  "print-tr-stat": {
    "args": ["stat", "name", "dest"]
  },

  "update-subdivide-settings!": {
    "args": ["settings", "math-cam", "idx"]
  },

  "start-perf-stat-collection": {
    "vars": {
      "v1-2": "frame-idx",
      "v1-5": "bucket",
      "a0-2": "which-stat",
      "a0-7": "stat-idx"
    }
  },

  "ja-play-spooled-anim": {
    "vars": {
      "sv-16": "spool-part",
      "sv-28": "old-skel-status",
      "sv-64": "spool-sound"
    }
  },
  
  "(method 3 anim-tester)": {
    "vars": {
      "s5-0": ["s5-0", "anim-test-obj"],
      "s4-0": ["s4-0", "anim-test-sequence"],
      "s3-0": ["s3-0", "anim-test-seq-item"]
    }
  },
  
  "anim-test-obj-item-valid?": {
    "vars": {
      "s5-0": ["s5-0", "anim-test-sequence"]
    }
  },
  
  "anim-test-obj-remove-invalid": {
    "vars": {
      //"s5-0": ["s5-0", "anim-test-sequence"],
      "v1-31": ["v1-31", "anim-test-sequence"],
      "s3-0": ["s3-0", "anim-test-seq-item"],
      "s2-0": ["s2-0", "anim-test-seq-item"]
    }
  },
  
  "anim-tester-reset": {
    "vars": {
      "v1-1": ["v1-1", "anim-test-obj"]
    }
  },
<<<<<<< HEAD

  "placeholder-do-not-touch!": {}
=======
  
  "anim-tester-save-object-seqs": {
    "vars": {
      "s4-2": ["s4-2", "anim-test-seq-item"]
    }
  },

  "sprite-setup-header": {
    "args": ["hdr", "num-sprites"]
  },

  "(method 0 sprite-aux-list)": {
    "args": ["allocation", "type-to-make", "size"]
  },

  "sprite-setup-frame-data": {
    "args": ["data", "tbp-offset"]
  },

  "(method 0 sprite-array-2d)": {
    "args": ["allocation", "type-to-make", "group-0-size", "group-1-size"],
    "vars": {
      "v1-0": "sprite-count",
      "s4-0": "vec-data-size",
      "a2-3": "adgif-data-size"
    }
  },

  "(method 0 sprite-array-3d)": {
    "args": ["allocation", "type-to-make", "group-0-size", "group-1-size"],
    "vars": {
      "v1-0": "sprite-count",
      "s4-0": "vec-data-size",
      "a2-3": "adgif-data-size"
    }
  },

  "sprite-set-3d-quaternion": {
    "args": ["data", "quat"]
  },
  "sprite-get-3d-quaternion": {
    "args": ["data", "quat"]
  },
  "sprite-add-matrix-data": {
    "args": ["dma-buff", "matrix-mode"],
    "vars": {
      "v1-0": "count",
      "a2-1": ["pkt1", "dma-packet"],
      "a1-2": ["mtx", "matrix"],
      "a2-9": ["pkt2", "dma-packet"],
      "a1-11": "mtx2",
      "a1-20": "hvdf-idx"
    }
  },

  "sprite-add-frame-data": {
    "args": ["dma-buff", "tbp-offset"],
    "vars": {
      "a0-1": ["pkt", "dma-packet"]
    }
  },

  "sprite-add-2d-chunk": {
    "args": [
      "sprites",
      "start-sprite-idx",
      "num-sprites",
      "dma-buff",
      "mscal-addr"
    ],
    "vars": {
      "a0-1": ["pkt1", "dma-packet"],
      "s1-0": "qwc-pkt1",
      "a1-7": "qwc-pkt2",
      "a0-5": ["pkt2", "dma-packet"],
      "a1-11": "qwc-pkt3",
      "a0-7": ["pkt3", "dma-packet"],
      "v1-7": ["pkt4", "dma-packet"]
    }
  },

  "sprite-add-2d-all": {
    "args": ["sprites", "dma-buff", "group-idx"],
    "vars": {
      "s4-0": "current-sprite-idx",
      "s2-0": "remaining-sprites",
      "s3-0": "mscal-addr"
    }
  },

  "sprite-add-3d-chunk": {
    "args": ["sprites", "start-sprite-idx", "num-sprites", "dma-buff"],
    "vars": {
      "a0-1": ["pkt1", "dma-packet"],
      "s2-0": "qwc-pkt1",
      "a1-7": "qwc-pkt2",
      "a0-5": ["pkt2", "dma-packet"],
      "a1-11": "qwc-pkt3",
      "a0-7": ["pkt3", "dma-packet"],
      "v1-7": ["pkt4", "dma-packet"]
    }
  },

  "sprite-add-3d-all": {
    "args": ["sprites", "dma-buff", "group-idx"],
    "vars": {
      "s4-0": "current-sprite-idx",
      "s3-0": "remaining-sprites"
    }
  },

  "sprite-add-shadow-chunk": {
    "args": ["shadow-buff", "start-idx", "num-sprites", "dma-buff"],
    "vars": {
      "s2-0": "pkt1-qwc",
      "a0-1": ["pkt1", "dma-packet"],
      "a1-7": "pkt2-qwc",
      "a0-5": ["pkt2", "dma-packet"],
      "v1-5": "sprite-idx",
      "a0-7": "dma-vec-data",
      "a1-14": "in-vec-data",
      "a1-5": "pkt3-qwc",
      "a0-11": ["pkt3", "dma-packet"],
      "s2-1": "si",
      "s1-0": "dma-adgif-data",
      "s0-0": "in-adgif-data",
      "v1-21": ["pkt4", "dma-packet"]
    }
  },

  "sprite-add-shadow-all": {
    "args": ["shadow-buff", "dma-buff"],
    "vars": {
      "s4-0": "current-shadow",
      "s3-0": "remaining-shadows"
    }
  },

  "sprite-draw": {
    "args": "disp",
    "vars": {
      "gp-0": "dma-mem-begin",
      "s4-0": "dma-buff",
      "s5-0": "dma-bucket-begin",
      "a0-9": ["pkt1", "dma-packet"],
      "a0-11": ["giftag", "gs-gif-tag"],
      "a0-17": ["pkt2", "dma-packet"],
      "a0-19": ["pkt3", "dma-packet"],
      "a0-26": ["pkt4", "dma-packet"],
      "v1-26": ["pkt5", "dma-packet"],
      "v1-31": "mem-use"
    }
  },

  "mem-usage-bsp-tree": {
    "args": ["header", "node", "mem-use", "flags"]
  },

  "(method 8 bsp-header)": {
    "args": ["obj", "mem-use", "flags"]
  },

  "(method 10 bsp-header)": {
    "args": ["obj", "other-draw", "disp-frame"],
    "vars": {
      "s4-0": "lev",
      "a2-3": "vis-list-qwc",
      "v1-15": "vis-list-qwc2",
      "a0-9": ["vis-list-spad", "(pointer uint128)"],
      "a1-5": ["vis-list-lev", "(pointer uint128)"],
      "a2-4": "current-qw"
    }
  },

  "bsp-camera-asm": {
    "args": ["bsp-hdr", "camera-pos"],
    "vars": {
      "v1-0": ["next-node", "bsp-node"],
      "a1-1": "real-node"
    }
  },

  "level-remap-texture": {
    "args": ["tex-id"],
    "vars": {
      "v1-1":"bsp-hdr",
      "a3-0": "table-size",
      "v1-2": ["table-data-start", "(pointer uint64)"],
      "t0-0":"table-data-ptr",
      "a1-1":"mask1",
      "a2-1":"masked-tex-id",
      "a3-2":"table-data-end",
      "t0-3":"midpoint",
      "t1-1":"diff"
    }
  },

  "aaaaaaaaaaaaaaaaaaaaaaa": {}
>>>>>>> 84bd9b0e
}<|MERGE_RESOLUTION|>--- conflicted
+++ resolved
@@ -2584,10 +2584,6 @@
       "v1-1": ["v1-1", "anim-test-obj"]
     }
   },
-<<<<<<< HEAD
-
-  "placeholder-do-not-touch!": {}
-=======
   
   "anim-tester-save-object-seqs": {
     "vars": {
@@ -2786,5 +2782,4 @@
   },
 
   "aaaaaaaaaaaaaaaaaaaaaaa": {}
->>>>>>> 84bd9b0e
 }