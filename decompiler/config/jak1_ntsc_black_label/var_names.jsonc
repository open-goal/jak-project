{
  "identity": {
    "args": ["obj"]
  },

  "1/": {
    "args": ["x"]
  },

  "+": {
    "args": ["x", "y"]
  },

  "-": {
    "args": ["x", "y"]
  },

  "*": {
    "args": ["x", "y"]
  },

  "/": {
    "args": ["x", "y"]
  },

  "ash": {
    "args": ["value", "shift-amount"]
  },

  "mod": {
    "args": ["x", "y"]
  },

  "rem": {
    "args": ["x", "y"]
  },

  "abs": {
    "args": ["x"]
  },

  "min": {
    "args": ["x", "y"]
  },

  "max": {
    "args": ["x", "y"]
  },

  "logior": {
    "args": ["x", "y"]
  },

  "logand": {
    "args": ["x", "y"]
  },

  "lognor": {
    "args": ["x", "y"]
  },

  "logxor": {
    "args": ["x", "y"]
  },

  "lognot": {
    "args": ["x"]
  },

  "basic-type?": {
    "args": ["obj", "parent-type"],
    "vars": { "v1-0": "obj-type", "a0-1": "end-type" }
  },

  "type-type?": {
    "args": ["child-type", "parent-type"],
    "vars": { "v1-0": "end-type" }
  },

  "find-parent-method": {
    "args": ["child-type", "method-id"],
    "vars": {
      "v0-0": "current-method",
      "v1-2": "original-method",
      "v1-5": "unused1"
    }
  },

  "ref": {
    "args": ["lst", "index"],
    "vars": { "v1-0": "count" }
  },

  "(method 4 pair)": {
    "vars": { "v0-0": "result", "v1-1": "iter" }
  },

  "last": {
    "args": ["lst"],
    "vars": { "v0-0": "iter" }
  },
  "member": {
    "args": ["obj", "lst"],
    "vars": { "v1-0": "iter" }
  },
  "nmember": {
    "args": ["obj", "lst"]
  },
  "assoc": {
    "args": ["item", "alist"],
    "vars": { "v1-0": "iter" }
  },
  "assoce": {
    "args": ["item", "alist"],
    "vars": { "v1-0": "iter" }
  },
  "nassoc": {
    "args": ["item-name", "alist"],
    "vars": { "a1-1": "key" }
  },
  "nassoce": {
    "args": ["item-name", "alist"],
    "vars": { "s4-0": "key" }
  },
  "append!": {
    "args": ["front", "back"],
    "vars": { "v1-1": "iter" }
  },
  "delete!": {
    "args": ["item", "lst"],
    "vars": { "a2-0": "iter", "v1-1": "iter-prev" }
  },
  "delete-car!": {
    "args": ["item", "lst"],
    "vars": { "a2-0": "iter", "v1-2": "iter-prev" }
  },
  "insert-cons!": {
    "args": ["kv", "alist"],
    "vars": { "a3-0": "updated-list" }
  },
  "sort": {
    "args": ["lst", "compare-func"],
    "vars": {
      "s4-0": "unsorted-count",
      "s3-0": "iter",
      "s2-0": "first-elt",
      "s1-0": "seoncd-elt",
      "v1-1": "compare-result"
    }
  },
  "(method 0 inline-array-class)": {
    "args": ["allocation", "type-to-make", "size"],
    "vars": { "v0-0": "obj" }
  },
  "(method 0 array)": {
    "args": ["allocation", "type-to-make", "content-type", "len"],
    "vars": { "v0-1": "obj" }
  },

  "(method 2 array)": {
    "vars": { "v1-1": "content-type-sym" }
  },

  "(method 3 array)": {
    "vars": { "v1-1": "content-type-sym" }
  },

  "mem-copy!": {
    "args": ["dst", "src", "size"],
    "vars": { "v0-0": "result", "v1-0": "i" }
  },
  "qmem-copy<-!": {
    "args": ["dst", "src", "size"],
    "vars": { "v0-0": "result", "v1-1": "qwc", "a2-1": "value" }
  },
  "qmem-copy->!": {
    "args": ["dst", "src", "size"],
    "vars": {
      "v0-0": "result",
      "v1-1": "qwc",
      "a1-1": "src-ptr",
      "a0-1": "dst-ptr",
      "a2-3": "value"
    }
  },
  "mem-set32!": {
    "args": ["dst", "size", "value"],
    "vars": { "v0-0": "result", "v1-0": "i" }
  },
  "mem-or!": {
    "args": ["dst", "src", "size"],
    "vars": { "v0-0": "result", "v1-0": "i" }
  },
  "fact": {
    "args": ["x"]
  },
  "mem-print": {
    "args": ["data", "word-count"],
    "vars": { "s4-0": "current-qword" }
  },
  "print-tree-bitmask": {
    "args": ["bits", "count"],
    "vars": { "s4-0": "i" }
  },
  "valid?": {
    "args": ["obj", "expected-type", "name", "allow-false", "print-dest"],
    "vars": { "v1-1": "in-goal-mem" }
  },

  // GKERNEL

  "(method 0 cpu-thread)": {
    "vars": { "v0-0": ["obj", "cpu-thread"] }
  },

  "inspect-process-heap": {
    "vars": { "s5-0": ["obj", "pointer"] }
  },

  "(method 23 dead-pool-heap)": {
    "args": ["this", "rec"]
  },

  "(method 0 dead-pool-heap)": {
    "vars": { "v0-0": ["obj", "dead-pool-heap"] }
  },

  "seek": {
    "args": ["x", "target", "diff"],
    "vars": { "f2-0": "err" }
  },

  "lerp": {
    "args": ["minimum", "maximum", "amount"]
  },

  "lerp-scale": {
    "args": ["min-out", "max-out", "in", "min-in", "max-in"],
    "vars": { "f0-1": "scale" }
  },

  "lerp-clamp": {
    "args": ["minimum", "maximum", "amount"]
  },

  "rand-vu-int-range": {
    "args": ["first", "second"],
    "vars": { "f0-4": "float-in-range" }
  },

  "(method 0 bit-array)": {
    "args": ["allocation", "type-to-make", "length"],
    "vars": { "v0-0": "obj" }
  },

  "(method 12 bit-array)": {
    "vars": { "v1-2": "idx" }
  },

  "box-vector-enside?": {
    "args": ["box", "pt"]
  },

  "box-vector-inside?": {
    "args": ["box", "pt"]
  },

  "string=": {
    "args": ["str-a", "str-b"],
    "vars": { "a2-0": "a-ptr", "v1-0": "b-ptr" }
  },

  "string-charp=": {
    "args": ["str", "charp"],
    "vars": { "v1-0": "str-ptr" }
  },

  "copyn-string<-charp": {
    "args": ["str", "charp", "len"],
    "vars": { "a3-0": "i", "v1-0": "str-ptr" }
  },

  "string<-charp": {
    "args": ["str", "charp"],
    "vars": { "v1-0": "str-ptr" }
  },

  "charp<-string": {
    "args": ["charp", "str"],
    "vars": { "v1-0": "str-ptr" }
  },

  "copy-charp<-charp": {
    "args": ["dst", "src"]
  },

  "cat-string<-string": {
    "args": ["a", "b"],
    "vars": { "v1-0": "a-ptr", "a1-1": "b-ptr" }
  },

  "catn-string<-charp": {
    "args": ["a", "b", "len"],
    "vars": { "v1-0": "a-ptr", "a3-2": "i" }
  },

  "cat-string<-string_to_charp": {
    "args": ["a", "b", "end-ptr"],
    "vars": { "v1-0": "b-ptr", "v0-0": "a-ptr" }
  },

  "append-character-to-string": {
    "args": ["str", "char"],
    "vars": { "v1-0": "str-ptr" }
  },

  "charp-basename": {
    "args": ["charp"],
    "vars": { "v1-0": "ptr" }
  },

  "string<?": {
    "args": ["a", "b"],
    "vars": { "s4-1": "len", "v1-4": "i" }
  },

  "string>?": {
    "args": ["a", "b"],
    "vars": { "s4-1": "len", "v1-4": "i" }
  },
  "string<=?": {
    "args": ["a", "b"],
    "vars": { "s4-1": "len", "v1-4": "i" }
  },
  "string>=?": {
    "args": ["a", "b"],
    "vars": { "s4-1": "len", "v1-4": "i" }
  },
  "string-cat-to-last-char": {
    "args": ["base-str", "append-str", "char"],
    "vars": { "s4-0": "end-of-append", "v1-0": "location-of-char" }
  },
  "string-suck-up!": {
    "args": ["str", "location"],
    "vars": { "v1-2": "str-ptr" }
  },
  "string-strip-trailing-whitespace!": {
    "args": ["str"],
    "vars": { "v1-6": "ptr" }
  },

  "string-get-arg!!": {
    "args": ["a-str", "arg"],
    "vars": { "s4-0": "arg-word-start", "s4-1": "arg-end", "v1-3": "arg-start" }
  },

  "string->int": {
    "args": ["str"],
    "vars": {
      "a0-1": "str-ptr",
      "v0-0": "result",
      "a0-2": "next-char-1",
      "a0-3": "next-char-2"
    }
  },

  "string-get-flag!!": {
    "args": ["result", "in", "first-flag", "second-flag"]
  },

  "(method 0 state)": {
    "args": [
      "allocation",
      "type-to-make",
      "name",
      "code",
      "trans",
      "enter",
      "exit",
      "event"
    ],
    "vars": { "v0-0": "obj" }
  },

  "previous-brother": {
    "args": ["proc"],
    "vars": { "v1-0": "parent", "v1-2": "child" }
  },

  // Matrix
  "matrix-identity": {
    "args": ["mat"],
    "vars": { "f0-0": "one" }
  },

  "matrix+!": {
    "args": ["dst", "src1", "src2"],
    "vars": { "v1-0": "i" }
  },

  "matrix-!": {
    "args": ["dst", "src1", "src2"],
    "vars": { "v1-0": "i" }
  },

  "matrix*!": {
    "args": ["dst", "src1", "src2"]
  },

  "matrixp*!": {
    "args": ["dst", "src1", "src2"],
    "vars": { "s5-0": "temp-mat" }
  },

  "vector-matrix*!": {
    "args": ["dst", "vec", "mat"]
  },

  "vector-rotate*!": {
    "args": ["dst", "vec", "mat"]
  },

  "vector3s-matrix*!": {
    "args": ["dst", "vec", "mat"],
    "vars": { "s5-0": "temp-vec3" }
  },

  "vector3s-rotate*!": {
    "args": ["dst", "vec", "mat"],
    "vars": { "s5-0": "temp-vec3" }
  },

  "matrix-transpose!": {
    "args": ["dst", "src"]
  },

  "matrix-inverse-of-rot-trans!": {
    "args": ["dst", "src"]
  },

  "matrix-4x4-inverse!": {
    "args": ["dst", "src"]
  },

  "matrix-translate!": {
    "args": ["dst", "trans"]
  },

  "matrix-translate+!": {
    "args": ["dst", "src", "trans"]
  },

  "matrix-scale!": {
    "args": ["dst", "scale"]
  },

  "scale-matrix!": {
    "args": ["dst", "scale", "src"]
  },

  "matrix-inv-scale!": {
    "args": ["dst", "scale"]
  },

  "column-scale-matrix!": {
    "args": ["dst", "scale", "src"]
  },

  "matrix-rotate-x!": {
    "args": ["dst", "rot-deg"],
    "vars": { "f30-0": "rot-sin", "f0-0": "rot-cos" }
  },

  "matrix-rotate-y!": {
    "args": ["dst", "rot-deg"],
    "vars": { "f30-0": "rot-sin", "f0-0": "rot-cos" }
  },

  "matrix-rotate-z!": {
    "args": ["dst", "rot-deg"],
    "vars": { "f30-0": "rot-sin", "f0-0": "rot-cos" }
  },

  "matrix-rotate-zyx!": {
    "args": ["dst", "rot-xyz-deg"],
    "vars": { "gp-0": "temp-mat", "s5-0": "rot-mat" }
  },

  "matrix-rotate-xyz!": {
    "args": ["dst", "rot-xyz-deg"],
    "vars": { "gp-0": "temp-mat", "s5-0": "rot-mat" }
  },

  "matrix-rotate-zxy!": {
    "args": ["dst", "rot-xyz-deg"],
    "vars": { "gp-0": "temp-mat", "s5-0": "rot-mat" }
  },

  "matrix-rotate-yxz!": {
    "args": ["dst", "rot-xyz-deg"],
    "vars": { "gp-0": "temp-mat", "s5-0": "rot-mat" }
  },

  "matrix-rotate-yzx!": {
    "args": ["dst", "rot-xyz-deg"],
    "vars": { "gp-0": "temp-mat", "s5-0": "rot-mat" }
  },

  "matrix-rotate-yxy!": {
    "args": ["dst", "rots-deg"],
    "vars": {
      "a2-0": "sincos-input",
      "s5-0": "sin-vec",
      "s4-0": "cos-vec",
      "f1-1": "cos-y",
      "f0-5": "sin-y",
      "f2-0": "cos-x",
      "f5-0": "sin-x",
      "f3-0": "cos-z",
      "f4-0": "sin-z"
    }
  },

  "matrix-rotate-yx!": {
    "args": ["dst", "rot-y-deg", "rot-x-deg"]
  },

  "matrix-axis-angle!": {
    "args": ["dst", "axis", "angle-deg"]
  },

  "matrix-lerp!": {
    "args": ["dst", "src1", "src2", "alpha"]
  },

  "matrix-3x3-determinant": {
    "args": ["mat"]
  },

  "matrix-3x3-inverse!": {
    "args": ["dst", "src"]
  },

  "matrix-3x3-inverse-transpose!": {
    "args": ["dst", "src"]
  },

  "matrix3-inverse-transpose!": {
    "args": ["dst", "src"]
  },

  "matrix-4x4-determinant": {
    "args": ["dst", "src"]
  },

  "matrix-4x4-inverse-transpose!": {
    "args": ["dst", "src"]
  },

  "matrix-y-angle": {
    "args": ["mat"],
    "vars": { "v1-0": "z-row" }
  },

  "(method 0 trs)": {
    "vars": { "gp-0": "obj" }
  },

  "transform-matrix-calc!": {
    "args": ["tf", "dst-mat"]
  },

  "transform-matrix-parent-calc!": {
    "args": ["tf", "dst-mat", "inv-scale"]
  },

  "trs-matrix-calc!": {
    "args": ["tf", "dst-mat"]
  },

  "quaternion-axis-angle!": {
    "args": ["quat", "x", "y", "z", "angle"]
  },

  "quaternion-vector-angle!": {
    "args": ["quat", "axis", "angle"]
  },

  "vector-flatten!": {
    "args": ["dst", "src", "plane-normal"]
  },

  "vector-reflect!": {
    "args": ["dst", "src", "plane-normal"]
  },

  "vector-reflect-flat!": {
    "args": ["dst", "src", "plane-normal"]
  },

  "vector-reflect-true-flat!": {
    "args": ["dst", "src", "plane-normal"]
  },

  "vector-reflect-flat-above!": {
    "args": ["dst", "src", "plane-normal"]
  },

  "deg-seek": {
    "args": ["in", "target", "max-diff"],
    "vars": {
      "v1-1": "in-int",
      "a0-2": "target-int",
      "a1-2": "max-diff-int",
      "a2-1": "diff",
      "a3-0": "abs-diff"
    }
  },

  "deg-seek-smooth": {
    "args": ["in", "target", "max-diff", "amount"],
    "vars": { "f0-1": "step" }
  },

  "deg-lerp-clamp": {
    "args": ["min-val", "max-val", "in"]
  },

  "sinerp-clamp": {
    "args": ["minimum", "maximum", "amount"]
  },

  "coserp-clamp": {
    "args": ["minimum", "maximum", "amount"]
  },
  "coserp": {
    "args": ["minimum", "maximum", "amount"]
  },

  "coserp180-clamp": {
    "args": ["minimum", "maximum", "amount"]
  },
  "coserp180": {
    "args": ["minimum", "maximum", "amount"]
  },
  "ease-in-out": {
    "args": ["total", "progress"]
  },
  "dma-send-to-spr": {
    "args": ["sadr", "madr", "qwc", "sync"]
  },
  "dma-send-to-spr-no-flush": {
    "args": ["sadr", "madr", "qwc", "sync"]
  },
  "dma-send-from-spr": {
    "args": ["madr", "sadr", "qwc", "sync"]
  },
  "dma-send-from-spr-no-flush": {
    "args": ["madr", "sadr", "qwc", "sync"]
  },
  "dump-vu1-range": {
    "args": ["start", "total-count"]
  },
  "ultimate-memcpy": {
    "args": ["dst", "src", "size-bytes"],
    "vars": {
      "s2-0": "qwc-remaining",
      "s1-0": "qwc-transferred-now",
      "s4-0": "spr-to-bank",
      "s3-0": "spr-from-bank"
    }
  },

  "dma-buffer-add-vu-function": {
    "args": ["dma-buf", "vu-func"],
    "vars": {
      "t1-1": "dma-buf-2",
      "v1-0": "func-ptr",
      "a3-0": "qlen",
      "a1-1": "origin",
      "t0-1": "qwc-now",
      "t2-0": ["buf-ptr", "dma-packet"]
    }
  },

  "dma-buffer-add-buckets": {
    "args": ["dma-buf", "count"],
    "vars": { "a2-0": "i", "v1-0": ["current-bucket", "dma-bucket"] }
  },

  "dma-buffer-patch-buckets": {
    "args": ["bucket", "count"],
    "vars": { "v1-1": "i" }
  },

  "dma-bucket-insert-tag": {
    "args": ["base", "idx", "tag-start", "tag-end"],
    "vars": { "v1-1": "bucket" }
  },

  "disasm-vif-details": {
    "args": ["stream", "data", "kind", "count"],
    "vars": { "s4-0": "count2", "s3-0": "data-ptr", "s2-0": "i" }
  },

  "disasm-vif-tag": {
    "args": ["data", "words", "stream", "details"],
    "vars": {
      "gp-0": "byte-idx",
      "v1-0": "cmd-template-idx",
      "a0-12": "print-kind",
      "s1-0": "first-tag",
      "s0-0": "packet-size",
      "t1-1": ["stcycl-imm", "vif-stcycl-imm"],
      "sv-16": "cmd",
      "sv-32": "data-ptr",
      "sv-48": "data-idx",
      "sv-64": "unpack-imm"
    }
  },

  "disasm-dma-list": {
    "args": ["data", "mode", "verbose", "stream", "expected-size"],
    "vars": {
      "sv-16": "addr",
      "sv-32": "data-2",
      "sv-48": "qwc",
      "sv-64": "ra-1",
      "sv-80": "ra-2",
      "sv-96": "call-depth",
      "sv-112": "current-tag",
      "s2-0": "mode-2",
      "s3-0": "verbose-2",
      "gp-0": "stream-2",
      "s1-0": "expected-size-2",
      "s0-0": "end-condition",
      "s4-0": "total-qwc",
      "s5-0": "total-tags"
    }
  },

  "cpad-invalid!": {
    "args": ["pad"]
  },

  "(method 0 cpad-info)": {
    "args": ["alloction", "type-to-make", "idx"],
    "vars": { "s5-0": "obj" }
  },

  "analog-input": {
    "args": ["in", "offset", "center-val", "max-val", "out-range"],
    "vars": {
      "f1-1": "offset-in",
      "f0-3": "magnitude",
      "v1-0": "max-magnitude"
    }
  },

  "cpad-set-buzz!": {
    "args": ["pad", "buzz-idx", "buzz-amount", "duration"]
  },

  "service-cpads": {
    "vars": {
      "gp-0": "pad-list",
      "s5-0": "pad-idx",
      "s4-0": "pad",
      "s3-0": "buzz-idx",
      "v1-29": "current-button0"
    }
  },

  "buzz-stop!": {
    "args": ["idx"]
  },

  "default-buffer-init": {
    "args": ["buff"],
    "vars": {
      "v1-0": "buff-ptr",
      "v1-1": "buff-ptr2",
      "v1-3": "buff-ptr3",
      "v1-4": "buff-ptr4",
      "a1-4": ["packet", "dma-gif-packet"],
      "a1-6": ["gif-tag", "gs-gif-tag"],
      "a1-8": ["data", "(pointer uint64)"],
      "a0-1": ["ret-packet", "dma-packet"],
      "v1-2": "buff-ptr5"
    }
  },

  "add-reg-gif-packet": {
    "args": ["packet", "reg-idx", "reg-val"],
    "vars": { "v1-0": "tag" }
  },

  "(method 9 font-context)": {
    "args": ["obj", "mat"]
  },
  "(method 10 font-context)": {
    "args": ["obj", "x", "y"]
  },
  "(method 11 font-context)": {
    "args": ["obj", "z"]
  },
  "(method 12 font-context)": {
    "args": ["obj", "w"]
  },
  "(method 13 font-context)": {
    "args": ["obj", "width"]
  },
  "(method 14 font-context)": {
    "args": ["obj", "height"]
  },
  "(method 15 font-context)": {
    "args": ["obj", "proj"]
  },
  "(method 16 font-context)": {
    "args": ["obj", "color"]
  },
  "(method 17 font-context)": {
    "args": ["obj", "flags"]
  },
  "(method 18 font-context)": {
    "args": ["obj", "start-line"]
  },
  "(method 19 font-context)": {
    "args": ["obj", "scale"]
  },
  "(method 0 font-context)": {
    "args": [
      "allocation",
      "type-to-make",
      "mat",
      "x",
      "y",
      "z",
      "color",
      "flags"
    ],
    "vars": { "v0-0": "obj" }
  },
  "font-set-tex0": {
    "args": ["ptr-tex0", "tex", "tex-addr", "psm", "clut-addr"]
  },

  "(method 0 display-frame)": {
    "vars": { "gp-0": "obj" }
  },

  "(method 0 draw-context)": {
    "args": [
      "allocation",
      "type-to-make",
      "org-x",
      "org-y",
      "width",
      "height",
      "color-0"
    ]
  },

  "(method 0 display)": {
    "args": ["allocation", "type-to-make", "psm", "w", "h", "ztest", "zpsm"],
    "vars": { "gp-0": "obj" }
  },

  "(method 0 ripple-control)": {
    "vars": { "v0-0": "obj" }
  },

  "vector-seek-2d-xz-smooth!": {
    "args": ["vec", "target", "max-step", "alpha"],
    "vars": {
      "f0-1": "x-diff",
      "f2-1": "z-diff",
      "f1-5": "x-step",
      "f0-3": "z-step",
      "f2-4": "step-len"
    }
  },

  "vector-seek-2d-yz-smooth!": {
    "args": ["vec", "target", "max-step", "alpha"],
    "vars": {
      "f0-1": "y-diff",
      "f2-1": "z-diff",
      "f1-5": "y-step",
      "f0-3": "z-step",
      "f2-4": "step-len",
      "f2-6": "step-scale"
    }
  },

  "vector-seek-3d-smooth!": {
    "args": ["vec", "target", "max-step", "alpha"],
    "vars": {
      "f0-1": "x-diff",
      "f1-2": "y-diff",
      "f3-1": "z-diff",
      "f2-6": "x-step",
      "f1-3": "y-step",
      "f0-4": "z-step",
      "f3-5": "step-len",
      "f3-7": "step-scale"
    }
  },

  "seek-with-smooth": {
    "args": ["value", "target", "max-step", "alpha", "deadband"],
    "vars": { "f0-1": "diff", "f0-2": "step", "f1-4": "min-step" }
  },

  "vector-v+!": {
    "args": ["result", "position", "velocity"]
  },

  "vector-v*float+!": {
    "args": ["result", "position", "velocity", "velocity-scale"]
  },

  "vector-v++!": {
    "args": ["position", "velocity"]
  },

  "vector-v*float!": {
    "args": ["delta-p", "velocity", "scale"]
  },

  "vector-v*float++!": {
    "args": ["position", "velocity", "scale"]
  },

  "vector-lerp!": {
    "args": ["out", "a", "b", "alpha"]
  },

  "vector-lerp-clamp!": {
    "args": ["out", "a", "b", "alpha"]
  },

  "vector4-lerp!": {
    "args": ["out", "a", "b", "alpha"]
  },

  "vector4-lerp-clamp!": {
    "args": ["out", "a", "b", "alpha"]
  },

  "vector-deg-lerp-clamp!": {
    "args": ["out", "min-val", "max-val", "in"]
  },

  "make-file-name": {
    "args": ["kind", "name", "art-group-version"]
  },

  "make-vfile-name": {
    "args": ["kind", "name"]
  },

  "file-info-correct-version?": {
    "args": ["info", "kind", "version-override"],
    "vars": { "s5-0": "expected-version", "s4-0": "kind-name" }
  },

  "(method 0 load-dir)": {
    "args": ["allocation", "type-to-make", "length", "unk"],
    "vars": { "s4-0": "obj" }
  },

  "(method 0 load-dir-art-group)": {
    "args": ["allocation", "type-to-make", "length", "unk"],
    "vars": { "v0-0": "obj" }
  },

  "(method 0 external-art-buffer)": {
    "args": ["allocation", "type-to-make", "idx"],
    "vars": { "v0-0": "obj" }
  },

  "(method 0 external-art-control)": {
    "vars": { "gp-0": "obj", "s4-0": "buff-idx", "v1-9": "rec-idx" }
  },

  "(method 9 display)": {
    "args": ["obj", "slowdown"],
    "vars": { "gp-0": "obj", "s5-0": "ratio" }
  },

  "set-draw-env-offset": {
    "args": ["env", "x", "y"]
  },

  "set-display-env": {
    "args": ["env", "psm", "width", "height", "dx", "dy", "fbp"]
  },

  "set-draw-env": {
    "args": ["env", "psm", "width", "height", "ztest", "zpsm", "fbp"]
  },

  "set-display": {
    "args": ["disp", "psm", "w", "h", "ztest", "zpsm"]
  },

  "set-display2": {
    "args": ["disp", "psm", "w", "h", "ztest", "zpsm"]
  },

  "(method 11 profile-bar)": {
    "args": ["obj", "name", "color"],
    "vars": { "s5-0": "new-frame" }
  },

  "(method 12 profile-bar)": {
    "args": ["obj", "name", "color"],
    "vars": { "v0-0": "new-frame" }
  },

  "gs-set-default-store-image": {
    "args": [
      "packet",
      "src-fbp",
      "src-w",
      "src-psm",
      "ssax",
      "ssay",
      "rrw",
      "rrh"
    ]
  },

  "store-image": {
    "args": ["oddeven"],
    "vars": {
      "s4-0": "buff0",
      "s1-0": "buff1",
      "s0-0": "packet",
      "gp-0": "file",
      "s3-0": "width",
      "s2-0": "height",
      "s0-1": "ptr-0",
      "sv-16": "ptr-1",
      "sv-32": "y-idx",
      "sv-48": "y-idx-2"
    }
  },

  "(method 0 draw-context)": {
    "args": [
      "allocation",
      "type-to-make",
      "org-x",
      "org-y",
      "width",
      "height",
      "color-0"
    ],
    "vars": { "v0-0": "obj" }
  },

  "draw-context-set-xy": {
    "args": ["ctxt", "x", "y"]
  },

  "texture-qwc": {
    "args": ["w", "h", "tex-format"]
  },

  "gs-find-block": {
    "args": ["bx", "by", "tex-format"]
  },

  "gs-largest-block": {
    "args": ["tex-width", "tex-height", "tex-format"],
    "vars": {
      "s5-0": "block-width",
      "v1-0": "block-height",
      "a0-6": "real-width",
      "a1-4": "real-height",
      "s5-1": "width-blocks",
      "s3-1": "height-blocks",
      "s2-0": "x",
      "s1-0": "y",
      "s4-1": "max-block"
    }
  },

  "gs-blocks-used": {
    "args": ["tex-width", "tex-height", "tex-format"],
    "vars": {
      "s4-0": "page-width",
      "v1-0": "page-height",
      "a0-6": "real-width",
      "a1-4": "real-height",
      "s3-0": "width-blocks",
      "s1-0": "height-blocks"
    }
  },

  "dma-buffer-add-ref-texture": {
    "args": ["buf", "data", "tex-w", "tex-h", "tex-format"],
    "vars": {
      "s5-0": "data-ptr",
      "v1-0": "qwc",
      "a0-4": "qwc-this-time",
      "a1-3": "eop",
      "a3-1": ["setup-dma", "dma-packet"],
      "a3-3": ["setup-dif", "gs-gif-tag"],
      "a2-4": ["data-dma", "dma-packet"]
    }
  },

  "(method 15 texture-pool)": {
    "args": ["obj", "word-count"]
  },

  "(method 22 texture-pool)": {
    "args": ["obj", "tpage-id"]
  },

  "(method 10 texture-page)": {
    "args": ["obj", "segment-count", "additional-size"]
  },

  "(method 16 texture-pool)": {
    "args": ["obj", "segment", "size"]
  },

  "(method 9 texture-page)": {
    "args": ["obj", "seg"]
  },

  "texture-page-default-allocate": {
    "args": ["pool", "page", "seg", "tpage-id"],
    "vars": { "s3-0": "seg-id" }
  },

  "texture-page-common-allocate": {
    "args": ["pool", "page", "seg", "tpage-id"],
    "vars": { "s4-0": "seg-id" }
  },

  "(method 12 texture-page)": {
    "args": ["obj", "new-dest", "seg-id"],
    "vars": {
      "a3-4": "dst-block",
      "t0-1": "tex-id",
      "t1-6": "tex",
      "t2-0": "num-mips",
      "t3-4": "mip-id"
    }
  },

  "texture-page-common-boot-allocate": {
    "args": ["pool", "page", "heap", "tpage-id"],
    "vars": { "s2-0": "tex-id" }
  },

  "upload-vram-data": {
    "args": ["buf", "dest", "tex-data", "tex-h"],
    "vars": {
      "a3-2": "height-this-time",
      "a0-1": ["dma", "dma-packet"],
      "a0-3": ["gif", "gs-gif-tag"],
      "a0-5": "gs-data"
    }
  },

  "upload-vram-pages": {
    "args": ["pool", "segment", "page", "mode", "bucket-idx"],
    "vars": {
      "s3-0": "dma-buf",
      "sv-16": "tex-data",
      "sv-20": "tex-dest-base-chunk",
      "sv-24": "chunk-count",
      "sv-48": "tex-id",
      "s1-0": "upload-chunk-idx",
      "v1-24": "current-dest-chunk",
      "sv-32": "chunks-to-upload-count",
      "sv-40": "first-chunk-idx-to-upload",
      "gp-0": "total-upload-size",
      "s4-0": "dma-start",
      "a0-26": ["dma", "dma-packet"],
      "a0-28": ["gif", "gs-gif-tag"],
      "a0-30": "gif-data",
      "v1-50": ["dma-end", "dma-packet"]
    }
  },

  "update-vram-pages": {
    "args": ["pool", "pool-segment", "page", "mode"],
    "vars": {
      "t1-0": "dest-block",
      "t2-0": "sz",
      "t0-1": "page-id",
      "a1-4": "upload-chunks",
      "a2-3": "chunk-idx",
      "v1-2": "modified-chunk-count",
      "a3-8": "vram-chunk"
    }
  },

  "upload-vram-pages-pris": {
    "args": ["pool", "segment", "page", "bucket-idx", "allow-cache-mask"],
    "vars": {
      "s3-0": "dma-buf",
      "sv-16": "tex-data",
      "sv-20": "tex-dest-base-chunk",
      "sv-24": "chunk-count",
      "sv-32": "chunks-to-upload-count",
      "sv-40": "first-chunk-idx-to-upload",
      "sv-48": "page-id",
      "s0-0": "upload-chunk-idx",
      "sv-52": "current-dest-chunk",
      "sv-56": "need-tex",
      "gp-0": "total-upload-size",
      "a0-21": ["dma", "dma-packet"],
      "a0-23": ["gif", "gs-gif-tag"],
      "v1-55": ["dma-end", "dma-packet"]
    }
  },

  "texture-page-near-allocate-0": {
    "args": ["pool", "page", "heap", "mode"],
    "vars": {
      "s3-0": "common-dest",
      "s2-0": "page-seg-idx",
      "a1-5": "page-seg-2-size",
      "v1-15": "after-seg-2-data",
      "a0-8": "seg-2-data"
    }
  },

  "texture-page-near-allocate-1": {
    "args": ["pool", "page", "heap", "mode"],
    "vars": {
      "s4-0": "seg2-size",
      "a1-1": "seg2-dest",
      "s2-0": "common-dest",
      "s1-0": "page-seg-idx"
    }
  },

  "texture-page-level-allocate": {
    "args": ["pool", "page", "heap", "mode"],
    "vars": {
      "s2-0": "common-id",
      "v1-6": "level-idx"
    }
  },

  "texture-page-dir-inspect": {
    "args": ["dir", "mode"],
    "vars": {
      "v1-0": "pool",
      "s4-0": "level-idx",
      "a1-3": "lev",
      "s4-1": "entry-idx",
      "s3-0": "entry-page",
      "s2-0": "entry-link",
      "s1-0": "entry-list-length"
    }
  },

  "texture-page-size-check": {
    "args": ["pool", "level", "hide-prints"],
    "vars": {
      "gp-0": "oversize",
      "s3-0": "tfrag-page",
      "v1-0": "tfrag-mip0-size",
      "v1-3": "pris-page",
      "v1-5": "shrub-page",
      "v1-7": "alpha-page",
      "v1-9": "water-page"
    }
  },

  "(method 13 texture-pool)": {
    "args": ["obj", "level", "max-page-kind", "id-array"],
    "vars": {
      "v1-0": "page-idx",
      "v1-5": "tfrag-dir-entry",
      "v1-7": "pris-dir-entry",
      "v1-9": "shrub-dir-entry",
      "v1-11": "alpha-dir-entry",
      "v1-13": "water-dir-entry",
      "a2-7": "overflow-bits"
    }
  },

  "(method 14 texture-pool)": {
    "args": ["obj", "level", "tex-page-kind"],
    "vars": {
      "s3-0": "tfrag-page",
      "s2-0": "tfrag-bucket",
      "f30-0": "distance",
      "a2-4": "pris-page",
      "a3-3": "pris-bucket",
      "a2-5": "shrub-page",
      "f0-5": "shrub-closest",
      "t0-4": "shrub-bucket",
      "a3-4": "shrub-mode",
      "s3-1": "alpha-page",
      "f0-6": "alpha-closest",
      "s2-1": "alpha-bucket",
      "s1-3": "alpha-mode",
      "s0-0": "alpha-dest-chunk",
      "a2-7": "water-page",
      "a3-6": "water-bucket"
    }
  },

  "(method 13 texture-page)": {
    "args": ["obj", "dma-buff", "mode"],
    "vars": {
      "sv-16": "total-size",
      "v1-7": "start-segment",
      "s5-0": "chunk-count",
      "s4-0": "current-dest",
      "s3-0": "current-data",
      "a3-1": "chunks-now",
      "a0-1": ["pkt", "dma-packet"],
      "a0-3": ["gs-tag", "gs-gif-tag"],
      "a0-5": "gs-reg-data"
    }
  },

  "texture-relocate": {
    "args": ["dma-buff", "tex", "dest-loc", "dest-fmt", "clut-dst"],
    "vars": {
      "v1-0": "mip-level",
      "t1-1": "mip-w",
      "t2-3": "mip-h",
      "t4-0": ["dma-pkt", "dma-packet"],
      "t4-2": ["gs-pkt", "gs-gif-tag"]
    }
  },

  "(method 11 texture-pool)": {
    "vars": {
      "s3-0": "font-clut",
      "sv-16": "heap-before-font-tex",
      "sv-20": "clut-dest-addr",
      "s4-0": "dma-buff",
      "s5-0": "main-font-tx",
      "s2-0": "font-tx-1",
      "s1-0": "font-tx-1-dest",
      "s0-0": "font-tx-1-fmt",
      "s2-1": "font-tx-0",
      "s1-1": "font-tx-0-dest",
      "s0-1": "font-tx-0-fmt",
      "s2-2": "font-tx-3",
      "s1-2": "font-tx-3-dest",
      "s0-2": "font-tx-3-fmt",
      "s2-3": "font-tx-2",
      "s1-3": "font-tx-2-dest",
      "s0-3": "font-tx-2-fmt"
    }
  },

  "link-texture-by-id": {
    "vars": {
      "s4-0": "dir-entry"
    }
  },

  "(method 9 texture-page-dir)": {
    "args": ["obj", "heap"],
    "vars": {
      "v1-0": "mem-start",
      "a1-1": "mem-end",
      "a2-0": "entry-idx",
      "t1-0": "entry",
      "t0-0": "tex-page",
      "a3-4": "link-arr",
      "t0-3": "tex-count",
      "t1-4": "tex-idx",
      "t2-0": "link-slot",
      "t3-2": ["shader", "adgif-shader"],
      "t4-1": "dist-past-end"
    }
  },

  "display-loop": {
    "vars": {
      "s3-0": "debug-buf",
      "gp-0": "disp",
      "s5-2": "debug-txt-buf"
    }
  },

  "adgif-shader-login": {
    "args": "shader",
    "vars": {
      "s5-0": "tex"
    }
  },

  "adgif-shader-login-fast": {
    "args": ["shader"],
    "vars": {
      "v1-4": "tex-id",
      "a0-9": "dir-entry",
      "s5-0": "tex"
    }
  },

  "texture-page-login": {
    "args": ["id", "alloc-func", "heap"],
    "vars": {
      "s5-0": "dir-entry",
      "s4-0": "old-alloc-func",
      "s3-0": "file-name"
    }
  },

  "(method 9 __assert-info-private-struct)": {
    "args": ["obj", "filename", "line-num", "column-num"]
  },

  "__assert": {
    "args": ["exp", "msg"]
  },

  "__assert-min-max-range-float": {
    "args": ["exp", "minimum", "maximum", "msg-exp", "msg-min", "msg-max"]
  },

  "__assert-min-max-range-int": {
    "args": ["exp", "minimum", "maximum", "msg-exp", "msg-min", "msg-max"]
  },

  "__assert-zero-lim-range-int": {
    "args": ["exp", "maximum", "msg-exp", "msg-max"]
  },

  "fog-corrector-setup": {
    "args": ["corrector", "math-cam"]
  },

  "update-math-camera": {
    "args": ["math-cam", "video-mode", "aspect"],
    "vars": {
      "f0-4": "temp1",
      "v1-1": "elim1",
      "f0-6": "temp2",
      "v1-2": "elim2",
      "f1-3": "x-rat",
      "f0-7": "y-rat",
      "v1-3": "cull-info",
      "f2-2": "unused-x-thing",
      "f2-5": "y-thing",
      "f3-11": "one-plus-2x-squared",
      "f3-14": "one-plus-2y-squared",
      "f2-9": "temp3",
      "a0-2": "elim3",
      "f2-11": "near-x",
      "f1-5": "near-y",
      "f0-10": "near-corner-dist-sqr",
      "f2-8": "unused-thing-2",
      "f1-8": "near-z",
      "f0-12": "temp4",
      "a0-6": "elim4",
      "f1-12": "dx-rat-2",
      "f0-14": "d-temp-2",
      "f2-13": "dx-rat-times-4",
      "f3-21": "d-temp-3",
      "f4-21": "inverse-x-len",
      "f5-11": "inverse-x-len-2",
      "f0-16": "temp5",
      "a0-7": "elim5",
      "f1-15": "dy-rat",
      "f0-18": "d-temp-4",
      "f2-15": "dy-rat-times-4",
      "f3-22": "d-temp-5",
      "f4-26": "inverse-y-len",
      "f5-16": "inverse-y-len-2",
      "f0-20": "temp6",
      "v1-4": "elim6",
      "v0-2": "cam-mat",
      "f2-16": "fog-constant-1",
      "f3-23": "fog-constant-2",
      "f0-12": "fog-contsant-3",
      "f0-24": "fog-at-near-plane",
      "f1-22": "fog-factor-2",
      "f4-35": "cam-fov-mult",
      "f5-19": "corrected-fog",
      "f5-23": "hvdf-x",
      "f6-29": "hvdf-y",
      "f2-18": "hvdf-z",
      "f4-40": "hvdf-w",
      "f2-19": "persp-xx",
      "f3-36": "persp-yy",
      "f1-32": "persp-x",
      "v1-11": "sprite-row-0",
      "v1-12": "sprite-row-1",
      "v1-13": "sprite-row-2",
      "v1-14": "sprite-row-3",
      "f1-37": "temp7",
      "v1-16": "elim7",
      "v1-24": "pfog",
      "a0-12": "vis-gif-0",
      "a0-13": "vis-gif-1",
      "a0-14": "vis-gif-1-again",
      "a0-15": "vis-gif-1-again-again"
    }
  },

  "move-target-from-pad": {
    "args": ["trans", "pad-idx"],
    "vars": {
      "s4-0": "local-trans",
      "a0-5": "inv-cam-rot",
      "s3-0": "cam-rot-mat"
    }
  },

  "(method 13 profile-bar)": {
    "args": ["obj", "buf", "bar-pos"],
    "vars": {
      "v1-1": "height",
      "a1-4": "block-idx",
      "a2-1": "block-count",
      "t0-0": "left",
      "v1-3": "end-time",
      "s4-0": "worst-time-cache",
      "a3-1": "screen-y",
      "t2-0": ["direct-tag", "dma-packet"],
      "t2-2": ["start-gif-tag", "gs-gif-tag"],
      "t1-4": "block"
    }
  },

  "draw-sprite2d-xy": {
    "args": ["buf", "x", "y", "w", "h", "color"],
    "vars": {
      "t2-1": "context",
      "a0-3": "draw-x",
      "a1-9": "draw-y",
      "t1-2": "draw-w",
      "t0-2": "draw-h",
      "a3-2": ["dma", "dma-packet"],
      "a3-4": ["gif", "gs-gif-tag"],
      "v1-10": ["end-dma", "dma-packet"],
      "a0-13": "total-qwc",
      "a3-6": "gif-buf"
    }
  },

  "draw-quad2d": {
    "args": ["buf", "context"],
    "vars": {
      "a2-1": "draw-x",
      "a3-7": "draw-y",
      "t3-0": "draw-w",
      "t2-0": "draw-h",
      "v1-8": "end-dma",
      "t1-0": ["dma", "dma-packet"],
      "t1-2": ["gif", "gs-gif-tag"],
      "t1-4": "gif-buf",
      "a1-11": "total-qwc"
    }
  },

  "set-display-gs-state": {
    "args": ["dma-buf", "fbp", "scx", "scy", "fb-msk", "psm"],
    "vars": {
      "t3-0": ["dma", "dma-packet"],
      "t3-2": ["gif", "gs-gif-tag"],
      "t3-4": "gif-buf",
      "t2-0": "fbw"
    }
  },

  "set-display-gs-state-offset": {
    "args": [
      "dma-buf",
      "fbp",
      "width",
      "height",
      "fb-msk",
      "psm",
      "off-x",
      "off-y"
    ],
    "vars": {
      "t4-0": "fbw",
      "t5-0": ["dma", "dma-packet"],
      "t5-2": ["gif", "gs-gif-tag"],
      "t5-4": ["gif-data", "(pointer uint64)"]
    }
  },

  "reset-display-gs-state": {
    "args": ["disp", "dma-buf", "oddeven"],
    "vars": {
      "a3-0": "onscreen",
      "v1-0": "hoff",
      "a2-6": "fbp",
      "t0-0": ["dma", "dma-packet"],
      "t0-2": ["gif", "gs-gif-tag"],
      "a3-3": ["gif-data", "(pointer uint64)"]
    }
  },

  "(method 0 engine)": {
    "args": ["allocation", "type-to-make", "name", "length"],
    "vars": { "v0-0": "obj", "v1-11": "idx-to-link", "a0-1": "end-idx" }
  },

  "(method 10 engine)": {
    "args": ["obj", "f"],
    "vars": { "a0-1": "current", "s4-0": "next" }
  },

  "(method 11 engine)": {
    "args": ["obj", "f"],
    "vars": { "s4-0": "iter" }
  },

  "(method 12 engine)": {
    "vars": { "s4-0": ["ct", "connection"] }
  },

  "(method 13 engine)": {
    "vars": { "s4-0": ["ct", "connection"], "v1-2": "result" }
  },

  "(method 19 engine)": {
    "args": ["obj", "p1-value"],
    "vars": { "a0-1": "current", "s4-0": "next" }
  },

  "(method 20 engine)": {
    "args": ["obj", "p2-value"],
    "vars": { "a0-1": "current", "s4-0": "next" }
  },

  "connection-process-apply": {
    "args": ["proc", "func"],
    "vars": { "s5-0": "iter" }
  },

  "(method 15 engine)": {
    "args": ["obj", "proc", "func", "p1", "p2", "p3"],
    "vars": { "v1-0": "con" }
  },

  "surface-interp!": {
    "args": ["dst", "src0", "src1", "amount"]
  },

  "surface-mult!": {
    "args": ["dst", "src0", "src1"]
  },

  "(method 0 collide-shape-prim)": {
    "args": ["allocation", "type-to-make", "cshape", "prim-id", "size-bytes"]
  },

  "(method 0 collide-shape-prim-sphere)": {
    "args": ["allocation", "type-to-make", "cshape", "prim-id"],
    "vars": { "v0-0": ["obj", "collide-shape-prim-sphere"] }
  },
  "(method 0 collide-shape-prim-mesh)": {
    "args": ["allocation", "type-to-make", "cshape", "mesh-id", "prim-id"],
    "vars": { "v0-0": ["obj", "collide-shape-prim-mesh"] }
  },
  "(method 0 collide-shape-prim-group)": {
    "args": ["allocation", "type-to-make", "cshape", "elt-count", "prim-id"],
    "vars": { "v0-0": ["obj", "collide-shape-prim-group"] }
  },
  "(method 0 collide-shape)": {
    "args": [
      "allocation",
      "type-to-make",
      "proc",
      "collide-list-kind",
      "prim-id"
    ],
    "vars": { "s5-0": "obj" }
  },
  "(method 0 collide-sticky-rider-group)": {
    "vars": { "v0-0": "obj" }
  },
  "(method 11 touching-prims-entry-pool)": {
    "vars": { "a1-0": "current", "v1-0": "prev", "a2-0": "next" }
  },
  "(method 0 touching-list)": {
    "vars": { "v0-0": ["obj", "touching-list"] }
  },

  "cspace-by-name-no-fail": {
    "vars": { "v0-0": ["result", "cspace"] }
  },

  "num-func-loop!": {
    "args": ["chan", "inc"],
    "vars": { "f0-1": "duration", "f1-2": "after-inc", "f0-3": "wrapped" }
  },

  "shrubbery-login-post-texture": {
    "args": ["obj"],
    "vars": {
      "v1-1": "shader-count",
      "a1-1": ["dst", "qword"],
      "a2-5": ["tex-dst", "qword"],
      "a3-0": ["src", "qword"],
      "a2-6": ["text-dst2", "qword"],
      "a3-1": ["src-2", "qword"],
      "a3-2": ["src-3", "qword"]
    }
  },

  "(method 20 actor-link-info)": {
    "args": ["obj", "message"],
    "vars": {
      "s4-0": "iter",
      "s5-0": "result",
      "a0-1": "proc",
      "a1-1": "msg-block"
    }
  },

  // LEVEL
  "lookup-level-info": {
    "args": ["name"],
    "vars": {
      "a1-1": ["info", "level-load-info"],
      "v1-0": "rest",
      "a1-0": "current-sym"
    }
  },

  "(method 21 level-group)": {
    "args": ["obj", "name", "cmd-idx"],
    "vars": { "v1-1": "cmd-lst" }
  },

  // SHADOW-CPU-H
  "(method 0 shadow-control)": {
    "args": [
      "allocation",
      "type-to-make",
      "bottom-offset",
      "top-offset",
      "dir",
      "center",
      "fade"
    ],
    "vars": { "v0-0": "obj" }
  },

  // RES
  "(method 0 res-lump)": {
    "args": ["allocation", "type-to-make", "data-count", "data-size"],
    "vars": { "v0-0": "obj" }
  },
  "(method 20 res-lump)": {
    "args": ["obj", "time", "result", "buf"],
    "vars": {
      "t0-2": "tag-lo",
      "t1-2": "tag-hi",
      "v1-6": "elt-count",
      "f0-2": "interp",
      "a1-6": "src-lo",
      "a2-13": "src-hi"
    }
  },
  "(method 3 res-lump)": {
    "vars": { "s5-0": "i" }
  },
  "(method 9 res-lump)": {
    "args": ["obj", "name", "mode", "time", "default", "tag-addr", "buf-addr"],
    "vars": { "s3-0": "tag-pair" }
  },
  "(method 10 res-lump)": {
    "args": ["obj", "name", "mode", "time", "default", "tag-addr", "buf-addr"],
    "vars": { "s3-0": "tag-pair", "v1-4": "tag" }
  },
  "(method 11 res-lump)": {
    "args": ["obj", "name", "mode", "time", "default", "tag-addr", "buf-addr"],
    "vars": {
      "a2-1": "tag-pair",
      "s1-0": "tag",
      "s0-0": "tag-type",
      "gp-1": "data"
    }
  },
  "(method 12 res-lump)": {
    "args": ["obj", "name", "mode", "time", "default", "tag-addr", "buf-addr"],
    "vars": {
      "a2-1": "tag-pair",
      "s1-0": "tag",
      "s0-0": "tag-type",
      "gp-1": "data"
    }
  },
  "(method 16 res-lump)": {
    "vars": {
      "v1-0": "tags-sorted",
      "a1-0": "i",
      "a2-1": "tag-stop",
      "a3-2": "tag1",
      "t0-3": "tag2",
      "t1-6": "tag-name1",
      "t2-6": "tag-name2"
    }
  },
  "(method 15 res-lump)": {
    "vars": {
      "s5-0": ["tag-pair", "res-tag-pair"],
      "s2-0": "existing-tag",
      "s3-0": "data-size",
      "v1-25": "resource-mem"
    }
  },

  "(method 17 res-lump)": {
    "vars": {
      "a0-2": "new-tag",
      "s4-0": "tag-mem"
    }
  },

  "(method 8 res-lump)": {
    "args": ["obj", "block", "flags"],
    "vars": {
      "s3-0": "mem-use-id",
      "s2-0": "mem-use-name",
      "v1-22": "obj-size",
      "s1-0": "tag-idx",
      "s0-0": "tag-data"
    }
  },

  // FACT-H
  "(method 0 fact-info-target)": {
    "vars": { "gp-0": "obj" }
  },
  "(method 0 fact-info-enemy)": {
    "vars": {
      "gp-0": "obj",
      "s5-0": "entity"
    }
  },

  "(method 0 fact-info)": {
    "args": ["allocation", "type-to-make", "proc", "pkup-type", "pkup-amount"],
    "vars": {
      "gp-0": ["obj", "fact-info"],
      "s5-0": "ent",
      "sv-16": "tag"
    }
  },

  "(method 0 align-control)": {
    "vars": { "v0-0": ["obj", "align-control"] }
  },

  "str-load": {
    "args": ["name", "chunk-id", "address", "len"],
    "vars": { "s2-0": ["cmd", "load-chunk-msg"] }
  },

  "str-load-status": {
    "args": ["length-out"],
    "vars": { "v1-7": "response" }
  },

  "str-play-async": {
    "args": ["name", "addr"],
    "vars": { "s4-0": "cmd" }
  },

  "str-play-stop": {
    "args": ["name"],
    "vars": { "s5-0": "cmd" }
  },

  "str-play-queue": {
    "args": ["name"],
    "vars": { "s5-0": "cmd" }
  },

  "str-ambient-play": {
    "args": ["name"],
    "vars": { "s5-0": "cmd" }
  },

  "str-ambient-stop": {
    "args": ["name"],
    "vars": { "s5-0": "cmd" }
  },

  "string->sound-name": {
    "args": ["str"],
    "vars": {
      "v1-0": "snd-name",
      "a1-0": ["out-ptr", "(pointer uint8)"],
      "a2-0": "in-ptr"
    }
  },
  "dgo-load-begin": {
    "args": ["name", "buffer1", "buffer2", "current-heap"],
    "vars": { "s2-0": "cmd" }
  },

  "dgo-load-get-next": {
    "args": ["last-object"],
    "vars": { "gp-0": ["load-location", "pointer"], "v1-5": "response" }
  },

  "dgo-load-continue": {
    "args": ["current-heap"],
    "vars": { "gp-0": "cmd" }
  },
  "dgo-load-cancel": {
    "vars": { "a2-0": "cmd" }
  },

  "find-temp-buffer": {
    "args": ["size"],
    "vars": { "gp-0": "qwc" }
  },

  "dgo-load-link": {
    "args": ["obj-file", "heap", "print-login", "last-object"],
    "vars": { "s4-0": "obj-data" }
  },

  "ramdisk-load": {
    "args": ["file-id", "offset", "length", "buffer"],
    "vars": { "v1-1": "cmd" }
  },

  "show-mc-info": {
    "args": ["dma-buf"],
    "vars": { "s5-0": "info", "s4-0": "slot-idx" }
  },

  "(method 19 res-lump)": {
    "args": ["obj", "name-sym", "mode", "time"],
    "vars": {
      "t2-4": "type-chars",
      "t3-1": "max-search",
      "t4-0": "min-search",
      "t6-5": "diff",
      "t5-2": "check-idx",
      "t4-1": "tag-idx",
      "t3-13": "interp-tag-idx",
      "t4-4": "tag-ptr",
      "t0-6": "lo-tag-idx-out",
      "v1-14": "hi-tag-idx-out",
      "t1-0": "most-recent-invalid-time-idx"
    }
  },

  "entity-actor-count": {
    "args": ["res", "name"],
    "vars": {
      "sv-16": "tag"
    }
  },

  "(method 0 joint-mod)": {
    "args": ["allocation", "type-to-make", "mode", "proc", "joint-idx"],
    "vars": {
      "gp-0": "obj",
      "v1-7": "twist-max"
    }
  },

  "joint-mod-debug-draw": {
    "args": ["mod"]
  },

  "(method 9 joint-mod)": {
    "args": ["obj", "handler-mode"],
    "vars": { "v1-0": "joint", "a0-1": "mode" }
  },

  "(method 10 joint-mod)": {
    "args": ["obj", "target-trans"],
    "vars": { "f0-0": "distance" }
  },

  "(method 13 joint-mod)": { "args": ["obj", "x", "y", "z"] },
  "(method 14 joint-mod)": { "args": ["obj", "trans", "rot", "scale"] },
  "(method 11 joint-mod)": {
    "args": ["obj", "target-trans", "option", "proc"],
    "vars": {
      "s1-0": "proc-drawable",
      "s3-1": ["enemy-facts", "fact-info-enemy"],
      "f30-0": "dist"
    }
  },

  "joint-mod-look-at-handler": { "args": ["csp", "xform", "mat"] },
  "(method 9 collide-history)": {
    "args": ["obj", "cshape", "xs", "transv", "transv-out"]
  },

  "add-debug-sphere-from-table": {
    "vars": { "s1-0": ["points", "(inline-array vector)"] }
  },

  "entity-actor-lookup": {
    "args": ["lump", "name", "idx"]
  },

  "(method 0 actor-link-info)": {
    "args": ["allocation", "type-to-make", "proc"],
    "vars": { "s5-0": "obj", "a0-1": "ent" }
  },

  "(method 25 actor-link-info)": {
    "vars": { "s5-0": "actor", "gp-0": "count" }
  },

  "(method 9 actor-link-info)": {
    "args": ["obj", "matching-type"],
    "vars": { "s3-0": "actor", "s5-0": "mask", "s4-0": "current-bit" }
  },

  "(method 10 actor-link-info)": {
    "vars": { "s5-0": "this-actor", "s4-0": "actor", "gp-0": "count" }
  },

  "alt-actor-list-subtask-incomplete-count": {
    "vars": {
      "s4-0": "alt-actor-count",
      "gp-0": "incomplete-count",
      "s3-0": "alt-actor-idx"
    }
  },

  "check-irx-version": {
    "vars": { "gp-0": ["cmd", "sound-rpc-get-irx-version"] }
  },
  "sound-bank-load": {
    "vars": { "v1-1": ["cmd", "sound-rpc-load-bank"] }
  },
  "sound-bank-unload": {
    "vars": { "v1-1": ["cmd", "sound-rpc-unload-bank"] }
  },
  "sound-music-load": {
    "vars": { "v1-1": ["cmd", "sound-rpc-load-music"] }
  },
  "sound-music-unload": {
    "vars": { "v1-1": ["cmd", "sound-rpc-unload-music"] }
  },
  "sound-reload-info": {
    "vars": { "v1-1": ["cmd", "sound-rpc-reload-info"] }
  },
  "set-language": {
    "vars": { "v1-1": ["cmd", "sound-rpc-set-language"] }
  },
  "list-sounds": {
    "vars": { "v1-1": ["cmd", "sound-rpc-list-sounds"] }
  },
  "sound-set-volume": {
    "vars": { "v1-0": ["cmd", "sound-rpc-set-master-volume"] }
  },
  "sound-set-reverb": {
    "vars": { "v1-0": ["cmd", "sound-rpc-set-reverb"] }
  },
  "sound-set-ear-trans": {
    "vars": { "gp-0": ["cmd", "sound-rpc-set-ear-trans"] }
  },
  "sound-play-by-name": {
    "args": ["name", "id", "vol", "pitch", "bend", "group", "trans"],
    "vars": {
      "s5-0": ["cmd", "sound-rpc-play"],
      "s3-1": ["proc", "process-drawable"],
      "s4-0": "sound-trans"
    }
  },
  "sound-play-by-spec": {
    "args": ["spec", "id", "trans"],
    "vars": {
      "s5-0": ["cmd", "sound-rpc-play"],
      "s3-1": ["proc", "process-drawable"]
    }
  },
  "sound-pause": {
    "vars": { "v1-0": ["cmd", "sound-rpc-pause-sound"] }
  },
  "sound-stop": {
    "vars": { "v1-0": ["cmd", "sound-rpc-stop-sound"] }
  },
  "sound-continue": {
    "vars": { "v1-0": ["cmd", "sound-rpc-continue-sound"] }
  },
  "sound-group-pause": {
    "vars": { "v1-0": ["cmd", "sound-rpc-pause-group"] }
  },
  "sound-group-stop": {
    "vars": { "v1-0": ["cmd", "sound-rpc-stop-group"] }
  },
  "sound-group-continue": {
    "vars": { "v1-0": ["cmd", "sound-rpc-continue-group"] }
  },
  "sound-set-falloff-curve": {
    "vars": { "v1-0": ["cmd", "sound-rpc-set-falloff-curve"] }
  },
  "sound-set-sound-falloff": {
    "vars": { "v1-0": ["cmd", "sound-rpc-set-sound-falloff"] }
  },
  "sound-set-flava": {
    "vars": { "v1-0": ["cmd", "sound-rpc-set-flava"] }
  },
  "(method 0 ambient-sound)": {
    "vars": { "s5-1": ["obj", "ambient-sound"], "v1-2": "bc" }
  },
  "(method 9 ambient-sound)": {
    "vars": { "s5-1": "spec", "s4-2": "spec-volume" }
  },
  "(method 11 ambient-sound)": {
    "vars": { "gp-0": ["cmd", "sound-rpc-set-param"] }
  },
  "(method 12 ambient-sound)": {
    "vars": { "v1-2": ["cmd", "sound-rpc-set-param"] }
  },
  "sound-buffer-dump": {
    "vars": { "s3-0": ["cmd", "sound-rpc-play"] }
  },

  "(method 0 path-control)": {
    "args": ["allocation", "type-to-make", "proc", "name", "time"],
    "vars": {
      "gp-0": ["obj", "path-control"],
      "s3-1": "ent",
      "v1-7": "lookup-entity",
      "sv-16": "tag",
      "v1-9": "data"
    }
  },

  "(method 0 curve-control)": {
    "args": ["allocation", "type-to-make", "proc", "name", "time"],
    "vars": { "gp-0": "obj", "s3-1": "ent", "v1-3": "lookup-entity" }
  },

  "nav-mesh-connect": {
    "args": ["proc", "trans", "nav-cont"],
    "vars": {
      "s2-0": "ent",
      "v0-0": "lookup-entity",
      "s3-0": "entity-nav-mesh"
    }
  },

  "(method 0 nav-control)": {
    "args": [
      "allocation",
      "type-to-make",
      "shape",
      "sphere-count",
      "nearest-y-threshold-default"
    ],
    "vars": { "s5-0": ["obj", "nav-control"], "a0-3": "ent" }
  },

  "add-debug-point": {
    "args": ["enable-draw", "bucket", "pt"],
    "vars": {
      "a0-6": ["a0-6", "(pointer uint64)"],
      "a0-7": ["a0-7", "dma-packet"],
      "a3-0": ["a3-0", "dma-packet"],
      "a3-2": ["a3-2", "gs-gif-tag"],
      "a3-4": ["a3-4", "vector4w-2"],
      "a3-6": ["a3-6", "vector4w-2"],
      "a3-8": ["a3-8", "vector4w-2"],
      "a1-30": ["a1-30", "vector4w-2"],
      "v1-7": "buf"
    }
  },
  "internal-draw-debug-line": {
    "vars": {
      "s2-0": ["s2-0", "rgba"],
      "s5-0": ["s5-0", "rgba"],
      "a3-1": ["a3-1", "dma-packet"],
      "a3-3": ["a3-3", "gs-gif-tag"],
      "a1-43": ["a1-43", "(inline-array vector4w-2)"],
      "a0-31": ["a0-31", "(pointer uint64)"],
      "a0-32": ["a0-32", "dma-packet"]
    }
  },
  "add-debug-flat-triangle": {
    "vars": {
      "a3-1": ["a3-1", "dma-packet"],
      "a3-3": ["a3-3", "gs-gif-tag"],
      "a3-5": ["a3-5", "(inline-array vector4w-3)"],
      "a0-9": ["a0-9", "(pointer uint64)"],
      "a0-10": ["a0-10", "dma-packet"]
    }
  },
  "add-debug-line2d": {
    "vars": {
      "a2-3": ["a2-3", "dma-packet"],
      "a2-5": ["a2-5", "gs-gif-tag"],
      "a2-7": ["a2-7", "(inline-array vector4w)"],
      "a2-9": ["a2-9", "(inline-array vector4w)"],
      "a0-20": ["a0-20", "(pointer uint64)"],
      "v1-10": ["v1-10", "dma-packet"]
    }
  },
  "debug-percent-bar": {
    "vars": {
      "v1-5": ["v1-5", "dma-packet"]
    }
  },
  "debug-pad-display": {
    "vars": {
      "v1-12": ["v1-12", "dma-packet"]
    }
  },
  "internal-draw-debug-text-3d": {
    "vars": {
      "v1-11": ["v1-11", "dma-packet"]
    }
  },

  "generic-init-buffers": {
    "vars": {
      "v1-8": ["packet", "dma-packet"],
      "gp-0": ["gp-0", "gs-zbuf"],
      "s5-0": ["s5-0", "gs-zbuf"]
    }
  },

  "level-update-after-load": {
    "args": ["loaded-level", "level-login-state"],
    "vars": {
      "s3-0": "level-drawable-trees",
      "s5-0": "initial-timer",
      "v1-4": "current-timer",
      "v1-5": "elapsed-timer",
      "s2-0": "current-login-pos",
      "s2-1": ["current-drawable", "drawable-tree"],
      "s1-0": "idx-in-drawable"
    }
  },

  "(method 9 setting-data)": {
    "vars": {
      "s3-0": ["conn", "connection"]
    }
  },

  "(method 12 level)": {
    "vars": {
      "s5-3": ["s5-3", "pair"]
    }
  },

  "update-sound-banks": {
    "vars": {
      "t0-0": ["t0-0", "symbol"]
    }
  },

  "(method 16 level-group)": {
    "vars": {
      "s1-0": ["s1-0", "continue-point"]
    }
  },

  "(method 20 level)": {
    "vars": {
      "s3-0": ["s3-0", "ramdisk-rpc-fill"]
    }
  },

  "(method 9 game-info)": {
    "args": ["obj", "cause", "save-to-load", "continue-point-override"],
    "vars": {
      "v1-0": "selected-cause",
      "s4-1": "lev-info"
    }
  },

  "(method 10 game-info)": {
    "args": ["obj", "item", "amount", "source"],
    "vars": {
      "v1-10": "proc",
      "s4-1": "level-idx",
      "a0-35": "buzz-task",
      "s4-2": "buzz-index",
      "f30-0": "buzz-count",
      "s3-0": "ctrl",
      "s5-2": "buzz-bits"
    }
  },

  "(method 14 game-info)": {
    "args": ["obj", "lev"],
    "vars": {
      "s5-0": "perms",
      "s4-0": "lev-entities",
      "s3-0": "lev-entity-idx",
      "s2-0": "lev-entity-perm",
      "v1-8": "info-entity-perm"
    }
  },

  "(method 15 game-info)": {
    "args": ["obj", "lev"],
    "vars": {
      "s5-0": "lev-entities",
      "s4-0": "lev-entity-idx",
      "s3-0": "lev-entity-perm",
      "v1-7": "info-entity-perm"
    }
  },

  "(method 25 game-info)": {
    "args": ["obj", "save"],
    "vars": {
      "v1-0": ["save-data", "game-save-tag"],
      "s4-0": ["data", "game-save-tag"],
      "v1-9": "old-base-frame",
      "v1-10": "frame-counter-diff"
    }
  },

  "(method 10 game-save)": {
    "args": ["obj", "filename"],
    "vars": {
      "s5-0": "stream",
      "s3-0": "in-size",
      "s4-0": "my-size"
    }
  },

  "(method 11 game-save)": {
    "args": ["obj", "detail"],
    "vars": {
      "s4-0": ["tag", "game-save-tag"],
      "s3-0": "tag-idx",
      "s2-1": "prog-lev-idx",
      "a2-13": "lev-name"
    }
  },

  "debug-menu-func-decode": {
    "vars": {
      "v0-0": ["ret-val", "symbol"]
    }
  },

  "letterbox": {
    "vars": {
      "s5-0": "dma-buf",
      "v1-5": ["pkt", "dma-packet"]
    }
  },

  "blackout": {
    "vars": {
      "s5-0": "dma-buf",
      "gp-0": "sprite-dma-data",
      "v1-4": ["pkt", "dma-packet"]
    }
  },

  "set-master-mode": {
    "args": ["new-mode"],
    "vars": { "v1-3": "mode" }
  },

  "main-cheats": {
    "vars": {
      "v1-13": "cheatmode-state",
      "v1-158": "cheatmode-debug-state",
      "v1-303": "cheat-language-state",
      "v1-394": "cheat-pal-state",
      "s5-9": "dma-buff",
      "gp-9": "dma-start",
      "v1-533": ["dma-pkt", "dma-packet"],
      "gp-10": "timeout",
      "v1-548": "inactive-timeout",
      "gp-11": "game-end-proc"
    }
  },

  "load-game-text-info": {
    "args": ["txt-name", "curr-text", "heap"],
    "vars": {
      "sv-16": "heap-sym-heap",
      "sv-24": "lang",
      "sv-32": "load-status",
      "sv-40": "heap-free"
    }
  },

  "(method 13 art-group)": {
    "vars": {
      "s3-0": "art-elt",
      "s4-0": "janim",
      "v1-9": "janim-group",
      "s2-0": "success"
    }
  },

  "(method 14 art-group)": {
    "vars": {
      "s3-0": "art-elt",
      "s4-0": "janim",
      "v1-9": "janim-group",
      "s3-1": "success"
    }
  },

  "(method 16 process-drawable)": {
    "vars": {
      "s3-0": "body-T-world",
      "s0-0": "world-T-body",
      "s2-0": "grav-rt-body",
      "a1-5": "vel-rt-body"
    }
  },

  "(method 11 cam-float-seeker)": {
    "args": ["obj", "offset"],
    "vars": {
      "f1-2": "pos-error",
      "f0-5": "partial-velocity-limit",
      "f1-3": "daccel",
      "f1-6": "abs-vel",
      "f0-6": "abs-vel-limit",
      "f0-10": "dpos"
    }
  },

  "(method 9 trsqv)": {
    "args": ["obj", "dir", "vel", "frame-count"],
    "vars": {
      "f0-0": "yaw-error",
      "f1-2": "yaw-limit",
      "f30-0": "saturated-yaw",
      "a1-2": "quat",
      "f0-2": "old-diff"
    }
  },

  "(method 13 trsqv)": {
    "args": ["obj", "yaw", "vel", "frame-count"]
  },

  "(method 16 trsqv)": {
    "vars": {
      "s5-0": "quat",
      "s1-0": "grav",
      "s3-0": "rot-mat",
      "s4-0": "dir-z",
      "a0-4": "dir-x"
    }
  },

  "(method 25 trsqv)": {
    "vars": {
      "s5-0": "quat",
      "gp-0": "dir-z",
      "s5-1": "dir-y",
      "a1-2": "dir-grav",
      "v1-2": "grav-z-plane",
      "f0-1": "grav-dot"
    }
  },

  "(method 17 trsqv)": {
    "args": ["obj", "target", "y-rate", "z-rate"],
    "vars": {
      "gp-0": "quat",
      "s5-0": "temp-quat"
    }
  },

  "raw-ray-sphere-intersect": {
    "vars": {
      "v0-0": ["result", "float"],
      "v1-0": ["v1-0", "float"]
    }
  },

  "ray-sphere-intersect": {
    "args": ["ray-origin", "ray-dir", "sph-origin", "radius"]
  },

  "ray-circle-intersect": {
    "args": ["ray-origin", "ray-dir", "circle-origin", "radius"]
  },

  "ray-cylinder-intersect": {
    "args": [
      "ray-origin",
      "ray-dir",
      "cyl-origin",
      "cyl-axis",
      "cyl-rad",
      "cyl-len"
    ]
  },

  "(method 10 cylinder)": {
    "args": ["obj", "probe-origin", "probe-dir"],
    "vars": {
      "f30-0": "result",
      "f0-5": "u-origin-sph",
      "s4-0": "end-pt",
      "f0-8": "u-end-sphere"
    }
  },

  "(method 10 cylinder-flat)": {
    "args": ["obj", "probe-origin", "probe-dir"],
    "vars": {
      "f30-0": "result",
      "f0-5": "u-origin-circle",
      "s5-0": "end-pt",
      "f0-8": "u-end-circle"
    }
  },

  "ray-arbitrary-circle-intersect": {
    "args": [
      "probe-origin",
      "probe-dir",
      "circle-origin",
      "circle-normal",
      "radius"
    ]
  },

  "print-tr-stat": {
    "args": ["stat", "name", "dest"]
  },

  "update-subdivide-settings!": {
    "args": ["settings", "math-cam", "idx"]
  },

  "start-perf-stat-collection": {
    "vars": {
      "v1-2": "frame-idx",
      "v1-5": "bucket",
      "a0-2": "which-stat",
      "a0-7": "stat-idx"
    }
  },

  "ja-play-spooled-anim": {
    "vars": {
      "sv-16": "spool-part",
      "sv-28": "old-skel-status",
      "sv-64": "spool-sound"
    }
  },

  "(method 3 anim-tester)": {
    "vars": {
      "s5-0": ["s5-0", "anim-test-obj"],
      "s4-0": ["s4-0", "anim-test-sequence"],
      "s3-0": ["s3-0", "anim-test-seq-item"]
    }
  },

  "anim-test-obj-item-valid?": {
    "vars": {
      "s5-0": ["s5-0", "anim-test-sequence"]
    }
  },

  "anim-test-obj-remove-invalid": {
    "vars": {
      //"s5-0": ["s5-0", "anim-test-sequence"],
      "v1-31": ["v1-31", "anim-test-sequence"],
      "s3-0": ["s3-0", "anim-test-seq-item"],
      "s2-0": ["s2-0", "anim-test-seq-item"]
    }
  },

  "anim-tester-reset": {
    "vars": {
      "v1-1": ["v1-1", "anim-test-obj"]
    }
  },

  "anim-tester-save-object-seqs": {
    "vars": {
      "s4-2": ["s4-2", "anim-test-seq-item"]
    }
  },

  "sprite-setup-header": {
    "args": ["hdr", "num-sprites"]
  },

  "(method 0 sprite-aux-list)": {
    "args": ["allocation", "type-to-make", "size"]
  },

  "sprite-setup-frame-data": {
    "args": ["data", "tbp-offset"]
  },

  "(method 0 sprite-array-2d)": {
    "args": ["allocation", "type-to-make", "group-0-size", "group-1-size"],
    "vars": {
      "v1-0": "sprite-count",
      "s4-0": "vec-data-size",
      "a2-3": "adgif-data-size"
    }
  },

  "(method 0 sprite-array-3d)": {
    "args": ["allocation", "type-to-make", "group-0-size", "group-1-size"],
    "vars": {
      "v1-0": "sprite-count",
      "s4-0": "vec-data-size",
      "a2-3": "adgif-data-size"
    }
  },

  "sprite-set-3d-quaternion": {
    "args": ["data", "quat"]
  },
  "sprite-get-3d-quaternion": {
    "args": ["data", "quat"]
  },
  "sprite-add-matrix-data": {
    "args": ["dma-buff", "matrix-mode"],
    "vars": {
      "v1-0": "count",
      "a2-1": ["pkt1", "dma-packet"],
      "a1-2": ["mtx", "matrix"],
      "a2-9": ["pkt2", "dma-packet"],
      "a1-11": "mtx2",
      "a1-20": "hvdf-idx"
    }
  },

  "sprite-add-frame-data": {
    "args": ["dma-buff", "tbp-offset"],
    "vars": {
      "a0-1": ["pkt", "dma-packet"]
    }
  },

  "sprite-add-2d-chunk": {
    "args": [
      "sprites",
      "start-sprite-idx",
      "num-sprites",
      "dma-buff",
      "mscal-addr"
    ],
    "vars": {
      "a0-1": ["pkt1", "dma-packet"],
      "s1-0": "qwc-pkt1",
      "a1-7": "qwc-pkt2",
      "a0-5": ["pkt2", "dma-packet"],
      "a1-11": "qwc-pkt3",
      "a0-7": ["pkt3", "dma-packet"],
      "v1-7": ["pkt4", "dma-packet"]
    }
  },

  "sprite-add-2d-all": {
    "args": ["sprites", "dma-buff", "group-idx"],
    "vars": {
      "s4-0": "current-sprite-idx",
      "s2-0": "remaining-sprites",
      "s3-0": "mscal-addr"
    }
  },

  "sprite-add-3d-chunk": {
    "args": ["sprites", "start-sprite-idx", "num-sprites", "dma-buff"],
    "vars": {
      "a0-1": ["pkt1", "dma-packet"],
      "s2-0": "qwc-pkt1",
      "a1-7": "qwc-pkt2",
      "a0-5": ["pkt2", "dma-packet"],
      "a1-11": "qwc-pkt3",
      "a0-7": ["pkt3", "dma-packet"],
      "v1-7": ["pkt4", "dma-packet"]
    }
  },

  "sprite-add-3d-all": {
    "args": ["sprites", "dma-buff", "group-idx"],
    "vars": {
      "s4-0": "current-sprite-idx",
      "s3-0": "remaining-sprites"
    }
  },

  "sprite-add-shadow-chunk": {
    "args": ["shadow-buff", "start-idx", "num-sprites", "dma-buff"],
    "vars": {
      "s2-0": "qwc-pkt1",
      "a0-1": ["pkt1", "dma-packet"],
      "a1-7": "qwc-pkt2",
      "a0-5": ["pkt2", "dma-packet"],
      "v1-5": "sprite-idx",
      "a0-7": "dma-vec-data",
      "a1-14": "in-vec-data",
      "a1-15": "qwc-pkt3",
      "a0-11": ["pkt3", "dma-packet"],
      "s2-1": "si",
      "s1-0": "dma-adgif-data",
      "s0-0": "in-adgif-data",
      "v1-21": ["pkt4", "dma-packet"]
    }
  },

  "sprite-add-shadow-all": {
    "args": ["shadow-buff", "dma-buff"],
    "vars": {
      "s4-0": "current-shadow",
      "s3-0": "remaining-shadows"
    }
  },

  "sprite-draw": {
    "args": "disp",
    "vars": {
      "gp-0": "dma-mem-begin",
      "s4-0": "dma-buff",
      "s5-0": "dma-bucket-begin",
      "a0-9": ["pkt1", "dma-packet"],
      "a0-11": ["giftag", "gs-gif-tag"],
      "a0-17": ["pkt2", "dma-packet"],
      "a0-19": ["pkt3", "dma-packet"],
      "a0-26": ["pkt4", "dma-packet"],
      "v1-26": ["pkt5", "dma-packet"],
      "v1-31": "mem-use"
    }
  },

  "mem-usage-bsp-tree": {
    "args": ["header", "node", "mem-use", "flags"]
  },

  "(method 8 bsp-header)": {
    "args": ["obj", "mem-use", "flags"]
  },

  "(method 10 bsp-header)": {
    "args": ["obj", "other-draw", "disp-frame"],
    "vars": {
      "s4-0": "lev",
      "a2-3": "vis-list-qwc",
      "v1-15": "vis-list-qwc2",
      "a0-9": ["vis-list-spad", "(pointer uint128)"],
      "a1-5": ["vis-list-lev", "(pointer uint128)"],
      "a2-4": "current-qw"
    }
  },

  "bsp-camera-asm": {
    "args": ["bsp-hdr", "camera-pos"],
    "vars": {
      "v1-0": ["next-node", "bsp-node"],
      "a1-1": "real-node"
    }
  },

  "level-remap-texture": {
    "args": ["tex-id"],
    "vars": {
      "v1-1": "bsp-hdr",
      "a3-0": "table-size",
      "v1-2": ["table-data-start", "(pointer uint64)"],
      "t0-0": "table-data-ptr",
      "a1-1": "mask1",
      "a2-1": "masked-tex-id",
      "a3-2": "table-data-end",
      "t0-3": "midpoint",
      "t1-1": "diff"
    }
  },

  "debug-menu-make-from-template": {
    "vars": {
      "s5-1": ["s5-1", "string"]
    }
  },

  "debug-menu-item-var-render": {
    "vars": {
      "v1-14": ["v1-14", "dma-packet"]
    }
  },

  "generic-add-constants": {
    "vars": {
      "a0-1": ["a0-1", "dma-packet"]
    }
  },

  "generic-init-buf": {
    "vars": {
      "a0-2": ["a0-2", "dma-packet"],
      "a0-4": ["a0-4", "gs-gif-tag"],
      "a0-9": ["a0-9", "dma-packet"],
      "v1-7": ["v1-7", "(pointer int32)"]
    }
  },

  "(anon-function 1 cam-combiner)": {
    "vars": {
      "pp": ["pp", "process"]
    }
  },

  "(anon-function 2 cam-combiner)": {
    "vars": {
      "a0-3": ["vec", "(pointer vector)"]
    }
  },

  "(method 14 sync-info)": {
    "args": ["obj", "period", "phase"],
    "vars": {
      "f0-1": "period-float",
      "f1-1": "value"
    }
  },

  "(method 14 sync-info-eased)": {
    "args": ["obj", "period", "phase", "out-param", "in-param"],
    "vars": {
      "f0-9": "total-easing-phase",
      "f1-11": "total-normal-phase",
      "f0-1": "period-float",
      "f1-1": "value",
      "f3-4": "y-end"
    }
  },

  "(method 14 sync-info-paused)": {
    "args": ["obj", "period", "phase", "out-param", "in-param"]
  },

  "(method 15 sync-info)": {
    "args": [
      "obj",
      "proc",
      "default-period",
      "default-phase",
      "default-out",
      "default-in"
    ]
  },

  "(method 15 sync-info-eased)": {
    "args": [
      "obj",
      "proc",
      "default-period",
      "default-phase",
      "default-out",
      "default-in"
    ]
  },

  "(method 15 sync-info-paused)": {
    "args": [
      "obj",
      "proc",
      "default-period",
      "default-phase",
      "default-out",
      "default-in"
    ]
  },

  "(method 10 sync-info)": {
    "vars": {
      "v1-0": "period",
      "f0-1": "period-float",
      "f1-2": "current-time"
    }
  },

  "(method 16 sync-info)": {
    "args": ["obj", "user-time-offset"],
    "vars": {
      "a2-0": "period",
      "f0-1": "period-float",
      "v1-0": "wrapped-user-offset",
      "f1-4": "current-time",
      "f1-6": "current-time-wrapped",
      "f1-10": "combined-offset",
      "f0-3": "combined-offset-wrapped"
    }
  },

  "(method 11 sync-info)": {
    "vars": {
      "v1-0": "period",
      "f0-1": "period-float",
      "f1-2": "current-time"
    }
  },

  "(method 11 sync-info-paused)": {
    "vars": {
      "v1-0": "period",
      "f1-0": "period-float",
      "f0-1": "max-phase",
      "f2-2": "current-time"
    }
  },

  "(method 9 sync-info)": {
    "args": ["obj", "max-val"],
    "vars": {
      "v1-0": "period",
      "f0-1": "period-float",
      "f1-2": "current-time"
    }
  },

  "(method 13 sync-info)": {
    "args": ["obj"],
    "vars": {
      "v1-0": "period",
      "f1-0": "period-float",
      "f2-2": "current-time",
      "f0-1": "max-val",
      "f0-2": "phase-out-of-2"
    }
  },

  "(method 13 sync-info-eased)": {
    "args": ["obj"],
    "vars": {
      "v1-0": "period",
      "f1-0": "period-float",
      "f0-1": "max-val",
      "f2-2": "current-time",
      "f0-2": "current-val",
      "v1-2": "in-mirror?",
      "f1-4": "tlo",
      "f0-7": "eased-phase"
    }
  },

  "(method 12 sync-info)": {
    "args": ["obj", "max-out-val"],
    "vars": {
      "v1-0": "period",
      "f1-0": "period-float",
      "f0-1": "max-val",
      "f2-2": "current-time",
      "f0-2": "current-val"
    }
  },

  "(method 12 sync-info-eased)": {
    "args": ["obj", "max-out-val"]
  },
  "(method 12 sync-info-paused)": {
    "args": ["obj", "max-out-val"]
  },

  "(method 9 delayed-rand-float)": {
    "args": ["obj", "min-tim", "max-time", "max-times-two"]
  },

  "(method 10 oscillating-float)": {
    "args": ["obj", "target-offset"],
    "vars": { "f0-3": "acc" }
  },

  "(method 9 oscillating-float)": {
    "args": ["obj", "init-val", "accel", "max-vel", "damping"]
  },

  "(method 9 bouncing-float)": {
    "args": [
      "obj",
      "init-val",
      "max-val",
      "min-val",
      "elast",
      "accel",
      "max-vel",
      "damping"
    ]
  },

  "(method 9 delayed-rand-vector)": {
    "args": ["obj", "min-time", "max-time", "xz-range", "y-range"]
  },

  "(method 9 oscillating-vector)": {
    "args": ["obj", "init-val", "accel", "max-vel", "damping"]
  },

  "(method 10 oscillating-vector)": {
    "args": ["obj", "target-offset"],
    "vars": { "f0-2": "vel" }
  },

  "(method 9 trajectory)": {
    "args": ["obj", "time", "result"]
  },

  "(method 10 trajectory)": {
    "args": ["obj", "time", "result"]
  },

  "(method 11 trajectory)": {
    "args": ["obj", "from", "to", "duration", "grav"],
    "vars": { "f0-3": "xz-vel" }
  },

  "(method 12 trajectory)": {
    "args": ["obj", "from", "to", "xz-vel", "grav"],
    "vars": { "f0-1": "duration" }
  },

  "(method 13 trajectory)": {
    "args": ["obj", "from", "to", "y-vel", "grav"]
  },

  "(method 15 trajectory)": {
    "vars": {
      "s5-0": "prev-pos",
      "s4-0": "pos",
      "s3-0": "num-segments",
      "f0-1": "t-eval"
    }
  },

  "set-font-color-alpha": {
    "args": ["idx", "alpha"]
  },

  "print-game-text-scaled": {
    "args": ["str", "scale", "font-ctxt", "alpha"]
  },

  "print-game-text": {
    "args": ["str", "font-ctxt", "alpha", "offset-thing"]
  },

  "display-frame-start": {
    "args": ["disp", "new-frame-idx", "odd-even"],
    "vars": {
      "f30-0": "time-ratio",
      "s3-0": "scaled-seconds",
      "s3-1": "new-frame"
    }
  },

  "display-frame-finish": {
    "args": ["disp"],
    "vars": {
      "s4-0": "this-frame",
      "s5-0": "this-calc-buf",
      "s3-0": "bucket-idx",
      "v1-7": "this-global-buf",
      "a0-16": "global-buf",
      "v1-19": "calc-current",
      "a2-1": "calc-start",
      "s4-1": "global-current",
      "s5-1": "global-start",
      "s3-1": "global-end"
    }
  },

  "display-sync": {
    "args": ["disp"],
    "vars": {
      "s4-0": "frame-idx",
      "s5-0": "syncv-result",
      "s3-0": "dma-buf-to-send",
      "a1-4": "next-frame"
    }
  },

  "draw-string": {
    "args": ["str-in", "context"],
    "vars": {
      "v1-5": "fw",
      "a1-1": "dma-out",
      "t2-0": "flags",
      "a3-0": "has-flag-size24",
      "a3-1": "font-table-12",
      "a3-2": "font-table-to-use",
      "t0-0": "q-lo-tmpl",
      "t1-0": "q-hi-tmpl",
      "t3-0": "in-color",
      "t3-1": "color-array-prod",
      "t4-0": "fw+col",
      "t3-2": "q-verts-0p",
      "t5-0": "q-verts-1p",
      "t3-3": "q-verts-2p",
      "t4-1": "q-verts-3p",
      "t5-1": "q-verts-1t",
      "t5-2": "q-verts-1",
      "t3-4": "q-verts-2t",
      "t3-5": "q-verts-2",
      "t6-0": "q-verts-0t",
      "t6-1": "q-verts-0",
      "t4-2": "q-verts-3t",
      "t4-3": "q-verts-3",
      "t3-6": "fw2",
      "t4-4": "str-char",
      "t5-3": "not-sc-lit1",
      "t5-4": "not-sc-~",
      "t4-14": "fc-cr",
      "r0-0": "r0",
      "r0-1": "r0",
      "r0-2": "r0",
      "r0-3": "r0"
    }
  },

  "add-debug-outline-triangle": {
    "args":["enable", "bucket", "p0", "p1", "p2", "color"]
  },

  "unpack-comp-rle": {
    "args":["out", "in"],
    "vars":{
      "v1-2":"current-input",
      "a2-0":"repeated-value",
      "v1-3":"copy-length",
      "a2-1":"src-val"
    }
  },

  "(method 16 level)": {
    "args":["obj", "vis-info"],
    "vars":{
      "a0-1":"cam-leaf-idx",
      "v1-1":"curr-vis-str",
      "s4-0":"desired-vis-str",
      "s4-1":"vis-buffer",
      "s3-1":"vis-load-result",
      "v1-28":"dest-bits",
      "a1-3":"len",
      "a0-19":"bsp-bits",
      "a1-5":"len-qw",
      "s2-0":"lower-flag-bits",
      "s1-0":"spad-start",
      "s0-0":"spad-end",
      "s3-2":"list-len",
      "v1-49":"list-qwc",
      "v0-1":"result"
    }
  },

  "(method 9 merc-fragment)": {
    "vars":{
      "s5-0":"fp-data",
      "s4-0":"eye-ctrl",
      "s3-0":"shader",
      "v1-7":"eye-tex-block",
      "v1-34":"eye-tex-block-2",
      "v1-57":"tex",
      "a0-36":"seg"
    }
  },

  "(method 9 merc-effect)": {
    "vars":{
      "v1-0":"data",
      "v1-1":"tex",
      "a0-8":"seg",
      "s3-0":"frag-idx",
      "s2-0":"ctrl-size",
      "s1-0":"geo-size",
      "s4-0":["geo", "merc-fragment"],
      "s5-0":["ctrl", "merc-fragment-control"]
    }
  },

  "merc-vu1-add-vu-function": {
    "args":["dma", "func", "flush-mode"],
    "vars": {
      "v1-0":"func-data",
      "a3-0":"qwc",
      "a1-1":"dst",
      "t0-1":"qwc-this-time"
    }
  },

  "(method 8 merc-ctrl)": {
    "vars": {
      "s4-0":"ctrl-mem",
      "s3-0":"effect-idx",
      "s2-0":["fctrl", "merc-fragment-control"],
      "s1-0":"frag-idx",
      "v1-35":"effect-mem",
      "a0-15":"effect-idx2",
      "a1-9":["bctrl", "merc-blend-ctrl"],
      "a2-1":"blend-frag-idx"
    }
  },

  "(method 9 merc-ctrl)": {
    "vars":{
      "v1-3":"seg",
      "s5-0":"effect-idx",
      "a0-4":"idx-with-bit1",
      "a0-7":"this-effect",
      "a1-5":"last-effect",
      "a2-6":"copy-idx"
    }
  },

  "merc-vu1-init-buffer": {
    "args":["dma-bucket", "test"],
    "vars": {
      "gp-0":"bucket",
      "s4-0":"dma-buf"
    }
  },

<<<<<<< HEAD
=======
  "(method 11 fact-info-target)": {
    "args":["obj", "kind", "amount", "source-handle"],
    "vars":{"f0-29":"buzz-count","f30-0":"eco-lev"}
  },

  "auto-save-init-by-other": {
    "args":["desired-mode", "notify-proc", "card-idx", "file-idx"]
  },
>>>>>>> 928a12de
  "aaaaaaaaaaaaaaaaaaaaaaa": {}
}<|MERGE_RESOLUTION|>--- conflicted
+++ resolved
@@ -3229,8 +3229,6 @@
     }
   },
 
-<<<<<<< HEAD
-=======
   "(method 11 fact-info-target)": {
     "args":["obj", "kind", "amount", "source-handle"],
     "vars":{"f0-29":"buzz-count","f30-0":"eco-lev"}
@@ -3239,6 +3237,6 @@
   "auto-save-init-by-other": {
     "args":["desired-mode", "notify-proc", "card-idx", "file-idx"]
   },
->>>>>>> 928a12de
+  
   "aaaaaaaaaaaaaaaaaaaaaaa": {}
 }