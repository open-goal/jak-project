--- conflicted
+++ resolved
@@ -3519,21 +3519,20 @@
     }
   },
 
-<<<<<<< HEAD
+  "(event be-clone process-taskable)": {
+    "vars": {
+      "v0-0": ["v0-0", "shadow-geo"]
+    }
+  },
+
+  "(event idle process-taskable)": {
+    "vars": {
+      "v0-0": ["v0-0", "symbol"]
+    }
+  },
+
   "(method 9 load-dir-art-group)":{
     "args":["obj", "art-name", "do-reload", "heap", "version"]
-=======
-  "(event be-clone process-taskable)": {
-    "vars": {
-      "v0-0": ["v0-0", "shadow-geo"]
-    }
-  },
-
-  "(event idle process-taskable)": {
-    "vars": {
-      "v0-0": ["v0-0", "symbol"]
-    }
->>>>>>> e31609d7
   },
 
   "aaaaaaaaaaaaaaaaaaaaaaa": {}
