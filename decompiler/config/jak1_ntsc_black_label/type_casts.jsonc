{
  "(method 2 array)": [
    [23, "gp", "(array int32)"],
    [43, "gp", "(array uint32)"],
    [63, "gp", "(array int64)"],
    [83, "gp", "(array uint64)"],
    [102, "gp", "(array int8)"],
    [121, "gp", "(array uint8)"],
    [141, "gp", "(array int16)"],
    [161, "gp", "(array uint16)"],
    [186, "gp", "(array uint128)"],
    [204, "gp", "(array int32)"],
    [223, "gp", "(array float)"],
    [232, "gp", "(array float)"],
    [249, "gp", "(array basic)"],
    [258, "gp", "(array basic)"]
  ],
  "(method 3 array)": [
    [44, "gp", "(array int32)"],
    [62, "gp", "(array uint32)"],
    [80, "gp", "(array int64)"],
    [98, "gp", "(array uint64)"],
    [115, "gp", "(array int8)"],
    [132, "gp", "(array int8)"],
    [150, "gp", "(array int16)"],
    [168, "gp", "(array uint16)"],
    [191, "gp", "(array uint128)"],
    [207, "gp", "(array int32)"],
    [226, "gp", "(array float)"],
    [243, "gp", "(array basic)"]
  ],
  "(method 0 cpu-thread)": [[[13, 28], "v0", "cpu-thread"]],
  "(method 0 process)": [
    [12, "a0", "int"],
    [[13, 43], "v0", "process"]
  ],
  "(method 0 dead-pool-heap)": [
    [60, "v0", "int"],
    [[61, 73], "v0", "dead-pool-heap"]
  ],
  "(method 21 dead-pool-heap)": [
    [5, "v1", "pointer"],
    [13, "a0", "pointer"],
    [25, "v1", "pointer"]
  ],
  "(method 5 dead-pool-heap)": [
    [3, "v1", "int"],
    [3, "a0", "int"]
  ],
  "(method 0 protect-frame)": [
    [0, "a0", "int"],
    [[1, 8], "v0", "protect-frame"]
  ],
  "(method 10 process)": [[[24, 30], "s4", "protect-frame"]],
  "(method 9 process)": [[43, "s5", "process"]],
  "(method 14 dead-pool)": [
    [[24, 25], "v1", "(pointer process)"],
    [[30, 39], "s4", "(pointer process)"]
  ],
  "inspect-process-heap": [
    [[4, 11], "s5", "basic"],
    [17, "s5", "pointer"]
  ],

  "run-function-in-process": [[40, "a0", "dead-pool-heap"]],

  // GSTRING
  "name=": [
    [26, "a1", "symbol"],
    [42, "a0", "symbol"]
  ],
  "string-cat-to-last-char": [
    [3, "s5", "(pointer uint8)"],
    [4, "s5", "string"]
  ],

  // GSTATE
  "enter-state": [
    [68, "s0", "protect-frame"],
    [101, "t9", "(function object object object object object object none)"]
  ],

  // MATH
  "log2": [[3, "v1", "int"]],

  // QUATERNION
  "vector-x-quaternion!": [[10, "v1", "(pointer uint128)"]],
  "vector-y-quaternion!": [[10, "v1", "(pointer uint128)"]],
  "vector-z-quaternion!": [[10, "v1", "(pointer uint128)"]],

  // Matrix
  //"eul->matrix": [[[110, 228], "gp", "(pointer float)"]],

  // DMA
  "dma-send-to-spr": [[[0, 32], "s5", "dma-bank-spr"]],
  "dma-send-to-spr-no-flush": [[[0, 32], "s5", "dma-bank-spr"]],
  "dma-send-from-spr": [[[0, 32], "s5", "dma-bank-spr"]],
  "dma-send-from-spr-no-flush": [[[0, 32], "s5", "dma-bank-spr"]],
  "dma-initialize": [
    [1, "v1", "vif-bank"],
    [8, "v1", "vif-bank"],
    [6, "a0", "vif-bank"],
    [13, "a0", "vif-bank"]
  ],
  "clear-vu1-mem": [[[0, 11], "v1", "(pointer uint32)"]],
  "clear-vu0-mem": [[[0, 11], "v1", "(pointer uint32)"]],
  "dump-vu1-mem": [[[0, 49], "gp", "(pointer uint32)"]],
  "dump-vu1-range": [[[0, 54], "s4", "(pointer uint32)"]],
  "ultimate-memcpy": [
    [[0, 54], "s4", "dma-bank-spr"],
    [[0, 54], "s3", "dma-bank-spr"]
  ],
  "dma-buffer-add-vu-function": [[[9, 33], "t2", "dma-packet"]],
  "dma-buffer-add-buckets": [
    [[1, 4], "v1", "dma-bucket"],
    [5, "v1", "pointer"],
    [[9, 11], "v1", "dma-bucket"],
    [11, "v1", "pointer"]
  ],
  "dma-buffer-patch-buckets": [
    [7, "a0", "(inline-array dma-bucket)"],
    [8, "a3", "pointer"],
    [14, "a0", "(inline-array dma-bucket)"],
    [3, "a0", "(inline-array dma-bucket)"],
    [11, "a0", "(inline-array dma-bucket)"],
    [13, "a0", "(inline-array dma-bucket)"],
    [19, "a0", "(inline-array dma-bucket)"]
  ],
  "dma-bucket-insert-tag": [
    [[2, 6], "v1", "dma-bucket"],
    [3, "a0", "dma-bucket"]
  ],
  "disasm-vif-details": [
    [[62, 94], "s3", "(pointer uint32)"],
    [[98, 130], "s3", "(pointer uint16)"],
    [[134, 164], "s3", "(pointer uint32)"],
    [[168, 198], "s3", "(pointer uint16)"],
    [[202, 225], "s3", "(pointer uint16)"]
  ],
  "disasm-vif-tag": [
    [[81, 85], "t1", "vif-stcycl-imm"],
    [242, "a0", "vif-unpack-imm"]
  ],
  "disasm-dma-list": [
    [25, "v1", "dma-tag"],
    [153, "v1", "dma-packet"],
    [189, "v1", "dma-packet"],
    [229, "v1", "dma-packet"],
    [258, "v1", "dma-packet"],
    [302, "v1", "dma-packet"],
    [308, "v1", "dma-packet"],
    [152, "v1", "(pointer uint64)"],
    [167, "v1", "(pointer uint64)"],
    [176, "v1", "(pointer uint64)"],
    [198, "v1", "(pointer uint64)"],
    [207, "v1", "(pointer uint64)"],
    [238, "v1", "(pointer uint64)"],
    [247, "v1", "(pointer uint64)"],
    [282, "v1", "(pointer uint64)"],
    [291, "v1", "(pointer uint64)"],
    [324, "v1", "(pointer uint64)"],
    [334, "v1", "(pointer uint64)"]
  ],
  "default-buffer-init": [
    [[8, 15], "a1", "dma-gif-packet"],
    [[18, 24], "a1", "gs-gif-tag"],
    [29, "a1", "(pointer gs-alpha)"],
    [31, "a1", "(pointer gs-reg64)"],
    [33, "a1", "(pointer gs-zbuf)"],
    [35, "a1", "(pointer gs-reg64)"],
    [37, "a1", "(pointer gs-test)"],
    [39, "a1", "(pointer gs-reg64)"],
    [40, "a1", "(pointer uint64)"],
    [42, "a1", "(pointer gs-reg64)"],
    [44, "a1", "(pointer gs-clamp)"],
    [46, "a1", "(pointer gs-reg64)"],
    [48, "a1", "(pointer gs-tex1)"],
    [50, "a1", "(pointer gs-reg64)"],
    [53, "a1", "(pointer gs-texa)"],
    [55, "a1", "(pointer gs-reg64)"],
    [57, "a1", "(pointer gs-texclut)"],
    [59, "a1", "(pointer gs-reg64)"],
    [61, "a1", "(pointer gs-fogcol)"],
    [63, "a1", "(pointer gs-reg64)"],
    [[69, 72], "a0", "dma-packet"]
  ],
  "lookup-level-info": [
    [3, "a1", "symbol"],
    [[4, 16], "a1", "level-load-info"]
  ],
  "put-display-alpha-env": [[[0, 5], "v1", "gs-bank"]],
  "(method 13 profile-bar)": [
    [[27, 43], "t2", "dma-packet"],
    [[46, 56], "t2", "gs-gif-tag"],
    [[65, 67], "t3", "(pointer gs-prim)"],
    [67, "t3", "(pointer uint64)"],
    [79, "t3", "(pointer gs-xyzf)"],
    [110, "t2", "(pointer gs-xyzf)"]
  ],
  "draw-sprite2d-xy": [
    [[41, 45], "a3", "dma-packet"],
    [[51, 54], "a3", "gs-gif-tag"],
    [59, "a3", "(pointer gs-prim)"],
    [61, "a3", "(pointer gs-rgbaq)"],
    [72, "a3", "(pointer gs-xyzf)"],
    [97, "a3", "(pointer gs-xyzf)"],
    [[106, 117], "v1", "(pointer dma-tag)"],
    [109, "a2", "dma-tag"]
  ],
  "draw-quad2d": [
    [[22, 28], "t1", "dma-packet"],
    [[31, 37], "t1", "gs-gif-tag"],
    [42, "t1", "(pointer gs-prim)"],
    [44, "t1", "(pointer gs-rgbaq)"],
    [52, "t1", "(pointer gs-xyzf)"],
    [54, "t1", "(pointer gs-rgbaq)"],
    [67, "t1", "(pointer gs-xyzf)"],
    [69, "t1", "(pointer gs-rgbaq)"],
    [86, "t1", "(pointer gs-xyzf)"],
    [88, "t1", "(pointer gs-rgbaq)"],
    [110, "t1", "(pointer gs-xyzf)"],
    [111, "t1", "(pointer uint64)"],
    [[120, 131], "v1", "(pointer dma-tag)"],
    [123, "a2", "dma-tag"]
  ],
  "set-display-gs-state": [
    [[3, 10], "t3", "dma-packet"],
    [[13, 19], "t3", "gs-gif-tag"],
    [30, "t3", "(pointer gs-scissor)"],
    [32, "t3", "(pointer gs-reg64)"],
    [33, "t3", "(pointer gs-xy-offset)"],
    [35, "t3", "(pointer gs-reg64)"],
    [46, "t3", "(pointer gs-frame)"],
    [48, "t3", "(pointer gs-reg64)"],
    [50, "t3", "(pointer gs-test)"],
    [52, "t3", "(pointer gs-reg64)"],
    [54, "t3", "(pointer gs-texa)"],
    [56, "t3", "(pointer gs-reg64)"],
    [58, "t3", "(pointer gs-zbuf)"],
    [60, "t3", "(pointer gs-reg64)"],
    [61, "t3", "(pointer uint64)"],
    [63, "t3", "(pointer gs-reg64)"]
  ],
  "set-display-gs-state-offset": [
    [[3, 10], "t5", "dma-packet"],
    [[13, 19], "t5", "gs-gif-tag"],
    [30, "t5", "(pointer gs-scissor)"],
    [32, "t5", "(pointer gs-reg64)"],
    [40, "t5", "(pointer gs-xy-offset)"],
    [42, "t5", "(pointer gs-reg64)"],
    [53, "t5", "(pointer gs-frame)"],
    [55, "t5", "(pointer gs-reg64)"],
    [57, "t5", "(pointer gs-test)"],
    [59, "t5", "(pointer gs-reg64)"],
    [61, "t5", "(pointer gs-texa)"],
    [63, "t5", "(pointer gs-reg64)"],
    [65, "t5", "(pointer gs-zbuf)"],
    [67, "t5", "(pointer gs-reg64)"],
    [68, "t5", "(pointer uint64)"],
    [70, "t5", "(pointer gs-reg64)"]
  ],
  "reset-display-gs-state": [
    [[9, 16], "t0", "dma-packet"],
    [[19, 25], "t0", "gs-gif-tag"],
    [34, "a3", "(pointer gs-scissor)"],
    [36, "a3", "(pointer gs-reg64)"],
    [44, "a3", "(pointer gs-xy-offset)"],
    [46, "a3", "(pointer gs-reg64)"],
    [51, "a3", "(pointer gs-frame)"],
    [53, "a3", "(pointer gs-reg64)"],
    [55, "a3", "(pointer gs-test)"],
    [57, "a3", "(pointer gs-reg64)"],
    [60, "a3", "(pointer gs-texa)"],
    [62, "a3", "(pointer gs-reg64)"],
    [64, "a3", "(pointer gs-zbuf)"],
    [66, "a3", "(pointer gs-reg64)"],
    [67, "a3", "(pointer uint64)"],
    [69, "a3", "(pointer gs-reg64)"]
  ],
  "(method 9 connection)": [[8, "a0", "pointer"]],
  "(method 10 connection)": [[8, "a0", "pointer"]],
  "(method 0 engine)": [[39, "v0", "pointer"]],
  "(method 12 engine)": [[[5, 16], "s4", "connection"]],
  "(method 13 engine)": [[[5, 24], "s4", "connection"]],
  "(method 15 engine)": [[[0, 36], "v1", "connection"]],
  "(method 19 engine)": [[8, "a0", "connection"]],
  "(method 20 engine)": [[8, "a0", "connection"]],
  "gs-set-default-store-image": [
    [9, "t4", "gif-tag64"],
    [9, "v1", "gif-tag-regs"]
  ],
  "dma-buffer-add-ref-texture": [
    [[25, 29], "a3", "dma-packet"],
    [[32, 44], "a3", "gs-gif-tag"],
    [[47, 62], "a2", "dma-packet"]
  ],
  "(method 11 level)": [
    [[13, 18], "a1", "dma-packet"],
    [[20, 26], "a0", "dma-packet"],
    [[50, 55], "a1", "dma-packet"],
    [[60, 63], "a0", "dma-packet"],
    [[87, 92], "a1", "dma-packet"],
    [[97, 100], "a0", "dma-packet"],
    [[124, 129], "a1", "dma-packet"],
    [[134, 137], "a0", "dma-packet"],
    [[162, 167], "a1", "dma-packet"],
    [[172, 175], "a0", "dma-packet"],
    [[199, 204], "a1", "dma-packet"],
    [[209, 212], "a0", "dma-packet"],
    [[236, 241], "a1", "dma-packet"],
    [[246, 249], "a0", "dma-packet"],
    [[273, 278], "a1", "dma-packet"],
    [[283, 286], "a0", "dma-packet"]
  ],
  "(method 14 texture-page)": [
    [[18, 22], "a0", "dma-packet"],
    [[28, 31], "a0", "gs-gif-tag"],
    [36, "a0", "(pointer uint64)"],
    [38, "a0", "(pointer gs-reg64)"],
    [[44, 45], "a0", "dma-packet"],
    [45, "a0", "(pointer uint64)"]
  ],
  "(method 13 texture-page)": [
    [[45, 49], "a0", "dma-packet"],
    [[55, 58], "a0", "gs-gif-tag"],
    [67, "a0", "(pointer gs-bitbltbuf)"],
    [69, "a0", "(pointer gs-reg64)"],
    [70, "a0", "(pointer gs-trxpos)"],
    [72, "a0", "(pointer gs-reg64)"],
    [76, "a0", "(pointer gs-trxreg)"],
    [78, "a0", "(pointer gs-reg64)"],
    [79, "a0", "(pointer gs-trxdir)"],
    [81, "a0", "(pointer gs-reg64)"]
  ],

  "link-texture-by-id": [[51, "s5", "uint"]],

  "adgif-shader-login-fast": [[57, "gp", "uint"]],

  "adgif-shader-login-no-remap-fast": [[52, "a0", "uint"]],

  "(method 9 texture-page-dir)": [[[27, 31], "t3", "adgif-shader"]],

  "adgif-shader<-texture-simple!": [[5, "v1", "uint"]],

  "display-frame-start": [
    [4, "v1", "vif-bank"],
    [9, "a0", "vif-bank"],
    [[158, 161], "a0", "dma-packet"]
  ],

  "display-loop": [
    [152, "v1", "(pointer int32)"],
    [157, "a0", "(pointer process-drawable)"],
    [[477, 481], "a0", "dma-packet"],
    [[487, 490], "a0", "gs-gif-tag"],

    [497, "a0", "(pointer gs-reg64)"],
    [495, "a0", "(pointer gs-alpha)"],

    [501, "a0", "(pointer gs-reg64)"],
    [499, "a0", "(pointer gs-zbuf)"],

    [505, "a0", "(pointer gs-reg64)"],
    [503, "a0", "(pointer gs-test)"],

    [508, "a0", "(pointer gs-reg64)"],
    [506, "a0", "(pointer uint64)"], // pabe

    [512, "a0", "(pointer gs-reg64)"],
    [510, "a0", "(pointer gs-clamp)"],

    [516, "a0", "(pointer gs-reg64)"],
    [514, "a0", "(pointer gs-tex1)"],

    [521, "a0", "(pointer gs-reg64)"],
    [519, "a0", "(pointer gs-texa)"],

    [525, "a0", "(pointer gs-reg64)"],
    [523, "a0", "(pointer gs-texclut)"],

    [529, "a0", "(pointer gs-reg64)"],
    [527, "a0", "(pointer gs-fogcol)"],

    [[588, 591], "v1", "dma-packet"],
    [[672, 675], "v1", "dma-packet"]
  ],
  "load-game-text-info": [[4, "v1", "game-text-info"]],
  "texture-relocate": [
    [[17, 21], "t4", "dma-packet"],
    [[27, 30], "t4", "gs-gif-tag"],
    [60, "t4", "(pointer gs-bitbltbuf)"],
    [62, "t4", "(pointer gs-reg64)"],
    [63, "t4", "(pointer gs-trxpos)"],
    [65, "t4", "(pointer gs-reg64)"],
    [71, "t4", "(pointer gs-trxreg)"],
    [73, "t4", "(pointer gs-reg64)"],
    [75, "t4", "(pointer gs-trxdir)"],
    [77, "t4", "(pointer gs-reg64)"],
    [[98, 102], "a2", "dma-packet"],
    [[108, 111], "a2", "gs-gif-tag"],
    [132, "a2", "(pointer gs-bitbltbuf)"],
    [134, "a2", "(pointer gs-reg64)"],
    [135, "a2", "(pointer gs-trxpos)"],
    [137, "a2", "(pointer gs-reg64)"],
    [139, "a2", "(pointer gs-trxreg)"],
    [141, "a2", "(pointer gs-reg64)"],
    [143, "a2", "(pointer gs-trxdir)"],
    [145, "a2", "(pointer gs-reg64)"],
    [[157, 161], "a2", "dma-packet"],
    [[167, 170], "a2", "gs-gif-tag"],
    [191, "a2", "(pointer gs-bitbltbuf)"],
    [193, "a2", "(pointer gs-reg64)"],
    [194, "a2", "(pointer gs-trxpos)"],
    [196, "a2", "(pointer gs-reg64)"],
    [198, "a2", "(pointer gs-trxreg)"],
    [200, "a2", "(pointer gs-reg64)"],
    [202, "a2", "(pointer gs-trxdir)"],
    [204, "a2", "(pointer gs-reg64)"]
  ],
  "(method 11 texture-pool)": [
    [[119, 123], "a0", "dma-packet"],
    [[129, 132], "a0", "gs-gif-tag"],
    [137, "a0", "(pointer uint64)"],
    [139, "a0", "(pointer gs-reg64)"],
    [145, "a0", "dma-packet"],
    [146, "a0", "(pointer uint64)"]
  ],
  "texture-page-login": [[[34, 45], "s2", "texture-page"]],
  "upload-vram-data": [
    [[9, 15], "a0", "dma-packet"],
    [[18, 24], "a0", "gs-gif-tag"],
    [33, "a0", "(pointer gs-bitbltbuf)"],
    [35, "a0", "(pointer gs-reg64)"],
    [36, "a0", "(pointer gs-trxpos)"],
    [38, "a0", "(pointer gs-reg64)"],
    [42, "a0", "(pointer gs-trxreg)"],
    [44, "a0", "(pointer gs-reg64)"],
    [45, "a0", "(pointer gs-trxdir)"],
    [47, "a0", "(pointer gs-reg64)"]
  ],
  "texture-page-dir-inspect": [[[133, 136], "v1", "adgif-shader"]],
  "upload-vram-pages": [
    [[135, 140], "a0", "dma-packet"],
    [[144, 149], "a0", "gs-gif-tag"],
    [[155, 157], "a0", "(pointer gs-reg64)"],
    [154, "a0", "(pointer uint64)"],
    [[162, 165], "v1", "dma-packet"]
  ],
  "upload-vram-pages-pris": [
    [[128, 134], "a0", "dma-packet"],
    [[137, 143], "a0", "gs-gif-tag"],
    [148, "a0", "(pointer uint64)"],
    [150, "a0", "(pointer gs-reg64)"],
    [[154, 159], "v1", "dma-packet"]
  ],
  "(method 19 res-lump)": [
    [46, "t2", "(pointer uint64)"],
    [100, "t3", "(pointer uint64)"],
    [184, "t5", "(pointer uint64)"],
    [64, "t6", "(pointer uint64)"]
  ],
  "(method 16 res-lump)": [
    [22, "t1", "(pointer uint64)"],
    [29, "t2", "(pointer uint64)"]
  ],
  "(method 18 res-lump)": [["_stack_", 16, "object"]],
  "(method 21 res-lump)": [
    ["_stack_", 16, "res-tag"],
    ["_stack_", 32, "res-tag"]
  ],

  "(method 15 sync-info)": [
    ["_stack_", 16, "res-tag"],
    [[19, 24], "v1", "(pointer float)"]
  ],

  "(method 15 sync-info-eased)": [
    ["_stack_", 16, "res-tag"],
    [[44, 49], "v1", "(pointer float)"],
    [[26, 35], "v1", "(pointer float)"]
  ],

  "(method 15 sync-info-paused)": [
    ["_stack_", 16, "res-tag"],
    [[44, 49], "v1", "(pointer float)"],
    [[26, 35], "v1", "(pointer float)"]
  ],

  "(method 15 res-lump)": [[132, "s5", "res-tag-pair"]],

  "(method 17 res-lump)": [[22, "s4", "(pointer pointer)"]],

  "(method 20 res-lump)": [[331, "a3", "(inline-array vector)"]],

  "(method 8 res-lump)": [
    [215, "s0", "array"],
    [[0, 100], "s0", "basic"],
    [[102, 120], "s0", "basic"],
    [[147, 150], "s0", "collide-mesh"],
    [[157, 200], "s0", "(array object)"],
    [235, "s0", "basic"]
  ],
  "(method 10 shadow-control)": [[1, "v1", "int"]],
  "(method 0 fact-info-enemy)": [[[3, 92], "gp", "fact-info-enemy"]],
  "(method 0 fact-info)": [
    //[16, "t9", "(function string none)"],
    ["_stack_", 16, "res-tag"],
    [[32, 43], "v1", "(pointer int32)"],
    [86, "gp", "fact-info"]
  ],
  "(method 0 fact-info-target)": [[[3, 20], "gp", "fact-info-target"]],
  "(method 0 align-control)": [[[14, 18], "v0", "align-control"]],
  "str-load": [[[20, 36], "s2", "load-chunk-msg"]],
  "str-load-status": [
    [[18, 22], "v1", "load-chunk-msg"],
    [26, "v1", "load-chunk-msg"]
  ],
  "str-play-async": [[[8, 16], "s4", "load-chunk-msg"]],
  "str-play-stop": [[[7, 14], "s5", "load-chunk-msg"]],
  "str-play-queue": [[[19, 27], "s5", "load-chunk-msg"]],
  "str-ambient-play": [[[7, 15], "s5", "load-chunk-msg"]],
  "str-ambient-stop": [[[7, 16], "s5", "load-chunk-msg"]],
  "dgo-load-begin": [[[21, 40], "s2", "load-dgo-msg"]],
  "dgo-load-get-next": [[[14, 31], "v1", "load-dgo-msg"]],
  "dgo-load-continue": [[[5, 21], "gp", "load-dgo-msg"]],
  "string->sound-name": [[[2, 18], "a1", "(pointer uint8)"]],
  "ramdisk-load": [[[8, 12], "v1", "ramdisk-rpc-load"]],
  "(method 3 generic-tie-interp-point)": [[15, "gp", "(pointer uint128)"]],
  "ripple-find-height": [[[22, 72], "s4", "mei-ripple"]],
  "(method 0 collide-shape-prim-sphere)": [
    [[4, 8], "v0", "collide-shape-prim-sphere"]
  ],
  "(method 0 collide-shape-prim-mesh)": [
    [[6, 11], "v0", "collide-shape-prim-mesh"]
  ],
  "(method 0 collide-shape-prim-group)": [
    [[11, 18], "v0", "collide-shape-prim-group"]
  ],
  "entity-actor-count": [["_stack_", 16, "res-tag"]],
  "entity-actor-lookup": [
    ["_stack_", 16, "res-tag"],
    [[10, 33], "v1", "(pointer uint32)"]
  ],
  "(method 11 joint-mod)": [
    [15, "s3", "process-drawable"],
    [[26, 66], "s3", "fact-info-enemy"]
  ],
  "joint-mod-look-at-handler": [[[2, 254], "gp", "joint-mod"]],
  "joint-mod-world-look-at-handler": [[[0, 254], "gp", "joint-mod"]],
  "joint-mod-rotate-handler": [[[2, 77], "s4", "joint-mod"]],
  "joint-mod-joint-set-handler": [[[2, 13], "s4", "joint-mod"]],
  "joint-mod-joint-set*-handler": [[[2, 31], "s5", "joint-mod"]],
  "joint-mod-wheel-callback": [[[2, 63], "s4", "joint-mod-wheel"]],
  "joint-mod-set-local-callback": [[[0, 23], "v1", "joint-mod-set-local"]],
  "joint-mod-set-world-callback": [[[0, 23], "v1", "joint-mod-set-world"]],
  "joint-mod-blend-local-callback": [[[2, 63], "gp", "joint-mod-blend-local"]],
  "joint-mod-spinner-callback": [[[2, 63], "gp", "joint-mod-spinner"]],
  "(method 11 touching-prims-entry-pool)": [
    [[0, 8], "v1", "touching-prims-entry"],
    [8, "v1", "pointer"],
    [[9, 11], "v1", "touching-prims-entry"],
    [[1, 20], "a1", "touching-prims-entry"]
  ],
  "(method 0 touching-list)": [[[6, 9], "v0", "touching-list"]],
  "num-func-chan": [[8, "v1", "joint-control-channel"]],
  "shrubbery-login-post-texture": [
    [[13, 15], "a3", "qword"],
    [16, "a3", "pointer"],
    [24, "a3", "pointer"],
    [[17, 23], "a3", "qword"],
    [[13, 23], "a1", "qword"],
    [14, "a2", "qword"],
    [[27, 29], "a3", "qword"],
    [[27, 29], "a1", "qword"],
    [[35, 37], "a3", "qword"],
    [[35, 37], "a2", "qword"]
  ],
  "(method 3 sparticle-cpuinfo)": [[106, "f0", "float"]],
  "camera-teleport-to-entity": [[9, "a0", "transform"]],
  "add-debug-sphere-from-table": [[[9, 18], "s1", "(inline-array vector)"]],
  "(method 14 actor-link-info)": [[5, "v1", "entity-links"]],
  "(method 15 actor-link-info)": [[5, "v1", "entity-links"]],
  "(method 23 actor-link-info)": [[4, "v1", "entity-links"]],
  "(method 24 actor-link-info)": [[4, "v1", "entity-links"]],
  "(method 9 actor-link-info)": [[[0, 36], "s3", "entity-actor"]],
  "alt-actor-list-subtask-incomplete-count": [[19, "a0", "entity-links"]],
  "actor-link-dead-hook": [[1, "v1", "entity-links"]],
  "check-irx-version": [[[6, 37], "gp", "sound-rpc-get-irx-version"]],
  "sound-bank-load": [[[9, 11], "v1", "sound-rpc-load-bank"]],
  "sound-bank-unload": [[[7, 9], "v1", "sound-rpc-unload-bank"]],
  "sound-music-load": [[[7, 9], "v1", "sound-rpc-load-music"]],
  "sound-music-unload": [[6, "v1", "sound-rpc-unload-music"]],
  "sound-reload-info": [[6, "v1", "sound-rpc-reload-info"]],
  "set-language": [[[10, 12], "v1", "sound-rpc-set-language"]],
  "list-sounds": [[6, "v1", "sound-rpc-list-sounds"]],
  "sound-set-volume": [[[6, 13], "v1", "sound-rpc-set-master-volume"]],
  "sound-set-reverb": [[[8, 21], "v1", "sound-rpc-set-reverb"]],
  "sound-set-ear-trans": [[[7, 20], "gp", "sound-rpc-set-ear-trans"]],
  "sound-play-by-name": [
    [[13, 45], "s5", "sound-rpc-play"],
    [[22, 39], "s3", "process-drawable"]
  ],
  "sound-play-by-spec": [
    [[9, 54], "s5", "sound-rpc-play"],
    [[31, 47], "s3", "process-drawable"]
  ],
  "sound-pause": [[[5, 7], "v1", "sound-rpc-pause-sound"]],
  "sound-stop": [[[5, 7], "v1", "sound-rpc-stop-sound"]],
  "sound-continue": [[[5, 7], "v1", "sound-rpc-continue-sound"]],
  "sound-group-pause": [[[5, 7], "v1", "sound-rpc-pause-group"]],
  "sound-group-stop": [[[5, 7], "v1", "sound-rpc-stop-group"]],
  "sound-group-continue": [[[5, 7], "v1", "sound-rpc-continue-group"]],
  "sound-set-falloff-curve": [[[7, 19], "v1", "sound-rpc-set-falloff-curve"]],
  "sound-set-sound-falloff": [[[8, 13], "v1", "sound-rpc-set-sound-falloff"]],
  "sound-set-flava": [[[5, 7], "v1", "sound-rpc-set-flava"]],
  "(method 0 ambient-sound)": [
    [136, "v1", "sound-spec"],
    [143, "v1", "sound-spec"],
    [140, "v1", "sound-spec"],
    [147, "v1", "sound-spec"],
    ["_stack_", 16, "sound-spec"],
    ["_stack_", 32, "sound-name"],
    ["_stack_", 48, "(pointer float)"],
    ["_stack_", 52, "sound-play-parms"],
    ["_stack_", 64, "res-tag"]
  ],
  "(method 11 ambient-sound)": [
    [[18, 31], "s4", "process-drawable"],
    [[12, 44], "gp", "sound-rpc-set-param"]
  ],
  "(method 12 ambient-sound)": [[[8, 20], "v1", "sound-rpc-set-param"]],
  "sound-buffer-dump": [[[14, 25], "s3", "sound-rpc-play"]],
  "actor-link-subtask-complete-hook": [[1, "v1", "entity-links"]],
  "(method 0 vol-control)": [
    [30, "s5", "res-lump"],
    [36, "s5", "res-lump"],
    [58, "s5", "res-lump"],
    [62, "s5", "res-lump"],
    [85, "s5", "res-lump"],
    [91, "s5", "res-lump"],
    [113, "s5", "res-lump"],
    [117, "s5", "res-lump"]
  ],
  "point-in-air-box?": [[5, "f1", "float"]],
  "(method 3 air-box)": [
    [16, "f0", "float"],
    [22, "f0", "float"],
    [28, "f0", "float"]
  ],
  "joint-anim-inspect-elt": [
    [9, "gp", "joint-anim-matrix"],
    [26, "gp", "joint-anim-transformq"]
  ],
  "(method 12 art-group)": [[13, "a0", "art-joint-anim"]],
  "(method 0 path-control)": [["_stack_", 16, "res-tag"]],
  "(method 0 curve-control)": [[[13, 55], "s3", "entity"]],
  "nav-mesh-connect": [
    [[4, 15], "s2", "entity-actor"],
    [19, "v1", "entity"],
    [20, "v1", "entity-links"],
    [72, "v1", "entity"],
    [73, "v1", "entity-links"],
    [76, "a0", "entity"],
    [77, "a0", "entity-links"]
  ],
  "add-debug-point": [
    [125, "a3", "pointer"],
    [[27, 144], "a0", "(pointer uint64)"],
    [[147, 150], "a0", "dma-packet"],
    [[31, 35], "a3", "dma-packet"],
    [[41, 44], "a3", "gs-gif-tag"],
    [[61, 65], "a3", "vector4w-2"],
    [[81, 85], "a3", "vector4w-2"],
    [[98, 102], "a3", "vector4w-2"],
    [[118, 122], "a1", "vector4w-2"]
  ],
  "internal-draw-debug-line": [
    [[95, 101], "a3", "dma-packet"],
    [[104, 110], "a3", "gs-gif-tag"],
    [[212, 225], "a1", "(inline-array vector4w-2)"],
    [228, "a3", "pointer"],
    [[93, 246], "a0", "(pointer uint64)"],
    [[250, 253], "a0", "dma-packet"],
    [[3, 158], "s2", "rgba"],
    [[5, 204], "s5", "rgba"]
  ],
  "add-debug-flat-triangle": [
    [[55, 61], "a3", "dma-packet"],
    [[64, 70], "a3", "gs-gif-tag"],
    [[93, 112], "a3", "(inline-array vector4w-3)"],
    [[53, 133], "a0", "(pointer uint64)"],
    [115, "a1", "pointer"],
    [[135, 140], "a0", "dma-packet"]
  ],
  "add-debug-line2d": [
    [[58, 64], "a2", "dma-packet"],
    [[67, 73], "a2", "gs-gif-tag"],
    [[76, 81], "a2", "(inline-array vector4w)"],
    [[84, 89], "a2", "(inline-array vector4w)"],
    [[56, 110], "a0", "(pointer uint64)"],
    [92, "a1", "pointer"],
    [[112, 117], "v1", "dma-packet"]
  ],
  "debug-percent-bar": [[[32, 43], "v1", "dma-packet"]],
  "debug-pad-display": [[[70, 75], "v1", "dma-packet"]],
  "internal-draw-debug-text-3d": [[[54, 59], "v1", "dma-packet"]],
  "drawable-frag-count": [[[14, 20], "s5", "drawable-group"]],

  "generic-init-buffers": [
    [[39, 44], "v1", "dma-packet"],
    [25, "s5", "gs-zbuf"],
    [32, "gp", "gs-zbuf"]
  ],

  "(method 13 drawable-inline-array-collide-fragment)": [
    [[1, 5], "v1", "collide-fragment"]
  ],
  "(method 12 drawable-inline-array-collide-fragment)": [
    [[1, 5], "v1", "collide-fragment"]
  ],
  "(method 11 drawable-inline-array-collide-fragment)": [
    [[1, 5], "v1", "collide-fragment"]
  ],
  "main-cheats": [[[1123, 1126], "v1", "dma-packet"]],
  "on": [[33, "t9", "(function cpu-thread function none)"]],

  "bg": [[37, "a0", "symbol"]],

  "level-update-after-load": [
    [[29, 55], "s2", "drawable-tree"],
    [[121, 146], "s1", "drawable-inline-array-tfrag"],
    [[150, 151], "s1", "drawable-tree-instance-tie"]
  ],
  "(method 11 setting-control)": [[[3, 25], "s4", "connection"]],
  "(method 9 setting-data)": [
    [[4, 345], "s3", "connection"],
    [[9, 12], "v1", "symbol"],
    [[14, 17], "v1", "symbol"],
    [[19, 22], "v1", "symbol"],
    [[24, 27], "v1", "symbol"],
    [[29, 32], "v1", "symbol"],
    [[33, 35], "a0", "int"],
    [[40, 45], "a0", "uint"],
    [[47, 49], "v1", "int"],
    [[68, 71], "v1", "symbol"],
    [[72, 78], "v1", "float"],
    [[80, 83], "v1", "float"],
    [[87, 90], "v1", "symbol"],
    [[91, 97], "v1", "float"],
    [[99, 102], "v1", "float"],
    [[106, 109], "v1", "symbol"],
    [[110, 116], "v1", "float"],
    [[118, 121], "v1", "float"],
    [[125, 128], "v1", "symbol"],
    [[129, 135], "v1", "float"],
    [[137, 140], "v1", "float"],
    [[144, 147], "v1", "symbol"],
    [[148, 154], "v1", "float"],
    [[156, 159], "v1", "float"],
    [[163, 166], "v1", "symbol"],
    [[167, 173], "v1", "float"],
    [[175, 178], "v1", "float"],
    [[182, 185], "v1", "symbol"],
    [[186, 192], "v1", "float"],
    [[194, 197], "v1", "float"],
    [[201, 204], "v1", "symbol"],
    [[205, 211], "v1", "float"],
    [[213, 216], "v1", "float"],
    [[220, 223], "v1", "float"],
    [[224, 226], "v1", "int"],
    [[226, 229], "v1", "float"],
    [[233, 236], "v1", "float"],
    [[240, 243], "v1", "float"],
    [[247, 250], "v1", "float"],
    [[254, 257], "v1", "float"],
    [[261, 264], "v1", "float"],
    [[268, 271], "v1", "float"],
    [[275, 277], "v1", "int"],
    [[280, 282], "v1", "symbol"],
    [[285, 287], "v1", "symbol"],
    [[290, 293], "v1", "symbol"],
    [[295, 298], "v1", "symbol"],
    [[300, 303], "v1", "symbol"],
    [[305, 308], "v1", "(pointer progress)"],
    [[310, 313], "v1", "(pointer progress)"],
    [[315, 318], "v1", "(pointer progress)"],
    [[325, 328], "v1", "(pointer progress)"],
    [[330, 333], "v1", "symbol"],
    [[334, 337], "a0", "int"],
    [[341, 344], "a0", "uint"]
  ],
  "(method 12 level)": [[151, "a0", "symbol"]],
  "(method 26 level-group)": [[[65, 96], "v0", "level"]],
  "update-sound-banks": [[[21, 52], "t0", "symbol"]],
  "(method 16 level-group)": [
    [[122, 146], "s1", "continue-point"],
    [[115, 154], "s3", "continue-point"]
  ],
  "(method 20 level)": [[[43, 45], "s3", "ramdisk-rpc-fill"]],
  "(anon-function 29 process-drawable)": [[[0, 999], "s6", "process-drawable"]],

  "ja-done?": [[[0, 999], "s6", "process-drawable"]],
  "ja-min?": [[[0, 999], "s6", "process-drawable"]],
  "ja-max?": [[[0, 999], "s6", "process-drawable"]],
  "ja-num-frames": [[[0, 999], "s6", "process-drawable"]],
  "ja-frame-num": [[[0, 999], "s6", "process-drawable"]],
  "ja-aframe-num": [[[0, 999], "s6", "process-drawable"]],
  "ja-aframe": [[[0, 999], "s6", "process-drawable"]],
  "ja-step": [[[0, 999], "s6", "process-drawable"]],
  "ja-channel-set!": [[[0, 999], "s6", "process-drawable"]],
  "ja-channel-push!": [[[0, 999], "s6", "process-drawable"]],
  "ja-group-size": [[[0, 999], "s6", "process-drawable"]],
  "ja-eval": [[[0, 999], "s6", "process-drawable"]],
  "ja-blend-eval": [[[0, 999], "s6", "process-drawable"]],
  "ja-post": [
    [[0, 999], "s6", "process-drawable"],
    [54, "a1", "process"]
  ],
  "transform-post": [[[0, 999], "s6", "process-drawable"]],
  "rider-trans": [[[0, 999], "s6", "process-drawable"]],
  "rider-post": [[[0, 999], "s6", "process-drawable"]],
  "pusher-post": [[[0, 999], "s6", "process-drawable"]],
  "process-drawable-delay-player": [[[0, 999], "s6", "process-drawable"]],

  "upload-generic-shrub": [
    [[3, 13], "t0", "dma-packet"],
    [[15, 26], "v1", "matrix"],
    [[31, 44], "t0", "vector4w-2"],
    [[47, 71], "t0", "dma-packet"],
    [[74, 98], "a2", "dma-packet"],
    [[101, 125], "a2", "dma-packet"],
    [[128, 152], "a2", "dma-packet"],
    [[157, 162], "a1", "dma-packet"]
  ],
  "(top-level-login task-control)": [[165, "v1", "symbol"]],
  "task-control-reset": [
    [[7, 13], "a0", "task-control"],
    [[17, 21], "a0", "task-control"]
  ],
  "(anon-function 494 task-control)": [[32, "v0", "float"]],
  "(anon-function 493 task-control)": [[32, "v0", "float"]],
  "(anon-function 480 task-control)": [[13, "v0", "float"]],
  "(anon-function 477 task-control)": [[38, "v0", "float"]],
  "(anon-function 476 task-control)": [[38, "v0", "float"]],
  "(anon-function 475 task-control)": [
    [37, "v0", "float"],
    [81, "v0", "float"]
  ],
  "(anon-function 474 task-control)": [
    [37, "v0", "float"],
    [81, "v0", "float"]
  ],
  "(anon-function 426 task-control)": [[32, "v0", "float"]],
  "(anon-function 425 task-control)": [[32, "v0", "float"]],
  "(anon-function 415 task-control)": [[32, "v0", "float"]],
  "(anon-function 414 task-control)": [[32, "v0", "float"]],
  "(anon-function 365 task-control)": [[32, "v0", "float"]],
  "(anon-function 364 task-control)": [[32, "v0", "float"]],
  "(anon-function 363 task-control)": [[32, "v0", "float"]],
  "(anon-function 362 task-control)": [[32, "v0", "float"]],
  "(anon-function 337 task-control)": [[32, "v0", "float"]],
  "(anon-function 336 task-control)": [[32, "v0", "float"]],
  "(anon-function 227 task-control)": [
    [[14, 16], "t9", "(function process event-message-block float)"]
  ],
  "(anon-function 286 task-control)": [
    [[14, 16], "t9", "(function process event-message-block float)"]
  ],
  "(anon-function 366 task-control)": [
    [[14, 16], "t9", "(function process event-message-block float)"]
  ],
  "(anon-function 367 task-control)": [
    [[14, 16], "t9", "(function process event-message-block float)"]
  ],
  "(anon-function 368 task-control)": [
    [[14, 16], "t9", "(function process event-message-block float)"]
  ],
  "(anon-function 369 task-control)": [
    [[14, 16], "t9", "(function process event-message-block float)"]
  ],
  "(anon-function 380 task-control)": [
    [[14, 16], "t9", "(function process event-message-block float)"]
  ],
  "(anon-function 383 task-control)": [
    [[14, 16], "t9", "(function process event-message-block float)"]
  ],
  "(anon-function 390 task-control)": [
    [[14, 16], "t9", "(function process event-message-block float)"]
  ],
  "(anon-function 393 task-control)": [
    [[14, 16], "t9", "(function process event-message-block float)"]
  ],
  "(anon-function 400 task-control)": [
    [[14, 16], "t9", "(function process event-message-block float)"]
  ],
  "(anon-function 403 task-control)": [
    [[14, 16], "t9", "(function process event-message-block float)"]
  ],
  "(anon-function 435 task-control)": [
    [[14, 16], "t9", "(function process event-message-block float)"]
  ],
  "(anon-function 445 task-control)": [
    [[14, 16], "t9", "(function process event-message-block float)"]
  ],
  "(anon-function 455 task-control)": [
    [[14, 16], "t9", "(function process event-message-block float)"]
  ],
  "(anon-function 38 task-control)": [[13, "v0", "float"]],
  "(anon-function 28 task-control)": [[13, "v0", "float"]],
  "(method 18 game-info)": [
    [4, "v1", "symbol"],
    [5, "v1", "level-load-info"],
    [10, "s3", "continue-point"]
  ],
  "(method 9 game-info)": [
    [
      [270, 286],
      "s2",
      "(function cpu-thread function object object object object pointer)"
    ]
  ],
  "(method 25 game-info)": [
    [4, "v1", "game-save-tag"],
    [53, "v1", "pointer"],
    [[7, 53], "v1", "game-save-tag"],
    [[72, 138], "s4", "game-save-tag"],
    [154, "s4", "pointer"],
    [[166, 205], "s4", "game-save-tag"],
    [206, "s4", "pointer"],
    [498, "s4", "pointer"],
    [207, "a1", "(pointer uint8)"],
    [[219, 220], "s4", "game-save-tag"],
    [223, "s4", "pointer"],
    [224, "a1", "(pointer uint8)"],
    [[235, 236], "s4", "game-save-tag"],
    [249, "s4", "pointer"],
    [[261, 262], "s4", "game-save-tag"],
    [275, "s4", "pointer"],
    [293, "s4", "game-save-tag"],
    [302, "s4", "pointer"],
    [303, "a2", "(pointer uint8)"],
    [315, "s4", "game-save-tag"],
    [319, "s4", "pointer"],
    [343, "v1", "(pointer uint8)"],
    [352, "v1", "(pointer uint8)"],
    [[360, 420], "s4", "game-save-tag"],
    [423, "s4", "pointer"],
    [424, "a1", "(pointer uint8)"],
    [436, "s4", "game-save-tag"],
    [440, "s4", "pointer"],
    [456, "s4", "game-save-tag"],
    [460, "s4", "pointer"],
    [476, "s4", "game-save-tag"],
    [480, "s4", "pointer"],
    [[493, 495], "s4", "game-save-tag"]
  ],
  "(method 11 game-save)": [
    [126, "v1", "pointer"],
    [213, "s4", "pointer"],
    [[74, 88], "s4", "game-save-tag"],
    [98, "s4", "pointer"],
    [107, "s4", "game-save-tag"],
    [125, "s4", "(pointer uint8)"],
    [131, "s4", "game-save-tag"],
    [155, "s4", "game-save-tag"],
    [148, "s4", "pointer"],
    [172, "s4", "pointer"],
    [179, "s4", "game-save-tag"],
    [196, "s4", "pointer"],
    [[203, 210], "s4", "game-save-tag"]
  ],
  "drawable-load": [
    [17, "s5", "drawable"],
    [18, "s5", "drawable"],
    [20, "s5", "drawable"],
    [25, "s5", "drawable"],
    [27, "s5", "drawable"]
  ],
  "art-load": [
    [9, "s5", "art"],
    [13, "s5", "art"],
    [15, "s5", "art"]
  ],
  "art-group-load-check": [
    [22, "s3", "art-group"],
    [31, "s3", "art-group"],
    [43, "s3", "art-group"],
    [50, "s3", "art-group"],
    [52, "s3", "art-group"]
  ],
  "(method 13 art-group)": [[16, "s3", "art-joint-anim"]],
  "(method 14 art-group)": [[16, "s3", "art-joint-anim"]],
  "(method 9 external-art-control)": [
    [171, "s4", "external-art-buffer"],
    [172, "s4", "external-art-buffer"],
    [173, "s4", "external-art-buffer"],
    [177, "s4", "external-art-buffer"],
    [183, "s4", "external-art-buffer"],
    [190, "s4", "external-art-buffer"],
    [233, "s4", "spool-anim"],
    [240, "s4", "spool-anim"],
    [243, "s4", "spool-anim"],
    [248, "s4", "spool-anim"],
    [249, "s4", "spool-anim"],
    [253, "s4", "spool-anim"],
    [257, "s4", "spool-anim"]
  ],
  "(method 10 external-art-control)": [[18, "v1", "pointer"]],
  "(method 16 external-art-control)": [
    [37, "a0", "process"],
    [17, "s5", "process-drawable"]
  ],
  "ja-play-spooled-anim": [
    [154, "a0", "process"],
    [286, "s2", "art-joint-anim"],
    [294, "s2", "art-joint-anim"],
    [295, "s2", "art-joint-anim"],
    [306, "s2", "art-joint-anim"],
    [320, "s2", "art-joint-anim"],
    [324, "s2", "art-joint-anim"]
  ],
  "(method 11 external-art-control)": [
    [127, "a0", "process"],
    [151, "a0", "process"],
    [168, "a0", "process"],
    [18, "s5", "process-drawable"]
  ],
  "debug-menu-item-var-update-display-str": [
    [[44, 49], "v1", "int"],
    [[61, 69], "v1", "int"]
  ],
  "debug-menu-item-get-max-width": [[[18, 27], "a0", "debug-menu-item-var"]],
  "debug-menu-send-msg": [
    [[3, 14], "s2", "debug-menu-item"],
    [[14, 21], "s2", "debug-menu-item-submenu"]
  ],
  "debug-menu-item-var-joypad-handler": [
    [[39, 42], "a2", "int"],
    [[40, 42], "a3", "int"],
    [41, "t9", "(function int int int int int)"],
    [200, "t9", "(function int int int int int)"],
    [138, "v1", "int"],
    [143, "v1", "int"],
    [[182, 187], "v1", "int"],
    [[182, 187], "a1", "int"],
    [[190, 194], "a0", "int"],
    [[193, 195], "v1", "int"]
  ],
  "debug-menu-find-from-template": [
    [3, "s4", "debug-menu"],
    [[4, 8], "s4", "debug-menu-item"],
    [[41, 44], "s4", "debug-menu-node"],
    [[7, 12], "s5", "debug-menu-item"],
    [23, "s5", "debug-menu-item-submenu"]
  ],

  "debug-menu-func-decode": [[[12, 14], "a0", "symbol"]],

  "dm-cam-render-float": [[[71, 72], "v0", "float"]],

  "can-hint-be-played?": [[[25, 28], "a0", "level-hint"]],
  "debug-menu-rebuild": [[[4, 13], "a0", "debug-menu-item"]],
  "debug-menu-item-submenu-render": [[[39, 44], "v1", "dma-packet"]],
  "debug-menu-item-function-render": [[[46, 51], "v1", "dma-packet"]],
  "debug-menu-item-flag-render": [[[44, 49], "v1", "dma-packet"]],
  "debug-menu-render": [
    [[45, 48], "v1", "dma-packet"],
    [[106, 110], "v1", "dma-packet"]
  ],

  "debug-menu-item-var-msg": [[64, "t9", "(function int int int int int)"]],

  "calculate-basis-functions-vector!": [
    [[8, 20], "v1", "(pointer float)"],
    [[0, 60], "f1", "float"]
  ],
  "(anon-function 2 memory-usage)": [
    [[171, 415], "s5", "process-drawable"],
    [[212, 213], "v1", "collide-shape"]
  ],
  "(method 8 process-tree)": [
    [31, "v1", "symbol"],
    [6, "a3", "symbol"]
  ],
  "(method 9 align-control)": [
    [[27, 31], "t9", "(function object object object object)"]
  ],
  "(method 8 tie-fragment)": [
    [150, "a0", "(pointer int32)"],
    [[157, 160], "a0", "basic"]
  ],
  "letterbox": [[[29, 33], "v1", "dma-packet"]],
  "blackout": [[[20, 24], "v1", "dma-packet"]],
  "(method 15 load-state)": [
    [31, "t9", "(function int)"],
    [291, "s5", "entity-actor"],
    [370, "s3", "process-drawable"]
  ],
  "yakow-default-event-handler": [
    [27, "a0", "collide-shape"],
    [32, "a0", "collide-shape"]
  ],
  "(method 11 yakow)": [
    [184, "v1", "vector"],
    [186, "v1", "vector"],
    [189, "v1", "vector"]
  ],
  "yakow-post": [
    [114, "a0", "collide-shape-moving"],
    [130, "a0", "collide-shape-moving"]
  ],
  "raw-ray-sphere-intersect": [
    [23, "v1", "float"],
    [36, "v1", "uint"]
  ],
  "(method 0 anim-test-obj)": [
    [9, "s4", "anim-test-obj"],
    [10, "s4", "anim-test-obj"],
    [13, "s4", "anim-test-obj"],
    [15, "s4", "anim-test-obj"]
  ],
  "(method 0 anim-test-sequence)": [
    [8, "s5", "anim-test-sequence"],
    [11, "s5", "anim-test-sequence"],
    [13, "s5", "anim-test-sequence"]
  ],
  "(method 0 anim-test-seq-item)": [
    [8, "v1", "anim-test-seq-item"],
    [10, "v0", "anim-test-seq-item"],
    [11, "v0", "anim-test-seq-item"],
    [14, "v0", "anim-test-seq-item"],
    [17, "v0", "anim-test-seq-item"]
  ],
  "(method 3 anim-tester)": [
    [12, "s5", "anim-test-obj"],
    [15, "s5", "anim-test-obj"],
    [148, "s5", "anim-test-obj"],
    [150, "s5", "anim-test-obj"],
    [22, "s4", "anim-test-sequence"],
    [28, "s4", "anim-test-sequence"],
    [38, "s4", "anim-test-sequence"],
    [48, "s4", "anim-test-sequence"],
    [59, "s4", "anim-test-sequence"],
    [137, "s4", "anim-test-sequence"],
    [139, "s4", "anim-test-sequence"],
    [66, "s3", "anim-test-seq-item"],
    [70, "s3", "anim-test-seq-item"],
    [75, "s3", "anim-test-seq-item"],
    [79, "s3", "anim-test-seq-item"],
    [88, "s3", "anim-test-seq-item"],
    [94, "s3", "anim-test-seq-item"],
    [104, "s3", "anim-test-seq-item"],
    [114, "s3", "anim-test-seq-item"],
    [126, "s3", "anim-test-seq-item"],
    [128, "s3", "anim-test-seq-item"]
  ],
  "anim-test-obj-item-valid?": [
    [5, "s5", "anim-test-sequence"],
    [12, "s5", "anim-test-sequence"],
    [17, "s5", "anim-test-sequence"],
    [36, "s5", "anim-test-sequence"],
    [38, "s5", "anim-test-sequence"],
    [20, "v1", "anim-test-seq-item"],
    [26, "v1", "anim-test-seq-item"],
    [28, "v1", "anim-test-seq-item"]
  ],
  "anim-test-obj-remove-invalid": [
    [84, "v1", "anim-test-sequence"],
    [88, "v1", "anim-test-sequence"],
    [90, "v1", "anim-test-sequence"],
    [92, "v1", "anim-test-sequence"],
    [93, "v1", "anim-test-sequence"],
    [91, "a0", "anim-test-sequence"],
    [5, "s5", "anim-test-sequence"],
    [8, "s5", "anim-test-sequence"],
    [11, "s5", "anim-test-sequence"],
    [30, "s5", "anim-test-sequence"],
    [44, "s5", "anim-test-sequence"],
    [51, "s5", "anim-test-sequence"],
    [58, "s5", "anim-test-sequence"],
    [67, "s5", "anim-test-sequence"],
    [70, "s4", "anim-test-sequence"],
    [71, "s5", "anim-test-sequence"],
    [72, "s5", "anim-test-sequence"],
    [15, "s3", "anim-test-seq-item"],
    [18, "s3", "anim-test-seq-item"],
    [24, "s3", "anim-test-seq-item"],
    [31, "s3", "anim-test-seq-item"],
    [34, "s2", "anim-test-seq-item"],
    [35, "s3", "anim-test-seq-item"],
    [36, "s3", "anim-test-seq-item"],
    [61, "a0", "anim-test-seq-item"]
  ],
  "anim-tester-reset": [
    [14, "v1", "anim-test-obj"],
    [30, "v1", "anim-test-obj"],
    [33, "v1", "anim-test-obj"],
    [36, "v1", "anim-test-obj"],
    [43, "v1", "anim-test-obj"],
    [[50, 53], "v1", "anim-test-obj"]
  ],
  "anim-tester-save-all-objects": [
    [[4, 19], "gp", "anim-test-obj"],
    [17, "v1", "anim-test-obj"]
  ],
  "anim-tester-save-object-seqs": [
    [63, "s5", "anim-test-sequence"],
    [69, "s5", "anim-test-sequence"],
    [65, "s5", "anim-test-sequence"],
    [75, "s5", "anim-test-sequence"],
    [79, "s5", "anim-test-sequence"],
    [133, "s5", "anim-test-sequence"],
    [141, "s5", "anim-test-sequence"],
    [142, "v1", "anim-test-sequence"],
    [143, "s5", "anim-test-sequence"],
    [83, "s4", "anim-test-seq-item"],
    [89, "s4", "anim-test-seq-item"],
    [91, "s4", "anim-test-seq-item"],
    [92, "s4", "anim-test-seq-item"],
    [96, "s4", "anim-test-seq-item"],
    [105, "s4", "anim-test-seq-item"],
    [111, "s4", "anim-test-seq-item"],
    [120, "s4", "anim-test-seq-item"],
    [121, "v1", "anim-test-seq-item"],
    [122, "s4", "anim-test-seq-item"]
  ],
  "anim-test-obj-list-handler": [
    [25, "s5", "anim-test-obj"],
    [31, "s5", "anim-test-obj"],
    [110, "s5", "anim-test-obj"],
    [166, "s5", "anim-test-obj"],
    [112, "v1", "anim-tester"]
  ],
  "anim-test-anim-list-handler": [
    [2, "s5", "anim-test-obj"],
    [25, "s5", "anim-test-obj"],
    [65, "s5", "anim-test-obj"],
    [227, "s5", "anim-test-obj"],
    [90, "v1", "anim-test-obj"],
    [91, "v1", "anim-test-obj"],
    [100, "v1", "anim-test-obj"],
    [105, "v1", "anim-test-obj"],
    [130, "v1", "anim-test-obj"],
    [131, "v1", "anim-test-obj"],
    [140, "v1", "anim-test-obj"],
    [145, "v1", "anim-test-obj"],
    [167, "v1", "anim-test-obj"],
    [169, "v1", "anim-test-obj"],
    [171, "v1", "anim-test-obj"],
    [173, "v1", "anim-test-obj"]
  ],
  "anim-test-sequence-list-handler": [
    [2, "s5", "anim-test-sequence"],
    [25, "s5", "anim-test-sequence"],
    [31, "s5", "anim-test-sequence"],
    [71, "s5", "anim-test-sequence"],
    [231, "s5", "anim-test-sequence"],
    [96, "v1", "anim-test-sequence"],
    [97, "v1", "anim-test-sequence"],
    [106, "v1", "anim-test-sequence"],
    [111, "v1", "anim-test-sequence"],
    [136, "v1", "anim-test-sequence"],
    [137, "v1", "anim-test-sequence"],
    [146, "v1", "anim-test-sequence"],
    [151, "v1", "anim-test-sequence"]
  ],
  "anim-test-edit-sequence-list-handler": [
    [[122, 965], "s4", "anim-test-sequence"],
    [129, "v1", "glst-named-node"],
    [[128, 909], "gp", "anim-test-seq-item"],
    [380, "v0", "anim-test-obj"],
    [381, "v0", "anim-test-obj"],
    [382, "v0", "anim-test-obj"],
    [389, "v0", "anim-test-obj"],
    [483, "s3", "anim-test-seq-item"],
    [491, "s3", "anim-test-seq-item"],
    [502, "s3", "anim-test-seq-item"]
  ],
  "anim-tester-interface": [
    [[34, 48], "gp", "anim-test-obj"],
    [[95, 109], "gp", "anim-test-obj"],
    [[156, 160], "v1", "anim-test-obj"],
    [[162, 165], "v1", "anim-test-sequence"]
  ],
  "anim-tester-get-playing-item": [
    [7, "v0", "anim-test-seq-item"],
    [[5, 22], "s5", "anim-test-seq-item"],
    [21, "v0", "anim-test-seq-item"],
    [25, "v0", "anim-test-seq-item"]
  ],
  "anim-tester-add-newobj": [
    [[2, 185], "s2", "anim-test-obj"],
    [[70, 193], "s5", "anim-test-obj"],
    [149, "v1", "anim-test-sequence"],
    [154, "v1", "anim-test-sequence"],
    [160, "v1", "anim-test-sequence"],
    [164, "a0", "art-joint-anim"],
    [170, "a0", "art-joint-anim"]
  ],
  "anim-tester-start": [[20, "t9", "(function process function none)"]],
  "anim-tester-set-name": [
    [[34, 51], "s3", "anim-test-obj"],
    [[40, 63], "s5", "anim-test-sequence"]
  ],
  "anim-tester-add-sequence": [[[33, 102], "s5", "anim-test-obj"]],
  "(anon-function 11 anim-tester)": [
    [[23, 113], "s4", "anim-test-obj"],
    [[83, 338], "gp", "anim-test-sequence"],
    [[123, 187], "s4", "art-joint-anim"]
  ],
  "(method 10 bsp-header)": [
    [[51, 61], "a0", "(pointer uint128)"],
    [[51, 61], "a1", "(pointer uint128)"],
    [133, "v1", "terrain-bsp"],
    [141, "v1", "terrain-bsp"],
    [148, "v1", "terrain-bsp"],
    [5, "a0", "terrain-bsp"],
    [8, "a0", "terrain-bsp"]
  ],
  "(method 15 bsp-header)": [
    [5, "a0", "terrain-bsp"],
    [8, "a0", "terrain-bsp"]
  ],
<<<<<<< HEAD
=======

  "upload-vis-bits": [
    [[4,16], "a1", "(pointer uint128)"],
    [[12, 14], "a0", "(pointer uint128)"],
    [[20,22], "a2", "(pointer uint128)"],
    [[28, 30], "a0", "(pointer uint128)"],
    [[32, 34], "a2", "(pointer uint128)"]
  ],


>>>>>>> e31609d7
  "bsp-camera-asm": [
    [[4, 14], "a1", "bsp-node"],
    [[0, 9], "v1", "bsp-node"],
    [[12, 16], "v1", "bsp-node"]
  ],
  "level-remap-texture": [
    [15, "t0", "(pointer int32)"],
    [21, "t0", "(pointer int32)"],
    [19, "t0", "(pointer uint64)"],
    [12, "v1", "int"]
  ],
  "sprite-add-matrix-data": [
    [[5, 15], "a2", "dma-packet"],
    [[24, 29], "a1", "matrix"],
    [[47, 57], "a2", "dma-packet"],
    [[60, 97], "a1", "matrix"],
    [[116, 129], "a1", "vector"]
  ],
  "sprite-add-frame-data": [[[8, 16], "a0", "dma-packet"]],
  "sprite-add-2d-chunk": [
    [[12, 20], "a0", "dma-packet"],
    [[45, 52], "a0", "dma-packet"],
    [[69, 76], "a0", "dma-packet"],
    [[80, 87], "v1", "dma-packet"],
    [65, "a3", "int"]
  ],
  "sprite-add-3d-chunk": [
    [[11, 19], "a0", "dma-packet"],
    [[44, 51], "a0", "dma-packet"],
    [[68, 75], "a0", "dma-packet"],
    [[79, 87], "v1", "dma-packet"],
    [65, "a3", "int"]
  ],
  "sprite-add-shadow-chunk": [
    [[11, 19], "a0", "dma-packet"],
    [[37, 44], "a0", "dma-packet"],
    [[49, 77], "a0", "(inline-array vector)"],
    [[93, 100], "a0", "dma-packet"],
    [[105, 121], "s1", "adgif-shader"],
    [[130, 138], "v1", "dma-packet"]
  ],
  "sprite-draw": [
    [[33, 37], "a0", "dma-packet"],
    [[43, 46], "a0", "gs-gif-tag"],
    [51, "a0", "(pointer gs-test)"],
    [53, "a0", "(pointer gs-reg64)"],
    [55, "a0", "(pointer gs-clamp)"],
    [57, "a0", "(pointer gs-reg64)"],
    [[78, 87], "a0", "dma-packet"],
    [[92, 97], "a0", "dma-packet"],
    [[125, 129], "a0", "dma-packet"],
    [[143, 146], "v1", "dma-packet"]
  ],
  "sprite-init-distorter": [
    [59, "a3", "uint"],
    [[3, 7], "a2", "dma-packet"],
    [[13, 16], "a2", "gs-gif-tag"],
    [21, "a2", "(pointer gs-zbuf)"],
    [23, "a2", "(pointer gs-reg64)"],
    [29, "a2", "(pointer gs-tex0)"],
    [31, "a2", "(pointer gs-reg64)"],
    [33, "a2", "(pointer gs-tex1)"],
    [35, "a2", "(pointer gs-reg64)"],
    [36, "a2", "(pointer gs-miptbp)"],
    [38, "a2", "(pointer gs-reg64)"],
    [45, "a2", "(pointer gs-clamp)"],
    [47, "a2", "(pointer gs-reg64)"],
    [49, "a2", "(pointer gs-alpha)"],
    [51, "a2", "(pointer gs-reg64)"],
    [[62, 67], "a1", "dma-packet"]
  ],
  "sprite-draw-distorters": [
    [[70, 90], "a0", "vector"],
    [72, "v1", "vector"],
    [93, "v1", "vector"],
    [96, "v1", "vector"],
    [115, "v1", "(pointer int32)"],
    [119, "a0", "(pointer int32)"],
    [124, "v1", "vector"],
    [154, "v1", "vector"],
    [[172, 189], "a1", "dma-packet"],
    [[199, 203], "a0", "dma-packet"],
    [[207, 211], "a0", "vector4w"],
    [[216, 221], "a0", "dma-packet"],
    [[248, 265], "a1", "dma-packet"],
    [[273, 277], "a1", "dma-packet"],
    [[281, 285], "a1", "vector4w"],
    [[289, 294], "v1", "dma-packet"]
  ],

  "debug-menu-make-from-template": [
    [[20, 30], "s5", "string"],
    [[31, 60], "s5", "string"],
    [[61, 71], "s5", "string"],
    [[72, 81], "s5", "string"],
    [[82, 107], "s5", "string"],
    [[108, 135], "s5", "string"],
    [[136, 152], "s5", "string"],
    [[153, 183], "s5", "string"],
    [[186, 224], "s5", "string"],
    [[225, 246], "s5", "string"],
    [[249, 321], "s5", "string"]
  ],

  "debug-menu-item-var-render": [[[94, 98], "v1", "dma-packet"]],

  "generic-add-constants": [[[8, 17], "a0", "dma-packet"]],

  "generic-init-buf": [
    [[14, 19], "a0", "dma-packet"],
    [[24, 28], "a0", "gs-gif-tag"],
    [32, "a0", "(pointer gs-test)"],
    [34, "a0", "(pointer uint64)"],
    [34, "a1", "gs-reg"],
    [35, "a0", "(pointer gs-zbuf)"],
    [37, "a0", "(pointer uint64)"],
    [37, "a1", "gs-reg"],
    [[47, 53], "a0", "dma-packet"],
    [[56, 62], "v1", "(pointer vif-tag)"],
    [[62, 66], "v1", "(pointer int32)"]
  ],

  "cam-standard-event-handler": [
    [[0, 999], "s6", "camera-slave"],
    [[16, 30], "s5", "state"],
    [41, "a0", "vector"],
    [[5, 8], "t9", "(function object)"],
    [[19, 22], "t9", "(function object)"],
    [[30, 32], "t9", "(function object)"]
  ],
  "cam-curve-pos": [[[0, 224], "s6", "camera-slave"]],
  "cam-combiner-init": [[[0, 999], "s6", "camera-combiner"]],

  "(code cam-combiner-active)": [[[0, 999], "s6", "camera-combiner"]],

  "(event cam-combiner-active)": [
    [10, "a0", "vector"],
    [[0, 20], "s6", "camera-slave"],
    [[20, 231], "s6", "camera-combiner"],
    [[99, 127], "gp", "camera-slave"],
    [[187, 231], "gp", "camera-slave"]
  ],

  "cam-master-init": [
    [[0, 999], "s6", "camera-master"],
    [[111, 115], "t9", "(function cpu-thread function)"],
    [[139, 145], "t9", "(function cpu-thread function object object)"],
    [[163, 167], "t9", "(function object)"]
  ],
  "cam-curve-setup": [[[0, 82], "s6", "camera-slave"]],
  "(method 15 tracking-spline)": [
    [[57, 59], "a2", "vector"],
    [[57, 59], "a3", "vector"]
  ],
  "(method 16 tracking-spline)": [
    [[40, 42], "a0", "vector"],
    [[40, 42], "a1", "vector"]
  ],

  "cam-slave-init-vars": [[[0, 999], "s6", "camera-slave"]],

  "cam-slave-get-vector-with-offset": [[[52, 65], "s3", "vector"]],

  "cam-slave-go": [[[3, 6], "t9", "(function object)"]],

  "cam-slave-init": [
    [[0, 999], "s6", "camera-slave"],
    [[47, 50], "t9", "(function object object)"],
    [[54, 58], "t9", "(function object object)"]
  ],

  "update-mood-village3": [
    [[236, 245], "s0", "(array float)"],
    [245, "s0", "(array int8)"],
    [[246, 297], "s0", "(array float)"],
    [[297, 309], "s0", "(array uint8)"],
    [[309, 314], "s0", "matrix"] // TODO - there is no way this is correct lol
  ],

  "update-mood-citadel": [
    [291, "s5", "(pointer float)"],
    [298, "s5", "(pointer float)"],
    [300, "s5", "(pointer float)"],
    [304, "s5", "(pointer float)"],
    [307, "s5", "(pointer float)"],
    [318, "s5", "(pointer float)"]
  ],

  "update-mood-finalboss": [
    [40, "s4", "(pointer int64)"],
    [44, "s4", "(pointer int64)"],
    [174, "s4", "(pointer int64)"],
    [251, "s4", "(pointer int64)"],
    [255, "s4", "(pointer int64)"],
    [347, "s4", "(pointer int64)"]
  ],

  "update-mood-ogre": [
    [57, "s4", "(pointer float)"],
    [64, "s4", "(pointer float)"],
    [90, "s4", "(pointer float)"],
    [92, "s4", "(pointer float)"],
    [95, "s4", "(pointer float)"],
    [98, "s4", "(pointer float)"],
    [100, "s4", "(pointer float)"],
    [105, "s4", "(pointer float)"],
    [144, "s4", "(pointer float)"]
  ],

  "update-mood-snow": [
    [93, "s5", "vector"],
    [110, "s5", "vector"]
  ],

  "ocean-trans-add-upload-table": [
    [44, "a0", "dma-packet"],
    [46, "a0", "dma-packet"],
    [51, "a0", "dma-packet"],
    [[55, 59], "v1", "vector4w"], // TODO - very likely wrong, but it's something that has 4 int32's,
    [[87, 228], "v1", "(inline-array vector)"],
    [241, "a0", "dma-packet"],
    [243, "a0", "dma-packet"],
    [248, "a0", "dma-packet"]
  ],

  "ocean-trans-add-upload-strip": [
    [39, "a0", "dma-packet"],
    [41, "a0", "dma-packet"],
    [46, "a0", "dma-packet"],
    [[57, 61], "v1", "vector4w"], // TODO - very likely wrong, but it's something that has 4 int32's,
    [[64, 147], "v1", "(inline-array vector)"], // TODO - very likely wrong, but it's something that has 4 int32's,
    [166, "a0", "dma-packet"],
    [168, "a0", "dma-packet"],
    [173, "a0", "dma-packet"]
  ],

  "ocean-trans-add-constants": [
    [7, "a1", "dma-packet"],
    [9, "a1", "dma-packet"],
    [14, "a1", "dma-packet"],
    [[17, 46], "v1", "matrix"]
  ],

  "draw-ocean-transition": [[255, "v1", "ocean-mid-mask"]],

  "do-target-shadow": [
    [46, "v1", "collide-shape-prim"] // `event-other` from collide-shape
  ],

  "draw-string": [
    [[93, 96], "a0", "(pointer uint8)"],
    [[206, 209], "t3", "font-work"],
    [[210, 214], "t3", "font-work"],
    [[217, 221], "t3", "font-work"],
    [356, "t2", "(pointer uint64)"],
    [726, "t2", "(pointer uint64)"],
    [[68, 76], "t4", "(pointer uint32)"],
    [[239, 247], "t3", "font-work"],
    [[424, 878], "a1", "(pointer uint128)"],
    [[616, 634], "t4", "font-work"]
  ],

  "get-string-length": [[[29, 31], "a0", "(pointer uint8)"]],

  "print-game-text-scaled": [[[31, 32], "f3", "float"]],

  "print-game-text": [[[369, 372], "v1", "dma-packet"]],

  "debug-init-buffer": [
    [[11, 15], "t1", "dma-packet"],
    [[21, 24], "t1", "gs-gif-tag"],
    [28, "t1", "(pointer gs-zbuf)"],
    [30, "t1", "(pointer gs-reg64)"],
    [31, "t1", "(pointer gs-test)"],
    [33, "t1", "(pointer gs-reg64)"],
    [[39, 42], "a1", "dma-packet"]
  ],

  "display-frame-finish": [
    [[30, 35], "a1", "dma-packet"],
    [[40, 43], "a0", "dma-packet"],
    [[63, 69], "a0", "dma-packet"],
    [[78, 79], "a0", "dma-packet"],
    [79, "a0", "(pointer uint64)"]
  ],
  "(event water-vol-idle water-anim)": [[6, "a0", "vector"]],

  "(method 22 water-anim)": [[25, "s3", "basic"]],

  "(method 25 water-anim)": [
    [25, "v0", "(pointer float)"],
    ["_stack_", 16, "res-tag"]
  ],

  "(method 22 rigid-body-platform)": [[26, "f0", "float"]],

  "rigid-body-platform-event-handler": [
    [28, "v1", "process-drawable"],
    [34, "v1", "float"],
    [83, "v1", "process-drawable"],
    [119, "v1", "process-drawable"],
    [125, "v1", "process-drawable"],
    [158, "v1", "vector"],
    [170, "v1", "vector"],
    [184, "v1", "(pointer handle)"],
    [213, "v1", "process-drawable"]
  ],

  "(anon-function 9 plat-eco)": [
    [23, "v1", "(state symbol none)"],
    [58, "v1", "(state symbol none)"]
  ],

  "(method 7 rigid-body-platform)": [
    [5, "v1", "int"],
    [14, "t9", "(function process-drawable int process-drawable)"]
  ],

  "(method 10 rigid-body)": [[50, "v1", "vector"]],

  "(method 22 mud)": [[35, "v0", "(pointer float)"]],

  "(method 11 twister)": [
    [7, "s4", "twist-joint"],
    [13, "s4", "twist-joint"],
    [26, "s4", "twist-joint"],
    [28, "s4", "twist-joint"],
    [36, "s4", "twist-joint"],
    [40, "s4", "twist-joint"],
    [47, "s4", "twist-joint"],
    [55, "s4", "twist-joint"],
    [70, "s4", "twist-joint"],
    [82, "s4", "twist-joint"]
  ],

  "(code teetertotter-launch)": [[11, "v1", "art-joint-anim"]],

  "(code teetertotter-bend)": [[10, "v1", "art-joint-anim"]],

  "misty-camera-view": [[25, "v1", "handle"]],

  "(method 11 silostep)": [[100, "v1", "art-joint-anim"]],

  "(enter plat-button-pressed sunken-elevator)": [
    [40, "v1", "village2cam"],
    [73, "v1", "village2cam"]
  ],

  "(trans plat-button-move-upward sunken-elevator)": [
    [49, "v1", "village2cam"]
  ],

  "(trans plat-button-move-downward sunken-elevator)": [
    [13, "v0", "(state sunken-elevator)"]
  ],

  "(method 27 sunken-elevator)": [[37, "v1", "art-joint-anim"]],

  "nav-enemy-set-base-collide-sphere-collide-with": [
    [19, "v1", "collide-shape-prim-group"],
    [23, "s2", "collide-shape-prim"],
    [32, "v1", "collide-shape-prim-sphere"],
    [33, "s5", "collide-shape-prim-group"],
    [37, "v1", "collide-shape-prim-sphere"],
    [38, "s5", "collide-shape-prim-group"],
    [42, "v1", "collide-shape-prim-sphere"],
    [43, "s5", "collide-shape-prim-group"],
    [50, "s4", "collide-shape-prim-group"],
    [54, "s5", "collide-shape-prim"],
    [55, "s5", "collide-shape-prim"]
  ],

  "nav-enemy-jump-land-anim": [[39, "v1", "art-joint-anim"]],

  "(code nav-enemy-victory nav-enemy)": [[27, "v1", "art-joint-anim"]],
  "(code nav-enemy-notice nav-enemy)": [[27, "v1", "art-joint-anim"]],
  "(code nav-enemy-patrol nav-enemy)": [
    [23, "v1", "art-joint-anim"],
    [105, "v1", "art-joint-anim"],
    [167, "v1", "art-joint-anim"],
    [249, "v1", "art-joint-anim"]
  ],

  "(code nav-enemy-flee nav-enemy)": [
    [27, "v1", "art-joint-anim"],
    [91, "v1", "art-joint-anim"]
  ],

  "nav-enemy-set-hit-from-direction": [[19, "v1", "process-drawable"]],
  "(method 45 nav-enemy)": [[14, "v1", "process-mask"]],

  "nav-enemy-default-event-handler": [
    [62, "a0", "vector"],
    [82, "a0", "vector"]
  ],

  "(method 7 nav-enemy)": [
    [5, "v1", "int"],
    [10, "v1", "int"],
    [19, "t9", "(function process-drawable int none)"]
  ],

  "(enter nav-enemy-patrol nav-enemy)": [[8, "v1", "int"]],

  "(code nav-enemy-fuel-cell nav-enemy)": [[31, "v1", "int"]],

  "(method 16 level)": [
    [252, "v1", "(pointer uint128)"],
    [253, "a1", "(pointer uint128)"],
    [255, "a0", "(pointer uint128)"],
    [208, "s2", "(pointer uint8)"],
    [209, "s2", "(pointer uint8)"],
    [210, "s1", "(pointer uint8)"],
    [217, "s2", "(pointer uint8)"],
    [218, "s1", "(pointer uint8)"],
    [79, "a0", "(pointer uint128)"],
    [80, "v1", "(pointer uint128)"],
    [257, "v1", "(pointer uint16)"],
    [222, "s2", "(pointer uint8)"],
    [161, "s1", "(pointer uint128)"],
    [140, "s1", "(pointer uint128)"]
  ],

  "unpack-comp-huf": [[[21, 23], "t3", "(pointer uint16)"]],

  "(method 9 merc-fragment)": [[[13, 161], "s3", "adgif-shader"]],

  "(method 9 merc-effect)": [
    [49, "s4", "pointer"],
    [50, "s5", "pointer"],
    [[0, 49], "s4", "merc-fragment"],
    [[0, 50], "s5", "merc-fragment-control"]
  ],

  "merc-vu1-initialize-chain": [
    [[19, 47], "s5", "merc-vu1-low-mem"],
    [58, "gp", "(inline-array dma-packet)"],
    [[12, 18], "gp", "(pointer vif-tag)"]
  ],

  "merc-vu1-init-buffer": [
    [[27, 31], "a0", "dma-packet"],
    [[37, 40], "a0", "gs-gif-tag"],
    [44, "a0", "(pointer gs-test)"],
    [46, "a0", "(pointer gs-reg64)"],
    [[55, 58], "v1", "dma-packet"]
  ],

  "(method 8 merc-ctrl)": [
    [46, "s2", "pointer"], // was merc-fragment-control
    [[22, 45], "s2", "merc-fragment-control"],
    [[89, 93], "a1", "merc-blend-ctrl"],
    [103, "a1", "pointer"]
  ],

  "merc-edge-stats": [[[33, 35], "v1", "merc-ctrl"]],

  "(method 9 screen-filter)": [[[23, 26], "v1", "dma-packet"]],

  "(method 48 mayor)": [[32, "a0", "int"]],

  "(method 43 mayor)": [[19, "v1", "float"]],

  "(post idle mayor)": [[4, "t9", "(function none)"]],

  "(method 43 bird-lady)": [[19, "v1", "float"]],

  "muse-to-idle": [[57, "v1", "muse"]],

  "(method 32 sculptor)": [[87, "v1", "muse"]],

  "(method 43 sculptor)": [[19, "v1", "float"]],

  "(code idle sculptor)": [
    [71, "v1", "art-joint-anim"],
    [135, "v1", "art-joint-anim"],
    [184, "v1", "float"],
    [204, "v1", "art-joint-anim"],
    [255, "v1", "float"],
    [269, "v1", "art-joint-anim"],
    [319, "v1", "art-joint-anim"],
    [369, "v1", "art-joint-anim"],
    [421, "v1", "art-joint-anim"],
    [470, "v1", "float"],
    [490, "v1", "art-joint-anim"],
    [543, "v1", "art-joint-anim"],
    [593, "v1", "art-joint-anim"],
    [643, "v1", "art-joint-anim"],
    [698, "v1", "float"],
    [718, "v1", "art-joint-anim"],
    [769, "v1", "float"],
    [785, "v1", "art-joint-anim"],
    [836, "v1", "art-joint-anim"],
    [886, "v1", "art-joint-anim"],
    [936, "v1", "art-joint-anim"]
  ],

  "(method 43 geologist)": [[19, "v1", "float"]],

  "(anon-function 3 oracle)": [[11, "v1", "collide-shape"]],

  "(method 43 farmer)": [[19, "v1", "float"]],

  "(method 43 explorer)": [[19, "v1", "float"]],

  "(code idle explorer)": [
    [36, "v1", "float"],
    [56, "v1", "art-joint-anim"],
    [107, "v1", "float"],
    [123, "v1", "art-joint-anim"],
    [180, "v1", "float"],
    [200, "v1", "float"],
    [216, "v1", "art-joint-anim"],
    [273, "v1", "float"],
    [347, "v1", "float"],
    [363, "v1", "art-joint-anim"],
    [420, "v1", "float"],
    [500, "v1", "art-joint-anim"],
    [542, "v1", "art-joint-anim"],
    [599, "v1", "float"],
    [621, "v1", "art-joint-anim"],
    [678, "v1", "float"],
    [761, "v1", "float"],
    [783, "v1", "art-joint-anim"]
  ],

  "(method 32 assistant)": [[39, "v1", "float"]],

  "(method 43 assistant)": [[19, "v1", "float"]],

  "(code idle assistant)": [
    [35, "v1", "float"],
    [114, "v1", "float"],
    [130, "v1", "art-joint-anim"],
    [207, "v1", "float"],
    [376, "v1", "art-joint-anim"],
    [415, "v1", "float"],
    [431, "v1", "art-joint-anim"],
    [482, "v1", "art-joint-anim"],
    [530, "v1", "float"],
    [549, "v1", "art-joint-anim"],
    [602, "v1", "art-joint-anim"]
  ],

  "check-drop-level-assistant": [[17, "v1", "float"]],

  "(method 32 sage)": [
    [76, "v1", "float"],
    [262, "v1", "assistant"]
  ],

  "(method 43 sage)": [[19, "v1", "float"]],

  "(code idle sage)": [
    [35, "v1", "float"],
    [155, "v1", "art-joint-anim"]
  ],

  "(method 43 gambler)": [[19, "v1", "float"]],

  "(code idle gambler)": [[93, "v1", "float"]],

  "(method 32 warrior)": [[76, "v1", "handle"]],

  "(method 43 warrior)": [[19, "v1", "float"]],

  "(method 32 minershort)": [
    [44, "v1", "float"],
    [112, "v1", "float"]
  ],

  "(method 43 minershort)": [[19, "v1", "float"]],

  "(method 33 progress)": [
    [
      30,
      "t9",
      "(function process function object object object object object)"
    ],
    [
      159,
      "t9",
      "(function process function object object object object object)"
    ],
    [
      288,
      "t9",
      "(function process function object object object object object)"
    ],
    [
      417,
      "t9",
      "(function process function object object object object object)"
    ],
    [
      546,
      "t9",
      "(function process function object object object object object)"
    ],
    [
      675,
      "t9",
      "(function process function object object object object object)"
    ],
    [35, "a0", "manipy"],
    [38, "v1", "manipy"],
    [50, "v1", "manipy"],
    [98, "v1", "manipy"],
    [164, "a0", "manipy"],
    [167, "v1", "manipy"],
    [179, "v1", "manipy"],
    [227, "v1", "manipy"],
    [293, "a0", "manipy"],
    [296, "v1", "manipy"],
    [308, "v1", "manipy"],
    [356, "v1", "manipy"],
    [422, "a0", "manipy"],
    [425, "v1", "manipy"],
    [437, "v1", "manipy"],
    [485, "v1", "manipy"],
    [551, "a0", "manipy"],
    [554, "v1", "manipy"],
    [566, "v1", "manipy"],
    [614, "v1", "manipy"],
    [680, "a0", "manipy"],
    [683, "v1", "manipy"],
    [695, "v1", "manipy"],
    [743, "v1", "manipy"]
  ],

  "fuel-cell-progress-hud-orbit-callback": [
    [[0, 199], "s5", "progress"],
    [4, "f0", "float"]
  ],

  "(method 7 progress)": [[16, "a2", "pointer"]],

  "(method 17 progress)": [
    [[466, 471], "v1", "dma-packet"],
    [[154, 159], "v1", "dma-packet"]
  ],

  "(post progress-debug)": [
    [[61, 66], "v1", "dma-packet"],
    [[108, 113], "v1", "dma-packet"],
    [[153, 158], "v1", "dma-packet"],
    [[198, 203], "v1", "dma-packet"]
  ],

  "(method 23 progress)": [[103, "v1", "float"]],

  "(post progress-normal)": [[416, "a0", "float"]],

  "(method 53 progress)": [[[0, 999], "gp", "progress-screen"]],
  "(method 35 progress)": [[38, "s4", "game-text-id"]],
  "(method 43 progress)": [[45, "s4", "game-text-id"]],
  "(method 38 progress)": [[58, "a1", "game-text-id"]],

  "draw-percent-bar": [[[33, 38], "v1", "dma-packet"]],

  "(method 11 fact-info-target)": [
    [135, "v1", "target"],
    [148, "v1", "collide-shape"],
    [258, "v1", "target"],
    [272, "v1", "target"],
    [287, "v1", "target"],
    [298, "v1", "target"]
  ],

  "(method 7 process)": [
    [[120, 124], "a0", "basic"],
    [[127, 130], "a0", "basic"],
    [47, "v1", "connection"],
    [57, "v1", "connection"],
    [[47, 88], "v1", "connection"]
  ],

  "(anon-function 7 game-info)": [[2, "v1", "collide-shape"]],

  "(method 24 game-info)": [
    [112, "s3", "pointer"],
    [[113, 165], "a0", "game-save-tag"],
    [[148, 166], "s2", "game-save-tag"],
    [[148, 168], "s4", "game-save-tag"],
    [[171, 222], "a0", "game-save-tag"],
    [[234, 241], "a0", "game-save-tag"],
    [[253, 276], "a0", "game-save-tag"],
    [[283, 302], "a0", "game-save-tag"],
    [[319, 325], "a1", "game-save-tag"],
    [[342, 348], "a1", "game-save-tag"],
    [[395, 468], "a0", "game-save-tag"],
    [[480, 488], "a0", "game-save-tag"],
    [[500, 506], "a0", "game-save-tag"],
    [[521, 528], "a0", "game-save-tag"],
    [[543, 650], "a0", "game-save-tag"],
    // [329, "a0", "pointer"],
    // [338, "a0", "pointer"],
    // [[173, 230], "a0", "game-save-tag"],
    [252, "a0", "(pointer int32)"],
    [654, "a0", "pointer"]
  ],

  "auto-save-post": [[138, "t9", "(function object string object none)"]],

  "target-compute-pole": [
    [12, "s4", "swingpole"],
    [21, "s4", "swingpole"],
    [24, "s4", "swingpole"],
    [30, "s4", "swingpole"],
    [33, "s4", "swingpole"],
    [76, "s4", "swingpole"],
    [85, "s4", "swingpole"],
    [87, "s4", "swingpole"]
  ],

  "(method 10 target)": [[[10, 13], "t9", "(function process-drawable none)"]],

  "draw-history": [[[99, 101], "v1", "int"]],

  "(method 9 attack-info)": [
    [82, "v1", "process-drawable"],
    [87, "s3", "process-drawable"],
    [89, "v1", "process-drawable"],
    [118, "a0", "process-drawable"]
  ],

  "ground-tween-update": [
    [16, "f1", "float"],
    [20, "f2", "float"],
    [34, "f0", "float"],
    [38, "f1", "float"]
  ],

  "(method 32 evilbro)": [[20, "v1", "handle"]],

  "(code idle evilbro)": [
    [27, "v1", "art-joint-anim"],
    [84, "v1", "float"],
    [171, "v1", "float"]
  ],

  "all-texture-tweak-adjust": [[[35, 44], "s0", "adgif-shader"]],

  "build-instance-list": [
    [30, "v1", "drawable-tree-instance-shrub"],
    [61, "v1", "drawable-tree-instance-tie"]
  ],

  "(anon-function 82 default-menu)": [
    [[12, 25], "s4", "texture-id"],
    [36, "s5", "adgif-shader"]
  ],

  "(anon-function 79 default-menu)": [
    [[3, 13], "v1", "texture-id"],
    [[20, 28], "a1", "adgif-shader"],
    [33, "v1", "texture-id"],
    [41, "v1", "adgif-shader"]
  ],

  "(anon-function 78 default-menu)": [
    [[2, 13], "v1", "texture-id"],
    [[20, 29], "a1", "adgif-shader"],
    [34, "v1", "texture-id"],
    [42, "v1", "adgif-shader"]
  ],

  "(anon-function 77 default-menu)": [
    [[3, 13], "v1", "texture-id"],
    [[20, 28], "a1", "adgif-shader"],
    [33, "v1", "texture-id"],
    [41, "v1", "adgif-shader"]
  ],

  "(anon-function 76 default-menu)": [
    [[3, 13], "v1", "texture-id"],
    [[20, 28], "a1", "adgif-shader"],
    [33, "v1", "texture-id"],
    [41, "v1", "adgif-shader"]
  ],

  "(anon-function 75 default-menu)": [
    [[3, 13], "v1", "texture-id"],
    [[20, 28], "a1", "adgif-shader"],
    [33, "v1", "texture-id"],
    [41, "v1", "adgif-shader"]
  ],

  "(anon-function 74 default-menu)": [
    [[2, 13], "v1", "texture-id"],
    [[20, 29], "a1", "adgif-shader"],
    [34, "v1", "texture-id"],
    [42, "v1", "adgif-shader"]
  ],

  "(anon-function 73 default-menu)": [
    [[3, 13], "v1", "texture-id"],
    [[20, 28], "a1", "adgif-shader"],
    [33, "v1", "texture-id"],
    [41, "v1", "adgif-shader"]
  ],

  "(anon-function 72 default-menu)": [
    [[3, 13], "v1", "texture-id"],
    [[20, 28], "a1", "adgif-shader"],
    [33, "v1", "texture-id"],
    [41, "v1", "adgif-shader"]
  ],

  "(anon-function 71 default-menu)": [
    [[3, 13], "v1", "texture-id"],
    [[20, 28], "a1", "adgif-shader"],
    [33, "v1", "texture-id"],
    [41, "v1", "adgif-shader"]
  ],

  "(anon-function 70 default-menu)": [
    [[2, 13], "v1", "texture-id"],
    [[20, 29], "a1", "adgif-shader"],
    [34, "v1", "texture-id"],
    [42, "v1", "adgif-shader"]
  ],

  "(anon-function 69 default-menu)": [
    [[3, 13], "v1", "texture-id"],
    [[20, 28], "a1", "adgif-shader"],
    [33, "v1", "texture-id"],
    [41, "v1", "adgif-shader"]
  ],

  "(anon-function 68 default-menu)": [
    [[3, 13], "v1", "texture-id"],
    [[20, 28], "a1", "adgif-shader"],
    [33, "v1", "texture-id"],
    [41, "v1", "adgif-shader"]
  ],

  "(anon-function 67 default-menu)": [
    [[3, 13], "v1", "texture-id"],
    [[20, 28], "a1", "adgif-shader"],
    [33, "v1", "texture-id"],
    [41, "v1", "adgif-shader"]
  ],

  "(anon-function 66 default-menu)": [
    [[3, 13], "v1", "texture-id"],
    [[20, 28], "a1", "adgif-shader"],
    [33, "v1", "texture-id"],
    [41, "v1", "adgif-shader"]
  ],

  "(anon-function 65 default-menu)": [
    [[3, 13], "v1", "texture-id"],
    [[20, 28], "a1", "adgif-shader"],
    [33, "v1", "texture-id"],
    [41, "v1", "adgif-shader"]
  ],

  "(anon-function 64 default-menu)": [
    [[2, 13], "v1", "texture-id"],
    [[20, 29], "a1", "adgif-shader"],
    [34, "v1", "texture-id"],
    [42, "v1", "adgif-shader"]
  ],

  "(anon-function 63 default-menu)": [
    [[2, 13], "v1", "texture-id"],
    [[20, 29], "a1", "adgif-shader"],
    [34, "v1", "texture-id"],
    [42, "v1", "adgif-shader"]
  ],

  "build-continue-menu": [
    [4, "v1", "symbol"],
    [[5, 15], "v1", "level-load-info"]
  ],

  "(method 26 basebutton)": [[31, "v1", "art-joint-anim"]],

  "debug-menu-item-var-make-float": [
    [30, "t9", "(function int debug-menu-msg float float int)"]
  ],

  "entity-remap-names": [
    [33, "a1", "int"],
    [39, "a2", "int"]
  ],

  "process-status-bits": [[[15, 59], "s3", "process-drawable"]],

  "(method 13 level-group)": [[[56, 61], "a0", "entity-actor"]],

  "(method 24 entity)": [[[39, 45], "a0", "entity-actor"]],

  "(method 23 level-group)": [
    [53, "a0", "entity-actor"],
    [57, "v1", "entity-actor"],
    [[29, 31], "v0", "(inline-array vector)"]
  ],

  "(method 24 level-group)": [
    [51, "v1", "entity-actor"],
    [[55, 57], "s1", "(inline-array vector)"]
  ],

  "init-entity": [
    [31, "t9", "(function process function process entity none)"]
  ],

  "(method 19 bsp-header)": [
    [[53, 63], "s2", "process"],
    [74, "s2", "part-tracker"],
    [[104, 122], "v1", "process-drawable"],
    [[129, 148], "v1", "process-drawable"],
    [[123, 127], "a0", "process-drawable"]
  ],

  "(method 3 entity)": [[7, "t9", "(function entity entity)"]],

  "(method 3 entity-actor)": [
    [7, "t9", "(function entity-actor entity-actor)"]
  ],

  "(method 14 level-group)": [
    [[54, 164], "s1", "process-drawable"],
    [[319, 342], "s0", "process-drawable"],
    [368, "v1", "(pointer process-drawable)"],
    [[384, 494], "s5", "process-drawable"]
  ],

  "(method 22 level-group)": [[[28, 30], "v0", "(inline-array vector)"]],

  "expand-vis-box-with-point": [[10, "v0", "(inline-array vector)"]],

  "(method 28 entity-ambient)": [[79, "v1", "int"]],

  "(method 27 entity-ambient)": [[[15, 250], "s5", "symbol"]],

  "time-of-day-update": [[[0, 999], "s6", "time-of-day-proc"]],

  "(anon-function 10 time-of-day)": [[[0, 999], "s6", "time-of-day-proc"]],

  "init-time-of-day": [
    [[0, 999], "s6", "time-of-day-proc"],
    [[51, 54], "t9", "(function object object object)"]
  ],

  "start-time-of-day": [[[20, 23], "t9", "(function process function object)"]],

  "cam-master-effect": [[[0, 999], "s6", "camera-master"]],

  "birth-func-vector-orient": [[[7, 24], "s3", "sprite-vec-data-2d"]],

  "process-drawable-burn-effect": [
    [28, "a0", "process-drawable"],
    [105, "v1", "process-drawable"],
    [49, "a0", "process-drawable"],
    [64, "a0", "process-drawable"]
  ],

  "process-drawable-random-point!": [[[28, 40], "s4", "collide-shape"]],

  "(anon-function 0 dark-eco-pool)": [[2, "v1", "state"]],

  "(method 25 dark-eco-pool)": [
    [
      22,
      "t9",
      "(function res-lump symbol symbol float structure (pointer res-tag) pointer object)"
    ]
  ],

  "(top-level-login beach-rocks)": [[78, "v1", "state"]],

  "(method 7 beach-rock)": [
    [5, "v1", "int"],
    [10, "v1", "int"],
    [19, "t9", "(function process-drawable int none)"]
  ],

  "(method 10 beach-rock)": [[21, "t9", "(function process-drawable none)"]],

  "(code falling beach-rock)": [
    [138, "gp", "handle"],
    [150, "gp", "handle"],
    [[158, 165], "s5", "handle"]
  ],

  "(method 11 beach-rock)": [[77, "v1", "int"]],

  "(anon-function 27 projectiles)": [
    [27, "s4", "collide-shape"],
    [36, "s4", "collide-shape"]
  ],

  "projectile-update-velocity-space-wars": [[60, "a0", "target"]],

  "projectile-init-by-other": [
    [70, "v1", "process-drawable"],
    [77, "v1", "process-drawable"]
  ],

  "(method 24 projectile-yellow)": [
    [[81, 999], "s5", "sound-rpc-set-param"],
    [99, "gp", "process-drawable"],
    [102, "gp", "process-drawable"]
  ],

  "(method 28 projectile-yellow)": [
    [26, "a0", "target"],
    [118, "a1", "target"]
  ],

  "(method 27 projectile-blue)": [
    [51, "v1", "process-mask"],
    [87, "v1", "process-drawable"]
  ],

  "spawn-projectile-blue": [
    [
      69,
      "s2",
      "(function process function object object object object object object)"
    ]
  ],

  "(method 28 projectile-blue)": [[27, "v1", "process-drawable"]],

  "(method 27 projectile-yellow)": [[70, "v1", "process-mask"]],

  "manipy-init": [[143, "a0", "collide-shape"]],

  "forall-particles-with-key-runner": [
    [32, "s3", "(inline-array sparticle-cpuinfo)"],
    [42, "s3", "(inline-array sparticle-cpuinfo)"]
  ],

  "(trans plat-button-move-downward jungle-elevator)": [
    [11, "v0", "(state plat-button)"]
  ],

  "(code plat-button-at-end jungle-elevator)": [
    [43, "t9", "(function none :behavior plat-button)"]
  ],

  "(code bouncer-fire)": [[17, "v1", "art-joint-anim"]],

  "(method 39 hopper)": [[16, "t9", "(function nav-enemy none)"]],

  "(code nav-enemy-idle hopper)": [
    [16, "v1", "art-joint-anim"],
    [70, "v1", "art-joint-anim"]
  ],

  "(code nav-enemy-patrol hopper)": [
    [34, "v1", "art-joint-anim"],
    [105, "v1", "art-joint-anim"]
  ],

  "(code nav-enemy-chase hopper)": [
    [34, "v1", "art-joint-anim"],
    [105, "v1", "art-joint-anim"]
  ],

  "(method 39 junglefish)": [[12, "t9", "(function nav-enemy none)"]],

  "(code nav-enemy-patrol junglefish)": [
    [27, "v1", "art-joint-anim"],
    [107, "v1", "art-joint-anim"],
    [169, "v1", "art-joint-anim"],
    [251, "v1", "art-joint-anim"]
  ],

  "(code nav-enemy-attack junglefish)": [[14, "v1", "art-joint-anim"]],

  "(code nav-enemy-victory junglefish)": [
    [14, "v1", "art-joint-anim"],
    [64, "v1", "art-joint-anim"]
  ],

  "(method 32 sequenceB)": [
    [177, "s3", "babak"],
    [186, "s3", "babak"],
    [236, "s3", "babak"],
    [245, "s3", "babak"]
  ],

  "(event play-anim sequenceB)": [
    [98, "gp", "evilbro"],
    [107, "gp", "evilbro"],
    [289, "gp", "evilsis"],
    [298, "gp", "evilsis"]
  ],

  "sequenceC-can-trans-hook": [[12, "v1", "process-taskable"]],

  "(anon-function 7 sidekick-human)": [
    [2, "v1", "process-taskable"],
    [10, "v1", "process-taskable"]
  ],

  "(code idle assistant-firecanyon)": [
    [33, "v1", "float"],
    [55, "v1", "float"],
    [139, "v1", "float"],
    [157, "v1", "art-joint-anim"],
    [213, "v1", "float"],
    [295, "v1", "art-joint-anim"],
    [343, "v1", "float"],
    [424, "v1", "float"],
    [446, "v1", "float"],
    [530, "v1", "float"],
    [548, "v1", "art-joint-anim"],
    [604, "v1", "float"],
    [686, "v1", "art-joint-anim"],
    [734, "v1", "float"],
    [756, "v1", "float"]
  ],

  "(method 32 sage-bluehut)": [
    [44, "v1", "float"],
    [63, "s5", "assistant-bluehut"]
  ],

  "(method 47 sage-bluehut)": [
    [18, "gp", "assistant-bluehut"],
    [23, "gp", "assistant-bluehut"]
  ],

  "(method 43 sage-bluehut)": [[19, "v1", "float"]],

  "(code idle sage-bluehut)": [
    [34, "v1", "float"],
    [137, "v1", "art-joint-anim"]
  ],

  "(code idle flutflut-bluehut)": [
    [33, "v1", "float"],
    [187, "v1", "art-joint-anim"],
    [243, "v1", "float"],
    [329, "v1", "art-joint-anim"]
  ],

  "(method 39 sharkey)": [[71, "t9", "(function nav-enemy none)"]],

  "(code nav-enemy-patrol sharkey)": [[27, "v1", "art-joint-anim"]],

  "(code nav-enemy-attack sharkey)": [[144, "v1", "art-joint-anim"]],

  "(code nav-enemy-chase sharkey)": [[40, "v1", "art-joint-anim"]],

  "(code nav-enemy-stop-chase sharkey)": [[22, "v1", "art-joint-anim"]],

  "(code nav-enemy-victory sharkey)": [[24, "v1", "art-joint-anim"]],

  "(code nav-enemy-chase lurkercrab)": [
    [17, "v1", "art-joint-anim"],
    [338, "v1", "art-joint-anim"],
    [388, "v1", "art-joint-anim"]
  ],

  "(code nav-enemy-patrol lurkercrab)": [
    [21, "v1", "art-joint-anim"],
    [77, "v1", "art-joint-anim"],
    [191, "v1", "art-joint-anim"]
  ],

  "(code nav-enemy-notice lurkerpuppy)": [[24, "v1", "art-joint-anim"]],

  "(code nav-enemy-victory lurkerpuppy)": [[20, "v1", "art-joint-anim"]],

  "(code nav-enemy-give-up lurkerpuppy)": [
    [18, "v1", "art-joint-anim"],
    [76, "v1", "art-joint-anim"]
  ],

  "(code nav-enemy-chase lurkerpuppy)": [
    [25, "v1", "art-joint-anim"],
    [111, "v1", "art-joint-anim"]
  ],

  "static-screen-init-by-other": [
    [32, "s3", "sparticle-launch-group"],
    [35, "s3", "sparticle-launch-group"]
  ],

  "(code target-demo)": [
    [66, "v1", "handle"],
    [69, "v1", "handle"],
    [96, "v1", "handle"],
    [99, "v1", "handle"],
    [126, "v1", "handle"],
    [163, "v1", "handle"],
    [196, "v1", "handle"],
    [229, "v1", "handle"],
    [262, "v1", "handle"],
    [293, "v1", "handle"],
    [323, "v1", "handle"],
    [357, "v1", "handle"],
    [390, "v1", "handle"],
    [423, "v1", "handle"],
    [456, "v1", "handle"],
    [487, "v1", "handle"],
    [518, "v1", "handle"],
    [548, "v1", "handle"],
    [578, "v1", "handle"],
    [129, "v1", "handle"],
    [166, "v1", "handle"],
    [199, "v1", "handle"],
    [232, "v1", "handle"],
    [261, "v1", "handle"],
    [265, "v1", "handle"],
    [296, "v1", "handle"],
    [298, "v1", "handle"],
    [326, "v1", "handle"],
    [360, "v1", "handle"],
    [393, "v1", "handle"],
    [426, "v1", "handle"],
    [459, "v1", "handle"],
    [490, "v1", "handle"],
    [521, "v1", "handle"],
    [551, "v1", "handle"],
    [581, "v1", "handle"]
  ],

  "target-has-all-the-cells?": [[17, "v1", "float"]],

  "(code open final-door)": [
    [13, "v1", "art-joint-anim"],
    [66, "v1", "art-joint-anim"]
  ],

  "(code idle powercellalt)": [[8, "a1", "process-drawable"]],

  "(code target-final-door)": [
    [85, "gp", "handle"],
    [105, "gp", "handle"],
    [117, "gp", "handle"],
    [133, "s1", "process-drawable"],
    [200, "s1", "process-drawable"]
  ],

  "(event open final-door)": [
    [4, "v1", "float"],
    [6, "v1", "float"]
  ],

  "(code nav-enemy-chase aphid)": [
    [42, "v1", "art-joint-anim"],
    [168, "v1", "art-joint-anim"]
  ],

  "(code nav-enemy-stare aphid)": [
    [34, "v1", "art-joint-anim"],
    [160, "v1", "art-joint-anim"]
  ],

  "(code nav-enemy-give-up aphid)": [
    [43, "v1", "art-joint-anim"],
    [101, "v1", "art-joint-anim"]
  ],

  "voicebox-track": [[4, "a0", "target"]],

  "(method 27 plat-button)": [[37, "v1", "art-joint-anim"]],

  "(method 11 plat-button)": [[17, "v1", "vector"]],

  "(trans plat-button-move-downward plat-button)": [
    [[92, 999], "gp", "sound-rpc-set-param"]
  ],

  "(trans plat-button-move-upward plat-button)": [
    [[92, 999], "gp", "sound-rpc-set-param"]
  ],

  "(anon-function 7 plat-eco)": [[22, "v1", "target"]],

  "drop-plat-set-fade": [[7, "v1", "process-drawable"]],

  "(code drop-plat-spawn)": [[3, "v1", "process-drawable"]],

  "(code drop-plat-rise)": [
    [10, "v1", "process-drawable"],
    [24, "v1", "process-drawable"],
    [45, "v1", "process-drawable"],
    [85, "v1", "process-drawable"]
  ],

  "(post drop-plat-rise)": [[12, "v1", "process-drawable"]],

  "(code drop-plat-drop)": [
    [2, "v1", "process-drawable"],
    [85, "v1", "process-drawable"]
  ],

  "(post drop-plat-drop)": [[12, "v1", "process-drawable"]],

  "drop-plat-init-by-other": [[22, "v1", "process-drawable"]],

  "citb-drop-plat-drop-children": [[[23, 29], "a0", "drop-plat"]],

  "citb-drop-plat-spawn-children": [
    [98, "t9", "(function process function vector uint uint int)"]
  ],

  "(method 11 citb-drop-plat)": [
    [24, "v1", "(pointer int32)"],
    [26, "v1", "(pointer int32)"]
  ],

  "(code plat-flip-idle)": [
    [62, "v1", "art-joint-anim"],
    [91, "v1", "art-joint-anim"],
    [132, "v1", "art-joint-anim"]
  ],

  "(method 11 plat-flip)": [
    ["_stack_", 16, "res-tag"],
    ["_stack_", 32, "res-tag"],
    ["_stack_", 48, "res-tag"],
    [147, "v1", "(pointer float)"],
    [192, "v1", "(pointer float)"]
  ],

<<<<<<< HEAD
  "(method 27 square-platform)": [[29, "a0", "water-vol"]],
=======
  "(method 27 square-platform)": [
    [[26, 33], "a0", "water-vol"]
  ],
>>>>>>> e31609d7

  "(method 27 wedge-plat)": [
    [4, "v1", "process-drawable"],
    [10, "f0", "float"],
    [40, "f26", "float"],
    [50, "f26", "float"]
  ],

  "(method 27 wedge-plat-outer)": [
    [4, "v1", "process-drawable"],
    [10, "f0", "float"],
    [40, "f26", "float"],
    [50, "f26", "float"]
  ],

  "(code plunger-lurker-plunge)": [
    [[76, 299], "s5", "othercam"],
    [80, "gp", "handle"],
    [88, "gp", "handle"],
    [109, "gp", "handle"],
    [176, "gp", "handle"],
    [151, "gp", "handle"],
    [164, "gp", "handle"],
    [188, "gp", "handle"]
  ],

  "(code plunger-lurker-flee)": [
    [10, "v1", "art-joint-anim"],
    [60, "v1", "art-joint-anim"]
  ],

  "(code plunger-lurker-idle)": [[10, "v1", "art-joint-anim"]],

  "(code flying-lurker-idle)": [[92, "v1", "art-joint-anim"]],

  "(code flying-lurker-fly)": [
    [56, "v1", "art-joint-anim"],
    [110, "v1", "float"]
  ],

  "(code flying-lurker-start)": [[36, "v1", "float"]],

  "(method 18 collide-cache)": [
    [44, "v1", "collide-shape-prim-sphere"],
    [16, "s3", "collide-cache-prim"],
    [21, "s3", "collide-cache-prim"],
    [25, "s3", "collide-cache-prim"],
    [43, "s3", "collide-cache-prim"],
    [62, "s3", "(inline-array collide-cache-prim)"]
  ],

  "flying-lurker-play-intro": [
    [[106, 299], "s5", "othercam"],
    [110, "gp", "handle"],
    [118, "gp", "handle"],
    [139, "gp", "handle"],
    [160, "gp", "handle"],
    [173, "gp", "handle"],
    [207, "gp", "handle"],
    [219, "gp", "handle"]
  ],

  "clone-anim-once": [
    [[19, 73], "s5", "process-drawable"],
    [50, "s4", "collide-shape"],
    [109, "v1", "manipy"]
  ],

  "level-hint-task-process": [["_stack_", 16, "res-tag"]],

  "kill-current-level-hint": [[[13, 33], "s4", "level-hint"]],

  "level-hint-init-by-other": [
    [[54, 75], "a0", "string"],
    [93, "a0", "string"]
  ],

  "(method 17 drawable-inline-array-ambient)": [
    [1, "v1", "drawable-ambient"],
    [4, "v1", "drawable-ambient"]
  ],

  "ambient-type-sound-loop": [
    [5, "a0", "symbol"],
    [[24, 35], "s3", "(pointer res-tag)"]
  ],

  "ambient-type-light": [
    [38, "v1", "(inline-array vector)"],
    [43, "v1", "(inline-array vector)"]
  ],
  "ambient-type-dark": [
    [38, "v1", "(inline-array vector)"],
    [43, "v1", "(inline-array vector)"]
  ],
  "ambient-type-weather-off": [
    [38, "v1", "(inline-array vector)"],
    [43, "v1", "(inline-array vector)"]
  ],

  "level-hint-displayed?": [
    [[4, 7], "a0", "level-hint"],
    [12, "a0", "level-hint"],
    [14, "a0", "level-hint"]
  ],

  "ambient-type-sound": [
    [21, "v1", "(pointer float)"],
    [28, "v1", "(pointer float)"],
    ["_stack_", 112, "res-tag"],
    [57, "v0", "symbol"]
  ],
  "forall-particles-runner": [
    [[19,28], "s4", "sparticle-cpuinfo"],
    [34, "s4", "pointer"],
    [35, "s3", "pointer"]
  ],

  "(method 2 sparticle-cpuinfo)": [
    [14, "f0", "float"]
  ],

  "sp-kill-particle": [
    [7, "a1", "uint"],
    [7, "v1", "uint"]
  ],

  "sparticle-track-root":[
    [2, "v1", "process-drawable"]
  ],

  "sparticle-track-root-prim":[
    [2, "v1", "process-drawable"],
    [3, "v1", "collide-shape"]
  ],

  "sp-orbiter":[
    [[73, 82], "v1", "sprite-vec-data-2d"]
  ],

  "finish-background":[
    [249, "a0", "terrain-context"],
    [297, "a0", "terrain-context"],
    [307, "a0", "terrain-context"],
    [355, "a0", "terrain-context"],
    [365, "a0", "terrain-context"],
    [451, "a0", "terrain-context"],
    [461, "a0", "terrain-context"],
    [32, "a0", "terrain-context"],
    [180, "a0", "terrain-context"],
    [188, "a0", "terrain-context"],
    [199, "a0", "terrain-context"],
    [238, "a0", "terrain-context"],
    [288, "a0", "terrain-context"],
    [346, "a0", "terrain-context"],
    [404, "a0", "terrain-context"],
    [442, "a0", "terrain-context"],
    [531, "a0", "terrain-context"],
    [534, "a0", "terrain-context"],
    [[598, 603], "v1", "dma-packet"]
  ],

  "(method 11 drawable-inline-array-node)":[
    [[1, 6], "v1", "drawable"]
  ],

  "(method 12 drawable-inline-array-node)":[
    [[1, 6], "v1", "drawable"]
  ],

  "(method 13 drawable-inline-array-node)":[
    [[1, 6], "v1", "drawable"]
  ],

  "(method 17 drawable-inline-array-node)":[
    [[1, 6], "v1", "drawable"]
  ],

  "(code nav-enemy-patrol babak)": [
    [25, "v1", "art-joint-anim"],
    [79, "t9", "(function none)"]
  ],

  "(code nav-enemy-chase babak)": [
    [55, "v1", "art-joint-anim"]
  ],

  "(code nav-enemy-stare babak)": [
    [154, "v1", "art-joint-anim"]
  ],

  "(code nav-enemy-give-up babak)": [
    [43, "v1", "art-joint-anim"],
    [101, "v1", "art-joint-anim"]
  ],

  "(method 33 process-taskable)": [
    [15, "s5", "spool-anim"]
  ],

  "(method 51 process-taskable)": [
    [18, "v1", "spool-anim"]
  ],

  "(method 35 process-taskable)": [
    [15, "s5", "spool-anim"]
  ]
  ,
  "(method 37 process-taskable)": [
    [15, "s5", "spool-anim"]
  ],

  "process-taskable-play-anim-code": [
    [68, "gp", "spool-anim"],
    [255, "gp", "art-joint-anim"]
  ],

  "(event play-anim process-taskable)": [
    [19, "a1", "float"],
    [24, "a0", "float"]
  ],

  "(event be-clone process-taskable)": [
    [19, "a1", "float"],
    [24, "a0", "float"]
  ],

  "(event othercam-running)": [
    [23, "v1", "process-taskable"]
  ],

  "(code nav-enemy-idle babak-with-cannon)": [
    [22, "v1", "art-joint-anim"]
  ],

  "(code babak-run-to-cannon)": [
    [14, "v1", "art-joint-anim"]
  ],

  "(code babak-with-cannon-jump-onto-cannon)": [
    [118, "v1", "art-joint-anim"]
  ],

  "(code babak-with-cannon-jump-off-cannon)": [
    [28, "v1", "art-joint-anim"]
  ],

  "(trans nav-enemy-die babak-with-cannon)": [
    [40, "v0", "(state nav-enemy)"]
  ],

  "(enter othercam-running)": [
    [50, "gp", "process-taskable"],
    [53, "gp", "process-taskable"]
  ],

  "(code othercam-running)": [
    [14, "s2", "process-taskable"],
    [18, "s2", "process-taskable"],
    [24, "s2", "process-taskable"],
    [38, "s2", "process-taskable"],
    [47, "s2", "process-taskable"]
  ],

  "(method 10 gui-query)": [
    [[84, 88], "v1", "dma-packet"],
    [[131, 135], "v1", "dma-packet"]
  ],

  "(code yakow-idle)": [
    [46, "v1", "art-joint-anim"],
    [102, "v1", "art-joint-anim"]
  ],

  "(code yakow-graze)": [
    [73, "v1", "art-joint-anim"],
    [131, "v1", "art-joint-anim"]
  ],

  "(code yakow-graze-kicked)": [
    [10, "v1", "art-joint-anim"]
  ],

  "(code yakow-kicked)": [
    [81, "v1", "art-joint-anim"]
  ],

  "(method 7 fishermans-boat)": [
    [20, "t9", "(function rigid-body-platform int rigid-body-platform)"]
  ],

  "(code muse-idle)": [
    [35, "v1", "art-joint-anim"],
    [87, "v1", "art-joint-anim"]
  ],

  "(code nav-enemy-chase muse)": [
    [35, "v1", "art-joint-anim"]
  ],

  "(code nav-enemy-jump-land muse)": [
    [31, "v1", "art-joint-anim"]
  ],

  "(code muse-caught)": [
    [50, "v0", "vector"],
    [306, "gp", "handle"],
    [321, "gp", "handle"]
  ],

  "(code nav-enemy-idle bonelurker)": [
    [5, "t9", "(function none :behavior bonelurker)"]
  ],

  "(code nav-enemy-patrol bonelurker)": [
    [7, "t9", "(function none :behavior bonelurker)"]
  ],

  "(code nav-enemy-chase bonelurker)": [
    [60, "v1", "art-joint-anim"],
    [108, "v1", "art-joint-anim"],
    [171, "v1", "art-joint-anim"],
    [220, "v1", "art-joint-anim"],
    [277, "v1", "art-joint-anim"],
    [334, "v1", "art-joint-anim"]
  ],

  "(code nav-enemy-stare bonelurker)": [
    [130, "v1", "art-joint-anim"]
  ],

  "(code bonelurker-stun)": [
    [29, "v1", "art-joint-anim"]
  ],

  "(code nav-enemy-give-up bonelurker)": [
    [43, "v1", "art-joint-anim"],
    [93, "v1", "art-joint-anim"],
    [143, "v1", "art-joint-anim"],
    [201, "v1", "art-joint-anim"]
  ],

  "(method 32 assistant-bluehut)": [
    [104, "v1", "float"],
    [162, "v1", "manipy"],
    [255, "v1", "float"]
  ],

  "(method 47 assistant-bluehut)": [
    [21, "s5", "sage-bluehut"],
    [28, "s5", "sage-bluehut"],
    [50, "s5", "sage-bluehut"],
    [53, "s5", "sage-bluehut"]
  ],

  "(method 43 assistant-bluehut)": [
    [19, "v1", "float"]
  ],

  "check-drop-level-assistant-bluehut": [
    [17, "v1", "float"]
  ],

  "(code idle assistant-bluehut)": [
    [31, "v1", "art-joint-anim"],
    [83, "v1", "float"],
    [104, "v1", "art-joint-anim"],
    [161, "v1", "float"],
    [261, "v1", "art-joint-anim"],
    [317, "v1", "float"],
    [554, "v1", "art-joint-anim"]
  ],

  "assistant-levitator-blue-beam": [
    [15, "v1", "fireboulder"]
  ],

  "(code idle assistant-levitator)": [
    [32, "v1", "art-joint-anim"],
    [91, "v1", "float"],
    [173, "v1", "art-joint-anim"],
    [229, "v1", "float"],
    [311, "v1", "art-joint-anim"]
  ],

  "(event square-platform-lowered)": [
    [8, "a0", "square-platform-master"]
  ],

  "(event square-platform-master-idle)": [
    [6, "a0", "square-platform-button"]
  ],

  "(method 7 square-platform)": [
    [24, "t9", "(function baseplat int baseplat)"]
  ],

  "(method 11 square-platform)": [
    ["_stack_", 16, "res-tag"],
    ["_stack_", 32, "res-tag"],
    [165, "v1", "(pointer float)"]
  ],

  "(enter square-platform-master-activate)": [
    [51, "a0", "sunkencam"],
    [84, "v1", "sunkencam"],
    [119, "a0", "sunkencam"],
    [152, "v1", "sunkencam"]
  ],

  "(code qbert-plat-on-mimic)": [
    [13, "gp", "(pointer rigid-body-platform)"],
    [21, "gp", "(pointer rigid-body-platform)"],
    [27, "gp", "(pointer rigid-body-platform)"]
  ],

  "(method 32 qbert-plat)": [
    [[4, 10], "a0", "qbert-plat-master"]
  ],

  "(post rigid-body-platform-float qbert-plat)": [
    [3, "t9", "(function none :behavior qbert-plat)"]
  ],

  "(method 23 qbert-plat)": [
    [9, "t9", "(function rigid-body-platform float none)"]
  ],

  "(code keg-on-paddle)": [
    [5, "a0", "keg"], // i have learned that parent does not always equal the parent type!
    [16, "v1", "process-drawable"]
  ],

  "(code keg-paddle-to-path)": [
    [8, "v1", "process-drawable"],
    [28, "v1", "process-drawable"]
  ],

  "(code keg-on-path)": [
    [13, "v1", "process-drawable"],
    [24, "v1", "process-drawable"],
    [45, "v1", "process-drawable"],
    [72, "v1", "process-drawable"],
    [81, "v1", "process-drawable"]
  ],

  "(code keg-in-chute)": [
    [2, "v1", "process-drawable"],
    [9, "v1", "process-drawable"]
  ],

  "keg-init-by-other": [
    [142, "v1", "process-drawable"]
  ],

  "(method 7 keg-conveyor)": [
    [14, "t9", "(function process-drawable int process-drawable)"]
  ],

  "(method 7 swamp-bat)": [
    [26, "t9", "(function process-drawable int process-drawable)"]
  ],

  "(code swamp-bat-slave-die)": [
    [21, "v1", "swamp-bat"]
  ],

  // these casts should not be required
  "swamp-bat-check-slave-paths-match?": [
    [3, "a1", "swamp-bat-slave"],
    [7, "a1", "swamp-bat-slave"]
  ],

  "(method 39 swamp-rat)": [
    [37, "t9", "(function nav-enemy none)"]
  ],

  "(code nav-enemy-patrol swamp-rat)": [
    [23, "v1", "art-joint-anim"]
  ],

  "(code nav-enemy-stare swamp-rat)": [
    [26, "v1", "art-joint-anim"]
  ],

  "(code nav-enemy-give-up swamp-rat)": [
    [14, "v1", "art-joint-anim"],
    [72, "v1", "art-joint-anim"]
  ],

  "(code nav-enemy-attack swamp-rat)": [
    [14, "v1", "art-joint-anim"]
  ],

  "(code swamp-rat-spawn)": [
    [119, "v1", "art-joint-anim"]
  ],

  "(code spiderwebs-bounce)": [
    [80, "v1", "art-joint-anim"]
  ],

  "(method 39 baby-spider)": [
    [37, "t9", "(function nav-enemy none)"]
  ],

  "(code baby-spider-hatching)": [
    [14, "v1", "art-joint-anim"]
  ],

  "(code nav-enemy-attack baby-spider)": [
    [14, "v1", "art-joint-anim"]
  ],

  "(code nav-enemy-give-up baby-spider)": [
    [14, "v1", "art-joint-anim"],
    [72, "v1", "art-joint-anim"]
  ],

  "(code nav-enemy-patrol baby-spider)": [
    [23, "v1", "art-joint-anim"]
  ],

  "(code nav-enemy-notice baby-spider)": [
    [24, "v1", "art-joint-anim"]
  ],

  "(code nav-enemy-stare baby-spider)": [
    [26, "v1", "art-joint-anim"]
  ],

  "(method 24 mother-spider-proj)": [
    [[11, 46], "s5", "sound-rpc-set-param"],
    [30, "s4", "process-drawable"],
    [33, "s4", "process-drawable"]
  ],

  "(method 23 exit-chamber)": [
    [107, "a1", "fuel-cell"]
  ],

  "(code exit-chamber-rise)": [
    [15, "v1", "fuel-cell"]
  ],

  "(method 25 sunken-water)": [
    [121, "v1", "uint"],
    [126, "v1", "uint"]
  ],

  "(code sunkenfisha-idle)": [
    [10, "v1", "art-joint-anim"]
  ],

  "(method 27 sunkenfisha)": [
    ["_stack_", 16, "res-tag"],
    ["_stack_", 32, "res-tag"],
    ["_stack_", 48, "res-tag"],
    [40, "v0", "(pointer float)"],
    [137, "v0", "(pointer float)"],
    [174, "v0", "(pointer float)"]
  ],

  "(method 43 assistant-villagec)": [
    [19, "v1", "float"]
  ],

  "(code idle assistant-villagec)": [
    [32, "v1", "art-joint-anim"],
    [89, "v1", "float"],
    [176, "v1", "float"]
  ],

  "(method 32 sage-villagec)": [
    [278, "v1", "float"]
  ],

  "(method 43 sage-villagec)": [
    [19, "v1", "float"]
  ],

  "(method 20 cave-trap)": [
    [77, "s2", "process-drawable"],
    [95, "s2", "process-drawable"],
    [181, "s3", "process-drawable"],
    [221, "s3", "process-drawable"]
  ],

  "(method 7 cave-trap)": [
    [14, "t9", "(function process-drawable int process-drawable)"]
  ],

  "(method 57 ice-cube)": [
    [16, "v1", "collide-shape-prim-sphere"]
  ],

  "(code yeti-slave-appear-jump-up)": [
    [14, "v1", "art-joint-anim"]
  ],

  "(code yeti-slave-appear-land)": [
    [14, "v1", "art-joint-anim"]
  ],

  "(code nav-enemy-chase yeti-slave)": [
    [55, "v1", "art-joint-anim"]
  ],

  "(code nav-enemy-stare yeti-slave)": [
    [154, "v1", "art-joint-anim"]
  ],

  "(code nav-enemy-give-up yeti-slave)": [
    [43, "v1", "art-joint-anim"],
    [101, "v1", "art-joint-anim"]
  ],

  "(code nav-enemy-patrol yeti-slave)": [
    [25, "v1", "art-joint-anim"],
    [86, "v1", "art-joint-anim"],
    [165, "v1", "art-joint-anim"],
    [238, "v1", "art-joint-anim"]
  ],

  "(method 7 yeti-slave)": [
    [14, "t9", "(function nav-enemy int nav-enemy)"]
  ],

  "(method 21 yeti)": [
    [5, "s5", "(pointer yeti-slave)"]
  ],

  "(code idle assistant-lavatube-start)": [
    [32, "v1", "float"],
    [118, "v1", "art-joint-anim"]
  ],

  "reset-drawable-tracking": [
    [3, "gp", "target"],
    [10, "gp", "target"],
    [14, "gp", "target"],
    [42, "gp", "target"],
    [48, "gp", "target"]
  ],
  "reset-drawable-follow": [
    [3, "v1", "target"],
    [10, "v1", "target"],
    [16, "v1", "target"]
  ],
  "master-track-target": [
    [62, "gp", "target"],
    [65, "gp", "target"],
    [96, "gp", "target"],
    [103, "gp", "target"],
    [423, "f0", "float"]
  ],

  "master-switch-to-entity": [
    ["_stack_", 16, "res-tag"],
    [233, "v1", "camera-slave"]
  ],

  "master-check-regions": [[119, "v1", "connection"]],
  "(anon-function 71 cam-states)": [
    [13, "a1", "pov-camera"],
    [20, "v1", "pov-camera"],
    [41, "v1", "pov-camera"],
    [52, "v1", "pov-camera"],
    [71, "a1", "pov-camera"]
  ],
  "(anon-function 68 cam-states)": [[13, "a1", "pov-camera"]],
  "(anon-function 75 cam-states)": [
    [13, "a1", "pov-camera"],
    [21, "a0", "pov-camera"]
  ],

  "(event cam-master-active)": [
    [95, "gp", "matrix"],
    [184, "v1", "vector"],
    [240, "v1", "target"],
    [280, "v1", "target"],
    [457, "v1", "camera-slave"],
    [511, "v1", "camera-slave"],
    [524, "v0", "camera-slave"],
    [560, "a0", "camera-slave"],
    [570, "v1", "camera-slave"],
    [629, "v1", "camera-slave"],
    [679, "a0", "camera-slave"],
    [690, "v1", "camera-slave"],
    [771, "v1", "camera-slave"],
    [875, "v1", "camera-slave"],
    [928, "v1", "camera-slave"],
    [947, "v1", "camera-slave"],
    [966, "v1", "camera-slave"],
    [994, "v1", "camera-slave"],
    [999, "a0", "camera-slave"],
    [1011, "a0", "camera-slave"],
    [1023, "v1", "projectile"],
    [1033, "a0", "camera-slave"],
    [1071, "a0", "vector"],
    [1371, "v1", "float"]
  ],

  "(code cam-pov)": [
    [13, "a1", "pov-camera"],
    [21, "a0", "pov-camera"]
  ],

  "(code cam-pov-track)": [[13, "a1", "pov-camera"]],

  "(code cam-pov180)": [
    [13, "a1", "pov-camera"],
    [20, "v1", "pov-camera"],
    [41, "v1", "pov-camera"],
    [52, "v1", "pov-camera"],
    [71, "a1", "pov-camera"]
  ],

  "cam-los-spline-collide": [
    [[52, 83], "s3", "(inline-array collide-cache-tri)"]
  ],

  "(event cam-string)": [
    [15, "v1", "float"],
    [18, "v1", "float"],
    [31, "a0", "vector"],
    [35, "a0", "vector"]
  ],

  "cam-draw-collide-cache": [
    [[2, 13], "gp", "(inline-array collide-cache-tri)"]
  ],

  "cam-los-collide": [[[50, 197], "s1", "(inline-array collide-cache-tri)"]],

  "(anon-function 1 pov-camera)": [
    [9, "v1", "float"],
    [16, "v1", "float"]
  ],

  "camera-fov-frame": [
    [87, "a0", "vector"],
    [128, "a0", "vector"],
    [169, "a0", "vector"]
  ],

  "camera-sphere": [[[39, 46], "v1", "cam-dbg-scratch"]],

  "camera-line-draw": [
    [34, "a0", "cam-dbg-scratch"],
    [42, "a0", "cam-dbg-scratch"]
  ],

  "camera-plot-float-func": [
    [54, "v1", "cam-dbg-scratch"],
    [62, "a0", "cam-dbg-scratch"],
    [66, "a0", "cam-dbg-scratch"],
    [103, "v1", "cam-dbg-scratch"],
    [240, "v1", "cam-dbg-scratch"]
  ],

  "cam-line-dma": [
    [32, "t0", "vector"],
    [36, "t0", "vector"],
    [45, "t0", "vector"],
    [50, "t0", "vector"],
    [[12, 16], "a3", "dma-packet"],
    [[22, 25], "a3", "gs-gif-tag"],
    [[33, 38], "a3", "(pointer uint128)"],
    [[46, 52], "a1", "(pointer uint128)"],
    [[60, 65], "a0", "dma-packet"],
    [[65, 74], "a0", "(pointer uint64)"],
    [[77, 80], "a0", "dma-packet"]
  ],

  "v-slrp!": [
    [19, "v1", "(pointer float)"],
    [26, "v1", "(pointer float)"]
  ],

  "clmf-pos-rot": [
    [60, "a1", "int"],
    [70, "a2", "symbol"],
    [71, "a1", "res-tag"],
    [132, "a0", "int"],
    [141, "s0", "res-tag"]
  ],

  "clmf-next-entity": [[38, "a0", "connection"]],

  "cam-layout-init": [[10, "v1", "connection"]],

  "clmf-save-all": [[18, "v1", "connection"]],

  "cam-layout-save-cam-rot": [[14, "v0", "vector"]],

  "cam-layout-save-campointsoffset": [[13, "v0", "vector"]],

  "cam-layout-entity-info": [
    [205, "v1", "vector"],
    [495, "v1", "vector"]
  ],

  "cam-layout-save-pivot": [
    [14, "v0", "vector"],
    [40, "v0", "vector"]
  ],

  "cam-layout-save-interesting": [
    [14, "v0", "vector"],
    [40, "v0", "vector"]
  ],

  "cam-layout-save-align": [
    [14, "v0", "vector"],
    [40, "v0", "vector"]
  ],

  "cam-layout-save-splineoffset": [[40, "v0", "vector"]],

  "cam-layout-save-cam-trans": [
    [65, "s5", "vector"],
    [67, "s5", "vector"],
    [69, "s5", "vector"],
    [75, "s5", "vector"],
    [77, "s2", "vector"],
    [82, "s2", "vector"],
    [84, "s2", "vector"],
    [86, "s2", "vector"],
    [92, "s2", "vector"],
    [94, "s5", "vector"],
    [95, "s5", "vector"],
    [96, "s2", "vector"],
    [97, "s2", "vector"],
    [110, "s5", "vector"],
    [113, "s5", "vector"],
    [115, "s5", "vector"],
    [117, "s5", "vector"]
  ],

  "clmf-cam-flag-toggle": [
    [119, "a0", "int"],
    [124, "v1", "int"],
    [138, "v0", "int"],
    [153, "a0", "int"],
    [158, "v1", "int"],
    [172, "v0", "int"],
    [195, "a0", "int"],
    [200, "v1", "int"],
    [214, "v0", "int"],
    [233, "a0", "int"],
    [238, "v1", "int"],
    [252, "v0", "int"]
  ],

  "clmf-cam-float-adjust": [[49, "a1", "int"]],

  "cam-layout-do-action": [
    [66, "s5", "basic"],
    [74, "s5", "basic"],
    [80, "s5", "(function object symbol symbol)"]
  ],

  "cam-layout-function-call": [
    [11, "gp", "basic"],
    [15, "gp", "(function string int basic none)"]
  ],

  "cam-layout-do-menu": [
    [[130, 176], "s3", "clm-list"],
    [203, "a0", "clm-item"],
    [213, "v1", "clm-item"],
    [228, "s3", "clm-item"],
    [233, "v1", "clm-item"],
    [238, "s3", "clm-item"],
    [275, "s4", "clm-list"],
    [277, "s4", "clm-list"],
    [279, "s4", "clm-list"],
    [283, "s4", "clm-list"],
    [289, "s4", "clm-list"],
    [291, "s4", "clm-list"],
    [303, "s4", "clm-list"],
    [305, "s4", "clm-list"],
    [345, "s4", "clm-list"],
    [347, "s4", "clm-list"],
    [350, "s4", "clm-list"],
    [352, "s4", "clm-list"],
    [353, "s4", "clm-list"],
    [356, "s4", "clm-list"],
    [357, "s4", "clm-list"],
    [369, "v1", "clm-item"]
  ],

  "cam-layout-print": [[[21, 24], "v1", "dma-packet"]],

  "cam-layout-entity-volume-info": [
    [58, "s4", "vector"],
    [59, "s4", "vector"],
    [61, "s4", "(inline-array plane-volume)"]
  ],

  "cam-layout-entity-volume-info-create": [[16, "v0", "(inline-array vector)"]],

  "in-cam-entity-volume?": [
    ["_stack_", 16, "res-tag"],
    [22, "v1", "(inline-array vector)"],
    [29, "v1", "(inline-array vector)"],
    [34, "v1", "(inline-array vector)"]
  ],

  "placeholder-do-not-add-below": []
}<|MERGE_RESOLUTION|>--- conflicted
+++ resolved
@@ -1322,8 +1322,6 @@
     [5, "a0", "terrain-bsp"],
     [8, "a0", "terrain-bsp"]
   ],
-<<<<<<< HEAD
-=======
 
   "upload-vis-bits": [
     [[4,16], "a1", "(pointer uint128)"],
@@ -1333,8 +1331,6 @@
     [[32, 34], "a2", "(pointer uint128)"]
   ],
 
-
->>>>>>> e31609d7
   "bsp-camera-asm": [
     [[4, 14], "a1", "bsp-node"],
     [[0, 9], "v1", "bsp-node"],
@@ -2660,13 +2656,9 @@
     [192, "v1", "(pointer float)"]
   ],
 
-<<<<<<< HEAD
-  "(method 27 square-platform)": [[29, "a0", "water-vol"]],
-=======
   "(method 27 square-platform)": [
     [[26, 33], "a0", "water-vol"]
   ],
->>>>>>> e31609d7
 
   "(method 27 wedge-plat)": [
     [4, "v1", "process-drawable"],
