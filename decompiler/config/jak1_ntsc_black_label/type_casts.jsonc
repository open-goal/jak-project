// This file replaces type_hints.jsonc.
// Functions are identified by their "unique name". This is the name after ".function" in the IR2 file.
// Each cast entry represents an override of a register's type at a certain point the function.
// These modifications do not propagate like normal types, so you may have to apply these modifications
// over a range of indices.

// Entry format: [index, register, override]
// - The index can either be specified as a single integer, or as [min, max].
//      In the case of [min, max], the min index is included, but the max is not. ([1, 4] = 1, 2, 3).
// - The register is a string with the plain PS2 register name.
// - The type is a string with a valid GOAL typespec.
//    It is parsed exactly like the compiler, so you can use compound types.
//    You should only use register types here.

{
  // GCOMMON
  "(method 2 array)": [
    [23, "gp", "(array int32)"],
    [43, "gp", "(array uint32)"],
    [63, "gp", "(array int64)"],
    [83, "gp", "(array uint64)"],
    [102, "gp", "(array int8)"],
    [121, "gp", "(array uint8)"],
    [141, "gp", "(array int16)"],
    [161, "gp", "(array uint16)"],
    [186, "gp", "(array uint128)"],
    [204, "gp", "(array int32)"],
    [223, "gp", "(array float)"],
    [232, "gp", "(array float)"],
    [249, "gp", "(array basic)"],
    [258, "gp", "(array basic)"]
  ],

  "(method 3 array)": [
    [44, "gp", "(array int32)"],
    [62, "gp", "(array uint32)"],
    [80, "gp", "(array int64)"],
    [98, "gp", "(array uint64)"],
    [115, "gp", "(array int8)"],
    [132, "gp", "(array int8)"], // bug in game
    [150, "gp", "(array int16)"],
    [168, "gp", "(array uint16)"],
    [191, "gp", "(array uint128)"],
    [207, "gp", "(array int32)"],
    [226, "gp", "(array float)"],
    [243, "gp", "(array basic)"]
  ],

  // GKERNEL
  "(method 0 cpu-thread)": [[[13, 28], "v0", "cpu-thread"]],

  "(method 0 process)": [
    [12, "a0", "int"],
    [[13, 43], "v0", "process"]
  ],

  "(method 0 dead-pool-heap)": [
    [60, "v0", "int"], // a lie, actually the 115 is an align16 constant propagated on addr of heap start.
    //[63, "a0", "pointer"],
    [[61, 73], "v0", "dead-pool-heap"]
  ],

  "(method 21 dead-pool-heap)": [
    [5, "v1", "pointer"],
    [13, "a0", "pointer"],
    [25, "v1", "pointer"]
  ],

  "(method 5 dead-pool-heap)": [
    [3, "v1", "int"],
    [3, "a0", "int"]
  ],

  "(method 0 protect-frame)": [
    [0, "a0", "int"],
    [[1, 8], "v0", "protect-frame"]
  ],

  "(method 10 process)": [[[24, 30], "s4", "protect-frame"]],

  "(method 9 process)": [[43, "s5", "process"]],

  "(method 14 dead-pool)": [
    [[24, 25], "v1", "(pointer process)"],
    [[30, 39], "s4", "(pointer process)"]
  ],

  "inspect-process-heap": [
    [[4, 11], "s5", "basic"],
    [17, "s5", "pointer"]
  ],

  "run-function-in-process": [[40, "a0", "dead-pool-heap"]],

  // GSTRING
  "name=": [
    [26, "a1", "symbol"],
    [42, "a0", "symbol"]
  ],

  "string-cat-to-last-char": [
    [3, "s5", "(pointer uint8)"],
    [4, "s5", "string"]
  ],

  // GSTATE
  "enter-state": [[68, "s0", "protect-frame"], [101, "t9", "(function object object object object object object none)"]],

  // MATH
  "log2": [[3, "v1", "int"]],

  // QUATERNION
  "vector-x-quaternion!": [[10, "v1", "(pointer uint128)"]],
  "vector-y-quaternion!": [[10, "v1", "(pointer uint128)"]],
  "vector-z-quaternion!": [[10, "v1", "(pointer uint128)"]],

  // Matrix
  //"eul->matrix": [[[110, 228], "gp", "(pointer float)"]],

  // DMA
  "dma-send-to-spr": [[[0, 32], "s5", "dma-bank-spr"]],
  "dma-send-to-spr-no-flush": [[[0, 32], "s5", "dma-bank-spr"]],
  "dma-send-from-spr": [[[0, 32], "s5", "dma-bank-spr"]],
  "dma-send-from-spr-no-flush": [[[0, 32], "s5", "dma-bank-spr"]],
  "dma-initialize": [
    [1, "v1", "vif-bank"],
    [8, "v1", "vif-bank"],
    [6, "a0", "vif-bank"],
    [13, "a0", "vif-bank"]
  ],

  "clear-vu1-mem": [[[0, 11], "v1", "(pointer uint32)"]],
  "clear-vu0-mem": [[[0, 11], "v1", "(pointer uint32)"]],

  "dump-vu1-mem": [[[0, 49], "gp", "(pointer uint32)"]],

  "dump-vu1-range": [[[0, 54], "s4", "(pointer uint32)"]],

  "ultimate-memcpy": [
    [[0, 54], "s4", "dma-bank-spr"],
    [[0, 54], "s3", "dma-bank-spr"]
  ],

  // dma-buffer
  "dma-buffer-add-vu-function": [[[9, 33], "t2", "dma-packet"]],

  // dma-bucket
  "dma-buffer-add-buckets": [
    [[1, 4], "v1", "dma-bucket"],
    [5, "v1", "pointer"],
    [[9, 11], "v1", "dma-bucket"],
    [11, "v1", "pointer"]
    //[[6, 15], "v1", "dma-bucket"]
  ],

  "dma-buffer-patch-buckets": [
    [7, "a0", "(inline-array dma-bucket)"],
    [8, "a3", "pointer"],
    [14, "a0", "(inline-array dma-bucket)"],
    [3, "a0", "(inline-array dma-bucket)"],
    [11, "a0", "(inline-array dma-bucket)"],
    [13, "a0", "(inline-array dma-bucket)"],
    [19, "a0", "(inline-array dma-bucket)"]
  ],

  "dma-bucket-insert-tag": [
    [[2, 6], "v1", "dma-bucket"],
    [3, "a0", "dma-bucket"]
  ],

  "disasm-vif-details": [
    [[62, 94], "s3", "(pointer uint32)"],
    [[98, 130], "s3", "(pointer uint16)"],
    [[134, 164], "s3", "(pointer uint32)"],
    [[168, 198], "s3", "(pointer uint16)"],
    [[202, 225], "s3", "(pointer uint16)"]
  ],

  "disasm-vif-tag": [
    [[81, 85], "t1", "vif-stcycl-imm"],
    [242, "a0", "vif-unpack-imm"]
  ],

  "disasm-dma-list": [
    [25, "v1", "dma-tag"],

    [153, "v1", "dma-packet"],
    [189, "v1", "dma-packet"],
    [229, "v1", "dma-packet"],
    [258, "v1", "dma-packet"],
    [302, "v1", "dma-packet"],
    [308, "v1", "dma-packet"],

    //[133, "v1", "(pointer uint64)"],
    [152, "v1", "(pointer uint64)"],

    [167, "v1", "(pointer uint64)"],
    [176, "v1", "(pointer uint64)"],
    [198, "v1", "(pointer uint64)"],
    [207, "v1", "(pointer uint64)"],
    [238, "v1", "(pointer uint64)"],
    [247, "v1", "(pointer uint64)"],
    [282, "v1", "(pointer uint64)"],
    [291, "v1", "(pointer uint64)"],
    [324, "v1", "(pointer uint64)"],
    [334, "v1", "(pointer uint64)"]
  ],

  "default-buffer-init": [
    [[8, 15], "a1", "dma-gif-packet"],
    [[18, 24], "a1", "gs-gif-tag"],
    [29, "a1", "(pointer gs-alpha)"],
    [31, "a1", "(pointer gs-reg64)"],
    [33, "a1", "(pointer gs-zbuf)"],
    [35, "a1", "(pointer gs-reg64)"],
    [37, "a1", "(pointer gs-test)"],
    [39, "a1", "(pointer gs-reg64)"],
    [40, "a1", "(pointer uint64)"],
    [42, "a1", "(pointer gs-reg64)"],
    [44, "a1", "(pointer gs-clamp)"],
    [46, "a1", "(pointer gs-reg64)"],
    [48, "a1", "(pointer gs-tex1)"],
    [50, "a1", "(pointer gs-reg64)"],
    [53, "a1", "(pointer gs-texa)"],
    [55, "a1", "(pointer gs-reg64)"],
    [57, "a1", "(pointer gs-texclut)"],
    [59, "a1", "(pointer gs-reg64)"],
    [61, "a1", "(pointer gs-fogcol)"],
    [63, "a1", "(pointer gs-reg64)"],
    [[69, 72], "a0", "dma-packet"]
  ],

  // LEVEL
  "lookup-level-info": [
    [3, "a1", "symbol"],
    [[4, 16], "a1", "level-load-info"]
  ],

  // DISPLAY
  "put-display-alpha-env": [[[0, 5], "v1", "gs-bank"]],

  "(method 13 profile-bar)": [
    [[27, 43], "t2", "dma-packet"],
    [[46, 56], "t2", "gs-gif-tag"],
    [[65, 67], "t3", "(pointer gs-prim)"],
    [67, "t3", "(pointer uint64)"],
    [79, "t3", "(pointer gs-xyzf)"],
    [110, "t2", "(pointer gs-xyzf)"]
  ],

  "draw-sprite2d-xy": [
    [[41, 45], "a3", "dma-packet"],
    [[51, 54], "a3", "gs-gif-tag"],
    [59, "a3", "(pointer gs-prim)"],
    [61, "a3", "(pointer gs-rgbaq)"],
    [72, "a3", "(pointer gs-xyzf)"],
    [97, "a3", "(pointer gs-xyzf)"],
    [[106, 117], "v1", "(pointer dma-tag)"],
    [109, "a2", "dma-tag"]
  ],

  "draw-quad2d": [
    [[22, 28], "t1", "dma-packet"],
    [[31, 37], "t1", "gs-gif-tag"],
    [42, "t1", "(pointer gs-prim)"],
    [44, "t1", "(pointer gs-rgbaq)"],
    [52, "t1", "(pointer gs-xyzf)"],
    [54, "t1", "(pointer gs-rgbaq)"],
    [67, "t1", "(pointer gs-xyzf)"],
    [69, "t1", "(pointer gs-rgbaq)"],
    [86, "t1", "(pointer gs-xyzf)"],
    [88, "t1", "(pointer gs-rgbaq)"],
    [110, "t1", "(pointer gs-xyzf)"],
    [111, "t1", "(pointer uint64)"],
    [[120, 131], "v1", "(pointer dma-tag)"],
    [123, "a2", "dma-tag"]
  ],

  "set-display-gs-state": [
    [[3, 10], "t3", "dma-packet"],
    [[13, 19], "t3", "gs-gif-tag"],
    [30, "t3", "(pointer gs-scissor)"],
    [32, "t3", "(pointer gs-reg64)"],
    [33, "t3", "(pointer gs-xy-offset)"],
    [35, "t3", "(pointer gs-reg64)"],
    [46, "t3", "(pointer gs-frame)"],
    [48, "t3", "(pointer gs-reg64)"],
    [50, "t3", "(pointer gs-test)"],
    [52, "t3", "(pointer gs-reg64)"],
    [54, "t3", "(pointer gs-texa)"],
    [56, "t3", "(pointer gs-reg64)"],
    [58, "t3", "(pointer gs-zbuf)"],
    [60, "t3", "(pointer gs-reg64)"],
    [61, "t3", "(pointer uint64)"],
    [63, "t3", "(pointer gs-reg64)"]
  ],

  "set-display-gs-state-offset": [
    [[3, 10], "t5", "dma-packet"],
    [[13, 19], "t5", "gs-gif-tag"],
    [30, "t5", "(pointer gs-scissor)"],
    [32, "t5", "(pointer gs-reg64)"],
    [40, "t5", "(pointer gs-xy-offset)"],
    [42, "t5", "(pointer gs-reg64)"],
    [53, "t5", "(pointer gs-frame)"],
    [55, "t5", "(pointer gs-reg64)"],
    [57, "t5", "(pointer gs-test)"],
    [59, "t5", "(pointer gs-reg64)"],
    [61, "t5", "(pointer gs-texa)"],
    [63, "t5", "(pointer gs-reg64)"],
    [65, "t5", "(pointer gs-zbuf)"],
    [67, "t5", "(pointer gs-reg64)"],
    [68, "t5", "(pointer uint64)"],
    [70, "t5", "(pointer gs-reg64)"]
  ],

  "reset-display-gs-state": [
    [[9, 16], "t0", "dma-packet"],
    [[19, 25], "t0", "gs-gif-tag"],
    [34, "a3", "(pointer gs-scissor)"],
    [36, "a3", "(pointer gs-reg64)"],
    [44, "a3", "(pointer gs-xy-offset)"],
    [46, "a3", "(pointer gs-reg64)"],
    [51, "a3", "(pointer gs-frame)"],
    [53, "a3", "(pointer gs-reg64)"],

    [55, "a3", "(pointer gs-test)"],
    [57, "a3", "(pointer gs-reg64)"],
    [60, "a3", "(pointer gs-texa)"],
    [62, "a3", "(pointer gs-reg64)"],
    [64, "a3", "(pointer gs-zbuf)"],
    [66, "a3", "(pointer gs-reg64)"],
    [67, "a3", "(pointer uint64)"],
    [69, "a3", "(pointer gs-reg64)"]
  ],

  "(method 9 connection)": [[8, "a0", "pointer"]],

  "(method 10 connection)": [[8, "a0", "pointer"]],

  "(method 0 engine)": [[39, "v0", "pointer"]],

  "(method 12 engine)": [[[5, 16], "s4", "connection"]],

  "(method 13 engine)": [[[5, 24], "s4", "connection"]],

  "(method 15 engine)": [[[0, 36], "v1", "connection"]],

  "(method 19 engine)": [[8, "a0", "connection"]],

  "(method 20 engine)": [[8, "a0", "connection"]],

  "gs-set-default-store-image": [
    [9, "t4", "gif-tag64"],
    [9, "v1", "gif-tag-regs"]
  ],

  "dma-buffer-add-ref-texture": [
    [[25, 29], "a3", "dma-packet"],
    [[32, 44], "a3", "gs-gif-tag"],
    [[47, 62], "a2", "dma-packet"]
  ],

  "(method 11 level)": [
    [[13, 18], "a1", "dma-packet"],
    //[19, "a0", "(pointer uint32)"],
    [[20, 26], "a0", "dma-packet"],

    [[50, 55], "a1", "dma-packet"],
    // [56, "a0", "(pointer uint32)"],
    [[60, 63], "a0", "dma-packet"],

    [[87, 92], "a1", "dma-packet"],
    // [93, "a0", "(pointer uint32)"],
    [[97, 100], "a0", "dma-packet"],

    [[124, 129], "a1", "dma-packet"],
    // [130, "a0", "(pointer uint32)"],
    [[134, 137], "a0", "dma-packet"],

    [[162, 167], "a1", "dma-packet"],
    // [168, "a0", "(pointer uint32)"],
    [[172, 175], "a0", "dma-packet"],

    [[199, 204], "a1", "dma-packet"],
    // [205, "a0", "(pointer uint32)"],
    [[209, 212], "a0", "dma-packet"],

    [[236, 241], "a1", "dma-packet"],
    // [242, "a0", "(pointer uint32)"],
    [[246, 249], "a0", "dma-packet"],

    [[273, 278], "a1", "dma-packet"],
    // [279, "a0", "(pointer uint32)"],
    [[283, 286], "a0", "dma-packet"]
  ],

  "(method 14 texture-page)": [
    [[18, 22], "a0", "dma-packet"],
    [[28, 31], "a0", "gs-gif-tag"],
    [36, "a0", "(pointer uint64)"],
    [38, "a0", "(pointer gs-reg64)"],
    [[44, 45], "a0", "dma-packet"],
    [45, "a0", "(pointer uint64)"]
  ],

  "(method 13 texture-page)": [
    [[45, 49], "a0", "dma-packet"],
    [[55, 58], "a0", "gs-gif-tag"],
    [67, "a0", "(pointer gs-bitbltbuf)"],
    [69, "a0", "(pointer gs-reg64)"],
    [70, "a0", "(pointer gs-trxpos)"],
    [72, "a0", "(pointer gs-reg64)"],
    [76, "a0", "(pointer gs-trxreg)"],
    [78, "a0", "(pointer gs-reg64)"],
    [79, "a0", "(pointer gs-trxdir)"],
    [81, "a0", "(pointer gs-reg64)"]
  ],

  "link-texture-by-id": [[51, "s5", "uint"]],

  "adgif-shader-login-fast": [[57, "gp", "uint"]],

  "adgif-shader-login-no-remap-fast": [[52, "a0", "uint"]],

  "(method 9 texture-page-dir)": [[[27, 31], "t3", "adgif-shader"]],

  "adgif-shader<-texture-simple!": [[5, "v1", "uint"]],

  "display-frame-start": [
    [4, "v1", "vif-bank"],
    [9, "a0", "vif-bank"],
    [[158, 161], "a0", "dma-packet"]
  ],

  "display-loop": [
    [152, "v1", "(pointer int32)"],
    [157, "a0", "(pointer process-drawable)"],
    [[477, 481], "a0", "dma-packet"],
    [[487, 490], "a0", "gs-gif-tag"],

    [497, "a0", "(pointer gs-reg64)"],
    [495, "a0", "(pointer gs-alpha)"],

    [501, "a0", "(pointer gs-reg64)"],
    [499, "a0", "(pointer gs-zbuf)"],

    [505, "a0", "(pointer gs-reg64)"],
    [503, "a0", "(pointer gs-test)"],

    [508, "a0", "(pointer gs-reg64)"],
    [506, "a0", "(pointer uint64)"], // pabe

    [512, "a0", "(pointer gs-reg64)"],
    [510, "a0", "(pointer gs-clamp)"],

    [516, "a0", "(pointer gs-reg64)"],
    [514, "a0", "(pointer gs-tex1)"],

    [521, "a0", "(pointer gs-reg64)"],
    [519, "a0", "(pointer gs-texa)"],

    [525, "a0", "(pointer gs-reg64)"],
    [523, "a0", "(pointer gs-texclut)"],

    [529, "a0", "(pointer gs-reg64)"],
    [527, "a0", "(pointer gs-fogcol)"],

    [[588, 591], "v1", "dma-packet"],
    [[672, 675], "v1", "dma-packet"]
  ],

  "load-game-text-info": [[4, "v1", "game-text-info"]],

  "texture-relocate": [
    [[17, 21], "t4", "dma-packet"],
    [[27, 30], "t4", "gs-gif-tag"],
    [60, "t4", "(pointer gs-bitbltbuf)"],
    [62, "t4", "(pointer gs-reg64)"],
    [63, "t4", "(pointer gs-trxpos)"],
    [65, "t4", "(pointer gs-reg64)"],
    [71, "t4", "(pointer gs-trxreg)"],
    [73, "t4", "(pointer gs-reg64)"],
    [75, "t4", "(pointer gs-trxdir)"],
    [77, "t4", "(pointer gs-reg64)"],
    [[98, 102], "a2", "dma-packet"],
    [[108, 111], "a2", "gs-gif-tag"],

    [132, "a2", "(pointer gs-bitbltbuf)"],
    [134, "a2", "(pointer gs-reg64)"],
    [135, "a2", "(pointer gs-trxpos)"],
    [137, "a2", "(pointer gs-reg64)"],
    [139, "a2", "(pointer gs-trxreg)"],
    [141, "a2", "(pointer gs-reg64)"],
    [143, "a2", "(pointer gs-trxdir)"],
    [145, "a2", "(pointer gs-reg64)"],

    [[157, 161], "a2", "dma-packet"],
    [[167, 170], "a2", "gs-gif-tag"],
    [191, "a2", "(pointer gs-bitbltbuf)"],
    [193, "a2", "(pointer gs-reg64)"],
    [194, "a2", "(pointer gs-trxpos)"],
    [196, "a2", "(pointer gs-reg64)"],
    [198, "a2", "(pointer gs-trxreg)"],
    [200, "a2", "(pointer gs-reg64)"],
    [202, "a2", "(pointer gs-trxdir)"],
    [204, "a2", "(pointer gs-reg64)"]
  ],

  "(method 11 texture-pool)": [
    [[119, 123], "a0", "dma-packet"],
    [[129, 132], "a0", "gs-gif-tag"],
    [137, "a0", "(pointer uint64)"],
    [139, "a0", "(pointer gs-reg64)"],
    [145, "a0", "dma-packet"],
    [146, "a0", "(pointer uint64)"]
  ],

  "texture-page-login": [[[34, 45], "s2", "texture-page"]],

  "upload-vram-data": [
    [[9, 15], "a0", "dma-packet"],
    [[18, 24], "a0", "gs-gif-tag"],
    [33, "a0", "(pointer gs-bitbltbuf)"],
    [35, "a0", "(pointer gs-reg64)"],
    [36, "a0", "(pointer gs-trxpos)"],
    [38, "a0", "(pointer gs-reg64)"],
    [42, "a0", "(pointer gs-trxreg)"],
    [44, "a0", "(pointer gs-reg64)"],
    [45, "a0", "(pointer gs-trxdir)"],
    [47, "a0", "(pointer gs-reg64)"]
  ],

  "texture-page-dir-inspect": [[[133, 136], "v1", "adgif-shader"]],

  "upload-vram-pages": [
    [[135, 140], "a0", "dma-packet"],
    [[144, 149], "a0", "gs-gif-tag"],
    [[155, 157], "a0", "(pointer gs-reg64)"],
    [154, "a0", "(pointer uint64)"],
    [[162, 165], "v1", "dma-packet"]
  ],

  "upload-vram-pages-pris": [
    [[128, 134], "a0", "dma-packet"],
    [[137, 143], "a0", "gs-gif-tag"],
    [148, "a0", "(pointer uint64)"],
    [150, "a0", "(pointer gs-reg64)"],
    [[154, 159], "v1", "dma-packet"]
  ],

  // RES
  "(method 19 res-lump)": [
    [46, "t2", "(pointer uint64)"],
    [100, "t3", "(pointer uint64)"],
    [184, "t5", "(pointer uint64)"],
    [64, "t6", "(pointer uint64)"]
  ],
  "(method 16 res-lump)": [
    [22, "t1", "(pointer uint64)"],
    [29, "t2", "(pointer uint64)"]
  ],
  "(method 18 res-lump)": [["_stack_", 16, "object"]],
  "(method 21 res-lump)": [
    ["_stack_", 16, "res-tag"],
    ["_stack_", 32, "res-tag"]
  ],

  "(method 15 sync-info)": [
    ["_stack_", 16, "res-tag"],
    [[19, 24], "v1", "(pointer float)"]
  ],

  "(method 15 sync-info-eased)": [
    ["_stack_", 16, "res-tag"],
    [[44, 49], "v1", "(pointer float)"],
    [[26, 35], "v1", "(pointer float)"]
  ],

  "(method 15 sync-info-paused)": [
    ["_stack_", 16, "res-tag"],
    [[44, 49], "v1", "(pointer float)"],
    [[26, 35], "v1", "(pointer float)"]
  ],

  "(method 15 res-lump)": [[132, "s5", "res-tag-pair"]],

  "(method 17 res-lump)": [[22, "s4", "(pointer pointer)"]],

  "(method 20 res-lump)": [[331, "a3", "(inline-array vector)"]],

  "(method 8 res-lump)": [
    [215, "s0", "array"],
    [[0, 100], "s0", "basic"],
    [[102, 120], "s0", "basic"],
    [[147, 150], "s0", "collide-mesh"],
    [[157, 200], "s0", "(array object)"],
    //[[197, 199], "s0", "(array basic)"],
    //[[236, 240], "a0", "basic"]
    [235, "s0", "basic"]
  ],

  // SHADOW-CPU-H
  "(method 10 shadow-control)": [[1, "v1", "int"]],

  // FACT-H
  "(method 0 fact-info-enemy)": [
    [[3, 92], "gp", "fact-info-enemy"]
  ],

  "(method 0 fact-info)": [
    //[16, "t9", "(function string none)"],
    ["_stack_", 16, "res-tag"],
    [[32, 43], "v1", "(pointer int32)"],
    [86, "gp", "fact-info"]
  ],

  "(method 0 fact-info-target)": [[[3, 20], "gp", "fact-info-target"]],

  "(method 0 align-control)": [[[14, 18], "v0", "align-control"]],

  "str-load": [[[20, 36], "s2", "load-chunk-msg"]],

  "str-load-status": [
    [[18, 22], "v1", "load-chunk-msg"],
    [26, "v1", "load-chunk-msg"]
  ],

  "str-play-async": [[[8, 16], "s4", "load-chunk-msg"]],

  "str-play-stop": [[[7, 14], "s5", "load-chunk-msg"]],

  "str-play-queue": [[[19, 27], "s5", "load-chunk-msg"]],

  "str-ambient-play": [[[7, 15], "s5", "load-chunk-msg"]],

  "str-ambient-stop": [[[7, 16], "s5", "load-chunk-msg"]],

  "dgo-load-begin": [[[21, 40], "s2", "load-dgo-msg"]],

  "dgo-load-get-next": [[[14, 31], "v1", "load-dgo-msg"]],

  "dgo-load-continue": [[[5, 21], "gp", "load-dgo-msg"]],

  "string->sound-name": [[[2, 18], "a1", "(pointer uint8)"]],

  "ramdisk-load": [[[8, 12], "v1", "ramdisk-rpc-load"]],

  "(method 3 generic-tie-interp-point)": [[15, "gp", "(pointer uint128)"]],

  "ripple-find-height": [[[22, 72], "s4", "mei-ripple"]],

  "(method 0 collide-shape-prim-sphere)": [
    [[4, 8], "v0", "collide-shape-prim-sphere"]
  ],
  "(method 0 collide-shape-prim-mesh)": [
    [[6, 11], "v0", "collide-shape-prim-mesh"]
  ],
  "(method 0 collide-shape-prim-group)": [
    [[11, 18], "v0", "collide-shape-prim-group"]
  ],

  "entity-actor-count": [["_stack_", 16, "res-tag"]],

  "entity-actor-lookup": [
    ["_stack_", 16, "res-tag"],
    [[10, 33], "v1", "(pointer uint32)"]
  ],

  "(method 11 joint-mod)": [
    [15, "s3", "process-drawable"],
    [[26, 66], "s3", "fact-info-enemy"]
  ],

  "joint-mod-look-at-handler": [[[2, 254], "gp", "joint-mod"]],

  "joint-mod-world-look-at-handler": [[[0, 254], "gp", "joint-mod"]],

  "joint-mod-rotate-handler": [[[2, 77], "s4", "joint-mod"]],

  "joint-mod-joint-set-handler": [[[2, 13], "s4", "joint-mod"]],

  "joint-mod-joint-set*-handler": [[[2, 31], "s5", "joint-mod"]],
  "joint-mod-wheel-callback": [[[2, 63], "s4", "joint-mod-wheel"]],
  "joint-mod-set-local-callback": [[[0, 23], "v1", "joint-mod-set-local"]],
  "joint-mod-set-world-callback": [[[0, 23], "v1", "joint-mod-set-world"]],
  "joint-mod-blend-local-callback": [[[2, 63], "gp", "joint-mod-blend-local"]],
  "joint-mod-spinner-callback": [[[2, 63], "gp", "joint-mod-spinner"]],

  "(method 11 touching-prims-entry-pool)": [
    [[0, 8], "v1", "touching-prims-entry"],
    [8, "v1", "pointer"],
    [[9, 11], "v1", "touching-prims-entry"],
    [[1, 20], "a1", "touching-prims-entry"]
  ],

  "(method 0 touching-list)": [[[6, 9], "v0", "touching-list"]],

  "num-func-chan": [[8, "v1", "joint-control-channel"]],

  "shrubbery-login-post-texture": [
    //[[13, 41], "a3", "qword"],
    // [[13, 41], "a2", "qword"]
    [[13, 15], "a3", "qword"],
    [16, "a3", "pointer"],
    [24, "a3", "pointer"],
    [[17, 23], "a3", "qword"],
    [[13, 23], "a1", "qword"],
    [14, "a2", "qword"],
    [[27, 29], "a3", "qword"],
    [[27, 29], "a1", "qword"],
    [[35, 37], "a3", "qword"],
    [[35, 37], "a2", "qword"]
  ],

  "(method 3 sparticle-cpuinfo)": [[106, "f0", "float"]],

  "camera-teleport-to-entity": [[9, "a0", "transform"]],

  "add-debug-sphere-from-table": [[[9, 18], "s1", "(inline-array vector)"]],

  "(method 14 actor-link-info)": [[5, "v1", "entity-links"]],
  "(method 15 actor-link-info)": [[5, "v1", "entity-links"]],

  "(method 23 actor-link-info)": [[4, "v1", "entity-links"]],
  "(method 24 actor-link-info)": [[4, "v1", "entity-links"]],
  "(method 9 actor-link-info)": [[[0, 36], "s3", "entity-actor"]],
  "alt-actor-list-subtask-incomplete-count": [[19, "a0", "entity-links"]],
  "actor-link-dead-hook": [[1, "v1", "entity-links"]],

  "check-irx-version": [[[6, 37], "gp", "sound-rpc-get-irx-version"]],
  "sound-bank-load": [[[9, 11], "v1", "sound-rpc-load-bank"]],
  "sound-bank-unload": [[[7, 9], "v1", "sound-rpc-unload-bank"]],
  "sound-music-load": [[[7, 9], "v1", "sound-rpc-load-music"]],
  "sound-music-unload": [[6, "v1", "sound-rpc-unload-music"]],
  "sound-reload-info": [[6, "v1", "sound-rpc-reload-info"]],
  "set-language": [[[10, 12], "v1", "sound-rpc-set-language"]],
  "list-sounds": [[6, "v1", "sound-rpc-list-sounds"]],
  "sound-set-volume": [[[6, 13], "v1", "sound-rpc-set-master-volume"]],
  "sound-set-reverb": [[[8, 21], "v1", "sound-rpc-set-reverb"]],
  "sound-set-ear-trans": [[[7, 20], "gp", "sound-rpc-set-ear-trans"]],
  "sound-play-by-name": [
    [[13, 45], "s5", "sound-rpc-play"],
    [[22, 39], "s3", "process-drawable"]
  ],
  "sound-play-by-spec": [
    [[9, 54], "s5", "sound-rpc-play"],
    [[31, 47], "s3", "process-drawable"]
  ],
  "sound-pause": [[[5, 7], "v1", "sound-rpc-pause-sound"]],
  "sound-stop": [[[5, 7], "v1", "sound-rpc-stop-sound"]],
  "sound-continue": [[[5, 7], "v1", "sound-rpc-continue-sound"]],
  "sound-group-pause": [[[5, 7], "v1", "sound-rpc-pause-group"]],
  "sound-group-stop": [[[5, 7], "v1", "sound-rpc-stop-group"]],
  "sound-group-continue": [[[5, 7], "v1", "sound-rpc-continue-group"]],
  "sound-set-falloff-curve": [[[7, 19], "v1", "sound-rpc-set-falloff-curve"]],
  "sound-set-sound-falloff": [[[8, 13], "v1", "sound-rpc-set-sound-falloff"]],
  "sound-set-flava": [[[5, 7], "v1", "sound-rpc-set-flava"]],
  "(method 0 ambient-sound)": [
    [136, "v1", "sound-spec"],
    [143, "v1", "sound-spec"],
    [140, "v1", "sound-spec"],
    [147, "v1", "sound-spec"],
    ["_stack_", 16, "sound-spec"],
    ["_stack_", 32, "sound-name"],
    ["_stack_", 48, "(pointer float)"],
    ["_stack_", 52, "sound-play-parms"],
    ["_stack_", 64, "res-tag"]
  ],
  "(method 11 ambient-sound)": [
    [[18, 31], "s4", "process-drawable"],
    [[12, 44], "gp", "sound-rpc-set-param"]
  ],
  "(method 12 ambient-sound)": [[[8, 20], "v1", "sound-rpc-set-param"]],
  "sound-buffer-dump": [[[14, 25], "s3", "sound-rpc-play"]],
  "actor-link-subtask-complete-hook": [[1, "v1", "entity-links"]],

  "(method 0 vol-control)": [
    [30, "s5", "res-lump"],
    [36, "s5", "res-lump"],
    [58, "s5", "res-lump"],
    [62, "s5", "res-lump"],
    [85, "s5", "res-lump"],
    [91, "s5", "res-lump"],
    [113, "s5", "res-lump"],
    [117, "s5", "res-lump"]
  ],

  "point-in-air-box?": [[5, "f1", "float"]],

  "(method 3 air-box)": [
    [16, "f0", "float"],
    [22, "f0", "float"],
    [28, "f0", "float"]
  ],

  "joint-anim-inspect-elt": [
    [9, "gp", "joint-anim-matrix"],
    [26, "gp", "joint-anim-transformq"]
  ],
  "(method 12 art-group)": [[13, "a0", "art-joint-anim"]],

  "(method 0 path-control)": [["_stack_", 16, "res-tag"]],

  "(method 0 curve-control)": [[[13, 55], "s3", "entity"]],

  "nav-mesh-connect": [
    [[4, 15], "s2", "entity-actor"],
    [19, "v1", "entity"],
    [20, "v1", "entity-links"],
    [72, "v1", "entity"],
    [73, "v1", "entity-links"],
    [76, "a0", "entity"],
    [77, "a0", "entity-links"]
  ],

  "add-debug-point": [
    [125, "a3", "pointer"],
    [[27, 144], "a0", "(pointer uint64)"],
    [[147, 150], "a0", "dma-packet"],
    [[31, 35], "a3", "dma-packet"],
    [[41, 44], "a3", "gs-gif-tag"],
    [[61, 65], "a3", "vector4w-2"],
    [[81, 85], "a3", "vector4w-2"],
    [[98, 102], "a3", "vector4w-2"],
    [[118, 122], "a1", "vector4w-2"]
  ],
  "internal-draw-debug-line": [
    [[95, 101], "a3", "dma-packet"],
    [[104, 110], "a3", "gs-gif-tag"],
    [[212, 225], "a1", "(inline-array vector4w-2)"],
    [228, "a3", "pointer"],
    [[93, 246], "a0", "(pointer uint64)"],
    [[250, 253], "a0", "dma-packet"],
    [[3, 158], "s2", "rgba"],
    [[5, 204], "s5", "rgba"]
  ],
  "add-debug-flat-triangle": [
    [[55, 61], "a3", "dma-packet"],
    [[64, 70], "a3", "gs-gif-tag"],
    [[93, 112], "a3", "(inline-array vector4w-3)"],
    [[53, 133], "a0", "(pointer uint64)"],
    [115, "a1", "pointer"],
    [[135, 140], "a0", "dma-packet"]
  ],
  "add-debug-line2d": [
    [[58, 64], "a2", "dma-packet"],
    [[67, 73], "a2", "gs-gif-tag"],
    [[76, 81], "a2", "(inline-array vector4w)"],
    [[84, 89], "a2", "(inline-array vector4w)"],
    [[56, 110], "a0", "(pointer uint64)"],
    [92, "a1", "pointer"],
    [[112, 117], "v1", "dma-packet"]
  ],
  "debug-percent-bar": [[[32, 43], "v1", "dma-packet"]],
  "debug-pad-display": [[[70, 75], "v1", "dma-packet"]],
  "internal-draw-debug-text-3d": [[[54, 59], "v1", "dma-packet"]],
  "drawable-frag-count": [[[14, 20], "s5", "drawable-group"]],

  "generic-init-buffers": [
    [[39, 44], "v1", "dma-packet"],
    [25, "s5", "gs-zbuf"],
    [32, "gp", "gs-zbuf"]
  ],

  "(method 13 drawable-inline-array-collide-fragment)": [
    [[1, 5], "v1", "collide-fragment"]
  ],

  "(method 12 drawable-inline-array-collide-fragment)": [
    [[1, 5], "v1", "collide-fragment"]
  ],

  "(method 11 drawable-inline-array-collide-fragment)": [
    [[1, 5], "v1", "collide-fragment"]
  ],

  "main-cheats": [
    [[1123, 1126], "v1", "dma-packet"]
  ],
  "on": [[33, "t9", "(function cpu-thread function none)"]],

  "bg": [[37, "a0", "symbol"]],

  "level-update-after-load": [
    [[29, 55], "s2", "drawable-tree"],
    [[121, 146], "s1", "drawable-inline-array-tfrag"],
    [[150, 151], "s1", "drawable-tree-instance-tie"]
  ],

  "(method 11 setting-control)": [[[3, 25], "s4", "connection"]],

  "(method 9 setting-data)": [
    [[4, 345], "s3", "connection"],
    [[9, 12], "v1", "symbol"],
    [[14, 17], "v1", "symbol"],
    [[19, 22], "v1", "symbol"],
    [[24, 27], "v1", "symbol"],
    [[29, 32], "v1", "symbol"],
    [[33, 35], "a0", "int"],
    [[40, 45], "a0", "uint"],
    [[47, 49], "v1", "int"],
    [[68, 71], "v1", "symbol"],
    [[72, 78], "v1", "float"],
    [[80, 83], "v1", "float"],
    [[87, 90], "v1", "symbol"],
    [[91, 97], "v1", "float"],
    [[99, 102], "v1", "float"],
    [[106, 109], "v1", "symbol"],
    [[110, 116], "v1", "float"],
    [[118, 121], "v1", "float"],
    [[125, 128], "v1", "symbol"],
    [[129, 135], "v1", "float"],
    [[137, 140], "v1", "float"],
    [[144, 147], "v1", "symbol"],
    [[148, 154], "v1", "float"],
    [[156, 159], "v1", "float"],
    [[163, 166], "v1", "symbol"],
    [[167, 173], "v1", "float"],
    [[175, 178], "v1", "float"],
    [[182, 185], "v1", "symbol"],
    [[186, 192], "v1", "float"],
    [[194, 197], "v1", "float"],
    [[201, 204], "v1", "symbol"],
    [[205, 211], "v1", "float"],
    [[213, 216], "v1", "float"],
    [[220, 223], "v1", "float"],
    [[224, 226], "v1", "int"],
    [[226, 229], "v1", "float"],
    [[233, 236], "v1", "float"],
    [[240, 243], "v1", "float"],
    [[247, 250], "v1", "float"],
    [[254, 257], "v1", "float"],
    [[261, 264], "v1", "float"],
    [[268, 271], "v1", "float"],
    [[275, 277], "v1", "int"],
    [[280, 282], "v1", "symbol"],
    [[285, 287], "v1", "symbol"],
    [[290, 293], "v1", "symbol"],
    [[295, 298], "v1", "symbol"],
    [[300, 303], "v1", "symbol"],
    [[305, 308], "v1", "(pointer progress)"],
    [[310, 313], "v1", "(pointer progress)"],
    [[315, 318], "v1", "(pointer progress)"],
    [[325, 328], "v1", "(pointer progress)"],
    [[330, 333], "v1", "symbol"],
    [[334, 337], "a0", "int"],
    [[341, 344], "a0", "uint"]
  ],

  "(method 12 level)": [[151, "a0", "symbol"]],
  "(method 26 level-group)": [[[65, 96], "v0", "level"]],
  "update-sound-banks": [[[21, 52], "t0", "symbol"]],
  "(method 16 level-group)": [
    [[122, 146], "s1", "continue-point"],
    [[115, 154], "s3", "continue-point"]
  ],
  "(method 20 level)": [[[43, 45], "s3", "ramdisk-rpc-fill"]],

  "(anon-function 29 process-drawable)": [
    [[0, 99999], "s6", "process-drawable"]
  ],

  "ja-done?": [[[0, 999], "s6", "process-drawable"]],
  "ja-min?": [[[0, 999], "s6", "process-drawable"]],
  "ja-max?": [[[0, 999], "s6", "process-drawable"]],
  "ja-num-frames": [[[0, 999], "s6", "process-drawable"]],
  "ja-frame-num": [[[0, 999], "s6", "process-drawable"]],
  "ja-aframe-num": [[[0, 999], "s6", "process-drawable"]],
  "ja-aframe": [[[0, 999], "s6", "process-drawable"]],
  "ja-step": [[[0, 999], "s6", "process-drawable"]],
  "ja-channel-set!": [[[0, 999], "s6", "process-drawable"]],
  "ja-channel-push!": [[[0, 999], "s6", "process-drawable"]],
  "ja-group-size": [[[0, 999], "s6", "process-drawable"]],
  "ja-eval": [[[0, 999], "s6", "process-drawable"]],
  "ja-blend-eval": [[[0, 999], "s6", "process-drawable"]],
  "ja-post": [
    [[0, 999], "s6", "process-drawable"],
    [54, "a1", "process"]
  ],
  "transform-post": [[[0, 999], "s6", "process-drawable"]],
  "rider-trans": [[[0, 999], "s6", "process-drawable"]],
  "rider-post": [[[0, 999], "s6", "process-drawable"]],
  "pusher-post": [[[0, 999], "s6", "process-drawable"]],
  "process-drawable-delay-player": [[[0, 999], "s6", "process-drawable"]],

  "upload-generic-shrub": [
    [[3, 13], "t0", "dma-packet"],
    [[15, 26], "v1", "matrix"],
    [[31, 44], "t0", "vector4w-2"],
    [[47, 71], "t0", "dma-packet"],
    [[74, 98], "a2", "dma-packet"],
    [[101, 125], "a2", "dma-packet"],
    [[128, 152], "a2", "dma-packet"],
    [[157, 162], "a1", "dma-packet"]
  ],

  "(top-level-login task-control)": [[165, "v1", "symbol"]],

  "task-control-reset": [
    [[7, 13], "a0", "task-control"],
    [[17, 21], "a0", "task-control"]
  ],

  "(anon-function 494 task-control)": [[32, "v0", "float"]],
  "(anon-function 493 task-control)": [[32, "v0", "float"]],
  "(anon-function 480 task-control)": [[13, "v0", "float"]],
  "(anon-function 477 task-control)": [[38, "v0", "float"]],
  "(anon-function 476 task-control)": [[38, "v0", "float"]],
  "(anon-function 475 task-control)": [
    [37, "v0", "float"],
    [81, "v0", "float"]
  ],
  "(anon-function 474 task-control)": [
    [37, "v0", "float"],
    [81, "v0", "float"]
  ],
  "(anon-function 426 task-control)": [[32, "v0", "float"]],
  "(anon-function 425 task-control)": [[32, "v0", "float"]],
  "(anon-function 415 task-control)": [[32, "v0", "float"]],
  "(anon-function 414 task-control)": [[32, "v0", "float"]],
  "(anon-function 365 task-control)": [[32, "v0", "float"]],
  "(anon-function 364 task-control)": [[32, "v0", "float"]],
  "(anon-function 363 task-control)": [[32, "v0", "float"]],
  "(anon-function 362 task-control)": [[32, "v0", "float"]],
  "(anon-function 337 task-control)": [[32, "v0", "float"]],
  "(anon-function 336 task-control)": [[32, "v0", "float"]],
  "(anon-function 227 task-control)": [
    [[14, 16], "t9", "(function process event-message-block float)"]
  ],
  "(anon-function 286 task-control)": [
    [[14, 16], "t9", "(function process event-message-block float)"]
  ],
  "(anon-function 366 task-control)": [
    [[14, 16], "t9", "(function process event-message-block float)"]
  ],
  "(anon-function 367 task-control)": [
    [[14, 16], "t9", "(function process event-message-block float)"]
  ],
  "(anon-function 368 task-control)": [
    [[14, 16], "t9", "(function process event-message-block float)"]
  ],
  "(anon-function 369 task-control)": [
    [[14, 16], "t9", "(function process event-message-block float)"]
  ],
  "(anon-function 380 task-control)": [
    [[14, 16], "t9", "(function process event-message-block float)"]
  ],
  "(anon-function 383 task-control)": [
    [[14, 16], "t9", "(function process event-message-block float)"]
  ],
  "(anon-function 390 task-control)": [
    [[14, 16], "t9", "(function process event-message-block float)"]
  ],
  "(anon-function 393 task-control)": [
    [[14, 16], "t9", "(function process event-message-block float)"]
  ],
  "(anon-function 400 task-control)": [
    [[14, 16], "t9", "(function process event-message-block float)"]
  ],
  "(anon-function 403 task-control)": [
    [[14, 16], "t9", "(function process event-message-block float)"]
  ],
  "(anon-function 435 task-control)": [
    [[14, 16], "t9", "(function process event-message-block float)"]
  ],
  "(anon-function 445 task-control)": [
    [[14, 16], "t9", "(function process event-message-block float)"]
  ],
  "(anon-function 455 task-control)": [
    [[14, 16], "t9", "(function process event-message-block float)"]
  ],
  "(anon-function 38 task-control)": [[13, "v0", "float"]],
  "(anon-function 28 task-control)": [[13, "v0", "float"]],

  "(method 18 game-info)": [
    [4, "v1", "symbol"],
    [5, "v1", "level-load-info"],
    [10, "s3", "continue-point"]
  ],

  "(method 9 game-info)": [
    [
      [270, 286],
      "s2",
      "(function cpu-thread function object object object object pointer)"
    ]
  ],

  "(method 25 game-info)": [
    [4, "v1", "game-save-tag"],
    [53, "v1", "pointer"],
    [[7, 53], "v1", "game-save-tag"],
    [[72, 138], "s4", "game-save-tag"],
    [154, "s4", "pointer"],
    [[166, 205], "s4", "game-save-tag"],
    [206, "s4", "pointer"],
    [498, "s4", "pointer"],
    [207, "a1", "(pointer uint8)"],
    [[219, 220], "s4", "game-save-tag"],
    [223, "s4", "pointer"],
    [224, "a1", "(pointer uint8)"],
    [[235, 236], "s4", "game-save-tag"],
    [249, "s4", "pointer"],
    [[261, 262], "s4", "game-save-tag"],
    [275, "s4", "pointer"],
    [293, "s4", "game-save-tag"],
    [302, "s4", "pointer"],
    [303, "a2", "(pointer uint8)"],
    [315, "s4", "game-save-tag"],
    [319, "s4", "pointer"],
    [343, "v1", "(pointer uint8)"],
    [352, "v1", "(pointer uint8)"],
    [[360, 420], "s4", "game-save-tag"],
    [423, "s4", "pointer"],
    [424, "a1", "(pointer uint8)"],
    [436, "s4", "game-save-tag"],
    [440, "s4", "pointer"],
    [456, "s4", "game-save-tag"],
    [460, "s4", "pointer"],
    [476, "s4", "game-save-tag"],
    [480, "s4", "pointer"],
    [[493, 495], "s4", "game-save-tag"]
  ],

  "(method 11 game-save)": [
    [126, "v1", "pointer"],
    [213, "s4", "pointer"],
    [[74, 88], "s4", "game-save-tag"],
    [98, "s4", "pointer"],
    [107, "s4", "game-save-tag"],
    [125, "s4", "(pointer uint8)"],
    [131, "s4", "game-save-tag"],
    [155, "s4", "game-save-tag"],
    [148, "s4", "pointer"],
    [172, "s4", "pointer"],
    [179, "s4", "game-save-tag"],
    [196, "s4", "pointer"],
    [[203, 210], "s4", "game-save-tag"]
  ],

  "drawable-load": [
    [17, "s5", "drawable"],
    [18, "s5", "drawable"],
    [20, "s5", "drawable"],
    [25, "s5", "drawable"],
    [27, "s5", "drawable"]
  ],
  "art-load": [
    [9, "s5", "art"],
    [13, "s5", "art"],
    [15, "s5", "art"]
  ],
  "art-group-load-check": [
    [22, "s3", "art-group"],
    [31, "s3", "art-group"],
    [43, "s3", "art-group"],
    [50, "s3", "art-group"],
    [52, "s3", "art-group"]
  ],
  "(method 13 art-group)": [[16, "s3", "art-joint-anim"]],
  "(method 14 art-group)": [[16, "s3", "art-joint-anim"]],
  "(method 9 external-art-control)": [
    [171, "s4", "external-art-buffer"],
    [172, "s4", "external-art-buffer"],
    [173, "s4", "external-art-buffer"],
    [177, "s4", "external-art-buffer"],
    [183, "s4", "external-art-buffer"],
    [190, "s4", "external-art-buffer"],

    [233, "s4", "spool-anim"],
    [240, "s4", "spool-anim"],
    [243, "s4", "spool-anim"],
    [248, "s4", "spool-anim"],
    [249, "s4", "spool-anim"],
    [253, "s4", "spool-anim"],
    [257, "s4", "spool-anim"]
  ],

  "(method 10 external-art-control)": [[18, "v1", "spool-anim"]],

  "(method 16 external-art-control)": [
    [37, "a0", "process"],
    [17, "s5", "process-drawable"]
  ],

  "ja-play-spooled-anim": [
    [154, "a0", "process"],
    [286, "s2", "art-joint-anim"],
    [294, "s2", "art-joint-anim"],
    [295, "s2", "art-joint-anim"],
    [306, "s2", "art-joint-anim"],
    [320, "s2", "art-joint-anim"],
    [324, "s2", "art-joint-anim"]
  ],

  "(method 11 external-art-control)": [
    [127, "a0", "process"],
    [151, "a0", "process"],
    [168, "a0", "process"],
    [18, "s5", "process-drawable"]
  ],

  "debug-menu-item-var-update-display-str": [
    [[44, 49], "v1", "int"],
    [[61, 69], "v1", "int"]
  ],

  "debug-menu-item-get-max-width": [[[18, 27], "a0", "debug-menu-item-var"]],

  "debug-menu-send-msg": [
    [[3, 14], "s2", "debug-menu-item"],
    [[14, 21], "s2", "debug-menu-item-submenu"]
  ],

  "debug-menu-item-var-joypad-handler": [
    [[39, 42], "a2", "int"],
    [[40, 42], "a3", "int"],
    [41, "t9", "(function int int int int int)"],
    [200, "t9", "(function int int int int int)"],
    [138, "v1", "int"],
    [143, "v1", "int"],
    [[182, 187], "v1", "int"],
    [[182, 187], "a1", "int"],
    [[190, 194], "a0", "int"],
    [[193, 195], "v1", "int"]
  ],

  "debug-menu-find-from-template": [
    [3, "s4", "debug-menu"],
    [[4, 8], "s4", "debug-menu-item"],
    [[41, 44], "s4", "debug-menu-node"],
    [[7, 12], "s5", "debug-menu-item"],
    [23, "s5", "debug-menu-item-submenu"]
  ],

  "debug-menu-func-decode": [[[12, 14], "a0", "symbol"]],

  "dm-cam-render-float": [[[71, 72], "v0", "float"]],

  "can-hint-be-played?": [
    [[25, 28], "a0", "level-hint"] // kinda a guess, but its the only process that makes sense
  ],

  "debug-menu-rebuild": [[[4, 13], "a0", "debug-menu-item"]],

  "debug-menu-item-submenu-render": [[[39, 44], "v1", "dma-packet"]],

  "debug-menu-item-function-render": [[[46, 51], "v1", "dma-packet"]],

  "debug-menu-item-flag-render": [[[44, 49], "v1", "dma-packet"]],

  "debug-menu-render": [
    [[45, 48], "v1", "dma-packet"],
    [[106, 110], "v1", "dma-packet"]
  ],

  "debug-menu-item-var-msg": [[64, "t9", "(function int int int int int)"]],

  "calculate-basis-functions-vector!": [
    [[8, 20], "v1", "(pointer float)"],
    [[0, 60], "f1", "float"]
  ],

  "(anon-function 2 memory-usage)": [
    [[171, 415], "s5", "process-drawable"],
    [[212, 213], "v1", "collide-shape"]
  ],

  "(method 8 process-tree)": [
    [31, "v1", "symbol"],
    [6, "a3", "symbol"]
  ],

  "(method 9 align-control)": [
    [[27, 31], "t9", "(function object object object object)"]
  ],

  "(method 8 tie-fragment)": [
    [150, "a0", "(pointer int32)"],
    [[157, 160], "a0", "basic"]
  ],

  "letterbox": [[[29, 33], "v1", "dma-packet"]],

  "blackout": [[[20, 24], "v1", "dma-packet"]],

  "(method 10 external-art-control)": [[18, "v1", "pointer"]],

  "(method 15 load-state)": [
    [31, "t9", "(function int)"],
    [291, "s5", "entity-actor"],
    [370, "s3", "process-drawable"]
  ],

  "yakow-default-event-handler": [
    [27, "a0", "collide-shape"],
    [32, "a0", "collide-shape"]
  ],

  "(method 11 yakow)": [
    [184, "v1", "vector"],
    [186, "v1", "vector"],
    [189, "v1", "vector"]
  ],

  "yakow-post": [
    [114, "a0", "collide-shape-moving"],
    [130, "a0", "collide-shape-moving"]
  ],

  "raw-ray-sphere-intersect": [
    [23, "v1", "float"],
    [36, "v1", "uint"]
  ],

  "(method 0 anim-test-obj)": [
    [9, "s4", "anim-test-obj"],
    [10, "s4", "anim-test-obj"],
    [13, "s4", "anim-test-obj"],
    [15, "s4", "anim-test-obj"]
  ],

  "(method 0 anim-test-sequence)": [
    [8, "s5", "anim-test-sequence"],
    [11, "s5", "anim-test-sequence"],
    [13, "s5", "anim-test-sequence"]
  ],

  "(method 0 anim-test-seq-item)": [
    [8, "v1", "anim-test-seq-item"],
    [10, "v0", "anim-test-seq-item"],
    [11, "v0", "anim-test-seq-item"],
    [14, "v0", "anim-test-seq-item"],
    [17, "v0", "anim-test-seq-item"]
  ],

  "(method 3 anim-tester)": [
    [12, "s5", "anim-test-obj"],
    [15, "s5", "anim-test-obj"],
    [148, "s5", "anim-test-obj"],
    [150, "s5", "anim-test-obj"],
    [22, "s4", "anim-test-sequence"],
    [28, "s4", "anim-test-sequence"],
    [38, "s4", "anim-test-sequence"],
    [48, "s4", "anim-test-sequence"],
    [59, "s4", "anim-test-sequence"],
    [137, "s4", "anim-test-sequence"],
    [139, "s4", "anim-test-sequence"],
    [66, "s3", "anim-test-seq-item"],
    [70, "s3", "anim-test-seq-item"],
    [75, "s3", "anim-test-seq-item"],
    [79, "s3", "anim-test-seq-item"],
    [88, "s3", "anim-test-seq-item"],
    [94, "s3", "anim-test-seq-item"],
    [104, "s3", "anim-test-seq-item"],
    [114, "s3", "anim-test-seq-item"],
    [126, "s3", "anim-test-seq-item"],
    [128, "s3", "anim-test-seq-item"]
  ],

  "anim-test-obj-item-valid?": [
    [5, "s5", "anim-test-sequence"],
    [12, "s5", "anim-test-sequence"],
    [17, "s5", "anim-test-sequence"],
    [36, "s5", "anim-test-sequence"],
    [38, "s5", "anim-test-sequence"],
    [20, "v1", "anim-test-seq-item"],
    [26, "v1", "anim-test-seq-item"],
    [28, "v1", "anim-test-seq-item"]
  ],

  "anim-test-obj-remove-invalid": [
    [84, "v1", "anim-test-sequence"],
    [88, "v1", "anim-test-sequence"],
    [90, "v1", "anim-test-sequence"],
    [92, "v1", "anim-test-sequence"],
    [93, "v1", "anim-test-sequence"],
    [91, "a0", "anim-test-sequence"],
    [5, "s5", "anim-test-sequence"],
    [8, "s5", "anim-test-sequence"],
    [11, "s5", "anim-test-sequence"],
    [30, "s5", "anim-test-sequence"],
    [44, "s5", "anim-test-sequence"],
    [51, "s5", "anim-test-sequence"],
    [58, "s5", "anim-test-sequence"],
    [67, "s5", "anim-test-sequence"],
    [70, "s4", "anim-test-sequence"],
    [71, "s5", "anim-test-sequence"],
    [72, "s5", "anim-test-sequence"],
    [15, "s3", "anim-test-seq-item"],
    [18, "s3", "anim-test-seq-item"],
    [24, "s3", "anim-test-seq-item"],
    [31, "s3", "anim-test-seq-item"],
    [34, "s2", "anim-test-seq-item"],
    [35, "s3", "anim-test-seq-item"],
    [36, "s3", "anim-test-seq-item"],
    [61, "a0", "anim-test-seq-item"]
  ],

  "anim-tester-reset": [
    [14, "v1", "anim-test-obj"],
    [30, "v1", "anim-test-obj"],
    [33, "v1", "anim-test-obj"],
    [36, "v1", "anim-test-obj"],
    [43, "v1", "anim-test-obj"],
    [[50, 53], "v1", "anim-test-obj"]
  ],

  "anim-tester-save-all-objects": [
    [[4, 19], "gp", "anim-test-obj"],
    [17, "v1", "anim-test-obj"]
  ],

  "anim-tester-save-object-seqs": [
    [63, "s5", "anim-test-sequence"],
    [69, "s5", "anim-test-sequence"],
    [65, "s5", "anim-test-sequence"],
    [75, "s5", "anim-test-sequence"],
    [79, "s5", "anim-test-sequence"],
    [133, "s5", "anim-test-sequence"],
    [141, "s5", "anim-test-sequence"],
    [142, "v1", "anim-test-sequence"],
    [143, "s5", "anim-test-sequence"],
    [83, "s4", "anim-test-seq-item"],
    [89, "s4", "anim-test-seq-item"],
    [91, "s4", "anim-test-seq-item"],
    [92, "s4", "anim-test-seq-item"],
    [96, "s4", "anim-test-seq-item"],
    [105, "s4", "anim-test-seq-item"],
    [111, "s4", "anim-test-seq-item"],
    [120, "s4", "anim-test-seq-item"],
    [121, "v1", "anim-test-seq-item"],
    [122, "s4", "anim-test-seq-item"]
  ],

  "anim-test-obj-list-handler": [
    [25, "s5", "anim-test-obj"],
    [31, "s5", "anim-test-obj"],
    [110, "s5", "anim-test-obj"],
    [166, "s5", "anim-test-obj"],
    [112, "v1", "anim-tester"]
  ],

  "anim-test-anim-list-handler": [
    [2, "s5", "anim-test-obj"],
    [25, "s5", "anim-test-obj"],
    [65, "s5", "anim-test-obj"],
    [227, "s5", "anim-test-obj"],
    [90, "v1", "anim-test-obj"],
    [91, "v1", "anim-test-obj"],
    [100, "v1", "anim-test-obj"],
    [105, "v1", "anim-test-obj"],
    [130, "v1", "anim-test-obj"],
    [131, "v1", "anim-test-obj"],
    [140, "v1", "anim-test-obj"],
    [145, "v1", "anim-test-obj"],
    [167, "v1", "anim-test-obj"],
    [169, "v1", "anim-test-obj"],
    [171, "v1", "anim-test-obj"],
    [173, "v1", "anim-test-obj"]
  ],

  "anim-test-sequence-list-handler": [
    [2, "s5", "anim-test-sequence"],
    [25, "s5", "anim-test-sequence"],
    [31, "s5", "anim-test-sequence"],
    [71, "s5", "anim-test-sequence"],
    [231, "s5", "anim-test-sequence"],
    [96, "v1", "anim-test-sequence"],
    [97, "v1", "anim-test-sequence"],
    [106, "v1", "anim-test-sequence"],
    [111, "v1", "anim-test-sequence"],
    [136, "v1", "anim-test-sequence"],
    [137, "v1", "anim-test-sequence"],
    [146, "v1", "anim-test-sequence"],
    [151, "v1", "anim-test-sequence"]
  ],

  "anim-test-edit-sequence-list-handler": [
    [[122, 965], "s4", "anim-test-sequence"],
    [129, "v1", "glst-named-node"],
    [[128, 909], "gp", "anim-test-seq-item"],
    [380, "v0", "anim-test-obj"],
    [381, "v0", "anim-test-obj"],
    [382, "v0", "anim-test-obj"],
    [389, "v0", "anim-test-obj"],
    [483, "s3", "anim-test-seq-item"],
    [491, "s3", "anim-test-seq-item"],
    [502, "s3", "anim-test-seq-item"]
  ],

  "anim-tester-interface": [
    [[34, 48], "gp", "anim-test-obj"],
    [[95, 109], "gp", "anim-test-obj"],
    [[156, 160], "v1", "anim-test-obj"],
    [[162, 165], "v1", "anim-test-sequence"]
  ],

  "anim-tester-get-playing-item": [
    [7, "v0", "anim-test-seq-item"],
    [[5, 22], "s5", "anim-test-seq-item"],
    [21, "v0", "anim-test-seq-item"],
    [25, "v0", "anim-test-seq-item"]
  ],

  "anim-tester-add-newobj": [
    [[2, 185], "s2", "anim-test-obj"],
    [[70, 193], "s5", "anim-test-obj"],
    [149, "v1", "anim-test-sequence"],
    [154, "v1", "anim-test-sequence"],
    [160, "v1", "anim-test-sequence"],
    [164, "a0", "art-joint-anim"],
    [170, "a0", "art-joint-anim"]
  ],

  "anim-tester-start": [[20, "t9", "(function process function none)"]],

  "anim-tester-set-name": [
    [[34, 51], "s3", "anim-test-obj"],
    [[40, 63], "s5", "anim-test-sequence"]
  ],

  "anim-tester-add-sequence": [[[33, 102], "s5", "anim-test-obj"]],

  "(anon-function 11 anim-tester)": [
    [[23, 113], "s4", "anim-test-obj"],
    [[83, 338], "gp", "anim-test-sequence"],
    [[123, 187], "s4", "art-joint-anim"]
  ],

  "(method 10 bsp-header)": [
    [[51, 61], "a0", "(pointer uint128)"],
    [[51, 61], "a1", "(pointer uint128)"],
    [133, "v1", "terrain-bsp"],
    [141, "v1", "terrain-bsp"],
    [148, "v1", "terrain-bsp"],
    [5, "a0", "terrain-bsp"],
    [8, "a0", "terrain-bsp"]
  ],

  "(method 15 bsp-header)": [
    [5, "a0", "terrain-bsp"],
    [8, "a0", "terrain-bsp"]
  ],

  "upload-vis-bits": [
    [[4,16], "a1", "(pointer uint128)"],
    [[12, 14], "a0", "(pointer uint128)"],
    [[20,22], "a2", "(pointer uint128)"],
    [[28, 30], "a0", "(pointer uint128)"],
    [[32, 34], "a2", "(pointer uint128)"]
  ],


  "bsp-camera-asm": [
    [[4, 14], "a1", "bsp-node"],
    [[0, 9], "v1", "bsp-node"],
    [[12, 16], "v1", "bsp-node"]
  ],

  "level-remap-texture": [
    [15, "t0", "(pointer int32)"],
    [21, "t0", "(pointer int32)"],
    [19, "t0", "(pointer uint64)"],
    [12, "v1", "int"]
  ],

  "sprite-add-matrix-data": [
    [[5, 15], "a2", "dma-packet"],
    [[24, 29], "a1", "matrix"],
    [[47, 57], "a2", "dma-packet"],
    [[60, 97], "a1", "matrix"],
    [[116, 129], "a1", "vector"]
  ],

  "sprite-add-frame-data": [[[8, 16], "a0", "dma-packet"]],

  "sprite-add-2d-chunk": [
    [[12, 20], "a0", "dma-packet"],
    [[45, 52], "a0", "dma-packet"],
    [[69, 76], "a0", "dma-packet"],
    [[80, 87], "v1", "dma-packet"],
    [65, "a3", "int"]
  ],

  "sprite-add-3d-chunk": [
    [[11, 19], "a0", "dma-packet"],
    [[44, 51], "a0", "dma-packet"],
    [[68, 75], "a0", "dma-packet"],
    [[79, 87], "v1", "dma-packet"],
    [65, "a3", "int"]
  ],

  "sprite-add-shadow-chunk": [
    [[11, 19], "a0", "dma-packet"],
    [[37, 44], "a0", "dma-packet"],
    [[49, 77], "a0", "(inline-array vector)"],
    [[93, 100], "a0", "dma-packet"],
    [[105, 121], "s1", "adgif-shader"],
    [[130, 138], "v1", "dma-packet"]
  ],

  "sprite-draw": [
    [[33, 37], "a0", "dma-packet"],
    [[43, 46], "a0", "gs-gif-tag"],
    [51, "a0", "(pointer gs-test)"],
    [53, "a0", "(pointer gs-reg64)"],
    [55, "a0", "(pointer gs-clamp)"],
    [57, "a0", "(pointer gs-reg64)"],
    [[78, 87], "a0", "dma-packet"],
    [[92, 97], "a0", "dma-packet"],
    [[125, 129], "a0", "dma-packet"],
    [[143, 146], "v1", "dma-packet"]
  ],

  "sprite-init-distorter": [
    [59, "a3", "uint"],
    [[3, 7], "a2", "dma-packet"],
    [[13, 16], "a2", "gs-gif-tag"],
    [21, "a2", "(pointer gs-zbuf)"],
    [23, "a2", "(pointer gs-reg64)"],
    [29, "a2", "(pointer gs-tex0)"],
    [31, "a2", "(pointer gs-reg64)"],
    [33, "a2", "(pointer gs-tex1)"],
    [35, "a2", "(pointer gs-reg64)"],
    [36, "a2", "(pointer gs-miptbp)"],
    [38, "a2", "(pointer gs-reg64)"],
    [45, "a2", "(pointer gs-clamp)"],
    [47, "a2", "(pointer gs-reg64)"],
    [49, "a2", "(pointer gs-alpha)"],
    [51, "a2", "(pointer gs-reg64)"],
    [[62, 67], "a1", "dma-packet"]
  ],

  "sprite-draw-distorters": [
    [[70, 90], "a0", "vector"],
    [72, "v1", "vector"],
    [93, "v1", "vector"],
    [96, "v1", "vector"],
    [115, "v1", "(pointer int32)"],
    [119, "a0", "(pointer int32)"],
    [124, "v1", "vector"],
    [154, "v1", "vector"],
    [[172, 189], "a1", "dma-packet"],
    [[199, 203], "a0", "dma-packet"],
    [[207, 211], "a0", "vector4w"],
    [[216, 221], "a0", "dma-packet"],
    [[248, 265], "a1", "dma-packet"],
    [[273, 277], "a1", "dma-packet"],
    [[281, 285], "a1", "vector4w"],
    [[289, 294], "v1", "dma-packet"]
  ],

  "debug-menu-make-from-template": [
    [[20, 30], "s5", "string"],
    [[31, 60], "s5", "string"],
    [[61, 71], "s5", "string"],
    [[72, 81], "s5", "string"],
    [[82, 107], "s5", "string"],
    [[108, 135], "s5", "string"],
    [[136, 152], "s5", "string"],
    [[153, 183], "s5", "string"],
    [[186, 224], "s5", "string"],
    [[225, 246], "s5", "string"],
    [[249, 321], "s5", "string"]
  ],

  "debug-menu-item-var-render": [[[94, 98], "v1", "dma-packet"]],

  "generic-add-constants": [[[8, 17], "a0", "dma-packet"]],

  "generic-init-buf": [
    [[14, 19], "a0", "dma-packet"],
    [[24, 28], "a0", "gs-gif-tag"],
    [32, "a0", "(pointer gs-test)"],
    [34, "a0", "(pointer uint64)"],
    [34, "a1", "gs-reg"],
    [35, "a0", "(pointer gs-zbuf)"],
    [37, "a0", "(pointer uint64)"],
    [37, "a1", "gs-reg"],
    [[47, 53], "a0", "dma-packet"],
    [[56, 62], "v1", "(pointer vif-tag)"],
    [[62, 66], "v1", "(pointer int32)"]
  ],

  "cam-standard-event-handler": [
    [[0, 999], "s6", "camera-slave"],
    [[16, 30], "s5", "state"],
    [41, "a0", "vector"],
    [[5, 8], "t9", "(function object)"],
    [[19, 22], "t9", "(function object)"],
    [[30, 32], "t9", "(function object)"]
  ],

  "cam-curve-pos": [[[0, 224], "s6", "camera-slave"]],

  "cam-combiner-init": [
    [[0, 999], "s6", "camera-combiner"]
  ],

  "(code cam-combiner-active)": [[[0, 999], "s6", "camera-combiner"]],

  "(event cam-combiner-active)": [
    [10, "a0", "vector"],
    [[0, 20], "s6", "camera-slave"],
    [[20, 231], "s6", "camera-combiner"],
    [[99, 127], "gp", "camera-slave"],
    [[187, 231], "gp", "camera-slave"]
  ],

  "cam-master-init": [
    [[0, 999], "s6", "camera-master"],
    [[111, 115], "t9", "(function cpu-thread function)"],
    [[139, 145], "t9", "(function cpu-thread function object object)"],
    [[163, 167], "t9", "(function object)"]
  ],

  "cam-curve-setup": [[[0, 82], "s6", "camera-slave"]],

  "(method 15 tracking-spline)": [
    [[57, 59], "a2", "vector"],
    [[57, 59], "a3", "vector"]
  ],

  "(method 16 tracking-spline)": [
    [[40, 42], "a0", "vector"],
    [[40, 42], "a1", "vector"]
  ],

  "cam-slave-init-vars": [[[0, 999], "s6", "camera-slave"]],

  "cam-slave-get-vector-with-offset": [[[52, 65], "s3", "vector"]],

  "cam-slave-go": [[[3, 6], "t9", "(function object)"]],

  "cam-slave-init": [
    [[0, 999], "s6", "camera-slave"],
    [[47, 50], "t9", "(function object object)"],
    [[54, 58], "t9", "(function object object)"]
  ],

  "update-mood-village3": [
    [[236, 245], "s0", "(array float)"],
    [245, "s0", "(array int8)"],
    [[246, 297], "s0", "(array float)"],
    [[297, 309], "s0", "(array uint8)"],
    [[309, 314], "s0", "matrix"] // TODO - there is no way this is correct lol
  ],

  "update-mood-citadel": [
    [291, "s5", "(pointer float)"],
    [298, "s5", "(pointer float)"],
    [300, "s5", "(pointer float)"],
    [304, "s5", "(pointer float)"],
    [307, "s5", "(pointer float)"],
    [318, "s5", "(pointer float)"]
  ],

  "update-mood-finalboss": [
    [40, "s4", "(pointer int64)"],
    [44, "s4", "(pointer int64)"],
    [174, "s4", "(pointer int64)"],
    [251, "s4", "(pointer int64)"],
    [255, "s4", "(pointer int64)"],
    [347, "s4", "(pointer int64)"]
  ],

  "update-mood-ogre": [
    [57, "s4", "(pointer float)"],
    [64, "s4", "(pointer float)"],
    [90, "s4", "(pointer float)"],
    [92, "s4", "(pointer float)"],
    [95, "s4", "(pointer float)"],
    [98, "s4", "(pointer float)"],
    [100, "s4", "(pointer float)"],
    [105, "s4", "(pointer float)"],
    [144, "s4", "(pointer float)"]
  ],

  "update-mood-snow": [
    [93, "s5", "vector"],
    [110, "s5", "vector"]
  ],

  "ocean-trans-add-upload-table": [
    [44, "a0", "dma-packet"],
    [46, "a0", "dma-packet"],
    [51, "a0", "dma-packet"],
    [[55, 59], "v1", "vector4w"], // TODO - very likely wrong, but it's something that has 4 int32's,
    [[87, 228], "v1", "(inline-array vector)"],
    [241, "a0", "dma-packet"],
    [243, "a0", "dma-packet"],
    [248, "a0", "dma-packet"]
  ],

  "ocean-trans-add-upload-strip": [
    [39, "a0", "dma-packet"],
    [41, "a0", "dma-packet"],
    [46, "a0", "dma-packet"],
    [[57, 61], "v1", "vector4w"], // TODO - very likely wrong, but it's something that has 4 int32's,
    [[64, 147], "v1", "(inline-array vector)"], // TODO - very likely wrong, but it's something that has 4 int32's,
    [166, "a0", "dma-packet"],
    [168, "a0", "dma-packet"],
    [173, "a0", "dma-packet"]
  ],

  "ocean-trans-add-constants": [
    [7, "a1", "dma-packet"],
    [9, "a1", "dma-packet"],
    [14, "a1", "dma-packet"],
    [[17, 46], "v1", "matrix"]
  ],

  "draw-ocean-transition": [[255, "v1", "ocean-mid-mask"]],

  "do-target-shadow": [
    [46, "v1", "collide-shape-prim"] // `event-other` from collide-shape
  ],

  "draw-string": [
    [[93, 96], "a0", "(pointer uint8)"],
    [[206, 209], "t3", "font-work"],
    [[210, 214], "t3", "font-work"],
    [[217, 221], "t3", "font-work"],
    [356, "t2", "(pointer uint64)"],
    [726, "t2", "(pointer uint64)"],
    [[68, 76], "t4", "(pointer uint32)"],
    [[239, 247], "t3", "font-work"],
    [[424, 878], "a1", "(pointer uint128)"],
    [[616, 634], "t4", "font-work"]
  ],

  "get-string-length": [[[29, 31], "a0", "(pointer uint8)"]],

  "print-game-text-scaled": [[[31, 32], "f3", "float"]],

  "print-game-text": [[[369, 372], "v1", "dma-packet"]],

  "debug-init-buffer": [
    [[11, 15], "t1", "dma-packet"],
    [[21, 24], "t1", "gs-gif-tag"],
    [28, "t1", "(pointer gs-zbuf)"],
    [30, "t1", "(pointer gs-reg64)"],
    [31, "t1", "(pointer gs-test)"],
    [33, "t1", "(pointer gs-reg64)"],
    [[39, 42], "a1", "dma-packet"]
  ],

  "display-frame-finish": [
    [[30, 35], "a1", "dma-packet"],
    [[40, 43], "a0", "dma-packet"],
    [[63, 69], "a0", "dma-packet"],
    [[78, 79], "a0", "dma-packet"],
    [79, "a0", "(pointer uint64)"]
  ],
  "(event water-vol-idle water-anim)": [
    [6, "a0", "vector"]
  ],

  "(method 22 water-anim)": [
    [25, "s3", "basic"]
  ],

  "(method 25 water-anim)": [
    [25, "v0", "(pointer float)"],
    ["_stack_", 16, "res-tag"]
  ],

  "(method 22 rigid-body-platform)": [
    [26, "f0", "float"]
  ],

  "rigid-body-platform-event-handler": [
    [28, "v1", "process-drawable"],
    [34, "v1", "float"],
    [83, "v1", "process-drawable"],
    [119, "v1", "process-drawable"],
    [125, "v1", "process-drawable"],
    [158, "v1", "vector"],
    [170, "v1", "vector"],
    [184, "v1", "(pointer handle)"],
    [213, "v1", "process-drawable"]
  ],

  "(anon-function 9 plat-eco)": [
    [23, "v1", "(state symbol none)"],
    [58, "v1", "(state symbol none)"]
  ],

  "(method 7 rigid-body-platform)": [
    [5, "v1", "int"],
    [14, "t9", "(function process-drawable int process-drawable)"]
  ],

  "(method 10 rigid-body)": [
    [50, "v1", "vector"]
  ],

  "(method 22 mud)": [
    [35, "v0", "(pointer float)"]
  ],

  "(method 11 twister)": [
    [7, "s4", "twist-joint"],
    [13, "s4", "twist-joint"],
    [26, "s4", "twist-joint"],
    [28, "s4", "twist-joint"],
    [36, "s4", "twist-joint"],
    [40, "s4", "twist-joint"],
    [47, "s4", "twist-joint"],
    [55, "s4", "twist-joint"],
    [70, "s4", "twist-joint"],
    [82, "s4", "twist-joint"]
  ],

  "(code teetertotter-launch)": [
    [11, "v1", "art-joint-anim"]
  ],

  "(code teetertotter-bend)": [
    [10, "v1", "art-joint-anim"]
  ],

  "misty-camera-view": [
    [25, "v1", "handle"]
  ],

  "(method 11 silostep)": [
    [100, "v1", "art-joint-anim"]
  ],

  "(enter plat-button-pressed sunken-elevator)": [
    [40, "v1", "village2cam"],
    [73, "v1", "village2cam"]
  ],

  "(trans plat-button-move-upward sunken-elevator)": [
    [49, "v1", "village2cam"]
  ],

  "(trans plat-button-move-downward sunken-elevator)": [
    [13, "v0", "(state sunken-elevator)"]
  ],

  "(method 27 sunken-elevator)": [
    [37, "v1", "art-joint-anim"]
  ],

  "nav-enemy-set-base-collide-sphere-collide-with": [
    [19, "v1", "collide-shape-prim-group"],
    [23, "s2", "collide-shape-prim"],
    [32, "v1", "collide-shape-prim-sphere"],
    [33, "s5", "collide-shape-prim-group"],
    [37, "v1", "collide-shape-prim-sphere"],
    [38, "s5", "collide-shape-prim-group"],
    [42, "v1", "collide-shape-prim-sphere"],
    [43, "s5", "collide-shape-prim-group"],
    [50, "s4", "collide-shape-prim-group"],
    [54, "s5", "collide-shape-prim"],
    [55, "s5", "collide-shape-prim"]
  ],

  "nav-enemy-jump-land-anim": [
    [39, "v1", "art-joint-anim"]
  ],

  "(code nav-enemy-victory nav-enemy)": [
    [27, "v1", "art-joint-anim"]
  ],
  "(code nav-enemy-notice nav-enemy)": [
    [27, "v1", "art-joint-anim"]
  ],
  "(code nav-enemy-patrol nav-enemy)": [
    [23, "v1", "art-joint-anim"],
    [105, "v1", "art-joint-anim"],
    [167, "v1", "art-joint-anim"],
    [249, "v1", "art-joint-anim"]
  ],

  "(code nav-enemy-flee nav-enemy)": [
    [27, "v1", "art-joint-anim"],
    [91, "v1", "art-joint-anim"]
  ],

  "nav-enemy-set-hit-from-direction": [
    [19, "v1", "process-drawable"]
  ],
  "(method 45 nav-enemy)": [
    [14, "v1", "process-mask"]
  ],

  "nav-enemy-default-event-handler": [
    [62, "a0", "vector"],
    [82, "a0", "vector"]
  ],

  "(method 7 nav-enemy)": [
    [5, "v1", "int"],
    [10, "v1", "int"],
    [19, "t9", "(function process-drawable int none)"]
  ],

  "(enter nav-enemy-patrol nav-enemy)": [
    [8, "v1", "int"]
  ],

  "(code nav-enemy-fuel-cell nav-enemy)": [
    [31, "v1", "int"]
  ],

  "(method 16 level)": [
    [252, "v1", "(pointer uint128)"],
    [253, "a1", "(pointer uint128)"],
    [255, "a0", "(pointer uint128)"],
    [208, "s2", "(pointer uint8)"],
    [209, "s2", "(pointer uint8)"],
    [210, "s1", "(pointer uint8)"],
    [217, "s2", "(pointer uint8)"],
    [218, "s1", "(pointer uint8)"],
    [79, "a0", "(pointer uint128)"],
    [80, "v1", "(pointer uint128)"],
    [257, "v1", "(pointer uint16)"],
    [222, "s2", "(pointer uint8)"],
    [161, "s1", "(pointer uint128)"],
    [140, "s1", "(pointer uint128)"]
  ],

  "unpack-comp-huf": [
    [[21, 23], "t3", "(pointer uint16)"]
  ],

  "(method 9 merc-fragment)": [
    [[13,161], "s3", "adgif-shader"]
  ],

  "(method 9 merc-effect)": [
    [49, "s4", "pointer"],
    [50, "s5", "pointer"],
    [[0, 49], "s4", "merc-fragment"],
    [[0, 50], "s5", "merc-fragment-control"]
  ],

  "merc-vu1-initialize-chain": [
    [[19, 47], "s5", "merc-vu1-low-mem"],
    [58, "gp", "(inline-array dma-packet)"],
    [[12, 18], "gp", "(pointer vif-tag)"]
  ],

  "merc-vu1-init-buffer":[
    [[27, 31], "a0", "dma-packet"],
    [[37, 40], "a0", "gs-gif-tag"],
    [44, "a0", "(pointer gs-test)"],
    [46, "a0", "(pointer gs-reg64)"],
    [[55, 58], "v1", "dma-packet"]
  ],

  "(method 8 merc-ctrl)": [
    [46, "s2", "pointer"], // was merc-fragment-control
    [[22, 45], "s2", "merc-fragment-control"],
    [[89, 93], "a1", "merc-blend-ctrl"],
    [103, "a1", "pointer"]
  ],

  "merc-edge-stats": [
    [[33, 35], "v1", "merc-ctrl"]
  ],

  "(method 9 screen-filter)": [
    [[23, 26], "v1", "dma-packet"]
  ],

  "(method 48 mayor)": [
    [32, "a0", "int"]
  ],

  "(method 43 mayor)": [
    [19, "v1", "float"]
  ],

  "(post idle mayor)": [
    [4, "t9", "(function none)"]
  ],

  "(method 43 bird-lady)": [
    [19, "v1", "float"]
  ],

  "muse-to-idle": [
    [57, "v1", "muse"]
  ],

  "(method 32 sculptor)": [
    [87, "v1", "muse"]
  ],

  "(method 43 sculptor)": [
    [19, "v1", "float"]
  ],

  "(code idle sculptor)": [
    [71, "v1", "art-joint-anim"],
    [135, "v1", "art-joint-anim"],
    [184, "v1", "float"],
    [204, "v1", "art-joint-anim"],
    [255, "v1", "float"],
    [269, "v1", "art-joint-anim"],
    [319, "v1", "art-joint-anim"],
    [369, "v1", "art-joint-anim"],
    [421, "v1", "art-joint-anim"],
    [470, "v1", "float"],
    [490, "v1", "art-joint-anim"],
    [543, "v1", "art-joint-anim"],
    [593, "v1", "art-joint-anim"],
    [643, "v1", "art-joint-anim"],
    [698, "v1", "float"],
    [718, "v1", "art-joint-anim"],
    [769, "v1", "float"],
    [785, "v1", "art-joint-anim"],
    [836, "v1", "art-joint-anim"],
    [886, "v1", "art-joint-anim"],
    [936, "v1", "art-joint-anim"]
  ],

  "(method 43 geologist)": [
    [19, "v1", "float"]
  ],

  "(anon-function 3 oracle)": [
    [11, "v1", "collide-shape"]
  ],

  "(method 43 farmer)": [
    [19, "v1", "float"]
  ],

  "(method 43 explorer)": [
    [19, "v1", "float"]
  ],

  "(code idle explorer)": [
    [36, "v1", "float"],
    [56, "v1", "art-joint-anim"],
    [107, "v1", "float"],
    [123, "v1", "art-joint-anim"],
    [180, "v1", "float"],
    [200, "v1", "float"],
    [216, "v1", "art-joint-anim"],
    [273, "v1", "float"],
    [347, "v1", "float"],
    [363, "v1", "art-joint-anim"],
    [420, "v1", "float"],
    [500, "v1", "art-joint-anim"],
    [542, "v1", "art-joint-anim"],
    [599, "v1", "float"],
    [621, "v1", "art-joint-anim"],
    [678, "v1", "float"],
    [761, "v1", "float"],
    [783, "v1", "art-joint-anim"]
  ],

  "(method 32 assistant)": [
    [39, "v1", "float"]
  ],

  "(method 43 assistant)": [
    [19, "v1", "float"]
  ],

  "(code idle assistant)": [
    [35, "v1", "float"],
    [114, "v1", "float"],
    [130, "v1", "art-joint-anim"],
    [207, "v1", "float"],
    [376, "v1", "art-joint-anim"],
    [415, "v1", "float"],
    [431, "v1", "art-joint-anim"],
    [482, "v1", "art-joint-anim"],
    [530, "v1", "float"],
    [549, "v1", "art-joint-anim"],
    [602, "v1", "art-joint-anim"]
  ],

  "check-drop-level-assistant": [
    [17, "v1", "float"]
  ],

  "(method 32 sage)": [
    [76, "v1", "float"],
    [262, "v1", "assistant"]
  ],

  "(method 43 sage)": [
    [19, "v1", "float"]
  ],

  "(code idle sage)": [
    [35, "v1", "float"],
    [155, "v1", "art-joint-anim"]
  ],

  "(method 43 gambler)": [
    [19, "v1", "float"]
  ],

  "(code idle gambler)": [
    [93, "v1", "float"]
  ],

  "(method 32 warrior)": [
    [76, "v1", "handle"]
  ],

  "(method 43 warrior)": [
    [19, "v1", "float"]
  ],

  "(method 32 minershort)": [
    [44, "v1", "float"],
    [112, "v1", "float"]
  ],

  "(method 43 minershort)": [
    [19, "v1", "float"]
  ],

  "(method 33 progress)": [
    [30, "t9", "(function process function object object object object object)"],
    [159, "t9", "(function process function object object object object object)"],
    [288, "t9", "(function process function object object object object object)"],
    [417, "t9", "(function process function object object object object object)"],
    [546, "t9", "(function process function object object object object object)"],
    [675, "t9", "(function process function object object object object object)"],
    [35, "a0", "manipy"],
    [38, "v1", "manipy"],
    [50, "v1", "manipy"],
    [98, "v1", "manipy"],
    [164, "a0", "manipy"],
    [167, "v1", "manipy"],
    [179, "v1", "manipy"],
    [227, "v1", "manipy"],
    [293, "a0", "manipy"],
    [296, "v1", "manipy"],
    [308, "v1", "manipy"],
    [356, "v1", "manipy"],
    [422, "a0", "manipy"],
    [425, "v1", "manipy"],
    [437, "v1", "manipy"],
    [485, "v1", "manipy"],
    [551, "a0", "manipy"],
    [554, "v1", "manipy"],
    [566, "v1", "manipy"],
    [614, "v1", "manipy"],
    [680, "a0", "manipy"],
    [683, "v1", "manipy"],
    [695, "v1", "manipy"],
    [743, "v1", "manipy"]
  ],

  "fuel-cell-progress-hud-orbit-callback": [
    [[0, 199], "s5", "progress"],
    [4, "f0", "float"]
  ],

  "(method 7 progress)": [
    [16, "a2", "pointer"]
  ],

  "(method 17 progress)": [
    [[466, 471], "v1", "dma-packet"],
    [[154, 159], "v1", "dma-packet"]
  ],

  "(post progress-debug)": [
    [[61, 66], "v1", "dma-packet"],
    [[108, 113], "v1", "dma-packet"],
    [[153, 158], "v1", "dma-packet"],
    [[198, 203], "v1", "dma-packet"]
  ],

  "(method 23 progress)": [
    [103, "v1", "float"]
  ],

  "(post progress-normal)": [
    [416, "a0", "float"]
  ],

  "(method 53 progress)": [
    [[0, 999], "gp", "progress-screen"]
  ],
  "(method 35 progress)": [[38, "s4", "game-text-id"]],
  "(method 43 progress)": [[45, "s4", "game-text-id"]],
  "(method 38 progress)": [[58, "a1", "game-text-id"]],

  "draw-percent-bar": [
    [[33, 38], "v1", "dma-packet"]
  ],

  "(method 11 fact-info-target)": [
    [135, "v1", "target"],
    [148, "v1", "collide-shape"],
    [258, "v1", "target"],
    [272, "v1", "target"],
    [287, "v1", "target"],
    [298, "v1", "target"]
  ],

  "(method 7 process)": [
    [[120, 124], "a0", "basic"],
    [[127, 130], "a0", "basic"],
    [47, "v1", "connection"],
    [57, "v1", "connection"],
    [[47, 88], "v1", "connection"]
  ],

  "(anon-function 7 game-info)": [
      [2, "v1", "collide-shape"]
  ],

  "(method 24 game-info)": [
    [112, "s3", "pointer"],
    [[113, 165], "a0", "game-save-tag"],
    [[148, 166], "s2", "game-save-tag"],
    [[148, 168], "s4", "game-save-tag"],
    [[171, 222], "a0", "game-save-tag"],
    [[234, 241], "a0", "game-save-tag"],
    [[253, 276], "a0", "game-save-tag"],
    [[283, 302], "a0", "game-save-tag"],
    [[319, 325], "a1", "game-save-tag"],
    [[342, 348], "a1", "game-save-tag"],
    [[395, 468], "a0", "game-save-tag"],
    [[480, 488], "a0", "game-save-tag"],
    [[500, 506], "a0", "game-save-tag"],
    [[521, 528], "a0", "game-save-tag"],
    [[543, 650], "a0", "game-save-tag"],
    // [329, "a0", "pointer"],
    // [338, "a0", "pointer"],
    // [[173, 230], "a0", "game-save-tag"],
     [252, "a0", "(pointer int32)"],
    [654, "a0", "pointer"]
  ],

  "auto-save-post":[
    [138, "t9", "(function object string object none)"]
  ],

  "target-compute-pole": [
    [12, "s4", "swingpole"],
    [21, "s4", "swingpole"],
    [24, "s4", "swingpole"],
    [30, "s4", "swingpole"],
    [33, "s4", "swingpole"],
    [76, "s4", "swingpole"],
    [85, "s4", "swingpole"],
    [87, "s4", "swingpole"]
  ],

  "(method 10 target)": [
    [[10, 13], "t9", "(function process-drawable none)"]
  ],

  "draw-history": [
    [[99, 101], "v1", "int"]
  ],

  "(method 9 attack-info)": [
    [82, "v1", "process-drawable"],
    [87, "s3", "process-drawable"],
    [89, "v1", "process-drawable"],
    [118, "a0", "process-drawable"]
  ],

  "ground-tween-update": [
    [16, "f1", "float"],
    [20, "f2", "float"],
    [34, "f0", "float"],
    [38, "f1", "float"]
  ],

  "(method 32 evilbro)": [
    [20, "v1", "handle"]
  ],

  "(code idle evilbro)": [
    [27, "v1", "art-joint-anim"],
    [84, "v1", "float"],
    [171, "v1", "float"]
  ],

  "all-texture-tweak-adjust": [
    [[35, 44], "s0", "adgif-shader"]
  ],

  "build-instance-list": [
    [30, "v1", "drawable-tree-instance-shrub"],
    [61, "v1", "drawable-tree-instance-tie"]
  ],

  "(anon-function 82 default-menu)": [
    [[12, 25], "s4", "texture-id"],
    [36, "s5", "adgif-shader"]
  ],

  "(anon-function 79 default-menu)": [
    [[3, 13], "v1", "texture-id"],
    [[20, 28], "a1", "adgif-shader"],
    [33, "v1", "texture-id"],
    [41, "v1", "adgif-shader"]
  ],

  "(anon-function 78 default-menu)": [
    [[2, 13], "v1", "texture-id"],
    [[20, 29], "a1", "adgif-shader"],
    [34, "v1", "texture-id"],
    [42, "v1", "adgif-shader"]
  ],

  "(anon-function 77 default-menu)": [
    [[3, 13], "v1", "texture-id"],
    [[20, 28], "a1", "adgif-shader"],
    [33, "v1", "texture-id"],
    [41, "v1", "adgif-shader"]
  ],

  "(anon-function 76 default-menu)": [
    [[3, 13], "v1", "texture-id"],
    [[20, 28], "a1", "adgif-shader"],
    [33, "v1", "texture-id"],
    [41, "v1", "adgif-shader"]
  ],

  "(anon-function 75 default-menu)": [
    [[3, 13], "v1", "texture-id"],
    [[20, 28], "a1", "adgif-shader"],
    [33, "v1", "texture-id"],
    [41, "v1", "adgif-shader"]
  ],

  "(anon-function 74 default-menu)": [
    [[2, 13], "v1", "texture-id"],
    [[20, 29], "a1", "adgif-shader"],
    [34, "v1", "texture-id"],
    [42, "v1", "adgif-shader"]
  ],

  "(anon-function 73 default-menu)": [
    [[3, 13], "v1", "texture-id"],
    [[20, 28], "a1", "adgif-shader"],
    [33, "v1", "texture-id"],
    [41, "v1", "adgif-shader"]
  ],

  "(anon-function 72 default-menu)": [
    [[3, 13], "v1", "texture-id"],
    [[20, 28], "a1", "adgif-shader"],
    [33, "v1", "texture-id"],
    [41, "v1", "adgif-shader"]
  ],

  "(anon-function 71 default-menu)": [
    [[3, 13], "v1", "texture-id"],
    [[20, 28], "a1", "adgif-shader"],
    [33, "v1", "texture-id"],
    [41, "v1", "adgif-shader"]
  ],

  "(anon-function 70 default-menu)": [
    [[2, 13], "v1", "texture-id"],
    [[20, 29], "a1", "adgif-shader"],
    [34, "v1", "texture-id"],
    [42, "v1", "adgif-shader"]
  ],

  "(anon-function 69 default-menu)": [
    [[3, 13], "v1", "texture-id"],
    [[20, 28], "a1", "adgif-shader"],
    [33, "v1", "texture-id"],
    [41, "v1", "adgif-shader"]
  ],

  "(anon-function 68 default-menu)": [
    [[3, 13], "v1", "texture-id"],
    [[20, 28], "a1", "adgif-shader"],
    [33, "v1", "texture-id"],
    [41, "v1", "adgif-shader"]
  ],

  "(anon-function 67 default-menu)": [
    [[3, 13], "v1", "texture-id"],
    [[20, 28], "a1", "adgif-shader"],
    [33, "v1", "texture-id"],
    [41, "v1", "adgif-shader"]
  ],

  "(anon-function 66 default-menu)": [
    [[3, 13], "v1", "texture-id"],
    [[20, 28], "a1", "adgif-shader"],
    [33, "v1", "texture-id"],
    [41, "v1", "adgif-shader"]
  ],

  "(anon-function 65 default-menu)": [
    [[3, 13], "v1", "texture-id"],
    [[20, 28], "a1", "adgif-shader"],
    [33, "v1", "texture-id"],
    [41, "v1", "adgif-shader"]
  ],

  "(anon-function 64 default-menu)": [
    [[2, 13], "v1", "texture-id"],
    [[20, 29], "a1", "adgif-shader"],
    [34, "v1", "texture-id"],
    [42, "v1", "adgif-shader"]
  ],

  "(anon-function 63 default-menu)": [
    [[2, 13], "v1", "texture-id"],
    [[20, 29], "a1", "adgif-shader"],
    [34, "v1", "texture-id"],
    [42, "v1", "adgif-shader"]
  ],

  "build-continue-menu": [
    [4, "v1", "symbol"],
    [[5, 15], "v1", "level-load-info"]
  ],

  "(method 26 basebutton)": [
    [31, "v1", "art-joint-anim"]
  ],

  "debug-menu-item-var-make-float": [
    [30, "t9", "(function int debug-menu-msg float float int)"]
  ],

  "entity-remap-names": [
    [33, "a1", "int"],
    [39, "a2", "int"]
  ],

  "process-status-bits": [
    [[15, 59], "s3", "process-drawable"]
  ],

  "(method 13 level-group)": [
    [[56, 61], "a0", "entity-actor"]
  ],

  "(method 24 entity)": [
    [[39, 45], "a0", "entity-actor"]
  ],

  "(method 23 level-group)": [
    [53, "a0", "entity-actor"],
    [57, "v1", "entity-actor"],
    [[29, 31], "v0", "(inline-array vector)"]
  ],

  "(method 24 level-group)": [
    [51, "v1", "entity-actor"],
    [[55, 57], "s1", "(inline-array vector)"]
  ],

  "init-entity": [
    [31, "t9", "(function process function process entity none)"]
  ],

  "(method 19 bsp-header)": [
    [[53, 63], "s2", "process"],
    [74, "s2", "part-tracker"],
    [[104, 122], "v1", "process-drawable"],
    [[129, 148], "v1", "process-drawable"],
    [[123, 127], "a0", "process-drawable"]
  ],

  "(method 3 entity)": [
    [7, "t9", "(function entity entity)"]
  ],

  "(method 3 entity-actor)": [
    [7, "t9", "(function entity-actor entity-actor)"]
  ],

  "(method 14 level-group)": [
    [[54, 164], "s1", "process-drawable"],
    [[319, 342], "s0", "process-drawable"],
    [368, "v1", "(pointer process-drawable)"],
    [[384, 494], "s5", "process-drawable"]
  ],

  "(method 22 level-group)": [
    [[28, 30], "v0", "(inline-array vector)"]
  ],

  "expand-vis-box-with-point": [
    [10, "v0", "(inline-array vector)"]
  ],

  "(method 28 entity-ambient)": [
    [79, "v1", "int"]
  ],

  "(method 27 entity-ambient)": [
    [[15, 250], "s5", "symbol"]
  ],

  "time-of-day-update": [
    [[0, 999], "s6", "time-of-day-proc"]
  ],

  "(anon-function 10 time-of-day)": [
    [[0, 999], "s6", "time-of-day-proc"]
  ],

  "init-time-of-day": [
    [[0, 999], "s6", "time-of-day-proc"],
    [[51, 54], "t9", "(function object object object)"]
  ],

  "start-time-of-day": [
    [[20, 23], "t9", "(function process function object)"]
  ],

  "cam-master-effect": [
    [[0, 999], "s6", "camera-master"]
  ],

  "birth-func-vector-orient": [
    [[7, 24], "s3", "sprite-vec-data-2d"]
  ],

  "process-drawable-burn-effect": [
    [28, "a0", "process-drawable"],
    [105, "v1", "process-drawable"],
    [49, "a0", "process-drawable"],
    [64, "a0", "process-drawable"]
  ],

  "process-drawable-random-point!": [
    [[28, 40], "s4", "collide-shape"]
  ],

  "(anon-function 0 dark-eco-pool)": [
    [2, "v1", "state"]
  ],

  "(method 25 dark-eco-pool)": [
    [22, "t9", "(function res-lump symbol symbol float structure (pointer res-tag) pointer object)"]
  ],

  "(top-level-login beach-rocks)": [
    [78, "v1", "state"]
  ],

  "(method 7 beach-rock)": [
    [5, "v1", "int"],
    [10, "v1", "int"],
    [19, "t9", "(function process-drawable int none)"]
  ],

  "(method 10 beach-rock)": [
    [21, "t9", "(function process-drawable none)"]
  ],

  "(code falling beach-rock)": [
    [138, "gp", "handle"],
    [150, "gp", "handle"],
    [[158, 165], "s5", "handle"]
  ],

  "(method 11 beach-rock)": [
    [77, "v1", "int"]
  ],

  "(anon-function 27 projectiles)": [
    [27, "s4", "collide-shape"],
    [36, "s4", "collide-shape"]
  ],

  "projectile-update-velocity-space-wars": [
    [60, "a0", "target"]
  ],

  "projectile-init-by-other": [
    [70, "v1", "process-drawable"],
    [77, "v1", "process-drawable"]
  ],

  "(method 24 projectile-yellow)": [
    [[81, 999], "s5", "sound-rpc-set-param"],
    [99, "gp", "process-drawable"],
    [102, "gp", "process-drawable"]
  ],

  "(method 28 projectile-yellow)": [
    [26, "a0", "target"],
    [118, "a1", "target"]
  ],

  "(method 27 projectile-blue)": [
    [51, "v1", "process-mask"],
    [87, "v1", "process-drawable"]
  ],

  "spawn-projectile-blue": [
    [69, "s2", "(function process function object object object object object object)"]
  ],

  "(method 28 projectile-blue)": [
    [27, "v1", "process-drawable"]
  ],

  "(method 27 projectile-yellow)": [
    [70, "v1", "process-mask"]
  ],

  "manipy-init": [[143, "a0", "collide-shape"]],

  "forall-particles-with-key-runner": [
    [32, "s3", "(inline-array sparticle-cpuinfo)"],
    [42, "s3", "(inline-array sparticle-cpuinfo)"]
  ],

  "(trans plat-button-move-downward jungle-elevator)": [
    [11, "v0", "(state plat-button)"]
  ],

  "(code plat-button-at-end jungle-elevator)": [
    [43, "t9", "(function none :behavior plat-button)"]
  ],

  "(code bouncer-fire)": [
    [17, "v1", "art-joint-anim"]
  ],

  "(method 39 hopper)": [
    [16, "t9", "(function nav-enemy none)"]
  ],

  "(code nav-enemy-idle hopper)": [
    [16, "v1", "art-joint-anim"],
    [70, "v1", "art-joint-anim"]
  ],

  "(code nav-enemy-patrol hopper)": [
    [34, "v1", "art-joint-anim"],
    [105, "v1", "art-joint-anim"]
  ],

  "(code nav-enemy-chase hopper)": [
    [34, "v1", "art-joint-anim"],
    [105, "v1", "art-joint-anim"]
  ],

  "(method 39 junglefish)": [
    [12, "t9", "(function nav-enemy none)"]
  ],

  "(code nav-enemy-patrol junglefish)": [
    [27, "v1", "art-joint-anim"],
    [107, "v1", "art-joint-anim"],
    [169, "v1", "art-joint-anim"],
    [251, "v1", "art-joint-anim"]
  ],

  "(code nav-enemy-attack junglefish)": [
    [14, "v1", "art-joint-anim"]
  ],

  "(code nav-enemy-victory junglefish)": [
    [14, "v1", "art-joint-anim"],
    [64, "v1", "art-joint-anim"]
  ],

  "(method 32 sequenceB)": [
    [177, "s3", "babak"],
    [186, "s3", "babak"],
    [236, "s3", "babak"],
    [245, "s3", "babak"]
  ],

  "(event play-anim sequenceB)": [
    [98, "gp", "evilbro"],
    [107, "gp", "evilbro"],
    [289, "gp", "evilsis"],
    [298, "gp", "evilsis"]
  ],

  "sequenceC-can-trans-hook": [
    [12, "v1", "process-taskable"]
  ],

  "(anon-function 7 sidekick-human)": [
    [2, "v1", "process-taskable"],
    [10, "v1", "process-taskable"]
  ],

  "(code idle assistant-firecanyon)": [
    [33, "v1", "float"],
    [55, "v1", "float"],
    [139, "v1", "float"],
    [157, "v1", "art-joint-anim"],
    [213, "v1", "float"],
    [295, "v1", "art-joint-anim"],
    [343, "v1", "float"],
    [424, "v1", "float"],
    [446, "v1", "float"],
    [530, "v1", "float"],
    [548, "v1", "art-joint-anim"],
    [604, "v1", "float"],
    [686, "v1", "art-joint-anim"],
    [734, "v1", "float"],
    [756, "v1", "float"]
  ],

  "(method 32 sage-bluehut)": [
    [44, "v1", "float"],
    [63, "s5", "assistant-bluehut"]
  ],

  "(method 47 sage-bluehut)": [
    [18, "gp", "assistant-bluehut"],
    [23, "gp", "assistant-bluehut"]
  ],

  "(method 43 sage-bluehut)": [
    [19, "v1", "float"]
  ],

  "(code idle sage-bluehut)": [
    [34, "v1", "float"],
    [137, "v1", "art-joint-anim"]
  ],

  "(code idle flutflut-bluehut)": [
    [33, "v1", "float"],
    [187, "v1", "art-joint-anim"],
    [243, "v1", "float"],
    [329, "v1", "art-joint-anim"]
  ],

  "(method 39 sharkey)": [
    [71, "t9", "(function nav-enemy none)"]
  ],

  "(code nav-enemy-patrol sharkey)": [
    [27, "v1", "art-joint-anim"]
  ],

  "(code nav-enemy-attack sharkey)": [
    [144, "v1", "art-joint-anim"]
  ],

  "(code nav-enemy-chase sharkey)": [
    [40, "v1", "art-joint-anim"]
  ],

  "(code nav-enemy-stop-chase sharkey)": [
    [22, "v1", "art-joint-anim"]
  ],

  "(code nav-enemy-victory sharkey)": [
    [24, "v1", "art-joint-anim"]
  ],

  "(code nav-enemy-chase lurkercrab)": [
    [17, "v1", "art-joint-anim"],
    [338, "v1", "art-joint-anim"],
    [388, "v1", "art-joint-anim"]
  ],

  "(code nav-enemy-patrol lurkercrab)": [
    [21, "v1", "art-joint-anim"],
    [77, "v1", "art-joint-anim"],
    [191, "v1", "art-joint-anim"]
  ],

  "(code nav-enemy-notice lurkerpuppy)": [
    [24, "v1", "art-joint-anim"]
  ],

  "(code nav-enemy-victory lurkerpuppy)": [
    [20, "v1", "art-joint-anim"]
  ],

  "(code nav-enemy-give-up lurkerpuppy)": [
    [18, "v1", "art-joint-anim"],
    [76, "v1", "art-joint-anim"]
  ],

  "(code nav-enemy-chase lurkerpuppy)": [
    [25, "v1", "art-joint-anim"],
    [111, "v1", "art-joint-anim"]
  ],

  "static-screen-init-by-other": [
    [32, "s3", "sparticle-launch-group"],
    [35, "s3", "sparticle-launch-group"]
  ],

  "(code target-demo)": [
    [66, "v1", "handle"],
    [69, "v1", "handle"],
    [96, "v1", "handle"],
    [99, "v1", "handle"],
    [126, "v1", "handle"],
    [163, "v1", "handle"],
    [196, "v1", "handle"],
    [229, "v1", "handle"],
    [262, "v1", "handle"],
    [293, "v1", "handle"],
    [323, "v1", "handle"],
    [357, "v1", "handle"],
    [390, "v1", "handle"],
    [423, "v1", "handle"],
    [456, "v1", "handle"],
    [487, "v1", "handle"],
    [518, "v1", "handle"],
    [548, "v1", "handle"],
    [578, "v1", "handle"],
    [129, "v1", "handle"],
    [166, "v1", "handle"],
    [199, "v1", "handle"],
    [232, "v1", "handle"],
    [261, "v1", "handle"],
    [265, "v1", "handle"],
    [296, "v1", "handle"],
    [298, "v1", "handle"],
    [326, "v1", "handle"],
    [360, "v1", "handle"],
    [393, "v1", "handle"],
    [426, "v1", "handle"],
    [459, "v1", "handle"],
    [490, "v1", "handle"],
    [521, "v1", "handle"],
    [551, "v1", "handle"],
    [581, "v1", "handle"]
  ],

  "target-has-all-the-cells?": [
    [17, "v1", "float"]
  ],

  "(code open final-door)": [
    [13, "v1", "art-joint-anim"],
    [66, "v1", "art-joint-anim"]
  ],

  "(code idle powercellalt)": [
    [8, "a1", "process-drawable"]
  ],

  "(code target-final-door)": [
    [85, "gp", "handle"],
    [105, "gp", "handle"],
    [117, "gp", "handle"],
    [133, "s1", "process-drawable"],
    [200, "s1", "process-drawable"]
  ],

  "(event open final-door)": [
    [4, "v1", "float"],
    [6, "v1", "float"]
  ],

  "(code nav-enemy-chase aphid)": [
    [42, "v1", "art-joint-anim"],
    [168, "v1", "art-joint-anim"]
  ],

  "(code nav-enemy-stare aphid)": [
    [34, "v1", "art-joint-anim"],
    [160, "v1", "art-joint-anim"]
  ],

  "(code nav-enemy-give-up aphid)": [
    [43, "v1", "art-joint-anim"],
    [101, "v1", "art-joint-anim"]
  ],

  "voicebox-track": [
    [4, "a0", "target"]
  ],

  "(method 27 plat-button)": [
    [37, "v1", "art-joint-anim"]
  ],

  "(method 11 plat-button)": [
    [17, "v1", "vector"]
  ],

  "(trans plat-button-move-downward plat-button)": [
    [[92, 999], "gp", "sound-rpc-set-param"]
  ],

  "(trans plat-button-move-upward plat-button)": [
    [[92, 999], "gp", "sound-rpc-set-param"]
  ],

  "(anon-function 7 plat-eco)": [
    [22, "v1", "target"]
  ],

  "drop-plat-set-fade": [
    [7, "v1", "process-drawable"]
  ],

  "(code drop-plat-spawn)": [
    [3, "v1", "process-drawable"]
  ],

  "(code drop-plat-rise)": [
    [10, "v1", "process-drawable"],
    [24, "v1", "process-drawable"],
    [45, "v1", "process-drawable"],
    [85, "v1", "process-drawable"]
  ],

  "(post drop-plat-rise)": [
    [12, "v1", "process-drawable"]
  ],

  "(code drop-plat-drop)": [
    [2, "v1", "process-drawable"],
    [85, "v1", "process-drawable"]
  ],

  "(post drop-plat-drop)": [
    [12, "v1", "process-drawable"]
  ],

  "drop-plat-init-by-other": [
    [22, "v1", "process-drawable"]
  ],

  "citb-drop-plat-drop-children": [
    [[23,29], "a0", "drop-plat"]
  ],

  "citb-drop-plat-spawn-children": [
    [98, "t9", "(function process function vector uint uint int)"]
  ],

  "(method 11 citb-drop-plat)": [
    [24, "v1", "(pointer int32)"],
    [26, "v1", "(pointer int32)"]
  ],

  "(code plat-flip-idle)": [
    [62, "v1", "art-joint-anim"],
    [91, "v1", "art-joint-anim"],
    [132, "v1", "art-joint-anim"]
  ],

  "(method 11 plat-flip)": [
    ["_stack_", 16, "res-tag"],
    ["_stack_", 32, "res-tag"],
    ["_stack_", 48, "res-tag"],
    [147, "v1", "(pointer float)"],
    [192, "v1", "(pointer float)"]
  ],

  "(method 27 square-platform)": [
    [[26, 33], "a0", "water-vol"]
  ],

  "(method 27 wedge-plat)": [
    [4, "v1", "process-drawable"],
    [10, "f0", "float"],
    [40, "f26", "float"],
    [50, "f26", "float"]
  ],

  "(method 27 wedge-plat-outer)": [
    [4, "v1", "process-drawable"],
    [10, "f0", "float"],
    [40, "f26", "float"],
    [50, "f26", "float"]
  ],

  "(code plunger-lurker-plunge)": [
    [[76, 299], "s5", "othercam"],
    [80, "gp", "handle"],
    [88, "gp", "handle"],
    [109, "gp", "handle"],
    [176, "gp", "handle"],
    [151, "gp", "handle"],
    [164, "gp", "handle"],
    [188, "gp", "handle"]
  ],

  "(code plunger-lurker-flee)": [
    [10, "v1", "art-joint-anim"],
    [60, "v1", "art-joint-anim"]
  ],

  "(code plunger-lurker-idle)": [
    [10, "v1", "art-joint-anim"]
  ],

  "(code flying-lurker-idle)": [
    [92, "v1", "art-joint-anim"]
  ],

  "(code flying-lurker-fly)": [
    [56, "v1", "art-joint-anim"],
    [110, "v1", "float"]
  ],

  "(code flying-lurker-start)": [
    [36, "v1", "float"]
  ],

  "(method 18 collide-cache)": [
    [44, "v1", "collide-shape-prim-sphere"],
    [16, "s3", "collide-cache-prim"],
    [21, "s3", "collide-cache-prim"],
    [25, "s3", "collide-cache-prim"],
    [43, "s3", "collide-cache-prim"],
    [62, "s3", "(inline-array collide-cache-prim)"]
  ],

  "flying-lurker-play-intro": [
    [[106, 299], "s5", "othercam"],
    [110, "gp", "handle"],
    [118, "gp", "handle"],
    [139, "gp", "handle"],
    [160, "gp", "handle"],
    [173, "gp", "handle"],
    [207, "gp", "handle"],
    [219, "gp", "handle"]
  ],

  "clone-anim-once": [
    [[19, 73], "s5", "process-drawable"],
    [50, "s4", "collide-shape"],
    [109, "v1", "manipy"]
  ],

  "level-hint-task-process": [
    ["_stack_", 16, "res-tag"]
  ],

  "kill-current-level-hint": [
    [[13, 33], "s4", "level-hint"]
  ],

  "level-hint-init-by-other": [
    [[54, 75], "a0", "string"],
    [93, "a0", "string"]
  ],

  "(method 17 drawable-inline-array-ambient)": [
    [1, "v1", "drawable-ambient"],
    [4, "v1", "drawable-ambient"]
  ],

  "ambient-type-sound-loop": [
    [5, "a0", "symbol"],
    [[24, 35], "s3", "(pointer res-tag)"]
  ],

  "ambient-type-light": [
    [38, "v1", "(inline-array vector)"],
    [43, "v1", "(inline-array vector)"]
  ],
  "ambient-type-dark": [
    [38, "v1", "(inline-array vector)"],
    [43, "v1", "(inline-array vector)"]
  ],
  "ambient-type-weather-off": [
    [38, "v1", "(inline-array vector)"],
    [43, "v1", "(inline-array vector)"]
  ],

  "level-hint-displayed?": [
    [[4, 7], "a0", "level-hint"],
    [12, "a0", "level-hint"],
    [14, "a0", "level-hint"]
  ],

  "ambient-type-sound": [
    [21, "v1", "(pointer float)"],
    [28, "v1", "(pointer float)"],
    ["_stack_", 112, "res-tag"],
    [57, "v0", "symbol"]
  ],
  "forall-particles-runner": [
    [[19,28], "s4", "sparticle-cpuinfo"],
    [34, "s4", "pointer"],
    [35, "s3", "pointer"]
  ],

  "(method 2 sparticle-cpuinfo)": [
    [14, "f0", "float"]
  ],

  "sp-kill-particle": [
    [7, "a1", "uint"],
    [7, "v1", "uint"]
  ],

  "sparticle-track-root":[
    [2, "v1", "process-drawable"]
  ],

  "sparticle-track-root-prim":[
    [2, "v1", "process-drawable"],
    [3, "v1", "collide-shape"]
  ],

  "sp-orbiter":[
    [[73, 82], "v1", "sprite-vec-data-2d"]
  ],

  "finish-background":[
    [249, "a0", "terrain-context"],
    [297, "a0", "terrain-context"],
    [307, "a0", "terrain-context"],
    [355, "a0", "terrain-context"],
    [365, "a0", "terrain-context"],
    [451, "a0", "terrain-context"],
    [461, "a0", "terrain-context"],
    [32, "a0", "terrain-context"],
    [180, "a0", "terrain-context"],
    [188, "a0", "terrain-context"],
    [199, "a0", "terrain-context"],
    [238, "a0", "terrain-context"],
    [288, "a0", "terrain-context"],
    [346, "a0", "terrain-context"],
    [404, "a0", "terrain-context"],
    [442, "a0", "terrain-context"],
    [531, "a0", "terrain-context"],
    [534, "a0", "terrain-context"],
    [[598, 603], "v1", "dma-packet"]
  ],

  "(method 11 drawable-inline-array-node)":[
    [[1, 6], "v1", "drawable"]
  ],

  "(method 12 drawable-inline-array-node)":[
    [[1, 6], "v1", "drawable"]
  ],

  "(method 13 drawable-inline-array-node)":[
    [[1, 6], "v1", "drawable"]
  ],

  "(method 17 drawable-inline-array-node)":[
    [[1, 6], "v1", "drawable"]
  ],

  "(code nav-enemy-patrol babak)": [
    [25, "v1", "art-joint-anim"],
    [79, "t9", "(function none)"]
  ],

  "(code nav-enemy-chase babak)": [
    [55, "v1", "art-joint-anim"]
  ],

  "(code nav-enemy-stare babak)": [
    [154, "v1", "art-joint-anim"]
  ],

  "(code nav-enemy-give-up babak)": [
    [43, "v1", "art-joint-anim"],
    [101, "v1", "art-joint-anim"]
  ],

  "(method 33 process-taskable)": [
    [15, "s5", "spool-anim"]
  ],

  "(method 51 process-taskable)": [
    [18, "v1", "spool-anim"]
  ],

  "(method 35 process-taskable)": [
    [15, "s5", "spool-anim"]
  ]
  ,
  "(method 37 process-taskable)": [
    [15, "s5", "spool-anim"]
  ],

  "process-taskable-play-anim-code": [
    [68, "gp", "spool-anim"],
    [255, "gp", "art-joint-anim"]
  ],

  "(event play-anim process-taskable)": [
    [19, "a1", "float"],
    [24, "a0", "float"]
  ],

  "(event be-clone process-taskable)": [
    [19, "a1", "float"],
    [24, "a0", "float"]
  ],

  "(event othercam-running)": [
    [23, "v1", "process-taskable"]
  ],

  "(code nav-enemy-idle babak-with-cannon)": [
    [22, "v1", "art-joint-anim"]
  ],

  "(code babak-run-to-cannon)": [
    [14, "v1", "art-joint-anim"]
  ],

  "(code babak-with-cannon-jump-onto-cannon)": [
    [118, "v1", "art-joint-anim"]
  ],

  "(code babak-with-cannon-jump-off-cannon)": [
    [28, "v1", "art-joint-anim"]
  ],

  "(trans nav-enemy-die babak-with-cannon)": [
    [40, "v0", "(state nav-enemy)"]
  ],

  "(enter othercam-running)": [
    [50, "gp", "process-taskable"],
    [53, "gp", "process-taskable"]
  ],

  "(code othercam-running)": [
    [14, "s2", "process-taskable"],
    [18, "s2", "process-taskable"],
    [24, "s2", "process-taskable"],
    [38, "s2", "process-taskable"],
    [47, "s2", "process-taskable"]
  ],

  "(method 10 gui-query)": [
    [[84, 88], "v1", "dma-packet"],
    [[131, 135], "v1", "dma-packet"]
  ],

  "(code yakow-idle)": [
    [46, "v1", "art-joint-anim"],
    [102, "v1", "art-joint-anim"]
  ],

  "(code yakow-graze)": [
    [73, "v1", "art-joint-anim"],
    [131, "v1", "art-joint-anim"]
  ],

  "(code yakow-graze-kicked)": [
    [10, "v1", "art-joint-anim"]
  ],

  "(code yakow-kicked)": [
    [81, "v1", "art-joint-anim"]
  ],

  "(method 7 fishermans-boat)": [
    [20, "t9", "(function rigid-body-platform int rigid-body-platform)"]
  ],

  "(code muse-idle)": [
    [35, "v1", "art-joint-anim"],
    [87, "v1", "art-joint-anim"]
  ],

  "(code nav-enemy-chase muse)": [
    [35, "v1", "art-joint-anim"]
  ],

  "(code nav-enemy-jump-land muse)": [
    [31, "v1", "art-joint-anim"]
  ],

  "(code muse-caught)": [
    [50, "v0", "vector"],
    [306, "gp", "handle"],
    [321, "gp", "handle"]
  ],

  "(code nav-enemy-idle bonelurker)": [
    [5, "t9", "(function none :behavior bonelurker)"]
  ],

  "(code nav-enemy-patrol bonelurker)": [
    [7, "t9", "(function none :behavior bonelurker)"]
  ],

  "(code nav-enemy-chase bonelurker)": [
    [60, "v1", "art-joint-anim"],
    [108, "v1", "art-joint-anim"],
    [171, "v1", "art-joint-anim"],
    [220, "v1", "art-joint-anim"],
    [277, "v1", "art-joint-anim"],
    [334, "v1", "art-joint-anim"]
  ],

  "(code nav-enemy-stare bonelurker)": [
    [130, "v1", "art-joint-anim"]
  ],

  "(code bonelurker-stun)": [
    [29, "v1", "art-joint-anim"]
  ],

  "(code nav-enemy-give-up bonelurker)": [
    [43, "v1", "art-joint-anim"],
    [93, "v1", "art-joint-anim"],
    [143, "v1", "art-joint-anim"],
    [201, "v1", "art-joint-anim"]
  ],

  "(method 32 assistant-bluehut)": [
    [104, "v1", "float"],
    [162, "v1", "manipy"],
    [255, "v1", "float"]
  ],

  "(method 47 assistant-bluehut)": [
    [21, "s5", "sage-bluehut"],
    [28, "s5", "sage-bluehut"],
    [50, "s5", "sage-bluehut"],
    [53, "s5", "sage-bluehut"]
  ],

  "(method 43 assistant-bluehut)": [
    [19, "v1", "float"]
  ],

  "check-drop-level-assistant-bluehut": [
    [17, "v1", "float"]
  ],

  "(code idle assistant-bluehut)": [
    [31, "v1", "art-joint-anim"],
    [83, "v1", "float"],
    [104, "v1", "art-joint-anim"],
    [161, "v1", "float"],
    [261, "v1", "art-joint-anim"],
    [317, "v1", "float"],
    [554, "v1", "art-joint-anim"]
  ],

  "assistant-levitator-blue-beam": [
    [15, "v1", "fireboulder"]
  ],

  "(code idle assistant-levitator)": [
    [32, "v1", "art-joint-anim"],
    [91, "v1", "float"],
    [173, "v1", "art-joint-anim"],
    [229, "v1", "float"],
    [311, "v1", "art-joint-anim"]
  ],

  "(event square-platform-lowered)": [
    [8, "a0", "square-platform-master"]
  ],

  "(event square-platform-master-idle)": [
    [6, "a0", "square-platform-button"]
  ],

  "(method 7 square-platform)": [
    [24, "t9", "(function baseplat int baseplat)"]
  ],

  "(method 11 square-platform)": [
    ["_stack_", 16, "res-tag"],
    ["_stack_", 32, "res-tag"],
    [165, "v1", "(pointer float)"]
  ],

  "(enter square-platform-master-activate)": [
    [51, "a0", "sunkencam"],
    [84, "v1", "sunkencam"],
    [119, "a0", "sunkencam"],
    [152, "v1", "sunkencam"]
  ],

  "(code qbert-plat-on-mimic)": [
    [13, "gp", "(pointer rigid-body-platform)"],
    [21, "gp", "(pointer rigid-body-platform)"],
    [27, "gp", "(pointer rigid-body-platform)"]
  ],

  "(method 32 qbert-plat)": [
    [[4, 10], "a0", "qbert-plat-master"]
  ],

  "(post rigid-body-platform-float qbert-plat)": [
    [3, "t9", "(function none :behavior qbert-plat)"]
  ],

  "(method 23 qbert-plat)": [
    [9, "t9", "(function rigid-body-platform float none)"]
  ],

  "(code keg-on-paddle)": [
    [5, "a0", "keg"], // i have learned that parent does not always equal the parent type!
    [16, "v1", "process-drawable"]
  ],

  "(code keg-paddle-to-path)": [
    [8, "v1", "process-drawable"],
    [28, "v1", "process-drawable"]
  ],

  "(code keg-on-path)": [
    [13, "v1", "process-drawable"],
    [24, "v1", "process-drawable"],
    [45, "v1", "process-drawable"],
    [72, "v1", "process-drawable"],
    [81, "v1", "process-drawable"]
  ],

  "(code keg-in-chute)": [
    [2, "v1", "process-drawable"],
    [9, "v1", "process-drawable"]
  ],

  "keg-init-by-other": [
    [142, "v1", "process-drawable"]
  ],

  "(method 7 keg-conveyor)": [
    [14, "t9", "(function process-drawable int process-drawable)"]
  ],

  "(method 7 swamp-bat)": [
    [26, "t9", "(function process-drawable int process-drawable)"]
  ],

  "(code swamp-bat-slave-die)": [
    [21, "v1", "swamp-bat"]
  ],

  // these casts should not be required
  "swamp-bat-check-slave-paths-match?": [
    [3, "a1", "swamp-bat-slave"],
    [7, "a1", "swamp-bat-slave"]
  ],

  "(method 39 swamp-rat)": [
    [37, "t9", "(function nav-enemy none)"]
  ],

  "(code nav-enemy-patrol swamp-rat)": [
    [23, "v1", "art-joint-anim"]
  ],

  "(code nav-enemy-stare swamp-rat)": [
    [26, "v1", "art-joint-anim"]
  ],

  "(code nav-enemy-give-up swamp-rat)": [
    [14, "v1", "art-joint-anim"],
    [72, "v1", "art-joint-anim"]
  ],

  "(code nav-enemy-attack swamp-rat)": [
    [14, "v1", "art-joint-anim"]
  ],

  "(code swamp-rat-spawn)": [
    [119, "v1", "art-joint-anim"]
  ],

  "(code spiderwebs-bounce)": [
    [80, "v1", "art-joint-anim"]
  ],

  "(method 39 baby-spider)": [
    [37, "t9", "(function nav-enemy none)"]
  ],

  "(code baby-spider-hatching)": [
    [14, "v1", "art-joint-anim"]
  ],

  "(code nav-enemy-attack baby-spider)": [
    [14, "v1", "art-joint-anim"]
  ],

  "(code nav-enemy-give-up baby-spider)": [
    [14, "v1", "art-joint-anim"],
    [72, "v1", "art-joint-anim"]
  ],

  "(code nav-enemy-patrol baby-spider)": [
    [23, "v1", "art-joint-anim"]
  ],

  "(code nav-enemy-notice baby-spider)": [
    [24, "v1", "art-joint-anim"]
  ],

  "(code nav-enemy-stare baby-spider)": [
    [26, "v1", "art-joint-anim"]
  ],

  "(method 24 mother-spider-proj)": [
    [[11, 46], "s5", "sound-rpc-set-param"],
    [30, "s4", "process-drawable"],
    [33, "s4", "process-drawable"]
  ],

  "(method 23 exit-chamber)": [
    [107, "a1", "fuel-cell"]
  ],

  "(code exit-chamber-rise)": [
    [15, "v1", "fuel-cell"]
  ],

  "(method 25 sunken-water)": [
    [121, "v1", "uint"],
    [126, "v1", "uint"]
  ],

  "(code sunkenfisha-idle)": [
    [10, "v1", "art-joint-anim"]
  ],

  "(method 27 sunkenfisha)": [
    ["_stack_", 16, "res-tag"],
    ["_stack_", 32, "res-tag"],
    ["_stack_", 48, "res-tag"],
    [40, "v0", "(pointer float)"],
    [137, "v0", "(pointer float)"],
    [174, "v0", "(pointer float)"]
  ],

  "(method 43 assistant-villagec)": [
    [19, "v1", "float"]
  ],

  "(code idle assistant-villagec)": [
    [32, "v1", "art-joint-anim"],
    [89, "v1", "float"],
    [176, "v1", "float"]
  ],

  "(method 32 sage-villagec)": [
    [278, "v1", "float"]
  ],

  "(method 43 sage-villagec)": [
    [19, "v1", "float"]
  ],

  "(method 20 cave-trap)": [
    [77, "s2", "process-drawable"],
    [95, "s2", "process-drawable"],
    [181, "s3", "process-drawable"],
    [221, "s3", "process-drawable"]
  ],

  "(method 7 cave-trap)": [
    [14, "t9", "(function process-drawable int process-drawable)"]
  ],

  "(method 57 ice-cube)": [
    [16, "v1", "collide-shape-prim-sphere"]
  ],

  "(code yeti-slave-appear-jump-up)": [
    [14, "v1", "art-joint-anim"]
  ],

  "(code yeti-slave-appear-land)": [
    [14, "v1", "art-joint-anim"]
  ],

  "(code nav-enemy-chase yeti-slave)": [
    [55, "v1", "art-joint-anim"]
  ],

  "(code nav-enemy-stare yeti-slave)": [
    [154, "v1", "art-joint-anim"]
  ],

  "(code nav-enemy-give-up yeti-slave)": [
    [43, "v1", "art-joint-anim"],
    [101, "v1", "art-joint-anim"]
  ],

  "(code nav-enemy-patrol yeti-slave)": [
    [25, "v1", "art-joint-anim"],
    [86, "v1", "art-joint-anim"],
    [165, "v1", "art-joint-anim"],
    [238, "v1", "art-joint-anim"]
  ],

  "(method 7 yeti-slave)": [
    [14, "t9", "(function nav-enemy int nav-enemy)"]
  ],

  "(method 21 yeti)": [
    [5, "s5", "(pointer yeti-slave)"]
  ],

  "(code idle assistant-lavatube-start)": [
    [32, "v1", "float"],
    [118, "v1", "art-joint-anim"]
  ],

<<<<<<< HEAD
  "(method 20 hud-money-all)": [
    [31, "t9", "(function object object object object object)"],
    [36, "a0", "process-drawable"],
    [39, "v1", "process-drawable"],
    [50, "v1", "process-drawable"],
    [93, "v1", "process-drawable"]
  ],

  "(method 20 hud-money)": [
    [30, "t9", "(function object object object object object)"],
    [35, "a0", "process-drawable"],
    [38, "v1", "process-drawable"],
    [49, "v1", "process-drawable"],
    [92, "v1", "process-drawable"]
  ],

  "(method 20 hud-fuel-cell)": [
    [95, "t9", "(function process function object object object object object)"],
    [100, "a0", "process-drawable"],
    [103, "v1", "process-drawable"],
    [114, "v1", "process-drawable"],
    [157, "v1", "process-drawable"]
  ],

  "part-hud-eco-timer-01-func": [
    [11, "v1", "uint"],
    [15, "v1", "uint"]
  ],

  "part-hud-eco-timer-02-func": [
    [11, "v1", "uint"],
    [15, "v1", "uint"]
  ],

  "part-hud-eco-timer-03-func": [
    [11, "v1", "uint"],
    [15, "v1", "uint"]
  ],

  "activate-hud": [
    [20, "t9", "(function process function object object)"],
    [43, "t9", "(function process function object object)"],
    [66, "t9", "(function process function object object)"],
    [89, "t9", "(function process function object object)"],
    [112, "t9", "(function process function object object)"],
    [135, "t9", "(function process function object object)"]
  ],

  "hide-bottom-hud": [
    [22, "v1", "(pointer hud)"]
  ],

  "disable-hud": [
    [22, "a0", "(pointer hud)"],
    [37, "v1", "(pointer hud)"],
    [57, "v1", "(pointer hud)"]
  ],

  "enable-hud": [
    [20, "v1", "(pointer hud)"]
  ],

  "hide-hud-quick": [
    [20, "v1", "(pointer hud)"]
  ],

  "set-hud-aspect-ratio": [
    [17, "v1", "(pointer hud)"]
  ],

  "hud-hidden?": [
    [14, "v1", "(pointer hud)"]
  ],

  "bottom-hud-hidden?": [
    [16, "v1", "(pointer hud)"]
  ],

  "show-hud": [
    [31, "v1", "(pointer hud)"]
  ],

  "activate-orb-all": [
    [23, "t9", "(function process function object object)"]
  ],

  "fuel-cell-hud-orbit-callback": [
    [12, "s3", "hud-fuel-cell"],
    [20, "s3", "hud-fuel-cell"]
  ],

  "(method 15 hud-pickups)": [
    [51, "v1", "dma-packet"],
    [52, "v1", "dma-packet"]
  ],

  "(method 15 hud-fuel-cell)": [
    [51, "v1", "dma-packet"],
    [52, "v1", "dma-packet"]
  ],

  "(method 15 hud-money)": [
    [51, "v1", "dma-packet"],
    [52, "v1", "dma-packet"]
  ],

  "(method 15 hud-money-all)": [
    [126, "v1", "dma-packet"],
    [127, "v1", "dma-packet"]
  ],

  "(method 15 hud-buzzers)": [
    [58, "v1", "dma-packet"],
    [59, "v1", "dma-packet"]
=======
  "check-drop-level-maincave-drip": [
    [17, "v1", "float"]
  ],

  "snow-bird-bob-func": [
    [3, "v1", "process-drawable"]
  ],

  "bird-bob-func": [
    [3, "v1", "process-drawable"]
  ],

  "part-tracker-track-root": [
    [2, "v1", "process-drawable"]
  ],

  "sparticle-track-root-money": [
    [5, "v1", "process-drawable"]
  ],

  "eco-fadeout": [
    [2, "v1", "process-drawable"]
  ],

  "eco-track-root-prim-fadeout": [
    [2, "v1", "process-drawable"],
    [3, "a0", "collide-shape-moving"],
    [11, "v1", "process-drawable"]
  ],

  "check-drop-level-sagehut": [
    [18, "v1", "float"]
  ],

  "check-drop-level-training-spout-rain": [
    [17, "v1", "float"]
  ],

  "check-drop-level-sagehut2": [
    [18, "v1", "float"]
  ],

  "tra-bird-bob-func": [
    [3, "v1", "process-drawable"]
  ],

  "(anon-function 6 relocate)": [
    [3, "a0", "int"],
    [8, "a0", "int"]
  ],

  "(method 7 joint-control)": [
    [7, "v1", "(inline-array joint-control-channel)"]
>>>>>>> 023ce13f
  ],

  "placeholder-do-not-add-below": []
}<|MERGE_RESOLUTION|>--- conflicted
+++ resolved
@@ -3712,7 +3712,61 @@
     [118, "v1", "art-joint-anim"]
   ],
 
-<<<<<<< HEAD
+  "check-drop-level-maincave-drip": [
+    [17, "v1", "float"]
+  ],
+
+  "snow-bird-bob-func": [
+    [3, "v1", "process-drawable"]
+  ],
+
+  "bird-bob-func": [
+    [3, "v1", "process-drawable"]
+  ],
+
+  "part-tracker-track-root": [
+    [2, "v1", "process-drawable"]
+  ],
+
+  "sparticle-track-root-money": [
+    [5, "v1", "process-drawable"]
+  ],
+
+  "eco-fadeout": [
+    [2, "v1", "process-drawable"]
+  ],
+
+  "eco-track-root-prim-fadeout": [
+    [2, "v1", "process-drawable"],
+    [3, "a0", "collide-shape-moving"],
+    [11, "v1", "process-drawable"]
+  ],
+
+  "check-drop-level-sagehut": [
+    [18, "v1", "float"]
+  ],
+
+  "check-drop-level-training-spout-rain": [
+    [17, "v1", "float"]
+  ],
+
+  "check-drop-level-sagehut2": [
+    [18, "v1", "float"]
+  ],
+
+  "tra-bird-bob-func": [
+    [3, "v1", "process-drawable"]
+  ],
+
+  "(anon-function 6 relocate)": [
+    [3, "a0", "int"],
+    [8, "a0", "int"]
+  ],
+
+  "(method 7 joint-control)": [
+    [7, "v1", "(inline-array joint-control-channel)"]
+  ],
+
   "(method 20 hud-money-all)": [
     [31, "t9", "(function object object object object object)"],
     [36, "a0", "process-drawable"],
@@ -3827,61 +3881,6 @@
   "(method 15 hud-buzzers)": [
     [58, "v1", "dma-packet"],
     [59, "v1", "dma-packet"]
-=======
-  "check-drop-level-maincave-drip": [
-    [17, "v1", "float"]
-  ],
-
-  "snow-bird-bob-func": [
-    [3, "v1", "process-drawable"]
-  ],
-
-  "bird-bob-func": [
-    [3, "v1", "process-drawable"]
-  ],
-
-  "part-tracker-track-root": [
-    [2, "v1", "process-drawable"]
-  ],
-
-  "sparticle-track-root-money": [
-    [5, "v1", "process-drawable"]
-  ],
-
-  "eco-fadeout": [
-    [2, "v1", "process-drawable"]
-  ],
-
-  "eco-track-root-prim-fadeout": [
-    [2, "v1", "process-drawable"],
-    [3, "a0", "collide-shape-moving"],
-    [11, "v1", "process-drawable"]
-  ],
-
-  "check-drop-level-sagehut": [
-    [18, "v1", "float"]
-  ],
-
-  "check-drop-level-training-spout-rain": [
-    [17, "v1", "float"]
-  ],
-
-  "check-drop-level-sagehut2": [
-    [18, "v1", "float"]
-  ],
-
-  "tra-bird-bob-func": [
-    [3, "v1", "process-drawable"]
-  ],
-
-  "(anon-function 6 relocate)": [
-    [3, "a0", "int"],
-    [8, "a0", "int"]
-  ],
-
-  "(method 7 joint-control)": [
-    [7, "v1", "(inline-array joint-control-channel)"]
->>>>>>> 023ce13f
   ],
 
   "placeholder-do-not-add-below": []
