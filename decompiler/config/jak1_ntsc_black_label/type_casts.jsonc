{
  "(method 2 array)": [
    [23, "gp", "(array int32)"],
    [43, "gp", "(array uint32)"],
    [63, "gp", "(array int64)"],
    [83, "gp", "(array uint64)"],
    [102, "gp", "(array int8)"],
    [121, "gp", "(array uint8)"],
    [141, "gp", "(array int16)"],
    [161, "gp", "(array uint16)"],
    [186, "gp", "(array uint128)"],
    [204, "gp", "(array int32)"],
    [223, "gp", "(array float)"],
    [232, "gp", "(array float)"],
    [249, "gp", "(array basic)"],
    [258, "gp", "(array basic)"]
  ],
  "(method 3 array)": [
    [44, "gp", "(array int32)"],
    [62, "gp", "(array uint32)"],
    [80, "gp", "(array int64)"],
    [98, "gp", "(array uint64)"],
    [115, "gp", "(array int8)"],
    [132, "gp", "(array int8)"],
    [150, "gp", "(array int16)"],
    [168, "gp", "(array uint16)"],
    [191, "gp", "(array uint128)"],
    [207, "gp", "(array int32)"],
    [226, "gp", "(array float)"],
    [243, "gp", "(array basic)"]
  ],
  "(method 0 cpu-thread)": [[[13, 28], "v0", "cpu-thread"]],
  "(method 0 process)": [
    [12, "a0", "int"],
    [[13, 43], "v0", "process"]
  ],
  "(method 0 dead-pool-heap)": [
    [60, "v0", "int"],
    [[61, 73], "v0", "dead-pool-heap"]
  ],
  "(method 21 dead-pool-heap)": [
    [5, "v1", "pointer"],
    [13, "a0", "pointer"],
    [25, "v1", "pointer"]
  ],
  "(method 5 dead-pool-heap)": [
    [3, "v1", "int"],
    [3, "a0", "int"]
  ],
  "(method 0 protect-frame)": [
    [0, "a0", "int"],
    [[1, 8], "v0", "protect-frame"]
  ],
  "(method 10 process)": [[[24, 30], "s4", "protect-frame"]],
  "(method 9 process)": [[43, "s5", "process"]],
  "(method 14 dead-pool)": [
    [[24, 25], "v1", "(pointer process)"],
    [[30, 39], "s4", "(pointer process)"]
  ],
  "inspect-process-heap": [
    [[4, 11], "s5", "basic"],
    [17, "s5", "pointer"]
  ],

  "run-function-in-process": [[40, "a0", "dead-pool-heap"]],

  // GSTRING
  "name=": [
    [26, "a1", "symbol"],
    [42, "a0", "symbol"]
  ],
  "string-cat-to-last-char": [
    [3, "s5", "(pointer uint8)"],
    [4, "s5", "string"]
  ],

  // GSTATE
  "enter-state": [
    [68, "s0", "protect-frame"],
    [101, "t9", "(function object object object object object object none)"]
  ],

  "send-event-function": [
    [[7,12], "a0", "process"]
  ],

  // MATH
  "log2": [[3, "v1", "int"]],

  // QUATERNION
  "vector-x-quaternion!": [[10, "v1", "(pointer uint128)"]],
  "vector-y-quaternion!": [[10, "v1", "(pointer uint128)"]],
  "vector-z-quaternion!": [[10, "v1", "(pointer uint128)"]],

  // Matrix
  //"eul->matrix": [[[110, 228], "gp", "(pointer float)"]],

  // DMA
  "dma-send-to-spr": [[[0, 32], "s5", "dma-bank-spr"]],
  "dma-send-to-spr-no-flush": [[[0, 32], "s5", "dma-bank-spr"]],
  "dma-send-from-spr": [[[0, 32], "s5", "dma-bank-spr"]],
  "dma-send-from-spr-no-flush": [[[0, 32], "s5", "dma-bank-spr"]],
  "dma-initialize": [
    [1, "v1", "vif-bank"],
    [8, "v1", "vif-bank"],
    [6, "a0", "vif-bank"],
    [13, "a0", "vif-bank"]
  ],
  "clear-vu1-mem": [[[0, 11], "v1", "(pointer uint32)"]],
  "clear-vu0-mem": [[[0, 11], "v1", "(pointer uint32)"]],
  "dump-vu1-mem": [[[0, 49], "gp", "(pointer uint32)"]],
  "dump-vu1-range": [[[0, 54], "s4", "(pointer uint32)"]],
  "ultimate-memcpy": [
    [[0, 54], "s4", "dma-bank-spr"],
    [[0, 54], "s3", "dma-bank-spr"]
  ],
  "dma-buffer-add-vu-function": [[[9, 33], "t2", "dma-packet"]],
  "dma-buffer-add-buckets": [
    [[1, 4], "v1", "dma-bucket"],
    [5, "v1", "pointer"],
    [[9, 11], "v1", "dma-bucket"],
    [11, "v1", "pointer"]
  ],
  "dma-buffer-patch-buckets": [
    [7, "a0", "(inline-array dma-bucket)"],
    [8, "a3", "pointer"],
    [14, "a0", "(inline-array dma-bucket)"],
    [3, "a0", "(inline-array dma-bucket)"],
    [11, "a0", "(inline-array dma-bucket)"],
    [13, "a0", "(inline-array dma-bucket)"],
    [19, "a0", "(inline-array dma-bucket)"]
  ],
  "dma-bucket-insert-tag": [
    [[2, 6], "v1", "dma-bucket"],
    [3, "a0", "dma-bucket"]
  ],
  "disasm-vif-details": [
    [[62, 94], "s3", "(pointer uint32)"],
    [[98, 130], "s3", "(pointer uint16)"],
    [[134, 164], "s3", "(pointer uint32)"],
    [[168, 198], "s3", "(pointer uint16)"],
    [[202, 225], "s3", "(pointer uint16)"]
  ],
  "disasm-vif-tag": [
    [[81, 85], "t1", "vif-stcycl-imm"],
    [242, "a0", "vif-unpack-imm"]
  ],
  "disasm-dma-list": [
    [25, "v1", "dma-tag"],
    [153, "v1", "dma-packet"],
    [189, "v1", "dma-packet"],
    [229, "v1", "dma-packet"],
    [258, "v1", "dma-packet"],
    [302, "v1", "dma-packet"],
    [308, "v1", "dma-packet"],
    [152, "v1", "(pointer uint64)"],
    [167, "v1", "(pointer uint64)"],
    [176, "v1", "(pointer uint64)"],
    [198, "v1", "(pointer uint64)"],
    [207, "v1", "(pointer uint64)"],
    [238, "v1", "(pointer uint64)"],
    [247, "v1", "(pointer uint64)"],
    [282, "v1", "(pointer uint64)"],
    [291, "v1", "(pointer uint64)"],
    [324, "v1", "(pointer uint64)"],
    [334, "v1", "(pointer uint64)"]
  ],
  "default-buffer-init": [
    [[8, 15], "a1", "dma-gif-packet"],
    [[18, 24], "a1", "gs-gif-tag"],
    [29, "a1", "(pointer gs-alpha)"],
    [31, "a1", "(pointer gs-reg64)"],
    [33, "a1", "(pointer gs-zbuf)"],
    [35, "a1", "(pointer gs-reg64)"],
    [37, "a1", "(pointer gs-test)"],
    [39, "a1", "(pointer gs-reg64)"],
    [40, "a1", "(pointer uint64)"],
    [42, "a1", "(pointer gs-reg64)"],
    [44, "a1", "(pointer gs-clamp)"],
    [46, "a1", "(pointer gs-reg64)"],
    [48, "a1", "(pointer gs-tex1)"],
    [50, "a1", "(pointer gs-reg64)"],
    [53, "a1", "(pointer gs-texa)"],
    [55, "a1", "(pointer gs-reg64)"],
    [57, "a1", "(pointer gs-texclut)"],
    [59, "a1", "(pointer gs-reg64)"],
    [61, "a1", "(pointer gs-fogcol)"],
    [63, "a1", "(pointer gs-reg64)"],
    [[69, 72], "a0", "dma-packet"]
  ],
  "lookup-level-info": [
    [3, "a1", "symbol"],
    [[4, 16], "a1", "level-load-info"]
  ],
  "put-display-alpha-env": [[[0, 5], "v1", "gs-bank"]],
  "(method 13 profile-bar)": [
    [[27, 43], "t2", "dma-packet"],
    [[46, 56], "t2", "gs-gif-tag"],
    [[65, 67], "t3", "(pointer gs-prim)"],
    [67, "t3", "(pointer uint64)"],
    [79, "t3", "(pointer gs-xyzf)"],
    [110, "t2", "(pointer gs-xyzf)"]
  ],
  "draw-sprite2d-xy": [
    [[41, 45], "a3", "dma-packet"],
    [[51, 54], "a3", "gs-gif-tag"],
    [59, "a3", "(pointer gs-prim)"],
    [61, "a3", "(pointer gs-rgbaq)"],
    [72, "a3", "(pointer gs-xyzf)"],
    [97, "a3", "(pointer gs-xyzf)"],
    [[106, 117], "v1", "(pointer dma-tag)"],
    [109, "a2", "dma-tag"]
  ],
  "draw-quad2d": [
    [[22, 28], "t1", "dma-packet"],
    [[31, 37], "t1", "gs-gif-tag"],
    [42, "t1", "(pointer gs-prim)"],
    [44, "t1", "(pointer gs-rgbaq)"],
    [52, "t1", "(pointer gs-xyzf)"],
    [54, "t1", "(pointer gs-rgbaq)"],
    [67, "t1", "(pointer gs-xyzf)"],
    [69, "t1", "(pointer gs-rgbaq)"],
    [86, "t1", "(pointer gs-xyzf)"],
    [88, "t1", "(pointer gs-rgbaq)"],
    [110, "t1", "(pointer gs-xyzf)"],
    [111, "t1", "(pointer uint64)"],
    [[120, 131], "v1", "(pointer dma-tag)"],
    [123, "a2", "dma-tag"]
  ],
  "set-display-gs-state": [
    [[3, 10], "t3", "dma-packet"],
    [[13, 19], "t3", "gs-gif-tag"],
    [30, "t3", "(pointer gs-scissor)"],
    [32, "t3", "(pointer gs-reg64)"],
    [33, "t3", "(pointer gs-xy-offset)"],
    [35, "t3", "(pointer gs-reg64)"],
    [46, "t3", "(pointer gs-frame)"],
    [48, "t3", "(pointer gs-reg64)"],
    [50, "t3", "(pointer gs-test)"],
    [52, "t3", "(pointer gs-reg64)"],
    [54, "t3", "(pointer gs-texa)"],
    [56, "t3", "(pointer gs-reg64)"],
    [58, "t3", "(pointer gs-zbuf)"],
    [60, "t3", "(pointer gs-reg64)"],
    [61, "t3", "(pointer uint64)"],
    [63, "t3", "(pointer gs-reg64)"]
  ],
  "set-display-gs-state-offset": [
    [[3, 10], "t5", "dma-packet"],
    [[13, 19], "t5", "gs-gif-tag"],
    [30, "t5", "(pointer gs-scissor)"],
    [32, "t5", "(pointer gs-reg64)"],
    [40, "t5", "(pointer gs-xy-offset)"],
    [42, "t5", "(pointer gs-reg64)"],
    [53, "t5", "(pointer gs-frame)"],
    [55, "t5", "(pointer gs-reg64)"],
    [57, "t5", "(pointer gs-test)"],
    [59, "t5", "(pointer gs-reg64)"],
    [61, "t5", "(pointer gs-texa)"],
    [63, "t5", "(pointer gs-reg64)"],
    [65, "t5", "(pointer gs-zbuf)"],
    [67, "t5", "(pointer gs-reg64)"],
    [68, "t5", "(pointer uint64)"],
    [70, "t5", "(pointer gs-reg64)"]
  ],
  "reset-display-gs-state": [
    [[9, 16], "t0", "dma-packet"],
    [[19, 25], "t0", "gs-gif-tag"],
    [34, "a3", "(pointer gs-scissor)"],
    [36, "a3", "(pointer gs-reg64)"],
    [44, "a3", "(pointer gs-xy-offset)"],
    [46, "a3", "(pointer gs-reg64)"],
    [51, "a3", "(pointer gs-frame)"],
    [53, "a3", "(pointer gs-reg64)"],
    [55, "a3", "(pointer gs-test)"],
    [57, "a3", "(pointer gs-reg64)"],
    [60, "a3", "(pointer gs-texa)"],
    [62, "a3", "(pointer gs-reg64)"],
    [64, "a3", "(pointer gs-zbuf)"],
    [66, "a3", "(pointer gs-reg64)"],
    [67, "a3", "(pointer uint64)"],
    [69, "a3", "(pointer gs-reg64)"]
  ],
  "(method 9 connection)": [[8, "a0", "pointer"]],
  "(method 10 connection)": [[8, "a0", "pointer"]],
  "(method 0 engine)": [[39, "v0", "pointer"]],

  "(method 12 engine)": [
    [[5, 16], "s4", "connection"],
    [12, "t9", "(function basic basic basic object object)"]
  ],

  "(method 13 engine)": [
    [[5, 24], "s4", "connection"],
    [12, "t9", "(function basic basic basic object object)"]
  ],

  "(method 15 engine)": [[[0, 36], "v1", "connection"]],
  "(method 19 engine)": [[8, "a0", "connection"]],
  "(method 20 engine)": [[8, "a0", "connection"]],
  "gs-set-default-store-image": [
    [9, "t4", "gif-tag64"],
    [9, "v1", "gif-tag-regs"]
  ],
  "dma-buffer-add-ref-texture": [
    [[25, 29], "a3", "dma-packet"],
    [[32, 44], "a3", "gs-gif-tag"],
    [[47, 62], "a2", "dma-packet"]
  ],
  "(method 11 level)": [
    [[13, 18], "a1", "dma-packet"],
    [[20, 26], "a0", "dma-packet"],
    [[50, 55], "a1", "dma-packet"],
    [[60, 63], "a0", "dma-packet"],
    [[87, 92], "a1", "dma-packet"],
    [[97, 100], "a0", "dma-packet"],
    [[124, 129], "a1", "dma-packet"],
    [[134, 137], "a0", "dma-packet"],
    [[162, 167], "a1", "dma-packet"],
    [[172, 175], "a0", "dma-packet"],
    [[199, 204], "a1", "dma-packet"],
    [[209, 212], "a0", "dma-packet"],
    [[236, 241], "a1", "dma-packet"],
    [[246, 249], "a0", "dma-packet"],
    [[273, 278], "a1", "dma-packet"],
    [[283, 286], "a0", "dma-packet"]
  ],
  "(method 14 texture-page)": [
    [[18, 22], "a0", "dma-packet"],
    [[28, 31], "a0", "gs-gif-tag"],
    [36, "a0", "(pointer uint64)"],
    [38, "a0", "(pointer gs-reg64)"],
    [[44, 45], "a0", "dma-packet"],
    [45, "a0", "(pointer uint64)"]
  ],
  "(method 13 texture-page)": [
    [[45, 49], "a0", "dma-packet"],
    [[55, 58], "a0", "gs-gif-tag"],
    [67, "a0", "(pointer gs-bitbltbuf)"],
    [69, "a0", "(pointer gs-reg64)"],
    [70, "a0", "(pointer gs-trxpos)"],
    [72, "a0", "(pointer gs-reg64)"],
    [76, "a0", "(pointer gs-trxreg)"],
    [78, "a0", "(pointer gs-reg64)"],
    [79, "a0", "(pointer gs-trxdir)"],
    [81, "a0", "(pointer gs-reg64)"]
  ],

  "link-texture-by-id": [[51, "s5", "uint"]],

  "adgif-shader-login-fast": [[57, "gp", "uint"]],

  "adgif-shader-login-no-remap-fast": [[52, "a0", "uint"]],

  "(method 9 texture-page-dir)": [[[27, 31], "t3", "adgif-shader"]],

  "adgif-shader<-texture-simple!": [[5, "v1", "uint"]],

  "display-frame-start": [
    [4, "v1", "vif-bank"],
    [9, "a0", "vif-bank"],
    [[158, 161], "a0", "dma-packet"]
  ],

  "display-loop": [
    [152, "v1", "(pointer int32)"],
    [157, "a0", "(pointer process-drawable)"],
    [[477, 481], "a0", "dma-packet"],
    [[487, 490], "a0", "gs-gif-tag"],

    [497, "a0", "(pointer gs-reg64)"],
    [495, "a0", "(pointer gs-alpha)"],

    [501, "a0", "(pointer gs-reg64)"],
    [499, "a0", "(pointer gs-zbuf)"],

    [505, "a0", "(pointer gs-reg64)"],
    [503, "a0", "(pointer gs-test)"],

    [508, "a0", "(pointer gs-reg64)"],
    [506, "a0", "(pointer uint64)"], // pabe

    [512, "a0", "(pointer gs-reg64)"],
    [510, "a0", "(pointer gs-clamp)"],

    [516, "a0", "(pointer gs-reg64)"],
    [514, "a0", "(pointer gs-tex1)"],

    [521, "a0", "(pointer gs-reg64)"],
    [519, "a0", "(pointer gs-texa)"],

    [525, "a0", "(pointer gs-reg64)"],
    [523, "a0", "(pointer gs-texclut)"],

    [529, "a0", "(pointer gs-reg64)"],
    [527, "a0", "(pointer gs-fogcol)"],

    [[588, 591], "v1", "dma-packet"],
    [[672, 675], "v1", "dma-packet"]
  ],
  "load-game-text-info": [[4, "v1", "game-text-info"]],
  "texture-relocate": [
    [[17, 21], "t4", "dma-packet"],
    [[27, 30], "t4", "gs-gif-tag"],
    [60, "t4", "(pointer gs-bitbltbuf)"],
    [62, "t4", "(pointer gs-reg64)"],
    [63, "t4", "(pointer gs-trxpos)"],
    [65, "t4", "(pointer gs-reg64)"],
    [71, "t4", "(pointer gs-trxreg)"],
    [73, "t4", "(pointer gs-reg64)"],
    [75, "t4", "(pointer gs-trxdir)"],
    [77, "t4", "(pointer gs-reg64)"],
    [[98, 102], "a2", "dma-packet"],
    [[108, 111], "a2", "gs-gif-tag"],
    [132, "a2", "(pointer gs-bitbltbuf)"],
    [134, "a2", "(pointer gs-reg64)"],
    [135, "a2", "(pointer gs-trxpos)"],
    [137, "a2", "(pointer gs-reg64)"],
    [139, "a2", "(pointer gs-trxreg)"],
    [141, "a2", "(pointer gs-reg64)"],
    [143, "a2", "(pointer gs-trxdir)"],
    [145, "a2", "(pointer gs-reg64)"],
    [[157, 161], "a2", "dma-packet"],
    [[167, 170], "a2", "gs-gif-tag"],
    [191, "a2", "(pointer gs-bitbltbuf)"],
    [193, "a2", "(pointer gs-reg64)"],
    [194, "a2", "(pointer gs-trxpos)"],
    [196, "a2", "(pointer gs-reg64)"],
    [198, "a2", "(pointer gs-trxreg)"],
    [200, "a2", "(pointer gs-reg64)"],
    [202, "a2", "(pointer gs-trxdir)"],
    [204, "a2", "(pointer gs-reg64)"]
  ],
  "(method 11 texture-pool)": [
    [[119, 123], "a0", "dma-packet"],
    [[129, 132], "a0", "gs-gif-tag"],
    [137, "a0", "(pointer uint64)"],
    [139, "a0", "(pointer gs-reg64)"],
    [145, "a0", "dma-packet"],
    [146, "a0", "(pointer uint64)"]
  ],
  "texture-page-login": [[[34, 45], "s2", "texture-page"]],
  "upload-vram-data": [
    [[9, 15], "a0", "dma-packet"],
    [[18, 24], "a0", "gs-gif-tag"],
    [33, "a0", "(pointer gs-bitbltbuf)"],
    [35, "a0", "(pointer gs-reg64)"],
    [36, "a0", "(pointer gs-trxpos)"],
    [38, "a0", "(pointer gs-reg64)"],
    [42, "a0", "(pointer gs-trxreg)"],
    [44, "a0", "(pointer gs-reg64)"],
    [45, "a0", "(pointer gs-trxdir)"],
    [47, "a0", "(pointer gs-reg64)"]
  ],
  "texture-page-dir-inspect": [[[133, 136], "v1", "adgif-shader"]],
  "upload-vram-pages": [
    [[135, 140], "a0", "dma-packet"],
    [[144, 149], "a0", "gs-gif-tag"],
    [[155, 157], "a0", "(pointer gs-reg64)"],
    [154, "a0", "(pointer uint64)"],
    [[162, 165], "v1", "dma-packet"]
  ],
  "upload-vram-pages-pris": [
    [[128, 134], "a0", "dma-packet"],
    [[137, 143], "a0", "gs-gif-tag"],
    [148, "a0", "(pointer uint64)"],
    [150, "a0", "(pointer gs-reg64)"],
    [[154, 159], "v1", "dma-packet"]
  ],
  "(method 19 res-lump)": [
    [46, "t2", "(pointer uint64)"],
    [100, "t3", "(pointer uint64)"],
    [184, "t5", "(pointer uint64)"],
    [64, "t6", "(pointer uint64)"]
  ],
  "(method 16 res-lump)": [
    [22, "t1", "(pointer uint64)"],
    [29, "t2", "(pointer uint64)"]
  ],
  "(method 18 res-lump)": [["_stack_", 16, "object"]],
  "(method 21 res-lump)": [
    ["_stack_", 16, "res-tag"],
    ["_stack_", 32, "res-tag"]
  ],

  "(method 15 sync-info)": [
    ["_stack_", 16, "res-tag"],
    [[19, 24], "v1", "(pointer float)"]
  ],

  "(method 15 sync-info-eased)": [
    ["_stack_", 16, "res-tag"],
    [[44, 49], "v1", "(pointer float)"],
    [[26, 35], "v1", "(pointer float)"]
  ],

  "(method 15 sync-info-paused)": [
    ["_stack_", 16, "res-tag"],
    [[44, 49], "v1", "(pointer float)"],
    [[26, 35], "v1", "(pointer float)"]
  ],

  "(method 15 res-lump)": [[132, "s5", "res-tag-pair"]],

  "(method 17 res-lump)": [[22, "s4", "(pointer pointer)"]],

  "(method 20 res-lump)": [[331, "a3", "(inline-array vector)"]],

  "(method 8 res-lump)": [
    [215, "s0", "array"],
    [[0, 100], "s0", "basic"],
    [[102, 120], "s0", "basic"],
    [[147, 150], "s0", "collide-mesh"],
    [[157, 200], "s0", "(array object)"],
    [235, "s0", "basic"]
  ],
  "(method 10 shadow-control)": [[1, "v1", "int"]],
  "(method 0 fact-info-enemy)": [[[3, 92], "gp", "fact-info-enemy"]],
  "(method 0 fact-info)": [
    //[16, "t9", "(function string none)"],
    ["_stack_", 16, "res-tag"],
    [[32, 43], "v1", "(pointer int32)"],
    [86, "gp", "fact-info"]
  ],
  "(method 0 fact-info-target)": [[[3, 20], "gp", "fact-info-target"]],
  "(method 0 align-control)": [[[14, 18], "v0", "align-control"]],
  "str-load": [[[20, 36], "s2", "load-chunk-msg"]],
  "str-load-status": [
    [[18, 22], "v1", "load-chunk-msg"],
    [26, "v1", "load-chunk-msg"]
  ],
  "str-play-async": [[[8, 16], "s4", "load-chunk-msg"]],
  "str-play-stop": [[[7, 14], "s5", "load-chunk-msg"]],
  "str-play-queue": [[[19, 27], "s5", "load-chunk-msg"]],
  "str-ambient-play": [[[7, 15], "s5", "load-chunk-msg"]],
  "str-ambient-stop": [[[7, 16], "s5", "load-chunk-msg"]],
  "dgo-load-begin": [[[21, 40], "s2", "load-dgo-msg"]],
  "dgo-load-get-next": [[[14, 31], "v1", "load-dgo-msg"]],
  "dgo-load-continue": [[[5, 21], "gp", "load-dgo-msg"]],
  "string->sound-name": [[[2, 18], "a1", "(pointer uint8)"]],
  "ramdisk-load": [[[8, 12], "v1", "ramdisk-rpc-load"]],
  "(method 3 generic-tie-interp-point)": [[15, "gp", "(pointer uint128)"]],
  "ripple-find-height": [[[22, 72], "s4", "mei-ripple"]],
  "(method 0 collide-shape-prim-sphere)": [
    [[4, 8], "v0", "collide-shape-prim-sphere"]
  ],
  "(method 0 collide-shape-prim-mesh)": [
    [[6, 11], "v0", "collide-shape-prim-mesh"]
  ],
  "(method 0 collide-shape-prim-group)": [
    [[11, 18], "v0", "collide-shape-prim-group"]
  ],
  "entity-actor-count": [["_stack_", 16, "res-tag"]],
  "entity-actor-lookup": [
    ["_stack_", 16, "res-tag"],
    [[10, 33], "v1", "(pointer uint32)"]
  ],
  "(method 11 joint-mod)": [
    [15, "s3", "process-drawable"],
    [[26, 66], "s3", "fact-info-enemy"]
  ],
  "joint-mod-look-at-handler": [[[2, 254], "gp", "joint-mod"]],
  "joint-mod-world-look-at-handler": [[[0, 254], "gp", "joint-mod"]],
  "joint-mod-rotate-handler": [[[2, 77], "s4", "joint-mod"]],
  "joint-mod-joint-set-handler": [[[2, 13], "s4", "joint-mod"]],
  "joint-mod-joint-set*-handler": [[[2, 31], "s5", "joint-mod"]],
  "joint-mod-wheel-callback": [[[2, 63], "s4", "joint-mod-wheel"]],
  "joint-mod-set-local-callback": [[[0, 23], "v1", "joint-mod-set-local"]],
  "joint-mod-set-world-callback": [[[0, 23], "v1", "joint-mod-set-world"]],
  "joint-mod-blend-local-callback": [[[2, 63], "gp", "joint-mod-blend-local"]],
  "joint-mod-spinner-callback": [[[2, 63], "gp", "joint-mod-spinner"]],
  "(method 11 touching-prims-entry-pool)": [
    [[0, 8], "v1", "touching-prims-entry"],
    [8, "v1", "pointer"],
    [[9, 11], "v1", "touching-prims-entry"],
    [[1, 20], "a1", "touching-prims-entry"]
  ],
  "(method 0 touching-list)": [[[6, 9], "v0", "touching-list"]],
  "num-func-chan": [[8, "v1", "joint-control-channel"]],
  "shrubbery-login-post-texture": [
    [[13, 15], "a3", "qword"],
    [16, "a3", "pointer"],
    [24, "a3", "pointer"],
    [[17, 23], "a3", "qword"],
    [[13, 23], "a1", "qword"],
    [14, "a2", "qword"],
    [[27, 29], "a3", "qword"],
    [[27, 29], "a1", "qword"],
    [[35, 37], "a3", "qword"],
    [[35, 37], "a2", "qword"]
  ],
  "(method 3 sparticle-cpuinfo)": [[106, "f0", "float"]],
  "camera-teleport-to-entity": [[9, "a0", "transform"]],
  "add-debug-sphere-from-table": [[[9, 18], "s1", "(inline-array vector)"]],
  "(method 14 actor-link-info)": [[5, "v1", "entity-links"]],
  "(method 15 actor-link-info)": [[5, "v1", "entity-links"]],
  "(method 23 actor-link-info)": [[4, "v1", "entity-links"]],
  "(method 24 actor-link-info)": [[4, "v1", "entity-links"]],
  "(method 9 actor-link-info)": [[[0, 36], "s3", "entity-actor"]],
  "alt-actor-list-subtask-incomplete-count": [[19, "a0", "entity-links"]],
  "actor-link-dead-hook": [[1, "v1", "entity-links"]],
  "check-irx-version": [[[6, 37], "gp", "sound-rpc-get-irx-version"]],
  "sound-bank-load": [[[9, 11], "v1", "sound-rpc-load-bank"]],
  "sound-bank-unload": [[[7, 9], "v1", "sound-rpc-unload-bank"]],
  "sound-music-load": [[[7, 9], "v1", "sound-rpc-load-music"]],
  "sound-music-unload": [[6, "v1", "sound-rpc-unload-music"]],
  "sound-reload-info": [[6, "v1", "sound-rpc-reload-info"]],
  "set-language": [[[10, 12], "v1", "sound-rpc-set-language"]],
  "list-sounds": [[6, "v1", "sound-rpc-list-sounds"]],
  "sound-set-volume": [[[6, 13], "v1", "sound-rpc-set-master-volume"]],
  "sound-set-reverb": [[[8, 21], "v1", "sound-rpc-set-reverb"]],
  "sound-set-ear-trans": [[[7, 20], "gp", "sound-rpc-set-ear-trans"]],
  "sound-play-by-name": [
    [[13, 45], "s5", "sound-rpc-play"],
    [[22, 39], "s3", "process-drawable"]
  ],
  "sound-play-by-spec": [
    [[9, 54], "s5", "sound-rpc-play"],
    [[31, 47], "s3", "process-drawable"]
  ],
  "sound-pause": [[[5, 7], "v1", "sound-rpc-pause-sound"]],
  "sound-stop": [[[5, 7], "v1", "sound-rpc-stop-sound"]],
  "sound-continue": [[[5, 7], "v1", "sound-rpc-continue-sound"]],
  "sound-group-pause": [[[5, 7], "v1", "sound-rpc-pause-group"]],
  "sound-group-stop": [[[5, 7], "v1", "sound-rpc-stop-group"]],
  "sound-group-continue": [[[5, 7], "v1", "sound-rpc-continue-group"]],
  "sound-set-falloff-curve": [[[7, 19], "v1", "sound-rpc-set-falloff-curve"]],
  "sound-set-sound-falloff": [[[8, 13], "v1", "sound-rpc-set-sound-falloff"]],
  "sound-set-flava": [[[5, 7], "v1", "sound-rpc-set-flava"]],
  "(method 0 ambient-sound)": [
    [136, "v1", "sound-spec"],
    [143, "v1", "sound-spec"],
    [140, "v1", "sound-spec"],
    [147, "v1", "sound-spec"],
    ["_stack_", 16, "sound-spec"],
    ["_stack_", 32, "sound-name"],
    ["_stack_", 48, "(pointer float)"],
    ["_stack_", 52, "sound-play-parms"],
    ["_stack_", 64, "res-tag"]
  ],
  "(method 11 ambient-sound)": [
    [[18, 31], "s4", "process-drawable"],
    [[12, 44], "gp", "sound-rpc-set-param"]
  ],
  "(method 12 ambient-sound)": [[[8, 20], "v1", "sound-rpc-set-param"]],
  "sound-buffer-dump": [[[14, 25], "s3", "sound-rpc-play"]],
  "actor-link-subtask-complete-hook": [[1, "v1", "entity-links"]],
  "(method 0 vol-control)": [
    [30, "s5", "res-lump"],
    [36, "s5", "res-lump"],
    [58, "s5", "res-lump"],
    [62, "s5", "res-lump"],
    [85, "s5", "res-lump"],
    [91, "s5", "res-lump"],
    [113, "s5", "res-lump"],
    [117, "s5", "res-lump"]
  ],
  "point-in-air-box?": [[5, "f1", "float"]],
  "(method 3 air-box)": [
    [16, "f0", "float"],
    [22, "f0", "float"],
    [28, "f0", "float"]
  ],
  "joint-anim-inspect-elt": [
    [9, "gp", "joint-anim-matrix"],
    [26, "gp", "joint-anim-transformq"]
  ],
  "(method 12 art-group)": [[13, "a0", "art-joint-anim"]],
  "(method 0 path-control)": [["_stack_", 16, "res-tag"]],
  "(method 0 curve-control)": [[[13, 55], "s3", "entity"]],
  "nav-mesh-connect": [
    [[4, 15], "s2", "entity-actor"],
    [19, "v1", "entity"],
    [20, "v1", "entity-links"],
    [72, "v1", "entity"],
    [73, "v1", "entity-links"],
    [76, "a0", "entity"],
    [77, "a0", "entity-links"]
  ],
  "add-debug-point": [
    [125, "a3", "pointer"],
    [[27, 144], "a0", "(pointer uint64)"],
    [[147, 150], "a0", "dma-packet"],
    [[31, 35], "a3", "dma-packet"],
    [[41, 44], "a3", "gs-gif-tag"],
    [[61, 65], "a3", "vector4w-2"],
    [[81, 85], "a3", "vector4w-2"],
    [[98, 102], "a3", "vector4w-2"],
    [[118, 122], "a1", "vector4w-2"]
  ],
  "internal-draw-debug-line": [
    [[95, 101], "a3", "dma-packet"],
    [[104, 110], "a3", "gs-gif-tag"],
    [[212, 225], "a1", "(inline-array vector4w-2)"],
    [228, "a3", "pointer"],
    [[93, 246], "a0", "(pointer uint64)"],
    [[250, 253], "a0", "dma-packet"],
    [[3, 158], "s2", "rgba"],
    [[5, 204], "s5", "rgba"]
  ],
  "add-debug-flat-triangle": [
    [[55, 61], "a3", "dma-packet"],
    [[64, 70], "a3", "gs-gif-tag"],
    [[93, 112], "a3", "(inline-array vector4w-3)"],
    [[53, 133], "a0", "(pointer uint64)"],
    [115, "a1", "pointer"],
    [[135, 140], "a0", "dma-packet"]
  ],
  "add-debug-line2d": [
    [[58, 64], "a2", "dma-packet"],
    [[67, 73], "a2", "gs-gif-tag"],
    [[76, 81], "a2", "(inline-array vector4w)"],
    [[84, 89], "a2", "(inline-array vector4w)"],
    [[56, 110], "a0", "(pointer uint64)"],
    [92, "a1", "pointer"],
    [[112, 117], "v1", "dma-packet"]
  ],
  "debug-percent-bar": [[[32, 43], "v1", "dma-packet"]],
  "debug-pad-display": [[[70, 75], "v1", "dma-packet"]],
  "internal-draw-debug-text-3d": [[[54, 59], "v1", "dma-packet"]],
  "drawable-frag-count": [[[14, 20], "s5", "drawable-group"]],

  "generic-init-buffers": [
    [[39, 44], "v1", "dma-packet"],
    [25, "s5", "gs-zbuf"],
    [32, "gp", "gs-zbuf"]
  ],

  "(method 13 drawable-inline-array-collide-fragment)": [
    [[1, 5], "v1", "collide-fragment"]
  ],
  "(method 12 drawable-inline-array-collide-fragment)": [
    [[1, 5], "v1", "collide-fragment"]
  ],
  "(method 11 drawable-inline-array-collide-fragment)": [
    [[1, 5], "v1", "collide-fragment"]
  ],
  "main-cheats": [[[1123, 1126], "v1", "dma-packet"]],
  "on": [[33, "t9", "(function cpu-thread function none)"]],

  "bg": [[37, "a0", "symbol"]],

  "level-update-after-load": [
    [[29, 55], "s2", "drawable-tree"],
    [[121, 146], "s1", "drawable-inline-array-tfrag"],
    [[150, 151], "s1", "drawable-tree-instance-tie"]
  ],
  "(method 11 setting-control)": [[[3, 25], "s4", "connection"]],
  "(method 9 setting-data)": [
    [[4, 345], "s3", "connection"],
    [[9, 12], "v1", "symbol"],
    [[14, 17], "v1", "symbol"],
    [[19, 22], "v1", "symbol"],
    [[24, 27], "v1", "symbol"],
    [[29, 32], "v1", "symbol"],
    [[33, 35], "a0", "int"],
    [[40, 45], "a0", "uint"],
    [[47, 49], "v1", "int"],
    [[68, 71], "v1", "symbol"],
    [[72, 78], "v1", "float"],
    [[80, 83], "v1", "float"],
    [[87, 90], "v1", "symbol"],
    [[91, 97], "v1", "float"],
    [[99, 102], "v1", "float"],
    [[106, 109], "v1", "symbol"],
    [[110, 116], "v1", "float"],
    [[118, 121], "v1", "float"],
    [[125, 128], "v1", "symbol"],
    [[129, 135], "v1", "float"],
    [[137, 140], "v1", "float"],
    [[144, 147], "v1", "symbol"],
    [[148, 154], "v1", "float"],
    [[156, 159], "v1", "float"],
    [[163, 166], "v1", "symbol"],
    [[167, 173], "v1", "float"],
    [[175, 178], "v1", "float"],
    [[182, 185], "v1", "symbol"],
    [[186, 192], "v1", "float"],
    [[194, 197], "v1", "float"],
    [[201, 204], "v1", "symbol"],
    [[205, 211], "v1", "float"],
    [[213, 216], "v1", "float"],
    [[220, 223], "v1", "float"],
    [[224, 226], "v1", "int"],
    [[226, 229], "v1", "float"],
    [[233, 236], "v1", "float"],
    [[240, 243], "v1", "float"],
    [[247, 250], "v1", "float"],
    [[254, 257], "v1", "float"],
    [[261, 264], "v1", "float"],
    [[268, 271], "v1", "float"],
    [[275, 277], "v1", "int"],
    [[280, 282], "v1", "symbol"],
    [[285, 287], "v1", "symbol"],
    [[290, 293], "v1", "symbol"],
    [[295, 298], "v1", "symbol"],
    [[300, 303], "v1", "symbol"],
    [[305, 308], "v1", "(pointer progress)"],
    [[310, 313], "v1", "(pointer progress)"],
    [[315, 318], "v1", "(pointer progress)"],
    [[325, 328], "v1", "(pointer progress)"],
    [[330, 333], "v1", "symbol"],
    [[334, 337], "a0", "int"],
    [[341, 344], "a0", "uint"]
  ],
  "(method 12 level)": [[151, "a0", "symbol"]],
  "(method 26 level-group)": [[[65, 96], "v0", "level"]],
  "update-sound-banks": [[[21, 52], "t0", "symbol"]],
  "(method 16 level-group)": [
    [[122, 146], "s1", "continue-point"],
    [[115, 154], "s3", "continue-point"]
  ],
  "(method 20 level)": [[[43, 45], "s3", "ramdisk-rpc-fill"]],
  "(anon-function 29 process-drawable)": [[[0, 999], "s6", "process-drawable"]],

  "ja-done?": [[[0, 999], "s6", "process-drawable"]],
  "ja-min?": [[[0, 999], "s6", "process-drawable"]],
  "ja-max?": [[[0, 999], "s6", "process-drawable"]],
  "ja-num-frames": [[[0, 999], "s6", "process-drawable"]],
  "ja-frame-num": [[[0, 999], "s6", "process-drawable"]],
  "ja-aframe-num": [[[0, 999], "s6", "process-drawable"]],
  "ja-aframe": [[[0, 999], "s6", "process-drawable"]],
  "ja-step": [[[0, 999], "s6", "process-drawable"]],
  "ja-channel-set!": [[[0, 999], "s6", "process-drawable"]],
  "ja-channel-push!": [[[0, 999], "s6", "process-drawable"]],
  "ja-group-size": [[[0, 999], "s6", "process-drawable"]],
  "ja-eval": [[[0, 999], "s6", "process-drawable"]],
  "ja-blend-eval": [[[0, 999], "s6", "process-drawable"]],
  "ja-post": [
    [[0, 999], "s6", "process-drawable"],
    [54, "a1", "process"]
  ],
  "transform-post": [[[0, 999], "s6", "process-drawable"]],
  "rider-trans": [[[0, 999], "s6", "process-drawable"]],
  "rider-post": [[[0, 999], "s6", "process-drawable"]],
  "pusher-post": [[[0, 999], "s6", "process-drawable"]],
  "process-drawable-delay-player": [[[0, 999], "s6", "process-drawable"]],

  "upload-generic-shrub": [
    [[3, 13], "t0", "dma-packet"],
    [[15, 26], "v1", "matrix"],
    [[31, 44], "t0", "vector4w-2"],
    [[47, 71], "t0", "dma-packet"],
    [[74, 98], "a2", "dma-packet"],
    [[101, 125], "a2", "dma-packet"],
    [[128, 152], "a2", "dma-packet"],
    [[157, 162], "a1", "dma-packet"]
  ],
  "(top-level-login task-control)": [[165, "v1", "symbol"]],
  "task-control-reset": [
    [[7, 13], "a0", "task-control"],
    [[17, 21], "a0", "task-control"]
  ],
  "(anon-function 494 task-control)": [[32, "v0", "float"]],
  "(anon-function 493 task-control)": [[32, "v0", "float"]],
  "(anon-function 480 task-control)": [[13, "v0", "float"]],
  "(anon-function 477 task-control)": [[38, "v0", "float"]],
  "(anon-function 476 task-control)": [[38, "v0", "float"]],
  "(anon-function 475 task-control)": [
    [37, "v0", "float"],
    [81, "v0", "float"]
  ],
  "(anon-function 474 task-control)": [
    [37, "v0", "float"],
    [81, "v0", "float"]
  ],
  "(anon-function 426 task-control)": [[32, "v0", "float"]],
  "(anon-function 425 task-control)": [[32, "v0", "float"]],
  "(anon-function 415 task-control)": [[32, "v0", "float"]],
  "(anon-function 414 task-control)": [[32, "v0", "float"]],
  "(anon-function 365 task-control)": [[32, "v0", "float"]],
  "(anon-function 364 task-control)": [[32, "v0", "float"]],
  "(anon-function 363 task-control)": [[32, "v0", "float"]],
  "(anon-function 362 task-control)": [[32, "v0", "float"]],
  "(anon-function 337 task-control)": [[32, "v0", "float"]],
  "(anon-function 336 task-control)": [[32, "v0", "float"]],
  "(anon-function 227 task-control)": [
    [[14, 16], "t9", "(function process event-message-block float)"]
  ],
  "(anon-function 286 task-control)": [
    [[14, 16], "t9", "(function process event-message-block float)"]
  ],
  "(anon-function 366 task-control)": [
    [[14, 16], "t9", "(function process event-message-block float)"]
  ],
  "(anon-function 367 task-control)": [
    [[14, 16], "t9", "(function process event-message-block float)"]
  ],
  "(anon-function 368 task-control)": [
    [[14, 16], "t9", "(function process event-message-block float)"]
  ],
  "(anon-function 369 task-control)": [
    [[14, 16], "t9", "(function process event-message-block float)"]
  ],
  "(anon-function 380 task-control)": [
    [[14, 16], "t9", "(function process event-message-block float)"]
  ],
  "(anon-function 383 task-control)": [
    [[14, 16], "t9", "(function process event-message-block float)"]
  ],
  "(anon-function 390 task-control)": [
    [[14, 16], "t9", "(function process event-message-block float)"]
  ],
  "(anon-function 393 task-control)": [
    [[14, 16], "t9", "(function process event-message-block float)"]
  ],
  "(anon-function 400 task-control)": [
    [[14, 16], "t9", "(function process event-message-block float)"]
  ],
  "(anon-function 403 task-control)": [
    [[14, 16], "t9", "(function process event-message-block float)"]
  ],
  "(anon-function 435 task-control)": [
    [[14, 16], "t9", "(function process event-message-block float)"]
  ],
  "(anon-function 445 task-control)": [
    [[14, 16], "t9", "(function process event-message-block float)"]
  ],
  "(anon-function 455 task-control)": [
    [[14, 16], "t9", "(function process event-message-block float)"]
  ],
  "(anon-function 38 task-control)": [[13, "v0", "float"]],
  "(anon-function 28 task-control)": [[13, "v0", "float"]],
  "(method 18 game-info)": [
    [4, "v1", "symbol"],
    [5, "v1", "level-load-info"],
    [10, "s3", "continue-point"]
  ],
  "(method 9 game-info)": [
    [
      [270, 286],
      "s2",
      "(function cpu-thread function object object object object pointer)"
    ]
  ],
  "(method 25 game-info)": [
    [4, "v1", "game-save-tag"],
    [53, "v1", "pointer"],
    [[7, 53], "v1", "game-save-tag"],
    [[72, 138], "s4", "game-save-tag"],
    [154, "s4", "pointer"],
    [[166, 205], "s4", "game-save-tag"],
    [206, "s4", "pointer"],
    [498, "s4", "pointer"],
    [207, "a1", "(pointer uint8)"],
    [[219, 220], "s4", "game-save-tag"],
    [223, "s4", "pointer"],
    [224, "a1", "(pointer uint8)"],
    [[235, 236], "s4", "game-save-tag"],
    [249, "s4", "pointer"],
    [[261, 262], "s4", "game-save-tag"],
    [275, "s4", "pointer"],
    [293, "s4", "game-save-tag"],
    [302, "s4", "pointer"],
    [303, "a2", "(pointer uint8)"],
    [315, "s4", "game-save-tag"],
    [319, "s4", "pointer"],
    [343, "v1", "(pointer uint8)"],
    [352, "v1", "(pointer uint8)"],
    [[360, 420], "s4", "game-save-tag"],
    [423, "s4", "pointer"],
    [424, "a1", "(pointer uint8)"],
    [436, "s4", "game-save-tag"],
    [440, "s4", "pointer"],
    [456, "s4", "game-save-tag"],
    [460, "s4", "pointer"],
    [476, "s4", "game-save-tag"],
    [480, "s4", "pointer"],
    [[493, 495], "s4", "game-save-tag"]
  ],
  "(method 11 game-save)": [
    [126, "v1", "pointer"],
    [213, "s4", "pointer"],
    [[74, 88], "s4", "game-save-tag"],
    [98, "s4", "pointer"],
    [107, "s4", "game-save-tag"],
    [125, "s4", "(pointer uint8)"],
    [131, "s4", "game-save-tag"],
    [155, "s4", "game-save-tag"],
    [148, "s4", "pointer"],
    [172, "s4", "pointer"],
    [179, "s4", "game-save-tag"],
    [196, "s4", "pointer"],
    [[203, 210], "s4", "game-save-tag"]
  ],
  "drawable-load": [
    [17, "s5", "drawable"],
    [18, "s5", "drawable"],
    [20, "s5", "drawable"],
    [25, "s5", "drawable"],
    [27, "s5", "drawable"]
  ],
  "art-load": [
    [9, "s5", "art"],
    [13, "s5", "art"],
    [15, "s5", "art"]
  ],
  "art-group-load-check": [
    [22, "s3", "art-group"],
    [31, "s3", "art-group"],
    [43, "s3", "art-group"],
    [50, "s3", "art-group"],
    [52, "s3", "art-group"]
  ],
  "(method 13 art-group)": [[16, "s3", "art-joint-anim"]],
  "(method 14 art-group)": [[16, "s3", "art-joint-anim"]],
  "(method 9 external-art-control)": [
    [171, "s4", "external-art-buffer"],
    [172, "s4", "external-art-buffer"],
    [173, "s4", "external-art-buffer"],
    [177, "s4", "external-art-buffer"],
    [183, "s4", "external-art-buffer"],
    [190, "s4", "external-art-buffer"],
    [233, "s4", "spool-anim"],
    [240, "s4", "spool-anim"],
    [243, "s4", "spool-anim"],
    [248, "s4", "spool-anim"],
    [249, "s4", "spool-anim"],
    [253, "s4", "spool-anim"],
    [257, "s4", "spool-anim"]
  ],
  "(method 10 external-art-control)": [[18, "v1", "pointer"]],
  "(method 16 external-art-control)": [
    [37, "a0", "process"],
    [17, "s5", "process-drawable"]
  ],
  "ja-play-spooled-anim": [
    [154, "a0", "process"],
    [286, "s2", "art-joint-anim"],
    [294, "s2", "art-joint-anim"],
    [295, "s2", "art-joint-anim"],
    [306, "s2", "art-joint-anim"],
    [320, "s2", "art-joint-anim"],
    [324, "s2", "art-joint-anim"]
  ],
  "(method 11 external-art-control)": [
    [127, "a0", "process"],
    [151, "a0", "process"],
    [168, "a0", "process"],
    [18, "s5", "process-drawable"]
  ],
  "debug-menu-item-var-update-display-str": [
    [[44, 49], "v1", "int"],
    [[61, 69], "v1", "int"]
  ],
  "debug-menu-item-get-max-width": [[[18, 27], "a0", "debug-menu-item-var"]],
  "debug-menu-send-msg": [
    [[3, 14], "s2", "debug-menu-item"],
    [[14, 21], "s2", "debug-menu-item-submenu"]
  ],
  "debug-menu-item-var-joypad-handler": [
    [[39, 42], "a2", "int"],
    [[40, 42], "a3", "int"],
    [41, "t9", "(function int int int int int)"],
    [200, "t9", "(function int int int int int)"],
    [138, "v1", "int"],
    [143, "v1", "int"],
    [[182, 187], "v1", "int"],
    [[182, 187], "a1", "int"],
    [[190, 194], "a0", "int"],
    [[193, 195], "v1", "int"]
  ],
  "debug-menu-find-from-template": [
    [3, "s4", "debug-menu"],
    [[4, 8], "s4", "debug-menu-item"],
    [[41, 44], "s4", "debug-menu-node"],
    [[7, 12], "s5", "debug-menu-item"],
    [23, "s5", "debug-menu-item-submenu"]
  ],

  "debug-menu-func-decode": [[[12, 14], "a0", "symbol"]],

  "dm-cam-render-float": [
    [72, "v1", "float"]
  ],

  "can-hint-be-played?": [[[25, 28], "a0", "level-hint"]],
  "debug-menu-rebuild": [[[4, 13], "a0", "debug-menu-item"]],
  "debug-menu-item-submenu-render": [[[39, 44], "v1", "dma-packet"]],
  "debug-menu-item-function-render": [[[46, 51], "v1", "dma-packet"]],
  "debug-menu-item-flag-render": [[[44, 49], "v1", "dma-packet"]],
  "debug-menu-render": [
    [[45, 48], "v1", "dma-packet"],
    [[106, 110], "v1", "dma-packet"]
  ],

  "debug-menu-item-var-msg": [[64, "t9", "(function int int int int int)"]],

  "calculate-basis-functions-vector!": [
    [[8, 20], "v1", "(pointer float)"],
    [[0, 60], "f1", "float"]
  ],
  "(anon-function 2 memory-usage)": [
    [[171, 415], "s5", "process-drawable"],
    [[212, 213], "v1", "collide-shape"]
  ],
  "(method 8 process-tree)": [
    [31, "v1", "symbol"],
    [6, "a3", "symbol"]
  ],
  "(method 9 align-control)": [
    [[27, 31], "t9", "(function object object object object)"]
  ],
  "(method 8 tie-fragment)": [
    [150, "a0", "(pointer int32)"],
    [[157, 160], "a0", "basic"]
  ],
  "letterbox": [[[29, 33], "v1", "dma-packet"]],
  "blackout": [[[20, 24], "v1", "dma-packet"]],
  "(method 15 load-state)": [
    [31, "t9", "(function int)"],
    [[291,303], "s5", "entity-actor"],
    [370, "s3", "process-drawable"],
    [343, "s5", "symbol"],
    [21, "s5", "symbol"]
  ],
  "yakow-default-event-handler": [
    [27, "a0", "collide-shape"],
    [32, "a0", "collide-shape"]
  ],
  "(method 11 yakow)": [
    [184, "v1", "vector"],
    [186, "v1", "vector"],
    [189, "v1", "vector"]
  ],
  "yakow-post": [
    [114, "a0", "collide-shape-moving"],
    [130, "a0", "collide-shape-moving"]
  ],
  "raw-ray-sphere-intersect": [
    [23, "v1", "float"],
    [36, "v1", "uint"]
  ],
  "(method 0 anim-test-obj)": [
    [9, "s4", "anim-test-obj"],
    [10, "s4", "anim-test-obj"],
    [13, "s4", "anim-test-obj"],
    [15, "s4", "anim-test-obj"]
  ],
  "(method 0 anim-test-sequence)": [
    [8, "s5", "anim-test-sequence"],
    [11, "s5", "anim-test-sequence"],
    [13, "s5", "anim-test-sequence"]
  ],
  "(method 0 anim-test-seq-item)": [
    [7, "v0", "anim-test-seq-item"],
    [8, "v1", "anim-test-seq-item"],
    [10, "v0", "anim-test-seq-item"],
    [11, "v0", "anim-test-seq-item"],
    [14, "v0", "anim-test-seq-item"],
    [17, "v0", "anim-test-seq-item"]
  ],
  "(method 3 anim-tester)": [
    [12, "s5", "anim-test-obj"],
    [15, "s5", "anim-test-obj"],
    [148, "s5", "anim-test-obj"],
    [150, "s5", "anim-test-obj"],
    [22, "s4", "anim-test-sequence"],
    [28, "s4", "anim-test-sequence"],
    [38, "s4", "anim-test-sequence"],
    [48, "s4", "anim-test-sequence"],
    [59, "s4", "anim-test-sequence"],
    [137, "s4", "anim-test-sequence"],
    [139, "s4", "anim-test-sequence"],
    [66, "s3", "anim-test-seq-item"],
    [70, "s3", "anim-test-seq-item"],
    [75, "s3", "anim-test-seq-item"],
    [79, "s3", "anim-test-seq-item"],
    [88, "s3", "anim-test-seq-item"],
    [94, "s3", "anim-test-seq-item"],
    [104, "s3", "anim-test-seq-item"],
    [114, "s3", "anim-test-seq-item"],
    [126, "s3", "anim-test-seq-item"],
    [128, "s3", "anim-test-seq-item"]
  ],
  "anim-test-obj-item-valid?": [
    [5, "s5", "anim-test-sequence"],
    [12, "s5", "anim-test-sequence"],
    [17, "s5", "anim-test-sequence"],
    [36, "s5", "anim-test-sequence"],
    [38, "s5", "anim-test-sequence"],
    [20, "v1", "anim-test-seq-item"],
    [26, "v1", "anim-test-seq-item"],
    [28, "v1", "anim-test-seq-item"]
  ],
  "anim-test-obj-remove-invalid": [
    [84, "v1", "anim-test-sequence"],
    [88, "v1", "anim-test-sequence"],
    [90, "v1", "anim-test-sequence"],
    [92, "v1", "anim-test-sequence"],
    [93, "v1", "anim-test-sequence"],
    [91, "a0", "anim-test-sequence"],
    [5, "s5", "anim-test-sequence"],
    [8, "s5", "anim-test-sequence"],
    [11, "s5", "anim-test-sequence"],
    [30, "s5", "anim-test-sequence"],
    [44, "s5", "anim-test-sequence"],
    [51, "s5", "anim-test-sequence"],
    [58, "s5", "anim-test-sequence"],
    [67, "s5", "anim-test-sequence"],
    [70, "s4", "anim-test-sequence"],
    [71, "s5", "anim-test-sequence"],
    [72, "s5", "anim-test-sequence"],
    [15, "s3", "anim-test-seq-item"],
    [18, "s3", "anim-test-seq-item"],
    [24, "s3", "anim-test-seq-item"],
    [31, "s3", "anim-test-seq-item"],
    [34, "s2", "anim-test-seq-item"],
    [35, "s3", "anim-test-seq-item"],
    [36, "s3", "anim-test-seq-item"],
    [61, "a0", "anim-test-seq-item"]
  ],
  "anim-tester-reset": [
    [14, "v1", "anim-test-obj"],
    [30, "v1", "anim-test-obj"],
    [33, "v1", "anim-test-obj"],
    [36, "v1", "anim-test-obj"],
    [43, "v1", "anim-test-obj"],
    [[50, 53], "v1", "anim-test-obj"]
  ],
  "anim-tester-save-all-objects": [
    [[4, 19], "gp", "anim-test-obj"],
    [17, "v1", "anim-test-obj"]
  ],
  "anim-tester-save-object-seqs": [
    [63, "s5", "anim-test-sequence"],
    [69, "s5", "anim-test-sequence"],
    [65, "s5", "anim-test-sequence"],
    [75, "s5", "anim-test-sequence"],
    [79, "s5", "anim-test-sequence"],
    [133, "s5", "anim-test-sequence"],
    [141, "s5", "anim-test-sequence"],
    [142, "v1", "anim-test-sequence"],
    [143, "s5", "anim-test-sequence"],
    [83, "s4", "anim-test-seq-item"],
    [89, "s4", "anim-test-seq-item"],
    [91, "s4", "anim-test-seq-item"],
    [92, "s4", "anim-test-seq-item"],
    [96, "s4", "anim-test-seq-item"],
    [105, "s4", "anim-test-seq-item"],
    [111, "s4", "anim-test-seq-item"],
    [120, "s4", "anim-test-seq-item"],
    [121, "v1", "anim-test-seq-item"],
    [122, "s4", "anim-test-seq-item"]
  ],
  "anim-test-obj-list-handler": [
    [25, "s5", "anim-test-obj"],
    [31, "s5", "anim-test-obj"],
    [[50, 53], "v1", "dma-packet"],
    [110, "s5", "anim-test-obj"],
    [166, "s5", "anim-test-obj"],
    [112, "v1", "anim-tester"],
    [[202, 205], "v1", "dma-packet"]
  ],
  "anim-test-anim-list-handler": [
    [2, "s5", "anim-test-obj"],
    [25, "s5", "anim-test-obj"],
    [[44, 47], "v1", "dma-packet"],
    [65, "s5", "anim-test-obj"],
    [227, "s5", "anim-test-obj"],
    [90, "v1", "anim-test-obj"],
    [91, "v1", "anim-test-obj"],
    [100, "v1", "anim-test-obj"],
    [105, "v1", "anim-test-obj"],
    [130, "v1", "anim-test-obj"],
    [131, "v1", "anim-test-obj"],
    [140, "v1", "anim-test-obj"],
    [145, "v1", "anim-test-obj"],
    [167, "v1", "anim-test-obj"],
    [169, "v1", "anim-test-obj"],
    [171, "v1", "anim-test-obj"],
    [173, "v1", "anim-test-obj"],
    [[263, 266], "v1", "dma-packet"]
  ],
  "anim-test-sequence-list-handler": [
    [2, "s5", "anim-test-sequence"],
    [25, "s5", "anim-test-sequence"],
    [31, "s5", "anim-test-sequence"],
    [[50, 53], "v1", "dma-packet"],
    [71, "s5", "anim-test-sequence"],
    [231, "s5", "anim-test-sequence"],
    [96, "v1", "anim-test-sequence"],
    [97, "v1", "anim-test-sequence"],
    [106, "v1", "anim-test-sequence"],
    [111, "v1", "anim-test-sequence"],
    [136, "v1", "anim-test-sequence"],
    [137, "v1", "anim-test-sequence"],
    [146, "v1", "anim-test-sequence"],
    [151, "v1", "anim-test-sequence"],
    [[267, 270], "v1", "dma-packet"]
  ],
  "anim-test-edit-sequence-list-handler": [
    [[82, 85], "v1", "dma-packet"],
    [[148, 151], "v1", "dma-packet"],
    [[323, 326], "v1", "dma-packet"],
    [[979, 982], "v1", "dma-packet"],
    [[1028, 1031], "v1", "dma-packet"],
    [[122, 965], "s4", "anim-test-sequence"],
    [129, "v1", "glst-named-node"],
    [[128, 909], "gp", "anim-test-seq-item"],
    [380, "v0", "anim-test-obj"],
    [381, "v0", "anim-test-obj"],
    [382, "v0", "anim-test-obj"],
    [389, "v0", "anim-test-obj"],
    [483, "s3", "anim-test-seq-item"],
    [491, "s3", "anim-test-seq-item"],
    [502, "s3", "anim-test-seq-item"]
  ],
  "anim-tester-interface": [
    [[34, 48], "gp", "anim-test-obj"],
    [[70, 73], "v1", "dma-packet"],
    [[131, 134], "v1", "dma-packet"],
    [[189, 192], "v1", "dma-packet"],
    [[228, 231], "v1", "dma-packet"],
    [[95, 109], "gp", "anim-test-obj"],
    [[156, 160], "v1", "anim-test-obj"],
    [[162, 165], "v1", "anim-test-sequence"]
  ],
  "anim-tester-get-playing-item": [
    [4, "t9", "(function glst-list int anim-test-seq-item)"],
    [20, "t9", "(function glst-list int anim-test-seq-item)"],
    [[5, 22], "s5", "anim-test-seq-item"],
    [21, "v0", "anim-test-seq-item"],
    [25, "v0", "anim-test-seq-item"],
    [5, "v0", "anim-test-seq-item"]
  ],
  "anim-tester-add-newobj": [
    ["_stack_", 128, "anim-test-obj"],
    [[2, 185], "s2", "anim-test-obj"],
    [[70, 193], "s5", "anim-test-obj"],
    [149, "v1", "anim-test-sequence"],
    [154, "v1", "anim-test-sequence"],
    [160, "v1", "anim-test-sequence"],
    [164, "a0", "art-joint-anim"],
    [168, "v1", "anim-test-seq-item"],
    [168, "v1", "anim-test-seq-item"],
    [170, "a0", "art-joint-anim"],
    [171, "v1", "anim-test-seq-item"],
    [173, "v1", "anim-test-seq-item"]
  ],
  "anim-tester-start": [[20, "t9", "(function process function none)"]],
  "anim-tester-set-name": [
    [[34, 51], "s3", "anim-test-obj"],
    [[40, 63], "s5", "anim-test-sequence"]
  ],
  "anim-tester-add-sequence": [[[33, 102], "s5", "anim-test-obj"]],
  "(anon-function 11 anim-tester)": [
    [[23, 113], "s4", "anim-test-obj"],
    [[83, 338], "gp", "anim-test-sequence"],
    [[123, 187], "s4", "art-joint-anim"]
  ],
  "(method 10 bsp-header)": [
    [[51, 61], "a0", "(pointer uint128)"],
    [[51, 61], "a1", "(pointer uint128)"],
    [133, "v1", "terrain-bsp"],
    [141, "v1", "terrain-bsp"],
    [148, "v1", "terrain-bsp"],
    [5, "a0", "terrain-bsp"],
    [8, "a0", "terrain-bsp"]
  ],
  "(method 15 bsp-header)": [
    [5, "a0", "terrain-bsp"],
    [8, "a0", "terrain-bsp"]
  ],

  "upload-vis-bits": [
    [[4, 16], "a1", "(pointer uint128)"],
    [[12, 14], "a0", "(pointer uint128)"],
    [[20, 22], "a2", "(pointer uint128)"],
    [[28, 30], "a0", "(pointer uint128)"],
    [[32, 34], "a2", "(pointer uint128)"]
  ],

  "bsp-camera-asm": [
    [[4, 14], "a1", "bsp-node"],
    [[0, 9], "v1", "bsp-node"],
    [[12, 16], "v1", "bsp-node"]
  ],
  "level-remap-texture": [
    [15, "t0", "(pointer int32)"],
    [21, "t0", "(pointer int32)"],
    [19, "t0", "(pointer uint64)"],
    [12, "v1", "int"]
  ],
  "sprite-add-matrix-data": [
    [[5, 15], "a2", "dma-packet"],
    [[24, 29], "a1", "matrix"],
    [[47, 57], "a2", "dma-packet"],
    [[60, 97], "a1", "matrix"],
    [[116, 129], "a1", "vector"]
  ],
  "sprite-add-frame-data": [[[8, 16], "a0", "dma-packet"]],
  "sprite-add-2d-chunk": [
    [[12, 20], "a0", "dma-packet"],
    [[45, 52], "a0", "dma-packet"],
    [[69, 76], "a0", "dma-packet"],
    [[80, 87], "v1", "dma-packet"],
    [65, "a3", "int"]
  ],
  "sprite-add-3d-chunk": [
    [[11, 19], "a0", "dma-packet"],
    [[44, 51], "a0", "dma-packet"],
    [[68, 75], "a0", "dma-packet"],
    [[79, 87], "v1", "dma-packet"],
    [65, "a3", "int"]
  ],
  "sprite-add-shadow-chunk": [
    [[11, 19], "a0", "dma-packet"],
    [[37, 44], "a0", "dma-packet"],
    [[49, 77], "a0", "(inline-array vector)"],
    [[93, 100], "a0", "dma-packet"],
    [[105, 121], "s1", "adgif-shader"],
    [[130, 138], "v1", "dma-packet"]
  ],
  "sprite-draw": [
    [[33, 37], "a0", "dma-packet"],
    [[43, 46], "a0", "gs-gif-tag"],
    [51, "a0", "(pointer gs-test)"],
    [53, "a0", "(pointer gs-reg64)"],
    [55, "a0", "(pointer gs-clamp)"],
    [57, "a0", "(pointer gs-reg64)"],
    [[78, 87], "a0", "dma-packet"],
    [[92, 97], "a0", "dma-packet"],
    [[125, 129], "a0", "dma-packet"],
    [[143, 146], "v1", "dma-packet"]
  ],
  "sprite-init-distorter": [
    [59, "a3", "uint"],
    [[3, 7], "a2", "dma-packet"],
    [[13, 16], "a2", "gs-gif-tag"],
    [21, "a2", "(pointer gs-zbuf)"],
    [23, "a2", "(pointer gs-reg64)"],
    [29, "a2", "(pointer gs-tex0)"],
    [31, "a2", "(pointer gs-reg64)"],
    [33, "a2", "(pointer gs-tex1)"],
    [35, "a2", "(pointer gs-reg64)"],
    [36, "a2", "(pointer gs-miptbp)"],
    [38, "a2", "(pointer gs-reg64)"],
    [45, "a2", "(pointer gs-clamp)"],
    [47, "a2", "(pointer gs-reg64)"],
    [49, "a2", "(pointer gs-alpha)"],
    [51, "a2", "(pointer gs-reg64)"],
    [[62, 67], "a1", "dma-packet"]
  ],
  "sprite-draw-distorters": [
    [[70, 90], "a0", "vector"],
    [72, "v1", "vector"],
    [93, "v1", "vector"],
    [96, "v1", "vector"],
    [115, "v1", "(pointer int32)"],
    [119, "a0", "(pointer int32)"],
    [124, "v1", "vector"],
    [154, "v1", "vector"],
    [[172, 189], "a1", "dma-packet"],
    [[199, 203], "a0", "dma-packet"],
    [[207, 211], "a0", "vector4w"],
    [[216, 221], "a0", "dma-packet"],
    [[248, 265], "a1", "dma-packet"],
    [[273, 277], "a1", "dma-packet"],
    [[281, 285], "a1", "vector4w"],
    [[289, 294], "v1", "dma-packet"]
  ],

  "debug-menu-make-from-template": [
    [[20, 30], "s5", "string"],
    [[31, 60], "s5", "string"],
    [[61, 71], "s5", "string"],
    [[72, 81], "s5", "string"],
    [[82, 107], "s5", "string"],
    [[108, 135], "s5", "string"],
    [[136, 152], "s5", "string"],
    [[153, 183], "s5", "string"],
    [[186, 224], "s5", "string"],
    [[225, 246], "s5", "string"],
    [[249, 321], "s5", "string"]
  ],

  "debug-menu-item-var-render": [[[94, 98], "v1", "dma-packet"]],

  "generic-add-constants": [[[8, 17], "a0", "dma-packet"]],

  "generic-init-buf": [
    [[14, 19], "a0", "dma-packet"],
    [[24, 28], "a0", "gs-gif-tag"],
    [32, "a0", "(pointer gs-test)"],
    [34, "a0", "(pointer uint64)"],
    [34, "a1", "gs-reg"],
    [35, "a0", "(pointer gs-zbuf)"],
    [37, "a0", "(pointer uint64)"],
    [37, "a1", "gs-reg"],
    [[47, 53], "a0", "dma-packet"],
    [[56, 62], "v1", "(pointer vif-tag)"],
    [[62, 66], "v1", "(pointer int32)"]
  ],

  "cam-standard-event-handler": [
    [[0, 999], "s6", "camera-slave"],
    [[16, 30], "s5", "state"],
    [41, "a0", "vector"],
    [[5, 8], "t9", "(function object)"],
    [[19, 22], "t9", "(function object)"],
    [[30, 32], "t9", "(function object)"]
  ],
  "cam-curve-pos": [[[0, 224], "s6", "camera-slave"]],
  "cam-combiner-init": [[[0, 999], "s6", "camera-combiner"]],

  "(code cam-combiner-active)": [[[0, 999], "s6", "camera-combiner"]],

  "(event cam-combiner-active)": [
    [10, "a0", "vector"],
    [[0, 20], "s6", "camera-slave"],
    [[20, 231], "s6", "camera-combiner"],
    [[99, 127], "gp", "camera-slave"],
    [[187, 231], "gp", "camera-slave"]
  ],

  "cam-master-init": [[[0, 999], "s6", "camera-master"]],
  "cam-curve-setup": [[[0, 82], "s6", "camera-slave"]],
  "(method 15 tracking-spline)": [
    [[57, 59], "a2", "vector"],
    [[57, 59], "a3", "vector"]
  ],
  "(method 16 tracking-spline)": [
    [[40, 42], "a0", "vector"],
    [[40, 42], "a1", "vector"]
  ],

  "cam-slave-init-vars": [[[0, 999], "s6", "camera-slave"]],

  "cam-slave-get-vector-with-offset": [[[52, 65], "s3", "vector"]],

  "cam-slave-go": [[[3, 6], "t9", "(function object)"]],

  "cam-slave-init": [
    [[0, 999], "s6", "camera-slave"],
    [[47, 50], "t9", "(function object object)"],
    [[54, 58], "t9", "(function object object)"]
  ],

  "update-mood-village3": [
    [[236, 245], "s0", "(array float)"],
    [245, "s0", "(array int8)"],
    [[246, 297], "s0", "(array float)"],
    [[297, 309], "s0", "(array uint8)"],
    [[309, 314], "s0", "matrix"] // TODO - there is no way this is correct lol
  ],

  "update-mood-citadel": [
    [291, "s5", "(pointer float)"],
    [298, "s5", "(pointer float)"],
    [300, "s5", "(pointer float)"],
    [304, "s5", "(pointer float)"],
    [307, "s5", "(pointer float)"],
    [318, "s5", "(pointer float)"]
  ],

  "update-mood-finalboss": [
    [40, "s4", "(pointer int64)"],
    [44, "s4", "(pointer int64)"],
    [174, "s4", "(pointer int64)"],
    [251, "s4", "(pointer int64)"],
    [255, "s4", "(pointer int64)"],
    [347, "s4", "(pointer int64)"]
  ],

  "update-mood-ogre": [
    [57, "s4", "(pointer float)"],
    [64, "s4", "(pointer float)"],
    [90, "s4", "(pointer float)"],
    [92, "s4", "(pointer float)"],
    [95, "s4", "(pointer float)"],
    [98, "s4", "(pointer float)"],
    [100, "s4", "(pointer float)"],
    [105, "s4", "(pointer float)"],
    [144, "s4", "(pointer float)"]
  ],

  "update-mood-snow": [
    [93, "s5", "vector"],
    [110, "s5", "vector"]
  ],

  "ocean-trans-add-upload-table": [
    [44, "a0", "dma-packet"],
    [46, "a0", "dma-packet"],
    [51, "a0", "dma-packet"],
    [[55, 59], "v1", "vector4w"], // TODO - very likely wrong, but it's something that has 4 int32's,
    [[87, 228], "v1", "(inline-array vector)"],
    [241, "a0", "dma-packet"],
    [243, "a0", "dma-packet"],
    [248, "a0", "dma-packet"]
  ],

  "ocean-trans-add-upload-strip": [
    [39, "a0", "dma-packet"],
    [41, "a0", "dma-packet"],
    [46, "a0", "dma-packet"],
    [[57, 61], "v1", "vector4w"], // TODO - very likely wrong, but it's something that has 4 int32's,
    [[64, 147], "v1", "(inline-array vector)"], // TODO - very likely wrong, but it's something that has 4 int32's,
    [166, "a0", "dma-packet"],
    [168, "a0", "dma-packet"],
    [173, "a0", "dma-packet"]
  ],

  "ocean-trans-add-constants": [
    [7, "a1", "dma-packet"],
    [9, "a1", "dma-packet"],
    [14, "a1", "dma-packet"],
    [[17, 46], "v1", "matrix"]
  ],

  "draw-ocean-transition": [[255, "v1", "ocean-mid-mask"]],

  "do-target-shadow": [
    [46, "v1", "collide-shape-prim"] // `event-other` from collide-shape
  ],

  "draw-string": [
    [[93, 96], "a0", "(pointer uint8)"],
    [[206, 209], "t3", "font-work"],
    [[210, 214], "t3", "font-work"],
    [[217, 221], "t3", "font-work"],
    [356, "t2", "(pointer uint64)"],
    [726, "t2", "(pointer uint64)"],
    [[68, 76], "t4", "(pointer uint32)"],
    [[239, 247], "t3", "font-work"],
    [[424, 878], "a1", "(pointer uint128)"],
    [[616, 634], "t4", "font-work"]
  ],

  "get-string-length": [[[29, 31], "a0", "(pointer uint8)"]],

  "print-game-text-scaled": [[[31, 32], "f3", "float"]],

  "print-game-text": [[[369, 372], "v1", "dma-packet"]],

  "debug-init-buffer": [
    [[11, 15], "t1", "dma-packet"],
    [[21, 24], "t1", "gs-gif-tag"],
    [28, "t1", "(pointer gs-zbuf)"],
    [30, "t1", "(pointer gs-reg64)"],
    [31, "t1", "(pointer gs-test)"],
    [33, "t1", "(pointer gs-reg64)"],
    [[39, 42], "a1", "dma-packet"]
  ],

  "display-frame-finish": [
    [[30, 35], "a1", "dma-packet"],
    [[40, 43], "a0", "dma-packet"],
    [[63, 69], "a0", "dma-packet"],
    [[78, 79], "a0", "dma-packet"],
    [79, "a0", "(pointer uint64)"]
  ],
  "(event water-vol-idle water-anim)": [[6, "a0", "vector"]],

  "(method 22 water-anim)": [[25, "s3", "basic"]],

  "(method 25 water-anim)": [
    [25, "v0", "(pointer float)"],
    ["_stack_", 16, "res-tag"]
  ],

  "(method 22 rigid-body-platform)": [[26, "f0", "float"]],

  "rigid-body-platform-event-handler": [
    [28, "v1", "process-drawable"],
    [34, "v1", "float"],
    [83, "v1", "process-drawable"],
    [119, "v1", "process-drawable"],
    [125, "v1", "process-drawable"],
    [158, "v1", "vector"],
    [170, "v1", "vector"],
    [184, "v1", "(pointer handle)"],
    [213, "v1", "process-drawable"]
  ],

  "(anon-function 9 plat-eco)": [
    [23, "v1", "(state symbol none)"],
    [58, "v1", "(state symbol none)"]
  ],

  "(method 7 rigid-body-platform)": [
    [5, "v1", "int"],
    [14, "t9", "(function process-drawable int process-drawable)"]
  ],

  "(method 10 rigid-body)": [[50, "v1", "vector"]],

  "(method 22 mud)": [[35, "v0", "(pointer float)"]],

  "(method 11 twister)": [
    [7, "s4", "twist-joint"],
    [13, "s4", "twist-joint"],
    [26, "s4", "twist-joint"],
    [28, "s4", "twist-joint"],
    [36, "s4", "twist-joint"],
    [40, "s4", "twist-joint"],
    [47, "s4", "twist-joint"],
    [55, "s4", "twist-joint"],
    [70, "s4", "twist-joint"],
    [82, "s4", "twist-joint"]
  ],

  "(code teetertotter-launch)": [[11, "v1", "art-joint-anim"]],

  "(code teetertotter-bend)": [[10, "v1", "art-joint-anim"]],

  "misty-camera-view": [[25, "v1", "handle"]],

  "(method 11 silostep)": [[100, "v1", "art-joint-anim"]],

  "(enter plat-button-pressed sunken-elevator)": [
    [40, "v1", "village2cam"],
    [73, "v1", "village2cam"]
  ],

  "(trans plat-button-move-upward sunken-elevator)": [
    [49, "v1", "village2cam"]
  ],

  "(trans plat-button-move-downward sunken-elevator)": [
    [13, "v0", "(state sunken-elevator)"]
  ],

  "(method 27 sunken-elevator)": [[37, "v1", "art-joint-anim"]],

  "nav-enemy-set-base-collide-sphere-collide-with": [
    [19, "v1", "collide-shape-prim-group"],
    [23, "s2", "collide-shape-prim"],
    [32, "v1", "collide-shape-prim-sphere"],
    [33, "s5", "collide-shape-prim-group"],
    [37, "v1", "collide-shape-prim-sphere"],
    [38, "s5", "collide-shape-prim-group"],
    [42, "v1", "collide-shape-prim-sphere"],
    [43, "s5", "collide-shape-prim-group"],
    [50, "s4", "collide-shape-prim-group"],
    [54, "s5", "collide-shape-prim"],
    [55, "s5", "collide-shape-prim"]
  ],

  "nav-enemy-jump-land-anim": [[39, "v1", "art-joint-anim"]],

  "(code nav-enemy-victory nav-enemy)": [[27, "v1", "art-joint-anim"]],
  "(code nav-enemy-notice nav-enemy)": [[27, "v1", "art-joint-anim"]],
  "(code nav-enemy-patrol nav-enemy)": [
    [23, "v1", "art-joint-anim"],
    [105, "v1", "art-joint-anim"],
    [167, "v1", "art-joint-anim"],
    [249, "v1", "art-joint-anim"]
  ],

  "(code nav-enemy-flee nav-enemy)": [
    [27, "v1", "art-joint-anim"],
    [91, "v1", "art-joint-anim"]
  ],

  "nav-enemy-set-hit-from-direction": [[19, "v1", "process-drawable"]],
  "(method 45 nav-enemy)": [[14, "v1", "process-mask"]],

  "nav-enemy-default-event-handler": [
    [62, "a0", "vector"],
    [82, "a0", "vector"]
  ],

  "(method 7 nav-enemy)": [
    [5, "v1", "int"],
    [10, "v1", "int"],
    [19, "t9", "(function process-drawable int none)"]
  ],

  "(enter nav-enemy-patrol nav-enemy)": [[8, "v1", "int"]],

  "(code nav-enemy-fuel-cell nav-enemy)": [[31, "v1", "int"]],

  "(method 16 level)": [
    [252, "v1", "(pointer uint128)"],
    [253, "a1", "(pointer uint128)"],
    [255, "a0", "(pointer uint128)"],
    [208, "s2", "(pointer uint8)"],
    [209, "s2", "(pointer uint8)"],
    [210, "s1", "(pointer uint8)"],
    [217, "s2", "(pointer uint8)"],
    [218, "s1", "(pointer uint8)"],
    [79, "a0", "(pointer uint128)"],
    [80, "v1", "(pointer uint128)"],
    [257, "v1", "(pointer uint16)"],
    [222, "s2", "(pointer uint8)"],
    [161, "s1", "(pointer uint128)"],
    [140, "s1", "(pointer uint128)"]
  ],

  "(method 15 level)": [
    [[21, 60], "v1", "(inline-array box8s)"]
  ],

  "(method 27 level)": [
    [[23, 68], "s2", "(inline-array box8s)"]
  ],

  "unpack-comp-huf": [[[21, 23], "t3", "(pointer uint16)"]],

  "(method 9 merc-fragment)": [[[13, 161], "s3", "adgif-shader"]],

  "(method 9 merc-effect)": [
    [49, "s4", "pointer"],
    [50, "s5", "pointer"],
    [[0, 49], "s4", "merc-fragment"],
    [[0, 50], "s5", "merc-fragment-control"]
  ],

  "merc-vu1-initialize-chain": [
    [[19, 47], "s5", "merc-vu1-low-mem"],
    [58, "gp", "(inline-array dma-packet)"],
    [[12, 18], "gp", "(pointer vif-tag)"]
  ],

  "merc-vu1-init-buffer": [
    [[27, 31], "a0", "dma-packet"],
    [[37, 40], "a0", "gs-gif-tag"],
    [44, "a0", "(pointer gs-test)"],
    [46, "a0", "(pointer gs-reg64)"],
    [[55, 58], "v1", "dma-packet"]
  ],

  "(method 8 merc-ctrl)": [
    [46, "s2", "pointer"], // was merc-fragment-control
    [[22, 45], "s2", "merc-fragment-control"],
    [[89, 93], "a1", "merc-blend-ctrl"],
    [103, "a1", "pointer"]
  ],

  "merc-edge-stats": [[[33, 35], "v1", "merc-ctrl"]],

  "(method 9 screen-filter)": [[[23, 26], "v1", "dma-packet"]],

  "(method 48 mayor)": [[32, "a0", "int"]],

  "(method 43 mayor)": [[19, "v1", "float"]],

  "(post idle mayor)": [[4, "t9", "(function none)"]],

  "(method 43 bird-lady)": [[19, "v1", "float"]],

  "muse-to-idle": [[57, "v1", "muse"]],

  "(method 32 sculptor)": [[87, "v1", "muse"]],

  "(method 43 sculptor)": [[19, "v1", "float"]],

  "(code idle sculptor)": [
    [71, "v1", "art-joint-anim"],
    [135, "v1", "art-joint-anim"],
    [184, "v1", "float"],
    [204, "v1", "art-joint-anim"],
    [255, "v1", "float"],
    [269, "v1", "art-joint-anim"],
    [319, "v1", "art-joint-anim"],
    [369, "v1", "art-joint-anim"],
    [421, "v1", "art-joint-anim"],
    [470, "v1", "float"],
    [490, "v1", "art-joint-anim"],
    [543, "v1", "art-joint-anim"],
    [593, "v1", "art-joint-anim"],
    [643, "v1", "art-joint-anim"],
    [698, "v1", "float"],
    [718, "v1", "art-joint-anim"],
    [769, "v1", "float"],
    [785, "v1", "art-joint-anim"],
    [836, "v1", "art-joint-anim"],
    [886, "v1", "art-joint-anim"],
    [936, "v1", "art-joint-anim"]
  ],

  "(method 43 geologist)": [[19, "v1", "float"]],

  "(anon-function 3 oracle)": [[11, "v1", "collide-shape"]],

  "(method 43 farmer)": [[19, "v1", "float"]],

  "(method 43 explorer)": [[19, "v1", "float"]],

  "(code idle explorer)": [
    [36, "v1", "float"],
    [56, "v1", "art-joint-anim"],
    [107, "v1", "float"],
    [123, "v1", "art-joint-anim"],
    [180, "v1", "float"],
    [200, "v1", "float"],
    [216, "v1", "art-joint-anim"],
    [273, "v1", "float"],
    [347, "v1", "float"],
    [363, "v1", "art-joint-anim"],
    [420, "v1", "float"],
    [500, "v1", "art-joint-anim"],
    [542, "v1", "art-joint-anim"],
    [599, "v1", "float"],
    [621, "v1", "art-joint-anim"],
    [678, "v1", "float"],
    [761, "v1", "float"],
    [783, "v1", "art-joint-anim"]
  ],

  "(method 32 assistant)": [[39, "v1", "float"]],

  "(method 43 assistant)": [[19, "v1", "float"]],

  "(code idle assistant)": [
    [35, "v1", "float"],
    [114, "v1", "float"],
    [130, "v1", "art-joint-anim"],
    [207, "v1", "float"],
    [376, "v1", "art-joint-anim"],
    [415, "v1", "float"],
    [431, "v1", "art-joint-anim"],
    [482, "v1", "art-joint-anim"],
    [530, "v1", "float"],
    [549, "v1", "art-joint-anim"],
    [602, "v1", "art-joint-anim"]
  ],

  "check-drop-level-assistant": [[17, "v1", "float"]],

  "(method 32 sage)": [
    [76, "v1", "float"],
    [262, "v1", "assistant"]
  ],

  "(method 43 sage)": [[19, "v1", "float"]],

  "(code idle sage)": [
    [35, "v1", "float"],
    [155, "v1", "art-joint-anim"]
  ],

  "(method 43 gambler)": [[19, "v1", "float"]],

  "(code idle gambler)": [[93, "v1", "float"]],

  "(method 32 warrior)": [[76, "v1", "handle"]],

  "(method 43 warrior)": [[19, "v1", "float"]],

  "(method 32 minershort)": [
    [44, "v1", "float"],
    [112, "v1", "float"]
  ],

  "(method 43 minershort)": [[19, "v1", "float"]],

  "(method 33 progress)": [
    [
      30,
      "t9",
      "(function process function object object object object object)"
    ],
    [
      159,
      "t9",
      "(function process function object object object object object)"
    ],
    [
      288,
      "t9",
      "(function process function object object object object object)"
    ],
    [
      417,
      "t9",
      "(function process function object object object object object)"
    ],
    [
      546,
      "t9",
      "(function process function object object object object object)"
    ],
    [
      675,
      "t9",
      "(function process function object object object object object)"
    ],
    [35, "a0", "manipy"],
    [38, "v1", "manipy"],
    [50, "v1", "manipy"],
    [98, "v1", "manipy"],
    [164, "a0", "manipy"],
    [167, "v1", "manipy"],
    [179, "v1", "manipy"],
    [227, "v1", "manipy"],
    [293, "a0", "manipy"],
    [296, "v1", "manipy"],
    [308, "v1", "manipy"],
    [356, "v1", "manipy"],
    [422, "a0", "manipy"],
    [425, "v1", "manipy"],
    [437, "v1", "manipy"],
    [485, "v1", "manipy"],
    [551, "a0", "manipy"],
    [554, "v1", "manipy"],
    [566, "v1", "manipy"],
    [614, "v1", "manipy"],
    [680, "a0", "manipy"],
    [683, "v1", "manipy"],
    [695, "v1", "manipy"],
    [743, "v1", "manipy"]
  ],

  "fuel-cell-progress-hud-orbit-callback": [
    [[0, 199], "s5", "progress"],
    [4, "f0", "float"]
  ],

  "(method 7 progress)": [[16, "a2", "pointer"]],

  "(method 17 progress)": [
    [[466, 471], "v1", "dma-packet"],
    [[154, 159], "v1", "dma-packet"]
  ],

  "(post progress-debug)": [
    [[61, 66], "v1", "dma-packet"],
    [[108, 113], "v1", "dma-packet"],
    [[153, 158], "v1", "dma-packet"],
    [[198, 203], "v1", "dma-packet"]
  ],

  "(method 23 progress)": [[103, "v1", "float"]],

  "(post progress-normal)": [[416, "a0", "float"]],

  "(method 53 progress)": [[[0, 999], "gp", "progress-screen"]],
  "(method 35 progress)": [[38, "s4", "game-text-id"]],
  "(method 43 progress)": [[45, "s4", "game-text-id"]],
  "(method 38 progress)": [[58, "a1", "game-text-id"]],

  "draw-percent-bar": [[[33, 38], "v1", "dma-packet"]],

  "(method 11 fact-info-target)": [
    [135, "v1", "target"],
    [148, "v1", "collide-shape"],
    [258, "v1", "target"],
    [272, "v1", "target"],
    [287, "v1", "target"],
    [298, "v1", "target"]
  ],

  "(method 7 process)": [
    [[120, 124], "a0", "basic"],
    [[127, 130], "a0", "basic"],
    [47, "v1", "connection"],
    [57, "v1", "connection"],
    [[47, 88], "v1", "connection"]
  ],

  "(anon-function 7 game-info)": [[2, "v1", "collide-shape"]],

  "(method 24 game-info)": [
    [112, "s3", "pointer"],
    [[113, 165], "a0", "game-save-tag"],
    [[148, 166], "s2", "game-save-tag"],
    [[148, 168], "s4", "game-save-tag"],
    [[171, 221], "a0", "game-save-tag"],
    [[234, 240], "a0", "game-save-tag"],
    [[253, 276], "a0", "game-save-tag"],
    [[283, 302], "a0", "game-save-tag"],
    [[319, 324], "a1", "game-save-tag"],
    [[342, 348], "a1", "game-save-tag"],
    [[395, 468], "a0", "game-save-tag"],
    [[480, 488], "a0", "game-save-tag"],
    [[500, 506], "a0", "game-save-tag"],
    [[521, 528], "a0", "game-save-tag"],
    [[543, 650], "a0", "game-save-tag"],
    // [329, "a0", "pointer"],
    // [338, "a0", "pointer"],
    // [[173, 230], "a0", "game-save-tag"],
    [252, "a0", "(pointer int32)"],
    [654, "a0", "pointer"]
  ],

  "auto-save-post": [[138, "t9", "(function object string object none)"]],

  "target-compute-pole": [
    [12, "s4", "swingpole"],
    [21, "s4", "swingpole"],
    [24, "s4", "swingpole"],
    [30, "s4", "swingpole"],
    [33, "s4", "swingpole"],
    [76, "s4", "swingpole"],
    [85, "s4", "swingpole"],
    [87, "s4", "swingpole"]
  ],

  "(method 10 target)": [[[10, 13], "t9", "(function process-drawable none)"]],

  "draw-history": [[[99, 101], "v1", "int"]],

  "(method 9 attack-info)": [
    [82, "v1", "process-drawable"],
    [87, "s3", "process-drawable"],
    [89, "v1", "process-drawable"],
    [118, "a0", "process-drawable"]
  ],

  "dm-task-get-money": [
    [32, "v1", "float"]
  ],

  "ground-tween-update": [
    [16, "f1", "float"],
    [20, "f2", "float"],
    [34, "f0", "float"],
    [38, "f1", "float"]
  ],

  "(method 32 evilbro)": [[20, "v1", "handle"]],

  "(code idle evilbro)": [
    [27, "v1", "art-joint-anim"],
    [84, "v1", "float"],
    [171, "v1", "float"]
  ],

  "all-texture-tweak-adjust": [
    [38, "s0", "adgif-shader"],
    [42, "s0", "adgif-shader"]
  ],

  "build-instance-list": [
    [30, "v1", "drawable-tree-instance-shrub"],
    [61, "v1", "drawable-tree-instance-tie"]
  ],

  "(anon-function 82 default-menu)": [
    [[12, 25], "s4", "texture-id"],
    [36, "s5", "adgif-shader"]
  ],

  "(anon-function 79 default-menu)": [
    [[3, 13], "v1", "texture-id"],
    [[20, 28], "a1", "adgif-shader"],
    [33, "v1", "texture-id"],
    [41, "v1", "adgif-shader"]
  ],

  "(anon-function 78 default-menu)": [
    [[2, 13], "v1", "texture-id"],
    [[20, 29], "a1", "adgif-shader"],
    [34, "v1", "texture-id"],
    [42, "v1", "adgif-shader"]
  ],

  "(anon-function 77 default-menu)": [
    [[3, 13], "v1", "texture-id"],
    [[20, 28], "a1", "adgif-shader"],
    [33, "v1", "texture-id"],
    [41, "v1", "adgif-shader"]
  ],

  "(anon-function 76 default-menu)": [
    [[3, 13], "v1", "texture-id"],
    [[20, 28], "a1", "adgif-shader"],
    [33, "v1", "texture-id"],
    [41, "v1", "adgif-shader"]
  ],

  "(anon-function 75 default-menu)": [
    [[3, 13], "v1", "texture-id"],
    [[20, 28], "a1", "adgif-shader"],
    [33, "v1", "texture-id"],
    [41, "v1", "adgif-shader"]
  ],

  "(anon-function 74 default-menu)": [
    [[2, 13], "v1", "texture-id"],
    [[20, 29], "a1", "adgif-shader"],
    [34, "v1", "texture-id"],
    [42, "v1", "adgif-shader"]
  ],

  "(anon-function 73 default-menu)": [
    [[3, 13], "v1", "texture-id"],
    [[20, 28], "a1", "adgif-shader"],
    [33, "v1", "texture-id"],
    [41, "v1", "adgif-shader"]
  ],

  "(anon-function 72 default-menu)": [
    [[3, 13], "v1", "texture-id"],
    [[20, 28], "a1", "adgif-shader"],
    [33, "v1", "texture-id"],
    [41, "v1", "adgif-shader"]
  ],

  "(anon-function 71 default-menu)": [
    [[3, 13], "v1", "texture-id"],
    [[20, 28], "a1", "adgif-shader"],
    [33, "v1", "texture-id"],
    [41, "v1", "adgif-shader"]
  ],

  "(anon-function 70 default-menu)": [
    [[2, 13], "v1", "texture-id"],
    [[20, 29], "a1", "adgif-shader"],
    [34, "v1", "texture-id"],
    [42, "v1", "adgif-shader"]
  ],

  "(anon-function 69 default-menu)": [
    [[3, 13], "v1", "texture-id"],
    [[20, 28], "a1", "adgif-shader"],
    [33, "v1", "texture-id"],
    [41, "v1", "adgif-shader"]
  ],

  "(anon-function 68 default-menu)": [
    [[3, 13], "v1", "texture-id"],
    [[20, 28], "a1", "adgif-shader"],
    [33, "v1", "texture-id"],
    [41, "v1", "adgif-shader"]
  ],

  "(anon-function 67 default-menu)": [
    [[3, 13], "v1", "texture-id"],
    [[20, 28], "a1", "adgif-shader"],
    [33, "v1", "texture-id"],
    [41, "v1", "adgif-shader"]
  ],

  "(anon-function 66 default-menu)": [
    [[3, 13], "v1", "texture-id"],
    [[20, 28], "a1", "adgif-shader"],
    [33, "v1", "texture-id"],
    [41, "v1", "adgif-shader"]
  ],

  "(anon-function 65 default-menu)": [
    [[3, 13], "v1", "texture-id"],
    [[20, 28], "a1", "adgif-shader"],
    [33, "v1", "texture-id"],
    [41, "v1", "adgif-shader"]
  ],

  "(anon-function 64 default-menu)": [
    [[2, 13], "v1", "texture-id"],
    [[20, 29], "a1", "adgif-shader"],
    [34, "v1", "texture-id"],
    [42, "v1", "adgif-shader"]
  ],

  "(anon-function 63 default-menu)": [
    [[2, 13], "v1", "texture-id"],
    [[20, 29], "a1", "adgif-shader"],
    [34, "v1", "texture-id"],
    [42, "v1", "adgif-shader"]
  ],

  "build-continue-menu": [
    [4, "v1", "symbol"],
    [[5, 15], "v1", "level-load-info"]
  ],

  "(method 26 basebutton)": [[31, "v1", "art-joint-anim"]],

  "debug-menu-item-var-make-float": [
    [30, "t9", "(function int debug-menu-msg float float int)"]
  ],

  "entity-remap-names": [
    [33, "a1", "int"],
    [39, "a2", "int"]
  ],

  "process-status-bits": [[[15, 59], "s3", "process-drawable"]],

  "(method 13 level-group)": [[[56, 61], "a0", "entity-actor"]],

  "(method 24 entity)": [[[39, 45], "a0", "entity-actor"]],

  "(method 23 level-group)": [
    [53, "a0", "entity-actor"],
    [57, "v1", "entity-actor"],
    [[29, 31], "v0", "(inline-array vector)"]
  ],

  "(method 24 level-group)": [
    [51, "v1", "entity-actor"],
    [[55, 57], "s1", "(inline-array vector)"]
  ],

  "init-entity": [
    [31, "t9", "(function process function process entity none)"]
  ],

  "(method 19 bsp-header)": [
    [[53, 63], "s2", "process"],
    [74, "s2", "part-tracker"],
    [[104, 122], "v1", "process-drawable"],
    [[129, 148], "v1", "process-drawable"],
    [[123, 127], "a0", "process-drawable"]
  ],

  "(method 3 entity)": [[7, "t9", "(function entity entity)"]],

  "(method 3 entity-actor)": [
    [7, "t9", "(function entity-actor entity-actor)"]
  ],

  "(method 10 drawable-group)": [
    [19, "s5", "drawable-group"]
  ],

  "(method 15 drawable-group)": [
    [19, "s5", "drawable-group"]
  ],

  "(method 14 level-group)": [
    [[54, 164], "s1", "process-drawable"],
    [[319, 342], "s0", "process-drawable"],
    [368, "v1", "(pointer process-drawable)"],
    [[384, 494], "s5", "process-drawable"]
  ],

  "(method 22 level-group)": [[[28, 30], "v0", "(inline-array vector)"]],

  "expand-vis-box-with-point": [[10, "v0", "(inline-array vector)"]],

  "(method 28 entity-ambient)": [[79, "v1", "int"]],

  "(method 27 entity-ambient)": [[[15, 250], "s5", "symbol"]],

  "cam-master-effect": [[[0, 999], "s6", "camera-master"]],

  "birth-func-vector-orient": [[[7, 24], "s3", "sprite-vec-data-2d"]],

  "process-drawable-burn-effect": [
    [28, "a0", "process-drawable"],
    [105, "v1", "process-drawable"],
    [49, "a0", "process-drawable"],
    [64, "a0", "process-drawable"]
  ],

  "(anon-function 0 dark-eco-pool)": [[2, "v1", "state"]],

  "(method 25 dark-eco-pool)": [
    [
      22,
      "t9",
      "(function res-lump symbol symbol float structure (pointer res-tag) pointer object)"
    ]
  ],

  "(top-level-login beach-rocks)": [[78, "v1", "state"]],

  "(method 7 beach-rock)": [
    [5, "v1", "int"],
    [10, "v1", "int"],
    [19, "t9", "(function process-drawable int none)"]
  ],

  "(method 10 beach-rock)": [[21, "t9", "(function process-drawable none)"]],

  "(code falling beach-rock)": [
    [138, "gp", "handle"],
    [150, "gp", "handle"],
    [[158, 165], "s5", "handle"]
  ],

  "(method 11 beach-rock)": [[77, "v1", "int"]],

  "(anon-function 27 projectiles)": [
    [27, "s4", "collide-shape"],
    [36, "s4", "collide-shape"]
  ],

  "projectile-update-velocity-space-wars": [[60, "a0", "target"]],

  "projectile-init-by-other": [
    [70, "v1", "process-drawable"],
    [77, "v1", "process-drawable"]
  ],

  "(method 24 projectile-yellow)": [
    [[81, 999], "s5", "sound-rpc-set-param"],
    [99, "gp", "process-drawable"],
    [102, "gp", "process-drawable"]
  ],

  "(method 28 projectile-yellow)": [
    [26, "a0", "target"],
    [118, "a1", "target"]
  ],

  "(method 27 projectile-blue)": [
    [51, "v1", "process-mask"],
    [87, "v1", "process-drawable"]
  ],

  "spawn-projectile-blue": [
    [
      69,
      "s2",
      "(function process function object object object object object object)"
    ]
  ],

  "(method 28 projectile-blue)": [[27, "v1", "process-drawable"]],

  "(method 27 projectile-yellow)": [[70, "v1", "process-mask"]],

  "manipy-init": [
    [143, "a0", "collide-shape"],
    [145, "a0", "collide-shape"]
  ],

  "forall-particles-with-key-runner": [
    [32, "s3", "(inline-array sparticle-cpuinfo)"],
    [42, "s3", "(inline-array sparticle-cpuinfo)"]
  ],

  "(trans plat-button-move-downward jungle-elevator)": [
    [11, "v0", "(state plat-button)"]
  ],

  "(code plat-button-at-end jungle-elevator)": [
    [43, "t9", "(function none :behavior plat-button)"]
  ],

  "(code bouncer-fire)": [[17, "v1", "art-joint-anim"]],

  "(method 39 hopper)": [[16, "t9", "(function nav-enemy none)"]],

  "(code nav-enemy-idle hopper)": [
    [16, "v1", "art-joint-anim"],
    [70, "v1", "art-joint-anim"]
  ],

  "(code nav-enemy-patrol hopper)": [
    [34, "v1", "art-joint-anim"],
    [105, "v1", "art-joint-anim"]
  ],

  "(code nav-enemy-chase hopper)": [
    [34, "v1", "art-joint-anim"],
    [105, "v1", "art-joint-anim"]
  ],

  "(method 39 junglefish)": [[12, "t9", "(function nav-enemy none)"]],

  "(code nav-enemy-patrol junglefish)": [
    [27, "v1", "art-joint-anim"],
    [107, "v1", "art-joint-anim"],
    [169, "v1", "art-joint-anim"],
    [251, "v1", "art-joint-anim"]
  ],

  "(code nav-enemy-attack junglefish)": [[14, "v1", "art-joint-anim"]],

  "(code nav-enemy-victory junglefish)": [
    [14, "v1", "art-joint-anim"],
    [64, "v1", "art-joint-anim"]
  ],

  "(method 32 sequenceB)": [
    [177, "s3", "babak"],
    [186, "s3", "babak"],
    [236, "s3", "babak"],
    [245, "s3", "babak"]
  ],

  "(event play-anim sequenceB)": [
    [98, "gp", "evilbro"],
    [107, "gp", "evilbro"],
    [289, "gp", "evilsis"],
    [298, "gp", "evilsis"]
  ],

  "sequenceC-can-trans-hook": [[12, "v1", "process-taskable"]],

  "(anon-function 7 sidekick-human)": [
    [2, "v1", "process-taskable"],
    [10, "v1", "process-taskable"]
  ],

  "(code idle assistant-firecanyon)": [
    [33, "v1", "float"],
    [55, "v1", "float"],
    [139, "v1", "float"],
    [157, "v1", "art-joint-anim"],
    [213, "v1", "float"],
    [295, "v1", "art-joint-anim"],
    [343, "v1", "float"],
    [424, "v1", "float"],
    [446, "v1", "float"],
    [530, "v1", "float"],
    [548, "v1", "art-joint-anim"],
    [604, "v1", "float"],
    [686, "v1", "art-joint-anim"],
    [734, "v1", "float"],
    [756, "v1", "float"]
  ],

  "(method 32 sage-bluehut)": [
    [44, "v1", "float"],
    [63, "s5", "assistant-bluehut"]
  ],

  "(method 47 sage-bluehut)": [
    [18, "gp", "assistant-bluehut"],
    [23, "gp", "assistant-bluehut"]
  ],

  "(method 43 sage-bluehut)": [[19, "v1", "float"]],

  "(code idle sage-bluehut)": [
    [34, "v1", "float"],
    [137, "v1", "art-joint-anim"]
  ],

  "(code idle flutflut-bluehut)": [
    [33, "v1", "float"],
    [187, "v1", "art-joint-anim"],
    [243, "v1", "float"],
    [329, "v1", "art-joint-anim"]
  ],

  "(method 39 sharkey)": [[71, "t9", "(function nav-enemy none)"]],

  "(code nav-enemy-patrol sharkey)": [[27, "v1", "art-joint-anim"]],

  "(code nav-enemy-attack sharkey)": [[144, "v1", "art-joint-anim"]],

  "(code nav-enemy-chase sharkey)": [[40, "v1", "art-joint-anim"]],

  "(code nav-enemy-stop-chase sharkey)": [[22, "v1", "art-joint-anim"]],

  "(code nav-enemy-victory sharkey)": [[24, "v1", "art-joint-anim"]],

  "(code nav-enemy-chase lurkercrab)": [
    [17, "v1", "art-joint-anim"],
    [338, "v1", "art-joint-anim"],
    [388, "v1", "art-joint-anim"]
  ],

  "(code nav-enemy-patrol lurkercrab)": [
    [21, "v1", "art-joint-anim"],
    [77, "v1", "art-joint-anim"],
    [191, "v1", "art-joint-anim"]
  ],

  "(code nav-enemy-notice lurkerpuppy)": [[24, "v1", "art-joint-anim"]],

  "(code nav-enemy-victory lurkerpuppy)": [[20, "v1", "art-joint-anim"]],

  "(code nav-enemy-give-up lurkerpuppy)": [
    [18, "v1", "art-joint-anim"],
    [76, "v1", "art-joint-anim"]
  ],

  "(code nav-enemy-chase lurkerpuppy)": [
    [25, "v1", "art-joint-anim"],
    [111, "v1", "art-joint-anim"]
  ],

  "static-screen-init-by-other": [
    [32, "s3", "sparticle-launch-group"],
    [35, "s3", "sparticle-launch-group"]
  ],

  "(code target-demo)": [
    [[65, 73], "v1", "handle"],
    [[95, 103], "v1", "handle"],
    [[125, 133], "v1", "handle"],
    [[162, 170], "v1", "handle"],
    [[195, 203], "v1", "handle"],
    [[228, 236], "v1", "handle"],
    [[261, 269], "v1", "handle"],
    [[292, 300], "v1", "handle"],
    [[322, 330], "v1", "handle"],
    [[356, 364], "v1", "handle"],
    [[389, 397], "v1", "handle"],
    [[422, 430], "v1", "handle"],
    [[455, 463], "v1", "handle"],
    [[486, 494], "v1", "handle"],
    [[517, 525], "v1", "handle"],
    [[548, 555], "v1", "handle"],
    [[577, 585], "v1", "handle"]
  ],

  "target-has-all-the-cells?": [[17, "v1", "float"]],

  "(code open final-door)": [
    [13, "v1", "art-joint-anim"],
    [66, "v1", "art-joint-anim"]
  ],

  "(code idle powercellalt)": [[8, "a1", "process-drawable"]],

  "(code target-final-door)": [
    [85, "gp", "handle"],
    [105, "gp", "handle"],
    [117, "gp", "handle"],
    [133, "s1", "process-drawable"],
    [200, "s1", "process-drawable"]
  ],

  "(event open final-door)": [
    [4, "v1", "float"],
    [6, "v1", "float"]
  ],

  "(code nav-enemy-chase aphid)": [
    [42, "v1", "art-joint-anim"],
    [168, "v1", "art-joint-anim"]
  ],

  "(code nav-enemy-stare aphid)": [
    [34, "v1", "art-joint-anim"],
    [160, "v1", "art-joint-anim"]
  ],

  "(code nav-enemy-give-up aphid)": [
    [43, "v1", "art-joint-anim"],
    [101, "v1", "art-joint-anim"]
  ],

  "(method 27 plat-button)": [[37, "v1", "art-joint-anim"]],

  "(method 11 plat-button)": [[17, "v1", "vector"]],

  "(trans plat-button-move-downward plat-button)": [
    [[92, 999], "gp", "sound-rpc-set-param"]
  ],

  "(trans plat-button-move-upward plat-button)": [
    [[92, 999], "gp", "sound-rpc-set-param"]
  ],

  "(anon-function 7 plat-eco)": [[22, "v1", "target"]],

  "drop-plat-set-fade": [[7, "v1", "process-drawable"]],

  "(code drop-plat-spawn)": [[3, "v1", "process-drawable"]],

  "(code drop-plat-rise)": [
    [10, "v1", "process-drawable"],
    [24, "v1", "process-drawable"],
    [45, "v1", "process-drawable"],
    [85, "v1", "process-drawable"]
  ],

  "(post drop-plat-rise)": [[12, "v1", "process-drawable"]],

  "(code drop-plat-drop)": [
    [2, "v1", "process-drawable"],
    [85, "v1", "process-drawable"]
  ],

  "(post drop-plat-drop)": [[12, "v1", "process-drawable"]],

  "drop-plat-init-by-other": [[22, "v1", "process-drawable"]],

  "citb-drop-plat-drop-children": [[[23, 29], "a0", "drop-plat"]],

  "citb-drop-plat-spawn-children": [
    [98, "t9", "(function process function vector uint uint int)"]
  ],

  "(method 11 citb-drop-plat)": [
    [24, "v1", "(pointer int32)"],
    [26, "v1", "(pointer int32)"]
  ],

  "(code plat-flip-idle)": [
    [62, "v1", "art-joint-anim"],
    [91, "v1", "art-joint-anim"],
    [132, "v1", "art-joint-anim"]
  ],

  "(method 11 plat-flip)": [
    ["_stack_", 16, "res-tag"],
    ["_stack_", 32, "res-tag"],
    ["_stack_", 48, "res-tag"],
    [147, "v1", "(pointer float)"],
    [192, "v1", "(pointer float)"]
  ],

  "(method 27 square-platform)": [[[26, 33], "a0", "water-vol"]],

  "(method 27 wedge-plat)": [
    [4, "v1", "process-drawable"],
    [10, "f0", "float"],
    [40, "f26", "float"],
    [50, "f26", "float"]
  ],

  "(method 27 wedge-plat-outer)": [
    [4, "v1", "process-drawable"],
    [10, "f0", "float"],
    [40, "f26", "float"],
    [50, "f26", "float"]
  ],

  "(code plunger-lurker-plunge)": [
    [[76, 299], "s5", "othercam"],
    [80, "gp", "handle"],
    [88, "gp", "handle"],
    [109, "gp", "handle"],
    [176, "gp", "handle"],
    [151, "gp", "handle"],
    [164, "gp", "handle"],
    [188, "gp", "handle"]
  ],

  "(code plunger-lurker-flee)": [
    [10, "v1", "art-joint-anim"],
    [60, "v1", "art-joint-anim"]
  ],

  "(code plunger-lurker-idle)": [[10, "v1", "art-joint-anim"]],

  "(code flying-lurker-idle)": [[92, "v1", "art-joint-anim"]],

  "(code flying-lurker-fly)": [
    [56, "v1", "art-joint-anim"],
    [110, "v1", "float"]
  ],

  "(code flying-lurker-start)": [[36, "v1", "float"]],

  "(method 18 collide-cache)": [
    [44, "v1", "collide-shape-prim-sphere"],
    [16, "s3", "collide-cache-prim"],
    [21, "s3", "collide-cache-prim"],
    [25, "s3", "collide-cache-prim"],
    [43, "s3", "collide-cache-prim"],
    [62, "s3", "(inline-array collide-cache-prim)"]
  ],

  "flying-lurker-play-intro": [
    [[106, 299], "s5", "othercam"],
    [110, "gp", "handle"],
    [118, "gp", "handle"],
    [139, "gp", "handle"],
    [160, "gp", "handle"],
    [173, "gp", "handle"],
    [207, "gp", "handle"],
    [219, "gp", "handle"]
  ],

  "clone-anim-once": [
    [[19, 73], "s5", "process-drawable"],
    [50, "s4", "collide-shape"],
    [109, "v1", "manipy"]
  ],

  "level-hint-task-process": [["_stack_", 16, "res-tag"]],

  "kill-current-level-hint": [[[13, 33], "s4", "level-hint"]],

  "level-hint-init-by-other": [
    [[54, 75], "a0", "string"],
    [93, "a0", "string"]
  ],

  "(method 17 drawable-inline-array-ambient)": [
    [1, "v1", "drawable-ambient"],
    [4, "v1", "drawable-ambient"]
  ],

  "ambient-type-sound-loop": [
    [5, "a0", "symbol"],
    [[24, 35], "s3", "(pointer res-tag)"]
  ],

  "ambient-type-light": [
    [38, "v1", "(inline-array vector)"],
    [43, "v1", "(inline-array vector)"]
  ],
  "ambient-type-dark": [
    [38, "v1", "(inline-array vector)"],
    [43, "v1", "(inline-array vector)"]
  ],
  "ambient-type-weather-off": [
    [38, "v1", "(inline-array vector)"],
    [43, "v1", "(inline-array vector)"]
  ],

  "level-hint-displayed?": [
    [[4, 7], "a0", "level-hint"],
    [12, "a0", "level-hint"],
    [14, "a0", "level-hint"]
  ],

  "ambient-type-sound": [
    [21, "v1", "(pointer float)"],
    [28, "v1", "(pointer float)"],
    ["_stack_", 112, "res-tag"],
    [57, "v0", "symbol"]
  ],
  "forall-particles-runner": [
    [[19, 28], "s4", "sparticle-cpuinfo"],
    [34, "s4", "pointer"],
    [35, "s3", "pointer"]
  ],

  "(method 2 sparticle-cpuinfo)": [[14, "f0", "float"]],

  "sp-kill-particle": [
    [7, "a1", "uint"],
    [7, "v1", "uint"]
  ],

  "sparticle-track-root": [[2, "v1", "process-drawable"]],

  "sparticle-track-root-prim": [
    [2, "v1", "process-drawable"],
    [3, "v1", "collide-shape"]
  ],

  "sp-orbiter": [[[73, 82], "v1", "sprite-vec-data-2d"]],

  "finish-background": [
    [249, "a0", "terrain-context"],
    [297, "a0", "terrain-context"],
    [307, "a0", "terrain-context"],
    [355, "a0", "terrain-context"],
    [365, "a0", "terrain-context"],
    [451, "a0", "terrain-context"],
    [461, "a0", "terrain-context"],
    [32, "a0", "terrain-context"],
    [180, "a0", "terrain-context"],
    [188, "a0", "terrain-context"],
    [199, "a0", "terrain-context"],
    [238, "a0", "terrain-context"],
    [288, "a0", "terrain-context"],
    [346, "a0", "terrain-context"],
    [404, "a0", "terrain-context"],
    [442, "a0", "terrain-context"],
    [531, "a0", "terrain-context"],
    [534, "a0", "terrain-context"],
    [[598, 603], "v1", "dma-packet"]
  ],

  "(method 11 drawable-inline-array-node)": [[[1, 6], "v1", "drawable"]],

  "(method 12 drawable-inline-array-node)": [[[1, 6], "v1", "drawable"]],

  "(method 13 drawable-inline-array-node)": [[[1, 6], "v1", "drawable"]],

  "(method 17 drawable-inline-array-node)": [[[1, 6], "v1", "drawable"]],

  "(code nav-enemy-patrol babak)": [
    [25, "v1", "art-joint-anim"],
    [79, "t9", "(function none)"]
  ],

  "(code nav-enemy-chase babak)": [[55, "v1", "art-joint-anim"]],

  "(code nav-enemy-stare babak)": [[154, "v1", "art-joint-anim"]],

  "(code nav-enemy-give-up babak)": [
    [43, "v1", "art-joint-anim"],
    [101, "v1", "art-joint-anim"]
  ],

  "(method 33 process-taskable)": [[15, "s5", "spool-anim"]],

  "(method 51 process-taskable)": [[18, "v1", "spool-anim"]],

  "(method 35 process-taskable)": [[15, "s5", "spool-anim"]],
  "(method 37 process-taskable)": [[15, "s5", "spool-anim"]],

  "process-taskable-play-anim-code": [
    [68, "gp", "spool-anim"],
    [255, "gp", "art-joint-anim"]
  ],

  "(event play-anim process-taskable)": [
    [19, "a1", "float"],
    [24, "a0", "float"]
  ],

  "(event be-clone process-taskable)": [
    [19, "a1", "float"],
    [24, "a0", "float"]
  ],

  "(event othercam-running)": [[23, "v1", "process-taskable"]],

  "(code nav-enemy-idle babak-with-cannon)": [[22, "v1", "art-joint-anim"]],

  "(code babak-run-to-cannon)": [[14, "v1", "art-joint-anim"]],

  "(code babak-with-cannon-jump-onto-cannon)": [[118, "v1", "art-joint-anim"]],

  "(code babak-with-cannon-jump-off-cannon)": [[28, "v1", "art-joint-anim"]],

  "(trans nav-enemy-die babak-with-cannon)": [[40, "v0", "(state nav-enemy)"]],

  "(enter othercam-running)": [
    [50, "gp", "process-taskable"],
    [53, "gp", "process-taskable"]
  ],

  "(code othercam-running)": [
    [14, "s2", "process-taskable"],
    [18, "s2", "process-taskable"],
    [24, "s2", "process-taskable"],
    [38, "s2", "process-taskable"],
    [47, "s2", "process-taskable"]
  ],

  "(method 10 gui-query)": [
    [[84, 88], "v1", "dma-packet"],
    [[131, 135], "v1", "dma-packet"]
  ],

  "(code yakow-idle)": [
    [46, "v1", "art-joint-anim"],
    [102, "v1", "art-joint-anim"]
  ],

  "(code yakow-graze)": [
    [73, "v1", "art-joint-anim"],
    [131, "v1", "art-joint-anim"]
  ],

  "(code yakow-graze-kicked)": [[10, "v1", "art-joint-anim"]],

  "(code yakow-kicked)": [[81, "v1", "art-joint-anim"]],

  "(method 7 fishermans-boat)": [
    [20, "t9", "(function rigid-body-platform int rigid-body-platform)"]
  ],

  "(code muse-idle)": [
    [35, "v1", "art-joint-anim"],
    [87, "v1", "art-joint-anim"]
  ],

  "(code nav-enemy-chase muse)": [[35, "v1", "art-joint-anim"]],

  "(code nav-enemy-jump-land muse)": [[31, "v1", "art-joint-anim"]],

  "(code muse-caught)": [
    [50, "v0", "vector"],
    [306, "gp", "handle"],
    [321, "gp", "handle"]
  ],

  "(code nav-enemy-idle bonelurker)": [
    [5, "t9", "(function none :behavior bonelurker)"]
  ],

  "(code nav-enemy-patrol bonelurker)": [
    [7, "t9", "(function none :behavior bonelurker)"]
  ],

  "(code nav-enemy-chase bonelurker)": [
    [60, "v1", "art-joint-anim"],
    [108, "v1", "art-joint-anim"],
    [171, "v1", "art-joint-anim"],
    [220, "v1", "art-joint-anim"],
    [277, "v1", "art-joint-anim"],
    [334, "v1", "art-joint-anim"]
  ],

  "(code nav-enemy-stare bonelurker)": [[130, "v1", "art-joint-anim"]],

  "(code bonelurker-stun)": [[29, "v1", "art-joint-anim"]],

  "(code nav-enemy-give-up bonelurker)": [
    [43, "v1", "art-joint-anim"],
    [93, "v1", "art-joint-anim"],
    [143, "v1", "art-joint-anim"],
    [201, "v1", "art-joint-anim"]
  ],

  "(method 32 assistant-bluehut)": [
    [104, "v1", "float"],
    [162, "v1", "manipy"],
    [255, "v1", "float"]
  ],

  "(method 47 assistant-bluehut)": [
    [21, "s5", "sage-bluehut"],
    [28, "s5", "sage-bluehut"],
    [50, "s5", "sage-bluehut"],
    [53, "s5", "sage-bluehut"]
  ],

  "(method 43 assistant-bluehut)": [[19, "v1", "float"]],

  "check-drop-level-assistant-bluehut": [[17, "v1", "float"]],

  "(code idle assistant-bluehut)": [
    [31, "v1", "art-joint-anim"],
    [83, "v1", "float"],
    [104, "v1", "art-joint-anim"],
    [161, "v1", "float"],
    [261, "v1", "art-joint-anim"],
    [317, "v1", "float"],
    [554, "v1", "art-joint-anim"]
  ],

  "assistant-levitator-blue-beam": [[15, "v1", "fireboulder"]],

  "(code idle assistant-levitator)": [
    [32, "v1", "art-joint-anim"],
    [91, "v1", "float"],
    [173, "v1", "art-joint-anim"],
    [229, "v1", "float"],
    [311, "v1", "art-joint-anim"]
  ],

  "(event square-platform-lowered)": [[8, "a0", "square-platform-master"]],

  "(event square-platform-master-idle)": [[6, "a0", "square-platform-button"]],

  "(method 7 square-platform)": [
    [24, "t9", "(function baseplat int baseplat)"]
  ],

  "(method 11 square-platform)": [
    ["_stack_", 16, "res-tag"],
    ["_stack_", 32, "res-tag"],
    [165, "v1", "(pointer float)"]
  ],

  "(enter square-platform-master-activate)": [
    [51, "a0", "sunkencam"],
    [84, "v1", "sunkencam"],
    [119, "a0", "sunkencam"],
    [152, "v1", "sunkencam"]
  ],

  "(code qbert-plat-on-mimic)": [
    [13, "gp", "(pointer rigid-body-platform)"],
    [21, "gp", "(pointer rigid-body-platform)"],
    [27, "gp", "(pointer rigid-body-platform)"]
  ],

  "(method 32 qbert-plat)": [[[4, 10], "a0", "qbert-plat-master"]],

  "(post rigid-body-platform-float qbert-plat)": [
    [3, "t9", "(function none :behavior qbert-plat)"]
  ],

  "(method 23 qbert-plat)": [
    [9, "t9", "(function rigid-body-platform float none)"]
  ],

  "(code keg-on-paddle)": [
    [5, "a0", "keg"], // i have learned that parent does not always equal the parent type!
    [16, "v1", "process-drawable"]
  ],

  "(code keg-paddle-to-path)": [
    [8, "v1", "process-drawable"],
    [28, "v1", "process-drawable"]
  ],

  "(code keg-on-path)": [
    [13, "v1", "keg-conveyor-paddle"],
    [24, "v1", "keg-conveyor-paddle"],
    [45, "v1", "keg-conveyor-paddle"],
    [72, "v1", "keg-conveyor-paddle"],
    [81, "v1", "keg-conveyor-paddle"]
  ],

  "(code keg-in-chute)": [
    [2, "v1", "process-drawable"],
    [9, "v1", "process-drawable"]
  ],

  "keg-init-by-other": [[142, "v1", "process-drawable"]],

  "(method 7 keg-conveyor)": [
    [14, "t9", "(function process-drawable int process-drawable)"]
  ],

  "(method 7 swamp-bat)": [
    [26, "t9", "(function process-drawable int process-drawable)"]
  ],

  "(code swamp-bat-slave-die)": [[21, "v1", "swamp-bat"]],

  // these casts should not be required
  "swamp-bat-check-slave-paths-match?": [
    [3, "a1", "swamp-bat-slave"],
    [7, "a1", "swamp-bat-slave"]
  ],

  "(method 39 swamp-rat)": [[37, "t9", "(function nav-enemy none)"]],

  "(code nav-enemy-patrol swamp-rat)": [[23, "v1", "art-joint-anim"]],

  "(code nav-enemy-stare swamp-rat)": [[26, "v1", "art-joint-anim"]],

  "(code nav-enemy-give-up swamp-rat)": [
    [14, "v1", "art-joint-anim"],
    [72, "v1", "art-joint-anim"]
  ],

  "(code nav-enemy-attack swamp-rat)": [[14, "v1", "art-joint-anim"]],

  "(code swamp-rat-spawn)": [[119, "v1", "art-joint-anim"]],

  "(code spiderwebs-bounce)": [[80, "v1", "art-joint-anim"]],

  "(method 39 baby-spider)": [[37, "t9", "(function nav-enemy none)"]],

  "(code baby-spider-hatching)": [[14, "v1", "art-joint-anim"]],

  "(code nav-enemy-attack baby-spider)": [[14, "v1", "art-joint-anim"]],

  "(code nav-enemy-give-up baby-spider)": [
    [14, "v1", "art-joint-anim"],
    [72, "v1", "art-joint-anim"]
  ],

  "(code nav-enemy-patrol baby-spider)": [[23, "v1", "art-joint-anim"]],

  "(code nav-enemy-notice baby-spider)": [[24, "v1", "art-joint-anim"]],

  "(code nav-enemy-stare baby-spider)": [[26, "v1", "art-joint-anim"]],

  "(method 24 mother-spider-proj)": [
    [[11, 46], "s5", "sound-rpc-set-param"],
    [30, "s4", "process-drawable"],
    [33, "s4", "process-drawable"]
  ],

  "(method 23 exit-chamber)": [
    [113, "a0", "fuel-cell"]
  ],

  "(code exit-chamber-rise)": [
    [15, "v1", "fuel-cell"],
    [64, "v1", "sunkencam"],
    [81, "v1", "art-joint-anim"],
    [157, "v1", "art-joint-anim"],
    [211, "v1", "art-joint-anim"],
    [292, "v1", "art-joint-anim"],
    [424, "v1", "fuel-cell"]
  ],

  "(method 25 sunken-water)": [
    [121, "v1", "uint"],
    [126, "v1", "uint"]
  ],

  "(code sunkenfisha-idle)": [[10, "v1", "art-joint-anim"]],

  "(method 27 sunkenfisha)": [
    ["_stack_", 16, "res-tag"],
    ["_stack_", 32, "res-tag"],
    ["_stack_", 48, "res-tag"],
    [40, "v0", "(pointer float)"],
    [137, "v0", "(pointer float)"],
    [174, "v0", "(pointer float)"]
  ],

  "(method 43 assistant-villagec)": [[19, "v1", "float"]],

  "(code idle assistant-villagec)": [
    [32, "v1", "art-joint-anim"],
    [89, "v1", "float"],
    [176, "v1", "float"]
  ],

  "(method 32 sage-villagec)": [[278, "v1", "float"]],

  "(method 43 sage-villagec)": [[19, "v1", "float"]],

  "(method 20 cave-trap)": [
    [77, "s2", "process-drawable"],
    [95, "s2", "process-drawable"],
    [181, "s3", "process-drawable"],
    [221, "s3", "process-drawable"],
    [230, "v1", "baby-spider"]
  ],

  "(method 7 cave-trap)": [
    [14, "t9", "(function process-drawable int process-drawable)"]
  ],

  "(method 57 ice-cube)": [
    [16, "v1", "collide-shape-prim-group"],
    [26, "v1", "collide-shape-prim-group"]
  ],

  "(method 58 ice-cube)": [
    [16, "v1", "collide-shape-prim-group"],
    [26, "v1", "collide-shape-prim-group"]
  ],

  "(code yeti-slave-appear-jump-up)": [[14, "v1", "art-joint-anim"]],

  "(code yeti-slave-appear-land)": [[14, "v1", "art-joint-anim"]],

  "(code nav-enemy-chase yeti-slave)": [[55, "v1", "art-joint-anim"]],

  "(code nav-enemy-stare yeti-slave)": [[154, "v1", "art-joint-anim"]],

  "(code nav-enemy-give-up yeti-slave)": [
    [43, "v1", "art-joint-anim"],
    [101, "v1", "art-joint-anim"]
  ],

  "(code nav-enemy-patrol yeti-slave)": [
    [25, "v1", "art-joint-anim"],
    [86, "v1", "art-joint-anim"],
    [165, "v1", "art-joint-anim"],
    [238, "v1", "art-joint-anim"]
  ],

  "(method 7 yeti-slave)": [[14, "t9", "(function nav-enemy int nav-enemy)"]],

  "(method 21 yeti)": [[5, "s5", "(pointer yeti-slave)"]],

  "(code idle assistant-lavatube-start)": [
    [32, "v1", "float"],
    [118, "v1", "art-joint-anim"]
  ],

  "check-drop-level-maincave-drip": [[17, "v1", "float"]],

  "snow-bird-bob-func": [[3, "v1", "process-drawable"]],

  "bird-bob-func": [[3, "v1", "process-drawable"]],

  "part-tracker-track-root": [[2, "v1", "process-drawable"]],

  "sparticle-track-root-money": [[5, "v1", "process-drawable"]],

  "eco-fadeout": [[2, "v1", "process-drawable"]],

  "eco-track-root-prim-fadeout": [
    [2, "v1", "process-drawable"],
    [3, "a0", "collide-shape-moving"],
    [11, "v1", "process-drawable"]
  ],

  "check-drop-level-sagehut": [[18, "v1", "float"]],

  "check-drop-level-training-spout-rain": [[17, "v1", "float"]],

  "check-drop-level-sagehut2": [[18, "v1", "float"]],

  "tra-bird-bob-func": [[3, "v1", "process-drawable"]],

  "(anon-function 6 relocate)": [
    [3, "a0", "int"],
    [8, "a0", "int"]
  ],

  "(method 7 joint-control)": [
    [7, "v1", "(inline-array joint-control-channel)"]
  ],

  "(method 20 hud-money-all)": [
    [36, "a0", "process-drawable"],
    [39, "v1", "process-drawable"],
    [50, "v1", "process-drawable"],
    [93, "v1", "process-drawable"]
  ],

  "(code part-tester-idle)": [
    [[16,22], "s5", "process-drawable"]
  ],

  "(method 20 hud-money)": [
    [35, "a0", "process-drawable"],
    [38, "v1", "process-drawable"],
    [49, "v1", "process-drawable"],
    [92, "v1", "process-drawable"]
  ],

  "(method 20 hud-fuel-cell)": [
    [100, "a0", "process-drawable"],
    [103, "v1", "process-drawable"],
    [114, "v1", "process-drawable"],
    [157, "v1", "process-drawable"]
  ],

  "part-hud-eco-timer-01-func": [
    [11, "v1", "uint"],
    [15, "v1", "uint"]
  ],

  "part-hud-eco-timer-02-func": [
    [11, "v1", "uint"],
    [15, "v1", "uint"]
  ],

  "part-hud-eco-timer-03-func": [
    [11, "v1", "uint"],
    [15, "v1", "uint"]
  ],

  "hide-bottom-hud": [[22, "v1", "(pointer hud)"]],

  "disable-hud": [
    [22, "a0", "(pointer hud)"],
    [37, "v1", "(pointer hud)"],
    [57, "v1", "(pointer hud)"]
  ],

  "enable-hud": [[20, "v1", "(pointer hud)"]],

  "hide-hud-quick": [[20, "v1", "(pointer hud)"]],

  "set-hud-aspect-ratio": [[17, "v1", "(pointer hud)"]],

  "hud-hidden?": [[14, "v1", "(pointer hud)"]],

  "bottom-hud-hidden?": [[16, "v1", "(pointer hud)"]],

  "show-hud": [[31, "v1", "(pointer hud)"]],

  "fuel-cell-hud-orbit-callback": [
    [12, "s3", "hud-fuel-cell"],
    [20, "s3", "hud-fuel-cell"]
  ],

  "(method 15 hud-pickups)": [
    [51, "v1", "dma-packet"],
    [52, "v1", "dma-packet"]
  ],

  "(method 15 hud-fuel-cell)": [
    [51, "v1", "dma-packet"],
    [52, "v1", "dma-packet"]
  ],

  "(method 15 hud-money)": [[[50, 53], "v1", "dma-packet"]],

  "(method 15 hud-money-all)": [[[125, 128], "v1", "dma-packet"]],

  "(method 15 hud-buzzers)": [
    [58, "v1", "dma-packet"],
    [59, "v1", "dma-packet"]
  ],

  "update-mood-lightning": [
    [[255, 259], "s5", "process-drawable"],
    [[293, 297], "s5", "process-drawable"],
    [[331, 336], "s5", "process-drawable"],
    [235, "v0", "sound-rpc-set-param"],
    [273, "v0", "sound-rpc-set-param"],
    [311, "v0", "sound-rpc-set-param"]
  ],

  "battlecontroller-default-event-handler": [[9, "a0", "process-drawable"]],

  "battlecontroller-update-spawners": [
    [19, "s4", "nav-enemy"],
    [57, "s4", "nav-enemy"]
  ],

  "battlecontroller-spawn-creature": [
    [33, "v0", "nav-enemy"],
    [[53, 136], "gp", "(pointer nav-enemy)"]
  ],

  "(method 7 battlecontroller)": [
    [29, "t9", "(function process-drawable int process-drawable)"]
  ],

  "(method 10 battlecontroller)": [
    [13, "t9", "(function process-drawable none)"]
  ],

  "(method 27 battlecontroller)": [
    ["_stack_", 16, "res-tag"],
    [182, "v0", "(pointer int32)"]
  ],

  "keg-bounce-set-particle-rotation-callback": [
    [2, "v1", "(pointer process-drawable)"]
  ],

  "update-time-of-day": [[46, "v0", "(array float)"]],

  "sky-make-light": [[[10, 23], "a0", "sky-sun-data"]],

  "make-sky-textures": [
    [[90, 94], "a0", "dma-packet"],
    [[100, 103], "a0", "gs-gif-tag"],
    [108, "a0", "(pointer gs-alpha)"],
    [110, "a0", "(pointer gs-reg64)"],
    [[121, 124], "v1", "dma-packet"]
  ],

  "copy-cloud-texture": [
    [[2, 48], "s5", "(pointer uint128)"],
    [[28, 32], "s4", "adgif-shader"]
  ],

  "copy-sky-texture": [
    [[2, 48], "s5", "(pointer uint128)"],
    [[28, 32], "s4", "adgif-shader"]
  ],

  "render-sky-tng": [
    [[244, 262], "s2", "(inline-array sky-vertex)"],
    [[34, 38], "a0", "dma-packet"],
    [[44, 47], "a0", "gs-gif-tag"],
    [52, "a0", "(pointer gs-zbuf)"],
    [54, "a0", "(pointer gs-reg64)"],
    [56, "a0", "(pointer gs-test)"],
    [58, "a0", "(pointer gs-reg64)"],
    [60, "a0", "(pointer gs-alpha)"],
    [62, "a0", "(pointer gs-reg64)"],
    [[74, 78], "a0", "dma-packet"],
    [[84, 87], "a0", "gs-gif-tag"],

    [107, "s2", "(pointer gs-tex0)"],
    [109, "s2", "(pointer gs-reg64)"],
    [111, "s2", "(pointer gs-tex1)"],
    [113, "s2", "(pointer gs-reg64)"],
    [115, "s2", "(pointer gs-clamp)"],
    [117, "s2", "(pointer gs-reg64)"],
    [118, "s2", "(pointer uint64)"],
    [120, "s2", "(pointer gs-reg64)"],
    [[159, 166], "s3", "dma-packet"],
    [[171, 175], "a0", "dma-packet"],
    [[181, 184], "a0", "gs-gif-tag"],

    [189, "s2", "(pointer gs-alpha)"],
    [191, "s2", "(pointer gs-reg64)"],
    [209, "s2", "(pointer gs-tex0)"],
    [211, "s2", "(pointer gs-reg64)"],
    [213, "s2", "(pointer gs-tex1)"],
    [215, "s2", "(pointer gs-reg64)"],
    [216, "s2", "(pointer gs-clamp)"],
    [218, "s2", "(pointer gs-reg64)"],
    [219, "s2", "(pointer int64)"],
    [221, "s2", "(pointer gs-reg64)"],
    [[303, 310], "s3", "dma-packet"],
    [[312, 316], "v1", "dma-packet"]
  ],

  "render-sky-tri": [
    [5, "a0", "int"],
    [[6, 50], "a0", "(inline-array sky-vertex)"],
    [[25, 48], "a3", "(inline-array sky-vertex)"]
  ],

  "render-sky-quad": [
    [[9, 32], "a0", "(inline-array sky-vertex)"],
    [[33, 62], "a3", "(inline-array sky-vertex)"]
  ],

  "(method 10 effect-control)": [
    [88, "v1", "collide-shape-moving"],
    [143, "s3", "(pointer sparticle-launch-group)"],
    [147, "s3", "sparticle-launch-group"],
    [199, "s3", "sparticle-launch-group"],
    [240, "s3", "basic"],
    [286, "s3", "basic"],
    [346, "s3", "basic"],
    [367, "s3", "basic"],
    [367, "s3", "basic"],
    [[371, 451], "s3", "death-info"]
  ],

  "(post water-vol-idle helix-dark-eco)": [
    [4, "t9", "(function none :behavior helix-dark-eco)"]
  ],

  "(code helix-slide-door-close)": [[10, "v1", "art-joint-anim"]],

  "(code helix-button-startup)": [
    [39, "v1", "collectable"]
  ],

  "(method 73 green-eco-lurker)": [[6, "a1", "touching-shapes-entry"]],

  "citb-sagecage-update-collision": [
    [2, "a0", "collide-shape-prim-mesh"],
    [9, "a0", "collide-shape-prim-mesh"]
  ],

  "race-ring-set-particle-rotation-callback": [
    [1, "v1", "(pointer race-ring)"]
  ],

  "race-ring-blue-set-particle-rotation-callback": [
    [1, "v1", "(pointer race-ring)"]
  ],

  "(code race-ring-active)": [
    [[241, 249], "v1", "handle"],
    [253, "gp", "handle"],
    [[269, 276], "s5", "handle"]
  ],

  "(trans race-ring-active)": [[26, "a0", "part-tracker"]],

  "(code anim-tester-process)": [
    [41, "v1", "anim-test-obj"],
    [45, "v1", "anim-test-obj"],
    [[40, 114], "s4", "anim-test-obj"],
    [82, "v0", "anim-test-sequence"],
    [119, "v0", "art-joint-anim"]
  ],

  "display-list-control": [
    [[194, 197], "v1", "dma-packet"],
    [[423, 426], "v1", "dma-packet"]
  ],

  "anim-tester-disp-frame-num": [[[75, 78], "v1", "dma-packet"]],

  "reset-drawable-tracking": [
    [3, "gp", "target"],
    [10, "gp", "target"],
    [14, "gp", "target"],
    [42, "gp", "target"],
    [48, "gp", "target"]
  ],
  "reset-drawable-follow": [
    [3, "v1", "target"],
    [10, "v1", "target"],
    [16, "v1", "target"]
  ],
  "master-track-target": [
    [62, "gp", "target"],
    [65, "gp", "target"],
    [96, "gp", "target"],
    [103, "gp", "target"],
    [423, "f0", "float"]
  ],

  "master-switch-to-entity": [
    ["_stack_", 16, "res-tag"],
    [88, "v0", "(pointer string)"],
    [233, "v1", "camera-slave"]
  ],

  "master-check-regions": [[119, "v1", "connection"]],
  "(anon-function 71 cam-states)": [
    [13, "a1", "pov-camera"],
    [20, "v1", "pov-camera"],
    [41, "v1", "pov-camera"],
    [52, "v1", "pov-camera"],
    [71, "a1", "pov-camera"]
  ],
  "(anon-function 68 cam-states)": [[13, "a1", "pov-camera"]],
  "(anon-function 75 cam-states)": [
    [13, "a1", "pov-camera"],
    [21, "a0", "pov-camera"]
  ],

  "(event cam-master-active)": [
    [95, "gp", "matrix"],
    [184, "v1", "vector"],
    [235, "v1", "process"],
    [239, "v1", "process"],
    [240, "v1", "process"],
    [262, "v1", "process"],
    [270, "v1", "process"],
    [279, "v1", "process"],
    [280, "v1", "process"],
    [329, "v1", "float"],
    [335, "a0", "float"],
    [457, "v1", "camera-slave"],
    [511, "v1", "camera-slave"],
    [524, "v0", "camera-slave"],
    [560, "a0", "camera-slave"],
    [570, "v1", "camera-slave"],
    [629, "v1", "camera-slave"],
    [679, "a0", "camera-slave"],
    [690, "v1", "camera-slave"],
    [771, "v1", "camera-slave"],
    [875, "v1", "camera-slave"],
    [928, "v1", "camera-slave"],
    [947, "v1", "camera-slave"],
    [966, "v1", "camera-slave"],
    [994, "v1", "camera-slave"],
    [999, "a0", "camera-slave"],
    [1011, "a0", "camera-slave"],
    [1023, "v1", "projectile"],
    [1033, "a0", "camera-slave"],
    [1035, "a0", "camera-slave"],
    [1049, "v1", "float"],
    [1053, "v1", "float"],
    [1062, "v1", "float"],
    [1066, "v1", "float"],
    [1071, "a0", "vector"],
    [1368, "v1", "float"],
    [1371, "v1", "float"]
  ],

  "(code cam-pov)": [
    [13, "a1", "pov-camera"],
    [21, "a0", "pov-camera"]
  ],

  "(code cam-pov-track)": [[13, "a1", "pov-camera"]],

  "(code cam-pov180)": [
    [13, "a1", "pov-camera"],
    [20, "v1", "pov-camera"],
    [41, "v1", "pov-camera"],
    [52, "v1", "pov-camera"],
    [71, "a1", "pov-camera"]
  ],

  "cam-los-spline-collide": [
    [[52, 83], "s3", "(inline-array collide-cache-tri)"]
  ],

  "(event cam-string)": [
    [15, "v1", "float"],
    [18, "v1", "float"],
    [31, "a0", "vector"],
    [35, "a0", "vector"]
  ],

  "cam-draw-collide-cache": [
    [[2, 13], "gp", "(inline-array collide-cache-tri)"]
  ],

  "cam-los-collide": [[[50, 197], "s1", "(inline-array collide-cache-tri)"]],

  "(anon-function 1 pov-camera)": [
    [9, "v1", "float"],
    [16, "v1", "float"]
  ],

  "camera-fov-frame": [
    [87, "a0", "vector"],
    [128, "a0", "vector"],
    [169, "a0", "vector"]
  ],

  "camera-sphere": [[[39, 46], "v1", "cam-dbg-scratch"]],

  "camera-line-draw": [
    [34, "a0", "cam-dbg-scratch"],
    [42, "a0", "cam-dbg-scratch"]
  ],

  "camera-plot-float-func": [
    [54, "v1", "cam-dbg-scratch"],
    [62, "a0", "cam-dbg-scratch"],
    [66, "a0", "cam-dbg-scratch"],
    [103, "v1", "cam-dbg-scratch"],
    [240, "v1", "cam-dbg-scratch"]
  ],

  "cam-line-dma": [
    [32, "t0", "vector"],
    [36, "t0", "vector"],
    [45, "t0", "vector"],
    [50, "t0", "vector"],
    [[12, 16], "a3", "dma-packet"],
    [[22, 25], "a3", "gs-gif-tag"],
    [[33, 38], "a3", "(pointer uint128)"],
    [[46, 52], "a1", "(pointer uint128)"],
    [[60, 65], "a0", "dma-packet"],
    [[65, 74], "a0", "(pointer uint64)"],
    [[77, 80], "a0", "dma-packet"]
  ],

  "v-slrp!": [
    [19, "v1", "(pointer float)"],
    [26, "v1", "(pointer float)"]
  ],

  "clmf-pos-rot": [
    [60, "a1", "int"],
    [70, "a2", "symbol"],
    [71, "a1", "res-tag"],
    [132, "a0", "int"],
    [141, "s0", "res-tag"]
  ],

  "clmf-next-entity": [[38, "a0", "connection"]],

  "cam-layout-init": [[10, "v1", "connection"]],

  "clmf-save-all": [[18, "v1", "connection"]],

  "cam-layout-save-cam-rot": [[14, "v0", "vector"]],

  "cam-layout-save-campointsoffset": [[13, "v0", "vector"]],

  "cam-layout-entity-info": [
    [205, "v1", "vector"],
    [495, "v1", "vector"]
  ],

  "cam-layout-save-pivot": [
    [14, "v0", "vector"],
    [40, "v0", "vector"]
  ],

  "cam-layout-save-interesting": [
    [14, "v0", "vector"],
    [40, "v0", "vector"]
  ],

  "cam-layout-save-align": [
    [14, "v0", "vector"],
    [40, "v0", "vector"]
  ],

  "cam-layout-save-splineoffset": [[40, "v0", "vector"]],

  "cam-layout-save-cam-trans": [
    [65, "s5", "vector"],
    [67, "s5", "vector"],
    [69, "s5", "vector"],
    [75, "s5", "vector"],
    [77, "s2", "vector"],
    [82, "s2", "vector"],
    [84, "s2", "vector"],
    [86, "s2", "vector"],
    [92, "s2", "vector"],
    [94, "s5", "vector"],
    [95, "s5", "symbol"],
    [96, "s2", "symbol"],
    [97, "s2", "symbol"],
    [110, "s5", "vector"],
    [113, "s5", "vector"],
    [115, "s5", "vector"],
    [117, "s5", "vector"]
  ],

  "clmf-cam-flag-toggle": [
    [119, "a0", "int"],
    [124, "v1", "int"],
    [138, "v0", "int"],
    [153, "a0", "int"],
    [158, "v1", "int"],
    [172, "v0", "int"],
    [195, "a0", "int"],
    [200, "v1", "int"],
    [214, "v0", "int"],
    [233, "a0", "int"],
    [238, "v1", "int"],
    [252, "v0", "int"]
  ],

  "clmf-cam-float-adjust": [[49, "a1", "int"]],

  "cam-layout-do-action": [
    [66, "s5", "basic"],
    [74, "s5", "basic"],
    [80, "s5", "(function object symbol symbol)"]
  ],

  "cam-layout-function-call": [
    [11, "gp", "basic"],
    [15, "gp", "(function string int basic none)"]
  ],

  "cam-layout-do-menu": [
    [[130, 176], "s3", "clm-list"],
    [203, "a0", "clm-item"],
    [213, "v1", "clm-item"],
    [228, "s3", "clm-item"],
    [233, "v1", "clm-item"],
    [238, "s3", "clm-item"],
    [275, "s4", "clm-list"],
    [277, "s4", "clm-list"],
    [279, "s4", "clm-list"],
    [283, "s4", "clm-list"],
    [289, "s4", "clm-list"],
    [291, "s4", "clm-list"],
    [303, "s4", "clm-list"],
    [305, "s4", "clm-list"],
    [345, "s4", "clm-list"],
    [347, "s4", "clm-list"],
    [350, "s4", "clm-list"],
    [352, "s4", "clm-list"],
    [353, "s4", "clm-list"],
    [356, "s4", "clm-list"],
    [357, "s4", "clm-list"],
    [369, "v1", "clm-item"]
  ],

  "cam-layout-print": [[[21, 24], "v1", "dma-packet"]],

  "cam-layout-entity-volume-info": [
    [58, "s4", "vector"],
    [59, "s4", "vector"],
    [61, "s4", "(inline-array plane-volume)"]
  ],

  "cam-layout-entity-volume-info-create": [
    ["_stack_", 16, "res-tag"],
    [16, "v0", "(inline-array vector)"]
  ],

  "clmf-cam-string": [["_stack_", 16, "res-tag"]],

  "in-cam-entity-volume?": [
    ["_stack_", 16, "res-tag"],
    [22, "v1", "(inline-array vector)"],
    [29, "v1", "(inline-array vector)"],
    [34, "v1", "(inline-array vector)"]
  ],

  "fisher-fish-move": [
    [9, "v1", "fisher"],
    [21, "v1", "fisher"]
  ],

  "(code fisher-fish-fall)": [
    [5, "v1", "fisher"],
    [60, "v1", "fisher"],
    [79, "v1", "fisher"]
  ],

  "(code fisher-fish-caught)": [[169, "v1", "fisher"]],

  "(code fisher-fish-die)": [
    [35, "v1", "fisher"],
    [47, "v1", "fisher"],
    [90, "v1", "fisher"],
    [98, "v1", "fisher"],
    [112, "v1", "fisher"],
    [129, "v1", "fisher"],
    [137, "v1", "fisher"],
    [151, "v1", "fisher"],
    [165, "v1", "fisher"],
    [179, "v1", "fisher"],
    [193, "v1", "fisher"],
    [205, "v1", "fisher"],
    [209, "v1", "fisher"],
    [27, "v1", "float"],
    [79, "v1", "float"]
  ],

  "(method 38 fisher)": [[33, "t9", "(function fisher none)"]],

  "(enter fisher-done)": [
    [137, "f0", "float"],
    [148, "f0", "float"],
    [213, "f0", "float"]
  ],

  "fisher-spawn-ambient": [[8, "v1", "float"]],

  "(method 43 fisher)": [
    [27, "v1", "float"],
    [69, "v1", "float"]
  ],

  "(trans play-accept fisher)": [[101, "v0", "state"]],

  "(trans idle fisher)": [[4, "v0", "state"]],

  "(code idle fisher)": [
    [132, "v1", "art-joint-anim"],
    [35, "v1", "float"]
  ],

  "(code target-fishing)": [
    [163, "v1", "fisher"],
    [290, "v1", "art-joint-anim"]
  ],

  "(method 11 torus)": [[[5, 22], "s4", "collide-shape-prim-group"]],

  "(method 12 torus)": [
    [11, "v1", "float"],
    [51, "v1", "float"]
  ],

  "(code darkecobomb-countdown)": [
    [25, "v1", "art-joint-anim"],
    [75, "v1", "art-joint-anim"]
  ],

  "(code darkecobomb-land)": [[36, "v1", "art-joint-anim"]],

  "(code darkecobomb-idle)": [
    [10, "v1", "art-joint-anim"],
    [60, "v1", "art-joint-anim"]
  ],

  "redshot-particle-callback": [[2, "v1", "(pointer redshot)"]],

  "(event cam-robotboss)": [[5, "v1", "vector"]],

  "ecoclaw-handler": [[73, "v1", "vector"]],

  "(event idle silodoor)": [[4, "v1", "float"]],

  "ecoclaw-beam-particle-callback": [
    [1, "a0", "(pointer projectile)"],
    [3, "a0", "(pointer projectile)"]
  ],

  "(method 32 finalbosscam)": [[156, "v1", "robotboss"]],

  "(trans ecoclaw-activate)": [[30, "a0", "part-tracker"]],

  "robotboss-position": [[109, "a0", "process-drawable"]],

  "robotboss-bomb-handler": [[6, "v1", "float"]],

  "robotboss-handler": [[6, "v1", "float"]],

  "(event robotboss-red-wait)": [
    [12, "v1", "float"],
    [68, "v1", "float"]
  ],

  "(event robotboss-yellow-wait)": [
    [12, "v1", "float"],
    [68, "v1", "float"]
  ],

  "(code robotboss-white-eco-movie)": [[[188, 215], "gp", "handle"]],

  "(code robotboss-yellow-wait)": [
    [336, "v1", "float"],
    [365, "v1", "float"],
    [530, "v1", "art-joint-anim"]
  ],

  "(code robotboss-red-wait)": [
    [153, "v1", "float"],
    [287, "v1", "float"],
    [339, "v1", "float"],
    [500, "v1", "art-joint-anim"]
  ],

  "robotboss-redshot": [
    [45, "v1", "float"],
    [70, "v1", "float"]
  ],

  "(event robotboss-green-wait)": [
    [39, "v1", "float"],
    [95, "v1", "float"]
  ],

  "(exit robotboss-yellow-wait)": [
    [50, "v1", "collide-shape-prim-group"],
    [54, "v1", "collide-shape-prim-group"]
  ],

  "(exit robotboss-green-wait)": [
    [50, "v1", "collide-shape-prim-group"],
    [54, "v1", "collide-shape-prim-group"]
  ],

  "(exit robotboss-red-wait)": [
    [50, "v1", "collide-shape-prim-group"],
    [54, "v1", "collide-shape-prim-group"]
  ],

  "(exit robotboss-blue-wait)": [
    [50, "v1", "collide-shape-prim-group"],
    [54, "v1", "collide-shape-prim-group"]
  ],

  "robotboss-redshot-fill-array": [
    [24, "v1", "float"],
    [46, "v1", "float"],
    [109, "v1", "float"],
    [137, "v1", "float"],
    [137, "v1", "float"]
  ],

  "(trans robotboss-blue-wait)": [[254, "v1", "float"]],

  "(code robotboss-blue-wait)": [[14, "v1", "art-joint-anim"]],

  "(enter green-eco-lurker-appear)": [
    [12, "v1", "robotboss"],
    [17, "v1", "robotboss"]
  ],

  "(code green-eco-lurker-appear)": [
    [42, "v1", "art-joint-anim"],
    [93, "v1", "art-joint-anim"]
  ],

  "(code green-eco-lurker-appear-land)": [[74, "v1", "art-joint-anim"]],

  "(code nav-enemy-chase green-eco-lurker)": [[55, "v1", "art-joint-anim"]],

  "(code nav-enemy-patrol green-eco-lurker)": [[8, "t9", "(function none)"]],

  "(trans light-eco-child-hit-ground)": [
    [63, "v1", "light-eco-mother"],
    [75, "a1", "light-eco-mother"],
    [88, "a1", "light-eco-mother"]
  ],

  "(event plat-path-active plat-eco-finalboss)": [[10, "v1", "float"]],

  "(method 45 sage-finalboss)": [[[40, 57], "s5", "manipy"]],

  "(method 32 sage-finalboss)": [
    [[241, 245], "v1", "manipy"],
    [[309, 313], "v1", "manipy"]
  ],

  "(trans play-anim sage-finalboss)": [
    [[179, 183], "a0", "manipy"],
    [[216, 220], "a0", "manipy"],
    [[295, 299], "a1", "manipy"],
    [[334, 338], "a1", "manipy"],
    [[371, 375], "a1", "manipy"],
    [391, "v0", "final-door"],
    [396, "v0", "final-door"]
  ],

  "(method 7 sage-finalboss)": [
    [2, "v1", "(inline-array sage-finalboss-particle)"],
    [6, "v1", "(inline-array sage-finalboss-particle)"],
    [10, "v1", "(inline-array sage-finalboss-particle)"]
  ],

  "(trans fisher-done)": [[[41, 46], "v1", "dma-packet"]],

  "load-boundary-from-template": [
    [[2, 60], "s5", "(array float)"],
    [42, "a0", "pair"],
    [54, "a0", "pair"]
  ],

  "command-get-int":[
    [27, "gp", "bfloat"]
  ],

  "command-get-float":[
    [30, "gp", "bfloat"]
  ],

  "command-get-time":[
    [46, "gp", "bfloat"]
  ],

  "command-get-param":[
    [125, "gp", "bfloat"]
  ],

  "command-list-get-process":[
    [[78, 88], "s4", "process-drawable"]
  ],

  "add-boundary-shader":[
    [[5,8], "a1", "gs-gif-tag"],
    [[11, 35], "s5", "adgif-shader"]
  ],

  "render-boundary":[
    [[22, 26], "a0", "dma-packet"],
    [[32, 35], "a0", "gs-gif-tag"],

    [40, "a0", "(pointer gs-zbuf)"],
    [42, "a0", "(pointer gs-reg64)"],
    [44, "a0", "(pointer gs-test)"],
    [46, "a0", "(pointer gs-reg64)"],
    [48, "a0", "(pointer gs-alpha)"],
    [50, "a0", "(pointer gs-reg64)"],
    [[110, 117], "s2", "dma-packet"],
    [[120, 123], "v1", "dma-packet"]
  ],

  "real-main-draw-hook":[
    [[225, 229], "a0", "dma-packet"],
    [[235, 238], "a0", "gs-gif-tag"],
    [243, "a0", "(pointer gs-zbuf)"],
    [245, "a0", "(pointer gs-reg64)"],
    [247, "a0", "(pointer gs-test)"],
    [249, "a0", "(pointer gs-reg64)"],
    [251, "a0", "(pointer gs-alpha)"],
    [253, "a0", "(pointer gs-reg64)"],
    [[270, 273], "v1", "dma-packet"]
  ],

  "(event target-racing-start)": [
    [35, "v1", "float"],
    [121, "v1", "attack-info"],
    [125, "v1", "attack-info"],
    [130, "v1", "attack-info"],
    [148, "v1", "float"],
    [206, "v1", "float"],
    [251, "a0", "process-drawable"]
  ],

  "(anon-function 46 racer-states-FIC-LAV-MIS-OGR-ROL)": [
    [[4, 32], "v1", "target"]
  ],

  "(anon-function 45 racer-states-FIC-LAV-MIS-OGR-ROL)": [
    [19, "a0", "target"],
    [31, "a0", "target"],
    [42, "v1", "target"]
  ],

  "(code target-racing-smack)": [
    [30, "v1", "art-joint-anim"]
  ],

  "(code target-racing-hit)": [
    [186, "v1", "art-joint-anim"]
  ],

  "(code target-racing-death)": [
    [242, "v1", "art-joint-anim"]
  ],

  "(code target-racing-get-on)": [
    [59, "s3", "racer"]
  ],

  "(code target-racing-get-off-jump)": [
    [67, "s2", "racer"],
    [145, "v1", "art-joint-anim"]
  ],

  "(code target-racing-get-off-hit-ground)": [
    [13, "v1", "art-joint-anim"]
  ],

  "(event target-racing-grab)": [
    [24, "a0", "process-drawable"]
  ],

  "cam-collision-record-draw": [
    [[44, 275], "s5", "cam-collision-record"]
  ],
  "cam-collision-record-save": [
    [[8, 56], "v1", "cam-collision-record"]
  ],

  "(method 9 lod-set)": [["_stack_", 16, "res-tag"]],

  "execute-math-engine": [
    [12, "a1", "process"],
    [15, "a1", "process"],
    [[18, 21], "a0", "process-drawable"]
  ],

  "(method 18 process-drawable)": [
    [[8, 11], "a0", "collide-shape"]
  ],

  "ja-post": [[[42, 45], "a0", "collide-shape"]],
  "transform-post": [[[3, 6], "a0", "collide-shape"]],
  "rider-trans": [[[1, 4], "a0", "collide-shape"]],
  "rider-post": [
    [[4, 7], "a0", "collide-shape"],
    [[9, 12], "a0", "collide-shape"],
    [[13, 16], "gp", "collide-shape"],
    [8, "gp", "collide-shape"],
    [3, "gp", "collide-shape"]
  ],
  "pusher-post": [
    [4, "a0", "collide-shape"],
    [3, "gp", "collide-shape"],
    [[8, 11], "gp", "collide-shape"]
  ],

  "(method 14 process-drawable)": [
    [[322, 336], "gp", "collide-shape"],
    [320, "v1", "vector"]
  ],

  "(method 9 joint-control)": [
    [[14, 61], "gp", "(pointer float)"],
    [[13, 59], "s4", "joint-control-channel"]
  ],

  "ja-blend-eval": [
    [[3, 31], "s5", "joint-control-channel"]
  ],

  "joint-control-reset!": [
    [4, "a1", "pointer"],
    [6, "a0", "pointer"],
    [9, "a1", "pointer"],
    [[14, 37], "v1", "joint-control-channel"]
  ],

  "ja-channel-push!": [
    [38, "v1", "pointer"],
    [38, "a0", "pointer"]
  ],

  "fill-skeleton-cache": [
    [[11, 33], "a2", "bone-cache"]
  ],

  "dma-add-process-drawable-hud": [
    [[12, 27], "v1", "vu-lights"]
  ],

  "dma-add-process-drawable": [
    [12, "a0", "terrain-context"],
    [15, "a0", "terrain-context"],
    [276, "a0", "terrain-context"],
    [[15, 251], "s2", "vu-lights"],
    [21, "s4", "vector"],
    [277, "s4", "vector"],
    [290, "v1", "vector"],
    [292, "v1", "vector"],
    [297, "v1", "vector"]
  ],

  "(code notice-blue crate)": [
    [22, "v1", "process-drawable"],
    [36, "v1", "collide-shape"]
  ],

  "(method 17 process-drawable)": [
    [36, "a0", "terrain-context"],
    [82, "t9", "(function cspace pointer none)"],
    [104, "t9", "(function cspace matrix none)"],
    [63, "t9", "(function cspace basic basic int)"]
  ],

  "process-grab?": [
    [18, "s6", "camera-tracker"]
  ],

  "joint-control-copy!": [
    [8, "a0", "pointer"],
    [8, "a2", "pointer"]
  ],

  "matrix-from-control!": [
    [23, "v1", "pointer"],
    [36, "v1", "pointer"],
    [39, "v1", "pointer"],
    [69, "v1", "pointer"],
    [78, "v1", "pointer"],
    [81, "v1", "pointer"],
    [58, "v1", "matrix"],
    [[45, 49], "v1", "matrix"]
  ],

  "cloud-track": [
    [26, "s1", "handle"],
    [39, "s2", "handle"],
    [74, "s1", "handle"],
    [76, "s2", "handle"],
    [101, "s2", "handle"]
  ],

  "(method 7 cavegeyserrock)": [
    [14, "t9", "(function process-drawable int process-drawable)"]
  ],

  "(trans junglesnake-wake)": [
    [15, "v1", "collide-shape-prim-group"]
  ],

  "(trans junglesnake-attack)": [
    [15, "v1", "collide-shape-prim-group"]
  ],

  "(method 23 junglesnake)": [
    [6, "v1", "collide-shape-prim-group"]
  ],

  "(method 24 junglesnake)": [
    [5, "v1", "collide-shape-prim-group"]
  ],

  "(trans junglesnake-tracking)": [
    [79, "v1", "collide-shape-prim-group"]
  ],

  "(code junglesnake-wake)": [
    [10, "v1", "art-joint-anim"]
  ],

  "(code junglesnake-tracking)": [
    [51, "v1", "art-joint-anim"]
  ],

  "(code junglesnake-die)": [
    [23, "v1", "art-joint-anim"]
  ],

  "(code junglesnake-give-up)": [
    [29, "v1", "art-joint-anim"]
  ],

  "(code junglesnake-attack)": [
    [43, "v1", "art-joint-anim"]
  ],

  "(method 21 junglesnake)": [
    [15, "v1", "junglesnake-tilt-joint"],
    [18, "v1", "junglesnake-twist-joint"]
  ],

  "(method 11 viewer)": [
    [1, "a1", "entity-actor"]
  ],

  "(code windmill-one-idle)": [
    [10, "v1", "art-joint-anim"]
  ],

  "(code harvester-inflate)": [
    [11, "v1", "art-joint-anim"],
    [61, "v1", "art-joint-anim"]
  ],

  "(code flutflutegg-break)": [
    [38, "v1", "art-joint-anim"],
    [91, "v1", "art-joint-anim"],
    [191, "v1", "art-joint-anim"]
  ],

  "(method 7 flutflutegg)": [
    [14, "t9", "(function process-drawable int process-drawable)"]
  ],

  "(event flutflutegg-idle)": [
    [30, "gp", "process-drawable"]
  ],

  "(event flutflutegg-physics)": [
    [37, "gp", "process-drawable"]
  ],

  "(trans flutflutegg-idle)": [
    [17, "v1", "float"]
  ],

  "beachcam-spawn": [
    [[57, 85], "gp", "handle"],
    [[68, 76], "v1", "handle"],
    [80, "v1", "pov-camera"],
    [[84, 92], "v1", "handle"],
    [[103, 110], "s5", "handle"]
  ],

  "(code ecoventrock-break)": [
    [338, "gp", "handle"]
  ],

  "(code target-warp-in)": [
    [192, "v1", "art-joint-anim"]
  ],

  "(method 26 warp-gate-switch)": [
    [60, "v1", "art-joint-anim"]
  ],

  "(method 31 warp-gate-switch)": [
    [61, "t9", "(function basebutton symbol none)"]
  ],

  "(code basebutton-going-down warp-gate-switch)": [
    [79, "v0", "(state basebutton)"],
    [81, "t9", "(function none :behavior basebutton)"]
  ],

  "(method 11 village-cam)": [
    [21, "s5", "entity-actor"]
  ],

  "(code idle warp-gate)": [
    [35, "a0", "symbol"]
  ],

  "(method 21 citb-arm)": [
    [7, "t9", "(function citb-arm-section none)"]
  ],

  "(method 21 citb-arm-shoulder)": [
    [7, "t9", "(function citb-arm-section none)"]
  ],

  "(method 21 citb-arm-a)": [
    [14, "t9", "(function citb-arm none)"]
  ],

  "(method 21 citb-arm-b)": [
    [14, "t9", "(function citb-arm none)"]
  ],

  "(method 21 citb-arm-c)": [
    [14, "t9", "(function citb-arm none)"]
  ],

  "(method 21 citb-arm-d)": [
    [14, "t9", "(function citb-arm none)"]
  ],

  "(method 21 citb-arm-shoulder-a)": [
    [14, "t9", "(function citb-arm none)"]
  ],

  "(method 21 citb-arm-shoulder-b)": [
    [14, "t9", "(function citb-arm none)"]
  ],

  "(method 26 citb-button)": [
    [31, "v1", "art-joint-anim"]
  ],

  "(code citb-coil-break)": [
    [19, "v1", "art-joint-anim"]
  ],

  "(code citb-coil-broken)": [
    [10, "v1", "art-joint-anim"]
  ],

  "(code citb-hose-idle)": [
    [10, "v1", "art-joint-anim"]
  ],

  "(code citb-hose-spawn)": [
    [14, "v1", "art-joint-anim"]
  ],

  "(code citb-hose-die)": [
    [19, "v1", "art-joint-anim"]
  ],

  "(code citadelcam-stair-plats)": [
    [79, "gp", "handle"]
  ],

  "(code battlecontroller-play-intro-camera citb-battlecontroller)": [
    [55, "gp", "handle"],
    [76, "gp", "handle"]
  ],

  "(post plat-path-active citb-launcher)": [
    [4, "t9", "(function none :behavior citb-launcher)"]
  ],

  "(code battlecontroller-die citb-battlecontroller)": [
    [9, "v0", "(state battlecontroller)"],
    [11, "t9", "(function none :behavior battlecontroller)"]
  ],

  "(method 27 citb-battlecontroller)": [
    [7, "t9", "(function battlecontroller none)"]
  ],

  "(code eggtop-close)": [
    [108, "v1", "art-joint-anim"],
    [176, "v1", "art-joint-anim"]
  ],

  "(code idle logtrap)": [
    [12, "v1", "art-joint-anim"]
  ],

  "(code towertop-idle)": [
    [10, "v1", "art-joint-anim"]
  ],

  "(code lurkerm-tall-sail-idle)": [
    [10, "v1", "art-joint-anim"]
  ],

  "(code lurkerm-short-sail-idle)": [
    [10, "v1", "art-joint-anim"]
  ],

  "(code lurkerm-piston-idle)": [
    [10, "v1", "art-joint-anim"]
  ],

  "(code precurbridge-activate)": [
    [31, "v1", "art-joint-anim"]
  ],

  "(event precurbridge-active)": [
    [4, "gp", "touching-shapes-entry"]
  ],

  "(method 7 jngpusher)": [
    [14, "t9", "(function process-drawable int process-drawable)"]
  ],

  "(method 11 lurkerm-piston)": [
    ["_stack_", 16, "res-tag"],
    ["_stack_", 32, "res-tag"],
    [148, "v0", "(pointer float)"]
  ],

  "(code starfish-patrol)": [
    [16, "v1", "art-joint-anim"]
  ],

  "(method 7 hutlamp)": [
    [14, "t9", "(function process-drawable int process-drawable)"]
  ],

  "(code mis-bone-bridge-bump)": [
    [10, "v1", "art-joint-anim"]
  ],

  "(code mis-bone-bridge-hit)": [
    [21, "v1", "art-joint-anim"]
  ],

  "(code mis-bone-bridge-fall)": [
    [50, "v1", "art-joint-anim"]
  ],

  "(method 23 bone-platform)": [
    [9, "t9", "(function rigid-body-platform basic none)"]
  ],

  "mistycam-spawn": [
    [[68, 76], "v1", "handle"],
    [80, "v1", "pov-camera"],
    [[84, 92], "v1", "handle"],
    [[102, 110], "s5", "handle"]
  ],

  "(code battlecontroller-play-intro-camera misty-battlecontroller)": [
    [34, "gp", "handle"]
  ],

  "(method 27 misty-battlecontroller)": [
    [7, "t9", "(function battlecontroller none)"]
  ],

  "(code boat-fuelcell-spawn)": [
    [50, "gp", "handle"]
  ],

  "(code pov-camera-playing village2cam)": [
    [12, "v1", "art-joint-anim"],
    [65, "v1", "art-joint-anim"]
  ],

  "(method 23 pontoon)": [
    [9, "t9", "(function rigid-body-platform basic none)"]
  ],

  "fireboulder-disable-blocking-collision": [
    [5, "v1", "collide-shape-prim-group"],
    [14, "v1", "collide-shape-prim-group"]
  ],

  "fireboulder-hover-stuff": [
    [20, "v1", "(pointer part-tracker)"]
  ],

  "(code ogreboss-village2-throw)": [
    [179, "v1", "art-joint-anim"],
    [227, "v1", "float"],
    [434, "v1", "art-joint-anim"]
  ],

  "(code ogreboss-village2-idle)": [
    [136, "v1", "art-joint-anim"],
    [194, "v1", "art-joint-anim"],
    [247, "v1", "art-joint-anim"],
    [299, "v1", "float"],
    [319, "v1", "art-joint-anim"]
  ],

  "(code fireboulder-idle)": [
    [58, "a0", "(pointer part-tracker)"]
  ],

  "(code swamp-spike-idle)": [
    [119, "v1", "art-joint-anim"],
    [203, "v1", "art-joint-anim"],
    [312, "v1", "art-joint-anim"]
  ],

  "(code swamp-spike-gate-up)": [
    [60, "v1", "art-joint-anim"]
  ],

  "(method 23 tar-plat)": [
    [9, "t9", "(function rigid-body-platform basic none)"]
  ],

  "(code battlecontroller-play-intro-camera swamp-battlecontroller)": [
    [38, "gp", "handle"]
  ],

  "(code battlecontroller-die swamp-battlecontroller)": [
    [8, "t9", "(function none :behavior battlecontroller)"]
  ],

  "swamp-spike-set-particle-rotation-callback": [
    [3, "v1", "(pointer swamp-spike)"]
  ],

  "(code pov-camera-playing maincavecam)": [
    [[40, 54], "gp", "handle"]
  ],

  "(code cavecrusher-idle)": [
    [10, "v1", "art-joint-anim"]
  ],

  "(code idle cavetrapdoor)": [
    [10, "v1", "art-joint-anim"]
  ],

  "(code caveelevator-one-way-idle-end)": [
    [19, "v1", "art-joint-anim"]
  ],

  "(code trigger cavetrapdoor)": [
    [23, "v1", "art-joint-anim"],
    [157, "v1", "art-joint-anim"],
    [247, "v1", "art-joint-anim"]
  ],

  "(method 11 caveflamepots)": [
    ["_stack_", 16, "res-tag"],
    ["_stack_", 32, "res-tag"],
    ["_stack_", 48, "res-tag"],
    [258, "s4", "vector"],
    [281, "s4", "collide-shape-prim-group"],
    [290, "s4", "collide-shape-prim-group"],
    [311, "v0", "(pointer float)"],
    [342, "v0", "(pointer float)"],
    [372, "v0", "(pointer float)"]
  ],

  "(code pov-camera-playing sunkencam)": [
    [12, "v1", "art-joint-anim"],
    [62, "v1", "art-joint-anim"],
    [120, "v1", "art-joint-anim"],
    [174, "v1", "art-joint-anim"],
    [236, "v1", "art-joint-anim"],
    [294, "v1", "art-joint-anim"],
    [348, "v1", "art-joint-anim"],
    [452, "v1", "art-joint-anim"],
    [502, "v1", "art-joint-anim"]
  ],

  "(code seaweed-idle)": [
    [36, "v1", "art-joint-anim"]
  ],

  "(code dark-plant-death)": [
    [36, "v1", "art-joint-anim"]
  ],

  "(code dark-plant-sprout)": [
    [34, "v1", "art-joint-anim"]
  ],

  "(code happy-plant-opened)": [
    [10, "v1", "art-joint-anim"]
  ],

  "(code rolling-start-whole)": [
    [16, "v1", "art-joint-anim"]
  ],

  "(code rolling-start-break)": [
    [11, "v1", "art-joint-anim"],
    [67, "v1", "art-joint-anim"],
    [117, "v1", "art-joint-anim"]
  ],

  "(code dark-plant-startup)": [
    [10, "v1", "art-joint-anim"],
    [26, "v1", "float"]
  ],

  "(code dark-plant-idle)": [
    [85, "v1", "art-joint-anim"],
    [101, "v1", "float"],
    [139, "v1", "float"]
  ],

  "(code dark-plant-gone)": [
    [14, "v1", "float"]
  ],

  "dark-plants-all-done": [
    [6, "a0", "dark-plant"],
    [12, "a0", "dark-plant"]
  ],

  "(code happy-plant-opening)": [
    [76, "gp", "handle"],
    [84, "gp", "handle"],
    [145, "gp", "handle"],
    [[167, 175], "v1", "handle"],
    [179, "gp", "handle"],
    [[185, 192], "s5", "handle"]
  ],

  "(trans spike-idle)": [
    [70, "v1", "float"]
  ],

  "(method 23 ogre-plat)": [
    [9, "t9", "(function rigid-body-platform basic none)"]
  ],

  "(method 31 ogre-step)": [
    [23, "t9", "(function ogre-plat none)"]
  ],

  "(method 31 ogre-step-a)": [
    [25, "t9", "(function ogre-step none)"]
  ],

  "(method 31 ogre-step-b)": [
    [25, "t9", "(function ogre-step none)"]
  ],

  "(method 31 ogre-step-c)": [
    [25, "t9", "(function ogre-step none)"]
  ],

  "(method 31 ogre-step-d)": [
    [25, "t9", "(function ogre-step none)"]
  ],

  "(method 31 ogre-isle)": [
    [17, "t9", "(function ogre-plat none)"]
  ],

  "(method 31 ogre-isle-b)": [
    [31, "t9", "(function ogre-isle none)"]
  ],

  "(method 31 ogre-isle-c)": [
    [31, "t9", "(function ogre-isle none)"]
  ],

  "(method 31 ogre-isle-d)": [
    [37, "t9", "(function ogre-isle none)"]
  ],

  "(method 7 ogre-bridge)": [
    [26, "t9", "(function process-drawable int process-drawable)"]
  ],

  "(code ogre-bridge-activate)": [
    [33, "v1", "art-joint-anim"]
  ],

  "(code water-vol-idle ogre-lava)": [
    [36, "v1", "art-joint-anim"]
  ],

  "(code ogre-bridge-break)": [
    [10, "v1", "art-joint-anim"]
  ],

  "(code ogre-bridge-activated)": [
    [13, "v1", "art-joint-anim"]
  ],

  "(code snow-eggtop-activate)": [
    [56, "v1", "snowcam"],
    [87, "v1", "art-joint-anim"]
  ],

  "(code snow-eggtop-idle-down)": [
    [32, "v1", "art-joint-anim"]
  ],

  "(code snow-log-active)": [
    [30, "v1", "art-joint-anim"]
  ],

  "(code snow-log-activate)": [
    [25, "v1", "art-joint-anim"]
  ],

  "(code snow-gears-activate)": [
    [25, "v1", "art-joint-anim"],
    [75, "v1", "art-joint-anim"]
  ],

  "(code snow-gears-halt)": [
    [10, "v1", "art-joint-anim"],
    [85, "v1", "art-joint-anim"]
  ],

  "(code pov-camera-playing snowcam)": [
    [12, "v1", "art-joint-anim"],
    [62, "v1", "art-joint-anim"],
    [112, "v1", "art-joint-anim"],
    [[242, 249], "gp", "handle"],
    [274, "v1", "art-joint-anim"],
    [346, "v1", "art-joint-anim"]
  ],

  "(method 7 snow-fort-gate)": [
    [19, "t9", "(function process-drawable int process-drawable)"]
  ],

  "(code snow-button-activate)": [
    [25, "v1", "art-joint-anim"]
  ],

  "(code snow-button-deactivate)": [
    [26, "v1", "art-joint-anim"]
  ],

  "(code plat-startup flutflut-plat)": [
    [62, "t9", "(function none :behavior plat)"]
  ],

  "(method 7 darkecobarrel)": [
    [14, "t9", "(function darkecobarrel-base int darkecobarrel-base)"]
  ],

  "(event darkecobarrel-mover-move)": [
    [76, "v1", "process-drawable"]
  ],

  "(code darkecobarrel-mover-move)": [
    [10, "v1", "float"],
    [29, "v1", "float"]
  ],

  "(post water-vol-idle lavatube-lava)": [
    [4, "t9", "(function none :behavior lavatube-lava)"]
  ],

  "darkecobarrel-mover-pos": [
    [135, "v1", "uint"]
  ],

  "(code startup logo)": [
    [352, "v1", "art-joint-anim"]
  ],

  "(code idle logo)": [
    [78, "v1", "art-joint-anim"]
  ],

  "(code target-title)": [
    // [[19, 22], "v1", "handle"],
    [[57, 65], "v1", "handle"],
    [[69, 77], "v1", "handle"],
    [214, "s5", "handle"]
  ],

  "(event idle logo-slave)": [
    [14, "v1", "uint"]
  ],

  "(method 11 training-cam)": [
    [21, "s5", "entity-actor"]
  ],

  "(method 23 tra-pontoon)": [
    [9, "t9", "(function rigid-body-platform float none)"]
  ],

  "(event idle scarecrow-a)": [
    [75, "v1", "process-drawable"],
    [135, "gp", "target"],
    [142, "gp", "target"]
  ],

  "(code idle scarecrow-a)": [
    [14, "v1", "art-joint-anim"]
  ],

  "(code idle scarecrow-b)": [
    [14, "v1", "art-joint-anim"]
  ],

  "(code hit scarecrow-a)": [
    [30, "v1", "art-joint-anim"],
    [92, "v1", "art-joint-anim"],
    [143, "v1", "art-joint-anim"]
  ],

  "(code hit scarecrow-b)": [
    [30, "v1", "art-joint-anim"],
    [92, "v1", "art-joint-anim"],
    [143, "v1", "art-joint-anim"]
  ],

  "(method 27 orb-cache-top)": [
    [155, "a0", "process-drawable"]
  ],

  "(method 9 art)": [
    [9, "v1", "(pointer res-tag)"]
  ],

  "(method 9 art-joint-anim)": [
    [9, "v1", "(pointer res-tag)"]
  ],


  "draw-drawable-tree-tfrag": [
    [[16,32], "v1", "drawable-inline-array-node"],
    [18, "a0", "drawable-inline-array-node"],
    [142, "v1", "terrain-context"],
    [238, "v1", "terrain-context"],
    [[38, 40], "v1", "drawable-inline-array-tfrag"],
    [22, "a2", "terrain-context"],
    [25, "a2", "terrain-context"],
    [44, "a0", "terrain-context"],
    [[128, 131], "v1", "dma-packet"],
    [[224, 227], "v1", "dma-packet"]
  ],

  "draw-drawable-tree-trans-tfrag": [
    [[16,32], "v1", "drawable-inline-array-node"],
    [22, "a2", "terrain-context"],
    [25, "a2", "terrain-context"],
    [44, "a0", "terrain-context"],
    [18, "a0", "drawable-inline-array-node"],
    [134, "v1", "terrain-context"],
    [230, "v1", "terrain-context"],
    [[120, 123], "v1", "dma-packet"],
    [[216, 219], "v1", "dma-packet"]
  ],

  "draw-drawable-tree-dirt-tfrag": [
    [[16,32], "v1", "drawable-inline-array-node"],
    [22, "a2", "terrain-context"],
    [25, "a2", "terrain-context"],
    [44, "a0", "terrain-context"],
    [18, "a0", "drawable-inline-array-node"],
    [134, "v1", "terrain-context"],
    [230, "v1", "terrain-context"],
    [[120, 123], "v1", "dma-packet"],
    [[216, 219], "v1", "dma-packet"]
  ],

  "draw-drawable-tree-ice-tfrag": [
    [[16,32], "v1", "drawable-inline-array-node"],
    [22, "a2", "terrain-context"],
    [25, "a2", "terrain-context"],
    [44, "a0", "terrain-context"],
    [18, "a0", "drawable-inline-array-node"],
    [134, "v1", "terrain-context"],
    [230, "v1", "terrain-context"],
    [[120, 123], "v1", "dma-packet"],
    [[216, 219], "v1", "dma-packet"]
  ],

  "(method 10 drawable-tree-tfrag)": [
    [3, "a1", "terrain-context"]
  ],

  "(method 10 drawable-tree-trans-tfrag)": [
    [3, "a1", "terrain-context"]
  ],

  "(method 10 drawable-tree-dirt-tfrag)": [
    [3, "a1", "terrain-context"]
  ],

  "(method 10 drawable-tree-ice-tfrag)": [
    [3, "a1", "terrain-context"]
  ],

  "(method 10 drawable-tree-lowres-tfrag)": [
    [3, "a1", "terrain-context"]
  ],

  "(method 10 drawable-tree-lowres-trans-tfrag)": [
    [3, "a1", "terrain-context"]
  ],

  "(method 15 drawable-tree-array)": [
    [11, "s5", "drawable-tree-array"]
  ],

  "tfrag-near-end-buffer": [
    [[3, 7], "a1", "dma-packet"],
    [[15,20], "a0", "(pointer vif-tag)"],
    [[20, 24], "a0", "(pointer uint32)"],
    [[25, 31], "a0", "(pointer vif-tag)"]
  ],

  "tfrag-near-init-buffer": [
    [[11, 15], "a0", "dma-packet"],
    [[21, 24], "a0", "gs-gif-tag"],
    [28, "a0", "(pointer gs-test)"],
    [30, "a0", "(pointer gs-reg64)"],
    [[45, 50], "v1", "dma-packet"]
  ],

  "tfrag-end-buffer": [
    [[3, 7], "a1", "dma-packet"],
    [[13,20], "a0", "(pointer vif-tag)"],
    [[20, 24], "a0", "(pointer uint32)"],
    [[25, 31], "a0", "(pointer vif-tag)"]
  ],

  "tfrag-init-buffer": [
    [[11, 15], "a0", "dma-packet"],
    [[21, 24], "a0", "gs-gif-tag"],
    [28, "a0", "(pointer gs-test)"],
    [30, "a0", "(pointer gs-reg64)"],
    [[45, 50], "v1", "dma-packet"]
  ],

  "add-tfrag-data": [
    [[8, 16], "a0", "dma-packet"],
    [[26, 30], "v1", "dma-packet"]
  ],

  "add-tfrag-mtx-1": [
    [[8, 16], "a0", "dma-packet"]
  ],
  "add-tfrag-mtx-0": [
    [[8, 16], "a0", "dma-packet"]
  ],

  "(method 11 swingpole)": [
    [27, "s5", "entity-actor"]
  ],

  "(anon-function 54 generic-obs)": [
    [57, "v1", "process-drawable"],
    [66, "a0", "collide-shape"]
  ],

  "(code manipy-idle)": [
    [58, "a1", "process-drawable"],
    [73, "gp", "process-drawable"],
    [79, "gp", "process-drawable"],
    [109, "v1", "(pointer process)"]
  ],

  "(anon-function 49 generic-obs)": [
    [25, "gp", "process-drawable"],
    [30, "gp", "process-drawable"]
  ],

  "ja-anim-done?": [
    [27, "gp", "process-drawable"]
  ],

  "camera-pov-from": [
    [23, "gp", "process-drawable"],
    [26, "gp", "process-drawable"]
  ],

  "process-drawable-random-point!": [
    [29, "s4", "collide-shape"],
    [33, "s4", "collide-shape"]
  ],

  "launcher-init-by-other": [
    [134, "v0", "vector"]
  ],

  "(method 11 launcher)": [
    [130, "v0", "vector"]
  ],

  "(method 11 part-spawner)": [
    ["_stack_", 16, "res-tag"],
    [62, "v0", "(pointer (pointer sparticle-launch-group))"]
  ],

  "(method 11 med-res-level)": [
    ["_stack_", 16, "res-tag"],
    [21, "v0", "(pointer (pointer sparticle-launch-group))"],
    [57, "s4", "(pointer sparticle-launch-group)"]
  ],

  "(anon-function 28 generic-obs)": [
    [25, "v1", "quaternion"] // code
  ],

  "camera-tracker-init": [
    [69, "v1", "process"]
  ],

  "camera-anim": [
    [26, "t9", "(function process function object object object object object)"]
  ],

  "(event manipy-idle)": [
    [59, "t9", "(function manipy none)"],
    [118, "v1", "float"],
    [131, "a0", "process"],
    [151, "v1", "process-drawable"],
    [160, "a0", "process"],
    [177, "a0", "collide-shape"],
    [180, "a0", "collide-shape"],
    [185, "v1", "vector"],
    [313, "a0", "float"]
  ],

  "command-get-trans": [
    [29, "s4", "target"]
  ],

  "(trans manipy-idle)": [
    [57, "v1", "process-drawable"],
    [[66, 73], "a0", "collide-shape"]
  ],

  "(method 14 camera-tracker)": [
    [196, "s4", "basic"],
    [202, "s4", "(function camera-tracker symbol)"],
    [270, "v0", "target"]
  ],

  "(event touch-tracker-idle)": [
    [105, "a0", "process"],
    [129, "t9", "(function touch-tracker none)"]
  ],

  "(code touch-tracker-idle)": [
    [25, "a0", "process-drawable"],
    [38, "a0", "collide-shape"]
  ],

  "(code part-tracker-process)": [
    [25, "gp", "process-drawable"],
    [30, "gp", "process-drawable"]
  ],

  "(event part-spawner-active)": [
    [25, "v1", "vector"]
  ],

  "(exit launcher-active)": [
    [2, "v0", "sound-rpc-set-param"]
  ],

  "command-get-camera": [
    [27, "gp", "symbol"]
  ],

  "(method 7 plant-boss)": [
    [47, "t9", "(function process-drawable int process-drawable)"]
  ],

  "(code plant-boss-arm-hit)": [
    [88, "v1", "art-joint-anim"]
  ],

  "(code plant-boss-arm-die)": [
    [3, "v1", "collide-shape-prim-group"],
    [[11, 26], "a0", "collide-shape-prim-mesh"],
    [58, "v1", "art-joint-anim"],
    [109, "v1", "art-joint-anim"],
    [165, "v1", "art-joint-anim"],
    [186, "v1", "art-joint-anim"]
  ],

  "(code plant-boss-back-arms-idle)": [
    [10, "v1", "art-joint-anim"]
  ],

  "(code plant-boss-vine-hit)": [
    [88, "v1", "art-joint-anim"]
  ],

  "(code plant-boss-dead-bounce)": [
    [79, "v1", "art-joint-anim"]
  ],

  "(code plant-boss-vine-die)": [
    [46, "v1", "art-joint-anim"]
  ],

  "(code plant-boss-dead-idle)": [
    [16, "v1", "art-joint-anim"]
  ],

  "(code plant-boss-dead)": [
    [45, "v1", "art-joint-anim"],
    [113, "v1", "art-joint-anim"]
  ],

  "(code plant-boss-root-idle)": [
    [17, "v1", "art-joint-anim"]
  ],

  "(code plant-boss-eat)": [
    [274, "v1", "art-joint-anim"]
  ],

  "(code plant-boss-vulnerable)": [
    [149, "v1", "art-joint-anim"],
    [221, "v1", "art-joint-anim"]
  ],

  "(code plant-boss-far-idle)": [
    [62, "v1", "art-joint-anim"]
  ],

  "(code plant-boss-idle)": [
    [25, "v1", "art-joint-anim"],
    [177, "v1", "art-joint-anim"],
    [271, "v1", "art-joint-anim"],
    [304, "v1", "art-joint-anim"],
    [366, "v1", "art-joint-anim"],
    [404, "v1", "art-joint-anim"]
  ],

  "(code plant-boss-leaf-close)": [
    [34, "v1", "art-joint-anim"],
    [98, "v1", "art-joint-anim"]
  ],

  "(code plant-boss-leaf-bounce)": [
    [17, "v1", "art-joint-anim"],
    [72, "v1", "art-joint-anim"]
  ],

  "(code plant-boss-leaf-open)": [
    [98, "v1", "art-joint-anim"],
    [227, "v1", "art-joint-anim"]
  ],

  "(code plant-boss-leaf-idle)": [
    [15, "v1", "art-joint-anim"],
    [74, "v1", "art-joint-anim"]
  ],

  "(code plant-boss-vine-idle)": [
    [17, "v1", "art-joint-anim"]
  ],

  "(code plant-boss-back-arms-die)": [
    [20, "v1", "art-joint-anim"],
    [82, "v1", "art-joint-anim"]
  ],

  "(code plant-boss-back-arms-hit)": [
    [149, "v1", "art-joint-anim"]
  ],

  "(method 7 ice-cube)": [
    [24, "t9", "(function nav-enemy int nav-enemy)"]
  ],

  "(code ice-cube-appear)": [
    [14, "v1", "art-joint-anim"]
  ],

  "(code ice-cube-tired)": [
    [14, "v1", "art-joint-anim"],
    [68, "v1", "art-joint-anim"]
  ],

  "(code ice-cube-become-mean)": [
    [15, "v1", "art-joint-anim"]
  ],

  "(code ice-cube-retract-spikes)": [
    [22, "v1", "art-joint-anim"]
  ],

  "(code ice-cube-mean-turn-to-charge)": [
    [15, "v1", "art-joint-anim"],
    [187, "v1", "art-joint-anim"]
  ],

  "(code ice-cube-face-player)": [
    [15, "v1", "art-joint-anim"],
    [187, "v1", "art-joint-anim"]
  ],

  "(code ice-cube-appear-land)": [
    [37, "v1", "art-joint-anim"]
  ],

  "(code nav-enemy-patrol ice-cube)": [
    [8, "t9", "(function none)"]
  ],

  "(event double-lurker-top-on-shoulders)": [
    [5, "a0", "vector"],
    [22, "v1", "vector"],
    [24, "v1", "vector"]
  ],

  "(code double-lurker-top-on-shoulders-die)": [
    [18, "v1", "art-joint-anim"]
  ],

  "(code double-lurker-top-knocked-down)": [
    [51, "v1", "art-joint-anim"]
  ],

  "(code double-lurker-both-knocked-back)": [
    [14, "v1", "art-joint-anim"]
  ],

  "(code double-lurker-knocked-back)": [
    [14, "v1", "art-joint-anim"]
  ],

  "(code double-lurker-break-apart)": [
    [10, "v1", "art-joint-anim"]
  ],

  "(code nav-enemy-patrol double-lurker-top)": [
    [27, "t9", "(function none)"]
  ],

  "(code nav-enemy-patrol double-lurker)": [
    [27, "t9", "(function none)"]
  ],

  "double-lurker-default-event-handler": [
    [95, "gp", "target"]
  ],

  "(method 51 double-lurker)": [
    [6, "v1", "collide-shape-prim-group"],
    [18, "v1", "collide-shape-prim-group"],
    [22, "v1", "collide-shape-prim-group"]
  ],

  "(method 7 billy)": [
    [26, "t9", "(function process-drawable int process-drawable)"]
  ],

  "(method 38 billy)": [
    [33, "t9", "(function nav-enemy none)"]
  ],

  "(enter nav-enemy-victory billy-rat)": [
    [4, "v0", "(state nav-enemy)"]
  ],

  "(code billy-rat-salivate)": [
    [43, "v1", "art-joint-anim"]
  ],

  "(code idle billy)": [
    [35, "v1", "float"],
    [132, "v1", "art-joint-anim"]
  ],

  "(enter billy-done)": [
    [191, "v1", "float"]
  ],

  "(method 43 billy)": [
    [19, "v1", "float"]
  ],

  "(event billy-done)": [
    [15, "v1", "billy-rat"],
    [19, "v1", "billy-rat"]
  ],

  "(event billy-playing)": [
    [14, "v1", "float"],
    [93, "s5", "billy-rat"],
    [103, "v1", "float"],
    [169, "v1", "billy-snack"],
    [216, "v1", "billy-snack"],
    [219, "v1", "billy-snack"],
    [223, "v1", "billy-snack"],
    [240, "s5", "billy-snack"],
    [248, "v1", "handle"],
    [249, "s5", "billy-snack"],
    [251, "s5", "billy-snack"],
    [255, "s5", "billy-snack"]
  ],

  "(code lurkerworm-rise)": [
    [13, "v1", "art-joint-anim"]
  ],

  "(code lurkerworm-sink)": [
    [10, "v1", "art-joint-anim"]
  ],

  "(code lurkerworm-die)": [
    [19, "v1", "art-joint-anim"]
  ],

  "(code lurkerworm-rest)": [
    [10, "v1", "float"],
    [35, "v1", "art-joint-anim"],
    [89, "v1", "float"]
  ],

  "(method 7 pelican)": [
    [36, "t9", "(function process-drawable int process-drawable)"]
  ],

  "pelican-fly": [
    [61, "v1", "art-joint-anim"],
    [186, "v1", "art-joint-anim"]
  ],

  "(code pelican-dive)": [
    [161, "v1", "art-joint-anim"]
  ],

  "(code pelican-wait-at-nest)": [
    [30, "v1", "art-joint-anim"],
    [118, "v1", "art-joint-anim"],
    [197, "v1", "art-joint-anim"]
  ],

  "(event pelican-wait-at-nest)": [
    [49, "v1", "process-drawable"]
  ],

  "(code pelican-explode)": [
    [71, "a0", "process-drawable"]
  ],

  "(event pelican-circle)": [
    [23, "v1", "float"]
  ],

  "(code pelican-spit)": [
    [42, "gp", "handle"],
    [50, "gp", "handle"],
    [121, "gp", "handle"],
    [143, "gp", "handle"],
    [155, "gp", "handle"],
    [161, "s4", "handle"],
    [173, "s4", "handle"]
  ],

  "(trans energyarm-no-ball)": [
    [27, "v1", "float"],
    [57, "v1", "float"]
  ],

  "(trans energyarm-idle)": [
    [21, "v1", "float"]
  ],

  "(code energyhub-stopped)": [
    [11, "v1", "float"]
  ],

  "(code energyhub-stop)": [
    [11, "v1", "float"]
  ],

  "(code energyhub-idle)": [
    [11, "v1", "float"]
  ],

  "(code energyarm-idle)": [
    [13, "v1", "float"],
    [36, "v1", "float"]
  ],

  "energyhub-set-lava-height": [
    [25, "v1", "process-drawable"],
    [28, "v1", "process-drawable"]
  ],

  "(post idle citb-sage)": [
    [3, "t9", "(function none :behavior citb-sage)"]
  ],

  "(method 44 red-sagecage)": [
    [35, "t9", "(function citb-sage none)"]
  ],

  "(method 44 blue-sagecage)": [
    [35, "t9", "(function citb-sage none)"]
  ],

  "(method 44 yellow-sagecage)": [
    [35, "t9", "(function citb-sage none)"]
  ],

  "(method 44 green-sagecage)": [
    [35, "t9", "(function citb-sage none)"]
  ],

  "(method 43 red-sagecage)": [
    [24, "v1", "float"]
  ],

  "(method 43 blue-sagecage)": [
    [24, "v1", "float"]
  ],

  "(method 43 yellow-sagecage)": [
    [24, "v1", "float"]
  ],

  "(event play-anim green-sagecage)": [
    [128, "s5", "robotboss"]
  ],

  "(method 21 citb-sagecage)": [
    [[27, 97], "v1", "vector"]
  ],

  "(code citb-sagecage-idle)": [
    [9, "gp", "citb-sage"],
    [15, "gp", "citb-sage"]
  ],

  "add-blue-motion": [
    [25, "v1", "process-drawable"],
    [34, "gp", "collide-shape"]
  ],

  "(event wait eco-collectable)": [
    [118, "a0", "vector"],
    [136, "a0", "vector"]
  ],

  "(event pickup eco-collectable)": [
    [18, "a0", "vector"],
    [[15, 21], "v1", "vector"]
  ],

  "(event fuel-cell-clone-anim)": [
    [35, "a0", "vector"]
  ],

  "fuel-cell-animate": [
    [9, "gp", "fuel-cell"]
  ],

  "(event wait fuel-cell)": [
    [95, "a0", "vector"]
  ],

  "(enter pickup fuel-cell)": [
    [9, "v0", "(state eco-collectable)"]
  ],

  "(code ecovalve-idle)": [
    [41, "v1", "process-drawable"]
  ],

  "(code vent-pickup)": [
    [25, "gp", "process-drawable"],
    [59, "s5", "collide-shape"]
  ],

  "(anon-function 69 collectables)": [
    [2, "v1", "handle"],
    [5, "v1", "handle"],
    [8, "v1", "handle"],
    [13, "s5", "eco-collectable"],
    [33, "v1", "target"],
    [38, "v1", "target"],
    [50, "s5", "eco-collectable"]
  ],

  "fuel-cell-init-by-other": [
    [118, "gp", "vector"]
  ],

  "ecovalve-init-by-other": [
    [95, "a0", "process-drawable"],
    [144, "v1", "process-drawable"]
  ],

  "(method 11 shover)": [
    ["_stack_", 16, "res-tag"],
    [120, "v0", "(pointer float)"]
  ],

  "(method 11 sun-iris-door)": [
    ["_stack_", 16, "res-tag"],
    [153, "v0", "(pointer float)"]
  ],

  "(event sun-iris-door-closed)": [
    [14, "a0", "vector"]
  ],

  "(event sun-iris-door-opening)": [
    [14, "a0", "vector"]
  ],

  "(event sun-iris-door-closing)": [
    [14, "a0", "vector"]
  ],

  "(event sun-iris-door-open)": [
    [20, "a0", "vector"]
  ],

  "sun-iris-door-init-by-other": [
    [97, "v1", "art-joint-anim"]
  ],

  "(method 7 steam-cap)": [
    [19, "t9", "(function process-drawable int process-drawable)"]
  ],

  "(method 11 steam-cap)": [
    ["_stack_", 16, "res-tag"],
    [139, "v0", "(pointer float)"]
  ],

  "(method 11 whirlpool)": [
    ["_stack_", 16, "res-tag"],
    [92, "v0", "(pointer float)"]
  ],

  "(method 21 collectable)": [
    [20, "v1", "int"],
    [20, "a0", "int"],
    [24, "a0", "int"]
  ],

  "check-blue-suck": [
    [25, "v1", "collide-shape"]
  ],

  "(code die eco)": [
    [53, "v1", "float"]
  ],

  "(trans pickup fuel-cell)": [
    [92, "v1", "float"]
  ],

  "(enter notice-blue eco-collectable)": [
    [13, "v1", "float"]
  ],

  "(code pickup fuel-cell)": [
    ["_stack_", 96, "res-tag"],
    [[131, 143], "v1", "(inline-array vector)"],
    [438, "a0", "game-task"],
    [456, "a0", "game-task"],
    [474, "a0", "game-task"],
    [492, "a0", "game-task"],
    [509, "v1", "game-task"],
    [513, "v1", "game-task"],
    [517, "v1", "game-task"],
    [521, "v1", "game-task"]
  ],

  "(method 11 eco)": [
    [13, "v0", "pickup-type"]
  ],

  "target-powerup-process": [
    [[200, 215], "v1", "sound-rpc-set-param"]
  ],

  "(method 14 touching-list)": [
    [5, "s5", "touching-shapes-entry"],
    [10, "s5", "touching-shapes-entry"]
  ],

  "(method 13 touching-list)": [
    [5, "v0", "touching-shapes-entry"],
    [10, "v0", "touching-shapes-entry"],
    [17, "v0", "touching-shapes-entry"],
    [26, "v0", "touching-shapes-entry"],
    [46, "v0", "touching-shapes-entry"],
    [47, "v0", "touching-shapes-entry"],
    [48, "v0", "touching-shapes-entry"],
    [50, "v0", "touching-shapes-entry"]
  ],

  "(method 11 touching-list)": [
    [8, "s5", "touching-shapes-entry"],
    [10, "s5", "touching-shapes-entry"],
    [11, "s5", "touching-shapes-entry"],
    [13, "s5", "touching-shapes-entry"],
    [32, "s5", "touching-shapes-entry"],
    [47, "s5", "touching-shapes-entry"],
    [49, "s5", "touching-shapes-entry"],
    [51, "s5", "touching-shapes-entry"]
  ],

  "(method 12 touching-list)": [
    [4, "gp", "touching-shapes-entry"],
    [6, "gp", "touching-shapes-entry"],
    [67, "gp", "touching-shapes-entry"]
  ],

  "(method 35 collide-shape)": [
    [23, "v1", "connection"],
    [24, "s2", "collide-shape"],
    [33, "s2", "collide-shape"],
    [48, "s2", "collide-shape"],
    [62, "v1", "process-drawable"],
    [80, "s2", "collide-shape"],
    [117, "v1", "connection"],
    [118, "s2", "collide-shape"],
    [127, "s2", "collide-shape"],
    [142, "s2", "collide-shape"],
    [174, "s2", "collide-shape"],
    [209, "v1", "connection"],
    [210, "s2", "collide-shape"],
    [219, "s2", "collide-shape"],
    [234, "s2", "collide-shape"],
    [266, "s2", "collide-shape"],
    [301, "v1", "connection"],
    [302, "s2", "collide-shape"],
    [311, "s2", "collide-shape"],
    [326, "s2", "collide-shape"],
    [358, "s2", "collide-shape"]
  ],

  "(method 56 collide-shape-moving)": [
    [89, "v1", "target"]
  ],

  "(method 20 collide-shape-prim-group)": [
    [40, "a0", "collide-shape-prim-group"]
  ],

  "(method 25 collide-shape-prim)": [
    [43, "gp", "collide-shape-prim-group"],
    [47, "gp", "collide-shape-prim-group"]
  ],

  "(method 29 collide-shape-prim-group)": [
    [13, "a0", "collide-shape-prim-group"]
  ],

  "(method 28 collide-shape-prim-mesh)": [
    [27, "s4", "collide-shape-prim-group"]
  ],

  "(method 53 collide-shape)": [
    [26, "a1", "collide-shape-prim-group"],
    [36, "v1", "collide-shape-prim-group"]
  ],

  "(method 54 collide-shape)": [
    [22, "a1", "collide-shape-prim-group"],
    [29, "v1", "collide-shape-prim-group"]
  ],

  "(method 45 collide-shape)": [
    [18, "v1", "connection"],
    [[19, 146], "s3", "collide-shape-moving"],
    [146, "v1", "connection"],
    [[147, 272], "s3", "collide-shape-moving"],
    [272, "v1", "connection"],
    [[273, 398], "s3", "collide-shape-moving"],
    [398, "v1", "connection"],
    [[399, 497], "s3", "collide-shape-moving"]
  ],

  "(method 55 collide-shape)": [
    [33, "s5", "process-drawable"],
    [54, "s5", "process-drawable"],
    [59, "s5", "process-drawable"],
    [68, "s5", "process-drawable"]
  ],

  "collide-shape-draw-debug-marks": [
    [24, "v1", "connection"],
    [[33, 55], "s5", "collide-shape"],
    [72, "v1", "connection"],
    [[81, 103], "s5", "collide-shape"],
    [120, "v1", "connection"],
    [[129, 151], "s5", "collide-shape"],
    [168, "v1", "connection"],
    [[177, 199], "s5", "collide-shape"]
  ],

  "(method 9 collide-edge-work)": [
    [10, "s3", "collide-edge-edge"],
    [16, "s4", "collide-edge-hold-item"],
    [46, "s4", "(inline-array collide-edge-hold-item)"],
    [48, "s3", "(inline-array collide-edge-edge)"]
  ],

  "(method 19 collide-edge-work)": [
    [150, "a1", "int"],
    [150, "v1", "int"],
    [[149, 162], "a0", "collide-shape-prim-group"]
  ],

  "collide-probe-make-list": [
    [18, "v1", "drawable-group"],
    [29, "v1", "drawable-group"],
    [45, "v1", "drawable-group"]
  ],

  "(method 11 instance-tie)": [
    [28, "s1", "collide-fragment"],
    [38, "s1", "collide-fragment"],
    [45, "s1", "(inline-array collide-fragment)"]
  ],

  "(method 12 instance-tie)": [
    [21, "s1", "collide-fragment"],
    [31, "s1", "collide-fragment"],
    [38, "s1", "(inline-array collide-fragment)"]
  ],

  "(method 13 instance-tie)": [
    [21, "s1", "collide-fragment"],
    [29, "s1", "collide-fragment"],
    [36, "s1", "(inline-array collide-fragment)"]
  ],

  "(method 20 collide-cache)": [
    [18, "s2", "collide-cache-prim"],
    [23, "s2", "collide-cache-prim"],
    [27, "s2", "collide-cache-prim"],
    [33, "s2", "collide-cache-prim"],
    [37, "s2", "collide-cache-prim"],
    [38, "v1", "collide-shape-prim-sphere"], // could be sphere or mesh...?
    [45, "s2", "collide-cache-prim"],
    [48, "s2", "(inline-array collide-cache-prim)"]
  ],

  "test-closest-pt-in-triangle": [
    [19, "s5", "collide-cache-tri"],
    [20, "s5", "collide-cache-tri"],
    [21, "s5", "collide-cache-tri"],
    [26, "s5", "collide-cache-tri"],
    [47, "s5", "collide-cache-tri"],
    [48, "s5", "(inline-array collide-cache-tri)"]
  ],

  "(method 9 collide-cache)": [
    [5, "gp", "collide-cache-tri"],
    [19, "gp", "collide-cache-tri"],
    [20, "gp", "collide-cache-tri"],
    [21, "gp", "collide-cache-tri"],
    [23, "gp", "(inline-array collide-cache-tri)"],
    [33, "gp", "collide-cache-prim"],
    [35, "gp", "collide-cache-prim"],
    [50, "gp", "collide-cache-prim"],
    [51, "gp", "collide-cache-prim"],
    [55, "gp", "(inline-array collide-cache-prim)"]
  ],

  "(method 9 collide-mesh)": [
    [[17, 62], "s5", "collide-mesh-tri"],
    [62, "s5", "(inline-array collide-mesh-tri)"]
  ],

  "(method 22 collide-shape-prim-mesh)": [
    [10, "s4", "collide-shape-prim-group"]
  ],

  "(method 44 collide-shape)": [
    [26, "a0", "process-drawable"]
  ],

  "(method 43 collide-shape)": [
    [58, "gp", "collide-shape-moving"],
    [88, "gp", "collide-shape-moving"]
  ],

  "find-instance-by-name": [
    [21, "v1", "drawable-tree-instance-shrub"],
    [48, "v1", "drawable-tree-instance-tie"]
  ],

  "(method 63 collide-shape-moving)": [
    [[33, 53], "s0", "collide-cache-prim"],
    [53, "s0", "(inline-array collide-cache-prim)"]
  ],

  "target-falling-anim": [
    [51, "v1", "art-joint-anim"],
    [160, "v1", "art-joint-anim"]
  ],

  "target-hit-ground-anim": [
    [79, "v1", "art-joint-anim"],
    [312, "v1", "art-joint-anim"],
    [389, "v1", "art-joint-anim"],
    [441, "v1", "art-joint-anim"],
    [520, "v1", "art-joint-anim"],
    [578, "v1", "art-joint-anim"],
    [675, "v1", "art-joint-anim"],
    [736, "v1", "art-joint-anim"],
    [846, "v1", "art-joint-anim"]
  ],

  "(code target-stance)": [
    [48, "v1", "art-joint-anim"],
    [117, "v1", "art-joint-anim"],
    [170, "v1", "art-joint-anim"],
    [234, "v1", "art-joint-anim"],
    [298, "v1", "art-joint-anim"],
    [389, "v1", "art-joint-anim"],
    [503, "v1", "art-joint-anim"]
  ],

  "(code target-walk)": [
    [146, "v1", "art-joint-anim"],
    [243, "v1", "art-joint-anim"]
  ],

  "(code target-slide-down)": [
    [26, "v1", "art-joint-anim"]
  ],

  "(code target-jump-forward)": [
    [13, "v1", "art-joint-anim"]
  ],

  "(code target-double-jump)": [
    [24, "v1", "art-joint-anim"]
  ],

  "(code target-attack-air)": [
    [14, "v1", "art-joint-anim"],
    [167, "v1", "art-joint-anim"]
  ],

  "(code target-attack)": [
    [14, "v1", "art-joint-anim"]
  ],

  "(code target-flop)": [
    [13, "v1", "art-joint-anim"]
  ],

  "(code target-duck-stance)": [
    [21, "v1", "art-joint-anim"],
    [116, "v1", "art-joint-anim"],
    [168, "v1", "art-joint-anim"]
  ],

  "mod-var-jump": [
    [77, "f0", "float"],
    [80, "f0", "float"],
    [159, "v0", "vector"]
  ],

  "(code target-duck-high-jump-jump)": [
    [8, "v1", "float"]
  ],

  "(event target-running-attack)": [
    [41, "v1", "process-drawable"],
    [50, "s5", "collide-shape"]
  ],

  "(enter target-jump)": [
    [53, "v1", "vector"]
  ],

  "(enter target-high-jump)": [
    [21, "v1", "vector"]
  ],

  "(enter target-double-jump)": [
    [15, "v1", "vector"]
  ],

  // TODO - these shouldnt be required, but are here because `go/enter-state` returns none
  "(event target-flop)": [
    [34, "t9", "(function object :behavior target)"],
    [40, "t9", "(function symbol object :behavior target)"]
  ],

  "target-powerup-effect": [
    [267, "a0", "symbol"],
    [307, "a0", "vector"]
  ],

  "(method 10 water-control)": [
    [71, "a0", "collide-shape-moving"],
    [147, "v1", "collide-shape-moving"],
    [179, "v1", "collide-shape-moving"],
    [461, "v1", "control-info"],
    [473, "a0", "collide-shape-moving"],
    [488, "v1", "collide-shape-moving"],
    [502, "v1", "collide-shape-moving"],
    [508, "v1", "collide-shape-moving"],
    [580, "v1", "collide-shape-moving"],
    [600, "s4", "collide-shape-moving"],
    [609, "s4", "collide-shape-moving"],
    [622, "s4", "collide-shape-moving"],
    [627, "s4", "collide-shape-moving"],
    [629, "s4", "collide-shape-moving"],
    [716, "s5", "collide-shape-moving"],
    [720, "s5", "collide-shape-moving"],
    [721, "s5", "collide-shape-moving"],
    [728, "s5", "collide-shape-moving"],
    [730, "s5", "collide-shape-moving"],
    [731, "s5", "collide-shape-moving"],
    [744, "v1", "collide-shape-moving"],
    [751, "a0", "collide-shape-moving"],
    [775, "v1", "collide-shape-moving"],
    [824, "a1", "collide-shape-moving"],
    [826, "a0", "collide-shape-moving"],
    [831, "v1", "collide-shape-moving"]
  ],

  "part-water-splash-callback": [
    [3, "v1", "float"]
  ],

  "(method 15 water-control)": [
    [42, "v1", "float"]
  ],

  "(method 27 water-vol)": [
    [16, "v1", "target"]
  ],

  "(method 26 water-vol)": [
    [19, "v1", "target"],
    [33, "v1", "target"]
  ],

  "(method 29 water-vol)": [
    ["_stack_", 16, "res-tag"],
    [46, "v0", "(pointer float)"]
  ],

  "(enter pickup racer)": [
    [1, "t9", "(function none :behavior racer)"]
  ],

  "target-racing-jump-anim": [
    [36, "v1", "art-joint-anim"]
  ],

  "target-racing-land-anim": [
    [23, "v1", "art-joint-anim"],
    [82, "v1", "art-joint-anim"],
    [144, "v1", "art-joint-anim"]
  ],

  "(post target-racing-get-off-jump)": [
    [191, "f0", "float"]
  ],

  "check-drop-level-rolling-dirt-finish": [
    [17, "v1", "float"]
  ],

  "(code peeper-down)": [
    [24, "v1", "float"]
  ],

  "(code nav-enemy-notice fleeing-nav-enemy)": [
    [27, "v1", "art-joint-anim"]
  ],

  "(code lightning-mole-dive)": [
    [39, "v1", "art-joint-anim"]
  ],

  "(code lightning-mole-yelp)": [
    [19, "v1", "art-joint-anim"]
  ],

  "(code peeper-up)": [
    [10, "v1", "art-joint-anim"]
  ],

  "(code robber-idle)": [
    [14, "v1", "art-joint-anim"]
  ],

  "(code robber-initial)": [
    [14, "v1", "art-joint-anim"]
  ],

  "(code robber-initial-notice)": [
    [43, "v1", "art-joint-anim"]
  ],

  "(code robber-tired)": [
    [69, "v1", "art-joint-anim"],
    [136, "v1", "float"]
  ],

  "(code robber-flee)": [
    [69, "v1", "art-joint-anim"],
    [136, "v1", "float"]
  ],

  "(code robber-die)": [
    [71, "f0", "float"],
    [104, "v1", "art-joint-anim"]
  ],

  "target-flut-hit-ground-anim": [
    [131, "v1", "art-joint-anim"],
    [204, "v1", "art-joint-anim"]
  ],

  "target-flut-standard-event-handler": [
    [164, "a0", "process-drawable"]
  ],

  "(code target-flut-stance)": [
    [81, "v1", "art-joint-anim"],
    [145, "v1", "art-joint-anim"]
  ],

  "(code target-flut-walk)": [
    [60, "v1", "art-joint-anim"]
  ],

  "(code target-flut-air-attack)": [
    [98, "v1", "art-joint-anim"]
  ],

  "(code target-flut-air-attack-hit-ground)": [
    [86, "v1", "art-joint-anim"]
  ],

  "(code target-flut-death)": [
    [224, "v1", "art-joint-anim"]
  ],

  "(code target-flut-get-off-hit-ground)": [
    [13, "v1", "art-joint-anim"]
  ],

  "(code target-flut-running-attack)": [
    [53, "v1", "float"],
    [181, "f30", "float"],
    [246, "f1", "float"],
    [247, "f0", "float"],
    [247, "f30", "float"],
    [350, "v1", "art-joint-anim"],
    [381, "f30", "float"]
  ],

  "(code target-flut-double-jump)": [
    [14, "v1", "art-joint-anim"],
    [78, "v1", "art-joint-anim"]
  ],

  "(trans target-flut-walk)": [
    [147, "f0", "float"],
    [152, "f1", "float"],
    [203, "f0", "float"]
  ],

  "(event target-flut-running-attack)": [
    [41, "v1", "process-drawable"],
    [53, "v1", "collide-shape"],
    [59, "v1", "collide-shape"]
  ],

  "(code target-flut-get-on)": [
    [62, "s4", "process-drawable"],
    [69, "s4", "process-drawable"],
    [88, "s4", "process-drawable"],
    [93, "s4", "process-drawable"]
  ],

  "(code target-flut-get-off-jump)": [
    [55, "s3", "process-drawable"],
    [59, "s3", "process-drawable"],
    [74, "s3", "process-drawable"],
    [93, "s3", "process-drawable"],
    [98, "s3", "process-drawable"],
    [145, "v1", "art-joint-anim"]
  ],

  "(event target-flut-grab)": [
    [24, "a0", "process-drawable"]
  ],

  "(post target-racing-get-on)": [
    [76, "f0", "float"],
    [88, "f0", "float"],
    [92, "f1", "float"]
  ],

  "target-death-anim": [
    [18, "v1", "art-joint-anim"]
  ],

  "target-hit-setup-anim": [
    [90, "v1", "art-joint-anim"],
    [164, "v1", "art-joint-anim"]
  ],

  "(code target-death)": [
    [533, "v1", "art-joint-anim"],
    [655, "v0", "int"],
    [691, "v1", "process-drawable"],
    [844, "gp", "spool-anim"],
    [[957, 1035], "s5", "handle"],
    [1010, "gp", "spool-anim"]
  ],

  "(anon-function 1 target-death)": [
    [12, "gp", "process-drawable"],
    [16, "gp", "process-drawable"]
  ],

  "next-level": [
    [7, "a1", "level-load-info"],
    [10, "a1", "level-load-info"]
  ],

  "target-generic-event-handler": [
    [10, "v1", "float"],
    [297, "v1", "float"],
    [308, "a0", "vector"],
    [562, "v1", "(state target)"]
  ],

  "target-standard-event-handler": [
    [167, "a0", "process"],
    [182, "a0", "process"],
    [197, "a0", "process"],
    [223, "a0", "process"],
    [242, "a0", "process"],
    [257, "a0", "process"],
    [272, "a0", "process"],
    [280, "a1", "process"],
    [303, "a0", "process"],
    [330, "a0", "process"]
  ],

  "(code target-load-wait)": [
    [21, "v1", "art-joint-anim"],
    [138, "v1", "art-joint-anim"],
    [196, "v1", "art-joint-anim"]
  ],

  "(code target-grab)": [
    [133, "v1", "art-joint-anim"],
    [185, "v1", "art-joint-anim"],
    [322, "v1", "art-joint-anim"],
    [475, "v1", "art-joint-anim"]
  ],

  "(code target-pole-cycle)": [
    [87, "v1", "art-joint-anim"],
    [148, "v1", "art-joint-anim"]
  ],

  "(code target-pole-flip-up)": [
    [13, "v1", "art-joint-anim"]
  ],

  "(code target-edge-grab-jump)": [
    [34, "v1", "art-joint-anim"]
  ],

  "(code target-eco-powerup)": [
    [32, "v1", "art-joint-anim"],
    [47, "v1", "float"],
    [215, "v1", "float"]
  ],

  "(code target-swim-stance)": [
    [31, "v1", "art-joint-anim"],
    [52, "v1", "float"],
    [89, "v1", "float"]
  ],

  "(event target-swim-down)": [
    [9, "v1", "attack-info"],
    [13, "v1", "attack-info"],
    [18, "v1", "attack-info"],
    [23, "v1", "attack-info"],
    [38, "v1", "attack-info"],
    [39, "v1", "attack-info"],
    [41, "v1", "attack-info"]
  ],

  "(code target-swim-walk)": [
    [54, "v1", "art-joint-anim"],
    [140, "v1", "art-joint-anim"]
  ],

  "(code target-yellow-jump-blast)": [
    [184, "v1", "art-joint-anim"]
  ],

  "(code target-swim-down)": [
    [52, "v1", "art-joint-anim"]
  ],

  "(anon-function 11 target2)": [
    [19, "s4", "target"], // confusing -- the parent of a target is a target?
    [21, "s4", "target"],
    [29, "s4", "target"],
    [34, "s4", "target"],
    [40, "s4", "target"],
    [54, "s4", "target"],
    [66, "s4", "target"],
    [76, "s4", "target"],
    [82, "s4", "target"],
    [87, "s4", "target"],
    [89, "s4", "target"],
    [118, "s4", "target"],
    [129, "s4", "target"]
  ],

  "(code target-play-anim)": [
    [8, "v0", "art-joint-anim"]
  ],

  "(code target-look-around)": [
    [20, "v0", "float"]
  ],

  "(code target-stance-look-around)": [
    [10, "v0", "float"],
    [36, "t9", "(function none :behavior target)"]
  ],

  "part-first-person-hud-selector-func": [
    [16, "v1", "first-person-hud"]
  ],

  "part-first-person-hud-right-func": [
    [16, "s5", "first-person-hud"],
    [42, "s5", "first-person-hud"],
    [46, "s5", "first-person-hud"],
    [50, "s5", "first-person-hud"],
    [59, "s5", "first-person-hud"]
  ],

  "part-first-person-hud-left-func": [
    [16, "s5", "first-person-hud"],
    [43, "s5", "first-person-hud"],
    [47, "s5", "first-person-hud"],
    [51, "s5", "first-person-hud"],
    [60, "s5", "first-person-hud"]
  ],

  "(event target-grab)": [
    [30, "a0", "process"],
    [48, "a0", "process"],
    [56, "a1", "process"]
  ],

  "(code target-periscope)": [
    [25, "v1", "process-drawable"],
    [49, "v1", "art-joint-anim"],
    [130, "v1", "art-joint-anim"]
  ],

  "(code target-swim-up)": [
    [17, "v1", "art-joint-anim"]
  ],

  "(code target-yellow-blast)": [
    [161, "gp", "handle"],
    [176, "v1", "art-joint-anim"],
    [219, "gp", "handle"]
  ],

  "(code target-edge-grab)": [
    [143, "v1", "art-joint-anim"],
    [198, "v1", "art-joint-anim"]
  ],

  "(method 10 first-person-hud)": [
    [32, "t9", "(function process none)"]
  ],

  "(code target-pole-flip-forward-jump)": [
    [40, "t9", "(function none :behavior target)"]
  ],

  "tfrag-details":[
    [49, "gp", "(pointer uint32)"]
  ],

  "flatten-joint-control-to-spr": [
    [14, "a1", "pointer"],
    [[66, 108], "a1", "(inline-array vector)"],
    [[36, 38], "a1", "(inline-array vector)"],
    [[39, 60], "a1", "(inline-array vector)"],
    [38, "a1", "pointer"],
    [[15, 37], "a1", "(inline-array vector)"],
    [56, "a2", "(pointer float)"],
    [120, "a0", "terrain-context"],
    [154, "a0", "terrain-context"],
    [189, "a1", "terrain-context"],
    [184, "v1", "terrain-context"],
    [172, "a1", "terrain-context"]
  ],

  "matrix-from-control-pair!": [
    [18, "a0", "terrain-context"]
  ],

  "cspace<-matrix-no-push-joint!": [
    [4, "a0", "terrain-context"]
  ],

  "make-joint-jump-tables": [
    [5, "a0", "terrain-context"],
    [11, "a0", "terrain-context"],
    [17, "a0", "terrain-context"],
    [23, "a0", "terrain-context"],
    [29, "a0", "terrain-context"],
    [35, "a0", "terrain-context"],
    [41, "a0", "terrain-context"],
    [47, "a0", "terrain-context"],
    [53, "a0", "terrain-context"],
    [59, "a0", "terrain-context"],
    [65, "a0", "terrain-context"],
    [71, "a0", "terrain-context"],
    [77, "a0", "terrain-context"],
    [83, "a0", "terrain-context"],
    [89, "a0", "terrain-context"],
    [95, "a0", "terrain-context"],
    [101, "a0", "terrain-context"],
    [107, "a0", "terrain-context"],
    [113, "a0", "terrain-context"],
    [119, "a0", "terrain-context"],
    [125, "a0", "terrain-context"],
    [131, "a0", "terrain-context"],
    [137, "a0", "terrain-context"],
    [143, "a0", "terrain-context"],
    [149, "a0", "terrain-context"],
    [155, "a0", "terrain-context"],
    [161, "a0", "terrain-context"],
    [167, "a0", "terrain-context"],
    [173, "a0", "terrain-context"],
    [179, "a0", "terrain-context"],
    [185, "a0", "terrain-context"],
    [191, "a0", "terrain-context"],
    [197, "a0", "terrain-context"],
    [203, "a0", "terrain-context"],
    [209, "a0", "terrain-context"],
    [215, "a0", "terrain-context"],
    [221, "a0", "terrain-context"],
    [227, "a0", "terrain-context"],
    [233, "a0", "terrain-context"],
    [239, "a0", "terrain-context"],
    [245, "a0", "terrain-context"],
    [251, "a0", "terrain-context"],
    [257, "a0", "terrain-context"],
    [263, "a0", "terrain-context"],
    [269, "a0", "terrain-context"],
    [275, "a0", "terrain-context"],
    [281, "a0", "terrain-context"],
    [287, "a0", "terrain-context"]
  ],

  "find-instance-by-index": [
    [26, "t1", "drawable-tree-instance-shrub"],
    [40, "t1", "drawable-tree-instance-tie"]
  ],

  "draw-instance-info": [
    [224, "s1", "drawable-group"],
    [143, "v1", "prototype-shrubbery"],
    [148, "v1", "prototype-shrubbery"],
    [299, "v1", "prototype-tie"],
    [318, "v1", "prototype-tie"]
  ],

  "(method 24 ram-boss-proj)": [
    [64, "v0", "sound-rpc-set-param"],
    [83, "gp", "process-drawable"],
    [86, "gp", "process-drawable"]
  ],

  "ram-boss-on-ground-event-handler": [
    [260, "v1", "ram-boss"]
  ],

  "(method 52 ram-boss)": [
    [11, "v1", "(array collide-shape-prim)"],
    [21, "v1", "(array collide-shape-prim)"],
    [31, "v1", "(array collide-shape-prim)"],
    [41, "v1", "(array collide-shape-prim)"]
  ],

  "(method 53 ram-boss)": [
    [2, "v1", "(array collide-shape-prim)"],
    [5, "v1", "(array collide-shape-prim)"],
    [8, "v1", "(array collide-shape-prim)"],
    [11, "v1", "(array collide-shape-prim)"]
  ],

  "(code ram-boss-idle)": [
    [38, "v1", "collide-shape-prim-group"]
  ],

  "(code ram-boss-jump-down)": [
    [14, "v1", "art-joint-anim"]
  ],

  "(code ram-boss-jump-down-hit-ground)": [
    [23, "v1", "art-joint-anim"]
  ],

  "(code ram-boss-forward-defend-block)": [
    [14, "v1", "art-joint-anim"]
  ],

  "(code ram-boss-up-defend-block)": [
    [14, "v1", "art-joint-anim"]
  ],

  "(code nav-enemy-victory ram-boss)": [
    [28, "v1", "art-joint-anim"]
  ],

  "(code ram-boss-lose-shield)": [
    [29, "v1", "art-joint-anim"]
  ],

  "(code ram-boss-throw)": [
    [16, "v1", "art-joint-anim"],
    [67, "v1", "art-joint-anim"]
  ],

  "(method 56 ram-boss)": [
    [24, "v0", "ram-boss-proj"],
    [58, "v1", "(pointer ram-boss-proj)"]
  ],

  "(code ram-idle)": [
    [28, "v1", "art-joint-anim"],
    [98, "v1", "art-joint-anim"]
  ],

  "(code ram-give-fuel-cell)": [
    [47, "v0", "snowcam"],
    [69, "v1", "(pointer snowcam)"]
  ],

  "(code snow-bumper-deactivate)": [
    [29, "v1", "art-joint-anim"],
    [106, "v1", "art-joint-anim"]
  ],

  "(code snow-bumper-spawn-fuel-cell)": [
    [16, "v1", "art-joint-anim"]
  ],

  "(code snow-bumper-inactive-idle)": [
    [19, "v1", "art-joint-anim"]
  ],

  "(method 7 snow-bumper)": [
    [14, "t9", "(function process-drawable int process-drawable)"]
  ],

  "(method 11 snow-bumper)": [
    ["_stack_", 16, "res-tag"],
    [216, "v0", "(pointer float)"]
  ],

  "(code spider-egg-idle)": [
    [20, "v1", "art-joint-anim"],
    [97, "v1", "art-joint-anim"],
    [153, "v1", "art-joint-anim"]
  ],

  "(code spider-egg-hatch)": [
    [62, "v1", "art-joint-anim"]
  ],

  "(code spider-egg-die)": [
    [79, "v1", "art-joint-anim"]
  ],

  "(code puffer-die)": [
    [33, "v1", "art-joint-anim"]
  ],

  "puffer-default-event-handler": [
    [28, "v1", "process-drawable"],
    [34, "v1", "process-drawable"]
  ],

  "(method 22 puffer)": [
    [10, "v1", "process-drawable"]
  ],

  "(method 25 puffer)": [
    [49, "v1", "puffer"],
    [56, "v1", "puffer"]
  ],

  "(method 23 puffer)": [
    [18, "v1", "process-drawable"]
  ],

  "(trans puffer-attack)": [
    [23, "v1", "collide-shape-prim-group"]
  ],

  "(method 30 puffer)": [
    [16, "v1", "(array collide-shape-prim)"]
  ],

  "(method 31 puffer)": [
    [16, "v1", "(array collide-shape-prim)"]
  ],

  "(method 7 puffer)": [
    [14, "t9", "(function process-drawable int process-drawable)"]
  ],

  "(method 11 puffer)": [
    ["_stack_", 16, "res-tag"],
    [213, "v0", "(pointer float)"]
  ],

  "driller-lurker-default-event-handler": [
    [[51, 87], "s1", "touching-shapes-entry"]
  ],

  "(code driller-lurker-idle-drilling)": [
    [33, "v1", "art-joint-anim"]
  ],

  "(code driller-lurker-jammed-standing)": [
    [14, "v1", "art-joint-anim"]
  ],

  "(code driller-lurker-die)": [
    [28, "v1", "art-joint-anim"]
  ],

  "(method 7 driller-lurker)": [
    [24, "t9", "(function process-drawable int process-drawable)"]
  ],

  "(method 11 driller-lurker)": [
    ["_stack_", 16, "res-tag"],
    [373, "v0", "(pointer float)"]
  ],

  "kermit-short-hop": [
    [10, "v1", "art-joint-anim"]
  ],

  "kermit-long-hop": [
    [10, "v1", "art-joint-anim"]
  ],

  "(code kermit-patrol)": [
    [10, "v1", "art-joint-anim"]
  ],

  "(code kermit-chase-new-position)": [
    [16, "v1", "art-joint-anim"]
  ],

  "(code kermit-chase)": [
    [14, "v1", "art-joint-anim"]
  ],

  "(code kermit-attack)": [
    [22, "v1", "art-joint-anim"]
  ],

  "(code kermit-tongue-stuck)": [
    [14, "v1", "art-joint-anim"]
  ],

  "(code kermit-retract-tongue)": [
    [14, "v1", "art-joint-anim"],
    [90, "v1", "art-joint-anim"]
  ],

  "(method 39 kermit)": [
    [7, "t9", "(function nav-enemy none)"]
  ],

  "(code falling gnawer-falling-segment)": [
    [16, "v1", "art-joint-anim"],
    [70, "v1", "art-joint-anim"]
  ],

  "(method 22 gnawer)": [
    [18, "f0", "float"]
  ],

  "(code gnawer-chewing-on-post)": [
    [139, "v1", "art-joint-anim"],
    [210, "v1", "art-joint-anim"],
    [272, "v1", "art-joint-anim"],
    [363, "v1", "art-joint-anim"],
    [451, "v1", "art-joint-anim"]
  ],

  "(code gnawer-retreat-into-post)": [
    [18, "v1", "art-joint-anim"]
  ],

  "(code gnawer-die)": [
    [28, "v1", "art-joint-anim"]
  ],

  "(event gnawer-run)": [
    [54, "a2", "touching-shapes-entry"]
  ],

  "(method 7 gnawer)": [
    [19, "t9", "(function nav-enemy int nav-enemy)"]
  ],

  "(code gnawer-give-fuel-cell)": [
    [43, "v0", "maincavecam"],
    [64, "v1", "maincavecam"]
  ],

  "(method 11 gnawer)": [
    ["_stack_", 16, "res-tag"],
    ["_stack_", 32, "res-tag"],
    ["_stack_", 48, "res-tag"],
    [361, "v0", "(pointer float)"],
    [426, "v0", "(pointer int32)"],
    [446, "v0", "(pointer int32)"]
  ],

  "(code mother-spider-egg-falling)": [
    [14, "v1", "art-joint-anim"]
  ],

  "(code mother-spider-egg-hatch)": [
    [65, "v1", "art-joint-anim"]
  ],

  "(code mother-spider-egg-die)": [
    [63, "v1", "art-joint-anim"]
  ],

  "(code mother-spider-egg-die-while-falling)": [
    [63, "v1", "art-joint-anim"]
  ],

  "(code mother-spider-egg-on-ground)": [
    [50, "v1", "art-joint-anim"],
    [124, "v1", "art-joint-anim"]
  ],

  "(method 7 swamp-blimp)": [
    [19, "t9", "(function process-drawable int process-drawable)"]
  ],

  "(code swamp-tetherrock-break)": [
    [238, "s4", "handle"],
    [261, "s4", "handle"],
    [283, "s4", "handle"],
    [300, "s4", "handle"],
    [373, "a0", "swamp-blimp"]
  ],

  "(event swamp-tetherrock-idle)": [
    [55, "gp", "process-drawable"]
  ],

  "(code swamp-rope-break)": [
    [10, "v1", "float"],
    [26, "v1", "float"],
    [48, "v1", "float"],
    [64, "v1", "art-joint-anim"]
  ],

  "swamp-rope-trans": [
    [40, "v1", "swamp-rope"],
    [48, "v1", "swamp-rope"]
  ],

  "(code swamp-rope-idle-arm)": [
    [13, "v1", "swamp-rope"]
  ],

  "swamp-blimp-setup": [
    [[26, 117], "s4", "swamp-rope"]
  ],

  "(code swamp-rope-idle-rock)": [
    [32, "a0", "swamp-rope"],
    [33, "a0", "swamp-rope"]
  ],

  "(code mistycannon-missile-idle)": [
    [110, "v0", "sound-rpc-set-param"],
    [207, "v1", "art-joint-anim"],
    [257, "v1", "art-joint-anim"]
  ],

  "(event mistycannon-missile-explode)": [
    [16, "v1", "mistycannon-missile"]
  ],

  "(code cam-mistycannon)": [
    [3, "a1", "mistycannon"],
    [9, "v1", "mistycannon"]
  ],

  "(method 26 citb-plat)": [
    [18, "v1", "vector"],
    [47, "v1", "vector"]
  ],

  "(method 23 citb-chain-plat)": [
    [9, "t9", "(function rigid-body-platform float none)"]
  ],

  "(code citb-firehose-blast)": [
    [10, "v1", "art-joint-anim"],
    [86, "v1", "art-joint-anim"],
    [157, "v1", "art-joint-anim"]
  ],

  "(trans plat-button-move-downward citb-exit-plat)": [
    [10, "v0", "(state plat-button)"]
  ],

  "(trans plat-button-move-upward citb-exit-plat)": [
    [10, "v0", "(state plat-button)"]
  ],

  "(code darkvine-idle)": [
    [32, "v1", "art-joint-anim"]
  ],

  "(code darkvine-retreat)": [
    [23, "v1", "art-joint-anim"],
    [138, "v1", "art-joint-anim"]
  ],

  "(enter cam-periscope)": [
    [7, "a1", "periscope"],
    [13, "a1", "periscope"],
    [16, "v1", "periscope"]
  ],

  "(code cam-periscope)": [
    [2, "v1", "periscope"],
    [4, "v1", "periscope"],
    [12, "v1", "periscope"],
    [71, "v1", "periscope"],
    [79, "v1", "periscope"]
  ],

  "periscope-crosshair": [
    [50, "v1", "periscope"]
  ],

  "periscope-find-next": [
    [58, "v1", "vector"]
  ],

  "(code reflector-origin-idle)": [
    [60, "v1", "periscope"]
  ],

  "(code periscope-player-control)": [
    [41, "v0", "(pointer float)"],
    [508, "gp", "handle"]
  ],

  "quicksandlurker-post": [
    [50, "a0", "water-anim"],
    [54, "a0", "water-anim"]
  ],

  "(code quicksandlurker-wait)": [
    [33, "v1", "art-joint-anim"],
    [89, "v1", "art-joint-anim"]
  ],

  "(code quicksandlurker-yawn)": [
    [10, "v1", "art-joint-anim"]
  ],

  "(code quicksandlurker-track)": [
    [29, "v1", "art-joint-anim"]
  ],

  "(code quicksandlurker-attack)": [
    [12, "v1", "art-joint-anim"]
  ],

  "(code quicksandlurker-hide)": [
    [14, "v1", "art-joint-anim"]
  ],

  "(code quicksandlurker-popup)": [
    [38, "v1", "art-joint-anim"]
  ],

  "(code quicksandlurker-die)": [
    [18, "v1", "art-joint-anim"]
  ],

  "(code quicksandlurker-victory)": [
    [18, "v1", "art-joint-anim"],
    [69, "v1", "art-joint-anim"]
  ],

  "(method 7 balloonlurker)": [
    [29, "t9", "(function process-drawable int process-drawable)"]
  ],

  "(code balloonlurker-pilot-die)": [
    [58, "v1", "art-joint-anim"]
  ],

  "(code orbit-plat-bottom-idle)": [
    [29, "v1", "orbit-plat"],
    [35, "v1", "orbit-plat"],
    [109, "v1", "orbit-plat"],
    [126, "v1", "orbit-plat"]
  ],

  "(method 27 orbit-plat)": [
    [20, "s5", "orbit-plat"],
    [29, "s5", "orbit-plat"],
    [33, "s5", "orbit-plat"],
    [40, "s5", "orbit-plat"],
    [44, "s5", "orbit-plat"],
    [72, "a2", "orbit-plat"],
    [153, "a1", "orbit-plat"]
  ],

  "(code mother-spider-leg-flying)": [
    [21, "v1", "art-joint-anim"],
    [80, "v1", "art-joint-anim"]
  ],

  "(code mother-spider-stop-traveling)": [
    [14, "v1", "art-joint-anim"]
  ],

  "(code mother-spider-hit-while-birthing)": [
    [14, "v1", "art-joint-anim"],
    [68, "v1", "art-joint-anim"]
  ],

  "(code mother-spider-birthing)": [
    [53, "v1", "art-joint-anim"]
  ],

  "(code mother-spider-die)": [
    [36, "v1", "art-joint-anim"]
  ],

  "(code mother-spider-die-from-uppercut)": [
    [31, "v1", "art-joint-anim"]
  ],

  "(code mother-spider-spit)": [
    [15, "v1", "art-joint-anim"]
  ],

  "(code mother-spider-birth-baby)": [
    [15, "v1", "art-joint-anim"]
  ],

  "(code mother-spider-hit-while-tracking)": [
    [14, "v1", "art-joint-anim"],
    [68, "v1", "art-joint-anim"]
  ],

  "(code mother-spider-tracking)": [
    [53, "v1", "art-joint-anim"]
  ],

  "mother-spider-default-event-handler": [
    [52, "a0", "process-drawable"],
    [138, "a0", "process-drawable"]
  ],

  "mother-spider-death-event-handler": [
    [7, "a0", "process-drawable"]
  ],

  "(code bully-broken-cage-explode)": [
    [14, "v1", "art-joint-anim"]
  ],

  "(code bully-notice)": [
    [148, "v1", "art-joint-anim"]
  ],

  "(code bully-start-spinning)": [
    [14, "v1", "art-joint-anim"]
  ],

  "(code bully-die)": [
    [70, "v1", "art-joint-anim"]
  ],

  "bully-default-event-handler": [
    [21, "gp", "process-drawable"]
  ],

  "(trans bully-notice)": [
    [10, "v1", "collide-shape-prim-group"]
  ],

  "(trans bully-start-spinning)": [
    [10, "v1", "collide-shape-prim-group"]
  ],

  "(trans bully-stop-spinning)": [
    [10, "v1", "collide-shape-prim-group"]
  ],

  "(method 7 bully)": [
    [14, "t9", "(function process-drawable int process-drawable)"]
  ],

  "(enter seagull-idle)": [
    [20, "v1", "float"]
  ],

  "seagull-init-by-other": [
    [96, "v1", "float"]
  ],

  "seagull-reaction": [
    [36, "s4", "seagull"],
    [38, "s4", "seagull"]
  ],

  "beach-rock-trigger": [
    [5, "v0", "seagullflock"]
  ],

  "(method 11 seagullflock)": [
    [80, "v1", "float"],
    [99, "v1", "float"]
  ],

  "(code seagull-flying)": [
    [13, "v1", "art-joint-anim"],
    [373, "v1", "float"]
  ],

  "(code seagull-soaring)": [
    [15, "v1", "art-joint-anim"],
    [296, "v1", "float"]
  ],

  "(method 26 seagull)": [
    [12, "v1", "float"],
    [33, "v1", "float"],
    [54, "v1", "float"]
  ],

  "(code seagull-idle)": [
    [51, "v1", "float"],
    [67, "v1", "float"],
    [143, "v1", "float"],
    [218, "v1", "float"]
  ],

  "(code target-ice-stance)": [
    [42, "v1", "art-joint-anim"],
    [108, "v1", "art-joint-anim"],
    [159, "v1", "art-joint-anim"],
    [221, "v1", "art-joint-anim"],
    [283, "v1", "art-joint-anim"],
    [370, "v1", "art-joint-anim"],
    [479, "v1", "art-joint-anim"]
  ],

  "bones-set-sqwc": [[2, "v1", "dma-bank-control"]],
  "bones-reset-sqwc": [[2, "v1", "dma-bank-control"]],

  "bones-init": [
    [2, "a2", "terrain-context"],
    [59, "a0", "(pointer int64)"],
    [9, "a2", "bone-memory"],
    [13, "a2", "bone-memory"],
    [17, "a2", "bone-memory"],
    [21, "a2", "bone-memory"],
    [25, "a2", "bone-memory"],
    [29, "a2", "bone-memory"],
    [[31, 39], "v1", "bone-memory"]
  ],

  "draw-bones-mtx-calc": [
    [[5, 8], "t2", "bone-memory"]
  ],

  "bones-mtx-calc-execute": [
    [[18, 45], "v1", "bone-memory"],
    [[90, 108], "v1", "(inline-array matrix)"],
    [47, "a0", "dma-bank-control"],
    [118, "a0", "dma-bank-control"],
    [[89, 112], "a1", "(inline-array vector)"]
  ],

  "bones-wrapup": [
    [[3, 26], "v1", "bone-memory"]
  ],

  "texscroll-make-request": [
    [[9, 39], "a1", "mei-texture-scroll"]
  ],

  "texscroll-execute": [
    [[25, 31], "a1", "mei-texture-scroll"],
    [[15, 52], "a2", "merc-fragment-control"],
    [[20, 24], "t1", "merc-fragment"],
    [[26, 40], "t1", "(pointer int8)"],
    [19, "t1", "pointer"]
  ],

  "draw-bones": [
    [[50, 53], "t4", "bone-memory"],
    [[110, 123], "v1", "vu-lights"],
    [199, "v1", "mei-texture-scroll"],
    [334, "v1", "merc-extra-info"],
    [357, "a0", "(pointer int8)"],
    [[38, 43], "a2", "bone-regs"],
    [545, "s2", "int"],
    [49, "a1", "bone-calculation"],
    [262, "s2", "(pointer uint32)"],
    [89, "at", "terrain-context"]
  ],

  "draw-bones-hud": [
    [[14, 19], "t0", "bone-regs"],
    [25, "a2", "bone-calculation"],
    [[26, 29], "t6", "bone-memory"],
    [[73, 89], "t2", "vu-lights"],
    [89, "t1", "vu-lights"],
    [78, "t1", "pointer"],
    [49, "at", "terrain-context"]
  ],

  "joint-mod-tracker-callback": [
    [[3, 99], "s4", "joint-mod-tracker"]
  ],

  "(method 14 snow-ball)": [
    [16, "v1", "vector"],
    [23, "v1", "vector"],
    [30, "v1", "vector"]
  ],

  "(method 7 snow-ball)": [
    [26, "t9", "(function process-drawable int process-drawable)"]
  ],

  "(method 11 mistycannon)": [
    ["_stack_", 16, "res-tag"],
    ["_stack_", 32, "res-tag"],
    ["_stack_", 48, "res-tag"],
    [337, "v0", "(pointer float)"],
    [367, "v0", "(pointer float)"]
  ],

  "quicksandlurker-missile-init-by-other": [
    [76, "a0", "process-drawable"]
  ],

  "mother-spider-full-joint-callback": [
    [[10, 48], "v1", "mother-spider-thread"]
  ],

  "(method 11 mother-spider)": [
    ["_stack_", 16, "res-tag"],
    [[500, 525], "v0", "(pointer float)"]
  ],

  "(method 21 mother-spider)": [
    [179, "s3", "collide-shape-prim-group"]
  ],

  "(method 11 plane-volume)": [
    [14, "f2", "float"]
  ],

  "(method 9 plane-volume)": [
    [245, "f2", "float"]
  ],

  "(method 21 helix-water)": [
    [27, "a0", "process-drawable"]
  ],

  "(method 7 helix-water)": [
    [14, "t9", "(function process-drawable int process-drawable)"]
  ],

  "(code helix-button-activate)": [
    [37, "v0", "sunkencam"]
  ],

  "(code target-flut-jump)": [
    [137, "v1", "float"]
  ],

  "tie-init-engine": [
    [[14, 18], "a0", "dma-packet"],
    [[24, 28], "a0", "gs-gif-tag"],
    [31, "a0", "(pointer gs-test)"],
    [33, "a0", "(pointer gs-reg64)"],
    [[43, 51], "a0", "dma-packet"],
    [[64, 69], "a0", "dma-packet"],
    [[74, 78], "a0", "dma-packet"],
    [[82, 89], "v1", "(inline-array vector4w)"],
    [[89, 97], "v1", "(pointer vif-tag)"]
  ],

  "tie-end-buffer": [
    [[6, 10], "a1", "dma-packet"],
    [[16, 19], "a1", "gs-gif-tag"],
    [24, "a1", "(pointer gs-test)"],
    [26, "a1", "(pointer gs-reg64)"],
    [[32, 36], "a1", "dma-packet"],
    [[41, 52], "a0", "(pointer vif-tag)"]
  ],

  "tie-ints": [
    [[3, 30], "gp", "(pointer uint32)"]
  ],

  "tie-floats": [
    [[3, 73], "gp", "(pointer uint32)"]
  ],

  "tie-init-buffers": [
    [[29, 32], "v1", "dma-packet"],
    [[59, 62], "a0", "dma-packet"],
    [65, "a0", "(pointer uint32)"],
    [[96, 99], "v1", "dma-packet"],
    [[126, 129], "a0", "dma-packet"],
    [132, "a0", "(pointer uint32)"],
    [[163, 166], "v1", "dma-packet"],
    [[193, 196], "a0", "dma-packet"],
    [199, "a0", "(pointer uint32)"],
    [[230, 233], "v1", "dma-packet"],
    [[260, 263], "a0", "dma-packet"],
    [266, "a0", "(pointer uint32)"]
  ],

  "draw-drawable-tree-instance-tie": [
    [[23, 36], "v1", "drawable-inline-array-node"],
    [25, "a0", "drawable-inline-array-node"],
    [61, "v1", "drawable-inline-array-instance-tie"],
    [74, "v1", "drawable-inline-array-node"],
    [84, "v1", "int"],
    [86, "a0", "int"],
    [66, "a1", "terrain-context"],
    [[363, 366], "v1", "dma-packet"],
    [[484, 487], "v1", "dma-packet"]
  ],

  "(method 10 drawable-tree-instance-tie)": [
    [3, "a1", "terrain-context"]
  ],

  "(method 14 drawable-tree-instance-tie)": [
    [[47, 62], "t1", "tie-fragment"],
    [[102, 117], "t1", "tie-fragment"],
    [[150, 165], "a1", "tie-fragment"]
  ],

  "(method 11 drawable-inline-array-instance-tie)": [
    [[1, 6], "v1", "instance-tie"]
  ],

  "(method 12 drawable-inline-array-instance-tie)": [
    [[1, 6], "v1", "instance-tie"]
  ],

  "(method 13 drawable-inline-array-instance-tie)": [
    [[1, 6], "v1", "instance-tie"]
  ],

  "(method 10 drawable-tree-array)": [
    [4, "v1", "terrain-context"]
  ],

  "(method 16 drawable-tree)":[
    [[1,4], "v1", "drawable-inline-array-node"],
    //[4, "a1", "int"],
    [11, "v1", "(pointer int8)"],
    [[29,34], "t0", "drawable-inline-array-node"],
    [31, "t2", "drawable-inline-array-node"],
    //[[34,36], "a1", "int"],
    [36, "t1", "(pointer int8)"],
    [[9, 42], "a2", "(pointer int8)"]
  ],

  "(event sunken-pipegame-idle)": [
    [6, "a0", "sunken-pipegame-button"]
  ],

  "(method 11 sunken-pipegame)": [
    [189, "a1", "collectable"],
    [280, "s0", "collectable"],
    [371, "s0", "collectable"],
    [[407, 410], "v1", "sunken-pipegame-button"]
  ],

  "(method 7 sunken-pipegame)": [
    [33, "t9", "(function process-drawable int process-drawable)"]
  ],

  "(code sunken-pipegame-begin-play)": [
    [179, "v1", "float"],
    [260, "v1", "float"],
    [519, "v1", "float"],
    [596, "v1", "float"]
  ],

  "(method 22 sunken-pipegame)": [
    [20, "v1", "collectable"],
    [25, "v1", "collectable"],
    [54, "v1", "collectable"],
    [59, "v1", "collectable"]
  ],

  "(enter exit-chamber-lower)": [
    [14, "v1", "fuel-cell"]
  ],

  "(code exit-chamber-lower)": [
    [29, "v1", "sunkencam"],
    [50, "v1", "art-joint-anim"],
    [162, "v1", "art-joint-anim"],
    [241, "v1", "art-joint-anim"],
    [308, "v1", "fuel-cell"]
  ],

  "(method 11 exit-chamber)": [
    [190, "v1", "art-joint-anim"]
  ],

  "ray-cylinder-intersect": [
    [20, "v1", "uint"],
    [20, "a0", "uint"]
  ],

  "(anon-function 15 pelican)": [
    [24, "v1", "collectable"]
  ],

  "(method 11 darkecobarrel)": [
    ["_stack_", 16, "res-tag"]
  ],

  "(method 11 snowpusher)": [
    ["_stack_", 16, "res-tag"],
    [19, "v0", "(pointer int32)"]
  ],

  "(code snow-switch-activate)": [
    [53, "v1", "snowcam"]
  ],

  "(method 32 sequenceA-village1)": [
    [[103, 111], "v1", "handle"],
    [[125, 133], "v1", "handle"]
  ],

  "(exit play-anim sequenceA-village1)": [
    [[12, 20], "v1", "handle"],
    [[28, 36], "v1", "handle"]
  ],

  "(event play-anim sequenceA-village1)": [
    [[64, 72], "v1", "handle"],
    [[86, 94], "v1", "handle"],
    [[108, 116], "v1", "handle"]
  ],

  "(code hud-collecting)": [
    [[2, 10], "v1", "handle"],
    [13, "s4", "hud"],
    [25, "s4", "hud"],
    [27, "s4", "hud"]
  ],

  "(code caveelevator-one-way-idle-start)": [
    [10, "v1", "art-joint-anim"]
  ],

  "(method 11 caveelevator)": [
    ["_stack_", 16, "res-tag"],
    [109, "v0", "(pointer float)"]
  ],

  "(trans energyhub-idle)": [
    [31, "s4", "energyarm"]
  ],

<<<<<<< HEAD
  "racer-effects": [
    [739, "v0", "sound-rpc-set-param"]
  ],

  "(code target-tube)": [
    [31, "v1", "art-joint-anim"]
  ],

  "(event slide-control-ride slide-control)": [
    [24, "gp", "process-drawable"],
    [31, "v1", "vector"],
    [35, "v1", "vector"],
    [39, "v1", "vector"]
  ],

  "(code target-tube-start)": [
    [110, "v1", "float"]
=======

  "(method 0 joint-exploder-tuning)": [
    [[6, 50], "v0", "joint-exploder-tuning"]
  ],

  "(method 23 joint-exploder)": [
    [[12, 102], "s3", "joint-exploder-joint"],
    [[144, 146], "v1", "joint-exploder-list"],
    [148, "v1", "matrix"],
    [152, "v1", "matrix"]
  ],

  "(method 20 joint-exploder)": [
    [[8, 10], "a3", "joint-exploder-joint"],
    [15, "v1", "joint-exploder-joint"]
  ],

  "(method 27 joint-exploder)": [
    [41, "s0", "joint-exploder-joint"],
    [90, "s0", "joint-exploder-joint"],
    [139, "s0", "joint-exploder-joint"]
  ],

  "(method 25 joint-exploder)": [
    [[16, 54], "s2", "joint-exploder-joint"]
  ],

  "(method 22 joint-exploder)": [
    [[18, 78], "s5", "joint-exploder-joint"]
  ],

  "joint-exploder-joint-callback": [
    [[10, 18], "v1", "joint-exploder-joint"]
  ],

  "(method 24 joint-exploder)": [
    [[12, 19], "v1", "joint-exploder-joint"]
  ],

  "(method 26 joint-exploder)": [
    [[5, 8], "a2", "joint-exploder-joint"],
    [18, "v1", "joint-exploder-joint"],
    [28, "v1", "joint-exploder-joint"]
>>>>>>> 1c8080a6
  ],

  "placeholder-do-not-add-below": []
}<|MERGE_RESOLUTION|>--- conflicted
+++ resolved
@@ -7393,7 +7393,51 @@
     [31, "s4", "energyarm"]
   ],
 
-<<<<<<< HEAD
+
+  "(method 0 joint-exploder-tuning)": [
+    [[6, 50], "v0", "joint-exploder-tuning"]
+  ],
+
+  "(method 23 joint-exploder)": [
+    [[12, 102], "s3", "joint-exploder-joint"],
+    [[144, 146], "v1", "joint-exploder-list"],
+    [148, "v1", "matrix"],
+    [152, "v1", "matrix"]
+  ],
+
+  "(method 20 joint-exploder)": [
+    [[8, 10], "a3", "joint-exploder-joint"],
+    [15, "v1", "joint-exploder-joint"]
+  ],
+
+  "(method 27 joint-exploder)": [
+    [41, "s0", "joint-exploder-joint"],
+    [90, "s0", "joint-exploder-joint"],
+    [139, "s0", "joint-exploder-joint"]
+  ],
+
+  "(method 25 joint-exploder)": [
+    [[16, 54], "s2", "joint-exploder-joint"]
+  ],
+
+  "(method 22 joint-exploder)": [
+    [[18, 78], "s5", "joint-exploder-joint"]
+  ],
+
+  "joint-exploder-joint-callback": [
+    [[10, 18], "v1", "joint-exploder-joint"]
+  ],
+
+  "(method 24 joint-exploder)": [
+    [[12, 19], "v1", "joint-exploder-joint"]
+  ],
+
+  "(method 26 joint-exploder)": [
+    [[5, 8], "a2", "joint-exploder-joint"],
+    [18, "v1", "joint-exploder-joint"],
+    [28, "v1", "joint-exploder-joint"]
+  ],
+
   "racer-effects": [
     [739, "v0", "sound-rpc-set-param"]
   ],
@@ -7411,51 +7455,6 @@
 
   "(code target-tube-start)": [
     [110, "v1", "float"]
-=======
-
-  "(method 0 joint-exploder-tuning)": [
-    [[6, 50], "v0", "joint-exploder-tuning"]
-  ],
-
-  "(method 23 joint-exploder)": [
-    [[12, 102], "s3", "joint-exploder-joint"],
-    [[144, 146], "v1", "joint-exploder-list"],
-    [148, "v1", "matrix"],
-    [152, "v1", "matrix"]
-  ],
-
-  "(method 20 joint-exploder)": [
-    [[8, 10], "a3", "joint-exploder-joint"],
-    [15, "v1", "joint-exploder-joint"]
-  ],
-
-  "(method 27 joint-exploder)": [
-    [41, "s0", "joint-exploder-joint"],
-    [90, "s0", "joint-exploder-joint"],
-    [139, "s0", "joint-exploder-joint"]
-  ],
-
-  "(method 25 joint-exploder)": [
-    [[16, 54], "s2", "joint-exploder-joint"]
-  ],
-
-  "(method 22 joint-exploder)": [
-    [[18, 78], "s5", "joint-exploder-joint"]
-  ],
-
-  "joint-exploder-joint-callback": [
-    [[10, 18], "v1", "joint-exploder-joint"]
-  ],
-
-  "(method 24 joint-exploder)": [
-    [[12, 19], "v1", "joint-exploder-joint"]
-  ],
-
-  "(method 26 joint-exploder)": [
-    [[5, 8], "a2", "joint-exploder-joint"],
-    [18, "v1", "joint-exploder-joint"],
-    [28, "v1", "joint-exploder-joint"]
->>>>>>> 1c8080a6
   ],
 
   "placeholder-do-not-add-below": []
