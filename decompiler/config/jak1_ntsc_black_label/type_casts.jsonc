--- conflicted
+++ resolved
@@ -1159,7 +1159,10 @@
     [6, "a3", "symbol"]
   ],
 
-<<<<<<< HEAD
+  "(method 9 align-control)": [
+    [[27, 31], "t9", "(function object object object object)"]
+  ],
+
   "(method 8 tie-fragment)": [
     [150, "a0", "(pointer int32)"],
     [[157, 160], "a0", "basic"]
@@ -1169,11 +1172,5 @@
 
   "blackout": [[[20, 24], "v1", "dma-packet"]],
 
-=======
-  "(method 9 align-control)": [
-    [[27, 31], "t9", "(function object object object object)"]
-  ],
-
->>>>>>> d262dac4
   "placeholder-do-not-add-below": []
 }