--- conflicted
+++ resolved
@@ -953,23 +953,6 @@
     [[157, 162], "a1", "dma-packet"]
   ],
 
-<<<<<<< HEAD
-  "time-of-day-update": [
-    [[0, 999], "s6", "time-of-day-proc"]
-  ],
-
-  "(anon-function 10 time-of-day)": [
-    [[0, 999], "s6", "time-of-day-proc"]
-  ],
-
-  "init-time-of-day": [
-    [[0, 999], "s6", "time-of-day-proc"],
-    [[51, 54], "t9", "(function object object object)"]
-  ],
-
-  "start-time-of-day": [
-    [[20, 23], "t9", "(function process function object)"]
-=======
   "(top-level-login task-control)": [[165, "v1", "symbol"]],
 
   "task-control-reset": [
@@ -1760,7 +1743,23 @@
   "update-mood-snow": [
     [93, "s5", "vector"],
     [110, "s5", "vector"]
->>>>>>> 87b44d98
+  ],
+
+  "time-of-day-update": [
+    [[0, 999], "s6", "time-of-day-proc"]
+  ],
+
+  "(anon-function 10 time-of-day)": [
+    [[0, 999], "s6", "time-of-day-proc"]
+  ],
+
+  "init-time-of-day": [
+    [[0, 999], "s6", "time-of-day-proc"],
+    [[51, 54], "t9", "(function object object object)"]
+  ],
+
+  "start-time-of-day": [
+    [[20, 23], "t9", "(function process function object)"]
   ],
 
   "placeholder-do-not-add-below": []
