// This file replaces type_hints.jsonc.
// Functions are identified by their "unique name". This is the name after ".function" in the IR2 file.
// Each cast entry represents an override of a register's type at a certain point the function.
// These modifications do not propagate like normal types, so you may have to apply these modifications
// over a range of indices.

// Entry format: [index, register, override]
// - The index can either be specified as a single integer, or as [min, max].
//      In the case of [min, max], the min index is included, but the max is not. ([1, 4] = 1, 2, 3).
// - The register is a string with the plain PS2 register name.
// - The type is a string with a valid GOAL typespec.
//    It is parsed exactly like the compiler, so you can use compound types.
//    You should only use register types here.

{
  // GCOMMON
  "(method 2 array)": [
    [23, "gp", "(array int32)"],
    [43, "gp", "(array uint32)"],
    [63, "gp", "(array int64)"],
    [83, "gp", "(array uint64)"],
    [102, "gp", "(array int8)"],
    [121, "gp", "(array uint8)"],
    [141, "gp", "(array int16)"],
    [161, "gp", "(array uint16)"],
    [186, "gp", "(array uint128)"],
    [204, "gp", "(array int32)"],
    [223, "gp", "(array float)"],
    [232, "gp", "(array float)"],
    [249, "gp", "(array basic)"],
    [258, "gp", "(array basic)"]
  ],

  "(method 3 array)": [
    [44, "gp", "(array int32)"],
    [62, "gp", "(array uint32)"],
    [80, "gp", "(array int64)"],
    [98, "gp", "(array uint64)"],
    [115, "gp", "(array int8)"],
    [132, "gp", "(array int8)"], // bug in game
    [150, "gp", "(array int16)"],
    [168, "gp", "(array uint16)"],
    [191, "gp", "(array uint128)"],
    [207, "gp", "(array int32)"],
    [226, "gp", "(array float)"],
    [243, "gp", "(array basic)"]
  ],

  // GKERNEL
  "(method 0 cpu-thread)": [[[13, 28], "v0", "cpu-thread"]],

  "(method 0 process)": [
    [12, "a0", "int"],
    [[13, 43], "v0", "process"]
  ],

  "(method 0 dead-pool-heap)": [
    [60, "v0", "int"], // a lie, actually the 115 is an align16 constant propagated on addr of heap start.
    //[63, "a0", "pointer"],
    [[61, 73], "v0", "dead-pool-heap"]
  ],

  "(method 21 dead-pool-heap)": [
    [5, "v1", "pointer"],
    [13, "a0", "pointer"],
    [25, "v1", "pointer"]
  ],

  "(method 5 dead-pool-heap)": [
    [3, "v1", "int"],
    [3, "a0", "int"]
  ],

  "(method 0 protect-frame)": [
    [0, "a0", "int"],
    [[1, 8], "v0", "protect-frame"]
  ],

  "(method 10 process)": [[[24, 30], "s4", "protect-frame"]],

  "(method 9 process)": [[43, "s5", "process"]],

  "(method 14 dead-pool)": [
    [[24, 25], "v1", "(pointer process)"],
    [[30, 39], "s4", "(pointer process)"]
  ],

  "inspect-process-heap": [
    [[4, 11], "s5", "basic"],
    [17, "s5", "pointer"]
  ],

  "run-function-in-process": [[40, "a0", "dead-pool-heap"]],

  // GSTRING
  "name=": [
    [26, "a1", "symbol"],
    [42, "a0", "symbol"]
  ],

  "string-cat-to-last-char": [
    [3, "s5", "(pointer uint8)"],
    [4, "s5", "string"]
  ],

  // GSTATE
  "enter-state": [[68, "s0", "protect-frame"], [101, "t9", "(function object object object object object object none)"]],

  // MATH
  "log2": [[3, "v1", "int"]],

  // QUATERNION
  "vector-x-quaternion!": [[10, "v1", "(pointer uint128)"]],
  "vector-y-quaternion!": [[10, "v1", "(pointer uint128)"]],
  "vector-z-quaternion!": [[10, "v1", "(pointer uint128)"]],

  // Matrix
  //"eul->matrix": [[[110, 228], "gp", "(pointer float)"]],

  // DMA
  "dma-send-to-spr": [[[0, 32], "s5", "dma-bank-spr"]],
  "dma-send-to-spr-no-flush": [[[0, 32], "s5", "dma-bank-spr"]],
  "dma-send-from-spr": [[[0, 32], "s5", "dma-bank-spr"]],
  "dma-send-from-spr-no-flush": [[[0, 32], "s5", "dma-bank-spr"]],
  "dma-initialize": [
    [1, "v1", "vif-bank"],
    [8, "v1", "vif-bank"],
    [6, "a0", "vif-bank"],
    [13, "a0", "vif-bank"]
  ],

  "clear-vu1-mem": [[[0, 11], "v1", "(pointer uint32)"]],
  "clear-vu0-mem": [[[0, 11], "v1", "(pointer uint32)"]],

  "dump-vu1-mem": [[[0, 49], "gp", "(pointer uint32)"]],

  "dump-vu1-range": [[[0, 54], "s4", "(pointer uint32)"]],

  "ultimate-memcpy": [
    [[0, 54], "s4", "dma-bank-spr"],
    [[0, 54], "s3", "dma-bank-spr"]
  ],

  // dma-buffer
  "dma-buffer-add-vu-function": [[[9, 33], "t2", "dma-packet"]],

  // dma-bucket
  "dma-buffer-add-buckets": [
    [[1, 4], "v1", "dma-bucket"],
    [5, "v1", "pointer"],
    [[9, 11], "v1", "dma-bucket"],
    [11, "v1", "pointer"]
    //[[6, 15], "v1", "dma-bucket"]
  ],

  "dma-buffer-patch-buckets": [
    [7, "a0", "(inline-array dma-bucket)"],
    [8, "a3", "pointer"],
    [14, "a0", "(inline-array dma-bucket)"],
    [3, "a0", "(inline-array dma-bucket)"],
    [11, "a0", "(inline-array dma-bucket)"],
    [13, "a0", "(inline-array dma-bucket)"],
    [19, "a0", "(inline-array dma-bucket)"]
  ],

  "dma-bucket-insert-tag": [
    [[2, 6], "v1", "dma-bucket"],
    [3, "a0", "dma-bucket"]
  ],

  "disasm-vif-details": [
    [[62, 94], "s3", "(pointer uint32)"],
    [[98, 130], "s3", "(pointer uint16)"],
    [[134, 164], "s3", "(pointer uint32)"],
    [[168, 198], "s3", "(pointer uint16)"],
    [[202, 225], "s3", "(pointer uint16)"]
  ],

  "disasm-vif-tag": [
    [[81, 85], "t1", "vif-stcycl-imm"],
    [242, "a0", "vif-unpack-imm"]
  ],

  "disasm-dma-list": [
    [25, "v1", "dma-tag"],

    [153, "v1", "dma-packet"],
    [189, "v1", "dma-packet"],
    [229, "v1", "dma-packet"],
    [258, "v1", "dma-packet"],
    [302, "v1", "dma-packet"],
    [308, "v1", "dma-packet"],

    //[133, "v1", "(pointer uint64)"],
    [152, "v1", "(pointer uint64)"],

    [167, "v1", "(pointer uint64)"],
    [176, "v1", "(pointer uint64)"],
    [198, "v1", "(pointer uint64)"],
    [207, "v1", "(pointer uint64)"],
    [238, "v1", "(pointer uint64)"],
    [247, "v1", "(pointer uint64)"],
    [282, "v1", "(pointer uint64)"],
    [291, "v1", "(pointer uint64)"],
    [324, "v1", "(pointer uint64)"],
    [334, "v1", "(pointer uint64)"]
  ],

  "default-buffer-init": [
    [[8, 15], "a1", "dma-gif-packet"],
    [[18, 24], "a1", "gs-gif-tag"],
    [29, "a1", "(pointer gs-alpha)"],
    [31, "a1", "(pointer gs-reg64)"],
    [33, "a1", "(pointer gs-zbuf)"],
    [35, "a1", "(pointer gs-reg64)"],
    [37, "a1", "(pointer gs-test)"],
    [39, "a1", "(pointer gs-reg64)"],
    [40, "a1", "(pointer uint64)"],
    [42, "a1", "(pointer gs-reg64)"],
    [44, "a1", "(pointer gs-clamp)"],
    [46, "a1", "(pointer gs-reg64)"],
    [48, "a1", "(pointer gs-tex1)"],
    [50, "a1", "(pointer gs-reg64)"],
    [53, "a1", "(pointer gs-texa)"],
    [55, "a1", "(pointer gs-reg64)"],
    [57, "a1", "(pointer gs-texclut)"],
    [59, "a1", "(pointer gs-reg64)"],
    [61, "a1", "(pointer gs-fogcol)"],
    [63, "a1", "(pointer gs-reg64)"],
    [[69, 72], "a0", "dma-packet"]
  ],

  // LEVEL
  "lookup-level-info": [
    [3, "a1", "symbol"],
    [[4, 16], "a1", "level-load-info"]
  ],

  // DISPLAY
  "put-display-alpha-env": [[[0, 5], "v1", "gs-bank"]],

  "(method 13 profile-bar)": [
    [[27, 43], "t2", "dma-packet"],
    [[46, 56], "t2", "gs-gif-tag"],
    [[65, 67], "t3", "(pointer gs-prim)"],
    [67, "t3", "(pointer uint64)"],
    [79, "t3", "(pointer gs-xyzf)"],
    [110, "t2", "(pointer gs-xyzf)"]
  ],

  "draw-sprite2d-xy": [
    [[41, 45], "a3", "dma-packet"],
    [[51, 54], "a3", "gs-gif-tag"],
    [59, "a3", "(pointer gs-prim)"],
    [61, "a3", "(pointer gs-rgbaq)"],
    [72, "a3", "(pointer gs-xyzf)"],
    [97, "a3", "(pointer gs-xyzf)"],
    [[106, 117], "v1", "(pointer dma-tag)"],
    [109, "a2", "dma-tag"]
  ],

  "draw-quad2d": [
    [[22, 28], "t1", "dma-packet"],
    [[31, 37], "t1", "gs-gif-tag"],
    [42, "t1", "(pointer gs-prim)"],
    [44, "t1", "(pointer gs-rgbaq)"],
    [52, "t1", "(pointer gs-xyzf)"],
    [54, "t1", "(pointer gs-rgbaq)"],
    [67, "t1", "(pointer gs-xyzf)"],
    [69, "t1", "(pointer gs-rgbaq)"],
    [86, "t1", "(pointer gs-xyzf)"],
    [88, "t1", "(pointer gs-rgbaq)"],
    [110, "t1", "(pointer gs-xyzf)"],
    [111, "t1", "(pointer uint64)"],
    [[120, 131], "v1", "(pointer dma-tag)"],
    [123, "a2", "dma-tag"]
  ],

  "set-display-gs-state": [
    [[3, 10], "t3", "dma-packet"],
    [[13, 19], "t3", "gs-gif-tag"],
    [30, "t3", "(pointer gs-scissor)"],
    [32, "t3", "(pointer gs-reg64)"],
    [33, "t3", "(pointer gs-xy-offset)"],
    [35, "t3", "(pointer gs-reg64)"],
    [46, "t3", "(pointer gs-frame)"],
    [48, "t3", "(pointer gs-reg64)"],
    [50, "t3", "(pointer gs-test)"],
    [52, "t3", "(pointer gs-reg64)"],
    [54, "t3", "(pointer gs-texa)"],
    [56, "t3", "(pointer gs-reg64)"],
    [58, "t3", "(pointer gs-zbuf)"],
    [60, "t3", "(pointer gs-reg64)"],
    [61, "t3", "(pointer uint64)"],
    [63, "t3", "(pointer gs-reg64)"]
  ],

  "set-display-gs-state-offset": [
    [[3, 10], "t5", "dma-packet"],
    [[13, 19], "t5", "gs-gif-tag"],
    [30, "t5", "(pointer gs-scissor)"],
    [32, "t5", "(pointer gs-reg64)"],
    [40, "t5", "(pointer gs-xy-offset)"],
    [42, "t5", "(pointer gs-reg64)"],
    [53, "t5", "(pointer gs-frame)"],
    [55, "t5", "(pointer gs-reg64)"],
    [57, "t5", "(pointer gs-test)"],
    [59, "t5", "(pointer gs-reg64)"],
    [61, "t5", "(pointer gs-texa)"],
    [63, "t5", "(pointer gs-reg64)"],
    [65, "t5", "(pointer gs-zbuf)"],
    [67, "t5", "(pointer gs-reg64)"],
    [68, "t5", "(pointer uint64)"],
    [70, "t5", "(pointer gs-reg64)"]
  ],

  "reset-display-gs-state": [
    [[9, 16], "t0", "dma-packet"],
    [[19, 25], "t0", "gs-gif-tag"],
    [34, "a3", "(pointer gs-scissor)"],
    [36, "a3", "(pointer gs-reg64)"],
    [44, "a3", "(pointer gs-xy-offset)"],
    [46, "a3", "(pointer gs-reg64)"],
    [51, "a3", "(pointer gs-frame)"],
    [53, "a3", "(pointer gs-reg64)"],

    [55, "a3", "(pointer gs-test)"],
    [57, "a3", "(pointer gs-reg64)"],
    [60, "a3", "(pointer gs-texa)"],
    [62, "a3", "(pointer gs-reg64)"],
    [64, "a3", "(pointer gs-zbuf)"],
    [66, "a3", "(pointer gs-reg64)"],
    [67, "a3", "(pointer uint64)"],
    [69, "a3", "(pointer gs-reg64)"]
  ],

  "(method 9 connection)": [[8, "a0", "pointer"]],

  "(method 10 connection)": [[8, "a0", "pointer"]],

  "(method 0 engine)": [[39, "v0", "pointer"]],

  "(method 12 engine)": [[[5, 16], "s4", "connection"]],

  "(method 13 engine)": [[[5, 24], "s4", "connection"]],

  "(method 15 engine)": [[[0, 36], "v1", "connection"]],

  "(method 19 engine)": [[8, "a0", "connection"]],

  "(method 20 engine)": [[8, "a0", "connection"]],

  "gs-set-default-store-image": [
    [9, "t4", "gif-tag64"],
    [9, "v1", "gif-tag-regs"]
  ],

  "dma-buffer-add-ref-texture": [
    [[25, 29], "a3", "dma-packet"],
    [[32, 44], "a3", "gs-gif-tag"],
    [[47, 62], "a2", "dma-packet"]
  ],

  "(method 11 level)": [
    [[13, 18], "a1", "dma-packet"],
    //[19, "a0", "(pointer uint32)"],
    [[20, 26], "a0", "dma-packet"],

    [[50, 55], "a1", "dma-packet"],
    // [56, "a0", "(pointer uint32)"],
    [[60, 63], "a0", "dma-packet"],

    [[87, 92], "a1", "dma-packet"],
    // [93, "a0", "(pointer uint32)"],
    [[97, 100], "a0", "dma-packet"],

    [[124, 129], "a1", "dma-packet"],
    // [130, "a0", "(pointer uint32)"],
    [[134, 137], "a0", "dma-packet"],

    [[162, 167], "a1", "dma-packet"],
    // [168, "a0", "(pointer uint32)"],
    [[172, 175], "a0", "dma-packet"],

    [[199, 204], "a1", "dma-packet"],
    // [205, "a0", "(pointer uint32)"],
    [[209, 212], "a0", "dma-packet"],

    [[236, 241], "a1", "dma-packet"],
    // [242, "a0", "(pointer uint32)"],
    [[246, 249], "a0", "dma-packet"],

    [[273, 278], "a1", "dma-packet"],
    // [279, "a0", "(pointer uint32)"],
    [[283, 286], "a0", "dma-packet"]
  ],

  "(method 14 texture-page)": [
    [[18, 22], "a0", "dma-packet"],
    [[28, 31], "a0", "gs-gif-tag"],
    [36, "a0", "(pointer uint64)"],
    [38, "a0", "(pointer gs-reg64)"],
    [[44, 45], "a0", "dma-packet"],
    [45, "a0", "(pointer uint64)"]
  ],

  "(method 13 texture-page)": [
    [[45, 49], "a0", "dma-packet"],
    [[55, 58], "a0", "gs-gif-tag"],
    [67, "a0", "(pointer gs-bitbltbuf)"],
    [69, "a0", "(pointer gs-reg64)"],
    [70, "a0", "(pointer gs-trxpos)"],
    [72, "a0", "(pointer gs-reg64)"],
    [76, "a0", "(pointer gs-trxreg)"],
    [78, "a0", "(pointer gs-reg64)"],
    [79, "a0", "(pointer gs-trxdir)"],
    [81, "a0", "(pointer gs-reg64)"]
  ],

  "link-texture-by-id": [[51, "s5", "uint"]],

  "adgif-shader-login-fast": [[57, "gp", "uint"]],

  "adgif-shader-login-no-remap-fast": [[52, "a0", "uint"]],

  "(method 9 texture-page-dir)": [[[27, 31], "t3", "adgif-shader"]],

  "adgif-shader<-texture-simple!": [[5, "v1", "uint"]],

  "display-frame-start": [
    [4, "v1", "vif-bank"],
    [9, "a0", "vif-bank"],
    [[158, 161], "a0", "dma-packet"]
  ],

  "display-loop": [
    [152, "v1", "(pointer int32)"],
    [157, "a0", "(pointer process-drawable)"],
    [[477, 481], "a0", "dma-packet"],
    [[487, 490], "a0", "gs-gif-tag"],

    [497, "a0", "(pointer gs-reg64)"],
    [495, "a0", "(pointer gs-alpha)"],

    [501, "a0", "(pointer gs-reg64)"],
    [499, "a0", "(pointer gs-zbuf)"],

    [505, "a0", "(pointer gs-reg64)"],
    [503, "a0", "(pointer gs-test)"],

    [508, "a0", "(pointer gs-reg64)"],
    [506, "a0", "(pointer uint64)"], // pabe

    [512, "a0", "(pointer gs-reg64)"],
    [510, "a0", "(pointer gs-clamp)"],

    [516, "a0", "(pointer gs-reg64)"],
    [514, "a0", "(pointer gs-tex1)"],

    [521, "a0", "(pointer gs-reg64)"],
    [519, "a0", "(pointer gs-texa)"],

    [525, "a0", "(pointer gs-reg64)"],
    [523, "a0", "(pointer gs-texclut)"],

    [529, "a0", "(pointer gs-reg64)"],
    [527, "a0", "(pointer gs-fogcol)"],

    [[588, 591], "v1", "dma-packet"],
    [[672, 675], "v1", "dma-packet"]
  ],

  "load-game-text-info": [[4, "v1", "game-text-info"]],

  "texture-relocate": [
    [[17, 21], "t4", "dma-packet"],
    [[27, 30], "t4", "gs-gif-tag"],
    [60, "t4", "(pointer gs-bitbltbuf)"],
    [62, "t4", "(pointer gs-reg64)"],
    [63, "t4", "(pointer gs-trxpos)"],
    [65, "t4", "(pointer gs-reg64)"],
    [71, "t4", "(pointer gs-trxreg)"],
    [73, "t4", "(pointer gs-reg64)"],
    [75, "t4", "(pointer gs-trxdir)"],
    [77, "t4", "(pointer gs-reg64)"],
    [[98, 102], "a2", "dma-packet"],
    [[108, 111], "a2", "gs-gif-tag"],

    [132, "a2", "(pointer gs-bitbltbuf)"],
    [134, "a2", "(pointer gs-reg64)"],
    [135, "a2", "(pointer gs-trxpos)"],
    [137, "a2", "(pointer gs-reg64)"],
    [139, "a2", "(pointer gs-trxreg)"],
    [141, "a2", "(pointer gs-reg64)"],
    [143, "a2", "(pointer gs-trxdir)"],
    [145, "a2", "(pointer gs-reg64)"],

    [[157, 161], "a2", "dma-packet"],
    [[167, 170], "a2", "gs-gif-tag"],
    [191, "a2", "(pointer gs-bitbltbuf)"],
    [193, "a2", "(pointer gs-reg64)"],
    [194, "a2", "(pointer gs-trxpos)"],
    [196, "a2", "(pointer gs-reg64)"],
    [198, "a2", "(pointer gs-trxreg)"],
    [200, "a2", "(pointer gs-reg64)"],
    [202, "a2", "(pointer gs-trxdir)"],
    [204, "a2", "(pointer gs-reg64)"]
  ],

  "(method 11 texture-pool)": [
    [[119, 123], "a0", "dma-packet"],
    [[129, 132], "a0", "gs-gif-tag"],
    [137, "a0", "(pointer uint64)"],
    [139, "a0", "(pointer gs-reg64)"],
    [145, "a0", "dma-packet"],
    [146, "a0", "(pointer uint64)"]
  ],

  "texture-page-login": [[[34, 45], "s2", "texture-page"]],

  "upload-vram-data": [
    [[9, 15], "a0", "dma-packet"],
    [[18, 24], "a0", "gs-gif-tag"],
    [33, "a0", "(pointer gs-bitbltbuf)"],
    [35, "a0", "(pointer gs-reg64)"],
    [36, "a0", "(pointer gs-trxpos)"],
    [38, "a0", "(pointer gs-reg64)"],
    [42, "a0", "(pointer gs-trxreg)"],
    [44, "a0", "(pointer gs-reg64)"],
    [45, "a0", "(pointer gs-trxdir)"],
    [47, "a0", "(pointer gs-reg64)"]
  ],

  "texture-page-dir-inspect": [[[133, 136], "v1", "adgif-shader"]],

  "upload-vram-pages": [
    [[135, 140], "a0", "dma-packet"],
    [[144, 149], "a0", "gs-gif-tag"],
    [[155, 157], "a0", "(pointer gs-reg64)"],
    [154, "a0", "(pointer uint64)"],
    [[162, 165], "v1", "dma-packet"]
  ],

  "upload-vram-pages-pris": [
    [[128, 134], "a0", "dma-packet"],
    [[137, 143], "a0", "gs-gif-tag"],
    [148, "a0", "(pointer uint64)"],
    [150, "a0", "(pointer gs-reg64)"],
    [[154, 159], "v1", "dma-packet"]
  ],

  // RES
  "(method 19 res-lump)": [
    [46, "t2", "(pointer uint64)"],
    [100, "t3", "(pointer uint64)"],
    [184, "t5", "(pointer uint64)"],
    [64, "t6", "(pointer uint64)"]
  ],
  "(method 16 res-lump)": [
    [22, "t1", "(pointer uint64)"],
    [29, "t2", "(pointer uint64)"]
  ],
  "(method 18 res-lump)": [["_stack_", 16, "object"]],
  "(method 21 res-lump)": [
    ["_stack_", 16, "res-tag"],
    ["_stack_", 32, "res-tag"]
  ],

  "(method 15 sync-info)": [
    ["_stack_", 16, "res-tag"],
    [[19, 24], "v1", "(pointer float)"]
  ],

  "(method 15 sync-info-eased)": [
    ["_stack_", 16, "res-tag"],
    [[44, 49], "v1", "(pointer float)"],
    [[26, 35], "v1", "(pointer float)"]
  ],

  "(method 15 sync-info-paused)": [
    ["_stack_", 16, "res-tag"],
    [[44, 49], "v1", "(pointer float)"],
    [[26, 35], "v1", "(pointer float)"]
  ],

  "(method 15 res-lump)": [[132, "s5", "res-tag-pair"]],

  "(method 17 res-lump)": [[22, "s4", "(pointer pointer)"]],

  "(method 20 res-lump)": [[331, "a3", "(inline-array vector)"]],

  "(method 8 res-lump)": [
    [215, "s0", "array"],
    [[0, 100], "s0", "basic"],
    [[102, 120], "s0", "basic"],
    [[147, 150], "s0", "collide-mesh"],
    [[157, 200], "s0", "(array object)"],
    //[[197, 199], "s0", "(array basic)"],
    //[[236, 240], "a0", "basic"]
    [235, "s0", "basic"]
  ],

  // SHADOW-CPU-H
  "(method 10 shadow-control)": [[1, "v1", "int"]],

  // FACT-H
  "(method 0 fact-info-enemy)": [
    [[3, 92], "gp", "fact-info-enemy"]
  ],

  "(method 0 fact-info)": [
    //[16, "t9", "(function string none)"],
    ["_stack_", 16, "res-tag"],
    [[32, 43], "v1", "(pointer int32)"],
    [86, "gp", "fact-info"]
  ],

  "(method 0 fact-info-target)": [[[3, 20], "gp", "fact-info-target"]],

  "(method 0 align-control)": [[[14, 18], "v0", "align-control"]],

  "str-load": [[[20, 36], "s2", "load-chunk-msg"]],

  "str-load-status": [
    [[18, 22], "v1", "load-chunk-msg"],
    [26, "v1", "load-chunk-msg"]
  ],

  "str-play-async": [[[8, 16], "s4", "load-chunk-msg"]],

  "str-play-stop": [[[7, 14], "s5", "load-chunk-msg"]],

  "str-play-queue": [[[19, 27], "s5", "load-chunk-msg"]],

  "str-ambient-play": [[[7, 15], "s5", "load-chunk-msg"]],

  "str-ambient-stop": [[[7, 16], "s5", "load-chunk-msg"]],

  "dgo-load-begin": [[[21, 40], "s2", "load-dgo-msg"]],

  "dgo-load-get-next": [[[14, 31], "v1", "load-dgo-msg"]],

  "dgo-load-continue": [[[5, 21], "gp", "load-dgo-msg"]],

  "string->sound-name": [[[2, 18], "a1", "(pointer uint8)"]],

  "ramdisk-load": [[[8, 12], "v1", "ramdisk-rpc-load"]],

  "(method 3 generic-tie-interp-point)": [[15, "gp", "(pointer uint128)"]],

  "ripple-find-height": [[[22, 72], "s4", "mei-ripple"]],

  "(method 0 collide-shape-prim-sphere)": [
    [[4, 8], "v0", "collide-shape-prim-sphere"]
  ],
  "(method 0 collide-shape-prim-mesh)": [
    [[6, 11], "v0", "collide-shape-prim-mesh"]
  ],
  "(method 0 collide-shape-prim-group)": [
    [[11, 18], "v0", "collide-shape-prim-group"]
  ],

  "entity-actor-count": [["_stack_", 16, "res-tag"]],

  "entity-actor-lookup": [
    ["_stack_", 16, "res-tag"],
    [[10, 33], "v1", "(pointer uint32)"]
  ],

  "(method 11 joint-mod)": [
    [15, "s3", "process-drawable"],
    [[26, 66], "s3", "fact-info-enemy"]
  ],

  "joint-mod-look-at-handler": [[[2, 254], "gp", "joint-mod"]],

  "joint-mod-world-look-at-handler": [[[0, 254], "gp", "joint-mod"]],

  "joint-mod-rotate-handler": [[[2, 77], "s4", "joint-mod"]],

  "joint-mod-joint-set-handler": [[[2, 13], "s4", "joint-mod"]],

  "joint-mod-joint-set*-handler": [[[2, 31], "s5", "joint-mod"]],
  "joint-mod-wheel-callback": [[[2, 63], "s4", "joint-mod-wheel"]],
  "joint-mod-set-local-callback": [[[0, 23], "v1", "joint-mod-set-local"]],
  "joint-mod-set-world-callback": [[[0, 23], "v1", "joint-mod-set-world"]],
  "joint-mod-blend-local-callback": [[[2, 63], "gp", "joint-mod-blend-local"]],
  "joint-mod-spinner-callback": [[[2, 63], "gp", "joint-mod-spinner"]],

  "(method 11 touching-prims-entry-pool)": [
    [[0, 8], "v1", "touching-prims-entry"],
    [8, "v1", "pointer"],
    [[9, 11], "v1", "touching-prims-entry"],
    [[1, 20], "a1", "touching-prims-entry"]
  ],

  "(method 0 touching-list)": [[[6, 9], "v0", "touching-list"]],

  "num-func-chan": [[8, "v1", "joint-control-channel"]],

  "shrubbery-login-post-texture": [
    //[[13, 41], "a3", "qword"],
    // [[13, 41], "a2", "qword"]
    [[13, 15], "a3", "qword"],
    [16, "a3", "pointer"],
    [24, "a3", "pointer"],
    [[17, 23], "a3", "qword"],
    [[13, 23], "a1", "qword"],
    [14, "a2", "qword"],
    [[27, 29], "a3", "qword"],
    [[27, 29], "a1", "qword"],
    [[35, 37], "a3", "qword"],
    [[35, 37], "a2", "qword"]
  ],

  "(method 3 sparticle-cpuinfo)": [[106, "f0", "float"]],

  "camera-teleport-to-entity": [[9, "a0", "transform"]],

  "add-debug-sphere-from-table": [[[9, 18], "s1", "(inline-array vector)"]],

  "(method 14 actor-link-info)": [[5, "v1", "entity-links"]],
  "(method 15 actor-link-info)": [[5, "v1", "entity-links"]],

  "(method 23 actor-link-info)": [[4, "v1", "entity-links"]],
  "(method 24 actor-link-info)": [[4, "v1", "entity-links"]],
  "(method 9 actor-link-info)": [[[0, 36], "s3", "entity-actor"]],
  "alt-actor-list-subtask-incomplete-count": [[19, "a0", "entity-links"]],
  "actor-link-dead-hook": [[1, "v1", "entity-links"]],

  "check-irx-version": [[[6, 37], "gp", "sound-rpc-get-irx-version"]],
  "sound-bank-load": [[[9, 11], "v1", "sound-rpc-load-bank"]],
  "sound-bank-unload": [[[7, 9], "v1", "sound-rpc-unload-bank"]],
  "sound-music-load": [[[7, 9], "v1", "sound-rpc-load-music"]],
  "sound-music-unload": [[6, "v1", "sound-rpc-unload-music"]],
  "sound-reload-info": [[6, "v1", "sound-rpc-reload-info"]],
  "set-language": [[[10, 12], "v1", "sound-rpc-set-language"]],
  "list-sounds": [[6, "v1", "sound-rpc-list-sounds"]],
  "sound-set-volume": [[[6, 13], "v1", "sound-rpc-set-master-volume"]],
  "sound-set-reverb": [[[8, 21], "v1", "sound-rpc-set-reverb"]],
  "sound-set-ear-trans": [[[7, 20], "gp", "sound-rpc-set-ear-trans"]],
  "sound-play-by-name": [
    [[13, 45], "s5", "sound-rpc-play"],
    [[22, 39], "s3", "process-drawable"]
  ],
  "sound-play-by-spec": [
    [[9, 54], "s5", "sound-rpc-play"],
    [[31, 47], "s3", "process-drawable"]
  ],
  "sound-pause": [[[5, 7], "v1", "sound-rpc-pause-sound"]],
  "sound-stop": [[[5, 7], "v1", "sound-rpc-stop-sound"]],
  "sound-continue": [[[5, 7], "v1", "sound-rpc-continue-sound"]],
  "sound-group-pause": [[[5, 7], "v1", "sound-rpc-pause-group"]],
  "sound-group-stop": [[[5, 7], "v1", "sound-rpc-stop-group"]],
  "sound-group-continue": [[[5, 7], "v1", "sound-rpc-continue-group"]],
  "sound-set-falloff-curve": [[[7, 19], "v1", "sound-rpc-set-falloff-curve"]],
  "sound-set-sound-falloff": [[[8, 13], "v1", "sound-rpc-set-sound-falloff"]],
  "sound-set-flava": [[[5, 7], "v1", "sound-rpc-set-flava"]],
  "(method 0 ambient-sound)": [
    [136, "v1", "sound-spec"],
    [143, "v1", "sound-spec"],
    [140, "v1", "sound-spec"],
    [147, "v1", "sound-spec"],
    ["_stack_", 16, "sound-spec"],
    ["_stack_", 32, "sound-name"],
    ["_stack_", 48, "(pointer float)"],
    ["_stack_", 52, "sound-play-parms"],
    ["_stack_", 64, "res-tag"]
  ],
  "(method 11 ambient-sound)": [
    [[18, 31], "s4", "process-drawable"],
    [[12, 44], "gp", "sound-rpc-set-param"]
  ],
  "(method 12 ambient-sound)": [[[8, 20], "v1", "sound-rpc-set-param"]],
  "sound-buffer-dump": [[[14, 25], "s3", "sound-rpc-play"]],
  "actor-link-subtask-complete-hook": [[1, "v1", "entity-links"]],

  "(method 0 vol-control)": [
    [30, "s5", "res-lump"],
    [36, "s5", "res-lump"],
    [58, "s5", "res-lump"],
    [62, "s5", "res-lump"],
    [85, "s5", "res-lump"],
    [91, "s5", "res-lump"],
    [113, "s5", "res-lump"],
    [117, "s5", "res-lump"]
  ],

  "point-in-air-box?": [[5, "f1", "float"]],

  "(method 3 air-box)": [
    [16, "f0", "float"],
    [22, "f0", "float"],
    [28, "f0", "float"]
  ],

  "joint-anim-inspect-elt": [
    [9, "gp", "joint-anim-matrix"],
    [26, "gp", "joint-anim-transformq"]
  ],
  "(method 12 art-group)": [[13, "a0", "art-joint-anim"]],

  "(method 0 path-control)": [["_stack_", 16, "res-tag"]],

  "(method 0 curve-control)": [[[13, 55], "s3", "entity"]],

  "nav-mesh-connect": [
    [[4, 15], "s2", "entity-actor"],
    [19, "v1", "entity"],
    [20, "v1", "entity-links"],
    [72, "v1", "entity"],
    [73, "v1", "entity-links"],
    [76, "a0", "entity"],
    [77, "a0", "entity-links"]
  ],

  "add-debug-point": [
    [125, "a3", "pointer"],
    [[27, 144], "a0", "(pointer uint64)"],
    [[147, 150], "a0", "dma-packet"],
    [[31, 35], "a3", "dma-packet"],
    [[41, 44], "a3", "gs-gif-tag"],
    [[61, 65], "a3", "vector4w-2"],
    [[81, 85], "a3", "vector4w-2"],
    [[98, 102], "a3", "vector4w-2"],
    [[118, 122], "a1", "vector4w-2"]
  ],
  "internal-draw-debug-line": [
    [[95, 101], "a3", "dma-packet"],
    [[104, 110], "a3", "gs-gif-tag"],
    [[212, 225], "a1", "(inline-array vector4w-2)"],
    [228, "a3", "pointer"],
    [[93, 246], "a0", "(pointer uint64)"],
    [[250, 253], "a0", "dma-packet"],
    [[3, 158], "s2", "rgba"],
    [[5, 204], "s5", "rgba"]
  ],
  "add-debug-flat-triangle": [
    [[55, 61], "a3", "dma-packet"],
    [[64, 70], "a3", "gs-gif-tag"],
    [[93, 112], "a3", "(inline-array vector4w-3)"],
    [[53, 133], "a0", "(pointer uint64)"],
    [115, "a1", "pointer"],
    [[135, 140], "a0", "dma-packet"]
  ],
  "add-debug-line2d": [
    [[58, 64], "a2", "dma-packet"],
    [[67, 73], "a2", "gs-gif-tag"],
    [[76, 81], "a2", "(inline-array vector4w)"],
    [[84, 89], "a2", "(inline-array vector4w)"],
    [[56, 110], "a0", "(pointer uint64)"],
    [92, "a1", "pointer"],
    [[112, 117], "v1", "dma-packet"]
  ],
  "debug-percent-bar": [[[32, 43], "v1", "dma-packet"]],
  "debug-pad-display": [[[70, 75], "v1", "dma-packet"]],
  "internal-draw-debug-text-3d": [[[54, 59], "v1", "dma-packet"]],
  "drawable-frag-count": [[[14, 20], "s5", "drawable-group"]],

  "generic-init-buffers": [
    [[39, 44], "v1", "dma-packet"],
    [25, "s5", "gs-zbuf"],
    [32, "gp", "gs-zbuf"]
  ],

  "(method 13 drawable-inline-array-collide-fragment)": [
    [[1, 5], "v1", "collide-fragment"]
  ],

  "(method 12 drawable-inline-array-collide-fragment)": [
    [[1, 5], "v1", "collide-fragment"]
  ],

  "(method 11 drawable-inline-array-collide-fragment)": [
    [[1, 5], "v1", "collide-fragment"]
  ],

  "main-cheats": [
    [[1123, 1126], "v1", "dma-packet"]
  ],
  "on": [[33, "t9", "(function cpu-thread function none)"]],

  "bg": [[37, "a0", "symbol"]],

  "level-update-after-load": [
    [[29, 55], "s2", "drawable-tree"],
    [[121, 146], "s1", "drawable-inline-array-tfrag"],
    [[150, 151], "s1", "drawable-tree-instance-tie"]
  ],

  "(method 11 setting-control)": [[[3, 25], "s4", "connection"]],

  "(method 9 setting-data)": [
    [[4, 345], "s3", "connection"],
    [[9, 12], "v1", "symbol"],
    [[14, 17], "v1", "symbol"],
    [[19, 22], "v1", "symbol"],
    [[24, 27], "v1", "symbol"],
    [[29, 32], "v1", "symbol"],
    [[33, 35], "a0", "int"],
    [[40, 45], "a0", "uint"],
    [[47, 49], "v1", "int"],
    [[68, 71], "v1", "symbol"],
    [[72, 78], "v1", "float"],
    [[80, 83], "v1", "float"],
    [[87, 90], "v1", "symbol"],
    [[91, 97], "v1", "float"],
    [[99, 102], "v1", "float"],
    [[106, 109], "v1", "symbol"],
    [[110, 116], "v1", "float"],
    [[118, 121], "v1", "float"],
    [[125, 128], "v1", "symbol"],
    [[129, 135], "v1", "float"],
    [[137, 140], "v1", "float"],
    [[144, 147], "v1", "symbol"],
    [[148, 154], "v1", "float"],
    [[156, 159], "v1", "float"],
    [[163, 166], "v1", "symbol"],
    [[167, 173], "v1", "float"],
    [[175, 178], "v1", "float"],
    [[182, 185], "v1", "symbol"],
    [[186, 192], "v1", "float"],
    [[194, 197], "v1", "float"],
    [[201, 204], "v1", "symbol"],
    [[205, 211], "v1", "float"],
    [[213, 216], "v1", "float"],
    [[220, 223], "v1", "float"],
    [[224, 226], "v1", "int"],
    [[226, 229], "v1", "float"],
    [[233, 236], "v1", "float"],
    [[240, 243], "v1", "float"],
    [[247, 250], "v1", "float"],
    [[254, 257], "v1", "float"],
    [[261, 264], "v1", "float"],
    [[268, 271], "v1", "float"],
    [[275, 277], "v1", "int"],
    [[280, 282], "v1", "symbol"],
    [[285, 287], "v1", "symbol"],
    [[290, 293], "v1", "symbol"],
    [[295, 298], "v1", "symbol"],
    [[300, 303], "v1", "symbol"],
    [[305, 308], "v1", "(pointer progress)"],
    [[310, 313], "v1", "(pointer progress)"],
    [[315, 318], "v1", "(pointer progress)"],
    [[325, 328], "v1", "(pointer progress)"],
    [[330, 333], "v1", "symbol"],
    [[334, 337], "a0", "int"],
    [[341, 344], "a0", "uint"]
  ],

  "(method 12 level)": [[151, "a0", "symbol"]],
  "(method 26 level-group)": [[[65, 96], "v0", "level"]],
  "update-sound-banks": [[[21, 52], "t0", "symbol"]],
  "(method 16 level-group)": [
    [[122, 146], "s1", "continue-point"],
    [[115, 154], "s3", "continue-point"]
  ],
  "(method 20 level)": [[[43, 45], "s3", "ramdisk-rpc-fill"]],

  "(anon-function 29 process-drawable)": [
    [[0, 99999], "s6", "process-drawable"]
  ],

  "ja-done?": [[[0, 999], "s6", "process-drawable"]],
  "ja-min?": [[[0, 999], "s6", "process-drawable"]],
  "ja-max?": [[[0, 999], "s6", "process-drawable"]],
  "ja-num-frames": [[[0, 999], "s6", "process-drawable"]],
  "ja-frame-num": [[[0, 999], "s6", "process-drawable"]],
  "ja-aframe-num": [[[0, 999], "s6", "process-drawable"]],
  "ja-aframe": [[[0, 999], "s6", "process-drawable"]],
  "ja-step": [[[0, 999], "s6", "process-drawable"]],
  "ja-channel-set!": [[[0, 999], "s6", "process-drawable"]],
  "ja-channel-push!": [[[0, 999], "s6", "process-drawable"]],
  "ja-group-size": [[[0, 999], "s6", "process-drawable"]],
  "ja-eval": [[[0, 999], "s6", "process-drawable"]],
  "ja-blend-eval": [[[0, 999], "s6", "process-drawable"]],
  "ja-post": [
    [[0, 999], "s6", "process-drawable"],
    [54, "a1", "process"]
  ],
  "transform-post": [[[0, 999], "s6", "process-drawable"]],
  "rider-trans": [[[0, 999], "s6", "process-drawable"]],
  "rider-post": [[[0, 999], "s6", "process-drawable"]],
  "pusher-post": [[[0, 999], "s6", "process-drawable"]],
  "process-drawable-delay-player": [[[0, 999], "s6", "process-drawable"]],

  "upload-generic-shrub": [
    [[3, 13], "t0", "dma-packet"],
    [[15, 26], "v1", "matrix"],
    [[31, 44], "t0", "vector4w-2"],
    [[47, 71], "t0", "dma-packet"],
    [[74, 98], "a2", "dma-packet"],
    [[101, 125], "a2", "dma-packet"],
    [[128, 152], "a2", "dma-packet"],
    [[157, 162], "a1", "dma-packet"]
  ],

  "(top-level-login task-control)": [[165, "v1", "symbol"]],

  "task-control-reset": [
    [[7, 13], "a0", "task-control"],
    [[17, 21], "a0", "task-control"]
  ],

  "(anon-function 494 task-control)": [[32, "v0", "float"]],
  "(anon-function 493 task-control)": [[32, "v0", "float"]],
  "(anon-function 480 task-control)": [[13, "v0", "float"]],
  "(anon-function 477 task-control)": [[38, "v0", "float"]],
  "(anon-function 476 task-control)": [[38, "v0", "float"]],
  "(anon-function 475 task-control)": [
    [37, "v0", "float"],
    [81, "v0", "float"]
  ],
  "(anon-function 474 task-control)": [
    [37, "v0", "float"],
    [81, "v0", "float"]
  ],
  "(anon-function 426 task-control)": [[32, "v0", "float"]],
  "(anon-function 425 task-control)": [[32, "v0", "float"]],
  "(anon-function 415 task-control)": [[32, "v0", "float"]],
  "(anon-function 414 task-control)": [[32, "v0", "float"]],
  "(anon-function 365 task-control)": [[32, "v0", "float"]],
  "(anon-function 364 task-control)": [[32, "v0", "float"]],
  "(anon-function 363 task-control)": [[32, "v0", "float"]],
  "(anon-function 362 task-control)": [[32, "v0", "float"]],
  "(anon-function 337 task-control)": [[32, "v0", "float"]],
  "(anon-function 336 task-control)": [[32, "v0", "float"]],
  "(anon-function 227 task-control)": [
    [[14, 16], "t9", "(function process event-message-block float)"]
  ],
  "(anon-function 286 task-control)": [
    [[14, 16], "t9", "(function process event-message-block float)"]
  ],
  "(anon-function 366 task-control)": [
    [[14, 16], "t9", "(function process event-message-block float)"]
  ],
  "(anon-function 367 task-control)": [
    [[14, 16], "t9", "(function process event-message-block float)"]
  ],
  "(anon-function 368 task-control)": [
    [[14, 16], "t9", "(function process event-message-block float)"]
  ],
  "(anon-function 369 task-control)": [
    [[14, 16], "t9", "(function process event-message-block float)"]
  ],
  "(anon-function 380 task-control)": [
    [[14, 16], "t9", "(function process event-message-block float)"]
  ],
  "(anon-function 383 task-control)": [
    [[14, 16], "t9", "(function process event-message-block float)"]
  ],
  "(anon-function 390 task-control)": [
    [[14, 16], "t9", "(function process event-message-block float)"]
  ],
  "(anon-function 393 task-control)": [
    [[14, 16], "t9", "(function process event-message-block float)"]
  ],
  "(anon-function 400 task-control)": [
    [[14, 16], "t9", "(function process event-message-block float)"]
  ],
  "(anon-function 403 task-control)": [
    [[14, 16], "t9", "(function process event-message-block float)"]
  ],
  "(anon-function 435 task-control)": [
    [[14, 16], "t9", "(function process event-message-block float)"]
  ],
  "(anon-function 445 task-control)": [
    [[14, 16], "t9", "(function process event-message-block float)"]
  ],
  "(anon-function 455 task-control)": [
    [[14, 16], "t9", "(function process event-message-block float)"]
  ],
  "(anon-function 38 task-control)": [[13, "v0", "float"]],
  "(anon-function 28 task-control)": [[13, "v0", "float"]],

  "(method 18 game-info)": [
    [4, "v1", "symbol"],
    [5, "v1", "level-load-info"],
    [10, "s3", "continue-point"]
  ],

  "(method 9 game-info)": [
    [
      [270, 286],
      "s2",
      "(function cpu-thread function object object object object pointer)"
    ]
  ],

  "(method 25 game-info)": [
    [4, "v1", "game-save-tag"],
    [53, "v1", "pointer"],
    [[7, 53], "v1", "game-save-tag"],
    [[72, 138], "s4", "game-save-tag"],
    [154, "s4", "pointer"],
    [[166, 205], "s4", "game-save-tag"],
    [206, "s4", "pointer"],
    [498, "s4", "pointer"],
    [207, "a1", "(pointer uint8)"],
    [[219, 220], "s4", "game-save-tag"],
    [223, "s4", "pointer"],
    [224, "a1", "(pointer uint8)"],
    [[235, 236], "s4", "game-save-tag"],
    [249, "s4", "pointer"],
    [[261, 262], "s4", "game-save-tag"],
    [275, "s4", "pointer"],
    [293, "s4", "game-save-tag"],
    [302, "s4", "pointer"],
    [303, "a2", "(pointer uint8)"],
    [315, "s4", "game-save-tag"],
    [319, "s4", "pointer"],
    [343, "v1", "(pointer uint8)"],
    [352, "v1", "(pointer uint8)"],
    [[360, 420], "s4", "game-save-tag"],
    [423, "s4", "pointer"],
    [424, "a1", "(pointer uint8)"],
    [436, "s4", "game-save-tag"],
    [440, "s4", "pointer"],
    [456, "s4", "game-save-tag"],
    [460, "s4", "pointer"],
    [476, "s4", "game-save-tag"],
    [480, "s4", "pointer"],
    [[493, 495], "s4", "game-save-tag"]
  ],

  "(method 11 game-save)": [
    [126, "v1", "pointer"],
    [213, "s4", "pointer"],
    [[74, 88], "s4", "game-save-tag"],
    [98, "s4", "pointer"],
    [107, "s4", "game-save-tag"],
    [125, "s4", "(pointer uint8)"],
    [131, "s4", "game-save-tag"],
    [155, "s4", "game-save-tag"],
    [148, "s4", "pointer"],
    [172, "s4", "pointer"],
    [179, "s4", "game-save-tag"],
    [196, "s4", "pointer"],
    [[203, 210], "s4", "game-save-tag"]
  ],

  "drawable-load": [
    [17, "s5", "drawable"],
    [18, "s5", "drawable"],
    [20, "s5", "drawable"],
    [25, "s5", "drawable"],
    [27, "s5", "drawable"]
  ],
  "art-load": [
    [9, "s5", "art"],
    [13, "s5", "art"],
    [15, "s5", "art"]
  ],
  "art-group-load-check": [
    [22, "s3", "art-group"],
    [31, "s3", "art-group"],
    [43, "s3", "art-group"],
    [50, "s3", "art-group"],
    [52, "s3", "art-group"]
  ],
  "(method 13 art-group)": [[16, "s3", "art-joint-anim"]],
  "(method 14 art-group)": [[16, "s3", "art-joint-anim"]],
  "(method 9 external-art-control)": [
    [171, "s4", "external-art-buffer"],
    [172, "s4", "external-art-buffer"],
    [173, "s4", "external-art-buffer"],
    [177, "s4", "external-art-buffer"],
    [183, "s4", "external-art-buffer"],
    [190, "s4", "external-art-buffer"],

    [233, "s4", "spool-anim"],
    [240, "s4", "spool-anim"],
    [243, "s4", "spool-anim"],
    [248, "s4", "spool-anim"],
    [249, "s4", "spool-anim"],
    [253, "s4", "spool-anim"],
    [257, "s4", "spool-anim"]
  ],

  "(method 10 external-art-control)": [[18, "v1", "spool-anim"]],

  "(method 16 external-art-control)": [
    [37, "a0", "process"],
    [17, "s5", "process-drawable"]
  ],

  "ja-play-spooled-anim": [
    [154, "a0", "process"],
    [286, "s2", "art-joint-anim"],
    [294, "s2", "art-joint-anim"],
    [295, "s2", "art-joint-anim"],
    [306, "s2", "art-joint-anim"],
    [320, "s2", "art-joint-anim"],
    [324, "s2", "art-joint-anim"]
  ],

  "(method 11 external-art-control)": [
    [127, "a0", "process"],
    [151, "a0", "process"],
    [168, "a0", "process"],
    [18, "s5", "process-drawable"]
  ],

  "debug-menu-item-var-update-display-str": [
    [[44, 49], "v1", "int"],
    [[61, 69], "v1", "int"]
  ],

  "debug-menu-item-get-max-width": [[[18, 27], "a0", "debug-menu-item-var"]],

  "debug-menu-send-msg": [
    [[3, 14], "s2", "debug-menu-item"],
    [[14, 21], "s2", "debug-menu-item-submenu"]
  ],

  "debug-menu-item-var-joypad-handler": [
    [[39, 42], "a2", "int"],
    [[40, 42], "a3", "int"],
    [41, "t9", "(function int int int int int)"],
    [200, "t9", "(function int int int int int)"],
    [138, "v1", "int"],
    [143, "v1", "int"],
    [[182, 187], "v1", "int"],
    [[182, 187], "a1", "int"],
    [[190, 194], "a0", "int"],
    [[193, 195], "v1", "int"]
  ],

  "debug-menu-find-from-template": [
    [3, "s4", "debug-menu"],
    [[4, 8], "s4", "debug-menu-item"],
    [[41, 44], "s4", "debug-menu-node"],
    [[7, 12], "s5", "debug-menu-item"],
    [23, "s5", "debug-menu-item-submenu"]
  ],

  "debug-menu-func-decode": [[[12, 14], "a0", "symbol"]],

  "dm-cam-render-float": [[[71, 72], "v0", "float"]],

  "can-hint-be-played?": [
    [[25, 28], "a0", "level-hint"] // kinda a guess, but its the only process that makes sense
  ],

  "debug-menu-rebuild": [[[4, 13], "a0", "debug-menu-item"]],

  "debug-menu-item-submenu-render": [[[39, 44], "v1", "dma-packet"]],

  "debug-menu-item-function-render": [[[46, 51], "v1", "dma-packet"]],

  "debug-menu-item-flag-render": [[[44, 49], "v1", "dma-packet"]],

  "debug-menu-render": [
    [[45, 48], "v1", "dma-packet"],
    [[106, 110], "v1", "dma-packet"]
  ],

  "debug-menu-item-var-msg": [[64, "t9", "(function int int int int int)"]],

  "calculate-basis-functions-vector!": [
    [[8, 20], "v1", "(pointer float)"],
    [[0, 60], "f1", "float"]
  ],

  "(anon-function 2 memory-usage)": [
    [[171, 415], "s5", "process-drawable"],
    [[212, 213], "v1", "collide-shape"]
  ],

  "(method 8 process-tree)": [
    [31, "v1", "symbol"],
    [6, "a3", "symbol"]
  ],

  "(method 9 align-control)": [
    [[27, 31], "t9", "(function object object object object)"]
  ],

  "(method 8 tie-fragment)": [
    [150, "a0", "(pointer int32)"],
    [[157, 160], "a0", "basic"]
  ],

  "letterbox": [[[29, 33], "v1", "dma-packet"]],

  "blackout": [[[20, 24], "v1", "dma-packet"]],

  "(method 10 external-art-control)": [[18, "v1", "pointer"]],

  "(method 15 load-state)": [
    [31, "t9", "(function int)"],
    [291, "s5", "entity-actor"],
    [370, "s3", "process-drawable"]
  ],

  "yakow-default-event-handler": [
    [27, "a0", "collide-shape"],
    [32, "a0", "collide-shape"]
  ],

  "(method 11 yakow)": [
    [184, "v1", "vector"],
    [186, "v1", "vector"],
    [189, "v1", "vector"]
  ],

  "yakow-post": [
    [114, "a0", "collide-shape-moving"],
    [130, "a0", "collide-shape-moving"]
  ],

  "raw-ray-sphere-intersect": [
    [23, "v1", "float"],
    [36, "v1", "uint"]
  ],

  "(method 0 anim-test-obj)": [
    [9, "s4", "anim-test-obj"],
    [10, "s4", "anim-test-obj"],
    [13, "s4", "anim-test-obj"],
    [15, "s4", "anim-test-obj"]
  ],

  "(method 0 anim-test-sequence)": [
    [8, "s5", "anim-test-sequence"],
    [11, "s5", "anim-test-sequence"],
    [13, "s5", "anim-test-sequence"]
  ],

  "(method 0 anim-test-seq-item)": [
    [8, "v1", "anim-test-seq-item"],
    [10, "v0", "anim-test-seq-item"],
    [11, "v0", "anim-test-seq-item"],
    [14, "v0", "anim-test-seq-item"],
    [17, "v0", "anim-test-seq-item"]
  ],

  "(method 3 anim-tester)": [
    [12, "s5", "anim-test-obj"],
    [15, "s5", "anim-test-obj"],
    [148, "s5", "anim-test-obj"],
    [150, "s5", "anim-test-obj"],
    [22, "s4", "anim-test-sequence"],
    [28, "s4", "anim-test-sequence"],
    [38, "s4", "anim-test-sequence"],
    [48, "s4", "anim-test-sequence"],
    [59, "s4", "anim-test-sequence"],
    [137, "s4", "anim-test-sequence"],
    [139, "s4", "anim-test-sequence"],
    [66, "s3", "anim-test-seq-item"],
    [70, "s3", "anim-test-seq-item"],
    [75, "s3", "anim-test-seq-item"],
    [79, "s3", "anim-test-seq-item"],
    [88, "s3", "anim-test-seq-item"],
    [94, "s3", "anim-test-seq-item"],
    [104, "s3", "anim-test-seq-item"],
    [114, "s3", "anim-test-seq-item"],
    [126, "s3", "anim-test-seq-item"],
    [128, "s3", "anim-test-seq-item"]
  ],

  "anim-test-obj-item-valid?": [
    [5, "s5", "anim-test-sequence"],
    [12, "s5", "anim-test-sequence"],
    [17, "s5", "anim-test-sequence"],
    [36, "s5", "anim-test-sequence"],
    [38, "s5", "anim-test-sequence"],
    [20, "v1", "anim-test-seq-item"],
    [26, "v1", "anim-test-seq-item"],
    [28, "v1", "anim-test-seq-item"]
  ],

  "anim-test-obj-remove-invalid": [
    [84, "v1", "anim-test-sequence"],
    [88, "v1", "anim-test-sequence"],
    [90, "v1", "anim-test-sequence"],
    [92, "v1", "anim-test-sequence"],
    [93, "v1", "anim-test-sequence"],
    [91, "a0", "anim-test-sequence"],
    [5, "s5", "anim-test-sequence"],
    [8, "s5", "anim-test-sequence"],
    [11, "s5", "anim-test-sequence"],
    [30, "s5", "anim-test-sequence"],
    [44, "s5", "anim-test-sequence"],
    [51, "s5", "anim-test-sequence"],
    [58, "s5", "anim-test-sequence"],
    [67, "s5", "anim-test-sequence"],
    [70, "s4", "anim-test-sequence"],
    [71, "s5", "anim-test-sequence"],
    [72, "s5", "anim-test-sequence"],
    [15, "s3", "anim-test-seq-item"],
    [18, "s3", "anim-test-seq-item"],
    [24, "s3", "anim-test-seq-item"],
    [31, "s3", "anim-test-seq-item"],
    [34, "s2", "anim-test-seq-item"],
    [35, "s3", "anim-test-seq-item"],
    [36, "s3", "anim-test-seq-item"],
    [61, "a0", "anim-test-seq-item"]
  ],

  "anim-tester-reset": [
    [14, "v1", "anim-test-obj"],
    [30, "v1", "anim-test-obj"],
    [33, "v1", "anim-test-obj"],
    [36, "v1", "anim-test-obj"],
    [43, "v1", "anim-test-obj"],
    [[50, 53], "v1", "anim-test-obj"]
  ],

  "anim-tester-save-all-objects": [
    [[4, 19], "gp", "anim-test-obj"],
    [17, "v1", "anim-test-obj"]
  ],

  "anim-tester-save-object-seqs": [
    [63, "s5", "anim-test-sequence"],
    [69, "s5", "anim-test-sequence"],
    [65, "s5", "anim-test-sequence"],
    [75, "s5", "anim-test-sequence"],
    [79, "s5", "anim-test-sequence"],
    [133, "s5", "anim-test-sequence"],
    [141, "s5", "anim-test-sequence"],
    [142, "v1", "anim-test-sequence"],
    [143, "s5", "anim-test-sequence"],
    [83, "s4", "anim-test-seq-item"],
    [89, "s4", "anim-test-seq-item"],
    [91, "s4", "anim-test-seq-item"],
    [92, "s4", "anim-test-seq-item"],
    [96, "s4", "anim-test-seq-item"],
    [105, "s4", "anim-test-seq-item"],
    [111, "s4", "anim-test-seq-item"],
    [120, "s4", "anim-test-seq-item"],
    [121, "v1", "anim-test-seq-item"],
    [122, "s4", "anim-test-seq-item"]
  ],

  "anim-test-obj-list-handler": [
    [25, "s5", "anim-test-obj"],
    [31, "s5", "anim-test-obj"],
    [110, "s5", "anim-test-obj"],
    [166, "s5", "anim-test-obj"],
    [112, "v1", "anim-tester"]
  ],

  "anim-test-anim-list-handler": [
    [2, "s5", "anim-test-obj"],
    [25, "s5", "anim-test-obj"],
    [65, "s5", "anim-test-obj"],
    [227, "s5", "anim-test-obj"],
    [90, "v1", "anim-test-obj"],
    [91, "v1", "anim-test-obj"],
    [100, "v1", "anim-test-obj"],
    [105, "v1", "anim-test-obj"],
    [130, "v1", "anim-test-obj"],
    [131, "v1", "anim-test-obj"],
    [140, "v1", "anim-test-obj"],
    [145, "v1", "anim-test-obj"],
    [167, "v1", "anim-test-obj"],
    [169, "v1", "anim-test-obj"],
    [171, "v1", "anim-test-obj"],
    [173, "v1", "anim-test-obj"]
  ],

  "anim-test-sequence-list-handler": [
    [2, "s5", "anim-test-sequence"],
    [25, "s5", "anim-test-sequence"],
    [31, "s5", "anim-test-sequence"],
    [71, "s5", "anim-test-sequence"],
    [231, "s5", "anim-test-sequence"],
    [96, "v1", "anim-test-sequence"],
    [97, "v1", "anim-test-sequence"],
    [106, "v1", "anim-test-sequence"],
    [111, "v1", "anim-test-sequence"],
    [136, "v1", "anim-test-sequence"],
    [137, "v1", "anim-test-sequence"],
    [146, "v1", "anim-test-sequence"],
    [151, "v1", "anim-test-sequence"]
  ],

  "anim-test-edit-sequence-list-handler": [
    [[122, 965], "s4", "anim-test-sequence"],
    [129, "v1", "glst-named-node"],
    [[128, 909], "gp", "anim-test-seq-item"],
    [380, "v0", "anim-test-obj"],
    [381, "v0", "anim-test-obj"],
    [382, "v0", "anim-test-obj"],
    [389, "v0", "anim-test-obj"],
    [483, "s3", "anim-test-seq-item"],
    [491, "s3", "anim-test-seq-item"],
    [502, "s3", "anim-test-seq-item"]
  ],

  "anim-tester-interface": [
    [[34, 48], "gp", "anim-test-obj"],
    [[95, 109], "gp", "anim-test-obj"],
    [[156, 160], "v1", "anim-test-obj"],
    [[162, 165], "v1", "anim-test-sequence"]
  ],

  "anim-tester-get-playing-item": [
    [7, "v0", "anim-test-seq-item"],
    [[5, 22], "s5", "anim-test-seq-item"],
    [21, "v0", "anim-test-seq-item"],
    [25, "v0", "anim-test-seq-item"]
  ],

  "anim-tester-add-newobj": [
    [[2, 185], "s2", "anim-test-obj"],
    [[70, 193], "s5", "anim-test-obj"],
    [149, "v1", "anim-test-sequence"],
    [154, "v1", "anim-test-sequence"],
    [160, "v1", "anim-test-sequence"],
    [164, "a0", "art-joint-anim"],
    [170, "a0", "art-joint-anim"]
  ],

  "anim-tester-start": [[20, "t9", "(function process function none)"]],

  "anim-tester-set-name": [
    [[34, 51], "s3", "anim-test-obj"],
    [[40, 63], "s5", "anim-test-sequence"]
  ],

  "anim-tester-add-sequence": [[[33, 102], "s5", "anim-test-obj"]],

  "(anon-function 11 anim-tester)": [
    [[23, 113], "s4", "anim-test-obj"],
    [[83, 338], "gp", "anim-test-sequence"],
    [[123, 187], "s4", "art-joint-anim"]
  ],

  "(method 10 bsp-header)": [
    [[51, 61], "a0", "(pointer uint128)"],
    [[51, 61], "a1", "(pointer uint128)"],
    [133, "v1", "terrain-bsp"],
    [141, "v1", "terrain-bsp"],
    [148, "v1", "terrain-bsp"],
    [5, "a0", "terrain-bsp"],
    [8, "a0", "terrain-bsp"]
  ],

  "(method 15 bsp-header)": [
    [5, "a0", "terrain-bsp"],
    [8, "a0", "terrain-bsp"]
  ],

  "bsp-camera-asm": [
    [[4, 14], "a1", "bsp-node"],
    [[0, 9], "v1", "bsp-node"],
    [[12, 16], "v1", "bsp-node"]
  ],

  "level-remap-texture": [
    [15, "t0", "(pointer int32)"],
    [21, "t0", "(pointer int32)"],
    [19, "t0", "(pointer uint64)"],
    [12, "v1", "int"]
  ],

  "sprite-add-matrix-data": [
    [[5, 15], "a2", "dma-packet"],
    [[24, 29], "a1", "matrix"],
    [[47, 57], "a2", "dma-packet"],
    [[60, 97], "a1", "matrix"],
    [[116, 129], "a1", "vector"]
  ],

  "sprite-add-frame-data": [[[8, 16], "a0", "dma-packet"]],

  "sprite-add-2d-chunk": [
    [[12, 20], "a0", "dma-packet"],
    [[45, 52], "a0", "dma-packet"],
    [[69, 76], "a0", "dma-packet"],
    [[80, 87], "v1", "dma-packet"],
    [65, "a3", "int"]
  ],

  "sprite-add-3d-chunk": [
    [[11, 19], "a0", "dma-packet"],
    [[44, 51], "a0", "dma-packet"],
    [[68, 75], "a0", "dma-packet"],
    [[79, 87], "v1", "dma-packet"],
    [65, "a3", "int"]
  ],

  "sprite-add-shadow-chunk": [
    [[11, 19], "a0", "dma-packet"],
    [[37, 44], "a0", "dma-packet"],
    [[49, 77], "a0", "(inline-array vector)"],
    [[93, 100], "a0", "dma-packet"],
    [[105, 121], "s1", "adgif-shader"],
    [[130, 138], "v1", "dma-packet"]
  ],

  "sprite-draw": [
    [[33, 37], "a0", "dma-packet"],
    [[43, 46], "a0", "gs-gif-tag"],
    [51, "a0", "(pointer gs-test)"],
    [53, "a0", "(pointer gs-reg64)"],
    [55, "a0", "(pointer gs-clamp)"],
    [57, "a0", "(pointer gs-reg64)"],
    [[78, 87], "a0", "dma-packet"],
    [[92, 97], "a0", "dma-packet"],
    [[125, 129], "a0", "dma-packet"],
    [[143, 146], "v1", "dma-packet"]
  ],

  "sprite-init-distorter": [
    [59, "a3", "uint"],
    [[3, 7], "a2", "dma-packet"],
    [[13, 16], "a2", "gs-gif-tag"],
    [21, "a2", "(pointer gs-zbuf)"],
    [23, "a2", "(pointer gs-reg64)"],
    [29, "a2", "(pointer gs-tex0)"],
    [31, "a2", "(pointer gs-reg64)"],
    [33, "a2", "(pointer gs-tex1)"],
    [35, "a2", "(pointer gs-reg64)"],
    [36, "a2", "(pointer gs-miptbp)"],
    [38, "a2", "(pointer gs-reg64)"],
    [45, "a2", "(pointer gs-clamp)"],
    [47, "a2", "(pointer gs-reg64)"],
    [49, "a2", "(pointer gs-alpha)"],
    [51, "a2", "(pointer gs-reg64)"],
    [[62, 67], "a1", "dma-packet"]
  ],

  "sprite-draw-distorters": [
    [[70, 90], "a0", "vector"],
    [72, "v1", "vector"],
    [93, "v1", "vector"],
    [96, "v1", "vector"],
    [115, "v1", "(pointer int32)"],
    [119, "a0", "(pointer int32)"],
    [124, "v1", "vector"],
    [154, "v1", "vector"],
    [[172, 189], "a1", "dma-packet"],
    [[199, 203], "a0", "dma-packet"],
    [[207, 211], "a0", "vector4w"],
    [[216, 221], "a0", "dma-packet"],
    [[248, 265], "a1", "dma-packet"],
    [[273, 277], "a1", "dma-packet"],
    [[281, 285], "a1", "vector4w"],
    [[289, 294], "v1", "dma-packet"]
  ],

  "debug-menu-make-from-template": [
    [[20, 30], "s5", "string"],
    [[31, 60], "s5", "string"],
    [[61, 71], "s5", "string"],
    [[72, 81], "s5", "string"],
    [[82, 107], "s5", "string"],
    [[108, 135], "s5", "string"],
    [[136, 152], "s5", "string"],
    [[153, 183], "s5", "string"],
    [[186, 224], "s5", "string"],
    [[225, 246], "s5", "string"],
    [[249, 321], "s5", "string"]
  ],

  "debug-menu-item-var-render": [[[94, 98], "v1", "dma-packet"]],

  "generic-add-constants": [[[8, 17], "a0", "dma-packet"]],

  "generic-init-buf": [
    [[14, 19], "a0", "dma-packet"],
    [[24, 28], "a0", "gs-gif-tag"],
    [32, "a0", "(pointer gs-test)"],
    [34, "a0", "(pointer uint64)"],
    [34, "a1", "gs-reg"],
    [35, "a0", "(pointer gs-zbuf)"],
    [37, "a0", "(pointer uint64)"],
    [37, "a1", "gs-reg"],
    [[47, 53], "a0", "dma-packet"],
    [[56, 62], "v1", "(pointer vif-tag)"],
    [[62, 66], "v1", "(pointer int32)"]
  ],

  "cam-standard-event-handler": [
    [[0, 999], "s6", "camera-slave"],
    [[16, 30], "s5", "state"],
    [41, "a0", "vector"],
    [[5, 8], "t9", "(function object)"],
    [[19, 22], "t9", "(function object)"],
    [[30, 32], "t9", "(function object)"]
  ],

  "cam-curve-pos": [[[0, 224], "s6", "camera-slave"]],

  "cam-combiner-init": [
    [[0, 999], "s6", "camera-combiner"]
  ],

  "(code cam-combiner-active)": [[[0, 999], "s6", "camera-combiner"]],

  "(event cam-combiner-active)": [
    [10, "a0", "vector"],
    [[0, 20], "s6", "camera-slave"],
    [[20, 231], "s6", "camera-combiner"],
    [[99, 127], "gp", "camera-slave"],
    [[187, 231], "gp", "camera-slave"]
  ],

  "cam-master-init": [
    [[0, 999], "s6", "camera-master"],
    [[111, 115], "t9", "(function cpu-thread function)"],
    [[139, 145], "t9", "(function cpu-thread function object object)"],
    [[163, 167], "t9", "(function object)"]
  ],

  "cam-curve-setup": [[[0, 82], "s6", "camera-slave"]],

  "(method 15 tracking-spline)": [
    [[57, 59], "a2", "vector"],
    [[57, 59], "a3", "vector"]
  ],

  "(method 16 tracking-spline)": [
    [[40, 42], "a0", "vector"],
    [[40, 42], "a1", "vector"]
  ],

  "cam-slave-init-vars": [[[0, 999], "s6", "camera-slave"]],

  "cam-slave-get-vector-with-offset": [[[52, 65], "s3", "vector"]],

  "cam-slave-go": [[[3, 6], "t9", "(function object)"]],

  "cam-slave-init": [
    [[0, 999], "s6", "camera-slave"],
    [[47, 50], "t9", "(function object object)"],
    [[54, 58], "t9", "(function object object)"]
  ],

  "update-mood-village3": [
    [[236, 245], "s0", "(array float)"],
    [245, "s0", "(array int8)"],
    [[246, 297], "s0", "(array float)"],
    [[297, 309], "s0", "(array uint8)"],
    [[309, 314], "s0", "matrix"] // TODO - there is no way this is correct lol
  ],

  "update-mood-citadel": [
    [291, "s5", "(pointer float)"],
    [298, "s5", "(pointer float)"],
    [300, "s5", "(pointer float)"],
    [304, "s5", "(pointer float)"],
    [307, "s5", "(pointer float)"],
    [318, "s5", "(pointer float)"]
  ],

  "update-mood-finalboss": [
    [40, "s4", "(pointer int64)"],
    [44, "s4", "(pointer int64)"],
    [174, "s4", "(pointer int64)"],
    [251, "s4", "(pointer int64)"],
    [255, "s4", "(pointer int64)"],
    [347, "s4", "(pointer int64)"]
  ],

  "update-mood-ogre": [
    [57, "s4", "(pointer float)"],
    [64, "s4", "(pointer float)"],
    [90, "s4", "(pointer float)"],
    [92, "s4", "(pointer float)"],
    [95, "s4", "(pointer float)"],
    [98, "s4", "(pointer float)"],
    [100, "s4", "(pointer float)"],
    [105, "s4", "(pointer float)"],
    [144, "s4", "(pointer float)"]
  ],

  "update-mood-snow": [
    [93, "s5", "vector"],
    [110, "s5", "vector"]
  ],

  "ocean-trans-add-upload-table": [
    [44, "a0", "dma-packet"],
    [46, "a0", "dma-packet"],
    [51, "a0", "dma-packet"],
    [[55, 59], "v1", "vector4w"], // TODO - very likely wrong, but it's something that has 4 int32's,
    [[87, 228], "v1", "(inline-array vector)"],
    [241, "a0", "dma-packet"],
    [243, "a0", "dma-packet"],
    [248, "a0", "dma-packet"]
  ],

  "ocean-trans-add-upload-strip": [
    [39, "a0", "dma-packet"],
    [41, "a0", "dma-packet"],
    [46, "a0", "dma-packet"],
    [[57, 61], "v1", "vector4w"], // TODO - very likely wrong, but it's something that has 4 int32's,
    [[64, 147], "v1", "(inline-array vector)"], // TODO - very likely wrong, but it's something that has 4 int32's,
    [166, "a0", "dma-packet"],
    [168, "a0", "dma-packet"],
    [173, "a0", "dma-packet"]
  ],

  "ocean-trans-add-constants": [
    [7, "a1", "dma-packet"],
    [9, "a1", "dma-packet"],
    [14, "a1", "dma-packet"],
    [[17, 46], "v1", "matrix"]
  ],

  "draw-ocean-transition": [[255, "v1", "ocean-mid-mask"]],

  "do-target-shadow": [
    [46, "v1", "collide-shape-prim"] // `event-other` from collide-shape
  ],

  "draw-string": [
    [[93, 96], "a0", "(pointer uint8)"],
    [[206, 209], "t3", "font-work"],
    [[210, 214], "t3", "font-work"],
    [[217, 221], "t3", "font-work"],
    [356, "t2", "(pointer uint64)"],
    [726, "t2", "(pointer uint64)"],
    [[68, 76], "t4", "(pointer uint32)"],
    [[239, 247], "t3", "font-work"],
    [[424, 878], "a1", "(pointer uint128)"],
    [[616, 634], "t4", "font-work"]
  ],

  "get-string-length": [[[29, 31], "a0", "(pointer uint8)"]],

  "print-game-text-scaled": [[[31, 32], "f3", "float"]],

  "print-game-text": [[[369, 372], "v1", "dma-packet"]],

  "debug-init-buffer": [
    [[11, 15], "t1", "dma-packet"],
    [[21, 24], "t1", "gs-gif-tag"],
    [28, "t1", "(pointer gs-zbuf)"],
    [30, "t1", "(pointer gs-reg64)"],
    [31, "t1", "(pointer gs-test)"],
    [33, "t1", "(pointer gs-reg64)"],
    [[39, 42], "a1", "dma-packet"]
  ],

  "display-frame-finish": [
    [[30, 35], "a1", "dma-packet"],
    [[40, 43], "a0", "dma-packet"],
    [[63, 69], "a0", "dma-packet"],
    [[78, 79], "a0", "dma-packet"],
    [79, "a0", "(pointer uint64)"]
  ],
  "(event water-vol-idle water-anim)": [
    [6, "a0", "vector"]
  ],

  "(method 22 water-anim)": [
    [25, "s3", "basic"]
  ],

  "(method 25 water-anim)": [
    [25, "v0", "(pointer float)"],
    ["_stack_", 16, "res-tag"]
  ],

  "(method 22 rigid-body-platform)": [
    [26, "f0", "float"]
  ],

  "rigid-body-platform-event-handler": [
    [28, "v1", "process-drawable"],
    [34, "v1", "float"],
    [83, "v1", "process-drawable"],
    [119, "v1", "process-drawable"],
    [125, "v1", "process-drawable"],
    [158, "v1", "vector"],
    [170, "v1", "vector"],
    [184, "v1", "(pointer handle)"],
    [213, "v1", "process-drawable"]
  ],

  "(anon-function 9 plat-eco)": [
    [23, "v1", "(state symbol none)"],
    [58, "v1", "(state symbol none)"]
  ],

  "(method 7 rigid-body-platform)": [
    [5, "v1", "int"],
    [14, "t9", "(function process-drawable int process-drawable)"]
  ],

  "(method 10 rigid-body)": [
    [50, "v1", "vector"]
  ],

  "(method 22 mud)": [
    [35, "v0", "(pointer float)"]
  ],

  "(method 11 twister)": [
    [7, "s4", "twist-joint"],
    [13, "s4", "twist-joint"],
    [26, "s4", "twist-joint"],
    [28, "s4", "twist-joint"],
    [36, "s4", "twist-joint"],
    [40, "s4", "twist-joint"],
    [47, "s4", "twist-joint"],
    [55, "s4", "twist-joint"],
    [70, "s4", "twist-joint"],
    [82, "s4", "twist-joint"]
  ],

  "(code teetertotter-launch)": [
    [11, "v1", "art-joint-anim"]
  ],

  "(code teetertotter-bend)": [
    [10, "v1", "art-joint-anim"]
  ],

  "misty-camera-view": [
    [25, "v1", "handle"]
  ],

  "(method 11 silostep)": [
    [100, "v1", "art-joint-anim"]
  ],

  "(enter plat-button-pressed sunken-elevator)": [
    [40, "v1", "village2cam"],
    [73, "v1", "village2cam"]
  ],

  "(trans plat-button-move-upward sunken-elevator)": [
    [49, "v1", "village2cam"]
  ],

  "(trans plat-button-move-downward sunken-elevator)": [
    [13, "v0", "(state sunken-elevator)"]
  ],

  "(method 27 sunken-elevator)": [
    [37, "v1", "art-joint-anim"]
  ],

  "nav-enemy-set-base-collide-sphere-collide-with": [
    [19, "v1", "collide-shape-prim-group"],
    [23, "s2", "collide-shape-prim"],
    [32, "v1", "collide-shape-prim-sphere"],
    [33, "s5", "collide-shape-prim-group"],
    [37, "v1", "collide-shape-prim-sphere"],
    [38, "s5", "collide-shape-prim-group"],
    [42, "v1", "collide-shape-prim-sphere"],
    [43, "s5", "collide-shape-prim-group"],
    [50, "s4", "collide-shape-prim-group"],
    [54, "s5", "collide-shape-prim"],
    [55, "s5", "collide-shape-prim"]
  ],

  "nav-enemy-jump-land-anim": [
    [39, "v1", "art-joint-anim"]
  ],

  "(code nav-enemy-victory nav-enemy)": [
    [27, "v1", "art-joint-anim"]
  ],
  "(code nav-enemy-notice nav-enemy)": [
    [27, "v1", "art-joint-anim"]
  ],
  "(code nav-enemy-patrol nav-enemy)": [
    [23, "v1", "art-joint-anim"],
    [105, "v1", "art-joint-anim"],
    [167, "v1", "art-joint-anim"],
    [249, "v1", "art-joint-anim"]
  ],

  "(code nav-enemy-flee nav-enemy)": [
    [27, "v1", "art-joint-anim"],
    [91, "v1", "art-joint-anim"]
  ],

  "nav-enemy-set-hit-from-direction": [
    [19, "v1", "process-drawable"]
  ],
  "(method 45 nav-enemy)": [
    [14, "v1", "process-mask"]
  ],

  "nav-enemy-default-event-handler": [
    [62, "a0", "vector"],
    [82, "a0", "vector"]
  ],

  "(method 7 nav-enemy)": [
    [5, "v1", "int"],
    [10, "v1", "int"],
    [19, "t9", "(function process-drawable int none)"]
  ],

  "(enter nav-enemy-patrol nav-enemy)": [
    [8, "v1", "int"]
  ],

  "(code nav-enemy-fuel-cell nav-enemy)": [
    [31, "v1", "int"]
  ],

  "(method 16 level)": [
    [252, "v1", "(pointer uint128)"],
    [253, "a1", "(pointer uint128)"],
    [255, "a0", "(pointer uint128)"],
    [208, "s2", "(pointer uint8)"],
    [209, "s2", "(pointer uint8)"],
    [210, "s1", "(pointer uint8)"],
    [217, "s2", "(pointer uint8)"],
    [218, "s1", "(pointer uint8)"],
    [79, "a0", "(pointer uint128)"],
    [80, "v1", "(pointer uint128)"],
    [257, "v1", "(pointer uint16)"],
    [222, "s2", "(pointer uint8)"],
    [161, "s1", "(pointer uint128)"],
    [140, "s1", "(pointer uint128)"]
  ],

  "unpack-comp-huf": [
    [[21, 23], "t3", "(pointer uint16)"]
  ],

  "(method 9 merc-fragment)": [
    [[13,161], "s3", "adgif-shader"]
  ],

  "(method 9 merc-effect)": [
    [49, "s4", "pointer"],
    [50, "s5", "pointer"],
    [[0, 49], "s4", "merc-fragment"],
    [[0, 50], "s5", "merc-fragment-control"]
  ],

  "merc-vu1-initialize-chain": [
    [[19, 47], "s5", "merc-vu1-low-mem"],
    [58, "gp", "(inline-array dma-packet)"],
    [[12, 18], "gp", "(pointer vif-tag)"]
  ],

  "merc-vu1-init-buffer":[
    [[27, 31], "a0", "dma-packet"],
    [[37, 40], "a0", "gs-gif-tag"],
    [44, "a0", "(pointer gs-test)"],
    [46, "a0", "(pointer gs-reg64)"],
    [[55, 58], "v1", "dma-packet"]
  ],

  "(method 8 merc-ctrl)": [
    [46, "s2", "pointer"], // was merc-fragment-control
    [[22, 45], "s2", "merc-fragment-control"],
    [[89, 93], "a1", "merc-blend-ctrl"],
    [103, "a1", "pointer"]
  ],

  "merc-edge-stats": [
    [[33, 35], "v1", "merc-ctrl"]
  ],

  "(method 9 screen-filter)": [
    [[23, 26], "v1", "dma-packet"]
  ],

  "(method 48 mayor)": [
    [32, "a0", "int"]
  ],

  "(method 43 mayor)": [
    [19, "v1", "float"]
  ],

  "(post idle mayor)": [
    [4, "t9", "(function none)"]
  ],

  "(method 43 bird-lady)": [
    [19, "v1", "float"]
  ],

  "muse-to-idle": [
    [57, "v1", "muse"]
  ],

  "(method 32 sculptor)": [
    [87, "v1", "muse"]
  ],

  "(method 43 sculptor)": [
    [19, "v1", "float"]
  ],

  "(code idle sculptor)": [
    [71, "v1", "art-joint-anim"],
    [135, "v1", "art-joint-anim"],
    [184, "v1", "float"],
    [204, "v1", "art-joint-anim"],
    [255, "v1", "float"],
    [269, "v1", "art-joint-anim"],
    [319, "v1", "art-joint-anim"],
    [369, "v1", "art-joint-anim"],
    [421, "v1", "art-joint-anim"],
    [470, "v1", "float"],
    [490, "v1", "art-joint-anim"],
    [543, "v1", "art-joint-anim"],
    [593, "v1", "art-joint-anim"],
    [643, "v1", "art-joint-anim"],
    [698, "v1", "float"],
    [718, "v1", "art-joint-anim"],
    [769, "v1", "float"],
    [785, "v1", "art-joint-anim"],
    [836, "v1", "art-joint-anim"],
    [886, "v1", "art-joint-anim"],
    [936, "v1", "art-joint-anim"]
  ],

  "(method 43 geologist)": [
    [19, "v1", "float"]
  ],

  "(anon-function 3 oracle)": [
    [11, "v1", "collide-shape"]
  ],

  "(method 43 farmer)": [
    [19, "v1", "float"]
  ],

  "(method 43 explorer)": [
    [19, "v1", "float"]
  ],

  "(code idle explorer)": [
    [36, "v1", "float"],
    [56, "v1", "art-joint-anim"],
    [107, "v1", "float"],
    [123, "v1", "art-joint-anim"],
    [180, "v1", "float"],
    [200, "v1", "float"],
    [216, "v1", "art-joint-anim"],
    [273, "v1", "float"],
    [347, "v1", "float"],
    [363, "v1", "art-joint-anim"],
    [420, "v1", "float"],
    [500, "v1", "art-joint-anim"],
    [542, "v1", "art-joint-anim"],
    [599, "v1", "float"],
    [621, "v1", "art-joint-anim"],
    [678, "v1", "float"],
    [761, "v1", "float"],
    [783, "v1", "art-joint-anim"]
  ],

  "(method 32 assistant)": [
    [39, "v1", "float"]
  ],

  "(method 43 assistant)": [
    [19, "v1", "float"]
  ],

  "(code idle assistant)": [
    [35, "v1", "float"],
    [114, "v1", "float"],
    [130, "v1", "art-joint-anim"],
    [207, "v1", "float"],
    [376, "v1", "art-joint-anim"],
    [415, "v1", "float"],
    [431, "v1", "art-joint-anim"],
    [482, "v1", "art-joint-anim"],
    [530, "v1", "float"],
    [549, "v1", "art-joint-anim"],
    [602, "v1", "art-joint-anim"]
  ],

  "check-drop-level-assistant": [
    [17, "v1", "float"]
  ],

  "(method 32 sage)": [
    [76, "v1", "float"],
    [262, "v1", "assistant"]
  ],

  "(method 43 sage)": [
    [19, "v1", "float"]
  ],

  "(code idle sage)": [
    [35, "v1", "float"],
    [155, "v1", "art-joint-anim"]
  ],

  "(method 43 gambler)": [
    [19, "v1", "float"]
  ],

  "(code idle gambler)": [
    [93, "v1", "float"]
  ],

  "(method 32 warrior)": [
    [76, "v1", "handle"]
  ],

  "(method 43 warrior)": [
    [19, "v1", "float"]
  ],

  "(method 32 minershort)": [
    [44, "v1", "float"],
    [112, "v1", "float"]
  ],

  "(method 43 minershort)": [
    [19, "v1", "float"]
  ],

  "(method 33 progress)": [
    [30, "t9", "(function process function object object object object object)"],
    [159, "t9", "(function process function object object object object object)"],
    [288, "t9", "(function process function object object object object object)"],
    [417, "t9", "(function process function object object object object object)"],
    [546, "t9", "(function process function object object object object object)"],
    [675, "t9", "(function process function object object object object object)"],
    [35, "a0", "manipy"],
    [38, "v1", "manipy"],
    [50, "v1", "manipy"],
    [98, "v1", "manipy"],
    [164, "a0", "manipy"],
    [167, "v1", "manipy"],
    [179, "v1", "manipy"],
    [227, "v1", "manipy"],
    [293, "a0", "manipy"],
    [296, "v1", "manipy"],
    [308, "v1", "manipy"],
    [356, "v1", "manipy"],
    [422, "a0", "manipy"],
    [425, "v1", "manipy"],
    [437, "v1", "manipy"],
    [485, "v1", "manipy"],
    [551, "a0", "manipy"],
    [554, "v1", "manipy"],
    [566, "v1", "manipy"],
    [614, "v1", "manipy"],
    [680, "a0", "manipy"],
    [683, "v1", "manipy"],
    [695, "v1", "manipy"],
    [743, "v1", "manipy"]
  ],

  "fuel-cell-progress-hud-orbit-callback": [
    [[0, 199], "s5", "progress"],
    [4, "f0", "float"]
  ],

  "(method 7 progress)": [
    [16, "a2", "pointer"]
  ],

  "(method 17 progress)": [
    [[466, 471], "v1", "dma-packet"],
    [[154, 159], "v1", "dma-packet"]
  ],

  "(post progress-debug)": [
    [[61, 66], "v1", "dma-packet"],
    [[108, 113], "v1", "dma-packet"],
    [[153, 158], "v1", "dma-packet"],
    [[198, 203], "v1", "dma-packet"]
  ],

  "(method 23 progress)": [
    [103, "v1", "float"]
  ],

  "(post progress-normal)": [
    [416, "a0", "float"]
  ],

  "(method 53 progress)": [
    [[0, 999], "gp", "progress-screen"]
  ],
  "(method 35 progress)": [[38, "s4", "game-text-id"]],
  "(method 43 progress)": [[45, "s4", "game-text-id"]],
  "(method 38 progress)": [[58, "a1", "game-text-id"]],

  "draw-percent-bar": [
    [[33, 38], "v1", "dma-packet"]
  ],

  "(method 11 fact-info-target)": [
    [135, "v1", "target"],
    [148, "v1", "collide-shape"],
    [258, "v1", "target"],
    [272, "v1", "target"],
    [287, "v1", "target"],
    [298, "v1", "target"]
  ],

  "(method 7 process)": [
    [[120, 124], "a0", "basic"],
    [[127, 130], "a0", "basic"],
    [47, "v1", "connection"],
    [57, "v1", "connection"],
    [[47, 88], "v1", "connection"]
  ],

  "(anon-function 7 game-info)": [
      [2, "v1", "collide-shape"]
  ],

  "(method 24 game-info)": [
    [112, "s3", "pointer"],
    [[113, 165], "a0", "game-save-tag"],
    [[148, 166], "s2", "game-save-tag"],
    [[148, 168], "s4", "game-save-tag"],
    [[171, 222], "a0", "game-save-tag"],
    [[234, 241], "a0", "game-save-tag"],
    [[253, 276], "a0", "game-save-tag"],
    [[283, 302], "a0", "game-save-tag"],
    [[319, 325], "a1", "game-save-tag"],
    [[342, 348], "a1", "game-save-tag"],
    [[395, 468], "a0", "game-save-tag"],
    [[480, 488], "a0", "game-save-tag"],
    [[500, 506], "a0", "game-save-tag"],
    [[521, 528], "a0", "game-save-tag"],
    [[543, 650], "a0", "game-save-tag"],
    // [329, "a0", "pointer"],
    // [338, "a0", "pointer"],
    // [[173, 230], "a0", "game-save-tag"],
     [252, "a0", "(pointer int32)"],
    [654, "a0", "pointer"]
  ],

  "auto-save-post":[
    [138, "t9", "(function object string object none)"]
  ],

  "target-compute-pole": [
    [12, "s4", "swingpole"],
    [21, "s4", "swingpole"],
    [24, "s4", "swingpole"],
    [30, "s4", "swingpole"],
    [33, "s4", "swingpole"],
    [76, "s4", "swingpole"],
    [85, "s4", "swingpole"],
    [87, "s4", "swingpole"]
  ],

  "(method 10 target)": [
    [[10, 13], "t9", "(function process-drawable none)"]
  ],

  "draw-history": [
    [[99, 101], "v1", "int"]
  ],

  "(method 9 attack-info)": [
    [82, "v1", "process-drawable"],
    [87, "s3", "process-drawable"],
    [89, "v1", "process-drawable"],
    [118, "a0", "process-drawable"]
  ],

  "ground-tween-update": [
    [16, "f1", "float"],
    [20, "f2", "float"],
    [34, "f0", "float"],
    [38, "f1", "float"]
  ],

  "(method 32 evilbro)": [
    [20, "v1", "handle"]
  ],

  "(code idle evilbro)": [
    [27, "v1", "art-joint-anim"],
    [84, "v1", "float"],
    [171, "v1", "float"]
  ],

  "all-texture-tweak-adjust": [
    [[35, 44], "s0", "adgif-shader"]
  ],

  "build-instance-list": [
    [30, "v1", "drawable-tree-instance-shrub"],
    [61, "v1", "drawable-tree-instance-tie"]
  ],

  "(anon-function 82 default-menu)": [
    [[12, 25], "s4", "texture-id"],
    [36, "s5", "adgif-shader"]
  ],

  "(anon-function 79 default-menu)": [
    [[3, 13], "v1", "texture-id"],
    [[20, 28], "a1", "adgif-shader"],
    [33, "v1", "texture-id"],
    [41, "v1", "adgif-shader"]
  ],

  "(anon-function 78 default-menu)": [
    [[2, 13], "v1", "texture-id"],
    [[20, 29], "a1", "adgif-shader"],
    [34, "v1", "texture-id"],
    [42, "v1", "adgif-shader"]
  ],

  "(anon-function 77 default-menu)": [
    [[3, 13], "v1", "texture-id"],
    [[20, 28], "a1", "adgif-shader"],
    [33, "v1", "texture-id"],
    [41, "v1", "adgif-shader"]
  ],

  "(anon-function 76 default-menu)": [
    [[3, 13], "v1", "texture-id"],
    [[20, 28], "a1", "adgif-shader"],
    [33, "v1", "texture-id"],
    [41, "v1", "adgif-shader"]
  ],

  "(anon-function 75 default-menu)": [
    [[3, 13], "v1", "texture-id"],
    [[20, 28], "a1", "adgif-shader"],
    [33, "v1", "texture-id"],
    [41, "v1", "adgif-shader"]
  ],

  "(anon-function 74 default-menu)": [
    [[2, 13], "v1", "texture-id"],
    [[20, 29], "a1", "adgif-shader"],
    [34, "v1", "texture-id"],
    [42, "v1", "adgif-shader"]
  ],

  "(anon-function 73 default-menu)": [
    [[3, 13], "v1", "texture-id"],
    [[20, 28], "a1", "adgif-shader"],
    [33, "v1", "texture-id"],
    [41, "v1", "adgif-shader"]
  ],

  "(anon-function 72 default-menu)": [
    [[3, 13], "v1", "texture-id"],
    [[20, 28], "a1", "adgif-shader"],
    [33, "v1", "texture-id"],
    [41, "v1", "adgif-shader"]
  ],

  "(anon-function 71 default-menu)": [
    [[3, 13], "v1", "texture-id"],
    [[20, 28], "a1", "adgif-shader"],
    [33, "v1", "texture-id"],
    [41, "v1", "adgif-shader"]
  ],

  "(anon-function 70 default-menu)": [
    [[2, 13], "v1", "texture-id"],
    [[20, 29], "a1", "adgif-shader"],
    [34, "v1", "texture-id"],
    [42, "v1", "adgif-shader"]
  ],

  "(anon-function 69 default-menu)": [
    [[3, 13], "v1", "texture-id"],
    [[20, 28], "a1", "adgif-shader"],
    [33, "v1", "texture-id"],
    [41, "v1", "adgif-shader"]
  ],

  "(anon-function 68 default-menu)": [
    [[3, 13], "v1", "texture-id"],
    [[20, 28], "a1", "adgif-shader"],
    [33, "v1", "texture-id"],
    [41, "v1", "adgif-shader"]
  ],

  "(anon-function 67 default-menu)": [
    [[3, 13], "v1", "texture-id"],
    [[20, 28], "a1", "adgif-shader"],
    [33, "v1", "texture-id"],
    [41, "v1", "adgif-shader"]
  ],

  "(anon-function 66 default-menu)": [
    [[3, 13], "v1", "texture-id"],
    [[20, 28], "a1", "adgif-shader"],
    [33, "v1", "texture-id"],
    [41, "v1", "adgif-shader"]
  ],

  "(anon-function 65 default-menu)": [
    [[3, 13], "v1", "texture-id"],
    [[20, 28], "a1", "adgif-shader"],
    [33, "v1", "texture-id"],
    [41, "v1", "adgif-shader"]
  ],

  "(anon-function 64 default-menu)": [
    [[2, 13], "v1", "texture-id"],
    [[20, 29], "a1", "adgif-shader"],
    [34, "v1", "texture-id"],
    [42, "v1", "adgif-shader"]
  ],

  "(anon-function 63 default-menu)": [
    [[2, 13], "v1", "texture-id"],
    [[20, 29], "a1", "adgif-shader"],
    [34, "v1", "texture-id"],
    [42, "v1", "adgif-shader"]
  ],

  "build-continue-menu": [
    [4, "v1", "symbol"],
    [[5, 15], "v1", "level-load-info"]
  ],

  "(method 26 basebutton)": [
    [31, "v1", "art-joint-anim"]
  ],

  "debug-menu-item-var-make-float": [
    [30, "t9", "(function int debug-menu-msg float float int)"]
  ],

  "entity-remap-names": [
    [33, "a1", "int"],
    [39, "a2", "int"]
  ],

  "process-status-bits": [
    [[15, 59], "s3", "process-drawable"]
  ],

  "(method 13 level-group)": [
    [[56, 61], "a0", "entity-actor"]
  ],

  "(method 24 entity)": [
    [[39, 45], "a0", "entity-actor"]
  ],

  "(method 23 level-group)": [
    [53, "a0", "entity-actor"],
    [57, "v1", "entity-actor"],
    [[29, 31], "v0", "(inline-array vector)"]
  ],

  "(method 24 level-group)": [
    [51, "v1", "entity-actor"],
    [[55, 57], "s1", "(inline-array vector)"]
  ],

  "init-entity": [
    [31, "t9", "(function process function process entity none)"]
  ],

  "(method 19 bsp-header)": [
    [[53, 63], "s2", "process"],
    [74, "s2", "part-tracker"],
    [[104, 122], "v1", "process-drawable"],
    [[129, 148], "v1", "process-drawable"],
    [[123, 127], "a0", "process-drawable"]
  ],

  "(method 3 entity)": [
    [7, "t9", "(function entity entity)"]
  ],

  "(method 3 entity-actor)": [
    [7, "t9", "(function entity-actor entity-actor)"]
  ],

  "(method 14 level-group)": [
    [[54, 164], "s1", "process-drawable"],
    [[319, 342], "s0", "process-drawable"],
    [368, "v1", "(pointer process-drawable)"],
    [[384, 494], "s5", "process-drawable"]
  ],

  "(method 22 level-group)": [
    [[28, 30], "v0", "(inline-array vector)"]
  ],

  "expand-vis-box-with-point": [
    [10, "v0", "(inline-array vector)"]
  ],

  "(method 28 entity-ambient)": [
    [79, "v1", "int"]
  ],

  "(method 27 entity-ambient)": [
    [[15, 250], "s5", "symbol"]
  ],

  "time-of-day-update": [
    [[0, 999], "s6", "time-of-day-proc"]
  ],

  "(anon-function 10 time-of-day)": [
    [[0, 999], "s6", "time-of-day-proc"]
  ],

  "init-time-of-day": [
    [[0, 999], "s6", "time-of-day-proc"],
    [[51, 54], "t9", "(function object object object)"]
  ],

  "start-time-of-day": [
    [[20, 23], "t9", "(function process function object)"]
  ],

  "cam-master-effect": [
    [[0, 999], "s6", "camera-master"]
  ],

  "birth-func-vector-orient": [
    [[7, 24], "s3", "sprite-vec-data-2d"]
  ],

  "process-drawable-burn-effect": [
    [28, "a0", "process-drawable"],
    [105, "v1", "process-drawable"],
    [49, "a0", "process-drawable"],
    [64, "a0", "process-drawable"]
  ],

  "process-drawable-random-point!": [
    [[28, 40], "s4", "collide-shape"]
  ],

  "(anon-function 0 dark-eco-pool)": [
    [2, "v1", "state"]
  ],

  "(method 25 dark-eco-pool)": [
    [22, "t9", "(function res-lump symbol symbol float structure (pointer res-tag) pointer object)"]
  ],

  "(top-level-login beach-rocks)": [
    [78, "v1", "state"]
  ],

  "(method 7 beach-rock)": [
    [5, "v1", "int"],
    [10, "v1", "int"],
    [19, "t9", "(function process-drawable int none)"]
  ],

  "(method 10 beach-rock)": [
    [21, "t9", "(function process-drawable none)"]
  ],

  "(code falling beach-rock)": [
    [138, "gp", "handle"],
    [150, "gp", "handle"],
    [[158, 165], "s5", "handle"]
  ],

  "(method 11 beach-rock)": [
    [77, "v1", "int"]
  ],

  "(anon-function 27 projectiles)": [
    [27, "s4", "collide-shape"],
    [36, "s4", "collide-shape"]
  ],

  "projectile-update-velocity-space-wars": [
    [60, "a0", "target"]
  ],

  "projectile-init-by-other": [
    [70, "v1", "process-drawable"],
    [77, "v1", "process-drawable"]
  ],

  "(method 24 projectile-yellow)": [
    [[81, 999], "s5", "sound-rpc-set-param"],
    [99, "gp", "process-drawable"],
    [102, "gp", "process-drawable"]
  ],

  "(method 28 projectile-yellow)": [
    [26, "a0", "target"],
    [118, "a1", "target"]
  ],

  "(method 27 projectile-blue)": [
    [51, "v1", "process-mask"],
    [87, "v1", "process-drawable"]
  ],

  "spawn-projectile-blue": [
    [69, "s2", "(function process function object object object object object object)"]
  ],

  "(method 28 projectile-blue)": [
    [27, "v1", "process-drawable"]
  ],

  "(method 27 projectile-yellow)": [
    [70, "v1", "process-mask"]
  ],

  "manipy-init": [[143, "a0", "collide-shape"]],

  "forall-particles-with-key-runner": [
    [32, "s3", "(inline-array sparticle-cpuinfo)"],
    [42, "s3", "(inline-array sparticle-cpuinfo)"]
  ],

  "(trans plat-button-move-downward jungle-elevator)": [
    [11, "v0", "(state plat-button)"]
  ],

  "(code plat-button-at-end jungle-elevator)": [
    [43, "t9", "(function none :behavior plat-button)"]
  ],

  "(code bouncer-fire)": [
    [17, "v1", "art-joint-anim"]
  ],

  "(method 39 hopper)": [
    [16, "t9", "(function nav-enemy none)"]
  ],

  "(code nav-enemy-idle hopper)": [
    [16, "v1", "art-joint-anim"],
    [70, "v1", "art-joint-anim"]
  ],

  "(code nav-enemy-patrol hopper)": [
    [34, "v1", "art-joint-anim"],
    [105, "v1", "art-joint-anim"]
  ],

  "(code nav-enemy-chase hopper)": [
    [34, "v1", "art-joint-anim"],
    [105, "v1", "art-joint-anim"]
  ],

  "(method 39 junglefish)": [
    [12, "t9", "(function nav-enemy none)"]
  ],

  "(code nav-enemy-patrol junglefish)": [
    [27, "v1", "art-joint-anim"],
    [107, "v1", "art-joint-anim"],
    [169, "v1", "art-joint-anim"],
    [251, "v1", "art-joint-anim"]
  ],

  "(code nav-enemy-attack junglefish)": [
    [14, "v1", "art-joint-anim"]
  ],

  "(code nav-enemy-victory junglefish)": [
    [14, "v1", "art-joint-anim"],
    [64, "v1", "art-joint-anim"]
  ],

  "(method 32 sequenceB)": [
    [177, "s3", "babak"],
    [186, "s3", "babak"],
    [236, "s3", "babak"],
    [245, "s3", "babak"]
  ],

  "(event play-anim sequenceB)": [
    [98, "gp", "evilbro"],
    [107, "gp", "evilbro"],
    [289, "gp", "evilsis"],
    [298, "gp", "evilsis"]
  ],

  "sequenceC-can-trans-hook": [
    [12, "v1", "process-taskable"]
  ],

  "(anon-function 7 sidekick-human)": [
    [2, "v1", "process-taskable"],
    [10, "v1", "process-taskable"]
  ],

  "(code idle assistant-firecanyon)": [
    [33, "v1", "float"],
    [55, "v1", "float"],
    [139, "v1", "float"],
    [157, "v1", "art-joint-anim"],
    [213, "v1", "float"],
    [295, "v1", "art-joint-anim"],
    [343, "v1", "float"],
    [424, "v1", "float"],
    [446, "v1", "float"],
    [530, "v1", "float"],
    [548, "v1", "art-joint-anim"],
    [604, "v1", "float"],
    [686, "v1", "art-joint-anim"],
    [734, "v1", "float"],
    [756, "v1", "float"]
  ],

  "(method 32 sage-bluehut)": [
    [44, "v1", "float"],
    [63, "s5", "assistant-bluehut"]
  ],

  "(method 47 sage-bluehut)": [
    [18, "gp", "assistant-bluehut"],
    [23, "gp", "assistant-bluehut"]
  ],

  "(method 43 sage-bluehut)": [
    [19, "v1", "float"]
  ],

  "(code idle sage-bluehut)": [
    [34, "v1", "float"],
    [137, "v1", "art-joint-anim"]
  ],

  "(code idle flutflut-bluehut)": [
    [33, "v1", "float"],
    [187, "v1", "art-joint-anim"],
    [243, "v1", "float"],
    [329, "v1", "art-joint-anim"]
  ],

  "(method 39 sharkey)": [
    [71, "t9", "(function nav-enemy none)"]
  ],

  "(code nav-enemy-patrol sharkey)": [
    [27, "v1", "art-joint-anim"]
  ],

  "(code nav-enemy-attack sharkey)": [
    [144, "v1", "art-joint-anim"]
  ],

  "(code nav-enemy-chase sharkey)": [
    [40, "v1", "art-joint-anim"]
  ],

  "(code nav-enemy-stop-chase sharkey)": [
    [22, "v1", "art-joint-anim"]
  ],

  "(code nav-enemy-victory sharkey)": [
    [24, "v1", "art-joint-anim"]
  ],

  "(code nav-enemy-chase lurkercrab)": [
    [17, "v1", "art-joint-anim"],
    [338, "v1", "art-joint-anim"],
    [388, "v1", "art-joint-anim"]
  ],

  "(code nav-enemy-patrol lurkercrab)": [
    [21, "v1", "art-joint-anim"],
    [77, "v1", "art-joint-anim"],
    [191, "v1", "art-joint-anim"]
  ],

  "(code nav-enemy-notice lurkerpuppy)": [
    [24, "v1", "art-joint-anim"]
  ],

  "(code nav-enemy-victory lurkerpuppy)": [
    [20, "v1", "art-joint-anim"]
  ],

  "(code nav-enemy-give-up lurkerpuppy)": [
    [18, "v1", "art-joint-anim"],
    [76, "v1", "art-joint-anim"]
  ],

  "(code nav-enemy-chase lurkerpuppy)": [
    [25, "v1", "art-joint-anim"],
    [111, "v1", "art-joint-anim"]
  ],

  "static-screen-init-by-other": [
    [32, "s3", "sparticle-launch-group"],
    [35, "s3", "sparticle-launch-group"]
  ],

  "(code target-demo)": [
    [66, "v1", "handle"],
    [69, "v1", "handle"],
    [96, "v1", "handle"],
    [99, "v1", "handle"],
    [126, "v1", "handle"],
    [163, "v1", "handle"],
    [196, "v1", "handle"],
    [229, "v1", "handle"],
    [262, "v1", "handle"],
    [293, "v1", "handle"],
    [323, "v1", "handle"],
    [357, "v1", "handle"],
    [390, "v1", "handle"],
    [423, "v1", "handle"],
    [456, "v1", "handle"],
    [487, "v1", "handle"],
    [518, "v1", "handle"],
    [548, "v1", "handle"],
    [578, "v1", "handle"],
    [129, "v1", "handle"],
    [166, "v1", "handle"],
    [199, "v1", "handle"],
    [232, "v1", "handle"],
    [261, "v1", "handle"],
    [265, "v1", "handle"],
    [296, "v1", "handle"],
    [298, "v1", "handle"],
    [326, "v1", "handle"],
    [360, "v1", "handle"],
    [393, "v1", "handle"],
    [426, "v1", "handle"],
    [459, "v1", "handle"],
    [490, "v1", "handle"],
    [521, "v1", "handle"],
    [551, "v1", "handle"],
    [581, "v1", "handle"]
  ],

  "target-has-all-the-cells?": [
    [17, "v1", "float"]
  ],

  "(code open final-door)": [
    [13, "v1", "art-joint-anim"],
    [66, "v1", "art-joint-anim"]
  ],

  "(code idle powercellalt)": [
    [8, "a1", "process-drawable"]
  ],

  "(code target-final-door)": [
    [85, "gp", "handle"],
    [105, "gp", "handle"],
    [117, "gp", "handle"],
    [133, "s1", "process-drawable"],
    [200, "s1", "process-drawable"]
  ],

  "(event open final-door)": [
    [4, "v1", "float"],
    [6, "v1", "float"]
  ],

  "(code nav-enemy-chase aphid)": [
    [42, "v1", "art-joint-anim"],
    [168, "v1", "art-joint-anim"]
  ],

  "(code nav-enemy-stare aphid)": [
    [34, "v1", "art-joint-anim"],
    [160, "v1", "art-joint-anim"]
  ],

  "(code nav-enemy-give-up aphid)": [
    [43, "v1", "art-joint-anim"],
    [101, "v1", "art-joint-anim"]
  ],

  "voicebox-track": [
    [4, "a0", "target"]
  ],

  "(method 27 plat-button)": [
    [37, "v1", "art-joint-anim"]
  ],

  "(method 11 plat-button)": [
    [17, "v1", "vector"]
  ],

  "(trans plat-button-move-downward plat-button)": [
    [[92, 999], "gp", "sound-rpc-set-param"]
  ],

  "(trans plat-button-move-upward plat-button)": [
    [[92, 999], "gp", "sound-rpc-set-param"]
  ],

  "(anon-function 7 plat-eco)": [
    [22, "v1", "target"]
  ],

  "drop-plat-set-fade": [
    [7, "v1", "process-drawable"]
  ],

  "(code drop-plat-spawn)": [
    [3, "v1", "process-drawable"]
  ],

  "(code drop-plat-rise)": [
    [10, "v1", "process-drawable"],
    [24, "v1", "process-drawable"],
    [45, "v1", "process-drawable"],
    [85, "v1", "process-drawable"]
  ],

  "(post drop-plat-rise)": [
    [12, "v1", "process-drawable"]
  ],

  "(code drop-plat-drop)": [
    [2, "v1", "process-drawable"],
    [85, "v1", "process-drawable"]
  ],

  "(post drop-plat-drop)": [
    [12, "v1", "process-drawable"]
  ],

  "drop-plat-init-by-other": [
    [22, "v1", "process-drawable"]
  ],

  "citb-drop-plat-drop-children": [
    [[23,29], "a0", "drop-plat"]
  ],

  "citb-drop-plat-spawn-children": [
    [98, "t9", "(function process function vector uint uint int)"]
  ],

  "(method 11 citb-drop-plat)": [
    [24, "v1", "(pointer int32)"],
    [26, "v1", "(pointer int32)"]
  ],

  "(code plat-flip-idle)": [
    [62, "v1", "art-joint-anim"],
    [91, "v1", "art-joint-anim"],
    [132, "v1", "art-joint-anim"]
  ],

  "(method 11 plat-flip)": [
    ["_stack_", 16, "res-tag"],
    ["_stack_", 32, "res-tag"],
    ["_stack_", 48, "res-tag"],
    [147, "v1", "(pointer float)"],
    [192, "v1", "(pointer float)"]
  ],

  "(method 27 square-platform)": [
    [29, "a0", "water-vol"]
  ],

  "(method 27 wedge-plat)": [
    [4, "v1", "process-drawable"],
    [10, "f0", "float"],
    [40, "f26", "float"],
    [50, "f26", "float"]
  ],

  "(method 27 wedge-plat-outer)": [
    [4, "v1", "process-drawable"],
    [10, "f0", "float"],
    [40, "f26", "float"],
    [50, "f26", "float"]
  ],

<<<<<<< HEAD
  "forall-particles-runner": [
    [[19,28], "s4", "sparticle-cpuinfo"],
    [34, "s4", "pointer"],
    [35, "s3", "pointer"]
  ],

  "(method 2 sparticle-cpuinfo)": [
    [14, "f0", "float"]
  ],

  "sp-kill-particle": [
    [7, "a1", "uint"],
    [7, "v1", "uint"]
  ],

  "sparticle-track-root":[
    [2, "v1", "process-drawable"]
  ],

  "sparticle-track-root-prim":[
    [2, "v1", "process-drawable"],
    [3, "v1", "collide-shape"]
  ],

  "sp-orbiter":[
    [[73, 82], "v1", "sprite-vec-data-2d"]
  ],

=======
  "(code plunger-lurker-plunge)": [
    [[76, 299], "s5", "othercam"],
    [80, "gp", "handle"],
    [88, "gp", "handle"],
    [109, "gp", "handle"],
    [176, "gp", "handle"],
    [151, "gp", "handle"],
    [164, "gp", "handle"],
    [188, "gp", "handle"]
  ],

  "(code plunger-lurker-flee)": [
    [10, "v1", "art-joint-anim"],
    [60, "v1", "art-joint-anim"]
  ],

  "(code plunger-lurker-idle)": [
    [10, "v1", "art-joint-anim"]
  ],

  "(code flying-lurker-idle)": [
    [92, "v1", "art-joint-anim"]
  ],

  "(code flying-lurker-fly)": [
    [56, "v1", "art-joint-anim"],
    [110, "v1", "float"]
  ],

  "(code flying-lurker-start)": [
    [36, "v1", "float"]
  ],

  "(method 18 collide-cache)": [
    [44, "v1", "collide-shape-prim-sphere"],
    [16, "s3", "collide-cache-prim"],
    [21, "s3", "collide-cache-prim"],
    [25, "s3", "collide-cache-prim"],
    [43, "s3", "collide-cache-prim"],
    [62, "s3", "(inline-array collide-cache-prim)"]
  ],

  "flying-lurker-play-intro": [
    [[106, 299], "s5", "othercam"],
    [110, "gp", "handle"],
    [118, "gp", "handle"],
    [139, "gp", "handle"],
    [160, "gp", "handle"],
    [173, "gp", "handle"],
    [207, "gp", "handle"],
    [219, "gp", "handle"]
  ],

  "clone-anim-once": [
    [[19, 73], "s5", "process-drawable"],
    [50, "s4", "collide-shape"],
    [109, "v1", "manipy"]
  ],

  "level-hint-task-process": [
    ["_stack_", 16, "res-tag"]
  ],

  "kill-current-level-hint": [
    [[13, 33], "s4", "level-hint"]
  ],

  "level-hint-init-by-other": [
    [[54, 75], "a0", "string"],
    [93, "a0", "string"]
  ],

  "(method 17 drawable-inline-array-ambient)": [
    [1, "v1", "drawable-ambient"],
    [4, "v1", "drawable-ambient"]
  ],

  "ambient-type-sound-loop": [
    [5, "a0", "symbol"],
    [[24, 35], "s3", "(pointer res-tag)"]
  ],

  "ambient-type-light": [
    [38, "v1", "(inline-array vector)"],
    [43, "v1", "(inline-array vector)"]
  ],
  "ambient-type-dark": [
    [38, "v1", "(inline-array vector)"],
    [43, "v1", "(inline-array vector)"]
  ],
  "ambient-type-weather-off": [
    [38, "v1", "(inline-array vector)"],
    [43, "v1", "(inline-array vector)"]
  ],

  "level-hint-displayed?": [
    [[4, 7], "a0", "level-hint"],
    [12, "a0", "level-hint"],
    [14, "a0", "level-hint"]
  ],

  "ambient-type-sound": [
    [21, "v1", "(pointer float)"],
    [28, "v1", "(pointer float)"],
    ["_stack_", 112, "res-tag"],
    [57, "v0", "symbol"]
  ],
>>>>>>> c4aefdd1

  "placeholder-do-not-add-below": []
}<|MERGE_RESOLUTION|>--- conflicted
+++ resolved
@@ -3071,36 +3071,6 @@
     [50, "f26", "float"]
   ],
 
-<<<<<<< HEAD
-  "forall-particles-runner": [
-    [[19,28], "s4", "sparticle-cpuinfo"],
-    [34, "s4", "pointer"],
-    [35, "s3", "pointer"]
-  ],
-
-  "(method 2 sparticle-cpuinfo)": [
-    [14, "f0", "float"]
-  ],
-
-  "sp-kill-particle": [
-    [7, "a1", "uint"],
-    [7, "v1", "uint"]
-  ],
-
-  "sparticle-track-root":[
-    [2, "v1", "process-drawable"]
-  ],
-
-  "sparticle-track-root-prim":[
-    [2, "v1", "process-drawable"],
-    [3, "v1", "collide-shape"]
-  ],
-
-  "sp-orbiter":[
-    [[73, 82], "v1", "sprite-vec-data-2d"]
-  ],
-
-=======
   "(code plunger-lurker-plunge)": [
     [[76, 299], "s5", "othercam"],
     [80, "gp", "handle"],
@@ -3208,7 +3178,34 @@
     ["_stack_", 112, "res-tag"],
     [57, "v0", "symbol"]
   ],
->>>>>>> c4aefdd1
+  "forall-particles-runner": [
+    [[19,28], "s4", "sparticle-cpuinfo"],
+    [34, "s4", "pointer"],
+    [35, "s3", "pointer"]
+  ],
+
+  "(method 2 sparticle-cpuinfo)": [
+    [14, "f0", "float"]
+  ],
+
+  "sp-kill-particle": [
+    [7, "a1", "uint"],
+    [7, "v1", "uint"]
+  ],
+
+  "sparticle-track-root":[
+    [2, "v1", "process-drawable"]
+  ],
+
+  "sparticle-track-root-prim":[
+    [2, "v1", "process-drawable"],
+    [3, "v1", "collide-shape"]
+  ],
+
+  "sp-orbiter":[
+    [[73, 82], "v1", "sprite-vec-data-2d"]
+  ],
+
 
   "placeholder-do-not-add-below": []
 }