// This file replaces type_hints.jsonc.
// Functions are identified by their "unique name". This is the name after ".function" in the IR2 file.
// Each cast entry represents an override of a register's type at a certain point the function.
// These modifications do not propagate like normal types, so you may have to apply these modifications
// over a range of indices.

// Entry format: [index, register, override]
// - The index can either be specified as a single integer, or as [min, max].
//      In the case of [min, max], the min index is included, but the max is not. ([1, 4] = 1, 2, 3).
// - The register is a string with the plain PS2 register name.
// - The type is a string with a valid GOAL typespec.
//    It is parsed exactly like the compiler, so you can use compound types.
//    You should only use register types here.

{
  // GCOMMON
  "(method 2 array)": [
    [23, "gp", "(array int32)"],
    [43, "gp", "(array uint32)"],
    [63, "gp", "(array int64)"],
    [83, "gp", "(array uint64)"],
    [102, "gp", "(array int8)"],
    [121, "gp", "(array uint8)"],
    [141, "gp", "(array int16)"],
    [161, "gp", "(array uint16)"],
    [186, "gp", "(array uint128)"],
    [204, "gp", "(array int32)"],
    [223, "gp", "(array float)"],
    [232, "gp", "(array float)"],
    [249, "gp", "(array basic)"],
    [258, "gp", "(array basic)"]
  ],

  "(method 3 array)": [
    [44, "gp", "(array int32)"],
    [62, "gp", "(array uint32)"],
    [80, "gp", "(array int64)"],
    [98, "gp", "(array uint64)"],
    [115, "gp", "(array int8)"],
    [132, "gp", "(array int8)"], // bug in game
    [150, "gp", "(array int16)"],
    [168, "gp", "(array uint16)"],
    [191, "gp", "(array uint128)"],
    [207, "gp", "(array int32)"],
    [226, "gp", "(array float)"],
    [243, "gp", "(array basic)"]
  ],

  // GKERNEL
  "(method 0 cpu-thread)": [[[13, 28], "v0", "cpu-thread"]],

  "(method 0 process)": [
    [12, "a0", "int"],
    [[13, 43], "v0", "process"]
  ],

  "(method 0 dead-pool-heap)": [
    [60, "v0", "int"], // a lie, actually the 115 is an align16 constant propagated on addr of heap start.
    //[63, "a0", "pointer"],
    [[61, 73], "v0", "dead-pool-heap"]
  ],

  "(method 21 dead-pool-heap)": [
    [5, "v1", "pointer"],
    [13, "a0", "pointer"],
    [25, "v1", "pointer"]
  ],

  "(method 5 dead-pool-heap)": [
    [3, "v1", "int"],
    [3, "a0", "int"]
  ],

  "(method 0 protect-frame)": [
    [0, "a0", "int"],
    [[1, 8], "v0", "protect-frame"]
  ],

  "(method 10 process)": [[[24, 30], "s4", "protect-frame"]],

  "(method 9 process)": [[43, "s5", "process"]],

  "(method 14 dead-pool)": [
    [[24, 25], "v1", "(pointer process)"],
    [[30, 39], "s4", "(pointer process)"]
  ],

  "inspect-process-heap": [
    [[4, 11], "s5", "basic"],
    [17, "s5", "pointer"]
  ],

  // GSTRING
  "name=": [
    [26, "a1", "symbol"],
    [42, "a0", "symbol"]
  ],

  "string-cat-to-last-char": [
    [3, "s5", "(pointer uint8)"],
    [4, "s5", "string"]
  ],

  // GSTATE
  "enter-state": [[68, "s0", "protect-frame"]],

  // MATH
  "log2": [[3, "v1", "int"]],

  // QUATERNION
  "vector-x-quaternion!": [[10, "v1", "(pointer uint128)"]],
  "vector-y-quaternion!": [[10, "v1", "(pointer uint128)"]],
  "vector-z-quaternion!": [[10, "v1", "(pointer uint128)"]],

  // Matrix
  //"eul->matrix": [[[110, 228], "gp", "(pointer float)"]],

  // DMA
  "dma-send-to-spr": [[[0, 32], "s5", "dma-bank-spr"]],
  "dma-send-to-spr-no-flush": [[[0, 32], "s5", "dma-bank-spr"]],
  "dma-send-from-spr": [[[0, 32], "s5", "dma-bank-spr"]],
  "dma-send-from-spr-no-flush": [[[0, 32], "s5", "dma-bank-spr"]],
  "dma-initialize": [
    [1, "v1", "vif-bank"],
    [8, "v1", "vif-bank"],
    [6, "a0", "vif-bank"],
    [13, "a0", "vif-bank"]
  ],

  "clear-vu1-mem": [[[0, 11], "v1", "(pointer uint32)"]],
  "clear-vu0-mem": [[[0, 11], "v1", "(pointer uint32)"]],

  "dump-vu1-mem": [[[0, 49], "gp", "(pointer uint32)"]],

  "dump-vu1-range": [[[0, 54], "s4", "(pointer uint32)"]],

  "ultimate-memcpy": [
    [[0, 54], "s4", "dma-bank-spr"],
    [[0, 54], "s3", "dma-bank-spr"]
  ],

  // dma-buffer
  "dma-buffer-add-vu-function": [[[9, 33], "t2", "dma-packet"]],

  // dma-bucket
  "dma-buffer-add-buckets": [
    [[1, 4], "v1", "dma-bucket"],
    [5, "v1", "pointer"],
    [[9, 11], "v1", "dma-bucket"],
    [11, "v1", "pointer"]
    //[[6, 15], "v1", "dma-bucket"]
  ],

  "dma-buffer-patch-buckets": [
    [7, "a0", "pointer"],
    [14, "a0", "pointer"],
    [3, "a0", "dma-bucket"],
    [11, "a0", "dma-bucket"],
    [13, "a0", "dma-bucket"],
    [19, "a0", "dma-bucket"]
  ],

  "dma-bucket-insert-tag": [
    [[2, 6], "v1", "dma-bucket"],
    [3, "a0", "dma-bucket"]
  ],

  "disasm-vif-details": [
    [[62, 94], "s3", "(pointer uint32)"],
    [[98, 130], "s3", "(pointer uint16)"],
    [[134, 164], "s3", "(pointer uint32)"],
    [[168, 198], "s3", "(pointer uint16)"],
    [[202, 225], "s3", "(pointer uint16)"]
  ],

  "disasm-vif-tag": [
    [[81, 85], "t1", "vif-stcycl-imm"],
    [242, "a0", "vif-unpack-imm"]
  ],

  "disasm-dma-list": [
    [25, "v1", "dma-tag"],

    [153, "v1", "dma-packet"],
    [189, "v1", "dma-packet"],
    [229, "v1", "dma-packet"],
    [258, "v1", "dma-packet"],
    [302, "v1", "dma-packet"],
    [308, "v1", "dma-packet"],

    //[133, "v1", "(pointer uint64)"],
    [152, "v1", "(pointer uint64)"],

    [167, "v1", "(pointer uint64)"],
    [176, "v1", "(pointer uint64)"],
    [198, "v1", "(pointer uint64)"],
    [207, "v1", "(pointer uint64)"],
    [238, "v1", "(pointer uint64)"],
    [247, "v1", "(pointer uint64)"],
    [282, "v1", "(pointer uint64)"],
    [291, "v1", "(pointer uint64)"],
    [324, "v1", "(pointer uint64)"],
    [334, "v1", "(pointer uint64)"]
  ],

  "default-buffer-init": [
    [[8, 15], "a1", "dma-gif-packet"],
    [[18, 24], "a1", "gs-gif-tag"],
    [29, "a1", "(pointer gs-alpha)"],
    [31, "a1", "(pointer gs-reg64)"],
    [33, "a1", "(pointer gs-zbuf)"],
    [35, "a1", "(pointer gs-reg64)"],
    [37, "a1", "(pointer gs-test)"],
    [39, "a1", "(pointer gs-reg64)"],
    [40, "a1", "(pointer uint64)"],
    [42, "a1", "(pointer gs-reg64)"],
    [44, "a1", "(pointer gs-clamp)"],
    [46, "a1", "(pointer gs-reg64)"],
    [48, "a1", "(pointer gs-tex1)"],
    [50, "a1", "(pointer gs-reg64)"],
    [53, "a1", "(pointer gs-texa)"],
    [55, "a1", "(pointer gs-reg64)"],
    [57, "a1", "(pointer gs-texclut)"],
    [59, "a1", "(pointer gs-reg64)"],
    [61, "a1", "(pointer gs-fogcol)"],
    [63, "a1", "(pointer gs-reg64)"],
    [[69, 72], "a0", "dma-packet"]
  ],

  // LEVEL
  "lookup-level-info": [
    [3, "a1", "symbol"],
    [[4, 16], "a1", "level-load-info"]
  ],

  // DISPLAY
  "put-display-alpha-env": [[[0, 5], "v1", "gs-bank"]],

  "(method 13 profile-bar)": [
    [[27, 43], "t2", "dma-packet"],
    [[46, 56], "t2", "gs-gif-tag"],
    [[65, 67], "t3", "(pointer gs-prim)"],
    [67, "t3", "(pointer uint64)"],
    [79, "t3", "(pointer gs-xyzf)"],
    [110, "t2", "(pointer gs-xyzf)"]
  ],

  "draw-sprite2d-xy": [
    [[41, 45], "a3", "dma-packet"],
    [[51, 54], "a3", "gs-gif-tag"],
    [59, "a3", "(pointer gs-prim)"],
    [61, "a3", "(pointer gs-rgbaq)"],
    [72, "a3", "(pointer gs-xyzf)"],
    [97, "a3", "(pointer gs-xyzf)"],
    [[106, 117], "v1", "(pointer dma-tag)"],
    [109, "a2", "dma-tag"]
  ],

  "draw-quad2d": [
    [[22, 28], "t1", "dma-packet"],
    [[31, 37], "t1", "gs-gif-tag"],
    [42, "t1", "(pointer gs-prim)"],
    [44, "t1", "(pointer gs-rgbaq)"],
    [52, "t1", "(pointer gs-xyzf)"],
    [54, "t1", "(pointer gs-rgbaq)"],
    [67, "t1", "(pointer gs-xyzf)"],
    [69, "t1", "(pointer gs-rgbaq)"],
    [86, "t1", "(pointer gs-xyzf)"],
    [88, "t1", "(pointer gs-rgbaq)"],
    [110, "t1", "(pointer gs-xyzf)"],
    [111, "t1", "(pointer uint64)"],
    [[120, 131], "v1", "(pointer dma-tag)"],
    [123, "a2", "dma-tag"]
  ],

  "set-display-gs-state": [
    [[3, 10], "t3", "dma-packet"],
    [[13, 19], "t3", "gs-gif-tag"],
    [30, "t3", "(pointer gs-scissor)"],
    [32, "t3", "(pointer gs-reg64)"],
    [33, "t3", "(pointer gs-xy-offset)"],
    [35, "t3", "(pointer gs-reg64)"],
    [46, "t3", "(pointer gs-frame)"],
    [48, "t3", "(pointer gs-reg64)"],
    [50, "t3", "(pointer gs-test)"],
    [52, "t3", "(pointer gs-reg64)"],
    [54, "t3", "(pointer gs-texa)"],
    [56, "t3", "(pointer gs-reg64)"],
    [58, "t3", "(pointer gs-zbuf)"],
    [60, "t3", "(pointer gs-reg64)"],
    [61, "t3", "(pointer uint64)"],
    [63, "t3", "(pointer gs-reg64)"]
  ],

  "set-display-gs-state-offset": [
    [[3, 10], "t5", "dma-packet"],
    [[13, 19], "t5", "gs-gif-tag"],
    [30, "t5", "(pointer gs-scissor)"],
    [32, "t5", "(pointer gs-reg64)"],
    [40, "t5", "(pointer gs-xy-offset)"],
    [42, "t5", "(pointer gs-reg64)"],
    [53, "t5", "(pointer gs-frame)"],
    [55, "t5", "(pointer gs-reg64)"],
    [57, "t5", "(pointer gs-test)"],
    [59, "t5", "(pointer gs-reg64)"],
    [61, "t5", "(pointer gs-texa)"],
    [63, "t5", "(pointer gs-reg64)"],
    [65, "t5", "(pointer gs-zbuf)"],
    [67, "t5", "(pointer gs-reg64)"],
    [68, "t5", "(pointer uint64)"],
    [70, "t5", "(pointer gs-reg64)"]
  ],

  "reset-display-gs-state": [
    [[9, 16], "t0", "dma-packet"],
    [[19, 25], "t0", "gs-gif-tag"],
    [34, "a3", "(pointer gs-scissor)"],
    [36, "a3", "(pointer gs-reg64)"],
    [44, "a3", "(pointer gs-xy-offset)"],
    [46, "a3", "(pointer gs-reg64)"],
    [51, "a3", "(pointer gs-frame)"],
    [53, "a3", "(pointer gs-reg64)"],

    [55, "a3", "(pointer gs-test)"],
    [57, "a3", "(pointer gs-reg64)"],
    [60, "a3", "(pointer gs-texa)"],
    [62, "a3", "(pointer gs-reg64)"],
    [64, "a3", "(pointer gs-zbuf)"],
    [66, "a3", "(pointer gs-reg64)"],
    [67, "a3", "(pointer uint64)"],
    [69, "a3", "(pointer gs-reg64)"]
  ],

  "(method 9 connection)": [[8, "a0", "pointer"]],

  "(method 10 connection)": [[8, "a0", "pointer"]],

  "(method 0 engine)": [[39, "v0", "pointer"]],

  "(method 12 engine)": [[[5, 16], "s4", "connection"]],

  "(method 13 engine)": [[[5, 24], "s4", "connection"]],

  "(method 15 engine)": [[[0, 36], "v1", "connection"]],

  "(method 19 engine)": [[8, "a0", "connection"]],

  "(method 20 engine)": [[8, "a0", "connection"]],

  "gs-set-default-store-image": [
    [9, "t4", "gif-tag64"],
    [9, "v1", "gif-tag-regs"]
  ],

  "dma-buffer-add-ref-texture": [
    [[25, 29], "a3", "dma-packet"],
    [[32, 44], "a3", "gs-gif-tag"],
    [[47, 62], "a2", "dma-packet"]
  ],

  "(method 11 level)": [
    [[13, 18], "a1", "dma-packet"],
    //[19, "a0", "(pointer uint32)"],
    [[20, 26], "a0", "dma-packet"],

    [[50, 55], "a1", "dma-packet"],
    // [56, "a0", "(pointer uint32)"],
    [[60, 63], "a0", "dma-packet"],

    [[87, 92], "a1", "dma-packet"],
    // [93, "a0", "(pointer uint32)"],
    [[97, 100], "a0", "dma-packet"],

    [[124, 129], "a1", "dma-packet"],
    // [130, "a0", "(pointer uint32)"],
    [[134, 137], "a0", "dma-packet"],

    [[162, 167], "a1", "dma-packet"],
    // [168, "a0", "(pointer uint32)"],
    [[172, 175], "a0", "dma-packet"],

    [[199, 204], "a1", "dma-packet"],
    // [205, "a0", "(pointer uint32)"],
    [[209, 212], "a0", "dma-packet"],

    [[236, 241], "a1", "dma-packet"],
    // [242, "a0", "(pointer uint32)"],
    [[246, 249], "a0", "dma-packet"],

    [[273, 278], "a1", "dma-packet"],
    // [279, "a0", "(pointer uint32)"],
    [[283, 286], "a0", "dma-packet"]
  ],

  "(method 14 texture-page)": [
    [[18, 22], "a0", "dma-packet"],
    [[28, 31], "a0", "gs-gif-tag"],
    [36, "a0", "(pointer uint64)"],
    [38, "a0", "(pointer gs-reg64)"],
    [[44, 45], "a0", "dma-packet"],
    [45, "a0", "(pointer uint64)"]
  ],

  "(method 13 texture-page)": [
    [[45, 49], "a0", "dma-packet"],
    [[55, 58], "a0", "gs-gif-tag"],
    [67, "a0", "(pointer gs-bitbltbuf)"],
    [69, "a0", "(pointer gs-reg64)"],
    [70, "a0", "(pointer gs-trxpos)"],
    [72, "a0", "(pointer gs-reg64)"],
    [76, "a0", "(pointer gs-trxreg)"],
    [78, "a0", "(pointer gs-reg64)"],
    [79, "a0", "(pointer gs-trxdir)"],
    [81, "a0", "(pointer gs-reg64)"]
  ],

  "link-texture-by-id": [[51, "s5", "uint"]],

  "adgif-shader-login-fast": [[57, "gp", "uint"]],

  "adgif-shader-login-no-remap-fast": [[52, "a0", "uint"]],

  "(method 9 texture-page-dir)": [[[27, 31], "t3", "adgif-shader"]],

  "adgif-shader<-texture-simple!": [[5, "v1", "uint"]],

  "display-frame-start": [[4, "v1", "(pointer uint32)"]],

  "display-loop": [
    [152, "v1", "(pointer int32)"],
    [157, "a0", "(pointer process-drawable)"]
  ],

  "load-game-text-info": [[4, "v1", "game-text-info"]],

  "texture-relocate": [
    [[17, 21], "t4", "dma-packet"],
    [[27, 30], "t4", "gs-gif-tag"],
    [60, "t4", "(pointer gs-bitbltbuf)"],
    [62, "t4", "(pointer gs-reg64)"],
    [63, "t4", "(pointer gs-trxpos)"],
    [65, "t4", "(pointer gs-reg64)"],
    [71, "t4", "(pointer gs-trxreg)"],
    [73, "t4", "(pointer gs-reg64)"],
    [75, "t4", "(pointer gs-trxdir)"],
    [77, "t4", "(pointer gs-reg64)"],
    [[98, 102], "a2", "dma-packet"],
    [[108, 111], "a2", "gs-gif-tag"],

    [132, "a2", "(pointer gs-bitbltbuf)"],
    [134, "a2", "(pointer gs-reg64)"],
    [135, "a2", "(pointer gs-trxpos)"],
    [137, "a2", "(pointer gs-reg64)"],
    [139, "a2", "(pointer gs-trxreg)"],
    [141, "a2", "(pointer gs-reg64)"],
    [143, "a2", "(pointer gs-trxdir)"],
    [145, "a2", "(pointer gs-reg64)"],

    [[157, 161], "a2", "dma-packet"],
    [[167, 170], "a2", "gs-gif-tag"],
    [191, "a2", "(pointer gs-bitbltbuf)"],
    [193, "a2", "(pointer gs-reg64)"],
    [194, "a2", "(pointer gs-trxpos)"],
    [196, "a2", "(pointer gs-reg64)"],
    [198, "a2", "(pointer gs-trxreg)"],
    [200, "a2", "(pointer gs-reg64)"],
    [202, "a2", "(pointer gs-trxdir)"],
    [204, "a2", "(pointer gs-reg64)"]
  ],

  "(method 11 texture-pool)": [
    [[119, 123], "a0", "dma-packet"],
    [[129, 132], "a0", "gs-gif-tag"],
    [137, "a0", "(pointer uint64)"],
    [139, "a0", "(pointer gs-reg64)"],
    [145, "a0", "dma-packet"],
    [146, "a0", "(pointer uint64)"]
  ],

  "texture-page-login": [[[34, 45], "s2", "texture-page"]],

  "upload-vram-data": [
    [[9, 15], "a0", "dma-packet"],
    [[18, 24], "a0", "gs-gif-tag"],
    [33, "a0", "(pointer gs-bitbltbuf)"],
    [35, "a0", "(pointer gs-reg64)"],
    [36, "a0", "(pointer gs-trxpos)"],
    [38, "a0", "(pointer gs-reg64)"],
    [42, "a0", "(pointer gs-trxreg)"],
    [44, "a0", "(pointer gs-reg64)"],
    [45, "a0", "(pointer gs-trxdir)"],
    [47, "a0", "(pointer gs-reg64)"]
  ],

  "texture-page-dir-inspect": [[[133, 136], "v1", "adgif-shader"]],

  "upload-vram-pages": [
    [[135, 140], "a0", "dma-packet"],
    [[144, 149], "a0", "gs-gif-tag"],
    [[155, 157], "a0", "(pointer gs-reg64)"],
    [154, "a0", "(pointer uint64)"],
    [[162, 165], "v1", "dma-packet"]
  ],

  "upload-vram-pages-pris": [
    [[128, 134], "a0", "dma-packet"],
    [[137, 143], "a0", "gs-gif-tag"],
    [148, "a0", "(pointer uint64)"],
    [150, "a0", "(pointer gs-reg64)"],
    [[154, 159], "v1", "dma-packet"]
  ],

  // RES
  "(method 19 res-lump)": [
    [46, "t2", "(pointer uint64)"],
    [100, "t3", "(pointer uint64)"],
    [184, "t5", "(pointer uint64)"],
    [64, "t6", "(pointer uint64)"]
  ],
  "(method 16 res-lump)": [
    [22, "t1", "(pointer uint64)"],
    [29, "t2", "(pointer uint64)"]
  ],
  "(method 18 res-lump)": [["_stack_", 16, "object"]],
  "(method 21 res-lump)": [
    ["_stack_", 16, "res-tag"],
    ["_stack_", 32, "res-tag"]
  ],

  "(method 15 sync-info)": [
    ["_stack_", 16, "res-tag"],
    [[19, 24], "v1", "(pointer float)"]
  ],

  "(method 15 sync-info-eased)": [
    ["_stack_", 16, "res-tag"],
    [[44, 49], "v1", "(pointer float)"],
    [[26, 35], "v1", "(pointer float)"]
  ],

  "(method 15 sync-info-paused)": [
    ["_stack_", 16, "res-tag"],
    [[44, 49], "v1", "(pointer float)"],
    [[26, 35], "v1", "(pointer float)"]
  ],

  "(method 15 res-lump)": [[132, "s5", "res-tag-pair"]],

  "(method 17 res-lump)": [[22, "s4", "(pointer pointer)"]],

  "(method 20 res-lump)": [[331, "a3", "(inline-array vector)"]],

  "(method 8 res-lump)": [
    [215, "s0", "array"],
    [[0, 100], "s0", "basic"],
    [[102, 120], "s0", "basic"],
    [[147, 150], "s0", "collide-mesh"],
    [[157, 200], "s0", "(array object)"],
    //[[197, 199], "s0", "(array basic)"],
    //[[236, 240], "a0", "basic"]
    [235, "s0", "basic"]
  ],

  // SHADOW-CPU-H
  "(method 10 shadow-control)": [[1, "v1", "int"]],

  // FACT-H
  "(method 0 fact-info-enemy)": [
    [[3, 92], "gp", "fact-info-enemy"],
    [16, "v0", "float"],
    [28, "v0", "float"],
    [40, "v0", "float"],
    [52, "v0", "float"],
    [64, "v0", "float"],
    [76, "v0", "float"],
    [88, "v0", "float"]
  ],

  "(method 0 fact-info)": [
    [81, "v0", "float"],
    //[16, "t9", "(function string none)"],
    ["_stack_", 16, "res-tag"],
    [[32, 43], "v1", "(pointer int32)"],
    [86, "gp", "fact-info"]
  ],

  "(method 0 fact-info-target)": [[[3, 20], "gp", "fact-info-target"]],

  "(method 0 align-control)": [[[14, 18], "v0", "align-control"]],

  "str-load": [[[20, 36], "s2", "load-chunk-msg"]],

  "str-load-status": [
    [[18, 22], "v1", "load-chunk-msg"],
    [26, "v1", "load-chunk-msg"]
  ],

  "str-play-async": [[[8, 16], "s4", "load-chunk-msg"]],

  "str-play-stop": [[[7, 14], "s5", "load-chunk-msg"]],

  "str-play-queue": [[[19, 27], "s5", "load-chunk-msg"]],

  "str-ambient-play": [[[7, 15], "s5", "load-chunk-msg"]],

  "str-ambient-stop": [[[7, 16], "s5", "load-chunk-msg"]],

  "dgo-load-begin": [[[21, 40], "s2", "load-dgo-msg"]],

  "dgo-load-get-next": [[[14, 31], "v1", "load-dgo-msg"]],

  "dgo-load-continue": [[[5, 21], "gp", "load-dgo-msg"]],

  "string->sound-name": [[[2, 18], "a1", "(pointer uint8)"]],

  "ramdisk-load": [[[8, 12], "v1", "ramdisk-rpc-load"]],

  "(method 3 generic-tie-interp-point)": [[15, "gp", "(pointer uint128)"]],

  "ripple-find-height": [[[22, 72], "s4", "mei-ripple"]],

  "(method 0 collide-shape-prim-sphere)": [
    [[4, 8], "v0", "collide-shape-prim-sphere"]
  ],
  "(method 0 collide-shape-prim-mesh)": [
    [[6, 11], "v0", "collide-shape-prim-mesh"]
  ],
  "(method 0 collide-shape-prim-group)": [
    [[11, 18], "v0", "collide-shape-prim-group"]
  ],

  "entity-actor-count": [["_stack_", 16, "res-tag"]],

  "entity-actor-lookup": [
    ["_stack_", 16, "res-tag"],
    [[10, 33], "v1", "(pointer uint32)"]
  ],

  "(method 11 joint-mod)": [
    [15, "s3", "process-drawable"],
    [[26, 66], "s3", "fact-info-enemy"]
  ],

  "joint-mod-look-at-handler": [[[2, 254], "gp", "joint-mod"]],

  "joint-mod-world-look-at-handler": [[[0, 254], "gp", "joint-mod"]],

  "joint-mod-rotate-handler": [[[2, 77], "s4", "joint-mod"]],

  "joint-mod-joint-set-handler": [[[2, 13], "s4", "joint-mod"]],

  "joint-mod-joint-set*-handler": [[[2, 31], "s5", "joint-mod"]],
  "joint-mod-wheel-callback": [[[2, 63], "s4", "joint-mod-wheel"]],
  "joint-mod-set-local-callback": [[[0, 23], "v1", "joint-mod-set-local"]],
  "joint-mod-set-world-callback": [[[0, 23], "v1", "joint-mod-set-world"]],
  "joint-mod-blend-local-callback": [[[2, 63], "gp", "joint-mod-blend-local"]],
  "joint-mod-spinner-callback": [[[2, 63], "gp", "joint-mod-spinner"]],

  "(method 11 touching-prims-entry-pool)": [
    [[0, 8], "v1", "touching-prims-entry"],
    [8, "v1", "pointer"],
    [[9, 11], "v1", "touching-prims-entry"],
    [[1, 20], "a1", "touching-prims-entry"]
  ],

  "(method 0 touching-list)": [[[6, 9], "v0", "touching-list"]],

  "num-func-chan": [[8, "v1", "joint-control-channel"]],

  "shrubbery-login-post-texture": [
    //[[13, 41], "a3", "qword"],
    // [[13, 41], "a2", "qword"]
    [[13, 15], "a3", "qword"],
    [16, "a3", "pointer"],
    [24, "a3", "pointer"],
    [[17, 23], "a3", "qword"],
    [[13, 23], "a1", "qword"],
    [14, "a2", "qword"],
    [[27, 29], "a3", "qword"],
    [[27, 29], "a1", "qword"],
    [[35, 37], "a3", "qword"],
    [[35, 37], "a2", "qword"]
  ],

  "(method 3 sparticle-cpuinfo)": [[106, "f0", "float"]],

  "camera-teleport-to-entity": [[9, "a0", "transform"]],

  "add-debug-sphere-from-table": [[[9, 18], "s1", "(inline-array vector)"]],

  "(method 14 actor-link-info)": [[5, "v1", "entity-links"]],
  "(method 15 actor-link-info)": [[5, "v1", "entity-links"]],

  "(method 23 actor-link-info)": [[4, "v1", "entity-links"]],
  "(method 24 actor-link-info)": [[4, "v1", "entity-links"]],
  "(method 9 actor-link-info)": [[[0, 36], "s3", "entity-actor"]],
  "alt-actor-list-subtask-incomplete-count": [[19, "a0", "entity-links"]],
  "actor-link-dead-hook": [[1, "v1", "entity-links"]],

  "check-irx-version": [[[6, 37], "gp", "sound-rpc-get-irx-version"]],
  "sound-bank-load": [[[9, 11], "v1", "sound-rpc-load-bank"]],
  "sound-bank-unload": [[[7, 9], "v1", "sound-rpc-unload-bank"]],
  "sound-music-load": [[[7, 9], "v1", "sound-rpc-load-music"]],
  "sound-music-unload": [[6, "v1", "sound-rpc-unload-music"]],
  "sound-reload-info": [[6, "v1", "sound-rpc-reload-info"]],
  "set-language": [[[10, 12], "v1", "sound-rpc-set-language"]],
  "list-sounds": [[6, "v1", "sound-rpc-list-sounds"]],
  "sound-set-volume": [[[6, 13], "v1", "sound-rpc-set-master-volume"]],
  "sound-set-reverb": [[[8, 21], "v1", "sound-rpc-set-reverb"]],
  "sound-set-ear-trans": [[[7, 20], "gp", "sound-rpc-set-ear-trans"]],
  "sound-play-by-name": [
    [[13, 45], "s5", "sound-rpc-play"],
    [[22, 39], "s3", "process-drawable"]
  ],
  "sound-play-by-spec": [
    [[9, 54], "s5", "sound-rpc-play"],
    [[31, 47], "s3", "process-drawable"]
  ],
  "sound-pause": [[[5, 7], "v1", "sound-rpc-pause-sound"]],
  "sound-stop": [[[5, 7], "v1", "sound-rpc-stop-sound"]],
  "sound-continue": [[[5, 7], "v1", "sound-rpc-continue-sound"]],
  "sound-group-pause": [[[5, 7], "v1", "sound-rpc-pause-group"]],
  "sound-group-stop": [[[5, 7], "v1", "sound-rpc-stop-group"]],
  "sound-group-continue": [[[5, 7], "v1", "sound-rpc-continue-group"]],
  "sound-set-falloff-curve": [[[7, 19], "v1", "sound-rpc-set-falloff-curve"]],
  "sound-set-sound-falloff": [[[8, 13], "v1", "sound-rpc-set-sound-falloff"]],
  "sound-set-flava": [[[5, 7], "v1", "sound-rpc-set-flava"]],
  "(method 0 ambient-sound)": [
    [136, "v1", "sound-spec"],
    [143, "v1", "sound-spec"],
    [140, "v1", "sound-spec"],
    [147, "v1", "sound-spec"],
    ["_stack_", 16, "sound-spec"],
    ["_stack_", 32, "sound-name"],
    ["_stack_", 48, "(pointer float)"],
    ["_stack_", 52, "sound-play-parms"],
    ["_stack_", 64, "res-tag"]
  ],
  "(method 11 ambient-sound)": [
    [[18, 31], "s4", "process-drawable"],
    [[12, 44], "gp", "sound-rpc-set-param"]
  ],
  "(method 12 ambient-sound)": [[[8, 20], "v1", "sound-rpc-set-param"]],
  "sound-buffer-dump": [[[14, 25], "s3", "sound-rpc-play"]],
  "actor-link-subtask-complete-hook": [[1, "v1", "entity-links"]],

  "(method 0 vol-control)": [
    [30, "s5", "res-lump"],
    [36, "s5", "res-lump"],
    [58, "s5", "res-lump"],
    [62, "s5", "res-lump"],
    [85, "s5", "res-lump"],
    [91, "s5", "res-lump"],
    [113, "s5", "res-lump"],
    [117, "s5", "res-lump"]
  ],

  "point-in-air-box?": [[5, "f1", "float"]],

  "(method 3 air-box)": [
    [16, "f0", "float"],
    [22, "f0", "float"],
    [28, "f0", "float"]
  ],

  "joint-anim-inspect-elt": [
    [9, "gp", "joint-anim-matrix"],
    [26, "gp", "joint-anim-transformq"]
  ],
  "(method 12 art-group)": [[13, "a0", "art-joint-anim"]],

  "(method 0 path-control)": [["_stack_", 16, "res-tag"]],

  "(method 0 curve-control)": [[[13, 55], "s3", "entity"]],

  "nav-mesh-connect": [
    [[4, 15], "s2", "entity-actor"],
    [19, "v1", "entity"],
    [20, "v1", "entity-links"],
    [72, "v1", "entity"],
    [73, "v1", "entity-links"],
    [76, "a0", "entity"],
    [77, "a0", "entity-links"]
  ],

  "add-debug-point": [
    [125, "a3", "pointer"],
    [[27, 144], "a0", "(pointer uint64)"],
    [[147, 150], "a0", "dma-packet"],
    [[31, 35], "a3", "dma-packet"],
    [[41, 44], "a3", "gs-gif-tag"],
    [[61, 65], "a3", "vector4w-2"],
    [[81, 85], "a3", "vector4w-2"],
    [[98, 102], "a3", "vector4w-2"],
    [[118, 122], "a1", "vector4w-2"]
  ],
  "internal-draw-debug-line": [
    [[95, 101], "a3", "dma-packet"],
    [[104, 110], "a3", "gs-gif-tag"],
    [[212, 225], "a1", "(inline-array vector4w-2)"],
    [228, "a3", "pointer"],
    [[93, 246], "a0", "(pointer uint64)"],
    [[250, 253], "a0", "dma-packet"],
    [[3, 158], "s2", "rgba"],
    [[5, 204], "s5", "rgba"]
  ],
  "add-debug-flat-triangle": [
    [[55, 61], "a3", "dma-packet"],
    [[64, 70], "a3", "gs-gif-tag"],
    [[93, 112], "a3", "(inline-array vector4w-3)"],
    [[53, 133], "a0", "(pointer uint64)"],
    [115, "a1", "pointer"],
    [[135, 140], "a0", "dma-packet"]
  ],
  "add-debug-line2d": [
    [[58, 64], "a2", "dma-packet"],
    [[67, 73], "a2", "gs-gif-tag"],
    [[76, 81], "a2", "(inline-array vector4w)"],
    [[84, 89], "a2", "(inline-array vector4w)"],
    [[56, 110], "a0", "(pointer uint64)"],
    [92, "a1", "pointer"],
    [[112, 117], "v1", "dma-packet"]
  ],
  "debug-percent-bar": [[[32, 43], "v1", "dma-packet"]],
  "debug-pad-display": [[[70, 75], "v1", "dma-packet"]],
  "internal-draw-debug-text-3d": [[[54, 59], "v1", "dma-packet"]],
  "drawable-frag-count": [[[14, 20], "s5", "drawable-group"]],

  "generic-init-buffers": [
    [[39, 44], "v1", "dma-packet"],
    [25, "s5", "gs-zbuf"],
    [32, "gp", "gs-zbuf"]
  ],

  "(method 13 drawable-inline-array-collide-fragment)": [
    [[1, 5], "v1", "collide-fragment"]
  ],

  "(method 12 drawable-inline-array-collide-fragment)": [
    [[1, 5], "v1", "collide-fragment"]
  ],

  "(method 11 drawable-inline-array-collide-fragment)": [
    [[1, 5], "v1", "collide-fragment"]
  ],

  "main-cheats": [
    [1221, "t9", "(function cpu-thread function none)"],
    [[1123, 1126], "v1", "dma-packet"]
  ],
  "on": [[33, "t9", "(function cpu-thread function none)"]],

  "bg": [[37, "a0", "symbol"]],

  "start": [[27, "t9", "(function process function symbol object)"]],

  "level-update-after-load": [
    [[29, 55], "s2", "drawable-tree"],
    [[121, 146], "s1", "drawable-inline-array-tfrag"],
    [[150, 151], "s1", "drawable-tree-instance-tie"]
  ],

  "(method 11 setting-control)": [[[3, 25], "s4", "connection"]],

  "(method 9 setting-data)": [
    [[4, 345], "s3", "connection"],
    [[9, 12], "v1", "symbol"],
    [[14, 17], "v1", "symbol"],
    [[19, 22], "v1", "symbol"],
    [[24, 27], "v1", "symbol"],
    [[29, 32], "v1", "symbol"],
    [[33, 35], "a0", "int"],
    [[40, 45], "a0", "uint"],
    [[47, 49], "v1", "int"],
    [[68, 71], "v1", "symbol"],
    [[72, 78], "v1", "float"],
    [[80, 83], "v1", "float"],
    [[87, 90], "v1", "symbol"],
    [[91, 97], "v1", "float"],
    [[99, 102], "v1", "float"],
    [[106, 109], "v1", "symbol"],
    [[110, 116], "v1", "float"],
    [[118, 121], "v1", "float"],
    [[125, 128], "v1", "symbol"],
    [[129, 135], "v1", "float"],
    [[137, 140], "v1", "float"],
    [[144, 147], "v1", "symbol"],
    [[148, 154], "v1", "float"],
    [[156, 159], "v1", "float"],
    [[163, 166], "v1", "symbol"],
    [[167, 173], "v1", "float"],
    [[175, 178], "v1", "float"],
    [[182, 185], "v1", "symbol"],
    [[186, 192], "v1", "float"],
    [[194, 197], "v1", "float"],
    [[201, 204], "v1", "symbol"],
    [[205, 211], "v1", "float"],
    [[213, 216], "v1", "float"],
    [[220, 223], "v1", "float"],
    [[224, 226], "v1", "int"],
    [[226, 229], "v1", "float"],
    [[233, 236], "v1", "float"],
    [[240, 243], "v1", "float"],
    [[247, 250], "v1", "float"],
    [[254, 257], "v1", "float"],
    [[261, 264], "v1", "float"],
    [[268, 271], "v1", "float"],
    [[275, 277], "v1", "int"],
    [[280, 282], "v1", "symbol"],
    [[285, 287], "v1", "symbol"],
    [[290, 293], "v1", "symbol"],
    [[295, 298], "v1", "symbol"],
    [[300, 303], "v1", "symbol"],
    [[305, 308], "v1", "(pointer progress)"],
    [[310, 313], "v1", "(pointer progress)"],
    [[315, 318], "v1", "(pointer progress)"],
    [[325, 328], "v1", "(pointer progress)"],
    [[330, 333], "v1", "symbol"],
    [[334, 337], "a0", "int"],
    [[341, 344], "a0", "uint"]
  ],

  "(method 12 level)": [[151, "a0", "symbol"]],
  "(method 26 level-group)": [[[65, 96], "v0", "level"]],
  "update-sound-banks": [[[21, 52], "t0", "symbol"]],
  "(method 16 level-group)": [
    [[122, 146], "s1", "continue-point"],
    [[115, 154], "s3", "continue-point"]
  ],
  "(method 20 level)": [[[43, 45], "s3", "ramdisk-rpc-fill"]],

  "(anon-function 29 process-drawable)": [
    [[0, 99999], "s6", "process-drawable"]
  ],
  //"bg": [[[25, 52], "a0", "string"]],

  "(anon-function 29 process-drawable)": [[[0, 999], "s6", "process-drawable"]],
  "ja-done?": [[[0, 999], "s6", "process-drawable"]],
  "ja-min?": [[[0, 999], "s6", "process-drawable"]],
  "ja-max?": [[[0, 999], "s6", "process-drawable"]],
  "ja-num-frames": [[[0, 999], "s6", "process-drawable"]],
  "ja-frame-num": [[[0, 999], "s6", "process-drawable"]],
  "ja-aframe-num": [[[0, 999], "s6", "process-drawable"]],
  "ja-aframe": [[[0, 999], "s6", "process-drawable"]],
  "ja-step": [[[0, 999], "s6", "process-drawable"]],
  "ja-channel-set!": [[[0, 999], "s6", "process-drawable"]],
  "ja-channel-push!": [[[0, 999], "s6", "process-drawable"]],
  "ja-group-size": [[[0, 999], "s6", "process-drawable"]],
  "ja-eval": [[[0, 999], "s6", "process-drawable"]],
  "ja-blend-eval": [[[0, 999], "s6", "process-drawable"]],
  "ja-post": [
    [[0, 999], "s6", "process-drawable"],
    [54, "a1", "process"]
  ],
  "transform-post": [[[0, 999], "s6", "process-drawable"]],
  "rider-trans": [[[0, 999], "s6", "process-drawable"]],
  "rider-post": [[[0, 999], "s6", "process-drawable"]],
  "pusher-post": [[[0, 999], "s6", "process-drawable"]],
  "process-drawable-delay-player": [[[0, 999], "s6", "process-drawable"]],
  "init-target": [[[0, 999], "s6", "target"]],

  "upload-generic-shrub": [
    [[3, 13], "t0", "dma-packet"],
    [[15, 26], "v1", "matrix"],
    [[31, 44], "t0", "vector4w-2"],
    [[47, 71], "t0", "dma-packet"],
    [[74, 98], "a2", "dma-packet"],
    [[101, 125], "a2", "dma-packet"],
    [[128, 152], "a2", "dma-packet"],
    [[157, 162], "a1", "dma-packet"]
  ],

  "(top-level-login task-control)": [[165, "v1", "symbol"]],

  "task-control-reset": [
    [[7, 13], "a0", "task-control"],
    [[17, 21], "a0", "task-control"]
  ],

  "(anon-function 494 task-control)": [[32, "v0", "float"]],
  "(anon-function 493 task-control)": [[32, "v0", "float"]],
  "(anon-function 480 task-control)": [[13, "v0", "float"]],
  "(anon-function 477 task-control)": [[38, "v0", "float"]],
  "(anon-function 476 task-control)": [[38, "v0", "float"]],
  "(anon-function 475 task-control)": [
    [37, "v0", "float"],
    [81, "v0", "float"]
  ],
  "(anon-function 474 task-control)": [
    [37, "v0", "float"],
    [81, "v0", "float"]
  ],
  "(anon-function 426 task-control)": [[32, "v0", "float"]],
  "(anon-function 425 task-control)": [[32, "v0", "float"]],
  "(anon-function 415 task-control)": [[32, "v0", "float"]],
  "(anon-function 414 task-control)": [[32, "v0", "float"]],
  "(anon-function 365 task-control)": [[32, "v0", "float"]],
  "(anon-function 364 task-control)": [[32, "v0", "float"]],
  "(anon-function 363 task-control)": [[32, "v0", "float"]],
  "(anon-function 362 task-control)": [[32, "v0", "float"]],
  "(anon-function 337 task-control)": [[32, "v0", "float"]],
  "(anon-function 336 task-control)": [[32, "v0", "float"]],
  "(anon-function 227 task-control)": [
    [[14, 16], "t9", "(function process event-message-block float)"]
  ],
  "(anon-function 286 task-control)": [
    [[14, 16], "t9", "(function process event-message-block float)"]
  ],
  "(anon-function 366 task-control)": [
    [[14, 16], "t9", "(function process event-message-block float)"]
  ],
  "(anon-function 367 task-control)": [
    [[14, 16], "t9", "(function process event-message-block float)"]
  ],
  "(anon-function 368 task-control)": [
    [[14, 16], "t9", "(function process event-message-block float)"]
  ],
  "(anon-function 369 task-control)": [
    [[14, 16], "t9", "(function process event-message-block float)"]
  ],
  "(anon-function 380 task-control)": [
    [[14, 16], "t9", "(function process event-message-block float)"]
  ],
  "(anon-function 383 task-control)": [
    [[14, 16], "t9", "(function process event-message-block float)"]
  ],
  "(anon-function 390 task-control)": [
    [[14, 16], "t9", "(function process event-message-block float)"]
  ],
  "(anon-function 393 task-control)": [
    [[14, 16], "t9", "(function process event-message-block float)"]
  ],
  "(anon-function 400 task-control)": [
    [[14, 16], "t9", "(function process event-message-block float)"]
  ],
  "(anon-function 403 task-control)": [
    [[14, 16], "t9", "(function process event-message-block float)"]
  ],
  "(anon-function 435 task-control)": [
    [[14, 16], "t9", "(function process event-message-block float)"]
  ],
  "(anon-function 445 task-control)": [
    [[14, 16], "t9", "(function process event-message-block float)"]
  ],
  "(anon-function 455 task-control)": [
    [[14, 16], "t9", "(function process event-message-block float)"]
  ],
  "(anon-function 38 task-control)": [[13, "v0", "float"]],
  "(anon-function 28 task-control)": [[13, "v0", "float"]],

  "(method 18 game-info)": [
    [4, "v1", "symbol"],
    [5, "v1", "level-load-info"],
    [10, "s3", "continue-point"]
  ],

  "(method 9 game-info)": [
    [
      [270, 286],
      "s2",
      "(function cpu-thread function object object object object pointer)"
    ]
  ],

  "(method 25 game-info)": [
    [4, "v1", "game-save-tag"],
    [53, "v1", "pointer"],
    [[7, 53], "v1", "game-save-tag"],
    [[72, 138], "s4", "game-save-tag"],
    [154, "s4", "pointer"],
    [[166, 205], "s4", "game-save-tag"],
    [206, "s4", "pointer"],
    [498, "s4", "pointer"],
    [207, "a1", "(pointer uint8)"],
    [[219, 220], "s4", "game-save-tag"],
    [223, "s4", "pointer"],
    [224, "a1", "(pointer uint8)"],
    [[235, 236], "s4", "game-save-tag"],
    [249, "s4", "pointer"],
    [[261, 262], "s4", "game-save-tag"],
    [275, "s4", "pointer"],
    [293, "s4", "game-save-tag"],
    [302, "s4", "pointer"],
    [303, "a2", "(pointer uint8)"],
    [315, "s4", "game-save-tag"],
    [319, "s4", "pointer"],
    [343, "v1", "(pointer uint8)"],
    [352, "v1", "(pointer uint8)"],
    [[360, 420], "s4", "game-save-tag"],
    [423, "s4", "pointer"],
    [424, "a1", "(pointer uint8)"],
    [436, "s4", "game-save-tag"],
    [440, "s4", "pointer"],
    [456, "s4", "game-save-tag"],
    [460, "s4", "pointer"],
    [476, "s4", "game-save-tag"],
    [480, "s4", "pointer"],
    [[493, 495], "s4", "game-save-tag"]
  ],

  "(method 11 game-save)": [
    [126, "v1", "pointer"],
    [213, "s4", "pointer"],
    [[74, 88], "s4", "game-save-tag"],
    [98, "s4", "pointer"],
    [107, "s4", "game-save-tag"],
    [125, "s4", "(pointer uint8)"],
    [131, "s4", "game-save-tag"],
    [155, "s4", "game-save-tag"],
    [148, "s4", "pointer"],
    [172, "s4", "pointer"],
    [179, "s4", "game-save-tag"],
    [196, "s4", "pointer"],
    [[203, 210], "s4", "game-save-tag"]
  ],

  "drawable-load": [
    [17, "s5", "drawable"],
    [18, "s5", "drawable"],
    [20, "s5", "drawable"],
    [25, "s5", "drawable"],
    [27, "s5", "drawable"]
  ],
  "art-load": [
    [9, "s5", "art"],
    [13, "s5", "art"],
    [15, "s5", "art"]
  ],
  "art-group-load-check": [
    [22, "s3", "art-group"],
    [31, "s3", "art-group"],
    [43, "s3", "art-group"],
    [50, "s3", "art-group"],
    [52, "s3", "art-group"]
  ],
  "(method 13 art-group)": [[16, "s3", "art-joint-anim"]],
  "(method 14 art-group)": [[16, "s3", "art-joint-anim"]],
  "(method 9 external-art-control)": [
    [171, "s4", "external-art-buffer"],
    [172, "s4", "external-art-buffer"],
    [173, "s4", "external-art-buffer"],
    [177, "s4", "external-art-buffer"],
    [183, "s4", "external-art-buffer"],
    [190, "s4", "external-art-buffer"],

    [233, "s4", "spool-anim"],
    [240, "s4", "spool-anim"],
    [243, "s4", "spool-anim"],
    [248, "s4", "spool-anim"],
    [249, "s4", "spool-anim"],
    [253, "s4", "spool-anim"],
    [257, "s4", "spool-anim"]
  ],

  "(method 10 external-art-control)": [[18, "v1", "spool-anim"]],

  "(method 16 external-art-control)": [
    [37, "a0", "process"],
    [17, "s5", "process-drawable"]
  ],

  "ja-play-spooled-anim": [
    [154, "a0", "process"],
    [286, "s2", "art-joint-anim"],
    [294, "s2", "art-joint-anim"],
    [295, "s2", "art-joint-anim"],
    [306, "s2", "art-joint-anim"],
    [320, "s2", "art-joint-anim"],
    [324, "s2", "art-joint-anim"]
  ],

  "(method 11 external-art-control)": [
    [127, "a0", "process"],
    [151, "a0", "process"],
    [168, "a0", "process"],
    [18, "s5", "process-drawable"]
  ],

  "debug-menu-item-var-make-float": [
    [30, "t9", "(function int int float float int)"]
  ],

  "debug-menu-item-var-update-display-str": [
    [[44, 49], "v1", "int"],
    [[61, 69], "v1", "int"]
  ],

  "debug-menu-item-get-max-width": [[[18, 27], "a0", "debug-menu-item-var"]],

  "debug-menu-send-msg": [
    [[3, 14], "s2", "debug-menu-item"],
    [[14, 21], "s2", "debug-menu-item-submenu"]
  ],

  "debug-menu-item-var-joypad-handler": [
    [[39, 42], "a2", "int"],
    [[40, 42], "a3", "int"],
    [41, "t9", "(function int int int int int)"],
    [200, "t9", "(function int int int int int)"],
    [138, "v1", "int"],
    [143, "v1", "int"],
    [[182, 187], "v1", "int"],
    [[182, 187], "a1", "int"],
    [[190, 194], "a0", "int"],
    [[193, 195], "v1", "int"]
  ],

  "debug-menu-find-from-template": [
    [3, "s4", "debug-menu"],
    [[4, 8], "s4", "debug-menu-item"],
    [[41, 44], "s4", "debug-menu-node"],
    [[7, 12], "s5", "debug-menu-item"],
    [23, "s5", "debug-menu-item-submenu"]
  ],

  "debug-menu-func-decode": [[[12, 14], "a0", "symbol"]],

  "dm-cam-render-float": [[[71, 72], "v0", "float"]],

  "build-continue-menu": [[4, "v1", "symbol"]],

  "can-hint-be-played?": [
    [[25, 28], "a0", "level-hint"] // kinda a guess, but its the only process that makes sense
  ],

  "debug-menu-rebuild": [[[4, 13], "a0", "debug-menu-item"]],

  "debug-menu-item-submenu-render": [[[39, 44], "v1", "dma-packet"]],

  "debug-menu-item-function-render": [[[46, 51], "v1", "dma-packet"]],

  "debug-menu-item-flag-render": [[[44, 49], "v1", "dma-packet"]],

  "debug-menu-render": [
    [[45, 48], "v1", "dma-packet"],
    [[106, 110], "v1", "dma-packet"]
  ],

  "debug-menu-item-var-msg": [[64, "t9", "(function int int int int int)"]],

  "debug-menu-item-var-make-int": [
    [21, "t9", "(function int int int int int)"]
  ],

  "calculate-basis-functions-vector!": [
    [[8, 20], "v1", "(pointer float)"],
    [[0, 60], "f1", "float"]
  ],

  "(anon-function 2 memory-usage)": [
    [[171, 415], "s5", "process-drawable"],
    [[212, 213], "v1", "collide-shape"]
  ],

  "(method 8 process-tree)": [
    [31, "v1", "symbol"],
    [6, "a3", "symbol"]
  ],

  "(method 9 align-control)": [
    [[27, 31], "t9", "(function object object object object)"]
  ],

  "(method 8 tie-fragment)": [
    [150, "a0", "(pointer int32)"],
    [[157, 160], "a0", "basic"]
  ],

  "letterbox": [[[29, 33], "v1", "dma-packet"]],

  "blackout": [[[20, 24], "v1", "dma-packet"]],

  "(method 10 external-art-control)": [[18, "v1", "pointer"]],

  "(method 15 load-state)": [
    [31, "t9", "(function int)"],
    [291, "s5", "entity-actor"],
    [370, "s3", "process-drawable"]
  ],

  "yakow-default-event-handler": [
    [27, "a0", "collide-shape"],
    [32, "a0", "collide-shape"]
  ],

  "(method 11 yakow)": [
    [184, "v1", "vector"],
    [186, "v1", "vector"],
    [189, "v1", "vector"]
  ],

  "yakow-post": [
    [114, "a0", "collide-shape-moving"],
    [130, "a0", "collide-shape-moving"]
  ],

  "raw-ray-sphere-intersect": [
    [23, "v1", "float"],
    [36, "v1", "uint"]
  ],

  "(method 0 anim-test-obj)": [
    [9, "s4", "anim-test-obj"],
    [10, "s4", "anim-test-obj"],
    [13, "s4", "anim-test-obj"],
    [15, "s4", "anim-test-obj"]
  ],

  "(method 0 anim-test-sequence)": [
    [8, "s5", "anim-test-sequence"],
    [11, "s5", "anim-test-sequence"],
    [13, "s5", "anim-test-sequence"]
  ],

  "(method 0 anim-test-seq-item)": [
    [8, "v1", "anim-test-seq-item"],
    [10, "v0", "anim-test-seq-item"],
    [11, "v0", "anim-test-seq-item"],
    [14, "v0", "anim-test-seq-item"],
    [17, "v0", "anim-test-seq-item"]
  ],

  "(method 3 anim-tester)": [
    [12, "s5", "anim-test-obj"],
    [15, "s5", "anim-test-obj"],
    [148, "s5", "anim-test-obj"],
    [150, "s5", "anim-test-obj"],
    [22, "s4", "anim-test-sequence"],
    [28, "s4", "anim-test-sequence"],
    [38, "s4", "anim-test-sequence"],
    [48, "s4", "anim-test-sequence"],
    [59, "s4", "anim-test-sequence"],
    [137, "s4", "anim-test-sequence"],
    [139, "s4", "anim-test-sequence"],
    [66, "s3", "anim-test-seq-item"],
    [70, "s3", "anim-test-seq-item"],
    [75, "s3", "anim-test-seq-item"],
    [79, "s3", "anim-test-seq-item"],
    [88, "s3", "anim-test-seq-item"],
    [94, "s3", "anim-test-seq-item"],
    [104, "s3", "anim-test-seq-item"],
    [114, "s3", "anim-test-seq-item"],
    [126, "s3", "anim-test-seq-item"],
    [128, "s3", "anim-test-seq-item"]
  ],

  "anim-test-obj-item-valid?": [
    [5, "s5", "anim-test-sequence"],
    [12, "s5", "anim-test-sequence"],
    [17, "s5", "anim-test-sequence"],
    [36, "s5", "anim-test-sequence"],
    [38, "s5", "anim-test-sequence"],
    [20, "v1", "anim-test-seq-item"],
    [26, "v1", "anim-test-seq-item"],
    [28, "v1", "anim-test-seq-item"]
  ],

  "anim-test-obj-remove-invalid": [
    [84, "v1", "anim-test-sequence"],
    [88, "v1", "anim-test-sequence"],
    [90, "v1", "anim-test-sequence"],
    [92, "v1", "anim-test-sequence"],
    [93, "v1", "anim-test-sequence"],
    [91, "a0", "anim-test-sequence"],
    [5, "s5", "anim-test-sequence"],
    [8, "s5", "anim-test-sequence"],
    [11, "s5", "anim-test-sequence"],
    [30, "s5", "anim-test-sequence"],
    [44, "s5", "anim-test-sequence"],
    [51, "s5", "anim-test-sequence"],
    [58, "s5", "anim-test-sequence"],
    [67, "s5", "anim-test-sequence"],
    [70, "s4", "anim-test-sequence"],
    [71, "s5", "anim-test-sequence"],
    [72, "s5", "anim-test-sequence"],
    [15, "s3", "anim-test-seq-item"],
    [18, "s3", "anim-test-seq-item"],
    [24, "s3", "anim-test-seq-item"],
    [31, "s3", "anim-test-seq-item"],
    [34, "s2", "anim-test-seq-item"],
    [35, "s3", "anim-test-seq-item"],
    [36, "s3", "anim-test-seq-item"],
    [61, "a0", "anim-test-seq-item"]
  ],

  "anim-tester-reset": [
    [14, "v1", "anim-test-obj"],
    [30, "v1", "anim-test-obj"],
    [33, "v1", "anim-test-obj"],
    [36, "v1", "anim-test-obj"],
    [43, "v1", "anim-test-obj"],
    [[50, 53], "v1", "anim-test-obj"]
  ],

  "anim-tester-save-all-objects": [
    [[4, 19], "gp", "anim-test-obj"],
    [17, "v1", "anim-test-obj"]
  ],

  "anim-tester-save-object-seqs": [
    [63, "s5", "anim-test-sequence"],
    [69, "s5", "anim-test-sequence"],
    [65, "s5", "anim-test-sequence"],
    [75, "s5", "anim-test-sequence"],
    [79, "s5", "anim-test-sequence"],
    [133, "s5", "anim-test-sequence"],
    [141, "s5", "anim-test-sequence"],
    [142, "v1", "anim-test-sequence"],
    [143, "s5", "anim-test-sequence"],
    [83, "s4", "anim-test-seq-item"],
    [89, "s4", "anim-test-seq-item"],
    [91, "s4", "anim-test-seq-item"],
    [92, "s4", "anim-test-seq-item"],
    [96, "s4", "anim-test-seq-item"],
    [105, "s4", "anim-test-seq-item"],
    [111, "s4", "anim-test-seq-item"],
    [120, "s4", "anim-test-seq-item"],
    [121, "v1", "anim-test-seq-item"],
    [122, "s4", "anim-test-seq-item"]
  ],

  "anim-test-obj-list-handler": [
    [25, "s5", "anim-test-obj"],
    [31, "s5", "anim-test-obj"],
    [110, "s5", "anim-test-obj"],
    [166, "s5", "anim-test-obj"],
    [112, "v1", "anim-tester"]
  ],

  "anim-test-anim-list-handler": [
    [2, "s5", "anim-test-obj"],
    [25, "s5", "anim-test-obj"],
    [65, "s5", "anim-test-obj"],
    [227, "s5", "anim-test-obj"],
    [90, "v1", "anim-test-obj"],
    [91, "v1", "anim-test-obj"],
    [100, "v1", "anim-test-obj"],
    [105, "v1", "anim-test-obj"],
    [130, "v1", "anim-test-obj"],
    [131, "v1", "anim-test-obj"],
    [140, "v1", "anim-test-obj"],
    [145, "v1", "anim-test-obj"],
    [167, "v1", "anim-test-obj"],
    [169, "v1", "anim-test-obj"],
    [171, "v1", "anim-test-obj"],
    [173, "v1", "anim-test-obj"]
  ],

  "anim-test-sequence-list-handler": [
    [2, "s5", "anim-test-sequence"],
    [25, "s5", "anim-test-sequence"],
    [31, "s5", "anim-test-sequence"],
    [71, "s5", "anim-test-sequence"],
    [231, "s5", "anim-test-sequence"],
    [96, "v1", "anim-test-sequence"],
    [97, "v1", "anim-test-sequence"],
    [106, "v1", "anim-test-sequence"],
    [111, "v1", "anim-test-sequence"],
    [136, "v1", "anim-test-sequence"],
    [137, "v1", "anim-test-sequence"],
    [146, "v1", "anim-test-sequence"],
    [151, "v1", "anim-test-sequence"]
  ],

  "anim-test-edit-sequence-list-handler": [
    [[122, 965], "s4", "anim-test-sequence"],
    [129, "v1", "glst-named-node"],
    [[128, 909], "gp", "anim-test-seq-item"],
    [380, "v0", "anim-test-obj"],
    [381, "v0", "anim-test-obj"],
    [382, "v0", "anim-test-obj"],
    [389, "v0", "anim-test-obj"],
    [483, "s3", "anim-test-seq-item"],
    [491, "s3", "anim-test-seq-item"],
    [502, "s3", "anim-test-seq-item"]
  ],

  "anim-tester-interface": [
    [[34, 48], "gp", "anim-test-obj"],
    [[95, 109], "gp", "anim-test-obj"],
    [[156, 160], "v1", "anim-test-obj"],
    [[162, 165], "v1", "anim-test-sequence"]
  ],

  "anim-tester-get-playing-item": [
    [7, "v0", "anim-test-seq-item"],
    [[5, 22], "s5", "anim-test-seq-item"],
    [21, "v0", "anim-test-seq-item"],
    [25, "v0", "anim-test-seq-item"]
  ],

  "anim-tester-add-newobj": [
    [[2, 185], "s2", "anim-test-obj"],
    [[70, 193], "s5", "anim-test-obj"],
    [149, "v1", "anim-test-sequence"],
    [154, "v1", "anim-test-sequence"],
    [160, "v1", "anim-test-sequence"],
    [164, "a0", "art-joint-anim"],
    [170, "a0", "art-joint-anim"]
  ],

  "anim-tester-start": [[20, "t9", "(function process function none)"]],

  "anim-tester-set-name": [
    [[34, 51], "s3", "anim-test-obj"],
    [[40, 63], "s5", "anim-test-sequence"]
  ],

  "anim-tester-add-sequence": [[[33, 102], "s5", "anim-test-obj"]],

  "(anon-function 11 anim-tester)": [
    [[23, 113], "s4", "anim-test-obj"],
    [[83, 338], "gp", "anim-test-sequence"],
    [[123, 187], "s4", "art-joint-anim"]
  ],

  "(method 10 bsp-header)": [
    [[51, 61], "a0", "(pointer uint128)"],
    [[51, 61], "a1", "(pointer uint128)"],
    [133, "v1", "terrain-bsp"],
    [141, "v1", "terrain-bsp"],
    [148, "v1", "terrain-bsp"],
    [5, "a0", "terrain-bsp"],
    [8, "a0", "terrain-bsp"]
  ],

  "(method 15 bsp-header)": [
    [5, "a0", "terrain-bsp"],
    [8, "a0", "terrain-bsp"]
  ],

  "bsp-camera-asm": [
    [[4, 14], "a1", "bsp-node"],
    [[0, 9], "v1", "bsp-node"],
    [[12, 16], "v1", "bsp-node"]
  ],

  "level-remap-texture": [
    [15, "t0", "(pointer int32)"],
    [21, "t0", "(pointer int32)"],
    [19, "t0", "(pointer uint64)"],
    [12, "v1", "int"]
  ],

  "sprite-add-matrix-data": [
    [[5, 15], "a2", "dma-packet"],
    [[24, 29], "a1", "matrix"],
    [[47, 57], "a2", "dma-packet"],
    [[60, 97], "a1", "matrix"],
    [[116, 129], "a1", "vector"]
  ],

  "sprite-add-frame-data": [[[8, 16], "a0", "dma-packet"]],

  "sprite-add-2d-chunk": [
    [[12, 20], "a0", "dma-packet"],
    [[45, 52], "a0", "dma-packet"],
    [[69, 76], "a0", "dma-packet"],
    [[80, 87], "v1", "dma-packet"]
  ],

  "sprite-add-3d-chunk": [
    [[11, 19], "a0", "dma-packet"],
    [[44, 51], "a0", "dma-packet"],
    [[68, 75], "a0", "dma-packet"],
    [[79, 87], "v1", "dma-packet"]
  ],

  "sprite-add-shadow-chunk": [
    [[11, 19], "a0", "dma-packet"],
    [[37, 44], "a0", "dma-packet"],
    [[49, 77], "a0", "(inline-array vector)"],
    [[93, 100], "a0", "dma-packet"],
    [[105, 121], "s1", "adgif-shader"],
    [[130, 138], "v1", "dma-packet"]
  ],

  "sprite-draw": [
    [[33, 37], "a0", "dma-packet"],
    [[43, 46], "a0", "gs-gif-tag"],
    [51, "a0", "(pointer gs-test)"],
    [53, "a0", "(pointer gs-reg64)"],
    [55, "a0", "(pointer gs-clamp)"],
    [57, "a0", "(pointer gs-reg64)"],
    [[78, 87], "a0", "dma-packet"],
    [[92, 97], "a0", "dma-packet"],
    [[125, 129], "a0", "dma-packet"],
    [[143, 146], "v1", "dma-packet"]
  ],

  "sprite-init-distorter": [
    [59, "a3", "uint"],
    [[3, 7], "a2", "dma-packet"],
    [[13, 16], "a2", "gs-gif-tag"],
    [21, "a2", "(pointer gs-zbuf)"],
    [23, "a2", "(pointer gs-reg64)"],
    [29, "a2", "(pointer gs-tex0)"],
    [31, "a2", "(pointer gs-reg64)"],
    [33, "a2", "(pointer gs-tex1)"],
    [35, "a2", "(pointer gs-reg64)"],
    [36, "a2", "(pointer gs-miptbp)"],
    [38, "a2", "(pointer gs-reg64)"],
    [45, "a2", "(pointer gs-clamp)"],
    [47, "a2", "(pointer gs-reg64)"],
    [49, "a2", "(pointer gs-alpha)"],
    [51, "a2", "(pointer gs-reg64)"],
    [[62, 67], "a1", "dma-packet"]
  ],

  "sprite-draw-distorters": [
    [[70, 90], "a0", "vector"],
    [72, "v1", "vector"],
    [93, "v1", "vector"],
    [96, "v1", "vector"],
    [115, "v1", "(pointer int32)"],
    [119, "a0", "(pointer int32)"],
    [124, "v1", "vector"],
    [154, "v1", "vector"],
    [[172, 189], "a1", "dma-packet"]
  ],

  "debug-menu-make-from-template": [
    [[20, 30], "s5", "string"],
    [[31, 60], "s5", "string"],
    [[61, 71], "s5", "string"],
    [[72, 81], "s5", "string"],
    [[82, 107], "s5", "string"],
    [[108, 135], "s5", "string"],
    [[136, 152], "s5", "string"],
    [[153, 183], "s5", "string"],
    [[186, 224], "s5", "string"],
    [[225, 246], "s5", "string"],
    [[249, 321], "s5", "string"]
  ],

  "debug-menu-item-var-render": [[[94, 98], "v1", "dma-packet"]],

  "generic-add-constants": [[[8, 17], "a0", "dma-packet"]],

  "generic-init-buf": [
    [[14, 19], "a0", "dma-packet"],
    [[24, 28], "a0", "gs-gif-tag"],
    [32, "a0", "(pointer gs-test)"],
    [34, "a0", "(pointer uint64)"],
    [34, "a1", "gs-reg"],
    [35, "a0", "(pointer gs-zbuf)"],
    [37, "a0", "(pointer uint64)"],
    [37, "a1", "gs-reg"],
    [[47, 53], "a0", "dma-packet"],
    [[56, 62], "v1", "(pointer vif-tag)"],
    [[62, 66], "v1", "(pointer int32)"]
  ],

  "cam-standard-event-handler": [
    [[0, 999], "s6", "camera-slave"],
    [[16, 30], "s5", "state"],
    [41, "a0", "vector"],
    [[5, 8], "t9", "(function object)"],
    [[19, 22], "t9", "(function object)"],
    [[30, 32], "t9", "(function object)"]
  ],

  "cam-curve-pos": [[[0, 224], "s6", "camera-slave"]],

  "cam-combiner-init": [
    [[0, 999], "s6", "camera-combiner"],
    [[28, 33], "t9", "(function object)"]
  ],

  "(anon-function 1 cam-combiner)": [[[0, 999], "s6", "camera-combiner"]],

  "(anon-function 2 cam-combiner)": [
    [10, "a0", "vector"],
    [[0, 20], "s6", "camera-slave"],
    [[20, 231], "s6", "camera-combiner"],
    [[99, 127], "gp", "camera-slave"],
    [[187, 231], "gp", "camera-slave"]
  ],

  "cam-start": [
    [[18, 22], "t9", "(function process object function)"],
    [[38, 42], "t9", "(function process object function)"]
  ],

  "cam-master-init": [
    [[0, 999], "s6", "camera-master"],
    [[111, 115], "t9", "(function cpu-thread function)"],
    [[139, 145], "t9", "(function cpu-thread function object object)"],
    [[163, 167], "t9", "(function object)"]
  ],

  "cam-curve-setup": [[[0, 82], "s6", "camera-slave"]],

  "(method 15 tracking-spline)": [
    [[57, 59], "a2", "vector"],
    [[57, 59], "a3", "vector"]
  ],

  "(method 16 tracking-spline)": [
    [[40, 42], "a0", "vector"],
    [[40, 42], "a1", "vector"]
  ],

  "cam-slave-init-vars": [[[0, 999], "s6", "camera-slave"]],

  "cam-slave-get-vector-with-offset": [[[52, 65], "s3", "vector"]],

  "cam-slave-go": [[[3, 6], "t9", "(function object)"]],

  "cam-slave-init": [
    [[0, 999], "s6", "camera-slave"],
    [[47, 50], "t9", "(function object object)"],
    [[54, 58], "t9", "(function object object)"]
  ],

<<<<<<< HEAD
  "do-target-shadow": [
    [[0, 999], "s6", "target"],
    [46, "v1", "collide-shape-prim"] // `event-other` from collide-shape
  ],

=======
  "update-mood-village3": [
    [[236, 245], "s0", "(array float)"],
    [245, "s0", "(array int8)"],
    [[246, 297], "s0", "(array float)"],
    [[297, 309], "s0", "(array uint8)"],
    [[309, 314], "s0", "matrix"] // TODO - there is no way this is correct lol
  ],

  "update-mood-citadel": [
    [291, "s5", "(pointer float)"],
    [298, "s5", "(pointer float)"],
    [300, "s5", "(pointer float)"],
    [304, "s5", "(pointer float)"],
    [307, "s5", "(pointer float)"],
    [318, "s5", "(pointer float)"]
  ],

  "update-mood-finalboss": [
    [40, "s4", "(pointer int64)"],
    [44, "s4", "(pointer int64)"],
    [174, "s4", "(pointer int64)"],
    [251, "s4", "(pointer int64)"],
    [255, "s4", "(pointer int64)"],
    [347, "s4", "(pointer int64)"]
  ],

  "update-mood-ogre": [
    [57, "s4", "(pointer float)"],
    [64, "s4", "(pointer float)"],
    [90, "s4", "(pointer float)"],
    [92, "s4", "(pointer float)"],
    [95, "s4", "(pointer float)"],
    [98, "s4", "(pointer float)"],
    [100, "s4", "(pointer float)"],
    [105, "s4", "(pointer float)"],
    [144, "s4", "(pointer float)"]
  ],

  "update-mood-snow": [
    [93, "s5", "vector"],
    [110, "s5", "vector"]
  ],

  "ocean-trans-add-upload-table": [
    [44, "a0", "dma-packet"],
    [46, "a0", "dma-packet"],
    [51, "a0", "dma-packet"],
    [[55, 59], "v1", "vector4w"], // TODO - very likely wrong, but it's something that has 4 int32's,
    [[87, 228], "v1", "(inline-array vector)"],
    [241, "a0", "dma-packet"],
    [243, "a0", "dma-packet"],
    [248, "a0", "dma-packet"]
  ],

  "ocean-trans-add-upload-strip": [
    [39, "a0", "dma-packet"],
    [41, "a0", "dma-packet"],
    [46, "a0", "dma-packet"],
    [[57, 61], "v1", "vector4w"], // TODO - very likely wrong, but it's something that has 4 int32's,
    [[64, 147], "v1", "(inline-array vector)"], // TODO - very likely wrong, but it's something that has 4 int32's,
    [166, "a0", "dma-packet"],
    [168, "a0", "dma-packet"],
    [173, "a0", "dma-packet"]
  ],

  "ocean-trans-add-constants": [
    [7, "a1", "dma-packet"],
    [9, "a1", "dma-packet"],
    [14, "a1", "dma-packet"],
    [[17, 46], "v1", "matrix"]
  ],

  "draw-ocean-transition": [[255, "v1", "ocean-mid-mask"]],

  // "ocean-trans-mask-ptrs-bit?": [
  //   [[32, 41], "a0", "(pointer ocean-trans-mask)"]
  // ],

>>>>>>> 4d76d2f1
  "placeholder-do-not-add-below": []
}<|MERGE_RESOLUTION|>--- conflicted
+++ resolved
@@ -1713,13 +1713,6 @@
     [[54, 58], "t9", "(function object object)"]
   ],
 
-<<<<<<< HEAD
-  "do-target-shadow": [
-    [[0, 999], "s6", "target"],
-    [46, "v1", "collide-shape-prim"] // `event-other` from collide-shape
-  ],
-
-=======
   "update-mood-village3": [
     [[236, 245], "s0", "(array float)"],
     [245, "s0", "(array int8)"],
@@ -1794,10 +1787,10 @@
 
   "draw-ocean-transition": [[255, "v1", "ocean-mid-mask"]],
 
-  // "ocean-trans-mask-ptrs-bit?": [
-  //   [[32, 41], "a0", "(pointer ocean-trans-mask)"]
-  // ],
-
->>>>>>> 4d76d2f1
+  "do-target-shadow": [
+    [[0, 999], "s6", "target"],
+    [46, "v1", "collide-shape-prim"] // `event-other` from collide-shape
+  ],
+
   "placeholder-do-not-add-below": []
 }