// This file replaces type_hints.jsonc.
// Functions are identified by their "unique name". This is the name after ".function" in the IR2 file.
// Each cast entry represents an override of a register's type at a certain point the function.
// These modifications do not propagate like normal types, so you may have to apply these modifications
// over a range of indices.

// Entry format: [index, register, override]
// - The index can either be specified as a single integer, or as [min, max].
//      In the case of [min, max], the min index is included, but the max is not. ([1, 4] = 1, 2, 3).
// - The register is a string with the plain PS2 register name.
// - The type is a string with a valid GOAL typespec.
//    It is parsed exactly like the compiler, so you can use compound types.
//    You should only use register types here.

{
  // GCOMMON
  "(method 2 array)": [
    [23, "gp", "(array int32)"],
    [43, "gp", "(array uint32)"],
    [63, "gp", "(array int64)"],
    [83, "gp", "(array uint64)"],
    [102, "gp", "(array int8)"],
    [121, "gp", "(array uint8)"],
    [141, "gp", "(array int16)"],
    [161, "gp", "(array uint16)"],
    [186, "gp", "(array uint128)"],
    [204, "gp", "(array int32)"],
    [223, "gp", "(array float)"],
    [232, "gp", "(array float)"],
    [249, "gp", "(array basic)"],
    [258, "gp", "(array basic)"]
  ],

  "(method 3 array)": [
    [44, "gp", "(array int32)"],
    [62, "gp", "(array uint32)"],
    [80, "gp", "(array int64)"],
    [98, "gp", "(array uint64)"],
    [115, "gp", "(array int8)"],
    [132, "gp", "(array int8)"], // bug in game
    [150, "gp", "(array int16)"],
    [168, "gp", "(array uint16)"],
    [191, "gp", "(array uint128)"],
    [207, "gp", "(array int32)"],
    [226, "gp", "(array float)"],
    [243, "gp", "(array basic)"]
  ],

  // GKERNEL-H
  "(method 2 handle)": [
    [10, "a2", "(pointer process)"],
    [11, "a3", "process"]
  ],

  // GKERNEL
  "(method 0 cpu-thread)": [[[13, 28], "v0", "cpu-thread"]],

  "(method 0 process)": [
    [12, "a0", "int"],
    [[13, 43], "v0", "process"]
  ],

  "(method 0 dead-pool-heap)": [
    [60, "v0", "int"], // a lie, actually the 115 is an align16 constant propagated on addr of heap start.
    //[63, "a0", "pointer"],
    [[61, 73], "v0", "dead-pool-heap"]
  ],

  "(method 21 dead-pool-heap)": [
    [5, "v1", "pointer"],
    [13, "a0", "pointer"],
    [25, "v1", "pointer"]
  ],

  "(method 5 dead-pool-heap)": [
    [3, "v1", "int"],
    [3, "a0", "int"]
  ],

  "(method 0 protect-frame)": [
    [0, "a0", "int"],
    [[1, 8], "v0", "protect-frame"]
  ],

  "(method 10 process)": [[[24, 30], "s4", "protect-frame"]],

  "(method 9 process)": [[43, "s5", "process"]],

  "(method 14 dead-pool)": [
    [[24, 25], "v1", "(pointer process)"],
    [[30, 39], "s4", "(pointer process)"]
  ],

  "inspect-process-heap": [
    [[4, 11], "s5", "basic"],
    [17, "s5", "pointer"]
  ],

  // GSTRING
  "name=": [
    [26, "a1", "symbol"],
    [42, "a0", "symbol"]
  ],

  "string-cat-to-last-char": [
    [3, "s5", "(pointer uint8)"],
    [4, "s5", "string"]
  ],

  // GSTATE
  "enter-state": [[68, "s0", "protect-frame"]],

  // MATH
  "log2": [[3, "v1", "int"]],

  // QUATERNION
  "vector-x-quaternion!": [[10, "v1", "(pointer uint128)"]],
  "vector-y-quaternion!": [[10, "v1", "(pointer uint128)"]],
  "vector-z-quaternion!": [[10, "v1", "(pointer uint128)"]],

  // Matrix
  //"eul->matrix": [[[110, 228], "gp", "(pointer float)"]],

  // DMA
  "dma-send-to-spr": [[[0, 32], "s5", "dma-bank-spr"]],
  "dma-send-to-spr-no-flush": [[[0, 32], "s5", "dma-bank-spr"]],
  "dma-send-from-spr": [[[0, 32], "s5", "dma-bank-spr"]],
  "dma-send-from-spr-no-flush": [[[0, 32], "s5", "dma-bank-spr"]],
  "dma-initialize": [
    [1, "v1", "vif-bank"],
    [8, "v1", "vif-bank"],
    [6, "a0", "vif-bank"],
    [13, "a0", "vif-bank"]
  ],

  "clear-vu1-mem": [[[0, 11], "v1", "(pointer uint32)"]],
  "clear-vu0-mem": [[[0, 11], "v1", "(pointer uint32)"]],

  "dump-vu1-mem": [[[0, 49], "gp", "(pointer uint32)"]],

  "dump-vu1-range": [[[0, 54], "s4", "(pointer uint32)"]],

  "ultimate-memcpy": [
    [[0, 54], "s4", "dma-bank-spr"],
    [[0, 54], "s3", "dma-bank-spr"]
  ],

  // dma-buffer
  "dma-buffer-add-vu-function": [[[9, 33], "t2", "dma-packet"]],

  // dma-bucket
  "dma-buffer-add-buckets": [
    [[1, 4], "v1", "dma-bucket"],
    [5, "v1", "pointer"],
    [[9, 11], "v1", "dma-bucket"],
    [11, "v1", "pointer"]
    //[[6, 15], "v1", "dma-bucket"]
  ],

  "dma-buffer-patch-buckets": [
    [7, "a0", "pointer"],
    [14, "a0", "pointer"],
    [3, "a0", "dma-bucket"],
    [11, "a0", "dma-bucket"],
    [13, "a0", "dma-bucket"],
    [19, "a0", "dma-bucket"]
  ],

  "dma-bucket-insert-tag": [
    [[2, 6], "v1", "dma-bucket"],
    [3, "a0", "dma-bucket"]
  ],

  "disasm-vif-details": [
    [[62, 94], "s3", "(pointer uint32)"],
    [[98, 130], "s3", "(pointer uint16)"],
    [[134, 164], "s3", "(pointer uint32)"],
    [[168, 198], "s3", "(pointer uint16)"],
    [[202, 225], "s3", "(pointer uint16)"]
  ],

  "disasm-vif-tag": [
    [[81, 85], "t1", "vif-stcycl-imm"],
    [242, "a0", "vif-unpack-imm"]
  ],

  "disasm-dma-list": [
    [25, "v1", "dma-tag"],

    [153, "v1", "dma-packet"],
    [189, "v1", "dma-packet"],
    [229, "v1", "dma-packet"],
    [258, "v1", "dma-packet"],
    [302, "v1", "dma-packet"],
    [308, "v1", "dma-packet"],

    //[133, "v1", "(pointer uint64)"],
    [152, "v1", "(pointer uint64)"],

    [167, "v1", "(pointer uint64)"],
    [176, "v1", "(pointer uint64)"],
    [198, "v1", "(pointer uint64)"],
    [207, "v1", "(pointer uint64)"],
    [238, "v1", "(pointer uint64)"],
    [247, "v1", "(pointer uint64)"],
    [282, "v1", "(pointer uint64)"],
    [291, "v1", "(pointer uint64)"],
    [324, "v1", "(pointer uint64)"],
    [334, "v1", "(pointer uint64)"]
  ],

  "default-buffer-init": [
    [[8, 15], "a1", "dma-gif-packet"],
    [[18, 24], "a1", "gs-gif-tag"],
    [[29, 64], "a1", "(pointer uint64)"],
    [[69, 72], "a0", "dma-packet"]
  ],

  // LEVEL
  "lookup-level-info": [
    [3, "a1", "symbol"],
    [4, "a1", "level-load-info"],
    [8, "a1", "level-load-info"],
    [12, "a1", "level-load-info"]
  ],

  // DISPLAY
  "put-display-alpha-env": [[[0, 5], "v1", "gs-bank"]],

  "(method 13 profile-bar)": [
    [[27, 43], "t2", "dma-packet"],
    [[46, 56], "t2", "gs-gif-tag"],
    [[65, 67], "t3", "(pointer gs-prim)"],
    [67, "t3", "(pointer uint64)"],
    [79, "t3", "(pointer gs-xyzf)"],
    [110, "t2", "(pointer gs-xyzf)"]
  ],

  "draw-sprite2d-xy": [
    [[41, 45], "a3", "dma-packet"],
    [[51, 54], "a3", "gs-gif-tag"],
    [59, "a3", "(pointer gs-prim)"],
    [61, "a3", "(pointer gs-rgbaq)"],
    [72, "a3", "(pointer gs-xyzf)"],
    [97, "a3", "(pointer gs-xyzf)"],
    [[106, 117], "v1", "(pointer dma-tag)"],
    [109, "a2", "dma-tag"]
  ],

  "draw-quad2d": [
    [[22, 28], "t1", "dma-packet"],
    [[31, 37], "t1", "gs-gif-tag"],
    [42, "t1", "(pointer gs-prim)"],
    [44, "t1", "(pointer gs-rgbaq)"],
    [52, "t1", "(pointer gs-xyzf)"],
    [54, "t1", "(pointer gs-rgbaq)"],
    [67, "t1", "(pointer gs-xyzf)"],
    [69, "t1", "(pointer gs-rgbaq)"],
    [86, "t1", "(pointer gs-xyzf)"],
    [88, "t1", "(pointer gs-rgbaq)"],
    [110, "t1", "(pointer gs-xyzf)"],
    [111, "t1", "(pointer uint64)"],
    [[120, 131], "v1", "(pointer dma-tag)"],
    [123, "a2", "dma-tag"]
  ],

  "set-display-gs-state": [
    [[3, 10], "t3", "dma-packet"],
    [[13, 19], "t3", "gs-gif-tag"],
    [30, "t3", "(pointer gs-scissor)"],
    [32, "t3", "(pointer gs-reg64)"],
    [33, "t3", "(pointer gs-xy-offset)"],
    [35, "t3", "(pointer gs-reg64)"],
    [46, "t3", "(pointer gs-frame)"],
    [48, "t3", "(pointer gs-reg64)"],
    [50, "t3", "(pointer gs-test)"],
    [52, "t3", "(pointer gs-reg64)"],
    [54, "t3", "(pointer gs-texa)"],
    [56, "t3", "(pointer gs-reg64)"],
    [58, "t3", "(pointer gs-zbuf)"],
    [60, "t3", "(pointer gs-reg64)"],
    [61, "t3", "(pointer uint64)"],
    [63, "t3", "(pointer gs-reg64)"]
  ],

  "set-display-gs-state-offset": [
    [[3, 10], "t5", "dma-packet"],
    [[13, 19], "t5", "gs-gif-tag"],
    [30, "t5", "(pointer gs-scissor)"],
    [32, "t5", "(pointer gs-reg64)"],
    [40, "t5", "(pointer gs-xy-offset)"],
    [42, "t5", "(pointer gs-reg64)"],
    [53, "t5", "(pointer gs-frame)"],
    [55, "t5", "(pointer gs-reg64)"],
    [57, "t5", "(pointer gs-test)"],
    [59, "t5", "(pointer gs-reg64)"],
    [61, "t5", "(pointer gs-texa)"],
    [63, "t5", "(pointer gs-reg64)"],
    [65, "t5", "(pointer gs-zbuf)"],
    [67, "t5", "(pointer gs-reg64)"],
    [68, "t5", "(pointer uint64)"],
    [70, "t5", "(pointer gs-reg64)"]
  ],

  "reset-display-gs-state": [
    [[9, 16], "t0", "dma-packet"],
    [[19, 25], "t0", "gs-gif-tag"],
    [34, "a3", "(pointer gs-scissor)"],
    [36, "a3", "(pointer gs-reg64)"],
    [44, "a3", "(pointer gs-xy-offset)"],
    [46, "a3", "(pointer gs-reg64)"],
    [51, "a3", "(pointer gs-frame)"],
    [53, "a3", "(pointer gs-reg64)"],

    [55, "a3", "(pointer gs-test)"],
    [57, "a3", "(pointer gs-reg64)"],
    [60, "a3", "(pointer gs-texa)"],
    [62, "a3", "(pointer gs-reg64)"],
    [64, "a3", "(pointer gs-zbuf)"],
    [66, "a3", "(pointer gs-reg64)"],
    [67, "a3", "(pointer uint64)"],
    [69, "a3", "(pointer gs-reg64)"]
  ],

  "(method 9 connection)": [[8, "a0", "pointer"]],

  "(method 10 connection)": [[8, "a0", "pointer"]],

  "(method 0 engine)": [[39, "v0", "pointer"]],

  "(method 12 engine)": [[[5, 16], "s4", "connection"]],

  "(method 13 engine)": [[[5, 24], "s4", "connection"]],

  "(method 15 engine)": [[[0, 36], "v1", "connection"]],

  "(method 19 engine)": [[8, "a0", "connection"]],

  "(method 20 engine)": [[8, "a0", "connection"]],

  "gs-set-default-store-image": [
    [9, "t4", "gif-tag64"],
    [9, "v1", "gif-tag-regs"]
  ],

  "dma-buffer-add-ref-texture": [
    [[25, 29], "a3", "dma-packet"],
    [[32, 44], "a3", "gs-gif-tag"],
    [[47, 62], "a2", "dma-packet"]
  ],

  "upload-vram-data": [
    [[9, 15], "a0", "dma-packet"],
    [[18, 24], "a0", "gs-gif-tag"],
    [33, "a0", "(pointer gs-bitbltbuf)"],
    [35, "a0", "(pointer gs-reg64)"],
    [36, "a0", "(pointer gs-trxpos)"],
    [38, "a0", "(pointer gs-reg64)"],
    [42, "a0", "(pointer gs-trxreg)"],
    [44, "a0", "(pointer gs-reg64)"],
    [45, "a0", "(pointer gs-trxdir)"],
    [47, "a0", "(pointer gs-reg64)"]
  ],

  "texture-page-dir-inspect": [[[133, 136], "v1", "adgif-shader"]],

  "upload-vram-pages": [
    [[135, 140], "a0", "dma-packet"],
    [[144, 149], "a0", "gs-gif-tag"],
    [[155, 157], "a0", "(pointer gs-reg64)"],
    [154, "a0", "(pointer uint64)"],
    [[162, 165], "v1", "dma-packet"]
  ],

  "upload-vram-pages-pris": [
    [[128, 134], "a0", "dma-packet"],
    [[137, 143], "a0", "gs-gif-tag"],
    [148, "a0", "(pointer uint64)"],
    [150, "a0", "(pointer gs-reg64)"],
    [[154, 159], "v1", "dma-packet"]
  ],

  // RES
  "(method 19 res-lump)": [
    [46, "t2", "(pointer uint64)"],
    [100, "t3", "(pointer uint64)"],
    [184, "t5", "(pointer uint64)"],
    [64, "t6", "(pointer uint64)"]
  ],
  "(method 16 res-lump)": [
    [22, "t1", "(pointer uint64)"],
    [29, "t2", "(pointer uint64)"]
  ],
  "(method 18 res-lump)": [["_stack_", 16, "res-tag"]],
  "(method 21 res-lump)": [
    ["_stack_", 16, "res-tag"],
    ["_stack_", 32, "res-tag"]
  ],

  // SHADOW-CPU-H
  "(method 10 shadow-control)": [[1, "v1", "int"]],

  // FACT-H
  "(method 0 fact-info-enemy)": [
    [[3, 92], "gp", "fact-info-enemy"],
    [16, "v0", "float"],
    [28, "v0", "float"],
    [40, "v0", "float"],
    [52, "v0", "float"],
    [64, "v0", "float"],
    [76, "v0", "float"],
    [88, "v0", "float"]
  ],

  "(method 0 fact-info)": [
    [81, "v0", "float"],
    [16, "t9", "(function string none)"],
    ["_stack_", 16, "res-tag"],
    [[32, 43], "v1", "(pointer int32)"],
    [86, "gp", "fact-info"]
  ],

  "(method 0 fact-info-target)": [[[3, 20], "gp", "fact-info-target"]],

  "(method 0 align-control)": [
    [[8, 13], "t9", "(function object object)"],
    [[14, 18], "v0", "align-control"]
  ],

  "str-load": [[[20, 36], "s2", "load-chunk-msg"]],

  "str-load-status": [
    [[18, 22], "v1", "load-chunk-msg"],
    [26, "v1", "load-chunk-msg"]
  ],

  "str-play-async": [[[8, 16], "s4", "load-chunk-msg"]],

  "str-play-stop": [[[7, 14], "s5", "load-chunk-msg"]],

  "str-play-queue": [[[19, 27], "s5", "load-chunk-msg"]],

  "str-ambient-play": [[[7, 15], "s5", "load-chunk-msg"]],

  "str-ambient-stop": [[[7, 16], "s5", "load-chunk-msg"]],

  "dgo-load-begin": [[[21, 40], "s2", "load-dgo-msg"]],

  "dgo-load-get-next": [[[14, 31], "v1", "load-dgo-msg"]],

  "dgo-load-continue": [[[5, 21], "gp", "load-dgo-msg"]],

  "string->sound-name": [[[2, 18], "a1", "(pointer uint8)"]],

  "ramdisk-load": [[[8, 12], "v1", "ramdisk-rpc-load"]],

  "(method 3 generic-tie-interp-point)": [[15, "gp", "(pointer uint128)"]],

  "ripple-find-height": [[[22, 72], "s4", "mei-ripple"]],

  "(method 0 collide-shape-prim-sphere)": [
    [[4, 8], "v0", "collide-shape-prim-sphere"]
  ],
  "(method 0 collide-shape-prim-mesh)": [
    [[6, 11], "v0", "collide-shape-prim-mesh"]
  ],
  "(method 0 collide-shape-prim-group)": [
    [[11, 18], "v0", "collide-shape-prim-group"]
  ],

  "camera-teleport-to-entity": [[9, "a0", "transform"]],

  "entity-actor-count": [["_stack_", 16, "res-tag"]],

  "entity-actor-lookup": [
    ["_stack_", 16, "res-tag"],
    [[10, 33], "v1", "(pointer uint32)"]
  ],

  "(method 11 joint-mod)": [
    [15, "s3", "process-drawable"],
    [[26, 66], "s3", "fact-info-enemy"],
    [[45, 50], "v1", "(pointer process)"]
  ],

  "joint-mod-look-at-handler": [[[2, 254], "gp", "joint-mod"]],

  "joint-mod-world-look-at-handler": [[[0, 254], "gp", "joint-mod"]],

  "joint-mod-rotate-handler": [[[2, 77], "s4", "joint-mod"]],

  "joint-mod-joint-set-handler": [[[2, 13], "s4", "joint-mod"]],

  "joint-mod-joint-set*-handler": [[[2, 31], "s5", "joint-mod"]],
  "joint-mod-wheel-callback": [[[2, 63], "s4", "joint-mod-wheel"]],
  "joint-mod-set-local-callback": [[[0, 23], "v1", "joint-mod-set-local"]],
  "joint-mod-set-world-callback": [[[0, 23], "v1", "joint-mod-set-world"]],
  "joint-mod-blend-local-callback": [[[2, 63], "gp", "joint-mod-blend-local"]],
  "joint-mod-spinner-callback": [[[2, 63], "gp", "joint-mod-spinner"]],

  "(method 11 touching-prims-entry-pool)": [
    [[0, 8], "v1", "touching-prims-entry"],
    [8, "v1", "pointer"],
    [[9, 11], "v1", "touching-prims-entry"],
    [[1, 20], "a1", "touching-prims-entry"]
  ],

  "(method 0 touching-list)": [[[6, 9], "v0", "touching-list"]],

  "num-func-chan": [[8, "v1", "joint-control-channel"]],

  "cspace-by-name-no-fail": [[[0, 100], "v0", "cspace"]],

  "shrubbery-login-post-texture": [
    //[[13, 41], "a3", "qword"],
    // [[13, 41], "a2", "qword"]
    [[13, 15], "a3", "qword"],
    [16, "a3", "pointer"],
    [24, "a3", "pointer"],
    [[17, 23], "a3", "qword"],
    [[13, 23], "a1", "qword"],
    [14, "a2", "qword"],
    [[27, 29], "a3", "qword"],
    [[27, 29], "a1", "qword"],
    [[35, 37], "a3", "qword"],
    [[35, 37], "a2", "qword"]
  ],

  "(method 3 sparticle-cpuinfo)": [[106, "f0", "float"]],

  "cspace-by-name-no-fail": [[[0, 100], "v0", "cspace"]],

  "camera-teleport-to-entity": [[9, "a0", "transform"]],

  "add-debug-sphere-from-table": [[[9, 18], "s1", "(inline-array vector)"]],

  "(method 14 actor-link-info)": [[5, "v1", "entity-links"]],
  "(method 15 actor-link-info)": [[5, "v1", "entity-links"]],

  "(method 23 actor-link-info)": [[4, "v1", "entity-links"]],
  "(method 24 actor-link-info)": [[4, "v1", "entity-links"]],
  "(method 9 actor-link-info)": [[[0, 36], "s3", "entity-actor"]],
  "alt-actor-list-subtask-incomplete-count": [[19, "a0", "entity-links"]],
  "actor-link-dead-hook": [[1, "v1", "entity-links"]],

  "check-irx-version": [[[6, 37], "gp", "sound-rpc-get-irx-version"]],
  "sound-bank-load": [[[9, 11], "v1", "sound-rpc-load-bank"]],
  "sound-bank-unload": [[[7, 9], "v1", "sound-rpc-unload-bank"]],
  "sound-music-load": [[[7, 9], "v1", "sound-rpc-load-music"]],
  "sound-music-unload": [[6, "v1", "sound-rpc-unload-music"]],
  "sound-reload-info": [[6, "v1", "sound-rpc-reload-info"]],
  "set-language": [[[10, 12], "v1", "sound-rpc-set-language"]],
  "list-sounds": [[6, "v1", "sound-rpc-list-sounds"]],
  "sound-set-volume": [[[6, 13], "v1", "sound-rpc-set-master-volume"]],
  "sound-set-reverb": [[[8, 21], "v1", "sound-rpc-set-reverb"]],
  "sound-set-ear-trans": [[[7, 20], "gp", "sound-rpc-set-ear-trans"]],
  "sound-play-by-name": [
    [[13, 45], "s5", "sound-rpc-play"],
    [[22, 39], "s3", "process-drawable"]
  ],
  "sound-play-by-spec": [
    [[9, 54], "s5", "sound-rpc-play"],
    [[31, 47], "s3", "process-drawable"]
  ],
  "sound-pause": [[[5, 7], "v1", "sound-rpc-pause-sound"]],
  "sound-stop": [[[5, 7], "v1", "sound-rpc-stop-sound"]],
  "sound-continue": [[[5, 7], "v1", "sound-rpc-continue-sound"]],
  "sound-group-pause": [[[5, 7], "v1", "sound-rpc-pause-group"]],
  "sound-group-stop": [[[5, 7], "v1", "sound-rpc-stop-group"]],
  "sound-group-continue": [[[5, 7], "v1", "sound-rpc-continue-group"]],
  "sound-set-falloff-curve": [[[7, 19], "v1", "sound-rpc-set-falloff-curve"]],
  "sound-set-sound-falloff": [[[8, 13], "v1", "sound-rpc-set-sound-falloff"]],
  "sound-set-flava": [[[5, 7], "v1", "sound-rpc-set-flava"]],
  "(method 0 ambient-sound)": [
    [136, "v1", "sound-spec"],
    [143, "v1", "sound-spec"],
    [140, "v1", "sound-spec"],
    [147, "v1", "sound-spec"],
    ["_stack_", 16, "sound-spec"],
    ["_stack_", 32, "sound-name"],
    ["_stack_", 48, "(pointer float)"],
    ["_stack_", 52, "sound-play-parms"],
    ["_stack_", 64, "res-tag"]
  ],
  "(method 11 ambient-sound)": [
    [[18, 31], "s4", "process-drawable"],
    [[12, 44], "gp", "sound-rpc-set-param"]
  ],
  "(method 12 ambient-sound)": [[[8, 20], "v1", "sound-rpc-set-param"]],
  "sound-buffer-dump": [[[14, 25], "s3", "sound-rpc-play"]],
  "actor-link-subtask-complete-hook": [[1, "v1", "entity-links"]],

  "(method 0 vol-control)": [
    [[9, 14], "t9", "(function object object)"],
    [30, "s5", "res-lump"],
    [36, "s5", "res-lump"],
    [58, "s5", "res-lump"],
    [62, "s5", "res-lump"],
    [85, "s5", "res-lump"],
    [91, "s5", "res-lump"],
    [113, "s5", "res-lump"],
    [117, "s5", "res-lump"]
  ],

  "point-in-air-box?": [[5, "f1", "float"]],

  "(method 3 air-box)": [
    [16, "f0", "float"],
    [22, "f0", "float"],
    [28, "f0", "float"]
  ],

  "joint-anim-inspect-elt": [
    [9, "gp", "joint-anim-matrix"],
    [26, "gp", "joint-anim-transformq"]
  ],
  "(method 12 art-group)": [[13, "a0", "art-joint-anim"]],

  "(method 0 path-control)": [
    [15, "t9", "(function string none)"],
    ["_stack_", 16, "res-tag"]
  ],

  "(method 0 curve-control)": [[[13, 55], "s3", "entity"]],

  "nav-mesh-connect": [
    [[4, 15], "s2", "entity-actor"],
    [19, "v1", "entity"],
    [20, "v1", "entity-links"],
    [72, "v1", "entity"],
    [73, "v1", "entity-links"],
    [76, "a0", "entity"],
    [77, "a0", "entity-links"]
  ],

  "(method 0 nav-control)": [[17, "t9", "(function string none)"]],

  "add-debug-point": [
    [125, "a3", "pointer"],
    [[27, 144], "a0", "(pointer uint64)"],
    [[147, 150], "a0", "dma-packet"],
    [[31, 35], "a3", "dma-packet"],
    [[41, 44], "a3", "gs-gif-tag"],
    [[61, 65], "a3", "vector4w-2"],
    [[81, 85], "a3", "vector4w-2"],
    [[98, 102], "a3", "vector4w-2"],
    [[118, 122], "a1", "vector4w-2"]
  ],
  "internal-draw-debug-line": [
    [[95, 101], "a3", "dma-packet"],
    [[104, 110], "a3", "gs-gif-tag"],
    [[212, 225], "a1", "(inline-array vector4w-2)"],
    [228, "a3", "pointer"],
    [[93, 246], "a0", "(pointer uint64)"],
    [[250, 253], "a0", "dma-packet"],
    [[3, 158], "s2", "rgba"],
    [[5, 204], "s5", "rgba"]
  ],
  "add-debug-flat-triangle": [
    [[55, 61], "a3", "dma-packet"],
    [[64, 70], "a3", "gs-gif-tag"],
    [[93, 112], "a3", "(inline-array vector4w-3)"],
    [[53, 133], "a0", "(pointer uint64)"],
    [115, "a1", "pointer"],
    [[135, 140], "a0", "dma-packet"]
  ],
  "add-debug-line2d": [
    [[58, 64], "a2", "dma-packet"],
    [[67, 73], "a2", "gs-gif-tag"],
    [[76, 81], "a2", "(inline-array vector4w)"],
    [[84, 89], "a2", "(inline-array vector4w)"],
    [[56, 110], "a0", "(pointer uint64)"],
    [92, "a1", "pointer"],
    [[112, 117], "v1", "dma-packet"]
  ],
  "debug-percent-bar": [[[32, 43], "v1", "dma-packet"]],
  "debug-pad-display": [[[70, 75], "v1", "dma-packet"]],
  "internal-draw-debug-text-3d": [[[54, 59], "v1", "dma-packet"]],
  "drawable-frag-count": [[[14, 20], "s5", "drawable-group"]],
  "generic-init-buffers": [[[39, 44], "v1", "dma-packet"]],

  "(method 13 drawable-inline-array-collide-fragment)": [
    [[1, 5], "v1", "collide-fragment"]
  ],

  "(method 12 drawable-inline-array-collide-fragment)": [
    [[1, 5], "v1", "collide-fragment"]
  ],


  "(method 11 drawable-inline-array-collide-fragment)": [
    [[1, 5], "v1", "collide-fragment"]
  ],
  
  "main-cheats": [
    [1221, "t9", "(function cpu-thread function none)"]
  ],
  "on": [
    [33, "t9", "(function cpu-thread function none)"]
  ],

  "bg": [
    [37, "a0", "symbol"]
  ],

<<<<<<< HEAD
  "debug-menu-item-var-update-display-str": [
    [46, "v1", "int32"],
    [48, "v1", "int32"],
    [63, "v1", "int32"],
    [66, "v1", "int32"],
    [68, "v1", "int32"]
  ],

  "debug-menu-item-get-max-width": [
    [[18, 27], "a0", "debug-menu-item-var"]
  ],

  "debug-menu-send-msg": [
    [[3, 14], "s2", "debug-menu-item"],
    [[14, 21], "s2", "debug-menu-item-submenu"]
  ],

  "debug-menu-item-var-joypad-handler": [
    [138, "v1", "int32"],
    [143, "v1", "int32"],
    [[182, 187], "v1", "int32"],
    [[182, 187], "a1", "int32"],
    [[190, 194], "a0", "int32"],
    [[193, 195], "v1", "int32"]
  ],

  "debug-menu-find-from-template": [
    [3, "s4", "debug-menu"],
    [[4, 12], "s4", "string"],
    [[7, 12], "s5", "debug-menu-node"],
    [23, "s5", "debug-menu-item-submenu"]
  ],

  "debug-menu-func-decode": [
    [[12, 14], "a0", "symbol"]
  ],

  "dm-cam-render-float": [
    [[71, 72], "v0", "float"]
  ],

  "build-continue-menu": [
    [4, "v1", "symbol"]
=======
  "level-update-after-load": [
    [[29, 55], "s2", "drawable-tree-tfrag"],
    [[121, 146], "s1", "drawable-inline-array-tfrag"],
    [[150, 151], "s1", "drawable-tree-instance-tie"]
>>>>>>> b19a2c82
  ]
}<|MERGE_RESOLUTION|>--- conflicted
+++ resolved
@@ -703,7 +703,12 @@
     [37, "a0", "symbol"]
   ],
 
-<<<<<<< HEAD
+  "level-update-after-load": [
+    [[29, 55], "s2", "drawable-tree-tfrag"],
+    [[121, 146], "s1", "drawable-inline-array-tfrag"],
+    [[150, 151], "s1", "drawable-tree-instance-tie"]
+  ],
+
   "debug-menu-item-var-update-display-str": [
     [46, "v1", "int32"],
     [48, "v1", "int32"],
@@ -747,11 +752,5 @@
 
   "build-continue-menu": [
     [4, "v1", "symbol"]
-=======
-  "level-update-after-load": [
-    [[29, 55], "s2", "drawable-tree-tfrag"],
-    [[121, 146], "s1", "drawable-inline-array-tfrag"],
-    [[150, 151], "s1", "drawable-tree-instance-tie"]
->>>>>>> b19a2c82
   ]
 }