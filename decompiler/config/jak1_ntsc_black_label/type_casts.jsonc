{
  "(method 2 array)": [
    [23, "gp", "(array int32)"],
    [43, "gp", "(array uint32)"],
    [63, "gp", "(array int64)"],
    [83, "gp", "(array uint64)"],
    [102, "gp", "(array int8)"],
    [121, "gp", "(array uint8)"],
    [141, "gp", "(array int16)"],
    [161, "gp", "(array uint16)"],
    [186, "gp", "(array uint128)"],
    [204, "gp", "(array int32)"],
    [223, "gp", "(array float)"],
    [232, "gp", "(array float)"],
    [249, "gp", "(array basic)"],
    [258, "gp", "(array basic)"]
  ],
  "(method 3 array)": [
    [44, "gp", "(array int32)"],
    [62, "gp", "(array uint32)"],
    [80, "gp", "(array int64)"],
    [98, "gp", "(array uint64)"],
    [115, "gp", "(array int8)"],
    [132, "gp", "(array int8)"],
    [150, "gp", "(array int16)"],
    [168, "gp", "(array uint16)"],
    [191, "gp", "(array uint128)"],
    [207, "gp", "(array int32)"],
    [226, "gp", "(array float)"],
    [243, "gp", "(array basic)"]
  ],
  "(method 0 cpu-thread)": [[[13, 28], "v0", "cpu-thread"]],
  "(method 0 process)": [
    [12, "a0", "int"],
    [[13, 43], "v0", "process"]
  ],
  "(method 0 dead-pool-heap)": [
    [60, "v0", "int"],
    [[61, 73], "v0", "dead-pool-heap"]
  ],
  "(method 21 dead-pool-heap)": [
    [5, "v1", "pointer"],
    [13, "a0", "pointer"],
    [25, "v1", "pointer"]
  ],
  "(method 5 dead-pool-heap)": [
    [3, "v1", "int"],
    [3, "a0", "int"]
  ],
  "(method 0 protect-frame)": [
    [0, "a0", "int"],
    [[1, 8], "v0", "protect-frame"]
  ],
  "(method 10 process)": [[[24, 30], "s4", "protect-frame"]],
  "(method 9 process)": [[43, "s5", "process"]],
  "(method 14 dead-pool)": [
    [[24, 25], "v1", "(pointer process)"],
    [[30, 39], "s4", "(pointer process)"]
  ],
  "inspect-process-heap": [
    [[4, 11], "s5", "basic"],
    [17, "s5", "pointer"]
  ],

  "run-function-in-process": [[40, "a0", "dead-pool-heap"]],

  // GSTRING
  "name=": [
    [26, "a1", "symbol"],
    [42, "a0", "symbol"]
  ],
  "string-cat-to-last-char": [
    [3, "s5", "(pointer uint8)"],
    [4, "s5", "string"]
  ],

  // GSTATE
  "enter-state": [
    [68, "s0", "protect-frame"],
    [101, "t9", "(function object object object object object object none)"]
  ],

  "send-event-function": [
    [[7,12], "a0", "process"]
  ],

  // MATH
  "log2": [[3, "v1", "int"]],

  // QUATERNION
  "vector-x-quaternion!": [[10, "v1", "(pointer uint128)"]],
  "vector-y-quaternion!": [[10, "v1", "(pointer uint128)"]],
  "vector-z-quaternion!": [[10, "v1", "(pointer uint128)"]],

  // Matrix
  //"eul->matrix": [[[110, 228], "gp", "(pointer float)"]],

  // DMA
  "dma-send-to-spr": [[[0, 32], "s5", "dma-bank-spr"]],
  "dma-send-to-spr-no-flush": [[[0, 32], "s5", "dma-bank-spr"]],
  "dma-send-from-spr": [[[0, 32], "s5", "dma-bank-spr"]],
  "dma-send-from-spr-no-flush": [[[0, 32], "s5", "dma-bank-spr"]],
  "dma-initialize": [
    [1, "v1", "vif-bank"],
    [8, "v1", "vif-bank"],
    [6, "a0", "vif-bank"],
    [13, "a0", "vif-bank"]
  ],
  "clear-vu1-mem": [[[0, 11], "v1", "(pointer uint32)"]],
  "clear-vu0-mem": [[[0, 11], "v1", "(pointer uint32)"]],
  "dump-vu1-mem": [[[0, 49], "gp", "(pointer uint32)"]],
  "dump-vu1-range": [[[0, 54], "s4", "(pointer uint32)"]],
  "ultimate-memcpy": [
    [[0, 54], "s4", "dma-bank-spr"],
    [[0, 54], "s3", "dma-bank-spr"]
  ],
  "dma-buffer-add-vu-function": [[[9, 33], "t2", "dma-packet"]],
  "dma-buffer-add-buckets": [
    [[1, 4], "v1", "dma-bucket"],
    [5, "v1", "pointer"],
    [[9, 11], "v1", "dma-bucket"],
    [11, "v1", "pointer"]
  ],
  "dma-buffer-patch-buckets": [
    [7, "a0", "(inline-array dma-bucket)"],
    [8, "a3", "pointer"],
    [14, "a0", "(inline-array dma-bucket)"],
    [3, "a0", "(inline-array dma-bucket)"],
    [11, "a0", "(inline-array dma-bucket)"],
    [13, "a0", "(inline-array dma-bucket)"],
    [19, "a0", "(inline-array dma-bucket)"]
  ],
  "dma-bucket-insert-tag": [
    [[2, 6], "v1", "dma-bucket"],
    [3, "a0", "dma-bucket"]
  ],
  "disasm-vif-details": [
    [[62, 94], "s3", "(pointer uint32)"],
    [[98, 130], "s3", "(pointer uint16)"],
    [[134, 164], "s3", "(pointer uint32)"],
    [[168, 198], "s3", "(pointer uint16)"],
    [[202, 225], "s3", "(pointer uint16)"]
  ],
  "disasm-vif-tag": [
    [[81, 85], "t1", "vif-stcycl-imm"],
    [242, "a0", "vif-unpack-imm"]
  ],
  "disasm-dma-list": [
    [25, "v1", "dma-tag"],
    [153, "v1", "dma-packet"],
    [189, "v1", "dma-packet"],
    [229, "v1", "dma-packet"],
    [258, "v1", "dma-packet"],
    [302, "v1", "dma-packet"],
    [308, "v1", "dma-packet"],
    [152, "v1", "(pointer uint64)"],
    [167, "v1", "(pointer uint64)"],
    [176, "v1", "(pointer uint64)"],
    [198, "v1", "(pointer uint64)"],
    [207, "v1", "(pointer uint64)"],
    [238, "v1", "(pointer uint64)"],
    [247, "v1", "(pointer uint64)"],
    [282, "v1", "(pointer uint64)"],
    [291, "v1", "(pointer uint64)"],
    [324, "v1", "(pointer uint64)"],
    [334, "v1", "(pointer uint64)"]
  ],
  "default-buffer-init": [
    [[8, 15], "a1", "dma-gif-packet"],
    [[18, 24], "a1", "gs-gif-tag"],
    [29, "a1", "(pointer gs-alpha)"],
    [31, "a1", "(pointer gs-reg64)"],
    [33, "a1", "(pointer gs-zbuf)"],
    [35, "a1", "(pointer gs-reg64)"],
    [37, "a1", "(pointer gs-test)"],
    [39, "a1", "(pointer gs-reg64)"],
    [40, "a1", "(pointer uint64)"],
    [42, "a1", "(pointer gs-reg64)"],
    [44, "a1", "(pointer gs-clamp)"],
    [46, "a1", "(pointer gs-reg64)"],
    [48, "a1", "(pointer gs-tex1)"],
    [50, "a1", "(pointer gs-reg64)"],
    [53, "a1", "(pointer gs-texa)"],
    [55, "a1", "(pointer gs-reg64)"],
    [57, "a1", "(pointer gs-texclut)"],
    [59, "a1", "(pointer gs-reg64)"],
    [61, "a1", "(pointer gs-fogcol)"],
    [63, "a1", "(pointer gs-reg64)"],
    [[69, 72], "a0", "dma-packet"]
  ],
  "lookup-level-info": [
    [3, "a1", "symbol"],
    [[4, 16], "a1", "level-load-info"]
  ],
  "put-display-alpha-env": [[[0, 5], "v1", "gs-bank"]],
  "(method 13 profile-bar)": [
    [[27, 43], "t2", "dma-packet"],
    [[46, 56], "t2", "gs-gif-tag"],
    [[65, 67], "t3", "(pointer gs-prim)"],
    [67, "t3", "(pointer uint64)"],
    [79, "t3", "(pointer gs-xyzf)"],
    [110, "t2", "(pointer gs-xyzf)"]
  ],
  "draw-sprite2d-xy": [
    [[41, 45], "a3", "dma-packet"],
    [[51, 54], "a3", "gs-gif-tag"],
    [59, "a3", "(pointer gs-prim)"],
    [61, "a3", "(pointer gs-rgbaq)"],
    [72, "a3", "(pointer gs-xyzf)"],
    [97, "a3", "(pointer gs-xyzf)"],
    [[106, 117], "v1", "(pointer dma-tag)"],
    [109, "a2", "dma-tag"]
  ],
  "draw-quad2d": [
    [[22, 28], "t1", "dma-packet"],
    [[31, 37], "t1", "gs-gif-tag"],
    [42, "t1", "(pointer gs-prim)"],
    [44, "t1", "(pointer gs-rgbaq)"],
    [52, "t1", "(pointer gs-xyzf)"],
    [54, "t1", "(pointer gs-rgbaq)"],
    [67, "t1", "(pointer gs-xyzf)"],
    [69, "t1", "(pointer gs-rgbaq)"],
    [86, "t1", "(pointer gs-xyzf)"],
    [88, "t1", "(pointer gs-rgbaq)"],
    [110, "t1", "(pointer gs-xyzf)"],
    [111, "t1", "(pointer uint64)"],
    [[120, 131], "v1", "(pointer dma-tag)"],
    [123, "a2", "dma-tag"]
  ],
  "set-display-gs-state": [
    [[3, 10], "t3", "dma-packet"],
    [[13, 19], "t3", "gs-gif-tag"],
    [30, "t3", "(pointer gs-scissor)"],
    [32, "t3", "(pointer gs-reg64)"],
    [33, "t3", "(pointer gs-xy-offset)"],
    [35, "t3", "(pointer gs-reg64)"],
    [46, "t3", "(pointer gs-frame)"],
    [48, "t3", "(pointer gs-reg64)"],
    [50, "t3", "(pointer gs-test)"],
    [52, "t3", "(pointer gs-reg64)"],
    [54, "t3", "(pointer gs-texa)"],
    [56, "t3", "(pointer gs-reg64)"],
    [58, "t3", "(pointer gs-zbuf)"],
    [60, "t3", "(pointer gs-reg64)"],
    [61, "t3", "(pointer uint64)"],
    [63, "t3", "(pointer gs-reg64)"]
  ],
  "set-display-gs-state-offset": [
    [[3, 10], "t5", "dma-packet"],
    [[13, 19], "t5", "gs-gif-tag"],
    [30, "t5", "(pointer gs-scissor)"],
    [32, "t5", "(pointer gs-reg64)"],
    [40, "t5", "(pointer gs-xy-offset)"],
    [42, "t5", "(pointer gs-reg64)"],
    [53, "t5", "(pointer gs-frame)"],
    [55, "t5", "(pointer gs-reg64)"],
    [57, "t5", "(pointer gs-test)"],
    [59, "t5", "(pointer gs-reg64)"],
    [61, "t5", "(pointer gs-texa)"],
    [63, "t5", "(pointer gs-reg64)"],
    [65, "t5", "(pointer gs-zbuf)"],
    [67, "t5", "(pointer gs-reg64)"],
    [68, "t5", "(pointer uint64)"],
    [70, "t5", "(pointer gs-reg64)"]
  ],
  "reset-display-gs-state": [
    [[9, 16], "t0", "dma-packet"],
    [[19, 25], "t0", "gs-gif-tag"],
    [34, "a3", "(pointer gs-scissor)"],
    [36, "a3", "(pointer gs-reg64)"],
    [44, "a3", "(pointer gs-xy-offset)"],
    [46, "a3", "(pointer gs-reg64)"],
    [51, "a3", "(pointer gs-frame)"],
    [53, "a3", "(pointer gs-reg64)"],
    [55, "a3", "(pointer gs-test)"],
    [57, "a3", "(pointer gs-reg64)"],
    [60, "a3", "(pointer gs-texa)"],
    [62, "a3", "(pointer gs-reg64)"],
    [64, "a3", "(pointer gs-zbuf)"],
    [66, "a3", "(pointer gs-reg64)"],
    [67, "a3", "(pointer uint64)"],
    [69, "a3", "(pointer gs-reg64)"]
  ],
  "(method 9 connection)": [[8, "a0", "pointer"]],
  "(method 10 connection)": [[8, "a0", "pointer"]],
  "(method 0 engine)": [[39, "v0", "pointer"]],

  "(method 12 engine)": [
    [[5, 16], "s4", "connection"],
    [12, "t9", "(function basic basic basic object object)"]
  ],

  "(method 13 engine)": [
    [[5, 24], "s4", "connection"],
    [12, "t9", "(function basic basic basic object object)"]
  ],

  "(method 15 engine)": [[[0, 36], "v1", "connection"]],
  "(method 19 engine)": [[8, "a0", "connection"]],
  "(method 20 engine)": [[8, "a0", "connection"]],
  "gs-set-default-store-image": [
    [9, "t4", "gif-tag64"],
    [9, "v1", "gif-tag-regs"]
  ],
  "dma-buffer-add-ref-texture": [
    [[25, 29], "a3", "dma-packet"],
    [[32, 44], "a3", "gs-gif-tag"],
    [[47, 62], "a2", "dma-packet"]
  ],
  "(method 11 level)": [
    [[13, 18], "a1", "dma-packet"],
    [[20, 26], "a0", "dma-packet"],
    [[50, 55], "a1", "dma-packet"],
    [[60, 63], "a0", "dma-packet"],
    [[87, 92], "a1", "dma-packet"],
    [[97, 100], "a0", "dma-packet"],
    [[124, 129], "a1", "dma-packet"],
    [[134, 137], "a0", "dma-packet"],
    [[162, 167], "a1", "dma-packet"],
    [[172, 175], "a0", "dma-packet"],
    [[199, 204], "a1", "dma-packet"],
    [[209, 212], "a0", "dma-packet"],
    [[236, 241], "a1", "dma-packet"],
    [[246, 249], "a0", "dma-packet"],
    [[273, 278], "a1", "dma-packet"],
    [[283, 286], "a0", "dma-packet"]
  ],
  "(method 14 texture-page)": [
    [[18, 22], "a0", "dma-packet"],
    [[28, 31], "a0", "gs-gif-tag"],
    [36, "a0", "(pointer uint64)"],
    [38, "a0", "(pointer gs-reg64)"],
    [[44, 45], "a0", "dma-packet"],
    [45, "a0", "(pointer uint64)"]
  ],
  "(method 13 texture-page)": [
    [[45, 49], "a0", "dma-packet"],
    [[55, 58], "a0", "gs-gif-tag"],
    [67, "a0", "(pointer gs-bitbltbuf)"],
    [69, "a0", "(pointer gs-reg64)"],
    [70, "a0", "(pointer gs-trxpos)"],
    [72, "a0", "(pointer gs-reg64)"],
    [76, "a0", "(pointer gs-trxreg)"],
    [78, "a0", "(pointer gs-reg64)"],
    [79, "a0", "(pointer gs-trxdir)"],
    [81, "a0", "(pointer gs-reg64)"]
  ],

  "link-texture-by-id": [[51, "s5", "uint"]],

  "adgif-shader-login-fast": [[57, "gp", "uint"]],

  "adgif-shader-login-no-remap-fast": [[52, "a0", "uint"]],

  "(method 9 texture-page-dir)": [[[27, 31], "t3", "adgif-shader"]],

  "adgif-shader<-texture-simple!": [[5, "v1", "uint"]],

  "display-frame-start": [
    [4, "v1", "vif-bank"],
    [9, "a0", "vif-bank"],
    [[158, 161], "a0", "dma-packet"]
  ],

  "display-loop": [
    [152, "v1", "(pointer int32)"],
    [157, "a0", "(pointer process-drawable)"],
    [[477, 481], "a0", "dma-packet"],
    [[487, 490], "a0", "gs-gif-tag"],

    [497, "a0", "(pointer gs-reg64)"],
    [495, "a0", "(pointer gs-alpha)"],

    [501, "a0", "(pointer gs-reg64)"],
    [499, "a0", "(pointer gs-zbuf)"],

    [505, "a0", "(pointer gs-reg64)"],
    [503, "a0", "(pointer gs-test)"],

    [508, "a0", "(pointer gs-reg64)"],
    [506, "a0", "(pointer uint64)"], // pabe

    [512, "a0", "(pointer gs-reg64)"],
    [510, "a0", "(pointer gs-clamp)"],

    [516, "a0", "(pointer gs-reg64)"],
    [514, "a0", "(pointer gs-tex1)"],

    [521, "a0", "(pointer gs-reg64)"],
    [519, "a0", "(pointer gs-texa)"],

    [525, "a0", "(pointer gs-reg64)"],
    [523, "a0", "(pointer gs-texclut)"],

    [529, "a0", "(pointer gs-reg64)"],
    [527, "a0", "(pointer gs-fogcol)"],

    [[588, 591], "v1", "dma-packet"],
    [[672, 675], "v1", "dma-packet"]
  ],
  "load-game-text-info": [[4, "v1", "game-text-info"]],
  "texture-relocate": [
    [[17, 21], "t4", "dma-packet"],
    [[27, 30], "t4", "gs-gif-tag"],
    [60, "t4", "(pointer gs-bitbltbuf)"],
    [62, "t4", "(pointer gs-reg64)"],
    [63, "t4", "(pointer gs-trxpos)"],
    [65, "t4", "(pointer gs-reg64)"],
    [71, "t4", "(pointer gs-trxreg)"],
    [73, "t4", "(pointer gs-reg64)"],
    [75, "t4", "(pointer gs-trxdir)"],
    [77, "t4", "(pointer gs-reg64)"],
    [[98, 102], "a2", "dma-packet"],
    [[108, 111], "a2", "gs-gif-tag"],
    [132, "a2", "(pointer gs-bitbltbuf)"],
    [134, "a2", "(pointer gs-reg64)"],
    [135, "a2", "(pointer gs-trxpos)"],
    [137, "a2", "(pointer gs-reg64)"],
    [139, "a2", "(pointer gs-trxreg)"],
    [141, "a2", "(pointer gs-reg64)"],
    [143, "a2", "(pointer gs-trxdir)"],
    [145, "a2", "(pointer gs-reg64)"],
    [[157, 161], "a2", "dma-packet"],
    [[167, 170], "a2", "gs-gif-tag"],
    [191, "a2", "(pointer gs-bitbltbuf)"],
    [193, "a2", "(pointer gs-reg64)"],
    [194, "a2", "(pointer gs-trxpos)"],
    [196, "a2", "(pointer gs-reg64)"],
    [198, "a2", "(pointer gs-trxreg)"],
    [200, "a2", "(pointer gs-reg64)"],
    [202, "a2", "(pointer gs-trxdir)"],
    [204, "a2", "(pointer gs-reg64)"]
  ],
  "(method 11 texture-pool)": [
    [[119, 123], "a0", "dma-packet"],
    [[129, 132], "a0", "gs-gif-tag"],
    [137, "a0", "(pointer uint64)"],
    [139, "a0", "(pointer gs-reg64)"],
    [145, "a0", "dma-packet"],
    [146, "a0", "(pointer uint64)"]
  ],
  "texture-page-login": [[[34, 45], "s2", "texture-page"]],
  "upload-vram-data": [
    [[9, 15], "a0", "dma-packet"],
    [[18, 24], "a0", "gs-gif-tag"],
    [33, "a0", "(pointer gs-bitbltbuf)"],
    [35, "a0", "(pointer gs-reg64)"],
    [36, "a0", "(pointer gs-trxpos)"],
    [38, "a0", "(pointer gs-reg64)"],
    [42, "a0", "(pointer gs-trxreg)"],
    [44, "a0", "(pointer gs-reg64)"],
    [45, "a0", "(pointer gs-trxdir)"],
    [47, "a0", "(pointer gs-reg64)"]
  ],
  "texture-page-dir-inspect": [[[133, 136], "v1", "adgif-shader"]],
  "upload-vram-pages": [
    [[135, 140], "a0", "dma-packet"],
    [[144, 149], "a0", "gs-gif-tag"],
    [[155, 157], "a0", "(pointer gs-reg64)"],
    [154, "a0", "(pointer uint64)"],
    [[162, 165], "v1", "dma-packet"]
  ],
  "upload-vram-pages-pris": [
    [[128, 134], "a0", "dma-packet"],
    [[137, 143], "a0", "gs-gif-tag"],
    [148, "a0", "(pointer uint64)"],
    [150, "a0", "(pointer gs-reg64)"],
    [[154, 159], "v1", "dma-packet"]
  ],
  "(method 19 res-lump)": [
    [46, "t2", "(pointer uint64)"],
    [100, "t3", "(pointer uint64)"],
    [184, "t5", "(pointer uint64)"],
    [64, "t6", "(pointer uint64)"]
  ],
  "(method 16 res-lump)": [
    [22, "t1", "(pointer uint64)"],
    [29, "t2", "(pointer uint64)"]
  ],
  "(method 18 res-lump)": [["_stack_", 16, "object"]],
  "(method 21 res-lump)": [
    ["_stack_", 16, "res-tag"],
    ["_stack_", 32, "res-tag"]
  ],

  "(method 15 sync-info)": [
    ["_stack_", 16, "res-tag"],
    [[19, 24], "v1", "(pointer float)"]
  ],

  "(method 15 sync-info-eased)": [
    ["_stack_", 16, "res-tag"],
    [[44, 49], "v1", "(pointer float)"],
    [[26, 35], "v1", "(pointer float)"]
  ],

  "(method 15 sync-info-paused)": [
    ["_stack_", 16, "res-tag"],
    [[44, 49], "v1", "(pointer float)"],
    [[26, 35], "v1", "(pointer float)"]
  ],

  "(method 15 res-lump)": [[132, "s5", "res-tag-pair"]],

  "(method 17 res-lump)": [[22, "s4", "(pointer pointer)"]],

  "(method 20 res-lump)": [[331, "a3", "(inline-array vector)"]],

  "(method 8 res-lump)": [
    [215, "s0", "array"],
    [[0, 100], "s0", "basic"],
    [[102, 120], "s0", "basic"],
    [[147, 150], "s0", "collide-mesh"],
    [[157, 200], "s0", "(array object)"],
    [235, "s0", "basic"]
  ],
  "(method 10 shadow-control)": [[1, "v1", "int"]],
  "(method 0 fact-info-enemy)": [[[3, 92], "gp", "fact-info-enemy"]],
  "(method 0 fact-info)": [
    //[16, "t9", "(function string none)"],
    ["_stack_", 16, "res-tag"],
    [[32, 43], "v1", "(pointer int32)"],
    [86, "gp", "fact-info"]
  ],
  "(method 0 fact-info-target)": [[[3, 20], "gp", "fact-info-target"]],
  "(method 0 align-control)": [[[14, 18], "v0", "align-control"]],
  "str-load": [[[20, 36], "s2", "load-chunk-msg"]],
  "str-load-status": [
    [[18, 22], "v1", "load-chunk-msg"],
    [26, "v1", "load-chunk-msg"]
  ],
  "str-play-async": [[[8, 16], "s4", "load-chunk-msg"]],
  "str-play-stop": [[[7, 14], "s5", "load-chunk-msg"]],
  "str-play-queue": [[[19, 27], "s5", "load-chunk-msg"]],
  "str-ambient-play": [[[7, 15], "s5", "load-chunk-msg"]],
  "str-ambient-stop": [[[7, 16], "s5", "load-chunk-msg"]],
  "dgo-load-begin": [[[21, 40], "s2", "load-dgo-msg"]],
  "dgo-load-get-next": [[[14, 31], "v1", "load-dgo-msg"]],
  "dgo-load-continue": [[[5, 21], "gp", "load-dgo-msg"]],
  "string->sound-name": [[[2, 18], "a1", "(pointer uint8)"]],
  "ramdisk-load": [[[8, 12], "v1", "ramdisk-rpc-load"]],
  "(method 3 generic-tie-interp-point)": [[15, "gp", "(pointer uint128)"]],
  "ripple-find-height": [[[22, 72], "s4", "mei-ripple"]],
  "(method 0 collide-shape-prim-sphere)": [
    [[4, 8], "v0", "collide-shape-prim-sphere"]
  ],
  "(method 0 collide-shape-prim-mesh)": [
    [[6, 11], "v0", "collide-shape-prim-mesh"]
  ],
  "(method 0 collide-shape-prim-group)": [
    [[11, 18], "v0", "collide-shape-prim-group"]
  ],
  "entity-actor-count": [["_stack_", 16, "res-tag"]],
  "entity-actor-lookup": [
    ["_stack_", 16, "res-tag"],
    [[10, 33], "v1", "(pointer uint32)"]
  ],
  "(method 11 joint-mod)": [
    [15, "s3", "process-drawable"],
    [[26, 66], "s3", "fact-info-enemy"]
  ],
  "joint-mod-look-at-handler": [[[2, 254], "gp", "joint-mod"]],
  "joint-mod-world-look-at-handler": [[[0, 254], "gp", "joint-mod"]],
  "joint-mod-rotate-handler": [[[2, 77], "s4", "joint-mod"]],
  "joint-mod-joint-set-handler": [[[2, 13], "s4", "joint-mod"]],
  "joint-mod-joint-set*-handler": [[[2, 31], "s5", "joint-mod"]],
  "joint-mod-wheel-callback": [[[2, 63], "s4", "joint-mod-wheel"]],
  "joint-mod-set-local-callback": [[[0, 23], "v1", "joint-mod-set-local"]],
  "joint-mod-set-world-callback": [[[0, 23], "v1", "joint-mod-set-world"]],
  "joint-mod-blend-local-callback": [[[2, 63], "gp", "joint-mod-blend-local"]],
  "joint-mod-spinner-callback": [[[2, 63], "gp", "joint-mod-spinner"]],
  "(method 11 touching-prims-entry-pool)": [
    [[0, 8], "v1", "touching-prims-entry"],
    [8, "v1", "pointer"],
    [[9, 11], "v1", "touching-prims-entry"],
    [[1, 20], "a1", "touching-prims-entry"]
  ],
  "(method 0 touching-list)": [[[6, 9], "v0", "touching-list"]],
  "num-func-chan": [[8, "v1", "joint-control-channel"]],
  "shrubbery-login-post-texture": [
    [[13, 15], "a3", "qword"],
    [16, "a3", "pointer"],
    [24, "a3", "pointer"],
    [[17, 23], "a3", "qword"],
    [[13, 23], "a1", "qword"],
    [14, "a2", "qword"],
    [[27, 29], "a3", "qword"],
    [[27, 29], "a1", "qword"],
    [[35, 37], "a3", "qword"],
    [[35, 37], "a2", "qword"]
  ],
  "(method 3 sparticle-cpuinfo)": [[106, "f0", "float"]],
  "camera-teleport-to-entity": [[9, "a0", "transform"]],
  "add-debug-sphere-from-table": [[[9, 18], "s1", "(inline-array vector)"]],
  "(method 14 actor-link-info)": [[5, "v1", "entity-links"]],
  "(method 15 actor-link-info)": [[5, "v1", "entity-links"]],
  "(method 23 actor-link-info)": [[4, "v1", "entity-links"]],
  "(method 24 actor-link-info)": [[4, "v1", "entity-links"]],
  "(method 9 actor-link-info)": [[[0, 36], "s3", "entity-actor"]],
  "alt-actor-list-subtask-incomplete-count": [[19, "a0", "entity-links"]],
  "actor-link-dead-hook": [[1, "v1", "entity-links"]],
  "check-irx-version": [[[6, 37], "gp", "sound-rpc-get-irx-version"]],
  "sound-bank-load": [[[9, 11], "v1", "sound-rpc-load-bank"]],
  "sound-bank-unload": [[[7, 9], "v1", "sound-rpc-unload-bank"]],
  "sound-music-load": [[[7, 9], "v1", "sound-rpc-load-music"]],
  "sound-music-unload": [[6, "v1", "sound-rpc-unload-music"]],
  "sound-reload-info": [[6, "v1", "sound-rpc-reload-info"]],
  "set-language": [[[10, 12], "v1", "sound-rpc-set-language"]],
  "list-sounds": [[6, "v1", "sound-rpc-list-sounds"]],
  "sound-set-volume": [[[6, 13], "v1", "sound-rpc-set-master-volume"]],
  "sound-set-reverb": [[[8, 21], "v1", "sound-rpc-set-reverb"]],
  "sound-set-ear-trans": [[[7, 20], "gp", "sound-rpc-set-ear-trans"]],
  "sound-play-by-name": [
    [[13, 45], "s5", "sound-rpc-play"],
    [[22, 39], "s3", "process-drawable"]
  ],
  "sound-play-by-spec": [
    [[9, 54], "s5", "sound-rpc-play"],
    [[31, 47], "s3", "process-drawable"]
  ],
  "sound-pause": [[[5, 7], "v1", "sound-rpc-pause-sound"]],
  "sound-stop": [[[5, 7], "v1", "sound-rpc-stop-sound"]],
  "sound-continue": [[[5, 7], "v1", "sound-rpc-continue-sound"]],
  "sound-group-pause": [[[5, 7], "v1", "sound-rpc-pause-group"]],
  "sound-group-stop": [[[5, 7], "v1", "sound-rpc-stop-group"]],
  "sound-group-continue": [[[5, 7], "v1", "sound-rpc-continue-group"]],
  "sound-set-falloff-curve": [[[7, 19], "v1", "sound-rpc-set-falloff-curve"]],
  "sound-set-sound-falloff": [[[8, 13], "v1", "sound-rpc-set-sound-falloff"]],
  "sound-set-flava": [[[5, 7], "v1", "sound-rpc-set-flava"]],
  "(method 0 ambient-sound)": [
    [136, "v1", "sound-spec"],
    [143, "v1", "sound-spec"],
    [140, "v1", "sound-spec"],
    [147, "v1", "sound-spec"],
    ["_stack_", 16, "sound-spec"],
    ["_stack_", 32, "sound-name"],
    ["_stack_", 48, "(pointer float)"],
    ["_stack_", 52, "sound-play-parms"],
    ["_stack_", 64, "res-tag"]
  ],
  "(method 11 ambient-sound)": [
    [[18, 31], "s4", "process-drawable"],
    [[12, 44], "gp", "sound-rpc-set-param"]
  ],
  "(method 12 ambient-sound)": [[[8, 20], "v1", "sound-rpc-set-param"]],
  "sound-buffer-dump": [[[14, 25], "s3", "sound-rpc-play"]],
  "actor-link-subtask-complete-hook": [[1, "v1", "entity-links"]],
  "(method 0 vol-control)": [
    [30, "s5", "res-lump"],
    [36, "s5", "res-lump"],
    [58, "s5", "res-lump"],
    [62, "s5", "res-lump"],
    [85, "s5", "res-lump"],
    [91, "s5", "res-lump"],
    [113, "s5", "res-lump"],
    [117, "s5", "res-lump"]
  ],
  "point-in-air-box?": [[5, "f1", "float"]],
  "(method 3 air-box)": [
    [16, "f0", "float"],
    [22, "f0", "float"],
    [28, "f0", "float"]
  ],
  "joint-anim-inspect-elt": [
    [9, "gp", "joint-anim-matrix"],
    [26, "gp", "joint-anim-transformq"]
  ],
  "(method 12 art-group)": [[13, "a0", "art-joint-anim"]],
  "(method 0 path-control)": [["_stack_", 16, "res-tag"]],
  "(method 0 curve-control)": [[[13, 55], "s3", "entity"]],
  "nav-mesh-connect": [
    [[4, 15], "s2", "entity-actor"],
    [19, "v1", "entity"],
    [20, "v1", "entity-links"],
    [72, "v1", "entity"],
    [73, "v1", "entity-links"],
    [76, "a0", "entity"],
    [77, "a0", "entity-links"]
  ],
  "add-debug-point": [
    [125, "a3", "pointer"],
    [[27, 144], "a0", "(pointer uint64)"],
    [[147, 150], "a0", "dma-packet"],
    [[31, 35], "a3", "dma-packet"],
    [[41, 44], "a3", "gs-gif-tag"],
    [[61, 65], "a3", "vector4w-2"],
    [[81, 85], "a3", "vector4w-2"],
    [[98, 102], "a3", "vector4w-2"],
    [[118, 122], "a1", "vector4w-2"]
  ],
  "internal-draw-debug-line": [
    [[95, 101], "a3", "dma-packet"],
    [[104, 110], "a3", "gs-gif-tag"],
    [[212, 225], "a1", "(inline-array vector4w-2)"],
    [228, "a3", "pointer"],
    [[93, 246], "a0", "(pointer uint64)"],
    [[250, 253], "a0", "dma-packet"],
    [[3, 158], "s2", "rgba"],
    [[5, 204], "s5", "rgba"]
  ],
  "add-debug-flat-triangle": [
    [[55, 61], "a3", "dma-packet"],
    [[64, 70], "a3", "gs-gif-tag"],
    [[93, 112], "a3", "(inline-array vector4w-3)"],
    [[53, 133], "a0", "(pointer uint64)"],
    [115, "a1", "pointer"],
    [[135, 140], "a0", "dma-packet"]
  ],
  "add-debug-line2d": [
    [[58, 64], "a2", "dma-packet"],
    [[67, 73], "a2", "gs-gif-tag"],
    [[76, 81], "a2", "(inline-array vector4w)"],
    [[84, 89], "a2", "(inline-array vector4w)"],
    [[56, 110], "a0", "(pointer uint64)"],
    [92, "a1", "pointer"],
    [[112, 117], "v1", "dma-packet"]
  ],
  "debug-percent-bar": [[[32, 43], "v1", "dma-packet"]],
  "debug-pad-display": [[[70, 75], "v1", "dma-packet"]],
  "internal-draw-debug-text-3d": [[[54, 59], "v1", "dma-packet"]],
  "drawable-frag-count": [[[14, 20], "s5", "drawable-group"]],

  "generic-init-buffers": [
    [[39, 44], "v1", "dma-packet"],
    [25, "s5", "gs-zbuf"],
    [32, "gp", "gs-zbuf"]
  ],

  "(method 13 drawable-inline-array-collide-fragment)": [
    [[1, 5], "v1", "collide-fragment"]
  ],
  "(method 12 drawable-inline-array-collide-fragment)": [
    [[1, 5], "v1", "collide-fragment"]
  ],
  "(method 11 drawable-inline-array-collide-fragment)": [
    [[1, 5], "v1", "collide-fragment"]
  ],
  "main-cheats": [[[1123, 1126], "v1", "dma-packet"]],
  "on": [[33, "t9", "(function cpu-thread function none)"]],

  "bg": [[37, "a0", "symbol"]],

  "level-update-after-load": [
    [[29, 55], "s2", "drawable-tree"],
    [[121, 146], "s1", "drawable-inline-array-tfrag"],
    [[150, 151], "s1", "drawable-tree-instance-tie"]
  ],
  "(method 11 setting-control)": [[[3, 25], "s4", "connection"]],
  "(method 9 setting-data)": [
    [[4, 345], "s3", "connection"],
    [[9, 12], "v1", "symbol"],
    [[14, 17], "v1", "symbol"],
    [[19, 22], "v1", "symbol"],
    [[24, 27], "v1", "symbol"],
    [[29, 32], "v1", "symbol"],
    [[33, 35], "a0", "int"],
    [[40, 45], "a0", "uint"],
    [[47, 49], "v1", "int"],
    [[68, 71], "v1", "symbol"],
    [[72, 78], "v1", "float"],
    [[80, 83], "v1", "float"],
    [[87, 90], "v1", "symbol"],
    [[91, 97], "v1", "float"],
    [[99, 102], "v1", "float"],
    [[106, 109], "v1", "symbol"],
    [[110, 116], "v1", "float"],
    [[118, 121], "v1", "float"],
    [[125, 128], "v1", "symbol"],
    [[129, 135], "v1", "float"],
    [[137, 140], "v1", "float"],
    [[144, 147], "v1", "symbol"],
    [[148, 154], "v1", "float"],
    [[156, 159], "v1", "float"],
    [[163, 166], "v1", "symbol"],
    [[167, 173], "v1", "float"],
    [[175, 178], "v1", "float"],
    [[182, 185], "v1", "symbol"],
    [[186, 192], "v1", "float"],
    [[194, 197], "v1", "float"],
    [[201, 204], "v1", "symbol"],
    [[205, 211], "v1", "float"],
    [[213, 216], "v1", "float"],
    [[220, 223], "v1", "float"],
    [[224, 226], "v1", "int"],
    [[226, 229], "v1", "float"],
    [[233, 236], "v1", "float"],
    [[240, 243], "v1", "float"],
    [[247, 250], "v1", "float"],
    [[254, 257], "v1", "float"],
    [[261, 264], "v1", "float"],
    [[268, 271], "v1", "float"],
    [[275, 277], "v1", "int"],
    [[280, 282], "v1", "symbol"],
    [[285, 287], "v1", "symbol"],
    [[290, 293], "v1", "symbol"],
    [[295, 298], "v1", "symbol"],
    [[300, 303], "v1", "symbol"],
    [[305, 308], "v1", "(pointer progress)"],
    [[310, 313], "v1", "(pointer progress)"],
    [[315, 318], "v1", "(pointer progress)"],
    [[325, 328], "v1", "(pointer progress)"],
    [[330, 333], "v1", "symbol"],
    [[334, 337], "a0", "int"],
    [[341, 344], "a0", "uint"]
  ],
  "(method 12 level)": [[151, "a0", "symbol"]],
  "(method 26 level-group)": [[[65, 96], "v0", "level"]],
  "update-sound-banks": [[[21, 52], "t0", "symbol"]],
  "(method 16 level-group)": [
    [[122, 146], "s1", "continue-point"],
    [[115, 154], "s3", "continue-point"]
  ],
  "(method 20 level)": [[[43, 45], "s3", "ramdisk-rpc-fill"]],
  "(anon-function 29 process-drawable)": [[[0, 999], "s6", "process-drawable"]],

  "ja-done?": [[[0, 999], "s6", "process-drawable"]],
  "ja-min?": [[[0, 999], "s6", "process-drawable"]],
  "ja-max?": [[[0, 999], "s6", "process-drawable"]],
  "ja-num-frames": [[[0, 999], "s6", "process-drawable"]],
  "ja-frame-num": [[[0, 999], "s6", "process-drawable"]],
  "ja-aframe-num": [[[0, 999], "s6", "process-drawable"]],
  "ja-aframe": [[[0, 999], "s6", "process-drawable"]],
  "ja-step": [[[0, 999], "s6", "process-drawable"]],
  "ja-channel-set!": [[[0, 999], "s6", "process-drawable"]],
  "ja-channel-push!": [[[0, 999], "s6", "process-drawable"]],
  "ja-group-size": [[[0, 999], "s6", "process-drawable"]],
  "ja-eval": [[[0, 999], "s6", "process-drawable"]],
  "ja-blend-eval": [[[0, 999], "s6", "process-drawable"]],
  "ja-post": [
    [[0, 999], "s6", "process-drawable"],
    [54, "a1", "process"]
  ],
  "transform-post": [[[0, 999], "s6", "process-drawable"]],
  "rider-trans": [[[0, 999], "s6", "process-drawable"]],
  "rider-post": [[[0, 999], "s6", "process-drawable"]],
  "pusher-post": [[[0, 999], "s6", "process-drawable"]],
  "process-drawable-delay-player": [[[0, 999], "s6", "process-drawable"]],

  "upload-generic-shrub": [
    [[3, 13], "t0", "dma-packet"],
    [[15, 26], "v1", "matrix"],
    [[31, 44], "t0", "vector4w-2"],
    [[47, 71], "t0", "dma-packet"],
    [[74, 98], "a2", "dma-packet"],
    [[101, 125], "a2", "dma-packet"],
    [[128, 152], "a2", "dma-packet"],
    [[157, 162], "a1", "dma-packet"]
  ],
  "(top-level-login task-control)": [[165, "v1", "symbol"]],
  "task-control-reset": [
    [[7, 13], "a0", "task-control"],
    [[17, 21], "a0", "task-control"]
  ],
  "(anon-function 494 task-control)": [[32, "v0", "float"]],
  "(anon-function 493 task-control)": [[32, "v0", "float"]],
  "(anon-function 480 task-control)": [[13, "v0", "float"]],
  "(anon-function 477 task-control)": [[38, "v0", "float"]],
  "(anon-function 476 task-control)": [[38, "v0", "float"]],
  "(anon-function 475 task-control)": [
    [37, "v0", "float"],
    [81, "v0", "float"]
  ],
  "(anon-function 474 task-control)": [
    [37, "v0", "float"],
    [81, "v0", "float"]
  ],
  "(anon-function 426 task-control)": [[32, "v0", "float"]],
  "(anon-function 425 task-control)": [[32, "v0", "float"]],
  "(anon-function 415 task-control)": [[32, "v0", "float"]],
  "(anon-function 414 task-control)": [[32, "v0", "float"]],
  "(anon-function 365 task-control)": [[32, "v0", "float"]],
  "(anon-function 364 task-control)": [[32, "v0", "float"]],
  "(anon-function 363 task-control)": [[32, "v0", "float"]],
  "(anon-function 362 task-control)": [[32, "v0", "float"]],
  "(anon-function 337 task-control)": [[32, "v0", "float"]],
  "(anon-function 336 task-control)": [[32, "v0", "float"]],
  "(anon-function 227 task-control)": [
    [[14, 16], "t9", "(function process event-message-block float)"]
  ],
  "(anon-function 286 task-control)": [
    [[14, 16], "t9", "(function process event-message-block float)"]
  ],
  "(anon-function 366 task-control)": [
    [[14, 16], "t9", "(function process event-message-block float)"]
  ],
  "(anon-function 367 task-control)": [
    [[14, 16], "t9", "(function process event-message-block float)"]
  ],
  "(anon-function 368 task-control)": [
    [[14, 16], "t9", "(function process event-message-block float)"]
  ],
  "(anon-function 369 task-control)": [
    [[14, 16], "t9", "(function process event-message-block float)"]
  ],
  "(anon-function 380 task-control)": [
    [[14, 16], "t9", "(function process event-message-block float)"]
  ],
  "(anon-function 383 task-control)": [
    [[14, 16], "t9", "(function process event-message-block float)"]
  ],
  "(anon-function 390 task-control)": [
    [[14, 16], "t9", "(function process event-message-block float)"]
  ],
  "(anon-function 393 task-control)": [
    [[14, 16], "t9", "(function process event-message-block float)"]
  ],
  "(anon-function 400 task-control)": [
    [[14, 16], "t9", "(function process event-message-block float)"]
  ],
  "(anon-function 403 task-control)": [
    [[14, 16], "t9", "(function process event-message-block float)"]
  ],
  "(anon-function 435 task-control)": [
    [[14, 16], "t9", "(function process event-message-block float)"]
  ],
  "(anon-function 445 task-control)": [
    [[14, 16], "t9", "(function process event-message-block float)"]
  ],
  "(anon-function 455 task-control)": [
    [[14, 16], "t9", "(function process event-message-block float)"]
  ],
  "(anon-function 38 task-control)": [[13, "v0", "float"]],
  "(anon-function 28 task-control)": [[13, "v0", "float"]],
  "(method 18 game-info)": [
    [4, "v1", "symbol"],
    [5, "v1", "level-load-info"],
    [10, "s3", "continue-point"]
  ],
  "(method 9 game-info)": [
    [
      [270, 286],
      "s2",
      "(function cpu-thread function object object object object pointer)"
    ]
  ],
  "(method 25 game-info)": [
    [4, "v1", "game-save-tag"],
    [53, "v1", "pointer"],
    [[7, 53], "v1", "game-save-tag"],
    [[72, 138], "s4", "game-save-tag"],
    [154, "s4", "pointer"],
    [[166, 205], "s4", "game-save-tag"],
    [206, "s4", "pointer"],
    [498, "s4", "pointer"],
    [207, "a1", "(pointer uint8)"],
    [[219, 220], "s4", "game-save-tag"],
    [223, "s4", "pointer"],
    [224, "a1", "(pointer uint8)"],
    [[235, 236], "s4", "game-save-tag"],
    [249, "s4", "pointer"],
    [[261, 262], "s4", "game-save-tag"],
    [275, "s4", "pointer"],
    [293, "s4", "game-save-tag"],
    [302, "s4", "pointer"],
    [303, "a2", "(pointer uint8)"],
    [315, "s4", "game-save-tag"],
    [319, "s4", "pointer"],
    [343, "v1", "(pointer uint8)"],
    [352, "v1", "(pointer uint8)"],
    [[360, 420], "s4", "game-save-tag"],
    [423, "s4", "pointer"],
    [424, "a1", "(pointer uint8)"],
    [436, "s4", "game-save-tag"],
    [440, "s4", "pointer"],
    [456, "s4", "game-save-tag"],
    [460, "s4", "pointer"],
    [476, "s4", "game-save-tag"],
    [480, "s4", "pointer"],
    [[493, 495], "s4", "game-save-tag"]
  ],
  "(method 11 game-save)": [
    [126, "v1", "pointer"],
    [213, "s4", "pointer"],
    [[74, 88], "s4", "game-save-tag"],
    [98, "s4", "pointer"],
    [107, "s4", "game-save-tag"],
    [125, "s4", "(pointer uint8)"],
    [131, "s4", "game-save-tag"],
    [155, "s4", "game-save-tag"],
    [148, "s4", "pointer"],
    [172, "s4", "pointer"],
    [179, "s4", "game-save-tag"],
    [196, "s4", "pointer"],
    [[203, 210], "s4", "game-save-tag"]
  ],
  "drawable-load": [
    [17, "s5", "drawable"],
    [18, "s5", "drawable"],
    [20, "s5", "drawable"],
    [25, "s5", "drawable"],
    [27, "s5", "drawable"]
  ],
  "art-load": [
    [9, "s5", "art"],
    [13, "s5", "art"],
    [15, "s5", "art"]
  ],
  "art-group-load-check": [
    [22, "s3", "art-group"],
    [31, "s3", "art-group"],
    [43, "s3", "art-group"],
    [50, "s3", "art-group"],
    [52, "s3", "art-group"]
  ],
  "(method 13 art-group)": [[16, "s3", "art-joint-anim"]],
  "(method 14 art-group)": [[16, "s3", "art-joint-anim"]],
  "(method 9 external-art-control)": [
    [171, "s4", "external-art-buffer"],
    [172, "s4", "external-art-buffer"],
    [173, "s4", "external-art-buffer"],
    [177, "s4", "external-art-buffer"],
    [183, "s4", "external-art-buffer"],
    [190, "s4", "external-art-buffer"],
    [233, "s4", "spool-anim"],
    [240, "s4", "spool-anim"],
    [243, "s4", "spool-anim"],
    [248, "s4", "spool-anim"],
    [249, "s4", "spool-anim"],
    [253, "s4", "spool-anim"],
    [257, "s4", "spool-anim"]
  ],
  "(method 10 external-art-control)": [[18, "v1", "pointer"]],
  "(method 16 external-art-control)": [
    [37, "a0", "process"],
    [17, "s5", "process-drawable"]
  ],
  "ja-play-spooled-anim": [
    [154, "a0", "process"],
    [286, "s2", "art-joint-anim"],
    [294, "s2", "art-joint-anim"],
    [295, "s2", "art-joint-anim"],
    [306, "s2", "art-joint-anim"],
    [320, "s2", "art-joint-anim"],
    [324, "s2", "art-joint-anim"]
  ],
  "(method 11 external-art-control)": [
    [127, "a0", "process"],
    [151, "a0", "process"],
    [168, "a0", "process"],
    [18, "s5", "process-drawable"]
  ],
  "debug-menu-item-var-update-display-str": [
    [[44, 49], "v1", "int"],
    [[61, 69], "v1", "int"]
  ],
  "debug-menu-item-get-max-width": [[[18, 27], "a0", "debug-menu-item-var"]],
  "debug-menu-send-msg": [
    [[3, 14], "s2", "debug-menu-item"],
    [[14, 21], "s2", "debug-menu-item-submenu"]
  ],
  "debug-menu-item-var-joypad-handler": [
    [[39, 42], "a2", "int"],
    [[40, 42], "a3", "int"],
    [41, "t9", "(function int int int int int)"],
    [200, "t9", "(function int int int int int)"],
    [138, "v1", "int"],
    [143, "v1", "int"],
    [[182, 187], "v1", "int"],
    [[182, 187], "a1", "int"],
    [[190, 194], "a0", "int"],
    [[193, 195], "v1", "int"]
  ],
  "debug-menu-find-from-template": [
    [3, "s4", "debug-menu"],
    [[4, 8], "s4", "debug-menu-item"],
    [[41, 44], "s4", "debug-menu-node"],
    [[7, 12], "s5", "debug-menu-item"],
    [23, "s5", "debug-menu-item-submenu"]
  ],

  "debug-menu-func-decode": [[[12, 14], "a0", "symbol"]],

  "dm-cam-render-float": [
    [72, "v1", "float"]
  ],

  "can-hint-be-played?": [[[25, 28], "a0", "level-hint"]],
  "debug-menu-rebuild": [[[4, 13], "a0", "debug-menu-item"]],
  "debug-menu-item-submenu-render": [[[39, 44], "v1", "dma-packet"]],
  "debug-menu-item-function-render": [[[46, 51], "v1", "dma-packet"]],
  "debug-menu-item-flag-render": [[[44, 49], "v1", "dma-packet"]],
  "debug-menu-render": [
    [[45, 48], "v1", "dma-packet"],
    [[106, 110], "v1", "dma-packet"]
  ],

  "debug-menu-item-var-msg": [[64, "t9", "(function int int int int int)"]],

  "calculate-basis-functions-vector!": [
    [[8, 20], "v1", "(pointer float)"],
    [[0, 60], "f1", "float"]
  ],
  "(anon-function 2 memory-usage)": [
    [[171, 415], "s5", "process-drawable"],
    [[212, 213], "v1", "collide-shape"]
  ],
  "(method 8 process-tree)": [
    [31, "v1", "symbol"],
    [6, "a3", "symbol"]
  ],
  "(method 9 align-control)": [
    [[27, 31], "t9", "(function object object object object)"]
  ],
  "(method 8 tie-fragment)": [
    [150, "a0", "(pointer int32)"],
    [[157, 160], "a0", "basic"]
  ],
  "letterbox": [[[29, 33], "v1", "dma-packet"]],
  "blackout": [[[20, 24], "v1", "dma-packet"]],
  "(method 15 load-state)": [
    [31, "t9", "(function int)"],
    [[291,303], "s5", "entity-actor"],
    [370, "s3", "process-drawable"],
    [343, "s5", "symbol"],
    [21, "s5", "symbol"]
  ],
  "yakow-default-event-handler": [
    [27, "a0", "collide-shape"],
    [32, "a0", "collide-shape"]
  ],
  "(method 11 yakow)": [
    [184, "v1", "vector"],
    [186, "v1", "vector"],
    [189, "v1", "vector"]
  ],
  "yakow-post": [
    [114, "a0", "collide-shape-moving"],
    [130, "a0", "collide-shape-moving"]
  ],
  "raw-ray-sphere-intersect": [
    [23, "v1", "float"],
    [36, "v1", "uint"]
  ],
  "(method 0 anim-test-obj)": [
    [9, "s4", "anim-test-obj"],
    [10, "s4", "anim-test-obj"],
    [13, "s4", "anim-test-obj"],
    [15, "s4", "anim-test-obj"]
  ],
  "(method 0 anim-test-sequence)": [
    [8, "s5", "anim-test-sequence"],
    [11, "s5", "anim-test-sequence"],
    [13, "s5", "anim-test-sequence"]
  ],
  "(method 0 anim-test-seq-item)": [
    [7, "v0", "anim-test-seq-item"],
    [8, "v1", "anim-test-seq-item"],
    [10, "v0", "anim-test-seq-item"],
    [11, "v0", "anim-test-seq-item"],
    [14, "v0", "anim-test-seq-item"],
    [17, "v0", "anim-test-seq-item"]
  ],
  "(method 3 anim-tester)": [
    [12, "s5", "anim-test-obj"],
    [15, "s5", "anim-test-obj"],
    [148, "s5", "anim-test-obj"],
    [150, "s5", "anim-test-obj"],
    [22, "s4", "anim-test-sequence"],
    [28, "s4", "anim-test-sequence"],
    [38, "s4", "anim-test-sequence"],
    [48, "s4", "anim-test-sequence"],
    [59, "s4", "anim-test-sequence"],
    [137, "s4", "anim-test-sequence"],
    [139, "s4", "anim-test-sequence"],
    [66, "s3", "anim-test-seq-item"],
    [70, "s3", "anim-test-seq-item"],
    [75, "s3", "anim-test-seq-item"],
    [79, "s3", "anim-test-seq-item"],
    [88, "s3", "anim-test-seq-item"],
    [94, "s3", "anim-test-seq-item"],
    [104, "s3", "anim-test-seq-item"],
    [114, "s3", "anim-test-seq-item"],
    [126, "s3", "anim-test-seq-item"],
    [128, "s3", "anim-test-seq-item"]
  ],
  "anim-test-obj-item-valid?": [
    [5, "s5", "anim-test-sequence"],
    [12, "s5", "anim-test-sequence"],
    [17, "s5", "anim-test-sequence"],
    [36, "s5", "anim-test-sequence"],
    [38, "s5", "anim-test-sequence"],
    [20, "v1", "anim-test-seq-item"],
    [26, "v1", "anim-test-seq-item"],
    [28, "v1", "anim-test-seq-item"]
  ],
  "anim-test-obj-remove-invalid": [
    [84, "v1", "anim-test-sequence"],
    [88, "v1", "anim-test-sequence"],
    [90, "v1", "anim-test-sequence"],
    [92, "v1", "anim-test-sequence"],
    [93, "v1", "anim-test-sequence"],
    [91, "a0", "anim-test-sequence"],
    [5, "s5", "anim-test-sequence"],
    [8, "s5", "anim-test-sequence"],
    [11, "s5", "anim-test-sequence"],
    [30, "s5", "anim-test-sequence"],
    [44, "s5", "anim-test-sequence"],
    [51, "s5", "anim-test-sequence"],
    [58, "s5", "anim-test-sequence"],
    [67, "s5", "anim-test-sequence"],
    [70, "s4", "anim-test-sequence"],
    [71, "s5", "anim-test-sequence"],
    [72, "s5", "anim-test-sequence"],
    [15, "s3", "anim-test-seq-item"],
    [18, "s3", "anim-test-seq-item"],
    [24, "s3", "anim-test-seq-item"],
    [31, "s3", "anim-test-seq-item"],
    [34, "s2", "anim-test-seq-item"],
    [35, "s3", "anim-test-seq-item"],
    [36, "s3", "anim-test-seq-item"],
    [61, "a0", "anim-test-seq-item"]
  ],
  "anim-tester-reset": [
    [14, "v1", "anim-test-obj"],
    [30, "v1", "anim-test-obj"],
    [33, "v1", "anim-test-obj"],
    [36, "v1", "anim-test-obj"],
    [43, "v1", "anim-test-obj"],
    [[50, 53], "v1", "anim-test-obj"]
  ],
  "anim-tester-save-all-objects": [
    [[4, 19], "gp", "anim-test-obj"],
    [17, "v1", "anim-test-obj"]
  ],
  "anim-tester-save-object-seqs": [
    [63, "s5", "anim-test-sequence"],
    [69, "s5", "anim-test-sequence"],
    [65, "s5", "anim-test-sequence"],
    [75, "s5", "anim-test-sequence"],
    [79, "s5", "anim-test-sequence"],
    [133, "s5", "anim-test-sequence"],
    [141, "s5", "anim-test-sequence"],
    [142, "v1", "anim-test-sequence"],
    [143, "s5", "anim-test-sequence"],
    [83, "s4", "anim-test-seq-item"],
    [89, "s4", "anim-test-seq-item"],
    [91, "s4", "anim-test-seq-item"],
    [92, "s4", "anim-test-seq-item"],
    [96, "s4", "anim-test-seq-item"],
    [105, "s4", "anim-test-seq-item"],
    [111, "s4", "anim-test-seq-item"],
    [120, "s4", "anim-test-seq-item"],
    [121, "v1", "anim-test-seq-item"],
    [122, "s4", "anim-test-seq-item"]
  ],
  "anim-test-obj-list-handler": [
    [25, "s5", "anim-test-obj"],
    [31, "s5", "anim-test-obj"],
    [[50, 53], "v1", "dma-packet"],
    [110, "s5", "anim-test-obj"],
    [166, "s5", "anim-test-obj"],
    [112, "v1", "anim-tester"],
    [[202, 205], "v1", "dma-packet"]
  ],
  "anim-test-anim-list-handler": [
    [2, "s5", "anim-test-obj"],
    [25, "s5", "anim-test-obj"],
    [[44, 47], "v1", "dma-packet"],
    [65, "s5", "anim-test-obj"],
    [227, "s5", "anim-test-obj"],
    [90, "v1", "anim-test-obj"],
    [91, "v1", "anim-test-obj"],
    [100, "v1", "anim-test-obj"],
    [105, "v1", "anim-test-obj"],
    [130, "v1", "anim-test-obj"],
    [131, "v1", "anim-test-obj"],
    [140, "v1", "anim-test-obj"],
    [145, "v1", "anim-test-obj"],
    [167, "v1", "anim-test-obj"],
    [169, "v1", "anim-test-obj"],
    [171, "v1", "anim-test-obj"],
    [173, "v1", "anim-test-obj"],
    [[263, 266], "v1", "dma-packet"]
  ],
  "anim-test-sequence-list-handler": [
    [2, "s5", "anim-test-sequence"],
    [25, "s5", "anim-test-sequence"],
    [31, "s5", "anim-test-sequence"],
    [[50, 53], "v1", "dma-packet"],
    [71, "s5", "anim-test-sequence"],
    [231, "s5", "anim-test-sequence"],
    [96, "v1", "anim-test-sequence"],
    [97, "v1", "anim-test-sequence"],
    [106, "v1", "anim-test-sequence"],
    [111, "v1", "anim-test-sequence"],
    [136, "v1", "anim-test-sequence"],
    [137, "v1", "anim-test-sequence"],
    [146, "v1", "anim-test-sequence"],
    [151, "v1", "anim-test-sequence"],
    [[267, 270], "v1", "dma-packet"]
  ],
  "anim-test-edit-sequence-list-handler": [
    [[82, 85], "v1", "dma-packet"],
    [[148, 151], "v1", "dma-packet"],
    [[323, 326], "v1", "dma-packet"],
    [[979, 982], "v1", "dma-packet"],
    [[1028, 1031], "v1", "dma-packet"],
    [[122, 965], "s4", "anim-test-sequence"],
    [129, "v1", "glst-named-node"],
    [[128, 909], "gp", "anim-test-seq-item"],
    [380, "v0", "anim-test-obj"],
    [381, "v0", "anim-test-obj"],
    [382, "v0", "anim-test-obj"],
    [389, "v0", "anim-test-obj"],
    [483, "s3", "anim-test-seq-item"],
    [491, "s3", "anim-test-seq-item"],
    [502, "s3", "anim-test-seq-item"]
  ],
  "anim-tester-interface": [
    [[34, 48], "gp", "anim-test-obj"],
    [[70, 73], "v1", "dma-packet"],
    [[131, 134], "v1", "dma-packet"],
    [[189, 192], "v1", "dma-packet"],
    [[228, 231], "v1", "dma-packet"],
    [[95, 109], "gp", "anim-test-obj"],
    [[156, 160], "v1", "anim-test-obj"],
    [[162, 165], "v1", "anim-test-sequence"]
  ],
  "anim-tester-get-playing-item": [
    [4, "t9", "(function glst-list int anim-test-seq-item)"],
    [20, "t9", "(function glst-list int anim-test-seq-item)"],
    [[5, 22], "s5", "anim-test-seq-item"],
    [21, "v0", "anim-test-seq-item"],
    [25, "v0", "anim-test-seq-item"],
    [5, "v0", "anim-test-seq-item"]
  ],
  "anim-tester-add-newobj": [
    ["_stack_", 128, "anim-test-obj"],
    [[2, 185], "s2", "anim-test-obj"],
    [[70, 193], "s5", "anim-test-obj"],
    [149, "v1", "anim-test-sequence"],
    [154, "v1", "anim-test-sequence"],
    [160, "v1", "anim-test-sequence"],
    [164, "a0", "art-joint-anim"],
    [168, "v1", "anim-test-seq-item"],
    [168, "v1", "anim-test-seq-item"],
    [170, "a0", "art-joint-anim"],
    [171, "v1", "anim-test-seq-item"],
    [173, "v1", "anim-test-seq-item"]
  ],
  "anim-tester-start": [[20, "t9", "(function process function none)"]],
  "anim-tester-set-name": [
    [[34, 51], "s3", "anim-test-obj"],
    [[40, 63], "s5", "anim-test-sequence"]
  ],
  "anim-tester-add-sequence": [[[33, 102], "s5", "anim-test-obj"]],
  "(anon-function 11 anim-tester)": [
    [[23, 113], "s4", "anim-test-obj"],
    [[83, 338], "gp", "anim-test-sequence"],
    [[123, 187], "s4", "art-joint-anim"]
  ],
  "(method 10 bsp-header)": [
    [[51, 61], "a0", "(pointer uint128)"],
    [[51, 61], "a1", "(pointer uint128)"],
    [133, "v1", "terrain-bsp"],
    [141, "v1", "terrain-bsp"],
    [148, "v1", "terrain-bsp"],
    [5, "a0", "terrain-bsp"],
    [8, "a0", "terrain-bsp"]
  ],
  "(method 15 bsp-header)": [
    [5, "a0", "terrain-bsp"],
    [8, "a0", "terrain-bsp"]
  ],

  "upload-vis-bits": [
    [[4, 16], "a1", "(pointer uint128)"],
    [[12, 14], "a0", "(pointer uint128)"],
    [[20, 22], "a2", "(pointer uint128)"],
    [[28, 30], "a0", "(pointer uint128)"],
    [[32, 34], "a2", "(pointer uint128)"]
  ],

  "bsp-camera-asm": [
    [[4, 14], "a1", "bsp-node"],
    [[0, 9], "v1", "bsp-node"],
    [[12, 16], "v1", "bsp-node"]
  ],
  "level-remap-texture": [
    [15, "t0", "(pointer int32)"],
    [21, "t0", "(pointer int32)"],
    [19, "t0", "(pointer uint64)"],
    [12, "v1", "int"]
  ],
  "sprite-add-matrix-data": [
    [[5, 15], "a2", "dma-packet"],
    [[24, 29], "a1", "matrix"],
    [[47, 57], "a2", "dma-packet"],
    [[60, 97], "a1", "matrix"],
    [[116, 129], "a1", "vector"]
  ],
  "sprite-add-frame-data": [[[8, 16], "a0", "dma-packet"]],
  "sprite-add-2d-chunk": [
    [[12, 20], "a0", "dma-packet"],
    [[45, 52], "a0", "dma-packet"],
    [[69, 76], "a0", "dma-packet"],
    [[80, 87], "v1", "dma-packet"],
    [65, "a3", "int"]
  ],
  "sprite-add-3d-chunk": [
    [[11, 19], "a0", "dma-packet"],
    [[44, 51], "a0", "dma-packet"],
    [[68, 75], "a0", "dma-packet"],
    [[79, 87], "v1", "dma-packet"],
    [65, "a3", "int"]
  ],
  "sprite-add-shadow-chunk": [
    [[11, 19], "a0", "dma-packet"],
    [[37, 44], "a0", "dma-packet"],
    [[49, 77], "a0", "(inline-array vector)"],
    [[93, 100], "a0", "dma-packet"],
    [[105, 121], "s1", "adgif-shader"],
    [[130, 138], "v1", "dma-packet"]
  ],
  "sprite-draw": [
    [[33, 37], "a0", "dma-packet"],
    [[43, 46], "a0", "gs-gif-tag"],
    [51, "a0", "(pointer gs-test)"],
    [53, "a0", "(pointer gs-reg64)"],
    [55, "a0", "(pointer gs-clamp)"],
    [57, "a0", "(pointer gs-reg64)"],
    [[78, 87], "a0", "dma-packet"],
    [[92, 97], "a0", "dma-packet"],
    [[125, 129], "a0", "dma-packet"],
    [[143, 146], "v1", "dma-packet"]
  ],
  "sprite-init-distorter": [
    [59, "a3", "uint"],
    [[3, 7], "a2", "dma-packet"],
    [[13, 16], "a2", "gs-gif-tag"],
    [21, "a2", "(pointer gs-zbuf)"],
    [23, "a2", "(pointer gs-reg64)"],
    [29, "a2", "(pointer gs-tex0)"],
    [31, "a2", "(pointer gs-reg64)"],
    [33, "a2", "(pointer gs-tex1)"],
    [35, "a2", "(pointer gs-reg64)"],
    [36, "a2", "(pointer gs-miptbp)"],
    [38, "a2", "(pointer gs-reg64)"],
    [45, "a2", "(pointer gs-clamp)"],
    [47, "a2", "(pointer gs-reg64)"],
    [49, "a2", "(pointer gs-alpha)"],
    [51, "a2", "(pointer gs-reg64)"],
    [[62, 67], "a1", "dma-packet"]
  ],
  "sprite-draw-distorters": [
    [[70, 90], "a0", "vector"],
    [72, "v1", "vector"],
    [93, "v1", "vector"],
    [96, "v1", "vector"],
    [115, "v1", "(pointer int32)"],
    [119, "a0", "(pointer int32)"],
    [124, "v1", "vector"],
    [154, "v1", "vector"],
    [[172, 189], "a1", "dma-packet"],
    [[199, 203], "a0", "dma-packet"],
    [[207, 211], "a0", "vector4w"],
    [[216, 221], "a0", "dma-packet"],
    [[248, 265], "a1", "dma-packet"],
    [[273, 277], "a1", "dma-packet"],
    [[281, 285], "a1", "vector4w"],
    [[289, 294], "v1", "dma-packet"]
  ],

  "debug-menu-make-from-template": [
    [[20, 30], "s5", "string"],
    [[31, 60], "s5", "string"],
    [[61, 71], "s5", "string"],
    [[72, 81], "s5", "string"],
    [[82, 107], "s5", "string"],
    [[108, 135], "s5", "string"],
    [[136, 152], "s5", "string"],
    [[153, 183], "s5", "string"],
    [[186, 224], "s5", "string"],
    [[225, 246], "s5", "string"],
    [[249, 321], "s5", "string"]
  ],

  "debug-menu-item-var-render": [[[94, 98], "v1", "dma-packet"]],

  "generic-add-constants": [[[8, 17], "a0", "dma-packet"]],

  "generic-init-buf": [
    [[14, 19], "a0", "dma-packet"],
    [[24, 28], "a0", "gs-gif-tag"],
    [32, "a0", "(pointer gs-test)"],
    [34, "a0", "(pointer uint64)"],
    [34, "a1", "gs-reg"],
    [35, "a0", "(pointer gs-zbuf)"],
    [37, "a0", "(pointer uint64)"],
    [37, "a1", "gs-reg"],
    [[47, 53], "a0", "dma-packet"],
    [[56, 62], "v1", "(pointer vif-tag)"],
    [[62, 66], "v1", "(pointer int32)"]
  ],

  "cam-standard-event-handler": [
    [[0, 999], "s6", "camera-slave"],
    [[16, 30], "s5", "state"],
    [41, "a0", "vector"],
    [[5, 8], "t9", "(function object)"],
    [[19, 22], "t9", "(function object)"],
    [[30, 32], "t9", "(function object)"]
  ],
  "cam-curve-pos": [[[0, 224], "s6", "camera-slave"]],
  "cam-combiner-init": [[[0, 999], "s6", "camera-combiner"]],

  "(code cam-combiner-active)": [[[0, 999], "s6", "camera-combiner"]],

  "(event cam-combiner-active)": [
    [10, "a0", "vector"],
    [[0, 20], "s6", "camera-slave"],
    [[20, 231], "s6", "camera-combiner"],
    [[99, 127], "gp", "camera-slave"],
    [[187, 231], "gp", "camera-slave"]
  ],

  "cam-master-init": [[[0, 999], "s6", "camera-master"]],
  "cam-curve-setup": [[[0, 82], "s6", "camera-slave"]],
  "(method 15 tracking-spline)": [
    [[57, 59], "a2", "vector"],
    [[57, 59], "a3", "vector"]
  ],
  "(method 16 tracking-spline)": [
    [[40, 42], "a0", "vector"],
    [[40, 42], "a1", "vector"]
  ],

  "cam-slave-init-vars": [[[0, 999], "s6", "camera-slave"]],

  "cam-slave-get-vector-with-offset": [[[52, 65], "s3", "vector"]],

  "cam-slave-go": [[[3, 6], "t9", "(function object)"]],

  "cam-slave-init": [
    [[0, 999], "s6", "camera-slave"],
    [[47, 50], "t9", "(function object object)"],
    [[54, 58], "t9", "(function object object)"]
  ],

  "update-mood-village3": [
    [[236, 245], "s0", "(array float)"],
    [245, "s0", "(array int8)"],
    [[246, 297], "s0", "(array float)"],
    [[297, 309], "s0", "(array uint8)"],
    [[309, 314], "s0", "matrix"] // TODO - there is no way this is correct lol
  ],

  "update-mood-citadel": [
    [291, "s5", "(pointer float)"],
    [298, "s5", "(pointer float)"],
    [300, "s5", "(pointer float)"],
    [304, "s5", "(pointer float)"],
    [307, "s5", "(pointer float)"],
    [318, "s5", "(pointer float)"]
  ],

  "update-mood-finalboss": [
    [40, "s4", "(pointer int64)"],
    [44, "s4", "(pointer int64)"],
    [174, "s4", "(pointer int64)"],
    [251, "s4", "(pointer int64)"],
    [255, "s4", "(pointer int64)"],
    [347, "s4", "(pointer int64)"]
  ],

  "update-mood-ogre": [
    [57, "s4", "(pointer float)"],
    [64, "s4", "(pointer float)"],
    [90, "s4", "(pointer float)"],
    [92, "s4", "(pointer float)"],
    [95, "s4", "(pointer float)"],
    [98, "s4", "(pointer float)"],
    [100, "s4", "(pointer float)"],
    [105, "s4", "(pointer float)"],
    [144, "s4", "(pointer float)"]
  ],

  "update-mood-snow": [
    [93, "s5", "vector"],
    [110, "s5", "vector"]
  ],

  "ocean-trans-add-upload-table": [
    [44, "a0", "dma-packet"],
    [46, "a0", "dma-packet"],
    [51, "a0", "dma-packet"],
    [[55, 59], "v1", "vector4w"], // TODO - very likely wrong, but it's something that has 4 int32's,
    [[87, 228], "v1", "(inline-array vector)"],
    [241, "a0", "dma-packet"],
    [243, "a0", "dma-packet"],
    [248, "a0", "dma-packet"]
  ],

  "ocean-trans-add-upload-strip": [
    [39, "a0", "dma-packet"],
    [41, "a0", "dma-packet"],
    [46, "a0", "dma-packet"],
    [[57, 61], "v1", "vector4w"], // TODO - very likely wrong, but it's something that has 4 int32's,
    [[64, 147], "v1", "(inline-array vector)"], // TODO - very likely wrong, but it's something that has 4 int32's,
    [166, "a0", "dma-packet"],
    [168, "a0", "dma-packet"],
    [173, "a0", "dma-packet"]
  ],

  "ocean-trans-add-constants": [
    [7, "a1", "dma-packet"],
    [9, "a1", "dma-packet"],
    [14, "a1", "dma-packet"],
    [[17, 46], "v1", "matrix"]
  ],

  "draw-ocean-transition": [[255, "v1", "ocean-mid-mask"]],

  "do-target-shadow": [
    [46, "v1", "collide-shape-prim"] // `event-other` from collide-shape
  ],

  "draw-string": [
    [[93, 96], "a0", "(pointer uint8)"],
    [[206, 209], "t3", "font-work"],
    [[210, 214], "t3", "font-work"],
    [[217, 221], "t3", "font-work"],
    [356, "t2", "(pointer uint64)"],
    [726, "t2", "(pointer uint64)"],
    [[68, 76], "t4", "(pointer uint32)"],
    [[239, 247], "t3", "font-work"],
    [[424, 878], "a1", "(pointer uint128)"],
    [[616, 634], "t4", "font-work"]
  ],

  "get-string-length": [[[29, 31], "a0", "(pointer uint8)"]],

  "print-game-text-scaled": [[[31, 32], "f3", "float"]],

  "print-game-text": [[[369, 372], "v1", "dma-packet"]],

  "debug-init-buffer": [
    [[11, 15], "t1", "dma-packet"],
    [[21, 24], "t1", "gs-gif-tag"],
    [28, "t1", "(pointer gs-zbuf)"],
    [30, "t1", "(pointer gs-reg64)"],
    [31, "t1", "(pointer gs-test)"],
    [33, "t1", "(pointer gs-reg64)"],
    [[39, 42], "a1", "dma-packet"]
  ],

  "display-frame-finish": [
    [[30, 35], "a1", "dma-packet"],
    [[40, 43], "a0", "dma-packet"],
    [[63, 69], "a0", "dma-packet"],
    [[78, 79], "a0", "dma-packet"],
    [79, "a0", "(pointer uint64)"]
  ],
  "(event water-vol-idle water-anim)": [[6, "a0", "vector"]],

  "(method 22 water-anim)": [[25, "s3", "basic"]],

  "(method 25 water-anim)": [
    [25, "v0", "(pointer float)"],
    ["_stack_", 16, "res-tag"]
  ],

  "(method 22 rigid-body-platform)": [[26, "f0", "float"]],

  "rigid-body-platform-event-handler": [
    [28, "v1", "process-drawable"],
    [34, "v1", "float"],
    [83, "v1", "process-drawable"],
    [119, "v1", "process-drawable"],
    [125, "v1", "process-drawable"],
    [158, "v1", "vector"],
    [170, "v1", "vector"],
    [184, "v1", "(pointer handle)"],
    [213, "v1", "process-drawable"]
  ],

  "(anon-function 9 plat-eco)": [
    [23, "v1", "(state symbol none)"],
    [58, "v1", "(state symbol none)"]
  ],

  "(method 7 rigid-body-platform)": [
    [5, "v1", "int"],
    [14, "t9", "(function process-drawable int process-drawable)"]
  ],

  "(method 10 rigid-body)": [[50, "v1", "vector"]],

  "(method 22 mud)": [[35, "v0", "(pointer float)"]],

  "(method 11 twister)": [
    [7, "s4", "twist-joint"],
    [13, "s4", "twist-joint"],
    [26, "s4", "twist-joint"],
    [28, "s4", "twist-joint"],
    [36, "s4", "twist-joint"],
    [40, "s4", "twist-joint"],
    [47, "s4", "twist-joint"],
    [55, "s4", "twist-joint"],
    [70, "s4", "twist-joint"],
    [82, "s4", "twist-joint"]
  ],

  "(code teetertotter-launch)": [[11, "v1", "art-joint-anim"]],

  "(code teetertotter-bend)": [[10, "v1", "art-joint-anim"]],

  "misty-camera-view": [[25, "v1", "handle"]],

  "(method 11 silostep)": [[100, "v1", "art-joint-anim"]],

  "(enter plat-button-pressed sunken-elevator)": [
    [40, "v1", "village2cam"],
    [73, "v1", "village2cam"]
  ],

  "(trans plat-button-move-upward sunken-elevator)": [
    [49, "v1", "village2cam"]
  ],

  "(trans plat-button-move-downward sunken-elevator)": [
    [13, "v0", "(state sunken-elevator)"]
  ],

  "(method 27 sunken-elevator)": [[37, "v1", "art-joint-anim"]],

  "nav-enemy-set-base-collide-sphere-collide-with": [
    [19, "v1", "collide-shape-prim-group"],
    [23, "s2", "collide-shape-prim"],
    [32, "v1", "collide-shape-prim-sphere"],
    [33, "s5", "collide-shape-prim-group"],
    [37, "v1", "collide-shape-prim-sphere"],
    [38, "s5", "collide-shape-prim-group"],
    [42, "v1", "collide-shape-prim-sphere"],
    [43, "s5", "collide-shape-prim-group"],
    [50, "s4", "collide-shape-prim-group"],
    [54, "s5", "collide-shape-prim"],
    [55, "s5", "collide-shape-prim"]
  ],

  "nav-enemy-jump-land-anim": [[39, "v1", "art-joint-anim"]],

  "(code nav-enemy-victory nav-enemy)": [[27, "v1", "art-joint-anim"]],
  "(code nav-enemy-notice nav-enemy)": [[27, "v1", "art-joint-anim"]],
  "(code nav-enemy-patrol nav-enemy)": [
    [23, "v1", "art-joint-anim"],
    [105, "v1", "art-joint-anim"],
    [167, "v1", "art-joint-anim"],
    [249, "v1", "art-joint-anim"]
  ],

  "(code nav-enemy-flee nav-enemy)": [
    [27, "v1", "art-joint-anim"],
    [91, "v1", "art-joint-anim"]
  ],

  "nav-enemy-set-hit-from-direction": [[19, "v1", "process-drawable"]],
  "(method 45 nav-enemy)": [[14, "v1", "process-mask"]],

  "nav-enemy-default-event-handler": [
    [62, "a0", "vector"],
    [82, "a0", "vector"]
  ],

  "(method 7 nav-enemy)": [
    [5, "v1", "int"],
    [10, "v1", "int"],
    [19, "t9", "(function process-drawable int none)"]
  ],

  "(enter nav-enemy-patrol nav-enemy)": [[8, "v1", "int"]],

  "(code nav-enemy-fuel-cell nav-enemy)": [[31, "v1", "int"]],

  "(method 16 level)": [
    [252, "v1", "(pointer uint128)"],
    [253, "a1", "(pointer uint128)"],
    [255, "a0", "(pointer uint128)"],
    [208, "s2", "(pointer uint8)"],
    [209, "s2", "(pointer uint8)"],
    [210, "s1", "(pointer uint8)"],
    [217, "s2", "(pointer uint8)"],
    [218, "s1", "(pointer uint8)"],
    [79, "a0", "(pointer uint128)"],
    [80, "v1", "(pointer uint128)"],
    [257, "v1", "(pointer uint16)"],
    [222, "s2", "(pointer uint8)"],
    [161, "s1", "(pointer uint128)"],
    [140, "s1", "(pointer uint128)"]
  ],

  "(method 15 level)": [
    [[21, 60], "v1", "(inline-array box8s)"]
  ],

  "(method 27 level)": [
    [[23, 68], "s2", "(inline-array box8s)"]
  ],

  "unpack-comp-huf": [[[21, 23], "t3", "(pointer uint16)"]],

  "(method 9 merc-fragment)": [[[13, 161], "s3", "adgif-shader"]],

  "(method 9 merc-effect)": [
    [49, "s4", "pointer"],
    [50, "s5", "pointer"],
    [[0, 49], "s4", "merc-fragment"],
    [[0, 50], "s5", "merc-fragment-control"]
  ],

  "merc-vu1-initialize-chain": [
    [[19, 47], "s5", "merc-vu1-low-mem"],
    [58, "gp", "(inline-array dma-packet)"],
    [[12, 18], "gp", "(pointer vif-tag)"]
  ],

  "merc-vu1-init-buffer": [
    [[27, 31], "a0", "dma-packet"],
    [[37, 40], "a0", "gs-gif-tag"],
    [44, "a0", "(pointer gs-test)"],
    [46, "a0", "(pointer gs-reg64)"],
    [[55, 58], "v1", "dma-packet"]
  ],

  "(method 8 merc-ctrl)": [
    [46, "s2", "pointer"], // was merc-fragment-control
    [[22, 45], "s2", "merc-fragment-control"],
    [[89, 93], "a1", "merc-blend-ctrl"],
    [103, "a1", "pointer"]
  ],

  "merc-edge-stats": [[[33, 35], "v1", "merc-ctrl"]],

  "(method 9 screen-filter)": [[[23, 26], "v1", "dma-packet"]],

  "(method 48 mayor)": [[32, "a0", "int"]],

  "(method 43 mayor)": [[19, "v1", "float"]],

  "(post idle mayor)": [[4, "t9", "(function none)"]],

  "(method 43 bird-lady)": [[19, "v1", "float"]],

  "muse-to-idle": [[57, "v1", "muse"]],

  "(method 32 sculptor)": [[87, "v1", "muse"]],

  "(method 43 sculptor)": [[19, "v1", "float"]],

  "(code idle sculptor)": [
    [71, "v1", "art-joint-anim"],
    [135, "v1", "art-joint-anim"],
    [184, "v1", "float"],
    [204, "v1", "art-joint-anim"],
    [255, "v1", "float"],
    [269, "v1", "art-joint-anim"],
    [319, "v1", "art-joint-anim"],
    [369, "v1", "art-joint-anim"],
    [421, "v1", "art-joint-anim"],
    [470, "v1", "float"],
    [490, "v1", "art-joint-anim"],
    [543, "v1", "art-joint-anim"],
    [593, "v1", "art-joint-anim"],
    [643, "v1", "art-joint-anim"],
    [698, "v1", "float"],
    [718, "v1", "art-joint-anim"],
    [769, "v1", "float"],
    [785, "v1", "art-joint-anim"],
    [836, "v1", "art-joint-anim"],
    [886, "v1", "art-joint-anim"],
    [936, "v1", "art-joint-anim"]
  ],

  "(method 43 geologist)": [[19, "v1", "float"]],

  "(anon-function 3 oracle)": [[11, "v1", "collide-shape"]],

  "(method 43 farmer)": [[19, "v1", "float"]],

  "(method 43 explorer)": [[19, "v1", "float"]],

  "(code idle explorer)": [
    [36, "v1", "float"],
    [56, "v1", "art-joint-anim"],
    [107, "v1", "float"],
    [123, "v1", "art-joint-anim"],
    [180, "v1", "float"],
    [200, "v1", "float"],
    [216, "v1", "art-joint-anim"],
    [273, "v1", "float"],
    [347, "v1", "float"],
    [363, "v1", "art-joint-anim"],
    [420, "v1", "float"],
    [500, "v1", "art-joint-anim"],
    [542, "v1", "art-joint-anim"],
    [599, "v1", "float"],
    [621, "v1", "art-joint-anim"],
    [678, "v1", "float"],
    [761, "v1", "float"],
    [783, "v1", "art-joint-anim"]
  ],

  "(method 32 assistant)": [[39, "v1", "float"]],

  "(method 43 assistant)": [[19, "v1", "float"]],

  "(code idle assistant)": [
    [35, "v1", "float"],
    [114, "v1", "float"],
    [130, "v1", "art-joint-anim"],
    [207, "v1", "float"],
    [376, "v1", "art-joint-anim"],
    [415, "v1", "float"],
    [431, "v1", "art-joint-anim"],
    [482, "v1", "art-joint-anim"],
    [530, "v1", "float"],
    [549, "v1", "art-joint-anim"],
    [602, "v1", "art-joint-anim"]
  ],

  "check-drop-level-assistant": [[17, "v1", "float"]],

  "(method 32 sage)": [
    [76, "v1", "float"],
    [262, "v1", "assistant"]
  ],

  "(method 43 sage)": [[19, "v1", "float"]],

  "(code idle sage)": [
    [35, "v1", "float"],
    [155, "v1", "art-joint-anim"]
  ],

  "(method 43 gambler)": [[19, "v1", "float"]],

  "(code idle gambler)": [[93, "v1", "float"]],

  "(method 32 warrior)": [[76, "v1", "handle"]],

  "(method 43 warrior)": [[19, "v1", "float"]],

  "(method 32 minershort)": [
    [44, "v1", "float"],
    [112, "v1", "float"]
  ],

  "(method 43 minershort)": [[19, "v1", "float"]],

  "(method 33 progress)": [
    [
      30,
      "t9",
      "(function process function object object object object object)"
    ],
    [
      159,
      "t9",
      "(function process function object object object object object)"
    ],
    [
      288,
      "t9",
      "(function process function object object object object object)"
    ],
    [
      417,
      "t9",
      "(function process function object object object object object)"
    ],
    [
      546,
      "t9",
      "(function process function object object object object object)"
    ],
    [
      675,
      "t9",
      "(function process function object object object object object)"
    ],
    [35, "a0", "manipy"],
    [38, "v1", "manipy"],
    [50, "v1", "manipy"],
    [98, "v1", "manipy"],
    [164, "a0", "manipy"],
    [167, "v1", "manipy"],
    [179, "v1", "manipy"],
    [227, "v1", "manipy"],
    [293, "a0", "manipy"],
    [296, "v1", "manipy"],
    [308, "v1", "manipy"],
    [356, "v1", "manipy"],
    [422, "a0", "manipy"],
    [425, "v1", "manipy"],
    [437, "v1", "manipy"],
    [485, "v1", "manipy"],
    [551, "a0", "manipy"],
    [554, "v1", "manipy"],
    [566, "v1", "manipy"],
    [614, "v1", "manipy"],
    [680, "a0", "manipy"],
    [683, "v1", "manipy"],
    [695, "v1", "manipy"],
    [743, "v1", "manipy"]
  ],

  "fuel-cell-progress-hud-orbit-callback": [
    [[0, 199], "s5", "progress"],
    [4, "f0", "float"]
  ],

  "(method 7 progress)": [[16, "a2", "pointer"]],

  "(method 17 progress)": [
    [[466, 471], "v1", "dma-packet"],
    [[154, 159], "v1", "dma-packet"]
  ],

  "(post progress-debug)": [
    [[61, 66], "v1", "dma-packet"],
    [[108, 113], "v1", "dma-packet"],
    [[153, 158], "v1", "dma-packet"],
    [[198, 203], "v1", "dma-packet"]
  ],

  "(method 23 progress)": [[103, "v1", "float"]],

  "(post progress-normal)": [[416, "a0", "float"]],

  "(method 53 progress)": [[[0, 999], "gp", "progress-screen"]],
  "(method 35 progress)": [[38, "s4", "game-text-id"]],
  "(method 43 progress)": [[45, "s4", "game-text-id"]],
  "(method 38 progress)": [[58, "a1", "game-text-id"]],

  "draw-percent-bar": [[[33, 38], "v1", "dma-packet"]],

  "(method 11 fact-info-target)": [
    [135, "v1", "target"],
    [148, "v1", "collide-shape"],
    [258, "v1", "target"],
    [272, "v1", "target"],
    [287, "v1", "target"],
    [298, "v1", "target"]
  ],

  "(method 7 process)": [
    [[120, 124], "a0", "basic"],
    [[127, 130], "a0", "basic"],
    [47, "v1", "connection"],
    [57, "v1", "connection"],
    [[47, 88], "v1", "connection"]
  ],

  "(anon-function 7 game-info)": [[2, "v1", "collide-shape"]],

  "(method 24 game-info)": [
    [112, "s3", "pointer"],
    [[113, 165], "a0", "game-save-tag"],
    [[148, 166], "s2", "game-save-tag"],
    [[148, 168], "s4", "game-save-tag"],
    [[171, 221], "a0", "game-save-tag"],
    [[234, 240], "a0", "game-save-tag"],
    [[253, 276], "a0", "game-save-tag"],
    [[283, 302], "a0", "game-save-tag"],
    [[319, 324], "a1", "game-save-tag"],
    [[342, 348], "a1", "game-save-tag"],
    [[395, 468], "a0", "game-save-tag"],
    [[480, 488], "a0", "game-save-tag"],
    [[500, 506], "a0", "game-save-tag"],
    [[521, 528], "a0", "game-save-tag"],
    [[543, 650], "a0", "game-save-tag"],
    // [329, "a0", "pointer"],
    // [338, "a0", "pointer"],
    // [[173, 230], "a0", "game-save-tag"],
    [252, "a0", "(pointer int32)"],
    [654, "a0", "pointer"]
  ],

  "auto-save-post": [[138, "t9", "(function object string object none)"]],

  "target-compute-pole": [
    [12, "s4", "swingpole"],
    [21, "s4", "swingpole"],
    [24, "s4", "swingpole"],
    [30, "s4", "swingpole"],
    [33, "s4", "swingpole"],
    [76, "s4", "swingpole"],
    [85, "s4", "swingpole"],
    [87, "s4", "swingpole"]
  ],

  "(method 10 target)": [[[10, 13], "t9", "(function process-drawable none)"]],

  "draw-history": [[[99, 101], "v1", "int"]],

  "(method 9 attack-info)": [
    [82, "v1", "process-drawable"],
    [87, "s3", "process-drawable"],
    [89, "v1", "process-drawable"],
    [118, "a0", "process-drawable"]
  ],

  "dm-task-get-money": [
    [32, "v1", "float"]
  ],

  "ground-tween-update": [
    [16, "f1", "float"],
    [20, "f2", "float"],
    [34, "f0", "float"],
    [38, "f1", "float"]
  ],

  "(method 32 evilbro)": [[20, "v1", "handle"]],

  "(code idle evilbro)": [
    [27, "v1", "art-joint-anim"],
    [84, "v1", "float"],
    [171, "v1", "float"]
  ],

  "all-texture-tweak-adjust": [
    [38, "s0", "adgif-shader"],
    [42, "s0", "adgif-shader"]
  ],

  "build-instance-list": [
    [30, "v1", "drawable-tree-instance-shrub"],
    [61, "v1", "drawable-tree-instance-tie"]
  ],

  "(anon-function 82 default-menu)": [
    [[12, 25], "s4", "texture-id"],
    [36, "s5", "adgif-shader"]
  ],

  "(anon-function 79 default-menu)": [
    [[3, 13], "v1", "texture-id"],
    [[20, 28], "a1", "adgif-shader"],
    [33, "v1", "texture-id"],
    [41, "v1", "adgif-shader"]
  ],

  "(anon-function 78 default-menu)": [
    [[2, 13], "v1", "texture-id"],
    [[20, 29], "a1", "adgif-shader"],
    [34, "v1", "texture-id"],
    [42, "v1", "adgif-shader"]
  ],

  "(anon-function 77 default-menu)": [
    [[3, 13], "v1", "texture-id"],
    [[20, 28], "a1", "adgif-shader"],
    [33, "v1", "texture-id"],
    [41, "v1", "adgif-shader"]
  ],

  "(anon-function 76 default-menu)": [
    [[3, 13], "v1", "texture-id"],
    [[20, 28], "a1", "adgif-shader"],
    [33, "v1", "texture-id"],
    [41, "v1", "adgif-shader"]
  ],

  "(anon-function 75 default-menu)": [
    [[3, 13], "v1", "texture-id"],
    [[20, 28], "a1", "adgif-shader"],
    [33, "v1", "texture-id"],
    [41, "v1", "adgif-shader"]
  ],

  "(anon-function 74 default-menu)": [
    [[2, 13], "v1", "texture-id"],
    [[20, 29], "a1", "adgif-shader"],
    [34, "v1", "texture-id"],
    [42, "v1", "adgif-shader"]
  ],

  "(anon-function 73 default-menu)": [
    [[3, 13], "v1", "texture-id"],
    [[20, 28], "a1", "adgif-shader"],
    [33, "v1", "texture-id"],
    [41, "v1", "adgif-shader"]
  ],

  "(anon-function 72 default-menu)": [
    [[3, 13], "v1", "texture-id"],
    [[20, 28], "a1", "adgif-shader"],
    [33, "v1", "texture-id"],
    [41, "v1", "adgif-shader"]
  ],

  "(anon-function 71 default-menu)": [
    [[3, 13], "v1", "texture-id"],
    [[20, 28], "a1", "adgif-shader"],
    [33, "v1", "texture-id"],
    [41, "v1", "adgif-shader"]
  ],

  "(anon-function 70 default-menu)": [
    [[2, 13], "v1", "texture-id"],
    [[20, 29], "a1", "adgif-shader"],
    [34, "v1", "texture-id"],
    [42, "v1", "adgif-shader"]
  ],

  "(anon-function 69 default-menu)": [
    [[3, 13], "v1", "texture-id"],
    [[20, 28], "a1", "adgif-shader"],
    [33, "v1", "texture-id"],
    [41, "v1", "adgif-shader"]
  ],

  "(anon-function 68 default-menu)": [
    [[3, 13], "v1", "texture-id"],
    [[20, 28], "a1", "adgif-shader"],
    [33, "v1", "texture-id"],
    [41, "v1", "adgif-shader"]
  ],

  "(anon-function 67 default-menu)": [
    [[3, 13], "v1", "texture-id"],
    [[20, 28], "a1", "adgif-shader"],
    [33, "v1", "texture-id"],
    [41, "v1", "adgif-shader"]
  ],

  "(anon-function 66 default-menu)": [
    [[3, 13], "v1", "texture-id"],
    [[20, 28], "a1", "adgif-shader"],
    [33, "v1", "texture-id"],
    [41, "v1", "adgif-shader"]
  ],

  "(anon-function 65 default-menu)": [
    [[3, 13], "v1", "texture-id"],
    [[20, 28], "a1", "adgif-shader"],
    [33, "v1", "texture-id"],
    [41, "v1", "adgif-shader"]
  ],

  "(anon-function 64 default-menu)": [
    [[2, 13], "v1", "texture-id"],
    [[20, 29], "a1", "adgif-shader"],
    [34, "v1", "texture-id"],
    [42, "v1", "adgif-shader"]
  ],

  "(anon-function 63 default-menu)": [
    [[2, 13], "v1", "texture-id"],
    [[20, 29], "a1", "adgif-shader"],
    [34, "v1", "texture-id"],
    [42, "v1", "adgif-shader"]
  ],

  "build-continue-menu": [
    [4, "v1", "symbol"],
    [[5, 15], "v1", "level-load-info"]
  ],

  "(method 26 basebutton)": [[31, "v1", "art-joint-anim"]],

  "debug-menu-item-var-make-float": [
    [30, "t9", "(function int debug-menu-msg float float int)"]
  ],

  "entity-remap-names": [
    [33, "a1", "int"],
    [39, "a2", "int"]
  ],

  "process-status-bits": [[[15, 59], "s3", "process-drawable"]],

  "(method 13 level-group)": [[[56, 61], "a0", "entity-actor"]],

  "(method 24 entity)": [[[39, 45], "a0", "entity-actor"]],

  "(method 23 level-group)": [
    [53, "a0", "entity-actor"],
    [57, "v1", "entity-actor"],
    [[29, 31], "v0", "(inline-array vector)"]
  ],

  "(method 24 level-group)": [
    [51, "v1", "entity-actor"],
    [[55, 57], "s1", "(inline-array vector)"]
  ],

  "init-entity": [
    [31, "t9", "(function process function process entity none)"]
  ],

  "(method 19 bsp-header)": [
    [[53, 63], "s2", "process"],
    [74, "s2", "part-tracker"],
    [[104, 122], "v1", "process-drawable"],
    [[129, 148], "v1", "process-drawable"],
    [[123, 127], "a0", "process-drawable"]
  ],

  "(method 3 entity)": [[7, "t9", "(function entity entity)"]],

  "(method 3 entity-actor)": [
    [7, "t9", "(function entity-actor entity-actor)"]
  ],

  "(method 10 drawable-group)": [
    [19, "s5", "drawable-group"]
  ],

  "(method 15 drawable-group)": [
    [19, "s5", "drawable-group"]
  ],

  "(method 14 level-group)": [
    [[54, 164], "s1", "process-drawable"],
    [[319, 342], "s0", "process-drawable"],
    [368, "v1", "(pointer process-drawable)"],
    [[384, 494], "s5", "process-drawable"]
  ],

  "(method 22 level-group)": [[[28, 30], "v0", "(inline-array vector)"]],

  "expand-vis-box-with-point": [[10, "v0", "(inline-array vector)"]],

  "(method 28 entity-ambient)": [[79, "v1", "int"]],

  "(method 27 entity-ambient)": [[[15, 250], "s5", "symbol"]],

  "cam-master-effect": [[[0, 999], "s6", "camera-master"]],

  "birth-func-vector-orient": [[[7, 24], "s3", "sprite-vec-data-2d"]],

  "process-drawable-burn-effect": [
    [28, "a0", "process-drawable"],
    [105, "v1", "process-drawable"],
    [49, "a0", "process-drawable"],
    [64, "a0", "process-drawable"]
  ],

  "(anon-function 0 dark-eco-pool)": [[2, "v1", "state"]],

  "(method 25 dark-eco-pool)": [
    [
      22,
      "t9",
      "(function res-lump symbol symbol float structure (pointer res-tag) pointer object)"
    ]
  ],

  "(top-level-login beach-rocks)": [[78, "v1", "state"]],

  "(method 7 beach-rock)": [
    [5, "v1", "int"],
    [10, "v1", "int"],
    [19, "t9", "(function process-drawable int none)"]
  ],

  "(method 10 beach-rock)": [[21, "t9", "(function process-drawable none)"]],

  "(code falling beach-rock)": [
    [138, "gp", "handle"],
    [150, "gp", "handle"],
    [[158, 165], "s5", "handle"]
  ],

  "(method 11 beach-rock)": [[77, "v1", "int"]],

  "(anon-function 27 projectiles)": [
    [27, "s4", "collide-shape"],
    [36, "s4", "collide-shape"]
  ],

  "projectile-update-velocity-space-wars": [[60, "a0", "target"]],

  "projectile-init-by-other": [
    [70, "v1", "process-drawable"],
    [77, "v1", "process-drawable"]
  ],

  "(method 24 projectile-yellow)": [
    [[81, 999], "s5", "sound-rpc-set-param"],
    [99, "gp", "process-drawable"],
    [102, "gp", "process-drawable"]
  ],

  "(method 28 projectile-yellow)": [
    [26, "a0", "target"],
    [118, "a1", "target"]
  ],

  "(method 27 projectile-blue)": [
    [51, "v1", "process-mask"],
    [87, "v1", "process-drawable"]
  ],

  "spawn-projectile-blue": [
    [
      69,
      "s2",
      "(function process function object object object object object object)"
    ]
  ],

  "(method 28 projectile-blue)": [[27, "v1", "process-drawable"]],

  "(method 27 projectile-yellow)": [[70, "v1", "process-mask"]],

  "manipy-init": [
    [143, "a0", "collide-shape"],
    [145, "a0", "collide-shape"]
  ],

  "forall-particles-with-key-runner": [
    [32, "s3", "(inline-array sparticle-cpuinfo)"],
    [42, "s3", "(inline-array sparticle-cpuinfo)"]
  ],

  "(trans plat-button-move-downward jungle-elevator)": [
    [11, "v0", "(state plat-button)"]
  ],

  "(code plat-button-at-end jungle-elevator)": [
    [43, "t9", "(function none :behavior plat-button)"]
  ],

  "(code bouncer-fire)": [[17, "v1", "art-joint-anim"]],

  "(method 39 hopper)": [[16, "t9", "(function nav-enemy none)"]],

  "(code nav-enemy-idle hopper)": [
    [16, "v1", "art-joint-anim"],
    [70, "v1", "art-joint-anim"]
  ],

  "(code nav-enemy-patrol hopper)": [
    [34, "v1", "art-joint-anim"],
    [105, "v1", "art-joint-anim"]
  ],

  "(code nav-enemy-chase hopper)": [
    [34, "v1", "art-joint-anim"],
    [105, "v1", "art-joint-anim"]
  ],

  "(method 39 junglefish)": [[12, "t9", "(function nav-enemy none)"]],

  "(code nav-enemy-patrol junglefish)": [
    [27, "v1", "art-joint-anim"],
    [107, "v1", "art-joint-anim"],
    [169, "v1", "art-joint-anim"],
    [251, "v1", "art-joint-anim"]
  ],

  "(code nav-enemy-attack junglefish)": [[14, "v1", "art-joint-anim"]],

  "(code nav-enemy-victory junglefish)": [
    [14, "v1", "art-joint-anim"],
    [64, "v1", "art-joint-anim"]
  ],

  "(method 32 sequenceB)": [
    [177, "s3", "babak"],
    [186, "s3", "babak"],
    [236, "s3", "babak"],
    [245, "s3", "babak"]
  ],

  "(event play-anim sequenceB)": [
    [98, "gp", "evilbro"],
    [107, "gp", "evilbro"],
    [289, "gp", "evilsis"],
    [298, "gp", "evilsis"]
  ],

  "sequenceC-can-trans-hook": [[12, "v1", "process-taskable"]],

  "(anon-function 7 sidekick-human)": [
    [2, "v1", "process-taskable"],
    [10, "v1", "process-taskable"]
  ],

  "(code idle assistant-firecanyon)": [
    [33, "v1", "float"],
    [55, "v1", "float"],
    [139, "v1", "float"],
    [157, "v1", "art-joint-anim"],
    [213, "v1", "float"],
    [295, "v1", "art-joint-anim"],
    [343, "v1", "float"],
    [424, "v1", "float"],
    [446, "v1", "float"],
    [530, "v1", "float"],
    [548, "v1", "art-joint-anim"],
    [604, "v1", "float"],
    [686, "v1", "art-joint-anim"],
    [734, "v1", "float"],
    [756, "v1", "float"]
  ],

  "(method 32 sage-bluehut)": [
    [44, "v1", "float"],
    [63, "s5", "assistant-bluehut"]
  ],

  "(method 47 sage-bluehut)": [
    [18, "gp", "assistant-bluehut"],
    [23, "gp", "assistant-bluehut"]
  ],

  "(method 43 sage-bluehut)": [[19, "v1", "float"]],

  "(code idle sage-bluehut)": [
    [34, "v1", "float"],
    [137, "v1", "art-joint-anim"]
  ],

  "(code idle flutflut-bluehut)": [
    [33, "v1", "float"],
    [187, "v1", "art-joint-anim"],
    [243, "v1", "float"],
    [329, "v1", "art-joint-anim"]
  ],

  "(method 39 sharkey)": [[71, "t9", "(function nav-enemy none)"]],

  "(code nav-enemy-patrol sharkey)": [[27, "v1", "art-joint-anim"]],

  "(code nav-enemy-attack sharkey)": [[144, "v1", "art-joint-anim"]],

  "(code nav-enemy-chase sharkey)": [[40, "v1", "art-joint-anim"]],

  "(code nav-enemy-stop-chase sharkey)": [[22, "v1", "art-joint-anim"]],

  "(code nav-enemy-victory sharkey)": [[24, "v1", "art-joint-anim"]],

  "(code nav-enemy-chase lurkercrab)": [
    [17, "v1", "art-joint-anim"],
    [338, "v1", "art-joint-anim"],
    [388, "v1", "art-joint-anim"]
  ],

  "(code nav-enemy-patrol lurkercrab)": [
    [21, "v1", "art-joint-anim"],
    [77, "v1", "art-joint-anim"],
    [191, "v1", "art-joint-anim"]
  ],

  "(code nav-enemy-notice lurkerpuppy)": [[24, "v1", "art-joint-anim"]],

  "(code nav-enemy-victory lurkerpuppy)": [[20, "v1", "art-joint-anim"]],

  "(code nav-enemy-give-up lurkerpuppy)": [
    [18, "v1", "art-joint-anim"],
    [76, "v1", "art-joint-anim"]
  ],

  "(code nav-enemy-chase lurkerpuppy)": [
    [25, "v1", "art-joint-anim"],
    [111, "v1", "art-joint-anim"]
  ],

  "static-screen-init-by-other": [
    [32, "s3", "sparticle-launch-group"],
    [35, "s3", "sparticle-launch-group"]
  ],

  "(code target-demo)": [
    [66, "v1", "handle"],
    [69, "v1", "handle"],
    [96, "v1", "handle"],
    [99, "v1", "handle"],
    [126, "v1", "handle"],
    [163, "v1", "handle"],
    [196, "v1", "handle"],
    [229, "v1", "handle"],
    [262, "v1", "handle"],
    [293, "v1", "handle"],
    [323, "v1", "handle"],
    [357, "v1", "handle"],
    [390, "v1", "handle"],
    [423, "v1", "handle"],
    [456, "v1", "handle"],
    [487, "v1", "handle"],
    [518, "v1", "handle"],
    [548, "v1", "handle"],
    [578, "v1", "handle"],
    [129, "v1", "handle"],
    [166, "v1", "handle"],
    [199, "v1", "handle"],
    [232, "v1", "handle"],
    [261, "v1", "handle"],
    [265, "v1", "handle"],
    [296, "v1", "handle"],
    [298, "v1", "handle"],
    [326, "v1", "handle"],
    [360, "v1", "handle"],
    [393, "v1", "handle"],
    [426, "v1", "handle"],
    [459, "v1", "handle"],
    [490, "v1", "handle"],
    [521, "v1", "handle"],
    [551, "v1", "handle"],
    [581, "v1", "handle"]
  ],

  "target-has-all-the-cells?": [[17, "v1", "float"]],

  "(code open final-door)": [
    [13, "v1", "art-joint-anim"],
    [66, "v1", "art-joint-anim"]
  ],

  "(code idle powercellalt)": [[8, "a1", "process-drawable"]],

  "(code target-final-door)": [
    [85, "gp", "handle"],
    [105, "gp", "handle"],
    [117, "gp", "handle"],
    [133, "s1", "process-drawable"],
    [200, "s1", "process-drawable"]
  ],

  "(event open final-door)": [
    [4, "v1", "float"],
    [6, "v1", "float"]
  ],

  "(code nav-enemy-chase aphid)": [
    [42, "v1", "art-joint-anim"],
    [168, "v1", "art-joint-anim"]
  ],

  "(code nav-enemy-stare aphid)": [
    [34, "v1", "art-joint-anim"],
    [160, "v1", "art-joint-anim"]
  ],

  "(code nav-enemy-give-up aphid)": [
    [43, "v1", "art-joint-anim"],
    [101, "v1", "art-joint-anim"]
  ],

  "(method 27 plat-button)": [[37, "v1", "art-joint-anim"]],

  "(method 11 plat-button)": [[17, "v1", "vector"]],

  "(trans plat-button-move-downward plat-button)": [
    [[92, 999], "gp", "sound-rpc-set-param"]
  ],

  "(trans plat-button-move-upward plat-button)": [
    [[92, 999], "gp", "sound-rpc-set-param"]
  ],

  "(anon-function 7 plat-eco)": [[22, "v1", "target"]],

  "drop-plat-set-fade": [[7, "v1", "process-drawable"]],

  "(code drop-plat-spawn)": [[3, "v1", "process-drawable"]],

  "(code drop-plat-rise)": [
    [10, "v1", "process-drawable"],
    [24, "v1", "process-drawable"],
    [45, "v1", "process-drawable"],
    [85, "v1", "process-drawable"]
  ],

  "(post drop-plat-rise)": [[12, "v1", "process-drawable"]],

  "(code drop-plat-drop)": [
    [2, "v1", "process-drawable"],
    [85, "v1", "process-drawable"]
  ],

  "(post drop-plat-drop)": [[12, "v1", "process-drawable"]],

  "drop-plat-init-by-other": [[22, "v1", "process-drawable"]],

  "citb-drop-plat-drop-children": [[[23, 29], "a0", "drop-plat"]],

  "citb-drop-plat-spawn-children": [
    [98, "t9", "(function process function vector uint uint int)"]
  ],

  "(method 11 citb-drop-plat)": [
    [24, "v1", "(pointer int32)"],
    [26, "v1", "(pointer int32)"]
  ],

  "(code plat-flip-idle)": [
    [62, "v1", "art-joint-anim"],
    [91, "v1", "art-joint-anim"],
    [132, "v1", "art-joint-anim"]
  ],

  "(method 11 plat-flip)": [
    ["_stack_", 16, "res-tag"],
    ["_stack_", 32, "res-tag"],
    ["_stack_", 48, "res-tag"],
    [147, "v1", "(pointer float)"],
    [192, "v1", "(pointer float)"]
  ],

  "(method 27 square-platform)": [[[26, 33], "a0", "water-vol"]],

  "(method 27 wedge-plat)": [
    [4, "v1", "process-drawable"],
    [10, "f0", "float"],
    [40, "f26", "float"],
    [50, "f26", "float"]
  ],

  "(method 27 wedge-plat-outer)": [
    [4, "v1", "process-drawable"],
    [10, "f0", "float"],
    [40, "f26", "float"],
    [50, "f26", "float"]
  ],

  "(code plunger-lurker-plunge)": [
    [[76, 299], "s5", "othercam"],
    [80, "gp", "handle"],
    [88, "gp", "handle"],
    [109, "gp", "handle"],
    [176, "gp", "handle"],
    [151, "gp", "handle"],
    [164, "gp", "handle"],
    [188, "gp", "handle"]
  ],

  "(code plunger-lurker-flee)": [
    [10, "v1", "art-joint-anim"],
    [60, "v1", "art-joint-anim"]
  ],

  "(code plunger-lurker-idle)": [[10, "v1", "art-joint-anim"]],

  "(code flying-lurker-idle)": [[92, "v1", "art-joint-anim"]],

  "(code flying-lurker-fly)": [
    [56, "v1", "art-joint-anim"],
    [110, "v1", "float"]
  ],

  "(code flying-lurker-start)": [[36, "v1", "float"]],

  "(method 18 collide-cache)": [
    [44, "v1", "collide-shape-prim-sphere"],
    [16, "s3", "collide-cache-prim"],
    [21, "s3", "collide-cache-prim"],
    [25, "s3", "collide-cache-prim"],
    [43, "s3", "collide-cache-prim"],
    [62, "s3", "(inline-array collide-cache-prim)"]
  ],

  "flying-lurker-play-intro": [
    [[106, 299], "s5", "othercam"],
    [110, "gp", "handle"],
    [118, "gp", "handle"],
    [139, "gp", "handle"],
    [160, "gp", "handle"],
    [173, "gp", "handle"],
    [207, "gp", "handle"],
    [219, "gp", "handle"]
  ],

  "clone-anim-once": [
    [[19, 73], "s5", "process-drawable"],
    [50, "s4", "collide-shape"],
    [109, "v1", "manipy"]
  ],

  "level-hint-task-process": [["_stack_", 16, "res-tag"]],

  "kill-current-level-hint": [[[13, 33], "s4", "level-hint"]],

  "level-hint-init-by-other": [
    [[54, 75], "a0", "string"],
    [93, "a0", "string"]
  ],

  "(method 17 drawable-inline-array-ambient)": [
    [1, "v1", "drawable-ambient"],
    [4, "v1", "drawable-ambient"]
  ],

  "ambient-type-sound-loop": [
    [5, "a0", "symbol"],
    [[24, 35], "s3", "(pointer res-tag)"]
  ],

  "ambient-type-light": [
    [38, "v1", "(inline-array vector)"],
    [43, "v1", "(inline-array vector)"]
  ],
  "ambient-type-dark": [
    [38, "v1", "(inline-array vector)"],
    [43, "v1", "(inline-array vector)"]
  ],
  "ambient-type-weather-off": [
    [38, "v1", "(inline-array vector)"],
    [43, "v1", "(inline-array vector)"]
  ],

  "level-hint-displayed?": [
    [[4, 7], "a0", "level-hint"],
    [12, "a0", "level-hint"],
    [14, "a0", "level-hint"]
  ],

  "ambient-type-sound": [
    [21, "v1", "(pointer float)"],
    [28, "v1", "(pointer float)"],
    ["_stack_", 112, "res-tag"],
    [57, "v0", "symbol"]
  ],
  "forall-particles-runner": [
    [[19, 28], "s4", "sparticle-cpuinfo"],
    [34, "s4", "pointer"],
    [35, "s3", "pointer"]
  ],

  "(method 2 sparticle-cpuinfo)": [[14, "f0", "float"]],

  "sp-kill-particle": [
    [7, "a1", "uint"],
    [7, "v1", "uint"]
  ],

  "sparticle-track-root": [[2, "v1", "process-drawable"]],

  "sparticle-track-root-prim": [
    [2, "v1", "process-drawable"],
    [3, "v1", "collide-shape"]
  ],

  "sp-orbiter": [[[73, 82], "v1", "sprite-vec-data-2d"]],

  "finish-background": [
    [249, "a0", "terrain-context"],
    [297, "a0", "terrain-context"],
    [307, "a0", "terrain-context"],
    [355, "a0", "terrain-context"],
    [365, "a0", "terrain-context"],
    [451, "a0", "terrain-context"],
    [461, "a0", "terrain-context"],
    [32, "a0", "terrain-context"],
    [180, "a0", "terrain-context"],
    [188, "a0", "terrain-context"],
    [199, "a0", "terrain-context"],
    [238, "a0", "terrain-context"],
    [288, "a0", "terrain-context"],
    [346, "a0", "terrain-context"],
    [404, "a0", "terrain-context"],
    [442, "a0", "terrain-context"],
    [531, "a0", "terrain-context"],
    [534, "a0", "terrain-context"],
    [[598, 603], "v1", "dma-packet"]
  ],

  "(method 11 drawable-inline-array-node)": [[[1, 6], "v1", "drawable"]],

  "(method 12 drawable-inline-array-node)": [[[1, 6], "v1", "drawable"]],

  "(method 13 drawable-inline-array-node)": [[[1, 6], "v1", "drawable"]],

  "(method 17 drawable-inline-array-node)": [[[1, 6], "v1", "drawable"]],

  "(code nav-enemy-patrol babak)": [
    [25, "v1", "art-joint-anim"],
    [79, "t9", "(function none)"]
  ],

  "(code nav-enemy-chase babak)": [[55, "v1", "art-joint-anim"]],

  "(code nav-enemy-stare babak)": [[154, "v1", "art-joint-anim"]],

  "(code nav-enemy-give-up babak)": [
    [43, "v1", "art-joint-anim"],
    [101, "v1", "art-joint-anim"]
  ],

  "(method 33 process-taskable)": [[15, "s5", "spool-anim"]],

  "(method 51 process-taskable)": [[18, "v1", "spool-anim"]],

  "(method 35 process-taskable)": [[15, "s5", "spool-anim"]],
  "(method 37 process-taskable)": [[15, "s5", "spool-anim"]],

  "process-taskable-play-anim-code": [
    [68, "gp", "spool-anim"],
    [255, "gp", "art-joint-anim"]
  ],

  "(event play-anim process-taskable)": [
    [19, "a1", "float"],
    [24, "a0", "float"]
  ],

  "(event be-clone process-taskable)": [
    [19, "a1", "float"],
    [24, "a0", "float"]
  ],

  "(event othercam-running)": [[23, "v1", "process-taskable"]],

  "(code nav-enemy-idle babak-with-cannon)": [[22, "v1", "art-joint-anim"]],

  "(code babak-run-to-cannon)": [[14, "v1", "art-joint-anim"]],

  "(code babak-with-cannon-jump-onto-cannon)": [[118, "v1", "art-joint-anim"]],

  "(code babak-with-cannon-jump-off-cannon)": [[28, "v1", "art-joint-anim"]],

  "(trans nav-enemy-die babak-with-cannon)": [[40, "v0", "(state nav-enemy)"]],

  "(enter othercam-running)": [
    [50, "gp", "process-taskable"],
    [53, "gp", "process-taskable"]
  ],

  "(code othercam-running)": [
    [14, "s2", "process-taskable"],
    [18, "s2", "process-taskable"],
    [24, "s2", "process-taskable"],
    [38, "s2", "process-taskable"],
    [47, "s2", "process-taskable"]
  ],

  "(method 10 gui-query)": [
    [[84, 88], "v1", "dma-packet"],
    [[131, 135], "v1", "dma-packet"]
  ],

  "(code yakow-idle)": [
    [46, "v1", "art-joint-anim"],
    [102, "v1", "art-joint-anim"]
  ],

  "(code yakow-graze)": [
    [73, "v1", "art-joint-anim"],
    [131, "v1", "art-joint-anim"]
  ],

  "(code yakow-graze-kicked)": [[10, "v1", "art-joint-anim"]],

  "(code yakow-kicked)": [[81, "v1", "art-joint-anim"]],

  "(method 7 fishermans-boat)": [
    [20, "t9", "(function rigid-body-platform int rigid-body-platform)"]
  ],

  "(code muse-idle)": [
    [35, "v1", "art-joint-anim"],
    [87, "v1", "art-joint-anim"]
  ],

  "(code nav-enemy-chase muse)": [[35, "v1", "art-joint-anim"]],

  "(code nav-enemy-jump-land muse)": [[31, "v1", "art-joint-anim"]],

  "(code muse-caught)": [
    [50, "v0", "vector"],
    [306, "gp", "handle"],
    [321, "gp", "handle"]
  ],

  "(code nav-enemy-idle bonelurker)": [
    [5, "t9", "(function none :behavior bonelurker)"]
  ],

  "(code nav-enemy-patrol bonelurker)": [
    [7, "t9", "(function none :behavior bonelurker)"]
  ],

  "(code nav-enemy-chase bonelurker)": [
    [60, "v1", "art-joint-anim"],
    [108, "v1", "art-joint-anim"],
    [171, "v1", "art-joint-anim"],
    [220, "v1", "art-joint-anim"],
    [277, "v1", "art-joint-anim"],
    [334, "v1", "art-joint-anim"]
  ],

  "(code nav-enemy-stare bonelurker)": [[130, "v1", "art-joint-anim"]],

  "(code bonelurker-stun)": [[29, "v1", "art-joint-anim"]],

  "(code nav-enemy-give-up bonelurker)": [
    [43, "v1", "art-joint-anim"],
    [93, "v1", "art-joint-anim"],
    [143, "v1", "art-joint-anim"],
    [201, "v1", "art-joint-anim"]
  ],

  "(method 32 assistant-bluehut)": [
    [104, "v1", "float"],
    [162, "v1", "manipy"],
    [255, "v1", "float"]
  ],

  "(method 47 assistant-bluehut)": [
    [21, "s5", "sage-bluehut"],
    [28, "s5", "sage-bluehut"],
    [50, "s5", "sage-bluehut"],
    [53, "s5", "sage-bluehut"]
  ],

  "(method 43 assistant-bluehut)": [[19, "v1", "float"]],

  "check-drop-level-assistant-bluehut": [[17, "v1", "float"]],

  "(code idle assistant-bluehut)": [
    [31, "v1", "art-joint-anim"],
    [83, "v1", "float"],
    [104, "v1", "art-joint-anim"],
    [161, "v1", "float"],
    [261, "v1", "art-joint-anim"],
    [317, "v1", "float"],
    [554, "v1", "art-joint-anim"]
  ],

  "assistant-levitator-blue-beam": [[15, "v1", "fireboulder"]],

  "(code idle assistant-levitator)": [
    [32, "v1", "art-joint-anim"],
    [91, "v1", "float"],
    [173, "v1", "art-joint-anim"],
    [229, "v1", "float"],
    [311, "v1", "art-joint-anim"]
  ],

  "(event square-platform-lowered)": [[8, "a0", "square-platform-master"]],

  "(event square-platform-master-idle)": [[6, "a0", "square-platform-button"]],

  "(method 7 square-platform)": [
    [24, "t9", "(function baseplat int baseplat)"]
  ],

  "(method 11 square-platform)": [
    ["_stack_", 16, "res-tag"],
    ["_stack_", 32, "res-tag"],
    [165, "v1", "(pointer float)"]
  ],

  "(enter square-platform-master-activate)": [
    [51, "a0", "sunkencam"],
    [84, "v1", "sunkencam"],
    [119, "a0", "sunkencam"],
    [152, "v1", "sunkencam"]
  ],

  "(code qbert-plat-on-mimic)": [
    [13, "gp", "(pointer rigid-body-platform)"],
    [21, "gp", "(pointer rigid-body-platform)"],
    [27, "gp", "(pointer rigid-body-platform)"]
  ],

  "(method 32 qbert-plat)": [[[4, 10], "a0", "qbert-plat-master"]],

  "(post rigid-body-platform-float qbert-plat)": [
    [3, "t9", "(function none :behavior qbert-plat)"]
  ],

  "(method 23 qbert-plat)": [
    [9, "t9", "(function rigid-body-platform float none)"]
  ],

  "(code keg-on-paddle)": [
    [5, "a0", "keg"], // i have learned that parent does not always equal the parent type!
    [16, "v1", "process-drawable"]
  ],

  "(code keg-paddle-to-path)": [
    [8, "v1", "process-drawable"],
    [28, "v1", "process-drawable"]
  ],

  "(code keg-on-path)": [
    [13, "v1", "keg-conveyor-paddle"],
    [24, "v1", "keg-conveyor-paddle"],
    [45, "v1", "keg-conveyor-paddle"],
    [72, "v1", "keg-conveyor-paddle"],
    [81, "v1", "keg-conveyor-paddle"]
  ],

  "(code keg-in-chute)": [
    [2, "v1", "process-drawable"],
    [9, "v1", "process-drawable"]
  ],

  "keg-init-by-other": [[142, "v1", "process-drawable"]],

  "(method 7 keg-conveyor)": [
    [14, "t9", "(function process-drawable int process-drawable)"]
  ],

  "(method 7 swamp-bat)": [
    [26, "t9", "(function process-drawable int process-drawable)"]
  ],

  "(code swamp-bat-slave-die)": [[21, "v1", "swamp-bat"]],

  // these casts should not be required
  "swamp-bat-check-slave-paths-match?": [
    [3, "a1", "swamp-bat-slave"],
    [7, "a1", "swamp-bat-slave"]
  ],

  "(method 39 swamp-rat)": [[37, "t9", "(function nav-enemy none)"]],

  "(code nav-enemy-patrol swamp-rat)": [[23, "v1", "art-joint-anim"]],

  "(code nav-enemy-stare swamp-rat)": [[26, "v1", "art-joint-anim"]],

  "(code nav-enemy-give-up swamp-rat)": [
    [14, "v1", "art-joint-anim"],
    [72, "v1", "art-joint-anim"]
  ],

  "(code nav-enemy-attack swamp-rat)": [[14, "v1", "art-joint-anim"]],

  "(code swamp-rat-spawn)": [[119, "v1", "art-joint-anim"]],

  "(code spiderwebs-bounce)": [[80, "v1", "art-joint-anim"]],

  "(method 39 baby-spider)": [[37, "t9", "(function nav-enemy none)"]],

  "(code baby-spider-hatching)": [[14, "v1", "art-joint-anim"]],

  "(code nav-enemy-attack baby-spider)": [[14, "v1", "art-joint-anim"]],

  "(code nav-enemy-give-up baby-spider)": [
    [14, "v1", "art-joint-anim"],
    [72, "v1", "art-joint-anim"]
  ],

  "(code nav-enemy-patrol baby-spider)": [[23, "v1", "art-joint-anim"]],

  "(code nav-enemy-notice baby-spider)": [[24, "v1", "art-joint-anim"]],

  "(code nav-enemy-stare baby-spider)": [[26, "v1", "art-joint-anim"]],

  "(method 24 mother-spider-proj)": [
    [[11, 46], "s5", "sound-rpc-set-param"],
    [30, "s4", "process-drawable"],
    [33, "s4", "process-drawable"]
  ],

  "(method 23 exit-chamber)": [
    [113, "a0", "fuel-cell"]
  ],

  "(code exit-chamber-rise)": [
    [15, "v1", "fuel-cell"],
    [64, "v1", "sunkencam"],
    [81, "v1", "art-joint-anim"],
    [157, "v1", "art-joint-anim"],
    [211, "v1", "art-joint-anim"],
    [292, "v1", "art-joint-anim"],
    [424, "v1", "fuel-cell"]
  ],

  "(method 25 sunken-water)": [
    [121, "v1", "uint"],
    [126, "v1", "uint"]
  ],

  "(code sunkenfisha-idle)": [[10, "v1", "art-joint-anim"]],

  "(method 27 sunkenfisha)": [
    ["_stack_", 16, "res-tag"],
    ["_stack_", 32, "res-tag"],
    ["_stack_", 48, "res-tag"],
    [40, "v0", "(pointer float)"],
    [137, "v0", "(pointer float)"],
    [174, "v0", "(pointer float)"]
  ],

  "(method 43 assistant-villagec)": [[19, "v1", "float"]],

  "(code idle assistant-villagec)": [
    [32, "v1", "art-joint-anim"],
    [89, "v1", "float"],
    [176, "v1", "float"]
  ],

  "(method 32 sage-villagec)": [[278, "v1", "float"]],

  "(method 43 sage-villagec)": [[19, "v1", "float"]],

  "(method 20 cave-trap)": [
    [77, "s2", "process-drawable"],
    [95, "s2", "process-drawable"],
    [181, "s3", "process-drawable"],
    [221, "s3", "process-drawable"]
  ],

  "(method 7 cave-trap)": [
    [14, "t9", "(function process-drawable int process-drawable)"]
  ],

  "(method 57 ice-cube)": [
    [16, "v1", "collide-shape-prim-group"],
    [26, "v1", "collide-shape-prim-group"]
  ],

  "(method 58 ice-cube)": [
    [16, "v1", "collide-shape-prim-group"],
    [26, "v1", "collide-shape-prim-group"]
  ],

  "(code yeti-slave-appear-jump-up)": [[14, "v1", "art-joint-anim"]],

  "(code yeti-slave-appear-land)": [[14, "v1", "art-joint-anim"]],

  "(code nav-enemy-chase yeti-slave)": [[55, "v1", "art-joint-anim"]],

  "(code nav-enemy-stare yeti-slave)": [[154, "v1", "art-joint-anim"]],

  "(code nav-enemy-give-up yeti-slave)": [
    [43, "v1", "art-joint-anim"],
    [101, "v1", "art-joint-anim"]
  ],

  "(code nav-enemy-patrol yeti-slave)": [
    [25, "v1", "art-joint-anim"],
    [86, "v1", "art-joint-anim"],
    [165, "v1", "art-joint-anim"],
    [238, "v1", "art-joint-anim"]
  ],

  "(method 7 yeti-slave)": [[14, "t9", "(function nav-enemy int nav-enemy)"]],

  "(method 21 yeti)": [[5, "s5", "(pointer yeti-slave)"]],

  "(code idle assistant-lavatube-start)": [
    [32, "v1", "float"],
    [118, "v1", "art-joint-anim"]
  ],

  "check-drop-level-maincave-drip": [[17, "v1", "float"]],

  "snow-bird-bob-func": [[3, "v1", "process-drawable"]],

  "bird-bob-func": [[3, "v1", "process-drawable"]],

  "part-tracker-track-root": [[2, "v1", "process-drawable"]],

  "sparticle-track-root-money": [[5, "v1", "process-drawable"]],

  "eco-fadeout": [[2, "v1", "process-drawable"]],

  "eco-track-root-prim-fadeout": [
    [2, "v1", "process-drawable"],
    [3, "a0", "collide-shape-moving"],
    [11, "v1", "process-drawable"]
  ],

  "check-drop-level-sagehut": [[18, "v1", "float"]],

  "check-drop-level-training-spout-rain": [[17, "v1", "float"]],

  "check-drop-level-sagehut2": [[18, "v1", "float"]],

  "tra-bird-bob-func": [[3, "v1", "process-drawable"]],

  "(anon-function 6 relocate)": [
    [3, "a0", "int"],
    [8, "a0", "int"]
  ],

  "(method 7 joint-control)": [
    [7, "v1", "(inline-array joint-control-channel)"]
  ],

  "(method 20 hud-money-all)": [
    [36, "a0", "process-drawable"],
    [39, "v1", "process-drawable"],
    [50, "v1", "process-drawable"],
    [93, "v1", "process-drawable"]
  ],

  "(code part-tester-idle)": [
    [[16,22], "s5", "process-drawable"]
  ],

  "(method 20 hud-money)": [
    [35, "a0", "process-drawable"],
    [38, "v1", "process-drawable"],
    [49, "v1", "process-drawable"],
    [92, "v1", "process-drawable"]
  ],

  "(method 20 hud-fuel-cell)": [
    [100, "a0", "process-drawable"],
    [103, "v1", "process-drawable"],
    [114, "v1", "process-drawable"],
    [157, "v1", "process-drawable"]
  ],

  "part-hud-eco-timer-01-func": [
    [11, "v1", "uint"],
    [15, "v1", "uint"]
  ],

  "part-hud-eco-timer-02-func": [
    [11, "v1", "uint"],
    [15, "v1", "uint"]
  ],

  "part-hud-eco-timer-03-func": [
    [11, "v1", "uint"],
    [15, "v1", "uint"]
  ],

  "hide-bottom-hud": [[22, "v1", "(pointer hud)"]],

  "disable-hud": [
    [22, "a0", "(pointer hud)"],
    [37, "v1", "(pointer hud)"],
    [57, "v1", "(pointer hud)"]
  ],

  "enable-hud": [[20, "v1", "(pointer hud)"]],

  "hide-hud-quick": [[20, "v1", "(pointer hud)"]],

  "set-hud-aspect-ratio": [[17, "v1", "(pointer hud)"]],

  "hud-hidden?": [[14, "v1", "(pointer hud)"]],

  "bottom-hud-hidden?": [[16, "v1", "(pointer hud)"]],

  "show-hud": [[31, "v1", "(pointer hud)"]],

  "fuel-cell-hud-orbit-callback": [
    [12, "s3", "hud-fuel-cell"],
    [20, "s3", "hud-fuel-cell"]
  ],

  "(method 15 hud-pickups)": [
    [51, "v1", "dma-packet"],
    [52, "v1", "dma-packet"]
  ],

  "(method 15 hud-fuel-cell)": [
    [51, "v1", "dma-packet"],
    [52, "v1", "dma-packet"]
  ],

  "(method 15 hud-money)": [[[50, 53], "v1", "dma-packet"]],

  "(method 15 hud-money-all)": [[[125, 128], "v1", "dma-packet"]],

  "(method 15 hud-buzzers)": [
    [58, "v1", "dma-packet"],
    [59, "v1", "dma-packet"]
  ],

  "update-mood-lightning": [
    [[255, 259], "s5", "process-drawable"],
    [[293, 297], "s5", "process-drawable"],
    [[331, 336], "s5", "process-drawable"],
    [235, "v0", "sound-rpc-set-param"],
    [273, "v0", "sound-rpc-set-param"],
    [311, "v0", "sound-rpc-set-param"]
  ],

  "battlecontroller-default-event-handler": [[9, "a0", "process-drawable"]],

  "battlecontroller-update-spawners": [
    [19, "s4", "nav-enemy"],
    [57, "s4", "nav-enemy"]
  ],

  "battlecontroller-spawn-creature": [
    [33, "v0", "nav-enemy"],
    [[53, 136], "gp", "(pointer nav-enemy)"]
  ],

  "(method 7 battlecontroller)": [
    [29, "t9", "(function process-drawable int process-drawable)"]
  ],

  "(method 10 battlecontroller)": [
    [13, "t9", "(function process-drawable none)"]
  ],

  "(method 27 battlecontroller)": [
    ["_stack_", 16, "res-tag"],
    [182, "v0", "(pointer int32)"]
  ],

  "keg-bounce-set-particle-rotation-callback": [
    [2, "v1", "(pointer process-drawable)"]
  ],

  "update-time-of-day": [[46, "v0", "(array float)"]],

  "sky-make-light": [[[10, 23], "a0", "sky-sun-data"]],

  "make-sky-textures": [
    [[90, 94], "a0", "dma-packet"],
    [[100, 103], "a0", "gs-gif-tag"],
    [108, "a0", "(pointer gs-alpha)"],
    [110, "a0", "(pointer gs-reg64)"],
    [[121, 124], "v1", "dma-packet"]
  ],

  "copy-cloud-texture": [
    [[2, 48], "s5", "(pointer uint128)"],
    [[28, 32], "s4", "adgif-shader"]
  ],

  "copy-sky-texture": [
    [[2, 48], "s5", "(pointer uint128)"],
    [[28, 32], "s4", "adgif-shader"]
  ],

  "render-sky-tng": [
    [[244, 262], "s2", "(inline-array sky-vertex)"],
    [[34, 38], "a0", "dma-packet"],
    [[44, 47], "a0", "gs-gif-tag"],
    [52, "a0", "(pointer gs-zbuf)"],
    [54, "a0", "(pointer gs-reg64)"],
    [56, "a0", "(pointer gs-test)"],
    [58, "a0", "(pointer gs-reg64)"],
    [60, "a0", "(pointer gs-alpha)"],
    [62, "a0", "(pointer gs-reg64)"],
    [[74, 78], "a0", "dma-packet"],
    [[84, 87], "a0", "gs-gif-tag"],

    [107, "s2", "(pointer gs-tex0)"],
    [109, "s2", "(pointer gs-reg64)"],
    [111, "s2", "(pointer gs-tex1)"],
    [113, "s2", "(pointer gs-reg64)"],
    [115, "s2", "(pointer gs-clamp)"],
    [117, "s2", "(pointer gs-reg64)"],
    [118, "s2", "(pointer uint64)"],
    [120, "s2", "(pointer gs-reg64)"],
    [[159, 166], "s3", "dma-packet"],
    [[171, 175], "a0", "dma-packet"],
    [[181, 184], "a0", "gs-gif-tag"],

    [189, "s2", "(pointer gs-alpha)"],
    [191, "s2", "(pointer gs-reg64)"],
    [209, "s2", "(pointer gs-tex0)"],
    [211, "s2", "(pointer gs-reg64)"],
    [213, "s2", "(pointer gs-tex1)"],
    [215, "s2", "(pointer gs-reg64)"],
    [216, "s2", "(pointer gs-clamp)"],
    [218, "s2", "(pointer gs-reg64)"],
    [219, "s2", "(pointer int64)"],
    [221, "s2", "(pointer gs-reg64)"],
    [[303, 310], "s3", "dma-packet"],
    [[312, 316], "v1", "dma-packet"]
  ],

  "render-sky-tri": [
    [5, "a0", "int"],
    [[6, 50], "a0", "(inline-array sky-vertex)"],
    [[25, 48], "a3", "(inline-array sky-vertex)"]
  ],

  "render-sky-quad": [
    [[9, 32], "a0", "(inline-array sky-vertex)"],
    [[33, 62], "a3", "(inline-array sky-vertex)"]
  ],

  "(method 10 effect-control)": [
    [88, "v1", "collide-shape-moving"],
    [143, "s3", "(pointer sparticle-launch-group)"],
    [147, "s3", "sparticle-launch-group"],
    [199, "s3", "sparticle-launch-group"],
    [240, "s3", "basic"],
    [286, "s3", "basic"],
    [346, "s3", "basic"],
    [367, "s3", "basic"],
    [367, "s3", "basic"],
    [[371, 451], "s3", "death-info"]
  ],

  "(post water-vol-idle helix-dark-eco)": [
    [4, "t9", "(function none :behavior helix-dark-eco)"]
  ],

  "(code helix-slide-door-close)": [[10, "v1", "art-joint-anim"]],

  "(code helix-button-startup)": [[39, "v1", "process-drawable"]],

  "(method 73 green-eco-lurker)": [[6, "a1", "touching-shapes-entry"]],

  "citb-sagecage-update-collision": [
    [2, "a0", "collide-shape-prim-mesh"],
    [9, "a0", "collide-shape-prim-mesh"]
  ],

  "race-ring-set-particle-rotation-callback": [
    [1, "v1", "(pointer race-ring)"]
  ],

  "race-ring-blue-set-particle-rotation-callback": [
    [1, "v1", "(pointer race-ring)"]
  ],

  "(code race-ring-active)": [
    [242, "v1", "handle"],
    [245, "v1", "handle"],
    [253, "gp", "handle"],
    [269, "s5", "handle"],
    [272, "s5", "handle"]
  ],

  "(trans race-ring-active)": [[26, "a0", "part-tracker"]],

  "(code anim-tester-process)": [
    [41, "v1", "anim-test-obj"],
    [45, "v1", "anim-test-obj"],
    [[40, 114], "s4", "anim-test-obj"],
    [82, "v0", "anim-test-sequence"],
    [119, "v0", "art-joint-anim"]
  ],

  "display-list-control": [
    [[194, 197], "v1", "dma-packet"],
    [[423, 426], "v1", "dma-packet"]
  ],

  "anim-tester-disp-frame-num": [[[75, 78], "v1", "dma-packet"]],

  "reset-drawable-tracking": [
    [3, "gp", "target"],
    [10, "gp", "target"],
    [14, "gp", "target"],
    [42, "gp", "target"],
    [48, "gp", "target"]
  ],
  "reset-drawable-follow": [
    [3, "v1", "target"],
    [10, "v1", "target"],
    [16, "v1", "target"]
  ],
  "master-track-target": [
    [62, "gp", "target"],
    [65, "gp", "target"],
    [96, "gp", "target"],
    [103, "gp", "target"],
    [423, "f0", "float"]
  ],

  "master-switch-to-entity": [
    ["_stack_", 16, "res-tag"],
    [88, "v0", "(pointer string)"],
    [233, "v1", "camera-slave"]
  ],

  "master-check-regions": [[119, "v1", "connection"]],
  "(anon-function 71 cam-states)": [
    [13, "a1", "pov-camera"],
    [20, "v1", "pov-camera"],
    [41, "v1", "pov-camera"],
    [52, "v1", "pov-camera"],
    [71, "a1", "pov-camera"]
  ],
  "(anon-function 68 cam-states)": [[13, "a1", "pov-camera"]],
  "(anon-function 75 cam-states)": [
    [13, "a1", "pov-camera"],
    [21, "a0", "pov-camera"]
  ],

  "(event cam-master-active)": [
    [95, "gp", "matrix"],
    [184, "v1", "vector"],
    [235, "v1", "process"],
    [239, "v1", "process"],
    [240, "v1", "process"],
    [262, "v1", "process"],
    [270, "v1", "process"],
    [279, "v1", "process"],
    [280, "v1", "process"],
    [329, "v1", "float"],
    [335, "a0", "float"],
    [457, "v1", "camera-slave"],
    [511, "v1", "camera-slave"],
    [524, "v0", "camera-slave"],
    [560, "a0", "camera-slave"],
    [570, "v1", "camera-slave"],
    [629, "v1", "camera-slave"],
    [679, "a0", "camera-slave"],
    [690, "v1", "camera-slave"],
    [771, "v1", "camera-slave"],
    [875, "v1", "camera-slave"],
    [928, "v1", "camera-slave"],
    [947, "v1", "camera-slave"],
    [966, "v1", "camera-slave"],
    [994, "v1", "camera-slave"],
    [999, "a0", "camera-slave"],
    [1011, "a0", "camera-slave"],
    [1023, "v1", "projectile"],
    [1033, "a0", "camera-slave"],
    [1035, "a0", "camera-slave"],
    [1049, "v1", "float"],
    [1053, "v1", "float"],
    [1062, "v1", "float"],
    [1066, "v1", "float"],
    [1071, "a0", "vector"],
    [1368, "v1", "float"],
    [1371, "v1", "float"]
  ],

  "(code cam-pov)": [
    [13, "a1", "pov-camera"],
    [21, "a0", "pov-camera"]
  ],

  "(code cam-pov-track)": [[13, "a1", "pov-camera"]],

  "(code cam-pov180)": [
    [13, "a1", "pov-camera"],
    [20, "v1", "pov-camera"],
    [41, "v1", "pov-camera"],
    [52, "v1", "pov-camera"],
    [71, "a1", "pov-camera"]
  ],

  "cam-los-spline-collide": [
    [[52, 83], "s3", "(inline-array collide-cache-tri)"]
  ],

  "(event cam-string)": [
    [15, "v1", "float"],
    [18, "v1", "float"],
    [31, "a0", "vector"],
    [35, "a0", "vector"]
  ],

  "cam-draw-collide-cache": [
    [[2, 13], "gp", "(inline-array collide-cache-tri)"]
  ],

  "cam-los-collide": [[[50, 197], "s1", "(inline-array collide-cache-tri)"]],

  "(anon-function 1 pov-camera)": [
    [9, "v1", "float"],
    [16, "v1", "float"]
  ],

  "camera-fov-frame": [
    [87, "a0", "vector"],
    [128, "a0", "vector"],
    [169, "a0", "vector"]
  ],

  "camera-sphere": [[[39, 46], "v1", "cam-dbg-scratch"]],

  "camera-line-draw": [
    [34, "a0", "cam-dbg-scratch"],
    [42, "a0", "cam-dbg-scratch"]
  ],

  "camera-plot-float-func": [
    [54, "v1", "cam-dbg-scratch"],
    [62, "a0", "cam-dbg-scratch"],
    [66, "a0", "cam-dbg-scratch"],
    [103, "v1", "cam-dbg-scratch"],
    [240, "v1", "cam-dbg-scratch"]
  ],

  "cam-line-dma": [
    [32, "t0", "vector"],
    [36, "t0", "vector"],
    [45, "t0", "vector"],
    [50, "t0", "vector"],
    [[12, 16], "a3", "dma-packet"],
    [[22, 25], "a3", "gs-gif-tag"],
    [[33, 38], "a3", "(pointer uint128)"],
    [[46, 52], "a1", "(pointer uint128)"],
    [[60, 65], "a0", "dma-packet"],
    [[65, 74], "a0", "(pointer uint64)"],
    [[77, 80], "a0", "dma-packet"]
  ],

  "v-slrp!": [
    [19, "v1", "(pointer float)"],
    [26, "v1", "(pointer float)"]
  ],

  "clmf-pos-rot": [
    [60, "a1", "int"],
    [70, "a2", "symbol"],
    [71, "a1", "res-tag"],
    [132, "a0", "int"],
    [141, "s0", "res-tag"]
  ],

  "clmf-next-entity": [[38, "a0", "connection"]],

  "cam-layout-init": [[10, "v1", "connection"]],

  "clmf-save-all": [[18, "v1", "connection"]],

  "cam-layout-save-cam-rot": [[14, "v0", "vector"]],

  "cam-layout-save-campointsoffset": [[13, "v0", "vector"]],

  "cam-layout-entity-info": [
    [205, "v1", "vector"],
    [495, "v1", "vector"]
  ],

  "cam-layout-save-pivot": [
    [14, "v0", "vector"],
    [40, "v0", "vector"]
  ],

  "cam-layout-save-interesting": [
    [14, "v0", "vector"],
    [40, "v0", "vector"]
  ],

  "cam-layout-save-align": [
    [14, "v0", "vector"],
    [40, "v0", "vector"]
  ],

  "cam-layout-save-splineoffset": [[40, "v0", "vector"]],

  "cam-layout-save-cam-trans": [
    [65, "s5", "vector"],
    [67, "s5", "vector"],
    [69, "s5", "vector"],
    [75, "s5", "vector"],
    [77, "s2", "vector"],
    [82, "s2", "vector"],
    [84, "s2", "vector"],
    [86, "s2", "vector"],
    [92, "s2", "vector"],
    [94, "s5", "vector"],
    [95, "s5", "symbol"],
    [96, "s2", "symbol"],
    [97, "s2", "symbol"],
    [110, "s5", "vector"],
    [113, "s5", "vector"],
    [115, "s5", "vector"],
    [117, "s5", "vector"]
  ],

  "clmf-cam-flag-toggle": [
    [119, "a0", "int"],
    [124, "v1", "int"],
    [138, "v0", "int"],
    [153, "a0", "int"],
    [158, "v1", "int"],
    [172, "v0", "int"],
    [195, "a0", "int"],
    [200, "v1", "int"],
    [214, "v0", "int"],
    [233, "a0", "int"],
    [238, "v1", "int"],
    [252, "v0", "int"]
  ],

  "clmf-cam-float-adjust": [[49, "a1", "int"]],

  "cam-layout-do-action": [
    [66, "s5", "basic"],
    [74, "s5", "basic"],
    [80, "s5", "(function object symbol symbol)"]
  ],

  "cam-layout-function-call": [
    [11, "gp", "basic"],
    [15, "gp", "(function string int basic none)"]
  ],

  "cam-layout-do-menu": [
    [[130, 176], "s3", "clm-list"],
    [203, "a0", "clm-item"],
    [213, "v1", "clm-item"],
    [228, "s3", "clm-item"],
    [233, "v1", "clm-item"],
    [238, "s3", "clm-item"],
    [275, "s4", "clm-list"],
    [277, "s4", "clm-list"],
    [279, "s4", "clm-list"],
    [283, "s4", "clm-list"],
    [289, "s4", "clm-list"],
    [291, "s4", "clm-list"],
    [303, "s4", "clm-list"],
    [305, "s4", "clm-list"],
    [345, "s4", "clm-list"],
    [347, "s4", "clm-list"],
    [350, "s4", "clm-list"],
    [352, "s4", "clm-list"],
    [353, "s4", "clm-list"],
    [356, "s4", "clm-list"],
    [357, "s4", "clm-list"],
    [369, "v1", "clm-item"]
  ],

  "cam-layout-print": [[[21, 24], "v1", "dma-packet"]],

  "cam-layout-entity-volume-info": [
    [58, "s4", "vector"],
    [59, "s4", "vector"],
    [61, "s4", "(inline-array plane-volume)"]
  ],

  "cam-layout-entity-volume-info-create": [
    ["_stack_", 16, "res-tag"],
    [16, "v0", "(inline-array vector)"]
  ],

  "clmf-cam-string": [["_stack_", 16, "res-tag"]],

  "in-cam-entity-volume?": [
    ["_stack_", 16, "res-tag"],
    [22, "v1", "(inline-array vector)"],
    [29, "v1", "(inline-array vector)"],
    [34, "v1", "(inline-array vector)"]
  ],

  "fisher-fish-move": [
    [9, "v1", "fisher"],
    [21, "v1", "fisher"]
  ],

  "(code fisher-fish-fall)": [
    [5, "v1", "fisher"],
    [60, "v1", "fisher"],
    [79, "v1", "fisher"]
  ],

  "(code fisher-fish-caught)": [[169, "v1", "fisher"]],

  "(code fisher-fish-die)": [
    [35, "v1", "fisher"],
    [47, "v1", "fisher"],
    [90, "v1", "fisher"],
    [98, "v1", "fisher"],
    [112, "v1", "fisher"],
    [129, "v1", "fisher"],
    [137, "v1", "fisher"],
    [151, "v1", "fisher"],
    [165, "v1", "fisher"],
    [179, "v1", "fisher"],
    [193, "v1", "fisher"],
    [205, "v1", "fisher"],
    [209, "v1", "fisher"],
    [27, "v1", "float"],
    [79, "v1", "float"]
  ],

  "(method 38 fisher)": [[33, "t9", "(function fisher none)"]],

  "(enter fisher-done)": [
    [137, "f0", "float"],
    [148, "f0", "float"],
    [213, "f0", "float"]
  ],

  "fisher-spawn-ambient": [[8, "v1", "float"]],

  "(method 43 fisher)": [
    [27, "v1", "float"],
    [69, "v1", "float"]
  ],

  "(trans play-accept fisher)": [[101, "v0", "state"]],

  "(trans idle fisher)": [[4, "v0", "state"]],

  "(code idle fisher)": [
    [132, "v1", "art-joint-anim"],
    [35, "v1", "float"]
  ],

  "(code target-fishing)": [
    [163, "v1", "fisher"],
    [290, "v1", "art-joint-anim"]
  ],

  "(method 11 torus)": [[[5, 22], "s4", "collide-shape-prim-group"]],

  "(method 12 torus)": [
    [11, "v1", "float"],
    [51, "v1", "float"]
  ],

  "(code darkecobomb-countdown)": [
    [25, "v1", "art-joint-anim"],
    [75, "v1", "art-joint-anim"]
  ],

  "(code darkecobomb-land)": [[36, "v1", "art-joint-anim"]],

  "(code darkecobomb-idle)": [
    [10, "v1", "art-joint-anim"],
    [60, "v1", "art-joint-anim"]
  ],

  "redshot-particle-callback": [[2, "v1", "(pointer redshot)"]],

  "(event cam-robotboss)": [[5, "v1", "vector"]],

  "ecoclaw-handler": [[73, "v1", "vector"]],

  "(event idle silodoor)": [[4, "v1", "float"]],

  "ecoclaw-beam-particle-callback": [
    [1, "a0", "(pointer projectile)"],
    [3, "a0", "(pointer projectile)"]
  ],

  "(method 32 finalbosscam)": [[156, "v1", "robotboss"]],

  "(trans ecoclaw-activate)": [[30, "a0", "part-tracker"]],

  "robotboss-position": [[109, "a0", "process-drawable"]],

  "robotboss-bomb-handler": [[6, "v1", "float"]],

  "robotboss-handler": [[6, "v1", "float"]],

  "(event robotboss-red-wait)": [
    [12, "v1", "float"],
    [68, "v1", "float"]
  ],

  "(event robotboss-yellow-wait)": [
    [12, "v1", "float"],
    [68, "v1", "float"]
  ],

  "(code robotboss-white-eco-movie)": [[[188, 215], "gp", "handle"]],

  "(code robotboss-yellow-wait)": [
    [336, "v1", "float"],
    [365, "v1", "float"],
    [530, "v1", "art-joint-anim"]
  ],

  "(code robotboss-red-wait)": [
    [153, "v1", "float"],
    [287, "v1", "float"],
    [339, "v1", "float"],
    [500, "v1", "art-joint-anim"]
  ],

  "robotboss-redshot": [
    [45, "v1", "float"],
    [70, "v1", "float"]
  ],

  "(event robotboss-green-wait)": [
    [39, "v1", "float"],
    [95, "v1", "float"]
  ],

  "(exit robotboss-yellow-wait)": [
    [50, "v1", "collide-shape-prim-group"],
    [54, "v1", "collide-shape-prim-group"]
  ],

  "(exit robotboss-green-wait)": [
    [50, "v1", "collide-shape-prim-group"],
    [54, "v1", "collide-shape-prim-group"]
  ],

  "(exit robotboss-red-wait)": [
    [50, "v1", "collide-shape-prim-group"],
    [54, "v1", "collide-shape-prim-group"]
  ],

  "(exit robotboss-blue-wait)": [
    [50, "v1", "collide-shape-prim-group"],
    [54, "v1", "collide-shape-prim-group"]
  ],

  "robotboss-redshot-fill-array": [
    [24, "v1", "float"],
    [46, "v1", "float"],
    [109, "v1", "float"],
    [137, "v1", "float"],
    [137, "v1", "float"]
  ],

  "(trans robotboss-blue-wait)": [[254, "v1", "float"]],

  "(code robotboss-blue-wait)": [[14, "v1", "art-joint-anim"]],

  "(enter green-eco-lurker-appear)": [
    [12, "v1", "robotboss"],
    [17, "v1", "robotboss"]
  ],

  "(code green-eco-lurker-appear)": [
    [42, "v1", "art-joint-anim"],
    [93, "v1", "art-joint-anim"]
  ],

  "(code green-eco-lurker-appear-land)": [[74, "v1", "art-joint-anim"]],

  "(code nav-enemy-chase green-eco-lurker)": [[55, "v1", "art-joint-anim"]],

  "(code nav-enemy-patrol green-eco-lurker)": [[8, "t9", "(function none)"]],

  "(trans light-eco-child-hit-ground)": [
    [63, "v1", "light-eco-mother"],
    [75, "a1", "light-eco-mother"],
    [88, "a1", "light-eco-mother"]
  ],

  "(event plat-path-active plat-eco-finalboss)": [[10, "v1", "float"]],

  "(method 45 sage-finalboss)": [[[40, 57], "s5", "manipy"]],

  "(method 32 sage-finalboss)": [
    [[241, 245], "v1", "manipy"],
    [[309, 313], "v1", "manipy"]
  ],

  "(trans play-anim sage-finalboss)": [
    [[179, 183], "a0", "manipy"],
    [[216, 220], "a0", "manipy"],
    [[295, 299], "a1", "manipy"],
    [[334, 338], "a1", "manipy"],
    [[371, 375], "a1", "manipy"],
    [391, "v0", "final-door"],
    [396, "v0", "final-door"]
  ],

  "(method 7 sage-finalboss)": [
    [2, "v1", "(inline-array sage-finalboss-particle)"],
    [6, "v1", "(inline-array sage-finalboss-particle)"],
    [10, "v1", "(inline-array sage-finalboss-particle)"]
  ],

  "(trans fisher-done)": [[[41, 46], "v1", "dma-packet"]],

  "load-boundary-from-template": [
    [[2, 60], "s5", "(array float)"],
    [42, "a0", "pair"],
    [54, "a0", "pair"]
  ],

  "command-get-int":[
    [27, "gp", "bfloat"]
  ],

  "command-get-float":[
    [30, "gp", "bfloat"]
  ],

  "command-get-time":[
    [46, "gp", "bfloat"]
  ],

  "command-get-param":[
    [125, "gp", "bfloat"]
  ],

  "command-list-get-process":[
    [[78, 88], "s4", "process-drawable"]
  ],

  "add-boundary-shader":[
    [[5,8], "a1", "gs-gif-tag"],
    [[11, 35], "s5", "adgif-shader"]
  ],

  "render-boundary":[
    [[22, 26], "a0", "dma-packet"],
    [[32, 35], "a0", "gs-gif-tag"],

    [40, "a0", "(pointer gs-zbuf)"],
    [42, "a0", "(pointer gs-reg64)"],
    [44, "a0", "(pointer gs-test)"],
    [46, "a0", "(pointer gs-reg64)"],
    [48, "a0", "(pointer gs-alpha)"],
    [50, "a0", "(pointer gs-reg64)"],
    [[110, 117], "s2", "dma-packet"],
    [[120, 123], "v1", "dma-packet"]
  ],

  "real-main-draw-hook":[
    [[225, 229], "a0", "dma-packet"],
    [[235, 238], "a0", "gs-gif-tag"],
    [243, "a0", "(pointer gs-zbuf)"],
    [245, "a0", "(pointer gs-reg64)"],
    [247, "a0", "(pointer gs-test)"],
    [249, "a0", "(pointer gs-reg64)"],
    [251, "a0", "(pointer gs-alpha)"],
    [253, "a0", "(pointer gs-reg64)"],
    [[270, 273], "v1", "dma-packet"]
  ],

  "(event target-racing-start)": [
    [35, "v1", "float"],
    [121, "v1", "attack-info"],
    [125, "v1", "attack-info"],
    [130, "v1", "attack-info"],
    [148, "v1", "float"],
    [206, "v1", "float"],
    [251, "a0", "process-drawable"]
  ],

  "(anon-function 46 racer-states-FIC-LAV-MIS-OGR-ROL)": [
    [[4, 32], "v1", "target"]
  ],

  "(anon-function 45 racer-states-FIC-LAV-MIS-OGR-ROL)": [
    [19, "a0", "target"],
    [31, "a0", "target"],
    [42, "v1", "target"]
  ],

  "(code target-racing-smack)": [
    [30, "v1", "art-joint-anim"]
  ],

  "(code target-racing-hit)": [
    [186, "v1", "art-joint-anim"]
  ],

  "(code target-racing-death)": [
    [242, "v1", "art-joint-anim"]
  ],

  "(code target-racing-get-on)": [
    [59, "s3", "racer"]
  ],

  "(code target-racing-get-off-jump)": [
    [67, "s2", "racer"],
    [145, "v1", "art-joint-anim"]
  ],

  "(code target-racing-get-off-hit-ground)": [
    [13, "v1", "art-joint-anim"]
  ],

  "(event target-racing-grab)": [
    [24, "a0", "process-drawable"]
  ],

  "cam-collision-record-draw": [
    [[44, 275], "s5", "cam-collision-record"]
  ],
  "cam-collision-record-save": [
    [[8, 56], "v1", "cam-collision-record"]
  ],

  "(method 9 lod-set)": [["_stack_", 16, "res-tag"]],

  "execute-math-engine": [
    [12, "a1", "process-drawable"],
    [15, "a1", "process-drawable"]
  ],

  "(method 18 process-drawable)": [
    [[8, 11], "a0", "collide-shape"]
  ],

  "ja-post": [[[42, 45], "a0", "collide-shape"]],
  "transform-post": [[[3, 6], "a0", "collide-shape"]],
  "rider-trans": [[[1, 4], "a0", "collide-shape"]],
  "rider-post": [
    [[4, 7], "a0", "collide-shape"],
    [[9, 12], "a0", "collide-shape"],
    [[13, 16], "gp", "collide-shape"],
    [8, "gp", "collide-shape"],
    [3, "gp", "collide-shape"]
  ],
  "pusher-post": [
    [4, "a0", "collide-shape"],
    [3, "gp", "collide-shape"],
    [[8, 11], "gp", "collide-shape"]
  ],

  "(method 14 process-drawable)": [
    [[322, 336], "gp", "collide-shape"],
    [320, "v1", "vector"]
  ],

  "(method 9 joint-control)": [
    [[14, 61], "gp", "(pointer float)"],
    [[13, 59], "s4", "joint-control-channel"]
  ],

  "ja-blend-eval": [
    [[3, 31], "s5", "joint-control-channel"]
  ],

  "joint-control-reset!": [
    [4, "a1", "pointer"],
    [6, "a0", "pointer"],
    [9, "a1", "pointer"],
    [[14, 37], "v1", "joint-control-channel"]
  ],

  "ja-channel-push!": [
    [38, "v1", "pointer"],
    [38, "a0", "pointer"]
  ],

  "fill-skeleton-cache": [
    [[11, 33], "a2", "bone-cache"]
  ],

  "dma-add-process-drawable-hud": [
    [[12, 27], "v1", "vu-lights"]
  ],

  "dma-add-process-drawable": [
    [[15, 251], "s2", "vu-lights"],
    [[12, 384], "s4", "vector"],
    [290, "v1", "vector"],
    [292, "v1", "vector"],
    [297, "v1", "vector"]
  ],

  "(code notice-blue crate)": [
    [22, "v1", "process-drawable"],
    [36, "v1", "collide-shape"]
  ],

  "(method 17 process-drawable)": [
    [104, "t9", "(function none)"],
    [82, "t9", "(function none)"],
    [63, "t9", "(function cspace basic basic int)"]
  ],

  "process-grab?": [
    [18, "s6", "camera-tracker"]
  ],

  "joint-control-copy!": [
    [8, "a0", "pointer"],
    [8, "a2", "pointer"]
  ],

  "matrix-from-control!": [
    [23, "v1", "pointer"],
    [36, "v1", "pointer"],
    [39, "v1", "pointer"],
    [69, "v1", "pointer"],
    [78, "v1", "pointer"],
    [81, "v1", "pointer"],
    [58, "v1", "matrix"],
    [[45, 49], "v1", "matrix"]
  ],

  "cloud-track": [
    [26, "s1", "handle"],
    [39, "s2", "handle"],
    [74, "s1", "handle"],
    [76, "s2", "handle"],
    [101, "s2", "handle"]
  ],

  "(method 7 cavegeyserrock)": [
    [14, "t9", "(function process-drawable int process-drawable)"]
  ],

  "(trans junglesnake-wake)": [
    [15, "v1", "collide-shape-prim-group"]
  ],

  "(trans junglesnake-attack)": [
    [15, "v1", "collide-shape-prim-group"]
  ],

  "(method 23 junglesnake)": [
    [6, "v1", "collide-shape-prim-group"]
  ],

  "(method 24 junglesnake)": [
    [5, "v1", "collide-shape-prim-group"]
  ],

  "(trans junglesnake-tracking)": [
    [79, "v1", "collide-shape-prim-group"]
  ],

  "(code junglesnake-wake)": [
    [10, "v1", "art-joint-anim"]
  ],

  "(code junglesnake-tracking)": [
    [51, "v1", "art-joint-anim"]
  ],

  "(code junglesnake-die)": [
    [23, "v1", "art-joint-anim"]
  ],

  "(code junglesnake-give-up)": [
    [29, "v1", "art-joint-anim"]
  ],

  "(code junglesnake-attack)": [
    [43, "v1", "art-joint-anim"]
  ],

  "(method 21 junglesnake)": [
    [15, "v1", "junglesnake-tilt-joint"],
    [18, "v1", "junglesnake-twist-joint"]
  ],

  "(method 11 viewer)": [
    [1, "a1", "entity-actor"]
  ],

  "(code windmill-one-idle)": [
    [10, "v1", "art-joint-anim"]
  ],

  "(code harvester-inflate)": [
    [11, "v1", "art-joint-anim"],
    [61, "v1", "art-joint-anim"]
  ],

  "(code flutflutegg-break)": [
    [38, "v1", "art-joint-anim"],
    [91, "v1", "art-joint-anim"],
    [191, "v1", "art-joint-anim"]
  ],

  "(method 7 flutflutegg)": [
    [14, "t9", "(function process-drawable int process-drawable)"]
  ],

  "(event flutflutegg-idle)": [
    [30, "gp", "process-drawable"]
  ],

  "(event flutflutegg-physics)": [
    [37, "gp", "process-drawable"]
  ],

  "(trans flutflutegg-idle)": [
    [17, "v1", "float"]
  ],

  "beachcam-spawn": [
    [[57, 85], "gp", "handle"],
    [[68, 76], "v1", "handle"],
    [80, "v1", "pov-camera"],
    [[84, 92], "v1", "handle"],
    [[103, 110], "s5", "handle"]
  ],

  "(code ecoventrock-break)": [
    [338, "gp", "handle"]
  ],

  "(code target-warp-in)": [
    [192, "v1", "art-joint-anim"]
  ],

  "(method 26 warp-gate-switch)": [
    [60, "v1", "art-joint-anim"]
  ],

  "(method 31 warp-gate-switch)": [
    [61, "t9", "(function basebutton symbol none)"]
  ],

  "(code basebutton-going-down warp-gate-switch)": [
    [79, "v0", "(state basebutton)"],
    [81, "t9", "(function none :behavior basebutton)"]
  ],

  "(method 11 village-cam)": [
    [21, "s5", "entity-actor"]
  ],

  "(code idle warp-gate)": [
    [35, "a0", "symbol"]
  ],

  "(method 21 citb-arm)": [
    [7, "t9", "(function citb-arm-section none)"]
  ],

  "(method 21 citb-arm-shoulder)": [
    [7, "t9", "(function citb-arm-section none)"]
  ],

  "(method 21 citb-arm-a)": [
    [14, "t9", "(function citb-arm none)"]
  ],

  "(method 21 citb-arm-b)": [
    [14, "t9", "(function citb-arm none)"]
  ],

  "(method 21 citb-arm-c)": [
    [14, "t9", "(function citb-arm none)"]
  ],

  "(method 21 citb-arm-d)": [
    [14, "t9", "(function citb-arm none)"]
  ],

  "(method 21 citb-arm-shoulder-a)": [
    [14, "t9", "(function citb-arm none)"]
  ],

  "(method 21 citb-arm-shoulder-b)": [
    [14, "t9", "(function citb-arm none)"]
  ],

  "(method 26 citb-button)": [
    [31, "v1", "art-joint-anim"]
  ],

  "(code citb-coil-break)": [
    [19, "v1", "art-joint-anim"]
  ],

  "(code citb-coil-broken)": [
    [10, "v1", "art-joint-anim"]
  ],

  "(code citb-hose-idle)": [
    [10, "v1", "art-joint-anim"]
  ],

  "(code citb-hose-spawn)": [
    [14, "v1", "art-joint-anim"]
  ],

  "(code citb-hose-die)": [
    [19, "v1", "art-joint-anim"]
  ],

  "(code citadelcam-stair-plats)": [
    [79, "gp", "handle"]
  ],

  "(code battlecontroller-play-intro-camera citb-battlecontroller)": [
    [55, "gp", "handle"],
    [76, "gp", "handle"]
  ],

  "(post plat-path-active citb-launcher)": [
    [4, "t9", "(function none :behavior citb-launcher)"]
  ],

  "(code battlecontroller-die citb-battlecontroller)": [
    [9, "v0", "(state battlecontroller)"],
    [11, "t9", "(function none :behavior battlecontroller)"]
  ],

  "(method 27 citb-battlecontroller)": [
    [7, "t9", "(function battlecontroller none)"]
  ],

  "(code eggtop-close)": [
    [108, "v1", "art-joint-anim"],
    [176, "v1", "art-joint-anim"]
  ],

  "(code idle logtrap)": [
    [12, "v1", "art-joint-anim"]
  ],

  "(code towertop-idle)": [
    [10, "v1", "art-joint-anim"]
  ],

  "(code lurkerm-tall-sail-idle)": [
    [10, "v1", "art-joint-anim"]
  ],

  "(code lurkerm-short-sail-idle)": [
    [10, "v1", "art-joint-anim"]
  ],

  "(code lurkerm-piston-idle)": [
    [10, "v1", "art-joint-anim"]
  ],

  "(code precurbridge-activate)": [
    [31, "v1", "art-joint-anim"]
  ],

  "(event precurbridge-active)": [
    [4, "gp", "touching-shapes-entry"]
  ],

  "(method 7 jngpusher)": [
    [14, "t9", "(function process-drawable int process-drawable)"]
  ],

  "(method 11 lurkerm-piston)": [
    ["_stack_", 16, "res-tag"],
    ["_stack_", 32, "res-tag"],
    [148, "v0", "(pointer float)"]
  ],

  "(code starfish-patrol)": [
    [16, "v1", "art-joint-anim"]
  ],

  "(method 7 hutlamp)": [
    [14, "t9", "(function process-drawable int process-drawable)"]
  ],

  "(code mis-bone-bridge-bump)": [
    [10, "v1", "art-joint-anim"]
  ],

  "(code mis-bone-bridge-hit)": [
    [21, "v1", "art-joint-anim"]
  ],

  "(code mis-bone-bridge-fall)": [
    [50, "v1", "art-joint-anim"]
  ],

  "(method 23 bone-platform)": [
    [9, "t9", "(function rigid-body-platform basic none)"]
  ],

  "mistycam-spawn": [
    [69, "v1", "handle"],
    [72, "v1", "handle"],
    [85, "v1", "handle"],
    [88, "v1", "handle"],
    [103, "s5", "handle"],
    [106, "s5", "handle"]
  ],

  "(code battlecontroller-play-intro-camera misty-battlecontroller)": [
    [34, "gp", "handle"]
  ],

  "(method 27 misty-battlecontroller)": [
    [7, "t9", "(function battlecontroller none)"]
  ],

  "(code boat-fuelcell-spawn)": [
    [50, "gp", "handle"]
  ],

  "(code pov-camera-playing village2cam)": [
    [12, "v1", "art-joint-anim"],
    [65, "v1", "art-joint-anim"]
  ],

  "(method 23 pontoon)": [
    [9, "t9", "(function rigid-body-platform basic none)"]
  ],

  "fireboulder-disable-blocking-collision": [
    [5, "v1", "collide-shape-prim-group"],
    [14, "v1", "collide-shape-prim-group"]
  ],

  "fireboulder-hover-stuff": [
    [20, "v1", "(pointer part-tracker)"]
  ],

  "(code ogreboss-village2-throw)": [
    [179, "v1", "art-joint-anim"],
    [227, "v1", "float"],
    [434, "v1", "art-joint-anim"]
  ],

  "(code ogreboss-village2-idle)": [
    [136, "v1", "art-joint-anim"],
    [194, "v1", "art-joint-anim"],
    [247, "v1", "art-joint-anim"],
    [299, "v1", "float"],
    [319, "v1", "art-joint-anim"]
  ],

  "(code fireboulder-idle)": [
    [58, "a0", "(pointer part-tracker)"]
  ],

  "(code swamp-spike-idle)": [
    [119, "v1", "art-joint-anim"],
    [203, "v1", "art-joint-anim"],
    [312, "v1", "art-joint-anim"]
  ],

  "(code swamp-spike-gate-up)": [
    [60, "v1", "art-joint-anim"]
  ],

  "(method 23 tar-plat)": [
    [9, "t9", "(function rigid-body-platform basic none)"]
  ],

  "(code battlecontroller-play-intro-camera swamp-battlecontroller)": [
    [38, "gp", "handle"]
  ],

  "(code battlecontroller-die swamp-battlecontroller)": [
    [8, "t9", "(function none :behavior battlecontroller)"]
  ],

  "swamp-spike-set-particle-rotation-callback": [
    [3, "v1", "(pointer swamp-spike)"]
  ],

  "(code pov-camera-playing maincavecam)": [
    [47, "gp", "handle"],
    [50, "gp", "handle"]
  ],

  "(code cavecrusher-idle)": [
    [10, "v1", "art-joint-anim"]
  ],

  "(code idle cavetrapdoor)": [
    [10, "v1", "art-joint-anim"]
  ],

  "(code caveelevator-one-way-idle-end)": [
    [19, "v1", "art-joint-anim"]
  ],

  "(code trigger cavetrapdoor)": [
    [23, "v1", "art-joint-anim"],
    [157, "v1", "art-joint-anim"],
    [247, "v1", "art-joint-anim"]
  ],

  "(method 11 caveflamepots)": [
    [290, "s4", "collide-shape-prim-group"]
  ],

  "(code pov-camera-playing sunkencam)": [
    [12, "v1", "art-joint-anim"],
    [62, "v1", "art-joint-anim"],
    [120, "v1", "art-joint-anim"],
    [174, "v1", "art-joint-anim"],
    [236, "v1", "art-joint-anim"],
    [294, "v1", "art-joint-anim"],
    [348, "v1", "art-joint-anim"],
    [452, "v1", "art-joint-anim"],
    [502, "v1", "art-joint-anim"]
  ],

  "(code seaweed-idle)": [
    [36, "v1", "art-joint-anim"]
  ],

  "(code dark-plant-death)": [
    [36, "v1", "art-joint-anim"]
  ],

  "(code dark-plant-sprout)": [
    [34, "v1", "art-joint-anim"]
  ],

  "(code happy-plant-opened)": [
    [10, "v1", "art-joint-anim"]
  ],

  "(code rolling-start-whole)": [
    [16, "v1", "art-joint-anim"]
  ],

  "(code rolling-start-break)": [
    [11, "v1", "art-joint-anim"],
    [67, "v1", "art-joint-anim"],
    [117, "v1", "art-joint-anim"]
  ],

  "(code dark-plant-startup)": [
    [10, "v1", "art-joint-anim"],
    [26, "v1", "float"]
  ],

  "(code dark-plant-idle)": [
    [85, "v1", "art-joint-anim"],
    [101, "v1", "float"],
    [139, "v1", "float"]
  ],

  "(code dark-plant-gone)": [
    [14, "v1", "float"]
  ],

  "dark-plants-all-done": [
    [6, "a0", "dark-plant"],
    [12, "a0", "dark-plant"]
  ],

  "(code happy-plant-opening)": [
    [76, "gp", "handle"],
    [84, "gp", "handle"],
    [145, "gp", "handle"],
    [168, "v1", "handle"],
    [171, "v1", "handle"],
    [179, "gp", "handle"],
    [185, "s5", "handle"],
    [188, "s5", "handle"]
  ],

  "(trans spike-idle)": [
    [70, "v1", "float"]
  ],

  "(method 23 ogre-plat)": [
    [9, "t9", "(function rigid-body-platform basic none)"]
  ],

  "(method 31 ogre-step)": [
    [23, "t9", "(function ogre-plat none)"]
  ],

  "(method 31 ogre-step-a)": [
    [25, "t9", "(function ogre-step none)"]
  ],

  "(method 31 ogre-step-b)": [
    [25, "t9", "(function ogre-step none)"]
  ],

  "(method 31 ogre-step-c)": [
    [25, "t9", "(function ogre-step none)"]
  ],

  "(method 31 ogre-step-d)": [
    [25, "t9", "(function ogre-step none)"]
  ],

  "(method 31 ogre-isle)": [
    [17, "t9", "(function ogre-plat none)"]
  ],

  "(method 31 ogre-isle-b)": [
    [31, "t9", "(function ogre-isle none)"]
  ],

  "(method 31 ogre-isle-c)": [
    [31, "t9", "(function ogre-isle none)"]
  ],

  "(method 31 ogre-isle-d)": [
    [37, "t9", "(function ogre-isle none)"]
  ],

  "(method 7 ogre-bridge)": [
    [26, "t9", "(function process-drawable int process-drawable)"]
  ],

  "(code ogre-bridge-activate)": [
    [33, "v1", "art-joint-anim"]
  ],

  "(code water-vol-idle ogre-lava)": [
    [36, "v1", "art-joint-anim"]
  ],

  "(code ogre-bridge-break)": [
    [10, "v1", "art-joint-anim"]
  ],

  "(code ogre-bridge-activated)": [
    [13, "v1", "art-joint-anim"]
  ],

  "(code snow-eggtop-activate)": [
    [87, "v1", "art-joint-anim"]
  ],

  "(code snow-eggtop-idle-down)": [
    [32, "v1", "art-joint-anim"]
  ],

  "(code snow-log-active)": [
    [30, "v1", "art-joint-anim"]
  ],

  "(code snow-log-activate)": [
    [25, "v1", "art-joint-anim"]
  ],

  "(code snow-gears-activate)": [
    [25, "v1", "art-joint-anim"],
    [75, "v1", "art-joint-anim"]
  ],

  "(code snow-gears-halt)": [
    [10, "v1", "art-joint-anim"],
    [85, "v1", "art-joint-anim"]
  ],

  "(code pov-camera-playing snowcam)": [
    [12, "v1", "art-joint-anim"],
    [62, "v1", "art-joint-anim"],
    [112, "v1", "art-joint-anim"],
    [242, "gp", "handle"],
    [245, "gp", "handle"],
    [274, "v1", "art-joint-anim"],
    [346, "v1", "art-joint-anim"]
  ],

  "(method 7 snow-fort-gate)": [
    [19, "t9", "(function process-drawable int process-drawable)"]
  ],

  "(code snow-button-activate)": [
    [25, "v1", "art-joint-anim"]
  ],

  "(code snow-button-deactivate)": [
    [26, "v1", "art-joint-anim"]
  ],

  "(code plat-startup flutflut-plat)": [
    [62, "t9", "(function none :behavior plat)"]
  ],

  "(method 7 darkecobarrel)": [
    [14, "t9", "(function darkecobarrel-base int darkecobarrel-base)"]
  ],

  "(event darkecobarrel-mover-move)": [
    [76, "v1", "process-drawable"]
  ],

  "(code darkecobarrel-mover-move)": [
    [10, "v1", "float"],
    [29, "v1", "float"]
  ],

  "(post water-vol-idle lavatube-lava)": [
    [4, "t9", "(function none :behavior lavatube-lava)"]
  ],

  "darkecobarrel-mover-pos": [
    [135, "v1", "uint"]
  ],

  "(code startup logo)": [
    [352, "v1", "art-joint-anim"]
  ],

  "(code idle logo)": [
    [78, "v1", "art-joint-anim"]
  ],

  "(code target-title)": [
    [20, "a0", "handle"],
    [214, "s5", "handle"]
  ],

  "(event idle logo-slave)": [
    [14, "v1", "uint"]
  ],

  "(method 11 training-cam)": [
    [21, "s5", "entity-actor"]
  ],

  "(method 23 tra-pontoon)": [
    [9, "t9", "(function rigid-body-platform float none)"]
  ],

  "(event idle scarecrow-a)": [
    [75, "v1", "process-drawable"],
    [135, "gp", "target"],
    [142, "gp", "target"]
  ],

  "(code idle scarecrow-a)": [
    [14, "v1", "art-joint-anim"]
  ],

  "(code idle scarecrow-b)": [
    [14, "v1", "art-joint-anim"]
  ],

  "(code hit scarecrow-a)": [
    [30, "v1", "art-joint-anim"],
    [92, "v1", "art-joint-anim"],
    [143, "v1", "art-joint-anim"]
  ],

  "(code hit scarecrow-b)": [
    [30, "v1", "art-joint-anim"],
    [92, "v1", "art-joint-anim"],
    [143, "v1", "art-joint-anim"]
  ],

  "(method 27 orb-cache-top)": [
    [155, "a0", "process-drawable"]
  ],

  "(method 9 art)": [
    [9, "v1", "(pointer res-tag)"]
  ],

  "(method 9 art-joint-anim)": [
    [9, "v1", "(pointer res-tag)"]
  ],


  "draw-drawable-tree-tfrag": [
    [[16,32], "v1", "drawable-inline-array-node"],
    [18, "a0", "drawable-inline-array-node"],
    [142, "v1", "terrain-context"],
    [238, "v1", "terrain-context"],
    [[38, 40], "v1", "drawable-inline-array-tfrag"],
    [22, "a2", "terrain-context"],
    [25, "a2", "terrain-context"],
    [44, "a0", "terrain-context"],
    [[128, 131], "v1", "dma-packet"],
    [[224, 227], "v1", "dma-packet"]
  ],

  "draw-drawable-tree-trans-tfrag": [
    [[16,32], "v1", "drawable-inline-array-node"],
    [22, "a2", "terrain-context"],
    [25, "a2", "terrain-context"],
    [44, "a0", "terrain-context"],
    [18, "a0", "drawable-inline-array-node"],
    [134, "v1", "terrain-context"],
    [230, "v1", "terrain-context"],
    [[120, 123], "v1", "dma-packet"],
    [[216, 219], "v1", "dma-packet"]
  ],

  "draw-drawable-tree-dirt-tfrag": [
    [[16,32], "v1", "drawable-inline-array-node"],
    [22, "a2", "terrain-context"],
    [25, "a2", "terrain-context"],
    [44, "a0", "terrain-context"],
    [18, "a0", "drawable-inline-array-node"],
    [134, "v1", "terrain-context"],
    [230, "v1", "terrain-context"],
    [[120, 123], "v1", "dma-packet"],
    [[216, 219], "v1", "dma-packet"]
  ],

  "draw-drawable-tree-ice-tfrag": [
    [[16,32], "v1", "drawable-inline-array-node"],
    [22, "a2", "terrain-context"],
    [25, "a2", "terrain-context"],
    [44, "a0", "terrain-context"],
    [18, "a0", "drawable-inline-array-node"],
    [134, "v1", "terrain-context"],
    [230, "v1", "terrain-context"],
    [[120, 123], "v1", "dma-packet"],
    [[216, 219], "v1", "dma-packet"]
  ],

  "(method 10 drawable-tree-tfrag)": [
    [3, "a1", "terrain-context"]
  ],

  "(method 10 drawable-tree-trans-tfrag)": [
    [3, "a1", "terrain-context"]
  ],

  "(method 10 drawable-tree-dirt-tfrag)": [
    [3, "a1", "terrain-context"]
  ],

  "(method 10 drawable-tree-ice-tfrag)": [
    [3, "a1", "terrain-context"]
  ],

  "(method 10 drawable-tree-lowres-tfrag)": [
    [3, "a1", "terrain-context"]
  ],

  "(method 10 drawable-tree-lowres-trans-tfrag)": [
    [3, "a1", "terrain-context"]
  ],

  "(method 15 drawable-tree-array)": [
    [11, "s5", "drawable-tree-array"]
  ],

  "tfrag-near-end-buffer": [
    [[3, 7], "a1", "dma-packet"],
    [[15,20], "a0", "(pointer vif-tag)"],
    [[20, 24], "a0", "(pointer uint32)"],
    [[25, 31], "a0", "(pointer vif-tag)"]
  ],

  "tfrag-near-init-buffer": [
    [[11, 15], "a0", "dma-packet"],
    [[21, 24], "a0", "gs-gif-tag"],
    [28, "a0", "(pointer gs-test)"],
    [30, "a0", "(pointer gs-reg64)"],
    [[45, 50], "v1", "dma-packet"]
  ],

  "tfrag-end-buffer": [
    [[3, 7], "a1", "dma-packet"],
    [[13,20], "a0", "(pointer vif-tag)"],
    [[20, 24], "a0", "(pointer uint32)"],
    [[25, 31], "a0", "(pointer vif-tag)"]
  ],

  "tfrag-init-buffer": [
    [[11, 15], "a0", "dma-packet"],
    [[21, 24], "a0", "gs-gif-tag"],
    [28, "a0", "(pointer gs-test)"],
    [30, "a0", "(pointer gs-reg64)"],
    [[45, 50], "v1", "dma-packet"]
  ],

  "add-tfrag-data": [
    [[8, 16], "a0", "dma-packet"],
    [[26, 30], "v1", "dma-packet"]
  ],

  "add-tfrag-mtx-1": [
    [[8, 16], "a0", "dma-packet"]
  ],
  "add-tfrag-mtx-0": [
    [[8, 16], "a0", "dma-packet"]
  ],

  "(method 11 swingpole)": [
    [27, "s5", "entity-actor"]
  ],

  "(anon-function 54 generic-obs)": [
    [57, "v1", "process-drawable"],
    [66, "a0", "collide-shape"]
  ],

  "(code manipy-idle)": [
    [58, "a1", "process-drawable"],
    [73, "gp", "process-drawable"],
    [79, "gp", "process-drawable"],
    [110, "a0", "process-drawable"]
  ],

  "(anon-function 49 generic-obs)": [
    [25, "gp", "process-drawable"],
    [30, "gp", "process-drawable"]
  ],

  "ja-anim-done?": [
    [27, "gp", "process-drawable"]
  ],

  "camera-pov-from": [
    [23, "gp", "process-drawable"],
    [26, "gp", "process-drawable"]
  ],

  "process-drawable-random-point!": [
    [29, "s4", "collide-shape"],
    [33, "s4", "collide-shape"]
  ],

  "launcher-init-by-other": [
    [134, "v0", "vector"]
  ],

  "(method 11 launcher)": [
    [130, "v0", "vector"]
  ],

  "(method 11 part-spawner)": [
    ["_stack_", 16, "res-tag"],
    [62, "v0", "(pointer (pointer sparticle-launch-group))"]
  ],

  "(method 11 med-res-level)": [
    ["_stack_", 16, "res-tag"],
    [21, "v0", "(pointer (pointer sparticle-launch-group))"],
    [57, "s4", "(pointer sparticle-launch-group)"]
  ],

  "(anon-function 28 generic-obs)": [
    [25, "v1", "quaternion"] // code
  ],

  "camera-tracker-init": [
    [69, "v1", "process"]
  ],

  "camera-anim": [
    [26, "t9", "(function process function object object object object object)"]
  ],

  "(event manipy-idle)": [
    [59, "t9", "(function manipy none)"],
    [118, "v1", "float"],
    [131, "a0", "process"],
    [151, "v1", "process-drawable"],
    [160, "a0", "process"],
    [177, "a0", "collide-shape"],
    [180, "a0", "collide-shape"],
    [185, "v1", "vector"],
    [313, "a0", "float"]
  ],

  "command-get-trans": [
    [29, "s4", "target"]
  ],

  "(trans manipy-idle)": [
    [57, "v1", "process-drawable"],
    [[66, 73], "a0", "collide-shape"]
  ],

  "(method 14 camera-tracker)": [
    [196, "s4", "basic"],
    [202, "s4", "(function camera-tracker symbol)"],
    [270, "v0", "target"]
  ],

  "(event touch-tracker-idle)": [
    [105, "a0", "process"],
    [129, "t9", "(function touch-tracker none)"]
  ],

  "(code touch-tracker-idle)": [
    [25, "a0", "process-drawable"],
    [38, "a0", "collide-shape"]
  ],

  "(code part-tracker-process)": [
    [25, "gp", "process-drawable"],
    [30, "gp", "process-drawable"]
  ],

  "(event part-spawner-active)": [
    [25, "v1", "vector"]
  ],

  "(exit launcher-active)": [
    [2, "v0", "sound-rpc-set-param"]
  ],

  "command-get-camera": [
    [27, "gp", "symbol"]
  ],

  "(method 7 plant-boss)": [
    [47, "t9", "(function process-drawable int process-drawable)"]
  ],

  "(code plant-boss-arm-hit)": [
    [88, "v1", "art-joint-anim"]
  ],

  "(code plant-boss-arm-die)": [
    [3, "v1", "collide-shape-prim-group"],
    [18, "a0", "collide-shape-prim-group"],
    [58, "v1", "art-joint-anim"],
    [109, "v1", "art-joint-anim"],
    [165, "v1", "art-joint-anim"],
    [186, "v1", "art-joint-anim"]
  ],

  "(code plant-boss-back-arms-idle)": [
    [10, "v1", "art-joint-anim"]
  ],

  "(code plant-boss-vine-hit)": [
    [88, "v1", "art-joint-anim"]
  ],

  "(code plant-boss-dead-bounce)": [
    [79, "v1", "art-joint-anim"]
  ],

  "(code plant-boss-vine-die)": [
    [46, "v1", "art-joint-anim"]
  ],

  "(code plant-boss-dead-idle)": [
    [16, "v1", "art-joint-anim"]
  ],

  "(code plant-boss-dead)": [
    [45, "v1", "art-joint-anim"],
    [113, "v1", "art-joint-anim"]
  ],

  "(code plant-boss-root-idle)": [
    [17, "v1", "art-joint-anim"]
  ],

  "(code plant-boss-eat)": [
    [274, "v1", "art-joint-anim"]
  ],

  "(code plant-boss-vulnerable)": [
    [149, "v1", "art-joint-anim"],
    [221, "v1", "art-joint-anim"]
  ],

  "(code plant-boss-far-idle)": [
    [62, "v1", "art-joint-anim"]
  ],

  "(code plant-boss-idle)": [
    [25, "v1", "art-joint-anim"],
    [177, "v1", "art-joint-anim"],
    [271, "v1", "art-joint-anim"],
    [304, "v1", "art-joint-anim"],
    [366, "v1", "art-joint-anim"],
    [404, "v1", "art-joint-anim"]
  ],

  "(code plant-boss-leaf-close)": [
    [34, "v1", "art-joint-anim"],
    [98, "v1", "art-joint-anim"]
  ],

  "(code plant-boss-leaf-bounce)": [
    [17, "v1", "art-joint-anim"],
    [72, "v1", "art-joint-anim"]
  ],

  "(code plant-boss-leaf-open)": [
    [98, "v1", "art-joint-anim"],
    [227, "v1", "art-joint-anim"]
  ],

  "(code plant-boss-leaf-idle)": [
    [15, "v1", "art-joint-anim"],
    [74, "v1", "art-joint-anim"]
  ],

  "(code plant-boss-vine-idle)": [
    [17, "v1", "art-joint-anim"]
  ],

  "(code plant-boss-back-arms-die)": [
    [20, "v1", "art-joint-anim"],
    [82, "v1", "art-joint-anim"]
  ],

  "(code plant-boss-back-arms-hit)": [
    [149, "v1", "art-joint-anim"]
  ],

  "(method 7 ice-cube)": [
    [24, "t9", "(function nav-enemy int nav-enemy)"]
  ],

  "(code ice-cube-appear)": [
    [14, "v1", "art-joint-anim"]
  ],

  "(code ice-cube-tired)": [
    [14, "v1", "art-joint-anim"],
    [68, "v1", "art-joint-anim"]
  ],

  "(code ice-cube-become-mean)": [
    [15, "v1", "art-joint-anim"]
  ],

  "(code ice-cube-retract-spikes)": [
    [22, "v1", "art-joint-anim"]
  ],

  "(code ice-cube-mean-turn-to-charge)": [
    [15, "v1", "art-joint-anim"],
    [187, "v1", "art-joint-anim"]
  ],

  "(code ice-cube-face-player)": [
    [15, "v1", "art-joint-anim"],
    [187, "v1", "art-joint-anim"]
  ],

  "(code ice-cube-appear-land)": [
    [37, "v1", "art-joint-anim"]
  ],

  "(code nav-enemy-patrol ice-cube)": [
    [8, "t9", "(function none)"]
  ],

  "(event double-lurker-top-on-shoulders)": [
    [5, "a0", "vector"],
    [22, "v1", "vector"],
    [24, "v1", "vector"]
  ],

  "(code double-lurker-top-on-shoulders-die)": [
    [18, "v1", "art-joint-anim"]
  ],

  "(code double-lurker-top-knocked-down)": [
    [51, "v1", "art-joint-anim"]
  ],

  "(code double-lurker-both-knocked-back)": [
    [14, "v1", "art-joint-anim"]
  ],

  "(code double-lurker-knocked-back)": [
    [14, "v1", "art-joint-anim"]
  ],

  "(code double-lurker-break-apart)": [
    [10, "v1", "art-joint-anim"]
  ],

  "(code nav-enemy-patrol double-lurker-top)": [
    [27, "t9", "(function none)"]
  ],

  "(code nav-enemy-patrol double-lurker)": [
    [27, "t9", "(function none)"]
  ],

  "double-lurker-default-event-handler": [
    [95, "gp", "target"]
  ],

  "(method 51 double-lurker)": [
    [18, "v1", "collide-shape-prim-group"],
    [22, "v1", "collide-shape-prim-group"]
  ],

  "(method 7 billy)": [
    [26, "t9", "(function process-drawable int process-drawable)"]
  ],

  "(method 38 billy)": [
    [33, "t9", "(function nav-enemy none)"]
  ],

  "(enter nav-enemy-victory billy-rat)": [
    [4, "v0", "(state nav-enemy)"]
  ],

  "(code billy-rat-salivate)": [
    [43, "v1", "art-joint-anim"]
  ],

  "(code idle billy)": [
    [35, "v1", "float"],
    [132, "v1", "art-joint-anim"]
  ],

  "(enter billy-done)": [
    [191, "v1", "float"]
  ],

  "(method 43 billy)": [
    [19, "v1", "float"]
  ],

  "(event billy-done)": [
    [15, "v1", "billy-rat"],
    [19, "v1", "billy-rat"]
  ],

  "(event billy-playing)": [
    [14, "v1", "float"],
    [93, "s5", "billy-rat"],
    [103, "v1", "float"],
    [169, "v1", "billy-snack"],
    [216, "v1", "billy-snack"],
    [219, "v1", "billy-snack"],
    [223, "v1", "billy-snack"],
    [240, "s5", "billy-snack"],
    [248, "v1", "handle"],
    [249, "s5", "billy-snack"],
    [251, "s5", "billy-snack"],
    [255, "s5", "billy-snack"]
  ],

  "(code lurkerworm-rise)": [
    [13, "v1", "art-joint-anim"]
  ],

  "(code lurkerworm-sink)": [
    [10, "v1", "art-joint-anim"]
  ],

  "(code lurkerworm-die)": [
    [19, "v1", "art-joint-anim"]
  ],

  "(code lurkerworm-rest)": [
    [10, "v1", "float"],
    [35, "v1", "art-joint-anim"],
    [89, "v1", "float"]
  ],

  "(method 7 pelican)": [
    [36, "t9", "(function process-drawable int process-drawable)"]
  ],

  "pelican-fly": [
    [61, "v1", "art-joint-anim"],
    [186, "v1", "art-joint-anim"]
  ],

  "(code pelican-dive)": [
    [161, "v1", "art-joint-anim"]
  ],

  "(code pelican-wait-at-nest)": [
    [30, "v1", "art-joint-anim"],
    [118, "v1", "art-joint-anim"],
    [197, "v1", "art-joint-anim"]
  ],

  "(event pelican-wait-at-nest)": [
    [49, "v1", "process-drawable"]
  ],

  "(code pelican-explode)": [
    [71, "a0", "process-drawable"]
  ],

  "(event pelican-circle)": [
    [23, "v1", "float"]
  ],

  "(code pelican-spit)": [
    [42, "gp", "handle"],
    [50, "gp", "handle"],
    [121, "gp", "handle"],
    [143, "gp", "handle"],
    [155, "gp", "handle"],
    [161, "s4", "handle"],
    [173, "s4", "handle"]
  ],

  "(trans energyarm-no-ball)": [
    [27, "v1", "float"],
    [57, "v1", "float"]
  ],

  "(trans energyarm-idle)": [
    [21, "v1", "float"]
  ],

  "(code energyhub-stopped)": [
    [11, "v1", "float"]
  ],

  "(code energyhub-stop)": [
    [11, "v1", "float"]
  ],

  "(code energyhub-idle)": [
    [11, "v1", "float"]
  ],

  "(code energyarm-idle)": [
    [13, "v1", "float"],
    [36, "v1", "float"]
  ],

  "energyhub-set-lava-height": [
    [25, "v1", "process-drawable"],
    [28, "v1", "process-drawable"]
  ],

  "(trans energyhub-idle)": [
    [34, "v1", "energyarm"]
  ],

  "(post idle citb-sage)": [
    [3, "t9", "(function none :behavior citb-sage)"]
  ],

  "(method 44 red-sagecage)": [
    [35, "t9", "(function citb-sage none)"]
  ],

  "(method 44 blue-sagecage)": [
    [35, "t9", "(function citb-sage none)"]
  ],

  "(method 44 yellow-sagecage)": [
    [35, "t9", "(function citb-sage none)"]
  ],

  "(method 44 green-sagecage)": [
    [35, "t9", "(function citb-sage none)"]
  ],

  "(method 43 red-sagecage)": [
    [24, "v1", "float"]
  ],

  "(method 43 blue-sagecage)": [
    [24, "v1", "float"]
  ],

  "(method 43 yellow-sagecage)": [
    [24, "v1", "float"]
  ],

  "(event play-anim green-sagecage)": [
    [128, "s5", "robotboss"]
  ],

  "(method 21 citb-sagecage)": [
    [[27, 97], "v1", "vector"]
  ],

  "(code citb-sagecage-idle)": [
    [9, "gp", "citb-sage"],
    [15, "gp", "citb-sage"]
  ],

  "add-blue-motion": [
    [25, "v1", "process-drawable"],
    [34, "gp", "collide-shape"]
  ],

  "(event wait eco-collectable)": [
    [118, "a0", "vector"],
    [136, "a0", "vector"]
  ],

  "(event pickup eco-collectable)": [
    [18, "a0", "vector"],
    [[15, 21], "v1", "vector"]
  ],

  "(event fuel-cell-clone-anim)": [
    [35, "a0", "vector"]
  ],

  "fuel-cell-animate": [
    [9, "gp", "fuel-cell"]
  ],

  "(event wait fuel-cell)": [
    [95, "a0", "vector"]
  ],

  "(enter pickup fuel-cell)": [
    [9, "v0", "(state eco-collectable)"]
  ],

  "(code ecovalve-idle)": [
    [41, "v1", "process-drawable"]
  ],

  "(code vent-pickup)": [
    [25, "gp", "process-drawable"],
    [59, "s5", "collide-shape"]
  ],

  "(anon-function 69 collectables)": [
    [2, "v1", "handle"],
    [5, "v1", "handle"],
    [8, "v1", "handle"],
    [13, "s5", "eco-collectable"],
    [33, "v1", "target"],
    [38, "v1", "target"],
    [50, "s5", "eco-collectable"]
  ],

  "fuel-cell-init-by-other": [
    [118, "gp", "vector"]
  ],

  "ecovalve-init-by-other": [
    [95, "a0", "process-drawable"],
    [144, "v1", "process-drawable"]
  ],

  "(method 11 shover)": [
    ["_stack_", 16, "res-tag"],
    [120, "v0", "(pointer float)"]
  ],

  "(method 11 sun-iris-door)": [
    ["_stack_", 16, "res-tag"],
    [153, "v0", "(pointer float)"]
  ],

  "(event sun-iris-door-closed)": [
    [14, "a0", "vector"]
  ],

  "(event sun-iris-door-opening)": [
    [14, "a0", "vector"]
  ],

  "(event sun-iris-door-closing)": [
    [14, "a0", "vector"]
  ],

  "(event sun-iris-door-open)": [
    [20, "a0", "vector"]
  ],

  "sun-iris-door-init-by-other": [
    [97, "v1", "art-joint-anim"]
  ],

  "(method 7 steam-cap)": [
    [19, "t9", "(function process-drawable int process-drawable)"]
  ],

  "(method 11 steam-cap)": [
    ["_stack_", 16, "res-tag"],
    [139, "v0", "(pointer float)"]
  ],

  "(method 11 whirlpool)": [
    ["_stack_", 16, "res-tag"],
    [92, "v0", "(pointer float)"]
  ],

  "(method 21 collectable)": [
    [20, "v1", "int"],
    [20, "a0", "int"],
    [24, "a0", "int"]
  ],

  "check-blue-suck": [
    [25, "v1", "collide-shape"]
  ],

  "(code die eco)": [
    [53, "v1", "float"]
  ],

  "(trans pickup fuel-cell)": [
    [92, "v1", "float"]
  ],

  "(enter notice-blue eco-collectable)": [
    [13, "v1", "float"]
  ],

  "(code pickup fuel-cell)": [
    ["_stack_", 96, "res-tag"],
    [[131, 143], "v1", "(inline-array vector)"],
    [438, "a0", "game-task"],
    [456, "a0", "game-task"],
    [474, "a0", "game-task"],
    [492, "a0", "game-task"],
    [509, "v1", "game-task"],
    [513, "v1", "game-task"],
    [517, "v1", "game-task"],
    [521, "v1", "game-task"]
  ],

  "(method 11 eco)": [
    [13, "v0", "pickup-type"]
  ],

  "target-powerup-process": [
    [[200, 215], "v1", "sound-rpc-set-param"]
  ],

  "(method 14 touching-list)": [
    [5, "s5", "touching-shapes-entry"],
    [10, "s5", "touching-shapes-entry"]
  ],

  "(method 13 touching-list)": [
    [5, "v0", "touching-shapes-entry"],
    [10, "v0", "touching-shapes-entry"],
    [17, "v0", "touching-shapes-entry"],
    [26, "v0", "touching-shapes-entry"],
    [46, "v0", "touching-shapes-entry"],
    [47, "v0", "touching-shapes-entry"],
    [48, "v0", "touching-shapes-entry"],
    [50, "v0", "touching-shapes-entry"]
  ],

  "(method 11 touching-list)": [
    [8, "s5", "touching-shapes-entry"],
    [10, "s5", "touching-shapes-entry"],
    [11, "s5", "touching-shapes-entry"],
    [13, "s5", "touching-shapes-entry"],
    [32, "s5", "touching-shapes-entry"],
    [47, "s5", "touching-shapes-entry"],
    [49, "s5", "touching-shapes-entry"],
    [51, "s5", "touching-shapes-entry"]
  ],

  "(method 12 touching-list)": [
    [4, "gp", "touching-shapes-entry"],
    [6, "gp", "touching-shapes-entry"],
    [67, "gp", "touching-shapes-entry"]
  ],

  "(method 35 collide-shape)": [
    [23, "v1", "connection"],
    [24, "s2", "collide-shape"],
    [33, "s2", "collide-shape"],
    [48, "s2", "collide-shape"],
    [62, "v1", "process-drawable"],
    [80, "s2", "collide-shape"],
    [117, "v1", "connection"],
    [118, "s2", "collide-shape"],
    [127, "s2", "collide-shape"],
    [142, "s2", "collide-shape"],
    [174, "s2", "collide-shape"],
    [209, "v1", "connection"],
    [210, "s2", "collide-shape"],
    [219, "s2", "collide-shape"],
    [234, "s2", "collide-shape"],
    [266, "s2", "collide-shape"],
    [301, "v1", "connection"],
    [302, "s2", "collide-shape"],
    [311, "s2", "collide-shape"],
    [326, "s2", "collide-shape"],
    [358, "s2", "collide-shape"]
  ],

  "(method 56 collide-shape-moving)": [
    [89, "v1", "target"]
  ],

  "(method 20 collide-shape-prim-group)": [
    [40, "a0", "collide-shape-prim-group"]
  ],

  "(method 25 collide-shape-prim)": [
    [43, "gp", "collide-shape-prim-group"],
    [47, "gp", "collide-shape-prim-group"]
  ],

  "(method 29 collide-shape-prim-group)": [
    [13, "a0", "collide-shape-prim-group"]
  ],

  "(method 28 collide-shape-prim-mesh)": [
    [27, "s4", "collide-shape-prim-group"]
  ],

  "(method 53 collide-shape)": [
    [26, "a1", "collide-shape-prim-group"],
    [36, "v1", "collide-shape-prim-group"]
  ],

  "(method 54 collide-shape)": [
    [22, "a1", "collide-shape-prim-group"],
    [29, "v1", "collide-shape-prim-group"]
  ],

  "(method 45 collide-shape)": [
    [18, "v1", "connection"],
    [[19, 146], "s3", "collide-shape-moving"],
    [146, "v1", "connection"],
    [[147, 272], "s3", "collide-shape-moving"],
    [272, "v1", "connection"],
    [[273, 398], "s3", "collide-shape-moving"],
    [398, "v1", "connection"],
    [[399, 497], "s3", "collide-shape-moving"]
  ],

  "(method 55 collide-shape)": [
    [33, "s5", "process-drawable"],
    [54, "s5", "process-drawable"],
    [59, "s5", "process-drawable"],
    [68, "s5", "process-drawable"]
  ],

  "collide-shape-draw-debug-marks": [
    [24, "v1", "connection"],
    [[33, 55], "s5", "collide-shape"],
    [72, "v1", "connection"],
    [[81, 103], "s5", "collide-shape"],
    [120, "v1", "connection"],
    [[129, 151], "s5", "collide-shape"],
    [168, "v1", "connection"],
    [[177, 199], "s5", "collide-shape"]
  ],

  "(method 9 collide-edge-work)": [
    [10, "s3", "collide-edge-edge"],
    [16, "s4", "collide-edge-hold-item"],
    [46, "s4", "(inline-array collide-edge-hold-item)"],
    [48, "s3", "(inline-array collide-edge-edge)"]
  ],

  "(method 19 collide-edge-work)": [
    [150, "a1", "int"],
    [150, "v1", "int"],
    [[149, 162], "a0", "collide-shape-prim-group"]
  ],

  "collide-probe-make-list": [
    [18, "v1", "drawable-group"],
    [29, "v1", "drawable-group"],
    [45, "v1", "drawable-group"]
  ],

  "(method 11 instance-tie)": [
    [28, "s1", "collide-fragment"],
    [38, "s1", "collide-fragment"],
    [45, "s1", "(inline-array collide-fragment)"]
  ],

  "(method 12 instance-tie)": [
    [21, "s1", "collide-fragment"],
    [31, "s1", "collide-fragment"],
    [38, "s1", "(inline-array collide-fragment)"]
  ],

  "(method 13 instance-tie)": [
    [21, "s1", "collide-fragment"],
    [29, "s1", "collide-fragment"],
    [36, "s1", "(inline-array collide-fragment)"]
  ],

  "(method 20 collide-cache)": [
    [18, "s2", "collide-cache-prim"],
    [23, "s2", "collide-cache-prim"],
    [27, "s2", "collide-cache-prim"],
    [33, "s2", "collide-cache-prim"],
    [37, "s2", "collide-cache-prim"],
    [38, "v1", "collide-shape-prim-sphere"], // could be sphere or mesh...?
    [45, "s2", "collide-cache-prim"],
    [48, "s2", "(inline-array collide-cache-prim)"]
  ],

  "test-closest-pt-in-triangle": [
    [19, "s5", "collide-cache-tri"],
    [20, "s5", "collide-cache-tri"],
    [21, "s5", "collide-cache-tri"],
    [26, "s5", "collide-cache-tri"],
    [47, "s5", "collide-cache-tri"],
    [48, "s5", "(inline-array collide-cache-tri)"]
  ],

  "(method 9 collide-cache)": [
    [5, "gp", "collide-cache-tri"],
    [19, "gp", "collide-cache-tri"],
    [20, "gp", "collide-cache-tri"],
    [21, "gp", "collide-cache-tri"],
    [23, "gp", "(inline-array collide-cache-tri)"],
    [33, "gp", "collide-cache-prim"],
    [35, "gp", "collide-cache-prim"],
    [50, "gp", "collide-cache-prim"],
    [51, "gp", "collide-cache-prim"],
    [55, "gp", "(inline-array collide-cache-prim)"]
  ],

  "(method 9 collide-mesh)": [
    [[17, 62], "s5", "collide-mesh-tri"],
    [62, "s5", "(inline-array collide-mesh-tri)"]
  ],

  "(method 22 collide-shape-prim-mesh)": [
    [10, "s4", "collide-shape-prim-group"]
  ],

  "(method 44 collide-shape)": [
    [26, "a0", "process-drawable"]
  ],

  "(method 43 collide-shape)": [
    [58, "gp", "collide-shape-moving"],
    [88, "gp", "collide-shape-moving"]
  ],

  "find-instance-by-name": [
    [21, "v1", "drawable-tree-instance-shrub"],
    [48, "v1", "drawable-tree-instance-tie"]
  ],

  "(method 63 collide-shape-moving)": [
    [[33, 53], "s0", "collide-cache-prim"],
    [53, "s0", "(inline-array collide-cache-prim)"]
  ],

  "target-falling-anim": [
    [51, "v1", "art-joint-anim"],
    [160, "v1", "art-joint-anim"]
  ],

  "target-hit-ground-anim": [
    [79, "v1", "art-joint-anim"],
    [312, "v1", "art-joint-anim"],
    [389, "v1", "art-joint-anim"],
    [441, "v1", "art-joint-anim"],
    [520, "v1", "art-joint-anim"],
    [578, "v1", "art-joint-anim"],
    [675, "v1", "art-joint-anim"],
    [736, "v1", "art-joint-anim"],
    [846, "v1", "art-joint-anim"]
  ],

  "(code target-stance)": [
    [48, "v1", "art-joint-anim"],
    [117, "v1", "art-joint-anim"],
    [170, "v1", "art-joint-anim"],
    [234, "v1", "art-joint-anim"],
    [298, "v1", "art-joint-anim"],
    [389, "v1", "art-joint-anim"],
    [503, "v1", "art-joint-anim"]
  ],

  "(code target-walk)": [
    [146, "v1", "art-joint-anim"],
    [243, "v1", "art-joint-anim"]
  ],

  "(code target-slide-down)": [
    [26, "v1", "art-joint-anim"]
  ],

  "(code target-jump-forward)": [
    [13, "v1", "art-joint-anim"]
  ],

  "(code target-double-jump)": [
    [24, "v1", "art-joint-anim"]
  ],

  "(code target-attack-air)": [
    [14, "v1", "art-joint-anim"],
    [167, "v1", "art-joint-anim"]
  ],

  "(code target-attack)": [
    [14, "v1", "art-joint-anim"]
  ],

  "(code target-flop)": [
    [13, "v1", "art-joint-anim"]
  ],

  "(code target-duck-stance)": [
    [21, "v1", "art-joint-anim"],
    [116, "v1", "art-joint-anim"],
    [168, "v1", "art-joint-anim"]
  ],

  "mod-var-jump": [
    [77, "f0", "float"],
    [80, "f0", "float"],
    [159, "v0", "vector"]
  ],

  "(code target-duck-high-jump-jump)": [
    [8, "v1", "float"]
  ],

  "(event target-running-attack)": [
    [41, "v1", "process-drawable"],
    [50, "s5", "collide-shape"]
  ],

  "(enter target-jump)": [
    [53, "v1", "vector"]
  ],

  "(enter target-high-jump)": [
    [21, "v1", "vector"]
  ],

  "(enter target-double-jump)": [
    [15, "v1", "vector"]
  ],

  // TODO - these shouldnt be required, but are here because `go/enter-state` returns none
  "(event target-flop)": [
    [34, "t9", "(function object :behavior target)"],
    [40, "t9", "(function symbol object :behavior target)"]
  ],

  "target-powerup-effect": [
    [267, "a0", "symbol"],
    [307, "a0", "vector"]
  ],

  "(method 10 water-control)": [
    [71, "a0", "collide-shape-moving"],
    [147, "v1", "collide-shape-moving"],
    [179, "v1", "collide-shape-moving"],
    [461, "v1", "control-info"],
    [473, "a0", "collide-shape-moving"],
    [488, "v1", "collide-shape-moving"],
    [502, "v1", "collide-shape-moving"],
    [508, "v1", "collide-shape-moving"],
    [580, "v1", "collide-shape-moving"],
    [600, "s4", "collide-shape-moving"],
    [609, "s4", "collide-shape-moving"],
    [622, "s4", "collide-shape-moving"],
    [627, "s4", "collide-shape-moving"],
    [629, "s4", "collide-shape-moving"],
    [716, "s5", "collide-shape-moving"],
    [720, "s5", "collide-shape-moving"],
    [721, "s5", "collide-shape-moving"],
    [728, "s5", "collide-shape-moving"],
    [730, "s5", "collide-shape-moving"],
    [731, "s5", "collide-shape-moving"],
    [744, "v1", "collide-shape-moving"],
    [751, "a0", "collide-shape-moving"],
    [775, "v1", "collide-shape-moving"],
    [824, "a1", "collide-shape-moving"],
    [826, "a0", "collide-shape-moving"],
    [831, "v1", "collide-shape-moving"]
  ],

  "part-water-splash-callback": [
    [3, "v1", "float"]
  ],

  "(method 15 water-control)": [
    [42, "v1", "float"]
  ],

  "(method 27 water-vol)": [
    [16, "v1", "target"]
  ],

  "(method 26 water-vol)": [
    [19, "v1", "target"],
    [33, "v1", "target"]
  ],

  "(method 29 water-vol)": [
    ["_stack_", 16, "res-tag"],
    [46, "v0", "(pointer float)"]
  ],

  "(enter pickup racer)": [
    [1, "t9", "(function none :behavior racer)"]
  ],

  "target-racing-jump-anim": [
    [36, "v1", "art-joint-anim"]
  ],

  "target-racing-land-anim": [
    [23, "v1", "art-joint-anim"],
    [82, "v1", "art-joint-anim"],
    [144, "v1", "art-joint-anim"]
  ],

  "(post target-racing-get-off-jump)": [
    [191, "f0", "float"]
  ],

  "check-drop-level-rolling-dirt-finish": [
    [17, "v1", "float"]
  ],

  "(code peeper-down)": [
    [24, "v1", "float"]
  ],

  "(code nav-enemy-notice fleeing-nav-enemy)": [
    [27, "v1", "art-joint-anim"]
  ],

  "(code lightning-mole-dive)": [
    [39, "v1", "art-joint-anim"]
  ],

  "(code lightning-mole-yelp)": [
    [19, "v1", "art-joint-anim"]
  ],

  "(code peeper-up)": [
    [10, "v1", "art-joint-anim"]
  ],

  "(code robber-idle)": [
    [14, "v1", "art-joint-anim"]
  ],

  "(code robber-initial)": [
    [14, "v1", "art-joint-anim"]
  ],

  "(code robber-initial-notice)": [
    [43, "v1", "art-joint-anim"]
  ],

  "(code robber-tired)": [
    [69, "v1", "art-joint-anim"],
    [136, "v1", "float"]
  ],

  "(code robber-flee)": [
    [69, "v1", "art-joint-anim"],
    [136, "v1", "float"]
  ],

  "(code robber-die)": [
    [71, "f0", "float"],
    [104, "v1", "art-joint-anim"]
  ],

  "target-flut-hit-ground-anim": [
    [131, "v1", "art-joint-anim"],
    [204, "v1", "art-joint-anim"]
  ],

  "target-flut-standard-event-handler": [
    [164, "a0", "process-drawable"]
  ],

  "(code target-flut-stance)": [
    [81, "v1", "art-joint-anim"],
    [145, "v1", "art-joint-anim"]
  ],

  "(code target-flut-walk)": [
    [60, "v1", "art-joint-anim"]
  ],

  "(code target-flut-air-attack)": [
    [98, "v1", "art-joint-anim"]
  ],

  "(code target-flut-air-attack-hit-ground)": [
    [86, "v1", "art-joint-anim"]
  ],

  "(code target-flut-death)": [
    [224, "v1", "art-joint-anim"]
  ],

  "(code target-flut-get-off-hit-ground)": [
    [13, "v1", "art-joint-anim"]
  ],

  "(code target-flut-running-attack)": [
    [181, "f30", "float"],
    [246, "f1", "float"],
    [247, "f0", "float"],
    [247, "f30", "float"],
    [350, "v1", "art-joint-anim"],
    [381, "f30", "float"]
  ],

  "(code target-flut-double-jump)": [
    [14, "v1", "art-joint-anim"],
    [78, "v1", "art-joint-anim"]
  ],

  "(trans target-flut-walk)": [
    [147, "f0", "float"],
    [152, "f1", "float"],
    [203, "f0", "float"]
  ],

  "(event target-flut-running-attack)": [
    [41, "v1", "process-drawable"],
    [53, "v1", "collide-shape"],
    [59, "v1", "collide-shape"]
  ],

  "(code target-flut-get-on)": [
    [62, "s4", "process-drawable"],
    [69, "s4", "process-drawable"],
    [88, "s4", "process-drawable"],
    [93, "s4", "process-drawable"]
  ],

  "(code target-flut-get-off-jump)": [
    [55, "s3", "process-drawable"],
    [59, "s3", "process-drawable"],
    [74, "s3", "process-drawable"],
    [93, "s3", "process-drawable"],
    [98, "s3", "process-drawable"],
    [145, "v1", "art-joint-anim"]
  ],

  "(event target-flut-grab)": [
    [24, "a0", "process-drawable"]
  ],

  "(post target-racing-get-on)": [
    [76, "f0", "float"],
    [88, "f0", "float"],
    [92, "f1", "float"]
  ],

  "target-death-anim": [
    [18, "v1", "art-joint-anim"]
  ],

  "target-hit-setup-anim": [
    [90, "v1", "art-joint-anim"],
    [164, "v1", "art-joint-anim"]
  ],

  "(code target-death)": [
    [533, "v1", "art-joint-anim"],
    [655, "v0", "int"],
    [691, "v1", "nav-enemy"],
    [844, "gp", "spool-anim"],
    [968, "s5", "handle"],
    [991, "s5", "handle"],
    [1010, "gp", "spool-anim"],
    [1028, "s5", "handle"],
    [1031, "s5", "handle"]
  ],

  "(anon-function 1 target-death)": [
    [12, "gp", "process-drawable"],
    [16, "gp", "process-drawable"]
  ],

  "next-level": [
    [7, "a1", "level-load-info"],
    [10, "a1", "level-load-info"]
  ],

  "target-generic-event-handler": [
    [10, "v1", "float"],
    [297, "v1", "float"],
    [308, "a0", "vector"],
    [562, "v1", "(state target)"]
  ],

  "target-standard-event-handler": [
    [167, "a0", "process"],
    [182, "a0", "process"],
    [197, "a0", "process"],
    [223, "a0", "process"],
    [242, "a0", "process"],
    [257, "a0", "process"],
    [272, "a0", "process"],
    [280, "a1", "process"],
    [303, "a0", "process"],
    [330, "a0", "process"]
  ],

  "(code target-load-wait)": [
    [21, "v1", "art-joint-anim"],
    [138, "v1", "art-joint-anim"],
    [196, "v1", "art-joint-anim"]
  ],

  "(code target-grab)": [
    [133, "v1", "art-joint-anim"],
    [185, "v1", "art-joint-anim"],
    [322, "v1", "art-joint-anim"],
    [475, "v1", "art-joint-anim"]
  ],

  "(code target-pole-cycle)": [
    [87, "v1", "art-joint-anim"],
    [148, "v1", "art-joint-anim"]
  ],

  "(code target-pole-flip-up)": [
    [13, "v1", "art-joint-anim"]
  ],

  "(code target-edge-grab-jump)": [
    [34, "v1", "art-joint-anim"]
  ],

  "(code target-eco-powerup)": [
    [32, "v1", "art-joint-anim"],
    [47, "v1", "float"],
    [215, "v1", "float"]
  ],

  "(code target-swim-stance)": [
    [31, "v1", "art-joint-anim"],
    [52, "v1", "float"],
    [89, "v1", "float"]
  ],

  "(event target-swim-down)": [
    [9, "v1", "attack-info"],
    [13, "v1", "attack-info"],
    [18, "v1", "attack-info"],
    [23, "v1", "attack-info"],
    [38, "v1", "attack-info"],
    [39, "v1", "attack-info"],
    [41, "v1", "attack-info"]
  ],

  "(code target-swim-walk)": [
    [54, "v1", "art-joint-anim"],
    [140, "v1", "art-joint-anim"]
  ],

  "(code target-yellow-jump-blast)": [
    [184, "v1", "art-joint-anim"]
  ],

  "(code target-swim-down)": [
    [52, "v1", "art-joint-anim"]
  ],

  "(anon-function 11 target2)": [
    [19, "s4", "target"], // confusing -- the parent of a target is a target?
    [21, "s4", "target"],
    [29, "s4", "target"],
    [34, "s4", "target"],
    [40, "s4", "target"],
    [54, "s4", "target"],
    [66, "s4", "target"],
    [76, "s4", "target"],
    [82, "s4", "target"],
    [87, "s4", "target"],
    [89, "s4", "target"],
    [118, "s4", "target"],
    [129, "s4", "target"]
  ],

  "(code target-play-anim)": [
    [8, "v0", "art-joint-anim"]
  ],

  "(code target-look-around)": [
    [20, "v0", "float"]
  ],

  "(code target-stance-look-around)": [
    [10, "v0", "float"],
    [36, "t9", "(function none :behavior target)"]
  ],

  "part-first-person-hud-selector-func": [
    [16, "v1", "first-person-hud"]
  ],

  "part-first-person-hud-right-func": [
    [16, "s5", "first-person-hud"],
    [42, "s5", "first-person-hud"],
    [46, "s5", "first-person-hud"],
    [50, "s5", "first-person-hud"],
    [59, "s5", "first-person-hud"]
  ],

  "part-first-person-hud-left-func": [
    [16, "s5", "first-person-hud"],
    [43, "s5", "first-person-hud"],
    [47, "s5", "first-person-hud"],
    [51, "s5", "first-person-hud"],
    [60, "s5", "first-person-hud"]
  ],

  "(event target-grab)": [
    [30, "a0", "process"],
    [48, "a0", "process"],
    [56, "a1", "process"]
  ],

  "(code target-periscope)": [
    [25, "v1", "process-drawable"],
    [49, "v1", "art-joint-anim"],
    [130, "v1", "art-joint-anim"]
  ],

  "(code target-swim-up)": [
    [17, "v1", "art-joint-anim"]
  ],

  "(code target-yellow-blast)": [
    [161, "gp", "handle"],
    [176, "v1", "art-joint-anim"],
    [219, "gp", "handle"]
  ],

  "(code target-edge-grab)": [
    [143, "v1", "art-joint-anim"],
    [198, "v1", "art-joint-anim"]
  ],

  "(method 10 first-person-hud)": [
    [32, "t9", "(function process none)"]
  ],

  "(code target-pole-flip-forward-jump)": [
    [40, "t9", "(function none :behavior target)"]
  ],

  "tfrag-details":[
    [49, "gp", "(pointer uint32)"]
  ],

  "(method 24 ram-boss-proj)": [
    [64, "v0", "sound-rpc-set-param"],
    [83, "gp", "process-drawable"],
    [86, "gp", "process-drawable"]
  ],

  "ram-boss-on-ground-event-handler": [
    [260, "v1", "ram-boss"]
  ],

  "(method 52 ram-boss)": [
    [11, "v1", "(array collide-shape-prim)"],
    [21, "v1", "(array collide-shape-prim)"],
    [31, "v1", "(array collide-shape-prim)"],
    [41, "v1", "(array collide-shape-prim)"]
  ],

  "(method 53 ram-boss)": [
    [2, "v1", "(array collide-shape-prim)"],
    [5, "v1", "(array collide-shape-prim)"],
    [8, "v1", "(array collide-shape-prim)"],
    [11, "v1", "(array collide-shape-prim)"]
  ],

  "(code ram-boss-idle)": [
    [38, "v1", "collide-shape-prim-group"]
  ],

  "(code ram-boss-jump-down)": [
    [14, "v1", "art-joint-anim"]
  ],

  "(code ram-boss-jump-down-hit-ground)": [
    [23, "v1", "art-joint-anim"]
  ],

  "(code ram-boss-forward-defend-block)": [
    [14, "v1", "art-joint-anim"]
  ],

  "(code ram-boss-up-defend-block)": [
    [14, "v1", "art-joint-anim"]
  ],

  "(code nav-enemy-victory ram-boss)": [
    [28, "v1", "art-joint-anim"]
  ],

  "(code ram-boss-lose-shield)": [
    [29, "v1", "art-joint-anim"]
  ],

  "(code ram-boss-throw)": [
    [16, "v1", "art-joint-anim"],
    [67, "v1", "art-joint-anim"]
  ],

  "(method 56 ram-boss)": [
    [24, "v0", "ram-boss-proj"],
    [58, "v1", "(pointer ram-boss-proj)"]
  ],

  "(code ram-idle)": [
    [28, "v1", "art-joint-anim"],
    [98, "v1", "art-joint-anim"]
  ],

  "(code ram-give-fuel-cell)": [
    [47, "v0", "snowcam"],
    [69, "v1", "(pointer snowcam)"]
  ],

  "(code snow-bumper-deactivate)": [
    [29, "v1", "art-joint-anim"],
    [106, "v1", "art-joint-anim"]
  ],

  "(code snow-bumper-spawn-fuel-cell)": [
    [16, "v1", "art-joint-anim"]
  ],

  "(code snow-bumper-inactive-idle)": [
    [19, "v1", "art-joint-anim"]
  ],

  "(method 7 snow-bumper)": [
    [14, "t9", "(function process-drawable int process-drawable)"]
  ],

  "(method 11 snow-bumper)": [
    ["_stack_", 16, "res-tag"],
    [216, "v0", "(pointer float)"]
  ],

  "(code spider-egg-idle)": [
    [20, "v1", "art-joint-anim"],
    [97, "v1", "art-joint-anim"],
    [153, "v1", "art-joint-anim"]
  ],

  "(code spider-egg-hatch)": [
    [62, "v1", "art-joint-anim"]
  ],

  "(code spider-egg-die)": [
    [79, "v1", "art-joint-anim"]
  ],

  "(code puffer-die)": [
    [33, "v1", "art-joint-anim"]
  ],

  "puffer-default-event-handler": [
    [28, "v1", "process-drawable"],
    [34, "v1", "process-drawable"]
  ],

  "(method 22 puffer)": [
    [10, "v1", "process-drawable"]
  ],

  "(method 25 puffer)": [
    [49, "v1", "puffer"],
    [56, "v1", "puffer"]
  ],

  "(method 23 puffer)": [
    [18, "v1", "process-drawable"]
  ],

  "(trans puffer-attack)": [
    [23, "v1", "collide-shape-prim-group"]
  ],

  "(method 30 puffer)": [
    [16, "v1", "(array collide-shape-prim)"]
  ],

  "(method 31 puffer)": [
    [16, "v1", "(array collide-shape-prim)"]
  ],

  "(method 7 puffer)": [
    [14, "t9", "(function process-drawable int process-drawable)"]
  ],

  "(method 11 puffer)": [
    ["_stack_", 16, "res-tag"],
    [213, "v0", "(pointer float)"]
  ],

  "driller-lurker-default-event-handler": [
    [[51, 87], "s1", "touching-shapes-entry"]
  ],

  "(code driller-lurker-idle-drilling)": [
    [33, "v1", "art-joint-anim"]
  ],

  "(code driller-lurker-jammed-standing)": [
    [14, "v1", "art-joint-anim"]
  ],

  "(code driller-lurker-die)": [
    [28, "v1", "art-joint-anim"]
  ],

  "(method 7 driller-lurker)": [
    [24, "t9", "(function process-drawable int process-drawable)"]
  ],

  "(method 11 driller-lurker)": [
    ["_stack_", 16, "res-tag"],
    [373, "v0", "(pointer float)"]
  ],

  "kermit-short-hop": [
    [10, "v1", "art-joint-anim"]
  ],

  "kermit-long-hop": [
    [10, "v1", "art-joint-anim"]
  ],

  "(code kermit-patrol)": [
    [10, "v1", "art-joint-anim"]
  ],

  "(code kermit-chase-new-position)": [
    [16, "v1", "art-joint-anim"]
  ],

  "(code kermit-chase)": [
    [14, "v1", "art-joint-anim"]
  ],

  "(code kermit-attack)": [
    [22, "v1", "art-joint-anim"]
  ],

  "(code kermit-tongue-stuck)": [
    [14, "v1", "art-joint-anim"]
  ],

  "(code kermit-retract-tongue)": [
    [14, "v1", "art-joint-anim"],
    [90, "v1", "art-joint-anim"]
  ],

  "(method 39 kermit)": [
    [7, "t9", "(function nav-enemy none)"]
  ],

  "(code falling gnawer-falling-segment)": [
    [16, "v1", "art-joint-anim"],
    [70, "v1", "art-joint-anim"]
  ],

  "(method 22 gnawer)": [
    [18, "f0", "float"]
  ],

  "(code gnawer-chewing-on-post)": [
    [139, "v1", "art-joint-anim"],
    [210, "v1", "art-joint-anim"],
    [272, "v1", "art-joint-anim"],
    [363, "v1", "art-joint-anim"],
    [451, "v1", "art-joint-anim"]
  ],

  "(code gnawer-retreat-into-post)": [
    [18, "v1", "art-joint-anim"]
  ],

  "(code gnawer-die)": [
    [28, "v1", "art-joint-anim"]
  ],

  "(event gnawer-run)": [
    [54, "a2", "touching-shapes-entry"]
  ],

  "(method 7 gnawer)": [
    [19, "t9", "(function nav-enemy int nav-enemy)"]
  ],

  "(code gnawer-give-fuel-cell)": [
    [43, "v0", "maincavecam"],
    [64, "v1", "maincavecam"]
  ],

  "(method 11 gnawer)": [
    ["_stack_", 16, "res-tag"],
    ["_stack_", 32, "res-tag"],
    ["_stack_", 48, "res-tag"],
    [361, "v0", "(pointer float)"],
    [426, "v0", "(pointer int32)"],
    [446, "v0", "(pointer int32)"]
  ],

  "(code mother-spider-egg-falling)": [
    [14, "v1", "art-joint-anim"]
  ],

  "(code mother-spider-egg-hatch)": [
    [65, "v1", "art-joint-anim"]
  ],

  "(code mother-spider-egg-die)": [
    [63, "v1", "art-joint-anim"]
  ],

  "(code mother-spider-egg-die-while-falling)": [
    [63, "v1", "art-joint-anim"]
  ],

  "(code mother-spider-egg-on-ground)": [
    [50, "v1", "art-joint-anim"],
    [124, "v1", "art-joint-anim"]
  ],

  "(method 7 swamp-blimp)": [
    [19, "t9", "(function process-drawable int process-drawable)"]
  ],

  "(code swamp-tetherrock-break)": [
    [238, "s4", "handle"],
    [261, "s4", "handle"],
    [283, "s4", "handle"],
    [300, "s4", "handle"],
    [373, "a0", "swamp-blimp"]
  ],

  "(event swamp-tetherrock-idle)": [
    [55, "gp", "process-drawable"]
  ],

  "(code swamp-rope-break)": [
    [10, "v1", "float"],
    [26, "v1", "float"],
    [48, "v1", "float"],
    [64, "v1", "art-joint-anim"]
  ],

  "swamp-rope-trans": [
    [40, "v1", "swamp-rope"],
    [48, "v1", "swamp-rope"]
  ],

  "(code swamp-rope-idle-arm)": [
    [13, "v1", "swamp-rope"]
  ],

  "swamp-blimp-setup": [
    [[26, 117], "s4", "swamp-rope"]
  ],

  "(code swamp-rope-idle-rock)": [
    [32, "a0", "swamp-rope"],
    [33, "a0", "swamp-rope"]
  ],

  "(code mistycannon-missile-idle)": [
    [110, "v0", "sound-rpc-set-param"],
    [207, "v1", "art-joint-anim"],
    [257, "v1", "art-joint-anim"]
  ],

  "(event mistycannon-missile-explode)": [
    [16, "v1", "mistycannon-missile"]
  ],

  "(code cam-mistycannon)": [
    [3, "a1", "mistycannon"],
    [9, "v1", "mistycannon"]
  ],

  "(method 26 citb-plat)": [
    [18, "v1", "vector"],
    [47, "v1", "vector"]
  ],

  "(method 23 citb-chain-plat)": [
    [9, "t9", "(function rigid-body-platform float none)"]
  ],

  "(code citb-firehose-blast)": [
    [10, "v1", "art-joint-anim"],
    [86, "v1", "art-joint-anim"],
    [157, "v1", "art-joint-anim"]
  ],

  "(trans plat-button-move-downward citb-exit-plat)": [
    [10, "v0", "(state plat-button)"]
  ],

  "(trans plat-button-move-upward citb-exit-plat)": [
    [10, "v0", "(state plat-button)"]
  ],

  "(code darkvine-idle)": [
    [32, "v1", "art-joint-anim"]
  ],

  "(code darkvine-retreat)": [
    [23, "v1", "art-joint-anim"],
    [138, "v1", "art-joint-anim"]
  ],

  "(enter cam-periscope)": [
    [7, "a1", "periscope"],
    [13, "a1", "periscope"],
    [16, "v1", "periscope"]
  ],

  "(code cam-periscope)": [
    [2, "v1", "periscope"],
    [4, "v1", "periscope"],
    [12, "v1", "periscope"],
    [71, "v1", "periscope"],
    [79, "v1", "periscope"]
  ],

  "periscope-crosshair": [
    [50, "v1", "periscope"]
  ],

  "periscope-find-next": [
    [58, "v1", "vector"]
  ],

  "(code reflector-origin-idle)": [
    [60, "v1", "periscope"]
  ],

  "(code periscope-player-control)": [
    [41, "v0", "(pointer float)"],
    [508, "gp", "handle"]
  ],

  "quicksandlurker-post": [
    [50, "a0", "water-anim"],
    [54, "a0", "water-anim"]
  ],

  "(code quicksandlurker-wait)": [
    [33, "v1", "art-joint-anim"],
    [89, "v1", "art-joint-anim"]
  ],

  "(code quicksandlurker-yawn)": [
    [10, "v1", "art-joint-anim"]
  ],

  "(code quicksandlurker-track)": [
    [29, "v1", "art-joint-anim"]
  ],

  "(code quicksandlurker-attack)": [
    [12, "v1", "art-joint-anim"]
  ],

  "(code quicksandlurker-hide)": [
    [14, "v1", "art-joint-anim"]
  ],

  "(code quicksandlurker-popup)": [
    [38, "v1", "art-joint-anim"]
  ],

  "(code quicksandlurker-die)": [
    [18, "v1", "art-joint-anim"]
  ],

  "(code quicksandlurker-victory)": [
    [18, "v1", "art-joint-anim"],
    [69, "v1", "art-joint-anim"]
  ],

  "(method 7 balloonlurker)": [
    [29, "t9", "(function process-drawable int process-drawable)"]
  ],

  "(code balloonlurker-pilot-die)": [
    [58, "v1", "art-joint-anim"]
  ],

  "(code orbit-plat-bottom-idle)": [
    [29, "v1", "orbit-plat"],
    [35, "v1", "orbit-plat"],
    [109, "v1", "orbit-plat"],
    [126, "v1", "orbit-plat"]
  ],

  "(method 27 orbit-plat)": [
    [20, "s5", "orbit-plat"],
    [29, "s5", "orbit-plat"],
    [33, "s5", "orbit-plat"],
    [40, "s5", "orbit-plat"],
    [44, "s5", "orbit-plat"],
    [72, "a2", "orbit-plat"],
    [153, "a1", "orbit-plat"]
  ],

  "(code mother-spider-leg-flying)": [
    [21, "v1", "art-joint-anim"],
    [80, "v1", "art-joint-anim"]
  ],

  "(code mother-spider-stop-traveling)": [
    [14, "v1", "art-joint-anim"]
  ],

  "(code mother-spider-hit-while-birthing)": [
    [14, "v1", "art-joint-anim"],
    [68, "v1", "art-joint-anim"]
  ],

  "(code mother-spider-birthing)": [
    [53, "v1", "art-joint-anim"]
  ],

  "(code mother-spider-die)": [
    [36, "v1", "art-joint-anim"]
  ],

  "(code mother-spider-die-from-uppercut)": [
    [31, "v1", "art-joint-anim"]
  ],

  "(code mother-spider-spit)": [
    [15, "v1", "art-joint-anim"]
  ],

  "(code mother-spider-birth-baby)": [
    [15, "v1", "art-joint-anim"]
  ],

  "(code mother-spider-hit-while-tracking)": [
    [14, "v1", "art-joint-anim"],
    [68, "v1", "art-joint-anim"]
  ],

  "(code mother-spider-tracking)": [
    [53, "v1", "art-joint-anim"]
  ],

  "mother-spider-default-event-handler": [
    [52, "a0", "process-drawable"],
    [138, "a0", "process-drawable"]
  ],

  "mother-spider-death-event-handler": [
    [7, "a0", "process-drawable"]
  ],

  "(code bully-broken-cage-explode)": [
    [14, "v1", "art-joint-anim"]
  ],

  "(code bully-notice)": [
    [148, "v1", "art-joint-anim"]
  ],

  "(code bully-start-spinning)": [
    [14, "v1", "art-joint-anim"]
  ],

  "(code bully-die)": [
    [70, "v1", "art-joint-anim"]
  ],

  "bully-default-event-handler": [
    [21, "gp", "process-drawable"]
  ],

  "(trans bully-notice)": [
    [10, "v1", "collide-shape-prim-group"]
  ],

  "(trans bully-start-spinning)": [
    [10, "v1", "collide-shape-prim-group"]
  ],

  "(trans bully-stop-spinning)": [
    [10, "v1", "collide-shape-prim-group"]
  ],

  "(method 7 bully)": [
    [14, "t9", "(function process-drawable int process-drawable)"]
  ],

  "(enter seagull-idle)": [
    [20, "v1", "float"]
  ],

  "seagull-init-by-other": [
    [96, "v1", "float"]
  ],

  "seagull-reaction": [
    [36, "s4", "seagull"],
    [38, "s4", "seagull"]
  ],

  "beach-rock-trigger": [
    [5, "v0", "seagullflock"]
  ],

  "(method 11 seagullflock)": [
    [80, "v1", "float"],
    [99, "v1", "float"]
  ],

  "(code seagull-flying)": [
    [13, "v1", "art-joint-anim"],
    [373, "v1", "float"]
  ],

  "(code seagull-soaring)": [
    [15, "v1", "art-joint-anim"],
    [296, "v1", "float"]
  ],

  "(method 26 seagull)": [
    [12, "v1", "float"],
    [33, "v1", "float"],
    [54, "v1", "float"]
  ],

  "(code seagull-idle)": [
    [51, "v1", "float"],
    [67, "v1", "float"],
    [143, "v1", "float"],
    [218, "v1", "float"]
  ],

  "(code target-ice-stance)": [
    [42, "v1", "art-joint-anim"],
    [108, "v1", "art-joint-anim"],
    [159, "v1", "art-joint-anim"],
    [221, "v1", "art-joint-anim"],
    [283, "v1", "art-joint-anim"],
    [370, "v1", "art-joint-anim"],
    [479, "v1", "art-joint-anim"]
  ],

  "joint-mod-tracker-callback": [
    [[3, 99], "s4", "joint-mod-tracker"]
  ],

<<<<<<< HEAD
  "(event sunken-pipegame-idle)": [
    [6, "a0", "sunken-pipegame-button"]
  ],

  "(method 11 sunken-pipegame)": [
    [189, "a1", "collectable"],
    [280, "s0", "collectable"],
    [371, "s0", "collectable"],
    [[407, 410], "v1", "sunken-pipegame-button"]
  ],

  "(method 7 sunken-pipegame)": [
    [33, "t9", "(function process-drawable int process-drawable)"]
  ],

  "(code sunken-pipegame-begin-play)": [
    [179, "v1", "float"],
    [260, "v1", "float"],
    [519, "v1", "float"],
    [596, "v1", "float"]
  ],

  "(method 22 sunken-pipegame)": [
    [20, "v1", "collectable"],
    [25, "v1", "collectable"],
    [54, "v1", "collectable"],
    [59, "v1", "collectable"]
  ],

  "(enter exit-chamber-lower)": [
    [14, "v1", "fuel-cell"]
  ],

  "(code exit-chamber-lower)": [
    [29, "v1", "sunkencam"],
    [50, "v1", "art-joint-anim"],
    [162, "v1", "art-joint-anim"],
    [241, "v1", "art-joint-anim"],
    [308, "v1", "fuel-cell"]
  ],

  "(method 11 exit-chamber)": [
    [190, "v1", "art-joint-anim"]
=======
  "(method 14 snow-ball)": [
    [16, "v1", "vector"],
    [23, "v1", "vector"],
    [30, "v1", "vector"]
  ],

  "(method 7 snow-ball)": [
    [26, "t9", "(function process-drawable int process-drawable)"]
  ],

  "(method 11 mistycannon)": [
    ["_stack_", 16, "res-tag"],
    ["_stack_", 32, "res-tag"],
    ["_stack_", 48, "res-tag"],
    [337, "v0", "(pointer float)"],
    [367, "v0", "(pointer float)"]
>>>>>>> 574a61e0
  ],

  "placeholder-do-not-add-below": []
}<|MERGE_RESOLUTION|>--- conflicted
+++ resolved
@@ -6997,7 +6997,24 @@
     [[3, 99], "s4", "joint-mod-tracker"]
   ],
 
-<<<<<<< HEAD
+  "(method 14 snow-ball)": [
+    [16, "v1", "vector"],
+    [23, "v1", "vector"],
+    [30, "v1", "vector"]
+  ],
+
+  "(method 7 snow-ball)": [
+    [26, "t9", "(function process-drawable int process-drawable)"]
+  ],
+
+  "(method 11 mistycannon)": [
+    ["_stack_", 16, "res-tag"],
+    ["_stack_", 32, "res-tag"],
+    ["_stack_", 48, "res-tag"],
+    [337, "v0", "(pointer float)"],
+    [367, "v0", "(pointer float)"]
+  ],
+
   "(event sunken-pipegame-idle)": [
     [6, "a0", "sunken-pipegame-button"]
   ],
@@ -7041,24 +7058,6 @@
 
   "(method 11 exit-chamber)": [
     [190, "v1", "art-joint-anim"]
-=======
-  "(method 14 snow-ball)": [
-    [16, "v1", "vector"],
-    [23, "v1", "vector"],
-    [30, "v1", "vector"]
-  ],
-
-  "(method 7 snow-ball)": [
-    [26, "t9", "(function process-drawable int process-drawable)"]
-  ],
-
-  "(method 11 mistycannon)": [
-    ["_stack_", 16, "res-tag"],
-    ["_stack_", 32, "res-tag"],
-    ["_stack_", 48, "res-tag"],
-    [337, "v0", "(pointer float)"],
-    [367, "v0", "(pointer float)"]
->>>>>>> 574a61e0
   ],
 
   "placeholder-do-not-add-below": []
