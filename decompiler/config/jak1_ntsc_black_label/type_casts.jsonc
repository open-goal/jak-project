--- conflicted
+++ resolved
@@ -1830,25 +1830,6 @@
 
   "draw-ocean-transition": [[255, "v1", "ocean-mid-mask"]],
 
-<<<<<<< HEAD
-  "(method 48 mayor)": [
-    [32, "a0", "int"]
-  ],
-
-  "(method 43 mayor)": [
-    [19, "v1", "float"]
-  ],
-
-  "(anon-function 2 mayor)": [
-    [9, "v1", "(state none)"],
-    [14, "v1", "(state none)"]
-  ],
-
-  "(anon-function 1 mayor)": [
-    [2, "v1", "(state none)"],
-    [4, "t9", "(function none)"],
-    [14, "v1", "(state none)"]
-=======
   "do-target-shadow": [
     [[0, 999], "s6", "target"],
     [46, "v1", "collide-shape-prim"] // `event-other` from collide-shape
@@ -2170,7 +2151,25 @@
 
   "(anon-function 28 nav-enemy)": [
     [31, "v1", "int"]
->>>>>>> 0ba86520
+  ],
+  
+  "(method 48 mayor)": [
+    [32, "a0", "int"]
+  ],
+
+  "(method 43 mayor)": [
+    [19, "v1", "float"]
+  ],
+
+  "(anon-function 2 mayor)": [
+    [9, "v1", "(state none)"],
+    [14, "v1", "(state none)"]
+  ],
+
+  "(anon-function 1 mayor)": [
+    [2, "v1", "(state none)"],
+    [4, "t9", "(function none)"],
+    [14, "v1", "(state none)"]
   ],
 
   "placeholder-do-not-add-below": []
