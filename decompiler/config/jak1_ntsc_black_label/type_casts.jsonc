--- conflicted
+++ resolved
@@ -6371,7 +6371,10 @@
     [40, "t9", "(function none :behavior target)"]
   ],
 
-<<<<<<< HEAD
+  "tfrag-details":[
+    [49, "gp", "(pointer uint32)"]
+  ],
+
   "(method 24 ram-boss-proj)": [
     [64, "v0", "sound-rpc-set-param"],
     [83, "gp", "process-drawable"],
@@ -6966,10 +6969,6 @@
     [67, "v1", "float"],
     [143, "v1", "float"],
     [218, "v1", "float"]
-=======
-  "tfrag-details":[
-    [49, "gp", "(pointer uint32)"]
->>>>>>> 86bb217a
   ],
 
   "placeholder-do-not-add-below": []
