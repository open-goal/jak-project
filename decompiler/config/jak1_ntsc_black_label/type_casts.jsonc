--- conflicted
+++ resolved
@@ -709,56 +709,6 @@
     [[150, 151], "s1", "drawable-tree-instance-tie"]
   ],
 
-<<<<<<< HEAD
-  "debug-menu-item-var-update-display-str": [
-    [[44, 49], "v1", "int32"],
-    [[61, 69], "v1", "int32"]
-  ],
-
-  "debug-menu-item-get-max-width": [
-    [[18, 27], "a0", "debug-menu-item-var"]
-  ],
-
-  "debug-menu-send-msg": [
-    [[3, 14], "s2", "debug-menu-item"],
-    [[14, 21], "s2", "debug-menu-item-submenu"]
-  ],
-
-  "debug-menu-item-var-joypad-handler": [
-    [138, "v1", "int32"],
-    [143, "v1", "int32"],
-    [[182, 187], "v1", "int32"],
-    [[182, 187], "a1", "int32"],
-    [[190, 194], "a0", "int32"],
-    [[193, 195], "v1", "int32"]
-  ],
-
-  "debug-menu-find-from-template": [
-    [3, "s4", "debug-menu"],
-    [[4, 12], "s4", "string"],
-    [[7, 12], "s5", "debug-menu-node"],
-    [23, "s5", "debug-menu-item-submenu"]
-  ],
-
-  "debug-menu-func-decode": [
-    [[12, 14], "a0", "symbol"]
-  ],
-
-  "dm-cam-render-float": [
-    [[71, 72], "v0", "float"]
-  ],
-
-  "build-continue-menu": [
-    [4, "v1", "symbol"]
-  ],
-
-  "can-hint-be-played?": [
-    [[24, 29], "a0", "level-hint"] // kinda a guess, but its the only process that makes sense
-  ],
-
-  "debug-menu-rebuild": [
-    [[4, 13], "a0", "debug-menu-item"]
-=======
   "(method 11 setting-control)": [
     [[3, 25], "s4", "connection"]
   ],
@@ -819,6 +769,55 @@
     [[330, 333], "v1", "symbol"],
     [[334, 337], "a0", "int"],
     [[341, 344], "a0", "uint"]
->>>>>>> 2ee48e08
+  ],
+
+  "debug-menu-item-var-update-display-str": [
+    [[44, 49], "v1", "int32"],
+    [[61, 69], "v1", "int32"]
+  ],
+
+  "debug-menu-item-get-max-width": [
+    [[18, 27], "a0", "debug-menu-item-var"]
+  ],
+
+  "debug-menu-send-msg": [
+    [[3, 14], "s2", "debug-menu-item"],
+    [[14, 21], "s2", "debug-menu-item-submenu"]
+  ],
+
+  "debug-menu-item-var-joypad-handler": [
+    [138, "v1", "int32"],
+    [143, "v1", "int32"],
+    [[182, 187], "v1", "int32"],
+    [[182, 187], "a1", "int32"],
+    [[190, 194], "a0", "int32"],
+    [[193, 195], "v1", "int32"]
+  ],
+
+  "debug-menu-find-from-template": [
+    [3, "s4", "debug-menu"],
+    [[4, 12], "s4", "string"],
+    [[7, 12], "s5", "debug-menu-node"],
+    [23, "s5", "debug-menu-item-submenu"]
+  ],
+
+  "debug-menu-func-decode": [
+    [[12, 14], "a0", "symbol"]
+  ],
+
+  "dm-cam-render-float": [
+    [[71, 72], "v0", "float"]
+  ],
+
+  "build-continue-menu": [
+    [4, "v1", "symbol"]
+  ],
+
+  "can-hint-be-played?": [
+    [[24, 29], "a0", "level-hint"] // kinda a guess, but its the only process that makes sense
+  ],
+
+  "debug-menu-rebuild": [
+    [[4, 13], "a0", "debug-menu-item"]
   ]
 }