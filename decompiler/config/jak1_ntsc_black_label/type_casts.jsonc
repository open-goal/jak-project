{
  "(method 2 array)": [
    [23, "gp", "(array int32)"],
    [43, "gp", "(array uint32)"],
    [63, "gp", "(array int64)"],
    [83, "gp", "(array uint64)"],
    [102, "gp", "(array int8)"],
    [121, "gp", "(array uint8)"],
    [141, "gp", "(array int16)"],
    [161, "gp", "(array uint16)"],
    [186, "gp", "(array uint128)"],
    [204, "gp", "(array int32)"],
    [223, "gp", "(array float)"],
    [232, "gp", "(array float)"],
    [249, "gp", "(array basic)"],
    [258, "gp", "(array basic)"]
  ],
  "(method 3 array)": [
    [44, "gp", "(array int32)"],
    [62, "gp", "(array uint32)"],
    [80, "gp", "(array int64)"],
    [98, "gp", "(array uint64)"],
    [115, "gp", "(array int8)"],
    [132, "gp", "(array int8)"],
    [150, "gp", "(array int16)"],
    [168, "gp", "(array uint16)"],
    [191, "gp", "(array uint128)"],
    [207, "gp", "(array int32)"],
    [226, "gp", "(array float)"],
    [243, "gp", "(array basic)"]
  ],
  "(method 0 cpu-thread)": [[[13, 28], "v0", "cpu-thread"]],
  "(method 0 process)": [
    [12, "a0", "int"],
    [[13, 43], "v0", "process"]
  ],
  "(method 0 dead-pool-heap)": [
    [60, "v0", "int"],
    [[61, 73], "v0", "dead-pool-heap"]
  ],
  "(method 21 dead-pool-heap)": [
    [5, "v1", "pointer"],
    [13, "a0", "pointer"],
    [25, "v1", "pointer"]
  ],
  "(method 5 dead-pool-heap)": [
    [3, "v1", "int"],
    [3, "a0", "int"]
  ],
  "(method 0 protect-frame)": [
    [0, "a0", "int"],
    [[1, 8], "v0", "protect-frame"]
  ],
  "(method 10 process)": [[[24, 30], "s4", "protect-frame"]],
  "(method 9 process)": [[43, "s5", "process"]],
  "(method 14 dead-pool)": [
    [[24, 25], "v1", "(pointer process)"],
    [[30, 39], "s4", "(pointer process)"]
  ],
  "inspect-process-heap": [
    [[4, 11], "s5", "basic"],
    [17, "s5", "pointer"]
  ],

  "run-function-in-process": [[40, "a0", "dead-pool-heap"]],

  // GSTRING
  "name=": [
    [26, "a1", "symbol"],
    [42, "a0", "symbol"]
  ],
  "string-cat-to-last-char": [
    [3, "s5", "(pointer uint8)"],
    [4, "s5", "string"]
  ],

  // GSTATE
  "enter-state": [
    [68, "s0", "protect-frame"],
    [101, "t9", "(function object object object object object object none)"]
  ],

  "send-event-function": [
    [[7,12], "a0", "process"]
  ],

  // MATH
  "log2": [[3, "v1", "int"]],

  // QUATERNION
  "vector-x-quaternion!": [[10, "v1", "(pointer uint128)"]],
  "vector-y-quaternion!": [[10, "v1", "(pointer uint128)"]],
  "vector-z-quaternion!": [[10, "v1", "(pointer uint128)"]],

  // Matrix
  //"eul->matrix": [[[110, 228], "gp", "(pointer float)"]],

  // DMA
  "dma-send-to-spr": [[[0, 32], "s5", "dma-bank-spr"]],
  "dma-send-to-spr-no-flush": [[[0, 32], "s5", "dma-bank-spr"]],
  "dma-send-from-spr": [[[0, 32], "s5", "dma-bank-spr"]],
  "dma-send-from-spr-no-flush": [[[0, 32], "s5", "dma-bank-spr"]],
  "dma-initialize": [
    [1, "v1", "vif-bank"],
    [8, "v1", "vif-bank"],
    [6, "a0", "vif-bank"],
    [13, "a0", "vif-bank"]
  ],
  "clear-vu1-mem": [[[0, 11], "v1", "(pointer uint32)"]],
  "clear-vu0-mem": [[[0, 11], "v1", "(pointer uint32)"]],
  "dump-vu1-mem": [[[0, 49], "gp", "(pointer uint32)"]],
  "dump-vu1-range": [[[0, 54], "s4", "(pointer uint32)"]],
  "ultimate-memcpy": [
    [[0, 54], "s4", "dma-bank-spr"],
    [[0, 54], "s3", "dma-bank-spr"]
  ],
  "dma-buffer-add-vu-function": [[[9, 33], "t2", "dma-packet"]],
  "dma-buffer-add-buckets": [
    [[1, 4], "v1", "dma-bucket"],
    [5, "v1", "pointer"],
    [[9, 11], "v1", "dma-bucket"],
    [11, "v1", "pointer"]
  ],
  "dma-buffer-patch-buckets": [
    [7, "a0", "(inline-array dma-bucket)"],
    [8, "a3", "pointer"],
    [14, "a0", "(inline-array dma-bucket)"],
    [3, "a0", "(inline-array dma-bucket)"],
    [11, "a0", "(inline-array dma-bucket)"],
    [13, "a0", "(inline-array dma-bucket)"],
    [19, "a0", "(inline-array dma-bucket)"]
  ],
  "dma-bucket-insert-tag": [
    [[2, 6], "v1", "dma-bucket"],
    [3, "a0", "dma-bucket"]
  ],
  "disasm-vif-details": [
    [[62, 94], "s3", "(pointer uint32)"],
    [[98, 130], "s3", "(pointer uint16)"],
    [[134, 164], "s3", "(pointer uint32)"],
    [[168, 198], "s3", "(pointer uint16)"],
    [[202, 225], "s3", "(pointer uint16)"]
  ],
  "disasm-vif-tag": [
    [[81, 85], "t1", "vif-stcycl-imm"],
    [242, "a0", "vif-unpack-imm"]
  ],
  "disasm-dma-list": [
    [25, "v1", "dma-tag"],
    [153, "v1", "dma-packet"],
    [189, "v1", "dma-packet"],
    [229, "v1", "dma-packet"],
    [258, "v1", "dma-packet"],
    [302, "v1", "dma-packet"],
    [308, "v1", "dma-packet"],
    [152, "v1", "(pointer uint64)"],
    [167, "v1", "(pointer uint64)"],
    [176, "v1", "(pointer uint64)"],
    [198, "v1", "(pointer uint64)"],
    [207, "v1", "(pointer uint64)"],
    [238, "v1", "(pointer uint64)"],
    [247, "v1", "(pointer uint64)"],
    [282, "v1", "(pointer uint64)"],
    [291, "v1", "(pointer uint64)"],
    [324, "v1", "(pointer uint64)"],
    [334, "v1", "(pointer uint64)"]
  ],
  "default-buffer-init": [
    [[8, 15], "a1", "dma-gif-packet"],
    [[18, 24], "a1", "gs-gif-tag"],
    [29, "a1", "(pointer gs-alpha)"],
    [31, "a1", "(pointer gs-reg64)"],
    [33, "a1", "(pointer gs-zbuf)"],
    [35, "a1", "(pointer gs-reg64)"],
    [37, "a1", "(pointer gs-test)"],
    [39, "a1", "(pointer gs-reg64)"],
    [40, "a1", "(pointer uint64)"],
    [42, "a1", "(pointer gs-reg64)"],
    [44, "a1", "(pointer gs-clamp)"],
    [46, "a1", "(pointer gs-reg64)"],
    [48, "a1", "(pointer gs-tex1)"],
    [50, "a1", "(pointer gs-reg64)"],
    [53, "a1", "(pointer gs-texa)"],
    [55, "a1", "(pointer gs-reg64)"],
    [57, "a1", "(pointer gs-texclut)"],
    [59, "a1", "(pointer gs-reg64)"],
    [61, "a1", "(pointer gs-fogcol)"],
    [63, "a1", "(pointer gs-reg64)"],
    [[69, 72], "a0", "dma-packet"]
  ],
  "lookup-level-info": [
    [3, "a1", "symbol"],
    [[4, 16], "a1", "level-load-info"]
  ],
  "put-display-alpha-env": [[[0, 5], "v1", "gs-bank"]],
  "(method 13 profile-bar)": [
    [[27, 43], "t2", "dma-packet"],
    [[46, 56], "t2", "gs-gif-tag"],
    [[65, 67], "t3", "(pointer gs-prim)"],
    [67, "t3", "(pointer uint64)"],
    [79, "t3", "(pointer gs-xyzf)"],
    [110, "t2", "(pointer gs-xyzf)"]
  ],
  "draw-sprite2d-xy": [
    [[41, 45], "a3", "dma-packet"],
    [[51, 54], "a3", "gs-gif-tag"],
    [59, "a3", "(pointer gs-prim)"],
    [61, "a3", "(pointer gs-rgbaq)"],
    [72, "a3", "(pointer gs-xyzf)"],
    [97, "a3", "(pointer gs-xyzf)"],
    [[106, 117], "v1", "(pointer dma-tag)"],
    [109, "a2", "dma-tag"]
  ],
  "draw-quad2d": [
    [[22, 28], "t1", "dma-packet"],
    [[31, 37], "t1", "gs-gif-tag"],
    [42, "t1", "(pointer gs-prim)"],
    [44, "t1", "(pointer gs-rgbaq)"],
    [52, "t1", "(pointer gs-xyzf)"],
    [54, "t1", "(pointer gs-rgbaq)"],
    [67, "t1", "(pointer gs-xyzf)"],
    [69, "t1", "(pointer gs-rgbaq)"],
    [86, "t1", "(pointer gs-xyzf)"],
    [88, "t1", "(pointer gs-rgbaq)"],
    [110, "t1", "(pointer gs-xyzf)"],
    [111, "t1", "(pointer uint64)"],
    [[120, 131], "v1", "(pointer dma-tag)"],
    [123, "a2", "dma-tag"]
  ],
  "set-display-gs-state": [
    [[3, 10], "t3", "dma-packet"],
    [[13, 19], "t3", "gs-gif-tag"],
    [30, "t3", "(pointer gs-scissor)"],
    [32, "t3", "(pointer gs-reg64)"],
    [33, "t3", "(pointer gs-xy-offset)"],
    [35, "t3", "(pointer gs-reg64)"],
    [46, "t3", "(pointer gs-frame)"],
    [48, "t3", "(pointer gs-reg64)"],
    [50, "t3", "(pointer gs-test)"],
    [52, "t3", "(pointer gs-reg64)"],
    [54, "t3", "(pointer gs-texa)"],
    [56, "t3", "(pointer gs-reg64)"],
    [58, "t3", "(pointer gs-zbuf)"],
    [60, "t3", "(pointer gs-reg64)"],
    [61, "t3", "(pointer uint64)"],
    [63, "t3", "(pointer gs-reg64)"]
  ],
  "set-display-gs-state-offset": [
    [[3, 10], "t5", "dma-packet"],
    [[13, 19], "t5", "gs-gif-tag"],
    [30, "t5", "(pointer gs-scissor)"],
    [32, "t5", "(pointer gs-reg64)"],
    [40, "t5", "(pointer gs-xy-offset)"],
    [42, "t5", "(pointer gs-reg64)"],
    [53, "t5", "(pointer gs-frame)"],
    [55, "t5", "(pointer gs-reg64)"],
    [57, "t5", "(pointer gs-test)"],
    [59, "t5", "(pointer gs-reg64)"],
    [61, "t5", "(pointer gs-texa)"],
    [63, "t5", "(pointer gs-reg64)"],
    [65, "t5", "(pointer gs-zbuf)"],
    [67, "t5", "(pointer gs-reg64)"],
    [68, "t5", "(pointer uint64)"],
    [70, "t5", "(pointer gs-reg64)"]
  ],
  "reset-display-gs-state": [
    [[9, 16], "t0", "dma-packet"],
    [[19, 25], "t0", "gs-gif-tag"],
    [34, "a3", "(pointer gs-scissor)"],
    [36, "a3", "(pointer gs-reg64)"],
    [44, "a3", "(pointer gs-xy-offset)"],
    [46, "a3", "(pointer gs-reg64)"],
    [51, "a3", "(pointer gs-frame)"],
    [53, "a3", "(pointer gs-reg64)"],
    [55, "a3", "(pointer gs-test)"],
    [57, "a3", "(pointer gs-reg64)"],
    [60, "a3", "(pointer gs-texa)"],
    [62, "a3", "(pointer gs-reg64)"],
    [64, "a3", "(pointer gs-zbuf)"],
    [66, "a3", "(pointer gs-reg64)"],
    [67, "a3", "(pointer uint64)"],
    [69, "a3", "(pointer gs-reg64)"]
  ],
  "(method 9 connection)": [[8, "a0", "pointer"]],
  "(method 10 connection)": [[8, "a0", "pointer"]],
  "(method 0 engine)": [[39, "v0", "pointer"]],

  "(method 12 engine)": [
    [[5, 16], "s4", "connection"],
    [12, "t9", "(function basic basic basic object object)"]
  ],

  "(method 13 engine)": [
    [[5, 24], "s4", "connection"],
    [12, "t9", "(function basic basic basic object object)"]
  ],

  "(method 15 engine)": [[[0, 36], "v1", "connection"]],
  "(method 19 engine)": [[8, "a0", "connection"]],
  "(method 20 engine)": [[8, "a0", "connection"]],
  "gs-set-default-store-image": [
    [9, "t4", "gif-tag64"],
    [9, "v1", "gif-tag-regs"]
  ],
  "dma-buffer-add-ref-texture": [
    [[25, 29], "a3", "dma-packet"],
    [[32, 44], "a3", "gs-gif-tag"],
    [[47, 62], "a2", "dma-packet"]
  ],
  "(method 11 level)": [
    [[13, 18], "a1", "dma-packet"],
    [[20, 26], "a0", "dma-packet"],
    [[50, 55], "a1", "dma-packet"],
    [[60, 63], "a0", "dma-packet"],
    [[87, 92], "a1", "dma-packet"],
    [[97, 100], "a0", "dma-packet"],
    [[124, 129], "a1", "dma-packet"],
    [[134, 137], "a0", "dma-packet"],
    [[162, 167], "a1", "dma-packet"],
    [[172, 175], "a0", "dma-packet"],
    [[199, 204], "a1", "dma-packet"],
    [[209, 212], "a0", "dma-packet"],
    [[236, 241], "a1", "dma-packet"],
    [[246, 249], "a0", "dma-packet"],
    [[273, 278], "a1", "dma-packet"],
    [[283, 286], "a0", "dma-packet"]
  ],
  "(method 14 texture-page)": [
    [[18, 22], "a0", "dma-packet"],
    [[28, 31], "a0", "gs-gif-tag"],
    [36, "a0", "(pointer uint64)"],
    [38, "a0", "(pointer gs-reg64)"],
    [[44, 45], "a0", "dma-packet"],
    [45, "a0", "(pointer uint64)"]
  ],
  "(method 13 texture-page)": [
    [[45, 49], "a0", "dma-packet"],
    [[55, 58], "a0", "gs-gif-tag"],
    [67, "a0", "(pointer gs-bitbltbuf)"],
    [69, "a0", "(pointer gs-reg64)"],
    [70, "a0", "(pointer gs-trxpos)"],
    [72, "a0", "(pointer gs-reg64)"],
    [76, "a0", "(pointer gs-trxreg)"],
    [78, "a0", "(pointer gs-reg64)"],
    [79, "a0", "(pointer gs-trxdir)"],
    [81, "a0", "(pointer gs-reg64)"]
  ],

  "link-texture-by-id": [[51, "s5", "uint"]],

  "adgif-shader-login-fast": [[57, "gp", "uint"]],

  "adgif-shader-login-no-remap-fast": [[52, "a0", "uint"]],

  "(method 9 texture-page-dir)": [[[27, 31], "t3", "adgif-shader"]],

  "adgif-shader<-texture-simple!": [[5, "v1", "uint"]],

  "display-frame-start": [
    [4, "v1", "vif-bank"],
    [9, "a0", "vif-bank"],
    [[158, 161], "a0", "dma-packet"]
  ],

  "display-loop": [
    [152, "v1", "(pointer int32)"],
    [157, "a0", "(pointer process-drawable)"],
    [[477, 481], "a0", "dma-packet"],
    [[487, 490], "a0", "gs-gif-tag"],

    [497, "a0", "(pointer gs-reg64)"],
    [495, "a0", "(pointer gs-alpha)"],

    [501, "a0", "(pointer gs-reg64)"],
    [499, "a0", "(pointer gs-zbuf)"],

    [505, "a0", "(pointer gs-reg64)"],
    [503, "a0", "(pointer gs-test)"],

    [508, "a0", "(pointer gs-reg64)"],
    [506, "a0", "(pointer uint64)"], // pabe

    [512, "a0", "(pointer gs-reg64)"],
    [510, "a0", "(pointer gs-clamp)"],

    [516, "a0", "(pointer gs-reg64)"],
    [514, "a0", "(pointer gs-tex1)"],

    [521, "a0", "(pointer gs-reg64)"],
    [519, "a0", "(pointer gs-texa)"],

    [525, "a0", "(pointer gs-reg64)"],
    [523, "a0", "(pointer gs-texclut)"],

    [529, "a0", "(pointer gs-reg64)"],
    [527, "a0", "(pointer gs-fogcol)"],

    [[588, 591], "v1", "dma-packet"],
    [[672, 675], "v1", "dma-packet"]
  ],
  "load-game-text-info": [[4, "v1", "game-text-info"]],
  "texture-relocate": [
    [[17, 21], "t4", "dma-packet"],
    [[27, 30], "t4", "gs-gif-tag"],
    [60, "t4", "(pointer gs-bitbltbuf)"],
    [62, "t4", "(pointer gs-reg64)"],
    [63, "t4", "(pointer gs-trxpos)"],
    [65, "t4", "(pointer gs-reg64)"],
    [71, "t4", "(pointer gs-trxreg)"],
    [73, "t4", "(pointer gs-reg64)"],
    [75, "t4", "(pointer gs-trxdir)"],
    [77, "t4", "(pointer gs-reg64)"],
    [[98, 102], "a2", "dma-packet"],
    [[108, 111], "a2", "gs-gif-tag"],
    [132, "a2", "(pointer gs-bitbltbuf)"],
    [134, "a2", "(pointer gs-reg64)"],
    [135, "a2", "(pointer gs-trxpos)"],
    [137, "a2", "(pointer gs-reg64)"],
    [139, "a2", "(pointer gs-trxreg)"],
    [141, "a2", "(pointer gs-reg64)"],
    [143, "a2", "(pointer gs-trxdir)"],
    [145, "a2", "(pointer gs-reg64)"],
    [[157, 161], "a2", "dma-packet"],
    [[167, 170], "a2", "gs-gif-tag"],
    [191, "a2", "(pointer gs-bitbltbuf)"],
    [193, "a2", "(pointer gs-reg64)"],
    [194, "a2", "(pointer gs-trxpos)"],
    [196, "a2", "(pointer gs-reg64)"],
    [198, "a2", "(pointer gs-trxreg)"],
    [200, "a2", "(pointer gs-reg64)"],
    [202, "a2", "(pointer gs-trxdir)"],
    [204, "a2", "(pointer gs-reg64)"]
  ],
  "(method 11 texture-pool)": [
    [[119, 123], "a0", "dma-packet"],
    [[129, 132], "a0", "gs-gif-tag"],
    [137, "a0", "(pointer uint64)"],
    [139, "a0", "(pointer gs-reg64)"],
    [145, "a0", "dma-packet"],
    [146, "a0", "(pointer uint64)"]
  ],
  "texture-page-login": [[[34, 45], "s2", "texture-page"]],
  "upload-vram-data": [
    [[9, 15], "a0", "dma-packet"],
    [[18, 24], "a0", "gs-gif-tag"],
    [33, "a0", "(pointer gs-bitbltbuf)"],
    [35, "a0", "(pointer gs-reg64)"],
    [36, "a0", "(pointer gs-trxpos)"],
    [38, "a0", "(pointer gs-reg64)"],
    [42, "a0", "(pointer gs-trxreg)"],
    [44, "a0", "(pointer gs-reg64)"],
    [45, "a0", "(pointer gs-trxdir)"],
    [47, "a0", "(pointer gs-reg64)"]
  ],
  "texture-page-dir-inspect": [[[133, 136], "v1", "adgif-shader"]],
  "upload-vram-pages": [
    [[135, 140], "a0", "dma-packet"],
    [[144, 149], "a0", "gs-gif-tag"],
    [[155, 157], "a0", "(pointer gs-reg64)"],
    [154, "a0", "(pointer uint64)"],
    [[162, 165], "v1", "dma-packet"]
  ],
  "upload-vram-pages-pris": [
    [[128, 134], "a0", "dma-packet"],
    [[137, 143], "a0", "gs-gif-tag"],
    [148, "a0", "(pointer uint64)"],
    [150, "a0", "(pointer gs-reg64)"],
    [[154, 159], "v1", "dma-packet"]
  ],
  "(method 19 res-lump)": [
    [46, "t2", "(pointer uint64)"],
    [100, "t3", "(pointer uint64)"],
    [184, "t5", "(pointer uint64)"],
    [64, "t6", "(pointer uint64)"]
  ],
  "(method 16 res-lump)": [
    [22, "t1", "(pointer uint64)"],
    [29, "t2", "(pointer uint64)"]
  ],
  "(method 18 res-lump)": [["_stack_", 16, "object"]],
  "(method 21 res-lump)": [
    ["_stack_", 16, "res-tag"],
    ["_stack_", 32, "res-tag"]
  ],

  "(method 15 sync-info)": [
    ["_stack_", 16, "res-tag"],
    [[19, 24], "v1", "(pointer float)"]
  ],

  "(method 15 sync-info-eased)": [
    ["_stack_", 16, "res-tag"],
    [[44, 49], "v1", "(pointer float)"],
    [[26, 35], "v1", "(pointer float)"]
  ],

  "(method 15 sync-info-paused)": [
    ["_stack_", 16, "res-tag"],
    [[44, 49], "v1", "(pointer float)"],
    [[26, 35], "v1", "(pointer float)"]
  ],

  "(method 15 res-lump)": [[132, "s5", "res-tag-pair"]],

  "(method 17 res-lump)": [[22, "s4", "(pointer pointer)"]],

  "(method 20 res-lump)": [[331, "a3", "(inline-array vector)"]],

  "(method 8 res-lump)": [
    [215, "s0", "array"],
    [[0, 100], "s0", "basic"],
    [[102, 120], "s0", "basic"],
    [[147, 150], "s0", "collide-mesh"],
    [[157, 200], "s0", "(array object)"],
    [235, "s0", "basic"]
  ],
  "(method 10 shadow-control)": [[1, "v1", "int"]],
  "(method 0 fact-info-enemy)": [[[3, 92], "gp", "fact-info-enemy"]],
  "(method 0 fact-info)": [
    //[16, "t9", "(function string none)"],
    ["_stack_", 16, "res-tag"],
    [[32, 43], "v1", "(pointer int32)"],
    [86, "gp", "fact-info"]
  ],
  "(method 0 fact-info-target)": [[[3, 20], "gp", "fact-info-target"]],
  "(method 0 align-control)": [[[14, 18], "v0", "align-control"]],
  "str-load": [[[20, 36], "s2", "load-chunk-msg"]],
  "str-load-status": [
    [[18, 22], "v1", "load-chunk-msg"],
    [26, "v1", "load-chunk-msg"]
  ],
  "str-play-async": [[[8, 16], "s4", "load-chunk-msg"]],
  "str-play-stop": [[[7, 14], "s5", "load-chunk-msg"]],
  "str-play-queue": [[[19, 27], "s5", "load-chunk-msg"]],
  "str-ambient-play": [[[7, 15], "s5", "load-chunk-msg"]],
  "str-ambient-stop": [[[7, 16], "s5", "load-chunk-msg"]],
  "dgo-load-begin": [[[21, 40], "s2", "load-dgo-msg"]],
  "dgo-load-get-next": [[[14, 31], "v1", "load-dgo-msg"]],
  "dgo-load-continue": [[[5, 21], "gp", "load-dgo-msg"]],
  "string->sound-name": [[[2, 18], "a1", "(pointer uint8)"]],
  "ramdisk-load": [[[8, 12], "v1", "ramdisk-rpc-load"]],
  "(method 3 generic-tie-interp-point)": [[15, "gp", "(pointer uint128)"]],
  "ripple-find-height": [[[22, 72], "s4", "mei-ripple"]],
  "(method 0 collide-shape-prim-sphere)": [
    [[4, 8], "v0", "collide-shape-prim-sphere"]
  ],
  "(method 0 collide-shape-prim-mesh)": [
    [[6, 11], "v0", "collide-shape-prim-mesh"]
  ],
  "(method 0 collide-shape-prim-group)": [
    [[11, 18], "v0", "collide-shape-prim-group"]
  ],
  "entity-actor-count": [["_stack_", 16, "res-tag"]],
  "entity-actor-lookup": [
    ["_stack_", 16, "res-tag"],
    [[10, 33], "v1", "(pointer uint32)"]
  ],
  "(method 11 joint-mod)": [
    [15, "s3", "process-drawable"],
    [[26, 66], "s3", "fact-info-enemy"]
  ],
  "joint-mod-look-at-handler": [[[2, 254], "gp", "joint-mod"]],
  "joint-mod-world-look-at-handler": [[[0, 254], "gp", "joint-mod"]],
  "joint-mod-rotate-handler": [[[2, 77], "s4", "joint-mod"]],
  "joint-mod-joint-set-handler": [[[2, 13], "s4", "joint-mod"]],
  "joint-mod-joint-set*-handler": [[[2, 31], "s5", "joint-mod"]],
  "joint-mod-wheel-callback": [[[2, 63], "s4", "joint-mod-wheel"]],
  "joint-mod-set-local-callback": [[[0, 23], "v1", "joint-mod-set-local"]],
  "joint-mod-set-world-callback": [[[0, 23], "v1", "joint-mod-set-world"]],
  "joint-mod-blend-local-callback": [[[2, 63], "gp", "joint-mod-blend-local"]],
  "joint-mod-spinner-callback": [[[2, 63], "gp", "joint-mod-spinner"]],
  "(method 11 touching-prims-entry-pool)": [
    [[0, 8], "v1", "touching-prims-entry"],
    [8, "v1", "pointer"],
    [[9, 11], "v1", "touching-prims-entry"],
    [[1, 20], "a1", "touching-prims-entry"]
  ],
  "(method 0 touching-list)": [[[6, 9], "v0", "touching-list"]],
  "num-func-chan": [[8, "v1", "joint-control-channel"]],
  "shrubbery-login-post-texture": [
    [[13, 15], "a3", "qword"],
    [16, "a3", "pointer"],
    [24, "a3", "pointer"],
    [[17, 23], "a3", "qword"],
    [[13, 23], "a1", "qword"],
    [14, "a2", "qword"],
    [[27, 29], "a3", "qword"],
    [[27, 29], "a1", "qword"],
    [[35, 37], "a3", "qword"],
    [[35, 37], "a2", "qword"]
  ],
  "(method 3 sparticle-cpuinfo)": [[106, "f0", "float"]],
  "camera-teleport-to-entity": [[9, "a0", "transform"]],
  "add-debug-sphere-from-table": [[[9, 18], "s1", "(inline-array vector)"]],
  "(method 14 actor-link-info)": [[5, "v1", "entity-links"]],
  "(method 15 actor-link-info)": [[5, "v1", "entity-links"]],
  "(method 23 actor-link-info)": [[4, "v1", "entity-links"]],
  "(method 24 actor-link-info)": [[4, "v1", "entity-links"]],
  "(method 9 actor-link-info)": [[[0, 36], "s3", "entity-actor"]],
  "alt-actor-list-subtask-incomplete-count": [[19, "a0", "entity-links"]],
  "actor-link-dead-hook": [[1, "v1", "entity-links"]],
  "check-irx-version": [[[6, 37], "gp", "sound-rpc-get-irx-version"]],
  "sound-bank-load": [[[9, 11], "v1", "sound-rpc-load-bank"]],
  "sound-bank-unload": [[[7, 9], "v1", "sound-rpc-unload-bank"]],
  "sound-music-load": [[[7, 9], "v1", "sound-rpc-load-music"]],
  "sound-music-unload": [[6, "v1", "sound-rpc-unload-music"]],
  "sound-reload-info": [[6, "v1", "sound-rpc-reload-info"]],
  "set-language": [[[10, 12], "v1", "sound-rpc-set-language"]],
  "list-sounds": [[6, "v1", "sound-rpc-list-sounds"]],
  "sound-set-volume": [[[6, 13], "v1", "sound-rpc-set-master-volume"]],
  "sound-set-reverb": [[[8, 21], "v1", "sound-rpc-set-reverb"]],
  "sound-set-ear-trans": [[[7, 20], "gp", "sound-rpc-set-ear-trans"]],
  "sound-play-by-name": [
    [[13, 45], "s5", "sound-rpc-play"],
    [[22, 39], "s3", "process-drawable"]
  ],
  "sound-play-by-spec": [
    [[9, 54], "s5", "sound-rpc-play"],
    [[31, 47], "s3", "process-drawable"]
  ],
  "sound-pause": [[[5, 7], "v1", "sound-rpc-pause-sound"]],
  "sound-stop": [[[5, 7], "v1", "sound-rpc-stop-sound"]],
  "sound-continue": [[[5, 7], "v1", "sound-rpc-continue-sound"]],
  "sound-group-pause": [[[5, 7], "v1", "sound-rpc-pause-group"]],
  "sound-group-stop": [[[5, 7], "v1", "sound-rpc-stop-group"]],
  "sound-group-continue": [[[5, 7], "v1", "sound-rpc-continue-group"]],
  "sound-set-falloff-curve": [[[7, 19], "v1", "sound-rpc-set-falloff-curve"]],
  "sound-set-sound-falloff": [[[8, 13], "v1", "sound-rpc-set-sound-falloff"]],
  "sound-set-flava": [[[5, 7], "v1", "sound-rpc-set-flava"]],
  "(method 0 ambient-sound)": [
    [136, "v1", "sound-spec"],
    [143, "v1", "sound-spec"],
    [140, "v1", "sound-spec"],
    [147, "v1", "sound-spec"],
    ["_stack_", 16, "sound-spec"],
    ["_stack_", 32, "sound-name"],
    ["_stack_", 48, "(pointer float)"],
    ["_stack_", 52, "sound-play-parms"],
    ["_stack_", 64, "res-tag"]
  ],
  "(method 11 ambient-sound)": [
    [[18, 31], "s4", "process-drawable"],
    [[12, 44], "gp", "sound-rpc-set-param"]
  ],
  "(method 12 ambient-sound)": [[[8, 20], "v1", "sound-rpc-set-param"]],
  "sound-buffer-dump": [[[14, 25], "s3", "sound-rpc-play"]],
  "actor-link-subtask-complete-hook": [[1, "v1", "entity-links"]],
  "(method 0 vol-control)": [
    [30, "s5", "res-lump"],
    [36, "s5", "res-lump"],
    [58, "s5", "res-lump"],
    [62, "s5", "res-lump"],
    [85, "s5", "res-lump"],
    [91, "s5", "res-lump"],
    [113, "s5", "res-lump"],
    [117, "s5", "res-lump"]
  ],
  "point-in-air-box?": [[5, "f1", "float"]],
  "(method 3 air-box)": [
    [16, "f0", "float"],
    [22, "f0", "float"],
    [28, "f0", "float"]
  ],
  "joint-anim-inspect-elt": [
    [9, "gp", "joint-anim-matrix"],
    [26, "gp", "joint-anim-transformq"]
  ],
  "(method 12 art-group)": [[13, "a0", "art-joint-anim"]],
  "(method 0 path-control)": [["_stack_", 16, "res-tag"]],
  "(method 0 curve-control)": [[[13, 55], "s3", "entity"]],
  "nav-mesh-connect": [
    [[4, 15], "s2", "entity-actor"],
    [19, "v1", "entity"],
    [20, "v1", "entity-links"],
    [72, "v1", "entity"],
    [73, "v1", "entity-links"],
    [76, "a0", "entity"],
    [77, "a0", "entity-links"]
  ],
  "add-debug-point": [
    [125, "a3", "pointer"],
    [[27, 144], "a0", "(pointer uint64)"],
    [[147, 150], "a0", "dma-packet"],
    [[31, 35], "a3", "dma-packet"],
    [[41, 44], "a3", "gs-gif-tag"],
    [[61, 65], "a3", "vector4w-2"],
    [[81, 85], "a3", "vector4w-2"],
    [[98, 102], "a3", "vector4w-2"],
    [[118, 122], "a1", "vector4w-2"]
  ],
  "internal-draw-debug-line": [
    [[95, 101], "a3", "dma-packet"],
    [[104, 110], "a3", "gs-gif-tag"],
    [[212, 225], "a1", "(inline-array vector4w-2)"],
    [228, "a3", "pointer"],
    [[93, 246], "a0", "(pointer uint64)"],
    [[250, 253], "a0", "dma-packet"],
    [[3, 158], "s2", "rgba"],
    [[5, 204], "s5", "rgba"]
  ],
  "add-debug-flat-triangle": [
    [[55, 61], "a3", "dma-packet"],
    [[64, 70], "a3", "gs-gif-tag"],
    [[93, 112], "a3", "(inline-array vector4w-3)"],
    [[53, 133], "a0", "(pointer uint64)"],
    [115, "a1", "pointer"],
    [[135, 140], "a0", "dma-packet"]
  ],
  "add-debug-line2d": [
    [[58, 64], "a2", "dma-packet"],
    [[67, 73], "a2", "gs-gif-tag"],
    [[76, 81], "a2", "(inline-array vector4w)"],
    [[84, 89], "a2", "(inline-array vector4w)"],
    [[56, 110], "a0", "(pointer uint64)"],
    [92, "a1", "pointer"],
    [[112, 117], "v1", "dma-packet"]
  ],
  "debug-percent-bar": [[[32, 43], "v1", "dma-packet"]],
  "debug-pad-display": [[[70, 75], "v1", "dma-packet"]],
  "internal-draw-debug-text-3d": [[[54, 59], "v1", "dma-packet"]],
  "drawable-frag-count": [[[14, 20], "s5", "drawable-group"]],

  "generic-init-buffers": [
    [[39, 44], "v1", "dma-packet"],
    [25, "s5", "gs-zbuf"],
    [32, "gp", "gs-zbuf"]
  ],

  "(method 13 drawable-inline-array-collide-fragment)": [
    [[1, 5], "v1", "collide-fragment"]
  ],
  "(method 12 drawable-inline-array-collide-fragment)": [
    [[1, 5], "v1", "collide-fragment"]
  ],
  "(method 11 drawable-inline-array-collide-fragment)": [
    [[1, 5], "v1", "collide-fragment"]
  ],
  "main-cheats": [[[1123, 1126], "v1", "dma-packet"]],
  "on": [[33, "t9", "(function cpu-thread function none)"]],

  "bg": [[37, "a0", "symbol"]],

  "level-update-after-load": [
    [[29, 55], "s2", "drawable-tree"],
    [[121, 146], "s1", "drawable-inline-array-tfrag"],
    [[150, 151], "s1", "drawable-tree-instance-tie"]
  ],
  "(method 11 setting-control)": [[[3, 25], "s4", "connection"]],
  "(method 9 setting-data)": [
    [[4, 345], "s3", "connection"],
    [[9, 12], "v1", "symbol"],
    [[14, 17], "v1", "symbol"],
    [[19, 22], "v1", "symbol"],
    [[24, 27], "v1", "symbol"],
    [[29, 32], "v1", "symbol"],
    [[33, 35], "a0", "int"],
    [[40, 45], "a0", "uint"],
    [[47, 49], "v1", "int"],
    [[68, 71], "v1", "symbol"],
    [[72, 78], "v1", "float"],
    [[80, 83], "v1", "float"],
    [[87, 90], "v1", "symbol"],
    [[91, 97], "v1", "float"],
    [[99, 102], "v1", "float"],
    [[106, 109], "v1", "symbol"],
    [[110, 116], "v1", "float"],
    [[118, 121], "v1", "float"],
    [[125, 128], "v1", "symbol"],
    [[129, 135], "v1", "float"],
    [[137, 140], "v1", "float"],
    [[144, 147], "v1", "symbol"],
    [[148, 154], "v1", "float"],
    [[156, 159], "v1", "float"],
    [[163, 166], "v1", "symbol"],
    [[167, 173], "v1", "float"],
    [[175, 178], "v1", "float"],
    [[182, 185], "v1", "symbol"],
    [[186, 192], "v1", "float"],
    [[194, 197], "v1", "float"],
    [[201, 204], "v1", "symbol"],
    [[205, 211], "v1", "float"],
    [[213, 216], "v1", "float"],
    [[220, 223], "v1", "float"],
    [[224, 226], "v1", "int"],
    [[226, 229], "v1", "float"],
    [[233, 236], "v1", "float"],
    [[240, 243], "v1", "float"],
    [[247, 250], "v1", "float"],
    [[254, 257], "v1", "float"],
    [[261, 264], "v1", "float"],
    [[268, 271], "v1", "float"],
    [[275, 277], "v1", "int"],
    [[280, 282], "v1", "symbol"],
    [[285, 287], "v1", "symbol"],
    [[290, 293], "v1", "symbol"],
    [[295, 298], "v1", "symbol"],
    [[300, 303], "v1", "symbol"],
    [[305, 308], "v1", "(pointer progress)"],
    [[310, 313], "v1", "(pointer progress)"],
    [[315, 318], "v1", "(pointer progress)"],
    [[325, 328], "v1", "(pointer progress)"],
    [[330, 333], "v1", "symbol"],
    [[334, 337], "a0", "int"],
    [[341, 344], "a0", "uint"]
  ],
  "(method 12 level)": [[151, "a0", "symbol"]],
  "(method 26 level-group)": [[[65, 96], "v0", "level"]],
  "update-sound-banks": [[[21, 52], "t0", "symbol"]],
  "(method 16 level-group)": [
    [[122, 146], "s1", "continue-point"],
    [[115, 154], "s3", "continue-point"]
  ],
  "(method 20 level)": [[[43, 45], "s3", "ramdisk-rpc-fill"]],
  "(anon-function 29 process-drawable)": [[[0, 999], "s6", "process-drawable"]],

  "ja-done?": [[[0, 999], "s6", "process-drawable"]],
  "ja-min?": [[[0, 999], "s6", "process-drawable"]],
  "ja-max?": [[[0, 999], "s6", "process-drawable"]],
  "ja-num-frames": [[[0, 999], "s6", "process-drawable"]],
  "ja-frame-num": [[[0, 999], "s6", "process-drawable"]],
  "ja-aframe-num": [[[0, 999], "s6", "process-drawable"]],
  "ja-aframe": [[[0, 999], "s6", "process-drawable"]],
  "ja-step": [[[0, 999], "s6", "process-drawable"]],
  "ja-channel-set!": [[[0, 999], "s6", "process-drawable"]],
  "ja-channel-push!": [[[0, 999], "s6", "process-drawable"]],
  "ja-group-size": [[[0, 999], "s6", "process-drawable"]],
  "ja-eval": [[[0, 999], "s6", "process-drawable"]],
  "ja-blend-eval": [[[0, 999], "s6", "process-drawable"]],
  "ja-post": [
    [[0, 999], "s6", "process-drawable"],
    [54, "a1", "process"]
  ],
  "transform-post": [[[0, 999], "s6", "process-drawable"]],
  "rider-trans": [[[0, 999], "s6", "process-drawable"]],
  "rider-post": [[[0, 999], "s6", "process-drawable"]],
  "pusher-post": [[[0, 999], "s6", "process-drawable"]],
  "process-drawable-delay-player": [[[0, 999], "s6", "process-drawable"]],

  "upload-generic-shrub": [
    [[3, 13], "t0", "dma-packet"],
    [[15, 26], "v1", "matrix"],
    [[31, 44], "t0", "vector4w-2"],
    [[47, 71], "t0", "dma-packet"],
    [[74, 98], "a2", "dma-packet"],
    [[101, 125], "a2", "dma-packet"],
    [[128, 152], "a2", "dma-packet"],
    [[157, 162], "a1", "dma-packet"]
  ],
  "(top-level-login task-control)": [[165, "v1", "symbol"]],
  "task-control-reset": [
    [[7, 13], "a0", "task-control"],
    [[17, 21], "a0", "task-control"]
  ],
  "(anon-function 494 task-control)": [[32, "v0", "float"]],
  "(anon-function 493 task-control)": [[32, "v0", "float"]],
  "(anon-function 480 task-control)": [[13, "v0", "float"]],
  "(anon-function 477 task-control)": [[38, "v0", "float"]],
  "(anon-function 476 task-control)": [[38, "v0", "float"]],
  "(anon-function 475 task-control)": [
    [37, "v0", "float"],
    [81, "v0", "float"]
  ],
  "(anon-function 474 task-control)": [
    [37, "v0", "float"],
    [81, "v0", "float"]
  ],
  "(anon-function 426 task-control)": [[32, "v0", "float"]],
  "(anon-function 425 task-control)": [[32, "v0", "float"]],
  "(anon-function 415 task-control)": [[32, "v0", "float"]],
  "(anon-function 414 task-control)": [[32, "v0", "float"]],
  "(anon-function 365 task-control)": [[32, "v0", "float"]],
  "(anon-function 364 task-control)": [[32, "v0", "float"]],
  "(anon-function 363 task-control)": [[32, "v0", "float"]],
  "(anon-function 362 task-control)": [[32, "v0", "float"]],
  "(anon-function 337 task-control)": [[32, "v0", "float"]],
  "(anon-function 336 task-control)": [[32, "v0", "float"]],
  "(anon-function 227 task-control)": [
    [[14, 16], "t9", "(function process event-message-block float)"]
  ],
  "(anon-function 286 task-control)": [
    [[14, 16], "t9", "(function process event-message-block float)"]
  ],
  "(anon-function 366 task-control)": [
    [[14, 16], "t9", "(function process event-message-block float)"]
  ],
  "(anon-function 367 task-control)": [
    [[14, 16], "t9", "(function process event-message-block float)"]
  ],
  "(anon-function 368 task-control)": [
    [[14, 16], "t9", "(function process event-message-block float)"]
  ],
  "(anon-function 369 task-control)": [
    [[14, 16], "t9", "(function process event-message-block float)"]
  ],
  "(anon-function 380 task-control)": [
    [[14, 16], "t9", "(function process event-message-block float)"]
  ],
  "(anon-function 383 task-control)": [
    [[14, 16], "t9", "(function process event-message-block float)"]
  ],
  "(anon-function 390 task-control)": [
    [[14, 16], "t9", "(function process event-message-block float)"]
  ],
  "(anon-function 393 task-control)": [
    [[14, 16], "t9", "(function process event-message-block float)"]
  ],
  "(anon-function 400 task-control)": [
    [[14, 16], "t9", "(function process event-message-block float)"]
  ],
  "(anon-function 403 task-control)": [
    [[14, 16], "t9", "(function process event-message-block float)"]
  ],
  "(anon-function 435 task-control)": [
    [[14, 16], "t9", "(function process event-message-block float)"]
  ],
  "(anon-function 445 task-control)": [
    [[14, 16], "t9", "(function process event-message-block float)"]
  ],
  "(anon-function 455 task-control)": [
    [[14, 16], "t9", "(function process event-message-block float)"]
  ],
  "(anon-function 38 task-control)": [[13, "v0", "float"]],
  "(anon-function 28 task-control)": [[13, "v0", "float"]],
  "(method 18 game-info)": [
    [4, "v1", "symbol"],
    [5, "v1", "level-load-info"],
    [10, "s3", "continue-point"]
  ],
  "(method 9 game-info)": [
    [
      [270, 286],
      "s2",
      "(function cpu-thread function object object object object pointer)"
    ]
  ],
  "(method 25 game-info)": [
    [4, "v1", "game-save-tag"],
    [53, "v1", "pointer"],
    [[7, 53], "v1", "game-save-tag"],
    [[72, 138], "s4", "game-save-tag"],
    [154, "s4", "pointer"],
    [[166, 205], "s4", "game-save-tag"],
    [206, "s4", "pointer"],
    [498, "s4", "pointer"],
    [207, "a1", "(pointer uint8)"],
    [[219, 220], "s4", "game-save-tag"],
    [223, "s4", "pointer"],
    [224, "a1", "(pointer uint8)"],
    [[235, 236], "s4", "game-save-tag"],
    [249, "s4", "pointer"],
    [[261, 262], "s4", "game-save-tag"],
    [275, "s4", "pointer"],
    [293, "s4", "game-save-tag"],
    [302, "s4", "pointer"],
    [303, "a2", "(pointer uint8)"],
    [315, "s4", "game-save-tag"],
    [319, "s4", "pointer"],
    [343, "v1", "(pointer uint8)"],
    [352, "v1", "(pointer uint8)"],
    [[360, 420], "s4", "game-save-tag"],
    [423, "s4", "pointer"],
    [424, "a1", "(pointer uint8)"],
    [436, "s4", "game-save-tag"],
    [440, "s4", "pointer"],
    [456, "s4", "game-save-tag"],
    [460, "s4", "pointer"],
    [476, "s4", "game-save-tag"],
    [480, "s4", "pointer"],
    [[493, 495], "s4", "game-save-tag"]
  ],
  "(method 11 game-save)": [
    [126, "v1", "pointer"],
    [213, "s4", "pointer"],
    [[74, 88], "s4", "game-save-tag"],
    [98, "s4", "pointer"],
    [107, "s4", "game-save-tag"],
    [125, "s4", "(pointer uint8)"],
    [131, "s4", "game-save-tag"],
    [155, "s4", "game-save-tag"],
    [148, "s4", "pointer"],
    [172, "s4", "pointer"],
    [179, "s4", "game-save-tag"],
    [196, "s4", "pointer"],
    [[203, 210], "s4", "game-save-tag"]
  ],
  "drawable-load": [
    [17, "s5", "drawable"],
    [18, "s5", "drawable"],
    [20, "s5", "drawable"],
    [25, "s5", "drawable"],
    [27, "s5", "drawable"]
  ],
  "art-load": [
    [9, "s5", "art"],
    [13, "s5", "art"],
    [15, "s5", "art"]
  ],
  "art-group-load-check": [
    [22, "s3", "art-group"],
    [31, "s3", "art-group"],
    [43, "s3", "art-group"],
    [50, "s3", "art-group"],
    [52, "s3", "art-group"]
  ],
  "(method 13 art-group)": [[16, "s3", "art-joint-anim"]],
  "(method 14 art-group)": [[16, "s3", "art-joint-anim"]],
  "(method 9 external-art-control)": [
    [171, "s4", "external-art-buffer"],
    [172, "s4", "external-art-buffer"],
    [173, "s4", "external-art-buffer"],
    [177, "s4", "external-art-buffer"],
    [183, "s4", "external-art-buffer"],
    [190, "s4", "external-art-buffer"],
    [233, "s4", "spool-anim"],
    [240, "s4", "spool-anim"],
    [243, "s4", "spool-anim"],
    [248, "s4", "spool-anim"],
    [249, "s4", "spool-anim"],
    [253, "s4", "spool-anim"],
    [257, "s4", "spool-anim"]
  ],
  "(method 10 external-art-control)": [[18, "v1", "pointer"]],
  "(method 16 external-art-control)": [
    [37, "a0", "process"],
    [17, "s5", "process-drawable"]
  ],
  "ja-play-spooled-anim": [
    [154, "a0", "process"],
    [286, "s2", "art-joint-anim"],
    [294, "s2", "art-joint-anim"],
    [295, "s2", "art-joint-anim"],
    [306, "s2", "art-joint-anim"],
    [320, "s2", "art-joint-anim"],
    [324, "s2", "art-joint-anim"]
  ],
  "(method 11 external-art-control)": [
    [127, "a0", "process"],
    [151, "a0", "process"],
    [168, "a0", "process"],
    [18, "s5", "process-drawable"]
  ],
  "debug-menu-item-var-update-display-str": [
    [[44, 49], "v1", "int"],
    [[61, 69], "v1", "int"]
  ],
  "debug-menu-item-get-max-width": [[[18, 27], "a0", "debug-menu-item-var"]],
  "debug-menu-send-msg": [
    [[3, 14], "s2", "debug-menu-item"],
    [[14, 21], "s2", "debug-menu-item-submenu"]
  ],
  "debug-menu-item-var-joypad-handler": [
    [[39, 42], "a2", "int"],
    [[40, 42], "a3", "int"],
    [41, "t9", "(function int int int int int)"],
    [200, "t9", "(function int int int int int)"],
    [138, "v1", "int"],
    [143, "v1", "int"],
    [[182, 187], "v1", "int"],
    [[182, 187], "a1", "int"],
    [[190, 194], "a0", "int"],
    [[193, 195], "v1", "int"]
  ],
  "debug-menu-find-from-template": [
    [3, "s4", "debug-menu"],
    [[4, 8], "s4", "debug-menu-item"],
    [[41, 44], "s4", "debug-menu-node"],
    [[7, 12], "s5", "debug-menu-item"],
    [23, "s5", "debug-menu-item-submenu"]
  ],

  "debug-menu-func-decode": [[[12, 14], "a0", "symbol"]],

  "dm-cam-render-float": [
    [72, "v1", "float"]
  ],

  "can-hint-be-played?": [[[25, 28], "a0", "level-hint"]],
  "debug-menu-rebuild": [[[4, 13], "a0", "debug-menu-item"]],
  "debug-menu-item-submenu-render": [[[39, 44], "v1", "dma-packet"]],
  "debug-menu-item-function-render": [[[46, 51], "v1", "dma-packet"]],
  "debug-menu-item-flag-render": [[[44, 49], "v1", "dma-packet"]],
  "debug-menu-render": [
    [[45, 48], "v1", "dma-packet"],
    [[106, 110], "v1", "dma-packet"]
  ],

  "debug-menu-item-var-msg": [[64, "t9", "(function int int int int int)"]],

  "calculate-basis-functions-vector!": [
    [[8, 20], "v1", "(pointer float)"],
    [[0, 60], "f1", "float"]
  ],
  "(anon-function 2 memory-usage)": [
    [[171, 415], "s5", "process-drawable"],
    [[212, 213], "v1", "collide-shape"]
  ],
  "(method 8 process-tree)": [
    [31, "v1", "symbol"],
    [6, "a3", "symbol"]
  ],
  "(method 9 align-control)": [
    [[27, 31], "t9", "(function object object object object)"]
  ],
  "(method 8 tie-fragment)": [
    [150, "a0", "(pointer int32)"],
    [[157, 160], "a0", "basic"]
  ],
  "letterbox": [[[29, 33], "v1", "dma-packet"]],
  "blackout": [[[20, 24], "v1", "dma-packet"]],
  "(method 15 load-state)": [
    [31, "t9", "(function int)"],
    [[291,303], "s5", "entity-actor"],
    [370, "s3", "process-drawable"],
    [343, "s5", "symbol"],
    [21, "s5", "symbol"]
  ],
  "yakow-default-event-handler": [
    [27, "a0", "collide-shape"],
    [32, "a0", "collide-shape"]
  ],
  "(method 11 yakow)": [
    [184, "v1", "vector"],
    [186, "v1", "vector"],
    [189, "v1", "vector"]
  ],
  "yakow-post": [
    [114, "a0", "collide-shape-moving"],
    [130, "a0", "collide-shape-moving"]
  ],
  "raw-ray-sphere-intersect": [
    [23, "v1", "float"],
    [36, "v1", "uint"]
  ],
  "(method 0 anim-test-obj)": [
    [9, "s4", "anim-test-obj"],
    [10, "s4", "anim-test-obj"],
    [13, "s4", "anim-test-obj"],
    [15, "s4", "anim-test-obj"]
  ],
  "(method 0 anim-test-sequence)": [
    [8, "s5", "anim-test-sequence"],
    [11, "s5", "anim-test-sequence"],
    [13, "s5", "anim-test-sequence"]
  ],
  "(method 0 anim-test-seq-item)": [
    [7, "v0", "anim-test-seq-item"],
    [8, "v1", "anim-test-seq-item"],
    [10, "v0", "anim-test-seq-item"],
    [11, "v0", "anim-test-seq-item"],
    [14, "v0", "anim-test-seq-item"],
    [17, "v0", "anim-test-seq-item"]
  ],
  "(method 3 anim-tester)": [
    [12, "s5", "anim-test-obj"],
    [15, "s5", "anim-test-obj"],
    [148, "s5", "anim-test-obj"],
    [150, "s5", "anim-test-obj"],
    [22, "s4", "anim-test-sequence"],
    [28, "s4", "anim-test-sequence"],
    [38, "s4", "anim-test-sequence"],
    [48, "s4", "anim-test-sequence"],
    [59, "s4", "anim-test-sequence"],
    [137, "s4", "anim-test-sequence"],
    [139, "s4", "anim-test-sequence"],
    [66, "s3", "anim-test-seq-item"],
    [70, "s3", "anim-test-seq-item"],
    [75, "s3", "anim-test-seq-item"],
    [79, "s3", "anim-test-seq-item"],
    [88, "s3", "anim-test-seq-item"],
    [94, "s3", "anim-test-seq-item"],
    [104, "s3", "anim-test-seq-item"],
    [114, "s3", "anim-test-seq-item"],
    [126, "s3", "anim-test-seq-item"],
    [128, "s3", "anim-test-seq-item"]
  ],
  "anim-test-obj-item-valid?": [
    [5, "s5", "anim-test-sequence"],
    [12, "s5", "anim-test-sequence"],
    [17, "s5", "anim-test-sequence"],
    [36, "s5", "anim-test-sequence"],
    [38, "s5", "anim-test-sequence"],
    [20, "v1", "anim-test-seq-item"],
    [26, "v1", "anim-test-seq-item"],
    [28, "v1", "anim-test-seq-item"]
  ],
  "anim-test-obj-remove-invalid": [
    [84, "v1", "anim-test-sequence"],
    [88, "v1", "anim-test-sequence"],
    [90, "v1", "anim-test-sequence"],
    [92, "v1", "anim-test-sequence"],
    [93, "v1", "anim-test-sequence"],
    [91, "a0", "anim-test-sequence"],
    [5, "s5", "anim-test-sequence"],
    [8, "s5", "anim-test-sequence"],
    [11, "s5", "anim-test-sequence"],
    [30, "s5", "anim-test-sequence"],
    [44, "s5", "anim-test-sequence"],
    [51, "s5", "anim-test-sequence"],
    [58, "s5", "anim-test-sequence"],
    [67, "s5", "anim-test-sequence"],
    [70, "s4", "anim-test-sequence"],
    [71, "s5", "anim-test-sequence"],
    [72, "s5", "anim-test-sequence"],
    [15, "s3", "anim-test-seq-item"],
    [18, "s3", "anim-test-seq-item"],
    [24, "s3", "anim-test-seq-item"],
    [31, "s3", "anim-test-seq-item"],
    [34, "s2", "anim-test-seq-item"],
    [35, "s3", "anim-test-seq-item"],
    [36, "s3", "anim-test-seq-item"],
    [61, "a0", "anim-test-seq-item"]
  ],
  "anim-tester-reset": [
    [14, "v1", "anim-test-obj"],
    [30, "v1", "anim-test-obj"],
    [33, "v1", "anim-test-obj"],
    [36, "v1", "anim-test-obj"],
    [43, "v1", "anim-test-obj"],
    [[50, 53], "v1", "anim-test-obj"]
  ],
  "anim-tester-save-all-objects": [
    [[4, 19], "gp", "anim-test-obj"],
    [17, "v1", "anim-test-obj"]
  ],
  "anim-tester-save-object-seqs": [
    [63, "s5", "anim-test-sequence"],
    [69, "s5", "anim-test-sequence"],
    [65, "s5", "anim-test-sequence"],
    [75, "s5", "anim-test-sequence"],
    [79, "s5", "anim-test-sequence"],
    [133, "s5", "anim-test-sequence"],
    [141, "s5", "anim-test-sequence"],
    [142, "v1", "anim-test-sequence"],
    [143, "s5", "anim-test-sequence"],
    [83, "s4", "anim-test-seq-item"],
    [89, "s4", "anim-test-seq-item"],
    [91, "s4", "anim-test-seq-item"],
    [92, "s4", "anim-test-seq-item"],
    [96, "s4", "anim-test-seq-item"],
    [105, "s4", "anim-test-seq-item"],
    [111, "s4", "anim-test-seq-item"],
    [120, "s4", "anim-test-seq-item"],
    [121, "v1", "anim-test-seq-item"],
    [122, "s4", "anim-test-seq-item"]
  ],
  "anim-test-obj-list-handler": [
    [25, "s5", "anim-test-obj"],
    [31, "s5", "anim-test-obj"],
    [[50, 53], "v1", "dma-packet"],
    [110, "s5", "anim-test-obj"],
    [166, "s5", "anim-test-obj"],
    [112, "v1", "anim-tester"],
    [[202, 205], "v1", "dma-packet"]
  ],
  "anim-test-anim-list-handler": [
    [2, "s5", "anim-test-obj"],
    [25, "s5", "anim-test-obj"],
    [[44, 47], "v1", "dma-packet"],
    [65, "s5", "anim-test-obj"],
    [227, "s5", "anim-test-obj"],
    [90, "v1", "anim-test-obj"],
    [91, "v1", "anim-test-obj"],
    [100, "v1", "anim-test-obj"],
    [105, "v1", "anim-test-obj"],
    [130, "v1", "anim-test-obj"],
    [131, "v1", "anim-test-obj"],
    [140, "v1", "anim-test-obj"],
    [145, "v1", "anim-test-obj"],
    [167, "v1", "anim-test-obj"],
    [169, "v1", "anim-test-obj"],
    [171, "v1", "anim-test-obj"],
    [173, "v1", "anim-test-obj"],
    [[263, 266], "v1", "dma-packet"]
  ],
  "anim-test-sequence-list-handler": [
    [2, "s5", "anim-test-sequence"],
    [25, "s5", "anim-test-sequence"],
    [31, "s5", "anim-test-sequence"],
    [[50, 53], "v1", "dma-packet"],
    [71, "s5", "anim-test-sequence"],
    [231, "s5", "anim-test-sequence"],
    [96, "v1", "anim-test-sequence"],
    [97, "v1", "anim-test-sequence"],
    [106, "v1", "anim-test-sequence"],
    [111, "v1", "anim-test-sequence"],
    [136, "v1", "anim-test-sequence"],
    [137, "v1", "anim-test-sequence"],
    [146, "v1", "anim-test-sequence"],
    [151, "v1", "anim-test-sequence"],
    [[267, 270], "v1", "dma-packet"]
  ],
  "anim-test-edit-sequence-list-handler": [
    [[82, 85], "v1", "dma-packet"],
    [[148, 151], "v1", "dma-packet"],
    [[323, 326], "v1", "dma-packet"],
    [[979, 982], "v1", "dma-packet"],
    [[1028, 1031], "v1", "dma-packet"],
    [[122, 965], "s4", "anim-test-sequence"],
    [129, "v1", "glst-named-node"],
    [[128, 909], "gp", "anim-test-seq-item"],
    [380, "v0", "anim-test-obj"],
    [381, "v0", "anim-test-obj"],
    [382, "v0", "anim-test-obj"],
    [389, "v0", "anim-test-obj"],
    [483, "s3", "anim-test-seq-item"],
    [491, "s3", "anim-test-seq-item"],
    [502, "s3", "anim-test-seq-item"]
  ],
  "anim-tester-interface": [
    [[34, 48], "gp", "anim-test-obj"],
    [[70, 73], "v1", "dma-packet"],
    [[131, 134], "v1", "dma-packet"],
    [[189, 192], "v1", "dma-packet"],
    [[228, 231], "v1", "dma-packet"],
    [[95, 109], "gp", "anim-test-obj"],
    [[156, 160], "v1", "anim-test-obj"],
    [[162, 165], "v1", "anim-test-sequence"]
  ],
  "anim-tester-get-playing-item": [
    [4, "t9", "(function glst-list int anim-test-seq-item)"],
    [20, "t9", "(function glst-list int anim-test-seq-item)"],
    [[5, 22], "s5", "anim-test-seq-item"],
    [21, "v0", "anim-test-seq-item"],
    [25, "v0", "anim-test-seq-item"],
    [5, "v0", "anim-test-seq-item"]
  ],
  "anim-tester-add-newobj": [
    ["_stack_", 128, "anim-test-obj"],
    [[2, 185], "s2", "anim-test-obj"],
    [[70, 193], "s5", "anim-test-obj"],
    [149, "v1", "anim-test-sequence"],
    [154, "v1", "anim-test-sequence"],
    [160, "v1", "anim-test-sequence"],
    [164, "a0", "art-joint-anim"],
    [168, "v1", "anim-test-seq-item"],
    [168, "v1", "anim-test-seq-item"],
    [170, "a0", "art-joint-anim"],
    [171, "v1", "anim-test-seq-item"],
    [173, "v1", "anim-test-seq-item"]
  ],
  "anim-tester-start": [[20, "t9", "(function process function none)"]],
  "anim-tester-set-name": [
    [[34, 51], "s3", "anim-test-obj"],
    [[40, 63], "s5", "anim-test-sequence"]
  ],
  "anim-tester-add-sequence": [[[33, 102], "s5", "anim-test-obj"]],
  "(anon-function 11 anim-tester)": [
    [[23, 113], "s4", "anim-test-obj"],
    [[83, 338], "gp", "anim-test-sequence"],
    [[123, 187], "s4", "art-joint-anim"]
  ],
  "(method 10 bsp-header)": [
    [[51, 61], "a0", "(pointer uint128)"],
    [[51, 61], "a1", "(pointer uint128)"],
    [133, "v1", "terrain-bsp"],
    [141, "v1", "terrain-bsp"],
    [148, "v1", "terrain-bsp"],
    [5, "a0", "terrain-bsp"],
    [8, "a0", "terrain-bsp"]
  ],
  "(method 15 bsp-header)": [
    [5, "a0", "terrain-bsp"],
    [8, "a0", "terrain-bsp"]
  ],

  "upload-vis-bits": [
    [[4, 16], "a1", "(pointer uint128)"],
    [[12, 14], "a0", "(pointer uint128)"],
    [[20, 22], "a2", "(pointer uint128)"],
    [[28, 30], "a0", "(pointer uint128)"],
    [[32, 34], "a2", "(pointer uint128)"]
  ],

  "bsp-camera-asm": [
    [[4, 14], "a1", "bsp-node"],
    [[0, 9], "v1", "bsp-node"],
    [[12, 16], "v1", "bsp-node"]
  ],
  "level-remap-texture": [
    [15, "t0", "(pointer int32)"],
    [21, "t0", "(pointer int32)"],
    [19, "t0", "(pointer uint64)"],
    [12, "v1", "int"]
  ],
  "sprite-add-matrix-data": [
    [[5, 15], "a2", "dma-packet"],
    [[24, 29], "a1", "matrix"],
    [[47, 57], "a2", "dma-packet"],
    [[60, 97], "a1", "matrix"],
    [[116, 129], "a1", "vector"]
  ],
  "sprite-add-frame-data": [[[8, 16], "a0", "dma-packet"]],
  "sprite-add-2d-chunk": [
    [[12, 20], "a0", "dma-packet"],
    [[45, 52], "a0", "dma-packet"],
    [[69, 76], "a0", "dma-packet"],
    [[80, 87], "v1", "dma-packet"],
    [65, "a3", "int"]
  ],
  "sprite-add-3d-chunk": [
    [[11, 19], "a0", "dma-packet"],
    [[44, 51], "a0", "dma-packet"],
    [[68, 75], "a0", "dma-packet"],
    [[79, 87], "v1", "dma-packet"],
    [65, "a3", "int"]
  ],
  "sprite-add-shadow-chunk": [
    [[11, 19], "a0", "dma-packet"],
    [[37, 44], "a0", "dma-packet"],
    [[49, 77], "a0", "(inline-array vector)"],
    [[93, 100], "a0", "dma-packet"],
    [[105, 121], "s1", "adgif-shader"],
    [[130, 138], "v1", "dma-packet"]
  ],
  "sprite-draw": [
    [[33, 37], "a0", "dma-packet"],
    [[43, 46], "a0", "gs-gif-tag"],
    [51, "a0", "(pointer gs-test)"],
    [53, "a0", "(pointer gs-reg64)"],
    [55, "a0", "(pointer gs-clamp)"],
    [57, "a0", "(pointer gs-reg64)"],
    [[78, 87], "a0", "dma-packet"],
    [[92, 97], "a0", "dma-packet"],
    [[125, 129], "a0", "dma-packet"],
    [[143, 146], "v1", "dma-packet"]
  ],
  "sprite-init-distorter": [
    [59, "a3", "uint"],
    [[3, 7], "a2", "dma-packet"],
    [[13, 16], "a2", "gs-gif-tag"],
    [21, "a2", "(pointer gs-zbuf)"],
    [23, "a2", "(pointer gs-reg64)"],
    [29, "a2", "(pointer gs-tex0)"],
    [31, "a2", "(pointer gs-reg64)"],
    [33, "a2", "(pointer gs-tex1)"],
    [35, "a2", "(pointer gs-reg64)"],
    [36, "a2", "(pointer gs-miptbp)"],
    [38, "a2", "(pointer gs-reg64)"],
    [45, "a2", "(pointer gs-clamp)"],
    [47, "a2", "(pointer gs-reg64)"],
    [49, "a2", "(pointer gs-alpha)"],
    [51, "a2", "(pointer gs-reg64)"],
    [[62, 67], "a1", "dma-packet"]
  ],
  "sprite-draw-distorters": [
    [[70, 90], "a0", "vector"],
    [72, "v1", "vector"],
    [93, "v1", "vector"],
    [96, "v1", "vector"],
    [115, "v1", "(pointer int32)"],
    [119, "a0", "(pointer int32)"],
    [124, "v1", "vector"],
    [154, "v1", "vector"],
    [[172, 189], "a1", "dma-packet"],
    [[199, 203], "a0", "dma-packet"],
    [[207, 211], "a0", "vector4w"],
    [[216, 221], "a0", "dma-packet"],
    [[248, 265], "a1", "dma-packet"],
    [[273, 277], "a1", "dma-packet"],
    [[281, 285], "a1", "vector4w"],
    [[289, 294], "v1", "dma-packet"]
  ],

  "debug-menu-make-from-template": [
    [[20, 30], "s5", "string"],
    [[31, 60], "s5", "string"],
    [[61, 71], "s5", "string"],
    [[72, 81], "s5", "string"],
    [[82, 107], "s5", "string"],
    [[108, 135], "s5", "string"],
    [[136, 152], "s5", "string"],
    [[153, 183], "s5", "string"],
    [[186, 224], "s5", "string"],
    [[225, 246], "s5", "string"],
    [[249, 321], "s5", "string"]
  ],

  "debug-menu-item-var-render": [[[94, 98], "v1", "dma-packet"]],

  "generic-add-constants": [[[8, 17], "a0", "dma-packet"]],

  "generic-init-buf": [
    [[14, 19], "a0", "dma-packet"],
    [[24, 28], "a0", "gs-gif-tag"],
    [32, "a0", "(pointer gs-test)"],
    [34, "a0", "(pointer uint64)"],
    [34, "a1", "gs-reg"],
    [35, "a0", "(pointer gs-zbuf)"],
    [37, "a0", "(pointer uint64)"],
    [37, "a1", "gs-reg"],
    [[47, 53], "a0", "dma-packet"],
    [[56, 62], "v1", "(pointer vif-tag)"],
    [[62, 66], "v1", "(pointer int32)"]
  ],

  "cam-standard-event-handler": [
    [[0, 999], "s6", "camera-slave"],
    [[16, 30], "s5", "state"],
    [41, "a0", "vector"],
    [[5, 8], "t9", "(function object)"],
    [[19, 22], "t9", "(function object)"],
    [[30, 32], "t9", "(function object)"]
  ],
  "cam-curve-pos": [[[0, 224], "s6", "camera-slave"]],
  "cam-combiner-init": [[[0, 999], "s6", "camera-combiner"]],

  "(code cam-combiner-active)": [[[0, 999], "s6", "camera-combiner"]],

  "(event cam-combiner-active)": [
    [10, "a0", "vector"],
    [[0, 20], "s6", "camera-slave"],
    [[20, 231], "s6", "camera-combiner"],
    [[99, 127], "gp", "camera-slave"],
    [[187, 231], "gp", "camera-slave"]
  ],

  "cam-master-init": [[[0, 999], "s6", "camera-master"]],
  "cam-curve-setup": [[[0, 82], "s6", "camera-slave"]],
  "(method 15 tracking-spline)": [
    [[57, 59], "a2", "vector"],
    [[57, 59], "a3", "vector"]
  ],
  "(method 16 tracking-spline)": [
    [[40, 42], "a0", "vector"],
    [[40, 42], "a1", "vector"]
  ],

  "cam-slave-init-vars": [[[0, 999], "s6", "camera-slave"]],

  "cam-slave-get-vector-with-offset": [[[52, 65], "s3", "vector"]],

  "cam-slave-go": [[[3, 6], "t9", "(function object)"]],

  "cam-slave-init": [
    [[47, 50], "t9", "(function object object)"],
    [[54, 58], "t9", "(function object object)"]
  ],

  "update-mood-village3": [
    [[236, 245], "s0", "(array float)"],
    [245, "s0", "(array int8)"],
    [[246, 297], "s0", "(array float)"],
    [[297, 309], "s0", "(array uint8)"],
    [[309, 314], "s0", "matrix"] // TODO - there is no way this is correct lol
  ],

  "update-mood-citadel": [
    [291, "s5", "(pointer float)"],
    [298, "s5", "(pointer float)"],
    [300, "s5", "(pointer float)"],
    [304, "s5", "(pointer float)"],
    [307, "s5", "(pointer float)"],
    [318, "s5", "(pointer float)"]
  ],

  "update-mood-finalboss": [
    [40, "s4", "(pointer int64)"],
    [44, "s4", "(pointer int64)"],
    [174, "s4", "(pointer int64)"],
    [251, "s4", "(pointer int64)"],
    [255, "s4", "(pointer int64)"],
    [347, "s4", "(pointer int64)"]
  ],

  "update-mood-ogre": [
    [57, "s4", "(pointer float)"],
    [64, "s4", "(pointer float)"],
    [90, "s4", "(pointer float)"],
    [92, "s4", "(pointer float)"],
    [95, "s4", "(pointer float)"],
    [98, "s4", "(pointer float)"],
    [100, "s4", "(pointer float)"],
    [105, "s4", "(pointer float)"],
    [144, "s4", "(pointer float)"]
  ],

  "update-mood-snow": [
    [93, "s5", "vector"],
    [110, "s5", "vector"]
  ],

  "ocean-trans-add-upload-table": [
    [44, "a0", "dma-packet"],
    [46, "a0", "dma-packet"],
    [51, "a0", "dma-packet"],
    [[55, 59], "v1", "vector4w"], // TODO - very likely wrong, but it's something that has 4 int32's,
    [[87, 228], "v1", "(inline-array vector)"],
    [241, "a0", "dma-packet"],
    [243, "a0", "dma-packet"],
    [248, "a0", "dma-packet"]
  ],

  "ocean-trans-add-upload-strip": [
    [39, "a0", "dma-packet"],
    [41, "a0", "dma-packet"],
    [46, "a0", "dma-packet"],
    [[57, 61], "v1", "vector4w"], // TODO - very likely wrong, but it's something that has 4 int32's,
    [[64, 147], "v1", "(inline-array vector)"], // TODO - very likely wrong, but it's something that has 4 int32's,
    [166, "a0", "dma-packet"],
    [168, "a0", "dma-packet"],
    [173, "a0", "dma-packet"]
  ],

  "ocean-trans-add-constants": [
    [7, "a1", "dma-packet"],
    [9, "a1", "dma-packet"],
    [14, "a1", "dma-packet"],
    [[17, 46], "v1", "matrix"]
  ],

  "draw-ocean-transition": [[255, "v1", "ocean-mid-mask"]],

  "do-target-shadow": [
    [46, "v1", "collide-shape-prim"] // `event-other` from collide-shape
  ],

  "draw-string": [
    [[93, 96], "a0", "(pointer uint8)"],
    [[206, 209], "t3", "font-work"],
    [[210, 214], "t3", "font-work"],
    [[217, 221], "t3", "font-work"],
    [356, "t2", "(pointer uint64)"],
    [726, "t2", "(pointer uint64)"],
    [[68, 76], "t4", "(pointer uint32)"],
    [[239, 247], "t3", "font-work"],
    [[424, 878], "a1", "(pointer uint128)"],
    [[616, 634], "t4", "font-work"]
  ],

  "get-string-length": [[[29, 31], "a0", "(pointer uint8)"]],

  "print-game-text-scaled": [[[31, 32], "f3", "float"]],

  "print-game-text": [[[369, 372], "v1", "dma-packet"]],

  "debug-init-buffer": [
    [[11, 15], "t1", "dma-packet"],
    [[21, 24], "t1", "gs-gif-tag"],
    [28, "t1", "(pointer gs-zbuf)"],
    [30, "t1", "(pointer gs-reg64)"],
    [31, "t1", "(pointer gs-test)"],
    [33, "t1", "(pointer gs-reg64)"],
    [[39, 42], "a1", "dma-packet"]
  ],

  "display-frame-finish": [
    [[30, 35], "a1", "dma-packet"],
    [[40, 43], "a0", "dma-packet"],
    [[63, 69], "a0", "dma-packet"],
    [[78, 79], "a0", "dma-packet"],
    [79, "a0", "(pointer uint64)"]
  ],
  "(event water-vol-idle water-anim)": [[6, "a0", "vector"]],

  "(method 22 water-anim)": [[25, "s3", "basic"]],

  "(method 25 water-anim)": [
    [25, "v0", "(pointer float)"],
    ["_stack_", 16, "res-tag"]
  ],

  "(method 22 rigid-body-platform)": [[26, "f0", "float"]],

  "rigid-body-platform-event-handler": [
    [28, "v1", "process-drawable"],
    [34, "v1", "float"],
    [83, "v1", "process-drawable"],
    [119, "v1", "process-drawable"],
    [125, "v1", "process-drawable"],
    [158, "v1", "vector"],
    [170, "v1", "vector"],
    [184, "v1", "(pointer handle)"],
    [213, "v1", "process-drawable"]
  ],

  "(anon-function 9 plat-eco)": [
    [23, "v1", "(state symbol none)"],
    [58, "v1", "(state symbol none)"]
  ],

  "(method 7 rigid-body-platform)": [
    [5, "v1", "int"],
    [14, "t9", "(function process-drawable int process-drawable)"]
  ],

  "(method 10 rigid-body)": [[50, "v1", "vector"]],

  "(method 22 mud)": [[35, "v0", "(pointer float)"]],

  "(method 11 twister)": [
    [7, "s4", "twist-joint"],
    [13, "s4", "twist-joint"],
    [26, "s4", "twist-joint"],
    [28, "s4", "twist-joint"],
    [36, "s4", "twist-joint"],
    [40, "s4", "twist-joint"],
    [47, "s4", "twist-joint"],
    [55, "s4", "twist-joint"],
    [70, "s4", "twist-joint"],
    [82, "s4", "twist-joint"]
  ],

  "(code teetertotter-launch)": [[11, "v1", "art-joint-anim"]],

  "(code teetertotter-bend)": [[10, "v1", "art-joint-anim"]],

  "misty-camera-view": [[25, "v1", "handle"]],

  "(method 11 silostep)": [[100, "v1", "art-joint-anim"]],

  "(enter plat-button-pressed sunken-elevator)": [
    [40, "v1", "village2cam"],
    [73, "v1", "village2cam"]
  ],

  "(trans plat-button-move-upward sunken-elevator)": [
    [49, "v1", "village2cam"]
  ],

  "(trans plat-button-move-downward sunken-elevator)": [
    [13, "v0", "(state sunken-elevator)"]
  ],

  "(method 27 sunken-elevator)": [[37, "v1", "art-joint-anim"]],

  "nav-enemy-set-base-collide-sphere-collide-with": [
    [19, "v1", "collide-shape-prim-group"],
    [23, "s2", "collide-shape-prim"],
    [32, "v1", "collide-shape-prim-sphere"],
    [33, "s5", "collide-shape-prim-group"],
    [37, "v1", "collide-shape-prim-sphere"],
    [38, "s5", "collide-shape-prim-group"],
    [42, "v1", "collide-shape-prim-sphere"],
    [43, "s5", "collide-shape-prim-group"],
    [50, "s4", "collide-shape-prim-group"],
    [54, "s5", "collide-shape-prim"],
    [55, "s5", "collide-shape-prim"]
  ],

  "nav-enemy-jump-land-anim": [[39, "v1", "art-joint-anim"]],

  "(code nav-enemy-victory nav-enemy)": [[27, "v1", "art-joint-anim"]],
  "(code nav-enemy-notice nav-enemy)": [[27, "v1", "art-joint-anim"]],
  "(code nav-enemy-patrol nav-enemy)": [
    [23, "v1", "art-joint-anim"],
    [105, "v1", "art-joint-anim"],
    [167, "v1", "art-joint-anim"],
    [249, "v1", "art-joint-anim"]
  ],

  "(code nav-enemy-flee nav-enemy)": [
    [27, "v1", "art-joint-anim"],
    [91, "v1", "art-joint-anim"]
  ],

  "nav-enemy-set-hit-from-direction": [[19, "v1", "process-drawable"]],
  "(method 45 nav-enemy)": [[14, "v1", "process-mask"]],

  "nav-enemy-default-event-handler": [
    [62, "a0", "vector"],
    [82, "a0", "vector"]
  ],

  "(method 7 nav-enemy)": [
    [5, "v1", "int"],
    [10, "v1", "int"],
    [19, "t9", "(function process-drawable int none)"]
  ],

  "(enter nav-enemy-patrol nav-enemy)": [[8, "v1", "int"]],

  "(code nav-enemy-fuel-cell nav-enemy)": [[31, "v1", "int"]],

  "(method 16 level)": [
    [252, "v1", "(pointer uint128)"],
    [253, "a1", "(pointer uint128)"],
    [255, "a0", "(pointer uint128)"],
    [208, "s2", "(pointer uint8)"],
    [209, "s2", "(pointer uint8)"],
    [210, "s1", "(pointer uint8)"],
    [217, "s2", "(pointer uint8)"],
    [218, "s1", "(pointer uint8)"],
    [79, "a0", "(pointer uint128)"],
    [80, "v1", "(pointer uint128)"],
    [257, "v1", "(pointer uint16)"],
    [222, "s2", "(pointer uint8)"],
    [161, "s1", "(pointer uint128)"],
    [140, "s1", "(pointer uint128)"]
  ],

  "(method 15 level)": [
    [[21, 60], "v1", "(inline-array box8s)"]
  ],

  "(method 27 level)": [
    [[23, 68], "s2", "(inline-array box8s)"]
  ],

  "unpack-comp-huf": [[[21, 23], "t3", "(pointer uint16)"]],

  "(method 9 merc-fragment)": [[[13, 161], "s3", "adgif-shader"]],

  "(method 9 merc-effect)": [
    [49, "s4", "pointer"],
    [50, "s5", "pointer"],
    [[0, 49], "s4", "merc-fragment"],
    [[0, 50], "s5", "merc-fragment-control"]
  ],

  "merc-vu1-initialize-chain": [
    [[19, 47], "s5", "merc-vu1-low-mem"],
    [58, "gp", "(inline-array dma-packet)"],
    [[12, 18], "gp", "(pointer vif-tag)"]
  ],

  "merc-vu1-init-buffer": [
    [[27, 31], "a0", "dma-packet"],
    [[37, 40], "a0", "gs-gif-tag"],
    [44, "a0", "(pointer gs-test)"],
    [46, "a0", "(pointer gs-reg64)"],
    [[55, 58], "v1", "dma-packet"]
  ],

  "(method 8 merc-ctrl)": [
    [46, "s2", "pointer"], // was merc-fragment-control
    [[22, 45], "s2", "merc-fragment-control"],
    [[89, 93], "a1", "merc-blend-ctrl"],
    [103, "a1", "pointer"]
  ],

  "merc-edge-stats": [[[33, 35], "v1", "merc-ctrl"]],

  "(method 9 screen-filter)": [[[23, 26], "v1", "dma-packet"]],

  "(method 48 mayor)": [[32, "a0", "int"]],

  "(method 43 mayor)": [[19, "v1", "float"]],

  "(post idle mayor)": [[4, "t9", "(function none)"]],

  "(method 43 bird-lady)": [[19, "v1", "float"]],

  "muse-to-idle": [[57, "v1", "muse"]],

  "(method 32 sculptor)": [[87, "v1", "muse"]],

  "(method 43 sculptor)": [[19, "v1", "float"]],

  "(code idle sculptor)": [
    [71, "v1", "art-joint-anim"],
    [135, "v1", "art-joint-anim"],
    [184, "v1", "float"],
    [204, "v1", "art-joint-anim"],
    [255, "v1", "float"],
    [269, "v1", "art-joint-anim"],
    [319, "v1", "art-joint-anim"],
    [369, "v1", "art-joint-anim"],
    [421, "v1", "art-joint-anim"],
    [470, "v1", "float"],
    [490, "v1", "art-joint-anim"],
    [543, "v1", "art-joint-anim"],
    [593, "v1", "art-joint-anim"],
    [643, "v1", "art-joint-anim"],
    [698, "v1", "float"],
    [718, "v1", "art-joint-anim"],
    [769, "v1", "float"],
    [785, "v1", "art-joint-anim"],
    [836, "v1", "art-joint-anim"],
    [886, "v1", "art-joint-anim"],
    [936, "v1", "art-joint-anim"]
  ],

  "(method 43 geologist)": [[19, "v1", "float"]],

  "(anon-function 3 oracle)": [[11, "v1", "collide-shape"]],

  "(method 43 farmer)": [[19, "v1", "float"]],

  "(method 43 explorer)": [[19, "v1", "float"]],

  "(code idle explorer)": [
    [36, "v1", "float"],
    [56, "v1", "art-joint-anim"],
    [107, "v1", "float"],
    [123, "v1", "art-joint-anim"],
    [180, "v1", "float"],
    [200, "v1", "float"],
    [216, "v1", "art-joint-anim"],
    [273, "v1", "float"],
    [347, "v1", "float"],
    [363, "v1", "art-joint-anim"],
    [420, "v1", "float"],
    [500, "v1", "art-joint-anim"],
    [542, "v1", "art-joint-anim"],
    [599, "v1", "float"],
    [621, "v1", "art-joint-anim"],
    [678, "v1", "float"],
    [761, "v1", "float"],
    [783, "v1", "art-joint-anim"]
  ],

  "(method 32 assistant)": [[39, "v1", "float"]],

  "(method 43 assistant)": [[19, "v1", "float"]],

  "(code idle assistant)": [
    [35, "v1", "float"],
    [114, "v1", "float"],
    [130, "v1", "art-joint-anim"],
    [207, "v1", "float"],
    [376, "v1", "art-joint-anim"],
    [415, "v1", "float"],
    [431, "v1", "art-joint-anim"],
    [482, "v1", "art-joint-anim"],
    [530, "v1", "float"],
    [549, "v1", "art-joint-anim"],
    [602, "v1", "art-joint-anim"]
  ],

  "check-drop-level-assistant": [[17, "v1", "float"]],

  "(method 32 sage)": [
    [76, "v1", "float"],
    [262, "v1", "assistant"]
  ],

  "(method 43 sage)": [[19, "v1", "float"]],

  "(code idle sage)": [
    [35, "v1", "float"],
    [155, "v1", "art-joint-anim"]
  ],

  "(method 43 gambler)": [[19, "v1", "float"]],

  "(code idle gambler)": [[93, "v1", "float"]],

  "(method 32 warrior)": [[76, "v1", "handle"]],

  "(method 43 warrior)": [[19, "v1", "float"]],

  "(method 32 minershort)": [
    [44, "v1", "float"],
    [112, "v1", "float"]
  ],

  "(method 43 minershort)": [[19, "v1", "float"]],

  "(method 33 progress)": [
    [
      30,
      "t9",
      "(function process function object object object object object)"
    ],
    [
      159,
      "t9",
      "(function process function object object object object object)"
    ],
    [
      288,
      "t9",
      "(function process function object object object object object)"
    ],
    [
      417,
      "t9",
      "(function process function object object object object object)"
    ],
    [
      546,
      "t9",
      "(function process function object object object object object)"
    ],
    [
      675,
      "t9",
      "(function process function object object object object object)"
    ],
    [35, "a0", "manipy"],
    [38, "v1", "manipy"],
    [50, "v1", "manipy"],
    [98, "v1", "manipy"],
    [164, "a0", "manipy"],
    [167, "v1", "manipy"],
    [179, "v1", "manipy"],
    [227, "v1", "manipy"],
    [293, "a0", "manipy"],
    [296, "v1", "manipy"],
    [308, "v1", "manipy"],
    [356, "v1", "manipy"],
    [422, "a0", "manipy"],
    [425, "v1", "manipy"],
    [437, "v1", "manipy"],
    [485, "v1", "manipy"],
    [551, "a0", "manipy"],
    [554, "v1", "manipy"],
    [566, "v1", "manipy"],
    [614, "v1", "manipy"],
    [680, "a0", "manipy"],
    [683, "v1", "manipy"],
    [695, "v1", "manipy"],
    [743, "v1", "manipy"]
  ],

  "fuel-cell-progress-hud-orbit-callback": [
    [[0, 199], "s5", "progress"],
    [4, "f0", "float"]
  ],

  "(method 7 progress)": [[16, "a2", "pointer"]],

  "(method 17 progress)": [
    [[466, 471], "v1", "dma-packet"],
    [[154, 159], "v1", "dma-packet"]
  ],

  "(post progress-debug)": [
    [[61, 66], "v1", "dma-packet"],
    [[108, 113], "v1", "dma-packet"],
    [[153, 158], "v1", "dma-packet"],
    [[198, 203], "v1", "dma-packet"]
  ],

  "(method 23 progress)": [[103, "v1", "float"]],

  "(post progress-normal)": [[416, "a0", "float"]],

  "(method 53 progress)": [[[0, 999], "gp", "progress-screen"]],
  "(method 35 progress)": [[38, "s4", "game-text-id"]],
  "(method 43 progress)": [[45, "s4", "game-text-id"]],
  "(method 38 progress)": [[58, "a1", "game-text-id"]],

  "draw-percent-bar": [[[33, 38], "v1", "dma-packet"]],

  "(method 11 fact-info-target)": [
    [135, "v1", "target"],
    [148, "v1", "collide-shape"],
    [258, "v1", "target"],
    [272, "v1", "target"],
    [287, "v1", "target"],
    [298, "v1", "target"]
  ],

  "(method 7 process)": [
    [[120, 124], "a0", "basic"],
    [[127, 130], "a0", "basic"],
    [47, "v1", "connection"],
    [57, "v1", "connection"],
    [[47, 88], "v1", "connection"]
  ],

  "(anon-function 7 game-info)": [[2, "v1", "collide-shape"]],

  "(method 24 game-info)": [
    [112, "s3", "pointer"],
    [[113, 165], "a0", "game-save-tag"],
    [[148, 166], "s2", "game-save-tag"],
    [[148, 168], "s4", "game-save-tag"],
    [[171, 221], "a0", "game-save-tag"],
    [[234, 240], "a0", "game-save-tag"],
    [[253, 276], "a0", "game-save-tag"],
    [[283, 302], "a0", "game-save-tag"],
    [[319, 324], "a1", "game-save-tag"],
    [[342, 348], "a1", "game-save-tag"],
    [[395, 468], "a0", "game-save-tag"],
    [[480, 488], "a0", "game-save-tag"],
    [[500, 506], "a0", "game-save-tag"],
    [[521, 528], "a0", "game-save-tag"],
    [[543, 650], "a0", "game-save-tag"],
    // [329, "a0", "pointer"],
    // [338, "a0", "pointer"],
    // [[173, 230], "a0", "game-save-tag"],
    [252, "a0", "(pointer int32)"],
    [654, "a0", "pointer"]
  ],

  "auto-save-post": [[138, "t9", "(function object string object none)"]],

  "target-compute-pole": [
    [12, "s4", "swingpole"],
    [21, "s4", "swingpole"],
    [24, "s4", "swingpole"],
    [30, "s4", "swingpole"],
    [33, "s4", "swingpole"],
    [76, "s4", "swingpole"],
    [85, "s4", "swingpole"],
    [87, "s4", "swingpole"]
  ],

  "(method 10 target)": [[[10, 13], "t9", "(function process-drawable none)"]],

  "draw-history": [[[99, 101], "v1", "int"]],

  "(method 9 attack-info)": [
    [82, "v1", "process-drawable"],
    [87, "s3", "process-drawable"],
    [89, "v1", "process-drawable"],
    [118, "a0", "process-drawable"]
  ],

  "dm-task-get-money": [
    [32, "v1", "float"]
  ],

  "ground-tween-update": [
    [16, "f1", "float"],
    [20, "f2", "float"],
    [34, "f0", "float"],
    [38, "f1", "float"]
  ],

  "(method 32 evilbro)": [[20, "v1", "handle"]],

  "(code idle evilbro)": [
    [27, "v1", "art-joint-anim"],
    [84, "v1", "float"],
    [171, "v1", "float"]
  ],

  "all-texture-tweak-adjust": [
    [38, "s0", "adgif-shader"],
    [42, "s0", "adgif-shader"]
  ],

  "build-instance-list": [
    [30, "v1", "drawable-tree-instance-shrub"],
    [61, "v1", "drawable-tree-instance-tie"]
  ],

  "(anon-function 82 default-menu)": [
    [[12, 25], "s4", "texture-id"],
    [36, "s5", "adgif-shader"]
  ],

  "(anon-function 79 default-menu)": [
    [[3, 13], "v1", "texture-id"],
    [[20, 28], "a1", "adgif-shader"],
    [33, "v1", "texture-id"],
    [41, "v1", "adgif-shader"]
  ],

  "(anon-function 78 default-menu)": [
    [[2, 13], "v1", "texture-id"],
    [[20, 29], "a1", "adgif-shader"],
    [34, "v1", "texture-id"],
    [42, "v1", "adgif-shader"]
  ],

  "(anon-function 77 default-menu)": [
    [[3, 13], "v1", "texture-id"],
    [[20, 28], "a1", "adgif-shader"],
    [33, "v1", "texture-id"],
    [41, "v1", "adgif-shader"]
  ],

  "(anon-function 76 default-menu)": [
    [[3, 13], "v1", "texture-id"],
    [[20, 28], "a1", "adgif-shader"],
    [33, "v1", "texture-id"],
    [41, "v1", "adgif-shader"]
  ],

  "(anon-function 75 default-menu)": [
    [[3, 13], "v1", "texture-id"],
    [[20, 28], "a1", "adgif-shader"],
    [33, "v1", "texture-id"],
    [41, "v1", "adgif-shader"]
  ],

  "(anon-function 74 default-menu)": [
    [[2, 13], "v1", "texture-id"],
    [[20, 29], "a1", "adgif-shader"],
    [34, "v1", "texture-id"],
    [42, "v1", "adgif-shader"]
  ],

  "(anon-function 73 default-menu)": [
    [[3, 13], "v1", "texture-id"],
    [[20, 28], "a1", "adgif-shader"],
    [33, "v1", "texture-id"],
    [41, "v1", "adgif-shader"]
  ],

  "(anon-function 72 default-menu)": [
    [[3, 13], "v1", "texture-id"],
    [[20, 28], "a1", "adgif-shader"],
    [33, "v1", "texture-id"],
    [41, "v1", "adgif-shader"]
  ],

  "(anon-function 71 default-menu)": [
    [[3, 13], "v1", "texture-id"],
    [[20, 28], "a1", "adgif-shader"],
    [33, "v1", "texture-id"],
    [41, "v1", "adgif-shader"]
  ],

  "(anon-function 70 default-menu)": [
    [[2, 13], "v1", "texture-id"],
    [[20, 29], "a1", "adgif-shader"],
    [34, "v1", "texture-id"],
    [42, "v1", "adgif-shader"]
  ],

  "(anon-function 69 default-menu)": [
    [[3, 13], "v1", "texture-id"],
    [[20, 28], "a1", "adgif-shader"],
    [33, "v1", "texture-id"],
    [41, "v1", "adgif-shader"]
  ],

  "(anon-function 68 default-menu)": [
    [[3, 13], "v1", "texture-id"],
    [[20, 28], "a1", "adgif-shader"],
    [33, "v1", "texture-id"],
    [41, "v1", "adgif-shader"]
  ],

  "(anon-function 67 default-menu)": [
    [[3, 13], "v1", "texture-id"],
    [[20, 28], "a1", "adgif-shader"],
    [33, "v1", "texture-id"],
    [41, "v1", "adgif-shader"]
  ],

  "(anon-function 66 default-menu)": [
    [[3, 13], "v1", "texture-id"],
    [[20, 28], "a1", "adgif-shader"],
    [33, "v1", "texture-id"],
    [41, "v1", "adgif-shader"]
  ],

  "(anon-function 65 default-menu)": [
    [[3, 13], "v1", "texture-id"],
    [[20, 28], "a1", "adgif-shader"],
    [33, "v1", "texture-id"],
    [41, "v1", "adgif-shader"]
  ],

  "(anon-function 64 default-menu)": [
    [[2, 13], "v1", "texture-id"],
    [[20, 29], "a1", "adgif-shader"],
    [34, "v1", "texture-id"],
    [42, "v1", "adgif-shader"]
  ],

  "(anon-function 63 default-menu)": [
    [[2, 13], "v1", "texture-id"],
    [[20, 29], "a1", "adgif-shader"],
    [34, "v1", "texture-id"],
    [42, "v1", "adgif-shader"]
  ],

  "build-continue-menu": [
    [4, "v1", "symbol"],
    [[5, 15], "v1", "level-load-info"]
  ],

  "(method 26 basebutton)": [[31, "v1", "art-joint-anim"]],

  "debug-menu-item-var-make-float": [
    [30, "t9", "(function int debug-menu-msg float float int)"]
  ],

  "entity-remap-names": [
    [33, "a1", "int"],
    [39, "a2", "int"]
  ],

  "process-status-bits": [[[15, 59], "s3", "process-drawable"]],

  "(method 13 level-group)": [[[56, 61], "a0", "entity-actor"]],

  "(method 24 entity)": [[[39, 45], "a0", "entity-actor"]],

  "(method 23 level-group)": [
    [53, "a0", "entity-actor"],
    [57, "v1", "entity-actor"],
    [[29, 31], "v0", "(inline-array vector)"]
  ],

  "(method 24 level-group)": [
    [51, "v1", "entity-actor"],
    [[55, 57], "s1", "(inline-array vector)"]
  ],

  "init-entity": [
    [31, "t9", "(function process function process entity none)"]
  ],

  "(method 19 bsp-header)": [
    [[53, 63], "s2", "process"],
    [74, "s2", "part-tracker"],
    [[104, 122], "v1", "process-drawable"],
    [[129, 148], "v1", "process-drawable"],
    [[123, 127], "a0", "process-drawable"]
  ],

  "(method 3 entity)": [[7, "t9", "(function entity entity)"]],

  "(method 3 entity-actor)": [
    [7, "t9", "(function entity-actor entity-actor)"]
  ],

  "(method 10 drawable-group)": [
    [19, "s5", "drawable-group"]
  ],

  "(method 15 drawable-group)": [
    [19, "s5", "drawable-group"]
  ],

  "(method 14 level-group)": [
    [[54, 164], "s1", "process-drawable"],
    [[319, 342], "s0", "process-drawable"],
    [368, "v1", "(pointer process-drawable)"],
    [[384, 494], "s5", "process-drawable"],
    [106, "v0", "(pointer int32)"],
    [[151, 162], "v0", "symbol"]
  ],

  "(method 22 level-group)": [[[28, 30], "v0", "(inline-array vector)"]],

  "expand-vis-box-with-point": [[10, "v0", "(inline-array vector)"]],

  "(method 28 entity-ambient)": [[79, "v1", "int"]],

  "(method 27 entity-ambient)": [[[15, 250], "s5", "symbol"]],

  "cam-master-effect": [[[0, 999], "s6", "camera-master"]],

  "birth-func-vector-orient": [[[7, 24], "s3", "sprite-vec-data-2d"]],

  "process-drawable-burn-effect": [
    [28, "a0", "process-drawable"],
    [105, "v1", "process-drawable"],
    [49, "a0", "process-drawable"],
    [64, "a0", "process-drawable"]
  ],

  "(anon-function 0 dark-eco-pool)": [[2, "v1", "state"]],

  "(method 25 dark-eco-pool)": [
    [
      22,
      "t9",
      "(function res-lump symbol symbol float structure (pointer res-tag) pointer object)"
    ]
  ],

  "(top-level-login beach-rocks)": [[78, "v1", "state"]],

  "(method 7 beach-rock)": [
    [5, "v1", "int"],
    [10, "v1", "int"],
    [19, "t9", "(function process-drawable int none)"]
  ],

  "(method 10 beach-rock)": [[21, "t9", "(function process-drawable none)"]],

  "(code falling beach-rock)": [
    [138, "gp", "handle"],
    [150, "gp", "handle"],
    [[158, 165], "s5", "handle"]
  ],

  "(method 11 beach-rock)": [[77, "v1", "int"]],

  "(anon-function 27 projectiles)": [
    [27, "s4", "collide-shape"],
    [36, "s4", "collide-shape"]
  ],

  "projectile-update-velocity-space-wars": [[60, "a0", "target"]],

  "projectile-init-by-other": [
    [70, "v1", "process-drawable"],
    [77, "v1", "process-drawable"]
  ],

  "(method 24 projectile-yellow)": [
    [[81, 999], "s5", "sound-rpc-set-param"],
    [99, "gp", "process-drawable"],
    [102, "gp", "process-drawable"]
  ],

  "(method 28 projectile-yellow)": [
    [26, "a0", "target"],
    [118, "a1", "target"]
  ],

  "(method 27 projectile-blue)": [
    [51, "v1", "process-mask"],
    [87, "v1", "process-drawable"]
  ],

  "spawn-projectile-blue": [
    [
      69,
      "s2",
      "(function process function object object object object object object)"
    ]
  ],

  "(method 28 projectile-blue)": [[27, "v1", "process-drawable"]],

  "(method 27 projectile-yellow)": [[70, "v1", "process-mask"]],

  "manipy-init": [
    [143, "a0", "collide-shape"],
    [145, "a0", "collide-shape"]
  ],

  "forall-particles-with-key-runner": [
    [32, "s3", "(inline-array sparticle-cpuinfo)"],
    [42, "s3", "(inline-array sparticle-cpuinfo)"]
  ],

  "(trans plat-button-move-downward jungle-elevator)": [
    [11, "v0", "(state plat-button)"]
  ],

  "(code plat-button-at-end jungle-elevator)": [
    [43, "t9", "(function none :behavior plat-button)"]
  ],

  "(code bouncer-fire)": [[17, "v1", "art-joint-anim"]],

  "(method 39 hopper)": [[16, "t9", "(function nav-enemy none)"]],

  "(code nav-enemy-idle hopper)": [
    [16, "v1", "art-joint-anim"],
    [70, "v1", "art-joint-anim"]
  ],

  "(code nav-enemy-patrol hopper)": [
    [34, "v1", "art-joint-anim"],
    [105, "v1", "art-joint-anim"]
  ],

  "(code nav-enemy-chase hopper)": [
    [34, "v1", "art-joint-anim"],
    [105, "v1", "art-joint-anim"]
  ],

  "(method 39 junglefish)": [[12, "t9", "(function nav-enemy none)"]],

  "(code nav-enemy-patrol junglefish)": [
    [27, "v1", "art-joint-anim"],
    [107, "v1", "art-joint-anim"],
    [169, "v1", "art-joint-anim"],
    [251, "v1", "art-joint-anim"]
  ],

  "(code nav-enemy-attack junglefish)": [[14, "v1", "art-joint-anim"]],

  "(code nav-enemy-victory junglefish)": [
    [14, "v1", "art-joint-anim"],
    [64, "v1", "art-joint-anim"]
  ],

  "(method 32 sequenceB)": [
    [177, "s3", "babak"],
    [186, "s3", "babak"],
    [236, "s3", "babak"],
    [245, "s3", "babak"]
  ],

  "(event play-anim sequenceB)": [
    [98, "gp", "evilbro"],
    [107, "gp", "evilbro"],
    [289, "gp", "evilsis"],
    [298, "gp", "evilsis"]
  ],

  "sequenceC-can-trans-hook": [[12, "v1", "process-taskable"]],

  "(anon-function 7 sidekick-human)": [
    [2, "v1", "process-taskable"],
    [10, "v1", "process-taskable"]
  ],

  "(code idle assistant-firecanyon)": [
    [33, "v1", "float"],
    [55, "v1", "float"],
    [139, "v1", "float"],
    [157, "v1", "art-joint-anim"],
    [213, "v1", "float"],
    [295, "v1", "art-joint-anim"],
    [343, "v1", "float"],
    [424, "v1", "float"],
    [446, "v1", "float"],
    [530, "v1", "float"],
    [548, "v1", "art-joint-anim"],
    [604, "v1", "float"],
    [686, "v1", "art-joint-anim"],
    [734, "v1", "float"],
    [756, "v1", "float"]
  ],

  "(method 32 sage-bluehut)": [
    [44, "v1", "float"],
    [63, "s5", "assistant-bluehut"]
  ],

  "(method 47 sage-bluehut)": [
    [18, "gp", "assistant-bluehut"],
    [23, "gp", "assistant-bluehut"]
  ],

  "(method 43 sage-bluehut)": [[19, "v1", "float"]],

  "(code idle sage-bluehut)": [
    [34, "v1", "float"],
    [137, "v1", "art-joint-anim"]
  ],

  "(code idle flutflut-bluehut)": [
    [33, "v1", "float"],
    [187, "v1", "art-joint-anim"],
    [243, "v1", "float"],
    [329, "v1", "art-joint-anim"]
  ],

  "(method 39 sharkey)": [[71, "t9", "(function nav-enemy none)"]],

  "(code nav-enemy-patrol sharkey)": [[27, "v1", "art-joint-anim"]],

  "(code nav-enemy-attack sharkey)": [[144, "v1", "art-joint-anim"]],

  "(code nav-enemy-chase sharkey)": [[40, "v1", "art-joint-anim"]],

  "(code nav-enemy-stop-chase sharkey)": [[22, "v1", "art-joint-anim"]],

  "(code nav-enemy-victory sharkey)": [[24, "v1", "art-joint-anim"]],

  "(code nav-enemy-chase lurkercrab)": [
    [17, "v1", "art-joint-anim"],
    [338, "v1", "art-joint-anim"],
    [388, "v1", "art-joint-anim"]
  ],

  "(code nav-enemy-patrol lurkercrab)": [
    [21, "v1", "art-joint-anim"],
    [77, "v1", "art-joint-anim"],
    [191, "v1", "art-joint-anim"]
  ],

  "(code nav-enemy-notice lurkerpuppy)": [[24, "v1", "art-joint-anim"]],

  "(code nav-enemy-victory lurkerpuppy)": [[20, "v1", "art-joint-anim"]],

  "(code nav-enemy-give-up lurkerpuppy)": [
    [18, "v1", "art-joint-anim"],
    [76, "v1", "art-joint-anim"]
  ],

  "(code nav-enemy-chase lurkerpuppy)": [
    [25, "v1", "art-joint-anim"],
    [111, "v1", "art-joint-anim"]
  ],

  "static-screen-init-by-other": [
    [32, "s3", "sparticle-launch-group"],
    [35, "s3", "sparticle-launch-group"]
  ],

  "(code target-demo)": [
    [66, "v1", "handle"],
    [69, "v1", "handle"],
    [96, "v1", "handle"],
    [99, "v1", "handle"],
    [126, "v1", "handle"],
    [163, "v1", "handle"],
    [196, "v1", "handle"],
    [229, "v1", "handle"],
    [262, "v1", "handle"],
    [293, "v1", "handle"],
    [323, "v1", "handle"],
    [357, "v1", "handle"],
    [390, "v1", "handle"],
    [423, "v1", "handle"],
    [456, "v1", "handle"],
    [487, "v1", "handle"],
    [518, "v1", "handle"],
    [548, "v1", "handle"],
    [578, "v1", "handle"],
    [129, "v1", "handle"],
    [166, "v1", "handle"],
    [199, "v1", "handle"],
    [232, "v1", "handle"],
    [261, "v1", "handle"],
    [265, "v1", "handle"],
    [296, "v1", "handle"],
    [298, "v1", "handle"],
    [326, "v1", "handle"],
    [360, "v1", "handle"],
    [393, "v1", "handle"],
    [426, "v1", "handle"],
    [459, "v1", "handle"],
    [490, "v1", "handle"],
    [521, "v1", "handle"],
    [551, "v1", "handle"],
    [581, "v1", "handle"]
  ],

  "target-has-all-the-cells?": [[17, "v1", "float"]],

  "(code open final-door)": [
    [13, "v1", "art-joint-anim"],
    [66, "v1", "art-joint-anim"]
  ],

  "(code idle powercellalt)": [[8, "a1", "process-drawable"]],

  "(code target-final-door)": [
    [85, "gp", "handle"],
    [105, "gp", "handle"],
    [117, "gp", "handle"],
    [133, "s1", "process-drawable"],
    [200, "s1", "process-drawable"]
  ],

  "(event open final-door)": [
    [4, "v1", "float"],
    [6, "v1", "float"]
  ],

  "(code nav-enemy-chase aphid)": [
    [42, "v1", "art-joint-anim"],
    [168, "v1", "art-joint-anim"]
  ],

  "(code nav-enemy-stare aphid)": [
    [34, "v1", "art-joint-anim"],
    [160, "v1", "art-joint-anim"]
  ],

  "(code nav-enemy-give-up aphid)": [
    [43, "v1", "art-joint-anim"],
    [101, "v1", "art-joint-anim"]
  ],

  "voicebox-track": [[4, "a0", "target"]],

  "(method 27 plat-button)": [[37, "v1", "art-joint-anim"]],

  "(method 11 plat-button)": [[17, "v1", "vector"]],

  "(trans plat-button-move-downward plat-button)": [
    [[92, 999], "gp", "sound-rpc-set-param"]
  ],

  "(trans plat-button-move-upward plat-button)": [
    [[92, 999], "gp", "sound-rpc-set-param"]
  ],

  "(anon-function 7 plat-eco)": [[22, "v1", "target"]],

  "drop-plat-set-fade": [[7, "v1", "process-drawable"]],

  "(code drop-plat-spawn)": [[3, "v1", "process-drawable"]],

  "(code drop-plat-rise)": [
    [10, "v1", "process-drawable"],
    [24, "v1", "process-drawable"],
    [45, "v1", "process-drawable"],
    [85, "v1", "process-drawable"]
  ],

  "(post drop-plat-rise)": [[12, "v1", "process-drawable"]],

  "(code drop-plat-drop)": [
    [2, "v1", "process-drawable"],
    [85, "v1", "process-drawable"]
  ],

  "(post drop-plat-drop)": [[12, "v1", "process-drawable"]],

  "drop-plat-init-by-other": [[22, "v1", "process-drawable"]],

  "citb-drop-plat-drop-children": [[[23, 29], "a0", "drop-plat"]],

  "citb-drop-plat-spawn-children": [
    [98, "t9", "(function process function vector uint uint int)"]
  ],

  "(method 11 citb-drop-plat)": [
    [24, "v1", "(pointer int32)"],
    [26, "v1", "(pointer int32)"]
  ],

  "(code plat-flip-idle)": [
    [62, "v1", "art-joint-anim"],
    [91, "v1", "art-joint-anim"],
    [132, "v1", "art-joint-anim"]
  ],

  "(method 11 plat-flip)": [
    ["_stack_", 16, "res-tag"],
    ["_stack_", 32, "res-tag"],
    ["_stack_", 48, "res-tag"],
    [147, "v1", "(pointer float)"],
    [192, "v1", "(pointer float)"]
  ],

  "(method 27 square-platform)": [[[26, 33], "a0", "water-vol"]],

  "(method 27 wedge-plat)": [
    [4, "v1", "process-drawable"],
    [10, "f0", "float"],
    [40, "f26", "float"],
    [50, "f26", "float"]
  ],

  "(method 27 wedge-plat-outer)": [
    [4, "v1", "process-drawable"],
    [10, "f0", "float"],
    [40, "f26", "float"],
    [50, "f26", "float"]
  ],

  "(code plunger-lurker-plunge)": [
    [[76, 299], "s5", "othercam"],
    [80, "gp", "handle"],
    [88, "gp", "handle"],
    [109, "gp", "handle"],
    [176, "gp", "handle"],
    [151, "gp", "handle"],
    [164, "gp", "handle"],
    [188, "gp", "handle"]
  ],

  "(code plunger-lurker-flee)": [
    [10, "v1", "art-joint-anim"],
    [60, "v1", "art-joint-anim"]
  ],

  "(code plunger-lurker-idle)": [[10, "v1", "art-joint-anim"]],

  "(code flying-lurker-idle)": [[92, "v1", "art-joint-anim"]],

  "(code flying-lurker-fly)": [
    [56, "v1", "art-joint-anim"],
    [110, "v1", "float"]
  ],

  "(code flying-lurker-start)": [[36, "v1", "float"]],

  "(method 18 collide-cache)": [
    [44, "v1", "collide-shape-prim-sphere"],
    [16, "s3", "collide-cache-prim"],
    [21, "s3", "collide-cache-prim"],
    [25, "s3", "collide-cache-prim"],
    [43, "s3", "collide-cache-prim"],
    [62, "s3", "(inline-array collide-cache-prim)"]
  ],

  "flying-lurker-play-intro": [
    [[106, 299], "s5", "othercam"],
    [110, "gp", "handle"],
    [118, "gp", "handle"],
    [139, "gp", "handle"],
    [160, "gp", "handle"],
    [173, "gp", "handle"],
    [207, "gp", "handle"],
    [219, "gp", "handle"]
  ],

  "clone-anim-once": [
    [[19, 73], "s5", "process-drawable"],
    [50, "s4", "collide-shape"],
    [109, "v1", "manipy"]
  ],

  "level-hint-task-process": [["_stack_", 16, "res-tag"]],

  "kill-current-level-hint": [[[13, 33], "s4", "level-hint"]],

  "level-hint-init-by-other": [
    [[54, 75], "a0", "string"],
    [93, "a0", "string"]
  ],

  "(method 17 drawable-inline-array-ambient)": [
    [1, "v1", "drawable-ambient"],
    [4, "v1", "drawable-ambient"]
  ],

  "ambient-type-sound-loop": [
    [5, "a0", "symbol"],
    [[24, 35], "s3", "(pointer res-tag)"]
  ],

  "ambient-type-light": [
    [38, "v1", "(inline-array vector)"],
    [43, "v1", "(inline-array vector)"]
  ],
  "ambient-type-dark": [
    [38, "v1", "(inline-array vector)"],
    [43, "v1", "(inline-array vector)"]
  ],
  "ambient-type-weather-off": [
    [38, "v1", "(inline-array vector)"],
    [43, "v1", "(inline-array vector)"]
  ],

  "level-hint-displayed?": [
    [[4, 7], "a0", "level-hint"],
    [12, "a0", "level-hint"],
    [14, "a0", "level-hint"]
  ],

  "ambient-type-sound": [
    [21, "v1", "(pointer float)"],
    [28, "v1", "(pointer float)"],
    ["_stack_", 112, "res-tag"],
    [57, "v0", "symbol"]
  ],
  "forall-particles-runner": [
    [[19, 28], "s4", "sparticle-cpuinfo"],
    [34, "s4", "pointer"],
    [35, "s3", "pointer"]
  ],

  "(method 2 sparticle-cpuinfo)": [[14, "f0", "float"]],

  "sp-kill-particle": [
    [7, "a1", "uint"],
    [7, "v1", "uint"]
  ],

  "sparticle-track-root": [[2, "v1", "process-drawable"]],

  "sparticle-track-root-prim": [
    [2, "v1", "process-drawable"],
    [3, "v1", "collide-shape"]
  ],

  "sp-orbiter": [[[73, 82], "v1", "sprite-vec-data-2d"]],

  "finish-background": [
    [249, "a0", "terrain-context"],
    [297, "a0", "terrain-context"],
    [307, "a0", "terrain-context"],
    [355, "a0", "terrain-context"],
    [365, "a0", "terrain-context"],
    [451, "a0", "terrain-context"],
    [461, "a0", "terrain-context"],
    [32, "a0", "terrain-context"],
    [180, "a0", "terrain-context"],
    [188, "a0", "terrain-context"],
    [199, "a0", "terrain-context"],
    [238, "a0", "terrain-context"],
    [288, "a0", "terrain-context"],
    [346, "a0", "terrain-context"],
    [404, "a0", "terrain-context"],
    [442, "a0", "terrain-context"],
    [531, "a0", "terrain-context"],
    [534, "a0", "terrain-context"],
    [[598, 603], "v1", "dma-packet"]
  ],

  "(method 11 drawable-inline-array-node)": [[[1, 6], "v1", "drawable"]],

  "(method 12 drawable-inline-array-node)": [[[1, 6], "v1", "drawable"]],

  "(method 13 drawable-inline-array-node)": [[[1, 6], "v1", "drawable"]],

  "(method 17 drawable-inline-array-node)": [[[1, 6], "v1", "drawable"]],

  "(code nav-enemy-patrol babak)": [
    [25, "v1", "art-joint-anim"],
    [79, "t9", "(function none)"]
  ],

  "(code nav-enemy-chase babak)": [[55, "v1", "art-joint-anim"]],

  "(code nav-enemy-stare babak)": [[154, "v1", "art-joint-anim"]],

  "(code nav-enemy-give-up babak)": [
    [43, "v1", "art-joint-anim"],
    [101, "v1", "art-joint-anim"]
  ],

  "(method 33 process-taskable)": [[15, "s5", "spool-anim"]],

  "(method 51 process-taskable)": [[18, "v1", "spool-anim"]],

  "(method 35 process-taskable)": [[15, "s5", "spool-anim"]],
  "(method 37 process-taskable)": [[15, "s5", "spool-anim"]],

  "process-taskable-play-anim-code": [
    [68, "gp", "spool-anim"],
    [255, "gp", "art-joint-anim"]
  ],

  "(event play-anim process-taskable)": [
    [19, "a1", "float"],
    [24, "a0", "float"]
  ],

  "(event be-clone process-taskable)": [
    [19, "a1", "float"],
    [24, "a0", "float"]
  ],

  "(event othercam-running)": [[23, "v1", "process-taskable"]],

  "(code nav-enemy-idle babak-with-cannon)": [[22, "v1", "art-joint-anim"]],

  "(code babak-run-to-cannon)": [[14, "v1", "art-joint-anim"]],

  "(code babak-with-cannon-jump-onto-cannon)": [[118, "v1", "art-joint-anim"]],

  "(code babak-with-cannon-jump-off-cannon)": [[28, "v1", "art-joint-anim"]],

  "(trans nav-enemy-die babak-with-cannon)": [[40, "v0", "(state nav-enemy)"]],

  "(enter othercam-running)": [
    [50, "gp", "process-taskable"],
    [53, "gp", "process-taskable"]
  ],

  "(code othercam-running)": [
    [14, "s2", "process-taskable"],
    [18, "s2", "process-taskable"],
    [24, "s2", "process-taskable"],
    [38, "s2", "process-taskable"],
    [47, "s2", "process-taskable"]
  ],

  "(method 10 gui-query)": [
    [[84, 88], "v1", "dma-packet"],
    [[131, 135], "v1", "dma-packet"]
  ],

  "(code yakow-idle)": [
    [46, "v1", "art-joint-anim"],
    [102, "v1", "art-joint-anim"]
  ],

  "(code yakow-graze)": [
    [73, "v1", "art-joint-anim"],
    [131, "v1", "art-joint-anim"]
  ],

  "(code yakow-graze-kicked)": [[10, "v1", "art-joint-anim"]],

  "(code yakow-kicked)": [[81, "v1", "art-joint-anim"]],

  "(method 7 fishermans-boat)": [
    [20, "t9", "(function rigid-body-platform int rigid-body-platform)"]
  ],

  "(code muse-idle)": [
    [35, "v1", "art-joint-anim"],
    [87, "v1", "art-joint-anim"]
  ],

  "(code nav-enemy-chase muse)": [[35, "v1", "art-joint-anim"]],

  "(code nav-enemy-jump-land muse)": [[31, "v1", "art-joint-anim"]],

  "(code muse-caught)": [
    [50, "v0", "vector"],
    [306, "gp", "handle"],
    [321, "gp", "handle"]
  ],

  "(code nav-enemy-idle bonelurker)": [
    [5, "t9", "(function none :behavior bonelurker)"]
  ],

  "(code nav-enemy-patrol bonelurker)": [
    [7, "t9", "(function none :behavior bonelurker)"]
  ],

  "(code nav-enemy-chase bonelurker)": [
    [60, "v1", "art-joint-anim"],
    [108, "v1", "art-joint-anim"],
    [171, "v1", "art-joint-anim"],
    [220, "v1", "art-joint-anim"],
    [277, "v1", "art-joint-anim"],
    [334, "v1", "art-joint-anim"]
  ],

  "(code nav-enemy-stare bonelurker)": [[130, "v1", "art-joint-anim"]],

  "(code bonelurker-stun)": [[29, "v1", "art-joint-anim"]],

  "(code nav-enemy-give-up bonelurker)": [
    [43, "v1", "art-joint-anim"],
    [93, "v1", "art-joint-anim"],
    [143, "v1", "art-joint-anim"],
    [201, "v1", "art-joint-anim"]
  ],

  "(method 32 assistant-bluehut)": [
    [104, "v1", "float"],
    [162, "v1", "manipy"],
    [255, "v1", "float"]
  ],

  "(method 47 assistant-bluehut)": [
    [21, "s5", "sage-bluehut"],
    [28, "s5", "sage-bluehut"],
    [50, "s5", "sage-bluehut"],
    [53, "s5", "sage-bluehut"]
  ],

  "(method 43 assistant-bluehut)": [[19, "v1", "float"]],

  "check-drop-level-assistant-bluehut": [[17, "v1", "float"]],

  "(code idle assistant-bluehut)": [
    [31, "v1", "art-joint-anim"],
    [83, "v1", "float"],
    [104, "v1", "art-joint-anim"],
    [161, "v1", "float"],
    [261, "v1", "art-joint-anim"],
    [317, "v1", "float"],
    [554, "v1", "art-joint-anim"]
  ],

  "assistant-levitator-blue-beam": [[15, "v1", "fireboulder"]],

  "(code idle assistant-levitator)": [
    [32, "v1", "art-joint-anim"],
    [91, "v1", "float"],
    [173, "v1", "art-joint-anim"],
    [229, "v1", "float"],
    [311, "v1", "art-joint-anim"]
  ],

  "(event square-platform-lowered)": [[8, "a0", "square-platform-master"]],

  "(event square-platform-master-idle)": [[6, "a0", "square-platform-button"]],

  "(method 7 square-platform)": [
    [24, "t9", "(function baseplat int baseplat)"]
  ],

  "(method 11 square-platform)": [
    ["_stack_", 16, "res-tag"],
    ["_stack_", 32, "res-tag"],
    [165, "v1", "(pointer float)"]
  ],

  "(enter square-platform-master-activate)": [
    [51, "a0", "sunkencam"],
    [84, "v1", "sunkencam"],
    [119, "a0", "sunkencam"],
    [152, "v1", "sunkencam"]
  ],

  "(code qbert-plat-on-mimic)": [
    [13, "gp", "(pointer rigid-body-platform)"],
    [21, "gp", "(pointer rigid-body-platform)"],
    [27, "gp", "(pointer rigid-body-platform)"]
  ],

  "(method 32 qbert-plat)": [[[4, 10], "a0", "qbert-plat-master"]],

  "(post rigid-body-platform-float qbert-plat)": [
    [3, "t9", "(function none :behavior qbert-plat)"]
  ],

  "(method 23 qbert-plat)": [
    [9, "t9", "(function rigid-body-platform float none)"]
  ],

  "(code keg-on-paddle)": [
    [5, "a0", "keg"], // i have learned that parent does not always equal the parent type!
    [16, "v1", "process-drawable"]
  ],

  "(code keg-paddle-to-path)": [
    [8, "v1", "process-drawable"],
    [28, "v1", "process-drawable"]
  ],

  "(code keg-on-path)": [
    [13, "v1", "keg-conveyor-paddle"],
    [24, "v1", "keg-conveyor-paddle"],
    [45, "v1", "keg-conveyor-paddle"],
    [72, "v1", "keg-conveyor-paddle"],
    [81, "v1", "keg-conveyor-paddle"]
  ],

  "(code keg-in-chute)": [
    [2, "v1", "process-drawable"],
    [9, "v1", "process-drawable"]
  ],

  "keg-init-by-other": [[142, "v1", "process-drawable"]],

  "(method 7 keg-conveyor)": [
    [14, "t9", "(function process-drawable int process-drawable)"]
  ],

  "(method 7 swamp-bat)": [
    [26, "t9", "(function process-drawable int process-drawable)"]
  ],

  "(code swamp-bat-slave-die)": [[21, "v1", "swamp-bat"]],

  // these casts should not be required
  "swamp-bat-check-slave-paths-match?": [
    [3, "a1", "swamp-bat-slave"],
    [7, "a1", "swamp-bat-slave"]
  ],

  "(method 39 swamp-rat)": [[37, "t9", "(function nav-enemy none)"]],

  "(code nav-enemy-patrol swamp-rat)": [[23, "v1", "art-joint-anim"]],

  "(code nav-enemy-stare swamp-rat)": [[26, "v1", "art-joint-anim"]],

  "(code nav-enemy-give-up swamp-rat)": [
    [14, "v1", "art-joint-anim"],
    [72, "v1", "art-joint-anim"]
  ],

  "(code nav-enemy-attack swamp-rat)": [[14, "v1", "art-joint-anim"]],

  "(code swamp-rat-spawn)": [[119, "v1", "art-joint-anim"]],

  "(code spiderwebs-bounce)": [[80, "v1", "art-joint-anim"]],

  "(method 39 baby-spider)": [[37, "t9", "(function nav-enemy none)"]],

  "(code baby-spider-hatching)": [[14, "v1", "art-joint-anim"]],

  "(code nav-enemy-attack baby-spider)": [[14, "v1", "art-joint-anim"]],

  "(code nav-enemy-give-up baby-spider)": [
    [14, "v1", "art-joint-anim"],
    [72, "v1", "art-joint-anim"]
  ],

  "(code nav-enemy-patrol baby-spider)": [[23, "v1", "art-joint-anim"]],

  "(code nav-enemy-notice baby-spider)": [[24, "v1", "art-joint-anim"]],

  "(code nav-enemy-stare baby-spider)": [[26, "v1", "art-joint-anim"]],

  "(method 24 mother-spider-proj)": [
    [[11, 46], "s5", "sound-rpc-set-param"],
    [30, "s4", "process-drawable"],
    [33, "s4", "process-drawable"]
  ],

  "(method 23 exit-chamber)": [[107, "a1", "fuel-cell"]],

  "(code exit-chamber-rise)": [[15, "v1", "fuel-cell"]],

  "(method 25 sunken-water)": [
    [121, "v1", "uint"],
    [126, "v1", "uint"]
  ],

  "(code sunkenfisha-idle)": [[10, "v1", "art-joint-anim"]],

  "(method 27 sunkenfisha)": [
    ["_stack_", 16, "res-tag"],
    ["_stack_", 32, "res-tag"],
    ["_stack_", 48, "res-tag"],
    [40, "v0", "(pointer float)"],
    [137, "v0", "(pointer float)"],
    [174, "v0", "(pointer float)"]
  ],

  "(method 43 assistant-villagec)": [[19, "v1", "float"]],

  "(code idle assistant-villagec)": [
    [32, "v1", "art-joint-anim"],
    [89, "v1", "float"],
    [176, "v1", "float"]
  ],

  "(method 32 sage-villagec)": [[278, "v1", "float"]],

  "(method 43 sage-villagec)": [[19, "v1", "float"]],

  "(method 20 cave-trap)": [
    [77, "s2", "process-drawable"],
    [95, "s2", "process-drawable"],
    [181, "s3", "process-drawable"],
    [221, "s3", "process-drawable"]
  ],

  "(method 7 cave-trap)": [
    [14, "t9", "(function process-drawable int process-drawable)"]
  ],

  "(method 57 ice-cube)": [
    [16, "v1", "collide-shape-prim-group"],
    [26, "v1", "collide-shape-prim-group"]
  ],

  "(method 58 ice-cube)": [
    [16, "v1", "collide-shape-prim-group"],
    [26, "v1", "collide-shape-prim-group"]
  ],

  "(code yeti-slave-appear-jump-up)": [[14, "v1", "art-joint-anim"]],

  "(code yeti-slave-appear-land)": [[14, "v1", "art-joint-anim"]],

  "(code nav-enemy-chase yeti-slave)": [[55, "v1", "art-joint-anim"]],

  "(code nav-enemy-stare yeti-slave)": [[154, "v1", "art-joint-anim"]],

  "(code nav-enemy-give-up yeti-slave)": [
    [43, "v1", "art-joint-anim"],
    [101, "v1", "art-joint-anim"]
  ],

  "(code nav-enemy-patrol yeti-slave)": [
    [25, "v1", "art-joint-anim"],
    [86, "v1", "art-joint-anim"],
    [165, "v1", "art-joint-anim"],
    [238, "v1", "art-joint-anim"]
  ],

  "(method 7 yeti-slave)": [[14, "t9", "(function nav-enemy int nav-enemy)"]],

  "(method 21 yeti)": [[5, "s5", "(pointer yeti-slave)"]],

  "(code idle assistant-lavatube-start)": [
    [32, "v1", "float"],
    [118, "v1", "art-joint-anim"]
  ],

  "check-drop-level-maincave-drip": [[17, "v1", "float"]],

  "snow-bird-bob-func": [[3, "v1", "process-drawable"]],

  "bird-bob-func": [[3, "v1", "process-drawable"]],

  "part-tracker-track-root": [[2, "v1", "process-drawable"]],

  "sparticle-track-root-money": [[5, "v1", "process-drawable"]],

  "eco-fadeout": [[2, "v1", "process-drawable"]],

  "eco-track-root-prim-fadeout": [
    [2, "v1", "process-drawable"],
    [3, "a0", "collide-shape-moving"],
    [11, "v1", "process-drawable"]
  ],

  "check-drop-level-sagehut": [[18, "v1", "float"]],

  "check-drop-level-training-spout-rain": [[17, "v1", "float"]],

  "check-drop-level-sagehut2": [[18, "v1", "float"]],

  "tra-bird-bob-func": [[3, "v1", "process-drawable"]],

  "(anon-function 6 relocate)": [
    [3, "a0", "int"],
    [8, "a0", "int"]
  ],

  "(method 7 joint-control)": [
    [7, "v1", "(inline-array joint-control-channel)"]
  ],

  "(method 20 hud-money-all)": [
    [36, "a0", "process-drawable"],
    [39, "v1", "process-drawable"],
    [50, "v1", "process-drawable"],
    [93, "v1", "process-drawable"]
  ],

  "(code part-tester-idle)": [
    [[16,22], "s5", "process-drawable"]
  ],

  "(method 20 hud-money)": [
    [35, "a0", "process-drawable"],
    [38, "v1", "process-drawable"],
    [49, "v1", "process-drawable"],
    [92, "v1", "process-drawable"]
  ],

  "(method 20 hud-fuel-cell)": [
    [100, "a0", "process-drawable"],
    [103, "v1", "process-drawable"],
    [114, "v1", "process-drawable"],
    [157, "v1", "process-drawable"]
  ],

  "part-hud-eco-timer-01-func": [
    [11, "v1", "uint"],
    [15, "v1", "uint"]
  ],

  "part-hud-eco-timer-02-func": [
    [11, "v1", "uint"],
    [15, "v1", "uint"]
  ],

  "part-hud-eco-timer-03-func": [
    [11, "v1", "uint"],
    [15, "v1", "uint"]
  ],

  "hide-bottom-hud": [[22, "v1", "(pointer hud)"]],

  "disable-hud": [
    [22, "a0", "(pointer hud)"],
    [37, "v1", "(pointer hud)"],
    [57, "v1", "(pointer hud)"]
  ],

  "enable-hud": [[20, "v1", "(pointer hud)"]],

  "hide-hud-quick": [[20, "v1", "(pointer hud)"]],

  "set-hud-aspect-ratio": [[17, "v1", "(pointer hud)"]],

  "hud-hidden?": [[14, "v1", "(pointer hud)"]],

  "bottom-hud-hidden?": [[16, "v1", "(pointer hud)"]],

  "show-hud": [[31, "v1", "(pointer hud)"]],

  "fuel-cell-hud-orbit-callback": [
    [12, "s3", "hud-fuel-cell"],
    [20, "s3", "hud-fuel-cell"]
  ],

  "(method 15 hud-pickups)": [
    [51, "v1", "dma-packet"],
    [52, "v1", "dma-packet"]
  ],

  "(method 15 hud-fuel-cell)": [
    [51, "v1", "dma-packet"],
    [52, "v1", "dma-packet"]
  ],

  "(method 15 hud-money)": [[[50, 53], "v1", "dma-packet"]],

  "(method 15 hud-money-all)": [[[125, 128], "v1", "dma-packet"]],

  "(method 15 hud-buzzers)": [
    [58, "v1", "dma-packet"],
    [59, "v1", "dma-packet"]
  ],

  "update-mood-lightning": [
    [[255, 259], "s5", "process-drawable"],
    [[293, 297], "s5", "process-drawable"],
    [[331, 336], "s5", "process-drawable"],
    [235, "v0", "sound-rpc-set-param"],
    [273, "v0", "sound-rpc-set-param"],
    [311, "v0", "sound-rpc-set-param"]
  ],

  "battlecontroller-default-event-handler": [[9, "a0", "process-drawable"]],

  "battlecontroller-update-spawners": [
    [19, "s4", "nav-enemy"],
    [57, "s4", "nav-enemy"]
  ],

  "battlecontroller-spawn-creature": [
    [33, "v0", "nav-enemy"],
    [[53, 136], "gp", "(pointer nav-enemy)"]
  ],

  "(method 7 battlecontroller)": [
    [29, "t9", "(function process-drawable int process-drawable)"]
  ],

  "(method 10 battlecontroller)": [
    [13, "t9", "(function process-drawable none)"]
  ],

  "(method 27 battlecontroller)": [
    ["_stack_", 16, "res-tag"],
    [182, "v0", "(pointer int32)"]
  ],

  "keg-bounce-set-particle-rotation-callback": [
    [2, "v1", "(pointer process-drawable)"]
  ],

  "update-time-of-day": [[46, "v0", "(array float)"]],

  "sky-make-light": [[[10, 23], "a0", "sky-sun-data"]],

  "make-sky-textures": [
    [[90, 94], "a0", "dma-packet"],
    [[100, 103], "a0", "gs-gif-tag"],
    [108, "a0", "(pointer gs-alpha)"],
    [110, "a0", "(pointer gs-reg64)"],
    [[121, 124], "v1", "dma-packet"]
  ],

  "copy-cloud-texture": [
    [[2, 48], "s5", "(pointer uint128)"],
    [[28, 32], "s4", "adgif-shader"]
  ],

  "copy-sky-texture": [
    [[2, 48], "s5", "(pointer uint128)"],
    [[28, 32], "s4", "adgif-shader"]
  ],

  "render-sky-tng": [
    [[244, 262], "s2", "(inline-array sky-vertex)"],
    [[34, 38], "a0", "dma-packet"],
    [[44, 47], "a0", "gs-gif-tag"],
    [52, "a0", "(pointer gs-zbuf)"],
    [54, "a0", "(pointer gs-reg64)"],
    [56, "a0", "(pointer gs-test)"],
    [58, "a0", "(pointer gs-reg64)"],
    [60, "a0", "(pointer gs-alpha)"],
    [62, "a0", "(pointer gs-reg64)"],
    [[74, 78], "a0", "dma-packet"],
    [[84, 87], "a0", "gs-gif-tag"],

    [107, "s2", "(pointer gs-tex0)"],
    [109, "s2", "(pointer gs-reg64)"],
    [111, "s2", "(pointer gs-tex1)"],
    [113, "s2", "(pointer gs-reg64)"],
    [115, "s2", "(pointer gs-clamp)"],
    [117, "s2", "(pointer gs-reg64)"],
    [118, "s2", "(pointer uint64)"],
    [120, "s2", "(pointer gs-reg64)"],
    [[159, 166], "s3", "dma-packet"],
    [[171, 175], "a0", "dma-packet"],
    [[181, 184], "a0", "gs-gif-tag"],

    [189, "s2", "(pointer gs-alpha)"],
    [191, "s2", "(pointer gs-reg64)"],
    [209, "s2", "(pointer gs-tex0)"],
    [211, "s2", "(pointer gs-reg64)"],
    [213, "s2", "(pointer gs-tex1)"],
    [215, "s2", "(pointer gs-reg64)"],
    [216, "s2", "(pointer gs-clamp)"],
    [218, "s2", "(pointer gs-reg64)"],
    [219, "s2", "(pointer int64)"],
    [221, "s2", "(pointer gs-reg64)"],
    [[303, 310], "s3", "dma-packet"],
    [[312, 316], "v1", "dma-packet"]
  ],

  "render-sky-tri": [
    [5, "a0", "int"],
    [[6, 50], "a0", "(inline-array sky-vertex)"],
    [[25, 48], "a3", "(inline-array sky-vertex)"]
  ],

  "render-sky-quad": [
    [[9, 32], "a0", "(inline-array sky-vertex)"],
    [[33, 62], "a3", "(inline-array sky-vertex)"]
  ],

  "(method 10 effect-control)": [
    [88, "v1", "collide-shape-moving"],
    [143, "s3", "(pointer sparticle-launch-group)"],
    [147, "s3", "sparticle-launch-group"],
    [199, "s3", "sparticle-launch-group"],
    [240, "s3", "basic"],
    [286, "s3", "basic"],
    [346, "s3", "basic"],
    [367, "s3", "basic"],
    [367, "s3", "basic"],
    [[371, 451], "s3", "death-info"]
  ],

  "(post water-vol-idle helix-dark-eco)": [
    [4, "t9", "(function none :behavior helix-dark-eco)"]
  ],

  "(code helix-slide-door-close)": [[10, "v1", "art-joint-anim"]],

  "(code helix-button-startup)": [[39, "v1", "process-drawable"]],

  "(method 73 green-eco-lurker)": [[6, "a1", "touching-shapes-entry"]],

  "citb-sagecage-update-collision": [
    [2, "a0", "collide-shape-prim-mesh"],
    [9, "a0", "collide-shape-prim-mesh"]
  ],

  "race-ring-set-particle-rotation-callback": [
    [1, "v1", "(pointer race-ring)"]
  ],

  "race-ring-blue-set-particle-rotation-callback": [
    [1, "v1", "(pointer race-ring)"]
  ],

  "(code race-ring-active)": [
    [242, "v1", "handle"],
    [245, "v1", "handle"],
    [253, "gp", "handle"],
    [269, "s5", "handle"],
    [272, "s5", "handle"]
  ],

  "(trans race-ring-active)": [[26, "a0", "part-tracker"]],

  "(code anim-tester-process)": [
    [41, "v1", "anim-test-obj"],
    [45, "v1", "anim-test-obj"],
    [[40, 114], "s4", "anim-test-obj"],
    [82, "v0", "anim-test-sequence"],
    [119, "v0", "art-joint-anim"]
  ],

  "display-list-control": [
    [[194, 197], "v1", "dma-packet"],
    [[423, 426], "v1", "dma-packet"]
  ],

  "anim-tester-disp-frame-num": [[[75, 78], "v1", "dma-packet"]],

  "reset-drawable-tracking": [
    [3, "gp", "target"],
    [10, "gp", "target"],
    [14, "gp", "target"],
    [42, "gp", "target"],
    [48, "gp", "target"]
  ],
  "reset-drawable-follow": [
    [3, "v1", "target"],
    [10, "v1", "target"],
    [16, "v1", "target"]
  ],
  "master-track-target": [
    [62, "gp", "target"],
    [65, "gp", "target"],
    [96, "gp", "target"],
    [103, "gp", "target"],
    [423, "f0", "float"]
  ],

  "master-switch-to-entity": [
    ["_stack_", 16, "res-tag"],
    [88, "v0", "(pointer string)"],
    [233, "v1", "camera-slave"]
  ],

  "master-check-regions": [[119, "v1", "connection"]],
  "(anon-function 71 cam-states)": [
    [13, "a1", "pov-camera"],
    [20, "v1", "pov-camera"],
    [41, "v1", "pov-camera"],
    [52, "v1", "pov-camera"],
    [71, "a1", "pov-camera"]
  ],
  "(anon-function 68 cam-states)": [[13, "a1", "pov-camera"]],
  "(anon-function 75 cam-states)": [
    [13, "a1", "pov-camera"],
    [21, "a0", "pov-camera"]
  ],

  "(event cam-master-active)": [
    [95, "gp", "matrix"],
    [184, "v1", "vector"],
    [235, "v1", "process"],
    [239, "v1", "process"],
    [240, "v1", "process"],
    [262, "v1", "process"],
    [270, "v1", "process"],
    [279, "v1", "process"],
    [280, "v1", "process"],
    [329, "v1", "float"],
    [335, "a0", "float"],
    [457, "v1", "camera-slave"],
    [511, "v1", "camera-slave"],
    [524, "v0", "camera-slave"],
    [560, "a0", "camera-slave"],
    [570, "v1", "camera-slave"],
    [629, "v1", "camera-slave"],
    [679, "a0", "camera-slave"],
    [690, "v1", "camera-slave"],
    [771, "v1", "camera-slave"],
    [875, "v1", "camera-slave"],
    [928, "v1", "camera-slave"],
    [947, "v1", "camera-slave"],
    [966, "v1", "camera-slave"],
    [994, "v1", "camera-slave"],
    [999, "a0", "camera-slave"],
    [1011, "a0", "camera-slave"],
    [1023, "v1", "projectile"],
    [1033, "a0", "camera-slave"],
    [1035, "a0", "camera-slave"],
    [1049, "v1", "float"],
    [1053, "v1", "float"],
    [1062, "v1", "float"],
    [1066, "v1", "float"],
    [1071, "a0", "vector"],
    [1368, "v1", "float"],
    [1371, "v1", "float"]
  ],

  "(code cam-pov)": [
    [13, "a1", "pov-camera"],
    [21, "a0", "pov-camera"]
  ],

  "(code cam-pov-track)": [[13, "a1", "pov-camera"]],

  "(code cam-pov180)": [
    [13, "a1", "pov-camera"],
    [20, "v1", "pov-camera"],
    [41, "v1", "pov-camera"],
    [52, "v1", "pov-camera"],
    [71, "a1", "pov-camera"]
  ],

  "cam-los-spline-collide": [
    [[52, 83], "s3", "(inline-array collide-cache-tri)"]
  ],

  "(event cam-string)": [
    [15, "v1", "float"],
    [18, "v1", "float"],
    [31, "a0", "vector"],
    [35, "a0", "vector"]
  ],

  "cam-draw-collide-cache": [
    [[2, 13], "gp", "(inline-array collide-cache-tri)"]
  ],

  "cam-los-collide": [[[50, 197], "s1", "(inline-array collide-cache-tri)"]],

  "(anon-function 1 pov-camera)": [
    [9, "v1", "float"],
    [16, "v1", "float"]
  ],

  "camera-fov-frame": [
    [87, "a0", "vector"],
    [128, "a0", "vector"],
    [169, "a0", "vector"]
  ],

  "camera-sphere": [[[39, 46], "v1", "cam-dbg-scratch"]],

  "camera-line-draw": [
    [34, "a0", "cam-dbg-scratch"],
    [42, "a0", "cam-dbg-scratch"]
  ],

  "camera-plot-float-func": [
    [54, "v1", "cam-dbg-scratch"],
    [62, "a0", "cam-dbg-scratch"],
    [66, "a0", "cam-dbg-scratch"],
    [103, "v1", "cam-dbg-scratch"],
    [240, "v1", "cam-dbg-scratch"]
  ],

  "cam-line-dma": [
    [32, "t0", "vector"],
    [36, "t0", "vector"],
    [45, "t0", "vector"],
    [50, "t0", "vector"],
    [[12, 16], "a3", "dma-packet"],
    [[22, 25], "a3", "gs-gif-tag"],
    [[33, 38], "a3", "(pointer uint128)"],
    [[46, 52], "a1", "(pointer uint128)"],
    [[60, 65], "a0", "dma-packet"],
    [[65, 74], "a0", "(pointer uint64)"],
    [[77, 80], "a0", "dma-packet"]
  ],

  "v-slrp!": [
    [19, "v1", "(pointer float)"],
    [26, "v1", "(pointer float)"]
  ],

  "clmf-pos-rot": [
    [60, "a1", "int"],
    [70, "a2", "symbol"],
    [71, "a1", "res-tag"],
    [132, "a0", "int"],
    [141, "s0", "res-tag"]
  ],

  "clmf-next-entity": [[38, "a0", "connection"]],

  "cam-layout-init": [[10, "v1", "connection"]],

  "clmf-save-all": [[18, "v1", "connection"]],

  "cam-layout-save-cam-rot": [[14, "v0", "vector"]],

  "cam-layout-save-campointsoffset": [[13, "v0", "vector"]],

  "cam-layout-entity-info": [
    [205, "v1", "vector"],
    [495, "v1", "vector"]
  ],

  "cam-layout-save-pivot": [
    [14, "v0", "vector"],
    [40, "v0", "vector"]
  ],

  "cam-layout-save-interesting": [
    [14, "v0", "vector"],
    [40, "v0", "vector"]
  ],

  "cam-layout-save-align": [
    [14, "v0", "vector"],
    [40, "v0", "vector"]
  ],

  "cam-layout-save-splineoffset": [[40, "v0", "vector"]],

  "cam-layout-save-cam-trans": [
    [65, "s5", "vector"],
    [67, "s5", "vector"],
    [69, "s5", "vector"],
    [75, "s5", "vector"],
    [77, "s2", "vector"],
    [82, "s2", "vector"],
    [84, "s2", "vector"],
    [86, "s2", "vector"],
    [92, "s2", "vector"],
    [94, "s5", "vector"],
    [95, "s5", "symbol"],
    [96, "s2", "symbol"],
    [97, "s2", "symbol"],
    [110, "s5", "vector"],
    [113, "s5", "vector"],
    [115, "s5", "vector"],
    [117, "s5", "vector"]
  ],

  "clmf-cam-flag-toggle": [
    [119, "a0", "int"],
    [124, "v1", "int"],
    [138, "v0", "int"],
    [153, "a0", "int"],
    [158, "v1", "int"],
    [172, "v0", "int"],
    [195, "a0", "int"],
    [200, "v1", "int"],
    [214, "v0", "int"],
    [233, "a0", "int"],
    [238, "v1", "int"],
    [252, "v0", "int"]
  ],

  "clmf-cam-float-adjust": [[49, "a1", "int"]],

  "cam-layout-do-action": [
    [66, "s5", "basic"],
    [74, "s5", "basic"],
    [80, "s5", "(function object symbol symbol)"]
  ],

  "cam-layout-function-call": [
    [11, "gp", "basic"],
    [15, "gp", "(function string int basic none)"]
  ],

  "cam-layout-do-menu": [
    [[130, 176], "s3", "clm-list"],
    [203, "a0", "clm-item"],
    [213, "v1", "clm-item"],
    [228, "s3", "clm-item"],
    [233, "v1", "clm-item"],
    [238, "s3", "clm-item"],
    [275, "s4", "clm-list"],
    [277, "s4", "clm-list"],
    [279, "s4", "clm-list"],
    [283, "s4", "clm-list"],
    [289, "s4", "clm-list"],
    [291, "s4", "clm-list"],
    [303, "s4", "clm-list"],
    [305, "s4", "clm-list"],
    [345, "s4", "clm-list"],
    [347, "s4", "clm-list"],
    [350, "s4", "clm-list"],
    [352, "s4", "clm-list"],
    [353, "s4", "clm-list"],
    [356, "s4", "clm-list"],
    [357, "s4", "clm-list"],
    [369, "v1", "clm-item"]
  ],

  "cam-layout-print": [[[21, 24], "v1", "dma-packet"]],

  "cam-layout-entity-volume-info": [
    [58, "s4", "vector"],
    [59, "s4", "vector"],
    [61, "s4", "(inline-array plane-volume)"]
  ],

  "cam-layout-entity-volume-info-create": [
    ["_stack_", 16, "res-tag"],
    [16, "v0", "(inline-array vector)"]
  ],

  "clmf-cam-string": [["_stack_", 16, "res-tag"]],

  "in-cam-entity-volume?": [
    ["_stack_", 16, "res-tag"],
    [22, "v1", "(inline-array vector)"],
    [29, "v1", "(inline-array vector)"],
    [34, "v1", "(inline-array vector)"]
  ],

  "fisher-fish-move": [
    [9, "v1", "fisher"],
    [21, "v1", "fisher"]
  ],

  "(code fisher-fish-fall)": [
    [5, "v1", "fisher"],
    [60, "v1", "fisher"],
    [79, "v1", "fisher"]
  ],

  "(code fisher-fish-caught)": [[169, "v1", "fisher"]],

  "(code fisher-fish-die)": [
    [35, "v1", "fisher"],
    [47, "v1", "fisher"],
    [90, "v1", "fisher"],
    [98, "v1", "fisher"],
    [112, "v1", "fisher"],
    [129, "v1", "fisher"],
    [137, "v1", "fisher"],
    [151, "v1", "fisher"],
    [165, "v1", "fisher"],
    [179, "v1", "fisher"],
    [193, "v1", "fisher"],
    [205, "v1", "fisher"],
    [209, "v1", "fisher"],
    [27, "v1", "float"],
    [79, "v1", "float"]
  ],

  "(method 38 fisher)": [[33, "t9", "(function fisher none)"]],

  "(enter fisher-done)": [
    [137, "f0", "float"],
    [148, "f0", "float"],
    [213, "f0", "float"]
  ],

  "fisher-spawn-ambient": [[8, "v1", "float"]],

  "(method 43 fisher)": [
    [27, "v1", "float"],
    [69, "v1", "float"]
  ],

  "(trans play-accept fisher)": [[101, "v0", "state"]],

  "(trans idle fisher)": [[4, "v0", "state"]],

  "(code idle fisher)": [
    [132, "v1", "art-joint-anim"],
    [35, "v1", "float"]
  ],

  "(code target-fishing)": [
    [163, "v1", "fisher"],
    [290, "v1", "art-joint-anim"]
  ],

  "(method 11 torus)": [[[5, 22], "s4", "collide-shape-prim-group"]],

  "(method 12 torus)": [
    [11, "v1", "float"],
    [51, "v1", "float"]
  ],

  "(code darkecobomb-countdown)": [
    [25, "v1", "art-joint-anim"],
    [75, "v1", "art-joint-anim"]
  ],

  "(code darkecobomb-land)": [[36, "v1", "art-joint-anim"]],

  "(code darkecobomb-idle)": [
    [10, "v1", "art-joint-anim"],
    [60, "v1", "art-joint-anim"]
  ],

  "redshot-particle-callback": [[2, "v1", "(pointer redshot)"]],

  "(event cam-robotboss)": [[5, "v1", "vector"]],

  "ecoclaw-handler": [[73, "v1", "vector"]],

  "(event idle silodoor)": [[4, "v1", "float"]],

  "ecoclaw-beam-particle-callback": [
    [1, "a0", "(pointer projectile)"],
    [3, "a0", "(pointer projectile)"]
  ],

  "(method 32 finalbosscam)": [[156, "v1", "robotboss"]],

  "(trans ecoclaw-activate)": [[30, "a0", "part-tracker"]],

  "robotboss-position": [[109, "a0", "process-drawable"]],

  "robotboss-bomb-handler": [[6, "v1", "float"]],

  "robotboss-handler": [[6, "v1", "float"]],

  "(event robotboss-red-wait)": [
    [12, "v1", "float"],
    [68, "v1", "float"]
  ],

  "(event robotboss-yellow-wait)": [
    [12, "v1", "float"],
    [68, "v1", "float"]
  ],

  "(code robotboss-white-eco-movie)": [[[188, 215], "gp", "handle"]],

  "(code robotboss-yellow-wait)": [
    [336, "v1", "float"],
    [365, "v1", "float"],
    [530, "v1", "art-joint-anim"]
  ],

  "(code robotboss-red-wait)": [
    [153, "v1", "float"],
    [287, "v1", "float"],
    [339, "v1", "float"],
    [500, "v1", "art-joint-anim"]
  ],

  "robotboss-redshot": [
    [45, "v1", "float"],
    [70, "v1", "float"]
  ],

  "(event robotboss-green-wait)": [
    [39, "v1", "float"],
    [95, "v1", "float"]
  ],

  "(exit robotboss-yellow-wait)": [
    [50, "v1", "collide-shape-prim-group"],
    [54, "v1", "collide-shape-prim-group"]
  ],

  "(exit robotboss-green-wait)": [
    [50, "v1", "collide-shape-prim-group"],
    [54, "v1", "collide-shape-prim-group"]
  ],

  "(exit robotboss-red-wait)": [
    [50, "v1", "collide-shape-prim-group"],
    [54, "v1", "collide-shape-prim-group"]
  ],

  "(exit robotboss-blue-wait)": [
    [50, "v1", "collide-shape-prim-group"],
    [54, "v1", "collide-shape-prim-group"]
  ],

  "robotboss-redshot-fill-array": [
    [24, "v1", "float"],
    [46, "v1", "float"],
    [109, "v1", "float"],
    [137, "v1", "float"],
    [137, "v1", "float"]
  ],

  "(trans robotboss-blue-wait)": [[254, "v1", "float"]],

  "(code robotboss-blue-wait)": [[14, "v1", "art-joint-anim"]],

  "(enter green-eco-lurker-appear)": [
    [12, "v1", "robotboss"],
    [17, "v1", "robotboss"]
  ],

  "(code green-eco-lurker-appear)": [
    [42, "v1", "art-joint-anim"],
    [93, "v1", "art-joint-anim"]
  ],

  "(code green-eco-lurker-appear-land)": [[74, "v1", "art-joint-anim"]],

  "(code nav-enemy-chase green-eco-lurker)": [[55, "v1", "art-joint-anim"]],

  "(code nav-enemy-patrol green-eco-lurker)": [[8, "t9", "(function none)"]],

  "(trans light-eco-child-hit-ground)": [
    [63, "v1", "light-eco-mother"],
    [75, "a1", "light-eco-mother"],
    [88, "a1", "light-eco-mother"]
  ],

  "(event plat-path-active plat-eco-finalboss)": [[10, "v1", "float"]],

  "(method 45 sage-finalboss)": [[[40, 57], "s5", "manipy"]],

  "(method 32 sage-finalboss)": [
    [[241, 245], "v1", "manipy"],
    [[309, 313], "v1", "manipy"]
  ],

  "(trans play-anim sage-finalboss)": [
    [[179, 183], "a0", "manipy"],
    [[216, 220], "a0", "manipy"],
    [[295, 299], "a1", "manipy"],
    [[334, 338], "a1", "manipy"],
    [[371, 375], "a1", "manipy"],
    [391, "v0", "final-door"],
    [396, "v0", "final-door"]
  ],

  "(method 7 sage-finalboss)": [
    [2, "v1", "(inline-array sage-finalboss-particle)"],
    [6, "v1", "(inline-array sage-finalboss-particle)"],
    [10, "v1", "(inline-array sage-finalboss-particle)"]
  ],

  "(trans fisher-done)": [[[41, 46], "v1", "dma-packet"]],

  "load-boundary-from-template": [
    [[2, 60], "s5", "(array float)"],
    [42, "a0", "pair"],
    [54, "a0", "pair"]
  ],

  "command-get-int":[
    [27, "gp", "bfloat"]
  ],

  "command-get-float":[
    [30, "gp", "bfloat"]
  ],

  "command-get-time":[
    [46, "gp", "bfloat"]
  ],

  "command-get-param":[
    [125, "gp", "bfloat"]
  ],

  "command-list-get-process":[
    [[78, 88], "s4", "process-drawable"]
  ],

  "add-boundary-shader":[
    [[5,8], "a1", "gs-gif-tag"],
    [[11, 35], "s5", "adgif-shader"]
  ],

  "render-boundary":[
    [[22, 26], "a0", "dma-packet"],
    [[32, 35], "a0", "gs-gif-tag"],

    [40, "a0", "(pointer gs-zbuf)"],
    [42, "a0", "(pointer gs-reg64)"],
    [44, "a0", "(pointer gs-test)"],
    [46, "a0", "(pointer gs-reg64)"],
    [48, "a0", "(pointer gs-alpha)"],
    [50, "a0", "(pointer gs-reg64)"],
    [[110, 117], "s2", "dma-packet"],
    [[120, 123], "v1", "dma-packet"]
  ],

  "real-main-draw-hook":[
    [[225, 229], "a0", "dma-packet"],
    [[235, 238], "a0", "gs-gif-tag"],
    [243, "a0", "(pointer gs-zbuf)"],
    [245, "a0", "(pointer gs-reg64)"],
    [247, "a0", "(pointer gs-test)"],
    [249, "a0", "(pointer gs-reg64)"],
    [251, "a0", "(pointer gs-alpha)"],
    [253, "a0", "(pointer gs-reg64)"],
    [[270, 273], "v1", "dma-packet"]
  ],

  "(event target-racing-start)": [
    [35, "v1", "float"],
    [121, "v1", "attack-info"],
    [125, "v1", "attack-info"],
    [130, "v1", "attack-info"],
    [148, "v1", "float"],
    [206, "v1", "float"],
    [251, "a0", "process-drawable"]
  ],

  "(anon-function 46 racer-states-FIC-LAV-MIS-OGR-ROL)": [
    [[4, 32], "v1", "target"]
  ],

  "(anon-function 45 racer-states-FIC-LAV-MIS-OGR-ROL)": [
    [19, "a0", "target"],
    [31, "a0", "target"],
    [42, "v1", "target"]
  ],

  "(code target-racing-smack)": [
    [30, "v1", "art-joint-anim"]
  ],

  "(code target-racing-hit)": [
    [186, "v1", "art-joint-anim"]
  ],

  "(code target-racing-death)": [
    [242, "v1", "art-joint-anim"]
  ],

  "(code target-racing-get-on)": [
    [59, "s3", "racer"]
  ],

  "(code target-racing-get-off-jump)": [
    [67, "s2", "racer"],
    [145, "v1", "art-joint-anim"]
  ],

  "(code target-racing-get-off-hit-ground)": [
    [13, "v1", "art-joint-anim"]
  ],

  "(event target-racing-grab)": [
    [24, "a0", "process-drawable"]
  ],

  "cam-collision-record-draw": [
    [[44, 275], "s5", "cam-collision-record"]
  ],
  "cam-collision-record-save": [
    [[8, 56], "v1", "cam-collision-record"]
  ],

  "(method 9 lod-set)": [["_stack_", 16, "res-tag"]],

  "execute-math-engine": [
    [12, "a1", "process-drawable"],
    [15, "a1", "process-drawable"]
  ],

  "(method 18 process-drawable)": [
    [[8, 11], "a0", "collide-shape"]
  ],

  "ja-post": [[[42, 45], "a0", "collide-shape"]],
  "transform-post": [[[3, 6], "a0", "collide-shape"]],
  "rider-trans": [[[1, 4], "a0", "collide-shape"]],
  "rider-post": [
    [[4, 7], "a0", "collide-shape"],
    [[9, 12], "a0", "collide-shape"],
    [[13, 16], "gp", "collide-shape"],
    [8, "gp", "collide-shape"],
    [3, "gp", "collide-shape"]
  ],
  "pusher-post": [
    [4, "a0", "collide-shape"],
    [3, "gp", "collide-shape"],
    [[8, 11], "gp", "collide-shape"]
  ],

  "(method 14 process-drawable)": [
    [[322, 336], "gp", "collide-shape"],
    [320, "v1", "vector"]
  ],

  "(method 9 joint-control)": [
    [[14, 61], "gp", "(pointer float)"],
    [[13, 59], "s4", "joint-control-channel"]
  ],

  "ja-blend-eval": [
    [[3, 31], "s5", "joint-control-channel"]
  ],

  "joint-control-reset!": [
    [4, "a1", "pointer"],
    [6, "a0", "pointer"],
    [9, "a1", "pointer"],
    [[14, 37], "v1", "joint-control-channel"]
  ],

  "ja-channel-push!": [
    [38, "v1", "pointer"],
    [38, "a0", "pointer"]
  ],

  "fill-skeleton-cache": [
    [[11, 33], "a2", "bone-cache"]
  ],

  "dma-add-process-drawable-hud": [
    [[12, 27], "v1", "vu-lights"]
  ],

  "dma-add-process-drawable": [
    [[15, 251], "s2", "vu-lights"],
    [[12, 384], "s4", "vector"],
    [290, "v1", "vector"],
    [292, "v1", "vector"],
    [297, "v1", "vector"]
  ],

  "(code notice-blue crate)": [
    [22, "v1", "process-drawable"],
    [36, "v1", "collide-shape"]
  ],

  "(method 17 process-drawable)": [
    [104, "t9", "(function none)"],
    [82, "t9", "(function none)"],
    [63, "t9", "(function cspace basic basic int)"]
  ],

  "process-grab?": [
    [18, "s6", "camera-tracker"]
  ],

  "joint-control-copy!": [
    [8, "a0", "pointer"],
    [8, "a2", "pointer"]
  ],

  "matrix-from-control!": [
    [23, "v1", "pointer"],
    [36, "v1", "pointer"],
    [39, "v1", "pointer"],
    [69, "v1", "pointer"],
    [78, "v1", "pointer"],
    [81, "v1", "pointer"],
    [58, "v1", "matrix"],
    [[45, 49], "v1", "matrix"]
  ],

  "cloud-track": [
    [26, "s1", "handle"],
    [39, "s2", "handle"],
    [74, "s1", "handle"],
    [76, "s2", "handle"],
    [101, "s2", "handle"]
  ],

  "(method 7 cavegeyserrock)": [
    [14, "t9", "(function process-drawable int process-drawable)"]
  ],

  "(trans junglesnake-wake)": [
    [15, "v1", "collide-shape-prim-group"]
  ],

  "(trans junglesnake-attack)": [
    [15, "v1", "collide-shape-prim-group"]
  ],

  "(method 23 junglesnake)": [
    [6, "v1", "collide-shape-prim-group"]
  ],

  "(method 24 junglesnake)": [
    [5, "v1", "collide-shape-prim-group"]
  ],

  "(trans junglesnake-tracking)": [
    [79, "v1", "collide-shape-prim-group"]
  ],

  "(code junglesnake-wake)": [
    [10, "v1", "art-joint-anim"]
  ],

  "(code junglesnake-tracking)": [
    [51, "v1", "art-joint-anim"]
  ],

  "(code junglesnake-die)": [
    [23, "v1", "art-joint-anim"]
  ],

  "(code junglesnake-give-up)": [
    [29, "v1", "art-joint-anim"]
  ],

  "(code junglesnake-attack)": [
    [43, "v1", "art-joint-anim"]
  ],

  "(method 21 junglesnake)": [
    [15, "v1", "junglesnake-tilt-joint"],
    [18, "v1", "junglesnake-twist-joint"]
  ],

  "(method 11 viewer)": [
    [1, "a1", "entity-actor"]
  ],

  "(code windmill-one-idle)": [
    [10, "v1", "art-joint-anim"]
  ],

  "(code harvester-inflate)": [
    [11, "v1", "art-joint-anim"],
    [61, "v1", "art-joint-anim"]
  ],

  "(code flutflutegg-break)": [
    [38, "v1", "art-joint-anim"],
    [91, "v1", "art-joint-anim"],
    [191, "v1", "art-joint-anim"]
  ],

  "(method 7 flutflutegg)": [
    [14, "t9", "(function process-drawable int process-drawable)"]
  ],

  "(event flutflutegg-idle)": [
    [30, "gp", "process-drawable"]
  ],

  "(event flutflutegg-physics)": [
    [37, "gp", "process-drawable"]
  ],

  "(trans flutflutegg-idle)": [
    [17, "v1", "float"]
  ],

  "beachcam-spawn": [
    [68, "gp", "handle"],
    [77, "a0", "pov-camera"],
    [88, "v1", "handle"],
    [106, "s5", "handle"]
  ],

  "(code ecoventrock-break)": [
    [338, "gp", "handle"]
  ],

  "(code target-warp-in)": [
    [192, "v1", "art-joint-anim"]
  ],

  "(method 26 warp-gate-switch)": [
    [60, "v1", "art-joint-anim"]
  ],

  "(method 31 warp-gate-switch)": [
    [61, "t9", "(function basebutton symbol none)"]
  ],

  "(code basebutton-going-down warp-gate-switch)": [
    [79, "v0", "(state basebutton)"],
    [81, "t9", "(function none :behavior basebutton)"]
  ],

  "(method 11 village-cam)": [
    [21, "s5", "entity-actor"]
  ],

  "(code idle warp-gate)": [
    [35, "a0", "symbol"]
  ],

  "(method 21 citb-arm)": [
    [7, "t9", "(function citb-arm-section none)"]
  ],

  "(method 21 citb-arm-shoulder)": [
    [7, "t9", "(function citb-arm-section none)"]
  ],

  "(method 21 citb-arm-a)": [
    [14, "t9", "(function citb-arm none)"]
  ],

  "(method 21 citb-arm-b)": [
    [14, "t9", "(function citb-arm none)"]
  ],

  "(method 21 citb-arm-c)": [
    [14, "t9", "(function citb-arm none)"]
  ],

  "(method 21 citb-arm-d)": [
    [14, "t9", "(function citb-arm none)"]
  ],

  "(method 21 citb-arm-shoulder-a)": [
    [14, "t9", "(function citb-arm none)"]
  ],

  "(method 21 citb-arm-shoulder-b)": [
    [14, "t9", "(function citb-arm none)"]
  ],

  "(method 26 citb-button)": [
    [31, "v1", "art-joint-anim"]
  ],

  "(code citb-coil-break)": [
    [19, "v1", "art-joint-anim"]
  ],

  "(code citb-coil-broken)": [
    [10, "v1", "art-joint-anim"]
  ],

  "(code citb-hose-idle)": [
    [10, "v1", "art-joint-anim"]
  ],

  "(code citb-hose-spawn)": [
    [14, "v1", "art-joint-anim"]
  ],

  "(code citb-hose-die)": [
    [19, "v1", "art-joint-anim"]
  ],

  "(code citadelcam-stair-plats)": [
    [79, "gp", "handle"]
  ],

  "(code battlecontroller-play-intro-camera citb-battlecontroller)": [
    [55, "gp", "handle"],
    [76, "gp", "handle"]
  ],

  "(post plat-path-active citb-launcher)": [
    [4, "t9", "(function none :behavior citb-launcher)"]
  ],

  "(code battlecontroller-die citb-battlecontroller)": [
    [9, "v0", "(state battlecontroller)"],
    [11, "t9", "(function none :behavior battlecontroller)"]
  ],

  "(method 27 citb-battlecontroller)": [
    [7, "t9", "(function battlecontroller none)"]
  ],

  "(code eggtop-close)": [
    [108, "v1", "art-joint-anim"],
    [176, "v1", "art-joint-anim"]
  ],

  "(code idle logtrap)": [
    [12, "v1", "art-joint-anim"]
  ],

  "(code towertop-idle)": [
    [10, "v1", "art-joint-anim"]
  ],

  "(code lurkerm-tall-sail-idle)": [
    [10, "v1", "art-joint-anim"]
  ],

  "(code lurkerm-short-sail-idle)": [
    [10, "v1", "art-joint-anim"]
  ],

  "(code lurkerm-piston-idle)": [
    [10, "v1", "art-joint-anim"]
  ],

  "(code precurbridge-activate)": [
    [31, "v1", "art-joint-anim"]
  ],

  "(event precurbridge-active)": [
    [4, "gp", "touching-shapes-entry"]
  ],

  "(method 7 jngpusher)": [
    [14, "t9", "(function process-drawable int process-drawable)"]
  ],

  "(method 11 lurkerm-piston)": [
    ["_stack_", 16, "res-tag"],
    ["_stack_", 32, "res-tag"],
    [148, "v0", "(pointer float)"]
  ],

  "(code starfish-patrol)": [
    [16, "v1", "art-joint-anim"]
  ],

  "(method 7 hutlamp)": [
    [14, "t9", "(function process-drawable int process-drawable)"]
  ],

  "(code mis-bone-bridge-bump)": [
    [10, "v1", "art-joint-anim"]
  ],

  "(code mis-bone-bridge-hit)": [
    [21, "v1", "art-joint-anim"]
  ],

  "(code mis-bone-bridge-fall)": [
    [50, "v1", "art-joint-anim"]
  ],

  "(method 23 bone-platform)": [
    [9, "t9", "(function rigid-body-platform basic none)"]
  ],

  "mistycam-spawn": [
    [69, "v1", "handle"],
    [72, "v1", "handle"],
    [85, "v1", "handle"],
    [88, "v1", "handle"],
    [103, "s5", "handle"],
    [106, "s5", "handle"]
  ],

  "(code battlecontroller-play-intro-camera misty-battlecontroller)": [
    [34, "gp", "handle"]
  ],

  "(method 27 misty-battlecontroller)": [
    [7, "t9", "(function battlecontroller none)"]
  ],

  "(code boat-fuelcell-spawn)": [
    [50, "gp", "handle"]
  ],

  "(code pov-camera-playing village2cam)": [
    [12, "v1", "art-joint-anim"],
    [65, "v1", "art-joint-anim"]
  ],

  "(method 23 pontoon)": [
    [9, "t9", "(function rigid-body-platform basic none)"]
  ],

  "fireboulder-disable-blocking-collision": [
    [5, "v1", "collide-shape-prim-group"],
    [14, "v1", "collide-shape-prim-group"]
  ],

  "fireboulder-hover-stuff": [
    [20, "v1", "(pointer part-tracker)"]
  ],

  "(code ogreboss-village2-throw)": [
    [179, "v1", "art-joint-anim"],
    [227, "v1", "float"],
    [434, "v1", "art-joint-anim"]
  ],

  "(code ogreboss-village2-idle)": [
    [136, "v1", "art-joint-anim"],
    [194, "v1", "art-joint-anim"],
    [247, "v1", "art-joint-anim"],
    [299, "v1", "float"],
    [319, "v1", "art-joint-anim"]
  ],

  "(code fireboulder-idle)": [
    [58, "a0", "(pointer part-tracker)"]
  ],

  "(code swamp-spike-idle)": [
    [119, "v1", "art-joint-anim"],
    [203, "v1", "art-joint-anim"],
    [312, "v1", "art-joint-anim"]
  ],

  "(code swamp-spike-gate-up)": [
    [60, "v1", "art-joint-anim"]
  ],

  "(method 23 tar-plat)": [
    [9, "t9", "(function rigid-body-platform basic none)"]
  ],

  "(code battlecontroller-play-intro-camera swamp-battlecontroller)": [
    [38, "gp", "handle"]
  ],

  "(code battlecontroller-die swamp-battlecontroller)": [
    [8, "t9", "(function none :behavior battlecontroller)"]
  ],

  "swamp-spike-set-particle-rotation-callback": [
    [3, "v1", "(pointer swamp-spike)"]
  ],

  "(code pov-camera-playing maincavecam)": [
    [47, "gp", "handle"],
    [50, "gp", "handle"]
  ],

  "(code cavecrusher-idle)": [
    [10, "v1", "art-joint-anim"]
  ],

  "(code idle cavetrapdoor)": [
    [10, "v1", "art-joint-anim"]
  ],

  "(code caveelevator-one-way-idle-end)": [
    [19, "v1", "art-joint-anim"]
  ],

  "(code trigger cavetrapdoor)": [
    [23, "v1", "art-joint-anim"],
    [157, "v1", "art-joint-anim"],
    [247, "v1", "art-joint-anim"]
  ],

  "(method 11 caveflamepots)": [
    [290, "s4", "collide-shape-prim-group"]
  ],

  "(code pov-camera-playing sunkencam)": [
    [12, "v1", "art-joint-anim"],
    [62, "v1", "art-joint-anim"],
    [120, "v1", "art-joint-anim"],
    [174, "v1", "art-joint-anim"],
    [236, "v1", "art-joint-anim"],
    [294, "v1", "art-joint-anim"],
    [348, "v1", "art-joint-anim"],
    [452, "v1", "art-joint-anim"],
    [502, "v1", "art-joint-anim"]
  ],

  "(code seaweed-idle)": [
    [36, "v1", "art-joint-anim"]
  ],

  "(code dark-plant-death)": [
    [36, "v1", "art-joint-anim"]
  ],

  "(code dark-plant-sprout)": [
    [34, "v1", "art-joint-anim"]
  ],

  "(code happy-plant-opened)": [
    [10, "v1", "art-joint-anim"]
  ],

  "(code rolling-start-whole)": [
    [16, "v1", "art-joint-anim"]
  ],

  "(code rolling-start-break)": [
    [11, "v1", "art-joint-anim"],
    [67, "v1", "art-joint-anim"],
    [117, "v1", "art-joint-anim"]
  ],

  "(code dark-plant-startup)": [
    [10, "v1", "art-joint-anim"],
    [26, "v1", "float"]
  ],

  "(code dark-plant-idle)": [
    [85, "v1", "art-joint-anim"],
    [101, "v1", "float"],
    [139, "v1", "float"]
  ],

  "(code dark-plant-gone)": [
    [14, "v1", "float"]
  ],

  "dark-plants-all-done": [
    [6, "a0", "dark-plant"],
    [12, "a0", "dark-plant"]
  ],

  "(code happy-plant-opening)": [
    [76, "gp", "handle"],
    [84, "gp", "handle"],
    [145, "gp", "handle"],
    [168, "v1", "handle"],
    [171, "v1", "handle"],
    [179, "gp", "handle"],
    [185, "s5", "handle"],
    [188, "s5", "handle"]
  ],

  "(trans spike-idle)": [
    [70, "v1", "float"]
  ],

  "(method 23 ogre-plat)": [
    [9, "t9", "(function rigid-body-platform basic none)"]
  ],

  "(method 31 ogre-step)": [
    [23, "t9", "(function ogre-plat none)"]
  ],

  "(method 31 ogre-step-a)": [
    [25, "t9", "(function ogre-step none)"]
  ],

  "(method 31 ogre-step-b)": [
    [25, "t9", "(function ogre-step none)"]
  ],

  "(method 31 ogre-step-c)": [
    [25, "t9", "(function ogre-step none)"]
  ],

  "(method 31 ogre-step-d)": [
    [25, "t9", "(function ogre-step none)"]
  ],

  "(method 31 ogre-isle)": [
    [17, "t9", "(function ogre-plat none)"]
  ],

  "(method 31 ogre-isle-b)": [
    [31, "t9", "(function ogre-isle none)"]
  ],

  "(method 31 ogre-isle-c)": [
    [31, "t9", "(function ogre-isle none)"]
  ],

  "(method 31 ogre-isle-d)": [
    [37, "t9", "(function ogre-isle none)"]
  ],

  "(method 7 ogre-bridge)": [
    [26, "t9", "(function process-drawable int process-drawable)"]
  ],

  "(code ogre-bridge-activate)": [
    [33, "v1", "art-joint-anim"]
  ],

  "(code water-vol-idle ogre-lava)": [
    [36, "v1", "art-joint-anim"]
  ],

  "(code ogre-bridge-break)": [
    [10, "v1", "art-joint-anim"]
  ],

  "(code ogre-bridge-activated)": [
    [13, "v1", "art-joint-anim"]
  ],

  "(code snow-eggtop-activate)": [
    [87, "v1", "art-joint-anim"]
  ],

  "(code snow-eggtop-idle-down)": [
    [32, "v1", "art-joint-anim"]
  ],

  "(code snow-log-active)": [
    [30, "v1", "art-joint-anim"]
  ],

  "(code snow-log-activate)": [
    [25, "v1", "art-joint-anim"]
  ],

  "(code snow-gears-activate)": [
    [25, "v1", "art-joint-anim"],
    [75, "v1", "art-joint-anim"]
  ],

  "(code snow-gears-halt)": [
    [10, "v1", "art-joint-anim"],
    [85, "v1", "art-joint-anim"]
  ],

  "(code pov-camera-playing snowcam)": [
    [12, "v1", "art-joint-anim"],
    [62, "v1", "art-joint-anim"],
    [112, "v1", "art-joint-anim"],
    [242, "gp", "handle"],
    [245, "gp", "handle"],
    [274, "v1", "art-joint-anim"],
    [346, "v1", "art-joint-anim"]
  ],

  "(method 7 snow-fort-gate)": [
    [19, "t9", "(function process-drawable int process-drawable)"]
  ],

  "(code snow-button-activate)": [
    [25, "v1", "art-joint-anim"]
  ],

  "(code snow-button-deactivate)": [
    [26, "v1", "art-joint-anim"]
  ],

  "(code plat-startup flutflut-plat)": [
    [62, "t9", "(function none :behavior plat)"]
  ],

  "(method 7 darkecobarrel)": [
    [14, "t9", "(function darkecobarrel-base int darkecobarrel-base)"]
  ],

  "(event darkecobarrel-mover-move)": [
    [76, "v1", "process-drawable"]
  ],

  "(code darkecobarrel-mover-move)": [
    [10, "v1", "float"],
    [29, "v1", "float"]
  ],

  "(post water-vol-idle lavatube-lava)": [
    [4, "t9", "(function none :behavior lavatube-lava)"]
  ],

  "darkecobarrel-mover-pos": [
    [135, "v1", "uint"]
  ],

  "(code startup logo)": [
    [352, "v1", "art-joint-anim"]
  ],

  "(code idle logo)": [
    [78, "v1", "art-joint-anim"]
  ],

  "(code target-title)": [
    [20, "a0", "handle"],
    [214, "s5", "handle"]
  ],

  "(event idle logo-slave)": [
    [14, "v1", "uint"]
  ],

  "(method 11 training-cam)": [
    [21, "s5", "entity-actor"]
  ],

  "(method 23 tra-pontoon)": [
    [9, "t9", "(function rigid-body-platform float none)"]
  ],

  "(event idle scarecrow-a)": [
    [75, "v1", "process-drawable"],
    [135, "gp", "target"],
    [142, "gp", "target"]
  ],

  "(code idle scarecrow-a)": [
    [14, "v1", "art-joint-anim"]
  ],

  "(code idle scarecrow-b)": [
    [14, "v1", "art-joint-anim"]
  ],

  "(code hit scarecrow-a)": [
    [30, "v1", "art-joint-anim"],
    [92, "v1", "art-joint-anim"],
    [143, "v1", "art-joint-anim"]
  ],

  "(code hit scarecrow-b)": [
    [30, "v1", "art-joint-anim"],
    [92, "v1", "art-joint-anim"],
    [143, "v1", "art-joint-anim"]
  ],

  "(method 27 orb-cache-top)": [
    [155, "a0", "process-drawable"]
  ],

  "(method 9 art)": [
    [9, "v1", "(pointer res-tag)"]
  ],

  "(method 9 art-joint-anim)": [
    [9, "v1", "(pointer res-tag)"]
  ],

<<<<<<< HEAD
=======

  "draw-drawable-tree-tfrag": [
    [[16,32], "v1", "drawable-inline-array-node"],
    [18, "a0", "drawable-inline-array-node"],
    [142, "v1", "terrain-context"],
    [238, "v1", "terrain-context"],
    [[38, 40], "v1", "drawable-inline-array-tfrag"],
    [22, "a2", "terrain-context"],
    [25, "a2", "terrain-context"],
    [44, "a0", "terrain-context"],
    [[128, 131], "v1", "dma-packet"],
    [[224, 227], "v1", "dma-packet"]
  ],

  "draw-drawable-tree-trans-tfrag": [
    [[16,32], "v1", "drawable-inline-array-node"],
    [22, "a2", "terrain-context"],
    [25, "a2", "terrain-context"],
    [44, "a0", "terrain-context"],
    [18, "a0", "drawable-inline-array-node"],
    [134, "v1", "terrain-context"],
    [230, "v1", "terrain-context"],
    [[120, 123], "v1", "dma-packet"],
    [[216, 219], "v1", "dma-packet"]
  ],

  "draw-drawable-tree-dirt-tfrag": [
    [[16,32], "v1", "drawable-inline-array-node"],
    [22, "a2", "terrain-context"],
    [25, "a2", "terrain-context"],
    [44, "a0", "terrain-context"],
    [18, "a0", "drawable-inline-array-node"],
    [134, "v1", "terrain-context"],
    [230, "v1", "terrain-context"],
    [[120, 123], "v1", "dma-packet"],
    [[216, 219], "v1", "dma-packet"]
  ],

  "draw-drawable-tree-ice-tfrag": [
    [[16,32], "v1", "drawable-inline-array-node"],
    [22, "a2", "terrain-context"],
    [25, "a2", "terrain-context"],
    [44, "a0", "terrain-context"],
    [18, "a0", "drawable-inline-array-node"],
    [134, "v1", "terrain-context"],
    [230, "v1", "terrain-context"],
    [[120, 123], "v1", "dma-packet"],
    [[216, 219], "v1", "dma-packet"]
  ],

  "(method 10 drawable-tree-tfrag)": [
    [3, "a1", "terrain-context"]
  ],

  "(method 10 drawable-tree-trans-tfrag)": [
    [3, "a1", "terrain-context"]
  ],

  "(method 10 drawable-tree-dirt-tfrag)": [
    [3, "a1", "terrain-context"]
  ],

  "(method 10 drawable-tree-ice-tfrag)": [
    [3, "a1", "terrain-context"]
  ],

  "(method 10 drawable-tree-lowres-tfrag)": [
    [3, "a1", "terrain-context"]
  ],

  "(method 10 drawable-tree-lowres-trans-tfrag)": [
    [3, "a1", "terrain-context"]
  ],

  "(method 15 drawable-tree-array)": [
    [11, "s5", "drawable-tree-array"]
  ],

  "tfrag-near-end-buffer": [
    [[3, 7], "a1", "dma-packet"],
    [[15,20], "a0", "(pointer vif-tag)"],
    [[20, 24], "a0", "(pointer uint32)"],
    [[25, 31], "a0", "(pointer vif-tag)"]
  ],

  "tfrag-near-init-buffer": [
    [[11, 15], "a0", "dma-packet"],
    [[21, 24], "a0", "gs-gif-tag"],
    [30, "a0", "(pointer gs-reg64)"],
    [[45, 50], "v1", "dma-packet"]
  ],

  "tfrag-end-buffer": [
    [[3, 7], "a1", "dma-packet"],
    [[13,20], "a0", "(pointer vif-tag)"],
    [[20, 24], "a0", "(pointer uint32)"],
    [[25, 31], "a0", "(pointer vif-tag)"]
  ],

  "tfrag-init-buffer": [
    [[11, 15], "a0", "dma-packet"],
    [[21, 24], "a0", "gs-gif-tag"],
    [30, "a0", "(pointer gs-reg64)"],
    [[45, 50], "v1", "dma-packet"]
  ],

  "add-tfrag-data": [
    [[8, 16], "a0", "dma-packet"],
    [[26, 30], "v1", "dma-packet"]
  ],

  "add-tfrag-mtx-1": [
    [[8, 16], "a0", "dma-packet"]
  ],
  "add-tfrag-mtx-0": [
    [[8, 16], "a0", "dma-packet"]
  ],

  "(method 11 swingpole)": [
    [27, "s5", "entity-actor"]
  ],

  "(anon-function 54 generic-obs)": [
    [57, "v1", "process-drawable"],
    [66, "a0", "collide-shape"]
  ],

  "(code manipy-idle)": [
    [58, "a1", "process-drawable"],
    [73, "gp", "process-drawable"],
    [79, "gp", "process-drawable"],
    [110, "a0", "process-drawable"]
  ],

  "(anon-function 49 generic-obs)": [
    [25, "gp", "process-drawable"],
    [30, "gp", "process-drawable"]
  ],

>>>>>>> 380e7b35
  "ja-anim-done?": [
    [27, "gp", "process-drawable"]
  ],

<<<<<<< HEAD
=======
  "camera-pov-from": [
    [23, "gp", "process-drawable"],
    [26, "gp", "process-drawable"]
  ],

  "process-drawable-random-point!": [
    [29, "s4", "collide-shape"],
    [33, "s4", "collide-shape"]
  ],

  "launcher-init-by-other": [
    [134, "v0", "vector"]
  ],

  "(method 11 launcher)": [
    [130, "v0", "vector"]
  ],

>>>>>>> 380e7b35
  "(method 11 part-spawner)": [
    ["_stack_", 16, "res-tag"],
    [62, "v0", "(pointer (pointer sparticle-launch-group))"]
  ],

<<<<<<< HEAD
=======
  "(method 11 med-res-level)": [
    ["_stack_", 16, "res-tag"],
    [21, "v0", "(pointer (pointer sparticle-launch-group))"],
    [57, "s4", "(pointer sparticle-launch-group)"]
  ],

  "(anon-function 28 generic-obs)": [
    [25, "v1", "quaternion"] // code
  ],

  "camera-tracker-init": [
    [69, "v1", "process"]
  ],

  "camera-anim": [
    [26, "t9", "(function process function object object object object object)"]
  ],

  "(event manipy-idle)": [
    [59, "t9", "(function manipy none)"],
    [118, "v1", "float"],
    [131, "a0", "process"],
    [151, "v1", "process-drawable"],
    [160, "a0", "process"],
    [177, "a0", "collide-shape"],
    [180, "a0", "collide-shape"],
    [185, "v1", "vector"],
    [313, "a0", "float"]
  ],

  "command-get-trans": [
    [29, "s4", "target"]
  ],

  "(trans manipy-idle)": [
    [57, "v1", "process-drawable"],
    [66, "a0", "collide-shape"]
  ],

  "(method 14 camera-tracker)": [
    [196, "s4", "basic"],
    [202, "s4", "(function camera-tracker symbol)"],
    [270, "v0", "target"]
  ],

  "(event touch-tracker-idle)": [
    [105, "a0", "process"],
    [129, "t9", "(function touch-tracker none)"]
  ],

  "(code touch-tracker-idle)": [
    [25, "a0", "process-drawable"],
    [38, "a0", "collide-shape"]
  ],

  "(code part-tracker-process)": [
    [25, "gp", "process-drawable"],
    [30, "gp", "process-drawable"]
  ],

  "(event part-spawner-active)": [
    [25, "v1", "vector"]
  ],

  "(exit launcher-active)": [
    [2, "v0", "sound-rpc-set-param"]
  ],

  "command-get-camera": [
    [27, "gp", "symbol"]
  ],

  "(method 7 plant-boss)": [
    [47, "t9", "(function process-drawable int process-drawable)"]
  ],

  "(code plant-boss-arm-hit)": [
    [88, "v1", "art-joint-anim"]
  ],

  "(code plant-boss-arm-die)": [
    [3, "v1", "collide-shape-prim-group"],
    [18, "a0", "collide-shape-prim-group"],
    [58, "v1", "art-joint-anim"],
    [109, "v1", "art-joint-anim"],
    [165, "v1", "art-joint-anim"],
    [186, "v1", "art-joint-anim"]
  ],

  "(code plant-boss-back-arms-idle)": [
    [10, "v1", "art-joint-anim"]
  ],

  "(code plant-boss-vine-hit)": [
    [88, "v1", "art-joint-anim"]
  ],

  "(code plant-boss-dead-bounce)": [
    [79, "v1", "art-joint-anim"]
  ],

  "(code plant-boss-vine-die)": [
    [46, "v1", "art-joint-anim"]
  ],

  "(code plant-boss-dead-idle)": [
    [16, "v1", "art-joint-anim"]
  ],

  "(code plant-boss-dead)": [
    [45, "v1", "art-joint-anim"],
    [113, "v1", "art-joint-anim"]
  ],

  "(code plant-boss-root-idle)": [
    [17, "v1", "art-joint-anim"]
  ],

  "(code plant-boss-eat)": [
    [274, "v1", "art-joint-anim"]
  ],

  "(code plant-boss-vulnerable)": [
    [149, "v1", "art-joint-anim"],
    [221, "v1", "art-joint-anim"]
  ],

  "(code plant-boss-far-idle)": [
    [62, "v1", "art-joint-anim"]
  ],

  "(code plant-boss-idle)": [
    [25, "v1", "art-joint-anim"],
    [177, "v1", "art-joint-anim"],
    [271, "v1", "art-joint-anim"],
    [304, "v1", "art-joint-anim"],
    [366, "v1", "art-joint-anim"],
    [404, "v1", "art-joint-anim"]
  ],

  "(code plant-boss-leaf-close)": [
    [34, "v1", "art-joint-anim"],
    [98, "v1", "art-joint-anim"]
  ],

  "(code plant-boss-leaf-bounce)": [
    [17, "v1", "art-joint-anim"],
    [72, "v1", "art-joint-anim"]
  ],

  "(code plant-boss-leaf-open)": [
    [98, "v1", "art-joint-anim"],
    [227, "v1", "art-joint-anim"]
  ],

  "(code plant-boss-leaf-idle)": [
    [15, "v1", "art-joint-anim"],
    [74, "v1", "art-joint-anim"]
  ],

  "(code plant-boss-vine-idle)": [
    [17, "v1", "art-joint-anim"]
  ],

  "(code plant-boss-back-arms-die)": [
    [20, "v1", "art-joint-anim"],
    [82, "v1", "art-joint-anim"]
  ],

  "(code plant-boss-back-arms-hit)": [
    [149, "v1", "art-joint-anim"]
  ],

  "(method 7 ice-cube)": [
    [24, "t9", "(function nav-enemy int nav-enemy)"]
  ],

  "(code ice-cube-appear)": [
    [14, "v1", "art-joint-anim"]
  ],

  "(code ice-cube-tired)": [
    [14, "v1", "art-joint-anim"],
    [68, "v1", "art-joint-anim"]
  ],

  "(code ice-cube-become-mean)": [
    [15, "v1", "art-joint-anim"]
  ],

  "(code ice-cube-retract-spikes)": [
    [22, "v1", "art-joint-anim"]
  ],

  "(code ice-cube-mean-turn-to-charge)": [
    [15, "v1", "art-joint-anim"],
    [187, "v1", "art-joint-anim"]
  ],

  "(code ice-cube-face-player)": [
    [15, "v1", "art-joint-anim"],
    [187, "v1", "art-joint-anim"]
  ],

  "(code ice-cube-appear-land)": [
    [37, "v1", "art-joint-anim"]
  ],

  "(code nav-enemy-patrol ice-cube)": [
    [8, "t9", "(function none)"]
  ],

  "(event double-lurker-top-on-shoulders)": [
    [5, "a0", "vector"],
    [22, "v1", "vector"],
    [24, "v1", "vector"]
  ],

  "(code double-lurker-top-on-shoulders-die)": [
    [18, "v1", "art-joint-anim"]
  ],

  "(code double-lurker-top-knocked-down)": [
    [51, "v1", "art-joint-anim"]
  ],

  "(code double-lurker-both-knocked-back)": [
    [14, "v1", "art-joint-anim"]
  ],

  "(code double-lurker-knocked-back)": [
    [14, "v1", "art-joint-anim"]
  ],

  "(code double-lurker-break-apart)": [
    [10, "v1", "art-joint-anim"]
  ],

  "(code nav-enemy-patrol double-lurker-top)": [
    [27, "t9", "(function none)"]
  ],

  "(code nav-enemy-patrol double-lurker)": [
    [27, "t9", "(function none)"]
  ],

  "double-lurker-default-event-handler": [
    [95, "gp", "target"]
  ],

  "(method 51 double-lurker)": [
    [18, "v1", "collide-shape-prim-group"],
    [22, "v1", "collide-shape-prim-group"]
  ],

  "(method 7 billy)": [
    [26, "t9", "(function process-drawable int process-drawable)"]
  ],

  "(method 38 billy)": [
    [33, "t9", "(function nav-enemy none)"]
  ],

  "(enter nav-enemy-victory billy-rat)": [
    [4, "v0", "(state nav-enemy)"]
  ],

  "(code billy-rat-salivate)": [
    [43, "v1", "art-joint-anim"]
  ],

  "(code idle billy)": [
    [35, "v1", "float"],
    [132, "v1", "art-joint-anim"]
  ],

  "(enter billy-done)": [
    [191, "v1", "float"]
  ],

  "(method 43 billy)": [
    [19, "v1", "float"]
  ],

  "(event billy-done)": [
    [15, "v1", "billy-rat"],
    [19, "v1", "billy-rat"]
  ],

  "(event billy-playing)": [
    [14, "v1", "float"],
    [93, "s5", "billy-rat"],
    [103, "v1", "float"],
    [169, "v1", "billy-snack"],
    [216, "v1", "billy-snack"],
    [219, "v1", "billy-snack"],
    [223, "v1", "billy-snack"],
    [240, "s5", "billy-snack"],
    [248, "v1", "handle"],
    [249, "s5", "billy-snack"],
    [251, "s5", "billy-snack"],
    [255, "s5", "billy-snack"]
  ],

  "(code lurkerworm-rise)": [
    [13, "v1", "art-joint-anim"]
  ],

  "(code lurkerworm-sink)": [
    [10, "v1", "art-joint-anim"]
  ],

  "(code lurkerworm-die)": [
    [19, "v1", "art-joint-anim"]
  ],

  "(code lurkerworm-rest)": [
    [10, "v1", "float"],
    [35, "v1", "art-joint-anim"],
    [89, "v1", "float"]
  ],

  "(method 7 pelican)": [
    [36, "t9", "(function process-drawable int process-drawable)"]
  ],

  "pelican-fly": [
    [61, "v1", "art-joint-anim"],
    [186, "v1", "art-joint-anim"]
  ],

  "(code pelican-dive)": [
    [161, "v1", "art-joint-anim"]
  ],

  "(code pelican-wait-at-nest)": [
    [30, "v1", "art-joint-anim"],
    [118, "v1", "art-joint-anim"],
    [197, "v1", "art-joint-anim"]
  ],

  "(event pelican-wait-at-nest)": [
    [49, "v1", "process-drawable"]
  ],

  "(code pelican-explode)": [
    [71, "a0", "process-drawable"]
  ],

  "(event pelican-circle)": [
    [23, "v1", "float"]
  ],

  "(code pelican-spit)": [
    [42, "gp", "handle"],
    [50, "gp", "handle"],
    [121, "gp", "handle"],
    [143, "gp", "handle"],
    [155, "gp", "handle"],
    [161, "s4", "handle"],
    [173, "s4", "handle"]
  ],

  "(trans energyarm-no-ball)": [
    [27, "v1", "float"],
    [57, "v1", "float"]
  ],

  "(trans energyarm-idle)": [
    [21, "v1", "float"]
  ],

  "(code energyhub-stopped)": [
    [11, "v1", "float"]
  ],

  "(code energyhub-stop)": [
    [11, "v1", "float"]
  ],

  "(code energyhub-idle)": [
    [11, "v1", "float"]
  ],

  "(code energyarm-idle)": [
    [13, "v1", "float"],
    [36, "v1", "float"]
  ],

  "energyhub-set-lava-height": [
    [25, "v1", "process-drawable"],
    [28, "v1", "process-drawable"]
  ],

  "(trans energyhub-idle)": [
    [34, "v1", "energyarm"]
  ],

  "(post idle citb-sage)": [
    [3, "t9", "(function none :behavior citb-sage)"]
  ],

  "(method 44 red-sagecage)": [
    [35, "t9", "(function citb-sage none)"]
  ],

  "(method 44 blue-sagecage)": [
    [35, "t9", "(function citb-sage none)"]
  ],

  "(method 44 yellow-sagecage)": [
    [35, "t9", "(function citb-sage none)"]
  ],

  "(method 44 green-sagecage)": [
    [35, "t9", "(function citb-sage none)"]
  ],

  "(method 43 red-sagecage)": [
    [24, "v1", "float"]
  ],

  "(method 43 blue-sagecage)": [
    [24, "v1", "float"]
  ],

  "(method 43 yellow-sagecage)": [
    [24, "v1", "float"]
  ],

  "(event play-anim green-sagecage)": [
    [128, "s5", "robotboss"]
  ],

  "(method 21 citb-sagecage)": [
    [[27, 97], "v1", "vector"]
  ],

  "(code citb-sagecage-idle)": [
    [9, "gp", "citb-sage"],
    [15, "gp", "citb-sage"]
  ],

  "add-blue-motion": [
    [25, "v1", "process-drawable"],
    [34, "gp", "collide-shape"]
  ],

  "(event wait eco-collectable)": [
    [118, "a0", "vector"],
    [136, "a0", "vector"]
  ],

  "(event pickup eco-collectable)": [
    [18, "a0", "vector"]
  ],

  "(event fuel-cell-clone-anim)": [
    [35, "a0", "vector"]
  ],

  "fuel-cell-animate": [
    [9, "gp", "fuel-cell"]
  ],

  "(event wait fuel-cell)": [
    [95, "a0", "vector"]
  ],

  "(enter pickup fuel-cell)": [
    [9, "v0", "(state eco-collectable)"]
  ],

  "(code ecovalve-idle)": [
    [41, "v1", "process-drawable"]
  ],

  "(code vent-pickup)": [
    [25, "gp", "process-drawable"],
    [59, "s5", "collide-shape"]
  ],

  "(anon-function 69 collectables)": [
    [2, "v1", "handle"],
    [5, "v1", "handle"],
    [13, "s5", "eco-collectable"],
    [33, "v1", "target"],
    [38, "v1", "target"],
    [50, "s5", "eco-collectable"]
  ],

  "fuel-cell-init-by-other": [
    [118, "gp", "vector"]
  ],

  "ecovalve-init-by-other": [
    [95, "a0", "process-drawable"],
    [144, "v1", "process-drawable"]
  ],

  "(method 11 shover)": [
    ["_stack_", 16, "res-tag"],
    [120, "v0", "(pointer float)"]
  ],

  "(method 11 sun-iris-door)": [
    ["_stack_", 16, "res-tag"],
    [153, "v0", "(pointer float)"]
  ],

  "(event sun-iris-door-closed)": [
    [14, "a0", "vector"]
  ],

  "(event sun-iris-door-opening)": [
    [14, "a0", "vector"]
  ],

  "(event sun-iris-door-closing)": [
    [14, "a0", "vector"]
  ],

  "(event sun-iris-door-open)": [
    [20, "a0", "vector"]
  ],

  "sun-iris-door-init-by-other": [
    [97, "v1", "art-joint-anim"]
  ],

  "(method 7 steam-cap)": [
    [19, "t9", "(function process-drawable int process-drawable)"]
  ],

  "(method 11 steam-cap)": [
    ["_stack_", 16, "res-tag"],
    [139, "v0", "(pointer float)"]
  ],

  "(method 11 whirlpool)": [
    ["_stack_", 16, "res-tag"],
    [92, "v0", "(pointer float)"]
  ],

>>>>>>> 380e7b35
  "placeholder-do-not-add-below": []
}<|MERGE_RESOLUTION|>--- conflicted
+++ resolved
@@ -1532,6 +1532,7 @@
   "cam-slave-go": [[[3, 6], "t9", "(function object)"]],
 
   "cam-slave-init": [
+    [[0, 999], "s6", "camera-slave"],
     [[47, 50], "t9", "(function object object)"],
     [[54, 58], "t9", "(function object object)"]
   ],
@@ -2315,9 +2316,7 @@
     [[54, 164], "s1", "process-drawable"],
     [[319, 342], "s0", "process-drawable"],
     [368, "v1", "(pointer process-drawable)"],
-    [[384, 494], "s5", "process-drawable"],
-    [106, "v0", "(pointer int32)"],
-    [[151, 162], "v0", "symbol"]
+    [[384, 494], "s5", "process-drawable"]
   ],
 
   "(method 22 level-group)": [[[28, 30], "v0", "(inline-array vector)"]],
@@ -4899,8 +4898,6 @@
     [9, "v1", "(pointer res-tag)"]
   ],
 
-<<<<<<< HEAD
-=======
 
   "draw-drawable-tree-tfrag": [
     [[16,32], "v1", "drawable-inline-array-node"],
@@ -5040,13 +5037,10 @@
     [30, "gp", "process-drawable"]
   ],
 
->>>>>>> 380e7b35
   "ja-anim-done?": [
     [27, "gp", "process-drawable"]
   ],
 
-<<<<<<< HEAD
-=======
   "camera-pov-from": [
     [23, "gp", "process-drawable"],
     [26, "gp", "process-drawable"]
@@ -5065,14 +5059,11 @@
     [130, "v0", "vector"]
   ],
 
->>>>>>> 380e7b35
   "(method 11 part-spawner)": [
     ["_stack_", 16, "res-tag"],
     [62, "v0", "(pointer (pointer sparticle-launch-group))"]
   ],
 
-<<<<<<< HEAD
-=======
   "(method 11 med-res-level)": [
     ["_stack_", 16, "res-tag"],
     [21, "v0", "(pointer (pointer sparticle-launch-group))"],
@@ -5617,6 +5608,5 @@
     [92, "v0", "(pointer float)"]
   ],
 
->>>>>>> 380e7b35
   "placeholder-do-not-add-below": []
 }