{
  "(method 2 array)": [
    [23, "gp", "(array int32)"],
    [43, "gp", "(array uint32)"],
    [63, "gp", "(array int64)"],
    [83, "gp", "(array uint64)"],
    [102, "gp", "(array int8)"],
    [121, "gp", "(array uint8)"],
    [141, "gp", "(array int16)"],
    [161, "gp", "(array uint16)"],
    [186, "gp", "(array uint128)"],
    [204, "gp", "(array int32)"],
    [223, "gp", "(array float)"],
    [232, "gp", "(array float)"],
    [249, "gp", "(array basic)"],
    [258, "gp", "(array basic)"]
  ],
  "(method 3 array)": [
    [44, "gp", "(array int32)"],
    [62, "gp", "(array uint32)"],
    [80, "gp", "(array int64)"],
    [98, "gp", "(array uint64)"],
    [115, "gp", "(array int8)"],
    [132, "gp", "(array int8)"],
    [150, "gp", "(array int16)"],
    [168, "gp", "(array uint16)"],
    [191, "gp", "(array uint128)"],
    [207, "gp", "(array int32)"],
    [226, "gp", "(array float)"],
    [243, "gp", "(array basic)"]
  ],
  "(method 0 cpu-thread)": [[[13, 28], "v0", "cpu-thread"]],
  "(method 0 process)": [
    [12, "a0", "int"],
    [[13, 43], "v0", "process"]
  ],
  "(method 0 dead-pool-heap)": [
    [60, "v0", "int"],
    [[61, 73], "v0", "dead-pool-heap"]
  ],
  "(method 21 dead-pool-heap)": [
    [5, "v1", "pointer"],
    [13, "a0", "pointer"],
    [25, "v1", "pointer"]
  ],
  "(method 5 dead-pool-heap)": [
    [3, "v1", "int"],
    [3, "a0", "int"]
  ],
  "(method 0 protect-frame)": [
    [0, "a0", "int"],
    [[1, 8], "v0", "protect-frame"]
  ],
  "(method 10 process)": [[[24, 30], "s4", "protect-frame"]],
  "(method 9 process)": [[43, "s5", "process"]],
  "(method 14 dead-pool)": [
    [[24, 25], "v1", "(pointer process)"],
    [[30, 39], "s4", "(pointer process)"]
  ],
  "inspect-process-heap": [
    [[4, 11], "s5", "basic"],
    [17, "s5", "pointer"]
  ],

  "run-function-in-process": [[40, "a0", "dead-pool-heap"]],

  // GSTRING
  "name=": [
    [26, "a1", "symbol"],
    [42, "a0", "symbol"]
  ],
  "string-cat-to-last-char": [
    [3, "s5", "(pointer uint8)"],
    [4, "s5", "string"]
  ],

  // GSTATE
  "enter-state": [
    [68, "s0", "protect-frame"],
    [101, "t9", "(function object object object object object object none)"]
  ],

  "send-event-function": [
    [[7,12], "a0", "process"]
  ],

  // MATH
  "log2": [[3, "v1", "int"]],

  // QUATERNION
  "vector-x-quaternion!": [[10, "v1", "(pointer uint128)"]],
  "vector-y-quaternion!": [[10, "v1", "(pointer uint128)"]],
  "vector-z-quaternion!": [[10, "v1", "(pointer uint128)"]],

  // Matrix
  //"eul->matrix": [[[110, 228], "gp", "(pointer float)"]],

  // DMA
  "dma-send-to-spr": [[[0, 32], "s5", "dma-bank-spr"]],
  "dma-send-to-spr-no-flush": [[[0, 32], "s5", "dma-bank-spr"]],
  "dma-send-from-spr": [[[0, 32], "s5", "dma-bank-spr"]],
  "dma-send-from-spr-no-flush": [[[0, 32], "s5", "dma-bank-spr"]],
  "dma-initialize": [
    [1, "v1", "vif-bank"],
    [8, "v1", "vif-bank"],
    [6, "a0", "vif-bank"],
    [13, "a0", "vif-bank"]
  ],
  "clear-vu1-mem": [[[0, 11], "v1", "(pointer uint32)"]],
  "clear-vu0-mem": [[[0, 11], "v1", "(pointer uint32)"]],
  "dump-vu1-mem": [[[0, 49], "gp", "(pointer uint32)"]],
  "dump-vu1-range": [[[0, 54], "s4", "(pointer uint32)"]],
  "ultimate-memcpy": [
    [[0, 54], "s4", "dma-bank-spr"],
    [[0, 54], "s3", "dma-bank-spr"]
  ],
  "dma-buffer-add-vu-function": [[[9, 33], "t2", "dma-packet"]],
  "dma-buffer-add-buckets": [
    [[1, 4], "v1", "dma-bucket"],
    [5, "v1", "pointer"],
    [[9, 11], "v1", "dma-bucket"],
    [11, "v1", "pointer"]
  ],
  "dma-buffer-patch-buckets": [
    [7, "a0", "(inline-array dma-bucket)"],
    [8, "a3", "pointer"],
    [14, "a0", "(inline-array dma-bucket)"],
    [3, "a0", "(inline-array dma-bucket)"],
    [11, "a0", "(inline-array dma-bucket)"],
    [13, "a0", "(inline-array dma-bucket)"],
    [19, "a0", "(inline-array dma-bucket)"]
  ],
  "dma-bucket-insert-tag": [
    [[2, 6], "v1", "dma-bucket"],
    [3, "a0", "dma-bucket"]
  ],
  "disasm-vif-details": [
    [[62, 94], "s3", "(pointer uint32)"],
    [[98, 130], "s3", "(pointer uint16)"],
    [[134, 164], "s3", "(pointer uint32)"],
    [[168, 198], "s3", "(pointer uint16)"],
    [[202, 225], "s3", "(pointer uint16)"]
  ],
  "disasm-vif-tag": [
    [[81, 85], "t1", "vif-stcycl-imm"],
    [242, "a0", "vif-unpack-imm"]
  ],
  "disasm-dma-list": [
    [25, "v1", "dma-tag"],
    [153, "v1", "dma-packet"],
    [189, "v1", "dma-packet"],
    [229, "v1", "dma-packet"],
    [258, "v1", "dma-packet"],
    [302, "v1", "dma-packet"],
    [308, "v1", "dma-packet"],
    [152, "v1", "(pointer uint64)"],
    [167, "v1", "(pointer uint64)"],
    [176, "v1", "(pointer uint64)"],
    [198, "v1", "(pointer uint64)"],
    [207, "v1", "(pointer uint64)"],
    [238, "v1", "(pointer uint64)"],
    [247, "v1", "(pointer uint64)"],
    [282, "v1", "(pointer uint64)"],
    [291, "v1", "(pointer uint64)"],
    [324, "v1", "(pointer uint64)"],
    [334, "v1", "(pointer uint64)"]
  ],
  "default-buffer-init": [
    [[8, 15], "a1", "dma-gif-packet"],
    [[18, 24], "a1", "gs-gif-tag"],
    [29, "a1", "(pointer gs-alpha)"],
    [31, "a1", "(pointer gs-reg64)"],
    [33, "a1", "(pointer gs-zbuf)"],
    [35, "a1", "(pointer gs-reg64)"],
    [37, "a1", "(pointer gs-test)"],
    [39, "a1", "(pointer gs-reg64)"],
    [40, "a1", "(pointer uint64)"],
    [42, "a1", "(pointer gs-reg64)"],
    [44, "a1", "(pointer gs-clamp)"],
    [46, "a1", "(pointer gs-reg64)"],
    [48, "a1", "(pointer gs-tex1)"],
    [50, "a1", "(pointer gs-reg64)"],
    [53, "a1", "(pointer gs-texa)"],
    [55, "a1", "(pointer gs-reg64)"],
    [57, "a1", "(pointer gs-texclut)"],
    [59, "a1", "(pointer gs-reg64)"],
    [61, "a1", "(pointer gs-fogcol)"],
    [63, "a1", "(pointer gs-reg64)"],
    [[69, 72], "a0", "dma-packet"]
  ],
  "lookup-level-info": [
    [3, "a1", "symbol"],
    [[4, 16], "a1", "level-load-info"]
  ],
  "put-display-alpha-env": [[[0, 5], "v1", "gs-bank"]],
  "(method 13 profile-bar)": [
    [[27, 43], "t2", "dma-packet"],
    [[46, 56], "t2", "gs-gif-tag"],
    [[65, 67], "t3", "(pointer gs-prim)"],
    [67, "t3", "(pointer uint64)"],
    [79, "t3", "(pointer gs-xyzf)"],
    [110, "t2", "(pointer gs-xyzf)"]
  ],
  "draw-sprite2d-xy": [
    [[41, 45], "a3", "dma-packet"],
    [[51, 54], "a3", "gs-gif-tag"],
    [59, "a3", "(pointer gs-prim)"],
    [61, "a3", "(pointer gs-rgbaq)"],
    [72, "a3", "(pointer gs-xyzf)"],
    [97, "a3", "(pointer gs-xyzf)"],
    [[106, 117], "v1", "(pointer dma-tag)"],
    [109, "a2", "dma-tag"]
  ],
  "draw-quad2d": [
    [[22, 28], "t1", "dma-packet"],
    [[31, 37], "t1", "gs-gif-tag"],
    [42, "t1", "(pointer gs-prim)"],
    [44, "t1", "(pointer gs-rgbaq)"],
    [52, "t1", "(pointer gs-xyzf)"],
    [54, "t1", "(pointer gs-rgbaq)"],
    [67, "t1", "(pointer gs-xyzf)"],
    [69, "t1", "(pointer gs-rgbaq)"],
    [86, "t1", "(pointer gs-xyzf)"],
    [88, "t1", "(pointer gs-rgbaq)"],
    [110, "t1", "(pointer gs-xyzf)"],
    [111, "t1", "(pointer uint64)"],
    [[120, 131], "v1", "(pointer dma-tag)"],
    [123, "a2", "dma-tag"]
  ],
  "set-display-gs-state": [
    [[3, 10], "t3", "dma-packet"],
    [[13, 19], "t3", "gs-gif-tag"],
    [30, "t3", "(pointer gs-scissor)"],
    [32, "t3", "(pointer gs-reg64)"],
    [33, "t3", "(pointer gs-xy-offset)"],
    [35, "t3", "(pointer gs-reg64)"],
    [46, "t3", "(pointer gs-frame)"],
    [48, "t3", "(pointer gs-reg64)"],
    [50, "t3", "(pointer gs-test)"],
    [52, "t3", "(pointer gs-reg64)"],
    [54, "t3", "(pointer gs-texa)"],
    [56, "t3", "(pointer gs-reg64)"],
    [58, "t3", "(pointer gs-zbuf)"],
    [60, "t3", "(pointer gs-reg64)"],
    [61, "t3", "(pointer uint64)"],
    [63, "t3", "(pointer gs-reg64)"]
  ],
  "set-display-gs-state-offset": [
    [[3, 10], "t5", "dma-packet"],
    [[13, 19], "t5", "gs-gif-tag"],
    [30, "t5", "(pointer gs-scissor)"],
    [32, "t5", "(pointer gs-reg64)"],
    [40, "t5", "(pointer gs-xy-offset)"],
    [42, "t5", "(pointer gs-reg64)"],
    [53, "t5", "(pointer gs-frame)"],
    [55, "t5", "(pointer gs-reg64)"],
    [57, "t5", "(pointer gs-test)"],
    [59, "t5", "(pointer gs-reg64)"],
    [61, "t5", "(pointer gs-texa)"],
    [63, "t5", "(pointer gs-reg64)"],
    [65, "t5", "(pointer gs-zbuf)"],
    [67, "t5", "(pointer gs-reg64)"],
    [68, "t5", "(pointer uint64)"],
    [70, "t5", "(pointer gs-reg64)"]
  ],
  "reset-display-gs-state": [
    [[9, 16], "t0", "dma-packet"],
    [[19, 25], "t0", "gs-gif-tag"],
    [34, "a3", "(pointer gs-scissor)"],
    [36, "a3", "(pointer gs-reg64)"],
    [44, "a3", "(pointer gs-xy-offset)"],
    [46, "a3", "(pointer gs-reg64)"],
    [51, "a3", "(pointer gs-frame)"],
    [53, "a3", "(pointer gs-reg64)"],
    [55, "a3", "(pointer gs-test)"],
    [57, "a3", "(pointer gs-reg64)"],
    [60, "a3", "(pointer gs-texa)"],
    [62, "a3", "(pointer gs-reg64)"],
    [64, "a3", "(pointer gs-zbuf)"],
    [66, "a3", "(pointer gs-reg64)"],
    [67, "a3", "(pointer uint64)"],
    [69, "a3", "(pointer gs-reg64)"]
  ],
  "(method 9 connection)": [[8, "a0", "pointer"]],
  "(method 10 connection)": [[8, "a0", "pointer"]],
  "(method 0 engine)": [[39, "v0", "pointer"]],

  "(method 12 engine)": [
    [[5, 16], "s4", "connection"],
    [12, "t9", "(function basic basic basic object object)"]
  ],

  "(method 13 engine)": [
    [[5, 24], "s4", "connection"],
    [12, "t9", "(function basic basic basic object object)"]
  ],

  "(method 15 engine)": [[[0, 36], "v1", "connection"]],
  "(method 19 engine)": [[8, "a0", "connection"]],
  "(method 20 engine)": [[8, "a0", "connection"]],
  "gs-set-default-store-image": [
    [9, "t4", "gif-tag64"],
    [9, "v1", "gif-tag-regs"]
  ],
  "dma-buffer-add-ref-texture": [
    [[25, 29], "a3", "dma-packet"],
    [[32, 44], "a3", "gs-gif-tag"],
    [[47, 62], "a2", "dma-packet"]
  ],
  "(method 11 level)": [
    [[13, 18], "a1", "dma-packet"],
    [[20, 26], "a0", "dma-packet"],
    [[50, 55], "a1", "dma-packet"],
    [[60, 63], "a0", "dma-packet"],
    [[87, 92], "a1", "dma-packet"],
    [[97, 100], "a0", "dma-packet"],
    [[124, 129], "a1", "dma-packet"],
    [[134, 137], "a0", "dma-packet"],
    [[162, 167], "a1", "dma-packet"],
    [[172, 175], "a0", "dma-packet"],
    [[199, 204], "a1", "dma-packet"],
    [[209, 212], "a0", "dma-packet"],
    [[236, 241], "a1", "dma-packet"],
    [[246, 249], "a0", "dma-packet"],
    [[273, 278], "a1", "dma-packet"],
    [[283, 286], "a0", "dma-packet"]
  ],
  "(method 14 texture-page)": [
    [[18, 22], "a0", "dma-packet"],
    [[28, 31], "a0", "gs-gif-tag"],
    [36, "a0", "(pointer uint64)"],
    [38, "a0", "(pointer gs-reg64)"],
    [[44, 45], "a0", "dma-packet"],
    [45, "a0", "(pointer uint64)"]
  ],
  "(method 13 texture-page)": [
    [[45, 49], "a0", "dma-packet"],
    [[55, 58], "a0", "gs-gif-tag"],
    [67, "a0", "(pointer gs-bitbltbuf)"],
    [69, "a0", "(pointer gs-reg64)"],
    [70, "a0", "(pointer gs-trxpos)"],
    [72, "a0", "(pointer gs-reg64)"],
    [76, "a0", "(pointer gs-trxreg)"],
    [78, "a0", "(pointer gs-reg64)"],
    [79, "a0", "(pointer gs-trxdir)"],
    [81, "a0", "(pointer gs-reg64)"]
  ],

  "link-texture-by-id": [[51, "s5", "uint"]],

  "adgif-shader-login-fast": [[57, "gp", "uint"]],

  "adgif-shader-login-no-remap-fast": [[52, "a0", "uint"]],

  "(method 9 texture-page-dir)": [[[27, 31], "t3", "adgif-shader"]],

  "adgif-shader<-texture-simple!": [[5, "v1", "uint"]],

  "display-frame-start": [
    [4, "v1", "vif-bank"],
    [9, "a0", "vif-bank"],
    [[158, 161], "a0", "dma-packet"]
  ],

  "display-loop": [
    [152, "v1", "(pointer int32)"],
    [157, "a0", "(pointer process-drawable)"],
    [[477, 481], "a0", "dma-packet"],
    [[487, 490], "a0", "gs-gif-tag"],

    [497, "a0", "(pointer gs-reg64)"],
    [495, "a0", "(pointer gs-alpha)"],

    [501, "a0", "(pointer gs-reg64)"],
    [499, "a0", "(pointer gs-zbuf)"],

    [505, "a0", "(pointer gs-reg64)"],
    [503, "a0", "(pointer gs-test)"],

    [508, "a0", "(pointer gs-reg64)"],
    [506, "a0", "(pointer uint64)"], // pabe

    [512, "a0", "(pointer gs-reg64)"],
    [510, "a0", "(pointer gs-clamp)"],

    [516, "a0", "(pointer gs-reg64)"],
    [514, "a0", "(pointer gs-tex1)"],

    [521, "a0", "(pointer gs-reg64)"],
    [519, "a0", "(pointer gs-texa)"],

    [525, "a0", "(pointer gs-reg64)"],
    [523, "a0", "(pointer gs-texclut)"],

    [529, "a0", "(pointer gs-reg64)"],
    [527, "a0", "(pointer gs-fogcol)"],

    [[588, 591], "v1", "dma-packet"],
    [[672, 675], "v1", "dma-packet"]
  ],
  "load-game-text-info": [[4, "v1", "game-text-info"]],
  "texture-relocate": [
    [[17, 21], "t4", "dma-packet"],
    [[27, 30], "t4", "gs-gif-tag"],
    [60, "t4", "(pointer gs-bitbltbuf)"],
    [62, "t4", "(pointer gs-reg64)"],
    [63, "t4", "(pointer gs-trxpos)"],
    [65, "t4", "(pointer gs-reg64)"],
    [71, "t4", "(pointer gs-trxreg)"],
    [73, "t4", "(pointer gs-reg64)"],
    [75, "t4", "(pointer gs-trxdir)"],
    [77, "t4", "(pointer gs-reg64)"],
    [[98, 102], "a2", "dma-packet"],
    [[108, 111], "a2", "gs-gif-tag"],
    [132, "a2", "(pointer gs-bitbltbuf)"],
    [134, "a2", "(pointer gs-reg64)"],
    [135, "a2", "(pointer gs-trxpos)"],
    [137, "a2", "(pointer gs-reg64)"],
    [139, "a2", "(pointer gs-trxreg)"],
    [141, "a2", "(pointer gs-reg64)"],
    [143, "a2", "(pointer gs-trxdir)"],
    [145, "a2", "(pointer gs-reg64)"],
    [[157, 161], "a2", "dma-packet"],
    [[167, 170], "a2", "gs-gif-tag"],
    [191, "a2", "(pointer gs-bitbltbuf)"],
    [193, "a2", "(pointer gs-reg64)"],
    [194, "a2", "(pointer gs-trxpos)"],
    [196, "a2", "(pointer gs-reg64)"],
    [198, "a2", "(pointer gs-trxreg)"],
    [200, "a2", "(pointer gs-reg64)"],
    [202, "a2", "(pointer gs-trxdir)"],
    [204, "a2", "(pointer gs-reg64)"]
  ],
  "(method 11 texture-pool)": [
    [[119, 123], "a0", "dma-packet"],
    [[129, 132], "a0", "gs-gif-tag"],
    [137, "a0", "(pointer uint64)"],
    [139, "a0", "(pointer gs-reg64)"],
    [145, "a0", "dma-packet"],
    [146, "a0", "(pointer uint64)"]
  ],
  "texture-page-login": [[[34, 45], "s2", "texture-page"]],
  "upload-vram-data": [
    [[9, 15], "a0", "dma-packet"],
    [[18, 24], "a0", "gs-gif-tag"],
    [33, "a0", "(pointer gs-bitbltbuf)"],
    [35, "a0", "(pointer gs-reg64)"],
    [36, "a0", "(pointer gs-trxpos)"],
    [38, "a0", "(pointer gs-reg64)"],
    [42, "a0", "(pointer gs-trxreg)"],
    [44, "a0", "(pointer gs-reg64)"],
    [45, "a0", "(pointer gs-trxdir)"],
    [47, "a0", "(pointer gs-reg64)"]
  ],
  "texture-page-dir-inspect": [[[133, 136], "v1", "adgif-shader"]],
  "upload-vram-pages": [
    [[135, 140], "a0", "dma-packet"],
    [[144, 149], "a0", "gs-gif-tag"],
    [[155, 157], "a0", "(pointer gs-reg64)"],
    [154, "a0", "(pointer uint64)"],
    [[162, 165], "v1", "dma-packet"]
  ],
  "upload-vram-pages-pris": [
    [[128, 134], "a0", "dma-packet"],
    [[137, 143], "a0", "gs-gif-tag"],
    [148, "a0", "(pointer uint64)"],
    [150, "a0", "(pointer gs-reg64)"],
    [[154, 159], "v1", "dma-packet"]
  ],
  "(method 19 res-lump)": [
    [46, "t2", "(pointer uint64)"],
    [100, "t3", "(pointer uint64)"],
    [184, "t5", "(pointer uint64)"],
    [64, "t6", "(pointer uint64)"]
  ],
  "(method 16 res-lump)": [
    [22, "t1", "(pointer uint64)"],
    [29, "t2", "(pointer uint64)"]
  ],
  "(method 18 res-lump)": [["_stack_", 16, "object"]],
  "(method 21 res-lump)": [
    ["_stack_", 16, "res-tag"],
    ["_stack_", 32, "res-tag"]
  ],

  "(method 15 sync-info)": [
    ["_stack_", 16, "res-tag"],
    [[19, 24], "v1", "(pointer float)"]
  ],

  "(method 15 sync-info-eased)": [
    ["_stack_", 16, "res-tag"],
    [[44, 49], "v1", "(pointer float)"],
    [[26, 35], "v1", "(pointer float)"]
  ],

  "(method 15 sync-info-paused)": [
    ["_stack_", 16, "res-tag"],
    [[44, 49], "v1", "(pointer float)"],
    [[26, 35], "v1", "(pointer float)"]
  ],

  "(method 15 res-lump)": [[132, "s5", "res-tag-pair"]],

  "(method 17 res-lump)": [[22, "s4", "(pointer pointer)"]],

  "(method 20 res-lump)": [[331, "a3", "(inline-array vector)"]],

  "(method 8 res-lump)": [
    [215, "s0", "array"],
    [[0, 100], "s0", "basic"],
    [[102, 120], "s0", "basic"],
    [[147, 150], "s0", "collide-mesh"],
    [[157, 200], "s0", "(array object)"],
    [235, "s0", "basic"]
  ],
  "(method 10 shadow-control)": [[1, "v1", "int"]],
  "(method 0 fact-info-enemy)": [[[3, 92], "gp", "fact-info-enemy"]],
  "(method 0 fact-info)": [
    //[16, "t9", "(function string none)"],
    ["_stack_", 16, "res-tag"],
    [[32, 43], "v1", "(pointer int32)"],
    [86, "gp", "fact-info"]
  ],
  "(method 0 fact-info-target)": [[[3, 20], "gp", "fact-info-target"]],
  "(method 0 align-control)": [[[14, 18], "v0", "align-control"]],
  "str-load": [[[20, 36], "s2", "load-chunk-msg"]],
  "str-load-status": [
    [[18, 22], "v1", "load-chunk-msg"],
    [26, "v1", "load-chunk-msg"]
  ],
  "str-play-async": [[[8, 16], "s4", "load-chunk-msg"]],
  "str-play-stop": [[[7, 14], "s5", "load-chunk-msg"]],
  "str-play-queue": [[[19, 27], "s5", "load-chunk-msg"]],
  "str-ambient-play": [[[7, 15], "s5", "load-chunk-msg"]],
  "str-ambient-stop": [[[7, 16], "s5", "load-chunk-msg"]],
  "dgo-load-begin": [[[21, 40], "s2", "load-dgo-msg"]],
  "dgo-load-get-next": [[[14, 31], "v1", "load-dgo-msg"]],
  "dgo-load-continue": [[[5, 21], "gp", "load-dgo-msg"]],
  "string->sound-name": [[[2, 18], "a1", "(pointer uint8)"]],
  "ramdisk-load": [[[8, 12], "v1", "ramdisk-rpc-load"]],
  "(method 3 generic-tie-interp-point)": [[15, "gp", "(pointer uint128)"]],
  "ripple-find-height": [[[22, 72], "s4", "mei-ripple"]],
  "(method 0 collide-shape-prim-sphere)": [
    [[4, 8], "v0", "collide-shape-prim-sphere"]
  ],
  "(method 0 collide-shape-prim-mesh)": [
    [[6, 11], "v0", "collide-shape-prim-mesh"]
  ],
  "(method 0 collide-shape-prim-group)": [
    [[11, 18], "v0", "collide-shape-prim-group"]
  ],
  "entity-actor-count": [["_stack_", 16, "res-tag"]],
  "entity-actor-lookup": [
    ["_stack_", 16, "res-tag"],
    [[10, 33], "v1", "(pointer uint32)"]
  ],
  "(method 11 joint-mod)": [
    [15, "s3", "process-drawable"],
    [[26, 66], "s3", "fact-info-enemy"]
  ],
  "joint-mod-look-at-handler": [[[2, 254], "gp", "joint-mod"]],
  "joint-mod-world-look-at-handler": [[[0, 254], "gp", "joint-mod"]],
  "joint-mod-rotate-handler": [[[2, 77], "s4", "joint-mod"]],
  "joint-mod-joint-set-handler": [[[2, 13], "s4", "joint-mod"]],
  "joint-mod-joint-set*-handler": [[[2, 31], "s5", "joint-mod"]],
  "joint-mod-wheel-callback": [[[2, 63], "s4", "joint-mod-wheel"]],
  "joint-mod-set-local-callback": [[[0, 23], "v1", "joint-mod-set-local"]],
  "joint-mod-set-world-callback": [[[0, 23], "v1", "joint-mod-set-world"]],
  "joint-mod-blend-local-callback": [[[2, 63], "gp", "joint-mod-blend-local"]],
  "joint-mod-spinner-callback": [[[2, 63], "gp", "joint-mod-spinner"]],
  "(method 11 touching-prims-entry-pool)": [
    [[0, 8], "v1", "touching-prims-entry"],
    [8, "v1", "pointer"],
    [[9, 11], "v1", "touching-prims-entry"],
    [[1, 20], "a1", "touching-prims-entry"]
  ],
  "(method 0 touching-list)": [[[6, 9], "v0", "touching-list"]],
  "num-func-chan": [[8, "v1", "joint-control-channel"]],
  "shrubbery-login-post-texture": [
    [[13, 15], "a3", "qword"],
    [16, "a3", "pointer"],
    [24, "a3", "pointer"],
    [[17, 23], "a3", "qword"],
    [[13, 23], "a1", "qword"],
    [14, "a2", "qword"],
    [[27, 29], "a3", "qword"],
    [[27, 29], "a1", "qword"],
    [[35, 37], "a3", "qword"],
    [[35, 37], "a2", "qword"]
  ],
  "(method 3 sparticle-cpuinfo)": [[106, "f0", "float"]],
  "camera-teleport-to-entity": [[9, "a0", "transform"]],
  "add-debug-sphere-from-table": [[[9, 18], "s1", "(inline-array vector)"]],
  "(method 14 actor-link-info)": [[5, "v1", "entity-links"]],
  "(method 15 actor-link-info)": [[5, "v1", "entity-links"]],
  "(method 23 actor-link-info)": [[4, "v1", "entity-links"]],
  "(method 24 actor-link-info)": [[4, "v1", "entity-links"]],
  "(method 9 actor-link-info)": [[[0, 36], "s3", "entity-actor"]],
  "alt-actor-list-subtask-incomplete-count": [[19, "a0", "entity-links"]],
  "actor-link-dead-hook": [[1, "v1", "entity-links"]],
  "check-irx-version": [[[6, 37], "gp", "sound-rpc-get-irx-version"]],
  "sound-bank-load": [[[9, 11], "v1", "sound-rpc-load-bank"]],
  "sound-bank-unload": [[[7, 9], "v1", "sound-rpc-unload-bank"]],
  "sound-music-load": [[[7, 9], "v1", "sound-rpc-load-music"]],
  "sound-music-unload": [[6, "v1", "sound-rpc-unload-music"]],
  "sound-reload-info": [[6, "v1", "sound-rpc-reload-info"]],
  "set-language": [[[10, 12], "v1", "sound-rpc-set-language"]],
  "list-sounds": [[6, "v1", "sound-rpc-list-sounds"]],
  "sound-set-volume": [[[6, 13], "v1", "sound-rpc-set-master-volume"]],
  "sound-set-reverb": [[[8, 21], "v1", "sound-rpc-set-reverb"]],
  "sound-set-ear-trans": [[[7, 20], "gp", "sound-rpc-set-ear-trans"]],
  "sound-play-by-name": [
    [[13, 45], "s5", "sound-rpc-play"],
    [[22, 39], "s3", "process-drawable"]
  ],
  "sound-play-by-spec": [
    [[9, 54], "s5", "sound-rpc-play"],
    [[31, 47], "s3", "process-drawable"]
  ],
  "sound-pause": [[[5, 7], "v1", "sound-rpc-pause-sound"]],
  "sound-stop": [[[5, 7], "v1", "sound-rpc-stop-sound"]],
  "sound-continue": [[[5, 7], "v1", "sound-rpc-continue-sound"]],
  "sound-group-pause": [[[5, 7], "v1", "sound-rpc-pause-group"]],
  "sound-group-stop": [[[5, 7], "v1", "sound-rpc-stop-group"]],
  "sound-group-continue": [[[5, 7], "v1", "sound-rpc-continue-group"]],
  "sound-set-falloff-curve": [[[7, 19], "v1", "sound-rpc-set-falloff-curve"]],
  "sound-set-sound-falloff": [[[8, 13], "v1", "sound-rpc-set-sound-falloff"]],
  "sound-set-flava": [[[5, 7], "v1", "sound-rpc-set-flava"]],
  "(method 0 ambient-sound)": [
    [136, "v1", "sound-spec"],
    [143, "v1", "sound-spec"],
    [140, "v1", "sound-spec"],
    [147, "v1", "sound-spec"],
    ["_stack_", 16, "sound-spec"],
    ["_stack_", 32, "sound-name"],
    ["_stack_", 48, "(pointer float)"],
    ["_stack_", 52, "sound-play-parms"],
    ["_stack_", 64, "res-tag"]
  ],
  "(method 11 ambient-sound)": [
    [[18, 31], "s4", "process-drawable"],
    [[12, 44], "gp", "sound-rpc-set-param"]
  ],
  "(method 12 ambient-sound)": [[[8, 20], "v1", "sound-rpc-set-param"]],
  "sound-buffer-dump": [[[14, 25], "s3", "sound-rpc-play"]],
  "actor-link-subtask-complete-hook": [[1, "v1", "entity-links"]],
  "(method 0 vol-control)": [
    [30, "s5", "res-lump"],
    [36, "s5", "res-lump"],
    [58, "s5", "res-lump"],
    [62, "s5", "res-lump"],
    [85, "s5", "res-lump"],
    [91, "s5", "res-lump"],
    [113, "s5", "res-lump"],
    [117, "s5", "res-lump"]
  ],
  "point-in-air-box?": [[5, "f1", "float"]],
  "(method 3 air-box)": [
    [16, "f0", "float"],
    [22, "f0", "float"],
    [28, "f0", "float"]
  ],
  "joint-anim-inspect-elt": [
    [9, "gp", "joint-anim-matrix"],
    [26, "gp", "joint-anim-transformq"]
  ],
  "(method 12 art-group)": [[13, "a0", "art-joint-anim"]],
  "(method 0 path-control)": [["_stack_", 16, "res-tag"]],
  "(method 0 curve-control)": [[[13, 55], "s3", "entity"]],
  "nav-mesh-connect": [
    [[4, 15], "s2", "entity-actor"],
    [19, "v1", "entity"],
    [20, "v1", "entity-links"],
    [72, "v1", "entity"],
    [73, "v1", "entity-links"],
    [76, "a0", "entity"],
    [77, "a0", "entity-links"]
  ],
  "add-debug-point": [
    [125, "a3", "pointer"],
    [[27, 144], "a0", "(pointer uint64)"],
    [[147, 150], "a0", "dma-packet"],
    [[31, 35], "a3", "dma-packet"],
    [[41, 44], "a3", "gs-gif-tag"],
    [[61, 65], "a3", "vector4w-2"],
    [[81, 85], "a3", "vector4w-2"],
    [[98, 102], "a3", "vector4w-2"],
    [[118, 122], "a1", "vector4w-2"]
  ],
  "internal-draw-debug-line": [
    [[95, 101], "a3", "dma-packet"],
    [[104, 110], "a3", "gs-gif-tag"],
    [[212, 225], "a1", "(inline-array vector4w-2)"],
    [228, "a3", "pointer"],
    [[93, 246], "a0", "(pointer uint64)"],
    [[250, 253], "a0", "dma-packet"],
    [[3, 158], "s2", "rgba"],
    [[5, 204], "s5", "rgba"]
  ],
  "add-debug-flat-triangle": [
    [[55, 61], "a3", "dma-packet"],
    [[64, 70], "a3", "gs-gif-tag"],
    [[93, 112], "a3", "(inline-array vector4w-3)"],
    [[53, 133], "a0", "(pointer uint64)"],
    [115, "a1", "pointer"],
    [[135, 140], "a0", "dma-packet"]
  ],
  "add-debug-line2d": [
    [[58, 64], "a2", "dma-packet"],
    [[67, 73], "a2", "gs-gif-tag"],
    [[76, 81], "a2", "(inline-array vector4w)"],
    [[84, 89], "a2", "(inline-array vector4w)"],
    [[56, 110], "a0", "(pointer uint64)"],
    [92, "a1", "pointer"],
    [[112, 117], "v1", "dma-packet"]
  ],
  "debug-percent-bar": [[[32, 43], "v1", "dma-packet"]],
  "debug-pad-display": [[[70, 75], "v1", "dma-packet"]],
  "internal-draw-debug-text-3d": [[[54, 59], "v1", "dma-packet"]],
  "drawable-frag-count": [[[14, 20], "s5", "drawable-group"]],

  "generic-init-buffers": [
    [[39, 44], "v1", "dma-packet"],
    [25, "s5", "gs-zbuf"],
    [32, "gp", "gs-zbuf"]
  ],

  "(method 13 drawable-inline-array-collide-fragment)": [
    [[1, 5], "v1", "collide-fragment"]
  ],
  "(method 12 drawable-inline-array-collide-fragment)": [
    [[1, 5], "v1", "collide-fragment"]
  ],
  "(method 11 drawable-inline-array-collide-fragment)": [
    [[1, 5], "v1", "collide-fragment"]
  ],
  "main-cheats": [[[1123, 1126], "v1", "dma-packet"]],
  "on": [[33, "t9", "(function cpu-thread function none)"]],

  "bg": [[37, "a0", "symbol"]],

  "level-update-after-load": [
    [[29, 55], "s2", "drawable-tree"],
    [[121, 146], "s1", "drawable-inline-array-tfrag"],
    [[150, 151], "s1", "drawable-tree-instance-tie"]
  ],
  "(method 11 setting-control)": [[[3, 25], "s4", "connection"]],
  "(method 9 setting-data)": [
    [[4, 345], "s3", "connection"],
    [[9, 12], "v1", "symbol"],
    [[14, 17], "v1", "symbol"],
    [[19, 22], "v1", "symbol"],
    [[24, 27], "v1", "symbol"],
    [[29, 32], "v1", "symbol"],
    [[33, 35], "a0", "int"],
    [[40, 45], "a0", "uint"],
    [[47, 49], "v1", "int"],
    [[68, 71], "v1", "symbol"],
    [[72, 78], "v1", "float"],
    [[80, 83], "v1", "float"],
    [[87, 90], "v1", "symbol"],
    [[91, 97], "v1", "float"],
    [[99, 102], "v1", "float"],
    [[106, 109], "v1", "symbol"],
    [[110, 116], "v1", "float"],
    [[118, 121], "v1", "float"],
    [[125, 128], "v1", "symbol"],
    [[129, 135], "v1", "float"],
    [[137, 140], "v1", "float"],
    [[144, 147], "v1", "symbol"],
    [[148, 154], "v1", "float"],
    [[156, 159], "v1", "float"],
    [[163, 166], "v1", "symbol"],
    [[167, 173], "v1", "float"],
    [[175, 178], "v1", "float"],
    [[182, 185], "v1", "symbol"],
    [[186, 192], "v1", "float"],
    [[194, 197], "v1", "float"],
    [[201, 204], "v1", "symbol"],
    [[205, 211], "v1", "float"],
    [[213, 216], "v1", "float"],
    [[220, 223], "v1", "float"],
    [[224, 226], "v1", "int"],
    [[226, 229], "v1", "float"],
    [[233, 236], "v1", "float"],
    [[240, 243], "v1", "float"],
    [[247, 250], "v1", "float"],
    [[254, 257], "v1", "float"],
    [[261, 264], "v1", "float"],
    [[268, 271], "v1", "float"],
    [[275, 277], "v1", "int"],
    [[280, 282], "v1", "symbol"],
    [[285, 287], "v1", "symbol"],
    [[290, 293], "v1", "symbol"],
    [[295, 298], "v1", "symbol"],
    [[300, 303], "v1", "symbol"],
    [[305, 308], "v1", "(pointer progress)"],
    [[310, 313], "v1", "(pointer progress)"],
    [[315, 318], "v1", "(pointer progress)"],
    [[325, 328], "v1", "(pointer progress)"],
    [[330, 333], "v1", "symbol"],
    [[334, 337], "a0", "int"],
    [[341, 344], "a0", "uint"]
  ],
  "(method 12 level)": [[151, "a0", "symbol"]],
  "(method 26 level-group)": [[[65, 96], "v0", "level"]],
  "update-sound-banks": [[[21, 52], "t0", "symbol"]],
  "(method 16 level-group)": [
    [[122, 146], "s1", "continue-point"],
    [[115, 154], "s3", "continue-point"]
  ],
  "(method 20 level)": [[[43, 45], "s3", "ramdisk-rpc-fill"]],

  "ja-post": [
    [54, "a1", "process"]
  ],

  "upload-generic-shrub": [
    [[3, 13], "t0", "dma-packet"],
    [[15, 26], "v1", "matrix"],
    [[31, 44], "t0", "vector4w-2"],
    [[47, 71], "t0", "dma-packet"],
    [[74, 98], "a2", "dma-packet"],
    [[101, 125], "a2", "dma-packet"],
    [[128, 152], "a2", "dma-packet"],
    [[157, 162], "a1", "dma-packet"]
  ],
  "(top-level-login task-control)": [[165, "v1", "symbol"]],
  "task-control-reset": [
    [[7, 13], "a0", "task-control"],
    [[17, 21], "a0", "task-control"]
  ],
  "(anon-function 494 task-control)": [[32, "v0", "float"]],
  "(anon-function 493 task-control)": [[32, "v0", "float"]],
  "(anon-function 480 task-control)": [[13, "v0", "float"]],
  "(anon-function 477 task-control)": [[38, "v0", "float"]],
  "(anon-function 476 task-control)": [[38, "v0", "float"]],
  "(anon-function 475 task-control)": [
    [37, "v0", "float"],
    [81, "v0", "float"]
  ],
  "(anon-function 474 task-control)": [
    [37, "v0", "float"],
    [81, "v0", "float"]
  ],
  "(anon-function 426 task-control)": [[32, "v0", "float"]],
  "(anon-function 425 task-control)": [[32, "v0", "float"]],
  "(anon-function 415 task-control)": [[32, "v0", "float"]],
  "(anon-function 414 task-control)": [[32, "v0", "float"]],
  "(anon-function 365 task-control)": [[32, "v0", "float"]],
  "(anon-function 364 task-control)": [[32, "v0", "float"]],
  "(anon-function 363 task-control)": [[32, "v0", "float"]],
  "(anon-function 362 task-control)": [[32, "v0", "float"]],
  "(anon-function 337 task-control)": [[32, "v0", "float"]],
  "(anon-function 336 task-control)": [[32, "v0", "float"]],
  "(anon-function 227 task-control)": [
    [[14, 16], "t9", "(function process event-message-block float)"]
  ],
  "(anon-function 286 task-control)": [
    [[14, 16], "t9", "(function process event-message-block float)"]
  ],
  "(anon-function 366 task-control)": [
    [[14, 16], "t9", "(function process event-message-block float)"]
  ],
  "(anon-function 367 task-control)": [
    [[14, 16], "t9", "(function process event-message-block float)"]
  ],
  "(anon-function 368 task-control)": [
    [[14, 16], "t9", "(function process event-message-block float)"]
  ],
  "(anon-function 369 task-control)": [
    [[14, 16], "t9", "(function process event-message-block float)"]
  ],
  "(anon-function 380 task-control)": [
    [[14, 16], "t9", "(function process event-message-block float)"]
  ],
  "(anon-function 383 task-control)": [
    [[14, 16], "t9", "(function process event-message-block float)"]
  ],
  "(anon-function 390 task-control)": [
    [[14, 16], "t9", "(function process event-message-block float)"]
  ],
  "(anon-function 393 task-control)": [
    [[14, 16], "t9", "(function process event-message-block float)"]
  ],
  "(anon-function 400 task-control)": [
    [[14, 16], "t9", "(function process event-message-block float)"]
  ],
  "(anon-function 403 task-control)": [
    [[14, 16], "t9", "(function process event-message-block float)"]
  ],
  "(anon-function 435 task-control)": [
    [[14, 16], "t9", "(function process event-message-block float)"]
  ],
  "(anon-function 445 task-control)": [
    [[14, 16], "t9", "(function process event-message-block float)"]
  ],
  "(anon-function 455 task-control)": [
    [[14, 16], "t9", "(function process event-message-block float)"]
  ],
  "(anon-function 38 task-control)": [[13, "v0", "float"]],
  "(anon-function 28 task-control)": [[13, "v0", "float"]],
  "(method 18 game-info)": [
    [4, "v1", "symbol"],
    [5, "v1", "level-load-info"],
    [10, "s3", "continue-point"]
  ],
  "(method 9 game-info)": [
    [
      [270, 286],
      "s2",
      "(function cpu-thread function object object object object pointer)"
    ]
  ],
  "(method 25 game-info)": [
    [4, "v1", "game-save-tag"],
    [53, "v1", "pointer"],
    [[7, 53], "v1", "game-save-tag"],
    [[72, 138], "s4", "game-save-tag"],
    [154, "s4", "pointer"],
    [[166, 205], "s4", "game-save-tag"],
    [206, "s4", "pointer"],
    [498, "s4", "pointer"],
    [207, "a1", "(pointer uint8)"],
    [[219, 220], "s4", "game-save-tag"],
    [223, "s4", "pointer"],
    [224, "a1", "(pointer uint8)"],
    [[235, 236], "s4", "game-save-tag"],
    [249, "s4", "pointer"],
    [[261, 262], "s4", "game-save-tag"],
    [275, "s4", "pointer"],
    [293, "s4", "game-save-tag"],
    [302, "s4", "pointer"],
    [303, "a2", "(pointer uint8)"],
    [315, "s4", "game-save-tag"],
    [319, "s4", "pointer"],
    [343, "v1", "(pointer uint8)"],
    [352, "v1", "(pointer uint8)"],
    [[360, 420], "s4", "game-save-tag"],
    [423, "s4", "pointer"],
    [424, "a1", "(pointer uint8)"],
    [436, "s4", "game-save-tag"],
    [440, "s4", "pointer"],
    [456, "s4", "game-save-tag"],
    [460, "s4", "pointer"],
    [476, "s4", "game-save-tag"],
    [480, "s4", "pointer"],
    [[493, 495], "s4", "game-save-tag"]
  ],
  "(method 11 game-save)": [
    [126, "v1", "pointer"],
    [213, "s4", "pointer"],
    [[74, 88], "s4", "game-save-tag"],
    [98, "s4", "pointer"],
    [107, "s4", "game-save-tag"],
    [125, "s4", "(pointer uint8)"],
    [131, "s4", "game-save-tag"],
    [155, "s4", "game-save-tag"],
    [148, "s4", "pointer"],
    [172, "s4", "pointer"],
    [179, "s4", "game-save-tag"],
    [196, "s4", "pointer"],
    [[203, 210], "s4", "game-save-tag"]
  ],
  "drawable-load": [
    [17, "s5", "drawable"],
    [18, "s5", "drawable"],
    [20, "s5", "drawable"],
    [25, "s5", "drawable"],
    [27, "s5", "drawable"]
  ],
  "art-load": [
    [9, "s5", "art"],
    [13, "s5", "art"],
    [15, "s5", "art"]
  ],
  "art-group-load-check": [
    [22, "s3", "art-group"],
    [31, "s3", "art-group"],
    [43, "s3", "art-group"],
    [50, "s3", "art-group"],
    [52, "s3", "art-group"]
  ],
  "(method 13 art-group)": [[16, "s3", "art-joint-anim"]],
  "(method 14 art-group)": [[16, "s3", "art-joint-anim"]],
  "(method 9 external-art-control)": [
    [171, "s4", "external-art-buffer"],
    [172, "s4", "external-art-buffer"],
    [173, "s4", "external-art-buffer"],
    [177, "s4", "external-art-buffer"],
    [183, "s4", "external-art-buffer"],
    [190, "s4", "external-art-buffer"],
    [233, "s4", "spool-anim"],
    [240, "s4", "spool-anim"],
    [243, "s4", "spool-anim"],
    [248, "s4", "spool-anim"],
    [249, "s4", "spool-anim"],
    [253, "s4", "spool-anim"],
    [257, "s4", "spool-anim"]
  ],
  "(method 10 external-art-control)": [[18, "v1", "pointer"]],
  "(method 16 external-art-control)": [
    [37, "a0", "process"],
    [17, "s5", "process-drawable"]
  ],
  "ja-play-spooled-anim": [
    [154, "a0", "process"],
    [286, "s2", "art-joint-anim"],
    [294, "s2", "art-joint-anim"],
    [295, "s2", "art-joint-anim"],
    [306, "s2", "art-joint-anim"],
    [320, "s2", "art-joint-anim"],
    [324, "s2", "art-joint-anim"]
  ],
  "(method 11 external-art-control)": [
    [127, "a0", "process"],
    [151, "a0", "process"],
    [168, "a0", "process"],
    [18, "s5", "process-drawable"]
  ],
  "debug-menu-item-var-update-display-str": [
    [[44, 49], "v1", "int"],
    [[61, 69], "v1", "int"]
  ],
  "debug-menu-item-get-max-width": [[[18, 27], "a0", "debug-menu-item-var"]],
  "debug-menu-send-msg": [
    [[3, 14], "s2", "debug-menu-item"],
    [[14, 21], "s2", "debug-menu-item-submenu"]
  ],
  "debug-menu-item-var-joypad-handler": [
    [[39, 42], "a2", "int"],
    [[40, 42], "a3", "int"],
    [41, "t9", "(function int int int int int)"],
    [200, "t9", "(function int int int int int)"],
    [138, "v1", "int"],
    [143, "v1", "int"],
    [[182, 187], "v1", "int"],
    [[182, 187], "a1", "int"],
    [[190, 194], "a0", "int"],
    [[193, 195], "v1", "int"]
  ],
  "debug-menu-find-from-template": [
    [3, "s4", "debug-menu"],
    [[4, 8], "s4", "debug-menu-item"],
    [[41, 44], "s4", "debug-menu-node"],
    [[7, 12], "s5", "debug-menu-item"],
    [23, "s5", "debug-menu-item-submenu"]
  ],

  "debug-menu-func-decode": [[[12, 14], "a0", "symbol"]],

  "dm-cam-render-float": [
    [72, "v1", "float"]
  ],

  "can-hint-be-played?": [[[25, 28], "a0", "level-hint"]],
  "debug-menu-rebuild": [[[4, 13], "a0", "debug-menu-item"]],
  "debug-menu-item-submenu-render": [[[39, 44], "v1", "dma-packet"]],
  "debug-menu-item-function-render": [[[46, 51], "v1", "dma-packet"]],
  "debug-menu-item-flag-render": [[[44, 49], "v1", "dma-packet"]],
  "debug-menu-render": [
    [[45, 48], "v1", "dma-packet"],
    [[106, 110], "v1", "dma-packet"]
  ],

  "debug-menu-item-var-msg": [[64, "t9", "(function int int int int int)"]],

  "calculate-basis-functions-vector!": [
    [[8, 20], "v1", "(pointer float)"],
    [[0, 60], "f1", "float"]
  ],
  "(anon-function 2 memory-usage)": [
    [[171, 415], "s5", "process-drawable"],
    [[212, 213], "v1", "collide-shape"]
  ],
  "(method 8 process-tree)": [
    [31, "v1", "symbol"],
    [6, "a3", "symbol"]
  ],
  "(method 9 align-control)": [
    [[27, 31], "t9", "(function object object object object)"]
  ],
  "(method 8 tie-fragment)": [
    [150, "a0", "(pointer int32)"],
    [[157, 160], "a0", "basic"]
  ],
  "letterbox": [[[29, 33], "v1", "dma-packet"]],
  "blackout": [[[20, 24], "v1", "dma-packet"]],
  "(method 15 load-state)": [
    [31, "t9", "(function int)"],
    [[291,303], "s5", "entity-actor"],
    [370, "s3", "process-drawable"],
    [343, "s5", "symbol"],
    [21, "s5", "symbol"]
  ],
  "yakow-default-event-handler": [
    [27, "a0", "collide-shape"],
    [32, "a0", "collide-shape"]
  ],
  "(method 11 yakow)": [
    [184, "v1", "vector"],
    [186, "v1", "vector"],
    [189, "v1", "vector"]
  ],
  "yakow-post": [
    [114, "a0", "collide-shape-moving"],
    [130, "a0", "collide-shape-moving"]
  ],
  "raw-ray-sphere-intersect": [
    [23, "v1", "float"],
    [36, "v1", "uint"]
  ],
  "(method 0 anim-test-obj)": [
    [9, "s4", "anim-test-obj"],
    [10, "s4", "anim-test-obj"],
    [13, "s4", "anim-test-obj"],
    [15, "s4", "anim-test-obj"]
  ],
  "(method 0 anim-test-sequence)": [
    [8, "s5", "anim-test-sequence"],
    [11, "s5", "anim-test-sequence"],
    [13, "s5", "anim-test-sequence"]
  ],
  "(method 0 anim-test-seq-item)": [
    [7, "v0", "anim-test-seq-item"],
    [8, "v1", "anim-test-seq-item"],
    [10, "v0", "anim-test-seq-item"],
    [11, "v0", "anim-test-seq-item"],
    [14, "v0", "anim-test-seq-item"],
    [17, "v0", "anim-test-seq-item"]
  ],
  "(method 3 anim-tester)": [
    [12, "s5", "anim-test-obj"],
    [15, "s5", "anim-test-obj"],
    [148, "s5", "anim-test-obj"],
    [150, "s5", "anim-test-obj"],
    [22, "s4", "anim-test-sequence"],
    [28, "s4", "anim-test-sequence"],
    [38, "s4", "anim-test-sequence"],
    [48, "s4", "anim-test-sequence"],
    [59, "s4", "anim-test-sequence"],
    [137, "s4", "anim-test-sequence"],
    [139, "s4", "anim-test-sequence"],
    [66, "s3", "anim-test-seq-item"],
    [70, "s3", "anim-test-seq-item"],
    [75, "s3", "anim-test-seq-item"],
    [79, "s3", "anim-test-seq-item"],
    [88, "s3", "anim-test-seq-item"],
    [94, "s3", "anim-test-seq-item"],
    [104, "s3", "anim-test-seq-item"],
    [114, "s3", "anim-test-seq-item"],
    [126, "s3", "anim-test-seq-item"],
    [128, "s3", "anim-test-seq-item"]
  ],
  "anim-test-obj-item-valid?": [
    [5, "s5", "anim-test-sequence"],
    [12, "s5", "anim-test-sequence"],
    [17, "s5", "anim-test-sequence"],
    [36, "s5", "anim-test-sequence"],
    [38, "s5", "anim-test-sequence"],
    [20, "v1", "anim-test-seq-item"],
    [26, "v1", "anim-test-seq-item"],
    [28, "v1", "anim-test-seq-item"]
  ],
  "anim-test-obj-remove-invalid": [
    [84, "v1", "anim-test-sequence"],
    [88, "v1", "anim-test-sequence"],
    [90, "v1", "anim-test-sequence"],
    [92, "v1", "anim-test-sequence"],
    [93, "v1", "anim-test-sequence"],
    [91, "a0", "anim-test-sequence"],
    [5, "s5", "anim-test-sequence"],
    [8, "s5", "anim-test-sequence"],
    [11, "s5", "anim-test-sequence"],
    [30, "s5", "anim-test-sequence"],
    [44, "s5", "anim-test-sequence"],
    [51, "s5", "anim-test-sequence"],
    [58, "s5", "anim-test-sequence"],
    [67, "s5", "anim-test-sequence"],
    [70, "s4", "anim-test-sequence"],
    [71, "s5", "anim-test-sequence"],
    [72, "s5", "anim-test-sequence"],
    [15, "s3", "anim-test-seq-item"],
    [18, "s3", "anim-test-seq-item"],
    [24, "s3", "anim-test-seq-item"],
    [31, "s3", "anim-test-seq-item"],
    [34, "s2", "anim-test-seq-item"],
    [35, "s3", "anim-test-seq-item"],
    [36, "s3", "anim-test-seq-item"],
    [61, "a0", "anim-test-seq-item"]
  ],
  "anim-tester-reset": [
    [14, "v1", "anim-test-obj"],
    [30, "v1", "anim-test-obj"],
    [33, "v1", "anim-test-obj"],
    [36, "v1", "anim-test-obj"],
    [43, "v1", "anim-test-obj"],
    [[50, 53], "v1", "anim-test-obj"]
  ],
  "anim-tester-save-all-objects": [
    [[4, 19], "gp", "anim-test-obj"],
    [17, "v1", "anim-test-obj"]
  ],
  "anim-tester-save-object-seqs": [
    [63, "s5", "anim-test-sequence"],
    [69, "s5", "anim-test-sequence"],
    [65, "s5", "anim-test-sequence"],
    [75, "s5", "anim-test-sequence"],
    [79, "s5", "anim-test-sequence"],
    [133, "s5", "anim-test-sequence"],
    [141, "s5", "anim-test-sequence"],
    [142, "v1", "anim-test-sequence"],
    [143, "s5", "anim-test-sequence"],
    [83, "s4", "anim-test-seq-item"],
    [89, "s4", "anim-test-seq-item"],
    [91, "s4", "anim-test-seq-item"],
    [92, "s4", "anim-test-seq-item"],
    [96, "s4", "anim-test-seq-item"],
    [105, "s4", "anim-test-seq-item"],
    [111, "s4", "anim-test-seq-item"],
    [120, "s4", "anim-test-seq-item"],
    [121, "v1", "anim-test-seq-item"],
    [122, "s4", "anim-test-seq-item"]
  ],
  "anim-test-obj-list-handler": [
    [25, "s5", "anim-test-obj"],
    [31, "s5", "anim-test-obj"],
    [[50, 53], "v1", "dma-packet"],
    [110, "s5", "anim-test-obj"],
    [166, "s5", "anim-test-obj"],
    [112, "v1", "anim-tester"],
    [[202, 205], "v1", "dma-packet"]
  ],
  "anim-test-anim-list-handler": [
    [2, "s5", "anim-test-obj"],
    [25, "s5", "anim-test-obj"],
    [[44, 47], "v1", "dma-packet"],
    [65, "s5", "anim-test-obj"],
    [227, "s5", "anim-test-obj"],
    [90, "v1", "anim-test-obj"],
    [91, "v1", "anim-test-obj"],
    [100, "v1", "anim-test-obj"],
    [105, "v1", "anim-test-obj"],
    [130, "v1", "anim-test-obj"],
    [131, "v1", "anim-test-obj"],
    [140, "v1", "anim-test-obj"],
    [145, "v1", "anim-test-obj"],
    [167, "v1", "anim-test-obj"],
    [169, "v1", "anim-test-obj"],
    [171, "v1", "anim-test-obj"],
    [173, "v1", "anim-test-obj"],
    [[263, 266], "v1", "dma-packet"]
  ],
  "anim-test-sequence-list-handler": [
    [2, "s5", "anim-test-sequence"],
    [25, "s5", "anim-test-sequence"],
    [31, "s5", "anim-test-sequence"],
    [[50, 53], "v1", "dma-packet"],
    [71, "s5", "anim-test-sequence"],
    [231, "s5", "anim-test-sequence"],
    [96, "v1", "anim-test-sequence"],
    [97, "v1", "anim-test-sequence"],
    [106, "v1", "anim-test-sequence"],
    [111, "v1", "anim-test-sequence"],
    [136, "v1", "anim-test-sequence"],
    [137, "v1", "anim-test-sequence"],
    [146, "v1", "anim-test-sequence"],
    [151, "v1", "anim-test-sequence"],
    [[267, 270], "v1", "dma-packet"]
  ],
  "anim-test-edit-sequence-list-handler": [
    [[82, 85], "v1", "dma-packet"],
    [[148, 151], "v1", "dma-packet"],
    [[323, 326], "v1", "dma-packet"],
    [[979, 982], "v1", "dma-packet"],
    [[1028, 1031], "v1", "dma-packet"],
    [[122, 965], "s4", "anim-test-sequence"],
    [129, "v1", "glst-named-node"],
    [[128, 909], "gp", "anim-test-seq-item"],
    [380, "v0", "anim-test-obj"],
    [381, "v0", "anim-test-obj"],
    [382, "v0", "anim-test-obj"],
    [389, "v0", "anim-test-obj"],
    [483, "s3", "anim-test-seq-item"],
    [491, "s3", "anim-test-seq-item"],
    [502, "s3", "anim-test-seq-item"]
  ],
  "anim-tester-interface": [
    [[34, 48], "gp", "anim-test-obj"],
    [[70, 73], "v1", "dma-packet"],
    [[131, 134], "v1", "dma-packet"],
    [[189, 192], "v1", "dma-packet"],
    [[228, 231], "v1", "dma-packet"],
    [[95, 109], "gp", "anim-test-obj"],
    [[156, 160], "v1", "anim-test-obj"],
    [[162, 165], "v1", "anim-test-sequence"]
  ],
  "anim-tester-get-playing-item": [
    [4, "t9", "(function glst-list int anim-test-seq-item)"],
    [20, "t9", "(function glst-list int anim-test-seq-item)"],
    [[5, 22], "s5", "anim-test-seq-item"],
    [21, "v0", "anim-test-seq-item"],
    [25, "v0", "anim-test-seq-item"],
    [5, "v0", "anim-test-seq-item"]
  ],
  "anim-tester-add-newobj": [
    ["_stack_", 128, "anim-test-obj"],
    [[2, 185], "s2", "anim-test-obj"],
    [[70, 193], "s5", "anim-test-obj"],
    [149, "v1", "anim-test-sequence"],
    [154, "v1", "anim-test-sequence"],
    [160, "v1", "anim-test-sequence"],
    [164, "a0", "art-joint-anim"],
    [168, "v1", "anim-test-seq-item"],
    [168, "v1", "anim-test-seq-item"],
    [170, "a0", "art-joint-anim"],
    [171, "v1", "anim-test-seq-item"],
    [173, "v1", "anim-test-seq-item"]
  ],
  "anim-tester-start": [[20, "t9", "(function process function none)"]],
  "anim-tester-set-name": [
    [[34, 51], "s3", "anim-test-obj"],
    [[40, 63], "s5", "anim-test-sequence"]
  ],
  "anim-tester-add-sequence": [[[33, 102], "s5", "anim-test-obj"]],
  "(anon-function 11 anim-tester)": [
    [[23, 113], "s4", "anim-test-obj"],
    [[83, 338], "gp", "anim-test-sequence"],
    [[123, 187], "s4", "art-joint-anim"]
  ],
  "(method 10 bsp-header)": [
    [[51, 61], "a0", "(pointer uint128)"],
    [[51, 61], "a1", "(pointer uint128)"],
    [133, "v1", "terrain-bsp"],
    [141, "v1", "terrain-bsp"],
    [148, "v1", "terrain-bsp"],
    [5, "a0", "terrain-bsp"],
    [8, "a0", "terrain-bsp"]
  ],
  "(method 15 bsp-header)": [
    [5, "a0", "terrain-bsp"],
    [8, "a0", "terrain-bsp"]
  ],

  "upload-vis-bits": [
    [[4, 16], "a1", "(pointer uint128)"],
    [[12, 14], "a0", "(pointer uint128)"],
    [[20, 22], "a2", "(pointer uint128)"],
    [[28, 30], "a0", "(pointer uint128)"],
    [[32, 34], "a2", "(pointer uint128)"]
  ],

  "bsp-camera-asm": [
    [[4, 14], "a1", "bsp-node"],
    [[0, 9], "v1", "bsp-node"],
    [[12, 16], "v1", "bsp-node"]
  ],
  "level-remap-texture": [
    [15, "t0", "(pointer int32)"],
    [21, "t0", "(pointer int32)"],
    [19, "t0", "(pointer uint64)"],
    [12, "v1", "int"]
  ],
  "sprite-add-matrix-data": [
    [[5, 15], "a2", "dma-packet"],
    [[24, 29], "a1", "matrix"],
    [[47, 57], "a2", "dma-packet"],
    [[60, 97], "a1", "matrix"],
    [[116, 129], "a1", "vector"]
  ],
  "sprite-add-frame-data": [[[8, 16], "a0", "dma-packet"]],
  "sprite-add-2d-chunk": [
    [[12, 20], "a0", "dma-packet"],
    [[45, 52], "a0", "dma-packet"],
    [[69, 76], "a0", "dma-packet"],
    [[80, 87], "v1", "dma-packet"],
    [65, "a3", "int"]
  ],
  "sprite-add-3d-chunk": [
    [[11, 19], "a0", "dma-packet"],
    [[44, 51], "a0", "dma-packet"],
    [[68, 75], "a0", "dma-packet"],
    [[79, 87], "v1", "dma-packet"],
    [65, "a3", "int"]
  ],
  "sprite-add-shadow-chunk": [
    [[11, 19], "a0", "dma-packet"],
    [[37, 44], "a0", "dma-packet"],
    [[49, 77], "a0", "(inline-array vector)"],
    [[93, 100], "a0", "dma-packet"],
    [[105, 121], "s1", "adgif-shader"],
    [[130, 138], "v1", "dma-packet"]
  ],
  "sprite-draw": [
    [[33, 37], "a0", "dma-packet"],
    [[43, 46], "a0", "gs-gif-tag"],
    [51, "a0", "(pointer gs-test)"],
    [53, "a0", "(pointer gs-reg64)"],
    [55, "a0", "(pointer gs-clamp)"],
    [57, "a0", "(pointer gs-reg64)"],
    [[78, 87], "a0", "dma-packet"],
    [[92, 97], "a0", "dma-packet"],
    [[125, 129], "a0", "dma-packet"],
    [[143, 146], "v1", "dma-packet"]
  ],
  "sprite-init-distorter": [
    [59, "a3", "uint"],
    [[3, 7], "a2", "dma-packet"],
    [[13, 16], "a2", "gs-gif-tag"],
    [21, "a2", "(pointer gs-zbuf)"],
    [23, "a2", "(pointer gs-reg64)"],
    [29, "a2", "(pointer gs-tex0)"],
    [31, "a2", "(pointer gs-reg64)"],
    [33, "a2", "(pointer gs-tex1)"],
    [35, "a2", "(pointer gs-reg64)"],
    [36, "a2", "(pointer gs-miptbp)"],
    [38, "a2", "(pointer gs-reg64)"],
    [45, "a2", "(pointer gs-clamp)"],
    [47, "a2", "(pointer gs-reg64)"],
    [49, "a2", "(pointer gs-alpha)"],
    [51, "a2", "(pointer gs-reg64)"],
    [[62, 67], "a1", "dma-packet"]
  ],
  "sprite-draw-distorters": [
    [[70, 90], "a0", "vector"],
    [72, "v1", "vector"],
    [93, "v1", "vector"],
    [96, "v1", "vector"],
    [115, "v1", "(pointer int32)"],
    [119, "a0", "(pointer int32)"],
    [124, "v1", "vector"],
    [154, "v1", "vector"],
    [[172, 189], "a1", "dma-packet"],
    [[199, 203], "a0", "dma-packet"],
    [[207, 211], "a0", "vector4w"],
    [[216, 221], "a0", "dma-packet"],
    [[248, 265], "a1", "dma-packet"],
    [[273, 277], "a1", "dma-packet"],
    [[281, 285], "a1", "vector4w"],
    [[289, 294], "v1", "dma-packet"]
  ],

  "debug-menu-make-from-template": [
    [[20, 30], "s5", "string"],
    [[31, 60], "s5", "string"],
    [[61, 71], "s5", "string"],
    [[72, 81], "s5", "string"],
    [[82, 107], "s5", "string"],
    [[108, 135], "s5", "string"],
    [[136, 152], "s5", "string"],
    [[153, 183], "s5", "string"],
    [[186, 224], "s5", "string"],
    [[225, 246], "s5", "string"],
    [[249, 321], "s5", "string"]
  ],

  "debug-menu-item-var-render": [[[94, 98], "v1", "dma-packet"]],

  "generic-add-constants": [[[8, 17], "a0", "dma-packet"]],

  "generic-init-buf": [
    [[14, 19], "a0", "dma-packet"],
    [[24, 28], "a0", "gs-gif-tag"],
    [32, "a0", "(pointer gs-test)"],
    [34, "a0", "(pointer uint64)"],
    [34, "a1", "gs-reg"],
    [35, "a0", "(pointer gs-zbuf)"],
    [37, "a0", "(pointer uint64)"],
    [37, "a1", "gs-reg"],
    [[47, 53], "a0", "dma-packet"],
    [[56, 62], "v1", "(pointer vif-tag)"],
    [[62, 66], "v1", "(pointer int32)"]
  ],

  "cam-standard-event-handler": [
    [[16, 30], "s5", "state"],
    [41, "a0", "vector"],
    [[5, 8], "t9", "(function object)"],
    [[19, 22], "t9", "(function object)"],
    [[30, 32], "t9", "(function object)"]
  ],

  "(event cam-combiner-active)": [
    [10, "a0", "vector"],
    [[99, 127], "gp", "camera-slave"],
    [[187, 231], "gp", "camera-slave"]
  ],

  "(method 15 tracking-spline)": [
    [[57, 59], "a2", "vector"],
    [[57, 59], "a3", "vector"]
  ],

  "(method 16 tracking-spline)": [
    [[40, 42], "a0", "vector"],
    [[40, 42], "a1", "vector"]
  ],

  "cam-slave-get-vector-with-offset": [[[52, 65], "s3", "vector"]],

  "cam-slave-go": [[[3, 6], "t9", "(function object)"]],

  "cam-slave-init": [
    [[47, 50], "t9", "(function object object)"],
    [[54, 58], "t9", "(function object object)"]
  ],

  "update-mood-village3": [
    [[236, 245], "s0", "(array float)"],
    [245, "s0", "(array int8)"],
    [[246, 297], "s0", "(array float)"],
    [[297, 309], "s0", "(array uint8)"],
    [[309, 314], "s0", "matrix"] // TODO - there is no way this is correct lol
  ],

  "update-mood-citadel": [
    [291, "s5", "(pointer float)"],
    [298, "s5", "(pointer float)"],
    [300, "s5", "(pointer float)"],
    [304, "s5", "(pointer float)"],
    [307, "s5", "(pointer float)"],
    [318, "s5", "(pointer float)"]
  ],

  "update-mood-finalboss": [
    [40, "s4", "(pointer int64)"],
    [44, "s4", "(pointer int64)"],
    [174, "s4", "(pointer int64)"],
    [251, "s4", "(pointer int64)"],
    [255, "s4", "(pointer int64)"],
    [347, "s4", "(pointer int64)"]
  ],

  "update-mood-ogre": [
    [57, "s4", "(pointer float)"],
    [64, "s4", "(pointer float)"],
    [90, "s4", "(pointer float)"],
    [92, "s4", "(pointer float)"],
    [95, "s4", "(pointer float)"],
    [98, "s4", "(pointer float)"],
    [100, "s4", "(pointer float)"],
    [105, "s4", "(pointer float)"],
    [144, "s4", "(pointer float)"]
  ],

  "update-mood-snow": [
    [93, "s5", "vector"],
    [110, "s5", "vector"]
  ],

  "ocean-trans-add-upload-table": [
    [44, "a0", "dma-packet"],
    [46, "a0", "dma-packet"],
    [51, "a0", "dma-packet"],
    [[55, 59], "v1", "vector4w"], // TODO - very likely wrong, but it's something that has 4 int32's,
    [[87, 228], "v1", "(inline-array vector)"],
    [241, "a0", "dma-packet"],
    [243, "a0", "dma-packet"],
    [248, "a0", "dma-packet"]
  ],

  "ocean-trans-add-upload-strip": [
    [39, "a0", "dma-packet"],
    [41, "a0", "dma-packet"],
    [46, "a0", "dma-packet"],
    [[57, 61], "v1", "vector4w"], // TODO - very likely wrong, but it's something that has 4 int32's,
    [[64, 147], "v1", "(inline-array vector)"], // TODO - very likely wrong, but it's something that has 4 int32's,
    [166, "a0", "dma-packet"],
    [168, "a0", "dma-packet"],
    [173, "a0", "dma-packet"]
  ],

  "ocean-trans-add-constants": [
    [7, "a1", "dma-packet"],
    [9, "a1", "dma-packet"],
    [14, "a1", "dma-packet"],
    [[17, 46], "v1", "matrix"]
  ],

  "draw-ocean-transition": [[255, "v1", "ocean-mid-mask"]],

  "do-target-shadow": [
    [46, "v1", "collide-shape-prim"] // `event-other` from collide-shape
  ],

  "draw-string": [
    [[93, 96], "a0", "(pointer uint8)"],
    [[206, 209], "t3", "font-work"],
    [[210, 214], "t3", "font-work"],
    [[217, 221], "t3", "font-work"],
    [356, "t2", "(pointer uint64)"],
    [726, "t2", "(pointer uint64)"],
    [[68, 76], "t4", "(pointer uint32)"],
    [[239, 247], "t3", "font-work"],
    [[424, 878], "a1", "(pointer uint128)"],
    [[616, 634], "t4", "font-work"]
  ],

  "get-string-length": [[[29, 31], "a0", "(pointer uint8)"]],

  "print-game-text-scaled": [[[31, 32], "f3", "float"]],

  "print-game-text": [[[369, 372], "v1", "dma-packet"]],

  "debug-init-buffer": [
    [[11, 15], "t1", "dma-packet"],
    [[21, 24], "t1", "gs-gif-tag"],
    [28, "t1", "(pointer gs-zbuf)"],
    [30, "t1", "(pointer gs-reg64)"],
    [31, "t1", "(pointer gs-test)"],
    [33, "t1", "(pointer gs-reg64)"],
    [[39, 42], "a1", "dma-packet"]
  ],

  "display-frame-finish": [
    [[30, 35], "a1", "dma-packet"],
    [[40, 43], "a0", "dma-packet"],
    [[63, 69], "a0", "dma-packet"],
    [[78, 79], "a0", "dma-packet"],
    [79, "a0", "(pointer uint64)"]
  ],
  "(event water-vol-idle water-anim)": [[6, "a0", "vector"]],

  "(method 22 water-anim)": [[25, "s3", "basic"]],

  "(method 25 water-anim)": [
    [25, "v0", "(pointer float)"],
    ["_stack_", 16, "res-tag"]
  ],

  "(method 22 rigid-body-platform)": [[26, "f0", "float"]],

  "rigid-body-platform-event-handler": [
    [28, "v1", "process-drawable"],
    [34, "v1", "float"],
    [83, "v1", "process-drawable"],
    [119, "v1", "process-drawable"],
    [125, "v1", "process-drawable"],
    [158, "v1", "vector"],
    [170, "v1", "vector"],
    [184, "v1", "(pointer handle)"],
    [213, "v1", "process-drawable"]
  ],

  "(anon-function 9 plat-eco)": [
    [23, "v1", "(state symbol none)"],
    [58, "v1", "(state symbol none)"]
  ],

  "(method 7 rigid-body-platform)": [
    [5, "v1", "int"],
    [14, "t9", "(function process-drawable int process-drawable)"]
  ],

  "(method 10 rigid-body)": [[50, "v1", "vector"]],

  "(method 22 mud)": [[35, "v0", "(pointer float)"]],

  "(method 11 twister)": [
    [7, "s4", "twist-joint"],
    [13, "s4", "twist-joint"],
    [26, "s4", "twist-joint"],
    [28, "s4", "twist-joint"],
    [36, "s4", "twist-joint"],
    [40, "s4", "twist-joint"],
    [47, "s4", "twist-joint"],
    [55, "s4", "twist-joint"],
    [70, "s4", "twist-joint"],
    [82, "s4", "twist-joint"]
  ],

  "(code teetertotter-launch)": [[11, "v1", "art-joint-anim"]],

  "(code teetertotter-bend)": [[10, "v1", "art-joint-anim"]],

  "misty-camera-view": [[25, "v1", "handle"]],

  "(method 11 silostep)": [[100, "v1", "art-joint-anim"]],

  "(enter plat-button-pressed sunken-elevator)": [
    [40, "v1", "village2cam"],
    [73, "v1", "village2cam"]
  ],

  "(trans plat-button-move-upward sunken-elevator)": [
    [49, "v1", "village2cam"]
  ],

  "(trans plat-button-move-downward sunken-elevator)": [
    [13, "v0", "(state sunken-elevator)"]
  ],

  "(method 27 sunken-elevator)": [[37, "v1", "art-joint-anim"]],

  "nav-enemy-set-base-collide-sphere-collide-with": [
    [19, "v1", "collide-shape-prim-group"],
    [23, "s2", "collide-shape-prim"],
    [32, "v1", "collide-shape-prim-sphere"],
    [33, "s5", "collide-shape-prim-group"],
    [37, "v1", "collide-shape-prim-sphere"],
    [38, "s5", "collide-shape-prim-group"],
    [42, "v1", "collide-shape-prim-sphere"],
    [43, "s5", "collide-shape-prim-group"],
    [50, "s4", "collide-shape-prim-group"],
    [54, "s5", "collide-shape-prim"],
    [55, "s5", "collide-shape-prim"]
  ],

  "nav-enemy-jump-land-anim": [[39, "v1", "art-joint-anim"]],

  "(code nav-enemy-victory nav-enemy)": [[27, "v1", "art-joint-anim"]],
  "(code nav-enemy-notice nav-enemy)": [[27, "v1", "art-joint-anim"]],
  "(code nav-enemy-patrol nav-enemy)": [
    [23, "v1", "art-joint-anim"],
    [105, "v1", "art-joint-anim"],
    [167, "v1", "art-joint-anim"],
    [249, "v1", "art-joint-anim"]
  ],

  "(code nav-enemy-flee nav-enemy)": [
    [27, "v1", "art-joint-anim"],
    [91, "v1", "art-joint-anim"]
  ],

  "nav-enemy-set-hit-from-direction": [[19, "v1", "process-drawable"]],
  "(method 45 nav-enemy)": [[14, "v1", "process-mask"]],

  "nav-enemy-default-event-handler": [
    [62, "a0", "vector"],
    [82, "a0", "vector"]
  ],

  "(method 7 nav-enemy)": [
    [5, "v1", "int"],
    [10, "v1", "int"],
    [19, "t9", "(function process-drawable int none)"]
  ],

  "(enter nav-enemy-patrol nav-enemy)": [[8, "v1", "int"]],

  "(code nav-enemy-fuel-cell nav-enemy)": [[31, "v1", "int"]],

  "(method 16 level)": [
    [252, "v1", "(pointer uint128)"],
    [253, "a1", "(pointer uint128)"],
    [255, "a0", "(pointer uint128)"],
    [208, "s2", "(pointer uint8)"],
    [209, "s2", "(pointer uint8)"],
    [210, "s1", "(pointer uint8)"],
    [217, "s2", "(pointer uint8)"],
    [218, "s1", "(pointer uint8)"],
    [79, "a0", "(pointer uint128)"],
    [80, "v1", "(pointer uint128)"],
    [257, "v1", "(pointer uint16)"],
    [222, "s2", "(pointer uint8)"],
    [161, "s1", "(pointer uint128)"],
    [140, "s1", "(pointer uint128)"]
  ],

  "(method 15 level)": [
    [[21, 60], "v1", "(inline-array box8s)"]
  ],

  "(method 27 level)": [
    [[23, 68], "s2", "(inline-array box8s)"]
  ],

  "unpack-comp-huf": [[[21, 23], "t3", "(pointer uint16)"]],

  "(method 9 merc-fragment)": [[[13, 161], "s3", "adgif-shader"]],

  "(method 9 merc-effect)": [
    [49, "s4", "pointer"],
    [50, "s5", "pointer"],
    [[0, 49], "s4", "merc-fragment"],
    [[0, 50], "s5", "merc-fragment-control"]
  ],

  "merc-vu1-initialize-chain": [
    [[19, 47], "s5", "merc-vu1-low-mem"],
    [58, "gp", "(inline-array dma-packet)"],
    [[12, 18], "gp", "(pointer vif-tag)"]
  ],

  "merc-vu1-init-buffer": [
    [[27, 31], "a0", "dma-packet"],
    [[37, 40], "a0", "gs-gif-tag"],
    [44, "a0", "(pointer gs-test)"],
    [46, "a0", "(pointer gs-reg64)"],
    [[55, 58], "v1", "dma-packet"]
  ],

  "(method 8 merc-ctrl)": [
    [46, "s2", "pointer"], // was merc-fragment-control
    [[22, 45], "s2", "merc-fragment-control"],
    [[89, 93], "a1", "merc-blend-ctrl"],
    [103, "a1", "pointer"]
  ],

  "merc-edge-stats": [[[33, 35], "v1", "merc-ctrl"]],

  "(method 9 screen-filter)": [[[23, 26], "v1", "dma-packet"]],

  "(method 48 mayor)": [[32, "a0", "int"]],

  "(method 43 mayor)": [[19, "v1", "float"]],

  "(post idle mayor)": [[4, "t9", "(function none)"]],

  "(method 43 bird-lady)": [[19, "v1", "float"]],

  "muse-to-idle": [[57, "v1", "muse"]],

  "(method 32 sculptor)": [[87, "v1", "muse"]],

  "(method 43 sculptor)": [[19, "v1", "float"]],

  "(code idle sculptor)": [
    [71, "v1", "art-joint-anim"],
    [135, "v1", "art-joint-anim"],
    [184, "v1", "float"],
    [204, "v1", "art-joint-anim"],
    [255, "v1", "float"],
    [269, "v1", "art-joint-anim"],
    [319, "v1", "art-joint-anim"],
    [369, "v1", "art-joint-anim"],
    [421, "v1", "art-joint-anim"],
    [470, "v1", "float"],
    [490, "v1", "art-joint-anim"],
    [543, "v1", "art-joint-anim"],
    [593, "v1", "art-joint-anim"],
    [643, "v1", "art-joint-anim"],
    [698, "v1", "float"],
    [718, "v1", "art-joint-anim"],
    [769, "v1", "float"],
    [785, "v1", "art-joint-anim"],
    [836, "v1", "art-joint-anim"],
    [886, "v1", "art-joint-anim"],
    [936, "v1", "art-joint-anim"]
  ],

  "(method 43 geologist)": [[19, "v1", "float"]],

  "(anon-function 3 oracle)": [[11, "v1", "collide-shape"]],

  "(method 43 farmer)": [[19, "v1", "float"]],

  "(method 43 explorer)": [[19, "v1", "float"]],

  "(code idle explorer)": [
    [36, "v1", "float"],
    [56, "v1", "art-joint-anim"],
    [107, "v1", "float"],
    [123, "v1", "art-joint-anim"],
    [180, "v1", "float"],
    [200, "v1", "float"],
    [216, "v1", "art-joint-anim"],
    [273, "v1", "float"],
    [347, "v1", "float"],
    [363, "v1", "art-joint-anim"],
    [420, "v1", "float"],
    [500, "v1", "art-joint-anim"],
    [542, "v1", "art-joint-anim"],
    [599, "v1", "float"],
    [621, "v1", "art-joint-anim"],
    [678, "v1", "float"],
    [761, "v1", "float"],
    [783, "v1", "art-joint-anim"]
  ],

  "(method 32 assistant)": [[39, "v1", "float"]],

  "(method 43 assistant)": [[19, "v1", "float"]],

  "(code idle assistant)": [
    [35, "v1", "float"],
    [114, "v1", "float"],
    [130, "v1", "art-joint-anim"],
    [207, "v1", "float"],
    [376, "v1", "art-joint-anim"],
    [415, "v1", "float"],
    [431, "v1", "art-joint-anim"],
    [482, "v1", "art-joint-anim"],
    [530, "v1", "float"],
    [549, "v1", "art-joint-anim"],
    [602, "v1", "art-joint-anim"]
  ],

  "check-drop-level-assistant": [[17, "v1", "float"]],

  "(method 32 sage)": [
    [76, "v1", "float"],
    [262, "v1", "assistant"]
  ],

  "(method 43 sage)": [[19, "v1", "float"]],

  "(code idle sage)": [
    [35, "v1", "float"],
    [155, "v1", "art-joint-anim"]
  ],

  "(method 43 gambler)": [[19, "v1", "float"]],

  "(code idle gambler)": [[93, "v1", "float"]],

  "(method 32 warrior)": [[76, "v1", "handle"]],

  "(method 43 warrior)": [[19, "v1", "float"]],

  "(method 32 minershort)": [
    [44, "v1", "float"],
    [112, "v1", "float"]
  ],

  "(method 43 minershort)": [[19, "v1", "float"]],

  "(method 33 progress)": [
    [
      30,
      "t9",
      "(function process function object object object object object)"
    ],
    [
      159,
      "t9",
      "(function process function object object object object object)"
    ],
    [
      288,
      "t9",
      "(function process function object object object object object)"
    ],
    [
      417,
      "t9",
      "(function process function object object object object object)"
    ],
    [
      546,
      "t9",
      "(function process function object object object object object)"
    ],
    [
      675,
      "t9",
      "(function process function object object object object object)"
    ],
    [35, "a0", "manipy"],
    [38, "v1", "manipy"],
    [50, "v1", "manipy"],
    [98, "v1", "manipy"],
    [164, "a0", "manipy"],
    [167, "v1", "manipy"],
    [179, "v1", "manipy"],
    [227, "v1", "manipy"],
    [293, "a0", "manipy"],
    [296, "v1", "manipy"],
    [308, "v1", "manipy"],
    [356, "v1", "manipy"],
    [422, "a0", "manipy"],
    [425, "v1", "manipy"],
    [437, "v1", "manipy"],
    [485, "v1", "manipy"],
    [551, "a0", "manipy"],
    [554, "v1", "manipy"],
    [566, "v1", "manipy"],
    [614, "v1", "manipy"],
    [680, "a0", "manipy"],
    [683, "v1", "manipy"],
    [695, "v1", "manipy"],
    [743, "v1", "manipy"]
  ],

  "fuel-cell-progress-hud-orbit-callback": [
    [[0, 199], "s5", "progress"],
    [4, "f0", "float"]
  ],

  "(method 7 progress)": [[16, "a2", "pointer"]],

  "(method 17 progress)": [
    [[466, 471], "v1", "dma-packet"],
    [[154, 159], "v1", "dma-packet"]
  ],

  "(post progress-debug)": [
    [[61, 66], "v1", "dma-packet"],
    [[108, 113], "v1", "dma-packet"],
    [[153, 158], "v1", "dma-packet"],
    [[198, 203], "v1", "dma-packet"]
  ],

  "(method 23 progress)": [[103, "v1", "float"]],

  "(post progress-normal)": [[416, "a0", "float"]],

  "(method 53 progress)": [[[0, 999], "gp", "progress-screen"]],
  "(method 35 progress)": [[38, "s4", "game-text-id"]],
  "(method 43 progress)": [[45, "s4", "game-text-id"]],
  "(method 38 progress)": [[58, "a1", "game-text-id"]],

  "draw-percent-bar": [[[33, 38], "v1", "dma-packet"]],

  "(method 11 fact-info-target)": [
    [135, "v1", "target"],
    [148, "v1", "collide-shape"],
    [258, "v1", "target"],
    [272, "v1", "target"],
    [287, "v1", "target"],
    [298, "v1", "target"]
  ],

  "(method 7 process)": [
    [[120, 124], "a0", "basic"],
    [[127, 130], "a0", "basic"],
    [47, "v1", "connection"],
    [57, "v1", "connection"],
    [[47, 88], "v1", "connection"]
  ],

  "(anon-function 7 game-info)": [[2, "v1", "collide-shape"]],

  "(method 24 game-info)": [
    [112, "s3", "pointer"],
    [[113, 165], "a0", "game-save-tag"],
    [[148, 166], "s2", "game-save-tag"],
    [[148, 168], "s4", "game-save-tag"],
    [[171, 221], "a0", "game-save-tag"],
    [[234, 240], "a0", "game-save-tag"],
    [[253, 276], "a0", "game-save-tag"],
    [[283, 302], "a0", "game-save-tag"],
    [[319, 324], "a1", "game-save-tag"],
    [[342, 348], "a1", "game-save-tag"],
    [[395, 468], "a0", "game-save-tag"],
    [[480, 488], "a0", "game-save-tag"],
    [[500, 506], "a0", "game-save-tag"],
    [[521, 528], "a0", "game-save-tag"],
    [[543, 650], "a0", "game-save-tag"],
    // [329, "a0", "pointer"],
    // [338, "a0", "pointer"],
    // [[173, 230], "a0", "game-save-tag"],
    [252, "a0", "(pointer int32)"],
    [654, "a0", "pointer"]
  ],

  "auto-save-post": [[138, "t9", "(function object string object none)"]],

  "target-compute-pole": [
    [12, "s4", "swingpole"],
    [21, "s4", "swingpole"],
    [24, "s4", "swingpole"],
    [30, "s4", "swingpole"],
    [33, "s4", "swingpole"],
    [76, "s4", "swingpole"],
    [85, "s4", "swingpole"],
    [87, "s4", "swingpole"]
  ],

  "(method 10 target)": [[[10, 13], "t9", "(function process-drawable none)"]],

  "draw-history": [[[99, 101], "v1", "int"]],

  "(method 9 attack-info)": [
    [82, "v1", "process-drawable"],
    [87, "s3", "process-drawable"],
    [89, "v1", "process-drawable"],
    [118, "a0", "process-drawable"]
  ],

  "dm-task-get-money": [
    [32, "v1", "float"]
  ],

  "ground-tween-update": [
    [16, "f1", "float"],
    [20, "f2", "float"],
    [34, "f0", "float"],
    [38, "f1", "float"]
  ],

  "(method 32 evilbro)": [[20, "v1", "handle"]],

  "(code idle evilbro)": [
    [27, "v1", "art-joint-anim"],
    [84, "v1", "float"],
    [171, "v1", "float"]
  ],

  "all-texture-tweak-adjust": [
    [38, "s0", "adgif-shader"],
    [42, "s0", "adgif-shader"]
  ],

  "build-instance-list": [
    [30, "v1", "drawable-tree-instance-shrub"],
    [61, "v1", "drawable-tree-instance-tie"]
  ],

  "(anon-function 82 default-menu)": [
    [[12, 25], "s4", "texture-id"],
    [36, "s5", "adgif-shader"]
  ],

  "(anon-function 79 default-menu)": [
    [[3, 13], "v1", "texture-id"],
    [[20, 28], "a1", "adgif-shader"],
    [33, "v1", "texture-id"],
    [41, "v1", "adgif-shader"]
  ],

  "(anon-function 78 default-menu)": [
    [[2, 13], "v1", "texture-id"],
    [[20, 29], "a1", "adgif-shader"],
    [34, "v1", "texture-id"],
    [42, "v1", "adgif-shader"]
  ],

  "(anon-function 77 default-menu)": [
    [[3, 13], "v1", "texture-id"],
    [[20, 28], "a1", "adgif-shader"],
    [33, "v1", "texture-id"],
    [41, "v1", "adgif-shader"]
  ],

  "(anon-function 76 default-menu)": [
    [[3, 13], "v1", "texture-id"],
    [[20, 28], "a1", "adgif-shader"],
    [33, "v1", "texture-id"],
    [41, "v1", "adgif-shader"]
  ],

  "(anon-function 75 default-menu)": [
    [[3, 13], "v1", "texture-id"],
    [[20, 28], "a1", "adgif-shader"],
    [33, "v1", "texture-id"],
    [41, "v1", "adgif-shader"]
  ],

  "(anon-function 74 default-menu)": [
    [[2, 13], "v1", "texture-id"],
    [[20, 29], "a1", "adgif-shader"],
    [34, "v1", "texture-id"],
    [42, "v1", "adgif-shader"]
  ],

  "(anon-function 73 default-menu)": [
    [[3, 13], "v1", "texture-id"],
    [[20, 28], "a1", "adgif-shader"],
    [33, "v1", "texture-id"],
    [41, "v1", "adgif-shader"]
  ],

  "(anon-function 72 default-menu)": [
    [[3, 13], "v1", "texture-id"],
    [[20, 28], "a1", "adgif-shader"],
    [33, "v1", "texture-id"],
    [41, "v1", "adgif-shader"]
  ],

  "(anon-function 71 default-menu)": [
    [[3, 13], "v1", "texture-id"],
    [[20, 28], "a1", "adgif-shader"],
    [33, "v1", "texture-id"],
    [41, "v1", "adgif-shader"]
  ],

  "(anon-function 70 default-menu)": [
    [[2, 13], "v1", "texture-id"],
    [[20, 29], "a1", "adgif-shader"],
    [34, "v1", "texture-id"],
    [42, "v1", "adgif-shader"]
  ],

  "(anon-function 69 default-menu)": [
    [[3, 13], "v1", "texture-id"],
    [[20, 28], "a1", "adgif-shader"],
    [33, "v1", "texture-id"],
    [41, "v1", "adgif-shader"]
  ],

  "(anon-function 68 default-menu)": [
    [[3, 13], "v1", "texture-id"],
    [[20, 28], "a1", "adgif-shader"],
    [33, "v1", "texture-id"],
    [41, "v1", "adgif-shader"]
  ],

  "(anon-function 67 default-menu)": [
    [[3, 13], "v1", "texture-id"],
    [[20, 28], "a1", "adgif-shader"],
    [33, "v1", "texture-id"],
    [41, "v1", "adgif-shader"]
  ],

  "(anon-function 66 default-menu)": [
    [[3, 13], "v1", "texture-id"],
    [[20, 28], "a1", "adgif-shader"],
    [33, "v1", "texture-id"],
    [41, "v1", "adgif-shader"]
  ],

  "(anon-function 65 default-menu)": [
    [[3, 13], "v1", "texture-id"],
    [[20, 28], "a1", "adgif-shader"],
    [33, "v1", "texture-id"],
    [41, "v1", "adgif-shader"]
  ],

  "(anon-function 64 default-menu)": [
    [[2, 13], "v1", "texture-id"],
    [[20, 29], "a1", "adgif-shader"],
    [34, "v1", "texture-id"],
    [42, "v1", "adgif-shader"]
  ],

  "(anon-function 63 default-menu)": [
    [[2, 13], "v1", "texture-id"],
    [[20, 29], "a1", "adgif-shader"],
    [34, "v1", "texture-id"],
    [42, "v1", "adgif-shader"]
  ],

  "build-continue-menu": [
    [4, "v1", "symbol"],
    [[5, 15], "v1", "level-load-info"]
  ],

  "(method 26 basebutton)": [[31, "v1", "art-joint-anim"]],

  "debug-menu-item-var-make-float": [
    [30, "t9", "(function int debug-menu-msg float float int)"]
  ],

  "entity-remap-names": [
    [33, "a1", "int"],
    [39, "a2", "int"]
  ],

  "process-status-bits": [[[15, 59], "s3", "process-drawable"]],

  "(method 13 level-group)": [[[56, 61], "a0", "entity-actor"]],

  "(method 24 entity)": [[[39, 45], "a0", "entity-actor"]],

  "(method 23 level-group)": [
    [53, "a0", "entity-actor"],
    [57, "v1", "entity-actor"],
    [[29, 31], "v0", "(inline-array vector)"]
  ],

  "(method 24 level-group)": [
    [51, "v1", "entity-actor"],
    [[55, 57], "s1", "(inline-array vector)"]
  ],

  "init-entity": [
    [31, "t9", "(function process function process entity none)"]
  ],

  "(method 19 bsp-header)": [
    [[53, 63], "s2", "process"],
    [74, "s2", "part-tracker"],
    [[104, 122], "v1", "process-drawable"],
    [[129, 148], "v1", "process-drawable"],
    [[123, 127], "a0", "process-drawable"]
  ],

  "(method 3 entity)": [[7, "t9", "(function entity entity)"]],

  "(method 3 entity-actor)": [
    [7, "t9", "(function entity-actor entity-actor)"]
  ],

  "(method 10 drawable-group)": [
    [19, "s5", "drawable-group"]
  ],

  "(method 15 drawable-group)": [
    [19, "s5", "drawable-group"]
  ],

  "(method 14 level-group)": [
    [[54, 164], "s1", "process-drawable"],
    [[107, 127], "s0", "(pointer int32)"],
    [[153, 162], "v0", "symbol"],
    [[319, 342], "s0", "process-drawable"],
    [368, "v1", "(pointer process-drawable)"],
    [[384, 494], "s5", "process-drawable"]
  ],

  "(method 22 level-group)": [[[28, 30], "v0", "(inline-array vector)"]],

  "expand-vis-box-with-point": [[10, "v0", "(inline-array vector)"]],

  "(method 28 entity-ambient)": [[79, "v1", "int"]],

  "(method 27 entity-ambient)": [[[15, 250], "s5", "symbol"]],

  "birth-func-vector-orient": [[[7, 24], "s3", "sprite-vec-data-2d"]],

  "process-drawable-burn-effect": [
    [28, "a0", "process-drawable"],
    [105, "v1", "process-drawable"],
    [49, "a0", "process-drawable"],
    [64, "a0", "process-drawable"]
  ],

  "(anon-function 0 dark-eco-pool)": [[2, "v1", "state"]],

  "(method 25 dark-eco-pool)": [
    [
      22,
      "t9",
      "(function res-lump symbol symbol float structure (pointer res-tag) pointer object)"
    ]
  ],

  "(top-level-login beach-rocks)": [[78, "v1", "state"]],

  "(method 7 beach-rock)": [
    [5, "v1", "int"],
    [10, "v1", "int"],
    [19, "t9", "(function process-drawable int none)"]
  ],

  "(method 10 beach-rock)": [[21, "t9", "(function process-drawable none)"]],

  "(code falling beach-rock)": [
    [138, "gp", "handle"],
    [150, "gp", "handle"],
    [[158, 165], "s5", "handle"]
  ],

  "(method 11 beach-rock)": [[77, "v1", "int"]],

  "(anon-function 27 projectiles)": [
    [27, "s4", "collide-shape"],
    [36, "s4", "collide-shape"]
  ],

  "projectile-update-velocity-space-wars": [[60, "a0", "target"]],

  "projectile-init-by-other": [
    [70, "v1", "process-drawable"],
    [77, "v1", "process-drawable"]
  ],

  "(method 24 projectile-yellow)": [
    [[81, 999], "s5", "sound-rpc-set-param"],
    [99, "gp", "process-drawable"],
    [102, "gp", "process-drawable"]
  ],

  "(method 28 projectile-yellow)": [
    [26, "a0", "target"],
    [118, "a1", "target"]
  ],

  "(method 27 projectile-blue)": [
    [51, "v1", "process-mask"],
    [87, "v1", "process-drawable"]
  ],

  "spawn-projectile-blue": [
    [
      69,
      "s2",
      "(function process function object object object object object object)"
    ]
  ],

  "(method 28 projectile-blue)": [[27, "v1", "process-drawable"]],

  "(method 27 projectile-yellow)": [[70, "v1", "process-mask"]],

  "manipy-init": [
    [143, "a0", "collide-shape"],
    [145, "a0", "collide-shape"]
  ],

  "forall-particles-with-key-runner": [
    [32, "s3", "(inline-array sparticle-cpuinfo)"],
    [42, "s3", "(inline-array sparticle-cpuinfo)"]
  ],

  "(trans plat-button-move-downward jungle-elevator)": [
    [11, "v0", "(state plat-button)"]
  ],

  "(code plat-button-at-end jungle-elevator)": [
    [43, "t9", "(function none :behavior plat-button)"]
  ],

  "(code bouncer-fire)": [[17, "v1", "art-joint-anim"]],

  "(method 39 hopper)": [[16, "t9", "(function nav-enemy none)"]],

  "(code nav-enemy-idle hopper)": [
    [16, "v1", "art-joint-anim"],
    [70, "v1", "art-joint-anim"]
  ],

  "(code nav-enemy-patrol hopper)": [
    [34, "v1", "art-joint-anim"],
    [105, "v1", "art-joint-anim"]
  ],

  "(code nav-enemy-chase hopper)": [
    [34, "v1", "art-joint-anim"],
    [105, "v1", "art-joint-anim"]
  ],

  "(method 39 junglefish)": [[12, "t9", "(function nav-enemy none)"]],

  "(code nav-enemy-patrol junglefish)": [
    [27, "v1", "art-joint-anim"],
    [107, "v1", "art-joint-anim"],
    [169, "v1", "art-joint-anim"],
    [251, "v1", "art-joint-anim"]
  ],

  "(code nav-enemy-attack junglefish)": [[14, "v1", "art-joint-anim"]],

  "(code nav-enemy-victory junglefish)": [
    [14, "v1", "art-joint-anim"],
    [64, "v1", "art-joint-anim"]
  ],

  "(method 32 sequenceB)": [
    [177, "s3", "babak"],
    [186, "s3", "babak"],
    [236, "s3", "babak"],
    [245, "s3", "babak"]
  ],

  "(event play-anim sequenceB)": [
    [98, "gp", "evilbro"],
    [107, "gp", "evilbro"],
    [289, "gp", "evilsis"],
    [298, "gp", "evilsis"]
  ],

  "sequenceC-can-trans-hook": [[12, "v1", "process-taskable"]],

  "(anon-function 7 sidekick-human)": [
    [2, "v1", "process-taskable"],
    [10, "v1", "process-taskable"]
  ],

  "(code idle assistant-firecanyon)": [
    [33, "v1", "float"],
    [55, "v1", "float"],
    [139, "v1", "float"],
    [157, "v1", "art-joint-anim"],
    [213, "v1", "float"],
    [295, "v1", "art-joint-anim"],
    [343, "v1", "float"],
    [424, "v1", "float"],
    [446, "v1", "float"],
    [530, "v1", "float"],
    [548, "v1", "art-joint-anim"],
    [604, "v1", "float"],
    [686, "v1", "art-joint-anim"],
    [734, "v1", "float"],
    [756, "v1", "float"]
  ],

  "(method 32 sage-bluehut)": [
    [44, "v1", "float"],
    [63, "s5", "assistant-bluehut"]
  ],

  "(method 47 sage-bluehut)": [
    [18, "gp", "assistant-bluehut"],
    [23, "gp", "assistant-bluehut"]
  ],

  "(method 43 sage-bluehut)": [[19, "v1", "float"]],

  "(code idle sage-bluehut)": [
    [34, "v1", "float"],
    [137, "v1", "art-joint-anim"]
  ],

  "(code idle flutflut-bluehut)": [
    [33, "v1", "float"],
    [187, "v1", "art-joint-anim"],
    [243, "v1", "float"],
    [329, "v1", "art-joint-anim"]
  ],

  "(method 39 sharkey)": [[71, "t9", "(function nav-enemy none)"]],

  "(code nav-enemy-patrol sharkey)": [[27, "v1", "art-joint-anim"]],

  "(code nav-enemy-attack sharkey)": [[144, "v1", "art-joint-anim"]],

  "(code nav-enemy-chase sharkey)": [[40, "v1", "art-joint-anim"]],

  "(code nav-enemy-stop-chase sharkey)": [[22, "v1", "art-joint-anim"]],

  "(code nav-enemy-victory sharkey)": [[24, "v1", "art-joint-anim"]],

  "(code nav-enemy-chase lurkercrab)": [
    [17, "v1", "art-joint-anim"],
    [338, "v1", "art-joint-anim"],
    [388, "v1", "art-joint-anim"]
  ],

  "(code nav-enemy-patrol lurkercrab)": [
    [21, "v1", "art-joint-anim"],
    [77, "v1", "art-joint-anim"],
    [191, "v1", "art-joint-anim"]
  ],

  "(code nav-enemy-notice lurkerpuppy)": [[24, "v1", "art-joint-anim"]],

  "(code nav-enemy-victory lurkerpuppy)": [[20, "v1", "art-joint-anim"]],

  "(code nav-enemy-give-up lurkerpuppy)": [
    [18, "v1", "art-joint-anim"],
    [76, "v1", "art-joint-anim"]
  ],

  "(code nav-enemy-chase lurkerpuppy)": [
    [25, "v1", "art-joint-anim"],
    [111, "v1", "art-joint-anim"]
  ],

  "static-screen-init-by-other": [
    [32, "s3", "sparticle-launch-group"],
    [35, "s3", "sparticle-launch-group"]
  ],

  "(code target-demo)": [
    [[65, 73], "v1", "handle"],
    [[95, 103], "v1", "handle"],
    [[125, 133], "v1", "handle"],
    [[162, 170], "v1", "handle"],
    [[195, 203], "v1", "handle"],
    [[228, 236], "v1", "handle"],
    [[261, 269], "v1", "handle"],
    [[292, 300], "v1", "handle"],
    [[322, 330], "v1", "handle"],
    [[356, 364], "v1", "handle"],
    [[389, 397], "v1", "handle"],
    [[422, 430], "v1", "handle"],
    [[455, 463], "v1", "handle"],
    [[486, 494], "v1", "handle"],
    [[517, 525], "v1", "handle"],
    [[548, 555], "v1", "handle"],
    [[577, 585], "v1", "handle"]
  ],

  "target-has-all-the-cells?": [[17, "v1", "float"]],

  "(code open final-door)": [
    [13, "v1", "art-joint-anim"],
    [66, "v1", "art-joint-anim"]
  ],

  "(code idle powercellalt)": [[8, "a1", "process-drawable"]],

  "(code target-final-door)": [
    [85, "gp", "handle"],
    [105, "gp", "handle"],
    [117, "gp", "handle"],
    [133, "s1", "process-drawable"],
    [200, "s1", "process-drawable"]
  ],

  "(event open final-door)": [
    [4, "v1", "float"],
    [6, "v1", "float"]
  ],

  "(code nav-enemy-chase aphid)": [
    [42, "v1", "art-joint-anim"],
    [168, "v1", "art-joint-anim"]
  ],

  "(code nav-enemy-stare aphid)": [
    [34, "v1", "art-joint-anim"],
    [160, "v1", "art-joint-anim"]
  ],

  "(code nav-enemy-give-up aphid)": [
    [43, "v1", "art-joint-anim"],
    [101, "v1", "art-joint-anim"]
  ],

  "(method 27 plat-button)": [[37, "v1", "art-joint-anim"]],

  "(method 11 plat-button)": [[17, "v1", "vector"]],

  "(trans plat-button-move-downward plat-button)": [
    [[92, 999], "gp", "sound-rpc-set-param"]
  ],

  "(trans plat-button-move-upward plat-button)": [
    [[92, 999], "gp", "sound-rpc-set-param"]
  ],

  "(anon-function 7 plat-eco)": [[22, "v1", "target"]],

  "drop-plat-set-fade": [[7, "v1", "process-drawable"]],

  "(code drop-plat-spawn)": [[3, "v1", "process-drawable"]],

  "(code drop-plat-rise)": [
    [10, "v1", "process-drawable"],
    [24, "v1", "process-drawable"],
    [45, "v1", "process-drawable"],
    [85, "v1", "process-drawable"]
  ],

  "(post drop-plat-rise)": [[12, "v1", "process-drawable"]],

  "(code drop-plat-drop)": [
    [2, "v1", "process-drawable"],
    [85, "v1", "process-drawable"]
  ],

  "(post drop-plat-drop)": [[12, "v1", "process-drawable"]],

  "drop-plat-init-by-other": [[22, "v1", "process-drawable"]],

  "citb-drop-plat-drop-children": [[[23, 29], "a0", "drop-plat"]],

  "citb-drop-plat-spawn-children": [
    [98, "t9", "(function process function vector uint uint int)"]
  ],

  "(method 11 citb-drop-plat)": [
    [24, "v1", "(pointer int32)"],
    [26, "v1", "(pointer int32)"]
  ],

  "(code plat-flip-idle)": [
    [62, "v1", "art-joint-anim"],
    [91, "v1", "art-joint-anim"],
    [132, "v1", "art-joint-anim"]
  ],

  "(method 11 plat-flip)": [
    ["_stack_", 16, "res-tag"],
    ["_stack_", 32, "res-tag"],
    ["_stack_", 48, "res-tag"],
    [147, "v1", "(pointer float)"],
    [192, "v1", "(pointer float)"]
  ],

  "(method 27 square-platform)": [[[26, 33], "a0", "water-vol"]],

  "(method 27 wedge-plat)": [
    [4, "v1", "process-drawable"],
    [10, "f0", "float"],
    [40, "f26", "float"],
    [50, "f26", "float"]
  ],

  "(method 27 wedge-plat-outer)": [
    [4, "v1", "process-drawable"],
    [10, "f0", "float"],
    [40, "f26", "float"],
    [50, "f26", "float"]
  ],

  "(code plunger-lurker-plunge)": [
    [[76, 299], "s5", "othercam"],
    [80, "gp", "handle"],
    [88, "gp", "handle"],
    [109, "gp", "handle"],
    [176, "gp", "handle"],
    [151, "gp", "handle"],
    [164, "gp", "handle"],
    [188, "gp", "handle"]
  ],

  "(code plunger-lurker-flee)": [
    [10, "v1", "art-joint-anim"],
    [60, "v1", "art-joint-anim"]
  ],

  "(code plunger-lurker-idle)": [[10, "v1", "art-joint-anim"]],

  "(code flying-lurker-idle)": [[92, "v1", "art-joint-anim"]],

  "(code flying-lurker-fly)": [
    [56, "v1", "art-joint-anim"],
    [110, "v1", "float"]
  ],

  "(code flying-lurker-start)": [[36, "v1", "float"]],

  "(method 18 collide-cache)": [
    [44, "v1", "collide-shape-prim-sphere"],
    [16, "s3", "collide-cache-prim"],
    [21, "s3", "collide-cache-prim"],
    [25, "s3", "collide-cache-prim"],
    [43, "s3", "collide-cache-prim"],
    [62, "s3", "(inline-array collide-cache-prim)"]
  ],

  "flying-lurker-play-intro": [
    [[106, 299], "s5", "othercam"],
    [110, "gp", "handle"],
    [118, "gp", "handle"],
    [139, "gp", "handle"],
    [160, "gp", "handle"],
    [173, "gp", "handle"],
    [207, "gp", "handle"],
    [219, "gp", "handle"]
  ],

  "clone-anim-once": [
    [[19, 73], "s5", "process-drawable"],
    [50, "s4", "collide-shape"],
    [109, "v1", "manipy"]
  ],

  "level-hint-task-process": [["_stack_", 16, "res-tag"]],

  "kill-current-level-hint": [[[13, 33], "s4", "level-hint"]],

  "level-hint-init-by-other": [
    [[54, 75], "a0", "string"],
    [93, "a0", "string"]
  ],

  "(method 17 drawable-inline-array-ambient)": [
    [1, "v1", "drawable-ambient"],
    [4, "v1", "drawable-ambient"]
  ],

  "ambient-type-sound-loop": [
    [5, "a0", "symbol"],
    [[24, 35], "s3", "(pointer res-tag)"]
  ],

  "ambient-type-light": [
    [38, "v1", "(inline-array vector)"],
    [43, "v1", "(inline-array vector)"]
  ],
  "ambient-type-dark": [
    [38, "v1", "(inline-array vector)"],
    [43, "v1", "(inline-array vector)"]
  ],
  "ambient-type-weather-off": [
    [38, "v1", "(inline-array vector)"],
    [43, "v1", "(inline-array vector)"]
  ],

  "level-hint-displayed?": [
    [[4, 7], "a0", "level-hint"],
    [12, "a0", "level-hint"],
    [14, "a0", "level-hint"]
  ],

  "ambient-type-sound": [
    [21, "v1", "(pointer float)"],
    [28, "v1", "(pointer float)"],
    ["_stack_", 112, "res-tag"],
    [57, "v0", "symbol"]
  ],
  "forall-particles-runner": [
    [[19, 28], "s4", "sparticle-cpuinfo"],
    [34, "s4", "pointer"],
    [35, "s3", "pointer"]
  ],

  "(method 2 sparticle-cpuinfo)": [[14, "f0", "float"]],

  "sp-kill-particle": [
    [7, "a1", "uint"],
    [7, "v1", "uint"]
  ],

  "sparticle-track-root": [[2, "v1", "process-drawable"]],

  "sparticle-track-root-prim": [
    [2, "v1", "process-drawable"],
    [3, "v1", "collide-shape"]
  ],

  "sp-orbiter": [[[73, 82], "v1", "sprite-vec-data-2d"]],

  "finish-background": [
    [249, "a0", "terrain-context"],
    [297, "a0", "terrain-context"],
    [307, "a0", "terrain-context"],
    [355, "a0", "terrain-context"],
    [365, "a0", "terrain-context"],
    [451, "a0", "terrain-context"],
    [461, "a0", "terrain-context"],
    [32, "a0", "terrain-context"],
    [180, "a0", "terrain-context"],
    [188, "a0", "terrain-context"],
    [199, "a0", "terrain-context"],
    [238, "a0", "terrain-context"],
    [288, "a0", "terrain-context"],
    [346, "a0", "terrain-context"],
    [404, "a0", "terrain-context"],
    [442, "a0", "terrain-context"],
    [531, "a0", "terrain-context"],
    [534, "a0", "terrain-context"],
    [[598, 603], "v1", "dma-packet"]
  ],

  "(method 11 drawable-inline-array-node)": [[[1, 6], "v1", "drawable"]],

  "(method 12 drawable-inline-array-node)": [[[1, 6], "v1", "drawable"]],

  "(method 13 drawable-inline-array-node)": [[[1, 6], "v1", "drawable"]],

  "(method 17 drawable-inline-array-node)": [[[1, 6], "v1", "drawable"]],

  "(code nav-enemy-patrol babak)": [
    [25, "v1", "art-joint-anim"],
    [79, "t9", "(function none)"]
  ],

  "(code nav-enemy-chase babak)": [[55, "v1", "art-joint-anim"]],

  "(code nav-enemy-stare babak)": [[154, "v1", "art-joint-anim"]],

  "(code nav-enemy-give-up babak)": [
    [43, "v1", "art-joint-anim"],
    [101, "v1", "art-joint-anim"]
  ],

  "(method 33 process-taskable)": [[15, "s5", "spool-anim"]],

  "(method 51 process-taskable)": [[18, "v1", "spool-anim"]],

  "(method 35 process-taskable)": [[15, "s5", "spool-anim"]],
  "(method 37 process-taskable)": [[15, "s5", "spool-anim"]],

  "process-taskable-play-anim-code": [
    [68, "gp", "spool-anim"],
    [255, "gp", "art-joint-anim"]
  ],

  "(event play-anim process-taskable)": [
    [19, "a1", "float"],
    [24, "a0", "float"]
  ],

  "(event be-clone process-taskable)": [
    [19, "a1", "float"],
    [24, "a0", "float"]
  ],

  "(event othercam-running)": [[23, "v1", "process-taskable"]],

  "(code nav-enemy-idle babak-with-cannon)": [[22, "v1", "art-joint-anim"]],

  "(code babak-run-to-cannon)": [[14, "v1", "art-joint-anim"]],

  "(code babak-with-cannon-jump-onto-cannon)": [[118, "v1", "art-joint-anim"]],

  "(code babak-with-cannon-jump-off-cannon)": [[28, "v1", "art-joint-anim"]],

  "(trans nav-enemy-die babak-with-cannon)": [[40, "v0", "(state nav-enemy)"]],

  "(enter othercam-running)": [
    [50, "gp", "process-taskable"],
    [53, "gp", "process-taskable"]
  ],

  "(code othercam-running)": [
    [14, "s2", "process-taskable"],
    [18, "s2", "process-taskable"],
    [24, "s2", "process-taskable"],
    [38, "s2", "process-taskable"],
    [47, "s2", "process-taskable"]
  ],

  "(method 10 gui-query)": [
    [[84, 88], "v1", "dma-packet"],
    [[131, 135], "v1", "dma-packet"]
  ],

  "(code yakow-idle)": [
    [46, "v1", "art-joint-anim"],
    [102, "v1", "art-joint-anim"]
  ],

  "(code yakow-graze)": [
    [73, "v1", "art-joint-anim"],
    [131, "v1", "art-joint-anim"]
  ],

  "(code yakow-graze-kicked)": [[10, "v1", "art-joint-anim"]],

  "(code yakow-kicked)": [[81, "v1", "art-joint-anim"]],

  "(method 7 fishermans-boat)": [
    [20, "t9", "(function rigid-body-platform int rigid-body-platform)"]
  ],

  "(code muse-idle)": [
    [35, "v1", "art-joint-anim"],
    [87, "v1", "art-joint-anim"]
  ],

  "(code nav-enemy-chase muse)": [[35, "v1", "art-joint-anim"]],

  "(code nav-enemy-jump-land muse)": [[31, "v1", "art-joint-anim"]],

  "(code muse-caught)": [
    [50, "v0", "vector"],
    [306, "gp", "handle"],
    [321, "gp", "handle"]
  ],

  "(code nav-enemy-idle bonelurker)": [
    [5, "t9", "(function none :behavior bonelurker)"]
  ],

  "(code nav-enemy-patrol bonelurker)": [
    [7, "t9", "(function none :behavior bonelurker)"]
  ],

  "(code nav-enemy-chase bonelurker)": [
    [60, "v1", "art-joint-anim"],
    [108, "v1", "art-joint-anim"],
    [171, "v1", "art-joint-anim"],
    [220, "v1", "art-joint-anim"],
    [277, "v1", "art-joint-anim"],
    [334, "v1", "art-joint-anim"]
  ],

  "(code nav-enemy-stare bonelurker)": [[130, "v1", "art-joint-anim"]],

  "(code bonelurker-stun)": [[29, "v1", "art-joint-anim"]],

  "(code nav-enemy-give-up bonelurker)": [
    [43, "v1", "art-joint-anim"],
    [93, "v1", "art-joint-anim"],
    [143, "v1", "art-joint-anim"],
    [201, "v1", "art-joint-anim"]
  ],

  "(method 32 assistant-bluehut)": [
    [104, "v1", "float"],
    [162, "v1", "manipy"],
    [255, "v1", "float"]
  ],

  "(method 47 assistant-bluehut)": [
    [21, "s5", "sage-bluehut"],
    [28, "s5", "sage-bluehut"],
    [50, "s5", "sage-bluehut"],
    [53, "s5", "sage-bluehut"]
  ],

  "(method 43 assistant-bluehut)": [[19, "v1", "float"]],

  "check-drop-level-assistant-bluehut": [[17, "v1", "float"]],

  "(code idle assistant-bluehut)": [
    [31, "v1", "art-joint-anim"],
    [83, "v1", "float"],
    [104, "v1", "art-joint-anim"],
    [161, "v1", "float"],
    [261, "v1", "art-joint-anim"],
    [317, "v1", "float"],
    [554, "v1", "art-joint-anim"]
  ],

  "assistant-levitator-blue-beam": [[15, "v1", "fireboulder"]],

  "(code idle assistant-levitator)": [
    [32, "v1", "art-joint-anim"],
    [91, "v1", "float"],
    [173, "v1", "art-joint-anim"],
    [229, "v1", "float"],
    [311, "v1", "art-joint-anim"]
  ],

  "(event square-platform-lowered)": [[8, "a0", "square-platform-master"]],

  "(event square-platform-master-idle)": [[6, "a0", "square-platform-button"]],

  "(method 7 square-platform)": [
    [24, "t9", "(function baseplat int baseplat)"]
  ],

  "(method 11 square-platform)": [
    ["_stack_", 16, "res-tag"],
    ["_stack_", 32, "res-tag"],
    [165, "v1", "(pointer float)"]
  ],

  "(enter square-platform-master-activate)": [
    [51, "a0", "sunkencam"],
    [84, "v1", "sunkencam"],
    [119, "a0", "sunkencam"],
    [152, "v1", "sunkencam"]
  ],

  "(code qbert-plat-on-mimic)": [
    [13, "gp", "(pointer rigid-body-platform)"],
    [21, "gp", "(pointer rigid-body-platform)"],
    [27, "gp", "(pointer rigid-body-platform)"]
  ],

  "(method 32 qbert-plat)": [[[4, 10], "a0", "qbert-plat-master"]],

  "(post rigid-body-platform-float qbert-plat)": [
    [3, "t9", "(function none :behavior qbert-plat)"]
  ],

  "(method 23 qbert-plat)": [
    [9, "t9", "(function rigid-body-platform float none)"]
  ],

  "(code keg-on-paddle)": [
    [5, "a0", "keg"], // i have learned that parent does not always equal the parent type!
    [16, "v1", "process-drawable"]
  ],

  "(code keg-paddle-to-path)": [
    [8, "v1", "process-drawable"],
    [28, "v1", "process-drawable"]
  ],

  "(code keg-on-path)": [
    [13, "v1", "keg-conveyor-paddle"],
    [24, "v1", "keg-conveyor-paddle"],
    [45, "v1", "keg-conveyor-paddle"],
    [72, "v1", "keg-conveyor-paddle"],
    [81, "v1", "keg-conveyor-paddle"]
  ],

  "(code keg-in-chute)": [
    [2, "v1", "process-drawable"],
    [9, "v1", "process-drawable"]
  ],

  "keg-init-by-other": [[142, "v1", "process-drawable"]],

  "(method 7 keg-conveyor)": [
    [14, "t9", "(function process-drawable int process-drawable)"]
  ],

  "(method 7 swamp-bat)": [
    [26, "t9", "(function process-drawable int process-drawable)"]
  ],

  "(code swamp-bat-slave-die)": [[21, "v1", "swamp-bat"]],

  // these casts should not be required
  "swamp-bat-check-slave-paths-match?": [
    [3, "a1", "swamp-bat-slave"],
    [7, "a1", "swamp-bat-slave"]
  ],

  "(method 39 swamp-rat)": [[37, "t9", "(function nav-enemy none)"]],

  "(code nav-enemy-patrol swamp-rat)": [[23, "v1", "art-joint-anim"]],

  "(code nav-enemy-stare swamp-rat)": [[26, "v1", "art-joint-anim"]],

  "(code nav-enemy-give-up swamp-rat)": [
    [14, "v1", "art-joint-anim"],
    [72, "v1", "art-joint-anim"]
  ],

  "(code nav-enemy-attack swamp-rat)": [[14, "v1", "art-joint-anim"]],

  "(code swamp-rat-spawn)": [[119, "v1", "art-joint-anim"]],

  "(code spiderwebs-bounce)": [[80, "v1", "art-joint-anim"]],

  "(method 39 baby-spider)": [[37, "t9", "(function nav-enemy none)"]],

  "(code baby-spider-hatching)": [[14, "v1", "art-joint-anim"]],

  "(code nav-enemy-attack baby-spider)": [[14, "v1", "art-joint-anim"]],

  "(code nav-enemy-give-up baby-spider)": [
    [14, "v1", "art-joint-anim"],
    [72, "v1", "art-joint-anim"]
  ],

  "(code nav-enemy-patrol baby-spider)": [[23, "v1", "art-joint-anim"]],

  "(code nav-enemy-notice baby-spider)": [[24, "v1", "art-joint-anim"]],

  "(code nav-enemy-stare baby-spider)": [[26, "v1", "art-joint-anim"]],

  "(method 24 mother-spider-proj)": [
    [[11, 46], "s5", "sound-rpc-set-param"],
    [30, "s4", "process-drawable"],
    [33, "s4", "process-drawable"]
  ],

  "(method 23 exit-chamber)": [
    [113, "a0", "fuel-cell"]
  ],

  "(code exit-chamber-rise)": [
    [15, "v1", "fuel-cell"],
    [64, "v1", "sunkencam"],
    [81, "v1", "art-joint-anim"],
    [157, "v1", "art-joint-anim"],
    [211, "v1", "art-joint-anim"],
    [292, "v1", "art-joint-anim"],
    [424, "v1", "fuel-cell"]
  ],

  "(method 25 sunken-water)": [
    [121, "v1", "uint"],
    [126, "v1", "uint"]
  ],

  "(code sunkenfisha-idle)": [[10, "v1", "art-joint-anim"]],

  "(method 27 sunkenfisha)": [
    ["_stack_", 16, "res-tag"],
    ["_stack_", 32, "res-tag"],
    ["_stack_", 48, "res-tag"],
    [40, "v0", "(pointer float)"],
    [137, "v0", "(pointer float)"],
    [174, "v0", "(pointer float)"]
  ],

  "(method 43 assistant-villagec)": [[19, "v1", "float"]],

  "(code idle assistant-villagec)": [
    [32, "v1", "art-joint-anim"],
    [89, "v1", "float"],
    [176, "v1", "float"]
  ],

  "(method 32 sage-villagec)": [[278, "v1", "float"]],

  "(method 43 sage-villagec)": [[19, "v1", "float"]],

  "(method 20 cave-trap)": [
    [77, "s2", "process-drawable"],
    [95, "s2", "process-drawable"],
    [181, "s3", "process-drawable"],
    [221, "s3", "process-drawable"],
    [230, "v1", "baby-spider"]
  ],

  "(method 7 cave-trap)": [
    [14, "t9", "(function process-drawable int process-drawable)"]
  ],

  "(method 57 ice-cube)": [
    [16, "v1", "collide-shape-prim-group"],
    [26, "v1", "collide-shape-prim-group"]
  ],

  "(method 58 ice-cube)": [
    [16, "v1", "collide-shape-prim-group"],
    [26, "v1", "collide-shape-prim-group"]
  ],

  "(code yeti-slave-appear-jump-up)": [[14, "v1", "art-joint-anim"]],

  "(code yeti-slave-appear-land)": [[14, "v1", "art-joint-anim"]],

  "(code nav-enemy-chase yeti-slave)": [[55, "v1", "art-joint-anim"]],

  "(code nav-enemy-stare yeti-slave)": [[154, "v1", "art-joint-anim"]],

  "(code nav-enemy-give-up yeti-slave)": [
    [43, "v1", "art-joint-anim"],
    [101, "v1", "art-joint-anim"]
  ],

  "(code nav-enemy-patrol yeti-slave)": [
    [25, "v1", "art-joint-anim"],
    [86, "v1", "art-joint-anim"],
    [165, "v1", "art-joint-anim"],
    [238, "v1", "art-joint-anim"]
  ],

  "(method 7 yeti-slave)": [[14, "t9", "(function nav-enemy int nav-enemy)"]],

  "(method 21 yeti)": [[5, "s5", "(pointer yeti-slave)"]],

  "(code idle assistant-lavatube-start)": [
    [32, "v1", "float"],
    [118, "v1", "art-joint-anim"]
  ],

  "check-drop-level-maincave-drip": [[17, "v1", "float"]],

  "snow-bird-bob-func": [[3, "v1", "process-drawable"]],

  "bird-bob-func": [[3, "v1", "process-drawable"]],

  "part-tracker-track-root": [[2, "v1", "process-drawable"]],

  "sparticle-track-root-money": [[5, "v1", "process-drawable"]],

  "eco-fadeout": [[2, "v1", "process-drawable"]],

  "eco-track-root-prim-fadeout": [
    [2, "v1", "process-drawable"],
    [3, "a0", "collide-shape-moving"],
    [11, "v1", "process-drawable"]
  ],

  "check-drop-level-sagehut": [[18, "v1", "float"]],

  "check-drop-level-training-spout-rain": [[17, "v1", "float"]],

  "check-drop-level-sagehut2": [[18, "v1", "float"]],

  "tra-bird-bob-func": [[3, "v1", "process-drawable"]],

  "(anon-function 6 relocate)": [
    [3, "a0", "int"],
    [8, "a0", "int"]
  ],

  "(method 7 joint-control)": [
    [7, "v1", "(inline-array joint-control-channel)"]
  ],

  "(method 20 hud-money-all)": [
    [36, "a0", "process-drawable"],
    [39, "v1", "process-drawable"],
    [50, "v1", "process-drawable"],
    [93, "v1", "process-drawable"]
  ],

  "(code part-tester-idle)": [
    [[16,22], "s5", "process-drawable"]
  ],

  "(method 20 hud-money)": [
    [35, "a0", "process-drawable"],
    [38, "v1", "process-drawable"],
    [49, "v1", "process-drawable"],
    [92, "v1", "process-drawable"]
  ],

  "(method 20 hud-fuel-cell)": [
    [100, "a0", "process-drawable"],
    [103, "v1", "process-drawable"],
    [114, "v1", "process-drawable"],
    [157, "v1", "process-drawable"]
  ],

  "part-hud-eco-timer-01-func": [
    [11, "v1", "uint"],
    [15, "v1", "uint"]
  ],

  "part-hud-eco-timer-02-func": [
    [11, "v1", "uint"],
    [15, "v1", "uint"]
  ],

  "part-hud-eco-timer-03-func": [
    [11, "v1", "uint"],
    [15, "v1", "uint"]
  ],

  "hide-bottom-hud": [[22, "v1", "(pointer hud)"]],

  "disable-hud": [
    [22, "a0", "(pointer hud)"],
    [37, "v1", "(pointer hud)"],
    [57, "v1", "(pointer hud)"]
  ],

  "enable-hud": [[20, "v1", "(pointer hud)"]],

  "hide-hud-quick": [[20, "v1", "(pointer hud)"]],

  "set-hud-aspect-ratio": [[17, "v1", "(pointer hud)"]],

  "hud-hidden?": [[14, "v1", "(pointer hud)"]],

  "bottom-hud-hidden?": [[16, "v1", "(pointer hud)"]],

  "show-hud": [[31, "v1", "(pointer hud)"]],

  "fuel-cell-hud-orbit-callback": [
    [12, "s3", "hud-fuel-cell"],
    [20, "s3", "hud-fuel-cell"]
  ],

  "(method 15 hud-pickups)": [
    [51, "v1", "dma-packet"],
    [52, "v1", "dma-packet"]
  ],

  "(method 15 hud-fuel-cell)": [
    [51, "v1", "dma-packet"],
    [52, "v1", "dma-packet"]
  ],

  "(method 15 hud-money)": [[[50, 53], "v1", "dma-packet"]],

  "(method 15 hud-money-all)": [[[125, 128], "v1", "dma-packet"]],

  "(method 15 hud-buzzers)": [
    [58, "v1", "dma-packet"],
    [59, "v1", "dma-packet"]
  ],

  "update-mood-lightning": [
    [[255, 259], "s5", "process-drawable"],
    [[293, 297], "s5", "process-drawable"],
    [[331, 336], "s5", "process-drawable"],
    [235, "v0", "sound-rpc-set-param"],
    [273, "v0", "sound-rpc-set-param"],
    [311, "v0", "sound-rpc-set-param"]
  ],

  "battlecontroller-default-event-handler": [[9, "a0", "process-drawable"]],

  "battlecontroller-update-spawners": [
    [19, "s4", "nav-enemy"],
    [57, "s4", "nav-enemy"]
  ],

  "battlecontroller-spawn-creature": [
    [33, "v0", "nav-enemy"],
    [[53, 136], "gp", "(pointer nav-enemy)"]
  ],

  "(method 7 battlecontroller)": [
    [29, "t9", "(function process-drawable int process-drawable)"]
  ],

  "(method 10 battlecontroller)": [
    [13, "t9", "(function process-drawable none)"]
  ],

  "(method 27 battlecontroller)": [
    ["_stack_", 16, "res-tag"],
    [182, "v0", "(pointer int32)"]
  ],

  "keg-bounce-set-particle-rotation-callback": [
    [2, "v1", "(pointer process-drawable)"]
  ],

  "update-time-of-day": [[46, "v0", "(array float)"]],

  "sky-make-light": [[[10, 23], "a0", "sky-sun-data"]],

  "make-sky-textures": [
    [[90, 94], "a0", "dma-packet"],
    [[100, 103], "a0", "gs-gif-tag"],
    [108, "a0", "(pointer gs-alpha)"],
    [110, "a0", "(pointer gs-reg64)"],
    [[121, 124], "v1", "dma-packet"]
  ],

  "copy-cloud-texture": [
    [[2, 48], "s5", "(pointer uint128)"],
    [[28, 32], "s4", "adgif-shader"]
  ],

  "copy-sky-texture": [
    [[2, 48], "s5", "(pointer uint128)"],
    [[28, 32], "s4", "adgif-shader"]
  ],

  "render-sky-tng": [
    [[244, 262], "s2", "(inline-array sky-vertex)"],
    [[34, 38], "a0", "dma-packet"],
    [[44, 47], "a0", "gs-gif-tag"],
    [52, "a0", "(pointer gs-zbuf)"],
    [54, "a0", "(pointer gs-reg64)"],
    [56, "a0", "(pointer gs-test)"],
    [58, "a0", "(pointer gs-reg64)"],
    [60, "a0", "(pointer gs-alpha)"],
    [62, "a0", "(pointer gs-reg64)"],
    [[74, 78], "a0", "dma-packet"],
    [[84, 87], "a0", "gs-gif-tag"],

    [107, "s2", "(pointer gs-tex0)"],
    [109, "s2", "(pointer gs-reg64)"],
    [111, "s2", "(pointer gs-tex1)"],
    [113, "s2", "(pointer gs-reg64)"],
    [115, "s2", "(pointer gs-clamp)"],
    [117, "s2", "(pointer gs-reg64)"],
    [118, "s2", "(pointer uint64)"],
    [120, "s2", "(pointer gs-reg64)"],
    [[159, 166], "s3", "dma-packet"],
    [[171, 175], "a0", "dma-packet"],
    [[181, 184], "a0", "gs-gif-tag"],

    [189, "s2", "(pointer gs-alpha)"],
    [191, "s2", "(pointer gs-reg64)"],
    [209, "s2", "(pointer gs-tex0)"],
    [211, "s2", "(pointer gs-reg64)"],
    [213, "s2", "(pointer gs-tex1)"],
    [215, "s2", "(pointer gs-reg64)"],
    [216, "s2", "(pointer gs-clamp)"],
    [218, "s2", "(pointer gs-reg64)"],
    [219, "s2", "(pointer int64)"],
    [221, "s2", "(pointer gs-reg64)"],
    [[303, 310], "s3", "dma-packet"],
    [[312, 316], "v1", "dma-packet"]
  ],

  "render-sky-tri": [
    [5, "a0", "int"],
    [[6, 50], "a0", "(inline-array sky-vertex)"],
    [[25, 48], "a3", "(inline-array sky-vertex)"]
  ],

  "render-sky-quad": [
    [[9, 32], "a0", "(inline-array sky-vertex)"],
    [[33, 62], "a3", "(inline-array sky-vertex)"]
  ],

  "(method 10 effect-control)": [
    [88, "v1", "collide-shape-moving"],
    [143, "s3", "(pointer sparticle-launch-group)"],
    [147, "s3", "sparticle-launch-group"],
    [199, "s3", "sparticle-launch-group"],
    [240, "s3", "basic"],
    [286, "s3", "basic"],
    [346, "s3", "basic"],
    [367, "s3", "basic"],
    [367, "s3", "basic"],
    [[371, 451], "s3", "death-info"]
  ],

  "(post water-vol-idle helix-dark-eco)": [
    [4, "t9", "(function none :behavior helix-dark-eco)"]
  ],

  "(code helix-slide-door-close)": [[10, "v1", "art-joint-anim"]],

  "(code helix-button-startup)": [
    [39, "v1", "collectable"]
  ],

  "(method 73 green-eco-lurker)": [[6, "a1", "touching-shapes-entry"]],

  "citb-sagecage-update-collision": [
    [2, "a0", "collide-shape-prim-mesh"],
    [9, "a0", "collide-shape-prim-mesh"]
  ],

  "race-ring-set-particle-rotation-callback": [
    [1, "v1", "(pointer race-ring)"]
  ],

  "race-ring-blue-set-particle-rotation-callback": [
    [1, "v1", "(pointer race-ring)"]
  ],

  "(code race-ring-active)": [
    [[241, 249], "v1", "handle"],
    [253, "gp", "handle"],
    [[269, 276], "s5", "handle"]
  ],

  "(trans race-ring-active)": [[26, "a0", "part-tracker"]],

  "(code anim-tester-process)": [
    [41, "v1", "anim-test-obj"],
    [45, "v1", "anim-test-obj"],
    [[40, 114], "s4", "anim-test-obj"],
    [82, "v0", "anim-test-sequence"],
    [119, "v0", "art-joint-anim"]
  ],

  "display-list-control": [
    [[194, 197], "v1", "dma-packet"],
    [[423, 426], "v1", "dma-packet"]
  ],

  "anim-tester-disp-frame-num": [[[75, 78], "v1", "dma-packet"]],

  "reset-drawable-tracking": [
    [3, "gp", "target"],
    [10, "gp", "target"],
    [14, "gp", "target"],
    [42, "gp", "target"],
    [48, "gp", "target"]
  ],
  "reset-drawable-follow": [
    [3, "v1", "target"],
    [10, "v1", "target"],
    [16, "v1", "target"]
  ],
  "master-track-target": [
    [62, "gp", "target"],
    [65, "gp", "target"],
    [96, "gp", "target"],
    [103, "gp", "target"],
    [423, "f0", "float"]
  ],

  "master-switch-to-entity": [
    ["_stack_", 16, "res-tag"],
    [88, "v0", "(pointer string)"],
    [233, "v1", "camera-slave"]
  ],

  "master-check-regions": [[119, "v1", "connection"]],
  "(anon-function 71 cam-states)": [
    [13, "a1", "pov-camera"],
    [20, "v1", "pov-camera"],
    [41, "v1", "pov-camera"],
    [52, "v1", "pov-camera"],
    [71, "a1", "pov-camera"]
  ],
  "(anon-function 68 cam-states)": [[13, "a1", "pov-camera"]],
  "(anon-function 75 cam-states)": [
    [13, "a1", "pov-camera"],
    [21, "a0", "pov-camera"]
  ],

  "(event cam-master-active)": [
    [95, "gp", "matrix"],
    [184, "v1", "vector"],
    [235, "v1", "process"],
    [239, "v1", "process"],
    [240, "v1", "process"],
    [262, "v1", "process"],
    [270, "v1", "process"],
    [279, "v1", "process"],
    [280, "v1", "process"],
    [329, "v1", "float"],
    [335, "a0", "float"],
    [457, "v1", "camera-slave"],
    [511, "v1", "camera-slave"],
    [524, "v0", "camera-slave"],
    [560, "a0", "camera-slave"],
    [570, "v1", "camera-slave"],
    [629, "v1", "camera-slave"],
    [679, "a0", "camera-slave"],
    [690, "v1", "camera-slave"],
    [771, "v1", "camera-slave"],
    [875, "v1", "camera-slave"],
    [928, "v1", "camera-slave"],
    [947, "v1", "camera-slave"],
    [966, "v1", "camera-slave"],
    [994, "v1", "camera-slave"],
    [999, "a0", "camera-slave"],
    [1011, "a0", "camera-slave"],
    [1023, "v1", "projectile"],
    [1033, "a0", "camera-slave"],
    [1035, "a0", "camera-slave"],
    [1049, "v1", "float"],
    [1053, "v1", "float"],
    [1062, "v1", "float"],
    [1066, "v1", "float"],
    [1071, "a0", "vector"],
    [1368, "v1", "float"],
    [1371, "v1", "float"]
  ],

  "(code cam-pov)": [
    [13, "a1", "pov-camera"],
    [21, "a0", "pov-camera"]
  ],

  "(code cam-pov-track)": [[13, "a1", "pov-camera"]],

  "(code cam-pov180)": [
    [13, "a1", "pov-camera"],
    [20, "v1", "pov-camera"],
    [41, "v1", "pov-camera"],
    [52, "v1", "pov-camera"],
    [71, "a1", "pov-camera"]
  ],

  "cam-los-spline-collide": [
    [[52, 83], "s3", "(inline-array collide-cache-tri)"]
  ],

  "(event cam-string)": [
    [15, "v1", "float"],
    [18, "v1", "float"],
    [31, "a0", "vector"],
    [35, "a0", "vector"]
  ],

  "cam-draw-collide-cache": [
    [[2, 13], "gp", "(inline-array collide-cache-tri)"]
  ],

  "cam-los-collide": [[[50, 197], "s1", "(inline-array collide-cache-tri)"]],

  "(anon-function 1 pov-camera)": [
    [9, "v1", "float"],
    [16, "v1", "float"]
  ],

  "camera-fov-frame": [
    [87, "a0", "vector"],
    [128, "a0", "vector"],
    [169, "a0", "vector"]
  ],

  "camera-sphere": [[[39, 46], "v1", "cam-dbg-scratch"]],

  "camera-line-draw": [
    [34, "a0", "cam-dbg-scratch"],
    [42, "a0", "cam-dbg-scratch"]
  ],

  "camera-plot-float-func": [
    [54, "v1", "cam-dbg-scratch"],
    [62, "a0", "cam-dbg-scratch"],
    [66, "a0", "cam-dbg-scratch"],
    [103, "v1", "cam-dbg-scratch"],
    [240, "v1", "cam-dbg-scratch"]
  ],

  "cam-line-dma": [
    [32, "t0", "vector"],
    [36, "t0", "vector"],
    [45, "t0", "vector"],
    [50, "t0", "vector"],
    [[12, 16], "a3", "dma-packet"],
    [[22, 25], "a3", "gs-gif-tag"],
    [[33, 38], "a3", "(pointer uint128)"],
    [[46, 52], "a1", "(pointer uint128)"],
    [[60, 65], "a0", "dma-packet"],
    [[65, 74], "a0", "(pointer uint64)"],
    [[77, 80], "a0", "dma-packet"]
  ],

  "v-slrp!": [
    [19, "v1", "(pointer float)"],
    [26, "v1", "(pointer float)"]
  ],

  "clmf-pos-rot": [
    [60, "a1", "int"],
    [70, "a2", "symbol"],
    [71, "a1", "res-tag"],
    [132, "a0", "int"],
    [141, "s0", "res-tag"]
  ],

  "clmf-next-entity": [[38, "a0", "connection"]],

  "cam-layout-init": [[10, "v1", "connection"]],

  "clmf-save-all": [[18, "v1", "connection"]],

  "cam-layout-save-cam-rot": [[14, "v0", "vector"]],

  "cam-layout-save-campointsoffset": [[13, "v0", "vector"]],

  "cam-layout-entity-info": [
    [205, "v1", "vector"],
    [495, "v1", "vector"]
  ],

  "cam-layout-save-pivot": [
    [14, "v0", "vector"],
    [40, "v0", "vector"]
  ],

  "cam-layout-save-interesting": [
    [14, "v0", "vector"],
    [40, "v0", "vector"]
  ],

  "cam-layout-save-align": [
    [14, "v0", "vector"],
    [40, "v0", "vector"]
  ],

  "cam-layout-save-splineoffset": [[40, "v0", "vector"]],

  "cam-layout-save-cam-trans": [
    [65, "s5", "vector"],
    [67, "s5", "vector"],
    [69, "s5", "vector"],
    [75, "s5", "vector"],
    [77, "s2", "vector"],
    [82, "s2", "vector"],
    [84, "s2", "vector"],
    [86, "s2", "vector"],
    [92, "s2", "vector"],
    [94, "s5", "vector"],
    [95, "s5", "symbol"],
    [96, "s2", "symbol"],
    [97, "s2", "symbol"],
    [110, "s5", "vector"],
    [113, "s5", "vector"],
    [115, "s5", "vector"],
    [117, "s5", "vector"]
  ],

  "clmf-cam-flag-toggle": [
    [119, "a0", "int"],
    [124, "v1", "int"],
    [138, "v0", "int"],
    [153, "a0", "int"],
    [158, "v1", "int"],
    [172, "v0", "int"],
    [195, "a0", "int"],
    [200, "v1", "int"],
    [214, "v0", "int"],
    [233, "a0", "int"],
    [238, "v1", "int"],
    [252, "v0", "int"]
  ],

  "clmf-cam-float-adjust": [[49, "a1", "int"]],

  "cam-layout-do-action": [
    [66, "s5", "basic"],
    [74, "s5", "basic"],
    [80, "s5", "(function object symbol symbol)"]
  ],

  "cam-layout-function-call": [
    [11, "gp", "basic"],
    [15, "gp", "(function string int basic none)"]
  ],

  "cam-layout-do-menu": [
    [[130, 176], "s3", "clm-list"],
    [203, "a0", "clm-item"],
    [213, "v1", "clm-item"],
    [228, "s3", "clm-item"],
    [233, "v1", "clm-item"],
    [238, "s3", "clm-item"],
    [275, "s4", "clm-list"],
    [277, "s4", "clm-list"],
    [279, "s4", "clm-list"],
    [283, "s4", "clm-list"],
    [289, "s4", "clm-list"],
    [291, "s4", "clm-list"],
    [303, "s4", "clm-list"],
    [305, "s4", "clm-list"],
    [345, "s4", "clm-list"],
    [347, "s4", "clm-list"],
    [350, "s4", "clm-list"],
    [352, "s4", "clm-list"],
    [353, "s4", "clm-list"],
    [356, "s4", "clm-list"],
    [357, "s4", "clm-list"],
    [369, "v1", "clm-item"]
  ],

  "cam-layout-print": [[[21, 24], "v1", "dma-packet"]],

  "cam-layout-entity-volume-info": [
    [58, "s4", "vector"],
    [59, "s4", "vector"],
    [61, "s4", "(inline-array plane-volume)"]
  ],

  "cam-layout-entity-volume-info-create": [
    ["_stack_", 16, "res-tag"],
    [16, "v0", "(inline-array vector)"]
  ],

  "clmf-cam-string": [["_stack_", 16, "res-tag"]],

  "in-cam-entity-volume?": [
    ["_stack_", 16, "res-tag"],
    [22, "v1", "(inline-array vector)"],
    [29, "v1", "(inline-array vector)"],
    [34, "v1", "(inline-array vector)"]
  ],

  "fisher-fish-move": [
    [9, "v1", "fisher"],
    [21, "v1", "fisher"]
  ],

  "(code fisher-fish-fall)": [
    [5, "v1", "fisher"],
    [60, "v1", "fisher"],
    [79, "v1", "fisher"]
  ],

  "(code fisher-fish-caught)": [[169, "v1", "fisher"]],

  "(code fisher-fish-die)": [
    [35, "v1", "fisher"],
    [47, "v1", "fisher"],
    [90, "v1", "fisher"],
    [98, "v1", "fisher"],
    [112, "v1", "fisher"],
    [129, "v1", "fisher"],
    [137, "v1", "fisher"],
    [151, "v1", "fisher"],
    [165, "v1", "fisher"],
    [179, "v1", "fisher"],
    [193, "v1", "fisher"],
    [205, "v1", "fisher"],
    [209, "v1", "fisher"],
    [27, "v1", "float"],
    [79, "v1", "float"]
  ],

  "(method 38 fisher)": [[33, "t9", "(function fisher none)"]],

  "(enter fisher-done)": [
    [137, "f0", "float"],
    [148, "f0", "float"],
    [213, "f0", "float"]
  ],

  "fisher-spawn-ambient": [[8, "v1", "float"]],

  "(method 43 fisher)": [
    [27, "v1", "float"],
    [69, "v1", "float"]
  ],

  "(trans play-accept fisher)": [[101, "v0", "state"]],

  "(trans idle fisher)": [[4, "v0", "state"]],

  "(code idle fisher)": [
    [132, "v1", "art-joint-anim"],
    [35, "v1", "float"]
  ],

  "(code target-fishing)": [
    [163, "v1", "fisher"],
    [290, "v1", "art-joint-anim"]
  ],

  "(method 11 torus)": [[[5, 22], "s4", "collide-shape-prim-group"]],

  "(method 12 torus)": [
    [11, "v1", "float"],
    [51, "v1", "float"]
  ],

  "(code darkecobomb-countdown)": [
    [25, "v1", "art-joint-anim"],
    [75, "v1", "art-joint-anim"]
  ],

  "(code darkecobomb-land)": [[36, "v1", "art-joint-anim"]],

  "(code darkecobomb-idle)": [
    [10, "v1", "art-joint-anim"],
    [60, "v1", "art-joint-anim"]
  ],

  "redshot-particle-callback": [[2, "v1", "(pointer redshot)"]],

  "(event cam-robotboss)": [[5, "v1", "vector"]],

  "ecoclaw-handler": [[73, "v1", "vector"]],

  "(event idle silodoor)": [[4, "v1", "float"]],

  "ecoclaw-beam-particle-callback": [
    [1, "a0", "(pointer projectile)"],
    [3, "a0", "(pointer projectile)"]
  ],

  "(method 32 finalbosscam)": [[156, "v1", "robotboss"]],

  "(trans ecoclaw-activate)": [[30, "a0", "part-tracker"]],

  "robotboss-position": [[109, "a0", "process-drawable"]],

  "robotboss-bomb-handler": [[6, "v1", "float"]],

  "robotboss-handler": [[6, "v1", "float"]],

  "(event robotboss-red-wait)": [
    [12, "v1", "float"],
    [68, "v1", "float"]
  ],

  "(event robotboss-yellow-wait)": [
    [12, "v1", "float"],
    [68, "v1", "float"]
  ],

  "(code robotboss-white-eco-movie)": [[[188, 215], "gp", "handle"]],

  "(code robotboss-yellow-wait)": [
    [336, "v1", "float"],
    [365, "v1", "float"],
    [530, "v1", "art-joint-anim"]
  ],

  "(code robotboss-red-wait)": [
    [153, "v1", "float"],
    [287, "v1", "float"],
    [339, "v1", "float"],
    [500, "v1", "art-joint-anim"]
  ],

  "robotboss-redshot": [
    [45, "v1", "float"],
    [70, "v1", "float"]
  ],

  "(event robotboss-green-wait)": [
    [39, "v1", "float"],
    [95, "v1", "float"]
  ],

  "(exit robotboss-yellow-wait)": [
    [50, "v1", "collide-shape-prim-group"],
    [54, "v1", "collide-shape-prim-group"]
  ],

  "(exit robotboss-green-wait)": [
    [50, "v1", "collide-shape-prim-group"],
    [54, "v1", "collide-shape-prim-group"]
  ],

  "(exit robotboss-red-wait)": [
    [50, "v1", "collide-shape-prim-group"],
    [54, "v1", "collide-shape-prim-group"]
  ],

  "(exit robotboss-blue-wait)": [
    [50, "v1", "collide-shape-prim-group"],
    [54, "v1", "collide-shape-prim-group"]
  ],

  "robotboss-redshot-fill-array": [
    [24, "v1", "float"],
    [46, "v1", "float"],
    [109, "v1", "float"],
    [137, "v1", "float"],
    [137, "v1", "float"]
  ],

  "(trans robotboss-blue-wait)": [[254, "v1", "float"]],

  "(code robotboss-blue-wait)": [[14, "v1", "art-joint-anim"]],

  "(enter green-eco-lurker-appear)": [
    [12, "v1", "robotboss"],
    [17, "v1", "robotboss"]
  ],

  "(code green-eco-lurker-appear)": [
    [42, "v1", "art-joint-anim"],
    [93, "v1", "art-joint-anim"]
  ],

  "(code green-eco-lurker-appear-land)": [[74, "v1", "art-joint-anim"]],

  "(code nav-enemy-chase green-eco-lurker)": [[55, "v1", "art-joint-anim"]],

  "(code nav-enemy-patrol green-eco-lurker)": [[8, "t9", "(function none)"]],

  "(trans light-eco-child-hit-ground)": [
    [63, "v1", "light-eco-mother"],
    [75, "a1", "light-eco-mother"],
    [88, "a1", "light-eco-mother"]
  ],

  "(event plat-path-active plat-eco-finalboss)": [[10, "v1", "float"]],

  "(method 45 sage-finalboss)": [[[40, 57], "s5", "manipy"]],

  "(method 32 sage-finalboss)": [
    [[241, 245], "v1", "manipy"],
    [[309, 313], "v1", "manipy"],
    [313, "v1", "silodoor"]
  ],

  "(trans play-anim sage-finalboss)": [
    [186, "v1", "process-drawable"],
    [223, "v1", "process-drawable"],
    [300, "v1", "process-drawable"],
    [339, "v1", "process-drawable"],
    [376, "v1", "process-drawable"],
    [399, "gp", "final-door"],
    [401, "a0", "final-door"]
    // [[179, 183], "a0", "manipy"],
    // [[182, 187], "v1", "manipy"],
    // [[216, 220], "a0", "manipy"],
    // [[295, 299], "a1", "manipy"],
    // [[334, 338], "a1", "manipy"],
    // [[371, 375], "a1", "manipy"],
    // [391, "v0", "final-door"],
    // [396, "v0", "final-door"]
  ],

  "(trans fisher-done)": [[[41, 46], "v1", "dma-packet"]],

  "load-boundary-from-template": [
    [[2, 60], "s5", "(array float)"],
    [42, "a0", "pair"],
    [54, "a0", "pair"]
  ],

  "command-get-int":[
    [27, "gp", "bfloat"]
  ],

  "command-get-float":[
    [30, "gp", "bfloat"]
  ],

  "command-get-time":[
    [46, "gp", "bfloat"]
  ],

  "command-get-param":[
    [125, "gp", "bfloat"]
  ],

  "command-list-get-process":[
    [[78, 88], "s4", "process-drawable"]
  ],

  "add-boundary-shader":[
    [[5,8], "a1", "gs-gif-tag"],
    [[11, 35], "s5", "adgif-shader"]
  ],

  "render-boundary":[
    [[22, 26], "a0", "dma-packet"],
    [[32, 35], "a0", "gs-gif-tag"],

    [40, "a0", "(pointer gs-zbuf)"],
    [42, "a0", "(pointer gs-reg64)"],
    [44, "a0", "(pointer gs-test)"],
    [46, "a0", "(pointer gs-reg64)"],
    [48, "a0", "(pointer gs-alpha)"],
    [50, "a0", "(pointer gs-reg64)"],
    [[110, 117], "s2", "dma-packet"],
    [[120, 123], "v1", "dma-packet"]
  ],

  "real-main-draw-hook":[
    [[225, 229], "a0", "dma-packet"],
    [[235, 238], "a0", "gs-gif-tag"],
    [243, "a0", "(pointer gs-zbuf)"],
    [245, "a0", "(pointer gs-reg64)"],
    [247, "a0", "(pointer gs-test)"],
    [249, "a0", "(pointer gs-reg64)"],
    [251, "a0", "(pointer gs-alpha)"],
    [253, "a0", "(pointer gs-reg64)"],
    [[270, 273], "v1", "dma-packet"]
  ],

  "(event target-racing-start)": [
    [35, "v1", "float"],
    [121, "v1", "attack-info"],
    [125, "v1", "attack-info"],
    [130, "v1", "attack-info"],
    [148, "v1", "float"],
    [206, "v1", "float"],
    [251, "a0", "process-drawable"]
  ],

  "(anon-function 46 racer-states-FIC-LAV-MIS-OGR-ROL)": [
    [[4, 32], "v1", "target"]
  ],

  "(anon-function 45 racer-states-FIC-LAV-MIS-OGR-ROL)": [
    [19, "a0", "target"],
    [31, "a0", "target"],
    [42, "v1", "target"]
  ],

  "(code target-racing-smack)": [
    [30, "v1", "art-joint-anim"]
  ],

  "(code target-racing-hit)": [
    [186, "v1", "art-joint-anim"]
  ],

  "(code target-racing-death)": [
    [242, "v1", "art-joint-anim"]
  ],

  "(code target-racing-get-on)": [
    [59, "s3", "racer"]
  ],

  "(code target-racing-get-off-jump)": [
    [67, "s2", "racer"],
    [145, "v1", "art-joint-anim"]
  ],

  "(code target-racing-get-off-hit-ground)": [
    [13, "v1", "art-joint-anim"]
  ],

  "(event target-racing-grab)": [
    [24, "a0", "process-drawable"]
  ],

  "cam-collision-record-draw": [
    [[44, 275], "s5", "cam-collision-record"]
  ],
  "cam-collision-record-save": [
    [[8, 56], "v1", "cam-collision-record"]
  ],

  "(method 9 lod-set)": [["_stack_", 16, "res-tag"]],

  "execute-math-engine": [
    [12, "a1", "process"],
    [15, "a1", "process"],
    [[18, 21], "a0", "process-drawable"]
  ],

  "(method 18 process-drawable)": [
    [[8, 11], "a0", "collide-shape"]
  ],

  "ja-post": [[[42, 45], "a0", "collide-shape"]],
  "transform-post": [[[3, 6], "a0", "collide-shape"]],
  "rider-trans": [[[1, 4], "a0", "collide-shape"]],
  "rider-post": [
    [[4, 7], "a0", "collide-shape"],
    [[9, 12], "a0", "collide-shape"],
    [[13, 16], "gp", "collide-shape"],
    [8, "gp", "collide-shape"],
    [3, "gp", "collide-shape"]
  ],
  "pusher-post": [
    [4, "a0", "collide-shape"],
    [3, "gp", "collide-shape"],
    [[8, 11], "gp", "collide-shape"]
  ],

  "(method 14 process-drawable)": [
    [[322, 336], "gp", "collide-shape"],
    [320, "v1", "vector"]
  ],

  "(method 9 joint-control)": [
    [[14, 61], "gp", "(pointer float)"],
    [[13, 59], "s4", "joint-control-channel"]
  ],

  "ja-blend-eval": [
    [[3, 31], "s5", "joint-control-channel"]
  ],

  "joint-control-reset!": [
    [4, "a1", "pointer"],
    [6, "a0", "pointer"],
    [9, "a1", "pointer"],
    [[14, 37], "v1", "joint-control-channel"]
  ],

  "ja-channel-push!": [
    [38, "v1", "pointer"],
    [38, "a0", "pointer"]
  ],

  "fill-skeleton-cache": [
    [[11, 33], "a2", "bone-cache"]
  ],

  "dma-add-process-drawable-hud": [
    [[12, 27], "v1", "vu-lights"]
  ],

  "dma-add-process-drawable": [
    [12, "a0", "terrain-context"],
    [15, "a0", "terrain-context"],
    [276, "a0", "terrain-context"],
    [[15, 251], "s2", "vu-lights"],
    [21, "s4", "vector"],
    [277, "s4", "vector"],
    [290, "v1", "vector"],
    [292, "v1", "vector"],
    [297, "v1", "vector"]
  ],

  "(code notice-blue crate)": [
    [22, "v1", "process-drawable"],
    [36, "v1", "collide-shape"]
  ],

  "(method 17 process-drawable)": [
    [36, "a0", "terrain-context"],
    [82, "t9", "(function cspace pointer none)"],
    [104, "t9", "(function cspace matrix none)"],
    [63, "t9", "(function cspace basic basic int)"]
  ],

  "joint-control-copy!": [
    [8, "a0", "pointer"],
    [8, "a2", "pointer"]
  ],

  "matrix-from-control!": [
    [23, "v1", "pointer"],
    [36, "v1", "pointer"],
    [39, "v1", "pointer"],
    [69, "v1", "pointer"],
    [78, "v1", "pointer"],
    [81, "v1", "pointer"],
    [58, "v1", "matrix"],
    [[45, 49], "v1", "matrix"]
  ],

  "cloud-track": [
    [26, "s1", "handle"],
    [39, "s2", "handle"],
    [74, "s1", "handle"],
    [76, "s2", "handle"],
    [101, "s2", "handle"]
  ],

  "(method 7 cavegeyserrock)": [
    [14, "t9", "(function process-drawable int process-drawable)"]
  ],

  "(trans junglesnake-wake)": [
    [15, "v1", "collide-shape-prim-group"]
  ],

  "(trans junglesnake-attack)": [
    [15, "v1", "collide-shape-prim-group"]
  ],

  "(method 23 junglesnake)": [
    [6, "v1", "collide-shape-prim-group"]
  ],

  "(method 24 junglesnake)": [
    [5, "v1", "collide-shape-prim-group"]
  ],

  "(trans junglesnake-tracking)": [
    [79, "v1", "collide-shape-prim-group"]
  ],

  "(code junglesnake-wake)": [
    [10, "v1", "art-joint-anim"]
  ],

  "(code junglesnake-tracking)": [
    [51, "v1", "art-joint-anim"]
  ],

  "(code junglesnake-die)": [
    [23, "v1", "art-joint-anim"]
  ],

  "(code junglesnake-give-up)": [
    [29, "v1", "art-joint-anim"]
  ],

  "(code junglesnake-attack)": [
    [43, "v1", "art-joint-anim"]
  ],

  "(method 21 junglesnake)": [
    [15, "v1", "junglesnake-tilt-joint"],
    [18, "v1", "junglesnake-twist-joint"]
  ],

  "(method 11 viewer)": [
    [1, "a1", "entity-actor"]
  ],

  "(code windmill-one-idle)": [
    [10, "v1", "art-joint-anim"]
  ],

  "(code harvester-inflate)": [
    [11, "v1", "art-joint-anim"],
    [61, "v1", "art-joint-anim"]
  ],

  "(code flutflutegg-break)": [
    [38, "v1", "art-joint-anim"],
    [91, "v1", "art-joint-anim"],
    [191, "v1", "art-joint-anim"]
  ],

  "(method 7 flutflutegg)": [
    [14, "t9", "(function process-drawable int process-drawable)"]
  ],

  "(event flutflutegg-idle)": [
    [30, "gp", "process-drawable"]
  ],

  "(event flutflutegg-physics)": [
    [37, "gp", "process-drawable"]
  ],

  "(trans flutflutegg-idle)": [
    [17, "v1", "float"]
  ],

  "beachcam-spawn": [
    [[57, 85], "gp", "handle"],
    [[68, 76], "v1", "handle"],
    [80, "v1", "pov-camera"],
    [[84, 92], "v1", "handle"],
    [[103, 110], "s5", "handle"]
  ],

  "(code ecoventrock-break)": [
    [338, "gp", "handle"]
  ],

  "(code target-warp-in)": [
    [192, "v1", "art-joint-anim"]
  ],

  "(method 26 warp-gate-switch)": [
    [60, "v1", "art-joint-anim"]
  ],

  "(method 31 warp-gate-switch)": [
    [61, "t9", "(function basebutton symbol none)"]
  ],

  "(code basebutton-going-down warp-gate-switch)": [
    [79, "v0", "(state basebutton)"],
    [81, "t9", "(function none :behavior basebutton)"]
  ],

  "(method 11 village-cam)": [
    [21, "s5", "entity-actor"]
  ],

  "(code idle warp-gate)": [
    [35, "a0", "symbol"]
  ],

  "(method 21 citb-arm)": [
    [7, "t9", "(function citb-arm-section none)"]
  ],

  "(method 21 citb-arm-shoulder)": [
    [7, "t9", "(function citb-arm-section none)"]
  ],

  "(method 21 citb-arm-a)": [
    [14, "t9", "(function citb-arm none)"]
  ],

  "(method 21 citb-arm-b)": [
    [14, "t9", "(function citb-arm none)"]
  ],

  "(method 21 citb-arm-c)": [
    [14, "t9", "(function citb-arm none)"]
  ],

  "(method 21 citb-arm-d)": [
    [14, "t9", "(function citb-arm none)"]
  ],

  "(method 21 citb-arm-shoulder-a)": [
    [14, "t9", "(function citb-arm none)"]
  ],

  "(method 21 citb-arm-shoulder-b)": [
    [14, "t9", "(function citb-arm none)"]
  ],

  "(method 26 citb-button)": [
    [31, "v1", "art-joint-anim"]
  ],

  "(code citb-coil-break)": [
    [19, "v1", "art-joint-anim"]
  ],

  "(code citb-coil-broken)": [
    [10, "v1", "art-joint-anim"]
  ],

  "(code citb-hose-idle)": [
    [10, "v1", "art-joint-anim"]
  ],

  "(code citb-hose-spawn)": [
    [14, "v1", "art-joint-anim"]
  ],

  "(code citb-hose-die)": [
    [19, "v1", "art-joint-anim"]
  ],

  "(code citadelcam-stair-plats)": [
    [79, "gp", "handle"]
  ],

  "(code battlecontroller-play-intro-camera citb-battlecontroller)": [
    [55, "gp", "handle"],
    [76, "gp", "handle"]
  ],

  "(post plat-path-active citb-launcher)": [
    [4, "t9", "(function none :behavior citb-launcher)"]
  ],

  "(code battlecontroller-die citb-battlecontroller)": [
    [9, "v0", "(state battlecontroller)"],
    [11, "t9", "(function none :behavior battlecontroller)"]
  ],

  "(method 27 citb-battlecontroller)": [
    [7, "t9", "(function battlecontroller none)"]
  ],

  "(code eggtop-close)": [
    [108, "v1", "art-joint-anim"],
    [176, "v1", "art-joint-anim"]
  ],

  "(code idle logtrap)": [
    [12, "v1", "art-joint-anim"]
  ],

  "(code towertop-idle)": [
    [10, "v1", "art-joint-anim"]
  ],

  "(code lurkerm-tall-sail-idle)": [
    [10, "v1", "art-joint-anim"]
  ],

  "(code lurkerm-short-sail-idle)": [
    [10, "v1", "art-joint-anim"]
  ],

  "(code lurkerm-piston-idle)": [
    [10, "v1", "art-joint-anim"]
  ],

  "(code precurbridge-activate)": [
    [31, "v1", "art-joint-anim"]
  ],

  "(event precurbridge-active)": [
    [4, "gp", "touching-shapes-entry"]
  ],

  "(method 7 jngpusher)": [
    [14, "t9", "(function process-drawable int process-drawable)"]
  ],

  "(method 11 lurkerm-piston)": [
    ["_stack_", 16, "res-tag"],
    ["_stack_", 32, "res-tag"],
    [148, "v0", "(pointer float)"]
  ],

  "(code starfish-patrol)": [
    [16, "v1", "art-joint-anim"]
  ],

  "(method 7 hutlamp)": [
    [14, "t9", "(function process-drawable int process-drawable)"]
  ],

  "(code mis-bone-bridge-bump)": [
    [10, "v1", "art-joint-anim"]
  ],

  "(code mis-bone-bridge-hit)": [
    [21, "v1", "art-joint-anim"]
  ],

  "(code mis-bone-bridge-fall)": [
    [50, "v1", "art-joint-anim"]
  ],

  "(method 23 bone-platform)": [
    [9, "t9", "(function rigid-body-platform basic none)"]
  ],

  "mistycam-spawn": [
    [[68, 76], "v1", "handle"],
    [80, "v1", "pov-camera"],
    [[84, 92], "v1", "handle"],
    [[102, 110], "s5", "handle"]
  ],

  "(code battlecontroller-play-intro-camera misty-battlecontroller)": [
    [34, "gp", "handle"]
  ],

  "(method 27 misty-battlecontroller)": [
    [7, "t9", "(function battlecontroller none)"]
  ],

  "(code boat-fuelcell-spawn)": [
    [50, "gp", "handle"]
  ],

  "(code pov-camera-playing village2cam)": [
    [12, "v1", "art-joint-anim"],
    [65, "v1", "art-joint-anim"]
  ],

  "(method 23 pontoon)": [
    [9, "t9", "(function rigid-body-platform basic none)"]
  ],

  "fireboulder-disable-blocking-collision": [
    [5, "v1", "collide-shape-prim-group"],
    [14, "v1", "collide-shape-prim-group"]
  ],

  "fireboulder-hover-stuff": [
    [20, "v1", "(pointer part-tracker)"]
  ],

  "(code ogreboss-village2-throw)": [
    [179, "v1", "art-joint-anim"],
    [227, "v1", "float"],
    [434, "v1", "art-joint-anim"]
  ],

  "(code ogreboss-village2-idle)": [
    [136, "v1", "art-joint-anim"],
    [194, "v1", "art-joint-anim"],
    [247, "v1", "art-joint-anim"],
    [299, "v1", "float"],
    [319, "v1", "art-joint-anim"]
  ],

  "(code fireboulder-idle)": [
    [58, "a0", "(pointer part-tracker)"]
  ],

  "(code swamp-spike-idle)": [
    [119, "v1", "art-joint-anim"],
    [203, "v1", "art-joint-anim"],
    [312, "v1", "art-joint-anim"]
  ],

  "(code swamp-spike-gate-up)": [
    [60, "v1", "art-joint-anim"]
  ],

  "(method 23 tar-plat)": [
    [9, "t9", "(function rigid-body-platform basic none)"]
  ],

  "(code battlecontroller-play-intro-camera swamp-battlecontroller)": [
    [38, "gp", "handle"]
  ],

  "(code battlecontroller-die swamp-battlecontroller)": [
    [8, "t9", "(function none :behavior battlecontroller)"]
  ],

  "swamp-spike-set-particle-rotation-callback": [
    [3, "v1", "(pointer swamp-spike)"]
  ],

  "(code pov-camera-playing maincavecam)": [
    [[40, 54], "gp", "handle"]
  ],

  "(code cavecrusher-idle)": [
    [10, "v1", "art-joint-anim"]
  ],

  "(code idle cavetrapdoor)": [
    [10, "v1", "art-joint-anim"]
  ],

  "(code caveelevator-one-way-idle-end)": [
    [19, "v1", "art-joint-anim"]
  ],

  "(code trigger cavetrapdoor)": [
    [23, "v1", "art-joint-anim"],
    [157, "v1", "art-joint-anim"],
    [247, "v1", "art-joint-anim"]
  ],

  "(method 11 caveflamepots)": [
    ["_stack_", 16, "res-tag"],
    ["_stack_", 32, "res-tag"],
    ["_stack_", 48, "res-tag"],
    [258, "s4", "vector"],
    [281, "s4", "collide-shape-prim-group"],
    [290, "s4", "collide-shape-prim-group"],
    [311, "v0", "(pointer float)"],
    [342, "v0", "(pointer float)"],
    [372, "v0", "(pointer float)"]
  ],

  "(code pov-camera-playing sunkencam)": [
    [12, "v1", "art-joint-anim"],
    [62, "v1", "art-joint-anim"],
    [120, "v1", "art-joint-anim"],
    [174, "v1", "art-joint-anim"],
    [236, "v1", "art-joint-anim"],
    [294, "v1", "art-joint-anim"],
    [348, "v1", "art-joint-anim"],
    [452, "v1", "art-joint-anim"],
    [502, "v1", "art-joint-anim"]
  ],

  "(code seaweed-idle)": [
    [36, "v1", "art-joint-anim"]
  ],

  "(code dark-plant-death)": [
    [36, "v1", "art-joint-anim"]
  ],

  "(code dark-plant-sprout)": [
    [34, "v1", "art-joint-anim"]
  ],

  "(code happy-plant-opened)": [
    [10, "v1", "art-joint-anim"]
  ],

  "(code rolling-start-whole)": [
    [16, "v1", "art-joint-anim"]
  ],

  "(code rolling-start-break)": [
    [11, "v1", "art-joint-anim"],
    [67, "v1", "art-joint-anim"],
    [117, "v1", "art-joint-anim"]
  ],

  "(code dark-plant-startup)": [
    [10, "v1", "art-joint-anim"],
    [26, "v1", "float"]
  ],

  "(code dark-plant-idle)": [
    [85, "v1", "art-joint-anim"],
    [101, "v1", "float"],
    [139, "v1", "float"]
  ],

  "(code dark-plant-gone)": [
    [14, "v1", "float"]
  ],

  "dark-plants-all-done": [
    [6, "a0", "dark-plant"],
    [12, "a0", "dark-plant"]
  ],

  "(code happy-plant-opening)": [
    [76, "gp", "handle"],
    [84, "gp", "handle"],
    [145, "gp", "handle"],
    [[167, 175], "v1", "handle"],
    [179, "gp", "handle"],
    [[185, 192], "s5", "handle"]
  ],

  "(trans spike-idle)": [
    [70, "v1", "float"]
  ],

  "(method 23 ogre-plat)": [
    [9, "t9", "(function rigid-body-platform basic none)"]
  ],

  "(method 31 ogre-step)": [
    [23, "t9", "(function ogre-plat none)"]
  ],

  "(method 31 ogre-step-a)": [
    [25, "t9", "(function ogre-step none)"]
  ],

  "(method 31 ogre-step-b)": [
    [25, "t9", "(function ogre-step none)"]
  ],

  "(method 31 ogre-step-c)": [
    [25, "t9", "(function ogre-step none)"]
  ],

  "(method 31 ogre-step-d)": [
    [25, "t9", "(function ogre-step none)"]
  ],

  "(method 31 ogre-isle)": [
    [17, "t9", "(function ogre-plat none)"]
  ],

  "(method 31 ogre-isle-b)": [
    [31, "t9", "(function ogre-isle none)"]
  ],

  "(method 31 ogre-isle-c)": [
    [31, "t9", "(function ogre-isle none)"]
  ],

  "(method 31 ogre-isle-d)": [
    [37, "t9", "(function ogre-isle none)"]
  ],

  "(method 7 ogre-bridge)": [
    [26, "t9", "(function process-drawable int process-drawable)"]
  ],

  "(code ogre-bridge-activate)": [
    [33, "v1", "art-joint-anim"]
  ],

  "(code water-vol-idle ogre-lava)": [
    [36, "v1", "art-joint-anim"]
  ],

  "(code ogre-bridge-break)": [
    [10, "v1", "art-joint-anim"]
  ],

  "(code ogre-bridge-activated)": [
    [13, "v1", "art-joint-anim"]
  ],

  "(code snow-eggtop-activate)": [
    [56, "v1", "snowcam"],
    [87, "v1", "art-joint-anim"]
  ],

  "(code snow-eggtop-idle-down)": [
    [32, "v1", "art-joint-anim"]
  ],

  "(code snow-log-active)": [
    [30, "v1", "art-joint-anim"]
  ],

  "(code snow-log-activate)": [
    [25, "v1", "art-joint-anim"]
  ],

  "(code snow-gears-activate)": [
    [25, "v1", "art-joint-anim"],
    [75, "v1", "art-joint-anim"]
  ],

  "(code snow-gears-halt)": [
    [10, "v1", "art-joint-anim"],
    [85, "v1", "art-joint-anim"]
  ],

  "(code pov-camera-playing snowcam)": [
    [12, "v1", "art-joint-anim"],
    [62, "v1", "art-joint-anim"],
    [112, "v1", "art-joint-anim"],
    [[242, 249], "gp", "handle"],
    [274, "v1", "art-joint-anim"],
    [346, "v1", "art-joint-anim"]
  ],

  "(method 7 snow-fort-gate)": [
    [19, "t9", "(function process-drawable int process-drawable)"]
  ],

  "(code snow-button-activate)": [
    [25, "v1", "art-joint-anim"]
  ],

  "(code snow-button-deactivate)": [
    [26, "v1", "art-joint-anim"]
  ],

  "(code plat-startup flutflut-plat)": [
    [62, "t9", "(function none :behavior plat)"]
  ],

  "(method 7 darkecobarrel)": [
    [14, "t9", "(function darkecobarrel-base int darkecobarrel-base)"]
  ],

  "(event darkecobarrel-mover-move)": [
    [76, "v1", "process-drawable"]
  ],

  "(code darkecobarrel-mover-move)": [
    [10, "v1", "float"],
    [29, "v1", "float"]
  ],

  "(post water-vol-idle lavatube-lava)": [
    [4, "t9", "(function none :behavior lavatube-lava)"]
  ],

  "darkecobarrel-mover-pos": [
    [135, "v1", "uint"]
  ],

  "(code startup logo)": [
    [352, "v1", "art-joint-anim"]
  ],

  "(code idle logo)": [
    [78, "v1", "art-joint-anim"]
  ],

  "(code target-title)": [
    // [[19, 22], "v1", "handle"],
    [[57, 65], "v1", "handle"],
    [[69, 77], "v1", "handle"],
    [214, "s5", "handle"]
  ],

  "(event idle logo-slave)": [
    [14, "v1", "uint"]
  ],

  "(method 11 training-cam)": [
    [21, "s5", "entity-actor"]
  ],

  "(method 23 tra-pontoon)": [
    [9, "t9", "(function rigid-body-platform float none)"]
  ],

  "(event idle scarecrow-a)": [
    [75, "v1", "process-drawable"],
    [135, "gp", "target"],
    [142, "gp", "target"]
  ],

  "(code idle scarecrow-a)": [
    [14, "v1", "art-joint-anim"]
  ],

  "(code idle scarecrow-b)": [
    [14, "v1", "art-joint-anim"]
  ],

  "(code hit scarecrow-a)": [
    [30, "v1", "art-joint-anim"],
    [92, "v1", "art-joint-anim"],
    [143, "v1", "art-joint-anim"]
  ],

  "(code hit scarecrow-b)": [
    [30, "v1", "art-joint-anim"],
    [92, "v1", "art-joint-anim"],
    [143, "v1", "art-joint-anim"]
  ],

  "(method 27 orb-cache-top)": [
    [155, "a0", "process-drawable"]
  ],

  "(method 9 art)": [
    [9, "v1", "(pointer res-tag)"]
  ],

  "(method 9 art-joint-anim)": [
    [9, "v1", "(pointer res-tag)"]
  ],


  "draw-drawable-tree-tfrag": [
    [[16,32], "v1", "drawable-inline-array-node"],
    [18, "a0", "drawable-inline-array-node"],
    [142, "v1", "terrain-context"],
    [238, "v1", "terrain-context"],
    [[38, 40], "v1", "drawable-inline-array-tfrag"],
    [22, "a2", "terrain-context"],
    [25, "a2", "terrain-context"],
    [44, "a0", "terrain-context"],
    [[128, 131], "v1", "dma-packet"],
    [[224, 227], "v1", "dma-packet"]
  ],

  "draw-drawable-tree-trans-tfrag": [
    [[16,32], "v1", "drawable-inline-array-node"],
    [22, "a2", "terrain-context"],
    [25, "a2", "terrain-context"],
    [44, "a0", "terrain-context"],
    [18, "a0", "drawable-inline-array-node"],
    [134, "v1", "terrain-context"],
    [230, "v1", "terrain-context"],
    [[120, 123], "v1", "dma-packet"],
    [[216, 219], "v1", "dma-packet"]
  ],

  "draw-drawable-tree-dirt-tfrag": [
    [[16,32], "v1", "drawable-inline-array-node"],
    [22, "a2", "terrain-context"],
    [25, "a2", "terrain-context"],
    [44, "a0", "terrain-context"],
    [18, "a0", "drawable-inline-array-node"],
    [134, "v1", "terrain-context"],
    [230, "v1", "terrain-context"],
    [[120, 123], "v1", "dma-packet"],
    [[216, 219], "v1", "dma-packet"]
  ],

  "draw-drawable-tree-ice-tfrag": [
    [[16,32], "v1", "drawable-inline-array-node"],
    [22, "a2", "terrain-context"],
    [25, "a2", "terrain-context"],
    [44, "a0", "terrain-context"],
    [18, "a0", "drawable-inline-array-node"],
    [134, "v1", "terrain-context"],
    [230, "v1", "terrain-context"],
    [[120, 123], "v1", "dma-packet"],
    [[216, 219], "v1", "dma-packet"]
  ],

  "(method 10 drawable-tree-tfrag)": [
    [3, "a1", "terrain-context"]
  ],

  "(method 10 drawable-tree-trans-tfrag)": [
    [3, "a1", "terrain-context"]
  ],

  "(method 10 drawable-tree-dirt-tfrag)": [
    [3, "a1", "terrain-context"]
  ],

  "(method 10 drawable-tree-ice-tfrag)": [
    [3, "a1", "terrain-context"]
  ],

  "(method 10 drawable-tree-lowres-tfrag)": [
    [3, "a1", "terrain-context"]
  ],

  "(method 10 drawable-tree-lowres-trans-tfrag)": [
    [3, "a1", "terrain-context"]
  ],

  "(method 15 drawable-tree-array)": [
    [11, "s5", "drawable-tree-array"]
  ],

  "tfrag-near-end-buffer": [
    [[3, 7], "a1", "dma-packet"],
    [[15,20], "a0", "(pointer vif-tag)"],
    [[20, 24], "a0", "(pointer uint32)"],
    [[25, 31], "a0", "(pointer vif-tag)"]
  ],

  "tfrag-near-init-buffer": [
    [[11, 15], "a0", "dma-packet"],
    [[21, 24], "a0", "gs-gif-tag"],
    [28, "a0", "(pointer gs-test)"],
    [30, "a0", "(pointer gs-reg64)"],
    [[45, 50], "v1", "dma-packet"]
  ],

  "tfrag-end-buffer": [
    [[3, 7], "a1", "dma-packet"],
    [[13,20], "a0", "(pointer vif-tag)"],
    [[20, 24], "a0", "(pointer uint32)"],
    [[25, 31], "a0", "(pointer vif-tag)"]
  ],

  "tfrag-init-buffer": [
    [[11, 15], "a0", "dma-packet"],
    [[21, 24], "a0", "gs-gif-tag"],
    [28, "a0", "(pointer gs-test)"],
    [30, "a0", "(pointer gs-reg64)"],
    [[45, 50], "v1", "dma-packet"]
  ],

  "add-tfrag-data": [
    [[8, 16], "a0", "dma-packet"],
    [[26, 30], "v1", "dma-packet"]
  ],

  "add-tfrag-mtx-1": [
    [[8, 16], "a0", "dma-packet"]
  ],
  "add-tfrag-mtx-0": [
    [[8, 16], "a0", "dma-packet"]
  ],

  "(method 11 swingpole)": [
    [27, "s5", "entity-actor"]
  ],

  "(anon-function 54 generic-obs)": [
    [57, "v1", "process-drawable"],
    [66, "a0", "collide-shape"]
  ],

  "(code manipy-idle)": [
    [58, "a1", "process-drawable"],
    [73, "gp", "process-drawable"],
    [79, "gp", "process-drawable"],
    [109, "v1", "(pointer process)"]
  ],

  "(anon-function 49 generic-obs)": [
    [25, "gp", "process-drawable"],
    [30, "gp", "process-drawable"]
  ],

  "ja-anim-done?": [
    [27, "gp", "process-drawable"]
  ],

  "camera-pov-from": [
    [23, "gp", "process-drawable"],
    [26, "gp", "process-drawable"]
  ],

  "process-drawable-random-point!": [
    [29, "s4", "collide-shape"],
    [33, "s4", "collide-shape"]
  ],

  "launcher-init-by-other": [
    [134, "v0", "vector"]
  ],

  "(method 11 launcher)": [
    [130, "v0", "vector"]
  ],

  "(method 11 part-spawner)": [
    ["_stack_", 16, "res-tag"],
    [62, "v0", "(pointer (pointer sparticle-launch-group))"]
  ],

  "(method 11 med-res-level)": [
    ["_stack_", 16, "res-tag"],
    [21, "v0", "(pointer (pointer sparticle-launch-group))"],
    [57, "s4", "(pointer sparticle-launch-group)"]
  ],

  "(anon-function 28 generic-obs)": [
    [25, "v1", "quaternion"] // code
  ],

  "camera-tracker-init": [
    [69, "v1", "process"]
  ],

  "camera-anim": [
    [26, "t9", "(function process function object object object object object)"]
  ],

  "(event manipy-idle)": [
    [59, "t9", "(function manipy none)"],
    [118, "v1", "float"],
    [131, "a0", "process"],
    [151, "v1", "process-drawable"],
    [160, "a0", "process"],
    [177, "a0", "collide-shape"],
    [180, "a0", "collide-shape"],
    [185, "v1", "vector"],
    [313, "a0", "float"]
  ],

  "command-get-trans": [
    [29, "s4", "target"]
  ],

  "(trans manipy-idle)": [
    [57, "v1", "process-drawable"],
    [[66, 73], "a0", "collide-shape"]
  ],

  "(method 14 camera-tracker)": [
    [196, "s4", "basic"],
    [202, "s4", "(function camera-tracker symbol)"],
    [270, "v0", "target"]
  ],

  "(event touch-tracker-idle)": [
    [105, "a0", "process"],
    [129, "t9", "(function touch-tracker none)"]
  ],

  "(code touch-tracker-idle)": [
    [25, "a0", "process-drawable"],
    [38, "a0", "collide-shape"]
  ],

  "(code part-tracker-process)": [
    [25, "gp", "process-drawable"],
    [30, "gp", "process-drawable"]
  ],

  "(event part-spawner-active)": [
    [25, "v1", "vector"]
  ],

  "(exit launcher-active)": [
    [2, "v0", "sound-rpc-set-param"]
  ],

  "command-get-camera": [
    [27, "gp", "symbol"]
  ],

  "(method 7 plant-boss)": [
    [47, "t9", "(function process-drawable int process-drawable)"]
  ],

  "(code plant-boss-arm-hit)": [
    [88, "v1", "art-joint-anim"]
  ],

  "(code plant-boss-arm-die)": [
    [3, "v1", "collide-shape-prim-group"],
    [[11, 26], "a0", "collide-shape-prim-mesh"],
    [58, "v1", "art-joint-anim"],
    [109, "v1", "art-joint-anim"],
    [165, "v1", "art-joint-anim"],
    [186, "v1", "art-joint-anim"]
  ],

  "(code plant-boss-back-arms-idle)": [
    [10, "v1", "art-joint-anim"]
  ],

  "(code plant-boss-vine-hit)": [
    [88, "v1", "art-joint-anim"]
  ],

  "(code plant-boss-dead-bounce)": [
    [79, "v1", "art-joint-anim"]
  ],

  "(code plant-boss-vine-die)": [
    [46, "v1", "art-joint-anim"]
  ],

  "(code plant-boss-dead-idle)": [
    [16, "v1", "art-joint-anim"]
  ],

  "(code plant-boss-dead)": [
    [45, "v1", "art-joint-anim"],
    [113, "v1", "art-joint-anim"]
  ],

  "(code plant-boss-root-idle)": [
    [17, "v1", "art-joint-anim"]
  ],

  "(code plant-boss-eat)": [
    [274, "v1", "art-joint-anim"]
  ],

  "(code plant-boss-vulnerable)": [
    [149, "v1", "art-joint-anim"],
    [221, "v1", "art-joint-anim"]
  ],

  "(code plant-boss-far-idle)": [
    [62, "v1", "art-joint-anim"]
  ],

  "(code plant-boss-idle)": [
    [25, "v1", "art-joint-anim"],
    [177, "v1", "art-joint-anim"],
    [271, "v1", "art-joint-anim"],
    [304, "v1", "art-joint-anim"],
    [366, "v1", "art-joint-anim"],
    [404, "v1", "art-joint-anim"]
  ],

  "(code plant-boss-leaf-close)": [
    [34, "v1", "art-joint-anim"],
    [98, "v1", "art-joint-anim"]
  ],

  "(code plant-boss-leaf-bounce)": [
    [17, "v1", "art-joint-anim"],
    [72, "v1", "art-joint-anim"]
  ],

  "(code plant-boss-leaf-open)": [
    [98, "v1", "art-joint-anim"],
    [227, "v1", "art-joint-anim"]
  ],

  "(code plant-boss-leaf-idle)": [
    [15, "v1", "art-joint-anim"],
    [74, "v1", "art-joint-anim"]
  ],

  "(code plant-boss-vine-idle)": [
    [17, "v1", "art-joint-anim"]
  ],

  "(code plant-boss-back-arms-die)": [
    [20, "v1", "art-joint-anim"],
    [82, "v1", "art-joint-anim"]
  ],

  "(code plant-boss-back-arms-hit)": [
    [149, "v1", "art-joint-anim"]
  ],

  "(method 7 ice-cube)": [
    [24, "t9", "(function nav-enemy int nav-enemy)"]
  ],

  "(code ice-cube-appear)": [
    [14, "v1", "art-joint-anim"]
  ],

  "(code ice-cube-tired)": [
    [14, "v1", "art-joint-anim"],
    [68, "v1", "art-joint-anim"]
  ],

  "(code ice-cube-become-mean)": [
    [15, "v1", "art-joint-anim"]
  ],

  "(code ice-cube-retract-spikes)": [
    [22, "v1", "art-joint-anim"]
  ],

  "(code ice-cube-mean-turn-to-charge)": [
    [15, "v1", "art-joint-anim"],
    [187, "v1", "art-joint-anim"]
  ],

  "(code ice-cube-face-player)": [
    [15, "v1", "art-joint-anim"],
    [187, "v1", "art-joint-anim"]
  ],

  "(code ice-cube-appear-land)": [
    [37, "v1", "art-joint-anim"]
  ],

  "(code nav-enemy-patrol ice-cube)": [
    [8, "t9", "(function none)"]
  ],

  "(event double-lurker-top-on-shoulders)": [
    [5, "a0", "vector"],
    [22, "v1", "vector"],
    [24, "v1", "vector"]
  ],

  "(code double-lurker-top-on-shoulders-die)": [
    [18, "v1", "art-joint-anim"]
  ],

  "(code double-lurker-top-knocked-down)": [
    [51, "v1", "art-joint-anim"]
  ],

  "(code double-lurker-both-knocked-back)": [
    [14, "v1", "art-joint-anim"]
  ],

  "(code double-lurker-knocked-back)": [
    [14, "v1", "art-joint-anim"]
  ],

  "(code double-lurker-break-apart)": [
    [10, "v1", "art-joint-anim"]
  ],

  "(code nav-enemy-patrol double-lurker-top)": [
    [27, "t9", "(function none)"]
  ],

  "(code nav-enemy-patrol double-lurker)": [
    [27, "t9", "(function none)"]
  ],

  "double-lurker-default-event-handler": [
    [95, "gp", "target"]
  ],

  "(method 51 double-lurker)": [
    [6, "v1", "collide-shape-prim-group"],
    [18, "v1", "collide-shape-prim-group"],
    [22, "v1", "collide-shape-prim-group"]
  ],

  "(method 7 billy)": [
    [26, "t9", "(function process-drawable int process-drawable)"]
  ],

  "(method 38 billy)": [
    [33, "t9", "(function nav-enemy none)"]
  ],

  "(enter nav-enemy-victory billy-rat)": [
    [4, "v0", "(state nav-enemy)"]
  ],

  "(code billy-rat-salivate)": [
    [43, "v1", "art-joint-anim"]
  ],

  "(code idle billy)": [
    [35, "v1", "float"],
    [132, "v1", "art-joint-anim"]
  ],

  "(enter billy-done)": [
    [191, "v1", "float"]
  ],

  "(method 43 billy)": [
    [19, "v1", "float"]
  ],

  "(event billy-done)": [
    [15, "v1", "billy-rat"],
    [19, "v1", "billy-rat"]
  ],

  "(event billy-playing)": [
    [14, "v1", "float"],
    [93, "s5", "billy-rat"],
    [103, "v1", "float"],
    [169, "v1", "billy-snack"],
    [216, "v1", "billy-snack"],
    [219, "v1", "billy-snack"],
    [223, "v1", "billy-snack"],
    [240, "s5", "billy-snack"],
    [248, "v1", "handle"],
    [249, "s5", "billy-snack"],
    [251, "s5", "billy-snack"],
    [255, "s5", "billy-snack"]
  ],

  "(code lurkerworm-rise)": [
    [13, "v1", "art-joint-anim"]
  ],

  "(code lurkerworm-sink)": [
    [10, "v1", "art-joint-anim"]
  ],

  "(code lurkerworm-die)": [
    [19, "v1", "art-joint-anim"]
  ],

  "(code lurkerworm-rest)": [
    [10, "v1", "float"],
    [35, "v1", "art-joint-anim"],
    [89, "v1", "float"]
  ],

  "(method 7 pelican)": [
    [36, "t9", "(function process-drawable int process-drawable)"]
  ],

  "pelican-fly": [
    [61, "v1", "art-joint-anim"],
    [186, "v1", "art-joint-anim"]
  ],

  "(code pelican-dive)": [
    [161, "v1", "art-joint-anim"]
  ],

  "(code pelican-wait-at-nest)": [
    [30, "v1", "art-joint-anim"],
    [118, "v1", "art-joint-anim"],
    [197, "v1", "art-joint-anim"]
  ],

  "(event pelican-wait-at-nest)": [
    [49, "v1", "process-drawable"]
  ],

  "(code pelican-explode)": [
    [71, "a0", "process-drawable"]
  ],

  "(event pelican-circle)": [
    [23, "v1", "float"]
  ],

  "(code pelican-spit)": [
    [42, "gp", "handle"],
    [50, "gp", "handle"],
    [121, "gp", "handle"],
    [143, "gp", "handle"],
    [155, "gp", "handle"],
    [161, "s4", "handle"],
    [173, "s4", "handle"]
  ],

  "(trans energyarm-no-ball)": [
    [27, "v1", "float"],
    [57, "v1", "float"]
  ],

  "(trans energyarm-idle)": [
    [21, "v1", "float"]
  ],

  "(code energyhub-stopped)": [
    [11, "v1", "float"]
  ],

  "(code energyhub-stop)": [
    [11, "v1", "float"]
  ],

  "(code energyhub-idle)": [
    [11, "v1", "float"]
  ],

  "(code energyarm-idle)": [
    [13, "v1", "float"],
    [36, "v1", "float"]
  ],

  "energyhub-set-lava-height": [
    [25, "v1", "process-drawable"],
    [28, "v1", "process-drawable"]
  ],

  "(post idle citb-sage)": [
    [3, "t9", "(function none :behavior citb-sage)"]
  ],

  "(method 44 red-sagecage)": [
    [35, "t9", "(function citb-sage none)"]
  ],

  "(method 44 blue-sagecage)": [
    [35, "t9", "(function citb-sage none)"]
  ],

  "(method 44 yellow-sagecage)": [
    [35, "t9", "(function citb-sage none)"]
  ],

  "(method 44 green-sagecage)": [
    [35, "t9", "(function citb-sage none)"]
  ],

  "(method 43 red-sagecage)": [
    [24, "v1", "float"]
  ],

  "(method 43 blue-sagecage)": [
    [24, "v1", "float"]
  ],

  "(method 43 yellow-sagecage)": [
    [24, "v1", "float"]
  ],

  "(event play-anim green-sagecage)": [
    [128, "s5", "robotboss"]
  ],

  "(method 21 citb-sagecage)": [
    [[27, 97], "v1", "vector"]
  ],

  "(code citb-sagecage-idle)": [
    [9, "gp", "citb-sage"],
    [15, "gp", "citb-sage"]
  ],

  "add-blue-motion": [
    [25, "v1", "process-drawable"],
    [34, "gp", "collide-shape"]
  ],

  "(event wait eco-collectable)": [
    [118, "a0", "vector"],
    [136, "a0", "vector"]
  ],

  "(event pickup eco-collectable)": [
    [18, "a0", "vector"],
    [[15, 21], "v1", "vector"]
  ],

  "(event fuel-cell-clone-anim)": [
    [35, "a0", "vector"]
  ],

  "fuel-cell-animate": [
    [9, "gp", "fuel-cell"]
  ],

  "(event wait fuel-cell)": [
    [95, "a0", "vector"]
  ],

  "(enter pickup fuel-cell)": [
    [9, "v0", "(state eco-collectable)"]
  ],

  "(code ecovalve-idle)": [
    [41, "v1", "process-drawable"]
  ],

  "(code vent-pickup)": [
    [25, "gp", "process-drawable"],
    [59, "s5", "collide-shape"]
  ],

  "(anon-function 69 collectables)": [
    [2, "v1", "handle"],
    [5, "v1", "handle"],
    [8, "v1", "handle"],
    [13, "s5", "eco-collectable"],
    [33, "v1", "target"],
    [38, "v1", "target"],
    [50, "s5", "eco-collectable"]
  ],

  "fuel-cell-init-by-other": [
    [118, "gp", "vector"]
  ],

  "ecovalve-init-by-other": [
    [95, "a0", "process-drawable"],
    [144, "v1", "process-drawable"]
  ],

  "(method 11 shover)": [
    ["_stack_", 16, "res-tag"],
    [120, "v0", "(pointer float)"]
  ],

  "(method 11 sun-iris-door)": [
    ["_stack_", 16, "res-tag"],
    [153, "v0", "(pointer float)"]
  ],

  "(event sun-iris-door-closed)": [
    [14, "a0", "vector"]
  ],

  "(event sun-iris-door-opening)": [
    [14, "a0", "vector"]
  ],

  "(event sun-iris-door-closing)": [
    [14, "a0", "vector"]
  ],

  "(event sun-iris-door-open)": [
    [20, "a0", "vector"]
  ],

  "sun-iris-door-init-by-other": [
    [97, "v1", "art-joint-anim"]
  ],

  "(method 7 steam-cap)": [
    [19, "t9", "(function process-drawable int process-drawable)"]
  ],

  "(method 11 steam-cap)": [
    ["_stack_", 16, "res-tag"],
    [139, "v0", "(pointer float)"]
  ],

  "(method 11 whirlpool)": [
    ["_stack_", 16, "res-tag"],
    [92, "v0", "(pointer float)"]
  ],

  "(method 21 collectable)": [
    [20, "v1", "int"],
    [20, "a0", "int"],
    [24, "a0", "int"]
  ],

  "check-blue-suck": [
    [25, "v1", "collide-shape"]
  ],

  "(code die eco)": [
    [53, "v1", "float"]
  ],

  "(trans pickup fuel-cell)": [
    [92, "v1", "float"]
  ],

  "(enter notice-blue eco-collectable)": [
    [13, "v1", "float"]
  ],

  "(code pickup fuel-cell)": [
    ["_stack_", 96, "res-tag"],
    [[131, 143], "v1", "(inline-array vector)"],
    [438, "a0", "game-task"],
    [456, "a0", "game-task"],
    [474, "a0", "game-task"],
    [492, "a0", "game-task"],
    [509, "v1", "game-task"],
    [513, "v1", "game-task"],
    [517, "v1", "game-task"],
    [521, "v1", "game-task"]
  ],

  "(method 11 eco)": [
    [13, "v0", "pickup-type"]
  ],

  "target-powerup-process": [
    [[200, 215], "v1", "sound-rpc-set-param"]
  ],

  "(method 14 touching-list)": [
    [[0,11], "s5", "touching-shapes-entry"]
  ],

  "(method 13 touching-list)": [
    [[0, 51], "v0", "touching-shapes-entry"]
    // [5, "v0", "touching-shapes-entry"],
    // [10, "v0", "touching-shapes-entry"],
    // [17, "v0", "touching-shapes-entry"],
    // [26, "v0", "touching-shapes-entry"],
    // [46, "v0", "touching-shapes-entry"],
    // [47, "v0", "touching-shapes-entry"],
    // [48, "v0", "touching-shapes-entry"],
    // [50, "v0", "touching-shapes-entry"]
  ],

  "(method 11 touching-list)": [
    [8, "s5", "touching-shapes-entry"],
    [10, "s5", "touching-shapes-entry"],
    [11, "s5", "touching-shapes-entry"],
    [13, "s5", "touching-shapes-entry"],
    [32, "s5", "touching-shapes-entry"],
    [47, "s5", "touching-shapes-entry"],
    [49, "s5", "touching-shapes-entry"],
    [51, "s5", "touching-shapes-entry"]
  ],

  "(method 12 touching-list)": [
    [4, "gp", "touching-shapes-entry"],
    [6, "gp", "touching-shapes-entry"],
    [67, "gp", "touching-shapes-entry"]
  ],

  "(method 35 collide-shape)": [
    [23, "v1", "connection"],
    [24, "s2", "collide-shape"],
    [33, "s2", "collide-shape"],
    [48, "s2", "collide-shape"],
    [62, "v1", "process-drawable"],
    [80, "s2", "collide-shape"],
    [117, "v1", "connection"],
    [118, "s2", "collide-shape"],
    [127, "s2", "collide-shape"],
    [142, "s2", "collide-shape"],
    [174, "s2", "collide-shape"],
    [209, "v1", "connection"],
    [210, "s2", "collide-shape"],
    [219, "s2", "collide-shape"],
    [234, "s2", "collide-shape"],
    [266, "s2", "collide-shape"],
    [301, "v1", "connection"],
    [302, "s2", "collide-shape"],
    [311, "s2", "collide-shape"],
    [326, "s2", "collide-shape"],
    [358, "s2", "collide-shape"]
  ],

  "(method 56 collide-shape-moving)": [
    [89, "v1", "target"]
  ],

  "(method 20 collide-shape-prim-group)": [
    [40, "a0", "collide-shape-prim-group"]
  ],

  "(method 25 collide-shape-prim)": [
    [43, "gp", "collide-shape-prim-group"],
    [47, "gp", "collide-shape-prim-group"]
  ],

  "(method 29 collide-shape-prim-group)": [
    [13, "a0", "collide-shape-prim-group"]
  ],

  "(method 28 collide-shape-prim-mesh)": [
    [[22,45], "s4", "(array collide-mesh)"]
  ],

  "(method 53 collide-shape)": [
    [[24, 40], "v1", "collide-shape-prim-group"]
  ],

  "(method 54 collide-shape)": [
    [[18, 33], "v1", "collide-shape-prim-group"]
  ],

  "(method 45 collide-shape)": [
    [18, "v1", "connection"],
    [[19, 146], "s3", "collide-shape-moving"],
    [146, "v1", "connection"],
    [[147, 272], "s3", "collide-shape-moving"],
    [272, "v1", "connection"],
    [[273, 398], "s3", "collide-shape-moving"],
    [398, "v1", "connection"],
    [[399, 497], "s3", "collide-shape-moving"]
  ],

  "(method 55 collide-shape)": [
    [33, "s5", "process-drawable"],
    [54, "s5", "process-drawable"],
    [59, "s5", "process-drawable"],
    [68, "s5", "process-drawable"]
  ],

  "collide-shape-draw-debug-marks": [
    [24, "v1", "connection"],
    [[33, 55], "s5", "collide-shape"],
    [72, "v1", "connection"],
    [[81, 103], "s5", "collide-shape"],
    [120, "v1", "connection"],
    [[129, 151], "s5", "collide-shape"],
    [168, "v1", "connection"],
    [[177, 199], "s5", "collide-shape"]
  ],

  "(method 9 collide-edge-work)": [
    [[5, 52], "s3", "collide-edge-edge"],
    [[5, 52], "s4", "collide-edge-hold-item"]
  ],

  "(method 19 collide-edge-work)": [
    [150, "a1", "int"],
    [150, "v1", "int"]
    //[[149, 162], "a0", "collide-shape-prim-group"]
  ],

  "collide-probe-make-list": [
    [18, "v1", "drawable-group"],
    [29, "v1", "drawable-group"],
    [45, "v1", "drawable-group"]
  ],

  "(method 11 instance-tie)": [
    [28, "s1", "collide-fragment"],
    [38, "s1", "collide-fragment"],
    [45, "s1", "(inline-array collide-fragment)"]
  ],

  "(method 12 instance-tie)": [
    [21, "s1", "collide-fragment"],
    [31, "s1", "collide-fragment"],
    [38, "s1", "(inline-array collide-fragment)"]
  ],

  "(method 13 instance-tie)": [
    [21, "s1", "collide-fragment"],
    [29, "s1", "collide-fragment"],
    [36, "s1", "(inline-array collide-fragment)"]
  ],

  "(method 20 collide-cache)": [
    [18, "s2", "collide-cache-prim"],
    [23, "s2", "collide-cache-prim"],
    [27, "s2", "collide-cache-prim"],
    [33, "s2", "collide-cache-prim"],
    [37, "s2", "collide-cache-prim"],
    [38, "v1", "collide-shape-prim-sphere"], // could be sphere or mesh...?
    [45, "s2", "collide-cache-prim"],
    [48, "s2", "(inline-array collide-cache-prim)"]
  ],

  "test-closest-pt-in-triangle": [
    [19, "s5", "collide-cache-tri"],
    [20, "s5", "collide-cache-tri"],
    [21, "s5", "collide-cache-tri"],
    [26, "s5", "collide-cache-tri"],
    [47, "s5", "collide-cache-tri"],
    [48, "s5", "(inline-array collide-cache-tri)"]
  ],

  "(method 9 collide-cache)": [
    [[1,29], "gp", "collide-cache-tri"],
    [[29,56], "gp", "collide-cache-prim"],
    [35, "gp", "collide-cache-prim"],
    [50, "gp", "collide-cache-prim"],
    [51, "gp", "collide-cache-prim"],
    [55, "gp", "collide-cache-prim"],
    [36, "v1", "collide-shape-prim-sphere"]
  ],

  "(method 9 collide-mesh)": [
    [[17, 62], "s5", "collide-mesh-tri"],
    [62, "s5", "(inline-array collide-mesh-tri)"]
  ],

  "(method 22 collide-shape-prim-mesh)": [
    [10, "s4", "collide-shape-prim-group"],
    [41, "s4", "collide-shape-prim-group"]
  ],

  "(method 44 collide-shape)": [
    [26, "a0", "process-drawable"]
  ],

  "(method 43 collide-shape)": [
    [58, "gp", "collide-shape-moving"],
    [88, "gp", "collide-shape-moving"]
  ],

  "find-instance-by-name": [
    [21, "v1", "drawable-tree-instance-shrub"],
    [48, "v1", "drawable-tree-instance-tie"]
  ],

  "(method 63 collide-shape-moving)": [
    [[33, 53], "s0", "collide-cache-prim"],
    [53, "s0", "(inline-array collide-cache-prim)"]
  ],

  "target-falling-anim": [
    [51, "v1", "art-joint-anim"],
    [160, "v1", "art-joint-anim"]
  ],

  "target-hit-ground-anim": [
    [79, "v1", "art-joint-anim"],
    [312, "v1", "art-joint-anim"],
    [389, "v1", "art-joint-anim"],
    [441, "v1", "art-joint-anim"],
    [520, "v1", "art-joint-anim"],
    [578, "v1", "art-joint-anim"],
    [675, "v1", "art-joint-anim"],
    [736, "v1", "art-joint-anim"],
    [846, "v1", "art-joint-anim"]
  ],

  "(code target-stance)": [
    [48, "v1", "art-joint-anim"],
    [117, "v1", "art-joint-anim"],
    [170, "v1", "art-joint-anim"],
    [234, "v1", "art-joint-anim"],
    [298, "v1", "art-joint-anim"],
    [389, "v1", "art-joint-anim"],
    [503, "v1", "art-joint-anim"]
  ],

  "(code target-walk)": [
    [146, "v1", "art-joint-anim"],
    [243, "v1", "art-joint-anim"]
  ],

  "(code target-slide-down)": [
    [26, "v1", "art-joint-anim"]
  ],

  "(code target-jump-forward)": [
    [13, "v1", "art-joint-anim"]
  ],

  "(code target-double-jump)": [
    [24, "v1", "art-joint-anim"]
  ],

  "(code target-attack-air)": [
    [14, "v1", "art-joint-anim"],
    [167, "v1", "art-joint-anim"]
  ],

  "(code target-attack)": [
    [14, "v1", "art-joint-anim"]
  ],

  "(code target-flop)": [
    [13, "v1", "art-joint-anim"]
  ],

  "(code target-duck-stance)": [
    [21, "v1", "art-joint-anim"],
    [116, "v1", "art-joint-anim"],
    [168, "v1", "art-joint-anim"]
  ],

  "mod-var-jump": [
    [77, "f0", "float"],
    [80, "f0", "float"],
    [159, "v0", "vector"]
  ],

  "(code target-duck-high-jump-jump)": [
    [8, "v1", "float"]
  ],

  "(event target-running-attack)": [
    [41, "v1", "process-drawable"],
    [50, "s5", "collide-shape"]
  ],

  "(enter target-jump)": [
    [53, "v1", "vector"]
  ],

  "(enter target-high-jump)": [
    [21, "v1", "vector"]
  ],

  "(enter target-double-jump)": [
    [15, "v1", "vector"]
  ],

  // TODO - these shouldnt be required, but are here because `go/enter-state` returns none
  "(event target-flop)": [
    [34, "t9", "(function object :behavior target)"],
    [40, "t9", "(function symbol object :behavior target)"]
  ],

  "target-powerup-effect": [
    [267, "a0", "symbol"],
    [307, "a0", "vector"]
  ],

  "(method 10 water-control)": [
    [71, "a0", "collide-shape-moving"],
    [147, "v1", "collide-shape-moving"],
    [179, "v1", "collide-shape-moving"],
    [461, "v1", "control-info"],
    [473, "a0", "collide-shape-moving"],
    [488, "v1", "collide-shape-moving"],
    [502, "v1", "collide-shape-moving"],
    [508, "v1", "collide-shape-moving"],
    [580, "v1", "collide-shape-moving"],
    [600, "s4", "collide-shape-moving"],
    [609, "s4", "collide-shape-moving"],
    [622, "s4", "collide-shape-moving"],
    [627, "s4", "collide-shape-moving"],
    [629, "s4", "collide-shape-moving"],
    [716, "s5", "collide-shape-moving"],
    [720, "s5", "collide-shape-moving"],
    [721, "s5", "collide-shape-moving"],
    [728, "s5", "collide-shape-moving"],
    [730, "s5", "collide-shape-moving"],
    [731, "s5", "collide-shape-moving"],
    [744, "v1", "collide-shape-moving"],
    [751, "a0", "collide-shape-moving"],
    [775, "v1", "collide-shape-moving"],
    [824, "a1", "collide-shape-moving"],
    [826, "a0", "collide-shape-moving"],
    [831, "v1", "collide-shape-moving"]
  ],

  "part-water-splash-callback": [
    [3, "v1", "float"]
  ],

  "(method 15 water-control)": [
    [42, "v1", "float"]
  ],

  "(method 27 water-vol)": [
    [16, "v1", "target"]
  ],

  "(method 26 water-vol)": [
    [19, "v1", "target"],
    [33, "v1", "target"]
  ],

  "(method 29 water-vol)": [
    ["_stack_", 16, "res-tag"],
    [46, "v0", "(pointer float)"]
  ],

  "(enter pickup racer)": [
    [1, "t9", "(function none :behavior racer)"]
  ],

  "target-racing-jump-anim": [
    [36, "v1", "art-joint-anim"]
  ],

  "target-racing-land-anim": [
    [23, "v1", "art-joint-anim"],
    [82, "v1", "art-joint-anim"],
    [144, "v1", "art-joint-anim"]
  ],

  "(post target-racing-get-off-jump)": [
    [191, "f0", "float"]
  ],

  "check-drop-level-rolling-dirt-finish": [
    [17, "v1", "float"]
  ],

  "(code peeper-down)": [
    [24, "v1", "float"]
  ],

  "(code nav-enemy-notice fleeing-nav-enemy)": [
    [27, "v1", "art-joint-anim"]
  ],

  "(code lightning-mole-dive)": [
    [39, "v1", "art-joint-anim"]
  ],

  "(code lightning-mole-yelp)": [
    [19, "v1", "art-joint-anim"]
  ],

  "(code peeper-up)": [
    [10, "v1", "art-joint-anim"]
  ],

  "(code robber-idle)": [
    [14, "v1", "art-joint-anim"]
  ],

  "(code robber-initial)": [
    [14, "v1", "art-joint-anim"]
  ],

  "(code robber-initial-notice)": [
    [43, "v1", "art-joint-anim"]
  ],

  "(code robber-tired)": [
    [69, "v1", "art-joint-anim"],
    [136, "v1", "float"]
  ],

  "(code robber-flee)": [
    [69, "v1", "art-joint-anim"],
    [136, "v1", "float"]
  ],

  "(code robber-die)": [
    [71, "f0", "float"],
    [104, "v1", "art-joint-anim"]
  ],

  "target-flut-hit-ground-anim": [
    [131, "v1", "art-joint-anim"],
    [204, "v1", "art-joint-anim"]
  ],

  "target-flut-standard-event-handler": [
    [164, "a0", "process-drawable"]
  ],

  "(code target-flut-stance)": [
    [81, "v1", "art-joint-anim"],
    [145, "v1", "art-joint-anim"]
  ],

  "(code target-flut-walk)": [
    [60, "v1", "art-joint-anim"]
  ],

  "(code target-flut-air-attack)": [
    [98, "v1", "art-joint-anim"]
  ],

  "(code target-flut-air-attack-hit-ground)": [
    [86, "v1", "art-joint-anim"]
  ],

  "(code target-flut-death)": [
    [224, "v1", "art-joint-anim"]
  ],

  "(code target-flut-get-off-hit-ground)": [
    [13, "v1", "art-joint-anim"]
  ],

  "(code target-flut-running-attack)": [
    [53, "v1", "float"],
    [181, "f30", "float"],
    [246, "f1", "float"],
    [247, "f0", "float"],
    [247, "f30", "float"],
    [350, "v1", "art-joint-anim"],
    [381, "f30", "float"]
  ],

  "(code target-flut-double-jump)": [
    [14, "v1", "art-joint-anim"],
    [78, "v1", "art-joint-anim"]
  ],

  "(trans target-flut-walk)": [
    [147, "f0", "float"],
    [152, "f1", "float"],
    [203, "f0", "float"]
  ],

  "(event target-flut-running-attack)": [
    [41, "v1", "process-drawable"],
    [53, "v1", "collide-shape"],
    [59, "v1", "collide-shape"]
  ],

  "(code target-flut-get-on)": [
    [62, "s4", "process-drawable"],
    [69, "s4", "process-drawable"],
    [88, "s4", "process-drawable"],
    [93, "s4", "process-drawable"]
  ],

  "(code target-flut-get-off-jump)": [
    [55, "s3", "process-drawable"],
    [59, "s3", "process-drawable"],
    [74, "s3", "process-drawable"],
    [93, "s3", "process-drawable"],
    [98, "s3", "process-drawable"],
    [145, "v1", "art-joint-anim"]
  ],

  "(event target-flut-grab)": [
    [24, "a0", "process-drawable"]
  ],

  "(post target-racing-get-on)": [
    [76, "f0", "float"],
    [88, "f0", "float"],
    [92, "f1", "float"]
  ],

  "target-death-anim": [
    [18, "v1", "art-joint-anim"]
  ],

  "target-hit-setup-anim": [
    [90, "v1", "art-joint-anim"],
    [164, "v1", "art-joint-anim"]
  ],

  "(code target-death)": [
    [533, "v1", "art-joint-anim"],
    [655, "v0", "int"],
    [691, "v1", "process-drawable"],
    [844, "gp", "spool-anim"],
    [[957, 1035], "s5", "handle"],
    [1010, "gp", "spool-anim"]
  ],

  "(anon-function 1 target-death)": [
    [12, "gp", "process-drawable"],
    [16, "gp", "process-drawable"]
  ],

  "next-level": [
    [7, "a1", "level-load-info"],
    [10, "a1", "level-load-info"]
  ],

  "target-generic-event-handler": [
    [10, "v1", "float"],
    [297, "v1", "float"],
    [308, "a0", "vector"],
    [562, "v1", "(state target)"]
  ],

  "target-standard-event-handler": [
    [167, "a0", "process"],
    [182, "a0", "process"],
    [197, "a0", "process"],
    [223, "a0", "process"],
    [242, "a0", "process"],
    [257, "a0", "process"],
    [272, "a0", "process"],
    [280, "a1", "process"],
    [303, "a0", "process"],
    [330, "a0", "process"]
  ],

  "(code target-load-wait)": [
    [21, "v1", "art-joint-anim"],
    [138, "v1", "art-joint-anim"],
    [196, "v1", "art-joint-anim"]
  ],

  "(code target-grab)": [
    [133, "v1", "art-joint-anim"],
    [185, "v1", "art-joint-anim"],
    [322, "v1", "art-joint-anim"],
    [475, "v1", "art-joint-anim"]
  ],

  "(code target-pole-cycle)": [
    [87, "v1", "art-joint-anim"],
    [148, "v1", "art-joint-anim"]
  ],

  "(code target-pole-flip-up)": [
    [13, "v1", "art-joint-anim"]
  ],

  "(code target-edge-grab-jump)": [
    [34, "v1", "art-joint-anim"]
  ],

  "(code target-eco-powerup)": [
    [32, "v1", "art-joint-anim"],
    [47, "v1", "float"],
    [215, "v1", "float"]
  ],

  "(code target-swim-stance)": [
    [31, "v1", "art-joint-anim"],
    [52, "v1", "float"],
    [89, "v1", "float"]
  ],

  "(event target-swim-down)": [
    [9, "v1", "attack-info"],
    [13, "v1", "attack-info"],
    [18, "v1", "attack-info"],
    [23, "v1", "attack-info"],
    [38, "v1", "attack-info"],
    [39, "v1", "attack-info"],
    [41, "v1", "attack-info"]
  ],

  "(code target-swim-walk)": [
    [54, "v1", "art-joint-anim"],
    [140, "v1", "art-joint-anim"]
  ],

  "(code target-yellow-jump-blast)": [
    [184, "v1", "art-joint-anim"]
  ],

  "(code target-swim-down)": [
    [52, "v1", "art-joint-anim"]
  ],

  "(anon-function 11 target2)": [
    [19, "s4", "target"], // confusing -- the parent of a target is a target?
    [21, "s4", "target"],
    [29, "s4", "target"],
    [34, "s4", "target"],
    [40, "s4", "target"],
    [54, "s4", "target"],
    [66, "s4", "target"],
    [76, "s4", "target"],
    [82, "s4", "target"],
    [87, "s4", "target"],
    [89, "s4", "target"],
    [118, "s4", "target"],
    [129, "s4", "target"]
  ],

  "(code target-play-anim)": [
    [8, "v0", "art-joint-anim"]
  ],

  "(code target-look-around)": [
    [20, "v0", "float"]
  ],

  "(code target-stance-look-around)": [
    [10, "v0", "float"],
    [36, "t9", "(function none :behavior target)"]
  ],

  "part-first-person-hud-selector-func": [
    [16, "v1", "first-person-hud"]
  ],

  "part-first-person-hud-right-func": [
    [16, "s5", "first-person-hud"],
    [42, "s5", "first-person-hud"],
    [46, "s5", "first-person-hud"],
    [50, "s5", "first-person-hud"],
    [59, "s5", "first-person-hud"]
  ],

  "part-first-person-hud-left-func": [
    [16, "s5", "first-person-hud"],
    [43, "s5", "first-person-hud"],
    [47, "s5", "first-person-hud"],
    [51, "s5", "first-person-hud"],
    [60, "s5", "first-person-hud"]
  ],

  "(event target-grab)": [
    [30, "a0", "process"],
    [48, "a0", "process"],
    [56, "a1", "process"]
  ],

  "(code target-periscope)": [
    [25, "v1", "process-drawable"],
    [49, "v1", "art-joint-anim"],
    [130, "v1", "art-joint-anim"]
  ],

  "(code target-swim-up)": [
    [17, "v1", "art-joint-anim"]
  ],

  "(code target-yellow-blast)": [
    [161, "gp", "handle"],
    [176, "v1", "art-joint-anim"],
    [219, "gp", "handle"]
  ],

  "(code target-edge-grab)": [
    [143, "v1", "art-joint-anim"],
    [198, "v1", "art-joint-anim"]
  ],

  "(method 10 first-person-hud)": [
    [32, "t9", "(function process none)"]
  ],

  "(code target-pole-flip-forward-jump)": [
    [40, "t9", "(function none :behavior target)"]
  ],

  "tfrag-details":[
    [49, "gp", "(pointer uint32)"]
  ],

  "flatten-joint-control-to-spr": [
    [14, "a1", "pointer"],
    [[66, 108], "a1", "(inline-array vector)"],
    [[36, 38], "a1", "(inline-array vector)"],
    [[39, 60], "a1", "(inline-array vector)"],
    [38, "a1", "pointer"],
    [[15, 37], "a1", "(inline-array vector)"],
    [56, "a2", "(pointer float)"],
    [120, "a0", "terrain-context"],
    [154, "a0", "terrain-context"],
    [189, "a1", "terrain-context"],
    [184, "v1", "terrain-context"],
    [172, "a1", "terrain-context"]
  ],

  "matrix-from-control-pair!": [
    [18, "a0", "terrain-context"]
  ],

  "cspace<-matrix-no-push-joint!": [
    [4, "a0", "terrain-context"]
  ],

  "make-joint-jump-tables": [
    [5, "a0", "terrain-context"],
    [11, "a0", "terrain-context"],
    [17, "a0", "terrain-context"],
    [23, "a0", "terrain-context"],
    [29, "a0", "terrain-context"],
    [35, "a0", "terrain-context"],
    [41, "a0", "terrain-context"],
    [47, "a0", "terrain-context"],
    [53, "a0", "terrain-context"],
    [59, "a0", "terrain-context"],
    [65, "a0", "terrain-context"],
    [71, "a0", "terrain-context"],
    [77, "a0", "terrain-context"],
    [83, "a0", "terrain-context"],
    [89, "a0", "terrain-context"],
    [95, "a0", "terrain-context"],
    [101, "a0", "terrain-context"],
    [107, "a0", "terrain-context"],
    [113, "a0", "terrain-context"],
    [119, "a0", "terrain-context"],
    [125, "a0", "terrain-context"],
    [131, "a0", "terrain-context"],
    [137, "a0", "terrain-context"],
    [143, "a0", "terrain-context"],
    [149, "a0", "terrain-context"],
    [155, "a0", "terrain-context"],
    [161, "a0", "terrain-context"],
    [167, "a0", "terrain-context"],
    [173, "a0", "terrain-context"],
    [179, "a0", "terrain-context"],
    [185, "a0", "terrain-context"],
    [191, "a0", "terrain-context"],
    [197, "a0", "terrain-context"],
    [203, "a0", "terrain-context"],
    [209, "a0", "terrain-context"],
    [215, "a0", "terrain-context"],
    [221, "a0", "terrain-context"],
    [227, "a0", "terrain-context"],
    [233, "a0", "terrain-context"],
    [239, "a0", "terrain-context"],
    [245, "a0", "terrain-context"],
    [251, "a0", "terrain-context"],
    [257, "a0", "terrain-context"],
    [263, "a0", "terrain-context"],
    [269, "a0", "terrain-context"],
    [275, "a0", "terrain-context"],
    [281, "a0", "terrain-context"],
    [287, "a0", "terrain-context"]
  ],

  "find-instance-by-index": [
    [26, "t1", "drawable-tree-instance-shrub"],
    [40, "t1", "drawable-tree-instance-tie"]
  ],

  "draw-instance-info": [
    [224, "s1", "drawable-group"],
    [143, "v1", "prototype-shrubbery"],
    [148, "v1", "prototype-shrubbery"],
    [299, "v1", "prototype-tie"],
    [318, "v1", "prototype-tie"]
  ],

  "(method 24 ram-boss-proj)": [
    [64, "v0", "sound-rpc-set-param"],
    [83, "gp", "process-drawable"],
    [86, "gp", "process-drawable"]
  ],

  "ram-boss-on-ground-event-handler": [
    [260, "v1", "ram-boss"]
  ],

  "(method 52 ram-boss)": [
    [11, "v1", "(array collide-shape-prim)"],
    [21, "v1", "(array collide-shape-prim)"],
    [31, "v1", "(array collide-shape-prim)"],
    [41, "v1", "(array collide-shape-prim)"]
  ],

  "(method 53 ram-boss)": [
    [2, "v1", "(array collide-shape-prim)"],
    [5, "v1", "(array collide-shape-prim)"],
    [8, "v1", "(array collide-shape-prim)"],
    [11, "v1", "(array collide-shape-prim)"]
  ],

  "(code ram-boss-idle)": [
    [38, "v1", "collide-shape-prim-group"]
  ],

  "(code ram-boss-jump-down)": [
    [14, "v1", "art-joint-anim"]
  ],

  "(code ram-boss-jump-down-hit-ground)": [
    [23, "v1", "art-joint-anim"]
  ],

  "(code ram-boss-forward-defend-block)": [
    [14, "v1", "art-joint-anim"]
  ],

  "(code ram-boss-up-defend-block)": [
    [14, "v1", "art-joint-anim"]
  ],

  "(code nav-enemy-victory ram-boss)": [
    [28, "v1", "art-joint-anim"]
  ],

  "(code ram-boss-lose-shield)": [
    [29, "v1", "art-joint-anim"]
  ],

  "(code ram-boss-throw)": [
    [16, "v1", "art-joint-anim"],
    [67, "v1", "art-joint-anim"]
  ],

  "(method 56 ram-boss)": [
    [24, "v0", "ram-boss-proj"],
    [58, "v1", "(pointer ram-boss-proj)"]
  ],

  "(code ram-idle)": [
    [28, "v1", "art-joint-anim"],
    [98, "v1", "art-joint-anim"]
  ],

  "(code ram-give-fuel-cell)": [
    [47, "v0", "snowcam"],
    [69, "v1", "(pointer snowcam)"]
  ],

  "(code snow-bumper-deactivate)": [
    [29, "v1", "art-joint-anim"],
    [106, "v1", "art-joint-anim"]
  ],

  "(code snow-bumper-spawn-fuel-cell)": [
    [16, "v1", "art-joint-anim"]
  ],

  "(code snow-bumper-inactive-idle)": [
    [19, "v1", "art-joint-anim"]
  ],

  "(method 7 snow-bumper)": [
    [14, "t9", "(function process-drawable int process-drawable)"]
  ],

  "(method 11 snow-bumper)": [
    ["_stack_", 16, "res-tag"],
    [216, "v0", "(pointer float)"]
  ],

  "(code spider-egg-idle)": [
    [20, "v1", "art-joint-anim"],
    [97, "v1", "art-joint-anim"],
    [153, "v1", "art-joint-anim"]
  ],

  "(code spider-egg-hatch)": [
    [62, "v1", "art-joint-anim"]
  ],

  "(code spider-egg-die)": [
    [79, "v1", "art-joint-anim"]
  ],

  "(code puffer-die)": [
    [33, "v1", "art-joint-anim"]
  ],

  "puffer-default-event-handler": [
    [28, "v1", "process-drawable"],
    [34, "v1", "process-drawable"]
  ],

  "(method 22 puffer)": [
    [10, "v1", "process-drawable"]
  ],

  "(method 25 puffer)": [
    [49, "v1", "puffer"],
    [56, "v1", "puffer"]
  ],

  "(method 23 puffer)": [
    [18, "v1", "process-drawable"]
  ],

  "(trans puffer-attack)": [
    [23, "v1", "collide-shape-prim-group"]
  ],

  "(method 30 puffer)": [
    [16, "v1", "(array collide-shape-prim)"]
  ],

  "(method 31 puffer)": [
    [16, "v1", "(array collide-shape-prim)"]
  ],

  "(method 7 puffer)": [
    [14, "t9", "(function process-drawable int process-drawable)"]
  ],

  "(method 11 puffer)": [
    ["_stack_", 16, "res-tag"],
    [213, "v0", "(pointer float)"]
  ],

  "driller-lurker-default-event-handler": [
    [[51, 87], "s1", "touching-shapes-entry"]
  ],

  "(code driller-lurker-idle-drilling)": [
    [33, "v1", "art-joint-anim"]
  ],

  "(code driller-lurker-jammed-standing)": [
    [14, "v1", "art-joint-anim"]
  ],

  "(code driller-lurker-die)": [
    [28, "v1", "art-joint-anim"]
  ],

  "(method 7 driller-lurker)": [
    [24, "t9", "(function process-drawable int process-drawable)"]
  ],

  "(method 11 driller-lurker)": [
    ["_stack_", 16, "res-tag"],
    [373, "v0", "(pointer float)"]
  ],

  "kermit-short-hop": [
    [10, "v1", "art-joint-anim"]
  ],

  "kermit-long-hop": [
    [10, "v1", "art-joint-anim"]
  ],

  "(code kermit-patrol)": [
    [10, "v1", "art-joint-anim"]
  ],

  "(code kermit-chase-new-position)": [
    [16, "v1", "art-joint-anim"]
  ],

  "(code kermit-chase)": [
    [14, "v1", "art-joint-anim"]
  ],

  "(code kermit-attack)": [
    [22, "v1", "art-joint-anim"]
  ],

  "(code kermit-tongue-stuck)": [
    [14, "v1", "art-joint-anim"]
  ],

  "(code kermit-retract-tongue)": [
    [14, "v1", "art-joint-anim"],
    [90, "v1", "art-joint-anim"]
  ],

  "(method 39 kermit)": [
    [7, "t9", "(function nav-enemy none)"]
  ],

  "(code falling gnawer-falling-segment)": [
    [16, "v1", "art-joint-anim"],
    [70, "v1", "art-joint-anim"]
  ],

  "(method 22 gnawer)": [
    [18, "f0", "float"]
  ],

  "(code gnawer-chewing-on-post)": [
    [139, "v1", "art-joint-anim"],
    [210, "v1", "art-joint-anim"],
    [272, "v1", "art-joint-anim"],
    [363, "v1", "art-joint-anim"],
    [451, "v1", "art-joint-anim"]
  ],

  "(code gnawer-retreat-into-post)": [
    [18, "v1", "art-joint-anim"]
  ],

  "(code gnawer-die)": [
    [28, "v1", "art-joint-anim"]
  ],

  "(event gnawer-run)": [
    [54, "a2", "touching-shapes-entry"]
  ],

  "(method 7 gnawer)": [
    [19, "t9", "(function nav-enemy int nav-enemy)"]
  ],

  "(code gnawer-give-fuel-cell)": [
    [43, "v0", "maincavecam"],
    [64, "v1", "maincavecam"]
  ],

  "(method 11 gnawer)": [
    ["_stack_", 16, "res-tag"],
    ["_stack_", 32, "res-tag"],
    ["_stack_", 48, "res-tag"],
    [361, "v0", "(pointer float)"],
    [426, "v0", "(pointer int32)"],
    [446, "v0", "(pointer int32)"]
  ],

  "(code mother-spider-egg-falling)": [
    [14, "v1", "art-joint-anim"]
  ],

  "(code mother-spider-egg-hatch)": [
    [65, "v1", "art-joint-anim"]
  ],

  "(code mother-spider-egg-die)": [
    [63, "v1", "art-joint-anim"]
  ],

  "(code mother-spider-egg-die-while-falling)": [
    [63, "v1", "art-joint-anim"]
  ],

  "(code mother-spider-egg-on-ground)": [
    [50, "v1", "art-joint-anim"],
    [124, "v1", "art-joint-anim"]
  ],

  "(method 7 swamp-blimp)": [
    [19, "t9", "(function process-drawable int process-drawable)"]
  ],

  "(code swamp-tetherrock-break)": [
    [238, "s4", "handle"],
    [261, "s4", "handle"],
    [283, "s4", "handle"],
    [300, "s4", "handle"],
    [373, "a0", "swamp-blimp"]
  ],

  "(event swamp-tetherrock-idle)": [
    [55, "gp", "process-drawable"]
  ],

  "(code swamp-rope-break)": [
    [10, "v1", "float"],
    [26, "v1", "float"],
    [48, "v1", "float"],
    [64, "v1", "art-joint-anim"]
  ],

  "swamp-rope-trans": [
    [40, "v1", "swamp-rope"],
    [48, "v1", "swamp-rope"]
  ],

  "(code swamp-rope-idle-arm)": [
    [13, "v1", "swamp-rope"]
  ],

  "swamp-blimp-setup": [
    [[26, 117], "s4", "swamp-rope"]
  ],

  "(code swamp-rope-idle-rock)": [
    [32, "a0", "swamp-rope"],
    [33, "a0", "swamp-rope"]
  ],

  "(code mistycannon-missile-idle)": [
    [110, "v0", "sound-rpc-set-param"],
    [207, "v1", "art-joint-anim"],
    [257, "v1", "art-joint-anim"]
  ],

  "(event mistycannon-missile-explode)": [
    [16, "v1", "mistycannon-missile"]
  ],

  "(code cam-mistycannon)": [
    [3, "a1", "mistycannon"],
    [9, "v1", "mistycannon"]
  ],

  "(method 26 citb-plat)": [
    [18, "v1", "vector"],
    [47, "v1", "vector"]
  ],

  "(method 23 citb-chain-plat)": [
    [9, "t9", "(function rigid-body-platform float none)"]
  ],

  "(code citb-firehose-blast)": [
    [10, "v1", "art-joint-anim"],
    [86, "v1", "art-joint-anim"],
    [157, "v1", "art-joint-anim"]
  ],

  "(trans plat-button-move-downward citb-exit-plat)": [
    [10, "v0", "(state plat-button)"]
  ],

  "(trans plat-button-move-upward citb-exit-plat)": [
    [10, "v0", "(state plat-button)"]
  ],

  "(code darkvine-idle)": [
    [32, "v1", "art-joint-anim"]
  ],

  "(code darkvine-retreat)": [
    [23, "v1", "art-joint-anim"],
    [138, "v1", "art-joint-anim"]
  ],

  "(enter cam-periscope)": [
    [7, "a1", "periscope"],
    [13, "a1", "periscope"],
    [16, "v1", "periscope"]
  ],

  "(code cam-periscope)": [
    [2, "v1", "periscope"],
    [4, "v1", "periscope"],
    [12, "v1", "periscope"],
    [71, "v1", "periscope"],
    [79, "v1", "periscope"]
  ],

  "periscope-crosshair": [
    [50, "v1", "periscope"]
  ],

  "periscope-find-next": [
    [58, "v1", "vector"]
  ],

  "(code reflector-origin-idle)": [
    [60, "v1", "periscope"]
  ],

  "(code periscope-player-control)": [
    [41, "v0", "(pointer float)"],
    [508, "gp", "handle"]
  ],

  "quicksandlurker-post": [
    [50, "a0", "water-anim"],
    [54, "a0", "water-anim"]
  ],

  "(code quicksandlurker-wait)": [
    [33, "v1", "art-joint-anim"],
    [89, "v1", "art-joint-anim"]
  ],

  "(code quicksandlurker-yawn)": [
    [10, "v1", "art-joint-anim"]
  ],

  "(code quicksandlurker-track)": [
    [29, "v1", "art-joint-anim"]
  ],

  "(code quicksandlurker-attack)": [
    [12, "v1", "art-joint-anim"]
  ],

  "(code quicksandlurker-hide)": [
    [14, "v1", "art-joint-anim"]
  ],

  "(code quicksandlurker-popup)": [
    [38, "v1", "art-joint-anim"]
  ],

  "(code quicksandlurker-die)": [
    [18, "v1", "art-joint-anim"]
  ],

  "(code quicksandlurker-victory)": [
    [18, "v1", "art-joint-anim"],
    [69, "v1", "art-joint-anim"]
  ],

  "(method 7 balloonlurker)": [
    [29, "t9", "(function process-drawable int process-drawable)"]
  ],

  "(code balloonlurker-pilot-die)": [
    [58, "v1", "art-joint-anim"]
  ],

  "(code orbit-plat-bottom-idle)": [
    [29, "v1", "orbit-plat"],
    [35, "v1", "orbit-plat"],
    [109, "v1", "orbit-plat"],
    [126, "v1", "orbit-plat"]
  ],

  "(method 27 orbit-plat)": [
    [20, "s5", "orbit-plat"],
    [29, "s5", "orbit-plat"],
    [33, "s5", "orbit-plat"],
    [40, "s5", "orbit-plat"],
    [44, "s5", "orbit-plat"],
    [72, "a2", "orbit-plat"],
    [153, "a1", "orbit-plat"]
  ],

  "(code mother-spider-leg-flying)": [
    [21, "v1", "art-joint-anim"],
    [80, "v1", "art-joint-anim"]
  ],

  "(code mother-spider-stop-traveling)": [
    [14, "v1", "art-joint-anim"]
  ],

  "(code mother-spider-hit-while-birthing)": [
    [14, "v1", "art-joint-anim"],
    [68, "v1", "art-joint-anim"]
  ],

  "(code mother-spider-birthing)": [
    [53, "v1", "art-joint-anim"]
  ],

  "(code mother-spider-die)": [
    [36, "v1", "art-joint-anim"]
  ],

  "(code mother-spider-die-from-uppercut)": [
    [31, "v1", "art-joint-anim"]
  ],

  "(code mother-spider-spit)": [
    [15, "v1", "art-joint-anim"]
  ],

  "(code mother-spider-birth-baby)": [
    [15, "v1", "art-joint-anim"]
  ],

  "(code mother-spider-hit-while-tracking)": [
    [14, "v1", "art-joint-anim"],
    [68, "v1", "art-joint-anim"]
  ],

  "(code mother-spider-tracking)": [
    [53, "v1", "art-joint-anim"]
  ],

  "mother-spider-default-event-handler": [
    [52, "a0", "process-drawable"],
    [138, "a0", "process-drawable"]
  ],

  "mother-spider-death-event-handler": [
    [7, "a0", "process-drawable"]
  ],

  "(code bully-broken-cage-explode)": [
    [14, "v1", "art-joint-anim"]
  ],

  "(code bully-notice)": [
    [148, "v1", "art-joint-anim"]
  ],

  "(code bully-start-spinning)": [
    [14, "v1", "art-joint-anim"]
  ],

  "(code bully-die)": [
    [70, "v1", "art-joint-anim"]
  ],

  "bully-default-event-handler": [
    [21, "gp", "process-drawable"]
  ],

  "(trans bully-notice)": [
    [10, "v1", "collide-shape-prim-group"]
  ],

  "(trans bully-start-spinning)": [
    [10, "v1", "collide-shape-prim-group"]
  ],

  "(trans bully-stop-spinning)": [
    [10, "v1", "collide-shape-prim-group"]
  ],

  "(method 7 bully)": [
    [14, "t9", "(function process-drawable int process-drawable)"]
  ],

  "(enter seagull-idle)": [
    [20, "v1", "float"]
  ],

  "seagull-init-by-other": [
    [96, "v1", "float"]
  ],

  "seagull-reaction": [
    [36, "s4", "seagull"],
    [38, "s4", "seagull"]
  ],

  "beach-rock-trigger": [
    [5, "v0", "seagullflock"]
  ],

  "(method 11 seagullflock)": [
    [80, "v1", "float"],
    [99, "v1", "float"]
  ],

  "(code seagull-flying)": [
    [13, "v1", "art-joint-anim"],
    [373, "v1", "float"]
  ],

  "(code seagull-soaring)": [
    [15, "v1", "art-joint-anim"],
    [296, "v1", "float"]
  ],

  "(method 26 seagull)": [
    [12, "v1", "float"],
    [33, "v1", "float"],
    [54, "v1", "float"]
  ],

  "(code seagull-idle)": [
    [51, "v1", "float"],
    [67, "v1", "float"],
    [143, "v1", "float"],
    [218, "v1", "float"]
  ],

  "(code target-ice-stance)": [
    [42, "v1", "art-joint-anim"],
    [108, "v1", "art-joint-anim"],
    [159, "v1", "art-joint-anim"],
    [221, "v1", "art-joint-anim"],
    [283, "v1", "art-joint-anim"],
    [370, "v1", "art-joint-anim"],
    [479, "v1", "art-joint-anim"]
  ],

  "bones-set-sqwc": [[2, "v1", "dma-bank-control"]],
  "bones-reset-sqwc": [[2, "v1", "dma-bank-control"]],

  "bones-init": [
    [2, "a2", "terrain-context"],
    [59, "a0", "(pointer int64)"],
    [9, "a2", "bone-memory"],
    [13, "a2", "bone-memory"],
    [17, "a2", "bone-memory"],
    [21, "a2", "bone-memory"],
    [25, "a2", "bone-memory"],
    [29, "a2", "bone-memory"],
    [[31, 39], "v1", "bone-memory"]
  ],

  "draw-bones-mtx-calc": [
    [[5, 8], "t2", "bone-memory"]
  ],

  "bones-mtx-calc-execute": [
    [[18, 45], "v1", "bone-memory"],
    [[90, 108], "v1", "(inline-array matrix)"],
    [47, "a0", "dma-bank-control"],
    [118, "a0", "dma-bank-control"],
    [[89, 112], "a1", "(inline-array vector)"]
  ],

  "bones-wrapup": [
    [[3, 26], "v1", "bone-memory"]
  ],

  "texscroll-make-request": [
    [[9, 39], "a1", "mei-texture-scroll"]
  ],

  "texscroll-execute": [
    [[25, 31], "a1", "mei-texture-scroll"],
    [[15, 52], "a2", "merc-fragment-control"],
    [[20, 24], "t1", "merc-fragment"],
    [[26, 40], "t1", "(pointer int8)"],
    [19, "t1", "pointer"]
  ],

  "draw-bones": [
    [[50, 53], "t4", "bone-memory"],
    [[110, 123], "v1", "vu-lights"],
    [199, "v1", "mei-texture-scroll"],
    [334, "v1", "merc-extra-info"],
    [357, "a0", "(pointer int8)"],
    [[38, 43], "a2", "bone-regs"],
    [545, "s2", "int"],
    [49, "a1", "bone-calculation"],
    [262, "s2", "(pointer uint32)"],
    [89, "at", "terrain-context"]
  ],

  "draw-bones-hud": [
    [[14, 19], "t0", "bone-regs"],
    [25, "a2", "bone-calculation"],
    [[26, 29], "t6", "bone-memory"],
    [[73, 89], "t2", "vu-lights"],
    [89, "t1", "vu-lights"],
    [78, "t1", "pointer"],
    [49, "at", "terrain-context"]
  ],

  "joint-mod-tracker-callback": [
    [[3, 99], "s4", "joint-mod-tracker"]
  ],

  "(method 14 snow-ball)": [
    [16, "v1", "vector"],
    [23, "v1", "vector"],
    [30, "v1", "vector"]
  ],

  "(method 7 snow-ball)": [
    [26, "t9", "(function process-drawable int process-drawable)"]
  ],

  "(method 11 mistycannon)": [
    ["_stack_", 16, "res-tag"],
    ["_stack_", 32, "res-tag"],
    ["_stack_", 48, "res-tag"],
    [337, "v0", "(pointer float)"],
    [367, "v0", "(pointer float)"]
  ],

  "quicksandlurker-missile-init-by-other": [
    [76, "a0", "process-drawable"]
  ],

  "mother-spider-full-joint-callback": [
    [[10, 48], "v1", "mother-spider-thread"]
  ],

  "(method 11 mother-spider)": [
    ["_stack_", 16, "res-tag"],
    [[500, 525], "v0", "(pointer float)"]
  ],

  "(method 21 mother-spider)": [
    [179, "s3", "collide-shape-prim-group"]
  ],

  "(method 11 plane-volume)": [
    [14, "f2", "float"]
  ],

  "(method 9 plane-volume)": [
    [245, "f2", "float"]
  ],

  "(method 21 helix-water)": [
    [27, "a0", "process-drawable"]
  ],

  "(method 7 helix-water)": [
    [14, "t9", "(function process-drawable int process-drawable)"]
  ],

  "(code helix-button-activate)": [
    [37, "v0", "sunkencam"]
  ],

  "(code target-flut-jump)": [
    [137, "v1", "float"]
  ],

  "tie-init-engine": [
    [[14, 18], "a0", "dma-packet"],
    [[24, 28], "a0", "gs-gif-tag"],
    [31, "a0", "(pointer gs-test)"],
    [33, "a0", "(pointer gs-reg64)"],
    [[43, 51], "a0", "dma-packet"],
    [[64, 69], "a0", "dma-packet"],
    [[74, 78], "a0", "dma-packet"],
    [[82, 89], "v1", "(inline-array vector4w)"],
    [[89, 97], "v1", "(pointer vif-tag)"]
  ],

  "tie-end-buffer": [
    [[6, 10], "a1", "dma-packet"],
    [[16, 19], "a1", "gs-gif-tag"],
    [24, "a1", "(pointer gs-test)"],
    [26, "a1", "(pointer gs-reg64)"],
    [[32, 36], "a1", "dma-packet"],
    [[41, 52], "a0", "(pointer vif-tag)"]
  ],

  "tie-ints": [
    [[3, 30], "gp", "(pointer uint32)"]
  ],

  "tie-floats": [
    [[3, 73], "gp", "(pointer uint32)"]
  ],

  "tie-init-buffers": [
    [[29, 32], "v1", "dma-packet"],
    [[59, 62], "a0", "dma-packet"],
    [65, "a0", "(pointer uint32)"],
    [[96, 99], "v1", "dma-packet"],
    [[126, 129], "a0", "dma-packet"],
    [132, "a0", "(pointer uint32)"],
    [[163, 166], "v1", "dma-packet"],
    [[193, 196], "a0", "dma-packet"],
    [199, "a0", "(pointer uint32)"],
    [[230, 233], "v1", "dma-packet"],
    [[260, 263], "a0", "dma-packet"],
    [266, "a0", "(pointer uint32)"]
  ],

  "draw-drawable-tree-instance-tie": [
    [[23, 36], "v1", "drawable-inline-array-node"],
    [25, "a0", "drawable-inline-array-node"],
    [61, "v1", "drawable-inline-array-instance-tie"],
    [74, "v1", "drawable-inline-array-node"],
    [84, "v1", "int"],
    [86, "a0", "int"],
    [66, "a1", "terrain-context"],
    [[363, 366], "v1", "dma-packet"],
    [[484, 487], "v1", "dma-packet"]
  ],

  "(method 10 drawable-tree-instance-tie)": [
    [3, "a1", "terrain-context"]
  ],

  "(method 14 drawable-tree-instance-tie)": [
    [[47, 62], "t1", "tie-fragment"],
    [[102, 117], "t1", "tie-fragment"],
    [[150, 165], "a1", "tie-fragment"]
  ],

  "(method 11 drawable-inline-array-instance-tie)": [
    [[1, 6], "v1", "instance-tie"]
  ],

  "(method 12 drawable-inline-array-instance-tie)": [
    [[1, 6], "v1", "instance-tie"]
  ],

  "(method 13 drawable-inline-array-instance-tie)": [
    [[1, 6], "v1", "instance-tie"]
  ],

  "(method 10 drawable-tree-array)": [
    [4, "v1", "terrain-context"]
  ],

  "(method 16 drawable-tree)":[
    [[1,4], "v1", "drawable-inline-array-node"],
    //[4, "a1", "int"],
    [11, "v1", "(pointer int8)"],
    [[29,34], "t0", "drawable-inline-array-node"],
    [31, "t2", "drawable-inline-array-node"],
    //[[34,36], "a1", "int"],
    [36, "t1", "(pointer int8)"],
    [[9, 42], "a2", "(pointer int8)"]
  ],

  "(event sunken-pipegame-idle)": [
    [6, "a0", "sunken-pipegame-button"]
  ],

  "(method 11 sunken-pipegame)": [
    [189, "a1", "collectable"],
    [280, "s0", "collectable"],
    [371, "s0", "collectable"],
    [[407, 410], "v1", "sunken-pipegame-button"]
  ],

  "(method 7 sunken-pipegame)": [
    [33, "t9", "(function process-drawable int process-drawable)"]
  ],

  "(code sunken-pipegame-begin-play)": [
    [179, "v1", "float"],
    [260, "v1", "float"],
    [519, "v1", "float"],
    [596, "v1", "float"]
  ],

  "(method 22 sunken-pipegame)": [
    [20, "v1", "collectable"],
    [25, "v1", "collectable"],
    [54, "v1", "collectable"],
    [59, "v1", "collectable"]
  ],

  "(enter exit-chamber-lower)": [
    [14, "v1", "fuel-cell"]
  ],

  "(code exit-chamber-lower)": [
    [29, "v1", "sunkencam"],
    [50, "v1", "art-joint-anim"],
    [162, "v1", "art-joint-anim"],
    [241, "v1", "art-joint-anim"],
    [308, "v1", "fuel-cell"]
  ],

  "(method 11 exit-chamber)": [
    [190, "v1", "art-joint-anim"]
  ],

  "ray-cylinder-intersect": [
    [20, "v1", "uint"],
    [20, "a0", "uint"]
  ],

  "(anon-function 15 pelican)": [
    [24, "v1", "collectable"]
  ],

  "(method 11 darkecobarrel)": [
    ["_stack_", 16, "res-tag"]
  ],

  "(method 11 snowpusher)": [
    ["_stack_", 16, "res-tag"],
    [19, "v0", "(pointer int32)"]
  ],

  "(code snow-switch-activate)": [
    [53, "v1", "snowcam"]
  ],

  "(method 32 sequenceA-village1)": [
    [[103, 111], "v1", "handle"],
    [[125, 133], "v1", "handle"]
  ],

  "(exit play-anim sequenceA-village1)": [
    [[12, 20], "v1", "handle"],
    [[28, 36], "v1", "handle"]
  ],

  "(event play-anim sequenceA-village1)": [
    [[64, 72], "v1", "handle"],
    [[86, 94], "v1", "handle"],
    [[108, 116], "v1", "handle"]
  ],

  "(code hud-collecting)": [
    [[2, 10], "v1", "handle"],
    [13, "s4", "hud"],
    [25, "s4", "hud"],
    [27, "s4", "hud"]
  ],

  "(code caveelevator-one-way-idle-start)": [
    [10, "v1", "art-joint-anim"]
  ],

  "(method 11 caveelevator)": [
    ["_stack_", 16, "res-tag"],
    [109, "v0", "(pointer float)"]
  ],

  "(trans energyhub-idle)": [
    [31, "s4", "energyarm"]
  ],

  "(method 0 joint-exploder-tuning)": [
    [[6, 50], "v0", "joint-exploder-tuning"]
  ],

  "(method 23 joint-exploder)": [
    [[12, 102], "s3", "joint-exploder-joint"],
    [[144, 146], "v1", "joint-exploder-list"],
    [148, "v1", "matrix"],
    [152, "v1", "matrix"]
  ],

  "(method 20 joint-exploder)": [
    [[8, 10], "a3", "joint-exploder-joint"],
    [15, "v1", "joint-exploder-joint"]
  ],

  "(method 27 joint-exploder)": [
    [41, "s0", "joint-exploder-joint"],
    [90, "s0", "joint-exploder-joint"],
    [139, "s0", "joint-exploder-joint"]
  ],

  "(method 25 joint-exploder)": [
    [[16, 54], "s2", "joint-exploder-joint"]
  ],

  "(method 22 joint-exploder)": [
    [[18, 78], "s5", "joint-exploder-joint"]
  ],

  "joint-exploder-joint-callback": [
    [[10, 18], "v1", "joint-exploder-joint"]
  ],

  "(method 24 joint-exploder)": [
    [[12, 19], "v1", "joint-exploder-joint"]
  ],

  "(method 26 joint-exploder)": [
    [[5, 8], "a2", "joint-exploder-joint"],
    [18, "v1", "joint-exploder-joint"],
    [28, "v1", "joint-exploder-joint"]
  ],

  "racer-effects": [
    [739, "v0", "sound-rpc-set-param"]
  ],

  "(code target-tube)": [
    [31, "v1", "art-joint-anim"]
  ],

  "(event slide-control-ride slide-control)": [
    [24, "gp", "process-drawable"],
    [31, "v1", "vector"],
    [35, "v1", "vector"],
    [39, "v1", "vector"]
  ],

  "(code target-tube-start)": [
    [110, "v1", "float"]
  ],

  "depth-cue-set-stencil": [
    [[1, 7], "t1", "dma-packet"],
    [[10, 16], "t1", "gs-gif-tag"],
    [27, "t1", "(pointer gs-xy-offset)"],
    [29, "t1", "(pointer gs-reg64)"],
    [34, "t1", "(pointer gs-frame)"],
    [36, "t1", "(pointer gs-reg64)"],
    [38, "t1", "(pointer gs-test)"],
    [40, "t1", "(pointer gs-reg64)"],
    [[43, 53], "a3", "(inline-array vector4w)"],
    [[52, 80], "v0", "(inline-array vector4w)"]
  ],

  "depth-cue-draw-front": [
    [[26, 32], "t6", "dma-packet"],
    [[33, 41], "t6", "gs-gif-tag"],
    [49, "t6", "(pointer gs-xy-offset)"],
    [51, "t6", "(pointer gs-reg64)"],
    [56, "t6", "(pointer gs-frame)"],
    [58, "t6", "(pointer gs-reg64)"],
    [64, "t6", "(pointer gs-tex0)"],
    [66, "t6", "(pointer gs-reg64)"],
    [68, "t6", "(pointer gs-test)"],
    [70, "t6", "(pointer gs-reg64)"],
    [71, "t6", "(pointer gs-alpha)"],
    [73, "t6", "(pointer gs-reg64)"],
    [[76, 109], "t5", "(inline-array vector4w)"],
    [112, "t5", "depth-cue-work"],
    [[115, 121], "t6", "dma-packet"],
    [[122, 130], "t6", "gs-gif-tag"],
    [137, "t6", "(pointer gs-xy-offset)"],
    [139, "t6", "(pointer gs-reg64)"],
    [144, "t6", "(pointer gs-frame)"],
    [146, "t6", "(pointer gs-reg64)"],
    [148, "t6", "(pointer gs-texa)"],
    [150, "t6", "(pointer gs-reg64)"],
    [156, "t6", "(pointer gs-tex0)"],
    [158, "t6", "(pointer gs-reg64)"],
    [160, "t6", "(pointer gs-alpha)"],
    [162, "t6", "(pointer gs-reg64)"],
    [[165, 190], "t5", "(inline-array vector4w)"],
    [[191, 201], "t5", "vector4w"],
    [201, "t5", "depth-cue-work"]
  ],

  "depth-cue-draw-depth": [
    [[26, 32], "t6", "dma-packet"],
    [[33, 41], "t6", "gs-gif-tag"],
    [49, "t6", "(pointer gs-xy-offset)"],
    [51, "t6", "(pointer gs-reg64)"],
    [56, "t6", "(pointer gs-frame)"],
    [58, "t6", "(pointer gs-reg64)"],
    [64, "t6", "(pointer gs-tex0)"],
    [66, "t6", "(pointer gs-reg64)"],
    [68, "t6", "(pointer gs-test)"],
    [70, "t6", "(pointer gs-reg64)"],
    [[73, 106], "t5", "(inline-array vector4w)"],
    [109, "t5", "depth-cue-work"],
    [[112, 118], "t6", "dma-packet"],
    [[121, 127], "t6", "gs-gif-tag"],
    [134, "t6", "(pointer gs-xy-offset)"],
    [136, "t6", "(pointer gs-reg64)"],
    [141, "t6", "(pointer gs-frame)"],
    [143, "t6", "(pointer gs-reg64)"],
    [149, "t6", "(pointer gs-tex0)"],
    [151, "t6", "(pointer gs-reg64)"],
    [153, "t6", "(pointer gs-test)"],
    [155, "t6", "(pointer gs-reg64)"],
    [[158, 183], "t5", "(inline-array vector4w)"],
    [[184, 193], "t5", "vector4w"],
    [194, "t5", "depth-cue-work"]
  ],

  "depth-cue": [
    [[22, 28], "a2", "dma-packet"],
    [[31, 37], "a2", "gs-gif-tag"],
    [42, "a2", "(pointer gs-test)"],
    [44, "a2", "(pointer gs-reg64)"],
    [46, "a2", "(pointer gs-zbuf)"],
    [48, "a2", "(pointer gs-reg64)"],
    [50, "a2", "(pointer gs-reg64)"],
    [52, "a2", "(pointer gs-reg64)"],
    [53, "a2", "(pointer gs-tex1)"],
    [55, "a2", "(pointer gs-reg64)"],
    [62, "a2", "(pointer gs-clamp)"],
    [64, "a2", "(pointer gs-reg64)"],
    [66, "a2", "(pointer gs-reg64)"],
    [68, "a2", "(pointer gs-reg64)"],
    [[94, 100], "a0", "dma-packet"],
    [[103, 109], "a0", "gs-gif-tag"],
    [120, "a0", "(pointer gs-xy-offset)"],
    [122, "a0", "(pointer gs-reg64)"],
    [127, "a0", "(pointer gs-frame)"],
    [129, "a0", "(pointer gs-reg64)"],
    [[133, 138], "v1", "dma-packet"]
  ],

  "collide-probe-collide-fragment-tree-make-list": [
    [5, "v1", "drawable-inline-array-node"]
  ],

  "collide-probe-instance-tie-tree-make-list": [
    [[5,7], "v1", "drawable-inline-array-node"],
    [[18,20], "v1", "drawable-inline-array-instance-tie"]
  ],

  "collide-upload-vu0": [
    [16, "a0", "dma-packet"],
    [17, "a0", "(pointer uint64)"]
  ],

  "collide-probe-make-list": [
    [[20, 22], "v1", "drawable-inline-array-node"],
    [[31, 33], "v1", "drawable-inline-array-instance-tie"],
    [[47, 49], "v1", "drawable-inline-array-node"]
  ],

  "(method 21 collide-cache)": [
    [114, "a0", "(pointer int32)"],
    [156, "t0", "(pointer int32)"],
    [190, "v1", "(pointer int32)"],
    [147, "v1", "collide-list-item"],
    [148, "v1", "collide-list-item"],
    [[91, 95], "v1", "dma-packet"],
    [[112, 141], "v1", "dma-bank-spr"],
    [[154, 188], "a2", "dma-bank-spr"],
    [[217, 227], "s3", "collide-list-item"]
  ],

  "(method 23 collide-shape-prim-sphere)": [
    [[74,114], "s4", "collide-shape-prim-mesh"]
  ],

  "(method 13 collide-mesh)" : [
    [[0, 60], "a3", "(inline-array vector)"],
    [[61, 123], "v1", "collide-mesh-tri"]
  ],

  "(method 20 collide-shape-prim-group)": [
    [5, "gp", "pointer"],
    [6, "v1", "(pointer collide-shape-prim)"],
    [[7,14], "a0", "collide-shape-prim"],
    [32, "gp", "pointer"],
    [33, "v1", "(pointer collide-shape-prim)"],
    [[34,40], "a0", "collide-shape-prim"],
    [[40, 46], "a0", "collide-shape-prim-group"]
  ],

  "(method 29 collide-shape-prim-group)" : [
    [5, "gp", "pointer"],
    [6, "v1", "(pointer collide-shape-prim)"],
    [[13, 19], "a0", "collide-shape-prim-group"]
  ],

  "(method 40 collide-shape)" : [
    [21, "a0", "connection"],
    [[22,40], "a0", "collide-shape-moving"],
    [85, "a0", "connection"],
    [[86, 104], "a0", "collide-shape-moving"],
    [147, "a0", "connection"],
    [[148, 166], "a0", "collide-shape-moving"],
    [209, "a0", "connection"],
    [[210, 228], "a0", "collide-shape-moving"]
  ],

  "(method 15 collide-shape-prim-sphere)" : [
    [[16, 55], "gp", "collide-shape-prim-mesh"]
  ],

  "(method 25 collide-cache)" : [
    [[83, 104], "a2", "(inline-array collide-cache-tri)"]
  ],

  "(method 22 collide-cache)" : [
    [14, "v1", "connection"],
    [[15,31], "v1", "collide-shape"],
    [74, "v1", "connection"],
    [[75, 91], "v1", "collide-shape"],
    [130, "v1", "connection"],
    [[131, 148], "v1", "collide-shape"],
    [187, "v1", "connection"],
    [[188, 205], "v1", "collide-shape"]
  ],

  "(method 12 collide-shape-prim-sphere)" : [
    [[13, 23], "t0", "collide-cache-prim"]
  ],

  "(method 24 collide-cache)" : [
    [14, "v1", "connection"],
    [[15,31], "v1", "collide-shape"],
    [74, "v1", "connection"],
    [[75, 91], "v1", "collide-shape"],
    [130, "v1", "connection"],
    [[131, 148], "v1", "collide-shape"],
    [187, "v1", "connection"],
    [[188, 205], "v1", "collide-shape"]
  ],

  "(method 14 collide-shape-prim-sphere)" : [
    [[11, 23], "t0", "collide-cache-prim"]
  ],

  "(method 23 collide-cache)" : [
    [20, "v1", "connection"],
    [[21,43], "v1", "collide-shape"],
    [86, "v1", "connection"],
    [[87,109], "v1", "collide-shape"],
    [148, "v1", "connection"],
    [[149, 174], "v1", "collide-shape"],
    [211, "v1", "connection"],
    [[212, 235], "v1", "collide-shape"]
  ],

  "(method 13 collide-shape-prim-sphere)" : [
    [[11, 23], "t0", "collide-cache-prim"]
  ],

  "(method 31 collide-cache)" : [
    [22, "v1", "collide-shape-prim-sphere"]
  ],

  "(method 19 collide-cache)" : [
    [[52, 94], "s4", "collide-cache-prim"],
    [[1, 100], "s5", "collide-puss-work"]
  ],

  "ogreboss-rock-explosion-effect": [
    [83, "v1", "manipy"]
  ],

  "ogreboss-missile-scale-explosion": [
    [11, "gp", "process-drawable"],
    [22, "gp", "process-drawable"]
  ],

  "(event ogreboss-missile-impact)": [
    [76, "t1", "target"]
  ],

  "(code ogreboss-super-boulder-throw)": [
    [16, "v1", "art-joint-anim"]
  ],

  "ogreboss-emerge": [
    [47, "v1", "art-joint-anim"]
  ],

  "(code ogreboss-die)": [
    [35, "v1", "art-joint-anim"]
  ],

  "ogreboss-super-boulder-play-hit-anim": [
    [15, "v1", "art-joint-anim"]
  ],

  "(code ogreboss-stage3-hit)": [
    [47, "v1", "art-joint-anim"]
  ],

  "(code ogreboss-stage3-throw)": [
    [33, "v1", "art-joint-anim"],
    [89, "v1", "art-joint-anim"]
  ],

  "ogreboss-shoot-boulder": [
    [41, "a1", "process-drawable"]
  ],

  "(method 7 ogreboss-super-boulder)": [
    [14, "t9", "(function process-drawable int process-drawable)"]
  ],

  "ogreboss-bounce-boulder-init-by-other": [
    [112, "v1", "float"]
  ],

  "(code ogreboss-stage3-shuffle)": [
    [33, "v1", "art-joint-anim"],
    [121, "v1", "art-joint-anim"],
    [177, "v1", "art-joint-anim"],
    [247, "v1", "art-joint-anim"],
    [299, "v1", "art-joint-anim"],
    [355, "v1", "art-joint-anim"],
    [425, "v1", "art-joint-anim"]
  ],

  "(code ogreboss-stage2)": [
    [26, "v1", "art-joint-anim"],
    [104, "v1", "art-joint-anim"],
    [158, "v1", "art-joint-anim"]
  ],

  "ogreboss-update-super-boulder": [
    [12, "a1", "ogreboss-super-boulder"]
  ],

  "(trans ogreboss-stage3-shuffle)": [
    [13, "v1", "ogreboss-super-boulder"]
  ],

  "(code ogreboss-stage1)": [
    [36, "v1", "art-joint-anim"],
    [93, "v1", "art-joint-anim"],
    [172, "v1", "art-joint-anim"],
    [273, "v1", "art-joint-anim"],
    [329, "v1", "art-joint-anim"],
    [386, "v1", "art-joint-anim"]
  ],

  "(code ogreboss-bounce-boulder-idle)": [
    [81, "v1", "art-joint-anim"]
  ],

  "ogreboss-idle-loop": [
    [145, "v1", "art-joint-anim"],
    [206, "v1", "art-joint-anim"],
    [261, "v1", "art-joint-anim"]
  ],

  "(code ogreboss-super-boulder-roll)": [
    [123, "v1", "art-joint-anim"]
  ],

  "(code ogreboss-intro)": [
    [92, "v1", "art-joint-anim"]
  ],

  "ogreboss-submerge": [
    [130, "v1", "art-joint-anim"]
  ],

  "ogreboss-pick-target": [
    [31, "s3", "process-drawable"]
  ],

<<<<<<< HEAD
  "update-eyes": [
    [[19, 25], "a0", "dma-packet"],
    [[28, 34], "a0", "gs-gif-tag"],
    [39, "a0", "(pointer gs-test)"],
    [41, "a0", "(pointer gs-reg64)"],
    [[45, 50], "v1", "dma-packet"],
    [[83, 89], "a0", "dma-packet"],
    [[92, 98], "a0", "gs-gif-tag"],
    [103, "a0", "(pointer gs-test)"],
    [105, "a0", "(pointer gs-reg64)"],
    [[109, 114], "v1", "dma-packet"],
    [[147, 153], "a0", "dma-packet"],
    [[156, 162], "a0", "gs-gif-tag"],
    [167, "a0", "(pointer gs-test)"],
    [169, "a0", "(pointer gs-reg64)"],
    [[173, 178], "v1", "dma-packet"],
    [212, "v1", "process-drawable"],
    [218, "v1", "process-drawable"],
    [[281, 286], "v1", "dma-packet"],
    [[319, 324], "v1", "dma-packet"],
    [[356, 362], "a0", "dma-packet"],
    [[365, 371], "a0", "gs-gif-tag"],
    [376, "a0", "(pointer gs-reg64)"],
    [378, "a0", "(pointer gs-reg64)"],
    [[382, 387], "v1", "dma-packet"],
    [[415, 421], "a0", "dma-packet"],
    [[424, 430], "a0", "gs-gif-tag"],
    [435, "a0", "(pointer gs-reg64)"],
    [437, "a0", "(pointer gs-reg64)"],
    [[441, 446], "v1", "dma-packet"],
    [[474, 480], "a0", "dma-packet"],
    [[483, 489], "a0", "gs-gif-tag"],
    [494, "a0", "(pointer gs-reg64)"],
    [496, "a0", "(pointer gs-reg64)"],
    [[500, 505], "v1", "dma-packet"]
  ],

  "render-eyes": [
    [[45, 52], "v1", "dma-gif-packet"],
    [[52, 64], "s0", "(pointer uint64)"],
    [[68, 74], "a0", "dma-packet"],
    [[77, 83], "a0", "gs-gif-tag"],
    [95, "a0", "(pointer gs-scissor)"],
    [97, "a0", "(pointer gs-reg64)"],
    [[100, 135], "v1", "(inline-array vector4w)"],
    [145, "v1", "(inline-array vector4w)"],
    [[164, 170], "a2", "dma-packet"],
    [[173, 179], "a2", "gs-gif-tag"],
    [191, "a2", "(pointer gs-scissor)"],
    [193, "a2", "(pointer gs-reg64)"],
    [[199, 244], "a1", "(inline-array vector4w)"],
    [250, "a1", "(inline-array vector4w)"],
    [[253, 259], "a2", "dma-packet"],
    [[262, 268], "a2", "gs-gif-tag"],
    [280, "a2", "(pointer gs-scissor)"],
    [282, "a2", "(pointer gs-reg64)"],
    [[288, 337], "a1", "(inline-array vector4w)"],
    [343, "v1", "(inline-array vector4w)"],
    [[346, 352], "a0", "dma-packet"],
    [[355, 361], "a0", "gs-gif-tag"],
    [366, "a0", "(pointer gs-test)"],
    [368, "a0", "(pointer gs-reg64)"],
    [[373, 380], "v1", "(inline-array vector4w)"],
    [[380, 392], "s0", "(pointer uint64)"],
    [[412, 418], "a2", "dma-packet"],
    [[421, 427], "a2", "gs-gif-tag"],
    [439, "a2", "(pointer gs-scissor)"],
    [441, "a2", "(pointer gs-reg64)"],
    [[447, 497], "a1", "(inline-array vector4w)"],
    [498, "a1", "(inline-array vector4w)"],
    [[501, 507], "a2", "dma-packet"],
    [[510, 516], "a2", "gs-gif-tag"],
    [528, "a2", "(pointer gs-scissor)"],
    [530, "a2", "(pointer gs-reg64)"],
    [[536, 585], "a1", "(inline-array vector4w)"],
    [591, "v1", "(inline-array vector4w)"],
    [[594, 600], "a0", "dma-packet"],
    [[603, 609], "a0", "gs-gif-tag"],
    [614, "a0", "(pointer gs-test)"],
    [616, "a0", "(pointer gs-reg64)"],
    [[621, 628], "v1", "dma-gif-packet"],
    [[628, 640], "s0", "(pointer uint64)"],
    [641, "v1", "(inline-array dma-gif-packet)"],
    [[673, 679], "a2", "dma-packet"],
    [[682, 688], "a2", "gs-gif-tag"],
    [700, "a2", "(pointer gs-scissor)"],
    [702, "a2", "(pointer gs-reg64)"],
    [[712, 759], "a1", "(inline-array vector4w)"],
    [765, "a1", "(inline-array vector4w)"],
    [[781, 787], "a2", "dma-packet"],
    [[790, 796], "a2", "gs-gif-tag"],
    [808, "a2", "(pointer gs-scissor)"],
    [810, "a2", "(pointer gs-reg64)"],
    [[820, 868], "a1", "(inline-array vector4w)"],
    [874, "v1", "(inline-array vector4w)"]
  ],

  "merc-eye-anim": [
    [[81, 86], "v1", "(pointer int64)"],
    [[89, 94], "v1", "(pointer int64)"],
    [[119, 125], "v1", "(pointer int64)"],
    [[128, 134], "v1", "(pointer int64)"]
=======
  "(method 29 progress)": [
    [290, "a0", "(pointer symbol)"],
    [299, "v1", "(pointer symbol)"],
    [308, "a0", "(pointer symbol)"],
    [317, "v1", "(pointer symbol)"],
    [326, "a0", "(pointer symbol)"],
    [589, "a0", "(pointer symbol)"],
    [599, "v1", "(pointer symbol)"],
    [608, "a1", "(pointer symbol)"],
    [617, "v1", "(pointer symbol)"],
    [626, "a1", "(pointer symbol)"],
    [894, "a0", "(pointer symbol)"],
    [921, "a0", "(pointer symbol)"]
  ],

  "(method 9 edge-grab-info)": [
    [23, "a0", "int"],
    [[24,31], "s5", "collide-shape-prim"],
    [29, "a0", "process-drawable"],
    [156, "s5", "collide-shape-prim"]
  ],
  "circle-triangle-intersection-proc?": [
    [[113, 134], "v1", "vector"]
  ],

  "(method 28 nav-control)": [
    [170, "v1", "connection"],
    [[170, 245], "s0", "collide-shape"]
  ],

  "(method 29 nav-mesh)": [
    [38, "v1", "int"],
    [40, "v1", "int"],
    [41, "v1", "int"],
    [64, "f1", "float"],
    [63, "v1", "float"]
  ],

  "nav-mesh-update-route-table": [
    [19, "a3", "(pointer uint8)"],
    [24, "a0", "(pointer uint8)"]
  ],

  "nav-mesh-lookup-route": [
    [6, "a0", "(pointer uint8)"]
  ],

  "(method 11 nav-mesh)": [
    [12, "a2", "(pointer uint8)"]
  ],

  "(method 12 nav-mesh)": [
    [13, "a2", "(pointer uint8)"]
  ],

  "recursive-inside-poly": [
    [16, "a0", "(pointer nav-node)"],
    [29, "v1", "(pointer nav-node)"]
  ],

  "entity-nav-login": [
    ["_stack_", 16, "res-tag"]
  ],

  "(method 18 nav-mesh)": [
    [34, "v1", "nav-poly"]
>>>>>>> 911ac07d
  ],

  "placeholder-do-not-add-below": []
}<|MERGE_RESOLUTION|>--- conflicted
+++ resolved
@@ -7754,7 +7754,74 @@
     [31, "s3", "process-drawable"]
   ],
 
-<<<<<<< HEAD
+  "(method 29 progress)": [
+    [290, "a0", "(pointer symbol)"],
+    [299, "v1", "(pointer symbol)"],
+    [308, "a0", "(pointer symbol)"],
+    [317, "v1", "(pointer symbol)"],
+    [326, "a0", "(pointer symbol)"],
+    [589, "a0", "(pointer symbol)"],
+    [599, "v1", "(pointer symbol)"],
+    [608, "a1", "(pointer symbol)"],
+    [617, "v1", "(pointer symbol)"],
+    [626, "a1", "(pointer symbol)"],
+    [894, "a0", "(pointer symbol)"],
+    [921, "a0", "(pointer symbol)"]
+  ],
+
+  "(method 9 edge-grab-info)": [
+    [23, "a0", "int"],
+    [[24,31], "s5", "collide-shape-prim"],
+    [29, "a0", "process-drawable"],
+    [156, "s5", "collide-shape-prim"]
+  ],
+  "circle-triangle-intersection-proc?": [
+    [[113, 134], "v1", "vector"]
+  ],
+
+  "(method 28 nav-control)": [
+    [170, "v1", "connection"],
+    [[170, 245], "s0", "collide-shape"]
+  ],
+
+  "(method 29 nav-mesh)": [
+    [38, "v1", "int"],
+    [40, "v1", "int"],
+    [41, "v1", "int"],
+    [64, "f1", "float"],
+    [63, "v1", "float"]
+  ],
+
+  "nav-mesh-update-route-table": [
+    [19, "a3", "(pointer uint8)"],
+    [24, "a0", "(pointer uint8)"]
+  ],
+
+  "nav-mesh-lookup-route": [
+    [6, "a0", "(pointer uint8)"]
+  ],
+
+  "(method 11 nav-mesh)": [
+    [12, "a2", "(pointer uint8)"]
+  ],
+
+  "(method 12 nav-mesh)": [
+    [13, "a2", "(pointer uint8)"]
+  ],
+
+  "recursive-inside-poly": [
+    [16, "a0", "(pointer nav-node)"],
+    [29, "v1", "(pointer nav-node)"]
+  ],
+
+  "entity-nav-login": [
+    ["_stack_", 16, "res-tag"]
+  ],
+
+  "(method 18 nav-mesh)": [
+    [34, "v1", "nav-poly"]
+  ],
+
   "update-eyes": [
     [[19, 25], "a0", "dma-packet"],
     [[28, 34], "a0", "gs-gif-tag"],
@@ -7857,74 +7924,6 @@
     [[89, 94], "v1", "(pointer int64)"],
     [[119, 125], "v1", "(pointer int64)"],
     [[128, 134], "v1", "(pointer int64)"]
-=======
-  "(method 29 progress)": [
-    [290, "a0", "(pointer symbol)"],
-    [299, "v1", "(pointer symbol)"],
-    [308, "a0", "(pointer symbol)"],
-    [317, "v1", "(pointer symbol)"],
-    [326, "a0", "(pointer symbol)"],
-    [589, "a0", "(pointer symbol)"],
-    [599, "v1", "(pointer symbol)"],
-    [608, "a1", "(pointer symbol)"],
-    [617, "v1", "(pointer symbol)"],
-    [626, "a1", "(pointer symbol)"],
-    [894, "a0", "(pointer symbol)"],
-    [921, "a0", "(pointer symbol)"]
-  ],
-
-  "(method 9 edge-grab-info)": [
-    [23, "a0", "int"],
-    [[24,31], "s5", "collide-shape-prim"],
-    [29, "a0", "process-drawable"],
-    [156, "s5", "collide-shape-prim"]
-  ],
-  "circle-triangle-intersection-proc?": [
-    [[113, 134], "v1", "vector"]
-  ],
-
-  "(method 28 nav-control)": [
-    [170, "v1", "connection"],
-    [[170, 245], "s0", "collide-shape"]
-  ],
-
-  "(method 29 nav-mesh)": [
-    [38, "v1", "int"],
-    [40, "v1", "int"],
-    [41, "v1", "int"],
-    [64, "f1", "float"],
-    [63, "v1", "float"]
-  ],
-
-  "nav-mesh-update-route-table": [
-    [19, "a3", "(pointer uint8)"],
-    [24, "a0", "(pointer uint8)"]
-  ],
-
-  "nav-mesh-lookup-route": [
-    [6, "a0", "(pointer uint8)"]
-  ],
-
-  "(method 11 nav-mesh)": [
-    [12, "a2", "(pointer uint8)"]
-  ],
-
-  "(method 12 nav-mesh)": [
-    [13, "a2", "(pointer uint8)"]
-  ],
-
-  "recursive-inside-poly": [
-    [16, "a0", "(pointer nav-node)"],
-    [29, "v1", "(pointer nav-node)"]
-  ],
-
-  "entity-nav-login": [
-    ["_stack_", 16, "res-tag"]
-  ],
-
-  "(method 18 nav-mesh)": [
-    [34, "v1", "nav-poly"]
->>>>>>> 911ac07d
   ],
 
   "placeholder-do-not-add-below": []
