// This file replaces type_hints.jsonc.
// Functions are identified by their "unique name". This is the name after ".function" in the IR2 file.
// Each cast entry represents an override of a register's type at a certain point the function.
// These modifications do not propagate like normal types, so you may have to apply these modifications
// over a range of indices.

// Entry format: [index, register, override]
// - The index can either be specified as a single integer, or as [min, max].
//      In the case of [min, max], the min index is included, but the max is not. ([1, 4] = 1, 2, 3).
// - The register is a string with the plain PS2 register name.
// - The type is a string with a valid GOAL typespec.
//    It is parsed exactly like the compiler, so you can use compound types.
//    You should only use register types here.

{
  // GCOMMON
  "(method 2 array)": [
    [23, "gp", "(array int32)"],
    [43, "gp", "(array uint32)"],
    [63, "gp", "(array int64)"],
    [83, "gp", "(array uint64)"],
    [102, "gp", "(array int8)"],
    [121, "gp", "(array uint8)"],
    [141, "gp", "(array int16)"],
    [161, "gp", "(array uint16)"],
    [186, "gp", "(array uint128)"],
    [204, "gp", "(array int32)"],
    [223, "gp", "(array float)"],
    [232, "gp", "(array float)"],
    [249, "gp", "(array basic)"],
    [258, "gp", "(array basic)"]
  ],

  "(method 3 array)": [
    [44, "gp", "(array int32)"],
    [62, "gp", "(array uint32)"],
    [80, "gp", "(array int64)"],
    [98, "gp", "(array uint64)"],
    [115, "gp", "(array int8)"],
    [132, "gp", "(array int8)"], // bug in game
    [150, "gp", "(array int16)"],
    [168, "gp", "(array uint16)"],
    [191, "gp", "(array uint128)"],
    [207, "gp", "(array int32)"],
    [226, "gp", "(array float)"],
    [243, "gp", "(array basic)"]
  ],

  // GKERNEL
  "(method 0 cpu-thread)": [[[13, 28], "v0", "cpu-thread"]],

  "(method 0 process)": [
    [12, "a0", "int"],
    [[13, 43], "v0", "process"]
  ],

  "(method 0 dead-pool-heap)": [
    [60, "v0", "int"], // a lie, actually the 115 is an align16 constant propagated on addr of heap start.
    //[63, "a0", "pointer"],
    [[61, 73], "v0", "dead-pool-heap"]
  ],

  "(method 21 dead-pool-heap)": [
    [5, "v1", "pointer"],
    [13, "a0", "pointer"],
    [25, "v1", "pointer"]
  ],

  "(method 5 dead-pool-heap)": [
    [3, "v1", "int"],
    [3, "a0", "int"]
  ],

  "(method 0 protect-frame)": [
    [0, "a0", "int"],
    [[1, 8], "v0", "protect-frame"]
  ],

  "(method 10 process)": [[[24, 30], "s4", "protect-frame"]],

  "(method 9 process)": [[43, "s5", "process"]],

  "(method 14 dead-pool)": [
    [[24, 25], "v1", "(pointer process)"],
    [[30, 39], "s4", "(pointer process)"]
  ],

  "inspect-process-heap": [
    [[4, 11], "s5", "basic"],
    [17, "s5", "pointer"]
  ],

  // GSTRING
  "name=": [
    [26, "a1", "symbol"],
    [42, "a0", "symbol"]
  ],

  "string-cat-to-last-char": [
    [3, "s5", "(pointer uint8)"],
    [4, "s5", "string"]
  ],

  // GSTATE
  "enter-state": [[68, "s0", "protect-frame"], [101, "t9", "(function object object object object object object none)"]],

  // MATH
  "log2": [[3, "v1", "int"]],

  // QUATERNION
  "vector-x-quaternion!": [[10, "v1", "(pointer uint128)"]],
  "vector-y-quaternion!": [[10, "v1", "(pointer uint128)"]],
  "vector-z-quaternion!": [[10, "v1", "(pointer uint128)"]],

  // Matrix
  //"eul->matrix": [[[110, 228], "gp", "(pointer float)"]],

  // DMA
  "dma-send-to-spr": [[[0, 32], "s5", "dma-bank-spr"]],
  "dma-send-to-spr-no-flush": [[[0, 32], "s5", "dma-bank-spr"]],
  "dma-send-from-spr": [[[0, 32], "s5", "dma-bank-spr"]],
  "dma-send-from-spr-no-flush": [[[0, 32], "s5", "dma-bank-spr"]],
  "dma-initialize": [
    [1, "v1", "vif-bank"],
    [8, "v1", "vif-bank"],
    [6, "a0", "vif-bank"],
    [13, "a0", "vif-bank"]
  ],

  "clear-vu1-mem": [[[0, 11], "v1", "(pointer uint32)"]],
  "clear-vu0-mem": [[[0, 11], "v1", "(pointer uint32)"]],

  "dump-vu1-mem": [[[0, 49], "gp", "(pointer uint32)"]],

  "dump-vu1-range": [[[0, 54], "s4", "(pointer uint32)"]],

  "ultimate-memcpy": [
    [[0, 54], "s4", "dma-bank-spr"],
    [[0, 54], "s3", "dma-bank-spr"]
  ],

  // dma-buffer
  "dma-buffer-add-vu-function": [[[9, 33], "t2", "dma-packet"]],

  // dma-bucket
  "dma-buffer-add-buckets": [
    [[1, 4], "v1", "dma-bucket"],
    [5, "v1", "pointer"],
    [[9, 11], "v1", "dma-bucket"],
    [11, "v1", "pointer"]
    //[[6, 15], "v1", "dma-bucket"]
  ],

  "dma-buffer-patch-buckets": [
    [7, "a0", "(inline-array dma-bucket)"],
    [8, "a3", "pointer"],
    [14, "a0", "(inline-array dma-bucket)"],
    [3, "a0", "(inline-array dma-bucket)"],
    [11, "a0", "(inline-array dma-bucket)"],
    [13, "a0", "(inline-array dma-bucket)"],
    [19, "a0", "(inline-array dma-bucket)"]
  ],

  "dma-bucket-insert-tag": [
    [[2, 6], "v1", "dma-bucket"],
    [3, "a0", "dma-bucket"]
  ],

  "disasm-vif-details": [
    [[62, 94], "s3", "(pointer uint32)"],
    [[98, 130], "s3", "(pointer uint16)"],
    [[134, 164], "s3", "(pointer uint32)"],
    [[168, 198], "s3", "(pointer uint16)"],
    [[202, 225], "s3", "(pointer uint16)"]
  ],

  "disasm-vif-tag": [
    [[81, 85], "t1", "vif-stcycl-imm"],
    [242, "a0", "vif-unpack-imm"]
  ],

  "disasm-dma-list": [
    [25, "v1", "dma-tag"],

    [153, "v1", "dma-packet"],
    [189, "v1", "dma-packet"],
    [229, "v1", "dma-packet"],
    [258, "v1", "dma-packet"],
    [302, "v1", "dma-packet"],
    [308, "v1", "dma-packet"],

    //[133, "v1", "(pointer uint64)"],
    [152, "v1", "(pointer uint64)"],

    [167, "v1", "(pointer uint64)"],
    [176, "v1", "(pointer uint64)"],
    [198, "v1", "(pointer uint64)"],
    [207, "v1", "(pointer uint64)"],
    [238, "v1", "(pointer uint64)"],
    [247, "v1", "(pointer uint64)"],
    [282, "v1", "(pointer uint64)"],
    [291, "v1", "(pointer uint64)"],
    [324, "v1", "(pointer uint64)"],
    [334, "v1", "(pointer uint64)"]
  ],

  "default-buffer-init": [
    [[8, 15], "a1", "dma-gif-packet"],
    [[18, 24], "a1", "gs-gif-tag"],
    [29, "a1", "(pointer gs-alpha)"],
    [31, "a1", "(pointer gs-reg64)"],
    [33, "a1", "(pointer gs-zbuf)"],
    [35, "a1", "(pointer gs-reg64)"],
    [37, "a1", "(pointer gs-test)"],
    [39, "a1", "(pointer gs-reg64)"],
    [40, "a1", "(pointer uint64)"],
    [42, "a1", "(pointer gs-reg64)"],
    [44, "a1", "(pointer gs-clamp)"],
    [46, "a1", "(pointer gs-reg64)"],
    [48, "a1", "(pointer gs-tex1)"],
    [50, "a1", "(pointer gs-reg64)"],
    [53, "a1", "(pointer gs-texa)"],
    [55, "a1", "(pointer gs-reg64)"],
    [57, "a1", "(pointer gs-texclut)"],
    [59, "a1", "(pointer gs-reg64)"],
    [61, "a1", "(pointer gs-fogcol)"],
    [63, "a1", "(pointer gs-reg64)"],
    [[69, 72], "a0", "dma-packet"]
  ],

  // LEVEL
  "lookup-level-info": [
    [3, "a1", "symbol"],
    [[4, 16], "a1", "level-load-info"]
  ],

  // DISPLAY
  "put-display-alpha-env": [[[0, 5], "v1", "gs-bank"]],

  "(method 13 profile-bar)": [
    [[27, 43], "t2", "dma-packet"],
    [[46, 56], "t2", "gs-gif-tag"],
    [[65, 67], "t3", "(pointer gs-prim)"],
    [67, "t3", "(pointer uint64)"],
    [79, "t3", "(pointer gs-xyzf)"],
    [110, "t2", "(pointer gs-xyzf)"]
  ],

  "draw-sprite2d-xy": [
    [[41, 45], "a3", "dma-packet"],
    [[51, 54], "a3", "gs-gif-tag"],
    [59, "a3", "(pointer gs-prim)"],
    [61, "a3", "(pointer gs-rgbaq)"],
    [72, "a3", "(pointer gs-xyzf)"],
    [97, "a3", "(pointer gs-xyzf)"],
    [[106, 117], "v1", "(pointer dma-tag)"],
    [109, "a2", "dma-tag"]
  ],

  "draw-quad2d": [
    [[22, 28], "t1", "dma-packet"],
    [[31, 37], "t1", "gs-gif-tag"],
    [42, "t1", "(pointer gs-prim)"],
    [44, "t1", "(pointer gs-rgbaq)"],
    [52, "t1", "(pointer gs-xyzf)"],
    [54, "t1", "(pointer gs-rgbaq)"],
    [67, "t1", "(pointer gs-xyzf)"],
    [69, "t1", "(pointer gs-rgbaq)"],
    [86, "t1", "(pointer gs-xyzf)"],
    [88, "t1", "(pointer gs-rgbaq)"],
    [110, "t1", "(pointer gs-xyzf)"],
    [111, "t1", "(pointer uint64)"],
    [[120, 131], "v1", "(pointer dma-tag)"],
    [123, "a2", "dma-tag"]
  ],

  "set-display-gs-state": [
    [[3, 10], "t3", "dma-packet"],
    [[13, 19], "t3", "gs-gif-tag"],
    [30, "t3", "(pointer gs-scissor)"],
    [32, "t3", "(pointer gs-reg64)"],
    [33, "t3", "(pointer gs-xy-offset)"],
    [35, "t3", "(pointer gs-reg64)"],
    [46, "t3", "(pointer gs-frame)"],
    [48, "t3", "(pointer gs-reg64)"],
    [50, "t3", "(pointer gs-test)"],
    [52, "t3", "(pointer gs-reg64)"],
    [54, "t3", "(pointer gs-texa)"],
    [56, "t3", "(pointer gs-reg64)"],
    [58, "t3", "(pointer gs-zbuf)"],
    [60, "t3", "(pointer gs-reg64)"],
    [61, "t3", "(pointer uint64)"],
    [63, "t3", "(pointer gs-reg64)"]
  ],

  "set-display-gs-state-offset": [
    [[3, 10], "t5", "dma-packet"],
    [[13, 19], "t5", "gs-gif-tag"],
    [30, "t5", "(pointer gs-scissor)"],
    [32, "t5", "(pointer gs-reg64)"],
    [40, "t5", "(pointer gs-xy-offset)"],
    [42, "t5", "(pointer gs-reg64)"],
    [53, "t5", "(pointer gs-frame)"],
    [55, "t5", "(pointer gs-reg64)"],
    [57, "t5", "(pointer gs-test)"],
    [59, "t5", "(pointer gs-reg64)"],
    [61, "t5", "(pointer gs-texa)"],
    [63, "t5", "(pointer gs-reg64)"],
    [65, "t5", "(pointer gs-zbuf)"],
    [67, "t5", "(pointer gs-reg64)"],
    [68, "t5", "(pointer uint64)"],
    [70, "t5", "(pointer gs-reg64)"]
  ],

  "reset-display-gs-state": [
    [[9, 16], "t0", "dma-packet"],
    [[19, 25], "t0", "gs-gif-tag"],
    [34, "a3", "(pointer gs-scissor)"],
    [36, "a3", "(pointer gs-reg64)"],
    [44, "a3", "(pointer gs-xy-offset)"],
    [46, "a3", "(pointer gs-reg64)"],
    [51, "a3", "(pointer gs-frame)"],
    [53, "a3", "(pointer gs-reg64)"],

    [55, "a3", "(pointer gs-test)"],
    [57, "a3", "(pointer gs-reg64)"],
    [60, "a3", "(pointer gs-texa)"],
    [62, "a3", "(pointer gs-reg64)"],
    [64, "a3", "(pointer gs-zbuf)"],
    [66, "a3", "(pointer gs-reg64)"],
    [67, "a3", "(pointer uint64)"],
    [69, "a3", "(pointer gs-reg64)"]
  ],

  "(method 9 connection)": [[8, "a0", "pointer"]],

  "(method 10 connection)": [[8, "a0", "pointer"]],

  "(method 0 engine)": [[39, "v0", "pointer"]],

  "(method 12 engine)": [[[5, 16], "s4", "connection"]],

  "(method 13 engine)": [[[5, 24], "s4", "connection"]],

  "(method 15 engine)": [[[0, 36], "v1", "connection"]],

  "(method 19 engine)": [[8, "a0", "connection"]],

  "(method 20 engine)": [[8, "a0", "connection"]],

  "gs-set-default-store-image": [
    [9, "t4", "gif-tag64"],
    [9, "v1", "gif-tag-regs"]
  ],

  "dma-buffer-add-ref-texture": [
    [[25, 29], "a3", "dma-packet"],
    [[32, 44], "a3", "gs-gif-tag"],
    [[47, 62], "a2", "dma-packet"]
  ],

  "(method 11 level)": [
    [[13, 18], "a1", "dma-packet"],
    //[19, "a0", "(pointer uint32)"],
    [[20, 26], "a0", "dma-packet"],

    [[50, 55], "a1", "dma-packet"],
    // [56, "a0", "(pointer uint32)"],
    [[60, 63], "a0", "dma-packet"],

    [[87, 92], "a1", "dma-packet"],
    // [93, "a0", "(pointer uint32)"],
    [[97, 100], "a0", "dma-packet"],

    [[124, 129], "a1", "dma-packet"],
    // [130, "a0", "(pointer uint32)"],
    [[134, 137], "a0", "dma-packet"],

    [[162, 167], "a1", "dma-packet"],
    // [168, "a0", "(pointer uint32)"],
    [[172, 175], "a0", "dma-packet"],

    [[199, 204], "a1", "dma-packet"],
    // [205, "a0", "(pointer uint32)"],
    [[209, 212], "a0", "dma-packet"],

    [[236, 241], "a1", "dma-packet"],
    // [242, "a0", "(pointer uint32)"],
    [[246, 249], "a0", "dma-packet"],

    [[273, 278], "a1", "dma-packet"],
    // [279, "a0", "(pointer uint32)"],
    [[283, 286], "a0", "dma-packet"]
  ],

  "(method 14 texture-page)": [
    [[18, 22], "a0", "dma-packet"],
    [[28, 31], "a0", "gs-gif-tag"],
    [36, "a0", "(pointer uint64)"],
    [38, "a0", "(pointer gs-reg64)"],
    [[44, 45], "a0", "dma-packet"],
    [45, "a0", "(pointer uint64)"]
  ],

  "(method 13 texture-page)": [
    [[45, 49], "a0", "dma-packet"],
    [[55, 58], "a0", "gs-gif-tag"],
    [67, "a0", "(pointer gs-bitbltbuf)"],
    [69, "a0", "(pointer gs-reg64)"],
    [70, "a0", "(pointer gs-trxpos)"],
    [72, "a0", "(pointer gs-reg64)"],
    [76, "a0", "(pointer gs-trxreg)"],
    [78, "a0", "(pointer gs-reg64)"],
    [79, "a0", "(pointer gs-trxdir)"],
    [81, "a0", "(pointer gs-reg64)"]
  ],

  "link-texture-by-id": [[51, "s5", "uint"]],

  "adgif-shader-login-fast": [[57, "gp", "uint"]],

  "adgif-shader-login-no-remap-fast": [[52, "a0", "uint"]],

  "(method 9 texture-page-dir)": [[[27, 31], "t3", "adgif-shader"]],

  "adgif-shader<-texture-simple!": [[5, "v1", "uint"]],

  "display-frame-start": [
    [4, "v1", "vif-bank"],
    [9, "a0", "vif-bank"],
    [[158, 161], "a0", "dma-packet"]
  ],

  "display-loop": [
    [152, "v1", "(pointer int32)"],
    [157, "a0", "(pointer process-drawable)"],
    [[477, 481], "a0", "dma-packet"],
    [[487, 490], "a0", "gs-gif-tag"],

    [497, "a0", "(pointer gs-reg64)"],
    [495, "a0", "(pointer gs-alpha)"],

    [501, "a0", "(pointer gs-reg64)"],
    [499, "a0", "(pointer gs-zbuf)"],

    [505, "a0", "(pointer gs-reg64)"],
    [503, "a0", "(pointer gs-test)"],

    [508, "a0", "(pointer gs-reg64)"],
    [506, "a0", "(pointer uint64)"], // pabe

    [512, "a0", "(pointer gs-reg64)"],
    [510, "a0", "(pointer gs-clamp)"],

    [516, "a0", "(pointer gs-reg64)"],
    [514, "a0", "(pointer gs-tex1)"],

    [521, "a0", "(pointer gs-reg64)"],
    [519, "a0", "(pointer gs-texa)"],

    [525, "a0", "(pointer gs-reg64)"],
    [523, "a0", "(pointer gs-texclut)"],

    [529, "a0", "(pointer gs-reg64)"],
    [527, "a0", "(pointer gs-fogcol)"],

    [[588, 591], "v1", "dma-packet"],
    [[672, 675], "v1", "dma-packet"]
  ],

  "load-game-text-info": [[4, "v1", "game-text-info"]],

  "texture-relocate": [
    [[17, 21], "t4", "dma-packet"],
    [[27, 30], "t4", "gs-gif-tag"],
    [60, "t4", "(pointer gs-bitbltbuf)"],
    [62, "t4", "(pointer gs-reg64)"],
    [63, "t4", "(pointer gs-trxpos)"],
    [65, "t4", "(pointer gs-reg64)"],
    [71, "t4", "(pointer gs-trxreg)"],
    [73, "t4", "(pointer gs-reg64)"],
    [75, "t4", "(pointer gs-trxdir)"],
    [77, "t4", "(pointer gs-reg64)"],
    [[98, 102], "a2", "dma-packet"],
    [[108, 111], "a2", "gs-gif-tag"],

    [132, "a2", "(pointer gs-bitbltbuf)"],
    [134, "a2", "(pointer gs-reg64)"],
    [135, "a2", "(pointer gs-trxpos)"],
    [137, "a2", "(pointer gs-reg64)"],
    [139, "a2", "(pointer gs-trxreg)"],
    [141, "a2", "(pointer gs-reg64)"],
    [143, "a2", "(pointer gs-trxdir)"],
    [145, "a2", "(pointer gs-reg64)"],

    [[157, 161], "a2", "dma-packet"],
    [[167, 170], "a2", "gs-gif-tag"],
    [191, "a2", "(pointer gs-bitbltbuf)"],
    [193, "a2", "(pointer gs-reg64)"],
    [194, "a2", "(pointer gs-trxpos)"],
    [196, "a2", "(pointer gs-reg64)"],
    [198, "a2", "(pointer gs-trxreg)"],
    [200, "a2", "(pointer gs-reg64)"],
    [202, "a2", "(pointer gs-trxdir)"],
    [204, "a2", "(pointer gs-reg64)"]
  ],

  "(method 11 texture-pool)": [
    [[119, 123], "a0", "dma-packet"],
    [[129, 132], "a0", "gs-gif-tag"],
    [137, "a0", "(pointer uint64)"],
    [139, "a0", "(pointer gs-reg64)"],
    [145, "a0", "dma-packet"],
    [146, "a0", "(pointer uint64)"]
  ],

  "texture-page-login": [[[34, 45], "s2", "texture-page"]],

  "upload-vram-data": [
    [[9, 15], "a0", "dma-packet"],
    [[18, 24], "a0", "gs-gif-tag"],
    [33, "a0", "(pointer gs-bitbltbuf)"],
    [35, "a0", "(pointer gs-reg64)"],
    [36, "a0", "(pointer gs-trxpos)"],
    [38, "a0", "(pointer gs-reg64)"],
    [42, "a0", "(pointer gs-trxreg)"],
    [44, "a0", "(pointer gs-reg64)"],
    [45, "a0", "(pointer gs-trxdir)"],
    [47, "a0", "(pointer gs-reg64)"]
  ],

  "texture-page-dir-inspect": [[[133, 136], "v1", "adgif-shader"]],

  "upload-vram-pages": [
    [[135, 140], "a0", "dma-packet"],
    [[144, 149], "a0", "gs-gif-tag"],
    [[155, 157], "a0", "(pointer gs-reg64)"],
    [154, "a0", "(pointer uint64)"],
    [[162, 165], "v1", "dma-packet"]
  ],

  "upload-vram-pages-pris": [
    [[128, 134], "a0", "dma-packet"],
    [[137, 143], "a0", "gs-gif-tag"],
    [148, "a0", "(pointer uint64)"],
    [150, "a0", "(pointer gs-reg64)"],
    [[154, 159], "v1", "dma-packet"]
  ],

  // RES
  "(method 19 res-lump)": [
    [46, "t2", "(pointer uint64)"],
    [100, "t3", "(pointer uint64)"],
    [184, "t5", "(pointer uint64)"],
    [64, "t6", "(pointer uint64)"]
  ],
  "(method 16 res-lump)": [
    [22, "t1", "(pointer uint64)"],
    [29, "t2", "(pointer uint64)"]
  ],
  "(method 18 res-lump)": [["_stack_", 16, "object"]],
  "(method 21 res-lump)": [
    ["_stack_", 16, "res-tag"],
    ["_stack_", 32, "res-tag"]
  ],

  "(method 15 sync-info)": [
    ["_stack_", 16, "res-tag"],
    [[19, 24], "v1", "(pointer float)"]
  ],

  "(method 15 sync-info-eased)": [
    ["_stack_", 16, "res-tag"],
    [[44, 49], "v1", "(pointer float)"],
    [[26, 35], "v1", "(pointer float)"]
  ],

  "(method 15 sync-info-paused)": [
    ["_stack_", 16, "res-tag"],
    [[44, 49], "v1", "(pointer float)"],
    [[26, 35], "v1", "(pointer float)"]
  ],

  "(method 15 res-lump)": [[132, "s5", "res-tag-pair"]],

  "(method 17 res-lump)": [[22, "s4", "(pointer pointer)"]],

  "(method 20 res-lump)": [[331, "a3", "(inline-array vector)"]],

  "(method 8 res-lump)": [
    [215, "s0", "array"],
    [[0, 100], "s0", "basic"],
    [[102, 120], "s0", "basic"],
    [[147, 150], "s0", "collide-mesh"],
    [[157, 200], "s0", "(array object)"],
    //[[197, 199], "s0", "(array basic)"],
    //[[236, 240], "a0", "basic"]
    [235, "s0", "basic"]
  ],

  // SHADOW-CPU-H
  "(method 10 shadow-control)": [[1, "v1", "int"]],

  // FACT-H
  "(method 0 fact-info-enemy)": [
    [[3, 92], "gp", "fact-info-enemy"]
  ],

  "(method 0 fact-info)": [
    //[16, "t9", "(function string none)"],
    ["_stack_", 16, "res-tag"],
    [[32, 43], "v1", "(pointer int32)"],
    [86, "gp", "fact-info"]
  ],

  "(method 0 fact-info-target)": [[[3, 20], "gp", "fact-info-target"]],

  "(method 0 align-control)": [[[14, 18], "v0", "align-control"]],

  "str-load": [[[20, 36], "s2", "load-chunk-msg"]],

  "str-load-status": [
    [[18, 22], "v1", "load-chunk-msg"],
    [26, "v1", "load-chunk-msg"]
  ],

  "str-play-async": [[[8, 16], "s4", "load-chunk-msg"]],

  "str-play-stop": [[[7, 14], "s5", "load-chunk-msg"]],

  "str-play-queue": [[[19, 27], "s5", "load-chunk-msg"]],

  "str-ambient-play": [[[7, 15], "s5", "load-chunk-msg"]],

  "str-ambient-stop": [[[7, 16], "s5", "load-chunk-msg"]],

  "dgo-load-begin": [[[21, 40], "s2", "load-dgo-msg"]],

  "dgo-load-get-next": [[[14, 31], "v1", "load-dgo-msg"]],

  "dgo-load-continue": [[[5, 21], "gp", "load-dgo-msg"]],

  "string->sound-name": [[[2, 18], "a1", "(pointer uint8)"]],

  "ramdisk-load": [[[8, 12], "v1", "ramdisk-rpc-load"]],

  "(method 3 generic-tie-interp-point)": [[15, "gp", "(pointer uint128)"]],

  "ripple-find-height": [[[22, 72], "s4", "mei-ripple"]],

  "(method 0 collide-shape-prim-sphere)": [
    [[4, 8], "v0", "collide-shape-prim-sphere"]
  ],
  "(method 0 collide-shape-prim-mesh)": [
    [[6, 11], "v0", "collide-shape-prim-mesh"]
  ],
  "(method 0 collide-shape-prim-group)": [
    [[11, 18], "v0", "collide-shape-prim-group"]
  ],

  "entity-actor-count": [["_stack_", 16, "res-tag"]],

  "entity-actor-lookup": [
    ["_stack_", 16, "res-tag"],
    [[10, 33], "v1", "(pointer uint32)"]
  ],

  "(method 11 joint-mod)": [
    [15, "s3", "process-drawable"],
    [[26, 66], "s3", "fact-info-enemy"]
  ],

  "joint-mod-look-at-handler": [[[2, 254], "gp", "joint-mod"]],

  "joint-mod-world-look-at-handler": [[[0, 254], "gp", "joint-mod"]],

  "joint-mod-rotate-handler": [[[2, 77], "s4", "joint-mod"]],

  "joint-mod-joint-set-handler": [[[2, 13], "s4", "joint-mod"]],

  "joint-mod-joint-set*-handler": [[[2, 31], "s5", "joint-mod"]],
  "joint-mod-wheel-callback": [[[2, 63], "s4", "joint-mod-wheel"]],
  "joint-mod-set-local-callback": [[[0, 23], "v1", "joint-mod-set-local"]],
  "joint-mod-set-world-callback": [[[0, 23], "v1", "joint-mod-set-world"]],
  "joint-mod-blend-local-callback": [[[2, 63], "gp", "joint-mod-blend-local"]],
  "joint-mod-spinner-callback": [[[2, 63], "gp", "joint-mod-spinner"]],

  "(method 11 touching-prims-entry-pool)": [
    [[0, 8], "v1", "touching-prims-entry"],
    [8, "v1", "pointer"],
    [[9, 11], "v1", "touching-prims-entry"],
    [[1, 20], "a1", "touching-prims-entry"]
  ],

  "(method 0 touching-list)": [[[6, 9], "v0", "touching-list"]],

  "num-func-chan": [[8, "v1", "joint-control-channel"]],

  "shrubbery-login-post-texture": [
    //[[13, 41], "a3", "qword"],
    // [[13, 41], "a2", "qword"]
    [[13, 15], "a3", "qword"],
    [16, "a3", "pointer"],
    [24, "a3", "pointer"],
    [[17, 23], "a3", "qword"],
    [[13, 23], "a1", "qword"],
    [14, "a2", "qword"],
    [[27, 29], "a3", "qword"],
    [[27, 29], "a1", "qword"],
    [[35, 37], "a3", "qword"],
    [[35, 37], "a2", "qword"]
  ],

  "(method 3 sparticle-cpuinfo)": [[106, "f0", "float"]],

  "camera-teleport-to-entity": [[9, "a0", "transform"]],

  "add-debug-sphere-from-table": [[[9, 18], "s1", "(inline-array vector)"]],

  "(method 14 actor-link-info)": [[5, "v1", "entity-links"]],
  "(method 15 actor-link-info)": [[5, "v1", "entity-links"]],

  "(method 23 actor-link-info)": [[4, "v1", "entity-links"]],
  "(method 24 actor-link-info)": [[4, "v1", "entity-links"]],
  "(method 9 actor-link-info)": [[[0, 36], "s3", "entity-actor"]],
  "alt-actor-list-subtask-incomplete-count": [[19, "a0", "entity-links"]],
  "actor-link-dead-hook": [[1, "v1", "entity-links"]],

  "check-irx-version": [[[6, 37], "gp", "sound-rpc-get-irx-version"]],
  "sound-bank-load": [[[9, 11], "v1", "sound-rpc-load-bank"]],
  "sound-bank-unload": [[[7, 9], "v1", "sound-rpc-unload-bank"]],
  "sound-music-load": [[[7, 9], "v1", "sound-rpc-load-music"]],
  "sound-music-unload": [[6, "v1", "sound-rpc-unload-music"]],
  "sound-reload-info": [[6, "v1", "sound-rpc-reload-info"]],
  "set-language": [[[10, 12], "v1", "sound-rpc-set-language"]],
  "list-sounds": [[6, "v1", "sound-rpc-list-sounds"]],
  "sound-set-volume": [[[6, 13], "v1", "sound-rpc-set-master-volume"]],
  "sound-set-reverb": [[[8, 21], "v1", "sound-rpc-set-reverb"]],
  "sound-set-ear-trans": [[[7, 20], "gp", "sound-rpc-set-ear-trans"]],
  "sound-play-by-name": [
    [[13, 45], "s5", "sound-rpc-play"],
    [[22, 39], "s3", "process-drawable"]
  ],
  "sound-play-by-spec": [
    [[9, 54], "s5", "sound-rpc-play"],
    [[31, 47], "s3", "process-drawable"]
  ],
  "sound-pause": [[[5, 7], "v1", "sound-rpc-pause-sound"]],
  "sound-stop": [[[5, 7], "v1", "sound-rpc-stop-sound"]],
  "sound-continue": [[[5, 7], "v1", "sound-rpc-continue-sound"]],
  "sound-group-pause": [[[5, 7], "v1", "sound-rpc-pause-group"]],
  "sound-group-stop": [[[5, 7], "v1", "sound-rpc-stop-group"]],
  "sound-group-continue": [[[5, 7], "v1", "sound-rpc-continue-group"]],
  "sound-set-falloff-curve": [[[7, 19], "v1", "sound-rpc-set-falloff-curve"]],
  "sound-set-sound-falloff": [[[8, 13], "v1", "sound-rpc-set-sound-falloff"]],
  "sound-set-flava": [[[5, 7], "v1", "sound-rpc-set-flava"]],
  "(method 0 ambient-sound)": [
    [136, "v1", "sound-spec"],
    [143, "v1", "sound-spec"],
    [140, "v1", "sound-spec"],
    [147, "v1", "sound-spec"],
    ["_stack_", 16, "sound-spec"],
    ["_stack_", 32, "sound-name"],
    ["_stack_", 48, "(pointer float)"],
    ["_stack_", 52, "sound-play-parms"],
    ["_stack_", 64, "res-tag"]
  ],
  "(method 11 ambient-sound)": [
    [[18, 31], "s4", "process-drawable"],
    [[12, 44], "gp", "sound-rpc-set-param"]
  ],
  "(method 12 ambient-sound)": [[[8, 20], "v1", "sound-rpc-set-param"]],
  "sound-buffer-dump": [[[14, 25], "s3", "sound-rpc-play"]],
  "actor-link-subtask-complete-hook": [[1, "v1", "entity-links"]],

  "(method 0 vol-control)": [
    [30, "s5", "res-lump"],
    [36, "s5", "res-lump"],
    [58, "s5", "res-lump"],
    [62, "s5", "res-lump"],
    [85, "s5", "res-lump"],
    [91, "s5", "res-lump"],
    [113, "s5", "res-lump"],
    [117, "s5", "res-lump"]
  ],

  "point-in-air-box?": [[5, "f1", "float"]],

  "(method 3 air-box)": [
    [16, "f0", "float"],
    [22, "f0", "float"],
    [28, "f0", "float"]
  ],

  "joint-anim-inspect-elt": [
    [9, "gp", "joint-anim-matrix"],
    [26, "gp", "joint-anim-transformq"]
  ],
  "(method 12 art-group)": [[13, "a0", "art-joint-anim"]],

  "(method 0 path-control)": [["_stack_", 16, "res-tag"]],

  "(method 0 curve-control)": [[[13, 55], "s3", "entity"]],

  "nav-mesh-connect": [
    [[4, 15], "s2", "entity-actor"],
    [19, "v1", "entity"],
    [20, "v1", "entity-links"],
    [72, "v1", "entity"],
    [73, "v1", "entity-links"],
    [76, "a0", "entity"],
    [77, "a0", "entity-links"]
  ],

  "add-debug-point": [
    [125, "a3", "pointer"],
    [[27, 144], "a0", "(pointer uint64)"],
    [[147, 150], "a0", "dma-packet"],
    [[31, 35], "a3", "dma-packet"],
    [[41, 44], "a3", "gs-gif-tag"],
    [[61, 65], "a3", "vector4w-2"],
    [[81, 85], "a3", "vector4w-2"],
    [[98, 102], "a3", "vector4w-2"],
    [[118, 122], "a1", "vector4w-2"]
  ],
  "internal-draw-debug-line": [
    [[95, 101], "a3", "dma-packet"],
    [[104, 110], "a3", "gs-gif-tag"],
    [[212, 225], "a1", "(inline-array vector4w-2)"],
    [228, "a3", "pointer"],
    [[93, 246], "a0", "(pointer uint64)"],
    [[250, 253], "a0", "dma-packet"],
    [[3, 158], "s2", "rgba"],
    [[5, 204], "s5", "rgba"]
  ],
  "add-debug-flat-triangle": [
    [[55, 61], "a3", "dma-packet"],
    [[64, 70], "a3", "gs-gif-tag"],
    [[93, 112], "a3", "(inline-array vector4w-3)"],
    [[53, 133], "a0", "(pointer uint64)"],
    [115, "a1", "pointer"],
    [[135, 140], "a0", "dma-packet"]
  ],
  "add-debug-line2d": [
    [[58, 64], "a2", "dma-packet"],
    [[67, 73], "a2", "gs-gif-tag"],
    [[76, 81], "a2", "(inline-array vector4w)"],
    [[84, 89], "a2", "(inline-array vector4w)"],
    [[56, 110], "a0", "(pointer uint64)"],
    [92, "a1", "pointer"],
    [[112, 117], "v1", "dma-packet"]
  ],
  "debug-percent-bar": [[[32, 43], "v1", "dma-packet"]],
  "debug-pad-display": [[[70, 75], "v1", "dma-packet"]],
  "internal-draw-debug-text-3d": [[[54, 59], "v1", "dma-packet"]],
  "drawable-frag-count": [[[14, 20], "s5", "drawable-group"]],

  "generic-init-buffers": [
    [[39, 44], "v1", "dma-packet"],
    [25, "s5", "gs-zbuf"],
    [32, "gp", "gs-zbuf"]
  ],

  "(method 13 drawable-inline-array-collide-fragment)": [
    [[1, 5], "v1", "collide-fragment"]
  ],

  "(method 12 drawable-inline-array-collide-fragment)": [
    [[1, 5], "v1", "collide-fragment"]
  ],

  "(method 11 drawable-inline-array-collide-fragment)": [
    [[1, 5], "v1", "collide-fragment"]
  ],

  "main-cheats": [
    [[1123, 1126], "v1", "dma-packet"]
  ],
  "on": [[33, "t9", "(function cpu-thread function none)"]],

  "bg": [[37, "a0", "symbol"]],

  "level-update-after-load": [
    [[29, 55], "s2", "drawable-tree"],
    [[121, 146], "s1", "drawable-inline-array-tfrag"],
    [[150, 151], "s1", "drawable-tree-instance-tie"]
  ],

  "(method 11 setting-control)": [[[3, 25], "s4", "connection"]],

  "(method 9 setting-data)": [
    [[4, 345], "s3", "connection"],
    [[9, 12], "v1", "symbol"],
    [[14, 17], "v1", "symbol"],
    [[19, 22], "v1", "symbol"],
    [[24, 27], "v1", "symbol"],
    [[29, 32], "v1", "symbol"],
    [[33, 35], "a0", "int"],
    [[40, 45], "a0", "uint"],
    [[47, 49], "v1", "int"],
    [[68, 71], "v1", "symbol"],
    [[72, 78], "v1", "float"],
    [[80, 83], "v1", "float"],
    [[87, 90], "v1", "symbol"],
    [[91, 97], "v1", "float"],
    [[99, 102], "v1", "float"],
    [[106, 109], "v1", "symbol"],
    [[110, 116], "v1", "float"],
    [[118, 121], "v1", "float"],
    [[125, 128], "v1", "symbol"],
    [[129, 135], "v1", "float"],
    [[137, 140], "v1", "float"],
    [[144, 147], "v1", "symbol"],
    [[148, 154], "v1", "float"],
    [[156, 159], "v1", "float"],
    [[163, 166], "v1", "symbol"],
    [[167, 173], "v1", "float"],
    [[175, 178], "v1", "float"],
    [[182, 185], "v1", "symbol"],
    [[186, 192], "v1", "float"],
    [[194, 197], "v1", "float"],
    [[201, 204], "v1", "symbol"],
    [[205, 211], "v1", "float"],
    [[213, 216], "v1", "float"],
    [[220, 223], "v1", "float"],
    [[224, 226], "v1", "int"],
    [[226, 229], "v1", "float"],
    [[233, 236], "v1", "float"],
    [[240, 243], "v1", "float"],
    [[247, 250], "v1", "float"],
    [[254, 257], "v1", "float"],
    [[261, 264], "v1", "float"],
    [[268, 271], "v1", "float"],
    [[275, 277], "v1", "int"],
    [[280, 282], "v1", "symbol"],
    [[285, 287], "v1", "symbol"],
    [[290, 293], "v1", "symbol"],
    [[295, 298], "v1", "symbol"],
    [[300, 303], "v1", "symbol"],
    [[305, 308], "v1", "(pointer progress)"],
    [[310, 313], "v1", "(pointer progress)"],
    [[315, 318], "v1", "(pointer progress)"],
    [[325, 328], "v1", "(pointer progress)"],
    [[330, 333], "v1", "symbol"],
    [[334, 337], "a0", "int"],
    [[341, 344], "a0", "uint"]
  ],

  "(method 12 level)": [[151, "a0", "symbol"]],
  "(method 26 level-group)": [[[65, 96], "v0", "level"]],
  "update-sound-banks": [[[21, 52], "t0", "symbol"]],
  "(method 16 level-group)": [
    [[122, 146], "s1", "continue-point"],
    [[115, 154], "s3", "continue-point"]
  ],
  "(method 20 level)": [[[43, 45], "s3", "ramdisk-rpc-fill"]],

  "(anon-function 29 process-drawable)": [
    [[0, 99999], "s6", "process-drawable"]
  ],

  "ja-done?": [[[0, 999], "s6", "process-drawable"]],
  "ja-min?": [[[0, 999], "s6", "process-drawable"]],
  "ja-max?": [[[0, 999], "s6", "process-drawable"]],
  "ja-num-frames": [[[0, 999], "s6", "process-drawable"]],
  "ja-frame-num": [[[0, 999], "s6", "process-drawable"]],
  "ja-aframe-num": [[[0, 999], "s6", "process-drawable"]],
  "ja-aframe": [[[0, 999], "s6", "process-drawable"]],
  "ja-step": [[[0, 999], "s6", "process-drawable"]],
  "ja-channel-set!": [[[0, 999], "s6", "process-drawable"]],
  "ja-channel-push!": [[[0, 999], "s6", "process-drawable"]],
  "ja-group-size": [[[0, 999], "s6", "process-drawable"]],
  "ja-eval": [[[0, 999], "s6", "process-drawable"]],
  "ja-blend-eval": [[[0, 999], "s6", "process-drawable"]],
  "ja-post": [
    [[0, 999], "s6", "process-drawable"],
    [54, "a1", "process"]
  ],
  "transform-post": [[[0, 999], "s6", "process-drawable"]],
  "rider-trans": [[[0, 999], "s6", "process-drawable"]],
  "rider-post": [[[0, 999], "s6", "process-drawable"]],
  "pusher-post": [[[0, 999], "s6", "process-drawable"]],
  "process-drawable-delay-player": [[[0, 999], "s6", "process-drawable"]],

  "upload-generic-shrub": [
    [[3, 13], "t0", "dma-packet"],
    [[15, 26], "v1", "matrix"],
    [[31, 44], "t0", "vector4w-2"],
    [[47, 71], "t0", "dma-packet"],
    [[74, 98], "a2", "dma-packet"],
    [[101, 125], "a2", "dma-packet"],
    [[128, 152], "a2", "dma-packet"],
    [[157, 162], "a1", "dma-packet"]
  ],

  "(top-level-login task-control)": [[165, "v1", "symbol"]],

  "task-control-reset": [
    [[7, 13], "a0", "task-control"],
    [[17, 21], "a0", "task-control"]
  ],

  "(anon-function 494 task-control)": [[32, "v0", "float"]],
  "(anon-function 493 task-control)": [[32, "v0", "float"]],
  "(anon-function 480 task-control)": [[13, "v0", "float"]],
  "(anon-function 477 task-control)": [[38, "v0", "float"]],
  "(anon-function 476 task-control)": [[38, "v0", "float"]],
  "(anon-function 475 task-control)": [
    [37, "v0", "float"],
    [81, "v0", "float"]
  ],
  "(anon-function 474 task-control)": [
    [37, "v0", "float"],
    [81, "v0", "float"]
  ],
  "(anon-function 426 task-control)": [[32, "v0", "float"]],
  "(anon-function 425 task-control)": [[32, "v0", "float"]],
  "(anon-function 415 task-control)": [[32, "v0", "float"]],
  "(anon-function 414 task-control)": [[32, "v0", "float"]],
  "(anon-function 365 task-control)": [[32, "v0", "float"]],
  "(anon-function 364 task-control)": [[32, "v0", "float"]],
  "(anon-function 363 task-control)": [[32, "v0", "float"]],
  "(anon-function 362 task-control)": [[32, "v0", "float"]],
  "(anon-function 337 task-control)": [[32, "v0", "float"]],
  "(anon-function 336 task-control)": [[32, "v0", "float"]],
  "(anon-function 227 task-control)": [
    [[14, 16], "t9", "(function process event-message-block float)"]
  ],
  "(anon-function 286 task-control)": [
    [[14, 16], "t9", "(function process event-message-block float)"]
  ],
  "(anon-function 366 task-control)": [
    [[14, 16], "t9", "(function process event-message-block float)"]
  ],
  "(anon-function 367 task-control)": [
    [[14, 16], "t9", "(function process event-message-block float)"]
  ],
  "(anon-function 368 task-control)": [
    [[14, 16], "t9", "(function process event-message-block float)"]
  ],
  "(anon-function 369 task-control)": [
    [[14, 16], "t9", "(function process event-message-block float)"]
  ],
  "(anon-function 380 task-control)": [
    [[14, 16], "t9", "(function process event-message-block float)"]
  ],
  "(anon-function 383 task-control)": [
    [[14, 16], "t9", "(function process event-message-block float)"]
  ],
  "(anon-function 390 task-control)": [
    [[14, 16], "t9", "(function process event-message-block float)"]
  ],
  "(anon-function 393 task-control)": [
    [[14, 16], "t9", "(function process event-message-block float)"]
  ],
  "(anon-function 400 task-control)": [
    [[14, 16], "t9", "(function process event-message-block float)"]
  ],
  "(anon-function 403 task-control)": [
    [[14, 16], "t9", "(function process event-message-block float)"]
  ],
  "(anon-function 435 task-control)": [
    [[14, 16], "t9", "(function process event-message-block float)"]
  ],
  "(anon-function 445 task-control)": [
    [[14, 16], "t9", "(function process event-message-block float)"]
  ],
  "(anon-function 455 task-control)": [
    [[14, 16], "t9", "(function process event-message-block float)"]
  ],
  "(anon-function 38 task-control)": [[13, "v0", "float"]],
  "(anon-function 28 task-control)": [[13, "v0", "float"]],

  "(method 18 game-info)": [
    [4, "v1", "symbol"],
    [5, "v1", "level-load-info"],
    [10, "s3", "continue-point"]
  ],

  "(method 9 game-info)": [
    [
      [270, 286],
      "s2",
      "(function cpu-thread function object object object object pointer)"
    ]
  ],

  "(method 25 game-info)": [
    [4, "v1", "game-save-tag"],
    [53, "v1", "pointer"],
    [[7, 53], "v1", "game-save-tag"],
    [[72, 138], "s4", "game-save-tag"],
    [154, "s4", "pointer"],
    [[166, 205], "s4", "game-save-tag"],
    [206, "s4", "pointer"],
    [498, "s4", "pointer"],
    [207, "a1", "(pointer uint8)"],
    [[219, 220], "s4", "game-save-tag"],
    [223, "s4", "pointer"],
    [224, "a1", "(pointer uint8)"],
    [[235, 236], "s4", "game-save-tag"],
    [249, "s4", "pointer"],
    [[261, 262], "s4", "game-save-tag"],
    [275, "s4", "pointer"],
    [293, "s4", "game-save-tag"],
    [302, "s4", "pointer"],
    [303, "a2", "(pointer uint8)"],
    [315, "s4", "game-save-tag"],
    [319, "s4", "pointer"],
    [343, "v1", "(pointer uint8)"],
    [352, "v1", "(pointer uint8)"],
    [[360, 420], "s4", "game-save-tag"],
    [423, "s4", "pointer"],
    [424, "a1", "(pointer uint8)"],
    [436, "s4", "game-save-tag"],
    [440, "s4", "pointer"],
    [456, "s4", "game-save-tag"],
    [460, "s4", "pointer"],
    [476, "s4", "game-save-tag"],
    [480, "s4", "pointer"],
    [[493, 495], "s4", "game-save-tag"]
  ],

  "(method 11 game-save)": [
    [126, "v1", "pointer"],
    [213, "s4", "pointer"],
    [[74, 88], "s4", "game-save-tag"],
    [98, "s4", "pointer"],
    [107, "s4", "game-save-tag"],
    [125, "s4", "(pointer uint8)"],
    [131, "s4", "game-save-tag"],
    [155, "s4", "game-save-tag"],
    [148, "s4", "pointer"],
    [172, "s4", "pointer"],
    [179, "s4", "game-save-tag"],
    [196, "s4", "pointer"],
    [[203, 210], "s4", "game-save-tag"]
  ],

  "drawable-load": [
    [17, "s5", "drawable"],
    [18, "s5", "drawable"],
    [20, "s5", "drawable"],
    [25, "s5", "drawable"],
    [27, "s5", "drawable"]
  ],
  "art-load": [
    [9, "s5", "art"],
    [13, "s5", "art"],
    [15, "s5", "art"]
  ],
  "art-group-load-check": [
    [22, "s3", "art-group"],
    [31, "s3", "art-group"],
    [43, "s3", "art-group"],
    [50, "s3", "art-group"],
    [52, "s3", "art-group"]
  ],
  "(method 13 art-group)": [[16, "s3", "art-joint-anim"]],
  "(method 14 art-group)": [[16, "s3", "art-joint-anim"]],
  "(method 9 external-art-control)": [
    [171, "s4", "external-art-buffer"],
    [172, "s4", "external-art-buffer"],
    [173, "s4", "external-art-buffer"],
    [177, "s4", "external-art-buffer"],
    [183, "s4", "external-art-buffer"],
    [190, "s4", "external-art-buffer"],

    [233, "s4", "spool-anim"],
    [240, "s4", "spool-anim"],
    [243, "s4", "spool-anim"],
    [248, "s4", "spool-anim"],
    [249, "s4", "spool-anim"],
    [253, "s4", "spool-anim"],
    [257, "s4", "spool-anim"]
  ],

  "(method 10 external-art-control)": [[18, "v1", "spool-anim"]],

  "(method 16 external-art-control)": [
    [37, "a0", "process"],
    [17, "s5", "process-drawable"]
  ],

  "ja-play-spooled-anim": [
    [154, "a0", "process"],
    [286, "s2", "art-joint-anim"],
    [294, "s2", "art-joint-anim"],
    [295, "s2", "art-joint-anim"],
    [306, "s2", "art-joint-anim"],
    [320, "s2", "art-joint-anim"],
    [324, "s2", "art-joint-anim"]
  ],

  "(method 11 external-art-control)": [
    [127, "a0", "process"],
    [151, "a0", "process"],
    [168, "a0", "process"],
    [18, "s5", "process-drawable"]
  ],

  "debug-menu-item-var-update-display-str": [
    [[44, 49], "v1", "int"],
    [[61, 69], "v1", "int"]
  ],

  "debug-menu-item-get-max-width": [[[18, 27], "a0", "debug-menu-item-var"]],

  "debug-menu-send-msg": [
    [[3, 14], "s2", "debug-menu-item"],
    [[14, 21], "s2", "debug-menu-item-submenu"]
  ],

  "debug-menu-item-var-joypad-handler": [
    [[39, 42], "a2", "int"],
    [[40, 42], "a3", "int"],
    [41, "t9", "(function int int int int int)"],
    [200, "t9", "(function int int int int int)"],
    [138, "v1", "int"],
    [143, "v1", "int"],
    [[182, 187], "v1", "int"],
    [[182, 187], "a1", "int"],
    [[190, 194], "a0", "int"],
    [[193, 195], "v1", "int"]
  ],

  "debug-menu-find-from-template": [
    [3, "s4", "debug-menu"],
    [[4, 8], "s4", "debug-menu-item"],
    [[41, 44], "s4", "debug-menu-node"],
    [[7, 12], "s5", "debug-menu-item"],
    [23, "s5", "debug-menu-item-submenu"]
  ],

  "debug-menu-func-decode": [[[12, 14], "a0", "symbol"]],

  "dm-cam-render-float": [[[71, 72], "v0", "float"]],

  "build-continue-menu": [[4, "v1", "symbol"]],

  "can-hint-be-played?": [
    [[25, 28], "a0", "level-hint"] // kinda a guess, but its the only process that makes sense
  ],

  "debug-menu-rebuild": [[[4, 13], "a0", "debug-menu-item"]],

  "debug-menu-item-submenu-render": [[[39, 44], "v1", "dma-packet"]],

  "debug-menu-item-function-render": [[[46, 51], "v1", "dma-packet"]],

  "debug-menu-item-flag-render": [[[44, 49], "v1", "dma-packet"]],

  "debug-menu-render": [
    [[45, 48], "v1", "dma-packet"],
    [[106, 110], "v1", "dma-packet"]
  ],

  "debug-menu-item-var-msg": [[64, "t9", "(function int int int int int)"]],

  "calculate-basis-functions-vector!": [
    [[8, 20], "v1", "(pointer float)"],
    [[0, 60], "f1", "float"]
  ],

  "(anon-function 2 memory-usage)": [
    [[171, 415], "s5", "process-drawable"],
    [[212, 213], "v1", "collide-shape"]
  ],

  "(method 8 process-tree)": [
    [31, "v1", "symbol"],
    [6, "a3", "symbol"]
  ],

  "(method 9 align-control)": [
    [[27, 31], "t9", "(function object object object object)"]
  ],

  "(method 8 tie-fragment)": [
    [150, "a0", "(pointer int32)"],
    [[157, 160], "a0", "basic"]
  ],

  "letterbox": [[[29, 33], "v1", "dma-packet"]],

  "blackout": [[[20, 24], "v1", "dma-packet"]],

  "(method 10 external-art-control)": [[18, "v1", "pointer"]],

  "(method 15 load-state)": [
    [31, "t9", "(function int)"],
    [291, "s5", "entity-actor"],
    [370, "s3", "process-drawable"]
  ],

  "yakow-default-event-handler": [
    [27, "a0", "collide-shape"],
    [32, "a0", "collide-shape"]
  ],

  "(method 11 yakow)": [
    [184, "v1", "vector"],
    [186, "v1", "vector"],
    [189, "v1", "vector"]
  ],

  "yakow-post": [
    [114, "a0", "collide-shape-moving"],
    [130, "a0", "collide-shape-moving"]
  ],

  "raw-ray-sphere-intersect": [
    [23, "v1", "float"],
    [36, "v1", "uint"]
  ],

  "(method 0 anim-test-obj)": [
    [9, "s4", "anim-test-obj"],
    [10, "s4", "anim-test-obj"],
    [13, "s4", "anim-test-obj"],
    [15, "s4", "anim-test-obj"]
  ],

  "(method 0 anim-test-sequence)": [
    [8, "s5", "anim-test-sequence"],
    [11, "s5", "anim-test-sequence"],
    [13, "s5", "anim-test-sequence"]
  ],

  "(method 0 anim-test-seq-item)": [
    [8, "v1", "anim-test-seq-item"],
    [10, "v0", "anim-test-seq-item"],
    [11, "v0", "anim-test-seq-item"],
    [14, "v0", "anim-test-seq-item"],
    [17, "v0", "anim-test-seq-item"]
  ],

  "(method 3 anim-tester)": [
    [12, "s5", "anim-test-obj"],
    [15, "s5", "anim-test-obj"],
    [148, "s5", "anim-test-obj"],
    [150, "s5", "anim-test-obj"],
    [22, "s4", "anim-test-sequence"],
    [28, "s4", "anim-test-sequence"],
    [38, "s4", "anim-test-sequence"],
    [48, "s4", "anim-test-sequence"],
    [59, "s4", "anim-test-sequence"],
    [137, "s4", "anim-test-sequence"],
    [139, "s4", "anim-test-sequence"],
    [66, "s3", "anim-test-seq-item"],
    [70, "s3", "anim-test-seq-item"],
    [75, "s3", "anim-test-seq-item"],
    [79, "s3", "anim-test-seq-item"],
    [88, "s3", "anim-test-seq-item"],
    [94, "s3", "anim-test-seq-item"],
    [104, "s3", "anim-test-seq-item"],
    [114, "s3", "anim-test-seq-item"],
    [126, "s3", "anim-test-seq-item"],
    [128, "s3", "anim-test-seq-item"]
  ],

  "anim-test-obj-item-valid?": [
    [5, "s5", "anim-test-sequence"],
    [12, "s5", "anim-test-sequence"],
    [17, "s5", "anim-test-sequence"],
    [36, "s5", "anim-test-sequence"],
    [38, "s5", "anim-test-sequence"],
    [20, "v1", "anim-test-seq-item"],
    [26, "v1", "anim-test-seq-item"],
    [28, "v1", "anim-test-seq-item"]
  ],

  "anim-test-obj-remove-invalid": [
    [84, "v1", "anim-test-sequence"],
    [88, "v1", "anim-test-sequence"],
    [90, "v1", "anim-test-sequence"],
    [92, "v1", "anim-test-sequence"],
    [93, "v1", "anim-test-sequence"],
    [91, "a0", "anim-test-sequence"],
    [5, "s5", "anim-test-sequence"],
    [8, "s5", "anim-test-sequence"],
    [11, "s5", "anim-test-sequence"],
    [30, "s5", "anim-test-sequence"],
    [44, "s5", "anim-test-sequence"],
    [51, "s5", "anim-test-sequence"],
    [58, "s5", "anim-test-sequence"],
    [67, "s5", "anim-test-sequence"],
    [70, "s4", "anim-test-sequence"],
    [71, "s5", "anim-test-sequence"],
    [72, "s5", "anim-test-sequence"],
    [15, "s3", "anim-test-seq-item"],
    [18, "s3", "anim-test-seq-item"],
    [24, "s3", "anim-test-seq-item"],
    [31, "s3", "anim-test-seq-item"],
    [34, "s2", "anim-test-seq-item"],
    [35, "s3", "anim-test-seq-item"],
    [36, "s3", "anim-test-seq-item"],
    [61, "a0", "anim-test-seq-item"]
  ],

  "anim-tester-reset": [
    [14, "v1", "anim-test-obj"],
    [30, "v1", "anim-test-obj"],
    [33, "v1", "anim-test-obj"],
    [36, "v1", "anim-test-obj"],
    [43, "v1", "anim-test-obj"],
    [[50, 53], "v1", "anim-test-obj"]
  ],

  "anim-tester-save-all-objects": [
    [[4, 19], "gp", "anim-test-obj"],
    [17, "v1", "anim-test-obj"]
  ],

  "anim-tester-save-object-seqs": [
    [63, "s5", "anim-test-sequence"],
    [69, "s5", "anim-test-sequence"],
    [65, "s5", "anim-test-sequence"],
    [75, "s5", "anim-test-sequence"],
    [79, "s5", "anim-test-sequence"],
    [133, "s5", "anim-test-sequence"],
    [141, "s5", "anim-test-sequence"],
    [142, "v1", "anim-test-sequence"],
    [143, "s5", "anim-test-sequence"],
    [83, "s4", "anim-test-seq-item"],
    [89, "s4", "anim-test-seq-item"],
    [91, "s4", "anim-test-seq-item"],
    [92, "s4", "anim-test-seq-item"],
    [96, "s4", "anim-test-seq-item"],
    [105, "s4", "anim-test-seq-item"],
    [111, "s4", "anim-test-seq-item"],
    [120, "s4", "anim-test-seq-item"],
    [121, "v1", "anim-test-seq-item"],
    [122, "s4", "anim-test-seq-item"]
  ],

  "anim-test-obj-list-handler": [
    [25, "s5", "anim-test-obj"],
    [31, "s5", "anim-test-obj"],
    [110, "s5", "anim-test-obj"],
    [166, "s5", "anim-test-obj"],
    [112, "v1", "anim-tester"]
  ],

  "anim-test-anim-list-handler": [
    [2, "s5", "anim-test-obj"],
    [25, "s5", "anim-test-obj"],
    [65, "s5", "anim-test-obj"],
    [227, "s5", "anim-test-obj"],
    [90, "v1", "anim-test-obj"],
    [91, "v1", "anim-test-obj"],
    [100, "v1", "anim-test-obj"],
    [105, "v1", "anim-test-obj"],
    [130, "v1", "anim-test-obj"],
    [131, "v1", "anim-test-obj"],
    [140, "v1", "anim-test-obj"],
    [145, "v1", "anim-test-obj"],
    [167, "v1", "anim-test-obj"],
    [169, "v1", "anim-test-obj"],
    [171, "v1", "anim-test-obj"],
    [173, "v1", "anim-test-obj"]
  ],

  "anim-test-sequence-list-handler": [
    [2, "s5", "anim-test-sequence"],
    [25, "s5", "anim-test-sequence"],
    [31, "s5", "anim-test-sequence"],
    [71, "s5", "anim-test-sequence"],
    [231, "s5", "anim-test-sequence"],
    [96, "v1", "anim-test-sequence"],
    [97, "v1", "anim-test-sequence"],
    [106, "v1", "anim-test-sequence"],
    [111, "v1", "anim-test-sequence"],
    [136, "v1", "anim-test-sequence"],
    [137, "v1", "anim-test-sequence"],
    [146, "v1", "anim-test-sequence"],
    [151, "v1", "anim-test-sequence"]
  ],

  "anim-test-edit-sequence-list-handler": [
    [[122, 965], "s4", "anim-test-sequence"],
    [129, "v1", "glst-named-node"],
    [[128, 909], "gp", "anim-test-seq-item"],
    [380, "v0", "anim-test-obj"],
    [381, "v0", "anim-test-obj"],
    [382, "v0", "anim-test-obj"],
    [389, "v0", "anim-test-obj"],
    [483, "s3", "anim-test-seq-item"],
    [491, "s3", "anim-test-seq-item"],
    [502, "s3", "anim-test-seq-item"]
  ],

  "anim-tester-interface": [
    [[34, 48], "gp", "anim-test-obj"],
    [[95, 109], "gp", "anim-test-obj"],
    [[156, 160], "v1", "anim-test-obj"],
    [[162, 165], "v1", "anim-test-sequence"]
  ],

  "anim-tester-get-playing-item": [
    [7, "v0", "anim-test-seq-item"],
    [[5, 22], "s5", "anim-test-seq-item"],
    [21, "v0", "anim-test-seq-item"],
    [25, "v0", "anim-test-seq-item"]
  ],

  "anim-tester-add-newobj": [
    [[2, 185], "s2", "anim-test-obj"],
    [[70, 193], "s5", "anim-test-obj"],
    [149, "v1", "anim-test-sequence"],
    [154, "v1", "anim-test-sequence"],
    [160, "v1", "anim-test-sequence"],
    [164, "a0", "art-joint-anim"],
    [170, "a0", "art-joint-anim"]
  ],

  "anim-tester-start": [[20, "t9", "(function process function none)"]],

  "anim-tester-set-name": [
    [[34, 51], "s3", "anim-test-obj"],
    [[40, 63], "s5", "anim-test-sequence"]
  ],

  "anim-tester-add-sequence": [[[33, 102], "s5", "anim-test-obj"]],

  "(anon-function 11 anim-tester)": [
    [[23, 113], "s4", "anim-test-obj"],
    [[83, 338], "gp", "anim-test-sequence"],
    [[123, 187], "s4", "art-joint-anim"]
  ],

  "(method 10 bsp-header)": [
    [[51, 61], "a0", "(pointer uint128)"],
    [[51, 61], "a1", "(pointer uint128)"],
    [133, "v1", "terrain-bsp"],
    [141, "v1", "terrain-bsp"],
    [148, "v1", "terrain-bsp"],
    [5, "a0", "terrain-bsp"],
    [8, "a0", "terrain-bsp"]
  ],

  "(method 15 bsp-header)": [
    [5, "a0", "terrain-bsp"],
    [8, "a0", "terrain-bsp"]
  ],

  "bsp-camera-asm": [
    [[4, 14], "a1", "bsp-node"],
    [[0, 9], "v1", "bsp-node"],
    [[12, 16], "v1", "bsp-node"]
  ],

  "level-remap-texture": [
    [15, "t0", "(pointer int32)"],
    [21, "t0", "(pointer int32)"],
    [19, "t0", "(pointer uint64)"],
    [12, "v1", "int"]
  ],

  "sprite-add-matrix-data": [
    [[5, 15], "a2", "dma-packet"],
    [[24, 29], "a1", "matrix"],
    [[47, 57], "a2", "dma-packet"],
    [[60, 97], "a1", "matrix"],
    [[116, 129], "a1", "vector"]
  ],

  "sprite-add-frame-data": [[[8, 16], "a0", "dma-packet"]],

  "sprite-add-2d-chunk": [
    [[12, 20], "a0", "dma-packet"],
    [[45, 52], "a0", "dma-packet"],
    [[69, 76], "a0", "dma-packet"],
    [[80, 87], "v1", "dma-packet"]
  ],

  "sprite-add-3d-chunk": [
    [[11, 19], "a0", "dma-packet"],
    [[44, 51], "a0", "dma-packet"],
    [[68, 75], "a0", "dma-packet"],
    [[79, 87], "v1", "dma-packet"]
  ],

  "sprite-add-shadow-chunk": [
    [[11, 19], "a0", "dma-packet"],
    [[37, 44], "a0", "dma-packet"],
    [[49, 77], "a0", "(inline-array vector)"],
    [[93, 100], "a0", "dma-packet"],
    [[105, 121], "s1", "adgif-shader"],
    [[130, 138], "v1", "dma-packet"]
  ],

  "sprite-draw": [
    [[33, 37], "a0", "dma-packet"],
    [[43, 46], "a0", "gs-gif-tag"],
    [51, "a0", "(pointer gs-test)"],
    [53, "a0", "(pointer gs-reg64)"],
    [55, "a0", "(pointer gs-clamp)"],
    [57, "a0", "(pointer gs-reg64)"],
    [[78, 87], "a0", "dma-packet"],
    [[92, 97], "a0", "dma-packet"],
    [[125, 129], "a0", "dma-packet"],
    [[143, 146], "v1", "dma-packet"]
  ],

  "sprite-init-distorter": [
    [59, "a3", "uint"],
    [[3, 7], "a2", "dma-packet"],
    [[13, 16], "a2", "gs-gif-tag"],
    [21, "a2", "(pointer gs-zbuf)"],
    [23, "a2", "(pointer gs-reg64)"],
    [29, "a2", "(pointer gs-tex0)"],
    [31, "a2", "(pointer gs-reg64)"],
    [33, "a2", "(pointer gs-tex1)"],
    [35, "a2", "(pointer gs-reg64)"],
    [36, "a2", "(pointer gs-miptbp)"],
    [38, "a2", "(pointer gs-reg64)"],
    [45, "a2", "(pointer gs-clamp)"],
    [47, "a2", "(pointer gs-reg64)"],
    [49, "a2", "(pointer gs-alpha)"],
    [51, "a2", "(pointer gs-reg64)"],
    [[62, 67], "a1", "dma-packet"]
  ],

  "sprite-draw-distorters": [
    [[70, 90], "a0", "vector"],
    [72, "v1", "vector"],
    [93, "v1", "vector"],
    [96, "v1", "vector"],
    [115, "v1", "(pointer int32)"],
    [119, "a0", "(pointer int32)"],
    [124, "v1", "vector"],
    [154, "v1", "vector"],
    [[172, 189], "a1", "dma-packet"],
    [[199, 203], "a0", "dma-packet"],
    [[207, 211], "a0", "vector4w"],
    [[216, 221], "a0", "dma-packet"],
    [[248, 265], "a1", "dma-packet"],
    [[273, 277], "a1", "dma-packet"],
    [[281, 285], "a1", "vector4w"],
    [[289, 294], "v1", "dma-packet"]
  ],

  "debug-menu-make-from-template": [
    [[20, 30], "s5", "string"],
    [[31, 60], "s5", "string"],
    [[61, 71], "s5", "string"],
    [[72, 81], "s5", "string"],
    [[82, 107], "s5", "string"],
    [[108, 135], "s5", "string"],
    [[136, 152], "s5", "string"],
    [[153, 183], "s5", "string"],
    [[186, 224], "s5", "string"],
    [[225, 246], "s5", "string"],
    [[249, 321], "s5", "string"]
  ],

  "debug-menu-item-var-render": [[[94, 98], "v1", "dma-packet"]],

  "generic-add-constants": [[[8, 17], "a0", "dma-packet"]],

  "generic-init-buf": [
    [[14, 19], "a0", "dma-packet"],
    [[24, 28], "a0", "gs-gif-tag"],
    [32, "a0", "(pointer gs-test)"],
    [34, "a0", "(pointer uint64)"],
    [34, "a1", "gs-reg"],
    [35, "a0", "(pointer gs-zbuf)"],
    [37, "a0", "(pointer uint64)"],
    [37, "a1", "gs-reg"],
    [[47, 53], "a0", "dma-packet"],
    [[56, 62], "v1", "(pointer vif-tag)"],
    [[62, 66], "v1", "(pointer int32)"]
  ],

  "cam-standard-event-handler": [
    [[0, 999], "s6", "camera-slave"],
    [[16, 30], "s5", "state"],
    [41, "a0", "vector"],
    [[5, 8], "t9", "(function object)"],
    [[19, 22], "t9", "(function object)"],
    [[30, 32], "t9", "(function object)"]
  ],

  "cam-curve-pos": [[[0, 224], "s6", "camera-slave"]],

  "cam-combiner-init": [
    [[0, 999], "s6", "camera-combiner"]
  ],

  "(code cam-combiner-active)": [[[0, 999], "s6", "camera-combiner"]],

  "(event cam-combiner-active)": [
    [10, "a0", "vector"],
    [[0, 20], "s6", "camera-slave"],
    [[20, 231], "s6", "camera-combiner"],
    [[99, 127], "gp", "camera-slave"],
    [[187, 231], "gp", "camera-slave"]
  ],

  "cam-master-init": [
    [[0, 999], "s6", "camera-master"],
    [[111, 115], "t9", "(function cpu-thread function)"],
    [[139, 145], "t9", "(function cpu-thread function object object)"],
    [[163, 167], "t9", "(function object)"]
  ],

  "cam-curve-setup": [[[0, 82], "s6", "camera-slave"]],

  "(method 15 tracking-spline)": [
    [[57, 59], "a2", "vector"],
    [[57, 59], "a3", "vector"]
  ],

  "(method 16 tracking-spline)": [
    [[40, 42], "a0", "vector"],
    [[40, 42], "a1", "vector"]
  ],

  "cam-slave-init-vars": [[[0, 999], "s6", "camera-slave"]],

  "cam-slave-get-vector-with-offset": [[[52, 65], "s3", "vector"]],

  "cam-slave-go": [[[3, 6], "t9", "(function object)"]],

  "cam-slave-init": [
    [[0, 999], "s6", "camera-slave"],
    [[47, 50], "t9", "(function object object)"],
    [[54, 58], "t9", "(function object object)"]
  ],

  "update-mood-village3": [
    [[236, 245], "s0", "(array float)"],
    [245, "s0", "(array int8)"],
    [[246, 297], "s0", "(array float)"],
    [[297, 309], "s0", "(array uint8)"],
    [[309, 314], "s0", "matrix"] // TODO - there is no way this is correct lol
  ],

  "update-mood-citadel": [
    [291, "s5", "(pointer float)"],
    [298, "s5", "(pointer float)"],
    [300, "s5", "(pointer float)"],
    [304, "s5", "(pointer float)"],
    [307, "s5", "(pointer float)"],
    [318, "s5", "(pointer float)"]
  ],

  "update-mood-finalboss": [
    [40, "s4", "(pointer int64)"],
    [44, "s4", "(pointer int64)"],
    [174, "s4", "(pointer int64)"],
    [251, "s4", "(pointer int64)"],
    [255, "s4", "(pointer int64)"],
    [347, "s4", "(pointer int64)"]
  ],

  "update-mood-ogre": [
    [57, "s4", "(pointer float)"],
    [64, "s4", "(pointer float)"],
    [90, "s4", "(pointer float)"],
    [92, "s4", "(pointer float)"],
    [95, "s4", "(pointer float)"],
    [98, "s4", "(pointer float)"],
    [100, "s4", "(pointer float)"],
    [105, "s4", "(pointer float)"],
    [144, "s4", "(pointer float)"]
  ],

  "update-mood-snow": [
    [93, "s5", "vector"],
    [110, "s5", "vector"]
  ],

  "ocean-trans-add-upload-table": [
    [44, "a0", "dma-packet"],
    [46, "a0", "dma-packet"],
    [51, "a0", "dma-packet"],
    [[55, 59], "v1", "vector4w"], // TODO - very likely wrong, but it's something that has 4 int32's,
    [[87, 228], "v1", "(inline-array vector)"],
    [241, "a0", "dma-packet"],
    [243, "a0", "dma-packet"],
    [248, "a0", "dma-packet"]
  ],

  "ocean-trans-add-upload-strip": [
    [39, "a0", "dma-packet"],
    [41, "a0", "dma-packet"],
    [46, "a0", "dma-packet"],
    [[57, 61], "v1", "vector4w"], // TODO - very likely wrong, but it's something that has 4 int32's,
    [[64, 147], "v1", "(inline-array vector)"], // TODO - very likely wrong, but it's something that has 4 int32's,
    [166, "a0", "dma-packet"],
    [168, "a0", "dma-packet"],
    [173, "a0", "dma-packet"]
  ],

  "ocean-trans-add-constants": [
    [7, "a1", "dma-packet"],
    [9, "a1", "dma-packet"],
    [14, "a1", "dma-packet"],
    [[17, 46], "v1", "matrix"]
  ],

  "draw-ocean-transition": [[255, "v1", "ocean-mid-mask"]],

  "do-target-shadow": [
    [46, "v1", "collide-shape-prim"] // `event-other` from collide-shape
  ],

  "draw-string": [
    [[93, 96], "a0", "(pointer uint8)"],
    [[206, 209], "t3", "font-work"],
    [[210, 214], "t3", "font-work"],
    [[217, 221], "t3", "font-work"],
    [356, "t2", "(pointer uint64)"],
    [726, "t2", "(pointer uint64)"],
    [[68, 76], "t4", "(pointer uint32)"],
    [[239, 247], "t3", "font-work"],
    [[424, 878], "a1", "(pointer uint128)"],
    [[616, 634], "t4", "font-work"]
  ],

  "get-string-length": [[[29, 31], "a0", "(pointer uint8)"]],

  "print-game-text-scaled": [[[31, 32], "f3", "float"]],

  "print-game-text": [[[369, 372], "v1", "dma-packet"]],

  "debug-init-buffer": [
    [[11, 15], "t1", "dma-packet"],
    [[21, 24], "t1", "gs-gif-tag"],
    [28, "t1", "(pointer gs-zbuf)"],
    [30, "t1", "(pointer gs-reg64)"],
    [31, "t1", "(pointer gs-test)"],
    [33, "t1", "(pointer gs-reg64)"],
    [[39, 42], "a1", "dma-packet"]
  ],

  "display-frame-finish": [
    [[30, 35], "a1", "dma-packet"],
    [[40, 43], "a0", "dma-packet"],
    [[63, 69], "a0", "dma-packet"],
    [[78, 79], "a0", "dma-packet"],
    [79, "a0", "(pointer uint64)"]
  ],
  "(event water-vol-idle water-anim)": [
    [6, "a0", "vector"]
  ],

  "(method 22 water-anim)": [
    [25, "s3", "basic"]
  ],

  "(method 25 water-anim)": [
    [25, "v0", "(pointer float)"],
    ["_stack_", 16, "res-tag"]
  ],

  "(method 22 rigid-body-platform)": [
    [26, "f0", "float"]
  ],

  "rigid-body-platform-event-handler": [
    [28, "v1", "process-drawable"],
    [34, "v1", "float"],
    [83, "v1", "process-drawable"],
    [119, "v1", "process-drawable"],
    [125, "v1", "process-drawable"],
    [158, "v1", "vector"],
    [170, "v1", "vector"],
    [184, "v1", "(pointer handle)"],
    [213, "v1", "process-drawable"]
  ],

  "(anon-function 9 plat-eco)": [
    [23, "v1", "(state symbol none)"],
    [58, "v1", "(state symbol none)"]
  ],

  "(method 7 rigid-body-platform)": [
    [5, "v1", "int"],
    [14, "t9", "(function process-drawable int process-drawable)"]
  ],

  "(method 10 rigid-body)": [
    [50, "v1", "vector"]
  ],

  "(method 22 mud)": [
    [35, "v0", "(pointer float)"]
  ],

  "(method 11 twister)": [
    [7, "s4", "twist-joint"],
    [13, "s4", "twist-joint"],
    [26, "s4", "twist-joint"],
    [28, "s4", "twist-joint"],
    [36, "s4", "twist-joint"],
    [40, "s4", "twist-joint"],
    [47, "s4", "twist-joint"],
    [55, "s4", "twist-joint"],
    [70, "s4", "twist-joint"],
    [82, "s4", "twist-joint"]
  ],
  
  "(code teetertotter-launch)": [
    [11, "v1", "art-joint-anim"]
  ],

  "(code teetertotter-bend)": [
    [10, "v1", "art-joint-anim"]
  ],

  "misty-camera-view": [
    [25, "v1", "handle"]
  ],

  "(method 11 silostep)": [
    [100, "v1", "art-joint-anim"]
  ],
  
  "(enter plat-button-pressed sunken-elevator)": [
    [40, "v1", "village2cam"],
    [73, "v1", "village2cam"]
  ],

  "(trans plat-button-move-upward sunken-elevator)": [
    [49, "v1", "village2cam"]
  ],

  "(trans plat-button-move-downward sunken-elevator)": [
    [13, "v0", "(state sunken-elevator)"]
  ],

  "(method 27 sunken-elevator)": [
    [37, "v1", "art-joint-anim"]
  ],

  "nav-enemy-set-base-collide-sphere-collide-with": [
    [19, "v1", "collide-shape-prim-group"],
    [23, "s2", "collide-shape-prim"],
    [32, "v1", "collide-shape-prim-sphere"],
    [33, "s5", "collide-shape-prim-group"],
    [37, "v1", "collide-shape-prim-sphere"],
    [38, "s5", "collide-shape-prim-group"],
    [42, "v1", "collide-shape-prim-sphere"],
    [43, "s5", "collide-shape-prim-group"],
    [50, "s4", "collide-shape-prim-group"],
    [54, "s5", "collide-shape-prim"],
    [55, "s5", "collide-shape-prim"]
  ],

  "nav-enemy-jump-land-anim": [
    [39, "v1", "art-joint-anim"]
  ],

  "(code nav-enemy-victory nav-enemy)": [
    [27, "v1", "art-joint-anim"]
  ],
  "(code nav-enemy-notice nav-enemy)": [
    [27, "v1", "art-joint-anim"]
  ],
  "(code nav-enemy-patrol nav-enemy)": [
    [23, "v1", "art-joint-anim"],
    [105, "v1", "art-joint-anim"],
    [167, "v1", "art-joint-anim"],
    [249, "v1", "art-joint-anim"]
  ],

  "(code nav-enemy-flee nav-enemy)": [
    [27, "v1", "art-joint-anim"],
    [91, "v1", "art-joint-anim"]
  ],

  "nav-enemy-set-hit-from-direction": [
    [19, "v1", "process-drawable"]
  ],
  "(method 45 nav-enemy)": [
    [14, "v1", "process-mask"]
  ],

  "nav-enemy-default-event-handler": [
    [62, "a0", "vector"],
    [82, "a0", "vector"]
  ],

  "(method 7 nav-enemy)": [
    [5, "v1", "int"],
    [10, "v1", "int"],
    [19, "t9", "(function process-drawable int none)"]
  ],

  "(enter nav-enemy-patrol nav-enemy)": [
    [8, "v1", "int"]
  ],

  "(code nav-enemy-fuel-cell nav-enemy)": [
    [31, "v1", "int"]
  ],

  "(method 16 level)": [
    [252, "v1", "(pointer uint128)"],
    [253, "a1", "(pointer uint128)"],
    [255, "a0", "(pointer uint128)"],
    [208, "s2", "(pointer uint8)"],
    [209, "s2", "(pointer uint8)"],
    [210, "s1", "(pointer uint8)"],
    [217, "s2", "(pointer uint8)"],
    [218, "s1", "(pointer uint8)"],
    [79, "a0", "(pointer uint128)"],
    [80, "v1", "(pointer uint128)"],
    [257, "v1", "(pointer uint16)"],
    [222, "s2", "(pointer uint8)"],
    [161, "s1", "(pointer uint128)"],
    [140, "s1", "(pointer uint128)"]
  ],

  "unpack-comp-huf": [
    [[21, 23], "t3", "(pointer uint16)"]
  ],

  "(method 9 merc-fragment)": [
    [[13,161], "s3", "adgif-shader"]
  ],

  "(method 9 merc-effect)": [
    [49, "s4", "pointer"],
    [50, "s5", "pointer"],
    [[0, 49], "s4", "merc-fragment"],
    [[0, 50], "s5", "merc-fragment-control"]
  ],

  "merc-vu1-initialize-chain": [
    [[19, 47], "s5", "merc-vu1-low-mem"],
    [58, "gp", "(inline-array dma-packet)"],
    [[12, 18], "gp", "(pointer vif-tag)"]
  ],

  "merc-vu1-init-buffer":[
    [[27, 31], "a0", "dma-packet"],
    [[37, 40], "a0", "gs-gif-tag"],
    [44, "a0", "(pointer gs-test)"],
    [46, "a0", "(pointer gs-reg64)"],
    [[55, 58], "v1", "dma-packet"]
  ],

  "(method 8 merc-ctrl)": [
    [46, "s2", "pointer"], // was merc-fragment-control
    [[22, 45], "s2", "merc-fragment-control"],
    [[89, 93], "a1", "merc-blend-ctrl"],
    [103, "a1", "pointer"]
  ],

  "merc-edge-stats": [
    [[33, 35], "v1", "merc-ctrl"]
  ],

  "(method 48 mayor)": [
    [32, "a0", "int"]
  ],

  "(method 43 mayor)": [
    [19, "v1", "float"]
  ],

  "(method 43 bird-lady)": [
    [19, "v1", "float"]
  ],

  "muse-to-idle": [
    [57, "v1", "muse"]
  ],

  "(method 32 sculptor)": [
    [87, "v1", "muse"]
  ],

  "(method 43 sculptor)": [
    [19, "v1", "float"]
  ],

  "(code idle sculptor)": [
    [71, "v1", "art-joint-anim"],
    [135, "v1", "art-joint-anim"],
    [184, "v1", "float"],
    [204, "v1", "art-joint-anim"],
    [255, "v1", "float"],
    [269, "v1", "art-joint-anim"],
    [319, "v1", "art-joint-anim"],
    [369, "v1", "art-joint-anim"],
    [421, "v1", "art-joint-anim"],
    [470, "v1", "float"],
    [490, "v1", "art-joint-anim"],
    [543, "v1", "art-joint-anim"],
    [593, "v1", "art-joint-anim"],
    [643, "v1", "art-joint-anim"],
    [698, "v1", "float"],
    [718, "v1", "art-joint-anim"],
    [769, "v1", "float"],
    [785, "v1", "art-joint-anim"],
    [836, "v1", "art-joint-anim"],
    [886, "v1", "art-joint-anim"],
    [936, "v1", "art-joint-anim"]
  ],

  "(method 43 geologist)": [
    [19, "v1", "float"]
  ],

  "(anon-function 3 oracle)": [
    [11, "v1", "collide-shape"]
  ],

  "(method 43 farmer)": [
    [19, "v1", "float"]
  ],

  "(method 43 explorer)": [
    [19, "v1", "float"]
  ],

  "(code idle explorer)": [
    [36, "v1", "float"],
    [56, "v1", "art-joint-anim"],
    [107, "v1", "float"],
    [123, "v1", "art-joint-anim"],
    [180, "v1", "float"],
    [200, "v1", "float"],
    [216, "v1", "art-joint-anim"],
    [273, "v1", "float"],
    [347, "v1", "float"],
    [363, "v1", "art-joint-anim"],
    [420, "v1", "float"],
    [500, "v1", "art-joint-anim"],
    [542, "v1", "art-joint-anim"],
    [599, "v1", "float"],
    [621, "v1", "art-joint-anim"],
    [678, "v1", "float"],
    [761, "v1", "float"],
    [783, "v1", "art-joint-anim"]
  ],

  "(method 32 assistant)": [
    [39, "v1", "float"]
  ],

  "(method 43 assistant)": [
    [19, "v1", "float"]
  ],

  "(code idle assistant)": [
    [35, "v1", "float"],
    [114, "v1", "float"],
    [130, "v1", "art-joint-anim"],
    [207, "v1", "float"],
    [376, "v1", "art-joint-anim"],
    [415, "v1", "float"],
    [431, "v1", "art-joint-anim"],
    [482, "v1", "art-joint-anim"],
    [530, "v1", "float"],
    [549, "v1", "art-joint-anim"],
    [602, "v1", "art-joint-anim"]
  ],

  "check-drop-level-assistant": [
    [17, "v1", "float"]
  ],

  "(method 32 sage)": [
    [76, "v1", "float"],
    [262, "v1", "assistant"]
  ],

  "(method 43 sage)": [
    [19, "v1", "float"]
  ],

  "(code idle sage)": [
    [35, "v1", "float"],
    [155, "v1", "art-joint-anim"]
  ],

  "(method 43 gambler)": [
    [19, "v1", "float"]
  ],

  "(code idle gambler)": [
    [93, "v1", "float"]
  ],

  "(method 32 warrior)": [
    [76, "v1", "handle"]
  ],

  "(method 43 warrior)": [
    [19, "v1", "float"]
  ],

  "(method 32 minershort)": [
    [44, "v1", "float"],
    [112, "v1", "float"]
  ],

  "(method 43 minershort)": [
    [19, "v1", "float"]
  ],

  "(method 11 fact-info-target)": [
    [135, "v1", "target"],
    [148, "v1", "collide-shape"],
    [258, "v1", "target"],
    [272, "v1", "target"],
    [287, "v1", "target"],
    [298, "v1", "target"]
  ],

  "(method 7 process)": [
    [[120, 124], "a0", "basic"],
    [[127, 130], "a0", "basic"],
    [47, "v1", "connection"],
    [57, "v1", "connection"],
    [[47, 88], "v1", "connection"]
  ],

  "(anon-function 7 game-info)": [
      [2, "v1", "collide-shape"]
  ],

  "(method 24 game-info)": [
    [112, "s3", "pointer"],
    [[113, 165], "a0", "game-save-tag"],
    [[148, 166], "s2", "game-save-tag"],
    [[148, 168], "s4", "game-save-tag"],
    [[171, 222], "a0", "game-save-tag"],
    [[234, 241], "a0", "game-save-tag"],
    [[253, 276], "a0", "game-save-tag"],
    [[283, 302], "a0", "game-save-tag"],
    [[319, 325], "a1", "game-save-tag"],
    [[342, 348], "a1", "game-save-tag"],
    [[395, 468], "a0", "game-save-tag"],
    [[480, 488], "a0", "game-save-tag"],
    [[500, 506], "a0", "game-save-tag"],
    [[521, 528], "a0", "game-save-tag"],
    [[543, 650], "a0", "game-save-tag"],
    // [329, "a0", "pointer"],
    // [338, "a0", "pointer"],
    // [[173, 230], "a0", "game-save-tag"],
     [252, "a0", "(pointer int32)"],
    [654, "a0", "pointer"]
  ],

  "auto-save-post":[
    [138, "t9", "(function object string object none)"]
  ],

  "target-compute-pole": [
    [12, "s4", "swingpole"],
    [21, "s4", "swingpole"],
    [24, "s4", "swingpole"],
    [30, "s4", "swingpole"],
    [33, "s4", "swingpole"],
    [76, "s4", "swingpole"],
    [85, "s4", "swingpole"],
    [87, "s4", "swingpole"]
  ],

  "(method 10 target)": [
    [[10, 13], "t9", "(function process-drawable none)"]
  ],

  "draw-history": [
    [[99, 101], "v1", "int"]
  ],

  "(method 9 attack-info)": [
    [82, "v1", "process-drawable"],
    [87, "s3", "process-drawable"],
    [89, "v1", "process-drawable"],
    [118, "a0", "process-drawable"]
  ],

  "ground-tween-update": [
    [16, "f1", "float"],
    [20, "f2", "float"],
    [34, "f0", "float"],
    [38, "f1", "float"]
  ],

  "(method 32 evilbro)": [
    [20, "v1", "handle"]
  ],

  "(code idle evilbro)": [
    [27, "v1", "art-joint-anim"],
    [84, "v1", "float"],
    [171, "v1", "float"]
  ],

<<<<<<< HEAD
  "(method 11 swingpole)": [
    [27, "s5", "entity-actor"],
    [50, "v1", "(state none)"]
  ],

  "(method 11 process-hidden)": [
    [10, "v1", "(state none)"]
  ],

  "(anon-function 54 generic-obs)": [
    [57, "v1", "process-drawable"],
    [66, "a0", "collide-shape"]
  ],

  "(anon-function 53 generic-obs)": [
    [58, "a1", "process-drawable"],
    [73, "gp", "process-drawable"],
    [79, "gp", "process-drawable"],
    [110, "a0", "process-drawable"]
  ],

  "(anon-function 49 generic-obs)": [
    [25, "gp", "process-drawable"],
    [30, "gp", "process-drawable"]
  ],

  "command-get-process": [
    [65, "v1", "camera-tracker"],
    [79, "v1", "camera-tracker"],
    [93, "v1", "camera-tracker"],
    [107, "v1", "camera-tracker"],
    [121, "v1", "camera-tracker"]
  ],

  "ja-anim-done?": [
    [27, "gp", "process-drawable"]
  ],

  "camera-pov-from": [
    [23, "gp", "process-drawable"],
    [26, "gp", "process-drawable"]
  ],

  "process-drawable-random-point!": [
    [29, "s4", "collide-shape"],
    [33, "s4", "collide-shape"]
  ],

  "launcher-init-by-other": [
    [134, "v0", "vector"]
  ],

  "(method 11 launcher)": [
    [130, "v0", "vector"]
  ],

  "(method 11 part-spawner)": [
    [69, "s3", "sparticle-launch-group"],
    [115, "s3", "sparticle-launch-group"]
  ],

  "(anon-function 28 generic-obs)": [
    [25, "v1", "quaternion"] // code
  ],

  "camera-tracker-init": [
    [69, "v1", "process"]
  ],

  "camera-anim": [
    [26, "t9", "(function process function object object object object object)"]
  ],

  "manipy-init": [
    [143, "a0", "collide-shape"]
=======
  "all-texture-tweak-adjust": [
    [[35, 44], "s0", "adgif-shader"]
  ],

  "build-instance-list": [
    [30, "v1", "drawable-tree-instance-shrub"],
    [61, "v1", "drawable-tree-instance-tie"]
  ],

  "(anon-function 82 default-menu)": [
    [[12, 25], "s4", "texture-id"],
    [36, "s5", "adgif-shader"]
  ],

  "(anon-function 79 default-menu)": [
    [[3, 13], "v1", "texture-id"],
    [[20, 28], "a1", "adgif-shader"],
    [33, "v1", "texture-id"],
    [41, "v1", "adgif-shader"]
  ],

  "(anon-function 78 default-menu)": [
    [[2, 13], "v1", "texture-id"],
    [[20, 29], "a1", "adgif-shader"],
    [34, "v1", "texture-id"],
    [42, "v1", "adgif-shader"]
  ],

  "(anon-function 77 default-menu)": [
    [[3, 13], "v1", "texture-id"],
    [[20, 28], "a1", "adgif-shader"],
    [33, "v1", "texture-id"],
    [41, "v1", "adgif-shader"]
  ],

  "(anon-function 76 default-menu)": [
    [[3, 13], "v1", "texture-id"],
    [[20, 28], "a1", "adgif-shader"],
    [33, "v1", "texture-id"],
    [41, "v1", "adgif-shader"]
  ],

  "(anon-function 75 default-menu)": [
    [[3, 13], "v1", "texture-id"],
    [[20, 28], "a1", "adgif-shader"],
    [33, "v1", "texture-id"],
    [41, "v1", "adgif-shader"]
  ],

  "(anon-function 74 default-menu)": [
    [[2, 13], "v1", "texture-id"],
    [[20, 29], "a1", "adgif-shader"],
    [34, "v1", "texture-id"],
    [42, "v1", "adgif-shader"]
  ],

  "(anon-function 73 default-menu)": [
    [[3, 13], "v1", "texture-id"],
    [[20, 28], "a1", "adgif-shader"],
    [33, "v1", "texture-id"],
    [41, "v1", "adgif-shader"]
  ],

  "(anon-function 72 default-menu)": [
    [[3, 13], "v1", "texture-id"],
    [[20, 28], "a1", "adgif-shader"],
    [33, "v1", "texture-id"],
    [41, "v1", "adgif-shader"]
  ],

  "(anon-function 71 default-menu)": [
    [[3, 13], "v1", "texture-id"],
    [[20, 28], "a1", "adgif-shader"],
    [33, "v1", "texture-id"],
    [41, "v1", "adgif-shader"]
  ],

  "(anon-function 70 default-menu)": [
    [[2, 13], "v1", "texture-id"],
    [[20, 29], "a1", "adgif-shader"],
    [34, "v1", "texture-id"],
    [42, "v1", "adgif-shader"]
  ],

  "(anon-function 69 default-menu)": [
    [[3, 13], "v1", "texture-id"],
    [[20, 28], "a1", "adgif-shader"],
    [33, "v1", "texture-id"],
    [41, "v1", "adgif-shader"]
  ],

  "(anon-function 68 default-menu)": [
    [[3, 13], "v1", "texture-id"],
    [[20, 28], "a1", "adgif-shader"],
    [33, "v1", "texture-id"],
    [41, "v1", "adgif-shader"]
  ],

  "(anon-function 67 default-menu)": [
    [[3, 13], "v1", "texture-id"],
    [[20, 28], "a1", "adgif-shader"],
    [33, "v1", "texture-id"],
    [41, "v1", "adgif-shader"]
  ],

  "(anon-function 66 default-menu)": [
    [[3, 13], "v1", "texture-id"],
    [[20, 28], "a1", "adgif-shader"],
    [33, "v1", "texture-id"],
    [41, "v1", "adgif-shader"]
  ],

  "(anon-function 65 default-menu)": [
    [[3, 13], "v1", "texture-id"],
    [[20, 28], "a1", "adgif-shader"],
    [33, "v1", "texture-id"],
    [41, "v1", "adgif-shader"]
  ],

  "(anon-function 64 default-menu)": [
    [[2, 13], "v1", "texture-id"],
    [[20, 29], "a1", "adgif-shader"],
    [34, "v1", "texture-id"],
    [42, "v1", "adgif-shader"]
  ],

  "(anon-function 63 default-menu)": [
    [[2, 13], "v1", "texture-id"],
    [[20, 29], "a1", "adgif-shader"],
    [34, "v1", "texture-id"],
    [42, "v1", "adgif-shader"]
  ],

  "build-continue-menu": [
    [4, "v1", "symbol"],
    [[5, 15], "v1", "level-load-info"]
  ],

  "(method 26 basebutton)": [
    [31, "v1", "art-joint-anim"]
  ],

  "debug-menu-item-var-make-float": [
    [30, "t9", "(function int debug-menu-msg float float int)"]
  ],

  "entity-remap-names": [
    [33, "a1", "int"],
    [39, "a2", "int"]
  ],

  "process-status-bits": [
    [[15, 59], "s3", "process-drawable"]
  ],

  "(method 13 level-group)": [
    [[56, 61], "a0", "entity-actor"]
  ],

  "(method 24 entity)": [
    [[39, 45], "a0", "entity-actor"]
  ],

  "(method 23 level-group)": [
    [53, "a0", "entity-actor"],
    [57, "v1", "entity-actor"],
    [[29, 31], "v0", "(inline-array vector)"]
  ],

  "(method 24 level-group)": [
    [51, "v1", "entity-actor"],
    [[55, 57], "s1", "(inline-array vector)"]
  ],

  "init-entity": [
    [31, "t9", "(function process function process entity none)"]
  ],

  "(method 19 bsp-header)": [
    [[53, 63], "s2", "process"],
    [74, "s2", "part-tracker"],
    [[104, 122], "v1", "process-drawable"],
    [[129, 148], "v1", "process-drawable"],
    [[123, 127], "a0", "process-drawable"]
  ],

  "(method 3 entity)": [
    [7, "t9", "(function entity entity)"]
  ],

  "(method 3 entity-actor)": [
    [7, "t9", "(function entity-actor entity-actor)"]
  ],

  "(method 14 level-group)": [
    [[54, 164], "s1", "process-drawable"],
    [[319, 342], "s0", "process-drawable"],
    [368, "v1", "(pointer process-drawable)"],
    [[384, 494], "s5", "process-drawable"]
  ],

  "(method 22 level-group)": [
    [[28, 30], "v0", "(inline-array vector)"]
  ],

  "expand-vis-box-with-point": [
    [10, "v0", "(inline-array vector)"]
  ],

  "(method 28 entity-ambient)": [
    [79, "v1", "int"]
  ],

  "time-of-day-update": [
    [[0, 999], "s6", "time-of-day-proc"]
  ],

  "(anon-function 10 time-of-day)": [
    [[0, 999], "s6", "time-of-day-proc"]
  ],

  "init-time-of-day": [
    [[0, 999], "s6", "time-of-day-proc"],
    [[51, 54], "t9", "(function object object object)"]
  ],

  "start-time-of-day": [
    [[20, 23], "t9", "(function process function object)"]
  ],

  "cam-master-effect": [
    [[0, 999], "s6", "camera-master"]
  ],
  
  "birth-func-vector-orient": [
    [[7, 24], "s3", "sprite-vec-data-2d"]
  ],

  "process-drawable-burn-effect": [
    [28, "a0", "process-drawable"],
    [105, "v1", "process-drawable"],
    [49, "a0", "process-drawable"],
    [64, "a0", "process-drawable"]
  ],

  "process-drawable-random-point!": [
    [[28, 40], "s4", "collide-shape"]
  ],

  "(anon-function 0 dark-eco-pool)": [
    [2, "v1", "state"]
  ],

  "(method 25 dark-eco-pool)": [
    [22, "t9", "(function res-lump symbol symbol float structure (pointer res-tag) pointer object)"]
  ],

  "(top-level-login beach-rocks)": [
    [78, "v1", "state"]
  ],

  "(method 7 beach-rock)": [
    [5, "v1", "int"],
    [10, "v1", "int"],
    [19, "t9", "(function process-drawable int none)"]
  ],

  "(method 10 beach-rock)": [
    [21, "t9", "(function process-drawable none)"]
  ],

  "(code falling beach-rock)": [
    [138, "gp", "handle"],
    [150, "gp", "handle"],
    [[158, 165], "s5", "handle"]
  ],

  "(method 11 beach-rock)": [
    [77, "v1", "int"]
  ],

  "(anon-function 27 projectiles)": [
    [27, "s4", "collide-shape"],
    [36, "s4", "collide-shape"]
  ],

  "projectile-update-velocity-space-wars": [
    [60, "a0", "target"]
  ],

  "projectile-init-by-other": [
    [70, "v1", "process-drawable"],
    [77, "v1", "process-drawable"]
  ],

  "(method 24 projectile-yellow)": [
    [[81, 999], "s5", "sound-rpc-set-param"],
    [99, "gp", "process-drawable"],
    [102, "gp", "process-drawable"]
  ],

  "(method 28 projectile-yellow)": [
    [26, "a0", "target"],
    [118, "a1", "target"]
  ],

  "(method 27 projectile-blue)": [
    [51, "v1", "process-mask"],
    [87, "v1", "process-drawable"]
  ],

  "spawn-projectile-blue": [
    [69, "s2", "(function process function object object object object object object)"]
  ],

  "(method 28 projectile-blue)": [
    [27, "v1", "process-drawable"]
  ],

  "(method 27 projectile-yellow)": [
    [70, "v1", "process-mask"]
>>>>>>> a96eb800
  ],

  "placeholder-do-not-add-below": []
}<|MERGE_RESOLUTION|>--- conflicted
+++ resolved
@@ -2296,7 +2296,329 @@
     [171, "v1", "float"]
   ],
 
-<<<<<<< HEAD
+  "all-texture-tweak-adjust": [
+    [[35, 44], "s0", "adgif-shader"]
+  ],
+
+  "build-instance-list": [
+    [30, "v1", "drawable-tree-instance-shrub"],
+    [61, "v1", "drawable-tree-instance-tie"]
+  ],
+
+  "(anon-function 82 default-menu)": [
+    [[12, 25], "s4", "texture-id"],
+    [36, "s5", "adgif-shader"]
+  ],
+
+  "(anon-function 79 default-menu)": [
+    [[3, 13], "v1", "texture-id"],
+    [[20, 28], "a1", "adgif-shader"],
+    [33, "v1", "texture-id"],
+    [41, "v1", "adgif-shader"]
+  ],
+
+  "(anon-function 78 default-menu)": [
+    [[2, 13], "v1", "texture-id"],
+    [[20, 29], "a1", "adgif-shader"],
+    [34, "v1", "texture-id"],
+    [42, "v1", "adgif-shader"]
+  ],
+
+  "(anon-function 77 default-menu)": [
+    [[3, 13], "v1", "texture-id"],
+    [[20, 28], "a1", "adgif-shader"],
+    [33, "v1", "texture-id"],
+    [41, "v1", "adgif-shader"]
+  ],
+
+  "(anon-function 76 default-menu)": [
+    [[3, 13], "v1", "texture-id"],
+    [[20, 28], "a1", "adgif-shader"],
+    [33, "v1", "texture-id"],
+    [41, "v1", "adgif-shader"]
+  ],
+
+  "(anon-function 75 default-menu)": [
+    [[3, 13], "v1", "texture-id"],
+    [[20, 28], "a1", "adgif-shader"],
+    [33, "v1", "texture-id"],
+    [41, "v1", "adgif-shader"]
+  ],
+
+  "(anon-function 74 default-menu)": [
+    [[2, 13], "v1", "texture-id"],
+    [[20, 29], "a1", "adgif-shader"],
+    [34, "v1", "texture-id"],
+    [42, "v1", "adgif-shader"]
+  ],
+
+  "(anon-function 73 default-menu)": [
+    [[3, 13], "v1", "texture-id"],
+    [[20, 28], "a1", "adgif-shader"],
+    [33, "v1", "texture-id"],
+    [41, "v1", "adgif-shader"]
+  ],
+
+  "(anon-function 72 default-menu)": [
+    [[3, 13], "v1", "texture-id"],
+    [[20, 28], "a1", "adgif-shader"],
+    [33, "v1", "texture-id"],
+    [41, "v1", "adgif-shader"]
+  ],
+
+  "(anon-function 71 default-menu)": [
+    [[3, 13], "v1", "texture-id"],
+    [[20, 28], "a1", "adgif-shader"],
+    [33, "v1", "texture-id"],
+    [41, "v1", "adgif-shader"]
+  ],
+
+  "(anon-function 70 default-menu)": [
+    [[2, 13], "v1", "texture-id"],
+    [[20, 29], "a1", "adgif-shader"],
+    [34, "v1", "texture-id"],
+    [42, "v1", "adgif-shader"]
+  ],
+
+  "(anon-function 69 default-menu)": [
+    [[3, 13], "v1", "texture-id"],
+    [[20, 28], "a1", "adgif-shader"],
+    [33, "v1", "texture-id"],
+    [41, "v1", "adgif-shader"]
+  ],
+
+  "(anon-function 68 default-menu)": [
+    [[3, 13], "v1", "texture-id"],
+    [[20, 28], "a1", "adgif-shader"],
+    [33, "v1", "texture-id"],
+    [41, "v1", "adgif-shader"]
+  ],
+
+  "(anon-function 67 default-menu)": [
+    [[3, 13], "v1", "texture-id"],
+    [[20, 28], "a1", "adgif-shader"],
+    [33, "v1", "texture-id"],
+    [41, "v1", "adgif-shader"]
+  ],
+
+  "(anon-function 66 default-menu)": [
+    [[3, 13], "v1", "texture-id"],
+    [[20, 28], "a1", "adgif-shader"],
+    [33, "v1", "texture-id"],
+    [41, "v1", "adgif-shader"]
+  ],
+
+  "(anon-function 65 default-menu)": [
+    [[3, 13], "v1", "texture-id"],
+    [[20, 28], "a1", "adgif-shader"],
+    [33, "v1", "texture-id"],
+    [41, "v1", "adgif-shader"]
+  ],
+
+  "(anon-function 64 default-menu)": [
+    [[2, 13], "v1", "texture-id"],
+    [[20, 29], "a1", "adgif-shader"],
+    [34, "v1", "texture-id"],
+    [42, "v1", "adgif-shader"]
+  ],
+
+  "(anon-function 63 default-menu)": [
+    [[2, 13], "v1", "texture-id"],
+    [[20, 29], "a1", "adgif-shader"],
+    [34, "v1", "texture-id"],
+    [42, "v1", "adgif-shader"]
+  ],
+
+  "build-continue-menu": [
+    [4, "v1", "symbol"],
+    [[5, 15], "v1", "level-load-info"]
+  ],
+
+  "(method 26 basebutton)": [
+    [31, "v1", "art-joint-anim"]
+  ],
+
+  "debug-menu-item-var-make-float": [
+    [30, "t9", "(function int debug-menu-msg float float int)"]
+  ],
+
+  "entity-remap-names": [
+    [33, "a1", "int"],
+    [39, "a2", "int"]
+  ],
+
+  "process-status-bits": [
+    [[15, 59], "s3", "process-drawable"]
+  ],
+
+  "(method 13 level-group)": [
+    [[56, 61], "a0", "entity-actor"]
+  ],
+
+  "(method 24 entity)": [
+    [[39, 45], "a0", "entity-actor"]
+  ],
+
+  "(method 23 level-group)": [
+    [53, "a0", "entity-actor"],
+    [57, "v1", "entity-actor"],
+    [[29, 31], "v0", "(inline-array vector)"]
+  ],
+
+  "(method 24 level-group)": [
+    [51, "v1", "entity-actor"],
+    [[55, 57], "s1", "(inline-array vector)"]
+  ],
+
+  "init-entity": [
+    [31, "t9", "(function process function process entity none)"]
+  ],
+
+  "(method 19 bsp-header)": [
+    [[53, 63], "s2", "process"],
+    [74, "s2", "part-tracker"],
+    [[104, 122], "v1", "process-drawable"],
+    [[129, 148], "v1", "process-drawable"],
+    [[123, 127], "a0", "process-drawable"]
+  ],
+
+  "(method 3 entity)": [
+    [7, "t9", "(function entity entity)"]
+  ],
+
+  "(method 3 entity-actor)": [
+    [7, "t9", "(function entity-actor entity-actor)"]
+  ],
+
+  "(method 14 level-group)": [
+    [[54, 164], "s1", "process-drawable"],
+    [[319, 342], "s0", "process-drawable"],
+    [368, "v1", "(pointer process-drawable)"],
+    [[384, 494], "s5", "process-drawable"]
+  ],
+
+  "(method 22 level-group)": [
+    [[28, 30], "v0", "(inline-array vector)"]
+  ],
+
+  "expand-vis-box-with-point": [
+    [10, "v0", "(inline-array vector)"]
+  ],
+
+  "(method 28 entity-ambient)": [
+    [79, "v1", "int"]
+  ],
+
+  "time-of-day-update": [
+    [[0, 999], "s6", "time-of-day-proc"]
+  ],
+
+  "(anon-function 10 time-of-day)": [
+    [[0, 999], "s6", "time-of-day-proc"]
+  ],
+
+  "init-time-of-day": [
+    [[0, 999], "s6", "time-of-day-proc"],
+    [[51, 54], "t9", "(function object object object)"]
+  ],
+
+  "start-time-of-day": [
+    [[20, 23], "t9", "(function process function object)"]
+  ],
+
+  "cam-master-effect": [
+    [[0, 999], "s6", "camera-master"]
+  ],
+  
+  "birth-func-vector-orient": [
+    [[7, 24], "s3", "sprite-vec-data-2d"]
+  ],
+
+  "process-drawable-burn-effect": [
+    [28, "a0", "process-drawable"],
+    [105, "v1", "process-drawable"],
+    [49, "a0", "process-drawable"],
+    [64, "a0", "process-drawable"]
+  ],
+
+  "process-drawable-random-point!": [
+    [[28, 40], "s4", "collide-shape"]
+  ],
+
+  "(anon-function 0 dark-eco-pool)": [
+    [2, "v1", "state"]
+  ],
+
+  "(method 25 dark-eco-pool)": [
+    [22, "t9", "(function res-lump symbol symbol float structure (pointer res-tag) pointer object)"]
+  ],
+
+  "(top-level-login beach-rocks)": [
+    [78, "v1", "state"]
+  ],
+
+  "(method 7 beach-rock)": [
+    [5, "v1", "int"],
+    [10, "v1", "int"],
+    [19, "t9", "(function process-drawable int none)"]
+  ],
+
+  "(method 10 beach-rock)": [
+    [21, "t9", "(function process-drawable none)"]
+  ],
+
+  "(code falling beach-rock)": [
+    [138, "gp", "handle"],
+    [150, "gp", "handle"],
+    [[158, 165], "s5", "handle"]
+  ],
+
+  "(method 11 beach-rock)": [
+    [77, "v1", "int"]
+  ],
+
+  "(anon-function 27 projectiles)": [
+    [27, "s4", "collide-shape"],
+    [36, "s4", "collide-shape"]
+  ],
+
+  "projectile-update-velocity-space-wars": [
+    [60, "a0", "target"]
+  ],
+
+  "projectile-init-by-other": [
+    [70, "v1", "process-drawable"],
+    [77, "v1", "process-drawable"]
+  ],
+
+  "(method 24 projectile-yellow)": [
+    [[81, 999], "s5", "sound-rpc-set-param"],
+    [99, "gp", "process-drawable"],
+    [102, "gp", "process-drawable"]
+  ],
+
+  "(method 28 projectile-yellow)": [
+    [26, "a0", "target"],
+    [118, "a1", "target"]
+  ],
+
+  "(method 27 projectile-blue)": [
+    [51, "v1", "process-mask"],
+    [87, "v1", "process-drawable"]
+  ],
+
+  "spawn-projectile-blue": [
+    [69, "s2", "(function process function object object object object object object)"]
+  ],
+
+  "(method 28 projectile-blue)": [
+    [27, "v1", "process-drawable"]
+  ],
+
+  "(method 27 projectile-yellow)": [
+    [70, "v1", "process-mask"]
+  ],
+
   "(method 11 swingpole)": [
     [27, "s5", "entity-actor"],
     [50, "v1", "(state none)"]
@@ -2372,329 +2694,6 @@
 
   "manipy-init": [
     [143, "a0", "collide-shape"]
-=======
-  "all-texture-tweak-adjust": [
-    [[35, 44], "s0", "adgif-shader"]
-  ],
-
-  "build-instance-list": [
-    [30, "v1", "drawable-tree-instance-shrub"],
-    [61, "v1", "drawable-tree-instance-tie"]
-  ],
-
-  "(anon-function 82 default-menu)": [
-    [[12, 25], "s4", "texture-id"],
-    [36, "s5", "adgif-shader"]
-  ],
-
-  "(anon-function 79 default-menu)": [
-    [[3, 13], "v1", "texture-id"],
-    [[20, 28], "a1", "adgif-shader"],
-    [33, "v1", "texture-id"],
-    [41, "v1", "adgif-shader"]
-  ],
-
-  "(anon-function 78 default-menu)": [
-    [[2, 13], "v1", "texture-id"],
-    [[20, 29], "a1", "adgif-shader"],
-    [34, "v1", "texture-id"],
-    [42, "v1", "adgif-shader"]
-  ],
-
-  "(anon-function 77 default-menu)": [
-    [[3, 13], "v1", "texture-id"],
-    [[20, 28], "a1", "adgif-shader"],
-    [33, "v1", "texture-id"],
-    [41, "v1", "adgif-shader"]
-  ],
-
-  "(anon-function 76 default-menu)": [
-    [[3, 13], "v1", "texture-id"],
-    [[20, 28], "a1", "adgif-shader"],
-    [33, "v1", "texture-id"],
-    [41, "v1", "adgif-shader"]
-  ],
-
-  "(anon-function 75 default-menu)": [
-    [[3, 13], "v1", "texture-id"],
-    [[20, 28], "a1", "adgif-shader"],
-    [33, "v1", "texture-id"],
-    [41, "v1", "adgif-shader"]
-  ],
-
-  "(anon-function 74 default-menu)": [
-    [[2, 13], "v1", "texture-id"],
-    [[20, 29], "a1", "adgif-shader"],
-    [34, "v1", "texture-id"],
-    [42, "v1", "adgif-shader"]
-  ],
-
-  "(anon-function 73 default-menu)": [
-    [[3, 13], "v1", "texture-id"],
-    [[20, 28], "a1", "adgif-shader"],
-    [33, "v1", "texture-id"],
-    [41, "v1", "adgif-shader"]
-  ],
-
-  "(anon-function 72 default-menu)": [
-    [[3, 13], "v1", "texture-id"],
-    [[20, 28], "a1", "adgif-shader"],
-    [33, "v1", "texture-id"],
-    [41, "v1", "adgif-shader"]
-  ],
-
-  "(anon-function 71 default-menu)": [
-    [[3, 13], "v1", "texture-id"],
-    [[20, 28], "a1", "adgif-shader"],
-    [33, "v1", "texture-id"],
-    [41, "v1", "adgif-shader"]
-  ],
-
-  "(anon-function 70 default-menu)": [
-    [[2, 13], "v1", "texture-id"],
-    [[20, 29], "a1", "adgif-shader"],
-    [34, "v1", "texture-id"],
-    [42, "v1", "adgif-shader"]
-  ],
-
-  "(anon-function 69 default-menu)": [
-    [[3, 13], "v1", "texture-id"],
-    [[20, 28], "a1", "adgif-shader"],
-    [33, "v1", "texture-id"],
-    [41, "v1", "adgif-shader"]
-  ],
-
-  "(anon-function 68 default-menu)": [
-    [[3, 13], "v1", "texture-id"],
-    [[20, 28], "a1", "adgif-shader"],
-    [33, "v1", "texture-id"],
-    [41, "v1", "adgif-shader"]
-  ],
-
-  "(anon-function 67 default-menu)": [
-    [[3, 13], "v1", "texture-id"],
-    [[20, 28], "a1", "adgif-shader"],
-    [33, "v1", "texture-id"],
-    [41, "v1", "adgif-shader"]
-  ],
-
-  "(anon-function 66 default-menu)": [
-    [[3, 13], "v1", "texture-id"],
-    [[20, 28], "a1", "adgif-shader"],
-    [33, "v1", "texture-id"],
-    [41, "v1", "adgif-shader"]
-  ],
-
-  "(anon-function 65 default-menu)": [
-    [[3, 13], "v1", "texture-id"],
-    [[20, 28], "a1", "adgif-shader"],
-    [33, "v1", "texture-id"],
-    [41, "v1", "adgif-shader"]
-  ],
-
-  "(anon-function 64 default-menu)": [
-    [[2, 13], "v1", "texture-id"],
-    [[20, 29], "a1", "adgif-shader"],
-    [34, "v1", "texture-id"],
-    [42, "v1", "adgif-shader"]
-  ],
-
-  "(anon-function 63 default-menu)": [
-    [[2, 13], "v1", "texture-id"],
-    [[20, 29], "a1", "adgif-shader"],
-    [34, "v1", "texture-id"],
-    [42, "v1", "adgif-shader"]
-  ],
-
-  "build-continue-menu": [
-    [4, "v1", "symbol"],
-    [[5, 15], "v1", "level-load-info"]
-  ],
-
-  "(method 26 basebutton)": [
-    [31, "v1", "art-joint-anim"]
-  ],
-
-  "debug-menu-item-var-make-float": [
-    [30, "t9", "(function int debug-menu-msg float float int)"]
-  ],
-
-  "entity-remap-names": [
-    [33, "a1", "int"],
-    [39, "a2", "int"]
-  ],
-
-  "process-status-bits": [
-    [[15, 59], "s3", "process-drawable"]
-  ],
-
-  "(method 13 level-group)": [
-    [[56, 61], "a0", "entity-actor"]
-  ],
-
-  "(method 24 entity)": [
-    [[39, 45], "a0", "entity-actor"]
-  ],
-
-  "(method 23 level-group)": [
-    [53, "a0", "entity-actor"],
-    [57, "v1", "entity-actor"],
-    [[29, 31], "v0", "(inline-array vector)"]
-  ],
-
-  "(method 24 level-group)": [
-    [51, "v1", "entity-actor"],
-    [[55, 57], "s1", "(inline-array vector)"]
-  ],
-
-  "init-entity": [
-    [31, "t9", "(function process function process entity none)"]
-  ],
-
-  "(method 19 bsp-header)": [
-    [[53, 63], "s2", "process"],
-    [74, "s2", "part-tracker"],
-    [[104, 122], "v1", "process-drawable"],
-    [[129, 148], "v1", "process-drawable"],
-    [[123, 127], "a0", "process-drawable"]
-  ],
-
-  "(method 3 entity)": [
-    [7, "t9", "(function entity entity)"]
-  ],
-
-  "(method 3 entity-actor)": [
-    [7, "t9", "(function entity-actor entity-actor)"]
-  ],
-
-  "(method 14 level-group)": [
-    [[54, 164], "s1", "process-drawable"],
-    [[319, 342], "s0", "process-drawable"],
-    [368, "v1", "(pointer process-drawable)"],
-    [[384, 494], "s5", "process-drawable"]
-  ],
-
-  "(method 22 level-group)": [
-    [[28, 30], "v0", "(inline-array vector)"]
-  ],
-
-  "expand-vis-box-with-point": [
-    [10, "v0", "(inline-array vector)"]
-  ],
-
-  "(method 28 entity-ambient)": [
-    [79, "v1", "int"]
-  ],
-
-  "time-of-day-update": [
-    [[0, 999], "s6", "time-of-day-proc"]
-  ],
-
-  "(anon-function 10 time-of-day)": [
-    [[0, 999], "s6", "time-of-day-proc"]
-  ],
-
-  "init-time-of-day": [
-    [[0, 999], "s6", "time-of-day-proc"],
-    [[51, 54], "t9", "(function object object object)"]
-  ],
-
-  "start-time-of-day": [
-    [[20, 23], "t9", "(function process function object)"]
-  ],
-
-  "cam-master-effect": [
-    [[0, 999], "s6", "camera-master"]
-  ],
-  
-  "birth-func-vector-orient": [
-    [[7, 24], "s3", "sprite-vec-data-2d"]
-  ],
-
-  "process-drawable-burn-effect": [
-    [28, "a0", "process-drawable"],
-    [105, "v1", "process-drawable"],
-    [49, "a0", "process-drawable"],
-    [64, "a0", "process-drawable"]
-  ],
-
-  "process-drawable-random-point!": [
-    [[28, 40], "s4", "collide-shape"]
-  ],
-
-  "(anon-function 0 dark-eco-pool)": [
-    [2, "v1", "state"]
-  ],
-
-  "(method 25 dark-eco-pool)": [
-    [22, "t9", "(function res-lump symbol symbol float structure (pointer res-tag) pointer object)"]
-  ],
-
-  "(top-level-login beach-rocks)": [
-    [78, "v1", "state"]
-  ],
-
-  "(method 7 beach-rock)": [
-    [5, "v1", "int"],
-    [10, "v1", "int"],
-    [19, "t9", "(function process-drawable int none)"]
-  ],
-
-  "(method 10 beach-rock)": [
-    [21, "t9", "(function process-drawable none)"]
-  ],
-
-  "(code falling beach-rock)": [
-    [138, "gp", "handle"],
-    [150, "gp", "handle"],
-    [[158, 165], "s5", "handle"]
-  ],
-
-  "(method 11 beach-rock)": [
-    [77, "v1", "int"]
-  ],
-
-  "(anon-function 27 projectiles)": [
-    [27, "s4", "collide-shape"],
-    [36, "s4", "collide-shape"]
-  ],
-
-  "projectile-update-velocity-space-wars": [
-    [60, "a0", "target"]
-  ],
-
-  "projectile-init-by-other": [
-    [70, "v1", "process-drawable"],
-    [77, "v1", "process-drawable"]
-  ],
-
-  "(method 24 projectile-yellow)": [
-    [[81, 999], "s5", "sound-rpc-set-param"],
-    [99, "gp", "process-drawable"],
-    [102, "gp", "process-drawable"]
-  ],
-
-  "(method 28 projectile-yellow)": [
-    [26, "a0", "target"],
-    [118, "a1", "target"]
-  ],
-
-  "(method 27 projectile-blue)": [
-    [51, "v1", "process-mask"],
-    [87, "v1", "process-drawable"]
-  ],
-
-  "spawn-projectile-blue": [
-    [69, "s2", "(function process function object object object object object object)"]
-  ],
-
-  "(method 28 projectile-blue)": [
-    [27, "v1", "process-drawable"]
-  ],
-
-  "(method 27 projectile-yellow)": [
-    [70, "v1", "process-mask"]
->>>>>>> a96eb800
   ],
 
   "placeholder-do-not-add-below": []
