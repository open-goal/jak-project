{
  "(method 2 array)": [
    [23, "gp", "(array int32)"],
    [43, "gp", "(array uint32)"],
    [63, "gp", "(array int64)"],
    [83, "gp", "(array uint64)"],
    [102, "gp", "(array int8)"],
    [121, "gp", "(array uint8)"],
    [141, "gp", "(array int16)"],
    [161, "gp", "(array uint16)"],
    [186, "gp", "(array uint128)"],
    [204, "gp", "(array int32)"],
    [223, "gp", "(array float)"],
    [232, "gp", "(array float)"],
    [249, "gp", "(array basic)"],
    [258, "gp", "(array basic)"]
  ],
  "(method 3 array)": [
    [44, "gp", "(array int32)"],
    [62, "gp", "(array uint32)"],
    [80, "gp", "(array int64)"],
    [98, "gp", "(array uint64)"],
    [115, "gp", "(array int8)"],
    [132, "gp", "(array int8)"],
    [150, "gp", "(array int16)"],
    [168, "gp", "(array uint16)"],
    [191, "gp", "(array uint128)"],
    [207, "gp", "(array int32)"],
    [226, "gp", "(array float)"],
    [243, "gp", "(array basic)"]
  ],
  "(method 0 cpu-thread)": [[[13, 28], "v0", "cpu-thread"]],
  "(method 0 process)": [
    [12, "a0", "int"],
    [[13, 43], "v0", "process"]
  ],
  "(method 0 dead-pool-heap)": [
    [60, "v0", "int"],
    [[61, 73], "v0", "dead-pool-heap"]
  ],
  "(method 21 dead-pool-heap)": [
    [5, "v1", "pointer"],
    [13, "a0", "pointer"],
    [25, "v1", "pointer"]
  ],
  "(method 5 dead-pool-heap)": [
    [3, "v1", "int"],
    [3, "a0", "int"]
  ],
  "(method 0 protect-frame)": [
    [0, "a0", "int"],
    [[1, 8], "v0", "protect-frame"]
  ],
  "(method 10 process)": [[[24, 30], "s4", "protect-frame"]],
  "(method 9 process)": [[43, "s5", "process"]],
  "(method 14 dead-pool)": [
    [[24, 25], "v1", "(pointer process)"],
    [[30, 39], "s4", "(pointer process)"]
  ],
  "inspect-process-heap": [
    [[4, 11], "s5", "basic"],
    [17, "s5", "pointer"]
  ],

  "run-function-in-process": [[40, "a0", "dead-pool-heap"]],

  // GSTRING
  "name=": [
    [26, "a1", "symbol"],
    [42, "a0", "symbol"]
  ],
  "string-cat-to-last-char": [
    [3, "s5", "(pointer uint8)"],
    [4, "s5", "string"]
  ],

  // GSTATE
  "enter-state": [
    [68, "s0", "protect-frame"],
    [101, "t9", "(function object object object object object object none)"]
  ],

  "send-event-function": [
    [[7,12], "a0", "process"]
  ],

  // MATH
  "log2": [[3, "v1", "int"]],

  // QUATERNION
  "vector-x-quaternion!": [[10, "v1", "(pointer uint128)"]],
  "vector-y-quaternion!": [[10, "v1", "(pointer uint128)"]],
  "vector-z-quaternion!": [[10, "v1", "(pointer uint128)"]],

  // Matrix
  //"eul->matrix": [[[110, 228], "gp", "(pointer float)"]],

  // DMA
  "dma-send-to-spr": [[[0, 32], "s5", "dma-bank-spr"]],
  "dma-send-to-spr-no-flush": [[[0, 32], "s5", "dma-bank-spr"]],
  "dma-send-from-spr": [[[0, 32], "s5", "dma-bank-spr"]],
  "dma-send-from-spr-no-flush": [[[0, 32], "s5", "dma-bank-spr"]],
  "dma-initialize": [
    [1, "v1", "vif-bank"],
    [8, "v1", "vif-bank"],
    [6, "a0", "vif-bank"],
    [13, "a0", "vif-bank"]
  ],
  "clear-vu1-mem": [[[0, 11], "v1", "(pointer uint32)"]],
  "clear-vu0-mem": [[[0, 11], "v1", "(pointer uint32)"]],
  "dump-vu1-mem": [[[0, 49], "gp", "(pointer uint32)"]],
  "dump-vu1-range": [[[0, 54], "s4", "(pointer uint32)"]],
  "ultimate-memcpy": [
    [[0, 54], "s4", "dma-bank-spr"],
    [[0, 54], "s3", "dma-bank-spr"]
  ],
  "dma-buffer-add-vu-function": [[[9, 33], "t2", "dma-packet"]],
  "dma-buffer-add-buckets": [
    [[1, 4], "v1", "dma-bucket"],
    [5, "v1", "pointer"],
    [[9, 11], "v1", "dma-bucket"],
    [11, "v1", "pointer"]
  ],
  "dma-buffer-patch-buckets": [
    [7, "a0", "(inline-array dma-bucket)"],
    [8, "a3", "pointer"],
    [14, "a0", "(inline-array dma-bucket)"],
    [3, "a0", "(inline-array dma-bucket)"],
    [11, "a0", "(inline-array dma-bucket)"],
    [13, "a0", "(inline-array dma-bucket)"],
    [19, "a0", "(inline-array dma-bucket)"]
  ],
  "dma-bucket-insert-tag": [
    [[2, 6], "v1", "dma-bucket"],
    [3, "a0", "dma-bucket"]
  ],
  "disasm-vif-details": [
    [[62, 94], "s3", "(pointer uint32)"],
    [[98, 130], "s3", "(pointer uint16)"],
    [[134, 164], "s3", "(pointer uint32)"],
    [[168, 198], "s3", "(pointer uint16)"],
    [[202, 225], "s3", "(pointer uint16)"]
  ],
  "disasm-vif-tag": [
    [[81, 85], "t1", "vif-stcycl-imm"],
    [242, "a0", "vif-unpack-imm"]
  ],
  "disasm-dma-list": [
    [25, "v1", "dma-tag"],
    [153, "v1", "dma-packet"],
    [189, "v1", "dma-packet"],
    [229, "v1", "dma-packet"],
    [258, "v1", "dma-packet"],
    [302, "v1", "dma-packet"],
    [308, "v1", "dma-packet"],
    [152, "v1", "(pointer uint64)"],
    [167, "v1", "(pointer uint64)"],
    [176, "v1", "(pointer uint64)"],
    [198, "v1", "(pointer uint64)"],
    [207, "v1", "(pointer uint64)"],
    [238, "v1", "(pointer uint64)"],
    [247, "v1", "(pointer uint64)"],
    [282, "v1", "(pointer uint64)"],
    [291, "v1", "(pointer uint64)"],
    [324, "v1", "(pointer uint64)"],
    [334, "v1", "(pointer uint64)"]
  ],
  "default-buffer-init": [
    [[8, 15], "a1", "dma-gif-packet"],
    [[18, 24], "a1", "gs-gif-tag"],
    [29, "a1", "(pointer gs-alpha)"],
    [31, "a1", "(pointer gs-reg64)"],
    [33, "a1", "(pointer gs-zbuf)"],
    [35, "a1", "(pointer gs-reg64)"],
    [37, "a1", "(pointer gs-test)"],
    [39, "a1", "(pointer gs-reg64)"],
    [40, "a1", "(pointer uint64)"],
    [42, "a1", "(pointer gs-reg64)"],
    [44, "a1", "(pointer gs-clamp)"],
    [46, "a1", "(pointer gs-reg64)"],
    [48, "a1", "(pointer gs-tex1)"],
    [50, "a1", "(pointer gs-reg64)"],
    [53, "a1", "(pointer gs-texa)"],
    [55, "a1", "(pointer gs-reg64)"],
    [57, "a1", "(pointer gs-texclut)"],
    [59, "a1", "(pointer gs-reg64)"],
    [61, "a1", "(pointer gs-fogcol)"],
    [63, "a1", "(pointer gs-reg64)"],
    [[69, 72], "a0", "dma-packet"]
  ],
  "lookup-level-info": [
    [3, "a1", "symbol"],
    [[4, 16], "a1", "level-load-info"]
  ],
  "put-display-alpha-env": [[[0, 5], "v1", "gs-bank"]],
  "(method 13 profile-bar)": [
    [[27, 43], "t2", "dma-packet"],
    [[46, 56], "t2", "gs-gif-tag"],
    [[65, 67], "t3", "(pointer gs-prim)"],
    [67, "t3", "(pointer uint64)"],
    [79, "t3", "(pointer gs-xyzf)"],
    [110, "t2", "(pointer gs-xyzf)"]
  ],
  "draw-sprite2d-xy": [
    [[41, 45], "a3", "dma-packet"],
    [[51, 54], "a3", "gs-gif-tag"],
    [59, "a3", "(pointer gs-prim)"],
    [61, "a3", "(pointer gs-rgbaq)"],
    [72, "a3", "(pointer gs-xyzf)"],
    [97, "a3", "(pointer gs-xyzf)"],
    [[106, 117], "v1", "(pointer dma-tag)"],
    [109, "a2", "dma-tag"]
  ],
  "draw-quad2d": [
    [[22, 28], "t1", "dma-packet"],
    [[31, 37], "t1", "gs-gif-tag"],
    [42, "t1", "(pointer gs-prim)"],
    [44, "t1", "(pointer gs-rgbaq)"],
    [52, "t1", "(pointer gs-xyzf)"],
    [54, "t1", "(pointer gs-rgbaq)"],
    [67, "t1", "(pointer gs-xyzf)"],
    [69, "t1", "(pointer gs-rgbaq)"],
    [86, "t1", "(pointer gs-xyzf)"],
    [88, "t1", "(pointer gs-rgbaq)"],
    [110, "t1", "(pointer gs-xyzf)"],
    [111, "t1", "(pointer uint64)"],
    [[120, 131], "v1", "(pointer dma-tag)"],
    [123, "a2", "dma-tag"]
  ],
  "set-display-gs-state": [
    [[3, 10], "t3", "dma-packet"],
    [[13, 19], "t3", "gs-gif-tag"],
    [30, "t3", "(pointer gs-scissor)"],
    [32, "t3", "(pointer gs-reg64)"],
    [33, "t3", "(pointer gs-xy-offset)"],
    [35, "t3", "(pointer gs-reg64)"],
    [46, "t3", "(pointer gs-frame)"],
    [48, "t3", "(pointer gs-reg64)"],
    [50, "t3", "(pointer gs-test)"],
    [52, "t3", "(pointer gs-reg64)"],
    [54, "t3", "(pointer gs-texa)"],
    [56, "t3", "(pointer gs-reg64)"],
    [58, "t3", "(pointer gs-zbuf)"],
    [60, "t3", "(pointer gs-reg64)"],
    [61, "t3", "(pointer uint64)"],
    [63, "t3", "(pointer gs-reg64)"]
  ],
  "set-display-gs-state-offset": [
    [[3, 10], "t5", "dma-packet"],
    [[13, 19], "t5", "gs-gif-tag"],
    [30, "t5", "(pointer gs-scissor)"],
    [32, "t5", "(pointer gs-reg64)"],
    [40, "t5", "(pointer gs-xy-offset)"],
    [42, "t5", "(pointer gs-reg64)"],
    [53, "t5", "(pointer gs-frame)"],
    [55, "t5", "(pointer gs-reg64)"],
    [57, "t5", "(pointer gs-test)"],
    [59, "t5", "(pointer gs-reg64)"],
    [61, "t5", "(pointer gs-texa)"],
    [63, "t5", "(pointer gs-reg64)"],
    [65, "t5", "(pointer gs-zbuf)"],
    [67, "t5", "(pointer gs-reg64)"],
    [68, "t5", "(pointer uint64)"],
    [70, "t5", "(pointer gs-reg64)"]
  ],
  "reset-display-gs-state": [
    [[9, 16], "t0", "dma-packet"],
    [[19, 25], "t0", "gs-gif-tag"],
    [34, "a3", "(pointer gs-scissor)"],
    [36, "a3", "(pointer gs-reg64)"],
    [44, "a3", "(pointer gs-xy-offset)"],
    [46, "a3", "(pointer gs-reg64)"],
    [51, "a3", "(pointer gs-frame)"],
    [53, "a3", "(pointer gs-reg64)"],
    [55, "a3", "(pointer gs-test)"],
    [57, "a3", "(pointer gs-reg64)"],
    [60, "a3", "(pointer gs-texa)"],
    [62, "a3", "(pointer gs-reg64)"],
    [64, "a3", "(pointer gs-zbuf)"],
    [66, "a3", "(pointer gs-reg64)"],
    [67, "a3", "(pointer uint64)"],
    [69, "a3", "(pointer gs-reg64)"]
  ],
  "(method 9 connection)": [[8, "a0", "pointer"]],
  "(method 10 connection)": [[8, "a0", "pointer"]],
  "(method 0 engine)": [[39, "v0", "pointer"]],

  "(method 12 engine)": [
    [[5, 16], "s4", "connection"],
    [12, "t9", "(function basic basic basic object object)"]
  ],

  "(method 13 engine)": [
    [[5, 24], "s4", "connection"],
    [12, "t9", "(function basic basic basic object object)"]
  ],

  "(method 15 engine)": [[[0, 36], "v1", "connection"]],
  "(method 19 engine)": [[8, "a0", "connection"]],
  "(method 20 engine)": [[8, "a0", "connection"]],
  "gs-set-default-store-image": [
    [9, "t4", "gif-tag64"],
    [9, "v1", "gif-tag-regs"]
  ],
  "dma-buffer-add-ref-texture": [
    [[25, 29], "a3", "dma-packet"],
    [[32, 44], "a3", "gs-gif-tag"],
    [[47, 62], "a2", "dma-packet"]
  ],
  "(method 11 level)": [
    [[13, 18], "a1", "dma-packet"],
    [[20, 26], "a0", "dma-packet"],
    [[50, 55], "a1", "dma-packet"],
    [[60, 63], "a0", "dma-packet"],
    [[87, 92], "a1", "dma-packet"],
    [[97, 100], "a0", "dma-packet"],
    [[124, 129], "a1", "dma-packet"],
    [[134, 137], "a0", "dma-packet"],
    [[162, 167], "a1", "dma-packet"],
    [[172, 175], "a0", "dma-packet"],
    [[199, 204], "a1", "dma-packet"],
    [[209, 212], "a0", "dma-packet"],
    [[236, 241], "a1", "dma-packet"],
    [[246, 249], "a0", "dma-packet"],
    [[273, 278], "a1", "dma-packet"],
    [[283, 286], "a0", "dma-packet"]
  ],
  "(method 14 texture-page)": [
    [[18, 22], "a0", "dma-packet"],
    [[28, 31], "a0", "gs-gif-tag"],
    [36, "a0", "(pointer uint64)"],
    [38, "a0", "(pointer gs-reg64)"],
    [[44, 45], "a0", "dma-packet"],
    [45, "a0", "(pointer uint64)"]
  ],
  "(method 13 texture-page)": [
    [[45, 49], "a0", "dma-packet"],
    [[55, 58], "a0", "gs-gif-tag"],
    [67, "a0", "(pointer gs-bitbltbuf)"],
    [69, "a0", "(pointer gs-reg64)"],
    [70, "a0", "(pointer gs-trxpos)"],
    [72, "a0", "(pointer gs-reg64)"],
    [76, "a0", "(pointer gs-trxreg)"],
    [78, "a0", "(pointer gs-reg64)"],
    [79, "a0", "(pointer gs-trxdir)"],
    [81, "a0", "(pointer gs-reg64)"]
  ],

  "link-texture-by-id": [[51, "s5", "uint"]],

  "adgif-shader-login-fast": [[57, "gp", "uint"]],

  "adgif-shader-login-no-remap-fast": [[52, "a0", "uint"]],

  "(method 9 texture-page-dir)": [[[27, 31], "t3", "adgif-shader"]],

  "adgif-shader<-texture-simple!": [[5, "v1", "uint"]],

  "display-frame-start": [
    [4, "v1", "vif-bank"],
    [9, "a0", "vif-bank"],
    [[158, 161], "a0", "dma-packet"]
  ],

  "display-loop": [
    [152, "v1", "(pointer int32)"],
    [157, "a0", "(pointer process-drawable)"],
    [[477, 481], "a0", "dma-packet"],
    [[487, 490], "a0", "gs-gif-tag"],

    [497, "a0", "(pointer gs-reg64)"],
    [495, "a0", "(pointer gs-alpha)"],

    [501, "a0", "(pointer gs-reg64)"],
    [499, "a0", "(pointer gs-zbuf)"],

    [505, "a0", "(pointer gs-reg64)"],
    [503, "a0", "(pointer gs-test)"],

    [508, "a0", "(pointer gs-reg64)"],
    [506, "a0", "(pointer uint64)"], // pabe

    [512, "a0", "(pointer gs-reg64)"],
    [510, "a0", "(pointer gs-clamp)"],

    [516, "a0", "(pointer gs-reg64)"],
    [514, "a0", "(pointer gs-tex1)"],

    [521, "a0", "(pointer gs-reg64)"],
    [519, "a0", "(pointer gs-texa)"],

    [525, "a0", "(pointer gs-reg64)"],
    [523, "a0", "(pointer gs-texclut)"],

    [529, "a0", "(pointer gs-reg64)"],
    [527, "a0", "(pointer gs-fogcol)"],

    [[588, 591], "v1", "dma-packet"],
    [[672, 675], "v1", "dma-packet"]
  ],
  "load-game-text-info": [[4, "v1", "game-text-info"]],
  "texture-relocate": [
    [[17, 21], "t4", "dma-packet"],
    [[27, 30], "t4", "gs-gif-tag"],
    [60, "t4", "(pointer gs-bitbltbuf)"],
    [62, "t4", "(pointer gs-reg64)"],
    [63, "t4", "(pointer gs-trxpos)"],
    [65, "t4", "(pointer gs-reg64)"],
    [71, "t4", "(pointer gs-trxreg)"],
    [73, "t4", "(pointer gs-reg64)"],
    [75, "t4", "(pointer gs-trxdir)"],
    [77, "t4", "(pointer gs-reg64)"],
    [[98, 102], "a2", "dma-packet"],
    [[108, 111], "a2", "gs-gif-tag"],
    [132, "a2", "(pointer gs-bitbltbuf)"],
    [134, "a2", "(pointer gs-reg64)"],
    [135, "a2", "(pointer gs-trxpos)"],
    [137, "a2", "(pointer gs-reg64)"],
    [139, "a2", "(pointer gs-trxreg)"],
    [141, "a2", "(pointer gs-reg64)"],
    [143, "a2", "(pointer gs-trxdir)"],
    [145, "a2", "(pointer gs-reg64)"],
    [[157, 161], "a2", "dma-packet"],
    [[167, 170], "a2", "gs-gif-tag"],
    [191, "a2", "(pointer gs-bitbltbuf)"],
    [193, "a2", "(pointer gs-reg64)"],
    [194, "a2", "(pointer gs-trxpos)"],
    [196, "a2", "(pointer gs-reg64)"],
    [198, "a2", "(pointer gs-trxreg)"],
    [200, "a2", "(pointer gs-reg64)"],
    [202, "a2", "(pointer gs-trxdir)"],
    [204, "a2", "(pointer gs-reg64)"]
  ],
  "(method 11 texture-pool)": [
    [[119, 123], "a0", "dma-packet"],
    [[129, 132], "a0", "gs-gif-tag"],
    [137, "a0", "(pointer uint64)"],
    [139, "a0", "(pointer gs-reg64)"],
    [145, "a0", "dma-packet"],
    [146, "a0", "(pointer uint64)"]
  ],
  "texture-page-login": [[[34, 45], "s2", "texture-page"]],
  "upload-vram-data": [
    [[9, 15], "a0", "dma-packet"],
    [[18, 24], "a0", "gs-gif-tag"],
    [33, "a0", "(pointer gs-bitbltbuf)"],
    [35, "a0", "(pointer gs-reg64)"],
    [36, "a0", "(pointer gs-trxpos)"],
    [38, "a0", "(pointer gs-reg64)"],
    [42, "a0", "(pointer gs-trxreg)"],
    [44, "a0", "(pointer gs-reg64)"],
    [45, "a0", "(pointer gs-trxdir)"],
    [47, "a0", "(pointer gs-reg64)"]
  ],
  "texture-page-dir-inspect": [[[133, 136], "v1", "adgif-shader"]],
  "upload-vram-pages": [
    [[135, 140], "a0", "dma-packet"],
    [[144, 149], "a0", "gs-gif-tag"],
    [[155, 157], "a0", "(pointer gs-reg64)"],
    [154, "a0", "(pointer uint64)"],
    [[162, 165], "v1", "dma-packet"]
  ],
  "upload-vram-pages-pris": [
    [[128, 134], "a0", "dma-packet"],
    [[137, 143], "a0", "gs-gif-tag"],
    [148, "a0", "(pointer uint64)"],
    [150, "a0", "(pointer gs-reg64)"],
    [[154, 159], "v1", "dma-packet"]
  ],
  "(method 19 res-lump)": [
    [46, "t2", "(pointer uint64)"],
    [100, "t3", "(pointer uint64)"],
    [184, "t5", "(pointer uint64)"],
    [64, "t6", "(pointer uint64)"]
  ],
  "(method 16 res-lump)": [
    [22, "t1", "(pointer uint64)"],
    [29, "t2", "(pointer uint64)"]
  ],
  "(method 18 res-lump)": [["_stack_", 16, "object"]],
  "(method 21 res-lump)": [
    ["_stack_", 16, "res-tag"],
    ["_stack_", 32, "res-tag"]
  ],

  "(method 15 sync-info)": [
    ["_stack_", 16, "res-tag"],
    [[19, 24], "v1", "(pointer float)"]
  ],

  "(method 15 sync-info-eased)": [
    ["_stack_", 16, "res-tag"],
    [[44, 49], "v1", "(pointer float)"],
    [[26, 35], "v1", "(pointer float)"]
  ],

  "(method 15 sync-info-paused)": [
    ["_stack_", 16, "res-tag"],
    [[44, 49], "v1", "(pointer float)"],
    [[26, 35], "v1", "(pointer float)"]
  ],

  "(method 15 res-lump)": [[132, "s5", "res-tag-pair"]],

  "(method 17 res-lump)": [[22, "s4", "(pointer pointer)"]],

  "(method 20 res-lump)": [[331, "a3", "(inline-array vector)"]],

  "(method 8 res-lump)": [
    [215, "s0", "array"],
    [[0, 100], "s0", "basic"],
    [[102, 120], "s0", "basic"],
    [[147, 150], "s0", "collide-mesh"],
    [[157, 200], "s0", "(array object)"],
    [235, "s0", "basic"]
  ],
  "(method 10 shadow-control)": [[1, "v1", "int"]],
  "(method 0 fact-info-enemy)": [[[3, 92], "gp", "fact-info-enemy"]],
  "(method 0 fact-info)": [
    //[16, "t9", "(function string none)"],
    ["_stack_", 16, "res-tag"],
    [[32, 43], "v1", "(pointer int32)"],
    [86, "gp", "fact-info"]
  ],
  "(method 0 fact-info-target)": [[[3, 20], "gp", "fact-info-target"]],
  "(method 0 align-control)": [[[14, 18], "v0", "align-control"]],
  "str-load": [[[20, 36], "s2", "load-chunk-msg"]],
  "str-load-status": [
    [[18, 22], "v1", "load-chunk-msg"],
    [26, "v1", "load-chunk-msg"]
  ],
  "str-play-async": [[[8, 16], "s4", "load-chunk-msg"]],
  "str-play-stop": [[[7, 14], "s5", "load-chunk-msg"]],
  "str-play-queue": [[[19, 27], "s5", "load-chunk-msg"]],
  "str-ambient-play": [[[7, 15], "s5", "load-chunk-msg"]],
  "str-ambient-stop": [[[7, 16], "s5", "load-chunk-msg"]],
  "dgo-load-begin": [[[21, 40], "s2", "load-dgo-msg"]],
  "dgo-load-get-next": [[[14, 31], "v1", "load-dgo-msg"]],
  "dgo-load-continue": [[[5, 21], "gp", "load-dgo-msg"]],
  "string->sound-name": [[[2, 18], "a1", "(pointer uint8)"]],
  "ramdisk-load": [[[8, 12], "v1", "ramdisk-rpc-load"]],
  "(method 3 generic-tie-interp-point)": [[15, "gp", "(pointer uint128)"]],
  "ripple-find-height": [[[22, 72], "s4", "mei-ripple"]],
  "(method 0 collide-shape-prim-sphere)": [
    [[4, 8], "v0", "collide-shape-prim-sphere"]
  ],
  "(method 0 collide-shape-prim-mesh)": [
    [[6, 11], "v0", "collide-shape-prim-mesh"]
  ],
  "(method 0 collide-shape-prim-group)": [
    [[11, 18], "v0", "collide-shape-prim-group"]
  ],
  "entity-actor-count": [["_stack_", 16, "res-tag"]],
  "entity-actor-lookup": [
    ["_stack_", 16, "res-tag"],
    [[10, 33], "v1", "(pointer uint32)"]
  ],
  "(method 11 joint-mod)": [
    [15, "s3", "process-drawable"],
    [[26, 66], "s3", "fact-info-enemy"]
  ],
  "joint-mod-look-at-handler": [[[2, 254], "gp", "joint-mod"]],
  "joint-mod-world-look-at-handler": [[[0, 254], "gp", "joint-mod"]],
  "joint-mod-rotate-handler": [[[2, 77], "s4", "joint-mod"]],
  "joint-mod-joint-set-handler": [[[2, 13], "s4", "joint-mod"]],
  "joint-mod-joint-set*-handler": [[[2, 31], "s5", "joint-mod"]],
  "joint-mod-wheel-callback": [[[2, 63], "s4", "joint-mod-wheel"]],
  "joint-mod-set-local-callback": [[[0, 23], "v1", "joint-mod-set-local"]],
  "joint-mod-set-world-callback": [[[0, 23], "v1", "joint-mod-set-world"]],
  "joint-mod-blend-local-callback": [[[2, 63], "gp", "joint-mod-blend-local"]],
  "joint-mod-spinner-callback": [[[2, 63], "gp", "joint-mod-spinner"]],
  "(method 11 touching-prims-entry-pool)": [
    [[0, 8], "v1", "touching-prims-entry"],
    [8, "v1", "pointer"],
    [[9, 11], "v1", "touching-prims-entry"],
    [[1, 20], "a1", "touching-prims-entry"]
  ],
  "(method 0 touching-list)": [[[6, 9], "v0", "touching-list"]],
  "num-func-chan": [[8, "v1", "joint-control-channel"]],
  "shrubbery-login-post-texture": [
    [[13, 15], "a3", "qword"],
    [16, "a3", "pointer"],
    [24, "a3", "pointer"],
    [[17, 23], "a3", "qword"],
    [[13, 23], "a1", "qword"],
    [14, "a2", "qword"],
    [[27, 29], "a3", "qword"],
    [[27, 29], "a1", "qword"],
    [[35, 37], "a3", "qword"],
    [[35, 37], "a2", "qword"]
  ],
  "(method 3 sparticle-cpuinfo)": [[106, "f0", "float"]],
  "camera-teleport-to-entity": [[9, "a0", "transform"]],
  "add-debug-sphere-from-table": [[[9, 18], "s1", "(inline-array vector)"]],
  "(method 14 actor-link-info)": [[5, "v1", "entity-links"]],
  "(method 15 actor-link-info)": [[5, "v1", "entity-links"]],
  "(method 23 actor-link-info)": [[4, "v1", "entity-links"]],
  "(method 24 actor-link-info)": [[4, "v1", "entity-links"]],
  "(method 9 actor-link-info)": [[[0, 36], "s3", "entity-actor"]],
  "alt-actor-list-subtask-incomplete-count": [[19, "a0", "entity-links"]],
  "actor-link-dead-hook": [[1, "v1", "entity-links"]],
  "check-irx-version": [[[6, 37], "gp", "sound-rpc-get-irx-version"]],
  "sound-bank-load": [[[9, 11], "v1", "sound-rpc-load-bank"]],
  "sound-bank-unload": [[[7, 9], "v1", "sound-rpc-unload-bank"]],
  "sound-music-load": [[[7, 9], "v1", "sound-rpc-load-music"]],
  "sound-music-unload": [[6, "v1", "sound-rpc-unload-music"]],
  "sound-reload-info": [[6, "v1", "sound-rpc-reload-info"]],
  "set-language": [[[10, 12], "v1", "sound-rpc-set-language"]],
  "list-sounds": [[6, "v1", "sound-rpc-list-sounds"]],
  "sound-set-volume": [[[6, 13], "v1", "sound-rpc-set-master-volume"]],
  "sound-set-reverb": [[[8, 21], "v1", "sound-rpc-set-reverb"]],
  "sound-set-ear-trans": [[[7, 20], "gp", "sound-rpc-set-ear-trans"]],
  "sound-play-by-name": [
    [[13, 45], "s5", "sound-rpc-play"],
    [[22, 39], "s3", "process-drawable"]
  ],
  "sound-play-by-spec": [
    [[9, 54], "s5", "sound-rpc-play"],
    [[31, 47], "s3", "process-drawable"]
  ],
  "sound-pause": [[[5, 7], "v1", "sound-rpc-pause-sound"]],
  "sound-stop": [[[5, 7], "v1", "sound-rpc-stop-sound"]],
  "sound-continue": [[[5, 7], "v1", "sound-rpc-continue-sound"]],
  "sound-group-pause": [[[5, 7], "v1", "sound-rpc-pause-group"]],
  "sound-group-stop": [[[5, 7], "v1", "sound-rpc-stop-group"]],
  "sound-group-continue": [[[5, 7], "v1", "sound-rpc-continue-group"]],
  "sound-set-falloff-curve": [[[7, 19], "v1", "sound-rpc-set-falloff-curve"]],
  "sound-set-sound-falloff": [[[8, 13], "v1", "sound-rpc-set-sound-falloff"]],
  "sound-set-flava": [[[5, 7], "v1", "sound-rpc-set-flava"]],
  "(method 0 ambient-sound)": [
    [136, "v1", "sound-spec"],
    [143, "v1", "sound-spec"],
    [140, "v1", "sound-spec"],
    [147, "v1", "sound-spec"],
    ["_stack_", 16, "sound-spec"],
    ["_stack_", 32, "sound-name"],
    ["_stack_", 48, "(pointer float)"],
    ["_stack_", 52, "sound-play-parms"],
    ["_stack_", 64, "res-tag"]
  ],
  "(method 11 ambient-sound)": [
    [[18, 31], "s4", "process-drawable"],
    [[12, 44], "gp", "sound-rpc-set-param"]
  ],
  "(method 12 ambient-sound)": [[[8, 20], "v1", "sound-rpc-set-param"]],
  "sound-buffer-dump": [[[14, 25], "s3", "sound-rpc-play"]],
  "actor-link-subtask-complete-hook": [[1, "v1", "entity-links"]],
  "(method 0 vol-control)": [
    [30, "s5", "res-lump"],
    [36, "s5", "res-lump"],
    [58, "s5", "res-lump"],
    [62, "s5", "res-lump"],
    [85, "s5", "res-lump"],
    [91, "s5", "res-lump"],
    [113, "s5", "res-lump"],
    [117, "s5", "res-lump"]
  ],
  "point-in-air-box?": [[5, "f1", "float"]],
  "(method 3 air-box)": [
    [16, "f0", "float"],
    [22, "f0", "float"],
    [28, "f0", "float"]
  ],
  "joint-anim-inspect-elt": [
    [9, "gp", "joint-anim-matrix"],
    [26, "gp", "joint-anim-transformq"]
  ],
  "(method 12 art-group)": [[13, "a0", "art-joint-anim"]],
  "(method 0 path-control)": [["_stack_", 16, "res-tag"]],
  "(method 0 curve-control)": [[[13, 55], "s3", "entity"]],
  "nav-mesh-connect": [
    [[4, 15], "s2", "entity-actor"],
    [19, "v1", "entity"],
    [20, "v1", "entity-links"],
    [72, "v1", "entity"],
    [73, "v1", "entity-links"],
    [76, "a0", "entity"],
    [77, "a0", "entity-links"]
  ],
  "add-debug-point": [
    [125, "a3", "pointer"],
    [[27, 144], "a0", "(pointer uint64)"],
    [[147, 150], "a0", "dma-packet"],
    [[31, 35], "a3", "dma-packet"],
    [[41, 44], "a3", "gs-gif-tag"],
    [[61, 65], "a3", "vector4w-2"],
    [[81, 85], "a3", "vector4w-2"],
    [[98, 102], "a3", "vector4w-2"],
    [[118, 122], "a1", "vector4w-2"]
  ],
  "internal-draw-debug-line": [
    [[95, 101], "a3", "dma-packet"],
    [[104, 110], "a3", "gs-gif-tag"],
    [[212, 225], "a1", "(inline-array vector4w-2)"],
    [228, "a3", "pointer"],
    [[93, 246], "a0", "(pointer uint64)"],
    [[250, 253], "a0", "dma-packet"],
    [[3, 158], "s2", "rgba"],
    [[5, 204], "s5", "rgba"]
  ],
  "add-debug-flat-triangle": [
    [[55, 61], "a3", "dma-packet"],
    [[64, 70], "a3", "gs-gif-tag"],
    [[93, 112], "a3", "(inline-array vector4w-3)"],
    [[53, 133], "a0", "(pointer uint64)"],
    [115, "a1", "pointer"],
    [[135, 140], "a0", "dma-packet"]
  ],
  "add-debug-line2d": [
    [[58, 64], "a2", "dma-packet"],
    [[67, 73], "a2", "gs-gif-tag"],
    [[76, 81], "a2", "(inline-array vector4w)"],
    [[84, 89], "a2", "(inline-array vector4w)"],
    [[56, 110], "a0", "(pointer uint64)"],
    [92, "a1", "pointer"],
    [[112, 117], "v1", "dma-packet"]
  ],
  "debug-percent-bar": [[[32, 43], "v1", "dma-packet"]],
  "debug-pad-display": [[[70, 75], "v1", "dma-packet"]],
  "internal-draw-debug-text-3d": [[[54, 59], "v1", "dma-packet"]],
  "drawable-frag-count": [[[14, 20], "s5", "drawable-group"]],

  "generic-init-buffers": [
    [[39, 44], "v1", "dma-packet"],
    [25, "s5", "gs-zbuf"],
    [32, "gp", "gs-zbuf"]
  ],

  "(method 13 drawable-inline-array-collide-fragment)": [
    [[1, 5], "v1", "collide-fragment"]
  ],
  "(method 12 drawable-inline-array-collide-fragment)": [
    [[1, 5], "v1", "collide-fragment"]
  ],
  "(method 11 drawable-inline-array-collide-fragment)": [
    [[1, 5], "v1", "collide-fragment"]
  ],
  "main-cheats": [[[1123, 1126], "v1", "dma-packet"]],
  "on": [[33, "t9", "(function cpu-thread function none)"]],

  "bg": [[37, "a0", "symbol"]],

  "level-update-after-load": [
    [[29, 55], "s2", "drawable-tree"],
    [[121, 146], "s1", "drawable-inline-array-tfrag"],
    [[150, 151], "s1", "drawable-tree-instance-tie"]
  ],
  "(method 11 setting-control)": [[[3, 25], "s4", "connection"]],
  "(method 9 setting-data)": [
    [[4, 345], "s3", "connection"],
    [[9, 12], "v1", "symbol"],
    [[14, 17], "v1", "symbol"],
    [[19, 22], "v1", "symbol"],
    [[24, 27], "v1", "symbol"],
    [[29, 32], "v1", "symbol"],
    [[33, 35], "a0", "int"],
    [[40, 45], "a0", "uint"],
    [[47, 49], "v1", "int"],
    [[68, 71], "v1", "symbol"],
    [[72, 78], "v1", "float"],
    [[80, 83], "v1", "float"],
    [[87, 90], "v1", "symbol"],
    [[91, 97], "v1", "float"],
    [[99, 102], "v1", "float"],
    [[106, 109], "v1", "symbol"],
    [[110, 116], "v1", "float"],
    [[118, 121], "v1", "float"],
    [[125, 128], "v1", "symbol"],
    [[129, 135], "v1", "float"],
    [[137, 140], "v1", "float"],
    [[144, 147], "v1", "symbol"],
    [[148, 154], "v1", "float"],
    [[156, 159], "v1", "float"],
    [[163, 166], "v1", "symbol"],
    [[167, 173], "v1", "float"],
    [[175, 178], "v1", "float"],
    [[182, 185], "v1", "symbol"],
    [[186, 192], "v1", "float"],
    [[194, 197], "v1", "float"],
    [[201, 204], "v1", "symbol"],
    [[205, 211], "v1", "float"],
    [[213, 216], "v1", "float"],
    [[220, 223], "v1", "float"],
    [[224, 226], "v1", "int"],
    [[226, 229], "v1", "float"],
    [[233, 236], "v1", "float"],
    [[240, 243], "v1", "float"],
    [[247, 250], "v1", "float"],
    [[254, 257], "v1", "float"],
    [[261, 264], "v1", "float"],
    [[268, 271], "v1", "float"],
    [[275, 277], "v1", "int"],
    [[280, 282], "v1", "symbol"],
    [[285, 287], "v1", "symbol"],
    [[290, 293], "v1", "symbol"],
    [[295, 298], "v1", "symbol"],
    [[300, 303], "v1", "symbol"],
    [[305, 308], "v1", "(pointer progress)"],
    [[310, 313], "v1", "(pointer progress)"],
    [[315, 318], "v1", "(pointer progress)"],
    [[325, 328], "v1", "(pointer progress)"],
    [[330, 333], "v1", "symbol"],
    [[334, 337], "a0", "int"],
    [[341, 344], "a0", "uint"]
  ],
  "(method 12 level)": [[151, "a0", "symbol"]],
  "(method 26 level-group)": [[[65, 96], "v0", "level"]],
  "update-sound-banks": [[[21, 52], "t0", "symbol"]],
  "(method 16 level-group)": [
    [[122, 146], "s1", "continue-point"],
    [[115, 154], "s3", "continue-point"]
  ],
  "(method 20 level)": [[[43, 45], "s3", "ramdisk-rpc-fill"]],
  "(anon-function 29 process-drawable)": [[[0, 999], "s6", "process-drawable"]],

  "ja-done?": [[[0, 999], "s6", "process-drawable"]],
  "ja-min?": [[[0, 999], "s6", "process-drawable"]],
  "ja-max?": [[[0, 999], "s6", "process-drawable"]],
  "ja-num-frames": [[[0, 999], "s6", "process-drawable"]],
  "ja-frame-num": [[[0, 999], "s6", "process-drawable"]],
  "ja-aframe-num": [[[0, 999], "s6", "process-drawable"]],
  "ja-aframe": [[[0, 999], "s6", "process-drawable"]],
  "ja-step": [[[0, 999], "s6", "process-drawable"]],
  "ja-channel-set!": [[[0, 999], "s6", "process-drawable"]],
  "ja-channel-push!": [[[0, 999], "s6", "process-drawable"]],
  "ja-group-size": [[[0, 999], "s6", "process-drawable"]],
  "ja-eval": [[[0, 999], "s6", "process-drawable"]],
  "ja-blend-eval": [[[0, 999], "s6", "process-drawable"]],
  "ja-post": [
    [[0, 999], "s6", "process-drawable"],
    [54, "a1", "process"]
  ],
  "transform-post": [[[0, 999], "s6", "process-drawable"]],
  "rider-trans": [[[0, 999], "s6", "process-drawable"]],
  "rider-post": [[[0, 999], "s6", "process-drawable"]],
  "pusher-post": [[[0, 999], "s6", "process-drawable"]],
  "process-drawable-delay-player": [[[0, 999], "s6", "process-drawable"]],

  "upload-generic-shrub": [
    [[3, 13], "t0", "dma-packet"],
    [[15, 26], "v1", "matrix"],
    [[31, 44], "t0", "vector4w-2"],
    [[47, 71], "t0", "dma-packet"],
    [[74, 98], "a2", "dma-packet"],
    [[101, 125], "a2", "dma-packet"],
    [[128, 152], "a2", "dma-packet"],
    [[157, 162], "a1", "dma-packet"]
  ],
  "(top-level-login task-control)": [[165, "v1", "symbol"]],
  "task-control-reset": [
    [[7, 13], "a0", "task-control"],
    [[17, 21], "a0", "task-control"]
  ],
  "(anon-function 494 task-control)": [[32, "v0", "float"]],
  "(anon-function 493 task-control)": [[32, "v0", "float"]],
  "(anon-function 480 task-control)": [[13, "v0", "float"]],
  "(anon-function 477 task-control)": [[38, "v0", "float"]],
  "(anon-function 476 task-control)": [[38, "v0", "float"]],
  "(anon-function 475 task-control)": [
    [37, "v0", "float"],
    [81, "v0", "float"]
  ],
  "(anon-function 474 task-control)": [
    [37, "v0", "float"],
    [81, "v0", "float"]
  ],
  "(anon-function 426 task-control)": [[32, "v0", "float"]],
  "(anon-function 425 task-control)": [[32, "v0", "float"]],
  "(anon-function 415 task-control)": [[32, "v0", "float"]],
  "(anon-function 414 task-control)": [[32, "v0", "float"]],
  "(anon-function 365 task-control)": [[32, "v0", "float"]],
  "(anon-function 364 task-control)": [[32, "v0", "float"]],
  "(anon-function 363 task-control)": [[32, "v0", "float"]],
  "(anon-function 362 task-control)": [[32, "v0", "float"]],
  "(anon-function 337 task-control)": [[32, "v0", "float"]],
  "(anon-function 336 task-control)": [[32, "v0", "float"]],
  "(anon-function 227 task-control)": [
    [[14, 16], "t9", "(function process event-message-block float)"]
  ],
  "(anon-function 286 task-control)": [
    [[14, 16], "t9", "(function process event-message-block float)"]
  ],
  "(anon-function 366 task-control)": [
    [[14, 16], "t9", "(function process event-message-block float)"]
  ],
  "(anon-function 367 task-control)": [
    [[14, 16], "t9", "(function process event-message-block float)"]
  ],
  "(anon-function 368 task-control)": [
    [[14, 16], "t9", "(function process event-message-block float)"]
  ],
  "(anon-function 369 task-control)": [
    [[14, 16], "t9", "(function process event-message-block float)"]
  ],
  "(anon-function 380 task-control)": [
    [[14, 16], "t9", "(function process event-message-block float)"]
  ],
  "(anon-function 383 task-control)": [
    [[14, 16], "t9", "(function process event-message-block float)"]
  ],
  "(anon-function 390 task-control)": [
    [[14, 16], "t9", "(function process event-message-block float)"]
  ],
  "(anon-function 393 task-control)": [
    [[14, 16], "t9", "(function process event-message-block float)"]
  ],
  "(anon-function 400 task-control)": [
    [[14, 16], "t9", "(function process event-message-block float)"]
  ],
  "(anon-function 403 task-control)": [
    [[14, 16], "t9", "(function process event-message-block float)"]
  ],
  "(anon-function 435 task-control)": [
    [[14, 16], "t9", "(function process event-message-block float)"]
  ],
  "(anon-function 445 task-control)": [
    [[14, 16], "t9", "(function process event-message-block float)"]
  ],
  "(anon-function 455 task-control)": [
    [[14, 16], "t9", "(function process event-message-block float)"]
  ],
  "(anon-function 38 task-control)": [[13, "v0", "float"]],
  "(anon-function 28 task-control)": [[13, "v0", "float"]],
  "(method 18 game-info)": [
    [4, "v1", "symbol"],
    [5, "v1", "level-load-info"],
    [10, "s3", "continue-point"]
  ],
  "(method 9 game-info)": [
    [
      [270, 286],
      "s2",
      "(function cpu-thread function object object object object pointer)"
    ]
  ],
  "(method 25 game-info)": [
    [4, "v1", "game-save-tag"],
    [53, "v1", "pointer"],
    [[7, 53], "v1", "game-save-tag"],
    [[72, 138], "s4", "game-save-tag"],
    [154, "s4", "pointer"],
    [[166, 205], "s4", "game-save-tag"],
    [206, "s4", "pointer"],
    [498, "s4", "pointer"],
    [207, "a1", "(pointer uint8)"],
    [[219, 220], "s4", "game-save-tag"],
    [223, "s4", "pointer"],
    [224, "a1", "(pointer uint8)"],
    [[235, 236], "s4", "game-save-tag"],
    [249, "s4", "pointer"],
    [[261, 262], "s4", "game-save-tag"],
    [275, "s4", "pointer"],
    [293, "s4", "game-save-tag"],
    [302, "s4", "pointer"],
    [303, "a2", "(pointer uint8)"],
    [315, "s4", "game-save-tag"],
    [319, "s4", "pointer"],
    [343, "v1", "(pointer uint8)"],
    [352, "v1", "(pointer uint8)"],
    [[360, 420], "s4", "game-save-tag"],
    [423, "s4", "pointer"],
    [424, "a1", "(pointer uint8)"],
    [436, "s4", "game-save-tag"],
    [440, "s4", "pointer"],
    [456, "s4", "game-save-tag"],
    [460, "s4", "pointer"],
    [476, "s4", "game-save-tag"],
    [480, "s4", "pointer"],
    [[493, 495], "s4", "game-save-tag"]
  ],
  "(method 11 game-save)": [
    [126, "v1", "pointer"],
    [213, "s4", "pointer"],
    [[74, 88], "s4", "game-save-tag"],
    [98, "s4", "pointer"],
    [107, "s4", "game-save-tag"],
    [125, "s4", "(pointer uint8)"],
    [131, "s4", "game-save-tag"],
    [155, "s4", "game-save-tag"],
    [148, "s4", "pointer"],
    [172, "s4", "pointer"],
    [179, "s4", "game-save-tag"],
    [196, "s4", "pointer"],
    [[203, 210], "s4", "game-save-tag"]
  ],
  "drawable-load": [
    [17, "s5", "drawable"],
    [18, "s5", "drawable"],
    [20, "s5", "drawable"],
    [25, "s5", "drawable"],
    [27, "s5", "drawable"]
  ],
  "art-load": [
    [9, "s5", "art"],
    [13, "s5", "art"],
    [15, "s5", "art"]
  ],
  "art-group-load-check": [
    [22, "s3", "art-group"],
    [31, "s3", "art-group"],
    [43, "s3", "art-group"],
    [50, "s3", "art-group"],
    [52, "s3", "art-group"]
  ],
  "(method 13 art-group)": [[16, "s3", "art-joint-anim"]],
  "(method 14 art-group)": [[16, "s3", "art-joint-anim"]],
  "(method 9 external-art-control)": [
    [171, "s4", "external-art-buffer"],
    [172, "s4", "external-art-buffer"],
    [173, "s4", "external-art-buffer"],
    [177, "s4", "external-art-buffer"],
    [183, "s4", "external-art-buffer"],
    [190, "s4", "external-art-buffer"],
    [233, "s4", "spool-anim"],
    [240, "s4", "spool-anim"],
    [243, "s4", "spool-anim"],
    [248, "s4", "spool-anim"],
    [249, "s4", "spool-anim"],
    [253, "s4", "spool-anim"],
    [257, "s4", "spool-anim"]
  ],
  "(method 10 external-art-control)": [[18, "v1", "pointer"]],
  "(method 16 external-art-control)": [
    [37, "a0", "process"],
    [17, "s5", "process-drawable"]
  ],
  "ja-play-spooled-anim": [
    [154, "a0", "process"],
    [286, "s2", "art-joint-anim"],
    [294, "s2", "art-joint-anim"],
    [295, "s2", "art-joint-anim"],
    [306, "s2", "art-joint-anim"],
    [320, "s2", "art-joint-anim"],
    [324, "s2", "art-joint-anim"]
  ],
  "(method 11 external-art-control)": [
    [127, "a0", "process"],
    [151, "a0", "process"],
    [168, "a0", "process"],
    [18, "s5", "process-drawable"]
  ],
  "debug-menu-item-var-update-display-str": [
    [[44, 49], "v1", "int"],
    [[61, 69], "v1", "int"]
  ],
  "debug-menu-item-get-max-width": [[[18, 27], "a0", "debug-menu-item-var"]],
  "debug-menu-send-msg": [
    [[3, 14], "s2", "debug-menu-item"],
    [[14, 21], "s2", "debug-menu-item-submenu"]
  ],
  "debug-menu-item-var-joypad-handler": [
    [[39, 42], "a2", "int"],
    [[40, 42], "a3", "int"],
    [41, "t9", "(function int int int int int)"],
    [200, "t9", "(function int int int int int)"],
    [138, "v1", "int"],
    [143, "v1", "int"],
    [[182, 187], "v1", "int"],
    [[182, 187], "a1", "int"],
    [[190, 194], "a0", "int"],
    [[193, 195], "v1", "int"]
  ],
  "debug-menu-find-from-template": [
    [3, "s4", "debug-menu"],
    [[4, 8], "s4", "debug-menu-item"],
    [[41, 44], "s4", "debug-menu-node"],
    [[7, 12], "s5", "debug-menu-item"],
    [23, "s5", "debug-menu-item-submenu"]
  ],

  "debug-menu-func-decode": [[[12, 14], "a0", "symbol"]],

  "dm-cam-render-float": [
    [72, "v1", "float"]
  ],

  "can-hint-be-played?": [[[25, 28], "a0", "level-hint"]],
  "debug-menu-rebuild": [[[4, 13], "a0", "debug-menu-item"]],
  "debug-menu-item-submenu-render": [[[39, 44], "v1", "dma-packet"]],
  "debug-menu-item-function-render": [[[46, 51], "v1", "dma-packet"]],
  "debug-menu-item-flag-render": [[[44, 49], "v1", "dma-packet"]],
  "debug-menu-render": [
    [[45, 48], "v1", "dma-packet"],
    [[106, 110], "v1", "dma-packet"]
  ],

  "debug-menu-item-var-msg": [[64, "t9", "(function int int int int int)"]],

  "calculate-basis-functions-vector!": [
    [[8, 20], "v1", "(pointer float)"],
    [[0, 60], "f1", "float"]
  ],
  "(anon-function 2 memory-usage)": [
    [[171, 415], "s5", "process-drawable"],
    [[212, 213], "v1", "collide-shape"]
  ],
  "(method 8 process-tree)": [
    [31, "v1", "symbol"],
    [6, "a3", "symbol"]
  ],
  "(method 9 align-control)": [
    [[27, 31], "t9", "(function object object object object)"]
  ],
  "(method 8 tie-fragment)": [
    [150, "a0", "(pointer int32)"],
    [[157, 160], "a0", "basic"]
  ],
  "letterbox": [[[29, 33], "v1", "dma-packet"]],
  "blackout": [[[20, 24], "v1", "dma-packet"]],
  "(method 15 load-state)": [
    [31, "t9", "(function int)"],
    [[291,303], "s5", "entity-actor"],
    [370, "s3", "process-drawable"],
    [343, "s5", "symbol"],
    [21, "s5", "symbol"]
  ],
  "yakow-default-event-handler": [
    [27, "a0", "collide-shape"],
    [32, "a0", "collide-shape"]
  ],
  "(method 11 yakow)": [
    [184, "v1", "vector"],
    [186, "v1", "vector"],
    [189, "v1", "vector"]
  ],
  "yakow-post": [
    [114, "a0", "collide-shape-moving"],
    [130, "a0", "collide-shape-moving"]
  ],
  "raw-ray-sphere-intersect": [
    [23, "v1", "float"],
    [36, "v1", "uint"]
  ],
  "(method 0 anim-test-obj)": [
    [9, "s4", "anim-test-obj"],
    [10, "s4", "anim-test-obj"],
    [13, "s4", "anim-test-obj"],
    [15, "s4", "anim-test-obj"]
  ],
  "(method 0 anim-test-sequence)": [
    [8, "s5", "anim-test-sequence"],
    [11, "s5", "anim-test-sequence"],
    [13, "s5", "anim-test-sequence"]
  ],
  "(method 0 anim-test-seq-item)": [
    [7, "v0", "anim-test-seq-item"],
    [8, "v1", "anim-test-seq-item"],
    [10, "v0", "anim-test-seq-item"],
    [11, "v0", "anim-test-seq-item"],
    [14, "v0", "anim-test-seq-item"],
    [17, "v0", "anim-test-seq-item"]
  ],
  "(method 3 anim-tester)": [
    [12, "s5", "anim-test-obj"],
    [15, "s5", "anim-test-obj"],
    [148, "s5", "anim-test-obj"],
    [150, "s5", "anim-test-obj"],
    [22, "s4", "anim-test-sequence"],
    [28, "s4", "anim-test-sequence"],
    [38, "s4", "anim-test-sequence"],
    [48, "s4", "anim-test-sequence"],
    [59, "s4", "anim-test-sequence"],
    [137, "s4", "anim-test-sequence"],
    [139, "s4", "anim-test-sequence"],
    [66, "s3", "anim-test-seq-item"],
    [70, "s3", "anim-test-seq-item"],
    [75, "s3", "anim-test-seq-item"],
    [79, "s3", "anim-test-seq-item"],
    [88, "s3", "anim-test-seq-item"],
    [94, "s3", "anim-test-seq-item"],
    [104, "s3", "anim-test-seq-item"],
    [114, "s3", "anim-test-seq-item"],
    [126, "s3", "anim-test-seq-item"],
    [128, "s3", "anim-test-seq-item"]
  ],
  "anim-test-obj-item-valid?": [
    [5, "s5", "anim-test-sequence"],
    [12, "s5", "anim-test-sequence"],
    [17, "s5", "anim-test-sequence"],
    [36, "s5", "anim-test-sequence"],
    [38, "s5", "anim-test-sequence"],
    [20, "v1", "anim-test-seq-item"],
    [26, "v1", "anim-test-seq-item"],
    [28, "v1", "anim-test-seq-item"]
  ],
  "anim-test-obj-remove-invalid": [
    [84, "v1", "anim-test-sequence"],
    [88, "v1", "anim-test-sequence"],
    [90, "v1", "anim-test-sequence"],
    [92, "v1", "anim-test-sequence"],
    [93, "v1", "anim-test-sequence"],
    [91, "a0", "anim-test-sequence"],
    [5, "s5", "anim-test-sequence"],
    [8, "s5", "anim-test-sequence"],
    [11, "s5", "anim-test-sequence"],
    [30, "s5", "anim-test-sequence"],
    [44, "s5", "anim-test-sequence"],
    [51, "s5", "anim-test-sequence"],
    [58, "s5", "anim-test-sequence"],
    [67, "s5", "anim-test-sequence"],
    [70, "s4", "anim-test-sequence"],
    [71, "s5", "anim-test-sequence"],
    [72, "s5", "anim-test-sequence"],
    [15, "s3", "anim-test-seq-item"],
    [18, "s3", "anim-test-seq-item"],
    [24, "s3", "anim-test-seq-item"],
    [31, "s3", "anim-test-seq-item"],
    [34, "s2", "anim-test-seq-item"],
    [35, "s3", "anim-test-seq-item"],
    [36, "s3", "anim-test-seq-item"],
    [61, "a0", "anim-test-seq-item"]
  ],
  "anim-tester-reset": [
    [14, "v1", "anim-test-obj"],
    [30, "v1", "anim-test-obj"],
    [33, "v1", "anim-test-obj"],
    [36, "v1", "anim-test-obj"],
    [43, "v1", "anim-test-obj"],
    [[50, 53], "v1", "anim-test-obj"]
  ],
  "anim-tester-save-all-objects": [
    [[4, 19], "gp", "anim-test-obj"],
    [17, "v1", "anim-test-obj"]
  ],
  "anim-tester-save-object-seqs": [
    [63, "s5", "anim-test-sequence"],
    [69, "s5", "anim-test-sequence"],
    [65, "s5", "anim-test-sequence"],
    [75, "s5", "anim-test-sequence"],
    [79, "s5", "anim-test-sequence"],
    [133, "s5", "anim-test-sequence"],
    [141, "s5", "anim-test-sequence"],
    [142, "v1", "anim-test-sequence"],
    [143, "s5", "anim-test-sequence"],
    [83, "s4", "anim-test-seq-item"],
    [89, "s4", "anim-test-seq-item"],
    [91, "s4", "anim-test-seq-item"],
    [92, "s4", "anim-test-seq-item"],
    [96, "s4", "anim-test-seq-item"],
    [105, "s4", "anim-test-seq-item"],
    [111, "s4", "anim-test-seq-item"],
    [120, "s4", "anim-test-seq-item"],
    [121, "v1", "anim-test-seq-item"],
    [122, "s4", "anim-test-seq-item"]
  ],
  "anim-test-obj-list-handler": [
    [25, "s5", "anim-test-obj"],
    [31, "s5", "anim-test-obj"],
    [[50, 53], "v1", "dma-packet"],
    [110, "s5", "anim-test-obj"],
    [166, "s5", "anim-test-obj"],
    [112, "v1", "anim-tester"],
    [[202, 205], "v1", "dma-packet"]
  ],
  "anim-test-anim-list-handler": [
    [2, "s5", "anim-test-obj"],
    [25, "s5", "anim-test-obj"],
    [[44, 47], "v1", "dma-packet"],
    [65, "s5", "anim-test-obj"],
    [227, "s5", "anim-test-obj"],
    [90, "v1", "anim-test-obj"],
    [91, "v1", "anim-test-obj"],
    [100, "v1", "anim-test-obj"],
    [105, "v1", "anim-test-obj"],
    [130, "v1", "anim-test-obj"],
    [131, "v1", "anim-test-obj"],
    [140, "v1", "anim-test-obj"],
    [145, "v1", "anim-test-obj"],
    [167, "v1", "anim-test-obj"],
    [169, "v1", "anim-test-obj"],
    [171, "v1", "anim-test-obj"],
    [173, "v1", "anim-test-obj"],
    [[263, 266], "v1", "dma-packet"]
  ],
  "anim-test-sequence-list-handler": [
    [2, "s5", "anim-test-sequence"],
    [25, "s5", "anim-test-sequence"],
    [31, "s5", "anim-test-sequence"],
    [[50, 53], "v1", "dma-packet"],
    [71, "s5", "anim-test-sequence"],
    [231, "s5", "anim-test-sequence"],
    [96, "v1", "anim-test-sequence"],
    [97, "v1", "anim-test-sequence"],
    [106, "v1", "anim-test-sequence"],
    [111, "v1", "anim-test-sequence"],
    [136, "v1", "anim-test-sequence"],
    [137, "v1", "anim-test-sequence"],
    [146, "v1", "anim-test-sequence"],
    [151, "v1", "anim-test-sequence"],
    [[267, 270], "v1", "dma-packet"]
  ],
  "anim-test-edit-sequence-list-handler": [
    [[82, 85], "v1", "dma-packet"],
    [[148, 151], "v1", "dma-packet"],
    [[323, 326], "v1", "dma-packet"],
    [[979, 982], "v1", "dma-packet"],
    [[1028, 1031], "v1", "dma-packet"],
    [[122, 965], "s4", "anim-test-sequence"],
    [129, "v1", "glst-named-node"],
    [[128, 909], "gp", "anim-test-seq-item"],
    [380, "v0", "anim-test-obj"],
    [381, "v0", "anim-test-obj"],
    [382, "v0", "anim-test-obj"],
    [389, "v0", "anim-test-obj"],
    [483, "s3", "anim-test-seq-item"],
    [491, "s3", "anim-test-seq-item"],
    [502, "s3", "anim-test-seq-item"]
  ],
  "anim-tester-interface": [
    [[34, 48], "gp", "anim-test-obj"],
    [[70, 73], "v1", "dma-packet"],
    [[131, 134], "v1", "dma-packet"],
    [[189, 192], "v1", "dma-packet"],
    [[228, 231], "v1", "dma-packet"],
    [[95, 109], "gp", "anim-test-obj"],
    [[156, 160], "v1", "anim-test-obj"],
    [[162, 165], "v1", "anim-test-sequence"]
  ],
  "anim-tester-get-playing-item": [
    [4, "t9", "(function glst-list int anim-test-seq-item)"],
    [20, "t9", "(function glst-list int anim-test-seq-item)"],
    [[5, 22], "s5", "anim-test-seq-item"],
    [21, "v0", "anim-test-seq-item"],
    [25, "v0", "anim-test-seq-item"],
    [5, "v0", "anim-test-seq-item"]
  ],
  "anim-tester-add-newobj": [
    ["_stack_", 128, "anim-test-obj"],
    [[2, 185], "s2", "anim-test-obj"],
    [[70, 193], "s5", "anim-test-obj"],
    [149, "v1", "anim-test-sequence"],
    [154, "v1", "anim-test-sequence"],
    [160, "v1", "anim-test-sequence"],
    [164, "a0", "art-joint-anim"],
    [168, "v1", "anim-test-seq-item"],
    [168, "v1", "anim-test-seq-item"],
    [170, "a0", "art-joint-anim"],
    [171, "v1", "anim-test-seq-item"],
    [173, "v1", "anim-test-seq-item"]
  ],
  "anim-tester-start": [[20, "t9", "(function process function none)"]],
  "anim-tester-set-name": [
    [[34, 51], "s3", "anim-test-obj"],
    [[40, 63], "s5", "anim-test-sequence"]
  ],
  "anim-tester-add-sequence": [[[33, 102], "s5", "anim-test-obj"]],
  "(anon-function 11 anim-tester)": [
    [[23, 113], "s4", "anim-test-obj"],
    [[83, 338], "gp", "anim-test-sequence"],
    [[123, 187], "s4", "art-joint-anim"]
  ],
  "(method 10 bsp-header)": [
    [[51, 61], "a0", "(pointer uint128)"],
    [[51, 61], "a1", "(pointer uint128)"],
    [133, "v1", "terrain-bsp"],
    [141, "v1", "terrain-bsp"],
    [148, "v1", "terrain-bsp"],
    [5, "a0", "terrain-bsp"],
    [8, "a0", "terrain-bsp"]
  ],
  "(method 15 bsp-header)": [
    [5, "a0", "terrain-bsp"],
    [8, "a0", "terrain-bsp"]
  ],

  "upload-vis-bits": [
    [[4, 16], "a1", "(pointer uint128)"],
    [[12, 14], "a0", "(pointer uint128)"],
    [[20, 22], "a2", "(pointer uint128)"],
    [[28, 30], "a0", "(pointer uint128)"],
    [[32, 34], "a2", "(pointer uint128)"]
  ],

  "bsp-camera-asm": [
    [[4, 14], "a1", "bsp-node"],
    [[0, 9], "v1", "bsp-node"],
    [[12, 16], "v1", "bsp-node"]
  ],
  "level-remap-texture": [
    [15, "t0", "(pointer int32)"],
    [21, "t0", "(pointer int32)"],
    [19, "t0", "(pointer uint64)"],
    [12, "v1", "int"]
  ],
  "sprite-add-matrix-data": [
    [[5, 15], "a2", "dma-packet"],
    [[24, 29], "a1", "matrix"],
    [[47, 57], "a2", "dma-packet"],
    [[60, 97], "a1", "matrix"],
    [[116, 129], "a1", "vector"]
  ],
  "sprite-add-frame-data": [[[8, 16], "a0", "dma-packet"]],
  "sprite-add-2d-chunk": [
    [[12, 20], "a0", "dma-packet"],
    [[45, 52], "a0", "dma-packet"],
    [[69, 76], "a0", "dma-packet"],
    [[80, 87], "v1", "dma-packet"],
    [65, "a3", "int"]
  ],
  "sprite-add-3d-chunk": [
    [[11, 19], "a0", "dma-packet"],
    [[44, 51], "a0", "dma-packet"],
    [[68, 75], "a0", "dma-packet"],
    [[79, 87], "v1", "dma-packet"],
    [65, "a3", "int"]
  ],
  "sprite-add-shadow-chunk": [
    [[11, 19], "a0", "dma-packet"],
    [[37, 44], "a0", "dma-packet"],
    [[49, 77], "a0", "(inline-array vector)"],
    [[93, 100], "a0", "dma-packet"],
    [[105, 121], "s1", "adgif-shader"],
    [[130, 138], "v1", "dma-packet"]
  ],
  "sprite-draw": [
    [[33, 37], "a0", "dma-packet"],
    [[43, 46], "a0", "gs-gif-tag"],
    [51, "a0", "(pointer gs-test)"],
    [53, "a0", "(pointer gs-reg64)"],
    [55, "a0", "(pointer gs-clamp)"],
    [57, "a0", "(pointer gs-reg64)"],
    [[78, 87], "a0", "dma-packet"],
    [[92, 97], "a0", "dma-packet"],
    [[125, 129], "a0", "dma-packet"],
    [[143, 146], "v1", "dma-packet"]
  ],
  "sprite-init-distorter": [
    [59, "a3", "uint"],
    [[3, 7], "a2", "dma-packet"],
    [[13, 16], "a2", "gs-gif-tag"],
    [21, "a2", "(pointer gs-zbuf)"],
    [23, "a2", "(pointer gs-reg64)"],
    [29, "a2", "(pointer gs-tex0)"],
    [31, "a2", "(pointer gs-reg64)"],
    [33, "a2", "(pointer gs-tex1)"],
    [35, "a2", "(pointer gs-reg64)"],
    [36, "a2", "(pointer gs-miptbp)"],
    [38, "a2", "(pointer gs-reg64)"],
    [45, "a2", "(pointer gs-clamp)"],
    [47, "a2", "(pointer gs-reg64)"],
    [49, "a2", "(pointer gs-alpha)"],
    [51, "a2", "(pointer gs-reg64)"],
    [[62, 67], "a1", "dma-packet"]
  ],
  "sprite-draw-distorters": [
    [[70, 90], "a0", "vector"],
    [72, "v1", "vector"],
    [93, "v1", "vector"],
    [96, "v1", "vector"],
    [115, "v1", "(pointer int32)"],
    [119, "a0", "(pointer int32)"],
    [124, "v1", "vector"],
    [154, "v1", "vector"],
    [[172, 189], "a1", "dma-packet"],
    [[199, 203], "a0", "dma-packet"],
    [[207, 211], "a0", "vector4w"],
    [[216, 221], "a0", "dma-packet"],
    [[248, 265], "a1", "dma-packet"],
    [[273, 277], "a1", "dma-packet"],
    [[281, 285], "a1", "vector4w"],
    [[289, 294], "v1", "dma-packet"]
  ],

  "debug-menu-make-from-template": [
    [[20, 30], "s5", "string"],
    [[31, 60], "s5", "string"],
    [[61, 71], "s5", "string"],
    [[72, 81], "s5", "string"],
    [[82, 107], "s5", "string"],
    [[108, 135], "s5", "string"],
    [[136, 152], "s5", "string"],
    [[153, 183], "s5", "string"],
    [[186, 224], "s5", "string"],
    [[225, 246], "s5", "string"],
    [[249, 321], "s5", "string"]
  ],

  "debug-menu-item-var-render": [[[94, 98], "v1", "dma-packet"]],

  "generic-add-constants": [[[8, 17], "a0", "dma-packet"]],

  "generic-init-buf": [
    [[14, 19], "a0", "dma-packet"],
    [[24, 28], "a0", "gs-gif-tag"],
    [32, "a0", "(pointer gs-test)"],
    [34, "a0", "(pointer uint64)"],
    [34, "a1", "gs-reg"],
    [35, "a0", "(pointer gs-zbuf)"],
    [37, "a0", "(pointer uint64)"],
    [37, "a1", "gs-reg"],
    [[47, 53], "a0", "dma-packet"],
    [[56, 62], "v1", "(pointer vif-tag)"],
    [[62, 66], "v1", "(pointer int32)"]
  ],

  "cam-standard-event-handler": [
    [[0, 999], "s6", "camera-slave"],
    [[16, 30], "s5", "state"],
    [41, "a0", "vector"],
    [[5, 8], "t9", "(function object)"],
    [[19, 22], "t9", "(function object)"],
    [[30, 32], "t9", "(function object)"]
  ],
  "cam-curve-pos": [[[0, 224], "s6", "camera-slave"]],
  "cam-combiner-init": [[[0, 999], "s6", "camera-combiner"]],

  "(code cam-combiner-active)": [[[0, 999], "s6", "camera-combiner"]],

  "(event cam-combiner-active)": [
    [10, "a0", "vector"],
    [[0, 20], "s6", "camera-slave"],
    [[20, 231], "s6", "camera-combiner"],
    [[99, 127], "gp", "camera-slave"],
    [[187, 231], "gp", "camera-slave"]
  ],

  "cam-master-init": [[[0, 999], "s6", "camera-master"]],
  "cam-curve-setup": [[[0, 82], "s6", "camera-slave"]],
  "(method 15 tracking-spline)": [
    [[57, 59], "a2", "vector"],
    [[57, 59], "a3", "vector"]
  ],
  "(method 16 tracking-spline)": [
    [[40, 42], "a0", "vector"],
    [[40, 42], "a1", "vector"]
  ],

  "cam-slave-init-vars": [[[0, 999], "s6", "camera-slave"]],

  "cam-slave-get-vector-with-offset": [[[52, 65], "s3", "vector"]],

  "cam-slave-go": [[[3, 6], "t9", "(function object)"]],

  "cam-slave-init": [
    [[0, 999], "s6", "camera-slave"],
    [[47, 50], "t9", "(function object object)"],
    [[54, 58], "t9", "(function object object)"]
  ],

  "update-mood-village3": [
    [[236, 245], "s0", "(array float)"],
    [245, "s0", "(array int8)"],
    [[246, 297], "s0", "(array float)"],
    [[297, 309], "s0", "(array uint8)"],
    [[309, 314], "s0", "matrix"] // TODO - there is no way this is correct lol
  ],

  "update-mood-citadel": [
    [291, "s5", "(pointer float)"],
    [298, "s5", "(pointer float)"],
    [300, "s5", "(pointer float)"],
    [304, "s5", "(pointer float)"],
    [307, "s5", "(pointer float)"],
    [318, "s5", "(pointer float)"]
  ],

  "update-mood-finalboss": [
    [40, "s4", "(pointer int64)"],
    [44, "s4", "(pointer int64)"],
    [174, "s4", "(pointer int64)"],
    [251, "s4", "(pointer int64)"],
    [255, "s4", "(pointer int64)"],
    [347, "s4", "(pointer int64)"]
  ],

  "update-mood-ogre": [
    [57, "s4", "(pointer float)"],
    [64, "s4", "(pointer float)"],
    [90, "s4", "(pointer float)"],
    [92, "s4", "(pointer float)"],
    [95, "s4", "(pointer float)"],
    [98, "s4", "(pointer float)"],
    [100, "s4", "(pointer float)"],
    [105, "s4", "(pointer float)"],
    [144, "s4", "(pointer float)"]
  ],

  "update-mood-snow": [
    [93, "s5", "vector"],
    [110, "s5", "vector"]
  ],

  "ocean-trans-add-upload-table": [
    [44, "a0", "dma-packet"],
    [46, "a0", "dma-packet"],
    [51, "a0", "dma-packet"],
    [[55, 59], "v1", "vector4w"], // TODO - very likely wrong, but it's something that has 4 int32's,
    [[87, 228], "v1", "(inline-array vector)"],
    [241, "a0", "dma-packet"],
    [243, "a0", "dma-packet"],
    [248, "a0", "dma-packet"]
  ],

  "ocean-trans-add-upload-strip": [
    [39, "a0", "dma-packet"],
    [41, "a0", "dma-packet"],
    [46, "a0", "dma-packet"],
    [[57, 61], "v1", "vector4w"], // TODO - very likely wrong, but it's something that has 4 int32's,
    [[64, 147], "v1", "(inline-array vector)"], // TODO - very likely wrong, but it's something that has 4 int32's,
    [166, "a0", "dma-packet"],
    [168, "a0", "dma-packet"],
    [173, "a0", "dma-packet"]
  ],

  "ocean-trans-add-constants": [
    [7, "a1", "dma-packet"],
    [9, "a1", "dma-packet"],
    [14, "a1", "dma-packet"],
    [[17, 46], "v1", "matrix"]
  ],

  "draw-ocean-transition": [[255, "v1", "ocean-mid-mask"]],

  "do-target-shadow": [
    [46, "v1", "collide-shape-prim"] // `event-other` from collide-shape
  ],

  "draw-string": [
    [[93, 96], "a0", "(pointer uint8)"],
    [[206, 209], "t3", "font-work"],
    [[210, 214], "t3", "font-work"],
    [[217, 221], "t3", "font-work"],
    [356, "t2", "(pointer uint64)"],
    [726, "t2", "(pointer uint64)"],
    [[68, 76], "t4", "(pointer uint32)"],
    [[239, 247], "t3", "font-work"],
    [[424, 878], "a1", "(pointer uint128)"],
    [[616, 634], "t4", "font-work"]
  ],

  "get-string-length": [[[29, 31], "a0", "(pointer uint8)"]],

  "print-game-text-scaled": [[[31, 32], "f3", "float"]],

  "print-game-text": [[[369, 372], "v1", "dma-packet"]],

  "debug-init-buffer": [
    [[11, 15], "t1", "dma-packet"],
    [[21, 24], "t1", "gs-gif-tag"],
    [28, "t1", "(pointer gs-zbuf)"],
    [30, "t1", "(pointer gs-reg64)"],
    [31, "t1", "(pointer gs-test)"],
    [33, "t1", "(pointer gs-reg64)"],
    [[39, 42], "a1", "dma-packet"]
  ],

  "display-frame-finish": [
    [[30, 35], "a1", "dma-packet"],
    [[40, 43], "a0", "dma-packet"],
    [[63, 69], "a0", "dma-packet"],
    [[78, 79], "a0", "dma-packet"],
    [79, "a0", "(pointer uint64)"]
  ],
  "(event water-vol-idle water-anim)": [[6, "a0", "vector"]],

  "(method 22 water-anim)": [[25, "s3", "basic"]],

  "(method 25 water-anim)": [
    [25, "v0", "(pointer float)"],
    ["_stack_", 16, "res-tag"]
  ],

  "(method 22 rigid-body-platform)": [[26, "f0", "float"]],

  "rigid-body-platform-event-handler": [
    [28, "v1", "process-drawable"],
    [34, "v1", "float"],
    [83, "v1", "process-drawable"],
    [119, "v1", "process-drawable"],
    [125, "v1", "process-drawable"],
    [158, "v1", "vector"],
    [170, "v1", "vector"],
    [184, "v1", "(pointer handle)"],
    [213, "v1", "process-drawable"]
  ],

  "(anon-function 9 plat-eco)": [
    [23, "v1", "(state symbol none)"],
    [58, "v1", "(state symbol none)"]
  ],

  "(method 7 rigid-body-platform)": [
    [5, "v1", "int"],
    [14, "t9", "(function process-drawable int process-drawable)"]
  ],

  "(method 10 rigid-body)": [[50, "v1", "vector"]],

  "(method 22 mud)": [[35, "v0", "(pointer float)"]],

  "(method 11 twister)": [
    [7, "s4", "twist-joint"],
    [13, "s4", "twist-joint"],
    [26, "s4", "twist-joint"],
    [28, "s4", "twist-joint"],
    [36, "s4", "twist-joint"],
    [40, "s4", "twist-joint"],
    [47, "s4", "twist-joint"],
    [55, "s4", "twist-joint"],
    [70, "s4", "twist-joint"],
    [82, "s4", "twist-joint"]
  ],

  "(code teetertotter-launch)": [[11, "v1", "art-joint-anim"]],

  "(code teetertotter-bend)": [[10, "v1", "art-joint-anim"]],

  "misty-camera-view": [[25, "v1", "handle"]],

  "(method 11 silostep)": [[100, "v1", "art-joint-anim"]],

  "(enter plat-button-pressed sunken-elevator)": [
    [40, "v1", "village2cam"],
    [73, "v1", "village2cam"]
  ],

  "(trans plat-button-move-upward sunken-elevator)": [
    [49, "v1", "village2cam"]
  ],

  "(trans plat-button-move-downward sunken-elevator)": [
    [13, "v0", "(state sunken-elevator)"]
  ],

  "(method 27 sunken-elevator)": [[37, "v1", "art-joint-anim"]],

  "nav-enemy-set-base-collide-sphere-collide-with": [
    [19, "v1", "collide-shape-prim-group"],
    [23, "s2", "collide-shape-prim"],
    [32, "v1", "collide-shape-prim-sphere"],
    [33, "s5", "collide-shape-prim-group"],
    [37, "v1", "collide-shape-prim-sphere"],
    [38, "s5", "collide-shape-prim-group"],
    [42, "v1", "collide-shape-prim-sphere"],
    [43, "s5", "collide-shape-prim-group"],
    [50, "s4", "collide-shape-prim-group"],
    [54, "s5", "collide-shape-prim"],
    [55, "s5", "collide-shape-prim"]
  ],

  "nav-enemy-jump-land-anim": [[39, "v1", "art-joint-anim"]],

  "(code nav-enemy-victory nav-enemy)": [[27, "v1", "art-joint-anim"]],
  "(code nav-enemy-notice nav-enemy)": [[27, "v1", "art-joint-anim"]],
  "(code nav-enemy-patrol nav-enemy)": [
    [23, "v1", "art-joint-anim"],
    [105, "v1", "art-joint-anim"],
    [167, "v1", "art-joint-anim"],
    [249, "v1", "art-joint-anim"]
  ],

  "(code nav-enemy-flee nav-enemy)": [
    [27, "v1", "art-joint-anim"],
    [91, "v1", "art-joint-anim"]
  ],

  "nav-enemy-set-hit-from-direction": [[19, "v1", "process-drawable"]],
  "(method 45 nav-enemy)": [[14, "v1", "process-mask"]],

  "nav-enemy-default-event-handler": [
    [62, "a0", "vector"],
    [82, "a0", "vector"]
  ],

  "(method 7 nav-enemy)": [
    [5, "v1", "int"],
    [10, "v1", "int"],
    [19, "t9", "(function process-drawable int none)"]
  ],

  "(enter nav-enemy-patrol nav-enemy)": [[8, "v1", "int"]],

  "(code nav-enemy-fuel-cell nav-enemy)": [[31, "v1", "int"]],

  "(method 16 level)": [
    [252, "v1", "(pointer uint128)"],
    [253, "a1", "(pointer uint128)"],
    [255, "a0", "(pointer uint128)"],
    [208, "s2", "(pointer uint8)"],
    [209, "s2", "(pointer uint8)"],
    [210, "s1", "(pointer uint8)"],
    [217, "s2", "(pointer uint8)"],
    [218, "s1", "(pointer uint8)"],
    [79, "a0", "(pointer uint128)"],
    [80, "v1", "(pointer uint128)"],
    [257, "v1", "(pointer uint16)"],
    [222, "s2", "(pointer uint8)"],
    [161, "s1", "(pointer uint128)"],
    [140, "s1", "(pointer uint128)"]
  ],

  "(method 15 level)": [
    [[21, 60], "v1", "(inline-array box8s)"]
  ],

  "(method 27 level)": [
    [[23, 68], "s2", "(inline-array box8s)"]
  ],

  "unpack-comp-huf": [[[21, 23], "t3", "(pointer uint16)"]],

  "(method 9 merc-fragment)": [[[13, 161], "s3", "adgif-shader"]],

  "(method 9 merc-effect)": [
    [49, "s4", "pointer"],
    [50, "s5", "pointer"],
    [[0, 49], "s4", "merc-fragment"],
    [[0, 50], "s5", "merc-fragment-control"]
  ],

  "merc-vu1-initialize-chain": [
    [[19, 47], "s5", "merc-vu1-low-mem"],
    [58, "gp", "(inline-array dma-packet)"],
    [[12, 18], "gp", "(pointer vif-tag)"]
  ],

  "merc-vu1-init-buffer": [
    [[27, 31], "a0", "dma-packet"],
    [[37, 40], "a0", "gs-gif-tag"],
    [44, "a0", "(pointer gs-test)"],
    [46, "a0", "(pointer gs-reg64)"],
    [[55, 58], "v1", "dma-packet"]
  ],

  "(method 8 merc-ctrl)": [
    [46, "s2", "pointer"], // was merc-fragment-control
    [[22, 45], "s2", "merc-fragment-control"],
    [[89, 93], "a1", "merc-blend-ctrl"],
    [103, "a1", "pointer"]
  ],

  "merc-edge-stats": [[[33, 35], "v1", "merc-ctrl"]],

  "(method 9 screen-filter)": [[[23, 26], "v1", "dma-packet"]],

  "(method 48 mayor)": [[32, "a0", "int"]],

  "(method 43 mayor)": [[19, "v1", "float"]],

  "(post idle mayor)": [[4, "t9", "(function none)"]],

  "(method 43 bird-lady)": [[19, "v1", "float"]],

  "muse-to-idle": [[57, "v1", "muse"]],

  "(method 32 sculptor)": [[87, "v1", "muse"]],

  "(method 43 sculptor)": [[19, "v1", "float"]],

  "(code idle sculptor)": [
    [71, "v1", "art-joint-anim"],
    [135, "v1", "art-joint-anim"],
    [184, "v1", "float"],
    [204, "v1", "art-joint-anim"],
    [255, "v1", "float"],
    [269, "v1", "art-joint-anim"],
    [319, "v1", "art-joint-anim"],
    [369, "v1", "art-joint-anim"],
    [421, "v1", "art-joint-anim"],
    [470, "v1", "float"],
    [490, "v1", "art-joint-anim"],
    [543, "v1", "art-joint-anim"],
    [593, "v1", "art-joint-anim"],
    [643, "v1", "art-joint-anim"],
    [698, "v1", "float"],
    [718, "v1", "art-joint-anim"],
    [769, "v1", "float"],
    [785, "v1", "art-joint-anim"],
    [836, "v1", "art-joint-anim"],
    [886, "v1", "art-joint-anim"],
    [936, "v1", "art-joint-anim"]
  ],

  "(method 43 geologist)": [[19, "v1", "float"]],

  "(anon-function 3 oracle)": [[11, "v1", "collide-shape"]],

  "(method 43 farmer)": [[19, "v1", "float"]],

  "(method 43 explorer)": [[19, "v1", "float"]],

  "(code idle explorer)": [
    [36, "v1", "float"],
    [56, "v1", "art-joint-anim"],
    [107, "v1", "float"],
    [123, "v1", "art-joint-anim"],
    [180, "v1", "float"],
    [200, "v1", "float"],
    [216, "v1", "art-joint-anim"],
    [273, "v1", "float"],
    [347, "v1", "float"],
    [363, "v1", "art-joint-anim"],
    [420, "v1", "float"],
    [500, "v1", "art-joint-anim"],
    [542, "v1", "art-joint-anim"],
    [599, "v1", "float"],
    [621, "v1", "art-joint-anim"],
    [678, "v1", "float"],
    [761, "v1", "float"],
    [783, "v1", "art-joint-anim"]
  ],

  "(method 32 assistant)": [[39, "v1", "float"]],

  "(method 43 assistant)": [[19, "v1", "float"]],

  "(code idle assistant)": [
    [35, "v1", "float"],
    [114, "v1", "float"],
    [130, "v1", "art-joint-anim"],
    [207, "v1", "float"],
    [376, "v1", "art-joint-anim"],
    [415, "v1", "float"],
    [431, "v1", "art-joint-anim"],
    [482, "v1", "art-joint-anim"],
    [530, "v1", "float"],
    [549, "v1", "art-joint-anim"],
    [602, "v1", "art-joint-anim"]
  ],

  "check-drop-level-assistant": [[17, "v1", "float"]],

  "(method 32 sage)": [
    [76, "v1", "float"],
    [262, "v1", "assistant"]
  ],

  "(method 43 sage)": [[19, "v1", "float"]],

  "(code idle sage)": [
    [35, "v1", "float"],
    [155, "v1", "art-joint-anim"]
  ],

  "(method 43 gambler)": [[19, "v1", "float"]],

  "(code idle gambler)": [[93, "v1", "float"]],

  "(method 32 warrior)": [[76, "v1", "handle"]],

  "(method 43 warrior)": [[19, "v1", "float"]],

  "(method 32 minershort)": [
    [44, "v1", "float"],
    [112, "v1", "float"]
  ],

  "(method 43 minershort)": [[19, "v1", "float"]],

  "(method 33 progress)": [
    [
      30,
      "t9",
      "(function process function object object object object object)"
    ],
    [
      159,
      "t9",
      "(function process function object object object object object)"
    ],
    [
      288,
      "t9",
      "(function process function object object object object object)"
    ],
    [
      417,
      "t9",
      "(function process function object object object object object)"
    ],
    [
      546,
      "t9",
      "(function process function object object object object object)"
    ],
    [
      675,
      "t9",
      "(function process function object object object object object)"
    ],
    [35, "a0", "manipy"],
    [38, "v1", "manipy"],
    [50, "v1", "manipy"],
    [98, "v1", "manipy"],
    [164, "a0", "manipy"],
    [167, "v1", "manipy"],
    [179, "v1", "manipy"],
    [227, "v1", "manipy"],
    [293, "a0", "manipy"],
    [296, "v1", "manipy"],
    [308, "v1", "manipy"],
    [356, "v1", "manipy"],
    [422, "a0", "manipy"],
    [425, "v1", "manipy"],
    [437, "v1", "manipy"],
    [485, "v1", "manipy"],
    [551, "a0", "manipy"],
    [554, "v1", "manipy"],
    [566, "v1", "manipy"],
    [614, "v1", "manipy"],
    [680, "a0", "manipy"],
    [683, "v1", "manipy"],
    [695, "v1", "manipy"],
    [743, "v1", "manipy"]
  ],

  "fuel-cell-progress-hud-orbit-callback": [
    [[0, 199], "s5", "progress"],
    [4, "f0", "float"]
  ],

  "(method 7 progress)": [[16, "a2", "pointer"]],

  "(method 17 progress)": [
    [[466, 471], "v1", "dma-packet"],
    [[154, 159], "v1", "dma-packet"]
  ],

  "(post progress-debug)": [
    [[61, 66], "v1", "dma-packet"],
    [[108, 113], "v1", "dma-packet"],
    [[153, 158], "v1", "dma-packet"],
    [[198, 203], "v1", "dma-packet"]
  ],

  "(method 23 progress)": [[103, "v1", "float"]],

  "(post progress-normal)": [[416, "a0", "float"]],

  "(method 53 progress)": [[[0, 999], "gp", "progress-screen"]],
  "(method 35 progress)": [[38, "s4", "game-text-id"]],
  "(method 43 progress)": [[45, "s4", "game-text-id"]],
  "(method 38 progress)": [[58, "a1", "game-text-id"]],

  "draw-percent-bar": [[[33, 38], "v1", "dma-packet"]],

  "(method 11 fact-info-target)": [
    [135, "v1", "target"],
    [148, "v1", "collide-shape"],
    [258, "v1", "target"],
    [272, "v1", "target"],
    [287, "v1", "target"],
    [298, "v1", "target"]
  ],

  "(method 7 process)": [
    [[120, 124], "a0", "basic"],
    [[127, 130], "a0", "basic"],
    [47, "v1", "connection"],
    [57, "v1", "connection"],
    [[47, 88], "v1", "connection"]
  ],

  "(anon-function 7 game-info)": [[2, "v1", "collide-shape"]],

  "(method 24 game-info)": [
    [112, "s3", "pointer"],
    [[113, 165], "a0", "game-save-tag"],
    [[148, 166], "s2", "game-save-tag"],
    [[148, 168], "s4", "game-save-tag"],
    [[171, 221], "a0", "game-save-tag"],
    [[234, 240], "a0", "game-save-tag"],
    [[253, 276], "a0", "game-save-tag"],
    [[283, 302], "a0", "game-save-tag"],
    [[319, 324], "a1", "game-save-tag"],
    [[342, 348], "a1", "game-save-tag"],
    [[395, 468], "a0", "game-save-tag"],
    [[480, 488], "a0", "game-save-tag"],
    [[500, 506], "a0", "game-save-tag"],
    [[521, 528], "a0", "game-save-tag"],
    [[543, 650], "a0", "game-save-tag"],
    // [329, "a0", "pointer"],
    // [338, "a0", "pointer"],
    // [[173, 230], "a0", "game-save-tag"],
    [252, "a0", "(pointer int32)"],
    [654, "a0", "pointer"]
  ],

  "auto-save-post": [[138, "t9", "(function object string object none)"]],

  "target-compute-pole": [
    [12, "s4", "swingpole"],
    [21, "s4", "swingpole"],
    [24, "s4", "swingpole"],
    [30, "s4", "swingpole"],
    [33, "s4", "swingpole"],
    [76, "s4", "swingpole"],
    [85, "s4", "swingpole"],
    [87, "s4", "swingpole"]
  ],

  "(method 10 target)": [[[10, 13], "t9", "(function process-drawable none)"]],

  "draw-history": [[[99, 101], "v1", "int"]],

  "(method 9 attack-info)": [
    [82, "v1", "process-drawable"],
    [87, "s3", "process-drawable"],
    [89, "v1", "process-drawable"],
    [118, "a0", "process-drawable"]
  ],

  "dm-task-get-money": [
    [32, "v1", "float"]
  ],

  "ground-tween-update": [
    [16, "f1", "float"],
    [20, "f2", "float"],
    [34, "f0", "float"],
    [38, "f1", "float"]
  ],

  "(method 32 evilbro)": [[20, "v1", "handle"]],

  "(code idle evilbro)": [
    [27, "v1", "art-joint-anim"],
    [84, "v1", "float"],
    [171, "v1", "float"]
  ],

  "all-texture-tweak-adjust": [
    [38, "s0", "adgif-shader"],
    [42, "s0", "adgif-shader"]
  ],

  "build-instance-list": [
    [30, "v1", "drawable-tree-instance-shrub"],
    [61, "v1", "drawable-tree-instance-tie"]
  ],

  "(anon-function 82 default-menu)": [
    [[12, 25], "s4", "texture-id"],
    [36, "s5", "adgif-shader"]
  ],

  "(anon-function 79 default-menu)": [
    [[3, 13], "v1", "texture-id"],
    [[20, 28], "a1", "adgif-shader"],
    [33, "v1", "texture-id"],
    [41, "v1", "adgif-shader"]
  ],

  "(anon-function 78 default-menu)": [
    [[2, 13], "v1", "texture-id"],
    [[20, 29], "a1", "adgif-shader"],
    [34, "v1", "texture-id"],
    [42, "v1", "adgif-shader"]
  ],

  "(anon-function 77 default-menu)": [
    [[3, 13], "v1", "texture-id"],
    [[20, 28], "a1", "adgif-shader"],
    [33, "v1", "texture-id"],
    [41, "v1", "adgif-shader"]
  ],

  "(anon-function 76 default-menu)": [
    [[3, 13], "v1", "texture-id"],
    [[20, 28], "a1", "adgif-shader"],
    [33, "v1", "texture-id"],
    [41, "v1", "adgif-shader"]
  ],

  "(anon-function 75 default-menu)": [
    [[3, 13], "v1", "texture-id"],
    [[20, 28], "a1", "adgif-shader"],
    [33, "v1", "texture-id"],
    [41, "v1", "adgif-shader"]
  ],

  "(anon-function 74 default-menu)": [
    [[2, 13], "v1", "texture-id"],
    [[20, 29], "a1", "adgif-shader"],
    [34, "v1", "texture-id"],
    [42, "v1", "adgif-shader"]
  ],

  "(anon-function 73 default-menu)": [
    [[3, 13], "v1", "texture-id"],
    [[20, 28], "a1", "adgif-shader"],
    [33, "v1", "texture-id"],
    [41, "v1", "adgif-shader"]
  ],

  "(anon-function 72 default-menu)": [
    [[3, 13], "v1", "texture-id"],
    [[20, 28], "a1", "adgif-shader"],
    [33, "v1", "texture-id"],
    [41, "v1", "adgif-shader"]
  ],

  "(anon-function 71 default-menu)": [
    [[3, 13], "v1", "texture-id"],
    [[20, 28], "a1", "adgif-shader"],
    [33, "v1", "texture-id"],
    [41, "v1", "adgif-shader"]
  ],

  "(anon-function 70 default-menu)": [
    [[2, 13], "v1", "texture-id"],
    [[20, 29], "a1", "adgif-shader"],
    [34, "v1", "texture-id"],
    [42, "v1", "adgif-shader"]
  ],

  "(anon-function 69 default-menu)": [
    [[3, 13], "v1", "texture-id"],
    [[20, 28], "a1", "adgif-shader"],
    [33, "v1", "texture-id"],
    [41, "v1", "adgif-shader"]
  ],

  "(anon-function 68 default-menu)": [
    [[3, 13], "v1", "texture-id"],
    [[20, 28], "a1", "adgif-shader"],
    [33, "v1", "texture-id"],
    [41, "v1", "adgif-shader"]
  ],

  "(anon-function 67 default-menu)": [
    [[3, 13], "v1", "texture-id"],
    [[20, 28], "a1", "adgif-shader"],
    [33, "v1", "texture-id"],
    [41, "v1", "adgif-shader"]
  ],

  "(anon-function 66 default-menu)": [
    [[3, 13], "v1", "texture-id"],
    [[20, 28], "a1", "adgif-shader"],
    [33, "v1", "texture-id"],
    [41, "v1", "adgif-shader"]
  ],

  "(anon-function 65 default-menu)": [
    [[3, 13], "v1", "texture-id"],
    [[20, 28], "a1", "adgif-shader"],
    [33, "v1", "texture-id"],
    [41, "v1", "adgif-shader"]
  ],

  "(anon-function 64 default-menu)": [
    [[2, 13], "v1", "texture-id"],
    [[20, 29], "a1", "adgif-shader"],
    [34, "v1", "texture-id"],
    [42, "v1", "adgif-shader"]
  ],

  "(anon-function 63 default-menu)": [
    [[2, 13], "v1", "texture-id"],
    [[20, 29], "a1", "adgif-shader"],
    [34, "v1", "texture-id"],
    [42, "v1", "adgif-shader"]
  ],

  "build-continue-menu": [
    [4, "v1", "symbol"],
    [[5, 15], "v1", "level-load-info"]
  ],

  "(method 26 basebutton)": [[31, "v1", "art-joint-anim"]],

  "debug-menu-item-var-make-float": [
    [30, "t9", "(function int debug-menu-msg float float int)"]
  ],

  "entity-remap-names": [
    [33, "a1", "int"],
    [39, "a2", "int"]
  ],

  "process-status-bits": [[[15, 59], "s3", "process-drawable"]],

  "(method 13 level-group)": [[[56, 61], "a0", "entity-actor"]],

  "(method 24 entity)": [[[39, 45], "a0", "entity-actor"]],

  "(method 23 level-group)": [
    [53, "a0", "entity-actor"],
    [57, "v1", "entity-actor"],
    [[29, 31], "v0", "(inline-array vector)"]
  ],

  "(method 24 level-group)": [
    [51, "v1", "entity-actor"],
    [[55, 57], "s1", "(inline-array vector)"]
  ],

  "init-entity": [
    [31, "t9", "(function process function process entity none)"]
  ],

  "(method 19 bsp-header)": [
    [[53, 63], "s2", "process"],
    [74, "s2", "part-tracker"],
    [[104, 122], "v1", "process-drawable"],
    [[129, 148], "v1", "process-drawable"],
    [[123, 127], "a0", "process-drawable"]
  ],

  "(method 3 entity)": [[7, "t9", "(function entity entity)"]],

  "(method 3 entity-actor)": [
    [7, "t9", "(function entity-actor entity-actor)"]
  ],

  "(method 10 drawable-group)": [
    [19, "s5", "drawable-group"]
  ],

  "(method 15 drawable-group)": [
    [19, "s5", "drawable-group"]
  ],

  "(method 14 level-group)": [
    [[54, 164], "s1", "process-drawable"],
    [[319, 342], "s0", "process-drawable"],
    [368, "v1", "(pointer process-drawable)"],
    [[384, 494], "s5", "process-drawable"]
  ],

  "(method 22 level-group)": [[[28, 30], "v0", "(inline-array vector)"]],

  "expand-vis-box-with-point": [[10, "v0", "(inline-array vector)"]],

  "(method 28 entity-ambient)": [[79, "v1", "int"]],

  "(method 27 entity-ambient)": [[[15, 250], "s5", "symbol"]],

  "cam-master-effect": [[[0, 999], "s6", "camera-master"]],

  "birth-func-vector-orient": [[[7, 24], "s3", "sprite-vec-data-2d"]],

  "process-drawable-burn-effect": [
    [28, "a0", "process-drawable"],
    [105, "v1", "process-drawable"],
    [49, "a0", "process-drawable"],
    [64, "a0", "process-drawable"]
  ],

  "(anon-function 0 dark-eco-pool)": [[2, "v1", "state"]],

  "(method 25 dark-eco-pool)": [
    [
      22,
      "t9",
      "(function res-lump symbol symbol float structure (pointer res-tag) pointer object)"
    ]
  ],

  "(top-level-login beach-rocks)": [[78, "v1", "state"]],

  "(method 7 beach-rock)": [
    [5, "v1", "int"],
    [10, "v1", "int"],
    [19, "t9", "(function process-drawable int none)"]
  ],

  "(method 10 beach-rock)": [[21, "t9", "(function process-drawable none)"]],

  "(code falling beach-rock)": [
    [138, "gp", "handle"],
    [150, "gp", "handle"],
    [[158, 165], "s5", "handle"]
  ],

  "(method 11 beach-rock)": [[77, "v1", "int"]],

  "(anon-function 27 projectiles)": [
    [27, "s4", "collide-shape"],
    [36, "s4", "collide-shape"]
  ],

  "projectile-update-velocity-space-wars": [[60, "a0", "target"]],

  "projectile-init-by-other": [
    [70, "v1", "process-drawable"],
    [77, "v1", "process-drawable"]
  ],

  "(method 24 projectile-yellow)": [
    [[81, 999], "s5", "sound-rpc-set-param"],
    [99, "gp", "process-drawable"],
    [102, "gp", "process-drawable"]
  ],

  "(method 28 projectile-yellow)": [
    [26, "a0", "target"],
    [118, "a1", "target"]
  ],

  "(method 27 projectile-blue)": [
    [51, "v1", "process-mask"],
    [87, "v1", "process-drawable"]
  ],

  "spawn-projectile-blue": [
    [
      69,
      "s2",
      "(function process function object object object object object object)"
    ]
  ],

  "(method 28 projectile-blue)": [[27, "v1", "process-drawable"]],

  "(method 27 projectile-yellow)": [[70, "v1", "process-mask"]],

  "manipy-init": [
    [143, "a0", "collide-shape"],
    [145, "a0", "collide-shape"]
  ],

  "forall-particles-with-key-runner": [
    [32, "s3", "(inline-array sparticle-cpuinfo)"],
    [42, "s3", "(inline-array sparticle-cpuinfo)"]
  ],

  "(trans plat-button-move-downward jungle-elevator)": [
    [11, "v0", "(state plat-button)"]
  ],

  "(code plat-button-at-end jungle-elevator)": [
    [43, "t9", "(function none :behavior plat-button)"]
  ],

  "(code bouncer-fire)": [[17, "v1", "art-joint-anim"]],

  "(method 39 hopper)": [[16, "t9", "(function nav-enemy none)"]],

  "(code nav-enemy-idle hopper)": [
    [16, "v1", "art-joint-anim"],
    [70, "v1", "art-joint-anim"]
  ],

  "(code nav-enemy-patrol hopper)": [
    [34, "v1", "art-joint-anim"],
    [105, "v1", "art-joint-anim"]
  ],

  "(code nav-enemy-chase hopper)": [
    [34, "v1", "art-joint-anim"],
    [105, "v1", "art-joint-anim"]
  ],

  "(method 39 junglefish)": [[12, "t9", "(function nav-enemy none)"]],

  "(code nav-enemy-patrol junglefish)": [
    [27, "v1", "art-joint-anim"],
    [107, "v1", "art-joint-anim"],
    [169, "v1", "art-joint-anim"],
    [251, "v1", "art-joint-anim"]
  ],

  "(code nav-enemy-attack junglefish)": [[14, "v1", "art-joint-anim"]],

  "(code nav-enemy-victory junglefish)": [
    [14, "v1", "art-joint-anim"],
    [64, "v1", "art-joint-anim"]
  ],

  "(method 32 sequenceB)": [
    [177, "s3", "babak"],
    [186, "s3", "babak"],
    [236, "s3", "babak"],
    [245, "s3", "babak"]
  ],

  "(event play-anim sequenceB)": [
    [98, "gp", "evilbro"],
    [107, "gp", "evilbro"],
    [289, "gp", "evilsis"],
    [298, "gp", "evilsis"]
  ],

  "sequenceC-can-trans-hook": [[12, "v1", "process-taskable"]],

  "(anon-function 7 sidekick-human)": [
    [2, "v1", "process-taskable"],
    [10, "v1", "process-taskable"]
  ],

  "(code idle assistant-firecanyon)": [
    [33, "v1", "float"],
    [55, "v1", "float"],
    [139, "v1", "float"],
    [157, "v1", "art-joint-anim"],
    [213, "v1", "float"],
    [295, "v1", "art-joint-anim"],
    [343, "v1", "float"],
    [424, "v1", "float"],
    [446, "v1", "float"],
    [530, "v1", "float"],
    [548, "v1", "art-joint-anim"],
    [604, "v1", "float"],
    [686, "v1", "art-joint-anim"],
    [734, "v1", "float"],
    [756, "v1", "float"]
  ],

  "(method 32 sage-bluehut)": [
    [44, "v1", "float"],
    [63, "s5", "assistant-bluehut"]
  ],

  "(method 47 sage-bluehut)": [
    [18, "gp", "assistant-bluehut"],
    [23, "gp", "assistant-bluehut"]
  ],

  "(method 43 sage-bluehut)": [[19, "v1", "float"]],

  "(code idle sage-bluehut)": [
    [34, "v1", "float"],
    [137, "v1", "art-joint-anim"]
  ],

  "(code idle flutflut-bluehut)": [
    [33, "v1", "float"],
    [187, "v1", "art-joint-anim"],
    [243, "v1", "float"],
    [329, "v1", "art-joint-anim"]
  ],

  "(method 39 sharkey)": [[71, "t9", "(function nav-enemy none)"]],

  "(code nav-enemy-patrol sharkey)": [[27, "v1", "art-joint-anim"]],

  "(code nav-enemy-attack sharkey)": [[144, "v1", "art-joint-anim"]],

  "(code nav-enemy-chase sharkey)": [[40, "v1", "art-joint-anim"]],

  "(code nav-enemy-stop-chase sharkey)": [[22, "v1", "art-joint-anim"]],

  "(code nav-enemy-victory sharkey)": [[24, "v1", "art-joint-anim"]],

  "(code nav-enemy-chase lurkercrab)": [
    [17, "v1", "art-joint-anim"],
    [338, "v1", "art-joint-anim"],
    [388, "v1", "art-joint-anim"]
  ],

  "(code nav-enemy-patrol lurkercrab)": [
    [21, "v1", "art-joint-anim"],
    [77, "v1", "art-joint-anim"],
    [191, "v1", "art-joint-anim"]
  ],

  "(code nav-enemy-notice lurkerpuppy)": [[24, "v1", "art-joint-anim"]],

  "(code nav-enemy-victory lurkerpuppy)": [[20, "v1", "art-joint-anim"]],

  "(code nav-enemy-give-up lurkerpuppy)": [
    [18, "v1", "art-joint-anim"],
    [76, "v1", "art-joint-anim"]
  ],

  "(code nav-enemy-chase lurkerpuppy)": [
    [25, "v1", "art-joint-anim"],
    [111, "v1", "art-joint-anim"]
  ],

  "static-screen-init-by-other": [
    [32, "s3", "sparticle-launch-group"],
    [35, "s3", "sparticle-launch-group"]
  ],

  "(code target-demo)": [
    [66, "v1", "handle"],
    [69, "v1", "handle"],
    [96, "v1", "handle"],
    [99, "v1", "handle"],
    [126, "v1", "handle"],
    [163, "v1", "handle"],
    [196, "v1", "handle"],
    [229, "v1", "handle"],
    [262, "v1", "handle"],
    [293, "v1", "handle"],
    [323, "v1", "handle"],
    [357, "v1", "handle"],
    [390, "v1", "handle"],
    [423, "v1", "handle"],
    [456, "v1", "handle"],
    [487, "v1", "handle"],
    [518, "v1", "handle"],
    [548, "v1", "handle"],
    [578, "v1", "handle"],
    [129, "v1", "handle"],
    [166, "v1", "handle"],
    [199, "v1", "handle"],
    [232, "v1", "handle"],
    [261, "v1", "handle"],
    [265, "v1", "handle"],
    [296, "v1", "handle"],
    [298, "v1", "handle"],
    [326, "v1", "handle"],
    [360, "v1", "handle"],
    [393, "v1", "handle"],
    [426, "v1", "handle"],
    [459, "v1", "handle"],
    [490, "v1", "handle"],
    [521, "v1", "handle"],
    [551, "v1", "handle"],
    [581, "v1", "handle"]
  ],

  "target-has-all-the-cells?": [[17, "v1", "float"]],

  "(code open final-door)": [
    [13, "v1", "art-joint-anim"],
    [66, "v1", "art-joint-anim"]
  ],

  "(code idle powercellalt)": [[8, "a1", "process-drawable"]],

  "(code target-final-door)": [
    [85, "gp", "handle"],
    [105, "gp", "handle"],
    [117, "gp", "handle"],
    [133, "s1", "process-drawable"],
    [200, "s1", "process-drawable"]
  ],

  "(event open final-door)": [
    [4, "v1", "float"],
    [6, "v1", "float"]
  ],

  "(code nav-enemy-chase aphid)": [
    [42, "v1", "art-joint-anim"],
    [168, "v1", "art-joint-anim"]
  ],

  "(code nav-enemy-stare aphid)": [
    [34, "v1", "art-joint-anim"],
    [160, "v1", "art-joint-anim"]
  ],

  "(code nav-enemy-give-up aphid)": [
    [43, "v1", "art-joint-anim"],
    [101, "v1", "art-joint-anim"]
  ],

  "(method 27 plat-button)": [[37, "v1", "art-joint-anim"]],

  "(method 11 plat-button)": [[17, "v1", "vector"]],

  "(trans plat-button-move-downward plat-button)": [
    [[92, 999], "gp", "sound-rpc-set-param"]
  ],

  "(trans plat-button-move-upward plat-button)": [
    [[92, 999], "gp", "sound-rpc-set-param"]
  ],

  "(anon-function 7 plat-eco)": [[22, "v1", "target"]],

  "drop-plat-set-fade": [[7, "v1", "process-drawable"]],

  "(code drop-plat-spawn)": [[3, "v1", "process-drawable"]],

  "(code drop-plat-rise)": [
    [10, "v1", "process-drawable"],
    [24, "v1", "process-drawable"],
    [45, "v1", "process-drawable"],
    [85, "v1", "process-drawable"]
  ],

  "(post drop-plat-rise)": [[12, "v1", "process-drawable"]],

  "(code drop-plat-drop)": [
    [2, "v1", "process-drawable"],
    [85, "v1", "process-drawable"]
  ],

  "(post drop-plat-drop)": [[12, "v1", "process-drawable"]],

  "drop-plat-init-by-other": [[22, "v1", "process-drawable"]],

  "citb-drop-plat-drop-children": [[[23, 29], "a0", "drop-plat"]],

  "citb-drop-plat-spawn-children": [
    [98, "t9", "(function process function vector uint uint int)"]
  ],

  "(method 11 citb-drop-plat)": [
    [24, "v1", "(pointer int32)"],
    [26, "v1", "(pointer int32)"]
  ],

  "(code plat-flip-idle)": [
    [62, "v1", "art-joint-anim"],
    [91, "v1", "art-joint-anim"],
    [132, "v1", "art-joint-anim"]
  ],

  "(method 11 plat-flip)": [
    ["_stack_", 16, "res-tag"],
    ["_stack_", 32, "res-tag"],
    ["_stack_", 48, "res-tag"],
    [147, "v1", "(pointer float)"],
    [192, "v1", "(pointer float)"]
  ],

  "(method 27 square-platform)": [[[26, 33], "a0", "water-vol"]],

  "(method 27 wedge-plat)": [
    [4, "v1", "process-drawable"],
    [10, "f0", "float"],
    [40, "f26", "float"],
    [50, "f26", "float"]
  ],

  "(method 27 wedge-plat-outer)": [
    [4, "v1", "process-drawable"],
    [10, "f0", "float"],
    [40, "f26", "float"],
    [50, "f26", "float"]
  ],

  "(code plunger-lurker-plunge)": [
    [[76, 299], "s5", "othercam"],
    [80, "gp", "handle"],
    [88, "gp", "handle"],
    [109, "gp", "handle"],
    [176, "gp", "handle"],
    [151, "gp", "handle"],
    [164, "gp", "handle"],
    [188, "gp", "handle"]
  ],

  "(code plunger-lurker-flee)": [
    [10, "v1", "art-joint-anim"],
    [60, "v1", "art-joint-anim"]
  ],

  "(code plunger-lurker-idle)": [[10, "v1", "art-joint-anim"]],

  "(code flying-lurker-idle)": [[92, "v1", "art-joint-anim"]],

  "(code flying-lurker-fly)": [
    [56, "v1", "art-joint-anim"],
    [110, "v1", "float"]
  ],

  "(code flying-lurker-start)": [[36, "v1", "float"]],

  "(method 18 collide-cache)": [
    [44, "v1", "collide-shape-prim-sphere"],
    [16, "s3", "collide-cache-prim"],
    [21, "s3", "collide-cache-prim"],
    [25, "s3", "collide-cache-prim"],
    [43, "s3", "collide-cache-prim"],
    [62, "s3", "(inline-array collide-cache-prim)"]
  ],

  "flying-lurker-play-intro": [
    [[106, 299], "s5", "othercam"],
    [110, "gp", "handle"],
    [118, "gp", "handle"],
    [139, "gp", "handle"],
    [160, "gp", "handle"],
    [173, "gp", "handle"],
    [207, "gp", "handle"],
    [219, "gp", "handle"]
  ],

  "clone-anim-once": [
    [[19, 73], "s5", "process-drawable"],
    [50, "s4", "collide-shape"],
    [109, "v1", "manipy"]
  ],

  "level-hint-task-process": [["_stack_", 16, "res-tag"]],

  "kill-current-level-hint": [[[13, 33], "s4", "level-hint"]],

  "level-hint-init-by-other": [
    [[54, 75], "a0", "string"],
    [93, "a0", "string"]
  ],

  "(method 17 drawable-inline-array-ambient)": [
    [1, "v1", "drawable-ambient"],
    [4, "v1", "drawable-ambient"]
  ],

  "ambient-type-sound-loop": [
    [5, "a0", "symbol"],
    [[24, 35], "s3", "(pointer res-tag)"]
  ],

  "ambient-type-light": [
    [38, "v1", "(inline-array vector)"],
    [43, "v1", "(inline-array vector)"]
  ],
  "ambient-type-dark": [
    [38, "v1", "(inline-array vector)"],
    [43, "v1", "(inline-array vector)"]
  ],
  "ambient-type-weather-off": [
    [38, "v1", "(inline-array vector)"],
    [43, "v1", "(inline-array vector)"]
  ],

  "level-hint-displayed?": [
    [[4, 7], "a0", "level-hint"],
    [12, "a0", "level-hint"],
    [14, "a0", "level-hint"]
  ],

  "ambient-type-sound": [
    [21, "v1", "(pointer float)"],
    [28, "v1", "(pointer float)"],
    ["_stack_", 112, "res-tag"],
    [57, "v0", "symbol"]
  ],
  "forall-particles-runner": [
    [[19, 28], "s4", "sparticle-cpuinfo"],
    [34, "s4", "pointer"],
    [35, "s3", "pointer"]
  ],

  "(method 2 sparticle-cpuinfo)": [[14, "f0", "float"]],

  "sp-kill-particle": [
    [7, "a1", "uint"],
    [7, "v1", "uint"]
  ],

  "sparticle-track-root": [[2, "v1", "process-drawable"]],

  "sparticle-track-root-prim": [
    [2, "v1", "process-drawable"],
    [3, "v1", "collide-shape"]
  ],

  "sp-orbiter": [[[73, 82], "v1", "sprite-vec-data-2d"]],

  "finish-background": [
    [249, "a0", "terrain-context"],
    [297, "a0", "terrain-context"],
    [307, "a0", "terrain-context"],
    [355, "a0", "terrain-context"],
    [365, "a0", "terrain-context"],
    [451, "a0", "terrain-context"],
    [461, "a0", "terrain-context"],
    [32, "a0", "terrain-context"],
    [180, "a0", "terrain-context"],
    [188, "a0", "terrain-context"],
    [199, "a0", "terrain-context"],
    [238, "a0", "terrain-context"],
    [288, "a0", "terrain-context"],
    [346, "a0", "terrain-context"],
    [404, "a0", "terrain-context"],
    [442, "a0", "terrain-context"],
    [531, "a0", "terrain-context"],
    [534, "a0", "terrain-context"],
    [[598, 603], "v1", "dma-packet"]
  ],

  "(method 11 drawable-inline-array-node)": [[[1, 6], "v1", "drawable"]],

  "(method 12 drawable-inline-array-node)": [[[1, 6], "v1", "drawable"]],

  "(method 13 drawable-inline-array-node)": [[[1, 6], "v1", "drawable"]],

  "(method 17 drawable-inline-array-node)": [[[1, 6], "v1", "drawable"]],

  "(code nav-enemy-patrol babak)": [
    [25, "v1", "art-joint-anim"],
    [79, "t9", "(function none)"]
  ],

  "(code nav-enemy-chase babak)": [[55, "v1", "art-joint-anim"]],

  "(code nav-enemy-stare babak)": [[154, "v1", "art-joint-anim"]],

  "(code nav-enemy-give-up babak)": [
    [43, "v1", "art-joint-anim"],
    [101, "v1", "art-joint-anim"]
  ],

  "(method 33 process-taskable)": [[15, "s5", "spool-anim"]],

  "(method 51 process-taskable)": [[18, "v1", "spool-anim"]],

  "(method 35 process-taskable)": [[15, "s5", "spool-anim"]],
  "(method 37 process-taskable)": [[15, "s5", "spool-anim"]],

  "process-taskable-play-anim-code": [
    [68, "gp", "spool-anim"],
    [255, "gp", "art-joint-anim"]
  ],

  "(event play-anim process-taskable)": [
    [19, "a1", "float"],
    [24, "a0", "float"]
  ],

  "(event be-clone process-taskable)": [
    [19, "a1", "float"],
    [24, "a0", "float"]
  ],

  "(event othercam-running)": [[23, "v1", "process-taskable"]],

  "(code nav-enemy-idle babak-with-cannon)": [[22, "v1", "art-joint-anim"]],

  "(code babak-run-to-cannon)": [[14, "v1", "art-joint-anim"]],

  "(code babak-with-cannon-jump-onto-cannon)": [[118, "v1", "art-joint-anim"]],

  "(code babak-with-cannon-jump-off-cannon)": [[28, "v1", "art-joint-anim"]],

  "(trans nav-enemy-die babak-with-cannon)": [[40, "v0", "(state nav-enemy)"]],

  "(enter othercam-running)": [
    [50, "gp", "process-taskable"],
    [53, "gp", "process-taskable"]
  ],

  "(code othercam-running)": [
    [14, "s2", "process-taskable"],
    [18, "s2", "process-taskable"],
    [24, "s2", "process-taskable"],
    [38, "s2", "process-taskable"],
    [47, "s2", "process-taskable"]
  ],

  "(method 10 gui-query)": [
    [[84, 88], "v1", "dma-packet"],
    [[131, 135], "v1", "dma-packet"]
  ],

  "(code yakow-idle)": [
    [46, "v1", "art-joint-anim"],
    [102, "v1", "art-joint-anim"]
  ],

  "(code yakow-graze)": [
    [73, "v1", "art-joint-anim"],
    [131, "v1", "art-joint-anim"]
  ],

  "(code yakow-graze-kicked)": [[10, "v1", "art-joint-anim"]],

  "(code yakow-kicked)": [[81, "v1", "art-joint-anim"]],

  "(method 7 fishermans-boat)": [
    [20, "t9", "(function rigid-body-platform int rigid-body-platform)"]
  ],

  "(code muse-idle)": [
    [35, "v1", "art-joint-anim"],
    [87, "v1", "art-joint-anim"]
  ],

  "(code nav-enemy-chase muse)": [[35, "v1", "art-joint-anim"]],

  "(code nav-enemy-jump-land muse)": [[31, "v1", "art-joint-anim"]],

  "(code muse-caught)": [
    [50, "v0", "vector"],
    [306, "gp", "handle"],
    [321, "gp", "handle"]
  ],

  "(code nav-enemy-idle bonelurker)": [
    [5, "t9", "(function none :behavior bonelurker)"]
  ],

  "(code nav-enemy-patrol bonelurker)": [
    [7, "t9", "(function none :behavior bonelurker)"]
  ],

  "(code nav-enemy-chase bonelurker)": [
    [60, "v1", "art-joint-anim"],
    [108, "v1", "art-joint-anim"],
    [171, "v1", "art-joint-anim"],
    [220, "v1", "art-joint-anim"],
    [277, "v1", "art-joint-anim"],
    [334, "v1", "art-joint-anim"]
  ],

  "(code nav-enemy-stare bonelurker)": [[130, "v1", "art-joint-anim"]],

  "(code bonelurker-stun)": [[29, "v1", "art-joint-anim"]],

  "(code nav-enemy-give-up bonelurker)": [
    [43, "v1", "art-joint-anim"],
    [93, "v1", "art-joint-anim"],
    [143, "v1", "art-joint-anim"],
    [201, "v1", "art-joint-anim"]
  ],

  "(method 32 assistant-bluehut)": [
    [104, "v1", "float"],
    [162, "v1", "manipy"],
    [255, "v1", "float"]
  ],

  "(method 47 assistant-bluehut)": [
    [21, "s5", "sage-bluehut"],
    [28, "s5", "sage-bluehut"],
    [50, "s5", "sage-bluehut"],
    [53, "s5", "sage-bluehut"]
  ],

  "(method 43 assistant-bluehut)": [[19, "v1", "float"]],

  "check-drop-level-assistant-bluehut": [[17, "v1", "float"]],

  "(code idle assistant-bluehut)": [
    [31, "v1", "art-joint-anim"],
    [83, "v1", "float"],
    [104, "v1", "art-joint-anim"],
    [161, "v1", "float"],
    [261, "v1", "art-joint-anim"],
    [317, "v1", "float"],
    [554, "v1", "art-joint-anim"]
  ],

  "assistant-levitator-blue-beam": [[15, "v1", "fireboulder"]],

  "(code idle assistant-levitator)": [
    [32, "v1", "art-joint-anim"],
    [91, "v1", "float"],
    [173, "v1", "art-joint-anim"],
    [229, "v1", "float"],
    [311, "v1", "art-joint-anim"]
  ],

  "(event square-platform-lowered)": [[8, "a0", "square-platform-master"]],

  "(event square-platform-master-idle)": [[6, "a0", "square-platform-button"]],

  "(method 7 square-platform)": [
    [24, "t9", "(function baseplat int baseplat)"]
  ],

  "(method 11 square-platform)": [
    ["_stack_", 16, "res-tag"],
    ["_stack_", 32, "res-tag"],
    [165, "v1", "(pointer float)"]
  ],

  "(enter square-platform-master-activate)": [
    [51, "a0", "sunkencam"],
    [84, "v1", "sunkencam"],
    [119, "a0", "sunkencam"],
    [152, "v1", "sunkencam"]
  ],

  "(code qbert-plat-on-mimic)": [
    [13, "gp", "(pointer rigid-body-platform)"],
    [21, "gp", "(pointer rigid-body-platform)"],
    [27, "gp", "(pointer rigid-body-platform)"]
  ],

  "(method 32 qbert-plat)": [[[4, 10], "a0", "qbert-plat-master"]],

  "(post rigid-body-platform-float qbert-plat)": [
    [3, "t9", "(function none :behavior qbert-plat)"]
  ],

  "(method 23 qbert-plat)": [
    [9, "t9", "(function rigid-body-platform float none)"]
  ],

  "(code keg-on-paddle)": [
    [5, "a0", "keg"], // i have learned that parent does not always equal the parent type!
    [16, "v1", "process-drawable"]
  ],

  "(code keg-paddle-to-path)": [
    [8, "v1", "process-drawable"],
    [28, "v1", "process-drawable"]
  ],

  "(code keg-on-path)": [
    [13, "v1", "keg-conveyor-paddle"],
    [24, "v1", "keg-conveyor-paddle"],
    [45, "v1", "keg-conveyor-paddle"],
    [72, "v1", "keg-conveyor-paddle"],
    [81, "v1", "keg-conveyor-paddle"]
  ],

  "(code keg-in-chute)": [
    [2, "v1", "process-drawable"],
    [9, "v1", "process-drawable"]
  ],

  "keg-init-by-other": [[142, "v1", "process-drawable"]],

  "(method 7 keg-conveyor)": [
    [14, "t9", "(function process-drawable int process-drawable)"]
  ],

  "(method 7 swamp-bat)": [
    [26, "t9", "(function process-drawable int process-drawable)"]
  ],

  "(code swamp-bat-slave-die)": [[21, "v1", "swamp-bat"]],

  // these casts should not be required
  "swamp-bat-check-slave-paths-match?": [
    [3, "a1", "swamp-bat-slave"],
    [7, "a1", "swamp-bat-slave"]
  ],

  "(method 39 swamp-rat)": [[37, "t9", "(function nav-enemy none)"]],

  "(code nav-enemy-patrol swamp-rat)": [[23, "v1", "art-joint-anim"]],

  "(code nav-enemy-stare swamp-rat)": [[26, "v1", "art-joint-anim"]],

  "(code nav-enemy-give-up swamp-rat)": [
    [14, "v1", "art-joint-anim"],
    [72, "v1", "art-joint-anim"]
  ],

  "(code nav-enemy-attack swamp-rat)": [[14, "v1", "art-joint-anim"]],

  "(code swamp-rat-spawn)": [[119, "v1", "art-joint-anim"]],

  "(code spiderwebs-bounce)": [[80, "v1", "art-joint-anim"]],

  "(method 39 baby-spider)": [[37, "t9", "(function nav-enemy none)"]],

  "(code baby-spider-hatching)": [[14, "v1", "art-joint-anim"]],

  "(code nav-enemy-attack baby-spider)": [[14, "v1", "art-joint-anim"]],

  "(code nav-enemy-give-up baby-spider)": [
    [14, "v1", "art-joint-anim"],
    [72, "v1", "art-joint-anim"]
  ],

  "(code nav-enemy-patrol baby-spider)": [[23, "v1", "art-joint-anim"]],

  "(code nav-enemy-notice baby-spider)": [[24, "v1", "art-joint-anim"]],

  "(code nav-enemy-stare baby-spider)": [[26, "v1", "art-joint-anim"]],

  "(method 24 mother-spider-proj)": [
    [[11, 46], "s5", "sound-rpc-set-param"],
    [30, "s4", "process-drawable"],
    [33, "s4", "process-drawable"]
  ],

  "(method 23 exit-chamber)": [[107, "a1", "fuel-cell"]],

  "(code exit-chamber-rise)": [[15, "v1", "fuel-cell"]],

  "(method 25 sunken-water)": [
    [121, "v1", "uint"],
    [126, "v1", "uint"]
  ],

  "(code sunkenfisha-idle)": [[10, "v1", "art-joint-anim"]],

  "(method 27 sunkenfisha)": [
    ["_stack_", 16, "res-tag"],
    ["_stack_", 32, "res-tag"],
    ["_stack_", 48, "res-tag"],
    [40, "v0", "(pointer float)"],
    [137, "v0", "(pointer float)"],
    [174, "v0", "(pointer float)"]
  ],

  "(method 43 assistant-villagec)": [[19, "v1", "float"]],

  "(code idle assistant-villagec)": [
    [32, "v1", "art-joint-anim"],
    [89, "v1", "float"],
    [176, "v1", "float"]
  ],

  "(method 32 sage-villagec)": [[278, "v1", "float"]],

  "(method 43 sage-villagec)": [[19, "v1", "float"]],

  "(method 20 cave-trap)": [
    [77, "s2", "process-drawable"],
    [95, "s2", "process-drawable"],
    [181, "s3", "process-drawable"],
    [221, "s3", "process-drawable"]
  ],

  "(method 7 cave-trap)": [
    [14, "t9", "(function process-drawable int process-drawable)"]
  ],

  "(method 57 ice-cube)": [
    [16, "v1", "collide-shape-prim-group"],
    [26, "v1", "collide-shape-prim-group"]
  ],

  "(method 58 ice-cube)": [
    [16, "v1", "collide-shape-prim-group"],
    [26, "v1", "collide-shape-prim-group"]
  ],

  "(code yeti-slave-appear-jump-up)": [[14, "v1", "art-joint-anim"]],

  "(code yeti-slave-appear-land)": [[14, "v1", "art-joint-anim"]],

  "(code nav-enemy-chase yeti-slave)": [[55, "v1", "art-joint-anim"]],

  "(code nav-enemy-stare yeti-slave)": [[154, "v1", "art-joint-anim"]],

  "(code nav-enemy-give-up yeti-slave)": [
    [43, "v1", "art-joint-anim"],
    [101, "v1", "art-joint-anim"]
  ],

  "(code nav-enemy-patrol yeti-slave)": [
    [25, "v1", "art-joint-anim"],
    [86, "v1", "art-joint-anim"],
    [165, "v1", "art-joint-anim"],
    [238, "v1", "art-joint-anim"]
  ],

  "(method 7 yeti-slave)": [[14, "t9", "(function nav-enemy int nav-enemy)"]],

  "(method 21 yeti)": [[5, "s5", "(pointer yeti-slave)"]],

  "(code idle assistant-lavatube-start)": [
    [32, "v1", "float"],
    [118, "v1", "art-joint-anim"]
  ],

  "check-drop-level-maincave-drip": [[17, "v1", "float"]],

  "snow-bird-bob-func": [[3, "v1", "process-drawable"]],

  "bird-bob-func": [[3, "v1", "process-drawable"]],

  "part-tracker-track-root": [[2, "v1", "process-drawable"]],

  "sparticle-track-root-money": [[5, "v1", "process-drawable"]],

  "eco-fadeout": [[2, "v1", "process-drawable"]],

  "eco-track-root-prim-fadeout": [
    [2, "v1", "process-drawable"],
    [3, "a0", "collide-shape-moving"],
    [11, "v1", "process-drawable"]
  ],

  "check-drop-level-sagehut": [[18, "v1", "float"]],

  "check-drop-level-training-spout-rain": [[17, "v1", "float"]],

  "check-drop-level-sagehut2": [[18, "v1", "float"]],

  "tra-bird-bob-func": [[3, "v1", "process-drawable"]],

  "(anon-function 6 relocate)": [
    [3, "a0", "int"],
    [8, "a0", "int"]
  ],

  "(method 7 joint-control)": [
    [7, "v1", "(inline-array joint-control-channel)"]
  ],

  "(method 20 hud-money-all)": [
    [36, "a0", "process-drawable"],
    [39, "v1", "process-drawable"],
    [50, "v1", "process-drawable"],
    [93, "v1", "process-drawable"]
  ],

  "(code part-tester-idle)": [
    [[16,22], "s5", "process-drawable"]
  ],

  "(method 20 hud-money)": [
    [35, "a0", "process-drawable"],
    [38, "v1", "process-drawable"],
    [49, "v1", "process-drawable"],
    [92, "v1", "process-drawable"]
  ],

  "(method 20 hud-fuel-cell)": [
    [100, "a0", "process-drawable"],
    [103, "v1", "process-drawable"],
    [114, "v1", "process-drawable"],
    [157, "v1", "process-drawable"]
  ],

  "part-hud-eco-timer-01-func": [
    [11, "v1", "uint"],
    [15, "v1", "uint"]
  ],

  "part-hud-eco-timer-02-func": [
    [11, "v1", "uint"],
    [15, "v1", "uint"]
  ],

  "part-hud-eco-timer-03-func": [
    [11, "v1", "uint"],
    [15, "v1", "uint"]
  ],

  "hide-bottom-hud": [[22, "v1", "(pointer hud)"]],

  "disable-hud": [
    [22, "a0", "(pointer hud)"],
    [37, "v1", "(pointer hud)"],
    [57, "v1", "(pointer hud)"]
  ],

  "enable-hud": [[20, "v1", "(pointer hud)"]],

  "hide-hud-quick": [[20, "v1", "(pointer hud)"]],

  "set-hud-aspect-ratio": [[17, "v1", "(pointer hud)"]],

  "hud-hidden?": [[14, "v1", "(pointer hud)"]],

  "bottom-hud-hidden?": [[16, "v1", "(pointer hud)"]],

  "show-hud": [[31, "v1", "(pointer hud)"]],

  "fuel-cell-hud-orbit-callback": [
    [12, "s3", "hud-fuel-cell"],
    [20, "s3", "hud-fuel-cell"]
  ],

  "(method 15 hud-pickups)": [
    [51, "v1", "dma-packet"],
    [52, "v1", "dma-packet"]
  ],

  "(method 15 hud-fuel-cell)": [
    [51, "v1", "dma-packet"],
    [52, "v1", "dma-packet"]
  ],

  "(method 15 hud-money)": [[[50, 53], "v1", "dma-packet"]],

  "(method 15 hud-money-all)": [[[125, 128], "v1", "dma-packet"]],

  "(method 15 hud-buzzers)": [
    [58, "v1", "dma-packet"],
    [59, "v1", "dma-packet"]
  ],

  "update-mood-lightning": [
    [[255, 259], "s5", "process-drawable"],
    [[293, 297], "s5", "process-drawable"],
    [[331, 336], "s5", "process-drawable"],
    [235, "v0", "sound-rpc-set-param"],
    [273, "v0", "sound-rpc-set-param"],
    [311, "v0", "sound-rpc-set-param"]
  ],

  "battlecontroller-default-event-handler": [[9, "a0", "process-drawable"]],

  "battlecontroller-update-spawners": [
    [19, "s4", "nav-enemy"],
    [57, "s4", "nav-enemy"]
  ],

  "battlecontroller-spawn-creature": [
    [33, "v0", "nav-enemy"],
    [[53, 136], "gp", "(pointer nav-enemy)"]
  ],

  "(method 7 battlecontroller)": [
    [29, "t9", "(function process-drawable int process-drawable)"]
  ],

  "(method 10 battlecontroller)": [
    [13, "t9", "(function process-drawable none)"]
  ],

  "(method 27 battlecontroller)": [
    ["_stack_", 16, "res-tag"],
    [182, "v0", "(pointer int32)"]
  ],

  "keg-bounce-set-particle-rotation-callback": [
    [2, "v1", "(pointer process-drawable)"]
  ],

  "update-time-of-day": [[46, "v0", "(array float)"]],

  "sky-make-light": [[[10, 23], "a0", "sky-sun-data"]],

  "make-sky-textures": [
    [[90, 94], "a0", "dma-packet"],
    [[100, 103], "a0", "gs-gif-tag"],
    [108, "a0", "(pointer gs-alpha)"],
    [110, "a0", "(pointer gs-reg64)"],
    [[121, 124], "v1", "dma-packet"]
  ],

  "copy-cloud-texture": [
    [[2, 48], "s5", "(pointer uint128)"],
    [[28, 32], "s4", "adgif-shader"]
  ],

  "copy-sky-texture": [
    [[2, 48], "s5", "(pointer uint128)"],
    [[28, 32], "s4", "adgif-shader"]
  ],

  "render-sky-tng": [
    [[244, 262], "s2", "(inline-array sky-vertex)"],
    [[34, 38], "a0", "dma-packet"],
    [[44, 47], "a0", "gs-gif-tag"],
    [52, "a0", "(pointer gs-zbuf)"],
    [54, "a0", "(pointer gs-reg64)"],
    [56, "a0", "(pointer gs-test)"],
    [58, "a0", "(pointer gs-reg64)"],
    [60, "a0", "(pointer gs-alpha)"],
    [62, "a0", "(pointer gs-reg64)"],
    [[74, 78], "a0", "dma-packet"],
    [[84, 87], "a0", "gs-gif-tag"],

    [107, "s2", "(pointer gs-tex0)"],
    [109, "s2", "(pointer gs-reg64)"],
    [111, "s2", "(pointer gs-tex1)"],
    [113, "s2", "(pointer gs-reg64)"],
    [115, "s2", "(pointer gs-clamp)"],
    [117, "s2", "(pointer gs-reg64)"],
    [118, "s2", "(pointer uint64)"],
    [120, "s2", "(pointer gs-reg64)"],
    [[159, 166], "s3", "dma-packet"],
    [[171, 175], "a0", "dma-packet"],
    [[181, 184], "a0", "gs-gif-tag"],

    [189, "s2", "(pointer gs-alpha)"],
    [191, "s2", "(pointer gs-reg64)"],
    [209, "s2", "(pointer gs-tex0)"],
    [211, "s2", "(pointer gs-reg64)"],
    [213, "s2", "(pointer gs-tex1)"],
    [215, "s2", "(pointer gs-reg64)"],
    [216, "s2", "(pointer gs-clamp)"],
    [218, "s2", "(pointer gs-reg64)"],
    [219, "s2", "(pointer int64)"],
    [221, "s2", "(pointer gs-reg64)"],
    [[303, 310], "s3", "dma-packet"],
    [[312, 316], "v1", "dma-packet"]
  ],

  "render-sky-tri": [
    [5, "a0", "int"],
    [[6, 50], "a0", "(inline-array sky-vertex)"],
    [[25, 48], "a3", "(inline-array sky-vertex)"]
  ],

  "render-sky-quad": [
    [[9, 32], "a0", "(inline-array sky-vertex)"],
    [[33, 62], "a3", "(inline-array sky-vertex)"]
  ],

  "(method 10 effect-control)": [
    [88, "v1", "collide-shape-moving"],
    [143, "s3", "(pointer sparticle-launch-group)"],
    [147, "s3", "sparticle-launch-group"],
    [199, "s3", "sparticle-launch-group"],
    [240, "s3", "basic"],
    [286, "s3", "basic"],
    [346, "s3", "basic"],
    [367, "s3", "basic"],
    [367, "s3", "basic"],
    [[371, 451], "s3", "death-info"]
  ],

  "(post water-vol-idle helix-dark-eco)": [
    [4, "t9", "(function none :behavior helix-dark-eco)"]
  ],

  "(code helix-slide-door-close)": [[10, "v1", "art-joint-anim"]],

  "(code helix-button-startup)": [
    [39, "v1", "collectable"]
  ],

  "(method 73 green-eco-lurker)": [[6, "a1", "touching-shapes-entry"]],

  "citb-sagecage-update-collision": [
    [2, "a0", "collide-shape-prim-mesh"],
    [9, "a0", "collide-shape-prim-mesh"]
  ],

  "race-ring-set-particle-rotation-callback": [
    [1, "v1", "(pointer race-ring)"]
  ],

  "race-ring-blue-set-particle-rotation-callback": [
    [1, "v1", "(pointer race-ring)"]
  ],

  "(code race-ring-active)": [
    [242, "v1", "handle"],
    [245, "v1", "handle"],
    [253, "gp", "handle"],
    [269, "s5", "handle"],
    [272, "s5", "handle"]
  ],

  "(trans race-ring-active)": [[26, "a0", "part-tracker"]],

  "(code anim-tester-process)": [
    [41, "v1", "anim-test-obj"],
    [45, "v1", "anim-test-obj"],
    [[40, 114], "s4", "anim-test-obj"],
    [82, "v0", "anim-test-sequence"],
    [119, "v0", "art-joint-anim"]
  ],

  "display-list-control": [
    [[194, 197], "v1", "dma-packet"],
    [[423, 426], "v1", "dma-packet"]
  ],

  "anim-tester-disp-frame-num": [[[75, 78], "v1", "dma-packet"]],

  "reset-drawable-tracking": [
    [3, "gp", "target"],
    [10, "gp", "target"],
    [14, "gp", "target"],
    [42, "gp", "target"],
    [48, "gp", "target"]
  ],
  "reset-drawable-follow": [
    [3, "v1", "target"],
    [10, "v1", "target"],
    [16, "v1", "target"]
  ],
  "master-track-target": [
    [62, "gp", "target"],
    [65, "gp", "target"],
    [96, "gp", "target"],
    [103, "gp", "target"],
    [423, "f0", "float"]
  ],

  "master-switch-to-entity": [
    ["_stack_", 16, "res-tag"],
    [88, "v0", "(pointer string)"],
    [233, "v1", "camera-slave"]
  ],

  "master-check-regions": [[119, "v1", "connection"]],
  "(anon-function 71 cam-states)": [
    [13, "a1", "pov-camera"],
    [20, "v1", "pov-camera"],
    [41, "v1", "pov-camera"],
    [52, "v1", "pov-camera"],
    [71, "a1", "pov-camera"]
  ],
  "(anon-function 68 cam-states)": [[13, "a1", "pov-camera"]],
  "(anon-function 75 cam-states)": [
    [13, "a1", "pov-camera"],
    [21, "a0", "pov-camera"]
  ],

  "(event cam-master-active)": [
    [95, "gp", "matrix"],
    [184, "v1", "vector"],
    [235, "v1", "process"],
    [239, "v1", "process"],
    [240, "v1", "process"],
    [262, "v1", "process"],
    [270, "v1", "process"],
    [279, "v1", "process"],
    [280, "v1", "process"],
    [329, "v1", "float"],
    [335, "a0", "float"],
    [457, "v1", "camera-slave"],
    [511, "v1", "camera-slave"],
    [524, "v0", "camera-slave"],
    [560, "a0", "camera-slave"],
    [570, "v1", "camera-slave"],
    [629, "v1", "camera-slave"],
    [679, "a0", "camera-slave"],
    [690, "v1", "camera-slave"],
    [771, "v1", "camera-slave"],
    [875, "v1", "camera-slave"],
    [928, "v1", "camera-slave"],
    [947, "v1", "camera-slave"],
    [966, "v1", "camera-slave"],
    [994, "v1", "camera-slave"],
    [999, "a0", "camera-slave"],
    [1011, "a0", "camera-slave"],
    [1023, "v1", "projectile"],
    [1033, "a0", "camera-slave"],
    [1035, "a0", "camera-slave"],
    [1049, "v1", "float"],
    [1053, "v1", "float"],
    [1062, "v1", "float"],
    [1066, "v1", "float"],
    [1071, "a0", "vector"],
    [1368, "v1", "float"],
    [1371, "v1", "float"]
  ],

  "(code cam-pov)": [
    [13, "a1", "pov-camera"],
    [21, "a0", "pov-camera"]
  ],

  "(code cam-pov-track)": [[13, "a1", "pov-camera"]],

  "(code cam-pov180)": [
    [13, "a1", "pov-camera"],
    [20, "v1", "pov-camera"],
    [41, "v1", "pov-camera"],
    [52, "v1", "pov-camera"],
    [71, "a1", "pov-camera"]
  ],

  "cam-los-spline-collide": [
    [[52, 83], "s3", "(inline-array collide-cache-tri)"]
  ],

  "(event cam-string)": [
    [15, "v1", "float"],
    [18, "v1", "float"],
    [31, "a0", "vector"],
    [35, "a0", "vector"]
  ],

  "cam-draw-collide-cache": [
    [[2, 13], "gp", "(inline-array collide-cache-tri)"]
  ],

  "cam-los-collide": [[[50, 197], "s1", "(inline-array collide-cache-tri)"]],

  "(anon-function 1 pov-camera)": [
    [9, "v1", "float"],
    [16, "v1", "float"]
  ],

  "camera-fov-frame": [
    [87, "a0", "vector"],
    [128, "a0", "vector"],
    [169, "a0", "vector"]
  ],

  "camera-sphere": [[[39, 46], "v1", "cam-dbg-scratch"]],

  "camera-line-draw": [
    [34, "a0", "cam-dbg-scratch"],
    [42, "a0", "cam-dbg-scratch"]
  ],

  "camera-plot-float-func": [
    [54, "v1", "cam-dbg-scratch"],
    [62, "a0", "cam-dbg-scratch"],
    [66, "a0", "cam-dbg-scratch"],
    [103, "v1", "cam-dbg-scratch"],
    [240, "v1", "cam-dbg-scratch"]
  ],

  "cam-line-dma": [
    [32, "t0", "vector"],
    [36, "t0", "vector"],
    [45, "t0", "vector"],
    [50, "t0", "vector"],
    [[12, 16], "a3", "dma-packet"],
    [[22, 25], "a3", "gs-gif-tag"],
    [[33, 38], "a3", "(pointer uint128)"],
    [[46, 52], "a1", "(pointer uint128)"],
    [[60, 65], "a0", "dma-packet"],
    [[65, 74], "a0", "(pointer uint64)"],
    [[77, 80], "a0", "dma-packet"]
  ],

  "v-slrp!": [
    [19, "v1", "(pointer float)"],
    [26, "v1", "(pointer float)"]
  ],

  "clmf-pos-rot": [
    [60, "a1", "int"],
    [70, "a2", "symbol"],
    [71, "a1", "res-tag"],
    [132, "a0", "int"],
    [141, "s0", "res-tag"]
  ],

  "clmf-next-entity": [[38, "a0", "connection"]],

  "cam-layout-init": [[10, "v1", "connection"]],

  "clmf-save-all": [[18, "v1", "connection"]],

  "cam-layout-save-cam-rot": [[14, "v0", "vector"]],

  "cam-layout-save-campointsoffset": [[13, "v0", "vector"]],

  "cam-layout-entity-info": [
    [205, "v1", "vector"],
    [495, "v1", "vector"]
  ],

  "cam-layout-save-pivot": [
    [14, "v0", "vector"],
    [40, "v0", "vector"]
  ],

  "cam-layout-save-interesting": [
    [14, "v0", "vector"],
    [40, "v0", "vector"]
  ],

  "cam-layout-save-align": [
    [14, "v0", "vector"],
    [40, "v0", "vector"]
  ],

  "cam-layout-save-splineoffset": [[40, "v0", "vector"]],

  "cam-layout-save-cam-trans": [
    [65, "s5", "vector"],
    [67, "s5", "vector"],
    [69, "s5", "vector"],
    [75, "s5", "vector"],
    [77, "s2", "vector"],
    [82, "s2", "vector"],
    [84, "s2", "vector"],
    [86, "s2", "vector"],
    [92, "s2", "vector"],
    [94, "s5", "vector"],
    [95, "s5", "symbol"],
    [96, "s2", "symbol"],
    [97, "s2", "symbol"],
    [110, "s5", "vector"],
    [113, "s5", "vector"],
    [115, "s5", "vector"],
    [117, "s5", "vector"]
  ],

  "clmf-cam-flag-toggle": [
    [119, "a0", "int"],
    [124, "v1", "int"],
    [138, "v0", "int"],
    [153, "a0", "int"],
    [158, "v1", "int"],
    [172, "v0", "int"],
    [195, "a0", "int"],
    [200, "v1", "int"],
    [214, "v0", "int"],
    [233, "a0", "int"],
    [238, "v1", "int"],
    [252, "v0", "int"]
  ],

  "clmf-cam-float-adjust": [[49, "a1", "int"]],

  "cam-layout-do-action": [
    [66, "s5", "basic"],
    [74, "s5", "basic"],
    [80, "s5", "(function object symbol symbol)"]
  ],

  "cam-layout-function-call": [
    [11, "gp", "basic"],
    [15, "gp", "(function string int basic none)"]
  ],

  "cam-layout-do-menu": [
    [[130, 176], "s3", "clm-list"],
    [203, "a0", "clm-item"],
    [213, "v1", "clm-item"],
    [228, "s3", "clm-item"],
    [233, "v1", "clm-item"],
    [238, "s3", "clm-item"],
    [275, "s4", "clm-list"],
    [277, "s4", "clm-list"],
    [279, "s4", "clm-list"],
    [283, "s4", "clm-list"],
    [289, "s4", "clm-list"],
    [291, "s4", "clm-list"],
    [303, "s4", "clm-list"],
    [305, "s4", "clm-list"],
    [345, "s4", "clm-list"],
    [347, "s4", "clm-list"],
    [350, "s4", "clm-list"],
    [352, "s4", "clm-list"],
    [353, "s4", "clm-list"],
    [356, "s4", "clm-list"],
    [357, "s4", "clm-list"],
    [369, "v1", "clm-item"]
  ],

  "cam-layout-print": [[[21, 24], "v1", "dma-packet"]],

  "cam-layout-entity-volume-info": [
    [58, "s4", "vector"],
    [59, "s4", "vector"],
    [61, "s4", "(inline-array plane-volume)"]
  ],

  "cam-layout-entity-volume-info-create": [
    ["_stack_", 16, "res-tag"],
    [16, "v0", "(inline-array vector)"]
  ],

  "clmf-cam-string": [["_stack_", 16, "res-tag"]],

  "in-cam-entity-volume?": [
    ["_stack_", 16, "res-tag"],
    [22, "v1", "(inline-array vector)"],
    [29, "v1", "(inline-array vector)"],
    [34, "v1", "(inline-array vector)"]
  ],

  "fisher-fish-move": [
    [9, "v1", "fisher"],
    [21, "v1", "fisher"]
  ],

  "(code fisher-fish-fall)": [
    [5, "v1", "fisher"],
    [60, "v1", "fisher"],
    [79, "v1", "fisher"]
  ],

  "(code fisher-fish-caught)": [[169, "v1", "fisher"]],

  "(code fisher-fish-die)": [
    [35, "v1", "fisher"],
    [47, "v1", "fisher"],
    [90, "v1", "fisher"],
    [98, "v1", "fisher"],
    [112, "v1", "fisher"],
    [129, "v1", "fisher"],
    [137, "v1", "fisher"],
    [151, "v1", "fisher"],
    [165, "v1", "fisher"],
    [179, "v1", "fisher"],
    [193, "v1", "fisher"],
    [205, "v1", "fisher"],
    [209, "v1", "fisher"],
    [27, "v1", "float"],
    [79, "v1", "float"]
  ],

  "(method 38 fisher)": [[33, "t9", "(function fisher none)"]],

  "(enter fisher-done)": [
    [137, "f0", "float"],
    [148, "f0", "float"],
    [213, "f0", "float"]
  ],

  "fisher-spawn-ambient": [[8, "v1", "float"]],

  "(method 43 fisher)": [
    [27, "v1", "float"],
    [69, "v1", "float"]
  ],

  "(trans play-accept fisher)": [[101, "v0", "state"]],

  "(trans idle fisher)": [[4, "v0", "state"]],

  "(code idle fisher)": [
    [132, "v1", "art-joint-anim"],
    [35, "v1", "float"]
  ],

  "(code target-fishing)": [
    [163, "v1", "fisher"],
    [290, "v1", "art-joint-anim"]
  ],

  "(method 11 torus)": [[[5, 22], "s4", "collide-shape-prim-group"]],

  "(method 12 torus)": [
    [11, "v1", "float"],
    [51, "v1", "float"]
  ],

  "(code darkecobomb-countdown)": [
    [25, "v1", "art-joint-anim"],
    [75, "v1", "art-joint-anim"]
  ],

  "(code darkecobomb-land)": [[36, "v1", "art-joint-anim"]],

  "(code darkecobomb-idle)": [
    [10, "v1", "art-joint-anim"],
    [60, "v1", "art-joint-anim"]
  ],

  "redshot-particle-callback": [[2, "v1", "(pointer redshot)"]],

  "(event cam-robotboss)": [[5, "v1", "vector"]],

  "ecoclaw-handler": [[73, "v1", "vector"]],

  "(event idle silodoor)": [[4, "v1", "float"]],

  "ecoclaw-beam-particle-callback": [
    [1, "a0", "(pointer projectile)"],
    [3, "a0", "(pointer projectile)"]
  ],

  "(method 32 finalbosscam)": [[156, "v1", "robotboss"]],

  "(trans ecoclaw-activate)": [[30, "a0", "part-tracker"]],

  "robotboss-position": [[109, "a0", "process-drawable"]],

  "robotboss-bomb-handler": [[6, "v1", "float"]],

  "robotboss-handler": [[6, "v1", "float"]],

  "(event robotboss-red-wait)": [
    [12, "v1", "float"],
    [68, "v1", "float"]
  ],

  "(event robotboss-yellow-wait)": [
    [12, "v1", "float"],
    [68, "v1", "float"]
  ],

  "(code robotboss-white-eco-movie)": [[[188, 215], "gp", "handle"]],

  "(code robotboss-yellow-wait)": [
    [336, "v1", "float"],
    [365, "v1", "float"],
    [530, "v1", "art-joint-anim"]
  ],

  "(code robotboss-red-wait)": [
    [153, "v1", "float"],
    [287, "v1", "float"],
    [339, "v1", "float"],
    [500, "v1", "art-joint-anim"]
  ],

  "robotboss-redshot": [
    [45, "v1", "float"],
    [70, "v1", "float"]
  ],

  "(event robotboss-green-wait)": [
    [39, "v1", "float"],
    [95, "v1", "float"]
  ],

  "(exit robotboss-yellow-wait)": [
    [50, "v1", "collide-shape-prim-group"],
    [54, "v1", "collide-shape-prim-group"]
  ],

  "(exit robotboss-green-wait)": [
    [50, "v1", "collide-shape-prim-group"],
    [54, "v1", "collide-shape-prim-group"]
  ],

  "(exit robotboss-red-wait)": [
    [50, "v1", "collide-shape-prim-group"],
    [54, "v1", "collide-shape-prim-group"]
  ],

  "(exit robotboss-blue-wait)": [
    [50, "v1", "collide-shape-prim-group"],
    [54, "v1", "collide-shape-prim-group"]
  ],

  "robotboss-redshot-fill-array": [
    [24, "v1", "float"],
    [46, "v1", "float"],
    [109, "v1", "float"],
    [137, "v1", "float"],
    [137, "v1", "float"]
  ],

  "(trans robotboss-blue-wait)": [[254, "v1", "float"]],

  "(code robotboss-blue-wait)": [[14, "v1", "art-joint-anim"]],

  "(enter green-eco-lurker-appear)": [
    [12, "v1", "robotboss"],
    [17, "v1", "robotboss"]
  ],

  "(code green-eco-lurker-appear)": [
    [42, "v1", "art-joint-anim"],
    [93, "v1", "art-joint-anim"]
  ],

  "(code green-eco-lurker-appear-land)": [[74, "v1", "art-joint-anim"]],

  "(code nav-enemy-chase green-eco-lurker)": [[55, "v1", "art-joint-anim"]],

  "(code nav-enemy-patrol green-eco-lurker)": [[8, "t9", "(function none)"]],

  "(trans light-eco-child-hit-ground)": [
    [63, "v1", "light-eco-mother"],
    [75, "a1", "light-eco-mother"],
    [88, "a1", "light-eco-mother"]
  ],

  "(event plat-path-active plat-eco-finalboss)": [[10, "v1", "float"]],

  "(method 45 sage-finalboss)": [[[40, 57], "s5", "manipy"]],

  "(method 32 sage-finalboss)": [
    [[241, 245], "v1", "manipy"],
    [[309, 313], "v1", "manipy"]
  ],

  "(trans play-anim sage-finalboss)": [
    [[179, 183], "a0", "manipy"],
    [[216, 220], "a0", "manipy"],
    [[295, 299], "a1", "manipy"],
    [[334, 338], "a1", "manipy"],
    [[371, 375], "a1", "manipy"],
    [391, "v0", "final-door"],
    [396, "v0", "final-door"]
  ],

  "(method 7 sage-finalboss)": [
    [2, "v1", "(inline-array sage-finalboss-particle)"],
    [6, "v1", "(inline-array sage-finalboss-particle)"],
    [10, "v1", "(inline-array sage-finalboss-particle)"]
  ],

  "(trans fisher-done)": [[[41, 46], "v1", "dma-packet"]],

  "load-boundary-from-template": [
    [[2, 60], "s5", "(array float)"],
    [42, "a0", "pair"],
    [54, "a0", "pair"]
  ],

  "command-get-int":[
    [27, "gp", "bfloat"]
  ],

  "command-get-float":[
    [30, "gp", "bfloat"]
  ],

  "command-get-time":[
    [46, "gp", "bfloat"]
  ],

  "command-get-param":[
    [125, "gp", "bfloat"]
  ],

  "command-list-get-process":[
    [[78, 88], "s4", "process-drawable"]
  ],

  "add-boundary-shader":[
    [[5,8], "a1", "gs-gif-tag"],
    [[11, 35], "s5", "adgif-shader"]
  ],

  "render-boundary":[
    [[22, 26], "a0", "dma-packet"],
    [[32, 35], "a0", "gs-gif-tag"],

    [40, "a0", "(pointer gs-zbuf)"],
    [42, "a0", "(pointer gs-reg64)"],
    [44, "a0", "(pointer gs-test)"],
    [46, "a0", "(pointer gs-reg64)"],
    [48, "a0", "(pointer gs-alpha)"],
    [50, "a0", "(pointer gs-reg64)"],
    [[110, 117], "s2", "dma-packet"],
    [[120, 123], "v1", "dma-packet"]
  ],

  "real-main-draw-hook":[
    [[225, 229], "a0", "dma-packet"],
    [[235, 238], "a0", "gs-gif-tag"],
    [243, "a0", "(pointer gs-zbuf)"],
    [245, "a0", "(pointer gs-reg64)"],
    [247, "a0", "(pointer gs-test)"],
    [249, "a0", "(pointer gs-reg64)"],
    [251, "a0", "(pointer gs-alpha)"],
    [253, "a0", "(pointer gs-reg64)"],
    [[270, 273], "v1", "dma-packet"]
  ],

  "(event target-racing-start)": [
    [35, "v1", "float"],
    [121, "v1", "attack-info"],
    [125, "v1", "attack-info"],
    [130, "v1", "attack-info"],
    [148, "v1", "float"],
    [206, "v1", "float"],
    [251, "a0", "process-drawable"]
  ],

  "(anon-function 46 racer-states-FIC-LAV-MIS-OGR-ROL)": [
    [[4, 32], "v1", "target"]
  ],

  "(anon-function 45 racer-states-FIC-LAV-MIS-OGR-ROL)": [
    [19, "a0", "target"],
    [31, "a0", "target"],
    [42, "v1", "target"]
  ],

  "(code target-racing-smack)": [
    [30, "v1", "art-joint-anim"]
  ],

  "(code target-racing-hit)": [
    [186, "v1", "art-joint-anim"]
  ],

  "(code target-racing-death)": [
    [242, "v1", "art-joint-anim"]
  ],

  "(code target-racing-get-on)": [
    [59, "s3", "racer"]
  ],

  "(code target-racing-get-off-jump)": [
    [67, "s2", "racer"],
    [145, "v1", "art-joint-anim"]
  ],

  "(code target-racing-get-off-hit-ground)": [
    [13, "v1", "art-joint-anim"]
  ],

  "(event target-racing-grab)": [
    [24, "a0", "process-drawable"]
  ],

  "cam-collision-record-draw": [
    [[44, 275], "s5", "cam-collision-record"]
  ],
  "cam-collision-record-save": [
    [[8, 56], "v1", "cam-collision-record"]
  ],

  "(method 9 lod-set)": [["_stack_", 16, "res-tag"]],

  "execute-math-engine": [
    [12, "a1", "process-drawable"],
    [15, "a1", "process-drawable"]
  ],

  "(method 18 process-drawable)": [
    [[8, 11], "a0", "collide-shape"]
  ],

  "ja-post": [[[42, 45], "a0", "collide-shape"]],
  "transform-post": [[[3, 6], "a0", "collide-shape"]],
  "rider-trans": [[[1, 4], "a0", "collide-shape"]],
  "rider-post": [
    [[4, 7], "a0", "collide-shape"],
    [[9, 12], "a0", "collide-shape"],
    [[13, 16], "gp", "collide-shape"],
    [8, "gp", "collide-shape"],
    [3, "gp", "collide-shape"]
  ],
  "pusher-post": [
    [4, "a0", "collide-shape"],
    [3, "gp", "collide-shape"],
    [[8, 11], "gp", "collide-shape"]
  ],

  "(method 14 process-drawable)": [
    [[322, 336], "gp", "collide-shape"],
    [320, "v1", "vector"]
  ],

  "(method 9 joint-control)": [
    [[14, 61], "gp", "(pointer float)"],
    [[13, 59], "s4", "joint-control-channel"]
  ],

  "ja-blend-eval": [
    [[3, 31], "s5", "joint-control-channel"]
  ],

  "joint-control-reset!": [
    [4, "a1", "pointer"],
    [6, "a0", "pointer"],
    [9, "a1", "pointer"],
    [[14, 37], "v1", "joint-control-channel"]
  ],

  "ja-channel-push!": [
    [38, "v1", "pointer"],
    [38, "a0", "pointer"]
  ],

  "fill-skeleton-cache": [
    [[11, 33], "a2", "bone-cache"]
  ],

  "dma-add-process-drawable-hud": [
    [[12, 27], "v1", "vu-lights"]
  ],

  "dma-add-process-drawable": [
    [[15, 251], "s2", "vu-lights"],
    [[12, 384], "s4", "vector"],
    [290, "v1", "vector"],
    [292, "v1", "vector"],
    [297, "v1", "vector"]
  ],

  "(code notice-blue crate)": [
    [22, "v1", "process-drawable"],
    [36, "v1", "collide-shape"]
  ],

  "(method 17 process-drawable)": [
    [104, "t9", "(function none)"],
    [82, "t9", "(function none)"],
    [63, "t9", "(function cspace basic basic int)"]
  ],

  "process-grab?": [
    [18, "s6", "camera-tracker"]
  ],

  "joint-control-copy!": [
    [8, "a0", "pointer"],
    [8, "a2", "pointer"]
  ],

  "matrix-from-control!": [
    [23, "v1", "pointer"],
    [36, "v1", "pointer"],
    [39, "v1", "pointer"],
    [69, "v1", "pointer"],
    [78, "v1", "pointer"],
    [81, "v1", "pointer"],
    [58, "v1", "matrix"],
    [[45, 49], "v1", "matrix"]
  ],

  "cloud-track": [
    [26, "s1", "handle"],
    [39, "s2", "handle"],
    [74, "s1", "handle"],
    [76, "s2", "handle"],
    [101, "s2", "handle"]
  ],

  "(method 7 cavegeyserrock)": [
    [14, "t9", "(function process-drawable int process-drawable)"]
  ],

  "(trans junglesnake-wake)": [
    [15, "v1", "collide-shape-prim-group"]
  ],

  "(trans junglesnake-attack)": [
    [15, "v1", "collide-shape-prim-group"]
  ],

  "(method 23 junglesnake)": [
    [6, "v1", "collide-shape-prim-group"]
  ],

  "(method 24 junglesnake)": [
    [5, "v1", "collide-shape-prim-group"]
  ],

  "(trans junglesnake-tracking)": [
    [79, "v1", "collide-shape-prim-group"]
  ],

  "(code junglesnake-wake)": [
    [10, "v1", "art-joint-anim"]
  ],

  "(code junglesnake-tracking)": [
    [51, "v1", "art-joint-anim"]
  ],

  "(code junglesnake-die)": [
    [23, "v1", "art-joint-anim"]
  ],

  "(code junglesnake-give-up)": [
    [29, "v1", "art-joint-anim"]
  ],

  "(code junglesnake-attack)": [
    [43, "v1", "art-joint-anim"]
  ],

  "(method 21 junglesnake)": [
    [15, "v1", "junglesnake-tilt-joint"],
    [18, "v1", "junglesnake-twist-joint"]
  ],

  "(method 11 viewer)": [
    [1, "a1", "entity-actor"]
  ],

  "(code windmill-one-idle)": [
    [10, "v1", "art-joint-anim"]
  ],

  "(code harvester-inflate)": [
    [11, "v1", "art-joint-anim"],
    [61, "v1", "art-joint-anim"]
  ],

  "(code flutflutegg-break)": [
    [38, "v1", "art-joint-anim"],
    [91, "v1", "art-joint-anim"],
    [191, "v1", "art-joint-anim"]
  ],

  "(method 7 flutflutegg)": [
    [14, "t9", "(function process-drawable int process-drawable)"]
  ],

  "(event flutflutegg-idle)": [
    [30, "gp", "process-drawable"]
  ],

  "(event flutflutegg-physics)": [
    [37, "gp", "process-drawable"]
  ],

  "(trans flutflutegg-idle)": [
    [17, "v1", "float"]
  ],

  "beachcam-spawn": [
    [68, "gp", "handle"],
    [77, "a0", "pov-camera"],
    [88, "v1", "handle"],
    [106, "s5", "handle"]
  ],

  "(code ecoventrock-break)": [
    [338, "gp", "handle"]
  ],

  "(code target-warp-in)": [
    [192, "v1", "art-joint-anim"]
  ],

  "(method 26 warp-gate-switch)": [
    [60, "v1", "art-joint-anim"]
  ],

  "(method 31 warp-gate-switch)": [
    [61, "t9", "(function basebutton symbol none)"]
  ],

  "(code basebutton-going-down warp-gate-switch)": [
    [79, "v0", "(state basebutton)"],
    [81, "t9", "(function none :behavior basebutton)"]
  ],

  "(method 11 village-cam)": [
    [21, "s5", "entity-actor"]
  ],

  "(code idle warp-gate)": [
    [35, "a0", "symbol"]
  ],

  "(method 21 citb-arm)": [
    [7, "t9", "(function citb-arm-section none)"]
  ],

  "(method 21 citb-arm-shoulder)": [
    [7, "t9", "(function citb-arm-section none)"]
  ],

  "(method 21 citb-arm-a)": [
    [14, "t9", "(function citb-arm none)"]
  ],

  "(method 21 citb-arm-b)": [
    [14, "t9", "(function citb-arm none)"]
  ],

  "(method 21 citb-arm-c)": [
    [14, "t9", "(function citb-arm none)"]
  ],

  "(method 21 citb-arm-d)": [
    [14, "t9", "(function citb-arm none)"]
  ],

  "(method 21 citb-arm-shoulder-a)": [
    [14, "t9", "(function citb-arm none)"]
  ],

  "(method 21 citb-arm-shoulder-b)": [
    [14, "t9", "(function citb-arm none)"]
  ],

  "(method 26 citb-button)": [
    [31, "v1", "art-joint-anim"]
  ],

  "(code citb-coil-break)": [
    [19, "v1", "art-joint-anim"]
  ],

  "(code citb-coil-broken)": [
    [10, "v1", "art-joint-anim"]
  ],

  "(code citb-hose-idle)": [
    [10, "v1", "art-joint-anim"]
  ],

  "(code citb-hose-spawn)": [
    [14, "v1", "art-joint-anim"]
  ],

  "(code citb-hose-die)": [
    [19, "v1", "art-joint-anim"]
  ],

  "(code citadelcam-stair-plats)": [
    [79, "gp", "handle"]
  ],

  "(code battlecontroller-play-intro-camera citb-battlecontroller)": [
    [55, "gp", "handle"],
    [76, "gp", "handle"]
  ],

  "(post plat-path-active citb-launcher)": [
    [4, "t9", "(function none :behavior citb-launcher)"]
  ],

  "(code battlecontroller-die citb-battlecontroller)": [
    [9, "v0", "(state battlecontroller)"],
    [11, "t9", "(function none :behavior battlecontroller)"]
  ],

  "(method 27 citb-battlecontroller)": [
    [7, "t9", "(function battlecontroller none)"]
  ],

  "(code eggtop-close)": [
    [108, "v1", "art-joint-anim"],
    [176, "v1", "art-joint-anim"]
  ],

  "(code idle logtrap)": [
    [12, "v1", "art-joint-anim"]
  ],

  "(code towertop-idle)": [
    [10, "v1", "art-joint-anim"]
  ],

  "(code lurkerm-tall-sail-idle)": [
    [10, "v1", "art-joint-anim"]
  ],

  "(code lurkerm-short-sail-idle)": [
    [10, "v1", "art-joint-anim"]
  ],

  "(code lurkerm-piston-idle)": [
    [10, "v1", "art-joint-anim"]
  ],

  "(code precurbridge-activate)": [
    [31, "v1", "art-joint-anim"]
  ],

  "(event precurbridge-active)": [
    [4, "gp", "touching-shapes-entry"]
  ],

  "(method 7 jngpusher)": [
    [14, "t9", "(function process-drawable int process-drawable)"]
  ],

  "(method 11 lurkerm-piston)": [
    ["_stack_", 16, "res-tag"],
    ["_stack_", 32, "res-tag"],
    [148, "v0", "(pointer float)"]
  ],

  "(code starfish-patrol)": [
    [16, "v1", "art-joint-anim"]
  ],

  "(method 7 hutlamp)": [
    [14, "t9", "(function process-drawable int process-drawable)"]
  ],

  "(code mis-bone-bridge-bump)": [
    [10, "v1", "art-joint-anim"]
  ],

  "(code mis-bone-bridge-hit)": [
    [21, "v1", "art-joint-anim"]
  ],

  "(code mis-bone-bridge-fall)": [
    [50, "v1", "art-joint-anim"]
  ],

  "(method 23 bone-platform)": [
    [9, "t9", "(function rigid-body-platform basic none)"]
  ],

  "mistycam-spawn": [
    [69, "v1", "handle"],
    [72, "v1", "handle"],
    [85, "v1", "handle"],
    [88, "v1", "handle"],
    [103, "s5", "handle"],
    [106, "s5", "handle"]
  ],

  "(code battlecontroller-play-intro-camera misty-battlecontroller)": [
    [34, "gp", "handle"]
  ],

  "(method 27 misty-battlecontroller)": [
    [7, "t9", "(function battlecontroller none)"]
  ],

  "(code boat-fuelcell-spawn)": [
    [50, "gp", "handle"]
  ],

  "(code pov-camera-playing village2cam)": [
    [12, "v1", "art-joint-anim"],
    [65, "v1", "art-joint-anim"]
  ],

  "(method 23 pontoon)": [
    [9, "t9", "(function rigid-body-platform basic none)"]
  ],

  "fireboulder-disable-blocking-collision": [
    [5, "v1", "collide-shape-prim-group"],
    [14, "v1", "collide-shape-prim-group"]
  ],

  "fireboulder-hover-stuff": [
    [20, "v1", "(pointer part-tracker)"]
  ],

  "(code ogreboss-village2-throw)": [
    [179, "v1", "art-joint-anim"],
    [227, "v1", "float"],
    [434, "v1", "art-joint-anim"]
  ],

  "(code ogreboss-village2-idle)": [
    [136, "v1", "art-joint-anim"],
    [194, "v1", "art-joint-anim"],
    [247, "v1", "art-joint-anim"],
    [299, "v1", "float"],
    [319, "v1", "art-joint-anim"]
  ],

  "(code fireboulder-idle)": [
    [58, "a0", "(pointer part-tracker)"]
  ],

  "(code swamp-spike-idle)": [
    [119, "v1", "art-joint-anim"],
    [203, "v1", "art-joint-anim"],
    [312, "v1", "art-joint-anim"]
  ],

  "(code swamp-spike-gate-up)": [
    [60, "v1", "art-joint-anim"]
  ],

  "(method 23 tar-plat)": [
    [9, "t9", "(function rigid-body-platform basic none)"]
  ],

  "(code battlecontroller-play-intro-camera swamp-battlecontroller)": [
    [38, "gp", "handle"]
  ],

  "(code battlecontroller-die swamp-battlecontroller)": [
    [8, "t9", "(function none :behavior battlecontroller)"]
  ],

  "swamp-spike-set-particle-rotation-callback": [
    [3, "v1", "(pointer swamp-spike)"]
  ],

  "(code pov-camera-playing maincavecam)": [
    [47, "gp", "handle"],
    [50, "gp", "handle"]
  ],

  "(code cavecrusher-idle)": [
    [10, "v1", "art-joint-anim"]
  ],

  "(code idle cavetrapdoor)": [
    [10, "v1", "art-joint-anim"]
  ],

  "(code caveelevator-one-way-idle-end)": [
    [19, "v1", "art-joint-anim"]
  ],

  "(code trigger cavetrapdoor)": [
    [23, "v1", "art-joint-anim"],
    [157, "v1", "art-joint-anim"],
    [247, "v1", "art-joint-anim"]
  ],

  "(method 11 caveflamepots)": [
    [290, "s4", "collide-shape-prim-group"]
  ],

  "(code pov-camera-playing sunkencam)": [
    [12, "v1", "art-joint-anim"],
    [62, "v1", "art-joint-anim"],
    [120, "v1", "art-joint-anim"],
    [174, "v1", "art-joint-anim"],
    [236, "v1", "art-joint-anim"],
    [294, "v1", "art-joint-anim"],
    [348, "v1", "art-joint-anim"],
    [452, "v1", "art-joint-anim"],
    [502, "v1", "art-joint-anim"]
  ],

  "(code seaweed-idle)": [
    [36, "v1", "art-joint-anim"]
  ],

  "(code dark-plant-death)": [
    [36, "v1", "art-joint-anim"]
  ],

  "(code dark-plant-sprout)": [
    [34, "v1", "art-joint-anim"]
  ],

  "(code happy-plant-opened)": [
    [10, "v1", "art-joint-anim"]
  ],

  "(code rolling-start-whole)": [
    [16, "v1", "art-joint-anim"]
  ],

  "(code rolling-start-break)": [
    [11, "v1", "art-joint-anim"],
    [67, "v1", "art-joint-anim"],
    [117, "v1", "art-joint-anim"]
  ],

  "(code dark-plant-startup)": [
    [10, "v1", "art-joint-anim"],
    [26, "v1", "float"]
  ],

  "(code dark-plant-idle)": [
    [85, "v1", "art-joint-anim"],
    [101, "v1", "float"],
    [139, "v1", "float"]
  ],

  "(code dark-plant-gone)": [
    [14, "v1", "float"]
  ],

  "dark-plants-all-done": [
    [6, "a0", "dark-plant"],
    [12, "a0", "dark-plant"]
  ],

  "(code happy-plant-opening)": [
    [76, "gp", "handle"],
    [84, "gp", "handle"],
    [145, "gp", "handle"],
    [168, "v1", "handle"],
    [171, "v1", "handle"],
    [179, "gp", "handle"],
    [185, "s5", "handle"],
    [188, "s5", "handle"]
  ],

  "(trans spike-idle)": [
    [70, "v1", "float"]
  ],

  "(method 23 ogre-plat)": [
    [9, "t9", "(function rigid-body-platform basic none)"]
  ],

  "(method 31 ogre-step)": [
    [23, "t9", "(function ogre-plat none)"]
  ],

  "(method 31 ogre-step-a)": [
    [25, "t9", "(function ogre-step none)"]
  ],

  "(method 31 ogre-step-b)": [
    [25, "t9", "(function ogre-step none)"]
  ],

  "(method 31 ogre-step-c)": [
    [25, "t9", "(function ogre-step none)"]
  ],

  "(method 31 ogre-step-d)": [
    [25, "t9", "(function ogre-step none)"]
  ],

  "(method 31 ogre-isle)": [
    [17, "t9", "(function ogre-plat none)"]
  ],

  "(method 31 ogre-isle-b)": [
    [31, "t9", "(function ogre-isle none)"]
  ],

  "(method 31 ogre-isle-c)": [
    [31, "t9", "(function ogre-isle none)"]
  ],

  "(method 31 ogre-isle-d)": [
    [37, "t9", "(function ogre-isle none)"]
  ],

  "(method 7 ogre-bridge)": [
    [26, "t9", "(function process-drawable int process-drawable)"]
  ],

  "(code ogre-bridge-activate)": [
    [33, "v1", "art-joint-anim"]
  ],

  "(code water-vol-idle ogre-lava)": [
    [36, "v1", "art-joint-anim"]
  ],

  "(code ogre-bridge-break)": [
    [10, "v1", "art-joint-anim"]
  ],

  "(code ogre-bridge-activated)": [
    [13, "v1", "art-joint-anim"]
  ],

  "(code snow-eggtop-activate)": [
    [87, "v1", "art-joint-anim"]
  ],

  "(code snow-eggtop-idle-down)": [
    [32, "v1", "art-joint-anim"]
  ],

  "(code snow-log-active)": [
    [30, "v1", "art-joint-anim"]
  ],

  "(code snow-log-activate)": [
    [25, "v1", "art-joint-anim"]
  ],

  "(code snow-gears-activate)": [
    [25, "v1", "art-joint-anim"],
    [75, "v1", "art-joint-anim"]
  ],

  "(code snow-gears-halt)": [
    [10, "v1", "art-joint-anim"],
    [85, "v1", "art-joint-anim"]
  ],

  "(code pov-camera-playing snowcam)": [
    [12, "v1", "art-joint-anim"],
    [62, "v1", "art-joint-anim"],
    [112, "v1", "art-joint-anim"],
    [242, "gp", "handle"],
    [245, "gp", "handle"],
    [274, "v1", "art-joint-anim"],
    [346, "v1", "art-joint-anim"]
  ],

  "(method 7 snow-fort-gate)": [
    [19, "t9", "(function process-drawable int process-drawable)"]
  ],

  "(code snow-button-activate)": [
    [25, "v1", "art-joint-anim"]
  ],

  "(code snow-button-deactivate)": [
    [26, "v1", "art-joint-anim"]
  ],

  "(code plat-startup flutflut-plat)": [
    [62, "t9", "(function none :behavior plat)"]
  ],

  "(method 7 darkecobarrel)": [
    [14, "t9", "(function darkecobarrel-base int darkecobarrel-base)"]
  ],

  "(event darkecobarrel-mover-move)": [
    [76, "v1", "process-drawable"]
  ],

  "(code darkecobarrel-mover-move)": [
    [10, "v1", "float"],
    [29, "v1", "float"]
  ],

  "(post water-vol-idle lavatube-lava)": [
    [4, "t9", "(function none :behavior lavatube-lava)"]
  ],

  "darkecobarrel-mover-pos": [
    [135, "v1", "uint"]
  ],

  "(code startup logo)": [
    [352, "v1", "art-joint-anim"]
  ],

  "(code idle logo)": [
    [78, "v1", "art-joint-anim"]
  ],

  "(code target-title)": [
    [20, "a0", "handle"],
    [214, "s5", "handle"]
  ],

  "(event idle logo-slave)": [
    [14, "v1", "uint"]
  ],

  "(method 11 training-cam)": [
    [21, "s5", "entity-actor"]
  ],

  "(method 23 tra-pontoon)": [
    [9, "t9", "(function rigid-body-platform float none)"]
  ],

  "(event idle scarecrow-a)": [
    [75, "v1", "process-drawable"],
    [135, "gp", "target"],
    [142, "gp", "target"]
  ],

  "(code idle scarecrow-a)": [
    [14, "v1", "art-joint-anim"]
  ],

  "(code idle scarecrow-b)": [
    [14, "v1", "art-joint-anim"]
  ],

  "(code hit scarecrow-a)": [
    [30, "v1", "art-joint-anim"],
    [92, "v1", "art-joint-anim"],
    [143, "v1", "art-joint-anim"]
  ],

  "(code hit scarecrow-b)": [
    [30, "v1", "art-joint-anim"],
    [92, "v1", "art-joint-anim"],
    [143, "v1", "art-joint-anim"]
  ],

  "(method 27 orb-cache-top)": [
    [155, "a0", "process-drawable"]
  ],

  "(method 9 art)": [
    [9, "v1", "(pointer res-tag)"]
  ],

  "(method 9 art-joint-anim)": [
    [9, "v1", "(pointer res-tag)"]
  ],


  "draw-drawable-tree-tfrag": [
    [[16,32], "v1", "drawable-inline-array-node"],
    [18, "a0", "drawable-inline-array-node"],
    [142, "v1", "terrain-context"],
    [238, "v1", "terrain-context"],
    [[38, 40], "v1", "drawable-inline-array-tfrag"],
    [22, "a2", "terrain-context"],
    [25, "a2", "terrain-context"],
    [44, "a0", "terrain-context"],
    [[128, 131], "v1", "dma-packet"],
    [[224, 227], "v1", "dma-packet"]
  ],

  "draw-drawable-tree-trans-tfrag": [
    [[16,32], "v1", "drawable-inline-array-node"],
    [22, "a2", "terrain-context"],
    [25, "a2", "terrain-context"],
    [44, "a0", "terrain-context"],
    [18, "a0", "drawable-inline-array-node"],
    [134, "v1", "terrain-context"],
    [230, "v1", "terrain-context"],
    [[120, 123], "v1", "dma-packet"],
    [[216, 219], "v1", "dma-packet"]
  ],

  "draw-drawable-tree-dirt-tfrag": [
    [[16,32], "v1", "drawable-inline-array-node"],
    [22, "a2", "terrain-context"],
    [25, "a2", "terrain-context"],
    [44, "a0", "terrain-context"],
    [18, "a0", "drawable-inline-array-node"],
    [134, "v1", "terrain-context"],
    [230, "v1", "terrain-context"],
    [[120, 123], "v1", "dma-packet"],
    [[216, 219], "v1", "dma-packet"]
  ],

  "draw-drawable-tree-ice-tfrag": [
    [[16,32], "v1", "drawable-inline-array-node"],
    [22, "a2", "terrain-context"],
    [25, "a2", "terrain-context"],
    [44, "a0", "terrain-context"],
    [18, "a0", "drawable-inline-array-node"],
    [134, "v1", "terrain-context"],
    [230, "v1", "terrain-context"],
    [[120, 123], "v1", "dma-packet"],
    [[216, 219], "v1", "dma-packet"]
  ],

  "(method 10 drawable-tree-tfrag)": [
    [3, "a1", "terrain-context"]
  ],

  "(method 10 drawable-tree-trans-tfrag)": [
    [3, "a1", "terrain-context"]
  ],

  "(method 10 drawable-tree-dirt-tfrag)": [
    [3, "a1", "terrain-context"]
  ],

  "(method 10 drawable-tree-ice-tfrag)": [
    [3, "a1", "terrain-context"]
  ],

  "(method 10 drawable-tree-lowres-tfrag)": [
    [3, "a1", "terrain-context"]
  ],

  "(method 10 drawable-tree-lowres-trans-tfrag)": [
    [3, "a1", "terrain-context"]
  ],

  "(method 15 drawable-tree-array)": [
    [11, "s5", "drawable-tree-array"]
  ],

  "tfrag-near-end-buffer": [
    [[3, 7], "a1", "dma-packet"],
    [[15,20], "a0", "(pointer vif-tag)"],
    [[20, 24], "a0", "(pointer uint32)"],
    [[25, 31], "a0", "(pointer vif-tag)"]
  ],

  "tfrag-near-init-buffer": [
    [[11, 15], "a0", "dma-packet"],
    [[21, 24], "a0", "gs-gif-tag"],
    [28, "a0", "(pointer gs-test)"],
    [30, "a0", "(pointer gs-reg64)"],
    [[45, 50], "v1", "dma-packet"]
  ],

  "tfrag-end-buffer": [
    [[3, 7], "a1", "dma-packet"],
    [[13,20], "a0", "(pointer vif-tag)"],
    [[20, 24], "a0", "(pointer uint32)"],
    [[25, 31], "a0", "(pointer vif-tag)"]
  ],

  "tfrag-init-buffer": [
    [[11, 15], "a0", "dma-packet"],
    [[21, 24], "a0", "gs-gif-tag"],
    [28, "a0", "(pointer gs-test)"],
    [30, "a0", "(pointer gs-reg64)"],
    [[45, 50], "v1", "dma-packet"]
  ],

  "add-tfrag-data": [
    [[8, 16], "a0", "dma-packet"],
    [[26, 30], "v1", "dma-packet"]
  ],

  "add-tfrag-mtx-1": [
    [[8, 16], "a0", "dma-packet"]
  ],
  "add-tfrag-mtx-0": [
    [[8, 16], "a0", "dma-packet"]
  ],

  "(method 11 swingpole)": [
    [27, "s5", "entity-actor"]
  ],

  "(anon-function 54 generic-obs)": [
    [57, "v1", "process-drawable"],
    [66, "a0", "collide-shape"]
  ],

  "(code manipy-idle)": [
    [58, "a1", "process-drawable"],
    [73, "gp", "process-drawable"],
    [79, "gp", "process-drawable"],
    [110, "a0", "process-drawable"]
  ],

  "(anon-function 49 generic-obs)": [
    [25, "gp", "process-drawable"],
    [30, "gp", "process-drawable"]
  ],

  "ja-anim-done?": [
    [27, "gp", "process-drawable"]
  ],

  "camera-pov-from": [
    [23, "gp", "process-drawable"],
    [26, "gp", "process-drawable"]
  ],

  "process-drawable-random-point!": [
    [29, "s4", "collide-shape"],
    [33, "s4", "collide-shape"]
  ],

  "launcher-init-by-other": [
    [134, "v0", "vector"]
  ],

  "(method 11 launcher)": [
    [130, "v0", "vector"]
  ],

  "(method 11 part-spawner)": [
    ["_stack_", 16, "res-tag"],
    [62, "v0", "(pointer (pointer sparticle-launch-group))"]
  ],

  "(method 11 med-res-level)": [
    ["_stack_", 16, "res-tag"],
    [21, "v0", "(pointer (pointer sparticle-launch-group))"],
    [57, "s4", "(pointer sparticle-launch-group)"]
  ],

  "(anon-function 28 generic-obs)": [
    [25, "v1", "quaternion"] // code
  ],

  "camera-tracker-init": [
    [69, "v1", "process"]
  ],

  "camera-anim": [
    [26, "t9", "(function process function object object object object object)"]
  ],

  "(event manipy-idle)": [
    [59, "t9", "(function manipy none)"],
    [118, "v1", "float"],
    [131, "a0", "process"],
    [151, "v1", "process-drawable"],
    [160, "a0", "process"],
    [177, "a0", "collide-shape"],
    [180, "a0", "collide-shape"],
    [185, "v1", "vector"],
    [313, "a0", "float"]
  ],

  "command-get-trans": [
    [29, "s4", "target"]
  ],

  "(trans manipy-idle)": [
    [57, "v1", "process-drawable"],
    [[66, 73], "a0", "collide-shape"]
  ],

  "(method 14 camera-tracker)": [
    [196, "s4", "basic"],
    [202, "s4", "(function camera-tracker symbol)"],
    [270, "v0", "target"]
  ],

  "(event touch-tracker-idle)": [
    [105, "a0", "process"],
    [129, "t9", "(function touch-tracker none)"]
  ],

  "(code touch-tracker-idle)": [
    [25, "a0", "process-drawable"],
    [38, "a0", "collide-shape"]
  ],

  "(code part-tracker-process)": [
    [25, "gp", "process-drawable"],
    [30, "gp", "process-drawable"]
  ],

  "(event part-spawner-active)": [
    [25, "v1", "vector"]
  ],

  "(exit launcher-active)": [
    [2, "v0", "sound-rpc-set-param"]
  ],

  "command-get-camera": [
    [27, "gp", "symbol"]
  ],

  "(method 7 plant-boss)": [
    [47, "t9", "(function process-drawable int process-drawable)"]
  ],

  "(code plant-boss-arm-hit)": [
    [88, "v1", "art-joint-anim"]
  ],

  "(code plant-boss-arm-die)": [
    [3, "v1", "collide-shape-prim-group"],
    [[11, 26], "a0", "collide-shape-prim-mesh"],
    [58, "v1", "art-joint-anim"],
    [109, "v1", "art-joint-anim"],
    [165, "v1", "art-joint-anim"],
    [186, "v1", "art-joint-anim"]
  ],

  "(code plant-boss-back-arms-idle)": [
    [10, "v1", "art-joint-anim"]
  ],

  "(code plant-boss-vine-hit)": [
    [88, "v1", "art-joint-anim"]
  ],

  "(code plant-boss-dead-bounce)": [
    [79, "v1", "art-joint-anim"]
  ],

  "(code plant-boss-vine-die)": [
    [46, "v1", "art-joint-anim"]
  ],

  "(code plant-boss-dead-idle)": [
    [16, "v1", "art-joint-anim"]
  ],

  "(code plant-boss-dead)": [
    [45, "v1", "art-joint-anim"],
    [113, "v1", "art-joint-anim"]
  ],

  "(code plant-boss-root-idle)": [
    [17, "v1", "art-joint-anim"]
  ],

  "(code plant-boss-eat)": [
    [274, "v1", "art-joint-anim"]
  ],

  "(code plant-boss-vulnerable)": [
    [149, "v1", "art-joint-anim"],
    [221, "v1", "art-joint-anim"]
  ],

  "(code plant-boss-far-idle)": [
    [62, "v1", "art-joint-anim"]
  ],

  "(code plant-boss-idle)": [
    [25, "v1", "art-joint-anim"],
    [177, "v1", "art-joint-anim"],
    [271, "v1", "art-joint-anim"],
    [304, "v1", "art-joint-anim"],
    [366, "v1", "art-joint-anim"],
    [404, "v1", "art-joint-anim"]
  ],

  "(code plant-boss-leaf-close)": [
    [34, "v1", "art-joint-anim"],
    [98, "v1", "art-joint-anim"]
  ],

  "(code plant-boss-leaf-bounce)": [
    [17, "v1", "art-joint-anim"],
    [72, "v1", "art-joint-anim"]
  ],

  "(code plant-boss-leaf-open)": [
    [98, "v1", "art-joint-anim"],
    [227, "v1", "art-joint-anim"]
  ],

  "(code plant-boss-leaf-idle)": [
    [15, "v1", "art-joint-anim"],
    [74, "v1", "art-joint-anim"]
  ],

  "(code plant-boss-vine-idle)": [
    [17, "v1", "art-joint-anim"]
  ],

  "(code plant-boss-back-arms-die)": [
    [20, "v1", "art-joint-anim"],
    [82, "v1", "art-joint-anim"]
  ],

  "(code plant-boss-back-arms-hit)": [
    [149, "v1", "art-joint-anim"]
  ],

  "(method 7 ice-cube)": [
    [24, "t9", "(function nav-enemy int nav-enemy)"]
  ],

  "(code ice-cube-appear)": [
    [14, "v1", "art-joint-anim"]
  ],

  "(code ice-cube-tired)": [
    [14, "v1", "art-joint-anim"],
    [68, "v1", "art-joint-anim"]
  ],

  "(code ice-cube-become-mean)": [
    [15, "v1", "art-joint-anim"]
  ],

  "(code ice-cube-retract-spikes)": [
    [22, "v1", "art-joint-anim"]
  ],

  "(code ice-cube-mean-turn-to-charge)": [
    [15, "v1", "art-joint-anim"],
    [187, "v1", "art-joint-anim"]
  ],

  "(code ice-cube-face-player)": [
    [15, "v1", "art-joint-anim"],
    [187, "v1", "art-joint-anim"]
  ],

  "(code ice-cube-appear-land)": [
    [37, "v1", "art-joint-anim"]
  ],

  "(code nav-enemy-patrol ice-cube)": [
    [8, "t9", "(function none)"]
  ],

  "(event double-lurker-top-on-shoulders)": [
    [5, "a0", "vector"],
    [22, "v1", "vector"],
    [24, "v1", "vector"]
  ],

  "(code double-lurker-top-on-shoulders-die)": [
    [18, "v1", "art-joint-anim"]
  ],

  "(code double-lurker-top-knocked-down)": [
    [51, "v1", "art-joint-anim"]
  ],

  "(code double-lurker-both-knocked-back)": [
    [14, "v1", "art-joint-anim"]
  ],

  "(code double-lurker-knocked-back)": [
    [14, "v1", "art-joint-anim"]
  ],

  "(code double-lurker-break-apart)": [
    [10, "v1", "art-joint-anim"]
  ],

  "(code nav-enemy-patrol double-lurker-top)": [
    [27, "t9", "(function none)"]
  ],

  "(code nav-enemy-patrol double-lurker)": [
    [27, "t9", "(function none)"]
  ],

  "double-lurker-default-event-handler": [
    [95, "gp", "target"]
  ],

  "(method 51 double-lurker)": [
    [18, "v1", "collide-shape-prim-group"],
    [22, "v1", "collide-shape-prim-group"]
  ],

  "(method 7 billy)": [
    [26, "t9", "(function process-drawable int process-drawable)"]
  ],

  "(method 38 billy)": [
    [33, "t9", "(function nav-enemy none)"]
  ],

  "(enter nav-enemy-victory billy-rat)": [
    [4, "v0", "(state nav-enemy)"]
  ],

  "(code billy-rat-salivate)": [
    [43, "v1", "art-joint-anim"]
  ],

  "(code idle billy)": [
    [35, "v1", "float"],
    [132, "v1", "art-joint-anim"]
  ],

  "(enter billy-done)": [
    [191, "v1", "float"]
  ],

  "(method 43 billy)": [
    [19, "v1", "float"]
  ],

  "(event billy-done)": [
    [15, "v1", "billy-rat"],
    [19, "v1", "billy-rat"]
  ],

  "(event billy-playing)": [
    [14, "v1", "float"],
    [93, "s5", "billy-rat"],
    [103, "v1", "float"],
    [169, "v1", "billy-snack"],
    [216, "v1", "billy-snack"],
    [219, "v1", "billy-snack"],
    [223, "v1", "billy-snack"],
    [240, "s5", "billy-snack"],
    [248, "v1", "handle"],
    [249, "s5", "billy-snack"],
    [251, "s5", "billy-snack"],
    [255, "s5", "billy-snack"]
  ],

  "(code lurkerworm-rise)": [
    [13, "v1", "art-joint-anim"]
  ],

  "(code lurkerworm-sink)": [
    [10, "v1", "art-joint-anim"]
  ],

  "(code lurkerworm-die)": [
    [19, "v1", "art-joint-anim"]
  ],

  "(code lurkerworm-rest)": [
    [10, "v1", "float"],
    [35, "v1", "art-joint-anim"],
    [89, "v1", "float"]
  ],

  "(method 7 pelican)": [
    [36, "t9", "(function process-drawable int process-drawable)"]
  ],

  "pelican-fly": [
    [61, "v1", "art-joint-anim"],
    [186, "v1", "art-joint-anim"]
  ],

  "(code pelican-dive)": [
    [161, "v1", "art-joint-anim"]
  ],

  "(code pelican-wait-at-nest)": [
    [30, "v1", "art-joint-anim"],
    [118, "v1", "art-joint-anim"],
    [197, "v1", "art-joint-anim"]
  ],

  "(event pelican-wait-at-nest)": [
    [49, "v1", "process-drawable"]
  ],

  "(code pelican-explode)": [
    [71, "a0", "process-drawable"]
  ],

  "(event pelican-circle)": [
    [23, "v1", "float"]
  ],

  "(code pelican-spit)": [
    [42, "gp", "handle"],
    [50, "gp", "handle"],
    [121, "gp", "handle"],
    [143, "gp", "handle"],
    [155, "gp", "handle"],
    [161, "s4", "handle"],
    [173, "s4", "handle"]
  ],

  "(trans energyarm-no-ball)": [
    [27, "v1", "float"],
    [57, "v1", "float"]
  ],

  "(trans energyarm-idle)": [
    [21, "v1", "float"]
  ],

  "(code energyhub-stopped)": [
    [11, "v1", "float"]
  ],

  "(code energyhub-stop)": [
    [11, "v1", "float"]
  ],

  "(code energyhub-idle)": [
    [11, "v1", "float"]
  ],

  "(code energyarm-idle)": [
    [13, "v1", "float"],
    [36, "v1", "float"]
  ],

  "energyhub-set-lava-height": [
    [25, "v1", "process-drawable"],
    [28, "v1", "process-drawable"]
  ],

  "(trans energyhub-idle)": [
    [34, "v1", "energyarm"]
  ],

  "(post idle citb-sage)": [
    [3, "t9", "(function none :behavior citb-sage)"]
  ],

  "(method 44 red-sagecage)": [
    [35, "t9", "(function citb-sage none)"]
  ],

  "(method 44 blue-sagecage)": [
    [35, "t9", "(function citb-sage none)"]
  ],

  "(method 44 yellow-sagecage)": [
    [35, "t9", "(function citb-sage none)"]
  ],

  "(method 44 green-sagecage)": [
    [35, "t9", "(function citb-sage none)"]
  ],

  "(method 43 red-sagecage)": [
    [24, "v1", "float"]
  ],

  "(method 43 blue-sagecage)": [
    [24, "v1", "float"]
  ],

  "(method 43 yellow-sagecage)": [
    [24, "v1", "float"]
  ],

  "(event play-anim green-sagecage)": [
    [128, "s5", "robotboss"]
  ],

  "(method 21 citb-sagecage)": [
    [[27, 97], "v1", "vector"]
  ],

  "(code citb-sagecage-idle)": [
    [9, "gp", "citb-sage"],
    [15, "gp", "citb-sage"]
  ],

  "add-blue-motion": [
    [25, "v1", "process-drawable"],
    [34, "gp", "collide-shape"]
  ],

  "(event wait eco-collectable)": [
    [118, "a0", "vector"],
    [136, "a0", "vector"]
  ],

  "(event pickup eco-collectable)": [
    [18, "a0", "vector"],
    [[15, 21], "v1", "vector"]
  ],

  "(event fuel-cell-clone-anim)": [
    [35, "a0", "vector"]
  ],

  "fuel-cell-animate": [
    [9, "gp", "fuel-cell"]
  ],

  "(event wait fuel-cell)": [
    [95, "a0", "vector"]
  ],

  "(enter pickup fuel-cell)": [
    [9, "v0", "(state eco-collectable)"]
  ],

  "(code ecovalve-idle)": [
    [41, "v1", "process-drawable"]
  ],

  "(code vent-pickup)": [
    [25, "gp", "process-drawable"],
    [59, "s5", "collide-shape"]
  ],

  "(anon-function 69 collectables)": [
    [2, "v1", "handle"],
    [5, "v1", "handle"],
    [8, "v1", "handle"],
    [13, "s5", "eco-collectable"],
    [33, "v1", "target"],
    [38, "v1", "target"],
    [50, "s5", "eco-collectable"]
  ],

  "fuel-cell-init-by-other": [
    [118, "gp", "vector"]
  ],

  "ecovalve-init-by-other": [
    [95, "a0", "process-drawable"],
    [144, "v1", "process-drawable"]
  ],

  "(method 11 shover)": [
    ["_stack_", 16, "res-tag"],
    [120, "v0", "(pointer float)"]
  ],

  "(method 11 sun-iris-door)": [
    ["_stack_", 16, "res-tag"],
    [153, "v0", "(pointer float)"]
  ],

  "(event sun-iris-door-closed)": [
    [14, "a0", "vector"]
  ],

  "(event sun-iris-door-opening)": [
    [14, "a0", "vector"]
  ],

  "(event sun-iris-door-closing)": [
    [14, "a0", "vector"]
  ],

  "(event sun-iris-door-open)": [
    [20, "a0", "vector"]
  ],

  "sun-iris-door-init-by-other": [
    [97, "v1", "art-joint-anim"]
  ],

  "(method 7 steam-cap)": [
    [19, "t9", "(function process-drawable int process-drawable)"]
  ],

  "(method 11 steam-cap)": [
    ["_stack_", 16, "res-tag"],
    [139, "v0", "(pointer float)"]
  ],

  "(method 11 whirlpool)": [
    ["_stack_", 16, "res-tag"],
    [92, "v0", "(pointer float)"]
  ],

  "(method 21 collectable)": [
    [20, "v1", "int"],
    [20, "a0", "int"],
    [24, "a0", "int"]
  ],

  "check-blue-suck": [
    [25, "v1", "collide-shape"]
  ],

  "(code die eco)": [
    [53, "v1", "float"]
  ],

  "(trans pickup fuel-cell)": [
    [92, "v1", "float"]
  ],

  "(enter notice-blue eco-collectable)": [
    [13, "v1", "float"]
  ],

  "(code pickup fuel-cell)": [
    ["_stack_", 96, "res-tag"],
    [[131, 143], "v1", "(inline-array vector)"],
    [438, "a0", "game-task"],
    [456, "a0", "game-task"],
    [474, "a0", "game-task"],
    [492, "a0", "game-task"],
    [509, "v1", "game-task"],
    [513, "v1", "game-task"],
    [517, "v1", "game-task"],
    [521, "v1", "game-task"]
  ],

  "(method 11 eco)": [
    [13, "v0", "pickup-type"]
  ],

  "target-powerup-process": [
    [[200, 215], "v1", "sound-rpc-set-param"]
  ],

  "(method 14 touching-list)": [
    [5, "s5", "touching-shapes-entry"],
    [10, "s5", "touching-shapes-entry"]
  ],

  "(method 13 touching-list)": [
    [5, "v0", "touching-shapes-entry"],
    [10, "v0", "touching-shapes-entry"],
    [17, "v0", "touching-shapes-entry"],
    [26, "v0", "touching-shapes-entry"],
    [46, "v0", "touching-shapes-entry"],
    [47, "v0", "touching-shapes-entry"],
    [48, "v0", "touching-shapes-entry"],
    [50, "v0", "touching-shapes-entry"]
  ],

  "(method 11 touching-list)": [
    [8, "s5", "touching-shapes-entry"],
    [10, "s5", "touching-shapes-entry"],
    [11, "s5", "touching-shapes-entry"],
    [13, "s5", "touching-shapes-entry"],
    [32, "s5", "touching-shapes-entry"],
    [47, "s5", "touching-shapes-entry"],
    [49, "s5", "touching-shapes-entry"],
    [51, "s5", "touching-shapes-entry"]
  ],

  "(method 12 touching-list)": [
    [4, "gp", "touching-shapes-entry"],
    [6, "gp", "touching-shapes-entry"],
    [67, "gp", "touching-shapes-entry"]
  ],

  "(method 35 collide-shape)": [
    [23, "v1", "connection"],
    [24, "s2", "collide-shape"],
    [33, "s2", "collide-shape"],
    [48, "s2", "collide-shape"],
    [62, "v1", "process-drawable"],
    [80, "s2", "collide-shape"],
    [117, "v1", "connection"],
    [118, "s2", "collide-shape"],
    [127, "s2", "collide-shape"],
    [142, "s2", "collide-shape"],
    [174, "s2", "collide-shape"],
    [209, "v1", "connection"],
    [210, "s2", "collide-shape"],
    [219, "s2", "collide-shape"],
    [234, "s2", "collide-shape"],
    [266, "s2", "collide-shape"],
    [301, "v1", "connection"],
    [302, "s2", "collide-shape"],
    [311, "s2", "collide-shape"],
    [326, "s2", "collide-shape"],
    [358, "s2", "collide-shape"]
  ],

  "(method 56 collide-shape-moving)": [
    [89, "v1", "target"]
  ],

  "(method 20 collide-shape-prim-group)": [
    [40, "a0", "collide-shape-prim-group"]
  ],

  "(method 25 collide-shape-prim)": [
    [43, "gp", "collide-shape-prim-group"],
    [47, "gp", "collide-shape-prim-group"]
  ],

  "(method 29 collide-shape-prim-group)": [
    [13, "a0", "collide-shape-prim-group"]
  ],

  "(method 28 collide-shape-prim-mesh)": [
    [27, "s4", "collide-shape-prim-group"]
  ],

  "(method 53 collide-shape)": [
    [26, "a1", "collide-shape-prim-group"],
    [36, "v1", "collide-shape-prim-group"]
  ],

  "(method 54 collide-shape)": [
    [22, "a1", "collide-shape-prim-group"],
    [29, "v1", "collide-shape-prim-group"]
  ],

  "(method 45 collide-shape)": [
    [18, "v1", "connection"],
    [[19, 146], "s3", "collide-shape-moving"],
    [146, "v1", "connection"],
    [[147, 272], "s3", "collide-shape-moving"],
    [272, "v1", "connection"],
    [[273, 398], "s3", "collide-shape-moving"],
    [398, "v1", "connection"],
    [[399, 497], "s3", "collide-shape-moving"]
  ],

  "(method 55 collide-shape)": [
    [33, "s5", "process-drawable"],
    [54, "s5", "process-drawable"],
    [59, "s5", "process-drawable"],
    [68, "s5", "process-drawable"]
  ],

  "collide-shape-draw-debug-marks": [
    [24, "v1", "connection"],
    [[33, 55], "s5", "collide-shape"],
    [72, "v1", "connection"],
    [[81, 103], "s5", "collide-shape"],
    [120, "v1", "connection"],
    [[129, 151], "s5", "collide-shape"],
    [168, "v1", "connection"],
    [[177, 199], "s5", "collide-shape"]
  ],

  "(method 9 collide-edge-work)": [
    [10, "s3", "collide-edge-edge"],
    [16, "s4", "collide-edge-hold-item"],
    [46, "s4", "(inline-array collide-edge-hold-item)"],
    [48, "s3", "(inline-array collide-edge-edge)"]
  ],

  "(method 19 collide-edge-work)": [
    [150, "a1", "int"],
    [150, "v1", "int"],
    [[149, 162], "a0", "collide-shape-prim-group"]
  ],

  "collide-probe-make-list": [
    [18, "v1", "drawable-group"],
    [29, "v1", "drawable-group"],
    [45, "v1", "drawable-group"]
  ],

  "(method 11 instance-tie)": [
    [28, "s1", "collide-fragment"],
    [38, "s1", "collide-fragment"],
    [45, "s1", "(inline-array collide-fragment)"]
  ],

  "(method 12 instance-tie)": [
    [21, "s1", "collide-fragment"],
    [31, "s1", "collide-fragment"],
    [38, "s1", "(inline-array collide-fragment)"]
  ],

  "(method 13 instance-tie)": [
    [21, "s1", "collide-fragment"],
    [29, "s1", "collide-fragment"],
    [36, "s1", "(inline-array collide-fragment)"]
  ],

  "(method 20 collide-cache)": [
    [18, "s2", "collide-cache-prim"],
    [23, "s2", "collide-cache-prim"],
    [27, "s2", "collide-cache-prim"],
    [33, "s2", "collide-cache-prim"],
    [37, "s2", "collide-cache-prim"],
    [38, "v1", "collide-shape-prim-sphere"], // could be sphere or mesh...?
    [45, "s2", "collide-cache-prim"],
    [48, "s2", "(inline-array collide-cache-prim)"]
  ],

  "test-closest-pt-in-triangle": [
    [19, "s5", "collide-cache-tri"],
    [20, "s5", "collide-cache-tri"],
    [21, "s5", "collide-cache-tri"],
    [26, "s5", "collide-cache-tri"],
    [47, "s5", "collide-cache-tri"],
    [48, "s5", "(inline-array collide-cache-tri)"]
  ],

  "(method 9 collide-cache)": [
    [5, "gp", "collide-cache-tri"],
    [19, "gp", "collide-cache-tri"],
    [20, "gp", "collide-cache-tri"],
    [21, "gp", "collide-cache-tri"],
    [23, "gp", "(inline-array collide-cache-tri)"],
    [33, "gp", "collide-cache-prim"],
    [35, "gp", "collide-cache-prim"],
    [50, "gp", "collide-cache-prim"],
    [51, "gp", "collide-cache-prim"],
    [55, "gp", "(inline-array collide-cache-prim)"]
  ],

  "(method 9 collide-mesh)": [
    [[17, 62], "s5", "collide-mesh-tri"],
    [62, "s5", "(inline-array collide-mesh-tri)"]
  ],

  "(method 22 collide-shape-prim-mesh)": [
    [10, "s4", "collide-shape-prim-group"]
  ],

  "(method 44 collide-shape)": [
    [26, "a0", "process-drawable"]
  ],

  "(method 43 collide-shape)": [
    [58, "gp", "collide-shape-moving"],
    [88, "gp", "collide-shape-moving"]
  ],

  "find-instance-by-name": [
    [21, "v1", "drawable-tree-instance-shrub"],
    [48, "v1", "drawable-tree-instance-tie"]
  ],

  "(method 63 collide-shape-moving)": [
    [[33, 53], "s0", "collide-cache-prim"],
    [53, "s0", "(inline-array collide-cache-prim)"]
  ],

  "target-falling-anim": [
    [51, "v1", "art-joint-anim"],
    [160, "v1", "art-joint-anim"]
  ],

  "target-hit-ground-anim": [
    [79, "v1", "art-joint-anim"],
    [312, "v1", "art-joint-anim"],
    [389, "v1", "art-joint-anim"],
    [441, "v1", "art-joint-anim"],
    [520, "v1", "art-joint-anim"],
    [578, "v1", "art-joint-anim"],
    [675, "v1", "art-joint-anim"],
    [736, "v1", "art-joint-anim"],
    [846, "v1", "art-joint-anim"]
  ],

  "(code target-stance)": [
    [48, "v1", "art-joint-anim"],
    [117, "v1", "art-joint-anim"],
    [170, "v1", "art-joint-anim"],
    [234, "v1", "art-joint-anim"],
    [298, "v1", "art-joint-anim"],
    [389, "v1", "art-joint-anim"],
    [503, "v1", "art-joint-anim"]
  ],

  "(code target-walk)": [
    [146, "v1", "art-joint-anim"],
    [243, "v1", "art-joint-anim"]
  ],

  "(code target-slide-down)": [
    [26, "v1", "art-joint-anim"]
  ],

  "(code target-jump-forward)": [
    [13, "v1", "art-joint-anim"]
  ],

  "(code target-double-jump)": [
    [24, "v1", "art-joint-anim"]
  ],

  "(code target-attack-air)": [
    [14, "v1", "art-joint-anim"],
    [167, "v1", "art-joint-anim"]
  ],

  "(code target-attack)": [
    [14, "v1", "art-joint-anim"]
  ],

  "(code target-flop)": [
    [13, "v1", "art-joint-anim"]
  ],

  "(code target-duck-stance)": [
    [21, "v1", "art-joint-anim"],
    [116, "v1", "art-joint-anim"],
    [168, "v1", "art-joint-anim"]
  ],

  "mod-var-jump": [
    [77, "f0", "float"],
    [80, "f0", "float"],
    [159, "v0", "vector"]
  ],

  "(code target-duck-high-jump-jump)": [
    [8, "v1", "float"]
  ],

  "(event target-running-attack)": [
    [41, "v1", "process-drawable"],
    [50, "s5", "collide-shape"]
  ],

  "(enter target-jump)": [
    [53, "v1", "vector"]
  ],

  "(enter target-high-jump)": [
    [21, "v1", "vector"]
  ],

  "(enter target-double-jump)": [
    [15, "v1", "vector"]
  ],

  // TODO - these shouldnt be required, but are here because `go/enter-state` returns none
  "(event target-flop)": [
    [34, "t9", "(function object :behavior target)"],
    [40, "t9", "(function symbol object :behavior target)"]
  ],

  "target-powerup-effect": [
    [267, "a0", "symbol"],
    [307, "a0", "vector"]
  ],

  "(method 10 water-control)": [
    [71, "a0", "collide-shape-moving"],
    [147, "v1", "collide-shape-moving"],
    [179, "v1", "collide-shape-moving"],
    [461, "v1", "control-info"],
    [473, "a0", "collide-shape-moving"],
    [488, "v1", "collide-shape-moving"],
    [502, "v1", "collide-shape-moving"],
    [508, "v1", "collide-shape-moving"],
    [580, "v1", "collide-shape-moving"],
    [600, "s4", "collide-shape-moving"],
    [609, "s4", "collide-shape-moving"],
    [622, "s4", "collide-shape-moving"],
    [627, "s4", "collide-shape-moving"],
    [629, "s4", "collide-shape-moving"],
    [716, "s5", "collide-shape-moving"],
    [720, "s5", "collide-shape-moving"],
    [721, "s5", "collide-shape-moving"],
    [728, "s5", "collide-shape-moving"],
    [730, "s5", "collide-shape-moving"],
    [731, "s5", "collide-shape-moving"],
    [744, "v1", "collide-shape-moving"],
    [751, "a0", "collide-shape-moving"],
    [775, "v1", "collide-shape-moving"],
    [824, "a1", "collide-shape-moving"],
    [826, "a0", "collide-shape-moving"],
    [831, "v1", "collide-shape-moving"]
  ],

  "part-water-splash-callback": [
    [3, "v1", "float"]
  ],

  "(method 15 water-control)": [
    [42, "v1", "float"]
  ],

  "(method 27 water-vol)": [
    [16, "v1", "target"]
  ],

  "(method 26 water-vol)": [
    [19, "v1", "target"],
    [33, "v1", "target"]
  ],

  "(method 29 water-vol)": [
    ["_stack_", 16, "res-tag"],
    [46, "v0", "(pointer float)"]
  ],

  "(enter pickup racer)": [
    [1, "t9", "(function none :behavior racer)"]
  ],

  "target-racing-jump-anim": [
    [36, "v1", "art-joint-anim"]
  ],

  "target-racing-land-anim": [
    [23, "v1", "art-joint-anim"],
    [82, "v1", "art-joint-anim"],
    [144, "v1", "art-joint-anim"]
  ],

  "(post target-racing-get-off-jump)": [
    [191, "f0", "float"]
  ],

  "check-drop-level-rolling-dirt-finish": [
    [17, "v1", "float"]
  ],

  "(code peeper-down)": [
    [24, "v1", "float"]
  ],

  "(code nav-enemy-notice fleeing-nav-enemy)": [
    [27, "v1", "art-joint-anim"]
  ],

  "(code lightning-mole-dive)": [
    [39, "v1", "art-joint-anim"]
  ],

  "(code lightning-mole-yelp)": [
    [19, "v1", "art-joint-anim"]
  ],

  "(code peeper-up)": [
    [10, "v1", "art-joint-anim"]
  ],

  "(code robber-idle)": [
    [14, "v1", "art-joint-anim"]
  ],

  "(code robber-initial)": [
    [14, "v1", "art-joint-anim"]
  ],

  "(code robber-initial-notice)": [
    [43, "v1", "art-joint-anim"]
  ],

  "(code robber-tired)": [
    [69, "v1", "art-joint-anim"],
    [136, "v1", "float"]
  ],

  "(code robber-flee)": [
    [69, "v1", "art-joint-anim"],
    [136, "v1", "float"]
  ],

  "(code robber-die)": [
    [71, "f0", "float"],
    [104, "v1", "art-joint-anim"]
  ],

  "target-flut-hit-ground-anim": [
    [131, "v1", "art-joint-anim"],
    [204, "v1", "art-joint-anim"]
  ],

  "target-flut-standard-event-handler": [
    [164, "a0", "process-drawable"]
  ],

  "(code target-flut-stance)": [
    [81, "v1", "art-joint-anim"],
    [145, "v1", "art-joint-anim"]
  ],

  "(code target-flut-walk)": [
    [60, "v1", "art-joint-anim"]
  ],

  "(code target-flut-air-attack)": [
    [98, "v1", "art-joint-anim"]
  ],

  "(code target-flut-air-attack-hit-ground)": [
    [86, "v1", "art-joint-anim"]
  ],

  "(code target-flut-death)": [
    [224, "v1", "art-joint-anim"]
  ],

  "(code target-flut-get-off-hit-ground)": [
    [13, "v1", "art-joint-anim"]
  ],

  "(code target-flut-running-attack)": [
    [181, "f30", "float"],
    [246, "f1", "float"],
    [247, "f0", "float"],
    [247, "f30", "float"],
    [350, "v1", "art-joint-anim"],
    [381, "f30", "float"]
  ],

  "(code target-flut-double-jump)": [
    [14, "v1", "art-joint-anim"],
    [78, "v1", "art-joint-anim"]
  ],

  "(trans target-flut-walk)": [
    [147, "f0", "float"],
    [152, "f1", "float"],
    [203, "f0", "float"]
  ],

  "(event target-flut-running-attack)": [
    [41, "v1", "process-drawable"],
    [53, "v1", "collide-shape"],
    [59, "v1", "collide-shape"]
  ],

  "(code target-flut-get-on)": [
    [62, "s4", "process-drawable"],
    [69, "s4", "process-drawable"],
    [88, "s4", "process-drawable"],
    [93, "s4", "process-drawable"]
  ],

  "(code target-flut-get-off-jump)": [
    [55, "s3", "process-drawable"],
    [59, "s3", "process-drawable"],
    [74, "s3", "process-drawable"],
    [93, "s3", "process-drawable"],
    [98, "s3", "process-drawable"],
    [145, "v1", "art-joint-anim"]
  ],

  "(event target-flut-grab)": [
    [24, "a0", "process-drawable"]
  ],

  "(post target-racing-get-on)": [
    [76, "f0", "float"],
    [88, "f0", "float"],
    [92, "f1", "float"]
  ],

  "target-death-anim": [
    [18, "v1", "art-joint-anim"]
  ],

  "target-hit-setup-anim": [
    [90, "v1", "art-joint-anim"],
    [164, "v1", "art-joint-anim"]
  ],

  "(code target-death)": [
    [533, "v1", "art-joint-anim"],
    [655, "v0", "int"],
    [691, "v1", "nav-enemy"],
    [844, "gp", "spool-anim"],
    [968, "s5", "handle"],
    [991, "s5", "handle"],
    [1010, "gp", "spool-anim"],
    [1028, "s5", "handle"],
    [1031, "s5", "handle"]
  ],

  "(anon-function 1 target-death)": [
    [12, "gp", "process-drawable"],
    [16, "gp", "process-drawable"]
  ],

  "next-level": [
    [7, "a1", "level-load-info"],
    [10, "a1", "level-load-info"]
  ],

  "target-generic-event-handler": [
    [10, "v1", "float"],
    [297, "v1", "float"],
    [308, "a0", "vector"],
    [562, "v1", "(state target)"]
  ],

  "target-standard-event-handler": [
    [167, "a0", "process"],
    [182, "a0", "process"],
    [197, "a0", "process"],
    [223, "a0", "process"],
    [242, "a0", "process"],
    [257, "a0", "process"],
    [272, "a0", "process"],
    [280, "a1", "process"],
    [303, "a0", "process"],
    [330, "a0", "process"]
  ],

  "(code target-load-wait)": [
    [21, "v1", "art-joint-anim"],
    [138, "v1", "art-joint-anim"],
    [196, "v1", "art-joint-anim"]
  ],

  "(code target-grab)": [
    [133, "v1", "art-joint-anim"],
    [185, "v1", "art-joint-anim"],
    [322, "v1", "art-joint-anim"],
    [475, "v1", "art-joint-anim"]
  ],

  "(code target-pole-cycle)": [
    [87, "v1", "art-joint-anim"],
    [148, "v1", "art-joint-anim"]
  ],

  "(code target-pole-flip-up)": [
    [13, "v1", "art-joint-anim"]
  ],

  "(code target-edge-grab-jump)": [
    [34, "v1", "art-joint-anim"]
  ],

  "(code target-eco-powerup)": [
    [32, "v1", "art-joint-anim"],
    [47, "v1", "float"],
    [215, "v1", "float"]
  ],

  "(code target-swim-stance)": [
    [31, "v1", "art-joint-anim"],
    [52, "v1", "float"],
    [89, "v1", "float"]
  ],

  "(event target-swim-down)": [
    [9, "v1", "attack-info"],
    [13, "v1", "attack-info"],
    [18, "v1", "attack-info"],
    [23, "v1", "attack-info"],
    [38, "v1", "attack-info"],
    [39, "v1", "attack-info"],
    [41, "v1", "attack-info"]
  ],

  "(code target-swim-walk)": [
    [54, "v1", "art-joint-anim"],
    [140, "v1", "art-joint-anim"]
  ],

  "(code target-yellow-jump-blast)": [
    [184, "v1", "art-joint-anim"]
  ],

  "(code target-swim-down)": [
    [52, "v1", "art-joint-anim"]
  ],

  "(anon-function 11 target2)": [
    [19, "s4", "target"], // confusing -- the parent of a target is a target?
    [21, "s4", "target"],
    [29, "s4", "target"],
    [34, "s4", "target"],
    [40, "s4", "target"],
    [54, "s4", "target"],
    [66, "s4", "target"],
    [76, "s4", "target"],
    [82, "s4", "target"],
    [87, "s4", "target"],
    [89, "s4", "target"],
    [118, "s4", "target"],
    [129, "s4", "target"]
  ],

  "(code target-play-anim)": [
    [8, "v0", "art-joint-anim"]
  ],

  "(code target-look-around)": [
    [20, "v0", "float"]
  ],

  "(code target-stance-look-around)": [
    [10, "v0", "float"],
    [36, "t9", "(function none :behavior target)"]
  ],

  "part-first-person-hud-selector-func": [
    [16, "v1", "first-person-hud"]
  ],

  "part-first-person-hud-right-func": [
    [16, "s5", "first-person-hud"],
    [42, "s5", "first-person-hud"],
    [46, "s5", "first-person-hud"],
    [50, "s5", "first-person-hud"],
    [59, "s5", "first-person-hud"]
  ],

  "part-first-person-hud-left-func": [
    [16, "s5", "first-person-hud"],
    [43, "s5", "first-person-hud"],
    [47, "s5", "first-person-hud"],
    [51, "s5", "first-person-hud"],
    [60, "s5", "first-person-hud"]
  ],

  "(event target-grab)": [
    [30, "a0", "process"],
    [48, "a0", "process"],
    [56, "a1", "process"]
  ],

  "(code target-periscope)": [
    [25, "v1", "process-drawable"],
    [49, "v1", "art-joint-anim"],
    [130, "v1", "art-joint-anim"]
  ],

  "(code target-swim-up)": [
    [17, "v1", "art-joint-anim"]
  ],

  "(code target-yellow-blast)": [
    [161, "gp", "handle"],
    [176, "v1", "art-joint-anim"],
    [219, "gp", "handle"]
  ],

  "(code target-edge-grab)": [
    [143, "v1", "art-joint-anim"],
    [198, "v1", "art-joint-anim"]
  ],

  "(method 10 first-person-hud)": [
    [32, "t9", "(function process none)"]
  ],

  "(code target-pole-flip-forward-jump)": [
    [40, "t9", "(function none :behavior target)"]
  ],

  "tfrag-details":[
    [49, "gp", "(pointer uint32)"]
  ],

  "(method 24 ram-boss-proj)": [
    [64, "v0", "sound-rpc-set-param"],
    [83, "gp", "process-drawable"],
    [86, "gp", "process-drawable"]
  ],

  "ram-boss-on-ground-event-handler": [
    [260, "v1", "ram-boss"]
  ],

  "(method 52 ram-boss)": [
    [11, "v1", "(array collide-shape-prim)"],
    [21, "v1", "(array collide-shape-prim)"],
    [31, "v1", "(array collide-shape-prim)"],
    [41, "v1", "(array collide-shape-prim)"]
  ],

  "(method 53 ram-boss)": [
    [2, "v1", "(array collide-shape-prim)"],
    [5, "v1", "(array collide-shape-prim)"],
    [8, "v1", "(array collide-shape-prim)"],
    [11, "v1", "(array collide-shape-prim)"]
  ],

  "(code ram-boss-idle)": [
    [38, "v1", "collide-shape-prim-group"]
  ],

  "(code ram-boss-jump-down)": [
    [14, "v1", "art-joint-anim"]
  ],

  "(code ram-boss-jump-down-hit-ground)": [
    [23, "v1", "art-joint-anim"]
  ],

  "(code ram-boss-forward-defend-block)": [
    [14, "v1", "art-joint-anim"]
  ],

  "(code ram-boss-up-defend-block)": [
    [14, "v1", "art-joint-anim"]
  ],

  "(code nav-enemy-victory ram-boss)": [
    [28, "v1", "art-joint-anim"]
  ],

  "(code ram-boss-lose-shield)": [
    [29, "v1", "art-joint-anim"]
  ],

  "(code ram-boss-throw)": [
    [16, "v1", "art-joint-anim"],
    [67, "v1", "art-joint-anim"]
  ],

  "(method 56 ram-boss)": [
    [24, "v0", "ram-boss-proj"],
    [58, "v1", "(pointer ram-boss-proj)"]
  ],

  "(code ram-idle)": [
    [28, "v1", "art-joint-anim"],
    [98, "v1", "art-joint-anim"]
  ],

  "(code ram-give-fuel-cell)": [
    [47, "v0", "snowcam"],
    [69, "v1", "(pointer snowcam)"]
  ],

  "(code snow-bumper-deactivate)": [
    [29, "v1", "art-joint-anim"],
    [106, "v1", "art-joint-anim"]
  ],

  "(code snow-bumper-spawn-fuel-cell)": [
    [16, "v1", "art-joint-anim"]
  ],

  "(code snow-bumper-inactive-idle)": [
    [19, "v1", "art-joint-anim"]
  ],

  "(method 7 snow-bumper)": [
    [14, "t9", "(function process-drawable int process-drawable)"]
  ],

  "(method 11 snow-bumper)": [
    ["_stack_", 16, "res-tag"],
    [216, "v0", "(pointer float)"]
  ],

  "(code spider-egg-idle)": [
    [20, "v1", "art-joint-anim"],
    [97, "v1", "art-joint-anim"],
    [153, "v1", "art-joint-anim"]
  ],

  "(code spider-egg-hatch)": [
    [62, "v1", "art-joint-anim"]
  ],

  "(code spider-egg-die)": [
    [79, "v1", "art-joint-anim"]
  ],

  "(code puffer-die)": [
    [33, "v1", "art-joint-anim"]
  ],

  "puffer-default-event-handler": [
    [28, "v1", "process-drawable"],
    [34, "v1", "process-drawable"]
  ],

  "(method 22 puffer)": [
    [10, "v1", "process-drawable"]
  ],

  "(method 25 puffer)": [
    [49, "v1", "puffer"],
    [56, "v1", "puffer"]
  ],

  "(method 23 puffer)": [
    [18, "v1", "process-drawable"]
  ],

  "(trans puffer-attack)": [
    [23, "v1", "collide-shape-prim-group"]
  ],

  "(method 30 puffer)": [
    [16, "v1", "(array collide-shape-prim)"]
  ],

  "(method 31 puffer)": [
    [16, "v1", "(array collide-shape-prim)"]
  ],

  "(method 7 puffer)": [
    [14, "t9", "(function process-drawable int process-drawable)"]
  ],

  "(method 11 puffer)": [
    ["_stack_", 16, "res-tag"],
    [213, "v0", "(pointer float)"]
  ],

  "driller-lurker-default-event-handler": [
    [[51, 87], "s1", "touching-shapes-entry"]
  ],

  "(code driller-lurker-idle-drilling)": [
    [33, "v1", "art-joint-anim"]
  ],

  "(code driller-lurker-jammed-standing)": [
    [14, "v1", "art-joint-anim"]
  ],

  "(code driller-lurker-die)": [
    [28, "v1", "art-joint-anim"]
  ],

  "(method 7 driller-lurker)": [
    [24, "t9", "(function process-drawable int process-drawable)"]
  ],

  "(method 11 driller-lurker)": [
    ["_stack_", 16, "res-tag"],
    [373, "v0", "(pointer float)"]
  ],

  "kermit-short-hop": [
    [10, "v1", "art-joint-anim"]
  ],

  "kermit-long-hop": [
    [10, "v1", "art-joint-anim"]
  ],

  "(code kermit-patrol)": [
    [10, "v1", "art-joint-anim"]
  ],

  "(code kermit-chase-new-position)": [
    [16, "v1", "art-joint-anim"]
  ],

  "(code kermit-chase)": [
    [14, "v1", "art-joint-anim"]
  ],

  "(code kermit-attack)": [
    [22, "v1", "art-joint-anim"]
  ],

  "(code kermit-tongue-stuck)": [
    [14, "v1", "art-joint-anim"]
  ],

  "(code kermit-retract-tongue)": [
    [14, "v1", "art-joint-anim"],
    [90, "v1", "art-joint-anim"]
  ],

  "(method 39 kermit)": [
    [7, "t9", "(function nav-enemy none)"]
  ],

  "(code falling gnawer-falling-segment)": [
    [16, "v1", "art-joint-anim"],
    [70, "v1", "art-joint-anim"]
  ],

  "(method 22 gnawer)": [
    [18, "f0", "float"]
  ],

  "(code gnawer-chewing-on-post)": [
    [139, "v1", "art-joint-anim"],
    [210, "v1", "art-joint-anim"],
    [272, "v1", "art-joint-anim"],
    [363, "v1", "art-joint-anim"],
    [451, "v1", "art-joint-anim"]
  ],

  "(code gnawer-retreat-into-post)": [
    [18, "v1", "art-joint-anim"]
  ],

  "(code gnawer-die)": [
    [28, "v1", "art-joint-anim"]
  ],

  "(event gnawer-run)": [
    [54, "a2", "touching-shapes-entry"]
  ],

  "(method 7 gnawer)": [
    [19, "t9", "(function nav-enemy int nav-enemy)"]
  ],

  "(code gnawer-give-fuel-cell)": [
    [43, "v0", "maincavecam"],
    [64, "v1", "maincavecam"]
  ],

  "(method 11 gnawer)": [
    ["_stack_", 16, "res-tag"],
    ["_stack_", 32, "res-tag"],
    ["_stack_", 48, "res-tag"],
    [361, "v0", "(pointer float)"],
    [426, "v0", "(pointer int32)"],
    [446, "v0", "(pointer int32)"]
  ],

  "(code mother-spider-egg-falling)": [
    [14, "v1", "art-joint-anim"]
  ],

  "(code mother-spider-egg-hatch)": [
    [65, "v1", "art-joint-anim"]
  ],

  "(code mother-spider-egg-die)": [
    [63, "v1", "art-joint-anim"]
  ],

  "(code mother-spider-egg-die-while-falling)": [
    [63, "v1", "art-joint-anim"]
  ],

  "(code mother-spider-egg-on-ground)": [
    [50, "v1", "art-joint-anim"],
    [124, "v1", "art-joint-anim"]
  ],

  "(method 7 swamp-blimp)": [
    [19, "t9", "(function process-drawable int process-drawable)"]
  ],

  "(code swamp-tetherrock-break)": [
    [238, "s4", "handle"],
    [261, "s4", "handle"],
    [283, "s4", "handle"],
    [300, "s4", "handle"],
    [373, "a0", "swamp-blimp"]
  ],

  "(event swamp-tetherrock-idle)": [
    [55, "gp", "process-drawable"]
  ],

  "(code swamp-rope-break)": [
    [10, "v1", "float"],
    [26, "v1", "float"],
    [48, "v1", "float"],
    [64, "v1", "art-joint-anim"]
  ],

  "swamp-rope-trans": [
    [40, "v1", "swamp-rope"],
    [48, "v1", "swamp-rope"]
  ],

  "(code swamp-rope-idle-arm)": [
    [13, "v1", "swamp-rope"]
  ],

  "swamp-blimp-setup": [
    [[26, 117], "s4", "swamp-rope"]
  ],

  "(code swamp-rope-idle-rock)": [
    [32, "a0", "swamp-rope"],
    [33, "a0", "swamp-rope"]
  ],

  "(code mistycannon-missile-idle)": [
    [110, "v0", "sound-rpc-set-param"],
    [207, "v1", "art-joint-anim"],
    [257, "v1", "art-joint-anim"]
  ],

  "(event mistycannon-missile-explode)": [
    [16, "v1", "mistycannon-missile"]
  ],

  "(code cam-mistycannon)": [
    [3, "a1", "mistycannon"],
    [9, "v1", "mistycannon"]
  ],

  "(method 26 citb-plat)": [
    [18, "v1", "vector"],
    [47, "v1", "vector"]
  ],

  "(method 23 citb-chain-plat)": [
    [9, "t9", "(function rigid-body-platform float none)"]
  ],

  "(code citb-firehose-blast)": [
    [10, "v1", "art-joint-anim"],
    [86, "v1", "art-joint-anim"],
    [157, "v1", "art-joint-anim"]
  ],

  "(trans plat-button-move-downward citb-exit-plat)": [
    [10, "v0", "(state plat-button)"]
  ],

  "(trans plat-button-move-upward citb-exit-plat)": [
    [10, "v0", "(state plat-button)"]
  ],

  "(code darkvine-idle)": [
    [32, "v1", "art-joint-anim"]
  ],

  "(code darkvine-retreat)": [
    [23, "v1", "art-joint-anim"],
    [138, "v1", "art-joint-anim"]
  ],

  "(enter cam-periscope)": [
    [7, "a1", "periscope"],
    [13, "a1", "periscope"],
    [16, "v1", "periscope"]
  ],

  "(code cam-periscope)": [
    [2, "v1", "periscope"],
    [4, "v1", "periscope"],
    [12, "v1", "periscope"],
    [71, "v1", "periscope"],
    [79, "v1", "periscope"]
  ],

  "periscope-crosshair": [
    [50, "v1", "periscope"]
  ],

  "periscope-find-next": [
    [58, "v1", "vector"]
  ],

  "(code reflector-origin-idle)": [
    [60, "v1", "periscope"]
  ],

  "(code periscope-player-control)": [
    [41, "v0", "(pointer float)"],
    [508, "gp", "handle"]
  ],

  "quicksandlurker-post": [
    [50, "a0", "water-anim"],
    [54, "a0", "water-anim"]
  ],

  "(code quicksandlurker-wait)": [
    [33, "v1", "art-joint-anim"],
    [89, "v1", "art-joint-anim"]
  ],

  "(code quicksandlurker-yawn)": [
    [10, "v1", "art-joint-anim"]
  ],

  "(code quicksandlurker-track)": [
    [29, "v1", "art-joint-anim"]
  ],

  "(code quicksandlurker-attack)": [
    [12, "v1", "art-joint-anim"]
  ],

  "(code quicksandlurker-hide)": [
    [14, "v1", "art-joint-anim"]
  ],

  "(code quicksandlurker-popup)": [
    [38, "v1", "art-joint-anim"]
  ],

  "(code quicksandlurker-die)": [
    [18, "v1", "art-joint-anim"]
  ],

  "(code quicksandlurker-victory)": [
    [18, "v1", "art-joint-anim"],
    [69, "v1", "art-joint-anim"]
  ],

  "(method 7 balloonlurker)": [
    [29, "t9", "(function process-drawable int process-drawable)"]
  ],

  "(code balloonlurker-pilot-die)": [
    [58, "v1", "art-joint-anim"]
  ],

  "(code orbit-plat-bottom-idle)": [
    [29, "v1", "orbit-plat"],
    [35, "v1", "orbit-plat"],
    [109, "v1", "orbit-plat"],
    [126, "v1", "orbit-plat"]
  ],

  "(method 27 orbit-plat)": [
    [20, "s5", "orbit-plat"],
    [29, "s5", "orbit-plat"],
    [33, "s5", "orbit-plat"],
    [40, "s5", "orbit-plat"],
    [44, "s5", "orbit-plat"],
    [72, "a2", "orbit-plat"],
    [153, "a1", "orbit-plat"]
  ],

  "(code mother-spider-leg-flying)": [
    [21, "v1", "art-joint-anim"],
    [80, "v1", "art-joint-anim"]
  ],

  "(code mother-spider-stop-traveling)": [
    [14, "v1", "art-joint-anim"]
  ],

  "(code mother-spider-hit-while-birthing)": [
    [14, "v1", "art-joint-anim"],
    [68, "v1", "art-joint-anim"]
  ],

  "(code mother-spider-birthing)": [
    [53, "v1", "art-joint-anim"]
  ],

  "(code mother-spider-die)": [
    [36, "v1", "art-joint-anim"]
  ],

  "(code mother-spider-die-from-uppercut)": [
    [31, "v1", "art-joint-anim"]
  ],

  "(code mother-spider-spit)": [
    [15, "v1", "art-joint-anim"]
  ],

  "(code mother-spider-birth-baby)": [
    [15, "v1", "art-joint-anim"]
  ],

  "(code mother-spider-hit-while-tracking)": [
    [14, "v1", "art-joint-anim"],
    [68, "v1", "art-joint-anim"]
  ],

  "(code mother-spider-tracking)": [
    [53, "v1", "art-joint-anim"]
  ],

  "mother-spider-default-event-handler": [
    [52, "a0", "process-drawable"],
    [138, "a0", "process-drawable"]
  ],

  "mother-spider-death-event-handler": [
    [7, "a0", "process-drawable"]
  ],

  "(code bully-broken-cage-explode)": [
    [14, "v1", "art-joint-anim"]
  ],

  "(code bully-notice)": [
    [148, "v1", "art-joint-anim"]
  ],

  "(code bully-start-spinning)": [
    [14, "v1", "art-joint-anim"]
  ],

  "(code bully-die)": [
    [70, "v1", "art-joint-anim"]
  ],

  "bully-default-event-handler": [
    [21, "gp", "process-drawable"]
  ],

  "(trans bully-notice)": [
    [10, "v1", "collide-shape-prim-group"]
  ],

  "(trans bully-start-spinning)": [
    [10, "v1", "collide-shape-prim-group"]
  ],

  "(trans bully-stop-spinning)": [
    [10, "v1", "collide-shape-prim-group"]
  ],

  "(method 7 bully)": [
    [14, "t9", "(function process-drawable int process-drawable)"]
  ],

  "(enter seagull-idle)": [
    [20, "v1", "float"]
  ],

  "seagull-init-by-other": [
    [96, "v1", "float"]
  ],

  "seagull-reaction": [
    [36, "s4", "seagull"],
    [38, "s4", "seagull"]
  ],

  "beach-rock-trigger": [
    [5, "v0", "seagullflock"]
  ],

  "(method 11 seagullflock)": [
    [80, "v1", "float"],
    [99, "v1", "float"]
  ],

  "(code seagull-flying)": [
    [13, "v1", "art-joint-anim"],
    [373, "v1", "float"]
  ],

  "(code seagull-soaring)": [
    [15, "v1", "art-joint-anim"],
    [296, "v1", "float"]
  ],

  "(method 26 seagull)": [
    [12, "v1", "float"],
    [33, "v1", "float"],
    [54, "v1", "float"]
  ],

  "(code seagull-idle)": [
    [51, "v1", "float"],
    [67, "v1", "float"],
    [143, "v1", "float"],
    [218, "v1", "float"]
  ],

  "(code target-ice-stance)": [
    [42, "v1", "art-joint-anim"],
    [108, "v1", "art-joint-anim"],
    [159, "v1", "art-joint-anim"],
    [221, "v1", "art-joint-anim"],
    [283, "v1", "art-joint-anim"],
    [370, "v1", "art-joint-anim"],
    [479, "v1", "art-joint-anim"]
  ],

<<<<<<< HEAD
  "(method 11 plane-volume)": [
    [14, "f2", "float"]
  ],

  "(method 9 plane-volume)": [
    [245, "f2", "float"]
  ],

  "(method 21 helix-water)": [
    [27, "a0", "process-drawable"]
  ],

  "(method 7 helix-water)": [
    [14, "t9", "(function process-drawable int process-drawable)"]
  ],

  "(code helix-button-activate)": [
    [37, "v0", "sunkencam"]
=======
  "joint-mod-tracker-callback": [
    [[3, 99], "s4", "joint-mod-tracker"]
  ],

  "(method 14 snow-ball)": [
    [16, "v1", "vector"],
    [23, "v1", "vector"],
    [30, "v1", "vector"]
  ],

  "(method 7 snow-ball)": [
    [26, "t9", "(function process-drawable int process-drawable)"]
  ],

  "(method 11 mistycannon)": [
    ["_stack_", 16, "res-tag"],
    ["_stack_", 32, "res-tag"],
    ["_stack_", 48, "res-tag"],
    [337, "v0", "(pointer float)"],
    [367, "v0", "(pointer float)"]
  ],

  "mother-spider-full-joint-callback": [
    [[10, 48], "v1", "mother-spider-thread"]
  ],

  "(method 11 mother-spider)": [
    ["_stack_", 16, "res-tag"],
    [[500, 525], "v0", "(pointer float)"]
  ],

  "(method 21 mother-spider)": [
    [179, "s3", "collide-shape-prim-group"]
>>>>>>> 31f49397
  ],

  "placeholder-do-not-add-below": []
}<|MERGE_RESOLUTION|>--- conflicted
+++ resolved
@@ -6984,26 +6984,6 @@
     [479, "v1", "art-joint-anim"]
   ],
 
-<<<<<<< HEAD
-  "(method 11 plane-volume)": [
-    [14, "f2", "float"]
-  ],
-
-  "(method 9 plane-volume)": [
-    [245, "f2", "float"]
-  ],
-
-  "(method 21 helix-water)": [
-    [27, "a0", "process-drawable"]
-  ],
-
-  "(method 7 helix-water)": [
-    [14, "t9", "(function process-drawable int process-drawable)"]
-  ],
-
-  "(code helix-button-activate)": [
-    [37, "v0", "sunkencam"]
-=======
   "joint-mod-tracker-callback": [
     [[3, 99], "s4", "joint-mod-tracker"]
   ],
@@ -7037,7 +7017,26 @@
 
   "(method 21 mother-spider)": [
     [179, "s3", "collide-shape-prim-group"]
->>>>>>> 31f49397
+  ],
+
+  "(method 11 plane-volume)": [
+    [14, "f2", "float"]
+  ],
+
+  "(method 9 plane-volume)": [
+    [245, "f2", "float"]
+  ],
+
+  "(method 21 helix-water)": [
+    [27, "a0", "process-drawable"]
+  ],
+
+  "(method 7 helix-water)": [
+    [14, "t9", "(function process-drawable int process-drawable)"]
+  ],
+
+  "(code helix-button-activate)": [
+    [37, "v0", "sunkencam"]
   ],
 
   "placeholder-do-not-add-below": []
