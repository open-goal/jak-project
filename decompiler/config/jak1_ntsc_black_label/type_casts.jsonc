{
  "(method 2 array)": [
    [23, "gp", "(array int32)"],
    [43, "gp", "(array uint32)"],
    [63, "gp", "(array int64)"],
    [83, "gp", "(array uint64)"],
    [102, "gp", "(array int8)"],
    [121, "gp", "(array uint8)"],
    [141, "gp", "(array int16)"],
    [161, "gp", "(array uint16)"],
    [186, "gp", "(array uint128)"],
    [204, "gp", "(array int32)"],
    [223, "gp", "(array float)"],
    [232, "gp", "(array float)"],
    [249, "gp", "(array basic)"],
    [258, "gp", "(array basic)"]
  ],
  "(method 3 array)": [
    [44, "gp", "(array int32)"],
    [62, "gp", "(array uint32)"],
    [80, "gp", "(array int64)"],
    [98, "gp", "(array uint64)"],
    [115, "gp", "(array int8)"],
    [132, "gp", "(array int8)"],
    [150, "gp", "(array int16)"],
    [168, "gp", "(array uint16)"],
    [191, "gp", "(array uint128)"],
    [207, "gp", "(array int32)"],
    [226, "gp", "(array float)"],
    [243, "gp", "(array basic)"]
  ],
  "(method 0 cpu-thread)": [[[13, 28], "v0", "cpu-thread"]],
  "(method 0 process)": [
    [12, "a0", "int"],
    [[13, 43], "v0", "process"]
  ],
  "(method 0 dead-pool-heap)": [
    [60, "v0", "int"],
    [[61, 73], "v0", "dead-pool-heap"]
  ],
  "(method 21 dead-pool-heap)": [
    [5, "v1", "pointer"],
    [13, "a0", "pointer"],
    [25, "v1", "pointer"]
  ],
  "(method 5 dead-pool-heap)": [
    [3, "v1", "int"],
    [3, "a0", "int"]
  ],
  "(method 0 protect-frame)": [
    [0, "a0", "int"],
    [[1, 8], "v0", "protect-frame"]
  ],
  "(method 10 process)": [[[24, 30], "s4", "protect-frame"]],
  "(method 9 process)": [[43, "s5", "process"]],
  "(method 14 dead-pool)": [
    [[24, 25], "v1", "(pointer process)"],
    [[30, 39], "s4", "(pointer process)"]
  ],
  "inspect-process-heap": [
    [[4, 11], "s5", "basic"],
    [17, "s5", "pointer"]
  ],

  "run-function-in-process": [[40, "a0", "dead-pool-heap"]],

  // GSTRING
  "name=": [
    [26, "a1", "symbol"],
    [42, "a0", "symbol"]
  ],
  "string-cat-to-last-char": [
    [3, "s5", "(pointer uint8)"],
    [4, "s5", "string"]
  ],

  // GSTATE
  "enter-state": [
    [68, "s0", "protect-frame"],
    [101, "t9", "(function object object object object object object none)"]
  ],

  "send-event-function": [
    [[7,12], "a0", "process"]
  ],

  // MATH
  "log2": [[3, "v1", "int"]],

  // QUATERNION
  "vector-x-quaternion!": [[10, "v1", "(pointer uint128)"]],
  "vector-y-quaternion!": [[10, "v1", "(pointer uint128)"]],
  "vector-z-quaternion!": [[10, "v1", "(pointer uint128)"]],

  // Matrix
  //"eul->matrix": [[[110, 228], "gp", "(pointer float)"]],

  // DMA
  "dma-send-to-spr": [[[0, 32], "s5", "dma-bank-spr"]],
  "dma-send-to-spr-no-flush": [[[0, 32], "s5", "dma-bank-spr"]],
  "dma-send-from-spr": [[[0, 32], "s5", "dma-bank-spr"]],
  "dma-send-from-spr-no-flush": [[[0, 32], "s5", "dma-bank-spr"]],
  "dma-initialize": [
    [1, "v1", "vif-bank"],
    [8, "v1", "vif-bank"],
    [6, "a0", "vif-bank"],
    [13, "a0", "vif-bank"]
  ],
  "clear-vu1-mem": [[[0, 11], "v1", "(pointer uint32)"]],
  "clear-vu0-mem": [[[0, 11], "v1", "(pointer uint32)"]],
  "dump-vu1-mem": [[[0, 49], "gp", "(pointer uint32)"]],
  "dump-vu1-range": [[[0, 54], "s4", "(pointer uint32)"]],
  "ultimate-memcpy": [
    [[0, 54], "s4", "dma-bank-spr"],
    [[0, 54], "s3", "dma-bank-spr"]
  ],
  "dma-buffer-add-vu-function": [[[9, 33], "t2", "dma-packet"]],
  "dma-buffer-add-buckets": [
    [[1, 4], "v1", "dma-bucket"],
    [5, "v1", "pointer"],
    [[9, 11], "v1", "dma-bucket"],
    [11, "v1", "pointer"]
  ],
  "dma-buffer-patch-buckets": [
    [7, "a0", "(inline-array dma-bucket)"],
    [8, "a3", "pointer"],
    [14, "a0", "(inline-array dma-bucket)"],
    [3, "a0", "(inline-array dma-bucket)"],
    [11, "a0", "(inline-array dma-bucket)"],
    [13, "a0", "(inline-array dma-bucket)"],
    [19, "a0", "(inline-array dma-bucket)"]
  ],
  "dma-bucket-insert-tag": [
    [[2, 6], "v1", "dma-bucket"],
    [3, "a0", "dma-bucket"]
  ],
  "disasm-vif-details": [
    [[62, 94], "s3", "(pointer uint32)"],
    [[98, 130], "s3", "(pointer uint16)"],
    [[134, 164], "s3", "(pointer uint32)"],
    [[168, 198], "s3", "(pointer uint16)"],
    [[202, 225], "s3", "(pointer uint16)"]
  ],
  "disasm-vif-tag": [
    [[81, 85], "t1", "vif-stcycl-imm"],
    [242, "a0", "vif-unpack-imm"]
  ],
  "disasm-dma-list": [
    [25, "v1", "dma-tag"],
    [153, "v1", "dma-packet"],
    [189, "v1", "dma-packet"],
    [229, "v1", "dma-packet"],
    [258, "v1", "dma-packet"],
    [302, "v1", "dma-packet"],
    [308, "v1", "dma-packet"],
    [152, "v1", "(pointer uint64)"],
    [167, "v1", "(pointer uint64)"],
    [176, "v1", "(pointer uint64)"],
    [198, "v1", "(pointer uint64)"],
    [207, "v1", "(pointer uint64)"],
    [238, "v1", "(pointer uint64)"],
    [247, "v1", "(pointer uint64)"],
    [282, "v1", "(pointer uint64)"],
    [291, "v1", "(pointer uint64)"],
    [324, "v1", "(pointer uint64)"],
    [334, "v1", "(pointer uint64)"]
  ],
  "default-buffer-init": [
    [[8, 15], "a1", "dma-gif-packet"],
    [[18, 24], "a1", "gs-gif-tag"],
    [29, "a1", "(pointer gs-alpha)"],
    [31, "a1", "(pointer gs-reg64)"],
    [33, "a1", "(pointer gs-zbuf)"],
    [35, "a1", "(pointer gs-reg64)"],
    [37, "a1", "(pointer gs-test)"],
    [39, "a1", "(pointer gs-reg64)"],
    [40, "a1", "(pointer uint64)"],
    [42, "a1", "(pointer gs-reg64)"],
    [44, "a1", "(pointer gs-clamp)"],
    [46, "a1", "(pointer gs-reg64)"],
    [48, "a1", "(pointer gs-tex1)"],
    [50, "a1", "(pointer gs-reg64)"],
    [53, "a1", "(pointer gs-texa)"],
    [55, "a1", "(pointer gs-reg64)"],
    [57, "a1", "(pointer gs-texclut)"],
    [59, "a1", "(pointer gs-reg64)"],
    [61, "a1", "(pointer gs-fogcol)"],
    [63, "a1", "(pointer gs-reg64)"],
    [[69, 72], "a0", "dma-packet"]
  ],
  "lookup-level-info": [
    [3, "a1", "symbol"],
    [[4, 16], "a1", "level-load-info"]
  ],
  "put-display-alpha-env": [[[0, 5], "v1", "gs-bank"]],
  "(method 13 profile-bar)": [
    [[27, 43], "t2", "dma-packet"],
    [[46, 56], "t2", "gs-gif-tag"],
    [[65, 67], "t3", "(pointer gs-prim)"],
    [67, "t3", "(pointer uint64)"],
    [79, "t3", "(pointer gs-xyzf)"],
    [110, "t2", "(pointer gs-xyzf)"]
  ],
  "draw-sprite2d-xy": [
    [[41, 45], "a3", "dma-packet"],
    [[51, 54], "a3", "gs-gif-tag"],
    [59, "a3", "(pointer gs-prim)"],
    [61, "a3", "(pointer gs-rgbaq)"],
    [72, "a3", "(pointer gs-xyzf)"],
    [97, "a3", "(pointer gs-xyzf)"],
    [[106, 117], "v1", "(pointer dma-tag)"],
    [109, "a2", "dma-tag"]
  ],
  "draw-quad2d": [
    [[22, 28], "t1", "dma-packet"],
    [[31, 37], "t1", "gs-gif-tag"],
    [42, "t1", "(pointer gs-prim)"],
    [44, "t1", "(pointer gs-rgbaq)"],
    [52, "t1", "(pointer gs-xyzf)"],
    [54, "t1", "(pointer gs-rgbaq)"],
    [67, "t1", "(pointer gs-xyzf)"],
    [69, "t1", "(pointer gs-rgbaq)"],
    [86, "t1", "(pointer gs-xyzf)"],
    [88, "t1", "(pointer gs-rgbaq)"],
    [110, "t1", "(pointer gs-xyzf)"],
    [111, "t1", "(pointer uint64)"],
    [[120, 131], "v1", "(pointer dma-tag)"],
    [123, "a2", "dma-tag"]
  ],
  "set-display-gs-state": [
    [[3, 10], "t3", "dma-packet"],
    [[13, 19], "t3", "gs-gif-tag"],
    [30, "t3", "(pointer gs-scissor)"],
    [32, "t3", "(pointer gs-reg64)"],
    [33, "t3", "(pointer gs-xy-offset)"],
    [35, "t3", "(pointer gs-reg64)"],
    [46, "t3", "(pointer gs-frame)"],
    [48, "t3", "(pointer gs-reg64)"],
    [50, "t3", "(pointer gs-test)"],
    [52, "t3", "(pointer gs-reg64)"],
    [54, "t3", "(pointer gs-texa)"],
    [56, "t3", "(pointer gs-reg64)"],
    [58, "t3", "(pointer gs-zbuf)"],
    [60, "t3", "(pointer gs-reg64)"],
    [61, "t3", "(pointer uint64)"],
    [63, "t3", "(pointer gs-reg64)"]
  ],
  "set-display-gs-state-offset": [
    [[3, 10], "t5", "dma-packet"],
    [[13, 19], "t5", "gs-gif-tag"],
    [30, "t5", "(pointer gs-scissor)"],
    [32, "t5", "(pointer gs-reg64)"],
    [40, "t5", "(pointer gs-xy-offset)"],
    [42, "t5", "(pointer gs-reg64)"],
    [53, "t5", "(pointer gs-frame)"],
    [55, "t5", "(pointer gs-reg64)"],
    [57, "t5", "(pointer gs-test)"],
    [59, "t5", "(pointer gs-reg64)"],
    [61, "t5", "(pointer gs-texa)"],
    [63, "t5", "(pointer gs-reg64)"],
    [65, "t5", "(pointer gs-zbuf)"],
    [67, "t5", "(pointer gs-reg64)"],
    [68, "t5", "(pointer uint64)"],
    [70, "t5", "(pointer gs-reg64)"]
  ],
  "reset-display-gs-state": [
    [[9, 16], "t0", "dma-packet"],
    [[19, 25], "t0", "gs-gif-tag"],
    [34, "a3", "(pointer gs-scissor)"],
    [36, "a3", "(pointer gs-reg64)"],
    [44, "a3", "(pointer gs-xy-offset)"],
    [46, "a3", "(pointer gs-reg64)"],
    [51, "a3", "(pointer gs-frame)"],
    [53, "a3", "(pointer gs-reg64)"],
    [55, "a3", "(pointer gs-test)"],
    [57, "a3", "(pointer gs-reg64)"],
    [60, "a3", "(pointer gs-texa)"],
    [62, "a3", "(pointer gs-reg64)"],
    [64, "a3", "(pointer gs-zbuf)"],
    [66, "a3", "(pointer gs-reg64)"],
    [67, "a3", "(pointer uint64)"],
    [69, "a3", "(pointer gs-reg64)"]
  ],
  "(method 9 connection)": [[8, "a0", "pointer"]],
  "(method 10 connection)": [[8, "a0", "pointer"]],
  "(method 0 engine)": [[39, "v0", "pointer"]],

  "(method 12 engine)": [
    [[5, 16], "s4", "connection"],
    [12, "t9", "(function basic basic basic object object)"]
  ],

  "(method 13 engine)": [
    [[5, 24], "s4", "connection"],
    [12, "t9", "(function basic basic basic object object)"]
  ],

  "(method 15 engine)": [[[0, 36], "v1", "connection"]],
  "(method 19 engine)": [[8, "a0", "connection"]],
  "(method 20 engine)": [[8, "a0", "connection"]],
  "gs-set-default-store-image": [
    [9, "t4", "gif-tag64"],
    [9, "v1", "gif-tag-regs"]
  ],
  "dma-buffer-add-ref-texture": [
    [[25, 29], "a3", "dma-packet"],
    [[32, 44], "a3", "gs-gif-tag"],
    [[47, 62], "a2", "dma-packet"]
  ],
  "(method 11 level)": [
    [[13, 18], "a1", "dma-packet"],
    [[20, 26], "a0", "dma-packet"],
    [[50, 55], "a1", "dma-packet"],
    [[60, 63], "a0", "dma-packet"],
    [[87, 92], "a1", "dma-packet"],
    [[97, 100], "a0", "dma-packet"],
    [[124, 129], "a1", "dma-packet"],
    [[134, 137], "a0", "dma-packet"],
    [[162, 167], "a1", "dma-packet"],
    [[172, 175], "a0", "dma-packet"],
    [[199, 204], "a1", "dma-packet"],
    [[209, 212], "a0", "dma-packet"],
    [[236, 241], "a1", "dma-packet"],
    [[246, 249], "a0", "dma-packet"],
    [[273, 278], "a1", "dma-packet"],
    [[283, 286], "a0", "dma-packet"]
  ],
  "(method 14 texture-page)": [
    [[18, 22], "a0", "dma-packet"],
    [[28, 31], "a0", "gs-gif-tag"],
    [36, "a0", "(pointer uint64)"],
    [38, "a0", "(pointer gs-reg64)"],
    [[44, 45], "a0", "dma-packet"],
    [45, "a0", "(pointer uint64)"]
  ],
  "(method 13 texture-page)": [
    [[45, 49], "a0", "dma-packet"],
    [[55, 58], "a0", "gs-gif-tag"],
    [67, "a0", "(pointer gs-bitbltbuf)"],
    [69, "a0", "(pointer gs-reg64)"],
    [70, "a0", "(pointer gs-trxpos)"],
    [72, "a0", "(pointer gs-reg64)"],
    [76, "a0", "(pointer gs-trxreg)"],
    [78, "a0", "(pointer gs-reg64)"],
    [79, "a0", "(pointer gs-trxdir)"],
    [81, "a0", "(pointer gs-reg64)"]
  ],

  "link-texture-by-id": [[51, "s5", "uint"]],

  "adgif-shader-login-fast": [[57, "gp", "uint"]],

  "adgif-shader-login-no-remap-fast": [[52, "a0", "uint"]],

  "(method 9 texture-page-dir)": [[[27, 31], "t3", "adgif-shader"]],

  "adgif-shader<-texture-simple!": [[5, "v1", "uint"]],

  "display-frame-start": [
    [4, "v1", "vif-bank"],
    [9, "a0", "vif-bank"],
    [[158, 161], "a0", "dma-packet"]
  ],

  "display-loop": [
    [152, "v1", "(pointer int32)"],
    [157, "a0", "(pointer process-drawable)"],
    [[477, 481], "a0", "dma-packet"],
    [[487, 490], "a0", "gs-gif-tag"],

    [497, "a0", "(pointer gs-reg64)"],
    [495, "a0", "(pointer gs-alpha)"],

    [501, "a0", "(pointer gs-reg64)"],
    [499, "a0", "(pointer gs-zbuf)"],

    [505, "a0", "(pointer gs-reg64)"],
    [503, "a0", "(pointer gs-test)"],

    [508, "a0", "(pointer gs-reg64)"],
    [506, "a0", "(pointer uint64)"], // pabe

    [512, "a0", "(pointer gs-reg64)"],
    [510, "a0", "(pointer gs-clamp)"],

    [516, "a0", "(pointer gs-reg64)"],
    [514, "a0", "(pointer gs-tex1)"],

    [521, "a0", "(pointer gs-reg64)"],
    [519, "a0", "(pointer gs-texa)"],

    [525, "a0", "(pointer gs-reg64)"],
    [523, "a0", "(pointer gs-texclut)"],

    [529, "a0", "(pointer gs-reg64)"],
    [527, "a0", "(pointer gs-fogcol)"],

    [[588, 591], "v1", "dma-packet"],
    [[672, 675], "v1", "dma-packet"]
  ],
  "load-game-text-info": [[4, "v1", "game-text-info"]],
  "texture-relocate": [
    [[17, 21], "t4", "dma-packet"],
    [[27, 30], "t4", "gs-gif-tag"],
    [60, "t4", "(pointer gs-bitbltbuf)"],
    [62, "t4", "(pointer gs-reg64)"],
    [63, "t4", "(pointer gs-trxpos)"],
    [65, "t4", "(pointer gs-reg64)"],
    [71, "t4", "(pointer gs-trxreg)"],
    [73, "t4", "(pointer gs-reg64)"],
    [75, "t4", "(pointer gs-trxdir)"],
    [77, "t4", "(pointer gs-reg64)"],
    [[98, 102], "a2", "dma-packet"],
    [[108, 111], "a2", "gs-gif-tag"],
    [132, "a2", "(pointer gs-bitbltbuf)"],
    [134, "a2", "(pointer gs-reg64)"],
    [135, "a2", "(pointer gs-trxpos)"],
    [137, "a2", "(pointer gs-reg64)"],
    [139, "a2", "(pointer gs-trxreg)"],
    [141, "a2", "(pointer gs-reg64)"],
    [143, "a2", "(pointer gs-trxdir)"],
    [145, "a2", "(pointer gs-reg64)"],
    [[157, 161], "a2", "dma-packet"],
    [[167, 170], "a2", "gs-gif-tag"],
    [191, "a2", "(pointer gs-bitbltbuf)"],
    [193, "a2", "(pointer gs-reg64)"],
    [194, "a2", "(pointer gs-trxpos)"],
    [196, "a2", "(pointer gs-reg64)"],
    [198, "a2", "(pointer gs-trxreg)"],
    [200, "a2", "(pointer gs-reg64)"],
    [202, "a2", "(pointer gs-trxdir)"],
    [204, "a2", "(pointer gs-reg64)"]
  ],
  "(method 11 texture-pool)": [
    [[119, 123], "a0", "dma-packet"],
    [[129, 132], "a0", "gs-gif-tag"],
    [137, "a0", "(pointer uint64)"],
    [139, "a0", "(pointer gs-reg64)"],
    [145, "a0", "dma-packet"],
    [146, "a0", "(pointer uint64)"]
  ],
  "texture-page-login": [[[34, 45], "s2", "texture-page"]],
  "upload-vram-data": [
    [[9, 15], "a0", "dma-packet"],
    [[18, 24], "a0", "gs-gif-tag"],
    [33, "a0", "(pointer gs-bitbltbuf)"],
    [35, "a0", "(pointer gs-reg64)"],
    [36, "a0", "(pointer gs-trxpos)"],
    [38, "a0", "(pointer gs-reg64)"],
    [42, "a0", "(pointer gs-trxreg)"],
    [44, "a0", "(pointer gs-reg64)"],
    [45, "a0", "(pointer gs-trxdir)"],
    [47, "a0", "(pointer gs-reg64)"]
  ],
  "texture-page-dir-inspect": [[[133, 136], "v1", "adgif-shader"]],
  "upload-vram-pages": [
    [[135, 140], "a0", "dma-packet"],
    [[144, 149], "a0", "gs-gif-tag"],
    [[155, 157], "a0", "(pointer gs-reg64)"],
    [154, "a0", "(pointer uint64)"],
    [[162, 165], "v1", "dma-packet"]
  ],
  "upload-vram-pages-pris": [
    [[128, 134], "a0", "dma-packet"],
    [[137, 143], "a0", "gs-gif-tag"],
    [148, "a0", "(pointer uint64)"],
    [150, "a0", "(pointer gs-reg64)"],
    [[154, 159], "v1", "dma-packet"]
  ],
  "(method 19 res-lump)": [
    [46, "t2", "(pointer uint64)"],
    [100, "t3", "(pointer uint64)"],
    [184, "t5", "(pointer uint64)"],
    [64, "t6", "(pointer uint64)"]
  ],
  "(method 16 res-lump)": [
    [22, "t1", "(pointer uint64)"],
    [29, "t2", "(pointer uint64)"]
  ],
  "(method 18 res-lump)": [["_stack_", 16, "object"]],
  "(method 21 res-lump)": [
    ["_stack_", 16, "res-tag"],
    ["_stack_", 32, "res-tag"]
  ],

  "(method 15 sync-info)": [
    ["_stack_", 16, "res-tag"],
    [[19, 24], "v1", "(pointer float)"]
  ],

  "(method 15 sync-info-eased)": [
    ["_stack_", 16, "res-tag"],
    [[44, 49], "v1", "(pointer float)"],
    [[26, 35], "v1", "(pointer float)"]
  ],

  "(method 15 sync-info-paused)": [
    ["_stack_", 16, "res-tag"],
    [[44, 49], "v1", "(pointer float)"],
    [[26, 35], "v1", "(pointer float)"]
  ],

  "(method 15 res-lump)": [[132, "s5", "res-tag-pair"]],

  "(method 17 res-lump)": [[22, "s4", "(pointer pointer)"]],

  "(method 20 res-lump)": [[331, "a3", "(inline-array vector)"]],

  "(method 8 res-lump)": [
    [215, "s0", "array"],
    [[0, 100], "s0", "basic"],
    [[102, 120], "s0", "basic"],
    [[147, 150], "s0", "collide-mesh"],
    [[157, 200], "s0", "(array object)"],
    [235, "s0", "basic"]
  ],
  "(method 10 shadow-control)": [[1, "v1", "int"]],
  "(method 0 fact-info-enemy)": [[[3, 92], "gp", "fact-info-enemy"]],
  "(method 0 fact-info)": [
    //[16, "t9", "(function string none)"],
    ["_stack_", 16, "res-tag"],
    [[32, 43], "v1", "(pointer int32)"],
    [86, "gp", "fact-info"]
  ],
  "(method 0 fact-info-target)": [[[3, 20], "gp", "fact-info-target"]],
  "(method 0 align-control)": [[[14, 18], "v0", "align-control"]],
  "str-load": [[[20, 36], "s2", "load-chunk-msg"]],
  "str-load-status": [
    [[18, 22], "v1", "load-chunk-msg"],
    [26, "v1", "load-chunk-msg"]
  ],
  "str-play-async": [[[8, 16], "s4", "load-chunk-msg"]],
  "str-play-stop": [[[7, 14], "s5", "load-chunk-msg"]],
  "str-play-queue": [[[19, 27], "s5", "load-chunk-msg"]],
  "str-ambient-play": [[[7, 15], "s5", "load-chunk-msg"]],
  "str-ambient-stop": [[[7, 16], "s5", "load-chunk-msg"]],
  "dgo-load-begin": [[[21, 40], "s2", "load-dgo-msg"]],
  "dgo-load-get-next": [[[14, 31], "v1", "load-dgo-msg"]],
  "dgo-load-continue": [[[5, 21], "gp", "load-dgo-msg"]],
  "string->sound-name": [[[2, 18], "a1", "(pointer uint8)"]],
  "ramdisk-load": [[[8, 12], "v1", "ramdisk-rpc-load"]],
  "(method 3 generic-tie-interp-point)": [[15, "gp", "(pointer uint128)"]],
  "ripple-find-height": [[[22, 72], "s4", "mei-ripple"]],
  "(method 0 collide-shape-prim-sphere)": [
    [[4, 8], "v0", "collide-shape-prim-sphere"]
  ],
  "(method 0 collide-shape-prim-mesh)": [
    [[6, 11], "v0", "collide-shape-prim-mesh"]
  ],
  "(method 0 collide-shape-prim-group)": [
    [[11, 18], "v0", "collide-shape-prim-group"]
  ],
  "entity-actor-count": [["_stack_", 16, "res-tag"]],
  "entity-actor-lookup": [
    ["_stack_", 16, "res-tag"],
    [[10, 33], "v1", "(pointer uint32)"]
  ],
  "(method 11 joint-mod)": [
    [15, "s3", "process-drawable"],
    [[26, 66], "s3", "fact-info-enemy"]
  ],
  "joint-mod-look-at-handler": [[[2, 254], "gp", "joint-mod"]],
  "joint-mod-world-look-at-handler": [[[0, 254], "gp", "joint-mod"]],
  "joint-mod-rotate-handler": [[[2, 77], "s4", "joint-mod"]],
  "joint-mod-joint-set-handler": [[[2, 13], "s4", "joint-mod"]],
  "joint-mod-joint-set*-handler": [[[2, 31], "s5", "joint-mod"]],
  "joint-mod-wheel-callback": [[[2, 63], "s4", "joint-mod-wheel"]],
  "joint-mod-set-local-callback": [[[0, 23], "v1", "joint-mod-set-local"]],
  "joint-mod-set-world-callback": [[[0, 23], "v1", "joint-mod-set-world"]],
  "joint-mod-blend-local-callback": [[[2, 63], "gp", "joint-mod-blend-local"]],
  "joint-mod-spinner-callback": [[[2, 63], "gp", "joint-mod-spinner"]],
  "(method 11 touching-prims-entry-pool)": [
    [[0, 8], "v1", "touching-prims-entry"],
    [8, "v1", "pointer"],
    [[9, 11], "v1", "touching-prims-entry"],
    [[1, 20], "a1", "touching-prims-entry"]
  ],
  "(method 0 touching-list)": [[[6, 9], "v0", "touching-list"]],
  "num-func-chan": [[8, "v1", "joint-control-channel"]],
  "shrubbery-login-post-texture": [
    [[13, 15], "a3", "qword"],
    [16, "a3", "pointer"],
    [24, "a3", "pointer"],
    [[17, 23], "a3", "qword"],
    [[13, 23], "a1", "qword"],
    [14, "a2", "qword"],
    [[27, 29], "a3", "qword"],
    [[27, 29], "a1", "qword"],
    [[35, 37], "a3", "qword"],
    [[35, 37], "a2", "qword"]
  ],
  "(method 3 sparticle-cpuinfo)": [[106, "f0", "float"]],
  "camera-teleport-to-entity": [[9, "a0", "transform"]],
  "add-debug-sphere-from-table": [[[9, 18], "s1", "(inline-array vector)"]],
  "(method 14 actor-link-info)": [[5, "v1", "entity-links"]],
  "(method 15 actor-link-info)": [[5, "v1", "entity-links"]],
  "(method 23 actor-link-info)": [[4, "v1", "entity-links"]],
  "(method 24 actor-link-info)": [[4, "v1", "entity-links"]],
  "(method 9 actor-link-info)": [[[0, 36], "s3", "entity-actor"]],
  "alt-actor-list-subtask-incomplete-count": [[19, "a0", "entity-links"]],
  "actor-link-dead-hook": [[1, "v1", "entity-links"]],
  "check-irx-version": [[[6, 37], "gp", "sound-rpc-get-irx-version"]],
  "sound-bank-load": [[[9, 11], "v1", "sound-rpc-load-bank"]],
  "sound-bank-unload": [[[7, 9], "v1", "sound-rpc-unload-bank"]],
  "sound-music-load": [[[7, 9], "v1", "sound-rpc-load-music"]],
  "sound-music-unload": [[6, "v1", "sound-rpc-unload-music"]],
  "sound-reload-info": [[6, "v1", "sound-rpc-reload-info"]],
  "set-language": [[[10, 12], "v1", "sound-rpc-set-language"]],
  "list-sounds": [[6, "v1", "sound-rpc-list-sounds"]],
  "sound-set-volume": [[[6, 13], "v1", "sound-rpc-set-master-volume"]],
  "sound-set-reverb": [[[8, 21], "v1", "sound-rpc-set-reverb"]],
  "sound-set-ear-trans": [[[7, 20], "gp", "sound-rpc-set-ear-trans"]],
  "sound-play-by-name": [
    [[13, 45], "s5", "sound-rpc-play"],
    [[22, 39], "s3", "process-drawable"]
  ],
  "sound-play-by-spec": [
    [[9, 54], "s5", "sound-rpc-play"],
    [[31, 47], "s3", "process-drawable"]
  ],
  "sound-pause": [[[5, 7], "v1", "sound-rpc-pause-sound"]],
  "sound-stop": [[[5, 7], "v1", "sound-rpc-stop-sound"]],
  "sound-continue": [[[5, 7], "v1", "sound-rpc-continue-sound"]],
  "sound-group-pause": [[[5, 7], "v1", "sound-rpc-pause-group"]],
  "sound-group-stop": [[[5, 7], "v1", "sound-rpc-stop-group"]],
  "sound-group-continue": [[[5, 7], "v1", "sound-rpc-continue-group"]],
  "sound-set-falloff-curve": [[[7, 19], "v1", "sound-rpc-set-falloff-curve"]],
  "sound-set-sound-falloff": [[[8, 13], "v1", "sound-rpc-set-sound-falloff"]],
  "sound-set-flava": [[[5, 7], "v1", "sound-rpc-set-flava"]],
  "(method 0 ambient-sound)": [
    [136, "v1", "sound-spec"],
    [143, "v1", "sound-spec"],
    [140, "v1", "sound-spec"],
    [147, "v1", "sound-spec"],
    ["_stack_", 16, "sound-spec"],
    ["_stack_", 32, "sound-name"],
    ["_stack_", 48, "(pointer float)"],
    ["_stack_", 52, "sound-play-parms"],
    ["_stack_", 64, "res-tag"]
  ],
  "(method 11 ambient-sound)": [
    [[18, 31], "s4", "process-drawable"],
    [[12, 44], "gp", "sound-rpc-set-param"]
  ],
  "(method 12 ambient-sound)": [[[8, 20], "v1", "sound-rpc-set-param"]],
  "sound-buffer-dump": [[[14, 25], "s3", "sound-rpc-play"]],
  "actor-link-subtask-complete-hook": [[1, "v1", "entity-links"]],
  "(method 0 vol-control)": [
    [30, "s5", "res-lump"],
    [36, "s5", "res-lump"],
    [58, "s5", "res-lump"],
    [62, "s5", "res-lump"],
    [85, "s5", "res-lump"],
    [91, "s5", "res-lump"],
    [113, "s5", "res-lump"],
    [117, "s5", "res-lump"]
  ],
  "point-in-air-box?": [[5, "f1", "float"]],
  "(method 3 air-box)": [
    [16, "f0", "float"],
    [22, "f0", "float"],
    [28, "f0", "float"]
  ],
  "joint-anim-inspect-elt": [
    [9, "gp", "joint-anim-matrix"],
    [26, "gp", "joint-anim-transformq"]
  ],
  "(method 12 art-group)": [[13, "a0", "art-joint-anim"]],
  "(method 0 path-control)": [["_stack_", 16, "res-tag"]],
  "(method 0 curve-control)": [[[13, 55], "s3", "entity"]],
  "nav-mesh-connect": [
    [[4, 15], "s2", "entity-actor"],
    [19, "v1", "entity"],
    [20, "v1", "entity-links"],
    [72, "v1", "entity"],
    [73, "v1", "entity-links"],
    [76, "a0", "entity"],
    [77, "a0", "entity-links"]
  ],
  "add-debug-point": [
    [125, "a3", "pointer"],
    [[27, 144], "a0", "(pointer uint64)"],
    [[147, 150], "a0", "dma-packet"],
    [[31, 35], "a3", "dma-packet"],
    [[41, 44], "a3", "gs-gif-tag"],
    [[61, 65], "a3", "vector4w-2"],
    [[81, 85], "a3", "vector4w-2"],
    [[98, 102], "a3", "vector4w-2"],
    [[118, 122], "a1", "vector4w-2"]
  ],
  "internal-draw-debug-line": [
    [[95, 101], "a3", "dma-packet"],
    [[104, 110], "a3", "gs-gif-tag"],
    [[212, 225], "a1", "(inline-array vector4w-2)"],
    [228, "a3", "pointer"],
    [[93, 246], "a0", "(pointer uint64)"],
    [[250, 253], "a0", "dma-packet"],
    [[3, 158], "s2", "rgba"],
    [[5, 204], "s5", "rgba"]
  ],
  "add-debug-flat-triangle": [
    [[55, 61], "a3", "dma-packet"],
    [[64, 70], "a3", "gs-gif-tag"],
    [[93, 112], "a3", "(inline-array vector4w-3)"],
    [[53, 133], "a0", "(pointer uint64)"],
    [115, "a1", "pointer"],
    [[135, 140], "a0", "dma-packet"]
  ],
  "add-debug-line2d": [
    [[58, 64], "a2", "dma-packet"],
    [[67, 73], "a2", "gs-gif-tag"],
    [[76, 81], "a2", "(inline-array vector4w)"],
    [[84, 89], "a2", "(inline-array vector4w)"],
    [[56, 110], "a0", "(pointer uint64)"],
    [92, "a1", "pointer"],
    [[112, 117], "v1", "dma-packet"]
  ],
  "debug-percent-bar": [[[32, 43], "v1", "dma-packet"]],
  "debug-pad-display": [[[70, 75], "v1", "dma-packet"]],
  "internal-draw-debug-text-3d": [[[54, 59], "v1", "dma-packet"]],
  "drawable-frag-count": [[[14, 20], "s5", "drawable-group"]],

  "generic-init-buffers": [
    [[39, 44], "v1", "dma-packet"],
    [25, "s5", "gs-zbuf"],
    [32, "gp", "gs-zbuf"]
  ],

  "(method 13 drawable-inline-array-collide-fragment)": [
    [[1, 5], "v1", "collide-fragment"]
  ],
  "(method 12 drawable-inline-array-collide-fragment)": [
    [[1, 5], "v1", "collide-fragment"]
  ],
  "(method 11 drawable-inline-array-collide-fragment)": [
    [[1, 5], "v1", "collide-fragment"]
  ],
  "main-cheats": [[[1123, 1126], "v1", "dma-packet"]],
  "on": [[33, "t9", "(function cpu-thread function none)"]],

  "bg": [[37, "a0", "symbol"]],

  "level-update-after-load": [
    [[29, 55], "s2", "drawable-tree"],
    [[121, 146], "s1", "drawable-inline-array-tfrag"],
    [[150, 151], "s1", "drawable-tree-instance-tie"]
  ],
  "(method 11 setting-control)": [[[3, 25], "s4", "connection"]],
  "(method 9 setting-data)": [
    [[4, 345], "s3", "connection"],
    [[9, 12], "v1", "symbol"],
    [[14, 17], "v1", "symbol"],
    [[19, 22], "v1", "symbol"],
    [[24, 27], "v1", "symbol"],
    [[29, 32], "v1", "symbol"],
    [[33, 35], "a0", "int"],
    [[40, 45], "a0", "uint"],
    [[47, 49], "v1", "int"],
    [[68, 71], "v1", "symbol"],
    [[72, 78], "v1", "float"],
    [[80, 83], "v1", "float"],
    [[87, 90], "v1", "symbol"],
    [[91, 97], "v1", "float"],
    [[99, 102], "v1", "float"],
    [[106, 109], "v1", "symbol"],
    [[110, 116], "v1", "float"],
    [[118, 121], "v1", "float"],
    [[125, 128], "v1", "symbol"],
    [[129, 135], "v1", "float"],
    [[137, 140], "v1", "float"],
    [[144, 147], "v1", "symbol"],
    [[148, 154], "v1", "float"],
    [[156, 159], "v1", "float"],
    [[163, 166], "v1", "symbol"],
    [[167, 173], "v1", "float"],
    [[175, 178], "v1", "float"],
    [[182, 185], "v1", "symbol"],
    [[186, 192], "v1", "float"],
    [[194, 197], "v1", "float"],
    [[201, 204], "v1", "symbol"],
    [[205, 211], "v1", "float"],
    [[213, 216], "v1", "float"],
    [[220, 223], "v1", "float"],
    [[224, 226], "v1", "int"],
    [[226, 229], "v1", "float"],
    [[233, 236], "v1", "float"],
    [[240, 243], "v1", "float"],
    [[247, 250], "v1", "float"],
    [[254, 257], "v1", "float"],
    [[261, 264], "v1", "float"],
    [[268, 271], "v1", "float"],
    [[275, 277], "v1", "int"],
    [[280, 282], "v1", "symbol"],
    [[285, 287], "v1", "symbol"],
    [[290, 293], "v1", "symbol"],
    [[295, 298], "v1", "symbol"],
    [[300, 303], "v1", "symbol"],
    [[305, 308], "v1", "(pointer progress)"],
    [[310, 313], "v1", "(pointer progress)"],
    [[315, 318], "v1", "(pointer progress)"],
    [[325, 328], "v1", "(pointer progress)"],
    [[330, 333], "v1", "symbol"],
    [[334, 337], "a0", "int"],
    [[341, 344], "a0", "uint"]
  ],
  "(method 12 level)": [[151, "a0", "symbol"]],
  "(method 26 level-group)": [[[65, 96], "v0", "level"]],
  "update-sound-banks": [[[21, 52], "t0", "symbol"]],
  "(method 16 level-group)": [
    [[122, 146], "s1", "continue-point"],
    [[115, 154], "s3", "continue-point"]
  ],
  "(method 20 level)": [[[43, 45], "s3", "ramdisk-rpc-fill"]],
  "(anon-function 29 process-drawable)": [[[0, 999], "s6", "process-drawable"]],

  "ja-done?": [[[0, 999], "s6", "process-drawable"]],
  "ja-min?": [[[0, 999], "s6", "process-drawable"]],
  "ja-max?": [[[0, 999], "s6", "process-drawable"]],
  "ja-num-frames": [[[0, 999], "s6", "process-drawable"]],
  "ja-frame-num": [[[0, 999], "s6", "process-drawable"]],
  "ja-aframe-num": [[[0, 999], "s6", "process-drawable"]],
  "ja-aframe": [[[0, 999], "s6", "process-drawable"]],
  "ja-step": [[[0, 999], "s6", "process-drawable"]],
  "ja-channel-set!": [[[0, 999], "s6", "process-drawable"]],
  "ja-channel-push!": [[[0, 999], "s6", "process-drawable"]],
  "ja-group-size": [[[0, 999], "s6", "process-drawable"]],
  "ja-eval": [[[0, 999], "s6", "process-drawable"]],
  "ja-blend-eval": [[[0, 999], "s6", "process-drawable"]],
  "ja-post": [
    [[0, 999], "s6", "process-drawable"],
    [54, "a1", "process"]
  ],
  "transform-post": [[[0, 999], "s6", "process-drawable"]],
  "rider-trans": [[[0, 999], "s6", "process-drawable"]],
  "rider-post": [[[0, 999], "s6", "process-drawable"]],
  "pusher-post": [[[0, 999], "s6", "process-drawable"]],
  "process-drawable-delay-player": [[[0, 999], "s6", "process-drawable"]],

  "upload-generic-shrub": [
    [[3, 13], "t0", "dma-packet"],
    [[15, 26], "v1", "matrix"],
    [[31, 44], "t0", "vector4w-2"],
    [[47, 71], "t0", "dma-packet"],
    [[74, 98], "a2", "dma-packet"],
    [[101, 125], "a2", "dma-packet"],
    [[128, 152], "a2", "dma-packet"],
    [[157, 162], "a1", "dma-packet"]
  ],
  "(top-level-login task-control)": [[165, "v1", "symbol"]],
  "task-control-reset": [
    [[7, 13], "a0", "task-control"],
    [[17, 21], "a0", "task-control"]
  ],
  "(anon-function 494 task-control)": [[32, "v0", "float"]],
  "(anon-function 493 task-control)": [[32, "v0", "float"]],
  "(anon-function 480 task-control)": [[13, "v0", "float"]],
  "(anon-function 477 task-control)": [[38, "v0", "float"]],
  "(anon-function 476 task-control)": [[38, "v0", "float"]],
  "(anon-function 475 task-control)": [
    [37, "v0", "float"],
    [81, "v0", "float"]
  ],
  "(anon-function 474 task-control)": [
    [37, "v0", "float"],
    [81, "v0", "float"]
  ],
  "(anon-function 426 task-control)": [[32, "v0", "float"]],
  "(anon-function 425 task-control)": [[32, "v0", "float"]],
  "(anon-function 415 task-control)": [[32, "v0", "float"]],
  "(anon-function 414 task-control)": [[32, "v0", "float"]],
  "(anon-function 365 task-control)": [[32, "v0", "float"]],
  "(anon-function 364 task-control)": [[32, "v0", "float"]],
  "(anon-function 363 task-control)": [[32, "v0", "float"]],
  "(anon-function 362 task-control)": [[32, "v0", "float"]],
  "(anon-function 337 task-control)": [[32, "v0", "float"]],
  "(anon-function 336 task-control)": [[32, "v0", "float"]],
  "(anon-function 227 task-control)": [
    [[14, 16], "t9", "(function process event-message-block float)"]
  ],
  "(anon-function 286 task-control)": [
    [[14, 16], "t9", "(function process event-message-block float)"]
  ],
  "(anon-function 366 task-control)": [
    [[14, 16], "t9", "(function process event-message-block float)"]
  ],
  "(anon-function 367 task-control)": [
    [[14, 16], "t9", "(function process event-message-block float)"]
  ],
  "(anon-function 368 task-control)": [
    [[14, 16], "t9", "(function process event-message-block float)"]
  ],
  "(anon-function 369 task-control)": [
    [[14, 16], "t9", "(function process event-message-block float)"]
  ],
  "(anon-function 380 task-control)": [
    [[14, 16], "t9", "(function process event-message-block float)"]
  ],
  "(anon-function 383 task-control)": [
    [[14, 16], "t9", "(function process event-message-block float)"]
  ],
  "(anon-function 390 task-control)": [
    [[14, 16], "t9", "(function process event-message-block float)"]
  ],
  "(anon-function 393 task-control)": [
    [[14, 16], "t9", "(function process event-message-block float)"]
  ],
  "(anon-function 400 task-control)": [
    [[14, 16], "t9", "(function process event-message-block float)"]
  ],
  "(anon-function 403 task-control)": [
    [[14, 16], "t9", "(function process event-message-block float)"]
  ],
  "(anon-function 435 task-control)": [
    [[14, 16], "t9", "(function process event-message-block float)"]
  ],
  "(anon-function 445 task-control)": [
    [[14, 16], "t9", "(function process event-message-block float)"]
  ],
  "(anon-function 455 task-control)": [
    [[14, 16], "t9", "(function process event-message-block float)"]
  ],
  "(anon-function 38 task-control)": [[13, "v0", "float"]],
  "(anon-function 28 task-control)": [[13, "v0", "float"]],
  "(method 18 game-info)": [
    [4, "v1", "symbol"],
    [5, "v1", "level-load-info"],
    [10, "s3", "continue-point"]
  ],
  "(method 9 game-info)": [
    [
      [270, 286],
      "s2",
      "(function cpu-thread function object object object object pointer)"
    ]
  ],
  "(method 25 game-info)": [
    [4, "v1", "game-save-tag"],
    [53, "v1", "pointer"],
    [[7, 53], "v1", "game-save-tag"],
    [[72, 138], "s4", "game-save-tag"],
    [154, "s4", "pointer"],
    [[166, 205], "s4", "game-save-tag"],
    [206, "s4", "pointer"],
    [498, "s4", "pointer"],
    [207, "a1", "(pointer uint8)"],
    [[219, 220], "s4", "game-save-tag"],
    [223, "s4", "pointer"],
    [224, "a1", "(pointer uint8)"],
    [[235, 236], "s4", "game-save-tag"],
    [249, "s4", "pointer"],
    [[261, 262], "s4", "game-save-tag"],
    [275, "s4", "pointer"],
    [293, "s4", "game-save-tag"],
    [302, "s4", "pointer"],
    [303, "a2", "(pointer uint8)"],
    [315, "s4", "game-save-tag"],
    [319, "s4", "pointer"],
    [343, "v1", "(pointer uint8)"],
    [352, "v1", "(pointer uint8)"],
    [[360, 420], "s4", "game-save-tag"],
    [423, "s4", "pointer"],
    [424, "a1", "(pointer uint8)"],
    [436, "s4", "game-save-tag"],
    [440, "s4", "pointer"],
    [456, "s4", "game-save-tag"],
    [460, "s4", "pointer"],
    [476, "s4", "game-save-tag"],
    [480, "s4", "pointer"],
    [[493, 495], "s4", "game-save-tag"]
  ],
  "(method 11 game-save)": [
    [126, "v1", "pointer"],
    [213, "s4", "pointer"],
    [[74, 88], "s4", "game-save-tag"],
    [98, "s4", "pointer"],
    [107, "s4", "game-save-tag"],
    [125, "s4", "(pointer uint8)"],
    [131, "s4", "game-save-tag"],
    [155, "s4", "game-save-tag"],
    [148, "s4", "pointer"],
    [172, "s4", "pointer"],
    [179, "s4", "game-save-tag"],
    [196, "s4", "pointer"],
    [[203, 210], "s4", "game-save-tag"]
  ],
  "drawable-load": [
    [17, "s5", "drawable"],
    [18, "s5", "drawable"],
    [20, "s5", "drawable"],
    [25, "s5", "drawable"],
    [27, "s5", "drawable"]
  ],
  "art-load": [
    [9, "s5", "art"],
    [13, "s5", "art"],
    [15, "s5", "art"]
  ],
  "art-group-load-check": [
    [22, "s3", "art-group"],
    [31, "s3", "art-group"],
    [43, "s3", "art-group"],
    [50, "s3", "art-group"],
    [52, "s3", "art-group"]
  ],
  "(method 13 art-group)": [[16, "s3", "art-joint-anim"]],
  "(method 14 art-group)": [[16, "s3", "art-joint-anim"]],
  "(method 9 external-art-control)": [
    [171, "s4", "external-art-buffer"],
    [172, "s4", "external-art-buffer"],
    [173, "s4", "external-art-buffer"],
    [177, "s4", "external-art-buffer"],
    [183, "s4", "external-art-buffer"],
    [190, "s4", "external-art-buffer"],
    [233, "s4", "spool-anim"],
    [240, "s4", "spool-anim"],
    [243, "s4", "spool-anim"],
    [248, "s4", "spool-anim"],
    [249, "s4", "spool-anim"],
    [253, "s4", "spool-anim"],
    [257, "s4", "spool-anim"]
  ],
  "(method 10 external-art-control)": [[18, "v1", "pointer"]],
  "(method 16 external-art-control)": [
    [37, "a0", "process"],
    [17, "s5", "process-drawable"]
  ],
  "ja-play-spooled-anim": [
    [154, "a0", "process"],
    [286, "s2", "art-joint-anim"],
    [294, "s2", "art-joint-anim"],
    [295, "s2", "art-joint-anim"],
    [306, "s2", "art-joint-anim"],
    [320, "s2", "art-joint-anim"],
    [324, "s2", "art-joint-anim"]
  ],
  "(method 11 external-art-control)": [
    [127, "a0", "process"],
    [151, "a0", "process"],
    [168, "a0", "process"],
    [18, "s5", "process-drawable"]
  ],
  "debug-menu-item-var-update-display-str": [
    [[44, 49], "v1", "int"],
    [[61, 69], "v1", "int"]
  ],
  "debug-menu-item-get-max-width": [[[18, 27], "a0", "debug-menu-item-var"]],
  "debug-menu-send-msg": [
    [[3, 14], "s2", "debug-menu-item"],
    [[14, 21], "s2", "debug-menu-item-submenu"]
  ],
  "debug-menu-item-var-joypad-handler": [
    [[39, 42], "a2", "int"],
    [[40, 42], "a3", "int"],
    [41, "t9", "(function int int int int int)"],
    [200, "t9", "(function int int int int int)"],
    [138, "v1", "int"],
    [143, "v1", "int"],
    [[182, 187], "v1", "int"],
    [[182, 187], "a1", "int"],
    [[190, 194], "a0", "int"],
    [[193, 195], "v1", "int"]
  ],
  "debug-menu-find-from-template": [
    [3, "s4", "debug-menu"],
    [[4, 8], "s4", "debug-menu-item"],
    [[41, 44], "s4", "debug-menu-node"],
    [[7, 12], "s5", "debug-menu-item"],
    [23, "s5", "debug-menu-item-submenu"]
  ],

  "debug-menu-func-decode": [[[12, 14], "a0", "symbol"]],

  "dm-cam-render-float": [
    [72, "v1", "float"]
  ],

  "can-hint-be-played?": [[[25, 28], "a0", "level-hint"]],
  "debug-menu-rebuild": [[[4, 13], "a0", "debug-menu-item"]],
  "debug-menu-item-submenu-render": [[[39, 44], "v1", "dma-packet"]],
  "debug-menu-item-function-render": [[[46, 51], "v1", "dma-packet"]],
  "debug-menu-item-flag-render": [[[44, 49], "v1", "dma-packet"]],
  "debug-menu-render": [
    [[45, 48], "v1", "dma-packet"],
    [[106, 110], "v1", "dma-packet"]
  ],

  "debug-menu-item-var-msg": [[64, "t9", "(function int int int int int)"]],

  "calculate-basis-functions-vector!": [
    [[8, 20], "v1", "(pointer float)"],
    [[0, 60], "f1", "float"]
  ],
  "(anon-function 2 memory-usage)": [
    [[171, 415], "s5", "process-drawable"],
    [[212, 213], "v1", "collide-shape"]
  ],
  "(method 8 process-tree)": [
    [31, "v1", "symbol"],
    [6, "a3", "symbol"]
  ],
  "(method 9 align-control)": [
    [[27, 31], "t9", "(function object object object object)"]
  ],
  "(method 8 tie-fragment)": [
    [150, "a0", "(pointer int32)"],
    [[157, 160], "a0", "basic"]
  ],
  "letterbox": [[[29, 33], "v1", "dma-packet"]],
  "blackout": [[[20, 24], "v1", "dma-packet"]],
  "(method 15 load-state)": [
    [31, "t9", "(function int)"],
    [[291,303], "s5", "entity-actor"],
    [370, "s3", "process-drawable"],
    [343, "s5", "symbol"],
    [21, "s5", "symbol"]
  ],
  "yakow-default-event-handler": [
    [27, "a0", "collide-shape"],
    [32, "a0", "collide-shape"]
  ],
  "(method 11 yakow)": [
    [184, "v1", "vector"],
    [186, "v1", "vector"],
    [189, "v1", "vector"]
  ],
  "yakow-post": [
    [114, "a0", "collide-shape-moving"],
    [130, "a0", "collide-shape-moving"]
  ],
  "raw-ray-sphere-intersect": [
    [23, "v1", "float"],
    [36, "v1", "uint"]
  ],
  "(method 0 anim-test-obj)": [
    [9, "s4", "anim-test-obj"],
    [10, "s4", "anim-test-obj"],
    [13, "s4", "anim-test-obj"],
    [15, "s4", "anim-test-obj"]
  ],
  "(method 0 anim-test-sequence)": [
    [8, "s5", "anim-test-sequence"],
    [11, "s5", "anim-test-sequence"],
    [13, "s5", "anim-test-sequence"]
  ],
  "(method 0 anim-test-seq-item)": [
    [7, "v0", "anim-test-seq-item"],
    [8, "v1", "anim-test-seq-item"],
    [10, "v0", "anim-test-seq-item"],
    [11, "v0", "anim-test-seq-item"],
    [14, "v0", "anim-test-seq-item"],
    [17, "v0", "anim-test-seq-item"]
  ],
  "(method 3 anim-tester)": [
    [12, "s5", "anim-test-obj"],
    [15, "s5", "anim-test-obj"],
    [148, "s5", "anim-test-obj"],
    [150, "s5", "anim-test-obj"],
    [22, "s4", "anim-test-sequence"],
    [28, "s4", "anim-test-sequence"],
    [38, "s4", "anim-test-sequence"],
    [48, "s4", "anim-test-sequence"],
    [59, "s4", "anim-test-sequence"],
    [137, "s4", "anim-test-sequence"],
    [139, "s4", "anim-test-sequence"],
    [66, "s3", "anim-test-seq-item"],
    [70, "s3", "anim-test-seq-item"],
    [75, "s3", "anim-test-seq-item"],
    [79, "s3", "anim-test-seq-item"],
    [88, "s3", "anim-test-seq-item"],
    [94, "s3", "anim-test-seq-item"],
    [104, "s3", "anim-test-seq-item"],
    [114, "s3", "anim-test-seq-item"],
    [126, "s3", "anim-test-seq-item"],
    [128, "s3", "anim-test-seq-item"]
  ],
  "anim-test-obj-item-valid?": [
    [5, "s5", "anim-test-sequence"],
    [12, "s5", "anim-test-sequence"],
    [17, "s5", "anim-test-sequence"],
    [36, "s5", "anim-test-sequence"],
    [38, "s5", "anim-test-sequence"],
    [20, "v1", "anim-test-seq-item"],
    [26, "v1", "anim-test-seq-item"],
    [28, "v1", "anim-test-seq-item"]
  ],
  "anim-test-obj-remove-invalid": [
    [84, "v1", "anim-test-sequence"],
    [88, "v1", "anim-test-sequence"],
    [90, "v1", "anim-test-sequence"],
    [92, "v1", "anim-test-sequence"],
    [93, "v1", "anim-test-sequence"],
    [91, "a0", "anim-test-sequence"],
    [5, "s5", "anim-test-sequence"],
    [8, "s5", "anim-test-sequence"],
    [11, "s5", "anim-test-sequence"],
    [30, "s5", "anim-test-sequence"],
    [44, "s5", "anim-test-sequence"],
    [51, "s5", "anim-test-sequence"],
    [58, "s5", "anim-test-sequence"],
    [67, "s5", "anim-test-sequence"],
    [70, "s4", "anim-test-sequence"],
    [71, "s5", "anim-test-sequence"],
    [72, "s5", "anim-test-sequence"],
    [15, "s3", "anim-test-seq-item"],
    [18, "s3", "anim-test-seq-item"],
    [24, "s3", "anim-test-seq-item"],
    [31, "s3", "anim-test-seq-item"],
    [34, "s2", "anim-test-seq-item"],
    [35, "s3", "anim-test-seq-item"],
    [36, "s3", "anim-test-seq-item"],
    [61, "a0", "anim-test-seq-item"]
  ],
  "anim-tester-reset": [
    [14, "v1", "anim-test-obj"],
    [30, "v1", "anim-test-obj"],
    [33, "v1", "anim-test-obj"],
    [36, "v1", "anim-test-obj"],
    [43, "v1", "anim-test-obj"],
    [[50, 53], "v1", "anim-test-obj"]
  ],
  "anim-tester-save-all-objects": [
    [[4, 19], "gp", "anim-test-obj"],
    [17, "v1", "anim-test-obj"]
  ],
  "anim-tester-save-object-seqs": [
    [63, "s5", "anim-test-sequence"],
    [69, "s5", "anim-test-sequence"],
    [65, "s5", "anim-test-sequence"],
    [75, "s5", "anim-test-sequence"],
    [79, "s5", "anim-test-sequence"],
    [133, "s5", "anim-test-sequence"],
    [141, "s5", "anim-test-sequence"],
    [142, "v1", "anim-test-sequence"],
    [143, "s5", "anim-test-sequence"],
    [83, "s4", "anim-test-seq-item"],
    [89, "s4", "anim-test-seq-item"],
    [91, "s4", "anim-test-seq-item"],
    [92, "s4", "anim-test-seq-item"],
    [96, "s4", "anim-test-seq-item"],
    [105, "s4", "anim-test-seq-item"],
    [111, "s4", "anim-test-seq-item"],
    [120, "s4", "anim-test-seq-item"],
    [121, "v1", "anim-test-seq-item"],
    [122, "s4", "anim-test-seq-item"]
  ],
  "anim-test-obj-list-handler": [
    [25, "s5", "anim-test-obj"],
    [31, "s5", "anim-test-obj"],
    [[50, 53], "v1", "dma-packet"],
    [110, "s5", "anim-test-obj"],
    [166, "s5", "anim-test-obj"],
    [112, "v1", "anim-tester"],
    [[202, 205], "v1", "dma-packet"]
  ],
  "anim-test-anim-list-handler": [
    [2, "s5", "anim-test-obj"],
    [25, "s5", "anim-test-obj"],
    [[44, 47], "v1", "dma-packet"],
    [65, "s5", "anim-test-obj"],
    [227, "s5", "anim-test-obj"],
    [90, "v1", "anim-test-obj"],
    [91, "v1", "anim-test-obj"],
    [100, "v1", "anim-test-obj"],
    [105, "v1", "anim-test-obj"],
    [130, "v1", "anim-test-obj"],
    [131, "v1", "anim-test-obj"],
    [140, "v1", "anim-test-obj"],
    [145, "v1", "anim-test-obj"],
    [167, "v1", "anim-test-obj"],
    [169, "v1", "anim-test-obj"],
    [171, "v1", "anim-test-obj"],
    [173, "v1", "anim-test-obj"],
    [[263, 266], "v1", "dma-packet"]
  ],
  "anim-test-sequence-list-handler": [
    [2, "s5", "anim-test-sequence"],
    [25, "s5", "anim-test-sequence"],
    [31, "s5", "anim-test-sequence"],
    [[50, 53], "v1", "dma-packet"],
    [71, "s5", "anim-test-sequence"],
    [231, "s5", "anim-test-sequence"],
    [96, "v1", "anim-test-sequence"],
    [97, "v1", "anim-test-sequence"],
    [106, "v1", "anim-test-sequence"],
    [111, "v1", "anim-test-sequence"],
    [136, "v1", "anim-test-sequence"],
    [137, "v1", "anim-test-sequence"],
    [146, "v1", "anim-test-sequence"],
    [151, "v1", "anim-test-sequence"],
    [[267, 270], "v1", "dma-packet"]
  ],
  "anim-test-edit-sequence-list-handler": [
    [[82, 85], "v1", "dma-packet"],
    [[148, 151], "v1", "dma-packet"],
    [[323, 326], "v1", "dma-packet"],
    [[979, 982], "v1", "dma-packet"],
    [[1028, 1031], "v1", "dma-packet"],
    [[122, 965], "s4", "anim-test-sequence"],
    [129, "v1", "glst-named-node"],
    [[128, 909], "gp", "anim-test-seq-item"],
    [380, "v0", "anim-test-obj"],
    [381, "v0", "anim-test-obj"],
    [382, "v0", "anim-test-obj"],
    [389, "v0", "anim-test-obj"],
    [483, "s3", "anim-test-seq-item"],
    [491, "s3", "anim-test-seq-item"],
    [502, "s3", "anim-test-seq-item"]
  ],
  "anim-tester-interface": [
    [[34, 48], "gp", "anim-test-obj"],
    [[70, 73], "v1", "dma-packet"],
    [[131, 134], "v1", "dma-packet"],
    [[189, 192], "v1", "dma-packet"],
    [[228, 231], "v1", "dma-packet"],
    [[95, 109], "gp", "anim-test-obj"],
    [[156, 160], "v1", "anim-test-obj"],
    [[162, 165], "v1", "anim-test-sequence"]
  ],
  "anim-tester-get-playing-item": [
    [4, "t9", "(function glst-list int anim-test-seq-item)"],
    [20, "t9", "(function glst-list int anim-test-seq-item)"],
    [[5, 22], "s5", "anim-test-seq-item"],
    [21, "v0", "anim-test-seq-item"],
    [25, "v0", "anim-test-seq-item"],
    [5, "v0", "anim-test-seq-item"]
  ],
  "anim-tester-add-newobj": [
    ["_stack_", 128, "anim-test-obj"],
    [[2, 185], "s2", "anim-test-obj"],
    [[70, 193], "s5", "anim-test-obj"],
    [149, "v1", "anim-test-sequence"],
    [154, "v1", "anim-test-sequence"],
    [160, "v1", "anim-test-sequence"],
    [164, "a0", "art-joint-anim"],
    [168, "v1", "anim-test-seq-item"],
    [168, "v1", "anim-test-seq-item"],
    [170, "a0", "art-joint-anim"],
    [171, "v1", "anim-test-seq-item"],
    [173, "v1", "anim-test-seq-item"]
  ],
  "anim-tester-start": [[20, "t9", "(function process function none)"]],
  "anim-tester-set-name": [
    [[34, 51], "s3", "anim-test-obj"],
    [[40, 63], "s5", "anim-test-sequence"]
  ],
  "anim-tester-add-sequence": [[[33, 102], "s5", "anim-test-obj"]],
  "(anon-function 11 anim-tester)": [
    [[23, 113], "s4", "anim-test-obj"],
    [[83, 338], "gp", "anim-test-sequence"],
    [[123, 187], "s4", "art-joint-anim"]
  ],
  "(method 10 bsp-header)": [
    [[51, 61], "a0", "(pointer uint128)"],
    [[51, 61], "a1", "(pointer uint128)"],
    [133, "v1", "terrain-bsp"],
    [141, "v1", "terrain-bsp"],
    [148, "v1", "terrain-bsp"],
    [5, "a0", "terrain-bsp"],
    [8, "a0", "terrain-bsp"]
  ],
  "(method 15 bsp-header)": [
    [5, "a0", "terrain-bsp"],
    [8, "a0", "terrain-bsp"]
  ],

  "upload-vis-bits": [
    [[4, 16], "a1", "(pointer uint128)"],
    [[12, 14], "a0", "(pointer uint128)"],
    [[20, 22], "a2", "(pointer uint128)"],
    [[28, 30], "a0", "(pointer uint128)"],
    [[32, 34], "a2", "(pointer uint128)"]
  ],

  "bsp-camera-asm": [
    [[4, 14], "a1", "bsp-node"],
    [[0, 9], "v1", "bsp-node"],
    [[12, 16], "v1", "bsp-node"]
  ],
  "level-remap-texture": [
    [15, "t0", "(pointer int32)"],
    [21, "t0", "(pointer int32)"],
    [19, "t0", "(pointer uint64)"],
    [12, "v1", "int"]
  ],
  "sprite-add-matrix-data": [
    [[5, 15], "a2", "dma-packet"],
    [[24, 29], "a1", "matrix"],
    [[47, 57], "a2", "dma-packet"],
    [[60, 97], "a1", "matrix"],
    [[116, 129], "a1", "vector"]
  ],
  "sprite-add-frame-data": [[[8, 16], "a0", "dma-packet"]],
  "sprite-add-2d-chunk": [
    [[12, 20], "a0", "dma-packet"],
    [[45, 52], "a0", "dma-packet"],
    [[69, 76], "a0", "dma-packet"],
    [[80, 87], "v1", "dma-packet"],
    [65, "a3", "int"]
  ],
  "sprite-add-3d-chunk": [
    [[11, 19], "a0", "dma-packet"],
    [[44, 51], "a0", "dma-packet"],
    [[68, 75], "a0", "dma-packet"],
    [[79, 87], "v1", "dma-packet"],
    [65, "a3", "int"]
  ],
  "sprite-add-shadow-chunk": [
    [[11, 19], "a0", "dma-packet"],
    [[37, 44], "a0", "dma-packet"],
    [[49, 77], "a0", "(inline-array vector)"],
    [[93, 100], "a0", "dma-packet"],
    [[105, 121], "s1", "adgif-shader"],
    [[130, 138], "v1", "dma-packet"]
  ],
  "sprite-draw": [
    [[33, 37], "a0", "dma-packet"],
    [[43, 46], "a0", "gs-gif-tag"],
    [51, "a0", "(pointer gs-test)"],
    [53, "a0", "(pointer gs-reg64)"],
    [55, "a0", "(pointer gs-clamp)"],
    [57, "a0", "(pointer gs-reg64)"],
    [[78, 87], "a0", "dma-packet"],
    [[92, 97], "a0", "dma-packet"],
    [[125, 129], "a0", "dma-packet"],
    [[143, 146], "v1", "dma-packet"]
  ],
  "sprite-init-distorter": [
    [59, "a3", "uint"],
    [[3, 7], "a2", "dma-packet"],
    [[13, 16], "a2", "gs-gif-tag"],
    [21, "a2", "(pointer gs-zbuf)"],
    [23, "a2", "(pointer gs-reg64)"],
    [29, "a2", "(pointer gs-tex0)"],
    [31, "a2", "(pointer gs-reg64)"],
    [33, "a2", "(pointer gs-tex1)"],
    [35, "a2", "(pointer gs-reg64)"],
    [36, "a2", "(pointer gs-miptbp)"],
    [38, "a2", "(pointer gs-reg64)"],
    [45, "a2", "(pointer gs-clamp)"],
    [47, "a2", "(pointer gs-reg64)"],
    [49, "a2", "(pointer gs-alpha)"],
    [51, "a2", "(pointer gs-reg64)"],
    [[62, 67], "a1", "dma-packet"]
  ],
  "sprite-draw-distorters": [
    [[70, 90], "a0", "vector"],
    [72, "v1", "vector"],
    [93, "v1", "vector"],
    [96, "v1", "vector"],
    [115, "v1", "(pointer int32)"],
    [119, "a0", "(pointer int32)"],
    [124, "v1", "vector"],
    [154, "v1", "vector"],
    [[172, 189], "a1", "dma-packet"],
    [[199, 203], "a0", "dma-packet"],
    [[207, 211], "a0", "vector4w"],
    [[216, 221], "a0", "dma-packet"],
    [[248, 265], "a1", "dma-packet"],
    [[273, 277], "a1", "dma-packet"],
    [[281, 285], "a1", "vector4w"],
    [[289, 294], "v1", "dma-packet"]
  ],

  "debug-menu-make-from-template": [
    [[20, 30], "s5", "string"],
    [[31, 60], "s5", "string"],
    [[61, 71], "s5", "string"],
    [[72, 81], "s5", "string"],
    [[82, 107], "s5", "string"],
    [[108, 135], "s5", "string"],
    [[136, 152], "s5", "string"],
    [[153, 183], "s5", "string"],
    [[186, 224], "s5", "string"],
    [[225, 246], "s5", "string"],
    [[249, 321], "s5", "string"]
  ],

  "debug-menu-item-var-render": [[[94, 98], "v1", "dma-packet"]],

  "generic-add-constants": [[[8, 17], "a0", "dma-packet"]],

  "generic-init-buf": [
    [[14, 19], "a0", "dma-packet"],
    [[24, 28], "a0", "gs-gif-tag"],
    [32, "a0", "(pointer gs-test)"],
    [34, "a0", "(pointer uint64)"],
    [34, "a1", "gs-reg"],
    [35, "a0", "(pointer gs-zbuf)"],
    [37, "a0", "(pointer uint64)"],
    [37, "a1", "gs-reg"],
    [[47, 53], "a0", "dma-packet"],
    [[56, 62], "v1", "(pointer vif-tag)"],
    [[62, 66], "v1", "(pointer int32)"]
  ],

  "cam-standard-event-handler": [
    [[0, 999], "s6", "camera-slave"],
    [[16, 30], "s5", "state"],
    [41, "a0", "vector"],
    [[5, 8], "t9", "(function object)"],
    [[19, 22], "t9", "(function object)"],
    [[30, 32], "t9", "(function object)"]
  ],
  "cam-curve-pos": [[[0, 224], "s6", "camera-slave"]],
  "cam-combiner-init": [[[0, 999], "s6", "camera-combiner"]],

  "(code cam-combiner-active)": [[[0, 999], "s6", "camera-combiner"]],

  "(event cam-combiner-active)": [
    [10, "a0", "vector"],
    [[0, 20], "s6", "camera-slave"],
    [[20, 231], "s6", "camera-combiner"],
    [[99, 127], "gp", "camera-slave"],
    [[187, 231], "gp", "camera-slave"]
  ],

  "cam-master-init": [[[0, 999], "s6", "camera-master"]],
  "cam-curve-setup": [[[0, 82], "s6", "camera-slave"]],
  "(method 15 tracking-spline)": [
    [[57, 59], "a2", "vector"],
    [[57, 59], "a3", "vector"]
  ],
  "(method 16 tracking-spline)": [
    [[40, 42], "a0", "vector"],
    [[40, 42], "a1", "vector"]
  ],

  "cam-slave-init-vars": [[[0, 999], "s6", "camera-slave"]],

  "cam-slave-get-vector-with-offset": [[[52, 65], "s3", "vector"]],

  "cam-slave-go": [[[3, 6], "t9", "(function object)"]],

  "cam-slave-init": [
    [[0, 999], "s6", "camera-slave"],
    [[47, 50], "t9", "(function object object)"],
    [[54, 58], "t9", "(function object object)"]
  ],

  "update-mood-village3": [
    [[236, 245], "s0", "(array float)"],
    [245, "s0", "(array int8)"],
    [[246, 297], "s0", "(array float)"],
    [[297, 309], "s0", "(array uint8)"],
    [[309, 314], "s0", "matrix"] // TODO - there is no way this is correct lol
  ],

  "update-mood-citadel": [
    [291, "s5", "(pointer float)"],
    [298, "s5", "(pointer float)"],
    [300, "s5", "(pointer float)"],
    [304, "s5", "(pointer float)"],
    [307, "s5", "(pointer float)"],
    [318, "s5", "(pointer float)"]
  ],

  "update-mood-finalboss": [
    [40, "s4", "(pointer int64)"],
    [44, "s4", "(pointer int64)"],
    [174, "s4", "(pointer int64)"],
    [251, "s4", "(pointer int64)"],
    [255, "s4", "(pointer int64)"],
    [347, "s4", "(pointer int64)"]
  ],

  "update-mood-ogre": [
    [57, "s4", "(pointer float)"],
    [64, "s4", "(pointer float)"],
    [90, "s4", "(pointer float)"],
    [92, "s4", "(pointer float)"],
    [95, "s4", "(pointer float)"],
    [98, "s4", "(pointer float)"],
    [100, "s4", "(pointer float)"],
    [105, "s4", "(pointer float)"],
    [144, "s4", "(pointer float)"]
  ],

  "update-mood-snow": [
    [93, "s5", "vector"],
    [110, "s5", "vector"]
  ],

  "ocean-trans-add-upload-table": [
    [44, "a0", "dma-packet"],
    [46, "a0", "dma-packet"],
    [51, "a0", "dma-packet"],
    [[55, 59], "v1", "vector4w"], // TODO - very likely wrong, but it's something that has 4 int32's,
    [[87, 228], "v1", "(inline-array vector)"],
    [241, "a0", "dma-packet"],
    [243, "a0", "dma-packet"],
    [248, "a0", "dma-packet"]
  ],

  "ocean-trans-add-upload-strip": [
    [39, "a0", "dma-packet"],
    [41, "a0", "dma-packet"],
    [46, "a0", "dma-packet"],
    [[57, 61], "v1", "vector4w"], // TODO - very likely wrong, but it's something that has 4 int32's,
    [[64, 147], "v1", "(inline-array vector)"], // TODO - very likely wrong, but it's something that has 4 int32's,
    [166, "a0", "dma-packet"],
    [168, "a0", "dma-packet"],
    [173, "a0", "dma-packet"]
  ],

  "ocean-trans-add-constants": [
    [7, "a1", "dma-packet"],
    [9, "a1", "dma-packet"],
    [14, "a1", "dma-packet"],
    [[17, 46], "v1", "matrix"]
  ],

  "draw-ocean-transition": [[255, "v1", "ocean-mid-mask"]],

  "do-target-shadow": [
    [46, "v1", "collide-shape-prim"] // `event-other` from collide-shape
  ],

  "draw-string": [
    [[93, 96], "a0", "(pointer uint8)"],
    [[206, 209], "t3", "font-work"],
    [[210, 214], "t3", "font-work"],
    [[217, 221], "t3", "font-work"],
    [356, "t2", "(pointer uint64)"],
    [726, "t2", "(pointer uint64)"],
    [[68, 76], "t4", "(pointer uint32)"],
    [[239, 247], "t3", "font-work"],
    [[424, 878], "a1", "(pointer uint128)"],
    [[616, 634], "t4", "font-work"]
  ],

  "get-string-length": [[[29, 31], "a0", "(pointer uint8)"]],

  "print-game-text-scaled": [[[31, 32], "f3", "float"]],

  "print-game-text": [[[369, 372], "v1", "dma-packet"]],

  "debug-init-buffer": [
    [[11, 15], "t1", "dma-packet"],
    [[21, 24], "t1", "gs-gif-tag"],
    [28, "t1", "(pointer gs-zbuf)"],
    [30, "t1", "(pointer gs-reg64)"],
    [31, "t1", "(pointer gs-test)"],
    [33, "t1", "(pointer gs-reg64)"],
    [[39, 42], "a1", "dma-packet"]
  ],

  "display-frame-finish": [
    [[30, 35], "a1", "dma-packet"],
    [[40, 43], "a0", "dma-packet"],
    [[63, 69], "a0", "dma-packet"],
    [[78, 79], "a0", "dma-packet"],
    [79, "a0", "(pointer uint64)"]
  ],
  "(event water-vol-idle water-anim)": [[6, "a0", "vector"]],

  "(method 22 water-anim)": [[25, "s3", "basic"]],

  "(method 25 water-anim)": [
    [25, "v0", "(pointer float)"],
    ["_stack_", 16, "res-tag"]
  ],

  "(method 22 rigid-body-platform)": [[26, "f0", "float"]],

  "rigid-body-platform-event-handler": [
    [28, "v1", "process-drawable"],
    [34, "v1", "float"],
    [83, "v1", "process-drawable"],
    [119, "v1", "process-drawable"],
    [125, "v1", "process-drawable"],
    [158, "v1", "vector"],
    [170, "v1", "vector"],
    [184, "v1", "(pointer handle)"],
    [213, "v1", "process-drawable"]
  ],

  "(anon-function 9 plat-eco)": [
    [23, "v1", "(state symbol none)"],
    [58, "v1", "(state symbol none)"]
  ],

  "(method 7 rigid-body-platform)": [
    [5, "v1", "int"],
    [14, "t9", "(function process-drawable int process-drawable)"]
  ],

  "(method 10 rigid-body)": [[50, "v1", "vector"]],

  "(method 22 mud)": [[35, "v0", "(pointer float)"]],

  "(method 11 twister)": [
    [7, "s4", "twist-joint"],
    [13, "s4", "twist-joint"],
    [26, "s4", "twist-joint"],
    [28, "s4", "twist-joint"],
    [36, "s4", "twist-joint"],
    [40, "s4", "twist-joint"],
    [47, "s4", "twist-joint"],
    [55, "s4", "twist-joint"],
    [70, "s4", "twist-joint"],
    [82, "s4", "twist-joint"]
  ],

  "(code teetertotter-launch)": [[11, "v1", "art-joint-anim"]],

  "(code teetertotter-bend)": [[10, "v1", "art-joint-anim"]],

  "misty-camera-view": [[25, "v1", "handle"]],

  "(method 11 silostep)": [[100, "v1", "art-joint-anim"]],

  "(enter plat-button-pressed sunken-elevator)": [
    [40, "v1", "village2cam"],
    [73, "v1", "village2cam"]
  ],

  "(trans plat-button-move-upward sunken-elevator)": [
    [49, "v1", "village2cam"]
  ],

  "(trans plat-button-move-downward sunken-elevator)": [
    [13, "v0", "(state sunken-elevator)"]
  ],

  "(method 27 sunken-elevator)": [[37, "v1", "art-joint-anim"]],

  "nav-enemy-set-base-collide-sphere-collide-with": [
    [19, "v1", "collide-shape-prim-group"],
    [23, "s2", "collide-shape-prim"],
    [32, "v1", "collide-shape-prim-sphere"],
    [33, "s5", "collide-shape-prim-group"],
    [37, "v1", "collide-shape-prim-sphere"],
    [38, "s5", "collide-shape-prim-group"],
    [42, "v1", "collide-shape-prim-sphere"],
    [43, "s5", "collide-shape-prim-group"],
    [50, "s4", "collide-shape-prim-group"],
    [54, "s5", "collide-shape-prim"],
    [55, "s5", "collide-shape-prim"]
  ],

  "nav-enemy-jump-land-anim": [[39, "v1", "art-joint-anim"]],

  "(code nav-enemy-victory nav-enemy)": [[27, "v1", "art-joint-anim"]],
  "(code nav-enemy-notice nav-enemy)": [[27, "v1", "art-joint-anim"]],
  "(code nav-enemy-patrol nav-enemy)": [
    [23, "v1", "art-joint-anim"],
    [105, "v1", "art-joint-anim"],
    [167, "v1", "art-joint-anim"],
    [249, "v1", "art-joint-anim"]
  ],

  "(code nav-enemy-flee nav-enemy)": [
    [27, "v1", "art-joint-anim"],
    [91, "v1", "art-joint-anim"]
  ],

  "nav-enemy-set-hit-from-direction": [[19, "v1", "process-drawable"]],
  "(method 45 nav-enemy)": [[14, "v1", "process-mask"]],

  "nav-enemy-default-event-handler": [
    [62, "a0", "vector"],
    [82, "a0", "vector"]
  ],

  "(method 7 nav-enemy)": [
    [5, "v1", "int"],
    [10, "v1", "int"],
    [19, "t9", "(function process-drawable int none)"]
  ],

  "(enter nav-enemy-patrol nav-enemy)": [[8, "v1", "int"]],

  "(code nav-enemy-fuel-cell nav-enemy)": [[31, "v1", "int"]],

  "(method 16 level)": [
    [252, "v1", "(pointer uint128)"],
    [253, "a1", "(pointer uint128)"],
    [255, "a0", "(pointer uint128)"],
    [208, "s2", "(pointer uint8)"],
    [209, "s2", "(pointer uint8)"],
    [210, "s1", "(pointer uint8)"],
    [217, "s2", "(pointer uint8)"],
    [218, "s1", "(pointer uint8)"],
    [79, "a0", "(pointer uint128)"],
    [80, "v1", "(pointer uint128)"],
    [257, "v1", "(pointer uint16)"],
    [222, "s2", "(pointer uint8)"],
    [161, "s1", "(pointer uint128)"],
    [140, "s1", "(pointer uint128)"]
  ],

  "(method 15 level)": [
    [[21, 60], "v1", "(inline-array box8s)"]
  ],

  "(method 27 level)": [
    [[23, 68], "s2", "(inline-array box8s)"]
  ],

  "unpack-comp-huf": [[[21, 23], "t3", "(pointer uint16)"]],

  "(method 9 merc-fragment)": [[[13, 161], "s3", "adgif-shader"]],

  "(method 9 merc-effect)": [
    [49, "s4", "pointer"],
    [50, "s5", "pointer"],
    [[0, 49], "s4", "merc-fragment"],
    [[0, 50], "s5", "merc-fragment-control"]
  ],

  "merc-vu1-initialize-chain": [
    [[19, 47], "s5", "merc-vu1-low-mem"],
    [58, "gp", "(inline-array dma-packet)"],
    [[12, 18], "gp", "(pointer vif-tag)"]
  ],

  "merc-vu1-init-buffer": [
    [[27, 31], "a0", "dma-packet"],
    [[37, 40], "a0", "gs-gif-tag"],
    [44, "a0", "(pointer gs-test)"],
    [46, "a0", "(pointer gs-reg64)"],
    [[55, 58], "v1", "dma-packet"]
  ],

  "(method 8 merc-ctrl)": [
    [46, "s2", "pointer"], // was merc-fragment-control
    [[22, 45], "s2", "merc-fragment-control"],
    [[89, 93], "a1", "merc-blend-ctrl"],
    [103, "a1", "pointer"]
  ],

  "merc-edge-stats": [[[33, 35], "v1", "merc-ctrl"]],

  "(method 9 screen-filter)": [[[23, 26], "v1", "dma-packet"]],

  "(method 48 mayor)": [[32, "a0", "int"]],

  "(method 43 mayor)": [[19, "v1", "float"]],

  "(post idle mayor)": [[4, "t9", "(function none)"]],

  "(method 43 bird-lady)": [[19, "v1", "float"]],

  "muse-to-idle": [[57, "v1", "muse"]],

  "(method 32 sculptor)": [[87, "v1", "muse"]],

  "(method 43 sculptor)": [[19, "v1", "float"]],

  "(code idle sculptor)": [
    [71, "v1", "art-joint-anim"],
    [135, "v1", "art-joint-anim"],
    [184, "v1", "float"],
    [204, "v1", "art-joint-anim"],
    [255, "v1", "float"],
    [269, "v1", "art-joint-anim"],
    [319, "v1", "art-joint-anim"],
    [369, "v1", "art-joint-anim"],
    [421, "v1", "art-joint-anim"],
    [470, "v1", "float"],
    [490, "v1", "art-joint-anim"],
    [543, "v1", "art-joint-anim"],
    [593, "v1", "art-joint-anim"],
    [643, "v1", "art-joint-anim"],
    [698, "v1", "float"],
    [718, "v1", "art-joint-anim"],
    [769, "v1", "float"],
    [785, "v1", "art-joint-anim"],
    [836, "v1", "art-joint-anim"],
    [886, "v1", "art-joint-anim"],
    [936, "v1", "art-joint-anim"]
  ],

  "(method 43 geologist)": [[19, "v1", "float"]],

  "(anon-function 3 oracle)": [[11, "v1", "collide-shape"]],

  "(method 43 farmer)": [[19, "v1", "float"]],

  "(method 43 explorer)": [[19, "v1", "float"]],

  "(code idle explorer)": [
    [36, "v1", "float"],
    [56, "v1", "art-joint-anim"],
    [107, "v1", "float"],
    [123, "v1", "art-joint-anim"],
    [180, "v1", "float"],
    [200, "v1", "float"],
    [216, "v1", "art-joint-anim"],
    [273, "v1", "float"],
    [347, "v1", "float"],
    [363, "v1", "art-joint-anim"],
    [420, "v1", "float"],
    [500, "v1", "art-joint-anim"],
    [542, "v1", "art-joint-anim"],
    [599, "v1", "float"],
    [621, "v1", "art-joint-anim"],
    [678, "v1", "float"],
    [761, "v1", "float"],
    [783, "v1", "art-joint-anim"]
  ],

  "(method 32 assistant)": [[39, "v1", "float"]],

  "(method 43 assistant)": [[19, "v1", "float"]],

  "(code idle assistant)": [
    [35, "v1", "float"],
    [114, "v1", "float"],
    [130, "v1", "art-joint-anim"],
    [207, "v1", "float"],
    [376, "v1", "art-joint-anim"],
    [415, "v1", "float"],
    [431, "v1", "art-joint-anim"],
    [482, "v1", "art-joint-anim"],
    [530, "v1", "float"],
    [549, "v1", "art-joint-anim"],
    [602, "v1", "art-joint-anim"]
  ],

  "check-drop-level-assistant": [[17, "v1", "float"]],

  "(method 32 sage)": [
    [76, "v1", "float"],
    [262, "v1", "assistant"]
  ],

  "(method 43 sage)": [[19, "v1", "float"]],

  "(code idle sage)": [
    [35, "v1", "float"],
    [155, "v1", "art-joint-anim"]
  ],

  "(method 43 gambler)": [[19, "v1", "float"]],

  "(code idle gambler)": [[93, "v1", "float"]],

  "(method 32 warrior)": [[76, "v1", "handle"]],

  "(method 43 warrior)": [[19, "v1", "float"]],

  "(method 32 minershort)": [
    [44, "v1", "float"],
    [112, "v1", "float"]
  ],

  "(method 43 minershort)": [[19, "v1", "float"]],

  "(method 33 progress)": [
    [
      30,
      "t9",
      "(function process function object object object object object)"
    ],
    [
      159,
      "t9",
      "(function process function object object object object object)"
    ],
    [
      288,
      "t9",
      "(function process function object object object object object)"
    ],
    [
      417,
      "t9",
      "(function process function object object object object object)"
    ],
    [
      546,
      "t9",
      "(function process function object object object object object)"
    ],
    [
      675,
      "t9",
      "(function process function object object object object object)"
    ],
    [35, "a0", "manipy"],
    [38, "v1", "manipy"],
    [50, "v1", "manipy"],
    [98, "v1", "manipy"],
    [164, "a0", "manipy"],
    [167, "v1", "manipy"],
    [179, "v1", "manipy"],
    [227, "v1", "manipy"],
    [293, "a0", "manipy"],
    [296, "v1", "manipy"],
    [308, "v1", "manipy"],
    [356, "v1", "manipy"],
    [422, "a0", "manipy"],
    [425, "v1", "manipy"],
    [437, "v1", "manipy"],
    [485, "v1", "manipy"],
    [551, "a0", "manipy"],
    [554, "v1", "manipy"],
    [566, "v1", "manipy"],
    [614, "v1", "manipy"],
    [680, "a0", "manipy"],
    [683, "v1", "manipy"],
    [695, "v1", "manipy"],
    [743, "v1", "manipy"]
  ],

  "fuel-cell-progress-hud-orbit-callback": [
    [[0, 199], "s5", "progress"],
    [4, "f0", "float"]
  ],

  "(method 7 progress)": [[16, "a2", "pointer"]],

  "(method 17 progress)": [
    [[466, 471], "v1", "dma-packet"],
    [[154, 159], "v1", "dma-packet"]
  ],

  "(post progress-debug)": [
    [[61, 66], "v1", "dma-packet"],
    [[108, 113], "v1", "dma-packet"],
    [[153, 158], "v1", "dma-packet"],
    [[198, 203], "v1", "dma-packet"]
  ],

  "(method 23 progress)": [[103, "v1", "float"]],

  "(post progress-normal)": [[416, "a0", "float"]],

  "(method 53 progress)": [[[0, 999], "gp", "progress-screen"]],
  "(method 35 progress)": [[38, "s4", "game-text-id"]],
  "(method 43 progress)": [[45, "s4", "game-text-id"]],
  "(method 38 progress)": [[58, "a1", "game-text-id"]],

  "draw-percent-bar": [[[33, 38], "v1", "dma-packet"]],

  "(method 11 fact-info-target)": [
    [135, "v1", "target"],
    [148, "v1", "collide-shape"],
    [258, "v1", "target"],
    [272, "v1", "target"],
    [287, "v1", "target"],
    [298, "v1", "target"]
  ],

  "(method 7 process)": [
    [[120, 124], "a0", "basic"],
    [[127, 130], "a0", "basic"],
    [47, "v1", "connection"],
    [57, "v1", "connection"],
    [[47, 88], "v1", "connection"]
  ],

  "(anon-function 7 game-info)": [[2, "v1", "collide-shape"]],

  "(method 24 game-info)": [
    [112, "s3", "pointer"],
    [[113, 165], "a0", "game-save-tag"],
    [[148, 166], "s2", "game-save-tag"],
    [[148, 168], "s4", "game-save-tag"],
    [[171, 221], "a0", "game-save-tag"],
    [[234, 240], "a0", "game-save-tag"],
    [[253, 276], "a0", "game-save-tag"],
    [[283, 302], "a0", "game-save-tag"],
    [[319, 324], "a1", "game-save-tag"],
    [[342, 348], "a1", "game-save-tag"],
    [[395, 468], "a0", "game-save-tag"],
    [[480, 488], "a0", "game-save-tag"],
    [[500, 506], "a0", "game-save-tag"],
    [[521, 528], "a0", "game-save-tag"],
    [[543, 650], "a0", "game-save-tag"],
    // [329, "a0", "pointer"],
    // [338, "a0", "pointer"],
    // [[173, 230], "a0", "game-save-tag"],
    [252, "a0", "(pointer int32)"],
    [654, "a0", "pointer"]
  ],

  "auto-save-post": [[138, "t9", "(function object string object none)"]],

  "target-compute-pole": [
    [12, "s4", "swingpole"],
    [21, "s4", "swingpole"],
    [24, "s4", "swingpole"],
    [30, "s4", "swingpole"],
    [33, "s4", "swingpole"],
    [76, "s4", "swingpole"],
    [85, "s4", "swingpole"],
    [87, "s4", "swingpole"]
  ],

  "(method 10 target)": [[[10, 13], "t9", "(function process-drawable none)"]],

  "draw-history": [[[99, 101], "v1", "int"]],

  "(method 9 attack-info)": [
    [82, "v1", "process-drawable"],
    [87, "s3", "process-drawable"],
    [89, "v1", "process-drawable"],
    [118, "a0", "process-drawable"]
  ],

  "dm-task-get-money": [
    [32, "v1", "float"]
  ],

  "ground-tween-update": [
    [16, "f1", "float"],
    [20, "f2", "float"],
    [34, "f0", "float"],
    [38, "f1", "float"]
  ],

  "(method 32 evilbro)": [[20, "v1", "handle"]],

  "(code idle evilbro)": [
    [27, "v1", "art-joint-anim"],
    [84, "v1", "float"],
    [171, "v1", "float"]
  ],

  "all-texture-tweak-adjust": [
    [38, "s0", "adgif-shader"],
    [42, "s0", "adgif-shader"]
  ],

  "build-instance-list": [
    [30, "v1", "drawable-tree-instance-shrub"],
    [61, "v1", "drawable-tree-instance-tie"]
  ],

  "(anon-function 82 default-menu)": [
    [[12, 25], "s4", "texture-id"],
    [36, "s5", "adgif-shader"]
  ],

  "(anon-function 79 default-menu)": [
    [[3, 13], "v1", "texture-id"],
    [[20, 28], "a1", "adgif-shader"],
    [33, "v1", "texture-id"],
    [41, "v1", "adgif-shader"]
  ],

  "(anon-function 78 default-menu)": [
    [[2, 13], "v1", "texture-id"],
    [[20, 29], "a1", "adgif-shader"],
    [34, "v1", "texture-id"],
    [42, "v1", "adgif-shader"]
  ],

  "(anon-function 77 default-menu)": [
    [[3, 13], "v1", "texture-id"],
    [[20, 28], "a1", "adgif-shader"],
    [33, "v1", "texture-id"],
    [41, "v1", "adgif-shader"]
  ],

  "(anon-function 76 default-menu)": [
    [[3, 13], "v1", "texture-id"],
    [[20, 28], "a1", "adgif-shader"],
    [33, "v1", "texture-id"],
    [41, "v1", "adgif-shader"]
  ],

  "(anon-function 75 default-menu)": [
    [[3, 13], "v1", "texture-id"],
    [[20, 28], "a1", "adgif-shader"],
    [33, "v1", "texture-id"],
    [41, "v1", "adgif-shader"]
  ],

  "(anon-function 74 default-menu)": [
    [[2, 13], "v1", "texture-id"],
    [[20, 29], "a1", "adgif-shader"],
    [34, "v1", "texture-id"],
    [42, "v1", "adgif-shader"]
  ],

  "(anon-function 73 default-menu)": [
    [[3, 13], "v1", "texture-id"],
    [[20, 28], "a1", "adgif-shader"],
    [33, "v1", "texture-id"],
    [41, "v1", "adgif-shader"]
  ],

  "(anon-function 72 default-menu)": [
    [[3, 13], "v1", "texture-id"],
    [[20, 28], "a1", "adgif-shader"],
    [33, "v1", "texture-id"],
    [41, "v1", "adgif-shader"]
  ],

  "(anon-function 71 default-menu)": [
    [[3, 13], "v1", "texture-id"],
    [[20, 28], "a1", "adgif-shader"],
    [33, "v1", "texture-id"],
    [41, "v1", "adgif-shader"]
  ],

  "(anon-function 70 default-menu)": [
    [[2, 13], "v1", "texture-id"],
    [[20, 29], "a1", "adgif-shader"],
    [34, "v1", "texture-id"],
    [42, "v1", "adgif-shader"]
  ],

  "(anon-function 69 default-menu)": [
    [[3, 13], "v1", "texture-id"],
    [[20, 28], "a1", "adgif-shader"],
    [33, "v1", "texture-id"],
    [41, "v1", "adgif-shader"]
  ],

  "(anon-function 68 default-menu)": [
    [[3, 13], "v1", "texture-id"],
    [[20, 28], "a1", "adgif-shader"],
    [33, "v1", "texture-id"],
    [41, "v1", "adgif-shader"]
  ],

  "(anon-function 67 default-menu)": [
    [[3, 13], "v1", "texture-id"],
    [[20, 28], "a1", "adgif-shader"],
    [33, "v1", "texture-id"],
    [41, "v1", "adgif-shader"]
  ],

  "(anon-function 66 default-menu)": [
    [[3, 13], "v1", "texture-id"],
    [[20, 28], "a1", "adgif-shader"],
    [33, "v1", "texture-id"],
    [41, "v1", "adgif-shader"]
  ],

  "(anon-function 65 default-menu)": [
    [[3, 13], "v1", "texture-id"],
    [[20, 28], "a1", "adgif-shader"],
    [33, "v1", "texture-id"],
    [41, "v1", "adgif-shader"]
  ],

  "(anon-function 64 default-menu)": [
    [[2, 13], "v1", "texture-id"],
    [[20, 29], "a1", "adgif-shader"],
    [34, "v1", "texture-id"],
    [42, "v1", "adgif-shader"]
  ],

  "(anon-function 63 default-menu)": [
    [[2, 13], "v1", "texture-id"],
    [[20, 29], "a1", "adgif-shader"],
    [34, "v1", "texture-id"],
    [42, "v1", "adgif-shader"]
  ],

  "build-continue-menu": [
    [4, "v1", "symbol"],
    [[5, 15], "v1", "level-load-info"]
  ],

  "(method 26 basebutton)": [[31, "v1", "art-joint-anim"]],

  "debug-menu-item-var-make-float": [
    [30, "t9", "(function int debug-menu-msg float float int)"]
  ],

  "entity-remap-names": [
    [33, "a1", "int"],
    [39, "a2", "int"]
  ],

  "process-status-bits": [[[15, 59], "s3", "process-drawable"]],

  "(method 13 level-group)": [[[56, 61], "a0", "entity-actor"]],

  "(method 24 entity)": [[[39, 45], "a0", "entity-actor"]],

  "(method 23 level-group)": [
    [53, "a0", "entity-actor"],
    [57, "v1", "entity-actor"],
    [[29, 31], "v0", "(inline-array vector)"]
  ],

  "(method 24 level-group)": [
    [51, "v1", "entity-actor"],
    [[55, 57], "s1", "(inline-array vector)"]
  ],

  "init-entity": [
    [31, "t9", "(function process function process entity none)"]
  ],

  "(method 19 bsp-header)": [
    [[53, 63], "s2", "process"],
    [74, "s2", "part-tracker"],
    [[104, 122], "v1", "process-drawable"],
    [[129, 148], "v1", "process-drawable"],
    [[123, 127], "a0", "process-drawable"]
  ],

  "(method 3 entity)": [[7, "t9", "(function entity entity)"]],

  "(method 3 entity-actor)": [
    [7, "t9", "(function entity-actor entity-actor)"]
  ],

  "(method 10 drawable-group)": [
    [19, "s5", "drawable-group"]
  ],

  "(method 15 drawable-group)": [
    [19, "s5", "drawable-group"]
  ],

  "(method 14 level-group)": [
    [[54, 164], "s1", "process-drawable"],
    [[319, 342], "s0", "process-drawable"],
    [368, "v1", "(pointer process-drawable)"],
    [[384, 494], "s5", "process-drawable"]
  ],

  "(method 22 level-group)": [[[28, 30], "v0", "(inline-array vector)"]],

  "expand-vis-box-with-point": [[10, "v0", "(inline-array vector)"]],

  "(method 28 entity-ambient)": [[79, "v1", "int"]],

  "(method 27 entity-ambient)": [[[15, 250], "s5", "symbol"]],

  "cam-master-effect": [[[0, 999], "s6", "camera-master"]],

  "birth-func-vector-orient": [[[7, 24], "s3", "sprite-vec-data-2d"]],

  "process-drawable-burn-effect": [
    [28, "a0", "process-drawable"],
    [105, "v1", "process-drawable"],
    [49, "a0", "process-drawable"],
    [64, "a0", "process-drawable"]
  ],

  "(anon-function 0 dark-eco-pool)": [[2, "v1", "state"]],

  "(method 25 dark-eco-pool)": [
    [
      22,
      "t9",
      "(function res-lump symbol symbol float structure (pointer res-tag) pointer object)"
    ]
  ],

  "(top-level-login beach-rocks)": [[78, "v1", "state"]],

  "(method 7 beach-rock)": [
    [5, "v1", "int"],
    [10, "v1", "int"],
    [19, "t9", "(function process-drawable int none)"]
  ],

  "(method 10 beach-rock)": [[21, "t9", "(function process-drawable none)"]],

  "(code falling beach-rock)": [
    [138, "gp", "handle"],
    [150, "gp", "handle"],
    [[158, 165], "s5", "handle"]
  ],

  "(method 11 beach-rock)": [[77, "v1", "int"]],

  "(anon-function 27 projectiles)": [
    [27, "s4", "collide-shape"],
    [36, "s4", "collide-shape"]
  ],

  "projectile-update-velocity-space-wars": [[60, "a0", "target"]],

  "projectile-init-by-other": [
    [70, "v1", "process-drawable"],
    [77, "v1", "process-drawable"]
  ],

  "(method 24 projectile-yellow)": [
    [[81, 999], "s5", "sound-rpc-set-param"],
    [99, "gp", "process-drawable"],
    [102, "gp", "process-drawable"]
  ],

  "(method 28 projectile-yellow)": [
    [26, "a0", "target"],
    [118, "a1", "target"]
  ],

  "(method 27 projectile-blue)": [
    [51, "v1", "process-mask"],
    [87, "v1", "process-drawable"]
  ],

  "spawn-projectile-blue": [
    [
      69,
      "s2",
      "(function process function object object object object object object)"
    ]
  ],

  "(method 28 projectile-blue)": [[27, "v1", "process-drawable"]],

  "(method 27 projectile-yellow)": [[70, "v1", "process-mask"]],

  "manipy-init": [
    [143, "a0", "collide-shape"],
    [145, "a0", "collide-shape"]
  ],

  "forall-particles-with-key-runner": [
    [32, "s3", "(inline-array sparticle-cpuinfo)"],
    [42, "s3", "(inline-array sparticle-cpuinfo)"]
  ],

  "(trans plat-button-move-downward jungle-elevator)": [
    [11, "v0", "(state plat-button)"]
  ],

  "(code plat-button-at-end jungle-elevator)": [
    [43, "t9", "(function none :behavior plat-button)"]
  ],

  "(code bouncer-fire)": [[17, "v1", "art-joint-anim"]],

  "(method 39 hopper)": [[16, "t9", "(function nav-enemy none)"]],

  "(code nav-enemy-idle hopper)": [
    [16, "v1", "art-joint-anim"],
    [70, "v1", "art-joint-anim"]
  ],

  "(code nav-enemy-patrol hopper)": [
    [34, "v1", "art-joint-anim"],
    [105, "v1", "art-joint-anim"]
  ],

  "(code nav-enemy-chase hopper)": [
    [34, "v1", "art-joint-anim"],
    [105, "v1", "art-joint-anim"]
  ],

  "(method 39 junglefish)": [[12, "t9", "(function nav-enemy none)"]],

  "(code nav-enemy-patrol junglefish)": [
    [27, "v1", "art-joint-anim"],
    [107, "v1", "art-joint-anim"],
    [169, "v1", "art-joint-anim"],
    [251, "v1", "art-joint-anim"]
  ],

  "(code nav-enemy-attack junglefish)": [[14, "v1", "art-joint-anim"]],

  "(code nav-enemy-victory junglefish)": [
    [14, "v1", "art-joint-anim"],
    [64, "v1", "art-joint-anim"]
  ],

  "(method 32 sequenceB)": [
    [177, "s3", "babak"],
    [186, "s3", "babak"],
    [236, "s3", "babak"],
    [245, "s3", "babak"]
  ],

  "(event play-anim sequenceB)": [
    [98, "gp", "evilbro"],
    [107, "gp", "evilbro"],
    [289, "gp", "evilsis"],
    [298, "gp", "evilsis"]
  ],

  "sequenceC-can-trans-hook": [[12, "v1", "process-taskable"]],

  "(anon-function 7 sidekick-human)": [
    [2, "v1", "process-taskable"],
    [10, "v1", "process-taskable"]
  ],

  "(code idle assistant-firecanyon)": [
    [33, "v1", "float"],
    [55, "v1", "float"],
    [139, "v1", "float"],
    [157, "v1", "art-joint-anim"],
    [213, "v1", "float"],
    [295, "v1", "art-joint-anim"],
    [343, "v1", "float"],
    [424, "v1", "float"],
    [446, "v1", "float"],
    [530, "v1", "float"],
    [548, "v1", "art-joint-anim"],
    [604, "v1", "float"],
    [686, "v1", "art-joint-anim"],
    [734, "v1", "float"],
    [756, "v1", "float"]
  ],

  "(method 32 sage-bluehut)": [
    [44, "v1", "float"],
    [63, "s5", "assistant-bluehut"]
  ],

  "(method 47 sage-bluehut)": [
    [18, "gp", "assistant-bluehut"],
    [23, "gp", "assistant-bluehut"]
  ],

  "(method 43 sage-bluehut)": [[19, "v1", "float"]],

  "(code idle sage-bluehut)": [
    [34, "v1", "float"],
    [137, "v1", "art-joint-anim"]
  ],

  "(code idle flutflut-bluehut)": [
    [33, "v1", "float"],
    [187, "v1", "art-joint-anim"],
    [243, "v1", "float"],
    [329, "v1", "art-joint-anim"]
  ],

  "(method 39 sharkey)": [[71, "t9", "(function nav-enemy none)"]],

  "(code nav-enemy-patrol sharkey)": [[27, "v1", "art-joint-anim"]],

  "(code nav-enemy-attack sharkey)": [[144, "v1", "art-joint-anim"]],

  "(code nav-enemy-chase sharkey)": [[40, "v1", "art-joint-anim"]],

  "(code nav-enemy-stop-chase sharkey)": [[22, "v1", "art-joint-anim"]],

  "(code nav-enemy-victory sharkey)": [[24, "v1", "art-joint-anim"]],

  "(code nav-enemy-chase lurkercrab)": [
    [17, "v1", "art-joint-anim"],
    [338, "v1", "art-joint-anim"],
    [388, "v1", "art-joint-anim"]
  ],

  "(code nav-enemy-patrol lurkercrab)": [
    [21, "v1", "art-joint-anim"],
    [77, "v1", "art-joint-anim"],
    [191, "v1", "art-joint-anim"]
  ],

  "(code nav-enemy-notice lurkerpuppy)": [[24, "v1", "art-joint-anim"]],

  "(code nav-enemy-victory lurkerpuppy)": [[20, "v1", "art-joint-anim"]],

  "(code nav-enemy-give-up lurkerpuppy)": [
    [18, "v1", "art-joint-anim"],
    [76, "v1", "art-joint-anim"]
  ],

  "(code nav-enemy-chase lurkerpuppy)": [
    [25, "v1", "art-joint-anim"],
    [111, "v1", "art-joint-anim"]
  ],

  "static-screen-init-by-other": [
    [32, "s3", "sparticle-launch-group"],
    [35, "s3", "sparticle-launch-group"]
  ],

  "(code target-demo)": [
    [[65, 73], "v1", "handle"],
    [[95, 103], "v1", "handle"],
    [[125, 133], "v1", "handle"],
    [[162, 170], "v1", "handle"],
    [[195, 203], "v1", "handle"],
    [[228, 236], "v1", "handle"],
    [[261, 269], "v1", "handle"],
    [[292, 300], "v1", "handle"],
    [[322, 330], "v1", "handle"],
    [[356, 364], "v1", "handle"],
    [[389, 397], "v1", "handle"],
    [[422, 430], "v1", "handle"],
    [[455, 463], "v1", "handle"],
    [[486, 494], "v1", "handle"],
    [[517, 525], "v1", "handle"],
    [[548, 555], "v1", "handle"],
    [[577, 585], "v1", "handle"]
  ],

  "target-has-all-the-cells?": [[17, "v1", "float"]],

  "(code open final-door)": [
    [13, "v1", "art-joint-anim"],
    [66, "v1", "art-joint-anim"]
  ],

  "(code idle powercellalt)": [[8, "a1", "process-drawable"]],

  "(code target-final-door)": [
    [85, "gp", "handle"],
    [105, "gp", "handle"],
    [117, "gp", "handle"],
    [133, "s1", "process-drawable"],
    [200, "s1", "process-drawable"]
  ],

  "(event open final-door)": [
    [4, "v1", "float"],
    [6, "v1", "float"]
  ],

  "(code nav-enemy-chase aphid)": [
    [42, "v1", "art-joint-anim"],
    [168, "v1", "art-joint-anim"]
  ],

  "(code nav-enemy-stare aphid)": [
    [34, "v1", "art-joint-anim"],
    [160, "v1", "art-joint-anim"]
  ],

  "(code nav-enemy-give-up aphid)": [
    [43, "v1", "art-joint-anim"],
    [101, "v1", "art-joint-anim"]
  ],

  "(method 27 plat-button)": [[37, "v1", "art-joint-anim"]],

  "(method 11 plat-button)": [[17, "v1", "vector"]],

  "(trans plat-button-move-downward plat-button)": [
    [[92, 999], "gp", "sound-rpc-set-param"]
  ],

  "(trans plat-button-move-upward plat-button)": [
    [[92, 999], "gp", "sound-rpc-set-param"]
  ],

  "(anon-function 7 plat-eco)": [[22, "v1", "target"]],

  "drop-plat-set-fade": [[7, "v1", "process-drawable"]],

  "(code drop-plat-spawn)": [[3, "v1", "process-drawable"]],

  "(code drop-plat-rise)": [
    [10, "v1", "process-drawable"],
    [24, "v1", "process-drawable"],
    [45, "v1", "process-drawable"],
    [85, "v1", "process-drawable"]
  ],

  "(post drop-plat-rise)": [[12, "v1", "process-drawable"]],

  "(code drop-plat-drop)": [
    [2, "v1", "process-drawable"],
    [85, "v1", "process-drawable"]
  ],

  "(post drop-plat-drop)": [[12, "v1", "process-drawable"]],

  "drop-plat-init-by-other": [[22, "v1", "process-drawable"]],

  "citb-drop-plat-drop-children": [[[23, 29], "a0", "drop-plat"]],

  "citb-drop-plat-spawn-children": [
    [98, "t9", "(function process function vector uint uint int)"]
  ],

  "(method 11 citb-drop-plat)": [
    [24, "v1", "(pointer int32)"],
    [26, "v1", "(pointer int32)"]
  ],

  "(code plat-flip-idle)": [
    [62, "v1", "art-joint-anim"],
    [91, "v1", "art-joint-anim"],
    [132, "v1", "art-joint-anim"]
  ],

  "(method 11 plat-flip)": [
    ["_stack_", 16, "res-tag"],
    ["_stack_", 32, "res-tag"],
    ["_stack_", 48, "res-tag"],
    [147, "v1", "(pointer float)"],
    [192, "v1", "(pointer float)"]
  ],

  "(method 27 square-platform)": [[[26, 33], "a0", "water-vol"]],

  "(method 27 wedge-plat)": [
    [4, "v1", "process-drawable"],
    [10, "f0", "float"],
    [40, "f26", "float"],
    [50, "f26", "float"]
  ],

  "(method 27 wedge-plat-outer)": [
    [4, "v1", "process-drawable"],
    [10, "f0", "float"],
    [40, "f26", "float"],
    [50, "f26", "float"]
  ],

  "(code plunger-lurker-plunge)": [
    [[76, 299], "s5", "othercam"],
    [80, "gp", "handle"],
    [88, "gp", "handle"],
    [109, "gp", "handle"],
    [176, "gp", "handle"],
    [151, "gp", "handle"],
    [164, "gp", "handle"],
    [188, "gp", "handle"]
  ],

  "(code plunger-lurker-flee)": [
    [10, "v1", "art-joint-anim"],
    [60, "v1", "art-joint-anim"]
  ],

  "(code plunger-lurker-idle)": [[10, "v1", "art-joint-anim"]],

  "(code flying-lurker-idle)": [[92, "v1", "art-joint-anim"]],

  "(code flying-lurker-fly)": [
    [56, "v1", "art-joint-anim"],
    [110, "v1", "float"]
  ],

  "(code flying-lurker-start)": [[36, "v1", "float"]],

  "(method 18 collide-cache)": [
    [44, "v1", "collide-shape-prim-sphere"],
    [16, "s3", "collide-cache-prim"],
    [21, "s3", "collide-cache-prim"],
    [25, "s3", "collide-cache-prim"],
    [43, "s3", "collide-cache-prim"],
    [62, "s3", "(inline-array collide-cache-prim)"]
  ],

  "flying-lurker-play-intro": [
    [[106, 299], "s5", "othercam"],
    [110, "gp", "handle"],
    [118, "gp", "handle"],
    [139, "gp", "handle"],
    [160, "gp", "handle"],
    [173, "gp", "handle"],
    [207, "gp", "handle"],
    [219, "gp", "handle"]
  ],

  "clone-anim-once": [
    [[19, 73], "s5", "process-drawable"],
    [50, "s4", "collide-shape"],
    [109, "v1", "manipy"]
  ],

  "level-hint-task-process": [["_stack_", 16, "res-tag"]],

  "kill-current-level-hint": [[[13, 33], "s4", "level-hint"]],

  "level-hint-init-by-other": [
    [[54, 75], "a0", "string"],
    [93, "a0", "string"]
  ],

  "(method 17 drawable-inline-array-ambient)": [
    [1, "v1", "drawable-ambient"],
    [4, "v1", "drawable-ambient"]
  ],

  "ambient-type-sound-loop": [
    [5, "a0", "symbol"],
    [[24, 35], "s3", "(pointer res-tag)"]
  ],

  "ambient-type-light": [
    [38, "v1", "(inline-array vector)"],
    [43, "v1", "(inline-array vector)"]
  ],
  "ambient-type-dark": [
    [38, "v1", "(inline-array vector)"],
    [43, "v1", "(inline-array vector)"]
  ],
  "ambient-type-weather-off": [
    [38, "v1", "(inline-array vector)"],
    [43, "v1", "(inline-array vector)"]
  ],

  "level-hint-displayed?": [
    [[4, 7], "a0", "level-hint"],
    [12, "a0", "level-hint"],
    [14, "a0", "level-hint"]
  ],

  "ambient-type-sound": [
    [21, "v1", "(pointer float)"],
    [28, "v1", "(pointer float)"],
    ["_stack_", 112, "res-tag"],
    [57, "v0", "symbol"]
  ],
  "forall-particles-runner": [
    [[19, 28], "s4", "sparticle-cpuinfo"],
    [34, "s4", "pointer"],
    [35, "s3", "pointer"]
  ],

  "(method 2 sparticle-cpuinfo)": [[14, "f0", "float"]],

  "sp-kill-particle": [
    [7, "a1", "uint"],
    [7, "v1", "uint"]
  ],

  "sparticle-track-root": [[2, "v1", "process-drawable"]],

  "sparticle-track-root-prim": [
    [2, "v1", "process-drawable"],
    [3, "v1", "collide-shape"]
  ],

  "sp-orbiter": [[[73, 82], "v1", "sprite-vec-data-2d"]],

  "finish-background": [
    [249, "a0", "terrain-context"],
    [297, "a0", "terrain-context"],
    [307, "a0", "terrain-context"],
    [355, "a0", "terrain-context"],
    [365, "a0", "terrain-context"],
    [451, "a0", "terrain-context"],
    [461, "a0", "terrain-context"],
    [32, "a0", "terrain-context"],
    [180, "a0", "terrain-context"],
    [188, "a0", "terrain-context"],
    [199, "a0", "terrain-context"],
    [238, "a0", "terrain-context"],
    [288, "a0", "terrain-context"],
    [346, "a0", "terrain-context"],
    [404, "a0", "terrain-context"],
    [442, "a0", "terrain-context"],
    [531, "a0", "terrain-context"],
    [534, "a0", "terrain-context"],
    [[598, 603], "v1", "dma-packet"]
  ],

  "(method 11 drawable-inline-array-node)": [[[1, 6], "v1", "drawable"]],

  "(method 12 drawable-inline-array-node)": [[[1, 6], "v1", "drawable"]],

  "(method 13 drawable-inline-array-node)": [[[1, 6], "v1", "drawable"]],

  "(method 17 drawable-inline-array-node)": [[[1, 6], "v1", "drawable"]],

  "(code nav-enemy-patrol babak)": [
    [25, "v1", "art-joint-anim"],
    [79, "t9", "(function none)"]
  ],

  "(code nav-enemy-chase babak)": [[55, "v1", "art-joint-anim"]],

  "(code nav-enemy-stare babak)": [[154, "v1", "art-joint-anim"]],

  "(code nav-enemy-give-up babak)": [
    [43, "v1", "art-joint-anim"],
    [101, "v1", "art-joint-anim"]
  ],

  "(method 33 process-taskable)": [[15, "s5", "spool-anim"]],

  "(method 51 process-taskable)": [[18, "v1", "spool-anim"]],

  "(method 35 process-taskable)": [[15, "s5", "spool-anim"]],
  "(method 37 process-taskable)": [[15, "s5", "spool-anim"]],

  "process-taskable-play-anim-code": [
    [68, "gp", "spool-anim"],
    [255, "gp", "art-joint-anim"]
  ],

  "(event play-anim process-taskable)": [
    [19, "a1", "float"],
    [24, "a0", "float"]
  ],

  "(event be-clone process-taskable)": [
    [19, "a1", "float"],
    [24, "a0", "float"]
  ],

  "(event othercam-running)": [[23, "v1", "process-taskable"]],

  "(code nav-enemy-idle babak-with-cannon)": [[22, "v1", "art-joint-anim"]],

  "(code babak-run-to-cannon)": [[14, "v1", "art-joint-anim"]],

  "(code babak-with-cannon-jump-onto-cannon)": [[118, "v1", "art-joint-anim"]],

  "(code babak-with-cannon-jump-off-cannon)": [[28, "v1", "art-joint-anim"]],

  "(trans nav-enemy-die babak-with-cannon)": [[40, "v0", "(state nav-enemy)"]],

  "(enter othercam-running)": [
    [50, "gp", "process-taskable"],
    [53, "gp", "process-taskable"]
  ],

  "(code othercam-running)": [
    [14, "s2", "process-taskable"],
    [18, "s2", "process-taskable"],
    [24, "s2", "process-taskable"],
    [38, "s2", "process-taskable"],
    [47, "s2", "process-taskable"]
  ],

  "(method 10 gui-query)": [
    [[84, 88], "v1", "dma-packet"],
    [[131, 135], "v1", "dma-packet"]
  ],

  "(code yakow-idle)": [
    [46, "v1", "art-joint-anim"],
    [102, "v1", "art-joint-anim"]
  ],

  "(code yakow-graze)": [
    [73, "v1", "art-joint-anim"],
    [131, "v1", "art-joint-anim"]
  ],

  "(code yakow-graze-kicked)": [[10, "v1", "art-joint-anim"]],

  "(code yakow-kicked)": [[81, "v1", "art-joint-anim"]],

  "(method 7 fishermans-boat)": [
    [20, "t9", "(function rigid-body-platform int rigid-body-platform)"]
  ],

  "(code muse-idle)": [
    [35, "v1", "art-joint-anim"],
    [87, "v1", "art-joint-anim"]
  ],

  "(code nav-enemy-chase muse)": [[35, "v1", "art-joint-anim"]],

  "(code nav-enemy-jump-land muse)": [[31, "v1", "art-joint-anim"]],

  "(code muse-caught)": [
    [50, "v0", "vector"],
    [306, "gp", "handle"],
    [321, "gp", "handle"]
  ],

  "(code nav-enemy-idle bonelurker)": [
    [5, "t9", "(function none :behavior bonelurker)"]
  ],

  "(code nav-enemy-patrol bonelurker)": [
    [7, "t9", "(function none :behavior bonelurker)"]
  ],

  "(code nav-enemy-chase bonelurker)": [
    [60, "v1", "art-joint-anim"],
    [108, "v1", "art-joint-anim"],
    [171, "v1", "art-joint-anim"],
    [220, "v1", "art-joint-anim"],
    [277, "v1", "art-joint-anim"],
    [334, "v1", "art-joint-anim"]
  ],

  "(code nav-enemy-stare bonelurker)": [[130, "v1", "art-joint-anim"]],

  "(code bonelurker-stun)": [[29, "v1", "art-joint-anim"]],

  "(code nav-enemy-give-up bonelurker)": [
    [43, "v1", "art-joint-anim"],
    [93, "v1", "art-joint-anim"],
    [143, "v1", "art-joint-anim"],
    [201, "v1", "art-joint-anim"]
  ],

  "(method 32 assistant-bluehut)": [
    [104, "v1", "float"],
    [162, "v1", "manipy"],
    [255, "v1", "float"]
  ],

  "(method 47 assistant-bluehut)": [
    [21, "s5", "sage-bluehut"],
    [28, "s5", "sage-bluehut"],
    [50, "s5", "sage-bluehut"],
    [53, "s5", "sage-bluehut"]
  ],

  "(method 43 assistant-bluehut)": [[19, "v1", "float"]],

  "check-drop-level-assistant-bluehut": [[17, "v1", "float"]],

  "(code idle assistant-bluehut)": [
    [31, "v1", "art-joint-anim"],
    [83, "v1", "float"],
    [104, "v1", "art-joint-anim"],
    [161, "v1", "float"],
    [261, "v1", "art-joint-anim"],
    [317, "v1", "float"],
    [554, "v1", "art-joint-anim"]
  ],

  "assistant-levitator-blue-beam": [[15, "v1", "fireboulder"]],

  "(code idle assistant-levitator)": [
    [32, "v1", "art-joint-anim"],
    [91, "v1", "float"],
    [173, "v1", "art-joint-anim"],
    [229, "v1", "float"],
    [311, "v1", "art-joint-anim"]
  ],

  "(event square-platform-lowered)": [[8, "a0", "square-platform-master"]],

  "(event square-platform-master-idle)": [[6, "a0", "square-platform-button"]],

  "(method 7 square-platform)": [
    [24, "t9", "(function baseplat int baseplat)"]
  ],

  "(method 11 square-platform)": [
    ["_stack_", 16, "res-tag"],
    ["_stack_", 32, "res-tag"],
    [165, "v1", "(pointer float)"]
  ],

  "(enter square-platform-master-activate)": [
    [51, "a0", "sunkencam"],
    [84, "v1", "sunkencam"],
    [119, "a0", "sunkencam"],
    [152, "v1", "sunkencam"]
  ],

  "(code qbert-plat-on-mimic)": [
    [13, "gp", "(pointer rigid-body-platform)"],
    [21, "gp", "(pointer rigid-body-platform)"],
    [27, "gp", "(pointer rigid-body-platform)"]
  ],

  "(method 32 qbert-plat)": [[[4, 10], "a0", "qbert-plat-master"]],

  "(post rigid-body-platform-float qbert-plat)": [
    [3, "t9", "(function none :behavior qbert-plat)"]
  ],

  "(method 23 qbert-plat)": [
    [9, "t9", "(function rigid-body-platform float none)"]
  ],

  "(code keg-on-paddle)": [
    [5, "a0", "keg"], // i have learned that parent does not always equal the parent type!
    [16, "v1", "process-drawable"]
  ],

  "(code keg-paddle-to-path)": [
    [8, "v1", "process-drawable"],
    [28, "v1", "process-drawable"]
  ],

  "(code keg-on-path)": [
    [13, "v1", "keg-conveyor-paddle"],
    [24, "v1", "keg-conveyor-paddle"],
    [45, "v1", "keg-conveyor-paddle"],
    [72, "v1", "keg-conveyor-paddle"],
    [81, "v1", "keg-conveyor-paddle"]
  ],

  "(code keg-in-chute)": [
    [2, "v1", "process-drawable"],
    [9, "v1", "process-drawable"]
  ],

  "keg-init-by-other": [[142, "v1", "process-drawable"]],

  "(method 7 keg-conveyor)": [
    [14, "t9", "(function process-drawable int process-drawable)"]
  ],

  "(method 7 swamp-bat)": [
    [26, "t9", "(function process-drawable int process-drawable)"]
  ],

  "(code swamp-bat-slave-die)": [[21, "v1", "swamp-bat"]],

  // these casts should not be required
  "swamp-bat-check-slave-paths-match?": [
    [3, "a1", "swamp-bat-slave"],
    [7, "a1", "swamp-bat-slave"]
  ],

  "(method 39 swamp-rat)": [[37, "t9", "(function nav-enemy none)"]],

  "(code nav-enemy-patrol swamp-rat)": [[23, "v1", "art-joint-anim"]],

  "(code nav-enemy-stare swamp-rat)": [[26, "v1", "art-joint-anim"]],

  "(code nav-enemy-give-up swamp-rat)": [
    [14, "v1", "art-joint-anim"],
    [72, "v1", "art-joint-anim"]
  ],

  "(code nav-enemy-attack swamp-rat)": [[14, "v1", "art-joint-anim"]],

  "(code swamp-rat-spawn)": [[119, "v1", "art-joint-anim"]],

  "(code spiderwebs-bounce)": [[80, "v1", "art-joint-anim"]],

  "(method 39 baby-spider)": [[37, "t9", "(function nav-enemy none)"]],

  "(code baby-spider-hatching)": [[14, "v1", "art-joint-anim"]],

  "(code nav-enemy-attack baby-spider)": [[14, "v1", "art-joint-anim"]],

  "(code nav-enemy-give-up baby-spider)": [
    [14, "v1", "art-joint-anim"],
    [72, "v1", "art-joint-anim"]
  ],

  "(code nav-enemy-patrol baby-spider)": [[23, "v1", "art-joint-anim"]],

  "(code nav-enemy-notice baby-spider)": [[24, "v1", "art-joint-anim"]],

  "(code nav-enemy-stare baby-spider)": [[26, "v1", "art-joint-anim"]],

  "(method 24 mother-spider-proj)": [
    [[11, 46], "s5", "sound-rpc-set-param"],
    [30, "s4", "process-drawable"],
    [33, "s4", "process-drawable"]
  ],

  "(method 23 exit-chamber)": [
    [113, "a0", "fuel-cell"]
  ],

  "(code exit-chamber-rise)": [
    [15, "v1", "fuel-cell"],
    [64, "v1", "sunkencam"],
    [81, "v1", "art-joint-anim"],
    [157, "v1", "art-joint-anim"],
    [211, "v1", "art-joint-anim"],
    [292, "v1", "art-joint-anim"],
    [424, "v1", "fuel-cell"]
  ],

  "(method 25 sunken-water)": [
    [121, "v1", "uint"],
    [126, "v1", "uint"]
  ],

  "(code sunkenfisha-idle)": [[10, "v1", "art-joint-anim"]],

  "(method 27 sunkenfisha)": [
    ["_stack_", 16, "res-tag"],
    ["_stack_", 32, "res-tag"],
    ["_stack_", 48, "res-tag"],
    [40, "v0", "(pointer float)"],
    [137, "v0", "(pointer float)"],
    [174, "v0", "(pointer float)"]
  ],

  "(method 43 assistant-villagec)": [[19, "v1", "float"]],

  "(code idle assistant-villagec)": [
    [32, "v1", "art-joint-anim"],
    [89, "v1", "float"],
    [176, "v1", "float"]
  ],

  "(method 32 sage-villagec)": [[278, "v1", "float"]],

  "(method 43 sage-villagec)": [[19, "v1", "float"]],

  "(method 20 cave-trap)": [
    [77, "s2", "process-drawable"],
    [95, "s2", "process-drawable"],
    [181, "s3", "process-drawable"],
    [221, "s3", "process-drawable"],
    [230, "v1", "baby-spider"]
  ],

  "(method 7 cave-trap)": [
    [14, "t9", "(function process-drawable int process-drawable)"]
  ],

  "(method 57 ice-cube)": [
    [16, "v1", "collide-shape-prim-group"],
    [26, "v1", "collide-shape-prim-group"]
  ],

  "(method 58 ice-cube)": [
    [16, "v1", "collide-shape-prim-group"],
    [26, "v1", "collide-shape-prim-group"]
  ],

  "(code yeti-slave-appear-jump-up)": [[14, "v1", "art-joint-anim"]],

  "(code yeti-slave-appear-land)": [[14, "v1", "art-joint-anim"]],

  "(code nav-enemy-chase yeti-slave)": [[55, "v1", "art-joint-anim"]],

  "(code nav-enemy-stare yeti-slave)": [[154, "v1", "art-joint-anim"]],

  "(code nav-enemy-give-up yeti-slave)": [
    [43, "v1", "art-joint-anim"],
    [101, "v1", "art-joint-anim"]
  ],

  "(code nav-enemy-patrol yeti-slave)": [
    [25, "v1", "art-joint-anim"],
    [86, "v1", "art-joint-anim"],
    [165, "v1", "art-joint-anim"],
    [238, "v1", "art-joint-anim"]
  ],

  "(method 7 yeti-slave)": [[14, "t9", "(function nav-enemy int nav-enemy)"]],

  "(method 21 yeti)": [[5, "s5", "(pointer yeti-slave)"]],

  "(code idle assistant-lavatube-start)": [
    [32, "v1", "float"],
    [118, "v1", "art-joint-anim"]
  ],

  "check-drop-level-maincave-drip": [[17, "v1", "float"]],

  "snow-bird-bob-func": [[3, "v1", "process-drawable"]],

  "bird-bob-func": [[3, "v1", "process-drawable"]],

  "part-tracker-track-root": [[2, "v1", "process-drawable"]],

  "sparticle-track-root-money": [[5, "v1", "process-drawable"]],

  "eco-fadeout": [[2, "v1", "process-drawable"]],

  "eco-track-root-prim-fadeout": [
    [2, "v1", "process-drawable"],
    [3, "a0", "collide-shape-moving"],
    [11, "v1", "process-drawable"]
  ],

  "check-drop-level-sagehut": [[18, "v1", "float"]],

  "check-drop-level-training-spout-rain": [[17, "v1", "float"]],

  "check-drop-level-sagehut2": [[18, "v1", "float"]],

  "tra-bird-bob-func": [[3, "v1", "process-drawable"]],

  "(anon-function 6 relocate)": [
    [3, "a0", "int"],
    [8, "a0", "int"]
  ],

  "(method 7 joint-control)": [
    [7, "v1", "(inline-array joint-control-channel)"]
  ],

  "(method 20 hud-money-all)": [
    [36, "a0", "process-drawable"],
    [39, "v1", "process-drawable"],
    [50, "v1", "process-drawable"],
    [93, "v1", "process-drawable"]
  ],

  "(code part-tester-idle)": [
    [[16,22], "s5", "process-drawable"]
  ],

  "(method 20 hud-money)": [
    [35, "a0", "process-drawable"],
    [38, "v1", "process-drawable"],
    [49, "v1", "process-drawable"],
    [92, "v1", "process-drawable"]
  ],

  "(method 20 hud-fuel-cell)": [
    [100, "a0", "process-drawable"],
    [103, "v1", "process-drawable"],
    [114, "v1", "process-drawable"],
    [157, "v1", "process-drawable"]
  ],

  "part-hud-eco-timer-01-func": [
    [11, "v1", "uint"],
    [15, "v1", "uint"]
  ],

  "part-hud-eco-timer-02-func": [
    [11, "v1", "uint"],
    [15, "v1", "uint"]
  ],

  "part-hud-eco-timer-03-func": [
    [11, "v1", "uint"],
    [15, "v1", "uint"]
  ],

  "hide-bottom-hud": [[22, "v1", "(pointer hud)"]],

  "disable-hud": [
    [22, "a0", "(pointer hud)"],
    [37, "v1", "(pointer hud)"],
    [57, "v1", "(pointer hud)"]
  ],

  "enable-hud": [[20, "v1", "(pointer hud)"]],

  "hide-hud-quick": [[20, "v1", "(pointer hud)"]],

  "set-hud-aspect-ratio": [[17, "v1", "(pointer hud)"]],

  "hud-hidden?": [[14, "v1", "(pointer hud)"]],

  "bottom-hud-hidden?": [[16, "v1", "(pointer hud)"]],

  "show-hud": [[31, "v1", "(pointer hud)"]],

  "fuel-cell-hud-orbit-callback": [
    [12, "s3", "hud-fuel-cell"],
    [20, "s3", "hud-fuel-cell"]
  ],

  "(method 15 hud-pickups)": [
    [51, "v1", "dma-packet"],
    [52, "v1", "dma-packet"]
  ],

  "(method 15 hud-fuel-cell)": [
    [51, "v1", "dma-packet"],
    [52, "v1", "dma-packet"]
  ],

  "(method 15 hud-money)": [[[50, 53], "v1", "dma-packet"]],

  "(method 15 hud-money-all)": [[[125, 128], "v1", "dma-packet"]],

  "(method 15 hud-buzzers)": [
    [58, "v1", "dma-packet"],
    [59, "v1", "dma-packet"]
  ],

  "update-mood-lightning": [
    [[255, 259], "s5", "process-drawable"],
    [[293, 297], "s5", "process-drawable"],
    [[331, 336], "s5", "process-drawable"],
    [235, "v0", "sound-rpc-set-param"],
    [273, "v0", "sound-rpc-set-param"],
    [311, "v0", "sound-rpc-set-param"]
  ],

  "battlecontroller-default-event-handler": [[9, "a0", "process-drawable"]],

  "battlecontroller-update-spawners": [
    [19, "s4", "nav-enemy"],
    [57, "s4", "nav-enemy"]
  ],

  "battlecontroller-spawn-creature": [
    [33, "v0", "nav-enemy"],
    [[53, 136], "gp", "(pointer nav-enemy)"]
  ],

  "(method 7 battlecontroller)": [
    [29, "t9", "(function process-drawable int process-drawable)"]
  ],

  "(method 10 battlecontroller)": [
    [13, "t9", "(function process-drawable none)"]
  ],

  "(method 27 battlecontroller)": [
    ["_stack_", 16, "res-tag"],
    [182, "v0", "(pointer int32)"]
  ],

  "keg-bounce-set-particle-rotation-callback": [
    [2, "v1", "(pointer process-drawable)"]
  ],

  "update-time-of-day": [[46, "v0", "(array float)"]],

  "sky-make-light": [[[10, 23], "a0", "sky-sun-data"]],

  "make-sky-textures": [
    [[90, 94], "a0", "dma-packet"],
    [[100, 103], "a0", "gs-gif-tag"],
    [108, "a0", "(pointer gs-alpha)"],
    [110, "a0", "(pointer gs-reg64)"],
    [[121, 124], "v1", "dma-packet"]
  ],

  "copy-cloud-texture": [
    [[2, 48], "s5", "(pointer uint128)"],
    [[28, 32], "s4", "adgif-shader"]
  ],

  "copy-sky-texture": [
    [[2, 48], "s5", "(pointer uint128)"],
    [[28, 32], "s4", "adgif-shader"]
  ],

  "render-sky-tng": [
    [[244, 262], "s2", "(inline-array sky-vertex)"],
    [[34, 38], "a0", "dma-packet"],
    [[44, 47], "a0", "gs-gif-tag"],
    [52, "a0", "(pointer gs-zbuf)"],
    [54, "a0", "(pointer gs-reg64)"],
    [56, "a0", "(pointer gs-test)"],
    [58, "a0", "(pointer gs-reg64)"],
    [60, "a0", "(pointer gs-alpha)"],
    [62, "a0", "(pointer gs-reg64)"],
    [[74, 78], "a0", "dma-packet"],
    [[84, 87], "a0", "gs-gif-tag"],

    [107, "s2", "(pointer gs-tex0)"],
    [109, "s2", "(pointer gs-reg64)"],
    [111, "s2", "(pointer gs-tex1)"],
    [113, "s2", "(pointer gs-reg64)"],
    [115, "s2", "(pointer gs-clamp)"],
    [117, "s2", "(pointer gs-reg64)"],
    [118, "s2", "(pointer uint64)"],
    [120, "s2", "(pointer gs-reg64)"],
    [[159, 166], "s3", "dma-packet"],
    [[171, 175], "a0", "dma-packet"],
    [[181, 184], "a0", "gs-gif-tag"],

    [189, "s2", "(pointer gs-alpha)"],
    [191, "s2", "(pointer gs-reg64)"],
    [209, "s2", "(pointer gs-tex0)"],
    [211, "s2", "(pointer gs-reg64)"],
    [213, "s2", "(pointer gs-tex1)"],
    [215, "s2", "(pointer gs-reg64)"],
    [216, "s2", "(pointer gs-clamp)"],
    [218, "s2", "(pointer gs-reg64)"],
    [219, "s2", "(pointer int64)"],
    [221, "s2", "(pointer gs-reg64)"],
    [[303, 310], "s3", "dma-packet"],
    [[312, 316], "v1", "dma-packet"]
  ],

  "render-sky-tri": [
    [5, "a0", "int"],
    [[6, 50], "a0", "(inline-array sky-vertex)"],
    [[25, 48], "a3", "(inline-array sky-vertex)"]
  ],

  "render-sky-quad": [
    [[9, 32], "a0", "(inline-array sky-vertex)"],
    [[33, 62], "a3", "(inline-array sky-vertex)"]
  ],

  "(method 10 effect-control)": [
    [88, "v1", "collide-shape-moving"],
    [143, "s3", "(pointer sparticle-launch-group)"],
    [147, "s3", "sparticle-launch-group"],
    [199, "s3", "sparticle-launch-group"],
    [240, "s3", "basic"],
    [286, "s3", "basic"],
    [346, "s3", "basic"],
    [367, "s3", "basic"],
    [367, "s3", "basic"],
    [[371, 451], "s3", "death-info"]
  ],

  "(post water-vol-idle helix-dark-eco)": [
    [4, "t9", "(function none :behavior helix-dark-eco)"]
  ],

  "(code helix-slide-door-close)": [[10, "v1", "art-joint-anim"]],

  "(code helix-button-startup)": [
    [39, "v1", "collectable"]
  ],

  "(method 73 green-eco-lurker)": [[6, "a1", "touching-shapes-entry"]],

  "citb-sagecage-update-collision": [
    [2, "a0", "collide-shape-prim-mesh"],
    [9, "a0", "collide-shape-prim-mesh"]
  ],

  "race-ring-set-particle-rotation-callback": [
    [1, "v1", "(pointer race-ring)"]
  ],

  "race-ring-blue-set-particle-rotation-callback": [
    [1, "v1", "(pointer race-ring)"]
  ],

  "(code race-ring-active)": [
    [[241, 249], "v1", "handle"],
    [253, "gp", "handle"],
    [[269, 276], "s5", "handle"]
  ],

  "(trans race-ring-active)": [[26, "a0", "part-tracker"]],

  "(code anim-tester-process)": [
    [41, "v1", "anim-test-obj"],
    [45, "v1", "anim-test-obj"],
    [[40, 114], "s4", "anim-test-obj"],
    [82, "v0", "anim-test-sequence"],
    [119, "v0", "art-joint-anim"]
  ],

  "display-list-control": [
    [[194, 197], "v1", "dma-packet"],
    [[423, 426], "v1", "dma-packet"]
  ],

  "anim-tester-disp-frame-num": [[[75, 78], "v1", "dma-packet"]],

  "reset-drawable-tracking": [
    [3, "gp", "target"],
    [10, "gp", "target"],
    [14, "gp", "target"],
    [42, "gp", "target"],
    [48, "gp", "target"]
  ],
  "reset-drawable-follow": [
    [3, "v1", "target"],
    [10, "v1", "target"],
    [16, "v1", "target"]
  ],
  "master-track-target": [
    [62, "gp", "target"],
    [65, "gp", "target"],
    [96, "gp", "target"],
    [103, "gp", "target"],
    [423, "f0", "float"]
  ],

  "master-switch-to-entity": [
    ["_stack_", 16, "res-tag"],
    [88, "v0", "(pointer string)"],
    [233, "v1", "camera-slave"]
  ],

  "master-check-regions": [[119, "v1", "connection"]],
  "(anon-function 71 cam-states)": [
    [13, "a1", "pov-camera"],
    [20, "v1", "pov-camera"],
    [41, "v1", "pov-camera"],
    [52, "v1", "pov-camera"],
    [71, "a1", "pov-camera"]
  ],
  "(anon-function 68 cam-states)": [[13, "a1", "pov-camera"]],
  "(anon-function 75 cam-states)": [
    [13, "a1", "pov-camera"],
    [21, "a0", "pov-camera"]
  ],

  "(event cam-master-active)": [
    [95, "gp", "matrix"],
    [184, "v1", "vector"],
    [235, "v1", "process"],
    [239, "v1", "process"],
    [240, "v1", "process"],
    [262, "v1", "process"],
    [270, "v1", "process"],
    [279, "v1", "process"],
    [280, "v1", "process"],
    [329, "v1", "float"],
    [335, "a0", "float"],
    [457, "v1", "camera-slave"],
    [511, "v1", "camera-slave"],
    [524, "v0", "camera-slave"],
    [560, "a0", "camera-slave"],
    [570, "v1", "camera-slave"],
    [629, "v1", "camera-slave"],
    [679, "a0", "camera-slave"],
    [690, "v1", "camera-slave"],
    [771, "v1", "camera-slave"],
    [875, "v1", "camera-slave"],
    [928, "v1", "camera-slave"],
    [947, "v1", "camera-slave"],
    [966, "v1", "camera-slave"],
    [994, "v1", "camera-slave"],
    [999, "a0", "camera-slave"],
    [1011, "a0", "camera-slave"],
    [1023, "v1", "projectile"],
    [1033, "a0", "camera-slave"],
    [1035, "a0", "camera-slave"],
    [1049, "v1", "float"],
    [1053, "v1", "float"],
    [1062, "v1", "float"],
    [1066, "v1", "float"],
    [1071, "a0", "vector"],
    [1368, "v1", "float"],
    [1371, "v1", "float"]
  ],

  "(code cam-pov)": [
    [13, "a1", "pov-camera"],
    [21, "a0", "pov-camera"]
  ],

  "(code cam-pov-track)": [[13, "a1", "pov-camera"]],

  "(code cam-pov180)": [
    [13, "a1", "pov-camera"],
    [20, "v1", "pov-camera"],
    [41, "v1", "pov-camera"],
    [52, "v1", "pov-camera"],
    [71, "a1", "pov-camera"]
  ],

  "cam-los-spline-collide": [
    [[52, 83], "s3", "(inline-array collide-cache-tri)"]
  ],

  "(event cam-string)": [
    [15, "v1", "float"],
    [18, "v1", "float"],
    [31, "a0", "vector"],
    [35, "a0", "vector"]
  ],

  "cam-draw-collide-cache": [
    [[2, 13], "gp", "(inline-array collide-cache-tri)"]
  ],

  "cam-los-collide": [[[50, 197], "s1", "(inline-array collide-cache-tri)"]],

  "(anon-function 1 pov-camera)": [
    [9, "v1", "float"],
    [16, "v1", "float"]
  ],

  "camera-fov-frame": [
    [87, "a0", "vector"],
    [128, "a0", "vector"],
    [169, "a0", "vector"]
  ],

  "camera-sphere": [[[39, 46], "v1", "cam-dbg-scratch"]],

  "camera-line-draw": [
    [34, "a0", "cam-dbg-scratch"],
    [42, "a0", "cam-dbg-scratch"]
  ],

  "camera-plot-float-func": [
    [54, "v1", "cam-dbg-scratch"],
    [62, "a0", "cam-dbg-scratch"],
    [66, "a0", "cam-dbg-scratch"],
    [103, "v1", "cam-dbg-scratch"],
    [240, "v1", "cam-dbg-scratch"]
  ],

  "cam-line-dma": [
    [32, "t0", "vector"],
    [36, "t0", "vector"],
    [45, "t0", "vector"],
    [50, "t0", "vector"],
    [[12, 16], "a3", "dma-packet"],
    [[22, 25], "a3", "gs-gif-tag"],
    [[33, 38], "a3", "(pointer uint128)"],
    [[46, 52], "a1", "(pointer uint128)"],
    [[60, 65], "a0", "dma-packet"],
    [[65, 74], "a0", "(pointer uint64)"],
    [[77, 80], "a0", "dma-packet"]
  ],

  "v-slrp!": [
    [19, "v1", "(pointer float)"],
    [26, "v1", "(pointer float)"]
  ],

  "clmf-pos-rot": [
    [60, "a1", "int"],
    [70, "a2", "symbol"],
    [71, "a1", "res-tag"],
    [132, "a0", "int"],
    [141, "s0", "res-tag"]
  ],

  "clmf-next-entity": [[38, "a0", "connection"]],

  "cam-layout-init": [[10, "v1", "connection"]],

  "clmf-save-all": [[18, "v1", "connection"]],

  "cam-layout-save-cam-rot": [[14, "v0", "vector"]],

  "cam-layout-save-campointsoffset": [[13, "v0", "vector"]],

  "cam-layout-entity-info": [
    [205, "v1", "vector"],
    [495, "v1", "vector"]
  ],

  "cam-layout-save-pivot": [
    [14, "v0", "vector"],
    [40, "v0", "vector"]
  ],

  "cam-layout-save-interesting": [
    [14, "v0", "vector"],
    [40, "v0", "vector"]
  ],

  "cam-layout-save-align": [
    [14, "v0", "vector"],
    [40, "v0", "vector"]
  ],

  "cam-layout-save-splineoffset": [[40, "v0", "vector"]],

  "cam-layout-save-cam-trans": [
    [65, "s5", "vector"],
    [67, "s5", "vector"],
    [69, "s5", "vector"],
    [75, "s5", "vector"],
    [77, "s2", "vector"],
    [82, "s2", "vector"],
    [84, "s2", "vector"],
    [86, "s2", "vector"],
    [92, "s2", "vector"],
    [94, "s5", "vector"],
    [95, "s5", "symbol"],
    [96, "s2", "symbol"],
    [97, "s2", "symbol"],
    [110, "s5", "vector"],
    [113, "s5", "vector"],
    [115, "s5", "vector"],
    [117, "s5", "vector"]
  ],

  "clmf-cam-flag-toggle": [
    [119, "a0", "int"],
    [124, "v1", "int"],
    [138, "v0", "int"],
    [153, "a0", "int"],
    [158, "v1", "int"],
    [172, "v0", "int"],
    [195, "a0", "int"],
    [200, "v1", "int"],
    [214, "v0", "int"],
    [233, "a0", "int"],
    [238, "v1", "int"],
    [252, "v0", "int"]
  ],

  "clmf-cam-float-adjust": [[49, "a1", "int"]],

  "cam-layout-do-action": [
    [66, "s5", "basic"],
    [74, "s5", "basic"],
    [80, "s5", "(function object symbol symbol)"]
  ],

  "cam-layout-function-call": [
    [11, "gp", "basic"],
    [15, "gp", "(function string int basic none)"]
  ],

  "cam-layout-do-menu": [
    [[130, 176], "s3", "clm-list"],
    [203, "a0", "clm-item"],
    [213, "v1", "clm-item"],
    [228, "s3", "clm-item"],
    [233, "v1", "clm-item"],
    [238, "s3", "clm-item"],
    [275, "s4", "clm-list"],
    [277, "s4", "clm-list"],
    [279, "s4", "clm-list"],
    [283, "s4", "clm-list"],
    [289, "s4", "clm-list"],
    [291, "s4", "clm-list"],
    [303, "s4", "clm-list"],
    [305, "s4", "clm-list"],
    [345, "s4", "clm-list"],
    [347, "s4", "clm-list"],
    [350, "s4", "clm-list"],
    [352, "s4", "clm-list"],
    [353, "s4", "clm-list"],
    [356, "s4", "clm-list"],
    [357, "s4", "clm-list"],
    [369, "v1", "clm-item"]
  ],

  "cam-layout-print": [[[21, 24], "v1", "dma-packet"]],

  "cam-layout-entity-volume-info": [
    [58, "s4", "vector"],
    [59, "s4", "vector"],
    [61, "s4", "(inline-array plane-volume)"]
  ],

  "cam-layout-entity-volume-info-create": [
    ["_stack_", 16, "res-tag"],
    [16, "v0", "(inline-array vector)"]
  ],

  "clmf-cam-string": [["_stack_", 16, "res-tag"]],

  "in-cam-entity-volume?": [
    ["_stack_", 16, "res-tag"],
    [22, "v1", "(inline-array vector)"],
    [29, "v1", "(inline-array vector)"],
    [34, "v1", "(inline-array vector)"]
  ],

  "fisher-fish-move": [
    [9, "v1", "fisher"],
    [21, "v1", "fisher"]
  ],

  "(code fisher-fish-fall)": [
    [5, "v1", "fisher"],
    [60, "v1", "fisher"],
    [79, "v1", "fisher"]
  ],

  "(code fisher-fish-caught)": [[169, "v1", "fisher"]],

  "(code fisher-fish-die)": [
    [35, "v1", "fisher"],
    [47, "v1", "fisher"],
    [90, "v1", "fisher"],
    [98, "v1", "fisher"],
    [112, "v1", "fisher"],
    [129, "v1", "fisher"],
    [137, "v1", "fisher"],
    [151, "v1", "fisher"],
    [165, "v1", "fisher"],
    [179, "v1", "fisher"],
    [193, "v1", "fisher"],
    [205, "v1", "fisher"],
    [209, "v1", "fisher"],
    [27, "v1", "float"],
    [79, "v1", "float"]
  ],

  "(method 38 fisher)": [[33, "t9", "(function fisher none)"]],

  "(enter fisher-done)": [
    [137, "f0", "float"],
    [148, "f0", "float"],
    [213, "f0", "float"]
  ],

  "fisher-spawn-ambient": [[8, "v1", "float"]],

  "(method 43 fisher)": [
    [27, "v1", "float"],
    [69, "v1", "float"]
  ],

  "(trans play-accept fisher)": [[101, "v0", "state"]],

  "(trans idle fisher)": [[4, "v0", "state"]],

  "(code idle fisher)": [
    [132, "v1", "art-joint-anim"],
    [35, "v1", "float"]
  ],

  "(code target-fishing)": [
    [163, "v1", "fisher"],
    [290, "v1", "art-joint-anim"]
  ],

  "(method 11 torus)": [[[5, 22], "s4", "collide-shape-prim-group"]],

  "(method 12 torus)": [
    [11, "v1", "float"],
    [51, "v1", "float"]
  ],

  "(code darkecobomb-countdown)": [
    [25, "v1", "art-joint-anim"],
    [75, "v1", "art-joint-anim"]
  ],

  "(code darkecobomb-land)": [[36, "v1", "art-joint-anim"]],

  "(code darkecobomb-idle)": [
    [10, "v1", "art-joint-anim"],
    [60, "v1", "art-joint-anim"]
  ],

  "redshot-particle-callback": [[2, "v1", "(pointer redshot)"]],

  "(event cam-robotboss)": [[5, "v1", "vector"]],

  "ecoclaw-handler": [[73, "v1", "vector"]],

  "(event idle silodoor)": [[4, "v1", "float"]],

  "ecoclaw-beam-particle-callback": [
    [1, "a0", "(pointer projectile)"],
    [3, "a0", "(pointer projectile)"]
  ],

  "(method 32 finalbosscam)": [[156, "v1", "robotboss"]],

  "(trans ecoclaw-activate)": [[30, "a0", "part-tracker"]],

  "robotboss-position": [[109, "a0", "process-drawable"]],

  "robotboss-bomb-handler": [[6, "v1", "float"]],

  "robotboss-handler": [[6, "v1", "float"]],

  "(event robotboss-red-wait)": [
    [12, "v1", "float"],
    [68, "v1", "float"]
  ],

  "(event robotboss-yellow-wait)": [
    [12, "v1", "float"],
    [68, "v1", "float"]
  ],

  "(code robotboss-white-eco-movie)": [[[188, 215], "gp", "handle"]],

  "(code robotboss-yellow-wait)": [
    [336, "v1", "float"],
    [365, "v1", "float"],
    [530, "v1", "art-joint-anim"]
  ],

  "(code robotboss-red-wait)": [
    [153, "v1", "float"],
    [287, "v1", "float"],
    [339, "v1", "float"],
    [500, "v1", "art-joint-anim"]
  ],

  "robotboss-redshot": [
    [45, "v1", "float"],
    [70, "v1", "float"]
  ],

  "(event robotboss-green-wait)": [
    [39, "v1", "float"],
    [95, "v1", "float"]
  ],

  "(exit robotboss-yellow-wait)": [
    [50, "v1", "collide-shape-prim-group"],
    [54, "v1", "collide-shape-prim-group"]
  ],

  "(exit robotboss-green-wait)": [
    [50, "v1", "collide-shape-prim-group"],
    [54, "v1", "collide-shape-prim-group"]
  ],

  "(exit robotboss-red-wait)": [
    [50, "v1", "collide-shape-prim-group"],
    [54, "v1", "collide-shape-prim-group"]
  ],

  "(exit robotboss-blue-wait)": [
    [50, "v1", "collide-shape-prim-group"],
    [54, "v1", "collide-shape-prim-group"]
  ],

  "robotboss-redshot-fill-array": [
    [24, "v1", "float"],
    [46, "v1", "float"],
    [109, "v1", "float"],
    [137, "v1", "float"],
    [137, "v1", "float"]
  ],

  "(trans robotboss-blue-wait)": [[254, "v1", "float"]],

  "(code robotboss-blue-wait)": [[14, "v1", "art-joint-anim"]],

  "(enter green-eco-lurker-appear)": [
    [12, "v1", "robotboss"],
    [17, "v1", "robotboss"]
  ],

  "(code green-eco-lurker-appear)": [
    [42, "v1", "art-joint-anim"],
    [93, "v1", "art-joint-anim"]
  ],

  "(code green-eco-lurker-appear-land)": [[74, "v1", "art-joint-anim"]],

  "(code nav-enemy-chase green-eco-lurker)": [[55, "v1", "art-joint-anim"]],

  "(code nav-enemy-patrol green-eco-lurker)": [[8, "t9", "(function none)"]],

  "(trans light-eco-child-hit-ground)": [
    [63, "v1", "light-eco-mother"],
    [75, "a1", "light-eco-mother"],
    [88, "a1", "light-eco-mother"]
  ],

  "(event plat-path-active plat-eco-finalboss)": [[10, "v1", "float"]],

  "(method 45 sage-finalboss)": [[[40, 57], "s5", "manipy"]],

  "(method 32 sage-finalboss)": [
    [[241, 245], "v1", "manipy"],
    [[309, 313], "v1", "manipy"]
  ],

  "(trans play-anim sage-finalboss)": [
    [[179, 183], "a0", "manipy"],
    [[216, 220], "a0", "manipy"],
    [[295, 299], "a1", "manipy"],
    [[334, 338], "a1", "manipy"],
    [[371, 375], "a1", "manipy"],
    [391, "v0", "final-door"],
    [396, "v0", "final-door"]
  ],

  "(method 7 sage-finalboss)": [
    [2, "v1", "(inline-array sage-finalboss-particle)"],
    [6, "v1", "(inline-array sage-finalboss-particle)"],
    [10, "v1", "(inline-array sage-finalboss-particle)"]
  ],

  "(trans fisher-done)": [[[41, 46], "v1", "dma-packet"]],

  "load-boundary-from-template": [
    [[2, 60], "s5", "(array float)"],
    [42, "a0", "pair"],
    [54, "a0", "pair"]
  ],

  "command-get-int":[
    [27, "gp", "bfloat"]
  ],

  "command-get-float":[
    [30, "gp", "bfloat"]
  ],

  "command-get-time":[
    [46, "gp", "bfloat"]
  ],

  "command-get-param":[
    [125, "gp", "bfloat"]
  ],

  "command-list-get-process":[
    [[78, 88], "s4", "process-drawable"]
  ],

  "add-boundary-shader":[
    [[5,8], "a1", "gs-gif-tag"],
    [[11, 35], "s5", "adgif-shader"]
  ],

  "render-boundary":[
    [[22, 26], "a0", "dma-packet"],
    [[32, 35], "a0", "gs-gif-tag"],

    [40, "a0", "(pointer gs-zbuf)"],
    [42, "a0", "(pointer gs-reg64)"],
    [44, "a0", "(pointer gs-test)"],
    [46, "a0", "(pointer gs-reg64)"],
    [48, "a0", "(pointer gs-alpha)"],
    [50, "a0", "(pointer gs-reg64)"],
    [[110, 117], "s2", "dma-packet"],
    [[120, 123], "v1", "dma-packet"]
  ],

  "real-main-draw-hook":[
    [[225, 229], "a0", "dma-packet"],
    [[235, 238], "a0", "gs-gif-tag"],
    [243, "a0", "(pointer gs-zbuf)"],
    [245, "a0", "(pointer gs-reg64)"],
    [247, "a0", "(pointer gs-test)"],
    [249, "a0", "(pointer gs-reg64)"],
    [251, "a0", "(pointer gs-alpha)"],
    [253, "a0", "(pointer gs-reg64)"],
    [[270, 273], "v1", "dma-packet"]
  ],

  "(event target-racing-start)": [
    [35, "v1", "float"],
    [121, "v1", "attack-info"],
    [125, "v1", "attack-info"],
    [130, "v1", "attack-info"],
    [148, "v1", "float"],
    [206, "v1", "float"],
    [251, "a0", "process-drawable"]
  ],

  "(anon-function 46 racer-states-FIC-LAV-MIS-OGR-ROL)": [
    [[4, 32], "v1", "target"]
  ],

  "(anon-function 45 racer-states-FIC-LAV-MIS-OGR-ROL)": [
    [19, "a0", "target"],
    [31, "a0", "target"],
    [42, "v1", "target"]
  ],

  "(code target-racing-smack)": [
    [30, "v1", "art-joint-anim"]
  ],

  "(code target-racing-hit)": [
    [186, "v1", "art-joint-anim"]
  ],

  "(code target-racing-death)": [
    [242, "v1", "art-joint-anim"]
  ],

  "(code target-racing-get-on)": [
    [59, "s3", "racer"]
  ],

  "(code target-racing-get-off-jump)": [
    [67, "s2", "racer"],
    [145, "v1", "art-joint-anim"]
  ],

  "(code target-racing-get-off-hit-ground)": [
    [13, "v1", "art-joint-anim"]
  ],

  "(event target-racing-grab)": [
    [24, "a0", "process-drawable"]
  ],

  "cam-collision-record-draw": [
    [[44, 275], "s5", "cam-collision-record"]
  ],
  "cam-collision-record-save": [
    [[8, 56], "v1", "cam-collision-record"]
  ],

  "(method 9 lod-set)": [["_stack_", 16, "res-tag"]],

  "execute-math-engine": [
    [12, "a1", "process"],
    [15, "a1", "process"],
    [[18, 21], "a0", "process-drawable"]
  ],

  "(method 18 process-drawable)": [
    [[8, 11], "a0", "collide-shape"]
  ],

  "ja-post": [[[42, 45], "a0", "collide-shape"]],
  "transform-post": [[[3, 6], "a0", "collide-shape"]],
  "rider-trans": [[[1, 4], "a0", "collide-shape"]],
  "rider-post": [
    [[4, 7], "a0", "collide-shape"],
    [[9, 12], "a0", "collide-shape"],
    [[13, 16], "gp", "collide-shape"],
    [8, "gp", "collide-shape"],
    [3, "gp", "collide-shape"]
  ],
  "pusher-post": [
    [4, "a0", "collide-shape"],
    [3, "gp", "collide-shape"],
    [[8, 11], "gp", "collide-shape"]
  ],

  "(method 14 process-drawable)": [
    [[322, 336], "gp", "collide-shape"],
    [320, "v1", "vector"]
  ],

  "(method 9 joint-control)": [
    [[14, 61], "gp", "(pointer float)"],
    [[13, 59], "s4", "joint-control-channel"]
  ],

  "ja-blend-eval": [
    [[3, 31], "s5", "joint-control-channel"]
  ],

  "joint-control-reset!": [
    [4, "a1", "pointer"],
    [6, "a0", "pointer"],
    [9, "a1", "pointer"],
    [[14, 37], "v1", "joint-control-channel"]
  ],

  "ja-channel-push!": [
    [38, "v1", "pointer"],
    [38, "a0", "pointer"]
  ],

  "fill-skeleton-cache": [
    [[11, 33], "a2", "bone-cache"]
  ],

  "dma-add-process-drawable-hud": [
    [[12, 27], "v1", "vu-lights"]
  ],

  "dma-add-process-drawable": [
    [12, "a0", "terrain-context"],
    [15, "a0", "terrain-context"],
    [276, "a0", "terrain-context"],
    [[15, 251], "s2", "vu-lights"],
    [21, "s4", "vector"],
    [277, "s4", "vector"],
    [290, "v1", "vector"],
    [292, "v1", "vector"],
    [297, "v1", "vector"]
  ],

  "(code notice-blue crate)": [
    [22, "v1", "process-drawable"],
    [36, "v1", "collide-shape"]
  ],

  "(method 17 process-drawable)": [
    [36, "a0", "terrain-context"],
    [82, "t9", "(function cspace pointer none)"],
    [104, "t9", "(function cspace matrix none)"],
    [63, "t9", "(function cspace basic basic int)"]
  ],

  "process-grab?": [
    [18, "s6", "camera-tracker"]
  ],

  "joint-control-copy!": [
    [8, "a0", "pointer"],
    [8, "a2", "pointer"]
  ],

  "matrix-from-control!": [
    [23, "v1", "pointer"],
    [36, "v1", "pointer"],
    [39, "v1", "pointer"],
    [69, "v1", "pointer"],
    [78, "v1", "pointer"],
    [81, "v1", "pointer"],
    [58, "v1", "matrix"],
    [[45, 49], "v1", "matrix"]
  ],

  "cloud-track": [
    [26, "s1", "handle"],
    [39, "s2", "handle"],
    [74, "s1", "handle"],
    [76, "s2", "handle"],
    [101, "s2", "handle"]
  ],

  "(method 7 cavegeyserrock)": [
    [14, "t9", "(function process-drawable int process-drawable)"]
  ],

  "(trans junglesnake-wake)": [
    [15, "v1", "collide-shape-prim-group"]
  ],

  "(trans junglesnake-attack)": [
    [15, "v1", "collide-shape-prim-group"]
  ],

  "(method 23 junglesnake)": [
    [6, "v1", "collide-shape-prim-group"]
  ],

  "(method 24 junglesnake)": [
    [5, "v1", "collide-shape-prim-group"]
  ],

  "(trans junglesnake-tracking)": [
    [79, "v1", "collide-shape-prim-group"]
  ],

  "(code junglesnake-wake)": [
    [10, "v1", "art-joint-anim"]
  ],

  "(code junglesnake-tracking)": [
    [51, "v1", "art-joint-anim"]
  ],

  "(code junglesnake-die)": [
    [23, "v1", "art-joint-anim"]
  ],

  "(code junglesnake-give-up)": [
    [29, "v1", "art-joint-anim"]
  ],

  "(code junglesnake-attack)": [
    [43, "v1", "art-joint-anim"]
  ],

  "(method 21 junglesnake)": [
    [15, "v1", "junglesnake-tilt-joint"],
    [18, "v1", "junglesnake-twist-joint"]
  ],

  "(method 11 viewer)": [
    [1, "a1", "entity-actor"]
  ],

  "(code windmill-one-idle)": [
    [10, "v1", "art-joint-anim"]
  ],

  "(code harvester-inflate)": [
    [11, "v1", "art-joint-anim"],
    [61, "v1", "art-joint-anim"]
  ],

  "(code flutflutegg-break)": [
    [38, "v1", "art-joint-anim"],
    [91, "v1", "art-joint-anim"],
    [191, "v1", "art-joint-anim"]
  ],

  "(method 7 flutflutegg)": [
    [14, "t9", "(function process-drawable int process-drawable)"]
  ],

  "(event flutflutegg-idle)": [
    [30, "gp", "process-drawable"]
  ],

  "(event flutflutegg-physics)": [
    [37, "gp", "process-drawable"]
  ],

  "(trans flutflutegg-idle)": [
    [17, "v1", "float"]
  ],

  "beachcam-spawn": [
    [[57, 85], "gp", "handle"],
    [[68, 76], "v1", "handle"],
    [80, "v1", "pov-camera"],
    [[84, 92], "v1", "handle"],
    [[103, 110], "s5", "handle"]
  ],

  "(code ecoventrock-break)": [
    [338, "gp", "handle"]
  ],

  "(code target-warp-in)": [
    [192, "v1", "art-joint-anim"]
  ],

  "(method 26 warp-gate-switch)": [
    [60, "v1", "art-joint-anim"]
  ],

  "(method 31 warp-gate-switch)": [
    [61, "t9", "(function basebutton symbol none)"]
  ],

  "(code basebutton-going-down warp-gate-switch)": [
    [79, "v0", "(state basebutton)"],
    [81, "t9", "(function none :behavior basebutton)"]
  ],

  "(method 11 village-cam)": [
    [21, "s5", "entity-actor"]
  ],

  "(code idle warp-gate)": [
    [35, "a0", "symbol"]
  ],

  "(method 21 citb-arm)": [
    [7, "t9", "(function citb-arm-section none)"]
  ],

  "(method 21 citb-arm-shoulder)": [
    [7, "t9", "(function citb-arm-section none)"]
  ],

  "(method 21 citb-arm-a)": [
    [14, "t9", "(function citb-arm none)"]
  ],

  "(method 21 citb-arm-b)": [
    [14, "t9", "(function citb-arm none)"]
  ],

  "(method 21 citb-arm-c)": [
    [14, "t9", "(function citb-arm none)"]
  ],

  "(method 21 citb-arm-d)": [
    [14, "t9", "(function citb-arm none)"]
  ],

  "(method 21 citb-arm-shoulder-a)": [
    [14, "t9", "(function citb-arm none)"]
  ],

  "(method 21 citb-arm-shoulder-b)": [
    [14, "t9", "(function citb-arm none)"]
  ],

  "(method 26 citb-button)": [
    [31, "v1", "art-joint-anim"]
  ],

  "(code citb-coil-break)": [
    [19, "v1", "art-joint-anim"]
  ],

  "(code citb-coil-broken)": [
    [10, "v1", "art-joint-anim"]
  ],

  "(code citb-hose-idle)": [
    [10, "v1", "art-joint-anim"]
  ],

  "(code citb-hose-spawn)": [
    [14, "v1", "art-joint-anim"]
  ],

  "(code citb-hose-die)": [
    [19, "v1", "art-joint-anim"]
  ],

  "(code citadelcam-stair-plats)": [
    [79, "gp", "handle"]
  ],

  "(code battlecontroller-play-intro-camera citb-battlecontroller)": [
    [55, "gp", "handle"],
    [76, "gp", "handle"]
  ],

  "(post plat-path-active citb-launcher)": [
    [4, "t9", "(function none :behavior citb-launcher)"]
  ],

  "(code battlecontroller-die citb-battlecontroller)": [
    [9, "v0", "(state battlecontroller)"],
    [11, "t9", "(function none :behavior battlecontroller)"]
  ],

  "(method 27 citb-battlecontroller)": [
    [7, "t9", "(function battlecontroller none)"]
  ],

  "(code eggtop-close)": [
    [108, "v1", "art-joint-anim"],
    [176, "v1", "art-joint-anim"]
  ],

  "(code idle logtrap)": [
    [12, "v1", "art-joint-anim"]
  ],

  "(code towertop-idle)": [
    [10, "v1", "art-joint-anim"]
  ],

  "(code lurkerm-tall-sail-idle)": [
    [10, "v1", "art-joint-anim"]
  ],

  "(code lurkerm-short-sail-idle)": [
    [10, "v1", "art-joint-anim"]
  ],

  "(code lurkerm-piston-idle)": [
    [10, "v1", "art-joint-anim"]
  ],

  "(code precurbridge-activate)": [
    [31, "v1", "art-joint-anim"]
  ],

  "(event precurbridge-active)": [
    [4, "gp", "touching-shapes-entry"]
  ],

  "(method 7 jngpusher)": [
    [14, "t9", "(function process-drawable int process-drawable)"]
  ],

  "(method 11 lurkerm-piston)": [
    ["_stack_", 16, "res-tag"],
    ["_stack_", 32, "res-tag"],
    [148, "v0", "(pointer float)"]
  ],

  "(code starfish-patrol)": [
    [16, "v1", "art-joint-anim"]
  ],

  "(method 7 hutlamp)": [
    [14, "t9", "(function process-drawable int process-drawable)"]
  ],

  "(code mis-bone-bridge-bump)": [
    [10, "v1", "art-joint-anim"]
  ],

  "(code mis-bone-bridge-hit)": [
    [21, "v1", "art-joint-anim"]
  ],

  "(code mis-bone-bridge-fall)": [
    [50, "v1", "art-joint-anim"]
  ],

  "(method 23 bone-platform)": [
    [9, "t9", "(function rigid-body-platform basic none)"]
  ],

  "mistycam-spawn": [
    [[68, 76], "v1", "handle"],
    [80, "v1", "pov-camera"],
    [[84, 92], "v1", "handle"],
    [[102, 110], "s5", "handle"]
  ],

  "(code battlecontroller-play-intro-camera misty-battlecontroller)": [
    [34, "gp", "handle"]
  ],

  "(method 27 misty-battlecontroller)": [
    [7, "t9", "(function battlecontroller none)"]
  ],

  "(code boat-fuelcell-spawn)": [
    [50, "gp", "handle"]
  ],

  "(code pov-camera-playing village2cam)": [
    [12, "v1", "art-joint-anim"],
    [65, "v1", "art-joint-anim"]
  ],

  "(method 23 pontoon)": [
    [9, "t9", "(function rigid-body-platform basic none)"]
  ],

  "fireboulder-disable-blocking-collision": [
    [5, "v1", "collide-shape-prim-group"],
    [14, "v1", "collide-shape-prim-group"]
  ],

  "fireboulder-hover-stuff": [
    [20, "v1", "(pointer part-tracker)"]
  ],

  "(code ogreboss-village2-throw)": [
    [179, "v1", "art-joint-anim"],
    [227, "v1", "float"],
    [434, "v1", "art-joint-anim"]
  ],

  "(code ogreboss-village2-idle)": [
    [136, "v1", "art-joint-anim"],
    [194, "v1", "art-joint-anim"],
    [247, "v1", "art-joint-anim"],
    [299, "v1", "float"],
    [319, "v1", "art-joint-anim"]
  ],

  "(code fireboulder-idle)": [
    [58, "a0", "(pointer part-tracker)"]
  ],

  "(code swamp-spike-idle)": [
    [119, "v1", "art-joint-anim"],
    [203, "v1", "art-joint-anim"],
    [312, "v1", "art-joint-anim"]
  ],

  "(code swamp-spike-gate-up)": [
    [60, "v1", "art-joint-anim"]
  ],

  "(method 23 tar-plat)": [
    [9, "t9", "(function rigid-body-platform basic none)"]
  ],

  "(code battlecontroller-play-intro-camera swamp-battlecontroller)": [
    [38, "gp", "handle"]
  ],

  "(code battlecontroller-die swamp-battlecontroller)": [
    [8, "t9", "(function none :behavior battlecontroller)"]
  ],

  "swamp-spike-set-particle-rotation-callback": [
    [3, "v1", "(pointer swamp-spike)"]
  ],

  "(code pov-camera-playing maincavecam)": [
    [47, "gp", "handle"],
    [50, "gp", "handle"]
  ],

  "(code cavecrusher-idle)": [
    [10, "v1", "art-joint-anim"]
  ],

  "(code idle cavetrapdoor)": [
    [10, "v1", "art-joint-anim"]
  ],

  "(code caveelevator-one-way-idle-end)": [
    [19, "v1", "art-joint-anim"]
  ],

  "(code trigger cavetrapdoor)": [
    [23, "v1", "art-joint-anim"],
    [157, "v1", "art-joint-anim"],
    [247, "v1", "art-joint-anim"]
  ],

  "(method 11 caveflamepots)": [
    [290, "s4", "collide-shape-prim-group"]
  ],

  "(code pov-camera-playing sunkencam)": [
    [12, "v1", "art-joint-anim"],
    [62, "v1", "art-joint-anim"],
    [120, "v1", "art-joint-anim"],
    [174, "v1", "art-joint-anim"],
    [236, "v1", "art-joint-anim"],
    [294, "v1", "art-joint-anim"],
    [348, "v1", "art-joint-anim"],
    [452, "v1", "art-joint-anim"],
    [502, "v1", "art-joint-anim"]
  ],

  "(code seaweed-idle)": [
    [36, "v1", "art-joint-anim"]
  ],

  "(code dark-plant-death)": [
    [36, "v1", "art-joint-anim"]
  ],

  "(code dark-plant-sprout)": [
    [34, "v1", "art-joint-anim"]
  ],

  "(code happy-plant-opened)": [
    [10, "v1", "art-joint-anim"]
  ],

  "(code rolling-start-whole)": [
    [16, "v1", "art-joint-anim"]
  ],

  "(code rolling-start-break)": [
    [11, "v1", "art-joint-anim"],
    [67, "v1", "art-joint-anim"],
    [117, "v1", "art-joint-anim"]
  ],

  "(code dark-plant-startup)": [
    [10, "v1", "art-joint-anim"],
    [26, "v1", "float"]
  ],

  "(code dark-plant-idle)": [
    [85, "v1", "art-joint-anim"],
    [101, "v1", "float"],
    [139, "v1", "float"]
  ],

  "(code dark-plant-gone)": [
    [14, "v1", "float"]
  ],

  "dark-plants-all-done": [
    [6, "a0", "dark-plant"],
    [12, "a0", "dark-plant"]
  ],

  "(code happy-plant-opening)": [
    [76, "gp", "handle"],
    [84, "gp", "handle"],
    [145, "gp", "handle"],
    [168, "v1", "handle"],
    [171, "v1", "handle"],
    [179, "gp", "handle"],
    [185, "s5", "handle"],
    [188, "s5", "handle"]
  ],

  "(trans spike-idle)": [
    [70, "v1", "float"]
  ],

  "(method 23 ogre-plat)": [
    [9, "t9", "(function rigid-body-platform basic none)"]
  ],

  "(method 31 ogre-step)": [
    [23, "t9", "(function ogre-plat none)"]
  ],

  "(method 31 ogre-step-a)": [
    [25, "t9", "(function ogre-step none)"]
  ],

  "(method 31 ogre-step-b)": [
    [25, "t9", "(function ogre-step none)"]
  ],

  "(method 31 ogre-step-c)": [
    [25, "t9", "(function ogre-step none)"]
  ],

  "(method 31 ogre-step-d)": [
    [25, "t9", "(function ogre-step none)"]
  ],

  "(method 31 ogre-isle)": [
    [17, "t9", "(function ogre-plat none)"]
  ],

  "(method 31 ogre-isle-b)": [
    [31, "t9", "(function ogre-isle none)"]
  ],

  "(method 31 ogre-isle-c)": [
    [31, "t9", "(function ogre-isle none)"]
  ],

  "(method 31 ogre-isle-d)": [
    [37, "t9", "(function ogre-isle none)"]
  ],

  "(method 7 ogre-bridge)": [
    [26, "t9", "(function process-drawable int process-drawable)"]
  ],

  "(code ogre-bridge-activate)": [
    [33, "v1", "art-joint-anim"]
  ],

  "(code water-vol-idle ogre-lava)": [
    [36, "v1", "art-joint-anim"]
  ],

  "(code ogre-bridge-break)": [
    [10, "v1", "art-joint-anim"]
  ],

  "(code ogre-bridge-activated)": [
    [13, "v1", "art-joint-anim"]
  ],

  "(code snow-eggtop-activate)": [
    [56, "v1", "snowcam"],
    [87, "v1", "art-joint-anim"]
  ],

  "(code snow-eggtop-idle-down)": [
    [32, "v1", "art-joint-anim"]
  ],

  "(code snow-log-active)": [
    [30, "v1", "art-joint-anim"]
  ],

  "(code snow-log-activate)": [
    [25, "v1", "art-joint-anim"]
  ],

  "(code snow-gears-activate)": [
    [25, "v1", "art-joint-anim"],
    [75, "v1", "art-joint-anim"]
  ],

  "(code snow-gears-halt)": [
    [10, "v1", "art-joint-anim"],
    [85, "v1", "art-joint-anim"]
  ],

  "(code pov-camera-playing snowcam)": [
    [12, "v1", "art-joint-anim"],
    [62, "v1", "art-joint-anim"],
    [112, "v1", "art-joint-anim"],
    [[242, 249], "gp", "handle"],
    [274, "v1", "art-joint-anim"],
    [346, "v1", "art-joint-anim"]
  ],

  "(method 7 snow-fort-gate)": [
    [19, "t9", "(function process-drawable int process-drawable)"]
  ],

  "(code snow-button-activate)": [
    [25, "v1", "art-joint-anim"]
  ],

  "(code snow-button-deactivate)": [
    [26, "v1", "art-joint-anim"]
  ],

  "(code plat-startup flutflut-plat)": [
    [62, "t9", "(function none :behavior plat)"]
  ],

  "(method 7 darkecobarrel)": [
    [14, "t9", "(function darkecobarrel-base int darkecobarrel-base)"]
  ],

  "(event darkecobarrel-mover-move)": [
    [76, "v1", "process-drawable"]
  ],

  "(code darkecobarrel-mover-move)": [
    [10, "v1", "float"],
    [29, "v1", "float"]
  ],

  "(post water-vol-idle lavatube-lava)": [
    [4, "t9", "(function none :behavior lavatube-lava)"]
  ],

  "darkecobarrel-mover-pos": [
    [135, "v1", "uint"]
  ],

  "(code startup logo)": [
    [352, "v1", "art-joint-anim"]
  ],

  "(code idle logo)": [
    [78, "v1", "art-joint-anim"]
  ],

  "(code target-title)": [
    [20, "a0", "handle"],
    [214, "s5", "handle"]
  ],

  "(event idle logo-slave)": [
    [14, "v1", "uint"]
  ],

  "(method 11 training-cam)": [
    [21, "s5", "entity-actor"]
  ],

  "(method 23 tra-pontoon)": [
    [9, "t9", "(function rigid-body-platform float none)"]
  ],

  "(event idle scarecrow-a)": [
    [75, "v1", "process-drawable"],
    [135, "gp", "target"],
    [142, "gp", "target"]
  ],

  "(code idle scarecrow-a)": [
    [14, "v1", "art-joint-anim"]
  ],

  "(code idle scarecrow-b)": [
    [14, "v1", "art-joint-anim"]
  ],

  "(code hit scarecrow-a)": [
    [30, "v1", "art-joint-anim"],
    [92, "v1", "art-joint-anim"],
    [143, "v1", "art-joint-anim"]
  ],

  "(code hit scarecrow-b)": [
    [30, "v1", "art-joint-anim"],
    [92, "v1", "art-joint-anim"],
    [143, "v1", "art-joint-anim"]
  ],

  "(method 27 orb-cache-top)": [
    [155, "a0", "process-drawable"]
  ],

  "(method 9 art)": [
    [9, "v1", "(pointer res-tag)"]
  ],

  "(method 9 art-joint-anim)": [
    [9, "v1", "(pointer res-tag)"]
  ],


  "draw-drawable-tree-tfrag": [
    [[16,32], "v1", "drawable-inline-array-node"],
    [18, "a0", "drawable-inline-array-node"],
    [142, "v1", "terrain-context"],
    [238, "v1", "terrain-context"],
    [[38, 40], "v1", "drawable-inline-array-tfrag"],
    [22, "a2", "terrain-context"],
    [25, "a2", "terrain-context"],
    [44, "a0", "terrain-context"],
    [[128, 131], "v1", "dma-packet"],
    [[224, 227], "v1", "dma-packet"]
  ],

  "draw-drawable-tree-trans-tfrag": [
    [[16,32], "v1", "drawable-inline-array-node"],
    [22, "a2", "terrain-context"],
    [25, "a2", "terrain-context"],
    [44, "a0", "terrain-context"],
    [18, "a0", "drawable-inline-array-node"],
    [134, "v1", "terrain-context"],
    [230, "v1", "terrain-context"],
    [[120, 123], "v1", "dma-packet"],
    [[216, 219], "v1", "dma-packet"]
  ],

  "draw-drawable-tree-dirt-tfrag": [
    [[16,32], "v1", "drawable-inline-array-node"],
    [22, "a2", "terrain-context"],
    [25, "a2", "terrain-context"],
    [44, "a0", "terrain-context"],
    [18, "a0", "drawable-inline-array-node"],
    [134, "v1", "terrain-context"],
    [230, "v1", "terrain-context"],
    [[120, 123], "v1", "dma-packet"],
    [[216, 219], "v1", "dma-packet"]
  ],

  "draw-drawable-tree-ice-tfrag": [
    [[16,32], "v1", "drawable-inline-array-node"],
    [22, "a2", "terrain-context"],
    [25, "a2", "terrain-context"],
    [44, "a0", "terrain-context"],
    [18, "a0", "drawable-inline-array-node"],
    [134, "v1", "terrain-context"],
    [230, "v1", "terrain-context"],
    [[120, 123], "v1", "dma-packet"],
    [[216, 219], "v1", "dma-packet"]
  ],

  "(method 10 drawable-tree-tfrag)": [
    [3, "a1", "terrain-context"]
  ],

  "(method 10 drawable-tree-trans-tfrag)": [
    [3, "a1", "terrain-context"]
  ],

  "(method 10 drawable-tree-dirt-tfrag)": [
    [3, "a1", "terrain-context"]
  ],

  "(method 10 drawable-tree-ice-tfrag)": [
    [3, "a1", "terrain-context"]
  ],

  "(method 10 drawable-tree-lowres-tfrag)": [
    [3, "a1", "terrain-context"]
  ],

  "(method 10 drawable-tree-lowres-trans-tfrag)": [
    [3, "a1", "terrain-context"]
  ],

  "(method 15 drawable-tree-array)": [
    [11, "s5", "drawable-tree-array"]
  ],

  "tfrag-near-end-buffer": [
    [[3, 7], "a1", "dma-packet"],
    [[15,20], "a0", "(pointer vif-tag)"],
    [[20, 24], "a0", "(pointer uint32)"],
    [[25, 31], "a0", "(pointer vif-tag)"]
  ],

  "tfrag-near-init-buffer": [
    [[11, 15], "a0", "dma-packet"],
    [[21, 24], "a0", "gs-gif-tag"],
    [28, "a0", "(pointer gs-test)"],
    [30, "a0", "(pointer gs-reg64)"],
    [[45, 50], "v1", "dma-packet"]
  ],

  "tfrag-end-buffer": [
    [[3, 7], "a1", "dma-packet"],
    [[13,20], "a0", "(pointer vif-tag)"],
    [[20, 24], "a0", "(pointer uint32)"],
    [[25, 31], "a0", "(pointer vif-tag)"]
  ],

  "tfrag-init-buffer": [
    [[11, 15], "a0", "dma-packet"],
    [[21, 24], "a0", "gs-gif-tag"],
    [28, "a0", "(pointer gs-test)"],
    [30, "a0", "(pointer gs-reg64)"],
    [[45, 50], "v1", "dma-packet"]
  ],

  "add-tfrag-data": [
    [[8, 16], "a0", "dma-packet"],
    [[26, 30], "v1", "dma-packet"]
  ],

  "add-tfrag-mtx-1": [
    [[8, 16], "a0", "dma-packet"]
  ],
  "add-tfrag-mtx-0": [
    [[8, 16], "a0", "dma-packet"]
  ],

  "(method 11 swingpole)": [
    [27, "s5", "entity-actor"]
  ],

  "(anon-function 54 generic-obs)": [
    [57, "v1", "process-drawable"],
    [66, "a0", "collide-shape"]
  ],

  "(code manipy-idle)": [
    [58, "a1", "process-drawable"],
    [73, "gp", "process-drawable"],
    [79, "gp", "process-drawable"],
    [109, "v1", "(pointer process)"]
  ],

  "(anon-function 49 generic-obs)": [
    [25, "gp", "process-drawable"],
    [30, "gp", "process-drawable"]
  ],

  "ja-anim-done?": [
    [27, "gp", "process-drawable"]
  ],

  "camera-pov-from": [
    [23, "gp", "process-drawable"],
    [26, "gp", "process-drawable"]
  ],

  "process-drawable-random-point!": [
    [29, "s4", "collide-shape"],
    [33, "s4", "collide-shape"]
  ],

  "launcher-init-by-other": [
    [134, "v0", "vector"]
  ],

  "(method 11 launcher)": [
    [130, "v0", "vector"]
  ],

  "(method 11 part-spawner)": [
    ["_stack_", 16, "res-tag"],
    [62, "v0", "(pointer (pointer sparticle-launch-group))"]
  ],

  "(method 11 med-res-level)": [
    ["_stack_", 16, "res-tag"],
    [21, "v0", "(pointer (pointer sparticle-launch-group))"],
    [57, "s4", "(pointer sparticle-launch-group)"]
  ],

  "(anon-function 28 generic-obs)": [
    [25, "v1", "quaternion"] // code
  ],

  "camera-tracker-init": [
    [69, "v1", "process"]
  ],

  "camera-anim": [
    [26, "t9", "(function process function object object object object object)"]
  ],

  "(event manipy-idle)": [
    [59, "t9", "(function manipy none)"],
    [118, "v1", "float"],
    [131, "a0", "process"],
    [151, "v1", "process-drawable"],
    [160, "a0", "process"],
    [177, "a0", "collide-shape"],
    [180, "a0", "collide-shape"],
    [185, "v1", "vector"],
    [313, "a0", "float"]
  ],

  "command-get-trans": [
    [29, "s4", "target"]
  ],

  "(trans manipy-idle)": [
    [57, "v1", "process-drawable"],
    [[66, 73], "a0", "collide-shape"]
  ],

  "(method 14 camera-tracker)": [
    [196, "s4", "basic"],
    [202, "s4", "(function camera-tracker symbol)"],
    [270, "v0", "target"]
  ],

  "(event touch-tracker-idle)": [
    [105, "a0", "process"],
    [129, "t9", "(function touch-tracker none)"]
  ],

  "(code touch-tracker-idle)": [
    [25, "a0", "process-drawable"],
    [38, "a0", "collide-shape"]
  ],

  "(code part-tracker-process)": [
    [25, "gp", "process-drawable"],
    [30, "gp", "process-drawable"]
  ],

  "(event part-spawner-active)": [
    [25, "v1", "vector"]
  ],

  "(exit launcher-active)": [
    [2, "v0", "sound-rpc-set-param"]
  ],

  "command-get-camera": [
    [27, "gp", "symbol"]
  ],

  "(method 7 plant-boss)": [
    [47, "t9", "(function process-drawable int process-drawable)"]
  ],

  "(code plant-boss-arm-hit)": [
    [88, "v1", "art-joint-anim"]
  ],

  "(code plant-boss-arm-die)": [
    [3, "v1", "collide-shape-prim-group"],
    [[11, 26], "a0", "collide-shape-prim-mesh"],
    [58, "v1", "art-joint-anim"],
    [109, "v1", "art-joint-anim"],
    [165, "v1", "art-joint-anim"],
    [186, "v1", "art-joint-anim"]
  ],

  "(code plant-boss-back-arms-idle)": [
    [10, "v1", "art-joint-anim"]
  ],

  "(code plant-boss-vine-hit)": [
    [88, "v1", "art-joint-anim"]
  ],

  "(code plant-boss-dead-bounce)": [
    [79, "v1", "art-joint-anim"]
  ],

  "(code plant-boss-vine-die)": [
    [46, "v1", "art-joint-anim"]
  ],

  "(code plant-boss-dead-idle)": [
    [16, "v1", "art-joint-anim"]
  ],

  "(code plant-boss-dead)": [
    [45, "v1", "art-joint-anim"],
    [113, "v1", "art-joint-anim"]
  ],

  "(code plant-boss-root-idle)": [
    [17, "v1", "art-joint-anim"]
  ],

  "(code plant-boss-eat)": [
    [274, "v1", "art-joint-anim"]
  ],

  "(code plant-boss-vulnerable)": [
    [149, "v1", "art-joint-anim"],
    [221, "v1", "art-joint-anim"]
  ],

  "(code plant-boss-far-idle)": [
    [62, "v1", "art-joint-anim"]
  ],

  "(code plant-boss-idle)": [
    [25, "v1", "art-joint-anim"],
    [177, "v1", "art-joint-anim"],
    [271, "v1", "art-joint-anim"],
    [304, "v1", "art-joint-anim"],
    [366, "v1", "art-joint-anim"],
    [404, "v1", "art-joint-anim"]
  ],

  "(code plant-boss-leaf-close)": [
    [34, "v1", "art-joint-anim"],
    [98, "v1", "art-joint-anim"]
  ],

  "(code plant-boss-leaf-bounce)": [
    [17, "v1", "art-joint-anim"],
    [72, "v1", "art-joint-anim"]
  ],

  "(code plant-boss-leaf-open)": [
    [98, "v1", "art-joint-anim"],
    [227, "v1", "art-joint-anim"]
  ],

  "(code plant-boss-leaf-idle)": [
    [15, "v1", "art-joint-anim"],
    [74, "v1", "art-joint-anim"]
  ],

  "(code plant-boss-vine-idle)": [
    [17, "v1", "art-joint-anim"]
  ],

  "(code plant-boss-back-arms-die)": [
    [20, "v1", "art-joint-anim"],
    [82, "v1", "art-joint-anim"]
  ],

  "(code plant-boss-back-arms-hit)": [
    [149, "v1", "art-joint-anim"]
  ],

  "(method 7 ice-cube)": [
    [24, "t9", "(function nav-enemy int nav-enemy)"]
  ],

  "(code ice-cube-appear)": [
    [14, "v1", "art-joint-anim"]
  ],

  "(code ice-cube-tired)": [
    [14, "v1", "art-joint-anim"],
    [68, "v1", "art-joint-anim"]
  ],

  "(code ice-cube-become-mean)": [
    [15, "v1", "art-joint-anim"]
  ],

  "(code ice-cube-retract-spikes)": [
    [22, "v1", "art-joint-anim"]
  ],

  "(code ice-cube-mean-turn-to-charge)": [
    [15, "v1", "art-joint-anim"],
    [187, "v1", "art-joint-anim"]
  ],

  "(code ice-cube-face-player)": [
    [15, "v1", "art-joint-anim"],
    [187, "v1", "art-joint-anim"]
  ],

  "(code ice-cube-appear-land)": [
    [37, "v1", "art-joint-anim"]
  ],

  "(code nav-enemy-patrol ice-cube)": [
    [8, "t9", "(function none)"]
  ],

  "(event double-lurker-top-on-shoulders)": [
    [5, "a0", "vector"],
    [22, "v1", "vector"],
    [24, "v1", "vector"]
  ],

  "(code double-lurker-top-on-shoulders-die)": [
    [18, "v1", "art-joint-anim"]
  ],

  "(code double-lurker-top-knocked-down)": [
    [51, "v1", "art-joint-anim"]
  ],

  "(code double-lurker-both-knocked-back)": [
    [14, "v1", "art-joint-anim"]
  ],

  "(code double-lurker-knocked-back)": [
    [14, "v1", "art-joint-anim"]
  ],

  "(code double-lurker-break-apart)": [
    [10, "v1", "art-joint-anim"]
  ],

  "(code nav-enemy-patrol double-lurker-top)": [
    [27, "t9", "(function none)"]
  ],

  "(code nav-enemy-patrol double-lurker)": [
    [27, "t9", "(function none)"]
  ],

  "double-lurker-default-event-handler": [
    [95, "gp", "target"]
  ],

  "(method 51 double-lurker)": [
    [6, "v1", "collide-shape-prim-group"],
    [18, "v1", "collide-shape-prim-group"],
    [22, "v1", "collide-shape-prim-group"]
  ],

  "(method 7 billy)": [
    [26, "t9", "(function process-drawable int process-drawable)"]
  ],

  "(method 38 billy)": [
    [33, "t9", "(function nav-enemy none)"]
  ],

  "(enter nav-enemy-victory billy-rat)": [
    [4, "v0", "(state nav-enemy)"]
  ],

  "(code billy-rat-salivate)": [
    [43, "v1", "art-joint-anim"]
  ],

  "(code idle billy)": [
    [35, "v1", "float"],
    [132, "v1", "art-joint-anim"]
  ],

  "(enter billy-done)": [
    [191, "v1", "float"]
  ],

  "(method 43 billy)": [
    [19, "v1", "float"]
  ],

  "(event billy-done)": [
    [15, "v1", "billy-rat"],
    [19, "v1", "billy-rat"]
  ],

  "(event billy-playing)": [
    [14, "v1", "float"],
    [93, "s5", "billy-rat"],
    [103, "v1", "float"],
    [169, "v1", "billy-snack"],
    [216, "v1", "billy-snack"],
    [219, "v1", "billy-snack"],
    [223, "v1", "billy-snack"],
    [240, "s5", "billy-snack"],
    [248, "v1", "handle"],
    [249, "s5", "billy-snack"],
    [251, "s5", "billy-snack"],
    [255, "s5", "billy-snack"]
  ],

  "(code lurkerworm-rise)": [
    [13, "v1", "art-joint-anim"]
  ],

  "(code lurkerworm-sink)": [
    [10, "v1", "art-joint-anim"]
  ],

  "(code lurkerworm-die)": [
    [19, "v1", "art-joint-anim"]
  ],

  "(code lurkerworm-rest)": [
    [10, "v1", "float"],
    [35, "v1", "art-joint-anim"],
    [89, "v1", "float"]
  ],

  "(method 7 pelican)": [
    [36, "t9", "(function process-drawable int process-drawable)"]
  ],

  "pelican-fly": [
    [61, "v1", "art-joint-anim"],
    [186, "v1", "art-joint-anim"]
  ],

  "(code pelican-dive)": [
    [161, "v1", "art-joint-anim"]
  ],

  "(code pelican-wait-at-nest)": [
    [30, "v1", "art-joint-anim"],
    [118, "v1", "art-joint-anim"],
    [197, "v1", "art-joint-anim"]
  ],

  "(event pelican-wait-at-nest)": [
    [49, "v1", "process-drawable"]
  ],

  "(code pelican-explode)": [
    [71, "a0", "process-drawable"]
  ],

  "(event pelican-circle)": [
    [23, "v1", "float"]
  ],

  "(code pelican-spit)": [
    [42, "gp", "handle"],
    [50, "gp", "handle"],
    [121, "gp", "handle"],
    [143, "gp", "handle"],
    [155, "gp", "handle"],
    [161, "s4", "handle"],
    [173, "s4", "handle"]
  ],

  "(trans energyarm-no-ball)": [
    [27, "v1", "float"],
    [57, "v1", "float"]
  ],

  "(trans energyarm-idle)": [
    [21, "v1", "float"]
  ],

  "(code energyhub-stopped)": [
    [11, "v1", "float"]
  ],

  "(code energyhub-stop)": [
    [11, "v1", "float"]
  ],

  "(code energyhub-idle)": [
    [11, "v1", "float"]
  ],

  "(code energyarm-idle)": [
    [13, "v1", "float"],
    [36, "v1", "float"]
  ],

  "energyhub-set-lava-height": [
    [25, "v1", "process-drawable"],
    [28, "v1", "process-drawable"]
  ],

  "(trans energyhub-idle)": [
    [34, "v1", "energyarm"]
  ],

  "(post idle citb-sage)": [
    [3, "t9", "(function none :behavior citb-sage)"]
  ],

  "(method 44 red-sagecage)": [
    [35, "t9", "(function citb-sage none)"]
  ],

  "(method 44 blue-sagecage)": [
    [35, "t9", "(function citb-sage none)"]
  ],

  "(method 44 yellow-sagecage)": [
    [35, "t9", "(function citb-sage none)"]
  ],

  "(method 44 green-sagecage)": [
    [35, "t9", "(function citb-sage none)"]
  ],

  "(method 43 red-sagecage)": [
    [24, "v1", "float"]
  ],

  "(method 43 blue-sagecage)": [
    [24, "v1", "float"]
  ],

  "(method 43 yellow-sagecage)": [
    [24, "v1", "float"]
  ],

  "(event play-anim green-sagecage)": [
    [128, "s5", "robotboss"]
  ],

  "(method 21 citb-sagecage)": [
    [[27, 97], "v1", "vector"]
  ],

  "(code citb-sagecage-idle)": [
    [9, "gp", "citb-sage"],
    [15, "gp", "citb-sage"]
  ],

  "add-blue-motion": [
    [25, "v1", "process-drawable"],
    [34, "gp", "collide-shape"]
  ],

  "(event wait eco-collectable)": [
    [118, "a0", "vector"],
    [136, "a0", "vector"]
  ],

  "(event pickup eco-collectable)": [
    [18, "a0", "vector"],
    [[15, 21], "v1", "vector"]
  ],

  "(event fuel-cell-clone-anim)": [
    [35, "a0", "vector"]
  ],

  "fuel-cell-animate": [
    [9, "gp", "fuel-cell"]
  ],

  "(event wait fuel-cell)": [
    [95, "a0", "vector"]
  ],

  "(enter pickup fuel-cell)": [
    [9, "v0", "(state eco-collectable)"]
  ],

  "(code ecovalve-idle)": [
    [41, "v1", "process-drawable"]
  ],

  "(code vent-pickup)": [
    [25, "gp", "process-drawable"],
    [59, "s5", "collide-shape"]
  ],

  "(anon-function 69 collectables)": [
    [2, "v1", "handle"],
    [5, "v1", "handle"],
    [8, "v1", "handle"],
    [13, "s5", "eco-collectable"],
    [33, "v1", "target"],
    [38, "v1", "target"],
    [50, "s5", "eco-collectable"]
  ],

  "fuel-cell-init-by-other": [
    [118, "gp", "vector"]
  ],

  "ecovalve-init-by-other": [
    [95, "a0", "process-drawable"],
    [144, "v1", "process-drawable"]
  ],

  "(method 11 shover)": [
    ["_stack_", 16, "res-tag"],
    [120, "v0", "(pointer float)"]
  ],

  "(method 11 sun-iris-door)": [
    ["_stack_", 16, "res-tag"],
    [153, "v0", "(pointer float)"]
  ],

  "(event sun-iris-door-closed)": [
    [14, "a0", "vector"]
  ],

  "(event sun-iris-door-opening)": [
    [14, "a0", "vector"]
  ],

  "(event sun-iris-door-closing)": [
    [14, "a0", "vector"]
  ],

  "(event sun-iris-door-open)": [
    [20, "a0", "vector"]
  ],

  "sun-iris-door-init-by-other": [
    [97, "v1", "art-joint-anim"]
  ],

  "(method 7 steam-cap)": [
    [19, "t9", "(function process-drawable int process-drawable)"]
  ],

  "(method 11 steam-cap)": [
    ["_stack_", 16, "res-tag"],
    [139, "v0", "(pointer float)"]
  ],

  "(method 11 whirlpool)": [
    ["_stack_", 16, "res-tag"],
    [92, "v0", "(pointer float)"]
  ],

  "(method 21 collectable)": [
    [20, "v1", "int"],
    [20, "a0", "int"],
    [24, "a0", "int"]
  ],

  "check-blue-suck": [
    [25, "v1", "collide-shape"]
  ],

  "(code die eco)": [
    [53, "v1", "float"]
  ],

  "(trans pickup fuel-cell)": [
    [92, "v1", "float"]
  ],

  "(enter notice-blue eco-collectable)": [
    [13, "v1", "float"]
  ],

  "(code pickup fuel-cell)": [
    ["_stack_", 96, "res-tag"],
    [[131, 143], "v1", "(inline-array vector)"],
    [438, "a0", "game-task"],
    [456, "a0", "game-task"],
    [474, "a0", "game-task"],
    [492, "a0", "game-task"],
    [509, "v1", "game-task"],
    [513, "v1", "game-task"],
    [517, "v1", "game-task"],
    [521, "v1", "game-task"]
  ],

  "(method 11 eco)": [
    [13, "v0", "pickup-type"]
  ],

  "target-powerup-process": [
    [[200, 215], "v1", "sound-rpc-set-param"]
  ],

  "(method 14 touching-list)": [
    [5, "s5", "touching-shapes-entry"],
    [10, "s5", "touching-shapes-entry"]
  ],

  "(method 13 touching-list)": [
    [5, "v0", "touching-shapes-entry"],
    [10, "v0", "touching-shapes-entry"],
    [17, "v0", "touching-shapes-entry"],
    [26, "v0", "touching-shapes-entry"],
    [46, "v0", "touching-shapes-entry"],
    [47, "v0", "touching-shapes-entry"],
    [48, "v0", "touching-shapes-entry"],
    [50, "v0", "touching-shapes-entry"]
  ],

  "(method 11 touching-list)": [
    [8, "s5", "touching-shapes-entry"],
    [10, "s5", "touching-shapes-entry"],
    [11, "s5", "touching-shapes-entry"],
    [13, "s5", "touching-shapes-entry"],
    [32, "s5", "touching-shapes-entry"],
    [47, "s5", "touching-shapes-entry"],
    [49, "s5", "touching-shapes-entry"],
    [51, "s5", "touching-shapes-entry"]
  ],

  "(method 12 touching-list)": [
    [4, "gp", "touching-shapes-entry"],
    [6, "gp", "touching-shapes-entry"],
    [67, "gp", "touching-shapes-entry"]
  ],

  "(method 35 collide-shape)": [
    [23, "v1", "connection"],
    [24, "s2", "collide-shape"],
    [33, "s2", "collide-shape"],
    [48, "s2", "collide-shape"],
    [62, "v1", "process-drawable"],
    [80, "s2", "collide-shape"],
    [117, "v1", "connection"],
    [118, "s2", "collide-shape"],
    [127, "s2", "collide-shape"],
    [142, "s2", "collide-shape"],
    [174, "s2", "collide-shape"],
    [209, "v1", "connection"],
    [210, "s2", "collide-shape"],
    [219, "s2", "collide-shape"],
    [234, "s2", "collide-shape"],
    [266, "s2", "collide-shape"],
    [301, "v1", "connection"],
    [302, "s2", "collide-shape"],
    [311, "s2", "collide-shape"],
    [326, "s2", "collide-shape"],
    [358, "s2", "collide-shape"]
  ],

  "(method 56 collide-shape-moving)": [
    [89, "v1", "target"]
  ],

  "(method 20 collide-shape-prim-group)": [
    [40, "a0", "collide-shape-prim-group"]
  ],

  "(method 25 collide-shape-prim)": [
    [43, "gp", "collide-shape-prim-group"],
    [47, "gp", "collide-shape-prim-group"]
  ],

  "(method 29 collide-shape-prim-group)": [
    [13, "a0", "collide-shape-prim-group"]
  ],

  "(method 28 collide-shape-prim-mesh)": [
    [27, "s4", "collide-shape-prim-group"]
  ],

  "(method 53 collide-shape)": [
    [26, "a1", "collide-shape-prim-group"],
    [36, "v1", "collide-shape-prim-group"]
  ],

  "(method 54 collide-shape)": [
    [22, "a1", "collide-shape-prim-group"],
    [29, "v1", "collide-shape-prim-group"]
  ],

  "(method 45 collide-shape)": [
    [18, "v1", "connection"],
    [[19, 146], "s3", "collide-shape-moving"],
    [146, "v1", "connection"],
    [[147, 272], "s3", "collide-shape-moving"],
    [272, "v1", "connection"],
    [[273, 398], "s3", "collide-shape-moving"],
    [398, "v1", "connection"],
    [[399, 497], "s3", "collide-shape-moving"]
  ],

  "(method 55 collide-shape)": [
    [33, "s5", "process-drawable"],
    [54, "s5", "process-drawable"],
    [59, "s5", "process-drawable"],
    [68, "s5", "process-drawable"]
  ],

  "collide-shape-draw-debug-marks": [
    [24, "v1", "connection"],
    [[33, 55], "s5", "collide-shape"],
    [72, "v1", "connection"],
    [[81, 103], "s5", "collide-shape"],
    [120, "v1", "connection"],
    [[129, 151], "s5", "collide-shape"],
    [168, "v1", "connection"],
    [[177, 199], "s5", "collide-shape"]
  ],

  "(method 9 collide-edge-work)": [
    [10, "s3", "collide-edge-edge"],
    [16, "s4", "collide-edge-hold-item"],
    [46, "s4", "(inline-array collide-edge-hold-item)"],
    [48, "s3", "(inline-array collide-edge-edge)"]
  ],

  "(method 19 collide-edge-work)": [
    [150, "a1", "int"],
    [150, "v1", "int"],
    [[149, 162], "a0", "collide-shape-prim-group"]
  ],

  "collide-probe-make-list": [
    [18, "v1", "drawable-group"],
    [29, "v1", "drawable-group"],
    [45, "v1", "drawable-group"]
  ],

  "(method 11 instance-tie)": [
    [28, "s1", "collide-fragment"],
    [38, "s1", "collide-fragment"],
    [45, "s1", "(inline-array collide-fragment)"]
  ],

  "(method 12 instance-tie)": [
    [21, "s1", "collide-fragment"],
    [31, "s1", "collide-fragment"],
    [38, "s1", "(inline-array collide-fragment)"]
  ],

  "(method 13 instance-tie)": [
    [21, "s1", "collide-fragment"],
    [29, "s1", "collide-fragment"],
    [36, "s1", "(inline-array collide-fragment)"]
  ],

  "(method 20 collide-cache)": [
    [18, "s2", "collide-cache-prim"],
    [23, "s2", "collide-cache-prim"],
    [27, "s2", "collide-cache-prim"],
    [33, "s2", "collide-cache-prim"],
    [37, "s2", "collide-cache-prim"],
    [38, "v1", "collide-shape-prim-sphere"], // could be sphere or mesh...?
    [45, "s2", "collide-cache-prim"],
    [48, "s2", "(inline-array collide-cache-prim)"]
  ],

  "test-closest-pt-in-triangle": [
    [19, "s5", "collide-cache-tri"],
    [20, "s5", "collide-cache-tri"],
    [21, "s5", "collide-cache-tri"],
    [26, "s5", "collide-cache-tri"],
    [47, "s5", "collide-cache-tri"],
    [48, "s5", "(inline-array collide-cache-tri)"]
  ],

  "(method 9 collide-cache)": [
    [5, "gp", "collide-cache-tri"],
    [19, "gp", "collide-cache-tri"],
    [20, "gp", "collide-cache-tri"],
    [21, "gp", "collide-cache-tri"],
    [23, "gp", "(inline-array collide-cache-tri)"],
    [33, "gp", "collide-cache-prim"],
    [35, "gp", "collide-cache-prim"],
    [50, "gp", "collide-cache-prim"],
    [51, "gp", "collide-cache-prim"],
    [55, "gp", "(inline-array collide-cache-prim)"]
  ],

  "(method 9 collide-mesh)": [
    [[17, 62], "s5", "collide-mesh-tri"],
    [62, "s5", "(inline-array collide-mesh-tri)"]
  ],

  "(method 22 collide-shape-prim-mesh)": [
    [10, "s4", "collide-shape-prim-group"]
  ],

  "(method 44 collide-shape)": [
    [26, "a0", "process-drawable"]
  ],

  "(method 43 collide-shape)": [
    [58, "gp", "collide-shape-moving"],
    [88, "gp", "collide-shape-moving"]
  ],

  "find-instance-by-name": [
    [21, "v1", "drawable-tree-instance-shrub"],
    [48, "v1", "drawable-tree-instance-tie"]
  ],

  "(method 63 collide-shape-moving)": [
    [[33, 53], "s0", "collide-cache-prim"],
    [53, "s0", "(inline-array collide-cache-prim)"]
  ],

  "target-falling-anim": [
    [51, "v1", "art-joint-anim"],
    [160, "v1", "art-joint-anim"]
  ],

  "target-hit-ground-anim": [
    [79, "v1", "art-joint-anim"],
    [312, "v1", "art-joint-anim"],
    [389, "v1", "art-joint-anim"],
    [441, "v1", "art-joint-anim"],
    [520, "v1", "art-joint-anim"],
    [578, "v1", "art-joint-anim"],
    [675, "v1", "art-joint-anim"],
    [736, "v1", "art-joint-anim"],
    [846, "v1", "art-joint-anim"]
  ],

  "(code target-stance)": [
    [48, "v1", "art-joint-anim"],
    [117, "v1", "art-joint-anim"],
    [170, "v1", "art-joint-anim"],
    [234, "v1", "art-joint-anim"],
    [298, "v1", "art-joint-anim"],
    [389, "v1", "art-joint-anim"],
    [503, "v1", "art-joint-anim"]
  ],

  "(code target-walk)": [
    [146, "v1", "art-joint-anim"],
    [243, "v1", "art-joint-anim"]
  ],

  "(code target-slide-down)": [
    [26, "v1", "art-joint-anim"]
  ],

  "(code target-jump-forward)": [
    [13, "v1", "art-joint-anim"]
  ],

  "(code target-double-jump)": [
    [24, "v1", "art-joint-anim"]
  ],

  "(code target-attack-air)": [
    [14, "v1", "art-joint-anim"],
    [167, "v1", "art-joint-anim"]
  ],

  "(code target-attack)": [
    [14, "v1", "art-joint-anim"]
  ],

  "(code target-flop)": [
    [13, "v1", "art-joint-anim"]
  ],

  "(code target-duck-stance)": [
    [21, "v1", "art-joint-anim"],
    [116, "v1", "art-joint-anim"],
    [168, "v1", "art-joint-anim"]
  ],

  "mod-var-jump": [
    [77, "f0", "float"],
    [80, "f0", "float"],
    [159, "v0", "vector"]
  ],

  "(code target-duck-high-jump-jump)": [
    [8, "v1", "float"]
  ],

  "(event target-running-attack)": [
    [41, "v1", "process-drawable"],
    [50, "s5", "collide-shape"]
  ],

  "(enter target-jump)": [
    [53, "v1", "vector"]
  ],

  "(enter target-high-jump)": [
    [21, "v1", "vector"]
  ],

  "(enter target-double-jump)": [
    [15, "v1", "vector"]
  ],

  // TODO - these shouldnt be required, but are here because `go/enter-state` returns none
  "(event target-flop)": [
    [34, "t9", "(function object :behavior target)"],
    [40, "t9", "(function symbol object :behavior target)"]
  ],

  "target-powerup-effect": [
    [267, "a0", "symbol"],
    [307, "a0", "vector"]
  ],

  "(method 10 water-control)": [
    [71, "a0", "collide-shape-moving"],
    [147, "v1", "collide-shape-moving"],
    [179, "v1", "collide-shape-moving"],
    [461, "v1", "control-info"],
    [473, "a0", "collide-shape-moving"],
    [488, "v1", "collide-shape-moving"],
    [502, "v1", "collide-shape-moving"],
    [508, "v1", "collide-shape-moving"],
    [580, "v1", "collide-shape-moving"],
    [600, "s4", "collide-shape-moving"],
    [609, "s4", "collide-shape-moving"],
    [622, "s4", "collide-shape-moving"],
    [627, "s4", "collide-shape-moving"],
    [629, "s4", "collide-shape-moving"],
    [716, "s5", "collide-shape-moving"],
    [720, "s5", "collide-shape-moving"],
    [721, "s5", "collide-shape-moving"],
    [728, "s5", "collide-shape-moving"],
    [730, "s5", "collide-shape-moving"],
    [731, "s5", "collide-shape-moving"],
    [744, "v1", "collide-shape-moving"],
    [751, "a0", "collide-shape-moving"],
    [775, "v1", "collide-shape-moving"],
    [824, "a1", "collide-shape-moving"],
    [826, "a0", "collide-shape-moving"],
    [831, "v1", "collide-shape-moving"]
  ],

  "part-water-splash-callback": [
    [3, "v1", "float"]
  ],

  "(method 15 water-control)": [
    [42, "v1", "float"]
  ],

  "(method 27 water-vol)": [
    [16, "v1", "target"]
  ],

  "(method 26 water-vol)": [
    [19, "v1", "target"],
    [33, "v1", "target"]
  ],

  "(method 29 water-vol)": [
    ["_stack_", 16, "res-tag"],
    [46, "v0", "(pointer float)"]
  ],

  "(enter pickup racer)": [
    [1, "t9", "(function none :behavior racer)"]
  ],

  "target-racing-jump-anim": [
    [36, "v1", "art-joint-anim"]
  ],

  "target-racing-land-anim": [
    [23, "v1", "art-joint-anim"],
    [82, "v1", "art-joint-anim"],
    [144, "v1", "art-joint-anim"]
  ],

  "(post target-racing-get-off-jump)": [
    [191, "f0", "float"]
  ],

  "check-drop-level-rolling-dirt-finish": [
    [17, "v1", "float"]
  ],

  "(code peeper-down)": [
    [24, "v1", "float"]
  ],

  "(code nav-enemy-notice fleeing-nav-enemy)": [
    [27, "v1", "art-joint-anim"]
  ],

  "(code lightning-mole-dive)": [
    [39, "v1", "art-joint-anim"]
  ],

  "(code lightning-mole-yelp)": [
    [19, "v1", "art-joint-anim"]
  ],

  "(code peeper-up)": [
    [10, "v1", "art-joint-anim"]
  ],

  "(code robber-idle)": [
    [14, "v1", "art-joint-anim"]
  ],

  "(code robber-initial)": [
    [14, "v1", "art-joint-anim"]
  ],

  "(code robber-initial-notice)": [
    [43, "v1", "art-joint-anim"]
  ],

  "(code robber-tired)": [
    [69, "v1", "art-joint-anim"],
    [136, "v1", "float"]
  ],

  "(code robber-flee)": [
    [69, "v1", "art-joint-anim"],
    [136, "v1", "float"]
  ],

  "(code robber-die)": [
    [71, "f0", "float"],
    [104, "v1", "art-joint-anim"]
  ],

  "target-flut-hit-ground-anim": [
    [131, "v1", "art-joint-anim"],
    [204, "v1", "art-joint-anim"]
  ],

  "target-flut-standard-event-handler": [
    [164, "a0", "process-drawable"]
  ],

  "(code target-flut-stance)": [
    [81, "v1", "art-joint-anim"],
    [145, "v1", "art-joint-anim"]
  ],

  "(code target-flut-walk)": [
    [60, "v1", "art-joint-anim"]
  ],

  "(code target-flut-air-attack)": [
    [98, "v1", "art-joint-anim"]
  ],

  "(code target-flut-air-attack-hit-ground)": [
    [86, "v1", "art-joint-anim"]
  ],

  "(code target-flut-death)": [
    [224, "v1", "art-joint-anim"]
  ],

  "(code target-flut-get-off-hit-ground)": [
    [13, "v1", "art-joint-anim"]
  ],

  "(code target-flut-running-attack)": [
    [53, "v1", "float"],
    [181, "f30", "float"],
    [246, "f1", "float"],
    [247, "f0", "float"],
    [247, "f30", "float"],
    [350, "v1", "art-joint-anim"],
    [381, "f30", "float"]
  ],

  "(code target-flut-double-jump)": [
    [14, "v1", "art-joint-anim"],
    [78, "v1", "art-joint-anim"]
  ],

  "(trans target-flut-walk)": [
    [147, "f0", "float"],
    [152, "f1", "float"],
    [203, "f0", "float"]
  ],

  "(event target-flut-running-attack)": [
    [41, "v1", "process-drawable"],
    [53, "v1", "collide-shape"],
    [59, "v1", "collide-shape"]
  ],

  "(code target-flut-get-on)": [
    [62, "s4", "process-drawable"],
    [69, "s4", "process-drawable"],
    [88, "s4", "process-drawable"],
    [93, "s4", "process-drawable"]
  ],

  "(code target-flut-get-off-jump)": [
    [55, "s3", "process-drawable"],
    [59, "s3", "process-drawable"],
    [74, "s3", "process-drawable"],
    [93, "s3", "process-drawable"],
    [98, "s3", "process-drawable"],
    [145, "v1", "art-joint-anim"]
  ],

  "(event target-flut-grab)": [
    [24, "a0", "process-drawable"]
  ],

  "(post target-racing-get-on)": [
    [76, "f0", "float"],
    [88, "f0", "float"],
    [92, "f1", "float"]
  ],

  "target-death-anim": [
    [18, "v1", "art-joint-anim"]
  ],

  "target-hit-setup-anim": [
    [90, "v1", "art-joint-anim"],
    [164, "v1", "art-joint-anim"]
  ],

  "(code target-death)": [
    [533, "v1", "art-joint-anim"],
    [655, "v0", "int"],
    [691, "v1", "process-drawable"],
    [844, "gp", "spool-anim"],
    [[957, 1035], "s5", "handle"],
    [1010, "gp", "spool-anim"]
  ],

  "(anon-function 1 target-death)": [
    [12, "gp", "process-drawable"],
    [16, "gp", "process-drawable"]
  ],

  "next-level": [
    [7, "a1", "level-load-info"],
    [10, "a1", "level-load-info"]
  ],

  "target-generic-event-handler": [
    [10, "v1", "float"],
    [297, "v1", "float"],
    [308, "a0", "vector"],
    [562, "v1", "(state target)"]
  ],

  "target-standard-event-handler": [
    [167, "a0", "process"],
    [182, "a0", "process"],
    [197, "a0", "process"],
    [223, "a0", "process"],
    [242, "a0", "process"],
    [257, "a0", "process"],
    [272, "a0", "process"],
    [280, "a1", "process"],
    [303, "a0", "process"],
    [330, "a0", "process"]
  ],

  "(code target-load-wait)": [
    [21, "v1", "art-joint-anim"],
    [138, "v1", "art-joint-anim"],
    [196, "v1", "art-joint-anim"]
  ],

  "(code target-grab)": [
    [133, "v1", "art-joint-anim"],
    [185, "v1", "art-joint-anim"],
    [322, "v1", "art-joint-anim"],
    [475, "v1", "art-joint-anim"]
  ],

  "(code target-pole-cycle)": [
    [87, "v1", "art-joint-anim"],
    [148, "v1", "art-joint-anim"]
  ],

  "(code target-pole-flip-up)": [
    [13, "v1", "art-joint-anim"]
  ],

  "(code target-edge-grab-jump)": [
    [34, "v1", "art-joint-anim"]
  ],

  "(code target-eco-powerup)": [
    [32, "v1", "art-joint-anim"],
    [47, "v1", "float"],
    [215, "v1", "float"]
  ],

  "(code target-swim-stance)": [
    [31, "v1", "art-joint-anim"],
    [52, "v1", "float"],
    [89, "v1", "float"]
  ],

  "(event target-swim-down)": [
    [9, "v1", "attack-info"],
    [13, "v1", "attack-info"],
    [18, "v1", "attack-info"],
    [23, "v1", "attack-info"],
    [38, "v1", "attack-info"],
    [39, "v1", "attack-info"],
    [41, "v1", "attack-info"]
  ],

  "(code target-swim-walk)": [
    [54, "v1", "art-joint-anim"],
    [140, "v1", "art-joint-anim"]
  ],

  "(code target-yellow-jump-blast)": [
    [184, "v1", "art-joint-anim"]
  ],

  "(code target-swim-down)": [
    [52, "v1", "art-joint-anim"]
  ],

  "(anon-function 11 target2)": [
    [19, "s4", "target"], // confusing -- the parent of a target is a target?
    [21, "s4", "target"],
    [29, "s4", "target"],
    [34, "s4", "target"],
    [40, "s4", "target"],
    [54, "s4", "target"],
    [66, "s4", "target"],
    [76, "s4", "target"],
    [82, "s4", "target"],
    [87, "s4", "target"],
    [89, "s4", "target"],
    [118, "s4", "target"],
    [129, "s4", "target"]
  ],

  "(code target-play-anim)": [
    [8, "v0", "art-joint-anim"]
  ],

  "(code target-look-around)": [
    [20, "v0", "float"]
  ],

  "(code target-stance-look-around)": [
    [10, "v0", "float"],
    [36, "t9", "(function none :behavior target)"]
  ],

  "part-first-person-hud-selector-func": [
    [16, "v1", "first-person-hud"]
  ],

  "part-first-person-hud-right-func": [
    [16, "s5", "first-person-hud"],
    [42, "s5", "first-person-hud"],
    [46, "s5", "first-person-hud"],
    [50, "s5", "first-person-hud"],
    [59, "s5", "first-person-hud"]
  ],

  "part-first-person-hud-left-func": [
    [16, "s5", "first-person-hud"],
    [43, "s5", "first-person-hud"],
    [47, "s5", "first-person-hud"],
    [51, "s5", "first-person-hud"],
    [60, "s5", "first-person-hud"]
  ],

  "(event target-grab)": [
    [30, "a0", "process"],
    [48, "a0", "process"],
    [56, "a1", "process"]
  ],

  "(code target-periscope)": [
    [25, "v1", "process-drawable"],
    [49, "v1", "art-joint-anim"],
    [130, "v1", "art-joint-anim"]
  ],

  "(code target-swim-up)": [
    [17, "v1", "art-joint-anim"]
  ],

  "(code target-yellow-blast)": [
    [161, "gp", "handle"],
    [176, "v1", "art-joint-anim"],
    [219, "gp", "handle"]
  ],

  "(code target-edge-grab)": [
    [143, "v1", "art-joint-anim"],
    [198, "v1", "art-joint-anim"]
  ],

  "(method 10 first-person-hud)": [
    [32, "t9", "(function process none)"]
  ],

  "(code target-pole-flip-forward-jump)": [
    [40, "t9", "(function none :behavior target)"]
  ],

  "tfrag-details":[
    [49, "gp", "(pointer uint32)"]
  ],

  "flatten-joint-control-to-spr": [
    [14, "a1", "pointer"],
    [[66, 108], "a1", "(inline-array vector)"],
    [[36, 38], "a1", "(inline-array vector)"],
    [[39, 60], "a1", "(inline-array vector)"],
    [38, "a1", "pointer"],
    [[15, 37], "a1", "(inline-array vector)"],
    [56, "a2", "(pointer float)"],
    [120, "a0", "terrain-context"],
    [154, "a0", "terrain-context"],
    [189, "a1", "terrain-context"],
    [184, "v1", "terrain-context"],
    [172, "a1", "terrain-context"]
  ],

  "matrix-from-control-pair!": [
    [18, "a0", "terrain-context"]
  ],

  "cspace<-matrix-no-push-joint!": [
    [4, "a0", "terrain-context"]
  ],

  "make-joint-jump-tables": [
    [5, "a0", "terrain-context"],
    [11, "a0", "terrain-context"],
    [17, "a0", "terrain-context"],
    [23, "a0", "terrain-context"],
    [29, "a0", "terrain-context"],
    [35, "a0", "terrain-context"],
    [41, "a0", "terrain-context"],
    [47, "a0", "terrain-context"],
    [53, "a0", "terrain-context"],
    [59, "a0", "terrain-context"],
    [65, "a0", "terrain-context"],
    [71, "a0", "terrain-context"],
    [77, "a0", "terrain-context"],
    [83, "a0", "terrain-context"],
    [89, "a0", "terrain-context"],
    [95, "a0", "terrain-context"],
    [101, "a0", "terrain-context"],
    [107, "a0", "terrain-context"],
    [113, "a0", "terrain-context"],
    [119, "a0", "terrain-context"],
    [125, "a0", "terrain-context"],
    [131, "a0", "terrain-context"],
    [137, "a0", "terrain-context"],
    [143, "a0", "terrain-context"],
    [149, "a0", "terrain-context"],
    [155, "a0", "terrain-context"],
    [161, "a0", "terrain-context"],
    [167, "a0", "terrain-context"],
    [173, "a0", "terrain-context"],
    [179, "a0", "terrain-context"],
    [185, "a0", "terrain-context"],
    [191, "a0", "terrain-context"],
    [197, "a0", "terrain-context"],
    [203, "a0", "terrain-context"],
    [209, "a0", "terrain-context"],
    [215, "a0", "terrain-context"],
    [221, "a0", "terrain-context"],
    [227, "a0", "terrain-context"],
    [233, "a0", "terrain-context"],
    [239, "a0", "terrain-context"],
    [245, "a0", "terrain-context"],
    [251, "a0", "terrain-context"],
    [257, "a0", "terrain-context"],
    [263, "a0", "terrain-context"],
    [269, "a0", "terrain-context"],
    [275, "a0", "terrain-context"],
    [281, "a0", "terrain-context"],
    [287, "a0", "terrain-context"]
  ],

  "find-instance-by-index": [
    [26, "t1", "drawable-tree-instance-shrub"],
    [40, "t1", "drawable-tree-instance-tie"]
  ],

  "draw-instance-info": [
    [224, "s1", "drawable-group"],
    [143, "v1", "prototype-shrubbery"],
    [148, "v1", "prototype-shrubbery"],
    [299, "v1", "prototype-tie"],
    [318, "v1", "prototype-tie"]
  ],

  "(method 24 ram-boss-proj)": [
    [64, "v0", "sound-rpc-set-param"],
    [83, "gp", "process-drawable"],
    [86, "gp", "process-drawable"]
  ],

  "ram-boss-on-ground-event-handler": [
    [260, "v1", "ram-boss"]
  ],

  "(method 52 ram-boss)": [
    [11, "v1", "(array collide-shape-prim)"],
    [21, "v1", "(array collide-shape-prim)"],
    [31, "v1", "(array collide-shape-prim)"],
    [41, "v1", "(array collide-shape-prim)"]
  ],

  "(method 53 ram-boss)": [
    [2, "v1", "(array collide-shape-prim)"],
    [5, "v1", "(array collide-shape-prim)"],
    [8, "v1", "(array collide-shape-prim)"],
    [11, "v1", "(array collide-shape-prim)"]
  ],

  "(code ram-boss-idle)": [
    [38, "v1", "collide-shape-prim-group"]
  ],

  "(code ram-boss-jump-down)": [
    [14, "v1", "art-joint-anim"]
  ],

  "(code ram-boss-jump-down-hit-ground)": [
    [23, "v1", "art-joint-anim"]
  ],

  "(code ram-boss-forward-defend-block)": [
    [14, "v1", "art-joint-anim"]
  ],

  "(code ram-boss-up-defend-block)": [
    [14, "v1", "art-joint-anim"]
  ],

  "(code nav-enemy-victory ram-boss)": [
    [28, "v1", "art-joint-anim"]
  ],

  "(code ram-boss-lose-shield)": [
    [29, "v1", "art-joint-anim"]
  ],

  "(code ram-boss-throw)": [
    [16, "v1", "art-joint-anim"],
    [67, "v1", "art-joint-anim"]
  ],

  "(method 56 ram-boss)": [
    [24, "v0", "ram-boss-proj"],
    [58, "v1", "(pointer ram-boss-proj)"]
  ],

  "(code ram-idle)": [
    [28, "v1", "art-joint-anim"],
    [98, "v1", "art-joint-anim"]
  ],

  "(code ram-give-fuel-cell)": [
    [47, "v0", "snowcam"],
    [69, "v1", "(pointer snowcam)"]
  ],

  "(code snow-bumper-deactivate)": [
    [29, "v1", "art-joint-anim"],
    [106, "v1", "art-joint-anim"]
  ],

  "(code snow-bumper-spawn-fuel-cell)": [
    [16, "v1", "art-joint-anim"]
  ],

  "(code snow-bumper-inactive-idle)": [
    [19, "v1", "art-joint-anim"]
  ],

  "(method 7 snow-bumper)": [
    [14, "t9", "(function process-drawable int process-drawable)"]
  ],

  "(method 11 snow-bumper)": [
    ["_stack_", 16, "res-tag"],
    [216, "v0", "(pointer float)"]
  ],

  "(code spider-egg-idle)": [
    [20, "v1", "art-joint-anim"],
    [97, "v1", "art-joint-anim"],
    [153, "v1", "art-joint-anim"]
  ],

  "(code spider-egg-hatch)": [
    [62, "v1", "art-joint-anim"]
  ],

  "(code spider-egg-die)": [
    [79, "v1", "art-joint-anim"]
  ],

  "(code puffer-die)": [
    [33, "v1", "art-joint-anim"]
  ],

  "puffer-default-event-handler": [
    [28, "v1", "process-drawable"],
    [34, "v1", "process-drawable"]
  ],

  "(method 22 puffer)": [
    [10, "v1", "process-drawable"]
  ],

  "(method 25 puffer)": [
    [49, "v1", "puffer"],
    [56, "v1", "puffer"]
  ],

  "(method 23 puffer)": [
    [18, "v1", "process-drawable"]
  ],

  "(trans puffer-attack)": [
    [23, "v1", "collide-shape-prim-group"]
  ],

  "(method 30 puffer)": [
    [16, "v1", "(array collide-shape-prim)"]
  ],

  "(method 31 puffer)": [
    [16, "v1", "(array collide-shape-prim)"]
  ],

  "(method 7 puffer)": [
    [14, "t9", "(function process-drawable int process-drawable)"]
  ],

  "(method 11 puffer)": [
    ["_stack_", 16, "res-tag"],
    [213, "v0", "(pointer float)"]
  ],

  "driller-lurker-default-event-handler": [
    [[51, 87], "s1", "touching-shapes-entry"]
  ],

  "(code driller-lurker-idle-drilling)": [
    [33, "v1", "art-joint-anim"]
  ],

  "(code driller-lurker-jammed-standing)": [
    [14, "v1", "art-joint-anim"]
  ],

  "(code driller-lurker-die)": [
    [28, "v1", "art-joint-anim"]
  ],

  "(method 7 driller-lurker)": [
    [24, "t9", "(function process-drawable int process-drawable)"]
  ],

  "(method 11 driller-lurker)": [
    ["_stack_", 16, "res-tag"],
    [373, "v0", "(pointer float)"]
  ],

  "kermit-short-hop": [
    [10, "v1", "art-joint-anim"]
  ],

  "kermit-long-hop": [
    [10, "v1", "art-joint-anim"]
  ],

  "(code kermit-patrol)": [
    [10, "v1", "art-joint-anim"]
  ],

  "(code kermit-chase-new-position)": [
    [16, "v1", "art-joint-anim"]
  ],

  "(code kermit-chase)": [
    [14, "v1", "art-joint-anim"]
  ],

  "(code kermit-attack)": [
    [22, "v1", "art-joint-anim"]
  ],

  "(code kermit-tongue-stuck)": [
    [14, "v1", "art-joint-anim"]
  ],

  "(code kermit-retract-tongue)": [
    [14, "v1", "art-joint-anim"],
    [90, "v1", "art-joint-anim"]
  ],

  "(method 39 kermit)": [
    [7, "t9", "(function nav-enemy none)"]
  ],

  "(code falling gnawer-falling-segment)": [
    [16, "v1", "art-joint-anim"],
    [70, "v1", "art-joint-anim"]
  ],

  "(method 22 gnawer)": [
    [18, "f0", "float"]
  ],

  "(code gnawer-chewing-on-post)": [
    [139, "v1", "art-joint-anim"],
    [210, "v1", "art-joint-anim"],
    [272, "v1", "art-joint-anim"],
    [363, "v1", "art-joint-anim"],
    [451, "v1", "art-joint-anim"]
  ],

  "(code gnawer-retreat-into-post)": [
    [18, "v1", "art-joint-anim"]
  ],

  "(code gnawer-die)": [
    [28, "v1", "art-joint-anim"]
  ],

  "(event gnawer-run)": [
    [54, "a2", "touching-shapes-entry"]
  ],

  "(method 7 gnawer)": [
    [19, "t9", "(function nav-enemy int nav-enemy)"]
  ],

  "(code gnawer-give-fuel-cell)": [
    [43, "v0", "maincavecam"],
    [64, "v1", "maincavecam"]
  ],

  "(method 11 gnawer)": [
    ["_stack_", 16, "res-tag"],
    ["_stack_", 32, "res-tag"],
    ["_stack_", 48, "res-tag"],
    [361, "v0", "(pointer float)"],
    [426, "v0", "(pointer int32)"],
    [446, "v0", "(pointer int32)"]
  ],

  "(code mother-spider-egg-falling)": [
    [14, "v1", "art-joint-anim"]
  ],

  "(code mother-spider-egg-hatch)": [
    [65, "v1", "art-joint-anim"]
  ],

  "(code mother-spider-egg-die)": [
    [63, "v1", "art-joint-anim"]
  ],

  "(code mother-spider-egg-die-while-falling)": [
    [63, "v1", "art-joint-anim"]
  ],

  "(code mother-spider-egg-on-ground)": [
    [50, "v1", "art-joint-anim"],
    [124, "v1", "art-joint-anim"]
  ],

  "(method 7 swamp-blimp)": [
    [19, "t9", "(function process-drawable int process-drawable)"]
  ],

  "(code swamp-tetherrock-break)": [
    [238, "s4", "handle"],
    [261, "s4", "handle"],
    [283, "s4", "handle"],
    [300, "s4", "handle"],
    [373, "a0", "swamp-blimp"]
  ],

  "(event swamp-tetherrock-idle)": [
    [55, "gp", "process-drawable"]
  ],

  "(code swamp-rope-break)": [
    [10, "v1", "float"],
    [26, "v1", "float"],
    [48, "v1", "float"],
    [64, "v1", "art-joint-anim"]
  ],

  "swamp-rope-trans": [
    [40, "v1", "swamp-rope"],
    [48, "v1", "swamp-rope"]
  ],

  "(code swamp-rope-idle-arm)": [
    [13, "v1", "swamp-rope"]
  ],

  "swamp-blimp-setup": [
    [[26, 117], "s4", "swamp-rope"]
  ],

  "(code swamp-rope-idle-rock)": [
    [32, "a0", "swamp-rope"],
    [33, "a0", "swamp-rope"]
  ],

  "(code mistycannon-missile-idle)": [
    [110, "v0", "sound-rpc-set-param"],
    [207, "v1", "art-joint-anim"],
    [257, "v1", "art-joint-anim"]
  ],

  "(event mistycannon-missile-explode)": [
    [16, "v1", "mistycannon-missile"]
  ],

  "(code cam-mistycannon)": [
    [3, "a1", "mistycannon"],
    [9, "v1", "mistycannon"]
  ],

  "(method 26 citb-plat)": [
    [18, "v1", "vector"],
    [47, "v1", "vector"]
  ],

  "(method 23 citb-chain-plat)": [
    [9, "t9", "(function rigid-body-platform float none)"]
  ],

  "(code citb-firehose-blast)": [
    [10, "v1", "art-joint-anim"],
    [86, "v1", "art-joint-anim"],
    [157, "v1", "art-joint-anim"]
  ],

  "(trans plat-button-move-downward citb-exit-plat)": [
    [10, "v0", "(state plat-button)"]
  ],

  "(trans plat-button-move-upward citb-exit-plat)": [
    [10, "v0", "(state plat-button)"]
  ],

  "(code darkvine-idle)": [
    [32, "v1", "art-joint-anim"]
  ],

  "(code darkvine-retreat)": [
    [23, "v1", "art-joint-anim"],
    [138, "v1", "art-joint-anim"]
  ],

  "(enter cam-periscope)": [
    [7, "a1", "periscope"],
    [13, "a1", "periscope"],
    [16, "v1", "periscope"]
  ],

  "(code cam-periscope)": [
    [2, "v1", "periscope"],
    [4, "v1", "periscope"],
    [12, "v1", "periscope"],
    [71, "v1", "periscope"],
    [79, "v1", "periscope"]
  ],

  "periscope-crosshair": [
    [50, "v1", "periscope"]
  ],

  "periscope-find-next": [
    [58, "v1", "vector"]
  ],

  "(code reflector-origin-idle)": [
    [60, "v1", "periscope"]
  ],

  "(code periscope-player-control)": [
    [41, "v0", "(pointer float)"],
    [508, "gp", "handle"]
  ],

  "quicksandlurker-post": [
    [50, "a0", "water-anim"],
    [54, "a0", "water-anim"]
  ],

  "(code quicksandlurker-wait)": [
    [33, "v1", "art-joint-anim"],
    [89, "v1", "art-joint-anim"]
  ],

  "(code quicksandlurker-yawn)": [
    [10, "v1", "art-joint-anim"]
  ],

  "(code quicksandlurker-track)": [
    [29, "v1", "art-joint-anim"]
  ],

  "(code quicksandlurker-attack)": [
    [12, "v1", "art-joint-anim"]
  ],

  "(code quicksandlurker-hide)": [
    [14, "v1", "art-joint-anim"]
  ],

  "(code quicksandlurker-popup)": [
    [38, "v1", "art-joint-anim"]
  ],

  "(code quicksandlurker-die)": [
    [18, "v1", "art-joint-anim"]
  ],

  "(code quicksandlurker-victory)": [
    [18, "v1", "art-joint-anim"],
    [69, "v1", "art-joint-anim"]
  ],

  "(method 7 balloonlurker)": [
    [29, "t9", "(function process-drawable int process-drawable)"]
  ],

  "(code balloonlurker-pilot-die)": [
    [58, "v1", "art-joint-anim"]
  ],

  "(code orbit-plat-bottom-idle)": [
    [29, "v1", "orbit-plat"],
    [35, "v1", "orbit-plat"],
    [109, "v1", "orbit-plat"],
    [126, "v1", "orbit-plat"]
  ],

  "(method 27 orbit-plat)": [
    [20, "s5", "orbit-plat"],
    [29, "s5", "orbit-plat"],
    [33, "s5", "orbit-plat"],
    [40, "s5", "orbit-plat"],
    [44, "s5", "orbit-plat"],
    [72, "a2", "orbit-plat"],
    [153, "a1", "orbit-plat"]
  ],

  "(code mother-spider-leg-flying)": [
    [21, "v1", "art-joint-anim"],
    [80, "v1", "art-joint-anim"]
  ],

  "(code mother-spider-stop-traveling)": [
    [14, "v1", "art-joint-anim"]
  ],

  "(code mother-spider-hit-while-birthing)": [
    [14, "v1", "art-joint-anim"],
    [68, "v1", "art-joint-anim"]
  ],

  "(code mother-spider-birthing)": [
    [53, "v1", "art-joint-anim"]
  ],

  "(code mother-spider-die)": [
    [36, "v1", "art-joint-anim"]
  ],

  "(code mother-spider-die-from-uppercut)": [
    [31, "v1", "art-joint-anim"]
  ],

  "(code mother-spider-spit)": [
    [15, "v1", "art-joint-anim"]
  ],

  "(code mother-spider-birth-baby)": [
    [15, "v1", "art-joint-anim"]
  ],

  "(code mother-spider-hit-while-tracking)": [
    [14, "v1", "art-joint-anim"],
    [68, "v1", "art-joint-anim"]
  ],

  "(code mother-spider-tracking)": [
    [53, "v1", "art-joint-anim"]
  ],

  "mother-spider-default-event-handler": [
    [52, "a0", "process-drawable"],
    [138, "a0", "process-drawable"]
  ],

  "mother-spider-death-event-handler": [
    [7, "a0", "process-drawable"]
  ],

  "(code bully-broken-cage-explode)": [
    [14, "v1", "art-joint-anim"]
  ],

  "(code bully-notice)": [
    [148, "v1", "art-joint-anim"]
  ],

  "(code bully-start-spinning)": [
    [14, "v1", "art-joint-anim"]
  ],

  "(code bully-die)": [
    [70, "v1", "art-joint-anim"]
  ],

  "bully-default-event-handler": [
    [21, "gp", "process-drawable"]
  ],

  "(trans bully-notice)": [
    [10, "v1", "collide-shape-prim-group"]
  ],

  "(trans bully-start-spinning)": [
    [10, "v1", "collide-shape-prim-group"]
  ],

  "(trans bully-stop-spinning)": [
    [10, "v1", "collide-shape-prim-group"]
  ],

  "(method 7 bully)": [
    [14, "t9", "(function process-drawable int process-drawable)"]
  ],

  "(enter seagull-idle)": [
    [20, "v1", "float"]
  ],

  "seagull-init-by-other": [
    [96, "v1", "float"]
  ],

  "seagull-reaction": [
    [36, "s4", "seagull"],
    [38, "s4", "seagull"]
  ],

  "beach-rock-trigger": [
    [5, "v0", "seagullflock"]
  ],

  "(method 11 seagullflock)": [
    [80, "v1", "float"],
    [99, "v1", "float"]
  ],

  "(code seagull-flying)": [
    [13, "v1", "art-joint-anim"],
    [373, "v1", "float"]
  ],

  "(code seagull-soaring)": [
    [15, "v1", "art-joint-anim"],
    [296, "v1", "float"]
  ],

  "(method 26 seagull)": [
    [12, "v1", "float"],
    [33, "v1", "float"],
    [54, "v1", "float"]
  ],

  "(code seagull-idle)": [
    [51, "v1", "float"],
    [67, "v1", "float"],
    [143, "v1", "float"],
    [218, "v1", "float"]
  ],

  "(code target-ice-stance)": [
    [42, "v1", "art-joint-anim"],
    [108, "v1", "art-joint-anim"],
    [159, "v1", "art-joint-anim"],
    [221, "v1", "art-joint-anim"],
    [283, "v1", "art-joint-anim"],
    [370, "v1", "art-joint-anim"],
    [479, "v1", "art-joint-anim"]
  ],

  "bones-set-sqwc": [[2, "v1", "dma-bank-control"]],
  "bones-reset-sqwc": [[2, "v1", "dma-bank-control"]],

  "bones-init": [
    [2, "a2", "terrain-context"],
    [59, "a0", "(pointer int64)"],
    [9, "a2", "bone-memory"],
    [13, "a2", "bone-memory"],
    [17, "a2", "bone-memory"],
    [21, "a2", "bone-memory"],
    [25, "a2", "bone-memory"],
    [29, "a2", "bone-memory"],
    [[31, 39], "v1", "bone-memory"]
  ],

  "draw-bones-mtx-calc": [
    [[5, 8], "t2", "bone-memory"]
  ],

  "bones-mtx-calc-execute": [
    [[18, 45], "v1", "bone-memory"],
    [[90, 108], "v1", "(inline-array matrix)"],
    [47, "a0", "dma-bank-control"],
    [118, "a0", "dma-bank-control"],
    [[89, 112], "a1", "(inline-array vector)"]
  ],

  "bones-wrapup": [
    [[3, 26], "v1", "bone-memory"]
  ],

  "texscroll-make-request": [
    [[9, 39], "a1", "mei-texture-scroll"]
  ],

  "texscroll-execute": [
    [[25, 31], "a1", "mei-texture-scroll"],
    [[15, 52], "a2", "merc-fragment-control"],
    [[20, 24], "t1", "merc-fragment"],
    [[26, 40], "t1", "(pointer int8)"],
    [19, "t1", "pointer"]
  ],

  "draw-bones": [
    [[50, 53], "t4", "bone-memory"],
    [[110, 123], "v1", "vu-lights"],
    [199, "v1", "mei-texture-scroll"],
    [334, "v1", "merc-extra-info"],
    [357, "a0", "(pointer int8)"],
    [[38, 43], "a2", "bone-regs"],
    [545, "s2", "int"],
    [49, "a1", "bone-calculation"],
    [262, "s2", "(pointer uint32)"],
    [89, "at", "terrain-context"]
  ],

  "draw-bones-hud": [
    [[14, 19], "t0", "bone-regs"],
    [25, "a2", "bone-calculation"],
    [[26, 29], "t6", "bone-memory"],
    [[73, 89], "t2", "vu-lights"],
    [89, "t1", "vu-lights"],
    [78, "t1", "pointer"],
    [49, "at", "terrain-context"]
  ],

  "joint-mod-tracker-callback": [
    [[3, 99], "s4", "joint-mod-tracker"]
  ],

  "(method 14 snow-ball)": [
    [16, "v1", "vector"],
    [23, "v1", "vector"],
    [30, "v1", "vector"]
  ],

  "(method 7 snow-ball)": [
    [26, "t9", "(function process-drawable int process-drawable)"]
  ],

  "(method 11 mistycannon)": [
    ["_stack_", 16, "res-tag"],
    ["_stack_", 32, "res-tag"],
    ["_stack_", 48, "res-tag"],
    [337, "v0", "(pointer float)"],
    [367, "v0", "(pointer float)"]
  ],

<<<<<<< HEAD
  "(method 32 sequenceA-village1)": [
    [[103, 111], "v1", "handle"],
    [[125, 133], "v1", "handle"]
  ],

  "(exit play-anim sequenceA-village1)": [
    [[12, 20], "v1", "handle"],
    [[28, 36], "v1", "handle"]
  ],

  "(event play-anim sequenceA-village1)": [
    [[64, 72], "v1", "handle"],
    [[86, 94], "v1", "handle"],
    [[108, 116], "v1", "handle"]
=======
  "quicksandlurker-missile-init-by-other": [
    [76, "a0", "process-drawable"]
  ],

  "mother-spider-full-joint-callback": [
    [[10, 48], "v1", "mother-spider-thread"]
  ],

  "(method 11 mother-spider)": [
    ["_stack_", 16, "res-tag"],
    [[500, 525], "v0", "(pointer float)"]
  ],

  "(method 21 mother-spider)": [
    [179, "s3", "collide-shape-prim-group"]
  ],

  "(method 11 plane-volume)": [
    [14, "f2", "float"]
  ],

  "(method 9 plane-volume)": [
    [245, "f2", "float"]
  ],

  "(method 21 helix-water)": [
    [27, "a0", "process-drawable"]
  ],

  "(method 7 helix-water)": [
    [14, "t9", "(function process-drawable int process-drawable)"]
  ],

  "(code helix-button-activate)": [
    [37, "v0", "sunkencam"]
  ],

  "(code target-flut-jump)": [
    [137, "v1", "float"]
  ],

  "tie-init-engine": [
    [[14, 18], "a0", "dma-packet"],
    [[24, 28], "a0", "gs-gif-tag"],
    [31, "a0", "(pointer gs-test)"],
    [33, "a0", "(pointer gs-reg64)"],
    [[43, 51], "a0", "dma-packet"],
    [[64, 69], "a0", "dma-packet"],
    [[74, 78], "a0", "dma-packet"],
    [[82, 89], "v1", "(inline-array vector4w)"],
    [[89, 97], "v1", "(pointer vif-tag)"]
  ],

  "tie-end-buffer": [
    [[6, 10], "a1", "dma-packet"],
    [[16, 19], "a1", "gs-gif-tag"],
    [24, "a1", "(pointer gs-test)"],
    [26, "a1", "(pointer gs-reg64)"],
    [[32, 36], "a1", "dma-packet"],
    [[41, 52], "a0", "(pointer vif-tag)"]
  ],

  "tie-ints": [
    [[3, 30], "gp", "(pointer uint32)"]
  ],

  "tie-floats": [
    [[3, 73], "gp", "(pointer uint32)"]
  ],

  "tie-init-buffers": [
    [[29, 32], "v1", "dma-packet"],
    [[59, 62], "a0", "dma-packet"],
    [65, "a0", "(pointer uint32)"],
    [[96, 99], "v1", "dma-packet"],
    [[126, 129], "a0", "dma-packet"],
    [132, "a0", "(pointer uint32)"],
    [[163, 166], "v1", "dma-packet"],
    [[193, 196], "a0", "dma-packet"],
    [199, "a0", "(pointer uint32)"],
    [[230, 233], "v1", "dma-packet"],
    [[260, 263], "a0", "dma-packet"],
    [266, "a0", "(pointer uint32)"]
  ],

  "draw-drawable-tree-instance-tie": [
    [[23, 36], "v1", "drawable-inline-array-node"],
    [25, "a0", "drawable-inline-array-node"],
    [61, "v1", "drawable-inline-array-instance-tie"],
    [74, "v1", "drawable-inline-array-node"],
    [84, "v1", "int"],
    [86, "a0", "int"],
    [66, "a1", "terrain-context"],
    [[363, 366], "v1", "dma-packet"],
    [[484, 487], "v1", "dma-packet"]
  ],

  "(method 10 drawable-tree-instance-tie)": [
    [3, "a1", "terrain-context"]
  ],

  "(method 14 drawable-tree-instance-tie)": [
    [[47, 62], "t1", "tie-fragment"],
    [[102, 117], "t1", "tie-fragment"],
    [[150, 165], "a1", "tie-fragment"]
  ],

  "(method 11 drawable-inline-array-instance-tie)": [
    [[1, 6], "v1", "instance-tie"]
  ],

  "(method 12 drawable-inline-array-instance-tie)": [
    [[1, 6], "v1", "instance-tie"]
  ],

  "(method 13 drawable-inline-array-instance-tie)": [
    [[1, 6], "v1", "instance-tie"]
  ],

  "(method 10 drawable-tree-array)": [
    [4, "v1", "terrain-context"]
  ],

  "(method 16 drawable-tree)":[
    [[1,4], "v1", "drawable-inline-array-node"],
    //[4, "a1", "int"],
    [11, "v1", "(pointer int8)"],
    [[29,34], "t0", "drawable-inline-array-node"],
    [31, "t2", "drawable-inline-array-node"],
    //[[34,36], "a1", "int"],
    [36, "t1", "(pointer int8)"],
    [[9, 42], "a2", "(pointer int8)"]
  ],

  "(event sunken-pipegame-idle)": [
    [6, "a0", "sunken-pipegame-button"]
  ],

  "(method 11 sunken-pipegame)": [
    [189, "a1", "collectable"],
    [280, "s0", "collectable"],
    [371, "s0", "collectable"],
    [[407, 410], "v1", "sunken-pipegame-button"]
  ],

  "(method 7 sunken-pipegame)": [
    [33, "t9", "(function process-drawable int process-drawable)"]
  ],

  "(code sunken-pipegame-begin-play)": [
    [179, "v1", "float"],
    [260, "v1", "float"],
    [519, "v1", "float"],
    [596, "v1", "float"]
  ],

  "(method 22 sunken-pipegame)": [
    [20, "v1", "collectable"],
    [25, "v1", "collectable"],
    [54, "v1", "collectable"],
    [59, "v1", "collectable"]
  ],

  "(enter exit-chamber-lower)": [
    [14, "v1", "fuel-cell"]
  ],

  "(code exit-chamber-lower)": [
    [29, "v1", "sunkencam"],
    [50, "v1", "art-joint-anim"],
    [162, "v1", "art-joint-anim"],
    [241, "v1", "art-joint-anim"],
    [308, "v1", "fuel-cell"]
  ],

  "(method 11 exit-chamber)": [
    [190, "v1", "art-joint-anim"]
  ],

  "ray-cylinder-intersect": [
    [20, "v1", "uint"],
    [20, "a0", "uint"]
  ],

  "(anon-function 15 pelican)": [
    [24, "v1", "collectable"]
  ],

  "(method 11 darkecobarrel)": [
    ["_stack_", 16, "res-tag"]
  ],

  "(method 11 snowpusher)": [
    ["_stack_", 16, "res-tag"],
    [19, "v0", "(pointer int32)"]
  ],

  "(code snow-switch-activate)": [
    [53, "v1", "snowcam"]
>>>>>>> 3f85b686
  ],

  "placeholder-do-not-add-below": []
}<|MERGE_RESOLUTION|>--- conflicted
+++ resolved
@@ -7153,22 +7153,6 @@
     [367, "v0", "(pointer float)"]
   ],
 
-<<<<<<< HEAD
-  "(method 32 sequenceA-village1)": [
-    [[103, 111], "v1", "handle"],
-    [[125, 133], "v1", "handle"]
-  ],
-
-  "(exit play-anim sequenceA-village1)": [
-    [[12, 20], "v1", "handle"],
-    [[28, 36], "v1", "handle"]
-  ],
-
-  "(event play-anim sequenceA-village1)": [
-    [[64, 72], "v1", "handle"],
-    [[86, 94], "v1", "handle"],
-    [[108, 116], "v1", "handle"]
-=======
   "quicksandlurker-missile-init-by-other": [
     [76, "a0", "process-drawable"]
   ],
@@ -7368,7 +7352,22 @@
 
   "(code snow-switch-activate)": [
     [53, "v1", "snowcam"]
->>>>>>> 3f85b686
+  ],
+
+  "(method 32 sequenceA-village1)": [
+    [[103, 111], "v1", "handle"],
+    [[125, 133], "v1", "handle"]
+  ],
+
+  "(exit play-anim sequenceA-village1)": [
+    [[12, 20], "v1", "handle"],
+    [[28, 36], "v1", "handle"]
+  ],
+
+  "(event play-anim sequenceA-village1)": [
+    [[64, 72], "v1", "handle"],
+    [[86, 94], "v1", "handle"],
+    [[108, 116], "v1", "handle"]
   ],
 
   "placeholder-do-not-add-below": []
