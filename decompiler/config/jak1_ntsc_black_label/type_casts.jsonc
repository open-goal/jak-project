// This file replaces type_hints.jsonc.
// Functions are identified by their "unique name". This is the name after ".function" in the IR2 file.
// Each cast entry represents an override of a register's type at a certain point the function.
// These modifications do not propagate like normal types, so you may have to apply these modifications
// over a range of indices.

// Entry format: [index, register, override]
// - The index can either be specified as a single integer, or as [min, max].
//      In the case of [min, max], the min index is included, but the max is not. ([1, 4] = 1, 2, 3).
// - The register is a string with the plain PS2 register name.
// - The type is a string with a valid GOAL typespec.
//    It is parsed exactly like the compiler, so you can use compound types.
//    You should only use register types here.

{
  // GCOMMON
  "(method 2 array)": [
    [23, "gp", "(array int32)"],
    [43, "gp", "(array uint32)"],
    [63, "gp", "(array int64)"],
    [83, "gp", "(array uint64)"],
    [102, "gp", "(array int8)"],
    [121, "gp", "(array uint8)"],
    [141, "gp", "(array int16)"],
    [161, "gp", "(array uint16)"],
    [186, "gp", "(array uint128)"],
    [204, "gp", "(array int32)"],
    [223, "gp", "(array float)"],
    [232, "gp", "(array float)"],
    [249, "gp", "(array basic)"],
    [258, "gp", "(array basic)"]
  ],

  "(method 3 array)": [
    [44, "gp", "(array int32)"],
    [62, "gp", "(array uint32)"],
    [80, "gp", "(array int64)"],
    [98, "gp", "(array uint64)"],
    [115, "gp", "(array int8)"],
    [132, "gp", "(array int8)"], // bug in game
    [150, "gp", "(array int16)"],
    [168, "gp", "(array uint16)"],
    [191, "gp", "(array uint128)"],
    [207, "gp", "(array int32)"],
    [226, "gp", "(array float)"],
    [243, "gp", "(array basic)"]
  ],

  // GKERNEL-H
  "(method 2 handle)": [
    [10, "a2", "(pointer process)"],
    [11, "a3", "process"]
  ],

  // GKERNEL
  "(method 0 cpu-thread)": [[[13, 28], "v0", "cpu-thread"]],

  "(method 0 process)": [
    [12, "a0", "int"],
    [[13, 43], "v0", "process"]
  ],

  "(method 0 dead-pool-heap)": [
    [60, "v0", "int"], // a lie, actually the 115 is an align16 constant propagated on addr of heap start.
    //[63, "a0", "pointer"],
    [[61, 73], "v0", "dead-pool-heap"]
  ],

  "(method 21 dead-pool-heap)": [
    [5, "v1", "pointer"],
    [13, "a0", "pointer"],
    [25, "v1", "pointer"]
  ],

  "(method 5 dead-pool-heap)": [
    [3, "v1", "int"],
    [3, "a0", "int"]
  ],

  "(method 0 protect-frame)": [
    [0, "a0", "int"],
    [[1, 8], "v0", "protect-frame"]
  ],

  "(method 10 process)": [[[24, 30], "s4", "protect-frame"]],

  "(method 9 process)": [[43, "s5", "process"]],

  "(method 14 dead-pool)": [
    [[24, 25], "v1", "(pointer process)"],
    [[30, 39], "s4", "(pointer process)"]
  ],

  "inspect-process-heap": [
    [[4, 11], "s5", "basic"],
    [17, "s5", "pointer"]
  ],

  // GSTRING
  "name=": [
    [26, "a1", "symbol"],
    [42, "a0", "symbol"]
  ],

  "string-cat-to-last-char": [
    [3, "s5", "(pointer uint8)"],
    [4, "s5", "string"]
  ],

  // GSTATE
  "enter-state": [[68, "s0", "protect-frame"]],

  // MATH
  "log2": [[3, "v1", "int"]],

  // QUATERNION
  "vector-x-quaternion!": [[10, "v1", "(pointer uint128)"]],
  "vector-y-quaternion!": [[10, "v1", "(pointer uint128)"]],
  "vector-z-quaternion!": [[10, "v1", "(pointer uint128)"]],

  // Matrix
  //"eul->matrix": [[[110, 228], "gp", "(pointer float)"]],

  // DMA
  "dma-send-to-spr": [[[0, 32], "s5", "dma-bank-spr"]],
  "dma-send-to-spr-no-flush": [[[0, 32], "s5", "dma-bank-spr"]],
  "dma-send-from-spr": [[[0, 32], "s5", "dma-bank-spr"]],
  "dma-send-from-spr-no-flush": [[[0, 32], "s5", "dma-bank-spr"]],
  "dma-initialize": [
    [1, "v1", "vif-bank"],
    [8, "v1", "vif-bank"],
    [6, "a0", "vif-bank"],
    [13, "a0", "vif-bank"]
  ],

  "clear-vu1-mem": [[[0, 11], "v1", "(pointer uint32)"]],
  "clear-vu0-mem": [[[0, 11], "v1", "(pointer uint32)"]],

  "dump-vu1-mem": [[[0, 49], "gp", "(pointer uint32)"]],

  "dump-vu1-range": [[[0, 54], "s4", "(pointer uint32)"]],

  "ultimate-memcpy": [
    [[0, 54], "s4", "dma-bank-spr"],
    [[0, 54], "s3", "dma-bank-spr"]
  ],

  // dma-buffer
  "dma-buffer-add-vu-function": [[[9, 33], "t2", "dma-packet"]],

  // dma-bucket
  "dma-buffer-add-buckets": [
    [[1, 4], "v1", "dma-bucket"],
    [5, "v1", "pointer"],
    [[9, 11], "v1", "dma-bucket"],
    [11, "v1", "pointer"]
    //[[6, 15], "v1", "dma-bucket"]
  ],

  "dma-buffer-patch-buckets": [
    [7, "a0", "pointer"],
    [14, "a0", "pointer"],
    [3, "a0", "dma-bucket"],
    [11, "a0", "dma-bucket"],
    [13, "a0", "dma-bucket"],
    [19, "a0", "dma-bucket"]
  ],

  "dma-bucket-insert-tag": [
    [[2, 6], "v1", "dma-bucket"],
    [3, "a0", "dma-bucket"]
  ],

  "disasm-vif-details": [
    [[62, 94], "s3", "(pointer uint32)"],
    [[98, 130], "s3", "(pointer uint16)"],
    [[134, 164], "s3", "(pointer uint32)"],
    [[168, 198], "s3", "(pointer uint16)"],
    [[202, 225], "s3", "(pointer uint16)"]
  ],

  "disasm-vif-tag": [
    [[81, 85], "t1", "vif-stcycl-imm"],
    [242, "a0", "vif-unpack-imm"]
  ],

  "disasm-dma-list": [
    [25, "v1", "dma-tag"],

    [153, "v1", "dma-packet"],
    [189, "v1", "dma-packet"],
    [229, "v1", "dma-packet"],
    [258, "v1", "dma-packet"],
    [302, "v1", "dma-packet"],
    [308, "v1", "dma-packet"],

    //[133, "v1", "(pointer uint64)"],
    [152, "v1", "(pointer uint64)"],

    [167, "v1", "(pointer uint64)"],
    [176, "v1", "(pointer uint64)"],
    [198, "v1", "(pointer uint64)"],
    [207, "v1", "(pointer uint64)"],
    [238, "v1", "(pointer uint64)"],
    [247, "v1", "(pointer uint64)"],
    [282, "v1", "(pointer uint64)"],
    [291, "v1", "(pointer uint64)"],
    [324, "v1", "(pointer uint64)"],
    [334, "v1", "(pointer uint64)"]
  ],

  "default-buffer-init": [
    [[8, 15], "a1", "dma-gif-packet"],
    [[18, 24], "a1", "gs-gif-tag"],
    [[29, 64], "a1", "(pointer uint64)"],
    [[69, 72], "a0", "dma-packet"]
  ],

  // LEVEL
  "lookup-level-info": [
    [3, "a1", "symbol"],
    [4, "a1", "level-load-info"],
    [8, "a1", "level-load-info"],
    [12, "a1", "level-load-info"]
  ],

  // DISPLAY
  "put-display-alpha-env": [[[0, 5], "v1", "gs-bank"]],

  "(method 13 profile-bar)": [
    [[27, 43], "t2", "dma-packet"],
    [[46, 56], "t2", "gs-gif-tag"],
    [[65, 67], "t3", "(pointer gs-prim)"],
    [67, "t3", "(pointer uint64)"],
    [79, "t3", "(pointer gs-xyzf)"],
    [110, "t2", "(pointer gs-xyzf)"]
  ],

  "draw-sprite2d-xy": [
    [[41, 45], "a3", "dma-packet"],
    [[51, 54], "a3", "gs-gif-tag"],
    [59, "a3", "(pointer gs-prim)"],
    [61, "a3", "(pointer gs-rgbaq)"],
    [72, "a3", "(pointer gs-xyzf)"],
    [97, "a3", "(pointer gs-xyzf)"],
    [[106, 117], "v1", "(pointer dma-tag)"],
    [109, "a2", "dma-tag"]
  ],

  "draw-quad2d": [
    [[22, 28], "t1", "dma-packet"],
    [[31, 37], "t1", "gs-gif-tag"],
    [42, "t1", "(pointer gs-prim)"],
    [44, "t1", "(pointer gs-rgbaq)"],
    [52, "t1", "(pointer gs-xyzf)"],
    [54, "t1", "(pointer gs-rgbaq)"],
    [67, "t1", "(pointer gs-xyzf)"],
    [69, "t1", "(pointer gs-rgbaq)"],
    [86, "t1", "(pointer gs-xyzf)"],
    [88, "t1", "(pointer gs-rgbaq)"],
    [110, "t1", "(pointer gs-xyzf)"],
    [111, "t1", "(pointer uint64)"],
    [[120, 131], "v1", "(pointer dma-tag)"],
    [123, "a2", "dma-tag"]
  ],

  "set-display-gs-state": [
    [[3, 10], "t3", "dma-packet"],
    [[13, 19], "t3", "gs-gif-tag"],
    [30, "t3", "(pointer gs-scissor)"],
    [32, "t3", "(pointer gs-reg64)"],
    [33, "t3", "(pointer gs-xy-offset)"],
    [35, "t3", "(pointer gs-reg64)"],
    [46, "t3", "(pointer gs-frame)"],
    [48, "t3", "(pointer gs-reg64)"],
    [50, "t3", "(pointer gs-test)"],
    [52, "t3", "(pointer gs-reg64)"],
    [54, "t3", "(pointer gs-texa)"],
    [56, "t3", "(pointer gs-reg64)"],
    [58, "t3", "(pointer gs-zbuf)"],
    [60, "t3", "(pointer gs-reg64)"],
    [61, "t3", "(pointer uint64)"],
    [63, "t3", "(pointer gs-reg64)"]
  ],

  "set-display-gs-state-offset": [
    [[3, 10], "t5", "dma-packet"],
    [[13, 19], "t5", "gs-gif-tag"],
    [30, "t5", "(pointer gs-scissor)"],
    [32, "t5", "(pointer gs-reg64)"],
    [40, "t5", "(pointer gs-xy-offset)"],
    [42, "t5", "(pointer gs-reg64)"],
    [53, "t5", "(pointer gs-frame)"],
    [55, "t5", "(pointer gs-reg64)"],
    [57, "t5", "(pointer gs-test)"],
    [59, "t5", "(pointer gs-reg64)"],
    [61, "t5", "(pointer gs-texa)"],
    [63, "t5", "(pointer gs-reg64)"],
    [65, "t5", "(pointer gs-zbuf)"],
    [67, "t5", "(pointer gs-reg64)"],
    [68, "t5", "(pointer uint64)"],
    [70, "t5", "(pointer gs-reg64)"]
  ],

  "reset-display-gs-state": [
    [[9, 16], "t0", "dma-packet"],
    [[19, 25], "t0", "gs-gif-tag"],
    [34, "a3", "(pointer gs-scissor)"],
    [36, "a3", "(pointer gs-reg64)"],
    [44, "a3", "(pointer gs-xy-offset)"],
    [46, "a3", "(pointer gs-reg64)"],
    [51, "a3", "(pointer gs-frame)"],
    [53, "a3", "(pointer gs-reg64)"],

    [55, "a3", "(pointer gs-test)"],
    [57, "a3", "(pointer gs-reg64)"],
    [60, "a3", "(pointer gs-texa)"],
    [62, "a3", "(pointer gs-reg64)"],
    [64, "a3", "(pointer gs-zbuf)"],
    [66, "a3", "(pointer gs-reg64)"],
    [67, "a3", "(pointer uint64)"],
    [69, "a3", "(pointer gs-reg64)"]
  ],

  "(method 9 connection)": [[8, "a0", "pointer"]],

  "(method 10 connection)": [[8, "a0", "pointer"]],

  "(method 0 engine)": [[39, "v0", "pointer"]],

  "(method 12 engine)": [[[5, 16], "s4", "connection"]],

  "(method 13 engine)": [[[5, 24], "s4", "connection"]],

  "(method 15 engine)": [[[0, 36], "v1", "connection"]],

  "(method 19 engine)": [[8, "a0", "connection"]],

  "(method 20 engine)": [[8, "a0", "connection"]],

  "gs-set-default-store-image": [
    [9, "t4", "gif-tag64"],
    [9, "v1", "gif-tag-regs"]
  ],

  "dma-buffer-add-ref-texture": [
    [[25, 29], "a3", "dma-packet"],
    [[32, 44], "a3", "gs-gif-tag"],
    [[47, 62], "a2", "dma-packet"]
  ],

  "upload-vram-data": [
    [[9, 15], "a0", "dma-packet"],
    [[18, 24], "a0", "gs-gif-tag"],
    [33, "a0", "(pointer gs-bitbltbuf)"],
    [35, "a0", "(pointer gs-reg64)"],
    [36, "a0", "(pointer gs-trxpos)"],
    [38, "a0", "(pointer gs-reg64)"],
    [42, "a0", "(pointer gs-trxreg)"],
    [44, "a0", "(pointer gs-reg64)"],
    [45, "a0", "(pointer gs-trxdir)"],
    [47, "a0", "(pointer gs-reg64)"]
  ],

  "texture-page-dir-inspect": [[[133, 136], "v1", "adgif-shader"]],

  "upload-vram-pages": [
    [[135, 140], "a0", "dma-packet"],
    [[144, 149], "a0", "gs-gif-tag"],
    [[155, 157], "a0", "(pointer gs-reg64)"],
    [154, "a0", "(pointer uint64)"],
    [[162, 165], "v1", "dma-packet"]
  ],

  "upload-vram-pages-pris": [
    [[128, 134], "a0", "dma-packet"],
    [[137, 143], "a0", "gs-gif-tag"],
    [148, "a0", "(pointer uint64)"],
    [150, "a0", "(pointer gs-reg64)"],
    [[154, 159], "v1", "dma-packet"]
  ],

  // RES
  "(method 19 res-lump)": [
    [46, "t2", "(pointer uint64)"],
    [100, "t3", "(pointer uint64)"],
    [184, "t5", "(pointer uint64)"],
    [64, "t6", "(pointer uint64)"]
  ],
  "(method 16 res-lump)": [
    [22, "t1", "(pointer uint64)"],
    [29, "t2", "(pointer uint64)"]
  ],
  "(method 18 res-lump)": [["_stack_", 16, "res-tag"]],
  "(method 21 res-lump)": [
    ["_stack_", 16, "res-tag"],
    ["_stack_", 32, "res-tag"]
  ],

  // SHADOW-CPU-H
  "(method 10 shadow-control)": [[1, "v1", "int"]],

  // FACT-H
  "(method 0 fact-info-enemy)": [
    [[3, 92], "gp", "fact-info-enemy"],
    [16, "v0", "float"],
    [28, "v0", "float"],
    [40, "v0", "float"],
    [52, "v0", "float"],
    [64, "v0", "float"],
    [76, "v0", "float"],
    [88, "v0", "float"]
  ],

  "(method 0 fact-info)": [
    [81, "v0", "float"],
    [16, "t9", "(function string none)"],
    ["_stack_", 16, "res-tag"],
    [[32, 43], "v1", "(pointer int32)"],
    [86, "gp", "fact-info"]
  ],

  "(method 0 fact-info-target)": [[[3, 20], "gp", "fact-info-target"]],

  "(method 0 align-control)": [
    [[8, 13], "t9", "(function object object)"],
    [[14, 18], "v0", "align-control"]
  ],

  "str-load": [[[20, 36], "s2", "load-chunk-msg"]],

  "str-load-status": [
    [[18, 22], "v1", "load-chunk-msg"],
    [26, "v1", "load-chunk-msg"]
  ],

  "str-play-async": [[[8, 16], "s4", "load-chunk-msg"]],

  "str-play-stop": [[[7, 14], "s5", "load-chunk-msg"]],

  "str-play-queue": [[[19, 27], "s5", "load-chunk-msg"]],

  "str-ambient-play": [[[7, 15], "s5", "load-chunk-msg"]],

  "str-ambient-stop": [[[7, 16], "s5", "load-chunk-msg"]],

  "dgo-load-begin": [[[21, 40], "s2", "load-dgo-msg"]],

  "dgo-load-get-next": [[[14, 31], "v1", "load-dgo-msg"]],

  "dgo-load-continue": [[[5, 21], "gp", "load-dgo-msg"]],

  "string->sound-name": [[[2, 18], "a1", "(pointer uint8)"]],

  "ramdisk-load": [[[8, 12], "v1", "ramdisk-rpc-load"]],

  "(method 3 generic-tie-interp-point)": [[15, "gp", "(pointer uint128)"]],

  "ripple-find-height": [[[22, 72], "s4", "mei-ripple"]],

  "(method 0 collide-shape-prim-sphere)": [
    [[4, 8], "v0", "collide-shape-prim-sphere"]
  ],
  "(method 0 collide-shape-prim-mesh)": [
    [[6, 11], "v0", "collide-shape-prim-mesh"]
  ],
  "(method 0 collide-shape-prim-group)": [
    [[11, 18], "v0", "collide-shape-prim-group"]
  ],

  "camera-teleport-to-entity": [[9, "a0", "transform"]],

  "entity-actor-count": [["_stack_", 16, "res-tag"]],

  "entity-actor-lookup": [
    ["_stack_", 16, "res-tag"],
    [[10, 33], "v1", "(pointer uint32)"]
  ],

  "(method 11 joint-mod)": [
    [15, "s3", "process-drawable"],
    [[26, 66], "s3", "fact-info-enemy"],
    [[45, 50], "v1", "(pointer process)"]
  ],

  "joint-mod-look-at-handler": [[[2, 254], "gp", "joint-mod"]],

  "joint-mod-world-look-at-handler": [[[0, 254], "gp", "joint-mod"]],

  "joint-mod-rotate-handler": [[[2, 77], "s4", "joint-mod"]],

  "joint-mod-joint-set-handler": [[[2, 13], "s4", "joint-mod"]],

  "joint-mod-joint-set*-handler": [[[2, 31], "s5", "joint-mod"]],
  "joint-mod-wheel-callback": [[[2, 63], "s4", "joint-mod-wheel"]],
  "joint-mod-set-local-callback": [[[0, 23], "v1", "joint-mod-set-local"]],
  "joint-mod-set-world-callback": [[[0, 23], "v1", "joint-mod-set-world"]],
  "joint-mod-blend-local-callback": [[[2, 63], "gp", "joint-mod-blend-local"]],
  "joint-mod-spinner-callback": [[[2, 63], "gp", "joint-mod-spinner"]],

  "(method 11 touching-prims-entry-pool)": [
    [[0, 8], "v1", "touching-prims-entry"],
    [8, "v1", "pointer"],
    [[9, 11], "v1", "touching-prims-entry"],
    [[1, 20], "a1", "touching-prims-entry"]
  ],

  "(method 0 touching-list)": [[[6, 9], "v0", "touching-list"]],

  "num-func-chan": [[8, "v1", "joint-control-channel"]],

  "cspace-by-name-no-fail": [[[0, 100], "v0", "cspace"]],

  "shrubbery-login-post-texture": [
    //[[13, 41], "a3", "qword"],
    // [[13, 41], "a2", "qword"]
    [[13, 15], "a3", "qword"],
    [16, "a3", "pointer"],
    [24, "a3", "pointer"],
    [[17, 23], "a3", "qword"],
    [[13, 23], "a1", "qword"],
    [14, "a2", "qword"],
    [[27, 29], "a3", "qword"],
    [[27, 29], "a1", "qword"],
    [[35, 37], "a3", "qword"],
    [[35, 37], "a2", "qword"]
  ],

  "(method 3 sparticle-cpuinfo)": [[106, "f0", "float"]],

  "cspace-by-name-no-fail": [[[0, 100], "v0", "cspace"]],

  "camera-teleport-to-entity": [[9, "a0", "transform"]],

  "add-debug-sphere-from-table": [[[9, 18], "s1", "(inline-array vector)"]],

  "(method 14 actor-link-info)": [[5, "v1", "entity-links"]],
  "(method 15 actor-link-info)": [[5, "v1", "entity-links"]],

  "(method 23 actor-link-info)": [[4, "v1", "entity-links"]],
  "(method 24 actor-link-info)": [[4, "v1", "entity-links"]],
  "(method 9 actor-link-info)": [[[0, 36], "s3", "entity-actor"]],
  "alt-actor-list-subtask-incomplete-count": [[19, "a0", "entity-links"]],
  "actor-link-dead-hook": [[1, "v1", "entity-links"]],

  "check-irx-version": [[[6, 37], "gp", "sound-rpc-get-irx-version"]],
  "sound-bank-load": [[[9, 11], "v1", "sound-rpc-load-bank"]],
  "sound-bank-unload": [[[7, 9], "v1", "sound-rpc-unload-bank"]],
  "sound-music-load": [[[7, 9], "v1", "sound-rpc-load-music"]],
  "sound-music-unload": [[6, "v1", "sound-rpc-unload-music"]],
  "sound-reload-info": [[6, "v1", "sound-rpc-reload-info"]],
  "set-language": [[[10, 12], "v1", "sound-rpc-set-language"]],
  "list-sounds": [[6, "v1", "sound-rpc-list-sounds"]],
  "sound-set-volume": [[[6, 13], "v1", "sound-rpc-set-master-volume"]],
  "sound-set-reverb": [[[8, 21], "v1", "sound-rpc-set-reverb"]],
  "sound-set-ear-trans": [[[7, 20], "gp", "sound-rpc-set-ear-trans"]],
  "sound-play-by-name": [
    [[13, 45], "s5", "sound-rpc-play"],
    [[22, 39], "s3", "process-drawable"]
  ],
  "sound-play-by-spec": [
    [[9, 54], "s5", "sound-rpc-play"],
    [[31, 47], "s3", "process-drawable"]
  ],
  "sound-pause": [[[5, 7], "v1", "sound-rpc-pause-sound"]],
  "sound-stop": [[[5, 7], "v1", "sound-rpc-stop-sound"]],
  "sound-continue": [[[5, 7], "v1", "sound-rpc-continue-sound"]],
  "sound-group-pause": [[[5, 7], "v1", "sound-rpc-pause-group"]],
  "sound-group-stop": [[[5, 7], "v1", "sound-rpc-stop-group"]],
  "sound-group-continue": [[[5, 7], "v1", "sound-rpc-continue-group"]],
  "sound-set-falloff-curve": [[[7, 19], "v1", "sound-rpc-set-falloff-curve"]],
  "sound-set-sound-falloff": [[[8, 13], "v1", "sound-rpc-set-sound-falloff"]],
  "sound-set-flava": [[[5, 7], "v1", "sound-rpc-set-flava"]],
  "(method 0 ambient-sound)": [
    [136, "v1", "sound-spec"],
    [143, "v1", "sound-spec"],
    [140, "v1", "sound-spec"],
    [147, "v1", "sound-spec"],
    ["_stack_", 16, "sound-spec"],
    ["_stack_", 32, "sound-name"],
    ["_stack_", 48, "(pointer float)"],
    ["_stack_", 52, "sound-play-parms"],
    ["_stack_", 64, "res-tag"]
  ],
  "(method 11 ambient-sound)": [
    [[18, 31], "s4", "process-drawable"],
    [[12, 44], "gp", "sound-rpc-set-param"]
  ],
  "(method 12 ambient-sound)": [[[8, 20], "v1", "sound-rpc-set-param"]],
  "sound-buffer-dump": [[[14, 25], "s3", "sound-rpc-play"]],
  "actor-link-subtask-complete-hook": [[1, "v1", "entity-links"]],

  "(method 0 vol-control)": [
    [[9, 14], "t9", "(function object object)"],
    [30, "s5", "res-lump"],
    [36, "s5", "res-lump"],
    [58, "s5", "res-lump"],
    [62, "s5", "res-lump"],
    [85, "s5", "res-lump"],
    [91, "s5", "res-lump"],
    [113, "s5", "res-lump"],
    [117, "s5", "res-lump"]
  ],

  "point-in-air-box?": [[5, "f1", "float"]],

  "(method 3 air-box)": [
    [16, "f0", "float"],
    [22, "f0", "float"],
    [28, "f0", "float"]
  ],

  "joint-anim-inspect-elt": [
    [9, "gp", "joint-anim-matrix"],
    [26, "gp", "joint-anim-transformq"]
  ],
  "(method 12 art-group)": [[13, "a0", "art-joint-anim"]],

  "(method 0 path-control)": [
    [15, "t9", "(function string none)"],
    ["_stack_", 16, "res-tag"]
  ],

  "(method 0 curve-control)": [[[13, 55], "s3", "entity"]],

  "nav-mesh-connect": [
    [[4, 15], "s2", "entity-actor"],
    [19, "v1", "entity"],
    [20, "v1", "entity-links"],
    [72, "v1", "entity"],
    [73, "v1", "entity-links"],
    [76, "a0", "entity"],
    [77, "a0", "entity-links"]
  ],

  "(method 0 nav-control)": [[17, "t9", "(function string none)"]],

  "add-debug-point": [
    [125, "a3", "pointer"],
    [[27, 144], "a0", "(pointer uint64)"],
    [[147, 150], "a0", "dma-packet"],
    [[31, 35], "a3", "dma-packet"],
    [[41, 44], "a3", "gs-gif-tag"],
    [[61, 65], "a3", "vector4w-2"],
    [[81, 85], "a3", "vector4w-2"],
    [[98, 102], "a3", "vector4w-2"],
    [[118, 122], "a1", "vector4w-2"]
  ],
  "internal-draw-debug-line": [
    [[95, 101], "a3", "dma-packet"],
    [[104, 110], "a3", "gs-gif-tag"],
    [[212, 225], "a1", "(inline-array vector4w-2)"],
    [228, "a3", "pointer"],
    [[93, 246], "a0", "(pointer uint64)"],
    [[250, 253], "a0", "dma-packet"],
    [[3, 158], "s2", "rgba"],
    [[5, 204], "s5", "rgba"]
  ],
  "add-debug-flat-triangle": [
    [[55, 61], "a3", "dma-packet"],
    [[64, 70], "a3", "gs-gif-tag"],
    [[93, 112], "a3", "(inline-array vector4w-3)"],
    [[53, 133], "a0", "(pointer uint64)"],
    [115, "a1", "pointer"],
    [[135, 140], "a0", "dma-packet"]
  ],
  "add-debug-line2d": [
    [[58, 64], "a2", "dma-packet"],
    [[67, 73], "a2", "gs-gif-tag"],
    [[76, 81], "a2", "(inline-array vector4w)"],
    [[84, 89], "a2", "(inline-array vector4w)"],
    [[56, 110], "a0", "(pointer uint64)"],
    [92, "a1", "pointer"],
    [[112, 117], "v1", "dma-packet"]
  ],
  "debug-percent-bar": [[[32, 43], "v1", "dma-packet"]],
  "debug-pad-display": [[[70, 75], "v1", "dma-packet"]],
  "internal-draw-debug-text-3d": [[[54, 59], "v1", "dma-packet"]],
  "drawable-frag-count": [[[14, 20], "s5", "drawable-group"]],
  "generic-init-buffers": [[[39, 44], "v1", "dma-packet"]],

  "(method 13 drawable-inline-array-collide-fragment)": [
    [[1, 5], "v1", "collide-fragment"]
  ],

  "(method 12 drawable-inline-array-collide-fragment)": [
    [[1, 5], "v1", "collide-fragment"]
  ],

<<<<<<< HEAD
  "(method 11 drawable-inline-array-collide-fragment)": [
    [[1, 5], "v1", "collide-fragment"]
=======
  "generic-init-buffers": [
    [[39, 44], "v1", "dma-packet"]
  ],
  
  "main-cheats": [
    [1221, "t9", "(function cpu-thread function none)"]
  ],
  "on": [
    [33, "t9", "(function cpu-thread function none)"]
>>>>>>> a123f02c
  ]
}<|MERGE_RESOLUTION|>--- conflicted
+++ resolved
@@ -687,10 +687,11 @@
     [[1, 5], "v1", "collide-fragment"]
   ],
 
-<<<<<<< HEAD
+
   "(method 11 drawable-inline-array-collide-fragment)": [
     [[1, 5], "v1", "collide-fragment"]
-=======
+  ],
+
   "generic-init-buffers": [
     [[39, 44], "v1", "dma-packet"]
   ],
@@ -700,6 +701,5 @@
   ],
   "on": [
     [33, "t9", "(function cpu-thread function none)"]
->>>>>>> a123f02c
   ]
 }