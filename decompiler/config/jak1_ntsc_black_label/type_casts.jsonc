{
  "(method 2 array)": [
    [23, "gp", "(array int32)"],
    [43, "gp", "(array uint32)"],
    [63, "gp", "(array int64)"],
    [83, "gp", "(array uint64)"],
    [102, "gp", "(array int8)"],
    [121, "gp", "(array uint8)"],
    [141, "gp", "(array int16)"],
    [161, "gp", "(array uint16)"],
    [186, "gp", "(array uint128)"],
    [204, "gp", "(array int32)"],
    [223, "gp", "(array float)"],
    [232, "gp", "(array float)"],
    [249, "gp", "(array basic)"],
    [258, "gp", "(array basic)"]
  ],
  "(method 3 array)": [
    [44, "gp", "(array int32)"],
    [62, "gp", "(array uint32)"],
    [80, "gp", "(array int64)"],
    [98, "gp", "(array uint64)"],
    [115, "gp", "(array int8)"],
    [132, "gp", "(array int8)"],
    [150, "gp", "(array int16)"],
    [168, "gp", "(array uint16)"],
    [191, "gp", "(array uint128)"],
    [207, "gp", "(array int32)"],
    [226, "gp", "(array float)"],
    [243, "gp", "(array basic)"]
  ],
  "(method 0 cpu-thread)": [[[13, 28], "v0", "cpu-thread"]],
  "(method 0 process)": [
    [12, "a0", "int"],
    [[13, 43], "v0", "process"]
  ],
  "(method 0 dead-pool-heap)": [
    [60, "v0", "int"],
    [[61, 73], "v0", "dead-pool-heap"]
  ],
  "(method 21 dead-pool-heap)": [
    [5, "v1", "pointer"],
    [13, "a0", "pointer"],
    [25, "v1", "pointer"]
  ],
  "(method 5 dead-pool-heap)": [
    [3, "v1", "int"],
    [3, "a0", "int"]
  ],
  "(method 0 protect-frame)": [
    [0, "a0", "int"],
    [[1, 8], "v0", "protect-frame"]
  ],
  "(method 10 process)": [[[24, 30], "s4", "protect-frame"]],
  "(method 9 process)": [[43, "s5", "process"]],
  "(method 14 dead-pool)": [
    [[24, 25], "v1", "(pointer process)"],
    [[30, 39], "s4", "(pointer process)"]
  ],
  "inspect-process-heap": [
    [[4, 11], "s5", "basic"],
    [17, "s5", "pointer"]
  ],

  "run-function-in-process": [[40, "a0", "dead-pool-heap"]],

  // GSTRING
  "name=": [
    [26, "a1", "symbol"],
    [42, "a0", "symbol"]
  ],
  "string-cat-to-last-char": [
    [3, "s5", "(pointer uint8)"],
    [4, "s5", "string"]
  ],

  // GSTATE
  "enter-state": [
    [68, "s0", "protect-frame"],
    [101, "t9", "(function object object object object object object none)"]
  ],

  "send-event-function": [
    [[7,12], "a0", "process"]
  ],

  // MATH
  "log2": [[3, "v1", "int"]],

  // QUATERNION
  "vector-x-quaternion!": [[10, "v1", "(pointer uint128)"]],
  "vector-y-quaternion!": [[10, "v1", "(pointer uint128)"]],
  "vector-z-quaternion!": [[10, "v1", "(pointer uint128)"]],

  // Matrix
  //"eul->matrix": [[[110, 228], "gp", "(pointer float)"]],

  // DMA
  "dma-send-to-spr": [[[0, 32], "s5", "dma-bank-spr"]],
  "dma-send-to-spr-no-flush": [[[0, 32], "s5", "dma-bank-spr"]],
  "dma-send-from-spr": [[[0, 32], "s5", "dma-bank-spr"]],
  "dma-send-from-spr-no-flush": [[[0, 32], "s5", "dma-bank-spr"]],
  "dma-initialize": [
    [1, "v1", "vif-bank"],
    [8, "v1", "vif-bank"],
    [6, "a0", "vif-bank"],
    [13, "a0", "vif-bank"]
  ],
  "clear-vu1-mem": [[[0, 11], "v1", "(pointer uint32)"]],
  "clear-vu0-mem": [[[0, 11], "v1", "(pointer uint32)"]],
  "dump-vu1-mem": [[[0, 49], "gp", "(pointer uint32)"]],
  "dump-vu1-range": [[[0, 54], "s4", "(pointer uint32)"]],
  "ultimate-memcpy": [
    [[0, 54], "s4", "dma-bank-spr"],
    [[0, 54], "s3", "dma-bank-spr"]
  ],
  "dma-buffer-add-vu-function": [[[9, 33], "t2", "dma-packet"]],
  "dma-buffer-add-buckets": [
    [[1, 4], "v1", "dma-bucket"],
    [5, "v1", "pointer"],
    [[9, 11], "v1", "dma-bucket"],
    [11, "v1", "pointer"]
  ],
  "dma-buffer-patch-buckets": [
    [7, "a0", "(inline-array dma-bucket)"],
    [8, "a3", "pointer"],
    [14, "a0", "(inline-array dma-bucket)"],
    [3, "a0", "(inline-array dma-bucket)"],
    [11, "a0", "(inline-array dma-bucket)"],
    [13, "a0", "(inline-array dma-bucket)"],
    [19, "a0", "(inline-array dma-bucket)"]
  ],
  "dma-bucket-insert-tag": [
    [[2, 6], "v1", "dma-bucket"],
    [3, "a0", "dma-bucket"]
  ],
  "disasm-vif-details": [
    [[62, 94], "s3", "(pointer uint32)"],
    [[98, 130], "s3", "(pointer uint16)"],
    [[134, 164], "s3", "(pointer uint32)"],
    [[168, 198], "s3", "(pointer uint16)"],
    [[202, 225], "s3", "(pointer uint16)"]
  ],
  "disasm-vif-tag": [
    [[81, 85], "t1", "vif-stcycl-imm"],
    [242, "a0", "vif-unpack-imm"]
  ],
  "disasm-dma-list": [
    [25, "v1", "dma-tag"],
    [153, "v1", "dma-packet"],
    [189, "v1", "dma-packet"],
    [229, "v1", "dma-packet"],
    [258, "v1", "dma-packet"],
    [302, "v1", "dma-packet"],
    [308, "v1", "dma-packet"],
    [152, "v1", "(pointer uint64)"],
    [167, "v1", "(pointer uint64)"],
    [176, "v1", "(pointer uint64)"],
    [198, "v1", "(pointer uint64)"],
    [207, "v1", "(pointer uint64)"],
    [238, "v1", "(pointer uint64)"],
    [247, "v1", "(pointer uint64)"],
    [282, "v1", "(pointer uint64)"],
    [291, "v1", "(pointer uint64)"],
    [324, "v1", "(pointer uint64)"],
    [334, "v1", "(pointer uint64)"]
  ],
  "default-buffer-init": [
    [[8, 15], "a1", "dma-gif-packet"],
    [[18, 24], "a1", "gs-gif-tag"],
    [29, "a1", "(pointer gs-alpha)"],
    [31, "a1", "(pointer gs-reg64)"],
    [33, "a1", "(pointer gs-zbuf)"],
    [35, "a1", "(pointer gs-reg64)"],
    [37, "a1", "(pointer gs-test)"],
    [39, "a1", "(pointer gs-reg64)"],
    [40, "a1", "(pointer uint64)"],
    [42, "a1", "(pointer gs-reg64)"],
    [44, "a1", "(pointer gs-clamp)"],
    [46, "a1", "(pointer gs-reg64)"],
    [48, "a1", "(pointer gs-tex1)"],
    [50, "a1", "(pointer gs-reg64)"],
    [53, "a1", "(pointer gs-texa)"],
    [55, "a1", "(pointer gs-reg64)"],
    [57, "a1", "(pointer gs-texclut)"],
    [59, "a1", "(pointer gs-reg64)"],
    [61, "a1", "(pointer gs-fogcol)"],
    [63, "a1", "(pointer gs-reg64)"],
    [[69, 72], "a0", "dma-packet"]
  ],
  "lookup-level-info": [
    [3, "a1", "symbol"],
    [[4, 16], "a1", "level-load-info"]
  ],
  "put-display-alpha-env": [[[0, 5], "v1", "gs-bank"]],
  "(method 13 profile-bar)": [
    [[27, 43], "t2", "dma-packet"],
    [[46, 56], "t2", "gs-gif-tag"],
    [[65, 67], "t3", "(pointer gs-prim)"],
    [67, "t3", "(pointer uint64)"],
    [79, "t3", "(pointer gs-xyzf)"],
    [110, "t2", "(pointer gs-xyzf)"]
  ],
  "draw-sprite2d-xy": [
    [[41, 45], "a3", "dma-packet"],
    [[51, 54], "a3", "gs-gif-tag"],
    [59, "a3", "(pointer gs-prim)"],
    [61, "a3", "(pointer gs-rgbaq)"],
    [72, "a3", "(pointer gs-xyzf)"],
    [97, "a3", "(pointer gs-xyzf)"],
    [[106, 117], "v1", "(pointer dma-tag)"],
    [109, "a2", "dma-tag"]
  ],
  "draw-quad2d": [
    [[22, 28], "t1", "dma-packet"],
    [[31, 37], "t1", "gs-gif-tag"],
    [42, "t1", "(pointer gs-prim)"],
    [44, "t1", "(pointer gs-rgbaq)"],
    [52, "t1", "(pointer gs-xyzf)"],
    [54, "t1", "(pointer gs-rgbaq)"],
    [67, "t1", "(pointer gs-xyzf)"],
    [69, "t1", "(pointer gs-rgbaq)"],
    [86, "t1", "(pointer gs-xyzf)"],
    [88, "t1", "(pointer gs-rgbaq)"],
    [110, "t1", "(pointer gs-xyzf)"],
    [111, "t1", "(pointer uint64)"],
    [[120, 131], "v1", "(pointer dma-tag)"],
    [123, "a2", "dma-tag"]
  ],
  "set-display-gs-state": [
    [[3, 10], "t3", "dma-packet"],
    [[13, 19], "t3", "gs-gif-tag"],
    [30, "t3", "(pointer gs-scissor)"],
    [32, "t3", "(pointer gs-reg64)"],
    [33, "t3", "(pointer gs-xy-offset)"],
    [35, "t3", "(pointer gs-reg64)"],
    [46, "t3", "(pointer gs-frame)"],
    [48, "t3", "(pointer gs-reg64)"],
    [50, "t3", "(pointer gs-test)"],
    [52, "t3", "(pointer gs-reg64)"],
    [54, "t3", "(pointer gs-texa)"],
    [56, "t3", "(pointer gs-reg64)"],
    [58, "t3", "(pointer gs-zbuf)"],
    [60, "t3", "(pointer gs-reg64)"],
    [61, "t3", "(pointer uint64)"],
    [63, "t3", "(pointer gs-reg64)"]
  ],
  "set-display-gs-state-offset": [
    [[3, 10], "t5", "dma-packet"],
    [[13, 19], "t5", "gs-gif-tag"],
    [30, "t5", "(pointer gs-scissor)"],
    [32, "t5", "(pointer gs-reg64)"],
    [40, "t5", "(pointer gs-xy-offset)"],
    [42, "t5", "(pointer gs-reg64)"],
    [53, "t5", "(pointer gs-frame)"],
    [55, "t5", "(pointer gs-reg64)"],
    [57, "t5", "(pointer gs-test)"],
    [59, "t5", "(pointer gs-reg64)"],
    [61, "t5", "(pointer gs-texa)"],
    [63, "t5", "(pointer gs-reg64)"],
    [65, "t5", "(pointer gs-zbuf)"],
    [67, "t5", "(pointer gs-reg64)"],
    [68, "t5", "(pointer uint64)"],
    [70, "t5", "(pointer gs-reg64)"]
  ],
  "reset-display-gs-state": [
    [[9, 16], "t0", "dma-packet"],
    [[19, 25], "t0", "gs-gif-tag"],
    [34, "a3", "(pointer gs-scissor)"],
    [36, "a3", "(pointer gs-reg64)"],
    [44, "a3", "(pointer gs-xy-offset)"],
    [46, "a3", "(pointer gs-reg64)"],
    [51, "a3", "(pointer gs-frame)"],
    [53, "a3", "(pointer gs-reg64)"],
    [55, "a3", "(pointer gs-test)"],
    [57, "a3", "(pointer gs-reg64)"],
    [60, "a3", "(pointer gs-texa)"],
    [62, "a3", "(pointer gs-reg64)"],
    [64, "a3", "(pointer gs-zbuf)"],
    [66, "a3", "(pointer gs-reg64)"],
    [67, "a3", "(pointer uint64)"],
    [69, "a3", "(pointer gs-reg64)"]
  ],
  "(method 9 connection)": [[8, "a0", "pointer"]],
  "(method 10 connection)": [[8, "a0", "pointer"]],
  "(method 0 engine)": [[39, "v0", "pointer"]],

  "(method 12 engine)": [
    [[5, 16], "s4", "connection"],
    [12, "t9", "(function basic basic basic object object)"]
  ],

  "(method 13 engine)": [
    [[5, 24], "s4", "connection"],
    [12, "t9", "(function basic basic basic object object)"]
  ],

  "(method 15 engine)": [[[0, 36], "v1", "connection"]],
  "(method 19 engine)": [[8, "a0", "connection"]],
  "(method 20 engine)": [[8, "a0", "connection"]],
  "gs-set-default-store-image": [
    [9, "t4", "gif-tag64"],
    [9, "v1", "gif-tag-regs"]
  ],
  "dma-buffer-add-ref-texture": [
    [[25, 29], "a3", "dma-packet"],
    [[32, 44], "a3", "gs-gif-tag"],
    [[47, 62], "a2", "dma-packet"]
  ],
  "(method 11 level)": [
    [[13, 18], "a1", "dma-packet"],
    [[20, 26], "a0", "dma-packet"],
    [[50, 55], "a1", "dma-packet"],
    [[60, 63], "a0", "dma-packet"],
    [[87, 92], "a1", "dma-packet"],
    [[97, 100], "a0", "dma-packet"],
    [[124, 129], "a1", "dma-packet"],
    [[134, 137], "a0", "dma-packet"],
    [[162, 167], "a1", "dma-packet"],
    [[172, 175], "a0", "dma-packet"],
    [[199, 204], "a1", "dma-packet"],
    [[209, 212], "a0", "dma-packet"],
    [[236, 241], "a1", "dma-packet"],
    [[246, 249], "a0", "dma-packet"],
    [[273, 278], "a1", "dma-packet"],
    [[283, 286], "a0", "dma-packet"]
  ],
  "(method 14 texture-page)": [
    [[18, 22], "a0", "dma-packet"],
    [[28, 31], "a0", "gs-gif-tag"],
    [36, "a0", "(pointer uint64)"],
    [38, "a0", "(pointer gs-reg64)"],
    [[44, 45], "a0", "dma-packet"],
    [45, "a0", "(pointer uint64)"]
  ],
  "(method 13 texture-page)": [
    [[45, 49], "a0", "dma-packet"],
    [[55, 58], "a0", "gs-gif-tag"],
    [67, "a0", "(pointer gs-bitbltbuf)"],
    [69, "a0", "(pointer gs-reg64)"],
    [70, "a0", "(pointer gs-trxpos)"],
    [72, "a0", "(pointer gs-reg64)"],
    [76, "a0", "(pointer gs-trxreg)"],
    [78, "a0", "(pointer gs-reg64)"],
    [79, "a0", "(pointer gs-trxdir)"],
    [81, "a0", "(pointer gs-reg64)"]
  ],

  "link-texture-by-id": [[51, "s5", "uint"]],

  "adgif-shader-login-fast": [[57, "gp", "uint"]],

  "adgif-shader-login-no-remap-fast": [[52, "a0", "uint"]],

  "(method 9 texture-page-dir)": [[[27, 31], "t3", "adgif-shader"]],

  "adgif-shader<-texture-simple!": [[5, "v1", "uint"]],

  "display-frame-start": [
    [4, "v1", "vif-bank"],
    [9, "a0", "vif-bank"],
    [[158, 161], "a0", "dma-packet"]
  ],

  "display-loop": [
    [152, "v1", "(pointer int32)"],
    [157, "a0", "(pointer process-drawable)"],
    [[477, 481], "a0", "dma-packet"],
    [[487, 490], "a0", "gs-gif-tag"],

    [497, "a0", "(pointer gs-reg64)"],
    [495, "a0", "(pointer gs-alpha)"],

    [501, "a0", "(pointer gs-reg64)"],
    [499, "a0", "(pointer gs-zbuf)"],

    [505, "a0", "(pointer gs-reg64)"],
    [503, "a0", "(pointer gs-test)"],

    [508, "a0", "(pointer gs-reg64)"],
    [506, "a0", "(pointer uint64)"], // pabe

    [512, "a0", "(pointer gs-reg64)"],
    [510, "a0", "(pointer gs-clamp)"],

    [516, "a0", "(pointer gs-reg64)"],
    [514, "a0", "(pointer gs-tex1)"],

    [521, "a0", "(pointer gs-reg64)"],
    [519, "a0", "(pointer gs-texa)"],

    [525, "a0", "(pointer gs-reg64)"],
    [523, "a0", "(pointer gs-texclut)"],

    [529, "a0", "(pointer gs-reg64)"],
    [527, "a0", "(pointer gs-fogcol)"],

    [[588, 591], "v1", "dma-packet"],
    [[672, 675], "v1", "dma-packet"]
  ],
  "load-game-text-info": [[4, "v1", "game-text-info"]],
  "texture-relocate": [
    [[17, 21], "t4", "dma-packet"],
    [[27, 30], "t4", "gs-gif-tag"],
    [60, "t4", "(pointer gs-bitbltbuf)"],
    [62, "t4", "(pointer gs-reg64)"],
    [63, "t4", "(pointer gs-trxpos)"],
    [65, "t4", "(pointer gs-reg64)"],
    [71, "t4", "(pointer gs-trxreg)"],
    [73, "t4", "(pointer gs-reg64)"],
    [75, "t4", "(pointer gs-trxdir)"],
    [77, "t4", "(pointer gs-reg64)"],
    [[98, 102], "a2", "dma-packet"],
    [[108, 111], "a2", "gs-gif-tag"],
    [132, "a2", "(pointer gs-bitbltbuf)"],
    [134, "a2", "(pointer gs-reg64)"],
    [135, "a2", "(pointer gs-trxpos)"],
    [137, "a2", "(pointer gs-reg64)"],
    [139, "a2", "(pointer gs-trxreg)"],
    [141, "a2", "(pointer gs-reg64)"],
    [143, "a2", "(pointer gs-trxdir)"],
    [145, "a2", "(pointer gs-reg64)"],
    [[157, 161], "a2", "dma-packet"],
    [[167, 170], "a2", "gs-gif-tag"],
    [191, "a2", "(pointer gs-bitbltbuf)"],
    [193, "a2", "(pointer gs-reg64)"],
    [194, "a2", "(pointer gs-trxpos)"],
    [196, "a2", "(pointer gs-reg64)"],
    [198, "a2", "(pointer gs-trxreg)"],
    [200, "a2", "(pointer gs-reg64)"],
    [202, "a2", "(pointer gs-trxdir)"],
    [204, "a2", "(pointer gs-reg64)"]
  ],
  "(method 11 texture-pool)": [
    [[119, 123], "a0", "dma-packet"],
    [[129, 132], "a0", "gs-gif-tag"],
    [137, "a0", "(pointer uint64)"],
    [139, "a0", "(pointer gs-reg64)"],
    [145, "a0", "dma-packet"],
    [146, "a0", "(pointer uint64)"]
  ],
  "texture-page-login": [[[34, 45], "s2", "texture-page"]],
  "upload-vram-data": [
    [[9, 15], "a0", "dma-packet"],
    [[18, 24], "a0", "gs-gif-tag"],
    [33, "a0", "(pointer gs-bitbltbuf)"],
    [35, "a0", "(pointer gs-reg64)"],
    [36, "a0", "(pointer gs-trxpos)"],
    [38, "a0", "(pointer gs-reg64)"],
    [42, "a0", "(pointer gs-trxreg)"],
    [44, "a0", "(pointer gs-reg64)"],
    [45, "a0", "(pointer gs-trxdir)"],
    [47, "a0", "(pointer gs-reg64)"]
  ],
  "texture-page-dir-inspect": [[[133, 136], "v1", "adgif-shader"]],
  "upload-vram-pages": [
    [[135, 140], "a0", "dma-packet"],
    [[144, 149], "a0", "gs-gif-tag"],
    [[155, 157], "a0", "(pointer gs-reg64)"],
    [154, "a0", "(pointer uint64)"],
    [[162, 165], "v1", "dma-packet"]
  ],
  "upload-vram-pages-pris": [
    [[128, 134], "a0", "dma-packet"],
    [[137, 143], "a0", "gs-gif-tag"],
    [148, "a0", "(pointer uint64)"],
    [150, "a0", "(pointer gs-reg64)"],
    [[154, 159], "v1", "dma-packet"]
  ],
  "(method 19 res-lump)": [
    [46, "t2", "(pointer uint64)"],
    [100, "t3", "(pointer uint64)"],
    [184, "t5", "(pointer uint64)"],
    [64, "t6", "(pointer uint64)"]
  ],
  "(method 16 res-lump)": [
    [22, "t1", "(pointer uint64)"],
    [29, "t2", "(pointer uint64)"]
  ],
  "(method 18 res-lump)": [["_stack_", 16, "object"]],
  "(method 21 res-lump)": [
    ["_stack_", 16, "res-tag"],
    ["_stack_", 32, "res-tag"]
  ],

  "(method 15 sync-info)": [
    ["_stack_", 16, "res-tag"],
    [[19, 24], "v1", "(pointer float)"]
  ],

  "(method 15 sync-info-eased)": [
    ["_stack_", 16, "res-tag"],
    [[44, 49], "v1", "(pointer float)"],
    [[26, 35], "v1", "(pointer float)"]
  ],

  "(method 15 sync-info-paused)": [
    ["_stack_", 16, "res-tag"],
    [[44, 49], "v1", "(pointer float)"],
    [[26, 35], "v1", "(pointer float)"]
  ],

  "(method 15 res-lump)": [[132, "s5", "res-tag-pair"]],

  "(method 17 res-lump)": [[22, "s4", "(pointer pointer)"]],

  "(method 20 res-lump)": [[331, "a3", "(inline-array vector)"]],

  "(method 8 res-lump)": [
    [215, "s0", "array"],
    [[0, 100], "s0", "basic"],
    [[102, 120], "s0", "basic"],
    [[147, 150], "s0", "collide-mesh"],
    [[157, 200], "s0", "(array object)"],
    [235, "s0", "basic"]
  ],
  "(method 10 shadow-control)": [[1, "v1", "int"]],
  "(method 0 fact-info-enemy)": [[[3, 92], "gp", "fact-info-enemy"]],
  "(method 0 fact-info)": [
    //[16, "t9", "(function string none)"],
    ["_stack_", 16, "res-tag"],
    [[32, 43], "v1", "(pointer int32)"],
    [86, "gp", "fact-info"]
  ],
  "(method 0 fact-info-target)": [[[3, 20], "gp", "fact-info-target"]],
  "(method 0 align-control)": [[[14, 18], "v0", "align-control"]],
  "str-load": [[[20, 36], "s2", "load-chunk-msg"]],
  "str-load-status": [
    [[18, 22], "v1", "load-chunk-msg"],
    [26, "v1", "load-chunk-msg"]
  ],
  "str-play-async": [[[8, 16], "s4", "load-chunk-msg"]],
  "str-play-stop": [[[7, 14], "s5", "load-chunk-msg"]],
  "str-play-queue": [[[19, 27], "s5", "load-chunk-msg"]],
  "str-ambient-play": [[[7, 15], "s5", "load-chunk-msg"]],
  "str-ambient-stop": [[[7, 16], "s5", "load-chunk-msg"]],
  "dgo-load-begin": [[[21, 40], "s2", "load-dgo-msg"]],
  "dgo-load-get-next": [[[14, 31], "v1", "load-dgo-msg"]],
  "dgo-load-continue": [[[5, 21], "gp", "load-dgo-msg"]],
  "string->sound-name": [[[2, 18], "a1", "(pointer uint8)"]],
  "ramdisk-load": [[[8, 12], "v1", "ramdisk-rpc-load"]],
  "(method 3 generic-tie-interp-point)": [[15, "gp", "(pointer uint128)"]],
  "ripple-find-height": [[[22, 72], "s4", "mei-ripple"]],
  "(method 0 collide-shape-prim-sphere)": [
    [[4, 8], "v0", "collide-shape-prim-sphere"]
  ],
  "(method 0 collide-shape-prim-mesh)": [
    [[6, 11], "v0", "collide-shape-prim-mesh"]
  ],
  "(method 0 collide-shape-prim-group)": [
    [[11, 18], "v0", "collide-shape-prim-group"]
  ],
  "entity-actor-count": [["_stack_", 16, "res-tag"]],
  "entity-actor-lookup": [
    ["_stack_", 16, "res-tag"],
    [[10, 33], "v1", "(pointer uint32)"]
  ],
  "(method 11 joint-mod)": [
    [15, "s3", "process-drawable"],
    [[26, 66], "s3", "fact-info-enemy"]
  ],
  "joint-mod-look-at-handler": [[[2, 254], "gp", "joint-mod"]],
  "joint-mod-world-look-at-handler": [[[0, 254], "gp", "joint-mod"]],
  "joint-mod-rotate-handler": [[[2, 77], "s4", "joint-mod"]],
  "joint-mod-joint-set-handler": [[[2, 13], "s4", "joint-mod"]],
  "joint-mod-joint-set*-handler": [[[2, 31], "s5", "joint-mod"]],
  "joint-mod-wheel-callback": [[[2, 63], "s4", "joint-mod-wheel"]],
  "joint-mod-set-local-callback": [[[0, 23], "v1", "joint-mod-set-local"]],
  "joint-mod-set-world-callback": [[[0, 23], "v1", "joint-mod-set-world"]],
  "joint-mod-blend-local-callback": [[[2, 63], "gp", "joint-mod-blend-local"]],
  "joint-mod-spinner-callback": [[[2, 63], "gp", "joint-mod-spinner"]],
  "(method 11 touching-prims-entry-pool)": [
    [[0, 8], "v1", "touching-prims-entry"],
    [8, "v1", "pointer"],
    [[9, 11], "v1", "touching-prims-entry"],
    [[1, 20], "a1", "touching-prims-entry"]
  ],
  "(method 0 touching-list)": [[[6, 9], "v0", "touching-list"]],
  "num-func-chan": [[8, "v1", "joint-control-channel"]],
  "shrubbery-login-post-texture": [
    [[13, 15], "a3", "qword"],
    [16, "a3", "pointer"],
    [24, "a3", "pointer"],
    [[17, 23], "a3", "qword"],
    [[13, 23], "a1", "qword"],
    [14, "a2", "qword"],
    [[27, 29], "a3", "qword"],
    [[27, 29], "a1", "qword"],
    [[35, 37], "a3", "qword"],
    [[35, 37], "a2", "qword"]
  ],
  "(method 3 sparticle-cpuinfo)": [[106, "f0", "float"]],
  "camera-teleport-to-entity": [[9, "a0", "transform"]],
  "add-debug-sphere-from-table": [[[9, 18], "s1", "(inline-array vector)"]],
  "(method 14 actor-link-info)": [[5, "v1", "entity-links"]],
  "(method 15 actor-link-info)": [[5, "v1", "entity-links"]],
  "(method 23 actor-link-info)": [[4, "v1", "entity-links"]],
  "(method 24 actor-link-info)": [[4, "v1", "entity-links"]],
  "(method 9 actor-link-info)": [[[0, 36], "s3", "entity-actor"]],
  "alt-actor-list-subtask-incomplete-count": [[19, "a0", "entity-links"]],
  "actor-link-dead-hook": [[1, "v1", "entity-links"]],
  "check-irx-version": [[[6, 37], "gp", "sound-rpc-get-irx-version"]],
  "sound-bank-load": [[[9, 11], "v1", "sound-rpc-load-bank"]],
  "sound-bank-unload": [[[7, 9], "v1", "sound-rpc-unload-bank"]],
  "sound-music-load": [[[7, 9], "v1", "sound-rpc-load-music"]],
  "sound-music-unload": [[6, "v1", "sound-rpc-unload-music"]],
  "sound-reload-info": [[6, "v1", "sound-rpc-reload-info"]],
  "set-language": [[[10, 12], "v1", "sound-rpc-set-language"]],
  "list-sounds": [[6, "v1", "sound-rpc-list-sounds"]],
  "sound-set-volume": [[[6, 13], "v1", "sound-rpc-set-master-volume"]],
  "sound-set-reverb": [[[8, 21], "v1", "sound-rpc-set-reverb"]],
  "sound-set-ear-trans": [[[7, 20], "gp", "sound-rpc-set-ear-trans"]],
  "sound-play-by-name": [
    [[13, 45], "s5", "sound-rpc-play"],
    [[22, 39], "s3", "process-drawable"]
  ],
  "sound-play-by-spec": [
    [[9, 54], "s5", "sound-rpc-play"],
    [[31, 47], "s3", "process-drawable"]
  ],
  "sound-pause": [[[5, 7], "v1", "sound-rpc-pause-sound"]],
  "sound-stop": [[[5, 7], "v1", "sound-rpc-stop-sound"]],
  "sound-continue": [[[5, 7], "v1", "sound-rpc-continue-sound"]],
  "sound-group-pause": [[[5, 7], "v1", "sound-rpc-pause-group"]],
  "sound-group-stop": [[[5, 7], "v1", "sound-rpc-stop-group"]],
  "sound-group-continue": [[[5, 7], "v1", "sound-rpc-continue-group"]],
  "sound-set-falloff-curve": [[[7, 19], "v1", "sound-rpc-set-falloff-curve"]],
  "sound-set-sound-falloff": [[[8, 13], "v1", "sound-rpc-set-sound-falloff"]],
  "sound-set-flava": [[[5, 7], "v1", "sound-rpc-set-flava"]],
  "(method 0 ambient-sound)": [
    [136, "v1", "sound-spec"],
    [143, "v1", "sound-spec"],
    [140, "v1", "sound-spec"],
    [147, "v1", "sound-spec"],
    ["_stack_", 16, "sound-spec"],
    ["_stack_", 32, "sound-name"],
    ["_stack_", 48, "(pointer float)"],
    ["_stack_", 52, "sound-play-parms"],
    ["_stack_", 64, "res-tag"]
  ],
  "(method 11 ambient-sound)": [
    [[18, 31], "s4", "process-drawable"],
    [[12, 44], "gp", "sound-rpc-set-param"]
  ],
  "(method 12 ambient-sound)": [[[8, 20], "v1", "sound-rpc-set-param"]],
  "sound-buffer-dump": [[[14, 25], "s3", "sound-rpc-play"]],
  "actor-link-subtask-complete-hook": [[1, "v1", "entity-links"]],
  "(method 0 vol-control)": [
    [30, "s5", "res-lump"],
    [36, "s5", "res-lump"],
    [58, "s5", "res-lump"],
    [62, "s5", "res-lump"],
    [85, "s5", "res-lump"],
    [91, "s5", "res-lump"],
    [113, "s5", "res-lump"],
    [117, "s5", "res-lump"]
  ],
  "point-in-air-box?": [[5, "f1", "float"]],
  "(method 3 air-box)": [
    [16, "f0", "float"],
    [22, "f0", "float"],
    [28, "f0", "float"]
  ],
  "joint-anim-inspect-elt": [
    [9, "gp", "joint-anim-matrix"],
    [26, "gp", "joint-anim-transformq"]
  ],
  "(method 12 art-group)": [[13, "a0", "art-joint-anim"]],
  "(method 0 path-control)": [["_stack_", 16, "res-tag"]],
  "(method 0 curve-control)": [[[13, 55], "s3", "entity"]],
  "nav-mesh-connect": [
    [[4, 15], "s2", "entity-actor"],
    [19, "v1", "entity"],
    [20, "v1", "entity-links"],
    [72, "v1", "entity"],
    [73, "v1", "entity-links"],
    [76, "a0", "entity"],
    [77, "a0", "entity-links"]
  ],
  "add-debug-point": [
    [125, "a3", "pointer"],
    [[27, 144], "a0", "(pointer uint64)"],
    [[147, 150], "a0", "dma-packet"],
    [[31, 35], "a3", "dma-packet"],
    [[41, 44], "a3", "gs-gif-tag"],
    [[61, 65], "a3", "vector4w-2"],
    [[81, 85], "a3", "vector4w-2"],
    [[98, 102], "a3", "vector4w-2"],
    [[118, 122], "a1", "vector4w-2"]
  ],
  "internal-draw-debug-line": [
    [[95, 101], "a3", "dma-packet"],
    [[104, 110], "a3", "gs-gif-tag"],
    [[212, 225], "a1", "(inline-array vector4w-2)"],
    [228, "a3", "pointer"],
    [[93, 246], "a0", "(pointer uint64)"],
    [[250, 253], "a0", "dma-packet"],
    [[3, 158], "s2", "rgba"],
    [[5, 204], "s5", "rgba"]
  ],
  "add-debug-flat-triangle": [
    [[55, 61], "a3", "dma-packet"],
    [[64, 70], "a3", "gs-gif-tag"],
    [[93, 112], "a3", "(inline-array vector4w-3)"],
    [[53, 133], "a0", "(pointer uint64)"],
    [115, "a1", "pointer"],
    [[135, 140], "a0", "dma-packet"]
  ],
  "add-debug-line2d": [
    [[58, 64], "a2", "dma-packet"],
    [[67, 73], "a2", "gs-gif-tag"],
    [[76, 81], "a2", "(inline-array vector4w)"],
    [[84, 89], "a2", "(inline-array vector4w)"],
    [[56, 110], "a0", "(pointer uint64)"],
    [92, "a1", "pointer"],
    [[112, 117], "v1", "dma-packet"]
  ],
  "debug-percent-bar": [[[32, 43], "v1", "dma-packet"]],
  "debug-pad-display": [[[70, 75], "v1", "dma-packet"]],
  "internal-draw-debug-text-3d": [[[54, 59], "v1", "dma-packet"]],
  "drawable-frag-count": [[[14, 20], "s5", "drawable-group"]],

  "generic-init-buffers": [
    [[39, 44], "v1", "dma-packet"],
    [25, "s5", "gs-zbuf"],
    [32, "gp", "gs-zbuf"]
  ],

  "(method 13 drawable-inline-array-collide-fragment)": [
    [[1, 5], "v1", "collide-fragment"]
  ],
  "(method 12 drawable-inline-array-collide-fragment)": [
    [[1, 5], "v1", "collide-fragment"]
  ],
  "(method 11 drawable-inline-array-collide-fragment)": [
    [[1, 5], "v1", "collide-fragment"]
  ],
  "main-cheats": [[[1123, 1126], "v1", "dma-packet"]],
  "on": [[33, "t9", "(function cpu-thread function none)"]],

  "bg": [[37, "a0", "symbol"]],

  "level-update-after-load": [
    [[29, 55], "s2", "drawable-tree"],
    [[121, 146], "s1", "drawable-inline-array-tfrag"],
    [[150, 151], "s1", "drawable-tree-instance-tie"]
  ],
  "(method 11 setting-control)": [[[3, 25], "s4", "connection"]],
  "(method 9 setting-data)": [
    [[4, 345], "s3", "connection"],
    [[9, 12], "v1", "symbol"],
    [[14, 17], "v1", "symbol"],
    [[19, 22], "v1", "symbol"],
    [[24, 27], "v1", "symbol"],
    [[29, 32], "v1", "symbol"],
    [[33, 35], "a0", "int"],
    [[40, 45], "a0", "uint"],
    [[47, 49], "v1", "int"],
    [[68, 71], "v1", "symbol"],
    [[72, 78], "v1", "float"],
    [[80, 83], "v1", "float"],
    [[87, 90], "v1", "symbol"],
    [[91, 97], "v1", "float"],
    [[99, 102], "v1", "float"],
    [[106, 109], "v1", "symbol"],
    [[110, 116], "v1", "float"],
    [[118, 121], "v1", "float"],
    [[125, 128], "v1", "symbol"],
    [[129, 135], "v1", "float"],
    [[137, 140], "v1", "float"],
    [[144, 147], "v1", "symbol"],
    [[148, 154], "v1", "float"],
    [[156, 159], "v1", "float"],
    [[163, 166], "v1", "symbol"],
    [[167, 173], "v1", "float"],
    [[175, 178], "v1", "float"],
    [[182, 185], "v1", "symbol"],
    [[186, 192], "v1", "float"],
    [[194, 197], "v1", "float"],
    [[201, 204], "v1", "symbol"],
    [[205, 211], "v1", "float"],
    [[213, 216], "v1", "float"],
    [[220, 223], "v1", "float"],
    [[224, 226], "v1", "int"],
    [[226, 229], "v1", "float"],
    [[233, 236], "v1", "float"],
    [[240, 243], "v1", "float"],
    [[247, 250], "v1", "float"],
    [[254, 257], "v1", "float"],
    [[261, 264], "v1", "float"],
    [[268, 271], "v1", "float"],
    [[275, 277], "v1", "int"],
    [[280, 282], "v1", "symbol"],
    [[285, 287], "v1", "symbol"],
    [[290, 293], "v1", "symbol"],
    [[295, 298], "v1", "symbol"],
    [[300, 303], "v1", "symbol"],
    [[305, 308], "v1", "(pointer progress)"],
    [[310, 313], "v1", "(pointer progress)"],
    [[315, 318], "v1", "(pointer progress)"],
    [[325, 328], "v1", "(pointer progress)"],
    [[330, 333], "v1", "symbol"],
    [[334, 337], "a0", "int"],
    [[341, 344], "a0", "uint"]
  ],
  "(method 12 level)": [[151, "a0", "symbol"]],
  "(method 26 level-group)": [[[65, 96], "v0", "level"]],
  "update-sound-banks": [[[21, 52], "t0", "symbol"]],
  "(method 16 level-group)": [
    [[122, 146], "s1", "continue-point"],
    [[115, 154], "s3", "continue-point"]
  ],
  "(method 20 level)": [[[43, 45], "s3", "ramdisk-rpc-fill"]],

  "ja-post": [
    [54, "a1", "process"]
  ],

  "upload-generic-shrub": [
    [[3, 13], "t0", "dma-packet"],
    [[15, 26], "v1", "matrix"],
    [[31, 44], "t0", "vector4w-2"],
    [[47, 71], "t0", "dma-packet"],
    [[74, 98], "a2", "dma-packet"],
    [[101, 125], "a2", "dma-packet"],
    [[128, 152], "a2", "dma-packet"],
    [[157, 162], "a1", "dma-packet"]
  ],
  "(top-level-login task-control)": [[165, "v1", "symbol"]],
  "task-control-reset": [
    [[7, 13], "a0", "task-control"],
    [[17, 21], "a0", "task-control"]
  ],
  "(anon-function 494 task-control)": [[32, "v0", "float"]],
  "(anon-function 493 task-control)": [[32, "v0", "float"]],
  "(anon-function 480 task-control)": [[13, "v0", "float"]],
  "(anon-function 477 task-control)": [[38, "v0", "float"]],
  "(anon-function 476 task-control)": [[38, "v0", "float"]],
  "(anon-function 475 task-control)": [
    [37, "v0", "float"],
    [81, "v0", "float"]
  ],
  "(anon-function 474 task-control)": [
    [37, "v0", "float"],
    [81, "v0", "float"]
  ],
  "(anon-function 426 task-control)": [[32, "v0", "float"]],
  "(anon-function 425 task-control)": [[32, "v0", "float"]],
  "(anon-function 415 task-control)": [[32, "v0", "float"]],
  "(anon-function 414 task-control)": [[32, "v0", "float"]],
  "(anon-function 365 task-control)": [[32, "v0", "float"]],
  "(anon-function 364 task-control)": [[32, "v0", "float"]],
  "(anon-function 363 task-control)": [[32, "v0", "float"]],
  "(anon-function 362 task-control)": [[32, "v0", "float"]],
  "(anon-function 337 task-control)": [[32, "v0", "float"]],
  "(anon-function 336 task-control)": [[32, "v0", "float"]],
  "(anon-function 227 task-control)": [
    [[14, 16], "t9", "(function process event-message-block float)"]
  ],
  "(anon-function 286 task-control)": [
    [[14, 16], "t9", "(function process event-message-block float)"]
  ],
  "(anon-function 366 task-control)": [
    [[14, 16], "t9", "(function process event-message-block float)"]
  ],
  "(anon-function 367 task-control)": [
    [[14, 16], "t9", "(function process event-message-block float)"]
  ],
  "(anon-function 368 task-control)": [
    [[14, 16], "t9", "(function process event-message-block float)"]
  ],
  "(anon-function 369 task-control)": [
    [[14, 16], "t9", "(function process event-message-block float)"]
  ],
  "(anon-function 380 task-control)": [
    [[14, 16], "t9", "(function process event-message-block float)"]
  ],
  "(anon-function 383 task-control)": [
    [[14, 16], "t9", "(function process event-message-block float)"]
  ],
  "(anon-function 390 task-control)": [
    [[14, 16], "t9", "(function process event-message-block float)"]
  ],
  "(anon-function 393 task-control)": [
    [[14, 16], "t9", "(function process event-message-block float)"]
  ],
  "(anon-function 400 task-control)": [
    [[14, 16], "t9", "(function process event-message-block float)"]
  ],
  "(anon-function 403 task-control)": [
    [[14, 16], "t9", "(function process event-message-block float)"]
  ],
  "(anon-function 435 task-control)": [
    [[14, 16], "t9", "(function process event-message-block float)"]
  ],
  "(anon-function 445 task-control)": [
    [[14, 16], "t9", "(function process event-message-block float)"]
  ],
  "(anon-function 455 task-control)": [
    [[14, 16], "t9", "(function process event-message-block float)"]
  ],
  "(anon-function 38 task-control)": [[13, "v0", "float"]],
  "(anon-function 28 task-control)": [[13, "v0", "float"]],
  "(method 18 game-info)": [
    [4, "v1", "symbol"],
    [5, "v1", "level-load-info"],
    [10, "s3", "continue-point"]
  ],
  "(method 9 game-info)": [
    [
      [270, 286],
      "s2",
      "(function cpu-thread function object object object object pointer)"
    ]
  ],
  "(method 25 game-info)": [
    [4, "v1", "game-save-tag"],
    [53, "v1", "pointer"],
    [[7, 53], "v1", "game-save-tag"],
    [[72, 138], "s4", "game-save-tag"],
    [154, "s4", "pointer"],
    [[166, 205], "s4", "game-save-tag"],
    [206, "s4", "pointer"],
    [498, "s4", "pointer"],
    [207, "a1", "(pointer uint8)"],
    [[219, 220], "s4", "game-save-tag"],
    [223, "s4", "pointer"],
    [224, "a1", "(pointer uint8)"],
    [[235, 236], "s4", "game-save-tag"],
    [249, "s4", "pointer"],
    [[261, 262], "s4", "game-save-tag"],
    [275, "s4", "pointer"],
    [293, "s4", "game-save-tag"],
    [302, "s4", "pointer"],
    [303, "a2", "(pointer uint8)"],
    [315, "s4", "game-save-tag"],
    [319, "s4", "pointer"],
    [343, "v1", "(pointer uint8)"],
    [352, "v1", "(pointer uint8)"],
    [[360, 420], "s4", "game-save-tag"],
    [423, "s4", "pointer"],
    [424, "a1", "(pointer uint8)"],
    [436, "s4", "game-save-tag"],
    [440, "s4", "pointer"],
    [456, "s4", "game-save-tag"],
    [460, "s4", "pointer"],
    [476, "s4", "game-save-tag"],
    [480, "s4", "pointer"],
    [[493, 495], "s4", "game-save-tag"]
  ],
  "(method 11 game-save)": [
    [126, "v1", "pointer"],
    [213, "s4", "pointer"],
    [[74, 88], "s4", "game-save-tag"],
    [98, "s4", "pointer"],
    [107, "s4", "game-save-tag"],
    [125, "s4", "(pointer uint8)"],
    [131, "s4", "game-save-tag"],
    [155, "s4", "game-save-tag"],
    [148, "s4", "pointer"],
    [172, "s4", "pointer"],
    [179, "s4", "game-save-tag"],
    [196, "s4", "pointer"],
    [[203, 210], "s4", "game-save-tag"]
  ],
  "drawable-load": [
    [17, "s5", "drawable"],
    [18, "s5", "drawable"],
    [20, "s5", "drawable"],
    [25, "s5", "drawable"],
    [27, "s5", "drawable"]
  ],
  "art-load": [
    [9, "s5", "art"],
    [13, "s5", "art"],
    [15, "s5", "art"]
  ],
  "art-group-load-check": [
    [22, "s3", "art-group"],
    [31, "s3", "art-group"],
    [43, "s3", "art-group"],
    [50, "s3", "art-group"],
    [52, "s3", "art-group"]
  ],
  "(method 13 art-group)": [[16, "s3", "art-joint-anim"]],
  "(method 14 art-group)": [[16, "s3", "art-joint-anim"]],
  "(method 9 external-art-control)": [
    [171, "s4", "external-art-buffer"],
    [172, "s4", "external-art-buffer"],
    [173, "s4", "external-art-buffer"],
    [177, "s4", "external-art-buffer"],
    [183, "s4", "external-art-buffer"],
    [190, "s4", "external-art-buffer"],
    [233, "s4", "spool-anim"],
    [240, "s4", "spool-anim"],
    [243, "s4", "spool-anim"],
    [248, "s4", "spool-anim"],
    [249, "s4", "spool-anim"],
    [253, "s4", "spool-anim"],
    [257, "s4", "spool-anim"]
  ],
  "(method 10 external-art-control)": [[18, "v1", "pointer"]],
  "(method 16 external-art-control)": [
    [37, "a0", "process"],
    [17, "s5", "process-drawable"]
  ],
  "ja-play-spooled-anim": [
    [154, "a0", "process"],
    [286, "s2", "art-joint-anim"],
    [294, "s2", "art-joint-anim"],
    [295, "s2", "art-joint-anim"],
    [306, "s2", "art-joint-anim"],
    [320, "s2", "art-joint-anim"],
    [324, "s2", "art-joint-anim"]
  ],
  "(method 11 external-art-control)": [
    [127, "a0", "process"],
    [151, "a0", "process"],
    [168, "a0", "process"],
    [18, "s5", "process-drawable"]
  ],
  "debug-menu-item-var-update-display-str": [
    [[44, 49], "v1", "int"],
    [[61, 69], "v1", "int"]
  ],
  "debug-menu-item-get-max-width": [[[18, 27], "a0", "debug-menu-item-var"]],
  "debug-menu-send-msg": [
    [[3, 14], "s2", "debug-menu-item"],
    [[14, 21], "s2", "debug-menu-item-submenu"]
  ],
  "debug-menu-item-var-joypad-handler": [
    [[39, 42], "a2", "int"],
    [[40, 42], "a3", "int"],
    [41, "t9", "(function int int int int int)"],
    [200, "t9", "(function int int int int int)"],
    [138, "v1", "int"],
    [143, "v1", "int"],
    [[182, 187], "v1", "int"],
    [[182, 187], "a1", "int"],
    [[190, 194], "a0", "int"],
    [[193, 195], "v1", "int"]
  ],
  "debug-menu-find-from-template": [
    [3, "s4", "debug-menu"],
    [[4, 8], "s4", "debug-menu-item"],
    [[41, 44], "s4", "debug-menu-node"],
    [[7, 12], "s5", "debug-menu-item"],
    [23, "s5", "debug-menu-item-submenu"]
  ],

  "debug-menu-func-decode": [[[12, 14], "a0", "symbol"]],

  "dm-cam-render-float": [
    [72, "v1", "float"]
  ],

  "can-hint-be-played?": [[[25, 28], "a0", "level-hint"]],
  "debug-menu-rebuild": [[[4, 13], "a0", "debug-menu-item"]],
  "debug-menu-item-submenu-render": [[[39, 44], "v1", "dma-packet"]],
  "debug-menu-item-function-render": [[[46, 51], "v1", "dma-packet"]],
  "debug-menu-item-flag-render": [[[44, 49], "v1", "dma-packet"]],
  "debug-menu-render": [
    [[45, 48], "v1", "dma-packet"],
    [[106, 110], "v1", "dma-packet"]
  ],

  "debug-menu-item-var-msg": [[64, "t9", "(function int int int int int)"]],

  "calculate-basis-functions-vector!": [
    [[8, 20], "v1", "(pointer float)"],
    [[0, 60], "f1", "float"]
  ],
  "(anon-function 2 memory-usage)": [
    [[171, 415], "s5", "process-drawable"],
    [[212, 213], "v1", "collide-shape"]
  ],
  "(method 8 process-tree)": [
    [31, "v1", "symbol"],
    [6, "a3", "symbol"]
  ],
  "(method 9 align-control)": [
    [[27, 31], "t9", "(function object object object object)"]
  ],
  "(method 8 tie-fragment)": [
    [150, "a0", "(pointer int32)"],
    [[157, 160], "a0", "basic"]
  ],
  "letterbox": [[[29, 33], "v1", "dma-packet"]],
  "blackout": [[[20, 24], "v1", "dma-packet"]],
  "(method 15 load-state)": [
    [31, "t9", "(function int)"],
    [[291,303], "s5", "entity-actor"],
    [370, "s3", "process-drawable"],
    [343, "s5", "symbol"],
    [21, "s5", "symbol"]
  ],
  "yakow-default-event-handler": [
    [27, "a0", "collide-shape"],
    [32, "a0", "collide-shape"]
  ],
  "(method 11 yakow)": [
    [184, "v1", "vector"],
    [186, "v1", "vector"],
    [189, "v1", "vector"]
  ],
  "yakow-post": [
    [114, "a0", "collide-shape-moving"],
    [130, "a0", "collide-shape-moving"]
  ],
  "raw-ray-sphere-intersect": [
    [23, "v1", "float"],
    [36, "v1", "uint"]
  ],
  "(method 0 anim-test-obj)": [
    [9, "s4", "anim-test-obj"],
    [10, "s4", "anim-test-obj"],
    [13, "s4", "anim-test-obj"],
    [15, "s4", "anim-test-obj"]
  ],
  "(method 0 anim-test-sequence)": [
    [8, "s5", "anim-test-sequence"],
    [11, "s5", "anim-test-sequence"],
    [13, "s5", "anim-test-sequence"]
  ],
  "(method 0 anim-test-seq-item)": [
    [7, "v0", "anim-test-seq-item"],
    [8, "v1", "anim-test-seq-item"],
    [10, "v0", "anim-test-seq-item"],
    [11, "v0", "anim-test-seq-item"],
    [14, "v0", "anim-test-seq-item"],
    [17, "v0", "anim-test-seq-item"]
  ],
  "(method 3 anim-tester)": [
    [12, "s5", "anim-test-obj"],
    [15, "s5", "anim-test-obj"],
    [148, "s5", "anim-test-obj"],
    [150, "s5", "anim-test-obj"],
    [22, "s4", "anim-test-sequence"],
    [28, "s4", "anim-test-sequence"],
    [38, "s4", "anim-test-sequence"],
    [48, "s4", "anim-test-sequence"],
    [59, "s4", "anim-test-sequence"],
    [137, "s4", "anim-test-sequence"],
    [139, "s4", "anim-test-sequence"],
    [66, "s3", "anim-test-seq-item"],
    [70, "s3", "anim-test-seq-item"],
    [75, "s3", "anim-test-seq-item"],
    [79, "s3", "anim-test-seq-item"],
    [88, "s3", "anim-test-seq-item"],
    [94, "s3", "anim-test-seq-item"],
    [104, "s3", "anim-test-seq-item"],
    [114, "s3", "anim-test-seq-item"],
    [126, "s3", "anim-test-seq-item"],
    [128, "s3", "anim-test-seq-item"]
  ],
  "anim-test-obj-item-valid?": [
    [5, "s5", "anim-test-sequence"],
    [12, "s5", "anim-test-sequence"],
    [17, "s5", "anim-test-sequence"],
    [36, "s5", "anim-test-sequence"],
    [38, "s5", "anim-test-sequence"],
    [20, "v1", "anim-test-seq-item"],
    [26, "v1", "anim-test-seq-item"],
    [28, "v1", "anim-test-seq-item"]
  ],
  "anim-test-obj-remove-invalid": [
    [84, "v1", "anim-test-sequence"],
    [88, "v1", "anim-test-sequence"],
    [90, "v1", "anim-test-sequence"],
    [92, "v1", "anim-test-sequence"],
    [93, "v1", "anim-test-sequence"],
    [91, "a0", "anim-test-sequence"],
    [5, "s5", "anim-test-sequence"],
    [8, "s5", "anim-test-sequence"],
    [11, "s5", "anim-test-sequence"],
    [30, "s5", "anim-test-sequence"],
    [44, "s5", "anim-test-sequence"],
    [51, "s5", "anim-test-sequence"],
    [58, "s5", "anim-test-sequence"],
    [67, "s5", "anim-test-sequence"],
    [70, "s4", "anim-test-sequence"],
    [71, "s5", "anim-test-sequence"],
    [72, "s5", "anim-test-sequence"],
    [15, "s3", "anim-test-seq-item"],
    [18, "s3", "anim-test-seq-item"],
    [24, "s3", "anim-test-seq-item"],
    [31, "s3", "anim-test-seq-item"],
    [34, "s2", "anim-test-seq-item"],
    [35, "s3", "anim-test-seq-item"],
    [36, "s3", "anim-test-seq-item"],
    [61, "a0", "anim-test-seq-item"]
  ],
  "anim-tester-reset": [
    [14, "v1", "anim-test-obj"],
    [30, "v1", "anim-test-obj"],
    [33, "v1", "anim-test-obj"],
    [36, "v1", "anim-test-obj"],
    [43, "v1", "anim-test-obj"],
    [[50, 53], "v1", "anim-test-obj"]
  ],
  "anim-tester-save-all-objects": [
    [[4, 19], "gp", "anim-test-obj"],
    [17, "v1", "anim-test-obj"]
  ],
  "anim-tester-save-object-seqs": [
    [63, "s5", "anim-test-sequence"],
    [69, "s5", "anim-test-sequence"],
    [65, "s5", "anim-test-sequence"],
    [75, "s5", "anim-test-sequence"],
    [79, "s5", "anim-test-sequence"],
    [133, "s5", "anim-test-sequence"],
    [141, "s5", "anim-test-sequence"],
    [142, "v1", "anim-test-sequence"],
    [143, "s5", "anim-test-sequence"],
    [83, "s4", "anim-test-seq-item"],
    [89, "s4", "anim-test-seq-item"],
    [91, "s4", "anim-test-seq-item"],
    [92, "s4", "anim-test-seq-item"],
    [96, "s4", "anim-test-seq-item"],
    [105, "s4", "anim-test-seq-item"],
    [111, "s4", "anim-test-seq-item"],
    [120, "s4", "anim-test-seq-item"],
    [121, "v1", "anim-test-seq-item"],
    [122, "s4", "anim-test-seq-item"]
  ],
  "anim-test-obj-list-handler": [
    [25, "s5", "anim-test-obj"],
    [31, "s5", "anim-test-obj"],
    [[50, 53], "v1", "dma-packet"],
    [110, "s5", "anim-test-obj"],
    [166, "s5", "anim-test-obj"],
    [112, "v1", "anim-tester"],
    [[202, 205], "v1", "dma-packet"]
  ],
  "anim-test-anim-list-handler": [
    [2, "s5", "anim-test-obj"],
    [25, "s5", "anim-test-obj"],
    [[44, 47], "v1", "dma-packet"],
    [65, "s5", "anim-test-obj"],
    [227, "s5", "anim-test-obj"],
    [90, "v1", "anim-test-obj"],
    [91, "v1", "anim-test-obj"],
    [100, "v1", "anim-test-obj"],
    [105, "v1", "anim-test-obj"],
    [130, "v1", "anim-test-obj"],
    [131, "v1", "anim-test-obj"],
    [140, "v1", "anim-test-obj"],
    [145, "v1", "anim-test-obj"],
    [167, "v1", "anim-test-obj"],
    [169, "v1", "anim-test-obj"],
    [171, "v1", "anim-test-obj"],
    [173, "v1", "anim-test-obj"],
    [[263, 266], "v1", "dma-packet"]
  ],
  "anim-test-sequence-list-handler": [
    [2, "s5", "anim-test-sequence"],
    [25, "s5", "anim-test-sequence"],
    [31, "s5", "anim-test-sequence"],
    [[50, 53], "v1", "dma-packet"],
    [71, "s5", "anim-test-sequence"],
    [231, "s5", "anim-test-sequence"],
    [96, "v1", "anim-test-sequence"],
    [97, "v1", "anim-test-sequence"],
    [106, "v1", "anim-test-sequence"],
    [111, "v1", "anim-test-sequence"],
    [136, "v1", "anim-test-sequence"],
    [137, "v1", "anim-test-sequence"],
    [146, "v1", "anim-test-sequence"],
    [151, "v1", "anim-test-sequence"],
    [[267, 270], "v1", "dma-packet"]
  ],
  "anim-test-edit-sequence-list-handler": [
    [[82, 85], "v1", "dma-packet"],
    [[148, 151], "v1", "dma-packet"],
    [[323, 326], "v1", "dma-packet"],
    [[979, 982], "v1", "dma-packet"],
    [[1028, 1031], "v1", "dma-packet"],
    [[122, 965], "s4", "anim-test-sequence"],
    [129, "v1", "glst-named-node"],
    [[128, 909], "gp", "anim-test-seq-item"],
    [380, "v0", "anim-test-obj"],
    [381, "v0", "anim-test-obj"],
    [382, "v0", "anim-test-obj"],
    [389, "v0", "anim-test-obj"],
    [483, "s3", "anim-test-seq-item"],
    [491, "s3", "anim-test-seq-item"],
    [502, "s3", "anim-test-seq-item"]
  ],
  "anim-tester-interface": [
    [[34, 48], "gp", "anim-test-obj"],
    [[70, 73], "v1", "dma-packet"],
    [[131, 134], "v1", "dma-packet"],
    [[189, 192], "v1", "dma-packet"],
    [[228, 231], "v1", "dma-packet"],
    [[95, 109], "gp", "anim-test-obj"],
    [[156, 160], "v1", "anim-test-obj"],
    [[162, 165], "v1", "anim-test-sequence"]
  ],
  "anim-tester-get-playing-item": [
    [4, "t9", "(function glst-list int anim-test-seq-item)"],
    [20, "t9", "(function glst-list int anim-test-seq-item)"],
    [[5, 22], "s5", "anim-test-seq-item"],
    [21, "v0", "anim-test-seq-item"],
    [25, "v0", "anim-test-seq-item"],
    [5, "v0", "anim-test-seq-item"]
  ],
  "anim-tester-add-newobj": [
    ["_stack_", 128, "anim-test-obj"],
    [[2, 185], "s2", "anim-test-obj"],
    [[70, 193], "s5", "anim-test-obj"],
    [149, "v1", "anim-test-sequence"],
    [154, "v1", "anim-test-sequence"],
    [160, "v1", "anim-test-sequence"],
    [164, "a0", "art-joint-anim"],
    [168, "v1", "anim-test-seq-item"],
    [168, "v1", "anim-test-seq-item"],
    [170, "a0", "art-joint-anim"],
    [171, "v1", "anim-test-seq-item"],
    [173, "v1", "anim-test-seq-item"]
  ],
  "anim-tester-start": [[20, "t9", "(function process function none)"]],
  "anim-tester-set-name": [
    [[34, 51], "s3", "anim-test-obj"],
    [[40, 63], "s5", "anim-test-sequence"]
  ],
  "anim-tester-add-sequence": [[[33, 102], "s5", "anim-test-obj"]],
  "(anon-function 11 anim-tester)": [
    [[23, 113], "s4", "anim-test-obj"],
    [[83, 338], "gp", "anim-test-sequence"],
    [[123, 187], "s4", "art-joint-anim"]
  ],
  "(method 10 bsp-header)": [
    [[51, 61], "a0", "(pointer uint128)"],
    [[51, 61], "a1", "(pointer uint128)"],
    [133, "v1", "terrain-bsp"],
    [141, "v1", "terrain-bsp"],
    [148, "v1", "terrain-bsp"],
    [5, "a0", "terrain-bsp"],
    [8, "a0", "terrain-bsp"]
  ],
  "(method 15 bsp-header)": [
    [5, "a0", "terrain-bsp"],
    [8, "a0", "terrain-bsp"]
  ],

  "upload-vis-bits": [
    [[4, 16], "a1", "(pointer uint128)"],
    [[12, 14], "a0", "(pointer uint128)"],
    [[20, 22], "a2", "(pointer uint128)"],
    [[28, 30], "a0", "(pointer uint128)"],
    [[32, 34], "a2", "(pointer uint128)"]
  ],

  "bsp-camera-asm": [
    [[4, 14], "a1", "bsp-node"],
    [[0, 9], "v1", "bsp-node"],
    [[12, 16], "v1", "bsp-node"]
  ],
  "level-remap-texture": [
    [15, "t0", "(pointer int32)"],
    [21, "t0", "(pointer int32)"],
    [19, "t0", "(pointer uint64)"],
    [12, "v1", "int"]
  ],
  "sprite-add-matrix-data": [
    [[5, 15], "a2", "dma-packet"],
    [[24, 29], "a1", "matrix"],
    [[47, 57], "a2", "dma-packet"],
    [[60, 97], "a1", "matrix"],
    [[116, 129], "a1", "vector"]
  ],
  "sprite-add-frame-data": [[[8, 16], "a0", "dma-packet"]],
  "sprite-add-2d-chunk": [
    [[12, 20], "a0", "dma-packet"],
    [[45, 52], "a0", "dma-packet"],
    [[69, 76], "a0", "dma-packet"],
    [[80, 87], "v1", "dma-packet"],
    [65, "a3", "int"]
  ],
  "sprite-add-3d-chunk": [
    [[11, 19], "a0", "dma-packet"],
    [[44, 51], "a0", "dma-packet"],
    [[68, 75], "a0", "dma-packet"],
    [[79, 87], "v1", "dma-packet"],
    [65, "a3", "int"]
  ],
  "sprite-add-shadow-chunk": [
    [[11, 19], "a0", "dma-packet"],
    [[37, 44], "a0", "dma-packet"],
    [[49, 77], "a0", "(inline-array vector)"],
    [[93, 100], "a0", "dma-packet"],
    [[105, 121], "s1", "adgif-shader"],
    [[130, 138], "v1", "dma-packet"]
  ],
  "sprite-draw": [
    [[33, 37], "a0", "dma-packet"],
    [[43, 46], "a0", "gs-gif-tag"],
    [51, "a0", "(pointer gs-test)"],
    [53, "a0", "(pointer gs-reg64)"],
    [55, "a0", "(pointer gs-clamp)"],
    [57, "a0", "(pointer gs-reg64)"],
    [[78, 87], "a0", "dma-packet"],
    [[92, 97], "a0", "dma-packet"],
    [[125, 129], "a0", "dma-packet"],
    [[143, 146], "v1", "dma-packet"]
  ],
  "sprite-init-distorter": [
    [59, "a3", "uint"],
    [[3, 7], "a2", "dma-packet"],
    [[13, 16], "a2", "gs-gif-tag"],
    [21, "a2", "(pointer gs-zbuf)"],
    [23, "a2", "(pointer gs-reg64)"],
    [29, "a2", "(pointer gs-tex0)"],
    [31, "a2", "(pointer gs-reg64)"],
    [33, "a2", "(pointer gs-tex1)"],
    [35, "a2", "(pointer gs-reg64)"],
    [36, "a2", "(pointer gs-miptbp)"],
    [38, "a2", "(pointer gs-reg64)"],
    [45, "a2", "(pointer gs-clamp)"],
    [47, "a2", "(pointer gs-reg64)"],
    [49, "a2", "(pointer gs-alpha)"],
    [51, "a2", "(pointer gs-reg64)"],
    [[62, 67], "a1", "dma-packet"]
  ],
  "sprite-draw-distorters": [
    [[70, 90], "a0", "vector"],
    [72, "v1", "vector"],
    [93, "v1", "vector"],
    [96, "v1", "vector"],
    [115, "v1", "(pointer int32)"],
    [119, "a0", "(pointer int32)"],
    [124, "v1", "vector"],
    [154, "v1", "vector"],
    [[172, 189], "a1", "dma-packet"],
    [[199, 203], "a0", "dma-packet"],
    [[207, 211], "a0", "vector4w"],
    [[216, 221], "a0", "dma-packet"],
    [[248, 265], "a1", "dma-packet"],
    [[273, 277], "a1", "dma-packet"],
    [[281, 285], "a1", "vector4w"],
    [[289, 294], "v1", "dma-packet"]
  ],

  "debug-menu-make-from-template": [
    [[20, 30], "s5", "string"],
    [[31, 60], "s5", "string"],
    [[61, 71], "s5", "string"],
    [[72, 81], "s5", "string"],
    [[82, 107], "s5", "string"],
    [[108, 135], "s5", "string"],
    [[136, 152], "s5", "string"],
    [[153, 183], "s5", "string"],
    [[186, 224], "s5", "string"],
    [[225, 246], "s5", "string"],
    [[249, 321], "s5", "string"]
  ],

  "debug-menu-item-var-render": [[[94, 98], "v1", "dma-packet"]],

  "generic-add-constants": [[[8, 17], "a0", "dma-packet"]],

  "generic-init-buf": [
    [[14, 19], "a0", "dma-packet"],
    [[24, 28], "a0", "gs-gif-tag"],
    [32, "a0", "(pointer gs-test)"],
    [34, "a0", "(pointer uint64)"],
    [34, "a1", "gs-reg"],
    [35, "a0", "(pointer gs-zbuf)"],
    [37, "a0", "(pointer uint64)"],
    [37, "a1", "gs-reg"],
    [[47, 53], "a0", "dma-packet"],
    [[56, 62], "v1", "(pointer vif-tag)"],
    [[62, 66], "v1", "(pointer int32)"]
  ],

  "cam-standard-event-handler": [
    [[16, 30], "s5", "state"],
    [41, "a0", "vector"],
    [[5, 8], "t9", "(function object)"],
    [[19, 22], "t9", "(function object)"],
    [[30, 32], "t9", "(function object)"]
  ],

  "(event cam-combiner-active)": [
    [10, "a0", "vector"],
    [[99, 127], "gp", "camera-slave"],
    [[187, 231], "gp", "camera-slave"]
  ],

  "(method 15 tracking-spline)": [
    [[57, 59], "a2", "vector"],
    [[57, 59], "a3", "vector"]
  ],

  "(method 16 tracking-spline)": [
    [[40, 42], "a0", "vector"],
    [[40, 42], "a1", "vector"]
  ],

  "cam-slave-get-vector-with-offset": [[[52, 65], "s3", "vector"]],

  "cam-slave-go": [[[3, 6], "t9", "(function object)"]],

  "cam-slave-init": [
    [[47, 50], "t9", "(function object object)"],
    [[54, 58], "t9", "(function object object)"]
  ],

  "update-mood-village3": [
    [[236, 245], "s0", "(array float)"],
    [245, "s0", "(array int8)"],
    [[246, 297], "s0", "(array float)"],
    [[297, 309], "s0", "(array uint8)"],
    [[309, 314], "s0", "matrix"] // TODO - there is no way this is correct lol
  ],

  "update-mood-citadel": [
    [291, "s5", "(pointer float)"],
    [298, "s5", "(pointer float)"],
    [300, "s5", "(pointer float)"],
    [304, "s5", "(pointer float)"],
    [307, "s5", "(pointer float)"],
    [318, "s5", "(pointer float)"]
  ],

  "update-mood-finalboss": [
    [40, "s4", "(pointer int64)"],
    [44, "s4", "(pointer int64)"],
    [174, "s4", "(pointer int64)"],
    [251, "s4", "(pointer int64)"],
    [255, "s4", "(pointer int64)"],
    [347, "s4", "(pointer int64)"]
  ],

  "update-mood-ogre": [
    [57, "s4", "(pointer float)"],
    [64, "s4", "(pointer float)"],
    [90, "s4", "(pointer float)"],
    [92, "s4", "(pointer float)"],
    [95, "s4", "(pointer float)"],
    [98, "s4", "(pointer float)"],
    [100, "s4", "(pointer float)"],
    [105, "s4", "(pointer float)"],
    [144, "s4", "(pointer float)"]
  ],

  "update-mood-snow": [
    [93, "s5", "vector"],
    [110, "s5", "vector"]
  ],

  "ocean-trans-add-upload-table": [
    [44, "a0", "dma-packet"],
    [46, "a0", "dma-packet"],
    [51, "a0", "dma-packet"],
    [[55, 59], "v1", "vector4w"], // TODO - very likely wrong, but it's something that has 4 int32's,
    [[87, 228], "v1", "(inline-array vector)"],
    [241, "a0", "dma-packet"],
    [243, "a0", "dma-packet"],
    [248, "a0", "dma-packet"]
  ],

  "ocean-trans-add-upload-strip": [
    [39, "a0", "dma-packet"],
    [41, "a0", "dma-packet"],
    [46, "a0", "dma-packet"],
    [[57, 61], "v1", "vector4w"], // TODO - very likely wrong, but it's something that has 4 int32's,
    [[64, 147], "v1", "(inline-array vector)"], // TODO - very likely wrong, but it's something that has 4 int32's,
    [166, "a0", "dma-packet"],
    [168, "a0", "dma-packet"],
    [173, "a0", "dma-packet"]
  ],

  "ocean-trans-add-constants": [
    [7, "a1", "dma-packet"],
    [9, "a1", "dma-packet"],
    [14, "a1", "dma-packet"],
    [[17, 46], "v1", "matrix"]
  ],

  "draw-ocean-transition": [[255, "v1", "ocean-mid-mask"]],

  "do-target-shadow": [
    [46, "v1", "collide-shape-prim"] // `event-other` from collide-shape
  ],

  "draw-string": [
    [[93, 96], "a0", "(pointer uint8)"],
    [[206, 209], "t3", "font-work"],
    [[210, 214], "t3", "font-work"],
    [[217, 221], "t3", "font-work"],
    [356, "t2", "(pointer uint64)"],
    [726, "t2", "(pointer uint64)"],
    [[68, 76], "t4", "(pointer uint32)"],
    [[239, 247], "t3", "font-work"],
    [[424, 878], "a1", "(pointer uint128)"],
    [[616, 634], "t4", "font-work"]
  ],

  "get-string-length": [[[29, 31], "a0", "(pointer uint8)"]],

  "print-game-text-scaled": [[[31, 32], "f3", "float"]],

  "print-game-text": [[[369, 372], "v1", "dma-packet"]],

  "debug-init-buffer": [
    [[11, 15], "t1", "dma-packet"],
    [[21, 24], "t1", "gs-gif-tag"],
    [28, "t1", "(pointer gs-zbuf)"],
    [30, "t1", "(pointer gs-reg64)"],
    [31, "t1", "(pointer gs-test)"],
    [33, "t1", "(pointer gs-reg64)"],
    [[39, 42], "a1", "dma-packet"]
  ],

  "display-frame-finish": [
    [[30, 35], "a1", "dma-packet"],
    [[40, 43], "a0", "dma-packet"],
    [[63, 69], "a0", "dma-packet"],
    [[78, 79], "a0", "dma-packet"],
    [79, "a0", "(pointer uint64)"]
  ],
  "(event water-vol-idle water-anim)": [[6, "a0", "vector"]],

  "(method 22 water-anim)": [[25, "s3", "basic"]],

  "(method 25 water-anim)": [
    [25, "v0", "(pointer float)"],
    ["_stack_", 16, "res-tag"]
  ],

  "(method 22 rigid-body-platform)": [[26, "f0", "float"]],

  "rigid-body-platform-event-handler": [
    [28, "v1", "process-drawable"],
    [34, "v1", "float"],
    [83, "v1", "process-drawable"],
    [119, "v1", "process-drawable"],
    [125, "v1", "process-drawable"],
    [158, "v1", "vector"],
    [170, "v1", "vector"],
    [184, "v1", "(pointer handle)"],
    [213, "v1", "process-drawable"]
  ],

  "(anon-function 9 plat-eco)": [
    [23, "v1", "(state symbol none)"],
    [58, "v1", "(state symbol none)"]
  ],

  "(method 7 rigid-body-platform)": [
    [5, "v1", "int"],
    [14, "t9", "(function process-drawable int process-drawable)"]
  ],

  "(method 10 rigid-body)": [[50, "v1", "vector"]],

  "(method 22 mud)": [[35, "v0", "(pointer float)"]],

  "(method 11 twister)": [
    [7, "s4", "twist-joint"],
    [13, "s4", "twist-joint"],
    [26, "s4", "twist-joint"],
    [28, "s4", "twist-joint"],
    [36, "s4", "twist-joint"],
    [40, "s4", "twist-joint"],
    [47, "s4", "twist-joint"],
    [55, "s4", "twist-joint"],
    [70, "s4", "twist-joint"],
    [82, "s4", "twist-joint"]
  ],

  "(code teetertotter-launch)": [[11, "v1", "art-joint-anim"]],

  "(code teetertotter-bend)": [[10, "v1", "art-joint-anim"]],

  "misty-camera-view": [[25, "v1", "handle"]],

  "(method 11 silostep)": [[100, "v1", "art-joint-anim"]],

  "(enter plat-button-pressed sunken-elevator)": [
    [40, "v1", "village2cam"],
    [73, "v1", "village2cam"]
  ],

  "(trans plat-button-move-upward sunken-elevator)": [
    [49, "v1", "village2cam"]
  ],

  "(trans plat-button-move-downward sunken-elevator)": [
    [13, "v0", "(state sunken-elevator)"]
  ],

  "(method 27 sunken-elevator)": [[37, "v1", "art-joint-anim"]],

  "nav-enemy-set-base-collide-sphere-collide-with": [
    [19, "v1", "collide-shape-prim-group"],
    [23, "s2", "collide-shape-prim"],
    [32, "v1", "collide-shape-prim-sphere"],
    [33, "s5", "collide-shape-prim-group"],
    [37, "v1", "collide-shape-prim-sphere"],
    [38, "s5", "collide-shape-prim-group"],
    [42, "v1", "collide-shape-prim-sphere"],
    [43, "s5", "collide-shape-prim-group"],
    [50, "s4", "collide-shape-prim-group"],
    [54, "s5", "collide-shape-prim"],
    [55, "s5", "collide-shape-prim"]
  ],

  "nav-enemy-jump-land-anim": [[39, "v1", "art-joint-anim"]],

  "(code nav-enemy-victory nav-enemy)": [[27, "v1", "art-joint-anim"]],
  "(code nav-enemy-notice nav-enemy)": [[27, "v1", "art-joint-anim"]],
  "(code nav-enemy-patrol nav-enemy)": [
    [23, "v1", "art-joint-anim"],
    [105, "v1", "art-joint-anim"],
    [167, "v1", "art-joint-anim"],
    [249, "v1", "art-joint-anim"]
  ],

  "(code nav-enemy-flee nav-enemy)": [
    [27, "v1", "art-joint-anim"],
    [91, "v1", "art-joint-anim"]
  ],

  "nav-enemy-set-hit-from-direction": [[19, "v1", "process-drawable"]],
  "(method 45 nav-enemy)": [[14, "v1", "process-mask"]],

  "nav-enemy-default-event-handler": [
    [62, "a0", "vector"],
    [82, "a0", "vector"]
  ],

  "(method 7 nav-enemy)": [
    [5, "v1", "int"],
    [10, "v1", "int"],
    [19, "t9", "(function process-drawable int none)"]
  ],

  "(enter nav-enemy-patrol nav-enemy)": [[8, "v1", "int"]],

  "(code nav-enemy-fuel-cell nav-enemy)": [[31, "v1", "int"]],

  "(method 16 level)": [
    [252, "v1", "(pointer uint128)"],
    [253, "a1", "(pointer uint128)"],
    [255, "a0", "(pointer uint128)"],
    [208, "s2", "(pointer uint8)"],
    [209, "s2", "(pointer uint8)"],
    [210, "s1", "(pointer uint8)"],
    [217, "s2", "(pointer uint8)"],
    [218, "s1", "(pointer uint8)"],
    [79, "a0", "(pointer uint128)"],
    [80, "v1", "(pointer uint128)"],
    [257, "v1", "(pointer uint16)"],
    [222, "s2", "(pointer uint8)"],
    [161, "s1", "(pointer uint128)"],
    [140, "s1", "(pointer uint128)"]
  ],

  "(method 15 level)": [
    [[21, 60], "v1", "(inline-array box8s)"]
  ],

  "(method 27 level)": [
    [[23, 68], "s2", "(inline-array box8s)"]
  ],

  "unpack-comp-huf": [[[21, 23], "t3", "(pointer uint16)"]],

  "(method 9 merc-fragment)": [[[13, 161], "s3", "adgif-shader"]],

  "(method 9 merc-effect)": [
    [49, "s4", "pointer"],
    [50, "s5", "pointer"],
    [[0, 49], "s4", "merc-fragment"],
    [[0, 50], "s5", "merc-fragment-control"]
  ],

  "merc-vu1-initialize-chain": [
    [[19, 47], "s5", "merc-vu1-low-mem"],
    [58, "gp", "(inline-array dma-packet)"],
    [[12, 18], "gp", "(pointer vif-tag)"]
  ],

  "merc-vu1-init-buffer": [
    [[27, 31], "a0", "dma-packet"],
    [[37, 40], "a0", "gs-gif-tag"],
    [44, "a0", "(pointer gs-test)"],
    [46, "a0", "(pointer gs-reg64)"],
    [[55, 58], "v1", "dma-packet"]
  ],

  "(method 8 merc-ctrl)": [
    [46, "s2", "pointer"], // was merc-fragment-control
    [[22, 45], "s2", "merc-fragment-control"],
    [[89, 93], "a1", "merc-blend-ctrl"],
    [103, "a1", "pointer"]
  ],

  "merc-edge-stats": [[[33, 35], "v1", "merc-ctrl"]],

  "(method 9 screen-filter)": [[[23, 26], "v1", "dma-packet"]],

  "(method 48 mayor)": [[32, "a0", "int"]],

  "(method 43 mayor)": [[19, "v1", "float"]],

  "(post idle mayor)": [[4, "t9", "(function none)"]],

  "(method 43 bird-lady)": [[19, "v1", "float"]],

  "muse-to-idle": [[57, "v1", "muse"]],

  "(method 32 sculptor)": [[87, "v1", "muse"]],

  "(method 43 sculptor)": [[19, "v1", "float"]],

  "(code idle sculptor)": [
    [71, "v1", "art-joint-anim"],
    [135, "v1", "art-joint-anim"],
    [184, "v1", "float"],
    [204, "v1", "art-joint-anim"],
    [255, "v1", "float"],
    [269, "v1", "art-joint-anim"],
    [319, "v1", "art-joint-anim"],
    [369, "v1", "art-joint-anim"],
    [421, "v1", "art-joint-anim"],
    [470, "v1", "float"],
    [490, "v1", "art-joint-anim"],
    [543, "v1", "art-joint-anim"],
    [593, "v1", "art-joint-anim"],
    [643, "v1", "art-joint-anim"],
    [698, "v1", "float"],
    [718, "v1", "art-joint-anim"],
    [769, "v1", "float"],
    [785, "v1", "art-joint-anim"],
    [836, "v1", "art-joint-anim"],
    [886, "v1", "art-joint-anim"],
    [936, "v1", "art-joint-anim"]
  ],

  "(method 43 geologist)": [[19, "v1", "float"]],

  "(anon-function 3 oracle)": [[11, "v1", "collide-shape"]],

  "(method 43 farmer)": [[19, "v1", "float"]],

  "(method 43 explorer)": [[19, "v1", "float"]],

  "(code idle explorer)": [
    [36, "v1", "float"],
    [56, "v1", "art-joint-anim"],
    [107, "v1", "float"],
    [123, "v1", "art-joint-anim"],
    [180, "v1", "float"],
    [200, "v1", "float"],
    [216, "v1", "art-joint-anim"],
    [273, "v1", "float"],
    [347, "v1", "float"],
    [363, "v1", "art-joint-anim"],
    [420, "v1", "float"],
    [500, "v1", "art-joint-anim"],
    [542, "v1", "art-joint-anim"],
    [599, "v1", "float"],
    [621, "v1", "art-joint-anim"],
    [678, "v1", "float"],
    [761, "v1", "float"],
    [783, "v1", "art-joint-anim"]
  ],

  "(method 32 assistant)": [[39, "v1", "float"]],

  "(method 43 assistant)": [[19, "v1", "float"]],

  "(code idle assistant)": [
    [35, "v1", "float"],
    [114, "v1", "float"],
    [130, "v1", "art-joint-anim"],
    [207, "v1", "float"],
    [376, "v1", "art-joint-anim"],
    [415, "v1", "float"],
    [431, "v1", "art-joint-anim"],
    [482, "v1", "art-joint-anim"],
    [530, "v1", "float"],
    [549, "v1", "art-joint-anim"],
    [602, "v1", "art-joint-anim"]
  ],

  "check-drop-level-assistant": [[17, "v1", "float"]],

  "(method 32 sage)": [
    [76, "v1", "float"],
    [262, "v1", "assistant"]
  ],

  "(method 43 sage)": [[19, "v1", "float"]],

  "(code idle sage)": [
    [35, "v1", "float"],
    [155, "v1", "art-joint-anim"]
  ],

  "(method 43 gambler)": [[19, "v1", "float"]],

  "(code idle gambler)": [[93, "v1", "float"]],

  "(method 32 warrior)": [[76, "v1", "handle"]],

  "(method 43 warrior)": [[19, "v1", "float"]],

  "(method 32 minershort)": [
    [44, "v1", "float"],
    [112, "v1", "float"]
  ],

  "(method 43 minershort)": [[19, "v1", "float"]],

  "(method 33 progress)": [
    [
      30,
      "t9",
      "(function process function object object object object object)"
    ],
    [
      159,
      "t9",
      "(function process function object object object object object)"
    ],
    [
      288,
      "t9",
      "(function process function object object object object object)"
    ],
    [
      417,
      "t9",
      "(function process function object object object object object)"
    ],
    [
      546,
      "t9",
      "(function process function object object object object object)"
    ],
    [
      675,
      "t9",
      "(function process function object object object object object)"
    ],
    [35, "a0", "manipy"],
    [38, "v1", "manipy"],
    [50, "v1", "manipy"],
    [98, "v1", "manipy"],
    [164, "a0", "manipy"],
    [167, "v1", "manipy"],
    [179, "v1", "manipy"],
    [227, "v1", "manipy"],
    [293, "a0", "manipy"],
    [296, "v1", "manipy"],
    [308, "v1", "manipy"],
    [356, "v1", "manipy"],
    [422, "a0", "manipy"],
    [425, "v1", "manipy"],
    [437, "v1", "manipy"],
    [485, "v1", "manipy"],
    [551, "a0", "manipy"],
    [554, "v1", "manipy"],
    [566, "v1", "manipy"],
    [614, "v1", "manipy"],
    [680, "a0", "manipy"],
    [683, "v1", "manipy"],
    [695, "v1", "manipy"],
    [743, "v1", "manipy"]
  ],

  "fuel-cell-progress-hud-orbit-callback": [
    [[0, 199], "s5", "progress"],
    [4, "f0", "float"]
  ],

  "(method 7 progress)": [[16, "a2", "pointer"]],

  "(method 17 progress)": [
    [[466, 471], "v1", "dma-packet"],
    [[154, 159], "v1", "dma-packet"]
  ],

  "(post progress-debug)": [
    [[61, 66], "v1", "dma-packet"],
    [[108, 113], "v1", "dma-packet"],
    [[153, 158], "v1", "dma-packet"],
    [[198, 203], "v1", "dma-packet"]
  ],

  "(method 23 progress)": [[103, "v1", "float"]],

  "(post progress-normal)": [[416, "a0", "float"]],

  "(method 53 progress)": [[[0, 999], "gp", "progress-screen"]],
  "(method 35 progress)": [[38, "s4", "game-text-id"]],
  "(method 43 progress)": [[45, "s4", "game-text-id"]],
  "(method 38 progress)": [[58, "a1", "game-text-id"]],

  "draw-percent-bar": [[[33, 38], "v1", "dma-packet"]],

  "(method 11 fact-info-target)": [
    [135, "v1", "target"],
    [148, "v1", "collide-shape"],
    [258, "v1", "target"],
    [272, "v1", "target"],
    [287, "v1", "target"],
    [298, "v1", "target"]
  ],

  "(method 7 process)": [
    [[120, 124], "a0", "basic"],
    [[127, 130], "a0", "basic"],
    [47, "v1", "connection"],
    [57, "v1", "connection"],
    [[47, 88], "v1", "connection"]
  ],

  "(anon-function 7 game-info)": [[2, "v1", "collide-shape"]],

  "(method 24 game-info)": [
    [112, "s3", "pointer"],
    [[113, 165], "a0", "game-save-tag"],
    [[148, 166], "s2", "game-save-tag"],
    [[148, 168], "s4", "game-save-tag"],
    [[171, 221], "a0", "game-save-tag"],
    [[234, 240], "a0", "game-save-tag"],
    [[253, 276], "a0", "game-save-tag"],
    [[283, 302], "a0", "game-save-tag"],
    [[319, 324], "a1", "game-save-tag"],
    [[342, 348], "a1", "game-save-tag"],
    [[395, 468], "a0", "game-save-tag"],
    [[480, 488], "a0", "game-save-tag"],
    [[500, 506], "a0", "game-save-tag"],
    [[521, 528], "a0", "game-save-tag"],
    [[543, 650], "a0", "game-save-tag"],
    // [329, "a0", "pointer"],
    // [338, "a0", "pointer"],
    // [[173, 230], "a0", "game-save-tag"],
    [252, "a0", "(pointer int32)"],
    [654, "a0", "pointer"]
  ],

  "auto-save-post": [[138, "t9", "(function object string object none)"]],

  "target-compute-pole": [
    [12, "s4", "swingpole"],
    [21, "s4", "swingpole"],
    [24, "s4", "swingpole"],
    [30, "s4", "swingpole"],
    [33, "s4", "swingpole"],
    [76, "s4", "swingpole"],
    [85, "s4", "swingpole"],
    [87, "s4", "swingpole"]
  ],

  "(method 10 target)": [[[10, 13], "t9", "(function process-drawable none)"]],

  "draw-history": [[[99, 101], "v1", "int"]],

  "(method 9 attack-info)": [
    [82, "v1", "process-drawable"],
    [87, "s3", "process-drawable"],
    [89, "v1", "process-drawable"],
    [118, "a0", "process-drawable"]
  ],

  "dm-task-get-money": [
    [32, "v1", "float"]
  ],

  "ground-tween-update": [
    [16, "f1", "float"],
    [20, "f2", "float"],
    [34, "f0", "float"],
    [38, "f1", "float"]
  ],

  "(method 32 evilbro)": [[20, "v1", "handle"]],

  "(code idle evilbro)": [
    [27, "v1", "art-joint-anim"],
    [84, "v1", "float"],
    [171, "v1", "float"]
  ],

  "all-texture-tweak-adjust": [
    [38, "s0", "adgif-shader"],
    [42, "s0", "adgif-shader"]
  ],

  "build-instance-list": [
    [30, "v1", "drawable-tree-instance-shrub"],
    [61, "v1", "drawable-tree-instance-tie"]
  ],

  "(anon-function 82 default-menu)": [
    [[12, 25], "s4", "texture-id"],
    [36, "s5", "adgif-shader"]
  ],

  "(anon-function 79 default-menu)": [
    [[3, 13], "v1", "texture-id"],
    [[20, 28], "a1", "adgif-shader"],
    [33, "v1", "texture-id"],
    [41, "v1", "adgif-shader"]
  ],

  "(anon-function 78 default-menu)": [
    [[2, 13], "v1", "texture-id"],
    [[20, 29], "a1", "adgif-shader"],
    [34, "v1", "texture-id"],
    [42, "v1", "adgif-shader"]
  ],

  "(anon-function 77 default-menu)": [
    [[3, 13], "v1", "texture-id"],
    [[20, 28], "a1", "adgif-shader"],
    [33, "v1", "texture-id"],
    [41, "v1", "adgif-shader"]
  ],

  "(anon-function 76 default-menu)": [
    [[3, 13], "v1", "texture-id"],
    [[20, 28], "a1", "adgif-shader"],
    [33, "v1", "texture-id"],
    [41, "v1", "adgif-shader"]
  ],

  "(anon-function 75 default-menu)": [
    [[3, 13], "v1", "texture-id"],
    [[20, 28], "a1", "adgif-shader"],
    [33, "v1", "texture-id"],
    [41, "v1", "adgif-shader"]
  ],

  "(anon-function 74 default-menu)": [
    [[2, 13], "v1", "texture-id"],
    [[20, 29], "a1", "adgif-shader"],
    [34, "v1", "texture-id"],
    [42, "v1", "adgif-shader"]
  ],

  "(anon-function 73 default-menu)": [
    [[3, 13], "v1", "texture-id"],
    [[20, 28], "a1", "adgif-shader"],
    [33, "v1", "texture-id"],
    [41, "v1", "adgif-shader"]
  ],

  "(anon-function 72 default-menu)": [
    [[3, 13], "v1", "texture-id"],
    [[20, 28], "a1", "adgif-shader"],
    [33, "v1", "texture-id"],
    [41, "v1", "adgif-shader"]
  ],

  "(anon-function 71 default-menu)": [
    [[3, 13], "v1", "texture-id"],
    [[20, 28], "a1", "adgif-shader"],
    [33, "v1", "texture-id"],
    [41, "v1", "adgif-shader"]
  ],

  "(anon-function 70 default-menu)": [
    [[2, 13], "v1", "texture-id"],
    [[20, 29], "a1", "adgif-shader"],
    [34, "v1", "texture-id"],
    [42, "v1", "adgif-shader"]
  ],

  "(anon-function 69 default-menu)": [
    [[3, 13], "v1", "texture-id"],
    [[20, 28], "a1", "adgif-shader"],
    [33, "v1", "texture-id"],
    [41, "v1", "adgif-shader"]
  ],

  "(anon-function 68 default-menu)": [
    [[3, 13], "v1", "texture-id"],
    [[20, 28], "a1", "adgif-shader"],
    [33, "v1", "texture-id"],
    [41, "v1", "adgif-shader"]
  ],

  "(anon-function 67 default-menu)": [
    [[3, 13], "v1", "texture-id"],
    [[20, 28], "a1", "adgif-shader"],
    [33, "v1", "texture-id"],
    [41, "v1", "adgif-shader"]
  ],

  "(anon-function 66 default-menu)": [
    [[3, 13], "v1", "texture-id"],
    [[20, 28], "a1", "adgif-shader"],
    [33, "v1", "texture-id"],
    [41, "v1", "adgif-shader"]
  ],

  "(anon-function 65 default-menu)": [
    [[3, 13], "v1", "texture-id"],
    [[20, 28], "a1", "adgif-shader"],
    [33, "v1", "texture-id"],
    [41, "v1", "adgif-shader"]
  ],

  "(anon-function 64 default-menu)": [
    [[2, 13], "v1", "texture-id"],
    [[20, 29], "a1", "adgif-shader"],
    [34, "v1", "texture-id"],
    [42, "v1", "adgif-shader"]
  ],

  "(anon-function 63 default-menu)": [
    [[2, 13], "v1", "texture-id"],
    [[20, 29], "a1", "adgif-shader"],
    [34, "v1", "texture-id"],
    [42, "v1", "adgif-shader"]
  ],

  "build-continue-menu": [
    [4, "v1", "symbol"],
    [[5, 15], "v1", "level-load-info"]
  ],

  "(method 26 basebutton)": [[31, "v1", "art-joint-anim"]],

  "debug-menu-item-var-make-float": [
    [30, "t9", "(function int debug-menu-msg float float int)"]
  ],

  "entity-remap-names": [
    [33, "a1", "int"],
    [39, "a2", "int"]
  ],

  "process-status-bits": [[[15, 59], "s3", "process-drawable"]],

  "(method 13 level-group)": [[[56, 61], "a0", "entity-actor"]],

  "(method 24 entity)": [[[39, 45], "a0", "entity-actor"]],

  "(method 23 level-group)": [
    [53, "a0", "entity-actor"],
    [57, "v1", "entity-actor"],
    [[29, 31], "v0", "(inline-array vector)"]
  ],

  "(method 24 level-group)": [
    [51, "v1", "entity-actor"],
    [[55, 57], "s1", "(inline-array vector)"]
  ],

  "init-entity": [
    [31, "t9", "(function process function process entity none)"]
  ],

  "(method 19 bsp-header)": [
    [[53, 63], "s2", "process"],
    [74, "s2", "part-tracker"],
    [[104, 122], "v1", "process-drawable"],
    [[129, 148], "v1", "process-drawable"],
    [[123, 127], "a0", "process-drawable"]
  ],

  "(method 3 entity)": [[7, "t9", "(function entity entity)"]],

  "(method 3 entity-actor)": [
    [7, "t9", "(function entity-actor entity-actor)"]
  ],

  "(method 10 drawable-group)": [
    [19, "s5", "drawable-group"]
  ],

  "(method 15 drawable-group)": [
    [19, "s5", "drawable-group"]
  ],

  "(method 14 level-group)": [
    [[54, 164], "s1", "process-drawable"],
    [[107, 127], "s0", "(pointer int32)"],
    [[153, 162], "v0", "symbol"],
    [[319, 342], "s0", "process-drawable"],
    [368, "v1", "(pointer process-drawable)"],
    [[384, 494], "s5", "process-drawable"]
  ],

  "(method 22 level-group)": [[[28, 30], "v0", "(inline-array vector)"]],

  "expand-vis-box-with-point": [[10, "v0", "(inline-array vector)"]],

  "(method 28 entity-ambient)": [[79, "v1", "int"]],

  "(method 27 entity-ambient)": [[[15, 250], "s5", "symbol"]],

  "birth-func-vector-orient": [[[7, 24], "s3", "sprite-vec-data-2d"]],

  "process-drawable-burn-effect": [
    [28, "a0", "process-drawable"],
    [105, "v1", "process-drawable"],
    [49, "a0", "process-drawable"],
    [64, "a0", "process-drawable"]
  ],

  "(anon-function 0 dark-eco-pool)": [[2, "v1", "state"]],

  "(method 25 dark-eco-pool)": [
    [
      22,
      "t9",
      "(function res-lump symbol symbol float structure (pointer res-tag) pointer object)"
    ]
  ],

  "(top-level-login beach-rocks)": [[78, "v1", "state"]],

  "(method 7 beach-rock)": [
    [5, "v1", "int"],
    [10, "v1", "int"],
    [19, "t9", "(function process-drawable int none)"]
  ],

  "(method 10 beach-rock)": [[21, "t9", "(function process-drawable none)"]],

  "(code falling beach-rock)": [
    [138, "gp", "handle"],
    [150, "gp", "handle"],
    [[158, 165], "s5", "handle"]
  ],

  "(method 11 beach-rock)": [[77, "v1", "int"]],

  "(anon-function 27 projectiles)": [
    [27, "s4", "collide-shape"],
    [36, "s4", "collide-shape"]
  ],

  "projectile-update-velocity-space-wars": [[60, "a0", "target"]],

  "projectile-init-by-other": [
    [70, "v1", "process-drawable"],
    [77, "v1", "process-drawable"]
  ],

  "(method 24 projectile-yellow)": [
    [[81, 999], "s5", "sound-rpc-set-param"],
    [99, "gp", "process-drawable"],
    [102, "gp", "process-drawable"]
  ],

  "(method 28 projectile-yellow)": [
    [26, "a0", "target"],
    [118, "a1", "target"]
  ],

  "(method 27 projectile-blue)": [
    [51, "v1", "process-mask"],
    [87, "v1", "process-drawable"]
  ],

  "spawn-projectile-blue": [
    [
      69,
      "s2",
      "(function process function object object object object object object)"
    ]
  ],

  "(method 28 projectile-blue)": [[27, "v1", "process-drawable"]],

  "(method 27 projectile-yellow)": [[70, "v1", "process-mask"]],

  "manipy-init": [
    [143, "a0", "collide-shape"],
    [145, "a0", "collide-shape"]
  ],

  "forall-particles-with-key-runner": [
    [32, "s3", "(inline-array sparticle-cpuinfo)"],
    [42, "s3", "(inline-array sparticle-cpuinfo)"]
  ],

  "(trans plat-button-move-downward jungle-elevator)": [
    [11, "v0", "(state plat-button)"]
  ],

  "(code plat-button-at-end jungle-elevator)": [
    [43, "t9", "(function none :behavior plat-button)"]
  ],

  "(code bouncer-fire)": [[17, "v1", "art-joint-anim"]],

  "(method 39 hopper)": [[16, "t9", "(function nav-enemy none)"]],

  "(code nav-enemy-idle hopper)": [
    [16, "v1", "art-joint-anim"],
    [70, "v1", "art-joint-anim"]
  ],

  "(code nav-enemy-patrol hopper)": [
    [34, "v1", "art-joint-anim"],
    [105, "v1", "art-joint-anim"]
  ],

  "(code nav-enemy-chase hopper)": [
    [34, "v1", "art-joint-anim"],
    [105, "v1", "art-joint-anim"]
  ],

  "(method 39 junglefish)": [[12, "t9", "(function nav-enemy none)"]],

  "(code nav-enemy-patrol junglefish)": [
    [27, "v1", "art-joint-anim"],
    [107, "v1", "art-joint-anim"],
    [169, "v1", "art-joint-anim"],
    [251, "v1", "art-joint-anim"]
  ],

  "(code nav-enemy-attack junglefish)": [[14, "v1", "art-joint-anim"]],

  "(code nav-enemy-victory junglefish)": [
    [14, "v1", "art-joint-anim"],
    [64, "v1", "art-joint-anim"]
  ],

  "(method 32 sequenceB)": [
    [177, "s3", "babak"],
    [186, "s3", "babak"],
    [236, "s3", "babak"],
    [245, "s3", "babak"]
  ],

  "(event play-anim sequenceB)": [
    [98, "gp", "evilbro"],
    [107, "gp", "evilbro"],
    [289, "gp", "evilsis"],
    [298, "gp", "evilsis"]
  ],

  "sequenceC-can-trans-hook": [[12, "v1", "process-taskable"]],

  "(anon-function 7 sidekick-human)": [
    [2, "v1", "process-taskable"],
    [10, "v1", "process-taskable"]
  ],

  "(code idle assistant-firecanyon)": [
    [33, "v1", "float"],
    [55, "v1", "float"],
    [139, "v1", "float"],
    [157, "v1", "art-joint-anim"],
    [213, "v1", "float"],
    [295, "v1", "art-joint-anim"],
    [343, "v1", "float"],
    [424, "v1", "float"],
    [446, "v1", "float"],
    [530, "v1", "float"],
    [548, "v1", "art-joint-anim"],
    [604, "v1", "float"],
    [686, "v1", "art-joint-anim"],
    [734, "v1", "float"],
    [756, "v1", "float"]
  ],

  "(method 32 sage-bluehut)": [
    [44, "v1", "float"],
    [63, "s5", "assistant-bluehut"]
  ],

  "(method 47 sage-bluehut)": [
    [18, "gp", "assistant-bluehut"],
    [23, "gp", "assistant-bluehut"]
  ],

  "(method 43 sage-bluehut)": [[19, "v1", "float"]],

  "(code idle sage-bluehut)": [
    [34, "v1", "float"],
    [137, "v1", "art-joint-anim"]
  ],

  "(code idle flutflut-bluehut)": [
    [33, "v1", "float"],
    [187, "v1", "art-joint-anim"],
    [243, "v1", "float"],
    [329, "v1", "art-joint-anim"]
  ],

  "(method 39 sharkey)": [[71, "t9", "(function nav-enemy none)"]],

  "(code nav-enemy-patrol sharkey)": [[27, "v1", "art-joint-anim"]],

  "(code nav-enemy-attack sharkey)": [[144, "v1", "art-joint-anim"]],

  "(code nav-enemy-chase sharkey)": [[40, "v1", "art-joint-anim"]],

  "(code nav-enemy-stop-chase sharkey)": [[22, "v1", "art-joint-anim"]],

  "(code nav-enemy-victory sharkey)": [[24, "v1", "art-joint-anim"]],

  "(code nav-enemy-chase lurkercrab)": [
    [17, "v1", "art-joint-anim"],
    [338, "v1", "art-joint-anim"],
    [388, "v1", "art-joint-anim"]
  ],

  "(code nav-enemy-patrol lurkercrab)": [
    [21, "v1", "art-joint-anim"],
    [77, "v1", "art-joint-anim"],
    [191, "v1", "art-joint-anim"]
  ],

  "(code nav-enemy-notice lurkerpuppy)": [[24, "v1", "art-joint-anim"]],

  "(code nav-enemy-victory lurkerpuppy)": [[20, "v1", "art-joint-anim"]],

  "(code nav-enemy-give-up lurkerpuppy)": [
    [18, "v1", "art-joint-anim"],
    [76, "v1", "art-joint-anim"]
  ],

  "(code nav-enemy-chase lurkerpuppy)": [
    [25, "v1", "art-joint-anim"],
    [111, "v1", "art-joint-anim"]
  ],

  "static-screen-init-by-other": [
    [32, "s3", "sparticle-launch-group"],
    [35, "s3", "sparticle-launch-group"]
  ],

  "(code target-demo)": [
    [[65, 73], "v1", "handle"],
    [[95, 103], "v1", "handle"],
    [[125, 133], "v1", "handle"],
    [[162, 170], "v1", "handle"],
    [[195, 203], "v1", "handle"],
    [[228, 236], "v1", "handle"],
    [[261, 269], "v1", "handle"],
    [[292, 300], "v1", "handle"],
    [[322, 330], "v1", "handle"],
    [[356, 364], "v1", "handle"],
    [[389, 397], "v1", "handle"],
    [[422, 430], "v1", "handle"],
    [[455, 463], "v1", "handle"],
    [[486, 494], "v1", "handle"],
    [[517, 525], "v1", "handle"],
    [[548, 555], "v1", "handle"],
    [[577, 585], "v1", "handle"]
  ],

  "target-has-all-the-cells?": [[17, "v1", "float"]],

  "(code open final-door)": [
    [13, "v1", "art-joint-anim"],
    [66, "v1", "art-joint-anim"]
  ],

  "(code idle powercellalt)": [[8, "a1", "process-drawable"]],

  "(code target-final-door)": [
    [85, "gp", "handle"],
    [105, "gp", "handle"],
    [117, "gp", "handle"],
    [133, "s1", "process-drawable"],
    [200, "s1", "process-drawable"]
  ],

  "(event open final-door)": [
    [4, "v1", "float"],
    [6, "v1", "float"]
  ],

  "(code nav-enemy-chase aphid)": [
    [42, "v1", "art-joint-anim"],
    [168, "v1", "art-joint-anim"]
  ],

  "(code nav-enemy-stare aphid)": [
    [34, "v1", "art-joint-anim"],
    [160, "v1", "art-joint-anim"]
  ],

  "(code nav-enemy-give-up aphid)": [
    [43, "v1", "art-joint-anim"],
    [101, "v1", "art-joint-anim"]
  ],

  "(method 27 plat-button)": [[37, "v1", "art-joint-anim"]],

  "(method 11 plat-button)": [[17, "v1", "vector"]],

  "(trans plat-button-move-downward plat-button)": [
    [[92, 999], "gp", "sound-rpc-set-param"]
  ],

  "(trans plat-button-move-upward plat-button)": [
    [[92, 999], "gp", "sound-rpc-set-param"]
  ],

  "(anon-function 7 plat-eco)": [[22, "v1", "target"]],

  "drop-plat-set-fade": [[7, "v1", "process-drawable"]],

  "(code drop-plat-spawn)": [[3, "v1", "process-drawable"]],

  "(code drop-plat-rise)": [
    [10, "v1", "process-drawable"],
    [24, "v1", "process-drawable"],
    [45, "v1", "process-drawable"],
    [85, "v1", "process-drawable"]
  ],

  "(post drop-plat-rise)": [[12, "v1", "process-drawable"]],

  "(code drop-plat-drop)": [
    [2, "v1", "process-drawable"],
    [85, "v1", "process-drawable"]
  ],

  "(post drop-plat-drop)": [[12, "v1", "process-drawable"]],

  "drop-plat-init-by-other": [[22, "v1", "process-drawable"]],

  "citb-drop-plat-drop-children": [[[23, 29], "a0", "drop-plat"]],

  "citb-drop-plat-spawn-children": [
    [98, "t9", "(function process function vector uint uint int)"]
  ],

  "(method 11 citb-drop-plat)": [
    [24, "v1", "(pointer int32)"],
    [26, "v1", "(pointer int32)"]
  ],

  "(code plat-flip-idle)": [
    [62, "v1", "art-joint-anim"],
    [91, "v1", "art-joint-anim"],
    [132, "v1", "art-joint-anim"]
  ],

  "(method 11 plat-flip)": [
    ["_stack_", 16, "res-tag"],
    ["_stack_", 32, "res-tag"],
    ["_stack_", 48, "res-tag"],
    [147, "v1", "(pointer float)"],
    [192, "v1", "(pointer float)"]
  ],

  "(method 27 square-platform)": [[[26, 33], "a0", "water-vol"]],

  "(method 27 wedge-plat)": [
    [4, "v1", "process-drawable"],
    [10, "f0", "float"],
    [40, "f26", "float"],
    [50, "f26", "float"]
  ],

  "(method 27 wedge-plat-outer)": [
    [4, "v1", "process-drawable"],
    [10, "f0", "float"],
    [40, "f26", "float"],
    [50, "f26", "float"]
  ],

  "(code plunger-lurker-plunge)": [
    [[76, 299], "s5", "othercam"],
    [80, "gp", "handle"],
    [88, "gp", "handle"],
    [109, "gp", "handle"],
    [176, "gp", "handle"],
    [151, "gp", "handle"],
    [164, "gp", "handle"],
    [188, "gp", "handle"]
  ],

  "(code plunger-lurker-flee)": [
    [10, "v1", "art-joint-anim"],
    [60, "v1", "art-joint-anim"]
  ],

  "(code plunger-lurker-idle)": [[10, "v1", "art-joint-anim"]],

  "(code flying-lurker-idle)": [[92, "v1", "art-joint-anim"]],

  "(code flying-lurker-fly)": [
    [56, "v1", "art-joint-anim"],
    [110, "v1", "float"]
  ],

  "(code flying-lurker-start)": [[36, "v1", "float"]],

  "(method 18 collide-cache)": [
    [44, "v1", "collide-shape-prim-sphere"],
    [16, "s3", "collide-cache-prim"],
    [21, "s3", "collide-cache-prim"],
    [25, "s3", "collide-cache-prim"],
    [43, "s3", "collide-cache-prim"],
    [62, "s3", "(inline-array collide-cache-prim)"]
  ],

  "flying-lurker-play-intro": [
    [[106, 299], "s5", "othercam"],
    [110, "gp", "handle"],
    [118, "gp", "handle"],
    [139, "gp", "handle"],
    [160, "gp", "handle"],
    [173, "gp", "handle"],
    [207, "gp", "handle"],
    [219, "gp", "handle"]
  ],

  "clone-anim-once": [
    [[19, 73], "s5", "process-drawable"],
    [50, "s4", "collide-shape"],
    [109, "v1", "manipy"]
  ],

  "level-hint-task-process": [["_stack_", 16, "res-tag"]],

  "kill-current-level-hint": [[[13, 33], "s4", "level-hint"]],

  "level-hint-init-by-other": [
    [[54, 75], "a0", "string"],
    [93, "a0", "string"]
  ],

  "(method 17 drawable-inline-array-ambient)": [
    [1, "v1", "drawable-ambient"],
    [4, "v1", "drawable-ambient"]
  ],

  "ambient-type-sound-loop": [
    [5, "a0", "symbol"],
    [[24, 35], "s3", "(pointer res-tag)"]
  ],

  "ambient-type-light": [
    [38, "v1", "(inline-array vector)"],
    [43, "v1", "(inline-array vector)"]
  ],
  "ambient-type-dark": [
    [38, "v1", "(inline-array vector)"],
    [43, "v1", "(inline-array vector)"]
  ],
  "ambient-type-weather-off": [
    [38, "v1", "(inline-array vector)"],
    [43, "v1", "(inline-array vector)"]
  ],

  "level-hint-displayed?": [
    [[4, 7], "a0", "level-hint"],
    [12, "a0", "level-hint"],
    [14, "a0", "level-hint"]
  ],

  "ambient-type-sound": [
    [21, "v1", "(pointer float)"],
    [28, "v1", "(pointer float)"],
    ["_stack_", 112, "res-tag"],
    [57, "v0", "symbol"]
  ],
  "forall-particles-runner": [
    [[19, 28], "s4", "sparticle-cpuinfo"],
    [34, "s4", "pointer"],
    [35, "s3", "pointer"]
  ],

  "(method 2 sparticle-cpuinfo)": [[14, "f0", "float"]],

  "sp-kill-particle": [
    [7, "a1", "uint"],
    [7, "v1", "uint"]
  ],

  "sparticle-track-root": [[2, "v1", "process-drawable"]],

  "sparticle-track-root-prim": [
    [2, "v1", "process-drawable"],
    [3, "v1", "collide-shape"]
  ],

  "sp-orbiter": [[[73, 82], "v1", "sprite-vec-data-2d"]],

  "finish-background": [
    [249, "a0", "terrain-context"],
    [297, "a0", "terrain-context"],
    [307, "a0", "terrain-context"],
    [355, "a0", "terrain-context"],
    [365, "a0", "terrain-context"],
    [451, "a0", "terrain-context"],
    [461, "a0", "terrain-context"],
    [32, "a0", "terrain-context"],
    [180, "a0", "terrain-context"],
    [188, "a0", "terrain-context"],
    [199, "a0", "terrain-context"],
    [238, "a0", "terrain-context"],
    [288, "a0", "terrain-context"],
    [346, "a0", "terrain-context"],
    [404, "a0", "terrain-context"],
    [442, "a0", "terrain-context"],
    [531, "a0", "terrain-context"],
    [534, "a0", "terrain-context"],
    [[598, 603], "v1", "dma-packet"]
  ],

  "(method 11 drawable-inline-array-node)": [[[1, 6], "v1", "drawable"]],

  "(method 12 drawable-inline-array-node)": [[[1, 6], "v1", "drawable"]],

  "(method 13 drawable-inline-array-node)": [[[1, 6], "v1", "drawable"]],

  "(method 17 drawable-inline-array-node)": [[[1, 6], "v1", "drawable"]],

  "(code nav-enemy-patrol babak)": [
    [25, "v1", "art-joint-anim"],
    [79, "t9", "(function none)"]
  ],

  "(code nav-enemy-chase babak)": [[55, "v1", "art-joint-anim"]],

  "(code nav-enemy-stare babak)": [[154, "v1", "art-joint-anim"]],

  "(code nav-enemy-give-up babak)": [
    [43, "v1", "art-joint-anim"],
    [101, "v1", "art-joint-anim"]
  ],

  "(method 33 process-taskable)": [[15, "s5", "spool-anim"]],

  "(method 51 process-taskable)": [[18, "v1", "spool-anim"]],

  "(method 35 process-taskable)": [[15, "s5", "spool-anim"]],
  "(method 37 process-taskable)": [[15, "s5", "spool-anim"]],

  "process-taskable-play-anim-code": [
    [68, "gp", "spool-anim"],
    [255, "gp", "art-joint-anim"]
  ],

  "(event play-anim process-taskable)": [
    [19, "a1", "float"],
    [24, "a0", "float"]
  ],

  "(event be-clone process-taskable)": [
    [19, "a1", "float"],
    [24, "a0", "float"]
  ],

  "(event othercam-running)": [[23, "v1", "process-taskable"]],

  "(code nav-enemy-idle babak-with-cannon)": [[22, "v1", "art-joint-anim"]],

  "(code babak-run-to-cannon)": [[14, "v1", "art-joint-anim"]],

  "(code babak-with-cannon-jump-onto-cannon)": [[118, "v1", "art-joint-anim"]],

  "(code babak-with-cannon-jump-off-cannon)": [[28, "v1", "art-joint-anim"]],

  "(trans nav-enemy-die babak-with-cannon)": [[40, "v0", "(state nav-enemy)"]],

  "(enter othercam-running)": [
    [50, "gp", "process-taskable"],
    [53, "gp", "process-taskable"]
  ],

  "(code othercam-running)": [
    [14, "s2", "process-taskable"],
    [18, "s2", "process-taskable"],
    [24, "s2", "process-taskable"],
    [38, "s2", "process-taskable"],
    [47, "s2", "process-taskable"]
  ],

  "(method 10 gui-query)": [
    [[84, 88], "v1", "dma-packet"],
    [[131, 135], "v1", "dma-packet"]
  ],

  "(code yakow-idle)": [
    [46, "v1", "art-joint-anim"],
    [102, "v1", "art-joint-anim"]
  ],

  "(code yakow-graze)": [
    [73, "v1", "art-joint-anim"],
    [131, "v1", "art-joint-anim"]
  ],

  "(code yakow-graze-kicked)": [[10, "v1", "art-joint-anim"]],

  "(code yakow-kicked)": [[81, "v1", "art-joint-anim"]],

  "(method 7 fishermans-boat)": [
    [20, "t9", "(function rigid-body-platform int rigid-body-platform)"]
  ],

  "(code muse-idle)": [
    [35, "v1", "art-joint-anim"],
    [87, "v1", "art-joint-anim"]
  ],

  "(code nav-enemy-chase muse)": [[35, "v1", "art-joint-anim"]],

  "(code nav-enemy-jump-land muse)": [[31, "v1", "art-joint-anim"]],

  "(code muse-caught)": [
    [50, "v0", "vector"],
    [306, "gp", "handle"],
    [321, "gp", "handle"]
  ],

  "(code nav-enemy-idle bonelurker)": [
    [5, "t9", "(function none :behavior bonelurker)"]
  ],

  "(code nav-enemy-patrol bonelurker)": [
    [7, "t9", "(function none :behavior bonelurker)"]
  ],

  "(code nav-enemy-chase bonelurker)": [
    [60, "v1", "art-joint-anim"],
    [108, "v1", "art-joint-anim"],
    [171, "v1", "art-joint-anim"],
    [220, "v1", "art-joint-anim"],
    [277, "v1", "art-joint-anim"],
    [334, "v1", "art-joint-anim"]
  ],

  "(code nav-enemy-stare bonelurker)": [[130, "v1", "art-joint-anim"]],

  "(code bonelurker-stun)": [[29, "v1", "art-joint-anim"]],

  "(code nav-enemy-give-up bonelurker)": [
    [43, "v1", "art-joint-anim"],
    [93, "v1", "art-joint-anim"],
    [143, "v1", "art-joint-anim"],
    [201, "v1", "art-joint-anim"]
  ],

  "(method 32 assistant-bluehut)": [
    [104, "v1", "float"],
    [162, "v1", "manipy"],
    [255, "v1", "float"]
  ],

  "(method 47 assistant-bluehut)": [
    [21, "s5", "sage-bluehut"],
    [28, "s5", "sage-bluehut"],
    [50, "s5", "sage-bluehut"],
    [53, "s5", "sage-bluehut"]
  ],

  "(method 43 assistant-bluehut)": [[19, "v1", "float"]],

  "check-drop-level-assistant-bluehut": [[17, "v1", "float"]],

  "(code idle assistant-bluehut)": [
    [31, "v1", "art-joint-anim"],
    [83, "v1", "float"],
    [104, "v1", "art-joint-anim"],
    [161, "v1", "float"],
    [261, "v1", "art-joint-anim"],
    [317, "v1", "float"],
    [554, "v1", "art-joint-anim"]
  ],

  "assistant-levitator-blue-beam": [[15, "v1", "fireboulder"]],

  "(code idle assistant-levitator)": [
    [32, "v1", "art-joint-anim"],
    [91, "v1", "float"],
    [173, "v1", "art-joint-anim"],
    [229, "v1", "float"],
    [311, "v1", "art-joint-anim"]
  ],

  "(event square-platform-lowered)": [[8, "a0", "square-platform-master"]],

  "(event square-platform-master-idle)": [[6, "a0", "square-platform-button"]],

  "(method 7 square-platform)": [
    [24, "t9", "(function baseplat int baseplat)"]
  ],

  "(method 11 square-platform)": [
    ["_stack_", 16, "res-tag"],
    ["_stack_", 32, "res-tag"],
    [165, "v1", "(pointer float)"]
  ],

  "(enter square-platform-master-activate)": [
    [51, "a0", "sunkencam"],
    [84, "v1", "sunkencam"],
    [119, "a0", "sunkencam"],
    [152, "v1", "sunkencam"]
  ],

  "(code qbert-plat-on-mimic)": [
    [13, "gp", "(pointer rigid-body-platform)"],
    [21, "gp", "(pointer rigid-body-platform)"],
    [27, "gp", "(pointer rigid-body-platform)"]
  ],

  "(method 32 qbert-plat)": [[[4, 10], "a0", "qbert-plat-master"]],

  "(post rigid-body-platform-float qbert-plat)": [
    [3, "t9", "(function none :behavior qbert-plat)"]
  ],

  "(method 23 qbert-plat)": [
    [9, "t9", "(function rigid-body-platform float none)"]
  ],

  "(code keg-on-paddle)": [
    [5, "a0", "keg"], // i have learned that parent does not always equal the parent type!
    [16, "v1", "process-drawable"]
  ],

  "(code keg-paddle-to-path)": [
    [8, "v1", "process-drawable"],
    [28, "v1", "process-drawable"]
  ],

  "(code keg-on-path)": [
    [13, "v1", "keg-conveyor-paddle"],
    [24, "v1", "keg-conveyor-paddle"],
    [45, "v1", "keg-conveyor-paddle"],
    [72, "v1", "keg-conveyor-paddle"],
    [81, "v1", "keg-conveyor-paddle"]
  ],

  "(code keg-in-chute)": [
    [2, "v1", "process-drawable"],
    [9, "v1", "process-drawable"]
  ],

  "keg-init-by-other": [[142, "v1", "process-drawable"]],

  "(method 7 keg-conveyor)": [
    [14, "t9", "(function process-drawable int process-drawable)"]
  ],

  "(method 7 swamp-bat)": [
    [26, "t9", "(function process-drawable int process-drawable)"]
  ],

  "(code swamp-bat-slave-die)": [[21, "v1", "swamp-bat"]],

  // these casts should not be required
  "swamp-bat-check-slave-paths-match?": [
    [3, "a1", "swamp-bat-slave"],
    [7, "a1", "swamp-bat-slave"]
  ],

  "(method 39 swamp-rat)": [[37, "t9", "(function nav-enemy none)"]],

  "(code nav-enemy-patrol swamp-rat)": [[23, "v1", "art-joint-anim"]],

  "(code nav-enemy-stare swamp-rat)": [[26, "v1", "art-joint-anim"]],

  "(code nav-enemy-give-up swamp-rat)": [
    [14, "v1", "art-joint-anim"],
    [72, "v1", "art-joint-anim"]
  ],

  "(code nav-enemy-attack swamp-rat)": [[14, "v1", "art-joint-anim"]],

  "(code swamp-rat-spawn)": [[119, "v1", "art-joint-anim"]],

  "(code spiderwebs-bounce)": [[80, "v1", "art-joint-anim"]],

  "(method 39 baby-spider)": [[37, "t9", "(function nav-enemy none)"]],

  "(code baby-spider-hatching)": [[14, "v1", "art-joint-anim"]],

  "(code nav-enemy-attack baby-spider)": [[14, "v1", "art-joint-anim"]],

  "(code nav-enemy-give-up baby-spider)": [
    [14, "v1", "art-joint-anim"],
    [72, "v1", "art-joint-anim"]
  ],

  "(code nav-enemy-patrol baby-spider)": [[23, "v1", "art-joint-anim"]],

  "(code nav-enemy-notice baby-spider)": [[24, "v1", "art-joint-anim"]],

  "(code nav-enemy-stare baby-spider)": [[26, "v1", "art-joint-anim"]],

  "(method 24 mother-spider-proj)": [
    [[11, 46], "s5", "sound-rpc-set-param"],
    [30, "s4", "process-drawable"],
    [33, "s4", "process-drawable"]
  ],

  "(method 23 exit-chamber)": [
    [113, "a0", "fuel-cell"]
  ],

  "(code exit-chamber-rise)": [
    [15, "v1", "fuel-cell"],
    [64, "v1", "sunkencam"],
    [81, "v1", "art-joint-anim"],
    [157, "v1", "art-joint-anim"],
    [211, "v1", "art-joint-anim"],
    [292, "v1", "art-joint-anim"],
    [424, "v1", "fuel-cell"]
  ],

  "(method 25 sunken-water)": [
    [121, "v1", "uint"],
    [126, "v1", "uint"]
  ],

  "(code sunkenfisha-idle)": [[10, "v1", "art-joint-anim"]],

  "(method 27 sunkenfisha)": [
    ["_stack_", 16, "res-tag"],
    ["_stack_", 32, "res-tag"],
    ["_stack_", 48, "res-tag"],
    [40, "v0", "(pointer float)"],
    [137, "v0", "(pointer float)"],
    [174, "v0", "(pointer float)"]
  ],

  "(method 43 assistant-villagec)": [[19, "v1", "float"]],

  "(code idle assistant-villagec)": [
    [32, "v1", "art-joint-anim"],
    [89, "v1", "float"],
    [176, "v1", "float"]
  ],

  "(method 32 sage-villagec)": [[278, "v1", "float"]],

  "(method 43 sage-villagec)": [[19, "v1", "float"]],

  "(method 20 cave-trap)": [
    [77, "s2", "process-drawable"],
    [95, "s2", "process-drawable"],
    [181, "s3", "process-drawable"],
    [221, "s3", "process-drawable"],
    [230, "v1", "baby-spider"]
  ],

  "(method 7 cave-trap)": [
    [14, "t9", "(function process-drawable int process-drawable)"]
  ],

  "(method 57 ice-cube)": [
    [16, "v1", "collide-shape-prim-group"],
    [26, "v1", "collide-shape-prim-group"]
  ],

  "(method 58 ice-cube)": [
    [16, "v1", "collide-shape-prim-group"],
    [26, "v1", "collide-shape-prim-group"]
  ],

  "(code yeti-slave-appear-jump-up)": [[14, "v1", "art-joint-anim"]],

  "(code yeti-slave-appear-land)": [[14, "v1", "art-joint-anim"]],

  "(code nav-enemy-chase yeti-slave)": [[55, "v1", "art-joint-anim"]],

  "(code nav-enemy-stare yeti-slave)": [[154, "v1", "art-joint-anim"]],

  "(code nav-enemy-give-up yeti-slave)": [
    [43, "v1", "art-joint-anim"],
    [101, "v1", "art-joint-anim"]
  ],

  "(code nav-enemy-patrol yeti-slave)": [
    [25, "v1", "art-joint-anim"],
    [86, "v1", "art-joint-anim"],
    [165, "v1", "art-joint-anim"],
    [238, "v1", "art-joint-anim"]
  ],

  "(method 7 yeti-slave)": [[14, "t9", "(function nav-enemy int nav-enemy)"]],

  "(method 21 yeti)": [[5, "s5", "(pointer yeti-slave)"]],

  "(code idle assistant-lavatube-start)": [
    [32, "v1", "float"],
    [118, "v1", "art-joint-anim"]
  ],

  "check-drop-level-maincave-drip": [[17, "v1", "float"]],

  "snow-bird-bob-func": [[3, "v1", "process-drawable"]],

  "bird-bob-func": [[3, "v1", "process-drawable"]],

  "part-tracker-track-root": [[2, "v1", "process-drawable"]],

  "sparticle-track-root-money": [[5, "v1", "process-drawable"]],

  "eco-fadeout": [[2, "v1", "process-drawable"]],

  "eco-track-root-prim-fadeout": [
    [2, "v1", "process-drawable"],
    [3, "a0", "collide-shape-moving"],
    [11, "v1", "process-drawable"]
  ],

  "check-drop-level-sagehut": [[18, "v1", "float"]],

  "check-drop-level-training-spout-rain": [[17, "v1", "float"]],

  "check-drop-level-sagehut2": [[18, "v1", "float"]],

  "tra-bird-bob-func": [[3, "v1", "process-drawable"]],

  "(anon-function 6 relocate)": [
    [3, "a0", "int"],
    [8, "a0", "int"]
  ],

  "(method 7 joint-control)": [
    [7, "v1", "(inline-array joint-control-channel)"]
  ],

  "(method 20 hud-money-all)": [
    [36, "a0", "process-drawable"],
    [39, "v1", "process-drawable"],
    [50, "v1", "process-drawable"],
    [93, "v1", "process-drawable"]
  ],

  "(code part-tester-idle)": [
    [[16,22], "s5", "process-drawable"]
  ],

  "(method 20 hud-money)": [
    [35, "a0", "process-drawable"],
    [38, "v1", "process-drawable"],
    [49, "v1", "process-drawable"],
    [92, "v1", "process-drawable"]
  ],

  "(method 20 hud-fuel-cell)": [
    [100, "a0", "process-drawable"],
    [103, "v1", "process-drawable"],
    [114, "v1", "process-drawable"],
    [157, "v1", "process-drawable"]
  ],

  "part-hud-eco-timer-01-func": [
    [11, "v1", "uint"],
    [15, "v1", "uint"]
  ],

  "part-hud-eco-timer-02-func": [
    [11, "v1", "uint"],
    [15, "v1", "uint"]
  ],

  "part-hud-eco-timer-03-func": [
    [11, "v1", "uint"],
    [15, "v1", "uint"]
  ],

  "hide-bottom-hud": [[22, "v1", "(pointer hud)"]],

  "disable-hud": [
    [22, "a0", "(pointer hud)"],
    [37, "v1", "(pointer hud)"],
    [57, "v1", "(pointer hud)"]
  ],

  "enable-hud": [[20, "v1", "(pointer hud)"]],

  "hide-hud-quick": [[20, "v1", "(pointer hud)"]],

  "set-hud-aspect-ratio": [[17, "v1", "(pointer hud)"]],

  "hud-hidden?": [[14, "v1", "(pointer hud)"]],

  "bottom-hud-hidden?": [[16, "v1", "(pointer hud)"]],

  "show-hud": [[31, "v1", "(pointer hud)"]],

  "fuel-cell-hud-orbit-callback": [
    [12, "s3", "hud-fuel-cell"],
    [20, "s3", "hud-fuel-cell"]
  ],

  "(method 15 hud-pickups)": [
    [51, "v1", "dma-packet"],
    [52, "v1", "dma-packet"]
  ],

  "(method 15 hud-fuel-cell)": [
    [51, "v1", "dma-packet"],
    [52, "v1", "dma-packet"]
  ],

  "(method 15 hud-money)": [[[50, 53], "v1", "dma-packet"]],

  "(method 15 hud-money-all)": [[[125, 128], "v1", "dma-packet"]],

  "(method 15 hud-buzzers)": [
    [58, "v1", "dma-packet"],
    [59, "v1", "dma-packet"]
  ],

  "update-mood-lightning": [
    [[255, 259], "s5", "process-drawable"],
    [[293, 297], "s5", "process-drawable"],
    [[331, 336], "s5", "process-drawable"],
    [235, "v0", "sound-rpc-set-param"],
    [273, "v0", "sound-rpc-set-param"],
    [311, "v0", "sound-rpc-set-param"]
  ],

  "battlecontroller-default-event-handler": [[9, "a0", "process-drawable"]],

  "battlecontroller-update-spawners": [
    [19, "s4", "nav-enemy"],
    [57, "s4", "nav-enemy"]
  ],

  "battlecontroller-spawn-creature": [
    [33, "v0", "nav-enemy"],
    [[53, 136], "gp", "(pointer nav-enemy)"]
  ],

  "(method 7 battlecontroller)": [
    [29, "t9", "(function process-drawable int process-drawable)"]
  ],

  "(method 10 battlecontroller)": [
    [13, "t9", "(function process-drawable none)"]
  ],

  "(method 27 battlecontroller)": [
    ["_stack_", 16, "res-tag"],
    [182, "v0", "(pointer int32)"]
  ],

  "keg-bounce-set-particle-rotation-callback": [
    [2, "v1", "(pointer process-drawable)"]
  ],

  "update-time-of-day": [[46, "v0", "(array float)"]],

  "sky-make-light": [[[10, 23], "a0", "sky-sun-data"]],

  "make-sky-textures": [
    [[90, 94], "a0", "dma-packet"],
    [[100, 103], "a0", "gs-gif-tag"],
    [108, "a0", "(pointer gs-alpha)"],
    [110, "a0", "(pointer gs-reg64)"],
    [[121, 124], "v1", "dma-packet"]
  ],

  "copy-cloud-texture": [
    [[2, 48], "s5", "(pointer uint128)"],
    [[28, 32], "s4", "adgif-shader"]
  ],

  "copy-sky-texture": [
    [[2, 48], "s5", "(pointer uint128)"],
    [[28, 32], "s4", "adgif-shader"]
  ],

  "render-sky-tng": [
    [[244, 262], "s2", "(inline-array sky-vertex)"],
    [[34, 38], "a0", "dma-packet"],
    [[44, 47], "a0", "gs-gif-tag"],
    [52, "a0", "(pointer gs-zbuf)"],
    [54, "a0", "(pointer gs-reg64)"],
    [56, "a0", "(pointer gs-test)"],
    [58, "a0", "(pointer gs-reg64)"],
    [60, "a0", "(pointer gs-alpha)"],
    [62, "a0", "(pointer gs-reg64)"],
    [[74, 78], "a0", "dma-packet"],
    [[84, 87], "a0", "gs-gif-tag"],

    [107, "s2", "(pointer gs-tex0)"],
    [109, "s2", "(pointer gs-reg64)"],
    [111, "s2", "(pointer gs-tex1)"],
    [113, "s2", "(pointer gs-reg64)"],
    [115, "s2", "(pointer gs-clamp)"],
    [117, "s2", "(pointer gs-reg64)"],
    [118, "s2", "(pointer uint64)"],
    [120, "s2", "(pointer gs-reg64)"],
    [[159, 166], "s3", "dma-packet"],
    [[171, 175], "a0", "dma-packet"],
    [[181, 184], "a0", "gs-gif-tag"],

    [189, "s2", "(pointer gs-alpha)"],
    [191, "s2", "(pointer gs-reg64)"],
    [209, "s2", "(pointer gs-tex0)"],
    [211, "s2", "(pointer gs-reg64)"],
    [213, "s2", "(pointer gs-tex1)"],
    [215, "s2", "(pointer gs-reg64)"],
    [216, "s2", "(pointer gs-clamp)"],
    [218, "s2", "(pointer gs-reg64)"],
    [219, "s2", "(pointer int64)"],
    [221, "s2", "(pointer gs-reg64)"],
    [[303, 310], "s3", "dma-packet"],
    [[312, 316], "v1", "dma-packet"]
  ],

  "render-sky-tri": [
    [5, "a0", "int"],
    [[6, 50], "a0", "(inline-array sky-vertex)"],
    [[25, 48], "a3", "(inline-array sky-vertex)"]
  ],

  "render-sky-quad": [
    [[9, 32], "a0", "(inline-array sky-vertex)"],
    [[33, 62], "a3", "(inline-array sky-vertex)"]
  ],

  "(method 10 effect-control)": [
    [88, "v1", "collide-shape-moving"],
    [143, "s3", "(pointer sparticle-launch-group)"],
    [147, "s3", "sparticle-launch-group"],
    [199, "s3", "sparticle-launch-group"],
    [240, "s3", "basic"],
    [286, "s3", "basic"],
    [346, "s3", "basic"],
    [367, "s3", "basic"],
    [367, "s3", "basic"],
    [[371, 451], "s3", "death-info"]
  ],

  "(post water-vol-idle helix-dark-eco)": [
    [4, "t9", "(function none :behavior helix-dark-eco)"]
  ],

  "(code helix-slide-door-close)": [[10, "v1", "art-joint-anim"]],

  "(code helix-button-startup)": [
    [39, "v1", "collectable"]
  ],

  "(method 73 green-eco-lurker)": [[6, "a1", "touching-shapes-entry"]],

  "citb-sagecage-update-collision": [
    [2, "a0", "collide-shape-prim-mesh"],
    [9, "a0", "collide-shape-prim-mesh"]
  ],

  "race-ring-set-particle-rotation-callback": [
    [1, "v1", "(pointer race-ring)"]
  ],

  "race-ring-blue-set-particle-rotation-callback": [
    [1, "v1", "(pointer race-ring)"]
  ],

  "(code race-ring-active)": [
    [[241, 249], "v1", "handle"],
    [253, "gp", "handle"],
    [[269, 276], "s5", "handle"]
  ],

  "(trans race-ring-active)": [[26, "a0", "part-tracker"]],

  "(code anim-tester-process)": [
    [41, "v1", "anim-test-obj"],
    [45, "v1", "anim-test-obj"],
    [[40, 114], "s4", "anim-test-obj"],
    [82, "v0", "anim-test-sequence"],
    [119, "v0", "art-joint-anim"]
  ],

  "display-list-control": [
    [[194, 197], "v1", "dma-packet"],
    [[423, 426], "v1", "dma-packet"]
  ],

  "anim-tester-disp-frame-num": [[[75, 78], "v1", "dma-packet"]],

  "reset-drawable-tracking": [
    [3, "gp", "target"],
    [10, "gp", "target"],
    [14, "gp", "target"],
    [42, "gp", "target"],
    [48, "gp", "target"]
  ],
  "reset-drawable-follow": [
    [3, "v1", "target"],
    [10, "v1", "target"],
    [16, "v1", "target"]
  ],
  "master-track-target": [
    [62, "gp", "target"],
    [65, "gp", "target"],
    [96, "gp", "target"],
    [103, "gp", "target"],
    [423, "f0", "float"]
  ],

  "master-switch-to-entity": [
    ["_stack_", 16, "res-tag"],
    [88, "v0", "(pointer string)"],
    [233, "v1", "camera-slave"]
  ],

  "master-check-regions": [[119, "v1", "connection"]],
  "(anon-function 71 cam-states)": [
    [13, "a1", "pov-camera"],
    [20, "v1", "pov-camera"],
    [41, "v1", "pov-camera"],
    [52, "v1", "pov-camera"],
    [71, "a1", "pov-camera"]
  ],
  "(anon-function 68 cam-states)": [[13, "a1", "pov-camera"]],
  "(anon-function 75 cam-states)": [
    [13, "a1", "pov-camera"],
    [21, "a0", "pov-camera"]
  ],

  "(event cam-master-active)": [
    [95, "gp", "matrix"],
    [184, "v1", "vector"],
    [235, "v1", "process"],
    [239, "v1", "process"],
    [240, "v1", "process"],
    [262, "v1", "process"],
    [270, "v1", "process"],
    [279, "v1", "process"],
    [280, "v1", "process"],
    [329, "v1", "float"],
    [335, "a0", "float"],
    [457, "v1", "camera-slave"],
    [511, "v1", "camera-slave"],
    [524, "v0", "camera-slave"],
    [560, "a0", "camera-slave"],
    [570, "v1", "camera-slave"],
    [629, "v1", "camera-slave"],
    [679, "a0", "camera-slave"],
    [690, "v1", "camera-slave"],
    [771, "v1", "camera-slave"],
    [875, "v1", "camera-slave"],
    [928, "v1", "camera-slave"],
    [947, "v1", "camera-slave"],
    [966, "v1", "camera-slave"],
    [994, "v1", "camera-slave"],
    [999, "a0", "camera-slave"],
    [1011, "a0", "camera-slave"],
    [1023, "v1", "projectile"],
    [1033, "a0", "camera-slave"],
    [1035, "a0", "camera-slave"],
    [1049, "v1", "float"],
    [1053, "v1", "float"],
    [1062, "v1", "float"],
    [1066, "v1", "float"],
    [1071, "a0", "vector"],
    [1368, "v1", "float"],
    [1371, "v1", "float"]
  ],

  "(code cam-pov)": [
    [13, "a1", "pov-camera"],
    [21, "a0", "pov-camera"]
  ],

  "(code cam-pov-track)": [[13, "a1", "pov-camera"]],

  "(code cam-pov180)": [
    [13, "a1", "pov-camera"],
    [20, "v1", "pov-camera"],
    [41, "v1", "pov-camera"],
    [52, "v1", "pov-camera"],
    [71, "a1", "pov-camera"]
  ],

  "cam-los-spline-collide": [
    [[52, 83], "s3", "(inline-array collide-cache-tri)"]
  ],

  "(event cam-string)": [
    [15, "v1", "float"],
    [18, "v1", "float"],
    [31, "a0", "vector"],
    [35, "a0", "vector"]
  ],

  "cam-draw-collide-cache": [
    [[2, 13], "gp", "(inline-array collide-cache-tri)"]
  ],

  "cam-los-collide": [[[50, 197], "s1", "(inline-array collide-cache-tri)"]],

  "(anon-function 1 pov-camera)": [
    [9, "v1", "float"],
    [16, "v1", "float"]
  ],

  "camera-fov-frame": [
    [87, "a0", "vector"],
    [128, "a0", "vector"],
    [169, "a0", "vector"]
  ],

  "camera-sphere": [[[39, 46], "v1", "cam-dbg-scratch"]],

  "camera-line-draw": [
    [34, "a0", "cam-dbg-scratch"],
    [42, "a0", "cam-dbg-scratch"]
  ],

  "camera-plot-float-func": [
    [54, "v1", "cam-dbg-scratch"],
    [62, "a0", "cam-dbg-scratch"],
    [66, "a0", "cam-dbg-scratch"],
    [103, "v1", "cam-dbg-scratch"],
    [240, "v1", "cam-dbg-scratch"]
  ],

  "cam-line-dma": [
    [32, "t0", "vector"],
    [36, "t0", "vector"],
    [45, "t0", "vector"],
    [50, "t0", "vector"],
    [[12, 16], "a3", "dma-packet"],
    [[22, 25], "a3", "gs-gif-tag"],
    [[33, 38], "a3", "(pointer uint128)"],
    [[46, 52], "a1", "(pointer uint128)"],
    [[60, 65], "a0", "dma-packet"],
    [[65, 74], "a0", "(pointer uint64)"],
    [[77, 80], "a0", "dma-packet"]
  ],

  "v-slrp!": [
    [19, "v1", "(pointer float)"],
    [26, "v1", "(pointer float)"]
  ],

  "clmf-pos-rot": [
    [60, "a1", "int"],
    [70, "a2", "symbol"],
    [71, "a1", "res-tag"],
    [132, "a0", "int"],
    [141, "s0", "res-tag"]
  ],

  "clmf-next-entity": [[38, "a0", "connection"]],

  "cam-layout-init": [[10, "v1", "connection"]],

  "clmf-save-all": [[18, "v1", "connection"]],

  "cam-layout-save-cam-rot": [[14, "v0", "vector"]],

  "cam-layout-save-campointsoffset": [[13, "v0", "vector"]],

  "cam-layout-entity-info": [
    [205, "v1", "vector"],
    [495, "v1", "vector"]
  ],

  "cam-layout-save-pivot": [
    [14, "v0", "vector"],
    [40, "v0", "vector"]
  ],

  "cam-layout-save-interesting": [
    [14, "v0", "vector"],
    [40, "v0", "vector"]
  ],

  "cam-layout-save-align": [
    [14, "v0", "vector"],
    [40, "v0", "vector"]
  ],

  "cam-layout-save-splineoffset": [[40, "v0", "vector"]],

  "cam-layout-save-cam-trans": [
    [65, "s5", "vector"],
    [67, "s5", "vector"],
    [69, "s5", "vector"],
    [75, "s5", "vector"],
    [77, "s2", "vector"],
    [82, "s2", "vector"],
    [84, "s2", "vector"],
    [86, "s2", "vector"],
    [92, "s2", "vector"],
    [94, "s5", "vector"],
    [95, "s5", "symbol"],
    [96, "s2", "symbol"],
    [97, "s2", "symbol"],
    [110, "s5", "vector"],
    [113, "s5", "vector"],
    [115, "s5", "vector"],
    [117, "s5", "vector"]
  ],

  "clmf-cam-flag-toggle": [
    [119, "a0", "int"],
    [124, "v1", "int"],
    [138, "v0", "int"],
    [153, "a0", "int"],
    [158, "v1", "int"],
    [172, "v0", "int"],
    [195, "a0", "int"],
    [200, "v1", "int"],
    [214, "v0", "int"],
    [233, "a0", "int"],
    [238, "v1", "int"],
    [252, "v0", "int"]
  ],

  "clmf-cam-float-adjust": [[49, "a1", "int"]],

  "cam-layout-do-action": [
    [66, "s5", "basic"],
    [74, "s5", "basic"],
    [80, "s5", "(function object symbol symbol)"]
  ],

  "cam-layout-function-call": [
    [11, "gp", "basic"],
    [15, "gp", "(function string int basic none)"]
  ],

  "cam-layout-do-menu": [
    [[130, 176], "s3", "clm-list"],
    [203, "a0", "clm-item"],
    [213, "v1", "clm-item"],
    [228, "s3", "clm-item"],
    [233, "v1", "clm-item"],
    [238, "s3", "clm-item"],
    [275, "s4", "clm-list"],
    [277, "s4", "clm-list"],
    [279, "s4", "clm-list"],
    [283, "s4", "clm-list"],
    [289, "s4", "clm-list"],
    [291, "s4", "clm-list"],
    [303, "s4", "clm-list"],
    [305, "s4", "clm-list"],
    [345, "s4", "clm-list"],
    [347, "s4", "clm-list"],
    [350, "s4", "clm-list"],
    [352, "s4", "clm-list"],
    [353, "s4", "clm-list"],
    [356, "s4", "clm-list"],
    [357, "s4", "clm-list"],
    [369, "v1", "clm-item"]
  ],

  "cam-layout-print": [[[21, 24], "v1", "dma-packet"]],

  "cam-layout-entity-volume-info": [
    [58, "s4", "vector"],
    [59, "s4", "vector"],
    [61, "s4", "(inline-array plane-volume)"]
  ],

  "cam-layout-entity-volume-info-create": [
    ["_stack_", 16, "res-tag"],
    [16, "v0", "(inline-array vector)"]
  ],

  "clmf-cam-string": [["_stack_", 16, "res-tag"]],

  "in-cam-entity-volume?": [
    ["_stack_", 16, "res-tag"],
    [22, "v1", "(inline-array vector)"],
    [29, "v1", "(inline-array vector)"],
    [34, "v1", "(inline-array vector)"]
  ],

  "fisher-fish-move": [
    [9, "v1", "fisher"],
    [21, "v1", "fisher"]
  ],

  "(code fisher-fish-fall)": [
    [5, "v1", "fisher"],
    [60, "v1", "fisher"],
    [79, "v1", "fisher"]
  ],

  "(code fisher-fish-caught)": [[169, "v1", "fisher"]],

  "(code fisher-fish-die)": [
    [35, "v1", "fisher"],
    [47, "v1", "fisher"],
    [90, "v1", "fisher"],
    [98, "v1", "fisher"],
    [112, "v1", "fisher"],
    [129, "v1", "fisher"],
    [137, "v1", "fisher"],
    [151, "v1", "fisher"],
    [165, "v1", "fisher"],
    [179, "v1", "fisher"],
    [193, "v1", "fisher"],
    [205, "v1", "fisher"],
    [209, "v1", "fisher"],
    [27, "v1", "float"],
    [79, "v1", "float"]
  ],

  "(method 38 fisher)": [[33, "t9", "(function fisher none)"]],

  "(enter fisher-done)": [
    [137, "f0", "float"],
    [148, "f0", "float"],
    [213, "f0", "float"]
  ],

  "fisher-spawn-ambient": [[8, "v1", "float"]],

  "(method 43 fisher)": [
    [27, "v1", "float"],
    [69, "v1", "float"]
  ],

  "(trans play-accept fisher)": [[101, "v0", "state"]],

  "(trans idle fisher)": [[4, "v0", "state"]],

  "(code idle fisher)": [
    [132, "v1", "art-joint-anim"],
    [35, "v1", "float"]
  ],

  "(code target-fishing)": [
    [163, "v1", "fisher"],
    [290, "v1", "art-joint-anim"]
  ],

  "(method 11 torus)": [[[5, 22], "s4", "collide-shape-prim-group"]],

  "(method 12 torus)": [
    [11, "v1", "float"],
    [51, "v1", "float"]
  ],

  "(code darkecobomb-countdown)": [
    [25, "v1", "art-joint-anim"],
    [75, "v1", "art-joint-anim"]
  ],

  "(code darkecobomb-land)": [[36, "v1", "art-joint-anim"]],

  "(code darkecobomb-idle)": [
    [10, "v1", "art-joint-anim"],
    [60, "v1", "art-joint-anim"]
  ],

  "redshot-particle-callback": [[2, "v1", "(pointer redshot)"]],

  "(event cam-robotboss)": [[5, "v1", "vector"]],

  "ecoclaw-handler": [[73, "v1", "vector"]],

  "(event idle silodoor)": [[4, "v1", "float"]],

  "ecoclaw-beam-particle-callback": [
    [1, "a0", "(pointer projectile)"],
    [3, "a0", "(pointer projectile)"]
  ],

  "(method 32 finalbosscam)": [[156, "v1", "robotboss"]],

  "(trans ecoclaw-activate)": [[30, "a0", "part-tracker"]],

  "robotboss-position": [[109, "a0", "process-drawable"]],

  "robotboss-bomb-handler": [[6, "v1", "float"]],

  "robotboss-handler": [[6, "v1", "float"]],

  "(event robotboss-red-wait)": [
    [12, "v1", "float"],
    [68, "v1", "float"]
  ],

  "(event robotboss-yellow-wait)": [
    [12, "v1", "float"],
    [68, "v1", "float"]
  ],

  "(code robotboss-white-eco-movie)": [[[188, 215], "gp", "handle"]],

  "(code robotboss-yellow-wait)": [
    [336, "v1", "float"],
    [365, "v1", "float"],
    [530, "v1", "art-joint-anim"]
  ],

  "(code robotboss-red-wait)": [
    [153, "v1", "float"],
    [287, "v1", "float"],
    [339, "v1", "float"],
    [500, "v1", "art-joint-anim"]
  ],

  "robotboss-redshot": [
    [45, "v1", "float"],
    [70, "v1", "float"]
  ],

  "(event robotboss-green-wait)": [
    [39, "v1", "float"],
    [95, "v1", "float"]
  ],

  "(exit robotboss-yellow-wait)": [
    [50, "v1", "collide-shape-prim-group"],
    [54, "v1", "collide-shape-prim-group"]
  ],

  "(exit robotboss-green-wait)": [
    [50, "v1", "collide-shape-prim-group"],
    [54, "v1", "collide-shape-prim-group"]
  ],

  "(exit robotboss-red-wait)": [
    [50, "v1", "collide-shape-prim-group"],
    [54, "v1", "collide-shape-prim-group"]
  ],

  "(exit robotboss-blue-wait)": [
    [50, "v1", "collide-shape-prim-group"],
    [54, "v1", "collide-shape-prim-group"]
  ],

  "robotboss-redshot-fill-array": [
    [24, "v1", "float"],
    [46, "v1", "float"],
    [109, "v1", "float"],
    [137, "v1", "float"],
    [137, "v1", "float"]
  ],

  "(trans robotboss-blue-wait)": [[254, "v1", "float"]],

  "(code robotboss-blue-wait)": [[14, "v1", "art-joint-anim"]],

  "(enter green-eco-lurker-appear)": [
    [12, "v1", "robotboss"],
    [17, "v1", "robotboss"]
  ],

  "(code green-eco-lurker-appear)": [
    [42, "v1", "art-joint-anim"],
    [93, "v1", "art-joint-anim"]
  ],

  "(code green-eco-lurker-appear-land)": [[74, "v1", "art-joint-anim"]],

  "(code nav-enemy-chase green-eco-lurker)": [[55, "v1", "art-joint-anim"]],

  "(code nav-enemy-patrol green-eco-lurker)": [[8, "t9", "(function none)"]],

  "(trans light-eco-child-hit-ground)": [
    [63, "v1", "light-eco-mother"],
    [75, "a1", "light-eco-mother"],
    [88, "a1", "light-eco-mother"]
  ],

  "(event plat-path-active plat-eco-finalboss)": [[10, "v1", "float"]],

  "(method 45 sage-finalboss)": [[[40, 57], "s5", "manipy"]],

  "(method 32 sage-finalboss)": [
    [[241, 245], "v1", "manipy"],
    [[309, 313], "v1", "manipy"],
    [313, "v1", "silodoor"]
  ],

  "(trans play-anim sage-finalboss)": [
    [186, "v1", "process-drawable"],
    [223, "v1", "process-drawable"],
    [300, "v1", "process-drawable"],
    [339, "v1", "process-drawable"],
    [376, "v1", "process-drawable"],
    [399, "gp", "final-door"],
    [401, "a0", "final-door"]
    // [[179, 183], "a0", "manipy"],
    // [[182, 187], "v1", "manipy"],
    // [[216, 220], "a0", "manipy"],
    // [[295, 299], "a1", "manipy"],
    // [[334, 338], "a1", "manipy"],
    // [[371, 375], "a1", "manipy"],
    // [391, "v0", "final-door"],
    // [396, "v0", "final-door"]
  ],

  "(trans fisher-done)": [[[41, 46], "v1", "dma-packet"]],

  "load-boundary-from-template": [
    [[2, 60], "s5", "(array float)"],
    [42, "a0", "pair"],
    [54, "a0", "pair"]
  ],

  "command-get-int":[
    [27, "gp", "bfloat"]
  ],

  "command-get-float":[
    [30, "gp", "bfloat"]
  ],

  "command-get-time":[
    [46, "gp", "bfloat"]
  ],

  "command-get-param":[
    [125, "gp", "bfloat"]
  ],

  "command-list-get-process":[
    [[78, 88], "s4", "process-drawable"]
  ],

  "add-boundary-shader":[
    [[5,8], "a1", "gs-gif-tag"],
    [[11, 35], "s5", "adgif-shader"]
  ],

  "render-boundary":[
    [[22, 26], "a0", "dma-packet"],
    [[32, 35], "a0", "gs-gif-tag"],

    [40, "a0", "(pointer gs-zbuf)"],
    [42, "a0", "(pointer gs-reg64)"],
    [44, "a0", "(pointer gs-test)"],
    [46, "a0", "(pointer gs-reg64)"],
    [48, "a0", "(pointer gs-alpha)"],
    [50, "a0", "(pointer gs-reg64)"],
    [[110, 117], "s2", "dma-packet"],
    [[120, 123], "v1", "dma-packet"]
  ],

  "real-main-draw-hook":[
    [[225, 229], "a0", "dma-packet"],
    [[235, 238], "a0", "gs-gif-tag"],
    [243, "a0", "(pointer gs-zbuf)"],
    [245, "a0", "(pointer gs-reg64)"],
    [247, "a0", "(pointer gs-test)"],
    [249, "a0", "(pointer gs-reg64)"],
    [251, "a0", "(pointer gs-alpha)"],
    [253, "a0", "(pointer gs-reg64)"],
    [[270, 273], "v1", "dma-packet"]
  ],

  "(event target-racing-start)": [
    [35, "v1", "float"],
    [121, "v1", "attack-info"],
    [125, "v1", "attack-info"],
    [130, "v1", "attack-info"],
    [148, "v1", "float"],
    [206, "v1", "float"],
    [251, "a0", "process-drawable"]
  ],

  "(anon-function 46 racer-states-FIC-LAV-MIS-OGR-ROL)": [
    [[4, 32], "v1", "target"]
  ],

  "(anon-function 45 racer-states-FIC-LAV-MIS-OGR-ROL)": [
    [19, "a0", "target"],
    [31, "a0", "target"],
    [42, "v1", "target"]
  ],

  "(code target-racing-smack)": [
    [30, "v1", "art-joint-anim"]
  ],

  "(code target-racing-hit)": [
    [186, "v1", "art-joint-anim"]
  ],

  "(code target-racing-death)": [
    [242, "v1", "art-joint-anim"]
  ],

  "(code target-racing-get-on)": [
    [59, "s3", "racer"]
  ],

  "(code target-racing-get-off-jump)": [
    [67, "s2", "racer"],
    [145, "v1", "art-joint-anim"]
  ],

  "(code target-racing-get-off-hit-ground)": [
    [13, "v1", "art-joint-anim"]
  ],

  "(event target-racing-grab)": [
    [24, "a0", "process-drawable"]
  ],

  "cam-collision-record-draw": [
    [[44, 275], "s5", "cam-collision-record"]
  ],
  "cam-collision-record-save": [
    [[8, 56], "v1", "cam-collision-record"]
  ],

  "(method 9 lod-set)": [["_stack_", 16, "res-tag"]],

  "execute-math-engine": [
    [12, "a1", "process"],
    [15, "a1", "process"],
    [[18, 21], "a0", "process-drawable"]
  ],

  "(method 18 process-drawable)": [
    [[8, 11], "a0", "collide-shape"]
  ],

  "ja-post": [[[42, 45], "a0", "collide-shape"]],
  "transform-post": [[[3, 6], "a0", "collide-shape"]],
  "rider-trans": [[[1, 4], "a0", "collide-shape"]],
  "rider-post": [
    [[4, 7], "a0", "collide-shape"],
    [[9, 12], "a0", "collide-shape"],
    [[13, 16], "gp", "collide-shape"],
    [8, "gp", "collide-shape"],
    [3, "gp", "collide-shape"]
  ],
  "pusher-post": [
    [4, "a0", "collide-shape"],
    [3, "gp", "collide-shape"],
    [[8, 11], "gp", "collide-shape"]
  ],

  "(method 14 process-drawable)": [
    [[322, 336], "gp", "collide-shape"],
    [320, "v1", "vector"]
  ],

  "(method 9 joint-control)": [
    [[14, 61], "gp", "(pointer float)"],
    [[13, 59], "s4", "joint-control-channel"]
  ],

  "ja-blend-eval": [
    [[3, 31], "s5", "joint-control-channel"]
  ],

  "joint-control-reset!": [
    [4, "a1", "pointer"],
    [6, "a0", "pointer"],
    [9, "a1", "pointer"],
    [[14, 37], "v1", "joint-control-channel"]
  ],

  "ja-channel-push!": [
    [38, "v1", "pointer"],
    [38, "a0", "pointer"]
  ],

  "fill-skeleton-cache": [
    [[11, 33], "a2", "bone-cache"]
  ],

  "dma-add-process-drawable-hud": [
    [[12, 27], "v1", "vu-lights"]
  ],

  "dma-add-process-drawable": [
    [12, "a0", "terrain-context"],
    [15, "a0", "terrain-context"],
    [276, "a0", "terrain-context"],
    [[15, 251], "s2", "vu-lights"],
    [21, "s4", "vector"],
    [277, "s4", "vector"],
    [290, "v1", "vector"],
    [292, "v1", "vector"],
    [297, "v1", "vector"]
  ],

  "(code notice-blue crate)": [
    [22, "v1", "process-drawable"],
    [36, "v1", "collide-shape"]
  ],

  "(method 17 process-drawable)": [
    [36, "a0", "terrain-context"],
    [82, "t9", "(function cspace pointer none)"],
    [104, "t9", "(function cspace matrix none)"],
    [63, "t9", "(function cspace basic basic int)"]
  ],

  "joint-control-copy!": [
    [8, "a0", "pointer"],
    [8, "a2", "pointer"]
  ],

  "matrix-from-control!": [
    [23, "v1", "pointer"],
    [36, "v1", "pointer"],
    [39, "v1", "pointer"],
    [69, "v1", "pointer"],
    [78, "v1", "pointer"],
    [81, "v1", "pointer"],
    [58, "v1", "matrix"],
    [[45, 49], "v1", "matrix"]
  ],

  "cloud-track": [
    [26, "s1", "handle"],
    [39, "s2", "handle"],
    [74, "s1", "handle"],
    [76, "s2", "handle"],
    [101, "s2", "handle"]
  ],

  "(method 7 cavegeyserrock)": [
    [14, "t9", "(function process-drawable int process-drawable)"]
  ],

  "(trans junglesnake-wake)": [
    [15, "v1", "collide-shape-prim-group"]
  ],

  "(trans junglesnake-attack)": [
    [15, "v1", "collide-shape-prim-group"]
  ],

  "(method 23 junglesnake)": [
    [6, "v1", "collide-shape-prim-group"]
  ],

  "(method 24 junglesnake)": [
    [5, "v1", "collide-shape-prim-group"]
  ],

  "(trans junglesnake-tracking)": [
    [79, "v1", "collide-shape-prim-group"]
  ],

  "(code junglesnake-wake)": [
    [10, "v1", "art-joint-anim"]
  ],

  "(code junglesnake-tracking)": [
    [51, "v1", "art-joint-anim"]
  ],

  "(code junglesnake-die)": [
    [23, "v1", "art-joint-anim"]
  ],

  "(code junglesnake-give-up)": [
    [29, "v1", "art-joint-anim"]
  ],

  "(code junglesnake-attack)": [
    [43, "v1", "art-joint-anim"]
  ],

  "(method 21 junglesnake)": [
    [15, "v1", "junglesnake-tilt-joint"],
    [18, "v1", "junglesnake-twist-joint"]
  ],

  "(method 11 viewer)": [
    [1, "a1", "entity-actor"]
  ],

  "(code windmill-one-idle)": [
    [10, "v1", "art-joint-anim"]
  ],

  "(code harvester-inflate)": [
    [11, "v1", "art-joint-anim"],
    [61, "v1", "art-joint-anim"]
  ],

  "(code flutflutegg-break)": [
    [38, "v1", "art-joint-anim"],
    [91, "v1", "art-joint-anim"],
    [191, "v1", "art-joint-anim"]
  ],

  "(method 7 flutflutegg)": [
    [14, "t9", "(function process-drawable int process-drawable)"]
  ],

  "(event flutflutegg-idle)": [
    [30, "gp", "process-drawable"]
  ],

  "(event flutflutegg-physics)": [
    [37, "gp", "process-drawable"]
  ],

  "(trans flutflutegg-idle)": [
    [17, "v1", "float"]
  ],

  "beachcam-spawn": [
    [[57, 85], "gp", "handle"],
    [[68, 76], "v1", "handle"],
    [80, "v1", "pov-camera"],
    [[84, 92], "v1", "handle"],
    [[103, 110], "s5", "handle"]
  ],

  "(code ecoventrock-break)": [
    [338, "gp", "handle"]
  ],

  "(code target-warp-in)": [
    [192, "v1", "art-joint-anim"]
  ],

  "(method 26 warp-gate-switch)": [
    [60, "v1", "art-joint-anim"]
  ],

  "(method 31 warp-gate-switch)": [
    [61, "t9", "(function basebutton symbol none)"]
  ],

  "(code basebutton-going-down warp-gate-switch)": [
    [79, "v0", "(state basebutton)"],
    [81, "t9", "(function none :behavior basebutton)"]
  ],

  "(method 11 village-cam)": [
    [21, "s5", "entity-actor"]
  ],

  "(code idle warp-gate)": [
    [35, "a0", "symbol"]
  ],

  "(method 21 citb-arm)": [
    [7, "t9", "(function citb-arm-section none)"]
  ],

  "(method 21 citb-arm-shoulder)": [
    [7, "t9", "(function citb-arm-section none)"]
  ],

  "(method 21 citb-arm-a)": [
    [14, "t9", "(function citb-arm none)"]
  ],

  "(method 21 citb-arm-b)": [
    [14, "t9", "(function citb-arm none)"]
  ],

  "(method 21 citb-arm-c)": [
    [14, "t9", "(function citb-arm none)"]
  ],

  "(method 21 citb-arm-d)": [
    [14, "t9", "(function citb-arm none)"]
  ],

  "(method 21 citb-arm-shoulder-a)": [
    [14, "t9", "(function citb-arm none)"]
  ],

  "(method 21 citb-arm-shoulder-b)": [
    [14, "t9", "(function citb-arm none)"]
  ],

  "(method 26 citb-button)": [
    [31, "v1", "art-joint-anim"]
  ],

  "(code citb-coil-break)": [
    [19, "v1", "art-joint-anim"]
  ],

  "(code citb-coil-broken)": [
    [10, "v1", "art-joint-anim"]
  ],

  "(code citb-hose-idle)": [
    [10, "v1", "art-joint-anim"]
  ],

  "(code citb-hose-spawn)": [
    [14, "v1", "art-joint-anim"]
  ],

  "(code citb-hose-die)": [
    [19, "v1", "art-joint-anim"]
  ],

  "(code citadelcam-stair-plats)": [
    [79, "gp", "handle"]
  ],

  "(code battlecontroller-play-intro-camera citb-battlecontroller)": [
    [55, "gp", "handle"],
    [76, "gp", "handle"]
  ],

  "(post plat-path-active citb-launcher)": [
    [4, "t9", "(function none :behavior citb-launcher)"]
  ],

  "(code battlecontroller-die citb-battlecontroller)": [
    [9, "v0", "(state battlecontroller)"],
    [11, "t9", "(function none :behavior battlecontroller)"]
  ],

  "(method 27 citb-battlecontroller)": [
    [7, "t9", "(function battlecontroller none)"]
  ],

  "(code eggtop-close)": [
    [108, "v1", "art-joint-anim"],
    [176, "v1", "art-joint-anim"]
  ],

  "(code idle logtrap)": [
    [12, "v1", "art-joint-anim"]
  ],

  "(code towertop-idle)": [
    [10, "v1", "art-joint-anim"]
  ],

  "(code lurkerm-tall-sail-idle)": [
    [10, "v1", "art-joint-anim"]
  ],

  "(code lurkerm-short-sail-idle)": [
    [10, "v1", "art-joint-anim"]
  ],

  "(code lurkerm-piston-idle)": [
    [10, "v1", "art-joint-anim"]
  ],

  "(code precurbridge-activate)": [
    [31, "v1", "art-joint-anim"]
  ],

  "(event precurbridge-active)": [
    [4, "gp", "touching-shapes-entry"]
  ],

  "(method 7 jngpusher)": [
    [14, "t9", "(function process-drawable int process-drawable)"]
  ],

  "(method 11 lurkerm-piston)": [
    ["_stack_", 16, "res-tag"],
    ["_stack_", 32, "res-tag"],
    [148, "v0", "(pointer float)"]
  ],

  "(code starfish-patrol)": [
    [16, "v1", "art-joint-anim"]
  ],

  "(method 7 hutlamp)": [
    [14, "t9", "(function process-drawable int process-drawable)"]
  ],

  "(code mis-bone-bridge-bump)": [
    [10, "v1", "art-joint-anim"]
  ],

  "(code mis-bone-bridge-hit)": [
    [21, "v1", "art-joint-anim"]
  ],

  "(code mis-bone-bridge-fall)": [
    [50, "v1", "art-joint-anim"]
  ],

  "(method 23 bone-platform)": [
    [9, "t9", "(function rigid-body-platform basic none)"]
  ],

  "mistycam-spawn": [
    [[68, 76], "v1", "handle"],
    [80, "v1", "pov-camera"],
    [[84, 92], "v1", "handle"],
    [[102, 110], "s5", "handle"]
  ],

  "(code battlecontroller-play-intro-camera misty-battlecontroller)": [
    [34, "gp", "handle"]
  ],

  "(method 27 misty-battlecontroller)": [
    [7, "t9", "(function battlecontroller none)"]
  ],

  "(code boat-fuelcell-spawn)": [
    [50, "gp", "handle"]
  ],

  "(code pov-camera-playing village2cam)": [
    [12, "v1", "art-joint-anim"],
    [65, "v1", "art-joint-anim"]
  ],

  "(method 23 pontoon)": [
    [9, "t9", "(function rigid-body-platform basic none)"]
  ],

  "fireboulder-disable-blocking-collision": [
    [5, "v1", "collide-shape-prim-group"],
    [14, "v1", "collide-shape-prim-group"]
  ],

  "fireboulder-hover-stuff": [
    [20, "v1", "(pointer part-tracker)"]
  ],

  "(code ogreboss-village2-throw)": [
    [179, "v1", "art-joint-anim"],
    [227, "v1", "float"],
    [434, "v1", "art-joint-anim"]
  ],

  "(code ogreboss-village2-idle)": [
    [136, "v1", "art-joint-anim"],
    [194, "v1", "art-joint-anim"],
    [247, "v1", "art-joint-anim"],
    [299, "v1", "float"],
    [319, "v1", "art-joint-anim"]
  ],

  "(code fireboulder-idle)": [
    [58, "a0", "(pointer part-tracker)"]
  ],

  "(code swamp-spike-idle)": [
    [119, "v1", "art-joint-anim"],
    [203, "v1", "art-joint-anim"],
    [312, "v1", "art-joint-anim"]
  ],

  "(code swamp-spike-gate-up)": [
    [60, "v1", "art-joint-anim"]
  ],

  "(method 23 tar-plat)": [
    [9, "t9", "(function rigid-body-platform basic none)"]
  ],

  "(code battlecontroller-play-intro-camera swamp-battlecontroller)": [
    [38, "gp", "handle"]
  ],

  "(code battlecontroller-die swamp-battlecontroller)": [
    [8, "t9", "(function none :behavior battlecontroller)"]
  ],

  "swamp-spike-set-particle-rotation-callback": [
    [3, "v1", "(pointer swamp-spike)"]
  ],

  "(code pov-camera-playing maincavecam)": [
    [[40, 54], "gp", "handle"]
  ],

  "(code cavecrusher-idle)": [
    [10, "v1", "art-joint-anim"]
  ],

  "(code idle cavetrapdoor)": [
    [10, "v1", "art-joint-anim"]
  ],

  "(code caveelevator-one-way-idle-end)": [
    [19, "v1", "art-joint-anim"]
  ],

  "(code trigger cavetrapdoor)": [
    [23, "v1", "art-joint-anim"],
    [157, "v1", "art-joint-anim"],
    [247, "v1", "art-joint-anim"]
  ],

  "(method 11 caveflamepots)": [
    ["_stack_", 16, "res-tag"],
    ["_stack_", 32, "res-tag"],
    ["_stack_", 48, "res-tag"],
    [258, "s4", "vector"],
    [281, "s4", "collide-shape-prim-group"],
    [290, "s4", "collide-shape-prim-group"],
    [311, "v0", "(pointer float)"],
    [342, "v0", "(pointer float)"],
    [372, "v0", "(pointer float)"]
  ],

  "(code pov-camera-playing sunkencam)": [
    [12, "v1", "art-joint-anim"],
    [62, "v1", "art-joint-anim"],
    [120, "v1", "art-joint-anim"],
    [174, "v1", "art-joint-anim"],
    [236, "v1", "art-joint-anim"],
    [294, "v1", "art-joint-anim"],
    [348, "v1", "art-joint-anim"],
    [452, "v1", "art-joint-anim"],
    [502, "v1", "art-joint-anim"]
  ],

  "(code seaweed-idle)": [
    [36, "v1", "art-joint-anim"]
  ],

  "(code dark-plant-death)": [
    [36, "v1", "art-joint-anim"]
  ],

  "(code dark-plant-sprout)": [
    [34, "v1", "art-joint-anim"]
  ],

  "(code happy-plant-opened)": [
    [10, "v1", "art-joint-anim"]
  ],

  "(code rolling-start-whole)": [
    [16, "v1", "art-joint-anim"]
  ],

  "(code rolling-start-break)": [
    [11, "v1", "art-joint-anim"],
    [67, "v1", "art-joint-anim"],
    [117, "v1", "art-joint-anim"]
  ],

  "(code dark-plant-startup)": [
    [10, "v1", "art-joint-anim"],
    [26, "v1", "float"]
  ],

  "(code dark-plant-idle)": [
    [85, "v1", "art-joint-anim"],
    [101, "v1", "float"],
    [139, "v1", "float"]
  ],

  "(code dark-plant-gone)": [
    [14, "v1", "float"]
  ],

  "dark-plants-all-done": [
    [6, "a0", "dark-plant"],
    [12, "a0", "dark-plant"]
  ],

  "(code happy-plant-opening)": [
    [76, "gp", "handle"],
    [84, "gp", "handle"],
    [145, "gp", "handle"],
    [[167, 175], "v1", "handle"],
    [179, "gp", "handle"],
    [[185, 192], "s5", "handle"]
  ],

  "(trans spike-idle)": [
    [70, "v1", "float"]
  ],

  "(method 23 ogre-plat)": [
    [9, "t9", "(function rigid-body-platform basic none)"]
  ],

  "(method 31 ogre-step)": [
    [23, "t9", "(function ogre-plat none)"]
  ],

  "(method 31 ogre-step-a)": [
    [25, "t9", "(function ogre-step none)"]
  ],

  "(method 31 ogre-step-b)": [
    [25, "t9", "(function ogre-step none)"]
  ],

  "(method 31 ogre-step-c)": [
    [25, "t9", "(function ogre-step none)"]
  ],

  "(method 31 ogre-step-d)": [
    [25, "t9", "(function ogre-step none)"]
  ],

  "(method 31 ogre-isle)": [
    [17, "t9", "(function ogre-plat none)"]
  ],

  "(method 31 ogre-isle-b)": [
    [31, "t9", "(function ogre-isle none)"]
  ],

  "(method 31 ogre-isle-c)": [
    [31, "t9", "(function ogre-isle none)"]
  ],

  "(method 31 ogre-isle-d)": [
    [37, "t9", "(function ogre-isle none)"]
  ],

  "(method 7 ogre-bridge)": [
    [26, "t9", "(function process-drawable int process-drawable)"]
  ],

  "(code ogre-bridge-activate)": [
    [33, "v1", "art-joint-anim"]
  ],

  "(code water-vol-idle ogre-lava)": [
    [36, "v1", "art-joint-anim"]
  ],

  "(code ogre-bridge-break)": [
    [10, "v1", "art-joint-anim"]
  ],

  "(code ogre-bridge-activated)": [
    [13, "v1", "art-joint-anim"]
  ],

  "(code snow-eggtop-activate)": [
    [56, "v1", "snowcam"],
    [87, "v1", "art-joint-anim"]
  ],

  "(code snow-eggtop-idle-down)": [
    [32, "v1", "art-joint-anim"]
  ],

  "(code snow-log-active)": [
    [30, "v1", "art-joint-anim"]
  ],

  "(code snow-log-activate)": [
    [25, "v1", "art-joint-anim"]
  ],

  "(code snow-gears-activate)": [
    [25, "v1", "art-joint-anim"],
    [75, "v1", "art-joint-anim"]
  ],

  "(code snow-gears-halt)": [
    [10, "v1", "art-joint-anim"],
    [85, "v1", "art-joint-anim"]
  ],

  "(code pov-camera-playing snowcam)": [
    [12, "v1", "art-joint-anim"],
    [62, "v1", "art-joint-anim"],
    [112, "v1", "art-joint-anim"],
    [[242, 249], "gp", "handle"],
    [274, "v1", "art-joint-anim"],
    [346, "v1", "art-joint-anim"]
  ],

  "(method 7 snow-fort-gate)": [
    [19, "t9", "(function process-drawable int process-drawable)"]
  ],

  "(code snow-button-activate)": [
    [25, "v1", "art-joint-anim"]
  ],

  "(code snow-button-deactivate)": [
    [26, "v1", "art-joint-anim"]
  ],

  "(code plat-startup flutflut-plat)": [
    [62, "t9", "(function none :behavior plat)"]
  ],

  "(method 7 darkecobarrel)": [
    [14, "t9", "(function darkecobarrel-base int darkecobarrel-base)"]
  ],

  "(event darkecobarrel-mover-move)": [
    [76, "v1", "process-drawable"]
  ],

  "(code darkecobarrel-mover-move)": [
    [10, "v1", "float"],
    [29, "v1", "float"]
  ],

  "(post water-vol-idle lavatube-lava)": [
    [4, "t9", "(function none :behavior lavatube-lava)"]
  ],

  "darkecobarrel-mover-pos": [
    [135, "v1", "uint"]
  ],

  "(code startup logo)": [
    [352, "v1", "art-joint-anim"]
  ],

  "(code idle logo)": [
    [78, "v1", "art-joint-anim"]
  ],

  "(code target-title)": [
    // [[19, 22], "v1", "handle"],
    [[57, 65], "v1", "handle"],
    [[69, 77], "v1", "handle"],
    [214, "s5", "handle"]
  ],

  "(event idle logo-slave)": [
    [14, "v1", "uint"]
  ],

  "(method 11 training-cam)": [
    [21, "s5", "entity-actor"]
  ],

  "(method 23 tra-pontoon)": [
    [9, "t9", "(function rigid-body-platform float none)"]
  ],

  "(event idle scarecrow-a)": [
    [75, "v1", "process-drawable"],
    [135, "gp", "target"],
    [142, "gp", "target"]
  ],

  "(code idle scarecrow-a)": [
    [14, "v1", "art-joint-anim"]
  ],

  "(code idle scarecrow-b)": [
    [14, "v1", "art-joint-anim"]
  ],

  "(code hit scarecrow-a)": [
    [30, "v1", "art-joint-anim"],
    [92, "v1", "art-joint-anim"],
    [143, "v1", "art-joint-anim"]
  ],

  "(code hit scarecrow-b)": [
    [30, "v1", "art-joint-anim"],
    [92, "v1", "art-joint-anim"],
    [143, "v1", "art-joint-anim"]
  ],

  "(method 27 orb-cache-top)": [
    [155, "a0", "process-drawable"]
  ],

  "(method 9 art)": [
    [9, "v1", "(pointer res-tag)"]
  ],

  "(method 9 art-joint-anim)": [
    [9, "v1", "(pointer res-tag)"]
  ],


  "draw-drawable-tree-tfrag": [
    [[16,32], "v1", "drawable-inline-array-node"],
    [18, "a0", "drawable-inline-array-node"],
    [142, "v1", "terrain-context"],
    [238, "v1", "terrain-context"],
    [[38, 40], "v1", "drawable-inline-array-tfrag"],
    [22, "a2", "terrain-context"],
    [25, "a2", "terrain-context"],
    [44, "a0", "terrain-context"],
    [[128, 131], "v1", "dma-packet"],
    [[224, 227], "v1", "dma-packet"]
  ],

  "draw-drawable-tree-trans-tfrag": [
    [[16,32], "v1", "drawable-inline-array-node"],
    [22, "a2", "terrain-context"],
    [25, "a2", "terrain-context"],
    [44, "a0", "terrain-context"],
    [18, "a0", "drawable-inline-array-node"],
    [134, "v1", "terrain-context"],
    [230, "v1", "terrain-context"],
    [[120, 123], "v1", "dma-packet"],
    [[216, 219], "v1", "dma-packet"]
  ],

  "draw-drawable-tree-dirt-tfrag": [
    [[16,32], "v1", "drawable-inline-array-node"],
    [22, "a2", "terrain-context"],
    [25, "a2", "terrain-context"],
    [44, "a0", "terrain-context"],
    [18, "a0", "drawable-inline-array-node"],
    [134, "v1", "terrain-context"],
    [230, "v1", "terrain-context"],
    [[120, 123], "v1", "dma-packet"],
    [[216, 219], "v1", "dma-packet"]
  ],

  "draw-drawable-tree-ice-tfrag": [
    [[16,32], "v1", "drawable-inline-array-node"],
    [22, "a2", "terrain-context"],
    [25, "a2", "terrain-context"],
    [44, "a0", "terrain-context"],
    [18, "a0", "drawable-inline-array-node"],
    [134, "v1", "terrain-context"],
    [230, "v1", "terrain-context"],
    [[120, 123], "v1", "dma-packet"],
    [[216, 219], "v1", "dma-packet"]
  ],

  "(method 10 drawable-tree-tfrag)": [
    [3, "a1", "terrain-context"]
  ],

  "(method 10 drawable-tree-trans-tfrag)": [
    [3, "a1", "terrain-context"]
  ],

  "(method 10 drawable-tree-dirt-tfrag)": [
    [3, "a1", "terrain-context"]
  ],

  "(method 10 drawable-tree-ice-tfrag)": [
    [3, "a1", "terrain-context"]
  ],

  "(method 10 drawable-tree-lowres-tfrag)": [
    [3, "a1", "terrain-context"]
  ],

  "(method 10 drawable-tree-lowres-trans-tfrag)": [
    [3, "a1", "terrain-context"]
  ],

  "(method 15 drawable-tree-array)": [
    [11, "s5", "drawable-tree-array"]
  ],

  "tfrag-near-end-buffer": [
    [[3, 7], "a1", "dma-packet"],
    [[15,20], "a0", "(pointer vif-tag)"],
    [[20, 24], "a0", "(pointer uint32)"],
    [[25, 31], "a0", "(pointer vif-tag)"]
  ],

  "tfrag-near-init-buffer": [
    [[11, 15], "a0", "dma-packet"],
    [[21, 24], "a0", "gs-gif-tag"],
    [28, "a0", "(pointer gs-test)"],
    [30, "a0", "(pointer gs-reg64)"],
    [[45, 50], "v1", "dma-packet"]
  ],

  "tfrag-end-buffer": [
    [[3, 7], "a1", "dma-packet"],
    [[13,20], "a0", "(pointer vif-tag)"],
    [[20, 24], "a0", "(pointer uint32)"],
    [[25, 31], "a0", "(pointer vif-tag)"]
  ],

  "tfrag-init-buffer": [
    [[11, 15], "a0", "dma-packet"],
    [[21, 24], "a0", "gs-gif-tag"],
    [28, "a0", "(pointer gs-test)"],
    [30, "a0", "(pointer gs-reg64)"],
    [[45, 50], "v1", "dma-packet"]
  ],

  "add-tfrag-data": [
    [[8, 16], "a0", "dma-packet"],
    [[26, 30], "v1", "dma-packet"]
  ],

  "add-tfrag-mtx-1": [
    [[8, 16], "a0", "dma-packet"]
  ],
  "add-tfrag-mtx-0": [
    [[8, 16], "a0", "dma-packet"]
  ],

  "(method 11 swingpole)": [
    [27, "s5", "entity-actor"]
  ],

  "(anon-function 54 generic-obs)": [
    [57, "v1", "process-drawable"],
    [66, "a0", "collide-shape"]
  ],

  "(code manipy-idle)": [
    [58, "a1", "process-drawable"],
    [73, "gp", "process-drawable"],
    [79, "gp", "process-drawable"],
    [109, "v1", "(pointer process)"]
  ],

  "(anon-function 49 generic-obs)": [
    [25, "gp", "process-drawable"],
    [30, "gp", "process-drawable"]
  ],

  "ja-anim-done?": [
    [27, "gp", "process-drawable"]
  ],

  "camera-pov-from": [
    [23, "gp", "process-drawable"],
    [26, "gp", "process-drawable"]
  ],

  "process-drawable-random-point!": [
    [29, "s4", "collide-shape"],
    [33, "s4", "collide-shape"]
  ],

  "launcher-init-by-other": [
    [134, "v0", "vector"]
  ],

  "(method 11 launcher)": [
    [130, "v0", "vector"]
  ],

  "(method 11 part-spawner)": [
    ["_stack_", 16, "res-tag"],
    [62, "v0", "(pointer (pointer sparticle-launch-group))"]
  ],

  "(method 11 med-res-level)": [
    ["_stack_", 16, "res-tag"],
    [21, "v0", "(pointer (pointer sparticle-launch-group))"],
    [57, "s4", "(pointer sparticle-launch-group)"]
  ],

  "(anon-function 28 generic-obs)": [
    [25, "v1", "quaternion"] // code
  ],

  "camera-tracker-init": [
    [69, "v1", "process"]
  ],

  "camera-anim": [
    [26, "t9", "(function process function object object object object object)"]
  ],

  "(event manipy-idle)": [
    [59, "t9", "(function manipy none)"],
    [118, "v1", "float"],
    [131, "a0", "process"],
    [151, "v1", "process-drawable"],
    [160, "a0", "process"],
    [177, "a0", "collide-shape"],
    [180, "a0", "collide-shape"],
    [185, "v1", "vector"],
    [313, "a0", "float"]
  ],

  "command-get-trans": [
    [29, "s4", "target"]
  ],

  "(trans manipy-idle)": [
    [57, "v1", "process-drawable"],
    [[66, 73], "a0", "collide-shape"]
  ],

  "(method 14 camera-tracker)": [
    [196, "s4", "basic"],
    [202, "s4", "(function camera-tracker symbol)"],
    [270, "v0", "target"]
  ],

  "(event touch-tracker-idle)": [
    [105, "a0", "process"],
    [129, "t9", "(function touch-tracker none)"]
  ],

  "(code touch-tracker-idle)": [
    [25, "a0", "process-drawable"],
    [38, "a0", "collide-shape"]
  ],

  "(code part-tracker-process)": [
    [25, "gp", "process-drawable"],
    [30, "gp", "process-drawable"]
  ],

  "(event part-spawner-active)": [
    [25, "v1", "vector"]
  ],

  "(exit launcher-active)": [
    [2, "v0", "sound-rpc-set-param"]
  ],

  "command-get-camera": [
    [27, "gp", "symbol"]
  ],

  "(method 7 plant-boss)": [
    [47, "t9", "(function process-drawable int process-drawable)"]
  ],

  "(code plant-boss-arm-hit)": [
    [88, "v1", "art-joint-anim"]
  ],

  "(code plant-boss-arm-die)": [
    [3, "v1", "collide-shape-prim-group"],
    [[11, 26], "a0", "collide-shape-prim-mesh"],
    [58, "v1", "art-joint-anim"],
    [109, "v1", "art-joint-anim"],
    [165, "v1", "art-joint-anim"],
    [186, "v1", "art-joint-anim"]
  ],

  "(code plant-boss-back-arms-idle)": [
    [10, "v1", "art-joint-anim"]
  ],

  "(code plant-boss-vine-hit)": [
    [88, "v1", "art-joint-anim"]
  ],

  "(code plant-boss-dead-bounce)": [
    [79, "v1", "art-joint-anim"]
  ],

  "(code plant-boss-vine-die)": [
    [46, "v1", "art-joint-anim"]
  ],

  "(code plant-boss-dead-idle)": [
    [16, "v1", "art-joint-anim"]
  ],

  "(code plant-boss-dead)": [
    [45, "v1", "art-joint-anim"],
    [113, "v1", "art-joint-anim"]
  ],

  "(code plant-boss-root-idle)": [
    [17, "v1", "art-joint-anim"]
  ],

  "(code plant-boss-eat)": [
    [274, "v1", "art-joint-anim"]
  ],

  "(code plant-boss-vulnerable)": [
    [149, "v1", "art-joint-anim"],
    [221, "v1", "art-joint-anim"]
  ],

  "(code plant-boss-far-idle)": [
    [62, "v1", "art-joint-anim"]
  ],

  "(code plant-boss-idle)": [
    [25, "v1", "art-joint-anim"],
    [177, "v1", "art-joint-anim"],
    [271, "v1", "art-joint-anim"],
    [304, "v1", "art-joint-anim"],
    [366, "v1", "art-joint-anim"],
    [404, "v1", "art-joint-anim"]
  ],

  "(code plant-boss-leaf-close)": [
    [34, "v1", "art-joint-anim"],
    [98, "v1", "art-joint-anim"]
  ],

  "(code plant-boss-leaf-bounce)": [
    [17, "v1", "art-joint-anim"],
    [72, "v1", "art-joint-anim"]
  ],

  "(code plant-boss-leaf-open)": [
    [98, "v1", "art-joint-anim"],
    [227, "v1", "art-joint-anim"]
  ],

  "(code plant-boss-leaf-idle)": [
    [15, "v1", "art-joint-anim"],
    [74, "v1", "art-joint-anim"]
  ],

  "(code plant-boss-vine-idle)": [
    [17, "v1", "art-joint-anim"]
  ],

  "(code plant-boss-back-arms-die)": [
    [20, "v1", "art-joint-anim"],
    [82, "v1", "art-joint-anim"]
  ],

  "(code plant-boss-back-arms-hit)": [
    [149, "v1", "art-joint-anim"]
  ],

  "(method 7 ice-cube)": [
    [24, "t9", "(function nav-enemy int nav-enemy)"]
  ],

  "(code ice-cube-appear)": [
    [14, "v1", "art-joint-anim"]
  ],

  "(code ice-cube-tired)": [
    [14, "v1", "art-joint-anim"],
    [68, "v1", "art-joint-anim"]
  ],

  "(code ice-cube-become-mean)": [
    [15, "v1", "art-joint-anim"]
  ],

  "(code ice-cube-retract-spikes)": [
    [22, "v1", "art-joint-anim"]
  ],

  "(code ice-cube-mean-turn-to-charge)": [
    [15, "v1", "art-joint-anim"],
    [187, "v1", "art-joint-anim"]
  ],

  "(code ice-cube-face-player)": [
    [15, "v1", "art-joint-anim"],
    [187, "v1", "art-joint-anim"]
  ],

  "(code ice-cube-appear-land)": [
    [37, "v1", "art-joint-anim"]
  ],

  "(code nav-enemy-patrol ice-cube)": [
    [8, "t9", "(function none)"]
  ],

  "(event double-lurker-top-on-shoulders)": [
    [5, "a0", "vector"],
    [22, "v1", "vector"],
    [24, "v1", "vector"]
  ],

  "(code double-lurker-top-on-shoulders-die)": [
    [18, "v1", "art-joint-anim"]
  ],

  "(code double-lurker-top-knocked-down)": [
    [51, "v1", "art-joint-anim"]
  ],

  "(code double-lurker-both-knocked-back)": [
    [14, "v1", "art-joint-anim"]
  ],

  "(code double-lurker-knocked-back)": [
    [14, "v1", "art-joint-anim"]
  ],

  "(code double-lurker-break-apart)": [
    [10, "v1", "art-joint-anim"]
  ],

  "(code nav-enemy-patrol double-lurker-top)": [
    [27, "t9", "(function none)"]
  ],

  "(code nav-enemy-patrol double-lurker)": [
    [27, "t9", "(function none)"]
  ],

  "double-lurker-default-event-handler": [
    [95, "gp", "target"]
  ],

  "(method 51 double-lurker)": [
    [6, "v1", "collide-shape-prim-group"],
    [18, "v1", "collide-shape-prim-group"],
    [22, "v1", "collide-shape-prim-group"]
  ],

  "(method 7 billy)": [
    [26, "t9", "(function process-drawable int process-drawable)"]
  ],

  "(method 38 billy)": [
    [33, "t9", "(function nav-enemy none)"]
  ],

  "(enter nav-enemy-victory billy-rat)": [
    [4, "v0", "(state nav-enemy)"]
  ],

  "(code billy-rat-salivate)": [
    [43, "v1", "art-joint-anim"]
  ],

  "(code idle billy)": [
    [35, "v1", "float"],
    [132, "v1", "art-joint-anim"]
  ],

  "(enter billy-done)": [
    [191, "v1", "float"]
  ],

  "(method 43 billy)": [
    [19, "v1", "float"]
  ],

  "(event billy-done)": [
    [15, "v1", "billy-rat"],
    [19, "v1", "billy-rat"]
  ],

  "(event billy-playing)": [
    [14, "v1", "float"],
    [93, "s5", "billy-rat"],
    [103, "v1", "float"],
    [169, "v1", "billy-snack"],
    [216, "v1", "billy-snack"],
    [219, "v1", "billy-snack"],
    [223, "v1", "billy-snack"],
    [240, "s5", "billy-snack"],
    [248, "v1", "handle"],
    [249, "s5", "billy-snack"],
    [251, "s5", "billy-snack"],
    [255, "s5", "billy-snack"]
  ],

  "(code lurkerworm-rise)": [
    [13, "v1", "art-joint-anim"]
  ],

  "(code lurkerworm-sink)": [
    [10, "v1", "art-joint-anim"]
  ],

  "(code lurkerworm-die)": [
    [19, "v1", "art-joint-anim"]
  ],

  "(code lurkerworm-rest)": [
    [10, "v1", "float"],
    [35, "v1", "art-joint-anim"],
    [89, "v1", "float"]
  ],

  "(method 7 pelican)": [
    [36, "t9", "(function process-drawable int process-drawable)"]
  ],

  "pelican-fly": [
    [61, "v1", "art-joint-anim"],
    [186, "v1", "art-joint-anim"]
  ],

  "(code pelican-dive)": [
    [161, "v1", "art-joint-anim"]
  ],

  "(code pelican-wait-at-nest)": [
    [30, "v1", "art-joint-anim"],
    [118, "v1", "art-joint-anim"],
    [197, "v1", "art-joint-anim"]
  ],

  "(event pelican-wait-at-nest)": [
    [49, "v1", "process-drawable"]
  ],

  "(code pelican-explode)": [
    [71, "a0", "process-drawable"]
  ],

  "(event pelican-circle)": [
    [23, "v1", "float"]
  ],

  "(code pelican-spit)": [
    [42, "gp", "handle"],
    [50, "gp", "handle"],
    [121, "gp", "handle"],
    [143, "gp", "handle"],
    [155, "gp", "handle"],
    [161, "s4", "handle"],
    [173, "s4", "handle"]
  ],

  "(trans energyarm-no-ball)": [
    [27, "v1", "float"],
    [57, "v1", "float"]
  ],

  "(trans energyarm-idle)": [
    [21, "v1", "float"]
  ],

  "(code energyhub-stopped)": [
    [11, "v1", "float"]
  ],

  "(code energyhub-stop)": [
    [11, "v1", "float"]
  ],

  "(code energyhub-idle)": [
    [11, "v1", "float"]
  ],

  "(code energyarm-idle)": [
    [13, "v1", "float"],
    [36, "v1", "float"]
  ],

  "energyhub-set-lava-height": [
    [25, "v1", "process-drawable"],
    [28, "v1", "process-drawable"]
  ],

  "(post idle citb-sage)": [
    [3, "t9", "(function none :behavior citb-sage)"]
  ],

  "(method 44 red-sagecage)": [
    [35, "t9", "(function citb-sage none)"]
  ],

  "(method 44 blue-sagecage)": [
    [35, "t9", "(function citb-sage none)"]
  ],

  "(method 44 yellow-sagecage)": [
    [35, "t9", "(function citb-sage none)"]
  ],

  "(method 44 green-sagecage)": [
    [35, "t9", "(function citb-sage none)"]
  ],

  "(method 43 red-sagecage)": [
    [24, "v1", "float"]
  ],

  "(method 43 blue-sagecage)": [
    [24, "v1", "float"]
  ],

  "(method 43 yellow-sagecage)": [
    [24, "v1", "float"]
  ],

  "(event play-anim green-sagecage)": [
    [128, "s5", "robotboss"]
  ],

  "(method 21 citb-sagecage)": [
    [[27, 97], "v1", "vector"]
  ],

  "(code citb-sagecage-idle)": [
    [9, "gp", "citb-sage"],
    [15, "gp", "citb-sage"]
  ],

  "add-blue-motion": [
    [25, "v1", "process-drawable"],
    [34, "gp", "collide-shape"]
  ],

  "(event wait eco-collectable)": [
    [118, "a0", "vector"],
    [136, "a0", "vector"]
  ],

  "(event pickup eco-collectable)": [
    [18, "a0", "vector"],
    [[15, 21], "v1", "vector"]
  ],

  "(event fuel-cell-clone-anim)": [
    [35, "a0", "vector"]
  ],

  "fuel-cell-animate": [
    [9, "gp", "fuel-cell"]
  ],

  "(event wait fuel-cell)": [
    [95, "a0", "vector"]
  ],

  "(enter pickup fuel-cell)": [
    [9, "v0", "(state eco-collectable)"]
  ],

  "(code ecovalve-idle)": [
    [41, "v1", "process-drawable"]
  ],

  "(code vent-pickup)": [
    [25, "gp", "process-drawable"],
    [59, "s5", "collide-shape"]
  ],

  "(anon-function 69 collectables)": [
    [2, "v1", "handle"],
    [5, "v1", "handle"],
    [8, "v1", "handle"],
    [13, "s5", "eco-collectable"],
    [33, "v1", "target"],
    [38, "v1", "target"],
    [50, "s5", "eco-collectable"]
  ],

  "fuel-cell-init-by-other": [
    [118, "gp", "vector"]
  ],

  "ecovalve-init-by-other": [
    [95, "a0", "process-drawable"],
    [144, "v1", "process-drawable"]
  ],

  "(method 11 shover)": [
    ["_stack_", 16, "res-tag"],
    [120, "v0", "(pointer float)"]
  ],

  "(method 11 sun-iris-door)": [
    ["_stack_", 16, "res-tag"],
    [153, "v0", "(pointer float)"]
  ],

  "(event sun-iris-door-closed)": [
    [14, "a0", "vector"]
  ],

  "(event sun-iris-door-opening)": [
    [14, "a0", "vector"]
  ],

  "(event sun-iris-door-closing)": [
    [14, "a0", "vector"]
  ],

  "(event sun-iris-door-open)": [
    [20, "a0", "vector"]
  ],

  "sun-iris-door-init-by-other": [
    [97, "v1", "art-joint-anim"]
  ],

  "(method 7 steam-cap)": [
    [19, "t9", "(function process-drawable int process-drawable)"]
  ],

  "(method 11 steam-cap)": [
    ["_stack_", 16, "res-tag"],
    [139, "v0", "(pointer float)"]
  ],

  "(method 11 whirlpool)": [
    ["_stack_", 16, "res-tag"],
    [92, "v0", "(pointer float)"]
  ],

  "(method 21 collectable)": [
    [20, "v1", "int"],
    [20, "a0", "int"],
    [24, "a0", "int"]
  ],

  "check-blue-suck": [
    [25, "v1", "collide-shape"]
  ],

  "(code die eco)": [
    [53, "v1", "float"]
  ],

  "(trans pickup fuel-cell)": [
    [92, "v1", "float"]
  ],

  "(enter notice-blue eco-collectable)": [
    [13, "v1", "float"]
  ],

  "(code pickup fuel-cell)": [
    ["_stack_", 96, "res-tag"],
    [[131, 143], "v1", "(inline-array vector)"],
    [438, "a0", "game-task"],
    [456, "a0", "game-task"],
    [474, "a0", "game-task"],
    [492, "a0", "game-task"],
    [509, "v1", "game-task"],
    [513, "v1", "game-task"],
    [517, "v1", "game-task"],
    [521, "v1", "game-task"]
  ],

  "(method 11 eco)": [
    [13, "v0", "pickup-type"]
  ],

  "target-powerup-process": [
    [[200, 215], "v1", "sound-rpc-set-param"]
  ],

  "(method 14 touching-list)": [
    [[0,11], "s5", "touching-shapes-entry"]
  ],

  "(method 13 touching-list)": [
    [[0, 51], "v0", "touching-shapes-entry"]
    // [5, "v0", "touching-shapes-entry"],
    // [10, "v0", "touching-shapes-entry"],
    // [17, "v0", "touching-shapes-entry"],
    // [26, "v0", "touching-shapes-entry"],
    // [46, "v0", "touching-shapes-entry"],
    // [47, "v0", "touching-shapes-entry"],
    // [48, "v0", "touching-shapes-entry"],
    // [50, "v0", "touching-shapes-entry"]
  ],

  "(method 11 touching-list)": [
    [8, "s5", "touching-shapes-entry"],
    [10, "s5", "touching-shapes-entry"],
    [11, "s5", "touching-shapes-entry"],
    [13, "s5", "touching-shapes-entry"],
    [32, "s5", "touching-shapes-entry"],
    [47, "s5", "touching-shapes-entry"],
    [49, "s5", "touching-shapes-entry"],
    [51, "s5", "touching-shapes-entry"]
  ],

  "(method 12 touching-list)": [
    [4, "gp", "touching-shapes-entry"],
    [6, "gp", "touching-shapes-entry"],
    [67, "gp", "touching-shapes-entry"]
  ],

  "(method 35 collide-shape)": [
    [23, "v1", "connection"],
    [24, "s2", "collide-shape"],
    [33, "s2", "collide-shape"],
    [48, "s2", "collide-shape"],
    [62, "v1", "process-drawable"],
    [80, "s2", "collide-shape"],
    [117, "v1", "connection"],
    [118, "s2", "collide-shape"],
    [127, "s2", "collide-shape"],
    [142, "s2", "collide-shape"],
    [174, "s2", "collide-shape"],
    [209, "v1", "connection"],
    [210, "s2", "collide-shape"],
    [219, "s2", "collide-shape"],
    [234, "s2", "collide-shape"],
    [266, "s2", "collide-shape"],
    [301, "v1", "connection"],
    [302, "s2", "collide-shape"],
    [311, "s2", "collide-shape"],
    [326, "s2", "collide-shape"],
    [358, "s2", "collide-shape"]
  ],

  "(method 56 collide-shape-moving)": [
    [89, "v1", "target"]
  ],

  "(method 20 collide-shape-prim-group)": [
    [40, "a0", "collide-shape-prim-group"]
  ],

  "(method 25 collide-shape-prim)": [
    [43, "gp", "collide-shape-prim-group"],
    [47, "gp", "collide-shape-prim-group"]
  ],

  "(method 29 collide-shape-prim-group)": [
    [13, "a0", "collide-shape-prim-group"]
  ],

  "(method 28 collide-shape-prim-mesh)": [
    [[22,45], "s4", "(array collide-mesh)"]
  ],

  "(method 53 collide-shape)": [
    [[24, 40], "v1", "collide-shape-prim-group"]
  ],

  "(method 54 collide-shape)": [
    [[18, 33], "v1", "collide-shape-prim-group"]
  ],

  "(method 45 collide-shape)": [
    [18, "v1", "connection"],
    [[19, 146], "s3", "collide-shape-moving"],
    [146, "v1", "connection"],
    [[147, 272], "s3", "collide-shape-moving"],
    [272, "v1", "connection"],
    [[273, 398], "s3", "collide-shape-moving"],
    [398, "v1", "connection"],
    [[399, 497], "s3", "collide-shape-moving"]
  ],

  "(method 55 collide-shape)": [
    [33, "s5", "process-drawable"],
    [54, "s5", "process-drawable"],
    [59, "s5", "process-drawable"],
    [68, "s5", "process-drawable"]
  ],

  "collide-shape-draw-debug-marks": [
    [24, "v1", "connection"],
    [[33, 55], "s5", "collide-shape"],
    [72, "v1", "connection"],
    [[81, 103], "s5", "collide-shape"],
    [120, "v1", "connection"],
    [[129, 151], "s5", "collide-shape"],
    [168, "v1", "connection"],
    [[177, 199], "s5", "collide-shape"]
  ],

  "(method 9 collide-edge-work)": [
    [10, "s3", "collide-edge-edge"],
    [16, "s4", "collide-edge-hold-item"],
    [46, "s4", "(inline-array collide-edge-hold-item)"],
    [48, "s3", "(inline-array collide-edge-edge)"]
  ],

  "(method 19 collide-edge-work)": [
    [150, "a1", "int"],
    [150, "v1", "int"],
    [[149, 162], "a0", "collide-shape-prim-group"]
  ],

  "collide-probe-make-list": [
    [18, "v1", "drawable-group"],
    [29, "v1", "drawable-group"],
    [45, "v1", "drawable-group"]
  ],

  "(method 11 instance-tie)": [
    [28, "s1", "collide-fragment"],
    [38, "s1", "collide-fragment"],
    [45, "s1", "(inline-array collide-fragment)"]
  ],

  "(method 12 instance-tie)": [
    [21, "s1", "collide-fragment"],
    [31, "s1", "collide-fragment"],
    [38, "s1", "(inline-array collide-fragment)"]
  ],

  "(method 13 instance-tie)": [
    [21, "s1", "collide-fragment"],
    [29, "s1", "collide-fragment"],
    [36, "s1", "(inline-array collide-fragment)"]
  ],

  "(method 20 collide-cache)": [
    [18, "s2", "collide-cache-prim"],
    [23, "s2", "collide-cache-prim"],
    [27, "s2", "collide-cache-prim"],
    [33, "s2", "collide-cache-prim"],
    [37, "s2", "collide-cache-prim"],
    [38, "v1", "collide-shape-prim-sphere"], // could be sphere or mesh...?
    [45, "s2", "collide-cache-prim"],
    [48, "s2", "(inline-array collide-cache-prim)"]
  ],

  "test-closest-pt-in-triangle": [
    [19, "s5", "collide-cache-tri"],
    [20, "s5", "collide-cache-tri"],
    [21, "s5", "collide-cache-tri"],
    [26, "s5", "collide-cache-tri"],
    [47, "s5", "collide-cache-tri"],
    [48, "s5", "(inline-array collide-cache-tri)"]
  ],

  "(method 9 collide-cache)": [
    [[1,29], "gp", "collide-cache-tri"],
    [[29,56], "gp", "collide-cache-prim"],
    [35, "gp", "collide-cache-prim"],
    [50, "gp", "collide-cache-prim"],
    [51, "gp", "collide-cache-prim"],
    [55, "gp", "collide-cache-prim"],
    [36, "v1", "collide-shape-prim-sphere"]
  ],

  "(method 9 collide-mesh)": [
    [[17, 62], "s5", "collide-mesh-tri"],
    [62, "s5", "(inline-array collide-mesh-tri)"]
  ],

  "(method 22 collide-shape-prim-mesh)": [
    [10, "s4", "collide-shape-prim-group"],
    [41, "s4", "collide-shape-prim-group"]
  ],

  "(method 44 collide-shape)": [
    [26, "a0", "process-drawable"]
  ],

  "(method 43 collide-shape)": [
    [58, "gp", "collide-shape-moving"],
    [88, "gp", "collide-shape-moving"]
  ],

  "find-instance-by-name": [
    [21, "v1", "drawable-tree-instance-shrub"],
    [48, "v1", "drawable-tree-instance-tie"]
  ],

  "(method 63 collide-shape-moving)": [
    [[33, 53], "s0", "collide-cache-prim"],
    [53, "s0", "(inline-array collide-cache-prim)"]
  ],

  "target-falling-anim": [
    [51, "v1", "art-joint-anim"],
    [160, "v1", "art-joint-anim"]
  ],

  "target-hit-ground-anim": [
    [79, "v1", "art-joint-anim"],
    [312, "v1", "art-joint-anim"],
    [389, "v1", "art-joint-anim"],
    [441, "v1", "art-joint-anim"],
    [520, "v1", "art-joint-anim"],
    [578, "v1", "art-joint-anim"],
    [675, "v1", "art-joint-anim"],
    [736, "v1", "art-joint-anim"],
    [846, "v1", "art-joint-anim"]
  ],

  "(code target-stance)": [
    [48, "v1", "art-joint-anim"],
    [117, "v1", "art-joint-anim"],
    [170, "v1", "art-joint-anim"],
    [234, "v1", "art-joint-anim"],
    [298, "v1", "art-joint-anim"],
    [389, "v1", "art-joint-anim"],
    [503, "v1", "art-joint-anim"]
  ],

  "(code target-walk)": [
    [146, "v1", "art-joint-anim"],
    [243, "v1", "art-joint-anim"]
  ],

  "(code target-slide-down)": [
    [26, "v1", "art-joint-anim"]
  ],

  "(code target-jump-forward)": [
    [13, "v1", "art-joint-anim"]
  ],

  "(code target-double-jump)": [
    [24, "v1", "art-joint-anim"]
  ],

  "(code target-attack-air)": [
    [14, "v1", "art-joint-anim"],
    [167, "v1", "art-joint-anim"]
  ],

  "(code target-attack)": [
    [14, "v1", "art-joint-anim"]
  ],

  "(code target-flop)": [
    [13, "v1", "art-joint-anim"]
  ],

  "(code target-duck-stance)": [
    [21, "v1", "art-joint-anim"],
    [116, "v1", "art-joint-anim"],
    [168, "v1", "art-joint-anim"]
  ],

  "mod-var-jump": [
    [77, "f0", "float"],
    [80, "f0", "float"],
    [159, "v0", "vector"]
  ],

  "(code target-duck-high-jump-jump)": [
    [8, "v1", "float"]
  ],

  "(event target-running-attack)": [
    [41, "v1", "process-drawable"],
    [50, "s5", "collide-shape"]
  ],

  "(enter target-jump)": [
    [53, "v1", "vector"]
  ],

  "(enter target-high-jump)": [
    [21, "v1", "vector"]
  ],

  "(enter target-double-jump)": [
    [15, "v1", "vector"]
  ],

  // TODO - these shouldnt be required, but are here because `go/enter-state` returns none
  "(event target-flop)": [
    [34, "t9", "(function object :behavior target)"],
    [40, "t9", "(function symbol object :behavior target)"]
  ],

  "target-powerup-effect": [
    [267, "a0", "symbol"],
    [307, "a0", "vector"]
  ],

  "(method 10 water-control)": [
    [71, "a0", "collide-shape-moving"],
    [147, "v1", "collide-shape-moving"],
    [179, "v1", "collide-shape-moving"],
    [461, "v1", "control-info"],
    [473, "a0", "collide-shape-moving"],
    [488, "v1", "collide-shape-moving"],
    [502, "v1", "collide-shape-moving"],
    [508, "v1", "collide-shape-moving"],
    [580, "v1", "collide-shape-moving"],
    [600, "s4", "collide-shape-moving"],
    [609, "s4", "collide-shape-moving"],
    [622, "s4", "collide-shape-moving"],
    [627, "s4", "collide-shape-moving"],
    [629, "s4", "collide-shape-moving"],
    [716, "s5", "collide-shape-moving"],
    [720, "s5", "collide-shape-moving"],
    [721, "s5", "collide-shape-moving"],
    [728, "s5", "collide-shape-moving"],
    [730, "s5", "collide-shape-moving"],
    [731, "s5", "collide-shape-moving"],
    [744, "v1", "collide-shape-moving"],
    [751, "a0", "collide-shape-moving"],
    [775, "v1", "collide-shape-moving"],
    [824, "a1", "collide-shape-moving"],
    [826, "a0", "collide-shape-moving"],
    [831, "v1", "collide-shape-moving"]
  ],

  "part-water-splash-callback": [
    [3, "v1", "float"]
  ],

  "(method 15 water-control)": [
    [42, "v1", "float"]
  ],

  "(method 27 water-vol)": [
    [16, "v1", "target"]
  ],

  "(method 26 water-vol)": [
    [19, "v1", "target"],
    [33, "v1", "target"]
  ],

  "(method 29 water-vol)": [
    ["_stack_", 16, "res-tag"],
    [46, "v0", "(pointer float)"]
  ],

  "(enter pickup racer)": [
    [1, "t9", "(function none :behavior racer)"]
  ],

  "target-racing-jump-anim": [
    [36, "v1", "art-joint-anim"]
  ],

  "target-racing-land-anim": [
    [23, "v1", "art-joint-anim"],
    [82, "v1", "art-joint-anim"],
    [144, "v1", "art-joint-anim"]
  ],

  "(post target-racing-get-off-jump)": [
    [191, "f0", "float"]
  ],

  "check-drop-level-rolling-dirt-finish": [
    [17, "v1", "float"]
  ],

  "(code peeper-down)": [
    [24, "v1", "float"]
  ],

  "(code nav-enemy-notice fleeing-nav-enemy)": [
    [27, "v1", "art-joint-anim"]
  ],

  "(code lightning-mole-dive)": [
    [39, "v1", "art-joint-anim"]
  ],

  "(code lightning-mole-yelp)": [
    [19, "v1", "art-joint-anim"]
  ],

  "(code peeper-up)": [
    [10, "v1", "art-joint-anim"]
  ],

  "(code robber-idle)": [
    [14, "v1", "art-joint-anim"]
  ],

  "(code robber-initial)": [
    [14, "v1", "art-joint-anim"]
  ],

  "(code robber-initial-notice)": [
    [43, "v1", "art-joint-anim"]
  ],

  "(code robber-tired)": [
    [69, "v1", "art-joint-anim"],
    [136, "v1", "float"]
  ],

  "(code robber-flee)": [
    [69, "v1", "art-joint-anim"],
    [136, "v1", "float"]
  ],

  "(code robber-die)": [
    [71, "f0", "float"],
    [104, "v1", "art-joint-anim"]
  ],

  "target-flut-hit-ground-anim": [
    [131, "v1", "art-joint-anim"],
    [204, "v1", "art-joint-anim"]
  ],

  "target-flut-standard-event-handler": [
    [164, "a0", "process-drawable"]
  ],

  "(code target-flut-stance)": [
    [81, "v1", "art-joint-anim"],
    [145, "v1", "art-joint-anim"]
  ],

  "(code target-flut-walk)": [
    [60, "v1", "art-joint-anim"]
  ],

  "(code target-flut-air-attack)": [
    [98, "v1", "art-joint-anim"]
  ],

  "(code target-flut-air-attack-hit-ground)": [
    [86, "v1", "art-joint-anim"]
  ],

  "(code target-flut-death)": [
    [224, "v1", "art-joint-anim"]
  ],

  "(code target-flut-get-off-hit-ground)": [
    [13, "v1", "art-joint-anim"]
  ],

  "(code target-flut-running-attack)": [
    [53, "v1", "float"],
    [181, "f30", "float"],
    [246, "f1", "float"],
    [247, "f0", "float"],
    [247, "f30", "float"],
    [350, "v1", "art-joint-anim"],
    [381, "f30", "float"]
  ],

  "(code target-flut-double-jump)": [
    [14, "v1", "art-joint-anim"],
    [78, "v1", "art-joint-anim"]
  ],

  "(trans target-flut-walk)": [
    [147, "f0", "float"],
    [152, "f1", "float"],
    [203, "f0", "float"]
  ],

  "(event target-flut-running-attack)": [
    [41, "v1", "process-drawable"],
    [53, "v1", "collide-shape"],
    [59, "v1", "collide-shape"]
  ],

  "(code target-flut-get-on)": [
    [62, "s4", "process-drawable"],
    [69, "s4", "process-drawable"],
    [88, "s4", "process-drawable"],
    [93, "s4", "process-drawable"]
  ],

  "(code target-flut-get-off-jump)": [
    [55, "s3", "process-drawable"],
    [59, "s3", "process-drawable"],
    [74, "s3", "process-drawable"],
    [93, "s3", "process-drawable"],
    [98, "s3", "process-drawable"],
    [145, "v1", "art-joint-anim"]
  ],

  "(event target-flut-grab)": [
    [24, "a0", "process-drawable"]
  ],

  "(post target-racing-get-on)": [
    [76, "f0", "float"],
    [88, "f0", "float"],
    [92, "f1", "float"]
  ],

  "target-death-anim": [
    [18, "v1", "art-joint-anim"]
  ],

  "target-hit-setup-anim": [
    [90, "v1", "art-joint-anim"],
    [164, "v1", "art-joint-anim"]
  ],

  "(code target-death)": [
    [533, "v1", "art-joint-anim"],
    [655, "v0", "int"],
    [691, "v1", "process-drawable"],
    [844, "gp", "spool-anim"],
    [[957, 1035], "s5", "handle"],
    [1010, "gp", "spool-anim"]
  ],

  "(anon-function 1 target-death)": [
    [12, "gp", "process-drawable"],
    [16, "gp", "process-drawable"]
  ],

  "next-level": [
    [7, "a1", "level-load-info"],
    [10, "a1", "level-load-info"]
  ],

  "target-generic-event-handler": [
    [10, "v1", "float"],
    [297, "v1", "float"],
    [308, "a0", "vector"],
    [562, "v1", "(state target)"]
  ],

  "target-standard-event-handler": [
    [167, "a0", "process"],
    [182, "a0", "process"],
    [197, "a0", "process"],
    [223, "a0", "process"],
    [242, "a0", "process"],
    [257, "a0", "process"],
    [272, "a0", "process"],
    [280, "a1", "process"],
    [303, "a0", "process"],
    [330, "a0", "process"]
  ],

  "(code target-load-wait)": [
    [21, "v1", "art-joint-anim"],
    [138, "v1", "art-joint-anim"],
    [196, "v1", "art-joint-anim"]
  ],

  "(code target-grab)": [
    [133, "v1", "art-joint-anim"],
    [185, "v1", "art-joint-anim"],
    [322, "v1", "art-joint-anim"],
    [475, "v1", "art-joint-anim"]
  ],

  "(code target-pole-cycle)": [
    [87, "v1", "art-joint-anim"],
    [148, "v1", "art-joint-anim"]
  ],

  "(code target-pole-flip-up)": [
    [13, "v1", "art-joint-anim"]
  ],

  "(code target-edge-grab-jump)": [
    [34, "v1", "art-joint-anim"]
  ],

  "(code target-eco-powerup)": [
    [32, "v1", "art-joint-anim"],
    [47, "v1", "float"],
    [215, "v1", "float"]
  ],

  "(code target-swim-stance)": [
    [31, "v1", "art-joint-anim"],
    [52, "v1", "float"],
    [89, "v1", "float"]
  ],

  "(event target-swim-down)": [
    [9, "v1", "attack-info"],
    [13, "v1", "attack-info"],
    [18, "v1", "attack-info"],
    [23, "v1", "attack-info"],
    [38, "v1", "attack-info"],
    [39, "v1", "attack-info"],
    [41, "v1", "attack-info"]
  ],

  "(code target-swim-walk)": [
    [54, "v1", "art-joint-anim"],
    [140, "v1", "art-joint-anim"]
  ],

  "(code target-yellow-jump-blast)": [
    [184, "v1", "art-joint-anim"]
  ],

  "(code target-swim-down)": [
    [52, "v1", "art-joint-anim"]
  ],

  "(anon-function 11 target2)": [
    [19, "s4", "target"], // confusing -- the parent of a target is a target?
    [21, "s4", "target"],
    [29, "s4", "target"],
    [34, "s4", "target"],
    [40, "s4", "target"],
    [54, "s4", "target"],
    [66, "s4", "target"],
    [76, "s4", "target"],
    [82, "s4", "target"],
    [87, "s4", "target"],
    [89, "s4", "target"],
    [118, "s4", "target"],
    [129, "s4", "target"]
  ],

  "(code target-play-anim)": [
    [8, "v0", "art-joint-anim"]
  ],

  "(code target-look-around)": [
    [20, "v0", "float"]
  ],

  "(code target-stance-look-around)": [
    [10, "v0", "float"],
    [36, "t9", "(function none :behavior target)"]
  ],

  "part-first-person-hud-selector-func": [
    [16, "v1", "first-person-hud"]
  ],

  "part-first-person-hud-right-func": [
    [16, "s5", "first-person-hud"],
    [42, "s5", "first-person-hud"],
    [46, "s5", "first-person-hud"],
    [50, "s5", "first-person-hud"],
    [59, "s5", "first-person-hud"]
  ],

  "part-first-person-hud-left-func": [
    [16, "s5", "first-person-hud"],
    [43, "s5", "first-person-hud"],
    [47, "s5", "first-person-hud"],
    [51, "s5", "first-person-hud"],
    [60, "s5", "first-person-hud"]
  ],

  "(event target-grab)": [
    [30, "a0", "process"],
    [48, "a0", "process"],
    [56, "a1", "process"]
  ],

  "(code target-periscope)": [
    [25, "v1", "process-drawable"],
    [49, "v1", "art-joint-anim"],
    [130, "v1", "art-joint-anim"]
  ],

  "(code target-swim-up)": [
    [17, "v1", "art-joint-anim"]
  ],

  "(code target-yellow-blast)": [
    [161, "gp", "handle"],
    [176, "v1", "art-joint-anim"],
    [219, "gp", "handle"]
  ],

  "(code target-edge-grab)": [
    [143, "v1", "art-joint-anim"],
    [198, "v1", "art-joint-anim"]
  ],

  "(method 10 first-person-hud)": [
    [32, "t9", "(function process none)"]
  ],

  "(code target-pole-flip-forward-jump)": [
    [40, "t9", "(function none :behavior target)"]
  ],

  "tfrag-details":[
    [49, "gp", "(pointer uint32)"]
  ],

  "flatten-joint-control-to-spr": [
    [14, "a1", "pointer"],
    [[66, 108], "a1", "(inline-array vector)"],
    [[36, 38], "a1", "(inline-array vector)"],
    [[39, 60], "a1", "(inline-array vector)"],
    [38, "a1", "pointer"],
    [[15, 37], "a1", "(inline-array vector)"],
    [56, "a2", "(pointer float)"],
    [120, "a0", "terrain-context"],
    [154, "a0", "terrain-context"],
    [189, "a1", "terrain-context"],
    [184, "v1", "terrain-context"],
    [172, "a1", "terrain-context"]
  ],

  "matrix-from-control-pair!": [
    [18, "a0", "terrain-context"]
  ],

  "cspace<-matrix-no-push-joint!": [
    [4, "a0", "terrain-context"]
  ],

  "make-joint-jump-tables": [
    [5, "a0", "terrain-context"],
    [11, "a0", "terrain-context"],
    [17, "a0", "terrain-context"],
    [23, "a0", "terrain-context"],
    [29, "a0", "terrain-context"],
    [35, "a0", "terrain-context"],
    [41, "a0", "terrain-context"],
    [47, "a0", "terrain-context"],
    [53, "a0", "terrain-context"],
    [59, "a0", "terrain-context"],
    [65, "a0", "terrain-context"],
    [71, "a0", "terrain-context"],
    [77, "a0", "terrain-context"],
    [83, "a0", "terrain-context"],
    [89, "a0", "terrain-context"],
    [95, "a0", "terrain-context"],
    [101, "a0", "terrain-context"],
    [107, "a0", "terrain-context"],
    [113, "a0", "terrain-context"],
    [119, "a0", "terrain-context"],
    [125, "a0", "terrain-context"],
    [131, "a0", "terrain-context"],
    [137, "a0", "terrain-context"],
    [143, "a0", "terrain-context"],
    [149, "a0", "terrain-context"],
    [155, "a0", "terrain-context"],
    [161, "a0", "terrain-context"],
    [167, "a0", "terrain-context"],
    [173, "a0", "terrain-context"],
    [179, "a0", "terrain-context"],
    [185, "a0", "terrain-context"],
    [191, "a0", "terrain-context"],
    [197, "a0", "terrain-context"],
    [203, "a0", "terrain-context"],
    [209, "a0", "terrain-context"],
    [215, "a0", "terrain-context"],
    [221, "a0", "terrain-context"],
    [227, "a0", "terrain-context"],
    [233, "a0", "terrain-context"],
    [239, "a0", "terrain-context"],
    [245, "a0", "terrain-context"],
    [251, "a0", "terrain-context"],
    [257, "a0", "terrain-context"],
    [263, "a0", "terrain-context"],
    [269, "a0", "terrain-context"],
    [275, "a0", "terrain-context"],
    [281, "a0", "terrain-context"],
    [287, "a0", "terrain-context"]
  ],

  "find-instance-by-index": [
    [26, "t1", "drawable-tree-instance-shrub"],
    [40, "t1", "drawable-tree-instance-tie"]
  ],

  "draw-instance-info": [
    [224, "s1", "drawable-group"],
    [143, "v1", "prototype-shrubbery"],
    [148, "v1", "prototype-shrubbery"],
    [299, "v1", "prototype-tie"],
    [318, "v1", "prototype-tie"]
  ],

  "(method 24 ram-boss-proj)": [
    [64, "v0", "sound-rpc-set-param"],
    [83, "gp", "process-drawable"],
    [86, "gp", "process-drawable"]
  ],

  "ram-boss-on-ground-event-handler": [
    [260, "v1", "ram-boss"]
  ],

  "(method 52 ram-boss)": [
    [11, "v1", "(array collide-shape-prim)"],
    [21, "v1", "(array collide-shape-prim)"],
    [31, "v1", "(array collide-shape-prim)"],
    [41, "v1", "(array collide-shape-prim)"]
  ],

  "(method 53 ram-boss)": [
    [2, "v1", "(array collide-shape-prim)"],
    [5, "v1", "(array collide-shape-prim)"],
    [8, "v1", "(array collide-shape-prim)"],
    [11, "v1", "(array collide-shape-prim)"]
  ],

  "(code ram-boss-idle)": [
    [38, "v1", "collide-shape-prim-group"]
  ],

  "(code ram-boss-jump-down)": [
    [14, "v1", "art-joint-anim"]
  ],

  "(code ram-boss-jump-down-hit-ground)": [
    [23, "v1", "art-joint-anim"]
  ],

  "(code ram-boss-forward-defend-block)": [
    [14, "v1", "art-joint-anim"]
  ],

  "(code ram-boss-up-defend-block)": [
    [14, "v1", "art-joint-anim"]
  ],

  "(code nav-enemy-victory ram-boss)": [
    [28, "v1", "art-joint-anim"]
  ],

  "(code ram-boss-lose-shield)": [
    [29, "v1", "art-joint-anim"]
  ],

  "(code ram-boss-throw)": [
    [16, "v1", "art-joint-anim"],
    [67, "v1", "art-joint-anim"]
  ],

  "(method 56 ram-boss)": [
    [24, "v0", "ram-boss-proj"],
    [58, "v1", "(pointer ram-boss-proj)"]
  ],

  "(code ram-idle)": [
    [28, "v1", "art-joint-anim"],
    [98, "v1", "art-joint-anim"]
  ],

  "(code ram-give-fuel-cell)": [
    [47, "v0", "snowcam"],
    [69, "v1", "(pointer snowcam)"]
  ],

  "(code snow-bumper-deactivate)": [
    [29, "v1", "art-joint-anim"],
    [106, "v1", "art-joint-anim"]
  ],

  "(code snow-bumper-spawn-fuel-cell)": [
    [16, "v1", "art-joint-anim"]
  ],

  "(code snow-bumper-inactive-idle)": [
    [19, "v1", "art-joint-anim"]
  ],

  "(method 7 snow-bumper)": [
    [14, "t9", "(function process-drawable int process-drawable)"]
  ],

  "(method 11 snow-bumper)": [
    ["_stack_", 16, "res-tag"],
    [216, "v0", "(pointer float)"]
  ],

  "(code spider-egg-idle)": [
    [20, "v1", "art-joint-anim"],
    [97, "v1", "art-joint-anim"],
    [153, "v1", "art-joint-anim"]
  ],

  "(code spider-egg-hatch)": [
    [62, "v1", "art-joint-anim"]
  ],

  "(code spider-egg-die)": [
    [79, "v1", "art-joint-anim"]
  ],

  "(code puffer-die)": [
    [33, "v1", "art-joint-anim"]
  ],

  "puffer-default-event-handler": [
    [28, "v1", "process-drawable"],
    [34, "v1", "process-drawable"]
  ],

  "(method 22 puffer)": [
    [10, "v1", "process-drawable"]
  ],

  "(method 25 puffer)": [
    [49, "v1", "puffer"],
    [56, "v1", "puffer"]
  ],

  "(method 23 puffer)": [
    [18, "v1", "process-drawable"]
  ],

  "(trans puffer-attack)": [
    [23, "v1", "collide-shape-prim-group"]
  ],

  "(method 30 puffer)": [
    [16, "v1", "(array collide-shape-prim)"]
  ],

  "(method 31 puffer)": [
    [16, "v1", "(array collide-shape-prim)"]
  ],

  "(method 7 puffer)": [
    [14, "t9", "(function process-drawable int process-drawable)"]
  ],

  "(method 11 puffer)": [
    ["_stack_", 16, "res-tag"],
    [213, "v0", "(pointer float)"]
  ],

  "driller-lurker-default-event-handler": [
    [[51, 87], "s1", "touching-shapes-entry"]
  ],

  "(code driller-lurker-idle-drilling)": [
    [33, "v1", "art-joint-anim"]
  ],

  "(code driller-lurker-jammed-standing)": [
    [14, "v1", "art-joint-anim"]
  ],

  "(code driller-lurker-die)": [
    [28, "v1", "art-joint-anim"]
  ],

  "(method 7 driller-lurker)": [
    [24, "t9", "(function process-drawable int process-drawable)"]
  ],

  "(method 11 driller-lurker)": [
    ["_stack_", 16, "res-tag"],
    [373, "v0", "(pointer float)"]
  ],

  "kermit-short-hop": [
    [10, "v1", "art-joint-anim"]
  ],

  "kermit-long-hop": [
    [10, "v1", "art-joint-anim"]
  ],

  "(code kermit-patrol)": [
    [10, "v1", "art-joint-anim"]
  ],

  "(code kermit-chase-new-position)": [
    [16, "v1", "art-joint-anim"]
  ],

  "(code kermit-chase)": [
    [14, "v1", "art-joint-anim"]
  ],

  "(code kermit-attack)": [
    [22, "v1", "art-joint-anim"]
  ],

  "(code kermit-tongue-stuck)": [
    [14, "v1", "art-joint-anim"]
  ],

  "(code kermit-retract-tongue)": [
    [14, "v1", "art-joint-anim"],
    [90, "v1", "art-joint-anim"]
  ],

  "(method 39 kermit)": [
    [7, "t9", "(function nav-enemy none)"]
  ],

  "(code falling gnawer-falling-segment)": [
    [16, "v1", "art-joint-anim"],
    [70, "v1", "art-joint-anim"]
  ],

  "(method 22 gnawer)": [
    [18, "f0", "float"]
  ],

  "(code gnawer-chewing-on-post)": [
    [139, "v1", "art-joint-anim"],
    [210, "v1", "art-joint-anim"],
    [272, "v1", "art-joint-anim"],
    [363, "v1", "art-joint-anim"],
    [451, "v1", "art-joint-anim"]
  ],

  "(code gnawer-retreat-into-post)": [
    [18, "v1", "art-joint-anim"]
  ],

  "(code gnawer-die)": [
    [28, "v1", "art-joint-anim"]
  ],

  "(event gnawer-run)": [
    [54, "a2", "touching-shapes-entry"]
  ],

  "(method 7 gnawer)": [
    [19, "t9", "(function nav-enemy int nav-enemy)"]
  ],

  "(code gnawer-give-fuel-cell)": [
    [43, "v0", "maincavecam"],
    [64, "v1", "maincavecam"]
  ],

  "(method 11 gnawer)": [
    ["_stack_", 16, "res-tag"],
    ["_stack_", 32, "res-tag"],
    ["_stack_", 48, "res-tag"],
    [361, "v0", "(pointer float)"],
    [426, "v0", "(pointer int32)"],
    [446, "v0", "(pointer int32)"]
  ],

  "(code mother-spider-egg-falling)": [
    [14, "v1", "art-joint-anim"]
  ],

  "(code mother-spider-egg-hatch)": [
    [65, "v1", "art-joint-anim"]
  ],

  "(code mother-spider-egg-die)": [
    [63, "v1", "art-joint-anim"]
  ],

  "(code mother-spider-egg-die-while-falling)": [
    [63, "v1", "art-joint-anim"]
  ],

  "(code mother-spider-egg-on-ground)": [
    [50, "v1", "art-joint-anim"],
    [124, "v1", "art-joint-anim"]
  ],

  "(method 7 swamp-blimp)": [
    [19, "t9", "(function process-drawable int process-drawable)"]
  ],

  "(code swamp-tetherrock-break)": [
    [238, "s4", "handle"],
    [261, "s4", "handle"],
    [283, "s4", "handle"],
    [300, "s4", "handle"],
    [373, "a0", "swamp-blimp"]
  ],

  "(event swamp-tetherrock-idle)": [
    [55, "gp", "process-drawable"]
  ],

  "(code swamp-rope-break)": [
    [10, "v1", "float"],
    [26, "v1", "float"],
    [48, "v1", "float"],
    [64, "v1", "art-joint-anim"]
  ],

  "swamp-rope-trans": [
    [40, "v1", "swamp-rope"],
    [48, "v1", "swamp-rope"]
  ],

  "(code swamp-rope-idle-arm)": [
    [13, "v1", "swamp-rope"]
  ],

  "swamp-blimp-setup": [
    [[26, 117], "s4", "swamp-rope"]
  ],

  "(code swamp-rope-idle-rock)": [
    [32, "a0", "swamp-rope"],
    [33, "a0", "swamp-rope"]
  ],

  "(code mistycannon-missile-idle)": [
    [110, "v0", "sound-rpc-set-param"],
    [207, "v1", "art-joint-anim"],
    [257, "v1", "art-joint-anim"]
  ],

  "(event mistycannon-missile-explode)": [
    [16, "v1", "mistycannon-missile"]
  ],

  "(code cam-mistycannon)": [
    [3, "a1", "mistycannon"],
    [9, "v1", "mistycannon"]
  ],

  "(method 26 citb-plat)": [
    [18, "v1", "vector"],
    [47, "v1", "vector"]
  ],

  "(method 23 citb-chain-plat)": [
    [9, "t9", "(function rigid-body-platform float none)"]
  ],

  "(code citb-firehose-blast)": [
    [10, "v1", "art-joint-anim"],
    [86, "v1", "art-joint-anim"],
    [157, "v1", "art-joint-anim"]
  ],

  "(trans plat-button-move-downward citb-exit-plat)": [
    [10, "v0", "(state plat-button)"]
  ],

  "(trans plat-button-move-upward citb-exit-plat)": [
    [10, "v0", "(state plat-button)"]
  ],

  "(code darkvine-idle)": [
    [32, "v1", "art-joint-anim"]
  ],

  "(code darkvine-retreat)": [
    [23, "v1", "art-joint-anim"],
    [138, "v1", "art-joint-anim"]
  ],

  "(enter cam-periscope)": [
    [7, "a1", "periscope"],
    [13, "a1", "periscope"],
    [16, "v1", "periscope"]
  ],

  "(code cam-periscope)": [
    [2, "v1", "periscope"],
    [4, "v1", "periscope"],
    [12, "v1", "periscope"],
    [71, "v1", "periscope"],
    [79, "v1", "periscope"]
  ],

  "periscope-crosshair": [
    [50, "v1", "periscope"]
  ],

  "periscope-find-next": [
    [58, "v1", "vector"]
  ],

  "(code reflector-origin-idle)": [
    [60, "v1", "periscope"]
  ],

  "(code periscope-player-control)": [
    [41, "v0", "(pointer float)"],
    [508, "gp", "handle"]
  ],

  "quicksandlurker-post": [
    [50, "a0", "water-anim"],
    [54, "a0", "water-anim"]
  ],

  "(code quicksandlurker-wait)": [
    [33, "v1", "art-joint-anim"],
    [89, "v1", "art-joint-anim"]
  ],

  "(code quicksandlurker-yawn)": [
    [10, "v1", "art-joint-anim"]
  ],

  "(code quicksandlurker-track)": [
    [29, "v1", "art-joint-anim"]
  ],

  "(code quicksandlurker-attack)": [
    [12, "v1", "art-joint-anim"]
  ],

  "(code quicksandlurker-hide)": [
    [14, "v1", "art-joint-anim"]
  ],

  "(code quicksandlurker-popup)": [
    [38, "v1", "art-joint-anim"]
  ],

  "(code quicksandlurker-die)": [
    [18, "v1", "art-joint-anim"]
  ],

  "(code quicksandlurker-victory)": [
    [18, "v1", "art-joint-anim"],
    [69, "v1", "art-joint-anim"]
  ],

  "(method 7 balloonlurker)": [
    [29, "t9", "(function process-drawable int process-drawable)"]
  ],

  "(code balloonlurker-pilot-die)": [
    [58, "v1", "art-joint-anim"]
  ],

  "(code orbit-plat-bottom-idle)": [
    [29, "v1", "orbit-plat"],
    [35, "v1", "orbit-plat"],
    [109, "v1", "orbit-plat"],
    [126, "v1", "orbit-plat"]
  ],

  "(method 27 orbit-plat)": [
    [20, "s5", "orbit-plat"],
    [29, "s5", "orbit-plat"],
    [33, "s5", "orbit-plat"],
    [40, "s5", "orbit-plat"],
    [44, "s5", "orbit-plat"],
    [72, "a2", "orbit-plat"],
    [153, "a1", "orbit-plat"]
  ],

  "(code mother-spider-leg-flying)": [
    [21, "v1", "art-joint-anim"],
    [80, "v1", "art-joint-anim"]
  ],

  "(code mother-spider-stop-traveling)": [
    [14, "v1", "art-joint-anim"]
  ],

  "(code mother-spider-hit-while-birthing)": [
    [14, "v1", "art-joint-anim"],
    [68, "v1", "art-joint-anim"]
  ],

  "(code mother-spider-birthing)": [
    [53, "v1", "art-joint-anim"]
  ],

  "(code mother-spider-die)": [
    [36, "v1", "art-joint-anim"]
  ],

  "(code mother-spider-die-from-uppercut)": [
    [31, "v1", "art-joint-anim"]
  ],

  "(code mother-spider-spit)": [
    [15, "v1", "art-joint-anim"]
  ],

  "(code mother-spider-birth-baby)": [
    [15, "v1", "art-joint-anim"]
  ],

  "(code mother-spider-hit-while-tracking)": [
    [14, "v1", "art-joint-anim"],
    [68, "v1", "art-joint-anim"]
  ],

  "(code mother-spider-tracking)": [
    [53, "v1", "art-joint-anim"]
  ],

  "mother-spider-default-event-handler": [
    [52, "a0", "process-drawable"],
    [138, "a0", "process-drawable"]
  ],

  "mother-spider-death-event-handler": [
    [7, "a0", "process-drawable"]
  ],

  "(code bully-broken-cage-explode)": [
    [14, "v1", "art-joint-anim"]
  ],

  "(code bully-notice)": [
    [148, "v1", "art-joint-anim"]
  ],

  "(code bully-start-spinning)": [
    [14, "v1", "art-joint-anim"]
  ],

  "(code bully-die)": [
    [70, "v1", "art-joint-anim"]
  ],

  "bully-default-event-handler": [
    [21, "gp", "process-drawable"]
  ],

  "(trans bully-notice)": [
    [10, "v1", "collide-shape-prim-group"]
  ],

  "(trans bully-start-spinning)": [
    [10, "v1", "collide-shape-prim-group"]
  ],

  "(trans bully-stop-spinning)": [
    [10, "v1", "collide-shape-prim-group"]
  ],

  "(method 7 bully)": [
    [14, "t9", "(function process-drawable int process-drawable)"]
  ],

  "(enter seagull-idle)": [
    [20, "v1", "float"]
  ],

  "seagull-init-by-other": [
    [96, "v1", "float"]
  ],

  "seagull-reaction": [
    [36, "s4", "seagull"],
    [38, "s4", "seagull"]
  ],

  "beach-rock-trigger": [
    [5, "v0", "seagullflock"]
  ],

  "(method 11 seagullflock)": [
    [80, "v1", "float"],
    [99, "v1", "float"]
  ],

  "(code seagull-flying)": [
    [13, "v1", "art-joint-anim"],
    [373, "v1", "float"]
  ],

  "(code seagull-soaring)": [
    [15, "v1", "art-joint-anim"],
    [296, "v1", "float"]
  ],

  "(method 26 seagull)": [
    [12, "v1", "float"],
    [33, "v1", "float"],
    [54, "v1", "float"]
  ],

  "(code seagull-idle)": [
    [51, "v1", "float"],
    [67, "v1", "float"],
    [143, "v1", "float"],
    [218, "v1", "float"]
  ],

  "(code target-ice-stance)": [
    [42, "v1", "art-joint-anim"],
    [108, "v1", "art-joint-anim"],
    [159, "v1", "art-joint-anim"],
    [221, "v1", "art-joint-anim"],
    [283, "v1", "art-joint-anim"],
    [370, "v1", "art-joint-anim"],
    [479, "v1", "art-joint-anim"]
  ],

  "bones-set-sqwc": [[2, "v1", "dma-bank-control"]],
  "bones-reset-sqwc": [[2, "v1", "dma-bank-control"]],

  "bones-init": [
    [2, "a2", "terrain-context"],
    [59, "a0", "(pointer int64)"],
    [9, "a2", "bone-memory"],
    [13, "a2", "bone-memory"],
    [17, "a2", "bone-memory"],
    [21, "a2", "bone-memory"],
    [25, "a2", "bone-memory"],
    [29, "a2", "bone-memory"],
    [[31, 39], "v1", "bone-memory"]
  ],

  "draw-bones-mtx-calc": [
    [[5, 8], "t2", "bone-memory"]
  ],

  "bones-mtx-calc-execute": [
    [[18, 45], "v1", "bone-memory"],
    [[90, 108], "v1", "(inline-array matrix)"],
    [47, "a0", "dma-bank-control"],
    [118, "a0", "dma-bank-control"],
    [[89, 112], "a1", "(inline-array vector)"]
  ],

  "bones-wrapup": [
    [[3, 26], "v1", "bone-memory"]
  ],

  "texscroll-make-request": [
    [[9, 39], "a1", "mei-texture-scroll"]
  ],

  "texscroll-execute": [
    [[25, 31], "a1", "mei-texture-scroll"],
    [[15, 52], "a2", "merc-fragment-control"],
    [[20, 24], "t1", "merc-fragment"],
    [[26, 40], "t1", "(pointer int8)"],
    [19, "t1", "pointer"]
  ],

  "draw-bones": [
    [[50, 53], "t4", "bone-memory"],
    [[110, 123], "v1", "vu-lights"],
    [199, "v1", "mei-texture-scroll"],
    [334, "v1", "merc-extra-info"],
    [357, "a0", "(pointer int8)"],
    [[38, 43], "a2", "bone-regs"],
    [545, "s2", "int"],
    [49, "a1", "bone-calculation"],
    [262, "s2", "(pointer uint32)"],
    [89, "at", "terrain-context"]
  ],

  "draw-bones-hud": [
    [[14, 19], "t0", "bone-regs"],
    [25, "a2", "bone-calculation"],
    [[26, 29], "t6", "bone-memory"],
    [[73, 89], "t2", "vu-lights"],
    [89, "t1", "vu-lights"],
    [78, "t1", "pointer"],
    [49, "at", "terrain-context"]
  ],

  "joint-mod-tracker-callback": [
    [[3, 99], "s4", "joint-mod-tracker"]
  ],

  "(method 14 snow-ball)": [
    [16, "v1", "vector"],
    [23, "v1", "vector"],
    [30, "v1", "vector"]
  ],

  "(method 7 snow-ball)": [
    [26, "t9", "(function process-drawable int process-drawable)"]
  ],

  "(method 11 mistycannon)": [
    ["_stack_", 16, "res-tag"],
    ["_stack_", 32, "res-tag"],
    ["_stack_", 48, "res-tag"],
    [337, "v0", "(pointer float)"],
    [367, "v0", "(pointer float)"]
  ],

  "quicksandlurker-missile-init-by-other": [
    [76, "a0", "process-drawable"]
  ],

  "mother-spider-full-joint-callback": [
    [[10, 48], "v1", "mother-spider-thread"]
  ],

  "(method 11 mother-spider)": [
    ["_stack_", 16, "res-tag"],
    [[500, 525], "v0", "(pointer float)"]
  ],

  "(method 21 mother-spider)": [
    [179, "s3", "collide-shape-prim-group"]
  ],

  "(method 11 plane-volume)": [
    [14, "f2", "float"]
  ],

  "(method 9 plane-volume)": [
    [245, "f2", "float"]
  ],

  "(method 21 helix-water)": [
    [27, "a0", "process-drawable"]
  ],

  "(method 7 helix-water)": [
    [14, "t9", "(function process-drawable int process-drawable)"]
  ],

  "(code helix-button-activate)": [
    [37, "v0", "sunkencam"]
  ],

  "(code target-flut-jump)": [
    [137, "v1", "float"]
  ],

  "tie-init-engine": [
    [[14, 18], "a0", "dma-packet"],
    [[24, 28], "a0", "gs-gif-tag"],
    [31, "a0", "(pointer gs-test)"],
    [33, "a0", "(pointer gs-reg64)"],
    [[43, 51], "a0", "dma-packet"],
    [[64, 69], "a0", "dma-packet"],
    [[74, 78], "a0", "dma-packet"],
    [[82, 89], "v1", "(inline-array vector4w)"],
    [[89, 97], "v1", "(pointer vif-tag)"]
  ],

  "tie-end-buffer": [
    [[6, 10], "a1", "dma-packet"],
    [[16, 19], "a1", "gs-gif-tag"],
    [24, "a1", "(pointer gs-test)"],
    [26, "a1", "(pointer gs-reg64)"],
    [[32, 36], "a1", "dma-packet"],
    [[41, 52], "a0", "(pointer vif-tag)"]
  ],

  "tie-ints": [
    [[3, 30], "gp", "(pointer uint32)"]
  ],

  "tie-floats": [
    [[3, 73], "gp", "(pointer uint32)"]
  ],

  "tie-init-buffers": [
    [[29, 32], "v1", "dma-packet"],
    [[59, 62], "a0", "dma-packet"],
    [65, "a0", "(pointer uint32)"],
    [[96, 99], "v1", "dma-packet"],
    [[126, 129], "a0", "dma-packet"],
    [132, "a0", "(pointer uint32)"],
    [[163, 166], "v1", "dma-packet"],
    [[193, 196], "a0", "dma-packet"],
    [199, "a0", "(pointer uint32)"],
    [[230, 233], "v1", "dma-packet"],
    [[260, 263], "a0", "dma-packet"],
    [266, "a0", "(pointer uint32)"]
  ],

  "draw-drawable-tree-instance-tie": [
    [[23, 36], "v1", "drawable-inline-array-node"],
    [25, "a0", "drawable-inline-array-node"],
    [61, "v1", "drawable-inline-array-instance-tie"],
    [74, "v1", "drawable-inline-array-node"],
    [84, "v1", "int"],
    [86, "a0", "int"],
    [66, "a1", "terrain-context"],
    [[363, 366], "v1", "dma-packet"],
    [[484, 487], "v1", "dma-packet"]
  ],

  "(method 10 drawable-tree-instance-tie)": [
    [3, "a1", "terrain-context"]
  ],

  "(method 14 drawable-tree-instance-tie)": [
    [[47, 62], "t1", "tie-fragment"],
    [[102, 117], "t1", "tie-fragment"],
    [[150, 165], "a1", "tie-fragment"]
  ],

  "(method 11 drawable-inline-array-instance-tie)": [
    [[1, 6], "v1", "instance-tie"]
  ],

  "(method 12 drawable-inline-array-instance-tie)": [
    [[1, 6], "v1", "instance-tie"]
  ],

  "(method 13 drawable-inline-array-instance-tie)": [
    [[1, 6], "v1", "instance-tie"]
  ],

  "(method 10 drawable-tree-array)": [
    [4, "v1", "terrain-context"]
  ],

  "(method 16 drawable-tree)":[
    [[1,4], "v1", "drawable-inline-array-node"],
    //[4, "a1", "int"],
    [11, "v1", "(pointer int8)"],
    [[29,34], "t0", "drawable-inline-array-node"],
    [31, "t2", "drawable-inline-array-node"],
    //[[34,36], "a1", "int"],
    [36, "t1", "(pointer int8)"],
    [[9, 42], "a2", "(pointer int8)"]
  ],

  "(event sunken-pipegame-idle)": [
    [6, "a0", "sunken-pipegame-button"]
  ],

  "(method 11 sunken-pipegame)": [
    [189, "a1", "collectable"],
    [280, "s0", "collectable"],
    [371, "s0", "collectable"],
    [[407, 410], "v1", "sunken-pipegame-button"]
  ],

  "(method 7 sunken-pipegame)": [
    [33, "t9", "(function process-drawable int process-drawable)"]
  ],

  "(code sunken-pipegame-begin-play)": [
    [179, "v1", "float"],
    [260, "v1", "float"],
    [519, "v1", "float"],
    [596, "v1", "float"]
  ],

  "(method 22 sunken-pipegame)": [
    [20, "v1", "collectable"],
    [25, "v1", "collectable"],
    [54, "v1", "collectable"],
    [59, "v1", "collectable"]
  ],

  "(enter exit-chamber-lower)": [
    [14, "v1", "fuel-cell"]
  ],

  "(code exit-chamber-lower)": [
    [29, "v1", "sunkencam"],
    [50, "v1", "art-joint-anim"],
    [162, "v1", "art-joint-anim"],
    [241, "v1", "art-joint-anim"],
    [308, "v1", "fuel-cell"]
  ],

  "(method 11 exit-chamber)": [
    [190, "v1", "art-joint-anim"]
  ],

  "ray-cylinder-intersect": [
    [20, "v1", "uint"],
    [20, "a0", "uint"]
  ],

  "(anon-function 15 pelican)": [
    [24, "v1", "collectable"]
  ],

  "(method 11 darkecobarrel)": [
    ["_stack_", 16, "res-tag"]
  ],

  "(method 11 snowpusher)": [
    ["_stack_", 16, "res-tag"],
    [19, "v0", "(pointer int32)"]
  ],

  "(code snow-switch-activate)": [
    [53, "v1", "snowcam"]
  ],

  "(method 32 sequenceA-village1)": [
    [[103, 111], "v1", "handle"],
    [[125, 133], "v1", "handle"]
  ],

  "(exit play-anim sequenceA-village1)": [
    [[12, 20], "v1", "handle"],
    [[28, 36], "v1", "handle"]
  ],

  "(event play-anim sequenceA-village1)": [
    [[64, 72], "v1", "handle"],
    [[86, 94], "v1", "handle"],
    [[108, 116], "v1", "handle"]
  ],

  "(code hud-collecting)": [
    [[2, 10], "v1", "handle"],
    [13, "s4", "hud"],
    [25, "s4", "hud"],
    [27, "s4", "hud"]
  ],

  "(code caveelevator-one-way-idle-start)": [
    [10, "v1", "art-joint-anim"]
  ],

  "(method 11 caveelevator)": [
    ["_stack_", 16, "res-tag"],
    [109, "v0", "(pointer float)"]
  ],

  "(trans energyhub-idle)": [
    [31, "s4", "energyarm"]
  ],

  "(method 0 joint-exploder-tuning)": [
    [[6, 50], "v0", "joint-exploder-tuning"]
  ],

  "(method 23 joint-exploder)": [
    [[12, 102], "s3", "joint-exploder-joint"],
    [[144, 146], "v1", "joint-exploder-list"],
    [148, "v1", "matrix"],
    [152, "v1", "matrix"]
  ],

  "(method 20 joint-exploder)": [
    [[8, 10], "a3", "joint-exploder-joint"],
    [15, "v1", "joint-exploder-joint"]
  ],

  "(method 27 joint-exploder)": [
    [41, "s0", "joint-exploder-joint"],
    [90, "s0", "joint-exploder-joint"],
    [139, "s0", "joint-exploder-joint"]
  ],

  "(method 25 joint-exploder)": [
    [[16, 54], "s2", "joint-exploder-joint"]
  ],

  "(method 22 joint-exploder)": [
    [[18, 78], "s5", "joint-exploder-joint"]
  ],

  "joint-exploder-joint-callback": [
    [[10, 18], "v1", "joint-exploder-joint"]
  ],

  "(method 24 joint-exploder)": [
    [[12, 19], "v1", "joint-exploder-joint"]
  ],

  "(method 26 joint-exploder)": [
    [[5, 8], "a2", "joint-exploder-joint"],
    [18, "v1", "joint-exploder-joint"],
    [28, "v1", "joint-exploder-joint"]
  ],

  "racer-effects": [
    [739, "v0", "sound-rpc-set-param"]
  ],

  "(code target-tube)": [
    [31, "v1", "art-joint-anim"]
  ],

  "(event slide-control-ride slide-control)": [
    [24, "gp", "process-drawable"],
    [31, "v1", "vector"],
    [35, "v1", "vector"],
    [39, "v1", "vector"]
  ],

  "(code target-tube-start)": [
    [110, "v1", "float"]
  ],

<<<<<<< HEAD
  "circle-triangle-intersection-proc?": [
    [[113, 134], "v1", "vector"]
  ],

  "(method 28 nav-control)": [
    [170, "v1", "connection"],
    [[170, 245], "s0", "collide-shape"]
  ],

  "(method 29 nav-mesh)": [
    [64, "f1", "float"]
  ],

  "nav-mesh-update-route-table": [
    [19, "a3", "(pointer uint8)"],
    [24, "a0", "(pointer uint8)"]
  ],

  "nav-mesh-lookup-route": [
    [6, "a0", "(pointer uint8)"]
  ],

  "(method 11 nav-mesh)": [
    [12, "a2", "(pointer uint8)"]
  ],

  "(method 12 nav-mesh)": [
    [13, "a2", "(pointer uint8)"]
  ],

  "recursive-inside-poly": [
    [16, "a0", "(pointer nav-node)"],
    [29, "v1", "(pointer nav-node)"]
  ],

  "entity-nav-login": [
    ["_stack_", 16, "res-tag"]
=======
  "depth-cue-set-stencil": [
    [[1, 7], "t1", "dma-packet"],
    [[10, 16], "t1", "gs-gif-tag"],
    [27, "t1", "(pointer gs-xy-offset)"],
    [29, "t1", "(pointer gs-reg64)"],
    [34, "t1", "(pointer gs-frame)"],
    [36, "t1", "(pointer gs-reg64)"],
    [38, "t1", "(pointer gs-test)"],
    [40, "t1", "(pointer gs-reg64)"],
    [[43, 53], "a3", "(inline-array vector4w)"],
    [[52, 80], "v0", "(inline-array vector4w)"]
  ],

  "depth-cue-draw-front": [
    [[26, 32], "t6", "dma-packet"],
    [[33, 41], "t6", "gs-gif-tag"],
    [49, "t6", "(pointer gs-xy-offset)"],
    [51, "t6", "(pointer gs-reg64)"],
    [56, "t6", "(pointer gs-frame)"],
    [58, "t6", "(pointer gs-reg64)"],
    [64, "t6", "(pointer gs-tex0)"],
    [66, "t6", "(pointer gs-reg64)"],
    [68, "t6", "(pointer gs-test)"],
    [70, "t6", "(pointer gs-reg64)"],
    [71, "t6", "(pointer gs-alpha)"],
    [73, "t6", "(pointer gs-reg64)"],
    [[76, 109], "t5", "(inline-array vector4w)"],
    [112, "t5", "depth-cue-work"],
    [[115, 121], "t6", "dma-packet"],
    [[122, 130], "t6", "gs-gif-tag"],
    [137, "t6", "(pointer gs-xy-offset)"],
    [139, "t6", "(pointer gs-reg64)"],
    [144, "t6", "(pointer gs-frame)"],
    [146, "t6", "(pointer gs-reg64)"],
    [148, "t6", "(pointer gs-texa)"],
    [150, "t6", "(pointer gs-reg64)"],
    [156, "t6", "(pointer gs-tex0)"],
    [158, "t6", "(pointer gs-reg64)"],
    [160, "t6", "(pointer gs-alpha)"],
    [162, "t6", "(pointer gs-reg64)"],
    [[165, 190], "t5", "(inline-array vector4w)"],
    [[191, 201], "t5", "vector4w"],
    [201, "t5", "depth-cue-work"]
  ],

  "depth-cue-draw-depth": [
    [[26, 32], "t6", "dma-packet"],
    [[33, 41], "t6", "gs-gif-tag"],
    [49, "t6", "(pointer gs-xy-offset)"],
    [51, "t6", "(pointer gs-reg64)"],
    [56, "t6", "(pointer gs-frame)"],
    [58, "t6", "(pointer gs-reg64)"],
    [64, "t6", "(pointer gs-tex0)"],
    [66, "t6", "(pointer gs-reg64)"],
    [68, "t6", "(pointer gs-test)"],
    [70, "t6", "(pointer gs-reg64)"],
    [[73, 106], "t5", "(inline-array vector4w)"],
    [109, "t5", "depth-cue-work"],
    [[112, 118], "t6", "dma-packet"],
    [[121, 127], "t6", "gs-gif-tag"],
    [134, "t6", "(pointer gs-xy-offset)"],
    [136, "t6", "(pointer gs-reg64)"],
    [141, "t6", "(pointer gs-frame)"],
    [143, "t6", "(pointer gs-reg64)"],
    [149, "t6", "(pointer gs-tex0)"],
    [151, "t6", "(pointer gs-reg64)"],
    [153, "t6", "(pointer gs-test)"],
    [155, "t6", "(pointer gs-reg64)"],
    [[158, 183], "t5", "(inline-array vector4w)"],
    [[184, 193], "t5", "vector4w"],
    [194, "t5", "depth-cue-work"]
  ],

  "depth-cue": [
    [[22, 28], "a2", "dma-packet"],
    [[31, 37], "a2", "gs-gif-tag"],
    [42, "a2", "(pointer gs-test)"],
    [44, "a2", "(pointer gs-reg64)"],
    [46, "a2", "(pointer gs-zbuf)"],
    [48, "a2", "(pointer gs-reg64)"],
    [50, "a2", "(pointer gs-reg64)"],
    [52, "a2", "(pointer gs-reg64)"],
    [53, "a2", "(pointer gs-tex1)"],
    [55, "a2", "(pointer gs-reg64)"],
    [62, "a2", "(pointer gs-clamp)"],
    [64, "a2", "(pointer gs-reg64)"],
    [66, "a2", "(pointer gs-reg64)"],
    [68, "a2", "(pointer gs-reg64)"],
    [[94, 100], "a0", "dma-packet"],
    [[103, 109], "a0", "gs-gif-tag"],
    [120, "a0", "(pointer gs-xy-offset)"],
    [122, "a0", "(pointer gs-reg64)"],
    [127, "a0", "(pointer gs-frame)"],
    [129, "a0", "(pointer gs-reg64)"],
    [[133, 138], "v1", "dma-packet"]
  ],

  "collide-probe-collide-fragment-tree-make-list": [
    [5, "v1", "drawable-inline-array-node"]
  ],

  "collide-probe-instance-tie-tree-make-list": [
    [[5,7], "v1", "drawable-inline-array-node"],
    [[18,20], "v1", "drawable-inline-array-instance-tie"]
  ],

  "collide-upload-vu0": [
    [16, "a0", "dma-packet"],
    [17, "a0", "(pointer uint64)"]
  ],

  "collide-probe-make-list": [
    [[20, 22], "v1", "drawable-inline-array-node"],
    [[31, 33], "v1", "drawable-inline-array-instance-tie"],
    [[47, 49], "v1", "drawable-inline-array-node"]
  ],

  "(method 21 collide-cache)": [
    [114, "a0", "(pointer int32)"],
    [156, "t0", "(pointer int32)"],
    [190, "v1", "(pointer int32)"],
    [147, "v1", "collide-list-item"],
    [148, "v1", "collide-list-item"],
    [[91, 95], "v1", "dma-packet"],
    [[112, 141], "v1", "dma-bank-spr"],
    [[154, 188], "a2", "dma-bank-spr"],
    [[217, 227], "s3", "collide-list-item"]
  ],

  "(method 23 collide-shape-prim-sphere)": [
    [[74,114], "s4", "collide-shape-prim-mesh"]
  ],

  "(method 13 collide-mesh)" : [
    [[0, 60], "a3", "(inline-array vector)"],
    [[61, 123], "v1", "collide-mesh-tri"]
  ],

  "(method 20 collide-shape-prim-group)": [
    [5, "gp", "pointer"],
    [6, "v1", "(pointer collide-shape-prim)"],
    [[7,14], "a0", "collide-shape-prim"],
    [32, "gp", "pointer"],
    [33, "v1", "(pointer collide-shape-prim)"],
    [[34,40], "a0", "collide-shape-prim"],
    [[40, 46], "a0", "collide-shape-prim-group"]
  ],

  "(method 29 collide-shape-prim-group)" : [
    [5, "gp", "pointer"],
    [6, "v1", "(pointer collide-shape-prim)"],
    [[13, 19], "a0", "collide-shape-prim-group"]
  ],

  "(method 40 collide-shape)" : [
    [21, "a0", "connection"],
    [[22,40], "a0", "collide-shape-moving"],
    [85, "a0", "connection"],
    [[86, 104], "a0", "collide-shape-moving"],
    [147, "a0", "connection"],
    [[148, 166], "a0", "collide-shape-moving"],
    [209, "a0", "connection"],
    [[210, 228], "a0", "collide-shape-moving"]
  ],

  "(method 15 collide-shape-prim-sphere)" : [
    [[16, 55], "gp", "collide-shape-prim-mesh"]
  ],

  "(method 25 collide-cache)" : [
    [[83, 104], "a2", "(inline-array collide-cache-tri)"]
  ],

  "(method 22 collide-cache)" : [
    [14, "v1", "connection"],
    [[15,31], "v1", "collide-shape"],
    [74, "v1", "connection"],
    [[75, 91], "v1", "collide-shape"],
    [130, "v1", "connection"],
    [[131, 148], "v1", "collide-shape"],
    [187, "v1", "connection"],
    [[188, 205], "v1", "collide-shape"]
  ],

  "(method 12 collide-shape-prim-sphere)" : [
    [[13, 23], "t0", "collide-cache-prim"]
  ],

  "(method 24 collide-cache)" : [
    [14, "v1", "connection"],
    [[15,31], "v1", "collide-shape"],
    [74, "v1", "connection"],
    [[75, 91], "v1", "collide-shape"],
    [130, "v1", "connection"],
    [[131, 148], "v1", "collide-shape"],
    [187, "v1", "connection"],
    [[188, 205], "v1", "collide-shape"]
  ],

  "(method 14 collide-shape-prim-sphere)" : [
    [[11, 23], "t0", "collide-cache-prim"]
  ],

  "(method 23 collide-cache)" : [
    [20, "v1", "connection"],
    [[21,43], "v1", "collide-shape"],
    [86, "v1", "connection"],
    [[87,109], "v1", "collide-shape"],
    [148, "v1", "connection"],
    [[149, 174], "v1", "collide-shape"],
    [211, "v1", "connection"],
    [[212, 235], "v1", "collide-shape"]
  ],

  "(method 13 collide-shape-prim-sphere)" : [
    [[11, 23], "t0", "collide-cache-prim"]
  ],

  "(method 31 collide-cache)" : [
    [22, "v1", "collide-shape-prim-sphere"]
  ],

  "(method 19 collide-cache)" : [
    [[52, 94], "s4", "collide-cache-prim"],
    [[1, 100], "s5", "collide-puss-work"]
>>>>>>> 372b6a87
  ],

  "placeholder-do-not-add-below": []
}<|MERGE_RESOLUTION|>--- conflicted
+++ resolved
@@ -7420,45 +7420,6 @@
     [110, "v1", "float"]
   ],
 
-<<<<<<< HEAD
-  "circle-triangle-intersection-proc?": [
-    [[113, 134], "v1", "vector"]
-  ],
-
-  "(method 28 nav-control)": [
-    [170, "v1", "connection"],
-    [[170, 245], "s0", "collide-shape"]
-  ],
-
-  "(method 29 nav-mesh)": [
-    [64, "f1", "float"]
-  ],
-
-  "nav-mesh-update-route-table": [
-    [19, "a3", "(pointer uint8)"],
-    [24, "a0", "(pointer uint8)"]
-  ],
-
-  "nav-mesh-lookup-route": [
-    [6, "a0", "(pointer uint8)"]
-  ],
-
-  "(method 11 nav-mesh)": [
-    [12, "a2", "(pointer uint8)"]
-  ],
-
-  "(method 12 nav-mesh)": [
-    [13, "a2", "(pointer uint8)"]
-  ],
-
-  "recursive-inside-poly": [
-    [16, "a0", "(pointer nav-node)"],
-    [29, "v1", "(pointer nav-node)"]
-  ],
-
-  "entity-nav-login": [
-    ["_stack_", 16, "res-tag"]
-=======
   "depth-cue-set-stencil": [
     [[1, 7], "t1", "dma-packet"],
     [[10, 16], "t1", "gs-gif-tag"],
@@ -7684,7 +7645,45 @@
   "(method 19 collide-cache)" : [
     [[52, 94], "s4", "collide-cache-prim"],
     [[1, 100], "s5", "collide-puss-work"]
->>>>>>> 372b6a87
+  ],
+
+  "circle-triangle-intersection-proc?": [
+    [[113, 134], "v1", "vector"]
+  ],
+
+  "(method 28 nav-control)": [
+    [170, "v1", "connection"],
+    [[170, 245], "s0", "collide-shape"]
+  ],
+
+  "(method 29 nav-mesh)": [
+    [64, "f1", "float"]
+  ],
+
+  "nav-mesh-update-route-table": [
+    [19, "a3", "(pointer uint8)"],
+    [24, "a0", "(pointer uint8)"]
+  ],
+
+  "nav-mesh-lookup-route": [
+    [6, "a0", "(pointer uint8)"]
+  ],
+
+  "(method 11 nav-mesh)": [
+    [12, "a2", "(pointer uint8)"]
+  ],
+
+  "(method 12 nav-mesh)": [
+    [13, "a2", "(pointer uint8)"]
+  ],
+
+  "recursive-inside-poly": [
+    [16, "a0", "(pointer nav-node)"],
+    [29, "v1", "(pointer nav-node)"]
+  ],
+
+  "entity-nav-login": [
+    ["_stack_", 16, "res-tag"]
   ],
 
   "placeholder-do-not-add-below": []
