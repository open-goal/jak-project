--- conflicted
+++ resolved
@@ -3773,33 +3773,6 @@
     [7, "v1", "(inline-array joint-control-channel)"]
   ],
 
-<<<<<<< HEAD
-  "battlecontroller-default-event-handler": [
-    [9, "a0", "process-drawable"]
-  ],
-
-  "battlecontroller-update-spawners": [
-    [19, "s4", "nav-enemy"],
-    [57, "s4", "nav-enemy"]
-  ],
-
-  "battlecontroller-spawn-creature": [
-    [33, "v0", "nav-enemy"],
-    [[53, 136], "gp", "(pointer nav-enemy)"]
-  ],
-
-  "(method 7 battlecontroller)": [
-    [29, "t9", "(function process-drawable int process-drawable)"]
-  ],
-
-  "(method 10 battlecontroller)": [
-    [13, "t9", "(function process-drawable none)"]
-  ],
-
-  "(method 27 battlecontroller)": [
-    ["_stack_", 16, "res-tag"],
-    [182, "v0", "(pointer int32)"]
-=======
   "(method 20 hud-money-all)": [
     [36, "a0", "process-drawable"],
     [39, "v1", "process-drawable"],
@@ -3905,7 +3878,33 @@
     [235, "v0", "sound-rpc-set-param"],
     [273, "v0", "sound-rpc-set-param"],
     [311, "v0", "sound-rpc-set-param"]
->>>>>>> 23a13544
+  ],
+
+  "battlecontroller-default-event-handler": [
+    [9, "a0", "process-drawable"]
+  ],
+
+  "battlecontroller-update-spawners": [
+    [19, "s4", "nav-enemy"],
+    [57, "s4", "nav-enemy"]
+  ],
+
+  "battlecontroller-spawn-creature": [
+    [33, "v0", "nav-enemy"],
+    [[53, 136], "gp", "(pointer nav-enemy)"]
+  ],
+
+  "(method 7 battlecontroller)": [
+    [29, "t9", "(function process-drawable int process-drawable)"]
+  ],
+
+  "(method 10 battlecontroller)": [
+    [13, "t9", "(function process-drawable none)"]
+  ],
+
+  "(method 27 battlecontroller)": [
+    ["_stack_", 16, "res-tag"],
+    [182, "v0", "(pointer int32)"]
   ],
 
   "placeholder-do-not-add-below": []
