--- conflicted
+++ resolved
@@ -3372,7 +3372,746 @@
     [2, "v1", "(pointer process-drawable)"]
   ],
 
-<<<<<<< HEAD
+  "update-time-of-day": [[46, "v0", "(array float)"]],
+
+  "sky-make-light": [[[10, 23], "a0", "sky-sun-data"]],
+
+  "make-sky-textures": [
+    [[90, 94], "a0", "dma-packet"],
+    [[100, 103], "a0", "gs-gif-tag"],
+    [108, "a0", "(pointer gs-alpha)"],
+    [110, "a0", "(pointer gs-reg64)"],
+    [[121, 124], "v1", "dma-packet"]
+  ],
+
+  "copy-cloud-texture": [
+    [[2, 48], "s5", "(pointer uint128)"],
+    [[28, 32], "s4", "adgif-shader"]
+  ],
+
+  "copy-sky-texture": [
+    [[2, 48], "s5", "(pointer uint128)"],
+    [[28, 32], "s4", "adgif-shader"]
+  ],
+
+  "render-sky-tng": [
+    [[244, 262], "s2", "(inline-array sky-vertex)"],
+    [[34, 38], "a0", "dma-packet"],
+    [[44, 47], "a0", "gs-gif-tag"],
+    [52, "a0", "(pointer gs-zbuf)"],
+    [54, "a0", "(pointer gs-reg64)"],
+    [56, "a0", "(pointer gs-test)"],
+    [58, "a0", "(pointer gs-reg64)"],
+    [60, "a0", "(pointer gs-alpha)"],
+    [62, "a0", "(pointer gs-reg64)"],
+    [[74, 78], "a0", "dma-packet"],
+    [[84, 87], "a0", "gs-gif-tag"],
+
+    [107, "s2", "(pointer gs-tex0)"],
+    [109, "s2", "(pointer gs-reg64)"],
+    [111, "s2", "(pointer gs-tex1)"],
+    [113, "s2", "(pointer gs-reg64)"],
+    [115, "s2", "(pointer gs-clamp)"],
+    [117, "s2", "(pointer gs-reg64)"],
+    [118, "s2", "(pointer uint64)"],
+    [120, "s2", "(pointer gs-reg64)"],
+    [[159, 166], "s3", "dma-packet"],
+    [[171, 175], "a0", "dma-packet"],
+    [[181, 184], "a0", "gs-gif-tag"],
+
+    [189, "s2", "(pointer gs-alpha)"],
+    [191, "s2", "(pointer gs-reg64)"],
+    [209, "s2", "(pointer gs-tex0)"],
+    [211, "s2", "(pointer gs-reg64)"],
+    [213, "s2", "(pointer gs-tex1)"],
+    [215, "s2", "(pointer gs-reg64)"],
+    [216, "s2", "(pointer gs-clamp)"],
+    [218, "s2", "(pointer gs-reg64)"],
+    [219, "s2", "(pointer int64)"],
+    [221, "s2", "(pointer gs-reg64)"],
+    [[303, 310], "s3", "dma-packet"],
+    [[312, 316], "v1", "dma-packet"]
+  ],
+
+  "render-sky-tri": [
+    [5, "a0", "int"],
+    [[6, 50], "a0", "(inline-array sky-vertex)"],
+    [[25, 48], "a3", "(inline-array sky-vertex)"]
+  ],
+
+  "render-sky-quad": [
+    [[9, 32], "a0", "(inline-array sky-vertex)"],
+    [[33, 62], "a3", "(inline-array sky-vertex)"]
+  ],
+
+  "(method 10 effect-control)": [
+    [88, "v1", "collide-shape-moving"],
+    [143, "s3", "(pointer sparticle-launch-group)"],
+    [147, "s3", "sparticle-launch-group"],
+    [199, "s3", "sparticle-launch-group"],
+    [240, "s3", "basic"],
+    [286, "s3", "basic"],
+    [346, "s3", "basic"],
+    [367, "s3", "basic"],
+    [367, "s3", "basic"],
+    [[371, 451], "s3", "death-info"]
+  ],
+
+  "(post water-vol-idle helix-dark-eco)": [
+    [4, "t9", "(function none :behavior helix-dark-eco)"]
+  ],
+
+  "(code helix-slide-door-close)": [[10, "v1", "art-joint-anim"]],
+
+  "(code helix-button-startup)": [[39, "v1", "process-drawable"]],
+
+  "(method 73 green-eco-lurker)": [[6, "a1", "touching-shapes-entry"]],
+
+  "citb-sagecage-update-collision": [[2, "a0", "collide-shape-prim-group"]],
+
+  "race-ring-set-particle-rotation-callback": [
+    [1, "v1", "(pointer race-ring)"]
+  ],
+
+  "race-ring-blue-set-particle-rotation-callback": [
+    [1, "v1", "(pointer race-ring)"]
+  ],
+
+  "(code race-ring-active)": [
+    [242, "v1", "handle"],
+    [245, "v1", "handle"],
+    [253, "gp", "handle"],
+    [269, "s5", "handle"],
+    [272, "s5", "handle"]
+  ],
+
+  "(trans race-ring-active)": [[26, "a0", "part-tracker"]],
+
+  "(code anim-tester-process)": [
+    [41, "v1", "anim-test-obj"],
+    [45, "v1", "anim-test-obj"],
+    [[40, 114], "s4", "anim-test-obj"],
+    [82, "v0", "anim-test-sequence"],
+    [119, "v0", "art-joint-anim"]
+  ],
+
+  "display-list-control": [
+    [[194, 197], "v1", "dma-packet"],
+    [[423, 426], "v1", "dma-packet"]
+  ],
+
+  "anim-tester-disp-frame-num": [[[75, 78], "v1", "dma-packet"]],
+
+  "reset-drawable-tracking": [
+    [3, "gp", "target"],
+    [10, "gp", "target"],
+    [14, "gp", "target"],
+    [42, "gp", "target"],
+    [48, "gp", "target"]
+  ],
+  "reset-drawable-follow": [
+    [3, "v1", "target"],
+    [10, "v1", "target"],
+    [16, "v1", "target"]
+  ],
+  "master-track-target": [
+    [62, "gp", "target"],
+    [65, "gp", "target"],
+    [96, "gp", "target"],
+    [103, "gp", "target"],
+    [423, "f0", "float"]
+  ],
+
+  "master-switch-to-entity": [
+    ["_stack_", 16, "res-tag"],
+    [88, "v0", "(pointer string)"],
+    [233, "v1", "camera-slave"]
+  ],
+
+  "master-check-regions": [[119, "v1", "connection"]],
+  "(anon-function 71 cam-states)": [
+    [13, "a1", "pov-camera"],
+    [20, "v1", "pov-camera"],
+    [41, "v1", "pov-camera"],
+    [52, "v1", "pov-camera"],
+    [71, "a1", "pov-camera"]
+  ],
+  "(anon-function 68 cam-states)": [[13, "a1", "pov-camera"]],
+  "(anon-function 75 cam-states)": [
+    [13, "a1", "pov-camera"],
+    [21, "a0", "pov-camera"]
+  ],
+
+  "(event cam-master-active)": [
+    [95, "gp", "matrix"],
+    [184, "v1", "vector"],
+    [240, "v1", "target"],
+    [280, "v1", "target"],
+    [457, "v1", "camera-slave"],
+    [511, "v1", "camera-slave"],
+    [524, "v0", "camera-slave"],
+    [560, "a0", "camera-slave"],
+    [570, "v1", "camera-slave"],
+    [629, "v1", "camera-slave"],
+    [679, "a0", "camera-slave"],
+    [690, "v1", "camera-slave"],
+    [771, "v1", "camera-slave"],
+    [875, "v1", "camera-slave"],
+    [928, "v1", "camera-slave"],
+    [947, "v1", "camera-slave"],
+    [966, "v1", "camera-slave"],
+    [994, "v1", "camera-slave"],
+    [999, "a0", "camera-slave"],
+    [1011, "a0", "camera-slave"],
+    [1023, "v1", "projectile"],
+    [1033, "a0", "camera-slave"],
+    [1071, "a0", "vector"],
+    [1371, "v1", "float"]
+  ],
+
+  "(code cam-pov)": [
+    [13, "a1", "pov-camera"],
+    [21, "a0", "pov-camera"]
+  ],
+
+  "(code cam-pov-track)": [[13, "a1", "pov-camera"]],
+
+  "(code cam-pov180)": [
+    [13, "a1", "pov-camera"],
+    [20, "v1", "pov-camera"],
+    [41, "v1", "pov-camera"],
+    [52, "v1", "pov-camera"],
+    [71, "a1", "pov-camera"]
+  ],
+
+  "cam-los-spline-collide": [
+    [[52, 83], "s3", "(inline-array collide-cache-tri)"]
+  ],
+
+  "(event cam-string)": [
+    [15, "v1", "float"],
+    [18, "v1", "float"],
+    [31, "a0", "vector"],
+    [35, "a0", "vector"]
+  ],
+
+  "cam-draw-collide-cache": [
+    [[2, 13], "gp", "(inline-array collide-cache-tri)"]
+  ],
+
+  "cam-los-collide": [[[50, 197], "s1", "(inline-array collide-cache-tri)"]],
+
+  "(anon-function 1 pov-camera)": [
+    [9, "v1", "float"],
+    [16, "v1", "float"]
+  ],
+
+  "camera-fov-frame": [
+    [87, "a0", "vector"],
+    [128, "a0", "vector"],
+    [169, "a0", "vector"]
+  ],
+
+  "camera-sphere": [[[39, 46], "v1", "cam-dbg-scratch"]],
+
+  "camera-line-draw": [
+    [34, "a0", "cam-dbg-scratch"],
+    [42, "a0", "cam-dbg-scratch"]
+  ],
+
+  "camera-plot-float-func": [
+    [54, "v1", "cam-dbg-scratch"],
+    [62, "a0", "cam-dbg-scratch"],
+    [66, "a0", "cam-dbg-scratch"],
+    [103, "v1", "cam-dbg-scratch"],
+    [240, "v1", "cam-dbg-scratch"]
+  ],
+
+  "cam-line-dma": [
+    [32, "t0", "vector"],
+    [36, "t0", "vector"],
+    [45, "t0", "vector"],
+    [50, "t0", "vector"],
+    [[12, 16], "a3", "dma-packet"],
+    [[22, 25], "a3", "gs-gif-tag"],
+    [[33, 38], "a3", "(pointer uint128)"],
+    [[46, 52], "a1", "(pointer uint128)"],
+    [[60, 65], "a0", "dma-packet"],
+    [[65, 74], "a0", "(pointer uint64)"],
+    [[77, 80], "a0", "dma-packet"]
+  ],
+
+  "v-slrp!": [
+    [19, "v1", "(pointer float)"],
+    [26, "v1", "(pointer float)"]
+  ],
+
+  "clmf-pos-rot": [
+    [60, "a1", "int"],
+    [70, "a2", "symbol"],
+    [71, "a1", "res-tag"],
+    [132, "a0", "int"],
+    [141, "s0", "res-tag"]
+  ],
+
+  "clmf-next-entity": [[38, "a0", "connection"]],
+
+  "cam-layout-init": [[10, "v1", "connection"]],
+
+  "clmf-save-all": [[18, "v1", "connection"]],
+
+  "cam-layout-save-cam-rot": [[14, "v0", "vector"]],
+
+  "cam-layout-save-campointsoffset": [[13, "v0", "vector"]],
+
+  "cam-layout-entity-info": [
+    [205, "v1", "vector"],
+    [495, "v1", "vector"]
+  ],
+
+  "cam-layout-save-pivot": [
+    [14, "v0", "vector"],
+    [40, "v0", "vector"]
+  ],
+
+  "cam-layout-save-interesting": [
+    [14, "v0", "vector"],
+    [40, "v0", "vector"]
+  ],
+
+  "cam-layout-save-align": [
+    [14, "v0", "vector"],
+    [40, "v0", "vector"]
+  ],
+
+  "cam-layout-save-splineoffset": [[40, "v0", "vector"]],
+
+  "cam-layout-save-cam-trans": [
+    [65, "s5", "vector"],
+    [67, "s5", "vector"],
+    [69, "s5", "vector"],
+    [75, "s5", "vector"],
+    [77, "s2", "vector"],
+    [82, "s2", "vector"],
+    [84, "s2", "vector"],
+    [86, "s2", "vector"],
+    [92, "s2", "vector"],
+    [94, "s5", "vector"],
+    [95, "s5", "symbol"],
+    [96, "s2", "symbol"],
+    [97, "s2", "symbol"],
+    [110, "s5", "vector"],
+    [113, "s5", "vector"],
+    [115, "s5", "vector"],
+    [117, "s5", "vector"]
+  ],
+
+  "clmf-cam-flag-toggle": [
+    [119, "a0", "int"],
+    [124, "v1", "int"],
+    [138, "v0", "int"],
+    [153, "a0", "int"],
+    [158, "v1", "int"],
+    [172, "v0", "int"],
+    [195, "a0", "int"],
+    [200, "v1", "int"],
+    [214, "v0", "int"],
+    [233, "a0", "int"],
+    [238, "v1", "int"],
+    [252, "v0", "int"]
+  ],
+
+  "clmf-cam-float-adjust": [[49, "a1", "int"]],
+
+  "cam-layout-do-action": [
+    [66, "s5", "basic"],
+    [74, "s5", "basic"],
+    [80, "s5", "(function object symbol symbol)"]
+  ],
+
+  "cam-layout-function-call": [
+    [11, "gp", "basic"],
+    [15, "gp", "(function string int basic none)"]
+  ],
+
+  "cam-layout-do-menu": [
+    [[130, 176], "s3", "clm-list"],
+    [203, "a0", "clm-item"],
+    [213, "v1", "clm-item"],
+    [228, "s3", "clm-item"],
+    [233, "v1", "clm-item"],
+    [238, "s3", "clm-item"],
+    [275, "s4", "clm-list"],
+    [277, "s4", "clm-list"],
+    [279, "s4", "clm-list"],
+    [283, "s4", "clm-list"],
+    [289, "s4", "clm-list"],
+    [291, "s4", "clm-list"],
+    [303, "s4", "clm-list"],
+    [305, "s4", "clm-list"],
+    [345, "s4", "clm-list"],
+    [347, "s4", "clm-list"],
+    [350, "s4", "clm-list"],
+    [352, "s4", "clm-list"],
+    [353, "s4", "clm-list"],
+    [356, "s4", "clm-list"],
+    [357, "s4", "clm-list"],
+    [369, "v1", "clm-item"]
+  ],
+
+  "cam-layout-print": [[[21, 24], "v1", "dma-packet"]],
+
+  "cam-layout-entity-volume-info": [
+    [58, "s4", "vector"],
+    [59, "s4", "vector"],
+    [61, "s4", "(inline-array plane-volume)"]
+  ],
+
+  "cam-layout-entity-volume-info-create": [
+    ["_stack_", 16, "res-tag"],
+    [16, "v0", "(inline-array vector)"]
+  ],
+
+  "clmf-cam-string": [["_stack_", 16, "res-tag"]],
+
+  "in-cam-entity-volume?": [
+    ["_stack_", 16, "res-tag"],
+    [22, "v1", "(inline-array vector)"],
+    [29, "v1", "(inline-array vector)"],
+    [34, "v1", "(inline-array vector)"]
+  ],
+
+  "fisher-fish-move": [
+    [9, "v1", "fisher"],
+    [21, "v1", "fisher"]
+  ],
+
+  "(code fisher-fish-fall)": [
+    [5, "v1", "fisher"],
+    [60, "v1", "fisher"],
+    [79, "v1", "fisher"]
+  ],
+
+  "(code fisher-fish-caught)": [[169, "v1", "fisher"]],
+
+  "(code fisher-fish-die)": [
+    [35, "v1", "fisher"],
+    [47, "v1", "fisher"],
+    [90, "v1", "fisher"],
+    [98, "v1", "fisher"],
+    [112, "v1", "fisher"],
+    [129, "v1", "fisher"],
+    [137, "v1", "fisher"],
+    [151, "v1", "fisher"],
+    [165, "v1", "fisher"],
+    [179, "v1", "fisher"],
+    [193, "v1", "fisher"],
+    [205, "v1", "fisher"],
+    [209, "v1", "fisher"],
+    [27, "v1", "float"],
+    [79, "v1", "float"]
+  ],
+
+  "(method 38 fisher)": [[33, "t9", "(function fisher none)"]],
+
+  "(enter fisher-done)": [
+    [137, "f0", "float"],
+    [148, "f0", "float"],
+    [213, "f0", "float"]
+  ],
+
+  "fisher-spawn-ambient": [[8, "v1", "float"]],
+
+  "(method 43 fisher)": [
+    [27, "v1", "float"],
+    [69, "v1", "float"]
+  ],
+
+  "(trans play-accept fisher)": [[101, "v0", "state"]],
+
+  "(trans idle fisher)": [[4, "v0", "state"]],
+
+  "(code idle fisher)": [
+    [132, "v1", "art-joint-anim"],
+    [35, "v1", "float"]
+  ],
+
+  "(code target-fishing)": [
+    [163, "v1", "fisher"],
+    [290, "v1", "art-joint-anim"]
+  ],
+
+  "(method 11 torus)": [[[5, 22], "s4", "collide-shape-prim-group"]],
+
+  "(method 12 torus)": [
+    [11, "v1", "float"],
+    [51, "v1", "float"]
+  ],
+
+  "(code darkecobomb-countdown)": [
+    [25, "v1", "art-joint-anim"],
+    [75, "v1", "art-joint-anim"]
+  ],
+
+  "(code darkecobomb-land)": [[36, "v1", "art-joint-anim"]],
+
+  "(code darkecobomb-idle)": [
+    [10, "v1", "art-joint-anim"],
+    [60, "v1", "art-joint-anim"]
+  ],
+
+  "redshot-particle-callback": [[2, "v1", "(pointer redshot)"]],
+
+  "(event cam-robotboss)": [[5, "v1", "vector"]],
+
+  "ecoclaw-handler": [[73, "v1", "vector"]],
+
+  "(event idle silodoor)": [[4, "v1", "float"]],
+
+  "ecoclaw-beam-particle-callback": [
+    [1, "a0", "(pointer projectile)"],
+    [3, "a0", "(pointer projectile)"]
+  ],
+
+  "(method 32 finalbosscam)": [[156, "v1", "robotboss"]],
+
+  "(trans ecoclaw-activate)": [[30, "a0", "part-tracker"]],
+
+  "robotboss-position": [[109, "a0", "process-drawable"]],
+
+  "robotboss-bomb-handler": [[6, "v1", "float"]],
+
+  "robotboss-handler": [[6, "v1", "float"]],
+
+  "(event robotboss-red-wait)": [
+    [12, "v1", "float"],
+    [68, "v1", "float"]
+  ],
+
+  "(event robotboss-yellow-wait)": [
+    [12, "v1", "float"],
+    [68, "v1", "float"]
+  ],
+
+  "(code robotboss-white-eco-movie)": [[[188, 215], "gp", "handle"]],
+
+  "(code robotboss-yellow-wait)": [
+    [336, "v1", "float"],
+    [365, "v1", "float"],
+    [530, "v1", "art-joint-anim"]
+  ],
+
+  "(code robotboss-red-wait)": [
+    [153, "v1", "float"],
+    [287, "v1", "float"],
+    [339, "v1", "float"],
+    [500, "v1", "art-joint-anim"]
+  ],
+
+  "robotboss-redshot": [
+    [45, "v1", "float"],
+    [70, "v1", "float"]
+  ],
+
+  "(event robotboss-green-wait)": [
+    [39, "v1", "float"],
+    [95, "v1", "float"]
+  ],
+
+  "(exit robotboss-yellow-wait)": [
+    [50, "v1", "collide-shape-prim-group"],
+    [54, "v1", "collide-shape-prim-group"]
+  ],
+
+  "(exit robotboss-green-wait)": [
+    [50, "v1", "collide-shape-prim-group"],
+    [54, "v1", "collide-shape-prim-group"]
+  ],
+
+  "(exit robotboss-red-wait)": [
+    [50, "v1", "collide-shape-prim-group"],
+    [54, "v1", "collide-shape-prim-group"]
+  ],
+
+  "(exit robotboss-blue-wait)": [
+    [50, "v1", "collide-shape-prim-group"],
+    [54, "v1", "collide-shape-prim-group"]
+  ],
+
+  "robotboss-redshot-fill-array": [
+    [24, "v1", "float"],
+    [46, "v1", "float"],
+    [109, "v1", "float"],
+    [137, "v1", "float"],
+    [137, "v1", "float"]
+  ],
+
+  "(trans robotboss-blue-wait)": [[254, "v1", "float"]],
+
+  "(code robotboss-blue-wait)": [[14, "v1", "art-joint-anim"]],
+
+  "(enter green-eco-lurker-appear)": [
+    [12, "v1", "robotboss"],
+    [17, "v1", "robotboss"]
+  ],
+
+  "(code green-eco-lurker-appear)": [
+    [42, "v1", "art-joint-anim"],
+    [93, "v1", "art-joint-anim"]
+  ],
+
+  "(code green-eco-lurker-appear-land)": [[74, "v1", "art-joint-anim"]],
+
+  "(code nav-enemy-chase green-eco-lurker)": [[55, "v1", "art-joint-anim"]],
+
+  "(code nav-enemy-patrol green-eco-lurker)": [[8, "t9", "(function none)"]],
+
+  "(trans light-eco-child-hit-ground)": [
+    [63, "v1", "light-eco-mother"],
+    [75, "a1", "light-eco-mother"],
+    [88, "a1", "light-eco-mother"]
+  ],
+
+  "(event plat-path-active plat-eco-finalboss)": [[10, "v1", "float"]],
+
+  "(method 45 sage-finalboss)": [[[40, 57], "s5", "manipy"]],
+
+  "(method 32 sage-finalboss)": [
+    [[241, 245], "v1", "manipy"],
+    [[309, 313], "v1", "manipy"]
+  ],
+
+  "(trans play-anim sage-finalboss)": [
+    [[179, 183], "a0", "manipy"],
+    [[216, 220], "a0", "manipy"],
+    [[295, 299], "a1", "manipy"],
+    [[334, 338], "a1", "manipy"],
+    [[371, 375], "a1", "manipy"],
+    [391, "v0", "final-door"],
+    [396, "v0", "final-door"]
+  ],
+
+  "(method 7 sage-finalboss)": [
+    [2, "v1", "(inline-array sage-finalboss-particle)"],
+    [6, "v1", "(inline-array sage-finalboss-particle)"],
+    [10, "v1", "(inline-array sage-finalboss-particle)"]
+  ],
+
+  "(trans fisher-done)": [[[41, 46], "v1", "dma-packet"]],
+
+  "load-boundary-from-template": [
+    [[2, 60], "s5", "(array float)"],
+    [42, "a0", "pair"],
+    [54, "a0", "pair"]
+  ],
+
+  "command-get-int":[
+    [27, "gp", "bfloat"]
+  ],
+
+  "command-get-float":[
+    [30, "gp", "bfloat"]
+  ],
+
+  "command-get-time":[
+    [46, "gp", "bfloat"]
+  ],
+
+  "command-get-param":[
+    [125, "gp", "bfloat"]
+  ],
+
+  "command-list-get-process":[
+    [[78, 88], "s4", "process-drawable"]
+  ],
+
+  "add-boundary-shader":[
+    [[5,8], "a1", "gs-gif-tag"],
+    [[11, 35], "s5", "adgif-shader"]
+  ],
+
+  "render-boundary":[
+    [[22, 26], "a0", "dma-packet"],
+    [[32, 35], "a0", "gs-gif-tag"],
+
+    [40, "a0", "(pointer gs-zbuf)"],
+    [42, "a0", "(pointer gs-reg64)"],
+    [44, "a0", "(pointer gs-test)"],
+    [46, "a0", "(pointer gs-reg64)"],
+    [48, "a0", "(pointer gs-alpha)"],
+    [50, "a0", "(pointer gs-reg64)"],
+    [[110, 117], "s2", "dma-packet"],
+    [[120, 123], "v1", "dma-packet"]
+  ],
+
+  "real-main-draw-hook":[
+    [[225, 229], "a0", "dma-packet"],
+    [[235, 238], "a0", "gs-gif-tag"],
+    [243, "a0", "(pointer gs-zbuf)"],
+    [245, "a0", "(pointer gs-reg64)"],
+    [247, "a0", "(pointer gs-test)"],
+    [249, "a0", "(pointer gs-reg64)"],
+    [251, "a0", "(pointer gs-alpha)"],
+    [253, "a0", "(pointer gs-reg64)"],
+    [[270, 273], "v1", "dma-packet"]
+  ],
+
+  "(event target-racing-start)": [
+    [35, "v1", "float"],
+    [121, "v1", "attack-info"],
+    [125, "v1", "attack-info"],
+    [130, "v1", "attack-info"],
+    [148, "v1", "float"],
+    [206, "v1", "float"],
+    [251, "a0", "process-drawable"]
+  ],
+
+  "(anon-function 46 racer-states-FIC-LAV-MIS-OGR-ROL)": [
+    [[4, 32], "v1", "target"]
+  ],
+
+  "(anon-function 45 racer-states-FIC-LAV-MIS-OGR-ROL)": [
+    [19, "a0", "target"],
+    [31, "a0", "target"],
+    [42, "v1", "target"]
+  ],
+
+  "(code target-racing-smack)": [
+    [30, "v1", "art-joint-anim"]
+  ],
+
+  "(code target-racing-hit)": [
+    [186, "v1", "art-joint-anim"]
+  ],
+
+  "(code target-racing-death)": [
+    [242, "v1", "art-joint-anim"]
+  ],
+
+  "(code target-racing-get-on)": [
+    [59, "s3", "racer"]
+  ],
+
+  "(code target-racing-get-off-jump)": [
+    [67, "s2", "racer"],
+    [145, "v1", "art-joint-anim"]
+  ],
+
+  "(code target-racing-get-off-hit-ground)": [
+    [13, "v1", "art-joint-anim"]
+  ],
+
+  "(event target-racing-grab)": [
+    [24, "a0", "process-drawable"]
+  ],
+
+  "cam-collision-record-draw": [
+    [[44, 275], "s5", "cam-collision-record"]
+  ],
+  "cam-collision-record-save": [
+    [[8, 56], "v1", "cam-collision-record"]
+  ],
+
   "target-falling-anim": [
     [51, "v1", "art-joint-anim"],
     [160, "v1", "art-joint-anim"]
@@ -3524,616 +4263,6 @@
     [46, "v0", "(pointer float)"]
   ],
 
-  "(method 11 torus)": [
-    [17, "s4", "collide-shape-prim-group"],
-    [21, "s4", "collide-shape-prim-group"]
-  ],
-
-=======
-  "update-time-of-day": [[46, "v0", "(array float)"]],
-
-  "sky-make-light": [[[10, 23], "a0", "sky-sun-data"]],
-
-  "make-sky-textures": [
-    [[90, 94], "a0", "dma-packet"],
-    [[100, 103], "a0", "gs-gif-tag"],
-    [108, "a0", "(pointer gs-alpha)"],
-    [110, "a0", "(pointer gs-reg64)"],
-    [[121, 124], "v1", "dma-packet"]
-  ],
-
-  "copy-cloud-texture": [
-    [[2, 48], "s5", "(pointer uint128)"],
-    [[28, 32], "s4", "adgif-shader"]
-  ],
-
-  "copy-sky-texture": [
-    [[2, 48], "s5", "(pointer uint128)"],
-    [[28, 32], "s4", "adgif-shader"]
-  ],
-
-  "render-sky-tng": [
-    [[244, 262], "s2", "(inline-array sky-vertex)"],
-    [[34, 38], "a0", "dma-packet"],
-    [[44, 47], "a0", "gs-gif-tag"],
-    [52, "a0", "(pointer gs-zbuf)"],
-    [54, "a0", "(pointer gs-reg64)"],
-    [56, "a0", "(pointer gs-test)"],
-    [58, "a0", "(pointer gs-reg64)"],
-    [60, "a0", "(pointer gs-alpha)"],
-    [62, "a0", "(pointer gs-reg64)"],
-    [[74, 78], "a0", "dma-packet"],
-    [[84, 87], "a0", "gs-gif-tag"],
-
-    [107, "s2", "(pointer gs-tex0)"],
-    [109, "s2", "(pointer gs-reg64)"],
-    [111, "s2", "(pointer gs-tex1)"],
-    [113, "s2", "(pointer gs-reg64)"],
-    [115, "s2", "(pointer gs-clamp)"],
-    [117, "s2", "(pointer gs-reg64)"],
-    [118, "s2", "(pointer uint64)"],
-    [120, "s2", "(pointer gs-reg64)"],
-    [[159, 166], "s3", "dma-packet"],
-    [[171, 175], "a0", "dma-packet"],
-    [[181, 184], "a0", "gs-gif-tag"],
-
-    [189, "s2", "(pointer gs-alpha)"],
-    [191, "s2", "(pointer gs-reg64)"],
-    [209, "s2", "(pointer gs-tex0)"],
-    [211, "s2", "(pointer gs-reg64)"],
-    [213, "s2", "(pointer gs-tex1)"],
-    [215, "s2", "(pointer gs-reg64)"],
-    [216, "s2", "(pointer gs-clamp)"],
-    [218, "s2", "(pointer gs-reg64)"],
-    [219, "s2", "(pointer int64)"],
-    [221, "s2", "(pointer gs-reg64)"],
-    [[303, 310], "s3", "dma-packet"],
-    [[312, 316], "v1", "dma-packet"]
-  ],
-
-  "render-sky-tri": [
-    [5, "a0", "int"],
-    [[6, 50], "a0", "(inline-array sky-vertex)"],
-    [[25, 48], "a3", "(inline-array sky-vertex)"]
-  ],
-
-  "render-sky-quad": [
-    [[9, 32], "a0", "(inline-array sky-vertex)"],
-    [[33, 62], "a3", "(inline-array sky-vertex)"]
-  ],
-
-  "(method 10 effect-control)": [
-    [88, "v1", "collide-shape-moving"],
-    [143, "s3", "(pointer sparticle-launch-group)"],
-    [147, "s3", "sparticle-launch-group"],
-    [199, "s3", "sparticle-launch-group"],
-    [240, "s3", "basic"],
-    [286, "s3", "basic"],
-    [346, "s3", "basic"],
-    [367, "s3", "basic"],
-    [367, "s3", "basic"],
-    [[371, 451], "s3", "death-info"]
-  ],
-
-  "(post water-vol-idle helix-dark-eco)": [
-    [4, "t9", "(function none :behavior helix-dark-eco)"]
-  ],
-
-  "(code helix-slide-door-close)": [[10, "v1", "art-joint-anim"]],
-
-  "(code helix-button-startup)": [[39, "v1", "process-drawable"]],
-
-  "(method 73 green-eco-lurker)": [[6, "a1", "touching-shapes-entry"]],
-
-  "citb-sagecage-update-collision": [[2, "a0", "collide-shape-prim-group"]],
-
-  "race-ring-set-particle-rotation-callback": [
-    [1, "v1", "(pointer race-ring)"]
-  ],
-
-  "race-ring-blue-set-particle-rotation-callback": [
-    [1, "v1", "(pointer race-ring)"]
-  ],
-
-  "(code race-ring-active)": [
-    [242, "v1", "handle"],
-    [245, "v1", "handle"],
-    [253, "gp", "handle"],
-    [269, "s5", "handle"],
-    [272, "s5", "handle"]
-  ],
-
-  "(trans race-ring-active)": [[26, "a0", "part-tracker"]],
-
-  "(code anim-tester-process)": [
-    [41, "v1", "anim-test-obj"],
-    [45, "v1", "anim-test-obj"],
-    [[40, 114], "s4", "anim-test-obj"],
-    [82, "v0", "anim-test-sequence"],
-    [119, "v0", "art-joint-anim"]
-  ],
-
-  "display-list-control": [
-    [[194, 197], "v1", "dma-packet"],
-    [[423, 426], "v1", "dma-packet"]
-  ],
-
-  "anim-tester-disp-frame-num": [[[75, 78], "v1", "dma-packet"]],
-
-  "reset-drawable-tracking": [
-    [3, "gp", "target"],
-    [10, "gp", "target"],
-    [14, "gp", "target"],
-    [42, "gp", "target"],
-    [48, "gp", "target"]
-  ],
-  "reset-drawable-follow": [
-    [3, "v1", "target"],
-    [10, "v1", "target"],
-    [16, "v1", "target"]
-  ],
-  "master-track-target": [
-    [62, "gp", "target"],
-    [65, "gp", "target"],
-    [96, "gp", "target"],
-    [103, "gp", "target"],
-    [423, "f0", "float"]
-  ],
-
-  "master-switch-to-entity": [
-    ["_stack_", 16, "res-tag"],
-    [88, "v0", "(pointer string)"],
-    [233, "v1", "camera-slave"]
-  ],
-
-  "master-check-regions": [[119, "v1", "connection"]],
-  "(anon-function 71 cam-states)": [
-    [13, "a1", "pov-camera"],
-    [20, "v1", "pov-camera"],
-    [41, "v1", "pov-camera"],
-    [52, "v1", "pov-camera"],
-    [71, "a1", "pov-camera"]
-  ],
-  "(anon-function 68 cam-states)": [[13, "a1", "pov-camera"]],
-  "(anon-function 75 cam-states)": [
-    [13, "a1", "pov-camera"],
-    [21, "a0", "pov-camera"]
-  ],
-
-  "(event cam-master-active)": [
-    [95, "gp", "matrix"],
-    [184, "v1", "vector"],
-    [240, "v1", "target"],
-    [280, "v1", "target"],
-    [457, "v1", "camera-slave"],
-    [511, "v1", "camera-slave"],
-    [524, "v0", "camera-slave"],
-    [560, "a0", "camera-slave"],
-    [570, "v1", "camera-slave"],
-    [629, "v1", "camera-slave"],
-    [679, "a0", "camera-slave"],
-    [690, "v1", "camera-slave"],
-    [771, "v1", "camera-slave"],
-    [875, "v1", "camera-slave"],
-    [928, "v1", "camera-slave"],
-    [947, "v1", "camera-slave"],
-    [966, "v1", "camera-slave"],
-    [994, "v1", "camera-slave"],
-    [999, "a0", "camera-slave"],
-    [1011, "a0", "camera-slave"],
-    [1023, "v1", "projectile"],
-    [1033, "a0", "camera-slave"],
-    [1071, "a0", "vector"],
-    [1371, "v1", "float"]
-  ],
-
-  "(code cam-pov)": [
-    [13, "a1", "pov-camera"],
-    [21, "a0", "pov-camera"]
-  ],
-
-  "(code cam-pov-track)": [[13, "a1", "pov-camera"]],
-
-  "(code cam-pov180)": [
-    [13, "a1", "pov-camera"],
-    [20, "v1", "pov-camera"],
-    [41, "v1", "pov-camera"],
-    [52, "v1", "pov-camera"],
-    [71, "a1", "pov-camera"]
-  ],
-
-  "cam-los-spline-collide": [
-    [[52, 83], "s3", "(inline-array collide-cache-tri)"]
-  ],
-
-  "(event cam-string)": [
-    [15, "v1", "float"],
-    [18, "v1", "float"],
-    [31, "a0", "vector"],
-    [35, "a0", "vector"]
-  ],
-
-  "cam-draw-collide-cache": [
-    [[2, 13], "gp", "(inline-array collide-cache-tri)"]
-  ],
-
-  "cam-los-collide": [[[50, 197], "s1", "(inline-array collide-cache-tri)"]],
-
-  "(anon-function 1 pov-camera)": [
-    [9, "v1", "float"],
-    [16, "v1", "float"]
-  ],
-
-  "camera-fov-frame": [
-    [87, "a0", "vector"],
-    [128, "a0", "vector"],
-    [169, "a0", "vector"]
-  ],
-
-  "camera-sphere": [[[39, 46], "v1", "cam-dbg-scratch"]],
-
-  "camera-line-draw": [
-    [34, "a0", "cam-dbg-scratch"],
-    [42, "a0", "cam-dbg-scratch"]
-  ],
-
-  "camera-plot-float-func": [
-    [54, "v1", "cam-dbg-scratch"],
-    [62, "a0", "cam-dbg-scratch"],
-    [66, "a0", "cam-dbg-scratch"],
-    [103, "v1", "cam-dbg-scratch"],
-    [240, "v1", "cam-dbg-scratch"]
-  ],
-
-  "cam-line-dma": [
-    [32, "t0", "vector"],
-    [36, "t0", "vector"],
-    [45, "t0", "vector"],
-    [50, "t0", "vector"],
-    [[12, 16], "a3", "dma-packet"],
-    [[22, 25], "a3", "gs-gif-tag"],
-    [[33, 38], "a3", "(pointer uint128)"],
-    [[46, 52], "a1", "(pointer uint128)"],
-    [[60, 65], "a0", "dma-packet"],
-    [[65, 74], "a0", "(pointer uint64)"],
-    [[77, 80], "a0", "dma-packet"]
-  ],
-
-  "v-slrp!": [
-    [19, "v1", "(pointer float)"],
-    [26, "v1", "(pointer float)"]
-  ],
-
-  "clmf-pos-rot": [
-    [60, "a1", "int"],
-    [70, "a2", "symbol"],
-    [71, "a1", "res-tag"],
-    [132, "a0", "int"],
-    [141, "s0", "res-tag"]
-  ],
-
-  "clmf-next-entity": [[38, "a0", "connection"]],
-
-  "cam-layout-init": [[10, "v1", "connection"]],
-
-  "clmf-save-all": [[18, "v1", "connection"]],
-
-  "cam-layout-save-cam-rot": [[14, "v0", "vector"]],
-
-  "cam-layout-save-campointsoffset": [[13, "v0", "vector"]],
-
-  "cam-layout-entity-info": [
-    [205, "v1", "vector"],
-    [495, "v1", "vector"]
-  ],
-
-  "cam-layout-save-pivot": [
-    [14, "v0", "vector"],
-    [40, "v0", "vector"]
-  ],
-
-  "cam-layout-save-interesting": [
-    [14, "v0", "vector"],
-    [40, "v0", "vector"]
-  ],
-
-  "cam-layout-save-align": [
-    [14, "v0", "vector"],
-    [40, "v0", "vector"]
-  ],
-
-  "cam-layout-save-splineoffset": [[40, "v0", "vector"]],
-
-  "cam-layout-save-cam-trans": [
-    [65, "s5", "vector"],
-    [67, "s5", "vector"],
-    [69, "s5", "vector"],
-    [75, "s5", "vector"],
-    [77, "s2", "vector"],
-    [82, "s2", "vector"],
-    [84, "s2", "vector"],
-    [86, "s2", "vector"],
-    [92, "s2", "vector"],
-    [94, "s5", "vector"],
-    [95, "s5", "symbol"],
-    [96, "s2", "symbol"],
-    [97, "s2", "symbol"],
-    [110, "s5", "vector"],
-    [113, "s5", "vector"],
-    [115, "s5", "vector"],
-    [117, "s5", "vector"]
-  ],
-
-  "clmf-cam-flag-toggle": [
-    [119, "a0", "int"],
-    [124, "v1", "int"],
-    [138, "v0", "int"],
-    [153, "a0", "int"],
-    [158, "v1", "int"],
-    [172, "v0", "int"],
-    [195, "a0", "int"],
-    [200, "v1", "int"],
-    [214, "v0", "int"],
-    [233, "a0", "int"],
-    [238, "v1", "int"],
-    [252, "v0", "int"]
-  ],
-
-  "clmf-cam-float-adjust": [[49, "a1", "int"]],
-
-  "cam-layout-do-action": [
-    [66, "s5", "basic"],
-    [74, "s5", "basic"],
-    [80, "s5", "(function object symbol symbol)"]
-  ],
-
-  "cam-layout-function-call": [
-    [11, "gp", "basic"],
-    [15, "gp", "(function string int basic none)"]
-  ],
-
-  "cam-layout-do-menu": [
-    [[130, 176], "s3", "clm-list"],
-    [203, "a0", "clm-item"],
-    [213, "v1", "clm-item"],
-    [228, "s3", "clm-item"],
-    [233, "v1", "clm-item"],
-    [238, "s3", "clm-item"],
-    [275, "s4", "clm-list"],
-    [277, "s4", "clm-list"],
-    [279, "s4", "clm-list"],
-    [283, "s4", "clm-list"],
-    [289, "s4", "clm-list"],
-    [291, "s4", "clm-list"],
-    [303, "s4", "clm-list"],
-    [305, "s4", "clm-list"],
-    [345, "s4", "clm-list"],
-    [347, "s4", "clm-list"],
-    [350, "s4", "clm-list"],
-    [352, "s4", "clm-list"],
-    [353, "s4", "clm-list"],
-    [356, "s4", "clm-list"],
-    [357, "s4", "clm-list"],
-    [369, "v1", "clm-item"]
-  ],
-
-  "cam-layout-print": [[[21, 24], "v1", "dma-packet"]],
-
-  "cam-layout-entity-volume-info": [
-    [58, "s4", "vector"],
-    [59, "s4", "vector"],
-    [61, "s4", "(inline-array plane-volume)"]
-  ],
-
-  "cam-layout-entity-volume-info-create": [
-    ["_stack_", 16, "res-tag"],
-    [16, "v0", "(inline-array vector)"]
-  ],
-
-  "clmf-cam-string": [["_stack_", 16, "res-tag"]],
-
-  "in-cam-entity-volume?": [
-    ["_stack_", 16, "res-tag"],
-    [22, "v1", "(inline-array vector)"],
-    [29, "v1", "(inline-array vector)"],
-    [34, "v1", "(inline-array vector)"]
-  ],
-
-  "fisher-fish-move": [
-    [9, "v1", "fisher"],
-    [21, "v1", "fisher"]
-  ],
-
-  "(code fisher-fish-fall)": [
-    [5, "v1", "fisher"],
-    [60, "v1", "fisher"],
-    [79, "v1", "fisher"]
-  ],
-
-  "(code fisher-fish-caught)": [[169, "v1", "fisher"]],
-
-  "(code fisher-fish-die)": [
-    [35, "v1", "fisher"],
-    [47, "v1", "fisher"],
-    [90, "v1", "fisher"],
-    [98, "v1", "fisher"],
-    [112, "v1", "fisher"],
-    [129, "v1", "fisher"],
-    [137, "v1", "fisher"],
-    [151, "v1", "fisher"],
-    [165, "v1", "fisher"],
-    [179, "v1", "fisher"],
-    [193, "v1", "fisher"],
-    [205, "v1", "fisher"],
-    [209, "v1", "fisher"],
-    [27, "v1", "float"],
-    [79, "v1", "float"]
-  ],
-
-  "(method 38 fisher)": [[33, "t9", "(function fisher none)"]],
-
-  "(enter fisher-done)": [
-    [137, "f0", "float"],
-    [148, "f0", "float"],
-    [213, "f0", "float"]
-  ],
-
-  "fisher-spawn-ambient": [[8, "v1", "float"]],
-
-  "(method 43 fisher)": [
-    [27, "v1", "float"],
-    [69, "v1", "float"]
-  ],
-
-  "(trans play-accept fisher)": [[101, "v0", "state"]],
-
-  "(trans idle fisher)": [[4, "v0", "state"]],
-
-  "(code idle fisher)": [
-    [132, "v1", "art-joint-anim"],
-    [35, "v1", "float"]
-  ],
-
-  "(code target-fishing)": [
-    [163, "v1", "fisher"],
-    [290, "v1", "art-joint-anim"]
-  ],
-
-  "(method 11 torus)": [[[5, 22], "s4", "collide-shape-prim-group"]],
-
->>>>>>> f6841009
-  "(method 12 torus)": [
-    [11, "v1", "float"],
-    [51, "v1", "float"]
-  ],
-
-  "(code darkecobomb-countdown)": [
-    [25, "v1", "art-joint-anim"],
-    [75, "v1", "art-joint-anim"]
-  ],
-
-<<<<<<< HEAD
-  "(code darkecobomb-land)": [
-    [36, "v1", "art-joint-anim"]
-  ],
-=======
-  "(code darkecobomb-land)": [[36, "v1", "art-joint-anim"]],
->>>>>>> f6841009
-
-  "(code darkecobomb-idle)": [
-    [10, "v1", "art-joint-anim"],
-    [60, "v1", "art-joint-anim"]
-  ],
-
-<<<<<<< HEAD
-  "redshot-particle-callback": [
-    [2, "v1", "(pointer redshot)"]
-  ],
-
-  "(event cam-robotboss)": [
-    [5, "v1", "vector"]
-  ],
-
-  "ecoclaw-handler": [
-    [73, "v1", "vector"]
-  ],
-
-  "(event idle silodoor)": [
-    [4, "v1", "float"]
-  ],
-=======
-  "redshot-particle-callback": [[2, "v1", "(pointer redshot)"]],
-
-  "(event cam-robotboss)": [[5, "v1", "vector"]],
-
-  "ecoclaw-handler": [[73, "v1", "vector"]],
-
-  "(event idle silodoor)": [[4, "v1", "float"]],
->>>>>>> f6841009
-
-  "ecoclaw-beam-particle-callback": [
-    [1, "a0", "(pointer projectile)"],
-    [3, "a0", "(pointer projectile)"]
-  ],
-
-<<<<<<< HEAD
-  "(method 32 finalbosscam)": [
-    [156, "v1", "robotboss"]
-  ],
-
-  "(trans ecoclaw-activate)": [
-    [30, "a0", "part-tracker"]
-    // [34, "v1", "part-tracker"]
-  ],
-
-  "robotboss-position": [
-    [109, "a0", "process-drawable"]
-  ],
-
-  "robotboss-bomb-handler": [
-    [6, "v1", "float"]
-  ],
-
-  "robotboss-handler": [
-    [6, "v1", "float"]
-  ],
-=======
-  "(method 32 finalbosscam)": [[156, "v1", "robotboss"]],
-
-  "(trans ecoclaw-activate)": [[30, "a0", "part-tracker"]],
-
-  "robotboss-position": [[109, "a0", "process-drawable"]],
-
-  "robotboss-bomb-handler": [[6, "v1", "float"]],
-
-  "robotboss-handler": [[6, "v1", "float"]],
->>>>>>> f6841009
-
-  "(event robotboss-red-wait)": [
-    [12, "v1", "float"],
-    [68, "v1", "float"]
-  ],
-
-  "(event robotboss-yellow-wait)": [
-    [12, "v1", "float"],
-    [68, "v1", "float"]
-  ],
-
-<<<<<<< HEAD
-  "(code robotboss-white-eco-movie)": [
-    [189, "v1", "handle"],
-    [192, "v1", "handle"],
-    [208, "gp", "handle"],
-    [211, "gp", "handle"]
-  ],
-=======
-  "(code robotboss-white-eco-movie)": [[[188, 215], "gp", "handle"]],
->>>>>>> f6841009
-
-  "(code robotboss-yellow-wait)": [
-    [336, "v1", "float"],
-    [365, "v1", "float"],
-    [530, "v1", "art-joint-anim"]
-  ],
-
-  "(code robotboss-red-wait)": [
-    [153, "v1", "float"],
-    [287, "v1", "float"],
-    [339, "v1", "float"],
-    [500, "v1", "art-joint-anim"]
-  ],
-
-  "robotboss-redshot": [
-    [45, "v1", "float"],
-    [70, "v1", "float"]
-  ],
-
-  "(event robotboss-green-wait)": [
-    [39, "v1", "float"],
-    [95, "v1", "float"]
-  ],
-
-<<<<<<< HEAD
   "(enter pickup racer)": [
     [1, "t9", "(function none :behavior racer)"]
   ],
@@ -4146,41 +4275,6 @@
     [23, "v1", "art-joint-anim"],
     [82, "v1", "art-joint-anim"],
     [144, "v1", "art-joint-anim"]
-  ],
-
-  "(event target-racing-start)": [
-    [35, "v1", "float"],
-    [121, "v1", "attack-info"],
-    [125, "v1", "attack-info"],
-    [130, "v1", "attack-info"],
-    [148, "v1", "float"],
-    [206, "v1", "float"],
-    [251, "a0", "process-drawable"]
-  ],
-
-  "(code target-racing-smack)": [
-    [30, "v1", "art-joint-anim"]
-  ],
-
-  "(code target-racing-hit)": [
-    [186, "v1", "art-joint-anim"]
-  ],
-
-  "(code target-racing-death)": [
-    [242, "v1", "art-joint-anim"]
-  ],
-
-  "(code target-racing-get-off-hit-ground)": [
-    [13, "v1", "art-joint-anim"]
-  ],
-
-  "(code target-racing-get-on)": [
-    [59, "s3", "racer"]
-  ],
-
-  "(code target-racing-get-off-jump)": [
-    [67, "s2", "racer"],
-    [145, "v1", "art-joint-anim"]
   ],
 
   "(post target-racing-get-off-jump)": [
@@ -4316,207 +4410,12 @@
 
   "(event target-flut-grab)": [
     [24, "a0", "process-drawable"]
-=======
-  "(exit robotboss-yellow-wait)": [
-    [50, "v1", "collide-shape-prim-group"],
-    [54, "v1", "collide-shape-prim-group"]
-  ],
-
-  "(exit robotboss-green-wait)": [
-    [50, "v1", "collide-shape-prim-group"],
-    [54, "v1", "collide-shape-prim-group"]
-  ],
-
-  "(exit robotboss-red-wait)": [
-    [50, "v1", "collide-shape-prim-group"],
-    [54, "v1", "collide-shape-prim-group"]
-  ],
-
-  "(exit robotboss-blue-wait)": [
-    [50, "v1", "collide-shape-prim-group"],
-    [54, "v1", "collide-shape-prim-group"]
-  ],
-
-  "robotboss-redshot-fill-array": [
-    [24, "v1", "float"],
-    [46, "v1", "float"],
-    [109, "v1", "float"],
-    [137, "v1", "float"],
-    [137, "v1", "float"]
-  ],
-
-  "(trans robotboss-blue-wait)": [[254, "v1", "float"]],
-
-  "(code robotboss-blue-wait)": [[14, "v1", "art-joint-anim"]],
-
-  "(enter green-eco-lurker-appear)": [
-    [12, "v1", "robotboss"],
-    [17, "v1", "robotboss"]
-  ],
-
-  "(code green-eco-lurker-appear)": [
-    [42, "v1", "art-joint-anim"],
-    [93, "v1", "art-joint-anim"]
-  ],
-
-  "(code green-eco-lurker-appear-land)": [[74, "v1", "art-joint-anim"]],
-
-  "(code nav-enemy-chase green-eco-lurker)": [[55, "v1", "art-joint-anim"]],
-
-  "(code nav-enemy-patrol green-eco-lurker)": [[8, "t9", "(function none)"]],
-
-  "(trans light-eco-child-hit-ground)": [
-    [63, "v1", "light-eco-mother"],
-    [75, "a1", "light-eco-mother"],
-    [88, "a1", "light-eco-mother"]
-  ],
-
-  "(event plat-path-active plat-eco-finalboss)": [[10, "v1", "float"]],
-
-  "(method 45 sage-finalboss)": [[[40, 57], "s5", "manipy"]],
-
-  "(method 32 sage-finalboss)": [
-    [[241, 245], "v1", "manipy"],
-    [[309, 313], "v1", "manipy"]
-  ],
-
-  "(trans play-anim sage-finalboss)": [
-    [[179, 183], "a0", "manipy"],
-    [[216, 220], "a0", "manipy"],
-    [[295, 299], "a1", "manipy"],
-    [[334, 338], "a1", "manipy"],
-    [[371, 375], "a1", "manipy"],
-    [391, "v0", "final-door"],
-    [396, "v0", "final-door"]
-  ],
-
-  "(method 7 sage-finalboss)": [
-    [2, "v1", "(inline-array sage-finalboss-particle)"],
-    [6, "v1", "(inline-array sage-finalboss-particle)"],
-    [10, "v1", "(inline-array sage-finalboss-particle)"]
-  ],
-
-  "(trans fisher-done)": [[[41, 46], "v1", "dma-packet"]],
-
-  "load-boundary-from-template": [
-    [[2, 60], "s5", "(array float)"],
-    [42, "a0", "pair"],
-    [54, "a0", "pair"]
-  ],
-
-  "command-get-int":[
-    [27, "gp", "bfloat"]
-  ],
-
-  "command-get-float":[
-    [30, "gp", "bfloat"]
-  ],
-
-  "command-get-time":[
-    [46, "gp", "bfloat"]
-  ],
-
-  "command-get-param":[
-    [125, "gp", "bfloat"]
-  ],
-
-  "command-list-get-process":[
-    [[78, 88], "s4", "process-drawable"]
-  ],
-
-  "add-boundary-shader":[
-    [[5,8], "a1", "gs-gif-tag"],
-    [[11, 35], "s5", "adgif-shader"]
-  ],
-
-  "render-boundary":[
-    [[22, 26], "a0", "dma-packet"],
-    [[32, 35], "a0", "gs-gif-tag"],
-
-    [40, "a0", "(pointer gs-zbuf)"],
-    [42, "a0", "(pointer gs-reg64)"],
-    [44, "a0", "(pointer gs-test)"],
-    [46, "a0", "(pointer gs-reg64)"],
-    [48, "a0", "(pointer gs-alpha)"],
-    [50, "a0", "(pointer gs-reg64)"],
-    [[110, 117], "s2", "dma-packet"],
-    [[120, 123], "v1", "dma-packet"]
-  ],
-
-  "real-main-draw-hook":[
-    [[225, 229], "a0", "dma-packet"],
-    [[235, 238], "a0", "gs-gif-tag"],
-    [243, "a0", "(pointer gs-zbuf)"],
-    [245, "a0", "(pointer gs-reg64)"],
-    [247, "a0", "(pointer gs-test)"],
-    [249, "a0", "(pointer gs-reg64)"],
-    [251, "a0", "(pointer gs-alpha)"],
-    [253, "a0", "(pointer gs-reg64)"],
-    [[270, 273], "v1", "dma-packet"]
-  ],
-
-  "(event target-racing-start)": [
-    [35, "v1", "float"],
-    [121, "v1", "attack-info"],
-    [125, "v1", "attack-info"],
-    [130, "v1", "attack-info"],
-    [148, "v1", "float"],
-    [206, "v1", "float"],
-    [251, "a0", "process-drawable"]
-  ],
-
-  "(anon-function 46 racer-states-FIC-LAV-MIS-OGR-ROL)": [
-    [[4, 32], "v1", "target"]
-  ],
-
-  "(anon-function 45 racer-states-FIC-LAV-MIS-OGR-ROL)": [
-    [19, "a0", "target"],
-    [31, "a0", "target"],
-    [42, "v1", "target"]
-  ],
-
-  "(code target-racing-smack)": [
-    [30, "v1", "art-joint-anim"]
-  ],
-
-  "(code target-racing-hit)": [
-    [186, "v1", "art-joint-anim"]
-  ],
-
-  "(code target-racing-death)": [
-    [242, "v1", "art-joint-anim"]
-  ],
-
-  "(code target-racing-get-on)": [
-    [59, "s3", "racer"]
-  ],
-
-  "(code target-racing-get-off-jump)": [
-    [67, "s2", "racer"],
-    [145, "v1", "art-joint-anim"]
-  ],
-
-  "(code target-racing-get-off-hit-ground)": [
-    [13, "v1", "art-joint-anim"]
->>>>>>> f6841009
-  ],
-
-  "(event target-racing-grab)": [
-    [24, "a0", "process-drawable"]
-  ],
-
-<<<<<<< HEAD
+  ],
+
   "(post target-racing-get-on)": [
     [76, "f0", "float"],
     [88, "f0", "float"],
     [92, "f1", "float"]
-=======
-  "cam-collision-record-draw": [
-    [[44, 275], "s5", "cam-collision-record"]
-  ],
-  "cam-collision-record-save": [
-    [[8, 56], "v1", "cam-collision-record"]
->>>>>>> f6841009
   ],
 
   "placeholder-do-not-add-below": []
