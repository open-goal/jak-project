--- conflicted
+++ resolved
@@ -1603,8 +1603,7 @@
     [154, "v1", "vector"],
     [[172, 189], "a1", "dma-packet"]
   ],
-  
-<<<<<<< HEAD
+
   "debug-menu-make-from-template": [
     [[20, 30], "s5", "string"],
     [[31, 60], "s5", "string"],
@@ -1618,11 +1617,11 @@
     [[225, 246], "s5", "string"],
     [[249, 321], "s5", "string"]
   ],
-  
+
   "debug-menu-item-var-render": [[[94, 98], "v1", "dma-packet"]],
-  
+
   "generic-add-constants": [[[8, 17], "a0", "dma-packet"]],
-  
+
   "generic-init-buf": [
     [[14, 19], "a0", "dma-packet"],
     [[24, 28], "a0", "gs-gif-tag"],
@@ -1635,7 +1634,8 @@
     [[47, 53], "a0", "dma-packet"],
     [[56, 62], "v1", "(pointer vif-tag)"],
     [[62, 66], "v1", "(pointer int32)"]
-=======
+  ],
+
   "cam-standard-event-handler": [
     [[0, 999], "s6", "camera-slave"],
     [[16, 30], "s5", "state"],
@@ -1700,7 +1700,6 @@
     [[0, 999], "s6", "camera-slave"],
     [[47, 50], "t9", "(function object object)"],
     [[54, 58], "t9", "(function object object)"]
->>>>>>> 9c9579ae
   ],
 
   "placeholder-do-not-add-below": []
